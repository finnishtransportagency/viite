source "https://rubygems.org"

<<<<<<< HEAD
gem 'capistrano', '~> 3.11.1'
=======
gem 'capistrano', '~> 3.11.2'
>>>>>>> 56758d6e
gem 'etc', '1.0.1'
gem 'capistrano-ssh-doctor', '1.0.0'<|MERGE_RESOLUTION|>--- conflicted
+++ resolved
@@ -1,9 +1,5 @@
 source "https://rubygems.org"
 
-<<<<<<< HEAD
-gem 'capistrano', '~> 3.11.1'
-=======
 gem 'capistrano', '~> 3.11.2'
->>>>>>> 56758d6e
 gem 'etc', '1.0.1'
 gem 'capistrano-ssh-doctor', '1.0.0'