--- conflicted
+++ resolved
@@ -2,12 +2,7 @@
   "name": "digiroad2",
   "version": "0.0.1",
   "devDependencies": {
-<<<<<<< HEAD
     "chai": "1.10.0",
-=======
-    "bower": "^1.2.8",
-    "chai": "~1.8.0",
->>>>>>> 67304d0c
     "grunt": "~0.4.1",
     "grunt-cache-breaker": "~1.0.1",
     "grunt-connect-proxy": "0.1.10",
@@ -23,11 +18,8 @@
     "grunt-execute": "~0.2.1",
     "grunt-mocha": "~0.4.1",
     "grunt-preprocess": "~4.1.0",
-<<<<<<< HEAD
+    "grunt-properties-reader": "^0.1.3",
     "mocha": "1.21.4",
-=======
-    "grunt-properties-reader": "^0.1.3",
->>>>>>> 67304d0c
     "request": "2.36.0"
   },
   "dependencies": {
