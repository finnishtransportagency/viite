--- conflicted
+++ resolved
@@ -37,13 +37,7 @@
     "ol": "9.2.4",
     "pikaday": "1.8.2",
     "proj4": "2.11.0",
-<<<<<<< HEAD
-    "requirejs": "2.3.7",
-    "source-map-support": "^0.5.21",
-    "xlsx": "https://cdn.sheetjs.com/xlsx-0.20.2/xlsx-0.20.2.tgz"
-=======
     "requirejs": "2.3.7"
->>>>>>> 3853bed1
   },
   "engines": {
     "node": ">=20.15.0"
