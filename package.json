{
  "private": true,
  "name": "viite",
  "version": "0.0.1",
  "devDependencies": {
    "eslint": "^5.16.0",
    "grunt": "1.6.1",
    "grunt-cache-bust": "^1.7.0",
    "grunt-contrib-clean": "~2.0.1",
    "grunt-contrib-concat": "2.1.0",
    "grunt-contrib-connect": "5.0.0",
    "grunt-contrib-copy": "^1.0.0",
    "grunt-contrib-less": "~3.0.0",
    "grunt-contrib-watch": "~1.1.0",
    "grunt-env": "~1.0.1",
    "grunt-mocha-test": "^0.13.3",
    "grunt-preprocess": "~5.1.0",
    "grunt-terser": "^1.0.0",
    "gruntify-eslint": "^5.0.0",
    "http-proxy-middleware": "^3.0.0",
    "mocha": "10.5.2",
    "serve-index": "^1.9.1",
    "serve-static": "^1.14.1"
  },
  "dependencies": {
    "backbone": "1.6.0",
    "interactjs": "1.10.27",
    "jquery": "3.7.1",
    "lodash": "4.17.21",
<<<<<<< HEAD
    "moment": "2.29.4",
    "ol": "9.2.4",
=======
    "moment": "2.30.1",
    "ol": "7.3.0",
>>>>>>> 38a451c9
    "pikaday": "1.8.2",
    "proj4": "2.11.0",
    "requirejs": "2.3.6",
    "xlsx": "https://cdn.sheetjs.com/xlsx-0.20.2/xlsx-0.20.2.tgz"
  },
  "engines": {
    "node": ">=20.15.0"
  },
  "scripts": {
    "test": "grunt test",
    "lint": "eslint gruntfile.js viite-UI/test/**/*.js viite-UI/src/**/*.js viite-UI/test_data/*.js viite-UI/src/"
  }
}<|MERGE_RESOLUTION|>--- conflicted
+++ resolved
@@ -27,13 +27,8 @@
     "interactjs": "1.10.27",
     "jquery": "3.7.1",
     "lodash": "4.17.21",
-<<<<<<< HEAD
-    "moment": "2.29.4",
+    "moment": "2.30.1",
     "ol": "9.2.4",
-=======
-    "moment": "2.30.1",
-    "ol": "7.3.0",
->>>>>>> 38a451c9
     "pikaday": "1.8.2",
     "proj4": "2.11.0",
     "requirejs": "2.3.6",
