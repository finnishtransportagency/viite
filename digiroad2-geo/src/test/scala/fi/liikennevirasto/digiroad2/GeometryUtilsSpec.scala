--- conflicted
+++ resolved
@@ -136,7 +136,6 @@
     length should be(0.0)
   }
 
-<<<<<<< HEAD
   test("Minimum distance to line segment") {
     val segment = Seq(Point(-1.0, 0.0), Point(1.0, 1.0))
     val distance = minimumDistance(Point(0.0, 0.0), segment)
@@ -160,7 +159,8 @@
     val distance = minimumDistance(Point(1.5, 1.1), segment)
     distance should be >= .0999
     distance should be <= .1001
-=======
+  }
+
   test("Get minimum distance from point to segment") {
     val distance = minimumDistance(Point(0,0,0), (Point(-1,1,0), Point(1,1,0)))
     distance should be (1.0)
@@ -176,6 +176,5 @@
     val distance = minimumDistance(Point(0,0,0),
       segmentByMinimumDistance(Point(0,0,0), Seq(Point(-1,1,0), Point(0,.9,0), Point(1,1,0))))
     distance should be(0.9)
->>>>>>> 0da84fba
   }
 }