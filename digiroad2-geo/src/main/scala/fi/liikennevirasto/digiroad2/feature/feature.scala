package fi.liikennevirasto.digiroad2.feature

abstract sealed class Feature
case class AssetType(id: Long, assetTypeName: String, geometryType: String) extends Feature
case class Asset(id: Long, assetTypeId: Long, lon: Double, lat: Double, roadLinkId: Long, propertyData: Seq[Property] = List(), bearing: Option[Int] = None) extends Feature
case class Property(propertyId: String, propertyName: String, propertyType: String, values: Seq[PropertyValue]) extends Feature
case class PropertyValue(propertyValue: Long, propertyDisplayValue: String) extends Feature
<<<<<<< HEAD
case class EnumeratedPropertyValue(propertyId: String, propertyName: String, propertyType: String, values: Seq[PropertyValue]) extends Feature
case class BusStop(id: Long, lon: Double, lat: Double, busStopType: String, featureData: Map[String, String] = Map(), roadLinkId: Long) extends Feature
=======
case class EnumeratedPropertyValue(propertyId: Long, propertyName: String, propertyType: String, values: Seq[PropertyValue]) extends Feature
>>>>>>> 72511ef6
case class RoadLink(id: Long, lonLat: Seq[(Double, Double)]) extends Feature<|MERGE_RESOLUTION|>--- conflicted
+++ resolved
@@ -5,10 +5,5 @@
 case class Asset(id: Long, assetTypeId: Long, lon: Double, lat: Double, roadLinkId: Long, propertyData: Seq[Property] = List(), bearing: Option[Int] = None) extends Feature
 case class Property(propertyId: String, propertyName: String, propertyType: String, values: Seq[PropertyValue]) extends Feature
 case class PropertyValue(propertyValue: Long, propertyDisplayValue: String) extends Feature
-<<<<<<< HEAD
 case class EnumeratedPropertyValue(propertyId: String, propertyName: String, propertyType: String, values: Seq[PropertyValue]) extends Feature
-case class BusStop(id: Long, lon: Double, lat: Double, busStopType: String, featureData: Map[String, String] = Map(), roadLinkId: Long) extends Feature
-=======
-case class EnumeratedPropertyValue(propertyId: Long, propertyName: String, propertyType: String, values: Seq[PropertyValue]) extends Feature
->>>>>>> 72511ef6
 case class RoadLink(id: Long, lonLat: Seq[(Double, Double)]) extends Feature