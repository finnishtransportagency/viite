package fi.liikennevirasto.digiroad2.feature

class NoOpFeatureProvider extends FeatureProvider {
<<<<<<< HEAD
  def getBusStops(municipalityNumber: Option[Int]): Seq[BusStop] = { List() }
  def updateAssetProperty(assetId: Long, propertyId: String, propertyValues: Seq[PropertyValue]) {}
  def deleteAssetProperty(assetId: Long, propertyId: String) {}
  def updateBusStop(busStop: BusStop): BusStop = busStop
=======
  def updateAssetProperty(assetId: Long, propertyId: Long, propertyValues: Seq[PropertyValue]) {}
  def deleteAssetProperty(assetId: Long, propertyId: Long) {}
>>>>>>> 72511ef6
  def getRoadLinks(municipalityNumber: Option[Int]): Seq[RoadLink] = List()
  def getAssets(assetTypeId: Long, municipalityNumber: Option[Long], assetId: Option[Long]): Seq[Asset] = List()
  def getAssetTypes = List()
  def getEnumeratedPropertyValues(assetTypeId: Long): Seq[EnumeratedPropertyValue] = List()
  def updateAssetLocation(asset: Asset): Asset = asset
}<|MERGE_RESOLUTION|>--- conflicted
+++ resolved
@@ -1,15 +1,8 @@
 package fi.liikennevirasto.digiroad2.feature
 
 class NoOpFeatureProvider extends FeatureProvider {
-<<<<<<< HEAD
-  def getBusStops(municipalityNumber: Option[Int]): Seq[BusStop] = { List() }
   def updateAssetProperty(assetId: Long, propertyId: String, propertyValues: Seq[PropertyValue]) {}
   def deleteAssetProperty(assetId: Long, propertyId: String) {}
-  def updateBusStop(busStop: BusStop): BusStop = busStop
-=======
-  def updateAssetProperty(assetId: Long, propertyId: Long, propertyValues: Seq[PropertyValue]) {}
-  def deleteAssetProperty(assetId: Long, propertyId: Long) {}
->>>>>>> 72511ef6
   def getRoadLinks(municipalityNumber: Option[Int]): Seq[RoadLink] = List()
   def getAssets(assetTypeId: Long, municipalityNumber: Option[Long], assetId: Option[Long]): Seq[Asset] = List()
   def getAssetTypes = List()
