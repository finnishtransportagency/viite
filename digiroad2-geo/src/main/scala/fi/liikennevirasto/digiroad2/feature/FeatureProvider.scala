--- conflicted
+++ resolved
@@ -3,14 +3,10 @@
 trait FeatureProvider {
   def getBusStops(municipalityNumber: Option[Int] = None): Seq[BusStop]
   def getAssetTypes: Seq[AssetType]
-<<<<<<< HEAD
-  def getAssets(assetTypeId: Long, municipalityNumber: Option[Long] = None): Seq[Asset]
-  def getEnumeratedPropertyValues(assetTypeId: Long): Seq[EnumeratedPropertyValue]
-=======
   def getAssets(assetTypeId: Long, municipalityNumber: Option[Long] = None, assetId: Option[Long] = None): Seq[Asset]
   def updateAssetProperty(assetId: Long, propertyId: Long, propertyValues: Seq[PropertyValue])
   def deleteAssetProperty(assetId: Long, propertyId: Long)
->>>>>>> fcc6c4d6
+  def getEnumeratedPropertyValues(assetTypeId: Long): Seq[EnumeratedPropertyValue]
   def updateBusStop(busStop: BusStop): BusStop
   def getRoadLinks(municipalityNumber: Option[Int] = None): Seq[RoadLink]
 }