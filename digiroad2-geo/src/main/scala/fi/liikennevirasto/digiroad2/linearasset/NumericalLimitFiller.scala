--- conflicted
+++ resolved
@@ -549,11 +549,7 @@
       value = asset.value, startMeasure = newStart, endMeasure = newEnd,
       createdBy = asset.createdBy, createdDateTime = asset.createdDateTime, modifiedBy = asset.modifiedBy,
       modifiedDateTime = asset.modifiedDateTime, expired = false, typeId = asset.typeId,
-<<<<<<< HEAD
-      vvhTimeStamp = projection.vvhTimeStamp, geomModifiedDate = None, linkSource = asset.linkSource, verifiedBy = asset.verifiedBy, verifiedDate = asset.verifiedDate
+      vvhTimeStamp = projection.vvhTimeStamp, geomModifiedDate = None, linkSource = asset.linkSource, verifiedBy = asset.verifiedBy, verifiedDate = asset.verifiedDate), changeSet)
     )
-=======
-      vvhTimeStamp = projection.vvhTimeStamp, geomModifiedDate = None, linkSource = asset.linkSource), changeSet)
->>>>>>> 0fef512d
   }
 }