package fi.liikennevirasto.digiroad2

object GeometryUtils {
  def geometryEndpoints(geometry: Seq[Point]): (Point, Point) = {
    val firstPoint: Point = geometry.head
    val lastPoint: Point = geometry.last
    (firstPoint, lastPoint)
  }

  private def liesInBetween(measure: Double, interval: (Double, Double)): Boolean = {
    measure >= interval._1 && measure <= interval._2
  }

  def truncateGeometry(geometry: Seq[Point], startMeasure: Double, endMeasure: Double): Seq[Point] = {
    def measureOnSegment(measure: Double, segment: (Point, Point), accumulatedLength: Double): Boolean = {
      val (firstPoint, secondPoint) = segment
      val interval = (accumulatedLength, firstPoint.distanceTo(secondPoint) + accumulatedLength)
      liesInBetween(measure, interval)
    }

    def newPointOnSegment(measureOnSegment: Double, segment: (Point, Point)): Point = {
      val (firstPoint, secondPoint) = segment
      val directionVector = (secondPoint - firstPoint).normalize().scale(measureOnSegment)
      firstPoint + directionVector
    }

    if (startMeasure > endMeasure) throw new IllegalArgumentException
    if (geometry.length == 1) throw new IllegalArgumentException
    if (geometry.isEmpty) return Nil

    val accuStart = (Seq.empty[Point], false, geometry.head, 0.0)
    geometry.tail.foldLeft(accuStart)((accu, point) => {
      val (truncatedGeometry, onSelection, previousPoint, accumulatedLength) = accu

      val (pointsToAdd, enteredSelection) = (measureOnSegment(startMeasure, (previousPoint, point), accumulatedLength), measureOnSegment(endMeasure, (previousPoint, point), accumulatedLength), onSelection) match {
        case (false, false, true) => (List(point), true)
        case (false, false, false) => (Nil, false)
        case (true, false, _) => (List(newPointOnSegment(startMeasure - accumulatedLength, (previousPoint, point)), point), true)
        case (false, true, _) => (List(newPointOnSegment(endMeasure - accumulatedLength, (previousPoint, point))), false)
        case (true, true, _)  => (List(newPointOnSegment(startMeasure - accumulatedLength, (previousPoint, point)),
                                       newPointOnSegment(endMeasure - accumulatedLength, (previousPoint, point))), false)
      }

      (truncatedGeometry ++ pointsToAdd, enteredSelection, point, point.distanceTo(previousPoint) + accumulatedLength)
    })._1
  }

  def subtractIntervalFromIntervals(intervals: Seq[(Double, Double)], interval: (Double, Double)): Seq[(Double, Double)] = {
    val (spanStart, spanEnd) = (math.min(interval._1, interval._2), math.max(interval._1, interval._2))
    intervals.flatMap {
      case (start, end) if spanEnd <= start => List((start, end))
      case (start, end) if spanStart >= end => List((start, end))
      case (start, end) if !liesInBetween(spanStart, (start, end)) && liesInBetween(spanEnd, (start, end)) => List((spanEnd, end))
      case (start, end) if !liesInBetween(spanEnd, (start, end)) && liesInBetween(spanStart, (start, end)) => List((start, spanStart))
      case (start, end) if !liesInBetween(spanStart, (start, end)) && !liesInBetween(spanEnd, (start, end)) => List()
      case (start, end) if liesInBetween(spanStart, (start, end)) && liesInBetween(spanEnd, (start, end)) => List((start, spanStart), (spanEnd, end))
      case x => List(x)
    }
  }

  def createSplit(splitMeasure: Double, segment: (Double, Double)): ((Double, Double), (Double, Double)) = {
    def splitLength(split: (Double, Double)) = split._2 - split._1

    if (!liesInBetween(splitMeasure, segment)) throw new IllegalArgumentException
    val (startMeasureOfSegment, endMeasureOfSegment) = segment
    val firstSplit = (startMeasureOfSegment, splitMeasure)
    val secondSplit = (splitMeasure, endMeasureOfSegment)

    if (splitLength(firstSplit) > splitLength(secondSplit)) (firstSplit, secondSplit)
    else (secondSplit, firstSplit)
  }

  def calculatePointFromLinearReference(geometry: Seq[Point], measure: Double): Option[Point] = {
    case class AlgorithmState(previousPoint: Point, remainingMeasure: Double, result: Option[Point])
    if (geometry.size < 2 || measure < 0) { None }
    else {
      val state = geometry.tail.foldLeft(AlgorithmState(geometry.head, measure, None)) { (acc, point) =>
        if (acc.result.isDefined) {
          acc
        } else {
          val distance = point.distanceTo(acc.previousPoint)
          val remainingMeasure = acc.remainingMeasure
          if (remainingMeasure <= distance + 0.01) {
            val directionVector = (point - acc.previousPoint).normalize()
            val result = Some(acc.previousPoint + directionVector.scale(acc.remainingMeasure))
            AlgorithmState(point, acc.remainingMeasure - distance, result)
          } else {
            AlgorithmState(point, acc.remainingMeasure - distance, None)
          }
        }
      }
      state.result
    }
  }

  def geometryLength(geometry: Seq[Point]): Double = {
    case class AlgorithmState(previousPoint: Point, length: Double)
    if (geometry.size < 2) { 0.0 }
    else {
      geometry.tail.foldLeft(AlgorithmState(geometry.head, 0.0)) { (acc, point) =>
        AlgorithmState(point, acc.length + acc.previousPoint.distanceTo(point))
      }.length
    }
  }

  def calculateLinearReferenceFromPoint(point: Point, points: Seq[Point]): Double = {
    case class Projection(distance: Double, segmentIndex: Int, segmentLength: Double, mValue: Double)
    val lineSegments: Seq[((Point, Point), Int)] = points.zip(points.tail).zipWithIndex
    val projections: Seq[Projection] = lineSegments.map { case((p1: Point, p2: Point), segmentIndex: Int) =>
      val segmentLength = (p2 - p1).length()
      val directionVector = (p2 - p1).normalize()
      val negativeMValue = (p1 - point).dot(directionVector)
      val clampedNegativeMValue =
        if (negativeMValue > 0) 0
        else if (negativeMValue < (-1 * segmentLength)) -1 * segmentLength
        else negativeMValue
      val projectionVectorOnLineSegment: Vector3d = directionVector.scale(clampedNegativeMValue)
      val pointToLineSegment: Vector3d = (p1 - point) - projectionVectorOnLineSegment
      Projection(
        distance = pointToLineSegment.length(),
        segmentIndex = segmentIndex,
        segmentLength = segmentLength,
        mValue = -1 * clampedNegativeMValue)
    }
    val targetIndex = projections.sortBy(_.distance).head.segmentIndex
    val distanceBeforeTarget = projections.take(targetIndex).map(_.segmentLength).sum
    distanceBeforeTarget + projections(targetIndex).mValue
  }

  def areAdjacent(geometry1: Seq[Point], geometry2: Seq[Point]): Boolean = {
    val epsilon = 0.01
    val geometry1EndPoints = GeometryUtils.geometryEndpoints(geometry1)
    val geometry2Endpoints = GeometryUtils.geometryEndpoints(geometry2)
    geometry2Endpoints._1.distanceTo(geometry1EndPoints._1) < epsilon ||
      geometry2Endpoints._2.distanceTo(geometry1EndPoints._1) < epsilon ||
      geometry2Endpoints._1.distanceTo(geometry1EndPoints._2) < epsilon ||
      geometry2Endpoints._2.distanceTo(geometry1EndPoints._2) < epsilon
  }

<<<<<<< HEAD
  def minimumDistance(point: Point, segment: Seq[Point]): Double = {
    if (segment.size < 1) { return Double.NaN }
    if (segment.size < 2) { return point.distanceTo(segment.head) }
    val segmentPoints = segment.init.zip(segment.tail)
    segmentPoints.map{segment => minimumDistance(point, segment)}.min
=======
  def segmentByMinimumDistance(point: Point, segments: Seq[Point]): (Point, Point) = {
    val partitions = segments.init.zip(segments.tail)
    partitions.minBy { p => minimumDistance(point, p) }
>>>>>>> 0da84fba
  }

  def minimumDistance(point: Point, segment: (Point, Point)): Double = {
    val lengthSquared = math.pow(segment._1.distanceTo(segment._2), 2)
    if (lengthSquared.equals(0.0)) return point.distanceTo(segment._1)
    // Calculate projection coefficient
    val segmentVector = segment._2 - segment._1
    val t = ((point.x - segment._1.x) * (segment._2.x - segment._1.x) +
      (point.y - segment._1.y) * (segment._2.y - segment._1.y)) / lengthSquared
    if (t < 0.0) return point.distanceTo(segment._1)
    if (t > 1.0) return point.distanceTo(segment._2)
    val projection = segment._1 + segmentVector.scale(t)
    point.distanceTo(projection)
  }
}<|MERGE_RESOLUTION|>--- conflicted
+++ resolved
@@ -137,17 +137,16 @@
       geometry2Endpoints._2.distanceTo(geometry1EndPoints._2) < epsilon
   }
 
-<<<<<<< HEAD
+  def segmentByMinimumDistance(point: Point, segments: Seq[Point]): (Point, Point) = {
+    val partitions = segments.init.zip(segments.tail)
+    partitions.minBy { p => minimumDistance(point, p) }
+  }
+
   def minimumDistance(point: Point, segment: Seq[Point]): Double = {
     if (segment.size < 1) { return Double.NaN }
     if (segment.size < 2) { return point.distanceTo(segment.head) }
     val segmentPoints = segment.init.zip(segment.tail)
     segmentPoints.map{segment => minimumDistance(point, segment)}.min
-=======
-  def segmentByMinimumDistance(point: Point, segments: Seq[Point]): (Point, Point) = {
-    val partitions = segments.init.zip(segments.tail)
-    partitions.minBy { p => minimumDistance(point, p) }
->>>>>>> 0da84fba
   }
 
   def minimumDistance(point: Point, segment: (Point, Point)): Double = {
