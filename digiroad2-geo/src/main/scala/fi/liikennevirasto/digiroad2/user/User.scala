--- conflicted
+++ resolved
@@ -1,50 +1,47 @@
-package fi.liikennevirasto.digiroad2.user
-
-case class Configuration(
-    zoom: Option[Long] = None,
-    east: Option[Long] = None,
-    north: Option[Long] = None,
-    municipalityNumber: Option[Int]  = None,
-    authorizedMunicipalities: Set[Int] = Set(),
-    roles: Set[String] = Set()
-)
-case class User(id: Long, username: String, configuration: Configuration) {
-  def hasWriteAccess() = !isViewer()
-
-  def isViewer() = configuration.roles(Role.Viewer)
-
-  def isViiteUser(): Boolean = configuration.roles(Role.ViiteUser)
-
-  def hasViiteWriteAccess(): Boolean = configuration.roles(Role.ViiteUser)
-
-  def isOperator(): Boolean = {
-    configuration.roles(Role.Operator)
-  }
-
-  def isBusStopMaintainer(): Boolean = {
-    configuration.roles(Role.BusStopMaintainer)
-  }
-
-  def hasEarlyAccess(): Boolean = {
-    configuration.roles(Role.Premium) || configuration.roles(Role.Operator)
-  }
-
-  def isAuthorizedToRead(municipalityCode: Int): Boolean = isAuthorizedFor(municipalityCode) || isViewer()
-
-  def isAuthorizedToWrite(municipalityCode: Int): Boolean = isAuthorizedFor(municipalityCode)
-
-  private def isAuthorizedFor(municipalityCode: Int): Boolean =
-    isOperator() || configuration.authorizedMunicipalities.contains(municipalityCode)
-}
-
-object Role {
-  val Operator = "operator"
-  val Administrator = "administrator"
-  val Premium = "premium"
-  val Viewer = "viewer"
-<<<<<<< HEAD
-  val BusStopMaintainer = "busStopMaintainer"
-=======
-  val ViiteUser = "viite"
->>>>>>> 274cb21f
+package fi.liikennevirasto.digiroad2.user
+
+case class Configuration(
+    zoom: Option[Long] = None,
+    east: Option[Long] = None,
+    north: Option[Long] = None,
+    municipalityNumber: Option[Int]  = None,
+    authorizedMunicipalities: Set[Int] = Set(),
+    roles: Set[String] = Set()
+)
+case class User(id: Long, username: String, configuration: Configuration) {
+  def hasWriteAccess() = !isViewer()
+
+  def isViewer() = configuration.roles(Role.Viewer)
+
+  def isViiteUser(): Boolean = configuration.roles(Role.ViiteUser)
+
+  def hasViiteWriteAccess(): Boolean = configuration.roles(Role.ViiteUser)
+
+  def isOperator(): Boolean = {
+    configuration.roles(Role.Operator)
+  }
+
+  def isBusStopMaintainer(): Boolean = {
+    configuration.roles(Role.BusStopMaintainer)
+  }
+
+  def hasEarlyAccess(): Boolean = {
+    configuration.roles(Role.Premium) || configuration.roles(Role.Operator)
+  }
+
+  def isAuthorizedToRead(municipalityCode: Int): Boolean = isAuthorizedFor(municipalityCode) || isViewer()
+
+  def isAuthorizedToWrite(municipalityCode: Int): Boolean = isAuthorizedFor(municipalityCode)
+
+  private def isAuthorizedFor(municipalityCode: Int): Boolean =
+    isOperator() || configuration.authorizedMunicipalities.contains(municipalityCode)
+}
+
+object Role {
+  val Operator = "operator"
+  val Administrator = "administrator"
+  val Premium = "premium"
+  val Viewer = "viewer"
+  val ViiteUser = "viite"
+  val BusStopMaintainer = "busStopMaintainer"
 }