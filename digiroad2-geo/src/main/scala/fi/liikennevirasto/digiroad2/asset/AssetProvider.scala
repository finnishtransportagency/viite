package fi.liikennevirasto.digiroad2.asset

import org.joda.time.LocalDate
import fi.liikennevirasto.digiroad2.mtk.MtkRoadLink

trait AssetProvider {
  def getAssetTypes: Seq[AssetType]
  def getAssetById(assetId: Long): Option[AssetWithProperties]
  def getAssets(assetTypeId: Long, municipalityNumbers: Seq[Long] = Nil, bounds: Option[BoundingCircle] = None, validFrom: Option[LocalDate] = None, validTo: Option[LocalDate] = None): Seq[Asset]
<<<<<<< HEAD
  def createAsset(assetTypeId: Long, lon: Double, lat: Double, roadLinkId: Long, bearing: Int): AssetWithProperties
=======
  def createAsset(assetTypeId: Long, lon: Double, lat: Double, roadLinkId: Long, bearing: Int, creator: String, properties: Seq[SimpleProperty]): AssetWithProperties
>>>>>>> 95e54475
  def updateAssetProperty(assetId: Long, propertyId: String, propertyValues: Seq[PropertyValue])
  def deleteAssetProperty(assetId: Long, propertyId: String)
  def getEnumeratedPropertyValues(assetTypeId: Long): Seq[EnumeratedPropertyValue]
  def updateAssetLocation(asset: Asset): AssetWithProperties
  def getRoadLinks(municipalityNumbers: Seq[Long] = Seq(), bounds: Option[BoundingCircle] = None): Seq[RoadLink]
  def getRoadLinkById(roadLinkId: Long): Option[RoadLink]
  def getImage(imageId: Long): Array[Byte]
  def updateRoadLinks(roadlinks: Seq[MtkRoadLink]): Unit
  def availableProperties(assetTypeId: Long): Seq[Property]
}
case class BoundingCircle(centreLat: Double, centreLon: Double, radiusM: Double)<|MERGE_RESOLUTION|>--- conflicted
+++ resolved
@@ -7,11 +7,7 @@
   def getAssetTypes: Seq[AssetType]
   def getAssetById(assetId: Long): Option[AssetWithProperties]
   def getAssets(assetTypeId: Long, municipalityNumbers: Seq[Long] = Nil, bounds: Option[BoundingCircle] = None, validFrom: Option[LocalDate] = None, validTo: Option[LocalDate] = None): Seq[Asset]
-<<<<<<< HEAD
-  def createAsset(assetTypeId: Long, lon: Double, lat: Double, roadLinkId: Long, bearing: Int): AssetWithProperties
-=======
   def createAsset(assetTypeId: Long, lon: Double, lat: Double, roadLinkId: Long, bearing: Int, creator: String, properties: Seq[SimpleProperty]): AssetWithProperties
->>>>>>> 95e54475
   def updateAssetProperty(assetId: Long, propertyId: String, propertyValues: Seq[PropertyValue])
   def deleteAssetProperty(assetId: Long, propertyId: String)
   def getEnumeratedPropertyValues(assetTypeId: Long): Seq[EnumeratedPropertyValue]
