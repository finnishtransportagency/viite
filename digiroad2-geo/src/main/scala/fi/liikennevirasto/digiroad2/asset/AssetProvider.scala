package fi.liikennevirasto.digiroad2.asset

import org.joda.time.LocalDate
import fi.liikennevirasto.digiroad2.mtk.MtkRoadLink
import fi.liikennevirasto.digiroad2.user.User

trait AssetProvider {
  def getAssetTypes: Seq[AssetType]
  def getAssetById(assetId: Long): Option[AssetWithProperties]
<<<<<<< HEAD
  def getAssetByExternalId(assetId: Long): Option[AssetWithProperties]
  def getAssetPositionByExternalId(externalId: Long): Option[(Double, Double)]
=======
  def getAssetsByMunicipality(municipality: Int): Seq[AssetWithProperties]
>>>>>>> 885c811c
  def getAssets(assetTypeId: Long, user: User, bounds: Option[BoundingRectangle] = None, validFrom: Option[LocalDate] = None, validTo: Option[LocalDate] = None): Seq[Asset]
  def createAsset(assetTypeId: Long, lon: Double, lat: Double, roadLinkId: Long, bearing: Int, creator: String, properties: Seq[SimpleProperty]): AssetWithProperties
  def updateAssetProperty(assetId: Long, propertyId: String, propertyValues: Seq[PropertyValue])
  def deleteAssetProperty(assetId: Long, propertyId: String)
  def getEnumeratedPropertyValues(assetTypeId: Long): Seq[EnumeratedPropertyValue]
  def updateAssetLocation(id: Long, lon: Double, lat: Double, roadLinkId: Long, bearing: Option[Int]): AssetWithProperties
  def getRoadLinks(user: User, bounds: Option[BoundingRectangle] = None): Seq[RoadLink]
  def getRoadLinkById(roadLinkId: Long): Option[RoadLink]
  def getImage(imageId: Long): Array[Byte]
  def updateRoadLinks(roadlinks: Seq[MtkRoadLink]): Unit
  def availableProperties(assetTypeId: Long): Seq[Property]
}
case class Point(x: Double, y: Double)
case class BoundingRectangle(leftBottom: Point, rightTop: Point)<|MERGE_RESOLUTION|>--- conflicted
+++ resolved
@@ -7,12 +7,9 @@
 trait AssetProvider {
   def getAssetTypes: Seq[AssetType]
   def getAssetById(assetId: Long): Option[AssetWithProperties]
-<<<<<<< HEAD
   def getAssetByExternalId(assetId: Long): Option[AssetWithProperties]
   def getAssetPositionByExternalId(externalId: Long): Option[(Double, Double)]
-=======
   def getAssetsByMunicipality(municipality: Int): Seq[AssetWithProperties]
->>>>>>> 885c811c
   def getAssets(assetTypeId: Long, user: User, bounds: Option[BoundingRectangle] = None, validFrom: Option[LocalDate] = None, validTo: Option[LocalDate] = None): Seq[Asset]
   def createAsset(assetTypeId: Long, lon: Double, lat: Double, roadLinkId: Long, bearing: Int, creator: String, properties: Seq[SimpleProperty]): AssetWithProperties
   def updateAssetProperty(assetId: Long, propertyId: String, propertyValues: Seq[PropertyValue])
