--- conflicted
+++ resolved
@@ -10,11 +10,6 @@
   def deleteAssetProperty(assetId: Long, propertyId: String) {}
   def getRoadLinks(municipalityNumber: Option[Int], bounds: Option[BoundingCircle]): Seq[RoadLink] = List()
   def getRoadLinkById(roadLinkId: Long): Option[RoadLink] = None
-<<<<<<< HEAD
-  def getAssetById(assetId: Long): Option[Asset] = None
-  def getAssets(assetTypeId: Long, municipalityNumbers: Seq[Long], bounds: Option[BoundingCircle], validFrom: Option[LocalDate], validTo: Option[LocalDate]): Seq[Asset] = List()
-  def createAsset(assetTypeId: Long, lon: Double, lat: Double, roadLinkId: Long, bearing: Int, creator: String) = null
-=======
   def getAssetById(assetId: Long): Option[Asset] = {
     Some(Asset(0, 10, 0, 0, 0, List(
       Property("4", "Pysäkin saavutettavuus", "text", values = Seq(PropertyValue(0, "", null))),
@@ -28,11 +23,10 @@
       Property("validTo", "Käytössä päättyen", Date, values = Seq(PropertyValue(0, null)))
     )))
   }
-  def getAssets(assetTypeId: Long, municipalityNumber: Option[Long], bounds: Option[BoundingCircle], validFrom: Option[LocalDate], validTo: Option[LocalDate]): Seq[Asset] = List()
+  def getAssets(assetTypeId: Long, municipalityNumber: Seq[Long] = Nil, bounds: Option[BoundingCircle] = None, validFrom: Option[LocalDate] = None, validTo: Option[LocalDate] = None): Seq[Asset] = List()
   def createAsset(assetTypeId: Long, lon: Double, lat: Double, roadLinkId: Long, bearing: Int, creator: String) = {
     Asset(0, assetTypeId, lon, lat, roadLinkId)
   }
->>>>>>> 2d618cd3
   def getAssetTypes = List()
   def getEnumeratedPropertyValues(assetTypeId: Long): Seq[EnumeratedPropertyValue] = {
     List(EnumeratedPropertyValue("validityDirection", "Vaikutussuunta", SingleChoice, values = Seq(
