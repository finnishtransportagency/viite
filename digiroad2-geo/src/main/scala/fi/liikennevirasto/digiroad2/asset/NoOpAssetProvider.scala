--- conflicted
+++ resolved
@@ -25,11 +25,7 @@
     )))
   }
   def getAssets(assetTypeId: Long, municipalityNumbers: Seq[Long] = Nil, bounds: Option[BoundingCircle] = None, validFrom: Option[LocalDate] = None, validTo: Option[LocalDate] = None): Seq[Asset] = List()
-<<<<<<< HEAD
-  def createAsset(assetTypeId: Long, lon: Double, lat: Double, roadLinkId: Long, bearing: Int) = {
-=======
   def createAsset(assetTypeId: Long, lon: Double, lat: Double, roadLinkId: Long, bearing: Int, creator: String, propertyValues: Seq[SimpleProperty]) = {
->>>>>>> 95e54475
     AssetWithProperties(0, assetTypeId, lon, lat, roadLinkId)
   }
   def getAssetTypes = List()
