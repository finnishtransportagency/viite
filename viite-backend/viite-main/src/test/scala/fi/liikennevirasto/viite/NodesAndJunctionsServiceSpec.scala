package fi.liikennevirasto.viite

import java.sql.Date
import fi.liikennevirasto.digiroad2.DigiroadEventBus
import fi.liikennevirasto.digiroad2.postgis.PostGISDatabase
import fi.liikennevirasto.digiroad2.service.RoadLinkService
import fi.liikennevirasto.viite.dao._
import fi.liikennevirasto.viite.process.RoadwayAddressMapper
import fi.liikennevirasto.viite.util.CalibrationPointsUtils
import fi.vaylavirasto.viite.dao.Sequences
import fi.vaylavirasto.viite.geometry.{BoundingRectangle, Point}
import fi.vaylavirasto.viite.model.CalibrationPointType.{NoCP, RoadAddressCP}
import fi.vaylavirasto.viite.model.{AdministrativeClass, BeforeAfter, CalibrationPointLocation, Discontinuity, LinkGeomSource, NodePointType, NodeType, RoadAddressChangeType, SideCode, Track}
import org.joda.time.DateTime
import org.mockito.ArgumentMatchers.{any, anyLong}
import org.mockito.Mockito.when
import org.mockito.invocation.InvocationOnMock
import org.mockito.stubbing.Answer
import org.scalatest.{BeforeAndAfter, FunSuite, Matchers}
import org.scalatest.mockito.MockitoSugar
import slick.driver.JdbcDriver.backend.Database
import slick.driver.JdbcDriver.backend.Database.dynamicSession
import slick.jdbc.StaticQuery.interpolation

import scala.util.{Left, Right}

class NodesAndJunctionsServiceSpec extends FunSuite with Matchers with BeforeAndAfter {

  val mockNodesAndJunctionsService = MockitoSugar.mock[NodesAndJunctionsService]
  private val roadNumber1 = 990
  private val roadwayNumber1 = 1000000000l
  private val roadwayNumber2 = 1000000002l
  private val roadPartNumber1 = 1
  val roadNumberLimits = Seq((RoadClass.forJunctions.start, RoadClass.forJunctions.end))
  val mockLinearLocationDAO = MockitoSugar.mock[LinearLocationDAO]
  val mockRoadwayDAO = MockitoSugar.mock[RoadwayDAO]
  val mockRoadwayChangesDAO = MockitoSugar.mock[RoadwayChangesDAO]
  val mockRoadLinkService: RoadLinkService = MockitoSugar.mock[RoadLinkService]
  val mockRoadwayAddressMapper: RoadwayAddressMapper = MockitoSugar.mock[RoadwayAddressMapper]
  val mockEventBus: DigiroadEventBus = MockitoSugar.mock[DigiroadEventBus]
  val roadwayDAO = new RoadwayDAO
  val roadwayPointDAO = new RoadwayPointDAO
  val nodeDAO = new NodeDAO
  val nodePointDAO = new NodePointDAO
  val junctionDAO = new JunctionDAO
  val junctionPointDAO = new JunctionPointDAO
  val linearLocationDAO = new LinearLocationDAO
  val roadwayChangesDAO = new RoadwayChangesDAO
  val projectDAO = new ProjectDAO
  val projectLinkDAO = new ProjectLinkDAO
  val projectReservedPartDAO = new ProjectReservedPartDAO
  val roadwayAddressMapper = new RoadwayAddressMapper(roadwayDAO, linearLocationDAO)
  val roadAddressService: RoadAddressService = new RoadAddressService(mockRoadLinkService, new RoadwayDAO, new LinearLocationDAO, new RoadNetworkDAO, roadwayPointDAO, nodePointDAO, junctionPointDAO, mockRoadwayAddressMapper, mockEventBus, frozenKGV = false) {

    override def withDynSession[T](f: => T): T = f

    override def withDynTransaction[T](f: => T): T = f
  }

  val nodesAndJunctionsService: NodesAndJunctionsService =
    new NodesAndJunctionsService(
                                  mockRoadwayDAO,
                                  roadwayPointDAO,
                                  mockLinearLocationDAO,
                                  nodeDAO,
                                  nodePointDAO,
                                  junctionDAO,
                                  junctionPointDAO,
                                  roadwayChangesDAO,
                                  projectReservedPartDAO
                                  ) {
                                      override def withDynSession[T](f: => T): T = f
                                      override def withDynTransaction[T](f: => T): T = f
                                      override def withDynTransactionNewOrExisting[T](f: => T): T = f
                                    }

  val projectService: ProjectService =
    new ProjectService(
                        roadAddressService,
                        mockRoadLinkService,
                        nodesAndJunctionsService,
                        roadwayDAO,
                        roadwayPointDAO,
                        linearLocationDAO,
                        projectDAO,
                        projectLinkDAO,
                        nodeDAO,
                        nodePointDAO,
                        junctionPointDAO,
                        projectReservedPartDAO,
                        roadwayChangesDAO,
                        roadwayAddressMapper,
                        mockEventBus
                        ) {
                            override def withDynSession[T](f: => T): T = f
                            override def withDynTransaction[T](f: => T): T = f
                          }

  def runWithRollback(f: => Unit): Unit = {
    Database.forDataSource(PostGISDatabase.ds).withDynTransaction {
      f
      dynamicSession.rollback()
    }
  }

  def withDynTransaction[T](f: => T): T = PostGISDatabase.withDynTransaction(f)

  val testRoadway1 = Roadway(NewIdValue, roadwayNumber1, roadNumber1, roadPartNumber1, AdministrativeClass.State, Track.Combined, Discontinuity.Continuous, 0, 100, reversed = false, DateTime.parse("2000-01-01"), None, "test", Some("TEST ROAD 1"), 1, TerminationCode.NoTermination)

  val testNode1 = Node(NewIdValue, NewIdValue, Point(100, 100), Some("Test node"), NodeType.NormalIntersection,
    DateTime.parse("2019-01-01"), None, DateTime.parse("2019-01-01"), None, "Test", None, registrationDate = new DateTime())

  val testRoadwayPoint1 = RoadwayPoint(NewIdValue, roadwayNumber1, 0, "Test", None, None, None)
  val testRoadwayPoint2 = RoadwayPoint(NewIdValue, roadwayNumber2, 0, "Test", None, None, None)

  val testNodePoint1 = NodePoint(NewIdValue, BeforeAfter.Before, -1, None, NodePointType.UnknownNodePointType, Some(testNode1.startDate), testNode1.endDate,
    DateTime.parse("2019-01-01"), None, "Test", None, 0, 0, 0, 0, Track.Combined, 0)

  val testJunction1 = Junction(NewIdValue, None, None, DateTime.parse("2019-01-01"), None,
    DateTime.parse("2019-01-01"), None, "Test", None)

  val testJunctionPoint1 = JunctionPoint(NewIdValue, BeforeAfter.Before, -1, -1, Some(testJunction1.startDate), testJunction1.endDate,
    DateTime.parse("2019-01-01"), None, "Test", None, -1, 10, 0, 0, Track.Combined, Discontinuity.Continuous)

  val testLinearLocation1 = LinearLocation(NewIdValue, 1, 1000l.toString, 0.0, 2.8, SideCode.TowardsDigitizing, 10000000000l, (CalibrationPointReference.None, CalibrationPointReference.None), Seq(Point(99.0, 99.0), Point(101.0, 101.0)), LinkGeomSource.NormalLinkInterface, -1)

  def dummyProjectLink(roadNumber: Long, roadPartNumber: Long, trackCode: Track, discontinuityType: Discontinuity, startAddrM: Long, endAddrM: Long, originalStartAddr: Long = 0, originalEndAddr: Long = 0, startDate: Option[DateTime], endDate: Option[DateTime] = None, linkId: String = "0", startMValue: Double = 0, endMValue: Double = 0, sideCode: SideCode = SideCode.Unknown, status: RoadAddressChangeType, projectId: Long = 0, administrativeClass: AdministrativeClass = AdministrativeClass.State, geometry: Seq[Point] = Seq(), roadwayNumber: Long): ProjectLink = {
    ProjectLink(0L, roadNumber, roadPartNumber, trackCode, discontinuityType, startAddrM, endAddrM, originalStartAddr, originalEndAddr, startDate, endDate, Some("user"), linkId, startMValue, endMValue, sideCode, (NoCP, NoCP), (NoCP, NoCP), geometry, projectId, status, administrativeClass, LinkGeomSource.NormalLinkInterface, geometryLength = 0.0, roadwayId = 0, linearLocationId = 0, ely = 8, reversed = false, None, linkGeometryTimeStamp = 0, roadwayNumber)
  }

  def buildTestDataForProject(project: Option[Project], rws: Option[Seq[Roadway]], lil: Option[Seq[LinearLocation]],
                              pls: Option[Seq[ProjectLink]]): Unit = {
    if (rws.nonEmpty)
      roadwayDAO.create(rws.get)
    if (lil.nonEmpty)
      linearLocationDAO.create(lil.get, "user")
    if (project.nonEmpty)
      projectDAO.create(project.get)
    if (pls.nonEmpty) {
      if (project.nonEmpty) {
        val roadParts = pls.get.groupBy(pl => (pl.roadNumber, pl.roadPartNumber)).keys
        roadParts.foreach(rp => projectReservedPartDAO.reserveRoadPart(project.get.id, rp._1, rp._2, "user"))
        projectLinkDAO.create(pls.get.map(_.copy(projectId = project.get.id)))
      } else {
        projectLinkDAO.create(pls.get)
      }
    }
  }

  def toRoadwayAndLinearLocation(p: ProjectLink): (LinearLocation, Roadway) = {
    val startDate = p.startDate.getOrElse(DateTime.now()).minusDays(1)

    (LinearLocation(p.linearLocationId, 1, p.linkId, p.startMValue, p.endMValue, p.sideCode, p.linkGeometryTimeStamp,
      (CalibrationPointsUtils.toCalibrationPointReference(p.startCalibrationPoint),
        CalibrationPointsUtils.toCalibrationPointReference(p.endCalibrationPoint)),
      p.geometry, p.linkGeomSource, p.roadwayNumber, Some(startDate), p.endDate),
      Roadway(p.roadwayId, p.roadwayNumber, p.roadNumber, p.roadPartNumber, p.administrativeClass, p.track, p.discontinuity, p.startAddrMValue, p.endAddrMValue, p.reversed, startDate, p.endDate,
        p.createdBy.getOrElse("-"), p.roadName, p.ely, TerminationCode.NoTermination, DateTime.now(), None))
  }

  before {
    // Forward all calls to mock.fetchAllBySectionAndTracks to actual implementation
    when(mockRoadwayDAO.fetchAllBySectionAndTracks(anyLong(), anyLong(), any()))
      .thenAnswer(
        new Answer[Seq[Roadway]] {
          override def answer(i: InvocationOnMock): Seq[Roadway] = {
            roadwayDAO.fetchAllBySectionAndTracks(i.getArgument(0), i.getArgument(1), i.getArgument(2))
          }
        })
  }

  test("Test nodesAndJunctionsService.getNodesByRoadAttributes When there are less than 50 nodes in the given road Then should return the list of those nodes") {
    runWithRollback {
      roadwayDAO.create(Seq(testRoadway1))
      val nodeNumber = nodeDAO.create(Seq(testNode1)).head
      val roadwayPointId = Sequences.nextRoadwayPointId
      roadwayPointDAO.create(testRoadwayPoint1.copy(id = roadwayPointId))
      nodePointDAO.create(Seq(testNodePoint1.copy(nodeNumber = Some(nodeNumber), roadwayPointId = roadwayPointId)))

      val nodesAndRoadAttributes = nodesAndJunctionsService.getNodesByRoadAttributes(roadNumber1, None, None)
      nodesAndRoadAttributes.isRight should be(true)
      nodesAndRoadAttributes match {
        case Right(nodes) => {
          nodes.size should be(1)
          val node = nodes.head
          node._1.name should be(Some("Test node"))
          node._1.coordinates should be(Point(100, 100))
          node._2.roadNumber should be(roadNumber1)
          node._2.roadPartNumber should be(roadPartNumber1)
        }
        case _ => fail("Should not get here")
      }
    }
  }

  test("Test nodesAndJunctionsService.getNodesByRoadAttributes When there are more than 50 nodes in the given road for a single road part Then should return the list of those nodes") {
    runWithRollback {
      roadwayDAO.create(Seq(testRoadway1))
      for (index <- 0 to MaxAllowedNodes) {
        val nodeId = Sequences.nextNodeId
        val nodeNumber = nodeDAO.create(Seq(testNode1.copy(id = nodeId))).head
        val roadwayPointId = Sequences.nextRoadwayPointId
        roadwayPointDAO.create(testRoadwayPoint1.copy(id = roadwayPointId, addrMValue = index))
        nodePointDAO.create(Seq(testNodePoint1.copy(nodeNumber = Some(nodeNumber), roadwayPointId = roadwayPointId)))
      }

      val nodesAndRoadAttributes = nodesAndJunctionsService.getNodesByRoadAttributes(roadNumber1, Some(roadPartNumber1), None)
      nodesAndRoadAttributes.isRight should be(true)
      nodesAndRoadAttributes match {
        case Right(nodes) => nodes.size should be(51)
        case _ => fail()
      }
    }
  }

  test("Test nodesAndJunctionsService.getNodesByRoadAttributes When there are more than 50 nodes Then should return error message") {
    runWithRollback {
      roadwayDAO.create(Seq(testRoadway1))
      for (index <- 0 to MaxAllowedNodes) {
        val nodeId = Sequences.nextNodeId
        val nodeNumber = nodeDAO.create(Seq(testNode1.copy(id = nodeId))).head
        val roadwayPointId = Sequences.nextRoadwayPointId
        roadwayPointDAO.create(testRoadwayPoint1.copy(id = roadwayPointId, addrMValue = index))
        nodePointDAO.create(Seq(testNodePoint1.copy(nodeNumber = Some(nodeNumber), roadwayPointId = roadwayPointId)))
      }

      val nodesAndRoadAttributes = nodesAndJunctionsService.getNodesByRoadAttributes(roadNumber1, None, None)
      nodesAndRoadAttributes.isLeft should be(true)
      nodesAndRoadAttributes match {
        case Left(errorMessage) => errorMessage should be(ReturnedTooManyNodesErrorMessage)
        case _ => fail()
      }
    }
  }

  test("Test getTemplatesByBoundingBox When matching templates Then return them") {
    runWithRollback {
      val roadwayNumber = Sequences.nextRoadwayNumber
      roadwayDAO.create(Seq(testRoadway1.copy(roadwayNumber = roadwayNumber)))
      linearLocationDAO.create(Seq(testLinearLocation1.copy(roadwayNumber = roadwayNumber)))
      val roadwayPointId = roadwayPointDAO.create(testRoadwayPoint1.copy(roadwayNumber = roadwayNumber))
      nodePointDAO.create(Seq(testNodePoint1.copy(roadwayPointId = roadwayPointId)))
      val junctionId = junctionDAO.create(Seq(testJunction1)).head
      junctionPointDAO.create(Seq(testJunctionPoint1.copy(junctionId = junctionId, roadwayPointId = roadwayPointId)))

      val templates = nodesAndJunctionsService.getTemplatesByBoundingBox(BoundingRectangle(Point(98, 98), Point(102, 102)))
      templates._1.size should be(1)
      templates._2.size should be(1)
      templates._2.head._2.size should be(1)
      templates._1.head.roadwayNumber should be(roadwayNumber)
      templates._2.head._1.id should be(junctionId)
      templates._2.head._1.nodeNumber should be(None)
      templates._2.head._2.head.junctionId should be(junctionId)
    }
  }

  test("Test nodesAndJunctionsService.handleJunctionTemplates roadsToHead case When creating projectlinks Then junction template and junctions points should be handled/created properly") {
    runWithRollback {
      /*
     v0---R---|
     |0--PL-->|--PL-->|


     PL: Project link
     R: Existing road
       */
      val geom1 = Seq(Point(10.0, 0.0), Point(0.0, 0.0))
      val geom2 = Seq(Point(0.0, 0.0), Point(11.0, 0.0))
      val geom3 = Seq(Point(11.0, 0.0), Point(20.0, 0.0))
      val road999 = 999L
      val road1000 = 1000L
      val part = 1L
      val roadwayNumber = Sequences.nextRoadwayNumber
      val rwId = Sequences.nextRoadwayId
      val roadway = Roadway(rwId, roadwayNumber, road999, part, AdministrativeClass.State, Track.Combined, Discontinuity.Discontinuous, 0L, 10L, reversed = false, DateTime.now, None, "user", None, 8L, TerminationCode.NoTermination, DateTime.now, None)
      val roadway2 = Roadway(rwId + 1, roadwayNumber + 1, road1000, part, AdministrativeClass.State, Track.Combined, Discontinuity.Continuous, 0L, 20L, reversed = false, DateTime.now, None, "user", None, 8L, TerminationCode.NoTermination, DateTime.now, None)
      val linearLocationId = Sequences.nextLinearLocationId
      val linearLocation = LinearLocation(linearLocationId, 1, 12345.toString, 0L, 10L, SideCode.TowardsDigitizing, 0L, calibrationPoints = (CalibrationPointReference(Some(0)), CalibrationPointReference(Some(10))), geom1, LinkGeomSource.NormalLinkInterface, roadwayNumber, None, None)
      val projectId = Sequences.nextViiteProjectId
      val plId1 = projectId + 1

      val project = Project(projectId, ProjectState.Incomplete, "f", "s", DateTime.now(), "", DateTime.now(), DateTime.now(),
        "", Seq(), Seq(), None, None)

      val link1 = dummyProjectLink(road1000, part, Track.Combined, Discontinuity.Continuous,  0, 11,  0, 11, Some(DateTime.now()), None, 12346.toString, 0, 10, SideCode.TowardsDigitizing, RoadAddressChangeType.New, projectId, AdministrativeClass.State, geom2, roadwayNumber + 1).copy(id = plId1 + 1, roadwayId = rwId + 1, linearLocationId = linearLocationId + 1)
      val link2 = dummyProjectLink(road1000, part, Track.Combined, Discontinuity.Continuous, 11, 20, 11, 20, Some(DateTime.now()), None, 12347.toString, 0, 10, SideCode.TowardsDigitizing, RoadAddressChangeType.New, projectId, AdministrativeClass.State, geom3, roadwayNumber + 1).copy(id = plId1 + 2, roadwayId = rwId + 1, linearLocationId = linearLocationId + 2)

      val linearLocations = Seq(
        LinearLocation(linearLocationId, 1, 12345.toString, 0.0, 10.0, SideCode.TowardsDigitizing, 10000000000l, (CalibrationPointReference(Some(0l)), CalibrationPointReference.None), Seq(Point(0.0, 0.0), Point(10.0, 0.0)), LinkGeomSource.ComplementaryLinkInterface, roadwayNumber, Some(DateTime.parse("2000-01-01")), None),
        LinearLocation(linearLocationId + 1, 1, 12346.toString, 0.0, 11.0, SideCode.TowardsDigitizing, 10000000000l, (CalibrationPointReference.None, CalibrationPointReference.None), Seq(Point(0.0, 0.0), Point(11.0, 0.0)), LinkGeomSource.ComplementaryLinkInterface, roadwayNumber + 1, Some(DateTime.parse("2000-01-01")), None),
        LinearLocation(linearLocationId + 2, 2, 12347.toString, 0.0, 9.0, SideCode.TowardsDigitizing, 10000000000l, (CalibrationPointReference.None, CalibrationPointReference.None), Seq(Point(11.0, 0.0), Point(20.0, 0.0)), LinkGeomSource.ComplementaryLinkInterface, roadwayNumber + 1, Some(DateTime.parse("2000-01-01")), None)
      )
      val pls = Seq(link1, link2)
      roadwayDAO.create(Seq(roadway, roadway2))
      buildTestDataForProject(Some(project), None, Some(linearLocations), Some(pls))
      val projectChanges = List(
<<<<<<< HEAD
        ProjectRoadwayChange(0, Some("project name"), 8L, "test user", DateTime.now, RoadwayChangeInfo(AddressChangeType.New,
          RoadwayChangeSection(None, None, None, None, None, None, Some(AdministrativeClass.State), Some(Discontinuity.Continuous), Some(8L)),
          RoadwayChangeSection(Some(link1.roadNumber), Some(Track.Combined.value.toLong), startRoadPartNumber = Some(link1.roadPartNumber), endRoadPartNumber = Some(link1.roadPartNumber), startAddressM = Some(link1.startAddrMValue), endAddressM = Some(link2.endAddrMValue), Some(AdministrativeClass.State), Some(Discontinuity.Continuous), Some(8L)),
          Discontinuity.Continuous, AdministrativeClass.State, reversed = false, 1, 8), DateTime.now)
=======
        ProjectRoadwayChange(0, Some("project name"), 8L, "test user", DateTime.now,
          RoadwayChangeInfo(RoadAddressChangeType.New,
            RoadwayChangeSection(None, None, None, None, None, None, Some(AdministrativeClass.State), Some(Discontinuity.Continuous), Some(8L)),
            RoadwayChangeSection(Some(link1.roadNumber), Some(Track.Combined.value.toLong), startRoadPartNumber = Some(link1.roadPartNumber), endRoadPartNumber = Some(link1.roadPartNumber), startAddressM = Some(link1.startAddrMValue), endAddressM = Some(link2.endAddrMValue), Some(AdministrativeClass.State), Some(Discontinuity.Continuous), Some(8L)),
            Discontinuity.Continuous, AdministrativeClass.State, reversed = false, 1, 8)
          , DateTime.now, Some(0L))
>>>>>>> 54df3071
      )

      when(mockLinearLocationDAO.fetchLinearLocationByBoundingBox(any[BoundingRectangle], any[Seq[(Int, Int)]])).thenReturn(Seq(linearLocation))
      when(mockRoadwayDAO.fetchAllByRoadwayNumbers(any[Set[Long]], any[Boolean])).thenReturn(Seq(roadway))

      val mappedRoadwayNumbers = projectLinkDAO.fetchProjectLinksChange(projectId)
      nodesAndJunctionsService.handleJunctionAndJunctionPoints(projectChanges, pls, mappedRoadwayNumbers)

      val roadJunctionPoints = junctionPointDAO.fetchByRoadwayPoint(roadway.roadwayNumber, roadway.endAddrMValue, BeforeAfter.Before)
      val junction1 = junctionDAO.fetchByIds(Seq(roadJunctionPoints.head.junctionId))

      val link1JunctionPoints = junctionPointDAO.fetchByRoadwayPoint(link1.roadwayNumber, link1.startAddrMValue, BeforeAfter.After)
      val link2JunctionPoints = junctionPointDAO.fetchByRoadwayPoint(link2.roadwayNumber, link2.startAddrMValue, BeforeAfter.After)
      val junction2 = junctionDAO.fetchByIds(Seq(link1JunctionPoints.head.junctionId))

      junction1 should be(junction2)

      val roadwayPoint1 = roadwayPointDAO.fetch(roadway.roadwayNumber, roadway.endAddrMValue)
      val roadwayPoint2 = roadwayPointDAO.fetch(link1.roadwayNumber, link1.startAddrMValue)

      roadwayPoint1.head.addrMValue should be(roadway.endAddrMValue)
      roadwayPoint2.head.addrMValue should be(link1.startAddrMValue)

      roadJunctionPoints.isDefined should be(true)
      roadJunctionPoints.head.beforeAfter should be(BeforeAfter.Before)
      roadJunctionPoints.head.roadwayNumber should be(roadway.roadwayNumber)
      link1JunctionPoints.isDefined should be(true)
      link1JunctionPoints.head.beforeAfter should be(BeforeAfter.After)
      link1JunctionPoints.head.roadwayNumber should be(link1.roadwayNumber)
      link2JunctionPoints.isDefined should be(false)

    }
  }

  test("Test nodesAndJunctionsService.handleJunctionTemplates roadsToHead case When creating projectlinks Then junction template and junctions points should be handled/created properly and" +
    " When reverse, the junction points BeforeAfter should be reversed") {
    runWithRollback {
      /*
     |--R-->0|0--L-->
       */
      val geom1 = Seq(Point(0.0, 0.0), Point(10.0, 0.0))
      val geom2 = Seq(Point(10.0, 0.0), Point(20.0, 0.0))
      val road999 = 999L
      val road1000 = 1000L
      val part = 1L
      val roadwayNumber1 = Sequences.nextRoadwayNumber
      val roadwayNumber2 = Sequences.nextRoadwayNumber
      val rwId1 = Sequences.nextRoadwayId
      val rwId2 = Sequences.nextRoadwayId
      val roadway1 = Roadway(rwId1, roadwayNumber1, road999, part, AdministrativeClass.State, Track.Combined, Discontinuity.Continuous, 0L, 10L, reversed = false, DateTime.now, None, "user", None, 8L, TerminationCode.NoTermination, DateTime.now, None)
      val roadway2 = Roadway(rwId2, roadwayNumber2, road1000, part, AdministrativeClass.State, Track.Combined, Discontinuity.Continuous, 0L, 10L, reversed = false, DateTime.now, None, "user", None, 8L, TerminationCode.NoTermination, DateTime.now, None)
      val linearLocationId1 = Sequences.nextLinearLocationId
      val linearLocationId2 = Sequences.nextLinearLocationId
      val linearLocation = LinearLocation(linearLocationId1, 1, 12345.toString, 0L, 10L, SideCode.TowardsDigitizing, 0L, calibrationPoints = (CalibrationPointReference(Some(0)), CalibrationPointReference(Some(10))), geom1, LinkGeomSource.NormalLinkInterface, roadwayNumber1, None, None)
      val projectId = Sequences.nextViiteProjectId
      val plId1 = Sequences.nextProjectLinkId
      val plId2 = Sequences.nextProjectLinkId

      val project = Project(projectId, ProjectState.Incomplete, "f", "s", DateTime.now(), "", DateTime.now(), DateTime.now(),
        "", Seq(), Seq(), None, None)

      val link1 = dummyProjectLink(road1000, part, Track.Combined, Discontinuity.EndOfRoad, 0, 10, 0, 10, Some(DateTime.now()), None, 12346.toString, 0, 10, SideCode.TowardsDigitizing, RoadAddressChangeType.Transfer, projectId, AdministrativeClass.State, geom2, roadwayNumber2).copy(id = plId2, roadwayId = rwId2, linearLocationId = linearLocationId2)


      val linearLocations = Seq(
        LinearLocation(linearLocationId1, 1, 1000l.toString, 0.0, 50.0, SideCode.TowardsDigitizing, 10000000000l, (CalibrationPointReference(Some(0l)), CalibrationPointReference.None), Seq(Point(0.0, 0.0), Point(10.0, 0.0)), LinkGeomSource.ComplementaryLinkInterface, roadwayNumber1, Some(DateTime.parse("2000-01-01")), None),
        LinearLocation(linearLocationId2, 1, 2000l.toString, 0.0, 10.0, SideCode.TowardsDigitizing, 10000000000l, (CalibrationPointReference.None, CalibrationPointReference.None), Seq(Point(10.0, 0.0), Point(20.0, 0.0)), LinkGeomSource.ComplementaryLinkInterface, roadwayNumber2, Some(DateTime.parse("2000-01-01")), None)
      )
      val pls = Seq(link1)
      val reversedPls = pls.map(_.copy(sideCode = SideCode.switch(link1.sideCode), reversed = true))
      roadwayDAO.create(Seq(roadway1, roadway2))
      buildTestDataForProject(Some(project), None, Some(linearLocations), Some(reversedPls))
      val projectChanges = List(
        //combined
<<<<<<< HEAD
        ProjectRoadwayChange(0, Some("project name"), 8L, "test user", DateTime.now, RoadwayChangeInfo(AddressChangeType.New,
          RoadwayChangeSection(None, None, None, None, None, None, Some(AdministrativeClass.State), Some(Discontinuity.Continuous), Some(8L)),
          RoadwayChangeSection(Some(link1.roadNumber), Some(Track.Combined.value.toLong), startRoadPartNumber = Some(link1.roadPartNumber), endRoadPartNumber = Some(link1.roadPartNumber), startAddressM = Some(link1.startAddrMValue), endAddressM = Some(link1.endAddrMValue), Some(AdministrativeClass.State), Some(Discontinuity.Continuous), Some(8L)),
          Discontinuity.Continuous, AdministrativeClass.State, reversed = false, 1, 8), DateTime.now)
=======
        ProjectRoadwayChange(0, Some("project name"), 8L, "test user", DateTime.now,
          RoadwayChangeInfo(RoadAddressChangeType.New,
            RoadwayChangeSection(None, None, None, None, None, None, Some(AdministrativeClass.State), Some(Discontinuity.Continuous), Some(8L)),
            RoadwayChangeSection(Some(link1.roadNumber), Some(Track.Combined.value.toLong), startRoadPartNumber = Some(link1.roadPartNumber), endRoadPartNumber = Some(link1.roadPartNumber), startAddressM = Some(link1.startAddrMValue), endAddressM = Some(link1.endAddrMValue), Some(AdministrativeClass.State), Some(Discontinuity.Continuous), Some(8L)),
            Discontinuity.Continuous, AdministrativeClass.State, reversed = false, 1, 8)
          , DateTime.now, Some(0L))
>>>>>>> 54df3071
      )

      when(mockLinearLocationDAO.fetchLinearLocationByBoundingBox(any[BoundingRectangle], any[Seq[(Int, Int)]])).thenReturn(Seq(linearLocation))
      when(mockRoadwayDAO.fetchAllByRoadwayNumbers(any[Set[Long]], any[Boolean])).thenReturn(Seq(roadway1))

      val reversedProjectChanges = projectChanges.map(p => p.copy(changeInfo = p.changeInfo.copy(changeType = RoadAddressChangeType.Transfer, source = p.changeInfo.target, reversed = true)))

      val mappedRoadwayNumbers = projectLinkDAO.fetchProjectLinksChange(projectId)
      sqlu"""INSERT INTO LINK (ID) VALUES (12345)""".execute
      sqlu"""INSERT INTO LINK (ID) VALUES (12346)""".execute
      nodesAndJunctionsService.handleJunctionAndJunctionPoints(projectChanges, pls, mappedRoadwayNumbers)

      val roadJunctionPoints = junctionPointDAO.fetchByRoadwayPoint(roadway1.roadwayNumber, roadway1.endAddrMValue, BeforeAfter.Before)
      val junction1 = junctionDAO.fetchByIds(Seq(roadJunctionPoints.head.junctionId))

      val linkJunctionPoints = junctionPointDAO.fetchByRoadwayPoint(link1.roadwayNumber, link1.startAddrMValue, BeforeAfter.After)
      val junction2 = junctionDAO.fetchByIds(Seq(linkJunctionPoints.head.junctionId))

      junction1 should be(junction2)

      val roadwayPoint1 = roadwayPointDAO.fetch(roadway1.roadwayNumber, roadway1.endAddrMValue)
      val roadwayPoint2 = roadwayPointDAO.fetch(link1.roadwayNumber, link1.startAddrMValue)

      roadwayPoint1.head.addrMValue should be(roadway1.endAddrMValue)
      roadwayPoint2.head.addrMValue should be(link1.startAddrMValue)

      roadJunctionPoints.isDefined should be(true)
      roadJunctionPoints.head.beforeAfter should be(BeforeAfter.Before)
      roadJunctionPoints.head.roadwayNumber should be(roadway1.roadwayNumber)
      linkJunctionPoints.isDefined should be(true)
      linkJunctionPoints.head.beforeAfter should be(BeforeAfter.After)
      linkJunctionPoints.head.roadwayNumber should be(link1.roadwayNumber)

      val reversedRoadways = Seq(Roadway(NewIdValue, link1.roadwayNumber, link1.roadNumber, link1.roadPartNumber, AdministrativeClass.State, Track.Combined, Discontinuity.Continuous, link1.startAddrMValue, link1.endAddrMValue, reversed = true, DateTime.parse("2000-01-01"), None, "test", Some("TEST ROAD 1"), 1, TerminationCode.NoTermination)
      )
      roadwayDAO.expireById(Seq(roadway1, roadway2).map(_.id).toSet)
      roadwayDAO.create(reversedRoadways)
      val mappedReservedRoadwayNumbers = projectLinkDAO.fetchProjectLinksChange(projectId)
      roadAddressService.handleRoadwayPointsUpdate(reversedProjectChanges, mappedReservedRoadwayNumbers)
      val roadwayPointsAfterUpdate = roadwayPointDAO.fetchByRoadwayNumber(link1.roadwayNumber)
      nodesAndJunctionsService.handleJunctionAndJunctionPoints(reversedProjectChanges, reversedPls, mappedReservedRoadwayNumbers)
      val reversedLinkJunctionPoints = junctionPointDAO.fetchByRoadwayPoint(link1.roadwayNumber, roadwayPointsAfterUpdate.head.addrMValue, BeforeAfter.Before)
      linkJunctionPoints.head.id should be(reversedLinkJunctionPoints.head.id)
      reversedLinkJunctionPoints.head.beforeAfter should be(BeforeAfter.switch(linkJunctionPoints.head.beforeAfter))
    }
  }

  test("Test nodesAndJunctionsService.handleJunctionTemplates roadsFromHead case When creating projectLinks Then junction template and junctions points should be handled/created properly and " +
    "When reverse, the junction points BeforeAfter should be reversed") {
    runWithRollback {
      /*
     <--R--0|0--L-->
       */
      val geom1 = Seq(Point(0.0, 0.0), Point(10.0, 0.0))
      val geom2 = Seq(Point(10.0, 0.0), Point(20.0, 0.0))
      val road999 = 999L
      val road1000 = 1000L
      val part = 1L
      val roadwayNumber1 = Sequences.nextRoadwayNumber
      val roadwayNumber2 = Sequences.nextRoadwayNumber
      val rwId1 = Sequences.nextRoadwayId
      val rwId2 = Sequences.nextRoadwayId
      val linearLocationId1 = Sequences.nextLinearLocationId
      val linearLocationId2 = Sequences.nextLinearLocationId
      val roadway1 = Roadway(rwId1, roadwayNumber1, road999, part, AdministrativeClass.State, Track.Combined, Discontinuity.Continuous, 0L, 10L, reversed = false, DateTime.now, None, "user", None, 8L, TerminationCode.NoTermination, DateTime.now, None)
      val roadway2 = Roadway(rwId2, roadwayNumber2, road1000, part, AdministrativeClass.State, Track.Combined, Discontinuity.Continuous, 0L, 10L, reversed = false, DateTime.now, None, "user", None, 8L, TerminationCode.NoTermination, DateTime.now, None)
      val linearLocation = LinearLocation(linearLocationId1, 1, 12345.toString, 0L, 10L, SideCode.AgainstDigitizing, 0L, calibrationPoints = (CalibrationPointReference.None, CalibrationPointReference(Some(10))), geom1, LinkGeomSource.NormalLinkInterface, roadwayNumber1, None, None)
      val linearLocation2 = LinearLocation(linearLocationId2, 1, 12346.toString, 0L, 10L, SideCode.TowardsDigitizing, 0L, calibrationPoints = (CalibrationPointReference.None, CalibrationPointReference(Some(10))), geom1, LinkGeomSource.NormalLinkInterface, roadwayNumber2, None, None)

      val projectId = Sequences.nextViiteProjectId

      val link1 = dummyProjectLink(road1000, part, Track.Combined, Discontinuity.EndOfRoad, 0, 10, 0, 10, Some(DateTime.now()), None, 12346.toString, 0, 10, SideCode.TowardsDigitizing, RoadAddressChangeType.Transfer, projectId, AdministrativeClass.State, geom2, roadwayNumber2).copy(id = projectId + 1, roadwayId = rwId2, linearLocationId = linearLocationId2)

      val project = Project(projectId, ProjectState.Incomplete, "f", "s", DateTime.now(), "", DateTime.now(), DateTime.now(),
        "", Seq(), Seq(), None, None)
      val pls = Seq(link1)

      buildTestDataForProject(Some(project), Some(Seq(roadway1, roadway2)), Some(Seq(linearLocation, linearLocation2)), Some(pls))

      val projectChanges = List(
        //combined
<<<<<<< HEAD
        ProjectRoadwayChange(0, Some("project name"), 8L, "test user", DateTime.now, RoadwayChangeInfo(AddressChangeType.New,
          RoadwayChangeSection(None, None, None, None, None, None, Some(AdministrativeClass.State), Some(Discontinuity.Continuous), Some(8L)),
          RoadwayChangeSection(Some(link1.roadNumber), Some(Track.Combined.value.toLong), startRoadPartNumber = Some(link1.roadPartNumber), endRoadPartNumber = Some(link1.roadPartNumber), startAddressM = Some(link1.startAddrMValue), endAddressM = Some(link1.endAddrMValue), Some(AdministrativeClass.State), Some(Discontinuity.Continuous), Some(8L)),
          Discontinuity.Continuous, AdministrativeClass.State, reversed = false, 1, 8), DateTime.now)
=======
        ProjectRoadwayChange(0, Some("project name"), 8L, "test user", DateTime.now,
          RoadwayChangeInfo(RoadAddressChangeType.New,
            RoadwayChangeSection(None, None, None, None, None, None, Some(AdministrativeClass.State), Some(Discontinuity.Continuous), Some(8L)),
            RoadwayChangeSection(Some(link1.roadNumber), Some(Track.Combined.value.toLong), startRoadPartNumber = Some(link1.roadPartNumber), endRoadPartNumber = Some(link1.roadPartNumber), startAddressM = Some(link1.startAddrMValue), endAddressM = Some(link1.endAddrMValue), Some(AdministrativeClass.State), Some(Discontinuity.Continuous), Some(8L)),
            Discontinuity.Continuous, AdministrativeClass.State, reversed = false, 1, 8)
          , DateTime.now, Some(0L))
>>>>>>> 54df3071
      )

      val reversedPls = pls.map(_.copy(sideCode = SideCode.switch(link1.sideCode), reversed = true))

      when(mockLinearLocationDAO.fetchLinearLocationByBoundingBox(any[BoundingRectangle], any[Seq[(Int, Int)]])).thenReturn(Seq(linearLocation))
      when(mockRoadwayDAO.fetchAllByRoadwayNumbers(any[Set[Long]], any[Boolean])).thenReturn(Seq(roadway1))

      val reversedProjectChanges = projectChanges.map(p => p.copy(changeInfo = p.changeInfo.copy(changeType = RoadAddressChangeType.Transfer, source = p.changeInfo.target, reversed = true)))
      val mappedRoadwayNumbers = projectLinkDAO.fetchProjectLinksChange(projectId)
      nodesAndJunctionsService.handleJunctionAndJunctionPoints(projectChanges, pls, mappedRoadwayNumbers)

      val roadJunctionPoints = junctionPointDAO.fetchByRoadwayPoint(roadway1.roadwayNumber, roadway1.startAddrMValue, BeforeAfter.After)
      val junction1 = junctionDAO.fetchByIds(Seq(roadJunctionPoints.head.junctionId))

      val linkJunctionPoints = junctionPointDAO.fetchByRoadwayPoint(link1.roadwayNumber, link1.startAddrMValue, BeforeAfter.After)
      val junction2 = junctionDAO.fetchByIds(Seq(linkJunctionPoints.head.junctionId))

      junction1 should be(junction2)

      val roadwayPoint1 = roadwayPointDAO.fetch(roadway1.roadwayNumber, roadway1.startAddrMValue)
      val roadwayPoint2 = roadwayPointDAO.fetch(link1.roadwayNumber, link1.startAddrMValue)

      roadwayPoint1.head.addrMValue should be(roadway1.startAddrMValue)
      roadwayPoint2.head.addrMValue should be(link1.startAddrMValue)

      roadJunctionPoints.isDefined should be(true)
      roadJunctionPoints.head.beforeAfter should be(BeforeAfter.After)
      roadJunctionPoints.head.roadwayNumber should be(roadway1.roadwayNumber)
      linkJunctionPoints.isDefined should be(true)
      linkJunctionPoints.head.beforeAfter should be(BeforeAfter.After)
      linkJunctionPoints.head.roadwayNumber should be(link1.roadwayNumber)

      val reversedRoadways = Seq(Roadway(NewIdValue, link1.roadwayNumber, link1.roadNumber, link1.roadPartNumber, AdministrativeClass.State, Track.Combined, Discontinuity.Continuous, link1.startAddrMValue, link1.endAddrMValue, reversed = true, DateTime.parse("2000-01-01"), None, "test", Some("TEST ROAD 1"), 1, TerminationCode.NoTermination)
      )
      roadwayDAO.create(reversedRoadways)
      val mappedReversedRoadwayNumbers = projectLinkDAO.fetchProjectLinksChange(projectId)
      roadAddressService.handleRoadwayPointsUpdate(reversedProjectChanges, mappedReversedRoadwayNumbers)
      val roadwayPointsAfterUpdate = roadwayPointDAO.fetchByRoadwayNumber(link1.roadwayNumber)
      nodesAndJunctionsService.handleJunctionAndJunctionPoints(reversedProjectChanges, reversedPls, mappedReversedRoadwayNumbers)
      val reversedLinkJunctionPoints = junctionPointDAO.fetchByRoadwayPoint(link1.roadwayNumber, roadwayPointsAfterUpdate.head.addrMValue, BeforeAfter.Before)
      linkJunctionPoints.head.id should be(reversedLinkJunctionPoints.head.id)
      reversedLinkJunctionPoints.head.beforeAfter should be(BeforeAfter.switch(linkJunctionPoints.head.beforeAfter))
    }
  }

  test("Test nodesAndJunctionsService.handleJunctionTemplates roadsToTail case When creating projectLinks Then junction template and junctions points should be handled/created properly and " +
    "When reverse, the junction points BeforeAfter should be reversed") {
    runWithRollback {
      /*
      |--R--0>|<0--L--|
       */
      val geom1 = Seq(Point(0.0, 0.0), Point(10.0, 0.0))
      val geom2 = Seq(Point(10.0, 0.0), Point(20.0, 0.0))
      val road999 = 999L
      val road1000 = 1000L
      val part = 1L
      val roadwayNumber1 = Sequences.nextRoadwayNumber
      val roadwayNumber2 = Sequences.nextRoadwayNumber
      val rwId1 = Sequences.nextRoadwayId
      val rwId2 = Sequences.nextRoadwayId
      val linearLocationId1 = Sequences.nextLinearLocationId
      val linearLocationId2 = Sequences.nextLinearLocationId
      val roadway1 = Roadway(rwId1, roadwayNumber1, road999, part, AdministrativeClass.State, Track.Combined, Discontinuity.Continuous, 0L, 10L, reversed = false, DateTime.now, None, "user", None, 8L, TerminationCode.NoTermination, DateTime.now, None)
      val roadway2 = Roadway(rwId2, roadwayNumber2, road1000, part, AdministrativeClass.State, Track.Combined, Discontinuity.Continuous, 0L, 10L, reversed = false, DateTime.now, None, "user", None, 8L, TerminationCode.NoTermination, DateTime.now, None)
      val linearLocation = LinearLocation(linearLocationId1, 1, 12345.toString, 0L, 10L, SideCode.TowardsDigitizing, 0L, calibrationPoints = (CalibrationPointReference(Some(0L)), CalibrationPointReference(Some(10L))), geom1, LinkGeomSource.NormalLinkInterface, roadwayNumber1, None, None)
      val linearLocation2 = LinearLocation(linearLocationId2, 1, 12346.toString, 0L, 10L, SideCode.TowardsDigitizing, 0L, calibrationPoints = (CalibrationPointReference(Some(0L)), CalibrationPointReference(Some(10L))), geom2, LinkGeomSource.NormalLinkInterface, roadwayNumber2, None, None)
      val projectId = Sequences.nextViiteProjectId

      val link1 = dummyProjectLink(road1000, part, Track.Combined, Discontinuity.EndOfRoad, 0, 10, 0, 10, Some(DateTime.now()), None, 12346.toString, 0, 10, SideCode.AgainstDigitizing, RoadAddressChangeType.Transfer, projectId, AdministrativeClass.State, geom2, roadwayNumber2).copy(id = projectId + 1, roadwayId = rwId2, linearLocationId = linearLocationId2)

      val project = Project(projectId, ProjectState.Incomplete, "f", "s", DateTime.now(), "", DateTime.now(), DateTime.now(),
        "", Seq(), Seq(), None, None)
      val pls = Seq(link1).map(_.copy(id = Sequences.nextProjectLinkId))

      buildTestDataForProject(Some(project), Some(Seq(roadway1, roadway2)), Some(Seq(linearLocation, linearLocation2)), Some(pls))

      val projectChanges = List(
        //combined
<<<<<<< HEAD
        ProjectRoadwayChange(0, Some("project name"), 8L, "test user", DateTime.now, RoadwayChangeInfo(AddressChangeType.New,
          RoadwayChangeSection(None, None, None, None, None, None, Some(AdministrativeClass.State), Some(Discontinuity.Continuous), Some(8L)),
          RoadwayChangeSection(Some(link1.roadNumber), Some(Track.Combined.value.toLong), startRoadPartNumber = Some(link1.roadPartNumber), endRoadPartNumber = Some(link1.roadPartNumber), startAddressM = Some(link1.startAddrMValue), endAddressM = Some(link1.endAddrMValue), Some(AdministrativeClass.State), Some(Discontinuity.Continuous), Some(8L)),
          Discontinuity.Continuous, AdministrativeClass.State, reversed = false, 1, 8), DateTime.now)
=======
        ProjectRoadwayChange(0, Some("project name"), 8L, "test user", DateTime.now,
          RoadwayChangeInfo(RoadAddressChangeType.New,
            RoadwayChangeSection(None, None, None, None, None, None, Some(AdministrativeClass.State), Some(Discontinuity.Continuous), Some(8L)),
            RoadwayChangeSection(Some(link1.roadNumber), Some(Track.Combined.value.toLong), startRoadPartNumber = Some(link1.roadPartNumber), endRoadPartNumber = Some(link1.roadPartNumber), startAddressM = Some(link1.startAddrMValue), endAddressM = Some(link1.endAddrMValue), Some(AdministrativeClass.State), Some(Discontinuity.Continuous), Some(8L)),
            Discontinuity.Continuous, AdministrativeClass.State, reversed = false, 1, 8)
          , DateTime.now, Some(0L))
>>>>>>> 54df3071
      )

      val reversedPls = pls.map(_.copy(sideCode = SideCode.switch(link1.sideCode), reversed = true))

      when(mockLinearLocationDAO.fetchLinearLocationByBoundingBox(any[BoundingRectangle], any[Seq[(Int, Int)]])).thenReturn(Seq(linearLocation))
      when(mockRoadwayDAO.fetchAllByRoadwayNumbers(any[Set[Long]], any[Boolean])).thenReturn(Seq(roadway1))

      val reversedProjectChanges = projectChanges.map(p => p.copy(changeInfo = p.changeInfo.copy(changeType = RoadAddressChangeType.Transfer, source = p.changeInfo.target, reversed = true)))
      val mappedRoadwayNumbers = projectLinkDAO.fetchProjectLinksChange(projectId)
      nodesAndJunctionsService.handleJunctionAndJunctionPoints(projectChanges, pls, mappedRoadwayNumbers)

      val roadJunctionPoints = junctionPointDAO.fetchByRoadwayPoint(roadway1.roadwayNumber, roadway1.endAddrMValue, BeforeAfter.Before)
      val junction1 = junctionDAO.fetchByIds(Seq(roadJunctionPoints.head.junctionId))

      val linkJunctionPoints = junctionPointDAO.fetchByRoadwayPoint(link1.roadwayNumber, link1.endAddrMValue, BeforeAfter.Before)
      val junction2 = junctionDAO.fetchByIds(Seq(linkJunctionPoints.head.junctionId))

      junction1 should be(junction2)

      val roadwayPoint1 = roadwayPointDAO.fetch(roadway1.roadwayNumber, roadway1.endAddrMValue)
      val roadwayPoint2 = roadwayPointDAO.fetch(link1.roadwayNumber, link1.endAddrMValue)

      roadwayPoint1.head.addrMValue should be(roadway1.endAddrMValue)
      roadwayPoint2.head.addrMValue should be(link1.endAddrMValue)

      roadJunctionPoints.isDefined should be(true)
      roadJunctionPoints.head.beforeAfter should be(BeforeAfter.Before)
      roadJunctionPoints.head.roadwayNumber should be(roadway1.roadwayNumber)
      linkJunctionPoints.isDefined should be(true)
      linkJunctionPoints.head.beforeAfter should be(BeforeAfter.Before)
      linkJunctionPoints.head.roadwayNumber should be(link1.roadwayNumber)

      val reversedRoadways = Seq(Roadway(NewIdValue, link1.roadwayNumber, link1.roadNumber, link1.roadPartNumber, AdministrativeClass.State, Track.Combined, Discontinuity.Continuous, link1.startAddrMValue, link1.endAddrMValue, reversed = true, DateTime.parse("2000-01-01"), None, "test", Some("TEST ROAD 1"), 1, TerminationCode.NoTermination)
      )
      roadwayDAO.create(reversedRoadways)
      val mappedReversedRoadwayNumbers = projectLinkDAO.fetchProjectLinksChange(projectId)
      roadAddressService.handleRoadwayPointsUpdate(reversedProjectChanges, mappedReversedRoadwayNumbers)
      val roadwayPointsAfterUpdate = roadwayPointDAO.fetchByRoadwayNumber(link1.roadwayNumber)
      nodesAndJunctionsService.handleJunctionAndJunctionPoints(reversedProjectChanges, reversedPls, mappedReversedRoadwayNumbers)
      val reversedLinkJunctionPoints = junctionPointDAO.fetchByRoadwayPoint(link1.roadwayNumber, roadwayPointsAfterUpdate.head.addrMValue, BeforeAfter.After)
      linkJunctionPoints.head.id should be(reversedLinkJunctionPoints.head.id)
      reversedLinkJunctionPoints.head.beforeAfter should be(BeforeAfter.switch(linkJunctionPoints.head.beforeAfter))
    }
  }

  test("Test nodesAndJunctionsService.handleJunctionTemplates roadsFromTail case When creating projectLinks Then junction template and junctions points should be handled/created properly and" +
    " When reverse, the junction points BeforeAfter should be reversed") {
    runWithRollback {
      /*
      <--R--0|<0--L--|
       */
      val geom1 = Seq(Point(0.0, 0.0), Point(10.0, 0.0))
      val geom2 = Seq(Point(10.0, 0.0), Point(20.0, 0.0))
      val road999 = 999L
      val road1000 = 1000L
      val part = 1L
      val roadwayNumber1 = Sequences.nextRoadwayNumber
      val roadwayNumber2 = Sequences.nextRoadwayNumber
      val rwId1 = Sequences.nextRoadwayId
      val rwId2 = Sequences.nextRoadwayId
      val linearLocationId1 = Sequences.nextLinearLocationId
      val linearLocationId2 = Sequences.nextLinearLocationId
      val roadway1 = Roadway(rwId1, roadwayNumber1, road999, part, AdministrativeClass.State, Track.Combined, Discontinuity.Continuous, 0L, 10L, reversed = false, DateTime.now, None, "user", None, 8L, TerminationCode.NoTermination, DateTime.now, None)
      val roadway2 = Roadway(rwId2, roadwayNumber2, road1000, part, AdministrativeClass.State, Track.Combined, Discontinuity.Continuous, 0L, 10L, reversed = false, DateTime.now, None, "user", None, 8L, TerminationCode.NoTermination, DateTime.now, None)
      val linearLocation = LinearLocation(linearLocationId1, 1, 12345.toString, 0L, 10L, SideCode.AgainstDigitizing, 0L, calibrationPoints = (CalibrationPointReference(Some(0)), CalibrationPointReference(Some(10))), geom1, LinkGeomSource.NormalLinkInterface, roadwayNumber1, None, None)
      val linearLocation2 = LinearLocation(linearLocationId2, 1, 12346.toString, 0L, 10L, SideCode.AgainstDigitizing, 0L, calibrationPoints = (CalibrationPointReference(Some(0)), CalibrationPointReference(Some(10))), geom2, LinkGeomSource.NormalLinkInterface, roadwayNumber2, None, None)

      val projectId = Sequences.nextViiteProjectId

      val link1 = dummyProjectLink(road1000, part, Track.Combined, Discontinuity.EndOfRoad, 0, 10, 0, 10, Some(DateTime.now()), None, 12346.toString, 0, 10, SideCode.AgainstDigitizing, RoadAddressChangeType.Transfer, projectId, AdministrativeClass.State, geom2, roadwayNumber1 + 1).copy(id = projectId + 1, roadwayId = rwId2, linearLocationId = linearLocationId2)

      val project = Project(projectId, ProjectState.Incomplete, "f", "s", DateTime.now(), "", DateTime.now(), DateTime.now(),
        "", Seq(), Seq(), None, None)
      val pls = Seq(link1)

      buildTestDataForProject(Some(project), Some(Seq(roadway1, roadway2)), Some(Seq(linearLocation, linearLocation2)), Some(pls))

      val projectChanges = List(
        //combined
<<<<<<< HEAD
        ProjectRoadwayChange(0, Some("project name"), 8L, "test user", DateTime.now, RoadwayChangeInfo(AddressChangeType.New,
          RoadwayChangeSection(None, None, None, None, None, None, Some(AdministrativeClass.State), Some(Discontinuity.Continuous), Some(8L)),
          RoadwayChangeSection(Some(link1.roadNumber), Some(Track.Combined.value.toLong), startRoadPartNumber = Some(link1.roadPartNumber), endRoadPartNumber = Some(link1.roadPartNumber), startAddressM = Some(link1.startAddrMValue), endAddressM = Some(link1.endAddrMValue), Some(AdministrativeClass.State), Some(Discontinuity.Continuous), Some(8L)),
          Discontinuity.Continuous, AdministrativeClass.State, reversed = false, 1, 8), DateTime.now)
=======
        ProjectRoadwayChange(0, Some("project name"), 8L, "test user", DateTime.now,
          RoadwayChangeInfo(RoadAddressChangeType.New,
            RoadwayChangeSection(None, None, None, None, None, None, Some(AdministrativeClass.State), Some(Discontinuity.Continuous), Some(8L)),
            RoadwayChangeSection(Some(link1.roadNumber), Some(Track.Combined.value.toLong), startRoadPartNumber = Some(link1.roadPartNumber), endRoadPartNumber = Some(link1.roadPartNumber), startAddressM = Some(link1.startAddrMValue), endAddressM = Some(link1.endAddrMValue), Some(AdministrativeClass.State), Some(Discontinuity.Continuous), Some(8L)),
            Discontinuity.Continuous, AdministrativeClass.State, reversed = false, 1, 8)
          , DateTime.now, Some(0L))
>>>>>>> 54df3071
      )

      val reversedPls = pls.map(_.copy(sideCode = SideCode.switch(link1.sideCode), reversed = true))

      when(mockLinearLocationDAO.fetchLinearLocationByBoundingBox(any[BoundingRectangle], any[Seq[(Int, Int)]])).thenReturn(Seq(linearLocation))
      when(mockRoadwayDAO.fetchAllByRoadwayNumbers(any[Set[Long]], any[Boolean])).thenReturn(Seq(roadway1))

      val reversedProjectChanges = projectChanges.map(p => p.copy(changeInfo = p.changeInfo.copy(changeType = RoadAddressChangeType.Transfer, source = p.changeInfo.target, reversed = true)))
      val mappedRoadwayNumbers = projectLinkDAO.fetchProjectLinksChange(projectId)
      nodesAndJunctionsService.handleJunctionAndJunctionPoints(projectChanges, pls, mappedRoadwayNumbers)

      val roadJunctionPoints = junctionPointDAO.fetchByRoadwayPoint(roadway1.roadwayNumber, roadway1.startAddrMValue, BeforeAfter.After)
      val junction1 = junctionDAO.fetchByIds(Seq(roadJunctionPoints.head.junctionId))

      val linkJunctionPoints = junctionPointDAO.fetchByRoadwayPoint(link1.roadwayNumber, link1.endAddrMValue, BeforeAfter.Before)
      val junction2 = junctionDAO.fetchByIds(Seq(linkJunctionPoints.head.junctionId))

      junction1 should be(junction2)

      val roadwayPoint1 = roadwayPointDAO.fetch(roadway1.roadwayNumber, roadway1.startAddrMValue)
      val roadwayPoint2 = roadwayPointDAO.fetch(link1.roadwayNumber, link1.endAddrMValue)

      roadwayPoint1.head.addrMValue should be(roadway1.startAddrMValue)
      roadwayPoint2.head.addrMValue should be(link1.endAddrMValue)

      roadJunctionPoints.isDefined should be(true)
      roadJunctionPoints.head.beforeAfter should be(BeforeAfter.After)
      roadJunctionPoints.head.roadwayNumber should be(roadway1.roadwayNumber)
      linkJunctionPoints.isDefined should be(true)
      linkJunctionPoints.head.beforeAfter should be(BeforeAfter.Before)
      linkJunctionPoints.head.roadwayNumber should be(link1.roadwayNumber)

      val reversedRoadways = Seq(Roadway(NewIdValue, link1.roadwayNumber, link1.roadNumber, link1.roadPartNumber, AdministrativeClass.State, Track.Combined, Discontinuity.Continuous, link1.startAddrMValue, link1.endAddrMValue, reversed = true, DateTime.parse("2000-01-01"), None, "test", Some("TEST ROAD 1"), 1, TerminationCode.NoTermination)
      )
      roadwayDAO.create(reversedRoadways)
      val mappedReversedRoadwayNumbers = projectLinkDAO.fetchProjectLinksChange(projectId)
      roadAddressService.handleRoadwayPointsUpdate(reversedProjectChanges, mappedReversedRoadwayNumbers)
      val roadwayPointsAfterUpdate = roadwayPointDAO.fetchByRoadwayNumber(link1.roadwayNumber)
      nodesAndJunctionsService.handleJunctionAndJunctionPoints(reversedProjectChanges, reversedPls, mappedReversedRoadwayNumbers)
      val reversedLinkJunctionPoints = junctionPointDAO.fetchByRoadwayPoint(link1.roadwayNumber, roadwayPointsAfterUpdate.head.addrMValue, BeforeAfter.After)
      linkJunctionPoints.head.id should be(reversedLinkJunctionPoints.head.id)
      reversedLinkJunctionPoints.head.beforeAfter should be(BeforeAfter.switch(linkJunctionPoints.head.beforeAfter))
    }
  }

  test("Test nodesAndJunctionsService.handleJunctionTemplates When creating one road that intersects itself with discontinuous address values Then junction template and junctions points should be handled/created properly") {
    runWithRollback {
      /*
     |--L1-->|
              0
             | \
             |   L2
             |    \
             R3    >0|
             |    / |
             |  R2* |
             V /    |
     |--R1-->|0     |
             |      |
             R4     L3
             |      |
             v      v
            Note:
            0: Illustration where junction points should be created
            L: Left track
            R: Right Track
            R*: Minor Discontinuity Right track
       */

      val road = 999L
      val part = 1L
      val projectId = Sequences.nextViiteProjectId
      val rwId = Sequences.nextRoadwayId
      val llId = Sequences.nextLinearLocationId
      val rwNumber = Sequences.nextRoadwayNumber
      val plId = Sequences.nextProjectLinkId


      val leftGeom1 = Seq(Point(0.0, 50.0), Point(5.0, 50.0))
      val leftGeom2 = Seq(Point(5.0, 50.0), Point(10.0, 45.0))
      val leftGeom3 = Seq(Point(10.0, 45.0), Point(10.0, 35.0))
      val rightGeom1 = Seq(Point(0.0, 40.0), Point(5.0, 40.0))
      val rightGeom2 = Seq(Point(5.0, 40.0), Point(10.0, 45.0))
      val rightGeom3 = Seq(Point(5.0, 50.0), Point(5.0, 40.0))
      val rightGeom4 = Seq(Point(5.0, 40.0), Point(5.0, 35.0))

      val leftLink1 = dummyProjectLink(road, part, Track.LeftSide, Discontinuity.Continuous,           0,  5,  0,  5, Some(DateTime.now()), None, 12345.toString, 0,  5, SideCode.TowardsDigitizing, RoadAddressChangeType.Transfer, projectId, AdministrativeClass.State, leftGeom1,  rwNumber    ).copy(id = plId,     projectId = projectId, roadwayId = rwId,     linearLocationId = llId)
      val leftLink2 = dummyProjectLink(road, part, Track.LeftSide, Discontinuity.Continuous,           5, 10,  5, 10, Some(DateTime.now()), None, 12346.toString, 0,  5, SideCode.TowardsDigitizing, RoadAddressChangeType.Transfer, projectId, AdministrativeClass.State, leftGeom2,  rwNumber    ).copy(id = plId + 1, projectId = projectId, roadwayId = rwId,     linearLocationId = llId + 1)
      val leftLink3 = dummyProjectLink(road, part, Track.LeftSide, Discontinuity.EndOfRoad,           10, 20, 10, 20, Some(DateTime.now()), None, 12347.toString, 0, 10, SideCode.TowardsDigitizing, RoadAddressChangeType.Transfer, projectId, AdministrativeClass.State, leftGeom3,  rwNumber + 1).copy(id = plId + 2, projectId = projectId, roadwayId = rwId + 1, linearLocationId = llId + 2)
      val rightLink1 = dummyProjectLink(road, part, Track.RightSide, Discontinuity.Continuous,         0,  5,  0,  5, Some(DateTime.now()), None, 12348.toString, 0,  5, SideCode.TowardsDigitizing, RoadAddressChangeType.Transfer, projectId, AdministrativeClass.State, rightGeom1, rwNumber + 2).copy(id = plId + 3, projectId = projectId, roadwayId = rwId + 2, linearLocationId = llId + 3)
      val rightLink2 = dummyProjectLink(road, part, Track.RightSide, Discontinuity.MinorDiscontinuity, 5, 10,  5, 10, Some(DateTime.now()), None, 12349.toString, 0,  5, SideCode.TowardsDigitizing, RoadAddressChangeType.Transfer, projectId, AdministrativeClass.State, rightGeom2, rwNumber + 2).copy(id = plId + 4, projectId = projectId, roadwayId = rwId + 2, linearLocationId = llId + 4)
      val rightLink3 = dummyProjectLink(road, part, Track.RightSide, Discontinuity.Continuous,        10, 15, 10, 15, Some(DateTime.now()), None, 12350.toString, 0,  5, SideCode.TowardsDigitizing, RoadAddressChangeType.Transfer, projectId, AdministrativeClass.State, rightGeom3, rwNumber + 3).copy(id = plId + 5, projectId = projectId, roadwayId = rwId + 3, linearLocationId = llId + 5)
      val rightLink4 = dummyProjectLink(road, part, Track.RightSide, Discontinuity.EndOfRoad,         15, 20, 15, 20, Some(DateTime.now()), None, 12351.toString, 0,  5, SideCode.TowardsDigitizing, RoadAddressChangeType.Transfer, projectId, AdministrativeClass.State, rightGeom4, rwNumber + 3).copy(id = plId + 6, projectId = projectId, roadwayId = rwId + 3, linearLocationId = llId + 6)

      val project = Project(projectId, ProjectState.Incomplete, "f", "s", DateTime.now(), "", DateTime.now(), DateTime.now(),
        "", Seq(), Seq(), None, None)

      val leftPLinks = Seq(leftLink1, leftLink2, leftLink3)
      val rightPLinks = Seq(rightLink1, rightLink2, rightLink3, rightLink4)

      val (lll1, rw1): (LinearLocation, Roadway) = Seq(leftLink1).map(toRoadwayAndLinearLocation).head
      val (lll2, rw2): (LinearLocation, Roadway) = Seq(leftLink2).map(toRoadwayAndLinearLocation).head
      val (lll3, rw3): (LinearLocation, Roadway) = Seq(leftLink3).map(toRoadwayAndLinearLocation).head
      val (rll1, rw4): (LinearLocation, Roadway) = Seq(rightLink1).map(toRoadwayAndLinearLocation).head
      val (rll2, rw5): (LinearLocation, Roadway) = Seq(rightLink2).map(toRoadwayAndLinearLocation).head
      val (rll3, rw6): (LinearLocation, Roadway) = Seq(rightLink3).map(toRoadwayAndLinearLocation).head
      val (rll4, rw7): (LinearLocation, Roadway) = Seq(rightLink4).map(toRoadwayAndLinearLocation).head
      val rw1WithId = rw2.copy(startAddrMValue = 0, endAddrMValue = 10, ely = 8L)
      val rw2WithId = rw5.copy(startAddrMValue = 0, endAddrMValue = 10, ely = 8L)
      val rw3WithId = rw3.copy(startAddrMValue = 10, endAddrMValue = 20, ely = 8L)
      val rw4WithId = rw7.copy(startAddrMValue = 10, endAddrMValue = 20, ely = 8L)
      val orderedlll1 = lll1.copy(orderNumber = 1)
      val orderedlll2 = lll2.copy(orderNumber = 2)
      val orderedlll3 = lll3.copy(orderNumber = 3)

      val orderedrll1 = rll1.copy(orderNumber = 1)
      val orderedrll2 = rll2.copy(orderNumber = 2)
      val orderedrll3 = rll3.copy(orderNumber = 3)
      val orderedrll4 = rll4.copy(orderNumber = 4)

      buildTestDataForProject(Some(project),
        Some(Seq(rw1WithId, rw2WithId, rw3WithId, rw4WithId)), Some(Seq(orderedlll1, orderedlll2, orderedlll3, orderedrll1, orderedrll2, orderedrll3, orderedrll4)), Some(leftPLinks ++ rightPLinks))

      val projectChanges = List(
        // left - continuous
<<<<<<< HEAD
        ProjectRoadwayChange(projectId, Some("project name"), 8L, "test user", DateTime.now, RoadwayChangeInfo(AddressChangeType.New,
          RoadwayChangeSection(None, None, None, None, None, None, Some(AdministrativeClass.State), Some(Discontinuity.Continuous), Some(8L)),
          RoadwayChangeSection(Some(road), Some(Track.LeftSide.value.toLong), startRoadPartNumber = Some(part), endRoadPartNumber = Some(part), startAddressM = Some(0L), endAddressM = Some(10L), Some(AdministrativeClass.State), Some(Discontinuity.Continuous), Some(8L)),
          Discontinuity.Continuous, AdministrativeClass.State, reversed = false, 1, 8), DateTime.now),
        // right - discontinuous
        ProjectRoadwayChange(projectId, Some("project name"), 8L, "test user", DateTime.now, RoadwayChangeInfo(AddressChangeType.New,
          RoadwayChangeSection(None, None, None, None, None, None, Some(AdministrativeClass.State), Some(Discontinuity.Continuous), Some(8L)),
          RoadwayChangeSection(Some(road), Some(Track.RightSide.value.toLong), startRoadPartNumber = Some(part), endRoadPartNumber = Some(part), startAddressM = Some(0L), endAddressM = Some(10L), Some(AdministrativeClass.State), Some(Discontinuity.Discontinuous), Some(8L)),
          Discontinuity.MinorDiscontinuity, AdministrativeClass.State, reversed = false, 2, 8), DateTime.now),
        //  left - end of road
        ProjectRoadwayChange(projectId, Some("project name"), 8L, "test user", DateTime.now, RoadwayChangeInfo(AddressChangeType.New,
          RoadwayChangeSection(None, None, None, None, None, None, Some(AdministrativeClass.State), Some(Discontinuity.Continuous), Some(8L)),
          RoadwayChangeSection(Some(road), Some(Track.LeftSide.value.toLong), startRoadPartNumber = Some(part), endRoadPartNumber = Some(part), startAddressM = Some(10L), endAddressM = Some(20L), Some(AdministrativeClass.State), Some(Discontinuity.EndOfRoad), Some(8L)),
          Discontinuity.EndOfRoad, AdministrativeClass.State, reversed = false, 3, 8), DateTime.now),
        //  right - end of road
        ProjectRoadwayChange(projectId, Some("project name"), 8L, "test user", DateTime.now, RoadwayChangeInfo(AddressChangeType.New,
          RoadwayChangeSection(None, None, None, None, None, None, Some(AdministrativeClass.State), Some(Discontinuity.Continuous), Some(8L)),
          RoadwayChangeSection(Some(road), Some(Track.RightSide.value.toLong), startRoadPartNumber = Some(part), endRoadPartNumber = Some(part), startAddressM = Some(10L), endAddressM = Some(20L), Some(AdministrativeClass.State), Some(Discontinuity.EndOfRoad), Some(8L)),
          Discontinuity.EndOfRoad, AdministrativeClass.State, reversed = false, 4, 8), DateTime.now)
=======
        ProjectRoadwayChange(projectId, Some("project name"), 8L, "test user", DateTime.now,
          RoadwayChangeInfo(RoadAddressChangeType.New,
            RoadwayChangeSection(None, None, None, None, None, None, Some(AdministrativeClass.State), Some(Discontinuity.Continuous), Some(8L)),
            RoadwayChangeSection(Some(road), Some(Track.LeftSide.value.toLong), startRoadPartNumber = Some(part), endRoadPartNumber = Some(part), startAddressM = Some(0L), endAddressM = Some(10L), Some(AdministrativeClass.State), Some(Discontinuity.Continuous), Some(8L)),
            Discontinuity.Continuous, AdministrativeClass.State, reversed = false, 1, 8)
          , DateTime.now, Some(0L)),
        // right - discontinuous
        ProjectRoadwayChange(projectId, Some("project name"), 8L, "test user", DateTime.now,
          RoadwayChangeInfo(RoadAddressChangeType.New,
            RoadwayChangeSection(None, None, None, None, None, None, Some(AdministrativeClass.State), Some(Discontinuity.Continuous), Some(8L)),
            RoadwayChangeSection(Some(road), Some(Track.RightSide.value.toLong), startRoadPartNumber = Some(part), endRoadPartNumber = Some(part), startAddressM = Some(0L), endAddressM = Some(10L), Some(AdministrativeClass.State), Some(Discontinuity.Discontinuous), Some(8L)),
            Discontinuity.MinorDiscontinuity, AdministrativeClass.State, reversed = false, 2, 8)
          , DateTime.now, Some(0L)),
        //  left - end of road
        ProjectRoadwayChange(projectId, Some("project name"), 8L, "test user", DateTime.now,
          RoadwayChangeInfo(RoadAddressChangeType.New,
            RoadwayChangeSection(None, None, None, None, None, None, Some(AdministrativeClass.State), Some(Discontinuity.Continuous), Some(8L)),
            RoadwayChangeSection(Some(road), Some(Track.LeftSide.value.toLong), startRoadPartNumber = Some(part), endRoadPartNumber = Some(part), startAddressM = Some(10L), endAddressM = Some(20L), Some(AdministrativeClass.State), Some(Discontinuity.EndOfRoad), Some(8L)),
            Discontinuity.EndOfRoad, AdministrativeClass.State, reversed = false, 3, 8)
          , DateTime.now, Some(0L)),
        //  right - end of road
        ProjectRoadwayChange(projectId, Some("project name"), 8L, "test user", DateTime.now,
          RoadwayChangeInfo(RoadAddressChangeType.New,
            RoadwayChangeSection(None, None, None, None, None, None, Some(AdministrativeClass.State), Some(Discontinuity.Continuous), Some(8L)),
            RoadwayChangeSection(Some(road), Some(Track.RightSide.value.toLong), startRoadPartNumber = Some(part), endRoadPartNumber = Some(part), startAddressM = Some(10L), endAddressM = Some(20L), Some(AdministrativeClass.State), Some(Discontinuity.EndOfRoad), Some(8L)),
            Discontinuity.EndOfRoad, AdministrativeClass.State, reversed = false, 4, 8)
          , DateTime.now, Some(0L))
>>>>>>> 54df3071
      )

      when(mockLinearLocationDAO.fetchLinearLocationByBoundingBox(any[BoundingRectangle], any[Seq[(Int, Int)]])).thenReturn(Seq(orderedlll1, orderedlll2, orderedlll3, orderedrll1, orderedrll2, orderedrll3, orderedrll4))
      when(mockRoadwayDAO.fetchAllByRoadwayNumbers(any[Set[Long]], any[Boolean])).thenReturn(Seq(rw1WithId, rw2WithId, rw3WithId, rw4WithId))

      val mappedReservedRoadwayNumbers = projectLinkDAO.fetchProjectLinksChange(projectId)
      roadAddressService.handleRoadwayPointsUpdate(projectChanges, mappedReservedRoadwayNumbers)
      nodesAndJunctionsService.handleJunctionAndJunctionPoints(projectChanges, leftPLinks ++ rightPLinks, mappedReservedRoadwayNumbers)

      val roadwayPoints = roadwayPointDAO.fetchByRoadwayNumbers((leftPLinks ++ rightPLinks).map(_.roadwayNumber)).map(_.id)
      val junctionPoints = junctionPointDAO.fetchByRoadwayPointIds(roadwayPoints)
      val junctionTemplates = junctionDAO.fetchTemplatesByRoadwayNumbers(junctionPoints.map(_.roadwayNumber).distinct)

      junctionPoints.count(_.beforeAfter == BeforeAfter.Before) should be(5)
      junctionPoints.count(_.beforeAfter == BeforeAfter.After) should be(5)
      junctionPoints.length should be(10)
      junctionTemplates.size should be(3)

      nodesAndJunctionsService.expireObsoleteNodesAndJunctions(leftPLinks ++ rightPLinks, Some(project.startDate.minusDays(1)), username = project.createdBy)

      val shouldExistJunctionPoints = junctionPointDAO.fetchByRoadwayPointIds(roadwayPoints)
      shouldExistJunctionPoints.length should be(10)
      shouldExistJunctionPoints.count(_.beforeAfter == BeforeAfter.Before) should be(5)
      shouldExistJunctionPoints.count(_.beforeAfter == BeforeAfter.After) should be(5)

      val shouldExistJunctionTemplates = junctionDAO.fetchTemplatesByRoadwayNumbers(shouldExistJunctionPoints.map(_.roadwayNumber).distinct)
      shouldExistJunctionTemplates.size should be(3)
      val calibrationPointsInJunctionPointsPlace = CalibrationPointDAO.fetchByLinkId((leftPLinks ++ rightPLinks).map(_.linkId))
      calibrationPointsInJunctionPointsPlace.size should be (10)
      val (start, end) = calibrationPointsInJunctionPointsPlace.partition(_.startOrEnd == CalibrationPointLocation.StartOfLink)
      val startCalibrationPointsLinks = start.map(_.linkId).distinct
      val endCalibrationPointsLinks = end.map(_.linkId).distinct
      startCalibrationPointsLinks.size should be (5)
      endCalibrationPointsLinks.size should be (5)

      startCalibrationPointsLinks.forall(List(leftLink2.linkId, leftLink3.linkId, rightLink2.linkId, rightLink3.linkId, rightLink4.linkId).contains(_)) should be (true)
      endCalibrationPointsLinks.forall(List(leftLink1.linkId, leftLink2.linkId, rightLink1.linkId, rightLink2.linkId, rightLink3.linkId).contains(_)) should be (true)

    }
  }

  test("Test nodesAndJunctionsService.handleJunctionTemplates When reversing one road that intersects itself with discontinuous address values Then junction template and junctions points should be handled/created properly") {
    runWithRollback {

      /*
           <---R3---0                   |--L1--->
                    ^^                           0
                    | \                          | \
                    |   R2                       |   L2
                    |    \    Reversing          |    \
                   L2*    0^   ====>             R3    >0|
                    |    / |                     |    / |
                    |  L3  |                     |  R2* |
                    | /    |                     V /    |
           <---L4--0^<     |             |--R1-->|0     |
                    |      |                     |      |
                    L1     R1                    R4     L3
                    |      |                     |      |
                    _      _                     v      v
      Note:
            0: Illustration where junction points should be created
            L: Left track
            R: Right Track
            *: Minor Discontinuity
       */
      // defining road, part, ids etc..
      val road = 999L
      val part = 1L
      val projectId = Sequences.nextViiteProjectId
      val rwId = Sequences.nextRoadwayId
      val llId = Sequences.nextLinearLocationId
      val rwNumber = Sequences.nextRoadwayNumber
      val plId = Sequences.nextProjectLinkId

      //Geometry
      val leftGeom1 = Seq(Point(0.0, 50.0), Point(5.0, 50.0))
      val leftGeom2 = Seq(Point(5.0, 50.0), Point(10.0, 45.0))
      val leftGeom3 = Seq(Point(10.0, 45.0), Point(10.0, 35.0))
      val rightGeom1 = Seq(Point(0.0, 40.0), Point(5.0, 40.0))
      val rightGeom2 = Seq(Point(5.0, 40.0), Point(10.0, 45.0))
      val rightGeom3 = Seq(Point(5.0, 50.0), Point(5.0, 40.0))
      val rightGeom4 = Seq(Point(5.0, 40.0), Point(5.0, 35.0))

      // ProjectLinks
      val leftLink1  = dummyProjectLink(road, part, Track.LeftSide,  Discontinuity.Continuous,         0,  5,  0,  5, Some(DateTime.now()), None, 12345.toString, 0,  5, SideCode.TowardsDigitizing, RoadAddressChangeType.Transfer, projectId, AdministrativeClass.State, leftGeom1,  rwNumber    ).copy(id = plId,     projectId = projectId, roadwayId = rwId,     linearLocationId = llId,     reversed = true)
      val leftLink2  = dummyProjectLink(road, part, Track.LeftSide,  Discontinuity.Continuous,         5, 10,  5, 10, Some(DateTime.now()), None, 12346.toString, 0,  5, SideCode.TowardsDigitizing, RoadAddressChangeType.Transfer, projectId, AdministrativeClass.State, leftGeom2,  rwNumber    ).copy(id = plId + 1, projectId = projectId, roadwayId = rwId,     linearLocationId = llId + 1, reversed = true)
      val leftLink3  = dummyProjectLink(road, part, Track.LeftSide,  Discontinuity.EndOfRoad,         10, 20, 10, 20, Some(DateTime.now()), None, 12347.toString, 0, 10, SideCode.TowardsDigitizing, RoadAddressChangeType.Transfer, projectId, AdministrativeClass.State, leftGeom3,  rwNumber + 1).copy(id = plId + 2, projectId = projectId, roadwayId = rwId + 1, linearLocationId = llId + 2, reversed = true)
      val rightLink1 = dummyProjectLink(road, part, Track.RightSide, Discontinuity.Continuous,         0,  5,  0,  5, Some(DateTime.now()), None, 12348.toString, 0,  5, SideCode.TowardsDigitizing, RoadAddressChangeType.Transfer, projectId, AdministrativeClass.State, rightGeom1, rwNumber + 2).copy(id = plId + 3, projectId = projectId, roadwayId = rwId + 2, linearLocationId = llId + 3, reversed = true)
      val rightLink2 = dummyProjectLink(road, part, Track.RightSide, Discontinuity.MinorDiscontinuity, 5, 10,  5, 10, Some(DateTime.now()), None, 12349.toString, 0,  5, SideCode.TowardsDigitizing, RoadAddressChangeType.Transfer, projectId, AdministrativeClass.State, rightGeom2, rwNumber + 2).copy(id = plId + 4, projectId = projectId, roadwayId = rwId + 2, linearLocationId = llId + 4, reversed = true)
      val rightLink3 = dummyProjectLink(road, part, Track.RightSide, Discontinuity.Continuous,        10, 15, 10, 15, Some(DateTime.now()), None, 12350.toString, 0,  5, SideCode.TowardsDigitizing, RoadAddressChangeType.Transfer, projectId, AdministrativeClass.State, rightGeom3, rwNumber + 3).copy(id = plId + 5, projectId = projectId, roadwayId = rwId + 3, linearLocationId = llId + 5, reversed = true)
      val rightLink4 = dummyProjectLink(road, part, Track.RightSide, Discontinuity.EndOfRoad,         15, 20, 15, 20, Some(DateTime.now()), None, 12351.toString, 0,  5, SideCode.TowardsDigitizing, RoadAddressChangeType.Transfer, projectId, AdministrativeClass.State, rightGeom4, rwNumber + 3).copy(id = plId + 6, projectId = projectId, roadwayId = rwId + 3, linearLocationId = llId + 6, reversed = true)

      // Creating Project
      val project = Project(projectId, ProjectState.Incomplete, "f", "s", DateTime.now(), "", DateTime.now(), DateTime.now(),
        "", Seq(), Seq(), None, None)

      // Grouping project links by track
      val leftPLinks = Seq(leftLink1, leftLink2, leftLink3)
      val rightPLinks = Seq(rightLink1, rightLink2, rightLink3, rightLink4)

      // Grouping linear locations with roadways
      val (lll1, rw1): (LinearLocation, Roadway) = Seq(leftLink1).map(toRoadwayAndLinearLocation).head
      val (lll2, rw2): (LinearLocation, Roadway) = Seq(leftLink2).map(toRoadwayAndLinearLocation).head
      val (lll3, rw3): (LinearLocation, Roadway) = Seq(leftLink3).map(toRoadwayAndLinearLocation).head
      val (rll1, rw4): (LinearLocation, Roadway) = Seq(rightLink1).map(toRoadwayAndLinearLocation).head
      val (rll2, rw5): (LinearLocation, Roadway) = Seq(rightLink2).map(toRoadwayAndLinearLocation).head
      val (rll3, rw6): (LinearLocation, Roadway) = Seq(rightLink3).map(toRoadwayAndLinearLocation).head
      val (rll4, rw7): (LinearLocation, Roadway) = Seq(rightLink4).map(toRoadwayAndLinearLocation).head
      // Defining roadways and their M values
      val rw1WithId = rw2.copy(ely = 8L, startAddrMValue = 0, endAddrMValue = 10)
      val rw2WithId = rw5.copy(ely = 8L, startAddrMValue = 0, endAddrMValue = 10)
      val rw3WithId = rw3.copy(ely = 8L, startAddrMValue = 10, endAddrMValue = 20)
      val rw4WithId = rw7.copy(ely = 8L, startAddrMValue = 10, endAddrMValue = 20)

      // Defining linear location order numbering
      val orderedlll1 = lll1.copy(orderNumber = 1)
      val orderedlll2 = lll2.copy(orderNumber = 2)
      val orderedlll3 = lll3.copy(orderNumber = 3)

      val orderedrll1 = rll1.copy(orderNumber = 1)
      val orderedrll2 = rll2.copy(orderNumber = 2)
      val orderedrll3 = rll3.copy(orderNumber = 3)
      val orderedrll4 = rll4.copy(orderNumber = 4)

      // Building data for project
      buildTestDataForProject(Some(project),
        Some(Seq(rw1WithId, rw2WithId, rw3WithId, rw4WithId)), Some(Seq(orderedlll1, orderedlll2, orderedlll3, orderedrll1, orderedrll2, orderedrll3, orderedrll4)), Some(leftPLinks ++ rightPLinks))

      // Changes that happened in project
      val projectChanges = List(
        // right -> left & end of road -> continuous (i.e. parallel)
<<<<<<< HEAD
        ProjectRoadwayChange(projectId, Some("project name"), 8L, "test user", DateTime.now, RoadwayChangeInfo(AddressChangeType.Transfer,
          RoadwayChangeSection(Some(road), Some(Track.RightSide.value.toLong), startRoadPartNumber = Some(part), endRoadPartNumber = Some(part), startAddressM = Some(10L), endAddressM = Some(20L), Some(AdministrativeClass.State), Some(Discontinuity.EndOfRoad), Some(8L)),
          RoadwayChangeSection(Some(road), Some(Track.LeftSide.value.toLong), startRoadPartNumber = Some(part), endRoadPartNumber = Some(part), startAddressM = Some(0L), endAddressM = Some(10L), Some(AdministrativeClass.State), Some(Discontinuity.Continuous), Some(8L)),
          Discontinuity.Continuous, AdministrativeClass.State, reversed = true, 1, 8), DateTime.now),
        // left -> right & end of road -> minor discontinuity
        ProjectRoadwayChange(projectId, Some("project name"), 8L, "test user", DateTime.now, RoadwayChangeInfo(AddressChangeType.Transfer,
          RoadwayChangeSection(Some(road), Some(Track.LeftSide.value.toLong), startRoadPartNumber = Some(part), endRoadPartNumber = Some(part), startAddressM = Some(10L), endAddressM = Some(20L), Some(AdministrativeClass.State), Some(Discontinuity.EndOfRoad), Some(8L)),
          RoadwayChangeSection(Some(road), Some(Track.RightSide.value.toLong), startRoadPartNumber = Some(part), endRoadPartNumber = Some(part), startAddressM = Some(0L), endAddressM = Some(10L), Some(AdministrativeClass.State), Some(Discontinuity.MinorDiscontinuity), Some(8L)),
          Discontinuity.MinorDiscontinuity, AdministrativeClass.State, reversed = true, 2, 8), DateTime.now),
        //  right -> left & continuous -> end of road
        ProjectRoadwayChange(projectId, Some("project name"), 8L, "test user", DateTime.now, RoadwayChangeInfo(AddressChangeType.Transfer,
          RoadwayChangeSection(Some(road), Some(Track.RightSide.value.toLong), startRoadPartNumber = Some(part), endRoadPartNumber = Some(part), startAddressM = Some(0L), endAddressM = Some(10L), Some(AdministrativeClass.State), Some(Discontinuity.Continuous), Some(8L)),
          RoadwayChangeSection(Some(road), Some(Track.LeftSide.value.toLong), startRoadPartNumber = Some(part), endRoadPartNumber = Some(part), startAddressM = Some(10L), endAddressM = Some(20L), Some(AdministrativeClass.State), Some(Discontinuity.EndOfRoad), Some(8L)),
          Discontinuity.EndOfRoad, AdministrativeClass.State, reversed = true, 3, 8), DateTime.now),
        //  left -> right & minor discontinuity -> end of road
        ProjectRoadwayChange(projectId, Some("project name"), 8L, "test user", DateTime.now, RoadwayChangeInfo(AddressChangeType.Transfer,
          RoadwayChangeSection(Some(road), Some(Track.LeftSide.value.toLong), startRoadPartNumber = Some(part), endRoadPartNumber = Some(part), startAddressM = Some(0L), endAddressM = Some(10L), Some(AdministrativeClass.State), Some(Discontinuity.MinorDiscontinuity), Some(8L)),
          RoadwayChangeSection(Some(road), Some(Track.RightSide.value.toLong), startRoadPartNumber = Some(part), endRoadPartNumber = Some(part), startAddressM = Some(10L), endAddressM = Some(20L), Some(AdministrativeClass.State), Some(Discontinuity.EndOfRoad), Some(8L)),
          Discontinuity.EndOfRoad, AdministrativeClass.State, reversed = true, 4, 8), DateTime.now)
=======
        ProjectRoadwayChange(projectId, Some("project name"), 8L, "test user", DateTime.now,
          RoadwayChangeInfo(RoadAddressChangeType.Transfer,
            RoadwayChangeSection(Some(road), Some(Track.RightSide.value.toLong), startRoadPartNumber = Some(part), endRoadPartNumber = Some(part), startAddressM = Some(10L), endAddressM = Some(20L), Some(AdministrativeClass.State), Some(Discontinuity.EndOfRoad), Some(8L)),
            RoadwayChangeSection(Some(road), Some(Track.LeftSide.value.toLong), startRoadPartNumber = Some(part), endRoadPartNumber = Some(part), startAddressM = Some(0L), endAddressM = Some(10L), Some(AdministrativeClass.State), Some(Discontinuity.Continuous), Some(8L)),
            Discontinuity.Continuous, AdministrativeClass.State, reversed = true, 1, 8)
          , DateTime.now, Some(0L)),
        // left -> right & end of road -> minor discontinuity
        ProjectRoadwayChange(projectId, Some("project name"), 8L, "test user", DateTime.now,
          RoadwayChangeInfo(RoadAddressChangeType.Transfer,
            RoadwayChangeSection(Some(road), Some(Track.LeftSide.value.toLong), startRoadPartNumber = Some(part), endRoadPartNumber = Some(part), startAddressM = Some(10L), endAddressM = Some(20L), Some(AdministrativeClass.State), Some(Discontinuity.EndOfRoad), Some(8L)),
            RoadwayChangeSection(Some(road), Some(Track.RightSide.value.toLong), startRoadPartNumber = Some(part), endRoadPartNumber = Some(part), startAddressM = Some(0L), endAddressM = Some(10L), Some(AdministrativeClass.State), Some(Discontinuity.MinorDiscontinuity), Some(8L)),
            Discontinuity.MinorDiscontinuity, AdministrativeClass.State, reversed = true, 2, 8)
          , DateTime.now, Some(0L)),
        //  right -> left & continuous -> end of road
        ProjectRoadwayChange(projectId, Some("project name"), 8L, "test user", DateTime.now,
          RoadwayChangeInfo(RoadAddressChangeType.Transfer,
            RoadwayChangeSection(Some(road), Some(Track.RightSide.value.toLong), startRoadPartNumber = Some(part), endRoadPartNumber = Some(part), startAddressM = Some(0L), endAddressM = Some(10L), Some(AdministrativeClass.State), Some(Discontinuity.Continuous), Some(8L)),
            RoadwayChangeSection(Some(road), Some(Track.LeftSide.value.toLong), startRoadPartNumber = Some(part), endRoadPartNumber = Some(part), startAddressM = Some(10L), endAddressM = Some(20L), Some(AdministrativeClass.State), Some(Discontinuity.EndOfRoad), Some(8L)),
            Discontinuity.EndOfRoad, AdministrativeClass.State, reversed = true, 3, 8)
          , DateTime.now, Some(0L)),
        //  left -> right & minor discontinuity -> end of road
        ProjectRoadwayChange(projectId, Some("project name"), 8L, "test user", DateTime.now,
          RoadwayChangeInfo(RoadAddressChangeType.Transfer,
            RoadwayChangeSection(Some(road), Some(Track.LeftSide.value.toLong), startRoadPartNumber = Some(part), endRoadPartNumber = Some(part), startAddressM = Some(0L), endAddressM = Some(10L), Some(AdministrativeClass.State), Some(Discontinuity.MinorDiscontinuity), Some(8L)),
            RoadwayChangeSection(Some(road), Some(Track.RightSide.value.toLong), startRoadPartNumber = Some(part), endRoadPartNumber = Some(part), startAddressM = Some(10L), endAddressM = Some(20L), Some(AdministrativeClass.State), Some(Discontinuity.EndOfRoad), Some(8L)),
            Discontinuity.EndOfRoad, AdministrativeClass.State, reversed = true, 4, 8)
          , DateTime.now, Some(0L))
>>>>>>> 54df3071
      )
      // Get linear locations and roadway numbers
      when(mockLinearLocationDAO.fetchLinearLocationByBoundingBox(any[BoundingRectangle], any[Seq[(Int, Int)]])).thenReturn(Seq(orderedlll1, orderedlll2, orderedlll3, orderedrll1, orderedrll2, orderedrll3, orderedrll4))
      when(mockRoadwayDAO.fetchAllByRoadwayNumbers(any[Set[Long]], any[Boolean])).thenReturn(Seq(rw1WithId, rw2WithId, rw3WithId, rw4WithId))

      val mappedReservedRoadwayNumbers = projectLinkDAO.fetchProjectLinksChange(projectId)
      roadAddressService.handleRoadwayPointsUpdate(projectChanges, mappedReservedRoadwayNumbers)
      nodesAndJunctionsService.handleJunctionAndJunctionPoints(projectChanges, leftPLinks ++ rightPLinks, mappedReservedRoadwayNumbers)

      val roadwayPoints = roadwayPointDAO.fetchByRoadwayNumbers((leftPLinks ++ rightPLinks).map(_.roadwayNumber)).map(_.id)
      val junctionPoints = junctionPointDAO.fetchByRoadwayPointIds(roadwayPoints)
      val junctionTemplates = junctionDAO.fetchTemplatesByRoadwayNumbers(junctionPoints.map(_.roadwayNumber).distinct)

      junctionPoints.count(_.beforeAfter == BeforeAfter.Before) should be(5)
      junctionPoints.count(_.beforeAfter == BeforeAfter.After) should be(5)
      junctionPoints.length should be(10)
      junctionTemplates.size should be(3)

      nodesAndJunctionsService.expireObsoleteNodesAndJunctions(leftPLinks ++ rightPLinks, Some(project.startDate.minusDays(1)), username = project.createdBy)

      val shouldExistJunctionPoints = junctionPointDAO.fetchByRoadwayPointIds(roadwayPoints)
      shouldExistJunctionPoints.length should be(10)
      shouldExistJunctionPoints.count(_.beforeAfter == BeforeAfter.Before) should be(5)
      shouldExistJunctionPoints.count(_.beforeAfter == BeforeAfter.After) should be(5)

      val shouldExistJunctionTemplates = junctionDAO.fetchTemplatesByRoadwayNumbers(shouldExistJunctionPoints.map(_.roadwayNumber).distinct)
      shouldExistJunctionTemplates.size should be(3)
      val calibrationPointsInJunctionPointsPlace = CalibrationPointDAO.fetchByLinkId((leftPLinks ++ rightPLinks).map(_.linkId))
      calibrationPointsInJunctionPointsPlace.size should be (10)
      val (start, end) = calibrationPointsInJunctionPointsPlace.partition(_.startOrEnd == CalibrationPointLocation.StartOfLink)
      val startCalibrationPointsLinks = start.map(_.linkId).distinct
      val endCalibrationPointsLinks = end.map(_.linkId).distinct
      startCalibrationPointsLinks.size should be (5)
      endCalibrationPointsLinks.size should be (5)

      startCalibrationPointsLinks.forall(List(leftLink2.linkId, leftLink3.linkId, rightLink2.linkId, rightLink3.linkId, rightLink4.linkId).contains(_)) should be (true)
      endCalibrationPointsLinks.forall(List(leftLink1.linkId, leftLink2.linkId, rightLink1.linkId, rightLink2.linkId, rightLink3.linkId).contains(_)) should be (true)
    }
  }

  // TODO Mock RoadwayDAO.fetchAllByRoadwayNumbers should return something when fetching with four roadway numbers
  test("Test nodesAndJunctionsService.handleJunctionTemplates When creating one road that connects itself with the tail point of one link being discontinuous Then junction template and junctions points should be handled/created properly." +
    "Test nodesAndJunctionsService.expireObsoleteNodesAndJunctions When terminating one link that had junction point Then only the terminated junction point should be expired, not all of them, neither his Junction.") {
    runWithRollback {
      /*  |--L-->|
                 |
                 C1
                 |
                 V
          |-R*->0|
                 |
                 C2
                 |
                 v

           Notes:
            0: Illustration where junction points should be created
            C: Combined track
            L: Left track
            R: Right Track
            R*: Discontinuous Right track
       */
      val road = 999L
      val part = 1L
      val projectId1 = Sequences.nextViiteProjectId
      val projectId2 = Sequences.nextViiteProjectId
      val rwId1 = Sequences.nextRoadwayId
      val rwId2 = Sequences.nextRoadwayId
      val rwId3 = Sequences.nextRoadwayId
      val rwId4 = Sequences.nextRoadwayId
      val rwId5 = Sequences.nextRoadwayId
      val llId1 = Sequences.nextLinearLocationId
      val llId2 = Sequences.nextLinearLocationId
      val llId3 = Sequences.nextLinearLocationId
      val llId4 = Sequences.nextLinearLocationId
      val llId5 = Sequences.nextLinearLocationId
      val llId6 = Sequences.nextLinearLocationId
      val llId7 = Sequences.nextLinearLocationId
      val llId8 = Sequences.nextLinearLocationId
      val rwNumber1 = Sequences.nextRoadwayNumber
      val rwNumber2 = Sequences.nextRoadwayNumber
      val rwNumber3 = Sequences.nextRoadwayNumber
      val rwNumber4 = Sequences.nextRoadwayNumber
      val rwNumber5 = Sequences.nextRoadwayNumber
      val plId1 = Sequences.nextProjectLinkId
      val plId2 = Sequences.nextProjectLinkId
      val plId3 = Sequences.nextProjectLinkId
      val plId4 = Sequences.nextProjectLinkId
      val plId5 = Sequences.nextProjectLinkId
      val plId6 = Sequences.nextProjectLinkId
      val plId7 = Sequences.nextProjectLinkId
      val plId8 = Sequences.nextProjectLinkId

      val leftGeom1 = Seq(Point(0.0, 50.0), Point(5.0, 50.0))
      val rightGeom1 = Seq(Point(0.0, 40.0), Point(5.0, 40.0))
      val combGeom1 = Seq(Point(5.0, 50.0), Point(5.0, 40.0))
      val combGeom2 = Seq(Point(5.0, 40.0), Point(5.0, 35.0))

      val leftLink1  = dummyProjectLink(road, part, Track.LeftSide,  Discontinuity.Continuous,    0,  5,  0,  5, Some(DateTime.now()), None, 12345.toString, 0,  5, SideCode.TowardsDigitizing, RoadAddressChangeType.Transfer, projectId1, AdministrativeClass.State, leftGeom1,  rwNumber1).copy(id = plId1, projectId = projectId1, roadwayId = rwId1, linearLocationId = llId1)
      val rightLink1 = dummyProjectLink(road, part, Track.RightSide, Discontinuity.Discontinuous, 0,  5,  0,  5, Some(DateTime.now()), None, 12346.toString, 0,  5, SideCode.TowardsDigitizing, RoadAddressChangeType.Transfer, projectId1, AdministrativeClass.State, rightGeom1, rwNumber2).copy(id = plId2, projectId = projectId1, roadwayId = rwId2, linearLocationId = llId2)
      val combLink1  = dummyProjectLink(road, part, Track.Combined,  Discontinuity.Continuous,    5, 15,  5, 15, Some(DateTime.now()), None, 12347.toString, 0, 10, SideCode.TowardsDigitizing, RoadAddressChangeType.Transfer, projectId1, AdministrativeClass.State, combGeom1,  rwNumber3).copy(id = plId3, projectId = projectId1, roadwayId = rwId3, linearLocationId = llId3)
      val combLink2  = dummyProjectLink(road, part, Track.Combined,  Discontinuity.EndOfRoad,    15, 20, 15, 20, Some(DateTime.now()), None, 12348.toString, 0,  5, SideCode.TowardsDigitizing, RoadAddressChangeType.Transfer, projectId1, AdministrativeClass.State, combGeom2,  rwNumber3).copy(id = plId4, projectId = projectId1, roadwayId = rwId3, linearLocationId = llId4)

      val project = Project(projectId1, ProjectState.Incomplete, "f", "s", DateTime.now(), "", DateTime.now(), DateTime.now(),
        "", Seq(), Seq(), None, None)

      val leftPLinks = Seq(leftLink1)
      val rightPLinks = Seq(rightLink1)
      val combPLinks = Seq(combLink1, combLink2)

      val (lll1, rw1): (LinearLocation, Roadway) = Seq(leftLink1).map(toRoadwayAndLinearLocation).head
      val (rll1, rw2): (LinearLocation, Roadway) = Seq(rightLink1).map(toRoadwayAndLinearLocation).head
      val (cll1, rw3): (LinearLocation, Roadway) = Seq(combLink1).map(toRoadwayAndLinearLocation).head
      val (cll2, _): (LinearLocation, Roadway) = Seq(combLink2).map(toRoadwayAndLinearLocation).head
      val rw1WithId = rw1.copy(startAddrMValue = 0, endAddrMValue = 5, ely = 8L)
      val rw2WithId = rw2.copy(startAddrMValue = 0, endAddrMValue = 5, ely = 8L)
      val rw3WithId = rw3.copy(startAddrMValue = 5, endAddrMValue = 20, ely = 8L)

      val orderedcll1 = cll1.copy(orderNumber = 1)
      val orderedcll2 = cll2.copy(orderNumber = 2)

      buildTestDataForProject(Some(project), Some(Seq(rw1WithId, rw2WithId, rw3WithId)), Some(Seq(lll1, rll1, orderedcll1, orderedcll2)), Some(leftPLinks ++ rightPLinks ++ combPLinks))

      val projectChanges = List(
        //  left
<<<<<<< HEAD
        ProjectRoadwayChange(projectId1, Some("project name"), 8L, "test user", DateTime.now, RoadwayChangeInfo(AddressChangeType.New,
          RoadwayChangeSection(None, None, None, None, None, None, Some(AdministrativeClass.State), Some(Discontinuity.Continuous), Some(8L)),
          RoadwayChangeSection(Some(road), Some(Track.LeftSide.value.toLong), startRoadPartNumber = Some(part), endRoadPartNumber = Some(part), startAddressM = Some(0L), endAddressM = Some(5L), Some(AdministrativeClass.State), Some(Discontinuity.Continuous), Some(8L)),
          Discontinuity.Continuous, AdministrativeClass.State, reversed = false, 1, 8), DateTime.now),
        //  right
        ProjectRoadwayChange(projectId1, Some("project name"), 8L, "test user", DateTime.now, RoadwayChangeInfo(AddressChangeType.New,
          RoadwayChangeSection(None, None, None, None, None, None, Some(AdministrativeClass.State), Some(Discontinuity.Continuous), Some(8L)),
          RoadwayChangeSection(Some(road), Some(Track.RightSide.value.toLong), startRoadPartNumber = Some(part), endRoadPartNumber = Some(part), startAddressM = Some(0L), endAddressM = Some(5L), Some(AdministrativeClass.State), Some(Discontinuity.Discontinuous), Some(8L)),
          Discontinuity.Discontinuous, AdministrativeClass.State, reversed = false, 2, 8), DateTime.now),
        //  combined
        ProjectRoadwayChange(projectId1, Some("project name"), 8L, "test user", DateTime.now, RoadwayChangeInfo(AddressChangeType.New,
          RoadwayChangeSection(None, None, None, None, None, None, Some(AdministrativeClass.State), Some(Discontinuity.Continuous), Some(8L)),
          RoadwayChangeSection(Some(road), Some(Track.Combined.value.toLong), startRoadPartNumber = Some(part), endRoadPartNumber = Some(part), startAddressM = Some(5L), endAddressM = Some(15L), Some(AdministrativeClass.State), Some(Discontinuity.Continuous), Some(8L)),
          Discontinuity.Continuous, AdministrativeClass.State, reversed = false, 3, 8), DateTime.now),
        ProjectRoadwayChange(projectId1, Some("project name"), 8L, "test user", DateTime.now, RoadwayChangeInfo(AddressChangeType.New,
          RoadwayChangeSection(None, None, None, None, None, None, Some(AdministrativeClass.State), Some(Discontinuity.Continuous), Some(8L)),
          RoadwayChangeSection(Some(road), Some(Track.Combined.value.toLong), startRoadPartNumber = Some(part), endRoadPartNumber = Some(part), startAddressM = Some(15L), endAddressM = Some(20L), Some(AdministrativeClass.State), Some(Discontinuity.EndOfRoad), Some(8L)),
          Discontinuity.EndOfRoad, AdministrativeClass.State, reversed = false, 4, 8), DateTime.now)
=======
        ProjectRoadwayChange(projectId1, Some("project name"), 8L, "test user", DateTime.now,
          RoadwayChangeInfo(RoadAddressChangeType.New,
            RoadwayChangeSection(None, None, None, None, None, None, Some(AdministrativeClass.State), Some(Discontinuity.Continuous), Some(8L)),
            RoadwayChangeSection(Some(road), Some(Track.LeftSide.value.toLong), startRoadPartNumber = Some(part), endRoadPartNumber = Some(part), startAddressM = Some(0L), endAddressM = Some(5L), Some(AdministrativeClass.State), Some(Discontinuity.Continuous), Some(8L)),
            Discontinuity.Continuous, AdministrativeClass.State, reversed = false, 1, 8)
          , DateTime.now, Some(0L)),
        //  right
        ProjectRoadwayChange(projectId1, Some("project name"), 8L, "test user", DateTime.now,
          RoadwayChangeInfo(RoadAddressChangeType.New,
            RoadwayChangeSection(None, None, None, None, None, None, Some(AdministrativeClass.State), Some(Discontinuity.Continuous), Some(8L)),
            RoadwayChangeSection(Some(road), Some(Track.RightSide.value.toLong), startRoadPartNumber = Some(part), endRoadPartNumber = Some(part), startAddressM = Some(0L), endAddressM = Some(5L), Some(AdministrativeClass.State), Some(Discontinuity.Discontinuous), Some(8L)),
            Discontinuity.Discontinuous, AdministrativeClass.State, reversed = false, 2, 8)
          , DateTime.now, Some(0L)),
        //  combined
        ProjectRoadwayChange(projectId1, Some("project name"), 8L, "test user", DateTime.now,
          RoadwayChangeInfo(RoadAddressChangeType.New,
            RoadwayChangeSection(None, None, None, None, None, None, Some(AdministrativeClass.State), Some(Discontinuity.Continuous), Some(8L)),
            RoadwayChangeSection(Some(road), Some(Track.Combined.value.toLong), startRoadPartNumber = Some(part), endRoadPartNumber = Some(part), startAddressM = Some(5L), endAddressM = Some(15L), Some(AdministrativeClass.State), Some(Discontinuity.Continuous), Some(8L)),
            Discontinuity.Continuous, AdministrativeClass.State, reversed = false, 3, 8)
          , DateTime.now, Some(0L)),
        ProjectRoadwayChange(projectId1, Some("project name"), 8L, "test user", DateTime.now,
          RoadwayChangeInfo(RoadAddressChangeType.New,
            RoadwayChangeSection(None, None, None, None, None, None, Some(AdministrativeClass.State), Some(Discontinuity.Continuous), Some(8L)),
            RoadwayChangeSection(Some(road), Some(Track.Combined.value.toLong), startRoadPartNumber = Some(part), endRoadPartNumber = Some(part), startAddressM = Some(15L), endAddressM = Some(20L), Some(AdministrativeClass.State), Some(Discontinuity.EndOfRoad), Some(8L)),
            Discontinuity.EndOfRoad, AdministrativeClass.State, reversed = false, 4, 8)
          , DateTime.now, Some(0L))
>>>>>>> 54df3071
      )

      when(mockLinearLocationDAO.fetchLinearLocationByBoundingBox(BoundingRectangle(leftGeom1.head, leftGeom1.head), roadNumberLimits)).thenReturn(Seq())
      when(mockRoadwayDAO.fetchAllByRoadwayNumbers(Set.empty[Long], false)).thenReturn(Seq())

      when(mockLinearLocationDAO.fetchLinearLocationByBoundingBox(BoundingRectangle(leftGeom1.last, leftGeom1.last), roadNumberLimits)).thenReturn(Seq(lll1, orderedcll1, orderedcll2))
      when(mockRoadwayDAO.fetchAllByRoadwayNumbers(Set(lll1.roadwayNumber, orderedcll1.roadwayNumber), false)).thenReturn(Seq(rw1WithId, rw3WithId))

      when(mockLinearLocationDAO.fetchLinearLocationByBoundingBox(BoundingRectangle(rightGeom1.head, rightGeom1.head), roadNumberLimits)).thenReturn(Seq())
      when(mockLinearLocationDAO.fetchLinearLocationByBoundingBox(BoundingRectangle(rightGeom1.last, rightGeom1.last), roadNumberLimits)).thenReturn(Seq(rll1, orderedcll1, orderedcll2))
      when(mockRoadwayDAO.fetchAllByRoadwayNumbers(Set(rll1.roadwayNumber, orderedcll1.roadwayNumber), false)).thenReturn(Seq(rw2WithId, rw3WithId))

      when(mockLinearLocationDAO.fetchLinearLocationByBoundingBox(BoundingRectangle(combGeom1.head, combGeom1.head), roadNumberLimits)).thenReturn(Seq(orderedcll1, orderedcll2, lll1))
      when(mockRoadwayDAO.fetchAllByRoadwayNumbers(Set(lll1.roadwayNumber, orderedcll1.roadwayNumber), false)).thenReturn(Seq(rw1WithId, rw3WithId))
      when(mockLinearLocationDAO.fetchLinearLocationByBoundingBox(BoundingRectangle(combGeom1.last, combGeom1.last), roadNumberLimits)).thenReturn(Seq(rll1, orderedcll1, orderedcll2))
      when(mockRoadwayDAO.fetchAllByRoadwayNumbers(Set(rll1.roadwayNumber, orderedcll1.roadwayNumber), false)).thenReturn(Seq(rw2WithId, rw3WithId))
      when(mockLinearLocationDAO.fetchLinearLocationByBoundingBox(BoundingRectangle(combGeom2.head, combGeom2.head), roadNumberLimits)).thenReturn(Seq(rll1, orderedcll1, orderedcll2))
      when(mockLinearLocationDAO.fetchLinearLocationByBoundingBox(BoundingRectangle(combGeom2.last, combGeom2.last), roadNumberLimits)).thenReturn(Seq())

      val mappedReservedRoadwayNumbers = projectLinkDAO.fetchProjectLinksChange(projectId1)
      roadAddressService.handleRoadwayPointsUpdate(projectChanges, mappedReservedRoadwayNumbers)
      nodesAndJunctionsService.handleNodePoints(projectChanges, leftPLinks ++ rightPLinks ++ combPLinks, mappedReservedRoadwayNumbers)
      nodesAndJunctionsService.handleJunctionAndJunctionPoints(projectChanges, leftPLinks ++ rightPLinks ++ combPLinks, mappedReservedRoadwayNumbers)

      when(mockRoadwayDAO.fetchAllByRoadwayNumbers(Set(lll1.roadwayNumber, rll1.roadwayNumber, orderedcll1.roadwayNumber), false)).thenReturn(Seq(rw1WithId, rw2WithId, rw3WithId))
      nodesAndJunctionsService.expireObsoleteNodesAndJunctions(leftPLinks ++ rightPLinks ++ combPLinks, Some(project.startDate.minusDays(1)))

      val roadwayPoints = roadwayPointDAO.fetchByRoadwayNumbers((leftPLinks ++ rightPLinks ++ combPLinks).map(_.roadwayNumber)).map(_.id)
      val junctionPointTemplates = junctionPointDAO.fetchByRoadwayPointIds(roadwayPoints)
      val templateRoadwayNumbers = junctionPointTemplates.map(_.roadwayNumber).distinct
      val junctions = junctionDAO.fetchTemplatesByRoadwayNumbers(templateRoadwayNumbers)

      junctionPointTemplates.length should be(3)
      junctionPointTemplates.count(_.beforeAfter == BeforeAfter.Before) should be(2)
      junctionPointTemplates.count(_.beforeAfter == BeforeAfter.After) should be(1)
      junctions.size should be(1)

      /*  Preparing expiring data */
      val project2 = Project(projectId2, ProjectState.Incomplete, "ProjectTerminatedLinks", "s", DateTime.now(), "", DateTime.now(), DateTime.now(),
        "", Seq(), Seq(), None, None)
      val terminatingProjectChanges = List(
        //  left
<<<<<<< HEAD
        ProjectRoadwayChange(projectId1, Some("project name"), 8L, "test user", DateTime.now, RoadwayChangeInfo(AddressChangeType.Unchanged,
          RoadwayChangeSection(Some(road), Some(Track.LeftSide.value.toLong), startRoadPartNumber = Some(part), endRoadPartNumber = Some(part), startAddressM = Some(0L), endAddressM = Some(5L), Some(AdministrativeClass.State), Some(Discontinuity.Continuous), Some(8L)),
          RoadwayChangeSection(Some(road), Some(Track.LeftSide.value.toLong), startRoadPartNumber = Some(part), endRoadPartNumber = Some(part), startAddressM = Some(0L), endAddressM = Some(5L), Some(AdministrativeClass.State), Some(Discontinuity.Continuous), Some(8L)),
          Discontinuity.Continuous, AdministrativeClass.State, reversed = false, 1, 8), DateTime.now),
        // right
        ProjectRoadwayChange(projectId1, Some("project name"), 8L, "test user", DateTime.now, RoadwayChangeInfo(AddressChangeType.Unchanged,
          RoadwayChangeSection(Some(road), Some(Track.RightSide.value.toLong), startRoadPartNumber = Some(part), endRoadPartNumber = Some(part), startAddressM = Some(0L), endAddressM = Some(5L), Some(AdministrativeClass.State), Some(Discontinuity.Discontinuous), Some(8L)),
          RoadwayChangeSection(Some(road), Some(Track.RightSide.value.toLong), startRoadPartNumber = Some(part), endRoadPartNumber = Some(part), startAddressM = Some(0L), endAddressM = Some(5L), Some(AdministrativeClass.State), Some(Discontinuity.Discontinuous), Some(8L)),
          Discontinuity.Discontinuous, AdministrativeClass.State, reversed = false, 2, 8), DateTime.now),
        // combined
        ProjectRoadwayChange(projectId1, Some("project name"), 8L, "test user", DateTime.now, RoadwayChangeInfo(AddressChangeType.Transfer,
          RoadwayChangeSection(Some(road), Some(Track.Combined.value.toLong), startRoadPartNumber = Some(part), endRoadPartNumber = Some(part), startAddressM = Some(5L), endAddressM = Some(15L), Some(AdministrativeClass.State), Some(Discontinuity.Continuous), Some(8L)),
          RoadwayChangeSection(Some(road), Some(Track.Combined.value.toLong), startRoadPartNumber = Some(part), endRoadPartNumber = Some(part), startAddressM = Some(5L), endAddressM = Some(15L), Some(AdministrativeClass.State), Some(Discontinuity.EndOfRoad), Some(8L)),
          Discontinuity.EndOfRoad, AdministrativeClass.State, reversed = false, 3, 8), DateTime.now),
        ProjectRoadwayChange(projectId1, Some("project name"), 8L, "test user", DateTime.now, RoadwayChangeInfo(AddressChangeType.Termination,
          RoadwayChangeSection(Some(road), Some(Track.Combined.value.toLong), startRoadPartNumber = Some(part), endRoadPartNumber = Some(part), startAddressM = Some(15L), endAddressM = Some(20L), Some(AdministrativeClass.State), Some(Discontinuity.EndOfRoad), Some(8L)),
          RoadwayChangeSection(None, None, None, None, None, None, Some(AdministrativeClass.State), Some(Discontinuity.Continuous), Some(8L)),
          Discontinuity.EndOfRoad, AdministrativeClass.State, reversed = false, 4, 8), DateTime.now)
=======
        ProjectRoadwayChange(projectId1, Some("project name"), 8L, "test user", DateTime.now,
          RoadwayChangeInfo(RoadAddressChangeType.Unchanged,
            RoadwayChangeSection(Some(road), Some(Track.LeftSide.value.toLong), startRoadPartNumber = Some(part), endRoadPartNumber = Some(part), startAddressM = Some(0L), endAddressM = Some(5L), Some(AdministrativeClass.State), Some(Discontinuity.Continuous), Some(8L)),
            RoadwayChangeSection(Some(road), Some(Track.LeftSide.value.toLong), startRoadPartNumber = Some(part), endRoadPartNumber = Some(part), startAddressM = Some(0L), endAddressM = Some(5L), Some(AdministrativeClass.State), Some(Discontinuity.Continuous), Some(8L)),
            Discontinuity.Continuous, AdministrativeClass.State, reversed = false, 1, 8)
          , DateTime.now, Some(0L)),
        // right
        ProjectRoadwayChange(projectId1, Some("project name"), 8L, "test user", DateTime.now,
          RoadwayChangeInfo(RoadAddressChangeType.Unchanged,
            RoadwayChangeSection(Some(road), Some(Track.RightSide.value.toLong), startRoadPartNumber = Some(part), endRoadPartNumber = Some(part), startAddressM = Some(0L), endAddressM = Some(5L), Some(AdministrativeClass.State), Some(Discontinuity.Discontinuous), Some(8L)),
            RoadwayChangeSection(Some(road), Some(Track.RightSide.value.toLong), startRoadPartNumber = Some(part), endRoadPartNumber = Some(part), startAddressM = Some(0L), endAddressM = Some(5L), Some(AdministrativeClass.State), Some(Discontinuity.Discontinuous), Some(8L)),
            Discontinuity.Discontinuous, AdministrativeClass.State, reversed = false, 2, 8)
          , DateTime.now, Some(0L)),
        // combined
        ProjectRoadwayChange(projectId1, Some("project name"), 8L, "test user", DateTime.now,
          RoadwayChangeInfo(RoadAddressChangeType.Transfer,
            RoadwayChangeSection(Some(road), Some(Track.Combined.value.toLong), startRoadPartNumber = Some(part), endRoadPartNumber = Some(part), startAddressM = Some(5L), endAddressM = Some(15L), Some(AdministrativeClass.State), Some(Discontinuity.Continuous), Some(8L)),
            RoadwayChangeSection(Some(road), Some(Track.Combined.value.toLong), startRoadPartNumber = Some(part), endRoadPartNumber = Some(part), startAddressM = Some(5L), endAddressM = Some(15L), Some(AdministrativeClass.State), Some(Discontinuity.EndOfRoad), Some(8L)),
            Discontinuity.EndOfRoad, AdministrativeClass.State, reversed = false, 3, 8)
          , DateTime.now, Some(0L)),
        ProjectRoadwayChange(projectId1, Some("project name"), 8L, "test user", DateTime.now,
          RoadwayChangeInfo(RoadAddressChangeType.Termination,
            RoadwayChangeSection(Some(road), Some(Track.Combined.value.toLong), startRoadPartNumber = Some(part), endRoadPartNumber = Some(part), startAddressM = Some(15L), endAddressM = Some(20L), Some(AdministrativeClass.State), Some(Discontinuity.EndOfRoad), Some(8L)),
            RoadwayChangeSection(None, None, None, None, None, None, Some(AdministrativeClass.State), Some(Discontinuity.Continuous), Some(8L)),
            Discontinuity.EndOfRoad, AdministrativeClass.State, reversed = false, 4, 8)
          , DateTime.now, Some(0L))
>>>>>>> 54df3071
      )

      linearLocationDAO.expireByRoadwayNumbers(Set(combLink1.roadwayNumber, combLink2.roadwayNumber))
      roadwayDAO.expireHistory(Set(combLink1.roadwayId, combLink2.roadwayId))
      projectLinkDAO.moveProjectLinksToHistory(projectId1)
      val unchangedLeftLink1  = dummyProjectLink(road, part, Track.LeftSide,  Discontinuity.Continuous,    0,  5,  0,  5, Some(DateTime.now()), None, 12345.toString, 0,  5, SideCode.TowardsDigitizing, RoadAddressChangeType.Unchanged,   projectId2, AdministrativeClass.State, leftGeom1,  rwNumber1).copy(id = plId5, roadwayId = rwId1, linearLocationId = llId1)
      val unchangedRightLink1 = dummyProjectLink(road, part, Track.RightSide, Discontinuity.Discontinuous, 0,  5,  0,  5, Some(DateTime.now()), None, 12346.toString, 0,  5, SideCode.TowardsDigitizing, RoadAddressChangeType.Unchanged,   projectId2, AdministrativeClass.State, rightGeom1, rwNumber2).copy(id = plId6, roadwayId = rwId2, linearLocationId = llId2)
      val transferCombLink1   = dummyProjectLink(road, part, Track.Combined,  Discontinuity.EndOfRoad,     5, 15,  5, 15, Some(DateTime.now()), None, 12347.toString, 0, 10, SideCode.TowardsDigitizing, RoadAddressChangeType.Transfer,    projectId2, AdministrativeClass.State, combGeom1,  rwNumber4).copy(id = plId7, roadwayId = rwId4, linearLocationId = llId7)
      val terminatedCombLink2 = dummyProjectLink(road, part, Track.Combined,  Discontinuity.EndOfRoad,    15, 20, 15, 20, Some(DateTime.now()), None, 12348.toString, 0,  5, SideCode.TowardsDigitizing, RoadAddressChangeType.Termination, projectId2, AdministrativeClass.State, combGeom2,  rwNumber5).copy(id = plId8, roadwayId = rwId5, linearLocationId = llId8)

      val rwTransfer = rw3WithId.copy(id = transferCombLink1.roadwayId, roadwayNumber = transferCombLink1.roadwayNumber, endAddrMValue = 15)
      val rwTerminated = rw3WithId.copy(id = terminatedCombLink2.roadwayId, roadwayNumber = terminatedCombLink2.roadwayNumber, endAddrMValue = 20)
      val transferLinearLocation = orderedcll1.copy(id = transferCombLink1.linearLocationId, roadwayNumber = transferCombLink1.roadwayNumber)
      val terminatedLinearLocation = orderedcll2.copy(id = terminatedCombLink2.linearLocationId, roadwayNumber = terminatedCombLink2.roadwayNumber)

      when(mockRoadwayDAO.fetchAllByRoadwayNumbers(Set(unchangedLeftLink1.roadwayNumber, transferCombLink1.roadwayNumber), false)).thenReturn(Seq(rw1WithId, rwTransfer))
      when(mockLinearLocationDAO.fetchLinearLocationByBoundingBox(BoundingRectangle(transferCombLink1.geometry.last, transferCombLink1.geometry.last), roadNumberLimits)).thenReturn(Seq(rll1, transferLinearLocation, terminatedLinearLocation))
      when(mockRoadwayDAO.fetchAllByRoadwayNumbers(Set(terminatedCombLink2.roadwayNumber), false)).thenReturn(Seq(rwTerminated))
      when(mockLinearLocationDAO.fetchLinearLocationByBoundingBox(BoundingRectangle(unchangedRightLink1.geometry.last, transferCombLink1.geometry.last), roadNumberLimits)).thenReturn(Seq(rll1, transferLinearLocation))
      when(mockRoadwayDAO.fetchAllByRoadwayNumbers(Set(unchangedRightLink1.roadwayNumber, transferCombLink1.roadwayNumber), false)).thenReturn(Seq(rw2WithId, rwTransfer))
      when(mockRoadwayDAO.fetchAllByRoadwayNumbers(Set(unchangedLeftLink1.roadwayNumber, unchangedRightLink1.roadwayNumber, transferCombLink1.roadwayNumber), false)).thenReturn(Seq(rw1WithId, rw2WithId, rwTransfer))

      buildTestDataForProject(Some(project2),
        Some(Seq(rwTransfer, rwTerminated)),
        Some(Seq(
          transferLinearLocation,
          terminatedLinearLocation)),
        Some(Seq(unchangedLeftLink1, unchangedRightLink1, transferCombLink1, terminatedCombLink2)))

      val mappedAfterChanges: Seq[ProjectRoadLinkChange] = projectLinkDAO.fetchProjectLinksChange(projectId2)
        .map { l =>
          if (l.newRoadwayNumber == transferCombLink1.roadwayNumber) {
            l.copy(originalLinearLocationId = combLink1.linearLocationId, linearLocationId = transferCombLink1.linearLocationId, originalRoadwayNumber = combLink1.roadwayNumber)
          }
          else if (l.newRoadwayNumber == terminatedCombLink2.roadwayNumber) {
            l.copy(originalLinearLocationId = combLink2.linearLocationId, linearLocationId = terminatedCombLink2.linearLocationId, originalRoadwayNumber = combLink2.roadwayNumber)
          }
          else l
        }

      projectLinkDAO.moveProjectLinksToHistory(projectId2)
      roadAddressService.handleRoadwayPointsUpdate(terminatingProjectChanges, mappedAfterChanges)
      nodesAndJunctionsService.handleNodePoints(terminatingProjectChanges, Seq(leftLink1) ++ Seq(rightLink1) ++ Seq(transferCombLink1, terminatedCombLink2), mappedAfterChanges)
      nodesAndJunctionsService.handleJunctionAndJunctionPoints(terminatingProjectChanges, Seq(leftLink1) ++ Seq(rightLink1) ++ Seq(transferCombLink1, terminatedCombLink2), mappedAfterChanges)

      /*  Ending expiring data  */
      val endDate = Some(project2.startDate.minusDays(1))
      nodesAndJunctionsService.expireObsoleteNodesAndJunctions(Seq(unchangedLeftLink1, unchangedRightLink1, transferCombLink1, terminatedCombLink2), endDate)

      val junctionPointsAfterTermination: Seq[JunctionPoint] = junctionPointDAO.fetchByRoadwayPointIds(roadwayPoints)
      junctionPointsAfterTermination.length should be(2)

      val junctionsAfterExpire = junctionDAO.fetchByIds(junctionPointsAfterTermination.map(_.junctionId))
      junctionsAfterExpire.length should be(1)
    }
  }

  test("Test nodesAndJunctionsService.handleJunctionTemplates When creating two track Discontinuous links and one combined EndOfRoad that are not connected by geometry, only by address Then junction template and junctions points should not be created") {
    runWithRollback {
      /*
     |--L*-->|
                  |--C-->|
     |--R*-->|

            Note:
            0: Illustration where junction points should be created
            C: Combined track EndOfRoad
            L*: Discontinuous Left track
            R*: Discontinuous Right track
       */

      val road = 999L
      val part = 1L
      val projectId = Sequences.nextViiteProjectId
      val rwId1 = Sequences.nextRoadwayId
      val rwId2 = Sequences.nextRoadwayId
      val rwId3 = Sequences.nextRoadwayId
      val llId1 = Sequences.nextLinearLocationId
      val llId2 = Sequences.nextLinearLocationId
      val llId3 = Sequences.nextLinearLocationId
      val rwNumber1 = Sequences.nextRoadwayNumber
      val rwNumber2 = Sequences.nextRoadwayNumber
      val rwNumber3 = Sequences.nextRoadwayNumber
      val plId1 = Sequences.nextProjectLinkId
      val plId2 = Sequences.nextProjectLinkId
      val plId3 = Sequences.nextProjectLinkId

      val leftGeom1 = Seq(Point(0.0, 50.0), Point(5.0, 50.0))
      val rightGeom1 = Seq(Point(0.0, 40.0), Point(5.0, 40.0))
      val combGeom1 = Seq(Point(7.0, 45.0), Point(12.0, 45.0))

      val leftLink1  = dummyProjectLink(road, part, Track.LeftSide,  Discontinuity.MinorDiscontinuity, 0,  5, 0,  5, Some(DateTime.now()), None, 12345.toString, 0, 5, SideCode.TowardsDigitizing, RoadAddressChangeType.Transfer, projectId, AdministrativeClass.State, leftGeom1,  rwNumber1).copy(id = plId1, projectId = projectId, roadwayId = rwId1, linearLocationId = llId1)
      val rightLink1 = dummyProjectLink(road, part, Track.RightSide, Discontinuity.MinorDiscontinuity, 0,  5, 0,  5, Some(DateTime.now()), None, 12346.toString, 0, 5, SideCode.TowardsDigitizing, RoadAddressChangeType.Transfer, projectId, AdministrativeClass.State, rightGeom1, rwNumber2).copy(id = plId2, projectId = projectId, roadwayId = rwId2, linearLocationId = llId2)
      val combLink1  = dummyProjectLink(road, part, Track.Combined,  Discontinuity.EndOfRoad,          5, 10, 5, 10, Some(DateTime.now()), None, 12347.toString, 0, 5, SideCode.TowardsDigitizing, RoadAddressChangeType.Transfer, projectId, AdministrativeClass.State, combGeom1,  rwNumber3).copy(id = plId3, projectId = projectId, roadwayId = rwId3, linearLocationId = llId3)

      val project = Project(projectId, ProjectState.Incomplete, "f", "s", DateTime.now(), "", DateTime.now(), DateTime.now(),
        "", Seq(), Seq(), None, None)

      val leftPLinks = Seq(leftLink1)
      val rightPLinks = Seq(rightLink1)
      val combPLinks = Seq(combLink1)

      val (lll1, rw1): (LinearLocation, Roadway) = Seq(leftLink1).map(toRoadwayAndLinearLocation).head
      val (rll1, rw2): (LinearLocation, Roadway) = Seq(rightLink1).map(toRoadwayAndLinearLocation).head
      val (cll1, rw3): (LinearLocation, Roadway) = Seq(combLink1).map(toRoadwayAndLinearLocation).head
      val rw1WithId = rw1.copy(startAddrMValue = 0, endAddrMValue = 5, ely = 8L)
      val rw2WithId = rw2.copy(startAddrMValue = 0, endAddrMValue = 5, ely = 8L)
      val rw3WithId = rw3.copy(startAddrMValue = 5, endAddrMValue = 10, ely = 8L)

      buildTestDataForProject(Some(project), Some(Seq(rw1WithId, rw2WithId, rw3WithId)), Some(Seq(lll1, rll1, cll1)), Some(leftPLinks ++ rightPLinks ++ combPLinks))

      val projectChanges = List(
        //left
<<<<<<< HEAD
        ProjectRoadwayChange(projectId, Some("project name"), 8L, "test user", DateTime.now, RoadwayChangeInfo(AddressChangeType.New,
          RoadwayChangeSection(None, None, None, None, None, None, Some(AdministrativeClass.State), Some(Discontinuity.Continuous), Some(8L)),
          RoadwayChangeSection(Some(road), Some(Track.LeftSide.value.toLong), startRoadPartNumber = Some(part), endRoadPartNumber = Some(part), startAddressM = Some(0L), endAddressM = Some(5L), Some(AdministrativeClass.State), Some(Discontinuity.MinorDiscontinuity), Some(8L)),
          Discontinuity.MinorDiscontinuity, AdministrativeClass.State, reversed = false, 1, 8), DateTime.now),
        //right
        ProjectRoadwayChange(projectId, Some("project name"), 8L, "test user", DateTime.now, RoadwayChangeInfo(AddressChangeType.New,
          RoadwayChangeSection(None, None, None, None, None, None, Some(AdministrativeClass.State), Some(Discontinuity.Continuous), Some(8L)),
          RoadwayChangeSection(Some(road), Some(Track.RightSide.value.toLong), startRoadPartNumber = Some(part), endRoadPartNumber = Some(part), startAddressM = Some(0L), endAddressM = Some(5L), Some(AdministrativeClass.State), Some(Discontinuity.MinorDiscontinuity), Some(8L)),
          Discontinuity.MinorDiscontinuity, AdministrativeClass.State, reversed = false, 2, 8), DateTime.now),
        //combined
        ProjectRoadwayChange(projectId, Some("project name"), 8L, "test user", DateTime.now, RoadwayChangeInfo(AddressChangeType.New,
          RoadwayChangeSection(None, None, None, None, None, None, Some(AdministrativeClass.State), Some(Discontinuity.Continuous), Some(8L)),
          RoadwayChangeSection(Some(road), Some(Track.Combined.value.toLong), startRoadPartNumber = Some(part), endRoadPartNumber = Some(part), startAddressM = Some(5L), endAddressM = Some(10L), Some(AdministrativeClass.State), Some(Discontinuity.EndOfRoad), Some(8L)),
          Discontinuity.EndOfRoad, AdministrativeClass.State, reversed = false, 3, 8), DateTime.now)
=======
        ProjectRoadwayChange(projectId, Some("project name"), 8L, "test user", DateTime.now,
          RoadwayChangeInfo(RoadAddressChangeType.New,
            RoadwayChangeSection(None, None, None, None, None, None, Some(AdministrativeClass.State), Some(Discontinuity.Continuous), Some(8L)),
            RoadwayChangeSection(Some(road), Some(Track.LeftSide.value.toLong), startRoadPartNumber = Some(part), endRoadPartNumber = Some(part), startAddressM = Some(0L), endAddressM = Some(5L), Some(AdministrativeClass.State), Some(Discontinuity.MinorDiscontinuity), Some(8L)),
            Discontinuity.MinorDiscontinuity, AdministrativeClass.State, reversed = false, 1, 8)
          , DateTime.now, Some(0L)),
        //right
        ProjectRoadwayChange(projectId, Some("project name"), 8L, "test user", DateTime.now,
          RoadwayChangeInfo(RoadAddressChangeType.New,
            RoadwayChangeSection(None, None, None, None, None, None, Some(AdministrativeClass.State), Some(Discontinuity.Continuous), Some(8L)),
            RoadwayChangeSection(Some(road), Some(Track.RightSide.value.toLong), startRoadPartNumber = Some(part), endRoadPartNumber = Some(part), startAddressM = Some(0L), endAddressM = Some(5L), Some(AdministrativeClass.State), Some(Discontinuity.MinorDiscontinuity), Some(8L)),
            Discontinuity.MinorDiscontinuity, AdministrativeClass.State, reversed = false, 2, 8)
          , DateTime.now, Some(0L)),
        //combined
        ProjectRoadwayChange(projectId, Some("project name"), 8L, "test user", DateTime.now,
          RoadwayChangeInfo(RoadAddressChangeType.New,
            RoadwayChangeSection(None, None, None, None, None, None, Some(AdministrativeClass.State), Some(Discontinuity.Continuous), Some(8L)),
            RoadwayChangeSection(Some(road), Some(Track.Combined.value.toLong), startRoadPartNumber = Some(part), endRoadPartNumber = Some(part), startAddressM = Some(5L), endAddressM = Some(10L), Some(AdministrativeClass.State), Some(Discontinuity.EndOfRoad), Some(8L)),
            Discontinuity.EndOfRoad, AdministrativeClass.State, reversed = false, 3, 8)
          , DateTime.now, Some(0L))
>>>>>>> 54df3071
      )

      when(mockLinearLocationDAO.fetchLinearLocationByBoundingBox(BoundingRectangle(leftGeom1.head, leftGeom1.head), roadNumberLimits)).thenReturn(Seq())
      when(mockRoadwayDAO.fetchAllByRoadwayNumbers(Set.empty[Long], false)).thenReturn(Seq())

      when(mockLinearLocationDAO.fetchLinearLocationByBoundingBox(BoundingRectangle(leftGeom1.last, leftGeom1.last), roadNumberLimits)).thenReturn(Seq())
      when(mockLinearLocationDAO.fetchLinearLocationByBoundingBox(BoundingRectangle(rightGeom1.head, rightGeom1.head), roadNumberLimits)).thenReturn(Seq())
      when(mockLinearLocationDAO.fetchLinearLocationByBoundingBox(BoundingRectangle(rightGeom1.last, rightGeom1.last), roadNumberLimits)).thenReturn(Seq())
      when(mockLinearLocationDAO.fetchLinearLocationByBoundingBox(BoundingRectangle(combGeom1.head, combGeom1.head), roadNumberLimits)).thenReturn(Seq())
      when(mockLinearLocationDAO.fetchLinearLocationByBoundingBox(BoundingRectangle(combGeom1.last, combGeom1.last), roadNumberLimits)).thenReturn(Seq())

      val mappedReservedRoadwayNumbers = projectLinkDAO.fetchProjectLinksChange(projectId)
      roadAddressService.handleRoadwayPointsUpdate(projectChanges, mappedReservedRoadwayNumbers)
      nodesAndJunctionsService.handleJunctionAndJunctionPoints(projectChanges, leftPLinks ++ rightPLinks ++ combPLinks, mappedReservedRoadwayNumbers)

      val roadwayPoints = roadwayPointDAO.fetchByRoadwayNumbers((leftPLinks ++ rightPLinks ++ combPLinks).map(_.roadwayNumber)).map(_.id)
      val junctionPointTemplates = junctionPointDAO.fetchByRoadwayPointIds(roadwayPoints)
      junctionPointTemplates.length should be(0)
    }
  }

  test("Test nodesAndJunctionsService.handleJunctionTemplates When creating two track MinorDiscontinuous links and one combined MinorDiscontinuous and one combined EndOfRoad that are not connected by geometry, only by address Then junction template and junctions points should not be created") {
    runWithRollback {
      /*
     |--L*-->|
                  |--C1-->|   |--C2-->|
     |--R*-->|

            Note:
            0: Illustration where junction points should be created
            C1: Combined track Discontinuous
            C2: Combined track EndOfRoad
            L*: Discontinuous Left track
            R*: Discontinuous Right track
       */

      val road = 999L
      val part = 1L
      val projectId = Sequences.nextViiteProjectId
      val rwId1 = Sequences.nextRoadwayId
      val rwId2 = Sequences.nextRoadwayId
      val rwId3 = Sequences.nextRoadwayId
      val llId1 = Sequences.nextLinearLocationId
      val llId2 = Sequences.nextLinearLocationId
      val llId3 = Sequences.nextLinearLocationId
      val llId4 = Sequences.nextLinearLocationId
      val rwNumber1 = Sequences.nextRoadwayNumber
      val rwNumber2 = Sequences.nextRoadwayNumber
      val rwNumber3 = Sequences.nextRoadwayNumber
      val plId1 = Sequences.nextProjectLinkId
      val plId2 = Sequences.nextProjectLinkId
      val plId3 = Sequences.nextProjectLinkId
      val plId4 = Sequences.nextProjectLinkId


      val leftGeom1 = Seq(Point(0.0, 50.0), Point(5.0, 50.0))
      val rightGeom1 = Seq(Point(0.0, 40.0), Point(5.0, 40.0))
      val combGeom1 = Seq(Point(7.0, 45.0), Point(12.0, 45.0))
      val combGeom2 = Seq(Point(14.0, 45.0), Point(19.0, 45.0))

      val leftLink1  = dummyProjectLink(road, part, Track.LeftSide,  Discontinuity.MinorDiscontinuity, 0,  5,  0,  5, Some(DateTime.now()), None, 12345.toString, 0, 5, SideCode.TowardsDigitizing, RoadAddressChangeType.Transfer, projectId, AdministrativeClass.State, leftGeom1,  rwNumber1).copy(id = plId1, projectId = projectId, roadwayId = rwId1, linearLocationId = llId1)
      val rightLink1 = dummyProjectLink(road, part, Track.RightSide, Discontinuity.MinorDiscontinuity, 0,  5,  0,  5, Some(DateTime.now()), None, 12346.toString, 0, 5, SideCode.TowardsDigitizing, RoadAddressChangeType.Transfer, projectId, AdministrativeClass.State, rightGeom1, rwNumber2).copy(id = plId2, projectId = projectId, roadwayId = rwId2, linearLocationId = llId2)
      val combLink1  = dummyProjectLink(road, part, Track.Combined,  Discontinuity.MinorDiscontinuity, 5, 10,  5, 10, Some(DateTime.now()), None, 12347.toString, 0, 5, SideCode.TowardsDigitizing, RoadAddressChangeType.Transfer, projectId, AdministrativeClass.State, combGeom1,  rwNumber3).copy(id = plId3, projectId = projectId, roadwayId = rwId3, linearLocationId = llId3)
      val combLink2  = dummyProjectLink(road, part, Track.Combined,  Discontinuity.EndOfRoad,         10, 15, 10, 15, Some(DateTime.now()), None, 12348.toString, 0, 5, SideCode.TowardsDigitizing, RoadAddressChangeType.Transfer, projectId, AdministrativeClass.State, combGeom2,  rwNumber3).copy(id = plId4, projectId = projectId, roadwayId = rwId3, linearLocationId = llId4)

      val project = Project(projectId, ProjectState.Incomplete, "f", "s", DateTime.now(), "", DateTime.now(), DateTime.now(),
        "", Seq(), Seq(), None, None)

      val leftPLinks = Seq(leftLink1)
      val rightPLinks = Seq(rightLink1)
      val combPLinks = Seq(combLink1, combLink2)

      val (lll1, rw1): (LinearLocation, Roadway) = Seq(leftLink1).map(toRoadwayAndLinearLocation).head
      val (rll1, rw2): (LinearLocation, Roadway) = Seq(rightLink1).map(toRoadwayAndLinearLocation).head
      val (cll1, rw3): (LinearLocation, Roadway) = Seq(combLink1).map(toRoadwayAndLinearLocation).head
      val (cll2, rw4): (LinearLocation, Roadway) = Seq(combLink2).map(toRoadwayAndLinearLocation).head
      val rw1WithId = rw1.copy(startAddrMValue = 0, endAddrMValue = 5, ely = 8L)
      val rw2WithId = rw2.copy(startAddrMValue = 0, endAddrMValue = 5, ely = 8L)
      val rw3WithId = rw3.copy(startAddrMValue = 5, endAddrMValue = 15, ely = 8L)
      val orderedcll1 = cll1.copy(orderNumber = 1)
      val orderedcll2 = cll2.copy(orderNumber = 2)

      buildTestDataForProject(Some(project), Some(Seq(rw1WithId, rw2WithId, rw3WithId)), Some(Seq(lll1, rll1, orderedcll1, orderedcll2)), Some(leftPLinks ++ rightPLinks ++ combPLinks))

      val projectChanges = List(
        //left
<<<<<<< HEAD
        ProjectRoadwayChange(projectId, Some("project name"), 8L, "test user", DateTime.now, RoadwayChangeInfo(AddressChangeType.New,
          RoadwayChangeSection(None, None, None, None, None, None, Some(AdministrativeClass.State), Some(Discontinuity.MinorDiscontinuity), Some(8L)),
          RoadwayChangeSection(Some(road), Some(Track.LeftSide.value.toLong), startRoadPartNumber = Some(part), endRoadPartNumber = Some(part), startAddressM = Some(0L), endAddressM = Some(5L), Some(AdministrativeClass.State), Some(Discontinuity.MinorDiscontinuity), Some(8L)),
          Discontinuity.MinorDiscontinuity, AdministrativeClass.State, reversed = false, 1, 8), DateTime.now),
        //right
        ProjectRoadwayChange(projectId, Some("project name"), 8L, "test user", DateTime.now, RoadwayChangeInfo(AddressChangeType.New,
          RoadwayChangeSection(None, None, None, None, None, None, Some(AdministrativeClass.State), Some(Discontinuity.MinorDiscontinuity), Some(8L)),
          RoadwayChangeSection(Some(road), Some(Track.RightSide.value.toLong), startRoadPartNumber = Some(part), endRoadPartNumber = Some(part), startAddressM = Some(0L), endAddressM = Some(5L), Some(AdministrativeClass.State), Some(Discontinuity.MinorDiscontinuity), Some(8L)),
          Discontinuity.MinorDiscontinuity, AdministrativeClass.State, reversed = false, 2, 8), DateTime.now),
        //combined
        ProjectRoadwayChange(projectId, Some("project name"), 8L, "test user", DateTime.now, RoadwayChangeInfo(AddressChangeType.New,
          RoadwayChangeSection(None, None, None, None, None, None, Some(AdministrativeClass.State), Some(Discontinuity.MinorDiscontinuity), Some(8L)),
          RoadwayChangeSection(Some(road), Some(Track.Combined.value.toLong), startRoadPartNumber = Some(part), endRoadPartNumber = Some(part), startAddressM = Some(5L), endAddressM = Some(10L), Some(AdministrativeClass.State), Some(Discontinuity.MinorDiscontinuity), Some(8L)),
          Discontinuity.MinorDiscontinuity, AdministrativeClass.State, reversed = false, 3, 8), DateTime.now),
        ProjectRoadwayChange(projectId, Some("project name"), 8L, "test user", DateTime.now, RoadwayChangeInfo(AddressChangeType.New,
          RoadwayChangeSection(None, None, None, None, None, None, Some(AdministrativeClass.State), Some(Discontinuity.Continuous), Some(8L)),
          RoadwayChangeSection(Some(road), Some(Track.Combined.value.toLong), startRoadPartNumber = Some(part), endRoadPartNumber = Some(part), startAddressM = Some(10L), endAddressM = Some(15L), Some(AdministrativeClass.State), Some(Discontinuity.EndOfRoad), Some(8L)),
          Discontinuity.EndOfRoad, AdministrativeClass.State, reversed = false, 4, 8), DateTime.now)
=======
        ProjectRoadwayChange(projectId, Some("project name"), 8L, "test user", DateTime.now,
          RoadwayChangeInfo(RoadAddressChangeType.New,
            RoadwayChangeSection(None, None, None, None, None, None, Some(AdministrativeClass.State), Some(Discontinuity.MinorDiscontinuity), Some(8L)),
            RoadwayChangeSection(Some(road), Some(Track.LeftSide.value.toLong), startRoadPartNumber = Some(part), endRoadPartNumber = Some(part), startAddressM = Some(0L), endAddressM = Some(5L), Some(AdministrativeClass.State), Some(Discontinuity.MinorDiscontinuity), Some(8L)),
            Discontinuity.MinorDiscontinuity, AdministrativeClass.State, reversed = false, 1, 8)
          , DateTime.now, Some(0L)),
        //right
        ProjectRoadwayChange(projectId, Some("project name"), 8L, "test user", DateTime.now,
          RoadwayChangeInfo(RoadAddressChangeType.New,
            RoadwayChangeSection(None, None, None, None, None, None, Some(AdministrativeClass.State), Some(Discontinuity.MinorDiscontinuity), Some(8L)),
            RoadwayChangeSection(Some(road), Some(Track.RightSide.value.toLong), startRoadPartNumber = Some(part), endRoadPartNumber = Some(part), startAddressM = Some(0L), endAddressM = Some(5L), Some(AdministrativeClass.State), Some(Discontinuity.MinorDiscontinuity), Some(8L)),
            Discontinuity.MinorDiscontinuity, AdministrativeClass.State, reversed = false, 2, 8)
          , DateTime.now, Some(0L)),
        //combined
        ProjectRoadwayChange(projectId, Some("project name"), 8L, "test user", DateTime.now,
          RoadwayChangeInfo(RoadAddressChangeType.New,
            RoadwayChangeSection(None, None, None, None, None, None, Some(AdministrativeClass.State), Some(Discontinuity.MinorDiscontinuity), Some(8L)),
            RoadwayChangeSection(Some(road), Some(Track.Combined.value.toLong), startRoadPartNumber = Some(part), endRoadPartNumber = Some(part), startAddressM = Some(5L), endAddressM = Some(10L), Some(AdministrativeClass.State), Some(Discontinuity.MinorDiscontinuity), Some(8L)),
            Discontinuity.MinorDiscontinuity, AdministrativeClass.State, reversed = false, 3, 8)
          , DateTime.now, Some(0L)),
        ProjectRoadwayChange(projectId, Some("project name"), 8L, "test user", DateTime.now,
          RoadwayChangeInfo(RoadAddressChangeType.New,
            RoadwayChangeSection(None, None, None, None, None, None, Some(AdministrativeClass.State), Some(Discontinuity.Continuous), Some(8L)),
            RoadwayChangeSection(Some(road), Some(Track.Combined.value.toLong), startRoadPartNumber = Some(part), endRoadPartNumber = Some(part), startAddressM = Some(10L), endAddressM = Some(15L), Some(AdministrativeClass.State), Some(Discontinuity.EndOfRoad), Some(8L)),
            Discontinuity.EndOfRoad, AdministrativeClass.State, reversed = false, 4, 8)
          , DateTime.now, Some(0L))
>>>>>>> 54df3071
      )

      when(mockLinearLocationDAO.fetchLinearLocationByBoundingBox(BoundingRectangle(leftGeom1.head, leftGeom1.head), roadNumberLimits)).thenReturn(Seq())
      when(mockRoadwayDAO.fetchAllByRoadwayNumbers(Set.empty[Long], false)).thenReturn(Seq())

      when(mockLinearLocationDAO.fetchLinearLocationByBoundingBox(BoundingRectangle(leftGeom1.last, leftGeom1.last), roadNumberLimits)).thenReturn(Seq())
      when(mockLinearLocationDAO.fetchLinearLocationByBoundingBox(BoundingRectangle(rightGeom1.head, rightGeom1.head), roadNumberLimits)).thenReturn(Seq())
      when(mockLinearLocationDAO.fetchLinearLocationByBoundingBox(BoundingRectangle(rightGeom1.last, rightGeom1.last), roadNumberLimits)).thenReturn(Seq())
      when(mockLinearLocationDAO.fetchLinearLocationByBoundingBox(BoundingRectangle(combGeom1.head, combGeom1.head), roadNumberLimits)).thenReturn(Seq())
      when(mockLinearLocationDAO.fetchLinearLocationByBoundingBox(BoundingRectangle(combGeom1.last, combGeom1.last), roadNumberLimits)).thenReturn(Seq())
      when(mockLinearLocationDAO.fetchLinearLocationByBoundingBox(BoundingRectangle(combGeom2.head, combGeom2.head), roadNumberLimits)).thenReturn(Seq())
      when(mockLinearLocationDAO.fetchLinearLocationByBoundingBox(BoundingRectangle(combGeom2.last, combGeom2.last), roadNumberLimits)).thenReturn(Seq())

      val mappedReservedRoadwayNumbers = projectLinkDAO.fetchProjectLinksChange(projectId)
      roadAddressService.handleRoadwayPointsUpdate(projectChanges, mappedReservedRoadwayNumbers)
      nodesAndJunctionsService.handleJunctionAndJunctionPoints(projectChanges, leftPLinks ++ rightPLinks ++ combPLinks, mappedReservedRoadwayNumbers)

      val roadwayPoints = roadwayPointDAO.fetchByRoadwayNumbers((leftPLinks ++ rightPLinks ++ combPLinks).map(_.roadwayNumber)).map(_.id)
      val junctionPointTemplates = junctionPointDAO.fetchByRoadwayPointIds(roadwayPoints)
      junctionPointTemplates.length should be(0)
    }
  }

  test("Test nodesAndJunctionsService.handleJunctionTemplates When creating two track Discontinuous links and one combined Continuous and one combined EndOfRoad that are not connected by geometry, only by address Then junction template and junctions points should not be created.") {
    runWithRollback {
      /*
     |--L*-->|
                  |--C1-->|--C2-->|
     |--R*-->|

            Note:
            0: Illustration where junction points should be created
            C1: Combined track Continuous
            C2: Combined track EndOfRoad
            L*: Discontinuous Left track
            R*: Discontinuous Right track
       */

      val road = 999L
      val part = 1L
      val projectId = Sequences.nextViiteProjectId
      val rwId1 = Sequences.nextRoadwayId
      val rwId2 = Sequences.nextRoadwayId
      val rwId3 = Sequences.nextRoadwayId
      val llId1 = Sequences.nextLinearLocationId
      val llId2 = Sequences.nextLinearLocationId
      val llId3 = Sequences.nextLinearLocationId
      val llId4 = Sequences.nextLinearLocationId
      val rwNumber1 = Sequences.nextRoadwayNumber
      val rwNumber2 = Sequences.nextRoadwayNumber
      val rwNumber3 = Sequences.nextRoadwayNumber
      val plId1 = Sequences.nextProjectLinkId
      val plId2 = Sequences.nextProjectLinkId
      val plId3 = Sequences.nextProjectLinkId
      val plId4 = Sequences.nextProjectLinkId

      val leftGeom1 = Seq(Point(0.0, 50.0), Point(5.0, 50.0))
      val rightGeom1 = Seq(Point(0.0, 40.0), Point(5.0, 40.0))
      val combGeom1 = Seq(Point(7.0, 45.0), Point(12.0, 45.0))
      val combGeom2 = Seq(Point(12.0, 45.0), Point(17.0, 45.0))

      val leftLink1  = dummyProjectLink(road, part, Track.LeftSide,  Discontinuity.MinorDiscontinuity, 0,  5,  0,  5, Some(DateTime.now()), None, 12345.toString, 0, 5, SideCode.TowardsDigitizing, RoadAddressChangeType.Transfer, projectId, AdministrativeClass.State, leftGeom1,  rwNumber1).copy(id = plId1, projectId = projectId, roadwayId = rwId1, linearLocationId = llId1)
      val rightLink1 = dummyProjectLink(road, part, Track.RightSide, Discontinuity.MinorDiscontinuity, 0,  5,  0,  5, Some(DateTime.now()), None, 12346.toString, 0, 5, SideCode.TowardsDigitizing, RoadAddressChangeType.Transfer, projectId, AdministrativeClass.State, rightGeom1, rwNumber2).copy(id = plId2, projectId = projectId, roadwayId = rwId2, linearLocationId = llId2)
      val combLink1  = dummyProjectLink(road, part, Track.Combined,  Discontinuity.Continuous,         5, 10,  5, 10, Some(DateTime.now()), None, 12347.toString, 0, 5, SideCode.TowardsDigitizing, RoadAddressChangeType.Transfer, projectId, AdministrativeClass.State, combGeom1,  rwNumber3).copy(id = plId3, projectId = projectId, roadwayId = rwId3, linearLocationId = llId3)
      val combLink2  = dummyProjectLink(road, part, Track.Combined,  Discontinuity.EndOfRoad,         10, 15, 10, 15, Some(DateTime.now()), None, 12348.toString, 0, 5, SideCode.TowardsDigitizing, RoadAddressChangeType.Transfer, projectId, AdministrativeClass.State, combGeom2,  rwNumber3).copy(id = plId4, projectId = projectId, roadwayId = rwId3, linearLocationId = llId4)

      val project = Project(projectId, ProjectState.Incomplete, "f", "s", DateTime.now(), "", DateTime.now(), DateTime.now(),
        "", Seq(), Seq(), None, None)

      val leftPLinks = Seq(leftLink1)
      val rightPLinks = Seq(rightLink1)
      val combPLinks = Seq(combLink1, combLink2)

      val (lll1, rw1): (LinearLocation, Roadway) = Seq(leftLink1).map(toRoadwayAndLinearLocation).head
      val (rll1, rw2): (LinearLocation, Roadway) = Seq(rightLink1).map(toRoadwayAndLinearLocation).head
      val (cll1, rw3): (LinearLocation, Roadway) = Seq(combLink1).map(toRoadwayAndLinearLocation).head
      val (cll2, rw4): (LinearLocation, Roadway) = Seq(combLink2).map(toRoadwayAndLinearLocation).head
      val rw1WithId = rw1.copy(startAddrMValue = 0, endAddrMValue = 5, ely = 8L)
      val rw2WithId = rw2.copy(startAddrMValue = 0, endAddrMValue = 5, ely = 8L)
      val rw3WithId = rw3.copy(startAddrMValue = 5, endAddrMValue = 15, ely = 8L)
      val orderedcll1 = cll1.copy(orderNumber = 1)
      val orderedcll2 = cll2.copy(orderNumber = 2)

      buildTestDataForProject(Some(project), Some(Seq(rw1WithId, rw2WithId, rw3WithId)), Some(Seq(lll1, rll1, orderedcll1, orderedcll2)), Some(leftPLinks ++ rightPLinks ++ combPLinks))

      val projectChanges = List(
        //left
<<<<<<< HEAD
        ProjectRoadwayChange(projectId, Some("project name"), 8L, "test user", DateTime.now, RoadwayChangeInfo(AddressChangeType.New,
          RoadwayChangeSection(None, None, None, None, None, None, Some(AdministrativeClass.State), Some(Discontinuity.MinorDiscontinuity), Some(8L)),
          RoadwayChangeSection(Some(road), Some(Track.LeftSide.value.toLong), startRoadPartNumber = Some(part), endRoadPartNumber = Some(part), startAddressM = Some(0L), endAddressM = Some(5L), Some(AdministrativeClass.State), Some(Discontinuity.MinorDiscontinuity), Some(8L)),
          Discontinuity.MinorDiscontinuity, AdministrativeClass.State, reversed = false, 1, 8), DateTime.now),
        //right
        ProjectRoadwayChange(projectId, Some("project name"), 8L, "test user", DateTime.now, RoadwayChangeInfo(AddressChangeType.New,
          RoadwayChangeSection(None, None, None, None, None, None, Some(AdministrativeClass.State), Some(Discontinuity.MinorDiscontinuity), Some(8L)),
          RoadwayChangeSection(Some(road), Some(Track.RightSide.value.toLong), startRoadPartNumber = Some(part), endRoadPartNumber = Some(part), startAddressM = Some(0L), endAddressM = Some(5L), Some(AdministrativeClass.State), Some(Discontinuity.MinorDiscontinuity), Some(8L)),
          Discontinuity.MinorDiscontinuity, AdministrativeClass.State, reversed = false, 2, 8), DateTime.now),
        //combined
        ProjectRoadwayChange(projectId, Some("project name"), 8L, "test user", DateTime.now, RoadwayChangeInfo(AddressChangeType.New,
          RoadwayChangeSection(None, None, None, None, None, None, Some(AdministrativeClass.State), Some(Discontinuity.Continuous), Some(8L)),
          RoadwayChangeSection(Some(road), Some(Track.Combined.value.toLong), startRoadPartNumber = Some(part), endRoadPartNumber = Some(part), startAddressM = Some(5L), endAddressM = Some(15L), Some(AdministrativeClass.State), Some(Discontinuity.Continuous), Some(8L)),
          Discontinuity.Continuous, AdministrativeClass.State, reversed = false, 3, 8), DateTime.now),
        ProjectRoadwayChange(projectId, Some("project name"), 8L, "test user", DateTime.now, RoadwayChangeInfo(AddressChangeType.New,
          RoadwayChangeSection(None, None, None, None, None, None, Some(AdministrativeClass.State), Some(Discontinuity.EndOfRoad), Some(8L)),
          RoadwayChangeSection(Some(road), Some(Track.Combined.value.toLong), startRoadPartNumber = Some(part), endRoadPartNumber = Some(part), startAddressM = Some(10L), endAddressM = Some(15L), Some(AdministrativeClass.State), Some(Discontinuity.EndOfRoad), Some(8L)),
          Discontinuity.EndOfRoad, AdministrativeClass.State, reversed = false, 4, 8), DateTime.now)
=======
        ProjectRoadwayChange(projectId, Some("project name"), 8L, "test user", DateTime.now,
          RoadwayChangeInfo(RoadAddressChangeType.New,
            RoadwayChangeSection(None, None, None, None, None, None, Some(AdministrativeClass.State), Some(Discontinuity.MinorDiscontinuity), Some(8L)),
            RoadwayChangeSection(Some(road), Some(Track.LeftSide.value.toLong), startRoadPartNumber = Some(part), endRoadPartNumber = Some(part), startAddressM = Some(0L), endAddressM = Some(5L), Some(AdministrativeClass.State), Some(Discontinuity.MinorDiscontinuity), Some(8L)),
            Discontinuity.MinorDiscontinuity, AdministrativeClass.State, reversed = false, 1, 8)
          , DateTime.now, Some(0L)),
        //right
        ProjectRoadwayChange(projectId, Some("project name"), 8L, "test user", DateTime.now,
          RoadwayChangeInfo(RoadAddressChangeType.New,
            RoadwayChangeSection(None, None, None, None, None, None, Some(AdministrativeClass.State), Some(Discontinuity.MinorDiscontinuity), Some(8L)),
            RoadwayChangeSection(Some(road), Some(Track.RightSide.value.toLong), startRoadPartNumber = Some(part), endRoadPartNumber = Some(part), startAddressM = Some(0L), endAddressM = Some(5L), Some(AdministrativeClass.State), Some(Discontinuity.MinorDiscontinuity), Some(8L)),
            Discontinuity.MinorDiscontinuity, AdministrativeClass.State, reversed = false, 2, 8)
          , DateTime.now, Some(0L)),
        //combined
        ProjectRoadwayChange(projectId, Some("project name"), 8L, "test user", DateTime.now,
          RoadwayChangeInfo(RoadAddressChangeType.New,
            RoadwayChangeSection(None, None, None, None, None, None, Some(AdministrativeClass.State), Some(Discontinuity.Continuous), Some(8L)),
            RoadwayChangeSection(Some(road), Some(Track.Combined.value.toLong), startRoadPartNumber = Some(part), endRoadPartNumber = Some(part), startAddressM = Some(5L), endAddressM = Some(15L), Some(AdministrativeClass.State), Some(Discontinuity.Continuous), Some(8L)),
            Discontinuity.Continuous, AdministrativeClass.State, reversed = false, 3, 8)
          , DateTime.now, Some(0L)),
        ProjectRoadwayChange(projectId, Some("project name"), 8L, "test user", DateTime.now,
          RoadwayChangeInfo(RoadAddressChangeType.New,
            RoadwayChangeSection(None, None, None, None, None, None, Some(AdministrativeClass.State), Some(Discontinuity.EndOfRoad), Some(8L)),
            RoadwayChangeSection(Some(road), Some(Track.Combined.value.toLong), startRoadPartNumber = Some(part), endRoadPartNumber = Some(part), startAddressM = Some(10L), endAddressM = Some(15L), Some(AdministrativeClass.State), Some(Discontinuity.EndOfRoad), Some(8L)),
            Discontinuity.EndOfRoad, AdministrativeClass.State, reversed = false, 4, 8)
          , DateTime.now, Some(0L))
>>>>>>> 54df3071
      )

      when(mockLinearLocationDAO.fetchLinearLocationByBoundingBox(BoundingRectangle(leftGeom1.head, leftGeom1.head), roadNumberLimits)).thenReturn(Seq())
      when(mockRoadwayDAO.fetchAllByRoadwayNumbers(Set.empty[Long], false)).thenReturn(Seq())

      when(mockLinearLocationDAO.fetchLinearLocationByBoundingBox(BoundingRectangle(leftGeom1.last, leftGeom1.last), roadNumberLimits)).thenReturn(Seq())
      when(mockLinearLocationDAO.fetchLinearLocationByBoundingBox(BoundingRectangle(rightGeom1.head, rightGeom1.head), roadNumberLimits)).thenReturn(Seq())
      when(mockLinearLocationDAO.fetchLinearLocationByBoundingBox(BoundingRectangle(rightGeom1.last, rightGeom1.last), roadNumberLimits)).thenReturn(Seq())
      when(mockLinearLocationDAO.fetchLinearLocationByBoundingBox(BoundingRectangle(combGeom1.head, combGeom1.head), roadNumberLimits)).thenReturn(Seq())
      when(mockLinearLocationDAO.fetchLinearLocationByBoundingBox(BoundingRectangle(combGeom1.last, combGeom1.last), roadNumberLimits)).thenReturn(Seq(orderedcll1, orderedcll2))
      when(mockRoadwayDAO.fetchAllByRoadwayNumbers(Set(orderedcll1.roadwayNumber, orderedcll2.roadwayNumber), false)).thenReturn(Seq(rw3WithId))
      when(mockLinearLocationDAO.fetchLinearLocationByBoundingBox(BoundingRectangle(combGeom2.last, combGeom2.last), roadNumberLimits)).thenReturn(Seq())

      val mappedReservedRoadwayNumbers = projectLinkDAO.fetchProjectLinksChange(projectId)
      roadAddressService.handleRoadwayPointsUpdate(projectChanges, mappedReservedRoadwayNumbers)
      nodesAndJunctionsService.handleJunctionAndJunctionPoints(projectChanges, leftPLinks ++ rightPLinks ++ combPLinks, mappedReservedRoadwayNumbers)

      val roadwayPoints = roadwayPointDAO.fetchByRoadwayNumbers((leftPLinks ++ rightPLinks ++ combPLinks).map(_.roadwayNumber)).map(_.id)
      val junctionPointTemplates = junctionPointDAO.fetchByRoadwayPointIds(roadwayPoints)
      junctionPointTemplates.length should be(0)
    }
  }

  test("Test nodesAndJunctionsService.handleJunctionTemplates When creating two track where one of them is Discontinuous and the other is not Then one junction and its junctions points should be created.") {
    runWithRollback {
      /*
             ^
             | C2
     |--L*-->|
             | C1
     |--R*-->|

            Note:
            0: Illustration where junction points should be created
            C1: Combined track Continuous
            C2: Combined track EndOfRoad
            L*: Discontinuous Left track
            R: Continuous Right track
       */

      val road = 999L
      val part = 1L
      val projectId = Sequences.nextViiteProjectId
      val rwId = Sequences.nextRoadwayId
      val llId = Sequences.nextLinearLocationId
      val rwNumber = Sequences.nextRoadwayNumber
      val plId = Sequences.nextProjectLinkId


      val leftGeom1 = Seq(Point(0.0, 50.0), Point(5.0, 50.0))
      val rightGeom1 = Seq(Point(0.0, 40.0), Point(5.0, 40.0))
      val combGeom1 = Seq(Point(5.0, 40), Point(5.0, 50.0))
      val combGeom2 = Seq(Point(5.0, 50.0), Point(5.0, 55.0))

      val leftLink1  = dummyProjectLink(road, part, Track.LeftSide,  Discontinuity.MinorDiscontinuity, 0,  5,  0,  5, Some(DateTime.now()), None, 12345.toString, 0,  5, SideCode.TowardsDigitizing, RoadAddressChangeType.New, projectId, AdministrativeClass.State, leftGeom1,  rwNumber    ).copy(id = plId,     projectId = projectId, roadwayId = rwId,     linearLocationId = llId)
      val rightLink1 = dummyProjectLink(road, part, Track.RightSide, Discontinuity.MinorDiscontinuity, 0,  5,  0,  5, Some(DateTime.now()), None, 12346.toString, 0,  5, SideCode.TowardsDigitizing, RoadAddressChangeType.New, projectId, AdministrativeClass.State, rightGeom1, rwNumber + 1).copy(id = plId + 1, projectId = projectId, roadwayId = rwId + 1, linearLocationId = llId + 1)
      val combLink1  = dummyProjectLink(road, part, Track.Combined,  Discontinuity.Continuous,         5, 15,  5, 15, Some(DateTime.now()), None, 12347.toString, 0, 10, SideCode.TowardsDigitizing, RoadAddressChangeType.New, projectId, AdministrativeClass.State, combGeom1,  rwNumber + 2).copy(id = plId + 2, projectId = projectId, roadwayId = rwId + 2, linearLocationId = llId + 2)
      val combLink2  = dummyProjectLink(road, part, Track.Combined,  Discontinuity.EndOfRoad,         15, 25, 15, 25, Some(DateTime.now()), None, 12348.toString, 0, 10, SideCode.TowardsDigitizing, RoadAddressChangeType.New, projectId, AdministrativeClass.State, combGeom2,  rwNumber + 2).copy(id = plId + 3, projectId = projectId, roadwayId = rwId + 2, linearLocationId = llId + 3)

      val project = Project(projectId, ProjectState.Incomplete, "f", "s", DateTime.now(), "", DateTime.now(), DateTime.now(),
        "", Seq(), Seq(), None, None)

      val leftPLinks = Seq(leftLink1)
      val rightPLinks = Seq(rightLink1)
      val combPLinks = Seq(combLink1, combLink2)

      val (lll1, rw1): (LinearLocation, Roadway) = Seq(leftLink1).map(toRoadwayAndLinearLocation).head
      val (rll1, rw2): (LinearLocation, Roadway) = Seq(rightLink1).map(toRoadwayAndLinearLocation).head
      val (cll1, rw3): (LinearLocation, Roadway) = Seq(combLink1).map(toRoadwayAndLinearLocation).head
      val (cll2, rw4): (LinearLocation, Roadway) = Seq(combLink2).map(toRoadwayAndLinearLocation).head
      val rw1WithId = rw1.copy(startAddrMValue = 0, endAddrMValue = 5, ely = 8L)
      val rw2WithId = rw2.copy(startAddrMValue = 0, endAddrMValue = 5, ely = 8L)
      val rw3WithId = rw3.copy(startAddrMValue = 5, endAddrMValue = 25, ely = 8L)
      val orderedcll1 = cll1.copy(orderNumber = 1)
      val orderedcll2 = cll2.copy(orderNumber = 2)

      buildTestDataForProject(Some(project), Some(Seq(rw1WithId, rw2WithId, rw3WithId)), Some(Seq(lll1, rll1, orderedcll1, orderedcll2)), Some(leftPLinks ++ rightPLinks ++ combPLinks))

      val projectChanges = List(
        //left
<<<<<<< HEAD
        ProjectRoadwayChange(projectId, Some("project name"), 8L, "test user", DateTime.now, RoadwayChangeInfo(AddressChangeType.New,
          RoadwayChangeSection(None, None, None, None, None, None, Some(AdministrativeClass.State), Some(Discontinuity.Discontinuous), Some(8L)),
          RoadwayChangeSection(Some(road), Some(Track.LeftSide.value.toLong), startRoadPartNumber = Some(part), endRoadPartNumber = Some(part), startAddressM = Some(0L), endAddressM = Some(5L), Some(AdministrativeClass.State), Some(Discontinuity.Discontinuous), Some(8L)),
          Discontinuity.Discontinuous, AdministrativeClass.State, reversed = false, 1, 8), DateTime.now),
        //right
        ProjectRoadwayChange(projectId, Some("project name"), 8L, "test user", DateTime.now, RoadwayChangeInfo(AddressChangeType.New,
          RoadwayChangeSection(None, None, None, None, None, None, Some(AdministrativeClass.State), Some(Discontinuity.Continuous), Some(8L)),
          RoadwayChangeSection(Some(road), Some(Track.RightSide.value.toLong), startRoadPartNumber = Some(part), endRoadPartNumber = Some(part), startAddressM = Some(0L), endAddressM = Some(5L), Some(AdministrativeClass.State), Some(Discontinuity.Continuous), Some(8L)),
          Discontinuity.Continuous, AdministrativeClass.State, reversed = false, 2, 8), DateTime.now),
        //combined
        ProjectRoadwayChange(projectId, Some("project name"), 8L, "test user", DateTime.now, RoadwayChangeInfo(AddressChangeType.New,
          RoadwayChangeSection(None, None, None, None, None, None, Some(AdministrativeClass.State), Some(Discontinuity.Continuous), Some(8L)),
          RoadwayChangeSection(Some(road), Some(Track.Combined.value.toLong), startRoadPartNumber = Some(part), endRoadPartNumber = Some(part), startAddressM = Some(5L), endAddressM = Some(15L), Some(AdministrativeClass.State), Some(Discontinuity.Continuous), Some(8L)),
          Discontinuity.Continuous, AdministrativeClass.State, reversed = false, 3, 8), DateTime.now),
        ProjectRoadwayChange(projectId, Some("project name"), 8L, "test user", DateTime.now, RoadwayChangeInfo(AddressChangeType.New,
          RoadwayChangeSection(None, None, None, None, None, None, Some(AdministrativeClass.State), Some(Discontinuity.EndOfRoad), Some(8L)),
          RoadwayChangeSection(Some(road), Some(Track.Combined.value.toLong), startRoadPartNumber = Some(part), endRoadPartNumber = Some(part), startAddressM = Some(15L), endAddressM = Some(25L), Some(AdministrativeClass.State), Some(Discontinuity.EndOfRoad), Some(8L)),
          Discontinuity.EndOfRoad, AdministrativeClass.State, reversed = false, 4, 8), DateTime.now)
=======
        ProjectRoadwayChange(projectId, Some("project name"), 8L, "test user", DateTime.now,
          RoadwayChangeInfo(RoadAddressChangeType.New,
            RoadwayChangeSection(None, None, None, None, None, None, Some(AdministrativeClass.State), Some(Discontinuity.Discontinuous), Some(8L)),
            RoadwayChangeSection(Some(road), Some(Track.LeftSide.value.toLong), startRoadPartNumber = Some(part), endRoadPartNumber = Some(part), startAddressM = Some(0L), endAddressM = Some(5L), Some(AdministrativeClass.State), Some(Discontinuity.Discontinuous), Some(8L)),
            Discontinuity.Discontinuous, AdministrativeClass.State, reversed = false, 1, 8)
          , DateTime.now, Some(0L)),
        //right
        ProjectRoadwayChange(projectId, Some("project name"), 8L, "test user", DateTime.now,
          RoadwayChangeInfo(RoadAddressChangeType.New,
            RoadwayChangeSection(None, None, None, None, None, None, Some(AdministrativeClass.State), Some(Discontinuity.Continuous), Some(8L)),
            RoadwayChangeSection(Some(road), Some(Track.RightSide.value.toLong), startRoadPartNumber = Some(part), endRoadPartNumber = Some(part), startAddressM = Some(0L), endAddressM = Some(5L), Some(AdministrativeClass.State), Some(Discontinuity.Continuous), Some(8L)),
            Discontinuity.Continuous, AdministrativeClass.State, reversed = false, 2, 8)
          , DateTime.now, Some(0L)),
        //combined
        ProjectRoadwayChange(projectId, Some("project name"), 8L, "test user", DateTime.now,
          RoadwayChangeInfo(RoadAddressChangeType.New,
            RoadwayChangeSection(None, None, None, None, None, None, Some(AdministrativeClass.State), Some(Discontinuity.Continuous), Some(8L)),
            RoadwayChangeSection(Some(road), Some(Track.Combined.value.toLong), startRoadPartNumber = Some(part), endRoadPartNumber = Some(part), startAddressM = Some(5L), endAddressM = Some(15L), Some(AdministrativeClass.State), Some(Discontinuity.Continuous), Some(8L)),
            Discontinuity.Continuous, AdministrativeClass.State, reversed = false, 3, 8)
          , DateTime.now, Some(0L)),
        ProjectRoadwayChange(projectId, Some("project name"), 8L, "test user", DateTime.now,
          RoadwayChangeInfo(RoadAddressChangeType.New,
            RoadwayChangeSection(None, None, None, None, None, None, Some(AdministrativeClass.State), Some(Discontinuity.EndOfRoad), Some(8L)),
            RoadwayChangeSection(Some(road), Some(Track.Combined.value.toLong), startRoadPartNumber = Some(part), endRoadPartNumber = Some(part), startAddressM = Some(15L), endAddressM = Some(25L), Some(AdministrativeClass.State), Some(Discontinuity.EndOfRoad), Some(8L)),
            Discontinuity.EndOfRoad, AdministrativeClass.State, reversed = false, 4, 8)
          , DateTime.now, Some(0L))
>>>>>>> 54df3071
      )

      when(mockLinearLocationDAO.fetchLinearLocationByBoundingBox(BoundingRectangle(leftGeom1.head, leftGeom1.head), roadNumberLimits)).thenReturn(Seq())
      when(mockRoadwayDAO.fetchAllByRoadwayNumbers(Set.empty[Long], false)).thenReturn(Seq())

      when(mockLinearLocationDAO.fetchLinearLocationByBoundingBox(BoundingRectangle(leftGeom1.last, leftGeom1.last), roadNumberLimits)).thenReturn(Seq())
      when(mockLinearLocationDAO.fetchLinearLocationByBoundingBox(BoundingRectangle(rightGeom1.head, rightGeom1.head), roadNumberLimits)).thenReturn(Seq())
      when(mockLinearLocationDAO.fetchLinearLocationByBoundingBox(BoundingRectangle(rightGeom1.last, rightGeom1.last), roadNumberLimits)).thenReturn(Seq())
      when(mockLinearLocationDAO.fetchLinearLocationByBoundingBox(BoundingRectangle(combGeom1.head, combGeom1.head), roadNumberLimits)).thenReturn(Seq())
      when(mockLinearLocationDAO.fetchLinearLocationByBoundingBox(BoundingRectangle(combGeom1.last, combGeom1.last), roadNumberLimits)).thenReturn(Seq(orderedcll1, orderedcll2))
      when(mockRoadwayDAO.fetchAllByRoadwayNumbers(Set(orderedcll1.roadwayNumber, orderedcll2.roadwayNumber), false)).thenReturn(Seq(rw3WithId))
      when(mockLinearLocationDAO.fetchLinearLocationByBoundingBox(BoundingRectangle(combGeom2.last, combGeom2.last), roadNumberLimits)).thenReturn(Seq())

      val mappedReservedRoadwayNumbers = projectLinkDAO.fetchProjectLinksChange(projectId)
      roadAddressService.handleRoadwayPointsUpdate(projectChanges, mappedReservedRoadwayNumbers)
      nodesAndJunctionsService.handleJunctionAndJunctionPoints(projectChanges, leftPLinks ++ rightPLinks ++ combPLinks, mappedReservedRoadwayNumbers)
      nodesAndJunctionsService.expireObsoleteNodesAndJunctions(leftPLinks ++ rightPLinks ++ combPLinks, Some(project.startDate.minusDays(1)))

      val roadwayPoints = roadwayPointDAO.fetchByRoadwayNumbers((leftPLinks ++ rightPLinks ++ combPLinks).map(_.roadwayNumber)).map(_.id)
      val junctionPointTemplates = junctionPointDAO.fetchByRoadwayPointIds(roadwayPoints)
      junctionPointTemplates.length should be(3)
    }
  }

  test("Test nodesAndJunctionsService.handleJunctionTemplates When both part and track changes") {
    runWithRollback {
      /*
                                                      ^   ^
                                                P3 T2 |   | P3 T1
                                                      |   |
                                P2 T0 (Continuous)    |   |
                            --->0------>------>------>0--->
                            ^   ^
          (Continuous)  P1  |   | P1 (Discontinuous)
                        T2  |   | T1
                            |   |

        * Note
          * 0: Illustration where junction points should be created
        */

      val projectId: Long = Sequences.nextViiteProjectId
      val project = Project(projectId, ProjectState.Incomplete, "f", "s", DateTime.now(), "", DateTime.now(), DateTime.now(),
        "", Seq(), Seq(), None, None)

      val plId = Sequences.nextProjectLinkId
      val rwId = Sequences.nextRoadwayId
      val llId = Sequences.nextLinearLocationId

      // road part 1
      val (pl1_1, ll1_1, rw1_1) = dummyVerticalRoad(projectId, 1, 999L, 1L, Sequences.nextRoadwayNumber, Track.RightSide, discontinuity = Discontinuity.Discontinuous, firstPointAt = Point(5.0, 0.0), linkId = 12345, plId = plId, rw = (rwId, None), llId = llId)
      val (pl1_2, ll1_2, rw1_2) = dummyVerticalRoad(projectId, 1, 999L, 1L, Sequences.nextRoadwayNumber, Track.LeftSide, discontinuity = Discontinuity.Continuous, linkId = 12346, plId = plId + 1, rw = (rwId + 1, None), llId = llId + 1)

      // road part 2
      val (pl2_1, ll2_1, rw2_a) = dummyHorizontalRoad(projectId, 1, 999L, 2L, Sequences.nextRoadwayNumber, firstPointAt = Point(0.0, 10.0), linkId = 12347, plId = plId + 2, rw = (rwId + 2, None), llId = llId + 2, size = 5)
      val (pl2_2, ll2_2, rw2_b) = dummyHorizontalRoad(projectId, 3, 999L, 2L, rw2_a.roadwayNumber, startAddrAt = 5, firstPointAt = Point(5.0, 10.0), orderNumber = 2.0, linkId = 12348, plId = plId + 3, rw = (rwId + 2, Some(rw2_a)), llId = llId + 3, size = 7)
      val (pl2_3, ll2_3, rw2) = dummyHorizontalRoad(projectId, 1, 999L, 2L, rw2_a.roadwayNumber, startAddrAt = 26, firstPointAt = Point(26.0, 10.0), orderNumber = 5.0, linkId = 12351, plId = plId + 6, rw = (rwId + 2, Some(rw2_b)), llId = llId + 6, size = 5)

      // road part 3
      val (pl3_1, ll3_1, rw3_1) = dummyVerticalRoad(projectId, 2, 999L, 3L, Sequences.nextRoadwayNumber, Track.RightSide, discontinuity = Discontinuity.EndOfRoad, firstPointAt = Point(31.0, 10.0), linkId = 12352, plId = plId + 7, rw = (rwId + 3, None), llId = llId + 7)
      val (pl3_2, ll3_2, rw3_2) = dummyVerticalRoad(projectId, 2, 999L, 3L, Sequences.nextRoadwayNumber, Track.LeftSide, discontinuity = Discontinuity.EndOfRoad, firstPointAt = Point(26.0, 10.0), linkId = 12354, plId = plId + 9, rw = (rwId + 4, None), llId = llId + 9)

      val roadways = Seq(rw1_1, rw1_2, rw2, rw3_1, rw3_2)
      val projectLinks = pl1_1 ++ pl1_2 ++ pl2_1 ++ pl2_2 ++ pl2_3 ++ pl3_1 ++ pl3_2
      val linearLocations = ll1_1 ++ ll1_2 ++ ll2_1 ++ ll2_2 ++ ll2_3 ++ ll3_1 ++ ll3_2

      buildTestDataForProject(Some(project), Some(roadways), Some(linearLocations), Some(projectLinks))

      val projectChanges = List(
        // road part 1
<<<<<<< HEAD
        ProjectRoadwayChange(projectId, Some("project name"), 8L, "test user", DateTime.now, RoadwayChangeInfo(AddressChangeType.New,
          RoadwayChangeSection(None, None, None, None, None, None, Some(AdministrativeClass.State), Some(Discontinuity.MinorDiscontinuity), Some(8L)),
          RoadwayChangeSection(Some(rw1_1.roadNumber), Some(rw1_1.track.value), startRoadPartNumber = Some(rw1_1.roadPartNumber), endRoadPartNumber = Some(rw1_1.roadPartNumber), startAddressM = Some(rw1_1.startAddrMValue), endAddressM = Some(rw1_1.endAddrMValue), Some(rw1_1.administrativeClass), Some(rw1_1.discontinuity), Some(rw1_1.ely)),
          rw1_1.discontinuity, rw1_1.administrativeClass, reversed = false, 1, rw1_1.ely), DateTime.now),
        ProjectRoadwayChange(projectId, Some("project name"), 8L, "test user", DateTime.now, RoadwayChangeInfo(AddressChangeType.New,
          RoadwayChangeSection(None, None, None, None, None, None, Some(AdministrativeClass.State), Some(Discontinuity.MinorDiscontinuity), Some(8L)),
          RoadwayChangeSection(Some(rw1_2.roadNumber), Some(rw1_2.track.value), startRoadPartNumber = Some(rw1_2.roadPartNumber), endRoadPartNumber = Some(rw1_2.roadPartNumber), startAddressM = Some(rw1_2.startAddrMValue), endAddressM = Some(rw1_2.endAddrMValue), Some(rw1_2.administrativeClass), Some(rw1_2.discontinuity), Some(rw1_2.ely)),
          rw1_2.discontinuity, rw1_2.administrativeClass, reversed = false, 2, rw1_2.ely), DateTime.now),
        // road part 2
        ProjectRoadwayChange(projectId, Some("project name"), 8L, "test user", DateTime.now, RoadwayChangeInfo(AddressChangeType.New,
          RoadwayChangeSection(None, None, None, None, None, None, Some(AdministrativeClass.State), Some(Discontinuity.MinorDiscontinuity), Some(8L)),
          RoadwayChangeSection(Some(rw2.roadNumber), Some(rw2.track.value), startRoadPartNumber = Some(rw2.roadPartNumber), endRoadPartNumber = Some(rw2.roadPartNumber), startAddressM = Some(rw2.startAddrMValue), endAddressM = Some(rw2.endAddrMValue), Some(rw2.administrativeClass), Some(rw2.discontinuity), Some(rw2.ely)),
          rw2.discontinuity, rw2.administrativeClass, reversed = false, 3, rw2.ely), DateTime.now),
        // road part 3
        ProjectRoadwayChange(projectId, Some("project name"), 8L, "test user", DateTime.now, RoadwayChangeInfo(AddressChangeType.New,
          RoadwayChangeSection(None, None, None, None, None, None, Some(AdministrativeClass.State), Some(Discontinuity.MinorDiscontinuity), Some(8L)),
          RoadwayChangeSection(Some(rw3_1.roadNumber), Some(rw1_1.track.value), startRoadPartNumber = Some(rw3_1.roadPartNumber), endRoadPartNumber = Some(rw3_1.roadPartNumber), startAddressM = Some(rw3_1.startAddrMValue), endAddressM = Some(rw3_1.endAddrMValue), Some(rw3_1.administrativeClass), Some(rw3_1.discontinuity), Some(rw3_1.ely)),
          rw3_1.discontinuity, rw3_1.administrativeClass, reversed = false, 4, rw1_1.ely), DateTime.now),
        ProjectRoadwayChange(projectId, Some("project name"), 8L, "test user", DateTime.now, RoadwayChangeInfo(AddressChangeType.New,
          RoadwayChangeSection(None, None, None, None, None, None, Some(AdministrativeClass.State), Some(Discontinuity.MinorDiscontinuity), Some(8L)),
          RoadwayChangeSection(Some(rw3_2.roadNumber), Some(rw3_2.track.value), startRoadPartNumber = Some(rw3_2.roadPartNumber), endRoadPartNumber = Some(rw3_2.roadPartNumber), startAddressM = Some(rw3_2.startAddrMValue), endAddressM = Some(rw3_2.endAddrMValue), Some(rw3_2.administrativeClass), Some(rw3_2.discontinuity), Some(rw3_2.ely)),
          rw3_2.discontinuity, rw3_2.administrativeClass, reversed = false, 5, rw3_2.ely), DateTime.now)
=======
        ProjectRoadwayChange(projectId, Some("project name"), 8L, "test user", DateTime.now,
          RoadwayChangeInfo(RoadAddressChangeType.New,
            RoadwayChangeSection(None, None, None, None, None, None, Some(AdministrativeClass.State), Some(Discontinuity.MinorDiscontinuity), Some(8L)),
            RoadwayChangeSection(Some(rw1_1.roadNumber), Some(rw1_1.track.value), startRoadPartNumber = Some(rw1_1.roadPartNumber), endRoadPartNumber = Some(rw1_1.roadPartNumber), startAddressM = Some(rw1_1.startAddrMValue), endAddressM = Some(rw1_1.endAddrMValue), Some(rw1_1.administrativeClass), Some(rw1_1.discontinuity), Some(rw1_1.ely)),
            rw1_1.discontinuity, rw1_1.administrativeClass, reversed = false, 1, rw1_1.ely)
          , DateTime.now, Some(0L)),
        ProjectRoadwayChange(projectId, Some("project name"), 8L, "test user", DateTime.now,
          RoadwayChangeInfo(RoadAddressChangeType.New,
            RoadwayChangeSection(None, None, None, None, None, None, Some(AdministrativeClass.State), Some(Discontinuity.MinorDiscontinuity), Some(8L)),
            RoadwayChangeSection(Some(rw1_2.roadNumber), Some(rw1_2.track.value), startRoadPartNumber = Some(rw1_2.roadPartNumber), endRoadPartNumber = Some(rw1_2.roadPartNumber), startAddressM = Some(rw1_2.startAddrMValue), endAddressM = Some(rw1_2.endAddrMValue), Some(rw1_2.administrativeClass), Some(rw1_2.discontinuity), Some(rw1_2.ely)),
            rw1_2.discontinuity, rw1_2.administrativeClass, reversed = false, 2, rw1_2.ely)
          , DateTime.now, Some(0L)),
        // road part 2
        ProjectRoadwayChange(projectId, Some("project name"), 8L, "test user", DateTime.now,
          RoadwayChangeInfo(RoadAddressChangeType.New,
            RoadwayChangeSection(None, None, None, None, None, None, Some(AdministrativeClass.State), Some(Discontinuity.MinorDiscontinuity), Some(8L)),
            RoadwayChangeSection(Some(rw2.roadNumber), Some(rw2.track.value), startRoadPartNumber = Some(rw2.roadPartNumber), endRoadPartNumber = Some(rw2.roadPartNumber), startAddressM = Some(rw2.startAddrMValue), endAddressM = Some(rw2.endAddrMValue), Some(rw2.administrativeClass), Some(rw2.discontinuity), Some(rw2.ely)),
            rw2.discontinuity, rw2.administrativeClass, reversed = false, 3, rw2.ely)
          , DateTime.now, Some(0L)),
        // road part 3
        ProjectRoadwayChange(projectId, Some("project name"), 8L, "test user", DateTime.now,
          RoadwayChangeInfo(RoadAddressChangeType.New,
            RoadwayChangeSection(None, None, None, None, None, None, Some(AdministrativeClass.State), Some(Discontinuity.MinorDiscontinuity), Some(8L)),
            RoadwayChangeSection(Some(rw3_1.roadNumber), Some(rw1_1.track.value), startRoadPartNumber = Some(rw3_1.roadPartNumber), endRoadPartNumber = Some(rw3_1.roadPartNumber), startAddressM = Some(rw3_1.startAddrMValue), endAddressM = Some(rw3_1.endAddrMValue), Some(rw3_1.administrativeClass), Some(rw3_1.discontinuity), Some(rw3_1.ely)),
            rw3_1.discontinuity, rw3_1.administrativeClass, reversed = false, 4, rw1_1.ely)
          , DateTime.now, Some(0L)),
        ProjectRoadwayChange(projectId, Some("project name"), 8L, "test user", DateTime.now,
          RoadwayChangeInfo(RoadAddressChangeType.New,
            RoadwayChangeSection(None, None, None, None, None, None, Some(AdministrativeClass.State), Some(Discontinuity.MinorDiscontinuity), Some(8L)),
            RoadwayChangeSection(Some(rw3_2.roadNumber), Some(rw3_2.track.value), startRoadPartNumber = Some(rw3_2.roadPartNumber), endRoadPartNumber = Some(rw3_2.roadPartNumber), startAddressM = Some(rw3_2.startAddrMValue), endAddressM = Some(rw3_2.endAddrMValue), Some(rw3_2.administrativeClass), Some(rw3_2.discontinuity), Some(rw3_2.ely)),
            rw3_2.discontinuity, rw3_2.administrativeClass, reversed = false, 5, rw3_2.ely)
          , DateTime.now, Some(0L))
>>>>>>> 54df3071
      )

      val mappedReservedRoadwayNumbers = projectLinkDAO.fetchProjectLinksChange(projectId)
      roadAddressService.handleRoadwayPointsUpdate(projectChanges, mappedReservedRoadwayNumbers)
      nodesAndJunctionsService.handleNodePoints(projectChanges, projectLinks, mappedReservedRoadwayNumbers)

      when(mockLinearLocationDAO.fetchLinearLocationByBoundingBox(BoundingRectangle(pl1_1.head.geometry.head, pl1_1.head.geometry.head), roadNumberLimits)).thenReturn(ll1_1)
      when(mockLinearLocationDAO.fetchLinearLocationByBoundingBox(BoundingRectangle(pl1_2.head.geometry.head, pl1_2.head.geometry.head), roadNumberLimits)).thenReturn(ll1_2)
      when(mockLinearLocationDAO.fetchLinearLocationByBoundingBox(BoundingRectangle(pl2_1.head.geometry.head, pl2_1.head.geometry.head), roadNumberLimits)).thenReturn(ll1_2 ++ ll2_1 ++ ll2_2 ++ ll2_3)

      when(mockLinearLocationDAO.fetchLinearLocationByBoundingBox(BoundingRectangle(pl2_1.head.geometry.last, pl2_1.head.geometry.last), roadNumberLimits)).thenReturn(ll1_1 ++ ll2_1 ++ ll2_2 ++ ll2_3)
      when(mockLinearLocationDAO.fetchLinearLocationByBoundingBox(BoundingRectangle(pl2_3.head.geometry.head, pl2_3.head.geometry.head), roadNumberLimits)).thenReturn(ll2_1 ++ ll2_2 ++ ll2_3 ++ ll3_2)
      when(mockLinearLocationDAO.fetchLinearLocationByBoundingBox(BoundingRectangle(pl2_3.head.geometry.last, pl2_3.head.geometry.last), roadNumberLimits)).thenReturn(ll2_1 ++ ll2_2 ++ ll2_3 ++ ll3_1)

      when(mockLinearLocationDAO.fetchLinearLocationByBoundingBox(BoundingRectangle(pl3_1.head.geometry.last, pl3_1.head.geometry.last), roadNumberLimits)).thenReturn(ll3_1)
      when(mockLinearLocationDAO.fetchLinearLocationByBoundingBox(BoundingRectangle(pl3_1.last.geometry.last, pl3_1.last.geometry.last), roadNumberLimits)).thenReturn(ll3_1)
      when(mockLinearLocationDAO.fetchLinearLocationByBoundingBox(BoundingRectangle(pl3_2.head.geometry.last, pl3_2.head.geometry.last), roadNumberLimits)).thenReturn(ll3_2)
      when(mockLinearLocationDAO.fetchLinearLocationByBoundingBox(BoundingRectangle(pl3_2.last.geometry.last, pl3_2.last.geometry.last), roadNumberLimits)).thenReturn(ll3_2)

      pl2_2.tail.foreach { pl =>
        when(mockLinearLocationDAO.fetchLinearLocationByBoundingBox(BoundingRectangle(pl.geometry.head, pl.geometry.head), roadNumberLimits)).thenReturn(ll2_1 ++ ll2_2 ++ ll2_3)
        when(mockRoadwayDAO.fetchAllByRoadwayNumbers((ll2_1 ++ ll2_2 ++ ll2_3).map(_.roadwayNumber).toSet, false)).thenReturn(Seq(rw2))
      }

      when(mockRoadwayDAO.fetchAllByRoadwayNumbers(ll1_1.map(_.roadwayNumber).toSet, false)).thenReturn(Seq(rw1_1))
      when(mockRoadwayDAO.fetchAllByRoadwayNumbers(ll1_2.map(_.roadwayNumber).toSet, false)).thenReturn(Seq(rw1_2))
      when(mockRoadwayDAO.fetchAllByRoadwayNumbers((ll1_1 ++ ll1_2).map(_.roadwayNumber).toSet, false)).thenReturn(Seq(rw1_1, rw1_2))
      when(mockRoadwayDAO.fetchAllByRoadwayNumbers(ll3_1.map(_.roadwayNumber).toSet, false)).thenReturn(Seq(rw3_1))
      when(mockRoadwayDAO.fetchAllByRoadwayNumbers(ll3_2.map(_.roadwayNumber).toSet, false)).thenReturn(Seq(rw3_2))
      when(mockRoadwayDAO.fetchAllByRoadwayNumbers((ll3_1 ++ ll3_2).map(_.roadwayNumber).toSet, false)).thenReturn(Seq(rw3_1, rw3_2))

      when(mockRoadwayDAO.fetchAllByRoadwayNumbers((ll1_2 ++ ll2_1 ++ ll2_2 ++ ll2_3).map(_.roadwayNumber).toSet, false)).thenReturn(Seq(rw1_2, rw2))
      when(mockRoadwayDAO.fetchAllByRoadwayNumbers((ll1_1 ++ ll2_1 ++ ll2_2 ++ ll2_3).map(_.roadwayNumber).toSet, false)).thenReturn(Seq(rw1_1, rw2))
      when(mockRoadwayDAO.fetchAllByRoadwayNumbers((ll2_1 ++ ll2_2 ++ ll2_3 ++ ll3_2).map(_.roadwayNumber).toSet, false)).thenReturn(Seq(rw3_2, rw2))
      when(mockRoadwayDAO.fetchAllByRoadwayNumbers((ll2_1 ++ ll2_2 ++ ll2_3 ++ ll3_1).map(_.roadwayNumber).toSet, false)).thenReturn(Seq(rw3_1, rw2))

      nodesAndJunctionsService.handleJunctionAndJunctionPoints(projectChanges, projectLinks, mappedReservedRoadwayNumbers)

      val roadwayPoints = roadwayPointDAO.fetchByRoadwayNumbers(roadways.map(_.roadwayNumber))
      val junctionPointTemplates = junctionPointDAO.fetchByRoadwayPointIds(roadwayPoints.map(_.id))
      junctionPointTemplates.size should be(6)
      junctionPointTemplates.map(_.junctionId).distinct.size should be(2)

      nodesAndJunctionsService.expireObsoleteNodesAndJunctions(projectLinks, Some(project.startDate.minusDays(1)))

      val roadwayPoints2 = roadwayPointDAO.fetchByRoadwayNumbers(roadways.map(_.roadwayNumber))
      val junctionPointTemplates2 = junctionPointDAO.fetchByRoadwayPointIds(roadwayPoints2.map(_.id))
      junctionPointTemplates2.size should be(6)
      junctionPointTemplates2.map(_.junctionId).distinct.size should be(2)
    }
  }

  test("Test nodesAndJunctionsService.handleJunctionTemplates When exists discontinuity by addresses") {
    runWithRollback {
      /*
                ^
                |   P2 C3
                |
                0 --P3--> ---P4--->
                ^
                |   P2 C2
                |
        --P1--> 0
                ^   P2 C1
                |

        * Note
          * 0: Illustration where junction points should be created
          * P1: Road part 1:
            * from 0 to 5       (Discontinuous)
          * P2: Road part 2:
            * C1: from 0 to 5
            * C2: and 5 to 15
            * C3: and 15 to 30  (Discontinuous)
          * P3: Road part 3:
            * from 0 to 5
          * P4: Road part 4:
            * from 0 to 5       (End of road)
       */

      val projectId: Long = Sequences.nextViiteProjectId
      val project = Project(projectId, ProjectState.Incomplete, "f", "s", DateTime.now(), "", DateTime.now(), DateTime.now(),
        "", Seq(), Seq(), None, None)

      val rwNumber = Sequences.nextRoadwayNumber
      val rwId = Sequences.nextRoadwayId
      val plId = Sequences.nextProjectLinkId
      val llId = Sequences.nextLinearLocationId

      val (pl1, ll1, rw1) = dummyHorizontalRoad(projectId, 1, 999L, 1L, rwNumber, discontinuity = Discontinuity.Discontinuous, firstPointAt = Point(0.0, 5.0), linkId = 12345, plId = plId, rw = (rwId, None), llId = llId, size = 5)

      val (pl2_1, ll2_1, rw2_1) = dummyVerticalRoad(projectId, 1, 999L, 2L, rwNumber + 1, discontinuity = Discontinuity.Continuous, firstPointAt = Point(5.0, 0.0), linkId = 12346, plId = plId + 1, rw = (rwId + 1, None), llId = llId + 1, size = 5)

      val (pl2_2, ll2_2, rw2_2) = dummyVerticalRoad(projectId, 2, 999L, 2L, rwNumber + 2, startAddrAt = 5, discontinuity = Discontinuity.Discontinuous, firstPointAt = Point(5.0, 5.0), linkId = 12347, plId = plId + 2, rw = (rwId + 2, None), llId = llId + 2, size = 15)

      val (pl3, ll3, rw3) = dummyHorizontalRoad(projectId, 1, 999L, 3L, rwNumber + 3, discontinuity = Discontinuity.Continuous, firstPointAt = Point(5.0, 20.0), linkId = 12349, plId = plId + 4, rw = (rwId + 3, None), llId = llId + 4, size = 5)

      val (pl4, ll4, rw4) = dummyHorizontalRoad(projectId, 1, 999L, 4L, rwNumber + 4, discontinuity = Discontinuity.EndOfRoad, firstPointAt = Point(10.0, 20.0), linkId = 12350, plId = plId + 5, rw = (rwId + 4, None), llId = llId + 5, size = 5)

      val roadways = Seq(rw1, rw2_1, rw2_2, rw3, rw4)
      val projectLinks = pl1 ++ pl2_1 ++ pl2_2 ++ pl3 ++ pl4
      val linearLocations = ll1 ++ ll2_1 ++ ll2_2 ++ ll3 ++ ll4

      buildTestDataForProject(Some(project), Some(roadways), Some(linearLocations), Some(projectLinks))

      val projectChanges = List(
<<<<<<< HEAD
        ProjectRoadwayChange(projectId, Some("project name"), 8L, "test user", DateTime.now, RoadwayChangeInfo(AddressChangeType.New,
          RoadwayChangeSection(None, None, None, None, None, None, Some(AdministrativeClass.State), Some(Discontinuity.MinorDiscontinuity), Some(8L)),
          RoadwayChangeSection(Some(rw1.roadNumber), Some(rw1.track.value), startRoadPartNumber = Some(rw1.roadPartNumber), endRoadPartNumber = Some(rw1.roadPartNumber), startAddressM = Some(rw1.startAddrMValue), endAddressM = Some(rw1.endAddrMValue), Some(rw1.administrativeClass), Some(rw1.discontinuity), Some(rw1.ely)),
          rw1.discontinuity, rw1.administrativeClass, reversed = false, 1, rw1.ely), DateTime.now),

        ProjectRoadwayChange(projectId, Some("project name"), 8L, "test user", DateTime.now, RoadwayChangeInfo(AddressChangeType.New,
          RoadwayChangeSection(None, None, None, None, None, None, Some(AdministrativeClass.State), Some(Discontinuity.MinorDiscontinuity), Some(8L)),
          RoadwayChangeSection(Some(rw2_1.roadNumber), Some(rw2_1.track.value), startRoadPartNumber = Some(rw2_1.roadPartNumber), endRoadPartNumber = Some(rw2_1.roadPartNumber), startAddressM = Some(rw2_1.startAddrMValue), endAddressM = Some(rw2_1.endAddrMValue), Some(rw2_1.administrativeClass), Some(rw2_1.discontinuity), Some(rw2_1.ely)),
          rw2_1.discontinuity, rw2_1.administrativeClass, reversed = false, 1, rw2_1.ely), DateTime.now),

        ProjectRoadwayChange(projectId, Some("project name"), 8L, "test user", DateTime.now, RoadwayChangeInfo(AddressChangeType.New,
          RoadwayChangeSection(None, None, None, None, None, None, Some(AdministrativeClass.State), Some(Discontinuity.MinorDiscontinuity), Some(8L)),
          RoadwayChangeSection(Some(rw2_2.roadNumber), Some(rw2_2.track.value), startRoadPartNumber = Some(rw2_2.roadPartNumber), endRoadPartNumber = Some(rw2_2.roadPartNumber), startAddressM = Some(rw2_2.startAddrMValue), endAddressM = Some(rw2_2.endAddrMValue), Some(rw2_2.administrativeClass), Some(rw2_2.discontinuity), Some(rw2_2.ely)),
          rw2_2.discontinuity, rw2_2.administrativeClass, reversed = false, 1, rw2_2.ely), DateTime.now),

        ProjectRoadwayChange(projectId, Some("project name"), 8L, "test user", DateTime.now, RoadwayChangeInfo(AddressChangeType.New,
          RoadwayChangeSection(None, None, None, None, None, None, Some(AdministrativeClass.State), Some(Discontinuity.MinorDiscontinuity), Some(8L)),
          RoadwayChangeSection(Some(rw3.roadNumber), Some(rw3.track.value), startRoadPartNumber = Some(rw3.roadPartNumber), endRoadPartNumber = Some(rw3.roadPartNumber), startAddressM = Some(rw3.startAddrMValue), endAddressM = Some(rw3.endAddrMValue), Some(rw3.administrativeClass), Some(rw3.discontinuity), Some(rw3.ely)),
          rw3.discontinuity, rw3.administrativeClass, reversed = false, 1, rw3.ely), DateTime.now),

        ProjectRoadwayChange(projectId, Some("project name"), 8L, "test user", DateTime.now, RoadwayChangeInfo(AddressChangeType.New,
          RoadwayChangeSection(None, None, None, None, None, None, Some(AdministrativeClass.State), Some(Discontinuity.MinorDiscontinuity), Some(8L)),
          RoadwayChangeSection(Some(rw4.roadNumber), Some(rw4.track.value), startRoadPartNumber = Some(rw4.roadPartNumber), endRoadPartNumber = Some(rw4.roadPartNumber), startAddressM = Some(rw4.startAddrMValue), endAddressM = Some(rw4.endAddrMValue), Some(rw4.administrativeClass), Some(rw4.discontinuity), Some(rw4.ely)),
          rw4.discontinuity, rw4.administrativeClass, reversed = false, 1, rw4.ely), DateTime.now)
=======
        ProjectRoadwayChange(projectId, Some("project name"), 8L, "test user", DateTime.now,
          RoadwayChangeInfo(RoadAddressChangeType.New,
            RoadwayChangeSection(None, None, None, None, None, None, Some(AdministrativeClass.State), Some(Discontinuity.MinorDiscontinuity), Some(8L)),
            RoadwayChangeSection(Some(rw1.roadNumber), Some(rw1.track.value), startRoadPartNumber = Some(rw1.roadPartNumber), endRoadPartNumber = Some(rw1.roadPartNumber), startAddressM = Some(rw1.startAddrMValue), endAddressM = Some(rw1.endAddrMValue), Some(rw1.administrativeClass), Some(rw1.discontinuity), Some(rw1.ely)),
            rw1.discontinuity, rw1.administrativeClass, reversed = false, 1, rw1.ely)
          , DateTime.now, Some(0L)),

        ProjectRoadwayChange(projectId, Some("project name"), 8L, "test user", DateTime.now,
          RoadwayChangeInfo(RoadAddressChangeType.New,
            RoadwayChangeSection(None, None, None, None, None, None, Some(AdministrativeClass.State), Some(Discontinuity.MinorDiscontinuity), Some(8L)),
            RoadwayChangeSection(Some(rw2_1.roadNumber), Some(rw2_1.track.value), startRoadPartNumber = Some(rw2_1.roadPartNumber), endRoadPartNumber = Some(rw2_1.roadPartNumber), startAddressM = Some(rw2_1.startAddrMValue), endAddressM = Some(rw2_1.endAddrMValue), Some(rw2_1.administrativeClass), Some(rw2_1.discontinuity), Some(rw2_1.ely)),
            rw2_1.discontinuity, rw2_1.administrativeClass, reversed = false, 1, rw2_1.ely)
          , DateTime.now, Some(0L)),

        ProjectRoadwayChange(projectId, Some("project name"), 8L, "test user", DateTime.now,
          RoadwayChangeInfo(RoadAddressChangeType.New,
            RoadwayChangeSection(None, None, None, None, None, None, Some(AdministrativeClass.State), Some(Discontinuity.MinorDiscontinuity), Some(8L)),
            RoadwayChangeSection(Some(rw2_2.roadNumber), Some(rw2_2.track.value), startRoadPartNumber = Some(rw2_2.roadPartNumber), endRoadPartNumber = Some(rw2_2.roadPartNumber), startAddressM = Some(rw2_2.startAddrMValue), endAddressM = Some(rw2_2.endAddrMValue), Some(rw2_2.administrativeClass), Some(rw2_2.discontinuity), Some(rw2_2.ely)),
            rw2_2.discontinuity, rw2_2.administrativeClass, reversed = false, 1, rw2_2.ely)
          , DateTime.now, Some(0L)),

        ProjectRoadwayChange(projectId, Some("project name"), 8L, "test user", DateTime.now,
          RoadwayChangeInfo(RoadAddressChangeType.New,
            RoadwayChangeSection(None, None, None, None, None, None, Some(AdministrativeClass.State), Some(Discontinuity.MinorDiscontinuity), Some(8L)),
            RoadwayChangeSection(Some(rw3.roadNumber), Some(rw3.track.value), startRoadPartNumber = Some(rw3.roadPartNumber), endRoadPartNumber = Some(rw3.roadPartNumber), startAddressM = Some(rw3.startAddrMValue), endAddressM = Some(rw3.endAddrMValue), Some(rw3.administrativeClass), Some(rw3.discontinuity), Some(rw3.ely)),
            rw3.discontinuity, rw3.administrativeClass, reversed = false, 1, rw3.ely)
          , DateTime.now, Some(0L)),

        ProjectRoadwayChange(projectId, Some("project name"), 8L, "test user", DateTime.now,
          RoadwayChangeInfo(RoadAddressChangeType.New,
            RoadwayChangeSection(None, None, None, None, None, None, Some(AdministrativeClass.State), Some(Discontinuity.MinorDiscontinuity), Some(8L)),
            RoadwayChangeSection(Some(rw4.roadNumber), Some(rw4.track.value), startRoadPartNumber = Some(rw4.roadPartNumber), endRoadPartNumber = Some(rw4.roadPartNumber), startAddressM = Some(rw4.startAddrMValue), endAddressM = Some(rw4.endAddrMValue), Some(rw4.administrativeClass), Some(rw4.discontinuity), Some(rw4.ely)),
            rw4.discontinuity, rw4.administrativeClass, reversed = false, 1, rw4.ely)
          , DateTime.now, Some(0L))
>>>>>>> 54df3071
      )

      val mappedReservedRoadwayNumbers = projectLinkDAO.fetchProjectLinksChange(projectId)
      roadAddressService.handleRoadwayPointsUpdate(projectChanges, mappedReservedRoadwayNumbers)
      nodesAndJunctionsService.handleNodePoints(projectChanges, projectLinks, mappedReservedRoadwayNumbers)

      when(mockLinearLocationDAO.fetchLinearLocationByBoundingBox(BoundingRectangle(Point(0.0, 5.0), Point(0.0, 5.0)), roadNumberLimits)).thenReturn(ll1)
      when(mockLinearLocationDAO.fetchLinearLocationByBoundingBox(BoundingRectangle(Point(5.0, 5.0), Point(5.0, 5.0)), roadNumberLimits)).thenReturn(ll1 ++ ll2_1 :+ ll2_2.head)
      when(mockLinearLocationDAO.fetchLinearLocationByBoundingBox(BoundingRectangle(Point(5.0, 0.0), Point(5.0, 0.0)), roadNumberLimits)).thenReturn(ll2_1)
      when(mockLinearLocationDAO.fetchLinearLocationByBoundingBox(BoundingRectangle(Point(5.0, 20.0), Point(5.0, 20.0)), roadNumberLimits)).thenReturn(ll2_2 ++ ll3)
      when(mockLinearLocationDAO.fetchLinearLocationByBoundingBox(BoundingRectangle(Point(5.0, 35.0), Point(5.0, 35.0)), roadNumberLimits)).thenReturn(ll2_2.tail)
      when(mockLinearLocationDAO.fetchLinearLocationByBoundingBox(BoundingRectangle(Point(10.0, 20.0), Point(10.0, 20.0)), roadNumberLimits)).thenReturn(ll3 ++ ll4)
      when(mockLinearLocationDAO.fetchLinearLocationByBoundingBox(BoundingRectangle(Point(15.0, 20.0), Point(15.0, 20.0)), roadNumberLimits)).thenReturn(ll4)

      when(mockRoadwayDAO.fetchAllByRoadwayNumbers(ll1.map(_.roadwayNumber).toSet, false)).thenReturn(Seq(rw1))
      when(mockRoadwayDAO.fetchAllByRoadwayNumbers(ll2_1.map(_.roadwayNumber).toSet, false)).thenReturn(Seq(rw2_1))
      when(mockRoadwayDAO.fetchAllByRoadwayNumbers(ll2_2.map(_.roadwayNumber).toSet, false)).thenReturn(Seq(rw2_2))
      when(mockRoadwayDAO.fetchAllByRoadwayNumbers(ll3.map(_.roadwayNumber).toSet, false)).thenReturn(Seq(rw3))
      when(mockRoadwayDAO.fetchAllByRoadwayNumbers(ll4.map(_.roadwayNumber).toSet, false)).thenReturn(Seq(rw4))

      when(mockRoadwayDAO.fetchAllByRoadwayNumbers((ll1 ++ ll2_1 :+ ll2_2.head).map(_.roadwayNumber).toSet, false)).thenReturn(Seq(rw1, rw2_1, rw2_2))
      when(mockRoadwayDAO.fetchAllByRoadwayNumbers((ll2_1 ++ ll2_2).map(_.roadwayNumber).toSet, false)).thenReturn(Seq(rw2_1, rw2_2))
      when(mockRoadwayDAO.fetchAllByRoadwayNumbers((ll2_2 ++ ll3).map(_.roadwayNumber).toSet, false)).thenReturn(Seq(rw2_2, rw3))
      when(mockRoadwayDAO.fetchAllByRoadwayNumbers(ll2_2.tail.map(_.roadwayNumber).toSet, false)).thenReturn(Seq(rw2_2))
      when(mockRoadwayDAO.fetchAllByRoadwayNumbers((ll3 ++ ll4).map(_.roadwayNumber).toSet, false)).thenReturn(Seq(rw3, rw4))

      nodesAndJunctionsService.handleJunctionAndJunctionPoints(projectChanges, projectLinks, mappedReservedRoadwayNumbers)
      nodesAndJunctionsService.expireObsoleteNodesAndJunctions(projectLinks, Some(project.startDate.minusDays(1)))

      val roadwayPoints = roadwayPointDAO.fetchByRoadwayNumbers(roadways.map(_.roadwayNumber))
      val junctionPointTemplates = junctionPointDAO.fetchByRoadwayPointIds(roadwayPoints.map(_.id))
      junctionPointTemplates.map(_.junctionId).distinct.size should be(2)
      junctionPointTemplates.size should be(6)
    }
  }

  test("Test nodesAndJunctionsService.handleJunctionTemplates When creating one track Discontinuous links and one opposite track Continuous and one combined EndOfRoad that are not connected by geometry with the discontinuous link, only by address, Then junction template and junctions points should be not be created.") {
    runWithRollback {
      /*
     |--L-->|-
              \
                L
                  \
                    >|--C1-->|--C2-->|

     |----R*---->|

            Note:
            0: Illustration where junction points should be created
            C1: Combined track Continuous
            C2: Combined track EndOfRoad
            L: Continuous Left track
            R*: Discontinuous Right track
       */

      val road = 999L
      val part = 1L
      val projectId = Sequences.nextViiteProjectId
      val rwId = Sequences.nextRoadwayId
      val llId = Sequences.nextLinearLocationId
      val rwNumber = Sequences.nextRoadwayNumber
      val plId = Sequences.nextProjectLinkId


      val leftGeom1 = Seq(Point(0.0, 50.0), Point(5.0, 50.0))
      val leftGeom2 = Seq(Point(5.0, 50.0), Point(12.0, 45.0))
      val rightGeom1 = Seq(Point(0.0, 40.0), Point(10.0, 40.0))
      val combGeom1 = Seq(Point(12.0, 45.0), Point(17.0, 45.0))
      val combGeom2 = Seq(Point(17.0, 45.0), Point(23.0, 45.0))

      val leftLink1  = dummyProjectLink(road, part, Track.LeftSide,  Discontinuity.Continuous,         0,  5,  0,  5, Some(DateTime.now()), None, 12345.toString, 0, 5, SideCode.TowardsDigitizing, RoadAddressChangeType.Transfer, projectId, AdministrativeClass.State, leftGeom1,  rwNumber    ).copy(id = plId,     projectId = projectId, roadwayId = rwId,     linearLocationId = llId)
      val leftLink2  = dummyProjectLink(road, part, Track.LeftSide,  Discontinuity.Continuous,         5, 10,  5, 10, Some(DateTime.now()), None, 12346.toString, 0, 5, SideCode.TowardsDigitizing, RoadAddressChangeType.Transfer, projectId, AdministrativeClass.State, leftGeom2,  rwNumber    ).copy(id = plId + 1, projectId = projectId, roadwayId = rwId,     linearLocationId = llId + 1)
      val rightLink1 = dummyProjectLink(road, part, Track.RightSide, Discontinuity.MinorDiscontinuity, 0, 10,  0, 10, Some(DateTime.now()), None, 12347.toString, 0, 5, SideCode.TowardsDigitizing, RoadAddressChangeType.Transfer, projectId, AdministrativeClass.State, rightGeom1, rwNumber + 1).copy(id = plId + 2, projectId = projectId, roadwayId = rwId + 1, linearLocationId = llId + 2)
      val combLink1  = dummyProjectLink(road, part, Track.Combined,  Discontinuity.Continuous,        10, 15, 10, 15, Some(DateTime.now()), None, 12348.toString, 0, 5, SideCode.TowardsDigitizing, RoadAddressChangeType.Transfer, projectId, AdministrativeClass.State, combGeom1,  rwNumber + 2).copy(id = plId + 3, projectId = projectId, roadwayId = rwId + 2, linearLocationId = llId + 3)
      val combLink2  = dummyProjectLink(road, part, Track.Combined,  Discontinuity.EndOfRoad,         15, 20, 15, 20, Some(DateTime.now()), None, 12349.toString, 0, 5, SideCode.TowardsDigitizing, RoadAddressChangeType.Transfer, projectId, AdministrativeClass.State, combGeom2,  rwNumber + 2).copy(id = plId + 4, projectId = projectId, roadwayId = rwId + 2, linearLocationId = llId + 4)

      val project = Project(projectId, ProjectState.Incomplete, "f", "s", DateTime.now(), "", DateTime.now(), DateTime.now(),
        "", Seq(), Seq(), None, None)

      val leftPLinks = Seq(leftLink1, leftLink2)
      val rightPLinks = Seq(rightLink1)
      val combPLinks = Seq(combLink1, combLink2)

      val (lll1, rw1): (LinearLocation, Roadway) = Seq(leftLink1).map(toRoadwayAndLinearLocation).head
      val (lll2, rw11): (LinearLocation, Roadway) = Seq(leftLink2).map(toRoadwayAndLinearLocation).head
      val (rll1, rw2): (LinearLocation, Roadway) = Seq(rightLink1).map(toRoadwayAndLinearLocation).head
      val (cll1, rw3): (LinearLocation, Roadway) = Seq(combLink1).map(toRoadwayAndLinearLocation).head
      val (cll2, rw4): (LinearLocation, Roadway) = Seq(combLink2).map(toRoadwayAndLinearLocation).head
      val rw1WithId = rw1.copy(startAddrMValue = 0, endAddrMValue = 10, ely = 8L)
      val rw2WithId = rw2.copy(startAddrMValue = 0, endAddrMValue = 10, ely = 8L)
      val rw3WithId = rw3.copy(startAddrMValue = 10, endAddrMValue = 20, ely = 8L)
      val orderedlll1 = lll1.copy(orderNumber = 1)
      val orderedlll2 = lll2.copy(orderNumber = 2)
      val orderedcll1 = cll1.copy(orderNumber = 1)
      val orderedcll2 = cll2.copy(orderNumber = 2)

      buildTestDataForProject(Some(project), Some(Seq(rw1WithId, rw2WithId, rw3WithId)), Some(Seq(orderedlll1, orderedlll2, rll1, orderedcll1, orderedcll2)), Some(leftPLinks ++ rightPLinks ++ combPLinks))

      val projectChanges = List(
        //left
<<<<<<< HEAD
        ProjectRoadwayChange(projectId, Some("project name"), 8L, "test user", DateTime.now, RoadwayChangeInfo(AddressChangeType.New,
          RoadwayChangeSection(None, None, None, None, None, None, Some(AdministrativeClass.State), Some(Discontinuity.Continuous), Some(8L)),
          RoadwayChangeSection(Some(road), Some(Track.LeftSide.value.toLong), startRoadPartNumber = Some(part), endRoadPartNumber = Some(part), startAddressM = Some(0L), endAddressM = Some(10L), Some(AdministrativeClass.State), Some(Discontinuity.Continuous), Some(8L)),
          Discontinuity.Continuous, AdministrativeClass.State, reversed = false, 1, 8), DateTime.now),
        //right
        ProjectRoadwayChange(projectId, Some("project name"), 8L, "test user", DateTime.now, RoadwayChangeInfo(AddressChangeType.New,
          RoadwayChangeSection(None, None, None, None, None, None, Some(AdministrativeClass.State), Some(Discontinuity.MinorDiscontinuity), Some(8L)),
          RoadwayChangeSection(Some(road), Some(Track.RightSide.value.toLong), startRoadPartNumber = Some(part), endRoadPartNumber = Some(part), startAddressM = Some(0L), endAddressM = Some(10L), Some(AdministrativeClass.State), Some(Discontinuity.MinorDiscontinuity), Some(8L)),
          Discontinuity.MinorDiscontinuity, AdministrativeClass.State, reversed = false, 2, 8), DateTime.now),
        //combined
        ProjectRoadwayChange(projectId, Some("project name"), 8L, "test user", DateTime.now, RoadwayChangeInfo(AddressChangeType.New,
          RoadwayChangeSection(None, None, None, None, None, None, Some(AdministrativeClass.State), Some(Discontinuity.Continuous), Some(8L)),
          RoadwayChangeSection(Some(road), Some(Track.Combined.value.toLong), startRoadPartNumber = Some(part), endRoadPartNumber = Some(part), startAddressM = Some(10L), endAddressM = Some(15L), Some(AdministrativeClass.State), Some(Discontinuity.Continuous), Some(8L)),
          Discontinuity.Continuous, AdministrativeClass.State, reversed = false, 3, 8), DateTime.now),
        ProjectRoadwayChange(projectId, Some("project name"), 8L, "test user", DateTime.now, RoadwayChangeInfo(AddressChangeType.New,
          RoadwayChangeSection(None, None, None, None, None, None, Some(AdministrativeClass.State), Some(Discontinuity.EndOfRoad), Some(8L)),
          RoadwayChangeSection(Some(road), Some(Track.Combined.value.toLong), startRoadPartNumber = Some(part), endRoadPartNumber = Some(part), startAddressM = Some(15L), endAddressM = Some(20L), Some(AdministrativeClass.State), Some(Discontinuity.EndOfRoad), Some(8L)),
          Discontinuity.EndOfRoad, AdministrativeClass.State, reversed = false, 4, 8), DateTime.now)
=======
        ProjectRoadwayChange(projectId, Some("project name"), 8L, "test user", DateTime.now,
          RoadwayChangeInfo(RoadAddressChangeType.New,
            RoadwayChangeSection(None, None, None, None, None, None, Some(AdministrativeClass.State), Some(Discontinuity.Continuous), Some(8L)),
            RoadwayChangeSection(Some(road), Some(Track.LeftSide.value.toLong), startRoadPartNumber = Some(part), endRoadPartNumber = Some(part), startAddressM = Some(0L), endAddressM = Some(10L), Some(AdministrativeClass.State), Some(Discontinuity.Continuous), Some(8L)),
            Discontinuity.Continuous, AdministrativeClass.State, reversed = false, 1, 8)
          , DateTime.now, Some(0L)),
        //right
        ProjectRoadwayChange(projectId, Some("project name"), 8L, "test user", DateTime.now,
          RoadwayChangeInfo(RoadAddressChangeType.New,
            RoadwayChangeSection(None, None, None, None, None, None, Some(AdministrativeClass.State), Some(Discontinuity.MinorDiscontinuity), Some(8L)),
            RoadwayChangeSection(Some(road), Some(Track.RightSide.value.toLong), startRoadPartNumber = Some(part), endRoadPartNumber = Some(part), startAddressM = Some(0L), endAddressM = Some(10L), Some(AdministrativeClass.State), Some(Discontinuity.MinorDiscontinuity), Some(8L)),
            Discontinuity.MinorDiscontinuity, AdministrativeClass.State, reversed = false, 2, 8)
          , DateTime.now, Some(0L)),
        //combined
        ProjectRoadwayChange(projectId, Some("project name"), 8L, "test user", DateTime.now,
          RoadwayChangeInfo(RoadAddressChangeType.New,
            RoadwayChangeSection(None, None, None, None, None, None, Some(AdministrativeClass.State), Some(Discontinuity.Continuous), Some(8L)),
            RoadwayChangeSection(Some(road), Some(Track.Combined.value.toLong), startRoadPartNumber = Some(part), endRoadPartNumber = Some(part), startAddressM = Some(10L), endAddressM = Some(15L), Some(AdministrativeClass.State), Some(Discontinuity.Continuous), Some(8L)),
            Discontinuity.Continuous, AdministrativeClass.State, reversed = false, 3, 8)
          , DateTime.now, Some(0L)),
        ProjectRoadwayChange(projectId, Some("project name"), 8L, "test user", DateTime.now,
          RoadwayChangeInfo(RoadAddressChangeType.New,
            RoadwayChangeSection(None, None, None, None, None, None, Some(AdministrativeClass.State), Some(Discontinuity.EndOfRoad), Some(8L)),
            RoadwayChangeSection(Some(road), Some(Track.Combined.value.toLong), startRoadPartNumber = Some(part), endRoadPartNumber = Some(part), startAddressM = Some(15L), endAddressM = Some(20L), Some(AdministrativeClass.State), Some(Discontinuity.EndOfRoad), Some(8L)),
            Discontinuity.EndOfRoad, AdministrativeClass.State, reversed = false, 4, 8)
          , DateTime.now, Some(0L))
>>>>>>> 54df3071
      )

      when(mockLinearLocationDAO.fetchLinearLocationByBoundingBox(BoundingRectangle(leftGeom1.head, leftGeom1.head), roadNumberLimits)).thenReturn(Seq())
      when(mockRoadwayDAO.fetchAllByRoadwayNumbers(Set.empty[Long], false)).thenReturn(Seq())

      when(mockLinearLocationDAO.fetchLinearLocationByBoundingBox(BoundingRectangle(leftGeom1.last, leftGeom1.last), roadNumberLimits)).thenReturn(Seq(orderedlll1, orderedlll2))
      when(mockRoadwayDAO.fetchAllByRoadwayNumbers(Set(orderedlll1.roadwayNumber), false)).thenReturn(Seq(rw1WithId))
      when(mockLinearLocationDAO.fetchLinearLocationByBoundingBox(BoundingRectangle(leftGeom2.last, leftGeom2.last), roadNumberLimits)).thenReturn(Seq(orderedlll1, orderedlll2, orderedcll1, orderedcll2))
      when(mockRoadwayDAO.fetchAllByRoadwayNumbers(Set(rw1WithId.roadwayNumber, orderedcll1.roadwayNumber), false)).thenReturn(Seq(rw1WithId, rw3WithId))
      when(mockLinearLocationDAO.fetchLinearLocationByBoundingBox(BoundingRectangle(rightGeom1.head, rightGeom1.head), roadNumberLimits)).thenReturn(Seq())
      when(mockLinearLocationDAO.fetchLinearLocationByBoundingBox(BoundingRectangle(rightGeom1.last, rightGeom1.last), roadNumberLimits)).thenReturn(Seq())
      when(mockLinearLocationDAO.fetchLinearLocationByBoundingBox(BoundingRectangle(combGeom1.head, combGeom1.head), roadNumberLimits)).thenReturn(Seq())
      when(mockLinearLocationDAO.fetchLinearLocationByBoundingBox(BoundingRectangle(combGeom1.last, combGeom1.last), roadNumberLimits)).thenReturn(Seq(orderedcll1, orderedcll2))
      when(mockRoadwayDAO.fetchAllByRoadwayNumbers(Set(orderedcll1.roadwayNumber, orderedcll2.roadwayNumber), false)).thenReturn(Seq(rw3WithId))
      when(mockLinearLocationDAO.fetchLinearLocationByBoundingBox(BoundingRectangle(combGeom2.last, combGeom2.last), roadNumberLimits)).thenReturn(Seq())

      val mappedReservedRoadwayNumbers = projectLinkDAO.fetchProjectLinksChange(projectId)
      roadAddressService.handleRoadwayPointsUpdate(projectChanges, mappedReservedRoadwayNumbers)
      nodesAndJunctionsService.handleJunctionAndJunctionPoints(projectChanges, leftPLinks ++ rightPLinks ++ combPLinks, mappedReservedRoadwayNumbers)

      val roadwayPoints = roadwayPointDAO.fetchByRoadwayNumbers((leftPLinks ++ rightPLinks ++ combPLinks).map(_.roadwayNumber)).map(_.id)
      val junctionPointTemplates = junctionPointDAO.fetchByRoadwayPointIds(roadwayPoints)
      junctionPointTemplates.length should be(0)
    }
  }

  test("Test nodesAndJunctionsService.handleJunctionTemplates When creating new road parts where one of them ends in the same road and which link is EndOfRoad Then junction template and junctions points should be handled/created properly") {
    runWithRollback {
      /*
              |
              |
              C3
              |
              v
     |--C1-->|0|--C2-->|

            Note:
            0: Illustration where junction points should be created
            C: Combined track
       */

      val road = 999L
      val part1 = 1L
      val part2 = 2L
      val part3 = 3L
      val projectId = Sequences.nextViiteProjectId
      val rwId = Sequences.nextRoadwayId
      val llId = Sequences.nextLinearLocationId
      val rwNumber = Sequences.nextRoadwayNumber
      val plId = Sequences.nextProjectLinkId


      val combGeom1 = Seq(Point(0.0, 0.0), Point(10.0, 0.0))
      val combGeom2 = Seq(Point(10.0, 0.0), Point(20.0, 0.0))
      val combGeom3 = Seq(Point(10.0, 10.0), Point(10.0, 0.0))

      val combLink1 = dummyProjectLink(road, part1, Track.Combined, Discontinuity.Continuous,    0, 10, 0, 10, Some(DateTime.now()), None, 12345.toString, 0, 10, SideCode.TowardsDigitizing, RoadAddressChangeType.Transfer, projectId, AdministrativeClass.State, combGeom1, rwNumber    ).copy(id = plId,     projectId = projectId, roadwayId = rwId,     linearLocationId = llId)
      val combLink2 = dummyProjectLink(road, part2, Track.Combined, Discontinuity.Discontinuous, 0, 10, 0, 10, Some(DateTime.now()), None, 12346.toString, 0, 10, SideCode.TowardsDigitizing, RoadAddressChangeType.Transfer, projectId, AdministrativeClass.State, combGeom2, rwNumber + 1).copy(id = plId + 1, projectId = projectId, roadwayId = rwId + 1, linearLocationId = llId + 1)
      val combLink3 = dummyProjectLink(road, part3, Track.Combined, Discontinuity.EndOfRoad,     0, 10, 0, 10, Some(DateTime.now()), None, 12347.toString, 0, 10, SideCode.TowardsDigitizing, RoadAddressChangeType.Transfer, projectId, AdministrativeClass.State, combGeom3, rwNumber + 2).copy(id = plId + 2, projectId = projectId, roadwayId = rwId + 2, linearLocationId = llId + 2)

      val project = Project(projectId, ProjectState.Incomplete, "f", "s", DateTime.now(), "", DateTime.now(), DateTime.now(),
        "", Seq(), Seq(), None, None)

      val combPLinks = Seq(combLink1, combLink2, combLink3)

      val (cll1, rw1): (LinearLocation, Roadway) = Seq(combLink1).map(toRoadwayAndLinearLocation).head
      val (cll2, rw2): (LinearLocation, Roadway) = Seq(combLink2).map(toRoadwayAndLinearLocation).head
      val (cll3, rw3): (LinearLocation, Roadway) = Seq(combLink3).map(toRoadwayAndLinearLocation).head
      val rw1WithId = rw1.copy(startAddrMValue = 0, endAddrMValue = 10, ely = 8L)
      val rw2WithId = rw2.copy(startAddrMValue = 0, endAddrMValue = 10, ely = 8L)
      val rw3WithId = rw3.copy(startAddrMValue = 0, endAddrMValue = 10, ely = 8L)

      buildTestDataForProject(Some(project), Some(Seq(rw1WithId, rw2WithId, rw3WithId)), Some(Seq(cll1, cll2, cll3)), Some(combPLinks))

      val projectChanges = List(
        //Combined
<<<<<<< HEAD
        ProjectRoadwayChange(projectId, Some("project name"), 8L, "test user", DateTime.now, RoadwayChangeInfo(AddressChangeType.New,
          RoadwayChangeSection(None, None, None, None, None, None, Some(AdministrativeClass.State), Some(Discontinuity.Continuous), Some(8L)),
          RoadwayChangeSection(Some(road), Some(Track.Combined.value.toLong), startRoadPartNumber = Some(part1), endRoadPartNumber = Some(part1), startAddressM = Some(0L), endAddressM = Some(10L), Some(AdministrativeClass.State), Some(Discontinuity.Continuous), Some(8L)),
          Discontinuity.Continuous, AdministrativeClass.State, reversed = false, 1, 8), DateTime.now),
        ProjectRoadwayChange(projectId, Some("project name"), 8L, "test user", DateTime.now, RoadwayChangeInfo(AddressChangeType.New,
          RoadwayChangeSection(None, None, None, None, None, None, Some(AdministrativeClass.State), Some(Discontinuity.Continuous), Some(8L)),
          RoadwayChangeSection(Some(road), Some(Track.Combined.value.toLong), startRoadPartNumber = Some(part2), endRoadPartNumber = Some(part2), startAddressM = Some(0L), endAddressM = Some(10L), Some(AdministrativeClass.State), Some(Discontinuity.Discontinuous), Some(8L)),
          Discontinuity.Discontinuous, AdministrativeClass.State, reversed = false, 2, 8), DateTime.now),
        ProjectRoadwayChange(projectId, Some("project name"), 8L, "test user", DateTime.now, RoadwayChangeInfo(AddressChangeType.New,
          RoadwayChangeSection(None, None, None, None, None, None, Some(AdministrativeClass.State), Some(Discontinuity.Continuous), Some(8L)),
          RoadwayChangeSection(Some(road), Some(Track.Combined.value.toLong), startRoadPartNumber = Some(part3), endRoadPartNumber = Some(part3), startAddressM = Some(0L), endAddressM = Some(10L), Some(AdministrativeClass.State), Some(Discontinuity.EndOfRoad), Some(8L)),
          Discontinuity.EndOfRoad, AdministrativeClass.State, reversed = false, 3, 8), DateTime.now)
=======
        ProjectRoadwayChange(projectId, Some("project name"), 8L, "test user", DateTime.now,
          RoadwayChangeInfo(RoadAddressChangeType.New,
            RoadwayChangeSection(None, None, None, None, None, None, Some(AdministrativeClass.State), Some(Discontinuity.Continuous), Some(8L)),
            RoadwayChangeSection(Some(road), Some(Track.Combined.value.toLong), startRoadPartNumber = Some(part1), endRoadPartNumber = Some(part1), startAddressM = Some(0L), endAddressM = Some(10L), Some(AdministrativeClass.State), Some(Discontinuity.Continuous), Some(8L)),
            Discontinuity.Continuous, AdministrativeClass.State, reversed = false, 1, 8)
          , DateTime.now, Some(0L)),
        ProjectRoadwayChange(projectId, Some("project name"), 8L, "test user", DateTime.now,
          RoadwayChangeInfo(RoadAddressChangeType.New,
            RoadwayChangeSection(None, None, None, None, None, None, Some(AdministrativeClass.State), Some(Discontinuity.Continuous), Some(8L)),
            RoadwayChangeSection(Some(road), Some(Track.Combined.value.toLong), startRoadPartNumber = Some(part2), endRoadPartNumber = Some(part2), startAddressM = Some(0L), endAddressM = Some(10L), Some(AdministrativeClass.State), Some(Discontinuity.Discontinuous), Some(8L)),
            Discontinuity.Discontinuous, AdministrativeClass.State, reversed = false, 2, 8)
          , DateTime.now, Some(0L)),
        ProjectRoadwayChange(projectId, Some("project name"), 8L, "test user", DateTime.now,
          RoadwayChangeInfo(RoadAddressChangeType.New,
            RoadwayChangeSection(None, None, None, None, None, None, Some(AdministrativeClass.State), Some(Discontinuity.Continuous), Some(8L)),
            RoadwayChangeSection(Some(road), Some(Track.Combined.value.toLong), startRoadPartNumber = Some(part3), endRoadPartNumber = Some(part3), startAddressM = Some(0L), endAddressM = Some(10L), Some(AdministrativeClass.State), Some(Discontinuity.EndOfRoad), Some(8L)),
            Discontinuity.EndOfRoad, AdministrativeClass.State, reversed = false, 3, 8)
          , DateTime.now, Some(0L))
>>>>>>> 54df3071
      )

      when(mockLinearLocationDAO.fetchLinearLocationByBoundingBox(BoundingRectangle(combGeom1.head, combGeom1.head), roadNumberLimits)).thenReturn(Seq())
      when(mockRoadwayDAO.fetchAllByRoadwayNumbers(Set.empty[Long], false)).thenReturn(Seq())
      when(mockLinearLocationDAO.fetchLinearLocationByBoundingBox(BoundingRectangle(combGeom1.last, combGeom1.last), roadNumberLimits)).thenReturn(Seq(cll1, cll2, cll3))
      when(mockRoadwayDAO.fetchAllByRoadwayNumbers(Set(cll1.roadwayNumber, cll2.roadwayNumber, cll3.roadwayNumber), false)).thenReturn(Seq(rw1WithId, rw2WithId, rw3WithId))
      when(mockLinearLocationDAO.fetchLinearLocationByBoundingBox(BoundingRectangle(combGeom2.last, combGeom2.last), roadNumberLimits)).thenReturn(Seq())
      when(mockLinearLocationDAO.fetchLinearLocationByBoundingBox(BoundingRectangle(combGeom3.head, combGeom3.head), roadNumberLimits)).thenReturn(Seq())

      val mappedReservedRoadwayNumbers = projectLinkDAO.fetchProjectLinksChange(projectId)
      roadAddressService.handleRoadwayPointsUpdate(projectChanges, mappedReservedRoadwayNumbers)
      nodesAndJunctionsService.handleJunctionAndJunctionPoints(projectChanges, combPLinks, mappedReservedRoadwayNumbers)

      val roadwayPoints = roadwayPointDAO.fetchByRoadwayNumbers(combPLinks.map(_.roadwayNumber)).map(_.id)
      val junctionPointTemplates = junctionPointDAO.fetchByRoadwayPointIds(roadwayPoints)

      junctionPointTemplates.length should be(3)
      junctionPointTemplates.count(_.beforeAfter == BeforeAfter.Before) should be(2)
      junctionPointTemplates.count(_.beforeAfter == BeforeAfter.After) should be(1)

      val junctions = junctionDAO.fetchTemplatesByRoadwayNumbers(junctionPointTemplates.map(_.roadwayNumber).distinct)
      junctions.size should be(1)
    }
  }

  test("Test nodesAndJunctionsService.handleJunctionTemplates When creating new road parts where one of them ends in the beginning geometry point of same road and which link is EndOfRoad Then junction template and junctions points should be handled/created properly") {
    runWithRollback {
    /*
            |
        C3  |
            |
            v
            0--C1-->--C2-->

      * Note:
          0: Illustration where junction points should be created
          C: Combined track
      */

      val road = 999L
      val part1 = 1L
      val part2 = 2L
      val part3 = 3L
      val projectId = Sequences.nextViiteProjectId
      val rwId = Sequences.nextRoadwayId
      val llId = Sequences.nextLinearLocationId
      val rwNumber = Sequences.nextRoadwayNumber
      val plId = Sequences.nextProjectLinkId


      val combGeom1 = Seq(Point(0.0, 0.0), Point(10.0, 0.0))
      val combGeom2 = Seq(Point(10.0, 0.0), Point(20.0, 0.0))
      val combGeom3 = Seq(Point(0.0, 10.0), Point(0.0, 0.0))

      val combLink1 = dummyProjectLink(road, part1, Track.Combined, Discontinuity.Continuous,    0, 10, 0, 10, Some(DateTime.now()), None, 12345.toString, 0, 10, SideCode.TowardsDigitizing, RoadAddressChangeType.Transfer, projectId, AdministrativeClass.State, combGeom1, rwNumber    ).copy(id = plId,     projectId = projectId, roadwayId = rwId,     linearLocationId = llId)
      val combLink2 = dummyProjectLink(road, part2, Track.Combined, Discontinuity.Discontinuous, 0, 10, 0, 10, Some(DateTime.now()), None, 12346.toString, 0, 10, SideCode.TowardsDigitizing, RoadAddressChangeType.Transfer, projectId, AdministrativeClass.State, combGeom2, rwNumber + 1).copy(id = plId + 1, projectId = projectId, roadwayId = rwId + 1, linearLocationId = llId + 1)
      val combLink3 = dummyProjectLink(road, part3, Track.Combined, Discontinuity.EndOfRoad,     0, 10, 0, 10, Some(DateTime.now()), None, 12347.toString, 0, 10, SideCode.TowardsDigitizing, RoadAddressChangeType.Transfer, projectId, AdministrativeClass.State, combGeom3, rwNumber + 2).copy(id = plId + 2, projectId = projectId, roadwayId = rwId + 2, linearLocationId = llId + 2)

      val project = Project(projectId, ProjectState.Incomplete, "f", "s", DateTime.now(), "", DateTime.now(), DateTime.now(),
        "", Seq(), Seq(), None, None)

      val combPLinks = Seq(combLink1, combLink2, combLink3)

      val (cll1, rw1): (LinearLocation, Roadway) = Seq(combLink1).map(toRoadwayAndLinearLocation).head
      val (cll2, rw2): (LinearLocation, Roadway) = Seq(combLink2).map(toRoadwayAndLinearLocation).head
      val (cll3, rw3): (LinearLocation, Roadway) = Seq(combLink3).map(toRoadwayAndLinearLocation).head
      val rw1WithId = rw1.copy(startAddrMValue = 0, endAddrMValue = 10, ely = 8L)
      val rw2WithId = rw2.copy(startAddrMValue = 0, endAddrMValue = 10, ely = 8L)
      val rw3WithId = rw3.copy(startAddrMValue = 0, endAddrMValue = 10, ely = 8L)

      buildTestDataForProject(Some(project), Some(Seq(rw1WithId, rw2WithId, rw3WithId)), Some(Seq(cll1, cll2, cll3)), Some(combPLinks))

      val projectChanges = List(
        //  Combined
<<<<<<< HEAD
        ProjectRoadwayChange(projectId, Some("project name"), 8L, "test user", DateTime.now, RoadwayChangeInfo(AddressChangeType.New,
          RoadwayChangeSection(None, None, None, None, None, None, Some(AdministrativeClass.State), Some(Discontinuity.Continuous), Some(8L)),
          RoadwayChangeSection(Some(road), Some(Track.Combined.value.toLong), startRoadPartNumber = Some(part1), endRoadPartNumber = Some(part1), startAddressM = Some(0L), endAddressM = Some(10L), Some(AdministrativeClass.State), Some(Discontinuity.Continuous), Some(8L)),
          Discontinuity.Continuous, AdministrativeClass.State, reversed = false, 1, 8), DateTime.now),
        ProjectRoadwayChange(projectId, Some("project name"), 8L, "test user", DateTime.now, RoadwayChangeInfo(AddressChangeType.New,
          RoadwayChangeSection(None, None, None, None, None, None, Some(AdministrativeClass.State), Some(Discontinuity.Discontinuous), Some(8L)),
          RoadwayChangeSection(Some(road), Some(Track.Combined.value.toLong), startRoadPartNumber = Some(part2), endRoadPartNumber = Some(part2), startAddressM = Some(0L), endAddressM = Some(10L), Some(AdministrativeClass.State), Some(Discontinuity.Discontinuous), Some(8L)),
          Discontinuity.Discontinuous, AdministrativeClass.State, reversed = false, 2, 8), DateTime.now),
        ProjectRoadwayChange(projectId, Some("project name"), 8L, "test user", DateTime.now, RoadwayChangeInfo(AddressChangeType.New,
          RoadwayChangeSection(None, None, None, None, None, None, Some(AdministrativeClass.State), Some(Discontinuity.EndOfRoad), Some(8L)),
          RoadwayChangeSection(Some(road), Some(Track.Combined.value.toLong), startRoadPartNumber = Some(part3), endRoadPartNumber = Some(part3), startAddressM = Some(0L), endAddressM = Some(10L), Some(AdministrativeClass.State), Some(Discontinuity.EndOfRoad), Some(8L)),
          Discontinuity.EndOfRoad, AdministrativeClass.State, reversed = false, 3, 8), DateTime.now)
=======
        ProjectRoadwayChange(projectId, Some("project name"), 8L, "test user", DateTime.now,
          RoadwayChangeInfo(RoadAddressChangeType.New,
            RoadwayChangeSection(None, None, None, None, None, None, Some(AdministrativeClass.State), Some(Discontinuity.Continuous), Some(8L)),
            RoadwayChangeSection(Some(road), Some(Track.Combined.value.toLong), startRoadPartNumber = Some(part1), endRoadPartNumber = Some(part1), startAddressM = Some(0L), endAddressM = Some(10L), Some(AdministrativeClass.State), Some(Discontinuity.Continuous), Some(8L)),
            Discontinuity.Continuous, AdministrativeClass.State, reversed = false, 1, 8)
          , DateTime.now, Some(0L)),
        ProjectRoadwayChange(projectId, Some("project name"), 8L, "test user", DateTime.now,
          RoadwayChangeInfo(RoadAddressChangeType.New,
            RoadwayChangeSection(None, None, None, None, None, None, Some(AdministrativeClass.State), Some(Discontinuity.Discontinuous), Some(8L)),
            RoadwayChangeSection(Some(road), Some(Track.Combined.value.toLong), startRoadPartNumber = Some(part2), endRoadPartNumber = Some(part2), startAddressM = Some(0L), endAddressM = Some(10L), Some(AdministrativeClass.State), Some(Discontinuity.Discontinuous), Some(8L)),
            Discontinuity.Discontinuous, AdministrativeClass.State, reversed = false, 2, 8)
          , DateTime.now, Some(0L)),
        ProjectRoadwayChange(projectId, Some("project name"), 8L, "test user", DateTime.now,
          RoadwayChangeInfo(RoadAddressChangeType.New,
            RoadwayChangeSection(None, None, None, None, None, None, Some(AdministrativeClass.State), Some(Discontinuity.EndOfRoad), Some(8L)),
            RoadwayChangeSection(Some(road), Some(Track.Combined.value.toLong), startRoadPartNumber = Some(part3), endRoadPartNumber = Some(part3), startAddressM = Some(0L), endAddressM = Some(10L), Some(AdministrativeClass.State), Some(Discontinuity.EndOfRoad), Some(8L)),
            Discontinuity.EndOfRoad, AdministrativeClass.State, reversed = false, 3, 8)
          , DateTime.now, Some(0L))
>>>>>>> 54df3071
      )

      when(mockLinearLocationDAO.fetchLinearLocationByBoundingBox(BoundingRectangle(combGeom1.head, combGeom1.head), roadNumberLimits)).thenReturn(Seq(cll1, cll3))
      when(mockLinearLocationDAO.fetchLinearLocationByBoundingBox(BoundingRectangle(combGeom1.last, combGeom1.last), roadNumberLimits)).thenReturn(Seq(cll1, cll2))
      when(mockLinearLocationDAO.fetchLinearLocationByBoundingBox(BoundingRectangle(combGeom2.last, combGeom2.last), roadNumberLimits)).thenReturn(Seq(cll2))
      when(mockLinearLocationDAO.fetchLinearLocationByBoundingBox(BoundingRectangle(combGeom3.head, combGeom3.head), roadNumberLimits)).thenReturn(Seq(cll3))

      when(mockRoadwayDAO.fetchAllByRoadwayNumbers(Set(cll1.roadwayNumber), false)).thenReturn(Seq(rw1WithId))
      when(mockRoadwayDAO.fetchAllByRoadwayNumbers(Set(cll1.roadwayNumber, cll3.roadwayNumber), false)).thenReturn(Seq(rw1WithId, rw3WithId))
      when(mockRoadwayDAO.fetchAllByRoadwayNumbers(Set(cll1.roadwayNumber, cll2.roadwayNumber), false)).thenReturn(Seq(rw1WithId, rw2WithId))
      when(mockRoadwayDAO.fetchAllByRoadwayNumbers(Set(cll2.roadwayNumber), false)).thenReturn(Seq(rw2WithId))
      when(mockRoadwayDAO.fetchAllByRoadwayNumbers(Set(cll3.roadwayNumber), false)).thenReturn(Seq(rw3WithId))

      val mappedReservedRoadwayNumbers = projectLinkDAO.fetchProjectLinksChange(projectId)
      roadAddressService.handleRoadwayPointsUpdate(projectChanges, mappedReservedRoadwayNumbers)
      nodesAndJunctionsService.handleNodePoints(projectChanges, combPLinks, mappedReservedRoadwayNumbers)
      nodesAndJunctionsService.handleJunctionAndJunctionPoints(projectChanges, combPLinks, mappedReservedRoadwayNumbers)
      nodesAndJunctionsService.expireObsoleteNodesAndJunctions(combPLinks, Some(project.startDate.minusDays(1)))

      val roadwayPoints = roadwayPointDAO.fetchByRoadwayNumbers(combPLinks.map(_.roadwayNumber)).map(_.id)
      val junctionPointTemplates = junctionPointDAO.fetchByRoadwayPointIds(roadwayPoints)

      junctionPointTemplates.length should be(2)
      junctionPointTemplates.count(_.beforeAfter == BeforeAfter.Before) should be(1)
      junctionPointTemplates.count(_.beforeAfter == BeforeAfter.After) should be(1)

      val junctions = junctionDAO.fetchTemplatesByRoadwayNumbers(junctionPointTemplates.map(_.roadwayNumber).distinct)
      junctions.size should be(1)
    }
  }

  test("Test nodesAndJunctionsService.handleJunctionTemplates When creating new road parts where one of them ends in the ending geometry point of same road and which link is EndOfRoad Then junction template and junctions points should be handled/created properly") {
    runWithRollback {
      /*
                        |
                        | C3
                        |
                        v
          --C1-->--C2-->0

        * Note:
            0: Illustration where junction points should be created
            C: Combined track
        */

      val road = 999L
      val part1 = 1L
      val part2 = 2L
      val part3 = 3L
      val projectId = Sequences.nextViiteProjectId
      val rwId = Sequences.nextRoadwayId
      val llId = Sequences.nextLinearLocationId
      val rwNumber = Sequences.nextRoadwayNumber
      val plId = Sequences.nextProjectLinkId


      val combGeom1 = Seq(Point(0.0, 0.0), Point(10.0, 0.0))
      val combGeom2 = Seq(Point(10.0, 0.0), Point(20.0, 0.0))
      val combGeom3 = Seq(Point(20.0, 10.0), Point(20.0, 0.0))

      val combLink1 = dummyProjectLink(road, part1, Track.Combined, Discontinuity.Continuous,    0, 10, 0, 10, Some(DateTime.now()), None, 12345.toString, 0, 10, SideCode.TowardsDigitizing, RoadAddressChangeType.Transfer, projectId, AdministrativeClass.State, combGeom1, rwNumber    ).copy(id = plId,     projectId = projectId, roadwayId = rwId,     linearLocationId = llId)
      val combLink2 = dummyProjectLink(road, part2, Track.Combined, Discontinuity.Discontinuous, 0, 10, 0, 10, Some(DateTime.now()), None, 12346.toString, 0, 10, SideCode.TowardsDigitizing, RoadAddressChangeType.Transfer, projectId, AdministrativeClass.State, combGeom2, rwNumber + 1).copy(id = plId + 1, projectId = projectId, roadwayId = rwId + 1, linearLocationId = llId + 1)
      val combLink3 = dummyProjectLink(road, part3, Track.Combined, Discontinuity.EndOfRoad,     0, 10, 0, 10, Some(DateTime.now()), None, 12347.toString, 0, 10, SideCode.TowardsDigitizing, RoadAddressChangeType.Transfer, projectId, AdministrativeClass.State, combGeom3, rwNumber + 2).copy(id = plId + 2, projectId = projectId, roadwayId = rwId + 2, linearLocationId = llId + 2)

      val project = Project(projectId, ProjectState.Incomplete, "f", "s", DateTime.now(), "", DateTime.now(), DateTime.now(),
        "", Seq(), Seq(), None, None)

      val combPLinks = Seq(combLink1, combLink2, combLink3)

      val (cll1, rw1): (LinearLocation, Roadway) = Seq(combLink1).map(toRoadwayAndLinearLocation).head
      val (cll2, rw2): (LinearLocation, Roadway) = Seq(combLink2).map(toRoadwayAndLinearLocation).head
      val (cll3, rw3): (LinearLocation, Roadway) = Seq(combLink3).map(toRoadwayAndLinearLocation).head
      val rw1WithId = rw1.copy(startAddrMValue = 0, endAddrMValue = 10, ely = 8L)
      val rw2WithId = rw2.copy(startAddrMValue = 0, endAddrMValue = 10, ely = 8L)
      val rw3WithId = rw3.copy(startAddrMValue = 0, endAddrMValue = 10, ely = 8L)

      buildTestDataForProject(Some(project), Some(Seq(rw1WithId, rw2WithId, rw3WithId)), Some(Seq(cll1, cll2, cll3)), Some(combPLinks))

      val projectChanges = List(
        //Combined
<<<<<<< HEAD
        ProjectRoadwayChange(projectId, Some("project name"), 8L, "test user", DateTime.now, RoadwayChangeInfo(AddressChangeType.New,
          RoadwayChangeSection(None, None, None, None, None, None, Some(AdministrativeClass.State), Some(Discontinuity.Continuous), Some(8L)),
          RoadwayChangeSection(Some(road), Some(Track.Combined.value.toLong), startRoadPartNumber = Some(part1), endRoadPartNumber = Some(part1), startAddressM = Some(0L), endAddressM = Some(10L), Some(AdministrativeClass.State), Some(Discontinuity.Continuous), Some(8L)),
          Discontinuity.Continuous, AdministrativeClass.State, reversed = false, 1, 8), DateTime.now),
        ProjectRoadwayChange(projectId, Some("project name"), 8L, "test user", DateTime.now, RoadwayChangeInfo(AddressChangeType.New,
          RoadwayChangeSection(None, None, None, None, None, None, Some(AdministrativeClass.State), Some(Discontinuity.Discontinuous), Some(8L)),
          RoadwayChangeSection(Some(road), Some(Track.Combined.value.toLong), startRoadPartNumber = Some(part2), endRoadPartNumber = Some(part2), startAddressM = Some(0L), endAddressM = Some(10L), Some(AdministrativeClass.State), Some(Discontinuity.Discontinuous), Some(8L)),
          Discontinuity.Discontinuous, AdministrativeClass.State, reversed = false, 2, 8), DateTime.now),
        ProjectRoadwayChange(projectId, Some("project name"), 8L, "test user", DateTime.now, RoadwayChangeInfo(AddressChangeType.New,
          RoadwayChangeSection(None, None, None, None, None, None, Some(AdministrativeClass.State), Some(Discontinuity.EndOfRoad), Some(8L)),
          RoadwayChangeSection(Some(road), Some(Track.Combined.value.toLong), startRoadPartNumber = Some(part3), endRoadPartNumber = Some(part3), startAddressM = Some(0L), endAddressM = Some(10L), Some(AdministrativeClass.State), Some(Discontinuity.EndOfRoad), Some(8L)),
          Discontinuity.EndOfRoad, AdministrativeClass.State, reversed = false, 3, 8), DateTime.now)
=======
        ProjectRoadwayChange(projectId, Some("project name"), 8L, "test user", DateTime.now,
          RoadwayChangeInfo(RoadAddressChangeType.New,
            RoadwayChangeSection(None, None, None, None, None, None, Some(AdministrativeClass.State), Some(Discontinuity.Continuous), Some(8L)),
            RoadwayChangeSection(Some(road), Some(Track.Combined.value.toLong), startRoadPartNumber = Some(part1), endRoadPartNumber = Some(part1), startAddressM = Some(0L), endAddressM = Some(10L), Some(AdministrativeClass.State), Some(Discontinuity.Continuous), Some(8L)),
            Discontinuity.Continuous, AdministrativeClass.State, reversed = false, 1, 8)
          , DateTime.now, Some(0L)),
        ProjectRoadwayChange(projectId, Some("project name"), 8L, "test user", DateTime.now,
          RoadwayChangeInfo(RoadAddressChangeType.New,
            RoadwayChangeSection(None, None, None, None, None, None, Some(AdministrativeClass.State), Some(Discontinuity.Discontinuous), Some(8L)),
            RoadwayChangeSection(Some(road), Some(Track.Combined.value.toLong), startRoadPartNumber = Some(part2), endRoadPartNumber = Some(part2), startAddressM = Some(0L), endAddressM = Some(10L), Some(AdministrativeClass.State), Some(Discontinuity.Discontinuous), Some(8L)),
            Discontinuity.Discontinuous, AdministrativeClass.State, reversed = false, 2, 8)
          , DateTime.now, Some(0L)),
        ProjectRoadwayChange(projectId, Some("project name"), 8L, "test user", DateTime.now,
          RoadwayChangeInfo(RoadAddressChangeType.New,
            RoadwayChangeSection(None, None, None, None, None, None, Some(AdministrativeClass.State), Some(Discontinuity.EndOfRoad), Some(8L)),
            RoadwayChangeSection(Some(road), Some(Track.Combined.value.toLong), startRoadPartNumber = Some(part3), endRoadPartNumber = Some(part3), startAddressM = Some(0L), endAddressM = Some(10L), Some(AdministrativeClass.State), Some(Discontinuity.EndOfRoad), Some(8L)),
            Discontinuity.EndOfRoad, AdministrativeClass.State, reversed = false, 3, 8)
          , DateTime.now, Some(0L))
>>>>>>> 54df3071
      )

      when(mockLinearLocationDAO.fetchLinearLocationByBoundingBox(BoundingRectangle(combGeom1.head, combGeom1.head), roadNumberLimits)).thenReturn(Seq(cll1))
      when(mockLinearLocationDAO.fetchLinearLocationByBoundingBox(BoundingRectangle(combGeom1.last, combGeom1.last), roadNumberLimits)).thenReturn(Seq(cll1, cll2))
      when(mockLinearLocationDAO.fetchLinearLocationByBoundingBox(BoundingRectangle(combGeom2.last, combGeom2.last), roadNumberLimits)).thenReturn(Seq(cll2, cll3))
      when(mockLinearLocationDAO.fetchLinearLocationByBoundingBox(BoundingRectangle(combGeom3.head, combGeom3.head), roadNumberLimits)).thenReturn(Seq(cll3))

      when(mockRoadwayDAO.fetchAllByRoadwayNumbers(Set(cll1.roadwayNumber), false)).thenReturn(Seq(rw1WithId))
      when(mockRoadwayDAO.fetchAllByRoadwayNumbers(Set(cll2.roadwayNumber), false)).thenReturn(Seq(rw2WithId))
      when(mockRoadwayDAO.fetchAllByRoadwayNumbers(Set(cll1.roadwayNumber, cll2.roadwayNumber), false)).thenReturn(Seq(rw1WithId, rw2WithId))
      when(mockRoadwayDAO.fetchAllByRoadwayNumbers(Set(cll2.roadwayNumber, cll3.roadwayNumber), false)).thenReturn(Seq(rw2WithId, rw3WithId))
      when(mockRoadwayDAO.fetchAllByRoadwayNumbers(Set(cll3.roadwayNumber), false)).thenReturn(Seq(rw3WithId))

      val mappedReservedRoadwayNumbers = projectLinkDAO.fetchProjectLinksChange(projectId)
      roadAddressService.handleRoadwayPointsUpdate(projectChanges, mappedReservedRoadwayNumbers)
      nodesAndJunctionsService.handleNodePoints(projectChanges, combPLinks, mappedReservedRoadwayNumbers)
      nodesAndJunctionsService.handleJunctionAndJunctionPoints(projectChanges, combPLinks, mappedReservedRoadwayNumbers)
      nodesAndJunctionsService.expireObsoleteNodesAndJunctions(combPLinks, Some(project.startDate.minusDays(1)))

      val roadwayPoints = roadwayPointDAO.fetchByRoadwayNumbers(combPLinks.map(_.roadwayNumber)).map(_.id)
      val junctionPointTemplates = junctionPointDAO.fetchByRoadwayPointIds(roadwayPoints)

      junctionPointTemplates.length should be(2)
      junctionPointTemplates.count(_.beforeAfter == BeforeAfter.Before) should be(2)

      val junctions = junctionDAO.fetchTemplatesByRoadwayNumbers(junctionPointTemplates.map(_.roadwayNumber).distinct)
      junctions.size should be(1)
    }
  }


  test("Test nodesAndJunctionsService.handleJunctionTemplates When creating new road parts that connects to other existing part which link is EndOfRoad and ends in some link of this new roads in same road number Then junction template and junctions points should be handled/created properly.") {
    runWithRollback {
      /*
               |
               |  C3
               |
               v
        --C1-->0--C2-->

        * Note:
            0: Illustration where junction points should be created
            C: Combined track
        */

      val road = 999L
      val part1 = 1L
      val part2 = 2L
      val part3 = 3L
      val projectId = Sequences.nextViiteProjectId
      val rwId = Sequences.nextRoadwayId
      val llId = Sequences.nextLinearLocationId
      val rwNumber = Sequences.nextRoadwayNumber
      val plId = Sequences.nextProjectLinkId


      val combGeom1 = Seq(Point(0.0, 0.0), Point(10.0, 0.0))
      val combGeom2 = Seq(Point(10.0, 0.0), Point(20.0, 0.0))
      val combGeom3 = Seq(Point(10.0, 10.0), Point(10.0, 0.0))

      val combLink1 = dummyProjectLink(road, part1, Track.Combined, Discontinuity.Continuous,    0, 10, 0, 10, Some(DateTime.now()), None, 12345.toString, 0, 10, SideCode.TowardsDigitizing, RoadAddressChangeType.Transfer, projectId, AdministrativeClass.State, combGeom1, rwNumber    ).copy(id = plId,     projectId = projectId, roadwayId = rwId,     linearLocationId = llId)
      val combLink2 = dummyProjectLink(road, part2, Track.Combined, Discontinuity.Discontinuous, 0, 10, 0, 10, Some(DateTime.now()), None, 12346.toString, 0, 10, SideCode.TowardsDigitizing, RoadAddressChangeType.Transfer, projectId, AdministrativeClass.State, combGeom2, rwNumber + 1).copy(id = plId + 1, projectId = projectId, roadwayId = rwId + 1, linearLocationId = llId + 1)
      val combLink3 = dummyProjectLink(road, part3, Track.Combined, Discontinuity.EndOfRoad,     0, 10, 0, 10, Some(DateTime.now()), None, 12347.toString, 0, 10, SideCode.TowardsDigitizing, RoadAddressChangeType.Transfer, projectId, AdministrativeClass.State, combGeom3, rwNumber + 2).copy(id = plId + 2, projectId = projectId, roadwayId = rwId + 2, linearLocationId = llId + 2)

      val project = Project(projectId, ProjectState.Incomplete, "f", "s", DateTime.now(), "", DateTime.now(), DateTime.now(),
        "", Seq(), Seq(), None, None)

      val combPLinks = Seq(combLink1, combLink2, combLink3)

      val (lc1, rw1): (LinearLocation, Roadway) = Seq(combLink1).map(toRoadwayAndLinearLocation).head
      val (lc2, rw2): (LinearLocation, Roadway) = Seq(combLink2).map(toRoadwayAndLinearLocation).head
      val (lc3, rw3): (LinearLocation, Roadway) = Seq(combLink3).map(toRoadwayAndLinearLocation).head
      val rw1WithId = rw1.copy(startAddrMValue = 0, endAddrMValue = 10, ely = 8L)
      val rw2WithId = rw2.copy(startAddrMValue = 0, endAddrMValue = 10, ely = 8L)
      val rw3WithId = rw3.copy(startAddrMValue = 0, endAddrMValue = 10, ely = 8L)

      buildTestDataForProject(Some(project), Some(Seq(rw1WithId, rw2WithId, rw3WithId)), Some(Seq(lc1, lc2, lc3)), Some(Seq(combLink1, combLink2)))

      val projectChanges = List(
        //  combined
<<<<<<< HEAD
        ProjectRoadwayChange(projectId, Some("project name"), 8L, "test user", DateTime.now, RoadwayChangeInfo(AddressChangeType.New,
          RoadwayChangeSection(None, None, None, None, None, None, Some(AdministrativeClass.State), Some(Discontinuity.Continuous), Some(8L)),
          RoadwayChangeSection(Some(road), Some(Track.Combined.value.toLong), startRoadPartNumber = Some(part1), endRoadPartNumber = Some(part1), startAddressM = Some(0L), endAddressM = Some(10L), Some(AdministrativeClass.State), Some(Discontinuity.Continuous), Some(8L)),
          Discontinuity.Continuous, AdministrativeClass.State, reversed = false, 1, 8), DateTime.now),
        ProjectRoadwayChange(projectId, Some("project name"), 8L, "test user", DateTime.now, RoadwayChangeInfo(AddressChangeType.New,
          RoadwayChangeSection(None, None, None, None, None, None, Some(AdministrativeClass.State), Some(Discontinuity.Continuous), Some(8L)),
          RoadwayChangeSection(Some(road), Some(Track.Combined.value.toLong), startRoadPartNumber = Some(part2), endRoadPartNumber = Some(part2), startAddressM = Some(0L), endAddressM = Some(10L), Some(AdministrativeClass.State), Some(Discontinuity.Discontinuous), Some(8L)),
          Discontinuity.Discontinuous, AdministrativeClass.State, reversed = false, 2, 8), DateTime.now),
        ProjectRoadwayChange(projectId, Some("project name"), 8L, "test user", DateTime.now, RoadwayChangeInfo(AddressChangeType.New,
          RoadwayChangeSection(None, None, None, None, None, None, Some(AdministrativeClass.State), Some(Discontinuity.EndOfRoad), Some(8L)),
          RoadwayChangeSection(Some(road), Some(Track.Combined.value.toLong), startRoadPartNumber = Some(part3), endRoadPartNumber = Some(part3), startAddressM = Some(0L), endAddressM = Some(10L), Some(AdministrativeClass.State), Some(Discontinuity.EndOfRoad), Some(8L)),
          Discontinuity.EndOfRoad, AdministrativeClass.State, reversed = false, 3, 8), DateTime.now)
=======
        ProjectRoadwayChange(projectId, Some("project name"), 8L, "test user", DateTime.now,
          RoadwayChangeInfo(RoadAddressChangeType.New,
            RoadwayChangeSection(None, None, None, None, None, None, Some(AdministrativeClass.State), Some(Discontinuity.Continuous), Some(8L)),
            RoadwayChangeSection(Some(road), Some(Track.Combined.value.toLong), startRoadPartNumber = Some(part1), endRoadPartNumber = Some(part1), startAddressM = Some(0L), endAddressM = Some(10L), Some(AdministrativeClass.State), Some(Discontinuity.Continuous), Some(8L)),
            Discontinuity.Continuous, AdministrativeClass.State, reversed = false, 1, 8)
          , DateTime.now, Some(0L)),
        ProjectRoadwayChange(projectId, Some("project name"), 8L, "test user", DateTime.now,
          RoadwayChangeInfo(RoadAddressChangeType.New,
            RoadwayChangeSection(None, None, None, None, None, None, Some(AdministrativeClass.State), Some(Discontinuity.Continuous), Some(8L)),
            RoadwayChangeSection(Some(road), Some(Track.Combined.value.toLong), startRoadPartNumber = Some(part2), endRoadPartNumber = Some(part2), startAddressM = Some(0L), endAddressM = Some(10L), Some(AdministrativeClass.State), Some(Discontinuity.Discontinuous), Some(8L)),
            Discontinuity.Discontinuous, AdministrativeClass.State, reversed = false, 2, 8)
          , DateTime.now, Some(0L)),
        ProjectRoadwayChange(projectId, Some("project name"), 8L, "test user", DateTime.now,
          RoadwayChangeInfo(RoadAddressChangeType.New,
            RoadwayChangeSection(None, None, None, None, None, None, Some(AdministrativeClass.State), Some(Discontinuity.EndOfRoad), Some(8L)),
            RoadwayChangeSection(Some(road), Some(Track.Combined.value.toLong), startRoadPartNumber = Some(part3), endRoadPartNumber = Some(part3), startAddressM = Some(0L), endAddressM = Some(10L), Some(AdministrativeClass.State), Some(Discontinuity.EndOfRoad), Some(8L)),
            Discontinuity.EndOfRoad, AdministrativeClass.State, reversed = false, 3, 8)
          , DateTime.now, Some(0L))
>>>>>>> 54df3071
      )

      when(mockLinearLocationDAO.fetchLinearLocationByBoundingBox(any[BoundingRectangle], any[Seq[(Int, Int)]])).thenReturn(Seq(lc1, lc2, lc3))
      when(mockRoadwayDAO.fetchAllByRoadwayNumbers(any[Set[Long]], any[Boolean])).thenReturn(Seq(rw1WithId, rw2WithId, rw3WithId))

      val mappedReservedRoadwayNumbers = projectLinkDAO.fetchProjectLinksChange(projectId)
      roadAddressService.handleRoadwayPointsUpdate(projectChanges, mappedReservedRoadwayNumbers)
      nodesAndJunctionsService.handleNodePoints(projectChanges, combPLinks, mappedReservedRoadwayNumbers)
      nodesAndJunctionsService.handleJunctionAndJunctionPoints(projectChanges, combPLinks, mappedReservedRoadwayNumbers)
      nodesAndJunctionsService.expireObsoleteNodesAndJunctions(combPLinks, Some(project.startDate.minusDays(1)))

      val roadwayPoints = roadwayPointDAO.fetchByRoadwayNumbers(combPLinks.map(_.roadwayNumber)).map(_.id)
      val junctionPointTemplates = junctionPointDAO.fetchByRoadwayPointIds(roadwayPoints)

      junctionPointTemplates.length should be(3)
      junctionPointTemplates.count(_.beforeAfter == BeforeAfter.Before) should be(2)
      junctionPointTemplates.count(_.beforeAfter == BeforeAfter.After) should be(1)
      val templateRoadwayNumbers = junctionPointTemplates.map(_.roadwayNumber).distinct
      val junctions = junctionDAO.fetchTemplatesByRoadwayNumbers(templateRoadwayNumbers)
      junctions.size should be(1)
    }
  }

  test("Test nodesAndJunctionsService.expireObsoleteNodesAndJunctions When changing the EndOfRoad link of last part to Discontinuous and creating a new one with EndOfRoad that does not connect to the same road Then the existing Junction and his points should not be expired.") {
    runWithRollback {
      /*
               |
               |  C3
               |
               v
        --C1-->0--C2-->0--C4-->

        * Note:
            0: Illustration where junction points should be created
            C: Combined track
        */

      val road = 999L
      val part1 = 1L
      val part2 = 2L
      val part3 = 3L
      val part4 = 4L
      val projectId = Sequences.nextViiteProjectId

      val combGeom1 = Seq(Point(0.0, 0.0), Point(10.0, 0.0))
      val combGeom2 = Seq(Point(10.0, 0.0), Point(20.0, 0.0))
      val combGeom3 = Seq(Point(10.0, 10.0), Point(10.0, 0.0))
      val combGeom4 = Seq(Point(20.0, 0.0), Point(30.0, 0.0))

      val combLink1 = dummyProjectLink(road, part1, Track.Combined, Discontinuity.Continuous,    0, 10, 0, 10, Some(DateTime.now()), None, 12345.toString, 0, 10, SideCode.TowardsDigitizing, RoadAddressChangeType.New, projectId, AdministrativeClass.State, combGeom1, Sequences.nextRoadwayNumber).copy(id = Sequences.nextProjectLinkId, projectId = projectId, roadwayId = Sequences.nextRoadwayId, linearLocationId = Sequences.nextLinearLocationId)
      val combLink2 = dummyProjectLink(road, part2, Track.Combined, Discontinuity.Discontinuous, 0, 10, 0, 10, Some(DateTime.now()), None, 12346.toString, 0, 10, SideCode.TowardsDigitizing, RoadAddressChangeType.New, projectId, AdministrativeClass.State, combGeom2, Sequences.nextRoadwayNumber).copy(id = Sequences.nextProjectLinkId, projectId = projectId, roadwayId = Sequences.nextRoadwayId, linearLocationId = Sequences.nextLinearLocationId)
      val combLink3 = dummyProjectLink(road, part3, Track.Combined, Discontinuity.Discontinuous, 0, 10, 0, 10, Some(DateTime.now()), None, 12347.toString, 0, 10, SideCode.TowardsDigitizing, RoadAddressChangeType.New, projectId, AdministrativeClass.State, combGeom3, Sequences.nextRoadwayNumber).copy(id = Sequences.nextProjectLinkId, projectId = projectId, roadwayId = Sequences.nextRoadwayId, linearLocationId = Sequences.nextLinearLocationId)
      val combLink4 = dummyProjectLink(road, part4, Track.Combined, Discontinuity.EndOfRoad,     0, 10, 0, 10, Some(DateTime.now()), None, 12346.toString, 0, 10, SideCode.TowardsDigitizing, RoadAddressChangeType.New, projectId, AdministrativeClass.State, combGeom4, Sequences.nextRoadwayNumber).copy(id = Sequences.nextProjectLinkId, projectId = projectId, roadwayId = Sequences.nextRoadwayId, linearLocationId = Sequences.nextLinearLocationId)

      val project = Project(projectId, ProjectState.Incomplete, "f", "s", DateTime.now(), "", DateTime.now(), DateTime.now(),
        "", Seq(), Seq(), None, None)

      val combPLinks = Seq(combLink1, combLink2, combLink3, combLink4)

      val (lc1, rw1): (LinearLocation, Roadway) = Seq(combLink1).map(toRoadwayAndLinearLocation).head
      val (lc2, rw2): (LinearLocation, Roadway) = Seq(combLink2).map(toRoadwayAndLinearLocation).head
      val (lc3, rw3): (LinearLocation, Roadway) = Seq(combLink3).map(toRoadwayAndLinearLocation).head
      val (lc4, rw4): (LinearLocation, Roadway) = Seq(combLink4).map(toRoadwayAndLinearLocation).head

      buildTestDataForProject(Some(project), Some(Seq(rw1, rw2, rw3, rw4)), Some(Seq(lc1, lc2, lc3, lc4)), Some(Seq(combLink1, combLink2, combLink3, combLink4)))

      val projectChanges = List(
        //  combined
<<<<<<< HEAD
        ProjectRoadwayChange(projectId, Some("project name"), 8L, "test user", DateTime.now, RoadwayChangeInfo(AddressChangeType.New,
          RoadwayChangeSection(None, None, None, None, None, None, Some(AdministrativeClass.State), Some(Discontinuity.Continuous), Some(8L)),
          RoadwayChangeSection(Some(road), Some(Track.Combined.value.toLong), startRoadPartNumber = Some(part1), endRoadPartNumber = Some(part1), startAddressM = Some(0L), endAddressM = Some(10L), Some(AdministrativeClass.State), Some(Discontinuity.Continuous), Some(8L)),
          Discontinuity.Continuous, AdministrativeClass.State, reversed = false, 1, 8), DateTime.now),
        ProjectRoadwayChange(projectId, Some("project name"), 8L, "test user", DateTime.now, RoadwayChangeInfo(AddressChangeType.New,
          RoadwayChangeSection(None, None, None, None, None, None, Some(AdministrativeClass.State), Some(Discontinuity.Continuous), Some(8L)),
          RoadwayChangeSection(Some(road), Some(Track.Combined.value.toLong), startRoadPartNumber = Some(part2), endRoadPartNumber = Some(part2), startAddressM = Some(0L), endAddressM = Some(10L), Some(AdministrativeClass.State), Some(Discontinuity.Discontinuous), Some(8L)),
          Discontinuity.Discontinuous, AdministrativeClass.State, reversed = false, 2, 8), DateTime.now),
        ProjectRoadwayChange(projectId, Some("project name"), 8L, "test user", DateTime.now, RoadwayChangeInfo(AddressChangeType.New,
          RoadwayChangeSection(None, None, None, None, None, None, Some(AdministrativeClass.State), Some(Discontinuity.EndOfRoad), Some(8L)),
          RoadwayChangeSection(Some(road), Some(Track.Combined.value.toLong), startRoadPartNumber = Some(part3), endRoadPartNumber = Some(part3), startAddressM = Some(0L), endAddressM = Some(10L), Some(AdministrativeClass.State), Some(Discontinuity.Discontinuous), Some(8L)),
          Discontinuity.Discontinuous, AdministrativeClass.State, reversed = false, 3, 8), DateTime.now),
        ProjectRoadwayChange(projectId, Some("project name"), 8L, "test user", DateTime.now, RoadwayChangeInfo(AddressChangeType.New,
          RoadwayChangeSection(None, None, None, None, None, None, Some(AdministrativeClass.State), Some(Discontinuity.Continuous), Some(8L)),
          RoadwayChangeSection(Some(road), Some(Track.Combined.value.toLong), startRoadPartNumber = Some(part4), endRoadPartNumber = Some(part4), startAddressM = Some(0L), endAddressM = Some(10L), Some(AdministrativeClass.State), Some(Discontinuity.EndOfRoad), Some(8L)),
          Discontinuity.EndOfRoad, AdministrativeClass.State, reversed = false, 4, 8), DateTime.now)
=======
        ProjectRoadwayChange(projectId, Some("project name"), 8L, "test user", DateTime.now,
          RoadwayChangeInfo(RoadAddressChangeType.New,
            RoadwayChangeSection(None, None, None, None, None, None, Some(AdministrativeClass.State), Some(Discontinuity.Continuous), Some(8L)),
            RoadwayChangeSection(Some(road), Some(Track.Combined.value.toLong), startRoadPartNumber = Some(part1), endRoadPartNumber = Some(part1), startAddressM = Some(0L), endAddressM = Some(10L), Some(AdministrativeClass.State), Some(Discontinuity.Continuous), Some(8L)),
            Discontinuity.Continuous, AdministrativeClass.State, reversed = false, 1, 8)
          , DateTime.now, Some(0L)),
        ProjectRoadwayChange(projectId, Some("project name"), 8L, "test user", DateTime.now,
          RoadwayChangeInfo(RoadAddressChangeType.New,
            RoadwayChangeSection(None, None, None, None, None, None, Some(AdministrativeClass.State), Some(Discontinuity.Continuous), Some(8L)),
            RoadwayChangeSection(Some(road), Some(Track.Combined.value.toLong), startRoadPartNumber = Some(part2), endRoadPartNumber = Some(part2), startAddressM = Some(0L), endAddressM = Some(10L), Some(AdministrativeClass.State), Some(Discontinuity.Discontinuous), Some(8L)),
            Discontinuity.Discontinuous, AdministrativeClass.State, reversed = false, 2, 8)
          , DateTime.now, Some(0L)),
        ProjectRoadwayChange(projectId, Some("project name"), 8L, "test user", DateTime.now,
          RoadwayChangeInfo(RoadAddressChangeType.New,
            RoadwayChangeSection(None, None, None, None, None, None, Some(AdministrativeClass.State), Some(Discontinuity.EndOfRoad), Some(8L)),
            RoadwayChangeSection(Some(road), Some(Track.Combined.value.toLong), startRoadPartNumber = Some(part3), endRoadPartNumber = Some(part3), startAddressM = Some(0L), endAddressM = Some(10L), Some(AdministrativeClass.State), Some(Discontinuity.Discontinuous), Some(8L)),
            Discontinuity.Discontinuous, AdministrativeClass.State, reversed = false, 3, 8)
          , DateTime.now, Some(0L)),
        ProjectRoadwayChange(projectId, Some("project name"), 8L, "test user", DateTime.now,
          RoadwayChangeInfo(RoadAddressChangeType.New,
            RoadwayChangeSection(None, None, None, None, None, None, Some(AdministrativeClass.State), Some(Discontinuity.Continuous), Some(8L)),
            RoadwayChangeSection(Some(road), Some(Track.Combined.value.toLong), startRoadPartNumber = Some(part4), endRoadPartNumber = Some(part4), startAddressM = Some(0L), endAddressM = Some(10L), Some(AdministrativeClass.State), Some(Discontinuity.EndOfRoad), Some(8L)),
            Discontinuity.EndOfRoad, AdministrativeClass.State, reversed = false, 4, 8)
          , DateTime.now, Some(0L))
>>>>>>> 54df3071
      )

      when(mockLinearLocationDAO.fetchLinearLocationByBoundingBox(any[BoundingRectangle], any[Seq[(Int, Int)]])).thenReturn(Seq(lc1, lc2, lc3, lc4))
      when(mockRoadwayDAO.fetchAllByRoadwayNumbers(any[Set[Long]], any[Boolean])).thenReturn(Seq(rw1, rw2, rw3, rw4))

      val mappedReservedRoadwayNumbers = projectLinkDAO.fetchProjectLinksChange(projectId)
      roadAddressService.handleRoadwayPointsUpdate(projectChanges, mappedReservedRoadwayNumbers)
      nodesAndJunctionsService.handleNodePoints(projectChanges, combPLinks, mappedReservedRoadwayNumbers)
      nodesAndJunctionsService.handleJunctionAndJunctionPoints(projectChanges, combPLinks, mappedReservedRoadwayNumbers)
      nodesAndJunctionsService.expireObsoleteNodesAndJunctions(combPLinks, Some(project.startDate.minusDays(1)))

      val roadwayPoints = roadwayPointDAO.fetchByRoadwayNumbers(combPLinks.map(_.roadwayNumber)).map(_.id)
      val junctionPointTemplates = junctionPointDAO.fetchByRoadwayPointIds(roadwayPoints)

      junctionPointTemplates.length should be(5)
      junctionPointTemplates.count(_.beforeAfter == BeforeAfter.Before) should be(3)
      junctionPointTemplates.count(_.beforeAfter == BeforeAfter.After) should be(2)
      junctionPointTemplates.map(_.junctionId).distinct.size should be (2)
    }
  }

  test("Test nodesAndJunctionsService.handleJunctionTemplates When creating new road parts that connects to other existing part in the beginning point of its geometry which link is EndOfRoad and ends in some link of this new roads in same road number Then junction template and junctions points should be handled/created properly." +
    "Test nodesAndJunctionsService.expireObsoleteNodesAndJunctions When changing the EndOfRoad link of last part to Discontinuous and creating a new one with EndOfRoad that does not connect to the same road Then the existing Junction and his points should be expired.") {
    runWithRollback {
      /*
              |
          C3  |
              |
              v
              0--C1-->--C2-->

        * Notes:
            0: Illustration where junction points should be created
            C: Combined track
        */

      val road = 999L
      val part1 = 1L
      val part2 = 2L
      val part3 = 3L
      val projectId = Sequences.nextViiteProjectId
      val rwId = Sequences.nextRoadwayId
      val llId = Sequences.nextLinearLocationId
      val rwNumber = Sequences.nextRoadwayNumber
      val plId = Sequences.nextProjectLinkId

      val combGeom1 = Seq(Point(0.0, 0.0), Point(10.0, 0.0))
      val combGeom2 = Seq(Point(10.0, 0.0), Point(20.0, 0.0))
      val combGeom3 = Seq(Point(0.0, 10.0), Point(0.0, 0.0))

      val combLink1 = dummyProjectLink(road, part1, Track.Combined, Discontinuity.Continuous,    0, 10, 0, 10, Some(DateTime.now()), None, 12345.toString, 0, 10, SideCode.TowardsDigitizing, RoadAddressChangeType.Transfer, projectId, AdministrativeClass.State, combGeom1, rwNumber    ).copy(id = plId,     projectId = projectId, roadwayId = rwId,     linearLocationId = llId)
      val combLink2 = dummyProjectLink(road, part2, Track.Combined, Discontinuity.Discontinuous, 0, 10, 0, 10, Some(DateTime.now()), None, 12346.toString, 0, 10, SideCode.TowardsDigitizing, RoadAddressChangeType.Transfer, projectId, AdministrativeClass.State, combGeom2, rwNumber + 1).copy(id = plId + 1, projectId = projectId, roadwayId = rwId + 1, linearLocationId = llId + 1)
      val combLink3 = dummyProjectLink(road, part3, Track.Combined, Discontinuity.EndOfRoad,     0, 10, 0, 10, Some(DateTime.now()), None, 12347.toString, 0, 10, SideCode.TowardsDigitizing, RoadAddressChangeType.Transfer, projectId, AdministrativeClass.State, combGeom3, rwNumber + 2).copy(id = plId + 2, projectId = projectId, roadwayId = rwId + 2, linearLocationId = llId + 2)

      val project = Project(projectId, ProjectState.Incomplete, "f", "s", DateTime.now(), "", DateTime.now(), DateTime.now(),
        "", Seq(), Seq(), None, None)

      val combPLinks = Seq(combLink1, combLink2, combLink3)

      val (lc1, rw1): (LinearLocation, Roadway) = Seq(combLink1).map(toRoadwayAndLinearLocation).head
      val (lc2, rw2): (LinearLocation, Roadway) = Seq(combLink2).map(toRoadwayAndLinearLocation).head
      val (lc3, rw3): (LinearLocation, Roadway) = Seq(combLink3).map(toRoadwayAndLinearLocation).head
      val rw1WithId = rw1.copy(startAddrMValue = 0, endAddrMValue = 10, ely = 8L)
      val rw2WithId = rw2.copy(startAddrMValue = 0, endAddrMValue = 10, ely = 8L)
      val rw3WithId = rw3.copy(startAddrMValue = 0, endAddrMValue = 10, ely = 8L)

      buildTestDataForProject(Some(project), Some(Seq(rw1WithId, rw2WithId, rw3WithId)), Some(Seq(lc1, lc2, lc3)), Some(combPLinks))

      val projectChanges = List(
<<<<<<< HEAD
        ProjectRoadwayChange(projectId, Some("project name"), 8L, "test user", DateTime.now, RoadwayChangeInfo(AddressChangeType.New,
          RoadwayChangeSection(None, None, None, None, None, None, Some(AdministrativeClass.State), Some(Discontinuity.Continuous), Some(8L)),
          RoadwayChangeSection(Some(road), Some(Track.Combined.value.toLong), startRoadPartNumber = Some(part1), endRoadPartNumber = Some(part1), startAddressM = Some(0L), endAddressM = Some(10L), Some(AdministrativeClass.State), Some(Discontinuity.Continuous), Some(8L)),
          Discontinuity.Continuous, AdministrativeClass.State, reversed = false, 1, 8), DateTime.now),
        ProjectRoadwayChange(projectId, Some("project name"), 8L, "test user", DateTime.now, RoadwayChangeInfo(AddressChangeType.New,
          RoadwayChangeSection(None, None, None, None, None, None, Some(AdministrativeClass.State), Some(Discontinuity.Continuous), Some(8L)),
          RoadwayChangeSection(Some(road), Some(Track.Combined.value.toLong), startRoadPartNumber = Some(part2), endRoadPartNumber = Some(part2), startAddressM = Some(0L), endAddressM = Some(10L), Some(AdministrativeClass.State), Some(Discontinuity.Discontinuous), Some(8L)),
          Discontinuity.Discontinuous, AdministrativeClass.State, reversed = false, 2, 8), DateTime.now),
        ProjectRoadwayChange(projectId, Some("project name"), 8L, "test user", DateTime.now, RoadwayChangeInfo(AddressChangeType.New,
          RoadwayChangeSection(None, None, None, None, None, None, Some(AdministrativeClass.State), Some(Discontinuity.Continuous), Some(8L)),
          RoadwayChangeSection(Some(road), Some(Track.Combined.value.toLong), startRoadPartNumber = Some(part3), endRoadPartNumber = Some(part3), startAddressM = Some(0L), endAddressM = Some(10L), Some(AdministrativeClass.State), Some(Discontinuity.EndOfRoad), Some(8L)),
          Discontinuity.EndOfRoad, AdministrativeClass.State, reversed = false, 3, 8), DateTime.now)
=======
        ProjectRoadwayChange(projectId, Some("project name"), 8L, "test user", DateTime.now,
          RoadwayChangeInfo(RoadAddressChangeType.New,
            RoadwayChangeSection(None, None, None, None, None, None, Some(AdministrativeClass.State), Some(Discontinuity.Continuous), Some(8L)),
            RoadwayChangeSection(Some(road), Some(Track.Combined.value.toLong), startRoadPartNumber = Some(part1), endRoadPartNumber = Some(part1), startAddressM = Some(0L), endAddressM = Some(10L), Some(AdministrativeClass.State), Some(Discontinuity.Continuous), Some(8L)),
            Discontinuity.Continuous, AdministrativeClass.State, reversed = false, 1, 8)
          , DateTime.now, Some(0L)),
        ProjectRoadwayChange(projectId, Some("project name"), 8L, "test user", DateTime.now,
          RoadwayChangeInfo(RoadAddressChangeType.New,
            RoadwayChangeSection(None, None, None, None, None, None, Some(AdministrativeClass.State), Some(Discontinuity.Continuous), Some(8L)),
            RoadwayChangeSection(Some(road), Some(Track.Combined.value.toLong), startRoadPartNumber = Some(part2), endRoadPartNumber = Some(part2), startAddressM = Some(0L), endAddressM = Some(10L), Some(AdministrativeClass.State), Some(Discontinuity.Discontinuous), Some(8L)),
            Discontinuity.Discontinuous, AdministrativeClass.State, reversed = false, 2, 8)
          , DateTime.now, Some(0L)),
        ProjectRoadwayChange(projectId, Some("project name"), 8L, "test user", DateTime.now,
          RoadwayChangeInfo(RoadAddressChangeType.New,
            RoadwayChangeSection(None, None, None, None, None, None, Some(AdministrativeClass.State), Some(Discontinuity.Continuous), Some(8L)),
            RoadwayChangeSection(Some(road), Some(Track.Combined.value.toLong), startRoadPartNumber = Some(part3), endRoadPartNumber = Some(part3), startAddressM = Some(0L), endAddressM = Some(10L), Some(AdministrativeClass.State), Some(Discontinuity.EndOfRoad), Some(8L)),
            Discontinuity.EndOfRoad, AdministrativeClass.State, reversed = false, 3, 8)
          , DateTime.now, Some(0L))
>>>>>>> 54df3071
      )

      when(mockLinearLocationDAO.fetchLinearLocationByBoundingBox(BoundingRectangle(combGeom1.head, combGeom1.head), roadNumberLimits)).thenReturn(Seq(lc1, lc3))
      when(mockLinearLocationDAO.fetchLinearLocationByBoundingBox(BoundingRectangle(combGeom1.last, combGeom1.last), roadNumberLimits)).thenReturn(Seq(lc1, lc2))
      when(mockLinearLocationDAO.fetchLinearLocationByBoundingBox(BoundingRectangle(combGeom2.last, combGeom2.last), roadNumberLimits)).thenReturn(Seq(lc2))
      when(mockLinearLocationDAO.fetchLinearLocationByBoundingBox(BoundingRectangle(combGeom3.head, combGeom3.head), roadNumberLimits)).thenReturn(Seq(lc3))

      when(mockRoadwayDAO.fetchAllByRoadwayNumbers(Set(lc1.roadwayNumber), false)).thenReturn(Seq(rw1WithId))
      when(mockRoadwayDAO.fetchAllByRoadwayNumbers(Set(lc1.roadwayNumber, lc3.roadwayNumber), false)).thenReturn(Seq(rw1WithId, rw3WithId))
      when(mockRoadwayDAO.fetchAllByRoadwayNumbers(Set(lc1.roadwayNumber, lc2.roadwayNumber), false)).thenReturn(Seq(rw1WithId, rw2WithId))
      when(mockRoadwayDAO.fetchAllByRoadwayNumbers(Set(lc2.roadwayNumber), false)).thenReturn(Seq(rw2WithId))
      when(mockRoadwayDAO.fetchAllByRoadwayNumbers(Set(lc3.roadwayNumber), false)).thenReturn(Seq(rw3WithId))

      val mappedReservedRoadwayNumbers = projectLinkDAO.fetchProjectLinksChange(projectId)
      roadAddressService.handleRoadwayPointsUpdate(projectChanges, mappedReservedRoadwayNumbers)
      nodesAndJunctionsService.handleNodePoints(projectChanges, combPLinks, mappedReservedRoadwayNumbers)
      nodesAndJunctionsService.handleJunctionAndJunctionPoints(projectChanges, combPLinks, mappedReservedRoadwayNumbers)
      nodesAndJunctionsService.expireObsoleteNodesAndJunctions(combPLinks, Some(project.startDate.minusDays(1)))

      val roadwayPoints = roadwayPointDAO.fetchByRoadwayNumbers(combPLinks.map(_.roadwayNumber)).map(_.id)
      val junctionPointTemplates = junctionPointDAO.fetchByRoadwayPointIds(roadwayPoints)

      junctionPointTemplates.length should be(2)
      junctionPointTemplates.count(_.beforeAfter == BeforeAfter.Before) should be(1)
      junctionPointTemplates.count(_.beforeAfter == BeforeAfter.After) should be(1)
      val junctions = junctionDAO.fetchTemplatesByRoadwayNumbers(combPLinks.map(_.roadwayNumber))
      junctions.size should be(1)

      /* Preparing project changes:
              |
          C3  |
              |
              v
              0--C1-->--C2-->0--C4-->

        * Notes:
            0: Illustration where junction points should be created
            C: Combined track
        */
      val project2 = Project(projectId + 1, ProjectState.Incomplete, "ProjectNewEndOfRoadLinks", "s", DateTime.now(), "", DateTime.now(), DateTime.now(),
        "", Seq(), Seq(), None, None)
      val newProjectChanges = List(
<<<<<<< HEAD
        ProjectRoadwayChange(projectId + 1, Some("project name"), 8L, "test user", DateTime.now, RoadwayChangeInfo(AddressChangeType.Unchanged,
          RoadwayChangeSection(Some(road), Some(Track.Combined.value.toLong), startRoadPartNumber = Some(part3), endRoadPartNumber = Some(part3), startAddressM = Some(0L), endAddressM = Some(10L), Some(AdministrativeClass.State), Some(Discontinuity.EndOfRoad), Some(8L)),
          RoadwayChangeSection(Some(road), Some(Track.Combined.value.toLong), startRoadPartNumber = Some(part3), endRoadPartNumber = Some(part3), startAddressM = Some(0L), endAddressM = Some(10L), Some(AdministrativeClass.State), Some(Discontinuity.Discontinuous), Some(8L)),
          Discontinuity.Discontinuous, AdministrativeClass.State, reversed = false, 1, 8), DateTime.now),
        ProjectRoadwayChange(projectId + 1, Some("project name"), 8L, "test user", DateTime.now, RoadwayChangeInfo(AddressChangeType.New,
          RoadwayChangeSection(None, None, None, None, None, None, Some(AdministrativeClass.State), Some(Discontinuity.Continuous), Some(8L)),
          RoadwayChangeSection(Some(road), Some(Track.Combined.value.toLong), startRoadPartNumber = Some(4l), endRoadPartNumber = Some(4l), startAddressM = Some(0L), endAddressM = Some(10L), Some(AdministrativeClass.State), Some(Discontinuity.EndOfRoad), Some(8L)),
          Discontinuity.EndOfRoad, AdministrativeClass.State, reversed = false, 2, 8), DateTime.now)
=======
        ProjectRoadwayChange(projectId + 1, Some("project name"), 8L, "test user", DateTime.now,
          RoadwayChangeInfo(RoadAddressChangeType.Unchanged,
            RoadwayChangeSection(Some(road), Some(Track.Combined.value.toLong), startRoadPartNumber = Some(part3), endRoadPartNumber = Some(part3), startAddressM = Some(0L), endAddressM = Some(10L), Some(AdministrativeClass.State), Some(Discontinuity.EndOfRoad), Some(8L)),
            RoadwayChangeSection(Some(road), Some(Track.Combined.value.toLong), startRoadPartNumber = Some(part3), endRoadPartNumber = Some(part3), startAddressM = Some(0L), endAddressM = Some(10L), Some(AdministrativeClass.State), Some(Discontinuity.Discontinuous), Some(8L)),
            Discontinuity.Discontinuous, AdministrativeClass.State, reversed = false, 1, 8)
          , DateTime.now, Some(0L)),
        ProjectRoadwayChange(projectId + 1, Some("project name"), 8L, "test user", DateTime.now,
          RoadwayChangeInfo(RoadAddressChangeType.New,
            RoadwayChangeSection(None, None, None, None, None, None, Some(AdministrativeClass.State), Some(Discontinuity.Continuous), Some(8L)),
            RoadwayChangeSection(Some(road), Some(Track.Combined.value.toLong), startRoadPartNumber = Some(4l), endRoadPartNumber = Some(4l), startAddressM = Some(0L), endAddressM = Some(10L), Some(AdministrativeClass.State), Some(Discontinuity.EndOfRoad), Some(8L)),
            Discontinuity.EndOfRoad, AdministrativeClass.State, reversed = false, 2, 8)
          , DateTime.now, Some(0L))
>>>>>>> 54df3071
      )

      linearLocationDAO.expireByRoadwayNumbers(Set(combLink3.roadwayNumber))
      roadwayDAO.expireHistory(Set(combLink3.roadwayId))
      projectLinkDAO.moveProjectLinksToHistory(projectId)
      val combGeom4 = Seq(Point(20.0, 0.0), Point(30.0, 0.0))

      val transferLink = dummyProjectLink(road, part3, Track.Combined, Discontinuity.Discontinuous, 0, 10, 0, 10, Some(DateTime.now()), None, 12347.toString, 0, 10, SideCode.TowardsDigitizing, RoadAddressChangeType.Unchanged, projectId + 1, AdministrativeClass.State, combGeom3, rwNumber + 2).copy(id = plId + 3, roadwayId = rwId + 3, linearLocationId = llId + 3)
      val newLink      = dummyProjectLink(road,    4l, Track.Combined, Discontinuity.EndOfRoad,     0, 10, 0, 10, Some(DateTime.now()), None, 12348.toString, 0, 10, SideCode.TowardsDigitizing, RoadAddressChangeType.New,       projectId + 1, AdministrativeClass.State, combGeom4, rwNumber + 3).copy(id = plId + 4, roadwayId = rwId + 4, linearLocationId = llId + 4)

      val (lc4, rw4): (LinearLocation, Roadway) = Seq(newLink).map(toRoadwayAndLinearLocation).head
      val rw3WithDiscontinuity = rw3WithId.copy(id = transferLink.roadwayId, roadwayNumber = transferLink.roadwayNumber, discontinuity = Discontinuity.Discontinuous)
      val rw4WithId = rw4.copy(id = newLink.roadwayId, roadwayNumber = newLink.roadwayNumber, startAddrMValue = 0, endAddrMValue = 10, ely = 8L)

      when(mockLinearLocationDAO.fetchLinearLocationByBoundingBox(BoundingRectangle(combGeom2.last, combGeom2.last), roadNumberLimits)).thenReturn(Seq(lc2, lc4))
      when(mockLinearLocationDAO.fetchLinearLocationByBoundingBox(BoundingRectangle(combGeom4.last, combGeom4.last), roadNumberLimits)).thenReturn(Seq(lc4))

      when(mockRoadwayDAO.fetchAllByRoadwayNumbers(Set(transferLink.roadwayNumber), false)).thenReturn(Seq(rw3WithDiscontinuity))
      when(mockRoadwayDAO.fetchAllByRoadwayNumbers(Set(lc2.roadwayNumber, newLink.roadwayNumber), false)).thenReturn(Seq(rw2WithId, rw4WithId))
      when(mockRoadwayDAO.fetchAllByRoadwayNumbers(Set(newLink.roadwayNumber), false)).thenReturn(Seq(rw4WithId))

      buildTestDataForProject(Some(project2),
        Some(Seq(rw3WithDiscontinuity, rw4WithId)),
        Some(Seq(lc3.copy(id = transferLink.linearLocationId, roadwayNumber = transferLink.roadwayNumber),
          lc4.copy(id = newLink.linearLocationId, roadwayNumber = newLink.roadwayNumber))),
        Some(Seq(transferLink, newLink)))

      val mappedAfterNewRoadwayNumber = projectLinkDAO.fetchProjectLinksChange(projectId + 1)
      projectLinkDAO.moveProjectLinksToHistory(projectId + 1)

      val combPLinks2 = Seq(combLink1, combLink2, transferLink, newLink)
      roadAddressService.handleRoadwayPointsUpdate(newProjectChanges, mappedAfterNewRoadwayNumber)
      nodesAndJunctionsService.handleNodePoints(newProjectChanges, combPLinks2, mappedAfterNewRoadwayNumber)
      nodesAndJunctionsService.handleJunctionAndJunctionPoints(newProjectChanges, combPLinks2, mappedAfterNewRoadwayNumber)
      nodesAndJunctionsService.expireObsoleteNodesAndJunctions(combPLinks2, Some(project2.startDate.minusDays(1)))

      val roadwayPointsAfterChanges = roadwayPointDAO.fetchByRoadwayNumbers(combPLinks2.map(_.roadwayNumber)).map(_.id)
      val junctionPointTemplates2 = junctionPointDAO.fetchByRoadwayPointIds(roadwayPointsAfterChanges)

      junctionPointTemplates2.length should be(4)
      junctionPointTemplates2.count(_.beforeAfter == BeforeAfter.Before) should be(2)
      junctionPointTemplates2.count(_.beforeAfter == BeforeAfter.After) should be(2)
      val junctions2 = junctionDAO.fetchTemplatesByRoadwayNumbers(combPLinks2.map(_.roadwayNumber))
      junctions2.size should be(2)
    }
  }

  test("Test nodesAndJunctionsService.handleJunctionTemplates When creating new road parts that connects to other existing part in the ending point of its geometry which link is EndOfRoad and ends in some link of this new roads in same road number Then junction template and junctions points should be handled/created properly." +
    "Test nodesAndJunctionsService.expireObsoleteNodesAndJunctions When changing the EndOfRoad link of last part to Continuous and creating a new one with EndOfRoad that does not connect to the same road Then the existing Junction and his points should be expired.") {
    runWithRollback {
      /*
                        |
                        | C3
                        |
                        v
          --C1-->--C2-->0

        * Notes:
            0: Illustration where junction points should be created
            C: Combined track
        */
      val road = 999L
      val part1 = 1L
      val part2 = 2L
      val part3 = 3L
      val projectId = Sequences.nextViiteProjectId
      val rwId = Sequences.nextRoadwayId
      val llId = Sequences.nextLinearLocationId
      val rwNumber = Sequences.nextRoadwayNumber
      val plId = Sequences.nextProjectLinkId

      val combGeom1 = Seq(Point(0.0, 0.0), Point(10.0, 0.0))
      val combGeom2 = Seq(Point(10.0, 0.0), Point(20.0, 0.0))
      val combGeom3 = Seq(Point(20.0, 10.0), Point(20.0, 0.0))

      val combLink1 = dummyProjectLink(road, part1, Track.Combined, Discontinuity.Continuous,    0, 10, 0, 10, Some(DateTime.now()), None, 12345.toString, 0, 10, SideCode.TowardsDigitizing, RoadAddressChangeType.Transfer, projectId, AdministrativeClass.State, combGeom1, rwNumber    ).copy(id = plId,     projectId = projectId, roadwayId = rwId,     linearLocationId = llId)
      val combLink2 = dummyProjectLink(road, part2, Track.Combined, Discontinuity.Discontinuous, 0, 10, 0, 10, Some(DateTime.now()), None, 12346.toString, 0, 10, SideCode.TowardsDigitizing, RoadAddressChangeType.Transfer, projectId, AdministrativeClass.State, combGeom2, rwNumber + 1).copy(id = plId + 1, projectId = projectId, roadwayId = rwId + 1, linearLocationId = llId + 1)
      val combLink3 = dummyProjectLink(road, part3, Track.Combined, Discontinuity.EndOfRoad,     0, 10, 0, 10, Some(DateTime.now()), None, 12347.toString, 0, 10, SideCode.TowardsDigitizing, RoadAddressChangeType.Transfer, projectId, AdministrativeClass.State, combGeom3, rwNumber + 2).copy(id = plId + 2, projectId = projectId, roadwayId = rwId + 2, linearLocationId = llId + 2)

      val project = Project(projectId, ProjectState.Incomplete, "f", "s", DateTime.now(), "", DateTime.now(), DateTime.now(),
        "", Seq(), Seq(), None, None)

      val combPLinks = Seq(combLink1, combLink2, combLink3)

      val (lc1, rw1): (LinearLocation, Roadway) = Seq(combLink1).map(toRoadwayAndLinearLocation).head
      val (lc2, rw2): (LinearLocation, Roadway) = Seq(combLink2).map(toRoadwayAndLinearLocation).head
      val (lc3, rw3): (LinearLocation, Roadway) = Seq(combLink3).map(toRoadwayAndLinearLocation).head
      val rw1WithId = rw1.copy(startAddrMValue = 0, endAddrMValue = 10, ely = 8L)
      val rw2WithId = rw2.copy(startAddrMValue = 0, endAddrMValue = 10, ely = 8L)
      val rw3WithId = rw3.copy(startAddrMValue = 0, endAddrMValue = 10, ely = 8L)

      buildTestDataForProject(Some(project), Some(Seq(rw1WithId, rw2WithId, rw3WithId)), Some(Seq(lc1, lc2, lc3)), Some(Seq(combLink1, combLink2)))

      val projectChanges = List(
        //  Combined
<<<<<<< HEAD
        ProjectRoadwayChange(projectId, Some("project name"), 8L, "test user", DateTime.now, RoadwayChangeInfo(AddressChangeType.New,
          RoadwayChangeSection(None, None, None, None, None, None, Some(AdministrativeClass.State), Some(Discontinuity.Continuous), Some(8L)),
          RoadwayChangeSection(Some(road), Some(Track.Combined.value.toLong), startRoadPartNumber = Some(part1), endRoadPartNumber = Some(part1), startAddressM = Some(0L), endAddressM = Some(10L), Some(AdministrativeClass.State), Some(Discontinuity.Continuous), Some(8L)),
          Discontinuity.Continuous, AdministrativeClass.State, reversed = false, 1, 8), DateTime.now),
        ProjectRoadwayChange(projectId, Some("project name"), 8L, "test user", DateTime.now, RoadwayChangeInfo(AddressChangeType.New,
          RoadwayChangeSection(None, None, None, None, None, None, Some(AdministrativeClass.State), Some(Discontinuity.Continuous), Some(8L)),
          RoadwayChangeSection(Some(road), Some(Track.Combined.value.toLong), startRoadPartNumber = Some(part2), endRoadPartNumber = Some(part2), startAddressM = Some(0L), endAddressM = Some(10L), Some(AdministrativeClass.State), Some(Discontinuity.Discontinuous), Some(8L)),
          Discontinuity.Discontinuous, AdministrativeClass.State, reversed = false, 2, 8), DateTime.now),
        ProjectRoadwayChange(projectId, Some("project name"), 8L, "test user", DateTime.now, RoadwayChangeInfo(AddressChangeType.New,
          RoadwayChangeSection(None, None, None, None, None, None, Some(AdministrativeClass.State), Some(Discontinuity.Continuous), Some(8L)),
          RoadwayChangeSection(Some(road), Some(Track.Combined.value.toLong), startRoadPartNumber = Some(part3), endRoadPartNumber = Some(part3), startAddressM = Some(0L), endAddressM = Some(10L), Some(AdministrativeClass.State), Some(Discontinuity.EndOfRoad), Some(8L)),
          Discontinuity.EndOfRoad, AdministrativeClass.State, reversed = false, 3, 8), DateTime.now)
=======
        ProjectRoadwayChange(projectId, Some("project name"), 8L, "test user", DateTime.now,
          RoadwayChangeInfo(RoadAddressChangeType.New,
            RoadwayChangeSection(None, None, None, None, None, None, Some(AdministrativeClass.State), Some(Discontinuity.Continuous), Some(8L)),
            RoadwayChangeSection(Some(road), Some(Track.Combined.value.toLong), startRoadPartNumber = Some(part1), endRoadPartNumber = Some(part1), startAddressM = Some(0L), endAddressM = Some(10L), Some(AdministrativeClass.State), Some(Discontinuity.Continuous), Some(8L)),
            Discontinuity.Continuous, AdministrativeClass.State, reversed = false, 1, 8)
          , DateTime.now, Some(0L)),
        ProjectRoadwayChange(projectId, Some("project name"), 8L, "test user", DateTime.now,
          RoadwayChangeInfo(RoadAddressChangeType.New,
            RoadwayChangeSection(None, None, None, None, None, None, Some(AdministrativeClass.State), Some(Discontinuity.Continuous), Some(8L)),
            RoadwayChangeSection(Some(road), Some(Track.Combined.value.toLong), startRoadPartNumber = Some(part2), endRoadPartNumber = Some(part2), startAddressM = Some(0L), endAddressM = Some(10L), Some(AdministrativeClass.State), Some(Discontinuity.Discontinuous), Some(8L)),
            Discontinuity.Discontinuous, AdministrativeClass.State, reversed = false, 2, 8)
          , DateTime.now, Some(0L)),
        ProjectRoadwayChange(projectId, Some("project name"), 8L, "test user", DateTime.now,
          RoadwayChangeInfo(RoadAddressChangeType.New,
            RoadwayChangeSection(None, None, None, None, None, None, Some(AdministrativeClass.State), Some(Discontinuity.Continuous), Some(8L)),
            RoadwayChangeSection(Some(road), Some(Track.Combined.value.toLong), startRoadPartNumber = Some(part3), endRoadPartNumber = Some(part3), startAddressM = Some(0L), endAddressM = Some(10L), Some(AdministrativeClass.State), Some(Discontinuity.EndOfRoad), Some(8L)),
            Discontinuity.EndOfRoad, AdministrativeClass.State, reversed = false, 3, 8)
          , DateTime.now, Some(0L))
>>>>>>> 54df3071
      )

      when(mockLinearLocationDAO.fetchLinearLocationByBoundingBox(BoundingRectangle(combGeom1.head, combGeom1.head), roadNumberLimits)).thenReturn(Seq(lc1))
      when(mockLinearLocationDAO.fetchLinearLocationByBoundingBox(BoundingRectangle(combGeom1.last, combGeom1.last), roadNumberLimits)).thenReturn(Seq(lc1, lc2))
      when(mockLinearLocationDAO.fetchLinearLocationByBoundingBox(BoundingRectangle(combGeom2.last, combGeom2.last), roadNumberLimits)).thenReturn(Seq(lc2, lc3))
      when(mockLinearLocationDAO.fetchLinearLocationByBoundingBox(BoundingRectangle(combGeom3.head, combGeom3.head), roadNumberLimits)).thenReturn(Seq(lc3))

      when(mockRoadwayDAO.fetchAllByRoadwayNumbers(Set(lc1.roadwayNumber), false)).thenReturn(Seq(rw1WithId))
      when(mockRoadwayDAO.fetchAllByRoadwayNumbers(Set(lc3.roadwayNumber), false)).thenReturn(Seq(rw3WithId))
      when(mockRoadwayDAO.fetchAllByRoadwayNumbers(Set(lc1.roadwayNumber, lc2.roadwayNumber), false)).thenReturn(Seq(rw1WithId, rw2WithId))
      when(mockRoadwayDAO.fetchAllByRoadwayNumbers(Set(lc2.roadwayNumber, lc3.roadwayNumber), false)).thenReturn(Seq(rw2WithId, rw3WithId))

      val mappedReservedRoadwayNumbers = projectLinkDAO.fetchProjectLinksChange(projectId)
      roadAddressService.handleRoadwayPointsUpdate(projectChanges, mappedReservedRoadwayNumbers)
      nodesAndJunctionsService.handleNodePoints(projectChanges, combPLinks, mappedReservedRoadwayNumbers)
      nodesAndJunctionsService.handleJunctionAndJunctionPoints(projectChanges, combPLinks, mappedReservedRoadwayNumbers)

      val roadwayPoints = roadwayPointDAO.fetchByRoadwayNumbers(combPLinks.map(_.roadwayNumber)).map(_.id)
      val junctionPointTemplates = junctionPointDAO.fetchByRoadwayPointIds(roadwayPoints)

      junctionPointTemplates.length should be(2)
      junctionPointTemplates.count(_.beforeAfter == BeforeAfter.Before) should be(2)

      val junctions = junctionDAO.fetchTemplatesByRoadwayNumbers(combPLinks.map(_.roadwayNumber))
      junctions.size should be(1)

      /* Preparing project changes:
                        |
                        | C3
                        |
                        v
          --C1-->--C2-->0--C4-->

        * Notes:
            0: Illustration where junction points should be created
            C: Combined track
        */
      val project2 = Project(projectId + 1, ProjectState.Incomplete, "ProjectNewEndOfRoadLinks", "s", DateTime.now(), "", DateTime.now(), DateTime.now(),
        "", Seq(), Seq(), None, None)
      val projectChanges2 = List(
<<<<<<< HEAD
        ProjectRoadwayChange(projectId + 1, Some("project name"), 8L, "test user", DateTime.now, RoadwayChangeInfo(AddressChangeType.Unchanged,
          RoadwayChangeSection(Some(road), Some(Track.Combined.value.toLong), startRoadPartNumber = Some(3l), endRoadPartNumber = Some(3l), startAddressM = Some(0L), endAddressM = Some(10L), Some(AdministrativeClass.State), Some(Discontinuity.EndOfRoad), Some(8L)),
          RoadwayChangeSection(Some(road), Some(Track.Combined.value.toLong), startRoadPartNumber = Some(3l), endRoadPartNumber = Some(3l), startAddressM = Some(0L), endAddressM = Some(10L), Some(AdministrativeClass.State), Some(Discontinuity.Discontinuous), Some(8L)),
          Discontinuity.Discontinuous, AdministrativeClass.State, reversed = false, 1, 8), DateTime.now),
        ProjectRoadwayChange(projectId + 1, Some("project name"), 8L, "test user", DateTime.now, RoadwayChangeInfo(AddressChangeType.New,
          RoadwayChangeSection(None, None, None, None, None, None, Some(AdministrativeClass.State), Some(Discontinuity.Continuous), Some(8L)),
          RoadwayChangeSection(Some(road), Some(Track.Combined.value.toLong), startRoadPartNumber = Some(4l), endRoadPartNumber = Some(4l), startAddressM = Some(0L), endAddressM = Some(10L), Some(AdministrativeClass.State), Some(Discontinuity.EndOfRoad), Some(8L)),
          Discontinuity.EndOfRoad, AdministrativeClass.State, reversed = false, 2, 8), DateTime.now)
=======
        ProjectRoadwayChange(projectId + 1, Some("project name"), 8L, "test user", DateTime.now,
          RoadwayChangeInfo(RoadAddressChangeType.Unchanged,
            RoadwayChangeSection(Some(road), Some(Track.Combined.value.toLong), startRoadPartNumber = Some(3l), endRoadPartNumber = Some(3l), startAddressM = Some(0L), endAddressM = Some(10L), Some(AdministrativeClass.State), Some(Discontinuity.EndOfRoad), Some(8L)),
            RoadwayChangeSection(Some(road), Some(Track.Combined.value.toLong), startRoadPartNumber = Some(3l), endRoadPartNumber = Some(3l), startAddressM = Some(0L), endAddressM = Some(10L), Some(AdministrativeClass.State), Some(Discontinuity.Discontinuous), Some(8L)),
            Discontinuity.Discontinuous, AdministrativeClass.State, reversed = false, 1, 8)
          , DateTime.now, Some(0L)),
        ProjectRoadwayChange(projectId + 1, Some("project name"), 8L, "test user", DateTime.now,
          RoadwayChangeInfo(RoadAddressChangeType.New,
            RoadwayChangeSection(None, None, None, None, None, None, Some(AdministrativeClass.State), Some(Discontinuity.Continuous), Some(8L)),
            RoadwayChangeSection(Some(road), Some(Track.Combined.value.toLong), startRoadPartNumber = Some(4l), endRoadPartNumber = Some(4l), startAddressM = Some(0L), endAddressM = Some(10L), Some(AdministrativeClass.State), Some(Discontinuity.EndOfRoad), Some(8L)),
            Discontinuity.EndOfRoad, AdministrativeClass.State, reversed = false, 2, 8)
          , DateTime.now, Some(0L))
>>>>>>> 54df3071
      )

      linearLocationDAO.expireByRoadwayNumbers(Set(combLink3.roadwayNumber))
      roadwayDAO.expireHistory(Set(combLink3.roadwayId))
      projectLinkDAO.moveProjectLinksToHistory(projectId)
      val combGeom4 = Seq(Point(20.0, 0.0), Point(30.0, 0.0))

      val transferLink = dummyProjectLink(road, 3l, Track.Combined, Discontinuity.Discontinuous, 0, 10, 0, 10, Some(DateTime.now()), None, 12347.toString, 0, 10, SideCode.TowardsDigitizing, RoadAddressChangeType.Unchanged, projectId + 1, AdministrativeClass.State, combGeom3, rwNumber + 2).copy(id = plId + 3, roadwayId = rwId + 3, linearLocationId = llId + 3)
      val newLink = dummyProjectLink(road, 4l, Track.Combined, Discontinuity.EndOfRoad, 0, 10, 0, 10, Some(DateTime.now()), None, 12348.toString, 0, 10, SideCode.TowardsDigitizing, RoadAddressChangeType.New, projectId + 1, AdministrativeClass.State, combGeom4, rwNumber + 3).copy(id = plId + 4, roadwayId = rwId + 4, linearLocationId = llId + 4)

      val (lc4, rw4): (LinearLocation, Roadway) = Seq(newLink).map(toRoadwayAndLinearLocation).head
      val rw3WithDiscontinuity = rw3WithId.copy(id = transferLink.roadwayId, roadwayNumber = transferLink.roadwayNumber, discontinuity = Discontinuity.Discontinuous)
      val rw4WithId = rw4.copy(id = newLink.roadwayId, roadwayNumber = newLink.roadwayNumber, startAddrMValue = 0, endAddrMValue = 10, ely = 8L)


      when(mockLinearLocationDAO.fetchLinearLocationByBoundingBox(BoundingRectangle(combGeom2.last, combGeom2.last), roadNumberLimits)).thenReturn(Seq(lc2, lc3, lc4))
      when(mockLinearLocationDAO.fetchLinearLocationByBoundingBox(BoundingRectangle(combGeom4.last, combGeom4.last), roadNumberLimits)).thenReturn(Seq(lc4))

      when(mockRoadwayDAO.fetchAllByRoadwayNumbers(Set(transferLink.roadwayNumber), false)).thenReturn(Seq(rw3WithDiscontinuity))
      when(mockRoadwayDAO.fetchAllByRoadwayNumbers(Set(newLink.roadwayNumber), false)).thenReturn(Seq(rw4WithId))
      when(mockRoadwayDAO.fetchAllByRoadwayNumbers(Set(lc2.roadwayNumber, transferLink.roadwayNumber, newLink.roadwayNumber), false)).thenReturn(Seq(rw2WithId, rw3WithId, rw4WithId))

      buildTestDataForProject(Some(project2),
        Some(Seq(rw3WithDiscontinuity, rw4WithId)),
        Some(Seq(lc3.copy(id = transferLink.linearLocationId, roadwayNumber = transferLink.roadwayNumber),
          lc4.copy(id = newLink.linearLocationId, roadwayNumber = newLink.roadwayNumber))),
        Some(Seq(transferLink, newLink)))

      projectLinkDAO.moveProjectLinksToHistory(projectId + 1)

      val combPLinks2 = Seq(transferLink, newLink)
      val mappedAfterNewRoadwayNumber = projectLinkDAO.fetchProjectLinksChange(projectId + 1)
      roadAddressService.handleRoadwayPointsUpdate(projectChanges2, mappedAfterNewRoadwayNumber)
      nodesAndJunctionsService.handleNodePoints(projectChanges2, combPLinks2, mappedAfterNewRoadwayNumber)
      nodesAndJunctionsService.handleJunctionAndJunctionPoints(projectChanges2, combPLinks2, mappedAfterNewRoadwayNumber)
      nodesAndJunctionsService.expireObsoleteNodesAndJunctions(combPLinks2, Some(project2.startDate.minusDays(1)))

      val rwPoints = roadwayPointDAO.fetchByRoadwayNumbers((combPLinks ++ combPLinks2).map(_.roadwayNumber)).map(_.id)
      val junctionPointsAfterChanges = junctionPointDAO.fetchByRoadwayPointIds(rwPoints)
      junctionPointsAfterChanges.length should be(3)
      junctionPointsAfterChanges.count(_.beforeAfter == BeforeAfter.Before) should be(2)
      junctionPointsAfterChanges.count(_.beforeAfter == BeforeAfter.After) should be(1)

      val junctions2 = junctionDAO.fetchTemplatesByRoadwayNumbers(combPLinks.map(_.roadwayNumber))
      junctions2.size should be(1)
    }
  }

  test("Test nodesAndJunctionsService.handleJunctionTemplates When creating one road part that intersects itself and still all links are continuous Then junction template and junctions points should be handled/created properly." +
    "Test nodesAndJunctionsService.expireObsoleteNodesAndJunctions When expiring the 2 last links that will make the road not intersecting itself Then the existing Junction and its Junction points should be expired.") {
    runWithRollback {
      /*
                   ^
                   |
                   | C5
                   |
          ---C1--> 0
                  ^|
                /  |
          C4  /    | C2
            /      v
          /<--C3---|

        * Note:
            0: Illustration where junction points should be created
            C: Combined track
        */

      val road = 999L
      val part = 1L
      val projectId = Sequences.nextViiteProjectId
      val rwId = Sequences.nextRoadwayId
      val llId = Sequences.nextLinearLocationId
      val rwNumber = Sequences.nextRoadwayNumber
      val plId = Sequences.nextProjectLinkId


      val combGeom1 = Seq(Point(0.0, 5.0), Point(5.0, 5.0))
      val combGeom2 = Seq(Point(5.0, 5.0), Point(5.0, 0.0))
      val combGeom3 = Seq(Point(5.0, 0.0), Point(0.0, 0.0))
      val combGeom4 = Seq(Point(0.0, 0.0), Point(5.0, 5.0))
      val combGeom5 = Seq(Point(5.0, 5.0), Point(5.0, 10.0))

      val combLink1 = dummyProjectLink(road, part, Track.Combined, Discontinuity.Continuous,  0,  5,  0,  5, Some(DateTime.now()), None, 12345.toString, 0, 5, SideCode.TowardsDigitizing, RoadAddressChangeType.New, projectId, AdministrativeClass.State, combGeom1, rwNumber).copy(id = plId,     projectId = projectId, roadwayId = rwId, linearLocationId = llId)
      val combLink2 = dummyProjectLink(road, part, Track.Combined, Discontinuity.Continuous,  5, 10,  5, 10, Some(DateTime.now()), None, 12346.toString, 0, 5, SideCode.TowardsDigitizing, RoadAddressChangeType.New, projectId, AdministrativeClass.State, combGeom2, rwNumber).copy(id = plId + 1, projectId = projectId, roadwayId = rwId, linearLocationId = llId + 1)
      val combLink3 = dummyProjectLink(road, part, Track.Combined, Discontinuity.Continuous, 10, 15, 10, 15, Some(DateTime.now()), None, 12347.toString, 0, 5, SideCode.TowardsDigitizing, RoadAddressChangeType.New, projectId, AdministrativeClass.State, combGeom3, rwNumber).copy(id = plId + 2, projectId = projectId, roadwayId = rwId, linearLocationId = llId + 2)
      val combLink4 = dummyProjectLink(road, part, Track.Combined, Discontinuity.Continuous, 15, 20, 15, 20, Some(DateTime.now()), None, 12348.toString, 0, 5, SideCode.TowardsDigitizing, RoadAddressChangeType.New, projectId, AdministrativeClass.State, combGeom4, rwNumber).copy(id = plId + 3, projectId = projectId, roadwayId = rwId, linearLocationId = llId + 3)
      val combLink5 = dummyProjectLink(road, part, Track.Combined, Discontinuity.EndOfRoad,  20, 25, 20, 25, Some(DateTime.now()), None, 12349.toString, 0, 5, SideCode.TowardsDigitizing, RoadAddressChangeType.New, projectId, AdministrativeClass.State, combGeom5, rwNumber).copy(id = plId + 4, projectId = projectId, roadwayId = rwId, linearLocationId = llId + 4)

      val project = Project(projectId, ProjectState.Incomplete, "f", "s", DateTime.now(), "", DateTime.now(), DateTime.now(),
        "", Seq(), Seq(), None, None)

      val combPLinks = Seq(combLink1, combLink2, combLink3, combLink4, combLink5)

      val (lc1, rw1): (LinearLocation, Roadway) = Seq(combLink1).map(toRoadwayAndLinearLocation).head
      val (lc2, rw2): (LinearLocation, Roadway) = Seq(combLink2).map(toRoadwayAndLinearLocation).head
      val (lc3, rw3): (LinearLocation, Roadway) = Seq(combLink3).map(toRoadwayAndLinearLocation).head
      val (lc4, rw4): (LinearLocation, Roadway) = Seq(combLink4).map(toRoadwayAndLinearLocation).head
      val (lc5, rw5): (LinearLocation, Roadway) = Seq(combLink5).map(toRoadwayAndLinearLocation).head
      val rw1WithId = rw1.copy(startAddrMValue = 0, endAddrMValue = 25, ely = 8L)
      val orderedcll1 = lc1.copy(orderNumber = 1)
      val orderedcll2 = lc2.copy(orderNumber = 2)
      val orderedcll3 = lc3.copy(orderNumber = 3)
      val orderedcll4 = lc4.copy(orderNumber = 4)
      val orderedcll5 = lc5.copy(orderNumber = 5)

      buildTestDataForProject(Some(project), Some(Seq(rw1WithId)), Some(Seq(orderedcll1, orderedcll2, orderedcll3, orderedcll4, orderedcll5)), Some(combPLinks))

      val projectChanges = List(
<<<<<<< HEAD
        ProjectRoadwayChange(projectId, Some("project name"), 8L, "test user", DateTime.now, RoadwayChangeInfo(AddressChangeType.New,
          RoadwayChangeSection(None, None, None, None, None, None, Some(AdministrativeClass.State), Some(Discontinuity.Continuous), Some(8L)),
          RoadwayChangeSection(Some(road), Some(Track.Combined.value.toLong), startRoadPartNumber = Some(part), endRoadPartNumber = Some(part), startAddressM = Some(0L), endAddressM = Some(25L), Some(AdministrativeClass.State), Some(Discontinuity.EndOfRoad), Some(8L)),
          Discontinuity.EndOfRoad, AdministrativeClass.State, reversed = false, 1, 8), DateTime.now)
=======
        ProjectRoadwayChange(projectId, Some("project name"), 8L, "test user", DateTime.now,
          RoadwayChangeInfo(RoadAddressChangeType.New,
            RoadwayChangeSection(None, None, None, None, None, None, Some(AdministrativeClass.State), Some(Discontinuity.Continuous), Some(8L)),
            RoadwayChangeSection(Some(road), Some(Track.Combined.value.toLong), startRoadPartNumber = Some(part), endRoadPartNumber = Some(part), startAddressM = Some(0L), endAddressM = Some(25L), Some(AdministrativeClass.State), Some(Discontinuity.EndOfRoad), Some(8L)),
            Discontinuity.EndOfRoad, AdministrativeClass.State, reversed = false, 1, 8)
          , DateTime.now, Some(0L))
>>>>>>> 54df3071
      )

      when(mockLinearLocationDAO.fetchLinearLocationByBoundingBox(any[BoundingRectangle], any[Seq[(Int, Int)]])).thenReturn(Seq(orderedcll1, orderedcll2, orderedcll3, orderedcll4, orderedcll5))
      when(mockRoadwayDAO.fetchAllByRoadwayNumbers(any[Set[Long]], any[Boolean])).thenReturn(Seq(rw1WithId))

      val mappedReservedRoadwayNumbers = projectLinkDAO.fetchProjectLinksChange(projectId)
      roadAddressService.handleRoadwayPointsUpdate(projectChanges, mappedReservedRoadwayNumbers)
      nodesAndJunctionsService.handleNodePoints(projectChanges, combPLinks, mappedReservedRoadwayNumbers)
      nodesAndJunctionsService.handleJunctionAndJunctionPoints(projectChanges, combPLinks, mappedReservedRoadwayNumbers)

      val roadwayPoints = roadwayPointDAO.fetchByRoadwayNumbers(combPLinks.map(_.roadwayNumber)).map(_.id)

      val junctionPointTemplates = junctionPointDAO.fetchByRoadwayPointIds(roadwayPoints)
      junctionPointTemplates.length should be(4)
      junctionPointTemplates.count(_.beforeAfter == BeforeAfter.Before) should be(2)
      junctionPointTemplates.count(_.beforeAfter == BeforeAfter.After) should be(2)

      val templateRoadwayNumbers = junctionPointTemplates.map(_.roadwayNumber).distinct

      val junctions = junctionDAO.fetchTemplatesByRoadwayNumbers(templateRoadwayNumbers)
      junctions.size should be(1)

      nodesAndJunctionsService.expireObsoleteNodesAndJunctions(combPLinks, Some(project.startDate.minusDays(1)), username = project.createdBy)

      val shouldExistJunctionPoints = junctionPointDAO.fetchByRoadwayPointIds(roadwayPoints)
      shouldExistJunctionPoints.length should be(4)
      shouldExistJunctionPoints.count(_.beforeAfter == BeforeAfter.Before) should be(2)
      shouldExistJunctionPoints.count(_.beforeAfter == BeforeAfter.After) should be(2)

      val shouldExistJunctionTemplate = junctionDAO.fetchTemplatesByRoadwayNumbers(shouldExistJunctionPoints.map(_.roadwayNumber).distinct)
      shouldExistJunctionTemplate.size should be(1)

      //  Preparing expiring data
      val project2 = Project(projectId + 1, ProjectState.Incomplete, "ProjectTerminatedLinks", "s", DateTime.now(), "", DateTime.now(), DateTime.now(),
        "", Seq(), Seq(), None, None)
      val TerminatingProjectChanges = List(
<<<<<<< HEAD
        ProjectRoadwayChange(projectId + 1, Some("project name"), 8L, "test user", DateTime.now, RoadwayChangeInfo(AddressChangeType.Unchanged,
          RoadwayChangeSection(Some(road), Some(Track.Combined.value.toLong), startRoadPartNumber = Some(part), endRoadPartNumber = Some(part), startAddressM = Some(0L), endAddressM = Some(10L), Some(AdministrativeClass.State), Some(Discontinuity.Continuous), Some(8L)),
          RoadwayChangeSection(Some(road), Some(Track.Combined.value.toLong), startRoadPartNumber = Some(part), endRoadPartNumber = Some(part), startAddressM = Some(0L), endAddressM = Some(10L), Some(AdministrativeClass.State), Some(Discontinuity.Continuous), Some(8L)),
          Discontinuity.Continuous, AdministrativeClass.State, reversed = false, 1, 8), DateTime.now),
        ProjectRoadwayChange(projectId + 1, Some("project name"), 8L, "test user", DateTime.now, RoadwayChangeInfo(AddressChangeType.Unchanged,
          RoadwayChangeSection(Some(road), Some(Track.Combined.value.toLong), startRoadPartNumber = Some(part), endRoadPartNumber = Some(part), startAddressM = Some(10L), endAddressM = Some(15L), Some(AdministrativeClass.State), Some(Discontinuity.EndOfRoad), Some(8L)),
          RoadwayChangeSection(Some(road), Some(Track.Combined.value.toLong), startRoadPartNumber = Some(part), endRoadPartNumber = Some(part), startAddressM = Some(10L), endAddressM = Some(15L), Some(AdministrativeClass.State), Some(Discontinuity.EndOfRoad), Some(8L)),
          Discontinuity.EndOfRoad, AdministrativeClass.State, reversed = false, 2, 8), DateTime.now),
        ProjectRoadwayChange(projectId, Some("project name"), 8L, "test user", DateTime.now, RoadwayChangeInfo(AddressChangeType.Termination,
          RoadwayChangeSection(Some(road), Some(Track.Combined.value.toLong), startRoadPartNumber = Some(part), endRoadPartNumber = Some(part), startAddressM = Some(15L), endAddressM = Some(20L), Some(AdministrativeClass.State), Some(Discontinuity.Continuous), Some(8L)),
          RoadwayChangeSection(None, None, None, None, None, None, Some(AdministrativeClass.State), Some(Discontinuity.Continuous), Some(8L)),
          Discontinuity.Continuous, AdministrativeClass.State, reversed = false, 3, 8), DateTime.now),
        ProjectRoadwayChange(projectId, Some("project name"), 8L, "test user", DateTime.now, RoadwayChangeInfo(AddressChangeType.Termination,
          RoadwayChangeSection(Some(road), Some(Track.Combined.value.toLong), startRoadPartNumber = Some(part), endRoadPartNumber = Some(part), startAddressM = Some(20L), endAddressM = Some(25L), Some(AdministrativeClass.State), Some(Discontinuity.EndOfRoad), Some(8L)),
          RoadwayChangeSection(None, None, None, None, None, None, Some(AdministrativeClass.State), Some(Discontinuity.EndOfRoad), Some(8L)),
          Discontinuity.EndOfRoad, AdministrativeClass.State, reversed = false, 4, 8), DateTime.now)
=======
        ProjectRoadwayChange(projectId + 1, Some("project name"), 8L, "test user", DateTime.now,
          RoadwayChangeInfo(RoadAddressChangeType.Unchanged,
            RoadwayChangeSection(Some(road), Some(Track.Combined.value.toLong), startRoadPartNumber = Some(part), endRoadPartNumber = Some(part), startAddressM = Some(0L), endAddressM = Some(10L), Some(AdministrativeClass.State), Some(Discontinuity.Continuous), Some(8L)),
            RoadwayChangeSection(Some(road), Some(Track.Combined.value.toLong), startRoadPartNumber = Some(part), endRoadPartNumber = Some(part), startAddressM = Some(0L), endAddressM = Some(10L), Some(AdministrativeClass.State), Some(Discontinuity.Continuous), Some(8L)),
            Discontinuity.Continuous, AdministrativeClass.State, reversed = false, 1, 8)
          , DateTime.now, Some(0L)),
        ProjectRoadwayChange(projectId + 1, Some("project name"), 8L, "test user", DateTime.now,
          RoadwayChangeInfo(RoadAddressChangeType.Unchanged,
            RoadwayChangeSection(Some(road), Some(Track.Combined.value.toLong), startRoadPartNumber = Some(part), endRoadPartNumber = Some(part), startAddressM = Some(10L), endAddressM = Some(15L), Some(AdministrativeClass.State), Some(Discontinuity.EndOfRoad), Some(8L)),
            RoadwayChangeSection(Some(road), Some(Track.Combined.value.toLong), startRoadPartNumber = Some(part), endRoadPartNumber = Some(part), startAddressM = Some(10L), endAddressM = Some(15L), Some(AdministrativeClass.State), Some(Discontinuity.EndOfRoad), Some(8L)),
            Discontinuity.EndOfRoad, AdministrativeClass.State, reversed = false, 2, 8)
          , DateTime.now, Some(0L)),
        ProjectRoadwayChange(projectId, Some("project name"), 8L, "test user", DateTime.now,
          RoadwayChangeInfo(RoadAddressChangeType.Termination,
            RoadwayChangeSection(Some(road), Some(Track.Combined.value.toLong), startRoadPartNumber = Some(part), endRoadPartNumber = Some(part), startAddressM = Some(15L), endAddressM = Some(20L), Some(AdministrativeClass.State), Some(Discontinuity.Continuous), Some(8L)),
            RoadwayChangeSection(None, None, None, None, None, None, Some(AdministrativeClass.State), Some(Discontinuity.Continuous), Some(8L)),
            Discontinuity.Continuous, AdministrativeClass.State, reversed = false, 3, 8)
          , DateTime.now, Some(0L)),
        ProjectRoadwayChange(projectId, Some("project name"), 8L, "test user", DateTime.now,
          RoadwayChangeInfo(RoadAddressChangeType.Termination,
            RoadwayChangeSection(Some(road), Some(Track.Combined.value.toLong), startRoadPartNumber = Some(part), endRoadPartNumber = Some(part), startAddressM = Some(20L), endAddressM = Some(25L), Some(AdministrativeClass.State), Some(Discontinuity.EndOfRoad), Some(8L)),
            RoadwayChangeSection(None, None, None, None, None, None, Some(AdministrativeClass.State), Some(Discontinuity.EndOfRoad), Some(8L)),
            Discontinuity.EndOfRoad, AdministrativeClass.State, reversed = false, 4, 8)
          , DateTime.now, Some(0L))
>>>>>>> 54df3071

      )

      linearLocationDAO.expireByRoadwayNumbers(Set(combLink4.roadwayNumber, combLink5.roadwayNumber))
      roadwayDAO.expireHistory(Set(combLink4.roadwayId, combLink5.roadwayId))
      projectLinkDAO.moveProjectLinksToHistory(projectId)
      val unchangedLink1  = dummyProjectLink(road, part, Track.Combined, Discontinuity.Continuous,  0,  5,  0,  5, Some(DateTime.now()), None, 12345.toString, 0, 5, SideCode.TowardsDigitizing, RoadAddressChangeType.Unchanged,   projectId + 1, AdministrativeClass.State, combGeom1, rwNumber + 1).copy(id = plId + 5, roadwayId = rwId + 1, linearLocationId = llId + 5)
      val unchangedLink2  = dummyProjectLink(road, part, Track.Combined, Discontinuity.Continuous,  5, 10,  5, 10, Some(DateTime.now()), None, 12346.toString, 0, 5, SideCode.TowardsDigitizing, RoadAddressChangeType.Unchanged,   projectId + 1, AdministrativeClass.State, combGeom2, rwNumber + 1).copy(id = plId + 6, roadwayId = rwId + 1, linearLocationId = llId + 6)
      val unchangedLink3  = dummyProjectLink(road, part, Track.Combined, Discontinuity.EndOfRoad,  10, 15, 10, 15, Some(DateTime.now()), None, 12347.toString, 0, 5, SideCode.TowardsDigitizing, RoadAddressChangeType.Unchanged,   projectId + 1, AdministrativeClass.State, combGeom3, rwNumber + 1).copy(id = plId + 7, roadwayId = rwId + 1, linearLocationId = llId + 7)
      val terminatedLink4 = dummyProjectLink(road, part, Track.Combined, Discontinuity.Continuous, 15, 20, 15, 20, Some(DateTime.now()), None, 12348.toString, 0, 5, SideCode.TowardsDigitizing, RoadAddressChangeType.Termination, projectId + 1, AdministrativeClass.State, combGeom4, rwNumber + 2).copy(id = plId + 8, roadwayId = rwId + 2, linearLocationId = llId + 8)
      val terminatedLink5 = dummyProjectLink(road, part, Track.Combined, Discontinuity.EndOfRoad,  20, 25, 20, 25, Some(DateTime.now()), None, 12349.toString, 0, 5, SideCode.TowardsDigitizing, RoadAddressChangeType.Termination, projectId + 1, AdministrativeClass.State, combGeom5, rwNumber + 2).copy(id = plId + 9, roadwayId = rwId + 2, linearLocationId = llId + 9)

      buildTestDataForProject(Some(project2),
        Some(Seq(rw1WithId.copy(id = unchangedLink1.roadwayId, endAddrMValue = 15),
          rw1WithId.copy(id = terminatedLink4.roadwayId, endAddrMValue = 10, endDate = Some(DateTime.now())))),
        Some(Seq(orderedcll1.copy(id = unchangedLink1.linearLocationId, roadwayNumber = unchangedLink1.roadwayNumber), orderedcll2.copy(id = unchangedLink2.linearLocationId, roadwayNumber = unchangedLink2.roadwayNumber),
          orderedcll3.copy(id = unchangedLink3.linearLocationId, roadwayNumber = unchangedLink3.roadwayNumber),
          orderedcll4.copy(id = terminatedLink4.linearLocationId, roadwayNumber = terminatedLink4.roadwayNumber),
          orderedcll5.copy(id = terminatedLink5.linearLocationId, roadwayNumber = terminatedLink5.roadwayNumber))),
        Some(Seq(unchangedLink1, unchangedLink2, unchangedLink3, terminatedLink4, terminatedLink5)))

      projectLinkDAO.moveProjectLinksToHistory(projectId + 1)

      val mappedAfterTerminationRoadwayNumbers = projectLinkDAO.fetchProjectLinksChange(projectId + 1)
      roadAddressService.handleRoadwayPointsUpdate(TerminatingProjectChanges, mappedAfterTerminationRoadwayNumbers)
      nodesAndJunctionsService.handleNodePoints(TerminatingProjectChanges, combPLinks, mappedAfterTerminationRoadwayNumbers)
      nodesAndJunctionsService.handleJunctionAndJunctionPoints(TerminatingProjectChanges, combPLinks, mappedAfterTerminationRoadwayNumbers)

      /*  Ending expiring data  */
      val terminatedJunctionsBeforeExpire = junctionDAO.fetchExpiredByRoadwayNumbers(templateRoadwayNumbers)
      terminatedJunctionsBeforeExpire count (_.endDate.isDefined) should be(0)
      terminatedJunctionsBeforeExpire count (_.validTo.isDefined) should be(0)
      val endDate = Some(project2.startDate.minusDays(1))
      val terminatedLink1 = combLink4.copy(endDate = endDate, status = RoadAddressChangeType.Termination)
      val terminatedLink2 = combLink5.copy(endDate = endDate, status = RoadAddressChangeType.Termination)

      nodesAndJunctionsService.expireObsoleteNodesAndJunctions(Seq(combLink1, combLink2, combLink3, terminatedLink1, terminatedLink2), endDate)

      val rwPoints = roadwayPointDAO.fetchByRoadwayNumbers(Seq(combLink1, combLink2, combLink3, terminatedLink1, terminatedLink2).map(_.roadwayNumber)).map(_.id)
      val junctionPointsAfterTerminating = junctionPointDAO.fetchByRoadwayPointIds(rwPoints)
      junctionPointsAfterTerminating.length should be(0)

      //  Check that junctions for roadways were expired
      val junctionTemplatesAfterExpire = junctionDAO.fetchTemplatesByRoadwayNumbers(templateRoadwayNumbers)
      junctionTemplatesAfterExpire.length should be(0)

      //  Check that terminated junction was created
      val terminatedJunctionsAfterExpire = junctionDAO.fetchExpiredByRoadwayNumbers(templateRoadwayNumbers)
      terminatedJunctionsAfterExpire.length should be(2)
      terminatedJunctionsAfterExpire count (_.endDate.isDefined) should be(1)
      terminatedJunctionsAfterExpire count (_.validTo.isDefined) should be(1)
    }
  }

  test("Test nodesAndJunctionsService.handleJunctionTemplates When creating new road that connects to other road Then junction template and junctions points should be handled/created properly." +
    "Test nodesAndJunctionsService.expireObsoleteNodesAndJunctions When terminating the road that connects in the middle of the other one Then the existing Junction and his points should be expired.") {
    runWithRollback {
      /*
                        |
                        |
                      road1000
                        |
                        v
          |--road999-->|0|--road999-->|

        * Note:
          0: Illustration where junction points should be created
          C: Combined track
        */
      val road999 = 999L
      val road1000 = 1000L
      val part1 = 1L
      val projectId = Sequences.nextViiteProjectId
      val rwId = Sequences.nextRoadwayId
      val llId = Sequences.nextLinearLocationId
      val rwNumber = Sequences.nextRoadwayNumber
      val plId = Sequences.nextProjectLinkId


      val combGeom1 = Seq(Point(0.0, 0.0), Point(10.0, 0.0))
      val combGeom2 = Seq(Point(10.0, 0.0), Point(20.0, 0.0))
      val combGeom3 = Seq(Point(10.0, 10.0), Point(10.0, 0.0))

      val combLink1 = dummyProjectLink(road999,  part1, Track.Combined, Discontinuity.Continuous,     0, 10,  0, 10, Some(DateTime.now()), None, 12345.toString, 0, 10, SideCode.TowardsDigitizing, RoadAddressChangeType.New, projectId, AdministrativeClass.State, combGeom1, rwNumber    ).copy(id = plId,     projectId = projectId, roadwayId = rwId,     linearLocationId = llId)
      val combLink2 = dummyProjectLink(road999,  part1, Track.Combined, Discontinuity.Discontinuous, 10, 20, 10, 20, Some(DateTime.now()), None, 12346.toString, 0, 10, SideCode.TowardsDigitizing, RoadAddressChangeType.New, projectId, AdministrativeClass.State, combGeom2, rwNumber    ).copy(id = plId + 1, projectId = projectId, roadwayId = rwId,     linearLocationId = llId + 1)
      val combLink3 = dummyProjectLink(road1000, part1, Track.Combined, Discontinuity.EndOfRoad,      0, 10,  0, 10, Some(DateTime.now()), None, 12347.toString, 0, 10, SideCode.TowardsDigitizing, RoadAddressChangeType.New, projectId, AdministrativeClass.State, combGeom3, rwNumber + 1).copy(id = plId + 2, projectId = projectId, roadwayId = rwId + 1, linearLocationId = llId + 2)

      val project = Project(projectId, ProjectState.Incomplete, "f", "s", DateTime.now(), "", DateTime.now(), DateTime.now(),
        "", Seq(), Seq(), None, None)

      val combPLinks = Seq(combLink1, combLink2)

      val (lc1, rw1): (LinearLocation, Roadway) = Seq(combLink1).map(toRoadwayAndLinearLocation).head
      val (lc2, rw2): (LinearLocation, Roadway) = Seq(combLink2).map(toRoadwayAndLinearLocation).head
      val (lc3, rw3): (LinearLocation, Roadway) = Seq(combLink3).map(toRoadwayAndLinearLocation).head
      val rw1WithId = rw1.copy(startAddrMValue = 0, endAddrMValue = 20, ely = 8L)
      val rw2WithId = rw3.copy(startAddrMValue = 0, endAddrMValue = 10, ely = 8L)
      val orderedlc1 = lc1.copy(orderNumber = 1)
      val orderedlc2 = lc2.copy(orderNumber = 2)
      val orderedlc3 = lc3.copy(orderNumber = 1)

      buildTestDataForProject(Some(project), Some(Seq(rw1WithId, rw2WithId)), Some(Seq(orderedlc1, orderedlc2, orderedlc3)), Some(Seq(combLink1, combLink2, combLink3)))

      val projectChanges = List(
        //Combined
<<<<<<< HEAD
        ProjectRoadwayChange(projectId, Some("project name"), 8L, "test user", DateTime.now, RoadwayChangeInfo(AddressChangeType.New,
          RoadwayChangeSection(None, None, None, None, None, None, Some(AdministrativeClass.State), Some(Discontinuity.Continuous), Some(8L)),
          RoadwayChangeSection(Some(road999), Some(Track.Combined.value.toLong), startRoadPartNumber = Some(part1), endRoadPartNumber = Some(part1), startAddressM = Some(0L), endAddressM = Some(20L), Some(AdministrativeClass.State), Some(Discontinuity.EndOfRoad), Some(8L)),
          Discontinuity.EndOfRoad, AdministrativeClass.State, reversed = false, 1, 8), DateTime.now),
        ProjectRoadwayChange(projectId, Some("project name"), 8L, "test user", DateTime.now, RoadwayChangeInfo(AddressChangeType.New,
          RoadwayChangeSection(None, None, None, None, None, None, Some(AdministrativeClass.State), Some(Discontinuity.EndOfRoad), Some(8L)),
          RoadwayChangeSection(Some(road1000), Some(Track.Combined.value.toLong), startRoadPartNumber = Some(part1), endRoadPartNumber = Some(part1), startAddressM = Some(0L), endAddressM = Some(10L), Some(AdministrativeClass.State), Some(Discontinuity.EndOfRoad), Some(8L)),
          Discontinuity.EndOfRoad, AdministrativeClass.State, reversed = false, 2, 8), DateTime.now)
=======
        ProjectRoadwayChange(projectId, Some("project name"), 8L, "test user", DateTime.now,
          RoadwayChangeInfo(RoadAddressChangeType.New,
            RoadwayChangeSection(None, None, None, None, None, None, Some(AdministrativeClass.State), Some(Discontinuity.Continuous), Some(8L)),
            RoadwayChangeSection(Some(road999), Some(Track.Combined.value.toLong), startRoadPartNumber = Some(part1), endRoadPartNumber = Some(part1), startAddressM = Some(0L), endAddressM = Some(20L), Some(AdministrativeClass.State), Some(Discontinuity.EndOfRoad), Some(8L)),
            Discontinuity.EndOfRoad, AdministrativeClass.State, reversed = false, 1, 8)
          , DateTime.now, Some(0L)),
        ProjectRoadwayChange(projectId, Some("project name"), 8L, "test user", DateTime.now,
          RoadwayChangeInfo(RoadAddressChangeType.New,
            RoadwayChangeSection(None, None, None, None, None, None, Some(AdministrativeClass.State), Some(Discontinuity.EndOfRoad), Some(8L)),
            RoadwayChangeSection(Some(road1000), Some(Track.Combined.value.toLong), startRoadPartNumber = Some(part1), endRoadPartNumber = Some(part1), startAddressM = Some(0L), endAddressM = Some(10L), Some(AdministrativeClass.State), Some(Discontinuity.EndOfRoad), Some(8L)),
            Discontinuity.EndOfRoad, AdministrativeClass.State, reversed = false, 2, 8)
          , DateTime.now, Some(0L))
>>>>>>> 54df3071
      )

      when(mockLinearLocationDAO.fetchLinearLocationByBoundingBox(any[BoundingRectangle], any[Seq[(Int, Int)]])).thenReturn(Seq(orderedlc1, orderedlc2, orderedlc3))
      when(mockRoadwayDAO.fetchAllByRoadwayNumbers(any[Set[Long]], any[Boolean])).thenReturn(Seq(rw1WithId, rw2WithId))

      val mappedReservedRoadwayNumbers = projectLinkDAO.fetchProjectLinksChange(projectId)
      roadAddressService.handleRoadwayPointsUpdate(projectChanges, mappedReservedRoadwayNumbers)
      nodesAndJunctionsService.handleNodePoints(projectChanges, combPLinks, mappedReservedRoadwayNumbers)
      nodesAndJunctionsService.handleJunctionAndJunctionPoints(projectChanges, combPLinks, mappedReservedRoadwayNumbers)

      val roadwayPoints = roadwayPointDAO.fetchByRoadwayNumbers((combPLinks :+ combLink3).map(_.roadwayNumber)).map(_.id)
      val junctionPointTemplates = junctionPointDAO.fetchByRoadwayPointIds(roadwayPoints)

      junctionPointTemplates.length should be(3)
      junctionPointTemplates.count(_.beforeAfter == BeforeAfter.Before) should be(2)
      junctionPointTemplates.count(_.beforeAfter == BeforeAfter.After) should be(1)
      val templateRoadwayNumbers = junctionPointTemplates.map(_.roadwayNumber).distinct
      val junctions = junctionDAO.fetchTemplatesByRoadwayNumbers(templateRoadwayNumbers)
      junctions.size should be(1)

      /*
      preparing expiring data
      /*

           |--C1-->|--C2-->|

      * Note:
        C: Combined track
      */

    */
      val project2 = Project(projectId + 1, ProjectState.Incomplete, "ProjectDeleteRoadOfRoadLinks", "s", DateTime.now(), "", DateTime.now(), DateTime.now(),
        "", Seq(), Seq(), None, None)
      val terminatingProjectChanges = List(
<<<<<<< HEAD
        ProjectRoadwayChange(projectId + 1, Some("project name"), 8L, "test user", DateTime.now, RoadwayChangeInfo(AddressChangeType.Termination,
          RoadwayChangeSection(Some(road1000), Some(Track.Combined.value.toLong), startRoadPartNumber = Some(part1), endRoadPartNumber = Some(part1), startAddressM = Some(0L), endAddressM = Some(10L), Some(AdministrativeClass.State), Some(Discontinuity.EndOfRoad), Some(8L)),
          RoadwayChangeSection(None, None, None, None, None, None, Some(AdministrativeClass.State), Some(Discontinuity.Continuous), Some(8L)),
          Discontinuity.EndOfRoad, AdministrativeClass.State, reversed = false, 1, 8), DateTime.now)
=======
        ProjectRoadwayChange(projectId + 1, Some("project name"), 8L, "test user", DateTime.now,
          RoadwayChangeInfo(RoadAddressChangeType.Termination,
            RoadwayChangeSection(Some(road1000), Some(Track.Combined.value.toLong), startRoadPartNumber = Some(part1), endRoadPartNumber = Some(part1), startAddressM = Some(0L), endAddressM = Some(10L), Some(AdministrativeClass.State), Some(Discontinuity.EndOfRoad), Some(8L)),
            RoadwayChangeSection(None, None, None, None, None, None, Some(AdministrativeClass.State), Some(Discontinuity.Continuous), Some(8L)),
            Discontinuity.EndOfRoad, AdministrativeClass.State, reversed = false, 1, 8)
          , DateTime.now, Some(0L))
>>>>>>> 54df3071
      )

      linearLocationDAO.expireByRoadwayNumbers(Set(combLink3.roadwayNumber))
      roadwayDAO.expireHistory(Set(combLink3.roadwayId))
      projectLinkDAO.moveProjectLinksToHistory(projectId)
      val combGeom4 = Seq(Point(20.0, 0.0), Point(30.0, 0.0))

      val terminatedLink = dummyProjectLink(road1000, part1, Track.Combined, Discontinuity.EndOfRoad, 0, 10, 0, 10, Some(DateTime.now()), None, 12347.toString, 0, 10, SideCode.TowardsDigitizing, RoadAddressChangeType.Termination, projectId + 1, AdministrativeClass.State, combGeom4, rwNumber + 1).copy(id = plId + 3, roadwayId = rwId + 2, linearLocationId = llId + 3)

      val (lc4, rw4): (LinearLocation, Roadway) = Seq(terminatedLink).map(toRoadwayAndLinearLocation).head
      val rw4WithId = rw4.copy(id = terminatedLink.roadwayId, ely = 8L)

      when(mockRoadwayDAO.fetchAllByRoadwayNumbers(Set(combLink1.roadwayNumber, combLink2.roadwayNumber, terminatedLink.roadwayNumber), false)).thenReturn(Seq(rw1WithId, rw2WithId, rw4WithId))
      when(mockRoadwayDAO.fetchAllByRoadwayNumbers(Set(combLink1.roadwayNumber), false)).thenReturn(Seq(rw1WithId))
      when(mockRoadwayDAO.fetchAllByRoadwayNumbers(Set(combLink2.roadwayNumber), false)).thenReturn(Seq(rw2WithId))
      when(mockRoadwayDAO.fetchAllByRoadwayNumbers(Set(terminatedLink.roadwayNumber), false)).thenReturn(Seq(rw4WithId))

      buildTestDataForProject(Some(project2),
        Some(Seq(rw4WithId)),
        Some(Seq(lc4)),
        Some(Seq(terminatedLink)))

      val mappedAfterNewRoadwayNumber = projectLinkDAO.fetchProjectLinksChange(projectId + 1).map(_.copy(linearLocationId = terminatedLink.linearLocationId))
      projectLinkDAO.moveProjectLinksToHistory(projectId + 1)

      roadAddressService.handleRoadwayPointsUpdate(terminatingProjectChanges, mappedAfterNewRoadwayNumber)
      nodesAndJunctionsService.handleNodePoints(terminatingProjectChanges, combPLinks, mappedAfterNewRoadwayNumber)
      nodesAndJunctionsService.handleJunctionAndJunctionPoints(terminatingProjectChanges, combPLinks, mappedAfterNewRoadwayNumber)
      /*
      ending expiring data
       */
      val terminatedJunctionsBeforeExpire = junctionDAO.fetchExpiredByRoadwayNumbers(templateRoadwayNumbers)
      terminatedJunctionsBeforeExpire count (_.endDate.isDefined) should be(0)
      terminatedJunctionsBeforeExpire count (_.validTo.isDefined) should be(0)
      val endDate = Some(project2.startDate.minusDays(1))

      nodesAndJunctionsService.expireObsoleteNodesAndJunctions(Seq(terminatedLink), endDate)

      val rwPoints = roadwayPointDAO.fetchByRoadwayNumbers(Seq(combLink1, combLink2, terminatedLink).map(_.roadwayNumber)).map(_.id)
      val junctionPointsAfterTerminating = junctionPointDAO.fetchByRoadwayPointIds(rwPoints)
      junctionPointsAfterTerminating.length should be(0)
      // Check that junctions for roadways were expired
      val junctionTemplatesAfterExpire = junctionDAO.fetchTemplatesByRoadwayNumbers(templateRoadwayNumbers)
      junctionTemplatesAfterExpire.length should be(0)

      // Check that terminated junction was created
      val terminatedJunctionsAfterExpire = junctionDAO.fetchExpiredByRoadwayNumbers(templateRoadwayNumbers)
      terminatedJunctionsAfterExpire.length should be(2)
      terminatedJunctionsAfterExpire count (_.endDate.isDefined) should be(1)
      terminatedJunctionsAfterExpire count (_.validTo.isDefined) should be(1)
    }
  }

  // <editor-fold desc="Ramps and roundabouts">
  test("Test nodesAndJunctionsService.handleJunctionTemplates When creating new different road numbers that connects each other Then junction template and junctions points should be handled/created properly." +
    "Test nodesAndJunctionsService.expireObsoleteNodesAndJunctions When expiring the one part that will make the ramp road parts not intersecting itself Then the existing Junction and its Junction points should be expired.") {
    runWithRollback {
      /*
                            ^
                            |
                            | R2
          ---R1--->---R1--->0


       * Note:
          0: Illustration where junction points should be created
      */

      val road = 20001L
      val part1 = 1L
      val part2 = 2L
      val projectId = Sequences.nextViiteProjectId
      val rwId = Sequences.nextRoadwayId
      val llId = Sequences.nextLinearLocationId
      val rwNumber = Sequences.nextRoadwayNumber
      val plId = Sequences.nextProjectLinkId


      val combGeom1 = Seq(Point(0.0, 0.0), Point(10.0, 0.0))
      val combGeom2 = Seq(Point(10.0, 0.0), Point(20.0, 0.0))
      val combGeom3 = Seq(Point(20.0, 0.0), Point(20.0, 15.0))

      val combLink1 = dummyProjectLink(road, part1, Track.Combined, Discontinuity.Continuous,  0, 10,  0, 10, Some(DateTime.now()), None, 12345.toString, 0, 10, SideCode.TowardsDigitizing, RoadAddressChangeType.Transfer, projectId, AdministrativeClass.State, combGeom1, rwNumber    ).copy(id = plId,     calibrationPointTypes = (RoadAddressCP, NoCP         ), projectId = projectId, roadwayId = rwId,     linearLocationId = llId)
      val combLink2 = dummyProjectLink(road, part1, Track.Combined, Discontinuity.Continuous, 10, 20, 10, 20, Some(DateTime.now()), None, 12346.toString, 0, 10, SideCode.TowardsDigitizing, RoadAddressChangeType.Transfer, projectId, AdministrativeClass.State, combGeom2, rwNumber    ).copy(id = plId + 1, calibrationPointTypes = (NoCP,          RoadAddressCP), projectId = projectId, roadwayId = rwId,     linearLocationId = llId + 1)
      val combLink3 = dummyProjectLink(road, part2, Track.Combined, Discontinuity.EndOfRoad,   0, 15,  0, 15, Some(DateTime.now()), None, 12347.toString, 0, 15, SideCode.TowardsDigitizing, RoadAddressChangeType.Transfer, projectId, AdministrativeClass.State, combGeom3, rwNumber + 1).copy(id = plId + 2, calibrationPointTypes = (RoadAddressCP, RoadAddressCP), projectId = projectId, roadwayId = rwId + 1, linearLocationId = llId + 2)

      val project = Project(projectId, ProjectState.Incomplete, "f", "s", DateTime.now(), "", DateTime.now(), DateTime.now(),
        "", Seq(), Seq(), None, None)

      val combPLinks = Seq(combLink1, combLink2, combLink3)

      val (lc1, rw1): (LinearLocation, Roadway) = Seq(combLink1).map(toRoadwayAndLinearLocation).head
      val (lc2, rw2): (LinearLocation, Roadway) = Seq(combLink2).map(toRoadwayAndLinearLocation).head
      val (lc3, rw3): (LinearLocation, Roadway) = Seq(combLink3).map(toRoadwayAndLinearLocation).head
      val rw1WithId = rw1.copy(startAddrMValue = 0, endAddrMValue = 20, ely = 8L)
      val rw2WithId = rw3.copy(startAddrMValue = 0, endAddrMValue = 15, ely = 8L)

      buildTestDataForProject(Some(project), Some(Seq(rw1WithId, rw2WithId)), Some(Seq(lc1, lc2, lc3)), Some(combPLinks))

      val projectChanges = List(
        //  Combined
<<<<<<< HEAD
        ProjectRoadwayChange(projectId, Some("project name"), 8L, "test user", DateTime.now, RoadwayChangeInfo(AddressChangeType.New,
          RoadwayChangeSection(None, None, None, None, None, None, Some(AdministrativeClass.State), Some(Discontinuity.Continuous), Some(8L)),
          RoadwayChangeSection(Some(road), Some(Track.Combined.value.toLong), startRoadPartNumber = Some(part1), endRoadPartNumber = Some(part1), startAddressM = Some(0L), endAddressM = Some(10L), Some(AdministrativeClass.State), Some(Discontinuity.Continuous), Some(8L)),
          Discontinuity.Continuous, AdministrativeClass.State, reversed = false, 1, 8), DateTime.now),
        ProjectRoadwayChange(projectId, Some("project name"), 8L, "test user", DateTime.now, RoadwayChangeInfo(AddressChangeType.New,
          RoadwayChangeSection(None, None, None, None, None, None, Some(AdministrativeClass.State), Some(Discontinuity.Continuous), Some(8L)),
          RoadwayChangeSection(Some(road), Some(Track.Combined.value.toLong), startRoadPartNumber = Some(part1), endRoadPartNumber = Some(part1), startAddressM = Some(10L), endAddressM = Some(20L), Some(AdministrativeClass.State), Some(Discontinuity.EndOfRoad), Some(8L)),
          Discontinuity.EndOfRoad, AdministrativeClass.State, reversed = false, 2, 8), DateTime.now),
        ProjectRoadwayChange(projectId, Some("project name"), 8L, "test user", DateTime.now, RoadwayChangeInfo(AddressChangeType.New,
          RoadwayChangeSection(None, None, None, None, None, None, Some(AdministrativeClass.State), Some(Discontinuity.Continuous), Some(8L)),
          RoadwayChangeSection(Some(road), Some(Track.Combined.value.toLong), startRoadPartNumber = Some(part2), endRoadPartNumber = Some(part1), startAddressM = Some(0L), endAddressM = Some(15L), Some(AdministrativeClass.State), Some(Discontinuity.EndOfRoad), Some(8L)),
          Discontinuity.EndOfRoad, AdministrativeClass.State, reversed = false, 3, 8), DateTime.now)
=======
        ProjectRoadwayChange(projectId, Some("project name"), 8L, "test user", DateTime.now,
          RoadwayChangeInfo(RoadAddressChangeType.New,
            RoadwayChangeSection(None, None, None, None, None, None, Some(AdministrativeClass.State), Some(Discontinuity.Continuous), Some(8L)),
            RoadwayChangeSection(Some(road), Some(Track.Combined.value.toLong), startRoadPartNumber = Some(part1), endRoadPartNumber = Some(part1), startAddressM = Some(0L), endAddressM = Some(10L), Some(AdministrativeClass.State), Some(Discontinuity.Continuous), Some(8L)),
            Discontinuity.Continuous, AdministrativeClass.State, reversed = false, 1, 8)
          , DateTime.now, Some(0L)),
        ProjectRoadwayChange(projectId, Some("project name"), 8L, "test user", DateTime.now,
          RoadwayChangeInfo(RoadAddressChangeType.New,
            RoadwayChangeSection(None, None, None, None, None, None, Some(AdministrativeClass.State), Some(Discontinuity.Continuous), Some(8L)),
            RoadwayChangeSection(Some(road), Some(Track.Combined.value.toLong), startRoadPartNumber = Some(part1), endRoadPartNumber = Some(part1), startAddressM = Some(10L), endAddressM = Some(20L), Some(AdministrativeClass.State), Some(Discontinuity.EndOfRoad), Some(8L)),
            Discontinuity.EndOfRoad, AdministrativeClass.State, reversed = false, 2, 8)
          , DateTime.now, Some(0L)),
        ProjectRoadwayChange(projectId, Some("project name"), 8L, "test user", DateTime.now,
          RoadwayChangeInfo(RoadAddressChangeType.New,
            RoadwayChangeSection(None, None, None, None, None, None, Some(AdministrativeClass.State), Some(Discontinuity.Continuous), Some(8L)),
            RoadwayChangeSection(Some(road), Some(Track.Combined.value.toLong), startRoadPartNumber = Some(part2), endRoadPartNumber = Some(part1), startAddressM = Some(0L), endAddressM = Some(15L), Some(AdministrativeClass.State), Some(Discontinuity.EndOfRoad), Some(8L)),
            Discontinuity.EndOfRoad, AdministrativeClass.State, reversed = false, 3, 8)
          , DateTime.now, Some(0L))
>>>>>>> 54df3071
      )

      when(mockLinearLocationDAO.fetchLinearLocationByBoundingBox(any[BoundingRectangle], any[Seq[(Int, Int)]])).thenReturn(Seq(lc1, lc2, lc3))
      when(mockRoadwayDAO.fetchAllByRoadwayNumbers(any[Set[Long]], any[Boolean])).thenReturn(Seq(rw1WithId, rw2WithId))

      val mappedReservedRoadwayNumbers = projectLinkDAO.fetchProjectLinksChange(projectId)
      roadAddressService.handleRoadwayPointsUpdate(projectChanges, mappedReservedRoadwayNumbers)
      roadAddressService.handleProjectCalibrationPointChanges(Seq(lc1, lc2, lc3), username = project.createdBy)
      val createdCalibrationPoints = CalibrationPointDAO.fetchByLinkId(combPLinks.map(_.linkId))
      createdCalibrationPoints.size should be (4)

      createdCalibrationPoints.filter(cp => cp.linkId == combLink1.linkId && cp.startOrEnd == CalibrationPointLocation.StartOfLink).head.addrM should be (0)
      createdCalibrationPoints.filter(cp => cp.linkId == combLink2.linkId && cp.startOrEnd == CalibrationPointLocation.EndOfLink).head.addrM should be (20)
      createdCalibrationPoints.filter(cp => cp.linkId == combLink3.linkId && cp.startOrEnd == CalibrationPointLocation.StartOfLink).head.addrM should be (0)
      createdCalibrationPoints.filter(cp => cp.linkId == combLink3.linkId && cp.startOrEnd == CalibrationPointLocation.EndOfLink).head.addrM should be (15)
      nodesAndJunctionsService.handleNodePoints(projectChanges, combPLinks, mappedReservedRoadwayNumbers)
      nodesAndJunctionsService.handleJunctionAndJunctionPoints(projectChanges, combPLinks, mappedReservedRoadwayNumbers)
      val expiredJunctions = nodesAndJunctionsService.expireObsoleteNodesAndJunctions(combPLinks, None)
      roadAddressService.expireObsoleteCalibrationPointsInJunctions(expiredJunctions)
      val createdCalibrationPointsAfterJunctionPointHandler = CalibrationPointDAO.fetchByLinkId(combPLinks.map(_.linkId))
      createdCalibrationPointsAfterJunctionPointHandler.size should be (4)
      val roadwayPoints = roadwayPointDAO.fetchByRoadwayNumbers(combPLinks.map(_.roadwayNumber))
      val roadwayPointIds = roadwayPoints.map(_.id)
      val junctionPointTemplates = junctionPointDAO.fetchByRoadwayPointIds(roadwayPointIds)
      val templateRoadwayNumbers = junctionPointTemplates.map(_.roadwayNumber).distinct
      val junctions = junctionDAO.fetchTemplatesByRoadwayNumbers(templateRoadwayNumbers)
      junctionPointTemplates.length should be(2)
      junctionPointTemplates.count(_.beforeAfter == BeforeAfter.Before) should be(1)
      junctionPointTemplates.count(_.beforeAfter == BeforeAfter.After) should be(1)
      junctions.size should be(1)

      //  Preparing expiring data
      val project2 = Project(projectId + 1, ProjectState.Incomplete, "ProjectTerminatedLinks", "s", DateTime.now(), "", DateTime.now(), DateTime.now(),
        "", Seq(), Seq(), None, None)

      val terminatingProjectChanges = List(
<<<<<<< HEAD
        ProjectRoadwayChange(project2.id, Some("project name"), 8L, "test user", DateTime.now, RoadwayChangeInfo(AddressChangeType.Termination,
          RoadwayChangeSection(Some(road), Some(Track.Combined.value.toLong), startRoadPartNumber = Some(part2), endRoadPartNumber = Some(part1), startAddressM = Some(0L), endAddressM = Some(15L), Some(AdministrativeClass.State), Some(Discontinuity.EndOfRoad), Some(8L)),
          RoadwayChangeSection(None, None, None, None, None, None, Some(AdministrativeClass.State), Some(Discontinuity.Continuous), Some(8L)),
          Discontinuity.EndOfRoad, AdministrativeClass.State, reversed = false, 3, 8), DateTime.now)
=======
        ProjectRoadwayChange(project2.id, Some("project name"), 8L, "test user", DateTime.now,
          RoadwayChangeInfo(RoadAddressChangeType.Termination,
            RoadwayChangeSection(Some(road), Some(Track.Combined.value.toLong), startRoadPartNumber = Some(part2), endRoadPartNumber = Some(part1), startAddressM = Some(0L), endAddressM = Some(15L), Some(AdministrativeClass.State), Some(Discontinuity.EndOfRoad), Some(8L)),
            RoadwayChangeSection(None, None, None, None, None, None, Some(AdministrativeClass.State), Some(Discontinuity.Continuous), Some(8L)),
            Discontinuity.EndOfRoad, AdministrativeClass.State, reversed = false, 3, 8)
          , DateTime.now, Some(0L))
>>>>>>> 54df3071
      )

      linearLocationDAO.expireByRoadwayNumbers(Set(combLink3.roadwayNumber))
      roadwayDAO.expireHistory(Set(combLink3.roadwayId))
      projectLinkDAO.moveProjectLinksToHistory(projectId)
      val terminatingCombLink3 = dummyProjectLink(road, part2, Track.Combined, Discontinuity.EndOfRoad, 0, 15, 0, 15, Some(DateTime.now()), None, 12347.toString, 0, 15, SideCode.TowardsDigitizing, RoadAddressChangeType.Termination, projectId + 1, AdministrativeClass.State, combGeom3, rwNumber + 1).copy(id = plId + 3, calibrationPointTypes = (RoadAddressCP, RoadAddressCP), roadwayId = rwId + 1, linearLocationId = llId + 2)

      buildTestDataForProject(Some(project2), None, None, Some(Seq(terminatingCombLink3)))

      val mappedAfterTerminationRoadwayNumbers = projectLinkDAO.fetchProjectLinksChange(project2.id)
      projectLinkDAO.moveProjectLinksToHistory(projectId + 1)

      roadAddressService.handleRoadwayPointsUpdate(terminatingProjectChanges, mappedAfterTerminationRoadwayNumbers)
      roadAddressService.handleProjectCalibrationPointChanges(Seq.empty[LinearLocation], username = project.createdBy, mappedAfterTerminationRoadwayNumbers)
      val existingCalibrationPointsForTerminatingRoad = CalibrationPointDAO.fetchByLinkId(Seq(terminatingCombLink3.linkId))
      existingCalibrationPointsForTerminatingRoad.size should be (0)
      nodesAndJunctionsService.handleNodePoints(terminatingProjectChanges, combPLinks, mappedAfterTerminationRoadwayNumbers)
      nodesAndJunctionsService.handleJunctionAndJunctionPoints(terminatingProjectChanges, combPLinks, mappedAfterTerminationRoadwayNumbers)

      //  Ending expiring data
      val terminatedJunctionsBeforeExpire = junctionDAO.fetchExpiredByRoadwayNumbers(templateRoadwayNumbers)
      terminatedJunctionsBeforeExpire count (_.endDate.isDefined) should be(0)
      terminatedJunctionsBeforeExpire count (_.validTo.isDefined) should be(0)
      val endDate = Some(project2.startDate.minusDays(1))
      val terminatedLink1 = terminatingCombLink3.copy(endDate = endDate, status = RoadAddressChangeType.Termination)
      val yetAnotherExpiredJunctions = nodesAndJunctionsService.expireObsoleteNodesAndJunctions(Seq(combLink1, combLink2, terminatedLink1), endDate)

      //  Check that junctions for roadways were expired
      yetAnotherExpiredJunctions.size should be (2)

      when(mockRoadwayAddressMapper.getCurrentRoadAddressesBySection(road, part2)).thenReturn(Seq())
      val roadAddresses = roadwayAddressMapper.mapRoadAddresses(rw1WithId, Seq(lc1, lc2))
      when(mockRoadwayAddressMapper.getCurrentRoadAddressesBySection(road, part1)).thenReturn(roadAddresses)
      roadAddressService.expireObsoleteCalibrationPointsInJunctions(yetAnotherExpiredJunctions)

      val rwPoints = roadwayPointDAO.fetchByRoadwayNumbers(Seq(combLink1, combLink2, terminatedLink1).map(_.roadwayNumber)).map(_.id)
      val junctionPointsAfterTerminating = junctionPointDAO.fetchByRoadwayPointIds(rwPoints)
      junctionPointsAfterTerminating.length should be(0)

      // Check that terminated junction was created
      val terminatedJunctionsAfterExpire = junctionDAO.fetchExpiredByRoadwayNumbers(templateRoadwayNumbers)
      terminatedJunctionsAfterExpire.length should be(2)
      terminatedJunctionsAfterExpire count (_.endDate.isDefined) should be(1)
      terminatedJunctionsAfterExpire count (_.validTo.isDefined) should be(1)

      val calibrationPointsAfterTermination = CalibrationPointDAO.fetchByLinkId(combPLinks.map(_.linkId))
      calibrationPointsAfterTermination.size should be (2)
      calibrationPointsAfterTermination.filter(cp => cp.linkId == combLink1.linkId && cp.startOrEnd == CalibrationPointLocation.StartOfLink).head.addrM should be (0)
      calibrationPointsAfterTermination.filter(cp => cp.linkId == combLink2.linkId && cp.startOrEnd == CalibrationPointLocation.EndOfLink).head.addrM should be (20)
    }
  }

  test("Test nodesAndJunctionsService.handleJunctionTemplates When creating new ramps road part that connects to other part in same road number Then junction template and junctions points should be handled/created properly." +
    "Test nodesAndJunctionsService.expireObsoleteNodesAndJunctions When expiring the one part that will make the ramp road parts not intersecting itself Then the existing Junction and its Junction points should be expired.") {
    runWithRollback {
      /*
                          >|
                        /
                      C3
                    /
          |--C1-->|0|--C2-->|

        * Note:
            0: Illustration where junction points should be created
            C: Combined track
      */

      val road = 20001L
      val part1 = 1L
      val part2 = 2L
      val projectId = Sequences.nextViiteProjectId
      val rwId = Sequences.nextRoadwayId
      val llId = Sequences.nextLinearLocationId
      val rwNumber = Sequences.nextRoadwayNumber
      val plId = Sequences.nextProjectLinkId


      val combGeom1 = Seq(Point(0.0, 0.0), Point(10.0, 0.0))
      val combGeom2 = Seq(Point(10.0, 0.0), Point(20.0, 0.0))
      val combGeom3 = Seq(Point(10.0, 0.0), Point(20.0, 1.0))

      val combLink1 = dummyProjectLink(road, part1, Track.Combined, Discontinuity.Continuous,     0, 10,  0, 10, Some(DateTime.now()), None, 12345.toString, 0, 10, SideCode.TowardsDigitizing, RoadAddressChangeType.Transfer, projectId, AdministrativeClass.State, combGeom1, rwNumber    ).copy(id = plId,     calibrationPointTypes = (RoadAddressCP, NoCP         ), projectId = projectId, roadwayId = rwId,     linearLocationId = llId)
      val combLink2 = dummyProjectLink(road, part1, Track.Combined, Discontinuity.Discontinuous, 10, 20, 10, 20, Some(DateTime.now()), None, 12346.toString, 0, 10, SideCode.TowardsDigitizing, RoadAddressChangeType.Transfer, projectId, AdministrativeClass.State, combGeom2, rwNumber    ).copy(id = plId + 1, calibrationPointTypes = (NoCP,          RoadAddressCP), projectId = projectId, roadwayId = rwId,     linearLocationId = llId + 1)
      val combLink3 = dummyProjectLink(road, part2, Track.Combined, Discontinuity.EndOfRoad,      0, 15,  0, 15, Some(DateTime.now()), None, 12347.toString, 0, 15, SideCode.TowardsDigitizing, RoadAddressChangeType.Transfer, projectId, AdministrativeClass.State, combGeom3, rwNumber + 1).copy(id = plId + 2, calibrationPointTypes = (RoadAddressCP, RoadAddressCP), projectId = projectId, roadwayId = rwId + 1, linearLocationId = llId + 2)

      val project = Project(projectId, ProjectState.Incomplete, "f", "s", DateTime.now(), "", DateTime.now(), DateTime.now(),
        "", Seq(), Seq(), None, None)

      val combPLinks = Seq(combLink1, combLink2, combLink3)

      val (lc1, rw1): (LinearLocation, Roadway) = Seq(combLink1).map(toRoadwayAndLinearLocation).head
      val (lc2, rw2): (LinearLocation, Roadway) = Seq(combLink2).map(toRoadwayAndLinearLocation).head
      val (lc3, rw3): (LinearLocation, Roadway) = Seq(combLink3).map(toRoadwayAndLinearLocation).head
      val rw1WithId = rw1.copy(startAddrMValue = 0, endAddrMValue = 20, ely = 8L)
      val rw2WithId = rw3.copy(startAddrMValue = 0, endAddrMValue = 15, ely = 8L)

      buildTestDataForProject(Some(project), Some(Seq(rw1WithId, rw2WithId)), Some(Seq(lc1, lc2, lc3)), Some(combPLinks))

      val projectChanges = List(
        //Combined
<<<<<<< HEAD
        ProjectRoadwayChange(projectId, Some("project name"), 8L, "test user", DateTime.now, RoadwayChangeInfo(AddressChangeType.New,
          RoadwayChangeSection(None, None, None, None, None, None, Some(AdministrativeClass.State), Some(Discontinuity.Continuous), Some(8L)),
          RoadwayChangeSection(Some(road), Some(Track.Combined.value.toLong), startRoadPartNumber = Some(part1), endRoadPartNumber = Some(part1), startAddressM = Some(0L), endAddressM = Some(10L), Some(AdministrativeClass.State), Some(Discontinuity.Continuous), Some(8L)),
          Discontinuity.Continuous, AdministrativeClass.State, reversed = false, 1, 8), DateTime.now),
        ProjectRoadwayChange(projectId, Some("project name"), 8L, "test user", DateTime.now, RoadwayChangeInfo(AddressChangeType.New,
          RoadwayChangeSection(None, None, None, None, None, None, Some(AdministrativeClass.State), Some(Discontinuity.Continuous), Some(8L)),
          RoadwayChangeSection(Some(road), Some(Track.Combined.value.toLong), startRoadPartNumber = Some(part1), endRoadPartNumber = Some(part1), startAddressM = Some(10L), endAddressM = Some(20L), Some(AdministrativeClass.State), Some(Discontinuity.Discontinuous), Some(8L)),
          Discontinuity.Discontinuous, AdministrativeClass.State, reversed = false, 2, 8), DateTime.now),
        ProjectRoadwayChange(projectId, Some("project name"), 8L, "test user", DateTime.now, RoadwayChangeInfo(AddressChangeType.New,
          RoadwayChangeSection(None, None, None, None, None, None, Some(AdministrativeClass.State), Some(Discontinuity.Continuous), Some(8L)),
          RoadwayChangeSection(Some(road), Some(Track.Combined.value.toLong), startRoadPartNumber = Some(part2), endRoadPartNumber = Some(part2), startAddressM = Some(0L), endAddressM = Some(15L), Some(AdministrativeClass.State), Some(Discontinuity.EndOfRoad), Some(8L)),
          Discontinuity.EndOfRoad, AdministrativeClass.State, reversed = false, 3, 8), DateTime.now)
=======
        ProjectRoadwayChange(projectId, Some("project name"), 8L, "test user", DateTime.now,
          RoadwayChangeInfo(RoadAddressChangeType.New,
            RoadwayChangeSection(None, None, None, None, None, None, Some(AdministrativeClass.State), Some(Discontinuity.Continuous), Some(8L)),
            RoadwayChangeSection(Some(road), Some(Track.Combined.value.toLong), startRoadPartNumber = Some(part1), endRoadPartNumber = Some(part1), startAddressM = Some(0L), endAddressM = Some(10L), Some(AdministrativeClass.State), Some(Discontinuity.Continuous), Some(8L)),
            Discontinuity.Continuous, AdministrativeClass.State, reversed = false, 1, 8)
          , DateTime.now, Some(0L)),
        ProjectRoadwayChange(projectId, Some("project name"), 8L, "test user", DateTime.now,
          RoadwayChangeInfo(RoadAddressChangeType.New,
            RoadwayChangeSection(None, None, None, None, None, None, Some(AdministrativeClass.State), Some(Discontinuity.Continuous), Some(8L)),
            RoadwayChangeSection(Some(road), Some(Track.Combined.value.toLong), startRoadPartNumber = Some(part1), endRoadPartNumber = Some(part1), startAddressM = Some(10L), endAddressM = Some(20L), Some(AdministrativeClass.State), Some(Discontinuity.Discontinuous), Some(8L)),
            Discontinuity.Discontinuous, AdministrativeClass.State, reversed = false, 2, 8)
          , DateTime.now, Some(0L)),
        ProjectRoadwayChange(projectId, Some("project name"), 8L, "test user", DateTime.now,
          RoadwayChangeInfo(RoadAddressChangeType.New,
            RoadwayChangeSection(None, None, None, None, None, None, Some(AdministrativeClass.State), Some(Discontinuity.Continuous), Some(8L)),
            RoadwayChangeSection(Some(road), Some(Track.Combined.value.toLong), startRoadPartNumber = Some(part2), endRoadPartNumber = Some(part2), startAddressM = Some(0L), endAddressM = Some(15L), Some(AdministrativeClass.State), Some(Discontinuity.EndOfRoad), Some(8L)),
            Discontinuity.EndOfRoad, AdministrativeClass.State, reversed = false, 3, 8)
          , DateTime.now, Some(0L))
>>>>>>> 54df3071
      )

      when(mockLinearLocationDAO.fetchLinearLocationByBoundingBox(any[BoundingRectangle], any[Seq[(Int, Int)]])).thenReturn(Seq(lc1, lc2, lc3))
      when(mockRoadwayDAO.fetchAllByRoadwayNumbers(any[Set[Long]], any[Boolean])).thenReturn(Seq(rw1WithId, rw2WithId))

      val mappedReservedRoadwayNumbers = projectLinkDAO.fetchProjectLinksChange(projectId)
      roadAddressService.handleRoadwayPointsUpdate(projectChanges, mappedReservedRoadwayNumbers)
      roadAddressService.handleProjectCalibrationPointChanges(Seq(lc1, lc2, lc3), username = project.createdBy)
      val createdCalibrationPoints = CalibrationPointDAO.fetchByLinkId(combPLinks.map(_.linkId))
      createdCalibrationPoints.size should be (4)

      createdCalibrationPoints.filter(cp => cp.linkId == combLink1.linkId && cp.startOrEnd == CalibrationPointLocation.StartOfLink).head.addrM should be (0)
      createdCalibrationPoints.filter(cp => cp.linkId == combLink2.linkId && cp.startOrEnd == CalibrationPointLocation.EndOfLink).head.addrM should be (20)
      createdCalibrationPoints.filter(cp => cp.linkId == combLink3.linkId && cp.startOrEnd == CalibrationPointLocation.StartOfLink).head.addrM should be (0)
      createdCalibrationPoints.filter(cp => cp.linkId == combLink3.linkId && cp.startOrEnd == CalibrationPointLocation.EndOfLink).head.addrM should be (15)
      nodesAndJunctionsService.handleNodePoints(projectChanges, combPLinks, mappedReservedRoadwayNumbers)
      nodesAndJunctionsService.handleJunctionAndJunctionPoints(projectChanges, combPLinks, mappedReservedRoadwayNumbers)
      val expiredJunctionPoints = nodesAndJunctionsService.expireObsoleteNodesAndJunctions(combPLinks, None)
      roadAddressService.expireObsoleteCalibrationPointsInJunctions(expiredJunctionPoints)
      val createdCalibrationPointsAfterJunctionPointHandler = CalibrationPointDAO.fetchByLinkId(combPLinks.map(_.linkId))
      createdCalibrationPointsAfterJunctionPointHandler.size should be (6)
      val roadwayPoints = roadwayPointDAO.fetchByRoadwayNumbers(combPLinks.map(_.roadwayNumber))
      val roadwayPointIds = roadwayPoints.map(_.id)
      val junctionPointTemplates = junctionPointDAO.fetchByRoadwayPointIds(roadwayPointIds)
      val templateRoadwayNumbers = junctionPointTemplates.map(_.roadwayNumber).distinct
      val junctions = junctionDAO.fetchTemplatesByRoadwayNumbers(templateRoadwayNumbers)
      junctionPointTemplates.length should be(3)
      junctionPointTemplates.count(_.beforeAfter == BeforeAfter.Before) should be(1)
      junctionPointTemplates.count(_.beforeAfter == BeforeAfter.After) should be(2)
      junctions.size should be(1)

      val calibrationPointsInJunctionPointsPlace = createdCalibrationPointsAfterJunctionPointHandler.filterNot(jcp => createdCalibrationPoints.map(_.id).contains(jcp.id))
      calibrationPointsInJunctionPointsPlace.size should be (2)
      calibrationPointsInJunctionPointsPlace.filter(cp => cp.linkId == combLink1.linkId && cp.startOrEnd == CalibrationPointLocation.EndOfLink).head.addrM should be (10)
      calibrationPointsInJunctionPointsPlace.filter(cp => cp.linkId == combLink2.linkId && cp.startOrEnd == CalibrationPointLocation.StartOfLink).head.addrM should be (10)

      //  Preparing expiring data
      val project2 = Project(projectId + 1, ProjectState.Incomplete, "ProjectTerminatedLinks", "s", DateTime.now(), "", DateTime.now(), DateTime.now(),
        "", Seq(), Seq(), None, None)

      val terminatingProjectChanges = List(
<<<<<<< HEAD
        ProjectRoadwayChange(project2.id, Some("project name"), 8L, "test user", DateTime.now, RoadwayChangeInfo(AddressChangeType.Termination,
          RoadwayChangeSection(Some(road), Some(Track.Combined.value.toLong), startRoadPartNumber = Some(part2), endRoadPartNumber = Some(part2), startAddressM = Some(0L), endAddressM = Some(15L), Some(AdministrativeClass.State), Some(Discontinuity.EndOfRoad), Some(8L)),
          RoadwayChangeSection(None, None, None, None, None, None, Some(AdministrativeClass.State), Some(Discontinuity.Continuous), Some(8L)),
          Discontinuity.EndOfRoad, AdministrativeClass.State, reversed = false, 3, 8), DateTime.now)
=======
        ProjectRoadwayChange(project2.id, Some("project name"), 8L, "test user", DateTime.now,
          RoadwayChangeInfo(RoadAddressChangeType.Termination,
            RoadwayChangeSection(Some(road), Some(Track.Combined.value.toLong), startRoadPartNumber = Some(part2), endRoadPartNumber = Some(part2), startAddressM = Some(0L), endAddressM = Some(15L), Some(AdministrativeClass.State), Some(Discontinuity.EndOfRoad), Some(8L)),
            RoadwayChangeSection(None, None, None, None, None, None, Some(AdministrativeClass.State), Some(Discontinuity.Continuous), Some(8L)),
            Discontinuity.EndOfRoad, AdministrativeClass.State, reversed = false, 3, 8)
          , DateTime.now, Some(0L))
>>>>>>> 54df3071
      )

      linearLocationDAO.expireByRoadwayNumbers(Set(combLink3.roadwayNumber))
      roadwayDAO.expireHistory(Set(combLink3.roadwayId))
      projectLinkDAO.moveProjectLinksToHistory(projectId)
      val terminatingCombLink3 = dummyProjectLink(road, part2, Track.Combined, Discontinuity.EndOfRoad, 0, 15, 0, 15, Some(DateTime.now()), None, 12347.toString, 0, 15, SideCode.TowardsDigitizing, RoadAddressChangeType.Termination, projectId + 1, AdministrativeClass.State, combGeom3, rwNumber + 1).copy(id = plId + 3, calibrationPointTypes = (RoadAddressCP, RoadAddressCP), roadwayId = rwId + 1, linearLocationId = llId + 2)

      buildTestDataForProject(Some(project2),
        None,
        None,
        Some(Seq(terminatingCombLink3)))

      val mappedAfterTerminationRoadwayNumbers = projectLinkDAO.fetchProjectLinksChange(project2.id)
      projectLinkDAO.moveProjectLinksToHistory(projectId + 1)

      roadAddressService.handleRoadwayPointsUpdate(terminatingProjectChanges, mappedAfterTerminationRoadwayNumbers)
      roadAddressService.handleProjectCalibrationPointChanges(Seq.empty[LinearLocation], username = project.createdBy, mappedAfterTerminationRoadwayNumbers)
      val existingCalibrationPointsForTerminatingRoad = CalibrationPointDAO.fetchByLinkId(Seq(terminatingCombLink3.linkId))
      existingCalibrationPointsForTerminatingRoad.size should be (0)
      nodesAndJunctionsService.handleNodePoints(terminatingProjectChanges, combPLinks, mappedAfterTerminationRoadwayNumbers)
      nodesAndJunctionsService.handleJunctionAndJunctionPoints(terminatingProjectChanges, combPLinks, mappedAfterTerminationRoadwayNumbers)

      //  Ending expiring data
      val terminatedJunctionsBeforeExpire = junctionDAO.fetchExpiredByRoadwayNumbers(templateRoadwayNumbers)
      terminatedJunctionsBeforeExpire count (_.endDate.isDefined) should be(0)
      terminatedJunctionsBeforeExpire count (_.validTo.isDefined) should be(0)
      val endDate = Some(project2.startDate.minusDays(1))
      val terminatedLink1 = terminatingCombLink3.copy(endDate = endDate, status = RoadAddressChangeType.Termination)
      val yetAnotherExpiredJunctions = nodesAndJunctionsService.expireObsoleteNodesAndJunctions(Seq(combLink1, combLink2, terminatedLink1), endDate)
      yetAnotherExpiredJunctions.size should be (3)

      when(mockRoadwayAddressMapper.getCurrentRoadAddressesBySection(road, part2)).thenReturn(Seq())
      val roadAddresses = roadwayAddressMapper.mapRoadAddresses(rw1WithId, Seq(lc1, lc2))
      when(mockRoadwayAddressMapper.getCurrentRoadAddressesBySection(road, part1)).thenReturn(roadAddresses)
      roadAddressService.expireObsoleteCalibrationPointsInJunctions(yetAnotherExpiredJunctions)

      val rwPoints = roadwayPointDAO.fetchByRoadwayNumbers(Seq(combLink1, combLink2, terminatedLink1).map(_.roadwayNumber)).map(_.id)
      val junctionPointsAfterTerminating = junctionPointDAO.fetchByRoadwayPointIds(rwPoints)
      junctionPointsAfterTerminating.length should be(0)

      //  Check that junctions for roadways were expired
      val junctionsAfterExpire = junctionDAO.fetchTemplatesByRoadwayNumbers(templateRoadwayNumbers)
      junctionsAfterExpire.length should be(0)

      //  Check that terminated junction was created
      val terminatedJunctionsAfterExpire = junctionDAO.fetchExpiredByRoadwayNumbers(templateRoadwayNumbers)
      terminatedJunctionsAfterExpire.length should be(2)
      terminatedJunctionsAfterExpire count (_.endDate.isDefined) should be(1)
      terminatedJunctionsAfterExpire count (_.validTo.isDefined) should be(1)

      val calibrationPointsAfterTermination = CalibrationPointDAO.fetchByLinkId(combPLinks.map(_.linkId))
      calibrationPointsAfterTermination.size should be (2)
      calibrationPointsAfterTermination.filter(cp => cp.linkId == combLink1.linkId && cp.startOrEnd == CalibrationPointLocation.StartOfLink).head.addrM should be (0)
      calibrationPointsAfterTermination.filter(cp => cp.linkId == combLink2.linkId && cp.startOrEnd == CalibrationPointLocation.EndOfLink).head.addrM should be (20)
    }
  }

  test("Test nodesAndJunctionsService.handleJunctionTemplates When creating one roundabout road part that connects to same part in same road number and the connecting link is EndOfRoad Then junction template and junctions points should be handled/created properly") {
    runWithRollback {
      /*

              0---C1-->|
              ^        |
          C4  |        |   C2
              |        V
              |<---C3--|


        * Note:
            0: Illustration where junction points should be created
            C: Combined track
        */

      val road = 20001
      val part = 1L
      val projectId = Sequences.nextViiteProjectId
      val rwId = Sequences.nextRoadwayId
      val llId = Sequences.nextLinearLocationId
      val rwNumber = Sequences.nextRoadwayNumber
      val plId = Sequences.nextProjectLinkId


      val combGeom1 = Seq(Point(0.0, 5.0), Point(5.0, 5.0))
      val combGeom2 = Seq(Point(5.0, 5.0), Point(5.0, 0.0))
      val combGeom3 = Seq(Point(5.0, 0.0), Point(0.0, 0.0))
      val combGeom4 = Seq(Point(0.0, 0.0), Point(0.0, 5.0))

      val combLink1 = dummyProjectLink(road, part, Track.Combined, Discontinuity.Continuous,  0,  5,  0,  5, Some(DateTime.now()), None, 12345.toString, 0, 5, SideCode.TowardsDigitizing, RoadAddressChangeType.Transfer, projectId, AdministrativeClass.State, combGeom1, rwNumber).copy(id = plId,     projectId = projectId, roadwayId = rwId, linearLocationId = llId)
      val combLink2 = dummyProjectLink(road, part, Track.Combined, Discontinuity.Continuous,  5, 10,  5, 10, Some(DateTime.now()), None, 12346.toString, 0, 5, SideCode.TowardsDigitizing, RoadAddressChangeType.Transfer, projectId, AdministrativeClass.State, combGeom2, rwNumber).copy(id = plId + 1, projectId = projectId, roadwayId = rwId, linearLocationId = llId + 1)
      val combLink3 = dummyProjectLink(road, part, Track.Combined, Discontinuity.Continuous, 10, 15, 10, 15, Some(DateTime.now()), None, 12347.toString, 0, 5, SideCode.TowardsDigitizing, RoadAddressChangeType.Transfer, projectId, AdministrativeClass.State, combGeom3, rwNumber).copy(id = plId + 2, projectId = projectId, roadwayId = rwId, linearLocationId = llId + 2)
      val combLink4 = dummyProjectLink(road, part, Track.Combined, Discontinuity.EndOfRoad,  15, 20, 15, 20, Some(DateTime.now()), None, 12348.toString, 0, 5, SideCode.TowardsDigitizing, RoadAddressChangeType.Transfer, projectId, AdministrativeClass.State, combGeom4, rwNumber).copy(id = plId + 3, projectId = projectId, roadwayId = rwId, linearLocationId = llId + 3)

      val project = Project(projectId, ProjectState.Incomplete, "f", "s", DateTime.now(), "", DateTime.now(), DateTime.now(),
        "", Seq(), Seq(), None, None)

      val combPLinks = Seq(combLink1, combLink2, combLink3, combLink4)

      val (lc1, rw1): (LinearLocation, Roadway) = Seq(combLink1).map(toRoadwayAndLinearLocation).head
      val (lc2, rw2): (LinearLocation, Roadway) = Seq(combLink2).map(toRoadwayAndLinearLocation).head
      val (lc3, rw3): (LinearLocation, Roadway) = Seq(combLink3).map(toRoadwayAndLinearLocation).head
      val (lc4, rw4): (LinearLocation, Roadway) = Seq(combLink4).map(toRoadwayAndLinearLocation).head
      val rw1WithId = rw1.copy(startAddrMValue = 0, endAddrMValue = 20, ely = 8L)

      buildTestDataForProject(Some(project), Some(Seq(rw1WithId)), Some(Seq(lc1, lc2, lc3, lc4)), Some(combPLinks))

      val projectChanges = List(
        //  Combined
<<<<<<< HEAD
        ProjectRoadwayChange(projectId, Some("project name"), 8L, "test user", DateTime.now, RoadwayChangeInfo(AddressChangeType.New,
          RoadwayChangeSection(None, None, None, None, None, None, Some(AdministrativeClass.State), Some(Discontinuity.Continuous), Some(8L)),
          RoadwayChangeSection(Some(road), Some(Track.Combined.value.toLong), startRoadPartNumber = Some(part), endRoadPartNumber = Some(part), startAddressM = Some(0L), endAddressM = Some(15L), Some(AdministrativeClass.State), Some(Discontinuity.Continuous), Some(8L)),
          Discontinuity.Continuous, AdministrativeClass.State, reversed = false, 1, 8), DateTime.now),
        ProjectRoadwayChange(projectId, Some("project name"), 8L, "test user", DateTime.now, RoadwayChangeInfo(AddressChangeType.New,
          RoadwayChangeSection(None, None, None, None, None, None, Some(AdministrativeClass.State), Some(Discontinuity.Continuous), Some(8L)),
          RoadwayChangeSection(Some(road), Some(Track.Combined.value.toLong), startRoadPartNumber = Some(part), endRoadPartNumber = Some(part), startAddressM = Some(15L), endAddressM = Some(20L), Some(AdministrativeClass.State), Some(Discontinuity.EndOfRoad), Some(8L)),
          Discontinuity.EndOfRoad, AdministrativeClass.State, reversed = false, 2, 8), DateTime.now)
=======
        ProjectRoadwayChange(projectId, Some("project name"), 8L, "test user", DateTime.now,
          RoadwayChangeInfo(RoadAddressChangeType.New,
            RoadwayChangeSection(None, None, None, None, None, None, Some(AdministrativeClass.State), Some(Discontinuity.Continuous), Some(8L)),
            RoadwayChangeSection(Some(road), Some(Track.Combined.value.toLong), startRoadPartNumber = Some(part), endRoadPartNumber = Some(part), startAddressM = Some(0L), endAddressM = Some(15L), Some(AdministrativeClass.State), Some(Discontinuity.Continuous), Some(8L)),
            Discontinuity.Continuous, AdministrativeClass.State, reversed = false, 1, 8)
          , DateTime.now, Some(0L)),
        ProjectRoadwayChange(projectId, Some("project name"), 8L, "test user", DateTime.now,
          RoadwayChangeInfo(RoadAddressChangeType.New,
            RoadwayChangeSection(None, None, None, None, None, None, Some(AdministrativeClass.State), Some(Discontinuity.Continuous), Some(8L)),
            RoadwayChangeSection(Some(road), Some(Track.Combined.value.toLong), startRoadPartNumber = Some(part), endRoadPartNumber = Some(part), startAddressM = Some(15L), endAddressM = Some(20L), Some(AdministrativeClass.State), Some(Discontinuity.EndOfRoad), Some(8L)),
            Discontinuity.EndOfRoad, AdministrativeClass.State, reversed = false, 2, 8)
          , DateTime.now, Some(0L))
>>>>>>> 54df3071
      )

      when(mockLinearLocationDAO.fetchLinearLocationByBoundingBox(BoundingRectangle(combGeom1.head, combGeom1.head), roadNumberLimits)).thenReturn(Seq(lc1, lc4))
      when(mockLinearLocationDAO.fetchLinearLocationByBoundingBox(BoundingRectangle(combGeom1.last, combGeom1.last), roadNumberLimits)).thenReturn(Seq(lc1, lc2))
      when(mockLinearLocationDAO.fetchLinearLocationByBoundingBox(BoundingRectangle(combGeom2.last, combGeom2.last), roadNumberLimits)).thenReturn(Seq(lc2, lc3))
      when(mockLinearLocationDAO.fetchLinearLocationByBoundingBox(BoundingRectangle(combGeom3.last, combGeom3.last), roadNumberLimits)).thenReturn(Seq(lc3, lc4))
      when(mockRoadwayDAO.fetchAllByRoadwayNumbers(any[Set[Long]], any[Boolean])).thenReturn(Seq(rw1WithId))

      val mappedReservedRoadwayNumbers = projectLinkDAO.fetchProjectLinksChange(projectId)
      roadAddressService.handleRoadwayPointsUpdate(projectChanges, mappedReservedRoadwayNumbers)
      nodesAndJunctionsService.handleNodePoints(projectChanges, combPLinks, mappedReservedRoadwayNumbers)
      nodesAndJunctionsService.handleJunctionAndJunctionPoints(projectChanges, combPLinks, mappedReservedRoadwayNumbers)

      val roadwayPoints = roadwayPointDAO.fetchByRoadwayNumbers(combPLinks.map(_.roadwayNumber)).map(_.id)

      val junctionPointTemplates = junctionPointDAO.fetchByRoadwayPointIds(roadwayPoints)
      junctionPointTemplates.length should be(2)
      junctionPointTemplates.count(_.beforeAfter == BeforeAfter.Before) should be(1)
      junctionPointTemplates.count(_.beforeAfter == BeforeAfter.After) should be(1)

      val junctions = junctionDAO.fetchTemplatesByRoadwayNumbers(junctionPointTemplates.map(_.roadwayNumber).distinct)
      junctions.size should be(1)
    }
  }

  test("Test nodesAndJunctionsService.handleJunctionTemplates When creating one roundabout road part that connects to same part in same road number and the connecting link is Discontinuous Then junction template and junctions points should be handled/created properly") {
    runWithRollback {
      /*

              0---C1-->|
              ^        |
          C4  |        |   C2
              |        V
              |<---C3--|


        * Note:
            0: Illustration where junction points should be created
            C: Combined track
        */

      val road = 20001
      val part = 1L
      val projectId = Sequences.nextViiteProjectId
      val rwId = Sequences.nextRoadwayId
      val llId = Sequences.nextLinearLocationId
      val rwNumber = Sequences.nextRoadwayNumber
      val plId = Sequences.nextProjectLinkId


      val combGeom1 = Seq(Point(0.0, 5.0), Point(5.0, 5.0))
      val combGeom2 = Seq(Point(5.0, 5.0), Point(5.0, 0.0))
      val combGeom3 = Seq(Point(5.0, 0.0), Point(0.0, 0.0))
      val combGeom4 = Seq(Point(0.0, 0.0), Point(0.0, 5.0))

      val combLink1 = dummyProjectLink(road, part, Track.Combined, Discontinuity.Continuous,     0,  5,  0,  5, Some(DateTime.now()), None, 12345.toString, 0, 5, SideCode.TowardsDigitizing, RoadAddressChangeType.Transfer, projectId, AdministrativeClass.State, combGeom1, rwNumber).copy(id = plId,     projectId = projectId, roadwayId = rwId, linearLocationId = llId)
      val combLink2 = dummyProjectLink(road, part, Track.Combined, Discontinuity.Continuous,     5, 10,  5, 10, Some(DateTime.now()), None, 12346.toString, 0, 5, SideCode.TowardsDigitizing, RoadAddressChangeType.Transfer, projectId, AdministrativeClass.State, combGeom2, rwNumber).copy(id = plId + 1, projectId = projectId, roadwayId = rwId, linearLocationId = llId + 1)
      val combLink3 = dummyProjectLink(road, part, Track.Combined, Discontinuity.Continuous,    10, 15, 10, 15, Some(DateTime.now()), None, 12347.toString, 0, 5, SideCode.TowardsDigitizing, RoadAddressChangeType.Transfer, projectId, AdministrativeClass.State, combGeom3, rwNumber).copy(id = plId + 2, projectId = projectId, roadwayId = rwId, linearLocationId = llId + 2)
      val combLink4 = dummyProjectLink(road, part, Track.Combined, Discontinuity.Discontinuous, 15, 20, 15, 20, Some(DateTime.now()), None, 12348.toString, 0, 5, SideCode.TowardsDigitizing, RoadAddressChangeType.Transfer, projectId, AdministrativeClass.State, combGeom4, rwNumber).copy(id = plId + 3, projectId = projectId, roadwayId = rwId, linearLocationId = llId + 3)

      val project = Project(projectId, ProjectState.Incomplete, "f", "s", DateTime.now(), "", DateTime.now(), DateTime.now(),
        "", Seq(), Seq(), None, None)

      val combPLinks = Seq(combLink1, combLink2, combLink3, combLink4)

      val (lc1, rw1): (LinearLocation, Roadway) = Seq(combLink1).map(toRoadwayAndLinearLocation).head
      val (lc2, rw2): (LinearLocation, Roadway) = Seq(combLink2).map(toRoadwayAndLinearLocation).head
      val (lc3, rw3): (LinearLocation, Roadway) = Seq(combLink3).map(toRoadwayAndLinearLocation).head
      val (lc4, rw4): (LinearLocation, Roadway) = Seq(combLink4).map(toRoadwayAndLinearLocation).head
      val rw1WithId = rw1.copy(startAddrMValue = 0, endAddrMValue = 20, ely = 8L)
      val orderedlc1 = lc1.copy(orderNumber = 1)
      val orderedlc2 = lc2.copy(orderNumber = 2)
      val orderedlc3 = lc3.copy(orderNumber = 3)
      val orderedlc4 = lc4.copy(orderNumber = 4)

      buildTestDataForProject(Some(project), Some(Seq(rw1WithId)), Some(Seq(orderedlc1, orderedlc2, orderedlc3, orderedlc4)), Some(combPLinks))

      val projectChanges = List(
        //Combined
<<<<<<< HEAD
        ProjectRoadwayChange(projectId, Some("project name"), 8L, "test user", DateTime.now, RoadwayChangeInfo(AddressChangeType.New,
          RoadwayChangeSection(None, None, None, None, None, None, Some(AdministrativeClass.State), Some(Discontinuity.Continuous), Some(8L)),
          RoadwayChangeSection(Some(road), Some(Track.Combined.value.toLong), startRoadPartNumber = Some(part), endRoadPartNumber = Some(part), startAddressM = Some(0L), endAddressM = Some(15L), Some(AdministrativeClass.State), Some(Discontinuity.Continuous), Some(8L)),
          Discontinuity.Continuous, AdministrativeClass.State, reversed = false, 1, 8), DateTime.now),
        ProjectRoadwayChange(projectId, Some("project name"), 8L, "test user", DateTime.now, RoadwayChangeInfo(AddressChangeType.New,
          RoadwayChangeSection(None, None, None, None, None, None, Some(AdministrativeClass.State), Some(Discontinuity.Discontinuous), Some(8L)),
          RoadwayChangeSection(Some(road), Some(Track.Combined.value.toLong), startRoadPartNumber = Some(part), endRoadPartNumber = Some(part), startAddressM = Some(15L), endAddressM = Some(20L), Some(AdministrativeClass.State), Some(Discontinuity.Discontinuous), Some(8L)),
          Discontinuity.Discontinuous, AdministrativeClass.State, reversed = false, 2, 8), DateTime.now)
=======
        ProjectRoadwayChange(projectId, Some("project name"), 8L, "test user", DateTime.now,
          RoadwayChangeInfo(RoadAddressChangeType.New,
            RoadwayChangeSection(None, None, None, None, None, None, Some(AdministrativeClass.State), Some(Discontinuity.Continuous), Some(8L)),
            RoadwayChangeSection(Some(road), Some(Track.Combined.value.toLong), startRoadPartNumber = Some(part), endRoadPartNumber = Some(part), startAddressM = Some(0L), endAddressM = Some(15L), Some(AdministrativeClass.State), Some(Discontinuity.Continuous), Some(8L)),
            Discontinuity.Continuous, AdministrativeClass.State, reversed = false, 1, 8)
          , DateTime.now, Some(0L)),
        ProjectRoadwayChange(projectId, Some("project name"), 8L, "test user", DateTime.now,
          RoadwayChangeInfo(RoadAddressChangeType.New,
            RoadwayChangeSection(None, None, None, None, None, None, Some(AdministrativeClass.State), Some(Discontinuity.Discontinuous), Some(8L)),
            RoadwayChangeSection(Some(road), Some(Track.Combined.value.toLong), startRoadPartNumber = Some(part), endRoadPartNumber = Some(part), startAddressM = Some(15L), endAddressM = Some(20L), Some(AdministrativeClass.State), Some(Discontinuity.Discontinuous), Some(8L)),
            Discontinuity.Discontinuous, AdministrativeClass.State, reversed = false, 2, 8)
          , DateTime.now, Some(0L))
>>>>>>> 54df3071
      )

      when(mockLinearLocationDAO.fetchLinearLocationByBoundingBox(BoundingRectangle(combGeom1.head, combGeom1.head), roadNumberLimits)).thenReturn(Seq(orderedlc1, orderedlc2, orderedlc3, orderedlc4))
      when(mockLinearLocationDAO.fetchLinearLocationByBoundingBox(BoundingRectangle(combGeom1.last, combGeom1.last), roadNumberLimits)).thenReturn(Seq(orderedlc1, orderedlc2, orderedlc3, orderedlc4))
      when(mockLinearLocationDAO.fetchLinearLocationByBoundingBox(BoundingRectangle(combGeom2.last, combGeom2.last), roadNumberLimits)).thenReturn(Seq(orderedlc1, orderedlc2, orderedlc3, orderedlc4))
      when(mockLinearLocationDAO.fetchLinearLocationByBoundingBox(BoundingRectangle(combGeom3.last, combGeom3.last), roadNumberLimits)).thenReturn(Seq(orderedlc1, orderedlc2, orderedlc3, orderedlc4))
      when(mockRoadwayDAO.fetchAllByRoadwayNumbers(any[Set[Long]], any[Boolean])).thenReturn(Seq(rw1WithId))

      val mappedReservedRoadwayNumbers = projectLinkDAO.fetchProjectLinksChange(projectId)
      roadAddressService.handleRoadwayPointsUpdate(projectChanges, mappedReservedRoadwayNumbers)
      nodesAndJunctionsService.handleNodePoints(projectChanges, combPLinks, mappedReservedRoadwayNumbers)
      nodesAndJunctionsService.handleJunctionAndJunctionPoints(projectChanges, combPLinks, mappedReservedRoadwayNumbers)

      val roadwayPoints = roadwayPointDAO.fetchByRoadwayNumbers(combPLinks.map(_.roadwayNumber)).map(_.id)

      val junctionPointTemplates = junctionPointDAO.fetchByRoadwayPointIds(roadwayPoints)
      junctionPointTemplates.length should be(2)
      junctionPointTemplates.count(_.beforeAfter == BeforeAfter.Before) should be(1)
      junctionPointTemplates.count(_.beforeAfter == BeforeAfter.After) should be(1)

      val junctions = junctionDAO.fetchTemplatesByRoadwayNumbers(junctionPointTemplates.map(_.roadwayNumber).distinct)
      junctions.size should be(1)
    }
  }

  test("Test nodesAndJunctionsService.handleJunctionTemplates When creating one roundabout road part that connects to same part in same road number and the connecting link is MinorDiscontinuity Then junction template and junctions points should be handled/created properly") {
    runWithRollback {
      /*

              0---C1-->|
              ^        |
          C4  |        |   C2
              |        V
              |<---C3--|


        * Note:
            0: Illustration where junction points should be created
            C: Combined track
        */

      val road = 20001
      val part = 1L
      val projectId = Sequences.nextViiteProjectId
      val rwId = Sequences.nextRoadwayId
      val llId = Sequences.nextLinearLocationId
      val rwNumber = Sequences.nextRoadwayNumber
      val plId = Sequences.nextProjectLinkId


      val combGeom1 = Seq(Point(0.0, 5.0), Point(5.0, 5.0))
      val combGeom2 = Seq(Point(5.0, 5.0), Point(5.0, 0.0))
      val combGeom3 = Seq(Point(5.0, 0.0), Point(0.0, 0.0))
      val combGeom4 = Seq(Point(0.0, 0.0), Point(0.0, 5.0))

      val combLink1 = dummyProjectLink(road, part, Track.Combined, Discontinuity.Continuous,          0,  5,  0,  5, Some(DateTime.now()), None, 12345.toString, 0, 5, SideCode.TowardsDigitizing, RoadAddressChangeType.Transfer, projectId, AdministrativeClass.State, combGeom1, rwNumber).copy(id = plId,     projectId = projectId, roadwayId = rwId, linearLocationId = llId)
      val combLink2 = dummyProjectLink(road, part, Track.Combined, Discontinuity.Continuous,          5, 10,  5, 10, Some(DateTime.now()), None, 12346.toString, 0, 5, SideCode.TowardsDigitizing, RoadAddressChangeType.Transfer, projectId, AdministrativeClass.State, combGeom2, rwNumber).copy(id = plId + 1, projectId = projectId, roadwayId = rwId, linearLocationId = llId + 1)
      val combLink3 = dummyProjectLink(road, part, Track.Combined, Discontinuity.Continuous,         10, 15, 10, 15, Some(DateTime.now()), None, 12347.toString, 0, 5, SideCode.TowardsDigitizing, RoadAddressChangeType.Transfer, projectId, AdministrativeClass.State, combGeom3, rwNumber).copy(id = plId + 2, projectId = projectId, roadwayId = rwId, linearLocationId = llId + 2)
      val combLink4 = dummyProjectLink(road, part, Track.Combined, Discontinuity.MinorDiscontinuity, 15, 20, 15, 20, Some(DateTime.now()), None, 12348.toString, 0, 5, SideCode.TowardsDigitizing, RoadAddressChangeType.Transfer, projectId, AdministrativeClass.State, combGeom4, rwNumber).copy(id = plId + 3, projectId = projectId, roadwayId = rwId, linearLocationId = llId + 3)

      val project = Project(projectId, ProjectState.Incomplete, "f", "s", DateTime.now(), "", DateTime.now(), DateTime.now(),
        "", Seq(), Seq(), None, None)

      val combPLinks = Seq(combLink1, combLink2, combLink3, combLink4)

      val (lc1, rw1): (LinearLocation, Roadway) = Seq(combLink1).map(toRoadwayAndLinearLocation).head
      val (lc2, rw2): (LinearLocation, Roadway) = Seq(combLink2).map(toRoadwayAndLinearLocation).head
      val (lc3, rw3): (LinearLocation, Roadway) = Seq(combLink3).map(toRoadwayAndLinearLocation).head
      val (lc4, rw4): (LinearLocation, Roadway) = Seq(combLink4).map(toRoadwayAndLinearLocation).head
      val rw1WithId = rw1.copy(startAddrMValue = 0, endAddrMValue = 20, ely = 8L)
      val orderedlc1 = lc1.copy(orderNumber = 1)
      val orderedlc2 = lc2.copy(orderNumber = 2)
      val orderedlc3 = lc3.copy(orderNumber = 3)
      val orderedlc4 = lc4.copy(orderNumber = 4)

      buildTestDataForProject(Some(project), Some(Seq(rw1WithId)), Some(Seq(orderedlc1, orderedlc2, orderedlc3, orderedlc4)), Some(combPLinks))

      val projectChanges = List(
        //Combined
<<<<<<< HEAD
        ProjectRoadwayChange(projectId, Some("project name"), 8L, "test user", DateTime.now, RoadwayChangeInfo(AddressChangeType.New,
          RoadwayChangeSection(None, None, None, None, None, None, Some(AdministrativeClass.State), Some(Discontinuity.Continuous), Some(8L)),
          RoadwayChangeSection(Some(road), Some(Track.Combined.value.toLong), startRoadPartNumber = Some(part), endRoadPartNumber = Some(part), startAddressM = Some(0L), endAddressM = Some(15L), Some(AdministrativeClass.State), Some(Discontinuity.Continuous), Some(8L)),
          Discontinuity.Continuous, AdministrativeClass.State, reversed = false, 1, 8), DateTime.now),
        ProjectRoadwayChange(projectId, Some("project name"), 8L, "test user", DateTime.now, RoadwayChangeInfo(AddressChangeType.New,
          RoadwayChangeSection(None, None, None, None, None, None, Some(AdministrativeClass.State), Some(Discontinuity.MinorDiscontinuity), Some(8L)),
          RoadwayChangeSection(Some(road), Some(Track.Combined.value.toLong), startRoadPartNumber = Some(part), endRoadPartNumber = Some(part), startAddressM = Some(15L), endAddressM = Some(20L), Some(AdministrativeClass.State), Some(Discontinuity.MinorDiscontinuity), Some(8L)),
          Discontinuity.MinorDiscontinuity, AdministrativeClass.State, reversed = false, 2, 8), DateTime.now)
=======
        ProjectRoadwayChange(projectId, Some("project name"), 8L, "test user", DateTime.now,
          RoadwayChangeInfo(RoadAddressChangeType.New,
            RoadwayChangeSection(None, None, None, None, None, None, Some(AdministrativeClass.State), Some(Discontinuity.Continuous), Some(8L)),
            RoadwayChangeSection(Some(road), Some(Track.Combined.value.toLong), startRoadPartNumber = Some(part), endRoadPartNumber = Some(part), startAddressM = Some(0L), endAddressM = Some(15L), Some(AdministrativeClass.State), Some(Discontinuity.Continuous), Some(8L)),
            Discontinuity.Continuous, AdministrativeClass.State, reversed = false, 1, 8)
          , DateTime.now, Some(0L)),
        ProjectRoadwayChange(projectId, Some("project name"), 8L, "test user", DateTime.now,
          RoadwayChangeInfo(RoadAddressChangeType.New,
            RoadwayChangeSection(None, None, None, None, None, None, Some(AdministrativeClass.State), Some(Discontinuity.MinorDiscontinuity), Some(8L)),
            RoadwayChangeSection(Some(road), Some(Track.Combined.value.toLong), startRoadPartNumber = Some(part), endRoadPartNumber = Some(part), startAddressM = Some(15L), endAddressM = Some(20L), Some(AdministrativeClass.State), Some(Discontinuity.MinorDiscontinuity), Some(8L)),
            Discontinuity.MinorDiscontinuity, AdministrativeClass.State, reversed = false, 2, 8)
          , DateTime.now, Some(0L))
>>>>>>> 54df3071
      )

      when(mockLinearLocationDAO.fetchLinearLocationByBoundingBox(BoundingRectangle(combGeom1.head, combGeom1.head), roadNumberLimits)).thenReturn(Seq(orderedlc1, orderedlc2, orderedlc3, orderedlc4))
      when(mockLinearLocationDAO.fetchLinearLocationByBoundingBox(BoundingRectangle(combGeom1.last, combGeom1.last), roadNumberLimits)).thenReturn(Seq(orderedlc1, orderedlc2, orderedlc3, orderedlc4))
      when(mockLinearLocationDAO.fetchLinearLocationByBoundingBox(BoundingRectangle(combGeom2.last, combGeom2.last), roadNumberLimits)).thenReturn(Seq(orderedlc1, orderedlc2, orderedlc3, orderedlc4))
      when(mockLinearLocationDAO.fetchLinearLocationByBoundingBox(BoundingRectangle(combGeom3.last, combGeom3.last), roadNumberLimits)).thenReturn(Seq(orderedlc1, orderedlc2, orderedlc3, orderedlc4))
      when(mockRoadwayDAO.fetchAllByRoadwayNumbers(any[Set[Long]], any[Boolean])).thenReturn(Seq(rw1WithId))

      val mappedReservedRoadwayNumbers = projectLinkDAO.fetchProjectLinksChange(projectId)
      roadAddressService.handleRoadwayPointsUpdate(projectChanges, mappedReservedRoadwayNumbers)
      nodesAndJunctionsService.handleNodePoints(projectChanges, combPLinks, mappedReservedRoadwayNumbers)
      nodesAndJunctionsService.handleJunctionAndJunctionPoints(projectChanges, combPLinks, mappedReservedRoadwayNumbers)

      val roadwayPoints = roadwayPointDAO.fetchByRoadwayNumbers(combPLinks.map(_.roadwayNumber)).map(_.id)

      val junctionPointTemplates = junctionPointDAO.fetchByRoadwayPointIds(roadwayPoints)
      junctionPointTemplates.length should be(2)
      junctionPointTemplates.count(_.beforeAfter == BeforeAfter.Before) should be(1)
      junctionPointTemplates.count(_.beforeAfter == BeforeAfter.After) should be(1)

      val junctions = junctionDAO.fetchTemplatesByRoadwayNumbers(junctionPointTemplates.map(_.roadwayNumber).distinct)
      junctions.size should be(1)
    }
  }

  test("Test nodesAndJunctionsService.handleNodePointTemplates When creating projectLinks Then node points template should be handled/created properly and" +
    " When reverse, the node points BeforeAfter should be reversed") {
    runWithRollback {
      /*
      |--L-->|
              |0--C1-->0|0--C2-->0|
      |0--R-->0|
       */

      val leftGeom = Seq(Point(0.0, 10.0), Point(50.0, 5.0))
      val rightGeom = Seq(Point(0.0, 0.0), Point(50.0, 5.0))
      val combGeom1 = Seq(Point(50.0, 5.0), Point(100.0, 5.0))
      val combGeom2 = Seq(Point(100.0, 5.0), Point(150.0, 5.0))

      val roadwayNumber = Sequences.nextRoadwayNumber
      val projectId = Sequences.nextViiteProjectId
      val linearLocationId = Sequences.nextLinearLocationId
      val roadwayId = Sequences.nextRoadwayId

      val project = Project(projectId, ProjectState.Incomplete, "f", "s", DateTime.now(), "", DateTime.now(), DateTime.now(),
        "", Seq(), Seq(), None, None)
      val id = Sequences.nextProjectLinkId


      val roadways = Seq(Roadway(roadwayId, roadwayNumber, 999, 999, AdministrativeClass.State, Track.LeftSide, Discontinuity.Continuous, 0, 50, reversed = false, DateTime.parse("2000-01-01"), None, "test", Some("TEST ROAD 1"), 1, TerminationCode.NoTermination),
        Roadway(roadwayId + 1, roadwayNumber + 1, 999, 999, AdministrativeClass.State, Track.RightSide, Discontinuity.Continuous, 0, 50, reversed = false, DateTime.parse("2000-01-01"), None, "test", Some("TEST ROAD 1"), 1, TerminationCode.NoTermination),
        Roadway(roadwayId + 2, roadwayNumber + 2, 999, 999, AdministrativeClass.State, Track.Combined, Discontinuity.Continuous, 50, 100, reversed = false, DateTime.parse("2000-01-01"), None, "test", Some("TEST ROAD 1"), 1, TerminationCode.NoTermination),
        Roadway(roadwayId + 3, roadwayNumber + 3, 999, 999, AdministrativeClass.State, Track.Combined, Discontinuity.EndOfRoad, 100, 150, reversed = false, DateTime.parse("2000-01-01"), None, "test", Some("TEST ROAD 1"), 1, TerminationCode.NoTermination)
      )

      val linearLocations = Seq(
        LinearLocation(linearLocationId, 1, 1000l.toString, 0.0, 50.0, SideCode.TowardsDigitizing, 10000000000l, (CalibrationPointReference(Some(0l)), CalibrationPointReference.None), Seq(Point(0.0, 0.0), Point(50.0, 0.0)), LinkGeomSource.ComplementaryLinkInterface, roadwayNumber, Some(DateTime.parse("2000-01-01")), None),
        LinearLocation(linearLocationId + 1, 1, 2000l.toString, 0.0, 10.0, SideCode.TowardsDigitizing, 10000000000l, (CalibrationPointReference.None, CalibrationPointReference.None), Seq(Point(0.0, 10.0), Point(50.0, 5.0)), LinkGeomSource.ComplementaryLinkInterface, roadwayNumber + 1, Some(DateTime.parse("2000-01-01")), None),
        LinearLocation(linearLocationId + 2, 1, 3000l.toString, 0.0, 10.0, SideCode.TowardsDigitizing, 10000000000l, (CalibrationPointReference.None, CalibrationPointReference.None), Seq(Point(50.0, 5.0), Point(100.0, 5.0)), LinkGeomSource.ComplementaryLinkInterface, roadwayNumber + 2, Some(DateTime.parse("2000-01-01")), None),
        LinearLocation(linearLocationId + 3, 1, 3000l.toString, 0.0, 10.0, SideCode.TowardsDigitizing, 10000000000l, (CalibrationPointReference.None, CalibrationPointReference(Some(150l))), Seq(Point(100.0, 5.0), Point(150.0, 5.0)), LinkGeomSource.ComplementaryLinkInterface, roadwayNumber + 3, Some(DateTime.parse("2000-01-01")), None)
      )
      val roadwayIds = roadwayDAO.create(roadways)

      val left      = dummyProjectLink(999, 999, Track.LeftSide, Discontinuity.Continuous,  0,  50,   0,  50, Some(DateTime.now()), None, 12345.toString, 0, 50, SideCode.TowardsDigitizing, RoadAddressChangeType.Transfer, 0L, AdministrativeClass.State,        leftGeom,  roadwayNumber    ).copy(id = id,     projectId = projectId, roadwayId = roadwayId,     linearLocationId = linearLocationId)
      val right     = dummyProjectLink(999, 999, Track.RightSide, Discontinuity.Continuous, 0,  50,   0,  50, Some(DateTime.now()), None, 12346.toString, 0, 50, SideCode.TowardsDigitizing, RoadAddressChangeType.Transfer, 0L, AdministrativeClass.State,        rightGeom, roadwayNumber + 1).copy(id = id + 1, projectId = projectId, roadwayId = roadwayId + 1, linearLocationId = linearLocationId + 1)
      val combined1 = dummyProjectLink(999, 999, Track.Combined, Discontinuity.Continuous, 50, 100,  50, 100, Some(DateTime.now()), None, 12347.toString, 0, 50, SideCode.TowardsDigitizing, RoadAddressChangeType.Transfer, 0L, AdministrativeClass.Municipality, combGeom1, roadwayNumber + 2).copy(id = id + 2, projectId = projectId, roadwayId = roadwayId + 2, linearLocationId = linearLocationId + 2)
      val combined2 = dummyProjectLink(999, 999, Track.Combined, Discontinuity.EndOfRoad, 100, 150, 100, 150, Some(DateTime.now()), None, 12348.toString, 0, 50, SideCode.TowardsDigitizing, RoadAddressChangeType.Transfer, 0L, AdministrativeClass.State,        combGeom2, roadwayNumber + 3).copy(id = id + 3, projectId = projectId, roadwayId = roadwayId + 3, linearLocationId = linearLocationId + 3)
      val pls = Seq(left, right, combined1, combined2)
      buildTestDataForProject(Some(project), None, Some(linearLocations), Some(pls))

      val projectChanges = List(
        //left
<<<<<<< HEAD
        ProjectRoadwayChange(0, Some("project name"), 8L, "test user", DateTime.now, RoadwayChangeInfo(AddressChangeType.New,
          RoadwayChangeSection(None, None, None, None, None, None, Some(AdministrativeClass.State), Some(Discontinuity.Continuous), Some(8L)),
          RoadwayChangeSection(Some(999), Some(Track.LeftSide.value.toLong), startRoadPartNumber = Some(999L), endRoadPartNumber = Some(999L), startAddressM = Some(0L), endAddressM = Some(50L), Some(AdministrativeClass.State), Some(Discontinuity.Continuous), Some(8L)),
          Discontinuity.Continuous, AdministrativeClass.State, reversed = false, 1, 8), DateTime.now),
        //right
        ProjectRoadwayChange(0, Some("project name"), 8L, "test user", DateTime.now, RoadwayChangeInfo(AddressChangeType.New,
          RoadwayChangeSection(None, None, None, None, None, None, Some(AdministrativeClass.State), Some(Discontinuity.Continuous), Some(8L)),
          RoadwayChangeSection(Some(999), Some(Track.RightSide.value.toLong), startRoadPartNumber = Some(999L), endRoadPartNumber = Some(999L), startAddressM = Some(0L), endAddressM = Some(50L), Some(AdministrativeClass.State), Some(Discontinuity.Continuous), Some(8L)),
          Discontinuity.Continuous, AdministrativeClass.State, reversed = false, 2, 8), DateTime.now),
        //combined
        ProjectRoadwayChange(0, Some("project name"), 8L, "test user", DateTime.now, RoadwayChangeInfo(AddressChangeType.New,
          RoadwayChangeSection(None, None, None, None, None, None, Some(AdministrativeClass.State), Some(Discontinuity.Continuous), Some(8L)),
          RoadwayChangeSection(Some(999), Some(Track.Combined.value.toLong), startRoadPartNumber = Some(999L), endRoadPartNumber = Some(999L), startAddressM = Some(50L), endAddressM = Some(100L), Some(AdministrativeClass.Municipality), Some(Discontinuity.Continuous), Some(8L)),
          Discontinuity.Continuous, AdministrativeClass.Municipality, reversed = false, 3, 8), DateTime.now),
        ProjectRoadwayChange(0, Some("project name"), 8L, "test user", DateTime.now, RoadwayChangeInfo(AddressChangeType.New,
          RoadwayChangeSection(None, None, None, None, None, None, Some(AdministrativeClass.State), Some(Discontinuity.Continuous), Some(8L)),
          RoadwayChangeSection(Some(999), Some(Track.Combined.value.toLong), startRoadPartNumber = Some(999L), endRoadPartNumber = Some(999L), startAddressM = Some(50L), endAddressM = Some(150L), Some(AdministrativeClass.State), Some(Discontinuity.EndOfRoad), Some(8L)),
          Discontinuity.Continuous, AdministrativeClass.State, reversed = false, 3, 8), DateTime.now)
=======
        ProjectRoadwayChange(0, Some("project name"), 8L, "test user", DateTime.now,
          RoadwayChangeInfo(RoadAddressChangeType.New,
            RoadwayChangeSection(None, None, None, None, None, None, Some(AdministrativeClass.State), Some(Discontinuity.Continuous), Some(8L)),
            RoadwayChangeSection(Some(999), Some(Track.LeftSide.value.toLong), startRoadPartNumber = Some(999L), endRoadPartNumber = Some(999L), startAddressM = Some(0L), endAddressM = Some(50L), Some(AdministrativeClass.State), Some(Discontinuity.Continuous), Some(8L)),
            Discontinuity.Continuous, AdministrativeClass.State, reversed = false, 1, 8)
          , DateTime.now, Some(0L)),
        //right
        ProjectRoadwayChange(0, Some("project name"), 8L, "test user", DateTime.now,
          RoadwayChangeInfo(RoadAddressChangeType.New,
            RoadwayChangeSection(None, None, None, None, None, None, Some(AdministrativeClass.State), Some(Discontinuity.Continuous), Some(8L)),
            RoadwayChangeSection(Some(999), Some(Track.RightSide.value.toLong), startRoadPartNumber = Some(999L), endRoadPartNumber = Some(999L), startAddressM = Some(0L), endAddressM = Some(50L), Some(AdministrativeClass.State), Some(Discontinuity.Continuous), Some(8L)),
            Discontinuity.Continuous, AdministrativeClass.State, reversed = false, 2, 8)
          , DateTime.now, Some(0L)),
        //combined
        ProjectRoadwayChange(0, Some("project name"), 8L, "test user", DateTime.now,
          RoadwayChangeInfo(RoadAddressChangeType.New,
            RoadwayChangeSection(None, None, None, None, None, None, Some(AdministrativeClass.State), Some(Discontinuity.Continuous), Some(8L)),
            RoadwayChangeSection(Some(999), Some(Track.Combined.value.toLong), startRoadPartNumber = Some(999L), endRoadPartNumber = Some(999L), startAddressM = Some(50L), endAddressM = Some(100L), Some(AdministrativeClass.Municipality), Some(Discontinuity.Continuous), Some(8L)),
            Discontinuity.Continuous, AdministrativeClass.Municipality, reversed = false, 3, 8)
          , DateTime.now, Some(0L)),
        ProjectRoadwayChange(0, Some("project name"), 8L, "test user", DateTime.now,
          RoadwayChangeInfo(RoadAddressChangeType.New,
            RoadwayChangeSection(None, None, None, None, None, None, Some(AdministrativeClass.State), Some(Discontinuity.Continuous), Some(8L)),
            RoadwayChangeSection(Some(999), Some(Track.Combined.value.toLong), startRoadPartNumber = Some(999L), endRoadPartNumber = Some(999L), startAddressM = Some(50L), endAddressM = Some(150L), Some(AdministrativeClass.State), Some(Discontinuity.EndOfRoad), Some(8L)),
            Discontinuity.Continuous, AdministrativeClass.State, reversed = false, 3, 8)
          , DateTime.now, Some(0L))
>>>>>>> 54df3071
      )
      val mappedChanges = projectLinkDAO.fetchProjectLinksChange(projectId)
      nodesAndJunctionsService.handleNodePoints(projectChanges, pls, mappedChanges)

      val fetchedNodesPoints = pls.flatMap(pl => nodePointDAO.fetchTemplatesByRoadwayNumber(pl.roadwayNumber)).sortBy(_.id)
      val np1 = fetchedNodesPoints.find(n => n.roadwayNumber == left.roadwayNumber && n.beforeAfter == BeforeAfter.After)
      np1.isEmpty should be(true)
      val np2 = fetchedNodesPoints.find(n => n.roadwayNumber == left.roadwayNumber && n.beforeAfter == BeforeAfter.Before)
      np2.isEmpty should be(true)
      val np3 = fetchedNodesPoints.find(n => n.roadwayNumber == right.roadwayNumber && n.beforeAfter == BeforeAfter.After)
      np3.nonEmpty should be(true)
      val np4 = fetchedNodesPoints.find(n => n.roadwayNumber == right.roadwayNumber && n.beforeAfter == BeforeAfter.Before)
      np4.nonEmpty should be(true)
      val np5 = fetchedNodesPoints.find(n => n.roadwayNumber == combined1.roadwayNumber && n.beforeAfter == BeforeAfter.After)
      np5.nonEmpty should be(true)
      val np6 = fetchedNodesPoints.find(n => n.roadwayNumber == combined2.roadwayNumber && n.beforeAfter == BeforeAfter.Before)
      np6.nonEmpty should be(true)

      //testing reverse
      /*
     |<--L--|
             |0<--C1--0|0<--C2--0|
     |0<--R--0|
      */

      val reversedLeft      =      left.copy(discontinuity = Discontinuity.EndOfRoad,  startAddrMValue = 100, endAddrMValue = 150, sideCode = SideCode.switch(left.sideCode), status = RoadAddressChangeType.Transfer, reversed = true)
      val reversedRight     =     right.copy(discontinuity = Discontinuity.EndOfRoad,  startAddrMValue = 100, endAddrMValue = 150, sideCode = SideCode.switch(left.sideCode), status = RoadAddressChangeType.Transfer, reversed = true)
      val reversedCombined1 = combined1.copy(discontinuity = Discontinuity.Continuous, startAddrMValue =  50, endAddrMValue = 100, sideCode = SideCode.switch(left.sideCode), status = RoadAddressChangeType.Transfer, reversed = true)
      val reversedCombined2 = combined2.copy(discontinuity = Discontinuity.Continuous, startAddrMValue =   0, endAddrMValue =  50, sideCode = SideCode.switch(left.sideCode), status = RoadAddressChangeType.Transfer, reversed = true)

      val reversedProjectChanges = List(
        //left
<<<<<<< HEAD
        ProjectRoadwayChange(0, Some("project name"), 8L, "test user", DateTime.now, RoadwayChangeInfo(AddressChangeType.Transfer,
          RoadwayChangeSection(Some(999), Some(Track.LeftSide.value.toLong), startRoadPartNumber = Some(999L), endRoadPartNumber = Some(999L), startAddressM = Some(0L), endAddressM = Some(50L), Some(AdministrativeClass.State), Some(Discontinuity.Continuous), Some(8L)),
          RoadwayChangeSection(Some(999), Some(Track.LeftSide.value.toLong), startRoadPartNumber = Some(999L), endRoadPartNumber = Some(999L), startAddressM = Some(100), endAddressM = Some(150L), Some(AdministrativeClass.State), Some(Discontinuity.EndOfRoad), Some(8L)),
          Discontinuity.Continuous, AdministrativeClass.State, reversed = true, 1, 8), DateTime.now),
        //right
        ProjectRoadwayChange(0, Some("project name"), 8L, "test user", DateTime.now, RoadwayChangeInfo(AddressChangeType.Transfer,
          RoadwayChangeSection(Some(999), Some(Track.RightSide.value.toLong), startRoadPartNumber = Some(999L), endRoadPartNumber = Some(999L), startAddressM = Some(0L), endAddressM = Some(50L), Some(AdministrativeClass.State), Some(Discontinuity.Continuous), Some(8L)),
          RoadwayChangeSection(Some(999), Some(Track.RightSide.value.toLong), startRoadPartNumber = Some(999L), endRoadPartNumber = Some(999L), startAddressM = Some(100), endAddressM = Some(150L), Some(AdministrativeClass.State), Some(Discontinuity.EndOfRoad), Some(8L)),
          Discontinuity.Continuous, AdministrativeClass.State, reversed = true, 2, 8), DateTime.now),
        ProjectRoadwayChange(0, Some("project name"), 8L, "test user", DateTime.now, RoadwayChangeInfo(AddressChangeType.Transfer,
          RoadwayChangeSection(Some(999), Some(Track.Combined.value.toLong), startRoadPartNumber = Some(999L), endRoadPartNumber = Some(999L), startAddressM = Some(50L), endAddressM = Some(100L), Some(AdministrativeClass.State), Some(Discontinuity.Continuous), Some(8L)),
          RoadwayChangeSection(Some(999), Some(Track.Combined.value.toLong), startRoadPartNumber = Some(999L), endRoadPartNumber = Some(999L), startAddressM = Some(50L), endAddressM = Some(100L), Some(AdministrativeClass.State), Some(Discontinuity.Continuous), Some(8L)),
          Discontinuity.Continuous, AdministrativeClass.State, reversed = true, 2, 8), DateTime.now),
        //combined
        ProjectRoadwayChange(0, Some("project name"), 8L, "test user", DateTime.now, RoadwayChangeInfo(AddressChangeType.Transfer,
          RoadwayChangeSection(Some(999), Some(Track.Combined.value.toLong), startRoadPartNumber = Some(999L), endRoadPartNumber = Some(999L), startAddressM = Some(100), endAddressM = Some(150L), Some(AdministrativeClass.State), Some(Discontinuity.EndOfRoad), Some(8L)),
          RoadwayChangeSection(Some(999), Some(Track.Combined.value.toLong), startRoadPartNumber = Some(999L), endRoadPartNumber = Some(999L), startAddressM = Some(0L), endAddressM = Some(50L), Some(AdministrativeClass.State), Some(Discontinuity.Continuous), Some(8L)),
          Discontinuity.Continuous, AdministrativeClass.State, reversed = true, 3, 8), DateTime.now)
=======
        ProjectRoadwayChange(0, Some("project name"), 8L, "test user", DateTime.now,
          RoadwayChangeInfo(RoadAddressChangeType.Transfer,
            RoadwayChangeSection(Some(999), Some(Track.LeftSide.value.toLong), startRoadPartNumber = Some(999L), endRoadPartNumber = Some(999L), startAddressM = Some(0L), endAddressM = Some(50L), Some(AdministrativeClass.State), Some(Discontinuity.Continuous), Some(8L)),
            RoadwayChangeSection(Some(999), Some(Track.LeftSide.value.toLong), startRoadPartNumber = Some(999L), endRoadPartNumber = Some(999L), startAddressM = Some(100), endAddressM = Some(150L), Some(AdministrativeClass.State), Some(Discontinuity.EndOfRoad), Some(8L)),
            Discontinuity.Continuous, AdministrativeClass.State, reversed = true, 1, 8)
          , DateTime.now, Some(0L)),
        //right
        ProjectRoadwayChange(0, Some("project name"), 8L, "test user", DateTime.now,
          RoadwayChangeInfo(RoadAddressChangeType.Transfer,
            RoadwayChangeSection(Some(999), Some(Track.RightSide.value.toLong), startRoadPartNumber = Some(999L), endRoadPartNumber = Some(999L), startAddressM = Some(0L), endAddressM = Some(50L), Some(AdministrativeClass.State), Some(Discontinuity.Continuous), Some(8L)),
            RoadwayChangeSection(Some(999), Some(Track.RightSide.value.toLong), startRoadPartNumber = Some(999L), endRoadPartNumber = Some(999L), startAddressM = Some(100), endAddressM = Some(150L), Some(AdministrativeClass.State), Some(Discontinuity.EndOfRoad), Some(8L)),
            Discontinuity.Continuous, AdministrativeClass.State, reversed = true, 2, 8)
          , DateTime.now, Some(0L)),
        ProjectRoadwayChange(0, Some("project name"), 8L, "test user", DateTime.now,
          RoadwayChangeInfo(RoadAddressChangeType.Transfer,
            RoadwayChangeSection(Some(999), Some(Track.Combined.value.toLong), startRoadPartNumber = Some(999L), endRoadPartNumber = Some(999L), startAddressM = Some(50L), endAddressM = Some(100L), Some(AdministrativeClass.State), Some(Discontinuity.Continuous), Some(8L)),
            RoadwayChangeSection(Some(999), Some(Track.Combined.value.toLong), startRoadPartNumber = Some(999L), endRoadPartNumber = Some(999L), startAddressM = Some(50L), endAddressM = Some(100L), Some(AdministrativeClass.State), Some(Discontinuity.Continuous), Some(8L)),
            Discontinuity.Continuous, AdministrativeClass.State, reversed = true, 2, 8)
          , DateTime.now, Some(0L)),
        //combined
        ProjectRoadwayChange(0, Some("project name"), 8L, "test user", DateTime.now,
          RoadwayChangeInfo(RoadAddressChangeType.Transfer,
            RoadwayChangeSection(Some(999), Some(Track.Combined.value.toLong), startRoadPartNumber = Some(999L), endRoadPartNumber = Some(999L), startAddressM = Some(100), endAddressM = Some(150L), Some(AdministrativeClass.State), Some(Discontinuity.EndOfRoad), Some(8L)),
            RoadwayChangeSection(Some(999), Some(Track.Combined.value.toLong), startRoadPartNumber = Some(999L), endRoadPartNumber = Some(999L), startAddressM = Some(0L), endAddressM = Some(50L), Some(AdministrativeClass.State), Some(Discontinuity.Continuous), Some(8L)),
            Discontinuity.Continuous, AdministrativeClass.State, reversed = true, 3, 8)
          , DateTime.now, Some(0L))
>>>>>>> 54df3071
      )

      val reversedPls = Seq(reversedCombined1, reversedCombined2, reversedRight, reversedLeft)

      val reversedRoadways = Seq(Roadway(roadwayId + 4, left.roadwayNumber, 999, 999, AdministrativeClass.State, Track.LeftSide, Discontinuity.EndOfRoad, 100, 150, reversed = true, DateTime.parse("2000-01-01"), None, "test", Some("TEST ROAD 1"), 1, TerminationCode.NoTermination),
        Roadway(roadwayId + 5, right.roadwayNumber, 999, 999, AdministrativeClass.State, Track.RightSide, Discontinuity.EndOfRoad, 100, 150, reversed = true, DateTime.parse("2000-01-01"), None, "test", Some("TEST ROAD 1"), 1, TerminationCode.NoTermination),
        Roadway(roadwayId + 6, combined1.roadwayNumber, 999, 999, AdministrativeClass.State, Track.Combined, Discontinuity.Continuous, 50, 100, reversed = true, DateTime.parse("2000-01-01"), None, "test", Some("TEST ROAD 1"), 1, TerminationCode.NoTermination),
        Roadway(roadwayId + 7, combined2.roadwayNumber, 999, 999, AdministrativeClass.State, Track.Combined, Discontinuity.Continuous, 0, 50, reversed = true, DateTime.parse("2000-01-01"), None, "test", Some("TEST ROAD 1"), 1, TerminationCode.NoTermination)
      )

      roadwayDAO.expireById(roadwayIds.toSet)
      roadwayDAO.create(reversedRoadways)
      //projectlinks are now reversed
      projectLinkDAO.updateProjectLinks(reversedPls, "user", Seq())
      val mappedRoadwayNumbers = projectLinkDAO.fetchProjectLinksChange(projectId)
      roadAddressService.handleRoadwayPointsUpdate(reversedProjectChanges, mappedRoadwayNumbers)
      nodesAndJunctionsService.handleNodePoints(reversedProjectChanges, reversedPls, mappedRoadwayNumbers)
      val fetchedReversedNodesPoints = reversedPls.flatMap(pl => nodePointDAO.fetchTemplatesByRoadwayNumber(pl.roadwayNumber)).sortBy(_.id)
      fetchedNodesPoints.size should be(fetchedReversedNodesPoints.size)
      fetchedNodesPoints.zip(fetchedReversedNodesPoints.reverse).foreach { case (before, after) =>
        before.beforeAfter should be(BeforeAfter.switch(after.beforeAfter))
      }
    }
  }

  /**
    * Test case for Termination:
    * Reserve road number 1 and road part 2
    * * Assume that road number 1 road part 1, is just before it.
    * Terminate road number 1 and road part 2
    *
    * Expected:
    * Node Point at the end of road part 2 should be expired.
    * Node at the end of road part 2 should expire conditionally:
    * * If there are no more node points nor junctions referenced by this nodeId, then expire the node.
    */
  test("Test expireObsoleteNodesAndJunctions case When road part is terminated Then also node points for terminated road should be expired") {
    runWithRollback {
      val roadGeom1 = Seq(Point(0.0, 0.0), Point(100.0, 0.0))
      val roadGeom2 = Seq(Point(100.0, 0.0), Point(250.0, 0.0))

      val roadwayNumber = Sequences.nextRoadwayNumber
      val projectId = Sequences.nextViiteProjectId
      val plId1 = projectId + 1
      val plId2 = projectId + 2
      val roadLink1 = dummyProjectLink(1, 1, Track.Combined, Discontinuity.Continuous, 0, 100, 0, 100, Some(DateTime.now()), None, 12345.toString, 0, 100.0, SideCode.TowardsDigitizing, RoadAddressChangeType.New, projectId, AdministrativeClass.State, roadGeom1, roadwayNumber    ).copy(id = plId1)
      val roadLink2 = dummyProjectLink(1, 2, Track.Combined, Discontinuity.Continuous, 0, 150, 0, 150, Some(DateTime.now()), None, 12346.toString, 0, 150.0, SideCode.TowardsDigitizing, RoadAddressChangeType.New, projectId, AdministrativeClass.State, roadGeom2, roadwayNumber + 1).copy(id = plId2)

      val project = Project(projectId, ProjectState.Incomplete, "f", "s", DateTime.now(), "", DateTime.now(), DateTime.now(),
        "", Seq(), Seq(), None, None)


      val roadways = Seq(
        Roadway(NewIdValue, roadLink1.roadwayNumber, roadLink1.roadNumber, roadLink1.roadPartNumber, roadLink1.administrativeClass, roadLink1.track, roadLink1.discontinuity, roadLink1.startAddrMValue, roadLink1.endAddrMValue, reversed = false, roadLink1.startDate.get, roadLink1.endDate, "user", None, 8L, TerminationCode.NoTermination, DateTime.now, None),
        Roadway(NewIdValue, roadLink2.roadwayNumber, roadLink2.roadNumber, roadLink2.roadPartNumber, roadLink2.administrativeClass, roadLink2.track, roadLink2.discontinuity, roadLink2.startAddrMValue, roadLink2.endAddrMValue, reversed = false, roadLink2.startDate.get, roadLink2.endDate, "user", None, 8L, TerminationCode.NoTermination, DateTime.now, None))
      val linearLocations = Seq(
        LinearLocation(NewIdValue, 1, roadLink1.linkId, roadLink1.startAddrMValue, roadLink1.endAddrMValue, roadLink1.sideCode, 0L, calibrationPoints = (CalibrationPointReference(Some(roadLink1.startAddrMValue)), CalibrationPointReference(Some(roadLink1.endAddrMValue))), roadGeom1, LinkGeomSource.NormalLinkInterface, roadLink1.roadwayNumber, Some(DateTime.now), None),
        LinearLocation(NewIdValue, 1, roadLink2.linkId, roadLink2.startAddrMValue, roadLink2.endAddrMValue, roadLink2.sideCode, 0L, calibrationPoints = (CalibrationPointReference(Some(roadLink2.startAddrMValue)), CalibrationPointReference(Some(roadLink2.endAddrMValue))), roadGeom2, LinkGeomSource.NormalLinkInterface, roadLink2.roadwayNumber, Some(DateTime.now), None))

      when(mockLinearLocationDAO.fetchLinearLocationByBoundingBox(any[BoundingRectangle], any[Seq[(Int, Int)]])).thenReturn(linearLocations)
      when(mockRoadwayDAO.fetchAllByRoadwayNumbers(any[Set[Long]], any[Boolean])).thenReturn(roadways)

      val projectLinks = Seq(roadLink1, roadLink2)
      buildTestDataForProject(Some(project), None, Some(linearLocations), Some(projectLinks))

      roadwayDAO.create(roadways)

      val projectChanges = List(
        //combined
<<<<<<< HEAD
        ProjectRoadwayChange(0, Some("project name"), 8L, "test user", DateTime.now, RoadwayChangeInfo(AddressChangeType.New,
          RoadwayChangeSection(None, None, None, None, None, None, Some(AdministrativeClass.State), Some(Discontinuity.Continuous), Some(8L)),
          RoadwayChangeSection(Some(roadLink1.roadNumber), Some(Track.Combined.value.toLong), startRoadPartNumber = Some(roadLink1.roadPartNumber), endRoadPartNumber = Some(roadLink1.roadPartNumber), startAddressM = Some(0L), endAddressM = Some(100L), Some(AdministrativeClass.State), Some(Discontinuity.Continuous), Some(8L)),
          Discontinuity.Continuous, AdministrativeClass.State, reversed = false, 1, 8), DateTime.now),
        ProjectRoadwayChange(0, Some("project name"), 8L, "test user", DateTime.now, RoadwayChangeInfo(AddressChangeType.New,
          RoadwayChangeSection(None, None, None, None, None, None, Some(AdministrativeClass.State), Some(Discontinuity.Continuous), Some(8L)),
          RoadwayChangeSection(Some(roadLink2.roadNumber), Some(Track.Combined.value.toLong), startRoadPartNumber = Some(roadLink2.roadPartNumber), endRoadPartNumber = Some(roadLink2.roadPartNumber), startAddressM = Some(0L), endAddressM = Some(150L), Some(AdministrativeClass.State), Some(Discontinuity.Continuous), Some(8L)),
          Discontinuity.Continuous, AdministrativeClass.State, reversed = false, 2, 8), DateTime.now)
=======
        ProjectRoadwayChange(0, Some("project name"), 8L, "test user", DateTime.now,
          RoadwayChangeInfo(RoadAddressChangeType.New,
            RoadwayChangeSection(None, None, None, None, None, None, Some(AdministrativeClass.State), Some(Discontinuity.Continuous), Some(8L)),
            RoadwayChangeSection(Some(roadLink1.roadNumber), Some(Track.Combined.value.toLong), startRoadPartNumber = Some(roadLink1.roadPartNumber), endRoadPartNumber = Some(roadLink1.roadPartNumber), startAddressM = Some(0L), endAddressM = Some(100L), Some(AdministrativeClass.State), Some(Discontinuity.Continuous), Some(8L)),
            Discontinuity.Continuous, AdministrativeClass.State, reversed = false, 1, 8)
          , DateTime.now, Some(0L)),
        ProjectRoadwayChange(0, Some("project name"), 8L, "test user", DateTime.now,
          RoadwayChangeInfo(RoadAddressChangeType.New,
            RoadwayChangeSection(None, None, None, None, None, None, Some(AdministrativeClass.State), Some(Discontinuity.Continuous), Some(8L)),
            RoadwayChangeSection(Some(roadLink2.roadNumber), Some(Track.Combined.value.toLong), startRoadPartNumber = Some(roadLink2.roadPartNumber), endRoadPartNumber = Some(roadLink2.roadPartNumber), startAddressM = Some(0L), endAddressM = Some(150L), Some(AdministrativeClass.State), Some(Discontinuity.Continuous), Some(8L)),
            Discontinuity.Continuous, AdministrativeClass.State, reversed = false, 2, 8)
          , DateTime.now, Some(0L))
>>>>>>> 54df3071
      )
      val mappedRoadwayNumbers = projectLinkDAO.fetchProjectLinksChange(projectId)
      // Creation of nodes and node points
      nodesAndJunctionsService.handleNodePoints(projectChanges, projectLinks, mappedRoadwayNumbers)

      val nodeNumber1 = Sequences.nextNodeNumber
      val nodeNumber2 = Sequences.nextNodeNumber
      val nodeNumber3 = Sequences.nextNodeNumber
      val node1 = Node(NewIdValue, nodeNumber1, roadLink1.geometry.head, None, NodeType.EndOfRoad, DateTime.now(), None, DateTime.now(), None, "user", Some(DateTime.now()), registrationDate = new DateTime())
      val node2 = Node(NewIdValue, nodeNumber2, roadLink2.geometry.head, None, NodeType.EndOfRoad, DateTime.now(), None, DateTime.now(), None, "user", Some(DateTime.now()), registrationDate = new DateTime())
      val node3 = Node(NewIdValue, nodeNumber3, roadLink2.geometry.last, None, NodeType.EndOfRoad, DateTime.now(), None, DateTime.now(), None, "user", Some(DateTime.now()), registrationDate = new DateTime())

      nodeDAO.create(Seq(node1, node2, node3))

      val nodePointTemplates = projectLinks.flatMap(pl => nodePointDAO.fetchTemplatesByRoadwayNumber(pl.roadwayNumber))
      nodePointTemplates.length should be(4)
      nodePointTemplates.foreach(
        np => {
          if (np.roadwayNumber == roadLink1.roadwayNumber) {
            if (np.addrM == roadLink1.startAddrMValue)
              sqlu"""UPDATE NODE_POINT SET NODE_NUMBER = $nodeNumber1 WHERE ID = ${np.id}""".execute
            else if (np.addrM == roadLink1.endAddrMValue)
              sqlu"""UPDATE NODE_POINT SET NODE_NUMBER = $nodeNumber2 WHERE ID = ${np.id}""".execute
          } else if (np.roadwayNumber == roadLink2.roadwayNumber) {
            if (np.addrM == roadLink2.startAddrMValue)
              sqlu"""UPDATE NODE_POINT SET NODE_NUMBER = $nodeNumber2 WHERE ID = ${np.id}""".execute
            else if (np.addrM == roadLink2.endAddrMValue)
              sqlu"""UPDATE NODE_POINT SET NODE_NUMBER = $nodeNumber3 WHERE ID = ${np.id}""".execute
          }
        }
      )

      val nodePoints = nodePointDAO.fetchByNodeNumbers(Seq(nodeNumber1, nodeNumber2, nodeNumber3))
      nodePoints.length should be(4)
      nodePoints.exists(node => node.roadwayNumber == roadLink1.roadwayNumber && node.beforeAfter == BeforeAfter.After && node.addrM == roadLink1.startAddrMValue) should be(true)
      nodePoints.exists(node => node.roadwayNumber == roadLink1.roadwayNumber && node.beforeAfter == BeforeAfter.Before && node.addrM == roadLink1.endAddrMValue) should be(true)
      nodePoints.exists(node => node.roadwayNumber == roadLink2.roadwayNumber && node.beforeAfter == BeforeAfter.After && node.addrM == roadLink2.startAddrMValue) should be(true)
      nodePoints.exists(node => node.roadwayNumber == roadLink2.roadwayNumber && node.beforeAfter == BeforeAfter.Before && node.addrM == roadLink2.endAddrMValue) should be(true)

      val terminatedRoadLink = roadLink2.copy(endDate = Some(DateTime.now().withTimeAtStartOfDay()), projectId = 1, status = RoadAddressChangeType.Termination)

      nodesAndJunctionsService.expireObsoleteNodesAndJunctions(Seq(terminatedRoadLink), Some(terminatedRoadLink.endDate.get))

      // Test expired node and node points
      val nodePointsAfterExpiration = nodePointDAO.fetchByNodeNumbers(Seq(nodeNumber1, nodeNumber2, nodeNumber3))
      nodePointsAfterExpiration.length should be(2)
      nodePointsAfterExpiration.exists(node => node.roadwayNumber == roadLink1.roadwayNumber && node.beforeAfter == BeforeAfter.After && node.addrM == roadLink1.startAddrMValue) should be(true)
      nodePointsAfterExpiration.exists(node => node.roadwayNumber == roadLink1.roadwayNumber && node.beforeAfter == BeforeAfter.Before && node.addrM == roadLink1.endAddrMValue) should be(true)
      nodePointsAfterExpiration.exists(node => node.roadwayNumber == terminatedRoadLink.roadwayNumber) should be(false)
      nodePointsAfterExpiration.exists(node => node.roadwayNumber == terminatedRoadLink.roadwayNumber) should be(false)
    }
  }

  /**
    * Test case for New:
    * Create road number 1 part 1
    * * Assume road number 1 part 1 before new road
    *
    * Expected (the road was “extended”)
    * Node Points should be expired conditionally :
    * * If the remaining node points referenced by this nodeId are all present in the same road number, road part, track and administrative class
    * then all of those node points and the node itself should expire.
    */
  test("Test expireObsoleteNodesAndJunctions case When road is extended after the existing road") {
    runWithRollback {
      val roadGeom1 = Seq(Point(0.0, 0.0), Point(100.0, 0.0))

      val roadwayNumber = Sequences.nextRoadwayNumber
      val projectId = Sequences.nextViiteProjectId
      val roadLink = dummyProjectLink(1, 1, Track.Combined, Discontinuity.Continuous, 0, 100, 0, 100, Some(DateTime.now()), None, 12345.toString, 0, 100.0, SideCode.TowardsDigitizing, RoadAddressChangeType.New, projectId, AdministrativeClass.State, roadGeom1, roadwayNumber)

      val roadways = Seq(
        Roadway(NewIdValue, roadLink.roadwayNumber, roadLink.roadNumber, roadLink.roadPartNumber, roadLink.administrativeClass, roadLink.track, roadLink.discontinuity, roadLink.startAddrMValue, roadLink.endAddrMValue, reversed = false, roadLink.startDate.get, roadLink.endDate, "user", None, 8L, TerminationCode.NoTermination, DateTime.now, None))
      val linearLocations = Seq(
        LinearLocation(NewIdValue, 1, roadLink.linkId, roadLink.startAddrMValue, roadLink.endAddrMValue, roadLink.sideCode, 0L, calibrationPoints = (CalibrationPointReference(Some(roadLink.startAddrMValue)), CalibrationPointReference(Some(roadLink.endAddrMValue))), roadGeom1, LinkGeomSource.NormalLinkInterface, roadLink.roadwayNumber, Some(DateTime.now), None))

      when(mockLinearLocationDAO.fetchLinearLocationByBoundingBox(any[BoundingRectangle], any[Seq[(Int, Int)]])).thenReturn(linearLocations)
      when(mockRoadwayDAO.fetchAllByRoadwayNumbers(any[Set[Long]], any[Boolean])).thenReturn(roadways)

      val projectLinks = Seq(roadLink)

      val project = Project(projectId, ProjectState.Incomplete, "f", "s", DateTime.now(), "", DateTime.now(), DateTime.now(),
        "", Seq(), Seq(), None, None)

      buildTestDataForProject(Some(project), None, Some(linearLocations), Some(projectLinks))

      roadwayDAO.create(roadways)
      // Creation of nodes and node points
      val projectChanges = List(
        //combined
<<<<<<< HEAD
        ProjectRoadwayChange(0, Some("project name"), 8L, "test user", DateTime.now, RoadwayChangeInfo(AddressChangeType.New,
          RoadwayChangeSection(None, None, None, None, None, None, Some(AdministrativeClass.State), Some(Discontinuity.Continuous), Some(8L)),
          RoadwayChangeSection(Some(roadLink.roadNumber), Some(Track.Combined.value.toLong), startRoadPartNumber = Some(roadLink.roadPartNumber), endRoadPartNumber = Some(roadLink.roadPartNumber), startAddressM = Some(0L), endAddressM = Some(100L), Some(AdministrativeClass.State), Some(Discontinuity.Continuous), Some(8L)),
          Discontinuity.Continuous, AdministrativeClass.State, reversed = false, 1, 8), DateTime.now)
=======
        ProjectRoadwayChange(0, Some("project name"), 8L, "test user", DateTime.now,
          RoadwayChangeInfo(RoadAddressChangeType.New,
            RoadwayChangeSection(None, None, None, None, None, None, Some(AdministrativeClass.State), Some(Discontinuity.Continuous), Some(8L)),
            RoadwayChangeSection(Some(roadLink.roadNumber), Some(Track.Combined.value.toLong), startRoadPartNumber = Some(roadLink.roadPartNumber), endRoadPartNumber = Some(roadLink.roadPartNumber), startAddressM = Some(0L), endAddressM = Some(100L), Some(AdministrativeClass.State), Some(Discontinuity.Continuous), Some(8L)),
            Discontinuity.Continuous, AdministrativeClass.State, reversed = false, 1, 8)
          , DateTime.now, Some(0L))
>>>>>>> 54df3071
      )
      val mappedRoadwayNumbers = projectLinkDAO.fetchProjectLinksChange(projectId)
      nodesAndJunctionsService.handleNodePoints(projectChanges, projectLinks, mappedRoadwayNumbers)

      val node1 = Node(Sequences.nextNodeId, Sequences.nextNodeNumber, roadLink.geometry.head, None, NodeType.EndOfRoad, DateTime.now(), None, DateTime.now(), None, "user", Some(DateTime.now()), registrationDate = new DateTime())
      val node2 = Node(Sequences.nextNodeId, Sequences.nextNodeNumber, roadLink.geometry.last, None, NodeType.EndOfRoad, DateTime.now(), None, DateTime.now(), None, "user", Some(DateTime.now()), registrationDate = new DateTime())

      nodeDAO.create(Seq(node1, node2))

      val nodePointTemplates = projectLinks.flatMap(pl => nodePointDAO.fetchTemplatesByRoadwayNumber(pl.roadwayNumber))
      nodePointTemplates.length should be(2)

      nodePointTemplates.foreach(
        np => {
          if (np.addrM == roadLink.startAddrMValue)
            sqlu"""UPDATE NODE_POINT SET NODE_NUMBER = ${node1.nodeNumber} WHERE ID = ${np.id}""".execute
          else if (np.addrM == roadLink.endAddrMValue)
            sqlu"""UPDATE NODE_POINT SET NODE_NUMBER = ${node2.nodeNumber} WHERE ID = ${np.id}""".execute
        }
      )

      val nodePoints = nodePointDAO.fetchByNodeNumbers(Seq(node1.nodeNumber, node2.nodeNumber))
      nodePoints.length should be(2)
      nodePoints.exists(node => node.roadwayNumber == roadLink.roadwayNumber && node.beforeAfter == BeforeAfter.After && node.addrM == roadLink.startAddrMValue) should be(true)
      nodePoints.exists(node => node.roadwayNumber == roadLink.roadwayNumber && node.beforeAfter == BeforeAfter.Before && node.addrM == roadLink.endAddrMValue) should be(true)

      val roadGeom2 = Seq(Point(100.0, 0.0), Point(250.0, 0.0))
      val unchangedRoadLink = roadLink.copy(status = RoadAddressChangeType.Unchanged)
      val newRoadLink = dummyProjectLink(1, 1, Track.Combined, Discontinuity.Continuous, 100, 250, 100, 250, Some(DateTime.now()), None, 12346.toString, 0, 150.0, SideCode.TowardsDigitizing, RoadAddressChangeType.New, 0, AdministrativeClass.State, roadGeom2, roadwayNumber + 1)

      val newRoadways = Seq(
        Roadway(NewIdValue, roadLink.roadwayNumber, roadLink.roadNumber, roadLink.roadPartNumber, roadLink.administrativeClass, roadLink.track, roadLink.discontinuity, roadLink.startAddrMValue, roadLink.endAddrMValue, reversed = false, roadLink.startDate.get, roadLink.endDate, "user", None, 8L, TerminationCode.NoTermination, DateTime.now, None),
        Roadway(NewIdValue, newRoadLink.roadwayNumber, newRoadLink.roadNumber, newRoadLink.roadPartNumber, newRoadLink.administrativeClass, newRoadLink.track, newRoadLink.discontinuity, newRoadLink.startAddrMValue, newRoadLink.endAddrMValue, reversed = false, newRoadLink.startDate.get, newRoadLink.endDate, "user", None, 8L, TerminationCode.NoTermination, DateTime.now, None))
      val newLinearLocations = Seq(
        LinearLocation(NewIdValue, 1, roadLink.linkId, roadLink.startAddrMValue, roadLink.endAddrMValue, roadLink.sideCode, 0L, calibrationPoints = (CalibrationPointReference(Some(roadLink.startAddrMValue)), CalibrationPointReference(Some(roadLink.endAddrMValue))), roadGeom1, LinkGeomSource.NormalLinkInterface, roadLink.roadwayNumber, Some(DateTime.now), None),
        LinearLocation(NewIdValue, 2, newRoadLink.linkId, newRoadLink.startAddrMValue, newRoadLink.endAddrMValue, newRoadLink.sideCode, 0L, calibrationPoints = (CalibrationPointReference(Some(newRoadLink.startAddrMValue)), CalibrationPointReference(Some(newRoadLink.endAddrMValue))), roadGeom2, LinkGeomSource.NormalLinkInterface, newRoadLink.roadwayNumber, Some(DateTime.now), None))

      when(mockLinearLocationDAO.fetchLinearLocationByBoundingBox(any[BoundingRectangle], any[Seq[(Int, Int)]])).thenReturn(newLinearLocations)
      when(mockRoadwayDAO.fetchAllByRoadwayNumbers(any[Set[Long]], any[Boolean])).thenReturn(newRoadways)

      nodesAndJunctionsService.expireObsoleteNodesAndJunctions(Seq(unchangedRoadLink, newRoadLink), Some(DateTime.now().minusDays(1)))

      // Test expired node and node points
      val nodePointsAfterExpiration = nodePointDAO.fetchByNodeNumbers(Seq(node1.nodeNumber, node2.nodeNumber))
      nodePointsAfterExpiration.length should be(1)
      nodePointsAfterExpiration.exists(node => node.roadwayNumber == roadLink.roadwayNumber && node.beforeAfter == BeforeAfter.After && node.addrM == roadLink.startAddrMValue) should be(true)
      nodePointsAfterExpiration.exists(node => node.roadwayNumber == roadLink.roadwayNumber && node.beforeAfter == BeforeAfter.Before && node.addrM == roadLink.endAddrMValue) should be(false)
    }
  }

  /**
    * Test case for New:
    * Create road number 1 part 1
    * * Assume road number 1 part 1 after new road
    *
    * Expected (the road was “extended”)
    * Node Points should be expired conditionally :
    * * If the remaining node points referenced by this nodeId are all present in the same road number, road part, track and administrative class
    * then all of those node points and the node itself should expire.
    */
  test("Test expireObsoleteNodesAndJunctions case When road is extended before the existing road") {
    runWithRollback {
      val roadGeom1 = Seq(Point(100.0, 0.0), Point(250.0, 0.0))

      val roadwayNumber = Sequences.nextRoadwayNumber
      val projectId = Sequences.nextViiteProjectId

      val roadLink = dummyProjectLink(1, 1, Track.Combined, Discontinuity.Continuous, 100, 250, 100, 250, Some(DateTime.now()), None, 12345.toString, 100, 250.0, SideCode.TowardsDigitizing, RoadAddressChangeType.New, projectId, AdministrativeClass.State, roadGeom1, roadwayNumber)

      val project = Project(projectId, ProjectState.Incomplete, "f", "s", DateTime.now(), "", DateTime.now(), DateTime.now(),
        "", Seq(), Seq(), None, None)


      val roadways = Seq(
        Roadway(NewIdValue, roadLink.roadwayNumber, roadLink.roadNumber, roadLink.roadPartNumber, roadLink.administrativeClass, roadLink.track, roadLink.discontinuity, roadLink.startAddrMValue, roadLink.endAddrMValue, reversed = false, roadLink.startDate.get, roadLink.endDate, "user", None, 8L, TerminationCode.NoTermination, DateTime.now, None))
      val linearLocations = Seq(
        LinearLocation(NewIdValue, 1, roadLink.linkId, roadLink.startAddrMValue, roadLink.endAddrMValue, roadLink.sideCode, 0L, calibrationPoints = (CalibrationPointReference(Some(roadLink.startAddrMValue)), CalibrationPointReference(Some(roadLink.endAddrMValue))), roadGeom1, LinkGeomSource.NormalLinkInterface, roadLink.roadwayNumber, Some(DateTime.now), None))

      when(mockLinearLocationDAO.fetchLinearLocationByBoundingBox(any[BoundingRectangle], any[Seq[(Int, Int)]])).thenReturn(linearLocations)
      when(mockRoadwayDAO.fetchAllByRoadwayNumbers(any[Set[Long]], any[Boolean])).thenReturn(roadways)

      val projectLinks = Seq(roadLink)
      buildTestDataForProject(Some(project), None, Some(linearLocations), Some(projectLinks))

      roadwayDAO.create(roadways)
      val projectChanges = List(
        //combined
<<<<<<< HEAD
        ProjectRoadwayChange(0, Some("project name"), 8L, "test user", DateTime.now, RoadwayChangeInfo(AddressChangeType.New,
          RoadwayChangeSection(None, None, None, None, None, None, Some(AdministrativeClass.State), Some(Discontinuity.Continuous), Some(8L)),
          RoadwayChangeSection(Some(roadLink.roadNumber), Some(Track.Combined.value.toLong), startRoadPartNumber = Some(roadLink.roadPartNumber), endRoadPartNumber = Some(roadLink.roadPartNumber), startAddressM = Some(roadLink.startAddrMValue), endAddressM = Some(roadLink.endAddrMValue), Some(AdministrativeClass.State), Some(Discontinuity.Continuous), Some(8L)),
          Discontinuity.Continuous, AdministrativeClass.State, reversed = false, 1, 8), DateTime.now)
=======
        ProjectRoadwayChange(0, Some("project name"), 8L, "test user", DateTime.now,
          RoadwayChangeInfo(RoadAddressChangeType.New,
            RoadwayChangeSection(None, None, None, None, None, None, Some(AdministrativeClass.State), Some(Discontinuity.Continuous), Some(8L)),
            RoadwayChangeSection(Some(roadLink.roadNumber), Some(Track.Combined.value.toLong), startRoadPartNumber = Some(roadLink.roadPartNumber), endRoadPartNumber = Some(roadLink.roadPartNumber), startAddressM = Some(roadLink.startAddrMValue), endAddressM = Some(roadLink.endAddrMValue), Some(AdministrativeClass.State), Some(Discontinuity.Continuous), Some(8L)),
            Discontinuity.Continuous, AdministrativeClass.State, reversed = false, 1, 8)
          , DateTime.now, Some(0L))
>>>>>>> 54df3071
      )
      val mappedRoadwayNumbers = projectLinkDAO.fetchProjectLinksChange(projectId)
      // Creation of nodes and node points
      nodesAndJunctionsService.handleNodePoints(projectChanges, projectLinks, mappedRoadwayNumbers)

      val node1 = Node(Sequences.nextNodeId, Sequences.nextNodeNumber, roadLink.geometry.head, None, NodeType.EndOfRoad, DateTime.now(), None, DateTime.now(), None, "user", Some(DateTime.now()), registrationDate = new DateTime())
      val node2 = Node(Sequences.nextNodeId, Sequences.nextNodeNumber, roadLink.geometry.last, None, NodeType.EndOfRoad, DateTime.now(), None, DateTime.now(), None, "user", Some(DateTime.now()), registrationDate = new DateTime())

      nodeDAO.create(Seq(node1, node2))

      val nodePointTemplates = projectLinks.flatMap(pl => nodePointDAO.fetchTemplatesByRoadwayNumber(pl.roadwayNumber))
      nodePointTemplates.length should be(2)

      nodePointTemplates.foreach(
        np => {
          if (np.addrM == roadLink.startAddrMValue)
            sqlu"""UPDATE NODE_POINT SET NODE_NUMBER = ${node1.nodeNumber} WHERE ID = ${np.id}""".execute
          else if (np.addrM == roadLink.endAddrMValue)
            sqlu"""UPDATE NODE_POINT SET NODE_NUMBER = ${node2.nodeNumber} WHERE ID = ${np.id}""".execute
        }
      )

      val nodePoints = nodePointDAO.fetchByNodeNumbers(Seq(node1.nodeNumber, node2.nodeNumber))
      nodePoints.length should be(2)
      nodePoints.exists(node => node.roadwayNumber == roadLink.roadwayNumber && node.beforeAfter == BeforeAfter.After && node.addrM == roadLink.startAddrMValue) should be(true)
      nodePoints.exists(node => node.roadwayNumber == roadLink.roadwayNumber && node.beforeAfter == BeforeAfter.Before && node.addrM == roadLink.endAddrMValue) should be(true)

      val roadGeom2 = Seq(Point(0.0, 0.0), Point(100.0, 0.0))
      val newRoadLink = dummyProjectLink(1, 1, Track.Combined, Discontinuity.Continuous, 0, 100, 0, 100, Some(DateTime.now()), None, 12346.toString, 0, 100.0, SideCode.TowardsDigitizing, RoadAddressChangeType.New, 0, AdministrativeClass.State, roadGeom2, roadwayNumber + 1)

      val newRoadways = Seq(
        Roadway(NewIdValue, roadLink.roadwayNumber, roadLink.roadNumber, roadLink.roadPartNumber, roadLink.administrativeClass, roadLink.track, roadLink.discontinuity, roadLink.startAddrMValue, roadLink.endAddrMValue, reversed = false, roadLink.startDate.get, roadLink.endDate, "user", None, 8L, TerminationCode.NoTermination, DateTime.now, None),
        Roadway(NewIdValue, newRoadLink.roadwayNumber, newRoadLink.roadNumber, newRoadLink.roadPartNumber, newRoadLink.administrativeClass, newRoadLink.track, newRoadLink.discontinuity, newRoadLink.startAddrMValue, newRoadLink.endAddrMValue, reversed = false, newRoadLink.startDate.get, newRoadLink.endDate, "user", None, 8L, TerminationCode.NoTermination, DateTime.now, None))
      val newLinearLocations = Seq(
        LinearLocation(NewIdValue, 1, roadLink.linkId, roadLink.startAddrMValue, roadLink.endAddrMValue, roadLink.sideCode, 0L, calibrationPoints = (CalibrationPointReference(Some(roadLink.startAddrMValue)), CalibrationPointReference(Some(roadLink.endAddrMValue))), roadGeom1, LinkGeomSource.NormalLinkInterface, roadLink.roadwayNumber, Some(DateTime.now), None),
        LinearLocation(NewIdValue, 2, newRoadLink.linkId, newRoadLink.startAddrMValue, newRoadLink.endAddrMValue, newRoadLink.sideCode, 0L, calibrationPoints = (CalibrationPointReference(Some(newRoadLink.startAddrMValue)), CalibrationPointReference(Some(newRoadLink.endAddrMValue))), roadGeom2, LinkGeomSource.NormalLinkInterface, newRoadLink.roadwayNumber, Some(DateTime.now), None))

      when(mockLinearLocationDAO.fetchLinearLocationByBoundingBox(any[BoundingRectangle], any[Seq[(Int, Int)]])).thenReturn(newLinearLocations)
      when(mockRoadwayDAO.fetchAllByRoadwayNumbers(any[Set[Long]], any[Boolean])).thenReturn(newRoadways)

      val projectChangesAfterChanges = List(
        //combined
<<<<<<< HEAD
        ProjectRoadwayChange(0, Some("project name"), 8L, "test user", DateTime.now, RoadwayChangeInfo(AddressChangeType.New,
          RoadwayChangeSection(None, None, None, None, None, None, Some(AdministrativeClass.State), Some(Discontinuity.Continuous), Some(8L)),
          RoadwayChangeSection(Some(newRoadLink.roadNumber), Some(Track.Combined.value.toLong), startRoadPartNumber = Some(newRoadLink.roadPartNumber), endRoadPartNumber = Some(newRoadLink.roadPartNumber), startAddressM = Some(newRoadLink.startAddrMValue), endAddressM = Some(newRoadLink.endAddrMValue), Some(AdministrativeClass.State), Some(Discontinuity.Continuous), Some(8L)),
          Discontinuity.Continuous, AdministrativeClass.State, reversed = false, 1, 8), DateTime.now),
        ProjectRoadwayChange(0, Some("project name"), 8L, "test user", DateTime.now, RoadwayChangeInfo(AddressChangeType.New,
          RoadwayChangeSection(None, None, None, None, None, None, Some(AdministrativeClass.State), Some(Discontinuity.Continuous), Some(8L)),
          RoadwayChangeSection(Some(roadLink.roadNumber), Some(Track.Combined.value.toLong), startRoadPartNumber = Some(roadLink.roadPartNumber), endRoadPartNumber = Some(roadLink.roadPartNumber), startAddressM = Some(roadLink.startAddrMValue), endAddressM = Some(roadLink.endAddrMValue), Some(AdministrativeClass.State), Some(Discontinuity.Continuous), Some(8L)),
          Discontinuity.Continuous, AdministrativeClass.State, reversed = false, 1, 8), DateTime.now)
=======
        ProjectRoadwayChange(0, Some("project name"), 8L, "test user", DateTime.now,
          RoadwayChangeInfo(RoadAddressChangeType.New,
            RoadwayChangeSection(None, None, None, None, None, None, Some(AdministrativeClass.State), Some(Discontinuity.Continuous), Some(8L)),
            RoadwayChangeSection(Some(newRoadLink.roadNumber), Some(Track.Combined.value.toLong), startRoadPartNumber = Some(newRoadLink.roadPartNumber), endRoadPartNumber = Some(newRoadLink.roadPartNumber), startAddressM = Some(newRoadLink.startAddrMValue), endAddressM = Some(newRoadLink.endAddrMValue), Some(AdministrativeClass.State), Some(Discontinuity.Continuous), Some(8L)),
            Discontinuity.Continuous, AdministrativeClass.State, reversed = false, 1, 8)
          , DateTime.now, Some(0L)),
        ProjectRoadwayChange(0, Some("project name"), 8L, "test user", DateTime.now,
          RoadwayChangeInfo(RoadAddressChangeType.New,
            RoadwayChangeSection(None, None, None, None, None, None, Some(AdministrativeClass.State), Some(Discontinuity.Continuous), Some(8L)),
            RoadwayChangeSection(Some(roadLink.roadNumber), Some(Track.Combined.value.toLong), startRoadPartNumber = Some(roadLink.roadPartNumber), endRoadPartNumber = Some(roadLink.roadPartNumber), startAddressM = Some(roadLink.startAddrMValue), endAddressM = Some(roadLink.endAddrMValue), Some(AdministrativeClass.State), Some(Discontinuity.Continuous), Some(8L)),
            Discontinuity.Continuous, AdministrativeClass.State, reversed = false, 1, 8)
          , DateTime.now, Some(0L))
>>>>>>> 54df3071
      )
      val mappedRoadwayNumbers2 = projectLinkDAO.fetchProjectLinksChange(projectId)
      nodesAndJunctionsService.handleNodePoints(projectChangesAfterChanges, Seq(roadLink, newRoadLink), mappedRoadwayNumbers2)
      nodesAndJunctionsService.expireObsoleteNodesAndJunctions(Seq(roadLink, newRoadLink), Some(DateTime.now().minusDays(1)))

      // Test expired node and node points
      val nodePointsAfterExpiration = nodePointDAO.fetchByNodeNumbers(Seq(node1.nodeNumber, node2.nodeNumber))
      nodePointsAfterExpiration.length should be(1)
      nodePointsAfterExpiration.exists(node => node.roadwayNumber == roadLink.roadwayNumber && node.beforeAfter == BeforeAfter.After && node.addrM == roadLink.startAddrMValue) should be(false)
      nodePointsAfterExpiration.exists(node => node.roadwayNumber == roadLink.roadwayNumber && node.beforeAfter == BeforeAfter.Before && node.addrM == roadLink.endAddrMValue) should be(true)
    }
  }

  /**
    * Test case for Termination:
    * Reserve road number 2 part 1
    * * Assume that road number 1 road part 1, is just before it.
    * Terminate road number 2 part 1
    *
    * Expected:
    * Junction Point at the start of road 2 should be expire.
    * Junction at the start of road 2 should expire conditionally:
    * * If there are no more junction points referenced by this junctionId, then expire the both junction and the junction point at end of road number 1.
    */
  test("Test expireObsoleteNodesAndJunctions case When road is terminated Then also junction points should be expired") {
    runWithRollback {
      val roadGeom1 = Seq(Point(0.0, 0.0), Point(100.0, 0.0))
      val roadGeom2 = Seq(Point(100.0, 0.0), Point(250.0, 0.0))

      val roadwayNumber1 = Sequences.nextRoadwayNumber
      val roadwayNumber2 = Sequences.nextRoadwayNumber
      val projectId = Sequences.nextViiteProjectId
      val plId1 = projectId + 1
      val plId2 = projectId + 2
      val road1Link = dummyProjectLink(1, 1, Track.Combined, Discontinuity.Continuous, 0, 100, 0, 100, Some(DateTime.now()), None, 12345.toString, 0, 100.0, SideCode.TowardsDigitizing, RoadAddressChangeType.New, projectId, AdministrativeClass.State, roadGeom1, roadwayNumber1).copy(id = plId1)
      val road2Link = dummyProjectLink(2, 1, Track.Combined, Discontinuity.Continuous, 0, 150, 0, 150, Some(DateTime.now()), None, 12346.toString, 0, 150.0, SideCode.TowardsDigitizing, RoadAddressChangeType.New, projectId, AdministrativeClass.State, roadGeom2, roadwayNumber2).copy(id = plId2)

      val project = Project(projectId, ProjectState.Incomplete, "f", "s", DateTime.now(), "", DateTime.now(), DateTime.now(),
        "", Seq(), Seq(), None, None)

      val projectLinks = Seq(road1Link, road2Link)

      val roadways = Seq(
        Roadway(NewIdValue, road1Link.roadwayNumber, road1Link.roadNumber, road1Link.roadPartNumber, road1Link.administrativeClass, road1Link.track, road1Link.discontinuity, road1Link.startAddrMValue, road1Link.endAddrMValue, reversed = false, road1Link.startDate.get, road1Link.endDate, "user", None, 8L, TerminationCode.NoTermination, DateTime.now, None),
        Roadway(NewIdValue, road2Link.roadwayNumber, road2Link.roadNumber, road2Link.roadPartNumber, road2Link.administrativeClass, road2Link.track, road2Link.discontinuity, road2Link.startAddrMValue, road2Link.endAddrMValue, reversed = false, road2Link.startDate.get, road2Link.endDate, "user", None, 8L, TerminationCode.NoTermination, DateTime.now, None))
      val linearLocations = Seq(
        LinearLocation(NewIdValue, 1, road1Link.linkId, road1Link.startAddrMValue, road1Link.endAddrMValue, road1Link.sideCode, 0L, calibrationPoints = (CalibrationPointReference(Some(road1Link.startAddrMValue)), CalibrationPointReference(Some(road1Link.endAddrMValue))), roadGeom1, LinkGeomSource.NormalLinkInterface, road1Link.roadwayNumber, Some(DateTime.now), None),
        LinearLocation(NewIdValue, 1, road2Link.linkId, road2Link.startAddrMValue, road2Link.endAddrMValue, road2Link.sideCode, 0L, calibrationPoints = (CalibrationPointReference(Some(road2Link.startAddrMValue)), CalibrationPointReference(Some(road2Link.endAddrMValue))), roadGeom2, LinkGeomSource.NormalLinkInterface, road2Link.roadwayNumber, Some(DateTime.now), None))

      when(mockLinearLocationDAO.fetchLinearLocationByBoundingBox(any[BoundingRectangle], any[Seq[(Int, Int)]])).thenReturn(linearLocations)
      when(mockRoadwayDAO.fetchAllByRoadwayNumbers(any[Set[Long]], any[Boolean])).thenReturn(roadways)

      roadwayDAO.create(roadways)
      buildTestDataForProject(Some(project), None, Some(linearLocations), Some(projectLinks))
      val projectChanges = List(
        //combined
<<<<<<< HEAD
        ProjectRoadwayChange(0, Some("project name"), 8L, "test user", DateTime.now, RoadwayChangeInfo(AddressChangeType.New,
          RoadwayChangeSection(None, None, None, None, None, None, Some(AdministrativeClass.State), Some(Discontinuity.Continuous), Some(8L)),
          RoadwayChangeSection(Some(road1Link.roadNumber), Some(Track.Combined.value.toLong), startRoadPartNumber = Some(road1Link.roadPartNumber), endRoadPartNumber = Some(road1Link.roadPartNumber), startAddressM = Some(road1Link.startAddrMValue), endAddressM = Some(road1Link.endAddrMValue), Some(AdministrativeClass.State), Some(Discontinuity.Continuous), Some(8L)),
          Discontinuity.Continuous, AdministrativeClass.State, reversed = false, 1, 8), DateTime.now),
        ProjectRoadwayChange(0, Some("project name"), 8L, "test user", DateTime.now, RoadwayChangeInfo(AddressChangeType.New,
          RoadwayChangeSection(None, None, None, None, None, None, Some(AdministrativeClass.State), Some(Discontinuity.Continuous), Some(8L)),
          RoadwayChangeSection(Some(road2Link.roadNumber), Some(Track.Combined.value.toLong), startRoadPartNumber = Some(road2Link.roadPartNumber), endRoadPartNumber = Some(road2Link.roadPartNumber), startAddressM = Some(road2Link.startAddrMValue), endAddressM = Some(road2Link.endAddrMValue), Some(AdministrativeClass.State), Some(Discontinuity.Continuous), Some(8L)),
          Discontinuity.Continuous, AdministrativeClass.State, reversed = false, 1, 8), DateTime.now)
=======
        ProjectRoadwayChange(0, Some("project name"), 8L, "test user", DateTime.now,
          RoadwayChangeInfo(RoadAddressChangeType.New,
            RoadwayChangeSection(None, None, None, None, None, None, Some(AdministrativeClass.State), Some(Discontinuity.Continuous), Some(8L)),
            RoadwayChangeSection(Some(road1Link.roadNumber), Some(Track.Combined.value.toLong), startRoadPartNumber = Some(road1Link.roadPartNumber), endRoadPartNumber = Some(road1Link.roadPartNumber), startAddressM = Some(road1Link.startAddrMValue), endAddressM = Some(road1Link.endAddrMValue), Some(AdministrativeClass.State), Some(Discontinuity.Continuous), Some(8L)),
            Discontinuity.Continuous, AdministrativeClass.State, reversed = false, 1, 8)
          , DateTime.now, Some(0L)),
        ProjectRoadwayChange(0, Some("project name"), 8L, "test user", DateTime.now,
          RoadwayChangeInfo(RoadAddressChangeType.New,
            RoadwayChangeSection(None, None, None, None, None, None, Some(AdministrativeClass.State), Some(Discontinuity.Continuous), Some(8L)),
            RoadwayChangeSection(Some(road2Link.roadNumber), Some(Track.Combined.value.toLong), startRoadPartNumber = Some(road2Link.roadPartNumber), endRoadPartNumber = Some(road2Link.roadPartNumber), startAddressM = Some(road2Link.startAddrMValue), endAddressM = Some(road2Link.endAddrMValue), Some(AdministrativeClass.State), Some(Discontinuity.Continuous), Some(8L)),
            Discontinuity.Continuous, AdministrativeClass.State, reversed = false, 1, 8)
          , DateTime.now, Some(0L))
>>>>>>> 54df3071
      )
      val mappedRoadwayNumbers = projectLinkDAO.fetchProjectLinksChange(projectId)
      // Creation of junction points template
      nodesAndJunctionsService.handleJunctionAndJunctionPoints(projectChanges, projectLinks, mappedRoadwayNumbers)
      val junctionPointTemplates = junctionPointDAO.fetchByRoadwayPointIds(
        roadwayPointDAO.fetchByRoadwayNumbers(projectLinks.map(_.roadwayNumber)).map(_.id))
      junctionPointTemplates.length should be(2)

      val junctions = junctionDAO.fetchByIds(junctionPointTemplates.map(_.junctionId))
      junctions.length should be(1)

      val junctionsBeforeExpire = junctionDAO.fetchTemplatesByRoadwayNumbers(Seq(roadwayNumber1, roadwayNumber2))
      junctionsBeforeExpire.length should be(1)

      val terminatedJunctionsBeforeExpire = junctionDAO.fetchExpiredByRoadwayNumbers(Seq(roadwayNumber1, roadwayNumber2))
      terminatedJunctionsBeforeExpire count (_.endDate.isDefined) should be(0)
      terminatedJunctionsBeforeExpire count (_.validTo.isDefined) should be(0)

      val terminatedRoadLink = road2Link.copy(endDate = Some(DateTime.now()), projectId = 1, status = RoadAddressChangeType.Termination)

      nodesAndJunctionsService.expireObsoleteNodesAndJunctions(Seq(terminatedRoadLink), Some(terminatedRoadLink.endDate.get))

      // Check that junctions for roadways were expired
      val junctionsAfterExpire = junctionDAO.fetchTemplatesByRoadwayNumbers(Seq(roadwayNumber1, roadwayNumber2))
      junctionsAfterExpire.length should be(0)

      // Check that terminated junction was created
      val terminatedJunctionsAfterExpire = junctionDAO.fetchExpiredByRoadwayNumbers(Seq(roadwayNumber1, roadwayNumber2))
      terminatedJunctionsAfterExpire.length should be(2)
      terminatedJunctionsAfterExpire count (_.endDate.isDefined) should be(1)
      terminatedJunctionsAfterExpire count (_.validTo.isDefined) should be(1)

      // Check that original junction was expired
      val originalJunctions = junctionDAO.fetchByIds(junctionPointTemplates.map(_.junctionId))
      originalJunctions.length should be(0)

      // Check that junction points for the original junction were expired
      val originalJunctionPoints = junctionPointDAO.fetchByJunctionIds(junctionPointTemplates.map(_.junctionId))
      originalJunctionPoints.length should be(0)
    }
  }

  /**
    * Test case for Termination:
    * Reserve road number 2 part 1
    * * Assume road number 1 part 1
    * * The road number 2 is connected to the middle of two links of the road number 1
    * Terminate road number 2 part 1
    *
    * Expected:
    * Junction Point in the road 2 at the intersection with the road 1 should be expire.
    * Junction in the intersection should be expire conditionally:
    * * If the remaining junction points referenced by this junctionId are all present in the same road number, then all of those junction points and the junction itself should expire.
    */
  test("Test expireObsoleteNodesAndJunctions case When road is terminated Then also junction and junction points should be expired if they are in the same road") {
    runWithRollback {
      val roadGeom1Link1 = Seq(Point(0.0, 5.0), Point(5.0, 5.0))
      val roadGeom1Link2 = Seq(Point(5.0, 5.0), Point(5.0, 10.0))
      val roadGeom2 = Seq(Point(5.0, 0.0), Point(5.0, 5.0))

      val roadwayNumber = Sequences.nextRoadwayNumber
      val projectId = Sequences.nextViiteProjectId
      val plId1 = projectId + 1
      val plId2 = projectId + 2
      val plId3 = projectId + 3
      val project = Project(projectId, ProjectState.Incomplete, "f", "s", DateTime.now(), "", DateTime.now(), DateTime.now(),
        "", Seq(), Seq(), None, None)
      val road1Link1 = dummyProjectLink(1, 1, Track.Combined, Discontinuity.Continuous, 0,  5, 0,  5, Some(DateTime.now()), None, 12345.toString,   0,  5.0, SideCode.TowardsDigitizing, RoadAddressChangeType.New, projectId, AdministrativeClass.State, roadGeom1Link1, roadwayNumber    ).copy(id = plId1)
      val road1Link2 = dummyProjectLink(1, 1, Track.Combined, Discontinuity.Continuous, 5, 10, 5, 10, Some(DateTime.now()), None, 12346.toString, 5.0, 10.0, SideCode.TowardsDigitizing, RoadAddressChangeType.New, projectId, AdministrativeClass.State, roadGeom1Link2, roadwayNumber    ).copy(id = plId2)
      val road2Link  = dummyProjectLink(2, 1, Track.Combined, Discontinuity.Continuous, 0,  5, 0,  5, Some(DateTime.now()), None, 12347.toString,   0,  5.0, SideCode.TowardsDigitizing, RoadAddressChangeType.New, projectId, AdministrativeClass.State, roadGeom2,      roadwayNumber + 1).copy(id = plId3)

      val roadways = Seq(
        Roadway(NewIdValue, road1Link1.roadwayNumber, road1Link1.roadNumber, road1Link1.roadPartNumber, road1Link1.administrativeClass, road1Link1.track, road1Link1.discontinuity, road1Link1.startAddrMValue, road1Link2.endAddrMValue, reversed = false, road1Link1.startDate.get, road1Link1.endDate, "user", None, 8L, TerminationCode.NoTermination, DateTime.now, None),
        Roadway(NewIdValue, road2Link.roadwayNumber, road2Link.roadNumber, road2Link.roadPartNumber, road2Link.administrativeClass, road2Link.track, road2Link.discontinuity, road2Link.startAddrMValue, road2Link.endAddrMValue, reversed = false, road2Link.startDate.get, road2Link.endDate, "user", None, 8L, TerminationCode.NoTermination, DateTime.now, None))
      val linearLocations = Seq(
        LinearLocation(NewIdValue, 1, road1Link1.linkId, road1Link1.startAddrMValue, road1Link1.endAddrMValue, road1Link1.sideCode, 0L, calibrationPoints = (CalibrationPointReference(Some(road1Link1.startAddrMValue)), CalibrationPointReference(Some(road1Link1.endAddrMValue))), roadGeom1Link1, LinkGeomSource.NormalLinkInterface, road1Link1.roadwayNumber, Some(DateTime.now), None),
        LinearLocation(NewIdValue, 2, road1Link2.linkId, road1Link2.startAddrMValue, road1Link2.endAddrMValue, road1Link2.sideCode, 0L, calibrationPoints = (CalibrationPointReference(Some(road1Link2.startAddrMValue)), CalibrationPointReference(Some(road1Link2.endAddrMValue))), roadGeom1Link2, LinkGeomSource.NormalLinkInterface, road1Link2.roadwayNumber, Some(DateTime.now), None),
        LinearLocation(NewIdValue, 1, road2Link.linkId, road2Link.startAddrMValue, road2Link.endAddrMValue, road2Link.sideCode, 0L, calibrationPoints = (CalibrationPointReference(Some(road2Link.startAddrMValue)), CalibrationPointReference(Some(road2Link.endAddrMValue))), roadGeom2, LinkGeomSource.NormalLinkInterface, road2Link.roadwayNumber, Some(DateTime.now), None))

      when(mockLinearLocationDAO.fetchLinearLocationByBoundingBox(any[BoundingRectangle], any[Seq[(Int, Int)]])).thenReturn(linearLocations)
      when(mockRoadwayDAO.fetchAllByRoadwayNumbers(any[Set[Long]], any[Boolean])).thenReturn(roadways)

      val projectLinks = Seq(road1Link1, road1Link2, road2Link)

      roadwayDAO.create(roadways)
      buildTestDataForProject(Some(project), None, Some(linearLocations), Some(projectLinks))
      val projectChanges = List(
        //combined
<<<<<<< HEAD
        ProjectRoadwayChange(0, Some("project name"), 8L, "test user", DateTime.now, RoadwayChangeInfo(AddressChangeType.New,
          RoadwayChangeSection(None, None, None, None, None, None, Some(AdministrativeClass.State), Some(Discontinuity.Continuous), Some(8L)),
          RoadwayChangeSection(Some(road1Link1.roadNumber), Some(Track.Combined.value.toLong), startRoadPartNumber = Some(road1Link1.roadPartNumber), endRoadPartNumber = Some(road1Link1.roadPartNumber), startAddressM = Some(road1Link1.startAddrMValue), endAddressM = Some(road1Link1.endAddrMValue), Some(AdministrativeClass.State), Some(Discontinuity.Continuous), Some(8L)),
          Discontinuity.Continuous, AdministrativeClass.State, reversed = false, 1, 8), DateTime.now),
        ProjectRoadwayChange(0, Some("project name"), 8L, "test user", DateTime.now, RoadwayChangeInfo(AddressChangeType.New,
          RoadwayChangeSection(None, None, None, None, None, None, Some(AdministrativeClass.State), Some(Discontinuity.Continuous), Some(8L)),
          RoadwayChangeSection(Some(road2Link.roadNumber), Some(Track.Combined.value.toLong), startRoadPartNumber = Some(road2Link.roadPartNumber), endRoadPartNumber = Some(road2Link.roadPartNumber), startAddressM = Some(road2Link.startAddrMValue), endAddressM = Some(road2Link.endAddrMValue), Some(AdministrativeClass.State), Some(Discontinuity.Continuous), Some(8L)),
          Discontinuity.Continuous, AdministrativeClass.State, reversed = false, 1, 8), DateTime.now)
=======
        ProjectRoadwayChange(0, Some("project name"), 8L, "test user", DateTime.now,
          RoadwayChangeInfo(RoadAddressChangeType.New,
            RoadwayChangeSection(None, None, None, None, None, None, Some(AdministrativeClass.State), Some(Discontinuity.Continuous), Some(8L)),
            RoadwayChangeSection(Some(road1Link1.roadNumber), Some(Track.Combined.value.toLong), startRoadPartNumber = Some(road1Link1.roadPartNumber), endRoadPartNumber = Some(road1Link1.roadPartNumber), startAddressM = Some(road1Link1.startAddrMValue), endAddressM = Some(road1Link1.endAddrMValue), Some(AdministrativeClass.State), Some(Discontinuity.Continuous), Some(8L)),
            Discontinuity.Continuous, AdministrativeClass.State, reversed = false, 1, 8)
          , DateTime.now, Some(0L)),
        ProjectRoadwayChange(0, Some("project name"), 8L, "test user", DateTime.now,
          RoadwayChangeInfo(RoadAddressChangeType.New,
            RoadwayChangeSection(None, None, None, None, None, None, Some(AdministrativeClass.State), Some(Discontinuity.Continuous), Some(8L)),
            RoadwayChangeSection(Some(road2Link.roadNumber), Some(Track.Combined.value.toLong), startRoadPartNumber = Some(road2Link.roadPartNumber), endRoadPartNumber = Some(road2Link.roadPartNumber), startAddressM = Some(road2Link.startAddrMValue), endAddressM = Some(road2Link.endAddrMValue), Some(AdministrativeClass.State), Some(Discontinuity.Continuous), Some(8L)),
            Discontinuity.Continuous, AdministrativeClass.State, reversed = false, 1, 8)
          , DateTime.now, Some(0L))
>>>>>>> 54df3071
      )
      val mappedRoadwayNumbers = projectLinkDAO.fetchProjectLinksChange(projectId)
      // Creation of junction points template
      nodesAndJunctionsService.handleJunctionAndJunctionPoints(projectChanges, projectLinks, mappedRoadwayNumbers)
      val junctionPointTemplates = junctionPointDAO.fetchByRoadwayPointIds(
        roadwayPointDAO.fetchByRoadwayNumbers(projectLinks.map(_.roadwayNumber)).map(_.id))
      junctionPointTemplates.length should be(3)

      val junctions = junctionDAO.fetchByIds(junctionPointTemplates.map(_.junctionId))
      junctions.length should be(1)

      val terminatedRoadLink = road2Link.copy(endDate = Some(DateTime.now().minusDays(1)), projectId = 1, status = RoadAddressChangeType.Termination)

      nodesAndJunctionsService.expireObsoleteNodesAndJunctions(Seq(terminatedRoadLink), Some(terminatedRoadLink.endDate.get))

      // Old junction should be expired
      junctionDAO.fetchByIds(junctionPointTemplates.map(_.junctionId)).length should be(0)

      // New junction should be created with end date
      val terminatedJunctions = junctionDAO.fetchExpiredByRoadwayNumbers(Seq(terminatedRoadLink.roadwayNumber))
      terminatedJunctions.length should be(2)
      terminatedJunctions.count(_.endDate.isDefined) should be(1)
      terminatedJunctions.count(_.validTo.isDefined) should be(1)

      // Old junction points should be expired
      junctionPointDAO.fetchByJunctionIds(junctionPointTemplates.map(_.junctionId)).length should be(0)

      // New junction points should be created for terminated junction
      val terminatedJunctionPoints = junctionPointDAO.fetchAllByJunctionIds(terminatedJunctions.map(_.id))
      terminatedJunctionPoints.length should be(6)
      terminatedJunctionPoints.count(_.validTo.isDefined) should be (6)
      terminatedJunctionPoints.count(_.endDate.isDefined) should be (3)

      junctionPointDAO.fetchByJunctionIds(terminatedJunctions.map(_.id)).length should be(0)
    }
  }

  test("Test expireObsoleteNodesAndJunctions When there is complex changes in the project Then Junction and its Junction points should be properly expired") {
    runWithRollback {
      /*
                  ^
                  |
                  | C2 R1
            C3 R2 |
          <-------0
                  ^
                  | C1 R1
                  |

          Note:
            0: Junction
        */

      val road999 = 999L
      val road1000 = 1000L
      val part1 = 1L
      val projectId = Sequences.nextViiteProjectId
      val rwId = Sequences.nextRoadwayId
      val llId = Sequences.nextLinearLocationId
      val rwNumber = Sequences.nextRoadwayNumber
      val plId = Sequences.nextProjectLinkId

      val combGeom1 = Seq(Point(10.0, 0.0), Point(10.0, 10.0))
      val combGeom2 = Seq(Point(10.0, 10.0), Point(10.0, 20.0))
      val combGeom3 = Seq(Point(10.0, 10.0), Point(1.0, 10.0))

      val combLink1 = dummyProjectLink(road999,  part1, Track.Combined, Discontinuity.Continuous,     0, 10,  0, 10, Some(DateTime.now()), None, 12345.toString, 0, 10, SideCode.TowardsDigitizing, RoadAddressChangeType.New, projectId, AdministrativeClass.State, combGeom1, rwNumber    ).copy(id = plId,     projectId = projectId, roadwayId = rwId,     linearLocationId = llId)
      val combLink2 = dummyProjectLink(road999,  part1, Track.Combined, Discontinuity.Discontinuous, 10, 20, 10, 20, Some(DateTime.now()), None, 12346.toString, 0, 10, SideCode.TowardsDigitizing, RoadAddressChangeType.New, projectId, AdministrativeClass.State, combGeom2, rwNumber    ).copy(id = plId + 1, projectId = projectId, roadwayId = rwId,     linearLocationId = llId + 1)
      val combLink3 = dummyProjectLink(road1000, part1, Track.Combined, Discontinuity.Discontinuous,  0,  9,  0,  9, Some(DateTime.now()), None, 12347.toString, 0, 10, SideCode.TowardsDigitizing, RoadAddressChangeType.New, projectId, AdministrativeClass.State, combGeom3, rwNumber + 1).copy(id = plId + 2, projectId = projectId, roadwayId = rwId + 1, linearLocationId = llId + 2)

      val project = Project(projectId, ProjectState.Incomplete, "f", "s", DateTime.now(), "", DateTime.now(), DateTime.now(),
        "", Seq(), Seq(), None, None)

      val combPLinks = Seq(combLink1, combLink2, combLink3)

      val (lc1, rw1): (LinearLocation, Roadway) = Seq(combLink1).map(toRoadwayAndLinearLocation).head
      val (lc2, rw2): (LinearLocation, Roadway) = Seq(combLink2).map(toRoadwayAndLinearLocation).head
      val (lc3, rw3): (LinearLocation, Roadway) = Seq(combLink3).map(toRoadwayAndLinearLocation).head
      val rw1WithId = rw1.copy(startAddrMValue = 0, endAddrMValue = 20, ely = 8L)
      val rw2WithId = rw3.copy(startAddrMValue = 0, endAddrMValue = 9, ely = 8L)
      val orderedlll1 = lc1.copy(orderNumber = 1)
      val orderedlll2 = lc2.copy(orderNumber = 2)
      val orderedlll3 = lc3.copy(orderNumber = 1)

      buildTestDataForProject(Some(project), Some(Seq(rw1WithId, rw2WithId)), Some(Seq(orderedlll1, orderedlll2, orderedlll3)), Some(Seq(combLink1, combLink2, combLink3)))

      val projectChanges = List(
        //  Combined
<<<<<<< HEAD
        ProjectRoadwayChange(projectId, Some("project name"), 8L, "test user", DateTime.now, RoadwayChangeInfo(AddressChangeType.New,
          RoadwayChangeSection(None, None, None, None, None, None, Some(AdministrativeClass.State), Some(Discontinuity.Continuous), Some(8L)),
          RoadwayChangeSection(Some(road999), Some(Track.Combined.value.toLong), startRoadPartNumber = Some(part1), endRoadPartNumber = Some(part1), startAddressM = Some(0L), endAddressM = Some(20L), Some(AdministrativeClass.State), Some(Discontinuity.Discontinuous), Some(8L)),
          Discontinuity.Discontinuous, AdministrativeClass.State, reversed = false, 1, 8), DateTime.now),
        ProjectRoadwayChange(projectId, Some("project name"), 8L, "test user", DateTime.now, RoadwayChangeInfo(AddressChangeType.New,
          RoadwayChangeSection(None, None, None, None, None, None, Some(AdministrativeClass.State), Some(Discontinuity.Continuous), Some(8L)),
          RoadwayChangeSection(Some(road1000), Some(Track.Combined.value.toLong), startRoadPartNumber = Some(part1), endRoadPartNumber = Some(part1), startAddressM = Some(0L), endAddressM = Some(9L), Some(AdministrativeClass.State), Some(Discontinuity.Discontinuous), Some(8L)),
          Discontinuity.Discontinuous, AdministrativeClass.State, reversed = false, 2, 8), DateTime.now)
=======
        ProjectRoadwayChange(projectId, Some("project name"), 8L, "test user", DateTime.now,
          RoadwayChangeInfo(RoadAddressChangeType.New,
            RoadwayChangeSection(None, None, None, None, None, None, Some(AdministrativeClass.State), Some(Discontinuity.Continuous), Some(8L)),
            RoadwayChangeSection(Some(road999), Some(Track.Combined.value.toLong), startRoadPartNumber = Some(part1), endRoadPartNumber = Some(part1), startAddressM = Some(0L), endAddressM = Some(20L), Some(AdministrativeClass.State), Some(Discontinuity.Discontinuous), Some(8L)),
            Discontinuity.Discontinuous, AdministrativeClass.State, reversed = false, 1, 8)
          , DateTime.now, Some(0L)),
        ProjectRoadwayChange(projectId, Some("project name"), 8L, "test user", DateTime.now,
          RoadwayChangeInfo(RoadAddressChangeType.New,
            RoadwayChangeSection(None, None, None, None, None, None, Some(AdministrativeClass.State), Some(Discontinuity.Continuous), Some(8L)),
            RoadwayChangeSection(Some(road1000), Some(Track.Combined.value.toLong), startRoadPartNumber = Some(part1), endRoadPartNumber = Some(part1), startAddressM = Some(0L), endAddressM = Some(9L), Some(AdministrativeClass.State), Some(Discontinuity.Discontinuous), Some(8L)),
            Discontinuity.Discontinuous, AdministrativeClass.State, reversed = false, 2, 8)
          , DateTime.now, Some(0L))
>>>>>>> 54df3071
      )

      when(mockLinearLocationDAO.fetchLinearLocationByBoundingBox(any[BoundingRectangle], any[Seq[(Int, Int)]])).thenReturn(Seq(orderedlll1, orderedlll2, orderedlll3))
      when(mockRoadwayDAO.fetchAllByRoadwayNumbers(any[Set[Long]], any[Boolean])).thenReturn(Seq(rw1WithId, rw2WithId))

      val mappedReservedRoadwayNumbers = projectLinkDAO.fetchProjectLinksChange(projectId)
      roadAddressService.handleRoadwayPointsUpdate(projectChanges, mappedReservedRoadwayNumbers)
      nodesAndJunctionsService.handleNodePoints(projectChanges, combPLinks, mappedReservedRoadwayNumbers)
      nodesAndJunctionsService.handleJunctionAndJunctionPoints(projectChanges, combPLinks, mappedReservedRoadwayNumbers)
      nodesAndJunctionsService.expireObsoleteNodesAndJunctions(combPLinks, Some(project.startDate.minusDays(1)))

      val roadwayPoints = roadwayPointDAO.fetchByRoadwayNumbers(combPLinks.map(_.roadwayNumber))
      val junctionPointTemplates = junctionPointDAO.fetchByRoadwayPointIds(roadwayPoints.map(_.id))

      junctionPointTemplates.length should be(3)
      junctionPointTemplates.count(_.beforeAfter == BeforeAfter.Before) should be(1)
      junctionPointTemplates.count(_.beforeAfter == BeforeAfter.After) should be(2)
      val templateRoadwayNumbers = junctionPointTemplates.map(_.roadwayNumber).distinct
      val junctions = junctionDAO.fetchTemplatesByRoadwayNumbers(templateRoadwayNumbers)
      junctions.size should be(1)

      /*
            C3 R1
          <-------X
                  |
                  | C1 R1
                  |
        */

      val project2 = Project(projectId + 1, ProjectState.Incomplete, "ProjectDeleteRoadOfRoadLinks", "s", DateTime.now(), "", DateTime.now(), DateTime.now(),
        "", Seq(), Seq(), None, None)
      val terminateAndTransferProjectChanges = List(
<<<<<<< HEAD
        ProjectRoadwayChange(projectId, Some("project name"), 8L, "test user", DateTime.now, RoadwayChangeInfo(AddressChangeType.Termination,
          RoadwayChangeSection(Some(road999), Some(Track.Combined.value.toLong), startRoadPartNumber = Some(part1), endRoadPartNumber = Some(part1), startAddressM = Some(10L), endAddressM = Some(20L), Some(AdministrativeClass.State), Some(Discontinuity.Discontinuous), Some(8L)),
          RoadwayChangeSection(None, None, None, None, None, None, Some(AdministrativeClass.State), Some(Discontinuity.Continuous), Some(8L)),
          Discontinuity.Discontinuous, AdministrativeClass.State, reversed = false, 1, 8), DateTime.now),
        ProjectRoadwayChange(projectId, Some("project name"), 8L, "test user", DateTime.now, RoadwayChangeInfo(AddressChangeType.Transfer,
          RoadwayChangeSection(Some(road999), Some(Track.Combined.value.toLong), startRoadPartNumber = Some(part1), endRoadPartNumber = Some(part1), startAddressM = Some(0L), endAddressM = Some(10L), Some(AdministrativeClass.State), Some(Discontinuity.Continuous), Some(8L)),
          RoadwayChangeSection(Some(road999), Some(Track.Combined.value.toLong), startRoadPartNumber = Some(part1), endRoadPartNumber = Some(part1), startAddressM = Some(0L), endAddressM = Some(10L), Some(AdministrativeClass.State), Some(Discontinuity.Continuous), Some(8L)),
          Discontinuity.Continuous, AdministrativeClass.State, reversed = false, 2, 8), DateTime.now),
        ProjectRoadwayChange(projectId, Some("project name"), 8L, "test user", DateTime.now, RoadwayChangeInfo(AddressChangeType.Transfer,
          RoadwayChangeSection(Some(road1000), Some(Track.Combined.value.toLong), startRoadPartNumber = Some(part1), endRoadPartNumber = Some(part1), startAddressM = Some(0L), endAddressM = Some(9L), Some(AdministrativeClass.State), Some(Discontinuity.Discontinuous), Some(8L)),
          RoadwayChangeSection(Some(road999), Some(Track.Combined.value.toLong), startRoadPartNumber = Some(part1), endRoadPartNumber = Some(part1), startAddressM = Some(10L), endAddressM = Some(19L), Some(AdministrativeClass.State), Some(Discontinuity.Discontinuous), Some(8L)),
          Discontinuity.Discontinuous, AdministrativeClass.State, reversed = false, 3, 8), DateTime.now)
=======
        ProjectRoadwayChange(projectId, Some("project name"), 8L, "test user", DateTime.now,
          RoadwayChangeInfo(RoadAddressChangeType.Termination,
            RoadwayChangeSection(Some(road999), Some(Track.Combined.value.toLong), startRoadPartNumber = Some(part1), endRoadPartNumber = Some(part1), startAddressM = Some(10L), endAddressM = Some(20L), Some(AdministrativeClass.State), Some(Discontinuity.Discontinuous), Some(8L)),
            RoadwayChangeSection(None, None, None, None, None, None, Some(AdministrativeClass.State), Some(Discontinuity.Continuous), Some(8L)),
            Discontinuity.Discontinuous, AdministrativeClass.State, reversed = false, 1, 8)
          , DateTime.now, Some(0L)),
        ProjectRoadwayChange(projectId, Some("project name"), 8L, "test user", DateTime.now,
          RoadwayChangeInfo(RoadAddressChangeType.Transfer,
            RoadwayChangeSection(Some(road999), Some(Track.Combined.value.toLong), startRoadPartNumber = Some(part1), endRoadPartNumber = Some(part1), startAddressM = Some(0L), endAddressM = Some(10L), Some(AdministrativeClass.State), Some(Discontinuity.Continuous), Some(8L)),
            RoadwayChangeSection(Some(road999), Some(Track.Combined.value.toLong), startRoadPartNumber = Some(part1), endRoadPartNumber = Some(part1), startAddressM = Some(0L), endAddressM = Some(10L), Some(AdministrativeClass.State), Some(Discontinuity.Continuous), Some(8L)),
            Discontinuity.Continuous, AdministrativeClass.State, reversed = false, 2, 8)
          , DateTime.now, Some(0L)),
        ProjectRoadwayChange(projectId, Some("project name"), 8L, "test user", DateTime.now,
          RoadwayChangeInfo(RoadAddressChangeType.Transfer,
            RoadwayChangeSection(Some(road1000), Some(Track.Combined.value.toLong), startRoadPartNumber = Some(part1), endRoadPartNumber = Some(part1), startAddressM = Some(0L), endAddressM = Some(9L), Some(AdministrativeClass.State), Some(Discontinuity.Discontinuous), Some(8L)),
            RoadwayChangeSection(Some(road999), Some(Track.Combined.value.toLong), startRoadPartNumber = Some(part1), endRoadPartNumber = Some(part1), startAddressM = Some(10L), endAddressM = Some(19L), Some(AdministrativeClass.State), Some(Discontinuity.Discontinuous), Some(8L)),
            Discontinuity.Discontinuous, AdministrativeClass.State, reversed = false, 3, 8)
          , DateTime.now, Some(0L))
>>>>>>> 54df3071
      )

      linearLocationDAO.expireByRoadwayNumbers(Set(rw1WithId.roadwayNumber, rw2WithId.roadwayNumber))
      roadwayDAO.expireHistory(Set(rw1WithId.id, rw2WithId.id))

      val transferLinkRoad999        = dummyProjectLink(road999, part1, Track.Combined, Discontinuity.Continuous,     0, 10,  0, 10, Some(DateTime.now()), None, 12345.toString, 0, 10, SideCode.TowardsDigitizing, RoadAddressChangeType.Transfer,    projectId + 1, AdministrativeClass.State, combGeom1, rwNumber + 3).copy(id = plId + 4, roadwayId = rwId + 3, linearLocationId = llId + 7)
      val terminatedLinkRoad999      = dummyProjectLink(road999, part1, Track.Combined, Discontinuity.Discontinuous, 10, 20, 10, 20, Some(DateTime.now()), None, 12346.toString, 0, 10, SideCode.TowardsDigitizing, RoadAddressChangeType.Termination, projectId + 1, AdministrativeClass.State, combGeom2, rwNumber + 2).copy(id = plId + 3, roadwayId = rwId + 2, linearLocationId = llId + 6)
      val transferLinkRoadExRoad1000 = dummyProjectLink(road999, part1, Track.Combined, Discontinuity.Discontinuous, 10, 19,  0,  9, Some(DateTime.now()), None, 12347.toString, 0,  9, SideCode.TowardsDigitizing, RoadAddressChangeType.Transfer,    projectId + 1, AdministrativeClass.State, combGeom3, rwNumber + 1).copy(id = plId + 5, roadwayId = rwId + 4, linearLocationId = llId + 8)
      val changedProjectLinks = Seq(transferLinkRoad999, terminatedLinkRoad999, transferLinkRoadExRoad1000)

      val (lc4, rw4): (LinearLocation, Roadway) = Seq(terminatedLinkRoad999).map(toRoadwayAndLinearLocation).head
      val (lc5, rw5): (LinearLocation, Roadway) = Seq(transferLinkRoad999).map(toRoadwayAndLinearLocation).head
      val (lc6, rw6): (LinearLocation, Roadway) = Seq(transferLinkRoadExRoad1000).map(toRoadwayAndLinearLocation).head
      val rw4WithId = rw4.copy(id = terminatedLinkRoad999.roadwayId, endDate = Some(DateTime.now()), ely = 8L)
      val rw5WithId = rw5.copy(id = transferLinkRoad999.roadwayId, ely = 8L)
      val rw6WithId = rw6.copy(id = transferLinkRoadExRoad1000.roadwayId, ely = 8L)
      val orderedlll4 = lc4.copy(orderNumber = 2, validTo = Some(DateTime.now()))
      val orderedlll5 = lc5.copy(orderNumber = 1)
      val orderedlll6 = lc6.copy(orderNumber = 1)

      buildTestDataForProject(Some(project2),
        Some(Seq(rw4WithId, rw5WithId, rw6WithId)),
        Some(Seq(orderedlll4, orderedlll5, orderedlll6)), Some(changedProjectLinks))


      val mappedAfterRoadwayInserts = projectLinkDAO.fetchProjectLinksChange(projectId + 1)
      val projectRoadLinkChangesAfterInserts = mappedAfterRoadwayInserts.map { rlc =>
        val pl = changedProjectLinks.find(_.id == rlc.id)
        val oldPl = combPLinks.find(_.linkId == pl.get.linkId)
        rlc.copy(linearLocationId = pl.get.linearLocationId, originalRoadwayNumber = oldPl.get.roadwayNumber, originalRoadNumber = oldPl.get.roadNumber)
      }

      when(mockLinearLocationDAO.fetchLinearLocationByBoundingBox(any[BoundingRectangle], any[Seq[(Int, Int)]])).thenReturn(Seq(orderedlll5, orderedlll6))
      when(mockRoadwayDAO.fetchAllByRoadwayNumbers(any[Set[Long]], any[Boolean])).thenReturn(Seq(rw5WithId, rw6WithId))

      projectLinkDAO.moveProjectLinksToHistory(projectId + 1)

      roadAddressService.handleRoadwayPointsUpdate(terminateAndTransferProjectChanges, projectRoadLinkChangesAfterInserts)
      nodesAndJunctionsService.handleNodePoints(terminateAndTransferProjectChanges, changedProjectLinks, projectRoadLinkChangesAfterInserts)
      nodesAndJunctionsService.handleJunctionAndJunctionPoints(terminateAndTransferProjectChanges, changedProjectLinks, projectRoadLinkChangesAfterInserts)

      //  Ending expired data
      val terminatedJunctionsBeforeExpire = junctionDAO.fetchExpiredByRoadwayNumbers(templateRoadwayNumbers)
      terminatedJunctionsBeforeExpire count (_.endDate.isDefined) should be(0)
      terminatedJunctionsBeforeExpire count (_.validTo.isDefined) should be(0)

      nodesAndJunctionsService.expireObsoleteNodesAndJunctions(changedProjectLinks, Some(project2.startDate.minusDays(1)))

      val oldValidJunctionsPoints = junctionPointDAO.fetchByIds(junctionPointTemplates.map(_.id))
      oldValidJunctionsPoints.isEmpty should be (true)

      val oldValidJunction = junctionDAO.fetchByIds(junctions.map(_.id))
      oldValidJunction.isEmpty should be (true)

      val rwPoints = roadwayPointDAO.fetchByRoadwayNumbers(Seq(terminatedLinkRoad999, transferLinkRoad999, transferLinkRoadExRoad1000).map(_.roadwayNumber)).map(_.id)
      val junctionPointsAfterTerminating = junctionPointDAO.fetchByRoadwayPointIds(rwPoints)
      junctionPointsAfterTerminating.length should be(0)
      //  Check that junctions for roadways were expired
      val junctionTemplatesAfterExpire = junctionDAO.fetchTemplatesByRoadwayNumbers(templateRoadwayNumbers)
      junctionTemplatesAfterExpire.length should be(0)

      //  Check that terminated junction was created
      val terminatedJunctionsAfterExpire = junctionDAO.fetchExpiredByRoadwayNumbers(templateRoadwayNumbers)
      terminatedJunctionsAfterExpire.length should be(2)
      terminatedJunctionsAfterExpire count (_.endDate.isDefined) should be(1)
      terminatedJunctionsAfterExpire count (_.validTo.isDefined) should be(1)
    }
  }

  def dummyHorizontalRoad(projectId: Long, numberOfLinearLocations: Int, roadNumber: Long, roadPartNumber: Long, rwNumber: Long, track: Track = Track.Combined, startAddrAt: Long = 0, administrativeClass: AdministrativeClass = AdministrativeClass.State, discontinuity: Discontinuity = Discontinuity.Continuous, firstPointAt: Point = Point(0.0, 0.0), orderNumber: Double = 1.0, linkId: Long = 0, plId: Long = 0, rw: (Long, Option[Roadway]) = (0, None), llId: Long = 0, size: Int = 10): (Seq[ProjectLink], Seq[LinearLocation], Roadway) = {
    val (rwId, roadway) = rw
    val projectLinks = for (i: Int <- 0 until numberOfLinearLocations) yield {
      val startAddrM = i * size + startAddrAt
      val endAddrM = startAddrM + size
      val startPoint = firstPointAt.x + (i * size)
      val endPoint = startPoint + size
      val geom = Seq(Point(startPoint, firstPointAt.y), Point(endPoint, firstPointAt.y))
      val projectLink = dummyProjectLink(roadNumber, roadPartNumber, track, if (i == numberOfLinearLocations-1) discontinuity else Discontinuity.Continuous, startAddrM, endAddrM, startAddrM, endAddrM, Some(DateTime.now()), None, (linkId + i).toString, 0, size, SideCode.TowardsDigitizing, RoadAddressChangeType.New, projectId, administrativeClass, geom, rwNumber).copy(id = plId + i, roadwayId = rwId, linearLocationId = llId + i)
      projectLink
    }
    val (linearLocations, roadways) = projectLinks.map(toRoadwayAndLinearLocation).unzip
    val orderedLinearLocations: Seq[LinearLocation] = linearLocations.zipWithIndex.map { case (ll, i) => ll.copy(orderNumber = orderNumber + i) }

    (projectLinks, orderedLinearLocations, roadway.getOrElse(roadways.head).copy(endAddrMValue = roadways.last.endAddrMValue))
  }

  def dummyVerticalRoad(projectId: Long, numberOfLinearLocations: Int, roadNumber: Long, roadPartNumber: Long, rwNumber: Long, track: Track = Track.Combined, startAddrAt: Long = 0, administrativeClass: AdministrativeClass = AdministrativeClass.State, discontinuity: Discontinuity = Discontinuity.Continuous, firstPointAt: Point = Point(0.0, 0.0), orderNumber: Double = 1.0, linkId: Long = 0, plId: Long = 0, rw: (Long, Option[Roadway]) = (0, None), llId: Long = 0, size: Int = 10): (Seq[ProjectLink], Seq[LinearLocation], Roadway) = {
    val (rwId, roadway) = rw
    val projectLinks = for (i: Int <- 0 until numberOfLinearLocations) yield {
      val startAddrM = i * size + startAddrAt
      val endAddrM = startAddrM + size
      val startPoint = firstPointAt.y + (i * size)
      val endPoint = startPoint + size
      val geom = Seq(Point(firstPointAt.x, startPoint), Point(firstPointAt.x, endPoint))
      val discontinuityCode = if ( i === (numberOfLinearLocations - 1) ) { discontinuity } else { Discontinuity.Continuous }
      dummyProjectLink(roadNumber, roadPartNumber, track, discontinuityCode, startAddrM, endAddrM, startAddrM, endAddrM, Some(DateTime.now()), None, (linkId + i).toString, 0, size, SideCode.TowardsDigitizing, RoadAddressChangeType.New, projectId, administrativeClass, geom, rwNumber).copy(id = plId + i, roadwayId = rwId, linearLocationId = llId + i)
    }
    val (linearLocations, roadways) = projectLinks.map(toRoadwayAndLinearLocation).unzip
    val orderedLinearLocations: Seq[LinearLocation] = linearLocations.zipWithIndex.map { case (ll, i) => ll.copy(orderNumber = orderNumber + i) }

    (projectLinks, orderedLinearLocations, roadway.getOrElse(roadways.head).copy(discontinuity = discontinuity, endAddrMValue = roadways.last.endAddrMValue))
  }

  /**
    * Test case for node points when administrative class changes
    */
  test("Test handleNodePointTemplates and expireObsoleteNodesAndJunctions when administrative class changes") {
    runWithRollback {
      /*  |--RT-1-->|--RT-3-->|--RT-1--|  */

      val projectId: Long = Sequences.nextViiteProjectId
      val project = Project(projectId, ProjectState.Incomplete, "f", "s", DateTime.now(), "", DateTime.now(), DateTime.now(),
        "", Seq(), Seq(), None, None)

      val (pl1, ll1, rw1) = dummyHorizontalRoad(projectId, 1, 999L, 1L, Sequences.nextRoadwayNumber, linkId = 12345, plId = Sequences.nextProjectLinkId, rw = (Sequences.nextRoadwayId, None), llId = Sequences.nextLinearLocationId)

      val (pl2, ll2, rw2) = dummyHorizontalRoad(projectId, 1, 999L, 1L, Sequences.nextRoadwayNumber, startAddrAt = 10, administrativeClass = AdministrativeClass.Municipality, firstPointAt = Point(10.0, 0.0), linkId = 12346, plId = Sequences.nextProjectLinkId, rw = (Sequences.nextRoadwayId, None), llId = Sequences.nextLinearLocationId)

      val (pl3, ll3, rw3) = dummyHorizontalRoad(projectId, 1, 999L, 1L, Sequences.nextRoadwayNumber, startAddrAt = 20, firstPointAt = Point(20.0, 0.0), linkId = 12347, plId = Sequences.nextProjectLinkId, rw = (Sequences.nextRoadwayId, None), llId = Sequences.nextLinearLocationId)

      val roadways = Seq(rw1, rw2, rw3)
      val projectLinks = pl1 ++ pl2 ++ pl3
      val linearLocations = ll1 ++ ll2 ++ ll3

      buildTestDataForProject(Some(project), Some(roadways), Some(linearLocations), Some(projectLinks))

      val projectChanges = List(
<<<<<<< HEAD
        ProjectRoadwayChange(projectId, Some("project name"), 8L, "test user", DateTime.now, RoadwayChangeInfo(AddressChangeType.New,
          RoadwayChangeSection(None, None, None, None, None, None, Some(AdministrativeClass.State), Some(Discontinuity.MinorDiscontinuity), Some(8L)),
          RoadwayChangeSection(Some(rw1.roadNumber), Some(rw1.track.value), startRoadPartNumber = Some(rw1.roadPartNumber), endRoadPartNumber = Some(rw1.roadPartNumber), startAddressM = Some(rw1.startAddrMValue), endAddressM = Some(rw1.endAddrMValue), Some(rw1.administrativeClass), Some(rw1.discontinuity), Some(rw1.ely)),
          rw1.discontinuity, rw1.administrativeClass, reversed = false, 1, rw1.ely), DateTime.now),

        ProjectRoadwayChange(projectId, Some("project name"), 8L, "test user", DateTime.now, RoadwayChangeInfo(AddressChangeType.New,
          RoadwayChangeSection(None, None, None, None, None, None, Some(AdministrativeClass.State), Some(Discontinuity.MinorDiscontinuity), Some(8L)),
          RoadwayChangeSection(Some(rw2.roadNumber), Some(rw2.track.value), startRoadPartNumber = Some(rw2.roadPartNumber), endRoadPartNumber = Some(rw2.roadPartNumber), startAddressM = Some(rw2.startAddrMValue), endAddressM = Some(rw2.endAddrMValue), Some(rw2.administrativeClass), Some(rw2.discontinuity), Some(rw2.ely)),
          rw2.discontinuity, rw2.administrativeClass, reversed = false, 2, rw2.ely), DateTime.now),

        ProjectRoadwayChange(projectId, Some("project name"), 8L, "test user", DateTime.now, RoadwayChangeInfo(AddressChangeType.New,
          RoadwayChangeSection(None, None, None, None, None, None, Some(AdministrativeClass.State), Some(Discontinuity.MinorDiscontinuity), Some(8L)),
          RoadwayChangeSection(Some(rw3.roadNumber), Some(rw3.track.value), startRoadPartNumber = Some(rw3.roadPartNumber), endRoadPartNumber = Some(rw3.roadPartNumber), startAddressM = Some(rw3.startAddrMValue), endAddressM = Some(rw3.endAddrMValue), Some(rw3.administrativeClass), Some(rw3.discontinuity), Some(rw3.ely)),
          rw3.discontinuity, rw3.administrativeClass, reversed = false, 3, rw3.ely), DateTime.now)
=======
        ProjectRoadwayChange(projectId, Some("project name"), 8L, "test user", DateTime.now,
          RoadwayChangeInfo(RoadAddressChangeType.New,
            RoadwayChangeSection(None, None, None, None, None, None, Some(AdministrativeClass.State), Some(Discontinuity.MinorDiscontinuity), Some(8L)),
            RoadwayChangeSection(Some(rw1.roadNumber), Some(rw1.track.value), startRoadPartNumber = Some(rw1.roadPartNumber), endRoadPartNumber = Some(rw1.roadPartNumber), startAddressM = Some(rw1.startAddrMValue), endAddressM = Some(rw1.endAddrMValue), Some(rw1.administrativeClass), Some(rw1.discontinuity), Some(rw1.ely)),
            rw1.discontinuity, rw1.administrativeClass, reversed = false, 1, rw1.ely)
          , DateTime.now, Some(0L)),

        ProjectRoadwayChange(projectId, Some("project name"), 8L, "test user", DateTime.now,
          RoadwayChangeInfo(RoadAddressChangeType.New,
            RoadwayChangeSection(None, None, None, None, None, None, Some(AdministrativeClass.State), Some(Discontinuity.MinorDiscontinuity), Some(8L)),
            RoadwayChangeSection(Some(rw2.roadNumber), Some(rw2.track.value), startRoadPartNumber = Some(rw2.roadPartNumber), endRoadPartNumber = Some(rw2.roadPartNumber), startAddressM = Some(rw2.startAddrMValue), endAddressM = Some(rw2.endAddrMValue), Some(rw2.administrativeClass), Some(rw2.discontinuity), Some(rw2.ely)),
            rw2.discontinuity, rw2.administrativeClass, reversed = false, 2, rw2.ely)
          , DateTime.now, Some(0L)),

        ProjectRoadwayChange(projectId, Some("project name"), 8L, "test user", DateTime.now,
          RoadwayChangeInfo(RoadAddressChangeType.New,
            RoadwayChangeSection(None, None, None, None, None, None, Some(AdministrativeClass.State), Some(Discontinuity.MinorDiscontinuity), Some(8L)),
            RoadwayChangeSection(Some(rw3.roadNumber), Some(rw3.track.value), startRoadPartNumber = Some(rw3.roadPartNumber), endRoadPartNumber = Some(rw3.roadPartNumber), startAddressM = Some(rw3.startAddrMValue), endAddressM = Some(rw3.endAddrMValue), Some(rw3.administrativeClass), Some(rw3.discontinuity), Some(rw3.ely)),
            rw3.discontinuity, rw3.administrativeClass, reversed = false, 3, rw3.ely)
          , DateTime.now, Some(0L))
>>>>>>> 54df3071
      )

      val mappedReservedRoadwayNumbers = projectLinkDAO.fetchProjectLinksChange(projectId)
      roadAddressService.handleRoadwayPointsUpdate(projectChanges, mappedReservedRoadwayNumbers)
      nodesAndJunctionsService.handleNodePoints(projectChanges, projectLinks, mappedReservedRoadwayNumbers)

      when(mockLinearLocationDAO.fetchLinearLocationByBoundingBox(BoundingRectangle(Point(0.0, 0.0), Point(0.0, 0.0)), roadNumberLimits)).thenReturn(ll1)
      when(mockLinearLocationDAO.fetchLinearLocationByBoundingBox(BoundingRectangle(Point(10.0, 0.0), Point(10.0, 0.0)), roadNumberLimits)).thenReturn(ll1 ++ ll2)
      when(mockLinearLocationDAO.fetchLinearLocationByBoundingBox(BoundingRectangle(Point(20.0, 0.0), Point(20.0, 0.0)), roadNumberLimits)).thenReturn(ll2 ++ ll3)
      when(mockLinearLocationDAO.fetchLinearLocationByBoundingBox(BoundingRectangle(Point(30.0, 0.0), Point(30.0, 0.0)), roadNumberLimits)).thenReturn(ll3)

      when(mockRoadwayDAO.fetchAllByRoadwayNumbers(ll1.map(_.roadwayNumber).toSet, false)).thenReturn(Seq(rw1))
      when(mockRoadwayDAO.fetchAllByRoadwayNumbers(ll2.map(_.roadwayNumber).toSet, false)).thenReturn(Seq(rw2))
      when(mockRoadwayDAO.fetchAllByRoadwayNumbers((ll1 ++ ll2).map(_.roadwayNumber).toSet, false)).thenReturn(Seq(rw1, rw2))
      when(mockRoadwayDAO.fetchAllByRoadwayNumbers((ll2 ++ ll3).map(_.roadwayNumber).toSet, false)).thenReturn(Seq(rw2, rw3))
      when(mockRoadwayDAO.fetchAllByRoadwayNumbers(ll3.map(_.roadwayNumber).toSet, false)).thenReturn(Seq(rw3))

      nodesAndJunctionsService.handleJunctionAndJunctionPoints(projectChanges, projectLinks, mappedReservedRoadwayNumbers)
      nodesAndJunctionsService.expireObsoleteNodesAndJunctions(pl2++ pl1 ++ pl3, Some(project.startDate.minusDays(1)))

      val nodePoints = projectLinks.flatMap(pl => nodePointDAO.fetchTemplatesByRoadwayNumber(pl.roadwayNumber))
      nodePoints.size should be(6)
    }
  }

  /**
    * Test case for node points when track changes from track zero to track two
    */
  test("Test handleNodePointTemplates and expireObsoleteNodesAndJunctions when track zero becomes track 2") {
    runWithRollback {
      /*
        X-----X-----X----X> 997, 1, track = 0
        X-----X-----X----X> 998, 1, track = 0

       * Note:
          X: Existence node points in project

       */
      val project1Id: Long = Sequences.nextViiteProjectId
      val project1 = Project(project1Id, ProjectState.Incomplete, "f", "s", DateTime.now(), "", DateTime.now(), DateTime.now(),
        "", Seq(), Seq(), None, None)

      val (pl1, ll1, rw1) = dummyHorizontalRoad(project1Id, 1, 997L, 1L, Sequences.nextRoadwayNumber, firstPointAt = Point(0.0, 10.0), linkId = 12345, plId = Sequences.nextProjectLinkId, rw = (Sequences.nextRoadwayId, None), llId = Sequences.nextLinearLocationId)

      val (pl2, ll2, rw2) = dummyHorizontalRoad(project1Id, 1, 997L, 1L, Sequences.nextRoadwayNumber, startAddrAt = 10, administrativeClass = AdministrativeClass.Municipality, firstPointAt = Point(10.0, 10.0), linkId = 12346, plId = Sequences.nextProjectLinkId, rw = (Sequences.nextRoadwayId, None), llId = Sequences.nextLinearLocationId)

      val (pl3, ll3, rw3) = dummyHorizontalRoad(project1Id, 1, 997L, 1L, Sequences.nextRoadwayNumber, startAddrAt = 20, discontinuity = Discontinuity.EndOfRoad, firstPointAt = Point(20.0, 10.0), linkId = 12347, plId = Sequences.nextProjectLinkId, rw = (Sequences.nextRoadwayId, None), llId = Sequences.nextLinearLocationId)

      val (pl4, ll4, rw4) = dummyHorizontalRoad(project1Id, 1, 998L, 1L, Sequences.nextRoadwayNumber, firstPointAt = Point(0.0, 0.0), linkId = 12355, plId = Sequences.nextProjectLinkId, rw = (Sequences.nextRoadwayId, None), llId = Sequences.nextLinearLocationId)

      val (pl5, ll5, rw5) = dummyHorizontalRoad(project1Id, 1, 998L, 1L, Sequences.nextRoadwayNumber, startAddrAt = 10, administrativeClass = AdministrativeClass.Municipality, firstPointAt = Point(10.0, 0.0), linkId = 12356, plId = Sequences.nextProjectLinkId, rw = (Sequences.nextRoadwayId, None), llId = Sequences.nextLinearLocationId)

      val (pl6, ll6, rw6) = dummyHorizontalRoad(project1Id, 1, 998L, 1L, Sequences.nextRoadwayNumber, startAddrAt = 20, discontinuity = Discontinuity.EndOfRoad, firstPointAt = Point(20.0, 0.0), linkId = 12357, plId = Sequences.nextProjectLinkId, rw = (Sequences.nextRoadwayId, None), llId = Sequences.nextLinearLocationId)

      val roadways = Seq(rw1, rw2, rw3, rw4, rw5, rw6)
      val projectLinks = pl1 ++ pl2 ++ pl3 ++ pl4 ++ pl5 ++ pl6
      val linearLocations = ll1 ++ ll2 ++ ll3 ++ ll4 ++ ll5 ++ ll6

      buildTestDataForProject(Some(project1), Some(roadways), Some(linearLocations), Some(projectLinks))

      val projectChanges = List(
<<<<<<< HEAD
        ProjectRoadwayChange(project1Id, Some("project name"), 8L, "test user", DateTime.now, RoadwayChangeInfo(AddressChangeType.New,
          RoadwayChangeSection(None, None, None, None, None, None, Some(AdministrativeClass.State), Some(Discontinuity.MinorDiscontinuity), Some(8L)),
          RoadwayChangeSection(Some(rw1.roadNumber), Some(rw1.track.value), startRoadPartNumber = Some(rw1.roadPartNumber), endRoadPartNumber = Some(rw1.roadPartNumber), startAddressM = Some(rw1.startAddrMValue), endAddressM = Some(rw1.endAddrMValue), Some(rw1.administrativeClass), Some(rw1.discontinuity), Some(rw1.ely)),
          rw1.discontinuity, rw1.administrativeClass, reversed = false, 1, rw1.ely), DateTime.now),

        ProjectRoadwayChange(project1Id, Some("project name"), 8L, "test user", DateTime.now, RoadwayChangeInfo(AddressChangeType.New,
          RoadwayChangeSection(None, None, None, None, None, None, Some(AdministrativeClass.State), Some(Discontinuity.MinorDiscontinuity), Some(8L)),
          RoadwayChangeSection(Some(rw2.roadNumber), Some(rw2.track.value), startRoadPartNumber = Some(rw2.roadPartNumber), endRoadPartNumber = Some(rw2.roadPartNumber), startAddressM = Some(rw2.startAddrMValue), endAddressM = Some(rw2.endAddrMValue), Some(rw2.administrativeClass), Some(rw2.discontinuity), Some(rw2.ely)),
          rw2.discontinuity, rw2.administrativeClass, reversed = false, 2, rw2.ely), DateTime.now),

        ProjectRoadwayChange(project1Id, Some("project name"), 8L, "test user", DateTime.now, RoadwayChangeInfo(AddressChangeType.New,
          RoadwayChangeSection(None, None, None, None, None, None, Some(AdministrativeClass.State), Some(Discontinuity.MinorDiscontinuity), Some(8L)),
          RoadwayChangeSection(Some(rw3.roadNumber), Some(rw3.track.value), startRoadPartNumber = Some(rw3.roadPartNumber), endRoadPartNumber = Some(rw3.roadPartNumber), startAddressM = Some(rw3.startAddrMValue), endAddressM = Some(rw3.endAddrMValue), Some(rw3.administrativeClass), Some(rw3.discontinuity), Some(rw3.ely)),
          rw3.discontinuity, rw3.administrativeClass, reversed = false, 3, rw3.ely), DateTime.now),

        ProjectRoadwayChange(project1Id, Some("project name"), 8L, "test user", DateTime.now, RoadwayChangeInfo(AddressChangeType.New,
          RoadwayChangeSection(None, None, None, None, None, None, Some(AdministrativeClass.State), Some(Discontinuity.MinorDiscontinuity), Some(8L)),
          RoadwayChangeSection(Some(rw4.roadNumber), Some(rw4.track.value), startRoadPartNumber = Some(rw4.roadPartNumber), endRoadPartNumber = Some(rw4.roadPartNumber), startAddressM = Some(rw4.startAddrMValue), endAddressM = Some(rw4.endAddrMValue), Some(rw4.administrativeClass), Some(rw4.discontinuity), Some(rw4.ely)),
          rw4.discontinuity, rw4.administrativeClass, reversed = false, 4, rw4.ely), DateTime.now),

        ProjectRoadwayChange(project1Id, Some("project name"), 8L, "test user", DateTime.now, RoadwayChangeInfo(AddressChangeType.New,
          RoadwayChangeSection(None, None, None, None, None, None, Some(AdministrativeClass.State), Some(Discontinuity.MinorDiscontinuity), Some(8L)),
          RoadwayChangeSection(Some(rw5.roadNumber), Some(rw5.track.value), startRoadPartNumber = Some(rw5.roadPartNumber), endRoadPartNumber = Some(rw5.roadPartNumber), startAddressM = Some(rw5.startAddrMValue), endAddressM = Some(rw5.endAddrMValue), Some(rw5.administrativeClass), Some(rw5.discontinuity), Some(rw5.ely)),
          rw5.discontinuity, rw5.administrativeClass, reversed = false, 5, rw5.ely), DateTime.now),

        ProjectRoadwayChange(project1Id, Some("project name"), 8L, "test user", DateTime.now, RoadwayChangeInfo(AddressChangeType.New,
          RoadwayChangeSection(None, None, None, None, None, None, Some(AdministrativeClass.State), Some(Discontinuity.MinorDiscontinuity), Some(8L)),
          RoadwayChangeSection(Some(rw6.roadNumber), Some(rw6.track.value), startRoadPartNumber = Some(rw6.roadPartNumber), endRoadPartNumber = Some(rw6.roadPartNumber), startAddressM = Some(rw6.startAddrMValue), endAddressM = Some(rw6.endAddrMValue), Some(rw6.administrativeClass), Some(rw6.discontinuity), Some(rw6.ely)),
          rw6.discontinuity, rw6.administrativeClass, reversed = false, 6, rw6.ely), DateTime.now)
=======
        ProjectRoadwayChange(project1Id, Some("project name"), 8L, "test user", DateTime.now,
          RoadwayChangeInfo(RoadAddressChangeType.New,
            RoadwayChangeSection(None, None, None, None, None, None, Some(AdministrativeClass.State), Some(Discontinuity.MinorDiscontinuity), Some(8L)),
            RoadwayChangeSection(Some(rw1.roadNumber), Some(rw1.track.value), startRoadPartNumber = Some(rw1.roadPartNumber), endRoadPartNumber = Some(rw1.roadPartNumber), startAddressM = Some(rw1.startAddrMValue), endAddressM = Some(rw1.endAddrMValue), Some(rw1.administrativeClass), Some(rw1.discontinuity), Some(rw1.ely)),
            rw1.discontinuity, rw1.administrativeClass, reversed = false, 1, rw1.ely)
          , DateTime.now, Some(0L)),

        ProjectRoadwayChange(project1Id, Some("project name"), 8L, "test user", DateTime.now,
          RoadwayChangeInfo(RoadAddressChangeType.New,
            RoadwayChangeSection(None, None, None, None, None, None, Some(AdministrativeClass.State), Some(Discontinuity.MinorDiscontinuity), Some(8L)),
            RoadwayChangeSection(Some(rw2.roadNumber), Some(rw2.track.value), startRoadPartNumber = Some(rw2.roadPartNumber), endRoadPartNumber = Some(rw2.roadPartNumber), startAddressM = Some(rw2.startAddrMValue), endAddressM = Some(rw2.endAddrMValue), Some(rw2.administrativeClass), Some(rw2.discontinuity), Some(rw2.ely)),
            rw2.discontinuity, rw2.administrativeClass, reversed = false, 2, rw2.ely)
          , DateTime.now, Some(0L)),

        ProjectRoadwayChange(project1Id, Some("project name"), 8L, "test user", DateTime.now,
          RoadwayChangeInfo(RoadAddressChangeType.New,
            RoadwayChangeSection(None, None, None, None, None, None, Some(AdministrativeClass.State), Some(Discontinuity.MinorDiscontinuity), Some(8L)),
            RoadwayChangeSection(Some(rw3.roadNumber), Some(rw3.track.value), startRoadPartNumber = Some(rw3.roadPartNumber), endRoadPartNumber = Some(rw3.roadPartNumber), startAddressM = Some(rw3.startAddrMValue), endAddressM = Some(rw3.endAddrMValue), Some(rw3.administrativeClass), Some(rw3.discontinuity), Some(rw3.ely)),
            rw3.discontinuity, rw3.administrativeClass, reversed = false, 3, rw3.ely)
          , DateTime.now, Some(0L)),

        ProjectRoadwayChange(project1Id, Some("project name"), 8L, "test user", DateTime.now,
          RoadwayChangeInfo(RoadAddressChangeType.New,
            RoadwayChangeSection(None, None, None, None, None, None, Some(AdministrativeClass.State), Some(Discontinuity.MinorDiscontinuity), Some(8L)),
            RoadwayChangeSection(Some(rw4.roadNumber), Some(rw4.track.value), startRoadPartNumber = Some(rw4.roadPartNumber), endRoadPartNumber = Some(rw4.roadPartNumber), startAddressM = Some(rw4.startAddrMValue), endAddressM = Some(rw4.endAddrMValue), Some(rw4.administrativeClass), Some(rw4.discontinuity), Some(rw4.ely)),
            rw4.discontinuity, rw4.administrativeClass, reversed = false, 4, rw4.ely)
          , DateTime.now, Some(0L)),

        ProjectRoadwayChange(project1Id, Some("project name"), 8L, "test user", DateTime.now,
          RoadwayChangeInfo(RoadAddressChangeType.New,
            RoadwayChangeSection(None, None, None, None, None, None, Some(AdministrativeClass.State), Some(Discontinuity.MinorDiscontinuity), Some(8L)),
            RoadwayChangeSection(Some(rw5.roadNumber), Some(rw5.track.value), startRoadPartNumber = Some(rw5.roadPartNumber), endRoadPartNumber = Some(rw5.roadPartNumber), startAddressM = Some(rw5.startAddrMValue), endAddressM = Some(rw5.endAddrMValue), Some(rw5.administrativeClass), Some(rw5.discontinuity), Some(rw5.ely)),
            rw5.discontinuity, rw5.administrativeClass, reversed = false, 5, rw5.ely)
          , DateTime.now, Some(0L)),

        ProjectRoadwayChange(project1Id, Some("project name"), 8L, "test user", DateTime.now,
          RoadwayChangeInfo(RoadAddressChangeType.New,
            RoadwayChangeSection(None, None, None, None, None, None, Some(AdministrativeClass.State), Some(Discontinuity.MinorDiscontinuity), Some(8L)),
            RoadwayChangeSection(Some(rw6.roadNumber), Some(rw6.track.value), startRoadPartNumber = Some(rw6.roadPartNumber), endRoadPartNumber = Some(rw6.roadPartNumber), startAddressM = Some(rw6.startAddrMValue), endAddressM = Some(rw6.endAddrMValue), Some(rw6.administrativeClass), Some(rw6.discontinuity), Some(rw6.ely)),
            rw6.discontinuity, rw6.administrativeClass, reversed = false, 6, rw6.ely)
          , DateTime.now, Some(0L))
>>>>>>> 54df3071
      )

      val mappedReservedRoadwayNumbers = projectLinkDAO.fetchProjectLinksChange(project1Id)
      roadAddressService.handleRoadwayPointsUpdate(projectChanges, mappedReservedRoadwayNumbers)
      nodesAndJunctionsService.handleNodePoints(projectChanges, projectLinks, mappedReservedRoadwayNumbers)

      when(mockLinearLocationDAO.fetchLinearLocationByBoundingBox(BoundingRectangle(Point(0.0, 10.0), Point(0.0, 10.0)), roadNumberLimits)).thenReturn(ll1)
      when(mockLinearLocationDAO.fetchLinearLocationByBoundingBox(BoundingRectangle(Point(10.0, 10.0), Point(10.0, 10.0)), roadNumberLimits)).thenReturn(ll1 ++ ll2)
      when(mockLinearLocationDAO.fetchLinearLocationByBoundingBox(BoundingRectangle(Point(20.0, 10.0), Point(20.0, 10.0)), roadNumberLimits)).thenReturn(ll2 ++ ll3)
      when(mockLinearLocationDAO.fetchLinearLocationByBoundingBox(BoundingRectangle(Point(30.0, 10.0), Point(30.0, 10.0)), roadNumberLimits)).thenReturn(ll3)

      when(mockLinearLocationDAO.fetchLinearLocationByBoundingBox(BoundingRectangle(Point(0.0, 0.0), Point(0.0, 0.0)), roadNumberLimits)).thenReturn(ll4)
      when(mockLinearLocationDAO.fetchLinearLocationByBoundingBox(BoundingRectangle(Point(10.0, 0.0), Point(10.0, 0.0)), roadNumberLimits)).thenReturn(ll4 ++ ll5)
      when(mockLinearLocationDAO.fetchLinearLocationByBoundingBox(BoundingRectangle(Point(20.0, 0.0), Point(20.0, 0.0)), roadNumberLimits)).thenReturn(ll5 ++ ll6)
      when(mockLinearLocationDAO.fetchLinearLocationByBoundingBox(BoundingRectangle(Point(30.0, 0.0), Point(30.0, 0.0)), roadNumberLimits)).thenReturn(ll6)

      when(mockRoadwayDAO.fetchAllByRoadwayNumbers(ll1.map(_.roadwayNumber).toSet, false)).thenReturn(Seq(rw1))
      when(mockRoadwayDAO.fetchAllByRoadwayNumbers(ll2.map(_.roadwayNumber).toSet, false)).thenReturn(Seq(rw2))
      when(mockRoadwayDAO.fetchAllByRoadwayNumbers(ll3.map(_.roadwayNumber).toSet, false)).thenReturn(Seq(rw3))
      when(mockRoadwayDAO.fetchAllByRoadwayNumbers((ll1 ++ ll2).map(_.roadwayNumber).toSet, false)).thenReturn(Seq(rw1, rw2))
      when(mockRoadwayDAO.fetchAllByRoadwayNumbers((ll2 ++ ll3).map(_.roadwayNumber).toSet, false)).thenReturn(Seq(rw2, rw3))

      when(mockRoadwayDAO.fetchAllByRoadwayNumbers(ll4.map(_.roadwayNumber).toSet, false)).thenReturn(Seq(rw4))
      when(mockRoadwayDAO.fetchAllByRoadwayNumbers(ll5.map(_.roadwayNumber).toSet, false)).thenReturn(Seq(rw5))
      when(mockRoadwayDAO.fetchAllByRoadwayNumbers(ll6.map(_.roadwayNumber).toSet, false)).thenReturn(Seq(rw6))
      when(mockRoadwayDAO.fetchAllByRoadwayNumbers((ll4 ++ ll5).map(_.roadwayNumber).toSet, false)).thenReturn(Seq(rw4, rw5))
      when(mockRoadwayDAO.fetchAllByRoadwayNumbers((ll5 ++ ll6).map(_.roadwayNumber).toSet, false)).thenReturn(Seq(rw5, rw6))

      nodesAndJunctionsService.handleJunctionAndJunctionPoints(projectChanges, projectLinks, mappedReservedRoadwayNumbers)
      nodesAndJunctionsService.expireObsoleteNodesAndJunctions(projectLinks, Some(project1.startDate.minusDays(1)))

      val nodePoints = projectLinks.flatMap(pl => nodePointDAO.fetchTemplatesByRoadwayNumber(pl.roadwayNumber))
      nodePoints.size should be(12)
      /*
        ------>----->-----> 999, 1, track = 2
        X-----X-----X----X> 998, 1, track = 1

       * Note:
          X: Existence node points in project

       */
      val project2Id: Long = Sequences.nextViiteProjectId
      val project2 = Project(project2Id, ProjectState.Incomplete, "n", "s", DateTime.now(), "", DateTime.now(), DateTime.now(),
        "", Seq(), Seq(), None, None)

      val (pl1t2, ll1t2, rw1t2) = dummyHorizontalRoad(project1Id, 1, 999L, 1L, rw1.roadwayNumber, track = Track.LeftSide, firstPointAt = Point(0.0, 10.0), linkId = 12345, plId = Sequences.nextProjectLinkId, rw = (Sequences.nextRoadwayId, None), llId = Sequences.nextLinearLocationId)

      val (pl2t2, ll2t2, rw2t2) = dummyHorizontalRoad(project1Id, 1, 999L, 1L, rw2.roadwayNumber, track = Track.LeftSide, startAddrAt = 10, administrativeClass = AdministrativeClass.Municipality, firstPointAt = Point(10.0, 10.0), linkId = 12346, plId = Sequences.nextProjectLinkId, rw = (Sequences.nextRoadwayId, None), llId = Sequences.nextLinearLocationId)

      val (pl3t2, ll3t2, rw3t2) = dummyHorizontalRoad(project1Id, 1, 999L, 1L, rw3.roadwayNumber, track = Track.LeftSide, startAddrAt = 20, discontinuity = Discontinuity.EndOfRoad, firstPointAt = Point(20.0, 10.0), linkId = 12347, plId = Sequences.nextProjectLinkId, rw = (Sequences.nextRoadwayId, None), llId = Sequences.nextLinearLocationId)

      val (pl1t1, ll1t1, rw1t1) = dummyHorizontalRoad(project1Id, 1, 999L, 1L, rw4.roadwayNumber, track = Track.RightSide, firstPointAt = Point(0.0, 0.0), linkId = 12355, plId = Sequences.nextProjectLinkId, rw = (Sequences.nextRoadwayId, None), llId = Sequences.nextLinearLocationId)

      val (pl2t1, ll2t1, rw2t1) = dummyHorizontalRoad(project1Id, 1, 999L, 1L, rw5.roadwayNumber, track = Track.RightSide, startAddrAt = 10, administrativeClass = AdministrativeClass.Municipality, firstPointAt = Point(10.0, 0.0), linkId = 12356, plId = Sequences.nextProjectLinkId, rw = (Sequences.nextRoadwayId, None), llId = Sequences.nextLinearLocationId)

      val (pl3t1, ll3t1, rw3t1) = dummyHorizontalRoad(project1Id, 1, 999L, 1L, rw6.roadwayNumber, track = Track.RightSide, startAddrAt = 20, discontinuity = Discontinuity.EndOfRoad, firstPointAt = Point(20.0, 0.0), linkId = 12357, plId = Sequences.nextProjectLinkId, rw = (Sequences.nextRoadwayId, None), llId = Sequences.nextLinearLocationId)

      val rwt2 = Seq(rw1t2, rw2t2, rw3t2)
      val rwt1 = Seq(rw1t1, rw2t1, rw3t1)

      val plt2 = pl1t2 ++ pl2t2 ++ pl3t2
      val plt1 = pl1t1 ++ pl2t1 ++ pl3t1

      val llt2 = ll1t2 ++ ll2t2 ++ ll3t2
      val llt1 = ll1t1 ++ ll2t1 ++ ll3t1

      val projectLinksAfterTrackChange = plt1 ++ plt2

      linearLocationDAO.expireByRoadwayNumbers(roadways.map(_.roadwayNumber).toSet)
      roadwayDAO.expireHistory(roadways.map(_.id).toSet)

      buildTestDataForProject(Some(project2), Some(rwt1 ++ rwt2), Some(llt1 ++ llt2), Some(projectLinksAfterTrackChange))

      val projectTrackChanges = List(
<<<<<<< HEAD
        ProjectRoadwayChange(project2Id, Some("project another name"), 8L, "test user", DateTime.now, RoadwayChangeInfo(AddressChangeType.Transfer,
          RoadwayChangeSection(Some(rw4.roadNumber), Some(rw4.track.value), startRoadPartNumber = Some(rw4.roadPartNumber), endRoadPartNumber = Some(rw4.roadPartNumber), startAddressM = Some(rw4.startAddrMValue), endAddressM = Some(rw4.endAddrMValue), Some(rw4.administrativeClass), Some(rw4.discontinuity), Some(rw4.ely)),
          RoadwayChangeSection(Some(rw1t1.roadNumber), Some(rw1t1.track.value), startRoadPartNumber = Some(rw1t1.roadPartNumber), endRoadPartNumber = Some(rw1t1.roadPartNumber), startAddressM = Some(rw1t1.startAddrMValue), endAddressM = Some(rw1t1.endAddrMValue), Some(rw1t1.administrativeClass), Some(rw1t1.discontinuity), Some(rw1t1.ely)),
          rw1t1.discontinuity, rw1t1.administrativeClass, reversed = false, 1, rw1t1.ely), DateTime.now),

        ProjectRoadwayChange(project2Id, Some("project another name"), 8L, "test user", DateTime.now, RoadwayChangeInfo(AddressChangeType.Transfer,
          RoadwayChangeSection(Some(rw1.roadNumber), Some(rw1.track.value), startRoadPartNumber = Some(rw1.roadPartNumber), endRoadPartNumber = Some(rw1.roadPartNumber), startAddressM = Some(rw1.startAddrMValue), endAddressM = Some(rw1.endAddrMValue), Some(rw1.administrativeClass), Some(rw1.discontinuity), Some(rw1.ely)),
          RoadwayChangeSection(Some(rw1t2.roadNumber), Some(rw1t2.track.value), startRoadPartNumber = Some(rw1t2.roadPartNumber), endRoadPartNumber = Some(rw1t2.roadPartNumber), startAddressM = Some(rw1t2.startAddrMValue), endAddressM = Some(rw1t2.endAddrMValue), Some(rw1t2.administrativeClass), Some(rw1t2.discontinuity), Some(rw1t2.ely)),
          rw1t2.discontinuity, rw1t2.administrativeClass, reversed = false, 2, rw1t2.ely), DateTime.now),

        ProjectRoadwayChange(project2Id, Some("project another name"), 8L, "test user", DateTime.now, RoadwayChangeInfo(AddressChangeType.Transfer,
          RoadwayChangeSection(Some(rw5.roadNumber), Some(rw5.track.value), startRoadPartNumber = Some(rw5.roadPartNumber), endRoadPartNumber = Some(rw5.roadPartNumber), startAddressM = Some(rw5.startAddrMValue), endAddressM = Some(rw5.endAddrMValue), Some(rw5.administrativeClass), Some(rw5.discontinuity), Some(rw5.ely)),
          RoadwayChangeSection(Some(rw2t1.roadNumber), Some(rw2t1.track.value), startRoadPartNumber = Some(rw2t1.roadPartNumber), endRoadPartNumber = Some(rw2t1.roadPartNumber), startAddressM = Some(rw2t1.startAddrMValue), endAddressM = Some(rw2t1.endAddrMValue), Some(rw2t1.administrativeClass), Some(rw2t1.discontinuity), Some(rw2t1.ely)),
          rw2t1.discontinuity, rw2t1.administrativeClass, reversed = false, 3, rw2t1.ely), DateTime.now),

        ProjectRoadwayChange(project2Id, Some("project another name"), 8L, "test user", DateTime.now, RoadwayChangeInfo(AddressChangeType.Transfer,
          RoadwayChangeSection(Some(rw2.roadNumber), Some(rw2.track.value), startRoadPartNumber = Some(rw2.roadPartNumber), endRoadPartNumber = Some(rw2.roadPartNumber), startAddressM = Some(rw2.startAddrMValue), endAddressM = Some(rw2.endAddrMValue), Some(rw2.administrativeClass), Some(rw2.discontinuity), Some(rw2.ely)),
          RoadwayChangeSection(Some(rw2t2.roadNumber), Some(rw2t2.track.value), startRoadPartNumber = Some(rw2t2.roadPartNumber), endRoadPartNumber = Some(rw2t2.roadPartNumber), startAddressM = Some(rw2t2.startAddrMValue), endAddressM = Some(rw2t2.endAddrMValue), Some(rw2t2.administrativeClass), Some(rw2t2.discontinuity), Some(rw2t2.ely)),
          rw2t2.discontinuity, rw2t2.administrativeClass, reversed = false, 4, rw2t2.ely), DateTime.now),

        ProjectRoadwayChange(project2Id, Some("project another name"), 8L, "test user", DateTime.now, RoadwayChangeInfo(AddressChangeType.Transfer,
          RoadwayChangeSection(Some(rw6.roadNumber), Some(rw6.track.value), startRoadPartNumber = Some(rw6.roadPartNumber), endRoadPartNumber = Some(rw6.roadPartNumber), startAddressM = Some(rw6.startAddrMValue), endAddressM = Some(rw6.endAddrMValue), Some(rw6.administrativeClass), Some(rw6.discontinuity), Some(rw6.ely)),
          RoadwayChangeSection(Some(rw3t1.roadNumber), Some(rw3t1.track.value), startRoadPartNumber = Some(rw3t1.roadPartNumber), endRoadPartNumber = Some(rw3t1.roadPartNumber), startAddressM = Some(rw3t1.startAddrMValue), endAddressM = Some(rw3t1.endAddrMValue), Some(rw3t1.administrativeClass), Some(rw3t1.discontinuity), Some(rw3t1.ely)),
          rw3t1.discontinuity, rw3t1.administrativeClass, reversed = false, 5, rw3t1.ely), DateTime.now),

        ProjectRoadwayChange(project2Id, Some("project another name"), 8L, "test user", DateTime.now, RoadwayChangeInfo(AddressChangeType.Transfer,
          RoadwayChangeSection(Some(rw3.roadNumber), Some(rw3.track.value), startRoadPartNumber = Some(rw3.roadPartNumber), endRoadPartNumber = Some(rw3.roadPartNumber), startAddressM = Some(rw3.startAddrMValue), endAddressM = Some(rw3.endAddrMValue), Some(rw3.administrativeClass), Some(rw3.discontinuity), Some(rw3.ely)),
          RoadwayChangeSection(Some(rw3t2.roadNumber), Some(rw3t2.track.value), startRoadPartNumber = Some(rw3t2.roadPartNumber), endRoadPartNumber = Some(rw3t2.roadPartNumber), startAddressM = Some(rw3t2.startAddrMValue), endAddressM = Some(rw3t2.endAddrMValue), Some(rw3t2.administrativeClass), Some(rw3t2.discontinuity), Some(rw3t2.ely)),
          rw3t2.discontinuity, rw3t2.administrativeClass, reversed = false, 6, rw3t2.ely), DateTime.now)
=======
        ProjectRoadwayChange(project2Id, Some("project another name"), 8L, "test user", DateTime.now,
          RoadwayChangeInfo(RoadAddressChangeType.Transfer,
            RoadwayChangeSection(Some(rw4.roadNumber), Some(rw4.track.value), startRoadPartNumber = Some(rw4.roadPartNumber), endRoadPartNumber = Some(rw4.roadPartNumber), startAddressM = Some(rw4.startAddrMValue), endAddressM = Some(rw4.endAddrMValue), Some(rw4.administrativeClass), Some(rw4.discontinuity), Some(rw4.ely)),
            RoadwayChangeSection(Some(rw1t1.roadNumber), Some(rw1t1.track.value), startRoadPartNumber = Some(rw1t1.roadPartNumber), endRoadPartNumber = Some(rw1t1.roadPartNumber), startAddressM = Some(rw1t1.startAddrMValue), endAddressM = Some(rw1t1.endAddrMValue), Some(rw1t1.administrativeClass), Some(rw1t1.discontinuity), Some(rw1t1.ely)),
            rw1t1.discontinuity, rw1t1.administrativeClass, reversed = false, 1, rw1t1.ely)
          , DateTime.now, Some(0L)),

        ProjectRoadwayChange(project2Id, Some("project another name"), 8L, "test user", DateTime.now,
          RoadwayChangeInfo(RoadAddressChangeType.Transfer,
            RoadwayChangeSection(Some(rw1.roadNumber), Some(rw1.track.value), startRoadPartNumber = Some(rw1.roadPartNumber), endRoadPartNumber = Some(rw1.roadPartNumber), startAddressM = Some(rw1.startAddrMValue), endAddressM = Some(rw1.endAddrMValue), Some(rw1.administrativeClass), Some(rw1.discontinuity), Some(rw1.ely)),
            RoadwayChangeSection(Some(rw1t2.roadNumber), Some(rw1t2.track.value), startRoadPartNumber = Some(rw1t2.roadPartNumber), endRoadPartNumber = Some(rw1t2.roadPartNumber), startAddressM = Some(rw1t2.startAddrMValue), endAddressM = Some(rw1t2.endAddrMValue), Some(rw1t2.administrativeClass), Some(rw1t2.discontinuity), Some(rw1t2.ely)),
            rw1t2.discontinuity, rw1t2.administrativeClass, reversed = false, 2, rw1t2.ely)
          , DateTime.now, Some(0L)),

        ProjectRoadwayChange(project2Id, Some("project another name"), 8L, "test user", DateTime.now,
          RoadwayChangeInfo(RoadAddressChangeType.Transfer,
            RoadwayChangeSection(Some(rw5.roadNumber), Some(rw5.track.value), startRoadPartNumber = Some(rw5.roadPartNumber), endRoadPartNumber = Some(rw5.roadPartNumber), startAddressM = Some(rw5.startAddrMValue), endAddressM = Some(rw5.endAddrMValue), Some(rw5.administrativeClass), Some(rw5.discontinuity), Some(rw5.ely)),
            RoadwayChangeSection(Some(rw2t1.roadNumber), Some(rw2t1.track.value), startRoadPartNumber = Some(rw2t1.roadPartNumber), endRoadPartNumber = Some(rw2t1.roadPartNumber), startAddressM = Some(rw2t1.startAddrMValue), endAddressM = Some(rw2t1.endAddrMValue), Some(rw2t1.administrativeClass), Some(rw2t1.discontinuity), Some(rw2t1.ely)),
            rw2t1.discontinuity, rw2t1.administrativeClass, reversed = false, 3, rw2t1.ely)
          , DateTime.now, Some(0L)),

        ProjectRoadwayChange(project2Id, Some("project another name"), 8L, "test user", DateTime.now,
          RoadwayChangeInfo(RoadAddressChangeType.Transfer,
            RoadwayChangeSection(Some(rw2.roadNumber), Some(rw2.track.value), startRoadPartNumber = Some(rw2.roadPartNumber), endRoadPartNumber = Some(rw2.roadPartNumber), startAddressM = Some(rw2.startAddrMValue), endAddressM = Some(rw2.endAddrMValue), Some(rw2.administrativeClass), Some(rw2.discontinuity), Some(rw2.ely)),
            RoadwayChangeSection(Some(rw2t2.roadNumber), Some(rw2t2.track.value), startRoadPartNumber = Some(rw2t2.roadPartNumber), endRoadPartNumber = Some(rw2t2.roadPartNumber), startAddressM = Some(rw2t2.startAddrMValue), endAddressM = Some(rw2t2.endAddrMValue), Some(rw2t2.administrativeClass), Some(rw2t2.discontinuity), Some(rw2t2.ely)),
            rw2t2.discontinuity, rw2t2.administrativeClass, reversed = false, 4, rw2t2.ely)
          , DateTime.now, Some(0L)),

        ProjectRoadwayChange(project2Id, Some("project another name"), 8L, "test user", DateTime.now,
          RoadwayChangeInfo(RoadAddressChangeType.Transfer,
            RoadwayChangeSection(Some(rw6.roadNumber), Some(rw6.track.value), startRoadPartNumber = Some(rw6.roadPartNumber), endRoadPartNumber = Some(rw6.roadPartNumber), startAddressM = Some(rw6.startAddrMValue), endAddressM = Some(rw6.endAddrMValue), Some(rw6.administrativeClass), Some(rw6.discontinuity), Some(rw6.ely)),
            RoadwayChangeSection(Some(rw3t1.roadNumber), Some(rw3t1.track.value), startRoadPartNumber = Some(rw3t1.roadPartNumber), endRoadPartNumber = Some(rw3t1.roadPartNumber), startAddressM = Some(rw3t1.startAddrMValue), endAddressM = Some(rw3t1.endAddrMValue), Some(rw3t1.administrativeClass), Some(rw3t1.discontinuity), Some(rw3t1.ely)),
            rw3t1.discontinuity, rw3t1.administrativeClass, reversed = false, 5, rw3t1.ely)
          , DateTime.now, Some(0L)),

        ProjectRoadwayChange(project2Id, Some("project another name"), 8L, "test user", DateTime.now,
          RoadwayChangeInfo(RoadAddressChangeType.Transfer,
            RoadwayChangeSection(Some(rw3.roadNumber), Some(rw3.track.value), startRoadPartNumber = Some(rw3.roadPartNumber), endRoadPartNumber = Some(rw3.roadPartNumber), startAddressM = Some(rw3.startAddrMValue), endAddressM = Some(rw3.endAddrMValue), Some(rw3.administrativeClass), Some(rw3.discontinuity), Some(rw3.ely)),
            RoadwayChangeSection(Some(rw3t2.roadNumber), Some(rw3t2.track.value), startRoadPartNumber = Some(rw3t2.roadPartNumber), endRoadPartNumber = Some(rw3t2.roadPartNumber), startAddressM = Some(rw3t2.startAddrMValue), endAddressM = Some(rw3t2.endAddrMValue), Some(rw3t2.administrativeClass), Some(rw3t2.discontinuity), Some(rw3t2.ely)),
            rw3t2.discontinuity, rw3t2.administrativeClass, reversed = false, 6, rw3t2.ely)
          , DateTime.now, Some(0L))
>>>>>>> 54df3071
      )

      val mappedReservedRoadwayNumbersAfterTrackChange = projectLinkDAO.fetchProjectLinksChange(project2Id)
      roadAddressService.handleRoadwayPointsUpdate(projectTrackChanges, mappedReservedRoadwayNumbersAfterTrackChange)
      nodesAndJunctionsService.handleNodePoints(projectTrackChanges, projectLinksAfterTrackChange, mappedReservedRoadwayNumbersAfterTrackChange)

      when(mockLinearLocationDAO.fetchLinearLocationByBoundingBox(BoundingRectangle(Point(0.0, 10.0), Point(0.0, 10.0)), roadNumberLimits)).thenReturn(ll1t2)
      when(mockLinearLocationDAO.fetchLinearLocationByBoundingBox(BoundingRectangle(Point(10.0, 10.0), Point(10.0, 10.0)), roadNumberLimits)).thenReturn(ll1t2 ++ ll2t2)
      when(mockLinearLocationDAO.fetchLinearLocationByBoundingBox(BoundingRectangle(Point(20.0, 10.0), Point(20.0, 10.0)), roadNumberLimits)).thenReturn(ll2t2 ++ ll3t2)
      when(mockLinearLocationDAO.fetchLinearLocationByBoundingBox(BoundingRectangle(Point(30.0, 10.0), Point(30.0, 10.0)), roadNumberLimits)).thenReturn(ll3t2)

      when(mockLinearLocationDAO.fetchLinearLocationByBoundingBox(BoundingRectangle(Point(0.0, 0.0), Point(0.0, 0.0)), roadNumberLimits)).thenReturn(ll1t1)
      when(mockLinearLocationDAO.fetchLinearLocationByBoundingBox(BoundingRectangle(Point(10.0, 0.0), Point(10.0, 0.0)), roadNumberLimits)).thenReturn(ll1t1 ++ ll2t1)
      when(mockLinearLocationDAO.fetchLinearLocationByBoundingBox(BoundingRectangle(Point(20.0, 0.0), Point(20.0, 0.0)), roadNumberLimits)).thenReturn(ll2t1 ++ ll3t1)
      when(mockLinearLocationDAO.fetchLinearLocationByBoundingBox(BoundingRectangle(Point(30.0, 0.0), Point(30.0, 0.0)), roadNumberLimits)).thenReturn(ll3t1)

      when(mockRoadwayDAO.fetchAllByRoadwayNumbers(ll1t1.map(_.roadwayNumber).toSet, false)).thenReturn(Seq(rw1t1))
      when(mockRoadwayDAO.fetchAllByRoadwayNumbers(ll2t1.map(_.roadwayNumber).toSet, false)).thenReturn(Seq(rw2t1))
      when(mockRoadwayDAO.fetchAllByRoadwayNumbers(ll3t1.map(_.roadwayNumber).toSet, false)).thenReturn(Seq(rw3t1))
      when(mockRoadwayDAO.fetchAllByRoadwayNumbers((ll1t1 ++ ll2t1).map(_.roadwayNumber).toSet, false)).thenReturn(Seq(rw1t1, rw2t1))
      when(mockRoadwayDAO.fetchAllByRoadwayNumbers((ll2t1 ++ ll3t1).map(_.roadwayNumber).toSet, false)).thenReturn(Seq(rw2t1, rw3t1))

      when(mockRoadwayDAO.fetchAllByRoadwayNumbers(ll1t2.map(_.roadwayNumber).toSet, false)).thenReturn(Seq(rw1t2))
      when(mockRoadwayDAO.fetchAllByRoadwayNumbers(ll2t2.map(_.roadwayNumber).toSet, false)).thenReturn(Seq(rw2t2))
      when(mockRoadwayDAO.fetchAllByRoadwayNumbers(ll3t2.map(_.roadwayNumber).toSet, false)).thenReturn(Seq(rw3t2))
      when(mockRoadwayDAO.fetchAllByRoadwayNumbers((ll1t2 ++ ll2t2).map(_.roadwayNumber).toSet, false)).thenReturn(Seq(rw1t2, rw2t2))
      when(mockRoadwayDAO.fetchAllByRoadwayNumbers((ll2t2 ++ ll3t2).map(_.roadwayNumber).toSet, false)).thenReturn(Seq(rw2t2, rw3t2))

      when(mockRoadwayDAO.fetchAllByRoadwayNumbers((ll1t1 ++ ll1t2).map(_.roadwayNumber).toSet, false)).thenReturn(Seq(rw1t1, rw1t2))
      when(mockRoadwayDAO.fetchAllByRoadwayNumbers((ll2t1 ++ ll2t2).map(_.roadwayNumber).toSet, false)).thenReturn(Seq(rw2t1, rw2t2))
      when(mockRoadwayDAO.fetchAllByRoadwayNumbers((ll3t1 ++ ll3t2).map(_.roadwayNumber).toSet, false)).thenReturn(Seq(rw3t1, rw3t2))

      nodesAndJunctionsService.handleJunctionAndJunctionPoints(projectTrackChanges, projectLinksAfterTrackChange, mappedReservedRoadwayNumbersAfterTrackChange)
      nodesAndJunctionsService.expireObsoleteNodesAndJunctions(projectLinksAfterTrackChange, Some(project2.startDate.minusDays(1)))

      val nodePointsAfterTrackChange = projectLinksAfterTrackChange.flatMap(pl => nodePointDAO.fetchTemplatesByRoadwayNumber(pl.roadwayNumber))
      nodePointsAfterTrackChange.size should be(6)
    }
  }

  test("Test addOrUpdateNode When creating new Then new is created successfully") {
    runWithRollback {
      val node = Node(NewIdValue, Sequences.nextNodeNumber, Point(0, 0), Some("Node name"), NodeType.EndOfRoad,
        DateTime.now().withTimeAtStartOfDay(), None, DateTime.now(), None, "user", Some(DateTime.now()), registrationDate = new DateTime())
      nodesAndJunctionsService.addOrUpdateNode(node, false, node.createdBy) should be (node.nodeNumber)
      val fetched = nodeDAO.fetchByNodeNumber(node.nodeNumber).getOrElse(fail("No node found"))
      fetched.startDate should be(node.startDate)
      fetched.nodeType should be(node.nodeType)
      fetched.nodeNumber should be(node.nodeNumber)
      fetched.coordinates should be(node.coordinates)
      fetched.endDate should be(node.endDate)
      fetched.createdBy should be(node.createdBy)
      fetched.name should be(node.name)
      fetched.editor should be(node.editor)
      fetched.publishedTime should be(node.publishedTime)
      val historyRowEndDate = sql"""SELECT END_DATE from NODE
        WHERE NODE_NUMBER = ${node.nodeNumber} and valid_to is null and end_date is not null""".as[Date].firstOption
      historyRowEndDate should be(None)
    }
  }

  test("Test addOrUpdateNode When update existing Then existing is expired and new created") {
    runWithRollback {
      val node = Node(Sequences.nextNodeId, Sequences.nextNodeNumber, Point(0, 0), Some("Node name"), NodeType.EndOfRoad,
        DateTime.now().withTimeAtStartOfDay(), None, DateTime.now(), None, "user", Some(DateTime.now().minusDays(1)), registrationDate = new DateTime())
      nodeDAO.create(Seq(node), node.createdBy)
      nodeDAO.fetchById(node.id) should not be None
      nodesAndJunctionsService.addOrUpdateNode(node.copy(coordinates = Point(1, 1)), false, node.createdBy) should be (node.nodeNumber)
      nodeDAO.fetchById(node.id) should be(None)
      val updated = nodeDAO.fetchByNodeNumber(node.nodeNumber).getOrElse(fail("Node not found"))
      updated.id should not be node.id
      updated.createdBy should be(node.createdBy)
      updated.createdTime should not be node.createdTime
      updated.publishedTime should be(None)
      updated.editor should be(None)
      updated.coordinates should be(Point(1, 1))
      val historyRowEndDate = sql"""SELECT END_DATE from NODE
        WHERE NODE_NUMBER = ${node.nodeNumber} and valid_to is null and end_date is not null""".as[Date].firstOption
      historyRowEndDate should be(None)
    }
  }

  test("Test addOrUpdateNode When update existing and change type but not start date Then existing is expired, new created") {
    runWithRollback {
      val node = Node(Sequences.nextNodeId, Sequences.nextNodeNumber, Point(0, 0), Some("Node name"), NodeType.EndOfRoad,
        DateTime.now().withTimeAtStartOfDay(), None, DateTime.now(), None, "user", Some(DateTime.now().minusDays(1)), registrationDate = new DateTime())
      nodeDAO.create(Seq(node), node.createdBy)
      nodeDAO.fetchById(node.id) should not be None
      nodesAndJunctionsService.addOrUpdateNode(node.copy(coordinates = Point(1, 1), nodeType = NodeType.Bridge), false, node.createdBy) should be (node.nodeNumber)
      nodeDAO.fetchById(node.id) should be(None)
      val updated = nodeDAO.fetchByNodeNumber(node.nodeNumber).getOrElse(fail("Node not found"))
      updated.id should not be node.id
      updated.createdBy should be(node.createdBy)
      updated.createdTime should not be node.createdTime
      updated.publishedTime should be(None)
      updated.editor should be(None)
      updated.coordinates should be(Point(1, 1))
      updated.nodeType should be(NodeType.Bridge)
      updated.startDate should be(node.startDate)
      val historyRowEndDate = sql"""SELECT END_DATE from NODE
        WHERE NODE_NUMBER = ${node.nodeNumber} and valid_to is null and end_date is not null""".as[Date].firstOption
      historyRowEndDate should be(None)
    }
  }

  test("Test addOrUpdateNode When update existing and change type and start date Then existing is expired, history and new created") {
    runWithRollback {
      val node = Node(Sequences.nextNodeId, Sequences.nextNodeNumber, Point(0, 0), None, NodeType.EndOfRoad,
        DateTime.now().minusDays(1).withTimeAtStartOfDay(), None, DateTime.now(), None, "user", Some(DateTime.now().minusDays(1)), registrationDate = new DateTime())
      nodeDAO.create(Seq(node), node.createdBy)
      nodeDAO.fetchById(node.id) should not be None
      nodesAndJunctionsService.addOrUpdateNode(node.copy(startDate = DateTime.now().plusDays(1).withTimeAtStartOfDay(),
        nodeType = NodeType.Bridge), false, node.createdBy) should be (node.nodeNumber)
      nodeDAO.fetchById(node.id) should be(None)
      val updated = nodeDAO.fetchByNodeNumber(node.nodeNumber).getOrElse(fail("Node not found"))
      updated.id should not be node.id
      updated.createdBy should be(node.createdBy)
      updated.createdTime should not be node.createdTime
      updated.publishedTime should be(None)
      updated.editor should be(None)
      updated.nodeType should be(NodeType.Bridge)
      updated.startDate should not be node.startDate
      val historyRowEndDate = sql"""SELECT END_DATE from NODE
        WHERE NODE_NUMBER = ${node.nodeNumber} and valid_to is null and end_date is not null""".as[Date].firstOption
      historyRowEndDate should not be None
    }
  }

  test("Test addOrUpdate When detached all junctions and nodePoints Then existing node is expired and new created new to history") {
    runWithRollback {
      val node = Node(Sequences.nextNodeId, Sequences.nextNodeNumber, Point(0, 0), Some("Node name"), NodeType.EndOfRoad,
        DateTime.now().withTimeAtStartOfDay(), None, DateTime.now(), None, "user", Some(DateTime.now()), registrationDate = new DateTime())
      nodeDAO.create(Seq(node), node.createdBy)
      val junctions = Seq()
      val nodePoints = Seq()
      nodeDAO.fetchById(node.id) should not be None
      nodesAndJunctionsService.addOrUpdate(node.copy(coordinates = Point(1, 1)), junctions, nodePoints, node.createdBy)
      nodeDAO.fetchById(node.id) should be(None)
    }
  }

  test("Test calculateNodePointsForNode When node not found Then not fail") {
    runWithRollback {
      nodesAndJunctionsService.calculateNodePointsForNode(-1, "TestUser")
    }
  }

  test("Test calculateNodePointsForNodes When nodes not found Then not fail") {
    runWithRollback {
      nodesAndJunctionsService.calculateNodePointsForNodes(Seq.empty[Long], "TestUser")
    }
  }

  test("Test calculateNodePointsForNode When node is empty Then do nothing") {
    runWithRollback {
      val nodeNumber = nodeDAO.create(Seq(testNode1)).head
      nodesAndJunctionsService.calculateNodePointsForNode(nodeNumber, "TestUser")
      nodePointDAO.fetchByNodeNumbers(Seq(nodeNumber))
      val newNodes = nodePointDAO.fetchCalculatedNodePointsForNodeNumber(nodeNumber)
      newNodes.size should be(0)
    }
  }

  test("Test calculateNodePointsForNode most simple case Then calculate node point") {
    runWithRollback {
      val nodeNumber = nodeDAO.create(Seq(testNode1)).head
      val roadwayNumber1 = Sequences.nextRoadwayNumber
      roadwayDAO.create(Seq(testRoadway1.copy(roadwayNumber = roadwayNumber1)))
      val roadwayPointId1 = roadwayPointDAO.create(testRoadwayPoint1.copy(roadwayNumber = roadwayNumber1))
      val junctionId = junctionDAO.create(Seq(testJunction1.copy(nodeNumber = Option(nodeNumber)))).head
      junctionPointDAO.create(Seq(testJunctionPoint1.copy(junctionId = junctionId, roadwayPointId = roadwayPointId1)))

      val before = nodePointDAO.fetchByNodeNumbers(Seq(nodeNumber))
      nodesAndJunctionsService.calculateNodePointsForNode(nodeNumber, "TestUser")
      val after = nodePointDAO.fetchByNodeNumbers(Seq(nodeNumber))
      before.map(_.id).toSet should not be (after.map(_.id).toSet)
      val newNodes = nodePointDAO.fetchCalculatedNodePointsForNodeNumber(nodeNumber)
      newNodes.size should be(1)
      newNodes(0).addrM should be(0)
    }
  }

  test("Test calculateNodePointsForNode When all the road parts of node already contain 'road node points' Then do nothing") {
    runWithRollback {
      val nodeNumber = nodeDAO.create(Seq(testNode1)).head
      val roadwayNumber1 = Sequences.nextRoadwayNumber
      val roadwayNumber2 = Sequences.nextRoadwayNumber
      roadwayDAO.create(Seq(testRoadway1.copy(roadwayNumber = roadwayNumber1)))
      roadwayDAO.create(Seq(testRoadway1.copy(roadwayNumber = roadwayNumber2, roadNumber = 991)))
      val roadwayPointId1 = roadwayPointDAO.create(testRoadwayPoint1.copy(roadwayNumber = roadwayNumber1))
      val roadwayPointId2 = roadwayPointDAO.create(testRoadwayPoint1.copy(roadwayNumber = roadwayNumber2))
      val junctionId = junctionDAO.create(Seq(testJunction1.copy(nodeNumber = Option(nodeNumber)))).head
      val junctionId2 = junctionDAO.create(Seq(testJunction1.copy(nodeNumber = Option(nodeNumber)))).head
      junctionPointDAO.create(Seq(testJunctionPoint1.copy(junctionId = junctionId, roadwayPointId = roadwayPointId1)))
      junctionPointDAO.create(Seq(testJunctionPoint1.copy(junctionId = junctionId2, roadwayPointId = roadwayPointId2)))
      nodePointDAO.create(Seq(testNodePoint1.copy(nodeNumber = Some(nodeNumber), roadwayPointId = roadwayPointId1, nodePointType = NodePointType.RoadNodePoint)))
      nodePointDAO.create(Seq(testNodePoint1.copy(nodeNumber = Some(nodeNumber), roadwayPointId = roadwayPointId2, nodePointType = NodePointType.RoadNodePoint)))

      val before = nodePointDAO.fetchByNodeNumbers(Seq(nodeNumber))
      nodesAndJunctionsService.calculateNodePointsForNode(nodeNumber, "TestUser")
      val after = nodePointDAO.fetchByNodeNumbers(Seq(nodeNumber))
      before.map(_.id).toSet should be(after.map(_.id).toSet)
      val newNodes = nodePointDAO.fetchCalculatedNodePointsForNodeNumber(nodeNumber)
      newNodes.size should be(0)
    }
  }

  test("Test calculateNodePointsForNode When one road part doesn't contain 'road node point' and second road contains 'road node point'. Then calculate node point") {
    runWithRollback {
      val nodeNumber = nodeDAO.create(Seq(testNode1)).head
      val roadwayNumber1 = Sequences.nextRoadwayNumber
      val roadwayNumber2 = Sequences.nextRoadwayNumber
      roadwayDAO.create(Seq(testRoadway1.copy(roadwayNumber = roadwayNumber1)))
      roadwayDAO.create(Seq(testRoadway1.copy(roadwayNumber = roadwayNumber2, roadNumber = 991)))
      val roadwayPointId1 = roadwayPointDAO.create(testRoadwayPoint1.copy(roadwayNumber = roadwayNumber1))
      val roadwayPointId2 = roadwayPointDAO.create(testRoadwayPoint1.copy(roadwayNumber = roadwayNumber2))
      val junctionId = junctionDAO.create(Seq(testJunction1.copy(nodeNumber = Option(nodeNumber)))).head
      val junctionId2 = junctionDAO.create(Seq(testJunction1.copy(nodeNumber = Option(nodeNumber)))).head
      junctionPointDAO.create(Seq(testJunctionPoint1.copy(junctionId = junctionId, roadwayPointId = roadwayPointId1)))
      junctionPointDAO.create(Seq(testJunctionPoint1.copy(junctionId = junctionId2, roadwayPointId = roadwayPointId2)))
      nodePointDAO.create(Seq(testNodePoint1.copy(nodeNumber = Some(nodeNumber), roadwayPointId = roadwayPointId2, nodePointType = NodePointType.RoadNodePoint)))

      val before = nodePointDAO.fetchByNodeNumbers(Seq(nodeNumber))
      nodesAndJunctionsService.calculateNodePointsForNode(nodeNumber, "TestUser")
      val after = nodePointDAO.fetchByNodeNumbers(Seq(nodeNumber))
      before.map(_.id).toSet should not be (after.map(_.id).toSet)
      val newNodes = nodePointDAO.fetchCalculatedNodePointsForNodeNumber(nodeNumber)
      newNodes.size should be(1)
      newNodes(0).addrM should be(0)
    }
  }

  test("Test calculateNodePointsForNode When two track road part doesn't contain 'road node point'. Junction in Left Track. Then calculate node point") {
    runWithRollback {
      val nodeNumber = nodeDAO.create(Seq(testNode1)).head
      val roadwayNumber1 = Sequences.nextRoadwayNumber
      val roadwayNumber2 = Sequences.nextRoadwayNumber
      roadwayDAO.create(Seq(testRoadway1.copy(roadwayNumber = roadwayNumber1, track = Track.LeftSide)))
      roadwayDAO.create(Seq(testRoadway1.copy(roadwayNumber = roadwayNumber2, track = Track.RightSide)))
      val roadwayPointId1 = roadwayPointDAO.create(testRoadwayPoint1.copy(roadwayNumber = roadwayNumber1, addrMValue = 10))
      val roadwayPointId2 = roadwayPointDAO.create(testRoadwayPoint2.copy(roadwayNumber = roadwayNumber2, addrMValue = 20))
      val junctionId1 = junctionDAO.create(Seq(testJunction1.copy(nodeNumber = Option(nodeNumber)))).head
      junctionPointDAO.create(Seq(testJunctionPoint1.copy(junctionId = junctionId1, roadwayPointId = roadwayPointId1)))

      val before = nodePointDAO.fetchByNodeNumbers(Seq(nodeNumber))
      nodesAndJunctionsService.calculateNodePointsForNode(nodeNumber, "TestUser")
      val after = nodePointDAO.fetchByNodeNumbers(Seq(nodeNumber))
      before.map(_.id).toSet should not be (after.map(_.id).toSet)
      val newNodePoints = nodePointDAO.fetchCalculatedNodePointsForNodeNumber(nodeNumber)
      newNodePoints.size should be(2)
      newNodePoints(0).addrM should be(10)
      newNodePoints(1).addrM should be(10)
    }
  }

  test("Test calculateNodePointsForNode When road has both two track and one track part Then calculate node point based on the actual address") {
    runWithRollback {
      val nodeNumber = nodeDAO.create(Seq(testNode1)).head
      val roadwayNumber1 = Sequences.nextRoadwayNumber
      val roadwayNumber2 = Sequences.nextRoadwayNumber
      val roadwayNumber3 = Sequences.nextRoadwayNumber
      roadwayDAO.create(Seq(testRoadway1.copy(roadwayNumber = roadwayNumber1, track = Track.LeftSide, startAddrMValue = 0, endAddrMValue = 50)))
      roadwayDAO.create(Seq(testRoadway1.copy(roadwayNumber = roadwayNumber2, track = Track.RightSide, startAddrMValue = 0, endAddrMValue = 50)))
      roadwayDAO.create(Seq(testRoadway1.copy(roadwayNumber = roadwayNumber3, track = Track.Combined, startAddrMValue = 50, endAddrMValue = 100)))
      val roadwayPointId1 = roadwayPointDAO.create(testRoadwayPoint1.copy(roadwayNumber = roadwayNumber1, addrMValue = 10))
      val roadwayPointId2 = roadwayPointDAO.create(testRoadwayPoint2.copy(roadwayNumber = roadwayNumber2, addrMValue = 20))
      val roadwayPointId3 = roadwayPointDAO.create(testRoadwayPoint2.copy(roadwayNumber = roadwayNumber3, addrMValue = 60))
      val junctionId1 = junctionDAO.create(Seq(testJunction1.copy(nodeNumber = Option(nodeNumber)))).head
      val junctionId2 = junctionDAO.create(Seq(testJunction1.copy(nodeNumber = Option(nodeNumber)))).head
      val junctionId3 = junctionDAO.create(Seq(testJunction1.copy(nodeNumber = Option(nodeNumber)))).head
      junctionPointDAO.create(Seq(testJunctionPoint1.copy(junctionId = junctionId1, roadwayPointId = roadwayPointId1)))
      junctionPointDAO.create(Seq(testJunctionPoint1.copy(junctionId = junctionId2, roadwayPointId = roadwayPointId2)))
      junctionPointDAO.create(Seq(testJunctionPoint1.copy(junctionId = junctionId3, roadwayPointId = roadwayPointId3)))

      val before = nodePointDAO.fetchByNodeNumbers(Seq(nodeNumber))
      nodesAndJunctionsService.calculateNodePointsForNode(nodeNumber, "TestUser")

      val after = nodePointDAO.fetchByNodeNumbers(Seq(nodeNumber))

      before.map(_.id).toSet should not be (after.map(_.id).toSet)
      after.size should be(2)
      after(0).addrM should be (30)
      after(0).track should be (Track.RightSide)
      after(1).addrM should be (30)
      after(1).track should be (Track.RightSide)
    }
  }

  test("Test calculateNodePointsForNode When average calculates on a roadway without junction Then the roadway is selected correctly") {
    runWithRollback {
      val nodeNumber = nodeDAO.create(Seq(testNode1)).head
      val roadwayNumber1 = Sequences.nextRoadwayNumber
      val roadwayNumber2 = Sequences.nextRoadwayNumber
      val roadwayNumber3 = Sequences.nextRoadwayNumber
      val roadwayNumber4 = Sequences.nextRoadwayNumber
      val roadwayNumber5 = Sequences.nextRoadwayNumber
      roadwayDAO.create(Seq(testRoadway1.copy(roadwayNumber = roadwayNumber1, track = Track.LeftSide, startAddrMValue = 0, endAddrMValue = 50)))
      roadwayDAO.create(Seq(testRoadway1.copy(roadwayNumber = roadwayNumber2, track = Track.RightSide, startAddrMValue = 0, endAddrMValue = 50)))
      roadwayDAO.create(Seq(testRoadway1.copy(roadwayNumber = roadwayNumber3, track = Track.Combined, startAddrMValue = 50, endAddrMValue = 100)))
      roadwayDAO.create(Seq(testRoadway1.copy(roadwayNumber = roadwayNumber4, track = Track.LeftSide, startAddrMValue = 100, endAddrMValue = 150)))
      roadwayDAO.create(Seq(testRoadway1.copy(roadwayNumber = roadwayNumber5, track = Track.RightSide, startAddrMValue = 100, endAddrMValue = 150)))
      val roadwayPointId1 = roadwayPointDAO.create(testRoadwayPoint1.copy(roadwayNumber = roadwayNumber1, addrMValue = 10))
      val roadwayPointId2 = roadwayPointDAO.create(testRoadwayPoint2.copy(roadwayNumber = roadwayNumber4, addrMValue = 110))
      val junctionId1 = junctionDAO.create(Seq(testJunction1.copy(nodeNumber = Option(nodeNumber)))).head
      val junctionId2 = junctionDAO.create(Seq(testJunction1.copy(nodeNumber = Option(nodeNumber)))).head
      junctionPointDAO.create(Seq(testJunctionPoint1.copy(junctionId = junctionId1, roadwayPointId = roadwayPointId1)))
      junctionPointDAO.create(Seq(testJunctionPoint1.copy(junctionId = junctionId2, roadwayPointId = roadwayPointId2)))

      val before = nodePointDAO.fetchByNodeNumbers(Seq(nodeNumber))
      nodesAndJunctionsService.calculateNodePointsForNode(nodeNumber, "TestUser")

      val after = nodePointDAO.fetchByNodeNumbers(Seq(nodeNumber))

      before.map(_.id).toSet should not be (after.map(_.id).toSet)
      after.size should be(2)
      after(0).addrM should be (60)
      after(0).track should be (Track.Combined)
      after(0).roadwayNumber should be (roadwayNumber3)
      after(1).addrM should be (60)
      after(1).track should be (Track.Combined)
      after(1).roadwayNumber should be (roadwayNumber3)
    }
  }

  test("Test calculateNodePointsForNode When two track road part doesn't contain 'road node point'. Junction in Right Track. Then calculate node point") {
    runWithRollback {
      val nodeNumber = nodeDAO.create(Seq(testNode1)).head
      val roadwayNumber1 = Sequences.nextRoadwayNumber
      val roadwayNumber2 = Sequences.nextRoadwayNumber
      roadwayDAO.create(Seq(testRoadway1.copy(roadwayNumber = roadwayNumber1, track = Track.LeftSide)))
      roadwayDAO.create(Seq(testRoadway1.copy(roadwayNumber = roadwayNumber2, track = Track.RightSide)))
      val roadwayPointId1 = roadwayPointDAO.create(testRoadwayPoint1.copy(roadwayNumber = roadwayNumber1, addrMValue = 10))
      val roadwayPointId2 = roadwayPointDAO.create(testRoadwayPoint2.copy(roadwayNumber = roadwayNumber2, addrMValue = 20))
      val junctionId2 = junctionDAO.create(Seq(testJunction1.copy(nodeNumber = Option(nodeNumber)))).head
      junctionPointDAO.create(Seq(testJunctionPoint1.copy(junctionId = junctionId2, roadwayPointId = roadwayPointId2)))

      val before = nodePointDAO.fetchByNodeNumbers(Seq(nodeNumber))
      nodesAndJunctionsService.calculateNodePointsForNode(nodeNumber, "TestUser")
      val after = nodePointDAO.fetchByNodeNumbers(Seq(nodeNumber))
      before.map(_.id).toSet should not be (after.map(_.id).toSet)
      val newNodePoints = nodePointDAO.fetchCalculatedNodePointsForNodeNumber(nodeNumber)
      newNodePoints.size should be(2)
      newNodePoints(0).addrM should be(20)
      newNodePoints(1).addrM should be(20)
    }
  }

  test("Test calculateNodePointsForNode When two track road part has junction points on both tracks and no 'road node points' Then calculate node point") {
    runWithRollback {
      val nodeNumber = nodeDAO.create(Seq(testNode1)).head
      val roadwayNumber1 = Sequences.nextRoadwayNumber
      val roadwayNumber2 = Sequences.nextRoadwayNumber
      roadwayDAO.create(Seq(testRoadway1.copy(roadwayNumber = roadwayNumber1, track = Track.LeftSide)))
      roadwayDAO.create(Seq(testRoadway1.copy(roadwayNumber = roadwayNumber2, track = Track.RightSide)))
      val roadwayPointId1 = roadwayPointDAO.create(testRoadwayPoint1.copy(roadwayNumber = roadwayNumber1, addrMValue = 10))
      val roadwayPointId2 = roadwayPointDAO.create(testRoadwayPoint2.copy(roadwayNumber = roadwayNumber2, addrMValue = 20))
      val junctionId1 = junctionDAO.create(Seq(testJunction1.copy(nodeNumber = Option(nodeNumber)))).head
      junctionPointDAO.create(Seq(testJunctionPoint1.copy(junctionId = junctionId1, roadwayPointId = roadwayPointId1)))
      val junctionId2 = junctionDAO.create(Seq(testJunction1.copy(nodeNumber = Option(nodeNumber)))).head
      junctionPointDAO.create(Seq(testJunctionPoint1.copy(junctionId = junctionId2, roadwayPointId = roadwayPointId2)))

      val before = nodePointDAO.fetchByNodeNumbers(Seq(nodeNumber))
      nodesAndJunctionsService.calculateNodePointsForNode(nodeNumber, "TestUser")
      val after = nodePointDAO.fetchByNodeNumbers(Seq(nodeNumber))
      before.map(_.id).toSet should not be (after.map(_.id).toSet)
      val newNodePoints = nodePointDAO.fetchCalculatedNodePointsForNodeNumber(nodeNumber)
      newNodePoints.size should be(2)
      newNodePoints(0).addrM should be(15)
      newNodePoints(1).addrM should be(15)
    }
  }

  test("Test calculateNodePointsForNode When two track road part has junction points on both tracks and crossing road. Powerpoint slide 4 Then calculate node point") {
    runWithRollback {
      val nodeNumber = nodeDAO.create(Seq(testNode1)).head
      val roadwayNumber1 = Sequences.nextRoadwayNumber
      val roadwayNumber2 = Sequences.nextRoadwayNumber
      val roadwayNumber3 = Sequences.nextRoadwayNumber
      roadwayDAO.create(Seq(testRoadway1.copy(roadwayNumber = roadwayNumber1, track = Track.LeftSide)))
      roadwayDAO.create(Seq(testRoadway1.copy(roadwayNumber = roadwayNumber2, track = Track.RightSide)))
      roadwayDAO.create(Seq(testRoadway1.copy(roadwayNumber = roadwayNumber3, roadNumber = 991, track = Track.Combined)))
      val roadwayPointId1 = roadwayPointDAO.create(testRoadwayPoint1.copy(roadwayNumber = roadwayNumber1, addrMValue = 10))
      val roadwayPointId2 = roadwayPointDAO.create(testRoadwayPoint2.copy(roadwayNumber = roadwayNumber2, addrMValue = 20))
      val roadwayPointId3 = roadwayPointDAO.create(testRoadwayPoint2.copy(roadwayNumber = roadwayNumber1, addrMValue = 20))
      val roadwayPointId4 = roadwayPointDAO.create(testRoadwayPoint2.copy(roadwayNumber = roadwayNumber3, addrMValue = 20))
      val roadwayPointId5 = roadwayPointDAO.create(testRoadwayPoint2.copy(roadwayNumber = roadwayNumber3, addrMValue = 30))
      val roadwayPointId6 = roadwayPointDAO.create(testRoadwayPoint2.copy(roadwayNumber = roadwayNumber3, addrMValue = 50))
      val junctionId1 = junctionDAO.create(Seq(testJunction1.copy(nodeNumber = Option(nodeNumber)))).head
      junctionPointDAO.create(Seq(testJunctionPoint1.copy(junctionId = junctionId1, roadwayPointId = roadwayPointId1)))
      val junctionId2 = junctionDAO.create(Seq(testJunction1.copy(nodeNumber = Option(nodeNumber)))).head
      junctionPointDAO.create(Seq(testJunctionPoint1.copy(junctionId = junctionId2, roadwayPointId = roadwayPointId2)))
      val junctionId3 = junctionDAO.create(Seq(testJunction1.copy(nodeNumber = Option(nodeNumber)))).head
      junctionPointDAO.create(Seq(testJunctionPoint1.copy(junctionId = junctionId3, roadwayPointId = roadwayPointId3)))
      val junctionId4 = junctionDAO.create(Seq(testJunction1.copy(nodeNumber = Option(nodeNumber)))).head
      junctionPointDAO.create(Seq(testJunctionPoint1.copy(junctionId = junctionId4, roadwayPointId = roadwayPointId4)))
      junctionPointDAO.create(Seq(testJunctionPoint1.copy(junctionId = junctionId4, roadwayPointId = roadwayPointId5)))
      junctionPointDAO.create(Seq(testJunctionPoint1.copy(junctionId = junctionId4, roadwayPointId = roadwayPointId6)))

      val before = nodePointDAO.fetchByNodeNumbers(Seq(nodeNumber))
      nodesAndJunctionsService.calculateNodePointsForNode(nodeNumber, "TestUser")
      val after = nodePointDAO.fetchByNodeNumbers(Seq(nodeNumber))
      before.map(_.id).toSet should not be (after.map(_.id).toSet)
      val newNodePoints = nodePointDAO.fetchCalculatedNodePointsForNodeNumber(nodeNumber)
      newNodePoints.size should be(4)
      newNodePoints(0).addrM should be(16) // (10 + 20 + 20) / 3 from roadwayNumber 1 and roadwayNumber 2 and from roadNumber 990
      newNodePoints(1).addrM should be(16) // (10 + 20 + 20) / 3 from roadwayNumber 1 and roadwayNumber 2 and from roadNumber 990
      newNodePoints(2).addrM should be(33) // (20 + 30 + 50) / 3 from roadwayNumber 3 and from roadNumber 991
      newNodePoints(3).addrM should be(33) // (20 + 30 + 50) / 3 from roadwayNumber 3 and from roadNumber 991
    }
  }

  test("Test calculateNodePointsForNode When two track road part has junction points on both tracks. Powerpoint slide 4 and two sequential roadways 'road node points' Then calculate node point") {
    runWithRollback {
      val nodeNumber = nodeDAO.create(Seq(testNode1)).head
      val roadwayNumber1 = Sequences.nextRoadwayNumber
      val roadwayNumber2 = Sequences.nextRoadwayNumber
      val roadwayNumber3 = Sequences.nextRoadwayNumber
      val roadwayNumber4 = Sequences.nextRoadwayNumber
      roadwayDAO.create(Seq(testRoadway1.copy(roadwayNumber = roadwayNumber1, track = Track.LeftSide)))
      roadwayDAO.create(Seq(testRoadway1.copy(roadwayNumber = roadwayNumber2, track = Track.RightSide)))
      roadwayDAO.create(Seq(testRoadway1.copy(roadwayNumber = roadwayNumber3, roadNumber = 991, track = Track.Combined)))
      roadwayDAO.create(Seq(testRoadway1.copy(roadwayNumber = roadwayNumber4, roadNumber = 991, track = Track.Combined, startAddrMValue = 100, endAddrMValue = 200)))
      val roadwayPointId1 = roadwayPointDAO.create(testRoadwayPoint1.copy(roadwayNumber = roadwayNumber1, addrMValue = 10))
      val roadwayPointId2 = roadwayPointDAO.create(testRoadwayPoint2.copy(roadwayNumber = roadwayNumber2, addrMValue = 20))
      val roadwayPointId3 = roadwayPointDAO.create(testRoadwayPoint2.copy(roadwayNumber = roadwayNumber1, addrMValue = 20))
      val roadwayPointId4 = roadwayPointDAO.create(testRoadwayPoint2.copy(roadwayNumber = roadwayNumber3, addrMValue = 20))
      val roadwayPointId5 = roadwayPointDAO.create(testRoadwayPoint2.copy(roadwayNumber = roadwayNumber4, addrMValue = 130))
      val roadwayPointId6 = roadwayPointDAO.create(testRoadwayPoint2.copy(roadwayNumber = roadwayNumber4, addrMValue = 150))
      val junctionId1 = junctionDAO.create(Seq(testJunction1.copy(nodeNumber = Option(nodeNumber)))).head
      junctionPointDAO.create(Seq(testJunctionPoint1.copy(junctionId = junctionId1, roadwayPointId = roadwayPointId1)))
      val junctionId2 = junctionDAO.create(Seq(testJunction1.copy(nodeNumber = Option(nodeNumber)))).head
      junctionPointDAO.create(Seq(testJunctionPoint1.copy(junctionId = junctionId2, roadwayPointId = roadwayPointId2)))
      val junctionId3 = junctionDAO.create(Seq(testJunction1.copy(nodeNumber = Option(nodeNumber)))).head
      junctionPointDAO.create(Seq(testJunctionPoint1.copy(junctionId = junctionId3, roadwayPointId = roadwayPointId3)))
      val junctionId4 = junctionDAO.create(Seq(testJunction1.copy(nodeNumber = Option(nodeNumber)))).head
      junctionPointDAO.create(Seq(testJunctionPoint1.copy(junctionId = junctionId4, roadwayPointId = roadwayPointId4)))
      junctionPointDAO.create(Seq(testJunctionPoint1.copy(junctionId = junctionId4, roadwayPointId = roadwayPointId5)))
      junctionPointDAO.create(Seq(testJunctionPoint1.copy(junctionId = junctionId4, roadwayPointId = roadwayPointId6)))

      val before = nodePointDAO.fetchByNodeNumbers(Seq(nodeNumber))
      nodesAndJunctionsService.calculateNodePointsForNode(nodeNumber, "TestUser")
      val after = nodePointDAO.fetchByNodeNumbers(Seq(nodeNumber))
      before.map(_.id).toSet should not be (after.map(_.id).toSet)
      val newNodePoints = nodePointDAO.fetchCalculatedNodePointsForNodeNumber(nodeNumber)
      newNodePoints.size should be(4)
      newNodePoints(0).addrM should be(16) // (10 + 20 + 20) / 3 from roadwayNumber 1 and roadwayNumber 2 and from roadNumber 990
      newNodePoints(1).addrM should be(16) // (10 + 20 + 20) / 3 from roadwayNumber 1 and roadwayNumber 2 and from roadNumber 990
      newNodePoints(2).addrM should be(100) // (20 + 130 + 150) / 3 from roadwayNumber 3 and from roadNumber 991
      newNodePoints(3).addrM should be(100) // (20 + 130 + 150) / 3 from roadwayNumber 4 and from roadNumber 991
    }
  }

  test("Test calculateNodePointsForNode When two track road part has junction points on both tracks. Powerpoint slide 6 Then calculate node point") {
    runWithRollback {
      val nodeNumber = nodeDAO.create(Seq(testNode1)).head
      val roadwayNumber1 = Sequences.nextRoadwayNumber
      val roadwayNumber2 = Sequences.nextRoadwayNumber
      val roadwayNumber3 = Sequences.nextRoadwayNumber
      val roadwayNumber4 = Sequences.nextRoadwayNumber
      roadwayDAO.create(Seq(testRoadway1.copy(roadwayNumber = roadwayNumber1, track = Track.LeftSide)))
      roadwayDAO.create(Seq(testRoadway1.copy(roadwayNumber = roadwayNumber2, track = Track.RightSide)))
      roadwayDAO.create(Seq(testRoadway1.copy(roadwayNumber = roadwayNumber3, roadNumber = 991, track = Track.Combined)))
      roadwayDAO.create(Seq(testRoadway1.copy(roadwayNumber = roadwayNumber4, roadNumber = 991, roadPartNumber = 2, track = Track.Combined, startAddrMValue = 100, endAddrMValue = 200)))
      val roadwayPointId1 = roadwayPointDAO.create(testRoadwayPoint1.copy(roadwayNumber = roadwayNumber1, addrMValue = 10))
      val roadwayPointId2 = roadwayPointDAO.create(testRoadwayPoint2.copy(roadwayNumber = roadwayNumber2, addrMValue = 20))
      val roadwayPointId3 = roadwayPointDAO.create(testRoadwayPoint2.copy(roadwayNumber = roadwayNumber1, addrMValue = 20))
      val roadwayPointId4 = roadwayPointDAO.create(testRoadwayPoint2.copy(roadwayNumber = roadwayNumber3, addrMValue = 20))
      val roadwayPointId5 = roadwayPointDAO.create(testRoadwayPoint2.copy(roadwayNumber = roadwayNumber4, addrMValue = 130))
      val roadwayPointId6 = roadwayPointDAO.create(testRoadwayPoint2.copy(roadwayNumber = roadwayNumber4, addrMValue = 150))
      val junctionId1 = junctionDAO.create(Seq(testJunction1.copy(nodeNumber = Option(nodeNumber)))).head
      junctionPointDAO.create(Seq(testJunctionPoint1.copy(junctionId = junctionId1, roadwayPointId = roadwayPointId1)))
      val junctionId2 = junctionDAO.create(Seq(testJunction1.copy(nodeNumber = Option(nodeNumber)))).head
      junctionPointDAO.create(Seq(testJunctionPoint1.copy(junctionId = junctionId2, roadwayPointId = roadwayPointId2)))
      val junctionId3 = junctionDAO.create(Seq(testJunction1.copy(nodeNumber = Option(nodeNumber)))).head
      junctionPointDAO.create(Seq(testJunctionPoint1.copy(junctionId = junctionId3, roadwayPointId = roadwayPointId3)))
      val junctionId4 = junctionDAO.create(Seq(testJunction1.copy(nodeNumber = Option(nodeNumber)))).head
      junctionPointDAO.create(Seq(testJunctionPoint1.copy(junctionId = junctionId4, roadwayPointId = roadwayPointId4)))
      junctionPointDAO.create(Seq(testJunctionPoint1.copy(junctionId = junctionId4, roadwayPointId = roadwayPointId5)))
      junctionPointDAO.create(Seq(testJunctionPoint1.copy(junctionId = junctionId4, roadwayPointId = roadwayPointId6)))

      val before = nodePointDAO.fetchByNodeNumbers(Seq(nodeNumber))
      nodesAndJunctionsService.calculateNodePointsForNode(nodeNumber, "TestUser")
      val after = nodePointDAO.fetchByNodeNumbers(Seq(nodeNumber))
      before.map(_.id).toSet should not be (after.map(_.id).toSet)
      val newNodePoints = nodePointDAO.fetchCalculatedNodePointsForNodeNumber(nodeNumber)
      newNodePoints.size should be(6)
      newNodePoints(0).addrM should be(16) // (10 + 20 + 20) / 3 from roadwayNumber 1 and roadwayNumber 2 and from roadNumber 990
      newNodePoints(1).addrM should be(16) // (10 + 20 + 20) / 3 from roadwayNumber 1 and roadwayNumber 2 and from roadNumber 990
      newNodePoints(2).addrM should be(20) // (20 ) / 1 from roadwayNumber 3 and from roadNumber 991 and from roadPart 1
      newNodePoints(3).addrM should be(20) // (20) / 1 from roadwayNumber 3 and from roadNumber 991 and from roadPart 1
      newNodePoints(4).addrM should be(140) // (130 + 150) / 2 from roadwayNumber 4 and from roadNumber 991 and from roadPart 1
      newNodePoints(5).addrM should be(140) // (130 + 150) / 2 from roadwayNumber 4 and from roadNumber 991 and from roadPart 1
    }
  }

  test("Test calculateNodePointsForNode When two track road part has junction points on both tracks. Powerpoint slide 6 and roadwaypoint at end of roadway Then calculate node point. Include expired data") {
    runWithRollback {
      val nodeNumber = nodeDAO.create(Seq(testNode1)).head
      val roadwayNumber3 = Sequences.nextRoadwayNumber
      val roadwayNumber5 = Sequences.nextRoadwayNumber
      roadwayDAO.create(Seq(testRoadway1.copy(roadwayNumber = roadwayNumber3, roadNumber = 991, track = Track.Combined)))
      val roadwayNumber4 = roadwayDAO.create(Seq(testRoadway1.copy(roadwayNumber = roadwayNumber5, roadNumber = 991, track = Track.Combined, startAddrMValue = 100, endAddrMValue = 200)))
      roadwayDAO.expireById(roadwayNumber4.toSet)
      roadwayDAO.create(Seq(testRoadway1.copy(roadwayNumber = roadwayNumber5, roadNumber = 991, track = Track.Combined, startAddrMValue = 100, endAddrMValue = 200)))
      val roadwayPointId4 = roadwayPointDAO.create(testRoadwayPoint2.copy(roadwayNumber = roadwayNumber3, addrMValue = 20))
      val roadwayPointId5 = roadwayPointDAO.create(testRoadwayPoint2.copy(roadwayNumber = roadwayNumber5, addrMValue = 180))
      val junctionId4 = junctionDAO.create(Seq(testJunction1.copy(nodeNumber = Option(nodeNumber)))).head
      val junctionId5 = junctionDAO.create(Seq(testJunction1.copy(nodeNumber = Option(nodeNumber)))).head
      val junctionId6 = junctionDAO.create(Seq(testJunction1.copy(nodeNumber = Option(nodeNumber), validTo = Option(DateTime.now())))).head
      junctionDAO.expireById(Seq(junctionId6))

      junctionPointDAO.create(Seq(testJunctionPoint1.copy(junctionId = junctionId4, roadwayPointId = roadwayPointId4)))
      junctionPointDAO.create(Seq(testJunctionPoint1.copy(junctionId = junctionId5, roadwayPointId = roadwayPointId5)))
      val junctionPointDAO3 = junctionPointDAO.create(Seq(testJunctionPoint1.copy(junctionId = junctionId4, roadwayPointId = roadwayPointId4)))
      junctionPointDAO.expireById(junctionPointDAO3)

      val before = nodePointDAO.fetchByNodeNumbers(Seq(nodeNumber))
      nodesAndJunctionsService.calculateNodePointsForNode(nodeNumber, "TestUser")
      val after = nodePointDAO.fetchByNodeNumbers(Seq(nodeNumber))
      before.map(_.id).toSet should not be (after.map(_.id).toSet)
      val newNodePoints = nodePointDAO.fetchCalculatedNodePointsForNodeNumber(nodeNumber)
      newNodePoints.size should be(2)
      newNodePoints(0).addrM should be(100) // (20 + 180) / 2
      newNodePoints(1).addrM should be(100) // (20 + 180) / 2
      newNodePoints(0).roadwayPointId should not be (newNodePoints(1).roadwayPointId)
    }
  }

}<|MERGE_RESOLUTION|>--- conflicted
+++ resolved
@@ -294,19 +294,12 @@
       roadwayDAO.create(Seq(roadway, roadway2))
       buildTestDataForProject(Some(project), None, Some(linearLocations), Some(pls))
       val projectChanges = List(
-<<<<<<< HEAD
-        ProjectRoadwayChange(0, Some("project name"), 8L, "test user", DateTime.now, RoadwayChangeInfo(AddressChangeType.New,
-          RoadwayChangeSection(None, None, None, None, None, None, Some(AdministrativeClass.State), Some(Discontinuity.Continuous), Some(8L)),
-          RoadwayChangeSection(Some(link1.roadNumber), Some(Track.Combined.value.toLong), startRoadPartNumber = Some(link1.roadPartNumber), endRoadPartNumber = Some(link1.roadPartNumber), startAddressM = Some(link1.startAddrMValue), endAddressM = Some(link2.endAddrMValue), Some(AdministrativeClass.State), Some(Discontinuity.Continuous), Some(8L)),
-          Discontinuity.Continuous, AdministrativeClass.State, reversed = false, 1, 8), DateTime.now)
-=======
         ProjectRoadwayChange(0, Some("project name"), 8L, "test user", DateTime.now,
           RoadwayChangeInfo(RoadAddressChangeType.New,
             RoadwayChangeSection(None, None, None, None, None, None, Some(AdministrativeClass.State), Some(Discontinuity.Continuous), Some(8L)),
             RoadwayChangeSection(Some(link1.roadNumber), Some(Track.Combined.value.toLong), startRoadPartNumber = Some(link1.roadPartNumber), endRoadPartNumber = Some(link1.roadPartNumber), startAddressM = Some(link1.startAddrMValue), endAddressM = Some(link2.endAddrMValue), Some(AdministrativeClass.State), Some(Discontinuity.Continuous), Some(8L)),
-            Discontinuity.Continuous, AdministrativeClass.State, reversed = false, 1, 8)
-          , DateTime.now, Some(0L))
->>>>>>> 54df3071
+            Discontinuity.Continuous, AdministrativeClass.State, reversed = false, 1, 8), DateTime.now)
+
       )
 
       when(mockLinearLocationDAO.fetchLinearLocationByBoundingBox(any[BoundingRectangle], any[Seq[(Int, Int)]])).thenReturn(Seq(linearLocation))
@@ -381,19 +374,11 @@
       buildTestDataForProject(Some(project), None, Some(linearLocations), Some(reversedPls))
       val projectChanges = List(
         //combined
-<<<<<<< HEAD
-        ProjectRoadwayChange(0, Some("project name"), 8L, "test user", DateTime.now, RoadwayChangeInfo(AddressChangeType.New,
-          RoadwayChangeSection(None, None, None, None, None, None, Some(AdministrativeClass.State), Some(Discontinuity.Continuous), Some(8L)),
-          RoadwayChangeSection(Some(link1.roadNumber), Some(Track.Combined.value.toLong), startRoadPartNumber = Some(link1.roadPartNumber), endRoadPartNumber = Some(link1.roadPartNumber), startAddressM = Some(link1.startAddrMValue), endAddressM = Some(link1.endAddrMValue), Some(AdministrativeClass.State), Some(Discontinuity.Continuous), Some(8L)),
-          Discontinuity.Continuous, AdministrativeClass.State, reversed = false, 1, 8), DateTime.now)
-=======
         ProjectRoadwayChange(0, Some("project name"), 8L, "test user", DateTime.now,
           RoadwayChangeInfo(RoadAddressChangeType.New,
             RoadwayChangeSection(None, None, None, None, None, None, Some(AdministrativeClass.State), Some(Discontinuity.Continuous), Some(8L)),
             RoadwayChangeSection(Some(link1.roadNumber), Some(Track.Combined.value.toLong), startRoadPartNumber = Some(link1.roadPartNumber), endRoadPartNumber = Some(link1.roadPartNumber), startAddressM = Some(link1.startAddrMValue), endAddressM = Some(link1.endAddrMValue), Some(AdministrativeClass.State), Some(Discontinuity.Continuous), Some(8L)),
-            Discontinuity.Continuous, AdministrativeClass.State, reversed = false, 1, 8)
-          , DateTime.now, Some(0L))
->>>>>>> 54df3071
+            Discontinuity.Continuous, AdministrativeClass.State, reversed = false, 1, 8), DateTime.now)
       )
 
       when(mockLinearLocationDAO.fetchLinearLocationByBoundingBox(any[BoundingRectangle], any[Seq[(Int, Int)]])).thenReturn(Seq(linearLocation))
@@ -475,19 +460,12 @@
 
       val projectChanges = List(
         //combined
-<<<<<<< HEAD
-        ProjectRoadwayChange(0, Some("project name"), 8L, "test user", DateTime.now, RoadwayChangeInfo(AddressChangeType.New,
-          RoadwayChangeSection(None, None, None, None, None, None, Some(AdministrativeClass.State), Some(Discontinuity.Continuous), Some(8L)),
-          RoadwayChangeSection(Some(link1.roadNumber), Some(Track.Combined.value.toLong), startRoadPartNumber = Some(link1.roadPartNumber), endRoadPartNumber = Some(link1.roadPartNumber), startAddressM = Some(link1.startAddrMValue), endAddressM = Some(link1.endAddrMValue), Some(AdministrativeClass.State), Some(Discontinuity.Continuous), Some(8L)),
-          Discontinuity.Continuous, AdministrativeClass.State, reversed = false, 1, 8), DateTime.now)
-=======
         ProjectRoadwayChange(0, Some("project name"), 8L, "test user", DateTime.now,
           RoadwayChangeInfo(RoadAddressChangeType.New,
             RoadwayChangeSection(None, None, None, None, None, None, Some(AdministrativeClass.State), Some(Discontinuity.Continuous), Some(8L)),
             RoadwayChangeSection(Some(link1.roadNumber), Some(Track.Combined.value.toLong), startRoadPartNumber = Some(link1.roadPartNumber), endRoadPartNumber = Some(link1.roadPartNumber), startAddressM = Some(link1.startAddrMValue), endAddressM = Some(link1.endAddrMValue), Some(AdministrativeClass.State), Some(Discontinuity.Continuous), Some(8L)),
             Discontinuity.Continuous, AdministrativeClass.State, reversed = false, 1, 8)
-          , DateTime.now, Some(0L))
->>>>>>> 54df3071
+          , DateTime.now)
       )
 
       val reversedPls = pls.map(_.copy(sideCode = SideCode.switch(link1.sideCode), reversed = true))
@@ -566,19 +544,12 @@
 
       val projectChanges = List(
         //combined
-<<<<<<< HEAD
-        ProjectRoadwayChange(0, Some("project name"), 8L, "test user", DateTime.now, RoadwayChangeInfo(AddressChangeType.New,
-          RoadwayChangeSection(None, None, None, None, None, None, Some(AdministrativeClass.State), Some(Discontinuity.Continuous), Some(8L)),
-          RoadwayChangeSection(Some(link1.roadNumber), Some(Track.Combined.value.toLong), startRoadPartNumber = Some(link1.roadPartNumber), endRoadPartNumber = Some(link1.roadPartNumber), startAddressM = Some(link1.startAddrMValue), endAddressM = Some(link1.endAddrMValue), Some(AdministrativeClass.State), Some(Discontinuity.Continuous), Some(8L)),
-          Discontinuity.Continuous, AdministrativeClass.State, reversed = false, 1, 8), DateTime.now)
-=======
         ProjectRoadwayChange(0, Some("project name"), 8L, "test user", DateTime.now,
           RoadwayChangeInfo(RoadAddressChangeType.New,
             RoadwayChangeSection(None, None, None, None, None, None, Some(AdministrativeClass.State), Some(Discontinuity.Continuous), Some(8L)),
             RoadwayChangeSection(Some(link1.roadNumber), Some(Track.Combined.value.toLong), startRoadPartNumber = Some(link1.roadPartNumber), endRoadPartNumber = Some(link1.roadPartNumber), startAddressM = Some(link1.startAddrMValue), endAddressM = Some(link1.endAddrMValue), Some(AdministrativeClass.State), Some(Discontinuity.Continuous), Some(8L)),
             Discontinuity.Continuous, AdministrativeClass.State, reversed = false, 1, 8)
-          , DateTime.now, Some(0L))
->>>>>>> 54df3071
+          , DateTime.now)
       )
 
       val reversedPls = pls.map(_.copy(sideCode = SideCode.switch(link1.sideCode), reversed = true))
@@ -658,19 +629,11 @@
 
       val projectChanges = List(
         //combined
-<<<<<<< HEAD
-        ProjectRoadwayChange(0, Some("project name"), 8L, "test user", DateTime.now, RoadwayChangeInfo(AddressChangeType.New,
-          RoadwayChangeSection(None, None, None, None, None, None, Some(AdministrativeClass.State), Some(Discontinuity.Continuous), Some(8L)),
-          RoadwayChangeSection(Some(link1.roadNumber), Some(Track.Combined.value.toLong), startRoadPartNumber = Some(link1.roadPartNumber), endRoadPartNumber = Some(link1.roadPartNumber), startAddressM = Some(link1.startAddrMValue), endAddressM = Some(link1.endAddrMValue), Some(AdministrativeClass.State), Some(Discontinuity.Continuous), Some(8L)),
-          Discontinuity.Continuous, AdministrativeClass.State, reversed = false, 1, 8), DateTime.now)
-=======
         ProjectRoadwayChange(0, Some("project name"), 8L, "test user", DateTime.now,
           RoadwayChangeInfo(RoadAddressChangeType.New,
             RoadwayChangeSection(None, None, None, None, None, None, Some(AdministrativeClass.State), Some(Discontinuity.Continuous), Some(8L)),
             RoadwayChangeSection(Some(link1.roadNumber), Some(Track.Combined.value.toLong), startRoadPartNumber = Some(link1.roadPartNumber), endRoadPartNumber = Some(link1.roadPartNumber), startAddressM = Some(link1.startAddrMValue), endAddressM = Some(link1.endAddrMValue), Some(AdministrativeClass.State), Some(Discontinuity.Continuous), Some(8L)),
-            Discontinuity.Continuous, AdministrativeClass.State, reversed = false, 1, 8)
-          , DateTime.now, Some(0L))
->>>>>>> 54df3071
+            Discontinuity.Continuous, AdministrativeClass.State, reversed = false, 1, 8), DateTime.now)
       )
 
       val reversedPls = pls.map(_.copy(sideCode = SideCode.switch(link1.sideCode), reversed = true))
@@ -796,55 +759,33 @@
 
       val projectChanges = List(
         // left - continuous
-<<<<<<< HEAD
-        ProjectRoadwayChange(projectId, Some("project name"), 8L, "test user", DateTime.now, RoadwayChangeInfo(AddressChangeType.New,
-          RoadwayChangeSection(None, None, None, None, None, None, Some(AdministrativeClass.State), Some(Discontinuity.Continuous), Some(8L)),
-          RoadwayChangeSection(Some(road), Some(Track.LeftSide.value.toLong), startRoadPartNumber = Some(part), endRoadPartNumber = Some(part), startAddressM = Some(0L), endAddressM = Some(10L), Some(AdministrativeClass.State), Some(Discontinuity.Continuous), Some(8L)),
-          Discontinuity.Continuous, AdministrativeClass.State, reversed = false, 1, 8), DateTime.now),
-        // right - discontinuous
-        ProjectRoadwayChange(projectId, Some("project name"), 8L, "test user", DateTime.now, RoadwayChangeInfo(AddressChangeType.New,
-          RoadwayChangeSection(None, None, None, None, None, None, Some(AdministrativeClass.State), Some(Discontinuity.Continuous), Some(8L)),
-          RoadwayChangeSection(Some(road), Some(Track.RightSide.value.toLong), startRoadPartNumber = Some(part), endRoadPartNumber = Some(part), startAddressM = Some(0L), endAddressM = Some(10L), Some(AdministrativeClass.State), Some(Discontinuity.Discontinuous), Some(8L)),
-          Discontinuity.MinorDiscontinuity, AdministrativeClass.State, reversed = false, 2, 8), DateTime.now),
-        //  left - end of road
-        ProjectRoadwayChange(projectId, Some("project name"), 8L, "test user", DateTime.now, RoadwayChangeInfo(AddressChangeType.New,
-          RoadwayChangeSection(None, None, None, None, None, None, Some(AdministrativeClass.State), Some(Discontinuity.Continuous), Some(8L)),
-          RoadwayChangeSection(Some(road), Some(Track.LeftSide.value.toLong), startRoadPartNumber = Some(part), endRoadPartNumber = Some(part), startAddressM = Some(10L), endAddressM = Some(20L), Some(AdministrativeClass.State), Some(Discontinuity.EndOfRoad), Some(8L)),
-          Discontinuity.EndOfRoad, AdministrativeClass.State, reversed = false, 3, 8), DateTime.now),
-        //  right - end of road
-        ProjectRoadwayChange(projectId, Some("project name"), 8L, "test user", DateTime.now, RoadwayChangeInfo(AddressChangeType.New,
-          RoadwayChangeSection(None, None, None, None, None, None, Some(AdministrativeClass.State), Some(Discontinuity.Continuous), Some(8L)),
-          RoadwayChangeSection(Some(road), Some(Track.RightSide.value.toLong), startRoadPartNumber = Some(part), endRoadPartNumber = Some(part), startAddressM = Some(10L), endAddressM = Some(20L), Some(AdministrativeClass.State), Some(Discontinuity.EndOfRoad), Some(8L)),
-          Discontinuity.EndOfRoad, AdministrativeClass.State, reversed = false, 4, 8), DateTime.now)
-=======
         ProjectRoadwayChange(projectId, Some("project name"), 8L, "test user", DateTime.now,
           RoadwayChangeInfo(RoadAddressChangeType.New,
             RoadwayChangeSection(None, None, None, None, None, None, Some(AdministrativeClass.State), Some(Discontinuity.Continuous), Some(8L)),
             RoadwayChangeSection(Some(road), Some(Track.LeftSide.value.toLong), startRoadPartNumber = Some(part), endRoadPartNumber = Some(part), startAddressM = Some(0L), endAddressM = Some(10L), Some(AdministrativeClass.State), Some(Discontinuity.Continuous), Some(8L)),
             Discontinuity.Continuous, AdministrativeClass.State, reversed = false, 1, 8)
-          , DateTime.now, Some(0L)),
+          , DateTime.now),
         // right - discontinuous
         ProjectRoadwayChange(projectId, Some("project name"), 8L, "test user", DateTime.now,
           RoadwayChangeInfo(RoadAddressChangeType.New,
             RoadwayChangeSection(None, None, None, None, None, None, Some(AdministrativeClass.State), Some(Discontinuity.Continuous), Some(8L)),
             RoadwayChangeSection(Some(road), Some(Track.RightSide.value.toLong), startRoadPartNumber = Some(part), endRoadPartNumber = Some(part), startAddressM = Some(0L), endAddressM = Some(10L), Some(AdministrativeClass.State), Some(Discontinuity.Discontinuous), Some(8L)),
             Discontinuity.MinorDiscontinuity, AdministrativeClass.State, reversed = false, 2, 8)
-          , DateTime.now, Some(0L)),
+          , DateTime.now),
         //  left - end of road
         ProjectRoadwayChange(projectId, Some("project name"), 8L, "test user", DateTime.now,
           RoadwayChangeInfo(RoadAddressChangeType.New,
             RoadwayChangeSection(None, None, None, None, None, None, Some(AdministrativeClass.State), Some(Discontinuity.Continuous), Some(8L)),
             RoadwayChangeSection(Some(road), Some(Track.LeftSide.value.toLong), startRoadPartNumber = Some(part), endRoadPartNumber = Some(part), startAddressM = Some(10L), endAddressM = Some(20L), Some(AdministrativeClass.State), Some(Discontinuity.EndOfRoad), Some(8L)),
             Discontinuity.EndOfRoad, AdministrativeClass.State, reversed = false, 3, 8)
-          , DateTime.now, Some(0L)),
+          , DateTime.now),
         //  right - end of road
         ProjectRoadwayChange(projectId, Some("project name"), 8L, "test user", DateTime.now,
           RoadwayChangeInfo(RoadAddressChangeType.New,
             RoadwayChangeSection(None, None, None, None, None, None, Some(AdministrativeClass.State), Some(Discontinuity.Continuous), Some(8L)),
             RoadwayChangeSection(Some(road), Some(Track.RightSide.value.toLong), startRoadPartNumber = Some(part), endRoadPartNumber = Some(part), startAddressM = Some(10L), endAddressM = Some(20L), Some(AdministrativeClass.State), Some(Discontinuity.EndOfRoad), Some(8L)),
             Discontinuity.EndOfRoad, AdministrativeClass.State, reversed = false, 4, 8)
-          , DateTime.now, Some(0L))
->>>>>>> 54df3071
+          , DateTime.now)
       )
 
       when(mockLinearLocationDAO.fetchLinearLocationByBoundingBox(any[BoundingRectangle], any[Seq[(Int, Int)]])).thenReturn(Seq(orderedlll1, orderedlll2, orderedlll3, orderedrll1, orderedrll2, orderedrll3, orderedrll4))
@@ -976,55 +917,33 @@
       // Changes that happened in project
       val projectChanges = List(
         // right -> left & end of road -> continuous (i.e. parallel)
-<<<<<<< HEAD
-        ProjectRoadwayChange(projectId, Some("project name"), 8L, "test user", DateTime.now, RoadwayChangeInfo(AddressChangeType.Transfer,
-          RoadwayChangeSection(Some(road), Some(Track.RightSide.value.toLong), startRoadPartNumber = Some(part), endRoadPartNumber = Some(part), startAddressM = Some(10L), endAddressM = Some(20L), Some(AdministrativeClass.State), Some(Discontinuity.EndOfRoad), Some(8L)),
-          RoadwayChangeSection(Some(road), Some(Track.LeftSide.value.toLong), startRoadPartNumber = Some(part), endRoadPartNumber = Some(part), startAddressM = Some(0L), endAddressM = Some(10L), Some(AdministrativeClass.State), Some(Discontinuity.Continuous), Some(8L)),
-          Discontinuity.Continuous, AdministrativeClass.State, reversed = true, 1, 8), DateTime.now),
-        // left -> right & end of road -> minor discontinuity
-        ProjectRoadwayChange(projectId, Some("project name"), 8L, "test user", DateTime.now, RoadwayChangeInfo(AddressChangeType.Transfer,
-          RoadwayChangeSection(Some(road), Some(Track.LeftSide.value.toLong), startRoadPartNumber = Some(part), endRoadPartNumber = Some(part), startAddressM = Some(10L), endAddressM = Some(20L), Some(AdministrativeClass.State), Some(Discontinuity.EndOfRoad), Some(8L)),
-          RoadwayChangeSection(Some(road), Some(Track.RightSide.value.toLong), startRoadPartNumber = Some(part), endRoadPartNumber = Some(part), startAddressM = Some(0L), endAddressM = Some(10L), Some(AdministrativeClass.State), Some(Discontinuity.MinorDiscontinuity), Some(8L)),
-          Discontinuity.MinorDiscontinuity, AdministrativeClass.State, reversed = true, 2, 8), DateTime.now),
-        //  right -> left & continuous -> end of road
-        ProjectRoadwayChange(projectId, Some("project name"), 8L, "test user", DateTime.now, RoadwayChangeInfo(AddressChangeType.Transfer,
-          RoadwayChangeSection(Some(road), Some(Track.RightSide.value.toLong), startRoadPartNumber = Some(part), endRoadPartNumber = Some(part), startAddressM = Some(0L), endAddressM = Some(10L), Some(AdministrativeClass.State), Some(Discontinuity.Continuous), Some(8L)),
-          RoadwayChangeSection(Some(road), Some(Track.LeftSide.value.toLong), startRoadPartNumber = Some(part), endRoadPartNumber = Some(part), startAddressM = Some(10L), endAddressM = Some(20L), Some(AdministrativeClass.State), Some(Discontinuity.EndOfRoad), Some(8L)),
-          Discontinuity.EndOfRoad, AdministrativeClass.State, reversed = true, 3, 8), DateTime.now),
-        //  left -> right & minor discontinuity -> end of road
-        ProjectRoadwayChange(projectId, Some("project name"), 8L, "test user", DateTime.now, RoadwayChangeInfo(AddressChangeType.Transfer,
-          RoadwayChangeSection(Some(road), Some(Track.LeftSide.value.toLong), startRoadPartNumber = Some(part), endRoadPartNumber = Some(part), startAddressM = Some(0L), endAddressM = Some(10L), Some(AdministrativeClass.State), Some(Discontinuity.MinorDiscontinuity), Some(8L)),
-          RoadwayChangeSection(Some(road), Some(Track.RightSide.value.toLong), startRoadPartNumber = Some(part), endRoadPartNumber = Some(part), startAddressM = Some(10L), endAddressM = Some(20L), Some(AdministrativeClass.State), Some(Discontinuity.EndOfRoad), Some(8L)),
-          Discontinuity.EndOfRoad, AdministrativeClass.State, reversed = true, 4, 8), DateTime.now)
-=======
         ProjectRoadwayChange(projectId, Some("project name"), 8L, "test user", DateTime.now,
           RoadwayChangeInfo(RoadAddressChangeType.Transfer,
             RoadwayChangeSection(Some(road), Some(Track.RightSide.value.toLong), startRoadPartNumber = Some(part), endRoadPartNumber = Some(part), startAddressM = Some(10L), endAddressM = Some(20L), Some(AdministrativeClass.State), Some(Discontinuity.EndOfRoad), Some(8L)),
             RoadwayChangeSection(Some(road), Some(Track.LeftSide.value.toLong), startRoadPartNumber = Some(part), endRoadPartNumber = Some(part), startAddressM = Some(0L), endAddressM = Some(10L), Some(AdministrativeClass.State), Some(Discontinuity.Continuous), Some(8L)),
             Discontinuity.Continuous, AdministrativeClass.State, reversed = true, 1, 8)
-          , DateTime.now, Some(0L)),
+          , DateTime.now),
         // left -> right & end of road -> minor discontinuity
         ProjectRoadwayChange(projectId, Some("project name"), 8L, "test user", DateTime.now,
           RoadwayChangeInfo(RoadAddressChangeType.Transfer,
             RoadwayChangeSection(Some(road), Some(Track.LeftSide.value.toLong), startRoadPartNumber = Some(part), endRoadPartNumber = Some(part), startAddressM = Some(10L), endAddressM = Some(20L), Some(AdministrativeClass.State), Some(Discontinuity.EndOfRoad), Some(8L)),
             RoadwayChangeSection(Some(road), Some(Track.RightSide.value.toLong), startRoadPartNumber = Some(part), endRoadPartNumber = Some(part), startAddressM = Some(0L), endAddressM = Some(10L), Some(AdministrativeClass.State), Some(Discontinuity.MinorDiscontinuity), Some(8L)),
             Discontinuity.MinorDiscontinuity, AdministrativeClass.State, reversed = true, 2, 8)
-          , DateTime.now, Some(0L)),
+          , DateTime.now),
         //  right -> left & continuous -> end of road
         ProjectRoadwayChange(projectId, Some("project name"), 8L, "test user", DateTime.now,
           RoadwayChangeInfo(RoadAddressChangeType.Transfer,
             RoadwayChangeSection(Some(road), Some(Track.RightSide.value.toLong), startRoadPartNumber = Some(part), endRoadPartNumber = Some(part), startAddressM = Some(0L), endAddressM = Some(10L), Some(AdministrativeClass.State), Some(Discontinuity.Continuous), Some(8L)),
             RoadwayChangeSection(Some(road), Some(Track.LeftSide.value.toLong), startRoadPartNumber = Some(part), endRoadPartNumber = Some(part), startAddressM = Some(10L), endAddressM = Some(20L), Some(AdministrativeClass.State), Some(Discontinuity.EndOfRoad), Some(8L)),
             Discontinuity.EndOfRoad, AdministrativeClass.State, reversed = true, 3, 8)
-          , DateTime.now, Some(0L)),
+          , DateTime.now),
         //  left -> right & minor discontinuity -> end of road
         ProjectRoadwayChange(projectId, Some("project name"), 8L, "test user", DateTime.now,
           RoadwayChangeInfo(RoadAddressChangeType.Transfer,
             RoadwayChangeSection(Some(road), Some(Track.LeftSide.value.toLong), startRoadPartNumber = Some(part), endRoadPartNumber = Some(part), startAddressM = Some(0L), endAddressM = Some(10L), Some(AdministrativeClass.State), Some(Discontinuity.MinorDiscontinuity), Some(8L)),
             RoadwayChangeSection(Some(road), Some(Track.RightSide.value.toLong), startRoadPartNumber = Some(part), endRoadPartNumber = Some(part), startAddressM = Some(10L), endAddressM = Some(20L), Some(AdministrativeClass.State), Some(Discontinuity.EndOfRoad), Some(8L)),
             Discontinuity.EndOfRoad, AdministrativeClass.State, reversed = true, 4, 8)
-          , DateTime.now, Some(0L))
->>>>>>> 54df3071
+          , DateTime.now)
       )
       // Get linear locations and roadway numbers
       when(mockLinearLocationDAO.fetchLinearLocationByBoundingBox(any[BoundingRectangle], any[Seq[(Int, Int)]])).thenReturn(Seq(orderedlll1, orderedlll2, orderedlll3, orderedrll1, orderedrll2, orderedrll3, orderedrll4))
@@ -1150,53 +1069,32 @@
 
       val projectChanges = List(
         //  left
-<<<<<<< HEAD
-        ProjectRoadwayChange(projectId1, Some("project name"), 8L, "test user", DateTime.now, RoadwayChangeInfo(AddressChangeType.New,
-          RoadwayChangeSection(None, None, None, None, None, None, Some(AdministrativeClass.State), Some(Discontinuity.Continuous), Some(8L)),
-          RoadwayChangeSection(Some(road), Some(Track.LeftSide.value.toLong), startRoadPartNumber = Some(part), endRoadPartNumber = Some(part), startAddressM = Some(0L), endAddressM = Some(5L), Some(AdministrativeClass.State), Some(Discontinuity.Continuous), Some(8L)),
-          Discontinuity.Continuous, AdministrativeClass.State, reversed = false, 1, 8), DateTime.now),
-        //  right
-        ProjectRoadwayChange(projectId1, Some("project name"), 8L, "test user", DateTime.now, RoadwayChangeInfo(AddressChangeType.New,
-          RoadwayChangeSection(None, None, None, None, None, None, Some(AdministrativeClass.State), Some(Discontinuity.Continuous), Some(8L)),
-          RoadwayChangeSection(Some(road), Some(Track.RightSide.value.toLong), startRoadPartNumber = Some(part), endRoadPartNumber = Some(part), startAddressM = Some(0L), endAddressM = Some(5L), Some(AdministrativeClass.State), Some(Discontinuity.Discontinuous), Some(8L)),
-          Discontinuity.Discontinuous, AdministrativeClass.State, reversed = false, 2, 8), DateTime.now),
-        //  combined
-        ProjectRoadwayChange(projectId1, Some("project name"), 8L, "test user", DateTime.now, RoadwayChangeInfo(AddressChangeType.New,
-          RoadwayChangeSection(None, None, None, None, None, None, Some(AdministrativeClass.State), Some(Discontinuity.Continuous), Some(8L)),
-          RoadwayChangeSection(Some(road), Some(Track.Combined.value.toLong), startRoadPartNumber = Some(part), endRoadPartNumber = Some(part), startAddressM = Some(5L), endAddressM = Some(15L), Some(AdministrativeClass.State), Some(Discontinuity.Continuous), Some(8L)),
-          Discontinuity.Continuous, AdministrativeClass.State, reversed = false, 3, 8), DateTime.now),
-        ProjectRoadwayChange(projectId1, Some("project name"), 8L, "test user", DateTime.now, RoadwayChangeInfo(AddressChangeType.New,
-          RoadwayChangeSection(None, None, None, None, None, None, Some(AdministrativeClass.State), Some(Discontinuity.Continuous), Some(8L)),
-          RoadwayChangeSection(Some(road), Some(Track.Combined.value.toLong), startRoadPartNumber = Some(part), endRoadPartNumber = Some(part), startAddressM = Some(15L), endAddressM = Some(20L), Some(AdministrativeClass.State), Some(Discontinuity.EndOfRoad), Some(8L)),
-          Discontinuity.EndOfRoad, AdministrativeClass.State, reversed = false, 4, 8), DateTime.now)
-=======
         ProjectRoadwayChange(projectId1, Some("project name"), 8L, "test user", DateTime.now,
           RoadwayChangeInfo(RoadAddressChangeType.New,
             RoadwayChangeSection(None, None, None, None, None, None, Some(AdministrativeClass.State), Some(Discontinuity.Continuous), Some(8L)),
             RoadwayChangeSection(Some(road), Some(Track.LeftSide.value.toLong), startRoadPartNumber = Some(part), endRoadPartNumber = Some(part), startAddressM = Some(0L), endAddressM = Some(5L), Some(AdministrativeClass.State), Some(Discontinuity.Continuous), Some(8L)),
             Discontinuity.Continuous, AdministrativeClass.State, reversed = false, 1, 8)
-          , DateTime.now, Some(0L)),
+          , DateTime.now),
         //  right
         ProjectRoadwayChange(projectId1, Some("project name"), 8L, "test user", DateTime.now,
           RoadwayChangeInfo(RoadAddressChangeType.New,
             RoadwayChangeSection(None, None, None, None, None, None, Some(AdministrativeClass.State), Some(Discontinuity.Continuous), Some(8L)),
             RoadwayChangeSection(Some(road), Some(Track.RightSide.value.toLong), startRoadPartNumber = Some(part), endRoadPartNumber = Some(part), startAddressM = Some(0L), endAddressM = Some(5L), Some(AdministrativeClass.State), Some(Discontinuity.Discontinuous), Some(8L)),
             Discontinuity.Discontinuous, AdministrativeClass.State, reversed = false, 2, 8)
-          , DateTime.now, Some(0L)),
+          , DateTime.now),
         //  combined
         ProjectRoadwayChange(projectId1, Some("project name"), 8L, "test user", DateTime.now,
           RoadwayChangeInfo(RoadAddressChangeType.New,
             RoadwayChangeSection(None, None, None, None, None, None, Some(AdministrativeClass.State), Some(Discontinuity.Continuous), Some(8L)),
             RoadwayChangeSection(Some(road), Some(Track.Combined.value.toLong), startRoadPartNumber = Some(part), endRoadPartNumber = Some(part), startAddressM = Some(5L), endAddressM = Some(15L), Some(AdministrativeClass.State), Some(Discontinuity.Continuous), Some(8L)),
             Discontinuity.Continuous, AdministrativeClass.State, reversed = false, 3, 8)
-          , DateTime.now, Some(0L)),
+          , DateTime.now),
         ProjectRoadwayChange(projectId1, Some("project name"), 8L, "test user", DateTime.now,
           RoadwayChangeInfo(RoadAddressChangeType.New,
             RoadwayChangeSection(None, None, None, None, None, None, Some(AdministrativeClass.State), Some(Discontinuity.Continuous), Some(8L)),
             RoadwayChangeSection(Some(road), Some(Track.Combined.value.toLong), startRoadPartNumber = Some(part), endRoadPartNumber = Some(part), startAddressM = Some(15L), endAddressM = Some(20L), Some(AdministrativeClass.State), Some(Discontinuity.EndOfRoad), Some(8L)),
             Discontinuity.EndOfRoad, AdministrativeClass.State, reversed = false, 4, 8)
-          , DateTime.now, Some(0L))
->>>>>>> 54df3071
+          , DateTime.now)
       )
 
       when(mockLinearLocationDAO.fetchLinearLocationByBoundingBox(BoundingRectangle(leftGeom1.head, leftGeom1.head), roadNumberLimits)).thenReturn(Seq())
@@ -1239,53 +1137,32 @@
         "", Seq(), Seq(), None, None)
       val terminatingProjectChanges = List(
         //  left
-<<<<<<< HEAD
-        ProjectRoadwayChange(projectId1, Some("project name"), 8L, "test user", DateTime.now, RoadwayChangeInfo(AddressChangeType.Unchanged,
-          RoadwayChangeSection(Some(road), Some(Track.LeftSide.value.toLong), startRoadPartNumber = Some(part), endRoadPartNumber = Some(part), startAddressM = Some(0L), endAddressM = Some(5L), Some(AdministrativeClass.State), Some(Discontinuity.Continuous), Some(8L)),
-          RoadwayChangeSection(Some(road), Some(Track.LeftSide.value.toLong), startRoadPartNumber = Some(part), endRoadPartNumber = Some(part), startAddressM = Some(0L), endAddressM = Some(5L), Some(AdministrativeClass.State), Some(Discontinuity.Continuous), Some(8L)),
-          Discontinuity.Continuous, AdministrativeClass.State, reversed = false, 1, 8), DateTime.now),
-        // right
-        ProjectRoadwayChange(projectId1, Some("project name"), 8L, "test user", DateTime.now, RoadwayChangeInfo(AddressChangeType.Unchanged,
-          RoadwayChangeSection(Some(road), Some(Track.RightSide.value.toLong), startRoadPartNumber = Some(part), endRoadPartNumber = Some(part), startAddressM = Some(0L), endAddressM = Some(5L), Some(AdministrativeClass.State), Some(Discontinuity.Discontinuous), Some(8L)),
-          RoadwayChangeSection(Some(road), Some(Track.RightSide.value.toLong), startRoadPartNumber = Some(part), endRoadPartNumber = Some(part), startAddressM = Some(0L), endAddressM = Some(5L), Some(AdministrativeClass.State), Some(Discontinuity.Discontinuous), Some(8L)),
-          Discontinuity.Discontinuous, AdministrativeClass.State, reversed = false, 2, 8), DateTime.now),
-        // combined
-        ProjectRoadwayChange(projectId1, Some("project name"), 8L, "test user", DateTime.now, RoadwayChangeInfo(AddressChangeType.Transfer,
-          RoadwayChangeSection(Some(road), Some(Track.Combined.value.toLong), startRoadPartNumber = Some(part), endRoadPartNumber = Some(part), startAddressM = Some(5L), endAddressM = Some(15L), Some(AdministrativeClass.State), Some(Discontinuity.Continuous), Some(8L)),
-          RoadwayChangeSection(Some(road), Some(Track.Combined.value.toLong), startRoadPartNumber = Some(part), endRoadPartNumber = Some(part), startAddressM = Some(5L), endAddressM = Some(15L), Some(AdministrativeClass.State), Some(Discontinuity.EndOfRoad), Some(8L)),
-          Discontinuity.EndOfRoad, AdministrativeClass.State, reversed = false, 3, 8), DateTime.now),
-        ProjectRoadwayChange(projectId1, Some("project name"), 8L, "test user", DateTime.now, RoadwayChangeInfo(AddressChangeType.Termination,
-          RoadwayChangeSection(Some(road), Some(Track.Combined.value.toLong), startRoadPartNumber = Some(part), endRoadPartNumber = Some(part), startAddressM = Some(15L), endAddressM = Some(20L), Some(AdministrativeClass.State), Some(Discontinuity.EndOfRoad), Some(8L)),
-          RoadwayChangeSection(None, None, None, None, None, None, Some(AdministrativeClass.State), Some(Discontinuity.Continuous), Some(8L)),
-          Discontinuity.EndOfRoad, AdministrativeClass.State, reversed = false, 4, 8), DateTime.now)
-=======
         ProjectRoadwayChange(projectId1, Some("project name"), 8L, "test user", DateTime.now,
           RoadwayChangeInfo(RoadAddressChangeType.Unchanged,
             RoadwayChangeSection(Some(road), Some(Track.LeftSide.value.toLong), startRoadPartNumber = Some(part), endRoadPartNumber = Some(part), startAddressM = Some(0L), endAddressM = Some(5L), Some(AdministrativeClass.State), Some(Discontinuity.Continuous), Some(8L)),
             RoadwayChangeSection(Some(road), Some(Track.LeftSide.value.toLong), startRoadPartNumber = Some(part), endRoadPartNumber = Some(part), startAddressM = Some(0L), endAddressM = Some(5L), Some(AdministrativeClass.State), Some(Discontinuity.Continuous), Some(8L)),
             Discontinuity.Continuous, AdministrativeClass.State, reversed = false, 1, 8)
-          , DateTime.now, Some(0L)),
+          , DateTime.now),
         // right
         ProjectRoadwayChange(projectId1, Some("project name"), 8L, "test user", DateTime.now,
           RoadwayChangeInfo(RoadAddressChangeType.Unchanged,
             RoadwayChangeSection(Some(road), Some(Track.RightSide.value.toLong), startRoadPartNumber = Some(part), endRoadPartNumber = Some(part), startAddressM = Some(0L), endAddressM = Some(5L), Some(AdministrativeClass.State), Some(Discontinuity.Discontinuous), Some(8L)),
             RoadwayChangeSection(Some(road), Some(Track.RightSide.value.toLong), startRoadPartNumber = Some(part), endRoadPartNumber = Some(part), startAddressM = Some(0L), endAddressM = Some(5L), Some(AdministrativeClass.State), Some(Discontinuity.Discontinuous), Some(8L)),
             Discontinuity.Discontinuous, AdministrativeClass.State, reversed = false, 2, 8)
-          , DateTime.now, Some(0L)),
+          , DateTime.now),
         // combined
         ProjectRoadwayChange(projectId1, Some("project name"), 8L, "test user", DateTime.now,
           RoadwayChangeInfo(RoadAddressChangeType.Transfer,
             RoadwayChangeSection(Some(road), Some(Track.Combined.value.toLong), startRoadPartNumber = Some(part), endRoadPartNumber = Some(part), startAddressM = Some(5L), endAddressM = Some(15L), Some(AdministrativeClass.State), Some(Discontinuity.Continuous), Some(8L)),
             RoadwayChangeSection(Some(road), Some(Track.Combined.value.toLong), startRoadPartNumber = Some(part), endRoadPartNumber = Some(part), startAddressM = Some(5L), endAddressM = Some(15L), Some(AdministrativeClass.State), Some(Discontinuity.EndOfRoad), Some(8L)),
             Discontinuity.EndOfRoad, AdministrativeClass.State, reversed = false, 3, 8)
-          , DateTime.now, Some(0L)),
+          , DateTime.now),
         ProjectRoadwayChange(projectId1, Some("project name"), 8L, "test user", DateTime.now,
           RoadwayChangeInfo(RoadAddressChangeType.Termination,
             RoadwayChangeSection(Some(road), Some(Track.Combined.value.toLong), startRoadPartNumber = Some(part), endRoadPartNumber = Some(part), startAddressM = Some(15L), endAddressM = Some(20L), Some(AdministrativeClass.State), Some(Discontinuity.EndOfRoad), Some(8L)),
             RoadwayChangeSection(None, None, None, None, None, None, Some(AdministrativeClass.State), Some(Discontinuity.Continuous), Some(8L)),
             Discontinuity.EndOfRoad, AdministrativeClass.State, reversed = false, 4, 8)
-          , DateTime.now, Some(0L))
->>>>>>> 54df3071
+          , DateTime.now)
       )
 
       linearLocationDAO.expireByRoadwayNumbers(Set(combLink1.roadwayNumber, combLink2.roadwayNumber))
@@ -1399,43 +1276,26 @@
 
       val projectChanges = List(
         //left
-<<<<<<< HEAD
-        ProjectRoadwayChange(projectId, Some("project name"), 8L, "test user", DateTime.now, RoadwayChangeInfo(AddressChangeType.New,
-          RoadwayChangeSection(None, None, None, None, None, None, Some(AdministrativeClass.State), Some(Discontinuity.Continuous), Some(8L)),
-          RoadwayChangeSection(Some(road), Some(Track.LeftSide.value.toLong), startRoadPartNumber = Some(part), endRoadPartNumber = Some(part), startAddressM = Some(0L), endAddressM = Some(5L), Some(AdministrativeClass.State), Some(Discontinuity.MinorDiscontinuity), Some(8L)),
-          Discontinuity.MinorDiscontinuity, AdministrativeClass.State, reversed = false, 1, 8), DateTime.now),
-        //right
-        ProjectRoadwayChange(projectId, Some("project name"), 8L, "test user", DateTime.now, RoadwayChangeInfo(AddressChangeType.New,
-          RoadwayChangeSection(None, None, None, None, None, None, Some(AdministrativeClass.State), Some(Discontinuity.Continuous), Some(8L)),
-          RoadwayChangeSection(Some(road), Some(Track.RightSide.value.toLong), startRoadPartNumber = Some(part), endRoadPartNumber = Some(part), startAddressM = Some(0L), endAddressM = Some(5L), Some(AdministrativeClass.State), Some(Discontinuity.MinorDiscontinuity), Some(8L)),
-          Discontinuity.MinorDiscontinuity, AdministrativeClass.State, reversed = false, 2, 8), DateTime.now),
-        //combined
-        ProjectRoadwayChange(projectId, Some("project name"), 8L, "test user", DateTime.now, RoadwayChangeInfo(AddressChangeType.New,
-          RoadwayChangeSection(None, None, None, None, None, None, Some(AdministrativeClass.State), Some(Discontinuity.Continuous), Some(8L)),
-          RoadwayChangeSection(Some(road), Some(Track.Combined.value.toLong), startRoadPartNumber = Some(part), endRoadPartNumber = Some(part), startAddressM = Some(5L), endAddressM = Some(10L), Some(AdministrativeClass.State), Some(Discontinuity.EndOfRoad), Some(8L)),
-          Discontinuity.EndOfRoad, AdministrativeClass.State, reversed = false, 3, 8), DateTime.now)
-=======
         ProjectRoadwayChange(projectId, Some("project name"), 8L, "test user", DateTime.now,
           RoadwayChangeInfo(RoadAddressChangeType.New,
             RoadwayChangeSection(None, None, None, None, None, None, Some(AdministrativeClass.State), Some(Discontinuity.Continuous), Some(8L)),
             RoadwayChangeSection(Some(road), Some(Track.LeftSide.value.toLong), startRoadPartNumber = Some(part), endRoadPartNumber = Some(part), startAddressM = Some(0L), endAddressM = Some(5L), Some(AdministrativeClass.State), Some(Discontinuity.MinorDiscontinuity), Some(8L)),
             Discontinuity.MinorDiscontinuity, AdministrativeClass.State, reversed = false, 1, 8)
-          , DateTime.now, Some(0L)),
+          , DateTime.now),
         //right
         ProjectRoadwayChange(projectId, Some("project name"), 8L, "test user", DateTime.now,
           RoadwayChangeInfo(RoadAddressChangeType.New,
             RoadwayChangeSection(None, None, None, None, None, None, Some(AdministrativeClass.State), Some(Discontinuity.Continuous), Some(8L)),
             RoadwayChangeSection(Some(road), Some(Track.RightSide.value.toLong), startRoadPartNumber = Some(part), endRoadPartNumber = Some(part), startAddressM = Some(0L), endAddressM = Some(5L), Some(AdministrativeClass.State), Some(Discontinuity.MinorDiscontinuity), Some(8L)),
             Discontinuity.MinorDiscontinuity, AdministrativeClass.State, reversed = false, 2, 8)
-          , DateTime.now, Some(0L)),
+          , DateTime.now),
         //combined
         ProjectRoadwayChange(projectId, Some("project name"), 8L, "test user", DateTime.now,
           RoadwayChangeInfo(RoadAddressChangeType.New,
             RoadwayChangeSection(None, None, None, None, None, None, Some(AdministrativeClass.State), Some(Discontinuity.Continuous), Some(8L)),
             RoadwayChangeSection(Some(road), Some(Track.Combined.value.toLong), startRoadPartNumber = Some(part), endRoadPartNumber = Some(part), startAddressM = Some(5L), endAddressM = Some(10L), Some(AdministrativeClass.State), Some(Discontinuity.EndOfRoad), Some(8L)),
             Discontinuity.EndOfRoad, AdministrativeClass.State, reversed = false, 3, 8)
-          , DateTime.now, Some(0L))
->>>>>>> 54df3071
+          , DateTime.now)
       )
 
       when(mockLinearLocationDAO.fetchLinearLocationByBoundingBox(BoundingRectangle(leftGeom1.head, leftGeom1.head), roadNumberLimits)).thenReturn(Seq())
@@ -1522,53 +1382,32 @@
 
       val projectChanges = List(
         //left
-<<<<<<< HEAD
-        ProjectRoadwayChange(projectId, Some("project name"), 8L, "test user", DateTime.now, RoadwayChangeInfo(AddressChangeType.New,
-          RoadwayChangeSection(None, None, None, None, None, None, Some(AdministrativeClass.State), Some(Discontinuity.MinorDiscontinuity), Some(8L)),
-          RoadwayChangeSection(Some(road), Some(Track.LeftSide.value.toLong), startRoadPartNumber = Some(part), endRoadPartNumber = Some(part), startAddressM = Some(0L), endAddressM = Some(5L), Some(AdministrativeClass.State), Some(Discontinuity.MinorDiscontinuity), Some(8L)),
-          Discontinuity.MinorDiscontinuity, AdministrativeClass.State, reversed = false, 1, 8), DateTime.now),
-        //right
-        ProjectRoadwayChange(projectId, Some("project name"), 8L, "test user", DateTime.now, RoadwayChangeInfo(AddressChangeType.New,
-          RoadwayChangeSection(None, None, None, None, None, None, Some(AdministrativeClass.State), Some(Discontinuity.MinorDiscontinuity), Some(8L)),
-          RoadwayChangeSection(Some(road), Some(Track.RightSide.value.toLong), startRoadPartNumber = Some(part), endRoadPartNumber = Some(part), startAddressM = Some(0L), endAddressM = Some(5L), Some(AdministrativeClass.State), Some(Discontinuity.MinorDiscontinuity), Some(8L)),
-          Discontinuity.MinorDiscontinuity, AdministrativeClass.State, reversed = false, 2, 8), DateTime.now),
-        //combined
-        ProjectRoadwayChange(projectId, Some("project name"), 8L, "test user", DateTime.now, RoadwayChangeInfo(AddressChangeType.New,
-          RoadwayChangeSection(None, None, None, None, None, None, Some(AdministrativeClass.State), Some(Discontinuity.MinorDiscontinuity), Some(8L)),
-          RoadwayChangeSection(Some(road), Some(Track.Combined.value.toLong), startRoadPartNumber = Some(part), endRoadPartNumber = Some(part), startAddressM = Some(5L), endAddressM = Some(10L), Some(AdministrativeClass.State), Some(Discontinuity.MinorDiscontinuity), Some(8L)),
-          Discontinuity.MinorDiscontinuity, AdministrativeClass.State, reversed = false, 3, 8), DateTime.now),
-        ProjectRoadwayChange(projectId, Some("project name"), 8L, "test user", DateTime.now, RoadwayChangeInfo(AddressChangeType.New,
-          RoadwayChangeSection(None, None, None, None, None, None, Some(AdministrativeClass.State), Some(Discontinuity.Continuous), Some(8L)),
-          RoadwayChangeSection(Some(road), Some(Track.Combined.value.toLong), startRoadPartNumber = Some(part), endRoadPartNumber = Some(part), startAddressM = Some(10L), endAddressM = Some(15L), Some(AdministrativeClass.State), Some(Discontinuity.EndOfRoad), Some(8L)),
-          Discontinuity.EndOfRoad, AdministrativeClass.State, reversed = false, 4, 8), DateTime.now)
-=======
         ProjectRoadwayChange(projectId, Some("project name"), 8L, "test user", DateTime.now,
           RoadwayChangeInfo(RoadAddressChangeType.New,
             RoadwayChangeSection(None, None, None, None, None, None, Some(AdministrativeClass.State), Some(Discontinuity.MinorDiscontinuity), Some(8L)),
             RoadwayChangeSection(Some(road), Some(Track.LeftSide.value.toLong), startRoadPartNumber = Some(part), endRoadPartNumber = Some(part), startAddressM = Some(0L), endAddressM = Some(5L), Some(AdministrativeClass.State), Some(Discontinuity.MinorDiscontinuity), Some(8L)),
             Discontinuity.MinorDiscontinuity, AdministrativeClass.State, reversed = false, 1, 8)
-          , DateTime.now, Some(0L)),
+          , DateTime.now),
         //right
         ProjectRoadwayChange(projectId, Some("project name"), 8L, "test user", DateTime.now,
           RoadwayChangeInfo(RoadAddressChangeType.New,
             RoadwayChangeSection(None, None, None, None, None, None, Some(AdministrativeClass.State), Some(Discontinuity.MinorDiscontinuity), Some(8L)),
             RoadwayChangeSection(Some(road), Some(Track.RightSide.value.toLong), startRoadPartNumber = Some(part), endRoadPartNumber = Some(part), startAddressM = Some(0L), endAddressM = Some(5L), Some(AdministrativeClass.State), Some(Discontinuity.MinorDiscontinuity), Some(8L)),
             Discontinuity.MinorDiscontinuity, AdministrativeClass.State, reversed = false, 2, 8)
-          , DateTime.now, Some(0L)),
+          , DateTime.now),
         //combined
         ProjectRoadwayChange(projectId, Some("project name"), 8L, "test user", DateTime.now,
           RoadwayChangeInfo(RoadAddressChangeType.New,
             RoadwayChangeSection(None, None, None, None, None, None, Some(AdministrativeClass.State), Some(Discontinuity.MinorDiscontinuity), Some(8L)),
             RoadwayChangeSection(Some(road), Some(Track.Combined.value.toLong), startRoadPartNumber = Some(part), endRoadPartNumber = Some(part), startAddressM = Some(5L), endAddressM = Some(10L), Some(AdministrativeClass.State), Some(Discontinuity.MinorDiscontinuity), Some(8L)),
             Discontinuity.MinorDiscontinuity, AdministrativeClass.State, reversed = false, 3, 8)
-          , DateTime.now, Some(0L)),
+          , DateTime.now),
         ProjectRoadwayChange(projectId, Some("project name"), 8L, "test user", DateTime.now,
           RoadwayChangeInfo(RoadAddressChangeType.New,
             RoadwayChangeSection(None, None, None, None, None, None, Some(AdministrativeClass.State), Some(Discontinuity.Continuous), Some(8L)),
             RoadwayChangeSection(Some(road), Some(Track.Combined.value.toLong), startRoadPartNumber = Some(part), endRoadPartNumber = Some(part), startAddressM = Some(10L), endAddressM = Some(15L), Some(AdministrativeClass.State), Some(Discontinuity.EndOfRoad), Some(8L)),
             Discontinuity.EndOfRoad, AdministrativeClass.State, reversed = false, 4, 8)
-          , DateTime.now, Some(0L))
->>>>>>> 54df3071
+          , DateTime.now)
       )
 
       when(mockLinearLocationDAO.fetchLinearLocationByBoundingBox(BoundingRectangle(leftGeom1.head, leftGeom1.head), roadNumberLimits)).thenReturn(Seq())
@@ -1656,53 +1495,32 @@
 
       val projectChanges = List(
         //left
-<<<<<<< HEAD
-        ProjectRoadwayChange(projectId, Some("project name"), 8L, "test user", DateTime.now, RoadwayChangeInfo(AddressChangeType.New,
-          RoadwayChangeSection(None, None, None, None, None, None, Some(AdministrativeClass.State), Some(Discontinuity.MinorDiscontinuity), Some(8L)),
-          RoadwayChangeSection(Some(road), Some(Track.LeftSide.value.toLong), startRoadPartNumber = Some(part), endRoadPartNumber = Some(part), startAddressM = Some(0L), endAddressM = Some(5L), Some(AdministrativeClass.State), Some(Discontinuity.MinorDiscontinuity), Some(8L)),
-          Discontinuity.MinorDiscontinuity, AdministrativeClass.State, reversed = false, 1, 8), DateTime.now),
-        //right
-        ProjectRoadwayChange(projectId, Some("project name"), 8L, "test user", DateTime.now, RoadwayChangeInfo(AddressChangeType.New,
-          RoadwayChangeSection(None, None, None, None, None, None, Some(AdministrativeClass.State), Some(Discontinuity.MinorDiscontinuity), Some(8L)),
-          RoadwayChangeSection(Some(road), Some(Track.RightSide.value.toLong), startRoadPartNumber = Some(part), endRoadPartNumber = Some(part), startAddressM = Some(0L), endAddressM = Some(5L), Some(AdministrativeClass.State), Some(Discontinuity.MinorDiscontinuity), Some(8L)),
-          Discontinuity.MinorDiscontinuity, AdministrativeClass.State, reversed = false, 2, 8), DateTime.now),
-        //combined
-        ProjectRoadwayChange(projectId, Some("project name"), 8L, "test user", DateTime.now, RoadwayChangeInfo(AddressChangeType.New,
-          RoadwayChangeSection(None, None, None, None, None, None, Some(AdministrativeClass.State), Some(Discontinuity.Continuous), Some(8L)),
-          RoadwayChangeSection(Some(road), Some(Track.Combined.value.toLong), startRoadPartNumber = Some(part), endRoadPartNumber = Some(part), startAddressM = Some(5L), endAddressM = Some(15L), Some(AdministrativeClass.State), Some(Discontinuity.Continuous), Some(8L)),
-          Discontinuity.Continuous, AdministrativeClass.State, reversed = false, 3, 8), DateTime.now),
-        ProjectRoadwayChange(projectId, Some("project name"), 8L, "test user", DateTime.now, RoadwayChangeInfo(AddressChangeType.New,
-          RoadwayChangeSection(None, None, None, None, None, None, Some(AdministrativeClass.State), Some(Discontinuity.EndOfRoad), Some(8L)),
-          RoadwayChangeSection(Some(road), Some(Track.Combined.value.toLong), startRoadPartNumber = Some(part), endRoadPartNumber = Some(part), startAddressM = Some(10L), endAddressM = Some(15L), Some(AdministrativeClass.State), Some(Discontinuity.EndOfRoad), Some(8L)),
-          Discontinuity.EndOfRoad, AdministrativeClass.State, reversed = false, 4, 8), DateTime.now)
-=======
         ProjectRoadwayChange(projectId, Some("project name"), 8L, "test user", DateTime.now,
           RoadwayChangeInfo(RoadAddressChangeType.New,
             RoadwayChangeSection(None, None, None, None, None, None, Some(AdministrativeClass.State), Some(Discontinuity.MinorDiscontinuity), Some(8L)),
             RoadwayChangeSection(Some(road), Some(Track.LeftSide.value.toLong), startRoadPartNumber = Some(part), endRoadPartNumber = Some(part), startAddressM = Some(0L), endAddressM = Some(5L), Some(AdministrativeClass.State), Some(Discontinuity.MinorDiscontinuity), Some(8L)),
             Discontinuity.MinorDiscontinuity, AdministrativeClass.State, reversed = false, 1, 8)
-          , DateTime.now, Some(0L)),
+          , DateTime.now),
         //right
         ProjectRoadwayChange(projectId, Some("project name"), 8L, "test user", DateTime.now,
           RoadwayChangeInfo(RoadAddressChangeType.New,
             RoadwayChangeSection(None, None, None, None, None, None, Some(AdministrativeClass.State), Some(Discontinuity.MinorDiscontinuity), Some(8L)),
             RoadwayChangeSection(Some(road), Some(Track.RightSide.value.toLong), startRoadPartNumber = Some(part), endRoadPartNumber = Some(part), startAddressM = Some(0L), endAddressM = Some(5L), Some(AdministrativeClass.State), Some(Discontinuity.MinorDiscontinuity), Some(8L)),
             Discontinuity.MinorDiscontinuity, AdministrativeClass.State, reversed = false, 2, 8)
-          , DateTime.now, Some(0L)),
+          , DateTime.now),
         //combined
         ProjectRoadwayChange(projectId, Some("project name"), 8L, "test user", DateTime.now,
           RoadwayChangeInfo(RoadAddressChangeType.New,
             RoadwayChangeSection(None, None, None, None, None, None, Some(AdministrativeClass.State), Some(Discontinuity.Continuous), Some(8L)),
             RoadwayChangeSection(Some(road), Some(Track.Combined.value.toLong), startRoadPartNumber = Some(part), endRoadPartNumber = Some(part), startAddressM = Some(5L), endAddressM = Some(15L), Some(AdministrativeClass.State), Some(Discontinuity.Continuous), Some(8L)),
             Discontinuity.Continuous, AdministrativeClass.State, reversed = false, 3, 8)
-          , DateTime.now, Some(0L)),
+          , DateTime.now),
         ProjectRoadwayChange(projectId, Some("project name"), 8L, "test user", DateTime.now,
           RoadwayChangeInfo(RoadAddressChangeType.New,
             RoadwayChangeSection(None, None, None, None, None, None, Some(AdministrativeClass.State), Some(Discontinuity.EndOfRoad), Some(8L)),
             RoadwayChangeSection(Some(road), Some(Track.Combined.value.toLong), startRoadPartNumber = Some(part), endRoadPartNumber = Some(part), startAddressM = Some(10L), endAddressM = Some(15L), Some(AdministrativeClass.State), Some(Discontinuity.EndOfRoad), Some(8L)),
             Discontinuity.EndOfRoad, AdministrativeClass.State, reversed = false, 4, 8)
-          , DateTime.now, Some(0L))
->>>>>>> 54df3071
+          , DateTime.now)
       )
 
       when(mockLinearLocationDAO.fetchLinearLocationByBoundingBox(BoundingRectangle(leftGeom1.head, leftGeom1.head), roadNumberLimits)).thenReturn(Seq())
@@ -1783,53 +1601,32 @@
 
       val projectChanges = List(
         //left
-<<<<<<< HEAD
-        ProjectRoadwayChange(projectId, Some("project name"), 8L, "test user", DateTime.now, RoadwayChangeInfo(AddressChangeType.New,
-          RoadwayChangeSection(None, None, None, None, None, None, Some(AdministrativeClass.State), Some(Discontinuity.Discontinuous), Some(8L)),
-          RoadwayChangeSection(Some(road), Some(Track.LeftSide.value.toLong), startRoadPartNumber = Some(part), endRoadPartNumber = Some(part), startAddressM = Some(0L), endAddressM = Some(5L), Some(AdministrativeClass.State), Some(Discontinuity.Discontinuous), Some(8L)),
-          Discontinuity.Discontinuous, AdministrativeClass.State, reversed = false, 1, 8), DateTime.now),
-        //right
-        ProjectRoadwayChange(projectId, Some("project name"), 8L, "test user", DateTime.now, RoadwayChangeInfo(AddressChangeType.New,
-          RoadwayChangeSection(None, None, None, None, None, None, Some(AdministrativeClass.State), Some(Discontinuity.Continuous), Some(8L)),
-          RoadwayChangeSection(Some(road), Some(Track.RightSide.value.toLong), startRoadPartNumber = Some(part), endRoadPartNumber = Some(part), startAddressM = Some(0L), endAddressM = Some(5L), Some(AdministrativeClass.State), Some(Discontinuity.Continuous), Some(8L)),
-          Discontinuity.Continuous, AdministrativeClass.State, reversed = false, 2, 8), DateTime.now),
-        //combined
-        ProjectRoadwayChange(projectId, Some("project name"), 8L, "test user", DateTime.now, RoadwayChangeInfo(AddressChangeType.New,
-          RoadwayChangeSection(None, None, None, None, None, None, Some(AdministrativeClass.State), Some(Discontinuity.Continuous), Some(8L)),
-          RoadwayChangeSection(Some(road), Some(Track.Combined.value.toLong), startRoadPartNumber = Some(part), endRoadPartNumber = Some(part), startAddressM = Some(5L), endAddressM = Some(15L), Some(AdministrativeClass.State), Some(Discontinuity.Continuous), Some(8L)),
-          Discontinuity.Continuous, AdministrativeClass.State, reversed = false, 3, 8), DateTime.now),
-        ProjectRoadwayChange(projectId, Some("project name"), 8L, "test user", DateTime.now, RoadwayChangeInfo(AddressChangeType.New,
-          RoadwayChangeSection(None, None, None, None, None, None, Some(AdministrativeClass.State), Some(Discontinuity.EndOfRoad), Some(8L)),
-          RoadwayChangeSection(Some(road), Some(Track.Combined.value.toLong), startRoadPartNumber = Some(part), endRoadPartNumber = Some(part), startAddressM = Some(15L), endAddressM = Some(25L), Some(AdministrativeClass.State), Some(Discontinuity.EndOfRoad), Some(8L)),
-          Discontinuity.EndOfRoad, AdministrativeClass.State, reversed = false, 4, 8), DateTime.now)
-=======
         ProjectRoadwayChange(projectId, Some("project name"), 8L, "test user", DateTime.now,
           RoadwayChangeInfo(RoadAddressChangeType.New,
             RoadwayChangeSection(None, None, None, None, None, None, Some(AdministrativeClass.State), Some(Discontinuity.Discontinuous), Some(8L)),
             RoadwayChangeSection(Some(road), Some(Track.LeftSide.value.toLong), startRoadPartNumber = Some(part), endRoadPartNumber = Some(part), startAddressM = Some(0L), endAddressM = Some(5L), Some(AdministrativeClass.State), Some(Discontinuity.Discontinuous), Some(8L)),
             Discontinuity.Discontinuous, AdministrativeClass.State, reversed = false, 1, 8)
-          , DateTime.now, Some(0L)),
+          , DateTime.now),
         //right
         ProjectRoadwayChange(projectId, Some("project name"), 8L, "test user", DateTime.now,
           RoadwayChangeInfo(RoadAddressChangeType.New,
             RoadwayChangeSection(None, None, None, None, None, None, Some(AdministrativeClass.State), Some(Discontinuity.Continuous), Some(8L)),
             RoadwayChangeSection(Some(road), Some(Track.RightSide.value.toLong), startRoadPartNumber = Some(part), endRoadPartNumber = Some(part), startAddressM = Some(0L), endAddressM = Some(5L), Some(AdministrativeClass.State), Some(Discontinuity.Continuous), Some(8L)),
             Discontinuity.Continuous, AdministrativeClass.State, reversed = false, 2, 8)
-          , DateTime.now, Some(0L)),
+          , DateTime.now),
         //combined
         ProjectRoadwayChange(projectId, Some("project name"), 8L, "test user", DateTime.now,
           RoadwayChangeInfo(RoadAddressChangeType.New,
             RoadwayChangeSection(None, None, None, None, None, None, Some(AdministrativeClass.State), Some(Discontinuity.Continuous), Some(8L)),
             RoadwayChangeSection(Some(road), Some(Track.Combined.value.toLong), startRoadPartNumber = Some(part), endRoadPartNumber = Some(part), startAddressM = Some(5L), endAddressM = Some(15L), Some(AdministrativeClass.State), Some(Discontinuity.Continuous), Some(8L)),
             Discontinuity.Continuous, AdministrativeClass.State, reversed = false, 3, 8)
-          , DateTime.now, Some(0L)),
+          , DateTime.now),
         ProjectRoadwayChange(projectId, Some("project name"), 8L, "test user", DateTime.now,
           RoadwayChangeInfo(RoadAddressChangeType.New,
             RoadwayChangeSection(None, None, None, None, None, None, Some(AdministrativeClass.State), Some(Discontinuity.EndOfRoad), Some(8L)),
             RoadwayChangeSection(Some(road), Some(Track.Combined.value.toLong), startRoadPartNumber = Some(part), endRoadPartNumber = Some(part), startAddressM = Some(15L), endAddressM = Some(25L), Some(AdministrativeClass.State), Some(Discontinuity.EndOfRoad), Some(8L)),
             Discontinuity.EndOfRoad, AdministrativeClass.State, reversed = false, 4, 8)
-          , DateTime.now, Some(0L))
->>>>>>> 54df3071
+          , DateTime.now)
       )
 
       when(mockLinearLocationDAO.fetchLinearLocationByBoundingBox(BoundingRectangle(leftGeom1.head, leftGeom1.head), roadNumberLimits)).thenReturn(Seq())
@@ -1900,63 +1697,38 @@
 
       val projectChanges = List(
         // road part 1
-<<<<<<< HEAD
-        ProjectRoadwayChange(projectId, Some("project name"), 8L, "test user", DateTime.now, RoadwayChangeInfo(AddressChangeType.New,
-          RoadwayChangeSection(None, None, None, None, None, None, Some(AdministrativeClass.State), Some(Discontinuity.MinorDiscontinuity), Some(8L)),
-          RoadwayChangeSection(Some(rw1_1.roadNumber), Some(rw1_1.track.value), startRoadPartNumber = Some(rw1_1.roadPartNumber), endRoadPartNumber = Some(rw1_1.roadPartNumber), startAddressM = Some(rw1_1.startAddrMValue), endAddressM = Some(rw1_1.endAddrMValue), Some(rw1_1.administrativeClass), Some(rw1_1.discontinuity), Some(rw1_1.ely)),
-          rw1_1.discontinuity, rw1_1.administrativeClass, reversed = false, 1, rw1_1.ely), DateTime.now),
-        ProjectRoadwayChange(projectId, Some("project name"), 8L, "test user", DateTime.now, RoadwayChangeInfo(AddressChangeType.New,
-          RoadwayChangeSection(None, None, None, None, None, None, Some(AdministrativeClass.State), Some(Discontinuity.MinorDiscontinuity), Some(8L)),
-          RoadwayChangeSection(Some(rw1_2.roadNumber), Some(rw1_2.track.value), startRoadPartNumber = Some(rw1_2.roadPartNumber), endRoadPartNumber = Some(rw1_2.roadPartNumber), startAddressM = Some(rw1_2.startAddrMValue), endAddressM = Some(rw1_2.endAddrMValue), Some(rw1_2.administrativeClass), Some(rw1_2.discontinuity), Some(rw1_2.ely)),
-          rw1_2.discontinuity, rw1_2.administrativeClass, reversed = false, 2, rw1_2.ely), DateTime.now),
-        // road part 2
-        ProjectRoadwayChange(projectId, Some("project name"), 8L, "test user", DateTime.now, RoadwayChangeInfo(AddressChangeType.New,
-          RoadwayChangeSection(None, None, None, None, None, None, Some(AdministrativeClass.State), Some(Discontinuity.MinorDiscontinuity), Some(8L)),
-          RoadwayChangeSection(Some(rw2.roadNumber), Some(rw2.track.value), startRoadPartNumber = Some(rw2.roadPartNumber), endRoadPartNumber = Some(rw2.roadPartNumber), startAddressM = Some(rw2.startAddrMValue), endAddressM = Some(rw2.endAddrMValue), Some(rw2.administrativeClass), Some(rw2.discontinuity), Some(rw2.ely)),
-          rw2.discontinuity, rw2.administrativeClass, reversed = false, 3, rw2.ely), DateTime.now),
-        // road part 3
-        ProjectRoadwayChange(projectId, Some("project name"), 8L, "test user", DateTime.now, RoadwayChangeInfo(AddressChangeType.New,
-          RoadwayChangeSection(None, None, None, None, None, None, Some(AdministrativeClass.State), Some(Discontinuity.MinorDiscontinuity), Some(8L)),
-          RoadwayChangeSection(Some(rw3_1.roadNumber), Some(rw1_1.track.value), startRoadPartNumber = Some(rw3_1.roadPartNumber), endRoadPartNumber = Some(rw3_1.roadPartNumber), startAddressM = Some(rw3_1.startAddrMValue), endAddressM = Some(rw3_1.endAddrMValue), Some(rw3_1.administrativeClass), Some(rw3_1.discontinuity), Some(rw3_1.ely)),
-          rw3_1.discontinuity, rw3_1.administrativeClass, reversed = false, 4, rw1_1.ely), DateTime.now),
-        ProjectRoadwayChange(projectId, Some("project name"), 8L, "test user", DateTime.now, RoadwayChangeInfo(AddressChangeType.New,
-          RoadwayChangeSection(None, None, None, None, None, None, Some(AdministrativeClass.State), Some(Discontinuity.MinorDiscontinuity), Some(8L)),
-          RoadwayChangeSection(Some(rw3_2.roadNumber), Some(rw3_2.track.value), startRoadPartNumber = Some(rw3_2.roadPartNumber), endRoadPartNumber = Some(rw3_2.roadPartNumber), startAddressM = Some(rw3_2.startAddrMValue), endAddressM = Some(rw3_2.endAddrMValue), Some(rw3_2.administrativeClass), Some(rw3_2.discontinuity), Some(rw3_2.ely)),
-          rw3_2.discontinuity, rw3_2.administrativeClass, reversed = false, 5, rw3_2.ely), DateTime.now)
-=======
         ProjectRoadwayChange(projectId, Some("project name"), 8L, "test user", DateTime.now,
           RoadwayChangeInfo(RoadAddressChangeType.New,
             RoadwayChangeSection(None, None, None, None, None, None, Some(AdministrativeClass.State), Some(Discontinuity.MinorDiscontinuity), Some(8L)),
             RoadwayChangeSection(Some(rw1_1.roadNumber), Some(rw1_1.track.value), startRoadPartNumber = Some(rw1_1.roadPartNumber), endRoadPartNumber = Some(rw1_1.roadPartNumber), startAddressM = Some(rw1_1.startAddrMValue), endAddressM = Some(rw1_1.endAddrMValue), Some(rw1_1.administrativeClass), Some(rw1_1.discontinuity), Some(rw1_1.ely)),
             rw1_1.discontinuity, rw1_1.administrativeClass, reversed = false, 1, rw1_1.ely)
-          , DateTime.now, Some(0L)),
+          , DateTime.now),
         ProjectRoadwayChange(projectId, Some("project name"), 8L, "test user", DateTime.now,
           RoadwayChangeInfo(RoadAddressChangeType.New,
             RoadwayChangeSection(None, None, None, None, None, None, Some(AdministrativeClass.State), Some(Discontinuity.MinorDiscontinuity), Some(8L)),
             RoadwayChangeSection(Some(rw1_2.roadNumber), Some(rw1_2.track.value), startRoadPartNumber = Some(rw1_2.roadPartNumber), endRoadPartNumber = Some(rw1_2.roadPartNumber), startAddressM = Some(rw1_2.startAddrMValue), endAddressM = Some(rw1_2.endAddrMValue), Some(rw1_2.administrativeClass), Some(rw1_2.discontinuity), Some(rw1_2.ely)),
             rw1_2.discontinuity, rw1_2.administrativeClass, reversed = false, 2, rw1_2.ely)
-          , DateTime.now, Some(0L)),
+          , DateTime.now),
         // road part 2
         ProjectRoadwayChange(projectId, Some("project name"), 8L, "test user", DateTime.now,
           RoadwayChangeInfo(RoadAddressChangeType.New,
             RoadwayChangeSection(None, None, None, None, None, None, Some(AdministrativeClass.State), Some(Discontinuity.MinorDiscontinuity), Some(8L)),
             RoadwayChangeSection(Some(rw2.roadNumber), Some(rw2.track.value), startRoadPartNumber = Some(rw2.roadPartNumber), endRoadPartNumber = Some(rw2.roadPartNumber), startAddressM = Some(rw2.startAddrMValue), endAddressM = Some(rw2.endAddrMValue), Some(rw2.administrativeClass), Some(rw2.discontinuity), Some(rw2.ely)),
             rw2.discontinuity, rw2.administrativeClass, reversed = false, 3, rw2.ely)
-          , DateTime.now, Some(0L)),
+          , DateTime.now),
         // road part 3
         ProjectRoadwayChange(projectId, Some("project name"), 8L, "test user", DateTime.now,
           RoadwayChangeInfo(RoadAddressChangeType.New,
             RoadwayChangeSection(None, None, None, None, None, None, Some(AdministrativeClass.State), Some(Discontinuity.MinorDiscontinuity), Some(8L)),
             RoadwayChangeSection(Some(rw3_1.roadNumber), Some(rw1_1.track.value), startRoadPartNumber = Some(rw3_1.roadPartNumber), endRoadPartNumber = Some(rw3_1.roadPartNumber), startAddressM = Some(rw3_1.startAddrMValue), endAddressM = Some(rw3_1.endAddrMValue), Some(rw3_1.administrativeClass), Some(rw3_1.discontinuity), Some(rw3_1.ely)),
             rw3_1.discontinuity, rw3_1.administrativeClass, reversed = false, 4, rw1_1.ely)
-          , DateTime.now, Some(0L)),
+          , DateTime.now),
         ProjectRoadwayChange(projectId, Some("project name"), 8L, "test user", DateTime.now,
           RoadwayChangeInfo(RoadAddressChangeType.New,
             RoadwayChangeSection(None, None, None, None, None, None, Some(AdministrativeClass.State), Some(Discontinuity.MinorDiscontinuity), Some(8L)),
             RoadwayChangeSection(Some(rw3_2.roadNumber), Some(rw3_2.track.value), startRoadPartNumber = Some(rw3_2.roadPartNumber), endRoadPartNumber = Some(rw3_2.roadPartNumber), startAddressM = Some(rw3_2.startAddrMValue), endAddressM = Some(rw3_2.endAddrMValue), Some(rw3_2.administrativeClass), Some(rw3_2.discontinuity), Some(rw3_2.ely)),
             rw3_2.discontinuity, rw3_2.administrativeClass, reversed = false, 5, rw3_2.ely)
-          , DateTime.now, Some(0L))
->>>>>>> 54df3071
+          , DateTime.now)
       )
 
       val mappedReservedRoadwayNumbers = projectLinkDAO.fetchProjectLinksChange(projectId)
@@ -2063,52 +1835,26 @@
       buildTestDataForProject(Some(project), Some(roadways), Some(linearLocations), Some(projectLinks))
 
       val projectChanges = List(
-<<<<<<< HEAD
-        ProjectRoadwayChange(projectId, Some("project name"), 8L, "test user", DateTime.now, RoadwayChangeInfo(AddressChangeType.New,
-          RoadwayChangeSection(None, None, None, None, None, None, Some(AdministrativeClass.State), Some(Discontinuity.MinorDiscontinuity), Some(8L)),
-          RoadwayChangeSection(Some(rw1.roadNumber), Some(rw1.track.value), startRoadPartNumber = Some(rw1.roadPartNumber), endRoadPartNumber = Some(rw1.roadPartNumber), startAddressM = Some(rw1.startAddrMValue), endAddressM = Some(rw1.endAddrMValue), Some(rw1.administrativeClass), Some(rw1.discontinuity), Some(rw1.ely)),
-          rw1.discontinuity, rw1.administrativeClass, reversed = false, 1, rw1.ely), DateTime.now),
-
-        ProjectRoadwayChange(projectId, Some("project name"), 8L, "test user", DateTime.now, RoadwayChangeInfo(AddressChangeType.New,
-          RoadwayChangeSection(None, None, None, None, None, None, Some(AdministrativeClass.State), Some(Discontinuity.MinorDiscontinuity), Some(8L)),
-          RoadwayChangeSection(Some(rw2_1.roadNumber), Some(rw2_1.track.value), startRoadPartNumber = Some(rw2_1.roadPartNumber), endRoadPartNumber = Some(rw2_1.roadPartNumber), startAddressM = Some(rw2_1.startAddrMValue), endAddressM = Some(rw2_1.endAddrMValue), Some(rw2_1.administrativeClass), Some(rw2_1.discontinuity), Some(rw2_1.ely)),
-          rw2_1.discontinuity, rw2_1.administrativeClass, reversed = false, 1, rw2_1.ely), DateTime.now),
-
-        ProjectRoadwayChange(projectId, Some("project name"), 8L, "test user", DateTime.now, RoadwayChangeInfo(AddressChangeType.New,
-          RoadwayChangeSection(None, None, None, None, None, None, Some(AdministrativeClass.State), Some(Discontinuity.MinorDiscontinuity), Some(8L)),
-          RoadwayChangeSection(Some(rw2_2.roadNumber), Some(rw2_2.track.value), startRoadPartNumber = Some(rw2_2.roadPartNumber), endRoadPartNumber = Some(rw2_2.roadPartNumber), startAddressM = Some(rw2_2.startAddrMValue), endAddressM = Some(rw2_2.endAddrMValue), Some(rw2_2.administrativeClass), Some(rw2_2.discontinuity), Some(rw2_2.ely)),
-          rw2_2.discontinuity, rw2_2.administrativeClass, reversed = false, 1, rw2_2.ely), DateTime.now),
-
-        ProjectRoadwayChange(projectId, Some("project name"), 8L, "test user", DateTime.now, RoadwayChangeInfo(AddressChangeType.New,
-          RoadwayChangeSection(None, None, None, None, None, None, Some(AdministrativeClass.State), Some(Discontinuity.MinorDiscontinuity), Some(8L)),
-          RoadwayChangeSection(Some(rw3.roadNumber), Some(rw3.track.value), startRoadPartNumber = Some(rw3.roadPartNumber), endRoadPartNumber = Some(rw3.roadPartNumber), startAddressM = Some(rw3.startAddrMValue), endAddressM = Some(rw3.endAddrMValue), Some(rw3.administrativeClass), Some(rw3.discontinuity), Some(rw3.ely)),
-          rw3.discontinuity, rw3.administrativeClass, reversed = false, 1, rw3.ely), DateTime.now),
-
-        ProjectRoadwayChange(projectId, Some("project name"), 8L, "test user", DateTime.now, RoadwayChangeInfo(AddressChangeType.New,
-          RoadwayChangeSection(None, None, None, None, None, None, Some(AdministrativeClass.State), Some(Discontinuity.MinorDiscontinuity), Some(8L)),
-          RoadwayChangeSection(Some(rw4.roadNumber), Some(rw4.track.value), startRoadPartNumber = Some(rw4.roadPartNumber), endRoadPartNumber = Some(rw4.roadPartNumber), startAddressM = Some(rw4.startAddrMValue), endAddressM = Some(rw4.endAddrMValue), Some(rw4.administrativeClass), Some(rw4.discontinuity), Some(rw4.ely)),
-          rw4.discontinuity, rw4.administrativeClass, reversed = false, 1, rw4.ely), DateTime.now)
-=======
         ProjectRoadwayChange(projectId, Some("project name"), 8L, "test user", DateTime.now,
           RoadwayChangeInfo(RoadAddressChangeType.New,
             RoadwayChangeSection(None, None, None, None, None, None, Some(AdministrativeClass.State), Some(Discontinuity.MinorDiscontinuity), Some(8L)),
             RoadwayChangeSection(Some(rw1.roadNumber), Some(rw1.track.value), startRoadPartNumber = Some(rw1.roadPartNumber), endRoadPartNumber = Some(rw1.roadPartNumber), startAddressM = Some(rw1.startAddrMValue), endAddressM = Some(rw1.endAddrMValue), Some(rw1.administrativeClass), Some(rw1.discontinuity), Some(rw1.ely)),
             rw1.discontinuity, rw1.administrativeClass, reversed = false, 1, rw1.ely)
-          , DateTime.now, Some(0L)),
+          , DateTime.now),
 
         ProjectRoadwayChange(projectId, Some("project name"), 8L, "test user", DateTime.now,
           RoadwayChangeInfo(RoadAddressChangeType.New,
             RoadwayChangeSection(None, None, None, None, None, None, Some(AdministrativeClass.State), Some(Discontinuity.MinorDiscontinuity), Some(8L)),
             RoadwayChangeSection(Some(rw2_1.roadNumber), Some(rw2_1.track.value), startRoadPartNumber = Some(rw2_1.roadPartNumber), endRoadPartNumber = Some(rw2_1.roadPartNumber), startAddressM = Some(rw2_1.startAddrMValue), endAddressM = Some(rw2_1.endAddrMValue), Some(rw2_1.administrativeClass), Some(rw2_1.discontinuity), Some(rw2_1.ely)),
             rw2_1.discontinuity, rw2_1.administrativeClass, reversed = false, 1, rw2_1.ely)
-          , DateTime.now, Some(0L)),
+          , DateTime.now),
 
         ProjectRoadwayChange(projectId, Some("project name"), 8L, "test user", DateTime.now,
           RoadwayChangeInfo(RoadAddressChangeType.New,
             RoadwayChangeSection(None, None, None, None, None, None, Some(AdministrativeClass.State), Some(Discontinuity.MinorDiscontinuity), Some(8L)),
             RoadwayChangeSection(Some(rw2_2.roadNumber), Some(rw2_2.track.value), startRoadPartNumber = Some(rw2_2.roadPartNumber), endRoadPartNumber = Some(rw2_2.roadPartNumber), startAddressM = Some(rw2_2.startAddrMValue), endAddressM = Some(rw2_2.endAddrMValue), Some(rw2_2.administrativeClass), Some(rw2_2.discontinuity), Some(rw2_2.ely)),
             rw2_2.discontinuity, rw2_2.administrativeClass, reversed = false, 1, rw2_2.ely)
-          , DateTime.now, Some(0L)),
+          , DateTime.now),
 
         ProjectRoadwayChange(projectId, Some("project name"), 8L, "test user", DateTime.now,
           RoadwayChangeInfo(RoadAddressChangeType.New,
@@ -2122,8 +1868,7 @@
             RoadwayChangeSection(None, None, None, None, None, None, Some(AdministrativeClass.State), Some(Discontinuity.MinorDiscontinuity), Some(8L)),
             RoadwayChangeSection(Some(rw4.roadNumber), Some(rw4.track.value), startRoadPartNumber = Some(rw4.roadPartNumber), endRoadPartNumber = Some(rw4.roadPartNumber), startAddressM = Some(rw4.startAddrMValue), endAddressM = Some(rw4.endAddrMValue), Some(rw4.administrativeClass), Some(rw4.discontinuity), Some(rw4.ely)),
             rw4.discontinuity, rw4.administrativeClass, reversed = false, 1, rw4.ely)
-          , DateTime.now, Some(0L))
->>>>>>> 54df3071
+          , DateTime.now)
       )
 
       val mappedReservedRoadwayNumbers = projectLinkDAO.fetchProjectLinksChange(projectId)
@@ -2224,53 +1969,32 @@
 
       val projectChanges = List(
         //left
-<<<<<<< HEAD
-        ProjectRoadwayChange(projectId, Some("project name"), 8L, "test user", DateTime.now, RoadwayChangeInfo(AddressChangeType.New,
-          RoadwayChangeSection(None, None, None, None, None, None, Some(AdministrativeClass.State), Some(Discontinuity.Continuous), Some(8L)),
-          RoadwayChangeSection(Some(road), Some(Track.LeftSide.value.toLong), startRoadPartNumber = Some(part), endRoadPartNumber = Some(part), startAddressM = Some(0L), endAddressM = Some(10L), Some(AdministrativeClass.State), Some(Discontinuity.Continuous), Some(8L)),
-          Discontinuity.Continuous, AdministrativeClass.State, reversed = false, 1, 8), DateTime.now),
-        //right
-        ProjectRoadwayChange(projectId, Some("project name"), 8L, "test user", DateTime.now, RoadwayChangeInfo(AddressChangeType.New,
-          RoadwayChangeSection(None, None, None, None, None, None, Some(AdministrativeClass.State), Some(Discontinuity.MinorDiscontinuity), Some(8L)),
-          RoadwayChangeSection(Some(road), Some(Track.RightSide.value.toLong), startRoadPartNumber = Some(part), endRoadPartNumber = Some(part), startAddressM = Some(0L), endAddressM = Some(10L), Some(AdministrativeClass.State), Some(Discontinuity.MinorDiscontinuity), Some(8L)),
-          Discontinuity.MinorDiscontinuity, AdministrativeClass.State, reversed = false, 2, 8), DateTime.now),
-        //combined
-        ProjectRoadwayChange(projectId, Some("project name"), 8L, "test user", DateTime.now, RoadwayChangeInfo(AddressChangeType.New,
-          RoadwayChangeSection(None, None, None, None, None, None, Some(AdministrativeClass.State), Some(Discontinuity.Continuous), Some(8L)),
-          RoadwayChangeSection(Some(road), Some(Track.Combined.value.toLong), startRoadPartNumber = Some(part), endRoadPartNumber = Some(part), startAddressM = Some(10L), endAddressM = Some(15L), Some(AdministrativeClass.State), Some(Discontinuity.Continuous), Some(8L)),
-          Discontinuity.Continuous, AdministrativeClass.State, reversed = false, 3, 8), DateTime.now),
-        ProjectRoadwayChange(projectId, Some("project name"), 8L, "test user", DateTime.now, RoadwayChangeInfo(AddressChangeType.New,
-          RoadwayChangeSection(None, None, None, None, None, None, Some(AdministrativeClass.State), Some(Discontinuity.EndOfRoad), Some(8L)),
-          RoadwayChangeSection(Some(road), Some(Track.Combined.value.toLong), startRoadPartNumber = Some(part), endRoadPartNumber = Some(part), startAddressM = Some(15L), endAddressM = Some(20L), Some(AdministrativeClass.State), Some(Discontinuity.EndOfRoad), Some(8L)),
-          Discontinuity.EndOfRoad, AdministrativeClass.State, reversed = false, 4, 8), DateTime.now)
-=======
         ProjectRoadwayChange(projectId, Some("project name"), 8L, "test user", DateTime.now,
           RoadwayChangeInfo(RoadAddressChangeType.New,
             RoadwayChangeSection(None, None, None, None, None, None, Some(AdministrativeClass.State), Some(Discontinuity.Continuous), Some(8L)),
             RoadwayChangeSection(Some(road), Some(Track.LeftSide.value.toLong), startRoadPartNumber = Some(part), endRoadPartNumber = Some(part), startAddressM = Some(0L), endAddressM = Some(10L), Some(AdministrativeClass.State), Some(Discontinuity.Continuous), Some(8L)),
             Discontinuity.Continuous, AdministrativeClass.State, reversed = false, 1, 8)
-          , DateTime.now, Some(0L)),
+          , DateTime.now),
         //right
         ProjectRoadwayChange(projectId, Some("project name"), 8L, "test user", DateTime.now,
           RoadwayChangeInfo(RoadAddressChangeType.New,
             RoadwayChangeSection(None, None, None, None, None, None, Some(AdministrativeClass.State), Some(Discontinuity.MinorDiscontinuity), Some(8L)),
             RoadwayChangeSection(Some(road), Some(Track.RightSide.value.toLong), startRoadPartNumber = Some(part), endRoadPartNumber = Some(part), startAddressM = Some(0L), endAddressM = Some(10L), Some(AdministrativeClass.State), Some(Discontinuity.MinorDiscontinuity), Some(8L)),
             Discontinuity.MinorDiscontinuity, AdministrativeClass.State, reversed = false, 2, 8)
-          , DateTime.now, Some(0L)),
+          , DateTime.now),
         //combined
         ProjectRoadwayChange(projectId, Some("project name"), 8L, "test user", DateTime.now,
           RoadwayChangeInfo(RoadAddressChangeType.New,
             RoadwayChangeSection(None, None, None, None, None, None, Some(AdministrativeClass.State), Some(Discontinuity.Continuous), Some(8L)),
             RoadwayChangeSection(Some(road), Some(Track.Combined.value.toLong), startRoadPartNumber = Some(part), endRoadPartNumber = Some(part), startAddressM = Some(10L), endAddressM = Some(15L), Some(AdministrativeClass.State), Some(Discontinuity.Continuous), Some(8L)),
             Discontinuity.Continuous, AdministrativeClass.State, reversed = false, 3, 8)
-          , DateTime.now, Some(0L)),
+          , DateTime.now),
         ProjectRoadwayChange(projectId, Some("project name"), 8L, "test user", DateTime.now,
           RoadwayChangeInfo(RoadAddressChangeType.New,
             RoadwayChangeSection(None, None, None, None, None, None, Some(AdministrativeClass.State), Some(Discontinuity.EndOfRoad), Some(8L)),
             RoadwayChangeSection(Some(road), Some(Track.Combined.value.toLong), startRoadPartNumber = Some(part), endRoadPartNumber = Some(part), startAddressM = Some(15L), endAddressM = Some(20L), Some(AdministrativeClass.State), Some(Discontinuity.EndOfRoad), Some(8L)),
             Discontinuity.EndOfRoad, AdministrativeClass.State, reversed = false, 4, 8)
-          , DateTime.now, Some(0L))
->>>>>>> 54df3071
+          , DateTime.now)
       )
 
       when(mockLinearLocationDAO.fetchLinearLocationByBoundingBox(BoundingRectangle(leftGeom1.head, leftGeom1.head), roadNumberLimits)).thenReturn(Seq())
@@ -2347,39 +2071,24 @@
 
       val projectChanges = List(
         //Combined
-<<<<<<< HEAD
-        ProjectRoadwayChange(projectId, Some("project name"), 8L, "test user", DateTime.now, RoadwayChangeInfo(AddressChangeType.New,
-          RoadwayChangeSection(None, None, None, None, None, None, Some(AdministrativeClass.State), Some(Discontinuity.Continuous), Some(8L)),
-          RoadwayChangeSection(Some(road), Some(Track.Combined.value.toLong), startRoadPartNumber = Some(part1), endRoadPartNumber = Some(part1), startAddressM = Some(0L), endAddressM = Some(10L), Some(AdministrativeClass.State), Some(Discontinuity.Continuous), Some(8L)),
-          Discontinuity.Continuous, AdministrativeClass.State, reversed = false, 1, 8), DateTime.now),
-        ProjectRoadwayChange(projectId, Some("project name"), 8L, "test user", DateTime.now, RoadwayChangeInfo(AddressChangeType.New,
-          RoadwayChangeSection(None, None, None, None, None, None, Some(AdministrativeClass.State), Some(Discontinuity.Continuous), Some(8L)),
-          RoadwayChangeSection(Some(road), Some(Track.Combined.value.toLong), startRoadPartNumber = Some(part2), endRoadPartNumber = Some(part2), startAddressM = Some(0L), endAddressM = Some(10L), Some(AdministrativeClass.State), Some(Discontinuity.Discontinuous), Some(8L)),
-          Discontinuity.Discontinuous, AdministrativeClass.State, reversed = false, 2, 8), DateTime.now),
-        ProjectRoadwayChange(projectId, Some("project name"), 8L, "test user", DateTime.now, RoadwayChangeInfo(AddressChangeType.New,
-          RoadwayChangeSection(None, None, None, None, None, None, Some(AdministrativeClass.State), Some(Discontinuity.Continuous), Some(8L)),
-          RoadwayChangeSection(Some(road), Some(Track.Combined.value.toLong), startRoadPartNumber = Some(part3), endRoadPartNumber = Some(part3), startAddressM = Some(0L), endAddressM = Some(10L), Some(AdministrativeClass.State), Some(Discontinuity.EndOfRoad), Some(8L)),
-          Discontinuity.EndOfRoad, AdministrativeClass.State, reversed = false, 3, 8), DateTime.now)
-=======
         ProjectRoadwayChange(projectId, Some("project name"), 8L, "test user", DateTime.now,
           RoadwayChangeInfo(RoadAddressChangeType.New,
             RoadwayChangeSection(None, None, None, None, None, None, Some(AdministrativeClass.State), Some(Discontinuity.Continuous), Some(8L)),
             RoadwayChangeSection(Some(road), Some(Track.Combined.value.toLong), startRoadPartNumber = Some(part1), endRoadPartNumber = Some(part1), startAddressM = Some(0L), endAddressM = Some(10L), Some(AdministrativeClass.State), Some(Discontinuity.Continuous), Some(8L)),
             Discontinuity.Continuous, AdministrativeClass.State, reversed = false, 1, 8)
-          , DateTime.now, Some(0L)),
+          , DateTime.now),
         ProjectRoadwayChange(projectId, Some("project name"), 8L, "test user", DateTime.now,
           RoadwayChangeInfo(RoadAddressChangeType.New,
             RoadwayChangeSection(None, None, None, None, None, None, Some(AdministrativeClass.State), Some(Discontinuity.Continuous), Some(8L)),
             RoadwayChangeSection(Some(road), Some(Track.Combined.value.toLong), startRoadPartNumber = Some(part2), endRoadPartNumber = Some(part2), startAddressM = Some(0L), endAddressM = Some(10L), Some(AdministrativeClass.State), Some(Discontinuity.Discontinuous), Some(8L)),
             Discontinuity.Discontinuous, AdministrativeClass.State, reversed = false, 2, 8)
-          , DateTime.now, Some(0L)),
+          , DateTime.now),
         ProjectRoadwayChange(projectId, Some("project name"), 8L, "test user", DateTime.now,
           RoadwayChangeInfo(RoadAddressChangeType.New,
             RoadwayChangeSection(None, None, None, None, None, None, Some(AdministrativeClass.State), Some(Discontinuity.Continuous), Some(8L)),
             RoadwayChangeSection(Some(road), Some(Track.Combined.value.toLong), startRoadPartNumber = Some(part3), endRoadPartNumber = Some(part3), startAddressM = Some(0L), endAddressM = Some(10L), Some(AdministrativeClass.State), Some(Discontinuity.EndOfRoad), Some(8L)),
             Discontinuity.EndOfRoad, AdministrativeClass.State, reversed = false, 3, 8)
-          , DateTime.now, Some(0L))
->>>>>>> 54df3071
+          , DateTime.now)
       )
 
       when(mockLinearLocationDAO.fetchLinearLocationByBoundingBox(BoundingRectangle(combGeom1.head, combGeom1.head), roadNumberLimits)).thenReturn(Seq())
@@ -2454,39 +2163,24 @@
 
       val projectChanges = List(
         //  Combined
-<<<<<<< HEAD
-        ProjectRoadwayChange(projectId, Some("project name"), 8L, "test user", DateTime.now, RoadwayChangeInfo(AddressChangeType.New,
-          RoadwayChangeSection(None, None, None, None, None, None, Some(AdministrativeClass.State), Some(Discontinuity.Continuous), Some(8L)),
-          RoadwayChangeSection(Some(road), Some(Track.Combined.value.toLong), startRoadPartNumber = Some(part1), endRoadPartNumber = Some(part1), startAddressM = Some(0L), endAddressM = Some(10L), Some(AdministrativeClass.State), Some(Discontinuity.Continuous), Some(8L)),
-          Discontinuity.Continuous, AdministrativeClass.State, reversed = false, 1, 8), DateTime.now),
-        ProjectRoadwayChange(projectId, Some("project name"), 8L, "test user", DateTime.now, RoadwayChangeInfo(AddressChangeType.New,
-          RoadwayChangeSection(None, None, None, None, None, None, Some(AdministrativeClass.State), Some(Discontinuity.Discontinuous), Some(8L)),
-          RoadwayChangeSection(Some(road), Some(Track.Combined.value.toLong), startRoadPartNumber = Some(part2), endRoadPartNumber = Some(part2), startAddressM = Some(0L), endAddressM = Some(10L), Some(AdministrativeClass.State), Some(Discontinuity.Discontinuous), Some(8L)),
-          Discontinuity.Discontinuous, AdministrativeClass.State, reversed = false, 2, 8), DateTime.now),
-        ProjectRoadwayChange(projectId, Some("project name"), 8L, "test user", DateTime.now, RoadwayChangeInfo(AddressChangeType.New,
-          RoadwayChangeSection(None, None, None, None, None, None, Some(AdministrativeClass.State), Some(Discontinuity.EndOfRoad), Some(8L)),
-          RoadwayChangeSection(Some(road), Some(Track.Combined.value.toLong), startRoadPartNumber = Some(part3), endRoadPartNumber = Some(part3), startAddressM = Some(0L), endAddressM = Some(10L), Some(AdministrativeClass.State), Some(Discontinuity.EndOfRoad), Some(8L)),
-          Discontinuity.EndOfRoad, AdministrativeClass.State, reversed = false, 3, 8), DateTime.now)
-=======
         ProjectRoadwayChange(projectId, Some("project name"), 8L, "test user", DateTime.now,
           RoadwayChangeInfo(RoadAddressChangeType.New,
             RoadwayChangeSection(None, None, None, None, None, None, Some(AdministrativeClass.State), Some(Discontinuity.Continuous), Some(8L)),
             RoadwayChangeSection(Some(road), Some(Track.Combined.value.toLong), startRoadPartNumber = Some(part1), endRoadPartNumber = Some(part1), startAddressM = Some(0L), endAddressM = Some(10L), Some(AdministrativeClass.State), Some(Discontinuity.Continuous), Some(8L)),
             Discontinuity.Continuous, AdministrativeClass.State, reversed = false, 1, 8)
-          , DateTime.now, Some(0L)),
+          , DateTime.now),
         ProjectRoadwayChange(projectId, Some("project name"), 8L, "test user", DateTime.now,
           RoadwayChangeInfo(RoadAddressChangeType.New,
             RoadwayChangeSection(None, None, None, None, None, None, Some(AdministrativeClass.State), Some(Discontinuity.Discontinuous), Some(8L)),
             RoadwayChangeSection(Some(road), Some(Track.Combined.value.toLong), startRoadPartNumber = Some(part2), endRoadPartNumber = Some(part2), startAddressM = Some(0L), endAddressM = Some(10L), Some(AdministrativeClass.State), Some(Discontinuity.Discontinuous), Some(8L)),
             Discontinuity.Discontinuous, AdministrativeClass.State, reversed = false, 2, 8)
-          , DateTime.now, Some(0L)),
+          , DateTime.now),
         ProjectRoadwayChange(projectId, Some("project name"), 8L, "test user", DateTime.now,
           RoadwayChangeInfo(RoadAddressChangeType.New,
             RoadwayChangeSection(None, None, None, None, None, None, Some(AdministrativeClass.State), Some(Discontinuity.EndOfRoad), Some(8L)),
             RoadwayChangeSection(Some(road), Some(Track.Combined.value.toLong), startRoadPartNumber = Some(part3), endRoadPartNumber = Some(part3), startAddressM = Some(0L), endAddressM = Some(10L), Some(AdministrativeClass.State), Some(Discontinuity.EndOfRoad), Some(8L)),
             Discontinuity.EndOfRoad, AdministrativeClass.State, reversed = false, 3, 8)
-          , DateTime.now, Some(0L))
->>>>>>> 54df3071
+          , DateTime.now)
       )
 
       when(mockLinearLocationDAO.fetchLinearLocationByBoundingBox(BoundingRectangle(combGeom1.head, combGeom1.head), roadNumberLimits)).thenReturn(Seq(cll1, cll3))
@@ -2567,39 +2261,24 @@
 
       val projectChanges = List(
         //Combined
-<<<<<<< HEAD
-        ProjectRoadwayChange(projectId, Some("project name"), 8L, "test user", DateTime.now, RoadwayChangeInfo(AddressChangeType.New,
-          RoadwayChangeSection(None, None, None, None, None, None, Some(AdministrativeClass.State), Some(Discontinuity.Continuous), Some(8L)),
-          RoadwayChangeSection(Some(road), Some(Track.Combined.value.toLong), startRoadPartNumber = Some(part1), endRoadPartNumber = Some(part1), startAddressM = Some(0L), endAddressM = Some(10L), Some(AdministrativeClass.State), Some(Discontinuity.Continuous), Some(8L)),
-          Discontinuity.Continuous, AdministrativeClass.State, reversed = false, 1, 8), DateTime.now),
-        ProjectRoadwayChange(projectId, Some("project name"), 8L, "test user", DateTime.now, RoadwayChangeInfo(AddressChangeType.New,
-          RoadwayChangeSection(None, None, None, None, None, None, Some(AdministrativeClass.State), Some(Discontinuity.Discontinuous), Some(8L)),
-          RoadwayChangeSection(Some(road), Some(Track.Combined.value.toLong), startRoadPartNumber = Some(part2), endRoadPartNumber = Some(part2), startAddressM = Some(0L), endAddressM = Some(10L), Some(AdministrativeClass.State), Some(Discontinuity.Discontinuous), Some(8L)),
-          Discontinuity.Discontinuous, AdministrativeClass.State, reversed = false, 2, 8), DateTime.now),
-        ProjectRoadwayChange(projectId, Some("project name"), 8L, "test user", DateTime.now, RoadwayChangeInfo(AddressChangeType.New,
-          RoadwayChangeSection(None, None, None, None, None, None, Some(AdministrativeClass.State), Some(Discontinuity.EndOfRoad), Some(8L)),
-          RoadwayChangeSection(Some(road), Some(Track.Combined.value.toLong), startRoadPartNumber = Some(part3), endRoadPartNumber = Some(part3), startAddressM = Some(0L), endAddressM = Some(10L), Some(AdministrativeClass.State), Some(Discontinuity.EndOfRoad), Some(8L)),
-          Discontinuity.EndOfRoad, AdministrativeClass.State, reversed = false, 3, 8), DateTime.now)
-=======
         ProjectRoadwayChange(projectId, Some("project name"), 8L, "test user", DateTime.now,
           RoadwayChangeInfo(RoadAddressChangeType.New,
             RoadwayChangeSection(None, None, None, None, None, None, Some(AdministrativeClass.State), Some(Discontinuity.Continuous), Some(8L)),
             RoadwayChangeSection(Some(road), Some(Track.Combined.value.toLong), startRoadPartNumber = Some(part1), endRoadPartNumber = Some(part1), startAddressM = Some(0L), endAddressM = Some(10L), Some(AdministrativeClass.State), Some(Discontinuity.Continuous), Some(8L)),
             Discontinuity.Continuous, AdministrativeClass.State, reversed = false, 1, 8)
-          , DateTime.now, Some(0L)),
+          , DateTime.now),
         ProjectRoadwayChange(projectId, Some("project name"), 8L, "test user", DateTime.now,
           RoadwayChangeInfo(RoadAddressChangeType.New,
             RoadwayChangeSection(None, None, None, None, None, None, Some(AdministrativeClass.State), Some(Discontinuity.Discontinuous), Some(8L)),
             RoadwayChangeSection(Some(road), Some(Track.Combined.value.toLong), startRoadPartNumber = Some(part2), endRoadPartNumber = Some(part2), startAddressM = Some(0L), endAddressM = Some(10L), Some(AdministrativeClass.State), Some(Discontinuity.Discontinuous), Some(8L)),
             Discontinuity.Discontinuous, AdministrativeClass.State, reversed = false, 2, 8)
-          , DateTime.now, Some(0L)),
+          , DateTime.now),
         ProjectRoadwayChange(projectId, Some("project name"), 8L, "test user", DateTime.now,
           RoadwayChangeInfo(RoadAddressChangeType.New,
             RoadwayChangeSection(None, None, None, None, None, None, Some(AdministrativeClass.State), Some(Discontinuity.EndOfRoad), Some(8L)),
             RoadwayChangeSection(Some(road), Some(Track.Combined.value.toLong), startRoadPartNumber = Some(part3), endRoadPartNumber = Some(part3), startAddressM = Some(0L), endAddressM = Some(10L), Some(AdministrativeClass.State), Some(Discontinuity.EndOfRoad), Some(8L)),
             Discontinuity.EndOfRoad, AdministrativeClass.State, reversed = false, 3, 8)
-          , DateTime.now, Some(0L))
->>>>>>> 54df3071
+          , DateTime.now)
       )
 
       when(mockLinearLocationDAO.fetchLinearLocationByBoundingBox(BoundingRectangle(combGeom1.head, combGeom1.head), roadNumberLimits)).thenReturn(Seq(cll1))
@@ -2680,39 +2359,24 @@
 
       val projectChanges = List(
         //  combined
-<<<<<<< HEAD
-        ProjectRoadwayChange(projectId, Some("project name"), 8L, "test user", DateTime.now, RoadwayChangeInfo(AddressChangeType.New,
-          RoadwayChangeSection(None, None, None, None, None, None, Some(AdministrativeClass.State), Some(Discontinuity.Continuous), Some(8L)),
-          RoadwayChangeSection(Some(road), Some(Track.Combined.value.toLong), startRoadPartNumber = Some(part1), endRoadPartNumber = Some(part1), startAddressM = Some(0L), endAddressM = Some(10L), Some(AdministrativeClass.State), Some(Discontinuity.Continuous), Some(8L)),
-          Discontinuity.Continuous, AdministrativeClass.State, reversed = false, 1, 8), DateTime.now),
-        ProjectRoadwayChange(projectId, Some("project name"), 8L, "test user", DateTime.now, RoadwayChangeInfo(AddressChangeType.New,
-          RoadwayChangeSection(None, None, None, None, None, None, Some(AdministrativeClass.State), Some(Discontinuity.Continuous), Some(8L)),
-          RoadwayChangeSection(Some(road), Some(Track.Combined.value.toLong), startRoadPartNumber = Some(part2), endRoadPartNumber = Some(part2), startAddressM = Some(0L), endAddressM = Some(10L), Some(AdministrativeClass.State), Some(Discontinuity.Discontinuous), Some(8L)),
-          Discontinuity.Discontinuous, AdministrativeClass.State, reversed = false, 2, 8), DateTime.now),
-        ProjectRoadwayChange(projectId, Some("project name"), 8L, "test user", DateTime.now, RoadwayChangeInfo(AddressChangeType.New,
-          RoadwayChangeSection(None, None, None, None, None, None, Some(AdministrativeClass.State), Some(Discontinuity.EndOfRoad), Some(8L)),
-          RoadwayChangeSection(Some(road), Some(Track.Combined.value.toLong), startRoadPartNumber = Some(part3), endRoadPartNumber = Some(part3), startAddressM = Some(0L), endAddressM = Some(10L), Some(AdministrativeClass.State), Some(Discontinuity.EndOfRoad), Some(8L)),
-          Discontinuity.EndOfRoad, AdministrativeClass.State, reversed = false, 3, 8), DateTime.now)
-=======
         ProjectRoadwayChange(projectId, Some("project name"), 8L, "test user", DateTime.now,
           RoadwayChangeInfo(RoadAddressChangeType.New,
             RoadwayChangeSection(None, None, None, None, None, None, Some(AdministrativeClass.State), Some(Discontinuity.Continuous), Some(8L)),
             RoadwayChangeSection(Some(road), Some(Track.Combined.value.toLong), startRoadPartNumber = Some(part1), endRoadPartNumber = Some(part1), startAddressM = Some(0L), endAddressM = Some(10L), Some(AdministrativeClass.State), Some(Discontinuity.Continuous), Some(8L)),
             Discontinuity.Continuous, AdministrativeClass.State, reversed = false, 1, 8)
-          , DateTime.now, Some(0L)),
+          , DateTime.now),
         ProjectRoadwayChange(projectId, Some("project name"), 8L, "test user", DateTime.now,
           RoadwayChangeInfo(RoadAddressChangeType.New,
             RoadwayChangeSection(None, None, None, None, None, None, Some(AdministrativeClass.State), Some(Discontinuity.Continuous), Some(8L)),
             RoadwayChangeSection(Some(road), Some(Track.Combined.value.toLong), startRoadPartNumber = Some(part2), endRoadPartNumber = Some(part2), startAddressM = Some(0L), endAddressM = Some(10L), Some(AdministrativeClass.State), Some(Discontinuity.Discontinuous), Some(8L)),
             Discontinuity.Discontinuous, AdministrativeClass.State, reversed = false, 2, 8)
-          , DateTime.now, Some(0L)),
+          , DateTime.now),
         ProjectRoadwayChange(projectId, Some("project name"), 8L, "test user", DateTime.now,
           RoadwayChangeInfo(RoadAddressChangeType.New,
             RoadwayChangeSection(None, None, None, None, None, None, Some(AdministrativeClass.State), Some(Discontinuity.EndOfRoad), Some(8L)),
             RoadwayChangeSection(Some(road), Some(Track.Combined.value.toLong), startRoadPartNumber = Some(part3), endRoadPartNumber = Some(part3), startAddressM = Some(0L), endAddressM = Some(10L), Some(AdministrativeClass.State), Some(Discontinuity.EndOfRoad), Some(8L)),
             Discontinuity.EndOfRoad, AdministrativeClass.State, reversed = false, 3, 8)
-          , DateTime.now, Some(0L))
->>>>>>> 54df3071
+          , DateTime.now)
       )
 
       when(mockLinearLocationDAO.fetchLinearLocationByBoundingBox(any[BoundingRectangle], any[Seq[(Int, Int)]])).thenReturn(Seq(lc1, lc2, lc3))
@@ -2781,49 +2445,30 @@
 
       val projectChanges = List(
         //  combined
-<<<<<<< HEAD
-        ProjectRoadwayChange(projectId, Some("project name"), 8L, "test user", DateTime.now, RoadwayChangeInfo(AddressChangeType.New,
-          RoadwayChangeSection(None, None, None, None, None, None, Some(AdministrativeClass.State), Some(Discontinuity.Continuous), Some(8L)),
-          RoadwayChangeSection(Some(road), Some(Track.Combined.value.toLong), startRoadPartNumber = Some(part1), endRoadPartNumber = Some(part1), startAddressM = Some(0L), endAddressM = Some(10L), Some(AdministrativeClass.State), Some(Discontinuity.Continuous), Some(8L)),
-          Discontinuity.Continuous, AdministrativeClass.State, reversed = false, 1, 8), DateTime.now),
-        ProjectRoadwayChange(projectId, Some("project name"), 8L, "test user", DateTime.now, RoadwayChangeInfo(AddressChangeType.New,
-          RoadwayChangeSection(None, None, None, None, None, None, Some(AdministrativeClass.State), Some(Discontinuity.Continuous), Some(8L)),
-          RoadwayChangeSection(Some(road), Some(Track.Combined.value.toLong), startRoadPartNumber = Some(part2), endRoadPartNumber = Some(part2), startAddressM = Some(0L), endAddressM = Some(10L), Some(AdministrativeClass.State), Some(Discontinuity.Discontinuous), Some(8L)),
-          Discontinuity.Discontinuous, AdministrativeClass.State, reversed = false, 2, 8), DateTime.now),
-        ProjectRoadwayChange(projectId, Some("project name"), 8L, "test user", DateTime.now, RoadwayChangeInfo(AddressChangeType.New,
-          RoadwayChangeSection(None, None, None, None, None, None, Some(AdministrativeClass.State), Some(Discontinuity.EndOfRoad), Some(8L)),
-          RoadwayChangeSection(Some(road), Some(Track.Combined.value.toLong), startRoadPartNumber = Some(part3), endRoadPartNumber = Some(part3), startAddressM = Some(0L), endAddressM = Some(10L), Some(AdministrativeClass.State), Some(Discontinuity.Discontinuous), Some(8L)),
-          Discontinuity.Discontinuous, AdministrativeClass.State, reversed = false, 3, 8), DateTime.now),
-        ProjectRoadwayChange(projectId, Some("project name"), 8L, "test user", DateTime.now, RoadwayChangeInfo(AddressChangeType.New,
-          RoadwayChangeSection(None, None, None, None, None, None, Some(AdministrativeClass.State), Some(Discontinuity.Continuous), Some(8L)),
-          RoadwayChangeSection(Some(road), Some(Track.Combined.value.toLong), startRoadPartNumber = Some(part4), endRoadPartNumber = Some(part4), startAddressM = Some(0L), endAddressM = Some(10L), Some(AdministrativeClass.State), Some(Discontinuity.EndOfRoad), Some(8L)),
-          Discontinuity.EndOfRoad, AdministrativeClass.State, reversed = false, 4, 8), DateTime.now)
-=======
         ProjectRoadwayChange(projectId, Some("project name"), 8L, "test user", DateTime.now,
           RoadwayChangeInfo(RoadAddressChangeType.New,
             RoadwayChangeSection(None, None, None, None, None, None, Some(AdministrativeClass.State), Some(Discontinuity.Continuous), Some(8L)),
             RoadwayChangeSection(Some(road), Some(Track.Combined.value.toLong), startRoadPartNumber = Some(part1), endRoadPartNumber = Some(part1), startAddressM = Some(0L), endAddressM = Some(10L), Some(AdministrativeClass.State), Some(Discontinuity.Continuous), Some(8L)),
             Discontinuity.Continuous, AdministrativeClass.State, reversed = false, 1, 8)
-          , DateTime.now, Some(0L)),
+          , DateTime.now),
         ProjectRoadwayChange(projectId, Some("project name"), 8L, "test user", DateTime.now,
           RoadwayChangeInfo(RoadAddressChangeType.New,
             RoadwayChangeSection(None, None, None, None, None, None, Some(AdministrativeClass.State), Some(Discontinuity.Continuous), Some(8L)),
             RoadwayChangeSection(Some(road), Some(Track.Combined.value.toLong), startRoadPartNumber = Some(part2), endRoadPartNumber = Some(part2), startAddressM = Some(0L), endAddressM = Some(10L), Some(AdministrativeClass.State), Some(Discontinuity.Discontinuous), Some(8L)),
             Discontinuity.Discontinuous, AdministrativeClass.State, reversed = false, 2, 8)
-          , DateTime.now, Some(0L)),
+          , DateTime.now),
         ProjectRoadwayChange(projectId, Some("project name"), 8L, "test user", DateTime.now,
           RoadwayChangeInfo(RoadAddressChangeType.New,
             RoadwayChangeSection(None, None, None, None, None, None, Some(AdministrativeClass.State), Some(Discontinuity.EndOfRoad), Some(8L)),
             RoadwayChangeSection(Some(road), Some(Track.Combined.value.toLong), startRoadPartNumber = Some(part3), endRoadPartNumber = Some(part3), startAddressM = Some(0L), endAddressM = Some(10L), Some(AdministrativeClass.State), Some(Discontinuity.Discontinuous), Some(8L)),
             Discontinuity.Discontinuous, AdministrativeClass.State, reversed = false, 3, 8)
-          , DateTime.now, Some(0L)),
+          , DateTime.now),
         ProjectRoadwayChange(projectId, Some("project name"), 8L, "test user", DateTime.now,
           RoadwayChangeInfo(RoadAddressChangeType.New,
             RoadwayChangeSection(None, None, None, None, None, None, Some(AdministrativeClass.State), Some(Discontinuity.Continuous), Some(8L)),
             RoadwayChangeSection(Some(road), Some(Track.Combined.value.toLong), startRoadPartNumber = Some(part4), endRoadPartNumber = Some(part4), startAddressM = Some(0L), endAddressM = Some(10L), Some(AdministrativeClass.State), Some(Discontinuity.EndOfRoad), Some(8L)),
             Discontinuity.EndOfRoad, AdministrativeClass.State, reversed = false, 4, 8)
-          , DateTime.now, Some(0L))
->>>>>>> 54df3071
+          , DateTime.now)
       )
 
       when(mockLinearLocationDAO.fetchLinearLocationByBoundingBox(any[BoundingRectangle], any[Seq[(Int, Int)]])).thenReturn(Seq(lc1, lc2, lc3, lc4))
@@ -2893,39 +2538,24 @@
       buildTestDataForProject(Some(project), Some(Seq(rw1WithId, rw2WithId, rw3WithId)), Some(Seq(lc1, lc2, lc3)), Some(combPLinks))
 
       val projectChanges = List(
-<<<<<<< HEAD
-        ProjectRoadwayChange(projectId, Some("project name"), 8L, "test user", DateTime.now, RoadwayChangeInfo(AddressChangeType.New,
-          RoadwayChangeSection(None, None, None, None, None, None, Some(AdministrativeClass.State), Some(Discontinuity.Continuous), Some(8L)),
-          RoadwayChangeSection(Some(road), Some(Track.Combined.value.toLong), startRoadPartNumber = Some(part1), endRoadPartNumber = Some(part1), startAddressM = Some(0L), endAddressM = Some(10L), Some(AdministrativeClass.State), Some(Discontinuity.Continuous), Some(8L)),
-          Discontinuity.Continuous, AdministrativeClass.State, reversed = false, 1, 8), DateTime.now),
-        ProjectRoadwayChange(projectId, Some("project name"), 8L, "test user", DateTime.now, RoadwayChangeInfo(AddressChangeType.New,
-          RoadwayChangeSection(None, None, None, None, None, None, Some(AdministrativeClass.State), Some(Discontinuity.Continuous), Some(8L)),
-          RoadwayChangeSection(Some(road), Some(Track.Combined.value.toLong), startRoadPartNumber = Some(part2), endRoadPartNumber = Some(part2), startAddressM = Some(0L), endAddressM = Some(10L), Some(AdministrativeClass.State), Some(Discontinuity.Discontinuous), Some(8L)),
-          Discontinuity.Discontinuous, AdministrativeClass.State, reversed = false, 2, 8), DateTime.now),
-        ProjectRoadwayChange(projectId, Some("project name"), 8L, "test user", DateTime.now, RoadwayChangeInfo(AddressChangeType.New,
-          RoadwayChangeSection(None, None, None, None, None, None, Some(AdministrativeClass.State), Some(Discontinuity.Continuous), Some(8L)),
-          RoadwayChangeSection(Some(road), Some(Track.Combined.value.toLong), startRoadPartNumber = Some(part3), endRoadPartNumber = Some(part3), startAddressM = Some(0L), endAddressM = Some(10L), Some(AdministrativeClass.State), Some(Discontinuity.EndOfRoad), Some(8L)),
-          Discontinuity.EndOfRoad, AdministrativeClass.State, reversed = false, 3, 8), DateTime.now)
-=======
         ProjectRoadwayChange(projectId, Some("project name"), 8L, "test user", DateTime.now,
           RoadwayChangeInfo(RoadAddressChangeType.New,
             RoadwayChangeSection(None, None, None, None, None, None, Some(AdministrativeClass.State), Some(Discontinuity.Continuous), Some(8L)),
             RoadwayChangeSection(Some(road), Some(Track.Combined.value.toLong), startRoadPartNumber = Some(part1), endRoadPartNumber = Some(part1), startAddressM = Some(0L), endAddressM = Some(10L), Some(AdministrativeClass.State), Some(Discontinuity.Continuous), Some(8L)),
             Discontinuity.Continuous, AdministrativeClass.State, reversed = false, 1, 8)
-          , DateTime.now, Some(0L)),
+          , DateTime.now),
         ProjectRoadwayChange(projectId, Some("project name"), 8L, "test user", DateTime.now,
           RoadwayChangeInfo(RoadAddressChangeType.New,
             RoadwayChangeSection(None, None, None, None, None, None, Some(AdministrativeClass.State), Some(Discontinuity.Continuous), Some(8L)),
             RoadwayChangeSection(Some(road), Some(Track.Combined.value.toLong), startRoadPartNumber = Some(part2), endRoadPartNumber = Some(part2), startAddressM = Some(0L), endAddressM = Some(10L), Some(AdministrativeClass.State), Some(Discontinuity.Discontinuous), Some(8L)),
             Discontinuity.Discontinuous, AdministrativeClass.State, reversed = false, 2, 8)
-          , DateTime.now, Some(0L)),
+          , DateTime.now),
         ProjectRoadwayChange(projectId, Some("project name"), 8L, "test user", DateTime.now,
           RoadwayChangeInfo(RoadAddressChangeType.New,
             RoadwayChangeSection(None, None, None, None, None, None, Some(AdministrativeClass.State), Some(Discontinuity.Continuous), Some(8L)),
             RoadwayChangeSection(Some(road), Some(Track.Combined.value.toLong), startRoadPartNumber = Some(part3), endRoadPartNumber = Some(part3), startAddressM = Some(0L), endAddressM = Some(10L), Some(AdministrativeClass.State), Some(Discontinuity.EndOfRoad), Some(8L)),
             Discontinuity.EndOfRoad, AdministrativeClass.State, reversed = false, 3, 8)
-          , DateTime.now, Some(0L))
->>>>>>> 54df3071
+          , DateTime.now)
       )
 
       when(mockLinearLocationDAO.fetchLinearLocationByBoundingBox(BoundingRectangle(combGeom1.head, combGeom1.head), roadNumberLimits)).thenReturn(Seq(lc1, lc3))
@@ -2968,29 +2598,18 @@
       val project2 = Project(projectId + 1, ProjectState.Incomplete, "ProjectNewEndOfRoadLinks", "s", DateTime.now(), "", DateTime.now(), DateTime.now(),
         "", Seq(), Seq(), None, None)
       val newProjectChanges = List(
-<<<<<<< HEAD
-        ProjectRoadwayChange(projectId + 1, Some("project name"), 8L, "test user", DateTime.now, RoadwayChangeInfo(AddressChangeType.Unchanged,
-          RoadwayChangeSection(Some(road), Some(Track.Combined.value.toLong), startRoadPartNumber = Some(part3), endRoadPartNumber = Some(part3), startAddressM = Some(0L), endAddressM = Some(10L), Some(AdministrativeClass.State), Some(Discontinuity.EndOfRoad), Some(8L)),
-          RoadwayChangeSection(Some(road), Some(Track.Combined.value.toLong), startRoadPartNumber = Some(part3), endRoadPartNumber = Some(part3), startAddressM = Some(0L), endAddressM = Some(10L), Some(AdministrativeClass.State), Some(Discontinuity.Discontinuous), Some(8L)),
-          Discontinuity.Discontinuous, AdministrativeClass.State, reversed = false, 1, 8), DateTime.now),
-        ProjectRoadwayChange(projectId + 1, Some("project name"), 8L, "test user", DateTime.now, RoadwayChangeInfo(AddressChangeType.New,
-          RoadwayChangeSection(None, None, None, None, None, None, Some(AdministrativeClass.State), Some(Discontinuity.Continuous), Some(8L)),
-          RoadwayChangeSection(Some(road), Some(Track.Combined.value.toLong), startRoadPartNumber = Some(4l), endRoadPartNumber = Some(4l), startAddressM = Some(0L), endAddressM = Some(10L), Some(AdministrativeClass.State), Some(Discontinuity.EndOfRoad), Some(8L)),
-          Discontinuity.EndOfRoad, AdministrativeClass.State, reversed = false, 2, 8), DateTime.now)
-=======
         ProjectRoadwayChange(projectId + 1, Some("project name"), 8L, "test user", DateTime.now,
           RoadwayChangeInfo(RoadAddressChangeType.Unchanged,
             RoadwayChangeSection(Some(road), Some(Track.Combined.value.toLong), startRoadPartNumber = Some(part3), endRoadPartNumber = Some(part3), startAddressM = Some(0L), endAddressM = Some(10L), Some(AdministrativeClass.State), Some(Discontinuity.EndOfRoad), Some(8L)),
             RoadwayChangeSection(Some(road), Some(Track.Combined.value.toLong), startRoadPartNumber = Some(part3), endRoadPartNumber = Some(part3), startAddressM = Some(0L), endAddressM = Some(10L), Some(AdministrativeClass.State), Some(Discontinuity.Discontinuous), Some(8L)),
             Discontinuity.Discontinuous, AdministrativeClass.State, reversed = false, 1, 8)
-          , DateTime.now, Some(0L)),
+          , DateTime.now),
         ProjectRoadwayChange(projectId + 1, Some("project name"), 8L, "test user", DateTime.now,
           RoadwayChangeInfo(RoadAddressChangeType.New,
             RoadwayChangeSection(None, None, None, None, None, None, Some(AdministrativeClass.State), Some(Discontinuity.Continuous), Some(8L)),
             RoadwayChangeSection(Some(road), Some(Track.Combined.value.toLong), startRoadPartNumber = Some(4l), endRoadPartNumber = Some(4l), startAddressM = Some(0L), endAddressM = Some(10L), Some(AdministrativeClass.State), Some(Discontinuity.EndOfRoad), Some(8L)),
             Discontinuity.EndOfRoad, AdministrativeClass.State, reversed = false, 2, 8)
-          , DateTime.now, Some(0L))
->>>>>>> 54df3071
+          , DateTime.now)
       )
 
       linearLocationDAO.expireByRoadwayNumbers(Set(combLink3.roadwayNumber))
@@ -3086,39 +2705,24 @@
 
       val projectChanges = List(
         //  Combined
-<<<<<<< HEAD
-        ProjectRoadwayChange(projectId, Some("project name"), 8L, "test user", DateTime.now, RoadwayChangeInfo(AddressChangeType.New,
-          RoadwayChangeSection(None, None, None, None, None, None, Some(AdministrativeClass.State), Some(Discontinuity.Continuous), Some(8L)),
-          RoadwayChangeSection(Some(road), Some(Track.Combined.value.toLong), startRoadPartNumber = Some(part1), endRoadPartNumber = Some(part1), startAddressM = Some(0L), endAddressM = Some(10L), Some(AdministrativeClass.State), Some(Discontinuity.Continuous), Some(8L)),
-          Discontinuity.Continuous, AdministrativeClass.State, reversed = false, 1, 8), DateTime.now),
-        ProjectRoadwayChange(projectId, Some("project name"), 8L, "test user", DateTime.now, RoadwayChangeInfo(AddressChangeType.New,
-          RoadwayChangeSection(None, None, None, None, None, None, Some(AdministrativeClass.State), Some(Discontinuity.Continuous), Some(8L)),
-          RoadwayChangeSection(Some(road), Some(Track.Combined.value.toLong), startRoadPartNumber = Some(part2), endRoadPartNumber = Some(part2), startAddressM = Some(0L), endAddressM = Some(10L), Some(AdministrativeClass.State), Some(Discontinuity.Discontinuous), Some(8L)),
-          Discontinuity.Discontinuous, AdministrativeClass.State, reversed = false, 2, 8), DateTime.now),
-        ProjectRoadwayChange(projectId, Some("project name"), 8L, "test user", DateTime.now, RoadwayChangeInfo(AddressChangeType.New,
-          RoadwayChangeSection(None, None, None, None, None, None, Some(AdministrativeClass.State), Some(Discontinuity.Continuous), Some(8L)),
-          RoadwayChangeSection(Some(road), Some(Track.Combined.value.toLong), startRoadPartNumber = Some(part3), endRoadPartNumber = Some(part3), startAddressM = Some(0L), endAddressM = Some(10L), Some(AdministrativeClass.State), Some(Discontinuity.EndOfRoad), Some(8L)),
-          Discontinuity.EndOfRoad, AdministrativeClass.State, reversed = false, 3, 8), DateTime.now)
-=======
         ProjectRoadwayChange(projectId, Some("project name"), 8L, "test user", DateTime.now,
           RoadwayChangeInfo(RoadAddressChangeType.New,
             RoadwayChangeSection(None, None, None, None, None, None, Some(AdministrativeClass.State), Some(Discontinuity.Continuous), Some(8L)),
             RoadwayChangeSection(Some(road), Some(Track.Combined.value.toLong), startRoadPartNumber = Some(part1), endRoadPartNumber = Some(part1), startAddressM = Some(0L), endAddressM = Some(10L), Some(AdministrativeClass.State), Some(Discontinuity.Continuous), Some(8L)),
             Discontinuity.Continuous, AdministrativeClass.State, reversed = false, 1, 8)
-          , DateTime.now, Some(0L)),
+          , DateTime.now),
         ProjectRoadwayChange(projectId, Some("project name"), 8L, "test user", DateTime.now,
           RoadwayChangeInfo(RoadAddressChangeType.New,
             RoadwayChangeSection(None, None, None, None, None, None, Some(AdministrativeClass.State), Some(Discontinuity.Continuous), Some(8L)),
             RoadwayChangeSection(Some(road), Some(Track.Combined.value.toLong), startRoadPartNumber = Some(part2), endRoadPartNumber = Some(part2), startAddressM = Some(0L), endAddressM = Some(10L), Some(AdministrativeClass.State), Some(Discontinuity.Discontinuous), Some(8L)),
             Discontinuity.Discontinuous, AdministrativeClass.State, reversed = false, 2, 8)
-          , DateTime.now, Some(0L)),
+          , DateTime.now),
         ProjectRoadwayChange(projectId, Some("project name"), 8L, "test user", DateTime.now,
           RoadwayChangeInfo(RoadAddressChangeType.New,
             RoadwayChangeSection(None, None, None, None, None, None, Some(AdministrativeClass.State), Some(Discontinuity.Continuous), Some(8L)),
             RoadwayChangeSection(Some(road), Some(Track.Combined.value.toLong), startRoadPartNumber = Some(part3), endRoadPartNumber = Some(part3), startAddressM = Some(0L), endAddressM = Some(10L), Some(AdministrativeClass.State), Some(Discontinuity.EndOfRoad), Some(8L)),
             Discontinuity.EndOfRoad, AdministrativeClass.State, reversed = false, 3, 8)
-          , DateTime.now, Some(0L))
->>>>>>> 54df3071
+          , DateTime.now)
       )
 
       when(mockLinearLocationDAO.fetchLinearLocationByBoundingBox(BoundingRectangle(combGeom1.head, combGeom1.head), roadNumberLimits)).thenReturn(Seq(lc1))
@@ -3159,29 +2763,18 @@
       val project2 = Project(projectId + 1, ProjectState.Incomplete, "ProjectNewEndOfRoadLinks", "s", DateTime.now(), "", DateTime.now(), DateTime.now(),
         "", Seq(), Seq(), None, None)
       val projectChanges2 = List(
-<<<<<<< HEAD
-        ProjectRoadwayChange(projectId + 1, Some("project name"), 8L, "test user", DateTime.now, RoadwayChangeInfo(AddressChangeType.Unchanged,
-          RoadwayChangeSection(Some(road), Some(Track.Combined.value.toLong), startRoadPartNumber = Some(3l), endRoadPartNumber = Some(3l), startAddressM = Some(0L), endAddressM = Some(10L), Some(AdministrativeClass.State), Some(Discontinuity.EndOfRoad), Some(8L)),
-          RoadwayChangeSection(Some(road), Some(Track.Combined.value.toLong), startRoadPartNumber = Some(3l), endRoadPartNumber = Some(3l), startAddressM = Some(0L), endAddressM = Some(10L), Some(AdministrativeClass.State), Some(Discontinuity.Discontinuous), Some(8L)),
-          Discontinuity.Discontinuous, AdministrativeClass.State, reversed = false, 1, 8), DateTime.now),
-        ProjectRoadwayChange(projectId + 1, Some("project name"), 8L, "test user", DateTime.now, RoadwayChangeInfo(AddressChangeType.New,
-          RoadwayChangeSection(None, None, None, None, None, None, Some(AdministrativeClass.State), Some(Discontinuity.Continuous), Some(8L)),
-          RoadwayChangeSection(Some(road), Some(Track.Combined.value.toLong), startRoadPartNumber = Some(4l), endRoadPartNumber = Some(4l), startAddressM = Some(0L), endAddressM = Some(10L), Some(AdministrativeClass.State), Some(Discontinuity.EndOfRoad), Some(8L)),
-          Discontinuity.EndOfRoad, AdministrativeClass.State, reversed = false, 2, 8), DateTime.now)
-=======
         ProjectRoadwayChange(projectId + 1, Some("project name"), 8L, "test user", DateTime.now,
           RoadwayChangeInfo(RoadAddressChangeType.Unchanged,
             RoadwayChangeSection(Some(road), Some(Track.Combined.value.toLong), startRoadPartNumber = Some(3l), endRoadPartNumber = Some(3l), startAddressM = Some(0L), endAddressM = Some(10L), Some(AdministrativeClass.State), Some(Discontinuity.EndOfRoad), Some(8L)),
             RoadwayChangeSection(Some(road), Some(Track.Combined.value.toLong), startRoadPartNumber = Some(3l), endRoadPartNumber = Some(3l), startAddressM = Some(0L), endAddressM = Some(10L), Some(AdministrativeClass.State), Some(Discontinuity.Discontinuous), Some(8L)),
             Discontinuity.Discontinuous, AdministrativeClass.State, reversed = false, 1, 8)
-          , DateTime.now, Some(0L)),
+          , DateTime.now),
         ProjectRoadwayChange(projectId + 1, Some("project name"), 8L, "test user", DateTime.now,
           RoadwayChangeInfo(RoadAddressChangeType.New,
             RoadwayChangeSection(None, None, None, None, None, None, Some(AdministrativeClass.State), Some(Discontinuity.Continuous), Some(8L)),
             RoadwayChangeSection(Some(road), Some(Track.Combined.value.toLong), startRoadPartNumber = Some(4l), endRoadPartNumber = Some(4l), startAddressM = Some(0L), endAddressM = Some(10L), Some(AdministrativeClass.State), Some(Discontinuity.EndOfRoad), Some(8L)),
             Discontinuity.EndOfRoad, AdministrativeClass.State, reversed = false, 2, 8)
-          , DateTime.now, Some(0L))
->>>>>>> 54df3071
+          , DateTime.now)
       )
 
       linearLocationDAO.expireByRoadwayNumbers(Set(combLink3.roadwayNumber))
@@ -3291,19 +2884,12 @@
       buildTestDataForProject(Some(project), Some(Seq(rw1WithId)), Some(Seq(orderedcll1, orderedcll2, orderedcll3, orderedcll4, orderedcll5)), Some(combPLinks))
 
       val projectChanges = List(
-<<<<<<< HEAD
-        ProjectRoadwayChange(projectId, Some("project name"), 8L, "test user", DateTime.now, RoadwayChangeInfo(AddressChangeType.New,
-          RoadwayChangeSection(None, None, None, None, None, None, Some(AdministrativeClass.State), Some(Discontinuity.Continuous), Some(8L)),
-          RoadwayChangeSection(Some(road), Some(Track.Combined.value.toLong), startRoadPartNumber = Some(part), endRoadPartNumber = Some(part), startAddressM = Some(0L), endAddressM = Some(25L), Some(AdministrativeClass.State), Some(Discontinuity.EndOfRoad), Some(8L)),
-          Discontinuity.EndOfRoad, AdministrativeClass.State, reversed = false, 1, 8), DateTime.now)
-=======
         ProjectRoadwayChange(projectId, Some("project name"), 8L, "test user", DateTime.now,
           RoadwayChangeInfo(RoadAddressChangeType.New,
             RoadwayChangeSection(None, None, None, None, None, None, Some(AdministrativeClass.State), Some(Discontinuity.Continuous), Some(8L)),
             RoadwayChangeSection(Some(road), Some(Track.Combined.value.toLong), startRoadPartNumber = Some(part), endRoadPartNumber = Some(part), startAddressM = Some(0L), endAddressM = Some(25L), Some(AdministrativeClass.State), Some(Discontinuity.EndOfRoad), Some(8L)),
             Discontinuity.EndOfRoad, AdministrativeClass.State, reversed = false, 1, 8)
-          , DateTime.now, Some(0L))
->>>>>>> 54df3071
+          , DateTime.now)
       )
 
       when(mockLinearLocationDAO.fetchLinearLocationByBoundingBox(any[BoundingRectangle], any[Seq[(Int, Int)]])).thenReturn(Seq(orderedcll1, orderedcll2, orderedcll3, orderedcll4, orderedcll5))
@@ -3340,50 +2926,30 @@
       val project2 = Project(projectId + 1, ProjectState.Incomplete, "ProjectTerminatedLinks", "s", DateTime.now(), "", DateTime.now(), DateTime.now(),
         "", Seq(), Seq(), None, None)
       val TerminatingProjectChanges = List(
-<<<<<<< HEAD
-        ProjectRoadwayChange(projectId + 1, Some("project name"), 8L, "test user", DateTime.now, RoadwayChangeInfo(AddressChangeType.Unchanged,
-          RoadwayChangeSection(Some(road), Some(Track.Combined.value.toLong), startRoadPartNumber = Some(part), endRoadPartNumber = Some(part), startAddressM = Some(0L), endAddressM = Some(10L), Some(AdministrativeClass.State), Some(Discontinuity.Continuous), Some(8L)),
-          RoadwayChangeSection(Some(road), Some(Track.Combined.value.toLong), startRoadPartNumber = Some(part), endRoadPartNumber = Some(part), startAddressM = Some(0L), endAddressM = Some(10L), Some(AdministrativeClass.State), Some(Discontinuity.Continuous), Some(8L)),
-          Discontinuity.Continuous, AdministrativeClass.State, reversed = false, 1, 8), DateTime.now),
-        ProjectRoadwayChange(projectId + 1, Some("project name"), 8L, "test user", DateTime.now, RoadwayChangeInfo(AddressChangeType.Unchanged,
-          RoadwayChangeSection(Some(road), Some(Track.Combined.value.toLong), startRoadPartNumber = Some(part), endRoadPartNumber = Some(part), startAddressM = Some(10L), endAddressM = Some(15L), Some(AdministrativeClass.State), Some(Discontinuity.EndOfRoad), Some(8L)),
-          RoadwayChangeSection(Some(road), Some(Track.Combined.value.toLong), startRoadPartNumber = Some(part), endRoadPartNumber = Some(part), startAddressM = Some(10L), endAddressM = Some(15L), Some(AdministrativeClass.State), Some(Discontinuity.EndOfRoad), Some(8L)),
-          Discontinuity.EndOfRoad, AdministrativeClass.State, reversed = false, 2, 8), DateTime.now),
-        ProjectRoadwayChange(projectId, Some("project name"), 8L, "test user", DateTime.now, RoadwayChangeInfo(AddressChangeType.Termination,
-          RoadwayChangeSection(Some(road), Some(Track.Combined.value.toLong), startRoadPartNumber = Some(part), endRoadPartNumber = Some(part), startAddressM = Some(15L), endAddressM = Some(20L), Some(AdministrativeClass.State), Some(Discontinuity.Continuous), Some(8L)),
-          RoadwayChangeSection(None, None, None, None, None, None, Some(AdministrativeClass.State), Some(Discontinuity.Continuous), Some(8L)),
-          Discontinuity.Continuous, AdministrativeClass.State, reversed = false, 3, 8), DateTime.now),
-        ProjectRoadwayChange(projectId, Some("project name"), 8L, "test user", DateTime.now, RoadwayChangeInfo(AddressChangeType.Termination,
-          RoadwayChangeSection(Some(road), Some(Track.Combined.value.toLong), startRoadPartNumber = Some(part), endRoadPartNumber = Some(part), startAddressM = Some(20L), endAddressM = Some(25L), Some(AdministrativeClass.State), Some(Discontinuity.EndOfRoad), Some(8L)),
-          RoadwayChangeSection(None, None, None, None, None, None, Some(AdministrativeClass.State), Some(Discontinuity.EndOfRoad), Some(8L)),
-          Discontinuity.EndOfRoad, AdministrativeClass.State, reversed = false, 4, 8), DateTime.now)
-=======
         ProjectRoadwayChange(projectId + 1, Some("project name"), 8L, "test user", DateTime.now,
           RoadwayChangeInfo(RoadAddressChangeType.Unchanged,
             RoadwayChangeSection(Some(road), Some(Track.Combined.value.toLong), startRoadPartNumber = Some(part), endRoadPartNumber = Some(part), startAddressM = Some(0L), endAddressM = Some(10L), Some(AdministrativeClass.State), Some(Discontinuity.Continuous), Some(8L)),
             RoadwayChangeSection(Some(road), Some(Track.Combined.value.toLong), startRoadPartNumber = Some(part), endRoadPartNumber = Some(part), startAddressM = Some(0L), endAddressM = Some(10L), Some(AdministrativeClass.State), Some(Discontinuity.Continuous), Some(8L)),
             Discontinuity.Continuous, AdministrativeClass.State, reversed = false, 1, 8)
-          , DateTime.now, Some(0L)),
+          , DateTime.now),
         ProjectRoadwayChange(projectId + 1, Some("project name"), 8L, "test user", DateTime.now,
           RoadwayChangeInfo(RoadAddressChangeType.Unchanged,
             RoadwayChangeSection(Some(road), Some(Track.Combined.value.toLong), startRoadPartNumber = Some(part), endRoadPartNumber = Some(part), startAddressM = Some(10L), endAddressM = Some(15L), Some(AdministrativeClass.State), Some(Discontinuity.EndOfRoad), Some(8L)),
             RoadwayChangeSection(Some(road), Some(Track.Combined.value.toLong), startRoadPartNumber = Some(part), endRoadPartNumber = Some(part), startAddressM = Some(10L), endAddressM = Some(15L), Some(AdministrativeClass.State), Some(Discontinuity.EndOfRoad), Some(8L)),
             Discontinuity.EndOfRoad, AdministrativeClass.State, reversed = false, 2, 8)
-          , DateTime.now, Some(0L)),
+          , DateTime.now),
         ProjectRoadwayChange(projectId, Some("project name"), 8L, "test user", DateTime.now,
           RoadwayChangeInfo(RoadAddressChangeType.Termination,
             RoadwayChangeSection(Some(road), Some(Track.Combined.value.toLong), startRoadPartNumber = Some(part), endRoadPartNumber = Some(part), startAddressM = Some(15L), endAddressM = Some(20L), Some(AdministrativeClass.State), Some(Discontinuity.Continuous), Some(8L)),
             RoadwayChangeSection(None, None, None, None, None, None, Some(AdministrativeClass.State), Some(Discontinuity.Continuous), Some(8L)),
             Discontinuity.Continuous, AdministrativeClass.State, reversed = false, 3, 8)
-          , DateTime.now, Some(0L)),
+          , DateTime.now),
         ProjectRoadwayChange(projectId, Some("project name"), 8L, "test user", DateTime.now,
           RoadwayChangeInfo(RoadAddressChangeType.Termination,
             RoadwayChangeSection(Some(road), Some(Track.Combined.value.toLong), startRoadPartNumber = Some(part), endRoadPartNumber = Some(part), startAddressM = Some(20L), endAddressM = Some(25L), Some(AdministrativeClass.State), Some(Discontinuity.EndOfRoad), Some(8L)),
             RoadwayChangeSection(None, None, None, None, None, None, Some(AdministrativeClass.State), Some(Discontinuity.EndOfRoad), Some(8L)),
             Discontinuity.EndOfRoad, AdministrativeClass.State, reversed = false, 4, 8)
-          , DateTime.now, Some(0L))
->>>>>>> 54df3071
-
+          , DateTime.now)
       )
 
       linearLocationDAO.expireByRoadwayNumbers(Set(combLink4.roadwayNumber, combLink5.roadwayNumber))
@@ -3488,29 +3054,18 @@
 
       val projectChanges = List(
         //Combined
-<<<<<<< HEAD
-        ProjectRoadwayChange(projectId, Some("project name"), 8L, "test user", DateTime.now, RoadwayChangeInfo(AddressChangeType.New,
-          RoadwayChangeSection(None, None, None, None, None, None, Some(AdministrativeClass.State), Some(Discontinuity.Continuous), Some(8L)),
-          RoadwayChangeSection(Some(road999), Some(Track.Combined.value.toLong), startRoadPartNumber = Some(part1), endRoadPartNumber = Some(part1), startAddressM = Some(0L), endAddressM = Some(20L), Some(AdministrativeClass.State), Some(Discontinuity.EndOfRoad), Some(8L)),
-          Discontinuity.EndOfRoad, AdministrativeClass.State, reversed = false, 1, 8), DateTime.now),
-        ProjectRoadwayChange(projectId, Some("project name"), 8L, "test user", DateTime.now, RoadwayChangeInfo(AddressChangeType.New,
-          RoadwayChangeSection(None, None, None, None, None, None, Some(AdministrativeClass.State), Some(Discontinuity.EndOfRoad), Some(8L)),
-          RoadwayChangeSection(Some(road1000), Some(Track.Combined.value.toLong), startRoadPartNumber = Some(part1), endRoadPartNumber = Some(part1), startAddressM = Some(0L), endAddressM = Some(10L), Some(AdministrativeClass.State), Some(Discontinuity.EndOfRoad), Some(8L)),
-          Discontinuity.EndOfRoad, AdministrativeClass.State, reversed = false, 2, 8), DateTime.now)
-=======
         ProjectRoadwayChange(projectId, Some("project name"), 8L, "test user", DateTime.now,
           RoadwayChangeInfo(RoadAddressChangeType.New,
             RoadwayChangeSection(None, None, None, None, None, None, Some(AdministrativeClass.State), Some(Discontinuity.Continuous), Some(8L)),
             RoadwayChangeSection(Some(road999), Some(Track.Combined.value.toLong), startRoadPartNumber = Some(part1), endRoadPartNumber = Some(part1), startAddressM = Some(0L), endAddressM = Some(20L), Some(AdministrativeClass.State), Some(Discontinuity.EndOfRoad), Some(8L)),
             Discontinuity.EndOfRoad, AdministrativeClass.State, reversed = false, 1, 8)
-          , DateTime.now, Some(0L)),
+          , DateTime.now),
         ProjectRoadwayChange(projectId, Some("project name"), 8L, "test user", DateTime.now,
           RoadwayChangeInfo(RoadAddressChangeType.New,
             RoadwayChangeSection(None, None, None, None, None, None, Some(AdministrativeClass.State), Some(Discontinuity.EndOfRoad), Some(8L)),
             RoadwayChangeSection(Some(road1000), Some(Track.Combined.value.toLong), startRoadPartNumber = Some(part1), endRoadPartNumber = Some(part1), startAddressM = Some(0L), endAddressM = Some(10L), Some(AdministrativeClass.State), Some(Discontinuity.EndOfRoad), Some(8L)),
             Discontinuity.EndOfRoad, AdministrativeClass.State, reversed = false, 2, 8)
-          , DateTime.now, Some(0L))
->>>>>>> 54df3071
+          , DateTime.now)
       )
 
       when(mockLinearLocationDAO.fetchLinearLocationByBoundingBox(any[BoundingRectangle], any[Seq[(Int, Int)]])).thenReturn(Seq(orderedlc1, orderedlc2, orderedlc3))
@@ -3545,19 +3100,12 @@
       val project2 = Project(projectId + 1, ProjectState.Incomplete, "ProjectDeleteRoadOfRoadLinks", "s", DateTime.now(), "", DateTime.now(), DateTime.now(),
         "", Seq(), Seq(), None, None)
       val terminatingProjectChanges = List(
-<<<<<<< HEAD
-        ProjectRoadwayChange(projectId + 1, Some("project name"), 8L, "test user", DateTime.now, RoadwayChangeInfo(AddressChangeType.Termination,
-          RoadwayChangeSection(Some(road1000), Some(Track.Combined.value.toLong), startRoadPartNumber = Some(part1), endRoadPartNumber = Some(part1), startAddressM = Some(0L), endAddressM = Some(10L), Some(AdministrativeClass.State), Some(Discontinuity.EndOfRoad), Some(8L)),
-          RoadwayChangeSection(None, None, None, None, None, None, Some(AdministrativeClass.State), Some(Discontinuity.Continuous), Some(8L)),
-          Discontinuity.EndOfRoad, AdministrativeClass.State, reversed = false, 1, 8), DateTime.now)
-=======
         ProjectRoadwayChange(projectId + 1, Some("project name"), 8L, "test user", DateTime.now,
           RoadwayChangeInfo(RoadAddressChangeType.Termination,
             RoadwayChangeSection(Some(road1000), Some(Track.Combined.value.toLong), startRoadPartNumber = Some(part1), endRoadPartNumber = Some(part1), startAddressM = Some(0L), endAddressM = Some(10L), Some(AdministrativeClass.State), Some(Discontinuity.EndOfRoad), Some(8L)),
             RoadwayChangeSection(None, None, None, None, None, None, Some(AdministrativeClass.State), Some(Discontinuity.Continuous), Some(8L)),
             Discontinuity.EndOfRoad, AdministrativeClass.State, reversed = false, 1, 8)
-          , DateTime.now, Some(0L))
->>>>>>> 54df3071
+          , DateTime.now)
       )
 
       linearLocationDAO.expireByRoadwayNumbers(Set(combLink3.roadwayNumber))
@@ -3659,39 +3207,24 @@
 
       val projectChanges = List(
         //  Combined
-<<<<<<< HEAD
-        ProjectRoadwayChange(projectId, Some("project name"), 8L, "test user", DateTime.now, RoadwayChangeInfo(AddressChangeType.New,
-          RoadwayChangeSection(None, None, None, None, None, None, Some(AdministrativeClass.State), Some(Discontinuity.Continuous), Some(8L)),
-          RoadwayChangeSection(Some(road), Some(Track.Combined.value.toLong), startRoadPartNumber = Some(part1), endRoadPartNumber = Some(part1), startAddressM = Some(0L), endAddressM = Some(10L), Some(AdministrativeClass.State), Some(Discontinuity.Continuous), Some(8L)),
-          Discontinuity.Continuous, AdministrativeClass.State, reversed = false, 1, 8), DateTime.now),
-        ProjectRoadwayChange(projectId, Some("project name"), 8L, "test user", DateTime.now, RoadwayChangeInfo(AddressChangeType.New,
-          RoadwayChangeSection(None, None, None, None, None, None, Some(AdministrativeClass.State), Some(Discontinuity.Continuous), Some(8L)),
-          RoadwayChangeSection(Some(road), Some(Track.Combined.value.toLong), startRoadPartNumber = Some(part1), endRoadPartNumber = Some(part1), startAddressM = Some(10L), endAddressM = Some(20L), Some(AdministrativeClass.State), Some(Discontinuity.EndOfRoad), Some(8L)),
-          Discontinuity.EndOfRoad, AdministrativeClass.State, reversed = false, 2, 8), DateTime.now),
-        ProjectRoadwayChange(projectId, Some("project name"), 8L, "test user", DateTime.now, RoadwayChangeInfo(AddressChangeType.New,
-          RoadwayChangeSection(None, None, None, None, None, None, Some(AdministrativeClass.State), Some(Discontinuity.Continuous), Some(8L)),
-          RoadwayChangeSection(Some(road), Some(Track.Combined.value.toLong), startRoadPartNumber = Some(part2), endRoadPartNumber = Some(part1), startAddressM = Some(0L), endAddressM = Some(15L), Some(AdministrativeClass.State), Some(Discontinuity.EndOfRoad), Some(8L)),
-          Discontinuity.EndOfRoad, AdministrativeClass.State, reversed = false, 3, 8), DateTime.now)
-=======
         ProjectRoadwayChange(projectId, Some("project name"), 8L, "test user", DateTime.now,
           RoadwayChangeInfo(RoadAddressChangeType.New,
             RoadwayChangeSection(None, None, None, None, None, None, Some(AdministrativeClass.State), Some(Discontinuity.Continuous), Some(8L)),
             RoadwayChangeSection(Some(road), Some(Track.Combined.value.toLong), startRoadPartNumber = Some(part1), endRoadPartNumber = Some(part1), startAddressM = Some(0L), endAddressM = Some(10L), Some(AdministrativeClass.State), Some(Discontinuity.Continuous), Some(8L)),
             Discontinuity.Continuous, AdministrativeClass.State, reversed = false, 1, 8)
-          , DateTime.now, Some(0L)),
+          , DateTime.now),
         ProjectRoadwayChange(projectId, Some("project name"), 8L, "test user", DateTime.now,
           RoadwayChangeInfo(RoadAddressChangeType.New,
             RoadwayChangeSection(None, None, None, None, None, None, Some(AdministrativeClass.State), Some(Discontinuity.Continuous), Some(8L)),
             RoadwayChangeSection(Some(road), Some(Track.Combined.value.toLong), startRoadPartNumber = Some(part1), endRoadPartNumber = Some(part1), startAddressM = Some(10L), endAddressM = Some(20L), Some(AdministrativeClass.State), Some(Discontinuity.EndOfRoad), Some(8L)),
             Discontinuity.EndOfRoad, AdministrativeClass.State, reversed = false, 2, 8)
-          , DateTime.now, Some(0L)),
+          , DateTime.now),
         ProjectRoadwayChange(projectId, Some("project name"), 8L, "test user", DateTime.now,
           RoadwayChangeInfo(RoadAddressChangeType.New,
             RoadwayChangeSection(None, None, None, None, None, None, Some(AdministrativeClass.State), Some(Discontinuity.Continuous), Some(8L)),
             RoadwayChangeSection(Some(road), Some(Track.Combined.value.toLong), startRoadPartNumber = Some(part2), endRoadPartNumber = Some(part1), startAddressM = Some(0L), endAddressM = Some(15L), Some(AdministrativeClass.State), Some(Discontinuity.EndOfRoad), Some(8L)),
             Discontinuity.EndOfRoad, AdministrativeClass.State, reversed = false, 3, 8)
-          , DateTime.now, Some(0L))
->>>>>>> 54df3071
+          , DateTime.now)
       )
 
       when(mockLinearLocationDAO.fetchLinearLocationByBoundingBox(any[BoundingRectangle], any[Seq[(Int, Int)]])).thenReturn(Seq(lc1, lc2, lc3))
@@ -3728,19 +3261,12 @@
         "", Seq(), Seq(), None, None)
 
       val terminatingProjectChanges = List(
-<<<<<<< HEAD
-        ProjectRoadwayChange(project2.id, Some("project name"), 8L, "test user", DateTime.now, RoadwayChangeInfo(AddressChangeType.Termination,
-          RoadwayChangeSection(Some(road), Some(Track.Combined.value.toLong), startRoadPartNumber = Some(part2), endRoadPartNumber = Some(part1), startAddressM = Some(0L), endAddressM = Some(15L), Some(AdministrativeClass.State), Some(Discontinuity.EndOfRoad), Some(8L)),
-          RoadwayChangeSection(None, None, None, None, None, None, Some(AdministrativeClass.State), Some(Discontinuity.Continuous), Some(8L)),
-          Discontinuity.EndOfRoad, AdministrativeClass.State, reversed = false, 3, 8), DateTime.now)
-=======
         ProjectRoadwayChange(project2.id, Some("project name"), 8L, "test user", DateTime.now,
           RoadwayChangeInfo(RoadAddressChangeType.Termination,
             RoadwayChangeSection(Some(road), Some(Track.Combined.value.toLong), startRoadPartNumber = Some(part2), endRoadPartNumber = Some(part1), startAddressM = Some(0L), endAddressM = Some(15L), Some(AdministrativeClass.State), Some(Discontinuity.EndOfRoad), Some(8L)),
             RoadwayChangeSection(None, None, None, None, None, None, Some(AdministrativeClass.State), Some(Discontinuity.Continuous), Some(8L)),
             Discontinuity.EndOfRoad, AdministrativeClass.State, reversed = false, 3, 8)
-          , DateTime.now, Some(0L))
->>>>>>> 54df3071
+          , DateTime.now)
       )
 
       linearLocationDAO.expireByRoadwayNumbers(Set(combLink3.roadwayNumber))
@@ -3841,39 +3367,24 @@
 
       val projectChanges = List(
         //Combined
-<<<<<<< HEAD
-        ProjectRoadwayChange(projectId, Some("project name"), 8L, "test user", DateTime.now, RoadwayChangeInfo(AddressChangeType.New,
-          RoadwayChangeSection(None, None, None, None, None, None, Some(AdministrativeClass.State), Some(Discontinuity.Continuous), Some(8L)),
-          RoadwayChangeSection(Some(road), Some(Track.Combined.value.toLong), startRoadPartNumber = Some(part1), endRoadPartNumber = Some(part1), startAddressM = Some(0L), endAddressM = Some(10L), Some(AdministrativeClass.State), Some(Discontinuity.Continuous), Some(8L)),
-          Discontinuity.Continuous, AdministrativeClass.State, reversed = false, 1, 8), DateTime.now),
-        ProjectRoadwayChange(projectId, Some("project name"), 8L, "test user", DateTime.now, RoadwayChangeInfo(AddressChangeType.New,
-          RoadwayChangeSection(None, None, None, None, None, None, Some(AdministrativeClass.State), Some(Discontinuity.Continuous), Some(8L)),
-          RoadwayChangeSection(Some(road), Some(Track.Combined.value.toLong), startRoadPartNumber = Some(part1), endRoadPartNumber = Some(part1), startAddressM = Some(10L), endAddressM = Some(20L), Some(AdministrativeClass.State), Some(Discontinuity.Discontinuous), Some(8L)),
-          Discontinuity.Discontinuous, AdministrativeClass.State, reversed = false, 2, 8), DateTime.now),
-        ProjectRoadwayChange(projectId, Some("project name"), 8L, "test user", DateTime.now, RoadwayChangeInfo(AddressChangeType.New,
-          RoadwayChangeSection(None, None, None, None, None, None, Some(AdministrativeClass.State), Some(Discontinuity.Continuous), Some(8L)),
-          RoadwayChangeSection(Some(road), Some(Track.Combined.value.toLong), startRoadPartNumber = Some(part2), endRoadPartNumber = Some(part2), startAddressM = Some(0L), endAddressM = Some(15L), Some(AdministrativeClass.State), Some(Discontinuity.EndOfRoad), Some(8L)),
-          Discontinuity.EndOfRoad, AdministrativeClass.State, reversed = false, 3, 8), DateTime.now)
-=======
         ProjectRoadwayChange(projectId, Some("project name"), 8L, "test user", DateTime.now,
           RoadwayChangeInfo(RoadAddressChangeType.New,
             RoadwayChangeSection(None, None, None, None, None, None, Some(AdministrativeClass.State), Some(Discontinuity.Continuous), Some(8L)),
             RoadwayChangeSection(Some(road), Some(Track.Combined.value.toLong), startRoadPartNumber = Some(part1), endRoadPartNumber = Some(part1), startAddressM = Some(0L), endAddressM = Some(10L), Some(AdministrativeClass.State), Some(Discontinuity.Continuous), Some(8L)),
             Discontinuity.Continuous, AdministrativeClass.State, reversed = false, 1, 8)
-          , DateTime.now, Some(0L)),
+          , DateTime.now),
         ProjectRoadwayChange(projectId, Some("project name"), 8L, "test user", DateTime.now,
           RoadwayChangeInfo(RoadAddressChangeType.New,
             RoadwayChangeSection(None, None, None, None, None, None, Some(AdministrativeClass.State), Some(Discontinuity.Continuous), Some(8L)),
             RoadwayChangeSection(Some(road), Some(Track.Combined.value.toLong), startRoadPartNumber = Some(part1), endRoadPartNumber = Some(part1), startAddressM = Some(10L), endAddressM = Some(20L), Some(AdministrativeClass.State), Some(Discontinuity.Discontinuous), Some(8L)),
             Discontinuity.Discontinuous, AdministrativeClass.State, reversed = false, 2, 8)
-          , DateTime.now, Some(0L)),
+          , DateTime.now),
         ProjectRoadwayChange(projectId, Some("project name"), 8L, "test user", DateTime.now,
           RoadwayChangeInfo(RoadAddressChangeType.New,
             RoadwayChangeSection(None, None, None, None, None, None, Some(AdministrativeClass.State), Some(Discontinuity.Continuous), Some(8L)),
             RoadwayChangeSection(Some(road), Some(Track.Combined.value.toLong), startRoadPartNumber = Some(part2), endRoadPartNumber = Some(part2), startAddressM = Some(0L), endAddressM = Some(15L), Some(AdministrativeClass.State), Some(Discontinuity.EndOfRoad), Some(8L)),
             Discontinuity.EndOfRoad, AdministrativeClass.State, reversed = false, 3, 8)
-          , DateTime.now, Some(0L))
->>>>>>> 54df3071
+          , DateTime.now)
       )
 
       when(mockLinearLocationDAO.fetchLinearLocationByBoundingBox(any[BoundingRectangle], any[Seq[(Int, Int)]])).thenReturn(Seq(lc1, lc2, lc3))
@@ -3915,19 +3426,12 @@
         "", Seq(), Seq(), None, None)
 
       val terminatingProjectChanges = List(
-<<<<<<< HEAD
-        ProjectRoadwayChange(project2.id, Some("project name"), 8L, "test user", DateTime.now, RoadwayChangeInfo(AddressChangeType.Termination,
-          RoadwayChangeSection(Some(road), Some(Track.Combined.value.toLong), startRoadPartNumber = Some(part2), endRoadPartNumber = Some(part2), startAddressM = Some(0L), endAddressM = Some(15L), Some(AdministrativeClass.State), Some(Discontinuity.EndOfRoad), Some(8L)),
-          RoadwayChangeSection(None, None, None, None, None, None, Some(AdministrativeClass.State), Some(Discontinuity.Continuous), Some(8L)),
-          Discontinuity.EndOfRoad, AdministrativeClass.State, reversed = false, 3, 8), DateTime.now)
-=======
         ProjectRoadwayChange(project2.id, Some("project name"), 8L, "test user", DateTime.now,
           RoadwayChangeInfo(RoadAddressChangeType.Termination,
             RoadwayChangeSection(Some(road), Some(Track.Combined.value.toLong), startRoadPartNumber = Some(part2), endRoadPartNumber = Some(part2), startAddressM = Some(0L), endAddressM = Some(15L), Some(AdministrativeClass.State), Some(Discontinuity.EndOfRoad), Some(8L)),
             RoadwayChangeSection(None, None, None, None, None, None, Some(AdministrativeClass.State), Some(Discontinuity.Continuous), Some(8L)),
             Discontinuity.EndOfRoad, AdministrativeClass.State, reversed = false, 3, 8)
-          , DateTime.now, Some(0L))
->>>>>>> 54df3071
+          , DateTime.now)
       )
 
       linearLocationDAO.expireByRoadwayNumbers(Set(combLink3.roadwayNumber))
@@ -4035,29 +3539,18 @@
 
       val projectChanges = List(
         //  Combined
-<<<<<<< HEAD
-        ProjectRoadwayChange(projectId, Some("project name"), 8L, "test user", DateTime.now, RoadwayChangeInfo(AddressChangeType.New,
-          RoadwayChangeSection(None, None, None, None, None, None, Some(AdministrativeClass.State), Some(Discontinuity.Continuous), Some(8L)),
-          RoadwayChangeSection(Some(road), Some(Track.Combined.value.toLong), startRoadPartNumber = Some(part), endRoadPartNumber = Some(part), startAddressM = Some(0L), endAddressM = Some(15L), Some(AdministrativeClass.State), Some(Discontinuity.Continuous), Some(8L)),
-          Discontinuity.Continuous, AdministrativeClass.State, reversed = false, 1, 8), DateTime.now),
-        ProjectRoadwayChange(projectId, Some("project name"), 8L, "test user", DateTime.now, RoadwayChangeInfo(AddressChangeType.New,
-          RoadwayChangeSection(None, None, None, None, None, None, Some(AdministrativeClass.State), Some(Discontinuity.Continuous), Some(8L)),
-          RoadwayChangeSection(Some(road), Some(Track.Combined.value.toLong), startRoadPartNumber = Some(part), endRoadPartNumber = Some(part), startAddressM = Some(15L), endAddressM = Some(20L), Some(AdministrativeClass.State), Some(Discontinuity.EndOfRoad), Some(8L)),
-          Discontinuity.EndOfRoad, AdministrativeClass.State, reversed = false, 2, 8), DateTime.now)
-=======
         ProjectRoadwayChange(projectId, Some("project name"), 8L, "test user", DateTime.now,
           RoadwayChangeInfo(RoadAddressChangeType.New,
             RoadwayChangeSection(None, None, None, None, None, None, Some(AdministrativeClass.State), Some(Discontinuity.Continuous), Some(8L)),
             RoadwayChangeSection(Some(road), Some(Track.Combined.value.toLong), startRoadPartNumber = Some(part), endRoadPartNumber = Some(part), startAddressM = Some(0L), endAddressM = Some(15L), Some(AdministrativeClass.State), Some(Discontinuity.Continuous), Some(8L)),
             Discontinuity.Continuous, AdministrativeClass.State, reversed = false, 1, 8)
-          , DateTime.now, Some(0L)),
+          , DateTime.now),
         ProjectRoadwayChange(projectId, Some("project name"), 8L, "test user", DateTime.now,
           RoadwayChangeInfo(RoadAddressChangeType.New,
             RoadwayChangeSection(None, None, None, None, None, None, Some(AdministrativeClass.State), Some(Discontinuity.Continuous), Some(8L)),
             RoadwayChangeSection(Some(road), Some(Track.Combined.value.toLong), startRoadPartNumber = Some(part), endRoadPartNumber = Some(part), startAddressM = Some(15L), endAddressM = Some(20L), Some(AdministrativeClass.State), Some(Discontinuity.EndOfRoad), Some(8L)),
             Discontinuity.EndOfRoad, AdministrativeClass.State, reversed = false, 2, 8)
-          , DateTime.now, Some(0L))
->>>>>>> 54df3071
+          , DateTime.now)
       )
 
       when(mockLinearLocationDAO.fetchLinearLocationByBoundingBox(BoundingRectangle(combGeom1.head, combGeom1.head), roadNumberLimits)).thenReturn(Seq(lc1, lc4))
@@ -4137,29 +3630,18 @@
 
       val projectChanges = List(
         //Combined
-<<<<<<< HEAD
-        ProjectRoadwayChange(projectId, Some("project name"), 8L, "test user", DateTime.now, RoadwayChangeInfo(AddressChangeType.New,
-          RoadwayChangeSection(None, None, None, None, None, None, Some(AdministrativeClass.State), Some(Discontinuity.Continuous), Some(8L)),
-          RoadwayChangeSection(Some(road), Some(Track.Combined.value.toLong), startRoadPartNumber = Some(part), endRoadPartNumber = Some(part), startAddressM = Some(0L), endAddressM = Some(15L), Some(AdministrativeClass.State), Some(Discontinuity.Continuous), Some(8L)),
-          Discontinuity.Continuous, AdministrativeClass.State, reversed = false, 1, 8), DateTime.now),
-        ProjectRoadwayChange(projectId, Some("project name"), 8L, "test user", DateTime.now, RoadwayChangeInfo(AddressChangeType.New,
-          RoadwayChangeSection(None, None, None, None, None, None, Some(AdministrativeClass.State), Some(Discontinuity.Discontinuous), Some(8L)),
-          RoadwayChangeSection(Some(road), Some(Track.Combined.value.toLong), startRoadPartNumber = Some(part), endRoadPartNumber = Some(part), startAddressM = Some(15L), endAddressM = Some(20L), Some(AdministrativeClass.State), Some(Discontinuity.Discontinuous), Some(8L)),
-          Discontinuity.Discontinuous, AdministrativeClass.State, reversed = false, 2, 8), DateTime.now)
-=======
         ProjectRoadwayChange(projectId, Some("project name"), 8L, "test user", DateTime.now,
           RoadwayChangeInfo(RoadAddressChangeType.New,
             RoadwayChangeSection(None, None, None, None, None, None, Some(AdministrativeClass.State), Some(Discontinuity.Continuous), Some(8L)),
             RoadwayChangeSection(Some(road), Some(Track.Combined.value.toLong), startRoadPartNumber = Some(part), endRoadPartNumber = Some(part), startAddressM = Some(0L), endAddressM = Some(15L), Some(AdministrativeClass.State), Some(Discontinuity.Continuous), Some(8L)),
             Discontinuity.Continuous, AdministrativeClass.State, reversed = false, 1, 8)
-          , DateTime.now, Some(0L)),
+          , DateTime.now),
         ProjectRoadwayChange(projectId, Some("project name"), 8L, "test user", DateTime.now,
           RoadwayChangeInfo(RoadAddressChangeType.New,
             RoadwayChangeSection(None, None, None, None, None, None, Some(AdministrativeClass.State), Some(Discontinuity.Discontinuous), Some(8L)),
             RoadwayChangeSection(Some(road), Some(Track.Combined.value.toLong), startRoadPartNumber = Some(part), endRoadPartNumber = Some(part), startAddressM = Some(15L), endAddressM = Some(20L), Some(AdministrativeClass.State), Some(Discontinuity.Discontinuous), Some(8L)),
             Discontinuity.Discontinuous, AdministrativeClass.State, reversed = false, 2, 8)
-          , DateTime.now, Some(0L))
->>>>>>> 54df3071
+          , DateTime.now)
       )
 
       when(mockLinearLocationDAO.fetchLinearLocationByBoundingBox(BoundingRectangle(combGeom1.head, combGeom1.head), roadNumberLimits)).thenReturn(Seq(orderedlc1, orderedlc2, orderedlc3, orderedlc4))
@@ -4239,29 +3721,18 @@
 
       val projectChanges = List(
         //Combined
-<<<<<<< HEAD
-        ProjectRoadwayChange(projectId, Some("project name"), 8L, "test user", DateTime.now, RoadwayChangeInfo(AddressChangeType.New,
-          RoadwayChangeSection(None, None, None, None, None, None, Some(AdministrativeClass.State), Some(Discontinuity.Continuous), Some(8L)),
-          RoadwayChangeSection(Some(road), Some(Track.Combined.value.toLong), startRoadPartNumber = Some(part), endRoadPartNumber = Some(part), startAddressM = Some(0L), endAddressM = Some(15L), Some(AdministrativeClass.State), Some(Discontinuity.Continuous), Some(8L)),
-          Discontinuity.Continuous, AdministrativeClass.State, reversed = false, 1, 8), DateTime.now),
-        ProjectRoadwayChange(projectId, Some("project name"), 8L, "test user", DateTime.now, RoadwayChangeInfo(AddressChangeType.New,
-          RoadwayChangeSection(None, None, None, None, None, None, Some(AdministrativeClass.State), Some(Discontinuity.MinorDiscontinuity), Some(8L)),
-          RoadwayChangeSection(Some(road), Some(Track.Combined.value.toLong), startRoadPartNumber = Some(part), endRoadPartNumber = Some(part), startAddressM = Some(15L), endAddressM = Some(20L), Some(AdministrativeClass.State), Some(Discontinuity.MinorDiscontinuity), Some(8L)),
-          Discontinuity.MinorDiscontinuity, AdministrativeClass.State, reversed = false, 2, 8), DateTime.now)
-=======
         ProjectRoadwayChange(projectId, Some("project name"), 8L, "test user", DateTime.now,
           RoadwayChangeInfo(RoadAddressChangeType.New,
             RoadwayChangeSection(None, None, None, None, None, None, Some(AdministrativeClass.State), Some(Discontinuity.Continuous), Some(8L)),
             RoadwayChangeSection(Some(road), Some(Track.Combined.value.toLong), startRoadPartNumber = Some(part), endRoadPartNumber = Some(part), startAddressM = Some(0L), endAddressM = Some(15L), Some(AdministrativeClass.State), Some(Discontinuity.Continuous), Some(8L)),
             Discontinuity.Continuous, AdministrativeClass.State, reversed = false, 1, 8)
-          , DateTime.now, Some(0L)),
+          , DateTime.now),
         ProjectRoadwayChange(projectId, Some("project name"), 8L, "test user", DateTime.now,
           RoadwayChangeInfo(RoadAddressChangeType.New,
             RoadwayChangeSection(None, None, None, None, None, None, Some(AdministrativeClass.State), Some(Discontinuity.MinorDiscontinuity), Some(8L)),
             RoadwayChangeSection(Some(road), Some(Track.Combined.value.toLong), startRoadPartNumber = Some(part), endRoadPartNumber = Some(part), startAddressM = Some(15L), endAddressM = Some(20L), Some(AdministrativeClass.State), Some(Discontinuity.MinorDiscontinuity), Some(8L)),
             Discontinuity.MinorDiscontinuity, AdministrativeClass.State, reversed = false, 2, 8)
-          , DateTime.now, Some(0L))
->>>>>>> 54df3071
+          , DateTime.now)
       )
 
       when(mockLinearLocationDAO.fetchLinearLocationByBoundingBox(BoundingRectangle(combGeom1.head, combGeom1.head), roadNumberLimits)).thenReturn(Seq(orderedlc1, orderedlc2, orderedlc3, orderedlc4))
@@ -4334,53 +3805,32 @@
 
       val projectChanges = List(
         //left
-<<<<<<< HEAD
-        ProjectRoadwayChange(0, Some("project name"), 8L, "test user", DateTime.now, RoadwayChangeInfo(AddressChangeType.New,
-          RoadwayChangeSection(None, None, None, None, None, None, Some(AdministrativeClass.State), Some(Discontinuity.Continuous), Some(8L)),
-          RoadwayChangeSection(Some(999), Some(Track.LeftSide.value.toLong), startRoadPartNumber = Some(999L), endRoadPartNumber = Some(999L), startAddressM = Some(0L), endAddressM = Some(50L), Some(AdministrativeClass.State), Some(Discontinuity.Continuous), Some(8L)),
-          Discontinuity.Continuous, AdministrativeClass.State, reversed = false, 1, 8), DateTime.now),
-        //right
-        ProjectRoadwayChange(0, Some("project name"), 8L, "test user", DateTime.now, RoadwayChangeInfo(AddressChangeType.New,
-          RoadwayChangeSection(None, None, None, None, None, None, Some(AdministrativeClass.State), Some(Discontinuity.Continuous), Some(8L)),
-          RoadwayChangeSection(Some(999), Some(Track.RightSide.value.toLong), startRoadPartNumber = Some(999L), endRoadPartNumber = Some(999L), startAddressM = Some(0L), endAddressM = Some(50L), Some(AdministrativeClass.State), Some(Discontinuity.Continuous), Some(8L)),
-          Discontinuity.Continuous, AdministrativeClass.State, reversed = false, 2, 8), DateTime.now),
-        //combined
-        ProjectRoadwayChange(0, Some("project name"), 8L, "test user", DateTime.now, RoadwayChangeInfo(AddressChangeType.New,
-          RoadwayChangeSection(None, None, None, None, None, None, Some(AdministrativeClass.State), Some(Discontinuity.Continuous), Some(8L)),
-          RoadwayChangeSection(Some(999), Some(Track.Combined.value.toLong), startRoadPartNumber = Some(999L), endRoadPartNumber = Some(999L), startAddressM = Some(50L), endAddressM = Some(100L), Some(AdministrativeClass.Municipality), Some(Discontinuity.Continuous), Some(8L)),
-          Discontinuity.Continuous, AdministrativeClass.Municipality, reversed = false, 3, 8), DateTime.now),
-        ProjectRoadwayChange(0, Some("project name"), 8L, "test user", DateTime.now, RoadwayChangeInfo(AddressChangeType.New,
-          RoadwayChangeSection(None, None, None, None, None, None, Some(AdministrativeClass.State), Some(Discontinuity.Continuous), Some(8L)),
-          RoadwayChangeSection(Some(999), Some(Track.Combined.value.toLong), startRoadPartNumber = Some(999L), endRoadPartNumber = Some(999L), startAddressM = Some(50L), endAddressM = Some(150L), Some(AdministrativeClass.State), Some(Discontinuity.EndOfRoad), Some(8L)),
-          Discontinuity.Continuous, AdministrativeClass.State, reversed = false, 3, 8), DateTime.now)
-=======
         ProjectRoadwayChange(0, Some("project name"), 8L, "test user", DateTime.now,
           RoadwayChangeInfo(RoadAddressChangeType.New,
             RoadwayChangeSection(None, None, None, None, None, None, Some(AdministrativeClass.State), Some(Discontinuity.Continuous), Some(8L)),
             RoadwayChangeSection(Some(999), Some(Track.LeftSide.value.toLong), startRoadPartNumber = Some(999L), endRoadPartNumber = Some(999L), startAddressM = Some(0L), endAddressM = Some(50L), Some(AdministrativeClass.State), Some(Discontinuity.Continuous), Some(8L)),
             Discontinuity.Continuous, AdministrativeClass.State, reversed = false, 1, 8)
-          , DateTime.now, Some(0L)),
+          , DateTime.now),
         //right
         ProjectRoadwayChange(0, Some("project name"), 8L, "test user", DateTime.now,
           RoadwayChangeInfo(RoadAddressChangeType.New,
             RoadwayChangeSection(None, None, None, None, None, None, Some(AdministrativeClass.State), Some(Discontinuity.Continuous), Some(8L)),
             RoadwayChangeSection(Some(999), Some(Track.RightSide.value.toLong), startRoadPartNumber = Some(999L), endRoadPartNumber = Some(999L), startAddressM = Some(0L), endAddressM = Some(50L), Some(AdministrativeClass.State), Some(Discontinuity.Continuous), Some(8L)),
             Discontinuity.Continuous, AdministrativeClass.State, reversed = false, 2, 8)
-          , DateTime.now, Some(0L)),
+          , DateTime.now),
         //combined
         ProjectRoadwayChange(0, Some("project name"), 8L, "test user", DateTime.now,
           RoadwayChangeInfo(RoadAddressChangeType.New,
             RoadwayChangeSection(None, None, None, None, None, None, Some(AdministrativeClass.State), Some(Discontinuity.Continuous), Some(8L)),
             RoadwayChangeSection(Some(999), Some(Track.Combined.value.toLong), startRoadPartNumber = Some(999L), endRoadPartNumber = Some(999L), startAddressM = Some(50L), endAddressM = Some(100L), Some(AdministrativeClass.Municipality), Some(Discontinuity.Continuous), Some(8L)),
             Discontinuity.Continuous, AdministrativeClass.Municipality, reversed = false, 3, 8)
-          , DateTime.now, Some(0L)),
+          , DateTime.now),
         ProjectRoadwayChange(0, Some("project name"), 8L, "test user", DateTime.now,
           RoadwayChangeInfo(RoadAddressChangeType.New,
             RoadwayChangeSection(None, None, None, None, None, None, Some(AdministrativeClass.State), Some(Discontinuity.Continuous), Some(8L)),
             RoadwayChangeSection(Some(999), Some(Track.Combined.value.toLong), startRoadPartNumber = Some(999L), endRoadPartNumber = Some(999L), startAddressM = Some(50L), endAddressM = Some(150L), Some(AdministrativeClass.State), Some(Discontinuity.EndOfRoad), Some(8L)),
             Discontinuity.Continuous, AdministrativeClass.State, reversed = false, 3, 8)
-          , DateTime.now, Some(0L))
->>>>>>> 54df3071
+          , DateTime.now)
       )
       val mappedChanges = projectLinkDAO.fetchProjectLinksChange(projectId)
       nodesAndJunctionsService.handleNodePoints(projectChanges, pls, mappedChanges)
@@ -4413,53 +3863,32 @@
 
       val reversedProjectChanges = List(
         //left
-<<<<<<< HEAD
-        ProjectRoadwayChange(0, Some("project name"), 8L, "test user", DateTime.now, RoadwayChangeInfo(AddressChangeType.Transfer,
-          RoadwayChangeSection(Some(999), Some(Track.LeftSide.value.toLong), startRoadPartNumber = Some(999L), endRoadPartNumber = Some(999L), startAddressM = Some(0L), endAddressM = Some(50L), Some(AdministrativeClass.State), Some(Discontinuity.Continuous), Some(8L)),
-          RoadwayChangeSection(Some(999), Some(Track.LeftSide.value.toLong), startRoadPartNumber = Some(999L), endRoadPartNumber = Some(999L), startAddressM = Some(100), endAddressM = Some(150L), Some(AdministrativeClass.State), Some(Discontinuity.EndOfRoad), Some(8L)),
-          Discontinuity.Continuous, AdministrativeClass.State, reversed = true, 1, 8), DateTime.now),
-        //right
-        ProjectRoadwayChange(0, Some("project name"), 8L, "test user", DateTime.now, RoadwayChangeInfo(AddressChangeType.Transfer,
-          RoadwayChangeSection(Some(999), Some(Track.RightSide.value.toLong), startRoadPartNumber = Some(999L), endRoadPartNumber = Some(999L), startAddressM = Some(0L), endAddressM = Some(50L), Some(AdministrativeClass.State), Some(Discontinuity.Continuous), Some(8L)),
-          RoadwayChangeSection(Some(999), Some(Track.RightSide.value.toLong), startRoadPartNumber = Some(999L), endRoadPartNumber = Some(999L), startAddressM = Some(100), endAddressM = Some(150L), Some(AdministrativeClass.State), Some(Discontinuity.EndOfRoad), Some(8L)),
-          Discontinuity.Continuous, AdministrativeClass.State, reversed = true, 2, 8), DateTime.now),
-        ProjectRoadwayChange(0, Some("project name"), 8L, "test user", DateTime.now, RoadwayChangeInfo(AddressChangeType.Transfer,
-          RoadwayChangeSection(Some(999), Some(Track.Combined.value.toLong), startRoadPartNumber = Some(999L), endRoadPartNumber = Some(999L), startAddressM = Some(50L), endAddressM = Some(100L), Some(AdministrativeClass.State), Some(Discontinuity.Continuous), Some(8L)),
-          RoadwayChangeSection(Some(999), Some(Track.Combined.value.toLong), startRoadPartNumber = Some(999L), endRoadPartNumber = Some(999L), startAddressM = Some(50L), endAddressM = Some(100L), Some(AdministrativeClass.State), Some(Discontinuity.Continuous), Some(8L)),
-          Discontinuity.Continuous, AdministrativeClass.State, reversed = true, 2, 8), DateTime.now),
-        //combined
-        ProjectRoadwayChange(0, Some("project name"), 8L, "test user", DateTime.now, RoadwayChangeInfo(AddressChangeType.Transfer,
-          RoadwayChangeSection(Some(999), Some(Track.Combined.value.toLong), startRoadPartNumber = Some(999L), endRoadPartNumber = Some(999L), startAddressM = Some(100), endAddressM = Some(150L), Some(AdministrativeClass.State), Some(Discontinuity.EndOfRoad), Some(8L)),
-          RoadwayChangeSection(Some(999), Some(Track.Combined.value.toLong), startRoadPartNumber = Some(999L), endRoadPartNumber = Some(999L), startAddressM = Some(0L), endAddressM = Some(50L), Some(AdministrativeClass.State), Some(Discontinuity.Continuous), Some(8L)),
-          Discontinuity.Continuous, AdministrativeClass.State, reversed = true, 3, 8), DateTime.now)
-=======
         ProjectRoadwayChange(0, Some("project name"), 8L, "test user", DateTime.now,
           RoadwayChangeInfo(RoadAddressChangeType.Transfer,
             RoadwayChangeSection(Some(999), Some(Track.LeftSide.value.toLong), startRoadPartNumber = Some(999L), endRoadPartNumber = Some(999L), startAddressM = Some(0L), endAddressM = Some(50L), Some(AdministrativeClass.State), Some(Discontinuity.Continuous), Some(8L)),
             RoadwayChangeSection(Some(999), Some(Track.LeftSide.value.toLong), startRoadPartNumber = Some(999L), endRoadPartNumber = Some(999L), startAddressM = Some(100), endAddressM = Some(150L), Some(AdministrativeClass.State), Some(Discontinuity.EndOfRoad), Some(8L)),
             Discontinuity.Continuous, AdministrativeClass.State, reversed = true, 1, 8)
-          , DateTime.now, Some(0L)),
+          , DateTime.now),
         //right
         ProjectRoadwayChange(0, Some("project name"), 8L, "test user", DateTime.now,
           RoadwayChangeInfo(RoadAddressChangeType.Transfer,
             RoadwayChangeSection(Some(999), Some(Track.RightSide.value.toLong), startRoadPartNumber = Some(999L), endRoadPartNumber = Some(999L), startAddressM = Some(0L), endAddressM = Some(50L), Some(AdministrativeClass.State), Some(Discontinuity.Continuous), Some(8L)),
             RoadwayChangeSection(Some(999), Some(Track.RightSide.value.toLong), startRoadPartNumber = Some(999L), endRoadPartNumber = Some(999L), startAddressM = Some(100), endAddressM = Some(150L), Some(AdministrativeClass.State), Some(Discontinuity.EndOfRoad), Some(8L)),
             Discontinuity.Continuous, AdministrativeClass.State, reversed = true, 2, 8)
-          , DateTime.now, Some(0L)),
+          , DateTime.now),
         ProjectRoadwayChange(0, Some("project name"), 8L, "test user", DateTime.now,
           RoadwayChangeInfo(RoadAddressChangeType.Transfer,
             RoadwayChangeSection(Some(999), Some(Track.Combined.value.toLong), startRoadPartNumber = Some(999L), endRoadPartNumber = Some(999L), startAddressM = Some(50L), endAddressM = Some(100L), Some(AdministrativeClass.State), Some(Discontinuity.Continuous), Some(8L)),
             RoadwayChangeSection(Some(999), Some(Track.Combined.value.toLong), startRoadPartNumber = Some(999L), endRoadPartNumber = Some(999L), startAddressM = Some(50L), endAddressM = Some(100L), Some(AdministrativeClass.State), Some(Discontinuity.Continuous), Some(8L)),
             Discontinuity.Continuous, AdministrativeClass.State, reversed = true, 2, 8)
-          , DateTime.now, Some(0L)),
+          , DateTime.now),
         //combined
         ProjectRoadwayChange(0, Some("project name"), 8L, "test user", DateTime.now,
           RoadwayChangeInfo(RoadAddressChangeType.Transfer,
             RoadwayChangeSection(Some(999), Some(Track.Combined.value.toLong), startRoadPartNumber = Some(999L), endRoadPartNumber = Some(999L), startAddressM = Some(100), endAddressM = Some(150L), Some(AdministrativeClass.State), Some(Discontinuity.EndOfRoad), Some(8L)),
             RoadwayChangeSection(Some(999), Some(Track.Combined.value.toLong), startRoadPartNumber = Some(999L), endRoadPartNumber = Some(999L), startAddressM = Some(0L), endAddressM = Some(50L), Some(AdministrativeClass.State), Some(Discontinuity.Continuous), Some(8L)),
             Discontinuity.Continuous, AdministrativeClass.State, reversed = true, 3, 8)
-          , DateTime.now, Some(0L))
->>>>>>> 54df3071
+          , DateTime.now)
       )
 
       val reversedPls = Seq(reversedCombined1, reversedCombined2, reversedRight, reversedLeft)
@@ -4529,29 +3958,18 @@
 
       val projectChanges = List(
         //combined
-<<<<<<< HEAD
-        ProjectRoadwayChange(0, Some("project name"), 8L, "test user", DateTime.now, RoadwayChangeInfo(AddressChangeType.New,
-          RoadwayChangeSection(None, None, None, None, None, None, Some(AdministrativeClass.State), Some(Discontinuity.Continuous), Some(8L)),
-          RoadwayChangeSection(Some(roadLink1.roadNumber), Some(Track.Combined.value.toLong), startRoadPartNumber = Some(roadLink1.roadPartNumber), endRoadPartNumber = Some(roadLink1.roadPartNumber), startAddressM = Some(0L), endAddressM = Some(100L), Some(AdministrativeClass.State), Some(Discontinuity.Continuous), Some(8L)),
-          Discontinuity.Continuous, AdministrativeClass.State, reversed = false, 1, 8), DateTime.now),
-        ProjectRoadwayChange(0, Some("project name"), 8L, "test user", DateTime.now, RoadwayChangeInfo(AddressChangeType.New,
-          RoadwayChangeSection(None, None, None, None, None, None, Some(AdministrativeClass.State), Some(Discontinuity.Continuous), Some(8L)),
-          RoadwayChangeSection(Some(roadLink2.roadNumber), Some(Track.Combined.value.toLong), startRoadPartNumber = Some(roadLink2.roadPartNumber), endRoadPartNumber = Some(roadLink2.roadPartNumber), startAddressM = Some(0L), endAddressM = Some(150L), Some(AdministrativeClass.State), Some(Discontinuity.Continuous), Some(8L)),
-          Discontinuity.Continuous, AdministrativeClass.State, reversed = false, 2, 8), DateTime.now)
-=======
         ProjectRoadwayChange(0, Some("project name"), 8L, "test user", DateTime.now,
           RoadwayChangeInfo(RoadAddressChangeType.New,
             RoadwayChangeSection(None, None, None, None, None, None, Some(AdministrativeClass.State), Some(Discontinuity.Continuous), Some(8L)),
             RoadwayChangeSection(Some(roadLink1.roadNumber), Some(Track.Combined.value.toLong), startRoadPartNumber = Some(roadLink1.roadPartNumber), endRoadPartNumber = Some(roadLink1.roadPartNumber), startAddressM = Some(0L), endAddressM = Some(100L), Some(AdministrativeClass.State), Some(Discontinuity.Continuous), Some(8L)),
             Discontinuity.Continuous, AdministrativeClass.State, reversed = false, 1, 8)
-          , DateTime.now, Some(0L)),
+          , DateTime.now),
         ProjectRoadwayChange(0, Some("project name"), 8L, "test user", DateTime.now,
           RoadwayChangeInfo(RoadAddressChangeType.New,
             RoadwayChangeSection(None, None, None, None, None, None, Some(AdministrativeClass.State), Some(Discontinuity.Continuous), Some(8L)),
             RoadwayChangeSection(Some(roadLink2.roadNumber), Some(Track.Combined.value.toLong), startRoadPartNumber = Some(roadLink2.roadPartNumber), endRoadPartNumber = Some(roadLink2.roadPartNumber), startAddressM = Some(0L), endAddressM = Some(150L), Some(AdministrativeClass.State), Some(Discontinuity.Continuous), Some(8L)),
             Discontinuity.Continuous, AdministrativeClass.State, reversed = false, 2, 8)
-          , DateTime.now, Some(0L))
->>>>>>> 54df3071
+          , DateTime.now)
       )
       val mappedRoadwayNumbers = projectLinkDAO.fetchProjectLinksChange(projectId)
       // Creation of nodes and node points
@@ -4642,19 +4060,12 @@
       // Creation of nodes and node points
       val projectChanges = List(
         //combined
-<<<<<<< HEAD
-        ProjectRoadwayChange(0, Some("project name"), 8L, "test user", DateTime.now, RoadwayChangeInfo(AddressChangeType.New,
-          RoadwayChangeSection(None, None, None, None, None, None, Some(AdministrativeClass.State), Some(Discontinuity.Continuous), Some(8L)),
-          RoadwayChangeSection(Some(roadLink.roadNumber), Some(Track.Combined.value.toLong), startRoadPartNumber = Some(roadLink.roadPartNumber), endRoadPartNumber = Some(roadLink.roadPartNumber), startAddressM = Some(0L), endAddressM = Some(100L), Some(AdministrativeClass.State), Some(Discontinuity.Continuous), Some(8L)),
-          Discontinuity.Continuous, AdministrativeClass.State, reversed = false, 1, 8), DateTime.now)
-=======
         ProjectRoadwayChange(0, Some("project name"), 8L, "test user", DateTime.now,
           RoadwayChangeInfo(RoadAddressChangeType.New,
             RoadwayChangeSection(None, None, None, None, None, None, Some(AdministrativeClass.State), Some(Discontinuity.Continuous), Some(8L)),
             RoadwayChangeSection(Some(roadLink.roadNumber), Some(Track.Combined.value.toLong), startRoadPartNumber = Some(roadLink.roadPartNumber), endRoadPartNumber = Some(roadLink.roadPartNumber), startAddressM = Some(0L), endAddressM = Some(100L), Some(AdministrativeClass.State), Some(Discontinuity.Continuous), Some(8L)),
             Discontinuity.Continuous, AdministrativeClass.State, reversed = false, 1, 8)
-          , DateTime.now, Some(0L))
->>>>>>> 54df3071
+          , DateTime.now)
       )
       val mappedRoadwayNumbers = projectLinkDAO.fetchProjectLinksChange(projectId)
       nodesAndJunctionsService.handleNodePoints(projectChanges, projectLinks, mappedRoadwayNumbers)
@@ -4742,19 +4153,12 @@
       roadwayDAO.create(roadways)
       val projectChanges = List(
         //combined
-<<<<<<< HEAD
-        ProjectRoadwayChange(0, Some("project name"), 8L, "test user", DateTime.now, RoadwayChangeInfo(AddressChangeType.New,
-          RoadwayChangeSection(None, None, None, None, None, None, Some(AdministrativeClass.State), Some(Discontinuity.Continuous), Some(8L)),
-          RoadwayChangeSection(Some(roadLink.roadNumber), Some(Track.Combined.value.toLong), startRoadPartNumber = Some(roadLink.roadPartNumber), endRoadPartNumber = Some(roadLink.roadPartNumber), startAddressM = Some(roadLink.startAddrMValue), endAddressM = Some(roadLink.endAddrMValue), Some(AdministrativeClass.State), Some(Discontinuity.Continuous), Some(8L)),
-          Discontinuity.Continuous, AdministrativeClass.State, reversed = false, 1, 8), DateTime.now)
-=======
         ProjectRoadwayChange(0, Some("project name"), 8L, "test user", DateTime.now,
           RoadwayChangeInfo(RoadAddressChangeType.New,
             RoadwayChangeSection(None, None, None, None, None, None, Some(AdministrativeClass.State), Some(Discontinuity.Continuous), Some(8L)),
             RoadwayChangeSection(Some(roadLink.roadNumber), Some(Track.Combined.value.toLong), startRoadPartNumber = Some(roadLink.roadPartNumber), endRoadPartNumber = Some(roadLink.roadPartNumber), startAddressM = Some(roadLink.startAddrMValue), endAddressM = Some(roadLink.endAddrMValue), Some(AdministrativeClass.State), Some(Discontinuity.Continuous), Some(8L)),
             Discontinuity.Continuous, AdministrativeClass.State, reversed = false, 1, 8)
-          , DateTime.now, Some(0L))
->>>>>>> 54df3071
+          , DateTime.now)
       )
       val mappedRoadwayNumbers = projectLinkDAO.fetchProjectLinksChange(projectId)
       // Creation of nodes and node points
@@ -4797,29 +4201,18 @@
 
       val projectChangesAfterChanges = List(
         //combined
-<<<<<<< HEAD
-        ProjectRoadwayChange(0, Some("project name"), 8L, "test user", DateTime.now, RoadwayChangeInfo(AddressChangeType.New,
-          RoadwayChangeSection(None, None, None, None, None, None, Some(AdministrativeClass.State), Some(Discontinuity.Continuous), Some(8L)),
-          RoadwayChangeSection(Some(newRoadLink.roadNumber), Some(Track.Combined.value.toLong), startRoadPartNumber = Some(newRoadLink.roadPartNumber), endRoadPartNumber = Some(newRoadLink.roadPartNumber), startAddressM = Some(newRoadLink.startAddrMValue), endAddressM = Some(newRoadLink.endAddrMValue), Some(AdministrativeClass.State), Some(Discontinuity.Continuous), Some(8L)),
-          Discontinuity.Continuous, AdministrativeClass.State, reversed = false, 1, 8), DateTime.now),
-        ProjectRoadwayChange(0, Some("project name"), 8L, "test user", DateTime.now, RoadwayChangeInfo(AddressChangeType.New,
-          RoadwayChangeSection(None, None, None, None, None, None, Some(AdministrativeClass.State), Some(Discontinuity.Continuous), Some(8L)),
-          RoadwayChangeSection(Some(roadLink.roadNumber), Some(Track.Combined.value.toLong), startRoadPartNumber = Some(roadLink.roadPartNumber), endRoadPartNumber = Some(roadLink.roadPartNumber), startAddressM = Some(roadLink.startAddrMValue), endAddressM = Some(roadLink.endAddrMValue), Some(AdministrativeClass.State), Some(Discontinuity.Continuous), Some(8L)),
-          Discontinuity.Continuous, AdministrativeClass.State, reversed = false, 1, 8), DateTime.now)
-=======
         ProjectRoadwayChange(0, Some("project name"), 8L, "test user", DateTime.now,
           RoadwayChangeInfo(RoadAddressChangeType.New,
             RoadwayChangeSection(None, None, None, None, None, None, Some(AdministrativeClass.State), Some(Discontinuity.Continuous), Some(8L)),
             RoadwayChangeSection(Some(newRoadLink.roadNumber), Some(Track.Combined.value.toLong), startRoadPartNumber = Some(newRoadLink.roadPartNumber), endRoadPartNumber = Some(newRoadLink.roadPartNumber), startAddressM = Some(newRoadLink.startAddrMValue), endAddressM = Some(newRoadLink.endAddrMValue), Some(AdministrativeClass.State), Some(Discontinuity.Continuous), Some(8L)),
             Discontinuity.Continuous, AdministrativeClass.State, reversed = false, 1, 8)
-          , DateTime.now, Some(0L)),
+          , DateTime.now),
         ProjectRoadwayChange(0, Some("project name"), 8L, "test user", DateTime.now,
           RoadwayChangeInfo(RoadAddressChangeType.New,
             RoadwayChangeSection(None, None, None, None, None, None, Some(AdministrativeClass.State), Some(Discontinuity.Continuous), Some(8L)),
             RoadwayChangeSection(Some(roadLink.roadNumber), Some(Track.Combined.value.toLong), startRoadPartNumber = Some(roadLink.roadPartNumber), endRoadPartNumber = Some(roadLink.roadPartNumber), startAddressM = Some(roadLink.startAddrMValue), endAddressM = Some(roadLink.endAddrMValue), Some(AdministrativeClass.State), Some(Discontinuity.Continuous), Some(8L)),
             Discontinuity.Continuous, AdministrativeClass.State, reversed = false, 1, 8)
-          , DateTime.now, Some(0L))
->>>>>>> 54df3071
+          , DateTime.now)
       )
       val mappedRoadwayNumbers2 = projectLinkDAO.fetchProjectLinksChange(projectId)
       nodesAndJunctionsService.handleNodePoints(projectChangesAfterChanges, Seq(roadLink, newRoadLink), mappedRoadwayNumbers2)
@@ -4876,29 +4269,18 @@
       buildTestDataForProject(Some(project), None, Some(linearLocations), Some(projectLinks))
       val projectChanges = List(
         //combined
-<<<<<<< HEAD
-        ProjectRoadwayChange(0, Some("project name"), 8L, "test user", DateTime.now, RoadwayChangeInfo(AddressChangeType.New,
-          RoadwayChangeSection(None, None, None, None, None, None, Some(AdministrativeClass.State), Some(Discontinuity.Continuous), Some(8L)),
-          RoadwayChangeSection(Some(road1Link.roadNumber), Some(Track.Combined.value.toLong), startRoadPartNumber = Some(road1Link.roadPartNumber), endRoadPartNumber = Some(road1Link.roadPartNumber), startAddressM = Some(road1Link.startAddrMValue), endAddressM = Some(road1Link.endAddrMValue), Some(AdministrativeClass.State), Some(Discontinuity.Continuous), Some(8L)),
-          Discontinuity.Continuous, AdministrativeClass.State, reversed = false, 1, 8), DateTime.now),
-        ProjectRoadwayChange(0, Some("project name"), 8L, "test user", DateTime.now, RoadwayChangeInfo(AddressChangeType.New,
-          RoadwayChangeSection(None, None, None, None, None, None, Some(AdministrativeClass.State), Some(Discontinuity.Continuous), Some(8L)),
-          RoadwayChangeSection(Some(road2Link.roadNumber), Some(Track.Combined.value.toLong), startRoadPartNumber = Some(road2Link.roadPartNumber), endRoadPartNumber = Some(road2Link.roadPartNumber), startAddressM = Some(road2Link.startAddrMValue), endAddressM = Some(road2Link.endAddrMValue), Some(AdministrativeClass.State), Some(Discontinuity.Continuous), Some(8L)),
-          Discontinuity.Continuous, AdministrativeClass.State, reversed = false, 1, 8), DateTime.now)
-=======
         ProjectRoadwayChange(0, Some("project name"), 8L, "test user", DateTime.now,
           RoadwayChangeInfo(RoadAddressChangeType.New,
             RoadwayChangeSection(None, None, None, None, None, None, Some(AdministrativeClass.State), Some(Discontinuity.Continuous), Some(8L)),
             RoadwayChangeSection(Some(road1Link.roadNumber), Some(Track.Combined.value.toLong), startRoadPartNumber = Some(road1Link.roadPartNumber), endRoadPartNumber = Some(road1Link.roadPartNumber), startAddressM = Some(road1Link.startAddrMValue), endAddressM = Some(road1Link.endAddrMValue), Some(AdministrativeClass.State), Some(Discontinuity.Continuous), Some(8L)),
             Discontinuity.Continuous, AdministrativeClass.State, reversed = false, 1, 8)
-          , DateTime.now, Some(0L)),
+          , DateTime.now),
         ProjectRoadwayChange(0, Some("project name"), 8L, "test user", DateTime.now,
           RoadwayChangeInfo(RoadAddressChangeType.New,
             RoadwayChangeSection(None, None, None, None, None, None, Some(AdministrativeClass.State), Some(Discontinuity.Continuous), Some(8L)),
             RoadwayChangeSection(Some(road2Link.roadNumber), Some(Track.Combined.value.toLong), startRoadPartNumber = Some(road2Link.roadPartNumber), endRoadPartNumber = Some(road2Link.roadPartNumber), startAddressM = Some(road2Link.startAddrMValue), endAddressM = Some(road2Link.endAddrMValue), Some(AdministrativeClass.State), Some(Discontinuity.Continuous), Some(8L)),
             Discontinuity.Continuous, AdministrativeClass.State, reversed = false, 1, 8)
-          , DateTime.now, Some(0L))
->>>>>>> 54df3071
+          , DateTime.now)
       )
       val mappedRoadwayNumbers = projectLinkDAO.fetchProjectLinksChange(projectId)
       // Creation of junction points template
@@ -4987,29 +4369,18 @@
       buildTestDataForProject(Some(project), None, Some(linearLocations), Some(projectLinks))
       val projectChanges = List(
         //combined
-<<<<<<< HEAD
-        ProjectRoadwayChange(0, Some("project name"), 8L, "test user", DateTime.now, RoadwayChangeInfo(AddressChangeType.New,
-          RoadwayChangeSection(None, None, None, None, None, None, Some(AdministrativeClass.State), Some(Discontinuity.Continuous), Some(8L)),
-          RoadwayChangeSection(Some(road1Link1.roadNumber), Some(Track.Combined.value.toLong), startRoadPartNumber = Some(road1Link1.roadPartNumber), endRoadPartNumber = Some(road1Link1.roadPartNumber), startAddressM = Some(road1Link1.startAddrMValue), endAddressM = Some(road1Link1.endAddrMValue), Some(AdministrativeClass.State), Some(Discontinuity.Continuous), Some(8L)),
-          Discontinuity.Continuous, AdministrativeClass.State, reversed = false, 1, 8), DateTime.now),
-        ProjectRoadwayChange(0, Some("project name"), 8L, "test user", DateTime.now, RoadwayChangeInfo(AddressChangeType.New,
-          RoadwayChangeSection(None, None, None, None, None, None, Some(AdministrativeClass.State), Some(Discontinuity.Continuous), Some(8L)),
-          RoadwayChangeSection(Some(road2Link.roadNumber), Some(Track.Combined.value.toLong), startRoadPartNumber = Some(road2Link.roadPartNumber), endRoadPartNumber = Some(road2Link.roadPartNumber), startAddressM = Some(road2Link.startAddrMValue), endAddressM = Some(road2Link.endAddrMValue), Some(AdministrativeClass.State), Some(Discontinuity.Continuous), Some(8L)),
-          Discontinuity.Continuous, AdministrativeClass.State, reversed = false, 1, 8), DateTime.now)
-=======
         ProjectRoadwayChange(0, Some("project name"), 8L, "test user", DateTime.now,
           RoadwayChangeInfo(RoadAddressChangeType.New,
             RoadwayChangeSection(None, None, None, None, None, None, Some(AdministrativeClass.State), Some(Discontinuity.Continuous), Some(8L)),
             RoadwayChangeSection(Some(road1Link1.roadNumber), Some(Track.Combined.value.toLong), startRoadPartNumber = Some(road1Link1.roadPartNumber), endRoadPartNumber = Some(road1Link1.roadPartNumber), startAddressM = Some(road1Link1.startAddrMValue), endAddressM = Some(road1Link1.endAddrMValue), Some(AdministrativeClass.State), Some(Discontinuity.Continuous), Some(8L)),
             Discontinuity.Continuous, AdministrativeClass.State, reversed = false, 1, 8)
-          , DateTime.now, Some(0L)),
+          , DateTime.now),
         ProjectRoadwayChange(0, Some("project name"), 8L, "test user", DateTime.now,
           RoadwayChangeInfo(RoadAddressChangeType.New,
             RoadwayChangeSection(None, None, None, None, None, None, Some(AdministrativeClass.State), Some(Discontinuity.Continuous), Some(8L)),
             RoadwayChangeSection(Some(road2Link.roadNumber), Some(Track.Combined.value.toLong), startRoadPartNumber = Some(road2Link.roadPartNumber), endRoadPartNumber = Some(road2Link.roadPartNumber), startAddressM = Some(road2Link.startAddrMValue), endAddressM = Some(road2Link.endAddrMValue), Some(AdministrativeClass.State), Some(Discontinuity.Continuous), Some(8L)),
             Discontinuity.Continuous, AdministrativeClass.State, reversed = false, 1, 8)
-          , DateTime.now, Some(0L))
->>>>>>> 54df3071
+          , DateTime.now)
       )
       val mappedRoadwayNumbers = projectLinkDAO.fetchProjectLinksChange(projectId)
       // Creation of junction points template
@@ -5098,29 +4469,18 @@
 
       val projectChanges = List(
         //  Combined
-<<<<<<< HEAD
-        ProjectRoadwayChange(projectId, Some("project name"), 8L, "test user", DateTime.now, RoadwayChangeInfo(AddressChangeType.New,
-          RoadwayChangeSection(None, None, None, None, None, None, Some(AdministrativeClass.State), Some(Discontinuity.Continuous), Some(8L)),
-          RoadwayChangeSection(Some(road999), Some(Track.Combined.value.toLong), startRoadPartNumber = Some(part1), endRoadPartNumber = Some(part1), startAddressM = Some(0L), endAddressM = Some(20L), Some(AdministrativeClass.State), Some(Discontinuity.Discontinuous), Some(8L)),
-          Discontinuity.Discontinuous, AdministrativeClass.State, reversed = false, 1, 8), DateTime.now),
-        ProjectRoadwayChange(projectId, Some("project name"), 8L, "test user", DateTime.now, RoadwayChangeInfo(AddressChangeType.New,
-          RoadwayChangeSection(None, None, None, None, None, None, Some(AdministrativeClass.State), Some(Discontinuity.Continuous), Some(8L)),
-          RoadwayChangeSection(Some(road1000), Some(Track.Combined.value.toLong), startRoadPartNumber = Some(part1), endRoadPartNumber = Some(part1), startAddressM = Some(0L), endAddressM = Some(9L), Some(AdministrativeClass.State), Some(Discontinuity.Discontinuous), Some(8L)),
-          Discontinuity.Discontinuous, AdministrativeClass.State, reversed = false, 2, 8), DateTime.now)
-=======
         ProjectRoadwayChange(projectId, Some("project name"), 8L, "test user", DateTime.now,
           RoadwayChangeInfo(RoadAddressChangeType.New,
             RoadwayChangeSection(None, None, None, None, None, None, Some(AdministrativeClass.State), Some(Discontinuity.Continuous), Some(8L)),
             RoadwayChangeSection(Some(road999), Some(Track.Combined.value.toLong), startRoadPartNumber = Some(part1), endRoadPartNumber = Some(part1), startAddressM = Some(0L), endAddressM = Some(20L), Some(AdministrativeClass.State), Some(Discontinuity.Discontinuous), Some(8L)),
             Discontinuity.Discontinuous, AdministrativeClass.State, reversed = false, 1, 8)
-          , DateTime.now, Some(0L)),
+          , DateTime.now),
         ProjectRoadwayChange(projectId, Some("project name"), 8L, "test user", DateTime.now,
           RoadwayChangeInfo(RoadAddressChangeType.New,
             RoadwayChangeSection(None, None, None, None, None, None, Some(AdministrativeClass.State), Some(Discontinuity.Continuous), Some(8L)),
             RoadwayChangeSection(Some(road1000), Some(Track.Combined.value.toLong), startRoadPartNumber = Some(part1), endRoadPartNumber = Some(part1), startAddressM = Some(0L), endAddressM = Some(9L), Some(AdministrativeClass.State), Some(Discontinuity.Discontinuous), Some(8L)),
             Discontinuity.Discontinuous, AdministrativeClass.State, reversed = false, 2, 8)
-          , DateTime.now, Some(0L))
->>>>>>> 54df3071
+          , DateTime.now)
       )
 
       when(mockLinearLocationDAO.fetchLinearLocationByBoundingBox(any[BoundingRectangle], any[Seq[(Int, Int)]])).thenReturn(Seq(orderedlll1, orderedlll2, orderedlll3))
@@ -5153,39 +4513,24 @@
       val project2 = Project(projectId + 1, ProjectState.Incomplete, "ProjectDeleteRoadOfRoadLinks", "s", DateTime.now(), "", DateTime.now(), DateTime.now(),
         "", Seq(), Seq(), None, None)
       val terminateAndTransferProjectChanges = List(
-<<<<<<< HEAD
-        ProjectRoadwayChange(projectId, Some("project name"), 8L, "test user", DateTime.now, RoadwayChangeInfo(AddressChangeType.Termination,
-          RoadwayChangeSection(Some(road999), Some(Track.Combined.value.toLong), startRoadPartNumber = Some(part1), endRoadPartNumber = Some(part1), startAddressM = Some(10L), endAddressM = Some(20L), Some(AdministrativeClass.State), Some(Discontinuity.Discontinuous), Some(8L)),
-          RoadwayChangeSection(None, None, None, None, None, None, Some(AdministrativeClass.State), Some(Discontinuity.Continuous), Some(8L)),
-          Discontinuity.Discontinuous, AdministrativeClass.State, reversed = false, 1, 8), DateTime.now),
-        ProjectRoadwayChange(projectId, Some("project name"), 8L, "test user", DateTime.now, RoadwayChangeInfo(AddressChangeType.Transfer,
-          RoadwayChangeSection(Some(road999), Some(Track.Combined.value.toLong), startRoadPartNumber = Some(part1), endRoadPartNumber = Some(part1), startAddressM = Some(0L), endAddressM = Some(10L), Some(AdministrativeClass.State), Some(Discontinuity.Continuous), Some(8L)),
-          RoadwayChangeSection(Some(road999), Some(Track.Combined.value.toLong), startRoadPartNumber = Some(part1), endRoadPartNumber = Some(part1), startAddressM = Some(0L), endAddressM = Some(10L), Some(AdministrativeClass.State), Some(Discontinuity.Continuous), Some(8L)),
-          Discontinuity.Continuous, AdministrativeClass.State, reversed = false, 2, 8), DateTime.now),
-        ProjectRoadwayChange(projectId, Some("project name"), 8L, "test user", DateTime.now, RoadwayChangeInfo(AddressChangeType.Transfer,
-          RoadwayChangeSection(Some(road1000), Some(Track.Combined.value.toLong), startRoadPartNumber = Some(part1), endRoadPartNumber = Some(part1), startAddressM = Some(0L), endAddressM = Some(9L), Some(AdministrativeClass.State), Some(Discontinuity.Discontinuous), Some(8L)),
-          RoadwayChangeSection(Some(road999), Some(Track.Combined.value.toLong), startRoadPartNumber = Some(part1), endRoadPartNumber = Some(part1), startAddressM = Some(10L), endAddressM = Some(19L), Some(AdministrativeClass.State), Some(Discontinuity.Discontinuous), Some(8L)),
-          Discontinuity.Discontinuous, AdministrativeClass.State, reversed = false, 3, 8), DateTime.now)
-=======
         ProjectRoadwayChange(projectId, Some("project name"), 8L, "test user", DateTime.now,
           RoadwayChangeInfo(RoadAddressChangeType.Termination,
             RoadwayChangeSection(Some(road999), Some(Track.Combined.value.toLong), startRoadPartNumber = Some(part1), endRoadPartNumber = Some(part1), startAddressM = Some(10L), endAddressM = Some(20L), Some(AdministrativeClass.State), Some(Discontinuity.Discontinuous), Some(8L)),
             RoadwayChangeSection(None, None, None, None, None, None, Some(AdministrativeClass.State), Some(Discontinuity.Continuous), Some(8L)),
             Discontinuity.Discontinuous, AdministrativeClass.State, reversed = false, 1, 8)
-          , DateTime.now, Some(0L)),
+          , DateTime.now),
         ProjectRoadwayChange(projectId, Some("project name"), 8L, "test user", DateTime.now,
           RoadwayChangeInfo(RoadAddressChangeType.Transfer,
             RoadwayChangeSection(Some(road999), Some(Track.Combined.value.toLong), startRoadPartNumber = Some(part1), endRoadPartNumber = Some(part1), startAddressM = Some(0L), endAddressM = Some(10L), Some(AdministrativeClass.State), Some(Discontinuity.Continuous), Some(8L)),
             RoadwayChangeSection(Some(road999), Some(Track.Combined.value.toLong), startRoadPartNumber = Some(part1), endRoadPartNumber = Some(part1), startAddressM = Some(0L), endAddressM = Some(10L), Some(AdministrativeClass.State), Some(Discontinuity.Continuous), Some(8L)),
             Discontinuity.Continuous, AdministrativeClass.State, reversed = false, 2, 8)
-          , DateTime.now, Some(0L)),
+          , DateTime.now),
         ProjectRoadwayChange(projectId, Some("project name"), 8L, "test user", DateTime.now,
           RoadwayChangeInfo(RoadAddressChangeType.Transfer,
             RoadwayChangeSection(Some(road1000), Some(Track.Combined.value.toLong), startRoadPartNumber = Some(part1), endRoadPartNumber = Some(part1), startAddressM = Some(0L), endAddressM = Some(9L), Some(AdministrativeClass.State), Some(Discontinuity.Discontinuous), Some(8L)),
             RoadwayChangeSection(Some(road999), Some(Track.Combined.value.toLong), startRoadPartNumber = Some(part1), endRoadPartNumber = Some(part1), startAddressM = Some(10L), endAddressM = Some(19L), Some(AdministrativeClass.State), Some(Discontinuity.Discontinuous), Some(8L)),
             Discontinuity.Discontinuous, AdministrativeClass.State, reversed = false, 3, 8)
-          , DateTime.now, Some(0L))
->>>>>>> 54df3071
+          , DateTime.now)
       )
 
       linearLocationDAO.expireByRoadwayNumbers(Set(rw1WithId.roadwayNumber, rw2WithId.roadwayNumber))
@@ -5313,43 +4658,26 @@
       buildTestDataForProject(Some(project), Some(roadways), Some(linearLocations), Some(projectLinks))
 
       val projectChanges = List(
-<<<<<<< HEAD
-        ProjectRoadwayChange(projectId, Some("project name"), 8L, "test user", DateTime.now, RoadwayChangeInfo(AddressChangeType.New,
-          RoadwayChangeSection(None, None, None, None, None, None, Some(AdministrativeClass.State), Some(Discontinuity.MinorDiscontinuity), Some(8L)),
-          RoadwayChangeSection(Some(rw1.roadNumber), Some(rw1.track.value), startRoadPartNumber = Some(rw1.roadPartNumber), endRoadPartNumber = Some(rw1.roadPartNumber), startAddressM = Some(rw1.startAddrMValue), endAddressM = Some(rw1.endAddrMValue), Some(rw1.administrativeClass), Some(rw1.discontinuity), Some(rw1.ely)),
-          rw1.discontinuity, rw1.administrativeClass, reversed = false, 1, rw1.ely), DateTime.now),
-
-        ProjectRoadwayChange(projectId, Some("project name"), 8L, "test user", DateTime.now, RoadwayChangeInfo(AddressChangeType.New,
-          RoadwayChangeSection(None, None, None, None, None, None, Some(AdministrativeClass.State), Some(Discontinuity.MinorDiscontinuity), Some(8L)),
-          RoadwayChangeSection(Some(rw2.roadNumber), Some(rw2.track.value), startRoadPartNumber = Some(rw2.roadPartNumber), endRoadPartNumber = Some(rw2.roadPartNumber), startAddressM = Some(rw2.startAddrMValue), endAddressM = Some(rw2.endAddrMValue), Some(rw2.administrativeClass), Some(rw2.discontinuity), Some(rw2.ely)),
-          rw2.discontinuity, rw2.administrativeClass, reversed = false, 2, rw2.ely), DateTime.now),
-
-        ProjectRoadwayChange(projectId, Some("project name"), 8L, "test user", DateTime.now, RoadwayChangeInfo(AddressChangeType.New,
-          RoadwayChangeSection(None, None, None, None, None, None, Some(AdministrativeClass.State), Some(Discontinuity.MinorDiscontinuity), Some(8L)),
-          RoadwayChangeSection(Some(rw3.roadNumber), Some(rw3.track.value), startRoadPartNumber = Some(rw3.roadPartNumber), endRoadPartNumber = Some(rw3.roadPartNumber), startAddressM = Some(rw3.startAddrMValue), endAddressM = Some(rw3.endAddrMValue), Some(rw3.administrativeClass), Some(rw3.discontinuity), Some(rw3.ely)),
-          rw3.discontinuity, rw3.administrativeClass, reversed = false, 3, rw3.ely), DateTime.now)
-=======
         ProjectRoadwayChange(projectId, Some("project name"), 8L, "test user", DateTime.now,
           RoadwayChangeInfo(RoadAddressChangeType.New,
             RoadwayChangeSection(None, None, None, None, None, None, Some(AdministrativeClass.State), Some(Discontinuity.MinorDiscontinuity), Some(8L)),
             RoadwayChangeSection(Some(rw1.roadNumber), Some(rw1.track.value), startRoadPartNumber = Some(rw1.roadPartNumber), endRoadPartNumber = Some(rw1.roadPartNumber), startAddressM = Some(rw1.startAddrMValue), endAddressM = Some(rw1.endAddrMValue), Some(rw1.administrativeClass), Some(rw1.discontinuity), Some(rw1.ely)),
             rw1.discontinuity, rw1.administrativeClass, reversed = false, 1, rw1.ely)
-          , DateTime.now, Some(0L)),
+          , DateTime.now),
 
         ProjectRoadwayChange(projectId, Some("project name"), 8L, "test user", DateTime.now,
           RoadwayChangeInfo(RoadAddressChangeType.New,
             RoadwayChangeSection(None, None, None, None, None, None, Some(AdministrativeClass.State), Some(Discontinuity.MinorDiscontinuity), Some(8L)),
             RoadwayChangeSection(Some(rw2.roadNumber), Some(rw2.track.value), startRoadPartNumber = Some(rw2.roadPartNumber), endRoadPartNumber = Some(rw2.roadPartNumber), startAddressM = Some(rw2.startAddrMValue), endAddressM = Some(rw2.endAddrMValue), Some(rw2.administrativeClass), Some(rw2.discontinuity), Some(rw2.ely)),
             rw2.discontinuity, rw2.administrativeClass, reversed = false, 2, rw2.ely)
-          , DateTime.now, Some(0L)),
+          , DateTime.now),
 
         ProjectRoadwayChange(projectId, Some("project name"), 8L, "test user", DateTime.now,
           RoadwayChangeInfo(RoadAddressChangeType.New,
             RoadwayChangeSection(None, None, None, None, None, None, Some(AdministrativeClass.State), Some(Discontinuity.MinorDiscontinuity), Some(8L)),
             RoadwayChangeSection(Some(rw3.roadNumber), Some(rw3.track.value), startRoadPartNumber = Some(rw3.roadPartNumber), endRoadPartNumber = Some(rw3.roadPartNumber), startAddressM = Some(rw3.startAddrMValue), endAddressM = Some(rw3.endAddrMValue), Some(rw3.administrativeClass), Some(rw3.discontinuity), Some(rw3.ely)),
             rw3.discontinuity, rw3.administrativeClass, reversed = false, 3, rw3.ely)
-          , DateTime.now, Some(0L))
->>>>>>> 54df3071
+          , DateTime.now)
       )
 
       val mappedReservedRoadwayNumbers = projectLinkDAO.fetchProjectLinksChange(projectId)
@@ -5411,79 +4739,47 @@
       buildTestDataForProject(Some(project1), Some(roadways), Some(linearLocations), Some(projectLinks))
 
       val projectChanges = List(
-<<<<<<< HEAD
-        ProjectRoadwayChange(project1Id, Some("project name"), 8L, "test user", DateTime.now, RoadwayChangeInfo(AddressChangeType.New,
-          RoadwayChangeSection(None, None, None, None, None, None, Some(AdministrativeClass.State), Some(Discontinuity.MinorDiscontinuity), Some(8L)),
-          RoadwayChangeSection(Some(rw1.roadNumber), Some(rw1.track.value), startRoadPartNumber = Some(rw1.roadPartNumber), endRoadPartNumber = Some(rw1.roadPartNumber), startAddressM = Some(rw1.startAddrMValue), endAddressM = Some(rw1.endAddrMValue), Some(rw1.administrativeClass), Some(rw1.discontinuity), Some(rw1.ely)),
-          rw1.discontinuity, rw1.administrativeClass, reversed = false, 1, rw1.ely), DateTime.now),
-
-        ProjectRoadwayChange(project1Id, Some("project name"), 8L, "test user", DateTime.now, RoadwayChangeInfo(AddressChangeType.New,
-          RoadwayChangeSection(None, None, None, None, None, None, Some(AdministrativeClass.State), Some(Discontinuity.MinorDiscontinuity), Some(8L)),
-          RoadwayChangeSection(Some(rw2.roadNumber), Some(rw2.track.value), startRoadPartNumber = Some(rw2.roadPartNumber), endRoadPartNumber = Some(rw2.roadPartNumber), startAddressM = Some(rw2.startAddrMValue), endAddressM = Some(rw2.endAddrMValue), Some(rw2.administrativeClass), Some(rw2.discontinuity), Some(rw2.ely)),
-          rw2.discontinuity, rw2.administrativeClass, reversed = false, 2, rw2.ely), DateTime.now),
-
-        ProjectRoadwayChange(project1Id, Some("project name"), 8L, "test user", DateTime.now, RoadwayChangeInfo(AddressChangeType.New,
-          RoadwayChangeSection(None, None, None, None, None, None, Some(AdministrativeClass.State), Some(Discontinuity.MinorDiscontinuity), Some(8L)),
-          RoadwayChangeSection(Some(rw3.roadNumber), Some(rw3.track.value), startRoadPartNumber = Some(rw3.roadPartNumber), endRoadPartNumber = Some(rw3.roadPartNumber), startAddressM = Some(rw3.startAddrMValue), endAddressM = Some(rw3.endAddrMValue), Some(rw3.administrativeClass), Some(rw3.discontinuity), Some(rw3.ely)),
-          rw3.discontinuity, rw3.administrativeClass, reversed = false, 3, rw3.ely), DateTime.now),
-
-        ProjectRoadwayChange(project1Id, Some("project name"), 8L, "test user", DateTime.now, RoadwayChangeInfo(AddressChangeType.New,
-          RoadwayChangeSection(None, None, None, None, None, None, Some(AdministrativeClass.State), Some(Discontinuity.MinorDiscontinuity), Some(8L)),
-          RoadwayChangeSection(Some(rw4.roadNumber), Some(rw4.track.value), startRoadPartNumber = Some(rw4.roadPartNumber), endRoadPartNumber = Some(rw4.roadPartNumber), startAddressM = Some(rw4.startAddrMValue), endAddressM = Some(rw4.endAddrMValue), Some(rw4.administrativeClass), Some(rw4.discontinuity), Some(rw4.ely)),
-          rw4.discontinuity, rw4.administrativeClass, reversed = false, 4, rw4.ely), DateTime.now),
-
-        ProjectRoadwayChange(project1Id, Some("project name"), 8L, "test user", DateTime.now, RoadwayChangeInfo(AddressChangeType.New,
-          RoadwayChangeSection(None, None, None, None, None, None, Some(AdministrativeClass.State), Some(Discontinuity.MinorDiscontinuity), Some(8L)),
-          RoadwayChangeSection(Some(rw5.roadNumber), Some(rw5.track.value), startRoadPartNumber = Some(rw5.roadPartNumber), endRoadPartNumber = Some(rw5.roadPartNumber), startAddressM = Some(rw5.startAddrMValue), endAddressM = Some(rw5.endAddrMValue), Some(rw5.administrativeClass), Some(rw5.discontinuity), Some(rw5.ely)),
-          rw5.discontinuity, rw5.administrativeClass, reversed = false, 5, rw5.ely), DateTime.now),
-
-        ProjectRoadwayChange(project1Id, Some("project name"), 8L, "test user", DateTime.now, RoadwayChangeInfo(AddressChangeType.New,
-          RoadwayChangeSection(None, None, None, None, None, None, Some(AdministrativeClass.State), Some(Discontinuity.MinorDiscontinuity), Some(8L)),
-          RoadwayChangeSection(Some(rw6.roadNumber), Some(rw6.track.value), startRoadPartNumber = Some(rw6.roadPartNumber), endRoadPartNumber = Some(rw6.roadPartNumber), startAddressM = Some(rw6.startAddrMValue), endAddressM = Some(rw6.endAddrMValue), Some(rw6.administrativeClass), Some(rw6.discontinuity), Some(rw6.ely)),
-          rw6.discontinuity, rw6.administrativeClass, reversed = false, 6, rw6.ely), DateTime.now)
-=======
         ProjectRoadwayChange(project1Id, Some("project name"), 8L, "test user", DateTime.now,
           RoadwayChangeInfo(RoadAddressChangeType.New,
             RoadwayChangeSection(None, None, None, None, None, None, Some(AdministrativeClass.State), Some(Discontinuity.MinorDiscontinuity), Some(8L)),
             RoadwayChangeSection(Some(rw1.roadNumber), Some(rw1.track.value), startRoadPartNumber = Some(rw1.roadPartNumber), endRoadPartNumber = Some(rw1.roadPartNumber), startAddressM = Some(rw1.startAddrMValue), endAddressM = Some(rw1.endAddrMValue), Some(rw1.administrativeClass), Some(rw1.discontinuity), Some(rw1.ely)),
             rw1.discontinuity, rw1.administrativeClass, reversed = false, 1, rw1.ely)
-          , DateTime.now, Some(0L)),
+          , DateTime.now),
 
         ProjectRoadwayChange(project1Id, Some("project name"), 8L, "test user", DateTime.now,
           RoadwayChangeInfo(RoadAddressChangeType.New,
             RoadwayChangeSection(None, None, None, None, None, None, Some(AdministrativeClass.State), Some(Discontinuity.MinorDiscontinuity), Some(8L)),
             RoadwayChangeSection(Some(rw2.roadNumber), Some(rw2.track.value), startRoadPartNumber = Some(rw2.roadPartNumber), endRoadPartNumber = Some(rw2.roadPartNumber), startAddressM = Some(rw2.startAddrMValue), endAddressM = Some(rw2.endAddrMValue), Some(rw2.administrativeClass), Some(rw2.discontinuity), Some(rw2.ely)),
             rw2.discontinuity, rw2.administrativeClass, reversed = false, 2, rw2.ely)
-          , DateTime.now, Some(0L)),
+          , DateTime.now),
 
         ProjectRoadwayChange(project1Id, Some("project name"), 8L, "test user", DateTime.now,
           RoadwayChangeInfo(RoadAddressChangeType.New,
             RoadwayChangeSection(None, None, None, None, None, None, Some(AdministrativeClass.State), Some(Discontinuity.MinorDiscontinuity), Some(8L)),
             RoadwayChangeSection(Some(rw3.roadNumber), Some(rw3.track.value), startRoadPartNumber = Some(rw3.roadPartNumber), endRoadPartNumber = Some(rw3.roadPartNumber), startAddressM = Some(rw3.startAddrMValue), endAddressM = Some(rw3.endAddrMValue), Some(rw3.administrativeClass), Some(rw3.discontinuity), Some(rw3.ely)),
             rw3.discontinuity, rw3.administrativeClass, reversed = false, 3, rw3.ely)
-          , DateTime.now, Some(0L)),
+          , DateTime.now),
 
         ProjectRoadwayChange(project1Id, Some("project name"), 8L, "test user", DateTime.now,
           RoadwayChangeInfo(RoadAddressChangeType.New,
             RoadwayChangeSection(None, None, None, None, None, None, Some(AdministrativeClass.State), Some(Discontinuity.MinorDiscontinuity), Some(8L)),
             RoadwayChangeSection(Some(rw4.roadNumber), Some(rw4.track.value), startRoadPartNumber = Some(rw4.roadPartNumber), endRoadPartNumber = Some(rw4.roadPartNumber), startAddressM = Some(rw4.startAddrMValue), endAddressM = Some(rw4.endAddrMValue), Some(rw4.administrativeClass), Some(rw4.discontinuity), Some(rw4.ely)),
             rw4.discontinuity, rw4.administrativeClass, reversed = false, 4, rw4.ely)
-          , DateTime.now, Some(0L)),
+          , DateTime.now),
 
         ProjectRoadwayChange(project1Id, Some("project name"), 8L, "test user", DateTime.now,
           RoadwayChangeInfo(RoadAddressChangeType.New,
             RoadwayChangeSection(None, None, None, None, None, None, Some(AdministrativeClass.State), Some(Discontinuity.MinorDiscontinuity), Some(8L)),
             RoadwayChangeSection(Some(rw5.roadNumber), Some(rw5.track.value), startRoadPartNumber = Some(rw5.roadPartNumber), endRoadPartNumber = Some(rw5.roadPartNumber), startAddressM = Some(rw5.startAddrMValue), endAddressM = Some(rw5.endAddrMValue), Some(rw5.administrativeClass), Some(rw5.discontinuity), Some(rw5.ely)),
             rw5.discontinuity, rw5.administrativeClass, reversed = false, 5, rw5.ely)
-          , DateTime.now, Some(0L)),
+          , DateTime.now),
 
         ProjectRoadwayChange(project1Id, Some("project name"), 8L, "test user", DateTime.now,
           RoadwayChangeInfo(RoadAddressChangeType.New,
             RoadwayChangeSection(None, None, None, None, None, None, Some(AdministrativeClass.State), Some(Discontinuity.MinorDiscontinuity), Some(8L)),
             RoadwayChangeSection(Some(rw6.roadNumber), Some(rw6.track.value), startRoadPartNumber = Some(rw6.roadPartNumber), endRoadPartNumber = Some(rw6.roadPartNumber), startAddressM = Some(rw6.startAddrMValue), endAddressM = Some(rw6.endAddrMValue), Some(rw6.administrativeClass), Some(rw6.discontinuity), Some(rw6.ely)),
             rw6.discontinuity, rw6.administrativeClass, reversed = false, 6, rw6.ely)
-          , DateTime.now, Some(0L))
->>>>>>> 54df3071
+          , DateTime.now)
       )
 
       val mappedReservedRoadwayNumbers = projectLinkDAO.fetchProjectLinksChange(project1Id)
@@ -5558,79 +4854,47 @@
       buildTestDataForProject(Some(project2), Some(rwt1 ++ rwt2), Some(llt1 ++ llt2), Some(projectLinksAfterTrackChange))
 
       val projectTrackChanges = List(
-<<<<<<< HEAD
-        ProjectRoadwayChange(project2Id, Some("project another name"), 8L, "test user", DateTime.now, RoadwayChangeInfo(AddressChangeType.Transfer,
-          RoadwayChangeSection(Some(rw4.roadNumber), Some(rw4.track.value), startRoadPartNumber = Some(rw4.roadPartNumber), endRoadPartNumber = Some(rw4.roadPartNumber), startAddressM = Some(rw4.startAddrMValue), endAddressM = Some(rw4.endAddrMValue), Some(rw4.administrativeClass), Some(rw4.discontinuity), Some(rw4.ely)),
-          RoadwayChangeSection(Some(rw1t1.roadNumber), Some(rw1t1.track.value), startRoadPartNumber = Some(rw1t1.roadPartNumber), endRoadPartNumber = Some(rw1t1.roadPartNumber), startAddressM = Some(rw1t1.startAddrMValue), endAddressM = Some(rw1t1.endAddrMValue), Some(rw1t1.administrativeClass), Some(rw1t1.discontinuity), Some(rw1t1.ely)),
-          rw1t1.discontinuity, rw1t1.administrativeClass, reversed = false, 1, rw1t1.ely), DateTime.now),
-
-        ProjectRoadwayChange(project2Id, Some("project another name"), 8L, "test user", DateTime.now, RoadwayChangeInfo(AddressChangeType.Transfer,
-          RoadwayChangeSection(Some(rw1.roadNumber), Some(rw1.track.value), startRoadPartNumber = Some(rw1.roadPartNumber), endRoadPartNumber = Some(rw1.roadPartNumber), startAddressM = Some(rw1.startAddrMValue), endAddressM = Some(rw1.endAddrMValue), Some(rw1.administrativeClass), Some(rw1.discontinuity), Some(rw1.ely)),
-          RoadwayChangeSection(Some(rw1t2.roadNumber), Some(rw1t2.track.value), startRoadPartNumber = Some(rw1t2.roadPartNumber), endRoadPartNumber = Some(rw1t2.roadPartNumber), startAddressM = Some(rw1t2.startAddrMValue), endAddressM = Some(rw1t2.endAddrMValue), Some(rw1t2.administrativeClass), Some(rw1t2.discontinuity), Some(rw1t2.ely)),
-          rw1t2.discontinuity, rw1t2.administrativeClass, reversed = false, 2, rw1t2.ely), DateTime.now),
-
-        ProjectRoadwayChange(project2Id, Some("project another name"), 8L, "test user", DateTime.now, RoadwayChangeInfo(AddressChangeType.Transfer,
-          RoadwayChangeSection(Some(rw5.roadNumber), Some(rw5.track.value), startRoadPartNumber = Some(rw5.roadPartNumber), endRoadPartNumber = Some(rw5.roadPartNumber), startAddressM = Some(rw5.startAddrMValue), endAddressM = Some(rw5.endAddrMValue), Some(rw5.administrativeClass), Some(rw5.discontinuity), Some(rw5.ely)),
-          RoadwayChangeSection(Some(rw2t1.roadNumber), Some(rw2t1.track.value), startRoadPartNumber = Some(rw2t1.roadPartNumber), endRoadPartNumber = Some(rw2t1.roadPartNumber), startAddressM = Some(rw2t1.startAddrMValue), endAddressM = Some(rw2t1.endAddrMValue), Some(rw2t1.administrativeClass), Some(rw2t1.discontinuity), Some(rw2t1.ely)),
-          rw2t1.discontinuity, rw2t1.administrativeClass, reversed = false, 3, rw2t1.ely), DateTime.now),
-
-        ProjectRoadwayChange(project2Id, Some("project another name"), 8L, "test user", DateTime.now, RoadwayChangeInfo(AddressChangeType.Transfer,
-          RoadwayChangeSection(Some(rw2.roadNumber), Some(rw2.track.value), startRoadPartNumber = Some(rw2.roadPartNumber), endRoadPartNumber = Some(rw2.roadPartNumber), startAddressM = Some(rw2.startAddrMValue), endAddressM = Some(rw2.endAddrMValue), Some(rw2.administrativeClass), Some(rw2.discontinuity), Some(rw2.ely)),
-          RoadwayChangeSection(Some(rw2t2.roadNumber), Some(rw2t2.track.value), startRoadPartNumber = Some(rw2t2.roadPartNumber), endRoadPartNumber = Some(rw2t2.roadPartNumber), startAddressM = Some(rw2t2.startAddrMValue), endAddressM = Some(rw2t2.endAddrMValue), Some(rw2t2.administrativeClass), Some(rw2t2.discontinuity), Some(rw2t2.ely)),
-          rw2t2.discontinuity, rw2t2.administrativeClass, reversed = false, 4, rw2t2.ely), DateTime.now),
-
-        ProjectRoadwayChange(project2Id, Some("project another name"), 8L, "test user", DateTime.now, RoadwayChangeInfo(AddressChangeType.Transfer,
-          RoadwayChangeSection(Some(rw6.roadNumber), Some(rw6.track.value), startRoadPartNumber = Some(rw6.roadPartNumber), endRoadPartNumber = Some(rw6.roadPartNumber), startAddressM = Some(rw6.startAddrMValue), endAddressM = Some(rw6.endAddrMValue), Some(rw6.administrativeClass), Some(rw6.discontinuity), Some(rw6.ely)),
-          RoadwayChangeSection(Some(rw3t1.roadNumber), Some(rw3t1.track.value), startRoadPartNumber = Some(rw3t1.roadPartNumber), endRoadPartNumber = Some(rw3t1.roadPartNumber), startAddressM = Some(rw3t1.startAddrMValue), endAddressM = Some(rw3t1.endAddrMValue), Some(rw3t1.administrativeClass), Some(rw3t1.discontinuity), Some(rw3t1.ely)),
-          rw3t1.discontinuity, rw3t1.administrativeClass, reversed = false, 5, rw3t1.ely), DateTime.now),
-
-        ProjectRoadwayChange(project2Id, Some("project another name"), 8L, "test user", DateTime.now, RoadwayChangeInfo(AddressChangeType.Transfer,
-          RoadwayChangeSection(Some(rw3.roadNumber), Some(rw3.track.value), startRoadPartNumber = Some(rw3.roadPartNumber), endRoadPartNumber = Some(rw3.roadPartNumber), startAddressM = Some(rw3.startAddrMValue), endAddressM = Some(rw3.endAddrMValue), Some(rw3.administrativeClass), Some(rw3.discontinuity), Some(rw3.ely)),
-          RoadwayChangeSection(Some(rw3t2.roadNumber), Some(rw3t2.track.value), startRoadPartNumber = Some(rw3t2.roadPartNumber), endRoadPartNumber = Some(rw3t2.roadPartNumber), startAddressM = Some(rw3t2.startAddrMValue), endAddressM = Some(rw3t2.endAddrMValue), Some(rw3t2.administrativeClass), Some(rw3t2.discontinuity), Some(rw3t2.ely)),
-          rw3t2.discontinuity, rw3t2.administrativeClass, reversed = false, 6, rw3t2.ely), DateTime.now)
-=======
         ProjectRoadwayChange(project2Id, Some("project another name"), 8L, "test user", DateTime.now,
           RoadwayChangeInfo(RoadAddressChangeType.Transfer,
             RoadwayChangeSection(Some(rw4.roadNumber), Some(rw4.track.value), startRoadPartNumber = Some(rw4.roadPartNumber), endRoadPartNumber = Some(rw4.roadPartNumber), startAddressM = Some(rw4.startAddrMValue), endAddressM = Some(rw4.endAddrMValue), Some(rw4.administrativeClass), Some(rw4.discontinuity), Some(rw4.ely)),
             RoadwayChangeSection(Some(rw1t1.roadNumber), Some(rw1t1.track.value), startRoadPartNumber = Some(rw1t1.roadPartNumber), endRoadPartNumber = Some(rw1t1.roadPartNumber), startAddressM = Some(rw1t1.startAddrMValue), endAddressM = Some(rw1t1.endAddrMValue), Some(rw1t1.administrativeClass), Some(rw1t1.discontinuity), Some(rw1t1.ely)),
             rw1t1.discontinuity, rw1t1.administrativeClass, reversed = false, 1, rw1t1.ely)
-          , DateTime.now, Some(0L)),
+          , DateTime.now),
 
         ProjectRoadwayChange(project2Id, Some("project another name"), 8L, "test user", DateTime.now,
           RoadwayChangeInfo(RoadAddressChangeType.Transfer,
             RoadwayChangeSection(Some(rw1.roadNumber), Some(rw1.track.value), startRoadPartNumber = Some(rw1.roadPartNumber), endRoadPartNumber = Some(rw1.roadPartNumber), startAddressM = Some(rw1.startAddrMValue), endAddressM = Some(rw1.endAddrMValue), Some(rw1.administrativeClass), Some(rw1.discontinuity), Some(rw1.ely)),
             RoadwayChangeSection(Some(rw1t2.roadNumber), Some(rw1t2.track.value), startRoadPartNumber = Some(rw1t2.roadPartNumber), endRoadPartNumber = Some(rw1t2.roadPartNumber), startAddressM = Some(rw1t2.startAddrMValue), endAddressM = Some(rw1t2.endAddrMValue), Some(rw1t2.administrativeClass), Some(rw1t2.discontinuity), Some(rw1t2.ely)),
             rw1t2.discontinuity, rw1t2.administrativeClass, reversed = false, 2, rw1t2.ely)
-          , DateTime.now, Some(0L)),
+          , DateTime.now),
 
         ProjectRoadwayChange(project2Id, Some("project another name"), 8L, "test user", DateTime.now,
           RoadwayChangeInfo(RoadAddressChangeType.Transfer,
             RoadwayChangeSection(Some(rw5.roadNumber), Some(rw5.track.value), startRoadPartNumber = Some(rw5.roadPartNumber), endRoadPartNumber = Some(rw5.roadPartNumber), startAddressM = Some(rw5.startAddrMValue), endAddressM = Some(rw5.endAddrMValue), Some(rw5.administrativeClass), Some(rw5.discontinuity), Some(rw5.ely)),
             RoadwayChangeSection(Some(rw2t1.roadNumber), Some(rw2t1.track.value), startRoadPartNumber = Some(rw2t1.roadPartNumber), endRoadPartNumber = Some(rw2t1.roadPartNumber), startAddressM = Some(rw2t1.startAddrMValue), endAddressM = Some(rw2t1.endAddrMValue), Some(rw2t1.administrativeClass), Some(rw2t1.discontinuity), Some(rw2t1.ely)),
             rw2t1.discontinuity, rw2t1.administrativeClass, reversed = false, 3, rw2t1.ely)
-          , DateTime.now, Some(0L)),
+          , DateTime.now),
 
         ProjectRoadwayChange(project2Id, Some("project another name"), 8L, "test user", DateTime.now,
           RoadwayChangeInfo(RoadAddressChangeType.Transfer,
             RoadwayChangeSection(Some(rw2.roadNumber), Some(rw2.track.value), startRoadPartNumber = Some(rw2.roadPartNumber), endRoadPartNumber = Some(rw2.roadPartNumber), startAddressM = Some(rw2.startAddrMValue), endAddressM = Some(rw2.endAddrMValue), Some(rw2.administrativeClass), Some(rw2.discontinuity), Some(rw2.ely)),
             RoadwayChangeSection(Some(rw2t2.roadNumber), Some(rw2t2.track.value), startRoadPartNumber = Some(rw2t2.roadPartNumber), endRoadPartNumber = Some(rw2t2.roadPartNumber), startAddressM = Some(rw2t2.startAddrMValue), endAddressM = Some(rw2t2.endAddrMValue), Some(rw2t2.administrativeClass), Some(rw2t2.discontinuity), Some(rw2t2.ely)),
             rw2t2.discontinuity, rw2t2.administrativeClass, reversed = false, 4, rw2t2.ely)
-          , DateTime.now, Some(0L)),
+          , DateTime.now),
 
         ProjectRoadwayChange(project2Id, Some("project another name"), 8L, "test user", DateTime.now,
           RoadwayChangeInfo(RoadAddressChangeType.Transfer,
             RoadwayChangeSection(Some(rw6.roadNumber), Some(rw6.track.value), startRoadPartNumber = Some(rw6.roadPartNumber), endRoadPartNumber = Some(rw6.roadPartNumber), startAddressM = Some(rw6.startAddrMValue), endAddressM = Some(rw6.endAddrMValue), Some(rw6.administrativeClass), Some(rw6.discontinuity), Some(rw6.ely)),
             RoadwayChangeSection(Some(rw3t1.roadNumber), Some(rw3t1.track.value), startRoadPartNumber = Some(rw3t1.roadPartNumber), endRoadPartNumber = Some(rw3t1.roadPartNumber), startAddressM = Some(rw3t1.startAddrMValue), endAddressM = Some(rw3t1.endAddrMValue), Some(rw3t1.administrativeClass), Some(rw3t1.discontinuity), Some(rw3t1.ely)),
             rw3t1.discontinuity, rw3t1.administrativeClass, reversed = false, 5, rw3t1.ely)
-          , DateTime.now, Some(0L)),
+          , DateTime.now),
 
         ProjectRoadwayChange(project2Id, Some("project another name"), 8L, "test user", DateTime.now,
           RoadwayChangeInfo(RoadAddressChangeType.Transfer,
             RoadwayChangeSection(Some(rw3.roadNumber), Some(rw3.track.value), startRoadPartNumber = Some(rw3.roadPartNumber), endRoadPartNumber = Some(rw3.roadPartNumber), startAddressM = Some(rw3.startAddrMValue), endAddressM = Some(rw3.endAddrMValue), Some(rw3.administrativeClass), Some(rw3.discontinuity), Some(rw3.ely)),
             RoadwayChangeSection(Some(rw3t2.roadNumber), Some(rw3t2.track.value), startRoadPartNumber = Some(rw3t2.roadPartNumber), endRoadPartNumber = Some(rw3t2.roadPartNumber), startAddressM = Some(rw3t2.startAddrMValue), endAddressM = Some(rw3t2.endAddrMValue), Some(rw3t2.administrativeClass), Some(rw3t2.discontinuity), Some(rw3t2.ely)),
             rw3t2.discontinuity, rw3t2.administrativeClass, reversed = false, 6, rw3t2.ely)
-          , DateTime.now, Some(0L))
->>>>>>> 54df3071
+          , DateTime.now)
       )
 
       val mappedReservedRoadwayNumbersAfterTrackChange = projectLinkDAO.fetchProjectLinksChange(project2Id)
