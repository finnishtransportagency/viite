package fi.liikennevirasto.viite.process

import fi.liikennevirasto.digiroad2.DigiroadEventBus
import fi.liikennevirasto.digiroad2.service.RoadLinkService
import fi.liikennevirasto.digiroad2.util.MissingTrackException
import fi.liikennevirasto.viite._
import fi.liikennevirasto.viite.dao._
import fi.liikennevirasto.viite.dao.ProjectCalibrationPointDAO.UserDefinedCalibrationPoint
import fi.liikennevirasto.viite.dao.TerminationCode.NoTermination
import fi.liikennevirasto.viite.util._
import fi.vaylavirasto.viite.dao.{Link, LinkDAO, Sequences}
import fi.vaylavirasto.viite.geometry.{GeometryUtils, Point}
import fi.vaylavirasto.viite.model.CalibrationPointType.{JunctionPointCP, NoCP, RoadAddressCP, UserDefinedCP}
import fi.vaylavirasto.viite.model.{AddrMRange, AdministrativeClass, Discontinuity, LinkGeomSource, RoadAddressChangeType, RoadPart, SideCode, Track}
import fi.vaylavirasto.viite.postgis.DbUtils.runUpdateToDb
import fi.vaylavirasto.viite.postgis.PostGISDatabase.runWithRollback
import org.joda.time.DateTime
import org.scalatest.{FunSuite, Matchers}
import org.scalatest.mockito.MockitoSugar

class ProjectSectionCalculatorSpec extends FunSuite with Matchers {
  val mockRoadLinkService: RoadLinkService = MockitoSugar.mock[RoadLinkService]
  private val mockNodesAndJunctionsService = MockitoSugar.mock[NodesAndJunctionsService]
  val mockEventBus: DigiroadEventBus = MockitoSugar.mock[DigiroadEventBus]
  val mockRoadwayAddressMapper: RoadwayAddressMapper = MockitoSugar.mock[RoadwayAddressMapper]
  val projectDAO = new ProjectDAO
  val projectReservedPartDAO = new ProjectReservedPartDAO
  val projectLinkDAO = new ProjectLinkDAO
  val roadwayPointDAO = new RoadwayPointDAO
  val nodeDAO = new NodeDAO
  val nodePointDAO = new NodePointDAO
  val junctionDAO = new JunctionDAO
  val junctionPointDAO = new JunctionPointDAO
  val roadwayChangesDAO = new RoadwayChangesDAO
  val roadwayDAO = new RoadwayDAO
  val linearLocationDAO = new LinearLocationDAO
  val roadNetworkDAO = new RoadNetworkDAO
  val roadwayAddressMapper = new RoadwayAddressMapper(roadwayDAO, linearLocationDAO)

  val roadAddressService: RoadAddressService =
    new RoadAddressService(
                            mockRoadLinkService,
                            roadwayDAO,
                            linearLocationDAO,
                            roadNetworkDAO,
                            roadwayPointDAO,
                            nodePointDAO,
                            junctionPointDAO,
                            mockRoadwayAddressMapper,
                            mockEventBus,
                            frozenKGV = false
                            ) {
                                override def withDynSession[T](f: => T): T = f
                                override def withDynTransaction[T](f: => T): T = f
                              }

  val projectService: ProjectService =
    new ProjectService(
                        roadAddressService,
                        mockRoadLinkService,
                        mockNodesAndJunctionsService,
                        roadwayDAO,
                        roadwayPointDAO,
                        linearLocationDAO,
                        projectDAO,
                        projectLinkDAO,
                        nodeDAO,
                        nodePointDAO,
                        junctionPointDAO,
                        projectReservedPartDAO,
                        roadwayChangesDAO,
                        roadwayAddressMapper,
                        mockEventBus
                        ) {
                            override def withDynSession[T](f: => T): T = f
                            override def withDynTransaction[T](f: => T): T = f
                          }

  val projectId = 1
  private val rap = Project(projectId, ProjectState.apply(1), "TestProject", "TestUser", DateTime.parse("2700-01-01"),
    "TestUser", DateTime.parse("1972-03-03"), DateTime.parse("2700-01-01"), "Some additional info",
    List.empty[ProjectReservedPart], Seq(), None)

  def toRoadwayAndLinearLocation(p: ProjectLink):(LinearLocation, Roadway) = {
    val startDate = p.startDate.getOrElse(DateTime.now()).minusDays(1)

    (LinearLocation(p.linearLocationId, 1, p.linkId, p.startMValue, p.endMValue, p.sideCode, p.linkGeometryTimeStamp,
      (CalibrationPointsUtils.toCalibrationPointReference(p.startCalibrationPoint),
        CalibrationPointsUtils.toCalibrationPointReference(p.endCalibrationPoint)),
      p.geometry, p.linkGeomSource,
      p.roadwayNumber, Some(startDate), p.endDate),
      Roadway(p.roadwayId, p.roadwayNumber, p.roadPart, p.administrativeClass, p.track, p.discontinuity, p.addrMRange.start, p.addrMRange.end, p.reversed, startDate, p.endDate,
        p.createdBy.getOrElse("-"), p.roadName, p.ely, TerminationCode.NoTermination, DateTime.now(), None))
  }

  def toRoadwaysAndLinearLocations(pls: Seq[ProjectLink]): (Seq[LinearLocation], Seq[Roadway]) = {
    pls.foldLeft((Seq.empty[LinearLocation], Seq.empty[Roadway])) { (list, p) =>
      val startDate = p.startDate.getOrElse(DateTime.now()).minusDays(1)

      (list._1 :+ LinearLocation(p.linearLocationId, 1, p.linkId, p.startMValue, p.endMValue, p.sideCode, p.linkGeometryTimeStamp,
        (CalibrationPointsUtils.toCalibrationPointReference(p.startCalibrationPoint),
          CalibrationPointsUtils.toCalibrationPointReference(p.endCalibrationPoint)),
        p.geometry, p.linkGeomSource,
        p.roadwayNumber, Some(startDate), p.endDate), list._2 :+ Roadway(p.roadwayId, p.roadwayNumber, p.roadPart, p.administrativeClass, p.track, p.discontinuity, p.addrMRange.start, p.addrMRange.end, p.reversed, startDate, p.endDate,
        p.createdBy.getOrElse("-"), p.roadName, p.ely, TerminationCode.NoTermination, DateTime.now(), None))
    }
  }

  def buildTestDataForProject(project: Option[Project], rws: Option[Seq[Roadway]], lil: Option[Seq[LinearLocation]], pls: Option[Seq[ProjectLink]]): Unit = {
    if (rws.nonEmpty)
      roadwayDAO.create(rws.get)
    if (lil.nonEmpty)
      linearLocationDAO.create(lil.get, "user")
    if (project.nonEmpty)
      projectDAO.create(project.get)
    if (pls.nonEmpty) {
      if (project.nonEmpty) {
        val roadParts = pls.get.groupBy(pl => (pl.roadPart)).keys
        roadParts.foreach(rp => projectReservedPartDAO.reserveRoadPart(project.get.id, rp, "user"))
        projectLinkDAO.create(pls.get.map(_.copy(projectId = project.get.id)))
      } else {
        projectLinkDAO.create(pls.get)
      }
    }
  }

  test("Test assignAddrMValues When assigning values for new road addresses Then values should be properly assigned") {
    runWithRollback {
      val idRoad0 = 0L
      val idRoad1 = 1L
      val idRoad2 = 2L
      val idRoad3 = 3L
      val projectLink0 = toProjectLink(rap, RoadAddressChangeType.New)(RoadAddress(idRoad0, 0, RoadPart(5, 1), AdministrativeClass.Unknown, Track.Combined, Discontinuity.Continuous, AddrMRange(0L, 0L), Some(DateTime.parse("1901-01-01")), Some(DateTime.parse("1902-01-01")), Option("tester"), 12345L.toString, 0.0,  9.8, SideCode.TowardsDigitizing, 0, (None, None), Seq(Point(0.0,  0.0), Point(0.0,  9.8)), LinkGeomSource.NormalLinkInterface, 8, NoTermination, 0))
      val projectLink1 = toProjectLink(rap, RoadAddressChangeType.New)(RoadAddress(idRoad1, 0, RoadPart(5, 1), AdministrativeClass.Unknown, Track.Combined, Discontinuity.Continuous, AddrMRange(0L, 0L), Some(DateTime.parse("1901-01-01")), Some(DateTime.parse("1902-01-01")), Option("tester"), 12346L.toString, 0.0,  9.8, SideCode.TowardsDigitizing, 0, (None, None), Seq(Point(0.0, 30.0), Point(0.0, 39.8)), LinkGeomSource.NormalLinkInterface, 8, NoTermination, 0))
      val projectLink2 = toProjectLink(rap, RoadAddressChangeType.New)(RoadAddress(idRoad2, 0, RoadPart(5, 1), AdministrativeClass.Unknown, Track.Combined, Discontinuity.Continuous, AddrMRange(0L, 0L), Some(DateTime.parse("1901-01-01")), Some(DateTime.parse("1902-01-01")), Option("tester"), 12347L.toString, 0.0,  9.8, SideCode.TowardsDigitizing, 0, (None, None), Seq(Point(0.0, 20.2), Point(0.0, 30.0)), LinkGeomSource.NormalLinkInterface, 8, NoTermination, 0))
      val projectLink3 = toProjectLink(rap, RoadAddressChangeType.New)(RoadAddress(idRoad3, 0, RoadPart(5, 1), AdministrativeClass.Unknown, Track.Combined, Discontinuity.Continuous, AddrMRange(0L, 0L), Some(DateTime.parse("1901-01-01")), Some(DateTime.parse("1902-01-01")), Option("tester"), 12348L.toString, 0.0, 10.4, SideCode.TowardsDigitizing, 0, (None, None), Seq(Point(0.0,  9.8), Point(0.0, 20.2)), LinkGeomSource.NormalLinkInterface, 8, NoTermination, 0))

      val projectLinkSeq = Seq(projectLink0, projectLink1, projectLink2, projectLink3)
      val output = ProjectSectionCalculator.assignAddrMValues(projectLinkSeq)
      output.length should be(4)
      output.foreach(o =>
        o.sideCode == SideCode.TowardsDigitizing || o.id == idRoad1 && o.sideCode == SideCode.AgainstDigitizing should be(true)
      )
      output(3).id should be(idRoad1)
      output(3).startMValue should be(0.0)
      output(3).endMValue should be(output(3).geometryLength +- 0.001)
      output(3).addrMRange should be(AddrMRange(30L,40L))

      output(2).id should be(idRoad2)
      output(2).startMValue should be(0.0)
      output(2).endMValue should be(output(2).geometryLength +- 0.001)
      output(2).addrMRange should be(AddrMRange(20L,30L))

      output(1).id should be(idRoad3)
      output(1).startMValue should be(0.0)
      output(1).endMValue should be(output(1).geometryLength +- 0.001)
      output(1).addrMRange should be(AddrMRange(10L,20L))

      output.head.id should be(idRoad0)
      output.head.startMValue should be(0.0)
      output.head.endMValue should be(output.head.geometryLength +- 0.001)
      output.head.addrMRange should be(AddrMRange(0L,10L))

      output(3).calibrationPoints should be(None, Some(ProjectCalibrationPoint(12346.toString, Math.round(9.799999999999997*10.0)/10.0, 40, RoadAddressCP)))

      output.head.calibrationPoints should be(Some(ProjectCalibrationPoint(12345.toString, 0.0, 0, RoadAddressCP)), None)
    }
  }

  test("Test assignAddrMValues When assigning values for new road addresses in a complex case Then values should be properly assigned") {
    runWithRollback {
      val idRoad0 = 0L //   |
      val idRoad1 = 1L //  /
      val idRoad2 = 2L //    \
      val idRoad3 = 3L //  \
      val idRoad4 = 4L //    /
      val idRoad5 = 5L //   |
      val idRoad6 = 6L //  /
      val idRoad7 = 7L //    \
      val idRoad8 = 8L //   |
      val projectLink0 = toProjectLink(rap, RoadAddressChangeType.New)(RoadAddress(idRoad0, 0, RoadPart(5, 1), AdministrativeClass.Unknown, Track.Combined,  Discontinuity.Continuous, AddrMRange(0L, 0L), Some(DateTime.parse("1901-01-01")), Some(DateTime.parse("1902-01-01")), Option("tester"), idRoad0.toString, 0.0, 0.0, SideCode.TowardsDigitizing, 0, (None, None), Seq(Point( 0.0,  0.0), Point( 0.0,  9.8)), LinkGeomSource.NormalLinkInterface, 8, NoTermination, 0))
      val projectLink1 = toProjectLink(rap, RoadAddressChangeType.New)(RoadAddress(idRoad1, 0, RoadPart(5, 1), AdministrativeClass.Unknown, Track.RightSide, Discontinuity.Continuous, AddrMRange(0L, 0L), Some(DateTime.parse("1901-01-01")), Some(DateTime.parse("1902-01-01")), Option("tester"), idRoad1.toString, 0.0, 0.0, SideCode.TowardsDigitizing, 0, (None, None), Seq(Point( 0.0,  9.8), Point(-2.0, 20.2)), LinkGeomSource.NormalLinkInterface, 8, NoTermination, 0))
      val projectLink2 = toProjectLink(rap, RoadAddressChangeType.New)(RoadAddress(idRoad2, 0, RoadPart(5, 1), AdministrativeClass.Unknown, Track.LeftSide,  Discontinuity.Continuous, AddrMRange(0L, 0L), Some(DateTime.parse("1901-01-01")), Some(DateTime.parse("1902-01-01")), Option("tester"), idRoad2.toString, 0.0, 0.0, SideCode.TowardsDigitizing, 0, (None, None), Seq(Point( 0.0,  9.8), Point( 2.0, 19.2)), LinkGeomSource.NormalLinkInterface, 8, NoTermination, 0))
      val projectLink3 = toProjectLink(rap, RoadAddressChangeType.New)(RoadAddress(idRoad3, 0, RoadPart(5, 1), AdministrativeClass.Unknown, Track.RightSide, Discontinuity.Continuous, AddrMRange(0L, 0L), Some(DateTime.parse("1901-01-01")), Some(DateTime.parse("1902-01-01")), Option("tester"), idRoad3.toString, 0.0, 0.0, SideCode.TowardsDigitizing, 0, (None, None), Seq(Point(-2.0, 20.2), Point( 1.0, 30.0)), LinkGeomSource.NormalLinkInterface, 8, NoTermination, 0))
      val projectLink4 = toProjectLink(rap, RoadAddressChangeType.New)(RoadAddress(idRoad4, 0, RoadPart(5, 1), AdministrativeClass.Unknown, Track.LeftSide,  Discontinuity.Continuous, AddrMRange(0L, 0L), Some(DateTime.parse("1901-01-01")), Some(DateTime.parse("1902-01-01")), Option("tester"), idRoad4.toString, 0.0, 0.0, SideCode.TowardsDigitizing, 0, (None, None), Seq(Point( 2.0, 19.2), Point( 1.0, 30.0)), LinkGeomSource.NormalLinkInterface, 8, NoTermination, 0))
      val projectLink5 = toProjectLink(rap, RoadAddressChangeType.New)(RoadAddress(idRoad5, 0, RoadPart(5, 1), AdministrativeClass.Unknown, Track.Combined,  Discontinuity.Continuous, AddrMRange(0L, 0L), Some(DateTime.parse("1901-01-01")), Some(DateTime.parse("1902-01-01")), Option("tester"), idRoad5.toString, 0.0, 0.0, SideCode.TowardsDigitizing, 0, (None, None), Seq(Point( 1.0, 30.0), Point( 0.0, 48.0)), LinkGeomSource.NormalLinkInterface, 8, NoTermination, 0))
      val projectLink6 = toProjectLink(rap, RoadAddressChangeType.New)(RoadAddress(idRoad6, 0, RoadPart(5, 1), AdministrativeClass.Unknown, Track.RightSide, Discontinuity.Continuous, AddrMRange(0L, 0L), Some(DateTime.parse("1901-01-01")), Some(DateTime.parse("1902-01-01")), Option("tester"), idRoad6.toString, 0.0, 0.0, SideCode.TowardsDigitizing, 0, (None, None), Seq(Point( 0.0, 48.0), Point( 2.0, 68.0), Point(0.0, 96.0)), LinkGeomSource.NormalLinkInterface, 8, NoTermination, 0))
      val projectLink7 = toProjectLink(rap, RoadAddressChangeType.New)(RoadAddress(idRoad7, 0, RoadPart(5, 1), AdministrativeClass.Unknown, Track.LeftSide,  Discontinuity.Continuous, AddrMRange(0L, 0L), Some(DateTime.parse("1901-01-01")), Some(DateTime.parse("1902-01-01")), Option("tester"), idRoad7.toString, 0.0, 0.0, SideCode.TowardsDigitizing, 0, (None, None), Seq(Point( 0.0, 48.0), Point(-2.0, 68.0), Point(0.0, 96.0)), LinkGeomSource.NormalLinkInterface, 8, NoTermination, 0))
      val projectLink8 = toProjectLink(rap, RoadAddressChangeType.New)(RoadAddress(idRoad8, 0, RoadPart(5, 1), AdministrativeClass.Unknown, Track.Combined,  Discontinuity.Continuous, AddrMRange(0L, 0L), Some(DateTime.parse("1901-01-01")), Some(DateTime.parse("1902-01-01")), Option("tester"), idRoad8.toString, 0.0, 0.0, SideCode.TowardsDigitizing, 0, (None, None), Seq(Point( 0.0, 96.0), Point( 0.0,148.0)), LinkGeomSource.NormalLinkInterface, 8, NoTermination, 0))

      val projectLinkSeq = Seq(projectLink0, projectLink1, projectLink2, projectLink3, projectLink4, projectLink5, projectLink6, projectLink7, projectLink8).map(pl =>
        pl.copy(endMValue = pl.geometryLength))
      val output = ProjectSectionCalculator.assignAddrMValues(projectLinkSeq).sortBy(_.linkId)
      output.length should be(9)
      output.foreach(pl => pl.sideCode == SideCode.AgainstDigitizing should be(true))
      val start = output.find(_.id == idRoad0).get
      start.calibrationPoints._1.nonEmpty should be(true)
      start.calibrationPoints._2.nonEmpty should be(true)
      start.addrMRange.start should be(139L)

      output.filter(pl => pl.id == idRoad1 || pl.id == idRoad2).foreach { pl =>
        pl.calibrationPoints._1.nonEmpty should be(false)
        pl.calibrationPoints._2.nonEmpty should be(true)
      }

      output.filter(pl => pl.id == idRoad3 || pl.id == idRoad4).foreach { pl =>
        pl.calibrationPoints._1.nonEmpty should be(true)
        pl.calibrationPoints._2.nonEmpty should be(false)
      }

      output.filter(pl => pl.id > idRoad4).foreach { pl =>
        pl.calibrationPoints._1.nonEmpty should be(true)
        pl.calibrationPoints._2.nonEmpty should be(true)
      }

      output.find(_.id == idRoad0).get.addrMRange.end should be(149L)
    }
  }

  test("Test assignAddrMValues When giving against digitization case Then values should be properly assigned") {
    runWithRollback {
      val idRoad0 = 0L //   |
      val idRoad1 = 1L //  /
      val idRoad2 = 2L //    \
      val idRoad3 = 3L //  \
      val idRoad4 = 4L //    /
      val idRoad5 = 5L //   |
      val idRoad6 = 6L //  /
      val idRoad7 = 7L //    \
      val idRoad8 = 8L //   |
<<<<<<< HEAD
      val projectLink0 = toProjectLink(rap, RoadAddressChangeType.New)(RoadAddress(idRoad0, 0, RoadPart(5, 1), AdministrativeClass.Unknown, Track.Combined,  Discontinuity.Continuous, AddrMRange(0L, 0L), Some(DateTime.parse("1901-01-01")), Some(DateTime.parse("1902-01-01")), Option("tester"), idRoad0.toString, 0.0, 0.0, SideCode.TowardsDigitizing, 0, (None, None), Seq(Point( 0.0,  0.0), Point( 0.0,   9.8)), LinkGeomSource.NormalLinkInterface, 8, NoTermination, 0))
      val projectLink1 = toProjectLink(rap, RoadAddressChangeType.New)(RoadAddress(idRoad1, 0, RoadPart(5, 1), AdministrativeClass.Unknown, Track.RightSide, Discontinuity.Continuous, AddrMRange(0L, 0L), Some(DateTime.parse("1901-01-01")), Some(DateTime.parse("1902-01-01")), Option("tester"), idRoad1.toString, 0.0, 0.0, SideCode.TowardsDigitizing, 0, (None, None), Seq(Point( 0.0,  9.8), Point(-2.0,  20.2)), LinkGeomSource.NormalLinkInterface, 8, NoTermination, 0))
      val projectLink2 = toProjectLink(rap, RoadAddressChangeType.New)(RoadAddress(idRoad2, 0, RoadPart(5, 1), AdministrativeClass.Unknown, Track.LeftSide,  Discontinuity.Continuous, AddrMRange(0L, 0L), Some(DateTime.parse("1901-01-01")), Some(DateTime.parse("1902-01-01")), Option("tester"), idRoad2.toString, 0.0, 0.0, SideCode.TowardsDigitizing, 0, (None, None), Seq(Point( 0.0,  9.8), Point( 2.0,  19.2)), LinkGeomSource.NormalLinkInterface, 8, NoTermination, 0))
      val projectLink3 = toProjectLink(rap, RoadAddressChangeType.New)(RoadAddress(idRoad3, 0, RoadPart(5, 1), AdministrativeClass.Unknown, Track.RightSide, Discontinuity.Continuous, AddrMRange(0L, 0L), Some(DateTime.parse("1901-01-01")), Some(DateTime.parse("1902-01-01")), Option("tester"), idRoad3.toString, 0.0, 0.0, SideCode.TowardsDigitizing, 0, (None, None), Seq(Point(-2.0, 20.2), Point( 1.0,  30.0)), LinkGeomSource.NormalLinkInterface, 8, NoTermination, 0))
      val projectLink4 = toProjectLink(rap, RoadAddressChangeType.New)(RoadAddress(idRoad4, 0, RoadPart(5, 1), AdministrativeClass.Unknown, Track.LeftSide,  Discontinuity.Continuous, AddrMRange(0L, 0L), Some(DateTime.parse("1901-01-01")), Some(DateTime.parse("1902-01-01")), Option("tester"), idRoad4.toString, 0.0, 0.0, SideCode.TowardsDigitizing, 0, (None, None), Seq(Point( 2.0, 19.2), Point( 1.0,  30.0)), LinkGeomSource.NormalLinkInterface, 8, NoTermination, 0))
      val projectLink5 = toProjectLink(rap, RoadAddressChangeType.New)(RoadAddress(idRoad5, 0, RoadPart(5, 1), AdministrativeClass.Unknown, Track.Combined,  Discontinuity.Continuous, AddrMRange(0L, 0L), Some(DateTime.parse("1901-01-01")), Some(DateTime.parse("1902-01-01")), Option("tester"), idRoad5.toString, 0.0, 0.0, SideCode.TowardsDigitizing, 0, (None, None), Seq(Point( 1.0, 30.0), Point( 0.0,  48.0)), LinkGeomSource.NormalLinkInterface, 8, NoTermination, 0))
      val projectLink6 = toProjectLink(rap, RoadAddressChangeType.New)(RoadAddress(idRoad6, 0, RoadPart(5, 1), AdministrativeClass.Unknown, Track.RightSide, Discontinuity.Continuous, AddrMRange(0L, 0L), Some(DateTime.parse("1901-01-01")), Some(DateTime.parse("1902-01-01")), Option("tester"), idRoad6.toString, 0.0, 0.0, SideCode.TowardsDigitizing, 0, (None, None), Seq(Point( 0.0, 48.0), Point( 2.0,  68.0), Point(0.0, 96.0)), LinkGeomSource.NormalLinkInterface, 8, NoTermination, 0))
      val projectLink7 = toProjectLink(rap, RoadAddressChangeType.New)(RoadAddress(idRoad7, 0, RoadPart(5, 1), AdministrativeClass.Unknown, Track.LeftSide,  Discontinuity.Continuous, AddrMRange(0L, 0L), Some(DateTime.parse("1901-01-01")), Some(DateTime.parse("1902-01-01")), Option("tester"), idRoad7.toString, 0.0, 0.0, SideCode.TowardsDigitizing, 0, (None, None), Seq(Point( 0.0, 48.0), Point(-2.0,  68.0), Point(0.0, 96.0)), LinkGeomSource.NormalLinkInterface, 8, NoTermination, 0))
      val projectLink8 = toProjectLink(rap, RoadAddressChangeType.New)(RoadAddress(idRoad8, 0, RoadPart(5, 1), AdministrativeClass.Unknown, Track.Combined,  Discontinuity.Continuous, AddrMRange(0L, 0L), Some(DateTime.parse("1901-01-01")), Some(DateTime.parse("1902-01-01")), Option("tester"), idRoad8.toString, 0.0, 0.0, SideCode.TowardsDigitizing, 0, (None, None), Seq(Point( 0.0, 96.0), Point( 0.0, 148.0)), LinkGeomSource.NormalLinkInterface, 8, NoTermination, 0))
=======
      val projectLink0 = toProjectLink(rap, RoadAddressChangeType.New)(RoadAddress(idRoad0, 0, RoadPart(5, 1), AdministrativeClass.Unknown, Track.Combined,  Discontinuity.Continuous, 0L, 0L, Some(DateTime.parse("1901-01-01")), Some(DateTime.parse("1902-01-01")), Option("tester"), idRoad0.toString, 0.0, 9.8, SideCode.TowardsDigitizing, 0, (None, None), Seq(Point( 0.0,  0.0), Point( 0.0,   9.8)), LinkGeomSource.NormalLinkInterface, 8, NoTermination, 0))
      val projectLink1 = toProjectLink(rap, RoadAddressChangeType.New)(RoadAddress(idRoad1, 0, RoadPart(5, 1), AdministrativeClass.Unknown, Track.RightSide, Discontinuity.Continuous, 0L, 0L, Some(DateTime.parse("1901-01-01")), Some(DateTime.parse("1902-01-01")), Option("tester"), idRoad1.toString, 0.0, 10.6, SideCode.TowardsDigitizing, 0, (None, None), Seq(Point( 0.0,  9.8), Point(-2.0,  20.2)), LinkGeomSource.NormalLinkInterface, 8, NoTermination, 0))
      val projectLink2 = toProjectLink(rap, RoadAddressChangeType.New)(RoadAddress(idRoad2, 0, RoadPart(5, 1), AdministrativeClass.Unknown, Track.LeftSide,  Discontinuity.Continuous, 0L, 0L, Some(DateTime.parse("1901-01-01")), Some(DateTime.parse("1902-01-01")), Option("tester"), idRoad2.toString, 0.0, 9.21, SideCode.TowardsDigitizing, 0, (None, None), Seq(Point( 0.0,  9.8), Point( 2.0,  19.2)), LinkGeomSource.NormalLinkInterface, 8, NoTermination, 0))
      val projectLink3 = toProjectLink(rap, RoadAddressChangeType.New)(RoadAddress(idRoad3, 0, RoadPart(5, 1), AdministrativeClass.Unknown, Track.RightSide, Discontinuity.Continuous, 0L, 0L, Some(DateTime.parse("1901-01-01")), Some(DateTime.parse("1902-01-01")), Option("tester"), idRoad3.toString, 0.0, 10.29, SideCode.TowardsDigitizing, 0, (None, None), Seq(Point(-2.0, 20.2), Point( 1.0,  30.0)), LinkGeomSource.NormalLinkInterface, 8, NoTermination, 0))
      val projectLink4 = toProjectLink(rap, RoadAddressChangeType.New)(RoadAddress(idRoad4, 0, RoadPart(5, 1), AdministrativeClass.Unknown, Track.LeftSide,  Discontinuity.Continuous, 0L, 0L, Some(DateTime.parse("1901-01-01")), Some(DateTime.parse("1902-01-01")), Option("tester"), idRoad4.toString, 0.0, 10.60, SideCode.TowardsDigitizing, 0, (None, None), Seq(Point( 2.0, 19.2), Point( 1.0,  30.0)), LinkGeomSource.NormalLinkInterface, 8, NoTermination, 0))
      val projectLink5 = toProjectLink(rap, RoadAddressChangeType.New)(RoadAddress(idRoad5, 0, RoadPart(5, 1), AdministrativeClass.Unknown, Track.Combined,  Discontinuity.Continuous, 0L, 0L, Some(DateTime.parse("1901-01-01")), Some(DateTime.parse("1902-01-01")), Option("tester"), idRoad5.toString, 0.0, 18.02, SideCode.TowardsDigitizing, 0, (None, None), Seq(Point( 1.0, 30.0), Point( 0.0,  48.0)), LinkGeomSource.NormalLinkInterface, 8, NoTermination, 0))
      val projectLink6 = toProjectLink(rap, RoadAddressChangeType.New)(RoadAddress(idRoad6, 0, RoadPart(5, 1), AdministrativeClass.Unknown, Track.RightSide, Discontinuity.Continuous, 0L, 0L, Some(DateTime.parse("1901-01-01")), Some(DateTime.parse("1902-01-01")), Option("tester"), idRoad6.toString, 0.0, 48.17, SideCode.TowardsDigitizing, 0, (None, None), Seq(Point( 0.0, 48.0), Point( 2.0,  68.0), Point(0.0, 96.0)), LinkGeomSource.NormalLinkInterface, 8, NoTermination, 0))
      val projectLink7 = toProjectLink(rap, RoadAddressChangeType.New)(RoadAddress(idRoad7, 0, RoadPart(5, 1), AdministrativeClass.Unknown, Track.LeftSide,  Discontinuity.Continuous, 0L, 0L, Some(DateTime.parse("1901-01-01")), Some(DateTime.parse("1902-01-01")), Option("tester"), idRoad7.toString, 0.0, 48.17, SideCode.TowardsDigitizing, 0, (None, None), Seq(Point( 0.0, 48.0), Point(-2.0,  68.0), Point(0.0, 96.0)), LinkGeomSource.NormalLinkInterface, 8, NoTermination, 0))
      val projectLink8 = toProjectLink(rap, RoadAddressChangeType.New)(RoadAddress(idRoad8, 0, RoadPart(5, 1), AdministrativeClass.Unknown, Track.Combined,  Discontinuity.Continuous, 0L, 0L, Some(DateTime.parse("1901-01-01")), Some(DateTime.parse("1902-01-01")), Option("tester"), idRoad8.toString, 0.0, 52.0, SideCode.TowardsDigitizing, 0, (None, None), Seq(Point( 0.0, 96.0), Point( 0.0, 148.0)), LinkGeomSource.NormalLinkInterface, 8, NoTermination, 0))
>>>>>>> 173b3d4a

      val projectLinkSeq = Seq(projectLink0, projectLink1, projectLink2, projectLink3, projectLink4, projectLink5, projectLink6, projectLink7, projectLink8).map(
        pl => pl.copy(sideCode = SideCode.AgainstDigitizing)
      )
      val output = ProjectSectionCalculator.assignAddrMValues(projectLinkSeq).sortBy(_.linkId)
      output.length should be(9)
      output.foreach(pl => pl.sideCode == SideCode.TowardsDigitizing should be(true))
      val start = output.find(_.id == idRoad0).get
      start.calibrationPoints._1.nonEmpty should be(true)
      start.calibrationPoints._2.nonEmpty should be(true)
      start.addrMRange.end should be(10L)

      output.filter(pl => pl.id == idRoad1 || pl.id == idRoad2).foreach { pl =>
        pl.calibrationPoints._1.nonEmpty should be(true)
        pl.calibrationPoints._2.nonEmpty should be(false)
      }

      output.filter(pl => pl.id == idRoad3 || pl.id == idRoad4).foreach { pl =>
        pl.calibrationPoints._1.nonEmpty should be(false)
        pl.calibrationPoints._2.nonEmpty should be(true)
      }

      output.filter(pl => pl.id > idRoad4).foreach { pl =>
        pl.calibrationPoints._1.nonEmpty should be(true)
        pl.calibrationPoints._2.nonEmpty should be(true)
      }

      output.find(_.id == idRoad0).get.addrMRange.start should be(0L)
    }
  }

  test("Test assignAddrMValues When addressing calibration points and mixed directions Then values should be properly assigned") {
    runWithRollback {
      val idRoad0 = 0L //   >
      val idRoad1 = 1L //     <
      val idRoad2 = 2L //   >
      val idRoad3 = 3L //     <
<<<<<<< HEAD
      val projectLink0 = toProjectLink(rap, RoadAddressChangeType.New)(RoadAddress(idRoad0, 0, RoadPart(5, 1), AdministrativeClass.Unknown, Track.Combined, Discontinuity.Continuous, AddrMRange(0L, 0L), Some(DateTime.parse("1901-01-01")), Some(DateTime.parse("1902-01-01")), Option("tester"), idRoad0.toString, 0.0, 0.0, SideCode.TowardsDigitizing, 0, (None, None), Seq(Point( 0.0,  0.0), Point(0.0,  9.8)), LinkGeomSource.NormalLinkInterface, 8, NoTermination, 0))
      val projectLink1 = toProjectLink(rap, RoadAddressChangeType.New)(RoadAddress(idRoad1, 0, RoadPart(5, 1), AdministrativeClass.Unknown, Track.Combined, Discontinuity.Continuous, AddrMRange(0L, 0L), Some(DateTime.parse("1901-01-01")), Some(DateTime.parse("1902-01-01")), Option("tester"), idRoad1.toString, 0.0, 0.0, SideCode.AgainstDigitizing, 0, (None, None), Seq(Point( 4.0,  7.5), Point(0.0,  9.8)), LinkGeomSource.NormalLinkInterface, 8, NoTermination, 0))
      val projectLink2 = toProjectLink(rap, RoadAddressChangeType.New)(RoadAddress(idRoad2, 0, RoadPart(5, 1), AdministrativeClass.Unknown, Track.Combined, Discontinuity.Continuous, AddrMRange(0L, 0L), Some(DateTime.parse("1901-01-01")), Some(DateTime.parse("1902-01-01")), Option("tester"), idRoad2.toString, 0.0, 0.0, SideCode.TowardsDigitizing, 0, (None, None), Seq(Point( 4.0,  7.5), Point(6.0, 19.2)), LinkGeomSource.NormalLinkInterface, 8, NoTermination, 0))
      val projectLink3 = toProjectLink(rap, RoadAddressChangeType.New)(RoadAddress(idRoad3, 0, RoadPart(5, 1), AdministrativeClass.Unknown, Track.Combined, Discontinuity.Continuous, AddrMRange(0L, 0L), Some(DateTime.parse("1901-01-01")), Some(DateTime.parse("1902-01-01")), Option("tester"), idRoad3.toString, 0.0, 0.0, SideCode.AgainstDigitizing, 0, (None, None), Seq(Point(10.0, 15.0), Point(6.0, 19.2)), LinkGeomSource.NormalLinkInterface, 8, NoTermination, 0))
=======
      val projectLink0 = toProjectLink(rap, RoadAddressChangeType.New)(RoadAddress(idRoad0, 0, RoadPart(5, 1), AdministrativeClass.Unknown, Track.Combined, Discontinuity.Continuous, 0L, 0L, Some(DateTime.parse("1901-01-01")), Some(DateTime.parse("1902-01-01")), Option("tester"), idRoad0.toString, 0.0, 9.8, SideCode.TowardsDigitizing, 0, (None, None), Seq(Point( 0.0,  0.0), Point(0.0,  9.8)), LinkGeomSource.NormalLinkInterface, 8, NoTermination, 0))
      val projectLink1 = toProjectLink(rap, RoadAddressChangeType.New)(RoadAddress(idRoad1, 0, RoadPart(5, 1), AdministrativeClass.Unknown, Track.Combined, Discontinuity.Continuous, 0L, 0L, Some(DateTime.parse("1901-01-01")), Some(DateTime.parse("1902-01-01")), Option("tester"), idRoad1.toString, 0.0, 4.61, SideCode.AgainstDigitizing, 0, (None, None), Seq(Point( 4.0,  7.5), Point(0.0,  9.8)), LinkGeomSource.NormalLinkInterface, 8, NoTermination, 0))
      val projectLink2 = toProjectLink(rap, RoadAddressChangeType.New)(RoadAddress(idRoad2, 0, RoadPart(5, 1), AdministrativeClass.Unknown, Track.Combined, Discontinuity.Continuous, 0L, 0L, Some(DateTime.parse("1901-01-01")), Some(DateTime.parse("1902-01-01")), Option("tester"), idRoad2.toString, 0.0, 11.86, SideCode.TowardsDigitizing, 0, (None, None), Seq(Point( 4.0,  7.5), Point(6.0, 19.2)), LinkGeomSource.NormalLinkInterface, 8, NoTermination, 0))
      val projectLink3 = toProjectLink(rap, RoadAddressChangeType.New)(RoadAddress(idRoad3, 0, RoadPart(5, 1), AdministrativeClass.Unknown, Track.Combined, Discontinuity.Continuous, 0L, 0L, Some(DateTime.parse("1901-01-01")), Some(DateTime.parse("1902-01-01")), Option("tester"), idRoad3.toString, 0.0, 5.8, SideCode.AgainstDigitizing, 0, (None, None), Seq(Point(10.0, 15.0), Point(6.0, 19.2)), LinkGeomSource.NormalLinkInterface, 8, NoTermination, 0))
>>>>>>> 173b3d4a

      val projectLinkSeq = Seq(projectLink0, projectLink1, projectLink2, projectLink3)
      val output = ProjectSectionCalculator.assignAddrMValues(projectLinkSeq).sortBy(_.linkId)
      output.length should be(4)
      output.foreach(pl => pl.sideCode == SideCode.AgainstDigitizing || pl.id % 2 == 0 should be(true))
      output.foreach(pl => pl.sideCode == SideCode.TowardsDigitizing || pl.id % 2 != 0 should be(true))
      val start = output.find(_.id == idRoad0).get
      start.calibrationPoints._1.nonEmpty should be(true)
      start.calibrationPoints._2.nonEmpty should be(false)
      start.addrMRange.start should be(0L)
      val end = output.find(_.id == idRoad3).get
      end.calibrationPoints._1.nonEmpty should be(false)
      end.calibrationPoints._2.nonEmpty should be(true)
      end.addrMRange.end should be(32L)
    }
  }

  test("Test assignAddrMValues When assigning values for Tracks 0+1+2 Then the result should not be dependent on the order of the links") {
    runWithRollback {
      def trackMap(pl: ProjectLink) = {
        pl.linkId -> (pl.track, pl.sideCode)
      }

      val idRoad0 = 0L //   0 Track
      val idRoad1 = 1L //   1 Track
      val idRoad2 = 2L //   2 Track
      val projectLink0 = toProjectLink(rap, RoadAddressChangeType.New)(RoadAddress(idRoad0, 0, RoadPart(5, 1), AdministrativeClass.Unknown, Track.Combined,  Discontinuity.Continuous, AddrMRange(0L, 0L), Some(DateTime.parse("1901-01-01")), Some(DateTime.parse("1902-01-01")), Option("tester"), idRoad0.toString, 0.0, 0.0, SideCode.TowardsDigitizing, 0, (None, None), Seq(Point(20.0, 10.0), Point(28, 15  )), LinkGeomSource.NormalLinkInterface, 8, NoTermination, 0))
      val projectLink1 = toProjectLink(rap, RoadAddressChangeType.New)(RoadAddress(idRoad1, 0, RoadPart(5, 1), AdministrativeClass.Unknown, Track.RightSide, Discontinuity.Continuous, AddrMRange(0L, 0L), Some(DateTime.parse("1901-01-01")), Some(DateTime.parse("1902-01-01")), Option("tester"), idRoad1.toString, 0.0, 0.0, SideCode.TowardsDigitizing, 0, (None, None), Seq(Point(42,   14),   Point(28, 15  )), LinkGeomSource.NormalLinkInterface, 8, NoTermination, 0))
      val projectLink2 = toProjectLink(rap, RoadAddressChangeType.New)(RoadAddress(idRoad2, 0, RoadPart(5, 1), AdministrativeClass.Unknown, Track.LeftSide,  Discontinuity.Continuous, AddrMRange(0L, 0L), Some(DateTime.parse("1901-01-01")), Some(DateTime.parse("1902-01-01")), Option("tester"), idRoad2.toString, 0.0, 0.0, SideCode.TowardsDigitizing, 0, (None, None), Seq(Point(28,   15),   Point(75, 19.2)), LinkGeomSource.NormalLinkInterface, 8, NoTermination, 0))
      val list = List(projectLink0, projectLink1, projectLink2)
      val ordered = ProjectSectionCalculator.assignAddrMValues(list).map(trackMap).toMap
      // Test that the result is not dependent on the order of the links
      list.permutations.foreach(l => {
        ProjectSectionCalculator.assignAddrMValues(l).map(trackMap).toMap should be(ordered)
      })
    }
  }

  test("Test assignAddrMValues When giving one link Towards and one Against Digitizing Then calibrations points should be properly assigned") {
    runWithRollback {
      val geometry = Seq(Point(20.0, 10.0), Point(28, 15))
      val projectLink0T = toProjectLink(rap, RoadAddressChangeType.New)(RoadAddress(0L, 0, RoadPart(5, 1), AdministrativeClass.Unknown, Track.Combined, Discontinuity.Continuous, AddrMRange(0L, 0L), Some(DateTime.parse("1901-01-01")), Some(DateTime.parse("1902-01-01")), Option("tester"), 0L.toString, 0.0, GeometryUtils.geometryLength(geometry), SideCode.TowardsDigitizing, 0, (None, None), geometry, LinkGeomSource.NormalLinkInterface, 8, NoTermination, 0))
      val projectLink0A = toProjectLink(rap, RoadAddressChangeType.New)(RoadAddress(0L, 0, RoadPart(5, 1), AdministrativeClass.Unknown, Track.Combined, Discontinuity.Continuous, AddrMRange(0L, 0L), Some(DateTime.parse("1901-01-01")), Some(DateTime.parse("1902-01-01")), Option("tester"), 0L.toString, 0.0, GeometryUtils.geometryLength(geometry), SideCode.AgainstDigitizing, 0, (None, None), geometry, LinkGeomSource.NormalLinkInterface, 8, NoTermination, 0))

      val towards = ProjectSectionCalculator.assignAddrMValues(Seq(projectLink0T)).head
      val against = ProjectSectionCalculator.assignAddrMValues(Seq(projectLink0A)).head
      towards.sideCode should be(SideCode.TowardsDigitizing)
      against.sideCode should be(SideCode.AgainstDigitizing)
      towards.calibrationPoints._1 should be(Some(ProjectCalibrationPoint(0.toString, 0.0, 0, RoadAddressCP)))
      towards.calibrationPoints._2 should be(Some(ProjectCalibrationPoint(0.toString, projectLink0T.geometryLength, 9, RoadAddressCP)))
      against.calibrationPoints._2 should be(Some(ProjectCalibrationPoint(0.toString, 0.0, 9, RoadAddressCP)))
      against.calibrationPoints._1 should be(Some(ProjectCalibrationPoint(0.toString, projectLink0A.geometryLength, 0, RoadAddressCP)))
    }
  }

  test("Test assignAddrMValues When giving links without opposite track Then exception is thrown and links are returned as-is") {
    runWithRollback {
      val projectLink0 = toProjectLink(rap, RoadAddressChangeType.New)(RoadAddress(0L, 0, RoadPart(5, 1), AdministrativeClass.Unknown, Track.RightSide, Discontinuity.Continuous, AddrMRange(0L, 0L), Some(DateTime.parse("1901-01-01")), Some(DateTime.parse("1902-01-01")), Option("tester"), 0L.toString, 0.0, 0.0, SideCode.TowardsDigitizing, 0, (None, None), Seq(Point(20.0, 10.0), Point(28, 15)), LinkGeomSource.NormalLinkInterface, 8, NoTermination, 0))
      val projectLink1 = toProjectLink(rap, RoadAddressChangeType.New)(RoadAddress(1L, 0, RoadPart(5, 1), AdministrativeClass.Unknown, Track.RightSide, Discontinuity.Continuous, AddrMRange(0L, 0L), Some(DateTime.parse("1901-01-01")), Some(DateTime.parse("1902-01-01")), Option("tester"), 1L.toString, 0.0, 0.0, SideCode.TowardsDigitizing, 0, (None, None), Seq(Point(28.0, 15.0), Point(38, 15)), LinkGeomSource.NormalLinkInterface, 8, NoTermination, 0))

      a [MissingTrackException] should be thrownBy ProjectSectionCalculator.assignAddrMValues(Seq(projectLink0, projectLink1))
    }
  }

  test("Test assignAddrMValues When giving incompatible digitization on tracks Then the direction of left track is corrected to match the right track") {
    runWithRollback {
      val idRoad0 = 0L //   R<
      val idRoad1 = 1L //   R<
      val idRoad2 = 2L //   L<    <- Note! Incompatible, means the addressing direction is against the right track
      val idRoad3 = 3L //   L<    <- Note! Incompatible, means the addressing direction is against the right track
      val projectLink0 = toProjectLink(rap, RoadAddressChangeType.New)(RoadAddress(idRoad0, 0, RoadPart(5, 1), AdministrativeClass.Unknown, Track.RightSide, Discontinuity.Continuous, AddrMRange(0L, 0L), Some(DateTime.parse("1901-01-01")), Some(DateTime.parse("1902-01-01")), Option("tester"), idRoad0.toString, 0.0, 0.0, SideCode.AgainstDigitizing, 0, (Some(ProjectCalibrationPoint(0L.toString, 0.0, 0L)), None), Seq(Point(28, 9.8), Point(20.0, 10.0)), LinkGeomSource.NormalLinkInterface, 8, NoTermination, 0))
      val projectLink1 = toProjectLink(rap, RoadAddressChangeType.New)(RoadAddress(idRoad1, 0, RoadPart(5, 1), AdministrativeClass.Unknown, Track.RightSide, Discontinuity.Continuous, AddrMRange(0L, 0L), Some(DateTime.parse("1901-01-01")), Some(DateTime.parse("1902-01-01")), Option("tester"), idRoad1.toString, 0.0, 0.0, SideCode.AgainstDigitizing, 0, (None, None), Seq(Point(42,  9.7), Point(28,  9.8)), LinkGeomSource.NormalLinkInterface, 8, NoTermination, 0))
      val projectLink2 = toProjectLink(rap, RoadAddressChangeType.New)(RoadAddress(idRoad2, 0, RoadPart(5, 1), AdministrativeClass.Unknown, Track.LeftSide,  Discontinuity.Continuous, AddrMRange(0L, 0L), Some(DateTime.parse("1901-01-01")), Some(DateTime.parse("1902-01-01")), Option("tester"), idRoad2.toString, 0.0, 0.0, SideCode.AgainstDigitizing, 0, (None, None), Seq(Point(20, 10.1), Point(28, 10.2)), LinkGeomSource.NormalLinkInterface, 8, NoTermination, 0))
      val projectLink3 = toProjectLink(rap, RoadAddressChangeType.New)(RoadAddress(idRoad3, 0, RoadPart(5, 1), AdministrativeClass.Unknown, Track.LeftSide,  Discontinuity.Continuous, AddrMRange(0L, 0L), Some(DateTime.parse("1901-01-01")), Some(DateTime.parse("1902-01-01")), Option("tester"), idRoad3.toString, 0.0, 0.0, SideCode.AgainstDigitizing, 0, (None, None), Seq(Point(28, 10.2), Point(42, 10.3)), LinkGeomSource.NormalLinkInterface, 8, NoTermination, 0))
      val list = List(projectLink0, projectLink1, projectLink2, projectLink3)
      val ordered = ProjectSectionCalculator.assignAddrMValues(list)
      // Test that the direction of left track is corrected to match the right track
      val (right, left) = ordered.partition(_.track == Track.RightSide)
      right.foreach(
        _.sideCode should be(SideCode.AgainstDigitizing)
      )
      left.foreach(
        _.sideCode should be(SideCode.TowardsDigitizing)
      )
    }
  }

  test("Test assignAddrMValues When giving links with different track lengths Then different track lengths are adjusted") {
    runWithRollback {
      // Left track = 89.930 meters
      val idRoad0 = 0L //   L>
      val idRoad1 = 1L //   L>
      val idRoad2 = 2L //   L>
      val idRoad3 = 3L //   L<
      // Right track = 83.154 meters
      val idRoad4 = 4L //   R>
      val idRoad5 = 5L //   R>
<<<<<<< HEAD
      val projectLink0 = toProjectLink(rap, RoadAddressChangeType.New)(RoadAddress(idRoad0, 0, RoadPart(5, 1), AdministrativeClass.Unknown, Track.LeftSide,  Discontinuity.Continuous, AddrMRange(0L, 0L), Some(DateTime.parse("1901-01-01")), Some(DateTime.parse("1902-01-01")), Option("tester"), idRoad0.toString, 0.0, 0.0, SideCode.TowardsDigitizing, 0, (None, None), Seq(Point( 20.0, 10.0), Point(28,  15  )), LinkGeomSource.NormalLinkInterface, 8, NoTermination, 0))
      val projectLink1 = toProjectLink(rap, RoadAddressChangeType.New)(RoadAddress(idRoad1, 0, RoadPart(5, 1), AdministrativeClass.Unknown, Track.LeftSide,  Discontinuity.Continuous, AddrMRange(0L, 0L), Some(DateTime.parse("1901-01-01")), Some(DateTime.parse("1902-01-01")), Option("tester"), idRoad1.toString, 0.0, 0.0, SideCode.TowardsDigitizing, 0, (None, None), Seq(Point( 28,   15),   Point(42,  19  )), LinkGeomSource.NormalLinkInterface, 8, NoTermination, 0))
      val projectLink2 = toProjectLink(rap, RoadAddressChangeType.New)(RoadAddress(idRoad2, 0, RoadPart(5, 1), AdministrativeClass.Unknown, Track.LeftSide,  Discontinuity.Continuous, AddrMRange(0L, 0L), Some(DateTime.parse("1901-01-01")), Some(DateTime.parse("1902-01-01")), Option("tester"), idRoad2.toString, 0.0, 0.0, SideCode.TowardsDigitizing, 0, (None, None), Seq(Point( 42,   19),   Point(75,  29.2)), LinkGeomSource.NormalLinkInterface, 8, NoTermination, 0))
      val projectLink3 = toProjectLink(rap, RoadAddressChangeType.New)(RoadAddress(idRoad3, 0, RoadPart(5, 1), AdministrativeClass.Unknown, Track.LeftSide,  Discontinuity.Continuous, AddrMRange(0L, 0L), Some(DateTime.parse("1901-01-01")), Some(DateTime.parse("1902-01-01")), Option("tester"), idRoad3.toString, 0.0, 0.0, SideCode.AgainstDigitizing, 0, (None, None), Seq(Point(103.0, 15.0), Point(75,  29.2)), LinkGeomSource.NormalLinkInterface, 8, NoTermination, 0))
      val projectLink4 = toProjectLink(rap, RoadAddressChangeType.New)(RoadAddress(idRoad4, 0, RoadPart(5, 1), AdministrativeClass.Unknown, Track.RightSide, Discontinuity.Continuous, AddrMRange(0L, 0L), Some(DateTime.parse("1901-01-01")), Some(DateTime.parse("1902-01-01")), Option("tester"), idRoad4.toString, 0.0, 0.0, SideCode.TowardsDigitizing, 0, (None, None), Seq(Point( 20.0, 10.0), Point(42,  11  )), LinkGeomSource.NormalLinkInterface, 8, NoTermination, 0))
      val projectLink5 = toProjectLink(rap, RoadAddressChangeType.New)(RoadAddress(idRoad5, 0, RoadPart(5, 1), AdministrativeClass.Unknown, Track.RightSide, Discontinuity.Continuous, AddrMRange(0L, 0L), Some(DateTime.parse("1901-01-01")), Some(DateTime.parse("1902-01-01")), Option("tester"), idRoad5.toString, 0.0, 0.0, SideCode.TowardsDigitizing, 0, (None, None), Seq(Point( 42,   11),   Point(103, 15  )), LinkGeomSource.NormalLinkInterface, 8, NoTermination, 0))
=======
      val projectLink0 = toProjectLink(rap, RoadAddressChangeType.New)(RoadAddress(idRoad0, 0, RoadPart(5, 1), AdministrativeClass.Unknown, Track.LeftSide,  Discontinuity.Continuous, 0L, 0L, Some(DateTime.parse("1901-01-01")), Some(DateTime.parse("1902-01-01")), Option("tester"), idRoad0.toString, 0.0, 12.04, SideCode.TowardsDigitizing, 0, (None, None), Seq(Point( 20.0, 10.0), Point(28,  15  )), LinkGeomSource.NormalLinkInterface, 8, NoTermination, 0))
      val projectLink1 = toProjectLink(rap, RoadAddressChangeType.New)(RoadAddress(idRoad1, 0, RoadPart(5, 1), AdministrativeClass.Unknown, Track.LeftSide,  Discontinuity.Continuous, 0L, 0L, Some(DateTime.parse("1901-01-01")), Some(DateTime.parse("1902-01-01")), Option("tester"), idRoad1.toString, 0.0, 14.56, SideCode.TowardsDigitizing, 0, (None, None), Seq(Point( 28,   15),   Point(42,  19  )), LinkGeomSource.NormalLinkInterface, 8, NoTermination, 0))
      val projectLink2 = toProjectLink(rap, RoadAddressChangeType.New)(RoadAddress(idRoad2, 0, RoadPart(5, 1), AdministrativeClass.Unknown, Track.LeftSide,  Discontinuity.Continuous, 0L, 0L, Some(DateTime.parse("1901-01-01")), Some(DateTime.parse("1902-01-01")), Option("tester"), idRoad2.toString, 0.0, 34.54, SideCode.TowardsDigitizing, 0, (None, None), Seq(Point( 42,   19),   Point(75,  29.2)), LinkGeomSource.NormalLinkInterface, 8, NoTermination, 0))
      val projectLink3 = toProjectLink(rap, RoadAddressChangeType.New)(RoadAddress(idRoad3, 0, RoadPart(5, 1), AdministrativeClass.Unknown, Track.LeftSide,  Discontinuity.Continuous, 0L, 0L, Some(DateTime.parse("1901-01-01")), Some(DateTime.parse("1902-01-01")), Option("tester"), idRoad3.toString, 0.0, 31.39, SideCode.AgainstDigitizing, 0, (None, None), Seq(Point(103.0, 15.0), Point(75,  29.2)), LinkGeomSource.NormalLinkInterface, 8, NoTermination, 0))
      val projectLink4 = toProjectLink(rap, RoadAddressChangeType.New)(RoadAddress(idRoad4, 0, RoadPart(5, 1), AdministrativeClass.Unknown, Track.RightSide, Discontinuity.Continuous, 0L, 0L, Some(DateTime.parse("1901-01-01")), Some(DateTime.parse("1902-01-01")), Option("tester"), idRoad4.toString, 0.0, 22.02, SideCode.TowardsDigitizing, 0, (None, None), Seq(Point( 20.0, 10.0), Point(42,  11  )), LinkGeomSource.NormalLinkInterface, 8, NoTermination, 0))
      val projectLink5 = toProjectLink(rap, RoadAddressChangeType.New)(RoadAddress(idRoad5, 0, RoadPart(5, 1), AdministrativeClass.Unknown, Track.RightSide, Discontinuity.Continuous, 0L, 0L, Some(DateTime.parse("1901-01-01")), Some(DateTime.parse("1902-01-01")), Option("tester"), idRoad5.toString, 0.0, 61.13, SideCode.TowardsDigitizing, 0, (None, None), Seq(Point( 42,   11),   Point(103, 15  )), LinkGeomSource.NormalLinkInterface, 8, NoTermination, 0))
>>>>>>> 173b3d4a
      val list = List(projectLink0, projectLink1, projectLink2, projectLink3, projectLink4, projectLink5)
      val ordered = ProjectSectionCalculator.assignAddrMValues(list)
      ordered.map(fi.liikennevirasto.viite.util.prettyPrint).foreach(println)
      ordered.flatMap(_.calibrationPoints._1).foreach(
        _.addressMValue should be(0L)
      )
      ordered.flatMap(_.calibrationPoints._2).foreach(
        _.addressMValue should be(86L)
      )
    }
  }

  test("Test assignAddrMValues When giving links in different tracks and RoadAddressCP in the middle Then proper calibration points should be created for each track and RoadAddressCPs cleared from the middle") {
    runWithRollback {
      // Left track = 85.308 meters
      val idRoad0 = 0L.toString //   L>
      val idRoad1 = 1L.toString //   L>
      val idRoad2 = 2L.toString //   L>
      val idRoad3 = 3L.toString //   L<
      // Right track = 83.154 meters
      val idRoad4 = 4L.toString //   R>
      val idRoad5 = 5L.toString //   R>

      val geom0 = Seq(Point(20.0, 10.0), Point(28, 15))
      val geom1 = Seq(Point(28, 15), Point(42, 19))
      val geom2 = Seq(Point(42, 19), Point(75, 29.2))
      val geom3 = Seq(Point(103.0, 15.0), Point(75, 29.2))
      val geom4 = Seq(Point(20.0, 10.0), Point(42, 11))
      val geom5 = Seq(Point(42, 11), Point(103, 15))
      val projectLink0 = toProjectLink(rap, RoadAddressChangeType.New)(RoadAddress(idRoad0.toLong, 0, RoadPart(5, 1), AdministrativeClass.Unknown, Track.LeftSide,  Discontinuity.Continuous, AddrMRange(0L,  9L), Some(DateTime.parse("1901-01-01")), Some(DateTime.parse("1902-01-01")), Option("tester"), idRoad0, 0.0, GeometryUtils.geometryLength(geom0), SideCode.TowardsDigitizing, 0, (None, Some(ProjectCalibrationPoint(idRoad0, 9.0, 9L, RoadAddressCP))), geom0, LinkGeomSource.NormalLinkInterface, 8, NoTermination, 0))
      val projectLink1 = toProjectLink(rap, RoadAddressChangeType.New)(RoadAddress(idRoad1.toLong, 0, RoadPart(5, 1), AdministrativeClass.Unknown, Track.LeftSide,  Discontinuity.Continuous, AddrMRange(9L, 20L), Some(DateTime.parse("1901-01-01")), Some(DateTime.parse("1902-01-01")), Option("tester"), idRoad1, 0.0, GeometryUtils.geometryLength(geom1), SideCode.TowardsDigitizing, 0, (Some(ProjectCalibrationPoint(idRoad1, 0.0, 9L, RoadAddressCP)), None), geom1, LinkGeomSource.NormalLinkInterface, 8, NoTermination, 0))
      val projectLink2 = toProjectLink(rap, RoadAddressChangeType.New)(RoadAddress(idRoad2.toLong, 0, RoadPart(5, 1), AdministrativeClass.Unknown, Track.LeftSide,  Discontinuity.Continuous, AddrMRange(0L,  0L), Some(DateTime.parse("1901-01-01")), Some(DateTime.parse("1902-01-01")), Option("tester"), idRoad2, 0.0, GeometryUtils.geometryLength(geom2), SideCode.TowardsDigitizing, 0, (None, None), geom2, LinkGeomSource.NormalLinkInterface, 8, NoTermination, 0))
      val projectLink3 = toProjectLink(rap, RoadAddressChangeType.New)(RoadAddress(idRoad3.toLong, 0, RoadPart(5, 1), AdministrativeClass.Unknown, Track.LeftSide,  Discontinuity.Continuous, AddrMRange(0L,  0L), Some(DateTime.parse("1901-01-01")), Some(DateTime.parse("1902-01-01")), Option("tester"), idRoad3, 0.0, GeometryUtils.geometryLength(geom3), SideCode.AgainstDigitizing, 0, (None, None), geom3, LinkGeomSource.NormalLinkInterface, 8, NoTermination, 0))
      val projectLink4 = toProjectLink(rap, RoadAddressChangeType.New)(RoadAddress(idRoad4.toLong, 0, RoadPart(5, 1), AdministrativeClass.Unknown, Track.RightSide, Discontinuity.Continuous, AddrMRange(0L,  0L), Some(DateTime.parse("1901-01-01")), Some(DateTime.parse("1902-01-01")), Option("tester"), idRoad4, 0.0, GeometryUtils.geometryLength(geom4), SideCode.TowardsDigitizing, 0, (None, None), geom4, LinkGeomSource.NormalLinkInterface, 8, NoTermination, 0))
      val projectLink5 = toProjectLink(rap, RoadAddressChangeType.New)(RoadAddress(idRoad5.toLong, 0, RoadPart(5, 1), AdministrativeClass.Unknown, Track.RightSide, Discontinuity.Continuous, AddrMRange(0L,  0L), Some(DateTime.parse("1901-01-01")), Some(DateTime.parse("1902-01-01")), Option("tester"), idRoad5, 0.0, GeometryUtils.geometryLength(geom5), SideCode.TowardsDigitizing, 0, (None, None), geom5, LinkGeomSource.NormalLinkInterface, 8, NoTermination, 0))
      val list = List(projectLink0, projectLink1, projectLink2, projectLink3, projectLink4, projectLink5)
      val ordered = ProjectSectionCalculator.assignAddrMValues(list)
      ordered.flatMap(_.calibrationPoints._1) should have size 2
      ordered.flatMap(_.calibrationPoints._2) should have size 2
    }
  }

  test("Test assignAddrMValues When giving links in one track with JunctionPointCP in the middle Then proper calibration points should be created and JunctionPointCPs kept in place") {
    runWithRollback {
      val idRoad0 = 0L.toString
      val idRoad1 = 1L.toString
      val idRoad2 = 2L.toString
      val idRoad3 = 3L.toString

      val geom0 = Seq(Point(20.0, 10.0), Point(28, 15))
      val geom1 = Seq(Point(28, 15), Point(42, 19))
      val geom2 = Seq(Point(42, 19), Point(75, 29.2))
      val geom3 = Seq(Point(103.0, 15.0), Point(75, 29.2))
      val projectLink0 = toProjectLink(rap, RoadAddressChangeType.Unchanged)(RoadAddress(idRoad0.toLong, 0, RoadPart(5, 1), AdministrativeClass.Unknown, Track.Combined, Discontinuity.Continuous, AddrMRange(0L, 9L), Some(DateTime.parse("1901-01-01")), Some(DateTime.parse("1902-01-01")), Option("tester"), idRoad0, 0.0, GeometryUtils.geometryLength(geom0), SideCode.TowardsDigitizing, 0, (None, Some(ProjectCalibrationPoint(idRoad0, 9.0, 9L, JunctionPointCP))), geom0, LinkGeomSource.NormalLinkInterface, 8, NoTermination, 0))
      val projectLink1 = toProjectLink(rap, RoadAddressChangeType.Unchanged)(RoadAddress(idRoad1.toLong, 0, RoadPart(5, 1), AdministrativeClass.Unknown, Track.Combined, Discontinuity.Continuous, AddrMRange(9L,20L), Some(DateTime.parse("1901-01-01")), Some(DateTime.parse("1902-01-01")), Option("tester"), idRoad1, 0.0, GeometryUtils.geometryLength(geom1), SideCode.TowardsDigitizing, 0, (Some(ProjectCalibrationPoint(idRoad1, 0.0, 9L, JunctionPointCP)), None), geom1, LinkGeomSource.NormalLinkInterface, 8, NoTermination, 0))
      val projectLink2 = toProjectLink(rap, RoadAddressChangeType.New)      (RoadAddress(idRoad2.toLong, 0, RoadPart(5, 1), AdministrativeClass.Unknown, Track.Combined, Discontinuity.Continuous, AddrMRange(0L, 0L), Some(DateTime.parse("1901-01-01")), Some(DateTime.parse("1902-01-01")), Option("tester"), idRoad2, 0.0, GeometryUtils.geometryLength(geom2), SideCode.TowardsDigitizing, 0, (None, None), geom2, LinkGeomSource.NormalLinkInterface, 8, NoTermination, 0))
      val projectLink3 = toProjectLink(rap, RoadAddressChangeType.New)      (RoadAddress(idRoad3.toLong, 0, RoadPart(5, 1), AdministrativeClass.Unknown, Track.Combined, Discontinuity.Continuous, AddrMRange(0L, 0L), Some(DateTime.parse("1901-01-01")), Some(DateTime.parse("1902-01-01")), Option("tester"), idRoad3, 0.0, GeometryUtils.geometryLength(geom3), SideCode.AgainstDigitizing, 0, (None, None), geom3, LinkGeomSource.NormalLinkInterface, 8, NoTermination, 0))
      val list = List(projectLink0, projectLink1, projectLink2, projectLink3)
      val ordered = ProjectSectionCalculator.assignAddrMValues(list)
      ordered.flatMap(_.calibrationPoints._1) should have size 2
      ordered.flatMap(_.calibrationPoints._2) should have size 2
      ordered.head.startCalibrationPointType should be(RoadAddressCP)
      ordered.filter(p => p.addrMRange.start == 0).head.endCalibrationPointType should be(JunctionPointCP)
      ordered.filter(p => p.addrMRange.start == 9).head.startCalibrationPointType should be(JunctionPointCP)
      ordered.last.endCalibrationPointType should be(RoadAddressCP)
    }
  }

  test("Test assignAddrMValues When giving links in one track with JunctionPointCP at the beginning and end Then JunctionPointCPs should be changed to RoadAddressCPs") {
    runWithRollback {
      val idRoad0 = 0L
      val idRoad1 = 1L
      val idRoad2 = 2L
      val idRoad3 = 3L

      val geom0 = Seq(Point(20.0, 10.0), Point(28, 15))
      val geom1 = Seq(Point(28, 15), Point(42, 19))
      val geom2 = Seq(Point(42, 19), Point(75, 29.2))
      val geom3 = Seq(Point(103.0, 15.0), Point(75, 29.2))
      val projectLink0 = toProjectLink(rap, RoadAddressChangeType.New)(RoadAddress(idRoad0, 0, RoadPart(5, 1), AdministrativeClass.Unknown, Track.Combined, Discontinuity.Continuous, AddrMRange( 0L,  9L), Some(DateTime.parse("1901-01-01")), Some(DateTime.parse("1902-01-01")), Option("tester"), idRoad0.toString, 0.0, GeometryUtils.geometryLength(geom0), SideCode.TowardsDigitizing, 0, (Some(ProjectCalibrationPoint(idRoad0.toString, 0.0, 0L, JunctionPointCP)), None), geom0, LinkGeomSource.NormalLinkInterface, 8, NoTermination, 0))
      val projectLink1 = toProjectLink(rap, RoadAddressChangeType.New)(RoadAddress(idRoad1, 0, RoadPart(5, 1), AdministrativeClass.Unknown, Track.Combined, Discontinuity.Continuous, AddrMRange( 9L, 20L), Some(DateTime.parse("1901-01-01")), Some(DateTime.parse("1902-01-01")), Option("tester"), idRoad1.toString, 0.0, GeometryUtils.geometryLength(geom1), SideCode.TowardsDigitizing, 0, (None, None), geom1, LinkGeomSource.NormalLinkInterface, 8, NoTermination, 0))
      val projectLink2 = toProjectLink(rap, RoadAddressChangeType.New)(RoadAddress(idRoad2, 0, RoadPart(5, 1), AdministrativeClass.Unknown, Track.Combined, Discontinuity.Continuous, AddrMRange(20L, 30L), Some(DateTime.parse("1901-01-01")), Some(DateTime.parse("1902-01-01")), Option("tester"), idRoad2.toString, 0.0, GeometryUtils.geometryLength(geom2), SideCode.TowardsDigitizing, 0, (None, None), geom2, LinkGeomSource.NormalLinkInterface, 8, NoTermination, 0))
      val projectLink3 = toProjectLink(rap, RoadAddressChangeType.New)(RoadAddress(idRoad3, 0, RoadPart(5, 1), AdministrativeClass.Unknown, Track.Combined, Discontinuity.Continuous, AddrMRange(30L, 40L), Some(DateTime.parse("1901-01-01")), Some(DateTime.parse("1902-01-01")), Option("tester"), idRoad3.toString, 0.0, GeometryUtils.geometryLength(geom3), SideCode.AgainstDigitizing, 0, (None, Some(ProjectCalibrationPoint(idRoad3.toString, GeometryUtils.geometryLength(geom3), 40L, JunctionPointCP))), geom3, LinkGeomSource.NormalLinkInterface, 8, NoTermination, 0))
      val list = List(projectLink0, projectLink1, projectLink2, projectLink3)
      val ordered = ProjectSectionCalculator.assignAddrMValues(list)
      ordered.flatMap(_.calibrationPoints._1) should have size 1
      ordered.flatMap(_.calibrationPoints._2) should have size 1
      ordered.head.startCalibrationPointType should be(RoadAddressCP)
      ordered.last.endCalibrationPointType should be(RoadAddressCP)
    }
  }

  test("Test assignAddrMValues When track sections are combined to start from the same position Then tracks should still be different") {
    runWithRollback {
      // Left track = 85.308 meters
      val idRoad0 = 0L.toString //   C>
      val idRoad1 = 1L.toString //   L>
      val idRoad2 = 2L.toString //   R>
      val roadwayId = Sequences.nextRoadwayId
      val roadwayNumber = Sequences.nextRoadwayNumber
      val linearLocationId = Sequences.nextLinearLocationId
      val projectLink0 = toProjectLink(rap, RoadAddressChangeType.Unchanged)(RoadAddress(idRoad0.toLong, 0, RoadPart(5, 1), AdministrativeClass.Unknown, Track.Combined,  Discontinuity.Continuous, AddrMRange(0L, 8L), Some(DateTime.parse("1901-01-01")), None, Option("tester"), idRoad0, 0.0, 8.0, SideCode.TowardsDigitizing, 0, (Some(ProjectCalibrationPoint(0L.toString, 0.0, 0L)), None), Seq(Point(20.0, 10.0), Point(28, 10)), LinkGeomSource.NormalLinkInterface, 8, NoTermination, 0)).copy(projectId = rap.id, roadwayId = roadwayId, linearLocationId = linearLocationId, roadwayNumber = roadwayNumber)
      val projectLink1 = toProjectLink(rap, RoadAddressChangeType.New)      (RoadAddress(idRoad1.toLong, 0, RoadPart(5, 1), AdministrativeClass.Unknown, Track.LeftSide,  Discontinuity.Continuous, AddrMRange(0L, 0L), Some(DateTime.parse("1901-01-01")), None, Option("tester"), idRoad1, 0.0, 0.0, SideCode.TowardsDigitizing, 0, (None, None), Seq(Point(28, 10), Point(28, 19)), LinkGeomSource.NormalLinkInterface, 8, NoTermination, 0)).copy(projectId = rap.id)
      val projectLink2 = toProjectLink(rap, RoadAddressChangeType.New)      (RoadAddress(idRoad2.toLong, 0, RoadPart(5, 1), AdministrativeClass.Unknown, Track.RightSide, Discontinuity.Continuous, AddrMRange(0L, 0L), Some(DateTime.parse("1901-01-01")), None, Option("tester"), idRoad2, 0.0, 0.0, SideCode.TowardsDigitizing, 0, (None, None), Seq(Point(28,  1), Point(28, 10)), LinkGeomSource.NormalLinkInterface, 8, NoTermination, 0)).copy(projectId = rap.id)

      val (linearCombined, rwComb): (LinearLocation, Roadway) = Seq(projectLink0).map(toRoadwayAndLinearLocation).head
      val rwCombWithId = rwComb.copy(id = roadwayId, ely = 8L)
      val linearRightWithId = linearCombined.copy(id = linearLocationId)
      buildTestDataForProject(Some(rap), Some(Seq(rwCombWithId)), Some(Seq(linearRightWithId)), None)

      val list = List(projectLink0, projectLink1, projectLink2)
      val ordered = ProjectSectionCalculator.assignAddrMValues(list)
      val left = ordered.find(_.linkId == idRoad1).get
      val right = ordered.find(_.linkId == idRoad2).get
      left.sideCode == right.sideCode should be(false)
    }
  }

  test("Test assignAddrMValues When giving created + unchanged links Then links should be calculated properly") {
    runWithRollback {
      val idRoad1 = 1L.toString //   U>
      val idRoad2 = 2L.toString //   U>
      val idRoad3 = 3L.toString //   N>
      /*
      |--U-->|--U-->|--N-->|
       */
      val linearLocationId = Sequences.nextLinearLocationId
      val roadwayNumber1 = Sequences.nextRoadwayNumber
      val roadwayNumber2 = Sequences.nextRoadwayNumber

      val geom1 = Seq(Point(20.0, 10.0), Point(28, 10))
      val geom2 = Seq(Point(28, 10), Point(28, 19))
      val geom3 = Seq(Point(28, 19), Point(28, 30))
      val raMap: Map[String, RoadAddress] = Map(
        idRoad1 -> RoadAddress(idRoad1.toLong, linearLocationId,     RoadPart(5, 1), AdministrativeClass.Unknown, Track.Combined, Discontinuity.Continuous, AddrMRange(0L, 9L), Some(DateTime.parse("1901-01-01")), None, Option("tester"), idRoad1, 0.0, GeometryUtils.geometryLength(geom1), SideCode.TowardsDigitizing, 0, (Some(ProjectCalibrationPoint(idRoad1, 0.0, 0L, RoadAddressCP)), None),  geom1, LinkGeomSource.NormalLinkInterface, 8, NoTermination, roadwayNumber1),
        idRoad2 -> RoadAddress(idRoad2.toLong, linearLocationId + 1, RoadPart(5, 1), AdministrativeClass.Unknown, Track.Combined, Discontinuity.Continuous, AddrMRange(9L,19L), Some(DateTime.parse("1901-01-01")), None, Option("tester"), idRoad2, 0.0, GeometryUtils.geometryLength(geom2), SideCode.TowardsDigitizing, 0, (None, Some(ProjectCalibrationPoint(idRoad2, 9.0, 19L, RoadAddressCP))), geom2, LinkGeomSource.NormalLinkInterface, 8, NoTermination, roadwayNumber2),
        idRoad3 -> RoadAddress(idRoad3.toLong, 0,                    RoadPart(5, 1), AdministrativeClass.Unknown, Track.Combined, Discontinuity.Continuous, AddrMRange(0L, 0L), Some(DateTime.parse("1901-01-01")), None, Option("tester"), idRoad3, 0.0, GeometryUtils.geometryLength(geom3), SideCode.TowardsDigitizing, 0, (None, None), geom3, LinkGeomSource.NormalLinkInterface, 8, NoTermination, NewIdValue)
      )

      val projId = Sequences.nextViiteProjectId
      val project = Project(projId, ProjectState.Incomplete, "f", "s", DateTime.now(), "", DateTime.now(), DateTime.now(),
        "", Seq(), Seq(), None, None)

      val projectLink1 = toProjectLink(rap, RoadAddressChangeType.Unchanged)(raMap(idRoad1))
      val projectLink2 = toProjectLink(rap, RoadAddressChangeType.Unchanged)(raMap(idRoad2))
      val projectLink3 = toProjectLink(rap, RoadAddressChangeType.New)(raMap(idRoad3))
      val list = List(projectLink1, projectLink2, projectLink3).map(_.copy(projectId = projId))

      val (linearLocation1, roadway1) = toRoadwayAndLinearLocation(projectLink1)
      val (linearLocation2, roadway2) = toRoadwayAndLinearLocation(projectLink2)

      buildTestDataForProject(Some(project), Some(Seq(roadway1, roadway2)), Some(Seq(linearLocation1, linearLocation2)), Some(Seq(projectLink1, projectLink2)))

      val (created, unchanged) = list.partition(_.status == RoadAddressChangeType.New)
<<<<<<< HEAD
      val ordered = ProjectSectionCalculator.assignMValues(created ++ unchanged)
      val road3 = ordered.find(_.linkId == idRoad3).get
      road3.addrMRange should be(AddrMRange(19L,30L))
      road3.calibrationPoints._1 should be(None)
      road3.calibrationPoints._2.nonEmpty should be(true)
      ordered.size should be (3)
      ordered.count(_.calibrationPoints._2.nonEmpty) should be(1)
=======
      val recalculatedProjectLinks = ProjectSectionCalculator.assignAddrMValues(created ++ unchanged)
      recalculatedProjectLinks.size should be (3)
      val recalculatedProjectLink3 = recalculatedProjectLinks.find(_.linkId == idRoad3).get
      val recalculatedProjectLink2 = recalculatedProjectLinks.find(_.linkId == idRoad2).get
      recalculatedProjectLink3.startAddrMValue should be(recalculatedProjectLink2.endAddrMValue)
      recalculatedProjectLink3.endAddrMValue should be(30L)
      recalculatedProjectLink3.calibrationPoints._1 should be(None) // last project link shouldn't have start calibration point
      recalculatedProjectLink3.calibrationPoints._2.nonEmpty should be(true) // last project link should have end calibration point
      recalculatedProjectLink2.calibrationPoints._1 should be(None) // middle project link should not have start calibration point no more
      recalculatedProjectLink2.calibrationPoints._2 should be(None) // middle project link should not have end calibration point no more
      recalculatedProjectLinks.count(_.calibrationPoints._2.nonEmpty) should be(1) // only one end calibration point should exist in the recalculated project links
>>>>>>> 173b3d4a
    }
  }

  test("Test assignAddrMValues When giving unchanged + terminated links Then links should be calculated properly") {
    runWithRollback {
      val idRoad0 = 0L.toString //   U>
      val idRoad1 = 1L.toString //   U>
      val idRoad2 = 2L.toString //   T>

      val roadwayId = Sequences.nextRoadwayId
      val roadwayNumber = Sequences.nextRoadwayNumber
      val linearLocationId = Sequences.nextLinearLocationId

      val projectLink0 = toProjectLink(rap, RoadAddressChangeType.Unchanged)  (RoadAddress(idRoad0.toLong, 0, RoadPart(5, 1), AdministrativeClass.Unknown, Track.Combined, Discontinuity.Continuous, AddrMRange( 0L,  9L), Some(DateTime.parse("1901-01-01")), None, Option("tester"), idRoad0, 0.0, 0.0, SideCode.TowardsDigitizing, 0, (Some(ProjectCalibrationPoint(idRoad0, 0.0, 0L)), None),   Seq(Point(20.0, 10.0), Point(28, 10)), LinkGeomSource.NormalLinkInterface, 8, NoTermination, 0)).copy(projectId = rap.id, roadwayId = roadwayId,   linearLocationId = linearLocationId,   roadwayNumber = roadwayNumber  )
      val projectLink1 = toProjectLink(rap, RoadAddressChangeType.Unchanged)  (RoadAddress(idRoad1.toLong, 0, RoadPart(5, 1), AdministrativeClass.Unknown, Track.Combined, Discontinuity.Continuous, AddrMRange( 9L, 19L), Some(DateTime.parse("1901-01-01")), None, Option("tester"), idRoad1, 0.0, 0.0, SideCode.TowardsDigitizing, 0, (None, None),                                              Seq(Point(28,   10  ), Point(28, 19)), LinkGeomSource.NormalLinkInterface, 8, NoTermination, 0)).copy(projectId = rap.id, roadwayId = roadwayId+1, linearLocationId = linearLocationId+1, roadwayNumber = roadwayNumber+1)
      val projectLink2 = toProjectLink(rap, RoadAddressChangeType.Termination)(RoadAddress(idRoad2.toLong, 0, RoadPart(5, 1), AdministrativeClass.Unknown, Track.Combined, Discontinuity.Continuous, AddrMRange(19L, 30L), Some(DateTime.parse("1901-01-01")), None, Option("tester"), idRoad2, 0.0, 0.0, SideCode.TowardsDigitizing, 0, (None, Some(ProjectCalibrationPoint(idRoad2, 11.0, 30L))), Seq(Point(28,   19  ), Point(28, 30)), LinkGeomSource.NormalLinkInterface, 8, NoTermination, 0)).copy(projectId = rap.id, roadwayId = roadwayId+2, linearLocationId = linearLocationId+2, roadwayNumber = roadwayNumber+2)

      val (linearCombined1, rwComb1): (LinearLocation, Roadway) = Seq(projectLink0).map(toRoadwayAndLinearLocation).head
      val (linearCombined2, rwComb2): (LinearLocation, Roadway) = Seq(projectLink1).map(toRoadwayAndLinearLocation).head
      val (linearCombined3, rwComb3): (LinearLocation, Roadway) = Seq(projectLink2).map(toRoadwayAndLinearLocation).head
      val rwComb1WithId = rwComb1.copy(id = roadwayId, ely = 8L)
      val rwComb2WithId = rwComb2.copy(id = roadwayId+1, ely = 8L)
      val rwComb3WithId = rwComb3.copy(id = roadwayId+2, ely = 8L)
      val linearCombined1WithId = linearCombined1.copy(id = linearLocationId)
      val linearCombined2WithId = linearCombined2.copy(id = linearLocationId+1)
      val linearCombined3WithId = linearCombined3.copy(id = linearLocationId+2)
      buildTestDataForProject(Some(rap), Some(Seq(rwComb1WithId, rwComb2WithId, rwComb3WithId)), Some(Seq(linearCombined1WithId, linearCombined2WithId, linearCombined3WithId)), None)

      val list = List(projectLink0, projectLink1, projectLink2)
      val (_, unchanged) = list.partition(_.status == RoadAddressChangeType.Termination)
      val ordered = ProjectSectionCalculator.assignAddrMValues(unchanged)
      ordered.find(_.linkId == idRoad2) should be(None)
      ordered.head.addrMRange.start should be(0L)
      ordered.last.addrMRange.end   should be(19L)
      ordered.count(_.calibrationPoints._1.nonEmpty) should be(1)
      ordered.count(_.calibrationPoints._2.nonEmpty) should be(1)
    }
  }

  test("Test assignAddrMValues When giving new + transfer links Then Project section calculator should assign values properly") {
    runWithRollback {
      val idRoad0 = 0L // T
      val idRoad1 = 1L // N
      val idRoad2 = 2L // N
      val idRoad3 = 3L // T

      val roadwayId = Sequences.nextRoadwayId
      val roadwayNumber = Sequences.nextRoadwayNumber
      val linearLocationId = Sequences.nextLinearLocationId
      val geom0 = Seq(Point(0.0, 0.0), Point(0.0, 9.8))
      val geom1 = Seq(Point(0.0, -10.0), Point(0.0, 0.0))
      val geom2 = Seq(Point(0.0, -20.2), Point(0.0, -10.0))
<<<<<<< HEAD
      val projectLink0 = toProjectLink(rap, RoadAddressChangeType.Transfer)(RoadAddress(idRoad0, 0, RoadPart(5, 1), AdministrativeClass.Unknown, Track.Combined, Discontinuity.Continuous,    AddrMRange( 0L, 12L), Some(DateTime.parse("1901-01-01")), None, Option("tester"), 12345L.toString, 0.0, GeometryUtils.geometryLength(geom0), SideCode.TowardsDigitizing, 0, (None, None), geom0, LinkGeomSource.NormalLinkInterface, 8, NoTermination, 0))
                          .copy(projectId = rap.id, roadwayId = roadwayId, linearLocationId = linearLocationId, roadwayNumber = roadwayNumber)
      val projectLink1 = toProjectLink(rap, RoadAddressChangeType.New)     (RoadAddress(idRoad1, 0, RoadPart(5, 1), AdministrativeClass.Unknown, Track.Combined, Discontinuity.Continuous,    AddrMRange( 0L,  0L), Some(DateTime.parse("1901-01-01")), None, Option("tester"), 12346L.toString, 0.0, GeometryUtils.geometryLength(geom1), SideCode.TowardsDigitizing, 0, (None, None), geom1, LinkGeomSource.NormalLinkInterface, 8, NoTermination, 0))
                          .copy(projectId = rap.id)
      val projectLink2 = toProjectLink(rap, RoadAddressChangeType.New)     (RoadAddress(idRoad2, 0, RoadPart(5, 1), AdministrativeClass.Unknown, Track.Combined, Discontinuity.Continuous,    AddrMRange( 0L,  0L), Some(DateTime.parse("1901-01-01")), None, Option("tester"), 12347L.toString, 0.0, GeometryUtils.geometryLength(geom2), SideCode.TowardsDigitizing, 0, (None, None), geom2, LinkGeomSource.NormalLinkInterface, 8, NoTermination, 0))
                          .copy(projectId = rap.id)
      val geom3 = Seq(Point(0.0, 9.8), Point(0.0, 20.2))
      val projectLink3 = toProjectLink(rap, RoadAddressChangeType.Transfer)(RoadAddress(idRoad3, 0, RoadPart(5, 1), AdministrativeClass.Unknown, Track.Combined, Discontinuity.Discontinuous, AddrMRange(12L, 24L), Some(DateTime.parse("1901-01-01")), None, Option("tester"), 12348L.toString, 0.0, GeometryUtils.geometryLength(geom3), SideCode.TowardsDigitizing, 0, (None, None), geom3, LinkGeomSource.NormalLinkInterface, 8, NoTermination, 0))
                          .copy(projectId = rap.id, roadwayId = roadwayId+3, linearLocationId = linearLocationId+3, roadwayNumber = roadwayNumber+3)
=======
      val geom3 = Seq(Point(0.0, 9.8), Point(0.0, 20.2))

      val projectLink0 = toProjectLink(rap, RoadAddressChangeType.Transfer)(RoadAddress(idRoad0, 0, RoadPart(5, 1), AdministrativeClass.Unknown, Track.Combined, Discontinuity.Continuous,     0L, 12L, Some(DateTime.parse("1901-01-01")), None, Option("tester"), 12345L.toString, 0.0, GeometryUtils.geometryLength(geom0), SideCode.TowardsDigitizing, 0, (None, None), geom0, LinkGeomSource.NormalLinkInterface, 8, NoTermination, 0))
        .copy(projectId = rap.id, roadwayId = roadwayId, linearLocationId = linearLocationId, roadwayNumber = roadwayNumber)
      val projectLink1 = toProjectLink(rap, RoadAddressChangeType.New)     (RoadAddress(idRoad1, 0, RoadPart(5, 1), AdministrativeClass.Unknown, Track.Combined, Discontinuity.Continuous,     0L,  0L, Some(DateTime.parse("1901-01-01")), None, Option("tester"), 12346L.toString, 0.0, GeometryUtils.geometryLength(geom1), SideCode.TowardsDigitizing, 0, (None, None), geom1, LinkGeomSource.NormalLinkInterface, 8, NoTermination, 0))
        .copy(projectId = rap.id)
      val projectLink2 = toProjectLink(rap, RoadAddressChangeType.New)     (RoadAddress(idRoad2, 0, RoadPart(5, 1), AdministrativeClass.Unknown, Track.Combined, Discontinuity.Continuous,     0L,  0L, Some(DateTime.parse("1901-01-01")), None, Option("tester"), 12347L.toString, 0.0, GeometryUtils.geometryLength(geom2), SideCode.TowardsDigitizing, 0, (None, None), geom2, LinkGeomSource.NormalLinkInterface, 8, NoTermination, 0))
        .copy(projectId = rap.id)
      val projectLink3 = toProjectLink(rap, RoadAddressChangeType.Transfer)(RoadAddress(idRoad3, 0, RoadPart(5, 1), AdministrativeClass.Unknown, Track.Combined, Discontinuity.Discontinuous, 12L, 24L, Some(DateTime.parse("1901-01-01")), None, Option("tester"), 12348L.toString, 0.0, GeometryUtils.geometryLength(geom3), SideCode.TowardsDigitizing, 0, (None, None), geom3, LinkGeomSource.NormalLinkInterface, 8, NoTermination, 0))
        .copy(projectId = rap.id, roadwayId = roadwayId+3, linearLocationId = linearLocationId+3, roadwayNumber = roadwayNumber+3)
>>>>>>> 173b3d4a

      val (linearCombined0, rwComb0): (LinearLocation, Roadway) = Seq(projectLink0).map(toRoadwayAndLinearLocation).head
      val (linearCombined3, rwComb3): (LinearLocation, Roadway) = Seq(projectLink3).map(toRoadwayAndLinearLocation).head
      val rwComb0WithId = rwComb0.copy(id = roadwayId, ely = 8L)
      val rwComb3WithId = rwComb3.copy(id = roadwayId+3, ely = 8L)
      val linearCombined0WithId = linearCombined0.copy(id = linearLocationId)
      val linearCombined3WithId = linearCombined3.copy(id = linearLocationId + 3)
      buildTestDataForProject(Some(rap), Some(Seq(rwComb0WithId, rwComb3WithId)), Some(Seq(linearCombined0WithId, linearCombined3WithId)), None)

      val projectLinkSeqT = Seq(projectLink0, projectLink3)
      val projectLinkSeqN = Seq(projectLink1, projectLink2)
<<<<<<< HEAD
      val output = ProjectSectionCalculator.assignMValues(projectLinkSeqN ++ projectLinkSeqT)
      output.length should be(4)
      val maxAddr = output.map(_.addrMRange.end).max
      output.filter(_.id == idRoad0).foreach { r =>
        r.calibrationPoints should be(None, None)
        // new value = original + (new end - old end)
        r.addrMRange.start should be(projectLink0.addrMRange.start + maxAddr - projectLink3.addrMRange.end)
        r.addrMRange.end should be(projectLink0.addrMRange.end + maxAddr - projectLink3.addrMRange.end)
=======
      val projectLinksWithNewAddrMValues = ProjectSectionCalculator.assignAddrMValues(projectLinkSeqN ++ projectLinkSeqT)
      projectLinksWithNewAddrMValues.length should be(4)
      val updatedProjectLink0 = projectLinksWithNewAddrMValues.find(_.id == projectLink0.id)
      val updatedProjectLink1 = projectLinksWithNewAddrMValues.find(_.id == projectLink1.id)
      val updatedProjectLink2 = projectLinksWithNewAddrMValues.find(_.id == projectLink2.id)
      val updatedProjectLink3 = projectLinksWithNewAddrMValues.find(_.id == projectLink3.id)
      val maxAddr = projectLinksWithNewAddrMValues.map(_.endAddrMValue).max
      projectLinksWithNewAddrMValues.filter(_.id == idRoad0).foreach { r =>
        r.calibrationPoints should be(None, None)
        // new value = original + (new end - old end)
        r.startAddrMValue should be(updatedProjectLink0.get.startAddrMValue + maxAddr - updatedProjectLink3.get.endAddrMValue)
        r.endAddrMValue should be(updatedProjectLink0.get.endAddrMValue + maxAddr - updatedProjectLink3.get.endAddrMValue)
>>>>>>> 173b3d4a
      }
      projectLinksWithNewAddrMValues.filter(_.id == idRoad3).foreach { r =>
        r.calibrationPoints should be(None, Some(ProjectCalibrationPoint(12348.toString, Math.round(10.399999999999999 * 10.0) / 10.0, 44, RoadAddressCP)))
<<<<<<< HEAD
        r.addrMRange.start should be(maxAddr + projectLink3.addrMRange.start - projectLink3.addrMRange.end)
        r.addrMRange.end should be(maxAddr)
=======
        r.startAddrMValue should be(maxAddr + updatedProjectLink3.get.startAddrMValue - updatedProjectLink3.get.endAddrMValue)
        r.endAddrMValue should be(maxAddr)
>>>>>>> 173b3d4a
      }

      projectLinksWithNewAddrMValues.head.calibrationPoints should be(Some(ProjectCalibrationPoint(12347.toString, 0.0, 0, RoadAddressCP)), None)
    }
  }

  test("Test assignAddrMValues When there is a MinorDiscontinuity at end of address Then start of next one with 2 tracks (Left and Right) should also have calibration points, 4 in total") {
    runWithRollback{
      // Left track = 85.308 meters
      val idRoad0 = 0L.toString //   L>
      val idRoad1 = 1L.toString //   L>
      val idRoad2 = 2L.toString //   L>
      val idRoad3 = 3L.toString //   L>
      // Right track = 83.154 meters
      val idRoad4 = 4L.toString //   R>
      val idRoad5 = 5L.toString //   R>
<<<<<<< HEAD
      val projectLink0 = toProjectLink(rap, RoadAddressChangeType.New)(RoadAddress(idRoad0.toLong, 0, RoadPart(5, 1), AdministrativeClass.Unknown, Track.LeftSide,  Discontinuity.Continuous,         AddrMRange(0L, 0L), Some(DateTime.parse("1901-01-01")), Some(DateTime.parse("1902-01-01")), Option("tester"), idRoad0, 0.0, 0.0, SideCode.TowardsDigitizing, 0, (None, None), Seq(Point( 20.0, 10.0), Point( 28, 15  )), LinkGeomSource.NormalLinkInterface, 8, NoTermination, 0))
      val projectLink1 = toProjectLink(rap, RoadAddressChangeType.New)(RoadAddress(idRoad1.toLong, 0, RoadPart(5, 1), AdministrativeClass.Unknown, Track.LeftSide,  Discontinuity.MinorDiscontinuity, AddrMRange(0L, 0L), Some(DateTime.parse("1901-01-01")), Some(DateTime.parse("1902-01-01")), Option("tester"), idRoad1, 0.0, 0.0, SideCode.TowardsDigitizing, 0, (None, None), Seq(Point( 28,   15  ), Point( 41, 18  )), LinkGeomSource.NormalLinkInterface, 8, NoTermination, 0))
      val projectLink2 = toProjectLink(rap, RoadAddressChangeType.New)(RoadAddress(idRoad2.toLong, 0, RoadPart(5, 1), AdministrativeClass.Unknown, Track.LeftSide,  Discontinuity.Continuous,         AddrMRange(0L, 0L), Some(DateTime.parse("1901-01-01")), Some(DateTime.parse("1902-01-01")), Option("tester"), idRoad2, 0.0, 0.0, SideCode.TowardsDigitizing, 0, (None, None), Seq(Point( 42,   19  ), Point( 75, 29.2)), LinkGeomSource.NormalLinkInterface, 8, NoTermination, 0))
      val projectLink3 = toProjectLink(rap, RoadAddressChangeType.New)(RoadAddress(idRoad3.toLong, 0, RoadPart(5, 1), AdministrativeClass.Unknown, Track.LeftSide,  Discontinuity.Continuous,         AddrMRange(0L, 0L), Some(DateTime.parse("1901-01-01")), Some(DateTime.parse("1902-01-01")), Option("tester"), idRoad3, 0.0, 0.0, SideCode.TowardsDigitizing, 0, (None, None), Seq(Point(103.0, 15.0), Point( 75, 29.2)), LinkGeomSource.NormalLinkInterface, 8, NoTermination, 0))
      val projectLink4 = toProjectLink(rap, RoadAddressChangeType.New)(RoadAddress(idRoad4.toLong, 0, RoadPart(5, 1), AdministrativeClass.Unknown, Track.RightSide, Discontinuity.MinorDiscontinuity, AddrMRange(0L, 0L), Some(DateTime.parse("1901-01-01")), Some(DateTime.parse("1902-01-01")), Option("tester"), idRoad4, 0.0, 0.0, SideCode.TowardsDigitizing, 0, (None, None), Seq(Point( 20.0, 10.0), Point( 42, 11  )), LinkGeomSource.NormalLinkInterface, 8, NoTermination, 0))
      val projectLink5 = toProjectLink(rap, RoadAddressChangeType.New)(RoadAddress(idRoad5.toLong, 0, RoadPart(5, 1), AdministrativeClass.Unknown, Track.RightSide, Discontinuity.Continuous,         AddrMRange(0L, 0L), Some(DateTime.parse("1901-01-01")), Some(DateTime.parse("1902-01-01")), Option("tester"), idRoad5, 0.0, 0.0, SideCode.TowardsDigitizing, 0, (None, None), Seq(Point( 42,   11  ), Point(103, 15  )), LinkGeomSource.NormalLinkInterface, 8, NoTermination, 0))
=======
      val projectLink0 = toProjectLink(rap, RoadAddressChangeType.New)(RoadAddress(idRoad0.toLong, 0, RoadPart(5, 1), AdministrativeClass.Unknown, Track.LeftSide,  Discontinuity.Continuous,         0L, 0L, Some(DateTime.parse("1901-01-01")), Some(DateTime.parse("1902-01-01")), Option("tester"), idRoad0, 0.0, 9.43, SideCode.TowardsDigitizing, 0, (None, None), Seq(Point( 20.0, 10.0), Point( 28, 15  )), LinkGeomSource.NormalLinkInterface, 8, NoTermination, 0))
      val projectLink1 = toProjectLink(rap, RoadAddressChangeType.New)(RoadAddress(idRoad1.toLong, 0, RoadPart(5, 1), AdministrativeClass.Unknown, Track.LeftSide,  Discontinuity.MinorDiscontinuity, 0L, 0L, Some(DateTime.parse("1901-01-01")), Some(DateTime.parse("1902-01-01")), Option("tester"), idRoad1, 0.0, 13.45, SideCode.TowardsDigitizing, 0, (None, None), Seq(Point( 28,   15  ), Point( 41, 18  )), LinkGeomSource.NormalLinkInterface, 8, NoTermination, 0))
      val projectLink2 = toProjectLink(rap, RoadAddressChangeType.New)(RoadAddress(idRoad2.toLong, 0, RoadPart(5, 1), AdministrativeClass.Unknown, Track.LeftSide,  Discontinuity.Continuous,         0L, 0L, Some(DateTime.parse("1901-01-01")), Some(DateTime.parse("1902-01-01")), Option("tester"), idRoad2, 0.0, 34.05, SideCode.TowardsDigitizing, 0, (None, None), Seq(Point( 42,   19  ), Point( 75, 29.2)), LinkGeomSource.NormalLinkInterface, 8, NoTermination, 0))
      val projectLink3 = toProjectLink(rap, RoadAddressChangeType.New)(RoadAddress(idRoad3.toLong, 0, RoadPart(5, 1), AdministrativeClass.Unknown, Track.LeftSide,  Discontinuity.Continuous,         0L, 0L, Some(DateTime.parse("1901-01-01")), Some(DateTime.parse("1902-01-01")), Option("tester"), idRoad3, 0.0, 30.67, SideCode.TowardsDigitizing, 0, (None, None), Seq(Point(103.0, 15.0), Point( 75, 29.2)), LinkGeomSource.NormalLinkInterface, 8, NoTermination, 0))
      val projectLink4 = toProjectLink(rap, RoadAddressChangeType.New)(RoadAddress(idRoad4.toLong, 0, RoadPart(5, 1), AdministrativeClass.Unknown, Track.RightSide, Discontinuity.MinorDiscontinuity, 0L, 0L, Some(DateTime.parse("1901-01-01")), Some(DateTime.parse("1902-01-01")), Option("tester"), idRoad4, 0.0, 22.02, SideCode.TowardsDigitizing, 0, (None, None), Seq(Point( 20.0, 10.0), Point( 42, 11  )), LinkGeomSource.NormalLinkInterface, 8, NoTermination, 0))
      val projectLink5 = toProjectLink(rap, RoadAddressChangeType.New)(RoadAddress(idRoad5.toLong, 0, RoadPart(5, 1), AdministrativeClass.Unknown, Track.RightSide, Discontinuity.Continuous,         0L, 0L, Some(DateTime.parse("1901-01-01")), Some(DateTime.parse("1902-01-01")), Option("tester"), idRoad5, 0.0, 61.13, SideCode.TowardsDigitizing, 0, (None, None), Seq(Point( 42,   11  ), Point(103, 15  )), LinkGeomSource.NormalLinkInterface, 8, NoTermination, 0))
>>>>>>> 173b3d4a
      val list = List(projectLink0, projectLink1, projectLink2, projectLink3, projectLink4, projectLink5)
      val ordered = ProjectSectionCalculator.assignAddrMValues(list)
      // check left and right track - should have 4 calibration points: start, end, minor discontinuity and next one after discontinuity
      (ordered.filter(_.track == Track.LeftSide).flatMap(_.calibrationPoints._1) ++ ordered.filter(_.track == Track.LeftSide).flatMap(_.calibrationPoints._2)) should have size 4
      (ordered.filter(_.track == Track.RightSide).flatMap(_.calibrationPoints._1) ++ ordered.filter(_.track == Track.RightSide).flatMap(_.calibrationPoints._2)) should have size 4
    }
  }

  test("Test assignAddrMValues When there is a Discontinuity at end of address Then start of next one with 2 tracks (Left and Right) should also have calibration points, 4 in total") {
    runWithRollback {
      // Left track = 85.308 meters
      val idRoad0 = 0L.toString //   L>
      val idRoad1 = 1L.toString //   L>
      val idRoad2 = 2L.toString //   L>
      val idRoad3 = 3L.toString //   L>
      // Right track = 83.154 meters
      val idRoad4 = 4L.toString //   R>
      val idRoad5 = 5L.toString //   R>
<<<<<<< HEAD
      val projectLink0 = toProjectLink(rap, RoadAddressChangeType.New)(RoadAddress(idRoad0.toLong, 0, RoadPart(5, 1), AdministrativeClass.Unknown, Track.LeftSide,  Discontinuity.Continuous,         AddrMRange(0L, 0L), Some(DateTime.parse("1901-01-01")), Some(DateTime.parse("1902-01-01")), Option("tester"), idRoad0, 0.0, 0.0, SideCode.TowardsDigitizing, 0, (None, None), Seq(Point( 20.0, 10.0), Point( 28, 15  )), LinkGeomSource.NormalLinkInterface, 8, NoTermination, 0))
      val projectLink1 = toProjectLink(rap, RoadAddressChangeType.New)(RoadAddress(idRoad1.toLong, 0, RoadPart(5, 1), AdministrativeClass.Unknown, Track.LeftSide,  Discontinuity.MinorDiscontinuity, AddrMRange(0L, 0L), Some(DateTime.parse("1901-01-01")), Some(DateTime.parse("1902-01-01")), Option("tester"), idRoad1, 0.0, 0.0, SideCode.TowardsDigitizing, 0, (None, None), Seq(Point( 28,   15  ), Point( 41, 18  )), LinkGeomSource.NormalLinkInterface, 8, NoTermination, 0))
      val projectLink2 = toProjectLink(rap, RoadAddressChangeType.New)(RoadAddress(idRoad2.toLong, 0, RoadPart(5, 1), AdministrativeClass.Unknown, Track.LeftSide,  Discontinuity.Continuous,         AddrMRange(0L, 0L), Some(DateTime.parse("1901-01-01")), Some(DateTime.parse("1902-01-01")), Option("tester"), idRoad2, 0.0, 0.0, SideCode.TowardsDigitizing, 0, (None, None), Seq(Point( 42,   19  ), Point( 75, 29.2)), LinkGeomSource.NormalLinkInterface, 8, NoTermination, 0))
      val projectLink3 = toProjectLink(rap, RoadAddressChangeType.New)(RoadAddress(idRoad3.toLong, 0, RoadPart(5, 1), AdministrativeClass.Unknown, Track.LeftSide,  Discontinuity.Continuous,         AddrMRange(0L, 0L), Some(DateTime.parse("1901-01-01")), Some(DateTime.parse("1902-01-01")), Option("tester"), idRoad3, 0.0, 0.0, SideCode.AgainstDigitizing, 0, (None, None), Seq(Point(103.0, 15.0), Point( 75, 29.2)), LinkGeomSource.NormalLinkInterface, 8, NoTermination, 0))
      val projectLink4 = toProjectLink(rap, RoadAddressChangeType.New)(RoadAddress(idRoad4.toLong, 0, RoadPart(5, 1), AdministrativeClass.Unknown, Track.RightSide, Discontinuity.Continuous,         AddrMRange(0L, 0L), Some(DateTime.parse("1901-01-01")), Some(DateTime.parse("1902-01-01")), Option("tester"), idRoad4, 0.0, 0.0, SideCode.TowardsDigitizing, 0, (None, None), Seq(Point( 20.0, 10.0), Point( 42, 11  )), LinkGeomSource.NormalLinkInterface, 8, NoTermination, 0))
      val projectLink5 = toProjectLink(rap, RoadAddressChangeType.New)(RoadAddress(idRoad5.toLong, 0, RoadPart(5, 1), AdministrativeClass.Unknown, Track.RightSide, Discontinuity.Continuous,         AddrMRange(0L, 0L), Some(DateTime.parse("1901-01-01")), Some(DateTime.parse("1902-01-01")), Option("tester"), idRoad5, 0.0, 0.0, SideCode.TowardsDigitizing, 0, (None, None), Seq(Point( 42,   11  ), Point(103, 15  )), LinkGeomSource.NormalLinkInterface, 8, NoTermination, 0))
=======
      val projectLink0 = toProjectLink(rap, RoadAddressChangeType.New)(RoadAddress(idRoad0.toLong, 0, RoadPart(5, 1), AdministrativeClass.Unknown, Track.LeftSide,  Discontinuity.Continuous,         0L, 0L, Some(DateTime.parse("1901-01-01")), Some(DateTime.parse("1902-01-01")), Option("tester"), idRoad0, 0.0, 9.43, SideCode.TowardsDigitizing, 0, (None, None), Seq(Point( 20.0, 10.0), Point( 28, 15  )), LinkGeomSource.NormalLinkInterface, 8, NoTermination, 0))
      val projectLink1 = toProjectLink(rap, RoadAddressChangeType.New)(RoadAddress(idRoad1.toLong, 0, RoadPart(5, 1), AdministrativeClass.Unknown, Track.LeftSide,  Discontinuity.MinorDiscontinuity, 0L, 0L, Some(DateTime.parse("1901-01-01")), Some(DateTime.parse("1902-01-01")), Option("tester"), idRoad1, 0.0, 13.60, SideCode.TowardsDigitizing, 0, (None, None), Seq(Point( 28,   15  ), Point( 41, 18  )), LinkGeomSource.NormalLinkInterface, 8, NoTermination, 0))
      val projectLink2 = toProjectLink(rap, RoadAddressChangeType.New)(RoadAddress(idRoad2.toLong, 0, RoadPart(5, 1), AdministrativeClass.Unknown, Track.LeftSide,  Discontinuity.Continuous,         0L, 0L, Some(DateTime.parse("1901-01-01")), Some(DateTime.parse("1902-01-01")), Option("tester"), idRoad2, 0.0, 35.97, SideCode.TowardsDigitizing, 0, (None, None), Seq(Point( 42,   19  ), Point( 75, 29.2)), LinkGeomSource.NormalLinkInterface, 8, NoTermination, 0))
      val projectLink3 = toProjectLink(rap, RoadAddressChangeType.New)(RoadAddress(idRoad3.toLong, 0, RoadPart(5, 1), AdministrativeClass.Unknown, Track.LeftSide,  Discontinuity.Continuous,         0L, 0L, Some(DateTime.parse("1901-01-01")), Some(DateTime.parse("1902-01-01")), Option("tester"), idRoad3, 0.0, 30.89, SideCode.AgainstDigitizing, 0, (None, None), Seq(Point(103.0, 15.0), Point( 75, 29.2)), LinkGeomSource.NormalLinkInterface, 8, NoTermination, 0))
      val projectLink4 = toProjectLink(rap, RoadAddressChangeType.New)(RoadAddress(idRoad4.toLong, 0, RoadPart(5, 1), AdministrativeClass.Unknown, Track.RightSide, Discontinuity.Continuous,         0L, 0L, Some(DateTime.parse("1901-01-01")), Some(DateTime.parse("1902-01-01")), Option("tester"), idRoad4, 0.0, 22.02, SideCode.TowardsDigitizing, 0, (None, None), Seq(Point( 20.0, 10.0), Point( 42, 11  )), LinkGeomSource.NormalLinkInterface, 8, NoTermination, 0))
      val projectLink5 = toProjectLink(rap, RoadAddressChangeType.New)(RoadAddress(idRoad5.toLong, 0, RoadPart(5, 1), AdministrativeClass.Unknown, Track.RightSide, Discontinuity.Continuous,         0L, 0L, Some(DateTime.parse("1901-01-01")), Some(DateTime.parse("1902-01-01")), Option("tester"), idRoad5, 0.0, 61.61, SideCode.TowardsDigitizing, 0, (None, None), Seq(Point( 42,   11  ), Point(103, 15  )), LinkGeomSource.NormalLinkInterface, 8, NoTermination, 0))
>>>>>>> 173b3d4a
      val list = List(projectLink0, projectLink1, projectLink2, projectLink3, projectLink4, projectLink5)
      val ordered = ProjectSectionCalculator.assignAddrMValues(list)
      // check left and right track - should have 4 calibration points: start, end, discontinuity and next one after discontinuity
      (ordered.filter(_.track == Track.LeftSide).flatMap(_.calibrationPoints._1) ++ ordered.filter(_.track == Track.LeftSide).flatMap(_.calibrationPoints._2)) should have size 4
      (ordered.filter(_.track == Track.RightSide).flatMap(_.calibrationPoints._1) ++ ordered.filter(_.track == Track.RightSide).flatMap(_.calibrationPoints._2)) should have size 2
    }
  }

  test("Test assignAddrMValues When there is a MinorDiscontinuity at end of address Then start of next one with 1 track (Combined) should also have calibration points, 4 in total") {
    runWithRollback {
      // Combined track = 85.308 meters with MinorDiscontinuity
      val idRoad0 = 0L.toString //   C>
      val idRoad1 = 1L.toString //   C>
      val idRoad2 = 2L.toString //   C>
      val idRoad3 = 3L.toString //   C>
<<<<<<< HEAD
      val projectLink0 = toProjectLink(rap, RoadAddressChangeType.New)(RoadAddress(idRoad0.toLong, 0, RoadPart(5, 1), AdministrativeClass.State, Track.Combined, Discontinuity.Continuous,         AddrMRange(0L, 0L), Some(DateTime.parse("1901-01-01")), Some(DateTime.parse("1902-01-01")), Option("tester"), idRoad0, 0.0, 0.0, SideCode.TowardsDigitizing, 0, (None, None), Seq(Point( 20.0, 10.0), Point(28, 15  )), LinkGeomSource.NormalLinkInterface, 8, NoTermination, 0))
      val projectLink1 = toProjectLink(rap, RoadAddressChangeType.New)(RoadAddress(idRoad1.toLong, 0, RoadPart(5, 1), AdministrativeClass.State, Track.Combined, Discontinuity.MinorDiscontinuity, AddrMRange(0L, 0L), Some(DateTime.parse("1901-01-01")), Some(DateTime.parse("1902-01-01")), Option("tester"), idRoad1, 0.0, 0.0, SideCode.TowardsDigitizing, 0, (None, None), Seq(Point( 28,   15  ), Point(41, 18  )), LinkGeomSource.NormalLinkInterface, 8, NoTermination, 0))
      val projectLink2 = toProjectLink(rap, RoadAddressChangeType.New)(RoadAddress(idRoad2.toLong, 0, RoadPart(5, 1), AdministrativeClass.State, Track.Combined, Discontinuity.Continuous,         AddrMRange(0L, 0L), Some(DateTime.parse("1901-01-01")), Some(DateTime.parse("1902-01-01")), Option("tester"), idRoad2, 0.0, 0.0, SideCode.TowardsDigitizing, 0, (None, None), Seq(Point( 42,   19  ), Point(75, 29.2)), LinkGeomSource.NormalLinkInterface, 8, NoTermination, 0))
      val projectLink3 = toProjectLink(rap, RoadAddressChangeType.New)(RoadAddress(idRoad3.toLong, 0, RoadPart(5, 1), AdministrativeClass.State, Track.Combined, Discontinuity.Continuous,         AddrMRange(0L, 0L), Some(DateTime.parse("1901-01-01")), Some(DateTime.parse("1902-01-01")), Option("tester"), idRoad3, 0.0, 0.0, SideCode.TowardsDigitizing, 0, (None, None), Seq(Point(103.0, 15.0), Point(75, 29.2)), LinkGeomSource.NormalLinkInterface, 8, NoTermination, 0))
=======
      val projectLink0 = toProjectLink(rap, RoadAddressChangeType.New)(RoadAddress(idRoad0.toLong, 0, RoadPart(5, 1), AdministrativeClass.State, Track.Combined, Discontinuity.Continuous,         0L, 0L, Some(DateTime.parse("1901-01-01")), Some(DateTime.parse("1902-01-01")), Option("tester"), idRoad0, 0.0, 9.43, SideCode.TowardsDigitizing, 0, (None, None), Seq(Point( 20.0, 10.0), Point(28, 15  )), LinkGeomSource.NormalLinkInterface, 8, NoTermination, 0))
      val projectLink1 = toProjectLink(rap, RoadAddressChangeType.New)(RoadAddress(idRoad1.toLong, 0, RoadPart(5, 1), AdministrativeClass.State, Track.Combined, Discontinuity.MinorDiscontinuity, 0L, 0L, Some(DateTime.parse("1901-01-01")), Some(DateTime.parse("1902-01-01")), Option("tester"), idRoad1, 0.0, 15.13, SideCode.TowardsDigitizing, 0, (None, None), Seq(Point( 28,   15  ), Point(41, 18  )), LinkGeomSource.NormalLinkInterface, 8, NoTermination, 0))
      val projectLink2 = toProjectLink(rap, RoadAddressChangeType.New)(RoadAddress(idRoad2.toLong, 0, RoadPart(5, 1), AdministrativeClass.State, Track.Combined, Discontinuity.Continuous,         0L, 0L, Some(DateTime.parse("1901-01-01")), Some(DateTime.parse("1902-01-01")), Option("tester"), idRoad2, 0.0, 37.18, SideCode.TowardsDigitizing, 0, (None, None), Seq(Point( 42,   19  ), Point(75, 29.2)), LinkGeomSource.NormalLinkInterface, 8, NoTermination, 0))
      val projectLink3 = toProjectLink(rap, RoadAddressChangeType.New)(RoadAddress(idRoad3.toLong, 0, RoadPart(5, 1), AdministrativeClass.State, Track.Combined, Discontinuity.Continuous,         0L, 0L, Some(DateTime.parse("1901-01-01")), Some(DateTime.parse("1902-01-01")), Option("tester"), idRoad3, 0.0, 30.61, SideCode.TowardsDigitizing, 0, (None, None), Seq(Point(103.0, 15.0), Point(75, 29.2)), LinkGeomSource.NormalLinkInterface, 8, NoTermination, 0))
>>>>>>> 173b3d4a
      val list = List(projectLink0, projectLink1, projectLink2, projectLink3)
      val ordered = ProjectSectionCalculator.assignAddrMValues(list)
      // check combined track - should have 4 calibration points: start, end, minor discontinuity and next one after discontinuity
      (ordered.filter(_.track == Track.Combined).flatMap(_.calibrationPoints._1) ++ ordered.filter(_.track == Track.Combined).flatMap(_.calibrationPoints._2)) should have size 4
    }
  }

  test("Test assignAddrMValues When there is a Discontinuity at end of address Then start of next one with 1 track (Combined) should also have calibration points, 4 in total") {
    runWithRollback {
      // Combined track = 85.308 meters with Discontinuous
      val idRoad0 = 0L.toString //   C>
      val idRoad1 = 1L.toString //   C>
      val idRoad2 = 2L.toString //   C>
      val idRoad3 = 3L.toString //   C>
<<<<<<< HEAD
      val projectLink0 = toProjectLink(rap, RoadAddressChangeType.New)(RoadAddress(idRoad0.toLong, 0, RoadPart(5, 1), AdministrativeClass.State, Track.Combined, Discontinuity.Continuous,         AddrMRange(0L, 0L), Some(DateTime.parse("1901-01-01")), Some(DateTime.parse("1902-01-01")), Option("tester"), idRoad0, 0.0, 0.0, SideCode.TowardsDigitizing, 0, (None, None), Seq(Point( 20.0, 10.0), Point(28, 15  )), LinkGeomSource.NormalLinkInterface, 8, NoTermination, 0))
      val projectLink1 = toProjectLink(rap, RoadAddressChangeType.New)(RoadAddress(idRoad1.toLong, 0, RoadPart(5, 1), AdministrativeClass.State, Track.Combined, Discontinuity.MinorDiscontinuity, AddrMRange(0L, 0L), Some(DateTime.parse("1901-01-01")), Some(DateTime.parse("1902-01-01")), Option("tester"), idRoad1, 0.0, 0.0, SideCode.TowardsDigitizing, 0, (None, None), Seq(Point( 28,   15  ), Point(41, 18  )), LinkGeomSource.NormalLinkInterface, 8, NoTermination, 0))
      val projectLink2 = toProjectLink(rap, RoadAddressChangeType.New)(RoadAddress(idRoad2.toLong, 0, RoadPart(5, 1), AdministrativeClass.State, Track.Combined, Discontinuity.Continuous,         AddrMRange(0L, 0L), Some(DateTime.parse("1901-01-01")), Some(DateTime.parse("1902-01-01")), Option("tester"), idRoad2, 0.0, 0.0, SideCode.TowardsDigitizing, 0, (None, None), Seq(Point( 42,   19  ), Point(75, 29.2)), LinkGeomSource.NormalLinkInterface, 8, NoTermination, 0))
      val projectLink3 = toProjectLink(rap, RoadAddressChangeType.New)(RoadAddress(idRoad3.toLong, 0, RoadPart(5, 1), AdministrativeClass.State, Track.Combined, Discontinuity.Continuous,         AddrMRange(0L, 0L), Some(DateTime.parse("1901-01-01")), Some(DateTime.parse("1902-01-01")), Option("tester"), idRoad3, 0.0, 0.0, SideCode.AgainstDigitizing, 0, (None, None), Seq(Point(103.0, 15.0), Point(75, 29.2)), LinkGeomSource.NormalLinkInterface, 8, NoTermination, 0))
=======
      val projectLink0 = toProjectLink(rap, RoadAddressChangeType.New)(RoadAddress(idRoad0.toLong, 0, RoadPart(5, 1), AdministrativeClass.State, Track.Combined, Discontinuity.Continuous,         0L, 0L, Some(DateTime.parse("1901-01-01")), Some(DateTime.parse("1902-01-01")), Option("tester"), idRoad0, 0.0, 9.43, SideCode.TowardsDigitizing, 0, (None, None), Seq(Point( 20.0, 10.0), Point(28, 15  )), LinkGeomSource.NormalLinkInterface, 8, NoTermination, 0))
      val projectLink1 = toProjectLink(rap, RoadAddressChangeType.New)(RoadAddress(idRoad1.toLong, 0, RoadPart(5, 1), AdministrativeClass.State, Track.Combined, Discontinuity.MinorDiscontinuity, 0L, 0L, Some(DateTime.parse("1901-01-01")), Some(DateTime.parse("1902-01-01")), Option("tester"), idRoad1, 0.0, 5.13, SideCode.TowardsDigitizing, 0, (None, None), Seq(Point( 28,   15  ), Point(41, 18  )), LinkGeomSource.NormalLinkInterface, 8, NoTermination, 0))
      val projectLink2 = toProjectLink(rap, RoadAddressChangeType.New)(RoadAddress(idRoad2.toLong, 0, RoadPart(5, 1), AdministrativeClass.State, Track.Combined, Discontinuity.Continuous,         0L, 0L, Some(DateTime.parse("1901-01-01")), Some(DateTime.parse("1902-01-01")), Option("tester"), idRoad2, 0.0, 37.18, SideCode.TowardsDigitizing, 0, (None, None), Seq(Point( 42,   19  ), Point(75, 29.2)), LinkGeomSource.NormalLinkInterface, 8, NoTermination, 0))
      val projectLink3 = toProjectLink(rap, RoadAddressChangeType.New)(RoadAddress(idRoad3.toLong, 0, RoadPart(5, 1), AdministrativeClass.State, Track.Combined, Discontinuity.Continuous,         0L, 0L, Some(DateTime.parse("1901-01-01")), Some(DateTime.parse("1902-01-01")), Option("tester"), idRoad3, 0.0, 30.61, SideCode.AgainstDigitizing, 0, (None, None), Seq(Point(103.0, 15.0), Point(75, 29.2)), LinkGeomSource.NormalLinkInterface, 8, NoTermination, 0))
>>>>>>> 173b3d4a
      val list = List(projectLink0, projectLink1, projectLink2, projectLink3)
      val ordered = ProjectSectionCalculator.assignAddrMValues(list)
      // check combined track - should have 4 calibration points: start, end, discontinuity and next one after discontinuity
      (ordered.filter(_.track == Track.Combined).flatMap(_.calibrationPoints._1) ++ ordered.filter(_.track == Track.Combined).flatMap(_.calibrationPoints._2)) should have size 4
    }
  }

<<<<<<< HEAD
//  test("Test assignMValues When projects links ends on a right and left track Then the section calculator for new + transfer should have the same end address") {
//    runWithRollback {
//      val idRoad6 = 6L // N   /
//      val idRoad5 = 5L // T \
//      val idRoad4 = 4L // N   /
//      val idRoad3 = 3L // T \
//      val idRoad2 = 2L // N   /
//      val idRoad1 = 1L // U  |
//      val roadwayId = Sequences.nextRoadwayId
//      val roadwayNumber = Sequences.nextRoadwayNumber
//      val linearLocationId = Sequences.nextLinearLocationId
//
//      val projectLink1 = toProjectLink(rap, RoadAddressChangeType.UnChanged)(RoadAddress(idRoad1, 0, 5, 1, RoadType.Unknown, Track.Combined, Discontinuity.Continuous, 0L, 10L, Some(DateTime.parse("1901-01-01")), None, Option("tester"), 12347L, 0.0, 0.0, SideCode.AgainstDigitizing, 0, (None, None),
//        Seq(Point(3.0, 0.0), Point(3.0, 2.0)), LinkGeomSource.NormalLinkInterface, 8, NoTermination, 0)).copy(projectId = rap.id, roadwayNumber = roadwayNumber, roadwayId = roadwayId, linearLocationId = linearLocationId)
//
//      val projectLink2 = toProjectLink(rap, RoadAddressChangeType.Transfer)(RoadAddress(idRoad2, 0, 5, 1, RoadType.Unknown, Track.RightSide, Discontinuity.Continuous, 0L, 12L, Some(DateTime.parse("1901-01-01")), None, Option("tester"), 12345L, 0.0, 0.0, SideCode.AgainstDigitizing, 0, (None, None),
//        Seq(Point(3.0, 2.0), Point(1.0, 4.0)), LinkGeomSource.NormalLinkInterface, 8, NoTermination, 0)).copy(projectId = rap.id, roadwayNumber = roadwayNumber+1, roadwayId = roadwayId+1, linearLocationId = linearLocationId+1)
//      val projectLink3 = toProjectLink(rap, RoadAddressChangeType.Transfer)(RoadAddress(idRoad3, 0, 5, 1, RoadType.Unknown, Track.RightSide, EndOfRoad, 12L, 24L, Some(DateTime.parse("1901-01-01")), None, Option("tester"), 12348L, 0.0, 0.0, SideCode.AgainstDigitizing, 0, (None, None),
//        Seq(Point(1.0, 4.0), Point(0.0, 6.0)), LinkGeomSource.NormalLinkInterface, 8, NoTermination, 0)).copy(projectId = rap.id, roadwayNumber = roadwayNumber+1, roadwayId = roadwayId+1, linearLocationId = linearLocationId+2)
//
//      val projectLink4 = toProjectLink(rap, RoadAddressChangeType.New)(RoadAddress(idRoad4, 0, 5, 1, RoadType.Unknown, Track.LeftSide, Discontinuity.Continuous, 0L, 0L, Some(DateTime.parse("1901-01-01")), None, Option("tester"), 12346L, 0.0, 0.0, SideCode.AgainstDigitizing, 0, (None, None),
//        Seq(Point(3.0, 2.0), Point(5.0, 4.0)), LinkGeomSource.NormalLinkInterface, 8, NoTermination, 0)).copy(projectId = rap.id)
//      val projectLink5 = toProjectLink(rap, RoadAddressChangeType.New)(RoadAddress(idRoad5, 0, 5, 1, RoadType.Unknown, Track.LeftSide, Discontinuity.Continuous, 0L, 0L, Some(DateTime.parse("1901-01-01")), None, Option("tester"), 12347L, 0.0, 0.0, SideCode.AgainstDigitizing, 0, (None, None),
//        Seq(Point(5.0, 4.0), Point(6.0, 6.0)), LinkGeomSource.NormalLinkInterface, 8, NoTermination, 0)).copy(projectId = rap.id)
//      val projectLink6 = toProjectLink(rap, RoadAddressChangeType.New)(RoadAddress(idRoad6, 0, 5, 1, RoadType.Unknown, Track.LeftSide, EndOfRoad, 0L, 0L, Some(DateTime.parse("1901-01-01")), None, Option("tester"), 12347L, 0.0, 0.0, SideCode.AgainstDigitizing, 0, (None, None),
//        Seq(Point(6.0, 6.0), Point(7.0, 7.0)), LinkGeomSource.NormalLinkInterface, 8, NoTermination, 0)).copy(projectId = rap.id)
//
//      val (linearCombined, rwComb): (LinearLocation, Roadway) = Seq(projectLink1).map(toRoadwayAndLinearLocation).head
//      val (linearRight1, rwRight1): (LinearLocation, Roadway) = Seq(projectLink2).map(toRoadwayAndLinearLocation).head
//      val (linearRight2, rwRight2): (LinearLocation, Roadway) = Seq(projectLink3).map(toRoadwayAndLinearLocation).head
//      val rwCombWithId = rwComb.copy(id = roadwayId, ely = 8L)
//      val rwRight1And2WithId = rwRight1.copy(id = roadwayId+1, ely = 8L, addrMRange.start = projectLink2.addrMRange.start, addrMRange.end = projectLink3.addrMRange.end)
//      val linearCombinedWithId = linearCombined.copy(id = linearLocationId)
//      val linearRight1WithId = linearRight1.copy(id = linearLocationId+1)
//      val linearRight2WithId = linearRight2.copy(id = linearLocationId+2)
//      buildTestDataForProject(Some(rap), Some(Seq(rwCombWithId, rwRight1And2WithId)), Some(Seq(linearCombinedWithId, linearRight1WithId, linearRight2WithId)), None)
//
//      val projectLinks = ProjectSectionCalculator.assignMValues(Seq(projectLink1, projectLink2, projectLink3, projectLink4, projectLink5, projectLink6))
//      projectLinks.find(_.id == idRoad6).get.addrMRange.end should be(projectLinks.find(_.id == idRoad3).get.addrMRange.end)
//    }
//  }
=======
  //  test("Test assignAddrMValues When projects links ends on a right and left track Then the section calculator for new + transfer should have the same end address") {
  //    runWithRollback {
  //      val idRoad6 = 6L // N   /
  //      val idRoad5 = 5L // T \
  //      val idRoad4 = 4L // N   /
  //      val idRoad3 = 3L // T \
  //      val idRoad2 = 2L // N   /
  //      val idRoad1 = 1L // U  |
  //      val roadwayId = Sequences.nextRoadwayId
  //      val roadwayNumber = Sequences.nextRoadwayNumber
  //      val linearLocationId = Sequences.nextLinearLocationId
  //
  //      val projectLink1 = toProjectLink(rap, RoadAddressChangeType.UnChanged)(RoadAddress(idRoad1, 0, 5, 1, RoadType.Unknown, Track.Combined, Discontinuity.Continuous, 0L, 10L, Some(DateTime.parse("1901-01-01")), None, Option("tester"), 12347L, 0.0, 0.0, SideCode.AgainstDigitizing, 0, (None, None),
  //        Seq(Point(3.0, 0.0), Point(3.0, 2.0)), LinkGeomSource.NormalLinkInterface, 8, NoTermination, 0)).copy(projectId = rap.id, roadwayNumber = roadwayNumber, roadwayId = roadwayId, linearLocationId = linearLocationId)
  //
  //      val projectLink2 = toProjectLink(rap, RoadAddressChangeType.Transfer)(RoadAddress(idRoad2, 0, 5, 1, RoadType.Unknown, Track.RightSide, Discontinuity.Continuous, 0L, 12L, Some(DateTime.parse("1901-01-01")), None, Option("tester"), 12345L, 0.0, 0.0, SideCode.AgainstDigitizing, 0, (None, None),
  //        Seq(Point(3.0, 2.0), Point(1.0, 4.0)), LinkGeomSource.NormalLinkInterface, 8, NoTermination, 0)).copy(projectId = rap.id, roadwayNumber = roadwayNumber+1, roadwayId = roadwayId+1, linearLocationId = linearLocationId+1)
  //      val projectLink3 = toProjectLink(rap, RoadAddressChangeType.Transfer)(RoadAddress(idRoad3, 0, 5, 1, RoadType.Unknown, Track.RightSide, EndOfRoad, 12L, 24L, Some(DateTime.parse("1901-01-01")), None, Option("tester"), 12348L, 0.0, 0.0, SideCode.AgainstDigitizing, 0, (None, None),
  //        Seq(Point(1.0, 4.0), Point(0.0, 6.0)), LinkGeomSource.NormalLinkInterface, 8, NoTermination, 0)).copy(projectId = rap.id, roadwayNumber = roadwayNumber+1, roadwayId = roadwayId+1, linearLocationId = linearLocationId+2)
  //
  //      val projectLink4 = toProjectLink(rap, RoadAddressChangeType.New)(RoadAddress(idRoad4, 0, 5, 1, RoadType.Unknown, Track.LeftSide, Discontinuity.Continuous, 0L, 0L, Some(DateTime.parse("1901-01-01")), None, Option("tester"), 12346L, 0.0, 0.0, SideCode.AgainstDigitizing, 0, (None, None),
  //        Seq(Point(3.0, 2.0), Point(5.0, 4.0)), LinkGeomSource.NormalLinkInterface, 8, NoTermination, 0)).copy(projectId = rap.id)
  //      val projectLink5 = toProjectLink(rap, RoadAddressChangeType.New)(RoadAddress(idRoad5, 0, 5, 1, RoadType.Unknown, Track.LeftSide, Discontinuity.Continuous, 0L, 0L, Some(DateTime.parse("1901-01-01")), None, Option("tester"), 12347L, 0.0, 0.0, SideCode.AgainstDigitizing, 0, (None, None),
  //        Seq(Point(5.0, 4.0), Point(6.0, 6.0)), LinkGeomSource.NormalLinkInterface, 8, NoTermination, 0)).copy(projectId = rap.id)
  //      val projectLink6 = toProjectLink(rap, RoadAddressChangeType.New)(RoadAddress(idRoad6, 0, 5, 1, RoadType.Unknown, Track.LeftSide, EndOfRoad, 0L, 0L, Some(DateTime.parse("1901-01-01")), None, Option("tester"), 12347L, 0.0, 0.0, SideCode.AgainstDigitizing, 0, (None, None),
  //        Seq(Point(6.0, 6.0), Point(7.0, 7.0)), LinkGeomSource.NormalLinkInterface, 8, NoTermination, 0)).copy(projectId = rap.id)
  //
  //      val (linearCombined, rwComb): (LinearLocation, Roadway) = Seq(projectLink1).map(toRoadwayAndLinearLocation).head
  //      val (linearRight1, rwRight1): (LinearLocation, Roadway) = Seq(projectLink2).map(toRoadwayAndLinearLocation).head
  //      val (linearRight2, rwRight2): (LinearLocation, Roadway) = Seq(projectLink3).map(toRoadwayAndLinearLocation).head
  //      val rwCombWithId = rwComb.copy(id = roadwayId, ely = 8L)
  //      val rwRight1And2WithId = rwRight1.copy(id = roadwayId+1, ely = 8L, startAddrMValue = projectLink2.startAddrMValue, endAddrMValue = projectLink3.endAddrMValue)
  //      val linearCombinedWithId = linearCombined.copy(id = linearLocationId)
  //      val linearRight1WithId = linearRight1.copy(id = linearLocationId+1)
  //      val linearRight2WithId = linearRight2.copy(id = linearLocationId+2)
  //      buildTestDataForProject(Some(rap), Some(Seq(rwCombWithId, rwRight1And2WithId)), Some(Seq(linearCombinedWithId, linearRight1WithId, linearRight2WithId)), None)
  //
  //      val projectLinks = ProjectSectionCalculator.assignAddrMValues(Seq(projectLink1, projectLink2, projectLink3, projectLink4, projectLink5, projectLink6))
  //      projectLinks.find(_.id == idRoad6).get.endAddrMValue should be(projectLinks.find(_.id == idRoad3).get.endAddrMValue)
  //    }
  //  }
>>>>>>> 173b3d4a

  test("Test assignTerminatedMValues When Terminating links on Left/Right tracks and different addrMValues Then they should be adjusted in order to have the same end address") {
    runWithRollback {
      val roadwayDAO = new RoadwayDAO
      val linearLocationDAO = new LinearLocationDAO

      val roadPart = RoadPart(990, 1)

      val testRoadway1 = Roadway(Sequences.nextRoadwayId, Sequences.nextRoadwayNumber, roadPart, AdministrativeClass.State, Track.Combined, Discontinuity.Continuous,
        0, 50, reversed = false, DateTime.parse("2000-01-01"), None, "test", Some("TEST ROAD 1"), 1, TerminationCode.NoTermination)

      val testRoadway2 = Roadway(Sequences.nextRoadwayId, Sequences.nextRoadwayNumber, roadPart, AdministrativeClass.State, Track.RightSide, Discontinuity.EndOfRoad,
        50, 105, reversed = false, DateTime.parse("2000-01-01"), None, "test", Some("TEST ROAD 2"), 1, TerminationCode.NoTermination)

      val testRoadway3 = Roadway(Sequences.nextRoadwayId, Sequences.nextRoadwayNumber, roadPart, AdministrativeClass.State, Track.LeftSide, Discontinuity.EndOfRoad,
        50, 107, reversed = false, DateTime.parse("2000-01-01"), None, "test", Some("TEST ROAD 3"), 1, TerminationCode.NoTermination)

      val linearLocation1 = LinearLocation(Sequences.nextLinearLocationId, 1, 12345.toString, 0.0, 50.0, SideCode.TowardsDigitizing, 10000000000L, (CalibrationPointReference(Some(0L)), CalibrationPointReference.None), Seq(Point(0.0, 0.0), Point(50.0, 5.0)), LinkGeomSource.NormalLinkInterface, testRoadway1.roadwayNumber)

      val linearLocation2 = LinearLocation(Sequences.nextLinearLocationId, 1, 12346.toString, 0.0, 55.0, SideCode.TowardsDigitizing, 10000000000L, (CalibrationPointReference.None, CalibrationPointReference(Some(105))), Seq(Point(0.0, 0.0), Point(100.0, 10.0)), LinkGeomSource.NormalLinkInterface, testRoadway2.roadwayNumber)

      val linearLocation3 = LinearLocation(Sequences.nextLinearLocationId, 1, 12347.toString, 0.0, 57.0, SideCode.TowardsDigitizing, 10000000000L, (CalibrationPointReference.None, CalibrationPointReference(Some(107))), Seq(Point(0.0, 0.0), Point(100.0, 0.0)), LinkGeomSource.NormalLinkInterface, testRoadway3.roadwayNumber)

      roadwayDAO.create(List(testRoadway1, testRoadway2, testRoadway3))

      linearLocationDAO.create(List(linearLocation1, linearLocation2, linearLocation3))

      val projectLink1 = toProjectLink(rap, RoadAddressChangeType.Unchanged)  (RoadAddress(testRoadway1.id, linearLocation1.id, roadPart, AdministrativeClass.Unknown, Track.Combined,  Discontinuity.Continuous,AddrMRange( 0L,  50L), Some(DateTime.parse("1901-01-01")), None, Option("tester"), 12345L.toString, 0.0, 50.0, SideCode.TowardsDigitizing, 0, (None, None), Seq(Point( 0.0, 5.0), Point( 50.0,  5.0)), LinkGeomSource.NormalLinkInterface, 8, NoTermination, testRoadway1.roadwayNumber)).copy(roadAddressStartAddrM = Some( 0L), roadAddressEndAddrM = Some( 50L), roadAddressTrack = Some(Track.Combined))
      val projectLink2 = toProjectLink(rap, RoadAddressChangeType.Termination)(RoadAddress(testRoadway2.id, linearLocation2.id, roadPart, AdministrativeClass.Unknown, Track.RightSide, Discontinuity.EndOfRoad, AddrMRange(50L, 105L), Some(DateTime.parse("1901-01-01")), None, Option("tester"), 12346L.toString, 0.0, 55.0, SideCode.TowardsDigitizing, 0, (None, None), Seq(Point(50.0, 5.0), Point(100.0, 10.0)), LinkGeomSource.NormalLinkInterface, 8, NoTermination, testRoadway2.roadwayNumber)).copy(roadAddressStartAddrM = Some(50L), roadAddressEndAddrM = Some(105L), roadAddressTrack = Some(Track.RightSide))
      val projectLink3 = toProjectLink(rap, RoadAddressChangeType.Termination)(RoadAddress(testRoadway3.id, linearLocation3.id, roadPart, AdministrativeClass.Unknown, Track.LeftSide,  Discontinuity.EndOfRoad, AddrMRange(50L, 107L), Some(DateTime.parse("1901-01-01")), None, Option("tester"), 12347L.toString, 0.0, 57.0, SideCode.TowardsDigitizing, 0, (None, None), Seq(Point(50.0, 5.0), Point(100.0,  0.0)), LinkGeomSource.NormalLinkInterface, 8, NoTermination, testRoadway3.roadwayNumber)).copy(roadAddressStartAddrM = Some(50L), roadAddressEndAddrM = Some(107L), roadAddressTrack = Some(Track.LeftSide))

      val (terminated, others) = (Seq(projectLink2, projectLink3), Seq(projectLink1))
<<<<<<< HEAD
      val recalculated = ProjectSectionCalculator.assignMValues(others, Seq.empty[UserDefinedCalibrationPoint]).sortBy(_.addrMRange.end)
=======
      val recalculated = ProjectSectionCalculator.assignAddrMValues(others, Seq.empty[UserDefinedCalibrationPoint]).sortBy(_.endAddrMValue)
>>>>>>> 173b3d4a

      val terminatedProjectLinks = ProjectSectionCalculator.assignTerminatedMValues(terminated, recalculated)

      terminatedProjectLinks.filter(_.track == Track.LeftSide).head.addrMRange.start should be (terminatedProjectLinks.filter(_.track == Track.RightSide).head.addrMRange.start)
      terminatedProjectLinks.filter(_.track == Track.LeftSide).last.addrMRange.end should be (terminatedProjectLinks.filter(_.track == Track.RightSide).last.addrMRange.end)
      terminatedProjectLinks.filter(_.track == Track.LeftSide).head.addrMRange.end should be ((projectLink2.addrMRange.end + projectLink3.addrMRange.end) / 2)
    }
  }

//  test("Test assignTerminatedMValues When Terminating links on Left/Right tracks and different addrMValues Then they should be adjusted in order to have the same end address and same amount of roadway numbers") {
//    runWithRollback {
//      val roadNumber = 990
//      val roadPartNumber = 1
//
//      // Track 0
//      val testRoadway1 = Roadway(Sequences.nextRoadwayId, Sequences.nextRoadwayNumber, roadNumber, roadPartNumber, RoadType.PublicRoad, Track.Combined, Discontinuity.Continuous,
//        0L, 50L, reversed = false, DateTime.parse("2000-01-01"), None, "tester", Some("TEST ROADWAY 1, TRACK 0"), 1, TerminationCode.NoTermination)
//
//      val linearLocation1 = LinearLocation(Sequences.nextLinearLocationId, 1, 12345, 0.0, 50.0, SideCode.TowardsDigitizing, 10000000000L,
//        (CalibrationPointReference(Some(0L)), CalibrationPointReference(Some(50L))),
//        Seq(Point(0.0, 5.0), Point(50.0, 5.0)), LinkGeomSource.NormalLinkInterface, testRoadway1.roadwayNumber)
//
//      val projectLink1 = toProjectLink(rap, RoadAddressChangeType.UnChanged)(RoadAddress(
//        testRoadway1.id, linearLocation1.id, roadNumber, roadPartNumber, testRoadway1.roadType, testRoadway1.track, Discontinuity.Discontinuous,
//        testRoadway1.addrMRange.start, testRoadway1.addrMRange.end, Some(testRoadway1.startDate), None, Some(testRoadway1.createdBy),
//        linearLocation1.linkId, linearLocation1.startMValue, linearLocation1.endMValue, linearLocation1.sideCode, 0, (None, None),
//        linearLocation1.geometry, LinkGeomSource.NormalLinkInterface, 8, NoTermination, testRoadway1.roadwayNumber))
//        .copy(roadAddressStartAddrM = Some(testRoadway1.addrMRange.start), roadAddressEndAddrM = Some(testRoadway1.addrMRange.end), roadAddressTrack = Some(testRoadway1.track))
//
//      // Track 1
//      val testRoadway2 = Roadway(Sequences.nextRoadwayId, Sequences.nextRoadwayNumber, roadNumber, roadPartNumber, RoadType.PublicRoad, Track.RightSide, Discontinuity.Continuous,
//        50L, 150L, reversed = false, DateTime.parse("2000-01-01"), None, "tester", Some("TEST ROADWAY 2, TRACK 1"), 1, TerminationCode.NoTermination)
//
//      val linearLocation2 = LinearLocation(Sequences.nextLinearLocationId, 1, 12347, 0.0, 100.0, SideCode.TowardsDigitizing, 10000000000L,
//        (CalibrationPointReference(Some(50L)), CalibrationPointReference.None),
//        Seq(Point(50.0, 5.0), Point(150.0, 0.0)), LinkGeomSource.NormalLinkInterface, testRoadway2.roadwayNumber)
//
//      val projectLink2 = toProjectLink(rap, RoadAddressChangeType.Terminated)(RoadAddress(
//        testRoadway2.id, linearLocation2.id, roadNumber, roadPartNumber, testRoadway2.roadType, testRoadway2.track, testRoadway2.discontinuity,
//        testRoadway2.addrMRange.start, testRoadway2.addrMRange.end, Some(testRoadway2.startDate), None, Some(testRoadway2.createdBy),
//        linearLocation2.linkId, linearLocation2.startMValue, linearLocation2.endMValue, linearLocation2.sideCode, 0, (None, None),
//        linearLocation2.geometry, LinkGeomSource.NormalLinkInterface, 8, NoTermination, testRoadway2.roadwayNumber))
//        .copy(roadAddressStartAddrM = Some(testRoadway2.addrMRange.start), roadAddressEndAddrM = Some(testRoadway2.addrMRange.end), roadAddressTrack = Some(testRoadway2.track))
//
//      val testRoadway3 = Roadway(Sequences.nextRoadwayId, Sequences.nextRoadwayNumber, roadNumber, roadPartNumber, RoadType.PublicRoad, Track.RightSide, Discontinuity.EndOfRoad,
//        150L, 200L, reversed = false, DateTime.parse("2000-01-01"), None, "tester", Some("TEST ROADWAY 3, TRACK 1"), 1, TerminationCode.NoTermination)
//
//      val linearLocation3_1 = LinearLocation(Sequences.nextLinearLocationId, 1, 12349, 0.0, 10.0, SideCode.TowardsDigitizing, 10000000000L,
//        (CalibrationPointReference.None, CalibrationPointReference.None),
//        Seq(Point(150.0, 0.0), Point(160.0, 0.0)), LinkGeomSource.NormalLinkInterface, testRoadway3.roadwayNumber)
//
//      val projectLink3_1 = toProjectLink(rap, RoadAddressChangeType.Terminated)(RoadAddress(
//        testRoadway3.id, linearLocation3_1.id, roadNumber, roadPartNumber, testRoadway3.roadType, testRoadway3.track, Discontinuity.Continuous,
//        testRoadway3.addrMRange.start, 160, Some(testRoadway3.startDate), None, Some(testRoadway3.createdBy),
//        linearLocation3_1.linkId, linearLocation3_1.startMValue, linearLocation3_1.endMValue, linearLocation3_1.sideCode, 0, (None, None),
//        linearLocation3_1.geometry, LinkGeomSource.NormalLinkInterface, 8, NoTermination, testRoadway3.roadwayNumber))
//        .copy(roadAddressStartAddrM = Some(testRoadway3.addrMRange.start), roadAddressEndAddrM = Some(160), roadAddressTrack = Some(testRoadway3.track))
//
//      val linearLocation3_2 = LinearLocation(Sequences.nextLinearLocationId, 2, 12351, 0.0, 40.0, SideCode.TowardsDigitizing, 10000000000L,
//        (CalibrationPointReference.None, CalibrationPointReference.None),
//        Seq(Point(160.0, 0.0), Point(200.0, 0.0)), LinkGeomSource.NormalLinkInterface, testRoadway3.roadwayNumber)
//
//      val projectLink3_2 = toProjectLink(rap, RoadAddressChangeType.Transfer)(RoadAddress(
//        testRoadway3.id, linearLocation3_2.id, roadNumber, roadPartNumber, testRoadway3.roadType, testRoadway3.track, testRoadway3.discontinuity,
//        160, testRoadway3.addrMRange.end, Some(testRoadway3.startDate), None, Some(testRoadway3.createdBy),
//        linearLocation3_2.linkId, linearLocation3_2.startMValue, linearLocation3_2.endMValue, linearLocation3_2.sideCode, 0, (None, None),
//        linearLocation3_2.geometry, LinkGeomSource.NormalLinkInterface, 8, NoTermination, testRoadway3.roadwayNumber))
//        .copy(roadAddressStartAddrM = Some(160), roadAddressEndAddrM = Some(testRoadway3.addrMRange.end), roadAddressTrack = Some(testRoadway3.track))
//
//      // Track 2
//      val testRoadway4 = Roadway(Sequences.nextRoadwayId, Sequences.nextRoadwayNumber, roadNumber, roadPartNumber, RoadType.PublicRoad, Track.LeftSide, Discontinuity.Continuous,
//        50L, 150L, reversed = false, DateTime.parse("2000-01-01"), None, "tester", Some("TEST ROADWAY 4, TRACK 2"), 1, TerminationCode.NoTermination)
//
//      val linearLocation4 = LinearLocation(Sequences.nextLinearLocationId, 1, 12346, 0.0, 100.0, SideCode.TowardsDigitizing, 10000000000L,
//        (CalibrationPointReference(Some(50L)), CalibrationPointReference.None),
//        Seq(Point(50.0, 5.0), Point(150.0, 10.0)), LinkGeomSource.NormalLinkInterface, testRoadway4.roadwayNumber)
//
//      val projectLink4 = toProjectLink(rap, RoadAddressChangeType.Terminated)(RoadAddress(
//        testRoadway4.id, linearLocation4.id, roadNumber, roadPartNumber, testRoadway4.roadType, testRoadway4.track, testRoadway4.discontinuity,
//        testRoadway4.addrMRange.start, testRoadway4.addrMRange.end, Some(testRoadway4.startDate), None, Some(testRoadway4.createdBy),
//        linearLocation4.linkId, linearLocation4.startMValue, linearLocation4.endMValue, linearLocation4.sideCode, 0, (None, None),
//        linearLocation4.geometry, LinkGeomSource.NormalLinkInterface, 8, NoTermination, testRoadway4.roadwayNumber))
//        .copy(roadAddressStartAddrM = Some(testRoadway4.addrMRange.start), roadAddressEndAddrM = Some(testRoadway4.addrMRange.end), roadAddressTrack = Some(testRoadway4.track))
//
//      val testRoadway5 = Roadway(Sequences.nextRoadwayId, Sequences.nextRoadwayNumber, roadNumber, roadPartNumber, RoadType.PublicRoad, Track.LeftSide, Discontinuity.EndOfRoad,
//        150L, 200L, reversed = false, DateTime.parse("2000-01-01"), None, "tester", Some("TEST ROADWAY 5, TRACK 2"), 1, TerminationCode.NoTermination)
//
//      val linearLocation5 = LinearLocation(Sequences.nextLinearLocationId, 1, 12348, 0.0, 50.0, SideCode.TowardsDigitizing, 10000000000L,
//        (CalibrationPointReference.None, CalibrationPointReference.None),
//        Seq(Point(150.0, 10.0), Point(200.0, 10.0)), LinkGeomSource.NormalLinkInterface, testRoadway5.roadwayNumber)
//
//      val projectLink5 = toProjectLink(rap, RoadAddressChangeType.Transfer)(RoadAddress(
//        testRoadway5.id, linearLocation5.id, roadNumber, roadPartNumber, testRoadway5.roadType, testRoadway5.track, testRoadway5.discontinuity,
//        testRoadway5.addrMRange.start, testRoadway5.addrMRange.end, Some(testRoadway5.startDate), None, Some(testRoadway5.createdBy),
//        linearLocation5.linkId, linearLocation5.startMValue, linearLocation5.endMValue, linearLocation5.sideCode, 0, (None, None),
//        linearLocation5.geometry, LinkGeomSource.NormalLinkInterface, 8, NoTermination, testRoadway5.roadwayNumber))
//        .copy(roadAddressStartAddrM = Some(testRoadway5.addrMRange.start), roadAddressEndAddrM = Some(testRoadway5.addrMRange.end), roadAddressTrack = Some(testRoadway5.track))
//
//      roadwayDAO.create(List(testRoadway1, testRoadway2, testRoadway3, testRoadway4, testRoadway5))
//      linearLocationDAO.create(List(linearLocation1, linearLocation2, linearLocation3_1, linearLocation3_2, linearLocation4, linearLocation5))
//
//      val terminatedProjectLinks = ProjectSectionCalculator.assignTerminatedMValues(
//        Seq(projectLink2, projectLink3_1, projectLink4),
//        Seq(projectLink1, projectLink3_2, projectLink5))
//
//      val (rightPrjLinks, leftPrjLinks) = terminatedProjectLinks.filterNot(_.track == Track.Combined).partition(_.track == Track.RightSide)
//
//      rightPrjLinks.map(_.roadwayNumber).distinct.size should be(leftPrjLinks.map(_.roadwayNumber).distinct.size)
//
//      rightPrjLinks.zipWithIndex.foreach { case (r, i) =>
//          r.addrMRange.start should be(leftPrjLinks(i).addrMRange.start)
//          r.addrMRange.end should be(leftPrjLinks(i).addrMRange.end)
//      }
//
//        val strategy = TrackCalculatorContext.getStrategy(leftPrjLinks, rightPrjLinks)
//        val estimatedEnd = strategy.getFixedAddress(projectLink4, projectLink3_1)._2
//        leftPrjLinks.last.addrMRange.end should be (estimatedEnd)
//        rightPrjLinks.last.addrMRange.end should be (estimatedEnd)
//    }
//  }

  test("Test assignTerminatedMValues When Terminating links on Left/Right tracks and different addrMValues Then both Unchanged links should be adjusted in order to have the same end address" +
    " and Terminated should have same adjusted start addr") {
    runWithRollback {
      val roadwayDAO = new RoadwayDAO
      val linearLocationDAO = new LinearLocationDAO

      val roadPart = RoadPart(990, 1)

      val roadwayNumber1 = 1000000000L
      val roadwayNumber2 = 2000000000L
      val roadwayNumber3 = 3000000000L
      val roadwayNumber4 = 4000000000L

      val roadwayId1 = Sequences.nextRoadwayId
      val roadwayId2 = roadwayId1 + 1
      val roadwayId3 = roadwayId2 + 1
      val roadwayId4 = roadwayId3 + 1
      val linearLocationId1 = Sequences.nextLinearLocationId
      val linearLocationId2 = linearLocationId1 + 1
      val linearLocationId3 = linearLocationId2 + 1
      val linearLocationId4 = linearLocationId3 + 1

      val testRoadway1 = Roadway(roadwayId1, roadwayNumber1, roadPart, AdministrativeClass.State, Track.RightSide, Discontinuity.Continuous, 0,  50, reversed = false, DateTime.parse("2000-01-01"), None, "test", Some("TEST ROAD 1"), 1, TerminationCode.NoTermination)
      val testRoadway2 = Roadway(roadwayId2, roadwayNumber2, roadPart, AdministrativeClass.State, Track.LeftSide,  Discontinuity.Continuous, 0,  52, reversed = false, DateTime.parse("2000-01-01"), None, "test", Some("TEST ROAD 2"), 1, TerminationCode.NoTermination)
      val testRoadway3 = Roadway(roadwayId3, roadwayNumber3, roadPart, AdministrativeClass.State, Track.RightSide, Discontinuity.EndOfRoad, 50, 105, reversed = false, DateTime.parse("2000-01-01"), None, "test", Some("TEST ROAD 3"), 1, TerminationCode.NoTermination)
      val testRoadway4 = Roadway(roadwayId4, roadwayNumber4, roadPart, AdministrativeClass.State, Track.LeftSide,  Discontinuity.EndOfRoad, 52, 109, reversed = false, DateTime.parse("2000-01-01"), None, "test", Some("TEST ROAD 4"), 1, TerminationCode.NoTermination)

      val linearLocation1 = LinearLocation(linearLocationId1, 1, 12345.toString, 0.0, 50.0, SideCode.TowardsDigitizing, 10000000000L, (CalibrationPointReference(Some(0L)), CalibrationPointReference.None), Seq(Point(0.0, 0.0), Point(50.0, 10.0)), LinkGeomSource.NormalLinkInterface, roadwayNumber1)
      val linearLocation2 = LinearLocation(linearLocationId2, 1, 12346.toString, 0.0, 52.0, SideCode.TowardsDigitizing, 10000000000L, (CalibrationPointReference(Some(0L)), CalibrationPointReference.None), Seq(Point(0.0, 0.0), Point(52.0, 0.0)), LinkGeomSource.NormalLinkInterface, roadwayNumber2)
      val linearLocation3 = LinearLocation(linearLocationId3, 1, 12347.toString, 0.0, 55.0, SideCode.TowardsDigitizing, 10000000000L, (CalibrationPointReference.None, CalibrationPointReference(Some(105))), Seq(Point(0.0, 0.0), Point(55.0, 10.0)), LinkGeomSource.NormalLinkInterface, roadwayNumber3)
      val linearLocation4 = LinearLocation(linearLocationId4, 1, 12348.toString, 0.0, 57.0, SideCode.TowardsDigitizing, 10000000000L, (CalibrationPointReference.None, CalibrationPointReference(Some(109))), Seq(Point(0.0, 0.0), Point(57.0, 0.0)), LinkGeomSource.NormalLinkInterface, roadwayNumber4)

      roadwayDAO.create(List(testRoadway1, testRoadway2, testRoadway3, testRoadway4))

      linearLocationDAO.create(List(linearLocation1, linearLocation2, linearLocation3, linearLocation4))


      val projectLink1 = toProjectLink(rap, RoadAddressChangeType.Unchanged)  (RoadAddress(roadwayId1, linearLocationId1, roadPart, AdministrativeClass.Unknown, Track.RightSide, Discontinuity.Continuous,AddrMRange( 0L,  50L), Some(DateTime.parse("1901-01-01")), None, Option("tester"), 12345L.toString, 0.0, 50.0, SideCode.TowardsDigitizing, 0, (None, None), Seq(Point( 0.0, 10.0), Point( 50.0, 10.0)), LinkGeomSource.NormalLinkInterface, 8, NoTermination, 0)).copy(roadAddressStartAddrM = Some( 0L), roadAddressEndAddrM =
                          Some(50L), roadAddressTrack = Some(Track.RightSide))

      val projectLink2 = toProjectLink(rap, RoadAddressChangeType.Unchanged)  (RoadAddress(roadwayId2, linearLocationId2, roadPart, AdministrativeClass.Unknown, Track.LeftSide,  Discontinuity.Continuous,AddrMRange( 0L,  52L), Some(DateTime.parse("1901-01-01")), None, Option("tester"), 12346L.toString, 0.0, 52.0, SideCode.TowardsDigitizing, 0, (None, None), Seq(Point( 0.0,  0.0), Point( 52.0,  0.0)), LinkGeomSource.NormalLinkInterface, 8, NoTermination, 0)).copy(roadAddressStartAddrM = Some( 0L), roadAddressEndAddrM =
                          Some(52L), roadAddressTrack = Some(Track.LeftSide))

      val projectLink3 = toProjectLink(rap, RoadAddressChangeType.Termination)(RoadAddress(roadwayId3, linearLocationId3, roadPart, AdministrativeClass.Unknown, Track.RightSide, Discontinuity.EndOfRoad, AddrMRange(50L, 105L), Some(DateTime.parse("1901-01-01")), None, Option("tester"), 12347L.toString, 0.0, 55.0, SideCode.TowardsDigitizing, 0, (None, None), Seq(Point(50.0, 10.0), Point(100.0, 10.0)), LinkGeomSource.NormalLinkInterface, 8, NoTermination, 0)).copy(roadAddressStartAddrM = Some(50L), roadAddressEndAddrM =
                          Some(105L), roadAddressTrack = Some(Track.RightSide))

      val projectLink4 = toProjectLink(rap, RoadAddressChangeType.Termination)(RoadAddress(roadwayId4, linearLocationId4, roadPart, AdministrativeClass.Unknown, Track.LeftSide,  Discontinuity.EndOfRoad, AddrMRange(52L, 109L), Some(DateTime.parse("1901-01-01")), None, Option("tester"), 12348L.toString, 0.0, 57.0, SideCode.TowardsDigitizing, 0, (None, None), Seq(Point(52.0,  0.0), Point(102.0,  0.0)), LinkGeomSource.NormalLinkInterface, 8, NoTermination, 0)).copy(roadAddressStartAddrM = Some(50L), roadAddressEndAddrM =
                          Some(109L), roadAddressTrack = Some(Track.LeftSide))

      val (terminated, others) = (Seq(projectLink3, projectLink4), Seq(projectLink1, projectLink2))
<<<<<<< HEAD
      val recalculated = ProjectSectionCalculator.assignMValues(others).sortBy(_.addrMRange.end)
=======
      val recalculated = ProjectSectionCalculator.assignAddrMValues(others).sortBy(_.endAddrMValue)
>>>>>>> 173b3d4a

      val terminatedProjectLinks = ProjectSectionCalculator.assignTerminatedMValues(terminated, recalculated)

      terminatedProjectLinks.filter(_.track == Track.LeftSide). head.addrMRange.start should be((projectLink1.addrMRange.end + projectLink2.addrMRange.end) / 2)
      terminatedProjectLinks.filter(_.track == Track.RightSide).head.addrMRange.start should be((projectLink1.addrMRange.end + projectLink2.addrMRange.end) / 2)
      terminatedProjectLinks.filter(_.track == Track.LeftSide). head.addrMRange.start should be(terminatedProjectLinks.filter(_.track == Track.RightSide).head.addrMRange.start)

      // Terminated end addresses are not average matched when not connected. Values remain.
      terminatedProjectLinks.filter(_.track == Track.LeftSide).last.addrMRange.end   should be (terminatedProjectLinks.filter(_.track == Track.RightSide).last.addrMRange.end)
      terminatedProjectLinks.filter(_.track == Track.LeftSide).head.addrMRange.start should be (terminatedProjectLinks.filter(_.track == Track.RightSide).head.addrMRange.start)
    }
  }

  /*
           #2
    #0 /\  __
      #1 \/ /\
            ||
            ||
            || #3 /  #11
         #4 ||  /|  #9/#10
            || //  #7
            ||//  #5/#8
            |_/  #6

 */
  test("Test assignAddrMValues When adding New link sections to the existing ones Then Direction for those should always be the same as the existing section (which are for e.g. Transfer, Unchanged, Numbering) making the addressMValues be sequential") {
    runWithRollback {
      //(x,y)   -> (x,y)
      val idRoad0 = 0L.toString //   N>  C(0, 90)   ->  (10, 100)
      val idRoad1 = 1L.toString //   N>  C(10, 100) ->  (20, 80)

      val idRoad2 = 2L.toString //   T>  C(20, 80)  ->  (30, 90)
      val idRoad3 = 3L.toString //   T>  L(30, 90)  ->  (50, 20)
      val idRoad4 = 4L.toString //   T>  R(30, 90)  ->  (40, 10)
      val idRoad5 = 5L.toString //   T>  L(50, 20)  ->  (60, 30)
      val idRoad6 = 6L.toString //   T>  R(40, 10)  ->  (60, 20)

      val idRoad7 = 7L.toString //   N>  L(60, 30)  ->  (70, 40)
      val idRoad8 = 8L.toString //   N>  R(60, 20)  ->  (70, 30)
      val idRoad9 = 9L.toString //   N>  L(70, 40)  ->  (80, 50)
      val idRoad10 = 10L.toString // N>  R(70, 30)  ->  (80, 50)
      val idRoad11 = 11L.toString // N>  C(80, 50)  ->  (90, 60)
      val roadwayId = Sequences.nextRoadwayId
      val roadwayNumber = Sequences.nextRoadwayNumber
      val linearLocationId = Sequences.nextLinearLocationId

      //NEW
<<<<<<< HEAD
      val projectLink0 = toProjectLink(rap, RoadAddressChangeType.New)(RoadAddress(idRoad0.toLong, 0, RoadPart(5, 1), AdministrativeClass.Unknown, Track.Combined, Discontinuity.Continuous, AddrMRange(0L, 0L), Some(DateTime.parse("1901-01-01")), None, Option("tester"), idRoad0, 0.0, 14.1, SideCode.Unknown, 0, (None, None), Seq(Point( 0.0,  90.0), Point(10.0, 100.0)), LinkGeomSource.NormalLinkInterface, 8, NoTermination, 0)).copy(projectId = rap.id)
      val projectLink1 = toProjectLink(rap, RoadAddressChangeType.New)(RoadAddress(idRoad1.toLong, 0, RoadPart(5, 1), AdministrativeClass.Unknown, Track.Combined, Discontinuity.Continuous, AddrMRange(0L, 0L), Some(DateTime.parse("1901-01-01")), None, Option("tester"), idRoad1, 0.0, 22.3, SideCode.Unknown, 0, (None, None), Seq(Point(10.0, 100.0), Point(20.0,  80.0)), LinkGeomSource.NormalLinkInterface, 8, NoTermination, 0)).copy(projectId = rap.id)
=======
      val projectLink0 = toProjectLink(rap, RoadAddressChangeType.New)(RoadAddress(idRoad0.toLong, 0, RoadPart(5, 1), AdministrativeClass.Unknown, Track.Combined, Discontinuity.Continuous, 0L, 0L, Some(DateTime.parse("1901-01-01")), None, Option("tester"), idRoad0, 0.0, 14.1, SideCode.TowardsDigitizing, 0, (None, None), Seq(Point( 0.0,  90.0), Point(10.0, 100.0)), LinkGeomSource.NormalLinkInterface, 8, NoTermination, 0)).copy(projectId = rap.id)
      val projectLink1 = toProjectLink(rap, RoadAddressChangeType.New)(RoadAddress(idRoad1.toLong, 0, RoadPart(5, 1), AdministrativeClass.Unknown, Track.Combined, Discontinuity.Continuous, 0L, 0L, Some(DateTime.parse("1901-01-01")), None, Option("tester"), idRoad1, 0.0, 22.3, SideCode.TowardsDigitizing, 0, (None, None), Seq(Point(10.0, 100.0), Point(20.0,  80.0)), LinkGeomSource.NormalLinkInterface, 8, NoTermination, 0)).copy(projectId = rap.id)
>>>>>>> 173b3d4a

      //TRANSFER
      val projectLink2 = toProjectLink(rap, RoadAddressChangeType.Transfer)(RoadAddress(idRoad2.toLong, 0, RoadPart(5, 1), AdministrativeClass.Unknown, Track.Combined,  Discontinuity.Continuous, AddrMRange( 0L,  14L), Some(DateTime.parse("1901-01-01")), None, Option("tester"), idRoad2, 0.0, 14.1, SideCode.TowardsDigitizing, 0, (None, None), Seq(Point(20.0, 80.0), Point(30.0, 90.0)), LinkGeomSource.NormalLinkInterface, 8, NoTermination, 0)).copy(projectId = rap.id, roadwayId = roadwayId,     linearLocationId = linearLocationId,      roadwayNumber = roadwayNumber)
      val projectLink3 = toProjectLink(rap, RoadAddressChangeType.Transfer)(RoadAddress(idRoad3.toLong, 0, RoadPart(5, 1), AdministrativeClass.Unknown, Track.LeftSide,  Discontinuity.Continuous, AddrMRange(14L,  87L), Some(DateTime.parse("1901-01-01")), None, Option("tester"), idRoad3, 0.0, 72.8, SideCode.AgainstDigitizing, 0, (None, None), Seq(Point(30.0, 90.0), Point(50.0, 20.0)), LinkGeomSource.NormalLinkInterface, 8, NoTermination, 0)).copy(projectId = rap.id, roadwayId = roadwayId + 7, linearLocationId = linearLocationId +  7, roadwayNumber = roadwayNumber + 7)
      val projectLink4 = toProjectLink(rap, RoadAddressChangeType.Transfer)(RoadAddress(idRoad4.toLong, 0, RoadPart(5, 1), AdministrativeClass.Unknown, Track.RightSide, Discontinuity.Continuous, AddrMRange(14L,  95L), Some(DateTime.parse("1901-01-01")), None, Option("tester"), idRoad4, 0.0, 80.6, SideCode.AgainstDigitizing, 0, (None, None), Seq(Point(30.0, 90.0), Point(40.0, 10.0)), LinkGeomSource.NormalLinkInterface, 8, NoTermination, 0)).copy(projectId = rap.id, roadwayId = roadwayId + 8, linearLocationId = linearLocationId +  9, roadwayNumber = roadwayNumber + 8)
      val projectLink5 = toProjectLink(rap, RoadAddressChangeType.Transfer)(RoadAddress(idRoad5.toLong, 0, RoadPart(5, 1), AdministrativeClass.Unknown, Track.LeftSide,  Discontinuity.Continuous, AddrMRange(87L, 101L), Some(DateTime.parse("1901-01-01")), None, Option("tester"), idRoad5, 0.0, 14.1, SideCode.TowardsDigitizing, 0, (None, None), Seq(Point(50.0, 20.0), Point(60.0, 30.0)), LinkGeomSource.NormalLinkInterface, 8, NoTermination, 0)).copy(projectId = rap.id, roadwayId = roadwayId + 7, linearLocationId = linearLocationId +  8, roadwayNumber = roadwayNumber + 7)
      val projectLink6 = toProjectLink(rap, RoadAddressChangeType.Transfer)(RoadAddress(idRoad6.toLong, 0, RoadPart(5, 1), AdministrativeClass.Unknown, Track.RightSide, Discontinuity.Continuous, AddrMRange(95L, 118L), Some(DateTime.parse("1901-01-01")), None, Option("tester"), idRoad6, 0.0, 22.3, SideCode.TowardsDigitizing, 0, (None, None), Seq(Point(40.0, 10.0), Point(60.0, 20.0)), LinkGeomSource.NormalLinkInterface, 8, NoTermination, 0)).copy(projectId = rap.id, roadwayId = roadwayId + 8, linearLocationId = linearLocationId + 10, roadwayNumber = roadwayNumber + 8)

      //NEW
<<<<<<< HEAD
      val projectLink7  = toProjectLink(rap, RoadAddressChangeType.New)(RoadAddress(idRoad7.toLong,  0, RoadPart(5, 1), AdministrativeClass.Unknown, Track.LeftSide,  Discontinuity.Continuous, AddrMRange(0L, 0L), Some(DateTime.parse("1901-01-01")), None, Option("tester"), idRoad7,  0.0, 0.0, SideCode.Unknown, 0, (None, None), Seq(Point(60.0, 30.0), Point(70.0, 40.0)), LinkGeomSource.NormalLinkInterface, 8, NoTermination, 0)).copy(projectId = rap.id)
      val projectLink8  = toProjectLink(rap, RoadAddressChangeType.New)(RoadAddress(idRoad8.toLong,  0, RoadPart(5, 1), AdministrativeClass.Unknown, Track.RightSide, Discontinuity.Continuous, AddrMRange(0L, 0L), Some(DateTime.parse("1901-01-01")), None, Option("tester"), idRoad8,  0.0, 0.0, SideCode.Unknown, 0, (None, None), Seq(Point(60.0, 20.0), Point(70.0, 30.0)), LinkGeomSource.NormalLinkInterface, 8, NoTermination, 0)).copy(projectId = rap.id)
      val projectLink9  = toProjectLink(rap, RoadAddressChangeType.New)(RoadAddress(idRoad9.toLong,  0, RoadPart(5, 1), AdministrativeClass.Unknown, Track.LeftSide,  Discontinuity.Continuous, AddrMRange(0L, 0L), Some(DateTime.parse("1901-01-01")), None, Option("tester"), idRoad9,  0.0, 0.0, SideCode.Unknown, 0, (None, None), Seq(Point(70.0, 40.0), Point(80.0, 50.0)), LinkGeomSource.NormalLinkInterface, 8, NoTermination, 0)).copy(projectId = rap.id)
      val projectLink10 = toProjectLink(rap, RoadAddressChangeType.New)(RoadAddress(idRoad10.toLong, 0, RoadPart(5, 1), AdministrativeClass.Unknown, Track.RightSide, Discontinuity.Continuous, AddrMRange(0L, 0L), Some(DateTime.parse("1901-01-01")), None, Option("tester"), idRoad10, 0.0, 0.0, SideCode.Unknown, 0, (None, None), Seq(Point(70.0, 30.0), Point(80.0, 50.0)), LinkGeomSource.NormalLinkInterface, 8, NoTermination, 0)).copy(projectId = rap.id)
      val projectLink11 = toProjectLink(rap, RoadAddressChangeType.New)(RoadAddress(idRoad11.toLong, 0, RoadPart(5, 1), AdministrativeClass.Unknown, Track.Combined,  Discontinuity.Continuous, AddrMRange(0L, 0L), Some(DateTime.parse("1901-01-01")), None, Option("tester"), idRoad11, 0.0, 0.0, SideCode.Unknown, 0, (None, None), Seq(Point(80.0, 50.0), Point(90.0, 60.0)), LinkGeomSource.NormalLinkInterface, 8, NoTermination, 0)).copy(projectId = rap.id)
=======
      val projectLink7  = toProjectLink(rap, RoadAddressChangeType.New)(RoadAddress(idRoad7.toLong,  0, RoadPart(5, 1), AdministrativeClass.Unknown, Track.LeftSide,  Discontinuity.Continuous, 0L, 0L, Some(DateTime.parse("1901-01-01")), None, Option("tester"), idRoad7,  0.0, 14.14, SideCode.TowardsDigitizing, 0, (None, None), Seq(Point(60.0, 30.0), Point(70.0, 40.0)), LinkGeomSource.NormalLinkInterface, 8, NoTermination, 0)).copy(projectId = rap.id)
      val projectLink8  = toProjectLink(rap, RoadAddressChangeType.New)(RoadAddress(idRoad8.toLong,  0, RoadPart(5, 1), AdministrativeClass.Unknown, Track.RightSide, Discontinuity.Continuous, 0L, 0L, Some(DateTime.parse("1901-01-01")), None, Option("tester"), idRoad8,  0.0, 14.14, SideCode.TowardsDigitizing, 0, (None, None), Seq(Point(60.0, 20.0), Point(70.0, 30.0)), LinkGeomSource.NormalLinkInterface, 8, NoTermination, 0)).copy(projectId = rap.id)
      val projectLink9  = toProjectLink(rap, RoadAddressChangeType.New)(RoadAddress(idRoad9.toLong,  0, RoadPart(5, 1), AdministrativeClass.Unknown, Track.LeftSide,  Discontinuity.Continuous, 0L, 0L, Some(DateTime.parse("1901-01-01")), None, Option("tester"), idRoad9,  0.0, 14.14, SideCode.TowardsDigitizing, 0, (None, None), Seq(Point(70.0, 40.0), Point(80.0, 50.0)), LinkGeomSource.NormalLinkInterface, 8, NoTermination, 0)).copy(projectId = rap.id)
      val projectLink10 = toProjectLink(rap, RoadAddressChangeType.New)(RoadAddress(idRoad10.toLong, 0, RoadPart(5, 1), AdministrativeClass.Unknown, Track.RightSide, Discontinuity.Continuous, 0L, 0L, Some(DateTime.parse("1901-01-01")), None, Option("tester"), idRoad10, 0.0, 22.36, SideCode.TowardsDigitizing, 0, (None, None), Seq(Point(70.0, 30.0), Point(80.0, 50.0)), LinkGeomSource.NormalLinkInterface, 8, NoTermination, 0)).copy(projectId = rap.id)
      val projectLink11 = toProjectLink(rap, RoadAddressChangeType.New)(RoadAddress(idRoad11.toLong, 0, RoadPart(5, 1), AdministrativeClass.Unknown, Track.Combined,  Discontinuity.Continuous, 0L, 0L, Some(DateTime.parse("1901-01-01")), None, Option("tester"), idRoad11, 0.0, 14.14, SideCode.TowardsDigitizing, 0, (None, None), Seq(Point(80.0, 50.0), Point(90.0, 60.0)), LinkGeomSource.NormalLinkInterface, 8, NoTermination, 0)).copy(projectId = rap.id)
>>>>>>> 173b3d4a


      val (linearCombined,  rwComb    ): (LinearLocation, Roadway) = Seq(projectLink2).map(toRoadwayAndLinearLocation).head
      val (linearLeft1,     rwLeft1   ): (LinearLocation, Roadway) = Seq(projectLink3).map(toRoadwayAndLinearLocation).head
      val (linearLeft2,  _/*rwLeft2*/ ): (LinearLocation, Roadway) = Seq(projectLink5).map(toRoadwayAndLinearLocation).head
      val (linearRight1,    rwRight1  ): (LinearLocation, Roadway) = Seq(projectLink4).map(toRoadwayAndLinearLocation).head
      val (linearRight2, _/*rwRight2*/): (LinearLocation, Roadway) = Seq(projectLink6).map(toRoadwayAndLinearLocation).head
      val rwCombWithId = rwComb.copy(id = roadwayId, ely = 8L)
      val rwLeft1And2WithId  =  rwLeft1.copy(id = roadwayId + 7, startAddrMValue = projectLink3.addrMRange.start, endAddrMValue = projectLink5.addrMRange.end, ely = 8L)
      val rwRight1And2WithId = rwRight1.copy(id = roadwayId + 8, startAddrMValue = projectLink4.addrMRange.start, endAddrMValue = projectLink6.addrMRange.end, ely = 8L)
      val linearCombinedWithId = linearCombined.copy(id = linearLocationId)
      val linearLeft1WithId  = linearLeft1.copy(id = linearLocationId + 7)
      val linearLeft2WithId  = linearLeft2.copy(id = linearLocationId + 8)
      val linearRight1WithId = linearRight1.copy(id = linearLocationId + 9)
      val linearRight2WithId = linearRight2.copy(id = linearLocationId + 10)
      val list1 = List(projectLink0, projectLink1, projectLink2, projectLink3, projectLink4, projectLink5, projectLink6)
      val projectLinks = Seq(projectLink0, projectLink1, projectLink2, projectLink3, projectLink4, projectLink5, projectLink6, projectLink7, projectLink8, projectLink9, projectLink10, projectLink11)

      buildTestDataForProject(Some(rap), Some(Seq(rwCombWithId, rwLeft1And2WithId, rwRight1And2WithId)), Some(Seq(linearCombinedWithId, linearLeft1WithId, linearLeft2WithId, linearRight1WithId, linearRight2WithId)),
        Some(list1 ++ Seq(projectLink7, projectLink8, projectLink9, projectLink10, projectLink11)))

<<<<<<< HEAD
      val ordered = ProjectSectionCalculator.assignMValues(list1)
      ordered.minBy(_.addrMRange.start).id.toString should be(idRoad0) // TODO "6 was not equal to 0"

      val list2 = ordered.toList ::: List(projectLink7, projectLink8, projectLink9, projectLink10, projectLink11)
      val ordered2 = ProjectSectionCalculator.assignMValues(list2)
      ordered2.maxBy(_.addrMRange.end).id.toString should be(idRoad11)
=======
      val ordered = ProjectSectionCalculator.assignAddrMValues(projectLinks)
      ordered.minBy(_.startAddrMValue).id.toString should be(idRoad0) // TODO "6 was not equal to 0"
      ordered.maxBy(_.endAddrMValue).id.toString should be(idRoad11)
>>>>>>> 173b3d4a
    }
  }

  /*
               #2
      #0 /\    __
        #1 \  / /\
                ||
    Minor --^   ||
    disc.       || #3 /  #11
             #4 ||  /|  #9/#10
                || //  #7
                ||//  #5/#8
                |_/  #6

   */
  test("Test assignAddrMValues When adding New link sections with minor discontinuity to the existing ones Then Direction for those should always be the same as the existing section (which are for e.g. Transfer, Unchanged, Numbering) making the addressMValues be sequential") {
    runWithRollback {
      //(x,y)   -> (x,y)
      val idRoad0 = 0L.toString //   N>  C(0, 90)   ->  (10, 100)
      val idRoad1 = 1L.toString //   N>  C(10, 100) ->  (18, 78)

      val idRoad2 = 2L.toString //   T>  C(20, 80)  ->  (30, 90)
      val idRoad3 = 3L.toString //   T>  L(30, 90)  ->  (50, 20)
      val idRoad4 = 4L.toString //   T>  R(30, 90)  ->  (40, 10)
      val idRoad5 = 5L.toString //   T>  L(50, 20)  ->  (60, 30)
      val idRoad6 = 6L.toString //   T>  R(40, 10)  ->  (60, 20)

      val idRoad7 = 7L.toString //   N>  L(60, 30)  ->  (70, 40)
      val idRoad8 = 8L.toString //   N>  R(60, 20)  ->  (70, 30)
      val idRoad9 = 9L.toString //   N>  L(70, 40)  ->  (80, 50)
      val idRoad10 = 10L.toString // N>  R(70, 30)  ->  (80, 50)
      val idRoad11 = 11L.toString // N>  C(80, 50)  ->  (90, 60)
      val roadwayId = Sequences.nextRoadwayId
      val roadwayNumber = Sequences.nextRoadwayNumber
      val linearLocationId = Sequences.nextLinearLocationId

      //NEW
      val projectLink0 = toProjectLink(rap, RoadAddressChangeType.New)(RoadAddress(idRoad0.toLong, 0, RoadPart(5, 1), AdministrativeClass.Unknown, Track.Combined, Discontinuity.Continuous,         AddrMRange(0L, 0L), Some(DateTime.parse("1901-01-01")), None, Option("tester"), idRoad0, 0.0, 14.1, SideCode.Unknown, 0, (None, None), Seq(Point( 0.0,  90.0), Point(10.0, 100.0)), LinkGeomSource.NormalLinkInterface, 8, NoTermination, 0)).copy(projectId = rap.id)
      val projectLink1 = toProjectLink(rap, RoadAddressChangeType.New)(RoadAddress(idRoad1.toLong, 0, RoadPart(5, 1), AdministrativeClass.Unknown, Track.Combined, Discontinuity.MinorDiscontinuity, AddrMRange(0L, 0L), Some(DateTime.parse("1901-01-01")), None, Option("tester"), idRoad1, 0.0, 22.3, SideCode.Unknown, 0, (None, None), Seq(Point(10.0, 100.0), Point(18.0,  78.0)), LinkGeomSource.NormalLinkInterface, 8, NoTermination, 0)).copy(projectId = rap.id)

      //TRANSFER
      val projectLink2 = toProjectLink(rap, RoadAddressChangeType.Transfer)(RoadAddress(idRoad2.toLong, 0, RoadPart(5, 1), AdministrativeClass.Unknown, Track.Combined,  Discontinuity.Continuous, AddrMRange( 0L,  14L), Some(DateTime.parse("1901-01-01")), None, Option("tester"), idRoad2, 0.0, 14.1, SideCode.TowardsDigitizing, 0, (None, None), Seq(Point(20.0, 80.0), Point(30.0, 90.0)), LinkGeomSource.NormalLinkInterface, 8, NoTermination, 0)).copy(projectId = rap.id, roadwayId = roadwayId,     linearLocationId = linearLocationId,      roadwayNumber = roadwayNumber)
      val projectLink3 = toProjectLink(rap, RoadAddressChangeType.Transfer)(RoadAddress(idRoad3.toLong, 0, RoadPart(5, 1), AdministrativeClass.Unknown, Track.LeftSide,  Discontinuity.Continuous, AddrMRange(14L,  87L), Some(DateTime.parse("1901-01-01")), None, Option("tester"), idRoad3, 0.0, 72.8, SideCode.AgainstDigitizing, 0, (None, None), Seq(Point(30.0, 90.0), Point(50.0, 20.0)), LinkGeomSource.NormalLinkInterface, 8, NoTermination, 0)).copy(projectId = rap.id, roadwayId = roadwayId + 7, linearLocationId = linearLocationId +  7, roadwayNumber = roadwayNumber + 7)
      val projectLink4 = toProjectLink(rap, RoadAddressChangeType.Transfer)(RoadAddress(idRoad4.toLong, 0, RoadPart(5, 1), AdministrativeClass.Unknown, Track.RightSide, Discontinuity.Continuous, AddrMRange(14L,  95L), Some(DateTime.parse("1901-01-01")), None, Option("tester"), idRoad4, 0.0, 80.6, SideCode.AgainstDigitizing, 0, (None, None), Seq(Point(30.0, 90.0), Point(40.0, 10.0)), LinkGeomSource.NormalLinkInterface, 8, NoTermination, 0)).copy(projectId = rap.id, roadwayId = roadwayId + 8, linearLocationId = linearLocationId +  9, roadwayNumber = roadwayNumber + 8)
      val projectLink5 = toProjectLink(rap, RoadAddressChangeType.Transfer)(RoadAddress(idRoad5.toLong, 0, RoadPart(5, 1), AdministrativeClass.Unknown, Track.LeftSide,  Discontinuity.Continuous, AddrMRange(87L, 101L), Some(DateTime.parse("1901-01-01")), None, Option("tester"), idRoad5, 0.0, 14.1, SideCode.TowardsDigitizing, 0, (None, None), Seq(Point(50.0, 20.0), Point(60.0, 30.0)), LinkGeomSource.NormalLinkInterface, 8, NoTermination, 0)).copy(projectId = rap.id, roadwayId = roadwayId + 7, linearLocationId = linearLocationId +  8, roadwayNumber = roadwayNumber + 7)
      val projectLink6 = toProjectLink(rap, RoadAddressChangeType.Transfer)(RoadAddress(idRoad6.toLong, 0, RoadPart(5, 1), AdministrativeClass.Unknown, Track.RightSide, Discontinuity.Continuous, AddrMRange(95L, 118L), Some(DateTime.parse("1901-01-01")), None, Option("tester"), idRoad6, 0.0, 22.3, SideCode.TowardsDigitizing, 0, (None, None), Seq(Point(40.0, 10.0), Point(60.0, 20.0)), LinkGeomSource.NormalLinkInterface, 8, NoTermination, 0)).copy(projectId = rap.id, roadwayId = roadwayId + 8, linearLocationId = linearLocationId + 10, roadwayNumber = roadwayNumber + 8)

      //NEW
<<<<<<< HEAD
      val projectLink7 = toProjectLink(rap, RoadAddressChangeType.New) (RoadAddress(idRoad7.toLong,  0, RoadPart(5, 1), AdministrativeClass.Unknown, Track.LeftSide,  Discontinuity.Continuous, AddrMRange(0L, 0L), Some(DateTime.parse("1901-01-01")), None, Option("tester"), idRoad7,  0.0, 0.0, SideCode.Unknown, 0, (None, None), Seq(Point(60.0, 30.0), Point(70.0, 40.0)), LinkGeomSource.NormalLinkInterface, 8, NoTermination, 0)).copy(projectId = rap.id)
      val projectLink8 = toProjectLink(rap, RoadAddressChangeType.New) (RoadAddress(idRoad8.toLong,  0, RoadPart(5, 1), AdministrativeClass.Unknown, Track.RightSide, Discontinuity.Continuous, AddrMRange(0L, 0L), Some(DateTime.parse("1901-01-01")), None, Option("tester"), idRoad8,  0.0, 0.0, SideCode.Unknown, 0, (None, None), Seq(Point(60.0, 20.0), Point(70.0, 30.0)), LinkGeomSource.NormalLinkInterface, 8, NoTermination, 0)).copy(projectId = rap.id)
      val projectLink9 = toProjectLink(rap, RoadAddressChangeType.New) (RoadAddress(idRoad9.toLong,  0, RoadPart(5, 1), AdministrativeClass.Unknown, Track.LeftSide,  Discontinuity.Continuous, AddrMRange(0L, 0L), Some(DateTime.parse("1901-01-01")), None, Option("tester"), idRoad9,  0.0, 0.0, SideCode.Unknown, 0, (None, None), Seq(Point(70.0, 40.0), Point(80.0, 50.0)), LinkGeomSource.NormalLinkInterface, 8, NoTermination, 0)).copy(projectId = rap.id)
      val projectLink10 = toProjectLink(rap, RoadAddressChangeType.New)(RoadAddress(idRoad10.toLong, 0, RoadPart(5, 1), AdministrativeClass.Unknown, Track.RightSide, Discontinuity.Continuous, AddrMRange(0L, 0L), Some(DateTime.parse("1901-01-01")), None, Option("tester"), idRoad10, 0.0, 0.0, SideCode.Unknown, 0, (None, None), Seq(Point(70.0, 30.0), Point(80.0, 50.0)), LinkGeomSource.NormalLinkInterface, 8, NoTermination, 0)).copy(projectId = rap.id)
      val projectLink11 = toProjectLink(rap, RoadAddressChangeType.New)(RoadAddress(idRoad11.toLong, 0, RoadPart(5, 1), AdministrativeClass.Unknown, Track.Combined,  Discontinuity.Continuous, AddrMRange(0L, 0L), Some(DateTime.parse("1901-01-01")), None, Option("tester"), idRoad11, 0.0, 0.0, SideCode.Unknown, 0, (None, None), Seq(Point(80.0, 50.0), Point(90.0, 60.0)), LinkGeomSource.NormalLinkInterface, 8, NoTermination, 0)).copy(projectId = rap.id)
=======
      val projectLink7 = toProjectLink(rap, RoadAddressChangeType.New) (RoadAddress(idRoad7.toLong,  0, RoadPart(5, 1), AdministrativeClass.Unknown, Track.LeftSide,  Discontinuity.Continuous, 0L, 0L, Some(DateTime.parse("1901-01-01")), None, Option("tester"), idRoad7,  0.0, 14.14, SideCode.Unknown, 0, (None, None), Seq(Point(60.0, 30.0), Point(70.0, 40.0)), LinkGeomSource.NormalLinkInterface, 8, NoTermination, 0)).copy(projectId = rap.id)
      val projectLink8 = toProjectLink(rap, RoadAddressChangeType.New) (RoadAddress(idRoad8.toLong,  0, RoadPart(5, 1), AdministrativeClass.Unknown, Track.RightSide, Discontinuity.Continuous, 0L, 0L, Some(DateTime.parse("1901-01-01")), None, Option("tester"), idRoad8,  0.0, 14.14, SideCode.Unknown, 0, (None, None), Seq(Point(60.0, 20.0), Point(70.0, 30.0)), LinkGeomSource.NormalLinkInterface, 8, NoTermination, 0)).copy(projectId = rap.id)
      val projectLink9 = toProjectLink(rap, RoadAddressChangeType.New) (RoadAddress(idRoad9.toLong,  0, RoadPart(5, 1), AdministrativeClass.Unknown, Track.LeftSide,  Discontinuity.Continuous, 0L, 0L, Some(DateTime.parse("1901-01-01")), None, Option("tester"), idRoad9,  0.0, 14.14, SideCode.Unknown, 0, (None, None), Seq(Point(70.0, 40.0), Point(80.0, 50.0)), LinkGeomSource.NormalLinkInterface, 8, NoTermination, 0)).copy(projectId = rap.id)
      val projectLink10 = toProjectLink(rap, RoadAddressChangeType.New)(RoadAddress(idRoad10.toLong, 0, RoadPart(5, 1), AdministrativeClass.Unknown, Track.RightSide, Discontinuity.Continuous, 0L, 0L, Some(DateTime.parse("1901-01-01")), None, Option("tester"), idRoad10, 0.0, 22.36, SideCode.Unknown, 0, (None, None), Seq(Point(70.0, 30.0), Point(80.0, 50.0)), LinkGeomSource.NormalLinkInterface, 8, NoTermination, 0)).copy(projectId = rap.id)
      val projectLink11 = toProjectLink(rap, RoadAddressChangeType.New)(RoadAddress(idRoad11.toLong, 0, RoadPart(5, 1), AdministrativeClass.Unknown, Track.Combined,  Discontinuity.Continuous, 0L, 0L, Some(DateTime.parse("1901-01-01")), None, Option("tester"), idRoad11, 0.0, 14.14, SideCode.Unknown, 0, (None, None), Seq(Point(80.0, 50.0), Point(90.0, 60.0)), LinkGeomSource.NormalLinkInterface, 8, NoTermination, 0)).copy(projectId = rap.id)
>>>>>>> 173b3d4a


      val (linearCombined, rwComb    ): (LinearLocation, Roadway) = Seq(projectLink2).map(toRoadwayAndLinearLocation).head
      val (linearLeft1,    rwLeft1   ): (LinearLocation, Roadway) = Seq(projectLink3).map(toRoadwayAndLinearLocation).head
      val (linearLeft2, _/*rwLeft2*/ ): (LinearLocation, Roadway) = Seq(projectLink5).map(toRoadwayAndLinearLocation).head
      val (linearRight1,   rwRight1  ): (LinearLocation, Roadway) = Seq(projectLink4).map(toRoadwayAndLinearLocation).head
      val (linearRight2,_/*rwRight2*/): (LinearLocation, Roadway) = Seq(projectLink6).map(toRoadwayAndLinearLocation).head
      val rwCombWithId = rwComb.copy(id = roadwayId, ely = 8L)
      val rwLeft1And2WithId =   rwLeft1.copy(id = roadwayId + 7, startAddrMValue = projectLink3.addrMRange.start, endAddrMValue = projectLink5.addrMRange.end, ely = 8L)
      val rwRight1And2WithId = rwRight1.copy(id = roadwayId + 8, startAddrMValue = projectLink4.addrMRange.start, endAddrMValue = projectLink6.addrMRange.end, ely = 8L)
      val linearCombinedWithId = linearCombined.copy(id = linearLocationId)
      val linearLeft1WithId = linearLeft1.copy(id = linearLocationId + 7)
      val linearLeft2WithId = linearLeft2.copy(id = linearLocationId + 8)
      val linearRight1WithId = linearRight1.copy(id = linearLocationId + 9)
      val linearRight2WithId = linearRight2.copy(id = linearLocationId + 10)
      val list1 = List(projectLink0, projectLink1, projectLink2, projectLink3, projectLink4, projectLink5, projectLink6)

      buildTestDataForProject(Some(rap), Some(Seq(rwCombWithId, rwLeft1And2WithId, rwRight1And2WithId)), Some(Seq(linearCombinedWithId, linearLeft1WithId, linearLeft2WithId, linearRight1WithId, linearRight2WithId)),
        Some(list1 ++ Seq(projectLink7, projectLink8, projectLink9, projectLink10, projectLink11)))

<<<<<<< HEAD
      val ordered = ProjectSectionCalculator.assignMValues(list1)
      ordered.minBy(_.addrMRange.start).id.toString should be(idRoad0) // TODO "6 was not equal to 0"

      val list2 = ordered.toList ::: List(projectLink7, projectLink8, projectLink9, projectLink10, projectLink11)
      val ordered2 = ProjectSectionCalculator.assignMValues(list2)
      ordered2.maxBy(_.addrMRange.end).id.toString should be(idRoad11)
=======
      val ordered = ProjectSectionCalculator.assignAddrMValues(Seq(projectLink0, projectLink1, projectLink2, projectLink3, projectLink4, projectLink5, projectLink6,projectLink7, projectLink8, projectLink9, projectLink10, projectLink11))
      ordered.minBy(_.startAddrMValue).id.toString should be(idRoad0) // TODO "6 was not equal to 0"
      ordered.maxBy(_.endAddrMValue).id.toString should be(idRoad11)
>>>>>>> 173b3d4a
    }
  }

  test("Test assignAddrMValues When adding only New sections Then Direction for those should always be the same (on both Tracks) as the existing section (which are for e.g. Transfer, Unchanged, Numbering) making the addressMValues be sequential") {
    runWithRollback{
      //(x,y)   -> (x,y)
      val idRoad0 = 0L.toString //   N>  L(30, 0)   ->  (30, 10)
      val idRoad1 = 1L.toString //   N>  R(40, 0) ->  (40, 10)
      val idRoad2 = 2L.toString //   N>  L(30, 10)  ->  (30, 20)
      val idRoad3 = 3L.toString //   N>  R(40, 10)  ->  (40, 20)
      val idRoad4 = 4L.toString //   N>  L(40, 10)  ->  (30, 10)
      val idRoad5 = 5L.toString //   N>  L(30, 10)  ->  (10, 10)
      val idRoad6 = 6L.toString //   N>  R(40, 20)  ->  (30, 20)
      val idRoad7 = 7L.toString //   N>  L(10, 10)  ->  (0, 10)
      val idRoad8 = 8L.toString //   N>  R(30, 20)  ->  (10, 20)
      val idRoad9 = 9L.toString //   N>  L(0, 10)  ->  (0, 20)
      val idRoad10 = 10L.toString //   N>  R(10, 20)  ->  (0, 20)
      val idRoad11 = 11L.toString // N>  L(0, 20)  ->  (0, 30)
      val idRoad12 = 12L.toString // N>  R(10, 20)  ->  (10, 30)


      //NEW
      val projectLink0  = toProjectLink(rap, RoadAddressChangeType.New)(RoadAddress(idRoad0.toLong,  0, RoadPart(5, 1), AdministrativeClass.Unknown, Track.LeftSide,  Discontinuity.Continuous, AddrMRange(0L, 0L), Some(DateTime.parse("1901-01-01")), None, Option("tester"), idRoad0,  0.0, 10.0, SideCode.Unknown, 0, (None, None), Seq(Point(30.0,  0.0), Point(30.0, 10.0)), LinkGeomSource.NormalLinkInterface, 8, NoTermination, 0))
      val projectLink1  = toProjectLink(rap, RoadAddressChangeType.New)(RoadAddress(idRoad1.toLong,  0, RoadPart(5, 1), AdministrativeClass.Unknown, Track.RightSide, Discontinuity.Continuous, AddrMRange(0L, 0L), Some(DateTime.parse("1901-01-01")), None, Option("tester"), idRoad1,  0.0, 10.0, SideCode.Unknown, 0, (None, None), Seq(Point(40.0,  0.0), Point(40.0, 10.0)), LinkGeomSource.NormalLinkInterface, 8, NoTermination, 0))
      val projectLink2  = toProjectLink(rap, RoadAddressChangeType.New)(RoadAddress(idRoad2.toLong,  0, RoadPart(5, 1), AdministrativeClass.Unknown, Track.LeftSide,  Discontinuity.Continuous, AddrMRange(0L, 0L), Some(DateTime.parse("1901-01-01")), None, Option("tester"), idRoad2,  0.0, 10.0, SideCode.Unknown, 0, (None, None), Seq(Point(30.0, 10.0), Point(30.0, 20.0)), LinkGeomSource.NormalLinkInterface, 8, NoTermination, 0))
      val projectLink3  = toProjectLink(rap, RoadAddressChangeType.New)(RoadAddress(idRoad3.toLong,  0, RoadPart(5, 1), AdministrativeClass.Unknown, Track.RightSide, Discontinuity.Continuous, AddrMRange(0L, 0L), Some(DateTime.parse("1901-01-01")), None, Option("tester"), idRoad3,  0.0, 10.0, SideCode.Unknown, 0, (None, None), Seq(Point(40.0, 10.0), Point(40.0, 20.0)), LinkGeomSource.NormalLinkInterface, 8, NoTermination, 0))
      val projectLink4  = toProjectLink(rap, RoadAddressChangeType.New)(RoadAddress(idRoad4.toLong,  0, RoadPart(5, 1), AdministrativeClass.Unknown, Track.LeftSide,  Discontinuity.Continuous, AddrMRange(0L, 0L), Some(DateTime.parse("1901-01-01")), None, Option("tester"), idRoad4,  0.0, 10.0, SideCode.Unknown, 0, (None, None), Seq(Point(40.0, 10.0), Point(30.0, 10.0)), LinkGeomSource.NormalLinkInterface, 8, NoTermination, 0))
      val projectLink5  = toProjectLink(rap, RoadAddressChangeType.New)(RoadAddress(idRoad5.toLong,  0, RoadPart(5, 1), AdministrativeClass.Unknown, Track.LeftSide,  Discontinuity.Continuous, AddrMRange(0L, 0L), Some(DateTime.parse("1901-01-01")), None, Option("tester"), idRoad5,  0.0, 20.0, SideCode.Unknown, 0, (None, None), Seq(Point(30.0, 10.0), Point(10.0, 10.0)), LinkGeomSource.NormalLinkInterface, 8, NoTermination, 0))
      val projectLink6  = toProjectLink(rap, RoadAddressChangeType.New)(RoadAddress(idRoad6.toLong,  0, RoadPart(5, 1), AdministrativeClass.Unknown, Track.RightSide, Discontinuity.Continuous, AddrMRange(0L, 0L), Some(DateTime.parse("1901-01-01")), None, Option("tester"), idRoad6,  0.0, 10.0, SideCode.Unknown, 0, (None, None), Seq(Point(40.0, 20.0), Point(30.0, 20.0)), LinkGeomSource.NormalLinkInterface, 8, NoTermination, 0))
      val projectLink7  = toProjectLink(rap, RoadAddressChangeType.New)(RoadAddress(idRoad7.toLong,  0, RoadPart(5, 1), AdministrativeClass.Unknown, Track.LeftSide,  Discontinuity.Continuous, AddrMRange(0L, 0L), Some(DateTime.parse("1901-01-01")), None, Option("tester"), idRoad7,  0.0, 10.0, SideCode.Unknown, 0, (None, None), Seq(Point(10.0, 10.0), Point( 0.0, 10.0)), LinkGeomSource.NormalLinkInterface, 8, NoTermination, 0))
      val projectLink8  = toProjectLink(rap, RoadAddressChangeType.New)(RoadAddress(idRoad8.toLong,  0, RoadPart(5, 1), AdministrativeClass.Unknown, Track.RightSide, Discontinuity.Continuous, AddrMRange(0L, 0L), Some(DateTime.parse("1901-01-01")), None, Option("tester"), idRoad8,  0.0, 20.0, SideCode.Unknown, 0, (None, None), Seq(Point(30.0, 20.0), Point(10.0, 20.0)), LinkGeomSource.NormalLinkInterface, 8, NoTermination, 0))
      val projectLink9  = toProjectLink(rap, RoadAddressChangeType.New)(RoadAddress(idRoad9.toLong,  0, RoadPart(5, 1), AdministrativeClass.Unknown, Track.LeftSide,  Discontinuity.Continuous, AddrMRange(0L, 0L), Some(DateTime.parse("1901-01-01")), None, Option("tester"), idRoad9,  0.0, 10.0, SideCode.Unknown, 0, (None, None), Seq(Point( 0.0, 10.0), Point( 0.0, 20.0)), LinkGeomSource.NormalLinkInterface, 8, NoTermination, 0))
      val projectLink10 = toProjectLink(rap, RoadAddressChangeType.New)(RoadAddress(idRoad10.toLong, 0, RoadPart(5, 1), AdministrativeClass.Unknown, Track.RightSide, Discontinuity.Continuous, AddrMRange(0L, 0L), Some(DateTime.parse("1901-01-01")), None, Option("tester"), idRoad10, 0.0, 10.0, SideCode.Unknown, 0, (None, None), Seq(Point(10.0, 20.0), Point( 0.0, 20.0)), LinkGeomSource.NormalLinkInterface, 8, NoTermination, 0))
      val projectLink11 = toProjectLink(rap, RoadAddressChangeType.New)(RoadAddress(idRoad11.toLong, 0, RoadPart(5, 1), AdministrativeClass.Unknown, Track.LeftSide,  Discontinuity.Continuous, AddrMRange(0L, 0L), Some(DateTime.parse("1901-01-01")), None, Option("tester"), idRoad11, 0.0, 10.0, SideCode.Unknown, 0, (None, None), Seq(Point( 0.0, 20.0), Point( 0.0, 30.0)), LinkGeomSource.NormalLinkInterface, 8, NoTermination, 0))
      val projectLink12 = toProjectLink(rap, RoadAddressChangeType.New)(RoadAddress(idRoad12.toLong, 0, RoadPart(5, 1), AdministrativeClass.Unknown, Track.RightSide, Discontinuity.Continuous, AddrMRange(0L, 0L), Some(DateTime.parse("1901-01-01")), None, Option("tester"), idRoad12, 0.0, 10.0, SideCode.Unknown, 0, (None, None), Seq(Point(10.0, 20.0), Point(10.0, 30.0)), LinkGeomSource.NormalLinkInterface, 8, NoTermination, 0))

      val listRight = List(projectLink1, projectLink3, projectLink6, projectLink8, projectLink10, projectLink12)
      val listLeft = List(projectLink0, projectLink2, projectLink4,projectLink5, projectLink7, projectLink9, projectLink11)

      val list = ProjectSectionCalculator.assignAddrMValues(listRight ::: listLeft)
      val (left, right) = list.partition(_.track == Track.LeftSide)

      val (sortedLeft, sortedRight) = (left.sortBy(_.addrMRange.start), right.sortBy(_.addrMRange.start))
      sortedLeft.zip(sortedLeft.tail).forall{
        case (curr, next) => (curr.discontinuity == Discontinuity.Continuous && curr.addrMRange.end == next.addrMRange.start && curr.connected(next)) || curr.discontinuity == Discontinuity.MinorDiscontinuity
      }
      sortedRight.zip(sortedRight.tail).forall{
        case (curr, next) => (curr.discontinuity == Discontinuity.Continuous && curr.addrMRange.end == next.addrMRange.start && curr.connected(next)) || curr.discontinuity == Discontinuity.MinorDiscontinuity
      }

      ((sortedLeft.head.addrMRange.start == 0 && sortedLeft.head.addrMRange.start == 0) || (sortedLeft.last.addrMRange.start == 0 && sortedLeft.last.addrMRange.start == 0)) should be (true)

    }
  }

  test("Test yet another assignAddrMValues When adding only New sections Then Direction for those should always be the same (on both Tracks) as the existing section (which are for e.g. Transfer, Unchanged, Numbering) making the addressMValues be sequential ") {
    runWithRollback{
      //(x,y)   -> (x,y)
      val idRoad0 = 0L.toString //   N>  L(10, 0)   ->  (0, 10)
      val idRoad1 = 1L.toString //   N>  R(20, 0) ->  (15, 10)
      val idRoad2 = 2L.toString //   N>  L(0, 10)  ->  (10, 20)
      val idRoad3 = 3L.toString //   N>  R(15, 10)  ->  (10, 20)
      val idRoad4 = 4L.toString //   N>  L(10, 20)  ->  (40, 30)
      val idRoad5 = 5L.toString //   N>  R(10, 20)  ->  (45, 25)
      val idRoad6 = 6L.toString //   N>  L(40, 30)  ->  (50, 35)
      val idRoad7 = 7L.toString //   N>  R(45, 25)  ->  (55, 30)
      val idRoad8 = 8L.toString //   N>  L(45, 25)  ->  (40, 30)
      val idRoad9 = 9L.toString //   N>  R(55, 30)  ->  (50, 35)
      val idRoad10 = 10L.toString // N>  L(40, 30)  ->  (30, 40)
      val idRoad11 = 11L.toString // N>  R(50, 35)  ->  (40, 50)


      //NEW
      val projectLink0  = toProjectLink(rap, RoadAddressChangeType.New)(RoadAddress(idRoad0.toLong,  0, RoadPart(5, 1), AdministrativeClass.Unknown, Track.LeftSide,  Discontinuity.Continuous, AddrMRange(0L, 0L), Some(DateTime.parse("1901-01-01")), None, Option("tester"), idRoad0,  0.0, 10.0, SideCode.Unknown, 0, (None, None), Seq(Point(10.0,  0.0), Point( 0.0, 10.0)), LinkGeomSource.NormalLinkInterface, 8, NoTermination, 0))
      val projectLink1  = toProjectLink(rap, RoadAddressChangeType.New)(RoadAddress(idRoad1.toLong,  0, RoadPart(5, 1), AdministrativeClass.Unknown, Track.RightSide, Discontinuity.Continuous, AddrMRange(0L, 0L), Some(DateTime.parse("1901-01-01")), None, Option("tester"), idRoad1,  0.0, 10.0, SideCode.Unknown, 0, (None, None), Seq(Point(20.0,  0.0), Point(15.0, 10.0)), LinkGeomSource.NormalLinkInterface, 8, NoTermination, 0))
      val projectLink2  = toProjectLink(rap, RoadAddressChangeType.New)(RoadAddress(idRoad2.toLong,  0, RoadPart(5, 1), AdministrativeClass.Unknown, Track.LeftSide,  Discontinuity.Continuous, AddrMRange(0L, 0L), Some(DateTime.parse("1901-01-01")), None, Option("tester"), idRoad2,  0.0, 10.0, SideCode.Unknown, 0, (None, None), Seq(Point( 0.0, 10.0), Point(10.0, 20.0)), LinkGeomSource.NormalLinkInterface, 8, NoTermination, 0))
      val projectLink3  = toProjectLink(rap, RoadAddressChangeType.New)(RoadAddress(idRoad3.toLong,  0, RoadPart(5, 1), AdministrativeClass.Unknown, Track.RightSide, Discontinuity.Continuous, AddrMRange(0L, 0L), Some(DateTime.parse("1901-01-01")), None, Option("tester"), idRoad3,  0.0, 10.0, SideCode.Unknown, 0, (None, None), Seq(Point(15.0, 10.0), Point(10.0, 20.0)), LinkGeomSource.NormalLinkInterface, 8, NoTermination, 0))
      val projectLink4  = toProjectLink(rap, RoadAddressChangeType.New)(RoadAddress(idRoad4.toLong,  0, RoadPart(5, 1), AdministrativeClass.Unknown, Track.LeftSide,  Discontinuity.Continuous, AddrMRange(0L, 0L), Some(DateTime.parse("1901-01-01")), None, Option("tester"), idRoad4,  0.0, 10.0, SideCode.Unknown, 0, (None, None), Seq(Point(10.0, 20.0), Point(40.0, 30.0)), LinkGeomSource.NormalLinkInterface, 8, NoTermination, 0))
      val projectLink5  = toProjectLink(rap, RoadAddressChangeType.New)(RoadAddress(idRoad5.toLong,  0, RoadPart(5, 1), AdministrativeClass.Unknown, Track.RightSide, Discontinuity.Continuous, AddrMRange(0L, 0L), Some(DateTime.parse("1901-01-01")), None, Option("tester"), idRoad5,  0.0, 20.0, SideCode.Unknown, 0, (None, None), Seq(Point(10.0, 20.0), Point(45.0, 25.0)), LinkGeomSource.NormalLinkInterface, 8, NoTermination, 0))
      val projectLink6  = toProjectLink(rap, RoadAddressChangeType.New)(RoadAddress(idRoad6.toLong,  0, RoadPart(5, 1), AdministrativeClass.Unknown, Track.LeftSide,  Discontinuity.Continuous, AddrMRange(0L, 0L), Some(DateTime.parse("1901-01-01")), None, Option("tester"), idRoad6,  0.0, 10.0, SideCode.Unknown, 0, (None, None), Seq(Point(40.0, 30.0), Point(50.0, 35.0)), LinkGeomSource.NormalLinkInterface, 8, NoTermination, 0))
      val projectLink7  = toProjectLink(rap, RoadAddressChangeType.New)(RoadAddress(idRoad7.toLong,  0, RoadPart(5, 1), AdministrativeClass.Unknown, Track.RightSide, Discontinuity.Continuous, AddrMRange(0L, 0L), Some(DateTime.parse("1901-01-01")), None, Option("tester"), idRoad7,  0.0, 10.0, SideCode.Unknown, 0, (None, None), Seq(Point(45.0, 25.0), Point(55.0, 30.0)), LinkGeomSource.NormalLinkInterface, 8, NoTermination, 0))
      val projectLink8  = toProjectLink(rap, RoadAddressChangeType.New)(RoadAddress(idRoad8.toLong,  0, RoadPart(5, 1), AdministrativeClass.Unknown, Track.LeftSide,  Discontinuity.Continuous, AddrMRange(0L, 0L), Some(DateTime.parse("1901-01-01")), None, Option("tester"), idRoad8,  0.0, 20.0, SideCode.Unknown, 0, (None, None), Seq(Point(45.0, 25.0), Point(40.0, 30.0)), LinkGeomSource.NormalLinkInterface, 8, NoTermination, 0))
      val projectLink9  = toProjectLink(rap, RoadAddressChangeType.New)(RoadAddress(idRoad9.toLong,  0, RoadPart(5, 1), AdministrativeClass.Unknown, Track.RightSide, Discontinuity.Continuous, AddrMRange(0L, 0L), Some(DateTime.parse("1901-01-01")), None, Option("tester"), idRoad9,  0.0, 10.0, SideCode.Unknown, 0, (None, None), Seq(Point(55.0, 30.0), Point(55.0, 35.0)), LinkGeomSource.NormalLinkInterface, 8, NoTermination, 0))
      val projectLink10 = toProjectLink(rap, RoadAddressChangeType.New)(RoadAddress(idRoad10.toLong, 0, RoadPart(5, 1), AdministrativeClass.Unknown, Track.LeftSide,  Discontinuity.Continuous, AddrMRange(0L, 0L), Some(DateTime.parse("1901-01-01")), None, Option("tester"), idRoad10, 0.0, 10.0, SideCode.Unknown, 0, (None, None), Seq(Point(40.0, 30.0), Point(30.0, 40.0)), LinkGeomSource.NormalLinkInterface, 8, NoTermination, 0))
      val projectLink11 = toProjectLink(rap, RoadAddressChangeType.New)(RoadAddress(idRoad11.toLong, 0, RoadPart(5, 1), AdministrativeClass.Unknown, Track.RightSide, Discontinuity.Continuous, AddrMRange(0L, 0L), Some(DateTime.parse("1901-01-01")), None, Option("tester"), idRoad11, 0.0, 10.0, SideCode.Unknown, 0, (None, None), Seq(Point(55.0, 35.0), Point(40.0, 50.0)), LinkGeomSource.NormalLinkInterface, 8, NoTermination, 0))

      val listRight = List(projectLink1, projectLink3, projectLink5, projectLink7, projectLink9, projectLink11)
      val listLeft = List(projectLink0, projectLink2, projectLink4, projectLink6, projectLink8, projectLink10)

      val list = ProjectSectionCalculator.assignAddrMValues(listRight ::: listLeft)
      val (left, right) = list.partition(_.track == Track.LeftSide)

      val (sortedLeft, sortedRight) = (left.sortBy(_.addrMRange.start), right.sortBy(_.addrMRange.start))
      sortedLeft.zip(sortedLeft.tail).forall{
        case (curr, next) => (curr.discontinuity == Discontinuity.Continuous && curr.addrMRange.end == next.addrMRange.start && curr.connected(next)) || curr.discontinuity == Discontinuity.MinorDiscontinuity
      }
      sortedRight.zip(sortedRight.tail).forall{
        case (curr, next) => (curr.discontinuity == Discontinuity.Continuous && curr.addrMRange.end == next.addrMRange.start && curr.connected(next)) || curr.discontinuity == Discontinuity.MinorDiscontinuity
      }

      ((sortedLeft.head.addrMRange.start == 0 && sortedLeft.head.addrMRange.start == 0) || (sortedLeft.last.addrMRange.start == 0 && sortedLeft.last.addrMRange.start == 0)) should be (true)

    }
  }

  test("Test assignAddrMValues When having square MinorDiscontinuity links Then values should be properly assigned") {
    runWithRollback {
      val idRoad1 = 1L.toString
      val idRoad2 = 2L.toString
      val idRoad3 = 3L.toString
      val idRoad4 = 4L.toString
      val idRoad5 = 5L.toString
      val idRoad6 = 6L.toString
      val idRoad7 = 7L.toString
      val idRoad8 = 8L.toString
      val idRoad9 = 9L.toString

      val geom1 = Seq(Point(188.243, 340.933), Point(257.618, 396.695))
      val geom2 = Seq(Point(193.962, 333.886), Point(263.596, 390.49 ))
      val geom3 = Seq(Point(163.456, 321.325), Point(188.243, 340.933))
      val geom4 = Seq(Point(169.578, 313.621), Point(193.962, 333.886))
      val geom5 = Seq(Point(150.106, 310.28 ), Point(163.456, 321.325))
      val geom6 = Seq(Point(155.553, 303.429), Point(169.578, 313.621))
      val geom7 = Seq(Point(155.553, 303.429), Point(150.106, 310.28 ))
      val geom8 = Seq(Point(162.991, 293.056), Point(155.553, 303.429))
      val geom9 = Seq(Point(370.169,  63.814), Point(162.991, 293.056))
      val projectLink1 = toProjectLink(rap, RoadAddressChangeType.New)(RoadAddress(idRoad1.toLong, 0, RoadPart(5, 1), AdministrativeClass.Municipality, Track.RightSide, Discontinuity.Continuous,         AddrMRange(0L, 0L), Some(DateTime.parse("1901-01-01")), None, Option("tester"), 12345L.toString, 0.0,  89.0, SideCode.AgainstDigitizing, 0, (None, None), geom1, LinkGeomSource.NormalLinkInterface, 8, NoTermination, 0))
      val projectLink2 = toProjectLink(rap, RoadAddressChangeType.New)(RoadAddress(idRoad2.toLong, 0, RoadPart(5, 1), AdministrativeClass.Municipality, Track.LeftSide,  Discontinuity.Continuous,         AddrMRange(0L, 0L), Some(DateTime.parse("1901-01-01")), None, Option("tester"), 12346L.toString, 0.0,  89.7, SideCode.AgainstDigitizing, 0, (None, None), geom2, LinkGeomSource.NormalLinkInterface, 8, NoTermination, 0))
      val projectLink3 = toProjectLink(rap, RoadAddressChangeType.New)(RoadAddress(idRoad3.toLong, 0, RoadPart(5, 1), AdministrativeClass.Municipality, Track.RightSide, Discontinuity.Continuous,         AddrMRange(0L, 0L), Some(DateTime.parse("1901-01-01")), None, Option("tester"), 12347L.toString, 0.0,  31.6, SideCode.AgainstDigitizing, 0, (None, None), geom3, LinkGeomSource.NormalLinkInterface, 8, NoTermination, 0))
      val projectLink4 = toProjectLink(rap, RoadAddressChangeType.New)(RoadAddress(idRoad4.toLong, 0, RoadPart(5, 1), AdministrativeClass.Municipality, Track.LeftSide,  Discontinuity.Continuous,         AddrMRange(0L, 0L), Some(DateTime.parse("1901-01-01")), None, Option("tester"), 12348L.toString, 0.0,  31.7, SideCode.AgainstDigitizing, 0, (None, None), geom4, LinkGeomSource.NormalLinkInterface, 8, NoTermination, 0))
      val projectLink5 = toProjectLink(rap, RoadAddressChangeType.New)(RoadAddress(idRoad5.toLong, 0, RoadPart(5, 1), AdministrativeClass.Municipality, Track.RightSide, Discontinuity.Continuous,         AddrMRange(0L, 0L), Some(DateTime.parse("1901-01-01")), None, Option("tester"), 12349L.toString, 0.0,  17.3, SideCode.AgainstDigitizing, 0, (None, None), geom5, LinkGeomSource.NormalLinkInterface, 8, NoTermination, 0))
      val projectLink6 = toProjectLink(rap, RoadAddressChangeType.New)(RoadAddress(idRoad6.toLong, 0, RoadPart(5, 1), AdministrativeClass.Municipality, Track.LeftSide,  Discontinuity.MinorDiscontinuity, AddrMRange(0L, 0L), Some(DateTime.parse("1901-01-01")), None, Option("tester"), 12350L.toString, 0.0,  17.3, SideCode.AgainstDigitizing, 0, (None, None), geom6, LinkGeomSource.NormalLinkInterface, 8, NoTermination, 0))
      val projectLink7 = toProjectLink(rap, RoadAddressChangeType.New)(RoadAddress(idRoad7.toLong, 0, RoadPart(5, 1), AdministrativeClass.Municipality, Track.Combined,  Discontinuity.Continuous,         AddrMRange(0L, 0L), Some(DateTime.parse("1901-01-01")), None, Option("tester"), 12351L.toString, 0.0,   8.7, SideCode.AgainstDigitizing, 0, (None, None), geom7, LinkGeomSource.NormalLinkInterface, 8, NoTermination, 0))
      val projectLink8 = toProjectLink(rap, RoadAddressChangeType.New)(RoadAddress(idRoad8.toLong, 0, RoadPart(5, 1), AdministrativeClass.Municipality, Track.Combined,  Discontinuity.Continuous,         AddrMRange(0L, 0L), Some(DateTime.parse("1901-01-01")), None, Option("tester"), 12352L.toString, 0.0,  12.8, SideCode.AgainstDigitizing, 0, (None, None), geom8, LinkGeomSource.NormalLinkInterface, 8, NoTermination, 0))
      val projectLink9 = toProjectLink(rap, RoadAddressChangeType.New)(RoadAddress(idRoad9.toLong, 0, RoadPart(5, 1), AdministrativeClass.Municipality, Track.Combined,  Discontinuity.EndOfRoad,          AddrMRange(0L, 0L), Some(DateTime.parse("1901-01-01")), None, Option("tester"), 12353L.toString, 0.0, 308.9, SideCode.AgainstDigitizing, 0, (None, None), geom9, LinkGeomSource.NormalLinkInterface, 8, NoTermination, 0))

      val projectLinkSeq = Seq(projectLink1, projectLink2, projectLink3, projectLink4, projectLink5, projectLink6, projectLink7, projectLink8, projectLink9)
      val output = ProjectSectionCalculator.assignAddrMValues(projectLinkSeq)
      output.length should be(9)

      val (leftCombined, rightCombined): (Seq[ProjectLink], Seq[ProjectLink]) = (output.filter(_.track != Track.RightSide).sortBy(_.addrMRange.start), output.filter(_.track != Track.LeftSide).sortBy(_.addrMRange.start))

      leftCombined.zip(leftCombined.tail).foreach {
        case (prev, next) =>
          prev.addrMRange.end should be(next.addrMRange.start)
      }

      rightCombined.zip(rightCombined.tail).foreach {
        case (prev, next) =>
          prev.addrMRange.end should be(next.addrMRange.start)
      }
    }
  }

  test("Test assignAddrMValues When having triangular MinorDiscontinuity links Then values should be properly assigned") {
    runWithRollback {
      val idRoad1 = 1L.toString
      val idRoad2 = 2L.toString
      val idRoad3 = 3L.toString
      val idRoad4 = 4L.toString
      val idRoad5 = 5L.toString
      val idRoad6 = 6L.toString
      val idRoad7 = 7L.toString
      val idRoad8 = 8L.toString
      val idRoad9 = 9L.toString
      val idRoad10 = 10L.toString
      val idRoad11 = 11L.toString
      val idRoad12 = 12L.toString
      val idRoad13 = 13L.toString
      val idRoad14 = 14L.toString

      val geom1 = Seq(Point(4070.023, 474.741), Point(4067.966, 485.143))
      val geom2 = Seq(Point(4067.966, 485.143), Point(4060.025, 517.742))
      val geom3 = Seq(Point(4060.025, 517.742), Point(4063.384, 533.616))
      val geom4 = Seq(Point(4060.025, 517.742), Point(4071.924, 520.061))
      val geom5 = Seq(Point(3960.625, 513.012), Point(4060.025, 517.742))
      val geom6 = Seq(Point(3941.276, 512.61), Point(3960.625, 513.012))
      val geom7 = Seq(Point(3872.632, 510.988), Point(3941.2755, 512.6099))
      val geom8 = Seq(Point(4081.276, 475.638), Point(4078.719, 485.954))
      val geom9 = Seq(Point(4078.719, 485.954), Point(4071.924, 520.061))
      val geom10 = Seq(Point(4071.924, 520.061), Point(4065.662, 530.002))
      val geom11 = Seq(Point(4065.662, 530.002), Point(4063.384, 533.617))
      val geom12 = Seq(Point(3955.063, 524.51), Point(4063.384, 533.617))
      val geom13 = Seq(Point(3935.859, 524.055), Point(3955.062, 524.509))
      val geom14 = Seq(Point(3879.928, 522.732), Point(3935.859, 524.055))

      val linearLocationId = Sequences.nextLinearLocationId
      val roadwayNumber = Sequences.nextRoadwayNumber

      val raMap: Map[String, RoadAddress] = Map(
        idRoad1  -> RoadAddress(idRoad1.toLong,  linearLocationId +  1, RoadPart(5, 1), AdministrativeClass.Municipality, Track.LeftSide,  Discontinuity.Continuous,         AddrMRange(  0L,   9L), Some(DateTime.parse("1901-01-01")), None, Option("tester"), 12345L.toString, 0.0,  10.6,  SideCode.TowardsDigitizing, 0, (None, None), geom1,  LinkGeomSource.NormalLinkInterface, 8, NoTermination, roadwayNumber +  1),
        idRoad2  -> RoadAddress(idRoad2.toLong,  linearLocationId +  2, RoadPart(5, 1), AdministrativeClass.Municipality, Track.LeftSide,  Discontinuity.Continuous,         AddrMRange(  9L,  38L), Some(DateTime.parse("1901-01-01")), None, Option("tester"), 12346L.toString, 0.0,  33.55, SideCode.TowardsDigitizing, 0, (None, None), geom2,  LinkGeomSource.NormalLinkInterface, 8, NoTermination, roadwayNumber +  2),
        idRoad3  -> RoadAddress(idRoad3.toLong,  linearLocationId +  3, RoadPart(5, 1), AdministrativeClass.Municipality, Track.LeftSide,  Discontinuity.MinorDiscontinuity, AddrMRange( 38L,  52L), Some(DateTime.parse("1901-01-01")), None, Option("tester"), 12347L.toString, 0.0,  16.22, SideCode.TowardsDigitizing, 0, (None, None), geom3,  LinkGeomSource.NormalLinkInterface, 8, NoTermination, roadwayNumber +  3),
        idRoad4  -> RoadAddress(idRoad4.toLong,  linearLocationId +  4, RoadPart(5, 1), AdministrativeClass.Municipality, Track.LeftSide,  Discontinuity.Continuous,         AddrMRange( 52L,  62L), Some(DateTime.parse("1901-01-01")), None, Option("tester"), 12348L.toString, 0.0,  12.1,  SideCode.AgainstDigitizing, 0, (None, None), geom4,  LinkGeomSource.NormalLinkInterface, 8, NoTermination, roadwayNumber +  4),
        idRoad5  -> RoadAddress(idRoad5.toLong,  linearLocationId +  5, RoadPart(5, 1), AdministrativeClass.Municipality, Track.LeftSide,  Discontinuity.Continuous,         AddrMRange( 62L, 148L), Some(DateTime.parse("1901-01-01")), None, Option("tester"), 12349L.toString, 0.0,  99.51, SideCode.AgainstDigitizing, 0, (None, None), geom5,  LinkGeomSource.NormalLinkInterface, 8, NoTermination, roadwayNumber +  5),
        idRoad6  -> RoadAddress(idRoad6.toLong,  linearLocationId +  6, RoadPart(5, 1), AdministrativeClass.Municipality, Track.LeftSide,  Discontinuity.Continuous,         AddrMRange(148L, 165L), Some(DateTime.parse("1901-01-01")), None, Option("tester"), 12350L.toString, 0.0,  19.35, SideCode.AgainstDigitizing, 0, (None, None), geom6,  LinkGeomSource.NormalLinkInterface, 8, NoTermination, roadwayNumber +  6),
        idRoad7  -> RoadAddress(idRoad7.toLong,  linearLocationId +  7, RoadPart(5, 1), AdministrativeClass.Municipality, Track.LeftSide,  Discontinuity.MinorDiscontinuity, AddrMRange(165L, 224L), Some(DateTime.parse("1901-01-01")), None, Option("tester"), 12351L.toString, 0.0,  68.66, SideCode.AgainstDigitizing, 0, (None, None), geom7,  LinkGeomSource.NormalLinkInterface, 8, NoTermination, roadwayNumber +  7),
        idRoad8  -> RoadAddress(idRoad8.toLong,  linearLocationId +  8, RoadPart(5, 1), AdministrativeClass.Municipality, Track.RightSide, Discontinuity.Continuous,         AddrMRange(  0L,  10L), Some(DateTime.parse("1901-01-01")), None, Option("tester"), 12352L.toString, 0.0,  10.6,  SideCode.TowardsDigitizing, 0, (None, None), geom8,  LinkGeomSource.NormalLinkInterface, 8, NoTermination, roadwayNumber +  8),
        idRoad9  -> RoadAddress(idRoad9.toLong,  linearLocationId +  9, RoadPart(5, 1), AdministrativeClass.Municipality, Track.RightSide, Discontinuity.Continuous,         AddrMRange( 10L,  41L), Some(DateTime.parse("1901-01-01")), None, Option("tester"), 12353L.toString, 0.0,  34.77, SideCode.TowardsDigitizing, 0, (None, None), geom9,  LinkGeomSource.NormalLinkInterface, 8, NoTermination, roadwayNumber +  9),
        idRoad10 -> RoadAddress(idRoad10.toLong, linearLocationId + 10, RoadPart(5, 1), AdministrativeClass.Municipality, Track.RightSide, Discontinuity.Continuous,         AddrMRange( 41L,  52L), Some(DateTime.parse("1901-01-01")), None, Option("tester"), 12354L.toString, 0.0,  11.74, SideCode.TowardsDigitizing, 0, (None, None), geom10, LinkGeomSource.NormalLinkInterface, 8, NoTermination, roadwayNumber + 10),
        idRoad11 -> RoadAddress(idRoad11.toLong, linearLocationId + 11, RoadPart(5, 1), AdministrativeClass.Municipality, Track.RightSide, Discontinuity.Continuous,         AddrMRange( 52L,  56L), Some(DateTime.parse("1901-01-01")), None, Option("tester"), 12355L.toString, 0.0,   4.27, SideCode.TowardsDigitizing, 0, (None, None), geom11, LinkGeomSource.NormalLinkInterface, 8, NoTermination, roadwayNumber + 11),
        idRoad12 -> RoadAddress(idRoad12.toLong, linearLocationId + 12, RoadPart(5, 1), AdministrativeClass.Municipality, Track.RightSide, Discontinuity.Continuous,         AddrMRange( 56L, 155L), Some(DateTime.parse("1901-01-01")), None, Option("tester"), 12356L.toString, 0.0, 108.7,  SideCode.AgainstDigitizing, 0, (None, None), geom12, LinkGeomSource.NormalLinkInterface, 8, NoTermination, roadwayNumber + 12),
        idRoad13 -> RoadAddress(idRoad13.toLong, linearLocationId + 13, RoadPart(5, 1), AdministrativeClass.Municipality, Track.RightSide, Discontinuity.Continuous,         AddrMRange(155L, 173L), Some(DateTime.parse("1901-01-01")), None, Option("tester"), 12357L.toString, 0.0,  19.2,  SideCode.AgainstDigitizing, 0, (None, None), geom13, LinkGeomSource.NormalLinkInterface, 8, NoTermination, roadwayNumber + 13),
        idRoad14 -> RoadAddress(idRoad14.toLong, linearLocationId + 14, RoadPart(5, 1), AdministrativeClass.Municipality, Track.RightSide, Discontinuity.Continuous,         AddrMRange(173L, 224L), Some(DateTime.parse("1901-01-01")), None, Option("tester"), 12358L.toString, 0.0,  55.94, SideCode.AgainstDigitizing, 0, (None, None), geom14, LinkGeomSource.NormalLinkInterface, 8, NoTermination, roadwayNumber + 14)
      )


      val projId = Sequences.nextViitePrimaryKeySeqValue
      val project = Project(projId, ProjectState.Incomplete, "f", "s", DateTime.now(), "", DateTime.now(), DateTime.now(),
        "", Seq(), Seq(), None, None)

      // Left pls
      val projectLink1 = toProjectLink(rap, RoadAddressChangeType.Transfer)(raMap(idRoad1))
      val projectLink2 = toProjectLink(rap, RoadAddressChangeType.Transfer)(raMap(idRoad2))
      val projectLink3 = toProjectLink(rap, RoadAddressChangeType.Transfer)(raMap(idRoad3))
      val projectLink4 = toProjectLink(rap, RoadAddressChangeType.Transfer)(raMap(idRoad4))
      val projectLink5 = toProjectLink(rap, RoadAddressChangeType.Transfer)(raMap(idRoad5))
      val projectLink6 = toProjectLink(rap, RoadAddressChangeType.Transfer)(raMap(idRoad6))
      val projectLink7 = toProjectLink(rap, RoadAddressChangeType.Transfer)(raMap(idRoad7))

      // Right pls
      val projectLink8  = toProjectLink(rap, RoadAddressChangeType.Transfer)(raMap(idRoad8))
      val projectLink9  = toProjectLink(rap, RoadAddressChangeType.Transfer)(raMap(idRoad9))
      val projectLink10 = toProjectLink(rap, RoadAddressChangeType.Transfer)(raMap(idRoad10))
      val projectLink11 = toProjectLink(rap, RoadAddressChangeType.Transfer)(raMap(idRoad11))
      val projectLink12 = toProjectLink(rap, RoadAddressChangeType.Transfer)(raMap(idRoad12))
      val projectLink13 = toProjectLink(rap, RoadAddressChangeType.Transfer)(raMap(idRoad13))
      val projectLink14 = toProjectLink(rap, RoadAddressChangeType.Transfer)(raMap(idRoad14))


      val leftProjectLinks = Seq(projectLink1, projectLink2, projectLink3, projectLink4, projectLink5, projectLink6, projectLink7).map(_.copy(projectId = projId))
      val rightProjectLinks = Seq(projectLink8, projectLink9, projectLink10,
        projectLink11, projectLink12, projectLink13, projectLink14).map(_.copy(projectId = projId))

      val (leftLinearLocations, leftRoadways) = toRoadwaysAndLinearLocations(leftProjectLinks)
      val (rightLinearLocations, rightRoadways) = toRoadwaysAndLinearLocations(rightProjectLinks)

      buildTestDataForProject(Some(project), Some(leftRoadways ++ rightRoadways), Some(leftLinearLocations ++ rightLinearLocations), Some(leftProjectLinks ++ rightProjectLinks))

      val output = ProjectSectionCalculator.assignAddrMValues(leftProjectLinks ++ rightProjectLinks)

      val splittedLinkCount = output.groupBy(_.connectedLinkId).filterKeys(_.isDefined).mapValues(_.size-1).values.sum
      output.length should be(leftProjectLinks.size + rightProjectLinks.size + splittedLinkCount)

      val (leftCombined, rightCombined): (Seq[ProjectLink], Seq[ProjectLink]) = (output.filter(_.track != Track.RightSide).sortBy(_.addrMRange.start), output.filter(_.track != Track.LeftSide).sortBy(_.addrMRange.start))

      leftCombined.zip(leftCombined.tail).foreach {
        case (prev, next) =>
          prev.addrMRange.end should be(next.addrMRange.start)
      }

      rightCombined.zip(rightCombined.tail).foreach {
        case (prev, next) =>
          prev.addrMRange.end should be(next.addrMRange.start)
      }
    }
  }

  /*
        ^
        | #1
           #3  #2
           --  <--
   */
  test("Test assignAddrMValues When new link with discontinuity on both sides is added in the between of two other links Then the direction should stay same and new address values should be properly assigned") {
    runWithRollback {
      val idRoad1 = 1L
      val idRoad2 = 2L
      val idRoad3 = 3L

      val geom1 = Seq(Point(0.0, 20.0), Point(0.0, 30.0))
      val geom2 = Seq(Point(50.0, 0.0), Point(40.0, 2.0))
      val geom3 = Seq(Point(20.0, 5.0), Point(10.0, 10.0))

      val projectLink1 = toProjectLink(rap, RoadAddressChangeType.New)(RoadAddress(idRoad1, 0, RoadPart(5, 1), AdministrativeClass.Municipality, Track.Combined, Discontinuity.Continuous,        AddrMRange(10L, 20L), Some(DateTime.parse("1901-01-01")), None, Option("tester"), 12345L.toString, 0.0, 10.6, SideCode.TowardsDigitizing, 0, (None, None), geom1, LinkGeomSource.NormalLinkInterface, 8, NoTermination, 0))
      val projectLink2 = toProjectLink(rap, RoadAddressChangeType.New)(RoadAddress(idRoad2, 0, RoadPart(5, 1), AdministrativeClass.Municipality, Track.Combined, Discontinuity.MinorDiscontinuity,AddrMRange( 0L, 10L), Some(DateTime.parse("1901-01-01")), None, Option("tester"), 12346L.toString, 0.0, 11.2, SideCode.TowardsDigitizing, 0, (None, None), geom2, LinkGeomSource.NormalLinkInterface, 8, NoTermination, 0))
      val projectLink3 = toProjectLink(rap, RoadAddressChangeType.New)(RoadAddress(idRoad3, 0, RoadPart(5, 1), AdministrativeClass.Municipality, Track.Combined, Discontinuity.Continuous,        AddrMRange( 0L,  0L), Some(DateTime.parse("1901-01-01")), None, Option("tester"), 12347L.toString, 0.0, 12.3, SideCode.Unknown,           0, (None, None), geom3, LinkGeomSource.NormalLinkInterface, 8, NoTermination, 0))

      val projectLinkSeq = Seq(projectLink1, projectLink2, projectLink3)

      val output = ProjectSectionCalculator.assignAddrMValues(projectLinkSeq)

      output.length should be(3)

      output.zip(output.tail).foreach {
        case (prev, next) =>
          prev.addrMRange.end should be(next.addrMRange.start)
      }

      output.foreach(pl => {
        (pl.addrMRange.end - pl.addrMRange.start) should be >= 10L
        pl.sideCode should be(SideCode.TowardsDigitizing)
        pl.reversed should be(false)
      }
      )
    }
  }

  /*
        ^
        c
        | #1
        c  #3  #2
           --  c--c
   */
  test("Test assignAddrMValues When new link with discontinuity on both sides is added in the between of two other links having calibration points at the beginning and end and discontinuity places Then the direction should stay same and new address values should be properly assigned") {
    runWithRollback {
      val idRoad1 = 1L.toString
      val idRoad2 = 2L.toString
      val idRoad3 = 3L.toString

      val geom1 = Seq(Point(0.0, 20.0), Point(0.0, 30.0))
      val geom2 = Seq(Point(50.0, 0.0), Point(40.0, 2.0))
      val geom3 = Seq(Point(20.0, 5.0), Point(11.0, 10.0))

      val projectLink1 = toProjectLink(rap, RoadAddressChangeType.New)(RoadAddress(idRoad1.toLong, 0, RoadPart(5, 1), AdministrativeClass.Municipality, Track.Combined, Discontinuity.Continuous,        AddrMRange(10L, 20L), Some(DateTime.parse("1901-01-01")), None, Option("tester"), 12345L.toString, 0.0, 10.6, SideCode.TowardsDigitizing, 0, (Some(ProjectCalibrationPoint(12345L.toString, 0, 10L)), Some(ProjectCalibrationPoint(12345L.toString, 10.6, 20L))), geom1, LinkGeomSource.NormalLinkInterface, 8, NoTermination, 0))
      val projectLink2 = toProjectLink(rap, RoadAddressChangeType.New)(RoadAddress(idRoad2.toLong, 0, RoadPart(5, 1), AdministrativeClass.Municipality, Track.Combined, Discontinuity.MinorDiscontinuity,AddrMRange( 0L, 10L), Some(DateTime.parse("1901-01-01")), None, Option("tester"), 12346L.toString, 0.0, 11.2, SideCode.TowardsDigitizing, 0, (Some(ProjectCalibrationPoint(12346L.toString, 0,  0L)), Some(ProjectCalibrationPoint(12346L.toString, 11.2, 10L))), geom2, LinkGeomSource.NormalLinkInterface, 8, NoTermination, 0))
      val projectLink3 = toProjectLink(rap, RoadAddressChangeType.New)(RoadAddress(idRoad3.toLong, 0, RoadPart(5, 1), AdministrativeClass.Municipality, Track.Combined, Discontinuity.Continuous,        AddrMRange( 0L,  0L), Some(DateTime.parse("1901-01-01")), None, Option("tester"), 12347L.toString, 0.0, 12.3, SideCode.Unknown,           0, (None, None),                                                                                          geom3, LinkGeomSource.NormalLinkInterface, 8, NoTermination, 0))

      val projectLinkSeq = Seq(projectLink1, projectLink2, projectLink3)

      val output = ProjectSectionCalculator.assignAddrMValues(projectLinkSeq)

      output.length should be(3)

      output.zip(output.tail).foreach {
        case (prev, next) =>
          prev.addrMRange.end should be(next.addrMRange.start)
      }

      output.foreach(pl => {
        (pl.addrMRange.end - pl.addrMRange.start) should be(10L)
        pl.sideCode should be(SideCode.TowardsDigitizing)
        pl.reversed should be(false)
      }
      )
    }
  }

  /*
        ^
        c
        | #1
        c  #3  #2
           --  --
   */
  test("Test assignAddrMValues When two new links with discontinuities are added before existing and transfer operation is done last Then the direction should stay same and new address values should be properly assigned") {
    runWithRollback {
      val geom1 = Seq(Point(0.0, 20.0), Point(0.0, 30.0))
      val geom2 = Seq(Point(50.0, 0.0), Point(40.0, 2.0))
      val geom3 = Seq(Point(20.0, 5.0), Point(11.0, 10.0))

      val roadPart = RoadPart(9999, 1)
      val administrativeClass = AdministrativeClass.State
      val track = Track.Combined
      val roadwayId1 = Sequences.nextRoadwayId
      val roadway1 = Roadway(roadwayId1, Sequences.nextRoadwayNumber, roadPart, administrativeClass, track, Discontinuity.Continuous, 0L, 10L, reversed = false, DateTime.parse("2000-01-01"), None, "Test", None, 0, NoTermination)
      roadwayDAO.create(Seq(roadway1))

      val linkId1 = 12345L.toString
      val link1 = Link(linkId1, LinkGeomSource.NormalLinkInterface.value, 0, None)
      LinkDAO.create(link1.id, link1.adjustedTimestamp, link1.source)

      val linearLocationId1 = Sequences.nextLinearLocationId
      val linearLocation1 = LinearLocation(linearLocationId1, 1, linkId1, 0.0, 10.0, SideCode.TowardsDigitizing, 0L, (CalibrationPointReference(Some(0L)), CalibrationPointReference(Some(10L))), geom1, LinkGeomSource.NormalLinkInterface, roadway1.roadwayNumber)
      linearLocationDAO.create(Seq(linearLocation1))

      val plId = Sequences.nextProjectLinkId
      val projectLink1 = ProjectLink(plId + 1, roadPart, track, roadway1.discontinuity,          AddrMRange( 0L, 10L), AddrMRange(roadway1.startAddrMValue, roadway1.endAddrMValue), None, None, None, linkId1, linearLocation1.startMValue, linearLocation1.endMValue, linearLocation1.sideCode, (RoadAddressCP, RoadAddressCP), (RoadAddressCP, RoadAddressCP), linearLocation1.geometry, 0L, RoadAddressChangeType.Transfer, roadway1.administrativeClass, LinkGeomSource.apply(link1.source.intValue()), GeometryUtils.geometryLength(linearLocation1.geometry), roadway1.id, linearLocation1.id, 0, roadway1.reversed, None, 86400L)
      val projectLink2 = ProjectLink(plId + 2, roadPart, track, Discontinuity.MinorDiscontinuity,AddrMRange( 0L, 10L), AddrMRange(0L, 0L), None, None, None, 12346L.toString, 0.0, 11.2, SideCode.TowardsDigitizing, (NoCP, NoCP), (NoCP, NoCP), geom2, 0L, RoadAddressChangeType.New, administrativeClass, LinkGeomSource.NormalLinkInterface, GeometryUtils.geometryLength(geom2), 0L, 0, 0, reversed = false, None, 86400L)
      val projectLink3 = ProjectLink(plId + 3, roadPart, track, Discontinuity.Continuous,        AddrMRange(10L, 20L), AddrMRange(0L, 0L), None, None, None, 12347L.toString, 0.0, 12.3, SideCode.TowardsDigitizing, (NoCP, NoCP), (NoCP, NoCP), geom3, 0L, RoadAddressChangeType.New, administrativeClass, LinkGeomSource.NormalLinkInterface, GeometryUtils.geometryLength(geom3), 0L, 0, 0, reversed = false, None, 86400L)

      val projectLinkSeq = Seq(projectLink1, projectLink2, projectLink3)

      val output = ProjectSectionCalculator.assignAddrMValues(projectLinkSeq)

      output.length should be(3)

      output.zip(output.tail).foreach {
        case (prev, next) =>
          prev.addrMRange.end should be(next.addrMRange.start)
      }

      output.foreach(pl => {
        (pl.addrMRange.end - pl.addrMRange.start) should be(10L)
        pl.sideCode should be(SideCode.TowardsDigitizing)
        pl.reversed should be(false)
      }
      )
    }
  }

  /*
        | #1
        v  #3  #2
           --  -->
   */
  test("Test assignAddrMValues When new link with discontinuity on both sides is added in the between of two other links (against digitizing) Then the direction should stay same and new address values should be properly assigned") {
    runWithRollback {
      val idRoad1 = 1L.toString
      val idRoad2 = 2L.toString
      val idRoad3 = 3L.toString

      val geom1 = Seq(Point(0.0, 20.0), Point(0.0, 30.0))
      val geom2 = Seq(Point(50.0, 0.0), Point(40.0, 2.0))
      val geom3 = Seq(Point(20.0, 5.0), Point(10.0, 10.0))

      val projectLink1 = toProjectLink(rap, RoadAddressChangeType.New)(RoadAddress(idRoad1.toLong, 0, RoadPart(5, 1), AdministrativeClass.Municipality, Track.Combined, Discontinuity.MinorDiscontinuity,AddrMRange( 0L, 10L), Some(DateTime.parse("1901-01-01")), None, Option("tester"), 12345L.toString, 0.0, 10.6, SideCode.AgainstDigitizing, 0, (None, None), geom1, LinkGeomSource.NormalLinkInterface, 8, NoTermination, 0))
      val projectLink2 = toProjectLink(rap, RoadAddressChangeType.New)(RoadAddress(idRoad2.toLong, 0, RoadPart(5, 1), AdministrativeClass.Municipality, Track.Combined, Discontinuity.Continuous,        AddrMRange(10L, 20L), Some(DateTime.parse("1901-01-01")), None, Option("tester"), 12346L.toString, 0.0, 11.2, SideCode.AgainstDigitizing, 0, (None, None), geom2, LinkGeomSource.NormalLinkInterface, 8, NoTermination, 0))
      val projectLink3 = toProjectLink(rap, RoadAddressChangeType.New)(RoadAddress(idRoad3.toLong, 0, RoadPart(5, 1), AdministrativeClass.Municipality, Track.Combined, Discontinuity.Continuous,        AddrMRange( 0L,  0L), Some(DateTime.parse("1901-01-01")), None, Option("tester"), 12347L.toString, 0.0, 12.3, SideCode.Unknown,           0, (None, None), geom3, LinkGeomSource.NormalLinkInterface, 8, NoTermination, 0))

      val projectLinkSeq = Seq(projectLink1, projectLink2, projectLink3)

      val output = ProjectSectionCalculator.assignAddrMValues(projectLinkSeq)

      output.length should be(3)

      output.zip(output.tail).foreach {
        case (prev, next) =>
          prev.addrMRange.end should be(next.addrMRange.start)
      }

      output.foreach(pl => {
        (pl.addrMRange.end - pl.addrMRange.start) should be >= 10L
        pl.sideCode should be(SideCode.AgainstDigitizing)
        pl.reversed should be(false)
      }
      )
    }
  }

  /*
          #3  #2
          --  <--
    #1 |
       v
   */
  test("Test assignAddrMValues When new link with discontinuity on both sides is added in the between of two other links (against digitizing) (geom 2) Then the direction should stay same and new address values should be properly assigned") {
    runWithRollback {
      val geom1 = Seq(Point(0.0, 0.0), Point(0.0, 10.0))
      val geom2 = Seq(Point(30.0, 22.0), Point(40.0, 23.0))
      val geom3 = Seq(Point(10.0, 20.0), Point(20.0, 21.0))

      val roadPart = RoadPart(5, 1)
      val administrativeClass = AdministrativeClass.Municipality
      val track = Track.Combined
      val plId = Sequences.nextProjectLinkId
      val projectLink1 = ProjectLink(plId + 1, roadPart, track, Discontinuity.MinorDiscontinuity,AddrMRange( 0L, 10L), AddrMRange(0L, 0L), None, None, None, 12345L.toString, 0.0, 10.0, SideCode.AgainstDigitizing, (NoCP, NoCP), (NoCP, NoCP), geom1, 0L, RoadAddressChangeType.New, administrativeClass, LinkGeomSource.NormalLinkInterface, GeometryUtils.geometryLength(geom1), 0L, 0, 0, reversed = false, None, 86400L)
      val projectLink2 = ProjectLink(plId + 2, roadPart, track, Discontinuity.MinorDiscontinuity,AddrMRange( 0L, 10L), AddrMRange(0L, 0L), None, None, None, 12346L.toString, 0.0, 11.2, SideCode.AgainstDigitizing, (NoCP, NoCP), (NoCP, NoCP), geom2, 0L, RoadAddressChangeType.New, administrativeClass, LinkGeomSource.NormalLinkInterface, GeometryUtils.geometryLength(geom2), 0L, 0, 0, reversed = false, None, 86400L)
      val projectLink3 = ProjectLink(plId + 3, roadPart, track, Discontinuity.Continuous,        AddrMRange(10L, 20L), AddrMRange(0L, 0L), None, None, None, 12347L.toString, 0.0, 12.3, SideCode.AgainstDigitizing, (NoCP, NoCP), (NoCP, NoCP), geom3, 0L, RoadAddressChangeType.New, administrativeClass, LinkGeomSource.NormalLinkInterface, GeometryUtils.geometryLength(geom3), 0L, 0, 0, reversed = false, None, 86400L)

      val projectLinkSeq = Seq(projectLink1, projectLink2, projectLink3)

      val output = ProjectSectionCalculator.assignAddrMValues(projectLinkSeq)

      output.length should be(3)

      output.zip(output.tail).foreach {
        case (prev, next) =>
          prev.addrMRange.end should be(next.addrMRange.start)
      }

      output.foreach(pl => {
        (pl.addrMRange.end - pl.addrMRange.start) should be >= 10L
        pl.sideCode should be(SideCode.AgainstDigitizing)
        pl.reversed should be(false)
      }
      )
    }
  }

  /*
            #3  #2
         ^  --  -->
      #1 |
   */
  test("Test assignAddrMValues When new link with discontinuity on both sides is added in the between of two other links (geom 2) Then the direction should stay same and new address values should be properly assigned") {
    runWithRollback {
      val idRoad2 = 2L
      val idRoad3 = 3L

      val geom1 = Seq(Point(0.0, 0.0), Point(0.0, 10.0))
      val geom2 = Seq(Point(30.0, 22.0), Point(40.0, 23.0))
      val geom3 = Seq(Point(10.0, 20.0), Point(20.0, 21.0))

      val roadPart = RoadPart(5, 1)
      val administrativeClass = AdministrativeClass.Municipality
      val track = Track.Combined
      val roadwayId1 = Sequences.nextRoadwayId
      val roadway1 = Roadway(roadwayId1, Sequences.nextRoadwayNumber, roadPart, administrativeClass, track, Discontinuity.MinorDiscontinuity, 0L, 10L, reversed = false, DateTime.parse("1901-01-01"), None, "tester", None, 8, NoTermination)
      roadwayDAO.create(Seq(roadway1))

      val linkId1 = 12345L.toString
      val link1 = Link(linkId1, LinkGeomSource.NormalLinkInterface.value, 0, None)
      LinkDAO.create(link1.id, link1.adjustedTimestamp, link1.source)

      val linearLocationId1 = Sequences.nextLinearLocationId
      val linearLocation1 = LinearLocation(linearLocationId1, 1, linkId1, 0.0, 10.0, SideCode.TowardsDigitizing, 0L, (CalibrationPointReference(Some(0L)), CalibrationPointReference(Some(10L))), geom1, LinkGeomSource.NormalLinkInterface, roadway1.roadwayNumber)
      linearLocationDAO.create(Seq(linearLocation1))

      val plId = Sequences.nextProjectLinkId
      val projectLink1 = ProjectLink(plId + 1, roadPart, track, roadway1.discontinuity, AddrMRange(0L, 10L), AddrMRange(roadway1.startAddrMValue, roadway1.endAddrMValue), None, None, None, linkId1, linearLocation1.startMValue, linearLocation1.endMValue, linearLocation1.sideCode, (RoadAddressCP, RoadAddressCP), (RoadAddressCP, RoadAddressCP), linearLocation1.geometry, 0L, RoadAddressChangeType.Transfer, roadway1.administrativeClass, LinkGeomSource.apply(link1.source.intValue()), GeometryUtils.geometryLength(linearLocation1.geometry), roadway1.id, linearLocation1.id, 0, roadway1.reversed, None, 86400L)

      val projectLink2 = toProjectLink(rap, RoadAddressChangeType.New)(RoadAddress(idRoad2, 0, roadPart, AdministrativeClass.Municipality, Track.Combined, Discontinuity.Continuous, AddrMRange(10L, 20L), Some(DateTime.parse("1901-01-01")), None, Option("tester"), 12346L.toString, 0.0, 11.2, SideCode.TowardsDigitizing, 0, (None, None), geom2, LinkGeomSource.NormalLinkInterface, 8, NoTermination, 0))
      val projectLink3 = toProjectLink(rap, RoadAddressChangeType.New)(RoadAddress(idRoad3, 0, roadPart, AdministrativeClass.Municipality, Track.Combined, Discontinuity.Continuous, AddrMRange( 0L,  0L), Some(DateTime.parse("1901-01-01")), None, Option("tester"), 12347L.toString, 0.0, 12.3, SideCode.Unknown,           0, (None, None), geom3, LinkGeomSource.NormalLinkInterface, 8, NoTermination, 0))

      val projectLinkSeq = Seq(projectLink1, projectLink2, projectLink3)

      val output = ProjectSectionCalculator.assignAddrMValues(projectLinkSeq)

      output.length should be(3)

      output.zip(output.tail).foreach {
        case (prev, next) =>
          prev.addrMRange.end should be(next.addrMRange.start)
      }

      output.foreach(pl => {
        (pl.addrMRange.end - pl.addrMRange.start) should be >= 10L
        pl.sideCode should be(SideCode.TowardsDigitizing)
        pl.reversed should be(false)
      }
      )
    }
  }

  test("Test assignAddrMValues " +
    "When a combined road has a loopend is reversed with transfer status" +
    "Then addresses, directions and link ordering should be correct.") {
    /*
        ______________
              |      |
              --------
     */
    runWithRollback {
      val triplePoint = Point(371826, 6669765)

      val geom1 = Seq(Point(372017, 6669721), triplePoint)
      val geom2 = Seq(Point(372017, 6669721), Point(372026, 6669819))
      val geom3 = Seq(Point(372026, 6669819), Point(371880, 6669863))
      val geom4 = Seq(triplePoint, Point(371880, 6669863))
      val geom5 = Seq(Point(371704, 6669673), triplePoint)
      val geom6 = Seq(Point(371637, 6669626), Point(371704, 6669673))

      val plId = Sequences.nextProjectLinkId

      // ProjectLinks after ChangeDirection() and set to correct addresses.
      val projectLinkSeq = Seq(
<<<<<<< HEAD
        ProjectLink(plId + 1, RoadPart(9999, 1), Track.Combined, Discontinuity.Continuous, AddrMRange(  0L, 199L), AddrMRange(602L, 801L), None, None, None, 12345L.toString, 0.0, 10.0, SideCode.AgainstDigitizing, (NoCP, NoCP), (NoCP, NoCP), geom1, 0L, RoadAddressChangeType.Transfer, AdministrativeClass.Municipality, LinkGeomSource.NormalLinkInterface, GeometryUtils.geometryLength(geom1), 0L, 0, 0, reversed = true, None, 86400L),
        ProjectLink(plId + 2, RoadPart(9999, 1), Track.Combined, Discontinuity.Continuous, AddrMRange(199L, 298L), AddrMRange(503L, 602L), None, None, None, 12346L.toString, 0.0, 10.0, SideCode.TowardsDigitizing, (NoCP, NoCP), (NoCP, NoCP), geom2, 0L, RoadAddressChangeType.Transfer, AdministrativeClass.Municipality, LinkGeomSource.NormalLinkInterface, GeometryUtils.geometryLength(geom2), 0L, 0, 0, reversed = true, None, 86400L),
        ProjectLink(plId + 3, RoadPart(9999, 1), Track.Combined, Discontinuity.Continuous, AddrMRange(298L, 453L), AddrMRange(348L, 503L), None, None, None, 12347L.toString, 0.0, 10.0, SideCode.TowardsDigitizing, (NoCP, NoCP), (NoCP, NoCP), geom3, 0L, RoadAddressChangeType.Transfer, AdministrativeClass.Municipality, LinkGeomSource.NormalLinkInterface, GeometryUtils.geometryLength(geom3), 0L, 0, 0, reversed = true, None, 86400L),
        ProjectLink(plId + 4, RoadPart(9999, 1), Track.Combined, Discontinuity.Continuous, AddrMRange(453L, 565L), AddrMRange(236L, 348L), None, None, None, 12348L.toString, 0.0, 10.0, SideCode.AgainstDigitizing, (NoCP, NoCP), (NoCP, NoCP), geom4, 0L, RoadAddressChangeType.Transfer, AdministrativeClass.Municipality, LinkGeomSource.NormalLinkInterface, GeometryUtils.geometryLength(geom4), 0L, 0, 0, reversed = true, None, 86400L),
        ProjectLink(plId + 5, RoadPart(9999, 1), Track.Combined, Discontinuity.Continuous, AddrMRange(565L, 719L), AddrMRange( 82L, 236L), None, None, None, 12349L.toString, 0.0, 10.0, SideCode.AgainstDigitizing, (NoCP, NoCP), (NoCP, NoCP), geom5, 0L, RoadAddressChangeType.Transfer, AdministrativeClass.Municipality, LinkGeomSource.NormalLinkInterface, GeometryUtils.geometryLength(geom5), 0L, 0, 0, reversed = true, None, 86400L),
        ProjectLink(plId + 6, RoadPart(9999, 1), Track.Combined, Discontinuity.EndOfRoad,  AddrMRange(719L, 801L), AddrMRange(  0L,  82L), None, None, None, 12350L.toString, 0.0, 10.0, SideCode.AgainstDigitizing, (NoCP, NoCP), (NoCP, NoCP), geom6, 0L, RoadAddressChangeType.Transfer, AdministrativeClass.Municipality, LinkGeomSource.NormalLinkInterface, GeometryUtils.geometryLength(geom6), 0L, 0, 0, reversed = true, None, 86400L)
      )

      val output = ProjectSectionCalculator.assignMValues(projectLinkSeq).sortBy(_.addrMRange.start)
=======
        ProjectLink(plId + 1, RoadPart(9999, 1), Track.Combined, Discontinuity.Continuous,   0L, 199L, 602L, 801L, None, None, None, 12345L.toString, 0.0, 198.937, SideCode.AgainstDigitizing, (NoCP, NoCP), (RoadAddressCP, NoCP), geom1, 0L, RoadAddressChangeType.Transfer, AdministrativeClass.Municipality, LinkGeomSource.NormalLinkInterface, GeometryUtils.geometryLength(geom1), 0L, 0, 0, reversed = true, None, 86400L),
        ProjectLink(plId + 2, RoadPart(9999, 1), Track.Combined, Discontinuity.Continuous, 199L, 298L, 503L, 602L, None, None, None, 12346L.toString, 0.0, 98.905, SideCode.TowardsDigitizing, (NoCP, NoCP), (NoCP, NoCP), geom2, 0L, RoadAddressChangeType.Transfer, AdministrativeClass.Municipality, LinkGeomSource.NormalLinkInterface, GeometryUtils.geometryLength(geom2), 0L, 0, 0, reversed = true, None, 86400L),
        ProjectLink(plId + 3, RoadPart(9999, 1), Track.Combined, Discontinuity.Continuous, 298L, 453L, 348L, 503L, None, None, None, 12347L.toString, 0.0, 154.991, SideCode.TowardsDigitizing, (NoCP, NoCP), (NoCP, NoCP), geom3, 0L, RoadAddressChangeType.Transfer, AdministrativeClass.Municipality, LinkGeomSource.NormalLinkInterface, GeometryUtils.geometryLength(geom3), 0L, 0, 0, reversed = true, None, 86400L),
        ProjectLink(plId + 4, RoadPart(9999, 1), Track.Combined, Discontinuity.Continuous, 453L, 565L, 236L, 348L, None, None, None, 12348L.toString, 0.0, 112.174, SideCode.AgainstDigitizing, (NoCP, JunctionPointCP), (NoCP, JunctionPointCP), geom4, 0L, RoadAddressChangeType.Transfer, AdministrativeClass.Municipality, LinkGeomSource.NormalLinkInterface, GeometryUtils.geometryLength(geom4), 0L, 0, 0, reversed = true, None, 86400L),
        ProjectLink(plId + 5, RoadPart(9999, 1), Track.Combined, Discontinuity.Continuous, 565L, 719L,  82L, 236L, None, None, None, 12349L.toString, 0.0, 153.726, SideCode.AgainstDigitizing, (JunctionPointCP, NoCP), (JunctionPointCP, NoCP), geom5, 0L, RoadAddressChangeType.Transfer, AdministrativeClass.Municipality, LinkGeomSource.NormalLinkInterface, GeometryUtils.geometryLength(geom5), 0L, 0, 0, reversed = true, None, 86400L),
        ProjectLink(plId + 6, RoadPart(9999, 1), Track.Combined, Discontinuity.EndOfRoad,  719L, 801L,   0L,  82L, None, None, None, 12350L.toString, 0.0, 81.851, SideCode.AgainstDigitizing, (NoCP, NoCP), (NoCP, RoadAddressCP), geom6, 0L, RoadAddressChangeType.Transfer, AdministrativeClass.Municipality, LinkGeomSource.NormalLinkInterface, GeometryUtils.geometryLength(geom6), 0L, 0, 0, reversed = true, None, 86400L)
      )

      val updatedProjectLinks = ProjectSectionCalculator.assignAddrMValues(projectLinkSeq).sortBy(_.startAddrMValue)
>>>>>>> 173b3d4a

      updatedProjectLinks.length should be(6)
      updatedProjectLinks.map(_.linkId) shouldBe sorted

      // Check that correct addresses have not changed.
<<<<<<< HEAD
      output.foreach(o => {
        val projectLinkBefore = projectLinkSeq.find(_.id == o.id).get
        o.addrMRange should be(projectLinkBefore.addrMRange)
        o.sideCode should be(projectLinkBefore.sideCode)
        o.reversed should be(projectLinkBefore.reversed)
=======
      updatedProjectLinks.foreach(pl => {
        val projectLinkBefore = projectLinkSeq.find(_.id == pl.id).get
        pl.startAddrMValue should be(projectLinkBefore.startAddrMValue)
        pl.endAddrMValue should be(projectLinkBefore.endAddrMValue)
        pl.sideCode should be(projectLinkBefore.sideCode)
        pl.reversed should be(projectLinkBefore.reversed)
>>>>>>> 173b3d4a
      })
    }
  }

  test("Test assignAddrMValues " +
    "When a long road with one part having discontinuities and track changes is transferred" +
    "Then addresses should be calculated in correct order. ") {
    runWithRollback {
      runUpdateToDb("""INSERT INTO public.project (id,state,"name",created_by,created_date,modified_by,modified_date,add_info,start_date,status_info,coord_x,coord_y,zoom) VALUES
        (1088,1,'40921','silari','2021-09-10 10:52:28.106','silari','2021-09-10 10:52:28.106','','2021-09-11','',370312.481,6670979.546,12)""")
      runUpdateToDb("""INSERT INTO public.project_reserved_road_part (id,road_number,road_part_number,project_id,created_by) VALUES (1121,40921,1,1088,'silari')""")
      runUpdateToDb("""INSERT INTO PROJECT_LINK (ID,PROJECT_ID,TRACK,DISCONTINUITY_TYPE,ROAD_NUMBER,ROAD_PART_NUMBER,START_ADDR_M,END_ADDR_M,CREATED_BY,MODIFIED_BY,CREATED_DATE,MODIFIED_DATE,STATUS,ADMINISTRATIVE_CLASS,ROADWAY_ID,LINEAR_LOCATION_ID,CONNECTED_LINK_ID,ELY,REVERSED,SIDE,START_MEASURE,END_MEASURE,LINK_ID,ADJUSTED_TIMESTAMP,LINK_SOURCE,GEOMETRY,ORIGINAL_START_ADDR_M,ORIGINAL_END_ADDR_M,ROADWAY_NUMBER,START_CALIBRATION_POINT,END_CALIBRATION_POINT,ORIG_START_CALIBRATION_POINT,ORIG_END_CALIBRATION_POINT) VALUES
       (109845,1088,2,5,40921,1,5001,5004,'silari','silari',to_date('13.09.2021','DD.MM.YYYY'),to_date('13.09.2021','DD.MM.YYYY'),3,2,NULL,NULL,  NULL,1,0,2,8.156,11.215,145627,1533770939000,4,ST_GeomFromText('LINESTRING(371976.11 6671478.579 4.054000000003725, 374401.696 6672120.164 12.414999999993597)', 3067),5001,5004,310124270,0,2,0,2)
          """)
      runUpdateToDb("""INSERT INTO project_link (id,project_id,track,discontinuity_type,road_number,road_part_number,start_addr_m,end_addr_m,created_by,modified_by,created_date,modified_date,status,administrative_class,roadway_id,linear_location_id,connected_link_id,ely,reversed,side,start_measure,end_measure,link_id,adjusted_timestamp,link_source,geometry,original_start_addr_m,original_end_addr_m,roadway_number,start_calibration_point,end_calibration_point,orig_start_calibration_point,orig_end_calibration_point) VALUES
       (109840,1088,1,5,40921,1,5001,5012,'silari','silari',to_date('13.09.2021','DD.MM.YYYY'),to_date('13.09.2021','DD.MM.YYYY'),3,2,NULL,NULL,NULL,1,0,2,0.000,11.861,145628,1533770939000,4,ST_GeomFromText('LINESTRING(371976.11 6671478.579 4.054000000003725, 374402.772 6672113.09 12.308993347242131)', 3067),5001,5012,310124269,3,2,3,2)
          """)
      runUpdateToDb("""INSERT INTO project_link (id,project_id,track,discontinuity_type,road_number,road_part_number,start_addr_m,end_addr_m,created_by,modified_by,created_date,modified_date,status,administrative_class,roadway_id,linear_location_id,connected_link_id,ely,reversed,side,start_measure,end_measure,link_id,adjusted_timestamp,link_source,geometry,original_start_addr_m,original_end_addr_m,roadway_number,start_calibration_point,end_calibration_point,orig_start_calibration_point,orig_end_calibration_point) VALUES       (109846,1088,2,5,40921,1,5004,5011,'silari','silari',to_date('13.09.2021','DD.MM.YYYY'),to_date('13.09.2021','DD.MM.YYYY'),3,2,NULL,NULL,NULL,1,0,2,  0.000,  7.895,  145629,1533770939000,4,ST_GeomFromText('LINESTRING(374401.696 6672120.164 12.414999999993597, 374409.563 6672120.826 12.110000000000582)', 3067),5004,5011,310124270,2,0,2,0)""")
      runUpdateToDb("""INSERT INTO project_link (id,project_id,track,discontinuity_type,road_number,road_part_number,start_addr_m,end_addr_m,created_by,modified_by,created_date,modified_date,status,administrative_class,roadway_id,linear_location_id,connected_link_id,ely,reversed,side,start_measure,end_measure,link_id,adjusted_timestamp,link_source,geometry,original_start_addr_m,original_end_addr_m,roadway_number,start_calibration_point,end_calibration_point,orig_start_calibration_point,orig_end_calibration_point) VALUES       (109847,1088,2,5,40921,1,5011,5107,'silari','silari',to_date('13.09.2021','DD.MM.YYYY'),to_date('13.09.2021','DD.MM.YYYY'),3,2,NULL,NULL,NULL,1,0,3,  0.000,103.934,  145622,1533770939000,4,ST_GeomFromText('LINESTRING(374506.404 6672104.05   8.375,             374499.757 6672111.152  8.551999999996042, 374491.332 6672117.738 8.857999999992899, 374482.405 6672122.031 9.188999999998487, 374473.484 6672125.052 9.49199999999837, 374464.826 6672125.782 9.798999999999069, 374452.609 6672125.226 10.269000000000233, 374434.289 6672123.372 11.123999999996158, 374409.563 6672120.826 12.110000000000582)', 3067),5011,5107,310124270,0,0,0,0)""")
      runUpdateToDb("""INSERT INTO project_link (id,project_id,track,discontinuity_type,road_number,road_part_number,start_addr_m,end_addr_m,created_by,modified_by,created_date,modified_date,status,administrative_class,roadway_id,linear_location_id,connected_link_id,ely,reversed,side,start_measure,end_measure,link_id,adjusted_timestamp,link_source,geometry,original_start_addr_m,original_end_addr_m,roadway_number,start_calibration_point,end_calibration_point,orig_start_calibration_point,orig_end_calibration_point) VALUES       (109841,1088,1,5,40921,1,5012,5019,'silari','silari',to_date('13.09.2021','DD.MM.YYYY'),to_date('13.09.2021','DD.MM.YYYY'),3,2,NULL,NULL,NULL,1,0,3,  0.000,  7.222,  145632,1533770939000,4,ST_GeomFromText('LINESTRING(374409.994 6672113.036 12.070999999996275, 374402.772 6672113.09  12.308993347242131)', 3067),5012,5019,310124269,2,0,2,0)""")
      runUpdateToDb("""INSERT INTO project_link (id,project_id,track,discontinuity_type,road_number,road_part_number,start_addr_m,end_addr_m,created_by,modified_by,created_date,modified_date,status,administrative_class,roadway_id,linear_location_id,connected_link_id,ely,reversed,side,start_measure,end_measure,link_id,adjusted_timestamp,link_source,geometry,original_start_addr_m,original_end_addr_m,roadway_number,start_calibration_point,end_calibration_point,orig_start_calibration_point,orig_end_calibration_point) VALUES       (109842,1088,1,5,40921,1,5019,5110,'silari','silari',to_date('13.09.2021','DD.MM.YYYY'),to_date('13.09.2021','DD.MM.YYYY'),3,2,NULL,NULL,NULL,1,0,3,  0.000, 92.946,  145623,1533770939000,4,ST_GeomFromText('LINESTRING(374497.122 6672098.534  8.103000000002794, 374490.222 6672105.483  8.279999999998836, 374482.818 6672111.056 8.595000000001164, 374475.423 6672114.336 9.03200000000652, 374467.015 6672116.34 9.547999999995227, 374458.617 6672115.799 9.967000000004191, 374447.416 6672115.755 10.592000000004191, 374436.984 6672114.696 11.089000000007218, 374421.967 6672114.128 11.688999999998487, 374409.994 6672113.036 12.070999999996275)', 3067),5019,5110,310124269,0,0,0,0)""")
      runUpdateToDb("""INSERT INTO project_link (id,project_id,track,discontinuity_type,road_number,road_part_number,start_addr_m,end_addr_m,created_by,modified_by,created_date,modified_date,status,administrative_class,roadway_id,linear_location_id,connected_link_id,ely,reversed,side,start_measure,end_measure,link_id,adjusted_timestamp,link_source,geometry,original_start_addr_m,original_end_addr_m,roadway_number,start_calibration_point,end_calibration_point,orig_start_calibration_point,orig_end_calibration_point) VALUES       (109848,1088,2,5,40921,1,5107,5117,'silari','silari',to_date('13.09.2021','DD.MM.YYYY'),to_date('13.09.2021','DD.MM.YYYY'),3,2,NULL,NULL,NULL,1,0,3,  0.000, 11.062,11114740,1543649361000,4,ST_GeomFromText('LINESTRING(374511.966 6672094.488  8.46799999999348,  374506.404 6672104.05   8.375)',             3067),5107,5117,310124270,0,2,0,2)""")
      runUpdateToDb("""INSERT INTO project_link (id,project_id,track,discontinuity_type,road_number,road_part_number,start_addr_m,end_addr_m,created_by,modified_by,created_date,modified_date,status,administrative_class,roadway_id,linear_location_id,connected_link_id,ely,reversed,side,start_measure,end_measure,link_id,adjusted_timestamp,link_source,geometry,original_start_addr_m,original_end_addr_m,roadway_number,start_calibration_point,end_calibration_point,orig_start_calibration_point,orig_end_calibration_point) VALUES       (109843,1088,1,5,40921,1,5110,5121,'silari','silari',to_date('13.09.2021','DD.MM.YYYY'),to_date('13.09.2021','DD.MM.YYYY'),3,2,NULL,NULL,NULL,1,0,3,  0.000, 10.970,11114743,1543649361000,4,ST_GeomFromText('LINESTRING(374504.592 6672090.501  8.298999999999069, 374497.122 6672098.534  8.103000000002794)', 3067),5110,5121,310124269,0,2,0,2)""")
      runUpdateToDb("""INSERT INTO project_link (id,project_id,track,discontinuity_type,road_number,road_part_number,start_addr_m,end_addr_m,created_by,modified_by,created_date,modified_date,status,administrative_class,roadway_id,linear_location_id,connected_link_id,ely,reversed,side,start_measure,end_measure,link_id,adjusted_timestamp,link_source,geometry,original_start_addr_m,original_end_addr_m,roadway_number,start_calibration_point,end_calibration_point,orig_start_calibration_point,orig_end_calibration_point) VALUES       (109849,1088,2,4,40921,1,5117,5129,'silari','silari',to_date('13.09.2021','DD.MM.YYYY'),to_date('13.09.2021','DD.MM.YYYY'),3,2,NULL,NULL,NULL,1,0,3,  0.000, 12.092,11114744,1543649361000,4,ST_GeomFromText('LINESTRING(374513.374 6672082.478  8.164999999993597, 374511.966 6672094.488  8.467993679773139)', 3067),5117,5129,310124270,2,3,2,3)""")
      runUpdateToDb("""INSERT INTO project_link (id,project_id,track,discontinuity_type,road_number,road_part_number,start_addr_m,end_addr_m,created_by,modified_by,created_date,modified_date,status,administrative_class,roadway_id,linear_location_id,connected_link_id,ely,reversed,side,start_measure,end_measure,link_id,adjusted_timestamp,link_source,geometry,original_start_addr_m,original_end_addr_m,roadway_number,start_calibration_point,end_calibration_point,orig_start_calibration_point,orig_end_calibration_point) VALUES       (109844,1088,1,5,40921,1,5121,5129,'silari','silari',to_date('13.09.2021','DD.MM.YYYY'),to_date('13.09.2021','DD.MM.YYYY'),3,2,NULL,NULL,NULL,1,0,3,  3.965, 11.895,11114741,1543649361000,4,ST_GeomFromText('LINESTRING(374510.447 6672085.152  8.209666504400488, 374504.592 6672090.501  8.298999513214268)', 3067),5121,5129,310124269,2,0,2,0)""")
      runUpdateToDb("""INSERT INTO project_link (id,project_id,track,discontinuity_type,road_number,road_part_number,start_addr_m,end_addr_m,created_by,modified_by,created_date,modified_date,status,administrative_class,roadway_id,linear_location_id,connected_link_id,ely,reversed,side,start_measure,end_measure,link_id,adjusted_timestamp,link_source,geometry,original_start_addr_m,original_end_addr_m,roadway_number,start_calibration_point,end_calibration_point,orig_start_calibration_point,orig_end_calibration_point) VALUES       (109746,1088,1,5,40921,1,5129,5133,'silari','silari',to_date('13.09.2021','DD.MM.YYYY'),to_date('13.09.2021','DD.MM.YYYY'),3,2,NULL,NULL,NULL,1,0,3,  0.000,  3.965,11114741,1543649361000,4,ST_GeomFromText('LINESTRING(374513.374 6672082.478  8.164999999993597, 374510.447 6672085.152  8.209666504400488)', 3067),5129,5133,310124279,0,2,0,2)""")
      runUpdateToDb("""INSERT INTO project_link (id,project_id,track,discontinuity_type,road_number,road_part_number,start_addr_m,end_addr_m,created_by,modified_by,created_date,modified_date,status,administrative_class,roadway_id,linear_location_id,connected_link_id,ely,reversed,side,start_measure,end_measure,link_id,adjusted_timestamp,link_source,geometry,original_start_addr_m,original_end_addr_m,roadway_number,start_calibration_point,end_calibration_point,orig_start_calibration_point,orig_end_calibration_point) VALUES       (109733,1088,2,5,40921,1,5129,5137,'silari','silari',to_date('13.09.2021','DD.MM.YYYY'),to_date('13.09.2021','DD.MM.YYYY'),3,2,NULL,NULL,NULL,1,0,2,  0.000,  8.383,11114742,1543649361000,4,ST_GeomFromText('LINESTRING(374504.592 6672090.501  8.298999999999069, 374511.966 6672094.488  8.46799999999348)',  3067),5129,5137,310124280,3,2,3,2)""")
      runUpdateToDb("""INSERT INTO project_link (id,project_id,track,discontinuity_type,road_number,road_part_number,start_addr_m,end_addr_m,created_by,modified_by,created_date,modified_date,status,administrative_class,roadway_id,linear_location_id,connected_link_id,ely,reversed,side,start_measure,end_measure,link_id,adjusted_timestamp,link_source,geometry,original_start_addr_m,original_end_addr_m,roadway_number,start_calibration_point,end_calibration_point,orig_start_calibration_point,orig_end_calibration_point) VALUES       (109747,1088,1,5,40921,1,5133,5217,'silari','silari',to_date('13.09.2021','DD.MM.YYYY'),to_date('13.09.2021','DD.MM.YYYY'),3,2,NULL,NULL,NULL,1,0,2,  0.000, 85.746,  145611,1533770939000,4,ST_GeomFromText('LINESTRING(374513.374 6672082.478  8.164999999993597, 374534.634 6672092.34   8.963000000003376, 374545.642 6672098.914 9.331999999994878, 374560.789 6672109.245 9.94999999999709, 374585.244 6672128.545 10.22599999999511)', 3067),5133,5217,310124279,2,0,2,0)""")
      runUpdateToDb("""INSERT INTO project_link (id,project_id,track,discontinuity_type,road_number,road_part_number,start_addr_m,end_addr_m,created_by,modified_by,created_date,modified_date,status,administrative_class,roadway_id,linear_location_id,connected_link_id,ely,reversed,side,start_measure,end_measure,link_id,adjusted_timestamp,link_source,geometry,original_start_addr_m,original_end_addr_m,roadway_number,start_calibration_point,end_calibration_point,orig_start_calibration_point,orig_end_calibration_point) VALUES       (109734,1088,2,5,40921,1,5137,5249,'silari','silari',to_date('13.09.2021','DD.MM.YYYY'),to_date('13.09.2021','DD.MM.YYYY'),3,2,NULL,NULL,NULL,1,0,2,  0.000,113.774,11114736,1543649361000,4,ST_GeomFromText('LINESTRING(374511.966 6672094.488  8.46799999999348,  374514.005 6672095.204  8.53200000000652,  374542.43  6672113.719 9.452999999994063, 374576.7 6672138.292 11.017000000007101, 374603.223 6672158.252 12.038000000000466, 374604.963 6672159.795 12.098865084283974)', 3067),5137,5249,310124280,2,0,2,0)""")
      runUpdateToDb("""INSERT INTO project_link (id,project_id,track,discontinuity_type,road_number,road_part_number,start_addr_m,end_addr_m,created_by,modified_by,created_date,modified_date,status,administrative_class,roadway_id,linear_location_id,connected_link_id,ely,reversed,side,start_measure,end_measure,link_id,adjusted_timestamp,link_source,geometry,original_start_addr_m,original_end_addr_m,roadway_number,start_calibration_point,end_calibration_point,orig_start_calibration_point,orig_end_calibration_point) VALUES       (109748,1088,1,5,40921,1,5217,5230,'silari','silari',to_date('13.09.2021','DD.MM.YYYY'),to_date('13.09.2021','DD.MM.YYYY'),3,2,NULL,NULL,NULL,1,0,2,  0.000, 13.343,  145657,1533770939000,4,ST_GeomFromText('LINESTRING(374585.244 6672128.545 10.22599999999511,  374595.68  6672136.859 10.365999999994528)', 3067),5217,5230,310124279,0,0,0,0)""")
      runUpdateToDb("""INSERT INTO project_link (id,project_id,track,discontinuity_type,road_number,road_part_number,start_addr_m,end_addr_m,created_by,modified_by,created_date,modified_date,status,administrative_class,roadway_id,linear_location_id,connected_link_id,ely,reversed,side,start_measure,end_measure,link_id,adjusted_timestamp,link_source,geometry,original_start_addr_m,original_end_addr_m,roadway_number,start_calibration_point,end_calibration_point,orig_start_calibration_point,orig_end_calibration_point) VALUES       (109749,1088,1,5,40921,1,5230,5249,'silari','silari',to_date('13.09.2021','DD.MM.YYYY'),to_date('13.09.2021','DD.MM.YYYY'),3,2,NULL,NULL,NULL,1,0,2,  0.000, 19.259,  145653,1533770939000,4,ST_GeomFromText('LINESTRING(374595.68  6672136.859 10.365999999994528, 374596.825 6672137.77  11.49199999999837,  374610.602 6672149.034 11.974244816149124)', 3067),5230,5249,310124279,0,0,0,0)""")
      runUpdateToDb("""INSERT INTO project_link (id,project_id,track,discontinuity_type,road_number,road_part_number,start_addr_m,end_addr_m,created_by,modified_by,created_date,modified_date,status,administrative_class,roadway_id,linear_location_id,connected_link_id,ely,reversed,side,start_measure,end_measure,link_id,adjusted_timestamp,link_source,geometry,original_start_addr_m,original_end_addr_m,roadway_number,start_calibration_point,end_calibration_point,orig_start_calibration_point,orig_end_calibration_point) VALUES       (109711,1088,1,5,40921,1,5249,5318,'silari','silari',to_date('13.09.2021','DD.MM.YYYY'),to_date('13.09.2021','DD.MM.YYYY'),3,2,NULL,NULL,NULL,1,0,2, 19.259, 90.212,  145653,1533770939000,4,ST_GeomFromText('LINESTRING(374610.602 6672149.034 11.974244816149124, 374629.051 6672164.117 12.619999999995343, 374662.531 6672195.305 13.437999999994645, 374663.513 6672196.256 11.982000000003609)', 3067),5249,5318,310124287,0,0,0,0)""")
      runUpdateToDb("""INSERT INTO project_link (id,project_id,track,discontinuity_type,road_number,road_part_number,start_addr_m,end_addr_m,created_by,modified_by,created_date,modified_date,status,administrative_class,roadway_id,linear_location_id,connected_link_id,ely,reversed,side,start_measure,end_measure,link_id,adjusted_timestamp,link_source,geometry,original_start_addr_m,original_end_addr_m,roadway_number,start_calibration_point,end_calibration_point,orig_start_calibration_point,orig_end_calibration_point) VALUES       (109809,1088,2,5,40921,1,5249,5315,'silari','silari',to_date('13.09.2021','DD.MM.YYYY'),to_date('13.09.2021','DD.MM.YYYY'),3,2,NULL,NULL,NULL,1,0,2,113.774,181.835,11114736,1543649361000,4,ST_GeomFromText('LINESTRING(374604.963 6672159.795 12.098865084283974, 374627.577 6672179.858 12.889999999999418, 374655.326 6672205.57 13.410999999992782)', 3067),5249,5315,310124288,0,0,0,0)""")
      runUpdateToDb("""INSERT INTO project_link (id,project_id,track,discontinuity_type,road_number,road_part_number,start_addr_m,end_addr_m,created_by,modified_by,created_date,modified_date,status,administrative_class,roadway_id,linear_location_id,connected_link_id,ely,reversed,side,start_measure,end_measure,link_id,adjusted_timestamp,link_source,geometry,original_start_addr_m,original_end_addr_m,roadway_number,start_calibration_point,end_calibration_point,orig_start_calibration_point,orig_end_calibration_point) VALUES       (109810,1088,2,5,40921,1,5315,5429,'silari','silari',to_date('13.09.2021','DD.MM.YYYY'),to_date('13.09.2021','DD.MM.YYYY'),3,2,NULL,NULL,NULL,1,0,2,  0.000,116.199,  145507,1533770939000,4,ST_GeomFromText('LINESTRING(374655.326 6672205.57  13.410999999992782, 374655.858 6672206.063 13.529999999998836, 374688.955 6672237.632 14.085999999995693, 374716.986 6672262.817 14.101999999998952, 374740.651 6672284.434 13.919999999998254)', 3067),5315,5429,310124288,0,0,0,0)""")
      runUpdateToDb("""INSERT INTO project_link (id,project_id,track,discontinuity_type,road_number,road_part_number,start_addr_m,end_addr_m,created_by,modified_by,created_date,modified_date,status,administrative_class,roadway_id,linear_location_id,connected_link_id,ely,reversed,side,start_measure,end_measure,link_id,adjusted_timestamp,link_source,geometry,original_start_addr_m,original_end_addr_m,roadway_number,start_calibration_point,end_calibration_point,orig_start_calibration_point,orig_end_calibration_point) VALUES       (109712,1088,1,5,40921,1,5318,5433,'silari','silari',to_date('13.09.2021','DD.MM.YYYY'),to_date('13.09.2021','DD.MM.YYYY'),3,2,NULL,NULL,NULL,1,0,2,  0.000,116.576,  145506,1533770939000,4,ST_GeomFromText('LINESTRING(374663.513 6672196.256 11.982000000003609, 374685.863 6672217.926 13.90700000000652,  374716.93  6672247.706 14.130000000004657, 374744.834 6672272.89 14.013000000006286, 374748.318 6672276.224 13.948999999993248)', 3067),5318,5433,310124287,0,0,0,0)""")
      runUpdateToDb("""INSERT INTO project_link (id,project_id,track,discontinuity_type,road_number,road_part_number,start_addr_m,end_addr_m,created_by,modified_by,created_date,modified_date,status,administrative_class,roadway_id,linear_location_id,connected_link_id,ely,reversed,side,start_measure,end_measure,link_id,adjusted_timestamp,link_source,geometry,original_start_addr_m,original_end_addr_m,roadway_number,start_calibration_point,end_calibration_point,orig_start_calibration_point,orig_end_calibration_point) VALUES       (109811,1088,2,5,40921,1,5429,5442,'silari','silari',to_date('13.09.2021','DD.MM.YYYY'),to_date('13.09.2021','DD.MM.YYYY'),3,2,NULL,NULL,NULL,1,0,2,  0.000, 13.212,  145556,1533770939000,4,ST_GeomFromText('LINESTRING(374740.651 6672284.434 13.919999999998254, 374750.403 6672293.348 13.803001325767307)', 3067),5429,5442,310124288,0,0,0,0)""")
      runUpdateToDb("""INSERT INTO project_link (id,project_id,track,discontinuity_type,road_number,road_part_number,start_addr_m,end_addr_m,created_by,modified_by,created_date,modified_date,status,administrative_class,roadway_id,linear_location_id,connected_link_id,ely,reversed,side,start_measure,end_measure,link_id,adjusted_timestamp,link_source,geometry,original_start_addr_m,original_end_addr_m,roadway_number,start_calibration_point,end_calibration_point,orig_start_calibration_point,orig_end_calibration_point) VALUES       (109713,1088,1,5,40921,1,5433,5445,'silari','silari',to_date('13.09.2021','DD.MM.YYYY'),to_date('13.09.2021','DD.MM.YYYY'),3,2,NULL,NULL,NULL,1,0,2,  0.000, 12.631,  145555,1533770939000,4,ST_GeomFromText('LINESTRING(374748.318 6672276.224 13.948999999993248, 374757.408 6672284.994 13.91700000000128)',  3067),5433,5445,310124287,0,0,0,0)""")
      runUpdateToDb("""INSERT INTO project_link (id,project_id,track,discontinuity_type,road_number,road_part_number,start_addr_m,end_addr_m,created_by,modified_by,created_date,modified_date,status,administrative_class,roadway_id,linear_location_id,connected_link_id,ely,reversed,side,start_measure,end_measure,link_id,adjusted_timestamp,link_source,geometry,original_start_addr_m,original_end_addr_m,roadway_number,start_calibration_point,end_calibration_point,orig_start_calibration_point,orig_end_calibration_point) VALUES       (109812,1088,2,5,40921,1,5442,5459,'silari','silari',to_date('13.09.2021','DD.MM.YYYY'),to_date('13.09.2021','DD.MM.YYYY'),3,2,NULL,NULL,NULL,1,0,2,  0.000, 17.732,  145546,1533770939000,4,ST_GeomFromText('LINESTRING(374750.403 6672293.348 13.802999999999884, 374752.244 6672295.031 13.793000000005122, 374763.574 6672305.22 13.635999999998603)', 3067),5442,5459,310124288,0,0,0,0)""")
      runUpdateToDb("""INSERT INTO project_link (id,project_id,track,discontinuity_type,road_number,road_part_number,start_addr_m,end_addr_m,created_by,modified_by,created_date,modified_date,status,administrative_class,roadway_id,linear_location_id,connected_link_id,ely,reversed,side,start_measure,end_measure,link_id,adjusted_timestamp,link_source,geometry,original_start_addr_m,original_end_addr_m,roadway_number,start_calibration_point,end_calibration_point,orig_start_calibration_point,orig_end_calibration_point) VALUES       (109714,1088,1,5,40921,1,5445,5463,'silari','silari',to_date('13.09.2021','DD.MM.YYYY'),to_date('13.09.2021','DD.MM.YYYY'),3,2,NULL,NULL,NULL,1,0,2,  0.000, 18.692,  145553,1533770939000,4,ST_GeomFromText('LINESTRING(374757.408 6672284.994 13.91700000000128,  374771.295 6672297.505 13.709000000002561)', 3067),5445,5463,310124287,0,0,0,0)""")
      runUpdateToDb("""INSERT INTO project_link (id,project_id,track,discontinuity_type,road_number,road_part_number,start_addr_m,end_addr_m,created_by,modified_by,created_date,modified_date,status,administrative_class,roadway_id,linear_location_id,connected_link_id,ely,reversed,side,start_measure,end_measure,link_id,adjusted_timestamp,link_source,geometry,original_start_addr_m,original_end_addr_m,roadway_number,start_calibration_point,end_calibration_point,orig_start_calibration_point,orig_end_calibration_point) VALUES       (109813,1088,2,5,40921,1,5459,5669,'silari','silari',to_date('13.09.2021','DD.MM.YYYY'),to_date('13.09.2021','DD.MM.YYYY'),3,2,NULL,NULL,NULL,1,0,2,  0.000,215.127,  145535,1533749925000,4,ST_GeomFromText('LINESTRING(374763.574 6672305.22  13.635999999998603, 374776.85  6672317.147 13.369000000006054, 374804.372 6672342.203 12.760999999998603, 374828.601 6672363.173 11.849000000001979, 374857.417 6672383.015 10.811000000001513, 374892.088 6672402.625 9.525999999998021, 374927.03 6672417.78 8.442999999999302, 374941.446 6672422.312 8.002446431467781)', 3067),5459,5669,310124288,0,0,0,0)""")
      runUpdateToDb("""INSERT INTO project_link (id,project_id,track,discontinuity_type,road_number,road_part_number,start_addr_m,end_addr_m,created_by,modified_by,created_date,modified_date,status,administrative_class,roadway_id,linear_location_id,connected_link_id,ely,reversed,side,start_measure,end_measure,link_id,adjusted_timestamp,link_source,geometry,original_start_addr_m,original_end_addr_m,roadway_number,start_calibration_point,end_calibration_point,orig_start_calibration_point,orig_end_calibration_point) VALUES       (109715,1088,1,5,40921,1,5463,5669,'silari','silari',to_date('13.09.2021','DD.MM.YYYY'),to_date('13.09.2021','DD.MM.YYYY'),3,2,NULL,NULL,NULL,1,0,2,  0.000,209.972,  145533,1533749925000,4,ST_GeomFromText('LINESTRING(374771.295 6672297.505 13.709000000002561, 374774.151 6672300.079 13.668000000005122, 374801.904 6672325.683 13.039000000004307, 374837.298 6672355.733 11.786999999996624, 374869.035 6672377.114 10.601999999998952, 374900.534 6672394.039 9.453999999997905, 374931.537 6672407.906 8.342000000004191, 374944.849 6672412.074 7.95354008401753)', 3067),5463,5669,310124287,0,0,0,0)""")
      runUpdateToDb("""INSERT INTO project_link (id,project_id,track,discontinuity_type,road_number,road_part_number,start_addr_m,end_addr_m,created_by,modified_by,created_date,modified_date,status,administrative_class,roadway_id,linear_location_id,connected_link_id,ely,reversed,side,start_measure,end_measure,link_id,adjusted_timestamp,link_source,geometry,original_start_addr_m,original_end_addr_m,roadway_number,start_calibration_point,end_calibration_point,orig_start_calibration_point,orig_end_calibration_point) VALUES       (109754,1088,1,5,40921,1,5669,5760,'silari','silari',to_date('13.09.2021','DD.MM.YYYY'),to_date('13.09.2021','DD.MM.YYYY'),3,2,NULL,NULL,NULL,1,0,2,209.972,302.279,  145533,1533749925000,4,ST_GeomFromText('LINESTRING(374944.849 6672412.074  7.95354008401753,  374966.114 6672418.733  7.332999999998719, 374994.473 6672424.826 6.657000000006519, 375015.588 6672428.344 6.51600000000326, 375035.117 6672430.143 6.437000295201901)', 3067),5669,5760,310124293,0,0,0,0)""")
      runUpdateToDb("""INSERT INTO project_link (id,project_id,track,discontinuity_type,road_number,road_part_number,start_addr_m,end_addr_m,created_by,modified_by,created_date,modified_date,status,administrative_class,roadway_id,linear_location_id,connected_link_id,ely,reversed,side,start_measure,end_measure,link_id,adjusted_timestamp,link_source,geometry,original_start_addr_m,original_end_addr_m,roadway_number,start_calibration_point,end_calibration_point,orig_start_calibration_point,orig_end_calibration_point) VALUES       (109716,1088,2,5,40921,1,5669,5761,'silari','silari',to_date('13.09.2021','DD.MM.YYYY'),to_date('13.09.2021','DD.MM.YYYY'),3,2,NULL,NULL,NULL,1,0,2,215.127,309.946,  145535,1533749925000,4,ST_GeomFromText('LINESTRING(374941.446 6672422.312  8.002446431467781, 374963.515 6672429.251  7.327999999994063, 375001.538 6672437.673 6.36699999999837, 375034.054 6672441.499 6.486999414300687)', 3067),5669,5761,310124294,0,0,0,0)""")
      runUpdateToDb("""INSERT INTO project_link (id,project_id,track,discontinuity_type,road_number,road_part_number,start_addr_m,end_addr_m,created_by,modified_by,created_date,modified_date,status,administrative_class,roadway_id,linear_location_id,connected_link_id,ely,reversed,side,start_measure,end_measure,link_id,adjusted_timestamp,link_source,geometry,original_start_addr_m,original_end_addr_m,roadway_number,start_calibration_point,end_calibration_point,orig_start_calibration_point,orig_end_calibration_point) VALUES       (109755,1088,1,5,40921,1,5760,5779,'silari','silari',to_date('13.09.2021','DD.MM.YYYY'),to_date('13.09.2021','DD.MM.YYYY'),3,2,NULL,NULL,NULL,1,0,2,  0.000, 19.779,  144575,1533749925000,4,ST_GeomFromText('LINESTRING(375035.117 6672430.143  6.437000000005355, 375054.876 6672431.039  6.30100209553433)',  3067),5760,5779,310124293,0,3,0,3)""")
      runUpdateToDb("""INSERT INTO project_link (id,project_id,track,discontinuity_type,road_number,road_part_number,start_addr_m,end_addr_m,created_by,modified_by,created_date,modified_date,status,administrative_class,roadway_id,linear_location_id,connected_link_id,ely,reversed,side,start_measure,end_measure,link_id,adjusted_timestamp,link_source,geometry,original_start_addr_m,original_end_addr_m,roadway_number,start_calibration_point,end_calibration_point,orig_start_calibration_point,orig_end_calibration_point) VALUES       (109717,1088,2,4,40921,1,5761,5779,'silari','silari',to_date('13.09.2021','DD.MM.YYYY'),to_date('13.09.2021','DD.MM.YYYY'),3,2,NULL,NULL,NULL,1,0,2,  0.000, 18.565,  144569,1533749925000,4,ST_GeomFromText('LINESTRING(375034.054 6672441.499  6.486999999993714, 375051.592 6672442.809  6.305999999996857, 375052.461 6672443.259 6.305000468714075)', 3067),5761,5779,310124294,0,3,0,3)""")
      runUpdateToDb("""INSERT INTO project_link (id,project_id,track,discontinuity_type,road_number,road_part_number,start_addr_m,end_addr_m,created_by,modified_by,created_date,modified_date,status,administrative_class,roadway_id,linear_location_id,connected_link_id,ely,reversed,side,start_measure,end_measure,link_id,adjusted_timestamp,link_source,geometry,original_start_addr_m,original_end_addr_m,roadway_number,start_calibration_point,end_calibration_point,orig_start_calibration_point,orig_end_calibration_point) VALUES       (109794,1088,0,5,40921,1,5779,5787,'silari','silari',to_date('13.09.2021','DD.MM.YYYY'),to_date('13.09.2021','DD.MM.YYYY'),3,2,NULL,NULL,NULL,1,0,2,  0.000,  8.014,  144572,1554332423000,4,ST_GeomFromText('LINESTRING(375054.876 6672431.039  6.301000000006752, 375053.012 6672438.833  6.389999999999418)', 3067),5779,5787,310124297,3,0,3,0)""")
      runUpdateToDb("""INSERT INTO project_link (id,project_id,track,discontinuity_type,road_number,road_part_number,start_addr_m,end_addr_m,created_by,modified_by,created_date,modified_date,status,administrative_class,roadway_id,linear_location_id,connected_link_id,ely,reversed,side,start_measure,end_measure,link_id,adjusted_timestamp,link_source,geometry,original_start_addr_m,original_end_addr_m,roadway_number,start_calibration_point,end_calibration_point,orig_start_calibration_point,orig_end_calibration_point) VALUES      (109795,1088,0,5,40921,1,5787,5791,'silari','silari',to_date('13.09.2021','DD.MM.YYYY'),to_date('13.09.2021','DD.MM.YYYY'),3,2,NULL,NULL,NULL,1,0,2,0.000,  4.460,144571,1533749925000,4,ST_GeomFromText('LINESTRING(375053.012 6672438.833  6.389999999999418, 375052.461 6672443.259  6.305003155545862)', 3067),5787,5791,310124297,0,2,0,2)""")
      runUpdateToDb("""INSERT INTO project_link (id,project_id,track,discontinuity_type,road_number,road_part_number,start_addr_m,end_addr_m,created_by,modified_by,created_date,modified_date,status,administrative_class,roadway_id,linear_location_id,connected_link_id,ely,reversed,side,start_measure,end_measure,link_id,adjusted_timestamp,link_source,geometry,original_start_addr_m,original_end_addr_m,roadway_number,start_calibration_point,end_calibration_point,orig_start_calibration_point,orig_end_calibration_point) VALUES      (109796,1088,0,5,40921,1,5791,5804,'silari','silari',to_date('13.09.2021','DD.MM.YYYY'),to_date('13.09.2021','DD.MM.YYYY'),3,2,NULL,NULL,NULL,1,0,2,0.000, 12.418,144567,1533749925000,4,ST_GeomFromText('LINESTRING(375052.461 6672443.259  6.304999999993015, 375049.879 6672455.406  6.135005296317026)', 3067),5791,5804,310124297,2,0,2,0)""")
      runUpdateToDb("""INSERT INTO project_link (id,project_id,track,discontinuity_type,road_number,road_part_number,start_addr_m,end_addr_m,created_by,modified_by,created_date,modified_date,status,administrative_class,roadway_id,linear_location_id,connected_link_id,ely,reversed,side,start_measure,end_measure,link_id,adjusted_timestamp,link_source,geometry,original_start_addr_m,original_end_addr_m,roadway_number,start_calibration_point,end_calibration_point,orig_start_calibration_point,orig_end_calibration_point) VALUES      (109797,1088,0,5,40921,1,5804,5954,'silari','silari',to_date('13.09.2021','DD.MM.YYYY'),to_date('13.09.2021','DD.MM.YYYY'),3,2,NULL,NULL,NULL,1,0,2,0.000,142.612,144441,1533749925000,4,ST_GeomFromText('LINESTRING(375049.879 6672455.406  6.134999999994761, 375047.389 6672463.393  6.0789999999979045, 375041.689 6672481.29 6.0090000000054715, 375036.273 6672499.217 5.9210000000020955, 375027.124 6672527.821 6.584000000002561, 375020.43 6672547.398 6.710000000006403, 375012.397 6672567.115 6.673999999999069, 375001.306 6672589.212 6.548001778916966)', 3067),5804,5954,310124297,0,0,0,0)""")
      runUpdateToDb("""INSERT INTO project_link (id,project_id,track,discontinuity_type,road_number,road_part_number,start_addr_m,end_addr_m,created_by,modified_by,created_date,modified_date,status,administrative_class,roadway_id,linear_location_id,connected_link_id,ely,reversed,side,start_measure,end_measure,link_id,adjusted_timestamp,link_source,geometry,original_start_addr_m,original_end_addr_m,roadway_number,start_calibration_point,end_calibration_point,orig_start_calibration_point,orig_end_calibration_point) VALUES      (109798,1088,0,5,40921,1,5954,5963,'silari','silari',to_date('13.09.2021','DD.MM.YYYY'),to_date('13.09.2021','DD.MM.YYYY'),3,2,NULL,NULL,NULL,1,0,2,0.000,  8.374,144468,1533749925000,4,ST_GeomFromText('LINESTRING(375001.306 6672589.212  6.547999999995227, 374997.529 6672596.041  6.429000000003725,  374997.258 6672596.543 6.415009453707763)', 3067),5954,5963,310124297,0,0,0,0)""")
      runUpdateToDb("""INSERT INTO project_link (id,project_id,track,discontinuity_type,road_number,road_part_number,start_addr_m,end_addr_m,created_by,modified_by,created_date,modified_date,status,administrative_class,roadway_id,linear_location_id,connected_link_id,ely,reversed,side,start_measure,end_measure,link_id,adjusted_timestamp,link_source,geometry,original_start_addr_m,original_end_addr_m,roadway_number,start_calibration_point,end_calibration_point,orig_start_calibration_point,orig_end_calibration_point) VALUES      (109799,1088,0,5,40921,1,5963,6082,'silari','silari',to_date('13.09.2021','DD.MM.YYYY'),to_date('13.09.2021','DD.MM.YYYY'),3,2,NULL,NULL,NULL,1,0,2,0.000,113.448,144465,1533770939000,4,ST_GeomFromText('LINESTRING(374997.258 6672596.543  6.414999999993597, 374986.487 6672620.547  6.387000000002445,  374973.784 6672646.719 6.783999999999651, 374962.869 6672671.498 7.677999999999884, 374950.911 6672700.066 8.964000000007218)', 3067),5963,6082,310124297,0,0,0,0)""")
      runUpdateToDb("""INSERT INTO project_link (id,project_id,track,discontinuity_type,road_number,road_part_number,start_addr_m,end_addr_m,created_by,modified_by,created_date,modified_date,status,administrative_class,roadway_id,linear_location_id,connected_link_id,ely,reversed,side,start_measure,end_measure,link_id,adjusted_timestamp,link_source,geometry,original_start_addr_m,original_end_addr_m,roadway_number,start_calibration_point,end_calibration_point,orig_start_calibration_point,orig_end_calibration_point) VALUES      (109800,1088,0,5,40921,1,6082,6104,'silari','silari',to_date('13.09.2021','DD.MM.YYYY'),to_date('13.09.2021','DD.MM.YYYY'),3,2,NULL,NULL,NULL,1,0,2,0.000, 21.334,144451,1533770939000,4,ST_GeomFromText('LINESTRING(374950.911 6672700.066  8.964000000007218, 374943.144 6672719.936  9.92699615660005)',  3067),6082,6104,310124297,0,0,0,0)""")
      runUpdateToDb("""INSERT INTO project_link (id,project_id,track,discontinuity_type,road_number,road_part_number,start_addr_m,end_addr_m,created_by,modified_by,created_date,modified_date,status,administrative_class,roadway_id,linear_location_id,connected_link_id,ely,reversed,side,start_measure,end_measure,link_id,adjusted_timestamp,link_source,geometry,original_start_addr_m,original_end_addr_m,roadway_number,start_calibration_point,end_calibration_point,orig_start_calibration_point,orig_end_calibration_point) VALUES      (109801,1088,0,5,40921,1,6104,6120,'silari','silari',to_date('13.09.2021','DD.MM.YYYY'),to_date('13.09.2021','DD.MM.YYYY'),3,2,NULL,NULL,NULL,1,0,2,0.000, 15.145,144452,1533770939000,4,ST_GeomFromText('LINESTRING(374943.144 6672719.936  9.926999999996042, 374938.245 6672734.267 10.460992157936577)', 3067),6104,6120,310124297,0,0,0,0)""")
      runUpdateToDb("""INSERT INTO project_link (id,project_id,track,discontinuity_type,road_number,road_part_number,start_addr_m,end_addr_m,created_by,modified_by,created_date,modified_date,status,administrative_class,roadway_id,linear_location_id,connected_link_id,ely,reversed,side,start_measure,end_measure,link_id,adjusted_timestamp,link_source,geometry,original_start_addr_m,original_end_addr_m,roadway_number,start_calibration_point,end_calibration_point,orig_start_calibration_point,orig_end_calibration_point) VALUES      (109802,1088,0,5,40921,1,6120,6212,'silari','silari',to_date('13.09.2021','DD.MM.YYYY'),to_date('13.09.2021','DD.MM.YYYY'),3,2,NULL,NULL,NULL,1,0,2,0.000, 86.833,144447,1533770939000,4,ST_GeomFromText('LINESTRING(374938.245 6672734.267 10.460999999995693, 374934.424 6672745.711 10.735000000000582, 374927.497 6672764.093 11.048999999999069, 374916.195 6672798.161 11.27400000000489, 374910.212 6672816.437 11.459999129872692)', 3067),6120,6212,310124297,0,0,0,0)""")
      runUpdateToDb("""INSERT INTO project_link (id,project_id,track,discontinuity_type,road_number,road_part_number,start_addr_m,end_addr_m,created_by,modified_by,created_date,modified_date,status,administrative_class,roadway_id,linear_location_id,connected_link_id,ely,reversed,side,start_measure,end_measure,link_id,adjusted_timestamp,link_source,geometry,original_start_addr_m,original_end_addr_m,roadway_number,start_calibration_point,end_calibration_point,orig_start_calibration_point,orig_end_calibration_point) VALUES      (109803,1088,0,5,40921,1,6212,6510,'silari','silari',to_date('13.09.2021','DD.MM.YYYY'),to_date('13.09.2021','DD.MM.YYYY'),3,2,NULL,NULL,NULL,1,0,2,0.000,283.478,145145,1533770939000,4,ST_GeomFromText('LINESTRING(374910.212 6672816.437 11.460000000006403, 374904.103 6672831.09  11.793000000005122, 374894.835 6672857.912 12.755000000004657, 374885.058 6672884.732 14.165999999997439, 374874.686 6672912.971 15.95799999999872, 374856.917 6672954.96 18.589999999996508, 374831.583 6673004.595 21.452999999994063, 374801.474 6673056.274 22.887000000002445, 374791.847 6673073.19 23.014999999999418)', 3067),6212,6510,310124297,0,0,0,0)""")
      runUpdateToDb("""INSERT INTO project_link (id,project_id,track,discontinuity_type,road_number,road_part_number,start_addr_m,end_addr_m,created_by,modified_by,created_date,modified_date,status,administrative_class,roadway_id,linear_location_id,connected_link_id,ely,reversed,side,start_measure,end_measure,link_id,adjusted_timestamp,link_source,geometry,original_start_addr_m,original_end_addr_m,roadway_number,start_calibration_point,end_calibration_point,orig_start_calibration_point,orig_end_calibration_point) VALUES      (109804,1088,0,5,40921,1,6510,6610,'silari','silari',to_date('13.09.2021','DD.MM.YYYY'),to_date('13.09.2021','DD.MM.YYYY'),3,2,NULL,NULL,NULL,1,0,2,0.000, 95.389,145081,1533770939000,4,ST_GeomFromText('LINESTRING(374791.847 6673073.19  23.014999999999418, 374782.855 6673091.231 22.812999999994645, 374773.569 6673114.507 22.37399999999616, 374763.585 6673143.587 21.527000000001863, 374757.33 6673161.978 21.084010339372146)', 3067),6510,6610,310124297,0,0,0,0)""")
      runUpdateToDb("""INSERT INTO project_link (id,project_id,track,discontinuity_type,road_number,road_part_number,start_addr_m,end_addr_m,created_by,modified_by,created_date,modified_date,status,administrative_class,roadway_id,linear_location_id,connected_link_id,ely,reversed,side,start_measure,end_measure,link_id,adjusted_timestamp,link_source,geometry,original_start_addr_m,original_end_addr_m,roadway_number,start_calibration_point,end_calibration_point,orig_start_calibration_point,orig_end_calibration_point) VALUES      (109805,1088,0,5,40921,1,6610,6778,'silari','silari',to_date('13.09.2021','DD.MM.YYYY'),to_date('13.09.2021','DD.MM.YYYY'),3,2,NULL,NULL,NULL,1,0,2,0.000,160.082,145119,1533770939000,4,ST_GeomFromText('LINESTRING(374757.33  6673161.978 21.08400000000256,  374751.836 6673183.346 20.71600000000035, 374747.923 6673207.771 20.562000000005355, 374746.797 6673235.261 20.45100000000093, 374747.839 6673278.776 20.380000000004657, 374747.709 6673302.357 20.187000000005355, 374746.148 6673320.952 20.22400000000198)', 3067),6610,6778,310124297,0,0,0,0)""")
      runUpdateToDb("""INSERT INTO project_link (id,project_id,track,discontinuity_type,road_number,road_part_number,start_addr_m,end_addr_m,created_by,modified_by,created_date,modified_date,status,administrative_class,roadway_id,linear_location_id,connected_link_id,ely,reversed,side,start_measure,end_measure,link_id,adjusted_timestamp,link_source,geometry,original_start_addr_m,original_end_addr_m,roadway_number,start_calibration_point,end_calibration_point,orig_start_calibration_point,orig_end_calibration_point) VALUES      (109806,1088,0,5,40921,1,6778,6828,'silari','silari',to_date('13.09.2021','DD.MM.YYYY'),to_date('13.09.2021','DD.MM.YYYY'),3,2,NULL,NULL,NULL,1,0,2,0.000, 47.741,145132,1533770939000,4,ST_GeomFromText('LINESTRING(374746.148 6673320.952 20.22400000000198,  374740.179 6673344.117 20.085999999995693, 374731.962 6673359.293 19.631999999997788, 374727.892 6673364.44 19.040015098758865)', 3067),6778,6828,310124297,0,0,0,0)""")
      runUpdateToDb("""INSERT INTO project_link (id,project_id,track,discontinuity_type,road_number,road_part_number,start_addr_m,end_addr_m,created_by,modified_by,created_date,modified_date,status,administrative_class,roadway_id,linear_location_id,connected_link_id,ely,reversed,side,start_measure,end_measure,link_id,adjusted_timestamp,link_source,geometry,original_start_addr_m,original_end_addr_m,roadway_number,start_calibration_point,end_calibration_point,orig_start_calibration_point,orig_end_calibration_point) VALUES      (109807,1088,0,5,40921,1,6828,6844,'silari','silari',to_date('13.09.2021','DD.MM.YYYY'),to_date('13.09.2021','DD.MM.YYYY'),3,2,NULL,NULL,NULL,1,0,2,0.000, 15.058,145136,1533770939000,4,ST_GeomFromText('LINESTRING(374727.892 6673364.44  19.039999999993597, 374722.833 6673369.651 18.135999999998603, 374716.694 6673374.455 17.16600249756526)', 3067),6828,6844,310124297,0,0,0,0)""")
      runUpdateToDb("""INSERT INTO project_link (id,project_id,track,discontinuity_type,road_number,road_part_number,start_addr_m,end_addr_m,created_by,modified_by,created_date,modified_date,status,administrative_class,roadway_id,linear_location_id,connected_link_id,ely,reversed,side,start_measure,end_measure,link_id,adjusted_timestamp,link_source,geometry,original_start_addr_m,original_end_addr_m,roadway_number,start_calibration_point,end_calibration_point,orig_start_calibration_point,orig_end_calibration_point) VALUES      (109808,1088,0,4,40921,1,6844,6850,'silari','silari',to_date('13.09.2021','DD.MM.YYYY'),to_date('13.09.2021','DD.MM.YYYY'),3,2,NULL,NULL,NULL,1,0,2,0.000,  5.666,145101,1533770939000,4,ST_GeomFromText('LINESTRING(374716.694 6673374.455 17.16599999999744,  374712.245 6673377.964 18.634928485254022)', 3067),6844,6850,310124297,0,3,0,3)""")
      runUpdateToDb("""INSERT INTO project_link (id,project_id,track,discontinuity_type,road_number,road_part_number,start_addr_m,end_addr_m,created_by,modified_by,created_date,modified_date,status,administrative_class,roadway_id,linear_location_id,connected_link_id,ely,reversed,side,start_measure,end_measure,link_id,adjusted_timestamp,link_source,geometry,original_start_addr_m,original_end_addr_m,roadway_number,start_calibration_point,end_calibration_point,orig_start_calibration_point,orig_end_calibration_point) VALUES      (109759,1088,1,5,40921,1,6850,6877,'silari','silari',to_date('13.09.2021','DD.MM.YYYY'),to_date('13.09.2021','DD.MM.YYYY'),3,2,NULL,NULL,NULL,1,0,2,0.000, 26.638,145121,1533770939000,4,ST_GeomFromText('LINESTRING(374713.379 6673391.764 17.94100000000617,  374727.811 6673414.154 16.740009884322465)', 3067),6850,6877,310124300,3,0,3,0)""")
      runUpdateToDb("""INSERT INTO project_link (id,project_id,track,discontinuity_type,road_number,road_part_number,start_addr_m,end_addr_m,created_by,modified_by,created_date,modified_date,status,administrative_class,roadway_id,linear_location_id,connected_link_id,ely,reversed,side,start_measure,end_measure,link_id,adjusted_timestamp,link_source,geometry,original_start_addr_m,original_end_addr_m,roadway_number,start_calibration_point,end_calibration_point,orig_start_calibration_point,orig_end_calibration_point) VALUES      (109783,1088,2,5,40921,1,6850,6878,'silari','silari',to_date('13.09.2021','DD.MM.YYYY'),to_date('13.09.2021','DD.MM.YYYY'),3,2,NULL,NULL,NULL,1,0,2,0.000, 27.411,145093,1533770939000,4,ST_GeomFromText('LINESTRING(374702.261 6673396.254 17.812999999994645, 374720.042 6673417.115 16.6929999999993)',   3067),6850,6878,310124301,3,0,3,0)""")
      runUpdateToDb("""INSERT INTO project_link (id,project_id,track,discontinuity_type,road_number,road_part_number,start_addr_m,end_addr_m,created_by,modified_by,created_date,modified_date,status,administrative_class,roadway_id,linear_location_id,connected_link_id,ely,reversed,side,start_measure,end_measure,link_id,adjusted_timestamp,link_source,geometry,original_start_addr_m,original_end_addr_m,roadway_number,start_calibration_point,end_calibration_point,orig_start_calibration_point,orig_end_calibration_point) VALUES      (109760,1088,1,5,40921,1,6877,6899,'silari','silari',to_date('13.09.2021','DD.MM.YYYY'),to_date('13.09.2021','DD.MM.YYYY'),3,2,NULL,NULL,NULL,1,0,2,0.000, 20.733,145129,1533770939000,4,ST_GeomFromText('LINESTRING(374727.811 6673414.154 16.74000000000524,  374737.986 6673432.218 15.948999999993248)', 3067),6877,6899,310124300,0,0,0,0)""")
      runUpdateToDb("""INSERT INTO project_link (id,project_id,track,discontinuity_type,road_number,road_part_number,start_addr_m,end_addr_m,created_by,modified_by,created_date,modified_date,status,administrative_class,roadway_id,linear_location_id,connected_link_id,ely,reversed,side,start_measure,end_measure,link_id,adjusted_timestamp,link_source,geometry,original_start_addr_m,original_end_addr_m,roadway_number,start_calibration_point,end_calibration_point,orig_start_calibration_point,orig_end_calibration_point) VALUES      (109784,1088,2,5,40921,1,6878,6900,'silari','silari',to_date('13.09.2021','DD.MM.YYYY'),to_date('13.09.2021','DD.MM.YYYY'),3,2,NULL,NULL,NULL,1,0,2,0.000, 22.510,145128,1533770939000,4,ST_GeomFromText('LINESTRING(374720.042 6673417.115 16.6929999999993,   374731.819 6673436.298 15.703999999997905)', 3067),6878,6900,310124301,0,0,0,0)""")
      runUpdateToDb("""INSERT INTO project_link (id,project_id,track,discontinuity_type,road_number,road_part_number,start_addr_m,end_addr_m,created_by,modified_by,created_date,modified_date,status,administrative_class,roadway_id,linear_location_id,connected_link_id,ely,reversed,side,start_measure,end_measure,link_id,adjusted_timestamp,link_source,geometry,original_start_addr_m,original_end_addr_m,roadway_number,start_calibration_point,end_calibration_point,orig_start_calibration_point,orig_end_calibration_point) VALUES      (109761,1088,1,5,40921,1,6899,6944,'silari','silari',to_date('13.09.2021','DD.MM.YYYY'),to_date('13.09.2021','DD.MM.YYYY'),3,2,NULL,NULL,NULL,1,0,2,0.000, 44.449,145065,1533770939000,4,ST_GeomFromText('LINESTRING(374737.986 6673432.218 15.948999999993248, 374738.559 6673433.243 15.985000000000582, 374756.083 6673472.811 14.078008433456297)', 3067),6899,6944,310124300,0,0,0,0)""")
      runUpdateToDb("""INSERT INTO project_link (id,project_id,track,discontinuity_type,road_number,road_part_number,start_addr_m,end_addr_m,created_by,modified_by,created_date,modified_date,status,administrative_class,roadway_id,linear_location_id,connected_link_id,ely,reversed,side,start_measure,end_measure,link_id,adjusted_timestamp,link_source,geometry,original_start_addr_m,original_end_addr_m,roadway_number,start_calibration_point,end_calibration_point,orig_start_calibration_point,orig_end_calibration_point) VALUES      (109785,1088,2,5,40921,1,6900,6943,'silari','silari',to_date('13.09.2021','DD.MM.YYYY'),to_date('13.09.2021','DD.MM.YYYY'),3,2,NULL,NULL,NULL,1,0,2,0.000, 42.310,145064,1533770939000,4,ST_GeomFromText('LINESTRING(374731.819 6673436.298 15.703999999997905, 374738.216 6673454.834 14.898000000001048, 374745.572 6673476.31 13.96799999999348)', 3067),6900,6943,310124301,0,0,0,0)""")
      runUpdateToDb("""INSERT INTO project_link (id,project_id,track,discontinuity_type,road_number,road_part_number,start_addr_m,end_addr_m,created_by,modified_by,created_date,modified_date,status,administrative_class,roadway_id,linear_location_id,connected_link_id,ely,reversed,side,start_measure,end_measure,link_id,adjusted_timestamp,link_source,geometry,original_start_addr_m,original_end_addr_m,roadway_number,start_calibration_point,end_calibration_point,orig_start_calibration_point,orig_end_calibration_point) VALUES      (109786,1088,2,5,40921,1,6943,7145,'silari','silari',to_date('13.09.2021','DD.MM.YYYY'),to_date('13.09.2021','DD.MM.YYYY'),3,2,NULL,NULL,NULL,1,0,2,0.000,199.479,11939985,1599778815000,4,ST_GeomFromText('LINESTRING(374745.572 6673476.31 13.96799999999348, 374754.321 6673495.793 13.080000000001746, 374766.718 6673523.717 11.854999999995925, 374778.038 6673547.535 10.90700000000652, 374787.199 6673569.522 10.172000000005937, 374799.891 6673597.432 9.554000000003725, 374811.077 6673618.227 9.315000000002328, 374832.069 6673654.99 9.240000000005239, 374832.516 6673655.62 9.237001583064394)', 3067),6943,7145,310124301,0,0,0,0)""")
      runUpdateToDb("""INSERT INTO project_link (id,project_id,track,discontinuity_type,road_number,road_part_number,start_addr_m,end_addr_m,created_by,modified_by,created_date,modified_date,status,administrative_class,roadway_id,linear_location_id,connected_link_id,ely,reversed,side,start_measure,end_measure,link_id,adjusted_timestamp,link_source,geometry,original_start_addr_m,original_end_addr_m,roadway_number,start_calibration_point,end_calibration_point,orig_start_calibration_point,orig_end_calibration_point) VALUES      (109762,1088,1,5,40921,1,6944,7135,'silari','silari',to_date('13.09.2021','DD.MM.YYYY'),to_date('13.09.2021','DD.MM.YYYY'),3,2,NULL,NULL,NULL,1,0,2,0.000,186.259,11939986,1599778815000,4,ST_GeomFromText('LINESTRING(374756.083 6673472.811 14.077999999994063, 374767.043 6673497.21 12.971999999994296, 374777.791 6673522.621 11.865999999994528, 374789.725 6673547.739 10.820000000006985, 374800.701 6673572.901 10.023000000001048, 374810.48 6673592.84 9.536999999996624, 374821.022 6673613.705 9.237999999997555, 374833.314 6673636.169 9.164999999993597, 374836.282 6673640.762 9.182999021332805)', 3067),6944,7135,310124300,0,0,0,0)""")
      runUpdateToDb("""INSERT INTO project_link (id,project_id,track,discontinuity_type,road_number,road_part_number,start_addr_m,end_addr_m,created_by,modified_by,created_date,modified_date,status,administrative_class,roadway_id,linear_location_id,connected_link_id,ely,reversed,side,start_measure,end_measure,link_id,adjusted_timestamp,link_source,geometry,original_start_addr_m,original_end_addr_m,roadway_number,start_calibration_point,end_calibration_point,orig_start_calibration_point,orig_end_calibration_point) VALUES      (109763,1088,1,5,40921,1,7135,7147,'silari','silari',to_date('13.09.2021','DD.MM.YYYY'),to_date('13.09.2021','DD.MM.YYYY'),3,2,NULL,NULL,NULL,1,0,2,0.000, 11.167,11939970,1599778815000,4,ST_GeomFromText('LINESTRING(374836.282 6673640.762 9.18300000000454, 374842.369 6673650.124 9.277000000001863)', 3067),7135,7147,310124300,0,0,0,0)""")
      runUpdateToDb("""INSERT INTO project_link (id,project_id,track,discontinuity_type,road_number,road_part_number,start_addr_m,end_addr_m,created_by,modified_by,created_date,modified_date,status,administrative_class,roadway_id,linear_location_id,connected_link_id,ely,reversed,side,start_measure,end_measure,link_id,adjusted_timestamp,link_source,geometry,original_start_addr_m,original_end_addr_m,roadway_number,start_calibration_point,end_calibration_point,orig_start_calibration_point,orig_end_calibration_point) VALUES      (109787,1088,2,5,40921,1,7145,7317,'silari','silari',to_date('13.09.2021','DD.MM.YYYY'),to_date('13.09.2021','DD.MM.YYYY'),3,2,NULL,NULL,NULL,1,0,2,0.000,170.011,11939960,1599778815000,4,ST_GeomFromText('LINESTRING(374832.516 6673655.62 9.236999999993714, 374864.244 6673694.703 9.673999999999069, 374892.124 6673724.065 10.47500000000582, 374918.522 6673743.516 11.194000000003143, 374938.331 6673755.558 11.770999999993364, 374958.756 6673766.579 12.221999999994296)', 3067),7145,7317,310124301,0,0,0,0)""")
      runUpdateToDb("""INSERT INTO project_link (id,project_id,track,discontinuity_type,road_number,road_part_number,start_addr_m,end_addr_m,created_by,modified_by,created_date,modified_date,status,administrative_class,roadway_id,linear_location_id,connected_link_id,ely,reversed,side,start_measure,end_measure,link_id,adjusted_timestamp,link_source,geometry,original_start_addr_m,original_end_addr_m,roadway_number,start_calibration_point,end_calibration_point,orig_start_calibration_point,orig_end_calibration_point) VALUES      (109764,1088,1,5,40921,1,7147,7320,'silari','silari',to_date('13.09.2021','DD.MM.YYYY'),to_date('13.09.2021','DD.MM.YYYY'),3,2,NULL,NULL,NULL,1,0,2,0.000,169.170,11939964,1599778815000,4,ST_GeomFromText('LINESTRING(374842.369 6673650.124 9.277000000001863, 374850.879 6673662.029 9.364000000001397, 374870.258 6673686.417 9.657999999995809, 374892.951 6673709.545 10.202999999994063, 374922.262 6673732.698 11.080000000001746, 374942.448 6673746.015 11.646999999997206, 374968.036 6673760.592 12.376999999993131)', 3067),7147,7320,310124300,0,0,0,0)""")
      runUpdateToDb("""INSERT INTO project_link (id,project_id,track,discontinuity_type,road_number,road_part_number,start_addr_m,end_addr_m,created_by,modified_by,created_date,modified_date,status,administrative_class,roadway_id,linear_location_id,connected_link_id,ely,reversed,side,start_measure,end_measure,link_id,adjusted_timestamp,link_source,geometry,original_start_addr_m,original_end_addr_m,roadway_number,start_calibration_point,end_calibration_point,orig_start_calibration_point,orig_end_calibration_point) VALUES      (109788,1088,2,5,40921,1,7317,7331,'silari','silari',to_date('13.09.2021','DD.MM.YYYY'),to_date('13.09.2021','DD.MM.YYYY'),3,2,NULL,NULL,NULL,1,0,2,0.000, 14.452,143931,1533770939000,4,ST_GeomFromText('LINESTRING(374958.756 6673766.579 12.221999999994296, 374971.618 6673773.169 12.430999999996857)', 3067),7317,7331,310124301,0,0,0,0)""")
      runUpdateToDb("""INSERT INTO project_link (id,project_id,track,discontinuity_type,road_number,road_part_number,start_addr_m,end_addr_m,created_by,modified_by,created_date,modified_date,status,administrative_class,roadway_id,linear_location_id,connected_link_id,ely,reversed,side,start_measure,end_measure,link_id,adjusted_timestamp,link_source,geometry,original_start_addr_m,original_end_addr_m,roadway_number,start_calibration_point,end_calibration_point,orig_start_calibration_point,orig_end_calibration_point) VALUES      (109765,1088,1,5,40921,1,7247,7344,'silari','silari',to_date('13.09.2021','DD.MM.YYYY'),to_date('13.09.2021','DD.MM.YYYY'),3,2,NULL,NULL,NULL,1,0,2,0.000, 23.138,143936,1533770939000,4,ST_GeomFromText('LINESTRING(374968.036 6673760.592 12.376999999993131, 374989.72 6673768.664 12.630999999993946)', 3067),7320,7344,310124300,0,0,0,0)""")
      runUpdateToDb("""INSERT INTO project_link (id,project_id,track,discontinuity_type,road_number,road_part_number,start_addr_m,end_addr_m,created_by,modified_by,created_date,modified_date,status,administrative_class,roadway_id,linear_location_id,connected_link_id,ely,reversed,side,start_measure,end_measure,link_id,adjusted_timestamp,link_source,geometry,original_start_addr_m,original_end_addr_m,roadway_number,start_calibration_point,end_calibration_point,orig_start_calibration_point,orig_end_calibration_point) VALUES      (109789,1088,2,5,40921,1,7331,7345,'silari','silari',to_date('13.09.2021','DD.MM.YYYY'),to_date('13.09.2021','DD.MM.YYYY'),3,2,NULL,NULL,NULL,1,0,2,0.000, 13.917,143935,1533770939000,4,ST_GeomFromText('LINESTRING(374971.618 6673773.169 12.430999999996857, 374980.269 6673777.455 12.455000000001746, 374984.213 6673779.071 12.53200000000652)', 3067),7331,7345,310124301,0,0,0,0)""")
      runUpdateToDb("""INSERT INTO project_link (id,project_id,track,discontinuity_type,road_number,road_part_number,start_addr_m,end_addr_m,created_by,modified_by,created_date,modified_date,status,administrative_class,roadway_id,linear_location_id,connected_link_id,ely,reversed,side,start_measure,end_measure,link_id,adjusted_timestamp,link_source,geometry,original_start_addr_m,original_end_addr_m,roadway_number,start_calibration_point,end_calibration_point,orig_start_calibration_point,orig_end_calibration_point) VALUES      (109766,1088,1,5,40921,1,7344,7382,'silari','silari',to_date('13.09.2021','DD.MM.YYYY'),to_date('13.09.2021','DD.MM.YYYY'),3,2,NULL,NULL,NULL,1,0,2,0.000, 37.174,143920,1533749925000,4,ST_GeomFromText('LINESTRING(374989.72 6673768.664 12.630999999993946, 374990.19 6673768.851 12.630999999993946, 375015.276 6673777.302 12.61699999999837, 375025.153 6673779.836 12.611999999993714)', 3067),7344,7382,310124300,0,0,0,0)""")
      runUpdateToDb("""INSERT INTO project_link (id,project_id,track,discontinuity_type,road_number,road_part_number,start_addr_m,end_addr_m,created_by,modified_by,created_date,modified_date,status,administrative_class,roadway_id,linear_location_id,connected_link_id,ely,reversed,side,start_measure,end_measure,link_id,adjusted_timestamp,link_source,geometry,original_start_addr_m,original_end_addr_m,roadway_number,start_calibration_point,end_calibration_point,orig_start_calibration_point,orig_end_calibration_point) VALUES      (109790,1088,2,5,40921,1,7345,7384,'silari','silari',to_date('13.09.2021','DD.MM.YYYY'),to_date('13.09.2021','DD.MM.YYYY'),3,2,NULL,NULL,NULL,1,0,2,0.000, 38.542,143933,1599778815000,4,ST_GeomFromText('LINESTRING(374984.213 6673779.071 12.53200000000652, 375001.253 6673785.374 11.982000000003609, 375021.028 6673790.278 11.36501096271906)', 3067),7345,7384,310124301,0,0,0,0)""")
      runUpdateToDb("""INSERT INTO project_link (id,project_id,track,discontinuity_type,road_number,road_part_number,start_addr_m,end_addr_m,created_by,modified_by,created_date,modified_date,status,administrative_class,roadway_id,linear_location_id,connected_link_id,ely,reversed,side,start_measure,end_measure,link_id,adjusted_timestamp,link_source,geometry,original_start_addr_m,original_end_addr_m,roadway_number,start_calibration_point,end_calibration_point,orig_start_calibration_point,orig_end_calibration_point) VALUES      (109767,1088,1,5,40921,1,7382,7419,'silari','silari',to_date('13.09.2021','DD.MM.YYYY'),to_date('13.09.2021','DD.MM.YYYY'),3,2,NULL,NULL,NULL,1,0,2,0.000, 35.917,143942,1533749925000,4,ST_GeomFromText('LINESTRING(375025.153 6673779.836 12.611999999993714, 375035.889 6673782.36 12.688999999998487, 375050.839 6673784.982 12.82499999999709, 375060.517 6673785.777 12.838999296837926)', 3067),7382,7419,310124300,0,2,0,2)""")
      runUpdateToDb("""INSERT INTO project_link (id,project_id,track,discontinuity_type,road_number,road_part_number,start_addr_m,end_addr_m,created_by,modified_by,created_date,modified_date,status,administrative_class,roadway_id,linear_location_id,connected_link_id,ely,reversed,side,start_measure,end_measure,link_id,adjusted_timestamp,link_source,geometry,original_start_addr_m,original_end_addr_m,roadway_number,start_calibration_point,end_calibration_point,orig_start_calibration_point,orig_end_calibration_point) VALUES      (109791,1088,2,5,40921,1,7384,7417,'silari','silari',to_date('13.09.2021','DD.MM.YYYY'),to_date('13.09.2021','DD.MM.YYYY'),3,2,NULL,NULL,NULL,1,0,2,0.000, 32.498,143863,1533749925000,4,ST_GeomFromText('LINESTRING(375021.028 6673790.278 11.365000000005239, 375036.543 6673793.775 12.706999999994878, 375053.04 6673795.563 12.83299999999872)', 3067),7384,7417,310124301,0,2,0,2)""")
      runUpdateToDb("""INSERT INTO project_link (id,project_id,track,discontinuity_type,road_number,road_part_number,start_addr_m,end_addr_m,created_by,modified_by,created_date,modified_date,status,administrative_class,roadway_id,linear_location_id,connected_link_id,ely,reversed,side,start_measure,end_measure,link_id,adjusted_timestamp,link_source,geometry,original_start_addr_m,original_end_addr_m,roadway_number,start_calibration_point,end_calibration_point,orig_start_calibration_point,orig_end_calibration_point) VALUES      (109792,1088,2,5,40921,1,7417,7427,'silari','silari',to_date('13.09.2021','DD.MM.YYYY'),to_date('13.09.2021','DD.MM.YYYY'),3,2,NULL,NULL,NULL,1,0,2,0.000, 10.749,143861,1533749925000,4,ST_GeomFromText('LINESTRING(375053.04 6673795.563 12.83299999999872, 375063.756 6673796.41 12.919996587695966)', 3067),7417,7427,310124301,2,2,2,2)""")
      runUpdateToDb("""INSERT INTO project_link (id,project_id,track,discontinuity_type,road_number,road_part_number,start_addr_m,end_addr_m,created_by,modified_by,created_date,modified_date,status,administrative_class,roadway_id,linear_location_id,connected_link_id,ely,reversed,side,start_measure,end_measure,link_id,adjusted_timestamp,link_source,geometry,original_start_addr_m,original_end_addr_m,roadway_number,start_calibration_point,end_calibration_point,orig_start_calibration_point,orig_end_calibration_point) VALUES      (109768,1088,1,5,40921,1,7419,7534,'silari','silari',to_date('13.09.2021','DD.MM.YYYY'),to_date('13.09.2021','DD.MM.YYYY'),3,2,NULL,NULL,NULL,1,0,3,0.000,112.967,143939,1533749925000,4,ST_GeomFromText('LINESTRING(375172.788 6673775.964 13.448000000003958, 375155.844 6673779.19 13.375, 375139.996 6673781.262 13.271999999997206, 375124.957 6673783.296 13.171000000002095, 375110.163 6673784.78 13.107000000003609, 375089.413 6673785.993 12.952999999994063, 375068.437 6673786.157 12.872000000003027, 375060.517 6673785.777 12.839000000007218)', 3067),7419,7534,310124300,2,3,2,2)""")
      runUpdateToDb("""INSERT INTO project_link (id,project_id,track,discontinuity_type,road_number,road_part_number,start_addr_m,end_addr_m,created_by,modified_by,created_date,modified_date,status,administrative_class,roadway_id,linear_location_id,connected_link_id,ely,reversed,side,start_measure,end_measure,link_id,adjusted_timestamp,link_source,geometry,original_start_addr_m,original_end_addr_m,roadway_number,start_calibration_point,end_calibration_point,orig_start_calibration_point,orig_end_calibration_point) VALUES      (109793,1088,2,5,40921,1,7427,7534,'silari','silari',to_date('13.09.2021','DD.MM.YYYY'),to_date('13.09.2021','DD.MM.YYYY'),3,2,NULL,NULL,NULL,1,0,3,0.000,106.352,143858,1599778815000,4,ST_GeomFromText('LINESTRING(375169.282 6673785.082 13.562999999994645, 375142.486 6673790.226 13.489000000001397, 375116.509 6673793.804 13.35899999999674, 375088.552 6673796.034 13.111999999993714, 375064.624 6673796.41 12.929000000003725, 375063.756 6673796.41 12.920002931440251)', 3067),7427,7534,310124301,2,3,2,2)""")

      val projectLinkDAO = new ProjectLinkDAO
      val projectLinkSeq = projectLinkDAO.fetchProjectLinks(1088)

<<<<<<< HEAD
      val output = ProjectSectionCalculator.assignMValues(projectLinkSeq).sortBy(_.addrMRange.start)
=======
      val output = ProjectSectionCalculator.assignAddrMValues(projectLinkSeq).sortBy(_.startAddrMValue)
>>>>>>> 173b3d4a

      val leftsBefore  = projectLinkSeq.filterNot(_.track == Track.RightSide).sortBy(_.addrMRange.start)
      val lefts        = output.filterNot(_.track == Track.RightSide).sortBy(_.addrMRange.start)
      val rightsBefore = projectLinkSeq.filterNot(_.track == Track.LeftSide).sortBy(_.addrMRange.start)
      val rights       = output.filterNot(_.track == Track.LeftSide).sortBy(_.addrMRange.start)

      /* Check that order of links excluding splitted links remains. */
      leftsBefore.map(_.id).toList should be(lefts.filterNot(pl => (pl.connectedLinkId.isDefined && pl.startMValue != 0)).map(_.id).toList)
      rightsBefore.map(_.id).toList should be(rights.filterNot(pl => (pl.connectedLinkId.isDefined && pl.startMValue != 0)).map(_.id).toList)

      lefts.zip(lefts.tail).foreach { case (prev, next) => prev.originalAddrMRange.end should be(next.originalAddrMRange.start)
      }
      lefts.zip(lefts.tail).foreach { case (prev, next) => prev.addrMRange.end should be(next.addrMRange.start)
      }
      rights.zip(rights.tail).foreach { case (prev, next) => prev.originalAddrMRange.end should be(next.originalAddrMRange.start)
      }
      rights.zip(rights.tail).foreach { case (prev, next) => prev.addrMRange.end should be(next.addrMRange.start)
      }
      /* check positive lengths. */
      output.foreach(pl => {
        (pl.addrMRange.end - pl.addrMRange.start) should be > 0L
      })
    }
  }

  /*
   | #0
   |
   O
   |
   O
  | | # New
   |
  | | #1562
*/
  test("Test assignAddrMValues " +
    "When a new link is added after an unchanged link as a left track, and the opposite right side track is transferred from the original link" +
    "Then the previously existing lengths of the links must not change, and the end address must remain the same, but the new left side at the middle must change by the length calculation, to comply with the transferred right side.") {
    runWithRollback {
      val project_id = 1
      val roadPart = RoadPart(6016,1)
      val newLinkId = 1005

      val projectLinkSeq = Seq(
        ProjectLink(1000,      roadPart, Track.Combined , Discontinuity.Continuous,        AddrMRange(   0,   15), AddrMRange(   0,   15), None, None, None, 11811190.toString, 0.0,   15.178, SideCode.TowardsDigitizing, (RoadAddressCP, NoCP         ), (RoadAddressCP, NoCP         ), List(Point(  0.0,    0.0), Point(  15.178,  0.0)),                   project_id, RoadAddressChangeType.Unchanged, AdministrativeClass.Municipality, LinkGeomSource.FrozenLinkInterface,  15.178, 108248, 491052, 9, false, None,                   1627945220000L, 335584839),
        ProjectLink(1001,      roadPart, Track.Combined,  Discontinuity.MinorDiscontinuity,AddrMRange(  15,  201), AddrMRange(  15,  201), None, None, None,  1215621.toString, 0.0,  203.32 , SideCode.TowardsDigitizing, (NoCP,          RoadAddressCP), (NoCP,          RoadAddressCP), List(Point( 16.178,  0.0), Point( 219.498,  0.0)),                   project_id, RoadAddressChangeType.Unchanged, AdministrativeClass.Municipality, LinkGeomSource.FrozenLinkInterface, 203.32,  108245, 491108, 9, false, None,                   1605135620000L, 335584844),
        ProjectLink(1002,      roadPart, Track.Combined,  Discontinuity.Continuous,        AddrMRange( 201,  346), AddrMRange( 201,  346), None, None, None,  1215618.toString, 0.0,  146.927, SideCode.TowardsDigitizing, (RoadAddressCP, NoCP         ), (RoadAddressCP, NoCP         ), List(Point(219.498,  0.0), Point( 365.425,  0.0)),                   project_id, RoadAddressChangeType.Unchanged, AdministrativeClass.Municipality, LinkGeomSource.FrozenLinkInterface, 146.927, 108244, 491118, 9, false, None,                   1605135620000L, 284576519),
        ProjectLink(1003,      roadPart, Track.Combined,  Discontinuity.MinorDiscontinuity,AddrMRange( 346,  370), AddrMRange( 346,  370), None, None, None, 11892932.toString, 0.0,   24.165, SideCode.TowardsDigitizing, (NoCP,          RoadAddressCP), (NoCP,          RoadAddressCP), List(Point(365.425,  0.0), Point( 389.59,   0.0)),                   project_id, RoadAddressChangeType.Unchanged, AdministrativeClass.Municipality, LinkGeomSource.FrozenLinkInterface,  24.165, 108226, 491117, 9, false, None,                   1631228420000L, 306511489),
        ProjectLink(1004,      roadPart, Track.RightSide, Discontinuity.Continuous,        AddrMRange( 370,  513), AddrMRange( 370,  513), None, None, None, 11892926.toString, 0.0,  143.101, SideCode.TowardsDigitizing, (RoadAddressCP, UserDefinedCP), (RoadAddressCP, RoadAddressCP), List(Point(532.691,  0.0), Point( 671.69,   0.0)),                   project_id, RoadAddressChangeType.Transfer,  AdministrativeClass.Municipality, LinkGeomSource.FrozenLinkInterface, 143.101, 108239, 491136, 9, false, None,                   1605135620000L, 306511492),
        ProjectLink(newLinkId, roadPart, Track.LeftSide,  Discontinuity.Continuous,        AddrMRange( 370,  513), AddrMRange(   0,    0), None, None, None, 11892924.toString, 0.0,  138.999, SideCode.TowardsDigitizing, (RoadAddressCP, UserDefinedCP), (NoCP,          NoCP         ), List(Point(532.691, 10.0), Point( 671.69,   0.0)),                   project_id, RoadAddressChangeType.New,       AdministrativeClass.Municipality, LinkGeomSource.FrozenLinkInterface, 138.999,      0,      0, 9, false, None,                   1631228420000L, 335718220),
        ProjectLink(1006,      roadPart, Track.LeftSide,  Discontinuity.Continuous,        AddrMRange( 513, 1004), AddrMRange( 513, 1004), None, None, None, 11105130.toString, 0.0,  486.598, SideCode.TowardsDigitizing, (NoCP,          RoadAddressCP), (RoadAddressCP, RoadAddressCP), List(Point(671.69,   0.0), Point(1663.558,  0.0)),                   project_id, RoadAddressChangeType.Transfer,  AdministrativeClass.Municipality, LinkGeomSource.FrozenLinkInterface, 486.598, 108259, 491114, 9, false, None,                   1605135620000L, 148128088),
        ProjectLink(1007,      roadPart, Track.RightSide, Discontinuity.Continuous,        AddrMRange( 513, 1004), AddrMRange( 513, 1004), None, None, None, 11105129.toString, 0.0,  505.27 , SideCode.TowardsDigitizing, (NoCP,          RoadAddressCP), (RoadAddressCP, RoadAddressCP), List(Point(671.69,   0.0), Point(1158.288,0.0),Point(1663.558,0.0)), project_id, RoadAddressChangeType.Transfer,  AdministrativeClass.Municipality, LinkGeomSource.FrozenLinkInterface, 505.27,  108236, 491126, 9, false, None,                   1605135620000L, 148124313),
        ProjectLink(1008,      roadPart, Track.Combined,  Discontinuity.Continuous,        AddrMRange(1004, 1466), AddrMRange(1004, 1466), None, None, None, 12432937.toString, 0.0,  474.23 , SideCode.TowardsDigitizing, (RoadAddressCP, RoadAddressCP), (RoadAddressCP, RoadAddressCP), List(Point(1663.558, 0.0), Point(2137.788,  0.0)),                   project_id, RoadAddressChangeType.Transfer,  AdministrativeClass.Municipality, LinkGeomSource.FrozenLinkInterface, 474.23,  108235, 491131, 9, false, None,                   1635289229000L, 148121645),
        ProjectLink(1009,      roadPart, Track.LeftSide,  Discontinuity.EndOfRoad,         AddrMRange(1466, 1562), AddrMRange(1466, 1562), None, None, None,  1215166.toString, 2.504, 59.638, SideCode.TowardsDigitizing, (RoadAddressCP, RoadAddressCP), (RoadAddressCP, RoadAddressCP), List(Point(2137.788, 0.0), Point(2197.426, 10.0)),                   project_id, RoadAddressChangeType.Transfer,  AdministrativeClass.Municipality, LinkGeomSource.FrozenLinkInterface,  59.638, 108250, 491116, 9, false, Some(1215166.toString), 1605135620000L, 148127567),
        ProjectLink(1010,      roadPart, Track.RightSide, Discontinuity.EndOfRoad,         AddrMRange(1466, 1562), AddrMRange(1466, 1562), None, None, None,  1215168.toString, 0.0,   48.72 , SideCode.TowardsDigitizing, (RoadAddressCP, RoadAddressCP), (RoadAddressCP, RoadAddressCP), List(Point(2197.426, 0.0), Point(2246.146,  0.0)),                   project_id, RoadAddressChangeType.Transfer,  AdministrativeClass.Municipality, LinkGeomSource.FrozenLinkInterface,  48.72,  108242, 491133, 9, false, None,                   1605135620000L,     57360)
      )

<<<<<<< HEAD
      val output = ProjectSectionCalculator.assignMValues(projectLinkSeq).sortBy(_.addrMRange.start)
=======
      val output = ProjectSectionCalculator.assignAddrMValues(projectLinkSeq).sortBy(_.startAddrMValue)
>>>>>>> 173b3d4a
      output.filterNot(_.id == newLinkId).foreach(pl => {
        pl.addrMRange shouldBe pl.originalAddrMRange
      })

      val newLink = output.filter(_.id == newLinkId)
      newLink should have size 1
      newLink.head.addrMRange should be (AddrMRange(370,513))

    }
  }
}<|MERGE_RESOLUTION|>--- conflicted
+++ resolved
@@ -228,27 +228,15 @@
       val idRoad6 = 6L //  /
       val idRoad7 = 7L //    \
       val idRoad8 = 8L //   |
-<<<<<<< HEAD
-      val projectLink0 = toProjectLink(rap, RoadAddressChangeType.New)(RoadAddress(idRoad0, 0, RoadPart(5, 1), AdministrativeClass.Unknown, Track.Combined,  Discontinuity.Continuous, AddrMRange(0L, 0L), Some(DateTime.parse("1901-01-01")), Some(DateTime.parse("1902-01-01")), Option("tester"), idRoad0.toString, 0.0, 0.0, SideCode.TowardsDigitizing, 0, (None, None), Seq(Point( 0.0,  0.0), Point( 0.0,   9.8)), LinkGeomSource.NormalLinkInterface, 8, NoTermination, 0))
-      val projectLink1 = toProjectLink(rap, RoadAddressChangeType.New)(RoadAddress(idRoad1, 0, RoadPart(5, 1), AdministrativeClass.Unknown, Track.RightSide, Discontinuity.Continuous, AddrMRange(0L, 0L), Some(DateTime.parse("1901-01-01")), Some(DateTime.parse("1902-01-01")), Option("tester"), idRoad1.toString, 0.0, 0.0, SideCode.TowardsDigitizing, 0, (None, None), Seq(Point( 0.0,  9.8), Point(-2.0,  20.2)), LinkGeomSource.NormalLinkInterface, 8, NoTermination, 0))
-      val projectLink2 = toProjectLink(rap, RoadAddressChangeType.New)(RoadAddress(idRoad2, 0, RoadPart(5, 1), AdministrativeClass.Unknown, Track.LeftSide,  Discontinuity.Continuous, AddrMRange(0L, 0L), Some(DateTime.parse("1901-01-01")), Some(DateTime.parse("1902-01-01")), Option("tester"), idRoad2.toString, 0.0, 0.0, SideCode.TowardsDigitizing, 0, (None, None), Seq(Point( 0.0,  9.8), Point( 2.0,  19.2)), LinkGeomSource.NormalLinkInterface, 8, NoTermination, 0))
-      val projectLink3 = toProjectLink(rap, RoadAddressChangeType.New)(RoadAddress(idRoad3, 0, RoadPart(5, 1), AdministrativeClass.Unknown, Track.RightSide, Discontinuity.Continuous, AddrMRange(0L, 0L), Some(DateTime.parse("1901-01-01")), Some(DateTime.parse("1902-01-01")), Option("tester"), idRoad3.toString, 0.0, 0.0, SideCode.TowardsDigitizing, 0, (None, None), Seq(Point(-2.0, 20.2), Point( 1.0,  30.0)), LinkGeomSource.NormalLinkInterface, 8, NoTermination, 0))
-      val projectLink4 = toProjectLink(rap, RoadAddressChangeType.New)(RoadAddress(idRoad4, 0, RoadPart(5, 1), AdministrativeClass.Unknown, Track.LeftSide,  Discontinuity.Continuous, AddrMRange(0L, 0L), Some(DateTime.parse("1901-01-01")), Some(DateTime.parse("1902-01-01")), Option("tester"), idRoad4.toString, 0.0, 0.0, SideCode.TowardsDigitizing, 0, (None, None), Seq(Point( 2.0, 19.2), Point( 1.0,  30.0)), LinkGeomSource.NormalLinkInterface, 8, NoTermination, 0))
-      val projectLink5 = toProjectLink(rap, RoadAddressChangeType.New)(RoadAddress(idRoad5, 0, RoadPart(5, 1), AdministrativeClass.Unknown, Track.Combined,  Discontinuity.Continuous, AddrMRange(0L, 0L), Some(DateTime.parse("1901-01-01")), Some(DateTime.parse("1902-01-01")), Option("tester"), idRoad5.toString, 0.0, 0.0, SideCode.TowardsDigitizing, 0, (None, None), Seq(Point( 1.0, 30.0), Point( 0.0,  48.0)), LinkGeomSource.NormalLinkInterface, 8, NoTermination, 0))
-      val projectLink6 = toProjectLink(rap, RoadAddressChangeType.New)(RoadAddress(idRoad6, 0, RoadPart(5, 1), AdministrativeClass.Unknown, Track.RightSide, Discontinuity.Continuous, AddrMRange(0L, 0L), Some(DateTime.parse("1901-01-01")), Some(DateTime.parse("1902-01-01")), Option("tester"), idRoad6.toString, 0.0, 0.0, SideCode.TowardsDigitizing, 0, (None, None), Seq(Point( 0.0, 48.0), Point( 2.0,  68.0), Point(0.0, 96.0)), LinkGeomSource.NormalLinkInterface, 8, NoTermination, 0))
-      val projectLink7 = toProjectLink(rap, RoadAddressChangeType.New)(RoadAddress(idRoad7, 0, RoadPart(5, 1), AdministrativeClass.Unknown, Track.LeftSide,  Discontinuity.Continuous, AddrMRange(0L, 0L), Some(DateTime.parse("1901-01-01")), Some(DateTime.parse("1902-01-01")), Option("tester"), idRoad7.toString, 0.0, 0.0, SideCode.TowardsDigitizing, 0, (None, None), Seq(Point( 0.0, 48.0), Point(-2.0,  68.0), Point(0.0, 96.0)), LinkGeomSource.NormalLinkInterface, 8, NoTermination, 0))
-      val projectLink8 = toProjectLink(rap, RoadAddressChangeType.New)(RoadAddress(idRoad8, 0, RoadPart(5, 1), AdministrativeClass.Unknown, Track.Combined,  Discontinuity.Continuous, AddrMRange(0L, 0L), Some(DateTime.parse("1901-01-01")), Some(DateTime.parse("1902-01-01")), Option("tester"), idRoad8.toString, 0.0, 0.0, SideCode.TowardsDigitizing, 0, (None, None), Seq(Point( 0.0, 96.0), Point( 0.0, 148.0)), LinkGeomSource.NormalLinkInterface, 8, NoTermination, 0))
-=======
-      val projectLink0 = toProjectLink(rap, RoadAddressChangeType.New)(RoadAddress(idRoad0, 0, RoadPart(5, 1), AdministrativeClass.Unknown, Track.Combined,  Discontinuity.Continuous, 0L, 0L, Some(DateTime.parse("1901-01-01")), Some(DateTime.parse("1902-01-01")), Option("tester"), idRoad0.toString, 0.0, 9.8, SideCode.TowardsDigitizing, 0, (None, None), Seq(Point( 0.0,  0.0), Point( 0.0,   9.8)), LinkGeomSource.NormalLinkInterface, 8, NoTermination, 0))
-      val projectLink1 = toProjectLink(rap, RoadAddressChangeType.New)(RoadAddress(idRoad1, 0, RoadPart(5, 1), AdministrativeClass.Unknown, Track.RightSide, Discontinuity.Continuous, 0L, 0L, Some(DateTime.parse("1901-01-01")), Some(DateTime.parse("1902-01-01")), Option("tester"), idRoad1.toString, 0.0, 10.6, SideCode.TowardsDigitizing, 0, (None, None), Seq(Point( 0.0,  9.8), Point(-2.0,  20.2)), LinkGeomSource.NormalLinkInterface, 8, NoTermination, 0))
-      val projectLink2 = toProjectLink(rap, RoadAddressChangeType.New)(RoadAddress(idRoad2, 0, RoadPart(5, 1), AdministrativeClass.Unknown, Track.LeftSide,  Discontinuity.Continuous, 0L, 0L, Some(DateTime.parse("1901-01-01")), Some(DateTime.parse("1902-01-01")), Option("tester"), idRoad2.toString, 0.0, 9.21, SideCode.TowardsDigitizing, 0, (None, None), Seq(Point( 0.0,  9.8), Point( 2.0,  19.2)), LinkGeomSource.NormalLinkInterface, 8, NoTermination, 0))
-      val projectLink3 = toProjectLink(rap, RoadAddressChangeType.New)(RoadAddress(idRoad3, 0, RoadPart(5, 1), AdministrativeClass.Unknown, Track.RightSide, Discontinuity.Continuous, 0L, 0L, Some(DateTime.parse("1901-01-01")), Some(DateTime.parse("1902-01-01")), Option("tester"), idRoad3.toString, 0.0, 10.29, SideCode.TowardsDigitizing, 0, (None, None), Seq(Point(-2.0, 20.2), Point( 1.0,  30.0)), LinkGeomSource.NormalLinkInterface, 8, NoTermination, 0))
-      val projectLink4 = toProjectLink(rap, RoadAddressChangeType.New)(RoadAddress(idRoad4, 0, RoadPart(5, 1), AdministrativeClass.Unknown, Track.LeftSide,  Discontinuity.Continuous, 0L, 0L, Some(DateTime.parse("1901-01-01")), Some(DateTime.parse("1902-01-01")), Option("tester"), idRoad4.toString, 0.0, 10.60, SideCode.TowardsDigitizing, 0, (None, None), Seq(Point( 2.0, 19.2), Point( 1.0,  30.0)), LinkGeomSource.NormalLinkInterface, 8, NoTermination, 0))
-      val projectLink5 = toProjectLink(rap, RoadAddressChangeType.New)(RoadAddress(idRoad5, 0, RoadPart(5, 1), AdministrativeClass.Unknown, Track.Combined,  Discontinuity.Continuous, 0L, 0L, Some(DateTime.parse("1901-01-01")), Some(DateTime.parse("1902-01-01")), Option("tester"), idRoad5.toString, 0.0, 18.02, SideCode.TowardsDigitizing, 0, (None, None), Seq(Point( 1.0, 30.0), Point( 0.0,  48.0)), LinkGeomSource.NormalLinkInterface, 8, NoTermination, 0))
-      val projectLink6 = toProjectLink(rap, RoadAddressChangeType.New)(RoadAddress(idRoad6, 0, RoadPart(5, 1), AdministrativeClass.Unknown, Track.RightSide, Discontinuity.Continuous, 0L, 0L, Some(DateTime.parse("1901-01-01")), Some(DateTime.parse("1902-01-01")), Option("tester"), idRoad6.toString, 0.0, 48.17, SideCode.TowardsDigitizing, 0, (None, None), Seq(Point( 0.0, 48.0), Point( 2.0,  68.0), Point(0.0, 96.0)), LinkGeomSource.NormalLinkInterface, 8, NoTermination, 0))
-      val projectLink7 = toProjectLink(rap, RoadAddressChangeType.New)(RoadAddress(idRoad7, 0, RoadPart(5, 1), AdministrativeClass.Unknown, Track.LeftSide,  Discontinuity.Continuous, 0L, 0L, Some(DateTime.parse("1901-01-01")), Some(DateTime.parse("1902-01-01")), Option("tester"), idRoad7.toString, 0.0, 48.17, SideCode.TowardsDigitizing, 0, (None, None), Seq(Point( 0.0, 48.0), Point(-2.0,  68.0), Point(0.0, 96.0)), LinkGeomSource.NormalLinkInterface, 8, NoTermination, 0))
-      val projectLink8 = toProjectLink(rap, RoadAddressChangeType.New)(RoadAddress(idRoad8, 0, RoadPart(5, 1), AdministrativeClass.Unknown, Track.Combined,  Discontinuity.Continuous, 0L, 0L, Some(DateTime.parse("1901-01-01")), Some(DateTime.parse("1902-01-01")), Option("tester"), idRoad8.toString, 0.0, 52.0, SideCode.TowardsDigitizing, 0, (None, None), Seq(Point( 0.0, 96.0), Point( 0.0, 148.0)), LinkGeomSource.NormalLinkInterface, 8, NoTermination, 0))
->>>>>>> 173b3d4a
+      val projectLink0 = toProjectLink(rap, RoadAddressChangeType.New)(RoadAddress(idRoad0, 0, RoadPart(5, 1), AdministrativeClass.Unknown, Track.Combined,  Discontinuity.Continuous, AddrMRange(0L, 0L), Some(DateTime.parse("1901-01-01")), Some(DateTime.parse("1902-01-01")), Option("tester"), idRoad0.toString, 0.0, 9.8, SideCode.TowardsDigitizing, 0, (None, None), Seq(Point( 0.0,  0.0), Point( 0.0,   9.8)), LinkGeomSource.NormalLinkInterface, 8, NoTermination, 0))
+      val projectLink1 = toProjectLink(rap, RoadAddressChangeType.New)(RoadAddress(idRoad1, 0, RoadPart(5, 1), AdministrativeClass.Unknown, Track.RightSide, Discontinuity.Continuous, AddrMRange(0L, 0L), Some(DateTime.parse("1901-01-01")), Some(DateTime.parse("1902-01-01")), Option("tester"), idRoad1.toString, 0.0, 10.6, SideCode.TowardsDigitizing, 0, (None, None), Seq(Point( 0.0,  9.8), Point(-2.0,  20.2)), LinkGeomSource.NormalLinkInterface, 8, NoTermination, 0))
+      val projectLink2 = toProjectLink(rap, RoadAddressChangeType.New)(RoadAddress(idRoad2, 0, RoadPart(5, 1), AdministrativeClass.Unknown, Track.LeftSide,  Discontinuity.Continuous, AddrMRange(0L, 0L), Some(DateTime.parse("1901-01-01")), Some(DateTime.parse("1902-01-01")), Option("tester"), idRoad2.toString, 0.0, 9.21, SideCode.TowardsDigitizing, 0, (None, None), Seq(Point( 0.0,  9.8), Point( 2.0,  19.2)), LinkGeomSource.NormalLinkInterface, 8, NoTermination, 0))
+      val projectLink3 = toProjectLink(rap, RoadAddressChangeType.New)(RoadAddress(idRoad3, 0, RoadPart(5, 1), AdministrativeClass.Unknown, Track.RightSide, Discontinuity.Continuous, AddrMRange(0L, 0L), Some(DateTime.parse("1901-01-01")), Some(DateTime.parse("1902-01-01")), Option("tester"), idRoad3.toString, 0.0, 10.29, SideCode.TowardsDigitizing, 0, (None, None), Seq(Point(-2.0, 20.2), Point( 1.0,  30.0)), LinkGeomSource.NormalLinkInterface, 8, NoTermination, 0))
+      val projectLink4 = toProjectLink(rap, RoadAddressChangeType.New)(RoadAddress(idRoad4, 0, RoadPart(5, 1), AdministrativeClass.Unknown, Track.LeftSide,  Discontinuity.Continuous, AddrMRange(0L, 0L), Some(DateTime.parse("1901-01-01")), Some(DateTime.parse("1902-01-01")), Option("tester"), idRoad4.toString, 0.0, 10.60, SideCode.TowardsDigitizing, 0, (None, None), Seq(Point( 2.0, 19.2), Point( 1.0,  30.0)), LinkGeomSource.NormalLinkInterface, 8, NoTermination, 0))
+      val projectLink5 = toProjectLink(rap, RoadAddressChangeType.New)(RoadAddress(idRoad5, 0, RoadPart(5, 1), AdministrativeClass.Unknown, Track.Combined,  Discontinuity.Continuous, AddrMRange(0L, 0L), Some(DateTime.parse("1901-01-01")), Some(DateTime.parse("1902-01-01")), Option("tester"), idRoad5.toString, 0.0, 18.02, SideCode.TowardsDigitizing, 0, (None, None), Seq(Point( 1.0, 30.0), Point( 0.0,  48.0)), LinkGeomSource.NormalLinkInterface, 8, NoTermination, 0))
+      val projectLink6 = toProjectLink(rap, RoadAddressChangeType.New)(RoadAddress(idRoad6, 0, RoadPart(5, 1), AdministrativeClass.Unknown, Track.RightSide, Discontinuity.Continuous, AddrMRange(0L, 0L), Some(DateTime.parse("1901-01-01")), Some(DateTime.parse("1902-01-01")), Option("tester"), idRoad6.toString, 0.0, 48.17, SideCode.TowardsDigitizing, 0, (None, None), Seq(Point( 0.0, 48.0), Point( 2.0,  68.0), Point(0.0, 96.0)), LinkGeomSource.NormalLinkInterface, 8, NoTermination, 0))
+      val projectLink7 = toProjectLink(rap, RoadAddressChangeType.New)(RoadAddress(idRoad7, 0, RoadPart(5, 1), AdministrativeClass.Unknown, Track.LeftSide,  Discontinuity.Continuous, AddrMRange(0L, 0L), Some(DateTime.parse("1901-01-01")), Some(DateTime.parse("1902-01-01")), Option("tester"), idRoad7.toString, 0.0, 48.17, SideCode.TowardsDigitizing, 0, (None, None), Seq(Point( 0.0, 48.0), Point(-2.0,  68.0), Point(0.0, 96.0)), LinkGeomSource.NormalLinkInterface, 8, NoTermination, 0))
+      val projectLink8 = toProjectLink(rap, RoadAddressChangeType.New)(RoadAddress(idRoad8, 0, RoadPart(5, 1), AdministrativeClass.Unknown, Track.Combined,  Discontinuity.Continuous, AddrMRange(0L, 0L), Some(DateTime.parse("1901-01-01")), Some(DateTime.parse("1902-01-01")), Option("tester"), idRoad8.toString, 0.0, 52.0, SideCode.TowardsDigitizing, 0, (None, None), Seq(Point( 0.0, 96.0), Point( 0.0, 148.0)), LinkGeomSource.NormalLinkInterface, 8, NoTermination, 0))
 
       val projectLinkSeq = Seq(projectLink0, projectLink1, projectLink2, projectLink3, projectLink4, projectLink5, projectLink6, projectLink7, projectLink8).map(
         pl => pl.copy(sideCode = SideCode.AgainstDigitizing)
@@ -286,17 +274,10 @@
       val idRoad1 = 1L //     <
       val idRoad2 = 2L //   >
       val idRoad3 = 3L //     <
-<<<<<<< HEAD
-      val projectLink0 = toProjectLink(rap, RoadAddressChangeType.New)(RoadAddress(idRoad0, 0, RoadPart(5, 1), AdministrativeClass.Unknown, Track.Combined, Discontinuity.Continuous, AddrMRange(0L, 0L), Some(DateTime.parse("1901-01-01")), Some(DateTime.parse("1902-01-01")), Option("tester"), idRoad0.toString, 0.0, 0.0, SideCode.TowardsDigitizing, 0, (None, None), Seq(Point( 0.0,  0.0), Point(0.0,  9.8)), LinkGeomSource.NormalLinkInterface, 8, NoTermination, 0))
-      val projectLink1 = toProjectLink(rap, RoadAddressChangeType.New)(RoadAddress(idRoad1, 0, RoadPart(5, 1), AdministrativeClass.Unknown, Track.Combined, Discontinuity.Continuous, AddrMRange(0L, 0L), Some(DateTime.parse("1901-01-01")), Some(DateTime.parse("1902-01-01")), Option("tester"), idRoad1.toString, 0.0, 0.0, SideCode.AgainstDigitizing, 0, (None, None), Seq(Point( 4.0,  7.5), Point(0.0,  9.8)), LinkGeomSource.NormalLinkInterface, 8, NoTermination, 0))
-      val projectLink2 = toProjectLink(rap, RoadAddressChangeType.New)(RoadAddress(idRoad2, 0, RoadPart(5, 1), AdministrativeClass.Unknown, Track.Combined, Discontinuity.Continuous, AddrMRange(0L, 0L), Some(DateTime.parse("1901-01-01")), Some(DateTime.parse("1902-01-01")), Option("tester"), idRoad2.toString, 0.0, 0.0, SideCode.TowardsDigitizing, 0, (None, None), Seq(Point( 4.0,  7.5), Point(6.0, 19.2)), LinkGeomSource.NormalLinkInterface, 8, NoTermination, 0))
-      val projectLink3 = toProjectLink(rap, RoadAddressChangeType.New)(RoadAddress(idRoad3, 0, RoadPart(5, 1), AdministrativeClass.Unknown, Track.Combined, Discontinuity.Continuous, AddrMRange(0L, 0L), Some(DateTime.parse("1901-01-01")), Some(DateTime.parse("1902-01-01")), Option("tester"), idRoad3.toString, 0.0, 0.0, SideCode.AgainstDigitizing, 0, (None, None), Seq(Point(10.0, 15.0), Point(6.0, 19.2)), LinkGeomSource.NormalLinkInterface, 8, NoTermination, 0))
-=======
-      val projectLink0 = toProjectLink(rap, RoadAddressChangeType.New)(RoadAddress(idRoad0, 0, RoadPart(5, 1), AdministrativeClass.Unknown, Track.Combined, Discontinuity.Continuous, 0L, 0L, Some(DateTime.parse("1901-01-01")), Some(DateTime.parse("1902-01-01")), Option("tester"), idRoad0.toString, 0.0, 9.8, SideCode.TowardsDigitizing, 0, (None, None), Seq(Point( 0.0,  0.0), Point(0.0,  9.8)), LinkGeomSource.NormalLinkInterface, 8, NoTermination, 0))
-      val projectLink1 = toProjectLink(rap, RoadAddressChangeType.New)(RoadAddress(idRoad1, 0, RoadPart(5, 1), AdministrativeClass.Unknown, Track.Combined, Discontinuity.Continuous, 0L, 0L, Some(DateTime.parse("1901-01-01")), Some(DateTime.parse("1902-01-01")), Option("tester"), idRoad1.toString, 0.0, 4.61, SideCode.AgainstDigitizing, 0, (None, None), Seq(Point( 4.0,  7.5), Point(0.0,  9.8)), LinkGeomSource.NormalLinkInterface, 8, NoTermination, 0))
-      val projectLink2 = toProjectLink(rap, RoadAddressChangeType.New)(RoadAddress(idRoad2, 0, RoadPart(5, 1), AdministrativeClass.Unknown, Track.Combined, Discontinuity.Continuous, 0L, 0L, Some(DateTime.parse("1901-01-01")), Some(DateTime.parse("1902-01-01")), Option("tester"), idRoad2.toString, 0.0, 11.86, SideCode.TowardsDigitizing, 0, (None, None), Seq(Point( 4.0,  7.5), Point(6.0, 19.2)), LinkGeomSource.NormalLinkInterface, 8, NoTermination, 0))
-      val projectLink3 = toProjectLink(rap, RoadAddressChangeType.New)(RoadAddress(idRoad3, 0, RoadPart(5, 1), AdministrativeClass.Unknown, Track.Combined, Discontinuity.Continuous, 0L, 0L, Some(DateTime.parse("1901-01-01")), Some(DateTime.parse("1902-01-01")), Option("tester"), idRoad3.toString, 0.0, 5.8, SideCode.AgainstDigitizing, 0, (None, None), Seq(Point(10.0, 15.0), Point(6.0, 19.2)), LinkGeomSource.NormalLinkInterface, 8, NoTermination, 0))
->>>>>>> 173b3d4a
+      val projectLink0 = toProjectLink(rap, RoadAddressChangeType.New)(RoadAddress(idRoad0, 0, RoadPart(5, 1), AdministrativeClass.Unknown, Track.Combined, Discontinuity.Continuous, AddrMRange(0L, 0L), Some(DateTime.parse("1901-01-01")), Some(DateTime.parse("1902-01-01")), Option("tester"), idRoad0.toString, 0.0,  9.8,  SideCode.TowardsDigitizing, 0, (None, None), Seq(Point( 0.0,  0.0), Point(0.0,  9.8)), LinkGeomSource.NormalLinkInterface, 8, NoTermination, 0))
+      val projectLink1 = toProjectLink(rap, RoadAddressChangeType.New)(RoadAddress(idRoad1, 0, RoadPart(5, 1), AdministrativeClass.Unknown, Track.Combined, Discontinuity.Continuous, AddrMRange(0L, 0L), Some(DateTime.parse("1901-01-01")), Some(DateTime.parse("1902-01-01")), Option("tester"), idRoad1.toString, 0.0,  4.61, SideCode.AgainstDigitizing, 0, (None, None), Seq(Point( 4.0,  7.5), Point(0.0,  9.8)), LinkGeomSource.NormalLinkInterface, 8, NoTermination, 0))
+      val projectLink2 = toProjectLink(rap, RoadAddressChangeType.New)(RoadAddress(idRoad2, 0, RoadPart(5, 1), AdministrativeClass.Unknown, Track.Combined, Discontinuity.Continuous, AddrMRange(0L, 0L), Some(DateTime.parse("1901-01-01")), Some(DateTime.parse("1902-01-01")), Option("tester"), idRoad2.toString, 0.0, 11.86, SideCode.TowardsDigitizing, 0, (None, None), Seq(Point( 4.0,  7.5), Point(6.0, 19.2)), LinkGeomSource.NormalLinkInterface, 8, NoTermination, 0))
+      val projectLink3 = toProjectLink(rap, RoadAddressChangeType.New)(RoadAddress(idRoad3, 0, RoadPart(5, 1), AdministrativeClass.Unknown, Track.Combined, Discontinuity.Continuous, AddrMRange(0L, 0L), Some(DateTime.parse("1901-01-01")), Some(DateTime.parse("1902-01-01")), Option("tester"), idRoad3.toString, 0.0,  5.8,  SideCode.AgainstDigitizing, 0, (None, None), Seq(Point(10.0, 15.0), Point(6.0, 19.2)), LinkGeomSource.NormalLinkInterface, 8, NoTermination, 0))
 
       val projectLinkSeq = Seq(projectLink0, projectLink1, projectLink2, projectLink3)
       val output = ProjectSectionCalculator.assignAddrMValues(projectLinkSeq).sortBy(_.linkId)
@@ -394,21 +375,12 @@
       // Right track = 83.154 meters
       val idRoad4 = 4L //   R>
       val idRoad5 = 5L //   R>
-<<<<<<< HEAD
-      val projectLink0 = toProjectLink(rap, RoadAddressChangeType.New)(RoadAddress(idRoad0, 0, RoadPart(5, 1), AdministrativeClass.Unknown, Track.LeftSide,  Discontinuity.Continuous, AddrMRange(0L, 0L), Some(DateTime.parse("1901-01-01")), Some(DateTime.parse("1902-01-01")), Option("tester"), idRoad0.toString, 0.0, 0.0, SideCode.TowardsDigitizing, 0, (None, None), Seq(Point( 20.0, 10.0), Point(28,  15  )), LinkGeomSource.NormalLinkInterface, 8, NoTermination, 0))
-      val projectLink1 = toProjectLink(rap, RoadAddressChangeType.New)(RoadAddress(idRoad1, 0, RoadPart(5, 1), AdministrativeClass.Unknown, Track.LeftSide,  Discontinuity.Continuous, AddrMRange(0L, 0L), Some(DateTime.parse("1901-01-01")), Some(DateTime.parse("1902-01-01")), Option("tester"), idRoad1.toString, 0.0, 0.0, SideCode.TowardsDigitizing, 0, (None, None), Seq(Point( 28,   15),   Point(42,  19  )), LinkGeomSource.NormalLinkInterface, 8, NoTermination, 0))
-      val projectLink2 = toProjectLink(rap, RoadAddressChangeType.New)(RoadAddress(idRoad2, 0, RoadPart(5, 1), AdministrativeClass.Unknown, Track.LeftSide,  Discontinuity.Continuous, AddrMRange(0L, 0L), Some(DateTime.parse("1901-01-01")), Some(DateTime.parse("1902-01-01")), Option("tester"), idRoad2.toString, 0.0, 0.0, SideCode.TowardsDigitizing, 0, (None, None), Seq(Point( 42,   19),   Point(75,  29.2)), LinkGeomSource.NormalLinkInterface, 8, NoTermination, 0))
-      val projectLink3 = toProjectLink(rap, RoadAddressChangeType.New)(RoadAddress(idRoad3, 0, RoadPart(5, 1), AdministrativeClass.Unknown, Track.LeftSide,  Discontinuity.Continuous, AddrMRange(0L, 0L), Some(DateTime.parse("1901-01-01")), Some(DateTime.parse("1902-01-01")), Option("tester"), idRoad3.toString, 0.0, 0.0, SideCode.AgainstDigitizing, 0, (None, None), Seq(Point(103.0, 15.0), Point(75,  29.2)), LinkGeomSource.NormalLinkInterface, 8, NoTermination, 0))
-      val projectLink4 = toProjectLink(rap, RoadAddressChangeType.New)(RoadAddress(idRoad4, 0, RoadPart(5, 1), AdministrativeClass.Unknown, Track.RightSide, Discontinuity.Continuous, AddrMRange(0L, 0L), Some(DateTime.parse("1901-01-01")), Some(DateTime.parse("1902-01-01")), Option("tester"), idRoad4.toString, 0.0, 0.0, SideCode.TowardsDigitizing, 0, (None, None), Seq(Point( 20.0, 10.0), Point(42,  11  )), LinkGeomSource.NormalLinkInterface, 8, NoTermination, 0))
-      val projectLink5 = toProjectLink(rap, RoadAddressChangeType.New)(RoadAddress(idRoad5, 0, RoadPart(5, 1), AdministrativeClass.Unknown, Track.RightSide, Discontinuity.Continuous, AddrMRange(0L, 0L), Some(DateTime.parse("1901-01-01")), Some(DateTime.parse("1902-01-01")), Option("tester"), idRoad5.toString, 0.0, 0.0, SideCode.TowardsDigitizing, 0, (None, None), Seq(Point( 42,   11),   Point(103, 15  )), LinkGeomSource.NormalLinkInterface, 8, NoTermination, 0))
-=======
-      val projectLink0 = toProjectLink(rap, RoadAddressChangeType.New)(RoadAddress(idRoad0, 0, RoadPart(5, 1), AdministrativeClass.Unknown, Track.LeftSide,  Discontinuity.Continuous, 0L, 0L, Some(DateTime.parse("1901-01-01")), Some(DateTime.parse("1902-01-01")), Option("tester"), idRoad0.toString, 0.0, 12.04, SideCode.TowardsDigitizing, 0, (None, None), Seq(Point( 20.0, 10.0), Point(28,  15  )), LinkGeomSource.NormalLinkInterface, 8, NoTermination, 0))
-      val projectLink1 = toProjectLink(rap, RoadAddressChangeType.New)(RoadAddress(idRoad1, 0, RoadPart(5, 1), AdministrativeClass.Unknown, Track.LeftSide,  Discontinuity.Continuous, 0L, 0L, Some(DateTime.parse("1901-01-01")), Some(DateTime.parse("1902-01-01")), Option("tester"), idRoad1.toString, 0.0, 14.56, SideCode.TowardsDigitizing, 0, (None, None), Seq(Point( 28,   15),   Point(42,  19  )), LinkGeomSource.NormalLinkInterface, 8, NoTermination, 0))
-      val projectLink2 = toProjectLink(rap, RoadAddressChangeType.New)(RoadAddress(idRoad2, 0, RoadPart(5, 1), AdministrativeClass.Unknown, Track.LeftSide,  Discontinuity.Continuous, 0L, 0L, Some(DateTime.parse("1901-01-01")), Some(DateTime.parse("1902-01-01")), Option("tester"), idRoad2.toString, 0.0, 34.54, SideCode.TowardsDigitizing, 0, (None, None), Seq(Point( 42,   19),   Point(75,  29.2)), LinkGeomSource.NormalLinkInterface, 8, NoTermination, 0))
-      val projectLink3 = toProjectLink(rap, RoadAddressChangeType.New)(RoadAddress(idRoad3, 0, RoadPart(5, 1), AdministrativeClass.Unknown, Track.LeftSide,  Discontinuity.Continuous, 0L, 0L, Some(DateTime.parse("1901-01-01")), Some(DateTime.parse("1902-01-01")), Option("tester"), idRoad3.toString, 0.0, 31.39, SideCode.AgainstDigitizing, 0, (None, None), Seq(Point(103.0, 15.0), Point(75,  29.2)), LinkGeomSource.NormalLinkInterface, 8, NoTermination, 0))
-      val projectLink4 = toProjectLink(rap, RoadAddressChangeType.New)(RoadAddress(idRoad4, 0, RoadPart(5, 1), AdministrativeClass.Unknown, Track.RightSide, Discontinuity.Continuous, 0L, 0L, Some(DateTime.parse("1901-01-01")), Some(DateTime.parse("1902-01-01")), Option("tester"), idRoad4.toString, 0.0, 22.02, SideCode.TowardsDigitizing, 0, (None, None), Seq(Point( 20.0, 10.0), Point(42,  11  )), LinkGeomSource.NormalLinkInterface, 8, NoTermination, 0))
-      val projectLink5 = toProjectLink(rap, RoadAddressChangeType.New)(RoadAddress(idRoad5, 0, RoadPart(5, 1), AdministrativeClass.Unknown, Track.RightSide, Discontinuity.Continuous, 0L, 0L, Some(DateTime.parse("1901-01-01")), Some(DateTime.parse("1902-01-01")), Option("tester"), idRoad5.toString, 0.0, 61.13, SideCode.TowardsDigitizing, 0, (None, None), Seq(Point( 42,   11),   Point(103, 15  )), LinkGeomSource.NormalLinkInterface, 8, NoTermination, 0))
->>>>>>> 173b3d4a
+      val projectLink0 = toProjectLink(rap, RoadAddressChangeType.New)(RoadAddress(idRoad0, 0, RoadPart(5, 1), AdministrativeClass.Unknown, Track.LeftSide,  Discontinuity.Continuous, AddrMRange(0L, 0L), Some(DateTime.parse("1901-01-01")), Some(DateTime.parse("1902-01-01")), Option("tester"), idRoad0.toString, 0.0, 12.04, SideCode.TowardsDigitizing, 0, (None, None), Seq(Point( 20.0, 10.0), Point(28,  15  )), LinkGeomSource.NormalLinkInterface, 8, NoTermination, 0))
+      val projectLink1 = toProjectLink(rap, RoadAddressChangeType.New)(RoadAddress(idRoad1, 0, RoadPart(5, 1), AdministrativeClass.Unknown, Track.LeftSide,  Discontinuity.Continuous, AddrMRange(0L, 0L), Some(DateTime.parse("1901-01-01")), Some(DateTime.parse("1902-01-01")), Option("tester"), idRoad1.toString, 0.0, 14.56, SideCode.TowardsDigitizing, 0, (None, None), Seq(Point( 28,   15),   Point(42,  19  )), LinkGeomSource.NormalLinkInterface, 8, NoTermination, 0))
+      val projectLink2 = toProjectLink(rap, RoadAddressChangeType.New)(RoadAddress(idRoad2, 0, RoadPart(5, 1), AdministrativeClass.Unknown, Track.LeftSide,  Discontinuity.Continuous, AddrMRange(0L, 0L), Some(DateTime.parse("1901-01-01")), Some(DateTime.parse("1902-01-01")), Option("tester"), idRoad2.toString, 0.0, 34.54, SideCode.TowardsDigitizing, 0, (None, None), Seq(Point( 42,   19),   Point(75,  29.2)), LinkGeomSource.NormalLinkInterface, 8, NoTermination, 0))
+      val projectLink3 = toProjectLink(rap, RoadAddressChangeType.New)(RoadAddress(idRoad3, 0, RoadPart(5, 1), AdministrativeClass.Unknown, Track.LeftSide,  Discontinuity.Continuous, AddrMRange(0L, 0L), Some(DateTime.parse("1901-01-01")), Some(DateTime.parse("1902-01-01")), Option("tester"), idRoad3.toString, 0.0, 31.39, SideCode.AgainstDigitizing, 0, (None, None), Seq(Point(103.0, 15.0), Point(75,  29.2)), LinkGeomSource.NormalLinkInterface, 8, NoTermination, 0))
+      val projectLink4 = toProjectLink(rap, RoadAddressChangeType.New)(RoadAddress(idRoad4, 0, RoadPart(5, 1), AdministrativeClass.Unknown, Track.RightSide, Discontinuity.Continuous, AddrMRange(0L, 0L), Some(DateTime.parse("1901-01-01")), Some(DateTime.parse("1902-01-01")), Option("tester"), idRoad4.toString, 0.0, 22.02, SideCode.TowardsDigitizing, 0, (None, None), Seq(Point( 20.0, 10.0), Point(42,  11  )), LinkGeomSource.NormalLinkInterface, 8, NoTermination, 0))
+      val projectLink5 = toProjectLink(rap, RoadAddressChangeType.New)(RoadAddress(idRoad5, 0, RoadPart(5, 1), AdministrativeClass.Unknown, Track.RightSide, Discontinuity.Continuous, AddrMRange(0L, 0L), Some(DateTime.parse("1901-01-01")), Some(DateTime.parse("1902-01-01")), Option("tester"), idRoad5.toString, 0.0, 61.13, SideCode.TowardsDigitizing, 0, (None, None), Seq(Point( 42,   11),   Point(103, 15  )), LinkGeomSource.NormalLinkInterface, 8, NoTermination, 0))
       val list = List(projectLink0, projectLink1, projectLink2, projectLink3, projectLink4, projectLink5)
       val ordered = ProjectSectionCalculator.assignAddrMValues(list)
       ordered.map(fi.liikennevirasto.viite.util.prettyPrint).foreach(println)
@@ -563,27 +535,16 @@
       buildTestDataForProject(Some(project), Some(Seq(roadway1, roadway2)), Some(Seq(linearLocation1, linearLocation2)), Some(Seq(projectLink1, projectLink2)))
 
       val (created, unchanged) = list.partition(_.status == RoadAddressChangeType.New)
-<<<<<<< HEAD
-      val ordered = ProjectSectionCalculator.assignMValues(created ++ unchanged)
-      val road3 = ordered.find(_.linkId == idRoad3).get
-      road3.addrMRange should be(AddrMRange(19L,30L))
-      road3.calibrationPoints._1 should be(None)
-      road3.calibrationPoints._2.nonEmpty should be(true)
-      ordered.size should be (3)
-      ordered.count(_.calibrationPoints._2.nonEmpty) should be(1)
-=======
       val recalculatedProjectLinks = ProjectSectionCalculator.assignAddrMValues(created ++ unchanged)
       recalculatedProjectLinks.size should be (3)
       val recalculatedProjectLink3 = recalculatedProjectLinks.find(_.linkId == idRoad3).get
       val recalculatedProjectLink2 = recalculatedProjectLinks.find(_.linkId == idRoad2).get
-      recalculatedProjectLink3.startAddrMValue should be(recalculatedProjectLink2.endAddrMValue)
-      recalculatedProjectLink3.endAddrMValue should be(30L)
+      recalculatedProjectLink3.startAddrMValue should be(AddrMRange(recalculatedProjectLink2.endAddrMValue,30L))
       recalculatedProjectLink3.calibrationPoints._1 should be(None) // last project link shouldn't have start calibration point
       recalculatedProjectLink3.calibrationPoints._2.nonEmpty should be(true) // last project link should have end calibration point
       recalculatedProjectLink2.calibrationPoints._1 should be(None) // middle project link should not have start calibration point no more
       recalculatedProjectLink2.calibrationPoints._2 should be(None) // middle project link should not have end calibration point no more
       recalculatedProjectLinks.count(_.calibrationPoints._2.nonEmpty) should be(1) // only one end calibration point should exist in the recalculated project links
->>>>>>> 173b3d4a
     }
   }
 
@@ -636,28 +597,16 @@
       val geom0 = Seq(Point(0.0, 0.0), Point(0.0, 9.8))
       val geom1 = Seq(Point(0.0, -10.0), Point(0.0, 0.0))
       val geom2 = Seq(Point(0.0, -20.2), Point(0.0, -10.0))
-<<<<<<< HEAD
-      val projectLink0 = toProjectLink(rap, RoadAddressChangeType.Transfer)(RoadAddress(idRoad0, 0, RoadPart(5, 1), AdministrativeClass.Unknown, Track.Combined, Discontinuity.Continuous,    AddrMRange( 0L, 12L), Some(DateTime.parse("1901-01-01")), None, Option("tester"), 12345L.toString, 0.0, GeometryUtils.geometryLength(geom0), SideCode.TowardsDigitizing, 0, (None, None), geom0, LinkGeomSource.NormalLinkInterface, 8, NoTermination, 0))
+      val geom3 = Seq(Point(0.0, 9.8), Point(0.0, 20.2))
+
+      val projectLink0 = toProjectLink(rap, RoadAddressChangeType.Transfer)(RoadAddress(idRoad0, 0, RoadPart(5, 1), AdministrativeClass.Unknown, Track.Combined, Discontinuity.Continuous,     AddrMRange(0L, 12L), Some(DateTime.parse("1901-01-01")), None, Option("tester"), 12345L.toString, 0.0, GeometryUtils.geometryLength(geom0), SideCode.TowardsDigitizing, 0, (None, None), geom0, LinkGeomSource.NormalLinkInterface, 8, NoTermination, 0))
                           .copy(projectId = rap.id, roadwayId = roadwayId, linearLocationId = linearLocationId, roadwayNumber = roadwayNumber)
       val projectLink1 = toProjectLink(rap, RoadAddressChangeType.New)     (RoadAddress(idRoad1, 0, RoadPart(5, 1), AdministrativeClass.Unknown, Track.Combined, Discontinuity.Continuous,    AddrMRange( 0L,  0L), Some(DateTime.parse("1901-01-01")), None, Option("tester"), 12346L.toString, 0.0, GeometryUtils.geometryLength(geom1), SideCode.TowardsDigitizing, 0, (None, None), geom1, LinkGeomSource.NormalLinkInterface, 8, NoTermination, 0))
                           .copy(projectId = rap.id)
       val projectLink2 = toProjectLink(rap, RoadAddressChangeType.New)     (RoadAddress(idRoad2, 0, RoadPart(5, 1), AdministrativeClass.Unknown, Track.Combined, Discontinuity.Continuous,    AddrMRange( 0L,  0L), Some(DateTime.parse("1901-01-01")), None, Option("tester"), 12347L.toString, 0.0, GeometryUtils.geometryLength(geom2), SideCode.TowardsDigitizing, 0, (None, None), geom2, LinkGeomSource.NormalLinkInterface, 8, NoTermination, 0))
                           .copy(projectId = rap.id)
-      val geom3 = Seq(Point(0.0, 9.8), Point(0.0, 20.2))
       val projectLink3 = toProjectLink(rap, RoadAddressChangeType.Transfer)(RoadAddress(idRoad3, 0, RoadPart(5, 1), AdministrativeClass.Unknown, Track.Combined, Discontinuity.Discontinuous, AddrMRange(12L, 24L), Some(DateTime.parse("1901-01-01")), None, Option("tester"), 12348L.toString, 0.0, GeometryUtils.geometryLength(geom3), SideCode.TowardsDigitizing, 0, (None, None), geom3, LinkGeomSource.NormalLinkInterface, 8, NoTermination, 0))
                           .copy(projectId = rap.id, roadwayId = roadwayId+3, linearLocationId = linearLocationId+3, roadwayNumber = roadwayNumber+3)
-=======
-      val geom3 = Seq(Point(0.0, 9.8), Point(0.0, 20.2))
-
-      val projectLink0 = toProjectLink(rap, RoadAddressChangeType.Transfer)(RoadAddress(idRoad0, 0, RoadPart(5, 1), AdministrativeClass.Unknown, Track.Combined, Discontinuity.Continuous,     0L, 12L, Some(DateTime.parse("1901-01-01")), None, Option("tester"), 12345L.toString, 0.0, GeometryUtils.geometryLength(geom0), SideCode.TowardsDigitizing, 0, (None, None), geom0, LinkGeomSource.NormalLinkInterface, 8, NoTermination, 0))
-        .copy(projectId = rap.id, roadwayId = roadwayId, linearLocationId = linearLocationId, roadwayNumber = roadwayNumber)
-      val projectLink1 = toProjectLink(rap, RoadAddressChangeType.New)     (RoadAddress(idRoad1, 0, RoadPart(5, 1), AdministrativeClass.Unknown, Track.Combined, Discontinuity.Continuous,     0L,  0L, Some(DateTime.parse("1901-01-01")), None, Option("tester"), 12346L.toString, 0.0, GeometryUtils.geometryLength(geom1), SideCode.TowardsDigitizing, 0, (None, None), geom1, LinkGeomSource.NormalLinkInterface, 8, NoTermination, 0))
-        .copy(projectId = rap.id)
-      val projectLink2 = toProjectLink(rap, RoadAddressChangeType.New)     (RoadAddress(idRoad2, 0, RoadPart(5, 1), AdministrativeClass.Unknown, Track.Combined, Discontinuity.Continuous,     0L,  0L, Some(DateTime.parse("1901-01-01")), None, Option("tester"), 12347L.toString, 0.0, GeometryUtils.geometryLength(geom2), SideCode.TowardsDigitizing, 0, (None, None), geom2, LinkGeomSource.NormalLinkInterface, 8, NoTermination, 0))
-        .copy(projectId = rap.id)
-      val projectLink3 = toProjectLink(rap, RoadAddressChangeType.Transfer)(RoadAddress(idRoad3, 0, RoadPart(5, 1), AdministrativeClass.Unknown, Track.Combined, Discontinuity.Discontinuous, 12L, 24L, Some(DateTime.parse("1901-01-01")), None, Option("tester"), 12348L.toString, 0.0, GeometryUtils.geometryLength(geom3), SideCode.TowardsDigitizing, 0, (None, None), geom3, LinkGeomSource.NormalLinkInterface, 8, NoTermination, 0))
-        .copy(projectId = rap.id, roadwayId = roadwayId+3, linearLocationId = linearLocationId+3, roadwayNumber = roadwayNumber+3)
->>>>>>> 173b3d4a
 
       val (linearCombined0, rwComb0): (LinearLocation, Roadway) = Seq(projectLink0).map(toRoadwayAndLinearLocation).head
       val (linearCombined3, rwComb3): (LinearLocation, Roadway) = Seq(projectLink3).map(toRoadwayAndLinearLocation).head
@@ -669,39 +618,23 @@
 
       val projectLinkSeqT = Seq(projectLink0, projectLink3)
       val projectLinkSeqN = Seq(projectLink1, projectLink2)
-<<<<<<< HEAD
-      val output = ProjectSectionCalculator.assignMValues(projectLinkSeqN ++ projectLinkSeqT)
-      output.length should be(4)
-      val maxAddr = output.map(_.addrMRange.end).max
-      output.filter(_.id == idRoad0).foreach { r =>
-        r.calibrationPoints should be(None, None)
-        // new value = original + (new end - old end)
-        r.addrMRange.start should be(projectLink0.addrMRange.start + maxAddr - projectLink3.addrMRange.end)
-        r.addrMRange.end should be(projectLink0.addrMRange.end + maxAddr - projectLink3.addrMRange.end)
-=======
       val projectLinksWithNewAddrMValues = ProjectSectionCalculator.assignAddrMValues(projectLinkSeqN ++ projectLinkSeqT)
       projectLinksWithNewAddrMValues.length should be(4)
       val updatedProjectLink0 = projectLinksWithNewAddrMValues.find(_.id == projectLink0.id)
       val updatedProjectLink1 = projectLinksWithNewAddrMValues.find(_.id == projectLink1.id)
       val updatedProjectLink2 = projectLinksWithNewAddrMValues.find(_.id == projectLink2.id)
       val updatedProjectLink3 = projectLinksWithNewAddrMValues.find(_.id == projectLink3.id)
-      val maxAddr = projectLinksWithNewAddrMValues.map(_.endAddrMValue).max
+      val maxAddr = projectLinksWithNewAddrMValues.map(_.addrMRange.end).max
       projectLinksWithNewAddrMValues.filter(_.id == idRoad0).foreach { r =>
         r.calibrationPoints should be(None, None)
         // new value = original + (new end - old end)
-        r.startAddrMValue should be(updatedProjectLink0.get.startAddrMValue + maxAddr - updatedProjectLink3.get.endAddrMValue)
-        r.endAddrMValue should be(updatedProjectLink0.get.endAddrMValue + maxAddr - updatedProjectLink3.get.endAddrMValue)
->>>>>>> 173b3d4a
+        r.startAddrMValue should be(updatedProjectLink0.get.addrMRange.start + maxAddr - updatedProjectLink3.get.addrMRange.end)
+        r.endAddrMValue   should be(updatedProjectLink0.get.addrMRange.end   + maxAddr - updatedProjectLink3.get.addrMRange.end)
       }
       projectLinksWithNewAddrMValues.filter(_.id == idRoad3).foreach { r =>
         r.calibrationPoints should be(None, Some(ProjectCalibrationPoint(12348.toString, Math.round(10.399999999999999 * 10.0) / 10.0, 44, RoadAddressCP)))
-<<<<<<< HEAD
-        r.addrMRange.start should be(maxAddr + projectLink3.addrMRange.start - projectLink3.addrMRange.end)
-        r.addrMRange.end should be(maxAddr)
-=======
-        r.startAddrMValue should be(maxAddr + updatedProjectLink3.get.startAddrMValue - updatedProjectLink3.get.endAddrMValue)
-        r.endAddrMValue should be(maxAddr)
->>>>>>> 173b3d4a
+        r.addrMRange.start should be(maxAddr + updatedProjectLink3.get.addrMRange.start - updatedProjectLink3.get.addrMRange.end)
+        r.addrMRange.end   should be(maxAddr)
       }
 
       projectLinksWithNewAddrMValues.head.calibrationPoints should be(Some(ProjectCalibrationPoint(12347.toString, 0.0, 0, RoadAddressCP)), None)
@@ -718,21 +651,12 @@
       // Right track = 83.154 meters
       val idRoad4 = 4L.toString //   R>
       val idRoad5 = 5L.toString //   R>
-<<<<<<< HEAD
-      val projectLink0 = toProjectLink(rap, RoadAddressChangeType.New)(RoadAddress(idRoad0.toLong, 0, RoadPart(5, 1), AdministrativeClass.Unknown, Track.LeftSide,  Discontinuity.Continuous,         AddrMRange(0L, 0L), Some(DateTime.parse("1901-01-01")), Some(DateTime.parse("1902-01-01")), Option("tester"), idRoad0, 0.0, 0.0, SideCode.TowardsDigitizing, 0, (None, None), Seq(Point( 20.0, 10.0), Point( 28, 15  )), LinkGeomSource.NormalLinkInterface, 8, NoTermination, 0))
-      val projectLink1 = toProjectLink(rap, RoadAddressChangeType.New)(RoadAddress(idRoad1.toLong, 0, RoadPart(5, 1), AdministrativeClass.Unknown, Track.LeftSide,  Discontinuity.MinorDiscontinuity, AddrMRange(0L, 0L), Some(DateTime.parse("1901-01-01")), Some(DateTime.parse("1902-01-01")), Option("tester"), idRoad1, 0.0, 0.0, SideCode.TowardsDigitizing, 0, (None, None), Seq(Point( 28,   15  ), Point( 41, 18  )), LinkGeomSource.NormalLinkInterface, 8, NoTermination, 0))
-      val projectLink2 = toProjectLink(rap, RoadAddressChangeType.New)(RoadAddress(idRoad2.toLong, 0, RoadPart(5, 1), AdministrativeClass.Unknown, Track.LeftSide,  Discontinuity.Continuous,         AddrMRange(0L, 0L), Some(DateTime.parse("1901-01-01")), Some(DateTime.parse("1902-01-01")), Option("tester"), idRoad2, 0.0, 0.0, SideCode.TowardsDigitizing, 0, (None, None), Seq(Point( 42,   19  ), Point( 75, 29.2)), LinkGeomSource.NormalLinkInterface, 8, NoTermination, 0))
-      val projectLink3 = toProjectLink(rap, RoadAddressChangeType.New)(RoadAddress(idRoad3.toLong, 0, RoadPart(5, 1), AdministrativeClass.Unknown, Track.LeftSide,  Discontinuity.Continuous,         AddrMRange(0L, 0L), Some(DateTime.parse("1901-01-01")), Some(DateTime.parse("1902-01-01")), Option("tester"), idRoad3, 0.0, 0.0, SideCode.TowardsDigitizing, 0, (None, None), Seq(Point(103.0, 15.0), Point( 75, 29.2)), LinkGeomSource.NormalLinkInterface, 8, NoTermination, 0))
-      val projectLink4 = toProjectLink(rap, RoadAddressChangeType.New)(RoadAddress(idRoad4.toLong, 0, RoadPart(5, 1), AdministrativeClass.Unknown, Track.RightSide, Discontinuity.MinorDiscontinuity, AddrMRange(0L, 0L), Some(DateTime.parse("1901-01-01")), Some(DateTime.parse("1902-01-01")), Option("tester"), idRoad4, 0.0, 0.0, SideCode.TowardsDigitizing, 0, (None, None), Seq(Point( 20.0, 10.0), Point( 42, 11  )), LinkGeomSource.NormalLinkInterface, 8, NoTermination, 0))
-      val projectLink5 = toProjectLink(rap, RoadAddressChangeType.New)(RoadAddress(idRoad5.toLong, 0, RoadPart(5, 1), AdministrativeClass.Unknown, Track.RightSide, Discontinuity.Continuous,         AddrMRange(0L, 0L), Some(DateTime.parse("1901-01-01")), Some(DateTime.parse("1902-01-01")), Option("tester"), idRoad5, 0.0, 0.0, SideCode.TowardsDigitizing, 0, (None, None), Seq(Point( 42,   11  ), Point(103, 15  )), LinkGeomSource.NormalLinkInterface, 8, NoTermination, 0))
-=======
-      val projectLink0 = toProjectLink(rap, RoadAddressChangeType.New)(RoadAddress(idRoad0.toLong, 0, RoadPart(5, 1), AdministrativeClass.Unknown, Track.LeftSide,  Discontinuity.Continuous,         0L, 0L, Some(DateTime.parse("1901-01-01")), Some(DateTime.parse("1902-01-01")), Option("tester"), idRoad0, 0.0, 9.43, SideCode.TowardsDigitizing, 0, (None, None), Seq(Point( 20.0, 10.0), Point( 28, 15  )), LinkGeomSource.NormalLinkInterface, 8, NoTermination, 0))
-      val projectLink1 = toProjectLink(rap, RoadAddressChangeType.New)(RoadAddress(idRoad1.toLong, 0, RoadPart(5, 1), AdministrativeClass.Unknown, Track.LeftSide,  Discontinuity.MinorDiscontinuity, 0L, 0L, Some(DateTime.parse("1901-01-01")), Some(DateTime.parse("1902-01-01")), Option("tester"), idRoad1, 0.0, 13.45, SideCode.TowardsDigitizing, 0, (None, None), Seq(Point( 28,   15  ), Point( 41, 18  )), LinkGeomSource.NormalLinkInterface, 8, NoTermination, 0))
-      val projectLink2 = toProjectLink(rap, RoadAddressChangeType.New)(RoadAddress(idRoad2.toLong, 0, RoadPart(5, 1), AdministrativeClass.Unknown, Track.LeftSide,  Discontinuity.Continuous,         0L, 0L, Some(DateTime.parse("1901-01-01")), Some(DateTime.parse("1902-01-01")), Option("tester"), idRoad2, 0.0, 34.05, SideCode.TowardsDigitizing, 0, (None, None), Seq(Point( 42,   19  ), Point( 75, 29.2)), LinkGeomSource.NormalLinkInterface, 8, NoTermination, 0))
-      val projectLink3 = toProjectLink(rap, RoadAddressChangeType.New)(RoadAddress(idRoad3.toLong, 0, RoadPart(5, 1), AdministrativeClass.Unknown, Track.LeftSide,  Discontinuity.Continuous,         0L, 0L, Some(DateTime.parse("1901-01-01")), Some(DateTime.parse("1902-01-01")), Option("tester"), idRoad3, 0.0, 30.67, SideCode.TowardsDigitizing, 0, (None, None), Seq(Point(103.0, 15.0), Point( 75, 29.2)), LinkGeomSource.NormalLinkInterface, 8, NoTermination, 0))
-      val projectLink4 = toProjectLink(rap, RoadAddressChangeType.New)(RoadAddress(idRoad4.toLong, 0, RoadPart(5, 1), AdministrativeClass.Unknown, Track.RightSide, Discontinuity.MinorDiscontinuity, 0L, 0L, Some(DateTime.parse("1901-01-01")), Some(DateTime.parse("1902-01-01")), Option("tester"), idRoad4, 0.0, 22.02, SideCode.TowardsDigitizing, 0, (None, None), Seq(Point( 20.0, 10.0), Point( 42, 11  )), LinkGeomSource.NormalLinkInterface, 8, NoTermination, 0))
-      val projectLink5 = toProjectLink(rap, RoadAddressChangeType.New)(RoadAddress(idRoad5.toLong, 0, RoadPart(5, 1), AdministrativeClass.Unknown, Track.RightSide, Discontinuity.Continuous,         0L, 0L, Some(DateTime.parse("1901-01-01")), Some(DateTime.parse("1902-01-01")), Option("tester"), idRoad5, 0.0, 61.13, SideCode.TowardsDigitizing, 0, (None, None), Seq(Point( 42,   11  ), Point(103, 15  )), LinkGeomSource.NormalLinkInterface, 8, NoTermination, 0))
->>>>>>> 173b3d4a
+      val projectLink0 = toProjectLink(rap, RoadAddressChangeType.New)(RoadAddress(idRoad0.toLong, 0, RoadPart(5, 1), AdministrativeClass.Unknown, Track.LeftSide,  Discontinuity.Continuous,         AddrMRange(0L, 0L), Some(DateTime.parse("1901-01-01")), Some(DateTime.parse("1902-01-01")), Option("tester"), idRoad0, 0.0, 9.43, SideCode.TowardsDigitizing, 0, (None, None), Seq(Point( 20.0, 10.0), Point( 28, 15  )), LinkGeomSource.NormalLinkInterface, 8, NoTermination, 0))
+      val projectLink1 = toProjectLink(rap, RoadAddressChangeType.New)(RoadAddress(idRoad1.toLong, 0, RoadPart(5, 1), AdministrativeClass.Unknown, Track.LeftSide,  Discontinuity.MinorDiscontinuity, AddrMRange(0L, 0L), Some(DateTime.parse("1901-01-01")), Some(DateTime.parse("1902-01-01")), Option("tester"), idRoad1, 0.0, 13.45, SideCode.TowardsDigitizing, 0, (None, None), Seq(Point( 28,   15  ), Point( 41, 18  )), LinkGeomSource.NormalLinkInterface, 8, NoTermination, 0))
+      val projectLink2 = toProjectLink(rap, RoadAddressChangeType.New)(RoadAddress(idRoad2.toLong, 0, RoadPart(5, 1), AdministrativeClass.Unknown, Track.LeftSide,  Discontinuity.Continuous,         AddrMRange(0L, 0L), Some(DateTime.parse("1901-01-01")), Some(DateTime.parse("1902-01-01")), Option("tester"), idRoad2, 0.0, 34.05, SideCode.TowardsDigitizing, 0, (None, None), Seq(Point( 42,   19  ), Point( 75, 29.2)), LinkGeomSource.NormalLinkInterface, 8, NoTermination, 0))
+      val projectLink3 = toProjectLink(rap, RoadAddressChangeType.New)(RoadAddress(idRoad3.toLong, 0, RoadPart(5, 1), AdministrativeClass.Unknown, Track.LeftSide,  Discontinuity.Continuous,         AddrMRange(0L, 0L), Some(DateTime.parse("1901-01-01")), Some(DateTime.parse("1902-01-01")), Option("tester"), idRoad3, 0.0, 30.67, SideCode.TowardsDigitizing, 0, (None, None), Seq(Point(103.0, 15.0), Point( 75, 29.2)), LinkGeomSource.NormalLinkInterface, 8, NoTermination, 0))
+      val projectLink4 = toProjectLink(rap, RoadAddressChangeType.New)(RoadAddress(idRoad4.toLong, 0, RoadPart(5, 1), AdministrativeClass.Unknown, Track.RightSide, Discontinuity.MinorDiscontinuity, AddrMRange(0L, 0L), Some(DateTime.parse("1901-01-01")), Some(DateTime.parse("1902-01-01")), Option("tester"), idRoad4, 0.0, 22.02, SideCode.TowardsDigitizing, 0, (None, None), Seq(Point( 20.0, 10.0), Point( 42, 11  )), LinkGeomSource.NormalLinkInterface, 8, NoTermination, 0))
+      val projectLink5 = toProjectLink(rap, RoadAddressChangeType.New)(RoadAddress(idRoad5.toLong, 0, RoadPart(5, 1), AdministrativeClass.Unknown, Track.RightSide, Discontinuity.Continuous,         AddrMRange(0L, 0L), Some(DateTime.parse("1901-01-01")), Some(DateTime.parse("1902-01-01")), Option("tester"), idRoad5, 0.0, 61.13, SideCode.TowardsDigitizing, 0, (None, None), Seq(Point( 42,   11  ), Point(103, 15  )), LinkGeomSource.NormalLinkInterface, 8, NoTermination, 0))
       val list = List(projectLink0, projectLink1, projectLink2, projectLink3, projectLink4, projectLink5)
       val ordered = ProjectSectionCalculator.assignAddrMValues(list)
       // check left and right track - should have 4 calibration points: start, end, minor discontinuity and next one after discontinuity
@@ -751,21 +675,12 @@
       // Right track = 83.154 meters
       val idRoad4 = 4L.toString //   R>
       val idRoad5 = 5L.toString //   R>
-<<<<<<< HEAD
-      val projectLink0 = toProjectLink(rap, RoadAddressChangeType.New)(RoadAddress(idRoad0.toLong, 0, RoadPart(5, 1), AdministrativeClass.Unknown, Track.LeftSide,  Discontinuity.Continuous,         AddrMRange(0L, 0L), Some(DateTime.parse("1901-01-01")), Some(DateTime.parse("1902-01-01")), Option("tester"), idRoad0, 0.0, 0.0, SideCode.TowardsDigitizing, 0, (None, None), Seq(Point( 20.0, 10.0), Point( 28, 15  )), LinkGeomSource.NormalLinkInterface, 8, NoTermination, 0))
-      val projectLink1 = toProjectLink(rap, RoadAddressChangeType.New)(RoadAddress(idRoad1.toLong, 0, RoadPart(5, 1), AdministrativeClass.Unknown, Track.LeftSide,  Discontinuity.MinorDiscontinuity, AddrMRange(0L, 0L), Some(DateTime.parse("1901-01-01")), Some(DateTime.parse("1902-01-01")), Option("tester"), idRoad1, 0.0, 0.0, SideCode.TowardsDigitizing, 0, (None, None), Seq(Point( 28,   15  ), Point( 41, 18  )), LinkGeomSource.NormalLinkInterface, 8, NoTermination, 0))
-      val projectLink2 = toProjectLink(rap, RoadAddressChangeType.New)(RoadAddress(idRoad2.toLong, 0, RoadPart(5, 1), AdministrativeClass.Unknown, Track.LeftSide,  Discontinuity.Continuous,         AddrMRange(0L, 0L), Some(DateTime.parse("1901-01-01")), Some(DateTime.parse("1902-01-01")), Option("tester"), idRoad2, 0.0, 0.0, SideCode.TowardsDigitizing, 0, (None, None), Seq(Point( 42,   19  ), Point( 75, 29.2)), LinkGeomSource.NormalLinkInterface, 8, NoTermination, 0))
-      val projectLink3 = toProjectLink(rap, RoadAddressChangeType.New)(RoadAddress(idRoad3.toLong, 0, RoadPart(5, 1), AdministrativeClass.Unknown, Track.LeftSide,  Discontinuity.Continuous,         AddrMRange(0L, 0L), Some(DateTime.parse("1901-01-01")), Some(DateTime.parse("1902-01-01")), Option("tester"), idRoad3, 0.0, 0.0, SideCode.AgainstDigitizing, 0, (None, None), Seq(Point(103.0, 15.0), Point( 75, 29.2)), LinkGeomSource.NormalLinkInterface, 8, NoTermination, 0))
-      val projectLink4 = toProjectLink(rap, RoadAddressChangeType.New)(RoadAddress(idRoad4.toLong, 0, RoadPart(5, 1), AdministrativeClass.Unknown, Track.RightSide, Discontinuity.Continuous,         AddrMRange(0L, 0L), Some(DateTime.parse("1901-01-01")), Some(DateTime.parse("1902-01-01")), Option("tester"), idRoad4, 0.0, 0.0, SideCode.TowardsDigitizing, 0, (None, None), Seq(Point( 20.0, 10.0), Point( 42, 11  )), LinkGeomSource.NormalLinkInterface, 8, NoTermination, 0))
-      val projectLink5 = toProjectLink(rap, RoadAddressChangeType.New)(RoadAddress(idRoad5.toLong, 0, RoadPart(5, 1), AdministrativeClass.Unknown, Track.RightSide, Discontinuity.Continuous,         AddrMRange(0L, 0L), Some(DateTime.parse("1901-01-01")), Some(DateTime.parse("1902-01-01")), Option("tester"), idRoad5, 0.0, 0.0, SideCode.TowardsDigitizing, 0, (None, None), Seq(Point( 42,   11  ), Point(103, 15  )), LinkGeomSource.NormalLinkInterface, 8, NoTermination, 0))
-=======
-      val projectLink0 = toProjectLink(rap, RoadAddressChangeType.New)(RoadAddress(idRoad0.toLong, 0, RoadPart(5, 1), AdministrativeClass.Unknown, Track.LeftSide,  Discontinuity.Continuous,         0L, 0L, Some(DateTime.parse("1901-01-01")), Some(DateTime.parse("1902-01-01")), Option("tester"), idRoad0, 0.0, 9.43, SideCode.TowardsDigitizing, 0, (None, None), Seq(Point( 20.0, 10.0), Point( 28, 15  )), LinkGeomSource.NormalLinkInterface, 8, NoTermination, 0))
-      val projectLink1 = toProjectLink(rap, RoadAddressChangeType.New)(RoadAddress(idRoad1.toLong, 0, RoadPart(5, 1), AdministrativeClass.Unknown, Track.LeftSide,  Discontinuity.MinorDiscontinuity, 0L, 0L, Some(DateTime.parse("1901-01-01")), Some(DateTime.parse("1902-01-01")), Option("tester"), idRoad1, 0.0, 13.60, SideCode.TowardsDigitizing, 0, (None, None), Seq(Point( 28,   15  ), Point( 41, 18  )), LinkGeomSource.NormalLinkInterface, 8, NoTermination, 0))
-      val projectLink2 = toProjectLink(rap, RoadAddressChangeType.New)(RoadAddress(idRoad2.toLong, 0, RoadPart(5, 1), AdministrativeClass.Unknown, Track.LeftSide,  Discontinuity.Continuous,         0L, 0L, Some(DateTime.parse("1901-01-01")), Some(DateTime.parse("1902-01-01")), Option("tester"), idRoad2, 0.0, 35.97, SideCode.TowardsDigitizing, 0, (None, None), Seq(Point( 42,   19  ), Point( 75, 29.2)), LinkGeomSource.NormalLinkInterface, 8, NoTermination, 0))
-      val projectLink3 = toProjectLink(rap, RoadAddressChangeType.New)(RoadAddress(idRoad3.toLong, 0, RoadPart(5, 1), AdministrativeClass.Unknown, Track.LeftSide,  Discontinuity.Continuous,         0L, 0L, Some(DateTime.parse("1901-01-01")), Some(DateTime.parse("1902-01-01")), Option("tester"), idRoad3, 0.0, 30.89, SideCode.AgainstDigitizing, 0, (None, None), Seq(Point(103.0, 15.0), Point( 75, 29.2)), LinkGeomSource.NormalLinkInterface, 8, NoTermination, 0))
-      val projectLink4 = toProjectLink(rap, RoadAddressChangeType.New)(RoadAddress(idRoad4.toLong, 0, RoadPart(5, 1), AdministrativeClass.Unknown, Track.RightSide, Discontinuity.Continuous,         0L, 0L, Some(DateTime.parse("1901-01-01")), Some(DateTime.parse("1902-01-01")), Option("tester"), idRoad4, 0.0, 22.02, SideCode.TowardsDigitizing, 0, (None, None), Seq(Point( 20.0, 10.0), Point( 42, 11  )), LinkGeomSource.NormalLinkInterface, 8, NoTermination, 0))
-      val projectLink5 = toProjectLink(rap, RoadAddressChangeType.New)(RoadAddress(idRoad5.toLong, 0, RoadPart(5, 1), AdministrativeClass.Unknown, Track.RightSide, Discontinuity.Continuous,         0L, 0L, Some(DateTime.parse("1901-01-01")), Some(DateTime.parse("1902-01-01")), Option("tester"), idRoad5, 0.0, 61.61, SideCode.TowardsDigitizing, 0, (None, None), Seq(Point( 42,   11  ), Point(103, 15  )), LinkGeomSource.NormalLinkInterface, 8, NoTermination, 0))
->>>>>>> 173b3d4a
+      val projectLink0 = toProjectLink(rap, RoadAddressChangeType.New)(RoadAddress(idRoad0.toLong, 0, RoadPart(5, 1), AdministrativeClass.Unknown, Track.LeftSide,  Discontinuity.Continuous,         AddrMRange(0L, 0L), Some(DateTime.parse("1901-01-01")), Some(DateTime.parse("1902-01-01")), Option("tester"), idRoad0, 0.0, 9.43, SideCode.TowardsDigitizing, 0, (None, None), Seq(Point( 20.0, 10.0), Point( 28, 15  )), LinkGeomSource.NormalLinkInterface, 8, NoTermination, 0))
+      val projectLink1 = toProjectLink(rap, RoadAddressChangeType.New)(RoadAddress(idRoad1.toLong, 0, RoadPart(5, 1), AdministrativeClass.Unknown, Track.LeftSide,  Discontinuity.MinorDiscontinuity, AddrMRange(0L, 0L), Some(DateTime.parse("1901-01-01")), Some(DateTime.parse("1902-01-01")), Option("tester"), idRoad1, 0.0, 13.60, SideCode.TowardsDigitizing, 0, (None, None), Seq(Point( 28,   15  ), Point( 41, 18  )), LinkGeomSource.NormalLinkInterface, 8, NoTermination, 0))
+      val projectLink2 = toProjectLink(rap, RoadAddressChangeType.New)(RoadAddress(idRoad2.toLong, 0, RoadPart(5, 1), AdministrativeClass.Unknown, Track.LeftSide,  Discontinuity.Continuous,         AddrMRange(0L, 0L), Some(DateTime.parse("1901-01-01")), Some(DateTime.parse("1902-01-01")), Option("tester"), idRoad2, 0.0, 35.97, SideCode.TowardsDigitizing, 0, (None, None), Seq(Point( 42,   19  ), Point( 75, 29.2)), LinkGeomSource.NormalLinkInterface, 8, NoTermination, 0))
+      val projectLink3 = toProjectLink(rap, RoadAddressChangeType.New)(RoadAddress(idRoad3.toLong, 0, RoadPart(5, 1), AdministrativeClass.Unknown, Track.LeftSide,  Discontinuity.Continuous,         AddrMRange(0L, 0L), Some(DateTime.parse("1901-01-01")), Some(DateTime.parse("1902-01-01")), Option("tester"), idRoad3, 0.0, 30.89, SideCode.AgainstDigitizing, 0, (None, None), Seq(Point(103.0, 15.0), Point( 75, 29.2)), LinkGeomSource.NormalLinkInterface, 8, NoTermination, 0))
+      val projectLink4 = toProjectLink(rap, RoadAddressChangeType.New)(RoadAddress(idRoad4.toLong, 0, RoadPart(5, 1), AdministrativeClass.Unknown, Track.RightSide, Discontinuity.Continuous,         AddrMRange(0L, 0L), Some(DateTime.parse("1901-01-01")), Some(DateTime.parse("1902-01-01")), Option("tester"), idRoad4, 0.0, 22.02, SideCode.TowardsDigitizing, 0, (None, None), Seq(Point( 20.0, 10.0), Point( 42, 11  )), LinkGeomSource.NormalLinkInterface, 8, NoTermination, 0))
+      val projectLink5 = toProjectLink(rap, RoadAddressChangeType.New)(RoadAddress(idRoad5.toLong, 0, RoadPart(5, 1), AdministrativeClass.Unknown, Track.RightSide, Discontinuity.Continuous,         AddrMRange(0L, 0L), Some(DateTime.parse("1901-01-01")), Some(DateTime.parse("1902-01-01")), Option("tester"), idRoad5, 0.0, 61.61, SideCode.TowardsDigitizing, 0, (None, None), Seq(Point( 42,   11  ), Point(103, 15  )), LinkGeomSource.NormalLinkInterface, 8, NoTermination, 0))
       val list = List(projectLink0, projectLink1, projectLink2, projectLink3, projectLink4, projectLink5)
       val ordered = ProjectSectionCalculator.assignAddrMValues(list)
       // check left and right track - should have 4 calibration points: start, end, discontinuity and next one after discontinuity
@@ -781,17 +696,10 @@
       val idRoad1 = 1L.toString //   C>
       val idRoad2 = 2L.toString //   C>
       val idRoad3 = 3L.toString //   C>
-<<<<<<< HEAD
-      val projectLink0 = toProjectLink(rap, RoadAddressChangeType.New)(RoadAddress(idRoad0.toLong, 0, RoadPart(5, 1), AdministrativeClass.State, Track.Combined, Discontinuity.Continuous,         AddrMRange(0L, 0L), Some(DateTime.parse("1901-01-01")), Some(DateTime.parse("1902-01-01")), Option("tester"), idRoad0, 0.0, 0.0, SideCode.TowardsDigitizing, 0, (None, None), Seq(Point( 20.0, 10.0), Point(28, 15  )), LinkGeomSource.NormalLinkInterface, 8, NoTermination, 0))
-      val projectLink1 = toProjectLink(rap, RoadAddressChangeType.New)(RoadAddress(idRoad1.toLong, 0, RoadPart(5, 1), AdministrativeClass.State, Track.Combined, Discontinuity.MinorDiscontinuity, AddrMRange(0L, 0L), Some(DateTime.parse("1901-01-01")), Some(DateTime.parse("1902-01-01")), Option("tester"), idRoad1, 0.0, 0.0, SideCode.TowardsDigitizing, 0, (None, None), Seq(Point( 28,   15  ), Point(41, 18  )), LinkGeomSource.NormalLinkInterface, 8, NoTermination, 0))
-      val projectLink2 = toProjectLink(rap, RoadAddressChangeType.New)(RoadAddress(idRoad2.toLong, 0, RoadPart(5, 1), AdministrativeClass.State, Track.Combined, Discontinuity.Continuous,         AddrMRange(0L, 0L), Some(DateTime.parse("1901-01-01")), Some(DateTime.parse("1902-01-01")), Option("tester"), idRoad2, 0.0, 0.0, SideCode.TowardsDigitizing, 0, (None, None), Seq(Point( 42,   19  ), Point(75, 29.2)), LinkGeomSource.NormalLinkInterface, 8, NoTermination, 0))
-      val projectLink3 = toProjectLink(rap, RoadAddressChangeType.New)(RoadAddress(idRoad3.toLong, 0, RoadPart(5, 1), AdministrativeClass.State, Track.Combined, Discontinuity.Continuous,         AddrMRange(0L, 0L), Some(DateTime.parse("1901-01-01")), Some(DateTime.parse("1902-01-01")), Option("tester"), idRoad3, 0.0, 0.0, SideCode.TowardsDigitizing, 0, (None, None), Seq(Point(103.0, 15.0), Point(75, 29.2)), LinkGeomSource.NormalLinkInterface, 8, NoTermination, 0))
-=======
-      val projectLink0 = toProjectLink(rap, RoadAddressChangeType.New)(RoadAddress(idRoad0.toLong, 0, RoadPart(5, 1), AdministrativeClass.State, Track.Combined, Discontinuity.Continuous,         0L, 0L, Some(DateTime.parse("1901-01-01")), Some(DateTime.parse("1902-01-01")), Option("tester"), idRoad0, 0.0, 9.43, SideCode.TowardsDigitizing, 0, (None, None), Seq(Point( 20.0, 10.0), Point(28, 15  )), LinkGeomSource.NormalLinkInterface, 8, NoTermination, 0))
-      val projectLink1 = toProjectLink(rap, RoadAddressChangeType.New)(RoadAddress(idRoad1.toLong, 0, RoadPart(5, 1), AdministrativeClass.State, Track.Combined, Discontinuity.MinorDiscontinuity, 0L, 0L, Some(DateTime.parse("1901-01-01")), Some(DateTime.parse("1902-01-01")), Option("tester"), idRoad1, 0.0, 15.13, SideCode.TowardsDigitizing, 0, (None, None), Seq(Point( 28,   15  ), Point(41, 18  )), LinkGeomSource.NormalLinkInterface, 8, NoTermination, 0))
-      val projectLink2 = toProjectLink(rap, RoadAddressChangeType.New)(RoadAddress(idRoad2.toLong, 0, RoadPart(5, 1), AdministrativeClass.State, Track.Combined, Discontinuity.Continuous,         0L, 0L, Some(DateTime.parse("1901-01-01")), Some(DateTime.parse("1902-01-01")), Option("tester"), idRoad2, 0.0, 37.18, SideCode.TowardsDigitizing, 0, (None, None), Seq(Point( 42,   19  ), Point(75, 29.2)), LinkGeomSource.NormalLinkInterface, 8, NoTermination, 0))
-      val projectLink3 = toProjectLink(rap, RoadAddressChangeType.New)(RoadAddress(idRoad3.toLong, 0, RoadPart(5, 1), AdministrativeClass.State, Track.Combined, Discontinuity.Continuous,         0L, 0L, Some(DateTime.parse("1901-01-01")), Some(DateTime.parse("1902-01-01")), Option("tester"), idRoad3, 0.0, 30.61, SideCode.TowardsDigitizing, 0, (None, None), Seq(Point(103.0, 15.0), Point(75, 29.2)), LinkGeomSource.NormalLinkInterface, 8, NoTermination, 0))
->>>>>>> 173b3d4a
+      val projectLink0 = toProjectLink(rap, RoadAddressChangeType.New)(RoadAddress(idRoad0.toLong, 0, RoadPart(5, 1), AdministrativeClass.State, Track.Combined, Discontinuity.Continuous,         AddrMRange(0L, 0L), Some(DateTime.parse("1901-01-01")), Some(DateTime.parse("1902-01-01")), Option("tester"), idRoad0, 0.0, 9.43, SideCode.TowardsDigitizing, 0, (None, None), Seq(Point( 20.0, 10.0), Point(28, 15  )), LinkGeomSource.NormalLinkInterface, 8, NoTermination, 0))
+      val projectLink1 = toProjectLink(rap, RoadAddressChangeType.New)(RoadAddress(idRoad1.toLong, 0, RoadPart(5, 1), AdministrativeClass.State, Track.Combined, Discontinuity.MinorDiscontinuity, AddrMRange(0L, 0L), Some(DateTime.parse("1901-01-01")), Some(DateTime.parse("1902-01-01")), Option("tester"), idRoad1, 0.0, 15.13, SideCode.TowardsDigitizing, 0, (None, None), Seq(Point( 28,   15  ), Point(41, 18  )), LinkGeomSource.NormalLinkInterface, 8, NoTermination, 0))
+      val projectLink2 = toProjectLink(rap, RoadAddressChangeType.New)(RoadAddress(idRoad2.toLong, 0, RoadPart(5, 1), AdministrativeClass.State, Track.Combined, Discontinuity.Continuous,         AddrMRange(0L, 0L), Some(DateTime.parse("1901-01-01")), Some(DateTime.parse("1902-01-01")), Option("tester"), idRoad2, 0.0, 37.18, SideCode.TowardsDigitizing, 0, (None, None), Seq(Point( 42,   19  ), Point(75, 29.2)), LinkGeomSource.NormalLinkInterface, 8, NoTermination, 0))
+      val projectLink3 = toProjectLink(rap, RoadAddressChangeType.New)(RoadAddress(idRoad3.toLong, 0, RoadPart(5, 1), AdministrativeClass.State, Track.Combined, Discontinuity.Continuous,         AddrMRange(0L, 0L), Some(DateTime.parse("1901-01-01")), Some(DateTime.parse("1902-01-01")), Option("tester"), idRoad3, 0.0, 30.61, SideCode.TowardsDigitizing, 0, (None, None), Seq(Point(103.0, 15.0), Point(75, 29.2)), LinkGeomSource.NormalLinkInterface, 8, NoTermination, 0))
       val list = List(projectLink0, projectLink1, projectLink2, projectLink3)
       val ordered = ProjectSectionCalculator.assignAddrMValues(list)
       // check combined track - should have 4 calibration points: start, end, minor discontinuity and next one after discontinuity
@@ -806,17 +714,10 @@
       val idRoad1 = 1L.toString //   C>
       val idRoad2 = 2L.toString //   C>
       val idRoad3 = 3L.toString //   C>
-<<<<<<< HEAD
-      val projectLink0 = toProjectLink(rap, RoadAddressChangeType.New)(RoadAddress(idRoad0.toLong, 0, RoadPart(5, 1), AdministrativeClass.State, Track.Combined, Discontinuity.Continuous,         AddrMRange(0L, 0L), Some(DateTime.parse("1901-01-01")), Some(DateTime.parse("1902-01-01")), Option("tester"), idRoad0, 0.0, 0.0, SideCode.TowardsDigitizing, 0, (None, None), Seq(Point( 20.0, 10.0), Point(28, 15  )), LinkGeomSource.NormalLinkInterface, 8, NoTermination, 0))
-      val projectLink1 = toProjectLink(rap, RoadAddressChangeType.New)(RoadAddress(idRoad1.toLong, 0, RoadPart(5, 1), AdministrativeClass.State, Track.Combined, Discontinuity.MinorDiscontinuity, AddrMRange(0L, 0L), Some(DateTime.parse("1901-01-01")), Some(DateTime.parse("1902-01-01")), Option("tester"), idRoad1, 0.0, 0.0, SideCode.TowardsDigitizing, 0, (None, None), Seq(Point( 28,   15  ), Point(41, 18  )), LinkGeomSource.NormalLinkInterface, 8, NoTermination, 0))
-      val projectLink2 = toProjectLink(rap, RoadAddressChangeType.New)(RoadAddress(idRoad2.toLong, 0, RoadPart(5, 1), AdministrativeClass.State, Track.Combined, Discontinuity.Continuous,         AddrMRange(0L, 0L), Some(DateTime.parse("1901-01-01")), Some(DateTime.parse("1902-01-01")), Option("tester"), idRoad2, 0.0, 0.0, SideCode.TowardsDigitizing, 0, (None, None), Seq(Point( 42,   19  ), Point(75, 29.2)), LinkGeomSource.NormalLinkInterface, 8, NoTermination, 0))
-      val projectLink3 = toProjectLink(rap, RoadAddressChangeType.New)(RoadAddress(idRoad3.toLong, 0, RoadPart(5, 1), AdministrativeClass.State, Track.Combined, Discontinuity.Continuous,         AddrMRange(0L, 0L), Some(DateTime.parse("1901-01-01")), Some(DateTime.parse("1902-01-01")), Option("tester"), idRoad3, 0.0, 0.0, SideCode.AgainstDigitizing, 0, (None, None), Seq(Point(103.0, 15.0), Point(75, 29.2)), LinkGeomSource.NormalLinkInterface, 8, NoTermination, 0))
-=======
-      val projectLink0 = toProjectLink(rap, RoadAddressChangeType.New)(RoadAddress(idRoad0.toLong, 0, RoadPart(5, 1), AdministrativeClass.State, Track.Combined, Discontinuity.Continuous,         0L, 0L, Some(DateTime.parse("1901-01-01")), Some(DateTime.parse("1902-01-01")), Option("tester"), idRoad0, 0.0, 9.43, SideCode.TowardsDigitizing, 0, (None, None), Seq(Point( 20.0, 10.0), Point(28, 15  )), LinkGeomSource.NormalLinkInterface, 8, NoTermination, 0))
-      val projectLink1 = toProjectLink(rap, RoadAddressChangeType.New)(RoadAddress(idRoad1.toLong, 0, RoadPart(5, 1), AdministrativeClass.State, Track.Combined, Discontinuity.MinorDiscontinuity, 0L, 0L, Some(DateTime.parse("1901-01-01")), Some(DateTime.parse("1902-01-01")), Option("tester"), idRoad1, 0.0, 5.13, SideCode.TowardsDigitizing, 0, (None, None), Seq(Point( 28,   15  ), Point(41, 18  )), LinkGeomSource.NormalLinkInterface, 8, NoTermination, 0))
-      val projectLink2 = toProjectLink(rap, RoadAddressChangeType.New)(RoadAddress(idRoad2.toLong, 0, RoadPart(5, 1), AdministrativeClass.State, Track.Combined, Discontinuity.Continuous,         0L, 0L, Some(DateTime.parse("1901-01-01")), Some(DateTime.parse("1902-01-01")), Option("tester"), idRoad2, 0.0, 37.18, SideCode.TowardsDigitizing, 0, (None, None), Seq(Point( 42,   19  ), Point(75, 29.2)), LinkGeomSource.NormalLinkInterface, 8, NoTermination, 0))
-      val projectLink3 = toProjectLink(rap, RoadAddressChangeType.New)(RoadAddress(idRoad3.toLong, 0, RoadPart(5, 1), AdministrativeClass.State, Track.Combined, Discontinuity.Continuous,         0L, 0L, Some(DateTime.parse("1901-01-01")), Some(DateTime.parse("1902-01-01")), Option("tester"), idRoad3, 0.0, 30.61, SideCode.AgainstDigitizing, 0, (None, None), Seq(Point(103.0, 15.0), Point(75, 29.2)), LinkGeomSource.NormalLinkInterface, 8, NoTermination, 0))
->>>>>>> 173b3d4a
+      val projectLink0 = toProjectLink(rap, RoadAddressChangeType.New)(RoadAddress(idRoad0.toLong, 0, RoadPart(5, 1), AdministrativeClass.State, Track.Combined, Discontinuity.Continuous,         AddrMRange(0L, 0L), Some(DateTime.parse("1901-01-01")), Some(DateTime.parse("1902-01-01")), Option("tester"), idRoad0, 0.0, 9.43, SideCode.TowardsDigitizing, 0, (None, None), Seq(Point( 20.0, 10.0), Point(28, 15  )), LinkGeomSource.NormalLinkInterface, 8, NoTermination, 0))
+      val projectLink1 = toProjectLink(rap, RoadAddressChangeType.New)(RoadAddress(idRoad1.toLong, 0, RoadPart(5, 1), AdministrativeClass.State, Track.Combined, Discontinuity.MinorDiscontinuity, AddrMRange(0L, 0L), Some(DateTime.parse("1901-01-01")), Some(DateTime.parse("1902-01-01")), Option("tester"), idRoad1, 0.0, 5.13, SideCode.TowardsDigitizing, 0, (None, None), Seq(Point( 28,   15  ), Point(41, 18  )), LinkGeomSource.NormalLinkInterface, 8, NoTermination, 0))
+      val projectLink2 = toProjectLink(rap, RoadAddressChangeType.New)(RoadAddress(idRoad2.toLong, 0, RoadPart(5, 1), AdministrativeClass.State, Track.Combined, Discontinuity.Continuous,         AddrMRange(0L, 0L), Some(DateTime.parse("1901-01-01")), Some(DateTime.parse("1902-01-01")), Option("tester"), idRoad2, 0.0, 37.18, SideCode.TowardsDigitizing, 0, (None, None), Seq(Point( 42,   19  ), Point(75, 29.2)), LinkGeomSource.NormalLinkInterface, 8, NoTermination, 0))
+      val projectLink3 = toProjectLink(rap, RoadAddressChangeType.New)(RoadAddress(idRoad3.toLong, 0, RoadPart(5, 1), AdministrativeClass.State, Track.Combined, Discontinuity.Continuous,         AddrMRange(0L, 0L), Some(DateTime.parse("1901-01-01")), Some(DateTime.parse("1902-01-01")), Option("tester"), idRoad3, 0.0, 30.61, SideCode.AgainstDigitizing, 0, (None, None), Seq(Point(103.0, 15.0), Point(75, 29.2)), LinkGeomSource.NormalLinkInterface, 8, NoTermination, 0))
       val list = List(projectLink0, projectLink1, projectLink2, projectLink3)
       val ordered = ProjectSectionCalculator.assignAddrMValues(list)
       // check combined track - should have 4 calibration points: start, end, discontinuity and next one after discontinuity
@@ -824,8 +725,7 @@
     }
   }
 
-<<<<<<< HEAD
-//  test("Test assignMValues When projects links ends on a right and left track Then the section calculator for new + transfer should have the same end address") {
+  //  test("Test assignAddrMValues When projects links ends on a right and left track Then the section calculator for new + transfer should have the same end address") {
 //    runWithRollback {
 //      val idRoad6 = 6L // N   /
 //      val idRoad5 = 5L // T \
@@ -862,53 +762,10 @@
 //      val linearRight2WithId = linearRight2.copy(id = linearLocationId+2)
 //      buildTestDataForProject(Some(rap), Some(Seq(rwCombWithId, rwRight1And2WithId)), Some(Seq(linearCombinedWithId, linearRight1WithId, linearRight2WithId)), None)
 //
-//      val projectLinks = ProjectSectionCalculator.assignMValues(Seq(projectLink1, projectLink2, projectLink3, projectLink4, projectLink5, projectLink6))
+  //      val projectLinks = ProjectSectionCalculator.assignAddrMValues(Seq(projectLink1, projectLink2, projectLink3, projectLink4, projectLink5, projectLink6))
 //      projectLinks.find(_.id == idRoad6).get.addrMRange.end should be(projectLinks.find(_.id == idRoad3).get.addrMRange.end)
 //    }
 //  }
-=======
-  //  test("Test assignAddrMValues When projects links ends on a right and left track Then the section calculator for new + transfer should have the same end address") {
-  //    runWithRollback {
-  //      val idRoad6 = 6L // N   /
-  //      val idRoad5 = 5L // T \
-  //      val idRoad4 = 4L // N   /
-  //      val idRoad3 = 3L // T \
-  //      val idRoad2 = 2L // N   /
-  //      val idRoad1 = 1L // U  |
-  //      val roadwayId = Sequences.nextRoadwayId
-  //      val roadwayNumber = Sequences.nextRoadwayNumber
-  //      val linearLocationId = Sequences.nextLinearLocationId
-  //
-  //      val projectLink1 = toProjectLink(rap, RoadAddressChangeType.UnChanged)(RoadAddress(idRoad1, 0, 5, 1, RoadType.Unknown, Track.Combined, Discontinuity.Continuous, 0L, 10L, Some(DateTime.parse("1901-01-01")), None, Option("tester"), 12347L, 0.0, 0.0, SideCode.AgainstDigitizing, 0, (None, None),
-  //        Seq(Point(3.0, 0.0), Point(3.0, 2.0)), LinkGeomSource.NormalLinkInterface, 8, NoTermination, 0)).copy(projectId = rap.id, roadwayNumber = roadwayNumber, roadwayId = roadwayId, linearLocationId = linearLocationId)
-  //
-  //      val projectLink2 = toProjectLink(rap, RoadAddressChangeType.Transfer)(RoadAddress(idRoad2, 0, 5, 1, RoadType.Unknown, Track.RightSide, Discontinuity.Continuous, 0L, 12L, Some(DateTime.parse("1901-01-01")), None, Option("tester"), 12345L, 0.0, 0.0, SideCode.AgainstDigitizing, 0, (None, None),
-  //        Seq(Point(3.0, 2.0), Point(1.0, 4.0)), LinkGeomSource.NormalLinkInterface, 8, NoTermination, 0)).copy(projectId = rap.id, roadwayNumber = roadwayNumber+1, roadwayId = roadwayId+1, linearLocationId = linearLocationId+1)
-  //      val projectLink3 = toProjectLink(rap, RoadAddressChangeType.Transfer)(RoadAddress(idRoad3, 0, 5, 1, RoadType.Unknown, Track.RightSide, EndOfRoad, 12L, 24L, Some(DateTime.parse("1901-01-01")), None, Option("tester"), 12348L, 0.0, 0.0, SideCode.AgainstDigitizing, 0, (None, None),
-  //        Seq(Point(1.0, 4.0), Point(0.0, 6.0)), LinkGeomSource.NormalLinkInterface, 8, NoTermination, 0)).copy(projectId = rap.id, roadwayNumber = roadwayNumber+1, roadwayId = roadwayId+1, linearLocationId = linearLocationId+2)
-  //
-  //      val projectLink4 = toProjectLink(rap, RoadAddressChangeType.New)(RoadAddress(idRoad4, 0, 5, 1, RoadType.Unknown, Track.LeftSide, Discontinuity.Continuous, 0L, 0L, Some(DateTime.parse("1901-01-01")), None, Option("tester"), 12346L, 0.0, 0.0, SideCode.AgainstDigitizing, 0, (None, None),
-  //        Seq(Point(3.0, 2.0), Point(5.0, 4.0)), LinkGeomSource.NormalLinkInterface, 8, NoTermination, 0)).copy(projectId = rap.id)
-  //      val projectLink5 = toProjectLink(rap, RoadAddressChangeType.New)(RoadAddress(idRoad5, 0, 5, 1, RoadType.Unknown, Track.LeftSide, Discontinuity.Continuous, 0L, 0L, Some(DateTime.parse("1901-01-01")), None, Option("tester"), 12347L, 0.0, 0.0, SideCode.AgainstDigitizing, 0, (None, None),
-  //        Seq(Point(5.0, 4.0), Point(6.0, 6.0)), LinkGeomSource.NormalLinkInterface, 8, NoTermination, 0)).copy(projectId = rap.id)
-  //      val projectLink6 = toProjectLink(rap, RoadAddressChangeType.New)(RoadAddress(idRoad6, 0, 5, 1, RoadType.Unknown, Track.LeftSide, EndOfRoad, 0L, 0L, Some(DateTime.parse("1901-01-01")), None, Option("tester"), 12347L, 0.0, 0.0, SideCode.AgainstDigitizing, 0, (None, None),
-  //        Seq(Point(6.0, 6.0), Point(7.0, 7.0)), LinkGeomSource.NormalLinkInterface, 8, NoTermination, 0)).copy(projectId = rap.id)
-  //
-  //      val (linearCombined, rwComb): (LinearLocation, Roadway) = Seq(projectLink1).map(toRoadwayAndLinearLocation).head
-  //      val (linearRight1, rwRight1): (LinearLocation, Roadway) = Seq(projectLink2).map(toRoadwayAndLinearLocation).head
-  //      val (linearRight2, rwRight2): (LinearLocation, Roadway) = Seq(projectLink3).map(toRoadwayAndLinearLocation).head
-  //      val rwCombWithId = rwComb.copy(id = roadwayId, ely = 8L)
-  //      val rwRight1And2WithId = rwRight1.copy(id = roadwayId+1, ely = 8L, startAddrMValue = projectLink2.startAddrMValue, endAddrMValue = projectLink3.endAddrMValue)
-  //      val linearCombinedWithId = linearCombined.copy(id = linearLocationId)
-  //      val linearRight1WithId = linearRight1.copy(id = linearLocationId+1)
-  //      val linearRight2WithId = linearRight2.copy(id = linearLocationId+2)
-  //      buildTestDataForProject(Some(rap), Some(Seq(rwCombWithId, rwRight1And2WithId)), Some(Seq(linearCombinedWithId, linearRight1WithId, linearRight2WithId)), None)
-  //
-  //      val projectLinks = ProjectSectionCalculator.assignAddrMValues(Seq(projectLink1, projectLink2, projectLink3, projectLink4, projectLink5, projectLink6))
-  //      projectLinks.find(_.id == idRoad6).get.endAddrMValue should be(projectLinks.find(_.id == idRoad3).get.endAddrMValue)
-  //    }
-  //  }
->>>>>>> 173b3d4a
 
   test("Test assignTerminatedMValues When Terminating links on Left/Right tracks and different addrMValues Then they should be adjusted in order to have the same end address") {
     runWithRollback {
@@ -941,11 +798,7 @@
       val projectLink3 = toProjectLink(rap, RoadAddressChangeType.Termination)(RoadAddress(testRoadway3.id, linearLocation3.id, roadPart, AdministrativeClass.Unknown, Track.LeftSide,  Discontinuity.EndOfRoad, AddrMRange(50L, 107L), Some(DateTime.parse("1901-01-01")), None, Option("tester"), 12347L.toString, 0.0, 57.0, SideCode.TowardsDigitizing, 0, (None, None), Seq(Point(50.0, 5.0), Point(100.0,  0.0)), LinkGeomSource.NormalLinkInterface, 8, NoTermination, testRoadway3.roadwayNumber)).copy(roadAddressStartAddrM = Some(50L), roadAddressEndAddrM = Some(107L), roadAddressTrack = Some(Track.LeftSide))
 
       val (terminated, others) = (Seq(projectLink2, projectLink3), Seq(projectLink1))
-<<<<<<< HEAD
-      val recalculated = ProjectSectionCalculator.assignMValues(others, Seq.empty[UserDefinedCalibrationPoint]).sortBy(_.addrMRange.end)
-=======
-      val recalculated = ProjectSectionCalculator.assignAddrMValues(others, Seq.empty[UserDefinedCalibrationPoint]).sortBy(_.endAddrMValue)
->>>>>>> 173b3d4a
+      val recalculated = ProjectSectionCalculator.assignAddrMValues(others, Seq.empty[UserDefinedCalibrationPoint]).sortBy(_.addrMRange.end)
 
       val terminatedProjectLinks = ProjectSectionCalculator.assignTerminatedMValues(terminated, recalculated)
 
@@ -1117,11 +970,7 @@
                           Some(109L), roadAddressTrack = Some(Track.LeftSide))
 
       val (terminated, others) = (Seq(projectLink3, projectLink4), Seq(projectLink1, projectLink2))
-<<<<<<< HEAD
-      val recalculated = ProjectSectionCalculator.assignMValues(others).sortBy(_.addrMRange.end)
-=======
-      val recalculated = ProjectSectionCalculator.assignAddrMValues(others).sortBy(_.endAddrMValue)
->>>>>>> 173b3d4a
+      val recalculated = ProjectSectionCalculator.assignAddrMValues(others).sortBy(_.addrMRange.end)
 
       val terminatedProjectLinks = ProjectSectionCalculator.assignTerminatedMValues(terminated, recalculated)
 
@@ -1170,13 +1019,8 @@
       val linearLocationId = Sequences.nextLinearLocationId
 
       //NEW
-<<<<<<< HEAD
-      val projectLink0 = toProjectLink(rap, RoadAddressChangeType.New)(RoadAddress(idRoad0.toLong, 0, RoadPart(5, 1), AdministrativeClass.Unknown, Track.Combined, Discontinuity.Continuous, AddrMRange(0L, 0L), Some(DateTime.parse("1901-01-01")), None, Option("tester"), idRoad0, 0.0, 14.1, SideCode.Unknown, 0, (None, None), Seq(Point( 0.0,  90.0), Point(10.0, 100.0)), LinkGeomSource.NormalLinkInterface, 8, NoTermination, 0)).copy(projectId = rap.id)
-      val projectLink1 = toProjectLink(rap, RoadAddressChangeType.New)(RoadAddress(idRoad1.toLong, 0, RoadPart(5, 1), AdministrativeClass.Unknown, Track.Combined, Discontinuity.Continuous, AddrMRange(0L, 0L), Some(DateTime.parse("1901-01-01")), None, Option("tester"), idRoad1, 0.0, 22.3, SideCode.Unknown, 0, (None, None), Seq(Point(10.0, 100.0), Point(20.0,  80.0)), LinkGeomSource.NormalLinkInterface, 8, NoTermination, 0)).copy(projectId = rap.id)
-=======
-      val projectLink0 = toProjectLink(rap, RoadAddressChangeType.New)(RoadAddress(idRoad0.toLong, 0, RoadPart(5, 1), AdministrativeClass.Unknown, Track.Combined, Discontinuity.Continuous, 0L, 0L, Some(DateTime.parse("1901-01-01")), None, Option("tester"), idRoad0, 0.0, 14.1, SideCode.TowardsDigitizing, 0, (None, None), Seq(Point( 0.0,  90.0), Point(10.0, 100.0)), LinkGeomSource.NormalLinkInterface, 8, NoTermination, 0)).copy(projectId = rap.id)
-      val projectLink1 = toProjectLink(rap, RoadAddressChangeType.New)(RoadAddress(idRoad1.toLong, 0, RoadPart(5, 1), AdministrativeClass.Unknown, Track.Combined, Discontinuity.Continuous, 0L, 0L, Some(DateTime.parse("1901-01-01")), None, Option("tester"), idRoad1, 0.0, 22.3, SideCode.TowardsDigitizing, 0, (None, None), Seq(Point(10.0, 100.0), Point(20.0,  80.0)), LinkGeomSource.NormalLinkInterface, 8, NoTermination, 0)).copy(projectId = rap.id)
->>>>>>> 173b3d4a
+      val projectLink0 = toProjectLink(rap, RoadAddressChangeType.New)(RoadAddress(idRoad0.toLong, 0, RoadPart(5, 1), AdministrativeClass.Unknown, Track.Combined, Discontinuity.Continuous, AddrMRange(0L, 0L), Some(DateTime.parse("1901-01-01")), None, Option("tester"), idRoad0, 0.0, 14.1, SideCode.TowardsDigitizing, 0, (None, None), Seq(Point( 0.0,  90.0), Point(10.0, 100.0)), LinkGeomSource.NormalLinkInterface, 8, NoTermination, 0)).copy(projectId = rap.id)
+      val projectLink1 = toProjectLink(rap, RoadAddressChangeType.New)(RoadAddress(idRoad1.toLong, 0, RoadPart(5, 1), AdministrativeClass.Unknown, Track.Combined, Discontinuity.Continuous, AddrMRange(0L, 0L), Some(DateTime.parse("1901-01-01")), None, Option("tester"), idRoad1, 0.0, 22.3, SideCode.TowardsDigitizing, 0, (None, None), Seq(Point(10.0, 100.0), Point(20.0,  80.0)), LinkGeomSource.NormalLinkInterface, 8, NoTermination, 0)).copy(projectId = rap.id)
 
       //TRANSFER
       val projectLink2 = toProjectLink(rap, RoadAddressChangeType.Transfer)(RoadAddress(idRoad2.toLong, 0, RoadPart(5, 1), AdministrativeClass.Unknown, Track.Combined,  Discontinuity.Continuous, AddrMRange( 0L,  14L), Some(DateTime.parse("1901-01-01")), None, Option("tester"), idRoad2, 0.0, 14.1, SideCode.TowardsDigitizing, 0, (None, None), Seq(Point(20.0, 80.0), Point(30.0, 90.0)), LinkGeomSource.NormalLinkInterface, 8, NoTermination, 0)).copy(projectId = rap.id, roadwayId = roadwayId,     linearLocationId = linearLocationId,      roadwayNumber = roadwayNumber)
@@ -1186,19 +1030,11 @@
       val projectLink6 = toProjectLink(rap, RoadAddressChangeType.Transfer)(RoadAddress(idRoad6.toLong, 0, RoadPart(5, 1), AdministrativeClass.Unknown, Track.RightSide, Discontinuity.Continuous, AddrMRange(95L, 118L), Some(DateTime.parse("1901-01-01")), None, Option("tester"), idRoad6, 0.0, 22.3, SideCode.TowardsDigitizing, 0, (None, None), Seq(Point(40.0, 10.0), Point(60.0, 20.0)), LinkGeomSource.NormalLinkInterface, 8, NoTermination, 0)).copy(projectId = rap.id, roadwayId = roadwayId + 8, linearLocationId = linearLocationId + 10, roadwayNumber = roadwayNumber + 8)
 
       //NEW
-<<<<<<< HEAD
-      val projectLink7  = toProjectLink(rap, RoadAddressChangeType.New)(RoadAddress(idRoad7.toLong,  0, RoadPart(5, 1), AdministrativeClass.Unknown, Track.LeftSide,  Discontinuity.Continuous, AddrMRange(0L, 0L), Some(DateTime.parse("1901-01-01")), None, Option("tester"), idRoad7,  0.0, 0.0, SideCode.Unknown, 0, (None, None), Seq(Point(60.0, 30.0), Point(70.0, 40.0)), LinkGeomSource.NormalLinkInterface, 8, NoTermination, 0)).copy(projectId = rap.id)
-      val projectLink8  = toProjectLink(rap, RoadAddressChangeType.New)(RoadAddress(idRoad8.toLong,  0, RoadPart(5, 1), AdministrativeClass.Unknown, Track.RightSide, Discontinuity.Continuous, AddrMRange(0L, 0L), Some(DateTime.parse("1901-01-01")), None, Option("tester"), idRoad8,  0.0, 0.0, SideCode.Unknown, 0, (None, None), Seq(Point(60.0, 20.0), Point(70.0, 30.0)), LinkGeomSource.NormalLinkInterface, 8, NoTermination, 0)).copy(projectId = rap.id)
-      val projectLink9  = toProjectLink(rap, RoadAddressChangeType.New)(RoadAddress(idRoad9.toLong,  0, RoadPart(5, 1), AdministrativeClass.Unknown, Track.LeftSide,  Discontinuity.Continuous, AddrMRange(0L, 0L), Some(DateTime.parse("1901-01-01")), None, Option("tester"), idRoad9,  0.0, 0.0, SideCode.Unknown, 0, (None, None), Seq(Point(70.0, 40.0), Point(80.0, 50.0)), LinkGeomSource.NormalLinkInterface, 8, NoTermination, 0)).copy(projectId = rap.id)
-      val projectLink10 = toProjectLink(rap, RoadAddressChangeType.New)(RoadAddress(idRoad10.toLong, 0, RoadPart(5, 1), AdministrativeClass.Unknown, Track.RightSide, Discontinuity.Continuous, AddrMRange(0L, 0L), Some(DateTime.parse("1901-01-01")), None, Option("tester"), idRoad10, 0.0, 0.0, SideCode.Unknown, 0, (None, None), Seq(Point(70.0, 30.0), Point(80.0, 50.0)), LinkGeomSource.NormalLinkInterface, 8, NoTermination, 0)).copy(projectId = rap.id)
-      val projectLink11 = toProjectLink(rap, RoadAddressChangeType.New)(RoadAddress(idRoad11.toLong, 0, RoadPart(5, 1), AdministrativeClass.Unknown, Track.Combined,  Discontinuity.Continuous, AddrMRange(0L, 0L), Some(DateTime.parse("1901-01-01")), None, Option("tester"), idRoad11, 0.0, 0.0, SideCode.Unknown, 0, (None, None), Seq(Point(80.0, 50.0), Point(90.0, 60.0)), LinkGeomSource.NormalLinkInterface, 8, NoTermination, 0)).copy(projectId = rap.id)
-=======
-      val projectLink7  = toProjectLink(rap, RoadAddressChangeType.New)(RoadAddress(idRoad7.toLong,  0, RoadPart(5, 1), AdministrativeClass.Unknown, Track.LeftSide,  Discontinuity.Continuous, 0L, 0L, Some(DateTime.parse("1901-01-01")), None, Option("tester"), idRoad7,  0.0, 14.14, SideCode.TowardsDigitizing, 0, (None, None), Seq(Point(60.0, 30.0), Point(70.0, 40.0)), LinkGeomSource.NormalLinkInterface, 8, NoTermination, 0)).copy(projectId = rap.id)
-      val projectLink8  = toProjectLink(rap, RoadAddressChangeType.New)(RoadAddress(idRoad8.toLong,  0, RoadPart(5, 1), AdministrativeClass.Unknown, Track.RightSide, Discontinuity.Continuous, 0L, 0L, Some(DateTime.parse("1901-01-01")), None, Option("tester"), idRoad8,  0.0, 14.14, SideCode.TowardsDigitizing, 0, (None, None), Seq(Point(60.0, 20.0), Point(70.0, 30.0)), LinkGeomSource.NormalLinkInterface, 8, NoTermination, 0)).copy(projectId = rap.id)
-      val projectLink9  = toProjectLink(rap, RoadAddressChangeType.New)(RoadAddress(idRoad9.toLong,  0, RoadPart(5, 1), AdministrativeClass.Unknown, Track.LeftSide,  Discontinuity.Continuous, 0L, 0L, Some(DateTime.parse("1901-01-01")), None, Option("tester"), idRoad9,  0.0, 14.14, SideCode.TowardsDigitizing, 0, (None, None), Seq(Point(70.0, 40.0), Point(80.0, 50.0)), LinkGeomSource.NormalLinkInterface, 8, NoTermination, 0)).copy(projectId = rap.id)
-      val projectLink10 = toProjectLink(rap, RoadAddressChangeType.New)(RoadAddress(idRoad10.toLong, 0, RoadPart(5, 1), AdministrativeClass.Unknown, Track.RightSide, Discontinuity.Continuous, 0L, 0L, Some(DateTime.parse("1901-01-01")), None, Option("tester"), idRoad10, 0.0, 22.36, SideCode.TowardsDigitizing, 0, (None, None), Seq(Point(70.0, 30.0), Point(80.0, 50.0)), LinkGeomSource.NormalLinkInterface, 8, NoTermination, 0)).copy(projectId = rap.id)
-      val projectLink11 = toProjectLink(rap, RoadAddressChangeType.New)(RoadAddress(idRoad11.toLong, 0, RoadPart(5, 1), AdministrativeClass.Unknown, Track.Combined,  Discontinuity.Continuous, 0L, 0L, Some(DateTime.parse("1901-01-01")), None, Option("tester"), idRoad11, 0.0, 14.14, SideCode.TowardsDigitizing, 0, (None, None), Seq(Point(80.0, 50.0), Point(90.0, 60.0)), LinkGeomSource.NormalLinkInterface, 8, NoTermination, 0)).copy(projectId = rap.id)
->>>>>>> 173b3d4a
+      val projectLink7  = toProjectLink(rap, RoadAddressChangeType.New)(RoadAddress(idRoad7.toLong,  0, RoadPart(5, 1), AdministrativeClass.Unknown, Track.LeftSide,  Discontinuity.Continuous, AddrMRange(0L, 0L), Some(DateTime.parse("1901-01-01")), None, Option("tester"), idRoad7,  0.0, 14.14, SideCode.TowardsDigitizing, 0, (None, None), Seq(Point(60.0, 30.0), Point(70.0, 40.0)), LinkGeomSource.NormalLinkInterface, 8, NoTermination, 0)).copy(projectId = rap.id)
+      val projectLink8  = toProjectLink(rap, RoadAddressChangeType.New)(RoadAddress(idRoad8.toLong,  0, RoadPart(5, 1), AdministrativeClass.Unknown, Track.RightSide, Discontinuity.Continuous, AddrMRange(0L, 0L), Some(DateTime.parse("1901-01-01")), None, Option("tester"), idRoad8,  0.0, 14.14, SideCode.TowardsDigitizing, 0, (None, None), Seq(Point(60.0, 20.0), Point(70.0, 30.0)), LinkGeomSource.NormalLinkInterface, 8, NoTermination, 0)).copy(projectId = rap.id)
+      val projectLink9  = toProjectLink(rap, RoadAddressChangeType.New)(RoadAddress(idRoad9.toLong,  0, RoadPart(5, 1), AdministrativeClass.Unknown, Track.LeftSide,  Discontinuity.Continuous, AddrMRange(0L, 0L), Some(DateTime.parse("1901-01-01")), None, Option("tester"), idRoad9,  0.0, 14.14, SideCode.TowardsDigitizing, 0, (None, None), Seq(Point(70.0, 40.0), Point(80.0, 50.0)), LinkGeomSource.NormalLinkInterface, 8, NoTermination, 0)).copy(projectId = rap.id)
+      val projectLink10 = toProjectLink(rap, RoadAddressChangeType.New)(RoadAddress(idRoad10.toLong, 0, RoadPart(5, 1), AdministrativeClass.Unknown, Track.RightSide, Discontinuity.Continuous, AddrMRange(0L, 0L), Some(DateTime.parse("1901-01-01")), None, Option("tester"), idRoad10, 0.0, 22.36, SideCode.TowardsDigitizing, 0, (None, None), Seq(Point(70.0, 30.0), Point(80.0, 50.0)), LinkGeomSource.NormalLinkInterface, 8, NoTermination, 0)).copy(projectId = rap.id)
+      val projectLink11 = toProjectLink(rap, RoadAddressChangeType.New)(RoadAddress(idRoad11.toLong, 0, RoadPart(5, 1), AdministrativeClass.Unknown, Track.Combined,  Discontinuity.Continuous, AddrMRange(0L, 0L), Some(DateTime.parse("1901-01-01")), None, Option("tester"), idRoad11, 0.0, 14.14, SideCode.TowardsDigitizing, 0, (None, None), Seq(Point(80.0, 50.0), Point(90.0, 60.0)), LinkGeomSource.NormalLinkInterface, 8, NoTermination, 0)).copy(projectId = rap.id)
 
 
       val (linearCombined,  rwComb    ): (LinearLocation, Roadway) = Seq(projectLink2).map(toRoadwayAndLinearLocation).head
@@ -1220,18 +1056,9 @@
       buildTestDataForProject(Some(rap), Some(Seq(rwCombWithId, rwLeft1And2WithId, rwRight1And2WithId)), Some(Seq(linearCombinedWithId, linearLeft1WithId, linearLeft2WithId, linearRight1WithId, linearRight2WithId)),
         Some(list1 ++ Seq(projectLink7, projectLink8, projectLink9, projectLink10, projectLink11)))
 
-<<<<<<< HEAD
-      val ordered = ProjectSectionCalculator.assignMValues(list1)
+      val ordered = ProjectSectionCalculator.assignAddrMValues(projectLinks)
       ordered.minBy(_.addrMRange.start).id.toString should be(idRoad0) // TODO "6 was not equal to 0"
-
-      val list2 = ordered.toList ::: List(projectLink7, projectLink8, projectLink9, projectLink10, projectLink11)
-      val ordered2 = ProjectSectionCalculator.assignMValues(list2)
-      ordered2.maxBy(_.addrMRange.end).id.toString should be(idRoad11)
-=======
-      val ordered = ProjectSectionCalculator.assignAddrMValues(projectLinks)
-      ordered.minBy(_.startAddrMValue).id.toString should be(idRoad0) // TODO "6 was not equal to 0"
-      ordered.maxBy(_.endAddrMValue).id.toString should be(idRoad11)
->>>>>>> 173b3d4a
+      ordered.maxBy(_.addrMRange.end).id.toString should be(idRoad11)
     }
   }
 
@@ -1281,19 +1108,11 @@
       val projectLink6 = toProjectLink(rap, RoadAddressChangeType.Transfer)(RoadAddress(idRoad6.toLong, 0, RoadPart(5, 1), AdministrativeClass.Unknown, Track.RightSide, Discontinuity.Continuous, AddrMRange(95L, 118L), Some(DateTime.parse("1901-01-01")), None, Option("tester"), idRoad6, 0.0, 22.3, SideCode.TowardsDigitizing, 0, (None, None), Seq(Point(40.0, 10.0), Point(60.0, 20.0)), LinkGeomSource.NormalLinkInterface, 8, NoTermination, 0)).copy(projectId = rap.id, roadwayId = roadwayId + 8, linearLocationId = linearLocationId + 10, roadwayNumber = roadwayNumber + 8)
 
       //NEW
-<<<<<<< HEAD
-      val projectLink7 = toProjectLink(rap, RoadAddressChangeType.New) (RoadAddress(idRoad7.toLong,  0, RoadPart(5, 1), AdministrativeClass.Unknown, Track.LeftSide,  Discontinuity.Continuous, AddrMRange(0L, 0L), Some(DateTime.parse("1901-01-01")), None, Option("tester"), idRoad7,  0.0, 0.0, SideCode.Unknown, 0, (None, None), Seq(Point(60.0, 30.0), Point(70.0, 40.0)), LinkGeomSource.NormalLinkInterface, 8, NoTermination, 0)).copy(projectId = rap.id)
-      val projectLink8 = toProjectLink(rap, RoadAddressChangeType.New) (RoadAddress(idRoad8.toLong,  0, RoadPart(5, 1), AdministrativeClass.Unknown, Track.RightSide, Discontinuity.Continuous, AddrMRange(0L, 0L), Some(DateTime.parse("1901-01-01")), None, Option("tester"), idRoad8,  0.0, 0.0, SideCode.Unknown, 0, (None, None), Seq(Point(60.0, 20.0), Point(70.0, 30.0)), LinkGeomSource.NormalLinkInterface, 8, NoTermination, 0)).copy(projectId = rap.id)
-      val projectLink9 = toProjectLink(rap, RoadAddressChangeType.New) (RoadAddress(idRoad9.toLong,  0, RoadPart(5, 1), AdministrativeClass.Unknown, Track.LeftSide,  Discontinuity.Continuous, AddrMRange(0L, 0L), Some(DateTime.parse("1901-01-01")), None, Option("tester"), idRoad9,  0.0, 0.0, SideCode.Unknown, 0, (None, None), Seq(Point(70.0, 40.0), Point(80.0, 50.0)), LinkGeomSource.NormalLinkInterface, 8, NoTermination, 0)).copy(projectId = rap.id)
-      val projectLink10 = toProjectLink(rap, RoadAddressChangeType.New)(RoadAddress(idRoad10.toLong, 0, RoadPart(5, 1), AdministrativeClass.Unknown, Track.RightSide, Discontinuity.Continuous, AddrMRange(0L, 0L), Some(DateTime.parse("1901-01-01")), None, Option("tester"), idRoad10, 0.0, 0.0, SideCode.Unknown, 0, (None, None), Seq(Point(70.0, 30.0), Point(80.0, 50.0)), LinkGeomSource.NormalLinkInterface, 8, NoTermination, 0)).copy(projectId = rap.id)
-      val projectLink11 = toProjectLink(rap, RoadAddressChangeType.New)(RoadAddress(idRoad11.toLong, 0, RoadPart(5, 1), AdministrativeClass.Unknown, Track.Combined,  Discontinuity.Continuous, AddrMRange(0L, 0L), Some(DateTime.parse("1901-01-01")), None, Option("tester"), idRoad11, 0.0, 0.0, SideCode.Unknown, 0, (None, None), Seq(Point(80.0, 50.0), Point(90.0, 60.0)), LinkGeomSource.NormalLinkInterface, 8, NoTermination, 0)).copy(projectId = rap.id)
-=======
-      val projectLink7 = toProjectLink(rap, RoadAddressChangeType.New) (RoadAddress(idRoad7.toLong,  0, RoadPart(5, 1), AdministrativeClass.Unknown, Track.LeftSide,  Discontinuity.Continuous, 0L, 0L, Some(DateTime.parse("1901-01-01")), None, Option("tester"), idRoad7,  0.0, 14.14, SideCode.Unknown, 0, (None, None), Seq(Point(60.0, 30.0), Point(70.0, 40.0)), LinkGeomSource.NormalLinkInterface, 8, NoTermination, 0)).copy(projectId = rap.id)
-      val projectLink8 = toProjectLink(rap, RoadAddressChangeType.New) (RoadAddress(idRoad8.toLong,  0, RoadPart(5, 1), AdministrativeClass.Unknown, Track.RightSide, Discontinuity.Continuous, 0L, 0L, Some(DateTime.parse("1901-01-01")), None, Option("tester"), idRoad8,  0.0, 14.14, SideCode.Unknown, 0, (None, None), Seq(Point(60.0, 20.0), Point(70.0, 30.0)), LinkGeomSource.NormalLinkInterface, 8, NoTermination, 0)).copy(projectId = rap.id)
-      val projectLink9 = toProjectLink(rap, RoadAddressChangeType.New) (RoadAddress(idRoad9.toLong,  0, RoadPart(5, 1), AdministrativeClass.Unknown, Track.LeftSide,  Discontinuity.Continuous, 0L, 0L, Some(DateTime.parse("1901-01-01")), None, Option("tester"), idRoad9,  0.0, 14.14, SideCode.Unknown, 0, (None, None), Seq(Point(70.0, 40.0), Point(80.0, 50.0)), LinkGeomSource.NormalLinkInterface, 8, NoTermination, 0)).copy(projectId = rap.id)
-      val projectLink10 = toProjectLink(rap, RoadAddressChangeType.New)(RoadAddress(idRoad10.toLong, 0, RoadPart(5, 1), AdministrativeClass.Unknown, Track.RightSide, Discontinuity.Continuous, 0L, 0L, Some(DateTime.parse("1901-01-01")), None, Option("tester"), idRoad10, 0.0, 22.36, SideCode.Unknown, 0, (None, None), Seq(Point(70.0, 30.0), Point(80.0, 50.0)), LinkGeomSource.NormalLinkInterface, 8, NoTermination, 0)).copy(projectId = rap.id)
-      val projectLink11 = toProjectLink(rap, RoadAddressChangeType.New)(RoadAddress(idRoad11.toLong, 0, RoadPart(5, 1), AdministrativeClass.Unknown, Track.Combined,  Discontinuity.Continuous, 0L, 0L, Some(DateTime.parse("1901-01-01")), None, Option("tester"), idRoad11, 0.0, 14.14, SideCode.Unknown, 0, (None, None), Seq(Point(80.0, 50.0), Point(90.0, 60.0)), LinkGeomSource.NormalLinkInterface, 8, NoTermination, 0)).copy(projectId = rap.id)
->>>>>>> 173b3d4a
+      val projectLink7 = toProjectLink(rap, RoadAddressChangeType.New) (RoadAddress(idRoad7.toLong,  0, RoadPart(5, 1), AdministrativeClass.Unknown, Track.LeftSide,  Discontinuity.Continuous, AddrMRange(0L, 0L), Some(DateTime.parse("1901-01-01")), None, Option("tester"), idRoad7,  0.0, 14.14, SideCode.Unknown, 0, (None, None), Seq(Point(60.0, 30.0), Point(70.0, 40.0)), LinkGeomSource.NormalLinkInterface, 8, NoTermination, 0)).copy(projectId = rap.id)
+      val projectLink8 = toProjectLink(rap, RoadAddressChangeType.New) (RoadAddress(idRoad8.toLong,  0, RoadPart(5, 1), AdministrativeClass.Unknown, Track.RightSide, Discontinuity.Continuous, AddrMRange(0L, 0L), Some(DateTime.parse("1901-01-01")), None, Option("tester"), idRoad8,  0.0, 14.14, SideCode.Unknown, 0, (None, None), Seq(Point(60.0, 20.0), Point(70.0, 30.0)), LinkGeomSource.NormalLinkInterface, 8, NoTermination, 0)).copy(projectId = rap.id)
+      val projectLink9 = toProjectLink(rap, RoadAddressChangeType.New) (RoadAddress(idRoad9.toLong,  0, RoadPart(5, 1), AdministrativeClass.Unknown, Track.LeftSide,  Discontinuity.Continuous, AddrMRange(0L, 0L), Some(DateTime.parse("1901-01-01")), None, Option("tester"), idRoad9,  0.0, 14.14, SideCode.Unknown, 0, (None, None), Seq(Point(70.0, 40.0), Point(80.0, 50.0)), LinkGeomSource.NormalLinkInterface, 8, NoTermination, 0)).copy(projectId = rap.id)
+      val projectLink10 = toProjectLink(rap, RoadAddressChangeType.New)(RoadAddress(idRoad10.toLong, 0, RoadPart(5, 1), AdministrativeClass.Unknown, Track.RightSide, Discontinuity.Continuous, AddrMRange(0L, 0L), Some(DateTime.parse("1901-01-01")), None, Option("tester"), idRoad10, 0.0, 22.36, SideCode.Unknown, 0, (None, None), Seq(Point(70.0, 30.0), Point(80.0, 50.0)), LinkGeomSource.NormalLinkInterface, 8, NoTermination, 0)).copy(projectId = rap.id)
+      val projectLink11 = toProjectLink(rap, RoadAddressChangeType.New)(RoadAddress(idRoad11.toLong, 0, RoadPart(5, 1), AdministrativeClass.Unknown, Track.Combined,  Discontinuity.Continuous, AddrMRange(0L, 0L), Some(DateTime.parse("1901-01-01")), None, Option("tester"), idRoad11, 0.0, 14.14, SideCode.Unknown, 0, (None, None), Seq(Point(80.0, 50.0), Point(90.0, 60.0)), LinkGeomSource.NormalLinkInterface, 8, NoTermination, 0)).copy(projectId = rap.id)
 
 
       val (linearCombined, rwComb    ): (LinearLocation, Roadway) = Seq(projectLink2).map(toRoadwayAndLinearLocation).head
@@ -1314,18 +1133,9 @@
       buildTestDataForProject(Some(rap), Some(Seq(rwCombWithId, rwLeft1And2WithId, rwRight1And2WithId)), Some(Seq(linearCombinedWithId, linearLeft1WithId, linearLeft2WithId, linearRight1WithId, linearRight2WithId)),
         Some(list1 ++ Seq(projectLink7, projectLink8, projectLink9, projectLink10, projectLink11)))
 
-<<<<<<< HEAD
-      val ordered = ProjectSectionCalculator.assignMValues(list1)
+      val ordered = ProjectSectionCalculator.assignAddrMValues(Seq(projectLink0, projectLink1, projectLink2, projectLink3, projectLink4, projectLink5, projectLink6,projectLink7, projectLink8, projectLink9, projectLink10, projectLink11))
       ordered.minBy(_.addrMRange.start).id.toString should be(idRoad0) // TODO "6 was not equal to 0"
-
-      val list2 = ordered.toList ::: List(projectLink7, projectLink8, projectLink9, projectLink10, projectLink11)
-      val ordered2 = ProjectSectionCalculator.assignMValues(list2)
-      ordered2.maxBy(_.addrMRange.end).id.toString should be(idRoad11)
-=======
-      val ordered = ProjectSectionCalculator.assignAddrMValues(Seq(projectLink0, projectLink1, projectLink2, projectLink3, projectLink4, projectLink5, projectLink6,projectLink7, projectLink8, projectLink9, projectLink10, projectLink11))
-      ordered.minBy(_.startAddrMValue).id.toString should be(idRoad0) // TODO "6 was not equal to 0"
-      ordered.maxBy(_.endAddrMValue).id.toString should be(idRoad11)
->>>>>>> 173b3d4a
+      ordered.maxBy(_.addrMRange.end).id.toString should be(idRoad11)
     }
   }
 
@@ -1853,13 +1663,13 @@
   }
 
   test("Test assignAddrMValues " +
-    "When a combined road has a loopend is reversed with transfer status" +
-    "Then addresses, directions and link ordering should be correct.") {
-    /*
-        ______________
-              |      |
-              --------
-     */
+         "When a combined road has a loopend is reversed with transfer status" +
+         "Then addresses, directions and link ordering should be correct.") {
+      /*
+          ______________
+                |      |
+                --------
+       */
     runWithRollback {
       val triplePoint = Point(371826, 6669765)
 
@@ -1874,53 +1684,32 @@
 
       // ProjectLinks after ChangeDirection() and set to correct addresses.
       val projectLinkSeq = Seq(
-<<<<<<< HEAD
-        ProjectLink(plId + 1, RoadPart(9999, 1), Track.Combined, Discontinuity.Continuous, AddrMRange(  0L, 199L), AddrMRange(602L, 801L), None, None, None, 12345L.toString, 0.0, 10.0, SideCode.AgainstDigitizing, (NoCP, NoCP), (NoCP, NoCP), geom1, 0L, RoadAddressChangeType.Transfer, AdministrativeClass.Municipality, LinkGeomSource.NormalLinkInterface, GeometryUtils.geometryLength(geom1), 0L, 0, 0, reversed = true, None, 86400L),
-        ProjectLink(plId + 2, RoadPart(9999, 1), Track.Combined, Discontinuity.Continuous, AddrMRange(199L, 298L), AddrMRange(503L, 602L), None, None, None, 12346L.toString, 0.0, 10.0, SideCode.TowardsDigitizing, (NoCP, NoCP), (NoCP, NoCP), geom2, 0L, RoadAddressChangeType.Transfer, AdministrativeClass.Municipality, LinkGeomSource.NormalLinkInterface, GeometryUtils.geometryLength(geom2), 0L, 0, 0, reversed = true, None, 86400L),
-        ProjectLink(plId + 3, RoadPart(9999, 1), Track.Combined, Discontinuity.Continuous, AddrMRange(298L, 453L), AddrMRange(348L, 503L), None, None, None, 12347L.toString, 0.0, 10.0, SideCode.TowardsDigitizing, (NoCP, NoCP), (NoCP, NoCP), geom3, 0L, RoadAddressChangeType.Transfer, AdministrativeClass.Municipality, LinkGeomSource.NormalLinkInterface, GeometryUtils.geometryLength(geom3), 0L, 0, 0, reversed = true, None, 86400L),
-        ProjectLink(plId + 4, RoadPart(9999, 1), Track.Combined, Discontinuity.Continuous, AddrMRange(453L, 565L), AddrMRange(236L, 348L), None, None, None, 12348L.toString, 0.0, 10.0, SideCode.AgainstDigitizing, (NoCP, NoCP), (NoCP, NoCP), geom4, 0L, RoadAddressChangeType.Transfer, AdministrativeClass.Municipality, LinkGeomSource.NormalLinkInterface, GeometryUtils.geometryLength(geom4), 0L, 0, 0, reversed = true, None, 86400L),
-        ProjectLink(plId + 5, RoadPart(9999, 1), Track.Combined, Discontinuity.Continuous, AddrMRange(565L, 719L), AddrMRange( 82L, 236L), None, None, None, 12349L.toString, 0.0, 10.0, SideCode.AgainstDigitizing, (NoCP, NoCP), (NoCP, NoCP), geom5, 0L, RoadAddressChangeType.Transfer, AdministrativeClass.Municipality, LinkGeomSource.NormalLinkInterface, GeometryUtils.geometryLength(geom5), 0L, 0, 0, reversed = true, None, 86400L),
-        ProjectLink(plId + 6, RoadPart(9999, 1), Track.Combined, Discontinuity.EndOfRoad,  AddrMRange(719L, 801L), AddrMRange(  0L,  82L), None, None, None, 12350L.toString, 0.0, 10.0, SideCode.AgainstDigitizing, (NoCP, NoCP), (NoCP, NoCP), geom6, 0L, RoadAddressChangeType.Transfer, AdministrativeClass.Municipality, LinkGeomSource.NormalLinkInterface, GeometryUtils.geometryLength(geom6), 0L, 0, 0, reversed = true, None, 86400L)
+        ProjectLink(plId + 1, RoadPart(9999, 1), Track.Combined, Discontinuity.Continuous, AddrMRange(  0L, 199L), AddrMRange(602L, 801L), None, None, None, 12345L.toString, 0.0, 198.937, SideCode.AgainstDigitizing, (NoCP, NoCP), (RoadAddressCP, NoCP), geom1, 0L, RoadAddressChangeType.Transfer, AdministrativeClass.Municipality, LinkGeomSource.NormalLinkInterface, GeometryUtils.geometryLength(geom1), 0L, 0, 0, reversed = true, None, 86400L),
+        ProjectLink(plId + 2, RoadPart(9999, 1), Track.Combined, Discontinuity.Continuous, AddrMRange(199L, 298L), AddrMRange(503L, 602L), None, None, None, 12346L.toString, 0.0, 98.905, SideCode.TowardsDigitizing, (NoCP, NoCP), (NoCP, NoCP), geom2, 0L, RoadAddressChangeType.Transfer, AdministrativeClass.Municipality, LinkGeomSource.NormalLinkInterface, GeometryUtils.geometryLength(geom2), 0L, 0, 0, reversed = true, None, 86400L),
+        ProjectLink(plId + 3, RoadPart(9999, 1), Track.Combined, Discontinuity.Continuous, AddrMRange(298L, 453L), AddrMRange(348L, 503L), None, None, None, 12347L.toString, 0.0, 154.991, SideCode.TowardsDigitizing, (NoCP, NoCP), (NoCP, NoCP), geom3, 0L, RoadAddressChangeType.Transfer, AdministrativeClass.Municipality, LinkGeomSource.NormalLinkInterface, GeometryUtils.geometryLength(geom3), 0L, 0, 0, reversed = true, None, 86400L),
+        ProjectLink(plId + 4, RoadPart(9999, 1), Track.Combined, Discontinuity.Continuous, AddrMRange(453L, 565L), AddrMRange(236L, 348L), None, None, None, 12348L.toString, 0.0, 112.174, SideCode.AgainstDigitizing, (NoCP, JunctionPointCP), (NoCP, JunctionPointCP), geom4, 0L, RoadAddressChangeType.Transfer, AdministrativeClass.Municipality, LinkGeomSource.NormalLinkInterface, GeometryUtils.geometryLength(geom4), 0L, 0, 0, reversed = true, None, 86400L),
+        ProjectLink(plId + 5, RoadPart(9999, 1), Track.Combined, Discontinuity.Continuous, AddrMRange(565L, 719L), AddrMRange( 82L, 236L), None, None, None, 12349L.toString, 0.0, 153.726, SideCode.AgainstDigitizing, (JunctionPointCP, NoCP), (JunctionPointCP, NoCP), geom5, 0L, RoadAddressChangeType.Transfer, AdministrativeClass.Municipality, LinkGeomSource.NormalLinkInterface, GeometryUtils.geometryLength(geom5), 0L, 0, 0, reversed = true, None, 86400L),
+        ProjectLink(plId + 6, RoadPart(9999, 1), Track.Combined, Discontinuity.EndOfRoad,  AddrMRange(719L, 801L), AddrMRange(  0L,  82L), None, None, None, 12350L.toString, 0.0, 81.851, SideCode.AgainstDigitizing, (NoCP, NoCP), (NoCP, RoadAddressCP), geom6, 0L, RoadAddressChangeType.Transfer, AdministrativeClass.Municipality, LinkGeomSource.NormalLinkInterface, GeometryUtils.geometryLength(geom6), 0L, 0, 0, reversed = true, None, 86400L)
       )
 
-      val output = ProjectSectionCalculator.assignMValues(projectLinkSeq).sortBy(_.addrMRange.start)
-=======
-        ProjectLink(plId + 1, RoadPart(9999, 1), Track.Combined, Discontinuity.Continuous,   0L, 199L, 602L, 801L, None, None, None, 12345L.toString, 0.0, 198.937, SideCode.AgainstDigitizing, (NoCP, NoCP), (RoadAddressCP, NoCP), geom1, 0L, RoadAddressChangeType.Transfer, AdministrativeClass.Municipality, LinkGeomSource.NormalLinkInterface, GeometryUtils.geometryLength(geom1), 0L, 0, 0, reversed = true, None, 86400L),
-        ProjectLink(plId + 2, RoadPart(9999, 1), Track.Combined, Discontinuity.Continuous, 199L, 298L, 503L, 602L, None, None, None, 12346L.toString, 0.0, 98.905, SideCode.TowardsDigitizing, (NoCP, NoCP), (NoCP, NoCP), geom2, 0L, RoadAddressChangeType.Transfer, AdministrativeClass.Municipality, LinkGeomSource.NormalLinkInterface, GeometryUtils.geometryLength(geom2), 0L, 0, 0, reversed = true, None, 86400L),
-        ProjectLink(plId + 3, RoadPart(9999, 1), Track.Combined, Discontinuity.Continuous, 298L, 453L, 348L, 503L, None, None, None, 12347L.toString, 0.0, 154.991, SideCode.TowardsDigitizing, (NoCP, NoCP), (NoCP, NoCP), geom3, 0L, RoadAddressChangeType.Transfer, AdministrativeClass.Municipality, LinkGeomSource.NormalLinkInterface, GeometryUtils.geometryLength(geom3), 0L, 0, 0, reversed = true, None, 86400L),
-        ProjectLink(plId + 4, RoadPart(9999, 1), Track.Combined, Discontinuity.Continuous, 453L, 565L, 236L, 348L, None, None, None, 12348L.toString, 0.0, 112.174, SideCode.AgainstDigitizing, (NoCP, JunctionPointCP), (NoCP, JunctionPointCP), geom4, 0L, RoadAddressChangeType.Transfer, AdministrativeClass.Municipality, LinkGeomSource.NormalLinkInterface, GeometryUtils.geometryLength(geom4), 0L, 0, 0, reversed = true, None, 86400L),
-        ProjectLink(plId + 5, RoadPart(9999, 1), Track.Combined, Discontinuity.Continuous, 565L, 719L,  82L, 236L, None, None, None, 12349L.toString, 0.0, 153.726, SideCode.AgainstDigitizing, (JunctionPointCP, NoCP), (JunctionPointCP, NoCP), geom5, 0L, RoadAddressChangeType.Transfer, AdministrativeClass.Municipality, LinkGeomSource.NormalLinkInterface, GeometryUtils.geometryLength(geom5), 0L, 0, 0, reversed = true, None, 86400L),
-        ProjectLink(plId + 6, RoadPart(9999, 1), Track.Combined, Discontinuity.EndOfRoad,  719L, 801L,   0L,  82L, None, None, None, 12350L.toString, 0.0, 81.851, SideCode.AgainstDigitizing, (NoCP, NoCP), (NoCP, RoadAddressCP), geom6, 0L, RoadAddressChangeType.Transfer, AdministrativeClass.Municipality, LinkGeomSource.NormalLinkInterface, GeometryUtils.geometryLength(geom6), 0L, 0, 0, reversed = true, None, 86400L)
-      )
-
-      val updatedProjectLinks = ProjectSectionCalculator.assignAddrMValues(projectLinkSeq).sortBy(_.startAddrMValue)
->>>>>>> 173b3d4a
+      val updatedProjectLinks = ProjectSectionCalculator.assignAddrMValues(projectLinkSeq).sortBy(_.addrMRange.start)
 
       updatedProjectLinks.length should be(6)
       updatedProjectLinks.map(_.linkId) shouldBe sorted
 
       // Check that correct addresses have not changed.
-<<<<<<< HEAD
-      output.foreach(o => {
-        val projectLinkBefore = projectLinkSeq.find(_.id == o.id).get
-        o.addrMRange should be(projectLinkBefore.addrMRange)
-        o.sideCode should be(projectLinkBefore.sideCode)
-        o.reversed should be(projectLinkBefore.reversed)
-=======
       updatedProjectLinks.foreach(pl => {
         val projectLinkBefore = projectLinkSeq.find(_.id == pl.id).get
-        pl.startAddrMValue should be(projectLinkBefore.startAddrMValue)
-        pl.endAddrMValue should be(projectLinkBefore.endAddrMValue)
+        pl.addrMRange should be(projectLinkBefore.addrMRange
         pl.sideCode should be(projectLinkBefore.sideCode)
         pl.reversed should be(projectLinkBefore.reversed)
->>>>>>> 173b3d4a
       })
     }
   }
 
   test("Test assignAddrMValues " +
-    "When a long road with one part having discontinuities and track changes is transferred" +
-    "Then addresses should be calculated in correct order. ") {
+       "When a long road with one part having discontinuities and track changes is transferred" +
+       "Then addresses should be calculated in correct order. ") {
     runWithRollback {
       runUpdateToDb("""INSERT INTO public.project (id,state,"name",created_by,created_date,modified_by,modified_date,add_info,start_date,status_info,coord_x,coord_y,zoom) VALUES
         (1088,1,'40921','silari','2021-09-10 10:52:28.106','silari','2021-09-10 10:52:28.106','','2021-09-11','',370312.481,6670979.546,12)""")
@@ -1999,11 +1788,7 @@
       val projectLinkDAO = new ProjectLinkDAO
       val projectLinkSeq = projectLinkDAO.fetchProjectLinks(1088)
 
-<<<<<<< HEAD
-      val output = ProjectSectionCalculator.assignMValues(projectLinkSeq).sortBy(_.addrMRange.start)
-=======
-      val output = ProjectSectionCalculator.assignAddrMValues(projectLinkSeq).sortBy(_.startAddrMValue)
->>>>>>> 173b3d4a
+      val output = ProjectSectionCalculator.assignAddrMValues(projectLinkSeq).sortBy(_.addrMRange.start)
 
       val leftsBefore  = projectLinkSeq.filterNot(_.track == Track.RightSide).sortBy(_.addrMRange.start)
       val lefts        = output.filterNot(_.track == Track.RightSide).sortBy(_.addrMRange.start)
@@ -2029,19 +1814,19 @@
     }
   }
 
-  /*
-   | #0
-   |
-   O
-   |
-   O
-  | | # New
-   |
-  | | #1562
-*/
+    /*
+     | #0
+     |
+     O
+     |
+     O
+    | | # New
+     |
+    | | #1562
+  */
   test("Test assignAddrMValues " +
-    "When a new link is added after an unchanged link as a left track, and the opposite right side track is transferred from the original link" +
-    "Then the previously existing lengths of the links must not change, and the end address must remain the same, but the new left side at the middle must change by the length calculation, to comply with the transferred right side.") {
+       "When a new link is added after an unchanged link as a left track, and the opposite right side track is transferred from the original link" +
+       "Then the previously existing lengths of the links must not change, and the end address must remain the same, but the new left side at the middle must change by the length calculation, to comply with the transferred right side.") {
     runWithRollback {
       val project_id = 1
       val roadPart = RoadPart(6016,1)
@@ -2061,11 +1846,7 @@
         ProjectLink(1010,      roadPart, Track.RightSide, Discontinuity.EndOfRoad,         AddrMRange(1466, 1562), AddrMRange(1466, 1562), None, None, None,  1215168.toString, 0.0,   48.72 , SideCode.TowardsDigitizing, (RoadAddressCP, RoadAddressCP), (RoadAddressCP, RoadAddressCP), List(Point(2197.426, 0.0), Point(2246.146,  0.0)),                   project_id, RoadAddressChangeType.Transfer,  AdministrativeClass.Municipality, LinkGeomSource.FrozenLinkInterface,  48.72,  108242, 491133, 9, false, None,                   1605135620000L,     57360)
       )
 
-<<<<<<< HEAD
-      val output = ProjectSectionCalculator.assignMValues(projectLinkSeq).sortBy(_.addrMRange.start)
-=======
-      val output = ProjectSectionCalculator.assignAddrMValues(projectLinkSeq).sortBy(_.startAddrMValue)
->>>>>>> 173b3d4a
+      val output = ProjectSectionCalculator.assignAddrMValues(projectLinkSeq).sortBy(_.addrMRange.start)
       output.filterNot(_.id == newLinkId).foreach(pl => {
         pl.addrMRange shouldBe pl.originalAddrMRange
       })
