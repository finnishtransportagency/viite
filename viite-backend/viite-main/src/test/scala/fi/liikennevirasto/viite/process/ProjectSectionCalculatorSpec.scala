--- conflicted
+++ resolved
@@ -725,268 +725,6 @@
     }
   }
 
-<<<<<<< HEAD
-=======
-  //  test("Test assignAddrMValues When projects links ends on a right and left track Then the section calculator for new + transfer should have the same end address") {
-//    runWithRollback {
-//      val idRoad6 = 6L // N   /
-//      val idRoad5 = 5L // T \
-//      val idRoad4 = 4L // N   /
-//      val idRoad3 = 3L // T \
-//      val idRoad2 = 2L // N   /
-//      val idRoad1 = 1L // U  |
-//      val roadwayId = Sequences.nextRoadwayId
-//      val roadwayNumber = Sequences.nextRoadwayNumber
-//      val linearLocationId = Sequences.nextLinearLocationId
-//
-//      val projectLink1 = toProjectLink(rap, RoadAddressChangeType.UnChanged)(RoadAddress(idRoad1, 0, 5, 1, RoadType.Unknown, Track.Combined, Discontinuity.Continuous, 0L, 10L, Some(DateTime.parse("1901-01-01")), None, Option("tester"), 12347L, 0.0, 0.0, SideCode.AgainstDigitizing, 0, (None, None),
-//        Seq(Point(3.0, 0.0), Point(3.0, 2.0)), LinkGeomSource.NormalLinkInterface, 8, NoTermination, 0)).copy(projectId = rap.id, roadwayNumber = roadwayNumber, roadwayId = roadwayId, linearLocationId = linearLocationId)
-//
-//      val projectLink2 = toProjectLink(rap, RoadAddressChangeType.Transfer)(RoadAddress(idRoad2, 0, 5, 1, RoadType.Unknown, Track.RightSide, Discontinuity.Continuous, 0L, 12L, Some(DateTime.parse("1901-01-01")), None, Option("tester"), 12345L, 0.0, 0.0, SideCode.AgainstDigitizing, 0, (None, None),
-//        Seq(Point(3.0, 2.0), Point(1.0, 4.0)), LinkGeomSource.NormalLinkInterface, 8, NoTermination, 0)).copy(projectId = rap.id, roadwayNumber = roadwayNumber+1, roadwayId = roadwayId+1, linearLocationId = linearLocationId+1)
-//      val projectLink3 = toProjectLink(rap, RoadAddressChangeType.Transfer)(RoadAddress(idRoad3, 0, 5, 1, RoadType.Unknown, Track.RightSide, EndOfRoad, 12L, 24L, Some(DateTime.parse("1901-01-01")), None, Option("tester"), 12348L, 0.0, 0.0, SideCode.AgainstDigitizing, 0, (None, None),
-//        Seq(Point(1.0, 4.0), Point(0.0, 6.0)), LinkGeomSource.NormalLinkInterface, 8, NoTermination, 0)).copy(projectId = rap.id, roadwayNumber = roadwayNumber+1, roadwayId = roadwayId+1, linearLocationId = linearLocationId+2)
-//
-//      val projectLink4 = toProjectLink(rap, RoadAddressChangeType.New)(RoadAddress(idRoad4, 0, 5, 1, RoadType.Unknown, Track.LeftSide, Discontinuity.Continuous, 0L, 0L, Some(DateTime.parse("1901-01-01")), None, Option("tester"), 12346L, 0.0, 0.0, SideCode.AgainstDigitizing, 0, (None, None),
-//        Seq(Point(3.0, 2.0), Point(5.0, 4.0)), LinkGeomSource.NormalLinkInterface, 8, NoTermination, 0)).copy(projectId = rap.id)
-//      val projectLink5 = toProjectLink(rap, RoadAddressChangeType.New)(RoadAddress(idRoad5, 0, 5, 1, RoadType.Unknown, Track.LeftSide, Discontinuity.Continuous, 0L, 0L, Some(DateTime.parse("1901-01-01")), None, Option("tester"), 12347L, 0.0, 0.0, SideCode.AgainstDigitizing, 0, (None, None),
-//        Seq(Point(5.0, 4.0), Point(6.0, 6.0)), LinkGeomSource.NormalLinkInterface, 8, NoTermination, 0)).copy(projectId = rap.id)
-//      val projectLink6 = toProjectLink(rap, RoadAddressChangeType.New)(RoadAddress(idRoad6, 0, 5, 1, RoadType.Unknown, Track.LeftSide, EndOfRoad, 0L, 0L, Some(DateTime.parse("1901-01-01")), None, Option("tester"), 12347L, 0.0, 0.0, SideCode.AgainstDigitizing, 0, (None, None),
-//        Seq(Point(6.0, 6.0), Point(7.0, 7.0)), LinkGeomSource.NormalLinkInterface, 8, NoTermination, 0)).copy(projectId = rap.id)
-//
-//      val (linearCombined, rwComb): (LinearLocation, Roadway) = Seq(projectLink1).map(toRoadwayAndLinearLocation).head
-//      val (linearRight1, rwRight1): (LinearLocation, Roadway) = Seq(projectLink2).map(toRoadwayAndLinearLocation).head
-//      val (linearRight2, rwRight2): (LinearLocation, Roadway) = Seq(projectLink3).map(toRoadwayAndLinearLocation).head
-//      val rwCombWithId = rwComb.copy(id = roadwayId, ely = 8L)
-//      val rwRight1And2WithId = rwRight1.copy(id = roadwayId+1, ely = 8L, addrMRange.start = projectLink2.addrMRange.start, addrMRange.end = projectLink3.addrMRange.end)
-//      val linearCombinedWithId = linearCombined.copy(id = linearLocationId)
-//      val linearRight1WithId = linearRight1.copy(id = linearLocationId+1)
-//      val linearRight2WithId = linearRight2.copy(id = linearLocationId+2)
-//      buildTestDataForProject(Some(rap), Some(Seq(rwCombWithId, rwRight1And2WithId)), Some(Seq(linearCombinedWithId, linearRight1WithId, linearRight2WithId)), None)
-//
-  //      val projectLinks = ProjectSectionCalculator.assignAddrMValues(Seq(projectLink1, projectLink2, projectLink3, projectLink4, projectLink5, projectLink6))
-//      projectLinks.find(_.id == idRoad6).get.addrMRange.end should be(projectLinks.find(_.id == idRoad3).get.addrMRange.end)
-//    }
-//  }
-
-  test("Test assignTerminatedMValues When Terminating links on Left/Right tracks and different addrMValues Then they should be adjusted in order to have the same end address") {
-    runWithRollback {
-      val roadwayDAO = new RoadwayDAO
-      val linearLocationDAO = new LinearLocationDAO
-
-      val roadPart = RoadPart(990, 1)
-
-      val testRoadway1 = Roadway(Sequences.nextRoadwayId, Sequences.nextRoadwayNumber, roadPart, AdministrativeClass.State, Track.Combined, Discontinuity.Continuous,
-        0, 50, reversed = false, DateTime.parse("2000-01-01"), None, "test", Some("TEST ROAD 1"), 1, TerminationCode.NoTermination)
-
-      val testRoadway2 = Roadway(Sequences.nextRoadwayId, Sequences.nextRoadwayNumber, roadPart, AdministrativeClass.State, Track.RightSide, Discontinuity.EndOfRoad,
-        50, 105, reversed = false, DateTime.parse("2000-01-01"), None, "test", Some("TEST ROAD 2"), 1, TerminationCode.NoTermination)
-
-      val testRoadway3 = Roadway(Sequences.nextRoadwayId, Sequences.nextRoadwayNumber, roadPart, AdministrativeClass.State, Track.LeftSide, Discontinuity.EndOfRoad,
-        50, 107, reversed = false, DateTime.parse("2000-01-01"), None, "test", Some("TEST ROAD 3"), 1, TerminationCode.NoTermination)
-
-      val linearLocation1 = LinearLocation(Sequences.nextLinearLocationId, 1, 12345.toString, 0.0, 50.0, SideCode.TowardsDigitizing, 10000000000L, (CalibrationPointReference(Some(0L)), CalibrationPointReference.None), Seq(Point(0.0, 0.0), Point(50.0, 5.0)), LinkGeomSource.NormalLinkInterface, testRoadway1.roadwayNumber)
-
-      val linearLocation2 = LinearLocation(Sequences.nextLinearLocationId, 1, 12346.toString, 0.0, 55.0, SideCode.TowardsDigitizing, 10000000000L, (CalibrationPointReference.None, CalibrationPointReference(Some(105))), Seq(Point(0.0, 0.0), Point(100.0, 10.0)), LinkGeomSource.NormalLinkInterface, testRoadway2.roadwayNumber)
-
-      val linearLocation3 = LinearLocation(Sequences.nextLinearLocationId, 1, 12347.toString, 0.0, 57.0, SideCode.TowardsDigitizing, 10000000000L, (CalibrationPointReference.None, CalibrationPointReference(Some(107))), Seq(Point(0.0, 0.0), Point(100.0, 0.0)), LinkGeomSource.NormalLinkInterface, testRoadway3.roadwayNumber)
-
-      roadwayDAO.create(List(testRoadway1, testRoadway2, testRoadway3))
-
-      linearLocationDAO.create(List(linearLocation1, linearLocation2, linearLocation3))
-
-      val projectLink1 = toProjectLink(rap, RoadAddressChangeType.Unchanged)  (RoadAddress(testRoadway1.id, linearLocation1.id, roadPart, AdministrativeClass.Unknown, Track.Combined,  Discontinuity.Continuous,AddrMRange( 0L,  50L), Some(DateTime.parse("1901-01-01")), None, Option("tester"), 12345L.toString, 0.0, 50.0, SideCode.TowardsDigitizing, 0, (None, None), Seq(Point( 0.0, 5.0), Point( 50.0,  5.0)), LinkGeomSource.NormalLinkInterface, 8, NoTermination, testRoadway1.roadwayNumber)).copy(roadAddressStartAddrM = Some( 0L), roadAddressEndAddrM = Some( 50L), roadAddressTrack = Some(Track.Combined))
-      val projectLink2 = toProjectLink(rap, RoadAddressChangeType.Termination)(RoadAddress(testRoadway2.id, linearLocation2.id, roadPart, AdministrativeClass.Unknown, Track.RightSide, Discontinuity.EndOfRoad, AddrMRange(50L, 105L), Some(DateTime.parse("1901-01-01")), None, Option("tester"), 12346L.toString, 0.0, 55.0, SideCode.TowardsDigitizing, 0, (None, None), Seq(Point(50.0, 5.0), Point(100.0, 10.0)), LinkGeomSource.NormalLinkInterface, 8, NoTermination, testRoadway2.roadwayNumber)).copy(roadAddressStartAddrM = Some(50L), roadAddressEndAddrM = Some(105L), roadAddressTrack = Some(Track.RightSide))
-      val projectLink3 = toProjectLink(rap, RoadAddressChangeType.Termination)(RoadAddress(testRoadway3.id, linearLocation3.id, roadPart, AdministrativeClass.Unknown, Track.LeftSide,  Discontinuity.EndOfRoad, AddrMRange(50L, 107L), Some(DateTime.parse("1901-01-01")), None, Option("tester"), 12347L.toString, 0.0, 57.0, SideCode.TowardsDigitizing, 0, (None, None), Seq(Point(50.0, 5.0), Point(100.0,  0.0)), LinkGeomSource.NormalLinkInterface, 8, NoTermination, testRoadway3.roadwayNumber)).copy(roadAddressStartAddrM = Some(50L), roadAddressEndAddrM = Some(107L), roadAddressTrack = Some(Track.LeftSide))
-
-      val (terminated, others) = (Seq(projectLink2, projectLink3), Seq(projectLink1))
-      val recalculated = ProjectSectionCalculator.assignAddrMValues(others, Seq.empty[UserDefinedCalibrationPoint]).sortBy(_.addrMRange.end)
-
-      val terminatedProjectLinks = ProjectSectionCalculator.assignTerminatedMValues(terminated, recalculated)
-
-      terminatedProjectLinks.filter(_.track == Track.LeftSide).head.addrMRange.start should be (terminatedProjectLinks.filter(_.track == Track.RightSide).head.addrMRange.start)
-      terminatedProjectLinks.filter(_.track == Track.LeftSide).last.addrMRange.end should be (terminatedProjectLinks.filter(_.track == Track.RightSide).last.addrMRange.end)
-      terminatedProjectLinks.filter(_.track == Track.LeftSide).head.addrMRange.end should be ((projectLink2.addrMRange.end + projectLink3.addrMRange.end) / 2)
-    }
-  }
-
-//  test("Test assignTerminatedMValues When Terminating links on Left/Right tracks and different addrMValues Then they should be adjusted in order to have the same end address and same amount of roadway numbers") {
-//    runWithRollback {
-//      val roadNumber = 990
-//      val roadPartNumber = 1
-//
-//      // Track 0
-//      val testRoadway1 = Roadway(Sequences.nextRoadwayId, Sequences.nextRoadwayNumber, roadNumber, roadPartNumber, RoadType.PublicRoad, Track.Combined, Discontinuity.Continuous,
-//        0L, 50L, reversed = false, DateTime.parse("2000-01-01"), None, "tester", Some("TEST ROADWAY 1, TRACK 0"), 1, TerminationCode.NoTermination)
-//
-//      val linearLocation1 = LinearLocation(Sequences.nextLinearLocationId, 1, 12345, 0.0, 50.0, SideCode.TowardsDigitizing, 10000000000L,
-//        (CalibrationPointReference(Some(0L)), CalibrationPointReference(Some(50L))),
-//        Seq(Point(0.0, 5.0), Point(50.0, 5.0)), LinkGeomSource.NormalLinkInterface, testRoadway1.roadwayNumber)
-//
-//      val projectLink1 = toProjectLink(rap, RoadAddressChangeType.UnChanged)(RoadAddress(
-//        testRoadway1.id, linearLocation1.id, roadNumber, roadPartNumber, testRoadway1.roadType, testRoadway1.track, Discontinuity.Discontinuous,
-//        testRoadway1.addrMRange.start, testRoadway1.addrMRange.end, Some(testRoadway1.startDate), None, Some(testRoadway1.createdBy),
-//        linearLocation1.linkId, linearLocation1.startMValue, linearLocation1.endMValue, linearLocation1.sideCode, 0, (None, None),
-//        linearLocation1.geometry, LinkGeomSource.NormalLinkInterface, 8, NoTermination, testRoadway1.roadwayNumber))
-//        .copy(roadAddressStartAddrM = Some(testRoadway1.addrMRange.start), roadAddressEndAddrM = Some(testRoadway1.addrMRange.end), roadAddressTrack = Some(testRoadway1.track))
-//
-//      // Track 1
-//      val testRoadway2 = Roadway(Sequences.nextRoadwayId, Sequences.nextRoadwayNumber, roadNumber, roadPartNumber, RoadType.PublicRoad, Track.RightSide, Discontinuity.Continuous,
-//        50L, 150L, reversed = false, DateTime.parse("2000-01-01"), None, "tester", Some("TEST ROADWAY 2, TRACK 1"), 1, TerminationCode.NoTermination)
-//
-//      val linearLocation2 = LinearLocation(Sequences.nextLinearLocationId, 1, 12347, 0.0, 100.0, SideCode.TowardsDigitizing, 10000000000L,
-//        (CalibrationPointReference(Some(50L)), CalibrationPointReference.None),
-//        Seq(Point(50.0, 5.0), Point(150.0, 0.0)), LinkGeomSource.NormalLinkInterface, testRoadway2.roadwayNumber)
-//
-//      val projectLink2 = toProjectLink(rap, RoadAddressChangeType.Terminated)(RoadAddress(
-//        testRoadway2.id, linearLocation2.id, roadNumber, roadPartNumber, testRoadway2.roadType, testRoadway2.track, testRoadway2.discontinuity,
-//        testRoadway2.addrMRange.start, testRoadway2.addrMRange.end, Some(testRoadway2.startDate), None, Some(testRoadway2.createdBy),
-//        linearLocation2.linkId, linearLocation2.startMValue, linearLocation2.endMValue, linearLocation2.sideCode, 0, (None, None),
-//        linearLocation2.geometry, LinkGeomSource.NormalLinkInterface, 8, NoTermination, testRoadway2.roadwayNumber))
-//        .copy(roadAddressStartAddrM = Some(testRoadway2.addrMRange.start), roadAddressEndAddrM = Some(testRoadway2.addrMRange.end), roadAddressTrack = Some(testRoadway2.track))
-//
-//      val testRoadway3 = Roadway(Sequences.nextRoadwayId, Sequences.nextRoadwayNumber, roadNumber, roadPartNumber, RoadType.PublicRoad, Track.RightSide, Discontinuity.EndOfRoad,
-//        150L, 200L, reversed = false, DateTime.parse("2000-01-01"), None, "tester", Some("TEST ROADWAY 3, TRACK 1"), 1, TerminationCode.NoTermination)
-//
-//      val linearLocation3_1 = LinearLocation(Sequences.nextLinearLocationId, 1, 12349, 0.0, 10.0, SideCode.TowardsDigitizing, 10000000000L,
-//        (CalibrationPointReference.None, CalibrationPointReference.None),
-//        Seq(Point(150.0, 0.0), Point(160.0, 0.0)), LinkGeomSource.NormalLinkInterface, testRoadway3.roadwayNumber)
-//
-//      val projectLink3_1 = toProjectLink(rap, RoadAddressChangeType.Terminated)(RoadAddress(
-//        testRoadway3.id, linearLocation3_1.id, roadNumber, roadPartNumber, testRoadway3.roadType, testRoadway3.track, Discontinuity.Continuous,
-//        testRoadway3.addrMRange.start, 160, Some(testRoadway3.startDate), None, Some(testRoadway3.createdBy),
-//        linearLocation3_1.linkId, linearLocation3_1.startMValue, linearLocation3_1.endMValue, linearLocation3_1.sideCode, 0, (None, None),
-//        linearLocation3_1.geometry, LinkGeomSource.NormalLinkInterface, 8, NoTermination, testRoadway3.roadwayNumber))
-//        .copy(roadAddressStartAddrM = Some(testRoadway3.addrMRange.start), roadAddressEndAddrM = Some(160), roadAddressTrack = Some(testRoadway3.track))
-//
-//      val linearLocation3_2 = LinearLocation(Sequences.nextLinearLocationId, 2, 12351, 0.0, 40.0, SideCode.TowardsDigitizing, 10000000000L,
-//        (CalibrationPointReference.None, CalibrationPointReference.None),
-//        Seq(Point(160.0, 0.0), Point(200.0, 0.0)), LinkGeomSource.NormalLinkInterface, testRoadway3.roadwayNumber)
-//
-//      val projectLink3_2 = toProjectLink(rap, RoadAddressChangeType.Transfer)(RoadAddress(
-//        testRoadway3.id, linearLocation3_2.id, roadNumber, roadPartNumber, testRoadway3.roadType, testRoadway3.track, testRoadway3.discontinuity,
-//        160, testRoadway3.addrMRange.end, Some(testRoadway3.startDate), None, Some(testRoadway3.createdBy),
-//        linearLocation3_2.linkId, linearLocation3_2.startMValue, linearLocation3_2.endMValue, linearLocation3_2.sideCode, 0, (None, None),
-//        linearLocation3_2.geometry, LinkGeomSource.NormalLinkInterface, 8, NoTermination, testRoadway3.roadwayNumber))
-//        .copy(roadAddressStartAddrM = Some(160), roadAddressEndAddrM = Some(testRoadway3.addrMRange.end), roadAddressTrack = Some(testRoadway3.track))
-//
-//      // Track 2
-//      val testRoadway4 = Roadway(Sequences.nextRoadwayId, Sequences.nextRoadwayNumber, roadNumber, roadPartNumber, RoadType.PublicRoad, Track.LeftSide, Discontinuity.Continuous,
-//        50L, 150L, reversed = false, DateTime.parse("2000-01-01"), None, "tester", Some("TEST ROADWAY 4, TRACK 2"), 1, TerminationCode.NoTermination)
-//
-//      val linearLocation4 = LinearLocation(Sequences.nextLinearLocationId, 1, 12346, 0.0, 100.0, SideCode.TowardsDigitizing, 10000000000L,
-//        (CalibrationPointReference(Some(50L)), CalibrationPointReference.None),
-//        Seq(Point(50.0, 5.0), Point(150.0, 10.0)), LinkGeomSource.NormalLinkInterface, testRoadway4.roadwayNumber)
-//
-//      val projectLink4 = toProjectLink(rap, RoadAddressChangeType.Terminated)(RoadAddress(
-//        testRoadway4.id, linearLocation4.id, roadNumber, roadPartNumber, testRoadway4.roadType, testRoadway4.track, testRoadway4.discontinuity,
-//        testRoadway4.addrMRange.start, testRoadway4.addrMRange.end, Some(testRoadway4.startDate), None, Some(testRoadway4.createdBy),
-//        linearLocation4.linkId, linearLocation4.startMValue, linearLocation4.endMValue, linearLocation4.sideCode, 0, (None, None),
-//        linearLocation4.geometry, LinkGeomSource.NormalLinkInterface, 8, NoTermination, testRoadway4.roadwayNumber))
-//        .copy(roadAddressStartAddrM = Some(testRoadway4.addrMRange.start), roadAddressEndAddrM = Some(testRoadway4.addrMRange.end), roadAddressTrack = Some(testRoadway4.track))
-//
-//      val testRoadway5 = Roadway(Sequences.nextRoadwayId, Sequences.nextRoadwayNumber, roadNumber, roadPartNumber, RoadType.PublicRoad, Track.LeftSide, Discontinuity.EndOfRoad,
-//        150L, 200L, reversed = false, DateTime.parse("2000-01-01"), None, "tester", Some("TEST ROADWAY 5, TRACK 2"), 1, TerminationCode.NoTermination)
-//
-//      val linearLocation5 = LinearLocation(Sequences.nextLinearLocationId, 1, 12348, 0.0, 50.0, SideCode.TowardsDigitizing, 10000000000L,
-//        (CalibrationPointReference.None, CalibrationPointReference.None),
-//        Seq(Point(150.0, 10.0), Point(200.0, 10.0)), LinkGeomSource.NormalLinkInterface, testRoadway5.roadwayNumber)
-//
-//      val projectLink5 = toProjectLink(rap, RoadAddressChangeType.Transfer)(RoadAddress(
-//        testRoadway5.id, linearLocation5.id, roadNumber, roadPartNumber, testRoadway5.roadType, testRoadway5.track, testRoadway5.discontinuity,
-//        testRoadway5.addrMRange.start, testRoadway5.addrMRange.end, Some(testRoadway5.startDate), None, Some(testRoadway5.createdBy),
-//        linearLocation5.linkId, linearLocation5.startMValue, linearLocation5.endMValue, linearLocation5.sideCode, 0, (None, None),
-//        linearLocation5.geometry, LinkGeomSource.NormalLinkInterface, 8, NoTermination, testRoadway5.roadwayNumber))
-//        .copy(roadAddressStartAddrM = Some(testRoadway5.addrMRange.start), roadAddressEndAddrM = Some(testRoadway5.addrMRange.end), roadAddressTrack = Some(testRoadway5.track))
-//
-//      roadwayDAO.create(List(testRoadway1, testRoadway2, testRoadway3, testRoadway4, testRoadway5))
-//      linearLocationDAO.create(List(linearLocation1, linearLocation2, linearLocation3_1, linearLocation3_2, linearLocation4, linearLocation5))
-//
-//      val terminatedProjectLinks = ProjectSectionCalculator.assignTerminatedMValues(
-//        Seq(projectLink2, projectLink3_1, projectLink4),
-//        Seq(projectLink1, projectLink3_2, projectLink5))
-//
-//      val (rightPrjLinks, leftPrjLinks) = terminatedProjectLinks.filterNot(_.track == Track.Combined).partition(_.track == Track.RightSide)
-//
-//      rightPrjLinks.map(_.roadwayNumber).distinct.size should be(leftPrjLinks.map(_.roadwayNumber).distinct.size)
-//
-//      rightPrjLinks.zipWithIndex.foreach { case (r, i) =>
-//          r.addrMRange.start should be(leftPrjLinks(i).addrMRange.start)
-//          r.addrMRange.end should be(leftPrjLinks(i).addrMRange.end)
-//      }
-//
-//        val strategy = TrackCalculatorContext.getStrategy(leftPrjLinks, rightPrjLinks)
-//        val estimatedEnd = strategy.getFixedAddress(projectLink4, projectLink3_1)._2
-//        leftPrjLinks.last.addrMRange.end should be (estimatedEnd)
-//        rightPrjLinks.last.addrMRange.end should be (estimatedEnd)
-//    }
-//  }
-
-  test("Test assignTerminatedMValues When Terminating links on Left/Right tracks and different addrMValues Then both Unchanged links should be adjusted in order to have the same end address" +
-    " and Terminated should have same adjusted start addr") {
-    runWithRollback {
-      val roadwayDAO = new RoadwayDAO
-      val linearLocationDAO = new LinearLocationDAO
-
-      val roadPart = RoadPart(990, 1)
-
-      val roadwayNumber1 = 1000000000L
-      val roadwayNumber2 = 2000000000L
-      val roadwayNumber3 = 3000000000L
-      val roadwayNumber4 = 4000000000L
-
-      val roadwayId1 = Sequences.nextRoadwayId
-      val roadwayId2 = roadwayId1 + 1
-      val roadwayId3 = roadwayId2 + 1
-      val roadwayId4 = roadwayId3 + 1
-      val linearLocationId1 = Sequences.nextLinearLocationId
-      val linearLocationId2 = linearLocationId1 + 1
-      val linearLocationId3 = linearLocationId2 + 1
-      val linearLocationId4 = linearLocationId3 + 1
-
-      val testRoadway1 = Roadway(roadwayId1, roadwayNumber1, roadPart, AdministrativeClass.State, Track.RightSide, Discontinuity.Continuous, 0,  50, reversed = false, DateTime.parse("2000-01-01"), None, "test", Some("TEST ROAD 1"), 1, TerminationCode.NoTermination)
-      val testRoadway2 = Roadway(roadwayId2, roadwayNumber2, roadPart, AdministrativeClass.State, Track.LeftSide,  Discontinuity.Continuous, 0,  52, reversed = false, DateTime.parse("2000-01-01"), None, "test", Some("TEST ROAD 2"), 1, TerminationCode.NoTermination)
-      val testRoadway3 = Roadway(roadwayId3, roadwayNumber3, roadPart, AdministrativeClass.State, Track.RightSide, Discontinuity.EndOfRoad, 50, 105, reversed = false, DateTime.parse("2000-01-01"), None, "test", Some("TEST ROAD 3"), 1, TerminationCode.NoTermination)
-      val testRoadway4 = Roadway(roadwayId4, roadwayNumber4, roadPart, AdministrativeClass.State, Track.LeftSide,  Discontinuity.EndOfRoad, 52, 109, reversed = false, DateTime.parse("2000-01-01"), None, "test", Some("TEST ROAD 4"), 1, TerminationCode.NoTermination)
-
-      val linearLocation1 = LinearLocation(linearLocationId1, 1, 12345.toString, 0.0, 50.0, SideCode.TowardsDigitizing, 10000000000L, (CalibrationPointReference(Some(0L)), CalibrationPointReference.None), Seq(Point(0.0, 0.0), Point(50.0, 10.0)), LinkGeomSource.NormalLinkInterface, roadwayNumber1)
-      val linearLocation2 = LinearLocation(linearLocationId2, 1, 12346.toString, 0.0, 52.0, SideCode.TowardsDigitizing, 10000000000L, (CalibrationPointReference(Some(0L)), CalibrationPointReference.None), Seq(Point(0.0, 0.0), Point(52.0, 0.0)), LinkGeomSource.NormalLinkInterface, roadwayNumber2)
-      val linearLocation3 = LinearLocation(linearLocationId3, 1, 12347.toString, 0.0, 55.0, SideCode.TowardsDigitizing, 10000000000L, (CalibrationPointReference.None, CalibrationPointReference(Some(105))), Seq(Point(0.0, 0.0), Point(55.0, 10.0)), LinkGeomSource.NormalLinkInterface, roadwayNumber3)
-      val linearLocation4 = LinearLocation(linearLocationId4, 1, 12348.toString, 0.0, 57.0, SideCode.TowardsDigitizing, 10000000000L, (CalibrationPointReference.None, CalibrationPointReference(Some(109))), Seq(Point(0.0, 0.0), Point(57.0, 0.0)), LinkGeomSource.NormalLinkInterface, roadwayNumber4)
-
-      roadwayDAO.create(List(testRoadway1, testRoadway2, testRoadway3, testRoadway4))
-
-      linearLocationDAO.create(List(linearLocation1, linearLocation2, linearLocation3, linearLocation4))
-
-
-      val projectLink1 = toProjectLink(rap, RoadAddressChangeType.Unchanged)  (RoadAddress(roadwayId1, linearLocationId1, roadPart, AdministrativeClass.Unknown, Track.RightSide, Discontinuity.Continuous,AddrMRange( 0L,  50L), Some(DateTime.parse("1901-01-01")), None, Option("tester"), 12345L.toString, 0.0, 50.0, SideCode.TowardsDigitizing, 0, (None, None), Seq(Point( 0.0, 10.0), Point( 50.0, 10.0)), LinkGeomSource.NormalLinkInterface, 8, NoTermination, 0)).copy(roadAddressStartAddrM = Some( 0L), roadAddressEndAddrM =
-                          Some(50L), roadAddressTrack = Some(Track.RightSide))
-
-      val projectLink2 = toProjectLink(rap, RoadAddressChangeType.Unchanged)  (RoadAddress(roadwayId2, linearLocationId2, roadPart, AdministrativeClass.Unknown, Track.LeftSide,  Discontinuity.Continuous,AddrMRange( 0L,  52L), Some(DateTime.parse("1901-01-01")), None, Option("tester"), 12346L.toString, 0.0, 52.0, SideCode.TowardsDigitizing, 0, (None, None), Seq(Point( 0.0,  0.0), Point( 52.0,  0.0)), LinkGeomSource.NormalLinkInterface, 8, NoTermination, 0)).copy(roadAddressStartAddrM = Some( 0L), roadAddressEndAddrM =
-                          Some(52L), roadAddressTrack = Some(Track.LeftSide))
-
-      val projectLink3 = toProjectLink(rap, RoadAddressChangeType.Termination)(RoadAddress(roadwayId3, linearLocationId3, roadPart, AdministrativeClass.Unknown, Track.RightSide, Discontinuity.EndOfRoad, AddrMRange(50L, 105L), Some(DateTime.parse("1901-01-01")), None, Option("tester"), 12347L.toString, 0.0, 55.0, SideCode.TowardsDigitizing, 0, (None, None), Seq(Point(50.0, 10.0), Point(100.0, 10.0)), LinkGeomSource.NormalLinkInterface, 8, NoTermination, 0)).copy(roadAddressStartAddrM = Some(50L), roadAddressEndAddrM =
-                          Some(105L), roadAddressTrack = Some(Track.RightSide))
-
-      val projectLink4 = toProjectLink(rap, RoadAddressChangeType.Termination)(RoadAddress(roadwayId4, linearLocationId4, roadPart, AdministrativeClass.Unknown, Track.LeftSide,  Discontinuity.EndOfRoad, AddrMRange(52L, 109L), Some(DateTime.parse("1901-01-01")), None, Option("tester"), 12348L.toString, 0.0, 57.0, SideCode.TowardsDigitizing, 0, (None, None), Seq(Point(52.0,  0.0), Point(102.0,  0.0)), LinkGeomSource.NormalLinkInterface, 8, NoTermination, 0)).copy(roadAddressStartAddrM = Some(50L), roadAddressEndAddrM =
-                          Some(109L), roadAddressTrack = Some(Track.LeftSide))
-
-      val (terminated, others) = (Seq(projectLink3, projectLink4), Seq(projectLink1, projectLink2))
-      val recalculated = ProjectSectionCalculator.assignAddrMValues(others).sortBy(_.addrMRange.end)
-
-      val terminatedProjectLinks = ProjectSectionCalculator.assignTerminatedMValues(terminated, recalculated)
-
-      terminatedProjectLinks.filter(_.track == Track.LeftSide). head.addrMRange.start should be((projectLink1.addrMRange.end + projectLink2.addrMRange.end) / 2)
-      terminatedProjectLinks.filter(_.track == Track.RightSide).head.addrMRange.start should be((projectLink1.addrMRange.end + projectLink2.addrMRange.end) / 2)
-      terminatedProjectLinks.filter(_.track == Track.LeftSide). head.addrMRange.start should be(terminatedProjectLinks.filter(_.track == Track.RightSide).head.addrMRange.start)
-
-      // Terminated end addresses are not average matched when not connected. Values remain.
-      terminatedProjectLinks.filter(_.track == Track.LeftSide).last.addrMRange.end   should be (terminatedProjectLinks.filter(_.track == Track.RightSide).last.addrMRange.end)
-      terminatedProjectLinks.filter(_.track == Track.LeftSide).head.addrMRange.start should be (terminatedProjectLinks.filter(_.track == Track.RightSide).head.addrMRange.start)
-    }
-  }
-
->>>>>>> a3254be0
   /*
            #2
     #0 /\  __
