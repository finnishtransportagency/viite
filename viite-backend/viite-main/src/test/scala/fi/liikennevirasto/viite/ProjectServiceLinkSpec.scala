package fi.liikennevirasto.viite

import fi.liikennevirasto.digiroad2._
import fi.liikennevirasto.digiroad2.service.RoadLinkService
import fi.liikennevirasto.viite.dao._
import fi.liikennevirasto.viite.dao.ProjectCalibrationPointDAO.UserDefinedCalibrationPoint
import fi.liikennevirasto.viite.dao.TerminationCode.NoTermination
import fi.liikennevirasto.viite.model.{ProjectAddressLink, RoadAddressLinkLike}
import fi.liikennevirasto.viite.process.{ProjectSectionCalculator, RoadwayAddressMapper}
import fi.liikennevirasto.viite.util.{StaticTestData, _}
import fi.vaylavirasto.viite.dao.{ProjectLinkNameDAO, Sequences}
import fi.vaylavirasto.viite.geometry.{GeometryUtils, Point, PolyLine}
import fi.vaylavirasto.viite.model.{AddrMRange, AdministrativeClass, CalibrationPointType, Discontinuity, LifecycleStatus, LinkGeomSource, RoadAddressChangeType, RoadLink, RoadPart, SideCode, Track, TrafficDirection}
import fi.vaylavirasto.viite.postgis.PostGISDatabase.runWithRollback
import org.joda.time.DateTime
import org.mockito.ArgumentMatchers.any
import org.mockito.Mockito.{reset, when}
import org.mockito.invocation.InvocationOnMock
import org.mockito.stubbing.{Answer, OngoingStubbing}
import org.scalatest.{BeforeAndAfter, FunSuite, Matchers}
import org.scalatest.mockito.MockitoSugar

import scala.util.parsing.json.JSON

class ProjectServiceLinkSpec extends FunSuite with Matchers with BeforeAndAfter {
  val mockProjectService: ProjectService = MockitoSugar.mock[ProjectService]
  val mockRoadLinkService: RoadLinkService = MockitoSugar.mock[RoadLinkService]
  val mockRoadAddressService: RoadAddressService = MockitoSugar.mock[RoadAddressService]
  val mockRoadwayAddressMapper: RoadwayAddressMapper = MockitoSugar.mock[RoadwayAddressMapper]
  val mockNodesAndJunctionsService: NodesAndJunctionsService = MockitoSugar.mock[NodesAndJunctionsService]
  val mockEventBus: DigiroadEventBus = MockitoSugar.mock[DigiroadEventBus]
  val projectDAO = new ProjectDAO
  val projectLinkDAO = new ProjectLinkDAO
  val roadwayDAO = new RoadwayDAO
  val roadNetworkDAO = new RoadNetworkDAO
  val linearLocationDAO = new LinearLocationDAO
  val roadwayPointDAO = new RoadwayPointDAO
  val nodeDAO = new NodeDAO
  val nodePointDAO = new NodePointDAO
  val junctionPointDAO = new JunctionPointDAO
  val roadwayChangesDAO = new RoadwayChangesDAO
  val projectReservedPartDAO = new ProjectReservedPartDAO
  val roadwayAddressMapper = new RoadwayAddressMapper(roadwayDAO, linearLocationDAO)

  val roadAddressService: RoadAddressService =
    new RoadAddressService(
                            mockRoadLinkService,
                            roadwayDAO,
                            linearLocationDAO,
                            roadNetworkDAO,
                            roadwayPointDAO,
                            nodePointDAO,
                            junctionPointDAO,
                            roadwayAddressMapper,
                            mockEventBus,
                            frozenKGV = false
                            ) {
                                override def withDynSession[T](f: => T): T = f
                                override def withDynTransaction[T](f: => T): T = f
                              }

  val projectService: ProjectService =
    new ProjectService(
                        roadAddressService,
                        mockRoadLinkService,
                        mockNodesAndJunctionsService,
                        roadwayDAO,
                        roadwayPointDAO,
                        linearLocationDAO,
                        projectDAO,
                        projectLinkDAO,
                        nodeDAO,
                        nodePointDAO,
                        junctionPointDAO,
                        projectReservedPartDAO,
                        roadwayChangesDAO,
                        roadwayAddressMapper,
                        mockEventBus
                        ) {
                            override def withDynSession[T](f: => T): T = f
                            override def withDynTransaction[T](f: => T): T = f
                          }

  val projectServiceWithRoadAddressMock: ProjectService =
    new ProjectService(
                        mockRoadAddressService,
                        mockRoadLinkService,
                        mockNodesAndJunctionsService,
                        roadwayDAO,
                        roadwayPointDAO,
                        linearLocationDAO,
                        projectDAO,
                        projectLinkDAO,
                        nodeDAO,
                        nodePointDAO,
                        junctionPointDAO,
                        projectReservedPartDAO,
                        roadwayChangesDAO,
                        roadwayAddressMapper,
                        mockEventBus
                        ) {
                            override def withDynSession[T](f: => T): T = f
                            override def withDynTransaction[T](f: => T): T = f
                          }

  after {
    reset(mockRoadLinkService)
  }

  private def createProjectLinks(linkIds: Seq[String], projectId: Long, roadPart: RoadPart, track: Int, discontinuity: Int, administrativeClass: Int, roadLinkSource: Int, roadEly: Long, user: String, roadName: String) = {
    projectService.createProjectLinks(linkIds, projectId, roadPart, Track.apply(track), Discontinuity.apply(discontinuity), AdministrativeClass.apply(administrativeClass), LinkGeomSource.apply(roadLinkSource), roadEly, user, roadName)
  }

  private def extractTrafficDirection(sideCode: SideCode, track: Track): TrafficDirection = {
    (sideCode, track) match {
      case (_, Track.Combined) => TrafficDirection.BothDirections
      case (SideCode.TowardsDigitizing, Track.RightSide) => TrafficDirection.TowardsDigitizing
      case (SideCode.TowardsDigitizing, Track.LeftSide) => TrafficDirection.AgainstDigitizing
      case (SideCode.AgainstDigitizing, Track.RightSide) => TrafficDirection.AgainstDigitizing
      case (SideCode.AgainstDigitizing, Track.LeftSide) => TrafficDirection.TowardsDigitizing
      case (_, _) => TrafficDirection.UnknownDirection
    }
  }

  private def toRoadLink(ral: ProjectLink): RoadLink = {
    RoadLink(ral.linkId, ral.geometry, ral.geometryLength, AdministrativeClass.State, extractTrafficDirection(ral.sideCode, ral.track), None, None, LifecycleStatus.InUse, LinkGeomSource.NormalLinkInterface, 749, "")
  }

  private def toRoadLink(ral: RoadAddressLinkLike): RoadLink = {
    RoadLink(ral.linkId, ral.geometry, ral.length, ral.administrativeClass, extractTrafficDirection(ral.sideCode, Track.apply(ral.trackCode.toInt)), ral.modifiedAt, ral.modifiedBy, ral.lifecycleStatus, ral.roadLinkSource, 749, "")
  }

  private def toMockAnswer(projectLinks: Seq[ProjectLink], roadLink: RoadLink, seq: Seq[RoadLink] = Seq()): Answer[Seq[RoadLink]] = {
    new Answer[Seq[RoadLink]]() {
      override def answer(invocation: InvocationOnMock): Seq[RoadLink] = {
        val ids = if (invocation.getArguments.apply(0) == null)
          Set[String]()
        else invocation.getArguments.apply(0).asInstanceOf[Set[String]]
        projectLinks.groupBy(_.linkId).filterKeys(l => ids.contains(l)).mapValues { pl =>
          val startP = Point(pl.map(_.addrMRange.start).min, 0.0)
          val endP = Point(pl.map(_.addrMRange.end).max, 0.0)
          val maxLen = pl.map(_.endMValue).max
          val midP = Point((startP.x + endP.x) * .5,
            if (endP.x - startP.x < maxLen) {
              Math.sqrt(maxLen * maxLen - (startP.x - endP.x) * (startP.x - endP.x)) / 2
            }
            else 0.0)
          val forcedGeom = pl.filter(l => l.id == -1000L && l.geometry.nonEmpty).sortBy(_.addrMRange.start)
          val (startFG, endFG) = (forcedGeom.headOption.map(_.startingPoint), forcedGeom.lastOption.map(_.endPoint))
          if (pl.head.id == -1000L) {
            roadLink.copy(linkId = pl.head.linkId, geometry = Seq(startFG.get, endFG.get), sourceId = "")
          } else
            roadLink.copy(linkId = pl.head.linkId, geometry = Seq(startP, midP, endP), sourceId = "")
        }.values.toSeq ++ seq
      }
    }
  }

  private def toMockAnswer(roadLinks: Seq[RoadLink]): Answer[Seq[RoadLink]] = {
    new Answer[Seq[RoadLink]]() {
      override def answer(invocation: InvocationOnMock): Seq[RoadLink] = {
        val ids = invocation.getArguments.apply(0).asInstanceOf[Set[String]]
        roadLinks.filter(rl => ids.contains(rl.linkId))
      }
    }
  }

  private def mockForProject[T <: PolyLine](id: Long, l: Seq[T] = Seq()): OngoingStubbing[Seq[RoadLink]] = {
    val roadLink = RoadLink(Sequences.nextViitePrimaryKeySeqValue.toString, Seq(Point(535602.222, 6982200.25, 89.9999), Point(535605.272, 6982204.22, 85.90899999999965)), 540.3960283713503, AdministrativeClass.State, TrafficDirection.AgainstDigitizing, Some("25.06.2015 03:00:00"), Some("vvh_modified"), LifecycleStatus.InUse, LinkGeomSource.NormalLinkInterface, 749, "")
    val (projectLinks, palinks) = l.partition(_.isInstanceOf[ProjectLink])
    val dbLinks = projectLinkDAO.fetchProjectLinks(id)
    when(mockRoadLinkService.getRoadLinksHistoryFromVVH(any[Set[String]])).thenReturn(Seq())
    when(mockRoadLinkService.getRoadLinksByLinkIds(any[Set[String]])).thenAnswer(
      toMockAnswer(dbLinks ++ projectLinks.asInstanceOf[Seq[ProjectLink]].filterNot(l => dbLinks.map(_.linkId).contains(l.linkId)),
        roadLink, palinks.asInstanceOf[Seq[ProjectAddressLink]].map(toRoadLink)
      ))
  }

  test("Test projectService.updateProjectLinks() When using a recently created project Then project should become publishable after the update.") {
    var count = 0
    runWithRollback {
      val countCurrentProjects = projectService.getAllProjects
      val id = 0
      val roadPart = RoadPart(13687, 1)
      val addresses = List(ProjectReservedPart(Sequences.nextViitePrimaryKeySeqValue: Long, roadPart, Some(5534), Some(Discontinuity.apply("jatkuva")), Some(4L), newLength = None, newDiscontinuity = None, newEly = None))
      val roadAddressProject = Project(id, ProjectState.apply(1), "TestProject", "TestUser", DateTime.now(), "TestUser", DateTime.parse("2017-01-01"), DateTime.now(), "Some additional info", Seq(), Seq(), None)
      val saved = projectService.createRoadLinkProject(roadAddressProject)
      mockForProject(saved.id, roadwayAddressMapper.getRoadAddressesByLinearLocation(linearLocationDAO.fetchByRoadways(roadwayDAO.fetchAllBySection(roadPart).map(_.roadwayNumber).toSet)).map(toProjectLink(saved)))
      projectService.saveProject(saved.copy(reservedParts = addresses))
      val countAfterInsertProjects = projectService.getAllProjects
      count = countCurrentProjects.size + 1
      countAfterInsertProjects.size should be(count)
      projectService.isProjectPublishable(saved.id) should be(false)
      val linkIds = projectLinkDAO.fetchProjectLinks(saved.id).map(_.linkId).toSet
      projectService.updateProjectLinks(saved.id, Set(), linkIds.toSeq, RoadAddressChangeType.Termination, "-", RoadPart(0, 0), 0, Option.empty[Int])
      projectService.isProjectPublishable(saved.id) should be(true)
    }
    runWithRollback {
      projectService.getAllProjects
    } should have size (count - 1)
  }

  test("Test projectService.updateProjectLinks() When changing the project links numbering Then project should become publishable after the update and it's links should reflect the number change.") {
    var count = 0

    runWithRollback {
      val countCurrentProjects = projectService.getAllProjects
      val id = 0
      val addresses = List(
        ProjectReservedPart(Sequences.nextViitePrimaryKeySeqValue: Long, RoadPart(5, 207), Some(5L), Some(Discontinuity.apply("jatkuva")), Some(8L), newLength = None, newDiscontinuity = None, newEly = None))
      val roadAddressProject = Project(id, ProjectState.apply(1), "TestProject", "TestUser", DateTime.now(),
        "TestUser", DateTime.parse("1962-11-02"), DateTime.now(), "Some additional info", Seq(), Seq(), None)
      val saved = projectService.createRoadLinkProject(roadAddressProject)
      mockForProject(saved.id, roadwayAddressMapper.getRoadAddressesByLinearLocation(linearLocationDAO.fetchByRoadways(roadwayDAO.fetchAllBySection(RoadPart(5, 207)).map(_.roadwayNumber).toSet)).map(toProjectLink(saved)))
      projectService.saveProject(saved.copy(reservedParts = addresses))
      val countAfterInsertProjects = projectService.getAllProjects
      count = countCurrentProjects.size + 1
      countAfterInsertProjects.size should be(count)
      val projectLinks = projectLinkDAO.fetchProjectLinks(saved.id)
      projectLinks.isEmpty should be(false)

      projectService.isProjectPublishable(saved.id) should be(false)
      val linkIds = projectLinkDAO.fetchProjectLinks(saved.id).map(_.linkId).toSet
      projectService.updateProjectLinks(saved.id, Set(), linkIds.toSeq, RoadAddressChangeType.Renumeration, "-", RoadPart(99999, 1), 0, Option.empty[Int])
      val afterNumberingLinks = projectLinkDAO.fetchProjectLinks(saved.id)
      afterNumberingLinks.foreach(l => (l.roadPart == RoadPart(99999, 1)) should be(true))
    }

  }

  test("Test projectService.addNewLinksToProject() When adding a nonexistent roadlink to project Then when querying for it it should return that one project link was entered.") {
    runWithRollback {
      val idr = roadwayDAO.getNextRoadwayId
      val id = Sequences.nextViiteProjectId
      val rap = Project(id, ProjectState.apply(1), "TestProject", "TestUser", DateTime.parse("2700-01-01"), "TestUser", DateTime.parse("2700-01-01"), DateTime.now(), "Some additional info", List.empty[ProjectReservedPart], Seq(), None)
      val projectLink = toProjectLink(rap, RoadAddressChangeType.New)(RoadAddress(idr, 1, RoadPart(12345, 1), AdministrativeClass.Private, Track.Combined, Discontinuity.Discontinuous, AddrMRange(0L, 10L), Some(DateTime.parse("1901-01-01")), Some(DateTime.parse("1902-01-01")), Option("tester"), 1234522L.toString, 0.0, 9.8, SideCode.TowardsDigitizing, 0, (None, None), Seq(Point(0.0, 0.0), Point(0.0, 9.8)), LinkGeomSource.NormalLinkInterface, 5, NoTermination, 0))
      projectDAO.create(rap)
      mockForProject(id, Seq(projectLink))
      projectService.addNewLinksToProject(Seq(projectLink), id, "U", projectLink.linkId, newTransaction = true, Discontinuity.Discontinuous)
      val links = projectLinkDAO.fetchProjectLinks(id)
      links.size should be(1)
    }
  }

  test("Test projectService.addNewLinksToProject() When adding two consecutive roadlinks to project road number & road part Then check the correct insertion of the roadlinks.") {
    val roadLink = RoadLink(5175306.toString, Seq(Point(535602.222, 6982200.25, 89.9999), Point(535605.272, 6982204.22, 85.90899999999965)), 540.3960283713503, AdministrativeClass.State, TrafficDirection.AgainstDigitizing, Some("25.06.2015 03:00:00"), Some("vvh_modified"), LifecycleStatus.InUse, LinkGeomSource.NormalLinkInterface, 749, "")
    when(mockRoadLinkService.getRoadLinksHistoryFromVVH(any[Set[String]])).thenReturn(Seq())
    when(mockRoadLinkService.getRoadLinksByLinkIds(Set(5175306L.toString))).thenReturn(Seq(roadLink))
    runWithRollback {

      val idr1 = roadwayDAO.getNextRoadwayId
      val idr2 = roadwayDAO.getNextRoadwayId
      val id = Sequences.nextViiteProjectId
      val rap = Project(id, ProjectState.apply(1), "TestProject", "TestUser", DateTime.parse("2700-01-01"), "TestUser", DateTime.parse("2700-01-01"), DateTime.now(), "Some additional info", List.empty[ProjectReservedPart], Seq(), None)
      projectDAO.create(rap)

      val projectLink1 = toProjectLink(rap, RoadAddressChangeType.New)(RoadAddress(idr1, 0, RoadPart(12345, 1), AdministrativeClass.Unknown, Track.Combined, Discontinuity.Discontinuous, AddrMRange(0L, 10L), Some(DateTime.parse("1901-01-01")), Some(DateTime.parse("1902-01-01")), Option("tester"), 5175306L.toString, 0.0, 9.8, SideCode.TowardsDigitizing, 0, (None, None), Seq(Point(535602.222, 6982200.25, 89.9999), Point(535605.272, 6982204.22, 85.90899999999965)), LinkGeomSource.NormalLinkInterface, 5, NoTermination, 0))
      val projectLink2 = toProjectLink(rap, RoadAddressChangeType.New)(RoadAddress(idr2, 0, RoadPart(12345, 1), AdministrativeClass.Unknown, Track.Combined, Discontinuity.Discontinuous, AddrMRange(0L, 10L), Some(DateTime.parse("1901-01-01")), Some(DateTime.parse("1902-01-01")), Option("tester"), 1610976L.toString, 0.0, 5.8, SideCode.TowardsDigitizing, 0, (None, None), Seq(Point(535605.272, 6982204.22, 85.90899999999965), Point(535608.555, 6982204.33, 86.90)), LinkGeomSource.NormalLinkInterface, 5, NoTermination, 0))


      val calibrationPoints1 = CalibrationPointsUtils.toCalibrationPoints(projectLink1.calibrationPoints)
      val calibrationPoints2 = CalibrationPointsUtils.toCalibrationPoints(projectLink2.calibrationPoints)

      val p1 = ProjectAddressLink(idr1, projectLink1.linkId, projectLink1.geometry, 1, AdministrativeClass.apply(1), LifecycleStatus.apply(1), projectLink1.linkGeomSource, AdministrativeClass.State, None, 111, "Heinola", Some(""), Some("vvh_modified"), projectLink1.roadPart, 2, -1, projectLink1.discontinuity.value, projectLink1.addrMRange.start, projectLink1.addrMRange.end, projectLink1.startMValue, projectLink1.endMValue, projectLink1.sideCode, calibrationPoints1._1, calibrationPoints1._2, projectLink1.status, 0, 0, sourceId = "")
      val p2 = ProjectAddressLink(idr2, projectLink2.linkId, projectLink2.geometry, 1, AdministrativeClass.apply(1), LifecycleStatus.apply(1), projectLink2.linkGeomSource, AdministrativeClass.State, None, 111, "Heinola", Some(""), Some("vvh_modified"), projectLink2.roadPart, 2, -1, projectLink2.discontinuity.value, projectLink2.addrMRange.start, projectLink2.addrMRange.end, projectLink2.startMValue, projectLink2.endMValue, projectLink2.sideCode, calibrationPoints2._1, calibrationPoints2._2, projectLink2.status, 0, 0, sourceId = "")

      mockForProject(id, Seq(p1, p2))
      projectService.addNewLinksToProject(Seq(projectLink1), id, "U", p1.linkId, true, Discontinuity.Discontinuous)
      val links = projectLinkDAO.fetchProjectLinks(id)
      links.size should be(1)
      reset(mockRoadLinkService)
      mockForProject(id, Seq(p2))

      projectService.addNewLinksToProject(Seq(projectLink2), id, "U", p2.linkId, true, Discontinuity.Discontinuous)
      val linksAfter = projectLinkDAO.fetchProjectLinks(id)
      linksAfter.size should be(2)
    }
  }

  test("Test projectService.addNewLinksToProject() When adding three new consecutive links having a loop end " +
       "Then discontinuity should be set correctly to the loop end and calculation should success.") {
    val geom1 = Seq(Point(284024.822, 6773956.109, 82.93799999999464), Point( 284024.375, 6773961.664, 82.86800000000221), Point( 284014.196, 6773982.02, 82.65099999999802), Point( 283993.275, 6774000.115, 81.71899999999732), Point( 283964.862, 6774025.098, 81.29499999999825), Point( 283939.701, 6774047.204, 81.16300000000047), Point( 283914.039, 6774069.058, 81.19999999999709), Point( 283888.126, 6774087.896, 81.46300000000338), Point( 283861.718, 6774098.434, 81.778999999995), Point( 283839.086, 6774102.188, 81.85000000000582), Point( 283811.258, 6774102.078, 82.30199999999604))
    val geom2 = Seq(Point(283945.677, 6773839.793, 82.4890000000014 ), Point( 283952.215, 6773850.343, 82.58999999999651), Point( 283959.347, 6773861.01, 82.68300000000454), Point( 283981.966, 6773888.718, 82.84399999999732), Point( 284007.411, 6773918.688, 83.58800000000338), Point( 284021.548, 6773940.175, 83.22999999999593), Point( 284024.822, 6773956.109, 82.93799999999464))
    val geom3 = Seq(Point(283945.677, 6773839.793, 82.4890000000014 ), Point( 283941.368, 6773838.689, 82.38300000000163), Point( 283933.836, 6773837,    82.24000000000524), Point( 283925.983, 6773834.495, 82.18799999999464), Point( 283920.768, 6773828.944, 82.22900000000664), Point( 283921.384, 6773821.824, 82.28399999999965), Point( 283930.303, 6773813.467, 82.2100000000064),  Point( 283938.025, 6773811.022, 82.2100000000064), Point( 283946.367, 6773813.728, 82.20799999999872), Point( 283950.47, 6773818.263, 82.29499999999825), Point( 283949.432, 6773827.206, 82.44700000000012), Point( 283947.648, 6773835.308, 82.46199999999953), Point( 283945.677, 6773839.793, 82.4890000000014))
    val discontinuity = Discontinuity.EndOfRoad

    runWithRollback {
      val idr1 = roadwayDAO.getNextRoadwayId
      val idr2 = roadwayDAO.getNextRoadwayId
      val idr3 = roadwayDAO.getNextRoadwayId
      val projectId = Sequences.nextViiteProjectId
      val rap = Project(projectId, ProjectState.apply(1), "TestProject", "TestUser", DateTime.parse("2700-01-01"), "TestUser", DateTime.parse("2700-01-01"), DateTime.now(), "Some additional info", List.empty[ProjectReservedPart], Seq(), None)
      projectDAO.create(rap)

      val projectLink1 = toProjectLink(rap, RoadAddressChangeType.New)(RoadAddress(idr1, 0, RoadPart(12345, 1), AdministrativeClass.Unknown, Track.Combined, Discontinuity.Continuous, AddrMRange(0L, 0L), Some(DateTime.parse("1901-01-01")), Some(DateTime.parse("1902-01-01")), Option("tester"), 4224569L.toString, 0.0, 272.266, SideCode.Unknown, 0, (None, None), geom1, LinkGeomSource.NormalLinkInterface, 5, NoTermination, 0))
      val projectLink2 = toProjectLink(rap, RoadAddressChangeType.New)(RoadAddress(idr2, 0, RoadPart(12345, 1), AdministrativeClass.Unknown, Track.Combined, Discontinuity.Continuous, AddrMRange(0L, 0L), Some(DateTime.parse("1901-01-01")), Some(DateTime.parse("1902-01-01")), Option("tester"), 4224590L.toString, 0.0, 142.313, SideCode.Unknown, 0, (None, None), geom2, LinkGeomSource.NormalLinkInterface, 5, NoTermination, 0))
      val projectLink3 = toProjectLink(rap, RoadAddressChangeType.New)(RoadAddress(idr3, 0, RoadPart(12345, 1), AdministrativeClass.Unknown, Track.Combined, Discontinuity.Continuous, AddrMRange(0L, 0L), Some(DateTime.parse("1901-01-01")), Some(DateTime.parse("1902-01-01")), Option("tester"), 12531914L.toString, 0.0, 92.579, SideCode.Unknown, 0, (None, None), geom3, LinkGeomSource.NormalLinkInterface, 5, NoTermination, 0))

      projectService.addNewLinksToProject(Seq(projectLink1, projectLink2, projectLink3), projectId, "U", projectLink1.linkId, true, discontinuity)

      // Check projectLinks are created into database
      val links = projectLinkDAO.fetchProjectLinks(projectId)
      links.size should be(3)

      // Check the last link has given discontinuity set
      val (lastLink, others) = links.partition(_.linkId == projectLink3.linkId)
      lastLink should have size 1
      lastLink.head.discontinuity should be(discontinuity)
      others.forall(_.discontinuity == Discontinuity.Continuous) should be (true)

      // Check calculation succeeds with expected order and values
      val calculated = ProjectSectionCalculator.assignAddrMValues(links)
      val calculatedPl1 = calculated.find(_.linkId == 4224569.toString)
      val calculatedPl2 = calculated.find(_.linkId == 4224590.toString)
      val calculatedPl3 = calculated.find(_.linkId == 12531914.toString)

      calculatedPl1 should be ('defined)
      calculatedPl1.get.addrMRange      should be(AddrMRange(0,272))
      calculatedPl1.get.discontinuity   should be (Discontinuity.Continuous)
      calculatedPl2 should be ('defined)
      calculatedPl2.get.addrMRange      should be(AddrMRange(272,414))
      calculatedPl2.get.discontinuity   should be (Discontinuity.Continuous)
      calculatedPl3 should be ('defined)
      calculatedPl3.get.addrMRange      should be(AddrMRange(414,507))
      calculatedPl3.get.discontinuity   should be (discontinuity)
    }
  }

  test("Test projectService.addNewLinksToProject() When adding three new consecutive links having a loop link start " +
       "Then discontinuity should be set correctly to the loop end and calculation should success.") {
    // Reversed case of previous set up
    val geom1 = Seq(Point(284024.822, 6773956.109, 82.93799999999464), Point( 284024.375, 6773961.664, 82.86800000000221), Point( 284014.196, 6773982.02, 82.65099999999802), Point( 283993.275, 6774000.115, 81.71899999999732), Point( 283964.862, 6774025.098, 81.29499999999825), Point( 283939.701, 6774047.204, 81.16300000000047), Point( 283914.039, 6774069.058, 81.19999999999709), Point( 283888.126, 6774087.896, 81.46300000000338), Point( 283861.718, 6774098.434, 81.778999999995), Point( 283839.086, 6774102.188, 81.85000000000582), Point( 283811.258, 6774102.078, 82.30199999999604))
    val geom2 = Seq(Point(283945.677, 6773839.793, 82.4890000000014), Point( 283952.215, 6773850.343, 82.58999999999651), Point( 283959.347, 6773861.01, 82.68300000000454), Point( 283981.966, 6773888.718, 82.84399999999732), Point( 284007.411, 6773918.688, 83.58800000000338), Point( 284021.548, 6773940.175, 83.22999999999593), Point( 284024.822, 6773956.109, 82.93799999999464))
    val geom3 = Seq(Point(283945.677, 6773839.793, 82.4890000000014), Point( 283941.368, 6773838.689, 82.38300000000163), Point( 283933.836, 6773837, 82.24000000000524), Point( 283925.983, 6773834.495, 82.18799999999464), Point( 283920.768, 6773828.944, 82.22900000000664), Point( 283921.384, 6773821.824, 82.28399999999965), Point( 283930.303, 6773813.467, 82.2100000000064), Point( 283938.025, 6773811.022, 82.2100000000064), Point( 283946.367, 6773813.728, 82.20799999999872), Point( 283950.47, 6773818.263, 82.29499999999825), Point( 283949.432, 6773827.206, 82.44700000000012), Point( 283947.648, 6773835.308, 82.46199999999953), Point( 283945.677, 6773839.793, 82.4890000000014))
    val discontinuity = Discontinuity.EndOfRoad

    runWithRollback {
      val idr1 = roadwayDAO.getNextRoadwayId
      val idr2 = roadwayDAO.getNextRoadwayId
      val idr3 = roadwayDAO.getNextRoadwayId
      val projectId = Sequences.nextViiteProjectId
      val rap = Project(projectId, ProjectState.apply(1), "TestProject", "TestUser", DateTime.parse("2700-01-01"), "TestUser", DateTime.parse("2700-01-01"), DateTime.now(), "Some additional info", List.empty[ProjectReservedPart], Seq(), None)
      projectDAO.create(rap)

      val projectLink1 = toProjectLink(rap, RoadAddressChangeType.New)(RoadAddress(idr1, 0, RoadPart(12345, 1), AdministrativeClass.Unknown, Track.Combined, Discontinuity.Continuous, AddrMRange(0L, 0L), Some(DateTime.parse("1901-01-01")), Some(DateTime.parse("1902-01-01")), Option("tester"), 4224569L.toString, 0.0, 272.266, SideCode.Unknown, 0, (None, None), geom1, LinkGeomSource.NormalLinkInterface, 5, NoTermination, 0))
      val projectLink2 = toProjectLink(rap, RoadAddressChangeType.New)(RoadAddress(idr2, 0, RoadPart(12345, 1), AdministrativeClass.Unknown, Track.Combined, Discontinuity.Continuous, AddrMRange(0L, 0L), Some(DateTime.parse("1901-01-01")), Some(DateTime.parse("1902-01-01")), Option("tester"), 4224590L.toString, 0.0, 142.313, SideCode.Unknown, 0, (None, None), geom2, LinkGeomSource.NormalLinkInterface, 5, NoTermination, 0))
      val projectLink3 = toProjectLink(rap, RoadAddressChangeType.New)(RoadAddress(idr3, 0, RoadPart(12345, 1), AdministrativeClass.Unknown, Track.Combined, Discontinuity.Continuous, AddrMRange(0L, 0L), Some(DateTime.parse("1901-01-01")), Some(DateTime.parse("1902-01-01")), Option("tester"), 12531914L.toString, 0.0, 92.579, SideCode.Unknown, 0, (None, None), geom3, LinkGeomSource.NormalLinkInterface, 5, NoTermination, 0))

      projectService.addNewLinksToProject(Seq(projectLink3, projectLink2, projectLink1), projectId, "U", projectLink3.linkId, true, discontinuity)

      // Check projectLinks are created into database
      val links = projectLinkDAO.fetchProjectLinks(projectId)
      links.size should be(3)

      // Check the last link has given discontinuity set
      val (lastLink, others) = links.partition(_.linkId == projectLink1.linkId)
      lastLink should have size 1
      lastLink.head.discontinuity should be(discontinuity)
      others.forall(_.discontinuity == Discontinuity.Continuous) should be (true)

      // Check calculation succeeds with expected order and values
      val calculated = ProjectSectionCalculator.assignAddrMValues(links)
      val calculatedPl1 = calculated.find(_.linkId == 12531914.toString)
      val calculatedPl2 = calculated.find(_.linkId == 4224590.toString)
      val calculatedPl3 = calculated.find(_.linkId == 4224569.toString)

      calculatedPl1 should be ('defined)
      calculatedPl1.get.addrMRange      should be(AddrMRange(0,93))
      calculatedPl1.get.discontinuity   should be (Discontinuity.Continuous)
      calculatedPl2 should be ('defined)
      calculatedPl2.get.addrMRange      should be(AddrMRange(93,235))
      calculatedPl2.get.discontinuity   should be (Discontinuity.Continuous)
      calculatedPl3 should be ('defined)
      calculatedPl3.get.addrMRange      should be(AddrMRange(235,507))
      calculatedPl3.get.discontinuity   should be (discontinuity)
    }
  }

  test("Test projectService.addNewLinksToProject() " +
                 "When adding a nonexistent roadlinks to project having minor discontinuities " +
                 "Then when querying should return all fours links entered with discontinuity set to last link.") {
    runWithRollback {
      val (idr1,idr2,idr3,idr4) = (roadwayDAO.getNextRoadwayId, roadwayDAO.getNextRoadwayId, roadwayDAO.getNextRoadwayId, roadwayDAO.getNextRoadwayId)
      val id = Sequences.nextViiteProjectId
      val discontinuity = Discontinuity.Discontinuous
      val rap = Project(id, ProjectState.apply(1), "TestProject", "TestUser", DateTime.parse("2700-01-01"), "TestUser", DateTime.parse("2700-01-01"), DateTime.now(), "Some additional info", List.empty[ProjectReservedPart], Seq(), None)
      val projectLink1 = toProjectLink(rap, RoadAddressChangeType.New)(RoadAddress(idr1, 1, RoadPart(12345, 1), AdministrativeClass.Private, Track.Combined, Discontinuity.Continuous, AddrMRange(0L, 0L), Some(DateTime.parse("1901-01-01")), Some(DateTime.parse("1902-01-01")), Option("tester"), "c502334c-b2df-43d4-b5fd-e6ec384e5c9c:1", 0.0, 101.590, SideCode.Unknown, 0, (None, None), Seq(Point(388102.086,7292352.045, 5.38 ), Point(388181.32 ,7292415.626, 9.949)), LinkGeomSource.NormalLinkInterface, 5, NoTermination, 0))
      val projectLink2 = toProjectLink(rap, RoadAddressChangeType.New)(RoadAddress(idr2, 1, RoadPart(12345, 1), AdministrativeClass.Private, Track.Combined, Discontinuity.Continuous, AddrMRange(0L, 0L), Some(DateTime.parse("1901-01-01")), Some(DateTime.parse("1902-01-01")), Option("tester"), "49bd02c4-697f-4e88-a7b9-59a33549eeec:1", 0.0, 108.620, SideCode.Unknown, 0, (None, None), Seq(Point(388196.49 ,7292427.8  ,10.256), Point(388281.207,7292495.78 , 5.848)), LinkGeomSource.NormalLinkInterface, 5, NoTermination, 0))
      val projectLink3 = toProjectLink(rap, RoadAddressChangeType.New)(RoadAddress(idr3, 1, RoadPart(12345, 1), AdministrativeClass.Private, Track.Combined, Discontinuity.Continuous, AddrMRange(0L, 0L), Some(DateTime.parse("1901-01-01")), Some(DateTime.parse("1902-01-01")), Option("tester"), "5f60a893-52d8-4de1-938b-2e4a04accc8c:1", 0.0, 147.232, SideCode.Unknown, 0, (None, None), Seq(Point(388281.207,7292495.78 , 5.848), Point(388396.039,7292587.926, 7.322)), LinkGeomSource.NormalLinkInterface, 5, NoTermination, 0))
      val projectLink4 = toProjectLink(rap, RoadAddressChangeType.New)(RoadAddress(idr4, 1, RoadPart(12345, 1), AdministrativeClass.Private, Track.Combined, Discontinuity.Continuous, AddrMRange(0L, 0L), Some(DateTime.parse("1901-01-01")), Some(DateTime.parse("1902-01-01")), Option("tester"), "a87b5257-72cd-4d48-9fff-54e81782cb64:1", 0.0, 105.259, SideCode.Unknown, 0, (None, None), Seq(Point(388412.663,7292601.266, 8.252), Point(388494.758,7292667.143,11.648)), LinkGeomSource.NormalLinkInterface, 5, NoTermination, 0))
      projectDAO.create(rap)
      mockForProject(id, Seq(projectLink1, projectLink2, projectLink3, projectLink4))
      projectService.addNewLinksToProject(Seq(projectLink1, projectLink2, projectLink3, projectLink4), id, "U", projectLink1.linkId, newTransaction = true, discontinuity)
      val links = projectLinkDAO.fetchProjectLinks(id)
      links.size should be(4)
      links.find(_.linkId == projectLink4.linkId).get.discontinuity should be(discontinuity)
    }
  }

  test("Test projectService.changeDirection() When issuing said command to a newly created project link in a newly created project Then check if the side code changed correctly.") {

    runWithRollback {
      val links = projectLinkDAO.fetchProjectLinks(7081807)
      links.nonEmpty should be(true)
      val mappedGeoms = StaticTestData.mappedGeoms(links.map(_.linkId))
      val geomToLinks: Seq[ProjectLink] = links.map { l =>
        val geom = mappedGeoms(l.linkId)
        l.copy(endMValue = GeometryUtils.geometryLength(geom), geometry = geom, geometryLength = GeometryUtils.geometryLength(geom))
      }
      val adjusted = ProjectSectionCalculator.assignAddrMValues(geomToLinks)
      val projectLinkIds = geomToLinks.map(_.id)
      projectLinkDAO.create(adjusted.filter(pl => !projectLinkIds.contains(pl.id)))
      projectLinkDAO.updateProjectLinks(adjusted, "-", Seq())

      reset(mockRoadLinkService)
      when(mockRoadLinkService.getRoadLinksHistoryFromVVH(any[Set[String]])).thenReturn(Seq())
      when(mockRoadLinkService.getRoadLinksByLinkIds(any[Set[String]])).thenAnswer(
        toMockAnswer(adjusted.map(toRoadLink))
      )
      val beforeChange = projectLinkDAO.fetchProjectLinks(7081807)
      projectService.changeDirection(7081807, RoadPart(77997, 1), links.map(l => LinkToRevert(l.id, l.linkId, l.status.value, l.geometry)), ProjectCoordinates(0, 0, 0), "testuser")
      val changedLinks = projectLinkDAO.fetchProjectLinks(7081807)

      val maxBefore = if (beforeChange.nonEmpty) beforeChange.maxBy(_.addrMRange.end).addrMRange.end else 0
      val maxAfter  = if (changedLinks.nonEmpty) changedLinks.maxBy(_.addrMRange.end).addrMRange.end else 0
      maxBefore should be(maxAfter)
      val combinedLeft = changedLinks.filter(_.track != Track.RightSide).sortBy(_.addrMRange.start)
      val combinedRight = changedLinks.filter(_.track != Track.LeftSide).sortBy(_.addrMRange.start)


      combinedRight.foldLeft(Seq.empty[ProjectLink]) { case (seq, plink) =>
        if (seq.nonEmpty)
          seq.last.addrMRange.end should be(plink.addrMRange.start)
        seq ++ Seq(plink)
      }

      combinedLeft.foldLeft(Seq.empty[ProjectLink]) { case (seq, plink) =>
        if (seq.nonEmpty)
          seq.last.addrMRange.end should be(plink.addrMRange.start)
        seq ++ Seq(plink)
      }
      // Test that for every link there should be the address before it or after it (unless it's the first or last link)
      changedLinks.foreach(l =>
        (l == changedLinks.head || changedLinks.exists(c => c.addrMRange.end == l.addrMRange.start &&
          c.track == l.track || (c.track.value * l.track.value == 0))) && (l == changedLinks.last ||
          changedLinks.exists(c => c.addrMRange.start == l.addrMRange.end &&
            c.track == l.track || (c.track.value * l.track.value == 0))) should be(true)
      )
      adjusted.filterNot(_.isSplit).foreach { l =>
        GeometryUtils.geometryEndpoints(mappedGeoms(l.linkId)) should be(GeometryUtils.geometryEndpoints(l.geometry))
      }

      val linksFirst = adjusted.minBy(_.id)
      val linksLast = adjusted.maxBy(_.id)
      val changedLinksFirst = changedLinks.maxBy(_.id)
      val changedLinksLast = changedLinks.minBy(_.id)
      val paired = (adjusted ++ changedLinks).groupBy(_.id).mapValues(v => (v.head, v.last)).values
      paired.foreach {
        case (oldLink, newLink) =>
          oldLink.addrMRange.start should be((linksLast.addrMRange.end - newLink.addrMRange.end) +- 1)
          oldLink.addrMRange.end should be((linksLast.addrMRange.end - newLink.addrMRange.start) +- 1)
          val sideCodeChangeCorrect = (oldLink.sideCode, newLink.sideCode) match {
            case (SideCode.AgainstDigitizing, SideCode.TowardsDigitizing) => true
            case (SideCode.TowardsDigitizing, SideCode.AgainstDigitizing) => true
            case _ => false
          }
          sideCodeChangeCorrect should be (true)
      }
      linksFirst.id should be(changedLinksLast.id)
      linksLast.id should be(changedLinksFirst.id)
      linksLast.geometryLength should be(changedLinks.maxBy(_.id).geometryLength +- .1)
      linksLast.endMValue should be(changedLinks.maxBy(_.id).endMValue +- .1)
      linksFirst.endMValue should be(changedLinksLast.endMValue +- .1)
      linksLast.endMValue should be(changedLinksFirst.endMValue +- .1)
    }
  }

  test("Test projectService.updateProjectLinks() When issuing a numbering change on transfer operation with same road number Then check if all the roads have proper m address values defined.") {
    runWithRollback {
      val address1 = roadwayAddressMapper.getRoadAddressesByLinearLocation(linearLocationDAO.fetchByRoadways(roadwayDAO.fetchAllBySection(RoadPart( 11, 8)).map(_.roadwayNumber).toSet)).sortBy(_.addrMRange.start)
      val address2 = roadwayAddressMapper.getRoadAddressesByLinearLocation(linearLocationDAO.fetchByRoadways(roadwayDAO.fetchAllBySection(RoadPart(259, 1)).map(_.roadwayNumber).toSet)).sortBy(_.addrMRange.start)
      val reservedRoadPart1 = ProjectReservedPart(address1.head.id, address1.head.roadPart, Some(address1.last.addrMRange.end), Some(address1.head.discontinuity), Some(address1.head.ely), newLength = None, newDiscontinuity = None, newEly = None)
      val reservedRoadPart2 = ProjectReservedPart(address2.head.id, address2.head.roadPart, Some(address2.last.addrMRange.end), Some(address2.head.discontinuity), Some(address2.head.ely), newLength = None, newDiscontinuity = None, newEly = None)
      val rap = Project(0, ProjectState.apply(1), "TestProject", "TestUser", DateTime.now(), "TestUser", DateTime.now(), DateTime.now(), "Some additional info", Seq(reservedRoadPart1) ++ Seq(reservedRoadPart2), Seq(), None, None)

      val links = (address1 ++ address2).map(address => {
        toProjectLink(rap, RoadAddressChangeType.NotHandled)(address)
      })
      when(mockRoadLinkService.getRoadLinksHistoryFromVVH(any[Set[String]])).thenReturn(Seq())
      when(mockRoadLinkService.getRoadLinksByLinkIds(any[Set[String]])).thenReturn(links.map(toRoadLink))
      val project = projectService.createRoadLinkProject(rap)

      val transferLink = address2.minBy(_.addrMRange.start)
      projectService.updateProjectLinks(project.id, Set(), address1.map(_.linkId),   RoadAddressChangeType.Unchanged, "TestUser", RoadPart( 0, 0), 0, Option.empty[Int]) should be(None)
      projectService.updateProjectLinks(project.id, Set(), Seq(transferLink.linkId), RoadAddressChangeType.Transfer,  "TestUser", RoadPart(11, 8), 0, Option.empty[Int]) should be(None)

      val updatedLinks = projectLinkDAO.fetchProjectLinks(project.id)
      val linksRoad259 = updatedLinks.filter(_.roadPart.roadNumber == 259).sortBy(_.addrMRange.start)

      val mappedLinks = links.groupBy(_.linkId)
      val mapping = linksRoad259.map(tl => tl -> mappedLinks(tl.linkId)).filterNot(_._2.size > 1)
      mapping.foreach { case (link, l) =>
        val before = l.head
        before.addrMRange.end - before.addrMRange.start should be(link.addrMRange.end - link.addrMRange.start +- 1)
      }

      //sum of all link values should persist
      updatedLinks.groupBy(_.roadPart.roadNumber).mapValues(_.map(_.addrMRange.end).max).values.sum should be
      address1.map(_.addrMRange.end).max + address2.map(_.addrMRange.end).max
    }
  }

  test("Test projectService.updateProjectLinks() When issuing a numbering change on transfer operation with different road number Then check that the amount of roads for one road number goes down and the other goes up.") {
    runWithRollback {

      val address1 = roadwayAddressMapper.getRoadAddressesByLinearLocation(linearLocationDAO.fetchByRoadways(roadwayDAO.fetchAllBySection(RoadPart( 11, 8)).map(_.roadwayNumber).toSet)).sortBy(_.addrMRange.start)
      val address2 = roadwayAddressMapper.getRoadAddressesByLinearLocation(linearLocationDAO.fetchByRoadways(roadwayDAO.fetchAllBySection(RoadPart(259, 1)).map(_.roadwayNumber).toSet)).sortBy(_.addrMRange.start)
      val reservedRoadPart1 = ProjectReservedPart(address1.head.id, address1.head.roadPart, Some(address1.last.addrMRange.end), Some(address1.head.discontinuity), Some(address1.head.ely), newLength = None, newDiscontinuity = None, newEly = None)
      val reservedRoadPart2 = ProjectReservedPart(address2.head.id, address2.head.roadPart, Some(address2.last.addrMRange.end), Some(address2.head.discontinuity), Some(address2.head.ely), newLength = None, newDiscontinuity = None, newEly = None)
      val rap = Project(0, ProjectState.apply(1), "TestProject", "TestUser", DateTime.now(), "TestUser", DateTime.now(), DateTime.now(), "Some additional info", Seq(reservedRoadPart1) ++ Seq(reservedRoadPart2), Seq(), None, None)

      val links = (address1 ++ address2).map(address => {
        toProjectLink(rap, RoadAddressChangeType.NotHandled)(address)
      })
      when(mockRoadLinkService.getRoadLinksHistoryFromVVH(any[Set[String]])).thenReturn(Seq())
      when(mockRoadLinkService.getRoadLinksByLinkIds(any[Set[String]])).thenReturn(links.map(toRoadLink))
      val project = projectService.createRoadLinkProject(rap)

      val transferLink = address2.minBy(_.addrMRange.start)
      projectService.updateProjectLinks(project.id, Set(), address1.map(_.linkId),   RoadAddressChangeType.Unchanged, "TestUser", RoadPart( 0, 0), 0, Option.empty[Int]) should be(None)
      projectService.updateProjectLinks(project.id, Set(), Seq(transferLink.linkId), RoadAddressChangeType.Transfer,  "TestUser", RoadPart(11, 8), 0, Option.empty[Int]) should be(None)

      val updatedLinks = projectLinkDAO.fetchProjectLinks(project.id)
      val linksRoad11  = updatedLinks.filter(_.roadPart.roadNumber == 11).sortBy(_.addrMRange.start)
      val linksRoad259 = updatedLinks.filter(_.roadPart.roadNumber == 259).sortBy(_.addrMRange.start)

      linksRoad11.size should be(address1.size + 1)
      linksRoad259.size should be(address2.size - 1)

    }
  }

  test("Test projectService.updateProjectLinks() When reserving a road part, try to renumber it to the same number Then it should produce an error.") {
    runWithRollback {
      reset(mockRoadLinkService)
      val addresses = roadwayAddressMapper.getRoadAddressesByLinearLocation(linearLocationDAO.fetchByRoadways(roadwayDAO.fetchAllBySection(RoadPart(5, 201)).map(_.roadwayNumber).toSet)).sortBy(_.addrMRange.start)
      val reservedRoadPart = ProjectReservedPart(addresses.head.id, addresses.head.roadPart, Some(addresses.last.addrMRange.end), Some(addresses.head.discontinuity), Some(8L), newLength = None, newDiscontinuity = None, newEly = None)
      val rap = Project(0, ProjectState.apply(1), "TestProject", "TestUser", DateTime.now(), "TestUser", DateTime.now(), DateTime.now(), "Some additional info", Seq(), Seq(), None, None)
      val project = projectService.createRoadLinkProject(rap)
      mockForProject(project.id, addresses.map(toProjectLink(project)))
      projectService.saveProject(project.copy(reservedParts = Seq(reservedRoadPart)))
      val savedProject = projectService.getSingleProjectById(project.id).get
      savedProject.reservedParts should have size 1
      reset(mockRoadLinkService)

      projectService.updateProjectLinks(project.id, Set(), addresses.map(_.linkId), RoadAddressChangeType.Renumeration, "TestUser", RoadPart(5, 201), 1, Option.empty[Int]) should be(Some(ErrorRenumberingToOriginalNumber))
    }
  }

  test("Test projectService.createProjectLinks() When trying to create project links onto a roundabout Then check if the created project links are actually a roundabout.") {
    runWithRollback {
      val rap = Project(0, ProjectState.apply(1), "TestProject", "TestUser", DateTime.now(), "TestUser",
        DateTime.now(), DateTime.now(), "Some additional info", Seq(), Seq(), None, None)
      val project = projectService.createRoadLinkProject(rap)
      val roadLinks = Seq(RoadLink(121L.toString, Seq(Point(1.0, 0.0), Point(10.0, 0.0)), 10.0, AdministrativeClass.State, TrafficDirection.TowardsDigitizing, None, None, LifecycleStatus.InUse, LinkGeomSource.NormalLinkInterface, 456, ""),
        RoadLink(122L.toString, Seq(Point(10.0, 0.0), Point(5.0, 8.0)), 9.434, AdministrativeClass.State, TrafficDirection.TowardsDigitizing, None, None, LifecycleStatus.InUse, LinkGeomSource.NormalLinkInterface, 456, ""),
        RoadLink(123L.toString, Seq(Point(1.0, 0.0), Point(5.0, 8.0)), 9.434, AdministrativeClass.State, TrafficDirection.AgainstDigitizing, None, None, LifecycleStatus.InUse, LinkGeomSource.NormalLinkInterface, 456, ""))
      when(mockRoadLinkService.getRoadLinksHistoryFromVVH(any[Set[String]])).thenReturn(Seq())
      when(mockRoadLinkService.getRoadLinksByLinkIds(any[Set[String]])).thenAnswer(
        toMockAnswer(roadLinks))
      ProjectLinkNameDAO.create(project.id, 39999, "road name")
      val resp = createProjectLinks(Seq(123L.toString, 121L.toString, 122L.toString), project.id, RoadPart(39999, 12), 0, 1, 1, 1, 8, "user", "road name")
      resp.get("success") should be(Some(true))
      val links =
        projectLinkDAO.fetchProjectLinks(project.id).groupBy(_.linkId).map {
          pl => pl._1 -> ProjectAddressLinkBuilder.build(pl._2.head)
        }.values.toSeq
      val start = links.find(_.linkId == 123L.toString)
      start.isEmpty should be(false)
      start.get.sideCode should be(SideCode.AgainstDigitizing)
      start.get.startAddressM should be(0L)
      start.get.endAddressM should be(9L)
      val end = links.find(_.linkId == 122L.toString)
      end.isEmpty should be(false)
      end.get.sideCode should be(SideCode.TowardsDigitizing)
      end.get.startAddressM should be(19L)
      end.get.endAddressM should be(28L)
      end.get.discontinuity should be(Discontinuity.EndOfRoad.value)
      links.count(_.discontinuity != Discontinuity.Continuous.value) should be(1)

      // Test if roadwaynumbers are assigned.
      val projectLinksFromDB = projectLinkDAO.fetchProjectLinks(project.id)
      val afterAssign: Seq[ProjectLink] = ProjectSectionCalculator.assignAddrMValues(projectLinksFromDB)
      afterAssign.forall(pl => pl.roadwayNumber != 0 && pl.roadwayNumber != NewIdValue)

      // Test if RoadAddressCPs are assigned.
      afterAssign.minBy(_.addrMRange.start).startCalibrationPointType should be(CalibrationPointType.RoadAddressCP)
      afterAssign.maxBy(_.addrMRange.end).endCalibrationPointType     should be(CalibrationPointType.RoadAddressCP)

      // Test if user defined end address is assigned.
      val userAddress = 1000
<<<<<<< HEAD
      val calibrationPoint = UserDefinedCalibrationPoint(NewIdValue, afterAssign.maxBy(_.addrMRange.end).id, project.id, userAddress - afterAssign.maxBy(_.addrMRange.end).startMValue, userAddress)
      val afterAssignWithUserAddress  = ProjectSectionCalculator.assignMValues(projectLinksFromDB, Seq(calibrationPoint))
      afterAssignWithUserAddress.maxBy(_.addrMRange.end).addrMRange.end should be(userAddress)
=======
      val calibrationPoint = UserDefinedCalibrationPoint(NewIdValue, afterAssign.maxBy(_.endAddrMValue).id, project.id, userAddress - afterAssign.maxBy(_.endAddrMValue).startMValue, userAddress)
      val afterAssignWithUserAddress  = ProjectSectionCalculator.assignAddrMValues(projectLinksFromDB, Seq(calibrationPoint))
      afterAssignWithUserAddress.maxBy(_.endAddrMValue).endAddrMValue should be(userAddress)
>>>>>>> 173b3d4a
    }
  }

  test("Test projectService.createProjectLinks() When creating a new road with track 2, then updating it to track 0 Then the whole process should not crash.") {
    runWithRollback {
      val id = Sequences.nextViiteProjectId
      val rap = Project(id, ProjectState.apply(1), "TestProject", "TestUser", DateTime.parse("2018-01-01"),
        "TestUser", DateTime.parse("2100-01-01"), DateTime.now(), "Some additional info", List.empty, Seq(), None)
      projectDAO.create(rap)

      val points6552 = "[{\"x\":537869.292,\"y\":6997722.466,\"z\":110.39800000000105}," +
        "{\"x\":538290.056,\"y\":6998265.169,\"z\":85.4429999999993}]"
      val geom = JSON.parseFull(points6552).get.asInstanceOf[List[Map[String, Double]]].map(m => Point(m("x"), m("y"), m("z")))


      val addProjectAddressLink552 = ProjectAddressLink(NewIdValue, 6552.toString, geom, GeometryUtils.geometryLength(geom), AdministrativeClass.State, LifecycleStatus.InUse, LinkGeomSource.NormalLinkInterface, AdministrativeClass.State, None, 749, "Siilinjärvi", Some(DateTime.now().toString()), None, RoadPart(19999, 1), 2L, 8L, 5L, 0L, 0L, 0.0, GeometryUtils.geometryLength(geom), SideCode.TowardsDigitizing, None, None, RoadAddressChangeType.New, 0, 0, sourceId = "")
      val addresses = Seq(addProjectAddressLink552)
      mockForProject(id, addresses)

      // Adding left track alone
      projectService.addNewLinksToProject(addresses.map(backToProjectLink(rap)), id, "U", addresses.head.linkId, true, Discontinuity.Continuous) should be(None)

      val links = projectLinkDAO.fetchProjectLinks(id)
      projectReservedPartDAO.fetchReservedRoadParts(id) should have size 1

      // Update link to become track 0
      projectService.updateProjectLinks(id, Set(), links.map(_.linkId), RoadAddressChangeType.New, "test", RoadPart(19999, 1), 0, None, AdministrativeClass.State.value, Discontinuity.EndOfRoad.value, Some(8))
      val linksAfterUpdate = projectLinkDAO.fetchProjectLinks(id)
      val firstLink = linksAfterUpdate.head
      firstLink.roadPart should be(RoadPart(19999,1))
      firstLink.track.value should be(0)
    }
  }
}<|MERGE_RESOLUTION|>--- conflicted
+++ resolved
@@ -599,15 +599,9 @@
 
       // Test if user defined end address is assigned.
       val userAddress = 1000
-<<<<<<< HEAD
       val calibrationPoint = UserDefinedCalibrationPoint(NewIdValue, afterAssign.maxBy(_.addrMRange.end).id, project.id, userAddress - afterAssign.maxBy(_.addrMRange.end).startMValue, userAddress)
-      val afterAssignWithUserAddress  = ProjectSectionCalculator.assignMValues(projectLinksFromDB, Seq(calibrationPoint))
+      val afterAssignWithUserAddress  = ProjectSectionCalculator.assignAddrMValues(projectLinksFromDB, Seq(calibrationPoint))
       afterAssignWithUserAddress.maxBy(_.addrMRange.end).addrMRange.end should be(userAddress)
-=======
-      val calibrationPoint = UserDefinedCalibrationPoint(NewIdValue, afterAssign.maxBy(_.endAddrMValue).id, project.id, userAddress - afterAssign.maxBy(_.endAddrMValue).startMValue, userAddress)
-      val afterAssignWithUserAddress  = ProjectSectionCalculator.assignAddrMValues(projectLinksFromDB, Seq(calibrationPoint))
-      afterAssignWithUserAddress.maxBy(_.endAddrMValue).endAddrMValue should be(userAddress)
->>>>>>> 173b3d4a
     }
   }
 
