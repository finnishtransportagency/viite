package fi.liikennevirasto.viite

import fi.liikennevirasto.digiroad2.DigiroadEventBus
import fi.liikennevirasto.digiroad2.client.kgv._
import fi.liikennevirasto.digiroad2.service.RoadLinkService
import fi.liikennevirasto.viite.Dummies._
import fi.liikennevirasto.viite.dao._
import fi.liikennevirasto.viite.dao.ProjectCalibrationPointDAO.UserDefinedCalibrationPoint
import fi.liikennevirasto.viite.dao.ProjectState.{Incomplete, UpdatingToRoadNetwork}
import fi.liikennevirasto.viite.dao.TerminationCode.NoTermination
import fi.liikennevirasto.viite.model.{ProjectAddressLink, RoadAddressLinkLike}
import fi.liikennevirasto.viite.process.{ProjectSectionCalculator, RoadwayAddressMapper}
import fi.liikennevirasto.viite.process.strategy.DefaultSectionCalculatorStrategy
import fi.liikennevirasto.viite.util.CalibrationPointsUtils
import fi.vaylavirasto.viite.postgis.DbUtils.runUpdateToDb  // TODO extend BaseDAO instead?
import fi.vaylavirasto.viite.dao.{ProjectLinkNameDAO, RoadName, RoadNameDAO, Sequences}
import fi.vaylavirasto.viite.geometry.{GeometryUtils, Point, PolyLine}
import fi.vaylavirasto.viite.model.CalibrationPointType.{JunctionPointCP, NoCP, RoadAddressCP, UserDefinedCP}
import fi.vaylavirasto.viite.model.{AddrMRange, AdministrativeClass, Discontinuity, LifecycleStatus, LinkGeomSource, RoadAddressChangeType, RoadLink, RoadPart, SideCode, Track, TrafficDirection}
import fi.vaylavirasto.viite.postgis.PostGISDatabase.runWithRollback
import org.joda.time.DateTime
import org.mockito.ArgumentMatchers.any
import org.mockito.Mockito._
import org.mockito.invocation.InvocationOnMock
import org.mockito.stubbing.Answer
import org.scalatest.{BeforeAndAfter, FunSuite, Matchers}
import org.scalatest.mock.MockitoSugar
import slick.driver.JdbcDriver.backend.Database.dynamicSession   // JdbcBackend#sessionDef
import slick.jdbc.StaticQuery.interpolation

import java.sql.BatchUpdateException

class ProjectServiceSpec extends FunSuite with Matchers with BeforeAndAfter {
  val mockProjectService: ProjectService = MockitoSugar.mock[ProjectService]
  val mockRoadLinkService: RoadLinkService = MockitoSugar.mock[RoadLinkService]
  val mockRoadAddressService: RoadAddressService = MockitoSugar.mock[RoadAddressService]
  val mockNodesAndJunctionsService: NodesAndJunctionsService = MockitoSugar.mock[NodesAndJunctionsService]
  val mockEventBus: DigiroadEventBus = MockitoSugar.mock[DigiroadEventBus]
  val mockKGVClient: KgvRoadLink = MockitoSugar.mock[KgvRoadLink]
  val mockKGVRoadLinkClient: KgvRoadLinkClient[RoadLink] = MockitoSugar.mock[KgvRoadLinkClient[RoadLink]]
  val projectValidator = new ProjectValidator
  val projectDAO = new ProjectDAO
  val projectLinkDAO = new ProjectLinkDAO
  val roadwayDAO = new RoadwayDAO
  val roadNetworkDAO = new RoadNetworkDAO
  val linearLocationDAO = new LinearLocationDAO
  val projectReservedPartDAO = new ProjectReservedPartDAO
  val roadwayPointDAO = new RoadwayPointDAO
  val nodePointDAO = new NodePointDAO
  val junctionPointDAO = new JunctionPointDAO
  val nodeDAO = new NodeDAO
  val roadwayChangesDAO = new RoadwayChangesDAO
  val roadwayAddressMapper = new RoadwayAddressMapper(roadwayDAO, linearLocationDAO)
  val mockProjectLinkDAO: ProjectLinkDAO = MockitoSugar.mock[ProjectLinkDAO]
  val mockRoadwayDAO: RoadwayDAO = MockitoSugar.mock[RoadwayDAO]
  val mockLinearLocationDAO: LinearLocationDAO = MockitoSugar.mock[LinearLocationDAO]
  val mockRoadwayChangesDAO: RoadwayChangesDAO = MockitoSugar.mock[RoadwayChangesDAO]

  private val roadwayNumber1   = 1000000000L
  private val roadwayNumber2   = 2000000000L
  private val roadwayNumber3   = 3000000000L
  private val roadwayNumber4   = 4000000000L
  private val linearLocationId = 1
  private val testProjectId    = 7081807

  val mockRoadwayAddressMapper: RoadwayAddressMapper = MockitoSugar.mock[RoadwayAddressMapper]

  val roadAddressService: RoadAddressService = new RoadAddressService(mockRoadLinkService, roadwayDAO, linearLocationDAO, roadNetworkDAO, roadwayPointDAO, nodePointDAO, junctionPointDAO, mockRoadwayAddressMapper, mockEventBus, frozenKGV = false) {

    override def withDynSession[T](f: => T): T = f

    override def withDynTransaction[T](f: => T): T = f
  }
  val roadAddressServiceRealRoadwayAddressMapper: RoadAddressService = new RoadAddressService(mockRoadLinkService, roadwayDAO, linearLocationDAO, roadNetworkDAO, roadwayPointDAO, nodePointDAO, junctionPointDAO, roadwayAddressMapper, mockEventBus, frozenKGV = false) {

    override def withDynSession[T](f: => T): T = f

    override def withDynTransaction[T](f: => T): T = f
  }
  val projectService: ProjectService =
    new ProjectService(
                        roadAddressServiceRealRoadwayAddressMapper,
                        mockRoadLinkService,
                        mockNodesAndJunctionsService,
                        roadwayDAO,
                        roadwayPointDAO,
                        linearLocationDAO,
                        projectDAO,
                        projectLinkDAO,
                        nodeDAO,
                        nodePointDAO,
                        junctionPointDAO,
                        projectReservedPartDAO,
                        roadwayChangesDAO,
                        roadwayAddressMapper,
                        mockEventBus
                        ) {
                            override def withDynSession[T](f: => T): T = f
                            override def withDynTransaction[T](f: => T): T = f
                          }

  val projectServiceWithRoadAddressMock: ProjectService =
    new ProjectService(
                        mockRoadAddressService,
                        mockRoadLinkService,
                        mockNodesAndJunctionsService,
                        roadwayDAO,
                        roadwayPointDAO,
                        linearLocationDAO,
                        projectDAO,
                        projectLinkDAO,
                        nodeDAO,
                        nodePointDAO,
                        junctionPointDAO,
                        projectReservedPartDAO,
                        roadwayChangesDAO,
                        roadwayAddressMapper,
                        mockEventBus
                        ) {
                            override def withDynSession[T](f: => T): T = f
                            override def withDynTransaction[T](f: => T): T = f
                          }

  after {
    reset(mockRoadLinkService)
  }

  val linearLocations = Seq(
    dummyLinearLocation(roadwayNumber = 1L, orderNumber = 1L, linkId = 123L.toString, startMValue = 0.0, endMValue = 10.0),
    dummyLinearLocation(roadwayNumber = 1L, orderNumber = 2L, linkId = 123L.toString, startMValue = 10.0, endMValue = 20.0),
    dummyLinearLocation(roadwayNumber = 1L, orderNumber = 3L, linkId = 124L.toString, startMValue = 0.0, endMValue = 10.0),
    dummyLinearLocation(roadwayNumber = 1L, orderNumber = 4L, linkId = 125L.toString, startMValue = 0.0, endMValue = 10.0)
  )

  val roadways = Seq(
    dummyRoadway(roadwayNumber = 1L, roadPart = RoadPart(1, 1), startAddrM = 0L, endAddrM = 400L, DateTime.now(), None)
  )

  val historyRoadLinks = Seq(
    dummyHistoryRoadLink(linkId = 123L.toString, Seq(0.0, 10.0, 20.0)),
    dummyHistoryRoadLink(linkId = 125L.toString, Seq(0.0, 10.0))
  )

  val roadLinks = Seq(
    dummyRoadLink(linkId = 123L.toString, Seq(0.0, 10.0, 20.0), LinkGeomSource.NormalLinkInterface),
    dummyRoadLink(linkId = 124L.toString, Seq(0.0, 10.0), LinkGeomSource.NormalLinkInterface)
  )

  // note, functionality moved here from former ViiteTierekisteriClient at Tierekisteri removal (2021-09)
  val defaultChangeInfo = RoadwayChangeInfo(
    RoadAddressChangeType.apply(2),
    RoadwayChangeSection(None, None, None, None, None, None, None, None, None),
    RoadwayChangeSection(Option(403), Option(0), Option(8), Option(0), Option(8), Option(1001),
      Option(AdministrativeClass.State), Option(Discontinuity.Continuous), Option(5)),
    Discontinuity.apply(1),
    AdministrativeClass.apply(1),
    reversed = false,
    1)

  private def createProjectLinks(linkIds: Seq[String], projectId: Long, roadPart: RoadPart, track: Int, discontinuity: Int, administrativeClass: Int, roadLinkSource: Int, roadEly: Long, user: String, roadName: String) = {
    projectService.createProjectLinks(linkIds, projectId, roadPart, Track.apply(track), Discontinuity.apply(discontinuity), AdministrativeClass.apply(administrativeClass), LinkGeomSource.apply(roadLinkSource), roadEly, user, roadName)
  }

  private def toProjectLink(project: Project, status: RoadAddressChangeType)(roadAddress: RoadAddress): ProjectLink = {
    ProjectLink(id = NewIdValue, roadAddress.roadPart, roadAddress.track, roadAddress.discontinuity, AddrMRange(roadAddress.addrMRange.start, roadAddress.addrMRange.end), AddrMRange(roadAddress.addrMRange.start, roadAddress.addrMRange.end), roadAddress.startDate, roadAddress.endDate, createdBy = Option(project.createdBy), roadAddress.linkId, roadAddress.startMValue, roadAddress.endMValue, roadAddress.sideCode, roadAddress.calibrationPointTypes, (roadAddress.startCalibrationPointType, roadAddress.endCalibrationPointType), roadAddress.geometry, project.id, status, AdministrativeClass.State, roadAddress.linkGeomSource, GeometryUtils.geometryLength(roadAddress.geometry), if (status == RoadAddressChangeType.New) 0 else roadAddress.id, if (status == RoadAddressChangeType.New) 0 else roadAddress.linearLocationId, roadAddress.ely, reversed = false, None, roadAddress.adjustedTimestamp)
  }

  private def toProjectAddressLink(ral: RoadAddressLinkLike): ProjectAddressLink = {
    ProjectAddressLink(ral.id, ral.linkId, ral.geometry, ral.length, ral.administrativeClassMML, ral.lifecycleStatus, ral.roadLinkSource, ral.administrativeClass, ral.roadName, ral.municipalityCode, ral.municipalityName, ral.modifiedAt, ral.modifiedBy, ral.roadPart, ral.trackCode, ral.elyCode, ral.discontinuity, ral.startAddressM, ral.endAddressM, ral.startMValue, ral.endMValue, ral.sideCode, ral.startCalibrationPoint, ral.endCalibrationPoint, RoadAddressChangeType.Unknown, ral.id, ral.linearLocationId, sourceId = ral.sourceId)
  }

  private def extractTrafficDirection(sideCode: SideCode, track: Track): TrafficDirection = {
    (sideCode, track) match {
      case (_, Track.Combined) => TrafficDirection.BothDirections
      case (SideCode.TowardsDigitizing, Track.RightSide) => TrafficDirection.TowardsDigitizing
      case (SideCode.TowardsDigitizing, Track.LeftSide) => TrafficDirection.AgainstDigitizing
      case (SideCode.AgainstDigitizing, Track.RightSide) => TrafficDirection.AgainstDigitizing
      case (SideCode.AgainstDigitizing, Track.LeftSide) => TrafficDirection.TowardsDigitizing
      case (_, _) => TrafficDirection.UnknownDirection
    }
  }

  private def toRoadLink(ral: ProjectLink): RoadLink = {
    RoadLink(ral.linkId, ral.geometry, ral.geometryLength, AdministrativeClass.State, extractTrafficDirection(ral.sideCode, ral.track), Some(DateTime.now().toString), None, LifecycleStatus.InUse, LinkGeomSource.NormalLinkInterface, 749, "")
  }

  private def toRoadLink(ral: RoadAddressLinkLike): RoadLink = {
    RoadLink(ral.linkId, ral.geometry, ral.length, ral.administrativeClass, extractTrafficDirection(ral.sideCode, Track.apply(ral.trackCode.toInt)), ral.modifiedAt, ral.modifiedBy, ral.lifecycleStatus, ral.roadLinkSource, 749, "")
  }

  private def toMockAnswer(projectLinks: Seq[ProjectLink], roadLink: RoadLink, seq: Seq[RoadLink] = Seq()) = {
    new Answer[Seq[RoadLink]]() {
      override def answer(invocation: InvocationOnMock): Seq[RoadLink] = {
        val ids = if (invocation.getArguments.apply(0) == null)
          Set[String]()
        else invocation.getArguments.apply(0).asInstanceOf[Set[String]]
        projectLinks.groupBy(_.linkId).filterKeys(l => ids.contains(l)).mapValues { pl =>
          val startP = Point(pl.map(_.addrMRange.start).min, 0.0)
          val endP = Point(pl.map(_.addrMRange.end).max, 0.0)
          val maxLen = pl.map(_.endMValue).max
          val midP = Point((startP.x + endP.x) * .5,
            if (endP.x - startP.x < maxLen) {
              Math.sqrt(maxLen * maxLen - (startP.x - endP.x) * (startP.x - endP.x)) / 2
            }
            else 0.0)
          val forcedGeom = pl.filter(l => l.id == -1000L && l.geometry.nonEmpty).sortBy(_.addrMRange.start)
          val (startFG, endFG) = (forcedGeom.headOption.map(_.startingPoint), forcedGeom.lastOption.map(_.endPoint))
          if (pl.head.id == -1000L) {
            roadLink.copy(linkId = pl.head.linkId, geometry = Seq(startFG.get, endFG.get), sourceId = "")
          } else
            roadLink.copy(linkId = pl.head.linkId, geometry = Seq(startP, midP, endP), sourceId = "")
        }.values.toSeq ++ seq
      }
    }
  }

  private def toMockAnswer(roadLinks: Seq[RoadLink]) = {
    new Answer[Seq[RoadLink]]() {
      override def answer(invocation: InvocationOnMock): Seq[RoadLink] = {
        val ids = invocation.getArguments.apply(0).asInstanceOf[Set[String]]
        roadLinks.filter(rl => ids.contains(rl.linkId))
      }
    }
  }


  private val modifiedBy = "kgv_modified"

  private def mockForProject[T <: PolyLine](id: Long, l: Seq[T] = Seq()) = {
    val roadLink = RoadLink(1.toString, Seq(Point(535602.222, 6982200.25, 89.9999), Point(535605.272, 6982204.22, 85.90899999999965)), 540.3960283713503, AdministrativeClass.State, TrafficDirection.AgainstDigitizing, Some("25.06.2015 03:00:00"), Some(modifiedBy), LifecycleStatus.InUse, LinkGeomSource.NormalLinkInterface, 749, "")
    val (projectLinks, palinks) = l.partition(_.isInstanceOf[ProjectLink])
    val dbLinks = projectLinkDAO.fetchProjectLinks(id)
    when(mockRoadLinkService.getRoadLinksHistoryFromVVH(any[Set[String]])).thenReturn(Seq())
    when(mockRoadLinkService.getRoadLinksByLinkIds(any[Set[String]])).thenAnswer(
      toMockAnswer(dbLinks ++ projectLinks.asInstanceOf[Seq[ProjectLink]].filterNot(l => dbLinks.map(_.linkId).contains(l.linkId)),
        roadLink, palinks.asInstanceOf[Seq[ProjectAddressLink]].map(toRoadLink)
      ))
  }

  private def setUpProjectWithLinks(roadAddressChangeType: RoadAddressChangeType, addrM: Seq[Long], changeTrack: Boolean = false, roadPart: RoadPart = RoadPart(19999, 1),
                                    discontinuity: Discontinuity = Discontinuity.Continuous, ely: Long = 8L, roadwayId: Long = 0L, startDate: Option[DateTime] = None) = {
    val id = Sequences.nextViiteProjectId

    def projectLink(startAddrM: Long, endAddrM: Long, track: Track, projectId: Long, status: RoadAddressChangeType = RoadAddressChangeType.NotHandled, roadPart: RoadPart = RoadPart(19999, 1), discontinuity: Discontinuity = Discontinuity.Continuous, ely: Long = 8L, linkId: String = 0L.toString, roadwayId: Long = 0L, linearLocationId: Long = 0L, startDate: Option[DateTime] = None) = {
      ProjectLink(NewIdValue, roadPart, track, discontinuity, AddrMRange(startAddrM, endAddrM), AddrMRange(startAddrM, endAddrM), startDate, None, Some("User"), linkId, 0.0, (endAddrM - startAddrM).toDouble, SideCode.TowardsDigitizing, (NoCP, NoCP), (NoCP, NoCP), Seq(Point(0.0, startAddrM), Point(0.0, endAddrM)), projectId, status, AdministrativeClass.State, LinkGeomSource.NormalLinkInterface, (endAddrM - startAddrM).toDouble, roadwayId, linearLocationId, ely, reversed = false, None, 0L)
    }

    def withTrack(t: Track): Seq[ProjectLink] = {
      addrM.init.zip(addrM.tail).map { case (st, en) =>
        projectLink(st, en, t, id, roadAddressChangeType, roadPart, discontinuity, ely, roadwayId = roadwayId, startDate = startDate)
      }
    }

    val projectStartDate = if (startDate.isEmpty) DateTime.now() else startDate.get
    val project = Project(id, ProjectState.Incomplete, "f", "s", projectStartDate, "", projectStartDate, projectStartDate, "", Seq(), Seq(), None, None, Set())
    projectDAO.create(project)
    val links =
      if (changeTrack) {
        withTrack(Track.RightSide) ++ withTrack(Track.LeftSide)
      } else {
        withTrack(Track.Combined)
      }
    projectReservedPartDAO.reserveRoadPart(id, roadPart, "u")
    projectLinkDAO.create(links)
    project
  }
  private def toProjectLink(project: Project)(roadAddress: RoadAddress): ProjectLink = {
    ProjectLink(id = NewIdValue, roadAddress.roadPart, roadAddress.track, roadAddress.discontinuity, roadAddress.addrMRange, roadAddress.addrMRange, roadAddress.startDate, roadAddress.endDate, createdBy = Option(project.createdBy), roadAddress.linkId, roadAddress.startMValue, roadAddress.endMValue, roadAddress.sideCode, roadAddress.calibrationPointTypes, (roadAddress.startCalibrationPointType, roadAddress.endCalibrationPointType), roadAddress.geometry, project.id, RoadAddressChangeType.NotHandled, AdministrativeClass.State, roadAddress.linkGeomSource, GeometryUtils.geometryLength(roadAddress.geometry), 0, 0, roadAddress.ely, reversed = false, None, roadAddress.adjustedTimestamp)
  }

  test("Test createRoadLinkProject When no road parts reserved Then return 0 reserved parts project") {
    runWithRollback {
      val roadAddressProject = Project(0, ProjectState.apply(1), "TestProject", "TestUser", DateTime.now(), "TestUser", DateTime.parse("1901-01-01"), DateTime.now(), "Some additional info", List.empty[ProjectReservedPart], Seq(), None, elys = Set())
      val project = projectService.createRoadLinkProject(roadAddressProject)
      project.reservedParts should have size 0
    }
  }

  test("Test createRoadLinkProject When creating road link project without valid roadParts Then return project without the invalid parts") {
    val roadlink = RoadLink(5175306.toString, Seq(Point(535605.272, 6982204.22, 85.90899999999965)), 540.3960283713503, AdministrativeClass.State, TrafficDirection.AgainstDigitizing, Some("25.06.2015 03:00:00"), Some(modifiedBy), LifecycleStatus.InUse, LinkGeomSource.NormalLinkInterface, 749, "")
    when(mockRoadLinkService.getRoadLinksByLinkIds(Set(5175306L.toString))).thenReturn(Seq(roadlink))
    runWithRollback {
      val roadAddressProject = Project(0, ProjectState.apply(1), "TestProject", "TestUser", DateTime.now(), "TestUser", DateTime.parse("1901-01-01"), DateTime.now(), "Some additional info", List.empty[ProjectReservedPart], Seq(), None, elys = Set())
      val project = projectService.createRoadLinkProject(roadAddressProject)
      project.reservedParts should have size 0
    }
  }

  test("Test createRoadLinkProject When creating a road link project with same name as an existing project Then return error") {
    runWithRollback {
      val roadAddressProject1 = Project(0, ProjectState.apply(1), "TestProject", "TestUser1", DateTime.now(), "TestUser1", DateTime.parse("1901-01-01"), DateTime.now(), "Some additional info", List.empty[ProjectReservedPart], Seq(), None, elys = Set())
      projectService.createRoadLinkProject(roadAddressProject1)

      val roadAddressProject2 = Project(0, ProjectState.apply(1), "TESTPROJECT", "TestUser2", DateTime.now(), "TestUser2", DateTime.parse("1902-03-03"), DateTime.now(), "Some other info", List.empty[ProjectReservedPart], Seq(), None, elys = Set())
      val error = intercept[NameExistsException] {
        projectService.createRoadLinkProject(roadAddressProject2)
      }
      error.getMessage should be("Nimellä TESTPROJECT on jo olemassa projekti. Muuta nimeä.")

      val roadAddressProject3 = Project(0, ProjectState.apply(1), "testproject", "TestUser3", DateTime.now(), "TestUser3", DateTime.parse("1903-03-03"), DateTime.now(), "Some other info", List.empty[ProjectReservedPart], Seq(), None, elys = Set())
      val error2 = intercept[NameExistsException] {
        projectService.createRoadLinkProject(roadAddressProject3)
      }
      error2.getMessage should be("Nimellä testproject on jo olemassa projekti. Muuta nimeä.")
    }
  }

  test("Test saveProject When two projects with same road part Then throw exception on unique key constraint violation") {
    runWithRollback {
      var project2: Project = null
      val rap1 = Project(0L, ProjectState.apply(1), "TestProject", "TestUser", DateTime.parse("1901-01-01"), "TestUser", DateTime.parse("1963-01-01"), DateTime.now(), "Some additional info", Seq(), Seq(), None, elys = Set())
      val rap2 = Project(0L, ProjectState.apply(1), "TestProject2", "TestUser", DateTime.parse("1901-01-01"), "TestUser", DateTime.parse("1963-01-01"), DateTime.now(), "Some additional info", Seq(), Seq(), None, elys = Set())
      val addr1 = List(ProjectReservedPart(Sequences.nextViitePrimaryKeySeqValue, RoadPart(5, 207), Some(0L), Some(Discontinuity.Continuous), Some(8L), None, None, None, None))
      val project1 = projectService.createRoadLinkProject(rap1)
      mockForProject(project1.id, roadwayAddressMapper.getRoadAddressesByRoadway(roadwayDAO.fetchAllByRoadPart(RoadPart(5, 207))).map(toProjectLink(project1)))
      projectService.saveProject(project1.copy(reservedParts = addr1, elys = Set()))
      project2 = projectService.createRoadLinkProject(rap2)
      mockForProject(project2.id, roadwayAddressMapper.getRoadAddressesByRoadway(roadwayDAO.fetchAllByRoadPart(RoadPart(5, 207))).map(toProjectLink(project2)))

      val exception = intercept[BatchUpdateException] {
        projectService.saveProject(project2.copy(reservedParts = addr1, elys = Set()))
      }
      exception.getMessage should include(s"""Key (project_id, road_number, road_part_number)=(${project2.id}, 5, 207) is not present in table "project_reserved_road_part"""")
    }
  }

  test("Test saveProject When new part is added Then return project with new reservation") {
    var count = 0
    runWithRollback {
      reset(mockRoadLinkService)
      val roadlink = RoadLink(12345L.toString, Seq(Point(535605.272, 6982204.22, 85.90899999999965)), 540.3960283713503, AdministrativeClass.State, TrafficDirection.AgainstDigitizing, Some("25.06.2015 03:00:00"), Some(modifiedBy), LifecycleStatus.InUse, LinkGeomSource.NormalLinkInterface, 749, "")
      val countCurrentProjects = projectService.getAllProjects
      val addresses: List[ProjectReservedPart] = List(ProjectReservedPart(Sequences.nextViitePrimaryKeySeqValue: Long, RoadPart(5, 207), Some(5L), Some(Discontinuity.Continuous), Some(8L), newLength = None, newDiscontinuity = None, newEly = None))
      val roadAddressProject = Project(0, ProjectState.apply(1), "TestProject", "TestUser", DateTime.now(), "TestUser", DateTime.parse("1963-01-01"), DateTime.now(), "Some additional info", Seq(), Seq(), None, elys = Set())
      val saved = projectService.createRoadLinkProject(roadAddressProject)
      mockForProject(saved.id, roadwayAddressMapper.getRoadAddressesByRoadway(roadwayDAO.fetchAllByRoadPart(RoadPart(5, 207))).map(toProjectLink(saved)))
      projectService.saveProject(saved.copy(reservedParts = addresses, elys = Set()))
      val countAfterInsertProjects = projectService.getAllProjects
      count = countCurrentProjects.size + 1
      countAfterInsertProjects.size should be(count)
      val project = projectService.getSingleProjectById(saved.id)
      project.size should be(1)
      project.head.name should be("TestProject")
    }
  }

  test("Test checkRoadPartsExist When roadway exist Then return None") {
    runWithRollback {
      val roadNumber = 19438
      val roadStartPart = 1
      val roadwayNumber = 8000
      val id1 = Sequences.nextRoadwayId
      val ra = Seq(Roadway(id1, roadwayNumber, RoadPart(roadNumber, roadStartPart), AdministrativeClass.Unknown, Track.Combined, Discontinuity.Discontinuous, 0L, 1000L, reversed = false, DateTime.parse("1901-01-01"), None, "tester", Some("test road"), 1L))
      roadwayDAO.create(ra)
      val check = projectService.checkRoadPartsExist(roadNumber, roadStartPart, roadStartPart)
      check should be(None)
    }
  }

  test("Test checkRoadPartsExist When roadway does not exist Then return error message") {
    runWithRollback {
      val roadNumber = 19438
      val roadStartPart = 1
      val roadEndPart = 2
      val check = projectService.checkRoadPartsExist(roadNumber, roadStartPart, roadEndPart)
      check should be(Some(ErrorStartingRoadPartNotFound))
    }
  }

  test("Test checkRoadPartsExist When start road way exists and end doesn't then return error message") {
    runWithRollback {
      val roadNumber = 19438
      val roadStartPart = 1
      val roadEndPart = 2
      val roadwayNumber = 8000
      val id1 = Sequences.nextRoadwayId
      val ra = Seq(Roadway(id1, roadwayNumber, RoadPart(roadNumber, roadStartPart), AdministrativeClass.Unknown, Track.Combined, Discontinuity.Discontinuous, 0L, 1000L, reversed = false, DateTime.parse("1901-01-01"), None, "tester", Some("test road"), 1L))
      roadwayDAO.create(ra)
      val check = projectService.checkRoadPartsExist(roadNumber, roadStartPart, roadEndPart)
      check should be(Some(ErrorEndingRoadPartNotFound))
    }
  }

  test("Test checkRoadPartsExist When start road way does not exist and end exists then return error message") {
    runWithRollback {
      val roadNumber = 19438
      val roadStartPart = 1
      val roadEndPart = 2
      val roadwayNumber = 8000
      val id1 = Sequences.nextRoadwayId
      val ra = Seq(Roadway(id1, roadwayNumber, RoadPart(roadNumber, roadEndPart), AdministrativeClass.Unknown, Track.Combined, Discontinuity.Discontinuous, 0L, 1000L, reversed = false, DateTime.parse("1901-01-01"), None, "tester", Some("test road"), 1L))
      roadwayDAO.create(ra)
      val check = projectService.checkRoadPartsExist(roadNumber, roadStartPart, roadEndPart)
      check should be(Some(ErrorStartingRoadPartNotFound))
    }
  }

  test("Test validateReservations When road parts don't exist Then return error") {
    runWithRollback {
      val roadPart = RoadPart(19438,1)
      val projectEly = 8L
      val errorRoad = s"TIEOSA: $roadPart"
      val reservedPart = ProjectReservedPart(0L, roadPart, Some(1000L), Some(Discontinuity.Continuous), Some(projectEly))
      val roadWays = roadwayDAO.fetchAllByRoadPart(roadPart)
      projectService.validateReservations(reservedPart, Seq(), roadWays) should be(Some(s"$ErrorFollowingRoadPartsNotFoundInDB $errorRoad"))
    }
  }

  test("Test checkRoadPartsReservable When road does not exist Then return on right should be 0") {
    val roadNumber = 19438
    val roadStartPart = 1
    val roadEndPart = 2
    val roadLink = RoadLink(12345L.toString, Seq(Point(535605.272, 6982204.22, 85.90899999999965)), 540.3960283713503, AdministrativeClass.State, TrafficDirection.AgainstDigitizing, Some("25.06.2015 03:00:00"), Some(modifiedBy), LifecycleStatus.InUse, LinkGeomSource.NormalLinkInterface, 749, "")
    when(mockRoadLinkService.getRoadLinksByLinkIds(any[Set[String]])).thenReturn(Seq(roadLink))
    runWithRollback {
      val reservation = projectService.checkRoadPartsReservable(roadNumber, roadStartPart, roadEndPart, 0L)
      reservation.right.get._1.size should be(0)
    }
  }

  test("Test checkRoadPartsReservable When road can Then return on right part 2") {
    val roadNumber = 19438
    val roadStartPart = 1
    val roadEndPart = 2
    val roadwayNumber = 8000
    val roadLink = RoadLink(12345L.toString, Seq(Point(535605.272, 6982204.22, 85.90899999999965)), 540.3960283713503, AdministrativeClass.State, TrafficDirection.AgainstDigitizing, Some("25.06.2015 03:00:00"), Some(modifiedBy), LifecycleStatus.InUse, LinkGeomSource.NormalLinkInterface, 749, "")
    when(mockRoadLinkService.getRoadLinksByLinkIds(any[Set[String]])).thenReturn(Seq(roadLink))
    runWithRollback {
      val id1 = Sequences.nextRoadwayId
      val ra = Seq(Roadway(id1, roadwayNumber, RoadPart(roadNumber, roadStartPart), AdministrativeClass.Unknown, Track.Combined, Discontinuity.Discontinuous, 0L, 1000L, reversed = false, DateTime.parse("1901-01-01"), None, "tester", Some("test road"), 8L))
      val ll = LinearLocation(0L, 1, 123456.toString, 0, 1000L, SideCode.TowardsDigitizing, 123456, (CalibrationPointReference.None, CalibrationPointReference.None), Seq(Point(535605.272, 6982204.22, 85.90899999999965)), LinkGeomSource.NormalLinkInterface, roadwayNumber)
      roadwayDAO.create(ra)
      linearLocationDAO.create(Seq(ll))
      val id2 = Sequences.nextRoadwayId
      val rb = Seq(Roadway(id2, roadwayNumber, RoadPart(roadNumber, roadEndPart), AdministrativeClass.Unknown, Track.Combined, Discontinuity.Discontinuous, 0L, 1000L, reversed = false, DateTime.parse("1901-01-01"), None, "tester", Some("Test road 2"), 8L))
      roadwayDAO.create(rb)
      val reservationAfterB = projectService.checkRoadPartsReservable(roadNumber, roadStartPart, roadEndPart, 0L)
      reservationAfterB.right.get._1.size should be(2)
      reservationAfterB.right.get._1.map(_.roadPart.roadNumber).distinct.size should be(1)
      reservationAfterB.right.get._1.map(_.roadPart.roadNumber).distinct.head should be(roadNumber)
    }
  }

  test("Test checkRoadPartsReservable When road part is already reserved to the current project Then should return reserved info.") {
    val roadNumber    = 19438
    val roadStartPart = 1
    val roadEndPart   = 2
    val roadwayNumber = 8000
    val testUser      = "tester"
    val roadLink      = RoadLink(123456L.toString, Seq(Point(535605.272, 6982204.22, 85.90899999999965), Point(536605.272, 6982204.22, 85.90899999999965)), 540.3960283713503, AdministrativeClass.State, TrafficDirection.AgainstDigitizing, Some("25.06.2015 03:00:00"), Some("modified"), LifecycleStatus.InUse, LinkGeomSource.NormalLinkInterface, 749, "")
    when(mockRoadLinkService.getRoadLinksByLinkIds(any[Set[String]])).thenReturn(Seq(roadLink))
    runWithRollback {
      roadwayDAO.create(
                        Seq(Roadway(Sequences.nextRoadwayId, roadwayNumber, RoadPart(roadNumber, roadStartPart), AdministrativeClass.Unknown, Track.Combined, Discontinuity.Discontinuous, 0L, 1000L, reversed = false, DateTime.parse("1901-01-01"), None, testUser, Some("test road"), 8L),
                            Roadway(Sequences.nextRoadwayId, roadwayNumber, RoadPart(roadNumber, roadEndPart),   AdministrativeClass.Unknown, Track.Combined, Discontinuity.Discontinuous, 0L, 1000L, reversed = false, DateTime.parse("1901-01-01"), None, testUser, Some("Test road 2"), 8L))
                       )
      linearLocationDAO.create(
                               Seq(LinearLocation(0L, 1, 123456.toString, 0, 1000L, SideCode.TowardsDigitizing, 123456, (CalibrationPointReference.None, CalibrationPointReference.None), Seq(Point(535605.272, 6982204.22, 85.90899999999965)), LinkGeomSource.NormalLinkInterface, roadwayNumber))
                              )

      val reservedPart1 = ProjectReservedPart(Sequences.nextViitePrimaryKeySeqValue, RoadPart(roadNumber, roadStartPart), None, None, None)
      val reservedPart2 = ProjectReservedPart(Sequences.nextViitePrimaryKeySeqValue, RoadPart(roadNumber, roadEndPart),   None, None, None)

      val roadAddressProject = Project(0, ProjectState.apply(1), "TestProject", "TestUser", DateTime.now(), "TestUser", DateTime.parse("1963-01-01"), DateTime.now(), "Some additional info", Seq(reservedPart1, reservedPart2), Seq(), None, elys = Set())
      val project            = projectService.createRoadLinkProject(roadAddressProject)
      val projectId          = project.id

      val reservedAndFormed: Either[String, (Seq[ProjectReservedPart], Seq[ProjectReservedPart])] =
        projectService.checkRoadPartsReservable(roadNumber, roadStartPart, roadEndPart, projectId)

      reservedAndFormed should be ('right)
      reservedAndFormed.right.get._1 should have size 2 // ProjectReservedParts
      reservedAndFormed.right.get._1.map(_.roadPart.partNumber) should contain allOf (roadStartPart,roadEndPart)
    }
  }

  test("Test getRoadAddressAllProjects When project is created Then return project") {
    var count = 0
    runWithRollback {
      val countCurrentProjects = projectService.getAllProjects
      val roadAddressProject = Project(0, ProjectState.apply(1), "TestProject", "TestUser", DateTime.now(), "TestUser", DateTime.parse("1963-01-01"), DateTime.now(), "Some additional info", Seq(), Seq(), None, elys = Set())
      val project = projectService.createRoadLinkProject(roadAddressProject)
      mockForProject(project.id, roadwayAddressMapper.getRoadAddressesByRoadway(roadwayDAO.fetchAllByRoadPart(RoadPart(5, 207))).map(toProjectLink(roadAddressProject)))
      projectService.saveProject(project.copy(reservedParts = Seq(ProjectReservedPart(0L, RoadPart(5, 207), Some(0L), Some(Discontinuity.Continuous), Some(8L), None, None, None, None)), elys = Set()))
      val countAfterInsertProjects = projectService.getAllProjects
      count = countCurrentProjects.size + 1
      countAfterInsertProjects.size should be(count)
    }
  }

  test("Test projectService.changeDirection When project links have a defined direction Then return project_links with adjusted M addresses and side codes due to the reversing ") {
    runWithRollback {
      val rap = Project(0L, ProjectState.apply(1), "TestProject", "TestUser", DateTime.parse("1963-01-01"), "TestUser", DateTime.parse("1963-01-01"), DateTime.now(), "Some additional info", Seq(), Seq(), None, elys = Set())
      val project = projectService.createRoadLinkProject(rap)
      val id = project.id
      mockForProject(id, roadwayAddressMapper.getRoadAddressesByLinearLocation(linearLocationDAO.fetchByRoadways(roadwayDAO.fetchAllBySection(RoadPart(5, 207)).map(_.roadwayNumber).toSet)).map(toProjectLink(project)))
      projectService.saveProject(project.copy(reservedParts = Seq(ProjectReservedPart(0L, RoadPart(5, 207), Some(0L), Some(Discontinuity.Continuous), Some(8L), None, None, None, None)), elys = Set()))
      val projectLinks = projectLinkDAO.fetchProjectLinks(id)
      projectLinkDAO.updateProjectLinksStatus(projectLinks.map(x => x.id).toSet, RoadAddressChangeType.Transfer, "test")
      mockForProject(id)
      val fetchedProjectLinks = projectLinkDAO.fetchProjectLinks(id)
      val calculatedProjectLinks = ProjectSectionCalculator.assignAddrMValues(fetchedProjectLinks)

      projectService.changeDirection(id, RoadPart(5, 207), projectLinks.map(l => LinkToRevert(l.id, l.linkId, l.status.value, l.geometry)), ProjectCoordinates(0, 0, 0), "test") should be(None)
<<<<<<< HEAD
      val updatedProjectLinks = ProjectSectionCalculator.assignMValues(projectLinkDAO.fetchProjectLinks(id))
      val maxBefore = if (projectLinks.nonEmpty) calculatedProjectLinks.maxBy(_.addrMRange.end).addrMRange.end else 0
      val maxAfter = if (updatedProjectLinks.nonEmpty) updatedProjectLinks.maxBy(_.addrMRange.end).addrMRange.end else 0
=======
      val updatedProjectLinks = ProjectSectionCalculator.assignAddrMValues(projectLinkDAO.fetchProjectLinks(id))
      val maxBefore = if (projectLinks.nonEmpty) calculatedProjectLinks.maxBy(_.endAddrMValue).endAddrMValue else 0
      val maxAfter = if (updatedProjectLinks.nonEmpty) updatedProjectLinks.maxBy(_.endAddrMValue).endAddrMValue else 0
>>>>>>> 173b3d4a
      maxBefore should be(maxAfter)
      val combined = updatedProjectLinks.filter(_.track == Track.Combined)
      val right = updatedProjectLinks.filter(_.track == Track.RightSide)
      val left = updatedProjectLinks.filter(_.track == Track.LeftSide)

      (combined ++ right).sortBy(_.addrMRange.start).foldLeft(Seq.empty[ProjectLink]) { case (seq, plink) =>
        if (seq.nonEmpty)
          seq.last.addrMRange.end should be(plink.addrMRange.start)
        seq ++ Seq(plink)
      }

      (combined ++ left).sortBy(_.addrMRange.start).foldLeft(Seq.empty[ProjectLink]) { case (seq, plink) =>
        if (seq.nonEmpty)
          seq.last.addrMRange.end should be(plink.addrMRange.start)
        seq ++ Seq(plink)
      }
      projectService.changeDirection(id, RoadPart(5, 207), projectLinks.map(l => LinkToRevert(l.id, l.linkId, l.status.value, l.geometry)), ProjectCoordinates(0, 0, 0), "test")
      val secondUpdatedProjectLinks = projectLinkDAO.fetchProjectLinks(id)
      projectLinks.sortBy(_.addrMRange.end).map(_.geometry).zip(secondUpdatedProjectLinks.sortBy(_.addrMRange.end).map(_.geometry)).forall { case (x, y) => x == y }
      secondUpdatedProjectLinks.foreach(x => x.reversed should be(false))
    }
  }

  test("Test projectService.preserveSingleProjectToBeTakenToRoadNetwork() " +
    "When project has been created with no reserved parts nor project links " +
    "Then return project status info should be \"\" ") {
    runWithRollback {
      val projectId = Sequences.nextViiteProjectId
      val rap = Project(projectId, ProjectState.apply(ProjectState.InUpdateQueue.value), "TestProject", "TestUser", DateTime.parse("2700-01-01"), "TestUser", DateTime.parse("2700-01-01"), DateTime.now(), "Some additional info", List.empty[ProjectReservedPart], Seq(), None, elys = Set())
      runWithRollback {
        projectDAO.create(rap)
        projectService.preserveSingleProjectToBeTakenToRoadNetwork()
        val project = projectService.fetchProjectById(projectId).head
        project.statusInfo.getOrElse("").length should be(0)
      }
    }
  }

  test("Test projectService.saveProject When after project creation we reserve roads to it Then return the count of created project should be increased AND Test projectService.getAllProjects When not specifying a projectId Then return the count of returned projects should be 0 ") {
    var count = 0
    runWithRollback {
      val countCurrentProjects = projectService.getAllProjects
      val id = 0
      val roadAddressProject = Project(id, ProjectState.apply(1), "TestProject", "TestUser", DateTime.now(), "TestUser", DateTime.parse("1997-01-01"), DateTime.now(), "Some additional info", List(), Seq(), None, elys = Set())
      val project = projectService.createRoadLinkProject(roadAddressProject)
      mockForProject(project.id, roadwayAddressMapper.getRoadAddressesByLinearLocation(linearLocationDAO.fetchByRoadways(roadwayDAO.fetchAllBySection(RoadPart(1130, 4)).map(_.roadwayNumber).toSet)).map(toProjectLink(roadAddressProject)))
      projectService.saveProject(project.copy(reservedParts = List(ProjectReservedPart(Sequences.nextViitePrimaryKeySeqValue: Long, RoadPart(1130, 4), Some(5L), Some(Discontinuity.Continuous), Some(1L), newLength = None, newDiscontinuity = None, newEly = None)), elys = Set()))
      val countAfterInsertProjects = projectService.getAllProjects
      count = countCurrentProjects.size + 1
      countAfterInsertProjects.size should be(count)
    }
    runWithRollback {
      projectService.getAllProjects
    } should have size (count - 1)
  }

  test("Test projectService.createRoadLinkProject(), projectService.deleteProject When a user wants to create a new, simple project and then delete it Then return the number of existing projects should increase by 1 and then decrease by 1 as well") {
    var numberOfProjects = 0
    runWithRollback {
      val countCurrentProjects = projectService.getAllProjects
      val roadAddressProject = Project(0, ProjectState.apply(1), "TestProject", "TestUser", DateTime.now(), "TestUser", DateTime.parse("2012-01-01"), DateTime.now(), "Some additional info", Seq(), Seq(), None, elys = Set())
      val project = projectService.createRoadLinkProject(roadAddressProject)
      mockForProject(project.id, roadwayAddressMapper.getRoadAddressesByLinearLocation(linearLocationDAO.fetchByRoadways(roadwayDAO.fetchAllBySection(RoadPart(5, 203)).map(_.roadwayNumber).toSet)).map(toProjectLink(roadAddressProject)))
      projectService.saveProject(project.copy(reservedParts = Seq(ProjectReservedPart(0L, RoadPart(5, 203), Some(100L), Some(Discontinuity.Continuous), Some(8L), None, None, None, None)), elys = Set()))
      val countAfterInsertProjects = projectService.getAllProjects
      numberOfProjects = countCurrentProjects.size + 1
      countAfterInsertProjects.size should be(numberOfProjects)
      projectService.deleteProject(project.id)
      numberOfProjects -= 1
      val projectsAfterOperations = projectService.getAllProjects
      projectsAfterOperations.size should be(numberOfProjects)
      projectsAfterOperations.exists(_.get("id").get == project.id) should be(false)
      val stateCodeForProject = sql"""SELECT state from project where id =  ${project.id}""".as[Int].list
      stateCodeForProject should have size 1
      ProjectState(stateCodeForProject.head) should be(ProjectState.Deleted)
    }
  }

  test("Test projectService.validateProjectDate() When evaluating project links with start date are equal as the project start date Then return no error message") {
    runWithRollback {
      val projDate = DateTime.parse("1990-01-01")
      val addresses = List(ProjectReservedPart(5: Long, RoadPart(5, 205), Some(5L), Some(Discontinuity.Continuous), Some(8L), newLength = None, newDiscontinuity = None, newEly = None))
      val errorMsg = projectService.validateProjectDate(addresses, projDate)
      errorMsg should not be None
    }
  }

  test("Test projectService.validateProjectDate() When evaluating  project links whose start date is a valid one Then return no error message") {
    runWithRollback {
      val projDate = DateTime.parse("2015-01-01")
      val addresses = List(ProjectReservedPart(5: Long, RoadPart(5, 205), Some(5L), Some(Discontinuity.Continuous), Some(8L), newLength = None, newDiscontinuity = None, newEly = None))
      val errorMsg = projectService.validateProjectDate(addresses, projDate)
      errorMsg should be(None)
    }
  }

  test("Test projectService.validateProjectDate() When evaluating  project links whose start date and end dates are valid Then return no error message") {
    runWithRollback {
      val projDate = DateTime.parse("2018-01-01")
      val addresses = List(ProjectReservedPart(5: Long, RoadPart(5, 205), Some(5L), Some(Discontinuity.Continuous), Some(8L), newLength = None, newDiscontinuity = None, newEly = None))
      val errorMsg = projectService.validateProjectDate(addresses, projDate)
      errorMsg should be(None)
    }
  }

  test("Test projectService.getSingleProjectById() When after creation of a new project, with reserved parts Then return only 1 project whose name is the same that was defined. ") {
    var count = 0
    runWithRollback {
      val countCurrentProjects = projectService.getAllProjects
      val addresses: List[ProjectReservedPart] = List(ProjectReservedPart(Sequences.nextViitePrimaryKeySeqValue: Long, RoadPart(5, 206), Some(5L), Some(Discontinuity.Continuous), Some(8L), newLength = None, newDiscontinuity = None, newEly = None))
      val roadAddressProject = Project(0, ProjectState.apply(1), "TestProject", "TestUser", DateTime.now(), "TestUser", DateTime.parse("2017-01-01"), DateTime.now(), "Some additional info", Seq(), Seq(), None, elys = Set())
      val saved = projectService.createRoadLinkProject(roadAddressProject)
      mockForProject(saved.id, roadwayAddressMapper.getRoadAddressesByLinearLocation(linearLocationDAO.fetchByRoadways(roadwayDAO.fetchAllBySection(RoadPart(5, 206)).map(_.roadwayNumber).toSet)).map(toProjectLink(saved)))
      projectService.saveProject(saved.copy(reservedParts = addresses, elys = Set()))
      when(mockRoadLinkService.getRoadLinksHistoryFromVVH(any[Set[String]])).thenReturn(Seq())
      val countAfterInsertProjects = projectService.getAllProjects
      count = countCurrentProjects.size + 1
      countAfterInsertProjects.size should be(count)
      val project = projectService.getSingleProjectById(saved.id)
      project.size should be(1)
      project.head.name should be("TestProject")
    }
    runWithRollback {
      projectService.getAllProjects.size should be(count - 1)
    }
  }

  test("Test getRoadAddressSingleProject When project with reserved parts is created Then return the created project") {
    val projectId = 0L
    val roadPart = RoadPart(19438,1)
    val linkId = 12345L.toString
    val roadwayNumber = 8000
    runWithRollback {
      //Creation of Test road
      val id = Sequences.nextRoadwayId
      val ra = Seq(Roadway(id, roadwayNumber, roadPart, AdministrativeClass.Unknown, Track.Combined, Discontinuity.Discontinuous, 0L, 1000L, reversed = false, DateTime.parse("1901-01-01"), None, "Tester", Option("test name"), 8L))
      val ll = LinearLocation(0L, 1, linkId, 0, 1000L, SideCode.TowardsDigitizing, 123456, (CalibrationPointReference.None, CalibrationPointReference.None), Seq(Point(535605.272, 6982204.22, 85.90899999999965)), LinkGeomSource.NormalLinkInterface, roadwayNumber)
      val rl = RoadLink(linkId, Seq(Point(0.0, 0.0), Point(0.0, 9.8)), 9.8, AdministrativeClass.State, TrafficDirection.BothDirections, None, None, municipalityCode = 167, sourceId = "")
      when(mockRoadLinkService.getRoadLinksHistoryFromVVH(any[Set[String]])).thenReturn(Seq())
      when(mockRoadLinkService.getRoadLinksByLinkIds(any[Set[String]])).thenReturn(Seq(rl))
      roadwayDAO.create(ra)
      linearLocationDAO.create(Seq(ll))

      //Creation of test project with test links
      val project = Project(projectId, ProjectState.Incomplete, "testiprojekti", "Test", DateTime.now(), "Test", DateTime.now(), DateTime.now(), "info", List(ProjectReservedPart(Sequences.nextViitePrimaryKeySeqValue: Long, roadPart: RoadPart, Some(5L), Some(Discontinuity.Continuous), Some(8L), newLength = None, newDiscontinuity = None, newEly = None)), Seq(), None, elys = Set())
      val proj = projectService.createRoadLinkProject(project)
      val returnedProject = projectService.getSingleProjectById(proj.id).get
      returnedProject.name should be("testiprojekti")
      returnedProject.reservedParts.size should be(1)
      returnedProject.reservedParts.head.roadPart should be(roadPart)
    }
  }

  test("Test addNewLinksToProject When reserving part connects to other project road part by same junction Then return error message") {
//    Project1 projectlink is connected to Project2 projectlink at point 1000, 10 and there is no junction which means that Project2 projectlink cannot be created with new action
    runWithRollback {
      val id = Sequences.nextViiteProjectId
      val ra1 = Seq(
        RoadAddress(12345, linearLocationId,     RoadPart(19999, 1), AdministrativeClass.State, Track.Combined, Discontinuity.Continuous, AddrMRange(0L,  5L), Some(DateTime.parse("1901-01-01")), None, Some("User"), 1000.toString, 0, 5, SideCode.TowardsDigitizing,  DateTime.now().getMillis, (None, None), Seq(Point(1000.0,  0.0), Point(1000.0,  5.0)), LinkGeomSource.NormalLinkInterface, 8, NoTermination, roadwayNumber1, Some(DateTime.parse("1901-01-01")), None, None),
        RoadAddress(12346, linearLocationId + 1, RoadPart(19999, 1), AdministrativeClass.State, Track.Combined, Discontinuity.EndOfRoad,  AddrMRange(5L, 10L), Some(DateTime.parse("1901-01-01")), None, Some("User"), 1001.toString, 0, 5, SideCode.TowardsDigitizing,  DateTime.now().getMillis, (None, None), Seq(Point(1000.0,  5.0), Point(1000.0, 10.0)), LinkGeomSource.NormalLinkInterface, 8, NoTermination, roadwayNumber2, Some(DateTime.parse("1901-01-01")), None, None)
      )
      val ra2 = Seq(
        RoadAddress(12347, linearLocationId + 2, RoadPart(12345, 1), AdministrativeClass.State, Track.Combined, Discontinuity.Continuous, AddrMRange(10L, 15L), Some(DateTime.parse("1901-01-01")), None, Some("User"), 1002.toString, 0, 5, SideCode.TowardsDigitizing, DateTime.now().getMillis, (None, None), Seq(Point(1000.0, 10.0), Point(1000.0, 25.0)), LinkGeomSource.NormalLinkInterface, 8, NoTermination, roadwayNumber3, Some(DateTime.parse("1901-01-01")), None, None),
        RoadAddress(12348, linearLocationId + 3, RoadPart(12345, 1), AdministrativeClass.State, Track.Combined, Discontinuity.EndOfRoad,  AddrMRange(15L, 20L), Some(DateTime.parse("1901-01-01")), None, Some("User"), 1003.toString, 0, 5, SideCode.TowardsDigitizing, DateTime.now().getMillis, (None, None), Seq(Point(1000.0, 25.0), Point(1000.0, 30.0)), LinkGeomSource.NormalLinkInterface, 8, NoTermination, roadwayNumber4, Some(DateTime.parse("1901-01-01")), None, None)
      )

      val rap1 = Project(id, ProjectState.apply(1), "TestProject", "TestUser", DateTime.parse("2700-01-01"), "TestUser", DateTime.parse("1972-03-03"), DateTime.parse("2700-01-01"), "Some additional info", List.empty[ProjectReservedPart], Seq(), None, elys = Set())
      val projectLinks1 = ra1.map {
        toProjectLink(rap1)(_)
      }
      projectDAO.create(rap1)
      projectService.saveProject(rap1)

      val rap2 = Project(id + 1, ProjectState.apply(1), "TestProject2", "TestUser", DateTime.parse("2700-01-01"), "TestUser", DateTime.now(), DateTime.parse("2700-01-01"), "Some additional info", List.empty[ProjectReservedPart], Seq(), None, elys = Set())
      val projectLinks2 = ra2.map {
        toProjectLink(rap2)(_)
      }
      projectDAO.create(rap2)
      projectService.saveProject(rap2)

      when(mockRoadLinkService.getRoadLinksByLinkIds(any[Set[String]])).thenReturn(projectLinks1.map(toRoadLink))
      val response1 = projectService.createProjectLinks(Seq(1000L.toString, 1001L.toString), rap1.id, RoadPart(56, 207), Track.Combined, Discontinuity.EndOfRoad, AdministrativeClass.State, LinkGeomSource.NormalLinkInterface, 8L, "test", "road name")
      response1("success").asInstanceOf[Boolean] should be(true)

      when(mockRoadLinkService.getRoadLinksByLinkIds(any[Set[String]])).thenReturn(projectLinks2.map(toRoadLink))
      val response2 = projectService.createProjectLinks(Seq(1002L.toString,1003L.toString), rap2.id, RoadPart(55, 206), Track.Combined, Discontinuity.EndOfRoad, AdministrativeClass.State, LinkGeomSource.NormalLinkInterface, 8L, "test", "road name")
      response2("success").asInstanceOf[Boolean] should be(false)
      response2("errorMessage").asInstanceOf[String] should be(ErrorWithNewAction)

    }
  }

  test("Test addNewLinksToProject When reserving part already used in other project Then return error message") {
    runWithRollback {
      val idr = Sequences.nextRoadwayId
      val id = Sequences.nextViiteProjectId
      val rap = Project(id, ProjectState.apply(1), "TestProject", "TestUser", DateTime.parse("2700-01-01"), "TestUser", DateTime.parse("1972-03-03"), DateTime.parse("2700-01-01"), "Some additional info", List.empty[ProjectReservedPart], Seq(), None, elys = Set())
      val projectLink = toProjectLink(rap, RoadAddressChangeType.New)(RoadAddress(idr, 123, RoadPart(5, 207), AdministrativeClass.Unknown, Track.Combined, Discontinuity.Discontinuous, AddrMRange(0L, 10L), Some(DateTime.parse("1963-01-01")), Some(DateTime.parse("1902-01-01")), Option("tester"), 12345L.toString, 0.0, 9.8, SideCode.TowardsDigitizing, 0, (None, None), Seq(Point(0.0, 0.0), Point(0.0, 9.8)), LinkGeomSource.NormalLinkInterface, 8, NoTermination, 0))
      projectDAO.create(rap)
      projectService.saveProject(rap)


      val rap2 = Project(id + 1, ProjectState.apply(1), "TestProject2", "TestUser", DateTime.parse("2700-01-01"), "TestUser", DateTime.now(), DateTime.parse("2700-01-01"), "Some additional info", List.empty[ProjectReservedPart], Seq(), None, elys = Set())
      val projectLink2 = toProjectLink(rap2, RoadAddressChangeType.New)(RoadAddress(idr, 1234, RoadPart(5, 999), AdministrativeClass.Unknown, Track.Combined, Discontinuity.Discontinuous, AddrMRange(0L, 10L), Some(DateTime.parse("1901-01-01")), Some(DateTime.parse("1902-01-01")), Option("tester"), 12345L.toString, 0.0, 9.8, SideCode.TowardsDigitizing, 0, (None, None), Seq(Point(0.0, 0.0), Point(0.0, 9.8)), LinkGeomSource.NormalLinkInterface, 8, NoTermination, 0))
      projectDAO.create(rap2)
      projectService.saveProject(rap2)
      val roadwayN = 100000L
      addProjectLinksToProject(RoadAddressChangeType.Transfer, Seq(0L, 10L), discontinuity = Discontinuity.Continuous, lastLinkDiscontinuity = Discontinuity.EndOfRoad, project = rap2, roadPart = RoadPart(5, 999), roadwayNumber = roadwayN, withRoadInfo = true)

      val projectLink3 = toProjectLink(rap, RoadAddressChangeType.New)(RoadAddress(idr, 12345, RoadPart(5, 999), AdministrativeClass.Unknown, Track.Combined, Discontinuity.Discontinuous, AddrMRange(0L, 10L), Some(DateTime.parse("1901-01-01")), Some(DateTime.parse("1902-01-01")), Option("tester"), 12345L.toString, 0.0, 9.8, SideCode.TowardsDigitizing, 0, (None, None), Seq(Point(0.0, 0.0), Point(0.0, 9.8)), LinkGeomSource.NormalLinkInterface, 8, NoTermination, 0))

      val calibrationPoints = projectLink.calibrationPoints
      val p = ProjectAddressLink(idr, projectLink.linkId, projectLink.geometry, 1, AdministrativeClass.apply(1), LifecycleStatus.apply(1), projectLink.linkGeomSource, AdministrativeClass.State, None, 111, "Heinola", Some(""), Some(modifiedBy), projectLink.roadPart, 2, -1, projectLink.discontinuity.value, projectLink.addrMRange.start, projectLink.addrMRange.end, projectLink.startMValue, projectLink.endMValue, projectLink.sideCode, calibrationPoints._1, calibrationPoints._2, projectLink.status, 12345, 123456, sourceId = "")

      mockForProject(id, Seq(p))

      val message1project1 = projectService.addNewLinksToProject(Seq(projectLink), id, "U", p.linkId, newTransaction = true, Discontinuity.Discontinuous).getOrElse("")
      val links = projectLinkDAO.fetchProjectLinks(id)
      links.size should be(0)
      message1project1 should be(RoadNotAvailableMessage) //check that it is reserved in roadaddress table

      val message1project2 = projectService.addNewLinksToProject(Seq(projectLink2), id + 1, "U", p.linkId, newTransaction = true, Discontinuity.Discontinuous)
      val links2 = projectLinkDAO.fetchProjectLinks(id + 1)
      links2.size should be(2)
      message1project2 should be(None)

      val message2project1 = projectService.addNewLinksToProject(Seq(projectLink3), id, "U", p.linkId, newTransaction = true, Discontinuity.Discontinuous).getOrElse("")
      val links3 = projectLinkDAO.fetchProjectLinks(id)
      links3.size should be(0)
      message2project1 should be("Antamasi tienumero ja tieosanumero ovat jo käytössä. Tarkista syöttämäsi tiedot.")
    }
  }

  test("Test createProjectLinks When adding new links to a new road and roadpart Then discontinuity should be on correct link.") {
    def runTest(reversed: Boolean) = {
      val projectId      = Sequences.nextViiteProjectId
      val roadPart       = RoadPart(5,207)
      val user           = "TestUser"
      val continuous     = Discontinuity.Continuous
      val discontinuity  = Discontinuity.EndOfRoad
      val rap            = Project(projectId, ProjectState.apply(1), "TestProject", user, DateTime.parse("2700-01-01"), user, DateTime.parse("1972-03-03"), DateTime.parse("2700-01-01"), "Some additional info", List.empty[ProjectReservedPart], Seq(), None, elys = Set())
      val projectLinks   = Seq(
        toProjectLink(rap, RoadAddressChangeType.New)(RoadAddress(Sequences.nextRoadwayId, 123, roadPart, AdministrativeClass.Unknown, Track.Combined, continuous, AddrMRange(0L,  0L), Some(DateTime.parse("1963-01-01")), Some(DateTime.parse("1902-01-01")), Option("tester"), 12345L.toString, 0.0,  9.8, SideCode.Unknown, 0, (None, None), Seq(Point(0.0, 0.0), Point(0.0,  9.8)), LinkGeomSource.NormalLinkInterface, 8, NoTermination, 0)),
        toProjectLink(rap, RoadAddressChangeType.New)(RoadAddress(Sequences.nextRoadwayId, 124, roadPart, AdministrativeClass.Unknown, Track.Combined, continuous, AddrMRange(0L,  0L), Some(DateTime.parse("1963-01-01")), Some(DateTime.parse("1902-01-01")), Option("tester"), 12346L.toString, 0.0, 19.8, SideCode.Unknown, 0, (None, None), Seq(Point(0.0, 9.8), Point(9.8, 29.6)), LinkGeomSource.NormalLinkInterface, 8, NoTermination, 0))
      )
      projectDAO.create(rap)
      projectService.saveProject(rap)
      projectReservedPartDAO.reserveRoadPart(projectId, roadPart, user)
      when(mockRoadLinkService.getRoadLinksByLinkIds(any[Set[String]])).thenReturn(projectLinks.map(toRoadLink))

      val longs            = if (reversed) projectLinks.map(_.linkId).reverse else projectLinks.map(_.linkId)
      val message1project1 = projectService.createProjectLinks(longs, rap.id, roadPart, Track.Combined, discontinuity, AdministrativeClass.State, LinkGeomSource.NormalLinkInterface, 8, user, "new road")
      val links            = projectLinkDAO.fetchProjectLinks(projectId).toList
      message1project1("success") shouldBe true
      val startLink = links.find(_.linkId == longs.head).get
      val endLink   = links.find(_.linkId == longs.last).get

      startLink.discontinuity should be(continuous)
      endLink.discontinuity should be(discontinuity)
    }

    runWithRollback {runTest(false)}
    runWithRollback {runTest(true)}
  }

  test("Test addNewLinksToProject When adding new links to a new road and roadpart Then values should be correct.") {
    runWithRollback {
      val projectId      = Sequences.nextViiteProjectId
      val roadPart       = RoadPart(5,207)
      val user           = "TestUser"
      val rap            = Project(projectId, ProjectState.apply(1), "TestProject", user, DateTime.parse("2700-01-01"), user, DateTime.parse("1972-03-03"), DateTime.parse("2700-01-01"), "Some additional info", List.empty[ProjectReservedPart], Seq(), None, elys = Set())
      val projectLink1   = toProjectLink(rap, RoadAddressChangeType.New)(RoadAddress(Sequences.nextRoadwayId, 123, roadPart, AdministrativeClass.Unknown, Track.Combined, Discontinuity.Continuous, AddrMRange(0L,  0L), Some(DateTime.parse("1963-01-01")), Some(DateTime.parse("1902-01-01")), Option("tester"), 12345L.toString, 0.0,  9.8, SideCode.Unknown, 0, (None, None), Seq(Point(0.0, 0.0), Point(0.0,  9.8)), LinkGeomSource.NormalLinkInterface, 8, NoTermination, 0))
      val projectLink2   = toProjectLink(rap, RoadAddressChangeType.New)(RoadAddress(Sequences.nextRoadwayId, 124, roadPart, AdministrativeClass.Unknown, Track.Combined, Discontinuity.Continuous, AddrMRange(0L,  0L), Some(DateTime.parse("1963-01-01")), Some(DateTime.parse("1902-01-01")), Option("tester"), 12346L.toString, 0.0, 19.8, SideCode.Unknown, 0, (None, None), Seq(Point(0.0, 9.8), Point(9.8, 29.6)), LinkGeomSource.NormalLinkInterface, 8, NoTermination, 0))
      projectDAO.create(rap)
      projectService.saveProject(rap)
      projectReservedPartDAO.reserveRoadPart(projectId, roadPart, user)

      val message1project1 = projectService.addNewLinksToProject(Seq(projectLink1, projectLink2), projectId, user, projectLink1.linkId, newTransaction = true, Discontinuity.Discontinuous).getOrElse("")
      val links            = projectLinkDAO.fetchProjectLinks(projectId).toList
      message1project1 should be("")
      links.size should be(2)
      val sortedLinks = links.sortBy(_.linkId)
      sortedLinks.map(_.discontinuity) should be(Seq(Discontinuity.Continuous, Discontinuity.Discontinuous))
    }
  }

  test("Test addNewLinksToProject When adding new links to existing road and new roadpart Then values should be correct.") {
    runWithRollback {
      val projectId = Sequences.nextViiteProjectId
      val roadPart    = RoadPart(5, 206)
      val newRoadPart = RoadPart(5, 207)
      val user = "TestUser"
      val rap = Project(projectId, ProjectState.apply(1), "TestProject", user, DateTime.parse("2700-01-01"), user, DateTime.parse("1972-03-03"), DateTime.parse("2700-01-01"), "Some additional info", List.empty[ProjectReservedPart], Seq(), None, elys = Set())
      val projectLinks = Seq(
       toProjectLink(rap, RoadAddressChangeType.New)(RoadAddress(Sequences.nextRoadwayId, 125, newRoadPart, AdministrativeClass.Unknown, Track.Combined, Discontinuity.Continuous, AddrMRange(0L, 0L), Some(DateTime.parse("1963-01-01")), Some(DateTime.parse("1902-01-01")), Option("tester"), 12345L.toString, 0.0, 10.4, SideCode.Unknown, 0, (None, None), Seq(Point(532427.945,6998488.475,0.0),Point(532395.164,6998549.616,0.0)), LinkGeomSource.NormalLinkInterface, 8, NoTermination, 0)),
       toProjectLink(rap, RoadAddressChangeType.New)(RoadAddress(Sequences.nextRoadwayId, 126, newRoadPart, AdministrativeClass.Unknown, Track.Combined, Discontinuity.Continuous, AddrMRange(0L, 0L), Some(DateTime.parse("1963-01-01")), Some(DateTime.parse("1902-01-01")), Option("tester"), 12346L.toString, 0.0, 10.0, SideCode.Unknown, 0, (None, None), Seq(Point(532427.945,6998488.475,0.0),Point(532495.0,  6998649.0,  0.0)), LinkGeomSource.NormalLinkInterface, 8, NoTermination, 0))
      )
      projectDAO.create(rap)
      projectService.saveProject(rap)
      projectReservedPartDAO.reserveRoadPart(projectId, roadPart,    user)
      projectReservedPartDAO.reserveRoadPart(projectId, newRoadPart, user)
      val roadwayN = 100000L
      addProjectLinksToProject(RoadAddressChangeType.Unchanged, Seq(0L, 10L, 20L), discontinuity = Discontinuity.Continuous, lastLinkDiscontinuity = Discontinuity.EndOfRoad, project = rap, roadPart = roadPart, withRoadInfo = true)

      val message1project1 = projectService.addNewLinksToProject(projectLinks, projectId, user, projectLinks.head.linkId, newTransaction = true, Discontinuity.Discontinuous).getOrElse("")
      val links = projectLinkDAO.fetchProjectLinks(projectId).filter(_.status == RoadAddressChangeType.New)
      message1project1 should be("")
      links.size should be(2)
      val sortedLinks = links.sortBy(_.linkId)
      sortedLinks.map(_.discontinuity) should be(Seq(Discontinuity.Continuous, Discontinuity.Discontinuous))
    }
  }

  test("Test addNewLinksToProject When adding new links to existing road and existing roadpart Then values should be correct.") {
    runWithRollback {
      val projectId = Sequences.nextViiteProjectId
      val roadPart = RoadPart(5,206)
      val user = "TestUser"
      val rap = Project(projectId, ProjectState.apply(1), "TestProject", user, DateTime.parse("2700-01-01"), user, DateTime.parse("2700-01-01"), DateTime.parse("2700-01-01"), "Some additional info", List.empty[ProjectReservedPart], Seq(), None, elys = Set())
      val projectLinks = Seq(
        toProjectLink(rap, RoadAddressChangeType.New)(RoadAddress(Sequences.nextRoadwayId, 125, roadPart, AdministrativeClass.Unknown, Track.Combined, Discontinuity.Continuous, AddrMRange(0L, 0L), Some(DateTime.parse("1963-01-01")), Some(DateTime.parse("1902-01-01")), Option("tester"), 12345L.toString, 0.0, 10.4, SideCode.Unknown, 0, (None, None), Seq(Point(0,20),Point(0,30,0.0)), LinkGeomSource.NormalLinkInterface, 8, NoTermination, 0)),
        toProjectLink(rap, RoadAddressChangeType.New)(RoadAddress(Sequences.nextRoadwayId, 126, roadPart, AdministrativeClass.Unknown, Track.Combined, Discontinuity.Continuous, AddrMRange(0L, 0L), Some(DateTime.parse("1963-01-01")), Some(DateTime.parse("1902-01-01")), Option("tester"), 12346L.toString, 0.0, 10.0, SideCode.Unknown, 0, (None, None), Seq(Point(0.0,30.0),Point(0.0,40.0)), LinkGeomSource.NormalLinkInterface, 8, NoTermination, 0))
      )
      projectDAO.create(rap)
      val savedp = projectService.saveProject(rap)
      projectReservedPartDAO.reserveRoadPart(projectId, roadPart, user)
      val roadwayN = 100000L
      addProjectLinksToProject(RoadAddressChangeType.Unchanged, Seq(0L, 10L, 20L), discontinuity = Discontinuity.Continuous, lastLinkDiscontinuity = Discontinuity.EndOfRoad, project = rap, roadPart = roadPart, roadwayNumber = roadwayN, withRoadInfo = true)
      val x = projectReservedPartDAO.fetchReservedRoadPart(roadPart)
      val y = projectReservedPartDAO.fetchReservedRoadParts(projectId)

      val message1project1 = projectService.addNewLinksToProject(projectLinks, projectId, user, projectLinks.head.linkId, newTransaction = true, Discontinuity.Discontinuous).getOrElse("")
      val links = projectLinkDAO.fetchProjectLinks(projectId).filter(_.status == RoadAddressChangeType.New)
      message1project1 should be("")
      links.size should be(2)
      val sortedLinks = links.sortBy(_.linkId)
      sortedLinks.map(_.discontinuity) should be(Seq(Discontinuity.Continuous, Discontinuity.Discontinuous))
    }
  }

  test("Test defaultSectionCalculatorStrategy.assignAddressMValues() " +
       "When a new road and part has the end of road set " +
       "Then calculated addresses should increase towards the end of the road.") {

    def runTest(reversed: Boolean) = {
      val user           = "TestUser"
      val roadPart       = RoadPart(10000,1)
      val project_id     = Sequences.nextViiteProjectId

      val headLink    = ProjectLink(1000, roadPart, Track.Combined, Discontinuity.Continuous, AddrMRange(0, 0), AddrMRange(0, 0), None, None, Some(user), 5174997.toString, 0.0, 152.337, SideCode.Unknown, (NoCP, NoCP), (NoCP, NoCP), List(Point(536938.0, 6984394.0, 0.0), Point(536926.0, 6984546.0, 0.0)), project_id, RoadAddressChangeType.New, AdministrativeClass.Municipality, LinkGeomSource.FrozenLinkInterface, 152.337, 0, 0, 8, false, None, 1548802841000L, 0, Some("testroad"), None, None, None, None, None)
      val lastLink    = ProjectLink(1009, roadPart, Track.Combined, Discontinuity.Continuous, AddrMRange(0, 0), AddrMRange(0, 0), None, None, Some(user), 5174584.toString, 0.0,  45.762, SideCode.Unknown, (NoCP, NoCP), (NoCP, NoCP), List(Point(536528.0, 6984439.0, 0.0), Point(536522.0, 6984484.0, 0.0)), project_id, RoadAddressChangeType.New, AdministrativeClass.Municipality, LinkGeomSource.FrozenLinkInterface,  45.762, 0, 0, 8, false, None, 1551999616000L, 0, Some("testroad"), None, None, None, None, None)
      val middleLinks = Seq(
        ProjectLink(1001,roadPart,Track.Combined,Discontinuity.Continuous,AddrMRange(0,0),AddrMRange(0,0),None,None,Some(user),5175001.toString,0.0, 72.789,SideCode.Unknown,(NoCP,NoCP),(NoCP,NoCP),List(Point(536938.0,6984394.0,0.0), Point(536865.0,6984398.0,0.0)),project_id,RoadAddressChangeType.New,AdministrativeClass.Municipality, LinkGeomSource.FrozenLinkInterface, 72.789,0,0,8,false,None,1500418814000L,0,Some("testroad"),None,None,None,None,None),
        ProjectLink(1002,roadPart,Track.Combined,Discontinuity.Continuous,AddrMRange(0,0),AddrMRange(0,0),None,None,Some(user),5174998.toString,0.0, 84.091,SideCode.Unknown,(NoCP,NoCP),(NoCP,NoCP),List(Point(536781.0,6984396.0,0.0), Point(536865.0,6984398.0,0.0)),project_id,RoadAddressChangeType.New,AdministrativeClass.Municipality, LinkGeomSource.FrozenLinkInterface, 84.091,0,0,8,false,None,1500418814000L,0,Some("testroad"),None,None,None,None,None),
        ProjectLink(1003,roadPart,Track.Combined,Discontinuity.Continuous,AddrMRange(0,0),AddrMRange(0,0),None,None,Some(user),5174994.toString,0.0,129.02 ,SideCode.Unknown,(NoCP,NoCP),(NoCP,NoCP),List(Point(536781.0,6984396.0,0.0), Point(536773.0,6984525.0,0.0)),project_id,RoadAddressChangeType.New,AdministrativeClass.Municipality, LinkGeomSource.FrozenLinkInterface,129.02 ,0,0,8,false,None,1500418814000L,0,Some("testroad"),None,None,None,None,None),
        ProjectLink(1004,roadPart,Track.Combined,Discontinuity.Continuous,AddrMRange(0,0),AddrMRange(0,0),None,None,Some(user),5174545.toString,0.0, 89.803,SideCode.Unknown,(NoCP,NoCP),(NoCP,NoCP),List(Point(536684.0,6984513.0,0.0), Point(536773.0,6984525.0,0.0)),project_id,RoadAddressChangeType.New,AdministrativeClass.Municipality, LinkGeomSource.FrozenLinkInterface, 89.803,0,0,8,false,None,1500418814000L,0,Some("testroad"),None,None,None,None,None),
        ProjectLink(1005,roadPart,Track.Combined,Discontinuity.Continuous,AddrMRange(0,0),AddrMRange(0,0),None,None,Some(user),5174996.toString,0.0,138.959,SideCode.Unknown,(NoCP,NoCP),(NoCP,NoCP),List(Point(536694.0,6984375.0,0.0), Point(536684.0,6984513.0,0.0)),project_id,RoadAddressChangeType.New,AdministrativeClass.Municipality, LinkGeomSource.FrozenLinkInterface,138.959,0,0,8,false,None,1551999616000L,0,Some("testroad"),None,None,None,None,None),
        ProjectLink(1006,roadPart,Track.Combined,Discontinuity.Continuous,AddrMRange(0,0),AddrMRange(0,0),None,None,Some(user),5175004.toString,0.0, 41.233,SideCode.Unknown,(NoCP,NoCP),(NoCP,NoCP),List(Point(536653.0,6984373.0,0.0), Point(536694.0,6984375.0,0.0)),project_id,RoadAddressChangeType.New,AdministrativeClass.Municipality, LinkGeomSource.FrozenLinkInterface, 41.233,0,0,8,false,None,1551999616000L,0,Some("testroad"),None,None,None,None,None),
        ProjectLink(1007,roadPart,Track.Combined,Discontinuity.Continuous,AddrMRange(0,0),AddrMRange(0,0),None,None,Some(user),5174936.toString,0.0,117.582,SideCode.Unknown,(NoCP,NoCP),(NoCP,NoCP),List(Point(536535.0,6984364.0,0.0), Point(536653.0,6984373.0,0.0)),project_id,RoadAddressChangeType.New,AdministrativeClass.Municipality, LinkGeomSource.FrozenLinkInterface,117.582,0,0,8,false,None,1500418814000L,0,Some("testroad"),None,None,None,None,None),
        ProjectLink(1008,roadPart,Track.Combined,Discontinuity.Continuous,AddrMRange(0,0),AddrMRange(0,0),None,None,Some(user),5174956.toString,0.0, 75.055,SideCode.Unknown,(NoCP,NoCP),(NoCP,NoCP),List(Point(536535.0,6984364.0,0.0), Point(536528.0,6984439.0,0.0)),project_id,RoadAddressChangeType.New,AdministrativeClass.Municipality, LinkGeomSource.FrozenLinkInterface, 75.055,0,0,8,false,None,1500418814000L,0,Some("testroad"),None,None,None,None,None)
      )

      val projectLinks = if (reversed)
        headLink +: middleLinks :+ lastLink.copy(discontinuity = Discontinuity.EndOfRoad)
      else
        headLink.copy(discontinuity = Discontinuity.EndOfRoad) +: middleLinks :+ lastLink

<<<<<<< HEAD
      val calculatedProjectLinks = ProjectSectionCalculator.assignMValues(projectLinks)
      val maxLink                = calculatedProjectLinks.maxBy(_.addrMRange.end)
=======
      val calculatedProjectLinks = ProjectSectionCalculator.assignAddrMValues(projectLinks)
      val maxLink                = calculatedProjectLinks.maxBy(_.endAddrMValue)
>>>>>>> 173b3d4a
      if (reversed)
        maxLink.id should be(lastLink.id)
      else
        maxLink.id should be(headLink.id)
      maxLink.addrMRange.end should be > 0L
      maxLink.discontinuity should be(Discontinuity.EndOfRoad)
    }

    runWithRollback {runTest(false)}
    runWithRollback {runTest(true) }
  }

  test("Test projectService.parsePreFillData When supplied a empty sequence of VVHRoadLinks Then return a error message.") {
    projectService.parsePreFillData(Seq.empty[ProjectLink]) should be(Left("Link could not be found from project: -1000"))
  }


  test("Test projectService.fetchPreFillData " +
       "When supplied a sequence of one valid RoadLink " +
       "Then return the correct pre-fill data for that link.") {
    runWithRollback {
      val roadPart = RoadPart(170,10)
      val user     = "test user"
      val roadAddressProject = Project(testProjectId, Incomplete, "preFill", user, DateTime.now(), user, DateTime.now().plusMonths(2), DateTime.now(), "", Seq(), Seq(), None, None, Set())

      val projectLinks = roadwayAddressMapper.getRoadAddressesByRoadway(roadwayDAO.fetchAllByRoadPart(roadPart)).map(toProjectLink(roadAddressProject))
      projectReservedPartDAO.reserveRoadPart(testProjectId, roadPart, user)
      projectLinkDAO.create(projectLinks)
      projectService.fetchPreFillData(projectLinks.head.linkId, roadAddressProject.id) should be(Right(PreFillInfo(roadPart.roadNumber, roadPart.partNumber, "", RoadNameSource.UnknownSource, projectLinks.head.ely)))
    }
  }

  test("Test projectService.fetchPreFillData " +
       "When supplied a sequence of one valid RoadLink " +
       "Then return the correct pre-fill data for that link and it's correct name.") {
    runWithRollback {
      val roadPart = RoadPart(170,10)
      val user     = "test user"
      val roadAddressProject = Project(testProjectId, Incomplete, "preFill", user, DateTime.now(), user, DateTime.now().plusMonths(2), DateTime.now(), "", Seq(), Seq(), None, None, Set())

      runUpdateToDb(s"""INSERT INTO ROAD_NAME VALUES (nextval('ROAD_NAME_SEQ'), ${roadPart.roadNumber}, 'road name test', TIMESTAMP '2018-03-23 12:26:36.000000', null, TIMESTAMP '2018-03-23 12:26:36.000000', null, 'test user', TIMESTAMP '2018-03-23 12:26:36.000000')""")
      projectReservedPartDAO.reserveRoadPart(testProjectId, roadPart, user)
      val projectLinks = roadwayAddressMapper.getRoadAddressesByRoadway(roadwayDAO.fetchAllByRoadPart(roadPart)).map(toProjectLink(roadAddressProject))
      projectLinkDAO.create(projectLinks)
      projectService.fetchPreFillData(projectLinks.head.linkId, roadAddressProject.id) should be(Right(PreFillInfo(roadPart.roadNumber, roadPart.partNumber, "road name test", RoadNameSource.RoadAddressSource, projectLinks.head.ely)))
    }
  }

  test("Test projectService.fetchPreFillData() " +
       "When getting road name data from the Project Link Name table " +
       "Then return the correct info with road name pre filled, and the correct sources") {
    runWithRollback{
      val roadPart = RoadPart(170,10)
      val user     = "test user"
      val roadAddressProject = Project(testProjectId, Incomplete, "preFill", user, DateTime.now(), user, DateTime.now().plusMonths(2), DateTime.now(), "", Seq(), Seq(), None, None, Set())

      runUpdateToDb(s""" Insert into project_link_name values (nextval('viite_general_seq'), ${roadAddressProject.id}, ${roadPart.roadNumber}, 'TestRoadName_Project_Link')""")
      projectReservedPartDAO.reserveRoadPart(testProjectId, roadPart, user)
      val projectLinks = roadwayAddressMapper.getRoadAddressesByRoadway(roadwayDAO.fetchAllByRoadPart(roadPart)).map(toProjectLink(roadAddressProject))
      projectLinkDAO.create(projectLinks)
      projectService.fetchPreFillData(projectLinks.head.linkId, roadAddressProject.id) should be(Right(PreFillInfo(roadPart.roadNumber, roadPart.partNumber, "TestRoadName_Project_Link", RoadNameSource.ProjectLinkSource, projectLinks.head.ely)))
    }
  }

  test("Test projectService.fetchPreFillData() " +
       "When road name data exists both in Project Link Name table and Road_Name table " +
       "Then return the correct info with road name pre filled and the correct sources, in this case RoadAddressSource") {
    runWithRollback{

      val roadPart = RoadPart(170,10)
      val user     = "test user"

      val roadAddressProject = Project(testProjectId, Incomplete, "preFill", user, DateTime.now(), user, DateTime.now().plusMonths(2), DateTime.now(), "", Seq(), Seq(), None, None, Set())

      runUpdateToDb(s"""INSERT INTO ROAD_NAME VALUES (nextval('ROAD_NAME_SEQ'), ${roadPart.roadNumber}, 'road name test', TIMESTAMP '2018-03-23 12:26:36.000000', null, TIMESTAMP '2018-03-23 12:26:36.000000', null, 'test user', TIMESTAMP '2018-03-23 12:26:36.000000')""")
      runUpdateToDb(s"""INSERT INTO project_link_name values (nextval('viite_general_seq'), ${roadAddressProject.id}, ${roadPart.roadNumber}, 'TestRoadName_Project_Link')""")
      projectReservedPartDAO.reserveRoadPart(testProjectId, roadPart, user)

      val projectLinks = roadwayAddressMapper.getRoadAddressesByRoadway(roadwayDAO.fetchAllByRoadPart(roadPart)).map(toProjectLink(roadAddressProject))
      projectLinkDAO.create(projectLinks)
      projectService.fetchPreFillData(projectLinks.head.linkId, roadAddressProject.id) should be(Right(PreFillInfo(roadPart.roadNumber, roadPart.partNumber, "road name test", RoadNameSource.RoadAddressSource, projectLinks.head.ely)))
    }
  }

  test("Test createProjectLinks When project link is created for part not reserved Then should return error message") {
    runWithRollback {
      val rap = Project(0L, ProjectState.apply(1), "TestProject", "TestUser", DateTime.parse("1901-01-01"), "TestUser", DateTime.parse("1901-01-01"), DateTime.now(), "Some additional info", Seq(), Seq(), None, elys = Set())
      val newLink = Seq(ProjectLink(-1000L, RoadPart(5, 206), Track.apply(99), Discontinuity.Continuous, AddrMRange(0L, 50L), AddrMRange(0L, 50L), None, None, None, 12345L.toString, 0.0, 43.1, SideCode.Unknown, (NoCP, NoCP), (NoCP, NoCP), Seq(Point(468.5, 0.5), Point(512.0, 0.0)), 0L, RoadAddressChangeType.Unknown, AdministrativeClass.State, LinkGeomSource.NormalLinkInterface, 43.1, 49704009, 1000570, 8L, reversed = false, None, 123456L, 12345L))
      val project = projectService.createRoadLinkProject(rap)
      when(mockRoadLinkService.getRoadLinksByLinkIds(any[Set[String]])).thenReturn(newLink.map(toRoadLink))
      val response = projectService.createProjectLinks(Seq(12345L.toString), project.id, RoadPart(5, 206), Track.Combined, Discontinuity.Continuous, AdministrativeClass.State, LinkGeomSource.NormalLinkInterface, 8L, "test", "road name")
      response("success").asInstanceOf[Boolean] should be(false)
      response("errorMessage").asInstanceOf[String] should be(RoadNotAvailableMessage)
    }
  }

  test("Test projectService.updateProjectLinks When applying the operation \"Numerointi\" to a road part that is ALREADY reserved in a different project Then return an error message") {
    runWithRollback {
      val rap1 = Project(0L, ProjectState.apply(1), "TestProject", "TestUser", DateTime.parse("1963-01-01"), "TestUser", DateTime.parse("1963-01-01"), DateTime.now(), "Some additional info", Seq(), Seq(), None, elys = Set())
      val rap2 = Project(0L, ProjectState.apply(1), "TestProject2", "TestUser", DateTime.parse("2012-01-01"), "TestUser", DateTime.parse("2017-01-01"), DateTime.now(), "Some additional info", Seq(), Seq(), None, elys = Set())
      val addr1 = List(ProjectReservedPart(Sequences.nextViitePrimaryKeySeqValue, RoadPart(5, 207), Some(0L), Some(Discontinuity.Continuous), Some(8L), None, None, None, None))
      val addr2 = List(ProjectReservedPart(Sequences.nextViitePrimaryKeySeqValue, RoadPart(5, 206), Some(5L), Some(Discontinuity.Continuous), Some(8L), None, None, None, None))
      val project1 = projectService.createRoadLinkProject(rap1)

      mockForProject(project1.id, roadAddressServiceRealRoadwayAddressMapper.getRoadAddressWithRoadPart(RoadPart(5, 207)).map(toProjectLink(project1)))
      projectService.saveProject(project1.copy(reservedParts = addr1, elys = Set()))

      val project2 = projectService.createRoadLinkProject(rap2)
      mockForProject(project2.id, roadAddressServiceRealRoadwayAddressMapper.getRoadAddressWithRoadPart(RoadPart(5, 206)).map(toProjectLink(project2)))
      projectService.saveProject(project2.copy(reservedParts = addr2, elys = Set()))

      val response = projectService.updateProjectLinks(project1.id, Set(), projectLinkDAO.fetchProjectLinks(project1.id).map(_.linkId), RoadAddressChangeType.Renumeration, "TestUser", RoadPart(5, 206), 0, None, AdministrativeClass.State.value, Discontinuity.Continuous.value, Some(8))
      response.get should be("Antamasi tienumero ja tieosanumero ovat jo käytössä. Tarkista syöttämäsi tiedot.")
    }
  }

  test("Test projectService.updateProjectLinks When applying the operation \"Numerointi\" to a road part that is ALREADY reserved in a different project Then return an error message" +
    "renumber a project link to a road part not reserved with end date null") {
    runWithRollback {
      val rap1 = Project(0L, ProjectState.apply(1), "TestProject", "TestUser", DateTime.parse("1963-01-01"), "TestUser", DateTime.parse("1963-01-01"), DateTime.now(), "Some additional info", Seq(), Seq(), None, elys = Set())
      val addr1 = List(ProjectReservedPart(Sequences.nextViitePrimaryKeySeqValue, RoadPart(5, 207), Some(0L), Some(Discontinuity.Continuous), Some(8L), None, None, None, None))
      val project1 = projectService.createRoadLinkProject(rap1)
      mockForProject(project1.id, roadAddressServiceRealRoadwayAddressMapper.getRoadAddressWithRoadPart(RoadPart(5, 207)).map(toProjectLink(project1)))
      projectService.saveProject(project1.copy(reservedParts = addr1, elys = Set()))
      val response = projectService.updateProjectLinks(project1.id, Set(), projectLinkDAO.fetchProjectLinks(project1.id).map(_.linkId), RoadAddressChangeType.Renumeration, "TestUser", RoadPart(5, 203), 0, None, AdministrativeClass.State.value, Discontinuity.Continuous.value, Some(8))
      response.get should be("Antamasi tienumero ja tieosanumero ovat jo käytössä. Tarkista syöttämäsi tiedot.")
    }
  }

  test("Test projectService.updateProjectLinks When applying the operation \"Numerointi\" to a road part that already has some other action applied Then return an error message") {
    runWithRollback {
      val rap1 = Project(0L, ProjectState.apply(1), "TestProject", "TestUser", DateTime.parse("1963-01-01"), "TestUser", DateTime.parse("1963-01-01"), DateTime.now(), "Some additional info", Seq(), Seq(), None, elys = Set())
      val addr1 = List(ProjectReservedPart(Sequences.nextViitePrimaryKeySeqValue, RoadPart(5, 207), Some(0L), Some(Discontinuity.Continuous), Some(8L), None, None, None, None))
      val project1 = projectService.createRoadLinkProject(rap1)
      mockForProject(project1.id, roadAddressServiceRealRoadwayAddressMapper.getRoadAddressWithRoadPart(RoadPart(5, 207)).map(toProjectLink(project1)))
      projectService.saveProject(project1.copy(reservedParts = addr1, elys = Set()))
      projectService.updateProjectLinks(project1.id, Set(), projectLinkDAO.fetchProjectLinks(project1.id).map(_.linkId), RoadAddressChangeType.Termination, "TestUser", RoadPart(5, 207), 0, None, AdministrativeClass.State.value, Discontinuity.Continuous.value, Some(8))
      val response = projectService.updateProjectLinks(project1.id, Set(), projectLinkDAO.fetchProjectLinks(project1.id).map(_.linkId), RoadAddressChangeType.Renumeration, "TestUser", RoadPart(5, 308), 0, None, AdministrativeClass.State.value, Discontinuity.Continuous.value, Some(8))
      response.get should be(ErrorOtherActionWithNumbering)
    }
  }

  test("Test projectLinkDAO.getProjectLinks() When after the \"Numerointi\" operation on project links of a newly created project Then the last returned link should have a discontinuity of \"EndOfRoad\", all the others should be \"Continuous\" ") {
    runWithRollback {
      val rap1 = Project(0L, ProjectState.apply(1), "TestProject", "TestUser", DateTime.now(), "TestUser", DateTime.now().plusDays(1), DateTime.now(), "Some additional info", Seq(), Seq(), None, elys = Set())
      val addr1 = List(ProjectReservedPart(Sequences.nextViitePrimaryKeySeqValue, RoadPart(5, 207), Some(0L), Some(Discontinuity.Continuous), Some(8L), None, None, None, None))
      val project1 = projectService.createRoadLinkProject(rap1)
      mockForProject(project1.id, roadAddressServiceRealRoadwayAddressMapper.getRoadAddressWithRoadPart(RoadPart(5, 207)).map(toProjectLink(project1)))
      projectService.saveProject(project1.copy(reservedParts = addr1, elys = Set()))
      val fetchedProjectLinks = projectLinkDAO.fetchProjectLinks(project1.id)
      projectService.updateProjectLinks(project1.id, Set(fetchedProjectLinks.maxBy(_.addrMRange.end).id), fetchedProjectLinks.map(_.linkId), RoadAddressChangeType.Renumeration, "TestUser", RoadPart(6, 207), 0, None, AdministrativeClass.State.value, Discontinuity.EndOfRoad.value, Some(8))

      //Descending order by end address
      val projectLinks = projectLinkDAO.fetchProjectLinks(project1.id).sortBy(-_.addrMRange.end)
      projectLinks.tail.forall(_.discontinuity == Discontinuity.Continuous) should be(true)
      projectLinks.head.discontinuity should be(Discontinuity.EndOfRoad)
    }
  }

  test("Test revertLinksByRoadPart When new roads have name Then the revert should remove the road name") {
    runWithRollback {
      val testRoad: (RoadPart, String) = {
        (RoadPart(99999, 1), "Test name")
      }

      val (project, links) = util.setUpProjectWithLinks(RoadAddressChangeType.New, Seq(0L, 10L, 20L), roads = Seq(testRoad), discontinuity = Discontinuity.Continuous)
      val roadLinks = links.map(toRoadLink)
      ProjectLinkNameDAO.get(99999L, project.id).get.roadName should be("Test name")
      val linksToRevert = links.map(l => {
        LinkToRevert(l.id, l.linkId, l.status.value, l.geometry)
      })
      projectService.revertLinksByRoadPart(project.id, RoadPart(99999, 1), linksToRevert, "Test User")
      ProjectLinkNameDAO.get(99999L, project.id) should be(None)
    }
  }

  test("Test projectService.saveProject() When updating a project to remove ALL it's reserved roads Then the project should lose it's associated road names.") {
    runWithRollback {
      val testRoad: (RoadPart, String) = {
        (RoadPart(99999, 1), "Test name")
      }
      val (project, _) = util.setUpProjectWithLinks(RoadAddressChangeType.Transfer, Seq(0L, 10L, 20L), roads = Seq(testRoad), discontinuity = Discontinuity.Continuous)
      ProjectLinkNameDAO.get(99999L, project.id).get.roadName should be("Test name")
      projectService.saveProject(project.copy(reservedParts = Seq(), elys = Set()))
      ProjectLinkNameDAO.get(99999L, project.id) should be(None)
    }
  }

  test("Test projectService.deleteProject() When deleting a project Then if no other project makes use of a road name then said name should be removed as well.") {
    runWithRollback {
      val testRoad: (RoadPart, String) = {
        (RoadPart(99999, 1), "Test name")
      }
      val (project, _) = util.setUpProjectWithLinks(RoadAddressChangeType.Transfer, Seq(0L, 10L, 20L), roads = Seq(testRoad), discontinuity = Discontinuity.Continuous)
      ProjectLinkNameDAO.get(99999L, project.id).get.roadName should be("Test name")
      projectService.deleteProject(project.id)
      ProjectLinkNameDAO.get(99999L, project.id) should be(None)
    }
  }

  test("Test revertLinks When road exists in another project Then the new road name should not be removed") {
    runWithRollback {
      val testRoads: Seq[(RoadPart, String)] = Seq((RoadPart(99999, 1), "Test name"), (RoadPart(99999, 2), "Test name"))
      val (project, links) = util.setUpProjectWithLinks(RoadAddressChangeType.Transfer, Seq(0L, 10L, 20L), roads = testRoads, discontinuity = Discontinuity.Continuous)
      ProjectLinkNameDAO.get(99999L, project.id).get.roadName should be("Test name")
      val linksToRevert = links.map(l => {
        LinkToRevert(l.id, l.linkId, l.status.value, l.geometry)
      })
      val roadLinks = links.map(toRoadLink)
      when(mockRoadLinkService.getCurrentAndComplementaryRoadLinks(any[Set[String]])).thenReturn(roadLinks)
      projectService.revertLinksByRoadPart(project.id, RoadPart(99999, 1), linksToRevert, "Test User")
      projectLinkDAO.fetchProjectLinks(project.id).count(_.roadPart == RoadPart(99999, 2)) should be(2)
      ProjectLinkNameDAO.get(99999L, project.id).get.roadName should be("Test name")
    }
  }

  test("Test revertLinks When road name exists Then the revert should put the original name in the project link name if no other exists in project") {
    runWithRollback {
      val testRoad: (RoadPart, String) = {
        (RoadPart(99999, 1), "new name")
      }
      val (project, links) = util.setUpProjectWithLinks(RoadAddressChangeType.Transfer, Seq(0L, 10L, 20L), roads = Seq(testRoad), discontinuity = Discontinuity.Continuous)
      ProjectLinkNameDAO.get(99999L, project.id).get.roadName should be("new name")

      val roadLinks = links.map(toRoadLink)
      runUpdateToDb("""INSERT INTO ROAD_NAME VALUES (nextval('ROAD_NAME_SEQ'), 99999, 'test name', current_date, null, current_date, null, 'test user', current_date)""")
      val linksToRevert = links.map(l => {
        LinkToRevert(l.id, l.linkId, l.status.value, l.geometry)
      })
      when(mockRoadLinkService.getCurrentAndComplementaryRoadLinks(any[Set[String]])).thenReturn(roadLinks)
      projectService.revertLinksByRoadPart(project.id, RoadPart(99999, 1), linksToRevert, "Test User")
      ProjectLinkNameDAO.get(99999L, project.id).get.roadName should be("test name")
    }
  }

  test("Test projectService.updateProjectLinks() When new user given addressMValues, even on Left/Right tracks Then all links should keep continuous and incremented address values (calibration ones included).") {
    /**
      * This test checks:
      * 1.result of addressMValues for new given address value for one Track.Combined link
      * 2.result of MValues (segment and address) in recalculated calibration points for new given address value for one link
      * 3.result of addressMValues for yet another new given address value in other link, being that link Track.LeftSide or Track.RightSide
      * 4.result of MValues (segment and address) in recalculated calibration points for second new given address value for Track.LeftSide or Track.RightSide link
      */
    val coeff = 1.0

    def liesInBetween(measure: Double, interval: (Double, Double)): Boolean = {
      measure >= interval._1 && measure <= interval._2
    }

    runWithRollback {
      /**
        * Illustrative picture
        *
        * |--Left--||--Left--|
        * |--combined--|                    |--combined--|
        * |-------Right------|
        */

      /**
        * Test data
        */

      val rap = Project(0L, ProjectState.apply(1), "TestProject", "TestUser", DateTime.parse("1901-01-01"), "TestUser", DateTime.parse("1901-01-01"), DateTime.now(), "Some additional info", Seq(), Seq(), None, elys = Set())

      val pl1 = ProjectLink(-1000L, RoadPart(9999, 1), Track.apply(0), Discontinuity.Continuous, AddrMRange(0L,  0L), AddrMRange(0L,  0L), None, None, None, 12345L.toString, 0.0, 0.0, SideCode.Unknown, (NoCP, NoCP), (NoCP, NoCP), Seq(Point(10.0, 10.0), Point(20.0, 10.0)), 0L, RoadAddressChangeType.New, AdministrativeClass.State, LinkGeomSource.NormalLinkInterface, GeometryUtils.geometryLength(Seq(Point(10.0, 10.0), Point(20.0, 10.0))), 0L, 0, 0, reversed = false, None, 86400L)
      val pl2 = ProjectLink(-1000L, RoadPart(9999, 1), Track.apply(2), Discontinuity.Continuous, AddrMRange(0L,  0L), AddrMRange(0L,  0L), None, None, None, 12346L.toString, 0.0, 0.0, SideCode.Unknown, (NoCP, NoCP), (NoCP, NoCP), Seq(Point(20.0, 10.0), Point(30.0, 15.0)), 0L, RoadAddressChangeType.New, AdministrativeClass.State, LinkGeomSource.NormalLinkInterface, GeometryUtils.geometryLength(Seq(Point(20.0, 10.0), Point(30.0, 15.0))), 0L, 0, 0, reversed = false, None, 86400L)
      val pl3 = ProjectLink(-1000L, RoadPart(9999, 1), Track.apply(2), Discontinuity.Continuous, AddrMRange(0L,  0L), AddrMRange(0L,  0L), None, None, None, 12347L.toString, 0.0, 0.0, SideCode.Unknown, (NoCP, NoCP), (NoCP, NoCP), Seq(Point(30.0, 15.0), Point(45.0, 10.0)), 0L, RoadAddressChangeType.New, AdministrativeClass.State, LinkGeomSource.NormalLinkInterface, GeometryUtils.geometryLength(Seq(Point(30.0, 15.0), Point(45.0, 10.0))), 0L, 0, 0, reversed = false, None, 86400L)
      val pl4 = ProjectLink(-1000L, RoadPart(9999, 1), Track.apply(1), Discontinuity.Continuous, AddrMRange(0L,  0L), AddrMRange(0L,  0L), None, None, None, 12348L.toString, 0.0, 0.0, SideCode.Unknown, (NoCP, NoCP), (NoCP, NoCP), Seq(Point(20.0, 10.0), Point(25.0, 5.0), Point(45.0, 10.0)), 0L, RoadAddressChangeType.New, AdministrativeClass.State, LinkGeomSource.NormalLinkInterface, GeometryUtils.geometryLength(Seq(Point(20.0, 10.0), Point(25.0, 5.0), Point(45.0, 10.0))), 0L, 0, 0, reversed = false, None, 86400L)
      val pl5 = ProjectLink(-1000L, RoadPart(9999, 1), Track.apply(0), Discontinuity.Continuous, AddrMRange(0L,  0L), AddrMRange(0L,  0L), None, None, None, 12349L.toString, 0.0, 0.0, SideCode.Unknown, (NoCP, NoCP), (NoCP, NoCP), Seq(Point(45.0, 10.0), Point(60.0, 10.0)), 0L, RoadAddressChangeType.New, AdministrativeClass.State, LinkGeomSource.NormalLinkInterface, GeometryUtils.geometryLength(Seq(Point(45.0, 10.0), Point(60.0, 10.0))), 0L, 0, 0, reversed = false, None, 86400L)

      val project = projectService.createRoadLinkProject(rap)
      when(mockRoadLinkService.getRoadLinksByLinkIds(any[Set[String]])).thenReturn(Seq(pl1).map(toRoadLink))
      projectService.createProjectLinks(Seq(12345L.toString), project.id, RoadPart(9999, 1), Track.Combined, Discontinuity.Continuous, AdministrativeClass.State, LinkGeomSource.NormalLinkInterface, 8L, "test", "road name")
      when(mockRoadLinkService.getRoadLinksByLinkIds(any[Set[String]])).thenReturn(Seq(pl4).map(toRoadLink))
      projectService.createProjectLinks(Seq(12348L.toString), project.id, RoadPart(9999, 1), Track.RightSide, Discontinuity.Continuous, AdministrativeClass.State, LinkGeomSource.NormalLinkInterface, 8L, "test", "road name")
      when(mockRoadLinkService.getRoadLinksByLinkIds(any[Set[String]])).thenReturn(Seq(pl2, pl3).map(toRoadLink))
      projectService.createProjectLinks(Seq(12346L.toString, 12347L.toString), project.id, RoadPart(9999, 1), Track.LeftSide, Discontinuity.Continuous, AdministrativeClass.State, LinkGeomSource.NormalLinkInterface, 8L, "test", "road name")
      when(mockRoadLinkService.getRoadLinksByLinkIds(any[Set[String]])).thenReturn(Seq(pl5).map(toRoadLink))
      projectService.createProjectLinks(Seq(12349L.toString), project.id, RoadPart(9999, 1), Track.Combined, Discontinuity.Continuous, AdministrativeClass.State, LinkGeomSource.NormalLinkInterface, 8L, "test", "road name")
      val links = projectLinkDAO.fetchProjectLinks(project.id).sortBy(_.addrMRange.start)

      links.filterNot(_.track == Track.RightSide).sortBy(_.addrMRange.end).scanLeft(0.0) { case (m, pl) =>
        m should be(pl.addrMRange.start)
        pl.addrMRange.end
      }
      links.filterNot(_.track == Track.LeftSide).sortBy(_.addrMRange.end).scanLeft(0.0) { case (m, pl) =>
        m should be(pl.addrMRange.start)
        pl.addrMRange.end
      }

      links.sortBy(_.addrMRange.end).scanLeft(0.0) { case (m, pl) =>
        if (pl.calibrationPoints._1.nonEmpty) {
          pl.calibrationPoints._1.get.addressMValue should be(pl.addrMRange.start)
          pl.calibrationPoints._1.get.segmentMValue should be(pl.endMValue - pl.startMValue)
        }
        if (pl.calibrationPoints._2.nonEmpty) {
          pl.calibrationPoints._2.get.addressMValue should be(pl.addrMRange.end)
          pl.calibrationPoints._2.get.addressMValue should be(pl.endMValue)
        }
        0.0 //any double val, needed for expected type value in recursive scan
      }


      val linkidToIncrement = pl1.linkId
      val idsToIncrement = links.filter(_.linkId == linkidToIncrement).head.id
      val valueToIncrement = 2.0
      val newEndAddressValue = Seq(links.filter(_.linkId == linkidToIncrement).head.addrMRange.end.toInt, valueToIncrement.toInt).sum
      projectService.updateProjectLinks(project.id, Set(idsToIncrement), Seq(), RoadAddressChangeType.New, "TestUserTwo", RoadPart(9999, 1), 0, Some(newEndAddressValue), 1L, 5) should be(None)
      val linksAfterGivenAddrMValue = projectLinkDAO.fetchProjectLinks(project.id)

      /**
        * Test 1.
        */
      linksAfterGivenAddrMValue.filterNot(_.track == Track.RightSide).sortBy(_.addrMRange.end).scanLeft(0.0) { case (m, pl) =>
        m should be(pl.addrMRange.start)
        pl.addrMRange.end
      }
      linksAfterGivenAddrMValue.filterNot(_.track == Track.LeftSide).sortBy(_.addrMRange.end).scanLeft(0.0) { case (m, pl) =>
        m should be(pl.addrMRange.start)
        pl.addrMRange.end
      }

      /**
        * Test 2.
        */
      linksAfterGivenAddrMValue.sortBy(_.addrMRange.end).scanLeft(0.0) { case (m, pl) =>
        if (pl.calibrationPoints._1.nonEmpty) {
          pl.calibrationPoints._1.get.addressMValue should be(pl.addrMRange.start)
          pl.calibrationPoints._1.get.segmentMValue should be(pl.endMValue - pl.startMValue)
        }
        if (pl.calibrationPoints._2.nonEmpty) {
          pl.calibrationPoints._2.get.addressMValue should be(pl.addrMRange.end)
          pl.calibrationPoints._2.get.addressMValue should be(pl.endMValue)
        }
        0.0 //any double val, needed for expected type value in recursive scan
      }

      //only link and links after linkidToIncrement should be extended
      val extendedLink = links.filter(_.linkId == linkidToIncrement).head
      val linksBefore = links.filter(_.addrMRange.end >= extendedLink.addrMRange.end).sortBy(_.addrMRange.end)
      val linksAfter = linksAfterGivenAddrMValue.filter(_.addrMRange.end >= extendedLink.addrMRange.end).sortBy(_.addrMRange.end)
      linksBefore.zip(linksAfter).foreach { case (st, en) =>
        liesInBetween(en.addrMRange.end, (st.addrMRange.end + valueToIncrement - coeff, st.addrMRange.end + valueToIncrement + coeff))
      }


      val secondLinkidToIncrement = pl4.linkId
      val secondIdToIncrement = linksAfterGivenAddrMValue.filter(_.linkId == secondLinkidToIncrement).head.id
      val secondValueToIncrement = 3.0
      val secondNewEndAddressValue = Seq(links.filter(_.linkId == secondLinkidToIncrement).head.addrMRange.end.toInt, secondValueToIncrement.toInt).sum
      projectService.updateProjectLinks(project.id, Set(secondIdToIncrement), Seq(), RoadAddressChangeType.New, "TestUserTwo", RoadPart(9999, 1), 1, Some(secondNewEndAddressValue), 1L, 5) should be(None)
      val linksAfterSecondGivenAddrMValue = projectLinkDAO.fetchProjectLinks(project.id)

      /**
        * Test 3.
        */
      linksAfterSecondGivenAddrMValue.filterNot(_.track == Track.RightSide).sortBy(_.addrMRange.end).scanLeft(0.0) { case (m, pl) =>
        m should be(pl.addrMRange.start)
        pl.addrMRange.end
      }
      linksAfterSecondGivenAddrMValue.filterNot(_.track == Track.LeftSide).sortBy(_.addrMRange.end).scanLeft(0.0) { case (m, pl) =>
        m should be(pl.addrMRange.start)
        pl.addrMRange.end
      }

      /**
        * Test 4.
        */
      linksAfterSecondGivenAddrMValue.sortBy(_.addrMRange.end).scanLeft(0.0) { case (m, pl) =>
        if (pl.calibrationPoints._1.nonEmpty) {
          pl.calibrationPoints._1.get.addressMValue should be(pl.addrMRange.start)
          pl.calibrationPoints._1.get.segmentMValue should be(pl.endMValue - pl.startMValue)
        }
        if (pl.calibrationPoints._2.nonEmpty) {
          pl.calibrationPoints._2.get.addressMValue should be(pl.addrMRange.end)
          pl.calibrationPoints._2.get.addressMValue should be(pl.endMValue)
        }
        0.0 //any double val, needed for expected type value in recursive scan
      }

      //only link and links after secondLinkidToIncrement should be extended
      val secondExtendedLink = linksAfterGivenAddrMValue.filter(_.linkId == secondLinkidToIncrement).head
      val secondLinksBefore = linksAfterGivenAddrMValue.filter(_.addrMRange.end >= secondExtendedLink.addrMRange.end).sortBy(_.addrMRange.end)
      val secondLinksAfter = linksAfterSecondGivenAddrMValue.filter(_.addrMRange.end >= secondExtendedLink.addrMRange.end).sortBy(_.addrMRange.end)
      secondLinksBefore.zip(secondLinksAfter).foreach { case (st, en) =>
        liesInBetween(en.addrMRange.end, (st.addrMRange.end + valueToIncrement + secondValueToIncrement - coeff, st.addrMRange.end + valueToIncrement + secondValueToIncrement + coeff))
      }

    }
  }

  test("Test projectService.updateProjectLinks() and projectService.changeDirection() When Re-Reversing direction of project links Then all links should revert to the previous given addressMValues.") {
    /**
      * This test checks:
      * 1.result of addressMValues for new given address value for one Track.Combined link
      * 2.result of reversing direction
      */
    val coeff = 1.0

//    def liesInBetween(measure: Double, interval: (Double, Double)): Boolean = {
//      measure >= interval._1 && measure <= interval._2
//    }

    runWithRollback {
      /**
        * Illustrative picture
        *
        * |--Left--||--Left--|
        * |--combined--|                    |--combined--|
        * |-------Right------|
        */

      /**
        * Test data
        */

      val rap = Project(0L, ProjectState.apply(1), "TestProject", "TestUser", DateTime.parse("1901-01-01"), "TestUser", DateTime.parse("1901-01-01"), DateTime.now(), "Some additional info", Seq(), Seq(), None, elys = Set())

      val pl1 = ProjectLink(-1000L, RoadPart(9999, 1), Track.apply(0), Discontinuity.Continuous, AddrMRange(0L,  0L), AddrMRange(0L,  0L), None, None, None, 12345L.toString, 0.0, 0.0, SideCode.Unknown, (NoCP, NoCP), (NoCP, NoCP), Seq(Point(10.0, 10.0), Point(20.0, 10.0)), 0L, RoadAddressChangeType.New, AdministrativeClass.State, LinkGeomSource.NormalLinkInterface, GeometryUtils.geometryLength(Seq(Point(10.0, 10.0), Point(20.0, 10.0))), 0L, 0, 0, reversed = false, None, 86400L)
      val pl2 = ProjectLink(-1000L, RoadPart(9999, 1), Track.apply(2), Discontinuity.Continuous, AddrMRange(0L,  0L), AddrMRange(0L,  0L), None, None, None, 12346L.toString, 0.0, 0.0, SideCode.Unknown, (NoCP, NoCP), (NoCP, NoCP), Seq(Point(20.0, 10.0), Point(30.0, 15.0)), 0L, RoadAddressChangeType.New, AdministrativeClass.State, LinkGeomSource.NormalLinkInterface, GeometryUtils.geometryLength(Seq(Point(20.0, 10.0), Point(30.0, 15.0))), 0L, 0, 0, reversed = false, None, 86400L)
      val pl3 = ProjectLink(-1000L, RoadPart(9999, 1), Track.apply(2), Discontinuity.Continuous, AddrMRange(0L,  0L), AddrMRange(0L,  0L), None, None, None, 12347L.toString, 0.0, 0.0, SideCode.Unknown, (NoCP, NoCP), (NoCP, NoCP), Seq(Point(30.0, 15.0), Point(45.0, 10.0)), 0L, RoadAddressChangeType.New, AdministrativeClass.State, LinkGeomSource.NormalLinkInterface, GeometryUtils.geometryLength(Seq(Point(30.0, 15.0), Point(45.0, 10.0))), 0L, 0, 0, reversed = false, None, 86400L)
      val pl4 = ProjectLink(-1000L, RoadPart(9999, 1), Track.apply(1), Discontinuity.Continuous, AddrMRange(0L,  0L), AddrMRange(0L,  0L), None, None, None, 12348L.toString, 0.0, 0.0, SideCode.Unknown, (NoCP, NoCP), (NoCP, NoCP), Seq(Point(20.0, 10.0), Point(25.0, 5.0), Point(45.0, 10.0)), 0L, RoadAddressChangeType.New, AdministrativeClass.State, LinkGeomSource.NormalLinkInterface, GeometryUtils.geometryLength(Seq(Point(20.0, 10.0), Point(25.0, 5.0), Point(45.0, 10.0))), 0L, 0, 0, reversed = false, None, 86400L)
      val pl5 = ProjectLink(-1000L, RoadPart(9999, 1), Track.apply(0), Discontinuity.Continuous, AddrMRange(0L,  0L), AddrMRange(0L,  0L), None, None, None, 12349L.toString, 0.0, 0.0, SideCode.Unknown, (NoCP, NoCP), (NoCP, NoCP), Seq(Point(45.0, 10.0), Point(60.0, 10.0)), 0L, RoadAddressChangeType.New, AdministrativeClass.State, LinkGeomSource.NormalLinkInterface, GeometryUtils.geometryLength(Seq(Point(45.0, 10.0), Point(60.0, 10.0))), 0L, 0, 0, reversed = false, None, 86400L)

      val project = projectService.createRoadLinkProject(rap)
      when(mockRoadLinkService.getRoadLinksByLinkIds(any[Set[String]])).thenReturn(Seq(pl1).map(toRoadLink))
      projectService.createProjectLinks(Seq(12345L.toString), project.id, RoadPart(9999, 1), Track.Combined, Discontinuity.Continuous, AdministrativeClass.State, LinkGeomSource.NormalLinkInterface, 8L, "test", "road name")
      when(mockRoadLinkService.getRoadLinksByLinkIds(any[Set[String]])).thenReturn(Seq(pl4).map(toRoadLink))
      projectService.createProjectLinks(Seq(12348L.toString), project.id, RoadPart(9999, 1), Track.RightSide, Discontinuity.Continuous, AdministrativeClass.State, LinkGeomSource.NormalLinkInterface, 8L, "test", "road name")
      when(mockRoadLinkService.getRoadLinksByLinkIds(any[Set[String]])).thenReturn(Seq(pl2, pl3).map(toRoadLink))
      projectService.createProjectLinks(Seq(12346L.toString, 12347L.toString), project.id, RoadPart(9999, 1), Track.LeftSide, Discontinuity.Continuous, AdministrativeClass.State, LinkGeomSource.NormalLinkInterface, 8L, "test", "road name")
      when(mockRoadLinkService.getRoadLinksByLinkIds(any[Set[String]])).thenReturn(Seq(pl5).map(toRoadLink))
      projectService.createProjectLinks(Seq(12349L.toString), project.id, RoadPart(9999, 1), Track.Combined, Discontinuity.Continuous, AdministrativeClass.State, LinkGeomSource.NormalLinkInterface, 8L, "test", "road name")
      val links = projectLinkDAO.fetchProjectLinks(project.id).sortBy(_.addrMRange.start)

      val linkidToIncrement = pl1.linkId
      val idsToIncrement = links.filter(_.linkId == linkidToIncrement).head.id
      val valueToIncrement = 2.0
      val newEndAddressValue = Seq(links.filter(_.linkId == linkidToIncrement).head.addrMRange.end.toInt, valueToIncrement.toInt).sum
      projectService.updateProjectLinks(project.id, Set(idsToIncrement), Seq(linkidToIncrement), RoadAddressChangeType.New, "TestUserTwo", RoadPart(9999, 1), 0, Some(newEndAddressValue), 1L, 5) should be(None)

<<<<<<< HEAD
      val links_ = projectLinkDAO.fetchProjectLinks(project.id).sortBy(_.addrMRange.start)
      val linksAfterGivenAddrMValue = ProjectSectionCalculator.assignMValues(links_).sortBy(_.addrMRange.end)
=======
      val links_ = projectLinkDAO.fetchProjectLinks(project.id).sortBy(_.startAddrMValue)
      val linksAfterGivenAddrMValue = ProjectSectionCalculator.assignAddrMValues(links_).sortBy(_.endAddrMValue)
>>>>>>> 173b3d4a

      //only link and links after linkidToIncrement should be extended
      val extendedLink = links.filter(_.linkId == linkidToIncrement).head
      val linksBefore = links.filter(_.addrMRange.end >= extendedLink.addrMRange.end).sortBy(_.addrMRange.end)
      val linksAfter = linksAfterGivenAddrMValue.filter(_.addrMRange.end >= extendedLink.addrMRange.end).sortBy(_.addrMRange.end)

      projectService.changeDirection(project.id, RoadPart(9999, 1), Seq(LinkToRevert(pl1.id, pl1.linkId, pl1.status.value, pl1.geometry)), ProjectCoordinates(0, 0, 0), "TestUserTwo")
<<<<<<< HEAD
      val linksAfterFirstReverse = ProjectSectionCalculator.assignMValues(links_).sortBy(_.addrMRange.end)
      projectService.changeDirection(project.id, RoadPart(9999, 1), Seq(LinkToRevert(pl1.id, pl1.linkId, pl1.status.value, pl1.geometry)), ProjectCoordinates(0, 0, 0), "TestUserTwo")
      val linksAfterSecondReverse = ProjectSectionCalculator.assignMValues(links_).sortBy(_.addrMRange.end)
=======
      val linksAfterFirstReverse = ProjectSectionCalculator.assignAddrMValues(links_).sortBy(_.endAddrMValue)
      projectService.changeDirection(project.id, RoadPart(9999, 1), Seq(LinkToRevert(pl1.id, pl1.linkId, pl1.status.value, pl1.geometry)), ProjectCoordinates(0, 0, 0), "TestUserTwo")
      val linksAfterSecondReverse = ProjectSectionCalculator.assignAddrMValues(links_).sortBy(_.endAddrMValue)
>>>>>>> 173b3d4a

      linksAfterGivenAddrMValue.sortBy(pl => (pl.addrMRange.end, pl.addrMRange.start)).zip(linksAfterSecondReverse.sortBy(pl => (pl.addrMRange.end, pl.addrMRange.start))).foreach { case (st, en) =>
        (st.addrMRange.start, st.addrMRange.end) should be(en.addrMRange.start, en.addrMRange.end)
        (st.startMValue, st.endMValue) should be(en.startMValue, en.endMValue)
      }
    }
  }

  test("Test projectService.changeDirection() When after the creation of valid project links on a project Then the discontinuity of road addresses that are not the same road number and road part number should not be altered.") {
    runWithRollback {

      val rap = Project(0L, ProjectState.apply(1), "TestProject", "TestUser", DateTime.parse("1901-01-01"), "TestUser", DateTime.parse("1901-01-01"), DateTime.now(), "Some additional info", Seq(), Seq(), None, elys = Set())

      val pl1 = ProjectLink(-1000L, RoadPart(9999, 1), Track.apply(0), Discontinuity.Continuous, AddrMRange(0L,  0L), AddrMRange(0L,  0L), None, None, None, 12345L.toString, 0.0, 0.0, SideCode.Unknown, (NoCP, NoCP), (NoCP, NoCP), Seq(Point(10.0, 10.0), Point(20.0, 10.0)), 0L, RoadAddressChangeType.New, AdministrativeClass.State, LinkGeomSource.NormalLinkInterface, GeometryUtils.geometryLength(Seq(Point(10.0, 10.0), Point(20.0, 10.0))), 0L, 0, 0, reversed = false, None, 86400L)
      val pl2 = ProjectLink(-1000L, RoadPart(9999, 1), Track.apply(2), Discontinuity.Continuous, AddrMRange(0L,  0L), AddrMRange(0L,  0L), None, None, None, 12346L.toString, 0.0, 0.0, SideCode.Unknown, (NoCP, NoCP), (NoCP, NoCP), Seq(Point(20.0, 10.0), Point(30.0, 15.0)), 0L, RoadAddressChangeType.New, AdministrativeClass.State, LinkGeomSource.NormalLinkInterface, GeometryUtils.geometryLength(Seq(Point(20.0, 10.0), Point(30.0, 15.0))), 0L, 0, 0, reversed = false, None, 86400L)
      val pl3 = ProjectLink(-1000L, RoadPart(9999, 1), Track.apply(2), Discontinuity.Continuous, AddrMRange(0L,  0L), AddrMRange(0L,  0L), None, None, None, 12347L.toString, 0.0, 0.0, SideCode.Unknown, (NoCP, NoCP), (NoCP, NoCP), Seq(Point(30.0, 15.0), Point(45.0, 10.0)), 0L, RoadAddressChangeType.New, AdministrativeClass.State, LinkGeomSource.NormalLinkInterface, GeometryUtils.geometryLength(Seq(Point(30.0, 15.0), Point(45.0, 10.0))), 0L, 0, 0, reversed = false, None, 86400L)
      val pl4 = ProjectLink(-1000L, RoadPart(9999, 1), Track.apply(1), Discontinuity.Continuous, AddrMRange(0L,  0L), AddrMRange(0L,  0L), None, None, None, 12348L.toString, 0.0, 0.0, SideCode.Unknown, (NoCP, NoCP), (NoCP, NoCP), Seq(Point(20.0, 10.0), Point(25.0, 5.0), Point(45.0, 10.0)), 0L, RoadAddressChangeType.New, AdministrativeClass.State, LinkGeomSource.NormalLinkInterface, GeometryUtils.geometryLength(Seq(Point(20.0, 10.0), Point(25.0, 5.0), Point(45.0, 10.0))), 0L, 0, 0, reversed = false, None, 86400L)
      val pl5 = ProjectLink(-1000L, RoadPart(9998, 1), Track.apply(0), Discontinuity.EndOfRoad,  AddrMRange(0L,  0L), AddrMRange(0L,  0L), None, None, None, 12349L.toString, 0.0, 0.0, SideCode.Unknown, (NoCP, NoCP), (NoCP, NoCP), Seq(Point(45.0, 10.0), Point(60.0, 10.0)), 0L, RoadAddressChangeType.New, AdministrativeClass.State, LinkGeomSource.NormalLinkInterface, GeometryUtils.geometryLength(Seq(Point(45.0, 10.0), Point(60.0, 10.0))), 0L, 0, 0, reversed = false, None, 86400L)

      val project = projectService.createRoadLinkProject(rap)
      when(mockRoadLinkService.getRoadLinksByLinkIds(any[Set[String]])).thenReturn(Seq(pl1).map(toRoadLink))
      projectService.createProjectLinks(Seq(12345L.toString), project.id, RoadPart(9999, 1), Track.Combined, Discontinuity.Continuous, AdministrativeClass.State, LinkGeomSource.NormalLinkInterface, 8L, "test", "road name")
      when(mockRoadLinkService.getRoadLinksByLinkIds(any[Set[String]])).thenReturn(Seq(pl4).map(toRoadLink))
      projectService.createProjectLinks(Seq(12348L.toString), project.id, RoadPart(9999, 1), Track.RightSide, Discontinuity.Continuous, AdministrativeClass.State, LinkGeomSource.NormalLinkInterface, 8L, "test", "road name")
      when(mockRoadLinkService.getRoadLinksByLinkIds(any[Set[String]])).thenReturn(Seq(pl2, pl3).map(toRoadLink))
      projectService.createProjectLinks(Seq(12346L.toString, 12347L.toString), project.id, RoadPart(9999, 1), Track.LeftSide, Discontinuity.Continuous, AdministrativeClass.State, LinkGeomSource.NormalLinkInterface, 8L, "test", "road name")
      when(mockRoadLinkService.getRoadLinksByLinkIds(any[Set[String]])).thenReturn(Seq(pl5).map(toRoadLink))
      projectService.createProjectLinks(Seq(12349L.toString), project.id, RoadPart(9998, 1), Track.Combined, Discontinuity.EndOfRoad, AdministrativeClass.State, LinkGeomSource.NormalLinkInterface, 8L, "test", "road name")
      val linksBeforeChange = projectLinkDAO.fetchProjectLinks(project.id).sortBy(_.addrMRange.start)
      val linkBC = linksBeforeChange.filter(_.roadPart == RoadPart(9998, 1))
      linkBC.size should be(1)
      linkBC.head.discontinuity.value should be(Discontinuity.EndOfRoad.value)
      projectService.changeDirection(project.id, RoadPart(9999, 1), Seq(LinkToRevert(pl1.id, pl1.linkId, pl1.status.value, pl1.geometry)), ProjectCoordinates(0, 0, 0), "TestUserTwo")
      val linksAfterChange = projectLinkDAO.fetchProjectLinks(project.id).sortBy(_.addrMRange.start)
      val linkAC = linksAfterChange.filter(_.roadPart == RoadPart(9998, 1))
      linkAC.size should be(1)
      linkAC.head.discontinuity.value should be(linkBC.head.discontinuity.value)
    }
  }

  test("Test defaultSectionCalculatorStrategy.assignAddrMValues() " +
       "When a (complex) road has three roundabouts with two tracks and the road starts from south east toward north" +
       "Then assignAddrMValues() should calculate succesfully. No changes are expected to the projectlink values. Addressses issues with ProjectLink ordering and discontinuities. Reversed case included.") {
    runWithRollback {
      val projectId = Sequences.nextViiteProjectId
      val roadPart = RoadPart(42810, 1)
      val createdBy = "test"
      val roadName = None
      val projectLinks = Seq(
        ProjectLink(1000,roadPart,Track.RightSide,Discontinuity.Continuous,        AddrMRange(  0,  81),AddrMRange(  0,  81),None,None,Some(createdBy),4107344.toString, 0.0,  76.993,SideCode.TowardsDigitizing,(RoadAddressCP,NoCP         ),(RoadAddressCP,RoadAddressCP),List(Point(221253.0,6827429.0,0.0), Point(221226.0,6827501.0,0.0)),projectId,RoadAddressChangeType.Unchanged,AdministrativeClass.Municipality, LinkGeomSource.FrozenLinkInterface, 76.993,63197,0L,2,reversed = false,None,                  1551489610000L, 52347051,roadName,None,None,None,None,None),
        ProjectLink(1001,roadPart,Track.LeftSide, Discontinuity.MinorDiscontinuity,AddrMRange(  0,  81),AddrMRange(  0,  81),None,None,Some(createdBy),4107372.toString, 0.0,  73.976,SideCode.TowardsDigitizing,(RoadAddressCP,RoadAddressCP),(RoadAddressCP,RoadAddressCP),List(Point(221242.0,6827426.0,0.0), Point(221210.0,6827491.0,0.0)),projectId,RoadAddressChangeType.Unchanged,AdministrativeClass.Municipality, LinkGeomSource.FrozenLinkInterface, 73.976,62737,0L,2,reversed = false,None,                  1551489610000L, 52347054,roadName,None,None,None,None,None),
        ProjectLink(1002,roadPart,Track.LeftSide, Discontinuity.Continuous,        AddrMRange( 81,  92),AddrMRange( 81,  92),None,None,Some(createdBy),4107358.toString, 0.0,   9.759,SideCode.TowardsDigitizing,(RoadAddressCP,NoCP         ),(RoadAddressCP,NoCP         ),List(Point(221213.0,6827520.0,0.0), Point(221218.0,6827528.0,0.0)),projectId,RoadAddressChangeType.Unchanged,AdministrativeClass.Municipality, LinkGeomSource.FrozenLinkInterface,  9.759,80870,0L,2,reversed = false,None,                  1551489610000L,203081345,roadName,None,None,None,None,None),
        ProjectLink(1003,roadPart,Track.RightSide,Discontinuity.Continuous,        AddrMRange( 81, 102),AddrMRange( 81, 102),None,None,Some(createdBy),4107356.toString, 0.0,  19.586,SideCode.TowardsDigitizing,(NoCP,         NoCP         ),(RoadAddressCP,NoCP         ),List(Point(221226.0,6827501.0,0.0), Point(221231.0,6827520.0,0.0)),projectId,RoadAddressChangeType.Unchanged,AdministrativeClass.Municipality, LinkGeomSource.FrozenLinkInterface, 19.586,80639,0L,2,reversed = false,None,                  1551489610000L,203081355,roadName,None,None,None,None,None),
        ProjectLink(1004,roadPart,Track.LeftSide, Discontinuity.Continuous,        AddrMRange( 92, 125),AddrMRange( 92, 125),None,None,Some(createdBy),4107352.toString, 0.0,  29.251,SideCode.TowardsDigitizing,(NoCP,         NoCP         ),(NoCP,         NoCP         ),List(Point(221218.0,6827528.0,0.0), Point(221228.0,6827555.0,0.0)),projectId,RoadAddressChangeType.Unchanged,AdministrativeClass.Municipality, LinkGeomSource.FrozenLinkInterface, 29.251,80870,0L,2,reversed = false,None,                  1551489610000L,203081345,roadName,None,None,None,None,None),
        ProjectLink(1005,roadPart,Track.RightSide,Discontinuity.Continuous,        AddrMRange(102, 136),AddrMRange(102, 136),None,None,Some(createdBy),4107353.toString, 0.0,  32.426,SideCode.TowardsDigitizing,(NoCP,         NoCP         ),(NoCP,         NoCP         ),List(Point(221231.0,6827520.0,0.0), Point(221243.0,6827550.0,0.0)),projectId,RoadAddressChangeType.Unchanged,AdministrativeClass.Municipality, LinkGeomSource.FrozenLinkInterface, 32.426,80639,0L,2,reversed = false,None,                  1551489610000L,203081355,roadName,None,None,None,None,None),
        ProjectLink(1006,roadPart,Track.LeftSide, Discontinuity.Continuous,        AddrMRange(125, 208),AddrMRange(125, 208),None,None,Some(createdBy),4107348.toString, 0.0,  74.727,SideCode.TowardsDigitizing,(NoCP,         NoCP         ),(NoCP,         NoCP         ),List(Point(221228.0,6827555.0,0.0), Point(221251.0,6827626.0,0.0)),projectId,RoadAddressChangeType.Unchanged,AdministrativeClass.Municipality, LinkGeomSource.FrozenLinkInterface, 74.727,80870,0L,2,reversed = false,None,                  1551489610000L,203081345,roadName,None,None,None,None,None),
        ProjectLink(1007,roadPart,Track.RightSide,Discontinuity.Continuous,        AddrMRange(136, 215),AddrMRange(136, 215),None,None,Some(createdBy),4107349.toString, 0.0,  74.673,SideCode.TowardsDigitizing,(NoCP,         NoCP         ),(NoCP,         NoCP         ),List(Point(221243.0,6827550.0,0.0), Point(221266.0,6827621.0,0.0)),projectId,RoadAddressChangeType.Unchanged,AdministrativeClass.Municipality, LinkGeomSource.FrozenLinkInterface, 74.673,80639,0L,2,reversed = false,None,                  1551489610000L,203081355,roadName,None,None,None,None,None),
        ProjectLink(1008,roadPart,Track.LeftSide, Discontinuity.Continuous,        AddrMRange(208, 291),AddrMRange(208, 291),None,None,Some(createdBy),4107302.toString, 0.0,  73.948,SideCode.TowardsDigitizing,(NoCP,         NoCP         ),(NoCP,         NoCP         ),List(Point(221251.0,6827626.0,0.0), Point(221273.0,6827697.0,0.0)),projectId,RoadAddressChangeType.Unchanged,AdministrativeClass.Municipality, LinkGeomSource.FrozenLinkInterface, 73.948,80870,0L,2,reversed = false,None,                  1551489610000L,203081345,roadName,None,None,None,None,None),
        ProjectLink(1009,roadPart,Track.RightSide,Discontinuity.Continuous,        AddrMRange(215, 293),AddrMRange(215, 293),None,None,Some(createdBy),4107303.toString, 0.0,  73.938,SideCode.TowardsDigitizing,(NoCP,         NoCP         ),(NoCP,         NoCP         ),List(Point(221266.0,6827621.0,0.0), Point(221288.0,6827692.0,0.0)),projectId,RoadAddressChangeType.Unchanged,AdministrativeClass.Municipality, LinkGeomSource.FrozenLinkInterface, 73.938,80639,0L,2,reversed = false,None,                  1551489610000L,203081355,roadName,None,None,None,None,None),
        ProjectLink(1010,roadPart,Track.LeftSide, Discontinuity.MinorDiscontinuity,AddrMRange(291, 372),AddrMRange(291, 372),None,None,Some(createdBy),6860514.toString, 0.0,  72.734,SideCode.TowardsDigitizing,(NoCP,         RoadAddressCP),(NoCP,         RoadAddressCP),List(Point(221273.0,6827697.0,0.0), Point(221294.0,6827766.0,0.0)),projectId,RoadAddressChangeType.Unchanged,AdministrativeClass.Municipality, LinkGeomSource.FrozenLinkInterface, 72.734,80870,0L,2,reversed = false,None,                  1551489610000L,203081345,roadName,None,None,None,None,None),
        ProjectLink(1011,roadPart,Track.RightSide,Discontinuity.MinorDiscontinuity,AddrMRange(293, 372),AddrMRange(293, 372),None,None,Some(createdBy),4107324.toString, 0.0,  74.737,SideCode.TowardsDigitizing,(NoCP,         RoadAddressCP),(NoCP,         RoadAddressCP),List(Point(221288.0,6827692.0,0.0), Point(221308.0,6827764.0,0.0)),projectId,RoadAddressChangeType.Unchanged,AdministrativeClass.Municipality, LinkGeomSource.FrozenLinkInterface, 74.737,80639,0L,2,reversed = false,None,                  1551489610000L,203081355,roadName,None,None,None,None,None),
        ProjectLink(1012,roadPart,Track.LeftSide, Discontinuity.Continuous,        AddrMRange(372, 549),AddrMRange(372, 549),None,None,Some(createdBy),6860510.toString, 0.0, 162.111,SideCode.TowardsDigitizing,(RoadAddressCP,NoCP         ),(RoadAddressCP,NoCP         ),List(Point(221304.0,6827787.0,0.0), Point(221353.0,6827942.0,0.0)),projectId,RoadAddressChangeType.Unchanged,AdministrativeClass.Municipality, LinkGeomSource.FrozenLinkInterface,162.111,79143,0L,2,reversed = false,None,                  1551489610000L,190895362,roadName,None,None,None,None,None),
        ProjectLink(1013,roadPart,Track.RightSide,Discontinuity.Continuous,        AddrMRange(372, 553),AddrMRange(372, 553),None,None,Some(createdBy),6860512.toString, 0.0, 166.163,SideCode.TowardsDigitizing,(RoadAddressCP,NoCP         ),(RoadAddressCP,NoCP         ),List(Point(221314.0,6827780.0,0.0), Point(221367.0,6827937.0,0.0)),projectId,RoadAddressChangeType.Unchanged,AdministrativeClass.Municipality, LinkGeomSource.FrozenLinkInterface,166.163,79417,0L,2,reversed = false,None,                  1551489610000L,190895359,roadName,None,None,None,None,None),
        ProjectLink(1014,roadPart,Track.RightSide,Discontinuity.MinorDiscontinuity,AddrMRange(553, 716),AddrMRange(553, 716),None,None,Some(createdBy),4107261.toString, 0.0, 149.998,SideCode.TowardsDigitizing,(NoCP,         RoadAddressCP),(NoCP,         RoadAddressCP),List(Point(221367.0,6827937.0,0.0), Point(221418.0,6828077.0,0.0)),projectId,RoadAddressChangeType.Unchanged,AdministrativeClass.Municipality, LinkGeomSource.FrozenLinkInterface,149.998,79417,0L,2,reversed = false,None,                  1551489610000L,190895359,roadName,None,None,None,None,None),
        ProjectLink(1015,roadPart,Track.LeftSide, Discontinuity.MinorDiscontinuity,AddrMRange(549, 716),AddrMRange(549, 716),None,None,Some(createdBy),4107262.toString, 0.0, 153.454,SideCode.TowardsDigitizing,(NoCP,         RoadAddressCP),(NoCP,         RoadAddressCP),List(Point(221353.0,6827942.0,0.0), Point(221402.0,6828086.0,0.0)),projectId,RoadAddressChangeType.Unchanged,AdministrativeClass.Municipality, LinkGeomSource.FrozenLinkInterface,153.454,79143,0L,2,reversed = false,None,                  1551489610000L,190895362,roadName,None,None,None,None,None),
        ProjectLink(1016,roadPart,Track.RightSide,Discontinuity.Continuous,        AddrMRange(716, 732),AddrMRange(716, 732),None,None,Some(createdBy),4107220.toString, 0.0,  15.094,SideCode.TowardsDigitizing,(RoadAddressCP,NoCP         ),(RoadAddressCP,NoCP         ),List(Point(221431.0,6828103.0,0.0), Point(221430.0,6828118.0,0.0)),projectId,RoadAddressChangeType.Unchanged,AdministrativeClass.Municipality, LinkGeomSource.FrozenLinkInterface, 15.094,80905,0L,2,reversed = false,Some(4107220.toString),1548889228000L,202230394,roadName,None,None,None,None,None),
        ProjectLink(1017,roadPart,Track.LeftSide, Discontinuity.Continuous,        AddrMRange(716, 732),AddrMRange(716, 732),None,None,Some(createdBy),4107221.toString, 0.0,  14.31 ,SideCode.TowardsDigitizing,(RoadAddressCP,NoCP         ),(RoadAddressCP,NoCP         ),List(Point(221413.0,6828110.0,0.0), Point(221418.0,6828123.0,0.0)),projectId,RoadAddressChangeType.Unchanged,AdministrativeClass.Municipality, LinkGeomSource.FrozenLinkInterface, 14.31 ,81270,0L,2,reversed = false,None,                  1548889228000L,202230385,roadName,None,None,None,None,None),
        ProjectLink(1018,roadPart,Track.LeftSide, Discontinuity.Continuous,        AddrMRange(732, 734),AddrMRange(732, 734),None,None,Some(createdBy),4107217.toString, 0.0,   1.851,SideCode.TowardsDigitizing,(NoCP,         NoCP         ),(NoCP,         RoadAddressCP),List(Point(221418.0,6828123.0,0.0), Point(221419.0,6828125.0,0.0)),projectId,RoadAddressChangeType.Unchanged,AdministrativeClass.Municipality, LinkGeomSource.FrozenLinkInterface,  1.851,81270,0L,2,reversed = false,Some(4107217.toString),1548889228000L,202230385,roadName,None,None,None,None,None),
        ProjectLink(1019,roadPart,Track.RightSide,Discontinuity.Continuous,        AddrMRange(732, 734),AddrMRange(732, 734),None,None,Some(createdBy),4107220.toString,15.094,16.981,SideCode.TowardsDigitizing,(NoCP,         NoCP         ),(RoadAddressCP,NoCP         ),List(Point(221430.0,6828118.0,0.0), Point(221430.0,6828120.0,0.0)),projectId,RoadAddressChangeType.Unchanged,AdministrativeClass.Municipality, LinkGeomSource.FrozenLinkInterface,  1.887,80905,0L,2,reversed = false,Some(4107220.toString),1548889228000L,202230394,roadName,None,None,None,None,None),
        ProjectLink(1020,roadPart,Track.RightSide,Discontinuity.Continuous,        AddrMRange(734, 806),AddrMRange(734, 806),None,None,Some(createdBy),4107218.toString, 0.0,  67.157,SideCode.TowardsDigitizing,(NoCP,         RoadAddressCP),(NoCP,         RoadAddressCP),List(Point(221430.0,6828120.0,0.0), Point(221445.0,6828185.0,0.0)),projectId,RoadAddressChangeType.Unchanged,AdministrativeClass.Municipality, LinkGeomSource.FrozenLinkInterface, 67.157,80905,0L,2,reversed = false,None,                  1548889228000L,202230394,roadName,None,None,None,None,None),
        ProjectLink(1021,roadPart,Track.LeftSide, Discontinuity.Continuous,        AddrMRange(734, 806),AddrMRange(734, 806),None,None,Some(createdBy),4107217.toString, 1.851,68.478,SideCode.TowardsDigitizing,(NoCP,         RoadAddressCP),(NoCP,         RoadAddressCP),List(Point(221419.0,6828125.0,0.0), Point(221445.0,6828185.0,0.0)),projectId,RoadAddressChangeType.Unchanged,AdministrativeClass.Municipality, LinkGeomSource.FrozenLinkInterface, 66.627,81270,0L,2,reversed = false,Some(4107217.toString),1548889228000L,202230385,roadName,None,None,None,None,None),
        ProjectLink(1022,roadPart,Track.Combined, Discontinuity.Continuous,        AddrMRange(806, 940),AddrMRange(806, 940),None,None,Some(createdBy),4107187.toString, 0.0, 138.512,SideCode.TowardsDigitizing,(RoadAddressCP,NoCP         ),(RoadAddressCP,NoCP         ),List(Point(221445.0,6828185.0,0.0), Point(221487.0,6828317.0,0.0)),projectId,RoadAddressChangeType.Unchanged,AdministrativeClass.Municipality, LinkGeomSource.FrozenLinkInterface,138.512,63151,0L,2,reversed = false,None,                  1548889228000L, 52347057,roadName,None,None,None,None,None),
        ProjectLink(1023,roadPart,Track.Combined, Discontinuity.Continuous,        AddrMRange(940, 954),AddrMRange(940, 954),None,None,Some(createdBy),4107210.toString, 0.0,  14.811,SideCode.TowardsDigitizing,(NoCP,         NoCP         ),(NoCP,         NoCP         ),List(Point(221487.0,6828317.0,0.0), Point(221492.0,6828331.0,0.0)),projectId,RoadAddressChangeType.Unchanged,AdministrativeClass.Municipality, LinkGeomSource.FrozenLinkInterface, 14.811,63151,0L,2,reversed = false,None,                  1548889228000L, 52347057,roadName,None,None,None,None,None),
        ProjectLink(1024,roadPart,Track.Combined, Discontinuity.Continuous,        AddrMRange(954, 980),AddrMRange(954, 980),None,None,Some(createdBy),4107209.toString, 0.0,  27.378,SideCode.TowardsDigitizing,(NoCP,         NoCP         ),(NoCP,         NoCP         ),List(Point(221492.0,6828331.0,0.0), Point(221501.0,6828357.0,0.0)),projectId,RoadAddressChangeType.Unchanged,AdministrativeClass.Municipality, LinkGeomSource.FrozenLinkInterface, 27.378,63151,0L,2,reversed = false,None,                  1548889228000L, 52347057,roadName,None,None,None,None,None),
        ProjectLink(1025,roadPart,Track.Combined, Discontinuity.EndOfRoad,         AddrMRange(980,1066),AddrMRange(980,1066),None,None,Some(createdBy),4107203.toString, 0.0,  88.942,SideCode.TowardsDigitizing,(NoCP,         RoadAddressCP),(NoCP,         RoadAddressCP),List(Point(221501.0,6828357.0,0.0), Point(221531.0,6828440.0,0.0)),projectId,RoadAddressChangeType.Unchanged,AdministrativeClass.Municipality, LinkGeomSource.FrozenLinkInterface, 88.942,63151,0L,2,reversed = false,None,                  1548889228000L, 52347057,roadName,None,None,None,None,None)
      )

      val roadways = Seq(
        Roadway(62737, 52347054,roadPart,AdministrativeClass.Municipality,Track.LeftSide, Discontinuity.MinorDiscontinuity,  0,  81,reversed = false,DateTime.parse("2018-07-01T00:00:00.000+03:00"),None,createdBy,roadName,2,TerminationCode.NoTermination,DateTime.parse("2018-07-09T00:00:00.000+03:00"),None),
        Roadway(63151, 52347057,roadPart,AdministrativeClass.Municipality,Track.Combined, Discontinuity.EndOfRoad,         806,1066,reversed = false,DateTime.parse("2013-10-01T00:00:00.000+03:00"),None,createdBy,roadName,2,TerminationCode.NoTermination,DateTime.parse("2013-10-29T00:00:00.000+02:00"),None),
        Roadway(63197, 52347051,roadPart,AdministrativeClass.Municipality,Track.RightSide,Discontinuity.Continuous,          0,  81,reversed = false,DateTime.parse("2018-07-01T00:00:00.000+03:00"),None,createdBy,roadName,2,TerminationCode.NoTermination,DateTime.parse("2018-07-09T00:00:00.000+03:00"),None),
        Roadway(79143,190895362,roadPart,AdministrativeClass.Municipality,Track.LeftSide, Discontinuity.MinorDiscontinuity,372, 716,reversed = false,DateTime.parse("2018-07-01T00:00:00.000+03:00"),None,createdBy,roadName,2,TerminationCode.NoTermination,DateTime.parse("2018-07-05T00:00:00.000+03:00"),None),
        Roadway(79417,190895359,roadPart,AdministrativeClass.Municipality,Track.RightSide,Discontinuity.MinorDiscontinuity,372, 716,reversed = false,DateTime.parse("2018-07-01T00:00:00.000+03:00"),None,createdBy,roadName,2,TerminationCode.NoTermination,DateTime.parse("2018-07-05T00:00:00.000+03:00"),None),
        Roadway(80639,203081355,roadPart,AdministrativeClass.Municipality,Track.RightSide,Discontinuity.MinorDiscontinuity, 81, 372,reversed = false,DateTime.parse("2017-10-01T00:00:00.000+03:00"),None,createdBy,roadName,2,TerminationCode.NoTermination,DateTime.parse("2018-07-09T00:00:00.000+03:00"),None),
        Roadway(80870,203081345,roadPart,AdministrativeClass.Municipality,Track.LeftSide, Discontinuity.MinorDiscontinuity, 81, 372,reversed = false,DateTime.parse("2017-10-01T00:00:00.000+03:00"),None,createdBy,roadName,2,TerminationCode.NoTermination,DateTime.parse("2018-07-09T00:00:00.000+03:00"),None),
        Roadway(80905,202230394,roadPart,AdministrativeClass.Municipality,Track.RightSide,Discontinuity.Continuous,        716, 806,reversed = false,DateTime.parse("2013-10-01T00:00:00.000+03:00"),None,createdBy,roadName,2,TerminationCode.NoTermination,DateTime.parse("2018-07-05T00:00:00.000+03:00"),None),
        Roadway(81270,202230385,roadPart,AdministrativeClass.Municipality,Track.LeftSide, Discontinuity.Continuous,        716, 806,reversed = false,DateTime.parse("2013-10-01T00:00:00.000+03:00"),None,createdBy,roadName,2,TerminationCode.NoTermination,DateTime.parse("2018-07-05T00:00:00.000+03:00"),None)
      )

      val linearLocations = Seq(
        LinearLocation(459379, 4.0, 4107303.toString, 0.0,  73.938, SideCode.TowardsDigitizing, 1551489610000L, (CalibrationPointReference(None,      None),               CalibrationPointReference(None,      None)               ), List(Point(221266.096,6827621.936,0.0), Point(221288.799,6827692.302,0.0)), LinkGeomSource.FrozenLinkInterface, 203081355, Some(DateTime.parse("2018-07-09T00:00:00.000+03:00")), None),
        LinearLocation(459377, 2.0, 4107353.toString, 0.0,  32.426, SideCode.TowardsDigitizing, 1551489610000L, (CalibrationPointReference(None,      None),               CalibrationPointReference(None,      None)               ), List(Point(221231.221,6827520.725,0.0), Point(221243.168,6827550.87 ,0.0)), LinkGeomSource.FrozenLinkInterface, 203081355, Some(DateTime.parse("2018-07-09T00:00:00.000+03:00")), None),
        LinearLocation(456058, 1.0, 6860512.toString, 0.0, 166.163, SideCode.TowardsDigitizing, 1551489610000L, (CalibrationPointReference(Some(372), Some(RoadAddressCP)),CalibrationPointReference(None,      None)               ), List(Point(221314.806,6827780.408,0.0), Point(221367.901,6827937.473,0.0)), LinkGeomSource.FrozenLinkInterface, 190895359, Some(DateTime.parse("2018-07-05T00:00:00.000+03:00")), None),
        LinearLocation(460645, 2.0, 4107352.toString, 0.0,  29.251, SideCode.TowardsDigitizing, 1551489610000L, (CalibrationPointReference(None,      None),               CalibrationPointReference(None,      None)               ), List(Point(221218.934,6827528.001,0.0), Point(221228.307,6827555.71 ,0.0)), LinkGeomSource.FrozenLinkInterface, 203081345, Some(DateTime.parse("2018-07-09T00:00:00.000+03:00")), None),
        LinearLocation(459378, 3.0, 4107349.toString, 0.0,  74.673, SideCode.TowardsDigitizing, 1551489610000L, (CalibrationPointReference(None,      None),               CalibrationPointReference(None,      None)               ), List(Point(221243.168,6827550.87 ,0.0), Point(221266.096,6827621.936,0.0)), LinkGeomSource.FrozenLinkInterface, 203081355, Some(DateTime.parse("2018-07-09T00:00:00.000+03:00")), None),
        LinearLocation(413435, 1.0, 4107187.toString, 0.0, 138.512, SideCode.TowardsDigitizing, 1548889228000L, (CalibrationPointReference(Some(806), Some(RoadAddressCP)),CalibrationPointReference(None,      None)               ), List(Point(221445.08 ,6828185.443,0.0), Point(221487.681,6828317.241,0.0)), LinkGeomSource.FrozenLinkInterface,  52347057, Some(DateTime.parse("2013-10-29T00:00:00.000+02:00")), None),
        LinearLocation(460644, 1.0, 4107358.toString, 0.0,   9.759, SideCode.TowardsDigitizing, 1551489610000L, (CalibrationPointReference(Some( 81), Some(RoadAddressCP)),CalibrationPointReference(None,      None)               ), List(Point(221213.111,6827520.172,0.0), Point(221218.934,6827528.001,0.0)), LinkGeomSource.FrozenLinkInterface, 203081345, Some(DateTime.parse("2018-07-09T00:00:00.000+03:00")), None),
        LinearLocation(410705, 1.0, 4107372.toString, 0.0,  73.976, SideCode.TowardsDigitizing, 1551489610000L, (CalibrationPointReference(Some(  0), Some(RoadAddressCP)),CalibrationPointReference(Some(  81),Some(RoadAddressCP))), List(Point(221242.391,6827426.168,0.0), Point(221210.462,6827491.36 ,0.0)), LinkGeomSource.FrozenLinkInterface,  52347054, Some(DateTime.parse("2018-07-09T00:00:00.000+03:00")), None),
        LinearLocation(462815, 2.0, 4107217.toString, 0.0,  68.478, SideCode.TowardsDigitizing, 1548889228000L, (CalibrationPointReference(None,      None),               CalibrationPointReference(Some( 806),Some(RoadAddressCP))), List(Point(221418.947,6828123.782,0.0), Point(221445.08 ,6828185.443,0.0)), LinkGeomSource.FrozenLinkInterface, 202230385, Some(DateTime.parse("2018-07-05T00:00:00.000+03:00")), None),
        LinearLocation(454475, 1.0, 6860510.toString, 0.0, 162.111, SideCode.TowardsDigitizing, 1551489610000L, (CalibrationPointReference(Some(372), Some(RoadAddressCP)),CalibrationPointReference(None,      None)               ), List(Point(221304.851,6827787.534,0.0), Point(221353.127,6827942.257,0.0)), LinkGeomSource.FrozenLinkInterface, 190895362, Some(DateTime.parse("2018-07-05T00:00:00.000+03:00")), None),
        LinearLocation(459380, 5.0, 4107324.toString, 0.0,  74.737, SideCode.TowardsDigitizing, 1551489610000L, (CalibrationPointReference(None,      None),               CalibrationPointReference(Some( 372),Some(RoadAddressCP))), List(Point(221288.799,6827692.302,0.0), Point(221308.716,6827764.201,0.0)), LinkGeomSource.FrozenLinkInterface, 203081355, Some(DateTime.parse("2018-07-09T00:00:00.000+03:00")), None),
        LinearLocation(459376, 1.0, 4107356.toString, 0.0,  19.586, SideCode.TowardsDigitizing, 1551489610000L, (CalibrationPointReference(Some( 81), Some(RoadAddressCP)),CalibrationPointReference(None,      None)               ), List(Point(221226.385,6827501.747,0.0), Point(221231.221,6827520.725,0.0)), LinkGeomSource.FrozenLinkInterface, 203081355, Some(DateTime.parse("2018-07-09T00:00:00.000+03:00")), None),
        LinearLocation(454476, 2.0, 4107262.toString, 0.0, 153.454, SideCode.TowardsDigitizing, 1551489610000L, (CalibrationPointReference(None,      None),               CalibrationPointReference(Some( 716),Some(RoadAddressCP))), List(Point(221353.127,6827942.257,0.0), Point(221402.889,6828086.474,0.0)), LinkGeomSource.FrozenLinkInterface, 190895362, Some(DateTime.parse("2018-07-05T00:00:00.000+03:00")), None),
        LinearLocation(460647, 4.0, 4107302.toString, 0.0,  73.948, SideCode.TowardsDigitizing, 1551489610000L, (CalibrationPointReference(None,      None),               CalibrationPointReference(None,      None)               ), List(Point(221251.269,6827626.822,0.0), Point(221273.993,6827697.192,0.0)), LinkGeomSource.FrozenLinkInterface, 203081345, Some(DateTime.parse("2018-07-09T00:00:00.000+03:00")), None),
        LinearLocation(462814, 1.0, 4107221.toString, 0.0,  14.31,  SideCode.TowardsDigitizing, 1548889228000L, (CalibrationPointReference(Some(716), Some(RoadAddressCP)),CalibrationPointReference(None,      None)               ), List(Point(221413.108,6828110.724,0.0), Point(221418.947,6828123.782,0.0)), LinkGeomSource.FrozenLinkInterface, 202230385, Some(DateTime.parse("2018-07-05T00:00:00.000+03:00")), None),
        LinearLocation(460646, 3.0, 4107348.toString, 0.0,  74.727, SideCode.TowardsDigitizing, 1551489610000L, (CalibrationPointReference(None,      None),               CalibrationPointReference(None,      None)               ), List(Point(221228.307,6827555.71 ,0.0), Point(221251.269,6827626.822,0.0)), LinkGeomSource.FrozenLinkInterface, 203081345, Some(DateTime.parse("2018-07-09T00:00:00.000+03:00")), None),
        LinearLocation(413436, 2.0, 4107210.toString, 0.0,  14.811, SideCode.TowardsDigitizing, 1548889228000L, (CalibrationPointReference(None     , None),               CalibrationPointReference(None,      None)               ), List(Point(221487.681,6828317.241,0.0), Point(221492.486,6828331.251,0.0)), LinkGeomSource.FrozenLinkInterface,  52347057, Some(DateTime.parse("2013-10-29T00:00:00.000+02:00")), None),
        LinearLocation(413842, 1.0, 4107344.toString, 0.0,  76.993, SideCode.TowardsDigitizing, 1551489610000L, (CalibrationPointReference(Some(  0), Some(RoadAddressCP)),CalibrationPointReference(Some(  81),Some(RoadAddressCP))), List(Point(221253.419,6827429.827,0.0), Point(221226.385,6827501.747,0.0)), LinkGeomSource.FrozenLinkInterface,  52347051, Some(DateTime.parse("2018-07-09T00:00:00.000+03:00")), None),
        LinearLocation(456059, 2.0, 4107261.toString, 0.0, 149.998, SideCode.TowardsDigitizing, 1551489610000L, (CalibrationPointReference(None,      None),               CalibrationPointReference(Some( 716),Some(RoadAddressCP))), List(Point(221367.901,6827937.473,0.0), Point(221418.453,6828077.621,0.0)), LinkGeomSource.FrozenLinkInterface, 190895359, Some(DateTime.parse("2018-07-05T00:00:00.000+03:00")), None),
        LinearLocation(413437, 3.0, 4107209.toString, 0.0,  27.378, SideCode.TowardsDigitizing, 1548889228000L, (CalibrationPointReference(None,      None),               CalibrationPointReference(None,      None)               ), List(Point(221492.486,6828331.251,0.0), Point(221501.544,6828357.087,0.0)), LinkGeomSource.FrozenLinkInterface,  52347057, Some(DateTime.parse("2013-10-29T00:00:00.000+02:00")), None),
        LinearLocation(460855, 1.0, 4107220.toString, 0.0,  16.981, SideCode.TowardsDigitizing, 1548889228000L, (CalibrationPointReference(Some(716), Some(RoadAddressCP)),CalibrationPointReference(None,      None)               ), List(Point(221431.728,6828103.593,0.0), Point(221430.626,6828120.538,0.0)), LinkGeomSource.FrozenLinkInterface, 202230394, Some(DateTime.parse("2018-07-05T00:00:00.000+03:00")), None),
        LinearLocation(460856, 2.0, 4107218.toString, 0.0,  67.157, SideCode.TowardsDigitizing, 1548889228000L, (CalibrationPointReference(None,      None),               CalibrationPointReference(Some( 806),Some(RoadAddressCP))), List(Point(221430.626,6828120.538,0.0), Point(221445.08 ,6828185.443,0.0)), LinkGeomSource.FrozenLinkInterface, 202230394, Some(DateTime.parse("2018-07-05T00:00:00.000+03:00")), None),
        LinearLocation(413438, 4.0, 4107203.toString, 0.0,  88.942, SideCode.TowardsDigitizing, 1548889228000L, (CalibrationPointReference(None,      None),               CalibrationPointReference(Some(1066),Some(RoadAddressCP))), List(Point(221501.544,6828357.087,0.0), Point(221531.267,6828440.914,0.0)), LinkGeomSource.FrozenLinkInterface,  52347057, Some(DateTime.parse("2013-10-29T00:00:00.000+02:00")), None),
        LinearLocation(460648, 5.0, 6860514.toString, 0.0,  72.734, SideCode.TowardsDigitizing, 1551489610000L, (CalibrationPointReference(None,      None),               CalibrationPointReference(Some( 372),Some(RoadAddressCP))), List(Point(221273.993,6827697.192,0.0), Point(221294.912,6827766.783,0.0)), LinkGeomSource.FrozenLinkInterface, 203081345, Some(DateTime.parse("2018-07-09T00:00:00.000+03:00")), None)
      )

      val project = Project(projectId, ProjectState.Incomplete, "f", "s", DateTime.now(), "", DateTime.now(), DateTime.now(), "", Seq(), Seq(), None, None, Set())

      buildTestDataForProject(Some(project), Some(roadways), Some(linearLocations), Some(projectLinks))
      val defaultSectionCalculatorStrategy = new DefaultSectionCalculatorStrategy

      val projectLinksWithAssignedValues = defaultSectionCalculatorStrategy.assignAddrMValues(Seq(), projectLinks, Seq.empty[UserDefinedCalibrationPoint])

      val assignedTrackGrouped = projectLinksWithAssignedValues.groupBy(_.track)
      val originalTrackGrouped = projectLinks.groupBy(_.track)

      Track.values.foreach(track => {
        assignedTrackGrouped.getOrElse(track, Seq()).sortBy(_.addrMRange.start).zip(originalTrackGrouped.getOrElse(track, Seq()).sortBy(_.addrMRange.start)).foreach { case (calculated, original) => {
          calculated.addrMRange.start should be(original.addrMRange.start)
          calculated.addrMRange.end should be(original.addrMRange.end)
          calculated.linkId should be(original.linkId)
          calculated.roadwayId should be(original.roadwayId)
          calculated.roadwayNumber should be(original.roadwayNumber)
        }}
      })

      // Check reversed case
      projectLinkDAO.updateProjectLinksStatus(projectLinks.map(_.id).toSet,RoadAddressChangeType.Transfer, createdBy)
      projectService.changeDirection(projectId, roadPart, Seq(), ProjectCoordinates(0, 0, 0),createdBy) should be(None)

      val updatedProjectLinks = defaultSectionCalculatorStrategy.assignAddrMValues(Seq(), projectLinkDAO.fetchProjectLinks(projectId), Seq.empty[UserDefinedCalibrationPoint])
      // There are continuity validations in defaultSectionCalculatorStrategy
      val minAddress = updatedProjectLinks.minBy(_.addrMRange.start)
      val maxAddress = updatedProjectLinks.maxBy(_.addrMRange.end)
      minAddress.originalAddrMRange.end   should be(projectLinks.maxBy(_.addrMRange.end).addrMRange.end)
      maxAddress.originalAddrMRange.start should be(0)
      updatedProjectLinks.filter(_.track == Track.Combined ).foreach(pl => pl.originalTrack should be(Track.switch(pl.track)))
      updatedProjectLinks.filter(_.track == Track.RightSide).foreach(pl => pl.originalTrack should be(Track.switch(pl.track)))
      updatedProjectLinks.filter(_.track == Track.LeftSide ).foreach(pl => pl.originalTrack should be(Track.switch(pl.track)))
    }
  }

  test("Test createRoadLinkProject When project in writable state Then  Service should identify states (Incomplete, and ErrorInViite)") {
    runWithRollback {
      val incomplete = Project(0L, ProjectState.apply(1), "I am Incomplete", "TestUser", DateTime.parse("1901-01-01"), "TestUser", DateTime.parse("1901-01-01"), DateTime.now(), "Some additional info", Seq(), Seq(), None, elys = Set())
      val incompleteProject = projectService.createRoadLinkProject(incomplete)
      val errorInViite = Project(0L, ProjectState.apply(1), "I am ErrorInViite", "TestUser", DateTime.parse("1901-01-01"), "TestUser", DateTime.parse("1901-01-01"), DateTime.now(), "Some additional info", Seq(), Seq(), None, elys = Set())
      val errorInViiteProject = projectService.createRoadLinkProject(errorInViite)
      projectService.isWritableState(incompleteProject.id) should be(true)
      projectService.isWritableState(errorInViiteProject.id) should be(true)
    }
  }

  test("Test projectService.updateProjectLinks() When transferring last ajr 1 & 2 links from part 1 to part 2 and adjust endAddrMValues for last links from transferred part and transfer the rest of the part 2 " +
    "Then the mAddressValues of the last links should be equal in both sides of the tracks for part 1.")
  {
    runWithRollback {
      /**
        * Test data
        */
      val rap = Project(0L, ProjectState.apply(1), "TestProject", "TestUser", DateTime.parse("1901-01-01"), "TestUser", DateTime.parse("1995-01-01"), DateTime.now(), "Some additional info", Seq(), Seq(), None, elys = Set())

      // part1
      // track1

      runUpdateToDb("""INSERT INTO LINK (ID) VALUES ('12345')""")
      runUpdateToDb("""INSERT INTO LINK (ID) VALUES ('12346')""")
      runUpdateToDb("""INSERT INTO LINK (ID) VALUES ('12347')""")
      runUpdateToDb("""INSERT INTO LINEAR_LOCATION (ID,ROADWAY_NUMBER,ORDER_NUMBER,LINK_ID,START_MEASURE,END_MEASURE,SIDE,GEOMETRY,VALID_FROM,VALID_TO,CREATED_BY,CREATED_TIME)
            VALUES(nextval('LINEAR_LOCATION_SEQ'), 123, 1, '12345', 0, 9, 2, ST_GeomFromText('LINESTRING(5.0 0.0 0 0, 5.0 9.0 0 9)', 3067), TIMESTAMP '2015-12-30 00:00:00.000000', NULL, 'TR', TIMESTAMP '2015-12-30 00:00:00.000000')""")
      runUpdateToDb("""INSERT INTO LINEAR_LOCATION (ID,ROADWAY_NUMBER,ORDER_NUMBER,LINK_ID,START_MEASURE,END_MEASURE,SIDE,GEOMETRY,VALID_FROM,VALID_TO,CREATED_BY,CREATED_TIME)
            VALUES(nextval('LINEAR_LOCATION_SEQ'), 123, 2, '12346', 0, 12, 2, ST_GeomFromText('LINESTRING(5.0 9.0 0 9, 5.0 21.0 0 21)', 3067), TIMESTAMP '2015-12-30 00:00:00.000000', NULL, 'TR', TIMESTAMP '2015-12-30 00:00:00.000000')""")
      runUpdateToDb("""INSERT INTO LINEAR_LOCATION (ID,ROADWAY_NUMBER,ORDER_NUMBER,LINK_ID,START_MEASURE,END_MEASURE,SIDE,GEOMETRY,VALID_FROM,VALID_TO,CREATED_BY,CREATED_TIME)
            VALUES(nextval('LINEAR_LOCATION_SEQ'), 123, 3, '12347', 0, 5, 2, ST_GeomFromText('LINESTRING(5.0 21.0 0 21, 5.0 26.0 0 26)', 3067), TIMESTAMP '2015-12-30 00:00:00.000000', NULL, 'TR', TIMESTAMP '2015-12-30 00:00:00.000000')""")

      runUpdateToDb("""Insert into ROADWAY (ID,ROADWAY_NUMBER,ROAD_NUMBER,ROAD_PART_NUMBER,TRACK,START_ADDR_M,END_ADDR_M,REVERSED,DISCONTINUITY,START_DATE,END_DATE,CREATED_BY,CREATED_TIME,ADMINISTRATIVE_CLASS,ELY,TERMINATED,VALID_FROM,VALID_TO)
        values (nextval('ROADWAY_SEQ'), 123,9999,1,1,0,26,0,1,to_date('22-10-90','DD-MM-YY'),null,'TR',to_timestamp('21-09-18 12.04.42.970245000','DD-MM-YY HH24.MI.SSXFF'),1,8,0,to_date('16-10-98','DD-MM-YY'),null)""")



      // track2
      runUpdateToDb("""INSERT INTO LINK (ID) VALUES ('12348')""")
      runUpdateToDb("""INSERT INTO LINK (ID) VALUES ('12349')""")
      runUpdateToDb("""INSERT INTO LINK (ID) VALUES ('12350')""")
      runUpdateToDb("""INSERT INTO LINK (ID) VALUES ('12351')""")
      runUpdateToDb("""INSERT INTO LINEAR_LOCATION (ID,ROADWAY_NUMBER,ORDER_NUMBER,LINK_ID,START_MEASURE,END_MEASURE,SIDE,GEOMETRY,VALID_FROM,VALID_TO,CREATED_BY,CREATED_TIME)
            VALUES(nextval('LINEAR_LOCATION_SEQ'), 124, 1, '12348', 0, 10, 2, ST_GeomFromText('LINESTRING(0.0 0.0 0 0, 0.0 10.0 0 10)', 3067), TIMESTAMP '2015-12-30 00:00:00.000000', NULL, 'TR', TIMESTAMP '2015-12-30 00:00:00.000000')""")
      runUpdateToDb("""INSERT INTO LINEAR_LOCATION (ID,ROADWAY_NUMBER,ORDER_NUMBER,LINK_ID,START_MEASURE,END_MEASURE,SIDE,GEOMETRY,VALID_FROM,VALID_TO,CREATED_BY,CREATED_TIME)
            VALUES(nextval('LINEAR_LOCATION_SEQ'), 124, 2, '12349', 0, 8, 2, ST_GeomFromText('LINESTRING(0.0 10.0 0 10, 0.0 18.0 0 18)', 3067), TIMESTAMP '2015-12-30 00:00:00.000000', NULL, 'TR', TIMESTAMP '2015-12-30 00:00:00.000000')""")
      runUpdateToDb("""INSERT INTO LINEAR_LOCATION (ID,ROADWAY_NUMBER,ORDER_NUMBER,LINK_ID,START_MEASURE,END_MEASURE,SIDE,GEOMETRY,VALID_FROM,VALID_TO,CREATED_BY,CREATED_TIME)
            VALUES(nextval('LINEAR_LOCATION_SEQ'), 124, 3, '12350', 0, 5, 2, ST_GeomFromText('LINESTRING(0.0 18.0 0 18, 0.0 23.0 0 23)', 3067), TIMESTAMP '2015-12-30 00:00:00.000000', NULL, 'TR', TIMESTAMP '2015-12-30 00:00:00.000000')""")
      runUpdateToDb("""INSERT INTO LINEAR_LOCATION (ID,ROADWAY_NUMBER,ORDER_NUMBER,LINK_ID,START_MEASURE,END_MEASURE,SIDE,GEOMETRY,VALID_FROM,VALID_TO,CREATED_BY,CREATED_TIME)
            VALUES(nextval('LINEAR_LOCATION_SEQ'), 124, 4, '12351', 0, 3, 2, ST_GeomFromText('LINESTRING(0.0 23.0 0 23, 0.0 26.0 0 26)', 3067), TIMESTAMP '2015-12-30 00:00:00.000000', NULL, 'TR', TIMESTAMP '2015-12-30 00:00:00.000000')""")

      runUpdateToDb("""Insert into ROADWAY (ID,ROADWAY_NUMBER,ROAD_NUMBER,ROAD_PART_NUMBER,TRACK,START_ADDR_M,END_ADDR_M,REVERSED,DISCONTINUITY,START_DATE,END_DATE,CREATED_BY,CREATED_TIME,ADMINISTRATIVE_CLASS,ELY,TERMINATED,VALID_FROM,VALID_TO)
        values (nextval('ROADWAY_SEQ'), 124,9999,1,2,0,26,0,1,to_date('22-10-90','DD-MM-YY'),null,'TR',to_timestamp('21-09-18 12.04.42.970245000','DD-MM-YY HH24.MI.SSXFF'),1,8,0,to_date('16-10-98','DD-MM-YY'),null)""")

      // part2
      // track1
      runUpdateToDb("""INSERT INTO LINK (ID) VALUES ('12352')""")
      runUpdateToDb("""INSERT INTO LINK (ID) VALUES ('12353')""")
      runUpdateToDb("""INSERT INTO LINEAR_LOCATION (ID,ROADWAY_NUMBER,ORDER_NUMBER,LINK_ID,START_MEASURE,END_MEASURE,SIDE,GEOMETRY,VALID_FROM,VALID_TO,CREATED_BY,CREATED_TIME)
            VALUES(nextval('LINEAR_LOCATION_SEQ'), 125, 1, '12352', 0, 2, 2, ST_GeomFromText('LINESTRING(5.0 26.0 0 0, 5.0 28.0 0 2)', 3067), TIMESTAMP '2015-12-30 00:00:00.000000', NULL, 'TR', TIMESTAMP '2015-12-30 00:00:00.000000')""")
      runUpdateToDb("""INSERT INTO LINEAR_LOCATION (ID,ROADWAY_NUMBER,ORDER_NUMBER,LINK_ID,START_MEASURE,END_MEASURE,SIDE,GEOMETRY,VALID_FROM,VALID_TO,CREATED_BY,CREATED_TIME)
            VALUES(nextval('LINEAR_LOCATION_SEQ'), 125, 2, '12353', 0, 7, 2, ST_GeomFromText('LINESTRING(5.0 28.0 0 2, 5.0 35.0 0 7)', 3067), TIMESTAMP '2015-12-30 00:00:00.000000', NULL, 'TR', TIMESTAMP '2015-12-30 00:00:00.000000')""")

      runUpdateToDb("""Insert into ROADWAY (ID,ROADWAY_NUMBER,ROAD_NUMBER,ROAD_PART_NUMBER,TRACK,START_ADDR_M,END_ADDR_M,REVERSED,DISCONTINUITY,START_DATE,END_DATE,CREATED_BY,CREATED_TIME,ADMINISTRATIVE_CLASS,ELY,TERMINATED,VALID_FROM,VALID_TO)
        values (nextval('ROADWAY_SEQ'), 125,9999,2,1,0,7,0,1,to_date('22-10-90','DD-MM-YY'),null,'TR',to_timestamp('21-09-18 12.04.42.970245000','DD-MM-YY HH24.MI.SSXFF'),1,8,0,to_date('16-10-98','DD-MM-YY'),null)""")

      // track2
      runUpdateToDb("""INSERT INTO LINK (ID) VALUES ('12354')""")
      runUpdateToDb("""INSERT INTO LINK (ID) VALUES ('12355')""")
      runUpdateToDb("""INSERT INTO LINEAR_LOCATION (ID,ROADWAY_NUMBER,ORDER_NUMBER,LINK_ID,START_MEASURE,END_MEASURE,SIDE,GEOMETRY,VALID_FROM,VALID_TO,CREATED_BY,CREATED_TIME)
            VALUES(nextval('LINEAR_LOCATION_SEQ'), 126, 1, '12354', 0, 3, 2, ST_GeomFromText('LINESTRING(0.0 26.0 0 0, 0.0 29.0 0 3)', 3067), TIMESTAMP '2015-12-30 00:00:00.000000', NULL, 'TR', TIMESTAMP '2015-12-30 00:00:00.000000')""")
      runUpdateToDb("""INSERT INTO LINEAR_LOCATION (ID,ROADWAY_NUMBER,ORDER_NUMBER,LINK_ID,START_MEASURE,END_MEASURE,SIDE,GEOMETRY,VALID_FROM,VALID_TO,CREATED_BY,CREATED_TIME)
            VALUES(nextval('LINEAR_LOCATION_SEQ'), 126, 2, '12355', 0, 8, 2, ST_GeomFromText('LINESTRING(0.0 29.0 0 3, 0.0 37.0 0 11)', 3067), TIMESTAMP '2015-12-30 00:00:00.000000', NULL, 'TR', TIMESTAMP '2015-12-30 00:00:00.000000')""")
      runUpdateToDb("""Insert into ROADWAY (ID,ROADWAY_NUMBER,ROAD_NUMBER,ROAD_PART_NUMBER,TRACK,START_ADDR_M,END_ADDR_M,REVERSED,DISCONTINUITY,START_DATE,END_DATE,CREATED_BY,CREATED_TIME,ADMINISTRATIVE_CLASS,ELY,TERMINATED,VALID_FROM,VALID_TO)
        values (nextval('ROADWAY_SEQ'), 126,9999,2,2,0,11,0,1,to_date('22-10-90','DD-MM-YY'),null,'TR',to_timestamp('21-09-18 12.04.42.970245000','DD-MM-YY HH24.MI.SSXFF'),1,8,0,to_date('16-10-98','DD-MM-YY'),null)""")

      val project = projectService.createRoadLinkProject(rap)
      val id = project.id
      val part1 = roadwayAddressMapper.getRoadAddressesByLinearLocation(linearLocationDAO.fetchByRoadways(roadwayDAO.fetchAllBySection(RoadPart(9999, 1)).map(_.roadwayNumber).toSet))
      val part2 = roadwayAddressMapper.getRoadAddressesByLinearLocation(linearLocationDAO.fetchByRoadways(roadwayDAO.fetchAllBySection(RoadPart(9999, 2)).map(_.roadwayNumber).toSet))
      val toProjectLinks = (part1 ++ part2).map(toProjectLink(rap))
      val roadLinks = toProjectLinks.map(toRoadLink)

      when(mockRoadLinkService.getRoadLinksHistoryFromVVH(any[Set[String]])).thenReturn(Seq())
      when(mockRoadLinkService.getRoadLinksByLinkIds(any[Set[String]])).thenReturn(roadLinks)
      projectService.saveProject(project.copy(reservedParts = Seq(
        ProjectReservedPart(0L, RoadPart(9999, 1), null, Some(Discontinuity.Continuous), Some(8L), None, None, None, None),
        ProjectReservedPart(0L, RoadPart(9999, 2), null, Some(Discontinuity.Continuous), Some(8L), None, None, None, None)), elys = Set())
      )

      val projectLinks = projectLinkDAO.fetchProjectLinks(id)
      val part1track1 = Set(12345L, 12346L, 12347L).map(_.toString)
      val part1track2 = Set(12348L, 12349L, 12350L, 12351L).map(_.toString)
      val part1track1Links = projectLinks.filter(pl => part1track1.contains(pl.linkId)).map(_.id).toSet
      val part1Track2Links = projectLinks.filter(pl => part1track2.contains(pl.linkId)).map(_.id).toSet

      projectLinkDAO.updateProjectLinksStatus(part1track1Links, RoadAddressChangeType.Unchanged, "test")
      projectLinkDAO.updateProjectLinksStatus(part1Track2Links, RoadAddressChangeType.Unchanged, "test")
//
//      /**
//        * Tranfering adjacents of part1 to part2
//        */
      val part1AdjacentToPart2IdRightSide = Set(12347L.toString)
      val part1AdjacentToPart2IdLeftSide = Set(12351L.toString)
      val part1AdjacentToPart2LinkRightSide = projectLinks.filter(pl => part1AdjacentToPart2IdRightSide.contains(pl.linkId)).map(_.id).toSet
      val part1AdjacentToPart2LinkLeftSide = projectLinks.filter(pl => part1AdjacentToPart2IdLeftSide.contains(pl.linkId)).map(_.id).toSet

      projectService.updateProjectLinks(id, part1AdjacentToPart2LinkRightSide, Seq(), RoadAddressChangeType.Transfer, "test", RoadPart(9999, 2), 1, None, 1, 5, Some(1L), reversed = false, None)
      projectService.updateProjectLinks(id, part1AdjacentToPart2LinkLeftSide,  Seq(), RoadAddressChangeType.Transfer, "test", RoadPart(9999, 2), 2, None, 1, 5, Some(1L), reversed = false, None)

      val part2track1 = Set(12352L.toString, 12353L.toString)
      val part2track2 = Set(12354L.toString, 12355L.toString)
      val part2track1Links = projectLinks.filter(pl => part2track1.contains(pl.linkId)).map(_.id).toSet
      val part2Track2Links = projectLinks.filter(pl => part2track2.contains(pl.linkId)).map(_.id).toSet
      projectService.updateProjectLinks(id, part2track1Links, Seq(), RoadAddressChangeType.Transfer, "test", RoadPart(9999, 2), 1, None, 1, 5, Some(1L), reversed = false, None)
      projectService.updateProjectLinks(id, part2Track2Links, Seq(), RoadAddressChangeType.Transfer, "test", RoadPart(9999, 2), 2, None, 1, 5, Some(1L), reversed = false, None)

      val projectLinks2 = projectLinkDAO.fetchProjectLinks(id)
<<<<<<< HEAD
      val projectLinks3 = ProjectSectionCalculator.assignMValues(projectLinks2).sortBy(_.addrMRange.end)
=======
      val projectLinks3 = ProjectSectionCalculator.assignAddrMValues(projectLinks2).sortBy(_.endAddrMValue)
>>>>>>> 173b3d4a

      val parts = projectLinks3.partition(_.roadPart === RoadPart(9999, 1))
      val part1tracks = parts._1.partition(_.track === Track.RightSide)
      part1tracks._1.maxBy(_.addrMRange.end).addrMRange.end should be(part1tracks._2.maxBy(_.addrMRange.end).addrMRange.end)
      val part2tracks = parts._2.partition(_.track === Track.RightSide)
      part2tracks._1.maxBy(_.addrMRange.end).addrMRange.end should be(part2tracks._2.maxBy(_.addrMRange.end).addrMRange.end)
    }
  }

  test("Test projectService.updateProjectLinks When transferring the rest of the part 2 and then the last ajr 1 & 2 links from part 1 to part 2 and adjust endAddrMValues for last links from transferred part " +
    "Then the mAddressValues of the last links should be equal in both sides of the tracks for part 1." )
  {
    runWithRollback {
      /**
        * Test data
        */
      val rap = Project(0L, ProjectState.apply(1), "TestProject", "TestUser", DateTime.parse("1901-01-01"), "TestUser", DateTime.parse("1991-01-01"), DateTime.now(), "Some additional info", Seq(), Seq(), None, elys = Set())

      // part1
      // track1
      runUpdateToDb("""INSERT INTO LINK (ID) VALUES ('12345')""")
      runUpdateToDb("""INSERT INTO LINK (ID) VALUES ('12346')""")
      runUpdateToDb("""INSERT INTO LINK (ID) VALUES ('12347')""")
      runUpdateToDb("""INSERT INTO LINEAR_LOCATION (ID,ROADWAY_NUMBER,ORDER_NUMBER,LINK_ID,START_MEASURE,END_MEASURE,SIDE,GEOMETRY,VALID_FROM,VALID_TO,CREATED_BY,CREATED_TIME)
            VALUES(nextval('LINEAR_LOCATION_SEQ'), 1234567, 1, '12345', 0, 9, 2, ST_GeomFromText('LINESTRING(5.0 0.0 0 0, 5.0 9.0 0 9)', 3067), TIMESTAMP '2015-12-30 00:00:00.000000', NULL, 'TR', TIMESTAMP '2015-12-30 00:00:00.000000')""")
      runUpdateToDb("""INSERT INTO LINEAR_LOCATION (ID,ROADWAY_NUMBER,ORDER_NUMBER,LINK_ID,START_MEASURE,END_MEASURE,SIDE,GEOMETRY,VALID_FROM,VALID_TO,CREATED_BY,CREATED_TIME)
            VALUES(nextval('LINEAR_LOCATION_SEQ'), 1234567, 2, '12346', 0, 12, 2, ST_GeomFromText('LINESTRING(5.0 9.0 0 9, 5.0 21.0 0 21)', 3067), TIMESTAMP '2015-12-30 00:00:00.000000', NULL, 'TR', TIMESTAMP '2015-12-30 00:00:00.000000')""")
      runUpdateToDb("""INSERT INTO LINEAR_LOCATION (ID,ROADWAY_NUMBER,ORDER_NUMBER,LINK_ID,START_MEASURE,END_MEASURE,SIDE,GEOMETRY,VALID_FROM,VALID_TO,CREATED_BY,CREATED_TIME)
            VALUES(nextval('LINEAR_LOCATION_SEQ'), 1234567, 3, '12347', 0, 5, 2, ST_GeomFromText('LINESTRING(5.0 21.0 0 21, 5.0 26.0 0 26)', 3067), TIMESTAMP '2015-12-30 00:00:00.000000', NULL, 'TR', TIMESTAMP '2015-12-30 00:00:00.000000')""")

      runUpdateToDb("""Insert into ROADWAY (ID,ROADWAY_NUMBER,ROAD_NUMBER,ROAD_PART_NUMBER,TRACK,START_ADDR_M,END_ADDR_M,REVERSED,DISCONTINUITY,START_DATE,END_DATE,CREATED_BY,CREATED_TIME,ADMINISTRATIVE_CLASS,ELY,TERMINATED,VALID_FROM,VALID_TO)
        values (nextval('ROADWAY_SEQ'), 1234567,9999,1,1,0,26,0,1,to_date('22-10-90','DD-MM-YY'),null,'TR',to_timestamp('21-09-18 12.04.42.970245000','DD-MM-YY HH24.MI.SSXFF'),1,8,0,to_date('16-10-98','DD-MM-YY'),null)""")



      // track2
      runUpdateToDb("""INSERT INTO LINK (ID) VALUES ('12348')""")
      runUpdateToDb("""INSERT INTO LINK (ID) VALUES ('12349')""")
      runUpdateToDb("""INSERT INTO LINK (ID) VALUES ('12350')""")
      runUpdateToDb("""INSERT INTO LINK (ID) VALUES ('12351')""")
      runUpdateToDb("""INSERT INTO LINEAR_LOCATION (ID,ROADWAY_NUMBER,ORDER_NUMBER,LINK_ID,START_MEASURE,END_MEASURE,SIDE,GEOMETRY,VALID_FROM,VALID_TO,CREATED_BY,CREATED_TIME)
            VALUES(nextval('LINEAR_LOCATION_SEQ'), 1234568, 1, '12348', 0, 10, 2, ST_GeomFromText('LINESTRING(0.0 0.0 0 0, 0.0 10.0 0 10)', 3067), TIMESTAMP '2015-12-30 00:00:00.000000', NULL, 'TR', TIMESTAMP '2015-12-30 00:00:00.000000')""")
      runUpdateToDb("""INSERT INTO LINEAR_LOCATION (ID,ROADWAY_NUMBER,ORDER_NUMBER,LINK_ID,START_MEASURE,END_MEASURE,SIDE,GEOMETRY,VALID_FROM,VALID_TO,CREATED_BY,CREATED_TIME)
            VALUES(nextval('LINEAR_LOCATION_SEQ'), 1234568, 2, '12349', 0, 8, 2, ST_GeomFromText('LINESTRING(0.0 10.0 0 10, 0.0 18.0 0 18)', 3067), TIMESTAMP '2015-12-30 00:00:00.000000', NULL, 'TR', TIMESTAMP '2015-12-30 00:00:00.000000')""")
      runUpdateToDb("""INSERT INTO LINEAR_LOCATION (ID,ROADWAY_NUMBER,ORDER_NUMBER,LINK_ID,START_MEASURE,END_MEASURE,SIDE,GEOMETRY,VALID_FROM,VALID_TO,CREATED_BY,CREATED_TIME)
            VALUES(nextval('LINEAR_LOCATION_SEQ'), 1234568, 3, '12350', 0, 5, 2, ST_GeomFromText('LINESTRING(0.0 18.0 0 18, 0.0 23.0 0 23)', 3067), TIMESTAMP '2015-12-30 00:00:00.000000', NULL, 'TR', TIMESTAMP '2015-12-30 00:00:00.000000')""")
      runUpdateToDb("""INSERT INTO LINEAR_LOCATION (ID,ROADWAY_NUMBER,ORDER_NUMBER,LINK_ID,START_MEASURE,END_MEASURE,SIDE,GEOMETRY,VALID_FROM,VALID_TO,CREATED_BY,CREATED_TIME)
            VALUES(nextval('LINEAR_LOCATION_SEQ'), 1234568, 4, '12351', 0, 3, 2, ST_GeomFromText('LINESTRING(0.0 23.0 0 23, 0.0 26.0 0 26)', 3067), TIMESTAMP '2015-12-30 00:00:00.000000', NULL, 'TR', TIMESTAMP '2015-12-30 00:00:00.000000')""")

      runUpdateToDb("""Insert into ROADWAY (ID,ROADWAY_NUMBER,ROAD_NUMBER,ROAD_PART_NUMBER,TRACK,START_ADDR_M,END_ADDR_M,REVERSED,DISCONTINUITY,START_DATE,END_DATE,CREATED_BY,CREATED_TIME,ADMINISTRATIVE_CLASS,ELY,TERMINATED,VALID_FROM,VALID_TO)
        values (nextval('ROADWAY_SEQ'), 1234568,9999,1,2,0,26,0,1,to_date('22-10-90','DD-MM-YY'),null,'TR',to_timestamp('21-09-18 12.04.42.970245000','DD-MM-YY HH24.MI.SSXFF'),1,8,0,to_date('16-10-98','DD-MM-YY'),null)""")

      // part2
      // track1
      runUpdateToDb("""INSERT INTO LINK (ID) VALUES ('12352')""")
      runUpdateToDb("""INSERT INTO LINK (ID) VALUES ('12353')""")
      runUpdateToDb("""INSERT INTO LINEAR_LOCATION (ID,ROADWAY_NUMBER,ORDER_NUMBER,LINK_ID,START_MEASURE,END_MEASURE,SIDE,GEOMETRY,VALID_FROM,VALID_TO,CREATED_BY,CREATED_TIME)
            VALUES(nextval('LINEAR_LOCATION_SEQ'), 1234569, 1, '12352', 0, 2, 2,ST_GeomFromText('LINESTRING(5.0 26.0 0 0, 5.0 28.0 0 2)', 3067), TIMESTAMP '2015-12-30 00:00:00.000000', NULL, 'TR', TIMESTAMP '2015-12-30 00:00:00.000000')""")
      runUpdateToDb("""INSERT INTO LINEAR_LOCATION (ID,ROADWAY_NUMBER,ORDER_NUMBER,LINK_ID,START_MEASURE,END_MEASURE,SIDE,GEOMETRY,VALID_FROM,VALID_TO,CREATED_BY,CREATED_TIME)
            VALUES(nextval('LINEAR_LOCATION_SEQ'), 1234569, 2, '12353', 0, 7, 2, ST_GeomFromText('LINESTRING(5.0 28.0 0 2, 5.0 35.0 0 7)', 3067), TIMESTAMP '2015-12-30 00:00:00.000000', NULL, 'TR', TIMESTAMP '2015-12-30 00:00:00.000000')""")

      runUpdateToDb("""Insert into ROADWAY (ID,ROADWAY_NUMBER,ROAD_NUMBER,ROAD_PART_NUMBER,TRACK,START_ADDR_M,END_ADDR_M,REVERSED,DISCONTINUITY,START_DATE,END_DATE,CREATED_BY,CREATED_TIME,ADMINISTRATIVE_CLASS,ELY,TERMINATED,VALID_FROM,VALID_TO)
        values (nextval('ROADWAY_SEQ'), 1234569,9999,2,1,0,7,0,1,to_date('22-10-90','DD-MM-YY'),null,'TR',to_timestamp('21-09-18 12.04.42.970245000','DD-MM-YY HH24.MI.SSXFF'),1,8,0,to_date('16-10-98','DD-MM-YY'),null)""")

      // track2
      runUpdateToDb("""INSERT INTO LINK (ID) VALUES ('12354')""")
      runUpdateToDb("""INSERT INTO LINK (ID) VALUES ('12355')""")
      runUpdateToDb("""INSERT INTO LINEAR_LOCATION (ID,ROADWAY_NUMBER,ORDER_NUMBER,LINK_ID,START_MEASURE,END_MEASURE,SIDE,GEOMETRY,VALID_FROM,VALID_TO,CREATED_BY,CREATED_TIME)
            VALUES(nextval('LINEAR_LOCATION_SEQ'), 1234570, 1, '12354', 0, 3, 2, ST_GeomFromText('LINESTRING(0.0 26.0 0 0, 0.0 29.0 0 3)', 3067), TIMESTAMP '2015-12-30 00:00:00.000000', NULL, 'TR', TIMESTAMP '2015-12-30 00:00:00.000000')""")
      runUpdateToDb("""INSERT INTO LINEAR_LOCATION (ID,ROADWAY_NUMBER,ORDER_NUMBER,LINK_ID,START_MEASURE,END_MEASURE,SIDE,GEOMETRY,VALID_FROM,VALID_TO,CREATED_BY,CREATED_TIME)
            VALUES(nextval('LINEAR_LOCATION_SEQ'), 1234570, 2, '12355', 0, 8, 2, ST_GeomFromText('LINESTRING(0.0 29.0 0 3, 0.0 37.0 0 11)', 3067), TIMESTAMP '2015-12-30 00:00:00.000000', NULL, 'TR', TIMESTAMP '2015-12-30 00:00:00.000000')""")

      runUpdateToDb("""Insert into ROADWAY (ID,ROADWAY_NUMBER,ROAD_NUMBER,ROAD_PART_NUMBER,TRACK,START_ADDR_M,END_ADDR_M,REVERSED,DISCONTINUITY,START_DATE,END_DATE,CREATED_BY,CREATED_TIME,ADMINISTRATIVE_CLASS,ELY,TERMINATED,VALID_FROM,VALID_TO)
        values (nextval('ROADWAY_SEQ'), 1234570,9999,2,2,0,11,0,1,to_date('22-10-90','DD-MM-YY'),null,'TR',to_timestamp('21-09-18 12.04.42.970245000','DD-MM-YY HH24.MI.SSXFF'),1,8,0,to_date('16-10-98','DD-MM-YY'),null)""")

      val project = projectService.createRoadLinkProject(rap)
      val id = project.id
      val part1 = roadwayAddressMapper.getRoadAddressesByLinearLocation(linearLocationDAO.fetchByRoadways(roadwayDAO.fetchAllBySection(RoadPart(9999, 1)).map(_.roadwayNumber).toSet))
      val part2 = roadwayAddressMapper.getRoadAddressesByLinearLocation(linearLocationDAO.fetchByRoadways(roadwayDAO.fetchAllBySection(RoadPart(9999, 2)).map(_.roadwayNumber).toSet))
      val toProjectLinks = (part1 ++ part2).map(toProjectLink(rap))
      val roadLinks = toProjectLinks.map(toRoadLink)
      when(mockRoadLinkService.getRoadLinksHistoryFromVVH(any[Set[String]])).thenReturn(Seq())
      when(mockRoadLinkService.getRoadLinksByLinkIds(any[Set[String]])).thenReturn(roadLinks)
      projectService.saveProject(project.copy(reservedParts = Seq(ProjectReservedPart(0L, RoadPart(9999, 1), null, Some(Discontinuity.Continuous), Some(8L), None, None, None, None), ProjectReservedPart(0L, RoadPart(9999, 2), null, Some(Discontinuity.Continuous), Some(8L), None, None, None, None)), elys = Set()))

      val projectLinks = projectLinkDAO.fetchProjectLinks(id)
      val part1track1 = Set(12345L, 12346L, 12347L).map(_.toString)
      val part1track2 = Set(12348L, 12349L, 12350L, 12351L).map(_.toString)
      val part1track1Links = projectLinks.filter(pl => part1track1.contains(pl.linkId)).map(_.id).toSet
      val part1Track2Links = projectLinks.filter(pl => part1track2.contains(pl.linkId)).map(_.id).toSet

      projectLinkDAO.updateProjectLinksStatus(part1track1Links, RoadAddressChangeType.Unchanged, "test")
      projectLinkDAO.updateProjectLinksStatus(part1Track2Links, RoadAddressChangeType.Unchanged, "test")

      val part2track1 = Set(12352L, 12353L).map(_.toString)
      val part2track2 = Set(12354L, 12355L).map(_.toString)
      val part2track1Links = projectLinks.filter(pl => part2track1.contains(pl.linkId)).map(_.id).toSet
      val part2Track2Links = projectLinks.filter(pl => part2track2.contains(pl.linkId)).map(_.id).toSet

      projectService.updateProjectLinks(id, part2track1Links, Seq(), RoadAddressChangeType.Transfer, "test",
        newRoadPart = RoadPart(9999, 2), newTrackCode = 1, userDefinedEndAddressM = None, administrativeClass = 1, discontinuity = 5, ely = Some(1L), roadName = None)
      projectService.updateProjectLinks(id, part2Track2Links, Seq(), RoadAddressChangeType.Transfer, "test",
        newRoadPart = RoadPart(9999, 2), newTrackCode = 2, userDefinedEndAddressM = None, administrativeClass = 1, discontinuity = 5, ely = Some(1L), roadName = None)
      /**
        * Tranfering adjacents of part1 to part2
        */
      val part1AdjacentToPart2IdRightSide = Set(12347L.toString)
      val part1AdjacentToPart2IdLeftSide = Set(12351L.toString)
      val part1AdjacentToPart2LinkRightSide = projectLinks.filter(pl => part1AdjacentToPart2IdRightSide.contains(pl.linkId)).map(_.id).toSet
      val part1AdjacentToPart2LinkLeftSide = projectLinks.filter(pl => part1AdjacentToPart2IdLeftSide.contains(pl.linkId)).map(_.id).toSet


      projectService.updateProjectLinks(id, part1AdjacentToPart2LinkRightSide, Seq(), RoadAddressChangeType.Transfer, "test", newRoadPart = RoadPart(9999, 2), newTrackCode = 1, userDefinedEndAddressM = None, administrativeClass = 1, discontinuity = 5, ely = Some(1L), roadName = None)
      projectService.updateProjectLinks(id, part1AdjacentToPart2LinkLeftSide,  Seq(), RoadAddressChangeType.Transfer, "test", newRoadPart = RoadPart(9999, 2), newTrackCode = 2, userDefinedEndAddressM = None, administrativeClass = 1, discontinuity = 5, ely = Some(1L), roadName = None)

      val projectLinks_ = projectLinkDAO.fetchProjectLinks(id)
      val projectLinks2 = ProjectSectionCalculator.assignAddrMValues(projectLinks_)

      val parts = projectLinks2.partition(_.roadPart === RoadPart(9999, 1))
      val part1tracks = parts._1.partition(_.track === Track.RightSide)
      part1tracks._1.maxBy(_.addrMRange.end).addrMRange.end should be(part1tracks._2.maxBy(_.addrMRange.end).addrMRange.end)
      val part2tracks = parts._2.partition(_.track === Track.RightSide)
      part2tracks._1.maxBy(_.addrMRange.end).addrMRange.end should be(part2tracks._2.maxBy(_.addrMRange.end).addrMRange.end)
    }
  }

  test("Test expireHistoryRows When link is renumbered Then set end date to old roadway") {
    runWithRollback {

      // Create roadway
      val linkId = 10000.toString
      val oldEndAddress = 100
      val roadway = Roadway(Sequences.nextRoadwayId, Sequences.nextRoadwayNumber, RoadPart(9999, 1), AdministrativeClass.State, Track.Combined, Discontinuity.Continuous, 0, oldEndAddress, reversed = false, DateTime.now().minusYears(10), None, "test", Some("Test Road"), 1, TerminationCode.NoTermination, DateTime.now().minusYears(10), None)

      roadwayDAO.create(Seq(roadway))

      // Create project link
      val roadAddressLength = roadway.endAddrMValue - roadway.startAddrMValue
      val projectId = Sequences.nextViiteProjectId
      val newLength = 110.123
      val newEndAddr = 110
      val projectLink = ProjectLink(Sequences.nextProjectLinkId, roadway.roadPart, roadway.track, roadway.discontinuity, AddrMRange(roadway.startAddrMValue, roadway.endAddrMValue + 10), AddrMRange(roadway.startAddrMValue, roadway.endAddrMValue), Some(DateTime.now().plusMonths(1)), None, Some("test"), linkId, 0.0, newLength, SideCode.TowardsDigitizing, (RoadAddressCP, RoadAddressCP), (NoCP, NoCP), Seq(Point(0.0, 0.0), Point(0.0, newLength)), projectId, RoadAddressChangeType.Renumeration, roadway.administrativeClass, LinkGeomSource.NormalLinkInterface, newLength, roadway.id, 1234, roadway.ely, reversed = false, None, DateTime.now().minusMonths(10).getMillis, roadway.roadwayNumber, roadway.roadName, Some(roadAddressLength), Some(0), Some(newEndAddr), Some(roadway.track), Some(roadway.roadPart))

      // Check before change
      roadwayDAO.fetchAllByRoadwayId(Seq(roadway.id)).head.validTo should be(None)

      // Call the method to be tested
      projectService.expireHistoryRows(roadway.id)

      // Check results
      roadwayDAO.fetchAllByRoadwayId(Seq(roadway.id)).isEmpty should be(true)

      //createHistoryRows method expires the history rows for the roadway
      roadwayDAO.fetchAllByRoadwayNumbers(Set(roadway.roadwayNumber), withHistory = true).isEmpty should be (true)

    }
  }

  test("Test expireHistoryRows " +
       "When link is transfered and reversed " +
       "Then set end date to old roadway and set reverse flag relative to the current roadway.") {
    runWithRollback {
      // Create roadway
      val linkId          = 10000.toString
      val oldEndAddress   = 100
      val roadwayNumber   = Sequences.nextRoadwayNumber
      val currentRoadway  = Roadway(Sequences.nextRoadwayId, roadwayNumber, RoadPart(9999, 1), AdministrativeClass.State, Track.Combined, Discontinuity.Continuous, 0, oldEndAddress, reversed = false, DateTime.now().minusYears(10), None, "test", Some("Test Road"), 1, TerminationCode.NoTermination, DateTime.now().minusYears(10), None)
      val history_roadway = Seq(
                                Roadway(Sequences.nextRoadwayId, roadwayNumber, RoadPart(9999, 1), AdministrativeClass.Municipality, Track.Combined, Discontinuity.Continuous, 0, oldEndAddress, reversed = false, DateTime.now().minusYears(15), Some(DateTime.now().minusYears(10)), "test", Some("Test Road"), 1, TerminationCode.NoTermination, DateTime.now().minusYears(15), None),
                                Roadway(Sequences.nextRoadwayId, roadwayNumber, RoadPart(9999, 1), AdministrativeClass.State, Track.Combined, Discontinuity.Continuous, 0, oldEndAddress, reversed = true, DateTime.now().minusYears(20), Some(DateTime.now().minusYears(15)), "test", Some("Test Road"), 1, TerminationCode.NoTermination, DateTime.now().minusYears(20), None)
                               )
      roadwayDAO.create(Seq(currentRoadway) ++ history_roadway)

      // Create project
      val rap = Project(0L, ProjectState.UpdatingToRoadNetwork, "TestProject", "TestUser", DateTime.parse("1901-01-01"), "TestUser", currentRoadway.startDate.plusYears(1), DateTime.now(), "Some additional info", Seq(), Seq(), None, elys = Set())
      val project = projectService.createRoadLinkProject(rap)
      val projectId = project.id
      projectReservedPartDAO.reserveRoadPart(projectId, currentRoadway.roadPart, "TestUser")

      val linearLocation = dummyLinearLocation(Sequences.nextLinearLocationId, currentRoadway.roadwayNumber, 0, linkId, 0.0, currentRoadway.endAddrMValue,0L)
      val projectLink = ProjectLink(Sequences.nextProjectLinkId, currentRoadway.roadPart, currentRoadway.track, Discontinuity.EndOfRoad, AddrMRange(currentRoadway.startAddrMValue, currentRoadway.endAddrMValue), AddrMRange(currentRoadway.startAddrMValue, currentRoadway.endAddrMValue), Some(DateTime.now().plusMonths(1)), None, Some("test"), linkId, 0.0, currentRoadway.endAddrMValue, SideCode.TowardsDigitizing, (RoadAddressCP, RoadAddressCP), (NoCP, NoCP), Seq(Point(0.0, 0.0), Point(0.0, currentRoadway.endAddrMValue)), projectId, RoadAddressChangeType.Transfer, currentRoadway.administrativeClass, LinkGeomSource.NormalLinkInterface, currentRoadway.endAddrMValue, currentRoadway.id, linearLocation.id, currentRoadway.ely, reversed = true, None, DateTime.now().minusMonths(10).getMillis, currentRoadway.roadwayNumber, currentRoadway.roadName, None, None, None, None, None)

      linearLocationDAO.create(Seq(linearLocation))
      projectLinkDAO.create(Seq(projectLink))

      // Check before change
      roadwayDAO.fetchAllByRoadwayId(Seq(currentRoadway.id)).head.validTo should be(None)

      when(mockNodesAndJunctionsService.expireObsoleteNodesAndJunctions(any[Seq[ProjectLink]], any[Option[DateTime]], any[String])).thenReturn(Seq())

      projectService.updateRoadwaysAndLinearLocationsWithProjectLinks(projectId)

      // Current roadway was is expired
      roadwayDAO.fetchAllByRoadwayId(Seq(currentRoadway.id)).isEmpty should be(true)

      val AllByRoadPart = roadwayDAO.fetchAllByRoadPart(currentRoadway.roadPart, withHistory = true)
      AllByRoadPart should have size 4

      val (historyRows, newCurrent) = AllByRoadPart.partition(_.endDate.isDefined)
      newCurrent should have size 1
      historyRows should have size 3

      newCurrent.foreach(_.endAddrMValue should be(currentRoadway.endAddrMValue))
      historyRows.foreach(_.endAddrMValue should be(currentRoadway.endAddrMValue))

      newCurrent.foreach(_.reversed should be(false))
      val (reversedHistory, notReversedHistory): (Seq[Roadway], Seq[Roadway]) = historyRows.partition(_.reversed)

      reversedHistory should have size 2
      notReversedHistory should have size 1

      notReversedHistory.head.startDate.getYear should be(DateTime.now().minusYears(20).getYear)

      val (municipalityHistory, stateHistory) = reversedHistory.partition(_.administrativeClass == AdministrativeClass.Municipality)
      municipalityHistory should have size 1
      municipalityHistory.head.startDate.getYear should be(DateTime.now().minusYears(15).getYear)
      stateHistory.head.startDate.getYear should be(DateTime.now().minusYears(10).getYear)
    }
  }

  test("Test expireHistoryRows " +
       "When an unchanged roadway with histories has administrative class change in the middle " +
       "Then current roadway and histories are expired and three new current roadways are created with the same length history rows.") {
    runWithRollback {
      /* The case "Administrative class change in the Middle of the Roadway" in https://extranet.vayla.fi/wiki/display/VIITE/Roadway+Number
      *  with history rows. */
      val linkId          = 10000.toString
      val oldEndAddress   = 300
      val roadwayNumber   = Sequences.nextRoadwayNumber
      val currentRoadway  = Roadway(Sequences.nextRoadwayId, roadwayNumber, RoadPart(9999, 1), AdministrativeClass.State, Track.Combined, Discontinuity.Continuous, 0, oldEndAddress, reversed = false, DateTime.now().minusYears(10).withTime(0, 0, 0, 0), None, "test", Some("Test Road"), 1, TerminationCode.NoTermination, DateTime.now().minusYears(10), None)
      val history_roadway = Seq(
        Roadway(Sequences.nextRoadwayId, roadwayNumber, RoadPart(9999, 1), AdministrativeClass.Municipality, Track.Combined, Discontinuity.Continuous, 0, oldEndAddress, reversed = false, DateTime.now().minusYears(15).withTime(0, 0, 0, 0), Some(DateTime.now().minusYears(10).withTime(0, 0, 0, 0)), "test", Some("Test Road"), 1, TerminationCode.NoTermination, DateTime.now().minusYears(15), None),
        Roadway(Sequences.nextRoadwayId, roadwayNumber, RoadPart(9999, 1), AdministrativeClass.State, Track.Combined, Discontinuity.Continuous, 0, oldEndAddress, reversed = false, DateTime.now().minusYears(20).withTime(0, 0, 0, 0), Some(DateTime.now().minusYears(15).withTime(0, 0, 0, 0)), "test", Some("Test Road"), 1, TerminationCode.NoTermination, DateTime.now().minusYears(20), None)
      )
      roadwayDAO.create(Seq(currentRoadway) ++ history_roadway)

      // Create project link
      val rap = Project(0L, ProjectState.UpdatingToRoadNetwork, "TestProject", "TestUser", DateTime.parse("1901-01-01"), "TestUser", currentRoadway.startDate.plusYears(1), DateTime.now(), "Some additional info", Seq(), Seq(), None, elys = Set())
      val project = projectService.createRoadLinkProject(rap)
      val projectId = project.id

      val linearLocation = Seq(
        dummyLinearLocation(currentRoadway.roadwayNumber, 0, linkId, 0.0, currentRoadway.endAddrMValue).copy(id = linkId.toLong),
        dummyLinearLocation(currentRoadway.roadwayNumber, 0, linkId+1, 0.0, currentRoadway.endAddrMValue).copy(id = (linkId+1).toLong),
        dummyLinearLocation(currentRoadway.roadwayNumber, 0, linkId+2, 0.0, currentRoadway.endAddrMValue).copy(id = (linkId+2).toLong)
      )

      val projectLinks = Seq(
        ProjectLink(Sequences.nextProjectLinkId, currentRoadway.roadPart, currentRoadway.track, Discontinuity.Continuous, AddrMRange(  0, 100), AddrMRange(  0, 100), Some(DateTime.now().plusMonths(1)), None, Some("test"), linkId,   0.0, 100, SideCode.TowardsDigitizing, (RoadAddressCP, RoadAddressCP), (NoCP, NoCP), Seq(Point(0.0, 0.0), Point(0.0, currentRoadway.endAddrMValue)), projectId, RoadAddressChangeType.Transfer, currentRoadway.administrativeClass, LinkGeomSource.NormalLinkInterface, 100, currentRoadway.id, linearLocation(0).id, currentRoadway.ely, reversed = false, None, DateTime.now().minusMonths(10).getMillis, currentRoadway.roadwayNumber+1, currentRoadway.roadName, None, None, None, None, None),
        ProjectLink(Sequences.nextProjectLinkId, currentRoadway.roadPart, currentRoadway.track, Discontinuity.Continuous, AddrMRange(100, 200), AddrMRange(100, 200), Some(DateTime.now().plusMonths(1)), None, Some("test"), linkId+1, 0.0, 100, SideCode.TowardsDigitizing, (RoadAddressCP, RoadAddressCP), (NoCP, NoCP), Seq(Point(0.0, 0.0), Point(0.0, currentRoadway.endAddrMValue)), projectId, RoadAddressChangeType.Transfer, AdministrativeClass.Municipality,   LinkGeomSource.NormalLinkInterface, 100, currentRoadway.id, linearLocation(1).id, currentRoadway.ely, reversed = false, None, DateTime.now().minusMonths(10).getMillis, currentRoadway.roadwayNumber+2, currentRoadway.roadName, None, None, None, None, None),
        ProjectLink(Sequences.nextProjectLinkId, currentRoadway.roadPart, currentRoadway.track, Discontinuity.Continuous, AddrMRange(200, 300), AddrMRange(200, 300), Some(DateTime.now().plusMonths(1)), None, Some("test"), linkId+2, 0.0, 100, SideCode.TowardsDigitizing, (RoadAddressCP, RoadAddressCP), (NoCP, NoCP), Seq(Point(0.0, 0.0), Point(0.0, currentRoadway.endAddrMValue)), projectId, RoadAddressChangeType.Transfer, currentRoadway.administrativeClass, LinkGeomSource.NormalLinkInterface, 100, currentRoadway.id, linearLocation(2).id, currentRoadway.ely, reversed = false, None, DateTime.now().minusMonths(10).getMillis, currentRoadway.roadwayNumber+3, currentRoadway.roadName, None, None, None, None, None)
      )

      linearLocationDAO.create(linearLocation)
      projectReservedPartDAO.reserveRoadPart(projectId, currentRoadway.roadPart, "TestUser")

      projectLinkDAO.create(projectLinks)

      // Check before change
      roadwayDAO.fetchAllByRoadwayId(Seq(currentRoadway.id) ++ history_roadway.map(_.id)) foreach {_.validTo should be(None)}

      when(mockNodesAndJunctionsService.expireObsoleteNodesAndJunctions(any[Seq[ProjectLink]], any[Option[DateTime]], any[String])).thenReturn(Seq())

      projectService.updateRoadwaysAndLinearLocationsWithProjectLinks(projectId)

      // Current roadway and history rows are expired.
      roadwayDAO.fetchAllByRoadwayId(Seq(currentRoadway.id) ++ history_roadway.map(_.id)).toArray shouldBe empty

      val AllByRoadPart = roadwayDAO.fetchAllByRoadPart(currentRoadway.roadPart, withHistory = true)
      val (historyRows, newCurrent) = AllByRoadPart.partition(_.endDate.isDefined)

      newCurrent should have size 3
      historyRows should have size 7

      // Check newly created current addresses
      newCurrent.filter(hr => hr.startAddrMValue ==   0 && hr.endAddrMValue == 100) should have size 1
      newCurrent.filter(hr => hr.startAddrMValue == 100 && hr.endAddrMValue == 200) should have size 1
      newCurrent.filter(hr => hr.startAddrMValue == 200 && hr.endAddrMValue == 300) should have size 1

      // The same validFrom date for all
      AllByRoadPart.map(_.validFrom).distinct should have size 1

      val historiesByAddrM = historyRows.groupBy(_.startAddrMValue)

      // Check dates
      historiesByAddrM.values.foreach(hrs => {
        hrs.filter(hr => hr.startDate == history_roadway.head.startDate && hr.endDate == history_roadway.head.endDate) should have size 1
        hrs.filter(hr => hr.startDate == history_roadway.last.startDate && hr.endDate == history_roadway.last.endDate) should have size 1
      })

      // Check history addresses
      historyRows.filter(hr => hr.startAddrMValue ==   0 && hr.endAddrMValue == 100) should have size 2
      historyRows.filter(hr => hr.startAddrMValue == 100 && hr.endAddrMValue == 200) should have size 3
      historyRows.filter(hr => hr.startAddrMValue == 200 && hr.endAddrMValue == 300) should have size 2
    }
  }

  test("Test updateRoadwaysAndLinearLocationsWithProjectLinks " +
       "When ProjectLinks have a split " +
       "Then split should be merged and geometry points in the same order as before the split.") {
    runWithRollback {

      val roadPart       = RoadPart(19511, 1)
      val createdBy      = "UnitTest"
      val roadName       = None
      val projectId      = Sequences.nextViiteProjectId
      val linkIdToTest   = 12179260.toString

      val projectLinks = Seq(
        ProjectLink(1025,roadPart,Track.RightSide,Discontinuity.Continuous,AddrMRange(3689,3699),AddrMRange(3825,3835),None,None,Some(createdBy),linkIdToTest, 0.0  ,10.117,SideCode.TowardsDigitizing,(NoCP,NoCP         ),(NoCP,JunctionPointCP),List(Point(393383.0,7288225.0,0.0), Point(393376.0,7288232.0,0.0)),projectId,RoadAddressChangeType.Transfer,AdministrativeClass.State, LinkGeomSource.FrozenLinkInterface,10.117,57052,393536,14,reversed = false,Some(linkIdToTest),1615244419000L,13659596,roadName,None,None,None,None,None),
        ProjectLink(1028,roadPart,Track.RightSide,Discontinuity.Continuous,AddrMRange(3699,3719),AddrMRange(3835,3855),None,None,Some(createdBy),linkIdToTest,10.117,30.351,SideCode.TowardsDigitizing,(NoCP,RoadAddressCP),(NoCP,JunctionPointCP),List(Point(393376.0,7288232.0,0.0), Point(393372.0,7288235.0,0.0), Point(393361.0,7288245.0,0.0)),projectId,RoadAddressChangeType.Transfer,AdministrativeClass.State, LinkGeomSource.FrozenLinkInterface,20.234,57052,393536,14,reversed = false,Some(linkIdToTest),1615244419000L,13659596,roadName,None,None,None,None,None)
      )

      val roadways = Seq(
        Roadway(57052,13659596,RoadPart(19511,1),AdministrativeClass.State,Track.RightSide,Discontinuity.Continuous,3659,3855,reversed = false,DateTime.parse("2016-03-01T00:00:00.000+02:00"),None,createdBy,roadName,14,TerminationCode.NoTermination,DateTime.parse("2016-03-30T00:00:00.000+03:00"),None)
      )

      val linearLocations = Seq(
        LinearLocation(393536, 2.0, linkIdToTest, 0.0, 30.351, SideCode.TowardsDigitizing, 1615244419000L, (CalibrationPointReference(None,None),CalibrationPointReference(Some(3855),Some(JunctionPointCP))), List(Point(393383.0,7288225.0,0.0), Point(393361.0,7288245.0,0.0)), LinkGeomSource.FrozenLinkInterface, 13659596, Some(DateTime.parse("2016-03-30T00:00:00.000+03:00")), None)
      )

      // Create project
      val rap = Project(projectId, ProjectState.UpdatingToRoadNetwork, "TestProject", createdBy, DateTime.parse("1901-01-01"), createdBy, DateTime.parse("1971-01-01"), DateTime.now(), "Some additional info", Seq(), Seq(), None, elys = Set())
      val project = projectDAO.create(rap)
      projectReservedPartDAO.reserveRoadPart(projectId, roadPart, "UnitTest")

      roadwayDAO.create(roadways)
      linearLocationDAO.create(linearLocations)
      projectLinkDAO.create(projectLinks)

      when(mockNodesAndJunctionsService.expireObsoleteNodesAndJunctions(any[Seq[ProjectLink]], any[Option[DateTime]], any[String])).thenReturn(Seq())

      projectService.updateRoadwaysAndLinearLocationsWithProjectLinks(projectId)

      val linearLocationsTotest = linearLocationDAO.fetchByLinkId(Set(linkIdToTest))

      // Geometries should be in address order after projectlink split is merged.
      linearLocationsTotest should have size 1
      linearLocationsTotest.head.getFirstPoint shouldBe linearLocations.head.getFirstPoint
      linearLocationsTotest.head.getLastPoint  shouldBe linearLocations.head.getLastPoint
    }
  }

  test("Test expireHistoryRows When expiring one roadway by id Then it should be expired by validTo date") {
    runWithRollback {

      val roadLink = RoadLink(5170939L.toString, Seq(Point(535605.272, 6982204.22, 85.90899999999965)), 540.3960283713503, AdministrativeClass.State, TrafficDirection.AgainstDigitizing, Some("25.06.2015 03:00:00"), Some(modifiedBy), LifecycleStatus.InUse, LinkGeomSource.NormalLinkInterface, 749, "")

      val projectId = Sequences.nextViiteProjectId

      val roadwayId = Sequences.nextRoadwayId

      val roadAddressProject = Project(projectId, ProjectState.apply(1), "TestProject", "TestUser", DateTime.now(), "TestUser", DateTime.parse("1970-01-01"), DateTime.now(), "Some additional info", Seq(), Seq(), None, elys = Set())

      val projectLink = dummyProjectLink(RoadPart(1, 1), Track.Combined, Discontinuity.EndOfRoad, 0, 100, Some(DateTime.parse("1970-01-01")), None, 12345.toString, 0, 100, SideCode.TowardsDigitizing, RoadAddressChangeType.Unchanged, projectId, AdministrativeClass.State, Seq(Point(0.0, 0.0), Point(0.0, 100.0)))

      val roadway = dummyRoadway(roadwayNumber =1234l, roadPart = RoadPart(1, 1), startAddrM = 0, endAddrM = 100, startDate = DateTime.now(), endDate = None, roadwayId = roadwayId)

      roadwayDAO.create(Seq(roadway))

      when(mockRoadLinkService.getRoadLinksHistoryFromVVH(any[Set[String]])).thenReturn(Seq())
      when(mockRoadLinkService.getRoadLinksByLinkIds(any[Set[String]])).thenAnswer(
        toMockAnswer(Seq(projectLink), roadLink)
      )
      val historicRoadsUpdated = projectService.expireHistoryRows(roadwayId)
      historicRoadsUpdated should be (1)
    }
  }

  test("Test Road names should not have valid road name for any roadnumber after TR response") {
    runWithRollback {
      val projectId = Sequences.nextViiteProjectId
      runUpdateToDb("""INSERT INTO ROAD_NAME VALUES (nextval('ROAD_NAME_SEQ'), 66666, 'ROAD TEST', TIMESTAMP '2018-03-23 12:26:36.000000', null, TIMESTAMP '2018-03-23 12:26:36.000000', null, 'test user', TIMESTAMP '2018-03-23 12:26:36.000000')""")

      runUpdateToDb(s"""INSERT INTO PROJECT VALUES($projectId, 2, 'test project', 'silari', TIMESTAMP '2018-03-23 11:36:15.000000', '-', TIMESTAMP '2018-03-23 12:26:33.000000', NULL, NULL, NULL, 533406.572, 6994060.048, 12)""")
      runUpdateToDb(s"""INSERT INTO PROJECT_RESERVED_ROAD_PART VALUES (${Sequences.nextViitePrimaryKeySeqValue}, 66666, 1, $projectId, '-')""")

      runUpdateToDb(s"""INSERT INTO PROJECT_LINK (ID, PROJECT_ID, TRACK, DISCONTINUITY_TYPE, ROAD_NUMBER, ROAD_PART_NUMBER,
          START_ADDR_M, END_ADDR_M, CREATED_BY, MODIFIED_BY, CREATED_DATE, MODIFIED_DATE, STATUS,
          ADMINISTRATIVE_CLASS, ROADWAY_ID, LINEAR_LOCATION_ID, CONNECTED_LINK_ID, ELY, REVERSED, SIDE, START_MEASURE, END_MEASURE,
          LINK_ID, ADJUSTED_TIMESTAMP, LINK_SOURCE, GEOMETRY, ORIGINAL_START_ADDR_M, ORIGINAL_END_ADDR_M, ROADWAY_NUMBER,
          START_CALIBRATION_POINT, END_CALIBRATION_POINT, ORIG_START_CALIBRATION_POINT, ORIG_END_CALIBRATION_POINT)
        VALUES (${Sequences.nextProjectLinkId}, $projectId, 0, 5, 66666, 1,
          0, 86, 'test user', 'test user', TIMESTAMP '2018-03-23 12:26:36.000000', TIMESTAMP '2018-03-23 00:00:00.000000', 2,
          1, NULL, NULL, NULL, 8, 0, NULL, 0, 85.617,
          NULL, 1543328166000, 1, NULL, 0, 0, NULL,
          3, 3, 0, 0)""")

      runUpdateToDb(s"""INSERT INTO PROJECT_LINK_NAME VALUES (nextval('PROJECT_LINK_NAME_SEQ'), $projectId, 66666, 'ROAD TEST')""")
      val namesBeforeUpdate = RoadNameDAO.getLatestRoadName(66666)
      val changeInfos = List(
        RoadwayChangeInfo(RoadAddressChangeType.New,
          source = dummyRoadwayChangeSection(Some(RoadPart(66666, 1)), Some(0L), Some(0L), Some(100L), Some(AdministrativeClass.apply(1)), Some(Discontinuity.Continuous), Some(8L)),
          target = dummyRoadwayChangeSection(Some(RoadPart(66666, 1)), Some(0L), Some(0L), Some(100L), Some(AdministrativeClass.apply(1)), Some(Discontinuity.Continuous), Some(8L)),
          Discontinuity.Continuous, AdministrativeClass.apply(1), reversed = false, 1)
      )

      val changes = List(
        ProjectRoadwayChange(projectId, Some("test project"), 8, "Test", DateTime.now(), changeInfos.head, DateTime.now())
      )

      val projectBefore = projectService.getSingleProjectById(projectId)
      projectService.handleNewRoadNames(changes)
      val project = projectService.getSingleProjectById(projectId)
      val validNamesAfterUpdate = RoadNameDAO.getCurrentRoadNamesByRoadNumber(66666)
      validNamesAfterUpdate.size should be(1)
      validNamesAfterUpdate.head.roadName should be(namesBeforeUpdate.get.roadName)
    }
  }

  test("Test fillRoadNames When creating one project link for one new road name Then method should get the road name of the created project links") {
    val roadPart = RoadPart(5, 207)
    val testRoadName = "forTestingPurposes"
    runWithRollback {
      val rap = Project(0L, ProjectState.apply(1), "TestProject", "TestUser", DateTime.parse("1901-01-01"), "TestUser", DateTime.parse("1971-01-01"), DateTime.now(), "Some additional info", Seq(), Seq(), None, elys = Set())
      val project = projectService.createRoadLinkProject(rap)
      val projectId = project.id

      mockForProject(projectId, roadwayAddressMapper.getRoadAddressesByRoadway(roadwayDAO.fetchAllByRoadPart(roadPart)).map(toProjectLink(project)))
      projectService.saveProject(project.copy(reservedParts = Seq(ProjectReservedPart(0L, roadPart, Some(0L), Some(Discontinuity.Continuous), Some(8L), None, None, None, None)), elys = Set()))
      val projectLinks = projectLinkDAO.fetchProjectLinks(projectId)
      ProjectLinkNameDAO.create(projectId, roadPart.roadNumber, testRoadName)

      projectService.fillRoadNames(projectLinks.head).roadName.get should be(testRoadName)
    }
  }

  test("Test fillRoadNames When creating one project link for one new road name Then through RoadNameDao the road name of the created project links should be same as the latest one") {
    val roadPart = RoadPart(5, 207)
    runWithRollback {
      val rap = Project(0L, ProjectState.apply(1), "TestProject", "TestUser", DateTime.parse("1901-01-01"), "TestUser", DateTime.parse("1970-01-01"), DateTime.now(), "Some additional info", Seq(), Seq(), None, elys = Set())
      val project = projectService.createRoadLinkProject(rap)
      val id = project.id
      mockForProject(project.id, roadwayAddressMapper.getRoadAddressesByRoadway(roadwayDAO.fetchAllByRoadPart(roadPart)).map(toProjectLink(project)))
      projectService.saveProject(project.copy(reservedParts = Seq(ProjectReservedPart(0L, roadPart, Some(0L), Some(Discontinuity.Continuous), Some(8L), None, None, None, None)), elys = Set()))
      val projectLinks = projectLinkDAO.fetchProjectLinks(id)

      projectService.fillRoadNames(projectLinks.head).roadName.get should be(RoadNameDAO.getLatestRoadName(roadPart.roadNumber).get.roadName)
    }
  }

  test("Test getLatestRoadName When having no road name for given road number Then road name should not be saved on TR success response if road number > 70.000 (even though it has no name)") {
    runWithRollback {
      val projectId = Sequences.nextViiteProjectId
      runUpdateToDb(s"""INSERT INTO PROJECT VALUES($projectId, 2, 'test project', 'silari', TIMESTAMP '2018-03-23 11:36:15.000000', '-', TIMESTAMP '2018-03-23 12:26:33.000000', NULL, TIMESTAMP '2018-03-23 00:00:00.000000', NULL, 533406.572, 6994060.048, 12)""")
      runUpdateToDb(s"""INSERT INTO PROJECT_RESERVED_ROAD_PART VALUES (${Sequences.nextViitePrimaryKeySeqValue}, 70001, 1, $projectId, '-')""")

      runUpdateToDb(s"""INSERT INTO PROJECT_LINK (ID, PROJECT_ID, TRACK, DISCONTINUITY_TYPE, ROAD_NUMBER, ROAD_PART_NUMBER,
          START_ADDR_M, END_ADDR_M, CREATED_BY, MODIFIED_BY, CREATED_DATE, MODIFIED_DATE, STATUS,
          ADMINISTRATIVE_CLASS, ROADWAY_ID, LINEAR_LOCATION_ID, CONNECTED_LINK_ID, ELY, REVERSED, SIDE, START_MEASURE, END_MEASURE,
          LINK_ID, ADJUSTED_TIMESTAMP, LINK_SOURCE, GEOMETRY, ORIGINAL_START_ADDR_M, ORIGINAL_END_ADDR_M, ROADWAY_NUMBER,
          START_CALIBRATION_POINT, END_CALIBRATION_POINT, ORIG_START_CALIBRATION_POINT, ORIG_END_CALIBRATION_POINT)
        VALUES (${Sequences.nextProjectLinkId}, $projectId, 0, 5, 70001, 1,
          0, 86, 'test user', 'test user', TIMESTAMP '2018-03-23 12:26:36.000000', TIMESTAMP '2018-03-23 00:00:00.000000', 5,
          1, NULL, NULL, NULL, 8, 0, 2, 0, 85.617,
          5170979, 1500079296000, 1, NULL, 0, 86, NULL,
          3, 3, 3, 3)""")

      runUpdateToDb(s"""INSERT INTO PROJECT_LINK_NAME VALUES (nextval('PROJECT_LINK_NAME_SEQ'), $projectId, 70001, NULL)""")
      val namesBeforeUpdate = RoadNameDAO.getLatestRoadName(70001)
      namesBeforeUpdate.isEmpty should be(true)
      when(mockNodesAndJunctionsService.expireObsoleteNodesAndJunctions(any[Seq[ProjectLink]], any[Option[DateTime]], any[String])).thenReturn(Seq())
      projectDAO.updateProjectStatus(projectId, UpdatingToRoadNetwork)
      projectService.updateRoadwaysAndLinearLocationsWithProjectLinks(projectId)

      val project = projectService.getSingleProjectById(projectId)
      val namesAfterUpdate = RoadNameDAO.getLatestRoadName(70001)
      project.get.statusInfo should be(None)
      namesAfterUpdate.isEmpty should be(true)
    }
  }

  test("Test getLatestRoadName road name exists on TR success response") {
    runWithRollback {
      val projectId = Sequences.nextViiteProjectId
      runUpdateToDb("""INSERT INTO ROAD_NAME VALUES (nextval('ROAD_NAME_SEQ'), 66666, 'road name test', TIMESTAMP '2018-03-23 12:26:36.000000', null, TIMESTAMP '2018-03-23 12:26:36.000000', null, 'test user', TIMESTAMP '2018-03-23 12:26:36.000000')""")

      runUpdateToDb(s"""INSERT INTO PROJECT VALUES($projectId, 2, 'test project', 'silari', TIMESTAMP '2018-03-23 11:36:15.000000', '-', TIMESTAMP '2018-03-23 12:26:33.000000', NULL, TIMESTAMP '2018-03-23 00:00:00.000000', NULL, 533406.572, 6994060.048, 12)""")
      runUpdateToDb(s"""INSERT INTO PROJECT_RESERVED_ROAD_PART VALUES (${Sequences.nextViitePrimaryKeySeqValue}, 66666, 1, $projectId, '-')""")

      runUpdateToDb(s"""INSERT INTO PROJECT_LINK (ID, PROJECT_ID, TRACK, DISCONTINUITY_TYPE, ROAD_NUMBER, ROAD_PART_NUMBER,
          START_ADDR_M, END_ADDR_M, CREATED_BY, MODIFIED_BY, CREATED_DATE, MODIFIED_DATE, STATUS,
          ADMINISTRATIVE_CLASS, ROADWAY_ID, LINEAR_LOCATION_ID, CONNECTED_LINK_ID, ELY, REVERSED, SIDE, START_MEASURE, END_MEASURE,
          LINK_ID, ADJUSTED_TIMESTAMP, LINK_SOURCE, GEOMETRY, ORIGINAL_START_ADDR_M, ORIGINAL_END_ADDR_M, ROADWAY_NUMBER,
          START_CALIBRATION_POINT, END_CALIBRATION_POINT, ORIG_START_CALIBRATION_POINT, ORIG_END_CALIBRATION_POINT)
        VALUES (${Sequences.nextProjectLinkId}, $projectId, 0, 5, 66666, 1,
          0, 86, 'test user', 'test user', TIMESTAMP '2018-03-23 12:26:36.000000', TIMESTAMP '2018-03-23 00:00:00.000000', 2,
          1, NULL, NULL, NULL, 8, 0, 2, 0, 85.617,
          5170979, 1500079296000, 1, NULL, 0, 86, NULL,
          3, 3, 3, 3)""")

      runUpdateToDb(s"""INSERT INTO PROJECT_LINK_NAME VALUES (nextval('PROJECT_LINK_NAME_SEQ'), $projectId, 66666, 'another road name test')""")

      val changeInfos = List(
        RoadwayChangeInfo(RoadAddressChangeType.New,
          source = dummyRoadwayChangeSection(Some(RoadPart(66666, 1)), Some(0L), Some(0L), Some(100L), Some(AdministrativeClass.apply(1)), Some(Discontinuity.Continuous), Some(8L)),
          target = dummyRoadwayChangeSection(Some(RoadPart(66666, 1)), Some(0L), Some(0L), Some(100L), Some(AdministrativeClass.apply(1)), Some(Discontinuity.Continuous), Some(8L)),
          Discontinuity.Continuous, AdministrativeClass.apply(1), reversed = false, 1)
      )

      val changes = List(
        ProjectRoadwayChange(projectId, Some("test project"), 8, "Test", DateTime.now(), changeInfos.head, DateTime.now())
      )

      val namesBeforeUpdate = RoadNameDAO.getLatestRoadName(66666)
      val projectBefore = projectService.getSingleProjectById(projectId)
      projectService.handleNewRoadNames(changes)
      val namesAfterUpdate = RoadNameDAO.getLatestRoadName(66666)
      val project = projectService.getSingleProjectById(projectId)
      namesAfterUpdate.get.roadName should be(namesBeforeUpdate.get.roadName)
    }
  }

  test("Test getLatestRoadName When existing TR success response Then the road name should be saved") {
    runWithRollback {
      val projectId = Sequences.nextViiteProjectId
      runUpdateToDb(s"""INSERT INTO PROJECT VALUES($projectId, 2, 'test project', 'silari', TIMESTAMP '2018-03-23 11:36:15.000000', '-', TIMESTAMP '2018-03-23 12:26:33.000000', NULL, TIMESTAMP '2018-03-23 00:00:00.000000', NULL, 533406.572, 6994060.048, 12)""")
      runUpdateToDb(s"""INSERT INTO PROJECT_RESERVED_ROAD_PART VALUES (${Sequences.nextViitePrimaryKeySeqValue}, 66666, 1, $projectId, '-')""")

      runUpdateToDb(s"""INSERT INTO PROJECT_LINK (ID, PROJECT_ID, TRACK, DISCONTINUITY_TYPE, ROAD_NUMBER, ROAD_PART_NUMBER,
          START_ADDR_M, END_ADDR_M, CREATED_BY, MODIFIED_BY, CREATED_DATE, MODIFIED_DATE, STATUS,
          ADMINISTRATIVE_CLASS, ROADWAY_ID, LINEAR_LOCATION_ID, CONNECTED_LINK_ID, ELY, REVERSED, SIDE, START_MEASURE, END_MEASURE,
          LINK_ID, ADJUSTED_TIMESTAMP, LINK_SOURCE, GEOMETRY, ORIGINAL_START_ADDR_M, ORIGINAL_END_ADDR_M, ROADWAY_NUMBER,
          START_CALIBRATION_POINT, END_CALIBRATION_POINT, ORIG_START_CALIBRATION_POINT, ORIG_END_CALIBRATION_POINT)
        VALUES (${Sequences.nextProjectLinkId}, $projectId, 0, 5, 66666, 1,
          0, 86, 'test user', 'test user', TIMESTAMP '2018-03-23 12:26:36.000000', TIMESTAMP '2018-03-23 00:00:00.000000', 2,
          1, NULL, NULL, NULL, 8, 0, 2, 0, 85.617,
          5170979, 1500079296000, 1, NULL, 0, 86, NULL,
          3, 3, 3, 3)""")

      runUpdateToDb(s"""INSERT INTO PROJECT_LINK_NAME VALUES (nextval('PROJECT_LINK_NAME_SEQ'), $projectId, 66666, 'road name test')""")
      val changeInfos = List(
        RoadwayChangeInfo(RoadAddressChangeType.New,
          source = dummyRoadwayChangeSection(Some(RoadPart(66666, 1)), Some(0L), Some(0L), Some(100L), Some(AdministrativeClass.apply(1)), Some(Discontinuity.Continuous), Some(8L)),
          target = dummyRoadwayChangeSection(Some(RoadPart(66666, 1)), Some(0L), Some(0L), Some(100L), Some(AdministrativeClass.apply(1)), Some(Discontinuity.Continuous), Some(8L)),
          Discontinuity.Continuous, AdministrativeClass.apply(1), reversed = false, 1)
      )

      val changes = List(
        ProjectRoadwayChange(projectId, Some("test project"), 8, "Test", DateTime.now(), changeInfos.head, DateTime.now())
      )

      val namesBeforeUpdate = RoadNameDAO.getLatestRoadName(66666)
      val projectBefore = projectService.getSingleProjectById(projectId)
      projectService.handleNewRoadNames(changes)
      val namesAfterUpdate = RoadNameDAO.getLatestRoadName(66666)
      val project = projectService.getSingleProjectById(projectId)
      project.get.statusInfo should be(None)
      namesAfterUpdate.get.roadName should be("road name test")
    }
  }

  test("Test getLatestRoadName When existing TR success response Then multiple names should be saved") {
    runWithRollback {
      val projectId = Sequences.nextViiteProjectId
      runUpdateToDb(s"""INSERT INTO PROJECT VALUES($projectId, 2, 'test project', 'silari', TIMESTAMP '2018-03-23 11:36:15.000000', '-', TIMESTAMP '2018-03-23 12:26:33.000000', NULL, TIMESTAMP '2018-03-23 00:00:00.000000', NULL, 533406.572, 6994060.048, 12)""")
      runUpdateToDb(s"""INSERT INTO PROJECT_RESERVED_ROAD_PART VALUES (${Sequences.nextViitePrimaryKeySeqValue}, 66666, 1, $projectId, '-')""")
      runUpdateToDb(s"""INSERT INTO PROJECT_RESERVED_ROAD_PART VALUES (${Sequences.nextViitePrimaryKeySeqValue}, 55555, 1, $projectId, '-')""")

      runUpdateToDb(s"""INSERT INTO PROJECT_LINK (ID, PROJECT_ID, TRACK, DISCONTINUITY_TYPE, ROAD_NUMBER, ROAD_PART_NUMBER,
          START_ADDR_M, END_ADDR_M, CREATED_BY, MODIFIED_BY, CREATED_DATE, MODIFIED_DATE, STATUS,
          ADMINISTRATIVE_CLASS, ROADWAY_ID, LINEAR_LOCATION_ID, CONNECTED_LINK_ID, ELY, REVERSED, SIDE, START_MEASURE, END_MEASURE,
          LINK_ID, ADJUSTED_TIMESTAMP, LINK_SOURCE, GEOMETRY, ORIGINAL_START_ADDR_M, ORIGINAL_END_ADDR_M, ROADWAY_NUMBER,
          START_CALIBRATION_POINT, END_CALIBRATION_POINT, ORIG_START_CALIBRATION_POINT, ORIG_END_CALIBRATION_POINT)
        VALUES (${Sequences.nextProjectLinkId}, $projectId, 0, 5, 66666, 1,
          0, 86, 'test user', 'test user', TIMESTAMP '2018-03-23 12:26:36.000000', TIMESTAMP '2018-03-23 00:00:00.000000', 2,
          1, NULL, NULL, NULL, 8, 0, 2, 0, 85.617,
          5170979, 1500079296000, 1, NULL, 0, 86, NULL,
          3, 3, 3, 3)""")

      runUpdateToDb(s"""INSERT INTO PROJECT_LINK (ID, PROJECT_ID, TRACK, DISCONTINUITY_TYPE, ROAD_NUMBER, ROAD_PART_NUMBER,
          START_ADDR_M, END_ADDR_M, CREATED_BY, MODIFIED_BY, CREATED_DATE, MODIFIED_DATE, STATUS,
          ADMINISTRATIVE_CLASS, ROADWAY_ID, LINEAR_LOCATION_ID, CONNECTED_LINK_ID, ELY, REVERSED, SIDE, START_MEASURE, END_MEASURE,
          LINK_ID, ADJUSTED_TIMESTAMP, LINK_SOURCE, GEOMETRY, ORIGINAL_START_ADDR_M, ORIGINAL_END_ADDR_M, ROADWAY_NUMBER,
          START_CALIBRATION_POINT, END_CALIBRATION_POINT, ORIG_START_CALIBRATION_POINT, ORIG_END_CALIBRATION_POINT)
        VALUES (${Sequences.nextProjectLinkId}, $projectId, 0, 5, 55555, 1,
          0, 86, 'test user', 'test user', TIMESTAMP '2018-03-23 12:26:36.000000', TIMESTAMP '2018-03-23 00:00:00.000000', 2,
          1, NULL, NULL, NULL, 8, 0, 2, 0, 85.617,
          5170980, 1500079296000, 1, NULL, 0, 86, NULL,
          3, 3, 3, 3)""")

      runUpdateToDb(s"""INSERT INTO PROJECT_LINK_NAME VALUES (nextval('PROJECT_LINK_NAME_SEQ'), $projectId, 66666, 'road name test')""")
      runUpdateToDb(s"""INSERT INTO PROJECT_LINK_NAME VALUES (nextval('PROJECT_LINK_NAME_SEQ'), $projectId, 55555, 'road name test2')""")
      RoadNameDAO.getLatestRoadName(55555).isEmpty should be (true)
      RoadNameDAO.getLatestRoadName(66666).isEmpty should be (true)
      val changeInfos = List(
        RoadwayChangeInfo(RoadAddressChangeType.New,
          source = dummyRoadwayChangeSection(Some(RoadPart(66666, 1)), Some(0L), Some(0L), Some(100L), Some(AdministrativeClass.apply(1)), Some(Discontinuity.Continuous), Some(8L)),
          target = dummyRoadwayChangeSection(Some(RoadPart(66666, 1)), Some(0L), Some(0L), Some(100L), Some(AdministrativeClass.apply(1)), Some(Discontinuity.Continuous), Some(8L)),
          Discontinuity.Continuous, AdministrativeClass.apply(1), reversed = false, 1),
        RoadwayChangeInfo(RoadAddressChangeType.New,
          source = dummyRoadwayChangeSection(Some(RoadPart(55555, 1)), Some(0L), Some(0L), Some(100L), Some(AdministrativeClass.apply(1)), Some(Discontinuity.Continuous), Some(8L)),
          target = dummyRoadwayChangeSection(Some(RoadPart(55555, 1)), Some(0L), Some(0L), Some(100L), Some(AdministrativeClass.apply(1)), Some(Discontinuity.Continuous), Some(8L)),
          Discontinuity.Continuous, AdministrativeClass.apply(1), reversed = false, 1)
      )

      val changes = List(
        ProjectRoadwayChange(projectId, Some("test project"), 8, "Test", DateTime.now(), changeInfos.head, DateTime.now()),
        ProjectRoadwayChange(projectId, Some("test project"), 8, "Test", DateTime.now(), changeInfos(1), DateTime.now())
      )

      val projectBefore = projectService.getSingleProjectById(projectId)
      projectService.handleNewRoadNames(changes)
      val project = projectService.getSingleProjectById(projectId)
      val namesAfterUpdate55555 = RoadNameDAO.getLatestRoadName(55555)
      val namesAfterUpdate66666 = RoadNameDAO.getLatestRoadName(66666)
      project.get.statusInfo should be(None)
      namesAfterUpdate55555.get.roadName should be("road name test2")
      namesAfterUpdate66666.get.roadName should be("road name test")
    }
  }

  test("Test getProjectLinks When doing some operations (Unchanged with termination test, repeats termination update), Then the calibration points are cleared and moved to correct positions") {
    var count = 0
    val roadLink = RoadLink(5170939L.toString, Seq(Point(535605.272, 6982204.22, 85.90899999999965)), 540.3960283713503, AdministrativeClass.State, TrafficDirection.AgainstDigitizing, Some("25.06.2015 03:00:00"), Some(modifiedBy), LifecycleStatus.InUse, LinkGeomSource.NormalLinkInterface, 749, "")
    runWithRollback {
      val RP205 = RoadPart(5, 205)
      val RP206 = RoadPart(5, 206)
      val countCurrentProjects = projectService.getAllProjects
      val id = 0
      val addresses = Seq(ProjectReservedPart(5: Long, RP205, Some(5L), Some(Discontinuity.Continuous), Some(8L), newLength = None, newDiscontinuity = None, newEly = None),
        ProjectReservedPart(5: Long, RP206, Some(5L), Some(Discontinuity.Continuous), Some(8L), newLength = None, newDiscontinuity = None, newEly = None))
      val project = Project(id, ProjectState.apply(1), "TestProject", "TestUser", DateTime.now(), "TestUser", DateTime.parse("2017-01-01"), DateTime.now(), "Some additional info", Seq(), Seq(), None, elys = Set())
      val savedProject = projectService.createRoadLinkProject(project)
      mockForProject(savedProject.id, (roadwayAddressMapper.getRoadAddressesByLinearLocation(linearLocationDAO.fetchByRoadways(roadwayDAO.fetchAllBySection(RP205).map(_.roadwayNumber).toSet)) ++ roadwayAddressMapper.getRoadAddressesByLinearLocation(linearLocationDAO.fetchByRoadways(roadwayDAO.fetchAllBySection(RP206).map(_.roadwayNumber).toSet))).map(toProjectLink(savedProject)))
      projectService.saveProject(savedProject.copy(reservedParts = addresses, elys = Set()))
      val countAfterInsertProjects = projectService.getAllProjects
      count = countCurrentProjects.size + 1
      countAfterInsertProjects.size should be(count)
      projectService.allLinksHandled(savedProject.id) should be(false)
      projectService.getSingleProjectById(savedProject.id).nonEmpty should be(true)
      projectService.getSingleProjectById(savedProject.id).get.reservedParts.nonEmpty should be(true)
      val projectLinks = projectLinkDAO.fetchProjectLinks(savedProject.id)
      val partitioned = projectLinks.partition(_.roadPart == RP205)
      val linkIds205 = partitioned._1.map(_.linkId).toSet
      val linkIds206 = partitioned._2.map(_.linkId).toSet
      reset(mockRoadLinkService)
      when(mockRoadLinkService.getRoadLinksHistoryFromVVH(any[Set[String]])).thenReturn(Seq())
      when(mockRoadLinkService.getRoadLinksByLinkIds(any[Set[String]])).thenAnswer(
        toMockAnswer(projectLinks, roadLink)
      )
      projectService.updateProjectLinks(savedProject.id, Set(), linkIds205.toSeq,      RoadAddressChangeType.Unchanged,   "-", RP205, 0, Option.empty[Int]) should be(None)
      projectService.allLinksHandled(savedProject.id) should be(false)
      projectService.updateProjectLinks(savedProject.id, Set(), linkIds206.toSeq,      RoadAddressChangeType.Unchanged,   "-", RP206, 0, Option.empty[Int]) should be(None)
      projectService.allLinksHandled(savedProject.id) should be(true)
      projectService.updateProjectLinks(savedProject.id, Set(), Seq(5168573.toString), RoadAddressChangeType.Termination, "-", RP206, 0, Option.empty[Int]) should be(None)
      projectService.allLinksHandled(savedProject.id) should be(true)
      val updatedProjectLinks = projectLinkDAO.fetchProjectLinks(savedProject.id)
      updatedProjectLinks.exists { x => x.status == RoadAddressChangeType.Unchanged } should be(true)
      updatedProjectLinks.exists { x => x.status == RoadAddressChangeType.Termination } should be(true)
      val calculatedProjectLinks = ProjectSectionCalculator.assignAddrMValues(updatedProjectLinks)
      calculatedProjectLinks.filter(pl => pl.linkId == 5168579.toString).head.calibrationPoints should be((None, Some(ProjectCalibrationPoint(5168579.toString, 15.173, 4681, RoadAddressCP))))

      projectService.updateProjectLinks(savedProject.id, Set(), Seq(5168579.toString), RoadAddressChangeType.Termination, "-", RoadPart(0, 0), 0, Option.empty[Int])
      val updatedProjectLinks_ = projectLinkDAO.fetchProjectLinks(savedProject.id).toList
<<<<<<< HEAD
      val updatedProjectLinks2 = ProjectSectionCalculator.assignMValues(updatedProjectLinks_)
      val sortedRoad206AfterTermination = updatedProjectLinks2.filter(_.roadPart == RP206).sortBy(_.addrMRange.start)
=======
      val updatedProjectLinks2 = ProjectSectionCalculator.assignAddrMValues(updatedProjectLinks_)
      val sortedRoad206AfterTermination = updatedProjectLinks2.filter(_.roadPart == RP206).sortBy(_.startAddrMValue)
>>>>>>> 173b3d4a
      val updatedProjectLinks2_ = projectLinkDAO.fetchProjectLinks(savedProject.id).toList
      updatedProjectLinks2_.filter(pl => pl.linkId == 5168579.toString).head.calibrationPoints should be((None, None))
      val lastValid = sortedRoad206AfterTermination.filter(_.status != RoadAddressChangeType.Termination).last
      sortedRoad206AfterTermination.filter(_.status != RoadAddressChangeType.Termination).last.calibrationPoints should be((None, Some(ProjectCalibrationPoint(lastValid.linkId, lastValid.endMValue, lastValid.addrMRange.end, RoadAddressCP))))
      updatedProjectLinks2.filter(pl => pl.roadPart == RP205).exists { x => x.status == RoadAddressChangeType.Termination } should be(false)
    }
    runWithRollback {
      projectService.getAllProjects
    } should have size (count - 1)
  }

  test("Test getProjectLinks When doing some operations (Transfer and then Terminate), Then the calibration points are cleared and moved to correct positions") {
    var count = 0
    val roadLink = RoadLink(5170939L.toString, Seq(Point(535605.272, 6982204.22, 85.90899999999965)), 540.3960283713503, AdministrativeClass.State, TrafficDirection.AgainstDigitizing, Some("25.06.2015 03:00:00"), Some(modifiedBy), LifecycleStatus.InUse, LinkGeomSource.NormalLinkInterface, 749, "")
    val RP207 = RoadPart(5, 207)
    runWithRollback {
      val countCurrentProjects = projectService.getAllProjects
      val id = 0
      val addresses = List(ProjectReservedPart(5: Long, RP207, Some(5L), Some(Discontinuity.Continuous), Some(8L), newLength = None, newDiscontinuity = None, newEly = None))
      val project = Project(id, ProjectState.apply(1), "TestProject", "TestUser", DateTime.now(), "TestUser", DateTime.parse("1970-01-01"), DateTime.now(), "Some additional info", Seq(), Seq(), None, elys = Set())
      val savedProject = projectService.createRoadLinkProject(project)
      mockForProject(savedProject.id, (roadwayAddressMapper.getRoadAddressesByLinearLocation(
        linearLocationDAO.fetchByRoadways(roadwayDAO.fetchAllBySection(RP207).map(_.roadwayNumber).toSet)
      ) ++ roadwayAddressMapper.getRoadAddressesByLinearLocation(
        linearLocationDAO.fetchByRoadways(roadwayDAO.fetchAllBySection(RP207).map(_.roadwayNumber).toSet)
      )).map(toProjectLink(savedProject)))

      projectService.saveProject(savedProject.copy(reservedParts = addresses, elys = Set()))
      val countAfterInsertProjects = projectService.getAllProjects
      count = countCurrentProjects.size + 1
      countAfterInsertProjects.size should be(count)
      projectService.allLinksHandled(savedProject.id) should be(false)
      val projectLinks = projectLinkDAO.fetchProjectLinks(savedProject.id)
      val partitioned = projectLinks.partition(_.roadPart == RP207)
      val highestDistanceEnd = projectLinks.map(p => p.addrMRange.end).max
      val linkIds207 = partitioned._1.map(_.linkId).toSet
      reset(mockRoadLinkService)
      when(mockRoadLinkService.getRoadLinksHistoryFromVVH(any[Set[String]])).thenReturn(Seq())
      when(mockRoadLinkService.getRoadLinksByLinkIds(any[Set[String]])).thenAnswer(
        toMockAnswer(projectLinks, roadLink)
      )
      projectService.updateProjectLinks(savedProject.id, Set(), linkIds207.toSeq, RoadAddressChangeType.Transfer,    "-", RP207, 0, Option.empty[Int]) should be(None)
      val linkId1 = 5168510.toString
      val linkId2 = 5168540.toString
      projectService.updateProjectLinks(savedProject.id, Set(), Seq(linkId1),     RoadAddressChangeType.Termination, "-", RP207, 0, Option.empty[Int]) should be(None)
      projectService.allLinksHandled(savedProject.id) should be(true)
      val links_ = projectLinkDAO.fetchProjectLinks(savedProject.id)
<<<<<<< HEAD
      val updatedProjectLinks = ProjectSectionCalculator.assignMValues(links_).sortBy(_.addrMRange.end) ++ projectLinkDAO.fetchProjectLinks(savedProject.id).filter(_.status == RoadAddressChangeType.Termination)
=======
      val updatedProjectLinks = ProjectSectionCalculator.assignAddrMValues(links_).sortBy(_.endAddrMValue) ++ projectLinkDAO.fetchProjectLinks(savedProject.id).filter(_.status == RoadAddressChangeType.Termination)
>>>>>>> 173b3d4a
        updatedProjectLinks.exists { x => x.status == RoadAddressChangeType.Transfer } should be(true)
      updatedProjectLinks.exists { x => x.status == RoadAddressChangeType.Termination } should be(true)
      val sortedProjectLinks = updatedProjectLinks.sortBy(_.addrMRange.start)
      sortedProjectLinks.head.calibrationPoints._1.nonEmpty should be (true)
      sortedProjectLinks.head.calibrationPoints._1.get.segmentMValue should be (0.0)
      sortedProjectLinks.head.calibrationPoints._1.get.addressMValue should be (0)
      sortedProjectLinks.head.startCalibrationPointType should be (RoadAddressCP)
      sortedProjectLinks.head.calibrationPoints._2.isEmpty should be (true)

      sortedProjectLinks.last.calibrationPoints._1.isEmpty should be (true)
      sortedProjectLinks.last.calibrationPoints._2.nonEmpty should be (true)
      sortedProjectLinks.last.calibrationPoints._2.get.segmentMValue should be (442.89)
      sortedProjectLinks.last.calibrationPoints._2.get.addressMValue should be (updatedProjectLinks.map(p => p.addrMRange.end).max)
      sortedProjectLinks.last.endCalibrationPointType should be (RoadAddressCP)

      projectService.updateProjectLinks(savedProject.id, Set(), Seq(linkId2), RoadAddressChangeType.Termination, "-", RP207, 0, Option.empty[Int]) should be(None)
<<<<<<< HEAD
      val updatedProjectLinks2 = ProjectSectionCalculator.assignMValues(projectLinkDAO.fetchProjectLinks(savedProject.id)).sortBy(_.addrMRange.end) ++ projectLinkDAO.fetchProjectLinks(savedProject.id).filter(_.status == RoadAddressChangeType.Termination)
      val sortedProjectLinks2 = updatedProjectLinks2.sortBy(_.addrMRange.start)
=======
      val updatedProjectLinks2 = ProjectSectionCalculator.assignAddrMValues(projectLinkDAO.fetchProjectLinks(savedProject.id)).sortBy(_.endAddrMValue) ++ projectLinkDAO.fetchProjectLinks(savedProject.id).filter(_.status == RoadAddressChangeType.Termination)
      val sortedProjectLinks2 = updatedProjectLinks2.sortBy(_.startAddrMValue)
>>>>>>> 173b3d4a

      sortedProjectLinks2.last.calibrationPoints._1.isEmpty should be (true)
      sortedProjectLinks2.last.calibrationPoints._2.nonEmpty should be (true)
      sortedProjectLinks2.last.calibrationPoints._2.get.segmentMValue should be (442.89)
      sortedProjectLinks2.last.calibrationPoints._2.get.addressMValue should be (updatedProjectLinks2.map(p => p.addrMRange.end).max)
      sortedProjectLinks2.last.endCalibrationPointType should be (RoadAddressCP)
    }

  }

  test("Test getProjectLinks When doing some operations (Terminate then transfer), Then the calibration points are cleared and moved to correct positions") {
    var count = 0
    val roadLink = RoadLink(5170939L.toString, Seq(Point(535605.272, 6982204.22, 85.90899999999965)), 540.3960283713503, AdministrativeClass.State, TrafficDirection.AgainstDigitizing, Some("25.06.2015 03:00:00"), Some(modifiedBy), LifecycleStatus.InUse, LinkGeomSource.NormalLinkInterface, 749, "")
    runWithRollback {
      val countCurrentProjects = projectService.getAllProjects
      val id = 0
      val addresses = List(ProjectReservedPart(5: Long, RoadPart(5, 207), Some(5L), Some(Discontinuity.Continuous), Some(8L), newLength = None, newDiscontinuity = None, newEly = None))
      val project = Project(id, ProjectState.apply(1), "TestProject", "TestUser", DateTime.now(), "TestUser", DateTime.parse("1970-01-01"), DateTime.now(), "Some additional info", Seq(), Seq(), None, elys = Set())
      val savedProject = projectService.createRoadLinkProject(project)
      mockForProject(savedProject.id, (
        roadwayAddressMapper.getRoadAddressesByLinearLocation(linearLocationDAO.fetchByRoadways(roadwayDAO.fetchAllBySection(RoadPart(5, 207)).map(_.roadwayNumber).toSet)) ++
        roadwayAddressMapper.getRoadAddressesByLinearLocation(linearLocationDAO.fetchByRoadways(roadwayDAO.fetchAllBySection(RoadPart(5, 207)).map(_.roadwayNumber).toSet))
        ).map(toProjectLink(savedProject))
      )

      projectService.saveProject(savedProject.copy(reservedParts = addresses, elys = Set()))
      val countAfterInsertProjects = projectService.getAllProjects
      count = countCurrentProjects.size + 1
      countAfterInsertProjects.size should be(count)
      projectService.allLinksHandled(savedProject.id) should be(false)
      val projectLinks = projectLinkDAO.fetchProjectLinks(savedProject.id)
      val partitioned = projectLinks.partition(_.roadPart == RoadPart(5, 207))
      val highestDistanceEnd = projectLinks.map(p => p.addrMRange.end).max
      val linkIds207 = partitioned._1.map(_.linkId).toSet
      reset(mockRoadLinkService)
      when(mockRoadLinkService.getRoadLinksHistoryFromVVH(any[Set[String]])).thenReturn(Seq())
      when(mockRoadLinkService.getRoadLinksByLinkIds(any[Set[String]])).thenAnswer(
        toMockAnswer(projectLinks, roadLink)
      )
      projectService.updateProjectLinks(savedProject.id, Set(), Seq(5168510.toString), RoadAddressChangeType.Termination, "-", RoadPart(5, 207), 0, Option.empty[Int])
      projectService.updateProjectLinks(savedProject.id, Set(), linkIds207.filterNot(_ == 5168510L.toString).toSeq, RoadAddressChangeType.Transfer, "-", RoadPart(5, 207), 0, Option.empty[Int])
      projectService.allLinksHandled(savedProject.id) should be(true)
      projectService.updateProjectLinks(savedProject.id, Set(), Seq(6460794.toString), RoadAddressChangeType.Transfer, "-", RoadPart(5, 207), 0, Option.empty[Int], discontinuity = Discontinuity.Discontinuous.value)

      val links_ = projectLinkDAO.fetchProjectLinks(savedProject.id)
<<<<<<< HEAD
      val updatedProjectLinks = ProjectSectionCalculator.assignMValues(links_).sortBy(_.addrMRange.end) ++ projectLinkDAO.fetchProjectLinks(savedProject.id).filter(_.status == RoadAddressChangeType.Termination)
=======
      val updatedProjectLinks = ProjectSectionCalculator.assignAddrMValues(links_).sortBy(_.endAddrMValue) ++ projectLinkDAO.fetchProjectLinks(savedProject.id).filter(_.status == RoadAddressChangeType.Termination)
>>>>>>> 173b3d4a
      updatedProjectLinks.exists { x => x.status == RoadAddressChangeType.Transfer } should be(true)
      updatedProjectLinks.exists { x => x.status == RoadAddressChangeType.Termination } should be(true)
      val sortedProjectLinks = updatedProjectLinks.sortBy(_.addrMRange.start)
      sortedProjectLinks.head.calibrationPoints._1.nonEmpty should be (true)
      sortedProjectLinks.head.calibrationPoints._1.get.segmentMValue should be (0.0)
      sortedProjectLinks.head.calibrationPoints._1.get.addressMValue should be (0)
      sortedProjectLinks.head.startCalibrationPointType should be (RoadAddressCP)
      sortedProjectLinks.head.calibrationPoints._2.isEmpty should be (true)

      sortedProjectLinks.last.calibrationPoints._1.isEmpty should be (true)
      sortedProjectLinks.last.calibrationPoints._2.nonEmpty should be (true)
      sortedProjectLinks.last.calibrationPoints._2.get.segmentMValue should be (442.89)
      val highestDistanceEnd2 = updatedProjectLinks.map(p => p.addrMRange.end).max
      sortedProjectLinks.last.calibrationPoints._2.get.addressMValue should be (updatedProjectLinks.map(p => p.addrMRange.end).max)
      sortedProjectLinks.last.endCalibrationPointType should be (RoadAddressCP)

      projectService.updateProjectLinks(savedProject.id, Set(), Seq(5168540.toString), RoadAddressChangeType.Termination, "-", RoadPart(5, 207), 0, Option.empty[Int])
<<<<<<< HEAD
      val updatedProjectLinks2 = ProjectSectionCalculator.assignMValues(links_).sortBy(_.addrMRange.end) ++ projectLinkDAO.fetchProjectLinks(savedProject.id).filter(_.status == RoadAddressChangeType.Termination)
      val sortedProjectLinks2 = updatedProjectLinks2.sortBy(_.addrMRange.start)
=======
      val updatedProjectLinks2 = ProjectSectionCalculator.assignAddrMValues(links_).sortBy(_.endAddrMValue) ++ projectLinkDAO.fetchProjectLinks(savedProject.id).filter(_.status == RoadAddressChangeType.Termination)
      val sortedProjectLinks2 = updatedProjectLinks2.sortBy(_.startAddrMValue)
>>>>>>> 173b3d4a

      sortedProjectLinks2.last.calibrationPoints._1.isEmpty should be (true)
      sortedProjectLinks2.last.calibrationPoints._2.nonEmpty should be (true)
      sortedProjectLinks2.last.calibrationPoints._2.get.segmentMValue should be (442.89)
      sortedProjectLinks2.last.calibrationPoints._2.get.addressMValue should be (updatedProjectLinks2.map(p => p.addrMRange.end).max)
      sortedProjectLinks2.last.endCalibrationPointType should be (RoadAddressCP)
    }

  }

  test("Test revertLinksByRoadPart When reverting the road Then the road address geometry after reverting should be the same as KGV") {
    val projectId = 0L
    val user = "TestUser"
    val roadPart = RoadPart(26020, 12)
    val newRoadPart = RoadPart(9999, 1)
    val smallerRoadGeom = Seq(Point(0.0, 0.0), Point(0.0, 5.0))
    val roadGeom = Seq(Point(0.0, 0.0), Point(0.0, 10.0))
    runWithRollback {
      val roadwayNumber = 1
      val roadwayId = Sequences.nextRoadwayId
      val roadAddresses = roadwayAddressMapper.getRoadAddressesByRoadway(roadwayDAO.fetchAllBySection(roadPart))

      val rap = Project(projectId, ProjectState.apply(1), "TestProject", user, DateTime.parse("1901-01-01"), "TestUser", DateTime.parse("1901-01-01"), DateTime.now(), "Some additional info", Seq(), Seq(), None, elys = Set())
      projectDAO.create(rap)
      val projectLinksFromRoadAddresses = roadAddresses.map(ra => toProjectLink(rap)(ra))

      val linearLocation = dummyLinearLocation(roadwayNumber, 1, projectLinksFromRoadAddresses.head.linkId, 0.0, 10.0)
      val roadway = dummyRoadway(roadwayNumber, newRoadPart, 0, 10, DateTime.now(), None, roadwayId)

      linearLocationDAO.create(Seq(linearLocation))
      roadwayDAO.create(Seq(roadway))

      projectReservedPartDAO.reserveRoadPart(projectId, roadPart, "Test")
      projectLinkDAO.create(projectLinksFromRoadAddresses)

      val numberingLink = Seq(ProjectLink(-1000L, newRoadPart, Track.apply(0), Discontinuity.Continuous, AddrMRange(0L,  5L), AddrMRange(0L, 10L), None, None, Option(user), projectLinksFromRoadAddresses.head.linkId, 0.0, 10.0, SideCode.Unknown, (NoCP, NoCP), (NoCP, NoCP), smallerRoadGeom, rap.id, RoadAddressChangeType.Renumeration, AdministrativeClass.State, LinkGeomSource.NormalLinkInterface, 10.0, roadAddresses.head.id, roadwayNumber+Math.round(linearLocation.orderNumber), 0, reversed = false, None, 86400L))
      projectReservedPartDAO.reserveRoadPart(projectId, newRoadPart, "Test")
      projectLinkDAO.create(numberingLink)
      val numberingLinks = projectLinkDAO.fetchProjectLinks(projectId, Option(RoadAddressChangeType.Renumeration))
      numberingLinks.head.geometry should be equals smallerRoadGeom

     val projectLinks = projectLinkDAO.fetchProjectLinks(projectId)
     val linksToRevert = projectLinks.filter(_.status != RoadAddressChangeType.NotHandled).map(pl => {
       LinkToRevert(pl.id, pl.linkId, pl.status.value, pl.geometry)
     })
     val roadLinks = projectLinks.updated(0, projectLinks.head.copy(geometry = roadGeom)).map(toRoadLink)
      when(mockRoadLinkService.getCurrentAndComplementaryRoadLinks(any[Set[String]])).thenReturn(roadLinks)
      projectService.revertLinksByRoadPart(projectId, newRoadPart, linksToRevert, user)
      val geomAfterRevert = GeometryUtils.truncateGeometry3D(roadGeom, projectLinksFromRoadAddresses.head.startMValue, projectLinksFromRoadAddresses.head.endMValue)
      val linksAfterRevert = projectLinkDAO.fetchProjectLinks(projectId)
      linksAfterRevert.map(_.geometry).contains(geomAfterRevert) should be(true)
    }
  }

  test("Test changeDirection() When projectLinks are reversed the track codes must switch and start_addr_m and end_addr_m should be the same for the first and last links") {
    runWithRollback {
      val roadPart = RoadPart(9999, 1)
      val project = setUpProjectWithLinks(RoadAddressChangeType.New, Seq(0, 100, 150, 300), changeTrack = true, roadPart)
      val projectLinksBefore = projectLinkDAO.fetchProjectLinks(project.id).sortBy(pl => (pl.addrMRange.start, pl.track.value))

      val linksToRevert = projectLinksBefore.map(pl => LinkToRevert(pl.id, pl.id.toString, RoadAddressChangeType.Transfer.value, pl.geometry))
      projectService.changeDirection(project.id, roadPart, linksToRevert, ProjectCoordinates(0, 0, 5), "testUser")

      val projectLinksAfter = projectLinkDAO.fetchProjectLinks(project.id).sortBy(pl => (pl.addrMRange.start, -pl.track.value))
      projectLinksAfter.size should be(projectLinksBefore.size)
      projectLinksAfter.head.addrMRange.start should be(projectLinksBefore.head.addrMRange.start)
      projectLinksAfter.last.addrMRange.end should be(projectLinksBefore.last.addrMRange.end)
      var i = 0
      projectLinksAfter.foreach(pl => {
        pl.track match {
          case Track.RightSide => projectLinksBefore(i).track should be(Track.LeftSide)
          case Track.LeftSide => projectLinksBefore(i).track should be(Track.RightSide)
          case _ => "ignore"
        }
        i += 1
      })
    }
  }

  test("Test handleNewRoadNames - Test if a new RoadName is created from a project link and without duplicates") {
    runWithRollback {

      val testRoadNumber1 = 9999
      val testRoadNumber2 = 9998
      val testRoad9999 = RoadPart(testRoadNumber1, 1)
      val testRoad9998 = RoadPart(testRoadNumber2, 1)
      val testName = "TEST ROAD NAME"

      val rap = Project(0L, ProjectState.apply(1), "TestProject", "TestUser", DateTime.parse("1901-01-01"), "TestUser", DateTime.parse("1901-01-01"), DateTime.now(), "Some additional info", Seq(), Seq(), None, elys = Set())
      val project = projectService.createRoadLinkProject(rap)

      val changeInfos = List(
        RoadwayChangeInfo(RoadAddressChangeType.New,
          source = dummyRoadwayChangeSection(Some(testRoad9999), Some(0L), Some(  0L), Some(100L), Some(AdministrativeClass.apply(1)), Some(Discontinuity.Continuous), Some(8L)),
          target = dummyRoadwayChangeSection(Some(testRoad9998), Some(0L), Some(100L), Some(200L), Some(AdministrativeClass.apply(3)), Some(Discontinuity.Continuous), Some(8L)),
          Discontinuity.Continuous, AdministrativeClass.apply(1), reversed = false, 1),

        RoadwayChangeInfo(RoadAddressChangeType.New,
          source = dummyRoadwayChangeSection(Some(testRoad9999), Some(0L), Some(100L), Some(200L), Some(AdministrativeClass.apply(1)), Some(Discontinuity.Continuous), Some(8L)),
          target = dummyRoadwayChangeSection(Some(testRoad9998), Some(0L), Some(100L), Some(200L), Some(AdministrativeClass.apply(3)), Some(Discontinuity.Continuous), Some(8L)),
          Discontinuity.Continuous, AdministrativeClass.apply(3), reversed = false, 2),

        RoadwayChangeInfo(RoadAddressChangeType.New,
          source = dummyRoadwayChangeSection(Some(testRoad9999), Some(0L), Some(200L), Some(400L), Some(AdministrativeClass.apply(1)), Some(Discontinuity.Continuous), Some(8L)),
          target = dummyRoadwayChangeSection(Some(testRoad9998), Some(0L), Some(200L), Some(400L), Some(AdministrativeClass.apply(1)), Some(Discontinuity.Continuous), Some(8L)),
          Discontinuity.Continuous, AdministrativeClass.apply(3), reversed = false, 3)
      )

      val projectStartTime = DateTime.now()

      val changes = List(
        ProjectRoadwayChange(project.id, Some("projectName"), 8, "Test", DateTime.now(), changeInfos.head, projectStartTime),
        ProjectRoadwayChange(project.id, Some("projectName"), 8, "Test", DateTime.now(), changeInfos(1), projectStartTime),
        ProjectRoadwayChange(project.id, Some("projectName"), 8, "Test", DateTime.now(), changeInfos(2), projectStartTime)
      )

      ProjectLinkNameDAO.create(project.id, testRoadNumber1, testName)
      ProjectLinkNameDAO.create(project.id, testRoadNumber2, testName)

      // Method to be tested
      projectService.handleNewRoadNames(changes)

      // Test if the new roadnames have the test road name & number
      val roadnames1 = RoadNameDAO.getAllByRoadNumber(testRoadNumber1)
      roadnames1.foreach(rn => {
        rn.roadName should be (testName)
        rn.roadNumber should be (testRoadNumber1)
      })

      val roadnames2 = RoadNameDAO.getAllByRoadNumber(testRoadNumber2)
      roadnames2.foreach(rn => {
        rn.roadName should be (testName)
        rn.roadNumber should be (testRoadNumber2)
      })
    }
  }

  test("Test handleTerminatedRoadwayChanges - When a project has a Termination RoadWayChange then the RoadName(s) for that RoadNumber have to be expired") {
    runWithRollback {

      val roadNumber = 9999
      val name = "TEST ROAD NAME"

      val roadnames = Seq(
        RoadName(99999, roadNumber, name, startDate = Some(DateTime.now()), createdBy = "Test")
      )
      RoadNameDAO.create(roadnames)

      val changeInfos = List(
        RoadwayChangeInfo(RoadAddressChangeType.Termination,
          source = dummyRoadwayChangeSection(Some(RoadPart(roadNumber, 1)), Some(0L), Some(0L),   Some(100L), Some(AdministrativeClass.apply(1)), Some(Discontinuity.Continuous), Some(8L)),
          target = dummyRoadwayChangeSection(Some(RoadPart(roadNumber, 1)), Some(0L), Some(100L), Some(200L), Some(AdministrativeClass.apply(3)), Some(Discontinuity.Continuous), Some(8L)),
          Discontinuity.Continuous, AdministrativeClass.apply(1), reversed = false, 1),

        RoadwayChangeInfo(RoadAddressChangeType.Unchanged,
          source = dummyRoadwayChangeSection(Some(RoadPart(roadNumber, 1)), Some(0L), Some(100L), Some(200L), Some(AdministrativeClass.apply(1)), Some(Discontinuity.Continuous), Some(8L)),
          target = dummyRoadwayChangeSection(Some(RoadPart(roadNumber, 1)), Some(0L), Some(100L), Some(200L), Some(AdministrativeClass.apply(3)), Some(Discontinuity.Continuous), Some(8L)),
          Discontinuity.Continuous, AdministrativeClass.apply(3), reversed = false, 2),

        RoadwayChangeInfo(RoadAddressChangeType.Unchanged,
          source = dummyRoadwayChangeSection(Some(RoadPart(roadNumber, 1)), Some(0L), Some(200L), Some(400L), Some(AdministrativeClass.apply(1)), Some(Discontinuity.Continuous), Some(8L)),
          target = dummyRoadwayChangeSection(Some(RoadPart(roadNumber, 1)), Some(0L), Some(200L), Some(400L), Some(AdministrativeClass.apply(1)), Some(Discontinuity.Continuous), Some(8L)),
          Discontinuity.Continuous, AdministrativeClass.apply(3), reversed = false, 3)
      )

      val projectStartTime = DateTime.now()

      val changes = List(
        ProjectRoadwayChange(0L, Some("projectName"), 8, "Test", DateTime.now(), changeInfos.head, projectStartTime),
        ProjectRoadwayChange(0L, Some("projectName"), 8, "Test", DateTime.now(), changeInfos(1), projectStartTime),
        ProjectRoadwayChange(0L, Some("projectName"), 8, "Test", DateTime.now(), changeInfos(2), projectStartTime)
      )

      // Method to be tested
      projectService.handleTerminatedRoadwayChanges(changes)

      val roadNames = RoadNameDAO.getAllByRoadNumber(roadNumber)
      roadNames.foreach(rn => {
        rn.endDate.isDefined should be (true)
        rn.endDate.get.toLocalDate should be (projectStartTime.toLocalDate.minusDays(1))
      })

    }
  }

  test("Test handleTransferAndRenumeration: Transfer to new road - If source road exists expire its road name and create new road name for target road number") {
    runWithRollback {

      val srcRoadNumber = 99998
      val targetRoadNumber = 99999
      val testRoadName = "TEST ROAD NAME"

      val rap = Project(0L, ProjectState.apply(1), "TestProject", "TestUser", DateTime.now(), "TestUser", DateTime.now(), DateTime.now(), "Some additional info", Seq(), Seq(), None, elys = Set())
      val project = projectService.createRoadLinkProject(rap)
      ProjectLinkNameDAO.create(project.id, targetRoadNumber, testRoadName)

      val roadnames = Seq(RoadName(srcRoadNumber, srcRoadNumber, testRoadName, startDate = Some(DateTime.now()), createdBy = "Test"))
      RoadNameDAO.create(roadnames)

      val roadways = List(dummyRoadway(0L, RoadPart(srcRoadNumber, 1), 0L, 100L, DateTime.now, Some(DateTime.now)))
      roadwayDAO.create(roadways)

      val changeInfos = List(
        RoadwayChangeInfo(RoadAddressChangeType.Transfer,
          source = dummyRoadwayChangeSection(Some(RoadPart(srcRoadNumber,    1)), Some(0L), Some(0L),   Some(100L), Some(AdministrativeClass.apply(1)), Some(Discontinuity.Continuous), Some(8L)),
          target = dummyRoadwayChangeSection(Some(RoadPart(targetRoadNumber, 1)), Some(0L), Some(100L), Some(200L), Some(AdministrativeClass.apply(3)), Some(Discontinuity.Continuous), Some(8L)),
          Discontinuity.Continuous, AdministrativeClass.apply(1), reversed = false, 1)
      )

      val changes = List(
        ProjectRoadwayChange(project.id, Some("projectName"), 8, "Test", DateTime.now(), changeInfos.head, project.startDate)
      )

      RoadNameDAO.getLatestRoadName(srcRoadNumber).size should be(1)    // There should be a name for the original
      RoadNameDAO.getLatestRoadName(targetRoadNumber)   should be(None) // but no name for the target road at this point

      ProjectLinkNameDAO.get(srcRoadNumber, project.id) should be(None)
      ProjectLinkNameDAO.get(targetRoadNumber, project.id).size should be(1)

      projectService.handleRoadNames(changes) // Make the road name changes

      val srcRoadNames = RoadNameDAO.getAllByRoadNumber(srcRoadNumber)
      srcRoadNames.foreach(rn => {
        if(rn.endDate.isDefined) {
          rn.endDate.get.toLocalDate should be(project.startDate.toLocalDate.minusDays(1))
        }
      })
      val targetRoadNames = RoadNameDAO.getAllByRoadNumber(targetRoadNumber)
      targetRoadNames.foreach(rn => {
        rn.roadNumber should be(targetRoadNumber)
        rn.roadName   should be(testRoadName)
      })
    }
  }

  test("Test handleTransferAndRenumeration: Transfer to existing roadway - If source roadway exists expire its roadname") {
    runWithRollback {

      val srcRoadNumber = 99998
      val targetRoadNumber = 99999
      val testName = "TEST ROAD NAME"

      val rap = Project(0L, ProjectState.apply(1), "TestProject", "TestUser", DateTime.now(), "TestUser", DateTime.now(), DateTime.now(), "Some additional info", Seq(), Seq(), None, elys = Set())
      val project = projectService.createRoadLinkProject(rap)
      ProjectLinkNameDAO.create(project.id, targetRoadNumber, testName)

      val roadnames = Seq(RoadName(99999, srcRoadNumber, testName, startDate = Some(DateTime.now()), createdBy = "Test"))
      RoadNameDAO.create(roadnames)

      val roadways = List(
        Roadway( 0L, 0L, RoadPart(srcRoadNumber,    0), AdministrativeClass.State, Track.Combined, Discontinuity.Continuous, 0L, 0L, reversed = false, DateTime.now, Some(DateTime.now), "dummy", None, 0L, NoTermination),
        Roadway(-1L, 0L, RoadPart(targetRoadNumber, 0), AdministrativeClass.State, Track.Combined, Discontinuity.Continuous, 0L, 0L, reversed = false, DateTime.now, Some(DateTime.now), "dummy", None, 0L, NoTermination)
      )
      roadwayDAO.create(roadways)

      val changeInfos = List(
        RoadwayChangeInfo(RoadAddressChangeType.Transfer,
          source = dummyRoadwayChangeSection(Some(RoadPart(srcRoadNumber,    1)), Some(0L), Some(0L), Some(100L), Some(AdministrativeClass.apply(1)), Some(Discontinuity.Continuous), Some(8L)),
          target = dummyRoadwayChangeSection(Some(RoadPart(targetRoadNumber, 1)), Some(0L), Some(100L), Some(200L), Some(AdministrativeClass.apply(3)), Some(Discontinuity.Continuous), Some(8L)),
          Discontinuity.Continuous, AdministrativeClass.apply(1), reversed = false, 1)
      )

      val changes = List(
        ProjectRoadwayChange(project.id, Some("projectName"), 8, "Test", DateTime.now(), changeInfos.head, project.startDate)
      )
      projectService.handleRoadNames(changes)

      val srcRoadNames = RoadNameDAO.getAllByRoadNumber(srcRoadNumber)
      srcRoadNames.foreach(rn => {
        if(rn.endDate.isDefined) {
          rn.endDate.get.toLocalDate should be(project.startDate.toLocalDate.minusDays(1))
        }
      })
    }
  }

  test("Test handleTransferAndRenumeration: Renumeration to new road - If source road exists expire its road name and create new road name for targer road number") {
    runWithRollback {

      val srcRoadNumber = 99998
      val targetRoadNumber = 99999
      val testName = "TEST ROAD NAME"

      val rap = Project(0L, ProjectState.apply(1), "TestProject", "TestUser", DateTime.now(), "TestUser", DateTime.now(), DateTime.now(), "Some additional info", Seq(), Seq(), None, elys = Set())
      val project = projectService.createRoadLinkProject(rap)
      ProjectLinkNameDAO.create(project.id, targetRoadNumber, testName)

      val roadnames = Seq(RoadName(srcRoadNumber, srcRoadNumber, testName, startDate = Some(DateTime.now()), createdBy = "Test"))
      RoadNameDAO.create(roadnames)

      val roadways = List(dummyRoadway(0L, RoadPart(srcRoadNumber, 1), 0L, 0L, DateTime.now, Some(DateTime.now)))
      roadwayDAO.create(roadways)

      val changeInfos = List(
        RoadwayChangeInfo(RoadAddressChangeType.Renumeration,
          source = dummyRoadwayChangeSection(Some(RoadPart(srcRoadNumber,    1)), Some(0L), Some(0L), Some(100L), Some(AdministrativeClass.apply(1)), Some(Discontinuity.Continuous), Some(8L)),
          target = dummyRoadwayChangeSection(Some(RoadPart(targetRoadNumber, 1)), Some(0L), Some(100L), Some(200L), Some(AdministrativeClass.apply(3)), Some(Discontinuity.Continuous), Some(8L)),
          Discontinuity.Continuous, AdministrativeClass.apply(1), reversed = false, 1)
      )

      val changes = List(
        ProjectRoadwayChange(project.id, Some("projectName"), 8, "Test", DateTime.now(), changeInfos.head, project.startDate)
      )

      projectService.handleRoadNames(changes)

      ProjectLinkNameDAO.get(srcRoadNumber, project.id) should be(None)

      val srcRoadNames = RoadNameDAO.getAllByRoadNumber(srcRoadNumber)
      srcRoadNames.foreach(rn => {
        if(rn.endDate.isDefined) {
          rn.endDate.get.toLocalDate should be(project.startDate.toLocalDate.minusDays(1))
        }
      })

      val targetRoadNames = RoadNameDAO.getAllByRoadNumber(targetRoadNumber)
      targetRoadNames.foreach(rn => {
        rn.roadNumber should be(targetRoadNumber)
        rn.roadName should be(testName)
      })
    }
  }

  test("Test handleTransferAndRenumeration: Renumeration to existing roadway - If source roadway exists expire its roadname") {
    runWithRollback {

      val srcRoadNumber = 99998
      val targetRoadNumber = 99999
      val testName = "TEST ROAD NAME"

      val rap = Project(0L, ProjectState.apply(1), "TestProject", "TestUser", DateTime.now(), "TestUser", DateTime.now(), DateTime.now(), "Some additional info", Seq(), Seq(), None, elys = Set())
      val project = projectService.createRoadLinkProject(rap)
      ProjectLinkNameDAO.create(project.id, targetRoadNumber, testName)

      val roadNames = Seq(RoadName(99999, srcRoadNumber, testName, startDate = Some(DateTime.now()), createdBy = "Test"))
      RoadNameDAO.create(roadNames)

      val roadways = List(
        Roadway( 0L, 0L, RoadPart(srcRoadNumber,    0), AdministrativeClass.State, Track.Combined, Discontinuity.Continuous, 0L, 0L, startDate = DateTime.now, endDate = Some(DateTime.now), createdBy = "dummy", roadName = None, ely = 0L, terminated = NoTermination),
        Roadway(-1L, 0L, RoadPart(targetRoadNumber, 0), AdministrativeClass.State, Track.Combined, Discontinuity.Continuous, 0L, 0L, reversed = false, DateTime.now, Some(DateTime.now), "dummy", None, 0L, NoTermination)
      )
      roadwayDAO.create(roadways)

      val changeInfos = List(
        RoadwayChangeInfo(RoadAddressChangeType.Renumeration,
          source = dummyRoadwayChangeSection(Some(RoadPart(srcRoadNumber,    1)), Some(0L), Some(0L), Some(100L), Some(AdministrativeClass.apply(1)), Some(Discontinuity.Continuous), Some(8L)),
          target = dummyRoadwayChangeSection(Some(RoadPart(targetRoadNumber, 1)), Some(0L), Some(100L), Some(200L), Some(AdministrativeClass.apply(3)), Some(Discontinuity.Continuous), Some(8L)),
          Discontinuity.Continuous, AdministrativeClass.apply(1), reversed = false, 1)
      )

      val changes = List(
        ProjectRoadwayChange(project.id, Some("projectName"), 8, "Test", DateTime.now(), changeInfos.head, project.startDate)
      )
      projectService.handleRoadNames(changes)

      val srcRoadNames = RoadNameDAO.getAllByRoadNumber(srcRoadNumber)
      srcRoadNames.foreach(rn => {
        if(rn.endDate.isDefined) {
          rn.endDate.get.toLocalDate should be(project.startDate.toLocalDate.minusDays(1))
        }
      })
    }
  }

  test("Test save project with reserved road parts having different ELY codes should not update them. Formed road parts on other side," +
    " should get ely from project links") {
    runWithRollback {

      val roadNumber = 26020
      val part1 = 12
      val part2 = 34
      val ely1 = Some(2L)
      val ely2 = Some(1L)

      val rap = Project(0L, ProjectState.apply(1), "TestProject", "TestUser", DateTime.now(), "TestUser", DateTime.now(), DateTime.now(), "Some additional info", Seq(), Seq(), None, elys = Set())
      val reservations = List(
        ProjectReservedPart(Sequences.nextViitePrimaryKeySeqValue, RoadPart(roadNumber, part1), Some(0L), Some(Discontinuity.Continuous), ely1, None, None, None, None),
        ProjectReservedPart(Sequences.nextViitePrimaryKeySeqValue, RoadPart(roadNumber, part2), Some(0L), Some(Discontinuity.Continuous), ely2, None, None, None, None)
      )
      val project = projectService.createRoadLinkProject(rap)

      val address1 = roadwayAddressMapper.getRoadAddressesByLinearLocation(linearLocationDAO.fetchByRoadways(roadwayDAO.fetchAllBySection(RoadPart(roadNumber, part1)).map(_.roadwayNumber).toSet))
      val address2 = roadwayAddressMapper.getRoadAddressesByLinearLocation(linearLocationDAO.fetchByRoadways(roadwayDAO.fetchAllBySection(RoadPart(roadNumber, part2)).map(_.roadwayNumber).toSet))
      mockForProject(project.id, (address1 ++ address2).map(toProjectLink(rap)))
      val savedProject = projectService.saveProject(project.copy(reservedParts = reservations, formedParts = reservations, elys = Set()))
      val originalElyPart1 = roadwayDAO.fetchAllByRoadPart(RoadPart(roadNumber, part1)).map(_.ely).toSet
      val originalElyPart2 = roadwayDAO.fetchAllByRoadPart(RoadPart(roadNumber, part2)).map(_.ely).toSet
      val reservedPart1 = savedProject.reservedParts.find(rp => rp.roadPart == RoadPart(roadNumber, part1))
      val reservedPart2 = savedProject.reservedParts.find(rp => rp.roadPart == RoadPart(roadNumber, part2))
      val formedPart1   = savedProject.reservedParts.find(rp => rp.roadPart == RoadPart(roadNumber, part1))
      val formedPart2   = savedProject.reservedParts.find(rp => rp.roadPart == RoadPart(roadNumber, part2))
      reservedPart1.nonEmpty should be (true)
      reservedPart1.get.ely.get should be (originalElyPart1.head)
      reservedPart2.nonEmpty should be (true)
      reservedPart2.get.ely.get should be (originalElyPart2.head)

    }
  }

  test("Test changeDirection When after the creation of valid project links on a project Then the side code of road addresses should be successfully reversed.") {
    runWithRollback {

      val rap = Project(0L, ProjectState.apply(1), "TestProject", "TestUser", DateTime.parse("1901-01-01"), "TestUser", DateTime.parse("1901-01-01"), DateTime.now(), "Some additional info", Seq(), Seq(), None, elys = Set())

      val geom1 = Seq(Point(419.26, 5896.197), Point(420.115, 5911.262))
      val geom2 = Seq(Point(420.115, 5911.262), Point(420.289, 5929.439))
      val geom3 = Seq(Point(420.289, 5929.439), Point(420.80, 5951.574))
      val geom4 = Seq(Point(420.802, 5951.574), Point(434.144, 5957.563))
      val geom5 = Seq(Point(445.712, 5957.31), Point(434.144, 5957.563))
      val geom6 = Seq(Point(445.712, 5957.31), Point(454.689, 5959.367))
      val geom7 = Seq(Point(454.689, 5959.367), Point(554.849, 6005.186))
      val geom8 = Seq(Point(430.743, 5896.673), Point(430.719, 5910.37))
      val geom9 = Seq(Point(430.719, 5910.37), Point(433.033, 5945.855))
      val geom10 = Seq(Point(433.033, 5945.855), Point(420.802, 5951.574))
      val geom11 = Seq(Point(443.483, 5945.637), Point(433.033, 5945.855))
      val geom12 = Seq(Point(443.483, 5945.637), Point(451.695, 5947.231))
      val geom13 = Seq(Point(451.695, 5947.231), Point(580.822, 5990.441))

      val pl1  = ProjectLink(-1000L, RoadPart(9999, 1), Track.RightSide, Discontinuity.Continuous, AddrMRange(0L,  0L), AddrMRange(0L,  0L), None, None, None, 12345L.toString, 0.0, 0.0, SideCode.Unknown, (NoCP, NoCP), (NoCP, NoCP), geom1,  0L, RoadAddressChangeType.New, AdministrativeClass.State, LinkGeomSource.NormalLinkInterface, GeometryUtils.geometryLength(geom1),  0L, 0, 0, reversed = false, None, NewIdValue)
      val pl2  = ProjectLink(-1000L, RoadPart(9999, 1), Track.RightSide, Discontinuity.Continuous, AddrMRange(0L,  0L), AddrMRange(0L,  0L), None, None, None, 12346L.toString, 0.0, 0.0, SideCode.Unknown, (NoCP, NoCP), (NoCP, NoCP), geom2,  0L, RoadAddressChangeType.New, AdministrativeClass.State, LinkGeomSource.NormalLinkInterface, GeometryUtils.geometryLength(geom2),  0L, 0, 0, reversed = false, None, NewIdValue)
      val pl3  = ProjectLink(-1000L, RoadPart(9999, 1), Track.RightSide, Discontinuity.Continuous, AddrMRange(0L,  0L), AddrMRange(0L,  0L), None, None, None, 12347L.toString, 0.0, 0.0, SideCode.Unknown, (NoCP, NoCP), (NoCP, NoCP), geom3,  0L, RoadAddressChangeType.New, AdministrativeClass.State, LinkGeomSource.NormalLinkInterface, GeometryUtils.geometryLength(geom3),  0L, 0, 0, reversed = false, None, NewIdValue)
      val pl4  = ProjectLink(-1000L, RoadPart(9999, 1), Track.RightSide, Discontinuity.Continuous, AddrMRange(0L,  0L), AddrMRange(0L,  0L), None, None, None, 12348L.toString, 0.0, 0.0, SideCode.Unknown, (NoCP, NoCP), (NoCP, NoCP), geom4,  0L, RoadAddressChangeType.New, AdministrativeClass.State, LinkGeomSource.NormalLinkInterface, GeometryUtils.geometryLength(geom4),  0L, 0, 0, reversed = false, None, NewIdValue)
      val pl5  = ProjectLink(-1000L, RoadPart(9999, 1), Track.RightSide, Discontinuity.Continuous, AddrMRange(0L,  0L), AddrMRange(0L,  0L), None, None, None, 12349L.toString, 0.0, 0.0, SideCode.Unknown, (NoCP, NoCP), (NoCP, NoCP), geom5,  0L, RoadAddressChangeType.New, AdministrativeClass.State, LinkGeomSource.NormalLinkInterface, GeometryUtils.geometryLength(geom5),  0L, 0, 0, reversed = false, None, NewIdValue)
      val pl6  = ProjectLink(-1000L, RoadPart(9999, 1), Track.RightSide, Discontinuity.Continuous, AddrMRange(0L,  0L), AddrMRange(0L,  0L), None, None, None, 12350L.toString, 0.0, 0.0, SideCode.Unknown, (NoCP, NoCP), (NoCP, NoCP), geom6,  0L, RoadAddressChangeType.New, AdministrativeClass.State, LinkGeomSource.NormalLinkInterface, GeometryUtils.geometryLength(geom6),  0L, 0, 0, reversed = false, None, NewIdValue)
      val pl7  = ProjectLink(-1000L, RoadPart(9999, 1), Track.RightSide, Discontinuity.Continuous, AddrMRange(0L,  0L), AddrMRange(0L,  0L), None, None, None, 12351L.toString, 0.0, 0.0, SideCode.Unknown, (NoCP, NoCP), (NoCP, NoCP), geom7,  0L, RoadAddressChangeType.New, AdministrativeClass.State, LinkGeomSource.NormalLinkInterface, GeometryUtils.geometryLength(geom7),  0L, 0, 0, reversed = false, None, NewIdValue)
      val pl8  = ProjectLink(-1000L, RoadPart(9999, 1), Track.RightSide, Discontinuity.Continuous, AddrMRange(0L,  0L), AddrMRange(0L,  0L), None, None, None, 12352L.toString, 0.0, 0.0, SideCode.Unknown, (NoCP, NoCP), (NoCP, NoCP), geom8,  0L, RoadAddressChangeType.New, AdministrativeClass.State, LinkGeomSource.NormalLinkInterface, GeometryUtils.geometryLength(geom8),  0L, 0, 0, reversed = false, None, NewIdValue)
      val pl9  = ProjectLink(-1000L, RoadPart(9999, 1), Track.RightSide, Discontinuity.Continuous, AddrMRange(0L,  0L), AddrMRange(0L,  0L), None, None, None, 12353L.toString, 0.0, 0.0, SideCode.Unknown, (NoCP, NoCP), (NoCP, NoCP), geom9,  0L, RoadAddressChangeType.New, AdministrativeClass.State, LinkGeomSource.NormalLinkInterface, GeometryUtils.geometryLength(geom9),  0L, 0, 0, reversed = false, None, NewIdValue)
      val pl10 = ProjectLink(-1000L, RoadPart(9999, 1), Track.RightSide, Discontinuity.Continuous, AddrMRange(0L,  0L), AddrMRange(0L,  0L), None, None, None, 12354L.toString, 0.0, 0.0, SideCode.Unknown, (NoCP, NoCP), (NoCP, NoCP), geom10, 0L, RoadAddressChangeType.New, AdministrativeClass.State, LinkGeomSource.NormalLinkInterface, GeometryUtils.geometryLength(geom10), 0L, 0, 0, reversed = false, None, NewIdValue)
      val pl11 = ProjectLink(-1000L, RoadPart(9999, 1), Track.RightSide, Discontinuity.Continuous, AddrMRange(0L,  0L), AddrMRange(0L,  0L), None, None, None, 12355L.toString, 0.0, 0.0, SideCode.Unknown, (NoCP, NoCP), (NoCP, NoCP), geom11, 0L, RoadAddressChangeType.New, AdministrativeClass.State, LinkGeomSource.NormalLinkInterface, GeometryUtils.geometryLength(geom11), 0L, 0, 0, reversed = false, None, NewIdValue)
      val pl12 = ProjectLink(-1000L, RoadPart(9999, 1), Track.RightSide, Discontinuity.Continuous, AddrMRange(0L,  0L), AddrMRange(0L,  0L), None, None, None, 12356L.toString, 0.0, 0.0, SideCode.Unknown, (NoCP, NoCP), (NoCP, NoCP), geom12, 0L, RoadAddressChangeType.New, AdministrativeClass.State, LinkGeomSource.NormalLinkInterface, GeometryUtils.geometryLength(geom12), 0L, 0, 0, reversed = false, None, NewIdValue)
      val pl13 = ProjectLink(-1000L, RoadPart(9999, 1), Track.RightSide, Discontinuity.Continuous, AddrMRange(0L,  0L), AddrMRange(0L,  0L), None, None, None, 12357L.toString, 0.0, 0.0, SideCode.Unknown, (NoCP, NoCP), (NoCP, NoCP), geom13, 0L, RoadAddressChangeType.New, AdministrativeClass.State, LinkGeomSource.NormalLinkInterface, GeometryUtils.geometryLength(geom13), 0L, 0, 0, reversed = false, None, NewIdValue)

      val project = projectService.createRoadLinkProject(rap)
      when(mockRoadLinkService.getRoadLinksByLinkIds(any[Set[String]])).thenReturn(Seq(pl1, pl2, pl3, pl4, pl5, pl6, pl7).map(toRoadLink))

      projectService.createProjectLinks(Seq(12345L, 12346L, 12347L, 12348L, 12349L, 12350L, 12351L).map(_.toString), project.id, roadPart = RoadPart(9999, 1), track = Track.RightSide, userGivenDiscontinuity = Discontinuity.Continuous, administrativeClass = AdministrativeClass.State, roadLinkSource = LinkGeomSource.NormalLinkInterface, roadEly = 8L, user = "test", roadName = "road name")

      when(mockRoadLinkService.getRoadLinksByLinkIds(Set(12352L, 12353L, 12354L).map(_.toString))).thenReturn(Seq(pl8, pl9, pl10).map(toRoadLink))
      projectService.createProjectLinks(Seq(12352L, 12353L, 12354L).map(_.toString), project.id, roadPart = RoadPart(9999, 1), track = Track.LeftSide, userGivenDiscontinuity = Discontinuity.Continuous, administrativeClass = AdministrativeClass.State, roadLinkSource = LinkGeomSource.NormalLinkInterface, roadEly = 8L, user = "test", roadName = "road name")
      when(mockRoadLinkService.getRoadLinksByLinkIds(Set(12355L, 12356L, 12357L).map(_.toString))).thenReturn(Seq(pl11, pl12, pl13).map(toRoadLink))
      projectService.createProjectLinks(Seq(12355L, 12356L, 12357L).map(_.toString), project.id, RoadPart(9999, 1), Track.LeftSide, Discontinuity.Continuous, AdministrativeClass.State, LinkGeomSource.NormalLinkInterface, 8L, "test", "road name")

      val linksBeforeChange = projectLinkDAO.fetchProjectLinks(project.id).sortBy(_.addrMRange.start)
      projectService.changeDirection(project.id, RoadPart(9999, 1), Seq(LinkToRevert(pl1.id, pl1.linkId, pl1.status.value, pl1.geometry)), ProjectCoordinates(0, 0, 0), "TestUserTwo")
      val linksAfterChange = projectLinkDAO.fetchProjectLinks(project.id).sortBy(_.addrMRange.start)

      linksBeforeChange.forall{bc =>
        val changedLink = linksAfterChange.find(_.linkId == bc.linkId)
        SideCode.switch(changedLink.get.sideCode) == bc.sideCode
      }
    }
  }

  test("Test checkRoadPartsReservable When there are some transferred road links to that same road part.") {
    runWithRollback {
      val raId = Sequences.nextRoadwayId
      val startDate = DateTime.now()
      val linearLocationId = Sequences.nextLinearLocationId
      val roadPart    = RoadPart(20000,1)
      val newRoadPart = RoadPart(20000,2)

      val ra = Seq(
        //Combined
        Roadway(raId,     roadwayNumber1, roadPart, AdministrativeClass.State, Track.Combined, Discontinuity.EndOfRoad, 0L, 20L, reversed = false, DateTime.now(), None, "test_user", None, 8, NoTermination, startDate, None),
        //RightSide
        Roadway(raId + 1, roadwayNumber2, newRoadPart, AdministrativeClass.State, Track.Combined, Discontinuity.EndOfRoad, 0L, 50L, reversed = false, DateTime.now(), None, "test_user", None, 8, NoTermination, startDate, None))

      val linearLocations = Seq(
        //        part1
        LinearLocation(linearLocationId, 1, 1000l.toString, 0.0, 15.0, SideCode.TowardsDigitizing, 10000000000l, (CalibrationPointReference.None, CalibrationPointReference.None), Seq(Point(0.0, 0.0), Point(0.0, 15.0)), LinkGeomSource.ComplementaryLinkInterface, roadwayNumber1, Some(startDate), None),
        LinearLocation(linearLocationId + 1, 2, 2000l.toString, 0.0, 5.0, SideCode.TowardsDigitizing, 10000000000l, (CalibrationPointReference.None, CalibrationPointReference.None), Seq(Point(0.0, 15.0), Point(0.0, 20.0)), LinkGeomSource.ComplementaryLinkInterface, roadwayNumber1, Some(startDate), None),
        //part2
        LinearLocation(linearLocationId + 2, 1, 3000l.toString, 0.0, 5.0, SideCode.TowardsDigitizing, 10000000000l, (CalibrationPointReference.None, CalibrationPointReference.None), Seq(Point(0.0, 20.0), Point(0.0, 25.0)), LinkGeomSource.ComplementaryLinkInterface, roadwayNumber2, Some(startDate), None),
        LinearLocation(linearLocationId + 3, 2, 4000l.toString, 0.0, 45.0, SideCode.TowardsDigitizing, 10000000000l, (CalibrationPointReference.None, CalibrationPointReference.None), Seq(Point(0.0, 25.0), Point(0.0, 70.0)), LinkGeomSource.ComplementaryLinkInterface, roadwayNumber2, Some(startDate), None)
      )
      roadwayDAO.create(ra)
      linearLocationDAO.create(linearLocations)

      val rap = Project(0L, ProjectState.apply(1), "TestProject", "TestUser", DateTime.now(), "TestUser", DateTime.now().plusDays(5), DateTime.now(), "Some additional info", Seq(), Seq(), None, elys = Set())
      val project = projectService.createRoadLinkProject(rap)
      val project_id = project.id
      val roadway1 = roadwayDAO.fetchAllBySection(roadPart)
      val roadway2 = roadwayDAO.fetchAllBySection(newRoadPart)
      mockForProject(project_id, roadwayAddressMapper.getRoadAddressesByLinearLocation(linearLocationDAO.fetchByRoadways(roadway1.map(_.roadwayNumber).toSet++roadway2.map(_.roadwayNumber).toSet)).map(toProjectLink(project)))
      val reservedPart1 = ProjectReservedPart(0L, roadPart,    None, None, None, None, None, None, None)
      val reservedPart2 = ProjectReservedPart(0L, newRoadPart, None, None, None, None, None, None, None)
      projectService.saveProject(project.copy(reservedParts = Seq(reservedPart1, reservedPart2), elys = Set()))
      val projectLinks = projectLinkDAO.fetchProjectLinks(project_id)
      val lastLink = Set(projectLinks.filter(_.roadPart == roadPart).maxBy(_.addrMRange.end).id)

      projectService.updateProjectLinks(project_id, lastLink, Seq(), RoadAddressChangeType.Transfer, "test", newRoadPart, 0, None, 1, 5, Some(8L), reversed = false, None)

      val projectLinks_ = projectLinkDAO.fetchProjectLinks(project_id)
      val calculatedProjectLinks = ProjectSectionCalculator.assignAddrMValues(projectLinks_)
      calculatedProjectLinks.foreach(pl => projectLinkDAO.updateAddrMValues(pl))

      val lengthOfTheTransferredPart = 5
      val lengthPart1 = linearLocations.filter(_.roadwayNumber == roadwayNumber1).map(_.endMValue).sum - linearLocations.filter(_.roadwayNumber == roadwayNumber1).map(_.startMValue).sum
      val lengthPart2 = linearLocations.filter(_.roadwayNumber == roadwayNumber2).map(_.endMValue).sum - linearLocations.filter(_.roadwayNumber == roadwayNumber2).map(_.startMValue).sum
      val newLengthOfTheRoadPart1 = lengthPart1 - lengthOfTheTransferredPart
      val newLengthOfTheRoadPart2 = lengthPart2 + lengthOfTheTransferredPart

      val reservation = projectReservedPartDAO.fetchReservedRoadParts(project_id)
      val formed      = projectReservedPartDAO.fetchFormedRoadParts(project_id)

      reservation.filter(_.roadPart == roadPart   ).head.addressLength should be(Some(ra.head.endAddrMValue))
      reservation.filter(_.roadPart == newRoadPart).head.addressLength should be(Some(ra.last.endAddrMValue))

      formed.filter(_.roadPart == roadPart   ).head.newLength should be(Some(newLengthOfTheRoadPart1))
      formed.filter(_.roadPart == newRoadPart).head.newLength should be(Some(lengthOfTheTransferredPart))

      val roadWay_2 = roadwayDAO.fetchAllBySection(newRoadPart)
      mockForProject(project_id, roadwayAddressMapper.getRoadAddressesByLinearLocation(linearLocationDAO.fetchByRoadways(roadWay_2.map(_.roadwayNumber).toSet)).map(toProjectLink(project)))

      val projectLinksSet = projectLinkDAO.fetchProjectLinks(project_id).filter(_.roadPart == newRoadPart).map(_.id).toSet
      projectService.updateProjectLinks(project_id, projectLinksSet, Seq(), RoadAddressChangeType.Transfer, "test", newRoadPart, 0, None, 1, 5, Some(1L), reversed = false, None)

      val reservation2 = projectReservedPartDAO.fetchReservedRoadParts(project_id)
      val formed2 = projectReservedPartDAO.fetchFormedRoadParts(project_id)
      reservation2.filter(_.roadPart == roadPart   ).head.addressLength should be(Some(ra.head.endAddrMValue))
      reservation.filter (_.roadPart == newRoadPart).head.addressLength should be(Some(ra.last.endAddrMValue))

      formed2.filter(_.roadPart == roadPart   ).head.newLength should be(Some(newLengthOfTheRoadPart1))
      formed2.filter(_.roadPart == newRoadPart).head.newLength should be(Some(ra.last.endAddrMValue+lengthOfTheTransferredPart))

      projectService.validateProjectById(project_id).exists(
        _.validationError.message == s"Toimenpidettä ei saa tehdä tieosalle, jota ei ole varattu projektiin. Varaa tieosa $roadPart."
      ) should be(false)
    }
  }

  test("Test projectService.createProjectLinks() discontinuity assignment When creating some links Then " +
       "the Discontinuity of the last (with bigger endAddrM) new created links should be the one the user " +
       "gave and should not change any other link discontinuity that was previosly given.") {
    runWithRollback {

      val rap = Project(0L, ProjectState.apply(1), "TestProject", "TestUser", DateTime.parse("1901-01-01"), "TestUser", DateTime.parse("1901-01-01"), DateTime.now(), "Some additional info", Seq(), Seq(), None, elys = Set())

      val linkAfterRoundabout                    = ProjectLink(-1000L, RoadPart(9999, 1), Track.apply(0), Discontinuity.EndOfRoad,          AddrMRange(0L,  0L), AddrMRange(0L,  0L), None, None, None, 12345L.toString, 0.0, 5.0, SideCode.TowardsDigitizing, (NoCP, NoCP), (NoCP, NoCP), Seq(Point(15.0, 0.0), Point(20.0, 0.0)), 0L, RoadAddressChangeType.New, AdministrativeClass.State, LinkGeomSource.NormalLinkInterface, GeometryUtils.geometryLength(Seq(Point(15.0, 0.0), Point(20.0, 0.0))), 0L, 0, 0, reversed = false, None, 86400L)
      val linkBeforeRoundaboutMinorDiscontinuous = ProjectLink(-1000L, RoadPart(9999, 1), Track.apply(0), Discontinuity.MinorDiscontinuity, AddrMRange(0L,  0L), AddrMRange(0L,  0L), None, None, None, 12346L.toString, 0.0, 5.0, SideCode.TowardsDigitizing, (NoCP, NoCP), (NoCP, NoCP), Seq(Point( 5.0, 0.0), Point(15.0, 0.0)), 0L, RoadAddressChangeType.New, AdministrativeClass.State, LinkGeomSource.NormalLinkInterface, GeometryUtils.geometryLength(Seq(Point( 5.0, 0.0), Point(15.0, 0.0))), 0L, 0, 0, reversed = false, None, 86400L)
      val linkBeforeRoundaboutContinuous         = ProjectLink(-1000L, RoadPart(9999, 1), Track.apply(0), Discontinuity.Continuous,         AddrMRange(0L,  0L), AddrMRange(0L,  0L), None, None, None, 12347L.toString, 0.0, 5.0, SideCode.TowardsDigitizing, (NoCP, NoCP), (NoCP, NoCP), Seq(Point( 0.0, 1.0), Point( 5.0, 0.0)), 0L, RoadAddressChangeType.New, AdministrativeClass.State, LinkGeomSource.NormalLinkInterface, GeometryUtils.geometryLength(Seq(Point( 0.0, 1.0), Point( 5.0, 0.0))), 0L, 0, 0, reversed = false, None, 86400L)


      val project = projectService.createRoadLinkProject(rap)
      when(mockRoadLinkService.getRoadLinksByLinkIds(any[Set[String]])).thenReturn(Seq(linkAfterRoundabout).map(toRoadLink))
      projectService.createProjectLinks(Seq(12345L.toString), project.id, RoadPart(9999, 1), Track.Combined, Discontinuity.EndOfRoad, AdministrativeClass.State, LinkGeomSource.NormalLinkInterface, 8L, "test", "road name")
      when(mockRoadLinkService.getRoadLinksByLinkIds(any[Set[String]])).thenReturn(Seq(linkBeforeRoundaboutMinorDiscontinuous, linkBeforeRoundaboutContinuous).map(toRoadLink))
      projectService.createProjectLinks(Seq(12347L.toString, 12346L.toString), project.id, RoadPart(9999, 1), Track.Combined, Discontinuity.MinorDiscontinuity, AdministrativeClass.State, LinkGeomSource.NormalLinkInterface, 8L, "test", "road name")

      val afterAllProjectLinksCreation = projectLinkDAO.fetchProjectLinks(project.id).sortBy(_.addrMRange.start)

      afterAllProjectLinksCreation.filter(_.linkId == 12345L.toString).head.discontinuity should be (Discontinuity.EndOfRoad)
      afterAllProjectLinksCreation.filter(_.linkId == 12346L.toString).head.discontinuity should be (Discontinuity.Continuous)
      afterAllProjectLinksCreation.filter(_.linkId == 12347L.toString).head.discontinuity should be (Discontinuity.MinorDiscontinuity)
    }
  }

  test("Test updateRoadwaysAndLinearLocationsWithProjectLinks When VIITE-2236 situation Then don't violate unique constraint on roadway_point table.") {
    runWithRollback {
      runUpdateToDb("""Insert into LINK (ID,SOURCE,ADJUSTED_TIMESTAMP,CREATED_TIME) values ('568121','4','1446398762000',to_timestamp('27.12.2019 13:12:50','DD.MM.YYYY HH24:MI:SS'))""")
      runUpdateToDb("""Insert into LINK (ID,SOURCE,ADJUSTED_TIMESTAMP,CREATED_TIME) values ('7256596','4','1498959782000',to_timestamp('27.12.2019 13:12:50','DD.MM.YYYY HH24:MI:SS'))""")
      runUpdateToDb("""Insert into LINK (ID,SOURCE,ADJUSTED_TIMESTAMP,CREATED_TIME) values ('7256590','4','1498959782000',to_timestamp('27.12.2019 13:12:50','DD.MM.YYYY HH24:MI:SS'))""")
      runUpdateToDb("""Insert into LINK (ID,SOURCE,ADJUSTED_TIMESTAMP,CREATED_TIME) values ('7256584','4','1498959782000',to_timestamp('27.12.2019 13:12:50','DD.MM.YYYY HH24:MI:SS'))""")
      runUpdateToDb("""Insert into LINK (ID,SOURCE,ADJUSTED_TIMESTAMP,CREATED_TIME) values ('7256586','4','1503961971000',to_timestamp('27.12.2019 13:12:50','DD.MM.YYYY HH24:MI:SS'))""")
      runUpdateToDb("""Insert into LINK (ID,SOURCE,ADJUSTED_TIMESTAMP,CREATED_TIME) values ('7256594','4','1533681057000',to_timestamp('27.12.2019 13:12:50','DD.MM.YYYY HH24:MI:SS'))""")
      runUpdateToDb("""Insert into LINK (ID,SOURCE,ADJUSTED_TIMESTAMP,CREATED_TIME) values ('568164','4','1449097206000',to_timestamp('27.12.2019 13:12:50','DD.MM.YYYY HH24:MI:SS'))""")
      runUpdateToDb("""Insert into LINK (ID,SOURCE,ADJUSTED_TIMESTAMP,CREATED_TIME) values ('568122','4','1449097206000',to_timestamp('27.12.2019 13:12:50','DD.MM.YYYY HH24:MI:SS'))""")

      runUpdateToDb("""Insert into ROADWAY (ID,ROADWAY_NUMBER,ROAD_NUMBER,ROAD_PART_NUMBER,TRACK,START_ADDR_M,END_ADDR_M,REVERSED,DISCONTINUITY,START_DATE,END_DATE,CREATED_BY,CREATED_TIME,ADMINISTRATIVE_CLASS,ELY,TERMINATED,VALID_FROM,VALID_TO) values ('1052907','40998','22006','12','0','0','215','0','5',to_date('01.01.2017','DD.MM.YYYY'),null,'import',to_timestamp('27.12.2019 13:12:51','DD.MM.YYYY HH24:MI:SS'),'1','2','0',to_date('28.12.2016','DD.MM.YYYY'),null)""")
      runUpdateToDb("""Insert into ROADWAY (ID,ROADWAY_NUMBER,ROAD_NUMBER,ROAD_PART_NUMBER,TRACK,START_ADDR_M,END_ADDR_M,REVERSED,DISCONTINUITY,START_DATE,END_DATE,CREATED_BY,CREATED_TIME,ADMINISTRATIVE_CLASS,ELY,TERMINATED,VALID_FROM,VALID_TO) values ('1052911','40998','22006','12','0','0','215','0','2',to_date('01.01.1989','DD.MM.YYYY'),to_date('31.12.2016','DD.MM.YYYY'),'import',to_timestamp('27.12.2019 13:12:51','DD.MM.YYYY HH24:MI:SS'),'1','2','0',to_date('28.12.2016','DD.MM.YYYY'),null)""")
      runUpdateToDb("""Insert into ROADWAY (ID,ROADWAY_NUMBER,ROAD_NUMBER,ROAD_PART_NUMBER,TRACK,START_ADDR_M,END_ADDR_M,REVERSED,DISCONTINUITY,START_DATE,END_DATE,CREATED_BY,CREATED_TIME,ADMINISTRATIVE_CLASS,ELY,TERMINATED,VALID_FROM,VALID_TO) values ('1052912','40999','22006','12','0','215','216','0','2',to_date('01.01.1989','DD.MM.YYYY'),to_date('30.12.1997','DD.MM.YYYY'),'import',to_timestamp('27.12.2019 13:12:51','DD.MM.YYYY HH24:MI:SS'),'1','2','1',to_date('31.01.2013','DD.MM.YYYY'),null)""")
      runUpdateToDb("""Insert into ROADWAY (ID,ROADWAY_NUMBER,ROAD_NUMBER,ROAD_PART_NUMBER,TRACK,START_ADDR_M,END_ADDR_M,REVERSED,DISCONTINUITY,START_DATE,END_DATE,CREATED_BY,CREATED_TIME,ADMINISTRATIVE_CLASS,ELY,TERMINATED,VALID_FROM,VALID_TO) values ('1052910','41000','22006','34','0','0','310','0','2',to_date('01.01.1989','DD.MM.YYYY'),null,'import',to_timestamp('27.12.2019 13:12:51','DD.MM.YYYY HH24:MI:SS'),'1','2','0',to_date('14.06.2016','DD.MM.YYYY'),null)""")
      runUpdateToDb("""Insert into ROADWAY (ID,ROADWAY_NUMBER,ROAD_NUMBER,ROAD_PART_NUMBER,TRACK,START_ADDR_M,END_ADDR_M,REVERSED,DISCONTINUITY,START_DATE,END_DATE,CREATED_BY,CREATED_TIME,ADMINISTRATIVE_CLASS,ELY,TERMINATED,VALID_FROM,VALID_TO) values ('1052909','6446223','22006','23','0','0','45','0','2',to_date('20.05.2007','DD.MM.YYYY'),null,'import',to_timestamp('27.12.2019 13:12:51','DD.MM.YYYY HH24:MI:SS'),'1','2','0',to_date('14.06.2016','DD.MM.YYYY'),null)""")
      runUpdateToDb("""Insert into ROADWAY (ID,ROADWAY_NUMBER,ROAD_NUMBER,ROAD_PART_NUMBER,TRACK,START_ADDR_M,END_ADDR_M,REVERSED,DISCONTINUITY,START_DATE,END_DATE,CREATED_BY,CREATED_TIME,ADMINISTRATIVE_CLASS,ELY,TERMINATED,VALID_FROM,VALID_TO) values ('1052906','6446225','22006','45','0','0','248','0','1',to_date('20.05.2007','DD.MM.YYYY'),null,'import',to_timestamp('27.12.2019 13:12:51','DD.MM.YYYY HH24:MI:SS'),'1','2','0',to_date('25.01.2017','DD.MM.YYYY'),null)""")
      runUpdateToDb("""Insert into ROADWAY (ID,ROADWAY_NUMBER,ROAD_NUMBER,ROAD_PART_NUMBER,TRACK,START_ADDR_M,END_ADDR_M,REVERSED,DISCONTINUITY,START_DATE,END_DATE,CREATED_BY,CREATED_TIME,ADMINISTRATIVE_CLASS,ELY,TERMINATED,VALID_FROM,VALID_TO) values ('1052908','166883589','22006','12','0','215','295','0','2',to_date('01.01.2017','DD.MM.YYYY'),null,'import',to_timestamp('27.12.2019 13:12:51','DD.MM.YYYY HH24:MI:SS'),'1','2','0',to_date('28.12.2016','DD.MM.YYYY'),null)""")

      runUpdateToDb("""Insert into LINEAR_LOCATION (ID,ROADWAY_NUMBER,ORDER_NUMBER,LINK_ID,START_MEASURE,END_MEASURE,SIDE,GEOMETRY,VALID_FROM,VALID_TO,CREATED_BY,CREATED_TIME) values ('1039046',  '6446225','1','7256596',      0, 248.793,'3', ST_GeomFromText('LINESTRING(267357.266 6789458.693 0 248.793, 267131.966 6789520.79 0 248.793)', 3067),  to_date('25.01.2017','DD.MM.YYYY'),null,'import',to_timestamp('27.12.2019 13:12:51','DD.MM.YYYY HH24:MI:SS'))""")
      runUpdateToDb("""Insert into LINEAR_LOCATION (ID,ROADWAY_NUMBER,ORDER_NUMBER,LINK_ID,START_MEASURE,END_MEASURE,SIDE,GEOMETRY,VALID_FROM,VALID_TO,CREATED_BY,CREATED_TIME) values ('1039047',    '40998','1', '568164',      0,   7.685,'3', ST_GeomFromText('LINESTRING(267444.126 6789234.9 0 7.685, 267437.206 6789238.158 0 7.685)', 3067),       to_date('28.12.2016','DD.MM.YYYY'),null,'import',to_timestamp('27.12.2019 13:12:51','DD.MM.YYYY HH24:MI:SS'))""")
      runUpdateToDb("""Insert into LINEAR_LOCATION (ID,ROADWAY_NUMBER,ORDER_NUMBER,LINK_ID,START_MEASURE,END_MEASURE,SIDE,GEOMETRY,VALID_FROM,VALID_TO,CREATED_BY,CREATED_TIME) values ('1039048',    '40998','2','7256584',      0, 171.504,'2', ST_GeomFromText('LINESTRING(267444.126 6789234.9 0 171.504, 267597.461 6789260.633 0 171.504)', 3067),   to_date('28.12.2016','DD.MM.YYYY'),null,'import',to_timestamp('27.12.2019 13:12:51','DD.MM.YYYY HH24:MI:SS'))""")
      runUpdateToDb("""Insert into LINEAR_LOCATION (ID,ROADWAY_NUMBER,ORDER_NUMBER,LINK_ID,START_MEASURE,END_MEASURE,SIDE,GEOMETRY,VALID_FROM,VALID_TO,CREATED_BY,CREATED_TIME) values ('1039049',    '40998','3','7256586',      0,  38.688,'2', ST_GeomFromText('LINESTRING(267597.461 6789260.633 0 38.688, 267518.603 6789333.458 0 38.688)', 3067),   to_date('28.12.2016','DD.MM.YYYY'),null,'import',to_timestamp('27.12.2019 13:12:51','DD.MM.YYYY HH24:MI:SS'))""")
      runUpdateToDb("""Insert into LINEAR_LOCATION (ID,ROADWAY_NUMBER,ORDER_NUMBER,LINK_ID,START_MEASURE,END_MEASURE,SIDE,GEOMETRY,VALID_FROM,VALID_TO,CREATED_BY,CREATED_TIME) values ('1039050','166883589','1','7256586', 38.688, 120.135,'2', ST_GeomFromText('LINESTRING(267597.461 6789260.633 0 120.135, 267518.603 6789333.458 0 120.135)', 3067), to_date('28.12.2016','DD.MM.YYYY'),null,'import',to_timestamp('27.12.2019 13:12:51','DD.MM.YYYY HH24:MI:SS'))""")
      runUpdateToDb("""Insert into LINEAR_LOCATION (ID,ROADWAY_NUMBER,ORDER_NUMBER,LINK_ID,START_MEASURE,END_MEASURE,SIDE,GEOMETRY,VALID_FROM,VALID_TO,CREATED_BY,CREATED_TIME) values ('1039051',  '6446223','1','7256594',      0,  44.211,'3', ST_GeomFromText('LINESTRING(267597.461 6789260.633 0 44.211, 267633.898 6789283.726 0 44.211)', 3067),   to_date('14.06.2016','DD.MM.YYYY'),null,'import',to_timestamp('27.12.2019 13:12:51','DD.MM.YYYY HH24:MI:SS'))""")
      runUpdateToDb("""Insert into LINEAR_LOCATION (ID,ROADWAY_NUMBER,ORDER_NUMBER,LINK_ID,START_MEASURE,END_MEASURE,SIDE,GEOMETRY,VALID_FROM,VALID_TO,CREATED_BY,CREATED_TIME) values ('1039052',    '41000','1','7256590',      0, 130.538,'2', ST_GeomFromText('LINESTRING(267431.685 6789375.9 0 130.538, 267357.266 6789458.693 0 130.538)', 3067),   to_date('14.06.2016','DD.MM.YYYY'),null,'import',to_timestamp('27.12.2019 13:12:51','DD.MM.YYYY HH24:MI:SS'))""")
      runUpdateToDb("""Insert into LINEAR_LOCATION (ID,ROADWAY_NUMBER,ORDER_NUMBER,LINK_ID,START_MEASURE,END_MEASURE,SIDE,GEOMETRY,VALID_FROM,VALID_TO,CREATED_BY,CREATED_TIME) values ('1039053',    '41000','2', '568121',      0, 177.547,'3', ST_GeomFromText('LINESTRING(267525.375 6789455.936 0 177.547, 267357.266 6789458.693 0 177.547)', 3067), to_date('14.06.2016','DD.MM.YYYY'),null,'import',to_timestamp('27.12.2019 13:12:51','DD.MM.YYYY HH24:MI:SS'))""")
      runUpdateToDb("""Insert into LINEAR_LOCATION (ID,ROADWAY_NUMBER,ORDER_NUMBER,LINK_ID,START_MEASURE,END_MEASURE,SIDE,GEOMETRY,VALID_FROM,VALID_TO,CREATED_BY,CREATED_TIME) values ('1039054',    '41000','3', '568122',      0,   9.514,'3', ST_GeomFromText('LINESTRING(267534.612 6789453.659 0 9.514, 267525.375 6789455.936 0 9.514)', 3067),     to_date('14.06.2016','DD.MM.YYYY'),null,'import',to_timestamp('27.12.2019 13:12:51','DD.MM.YYYY HH24:MI:SS'))""")

      runUpdateToDb("""Insert into ROADWAY_POINT (ID,ROADWAY_NUMBER,ADDR_M,CREATED_BY,CREATED_TIME,MODIFIED_BY,MODIFIED_TIME) values ('1019231','6446225','0','import',to_timestamp('27.12.2019 13:12:50','DD.MM.YYYY HH24:MI:SSXFF'),'import',to_timestamp('27.12.2019 13:12:50','DD.MM.YYYY HH24:MI:SS'))""")
      runUpdateToDb("""Insert into ROADWAY_POINT (ID,ROADWAY_NUMBER,ADDR_M,CREATED_BY,CREATED_TIME,MODIFIED_BY,MODIFIED_TIME) values ('1019232','6446225','248','import',to_timestamp('27.12.2019 13:12:50','DD.MM.YYYY HH24:MI:SSXFF'),'import',to_timestamp('27.12.2019 13:12:50','DD.MM.YYYY HH24:MI:SS'))""")
      runUpdateToDb("""Insert into ROADWAY_POINT (ID,ROADWAY_NUMBER,ADDR_M,CREATED_BY,CREATED_TIME,MODIFIED_BY,MODIFIED_TIME) values ('1019233','40998','0','import',to_timestamp('27.12.2019 13:12:51','DD.MM.YYYY HH24:MI:SSXFF'),'import',to_timestamp('27.12.2019 13:12:51','DD.MM.YYYY HH24:MI:SS'))""")
      runUpdateToDb("""Insert into ROADWAY_POINT (ID,ROADWAY_NUMBER,ADDR_M,CREATED_BY,CREATED_TIME,MODIFIED_BY,MODIFIED_TIME) values ('1019234','166883589','295','import',to_timestamp('27.12.2019 13:12:51','DD.MM.YYYY HH24:MI:SSXFF'),'import',to_timestamp('27.12.2019 13:12:51','DD.MM.YYYY HH24:MI:SS'))""")
      runUpdateToDb("""Insert into ROADWAY_POINT (ID,ROADWAY_NUMBER,ADDR_M,CREATED_BY,CREATED_TIME,MODIFIED_BY,MODIFIED_TIME) values ('1019235','6446223','0','import',to_timestamp('27.12.2019 13:12:51','DD.MM.YYYY HH24:MI:SSXFF'),'import',to_timestamp('27.12.2019 13:12:51','DD.MM.YYYY HH24:MI:SS'))""")
      runUpdateToDb("""Insert into ROADWAY_POINT (ID,ROADWAY_NUMBER,ADDR_M,CREATED_BY,CREATED_TIME,MODIFIED_BY,MODIFIED_TIME) values ('1019236','6446223','45','import',to_timestamp('27.12.2019 13:12:51','DD.MM.YYYY HH24:MI:SSXFF'),'import',to_timestamp('27.12.2019 13:12:51','DD.MM.YYYY HH24:MI:SS'))""")
      runUpdateToDb("""Insert into ROADWAY_POINT (ID,ROADWAY_NUMBER,ADDR_M,CREATED_BY,CREATED_TIME,MODIFIED_BY,MODIFIED_TIME) values ('1019237','41000','0','import',to_timestamp('27.12.2019 13:12:51','DD.MM.YYYY HH24:MI:SSXFF'),'import',to_timestamp('27.12.2019 13:12:51','DD.MM.YYYY HH24:MI:SS'))""")
      runUpdateToDb("""Insert into ROADWAY_POINT (ID,ROADWAY_NUMBER,ADDR_M,CREATED_BY,CREATED_TIME,MODIFIED_BY,MODIFIED_TIME) values ('1019238','41000','310','import',to_timestamp('27.12.2019 13:12:51','DD.MM.YYYY HH24:MI:SSXFF'),'import',to_timestamp('27.12.2019 13:12:51','DD.MM.YYYY HH24:MI:SS'))""")
      runUpdateToDb("""Insert into ROADWAY_POINT (ID,ROADWAY_NUMBER,ADDR_M,CREATED_BY,CREATED_TIME,MODIFIED_BY,MODIFIED_TIME) values ('1019239','40998','215','k567997',to_timestamp('27.12.2019 13:26:55','DD.MM.YYYY HH24:MI:SSXFF'),'k567997',to_timestamp('27.12.2019 13:26:55','DD.MM.YYYY HH24:MI:SS'))""")
      runUpdateToDb("""Insert into ROADWAY_POINT (ID,ROADWAY_NUMBER,ADDR_M,CREATED_BY,CREATED_TIME,MODIFIED_BY,MODIFIED_TIME) values ('1019240','40998','177','k567997',to_timestamp('27.12.2019 13:26:55','DD.MM.YYYY HH24:MI:SSXFF'),'k567997',to_timestamp('27.12.2019 13:26:55','DD.MM.YYYY HH24:MI:SS'))""")
      runUpdateToDb("""Insert into ROADWAY_POINT (ID,ROADWAY_NUMBER,ADDR_M,CREATED_BY,CREATED_TIME,MODIFIED_BY,MODIFIED_TIME) values ('1019241','41000','275','k567997',to_timestamp('27.12.2019 13:26:55','DD.MM.YYYY HH24:MI:SSXFF'),'k567997',to_timestamp('27.12.2019 13:26:55','DD.MM.YYYY HH24:MI:SS'))""")
      runUpdateToDb("""Insert into ROADWAY_POINT (ID,ROADWAY_NUMBER,ADDR_M,CREATED_BY,CREATED_TIME,MODIFIED_BY,MODIFIED_TIME) values ('1019242','40998','8','k567997',to_timestamp('27.12.2019 13:26:55','DD.MM.YYYY HH24:MI:SSXFF'),'k567997',to_timestamp('27.12.2019 13:26:55','DD.MM.YYYY HH24:MI:SS'))""")
      runUpdateToDb("""Insert into ROADWAY_POINT (ID,ROADWAY_NUMBER,ADDR_M,CREATED_BY,CREATED_TIME,MODIFIED_BY,MODIFIED_TIME) values ('1019243','41000','300','k567997',to_timestamp('27.12.2019 13:26:55','DD.MM.YYYY HH24:MI:SSXFF'),'k567997',to_timestamp('27.12.2019 13:26:55','DD.MM.YYYY HH24:MI:SS'))""")
      runUpdateToDb("""Insert into ROADWAY_POINT (ID,ROADWAY_NUMBER,ADDR_M,CREATED_BY,CREATED_TIME,MODIFIED_BY,MODIFIED_TIME) values ('1019244','41000','127','k567997',to_timestamp('27.12.2019 13:26:55','DD.MM.YYYY HH24:MI:SSXFF'),'k567997',to_timestamp('27.12.2019 13:26:55','DD.MM.YYYY HH24:MI:SS'))""")

      runUpdateToDb("""Insert into CALIBRATION_POINT (ID,ROADWAY_POINT_ID,LINK_ID,START_END,TYPE,VALID_FROM,VALID_TO,CREATED_BY,CREATED_TIME) values ('1020345','1019231','7256596','0','3',to_date('27.12.2019','DD.MM.YYYY'),null,'import',to_timestamp('27.12.2019 13:12:51','DD.MM.YYYY HH24:MI:SS'))""")
      runUpdateToDb("""Insert into CALIBRATION_POINT (ID,ROADWAY_POINT_ID,LINK_ID,START_END,TYPE,VALID_FROM,VALID_TO,CREATED_BY,CREATED_TIME) values ('1020346','1019232','7256596','1','3',to_date('27.12.2019','DD.MM.YYYY'),null,'import',to_timestamp('27.12.2019 13:12:51','DD.MM.YYYY HH24:MI:SS'))""")
      runUpdateToDb("""Insert into CALIBRATION_POINT (ID,ROADWAY_POINT_ID,LINK_ID,START_END,TYPE,VALID_FROM,VALID_TO,CREATED_BY,CREATED_TIME) values ('1020347','1019233','568164','0','3',to_date('27.12.2019','DD.MM.YYYY'),null,'import',to_timestamp('27.12.2019 13:12:51','DD.MM.YYYY HH24:MI:SS'))""")
      runUpdateToDb("""Insert into CALIBRATION_POINT (ID,ROADWAY_POINT_ID,LINK_ID,START_END,TYPE,VALID_FROM,VALID_TO,CREATED_BY,CREATED_TIME) values ('1020348','1019234','7256586','1','3',to_date('27.12.2019','DD.MM.YYYY'),null,'import',to_timestamp('27.12.2019 13:12:51','DD.MM.YYYY HH24:MI:SS'))""")
      runUpdateToDb("""Insert into CALIBRATION_POINT (ID,ROADWAY_POINT_ID,LINK_ID,START_END,TYPE,VALID_FROM,VALID_TO,CREATED_BY,CREATED_TIME) values ('1020349','1019235','7256594','0','3',to_date('27.12.2019','DD.MM.YYYY'),null,'import',to_timestamp('27.12.2019 13:12:51','DD.MM.YYYY HH24:MI:SS'))""")
      runUpdateToDb("""Insert into CALIBRATION_POINT (ID,ROADWAY_POINT_ID,LINK_ID,START_END,TYPE,VALID_FROM,VALID_TO,CREATED_BY,CREATED_TIME) values ('1020350','1019236','7256594','1','3',to_date('27.12.2019','DD.MM.YYYY'),null,'import',to_timestamp('27.12.2019 13:12:51','DD.MM.YYYY HH24:MI:SS'))""")
      runUpdateToDb("""Insert into CALIBRATION_POINT (ID,ROADWAY_POINT_ID,LINK_ID,START_END,TYPE,VALID_FROM,VALID_TO,CREATED_BY,CREATED_TIME) values ('1020351','1019237','7256590','0','3',to_date('27.12.2019','DD.MM.YYYY'),null,'import',to_timestamp('27.12.2019 13:12:51','DD.MM.YYYY HH24:MI:SS'))""")
      runUpdateToDb("""Insert into CALIBRATION_POINT (ID,ROADWAY_POINT_ID,LINK_ID,START_END,TYPE,VALID_FROM,VALID_TO,CREATED_BY,CREATED_TIME) values ('1020352','1019238','568122','1','3',to_date('27.12.2019','DD.MM.YYYY'),null,'import',to_timestamp('27.12.2019 13:12:51','DD.MM.YYYY HH24:MI:SS'))""")

      runUpdateToDb("""Insert into PROJECT (ID,STATE,NAME,CREATED_BY,CREATED_DATE,MODIFIED_BY,MODIFIED_DATE,ADD_INFO,START_DATE,STATUS_INFO,COORD_X,COORD_Y,ZOOM) values ('1000351','2','aa','silari',to_date('27.12.2019','DD.MM.YYYY'),'-',to_date('27.12.2019','DD.MM.YYYY'),null,to_date('01.01.2020','DD.MM.YYYY'),null,267287.82,6789454.18,'12')""")

      runUpdateToDb("""Insert into PROJECT_RESERVED_ROAD_PART (ID,ROAD_NUMBER,ROAD_PART_NUMBER,PROJECT_ID,CREATED_BY) values ('1000366','22006','56','1000351','-')""")
      runUpdateToDb("""Insert into PROJECT_RESERVED_ROAD_PART (ID,ROAD_NUMBER,ROAD_PART_NUMBER,PROJECT_ID,CREATED_BY) values ('1000365','22006','68','1000351','-')""")
      runUpdateToDb("""Insert into PROJECT_RESERVED_ROAD_PART (ID,ROAD_NUMBER,ROAD_PART_NUMBER,PROJECT_ID,CREATED_BY) values ('1000352','22006','12','1000351','silari')""")
      runUpdateToDb("""Insert into PROJECT_RESERVED_ROAD_PART (ID,ROAD_NUMBER,ROAD_PART_NUMBER,PROJECT_ID,CREATED_BY) values ('1000353','22006','23','1000351','silari')""")
      runUpdateToDb("""Insert into PROJECT_RESERVED_ROAD_PART (ID,ROAD_NUMBER,ROAD_PART_NUMBER,PROJECT_ID,CREATED_BY) values ('1000354','22006','34','1000351','silari')""")
      runUpdateToDb("""Insert into PROJECT_RESERVED_ROAD_PART (ID,ROAD_NUMBER,ROAD_PART_NUMBER,PROJECT_ID,CREATED_BY) values ('1000369','22006','24','1000351','-')""")
      runUpdateToDb("""Insert into PROJECT_RESERVED_ROAD_PART (ID,ROAD_NUMBER,ROAD_PART_NUMBER,PROJECT_ID,CREATED_BY) values ('1000355','22006','45','1000351','silari')""")
      runUpdateToDb("""Insert into PROJECT_RESERVED_ROAD_PART (ID,ROAD_NUMBER,ROAD_PART_NUMBER,PROJECT_ID,CREATED_BY) values ('1000368','22006','67','1000351','-')""")

      //                                                                                                                                                                                                                                                                                                                                                                                                                                                                                                                  ID,PROJECT_ID,TRACK,DISCONTINUITY_TYPE,ROAD_NUMBER,ROAD_PART_NUMBER,START_ADDR_M,END_ADDR_M,CREATED_BY,MODIFIED_BY,CREATED_DATE,MODIFIED_DATE,STATUS,ROAD_TYPE,ROADWAY_ID,LINEAR_LOCATION_ID,CONNECTED_LINK_ID,ELY,REVERSED,SIDE,START_MEASURE,END_MEASURE,LINK_ID,ADJUSTED_TIMESTAMP,LINK_SOURCE,GEOMETRY,ORIGINAL_START_ADDR_M,ORIGINAL_END_ADDR_M,ROADWAY_NUMBER,START_CALIBRATION_POINT,END_CALIBRATION_POINT,ORIG_START_CALIBRATION_POINT,ORIG_END_CALIBRATION_POINT
      runUpdateToDb("""Insert into PROJECT_LINK (ID,PROJECT_ID,TRACK,DISCONTINUITY_TYPE,ROAD_NUMBER,ROAD_PART_NUMBER,START_ADDR_M,END_ADDR_M,CREATED_BY,MODIFIED_BY,CREATED_DATE,MODIFIED_DATE,STATUS,ADMINISTRATIVE_CLASS,ROADWAY_ID,LINEAR_LOCATION_ID,CONNECTED_LINK_ID,ELY,REVERSED,SIDE,START_MEASURE,END_MEASURE,LINK_ID,ADJUSTED_TIMESTAMP,LINK_SOURCE,GEOMETRY,ORIGINAL_START_ADDR_M,ORIGINAL_END_ADDR_M,ROADWAY_NUMBER,START_CALIBRATION_POINT,END_CALIBRATION_POINT,ORIG_START_CALIBRATION_POINT,ORIG_END_CALIBRATION_POINT) values ('1000356','1000351','0','2','22006','67','169','177','silari','silari',to_date('27.12.2019','DD.MM.YYYY'),to_date('27.12.2019','DD.MM.YYYY'),'3','1','1052907','1039047',null,'2','1','2',0,7.685,'568164','1449097206000','4',      ST_GeomFromText('LINESTRING(267444.126 6789234.9 53.176999999996, 267440.935 6789235.99 53.2259999999951, 267437.206395653 6789238.15776997 53.2499974535623)', 3067),'0','8','166883765',0,3,0,0)""")
      runUpdateToDb("""Insert into PROJECT_LINK (ID,PROJECT_ID,TRACK,DISCONTINUITY_TYPE,ROAD_NUMBER,ROAD_PART_NUMBER,START_ADDR_M,END_ADDR_M,CREATED_BY,MODIFIED_BY,CREATED_DATE,MODIFIED_DATE,STATUS,ADMINISTRATIVE_CLASS,ROADWAY_ID,LINEAR_LOCATION_ID,CONNECTED_LINK_ID,ELY,REVERSED,SIDE,START_MEASURE,END_MEASURE,LINK_ID,ADJUSTED_TIMESTAMP,LINK_SOURCE,GEOMETRY,ORIGINAL_START_ADDR_M,ORIGINAL_END_ADDR_M,ROADWAY_NUMBER,START_CALIBRATION_POINT,END_CALIBRATION_POINT,ORIG_START_CALIBRATION_POINT,ORIG_END_CALIBRATION_POINT) values ('1000357','1000351','0','5','22006','67','0','169','silari','silari',to_date('27.12.2019','DD.MM.YYYY'),to_date('27.12.2019','DD.MM.YYYY'),'3','1','1052907','1039048',null,'2','1','3',0,171.504,'7256584','1498959782000','4',     ST_GeomFromText('LINESTRING(267444.126 6789234.9 53.176999999996, 267464.548 6789227.526 52.8959999999934, 267496.884 6789219.216 52.2939999999944, 267515.938 6789216.916 51.7979999999952, 267535.906 6789218.028 51.1319999999978, 267556.73 6789224.333 50.304999999993, 267574.187 6789234.039 49.5789999999979, 267588.124 6789247.565 49.0240000000049, 267597.460867063 6789260.63281394 48.7730035736591)', 3067),'8','177','166883765',3,3,0,0)""")
      runUpdateToDb("""Insert into PROJECT_LINK (ID,PROJECT_ID,TRACK,DISCONTINUITY_TYPE,ROAD_NUMBER,ROAD_PART_NUMBER,START_ADDR_M,END_ADDR_M,CREATED_BY,MODIFIED_BY,CREATED_DATE,MODIFIED_DATE,STATUS,ADMINISTRATIVE_CLASS,ROADWAY_ID,LINEAR_LOCATION_ID,CONNECTED_LINK_ID,ELY,REVERSED,SIDE,START_MEASURE,END_MEASURE,LINK_ID,ADJUSTED_TIMESTAMP,LINK_SOURCE,GEOMETRY,ORIGINAL_START_ADDR_M,ORIGINAL_END_ADDR_M,ROADWAY_NUMBER,START_CALIBRATION_POINT,END_CALIBRATION_POINT,ORIG_START_CALIBRATION_POINT,ORIG_END_CALIBRATION_POINT) values ('1000358','1000351','0','5','22006','56','80','118','silari','silari',to_date('27.12.2019','DD.MM.YYYY'),to_date('27.12.2019','DD.MM.YYYY'),'3','1','1052907','1039049',null,'2','1','3',0,38.688,'7256586','1503961971000','4',     ST_GeomFromText('LINESTRING(267597.461 6789260.633 48.773000000001, 267597.534 6789260.792 48.7719999999972, 267600.106 6789269.768 48.6059999999998, 267600.106 6789280.257 48.4780000000028, 267597.713 6789287.648 48.4360000000015, 267591.642 6789293.381 48.4370000000054, 267589.345139337 6789294.52943033 48.4244527667907)', 3067),'177','215','166883761',3,3,0,0)""")
      runUpdateToDb("""Insert into PROJECT_LINK (ID,PROJECT_ID,TRACK,DISCONTINUITY_TYPE,ROAD_NUMBER,ROAD_PART_NUMBER,START_ADDR_M,END_ADDR_M,CREATED_BY,MODIFIED_BY,CREATED_DATE,MODIFIED_DATE,STATUS,ADMINISTRATIVE_CLASS,ROADWAY_ID,LINEAR_LOCATION_ID,CONNECTED_LINK_ID,ELY,REVERSED,SIDE,START_MEASURE,END_MEASURE,LINK_ID,ADJUSTED_TIMESTAMP,LINK_SOURCE,GEOMETRY,ORIGINAL_START_ADDR_M,ORIGINAL_END_ADDR_M,ROADWAY_NUMBER,START_CALIBRATION_POINT,END_CALIBRATION_POINT,ORIG_START_CALIBRATION_POINT,ORIG_END_CALIBRATION_POINT) values ('1000359','1000351','0','5','22006','56','0','80','silari','silari',to_date('27.12.2019','DD.MM.YYYY'),to_date('27.12.2019','DD.MM.YYYY'),'3','1','1052908','1039050',null,'2','1','3',38.688,120.135,'7256586','1503961971000','4', ST_GeomFromText('LINESTRING(267589.345139337 6789294.52943033 48.4244527667907, 267578.828 6789299.788 48.3669999999984, 267559.269 6789308.892 48.2510000000038, 267546.792 6789314.963 48.2390000000014, 267533.979 6789321.707 48.2140000000072, 267524.2 6789327.103 48.226999999999, 267521.164 6789329.463 48.247000000003, 267518.603162863 6789333.45774594 48.2559994276524)', 3067),'215','295','166883589',3,0,0,0)""")
      runUpdateToDb("""Insert into PROJECT_LINK (ID,PROJECT_ID,TRACK,DISCONTINUITY_TYPE,ROAD_NUMBER,ROAD_PART_NUMBER,START_ADDR_M,END_ADDR_M,CREATED_BY,MODIFIED_BY,CREATED_DATE,MODIFIED_DATE,STATUS,ADMINISTRATIVE_CLASS,ROADWAY_ID,LINEAR_LOCATION_ID,CONNECTED_LINK_ID,ELY,REVERSED,SIDE,START_MEASURE,END_MEASURE,LINK_ID,ADJUSTED_TIMESTAMP,LINK_SOURCE,GEOMETRY,ORIGINAL_START_ADDR_M,ORIGINAL_END_ADDR_M,ROADWAY_NUMBER,START_CALIBRATION_POINT,END_CALIBRATION_POINT,ORIG_START_CALIBRATION_POINT,ORIG_END_CALIBRATION_POINT) values ('1000360','1000351','0','1','22006','68','0','45','silari','silari',to_date('27.12.2019','DD.MM.YYYY'),to_date('27.12.2019','DD.MM.YYYY'),'3','1','1052909','1039051',null,'2','1','2',0,44.211,'7256594','1533681057000','4',       ST_GeomFromText('LINESTRING(267597.461 6789260.633 48.773000000001, 267603.782 6789267.752 48.6589999999997, 267610.19 6789273.485 48.5580000000045, 267616.597 6789277.869 48.4689999999973, 267623.131 6789280.868 48.4400000000023, 267633.897953407 6789283.72598763 48.4409999956788)', 3067),'0','45','6446223',3,3,0,0)""")
      runUpdateToDb("""Insert into PROJECT_LINK (ID,PROJECT_ID,TRACK,DISCONTINUITY_TYPE,ROAD_NUMBER,ROAD_PART_NUMBER,START_ADDR_M,END_ADDR_M,CREATED_BY,MODIFIED_BY,CREATED_DATE,MODIFIED_DATE,STATUS,ADMINISTRATIVE_CLASS,ROADWAY_ID,LINEAR_LOCATION_ID,CONNECTED_LINK_ID,ELY,REVERSED,SIDE,START_MEASURE,END_MEASURE,LINK_ID,ADJUSTED_TIMESTAMP,LINK_SOURCE,GEOMETRY,ORIGINAL_START_ADDR_M,ORIGINAL_END_ADDR_M,ROADWAY_NUMBER,START_CALIBRATION_POINT,END_CALIBRATION_POINT,ORIG_START_CALIBRATION_POINT,ORIG_END_CALIBRATION_POINT) values ('1000361','1000351','0','5','22006','12','0','127','silari','silari',to_date('27.12.2019','DD.MM.YYYY'),to_date('27.12.2019','DD.MM.YYYY'),'3','1','1052910','1039052',null,'2','0','2',0,130.538,'7256590','1498959782000','4',     ST_GeomFromText('LINESTRING(267431.685 6789375.9 48.4470000000001, 267424.673 6789383.39 48.4180000000051, 267415.075 6789389.356 48.448000000004, 267401.067 6789396.879 48.5190000000002, 267384.985 6789404.661 48.6150000000052, 267366.307 6789414.259 48.6889999999985, 267356.079 6789421.259 48.6999999999971, 267351.522 6789425.931 48.7119999999995, 267349.187 6789432.416 48.7799999999988, 267348.928 6789442.533 48.9700000000012, 267352.041 6789450.574 49.1230000000069, 267357.266 6789458.693 49.3099999999977)', 3067),'0','127','166883763',3,3,0,0)""")
      runUpdateToDb("""Insert into PROJECT_LINK (ID,PROJECT_ID,TRACK,DISCONTINUITY_TYPE,ROAD_NUMBER,ROAD_PART_NUMBER,START_ADDR_M,END_ADDR_M,CREATED_BY,MODIFIED_BY,CREATED_DATE,MODIFIED_DATE,STATUS,ADMINISTRATIVE_CLASS,ROADWAY_ID,LINEAR_LOCATION_ID,CONNECTED_LINK_ID,ELY,REVERSED,SIDE,START_MEASURE,END_MEASURE,LINK_ID,ADJUSTED_TIMESTAMP,LINK_SOURCE,GEOMETRY,ORIGINAL_START_ADDR_M,ORIGINAL_END_ADDR_M,ROADWAY_NUMBER,START_CALIBRATION_POINT,END_CALIBRATION_POINT,ORIG_START_CALIBRATION_POINT,ORIG_END_CALIBRATION_POINT) values ('1000362','1000351','0','5','22006','23','0','174','silari','silari',to_date('27.12.2019','DD.MM.YYYY'),to_date('27.12.2019','DD.MM.YYYY'),'3','1','1052910','1039053',null,'2','0','3',0,177.547,'568121','1446398762000','4',      ST_GeomFromText('LINESTRING(267525.375 6789455.936 52.7309999999998, 267499.516 6789463.571 52.426999999996, 267458.911 6789473.392 52.0339999999997, 267426.281 6789480.881 51.4360000000015, 267403.97 6789481.494 50.7459999999992, 267378.849 6789475.013 49.9879999999976, 267357.54 6789459.007 49.3179999999993, 267357.266194778 6789458.69322321 49.3100056869441)', 3067),'127','301','166883762',3,0,0,0)""")
      runUpdateToDb("""Insert into PROJECT_LINK (ID,PROJECT_ID,TRACK,DISCONTINUITY_TYPE,ROAD_NUMBER,ROAD_PART_NUMBER,START_ADDR_M,END_ADDR_M,CREATED_BY,MODIFIED_BY,CREATED_DATE,MODIFIED_DATE,STATUS,ADMINISTRATIVE_CLASS,ROADWAY_ID,LINEAR_LOCATION_ID,CONNECTED_LINK_ID,ELY,REVERSED,SIDE,START_MEASURE,END_MEASURE,LINK_ID,ADJUSTED_TIMESTAMP,LINK_SOURCE,GEOMETRY,ORIGINAL_START_ADDR_M,ORIGINAL_END_ADDR_M,ROADWAY_NUMBER,START_CALIBRATION_POINT,END_CALIBRATION_POINT,ORIG_START_CALIBRATION_POINT,ORIG_END_CALIBRATION_POINT) values ('1000363','1000351','0','2','22006','23','174','183','silari','silari',to_date('27.12.2019','DD.MM.YYYY'),to_date('27.12.2019','DD.MM.YYYY'),'3','1','1052910','1039054',null,'2','0','3',0,9.514,'568122','1449097206000','4',      ST_GeomFromText('LINESTRING(267534.612 6789453.659 52.7939999999944, 267529.741 6789454.905 52.8300000000017, 267525.375 6789455.936 52.7309999999998)', 3067),'301','310','166883762',0,3,0,0)""")
      runUpdateToDb("""Insert into PROJECT_LINK (ID,PROJECT_ID,TRACK,DISCONTINUITY_TYPE,ROAD_NUMBER,ROAD_PART_NUMBER,START_ADDR_M,END_ADDR_M,CREATED_BY,MODIFIED_BY,CREATED_DATE,MODIFIED_DATE,STATUS,ADMINISTRATIVE_CLASS,ROADWAY_ID,LINEAR_LOCATION_ID,CONNECTED_LINK_ID,ELY,REVERSED,SIDE,START_MEASURE,END_MEASURE,LINK_ID,ADJUSTED_TIMESTAMP,LINK_SOURCE,GEOMETRY,ORIGINAL_START_ADDR_M,ORIGINAL_END_ADDR_M,ROADWAY_NUMBER,START_CALIBRATION_POINT,END_CALIBRATION_POINT,ORIG_START_CALIBRATION_POINT,ORIG_END_CALIBRATION_POINT) values ('1000364','1000351','0','2','22006','24','0','248','silari','silari',to_date('27.12.2019','DD.MM.YYYY'),to_date('27.12.2019','DD.MM.YYYY'),'3','1','1052906','1039046',null,'2','1','2',0,248.793,'7256596','1498959782000','4',     ST_GeomFromText('LINESTRING(267357.266 6789458.693 49.3099999999977, 267343.965 6789448.141 49.0489999999991, 267334.962 6789442.665 48.8600000000006, 267328.617 6789440.381 48.7949999999983, 267322.527 6789439.365 48.8000000000029, 267314.914 6789441.141 48.8439999999973, 267303.749 6789445.455 48.976999999999, 267287.508 6789453.576 49.0160000000033, 267268.999 6789462.419 49.2119999999995, 267228.658 6789482.321 49.3870000000024, 267201.225 6789496.844 49.4649999999965, 267167.876 6789511.367 49.7329999999929, 267147.437 6789519.436 49.9670000000042, 267131.966200167 6789520.78998248 50.2599962090907)', 3067),'0','248','6446225',3,3,0,0)""")

      runUpdateToDb("""Insert into PROJECT_LINK_NAME (ID,PROJECT_ID,ROAD_NUMBER,ROAD_NAME) values ('17','1000351','22006','MOMMOLAN RAMPIT')""")

      runUpdateToDb("""Insert into ROADWAY_CHANGES (PROJECT_ID,CHANGE_TYPE,OLD_ROAD_NUMBER,NEW_ROAD_NUMBER,OLD_ROAD_PART_NUMBER,NEW_ROAD_PART_NUMBER,OLD_TRACK,NEW_TRACK,OLD_START_ADDR_M,NEW_START_ADDR_M,OLD_END_ADDR_M,NEW_END_ADDR_M,NEW_DISCONTINUITY,NEW_ADMINISTRATIVE_CLASS,NEW_ELY,OLD_ADMINISTRATIVE_CLASS,OLD_DISCONTINUITY,OLD_ELY,REVERSED,ROADWAY_CHANGE_ID) values ('1000351','3','22006','22006','12','67','0','0','0','0','177','177','2','1','2','1','5','2','1','1000753')""")
      runUpdateToDb("""Insert into ROADWAY_CHANGES (PROJECT_ID,CHANGE_TYPE,OLD_ROAD_NUMBER,NEW_ROAD_NUMBER,OLD_ROAD_PART_NUMBER,NEW_ROAD_PART_NUMBER,OLD_TRACK,NEW_TRACK,OLD_START_ADDR_M,NEW_START_ADDR_M,OLD_END_ADDR_M,NEW_END_ADDR_M,NEW_DISCONTINUITY,NEW_ADMINISTRATIVE_CLASS,NEW_ELY,OLD_ADMINISTRATIVE_CLASS,OLD_DISCONTINUITY,OLD_ELY,REVERSED,ROADWAY_CHANGE_ID) values ('1000351','3','22006','22006','34','12','0','0','0','0','127','127','5','1','2','1','5','2','0','1000754')""")
      runUpdateToDb("""Insert into ROADWAY_CHANGES (PROJECT_ID,CHANGE_TYPE,OLD_ROAD_NUMBER,NEW_ROAD_NUMBER,OLD_ROAD_PART_NUMBER,NEW_ROAD_PART_NUMBER,OLD_TRACK,NEW_TRACK,OLD_START_ADDR_M,NEW_START_ADDR_M,OLD_END_ADDR_M,NEW_END_ADDR_M,NEW_DISCONTINUITY,NEW_ADMINISTRATIVE_CLASS,NEW_ELY,OLD_ADMINISTRATIVE_CLASS,OLD_DISCONTINUITY,OLD_ELY,REVERSED,ROADWAY_CHANGE_ID) values ('1000351','3','22006','22006','12','56','0','0','215','0','295','80','5','1','2','1','2','2','1','1000755')""")
      runUpdateToDb("""Insert into ROADWAY_CHANGES (PROJECT_ID,CHANGE_TYPE,OLD_ROAD_NUMBER,NEW_ROAD_NUMBER,OLD_ROAD_PART_NUMBER,NEW_ROAD_PART_NUMBER,OLD_TRACK,NEW_TRACK,OLD_START_ADDR_M,NEW_START_ADDR_M,OLD_END_ADDR_M,NEW_END_ADDR_M,NEW_DISCONTINUITY,NEW_ADMINISTRATIVE_CLASS,NEW_ELY,OLD_ADMINISTRATIVE_CLASS,OLD_DISCONTINUITY,OLD_ELY,REVERSED,ROADWAY_CHANGE_ID) values ('1000351','3','22006','22006','34','23','0','0','127','0','310','183','2','1','2','1','2','2','0','1000756')""")
      runUpdateToDb("""Insert into ROADWAY_CHANGES (PROJECT_ID,CHANGE_TYPE,OLD_ROAD_NUMBER,NEW_ROAD_NUMBER,OLD_ROAD_PART_NUMBER,NEW_ROAD_PART_NUMBER,OLD_TRACK,NEW_TRACK,OLD_START_ADDR_M,NEW_START_ADDR_M,OLD_END_ADDR_M,NEW_END_ADDR_M,NEW_DISCONTINUITY,NEW_ADMINISTRATIVE_CLASS,NEW_ELY,OLD_ADMINISTRATIVE_CLASS,OLD_DISCONTINUITY,OLD_ELY,REVERSED,ROADWAY_CHANGE_ID) values ('1000351','3','22006','22006','23','68','0','0','0','0','45','45','1','1','2','1','2','2','1','1000757')""")
      runUpdateToDb("""Insert into ROADWAY_CHANGES (PROJECT_ID,CHANGE_TYPE,OLD_ROAD_NUMBER,NEW_ROAD_NUMBER,OLD_ROAD_PART_NUMBER,NEW_ROAD_PART_NUMBER,OLD_TRACK,NEW_TRACK,OLD_START_ADDR_M,NEW_START_ADDR_M,OLD_END_ADDR_M,NEW_END_ADDR_M,NEW_DISCONTINUITY,NEW_ADMINISTRATIVE_CLASS,NEW_ELY,OLD_ADMINISTRATIVE_CLASS,OLD_DISCONTINUITY,OLD_ELY,REVERSED,ROADWAY_CHANGE_ID) values ('1000351','3','22006','22006','45','24','0','0','0','0','248','248','2','1','2','1','1','2','1','1000758')""")
      runUpdateToDb("""Insert into ROADWAY_CHANGES (PROJECT_ID,CHANGE_TYPE,OLD_ROAD_NUMBER,NEW_ROAD_NUMBER,OLD_ROAD_PART_NUMBER,NEW_ROAD_PART_NUMBER,OLD_TRACK,NEW_TRACK,OLD_START_ADDR_M,NEW_START_ADDR_M,OLD_END_ADDR_M,NEW_END_ADDR_M,NEW_DISCONTINUITY,NEW_ADMINISTRATIVE_CLASS,NEW_ELY,OLD_ADMINISTRATIVE_CLASS,OLD_DISCONTINUITY,OLD_ELY,REVERSED,ROADWAY_CHANGE_ID) values ('1000351','3','22006','22006','12','56','0','0','177','80','215','118','5','1','2','1','5','2','1','1000759')""")

      runUpdateToDb("""Insert into ROADWAY_CHANGES_LINK (ROADWAY_CHANGE_ID,PROJECT_ID,PROJECT_LINK_ID) values ('1000753','1000351','1000357')""")
      runUpdateToDb("""Insert into ROADWAY_CHANGES_LINK (ROADWAY_CHANGE_ID,PROJECT_ID,PROJECT_LINK_ID) values ('1000753','1000351','1000356')""")
      runUpdateToDb("""Insert into ROADWAY_CHANGES_LINK (ROADWAY_CHANGE_ID,PROJECT_ID,PROJECT_LINK_ID) values ('1000754','1000351','1000361')""")
      runUpdateToDb("""Insert into ROADWAY_CHANGES_LINK (ROADWAY_CHANGE_ID,PROJECT_ID,PROJECT_LINK_ID) values ('1000755','1000351','1000359')""")
      runUpdateToDb("""Insert into ROADWAY_CHANGES_LINK (ROADWAY_CHANGE_ID,PROJECT_ID,PROJECT_LINK_ID) values ('1000756','1000351','1000362')""")
      runUpdateToDb("""Insert into ROADWAY_CHANGES_LINK (ROADWAY_CHANGE_ID,PROJECT_ID,PROJECT_LINK_ID) values ('1000756','1000351','1000363')""")
      runUpdateToDb("""Insert into ROADWAY_CHANGES_LINK (ROADWAY_CHANGE_ID,PROJECT_ID,PROJECT_LINK_ID) values ('1000757','1000351','1000360')""")
      runUpdateToDb("""Insert into ROADWAY_CHANGES_LINK (ROADWAY_CHANGE_ID,PROJECT_ID,PROJECT_LINK_ID) values ('1000758','1000351','1000364')""")
      runUpdateToDb("""Insert into ROADWAY_CHANGES_LINK (ROADWAY_CHANGE_ID,PROJECT_ID,PROJECT_LINK_ID) values ('1000759','1000351','1000358')""")
      when(mockNodesAndJunctionsService.expireObsoleteNodesAndJunctions(any[Seq[ProjectLink]], any[Option[DateTime]], any[String])).thenReturn(Seq())
      projectDAO.updateProjectStatus(1000351, UpdatingToRoadNetwork)
      projectService.updateRoadwaysAndLinearLocationsWithProjectLinks(1000351)

      val roadwayPoints = roadwayPointDAO.fetch(Seq((166883763L, 0l)))

      roadwayPoints.size should be(1)

    }
  }
  def buildTestDataForProject(project: Option[Project], rws: Option[Seq[Roadway]], lil: Option[Seq[LinearLocation]], pls: Option[Seq[ProjectLink]]): Unit = {
    if (rws.nonEmpty)
      roadwayDAO.create(rws.get)
    if (lil.nonEmpty)
      linearLocationDAO.create(lil.get, "user")
    if (project.nonEmpty)
      projectDAO.create(project.get)
    if (pls.nonEmpty) {
      if (project.nonEmpty) {
        val roadParts = pls.get.groupBy(pl => (pl.roadPart)).keys
        roadParts.foreach(rp => projectReservedPartDAO.reserveRoadPart(project.get.id, rp, "user"))
        projectLinkDAO.create(pls.get.map(_.copy(projectId = project.get.id)))
      } else {
        projectLinkDAO.create(pls.get)
      }
    }
  }

  test("Test defaultSectionCalculatorStrategy.assignAddrMValues() " +
       "When two track road is extended on both tracks with new links " +
       "Then addresses are calculate properly.") {
    runWithRollback {
      val endValue         = 60L
      val newEndValue      = 80L
      val geomLeft1        = Seq(Point(0.0, 0.0), Point(533697, 6974615))
      val geomRight1       = Seq(Point(10.0, 0.0), Point(533684, 6974616))
      val projId           = Sequences.nextViiteProjectId
      val roadwayId        = Sequences.nextRoadwayId
      val linearLocationId = Sequences.nextLinearLocationId
      val projectLinkId    = Sequences.nextProjectLinkId + 100
      val linkId           = 12345.toString
      val project          = Project(projId, ProjectState.Incomplete, "f", "s", DateTime.now(), "", DateTime.now(), DateTime.now(), "", Seq(), Seq(), None, None, Set())

      val projectLinkLeft1  = ProjectLink(projectLinkId,     RoadPart(9999, 1), Track.apply(2), Discontinuity.Continuous, AddrMRange(0L, endValue), AddrMRange(0L, endValue), None, None, Some("user"), linkId,   0.0, endValue, SideCode.Unknown, (NoCP, NoCP), (NoCP, NoCP), geomLeft1,  0L, RoadAddressChangeType.Unchanged, AdministrativeClass.State, LinkGeomSource.NormalLinkInterface, GeometryUtils.geometryLength(geomLeft1),  roadwayId,     linearLocationId,     0, reversed = false, None, 86400L, roadwayNumber = 12345L)
      val projectLinkRight1 = ProjectLink(projectLinkId + 1, RoadPart(9999, 1), Track.apply(1), Discontinuity.Continuous, AddrMRange(0L, endValue), AddrMRange(0L, endValue), None, None, Some("user"), linkId+1, 0.0, endValue, SideCode.Unknown, (NoCP, NoCP), (NoCP, NoCP), geomRight1, 0L, RoadAddressChangeType.Unchanged, AdministrativeClass.State, LinkGeomSource.NormalLinkInterface, GeometryUtils.geometryLength(geomRight1), roadwayId + 1, linearLocationId + 1, 0, reversed = false, None, 86400L, roadwayNumber = 12346L)

      val geomNewRight = Seq(Seq(Point(534019, 6974278), Point(533959, 6974330)), Seq(Point(533959, 6974330), Point(533755, 6974509)), Seq(Point(533755, 6974509), Point(533747, 6974517)), Seq(Point(533747, 6974517), Point(533736, 6974530)), Seq(Point(533736, 6974530), Point(533684, 6974616)))
      val geomNewLeft  = Seq(Seq(Point(533747, 6974537), Point(533697, 6974615)), Seq(Point(533758, 6974524), Point(533747, 6974537)), Seq(Point(533765, 6974516), Point(533758, 6974524)), Seq(Point(533987, 6974323), Point(533765, 6974516)), Seq(Point(534032, 6974280), Point(533987, 6974323)))

      val rl1 = Seq(RoadLink(linkId+2, geomNewLeft.head, GeometryUtils.geometryLength(geomNewLeft.head), AdministrativeClass.State, extractTrafficDirection(SideCode.Unknown, Track.LeftSide), None, None, municipalityCode = 0, sourceId = ""),
        RoadLink(linkId+3, geomNewLeft(1), GeometryUtils.geometryLength(geomNewLeft(1)), AdministrativeClass.State, extractTrafficDirection(SideCode.Unknown, Track.LeftSide), None, None, municipalityCode = 0, sourceId = ""),
        RoadLink(linkId+4, geomNewLeft(2), GeometryUtils.geometryLength(geomNewLeft(2)), AdministrativeClass.State, extractTrafficDirection(SideCode.Unknown, Track.LeftSide), None, None, municipalityCode = 0, sourceId = ""),
        RoadLink(linkId+5, geomNewLeft(3), GeometryUtils.geometryLength(geomNewLeft(3)), AdministrativeClass.State, extractTrafficDirection(SideCode.Unknown, Track.LeftSide), None, None, municipalityCode = 0, sourceId = ""),
        RoadLink(linkId+6, geomNewLeft(4), GeometryUtils.geometryLength(geomNewLeft(4)), AdministrativeClass.State, extractTrafficDirection(SideCode.Unknown, Track.LeftSide), None, None, municipalityCode = 0, sourceId = "")
      )

      val rl2 = Seq(RoadLink(linkId+7, geomNewRight.head, GeometryUtils.geometryLength(geomNewRight.head), AdministrativeClass.State, extractTrafficDirection(SideCode.Unknown, Track.RightSide), None, None, municipalityCode = 0, sourceId = ""),
        RoadLink(linkId+8, geomNewRight(1), GeometryUtils.geometryLength(geomNewRight(1)), AdministrativeClass.State, extractTrafficDirection(SideCode.Unknown, Track.RightSide), None, None, municipalityCode = 0, sourceId = ""),
        RoadLink(linkId+9, geomNewRight(2), GeometryUtils.geometryLength(geomNewRight(2)), AdministrativeClass.State, extractTrafficDirection(SideCode.Unknown, Track.RightSide), None, None, municipalityCode = 0, sourceId = ""),
        RoadLink(linkId+10, geomNewRight(3), GeometryUtils.geometryLength(geomNewRight(3)), AdministrativeClass.State, extractTrafficDirection(SideCode.Unknown, Track.RightSide), None, None, municipalityCode = 0, sourceId = ""),
        RoadLink(linkId+11, geomNewRight(4), GeometryUtils.geometryLength(geomNewRight(4)), AdministrativeClass.State, extractTrafficDirection(SideCode.Unknown, Track.RightSide), None, None, municipalityCode = 0, sourceId = "")
      )

      val unChangedProjectLinks = Seq(projectLinkLeft1, projectLinkRight1)

      val (linearLocation1, roadway1) = Seq(projectLinkLeft1).map(toRoadwayAndLinearLocation).head
      val (linearLocation2, roadway2) = Seq(projectLinkRight1).map(toRoadwayAndLinearLocation).head

      val updatedRoadway1 = roadway1.copy(endAddrMValue = endValue, discontinuity = Discontinuity.EndOfRoad, id = projectLinkLeft1.roadwayId)
      val updatedRoadway2 = roadway2.copy(endAddrMValue = endValue, discontinuity = Discontinuity.EndOfRoad, id = projectLinkRight1.roadwayId)

      val updatedLinearLocationLeft  = linearLocation1.copy(id = projectLinkLeft1.linearLocationId)
      val updatedLinearLocationRight = linearLocation2.copy(id = projectLinkRight1.linearLocationId)

      buildTestDataForProject(Some(project), Some(Seq(updatedRoadway1, updatedRoadway2)), Some(Seq(updatedLinearLocationLeft, updatedLinearLocationRight)), Some(unChangedProjectLinks))

      when(mockRoadLinkService.getRoadLinksHistoryFromVVH(any[Set[String]])).thenReturn(Seq())
      when(mockRoadLinkService.getRoadLinksByLinkIds(any[Set[String]])).thenReturn(rl1)
      val createSuccessLeft  = projectService.createProjectLinks(rl1.map(_.linkId), project.id, RoadPart(9999, 1), Track.LeftSide,  Discontinuity.EndOfRoad, AdministrativeClass.State, LinkGeomSource.NormalLinkInterface, 0, project.createdBy, "9999_1")
      when(mockRoadLinkService.getRoadLinksByLinkIds(any[Set[String]])).thenReturn(rl2)
      val createSuccessRight = projectService.createProjectLinks(rl2.map(_.linkId), project.id, RoadPart(9999, 1), Track.RightSide, Discontinuity.EndOfRoad, AdministrativeClass.State, LinkGeomSource.NormalLinkInterface, 0, project.createdBy, "9999_1")

      createSuccessLeft should (contain key ("success") and contain value (true))
      createSuccessRight should (contain key ("success") and contain value (true))

      projectService.recalculateProjectLinks(project.id, project.createdBy)
      val projectLinksWithAssignedValues: List[ProjectLink] = projectService.getProjectLinks(project.id).toList

      projectLinksWithAssignedValues.filter(pl => pl.status == RoadAddressChangeType.Unchanged).foreach(pl => {
        pl.addrMRange.start should be(0)
        pl.addrMRange.end should be(endValue)
        pl.discontinuity should be(Discontinuity.Continuous)
      })

      val calculatedNewLinks = projectLinksWithAssignedValues.filter(pl => pl.status == RoadAddressChangeType.New)
      val calculatedNewLinkLefts = calculatedNewLinks.filter(_.track == Track.LeftSide)
      val calculatedNewLinkRights = calculatedNewLinks.filter(_.track == Track.RightSide)
      calculatedNewLinkLefts.minBy(_.addrMRange.start).addrMRange.start should be (endValue)
      calculatedNewLinkRights.minBy(_.addrMRange.start).addrMRange.start should be (endValue)

      val maxNewLeft  = calculatedNewLinkLefts.maxBy(_.addrMRange.end)
      val maxNewRight = calculatedNewLinkRights.maxBy(_.addrMRange.end)
      maxNewLeft.addrMRange.end should be(maxNewRight.addrMRange.end)
      maxNewLeft.discontinuity should be(Discontinuity.EndOfRoad)
      maxNewRight.discontinuity should be(Discontinuity.EndOfRoad)
    }
  }

  test("Test defaultSectionCalculatorStrategy.assignAddrMValues() " +
       "When two track road is extended by a new road part with new links " +
       "Then addresses are calculate properly.") {
    runWithRollback {
      val endValue          = 60L
      val newEndValue       = 80L
      val roadPartNumber    = 1L
      val newRoadPartNumber = 2L
      val geomLeft1         = Seq(Point(0.0, 0.0), Point(533697, 6974615))
      val geomRight1        = Seq(Point(10.0, 0.0), Point(533684, 6974616))
      val projId            = Sequences.nextViiteProjectId
      val roadwayId         = Sequences.nextRoadwayId
      val linearLocationId  = Sequences.nextLinearLocationId
      val projectLinkId     = Sequences.nextProjectLinkId + 100
      val linkId            = 12345L.toString
      val project           = Project(projId, ProjectState.Incomplete, "f", "s", DateTime.now(), "", DateTime.now(), DateTime.now(), "", Seq(), Seq(), None, None, Set())

      val projectLinkLeft1  = ProjectLink(projectLinkId,     RoadPart(9999, roadPartNumber), Track.apply(2), Discontinuity.Continuous, AddrMRange(0L, endValue), AddrMRange(0L, endValue), None, None, Some("user"), 12345L.toString, 0.0, endValue, SideCode.Unknown, (NoCP, NoCP), (NoCP, NoCP), geomLeft1,  0L, RoadAddressChangeType.Unchanged, AdministrativeClass.State, LinkGeomSource.NormalLinkInterface, GeometryUtils.geometryLength(geomLeft1),  roadwayId,     linearLocationId,     0, reversed = false, None, 86400L, roadwayNumber = 12345L)
      val projectLinkRight1 = ProjectLink(projectLinkId + 1, RoadPart(9999, roadPartNumber), Track.apply(1), Discontinuity.Continuous, AddrMRange(0L, endValue), AddrMRange(0L, endValue), None, None, Some("user"), 12346L.toString, 0.0, endValue, SideCode.Unknown, (NoCP, NoCP), (NoCP, NoCP), geomRight1, 0L, RoadAddressChangeType.Unchanged, AdministrativeClass.State, LinkGeomSource.NormalLinkInterface, GeometryUtils.geometryLength(geomRight1), roadwayId + 1, linearLocationId + 1, 0, reversed = false, None, 86400L, roadwayNumber = 12346L)

      val geomNewRight = Seq(Seq(Point(534019, 6974278), Point(533959, 6974330)), Seq(Point(533959, 6974330), Point(533755, 6974509)), Seq(Point(533755, 6974509), Point(533747, 6974517)), Seq(Point(533747, 6974517), Point(533736, 6974530)), Seq(Point(533736, 6974530), Point(533684, 6974616)))
      val geomNewLef2  = Seq(Seq(Point(533747, 6974537), Point(533697, 6974615)), Seq(Point(533758, 6974524), Point(533747, 6974537)), Seq(Point(533765, 6974516), Point(533758, 6974524)), Seq(Point(533987, 6974323), Point(533765, 6974516)), Seq(Point(534032, 6974280), Point(533987, 6974323)))

      val rl1 = Seq(RoadLink(linkId+2, geomNewLef2.head, GeometryUtils.geometryLength(geomNewLef2.head), AdministrativeClass.State, extractTrafficDirection(SideCode.Unknown, Track.LeftSide), None, None, municipalityCode = 0, sourceId = ""),
        RoadLink(linkId+3, geomNewLef2(1), GeometryUtils.geometryLength(geomNewLef2(1)), AdministrativeClass.State, extractTrafficDirection(SideCode.Unknown, Track.LeftSide), None, None, municipalityCode = 0, sourceId = ""),
        RoadLink(linkId+4, geomNewLef2(2), GeometryUtils.geometryLength(geomNewLef2(2)), AdministrativeClass.State, extractTrafficDirection(SideCode.Unknown, Track.LeftSide), None, None, municipalityCode = 0, sourceId = ""),
        RoadLink(linkId+5, geomNewLef2(3), GeometryUtils.geometryLength(geomNewLef2(3)), AdministrativeClass.State, extractTrafficDirection(SideCode.Unknown, Track.LeftSide), None, None, municipalityCode = 0, sourceId = ""),
        RoadLink(linkId+6, geomNewLef2(4), GeometryUtils.geometryLength(geomNewLef2(4)), AdministrativeClass.State, extractTrafficDirection(SideCode.Unknown, Track.LeftSide), None, None, municipalityCode = 0, sourceId = "")
      )

      val rl2 = Seq(RoadLink(linkId+7, geomNewRight.head, GeometryUtils.geometryLength(geomNewRight.head), AdministrativeClass.State, extractTrafficDirection(SideCode.Unknown, Track.RightSide), None, None, municipalityCode = 0, sourceId = ""),
        RoadLink(linkId+8, geomNewRight(1), GeometryUtils.geometryLength(geomNewRight(1)), AdministrativeClass.State, extractTrafficDirection(SideCode.Unknown, Track.RightSide), None, None, municipalityCode = 0, sourceId = ""),
        RoadLink(linkId+9, geomNewRight(2), GeometryUtils.geometryLength(geomNewRight(2)), AdministrativeClass.State, extractTrafficDirection(SideCode.Unknown, Track.RightSide), None, None, municipalityCode = 0, sourceId = ""),
        RoadLink(linkId+10, geomNewRight(3), GeometryUtils.geometryLength(geomNewRight(3)), AdministrativeClass.State, extractTrafficDirection(SideCode.Unknown, Track.RightSide), None, None, municipalityCode = 0, sourceId = ""),
        RoadLink(linkId+11, geomNewRight(4), GeometryUtils.geometryLength(geomNewRight(4)), AdministrativeClass.State, extractTrafficDirection(SideCode.Unknown, Track.RightSide), None, None, municipalityCode = 0, sourceId = "")
      )

      val unChangedProjectLinks = Seq(projectLinkLeft1, projectLinkRight1)

      val (linearLocation1, roadway1) = Seq(projectLinkLeft1).map(toRoadwayAndLinearLocation).head
      val (linearLocation2, roadway2) = Seq(projectLinkRight1).map(toRoadwayAndLinearLocation).head

      val updatedRoadway1 = roadway1.copy(endAddrMValue = endValue, discontinuity = Discontinuity.EndOfRoad, id = projectLinkLeft1.roadwayId)
      val updatedRoadway2 = roadway2.copy(endAddrMValue = endValue, discontinuity = Discontinuity.EndOfRoad, id = projectLinkRight1.roadwayId)

      val updatedLinearLocationLeft  = linearLocation1.copy(id = projectLinkLeft1.linearLocationId)
      val updatedLinearLocationRight = linearLocation2.copy(id = projectLinkRight1.linearLocationId)

      buildTestDataForProject(Some(project), Some(Seq(updatedRoadway1, updatedRoadway2)), Some(Seq(updatedLinearLocationLeft, updatedLinearLocationRight)), Some(unChangedProjectLinks))

      when(mockRoadLinkService.getRoadLinksHistoryFromVVH(any[Set[String]])).thenReturn(Seq())
      when(mockRoadLinkService.getRoadLinksByLinkIds(any[Set[String]])).thenReturn(rl1)
      val createSuccessLeft  = projectService.createProjectLinks(rl1.map(_.linkId), project.id, RoadPart(9999, newRoadPartNumber), Track.LeftSide,  Discontinuity.EndOfRoad, AdministrativeClass.State, LinkGeomSource.NormalLinkInterface, 0, project.createdBy, "9999_1")
      when(mockRoadLinkService.getRoadLinksByLinkIds(any[Set[String]])).thenReturn(rl2)
      val createSuccessRight = projectService.createProjectLinks(rl2.map(_.linkId), project.id, RoadPart(9999, newRoadPartNumber), Track.RightSide, Discontinuity.EndOfRoad, AdministrativeClass.State, LinkGeomSource.NormalLinkInterface, 0, project.createdBy, "9999_1")

      createSuccessLeft should (contain key ("success") and contain value (true))
      createSuccessRight should (contain key ("success") and contain value (true))

      projectService.recalculateProjectLinks(project.id, project.createdBy)
      val projectLinksWithAssignedValues: List[ProjectLink] = projectService.getProjectLinks(project.id).toList

      projectLinksWithAssignedValues.filter(pl => pl.status == RoadAddressChangeType.Unchanged).foreach(pl => {
        pl.addrMRange should be(AddrMRange(0,endValue))
        pl.discontinuity should be(Discontinuity.Continuous)
      })

      val calculatedNewLinks = projectLinksWithAssignedValues.filter(pl => pl.status == RoadAddressChangeType.New)
      calculatedNewLinks should have (size (10))

      val calculatedNewLinkLefts = calculatedNewLinks.filter(_.track == Track.LeftSide)
      val calculatedNewLinkRights = calculatedNewLinks.filter(_.track == Track.RightSide)
      calculatedNewLinkLefts.minBy(_.addrMRange.start).addrMRange.start should be (0)
      calculatedNewLinkRights.minBy(_.addrMRange.start).addrMRange.start should be (0)

      val maxNewLeft  = calculatedNewLinkLefts.maxBy(_.addrMRange.end)
      val maxNewRight = calculatedNewLinkRights.maxBy(_.addrMRange.end)
      maxNewLeft.addrMRange.end should be(maxNewRight.addrMRange.end)
      maxNewLeft.discontinuity should be(Discontinuity.EndOfRoad)
      maxNewRight.discontinuity should be(Discontinuity.EndOfRoad)
    }
  }

  test("Test defaultSectionCalculatorStrategy.updateRoadwaysAndLinearLocationsWithProjectLinks() " +
       "When two track road with a new track 2 and partially new track 1 having new track at the end " +
       "Then formed roadways should be continuous.") {
    runWithRollback {
      val createdBy = Some("test")
      val user = createdBy.get
      val roadPart = RoadPart(46020, 1)
      val roadName = None
      val project_id = Sequences.nextViiteProjectId

      /* Check the project layout from the ticket 2699. */
      runUpdateToDb(s"""INSERT INTO PROJECT VALUES($project_id, 11, 'test project', '$user', TIMESTAMP '2018-03-23 11:36:15.000000', '-', TIMESTAMP '2018-03-23 12:26:33.000000', NULL, TIMESTAMP '2018-03-23 00:00:00.000000', NULL, 564987.0, 6769633.0, 12)""")
      runUpdateToDb(s"""INSERT INTO PROJECT_RESERVED_ROAD_PART VALUES (${Sequences.nextViitePrimaryKeySeqValue}, 46020, 1, $project_id, '-')""")
      runUpdateToDb(s"""INSERT INTO roadway (id, roadway_number, road_number, road_part_number, track, start_addr_m, end_addr_m, reversed, discontinuity, start_date, end_date, created_by, created_time, administrative_class, ely, terminated, valid_from, valid_to) VALUES(107964, 335560416, 46020, 1, 0, 0, 785, 0, 1, '2022-01-01', NULL, '$user', '2022-02-17 09:48:15.355', 2, 3, 0, '2022-02-17 09:48:15.355', NULL)""")
      runUpdateToDb("""INSERT INTO link (id, "source", adjusted_timestamp, created_time) VALUES(2621644, 4, 1634598047000, '2022-02-17 09:48:15.355'),(2621698, 4, 1533863903000, '2022-02-17 09:48:15.355'),(2621642, 4, 1634598047000, '2022-02-17 09:48:15.355'),(2621640, 4, 1634598047000, '2022-02-17 09:48:15.355'),(2621632, 4, 1634598047000, '2022-02-17 09:48:15.355'),(2621636, 4, 1533863903000, '2022-02-17 09:48:15.355'),(2621288, 4, 1533863903000, '2022-02-17 09:48:15.355'),(2621287, 4, 1533863903000, '2022-02-17 09:48:15.355')""")

      runUpdateToDb(s"""INSERT INTO linear_location (id, roadway_number, order_number, link_id, start_measure, end_measure, side, geometry, valid_from, valid_to, created_by, created_time) VALUES(490283, 335560416, 7, 2621644, 0.000,  94.008, 3, 'SRID=3067;LINESTRING ZM(565110.998 6769336.795  90.40499999999884 0, 565028.813 6769382.427  91.38099999999395  94.008)'::public.geometry, '2022-02-17 09:48:15.355', NULL, '$createdBy', '2022-02-17 09:48:15.355')""")
      runUpdateToDb(s"""INSERT INTO linear_location (id, roadway_number, order_number, link_id, start_measure, end_measure, side, geometry, valid_from, valid_to, created_by, created_time) VALUES(490284, 335560416, 8, 2621698, 0.000, 165.951, 3, 'SRID=3067;LINESTRING ZM(565258.278 6769260.328  82.68899999999849 0, 565110.998 6769336.795  90.40499999999884 165.951)'::public.geometry, '2022-02-17 09:48:15.355', NULL, '$createdBy', '2022-02-17 09:48:15.355')""")
      runUpdateToDb(s"""INSERT INTO linear_location (id, roadway_number, order_number, link_id, start_measure, end_measure, side, geometry, valid_from, valid_to, created_by, created_time) VALUES(490217, 335560416, 1, 2621642, 0.000, 167.250, 3, 'SRID=3067;LINESTRING ZM(564987.238 6769633.328 102.99000000000524 0, 565123.382 6769720.891 104.16400000000431 167.25)'::public.geometry,  '2022-02-17 09:48:15.355', NULL, '$createdBy', '2022-02-17 09:48:15.355')""")
      runUpdateToDb(s"""INSERT INTO linear_location (id, roadway_number, order_number, link_id, start_measure, end_measure, side, geometry, valid_from, valid_to, created_by, created_time) VALUES(490282, 335560416, 6, 2621640, 0.000, 155.349, 3, 'SRID=3067;LINESTRING ZM(565028.813 6769382.427  91.38099999999395 0, 564891.659 6769455.379  99.18700000000536 155.349)'::public.geometry, '2022-02-17 09:48:15.355', NULL, '$createdBy', '2022-02-17 09:48:15.355')""")
      runUpdateToDb(s"""INSERT INTO linear_location (id, roadway_number, order_number, link_id, start_measure, end_measure, side, geometry, valid_from, valid_to, created_by, created_time) VALUES(490218, 335560416, 2, 2621632, 0.000,  81.498, 3, 'SRID=3067;LINESTRING ZM(564948.879 6769561.432 100.8859999999986  0, 564987.238 6769633.328 102.99000000000524  81.498)'::public.geometry, '2022-02-17 09:48:15.355', NULL, '$createdBy', '2022-02-17 09:48:15.355')""")
      runUpdateToDb(s"""INSERT INTO linear_location (id, roadway_number, order_number, link_id, start_measure, end_measure, side, geometry, valid_from, valid_to, created_by, created_time) VALUES(490219, 335560416, 3, 2621636, 0.000, 101.665, 3, 'SRID=3067;LINESTRING ZM(564900.791 6769471.859  99.14599999999336 0, 564948.879 6769561.432 100.8859999999986  101.665)'::public.geometry, '2022-02-17 09:48:15.355', NULL, '$createdBy', '2022-02-17 09:48:15.355')""")
      runUpdateToDb(s"""INSERT INTO linear_location (id, roadway_number, order_number, link_id, start_measure, end_measure, side, geometry, valid_from, valid_to, created_by, created_time) VALUES(490220, 335560416, 4, 2621288, 0.000,   7.843, 3, 'SRID=3067;LINESTRING ZM(564896.99  6769464.999  99.18300000000454 0, 564900.791 6769471.859  99.14599999999336   7.843)'::public.geometry, '2022-02-17 09:48:15.355', NULL, '$createdBy', '2022-02-17 09:48:15.355')""")
      runUpdateToDb(s"""INSERT INTO linear_location (id, roadway_number, order_number, link_id, start_measure, end_measure, side, geometry, valid_from, valid_to, created_by, created_time) VALUES(490281, 335560416, 5, 2621287, 0.000,  10.998, 3, 'SRID=3067;LINESTRING ZM(564891.659 6769455.379  99.18700000000536 0, 564896.99  6769464.999  99.18300000000454  10.998)'::public.geometry, '2022-02-17 09:48:15.355', NULL, '$createdBy', '2022-02-17 09:48:15.355')""")

      val projecLinks = Seq(
          ProjectLink(1000,roadPart,Track.Combined, Discontinuity.Continuous,AddrMRange(  0, 167),AddrMRange(  0,167),None,None,createdBy,2621642.toString,  0.0,  167.25, SideCode.AgainstDigitizing,(RoadAddressCP,NoCP),(RoadAddressCP,NoCP),List(Point(564987.0,6769633.0,0.0), Point(565123.0,6769720.0,0.0)),project_id,RoadAddressChangeType.Unchanged,AdministrativeClass.Municipality, LinkGeomSource.FrozenLinkInterface,167.25 ,107964,490217,3,false,None,1634598047000L,335562039,roadName),
          ProjectLink(1001,roadPart,Track.Combined, Discontinuity.Continuous,AddrMRange(167, 249),AddrMRange(167,249),None,None,createdBy,2621632.toString,  0.0,   81.498,SideCode.AgainstDigitizing,(NoCP,NoCP         ),(NoCP,         NoCP),List(Point(564948.0,6769561.0,0.0), Point(564987.0,6769633.0,0.0)),project_id,RoadAddressChangeType.Unchanged,AdministrativeClass.Municipality, LinkGeomSource.FrozenLinkInterface, 81.498,107964,490218,3,false,None,1634598047000L,335562039,roadName),
          ProjectLink(1002,roadPart,Track.Combined, Discontinuity.Continuous,AddrMRange(249, 351),AddrMRange(249,351),None,None,createdBy,2621636.toString,  0.0,  101.665,SideCode.AgainstDigitizing,(NoCP,NoCP         ),(NoCP,         NoCP),List(Point(564900.0,6769471.0,0.0), Point(564948.0,6769561.0,0.0)),project_id,RoadAddressChangeType.Unchanged,AdministrativeClass.Municipality, LinkGeomSource.FrozenLinkInterface,101.665,107964,490219,3,false,None,1533863903000L,335562039,roadName),
          ProjectLink(1003,roadPart,Track.Combined, Discontinuity.Continuous,AddrMRange(351, 358),AddrMRange(351,358),None,None,createdBy,2621288.toString,  0.0,    7.843,SideCode.AgainstDigitizing,(NoCP,NoCP         ),(NoCP,         NoCP),List(Point(564896.0,6769464.0,0.0), Point(564900.0,6769471.0,0.0)),project_id,RoadAddressChangeType.Unchanged,AdministrativeClass.Municipality, LinkGeomSource.FrozenLinkInterface,  7.843,107964,490220,3,false,None,1533863903000L,335562039,roadName),
          ProjectLink(1004,roadPart,Track.Combined, Discontinuity.Continuous,AddrMRange(358, 369),AddrMRange(358,369),None,None,createdBy,2621287.toString,  0.0,   10.998,SideCode.AgainstDigitizing,(NoCP,RoadAddressCP),(NoCP,         NoCP),List(Point(564891.0,6769455.0,0.0), Point(564896.0,6769464.0,0.0)),project_id,RoadAddressChangeType.Unchanged,AdministrativeClass.Municipality, LinkGeomSource.FrozenLinkInterface, 10.998,107964,490281,3,false,None,1533863903000L,335562039,roadName),
          ProjectLink(1005,roadPart,Track.LeftSide, Discontinuity.Continuous,AddrMRange(369, 458),AddrMRange(  0,  0),None,None,createdBy,2621639.toString,  0.0,   87.736,SideCode.AgainstDigitizing,(RoadAddressCP,NoCP),(NoCP,         NoCP),List(Point(564974.0,6769424.0,0.0), Point(564896.0,6769464.0,0.0)),project_id,RoadAddressChangeType.New,      AdministrativeClass.Municipality, LinkGeomSource.FrozenLinkInterface, 87.736,     0,     0,3,false,None,1533863903000L,335562043,roadName),
          ProjectLink(1006,roadPart,Track.RightSide,Discontinuity.Continuous,AddrMRange(369, 525),AddrMRange(369,525),None,None,createdBy,2621640.toString,  0.0,  155.349,SideCode.AgainstDigitizing,(RoadAddressCP,NoCP),(NoCP,         NoCP),List(Point(565028.0,6769382.0,0.0), Point(564891.0,6769455.0,0.0)),project_id,RoadAddressChangeType.Transfer, AdministrativeClass.Municipality, LinkGeomSource.FrozenLinkInterface,155.349,107964,490282,3,false,None,1634598047000L,335562042,roadName),
          ProjectLink(1007,roadPart,Track.LeftSide, Discontinuity.Continuous,AddrMRange(458, 526),AddrMRange(  0,  0),None,None,createdBy,2621652.toString,  0.0,   67.894,SideCode.AgainstDigitizing,(NoCP,NoCP         ),(NoCP,         NoCP),List(Point(565034.0,6769391.0,0.0), Point(564974.0,6769424.0,0.0)),project_id,RoadAddressChangeType.New,      AdministrativeClass.Municipality, LinkGeomSource.FrozenLinkInterface, 67.894,     0,     0,3,false,None,1533863903000L,335562043,roadName),
          ProjectLink(1008,roadPart,Track.RightSide,Discontinuity.Continuous,AddrMRange(525, 619),AddrMRange(525,619),None,None,createdBy,2621644.toString,  0.0,   94.008,SideCode.AgainstDigitizing,(NoCP,NoCP         ),(NoCP,         NoCP),List(Point(565110.0,6769336.0,0.0), Point(565028.0,6769382.0,0.0)),project_id,RoadAddressChangeType.Transfer, AdministrativeClass.Municipality, LinkGeomSource.FrozenLinkInterface, 94.008,107964,490283,3,false,None,1634598047000L,335562042,roadName),
          ProjectLink(1009,roadPart,Track.LeftSide, Discontinuity.Continuous,AddrMRange(526, 621),AddrMRange(  0,  0),None,None,createdBy,2621646.toString,  0.0,   94.565,SideCode.AgainstDigitizing,(NoCP,NoCP         ),(NoCP,         NoCP),List(Point(565117.0,6769346.0,0.0), Point(565034.0,6769391.0,0.0)),project_id,RoadAddressChangeType.New,      AdministrativeClass.Municipality, LinkGeomSource.FrozenLinkInterface, 94.565,     0,     0,3,false,None,1533863903000L,335562043,roadName),
          ProjectLink(1010,roadPart,Track.RightSide,Discontinuity.Continuous,AddrMRange(619, 785),AddrMRange(619,785),None,None,createdBy,2621698.toString,  0.0,  165.951,SideCode.AgainstDigitizing,(NoCP,UserDefinedCP),(NoCP,RoadAddressCP),List(Point(565258.0,6769260.0,0.0), Point(565110.0,6769336.0,0.0)),project_id,RoadAddressChangeType.Transfer, AdministrativeClass.Municipality, LinkGeomSource.FrozenLinkInterface,165.951,107964,490284,3,false,None,1533863903000L,335562042,roadName),
          ProjectLink(1011,roadPart,Track.LeftSide, Discontinuity.Continuous,AddrMRange(621, 785),AddrMRange(  0,164),None,None,createdBy,2621704.toString,  0.0,  161.799,SideCode.AgainstDigitizing,(NoCP,UserDefinedCP),(NoCP,         NoCP),List(Point(565259.0,6769270.0,0.0), Point(565117.0,6769346.0,0.0)),project_id,RoadAddressChangeType.New,      AdministrativeClass.Municipality, LinkGeomSource.FrozenLinkInterface,161.799,     0,     0,3,false,Some(2621704.toString),1533863903000L,335562043,roadName),
          ProjectLink(1012,roadPart,Track.RightSide,Discontinuity.Continuous,AddrMRange(785, 794),AddrMRange(  0,  0),None,None,createdBy,2621718.toString,  0.0,    9.277,SideCode.AgainstDigitizing,(NoCP,NoCP         ),(NoCP,         NoCP),List(Point(565266.0,6769255.0,0.0), Point(565258.0,6769260.0,0.0)),project_id,RoadAddressChangeType.New,      AdministrativeClass.Municipality, LinkGeomSource.FrozenLinkInterface,  9.277,     0,     0,3,false,None,1533863903000L,335562044,roadName),
          ProjectLink(1013,roadPart,Track.LeftSide, Discontinuity.Continuous,AddrMRange(785, 796),AddrMRange(164,164),None,None,createdBy,2621704.toString,161.799,172.651,SideCode.AgainstDigitizing,(NoCP,NoCP         ),(NoCP,         NoCP),List(Point(565269.0,6769265.0,0.0), Point(565259.0,6769270.0,0.0)),project_id,RoadAddressChangeType.New,      AdministrativeClass.Municipality, LinkGeomSource.FrozenLinkInterface, 10.852,     0,     0,3,false,Some(2621704.toString),1533863903000L,335562043,roadName),
          ProjectLink(1014,roadPart,Track.LeftSide, Discontinuity.Continuous,AddrMRange(796, 804),AddrMRange(  0,  0),None,None,createdBy,2621721.toString,  0.0,    7.956,SideCode.AgainstDigitizing,(NoCP,NoCP         ),(NoCP,         NoCP),List(Point(565276.0,6769261.0,0.0), Point(565269.0,6769265.0,0.0)),project_id,RoadAddressChangeType.New,      AdministrativeClass.Municipality, LinkGeomSource.FrozenLinkInterface,  7.956,     0,     0,3,false,None,1533863903000L,335562043,roadName),
          ProjectLink(1015,roadPart,Track.LeftSide, Discontinuity.Continuous,AddrMRange(804, 936),AddrMRange(  0,  0),None,None,createdBy,2621712.toString,  0.0,  131.415,SideCode.AgainstDigitizing,(NoCP,NoCP         ),(NoCP,         NoCP),List(Point(565402.0,6769253.0,0.0), Point(565276.0,6769261.0,0.0)),project_id,RoadAddressChangeType.New,      AdministrativeClass.Municipality, LinkGeomSource.FrozenLinkInterface,131.415,     0,     0,3,false,None,1634598047000L,335562043,roadName),
          ProjectLink(1016,roadPart,Track.RightSide,Discontinuity.Continuous,AddrMRange(794, 938),AddrMRange(  0,  0),None,None,createdBy,2621709.toString,  0.0,  146.366,SideCode.AgainstDigitizing,(NoCP,NoCP         ),(NoCP,         NoCP),List(Point(565406.0,6769245.0,0.0), Point(565266.0,6769255.0,0.0)),project_id,RoadAddressChangeType.New,      AdministrativeClass.Municipality, LinkGeomSource.FrozenLinkInterface,146.366,     0,     0,3,false,None,1634598047000L,335562044,roadName),
          ProjectLink(1017,roadPart,Track.RightSide,Discontinuity.EndOfRoad, AddrMRange(938,1035),AddrMRange(  0,  0),None,None,createdBy,2621724.toString,  0.0,   99.195,SideCode.TowardsDigitizing,(NoCP,RoadAddressCP),(NoCP,         NoCP),List(Point(565406.0,6769245.0,0.0), Point(565485.0,6769303.0,0.0)),project_id,RoadAddressChangeType.New,      AdministrativeClass.Municipality, LinkGeomSource.FrozenLinkInterface, 99.195,     0,     0,3,false,None,1634598047000L,335562044,roadName),
          ProjectLink(1018,roadPart,Track.LeftSide, Discontinuity.EndOfRoad, AddrMRange(936,1035),AddrMRange(  0,  0),None,None,createdBy,2621723.toString,  0.0,   97.837,SideCode.TowardsDigitizing,(NoCP,RoadAddressCP),(NoCP,         NoCP),List(Point(565402.0,6769253.0,0.0), Point(565485.0,6769303.0,0.0)),project_id,RoadAddressChangeType.New,      AdministrativeClass.Municipality, LinkGeomSource.FrozenLinkInterface, 97.837,     0,     0,3,false,None,1634598047000L,335562043,roadName)
        )
      when(mockNodesAndJunctionsService.expireObsoleteNodesAndJunctions(any[Seq[ProjectLink]], any[Option[DateTime]], any[String])).thenReturn(Seq())
      projectLinkDAO.create(projecLinks)
      projectService.updateRoadwaysAndLinearLocationsWithProjectLinks(project_id)
      val roadways = roadwayDAO.fetchAllByRoadPart(roadPart)
      val firstRw = roadways.find(r => r.startAddrMValue == 0 && r.track == Track.Combined)
      firstRw should be ('defined)
      val secondRw = roadways.find(r => r.endAddrMValue == 785 && r.track == Track.RightSide)
      secondRw should be ('defined)
      val thirdRw = roadways.find(r => r.startAddrMValue == 369 && r.endAddrMValue == 1035 && r.track == Track.LeftSide)
      thirdRw should be ('defined)
      val fourthRw = roadways.find(r => r.startAddrMValue == 785 && r.endAddrMValue == 1035 && r.track == Track.RightSide)
      fourthRw should be ('defined)
    }
  }

    test("Test defaultSectionCalculatorStrategy.updateRoadwaysAndLinearLocationsWithProjectLinks() " +
         "When two track road with a new track 2 and partially new track 1 having new track in the middle " +
         "Then formed roadways should be continuous.") {
    runWithRollback {
      val createdBy = Some("test")
      val user = createdBy.get
      val roadPart = RoadPart(46020, 1)
      val roadName = None
      val project_id = Sequences.nextViiteProjectId

      /* Check the project layout from the ticket 2699. */
      runUpdateToDb(s"""INSERT INTO PROJECT VALUES($project_id, 11, 'test project', '$user', TIMESTAMP '2018-03-23 11:36:15.000000', '-', TIMESTAMP '2018-03-23 12:26:33.000000', NULL, TIMESTAMP '2018-03-23 00:00:00.000000', NULL, 564987.0, 6769633.0, 12)""")
      runUpdateToDb(s"""INSERT INTO PROJECT_RESERVED_ROAD_PART VALUES (${Sequences.nextViitePrimaryKeySeqValue}, 46020, 1, $project_id, '-')""")
      runUpdateToDb(s"""INSERT INTO roadway (id, roadway_number, road_number, road_part_number, track, start_addr_m, end_addr_m, reversed, discontinuity, start_date, end_date, created_by, created_time, administrative_class, ely, terminated, valid_from, valid_to) VALUES(107964, 335560416, 46020, 1, 0, 0, 369, 0, 4, '2022-01-01', NULL, '$user', '2022-02-17 09:48:15.355', 2, 3, 0, '2022-02-17 09:48:15.355', NULL)""")
      runUpdateToDb(s"""INSERT INTO roadway (id, roadway_number, road_number, road_part_number, track, start_addr_m, end_addr_m, reversed, discontinuity, start_date, end_date, created_by, created_time, administrative_class, ely, terminated, valid_from, valid_to) VALUES(1111, 335560417, 46020, 1, 0, 369, 624, 0, 1, '2022-01-01', NULL, '$user', '2022-02-17 09:48:15.355', 2, 3, 0, '2022-02-17 09:48:15.355', NULL)""")
      runUpdateToDb("""INSERT INTO link (id, "source", adjusted_timestamp, created_time) VALUES(2621644, 4, 1634598047000, '2022-02-17 09:48:15.355'),(2621698, 4, 1533863903000, '2022-02-17 09:48:15.355'),(2621642, 4, 1634598047000, '2022-02-17 09:48:15.355'),(2621640, 4, 1634598047000, '2022-02-17 09:48:15.355'),(2621632, 4, 1634598047000, '2022-02-17 09:48:15.355'),(2621636, 4, 1533863903000, '2022-02-17 09:48:15.355'),(2621288, 4, 1533863903000, '2022-02-17 09:48:15.355'),(2621287, 4, 1533863903000, '2022-02-17 09:48:15.355')""")

      runUpdateToDb(s"""INSERT INTO linear_location (id, roadway_number, order_number, link_id, start_measure, end_measure, side, geometry, valid_from, valid_to, created_by, created_time) VALUES(490283, 335560416, 7, 2621644, 0.000,  94.008, 3, 'SRID=3067;LINESTRING ZM(565110.998 6769336.795  90.40499999999884 0, 565028.813 6769382.427  91.38099999999395  94.008)'::public.geometry, '2022-02-17 09:48:15.355', NULL, '$createdBy', '2022-02-17 09:48:15.355')""")
      runUpdateToDb(s"""INSERT INTO linear_location (id, roadway_number, order_number, link_id, start_measure, end_measure, side, geometry, valid_from, valid_to, created_by, created_time) VALUES(490284, 335560416, 8, 2621698, 0.000, 165.951, 3, 'SRID=3067;LINESTRING ZM(565258.278 6769260.328  82.68899999999849 0, 565110.998 6769336.795  90.40499999999884 165.951)'::public.geometry, '2022-02-17 09:48:15.355', NULL, '$createdBy', '2022-02-17 09:48:15.355')""")
      runUpdateToDb(s"""INSERT INTO linear_location (id, roadway_number, order_number, link_id, start_measure, end_measure, side, geometry, valid_from, valid_to, created_by, created_time) VALUES(490217, 335560416, 1, 2621642, 0.000, 167.250, 3, 'SRID=3067;LINESTRING ZM(564987.238 6769633.328 102.99000000000524 0, 565123.382 6769720.891 104.16400000000431 167.25 )'::public.geometry, '2022-02-17 09:48:15.355', NULL, '$createdBy', '2022-02-17 09:48:15.355')""")
      runUpdateToDb(s"""INSERT INTO linear_location (id, roadway_number, order_number, link_id, start_measure, end_measure, side, geometry, valid_from, valid_to, created_by, created_time) VALUES(490282, 335560416, 6, 2621640, 0.000, 155.349, 3, 'SRID=3067;LINESTRING ZM(565028.813 6769382.427  91.38099999999395 0, 564891.659 6769455.379  99.18700000000536 155.349)'::public.geometry, '2022-02-17 09:48:15.355', NULL, '$createdBy', '2022-02-17 09:48:15.355')""")
      runUpdateToDb(s"""INSERT INTO linear_location (id, roadway_number, order_number, link_id, start_measure, end_measure, side, geometry, valid_from, valid_to, created_by, created_time) VALUES(490218, 335560416, 2, 2621632, 0.000,  81.498, 3, 'SRID=3067;LINESTRING ZM(564948.879 6769561.432 100.8859999999986  0, 564987.238 6769633.328 102.99000000000524  81.498)'::public.geometry, '2022-02-17 09:48:15.355', NULL, '$createdBy', '2022-02-17 09:48:15.355')""")
      runUpdateToDb(s"""INSERT INTO linear_location (id, roadway_number, order_number, link_id, start_measure, end_measure, side, geometry, valid_from, valid_to, created_by, created_time) VALUES(490219, 335560416, 3, 2621636, 0.000, 101.665, 3, 'SRID=3067;LINESTRING ZM(564900.791 6769471.859  99.14599999999336 0, 564948.879 6769561.432 100.8859999999986  101.665)'::public.geometry, '2022-02-17 09:48:15.355', NULL, '$createdBy', '2022-02-17 09:48:15.355')""")
      runUpdateToDb(s"""INSERT INTO linear_location (id, roadway_number, order_number, link_id, start_measure, end_measure, side, geometry, valid_from, valid_to, created_by, created_time) VALUES(490220, 335560416, 4, 2621288, 0.000,   7.843, 3, 'SRID=3067;LINESTRING ZM(564896.99  6769464.999  99.18300000000454 0, 564900.791 6769471.859  99.14599999999336   7.843)'::public.geometry, '2022-02-17 09:48:15.355', NULL, '$createdBy', '2022-02-17 09:48:15.355')""")
      runUpdateToDb(s"""INSERT INTO linear_location (id, roadway_number, order_number, link_id, start_measure, end_measure, side, geometry, valid_from, valid_to, created_by, created_time) VALUES(490281, 335560416, 5, 2621287, 0.000,  10.998, 3, 'SRID=3067;LINESTRING ZM(564891.659 6769455.379  99.18700000000536 0, 564896.99  6769464.999  99.18300000000454  10.998)'::public.geometry, '2022-02-17 09:48:15.355', NULL, '$createdBy', '2022-02-17 09:48:15.355')""")

      val projecLinks = Seq(
        ProjectLink(1000,roadPart,Track.Combined, Discontinuity.Continuous,AddrMRange(  0, 167),AddrMRange(  0, 167),None,None,createdBy,2621642.toString,  0.0,  167.25 ,SideCode.AgainstDigitizing,(RoadAddressCP,NoCP),(RoadAddressCP,NoCP),List(Point(564987.0,6769633.0,0.0), Point(565123.0,6769720.0,0.0)),project_id,RoadAddressChangeType.Unchanged,AdministrativeClass.Municipality, LinkGeomSource.FrozenLinkInterface,167.25 ,107964,490217,3,false,None,1634598047000L,335562039,roadName),
        ProjectLink(1001,roadPart,Track.Combined, Discontinuity.Continuous,AddrMRange(167, 249),AddrMRange(167, 249),None,None,createdBy,2621632.toString,  0.0,   81.498,SideCode.AgainstDigitizing,(NoCP,NoCP         ),(NoCP,NoCP         ),List(Point(564948.0,6769561.0,0.0), Point(564987.0,6769633.0,0.0)),project_id,RoadAddressChangeType.Unchanged,AdministrativeClass.Municipality, LinkGeomSource.FrozenLinkInterface, 81.498,107964,490218,3,false,None,1634598047000L,335562039,roadName),
        ProjectLink(1002,roadPart,Track.Combined, Discontinuity.Continuous,AddrMRange(249, 351),AddrMRange(249, 351),None,None,createdBy,2621636.toString,  0.0,  101.665,SideCode.AgainstDigitizing,(NoCP,NoCP         ),(NoCP,NoCP         ),List(Point(564900.0,6769471.0,0.0), Point(564948.0,6769561.0,0.0)),project_id,RoadAddressChangeType.Unchanged,AdministrativeClass.Municipality, LinkGeomSource.FrozenLinkInterface,101.665,107964,490219,3,false,None,1533863903000L,335562039,roadName),
        ProjectLink(1003,roadPart,Track.Combined, Discontinuity.Continuous,AddrMRange(351, 358),AddrMRange(351, 358),None,None,createdBy,2621288.toString,  0.0,    7.843,SideCode.AgainstDigitizing,(NoCP,NoCP         ),(NoCP,NoCP         ),List(Point(564896.0,6769464.0,0.0), Point(564900.0,6769471.0,0.0)),project_id,RoadAddressChangeType.Unchanged,AdministrativeClass.Municipality, LinkGeomSource.FrozenLinkInterface,  7.843,107964,490220,3,false,None,1533863903000L,335562039,roadName),
        ProjectLink(1004,roadPart,Track.Combined, Discontinuity.Continuous,AddrMRange(358, 369),AddrMRange(358, 369),None,None,createdBy,2621287.toString,  0.0,   10.998,SideCode.AgainstDigitizing,(NoCP,RoadAddressCP),(NoCP,NoCP         ),List(Point(564891.0,6769455.0,0.0), Point(564896.0,6769464.0,0.0)),project_id,RoadAddressChangeType.Unchanged,AdministrativeClass.Municipality, LinkGeomSource.FrozenLinkInterface, 10.998,107964,490281,3,false,None,1533863903000L,335562039,roadName),
        ProjectLink(1005,roadPart,Track.LeftSide, Discontinuity.Continuous,AddrMRange(369, 458),AddrMRange(  0,   0),None,None,createdBy,2621639.toString,  0.0,   87.736,SideCode.AgainstDigitizing,(RoadAddressCP,NoCP),(NoCP,NoCP         ),List(Point(564974.0,6769424.0,0.0), Point(564896.0,6769464.0,0.0)),project_id,RoadAddressChangeType.New,      AdministrativeClass.Municipality, LinkGeomSource.FrozenLinkInterface, 87.736,     0,     0,3,false,None,1533863903000L,335562043,roadName),
        ProjectLink(1007,roadPart,Track.LeftSide, Discontinuity.Continuous,AddrMRange(458, 526),AddrMRange(  0,   0),None,None,createdBy,2621652.toString,  0.0,   67.894,SideCode.AgainstDigitizing,(NoCP,NoCP         ),(NoCP,NoCP         ),List(Point(565034.0,6769391.0,0.0), Point(564974.0,6769424.0,0.0)),project_id,RoadAddressChangeType.New,      AdministrativeClass.Municipality, LinkGeomSource.FrozenLinkInterface, 67.894,     0,     0,3,false,None,1533863903000L,335562043,roadName),
        ProjectLink(1009,roadPart,Track.LeftSide, Discontinuity.Continuous,AddrMRange(526, 621),AddrMRange(  0,   0),None,None,createdBy,2621646.toString,  0.0,   94.565,SideCode.AgainstDigitizing,(NoCP,NoCP         ),(NoCP,NoCP         ),List(Point(565117.0,6769346.0,0.0), Point(565034.0,6769391.0,0.0)),project_id,RoadAddressChangeType.New,      AdministrativeClass.Municipality, LinkGeomSource.FrozenLinkInterface, 94.565,     0,     0,3,false,None,1533863903000L,335562043,roadName),
        ProjectLink(1011,roadPart,Track.LeftSide, Discontinuity.Continuous,AddrMRange(621, 785),AddrMRange(  0, 164),None,None,createdBy,2621704.toString,  0.0,  161.799,SideCode.AgainstDigitizing,(NoCP,UserDefinedCP),(NoCP,NoCP         ),List(Point(565259.0,6769270.0,0.0), Point(565117.0,6769346.0,0.0)),project_id,RoadAddressChangeType.New,      AdministrativeClass.Municipality, LinkGeomSource.FrozenLinkInterface,161.799,     0,     0,3,false,Some(2621704.toString),1533863903000L,335562043,roadName),
        ProjectLink(1013,roadPart,Track.LeftSide, Discontinuity.Continuous,AddrMRange(785, 796),AddrMRange(164, 164),None,None,createdBy,2621704.toString,161.799,172.651,SideCode.AgainstDigitizing,(NoCP,NoCP         ),(NoCP,NoCP         ),List(Point(565269.0,6769265.0,0.0), Point(565259.0,6769270.0,0.0)),project_id,RoadAddressChangeType.New,      AdministrativeClass.Municipality, LinkGeomSource.FrozenLinkInterface, 10.852,     0,     0,3,false,Some(2621704.toString),1533863903000L,335562043,roadName),
        ProjectLink(1014,roadPart,Track.LeftSide, Discontinuity.Continuous,AddrMRange(796, 804),AddrMRange(  0,   0),None,None,createdBy,2621721.toString,  0.0,    7.956,SideCode.AgainstDigitizing,(NoCP,NoCP         ),(NoCP,NoCP         ),List(Point(565276.0,6769261.0,0.0), Point(565269.0,6769265.0,0.0)),project_id,RoadAddressChangeType.New,      AdministrativeClass.Municipality, LinkGeomSource.FrozenLinkInterface,  7.956,     0,     0,3,false,None,1533863903000L,335562043,roadName),
        ProjectLink(1015,roadPart,Track.LeftSide, Discontinuity.Continuous,AddrMRange(804, 936),AddrMRange(  0,   0),None,None,createdBy,2621712.toString,  0.0,  131.415,SideCode.AgainstDigitizing,(NoCP,NoCP         ),(NoCP,NoCP         ),List(Point(565402.0,6769253.0,0.0), Point(565276.0,6769261.0,0.0)),project_id,RoadAddressChangeType.New,      AdministrativeClass.Municipality, LinkGeomSource.FrozenLinkInterface,131.415,     0,     0,3,false,None,1634598047000L,335562043,roadName),
        ProjectLink(1018,roadPart,Track.LeftSide, Discontinuity.EndOfRoad, AddrMRange(936,1035),AddrMRange(  0,   0),None,None,createdBy,2621723.toString,  0.0,   97.837,SideCode.TowardsDigitizing,(NoCP,RoadAddressCP),(NoCP,NoCP         ),List(Point(565402.0,6769253.0,0.0), Point(565485.0,6769303.0,0.0)),project_id,RoadAddressChangeType.New,      AdministrativeClass.Municipality, LinkGeomSource.FrozenLinkInterface, 97.837,     0,     0,3,false,None,1634598047000L,335562043,roadName),
        ProjectLink(1006,roadPart,Track.RightSide,Discontinuity.Continuous,AddrMRange(369, 525),AddrMRange(  0,   0),None,None,createdBy,2621640.toString,  0.0,  155.349,SideCode.AgainstDigitizing,(RoadAddressCP,NoCP),(NoCP,NoCP         ),List(Point(565028.0,6769382.0,0.0), Point(564891.0,6769455.0,0.0)),project_id,RoadAddressChangeType.New,      AdministrativeClass.Municipality, LinkGeomSource.FrozenLinkInterface,155.349,     0,     0,3,false,None,1634598047000L,335562042,roadName),
        ProjectLink(1008,roadPart,Track.RightSide,Discontinuity.Continuous,AddrMRange(525, 619),AddrMRange(  0,   0),None,None,createdBy,2621644.toString,  0.0,   94.008,SideCode.AgainstDigitizing,(NoCP,NoCP         ),(NoCP,NoCP         ),List(Point(565110.0,6769336.0,0.0), Point(565028.0,6769382.0,0.0)),project_id,RoadAddressChangeType.New,      AdministrativeClass.Municipality, LinkGeomSource.FrozenLinkInterface, 94.008,     0,     0,3,false,None,1634598047000L,335562042,roadName),
        ProjectLink(1010,roadPart,Track.RightSide,Discontinuity.Continuous,AddrMRange(619, 785),AddrMRange(  0,   0),None,None,createdBy,2621698.toString,  0.0,  165.951,SideCode.AgainstDigitizing,(NoCP,UserDefinedCP),(NoCP,RoadAddressCP),List(Point(565258.0,6769260.0,0.0), Point(565110.0,6769336.0,0.0)),project_id,RoadAddressChangeType.New,      AdministrativeClass.Municipality, LinkGeomSource.FrozenLinkInterface,165.951,     0,     0,3,false,None,1533863903000L,335562042,roadName),
        ProjectLink(1012,roadPart,Track.RightSide,Discontinuity.Continuous,AddrMRange(785, 794),AddrMRange(785, 794),None,None,createdBy,2621718.toString,  0.0,    9.277,SideCode.AgainstDigitizing,(NoCP,NoCP         ),(NoCP,NoCP         ),List(Point(565266.0,6769255.0,0.0), Point(565258.0,6769260.0,0.0)),project_id,RoadAddressChangeType.Transfer, AdministrativeClass.Municipality, LinkGeomSource.FrozenLinkInterface,  9.277,  1111,490282,3,false,None,1533863903000L,335560417,roadName),
        ProjectLink(1016,roadPart,Track.RightSide,Discontinuity.Continuous,AddrMRange(794, 938),AddrMRange(794, 938),None,None,createdBy,2621709.toString,  0.0,  146.366,SideCode.AgainstDigitizing,(NoCP,NoCP         ),(NoCP,NoCP         ),List(Point(565406.0,6769245.0,0.0), Point(565266.0,6769255.0,0.0)),project_id,RoadAddressChangeType.Transfer, AdministrativeClass.Municipality, LinkGeomSource.FrozenLinkInterface,146.366,  1111,490283,3,false,None,1634598047000L,335560417,roadName),
        ProjectLink(1017,roadPart,Track.RightSide,Discontinuity.EndOfRoad, AddrMRange(938,1035),AddrMRange(938,1035),None,None,createdBy,2621724.toString,  0.0,   99.195,SideCode.TowardsDigitizing,(NoCP,RoadAddressCP),(NoCP,NoCP         ),List(Point(565406.0,6769245.0,0.0), Point(565485.0,6769303.0,0.0)),project_id,RoadAddressChangeType.Transfer, AdministrativeClass.Municipality, LinkGeomSource.FrozenLinkInterface, 99.195,  1111,490284,3,false,None,1634598047000L,335560417,roadName)
      )
      when(mockNodesAndJunctionsService.expireObsoleteNodesAndJunctions(any[Seq[ProjectLink]], any[Option[DateTime]], any[String])).thenReturn(Seq())
      projectLinkDAO.create(projecLinks)
      projectService.updateRoadwaysAndLinearLocationsWithProjectLinks(project_id)
      val roadways = roadwayDAO.fetchAllByRoadPart(roadPart)
      val firstRw = roadways.find(r => r.startAddrMValue == 0 && r.track == Track.Combined)
      firstRw should be ('defined)
      val secondRw = roadways.find(r => r.endAddrMValue == 785 && r.track == Track.RightSide)
      secondRw should be ('defined)
      val thirdRw = roadways.find(r => r.startAddrMValue == 369 && r.endAddrMValue == 1035 && r.track == Track.LeftSide)
      thirdRw should be ('defined)
      val fourthRw = roadways.find(r => r.startAddrMValue == 785 && r.endAddrMValue == 1035 && r.track == Track.RightSide)
      fourthRw should be ('defined)
    }
  }

  test("Test defaultSectionCalculatorStrategy.updateRoadwaysAndLinearLocationsWithProjectLinks() " +
       "When project has splitted projectLinks with sidecode againstDigitizing " +
       "Then linearLocations should have correct ordering and geometries.") {
          /*
                     / \
                    / \/\
                   /  /\ \
                  /  /  \ \  / T0
                 /  /    \ \/
             T1 /  / T2   \/
          */
    runWithRollback {
      val roadPart = RoadPart(46002,1)
      val createdBy = "Test"
      val roadName = None
      val projectId = Sequences.nextViiteProjectId

      val project = Project(projectId, ProjectState.UpdatingToRoadNetwork, "f", createdBy, DateTime.now(), "", DateTime.now(), DateTime.now(), "", Seq(), Seq(), None, None, Set())

      val projectLinks = Seq(
        ProjectLink(1000,roadPart,Track.RightSide,Discontinuity.Continuous,        AddrMRange(  0,148),AddrMRange(  0,148),None,None,Some(createdBy),1633068.toString,0.0  ,147.618,SideCode.TowardsDigitizing,(RoadAddressCP,  JunctionPointCP),(RoadAddressCP,JunctionPointCP),List(Point(388372.0,7292385.0,0.0), Point(388487.0,7292477.0,0.0)),projectId,RoadAddressChangeType.Termination,AdministrativeClass.Municipality, LinkGeomSource.FrozenLinkInterface,147.618,107929,501533,14,false,None,1614640323000L,335718837,roadName,None,None,None,None,None),
        ProjectLink(1001,roadPart,Track.Combined, Discontinuity.Continuous,        AddrMRange(  0,148),AddrMRange(  0,148),None,None,Some(createdBy),1633067.toString,0.0  ,147.652,SideCode.TowardsDigitizing,(RoadAddressCP,  JunctionPointCP),(RoadAddressCP,JunctionPointCP),List(Point(388354.0,7292405.0,0.0), Point(388471.0,7292496.0,0.0)),projectId,RoadAddressChangeType.Transfer,   AdministrativeClass.Municipality, LinkGeomSource.FrozenLinkInterface,147.652,107926,501523,14,false,None,1614640323000L,335718838,roadName,None,None,None,None,None),
        ProjectLink(1002,roadPart,Track.Combined, Discontinuity.Continuous,        AddrMRange(148,169),AddrMRange(148,169),None,None,Some(createdBy),1633072.toString,0.0  , 21.437,SideCode.TowardsDigitizing,(JunctionPointCP,NoCP           ),(JunctionPointCP,NoCP         ),List(Point(388471.0,7292496.0,0.0), Point(388488.0,7292509.0,0.0)),projectId,RoadAddressChangeType.Transfer,   AdministrativeClass.Municipality, LinkGeomSource.FrozenLinkInterface, 21.437,107926,501524,14,false,None,1614640323000L,335718838,roadName,None,None,None,None,None),
        ProjectLink(1003,roadPart,Track.RightSide,Discontinuity.MinorDiscontinuity,AddrMRange(148,169),AddrMRange(148,169),None,None,Some(createdBy),1633074.toString,0.0  , 21.327,SideCode.TowardsDigitizing,(JunctionPointCP,RoadAddressCP  ),(JunctionPointCP,RoadAddressCP),List(Point(388487.0,7292477.0,0.0), Point(388504.0,7292490.0,0.0)),projectId,RoadAddressChangeType.Termination,AdministrativeClass.Municipality, LinkGeomSource.FrozenLinkInterface, 21.327,107929,501534,14,false,None,1614640323000L,335718837,roadName,None,None,None,None,None),
        ProjectLink(1004,roadPart,Track.Combined, Discontinuity.Continuous,        AddrMRange(169,193),AddrMRange(169,193),None,None,Some(createdBy),7400060.toString,0.0  , 24.427,SideCode.AgainstDigitizing,(NoCP,           JunctionPointCP),(NoCP,         JunctionPointCP),List(Point(388504.0,7292490.0,0.0), Point(388488.0,7292509.0,0.0)),projectId,RoadAddressChangeType.Transfer,   AdministrativeClass.Municipality, LinkGeomSource.FrozenLinkInterface, 24.427,107927,501525,14,false,None,1614640323000L,335718842,roadName,None,None,None,None,None),
        ProjectLink(1005,roadPart,Track.RightSide,Discontinuity.Continuous,        AddrMRange(169,194),AddrMRange(169,194),None,None,Some(createdBy),7400059.toString,0.0  , 24.644,SideCode.AgainstDigitizing,(RoadAddressCP,  JunctionPointCP),(RoadAddressCP,JunctionPointCP),List(Point(388487.0,7292477.0,0.0), Point(388471.0,7292496.0,0.0)),projectId,RoadAddressChangeType.Termination,AdministrativeClass.Municipality, LinkGeomSource.FrozenLinkInterface, 24.644,107928,501528,14,false,None,1614640323000L,335718841,roadName,None,None,None,None,None),
        ProjectLink(1006,roadPart,Track.Combined, Discontinuity.Continuous,        AddrMRange(193,307),AddrMRange(193,307),None,None,Some(createdBy),1633065.toString,0.0  ,113.892,SideCode.AgainstDigitizing,(JunctionPointCP,NoCP           ),(JunctionPointCP,NoCP         ),List(Point(388576.0,7292402.0,0.0), Point(388504.0,7292490.0,0.0)),projectId,RoadAddressChangeType.Transfer,   AdministrativeClass.Municipality, LinkGeomSource.FrozenLinkInterface,113.892,107927,501526,14,false,None,1614640323000L,335718842,roadName,None,None,None,None,None),
        ProjectLink(1007,roadPart,Track.RightSide,Discontinuity.Continuous,        AddrMRange(194,308),AddrMRange(194,308),None,None,Some(createdBy),1633045.toString,0.0  ,114.201,SideCode.AgainstDigitizing,(JunctionPointCP,NoCP           ),(JunctionPointCP,NoCP         ),List(Point(388560.0,7292389.0,0.0), Point(388487.0,7292477.0,0.0)),projectId,RoadAddressChangeType.Termination,AdministrativeClass.Municipality, LinkGeomSource.FrozenLinkInterface,114.201,107928,501529,14,false,None,1614640323000L,335718841,roadName,None,None,None,None,None),
        ProjectLink(1008,roadPart,Track.Combined, Discontinuity.Continuous,        AddrMRange(307,308),AddrMRange(307,308),None,None,Some(createdBy),1633239.toString,0.0  ,  0.997,SideCode.AgainstDigitizing,(NoCP,           NoCP           ),(NoCP,           RoadAddressCP),List(Point(388577.0,7292401.0,0.0), Point(388576.0,7292402.0,0.0)),projectId,RoadAddressChangeType.Transfer,   AdministrativeClass.Municipality, LinkGeomSource.FrozenLinkInterface,  0.997,107927,501527,14,false,Some(1633239.toString),1614640323000L,335718842,roadName,None,None,None,None,None),
        ProjectLink(1009,roadPart,Track.Combined, Discontinuity.Continuous,        AddrMRange(308,429),AddrMRange(308,429),None,None,Some(createdBy),1633239.toString,0.997,121.649,SideCode.AgainstDigitizing,(NoCP,           NoCP           ),(NoCP,           RoadAddressCP),List(Point(388654.0,7292308.0,0.0), Point(388577.0,7292401.0,0.0)),projectId,RoadAddressChangeType.Transfer,   AdministrativeClass.Municipality, LinkGeomSource.FrozenLinkInterface,120.652,107927,501527,14,false,Some(1633239.toString),1614640323000L,335718842,roadName,None,None,None,None,None),
        ProjectLink(1010,roadPart,Track.RightSide,Discontinuity.Continuous,        AddrMRange(308,429),AddrMRange(308,429),None,None,Some(createdBy),1633240.toString,0.0  ,121.571,SideCode.AgainstDigitizing,(NoCP,           RoadAddressCP  ),(NoCP,           RoadAddressCP),List(Point(388638.0,7292295.0,0.0), Point(388560.0,7292389.0,0.0)),projectId,RoadAddressChangeType.Termination,AdministrativeClass.Municipality, LinkGeomSource.FrozenLinkInterface,121.571,107928,501530,14,false,None,1614640323000L,335718841,roadName,None,None,None,None,None),
        ProjectLink(1011,roadPart,Track.Combined, Discontinuity.Continuous,        AddrMRange(429,450),AddrMRange(429,450),None,None,Some(createdBy),1633241.toString,0.0  , 20.66 ,SideCode.TowardsDigitizing,(RoadAddressCP,  JunctionPointCP),(RoadAddressCP,JunctionPointCP),List(Point(388638.0,7292295.0,0.0), Point(388654.0,7292308.0,0.0)),projectId,RoadAddressChangeType.Termination,AdministrativeClass.Municipality, LinkGeomSource.FrozenLinkInterface, 20.66 ,107930,501531,14,false,None,1614640323000L,335718862,roadName,None,None,None,None,None),
        ProjectLink(1012,roadPart,Track.Combined, Discontinuity.EndOfRoad,         AddrMRange(429,534),AddrMRange(450,555),None,None,Some(createdBy),1633224.toString,0.0  ,105.224,SideCode.TowardsDigitizing,(NoCP,           RoadAddressCP  ),(JunctionPointCP,RoadAddressCP),List(Point(388654.0,7292308.0,0.0), Point(388736.0,7292374.0,0.0)),projectId,RoadAddressChangeType.Transfer,   AdministrativeClass.Municipality, LinkGeomSource.FrozenLinkInterface,105.224,107930,501532,14,false,None,1614640323000L,335718857,roadName,None,None,None,None,None)
      )

      val roadways = Seq(
        Roadway(107926,335718838,RoadPart(46002,1),AdministrativeClass.Municipality,Track.LeftSide,Discontinuity.Continuous,          0,169,reversed = false,DateTime.parse("2022-06-05T00:00:00.000+03:00"),None,createdBy,roadName,14,TerminationCode.NoTermination,DateTime.parse("2022-06-03T00:00:00.000+03:00"),None),
        Roadway(107927,335718842,RoadPart(46002,1),AdministrativeClass.Municipality,Track.LeftSide,Discontinuity.MinorDiscontinuity,169,429,reversed = false,DateTime.parse("2022-06-05T00:00:00.000+03:00"),None,createdBy,roadName,14,TerminationCode.NoTermination,DateTime.parse("2022-06-03T00:00:00.000+03:00"),None),
        Roadway(107928,335718841,RoadPart(46002,1),AdministrativeClass.Municipality,Track.RightSide,Discontinuity.Continuous,       169,429,reversed = false,DateTime.parse("2022-06-05T00:00:00.000+03:00"),None,createdBy,roadName,14,TerminationCode.NoTermination,DateTime.parse("2022-06-03T00:00:00.000+03:00"),None),
        Roadway(107929,335718837,RoadPart(46002,1),AdministrativeClass.Municipality,Track.RightSide,Discontinuity.MinorDiscontinuity, 0,169,reversed = false,DateTime.parse("2022-06-05T00:00:00.000+03:00"),None,createdBy,roadName,14,TerminationCode.NoTermination,DateTime.parse("2022-06-03T00:00:00.000+03:00"),None),
        Roadway(107930,335718845,RoadPart(46002,1),AdministrativeClass.Municipality,Track.Combined,Discontinuity.EndOfRoad,         429,555,reversed = false,DateTime.parse("2022-06-05T00:00:00.000+03:00"),None,createdBy,roadName,14,TerminationCode.NoTermination,DateTime.parse("2022-06-03T00:00:00.000+03:00"),None)
      )

      val linearLocations = Seq(
        LinearLocation(501528, 1.0, 7400059.toString, 0.0,  24.644, SideCode.AgainstDigitizing, 1614640323000L, (CalibrationPointReference(Some(169),Some(RoadAddressCP)),CalibrationPointReference(Some(194),Some(JunctionPointCP))), List(Point(388487.493,7292477.245,0.0), Point(388471.717,7292496.178,0.0)), LinkGeomSource.FrozenLinkInterface, 335718841, Some(DateTime.parse("2022-06-03T00:00:00.000+03:00")), None),
        LinearLocation(501529, 2.0, 1633045.toString, 0.0, 114.201, SideCode.AgainstDigitizing, 1614640323000L, (CalibrationPointReference(Some(194),Some(JunctionPointCP)),CalibrationPointReference(None,None)), List(Point(388560.601,7292389.512,0.0), Point(388487.493,7292477.245,0.0)), LinkGeomSource.FrozenLinkInterface, 335718841, Some(DateTime.parse("2022-06-03T00:00:00.000+03:00")), None),
        LinearLocation(501533, 1.0, 1633068.toString, 0.0, 147.618, SideCode.TowardsDigitizing, 1614640323000L, (CalibrationPointReference(Some(0),Some(RoadAddressCP)),CalibrationPointReference(Some(148),Some(JunctionPointCP))), List(Point(388372.084,7292385.202,0.0), Point(388487.493,7292477.245,0.0)), LinkGeomSource.FrozenLinkInterface, 335718837, Some(DateTime.parse("2022-06-03T00:00:00.000+03:00")), None),
        LinearLocation(501523, 1.0, 1633067.toString, 0.0, 147.652, SideCode.TowardsDigitizing, 1614640323000L, (CalibrationPointReference(Some(0),Some(RoadAddressCP)),CalibrationPointReference(Some(148),Some(JunctionPointCP))), List(Point(388354.971,7292405.782,0.0), Point(388471.717,7292496.178,0.0)), LinkGeomSource.FrozenLinkInterface, 335718838, Some(DateTime.parse("2022-06-03T00:00:00.000+03:00")), None),
        LinearLocation(501526, 2.0, 1633065.toString, 0.0, 113.892, SideCode.AgainstDigitizing, 1614640323000L, (CalibrationPointReference(Some(193),Some(JunctionPointCP)),CalibrationPointReference(None,None)), List(Point(388576.757,7292402.664,0.0), Point(388504.223,7292490.472,0.0)), LinkGeomSource.FrozenLinkInterface, 335718842, Some(DateTime.parse("2022-06-03T00:00:00.000+03:00")), None),
        LinearLocation(501534, 2.0, 1633074.toString, 0.0,  21.327, SideCode.TowardsDigitizing, 1614640323000L, (CalibrationPointReference(Some(148),Some(JunctionPointCP)),CalibrationPointReference(Some(169),Some(RoadAddressCP))), List(Point(388487.493,7292477.245,0.0), Point(388504.223,7292490.472,0.0)), LinkGeomSource.FrozenLinkInterface, 335718837, Some(DateTime.parse("2022-06-03T00:00:00.000+03:00")), None),
        LinearLocation(501524, 2.0, 1633072.toString, 0.0,  21.437, SideCode.TowardsDigitizing, 1614640323000L, (CalibrationPointReference(Some(148),Some(JunctionPointCP)),CalibrationPointReference(None,None)), List(Point(388471.717,7292496.178,0.0), Point(388488.666,7292509.304,0.0)), LinkGeomSource.FrozenLinkInterface, 335718838, Some(DateTime.parse("2022-06-03T00:00:00.000+03:00")), None),
        LinearLocation(501525, 1.0, 7400060.toString, 0.0,  24.427, SideCode.AgainstDigitizing, 1614640323000L, (CalibrationPointReference(None,None),CalibrationPointReference(Some(193),Some(JunctionPointCP))), List(Point(388504.223,7292490.472,0.0), Point(388488.666,7292509.304,0.0)), LinkGeomSource.FrozenLinkInterface, 335718842, Some(DateTime.parse("2022-06-03T00:00:00.000+03:00")), None),
        LinearLocation(501532, 2.0, 1633224.toString, 0.0, 105.224, SideCode.TowardsDigitizing, 1614640323000L, (CalibrationPointReference(Some(450),Some(JunctionPointCP)),CalibrationPointReference(Some(555),Some(RoadAddressCP))), List(Point(388654.231,7292308.876,0.0), Point(388736.089,7292374.992,0.0)), LinkGeomSource.FrozenLinkInterface, 335718845, Some(DateTime.parse("2022-06-03T00:00:00.000+03:00")), None),
        LinearLocation(501531, 1.0, 1633241.toString, 0.0,  20.66 , SideCode.TowardsDigitizing, 1614640323000L, (CalibrationPointReference(Some(429),Some(RoadAddressCP)),CalibrationPointReference(Some(450),Some(JunctionPointCP))), List(Point(388638.159,7292295.894,0.0), Point(388654.231,7292308.876,0.0)), LinkGeomSource.FrozenLinkInterface, 335718845, Some(DateTime.parse("2022-06-03T00:00:00.000+03:00")), None),
        LinearLocation(501527, 3.0, 1633239.toString, 0.0, 121.649, SideCode.AgainstDigitizing, 1614640323000L, (CalibrationPointReference(None,None),CalibrationPointReference(Some(429),Some(RoadAddressCP))), List(Point(388654.231,7292308.876,0.0), Point(388576.757,7292402.664,0.0)), LinkGeomSource.FrozenLinkInterface, 335718842, Some(DateTime.parse("2022-06-03T00:00:00.000+03:00")), None),
        LinearLocation(501530, 3.0, 1633240.toString, 0.0, 121.571, SideCode.AgainstDigitizing, 1614640323000L, (CalibrationPointReference(None,None),CalibrationPointReference(Some(429),Some(RoadAddressCP))), List(Point(388638.159,7292295.894,0.0), Point(388560.601,7292389.512,0.0)), LinkGeomSource.FrozenLinkInterface, 335718841, Some(DateTime.parse("2022-06-03T00:00:00.000+03:00")), None)
      )

      when(mockNodesAndJunctionsService.expireObsoleteNodesAndJunctions(any[Seq[ProjectLink]], any[Option[DateTime]], any[String])).thenReturn(Seq())
      roadwayDAO.create(roadways)
      linearLocationDAO.create(linearLocations, createdBy)
      projectDAO.create(project)
      projectReservedPartDAO.reserveRoadPart(projectId, roadPart, createdBy)
      projectLinkDAO.create(projectLinks)
      projectService.updateRoadwaysAndLinearLocationsWithProjectLinks(projectId)

      val newRoadway    = roadwayDAO.fetchAllByRoadPart(roadPart).filter(r => r.endDate.isEmpty && r.validTo.isEmpty)
      val newLinearLocs = linearLocationDAO.fetchByLinkId(projectLinks.filter(_.status != RoadAddressChangeType.Termination).map(_.linkId).toSet).filter(_.validTo.isEmpty)

      newLinearLocs.foreach(ll => (ll.endMValue - ll.startMValue) should be (GeometryUtils.geometryLength(ll.geometry) +- 1))

      // Check geometry
      val linkGroups = newLinearLocs.groupBy(_.linkId).values
      linkGroups.foreach(lls => lls.maxBy(_.endMValue).endMValue should be (GeometryUtils.geometryLength(lls.map(_.geometry).flatten.toSeq) +- 1))
      linkGroups.foreach(lls => lls.minBy(_.startMValue).startMValue should be (0))

      val roadwayNumbers = newRoadway.map(_.roadwayNumber)
      val rwnGroupedLls  = newLinearLocs.groupBy(_.roadwayNumber)
      val sortedLls: Map[Long, List[LinearLocation]] = roadwayNumbers.zip(roadwayNumbers.map(rwnGroupedLls)).toMap.mapValues(_.sortBy(_.orderNumber))

      sortedLls.foreach(_._2.map(_.orderNumber) shouldBe sorted)
      sortedLls.foreach(x => all(x._2.map(_.orderNumber.toInt)) should (be >= 1 and be <= 3))

      // Check geometry is continuous
      val it = sortedLls.values.flatten.toSeq.sliding(2)
      while (it.hasNext) {
        it.next() match {
          case Seq(first, next) => first.getLastPoint should be(next.getFirstPoint)
        }
      }
    }
  }

  test("Test projectService.recalculateProjectLinks() and the way roadway numbers are handled in the process") {
    /**
     *  0                    Road address change types on project links                   700
     *  |---------->|==========>|---------->|==========>|---------->|---------->|----------> End of road
     *    Unchanged  Terminated   Transfer    Terminated  Transfer    Transfer    Transfer
     *
     *
     *         Original addr m values and roadway on project links before recalculation
     *  0           100         200         300         400       500          600        700
     *  |---------->|==========>|---------->|==========>|---------->|---------->|----------> End of Road
     *    Roadway1    Roadway1    Roadway1    Roadway1    Roadway1    Roadway1    Roadway1
     *
     *
     *         New addr m values and roadways on project links after recalculation
     *  0           100         100         200         200       300          400        500
     *  |---------->|==========>|---------->|==========>|---------->|---------->|----------> End of Road
     *    Roadway2    Roadway3    Roadway4    Roadway5    Roadway6    Roadway6    Roadway6
     *
     */

    runWithRollback {
      val elyNumber = 9
      val roadPart = RoadPart(18001, 1)
      val reversedBoolean = false
      val track = Track.Combined
      val terminatedStatus = RoadAddressChangeType.Termination
      val transferStatus = RoadAddressChangeType.Transfer
      val unchangedStatus = RoadAddressChangeType.Unchanged
      val projectId = 999
      val originalRoadwayId = 10
      val originalRoadwayNumber = 1000

      // create the original roadway
      roadwayDAO.create(Seq(
        Roadway(originalRoadwayId, originalRoadwayNumber, roadPart, AdministrativeClass.State, Track.Combined, Discontinuity.EndOfRoad, 0, 700, reversedBoolean, DateTime.now(),None,"Test", Some("Test"), elyNumber, TerminationCode.NoTermination, DateTime.now(),None)
      ))

      val linearLocationId1 = 1
      val linearLocationId2 = 2
      val linearLocationId3 = 3
      val linearLocationId4 = 4
      val linearLocationId5 = 5
      val linearLocationId6 = 6
      val linearLocationId7 = 7

      val linkId1 = "testtest-test-test-test-testtest:1"
      val linkId2 = "testtest-test-test-test-testtest:2"
      val linkId3 = "testtest-test-test-test-testtest:3"
      val linkId4 = "testtest-test-test-test-testtest:4"
      val linkId5 = "testtest-test-test-test-testtest:5"
      val linkId6 = "testtest-test-test-test-testtest:6"
      val linkId7 = "testtest-test-test-test-testtest:7"

      // create linear locations
      val linearLocations = Seq(
        dummyLinearLocation(id = linearLocationId1, roadwayNumber = originalRoadwayNumber, orderNumber = 1L, linkId = linkId1, startMValue = 0.0, endMValue = 100.0, SideCode.TowardsDigitizing, LinkGeomSource.FrozenLinkInterface, 0L, Seq(Point(0.0, 100.0))),
        dummyLinearLocation(id = linearLocationId2, roadwayNumber = originalRoadwayNumber, orderNumber = 2L, linkId = linkId2, startMValue = 0.0, endMValue = 100.0, SideCode.TowardsDigitizing, LinkGeomSource.FrozenLinkInterface, 0L, Seq(Point(100.0, 200.0))),
        dummyLinearLocation(id = linearLocationId3, roadwayNumber = originalRoadwayNumber, orderNumber = 3L, linkId = linkId3, startMValue = 0.0, endMValue = 100.0, SideCode.TowardsDigitizing, LinkGeomSource.FrozenLinkInterface, 0L, Seq(Point(200.0, 300.0))),
        dummyLinearLocation(id = linearLocationId4, roadwayNumber = originalRoadwayNumber, orderNumber = 4L, linkId = linkId4, startMValue = 0.0, endMValue = 100.0, SideCode.TowardsDigitizing, LinkGeomSource.FrozenLinkInterface, 0L, Seq(Point(300.0, 400.0))),
        dummyLinearLocation(id = linearLocationId5, roadwayNumber = originalRoadwayNumber, orderNumber = 5L, linkId = linkId5, startMValue = 0.0, endMValue = 100.0, SideCode.TowardsDigitizing, LinkGeomSource.FrozenLinkInterface, 0L, Seq(Point(400.0, 500.0))),
        dummyLinearLocation(id = linearLocationId6, roadwayNumber = originalRoadwayNumber, orderNumber = 6L, linkId = linkId6, startMValue = 0.0, endMValue = 100.0, SideCode.TowardsDigitizing, LinkGeomSource.FrozenLinkInterface, 0L, Seq(Point(500.0, 600.0))),
        dummyLinearLocation(id = linearLocationId7, roadwayNumber = originalRoadwayNumber, orderNumber = 7L, linkId = linkId7, startMValue = 0.0, endMValue = 100.0, SideCode.TowardsDigitizing, LinkGeomSource.FrozenLinkInterface, 0L, Seq(Point(600.0, 700.0)))
      )
      linearLocationDAO.create(linearLocations)

      // create project
      val project = Project(projectId, ProjectState.Incomplete, "testProject", "test", DateTime.now, "", startDate = DateTime.now().plusDays(10), DateTime.now(),"", Seq(),Seq(),None, None, Set())
      projectDAO.create(project)

      // reserve the road part for the project
      projectReservedPartDAO.reserveRoadPart(projectId, roadPart, "test")

      // The project links are in a state in which they have changes applied to them but not yet recalculated.
      val projectLinks = Seq(
        ProjectLink(1000, roadPart, track, Discontinuity.MinorDiscontinuity, AddrMRange(  0, 100), AddrMRange(  0, 100), None, None, Some("test"), "testtest-test-test-test-testtest:1",0 , 100, SideCode.TowardsDigitizing, (RoadAddressCP, NoCP), (RoadAddressCP, NoCP), List(Point(0.0, 0.0, 0.0), Point(100.0, 0.0, 0.0)), projectId, unchangedStatus, AdministrativeClass.State, LinkGeomSource.FrozenLinkInterface, 100.0, originalRoadwayId, linearLocationId1, elyNumber, reversedBoolean,None, 1634598047000L, originalRoadwayNumber, Some("testRoadName")),
        ProjectLink(1001, roadPart, track, Discontinuity.Continuous,         AddrMRange(100, 200), AddrMRange(100, 200), None, None, Some("test"), "testtest-test-test-test-testtest:2",0 , 100, SideCode.TowardsDigitizing, (NoCP, NoCP), (NoCP, NoCP), List(Point(100.0, 0.0, 0.0), Point(200.0, 0.0, 0.0)), projectId, terminatedStatus, AdministrativeClass.State, LinkGeomSource.FrozenLinkInterface, 100.0, originalRoadwayId, linearLocationId2, elyNumber, reversedBoolean,None, 1634598047000L, originalRoadwayNumber, Some("testRoadName")),
        ProjectLink(1002, roadPart, track, Discontinuity.MinorDiscontinuity, AddrMRange(200, 300), AddrMRange(200, 300), None, None, Some("test"), "testtest-test-test-test-testtest:3",0 , 100, SideCode.TowardsDigitizing, (NoCP, NoCP), (NoCP, NoCP), List(Point(200.0, 0.0, 0.0), Point(300.0, 0.0, 0.0)), projectId, transferStatus, AdministrativeClass.State, LinkGeomSource.FrozenLinkInterface, 100.0, originalRoadwayId, linearLocationId3, elyNumber, reversedBoolean,None, 1634598047000L, originalRoadwayNumber, Some("testRoadName")),
        ProjectLink(1003, roadPart, track, Discontinuity.Continuous,         AddrMRange(300, 400), AddrMRange(300, 400), None, None, Some("test"), "testtest-test-test-test-testtest:4",0 , 100, SideCode.TowardsDigitizing, (NoCP, NoCP), (NoCP, NoCP), List(Point(300.0, 0.0, 0.0), Point(400.0, 0.0, 0.0)), projectId, terminatedStatus, AdministrativeClass.State, LinkGeomSource.FrozenLinkInterface, 100.0, originalRoadwayId, linearLocationId4, elyNumber, reversedBoolean,None, 1634598047000L, originalRoadwayNumber, Some("testRoadName")),
        ProjectLink(1004, roadPart, track, Discontinuity.Continuous,         AddrMRange(400, 500), AddrMRange(400, 500), None, None, Some("test"), "testtest-test-test-test-testtest:5",0 , 100, SideCode.TowardsDigitizing, (NoCP, NoCP), (NoCP, NoCP), List(Point(400.0, 0.0, 0.0), Point(500.0, 0.0, 0.0)), projectId, transferStatus, AdministrativeClass.State, LinkGeomSource.FrozenLinkInterface, 100.0, originalRoadwayId, linearLocationId5, elyNumber, reversedBoolean,None, 1634598047000L, originalRoadwayNumber, Some("testRoadName")),
        ProjectLink(1005, roadPart, track, Discontinuity.Continuous,         AddrMRange(500, 600), AddrMRange(500, 600), None, None, Some("test"), "testtest-test-test-test-testtest:6",0 , 100, SideCode.TowardsDigitizing, (NoCP, NoCP), (NoCP, NoCP), List(Point(500.0, 0.0, 0.0), Point(600.0, 0.0, 0.0)), projectId, transferStatus, AdministrativeClass.State, LinkGeomSource.FrozenLinkInterface, 100.0, originalRoadwayId, linearLocationId6, elyNumber, reversedBoolean,None, 1634598047000L, originalRoadwayNumber, Some("testRoadName")),
        ProjectLink(1006, roadPart, track, Discontinuity.EndOfRoad,          AddrMRange(600, 700), AddrMRange(600, 700), None, None, Some("test"), "testtest-test-test-test-testtest:7",0 , 100, SideCode.TowardsDigitizing, (NoCP, NoCP), (NoCP, RoadAddressCP), List(Point(600.0, 0.0, 0.0), Point(700.0, 0.0, 0.0)), projectId, transferStatus, AdministrativeClass.State, LinkGeomSource.FrozenLinkInterface, 100.0, originalRoadwayId, linearLocationId7, elyNumber, reversedBoolean,None, 1634598047000L, originalRoadwayNumber, Some("testRoadName"))
      )
      projectLinkDAO.create(projectLinks)

      // fetch project links from database and check that they indeed were created
      val createdProjectLinks = projectLinkDAO.fetchProjectLinks(projectId)
      createdProjectLinks.size should be (7)

      // recalculate the project links (this will assign new roadway numbers and update the addr M values)
      projectService.recalculateProjectLinks(projectId, "test")

      // fetch the project links from the database
      val recalculatedProjectLinks = projectLinkDAO.fetchProjectLinks(projectId).sortBy(_.originalAddrMRange.start)

      recalculatedProjectLinks.foreach(pl => println(pl.addrMRange.start, pl.addrMRange.end, pl.status, pl.roadwayNumber))

      // none of the project links should have the original roadway number anymore
      recalculatedProjectLinks.map(_.roadwayNumber) should not contain originalRoadwayNumber

      val terminatedProjectLinks = recalculatedProjectLinks.filter(_.status == RoadAddressChangeType.Termination)
      val newRoadwayNumbersForTerminatedProjectLinks = terminatedProjectLinks.map(_.roadwayNumber).toSet
      newRoadwayNumbersForTerminatedProjectLinks.size should be (2) // The terminated project links should have different roadway numbers

      val firstFourProjectLinks = recalculatedProjectLinks.take(4)
      val firstFourPlRoadwayNumbers = firstFourProjectLinks.map(_.roadwayNumber).toSet
      firstFourPlRoadwayNumbers.size should be (4) // the first four project links should all have different roadway numbers

      val lastThreeProjectLinks = recalculatedProjectLinks.takeRight(3)
      val lastThreePlRoadwayNumber = lastThreeProjectLinks.map(_.roadwayNumber).toSet

      lastThreePlRoadwayNumber.size should be (1) // the last three project links should have same roadway number
    }
  }

  def toRoadwayAndLinearLocation(p: ProjectLink):(LinearLocation, Roadway) = {
    val startDate = p.startDate.getOrElse(DateTime.now()).minusDays(1)

    (LinearLocation(-1000, 1, p.linkId, p.startMValue, p.endMValue, p.sideCode, p.linkGeometryTimeStamp,
      (CalibrationPointsUtils.toCalibrationPointReference(p.startCalibrationPoint),
        CalibrationPointsUtils.toCalibrationPointReference(p.endCalibrationPoint)),
      p.geometry, p.linkGeomSource,
      p.roadwayNumber, Some(startDate), p.endDate),
      Roadway(-1000, p.roadwayNumber, p.roadPart, p.administrativeClass, p.track, p.discontinuity, p.addrMRange.start, p.addrMRange.end, p.reversed, startDate, p.endDate,
        p.createdBy.getOrElse("-"), p.roadName, p.ely, TerminationCode.NoTermination, DateTime.now(), None))
  }

  private def addProjectLinksToProject(roadAddressChangeType: RoadAddressChangeType, addrM: Seq[Long], changeTrack: Boolean = false, roadPart: RoadPart = RoadPart(19999, 1),
                                       discontinuity: Discontinuity = Discontinuity.Continuous, ely: Long = 8L, roadwayId: Long = 0L,
                                       lastLinkDiscontinuity: Discontinuity = Discontinuity.Continuous, project: Project, roadwayNumber: Long = 0L, withRoadInfo: Boolean = false): Project = {

    def withTrack(t: Track): Seq[ProjectLink] = {
      addrM.init.zip(addrM.tail).map { case (st, en) =>
        projectLink(st, en, t, project.id, roadAddressChangeType, roadPart, discontinuity, ely, roadwayId)
      }
    }

    val links =
      if (changeTrack) {
        withTrack(Track.RightSide) ++ withTrack(Track.LeftSide)
      } else {
        withTrack(Track.Combined)
      }
    if(projectReservedPartDAO.fetchReservedRoadPart(roadPart).isEmpty)
      projectReservedPartDAO.reserveRoadPart(project.id, roadPart, "u")
    val newLinks = links.dropRight(1) ++ Seq(links.last.copy(discontinuity = lastLinkDiscontinuity))
    val newLinksWithRoadwayInfo = if(withRoadInfo){
      val (ll, rw) = newLinks.map(_.copy(roadwayNumber = roadwayNumber)).map(toRoadwayAndLinearLocation).unzip
      linearLocationDAO.create(ll)
      roadwayDAO.create(rw)
      val roadways = newLinks.map(p => (p.roadPart)).distinct.flatMap(p => roadwayDAO.fetchAllByRoadPart(p))
      newLinks.map(nl => {
        val roadway = roadways.find(r => r.roadPart == nl.roadPart && r.startAddrMValue == nl.addrMRange.start && r.endAddrMValue == nl.addrMRange.end)
        if (roadway.nonEmpty) {
          nl.copy(roadwayId = roadway.get.id, roadwayNumber = roadway.get.roadwayNumber)
        }
        else nl
      })
    } else {
      newLinks
    }
    projectLinkDAO.create(newLinksWithRoadwayInfo)
    project
  }

  private def projectLink(startAddrM: Long, endAddrM: Long, track: Track, projectId: Long, status: RoadAddressChangeType = RoadAddressChangeType.NotHandled,
                          roadPart: RoadPart = RoadPart(19999, 1), discontinuity: Discontinuity = Discontinuity.Continuous, ely: Long = 8L, roadwayId: Long = 0L, linearLocationId: Long = 0L) = {
    val startDate = if (status !== RoadAddressChangeType.New) Some(DateTime.now()) else None
    ProjectLink(NewIdValue, roadPart, track, discontinuity, AddrMRange(startAddrM, endAddrM), AddrMRange(startAddrM, endAddrM), startDate, None, Some("User"), startAddrM.toString, 0.0, (endAddrM - startAddrM).toDouble, SideCode.TowardsDigitizing, (NoCP, NoCP), (NoCP, NoCP), Seq(Point(0.0, startAddrM), Point(0.0, endAddrM)), projectId, status, AdministrativeClass.State, LinkGeomSource.NormalLinkInterface, (endAddrM - startAddrM).toDouble, roadwayId, linearLocationId, ely, reversed = false, None, 0L)
  }
}<|MERGE_RESOLUTION|>--- conflicted
+++ resolved
@@ -502,15 +502,9 @@
       val calculatedProjectLinks = ProjectSectionCalculator.assignAddrMValues(fetchedProjectLinks)
 
       projectService.changeDirection(id, RoadPart(5, 207), projectLinks.map(l => LinkToRevert(l.id, l.linkId, l.status.value, l.geometry)), ProjectCoordinates(0, 0, 0), "test") should be(None)
-<<<<<<< HEAD
-      val updatedProjectLinks = ProjectSectionCalculator.assignMValues(projectLinkDAO.fetchProjectLinks(id))
+      val updatedProjectLinks = ProjectSectionCalculator.assignAddrMValues(projectLinkDAO.fetchProjectLinks(id))
       val maxBefore = if (projectLinks.nonEmpty) calculatedProjectLinks.maxBy(_.addrMRange.end).addrMRange.end else 0
       val maxAfter = if (updatedProjectLinks.nonEmpty) updatedProjectLinks.maxBy(_.addrMRange.end).addrMRange.end else 0
-=======
-      val updatedProjectLinks = ProjectSectionCalculator.assignAddrMValues(projectLinkDAO.fetchProjectLinks(id))
-      val maxBefore = if (projectLinks.nonEmpty) calculatedProjectLinks.maxBy(_.endAddrMValue).endAddrMValue else 0
-      val maxAfter = if (updatedProjectLinks.nonEmpty) updatedProjectLinks.maxBy(_.endAddrMValue).endAddrMValue else 0
->>>>>>> 173b3d4a
       maxBefore should be(maxAfter)
       val combined = updatedProjectLinks.filter(_.track == Track.Combined)
       val right = updatedProjectLinks.filter(_.track == Track.RightSide)
@@ -878,13 +872,8 @@
       else
         headLink.copy(discontinuity = Discontinuity.EndOfRoad) +: middleLinks :+ lastLink
 
-<<<<<<< HEAD
-      val calculatedProjectLinks = ProjectSectionCalculator.assignMValues(projectLinks)
+      val calculatedProjectLinks = ProjectSectionCalculator.assignAddrMValues(projectLinks)
       val maxLink                = calculatedProjectLinks.maxBy(_.addrMRange.end)
-=======
-      val calculatedProjectLinks = ProjectSectionCalculator.assignAddrMValues(projectLinks)
-      val maxLink                = calculatedProjectLinks.maxBy(_.endAddrMValue)
->>>>>>> 173b3d4a
       if (reversed)
         maxLink.id should be(lastLink.id)
       else
@@ -1326,13 +1315,8 @@
       val newEndAddressValue = Seq(links.filter(_.linkId == linkidToIncrement).head.addrMRange.end.toInt, valueToIncrement.toInt).sum
       projectService.updateProjectLinks(project.id, Set(idsToIncrement), Seq(linkidToIncrement), RoadAddressChangeType.New, "TestUserTwo", RoadPart(9999, 1), 0, Some(newEndAddressValue), 1L, 5) should be(None)
 
-<<<<<<< HEAD
       val links_ = projectLinkDAO.fetchProjectLinks(project.id).sortBy(_.addrMRange.start)
-      val linksAfterGivenAddrMValue = ProjectSectionCalculator.assignMValues(links_).sortBy(_.addrMRange.end)
-=======
-      val links_ = projectLinkDAO.fetchProjectLinks(project.id).sortBy(_.startAddrMValue)
-      val linksAfterGivenAddrMValue = ProjectSectionCalculator.assignAddrMValues(links_).sortBy(_.endAddrMValue)
->>>>>>> 173b3d4a
+      val linksAfterGivenAddrMValue = ProjectSectionCalculator.assignAddrMValues(links_).sortBy(_.addrMRange.end)
 
       //only link and links after linkidToIncrement should be extended
       val extendedLink = links.filter(_.linkId == linkidToIncrement).head
@@ -1340,15 +1324,9 @@
       val linksAfter = linksAfterGivenAddrMValue.filter(_.addrMRange.end >= extendedLink.addrMRange.end).sortBy(_.addrMRange.end)
 
       projectService.changeDirection(project.id, RoadPart(9999, 1), Seq(LinkToRevert(pl1.id, pl1.linkId, pl1.status.value, pl1.geometry)), ProjectCoordinates(0, 0, 0), "TestUserTwo")
-<<<<<<< HEAD
-      val linksAfterFirstReverse = ProjectSectionCalculator.assignMValues(links_).sortBy(_.addrMRange.end)
+      val linksAfterFirstReverse = ProjectSectionCalculator.assignAddrMValues(links_).sortBy(_.addrMRange.end)
       projectService.changeDirection(project.id, RoadPart(9999, 1), Seq(LinkToRevert(pl1.id, pl1.linkId, pl1.status.value, pl1.geometry)), ProjectCoordinates(0, 0, 0), "TestUserTwo")
-      val linksAfterSecondReverse = ProjectSectionCalculator.assignMValues(links_).sortBy(_.addrMRange.end)
-=======
-      val linksAfterFirstReverse = ProjectSectionCalculator.assignAddrMValues(links_).sortBy(_.endAddrMValue)
-      projectService.changeDirection(project.id, RoadPart(9999, 1), Seq(LinkToRevert(pl1.id, pl1.linkId, pl1.status.value, pl1.geometry)), ProjectCoordinates(0, 0, 0), "TestUserTwo")
-      val linksAfterSecondReverse = ProjectSectionCalculator.assignAddrMValues(links_).sortBy(_.endAddrMValue)
->>>>>>> 173b3d4a
+      val linksAfterSecondReverse = ProjectSectionCalculator.assignAddrMValues(links_).sortBy(_.addrMRange.end)
 
       linksAfterGivenAddrMValue.sortBy(pl => (pl.addrMRange.end, pl.addrMRange.start)).zip(linksAfterSecondReverse.sortBy(pl => (pl.addrMRange.end, pl.addrMRange.start))).foreach { case (st, en) =>
         (st.addrMRange.start, st.addrMRange.end) should be(en.addrMRange.start, en.addrMRange.end)
@@ -1620,11 +1598,7 @@
       projectService.updateProjectLinks(id, part2Track2Links, Seq(), RoadAddressChangeType.Transfer, "test", RoadPart(9999, 2), 2, None, 1, 5, Some(1L), reversed = false, None)
 
       val projectLinks2 = projectLinkDAO.fetchProjectLinks(id)
-<<<<<<< HEAD
-      val projectLinks3 = ProjectSectionCalculator.assignMValues(projectLinks2).sortBy(_.addrMRange.end)
-=======
-      val projectLinks3 = ProjectSectionCalculator.assignAddrMValues(projectLinks2).sortBy(_.endAddrMValue)
->>>>>>> 173b3d4a
+      val projectLinks3 = ProjectSectionCalculator.assignAddrMValues(projectLinks2).sortBy(_.addrMRange.end)
 
       val parts = projectLinks3.partition(_.roadPart === RoadPart(9999, 1))
       val part1tracks = parts._1.partition(_.track === Track.RightSide)
@@ -2280,13 +2254,8 @@
 
       projectService.updateProjectLinks(savedProject.id, Set(), Seq(5168579.toString), RoadAddressChangeType.Termination, "-", RoadPart(0, 0), 0, Option.empty[Int])
       val updatedProjectLinks_ = projectLinkDAO.fetchProjectLinks(savedProject.id).toList
-<<<<<<< HEAD
-      val updatedProjectLinks2 = ProjectSectionCalculator.assignMValues(updatedProjectLinks_)
+      val updatedProjectLinks2 = ProjectSectionCalculator.assignAddrMValues(updatedProjectLinks_)
       val sortedRoad206AfterTermination = updatedProjectLinks2.filter(_.roadPart == RP206).sortBy(_.addrMRange.start)
-=======
-      val updatedProjectLinks2 = ProjectSectionCalculator.assignAddrMValues(updatedProjectLinks_)
-      val sortedRoad206AfterTermination = updatedProjectLinks2.filter(_.roadPart == RP206).sortBy(_.startAddrMValue)
->>>>>>> 173b3d4a
       val updatedProjectLinks2_ = projectLinkDAO.fetchProjectLinks(savedProject.id).toList
       updatedProjectLinks2_.filter(pl => pl.linkId == 5168579.toString).head.calibrationPoints should be((None, None))
       val lastValid = sortedRoad206AfterTermination.filter(_.status != RoadAddressChangeType.Termination).last
@@ -2334,11 +2303,7 @@
       projectService.updateProjectLinks(savedProject.id, Set(), Seq(linkId1),     RoadAddressChangeType.Termination, "-", RP207, 0, Option.empty[Int]) should be(None)
       projectService.allLinksHandled(savedProject.id) should be(true)
       val links_ = projectLinkDAO.fetchProjectLinks(savedProject.id)
-<<<<<<< HEAD
-      val updatedProjectLinks = ProjectSectionCalculator.assignMValues(links_).sortBy(_.addrMRange.end) ++ projectLinkDAO.fetchProjectLinks(savedProject.id).filter(_.status == RoadAddressChangeType.Termination)
-=======
-      val updatedProjectLinks = ProjectSectionCalculator.assignAddrMValues(links_).sortBy(_.endAddrMValue) ++ projectLinkDAO.fetchProjectLinks(savedProject.id).filter(_.status == RoadAddressChangeType.Termination)
->>>>>>> 173b3d4a
+      val updatedProjectLinks = ProjectSectionCalculator.assignAddrMValues(links_).sortBy(_.addrMRange.end) ++ projectLinkDAO.fetchProjectLinks(savedProject.id).filter(_.status == RoadAddressChangeType.Termination)
         updatedProjectLinks.exists { x => x.status == RoadAddressChangeType.Transfer } should be(true)
       updatedProjectLinks.exists { x => x.status == RoadAddressChangeType.Termination } should be(true)
       val sortedProjectLinks = updatedProjectLinks.sortBy(_.addrMRange.start)
@@ -2355,13 +2320,8 @@
       sortedProjectLinks.last.endCalibrationPointType should be (RoadAddressCP)
 
       projectService.updateProjectLinks(savedProject.id, Set(), Seq(linkId2), RoadAddressChangeType.Termination, "-", RP207, 0, Option.empty[Int]) should be(None)
-<<<<<<< HEAD
-      val updatedProjectLinks2 = ProjectSectionCalculator.assignMValues(projectLinkDAO.fetchProjectLinks(savedProject.id)).sortBy(_.addrMRange.end) ++ projectLinkDAO.fetchProjectLinks(savedProject.id).filter(_.status == RoadAddressChangeType.Termination)
+      val updatedProjectLinks2 = ProjectSectionCalculator.assignAddrMValues(projectLinkDAO.fetchProjectLinks(savedProject.id)).sortBy(_.addrMRange.end) ++ projectLinkDAO.fetchProjectLinks(savedProject.id).filter(_.status == RoadAddressChangeType.Termination)
       val sortedProjectLinks2 = updatedProjectLinks2.sortBy(_.addrMRange.start)
-=======
-      val updatedProjectLinks2 = ProjectSectionCalculator.assignAddrMValues(projectLinkDAO.fetchProjectLinks(savedProject.id)).sortBy(_.endAddrMValue) ++ projectLinkDAO.fetchProjectLinks(savedProject.id).filter(_.status == RoadAddressChangeType.Termination)
-      val sortedProjectLinks2 = updatedProjectLinks2.sortBy(_.startAddrMValue)
->>>>>>> 173b3d4a
 
       sortedProjectLinks2.last.calibrationPoints._1.isEmpty should be (true)
       sortedProjectLinks2.last.calibrationPoints._2.nonEmpty should be (true)
@@ -2407,11 +2367,7 @@
       projectService.updateProjectLinks(savedProject.id, Set(), Seq(6460794.toString), RoadAddressChangeType.Transfer, "-", RoadPart(5, 207), 0, Option.empty[Int], discontinuity = Discontinuity.Discontinuous.value)
 
       val links_ = projectLinkDAO.fetchProjectLinks(savedProject.id)
-<<<<<<< HEAD
-      val updatedProjectLinks = ProjectSectionCalculator.assignMValues(links_).sortBy(_.addrMRange.end) ++ projectLinkDAO.fetchProjectLinks(savedProject.id).filter(_.status == RoadAddressChangeType.Termination)
-=======
-      val updatedProjectLinks = ProjectSectionCalculator.assignAddrMValues(links_).sortBy(_.endAddrMValue) ++ projectLinkDAO.fetchProjectLinks(savedProject.id).filter(_.status == RoadAddressChangeType.Termination)
->>>>>>> 173b3d4a
+      val updatedProjectLinks = ProjectSectionCalculator.assignAddrMValues(links_).sortBy(_.addrMRange.end) ++ projectLinkDAO.fetchProjectLinks(savedProject.id).filter(_.status == RoadAddressChangeType.Termination)
       updatedProjectLinks.exists { x => x.status == RoadAddressChangeType.Transfer } should be(true)
       updatedProjectLinks.exists { x => x.status == RoadAddressChangeType.Termination } should be(true)
       val sortedProjectLinks = updatedProjectLinks.sortBy(_.addrMRange.start)
@@ -2429,13 +2385,8 @@
       sortedProjectLinks.last.endCalibrationPointType should be (RoadAddressCP)
 
       projectService.updateProjectLinks(savedProject.id, Set(), Seq(5168540.toString), RoadAddressChangeType.Termination, "-", RoadPart(5, 207), 0, Option.empty[Int])
-<<<<<<< HEAD
-      val updatedProjectLinks2 = ProjectSectionCalculator.assignMValues(links_).sortBy(_.addrMRange.end) ++ projectLinkDAO.fetchProjectLinks(savedProject.id).filter(_.status == RoadAddressChangeType.Termination)
+      val updatedProjectLinks2 = ProjectSectionCalculator.assignAddrMValues(links_).sortBy(_.addrMRange.end) ++ projectLinkDAO.fetchProjectLinks(savedProject.id).filter(_.status == RoadAddressChangeType.Termination)
       val sortedProjectLinks2 = updatedProjectLinks2.sortBy(_.addrMRange.start)
-=======
-      val updatedProjectLinks2 = ProjectSectionCalculator.assignAddrMValues(links_).sortBy(_.endAddrMValue) ++ projectLinkDAO.fetchProjectLinks(savedProject.id).filter(_.status == RoadAddressChangeType.Termination)
-      val sortedProjectLinks2 = updatedProjectLinks2.sortBy(_.startAddrMValue)
->>>>>>> 173b3d4a
 
       sortedProjectLinks2.last.calibrationPoints._1.isEmpty should be (true)
       sortedProjectLinks2.last.calibrationPoints._2.nonEmpty should be (true)
