--- conflicted
+++ resolved
@@ -833,39 +833,24 @@
             RoadAddressChangeType.New,
             RoadwayChangeSection(None, None, None, None, None, None, Some(AdministrativeClass.State), Some(Discontinuity.Continuous), Some(14L)),
             RoadwayChangeSection(Some(19510), Some(0), Some(1), Some(1), Some(0), Some(5), Some(AdministrativeClass.State), Some(Discontinuity.Continuous), Some(14)),
-<<<<<<< HEAD
             Discontinuity.Continuous, AdministrativeClass.State, reversed=false, 4481L, 14),
-          date, Some(1049600)),
-=======
-            Discontinuity.Continuous, AdministrativeClass.State, false, 4481L, 14),
           date),
->>>>>>> 7183754f
         ProjectRoadwayChange(
           projectId, Some(projectName), ely, user, DateTime.now(),
           RoadwayChangeInfo(
             RoadAddressChangeType.Transfer,
             RoadwayChangeSection(Some(19510), Some(0), Some(1), Some(1), Some(0), Some(10), Some(AdministrativeClass.State), Some(Discontinuity.Continuous), Some(14)),
             RoadwayChangeSection(Some(19510), Some(0), Some(1), Some(1), Some(5), Some(15), Some(AdministrativeClass.State), Some(Discontinuity.EndOfRoad), Some(14)),
-<<<<<<< HEAD
             Discontinuity.EndOfRoad, AdministrativeClass.State, reversed=false, 4481L, 14),
-          date, Some(1049600)),
-=======
-            Discontinuity.EndOfRoad, AdministrativeClass.State, false, 4481L, 14),
           date),
->>>>>>> 7183754f
         ProjectRoadwayChange(
           projectId, Some(projectName), ely, user, DateTime.now(),
           RoadwayChangeInfo(
             RoadAddressChangeType.Transfer,
             RoadwayChangeSection(Some(19510), Some(0), Some(1), Some(1), Some(10), Some(20), Some(AdministrativeClass.State), Some(Discontinuity.EndOfRoad), Some(14)),
             RoadwayChangeSection(Some(19527), Some(0), Some(1), Some(1), Some(0), Some(10), Some(AdministrativeClass.State), Some(Discontinuity.EndOfRoad), Some(14)),
-<<<<<<< HEAD
             Discontinuity.EndOfRoad, AdministrativeClass.State, reversed=false, 4481L, 14),
-          date, Some(1049600))
-=======
-            Discontinuity.EndOfRoad, AdministrativeClass.State, false, 4481L, 14),
           date)
->>>>>>> 7183754f
       )
 
       when(mockRoadwayDAO.fetchAllBySectionAndTracks(19510, 1, Set(Track.Combined))).thenReturn(newRoadwaysFor19510)
@@ -966,52 +951,32 @@
             RoadAddressChangeType.Unchanged,
             RoadwayChangeSection(Some(19510), Some(0), Some(1), Some(1), Some(0), Some(5), Some(AdministrativeClass.State), Some(Discontinuity.Continuous), Some(14)),
             RoadwayChangeSection(Some(19510), Some(0), Some(1), Some(1), Some(0), Some(5), Some(AdministrativeClass.State), Some(Discontinuity.Continuous), Some(14)),
-<<<<<<< HEAD
             Discontinuity.EndOfRoad, AdministrativeClass.State, reversed=false, 4481L, 14),
-          date, Some(1049600)),
-=======
-            Discontinuity.EndOfRoad, AdministrativeClass.State, false, 4481L, 14),
           date),
->>>>>>> 7183754f
         ProjectRoadwayChange(
           projectId, Some(projectName), ely, user, DateTime.now(),
           RoadwayChangeInfo(
             RoadAddressChangeType.Unchanged,
             RoadwayChangeSection(Some(19510), Some(0), Some(1), Some(1), Some(5), Some(10), Some(AdministrativeClass.State), Some(Discontinuity.Continuous), Some(14)),
             RoadwayChangeSection(Some(19510), Some(0), Some(1), Some(1), Some(5), Some(10), Some(AdministrativeClass.State), Some(Discontinuity.EndOfRoad), Some(14)),
-<<<<<<< HEAD
             Discontinuity.EndOfRoad, AdministrativeClass.State, reversed=false, 4481L, 14),
-          date, Some(1049600)),
-=======
-            Discontinuity.EndOfRoad, AdministrativeClass.State, false, 4481L, 14),
           date),
->>>>>>> 7183754f
         ProjectRoadwayChange(
           projectId, Some(projectName), ely, user, DateTime.now(),
           RoadwayChangeInfo(
             RoadAddressChangeType.Transfer,
             RoadwayChangeSection(Some(19510), Some(0), Some(1), Some(1), Some(10), Some(13), Some(AdministrativeClass.State), Some(Discontinuity.EndOfRoad), Some(14)),
             RoadwayChangeSection(Some(19527), Some(0), Some(1), Some(1), Some(0), Some(3), Some(AdministrativeClass.State), Some(Discontinuity.Continuous), Some(14)),
-<<<<<<< HEAD
             Discontinuity.Continuous, AdministrativeClass.State, reversed=false, 4481L, 14),
-          date, Some(1049600)),
-=======
-            Discontinuity.Continuous, AdministrativeClass.State, false, 4481L, 14),
           date),
->>>>>>> 7183754f
         ProjectRoadwayChange(
           projectId, Some(projectName), ely, user, DateTime.now(),
           RoadwayChangeInfo(
             RoadAddressChangeType.Transfer,
             RoadwayChangeSection(Some(19527), Some(0), Some(1), Some(1), Some(0), Some(10), Some(AdministrativeClass.State), Some(Discontinuity.EndOfRoad), Some(14)),
             RoadwayChangeSection(Some(19527), Some(0), Some(1), Some(1), Some(3), Some(13), Some(AdministrativeClass.State), Some(Discontinuity.EndOfRoad), Some(14)),
-<<<<<<< HEAD
             Discontinuity.EndOfRoad, AdministrativeClass.State, reversed=false, 4481L, 14),
-          date, Some(1049600))
-=======
-            Discontinuity.EndOfRoad, AdministrativeClass.State, false, 4481L, 14),
           date)
->>>>>>> 7183754f
       )
 
       when(mockRoadwayDAO.fetchAllBySectionAndTracks(19510, 1, Set(Track.Combined))).thenReturn(newRoadwaysFor19510)
