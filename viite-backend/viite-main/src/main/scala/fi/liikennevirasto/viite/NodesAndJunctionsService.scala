--- conflicted
+++ resolved
@@ -753,7 +753,7 @@
    * @param projectLinks           Sequence of project links.
    * @param projectRoadLinkChanges Sequence of project road link changes.
    * @param username               Username associated with the changes (default value: "-").
-   */
+     */
   def handleNodePoints(roadwayChanges: List[ProjectRoadwayChange], projectLinks: Seq[ProjectLink], projectRoadLinkChanges: Seq[ProjectRoadLinkChange], username: String = "-"): Unit = {
     @tailrec
     def continuousNodeSections(seq: Seq[ProjectLink], administrativeClassesSection: Seq[Seq[ProjectLink]] = Seq.empty[Seq[ProjectLink]]): (Seq[ProjectLink], Seq[Seq[ProjectLink]]) = {
@@ -786,10 +786,6 @@
     time(logger, "Handling node point templates") {
       try {
 
-<<<<<<< HEAD
-        groupSections.values.foreach { group =>
-          val administrativeClassSections: Seq[Seq[ProjectLink]] = continuousNodeSections(group.sortBy(_.addrMRange.start))._2
-=======
         val filteredLinks = projectLinks.filter(pl =>
           RoadClass.forNodes.contains(pl.roadPart.roadNumber.toInt) && // Road number is < 20000 or between 40000-70000
           pl.status != RoadAddressChangeType.Termination && // Terminated are handled elsewhere
@@ -799,21 +795,15 @@
 
 
         groupedByRoadPart.values.foreach { projectLinks =>
-          val administrativeClassSections: Seq[Seq[ProjectLink]] = continuousNodeSections(projectLinks.sortBy(_.startAddrMValue))._2
->>>>>>> 173b3d4a
+          val administrativeClassSections: Seq[Seq[ProjectLink]] = continuousNodeSections(projectLinks.sortBy(_.addrMRange.start))._2
           administrativeClassSections.foreach { section =>
 
             val headProjectLink = section.head
             val headReversed = roadwayChanges.exists(ch => ch.changeInfo.target.startAddressM.nonEmpty && headProjectLink.addrMRange.start == ch.changeInfo.target.startAddressM.get
               && ch.changeInfo.target.endAddressM.nonEmpty && headProjectLink.addrMRange.end == ch.changeInfo.target.endAddressM.get && ch.changeInfo.reversed)
 
-<<<<<<< HEAD
-            val headNodePoint: Option[NodePoint] = mappedRoadwayNumbers.find { rl =>
+            val headNodePoint: Option[NodePoint] = projectRoadLinkChanges.find { rl =>
               headProjectLink.addrMRange.start == rl.newStartAddr && headProjectLink.addrMRange.end == rl.newEndAddr && headProjectLink.roadwayNumber == rl.newRoadwayNumber
-=======
-            val headNodePoint: Option[NodePoint] = projectRoadLinkChanges.find { rl =>
-              headProjectLink.startAddrMValue == rl.newStartAddr && headProjectLink.endAddrMValue == rl.newEndAddr && headProjectLink.roadwayNumber == rl.newRoadwayNumber
->>>>>>> 173b3d4a
             }.flatMap { rl =>
               if (headReversed) {
                 nodePointDAO.fetchRoadAddressNodePoints(Seq(rl.originalRoadwayNumber, headProjectLink.roadwayNumber))
@@ -829,13 +819,8 @@
             val lastLink = section.last
             val lastReversed = roadwayChanges.exists(ch => ch.changeInfo.target.endAddressM.nonEmpty && lastLink.addrMRange.end == ch.changeInfo.target.endAddressM.get && ch.changeInfo.reversed)
 
-<<<<<<< HEAD
-            val lastNodePoint = mappedRoadwayNumbers.find { rl =>
+            val lastNodePoint = projectRoadLinkChanges.find { rl =>
               lastLink.addrMRange.start == rl.newStartAddr && lastLink.addrMRange.end == rl.newEndAddr && lastLink.roadwayNumber == rl.newRoadwayNumber
-=======
-            val lastNodePoint = projectRoadLinkChanges.find { rl =>
-              lastLink.startAddrMValue == rl.newStartAddr && lastLink.endAddrMValue == rl.newEndAddr && lastLink.roadwayNumber == rl.newRoadwayNumber
->>>>>>> 173b3d4a
             }.flatMap { rl =>
               if (lastReversed) {
                 nodePointDAO.fetchRoadAddressNodePoints(Seq(rl.originalRoadwayNumber, lastLink.roadwayNumber))
