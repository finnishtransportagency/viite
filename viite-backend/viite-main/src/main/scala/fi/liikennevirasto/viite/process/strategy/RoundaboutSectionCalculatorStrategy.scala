--- conflicted
+++ resolved
@@ -15,15 +15,9 @@
     TrackSectionOrder.isRoundabout(projectLinks)
   }
 
-<<<<<<< HEAD
-  override def assignMValues(newProjectLinks: Seq[ProjectLink], oldProjectLinks: Seq[ProjectLink], userCalibrationPoints: Seq[UserDefinedCalibrationPoint]): Seq[ProjectLink] = {
+  override def assignAddrMValues(newProjectLinks: Seq[ProjectLink], oldProjectLinks: Seq[ProjectLink], userCalibrationPoints: Seq[UserDefinedCalibrationPoint]): Seq[ProjectLink] = {
     val startingLink = oldProjectLinks.sortBy(_.addrMRange.start).headOption.orElse(
       newProjectLinks.find(pl => pl.addrMRange.end != 0 && pl.addrMRange.start == 0)).orElse(
-=======
-  override def assignAddrMValues(newProjectLinks: Seq[ProjectLink], oldProjectLinks: Seq[ProjectLink], userCalibrationPoints: Seq[UserDefinedCalibrationPoint]): Seq[ProjectLink] = {
-    val startingLink = oldProjectLinks.sortBy(_.startAddrMValue).headOption.orElse(
-      newProjectLinks.find(pl => pl.endAddrMValue != 0 && pl.startAddrMValue == 0)).orElse(
->>>>>>> 173b3d4a
       newProjectLinks.headOption).toSeq
     val rest = (newProjectLinks ++ oldProjectLinks).filterNot(startingLink.contains)
     val mValued = TrackSectionOrder.mValueRoundabout(startingLink ++ rest)
