--- conflicted
+++ resolved
@@ -285,58 +285,25 @@
    * @return Combined sequence of ProjectReservedPart sorted by road part
    */
   def fetchFormedRoadParts(projectId: Long, withProjectId: Boolean = true): Seq[ProjectReservedPart] = {
-<<<<<<< HEAD
-    (formedByIncrease(projectId, withProjectId) ++ formedByReduction(projectId, withProjectId)).sortBy(p => p.roadPart)
-  }
-
-  def formedByIncrease(projectId: Long, withProjectId: Boolean = true): Seq[ProjectReservedPart] = {
+    (fetchPlannedRoadParts(projectId, withProjectId)++fetchAffectedExistingParts(projectId, withProjectId)).sortBy(p => p.roadPart)
+  }
+
+  def fetchPlannedRoadParts(projectId: Long, withProjectId: Boolean = true): Seq[ProjectReservedPart] = {
     time(logger, s"Fetch formed road parts for project: $projectId") {
       val projectFilter = if (withProjectId && projectId != 0) sqls"rp.project_id = $projectId" else sqls"rp.project_id != $projectId"
       val query = sql"""
-=======
-    (fetchPlannedRoadParts(projectId, withProjectId)++fetchAffectedExistingParts(projectId, withProjectId)).sortBy(p => p.roadPart)
-  }
-
-  /**
-   * Returns road parts that are being actively modified or created in projects.
-   * These represent new and modified road parts in the planning stage.
-   *
-   * The query:
-   * - Filters for project links NOT in status "NotHandled" or "Termination"
-   * - Represents road parts being created or modified through active changes
-   * - Uses CTEs for efficient data gathering of lengths, ELY codes and discontinuity types
-   *
-   * @param projectId The ID of the project
-   * @param withProjectId If true, returns parts from this project; if false, from other projects
-   * @return Sequence of ProjectReservedPart containing planned road part changes
-   */
-  def fetchPlannedRoadParts(projectId: Long, withProjectId: Boolean = true): Seq[ProjectReservedPart] = {
-    time(logger, s"Fetch formed road parts by increase for project: $projectId") {
-      val projectFilter = if (withProjectId && projectId != 0) s"rp.project_id = $projectId" else s"rp.project_id != $projectId"
-
-      val sql = s"""
->>>>>>> c09006a4
       WITH pl_filtered AS (
         SELECT
           pl.project_id,
           pl.road_number,
           pl.road_part_number,
           pl.end_addr_m,
-<<<<<<< HEAD
           pl.discontinuity_type,
           pl.link_id,
           pl.ely,
           ROW_NUMBER() OVER (
             PARTITION BY pl.project_id, pl.road_number, pl.road_part_number
             ORDER BY pl.link_id
-=======
-          pl.DISCONTINUITY_TYPE,
-          pl.LINK_ID,
-          pl.ely,
-          ROW_NUMBER() OVER (
-            PARTITION BY pl.project_id, pl.road_number, pl.road_part_number
-            ORDER BY pl.LINK_ID
->>>>>>> c09006a4
           ) AS rn_first_link
         FROM PROJECT_LINK pl
         WHERE pl.status NOT IN (0, ${RoadAddressChangeType.Termination.value})
@@ -357,11 +324,7 @@
           pl.project_id,
           pl.road_number,
           pl.road_part_number,
-<<<<<<< HEAD
           pl.discontinuity_type
-=======
-          pl.DISCONTINUITY_TYPE
->>>>>>> c09006a4
         FROM pl_filtered pl
         INNER JOIN max_values mv
           ON pl.project_id = mv.project_id
@@ -374,11 +337,7 @@
           pl.project_id,
           pl.road_number,
           pl.road_part_number,
-<<<<<<< HEAD
           pl.link_id
-=======
-          pl.LINK_ID
->>>>>>> c09006a4
         FROM pl_filtered pl
         WHERE rn_first_link = 1
       )
@@ -388,15 +347,9 @@
         rp.road_part_number,
         mv.length_new,
         mv.ely_new,
-<<<<<<< HEAD
         dn.discontinuity_type AS discontinuity_new,
         fl.link_id AS first_link
       FROM project_reserved_road_part rp
-=======
-        dn.DISCONTINUITY_TYPE AS discontinuity_new,
-        fl.LINK_ID AS first_link
-      FROM PROJECT_RESERVED_ROAD_PART rp
->>>>>>> c09006a4
       INNER JOIN max_values mv
         ON mv.project_id = rp.project_id AND mv.road_number = rp.road_number AND mv.road_part_number = rp.road_part_number
       LEFT JOIN discontinuity_new dn
@@ -406,7 +359,6 @@
       WHERE $projectFilter
       ORDER BY rp.road_number, rp.road_part_number
     """
-<<<<<<< HEAD
       /* TODO: Convert to Postgis something like this: (maybe done already (LIMIT 1) - have to test!)
             s"""
       SELECT id, road_number, road_part_number, length, length_new,
@@ -445,7 +397,7 @@
     }
   }
 
-  def formedByReduction(projectId: Long, withProjectId: Boolean = true): Seq[ProjectReservedPart] = {
+  def fetchAffectedExistingParts(projectId: Long, withProjectId: Boolean = true): Seq[ProjectReservedPart] = {
     time(logger, s"Fetch formed road parts for project: $projectId") {
       val filter = if (withProjectId && projectId != 0) sqls" rp.project_id = $projectId " else sqls" rp.project_id != $projectId "
       val query =
@@ -462,40 +414,6 @@
               LIMIT 1) AS discontinuity_new,
             (SELECT link_id
             FROM project_link pl
-=======
-
-      Q.queryNA[(Long, Long, Long, Option[Long], Option[Long], Option[Long], Option[String])](sql).list.map {
-        case (id, road, part, newLength, newEly, newDiscontinuity, startingLinkId) =>
-          ProjectReservedPart(id, RoadPart(road, part), None, None, None, newLength, newDiscontinuity.map(Discontinuity.apply), newEly, startingLinkId)
-      }
-    }
-  }
-
-  /**
-   * Returns road parts from the existing road network that are being affected by changes.
-   * These represent existing road infrastructure that will be changed in some way.
-   *
-   * The query:
-   * - Looks specifically for project links with status "NotHandled"
-   * - Focuses on links that exist in current road network (via linear_location and roadway)
-   * - Identifies linear locations not used in other project links
-   * - Represents cases where existing roads are being reduced/removed/changed
-   *
-   * @param projectId The ID of the project
-   * @param withProjectId If true, returns parts from this project; if false, from other projects
-   * @return Sequence of ProjectReservedPart containing affected existing road parts
-   */
-  def fetchAffectedExistingParts(projectId: Long, withProjectId: Boolean = true): Seq[ProjectReservedPart] = {
-    time(logger, s"Fetch formed road parts by reduction for project: $projectId") {
-      val filter = if (withProjectId && projectId != 0) s" rp.project_id = $projectId " else s" rp.project_id != $projectId "
-      val sql =
-        s"""SELECT id, road_number, road_part_number, length_new, ELY_NEW, (SELECT DISCONTINUITY_TYPE FROM PROJECT_LINK pl WHERE pl.project_id = projectid
-            AND pl.road_number = road_number AND pl.road_part_number = road_part_number
-            AND PL.STATUS != ${RoadAddressChangeType.Termination.value} AND PL.TRACK IN (${Track.Combined.value}, ${Track.RightSide.value})
-            AND END_ADDR_M = length_new
-            LIMIT 1) AS discontinuity_new,
-            (SELECT LINK_ID FROM PROJECT_LINK pl
->>>>>>> c09006a4
             WHERE pl.project_id = projectid
             AND pl.road_number = road_number
             AND pl.road_part_number = road_part_number
