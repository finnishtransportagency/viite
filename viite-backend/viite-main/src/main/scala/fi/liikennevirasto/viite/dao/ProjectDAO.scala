package fi.liikennevirasto.viite.dao

import com.github.tototoshi.slick.MySQLJodaSupport._
import fi.liikennevirasto.digiroad2.util.LogUtils.time
import fi.liikennevirasto.viite._
import org.joda.time.DateTime
import org.postgresql.jdbc.PgArray
import org.slf4j.{Logger, LoggerFactory}
import slick.driver.JdbcDriver.backend.Database.dynamicSession
import slick.jdbc.{GetResult, PositionedResult, StaticQuery => Q}
import slick.jdbc.StaticQuery.interpolation

//TODO naming SQL conventions

sealed trait ProjectState {
  def value: Int

  def description: String
}

object ProjectState {

  val values: Set[ProjectState] = Set(Incomplete, Deleted, ErrorInViite, InUpdateQueue, UpdatingToRoadNetwork, Accepted, Unknown)

  // These states are final
  val finalProjectStates: Set[Int] = Set(ProjectState.Accepted.value)

  def apply(value: Long): ProjectState = {
    values.find(_.value == value).getOrElse(Unknown)
  }
  case object ErrorInViite extends ProjectState {def value = 0; def description = "Virhe Viite-sovelluksessa"}
  case object Incomplete extends ProjectState {def value = 1; def description = "Keskeneräinen"}
  case object Deleted extends ProjectState {def value = 7; def description = "Poistettu projekti"}
  case object InUpdateQueue extends ProjectState {def value = 10; def description = "Odottaa tieverkolle päivittämistä"}
  case object UpdatingToRoadNetwork extends ProjectState {def value = 11; def description = "Päivitetään tieverkolle"}
  case object Accepted extends ProjectState {def value = 12; def description = "Hyväksytty"}
  case object Unknown extends ProjectState {def value = 99; def description = "Tuntematon"}
}

case class Project(id            : Long,
                   projectState  : ProjectState,
                   name          : String,
                   createdBy     : String,
                   createdDate   : DateTime,
                   modifiedBy    : String,
                   startDate     : DateTime,
                   dateModified  : DateTime,
                   additionalInfo: String,
                   reservedParts : Seq[ProjectReservedPart],
                   formedParts   : Seq[ProjectReservedPart],
                   statusInfo    : Option[String],
                   coordinates   : Option[ProjectCoordinates] = Some(ProjectCoordinates()),
                   elys          : Set[Int] = Set()
                  ) {
  def isReserved(roadNumber: Long, roadPartNumber: Long): Boolean = {
    reservedParts.exists(p => p.roadNumber == roadNumber && p.roadPartNumber == roadPartNumber)
  }
  def isFormed(roadNumber: Long, roadPartNumber: Long): Boolean = {
    formedParts.exists(p => p.roadNumber == roadNumber && p.roadPartNumber == roadPartNumber)
  }
}

case class ProjectCoordinates(x: Double = DefaultLatitude, y: Double = DefaultLongitude, zoom: Int = DefaultZoomLevel)

class ProjectDAO {
  val projectReservedPartDAO = new ProjectReservedPartDAO
  private def logger: Logger = LoggerFactory.getLogger(getClass)

  def create(project: Project): Unit = {
    sqlu"""
         insert into project (id, state, name, created_by, created_date, start_date ,modified_by, modified_date, add_info, status_info)
         values (${project.id}, ${project.projectState.value}, ${project.name}, ${project.createdBy}, current_timestamp, ${project.startDate}, ${project.createdBy}, current_timestamp, ${project.additionalInfo}, ${project.statusInfo})
         """.execute
  }

  def fetchAllIdsByLinkId(linkId: String): Seq[Long] =
    time(logger, """Get projects with given link id""") {
    val query =
      s"""SELECT P.ID
             FROM PROJECT P
            JOIN PROJECT_LINK PL ON P.ID=PL.PROJECT_ID
            WHERE P.STATE = ${ProjectState.Incomplete.value} AND PL.LINK_ID='$linkId'"""
    Q.queryNA[Long](query).list
  }

  def update(roadAddressProject: Project): Unit = {
    sqlu"""
         update project set state = ${roadAddressProject.projectState.value}, name = ${roadAddressProject.name}, modified_by = ${roadAddressProject.modifiedBy} ,modified_date = current_timestamp, add_info=${roadAddressProject.additionalInfo}, start_date=${roadAddressProject.startDate} where id = ${roadAddressProject.id}
         """.execute
  }

  def fetchProjectElyById(projectId: Long): Seq[Long] = {
    val query =
      s"""
         SELECT DISTINCT ELY
         FROM project_link
         WHERE project_id=$projectId
         union
         SELECT DISTINCT ELY
         FROM project_link_history
         WHERE project_id=$projectId
       """
    Q.queryNA[Long](query).list
  }

  def fetchById(projectId: Long, withNullElyFilter: Boolean = false): Option[Project] = {
    time(logger, "Fetch project by id") {
      if(withNullElyFilter)
        fetch(query => s"""$query where id =$projectId and ely is null""").headOption
      else
        fetch(query => s"""$query where id =$projectId""").headOption
    }
  }

  def fetchAllWithoutDeletedFilter(): List[Map[String, Any]] = {
    time(logger, s"Fetch all projects ") {
      fetchProjects(query => s"""$query WHERE state != ${ProjectState.Deleted.value} order by name, id, elys""")
    }
  }

  def fetchAllActiveProjects(): List[Map[String, Any]] = {
    time(logger, s"Fetch all active projects ") {
      fetchProjects(query => s"""$query WHERE state=${ProjectState.InUpdateQueue.value} OR state=${ProjectState.UpdatingToRoadNetwork.value} OR state=${ProjectState.ErrorInViite.value} OR state=${ProjectState.Incomplete.value} OR (state=${ProjectState.Accepted.value} and modified_date > now() - INTERVAL '2 DAY') order by name, id, elys """)
    }
  }

  def fetchProjectStatus(projectID: Long): Option[ProjectState] = {
    val query =
      s""" SELECT state
            FROM project
            WHERE id=$projectID
   """
    Q.queryNA[Long](query).firstOption match {
      case Some(statenumber) => Some(ProjectState.apply(statenumber))
      case None => None
    }
  }

  def fetchProjectStates(projectID: Set[Int]): List[(Int,Int)] = {
    val query =
      s""" SELECT id,state
            FROM project
            WHERE id in (${projectID.mkString(",")})
       """
    Q.queryNA[(Int,Int)](query).list
  }

  def updateProjectStateInfo(stateInfo: String, projectId: Long): Unit = {
    Q.updateNA(s"UPDATE PROJECT SET STATUS_INFO = '$stateInfo' WHERE ID= $projectId").execute
  }

  def updateProjectCoordinates(projectId: Long, coordinates: ProjectCoordinates): Unit = {
    Q.updateNA(s"UPDATE PROJECT SET COORD_X = ${coordinates.x},COORD_Y = ${coordinates.y}, ZOOM = ${coordinates.zoom} WHERE ID= $projectId").execute
  }

<<<<<<< HEAD
  @deprecated ("Tierekisteri connection has been removed from Viite. TRId to be removed, too.")
  def fetchTRIdByProjectId(projectId: Long): Option[Long] = {
    Q.queryNA[Long](s"Select tr_id From Project WHERE Id=$projectId AND tr_id IS NOT NULL ").list.headOption
  }

  def updateProjectStatus(projectID: Long, state: ProjectState): Unit = {
=======
  def updateProjectStatus(projectID: Long, state: ProjectState) {
>>>>>>> 7183754f
    sqlu""" update project set state=${state.value} WHERE id=$projectID""".execute
  }

  def changeProjectStatusToAccepted(projectID: Long): Unit = {
    sqlu""" update project set state=${ProjectState.Accepted.value}, accepted_date=current_timestamp WHERE id=$projectID""".execute
  }

  /** Returns an id of a single project waiting for being updated to the road network. */
  def fetchSingleProjectIdWithInUpdateQueueStatus: Option[Long] = {
    val query =
      s"""
         SELECT id
         FROM project
         WHERE state=${ProjectState.InUpdateQueue.value}
         LIMIT 1
       """
    Q.queryNA[Long](query).firstOption
  }

  /** @return projects, that are currently at either <i>InUpdateQueue</i>, or in <i>UpdatingToRoadNetwork</i> ProjectState */
  def fetchProjectIdsWithToBePreservedStatus: List[Long] = {
    val query =
      s"""
         SELECT id
         FROM project
         WHERE state=${ProjectState.InUpdateQueue.value} OR state=${ProjectState.UpdatingToRoadNetwork.value}
       """
    Q.queryNA[Long](query).list
  }

  def isUniqueName(projectId: Long, projectName: String): Boolean = {
    val query =
      s"""
         SELECT *
         FROM project
         WHERE UPPER(name)=UPPER('$projectName') and state<>7
         LIMIT 1
       """
    val projects = Q.queryNA[Long](query).list
    projects.isEmpty || projects.contains(projectId)
  }

  //TODO: Add accepted date if we want to display it in the user interface
  private def fetch(queryFilter: String => String): Seq[Project] = {
    val query =
      s"""SELECT id, state, name, created_by, created_date, start_date, modified_by, COALESCE(modified_date, created_date),
           add_info, status_info, coord_x, coord_y, zoom
           FROM project"""

    Q.queryNA[(Long, Long, String, String, DateTime, DateTime, String, DateTime, String, Option[String], Double, Double, Int)](queryFilter(query)).list.map {
      case (id, state, name, createdBy, createdDate, start_date, modifiedBy, modifiedDate, addInfo, statusInfo, coordX, coordY, zoom) =>
        val projectState = ProjectState.apply(state)
        Project(id, projectState, name, createdBy, createdDate, modifiedBy, start_date, modifiedDate,
          addInfo, Seq(), Seq(), statusInfo, Some(ProjectCoordinates(coordX, coordY, zoom)), Set())
    }
  }

  implicit val getProjectMap: GetResult[Map[String, Any]] = new GetResult[Map[String, Any]] {
    def apply(r: PositionedResult): Map[String, Any] = {
      val status = r.nextLong()
      Map(
        "statusCode" -> status,
        "status" -> ProjectState(status),
        "statusDescription" -> ProjectState(status).description
      ) ++
      Map(
        "id" -> r.nextLong(),
        "name" -> r.nextString(),
        "createdBy" -> r.nextString(),
        "createdDate" -> r.nextDate().toString,
        "modifiedBy" -> r.nextString(),
        "dateModified" -> r.nextDate().toString,
        "additionalInfo" -> r.nextString(),
        "startDate" -> r.nextDate().toString,
        "statusInfo" -> r.nextStringOption(),
        "coordX" -> r.nextDouble(),
        "coordY" -> r.nextDouble(),
        "zoomLevel" -> r.nextInt(),
        // Elys list from db to Set()
        "elys" -> r.nextObjectOption().map(_.asInstanceOf[PgArray].getArray.asInstanceOf[Array[Integer]].toSet.asInstanceOf[Set[Int]]).getOrElse(Set())
      )
    }
  }
  private def fetchProjects(queryFilter: String => String): List[Map[String, Any]] = {
    val query =
      s"""SELECT state,id,"name",created_by,created_date,modified_by,COALESCE(modified_date, created_date),add_info,start_date,status_info,coord_x,coord_y,zoom,elys FROM project"""
    Q.queryNA[Map[String, Any]](queryFilter(query)).list
  }

  def updateProjectElys(projectId: Long, elys : Seq[Long]): Int = {
    time(logger, s"Update elys for project $projectId.") {
      if (elys.nonEmpty) {
        val query   = s"""UPDATE project p set elys = array[${elys.sorted.mkString(",")}] WHERE p.id = $projectId"""
        Q.updateNA(query).first
      } else -1
    }
  }
}<|MERGE_RESOLUTION|>--- conflicted
+++ resolved
@@ -153,16 +153,8 @@
     Q.updateNA(s"UPDATE PROJECT SET COORD_X = ${coordinates.x},COORD_Y = ${coordinates.y}, ZOOM = ${coordinates.zoom} WHERE ID= $projectId").execute
   }
 
-<<<<<<< HEAD
-  @deprecated ("Tierekisteri connection has been removed from Viite. TRId to be removed, too.")
-  def fetchTRIdByProjectId(projectId: Long): Option[Long] = {
-    Q.queryNA[Long](s"Select tr_id From Project WHERE Id=$projectId AND tr_id IS NOT NULL ").list.headOption
-  }
 
   def updateProjectStatus(projectID: Long, state: ProjectState): Unit = {
-=======
-  def updateProjectStatus(projectID: Long, state: ProjectState) {
->>>>>>> 7183754f
     sqlu""" update project set state=${state.value} WHERE id=$projectID""".execute
   }
 
