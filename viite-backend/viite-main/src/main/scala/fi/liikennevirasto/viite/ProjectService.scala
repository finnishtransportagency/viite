--- conflicted
+++ resolved
@@ -1625,7 +1625,6 @@
     unConnnected ++ connected
   }
 
-<<<<<<< HEAD
   /***
    * Required when user calculates project more than once and terminates split previously project links.
    * If project links are split in previous calculation and are terminated, the unnecessary splits need to be removed.
@@ -1683,10 +1682,7 @@
     originalLink.startAddrMValue == splitLink.startAddrMValue && originalLink.endAddrMValue == splitLink.endAddrMValue
   }
 
-  def recalculateProjectLinks(projectId: Long, userName: String, roadParts: Set[(Long, Long)] = Set(), newTrack: Option[Track] = None, newDiscontinuity: Option[Discontinuity] = None, completelyNewLinkIds: Seq[Long] = Seq()): Unit = {
-=======
-  def recalculateProjectLinks(projectId: Long, userName: String, roadParts: Set[RoadPart] = Set(), newTrack: Option[Track] = None, newDiscontinuity: Option[Discontinuity] = None, completelyNewLinkIds: Seq[Long] = Seq()): Unit = {
->>>>>>> 31f6dc99
+   def recalculateProjectLinks(projectId: Long, userName: String, roadParts: Set[RoadPart] = Set(), newTrack: Option[Track] = None, newDiscontinuity: Option[Discontinuity] = None, completelyNewLinkIds: Seq[Long] = Seq()): Unit = {
 
     logger.info(s"Recalculating project $projectId, parts ${roadParts.mkString(", ")}")
 
