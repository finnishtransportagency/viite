--- conflicted
+++ resolved
@@ -13,11 +13,9 @@
 import fi.vaylavirasto.viite.dao.{LinkDAO, ProjectLinkNameDAO, RoadName, RoadNameDAO, Sequences}
 import fi.vaylavirasto.viite.geometry.{BoundingRectangle, GeometryUtils, Point}
 import fi.vaylavirasto.viite.model.CalibrationPointType.{JunctionPointCP, NoCP, UserDefinedCP}
-<<<<<<< HEAD
+
 import fi.vaylavirasto.viite.model.{AdministrativeClass, CalibrationPointType, Discontinuity, LinkGeomSource, RoadAddressChangeType, RoadLink, RoadLinkLike, RoadPart, SideCode, Track, TrafficDirection}
-=======
-import fi.vaylavirasto.viite.model.{AdministrativeClass, CalibrationPointType, Discontinuity, LinkGeomSource, RoadAddressChangeType, RoadLink, RoadLinkLike, SideCode, Track, TrafficDirection}
->>>>>>> 6d13373f
+
 import fi.vaylavirasto.viite.postgis.PostGISDatabase
 import fi.vaylavirasto.viite.util.DateTimeFormatters.ISOdateFormatter
 import org.joda.time.DateTime
@@ -1391,12 +1389,7 @@
           val startCpType = ra.calibrationPoints._1.map(_.typeCode).getOrElse(CalibrationPointType.NoCP)
           val endCpType = ra.calibrationPoints._2.map(_.typeCode).getOrElse(CalibrationPointType.NoCP)
           projectLink.copy(
-<<<<<<< HEAD
             roadPart = ra.roadPart,
-=======
-            roadNumber = ra.roadNumber,
-            roadPartNumber = ra.roadPartNumber,
->>>>>>> 6d13373f
             track = ra.track,
             administrativeClass = ra.administrativeClass,
             startAddrMValue = ra.startAddrMValue,
@@ -1412,11 +1405,7 @@
             id = projectLink.id,
             linkId = projectLink.linkId
           )
-<<<<<<< HEAD
-    }
-=======
-        }
->>>>>>> 6d13373f
+        }
       }
       if (updatedLinks.nonEmpty) {
         projectLinkDAO.batchUpdateProjectLinksToReset(updatedLinks)
@@ -1520,11 +1509,7 @@
               return nameError
 
           case RoadAddressChangeType.Unchanged =>
-<<<<<<< HEAD
             checkAndMakeReservation(projectId, newRoadPart, RoadAddressChangeType.Unchanged, toUpdateLinks)
-=======
-            checkAndMakeReservation(projectId, newRoadNumber, newRoadPartNumber, RoadAddressChangeType.Unchanged, toUpdateLinks)
->>>>>>> 6d13373f
             // ely, administrativeClass and discontinuity can change when changeType is unChanged
             val updatedLinks = toUpdateLinks.map { link =>
               link.copy(
@@ -1537,31 +1522,18 @@
 
           case RoadAddressChangeType.New => {
             // Current logic allows only re adding new road addresses within same road/part group
-<<<<<<< HEAD
             if (toUpdateLinks.groupBy(l => (l.roadPart)).size <= 1) {
               checkAndMakeReservation(projectId, newRoadPart, RoadAddressChangeType.New, toUpdateLinks)
               val updatedLinks = toUpdateLinks.map { link =>
                 link.copy(
                   roadPart = newRoadPart,
-=======
-            if (toUpdateLinks.groupBy(l => (l.roadNumber, l.roadPartNumber)).size <= 1) {
-              checkAndMakeReservation(projectId, newRoadNumber, newRoadPartNumber, RoadAddressChangeType.New, toUpdateLinks)
-              val updatedLinks = toUpdateLinks.map { link =>
-                link.copy(
-                  roadNumber = newRoadNumber,
-                  roadPartNumber = newRoadPartNumber,
->>>>>>> 6d13373f
                   track = Track.apply(newTrackCode),
                   administrativeClass = AdministrativeClass.apply(administrativeClass.toInt),
                   ely = ely.getOrElse(link.ely)
                 )
               }
               setDiscontinuityAndUpdateProjectLinks(updatedLinks)
-<<<<<<< HEAD
               val nameError = roadName.flatMap(setProjectRoadName(projectId, newRoadPart.roadNumber, _)).toList.headOption
-=======
-              val nameError = roadName.flatMap(setProjectRoadName(projectId, newRoadNumber, _)).toList.headOption
->>>>>>> 6d13373f
               if (nameError.nonEmpty)
                 return nameError
             } else {
