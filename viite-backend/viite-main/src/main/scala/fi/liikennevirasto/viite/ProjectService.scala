package fi.liikennevirasto.viite

import fi.liikennevirasto.digiroad2.DigiroadEventBus
import fi.liikennevirasto.digiroad2.service.RoadLinkService
import fi.liikennevirasto.digiroad2.util.{RoadAddressException, RoadPartReservedException}
import fi.liikennevirasto.digiroad2.util.LogUtils.time
import fi.liikennevirasto.viite.ProjectAddressLinkBuilder.municipalityToViiteELYMapping
import fi.liikennevirasto.viite.dao._
import ProjectCalibrationPointDAO.UserDefinedCalibrationPoint
import fi.liikennevirasto.viite.dao.ProjectState._
import fi.liikennevirasto.viite.model.{ProjectAddressLink, RoadAddressLink}
import fi.liikennevirasto.viite.process._
import fi.vaylavirasto.viite.dao.{LinkDAO, ProjectLinkNameDAO, RoadName, RoadNameDAO, Sequences}
import fi.vaylavirasto.viite.geometry.{BoundingRectangle, GeometryUtils, Point}
import fi.vaylavirasto.viite.model.CalibrationPointType.{JunctionPointCP, NoCP, UserDefinedCP}
import fi.vaylavirasto.viite.model.{AddrMRange, AdministrativeClass, CalibrationPointType, Discontinuity, LinkGeomSource, RoadAddressChangeType, RoadLink, RoadLinkLike, RoadPart, SideCode, Track, TrafficDirection}
import fi.vaylavirasto.viite.postgis.PostGISDatabaseScalikeJDBC
import fi.vaylavirasto.viite.util.DateTimeFormatters.ISOdateFormatter
import fi.vaylavirasto.viite.util.ViiteException
import org.joda.time.DateTime
import org.slf4j.LoggerFactory

import java.sql.SQLException
import scala.collection.mutable.ListBuffer
import scala.concurrent.{Await, ExecutionContext, Future}
import scala.concurrent.ExecutionContext.Implicits.global
import scala.concurrent.duration.Duration
import scala.util.control.NonFatal
import scala.util.Try

// note, ChangeProject moved here from former ViiteTierekisteriClient at Tierekisteri removal (2021-09)
case class ChangeProject(id:Long,
                         name:String,
                         user:String,
                         changeDate:String,
                         changeInfoSeq:Seq[RoadwayChangeInfo]
                        )

sealed trait RoadNameSource {
  def value: Long

  def sourceName: String
}

object RoadNameSource {
  val values: Set[RoadNameSource] = Set(UnknownSource, ProjectLinkSource, RoadAddressSource)

  def apply(value: Long): RoadNameSource = {
    values.find(_.value == value).getOrElse(UnknownSource)
  }

  case object UnknownSource extends RoadNameSource {
    def value = 99

    def sourceName = "Unknown Source"
  }

  case object ProjectLinkSource extends RoadNameSource {
    def value = 0

    def sourceName = "Project Link Source"
  }

  case object RoadAddressSource extends RoadNameSource {
    def value = 1

    def sourceName = "Road Name Source"
  }

}

case class PreFillInfo(RoadNumber    : BigInt,
                       PartNumber    : BigInt,
                       roadName      : String,
                       roadNameSource: RoadNameSource,
                       ely           : Long
                      )

case class LinkToRevert(id: Long, linkId: String, status: Long, geometry: Seq[Point])

class ProjectService(
                      roadAddressService         : RoadAddressService,
                      roadLinkService            : RoadLinkService,
                      nodesAndJunctionsService   : NodesAndJunctionsService,
                      roadwayDAO                 : RoadwayDAO,
                      roadwayPointDAO            : RoadwayPointDAO,
                      linearLocationDAO          : LinearLocationDAO,
                      projectDAO                 : ProjectDAO,
                      projectLinkDAO             : ProjectLinkDAO,
                      nodeDAO                    : NodeDAO,
                      nodePointDAO               : NodePointDAO,
                      junctionPointDAO           : JunctionPointDAO,
                      projectReservedPartDAO     : ProjectReservedPartDAO,
                      roadwayChangesDAO          : RoadwayChangesDAO,
                      roadwayAddressMapper       : RoadwayAddressMapper,
                      eventbus                   : DigiroadEventBus,
                      frozenTimeAPIServiceEnabled: Boolean = false
                    ) {

  def runWithTransaction[T](f: => T): T = PostGISDatabaseScalikeJDBC.runWithTransaction(f)

  def runWithReadOnlySession[T](f: => T): T = PostGISDatabaseScalikeJDBC.runWithReadOnlySession(f)

  private val logger = LoggerFactory.getLogger(getClass)
  val projectValidator = new ProjectValidator
  val roadNetworkValidator = new RoadNetworkValidator
  val roadAddressLinkBuilder = new RoadAddressLinkBuilder(roadwayDAO, linearLocationDAO)
  /**
    *
    * @param roadNumber    Road's number (long)
    * @param roadStartPart Starting part (long)
    * @param roadEndPart   Ending part (long)
    * @return Optional error message, None if no error
    */
  def checkRoadPartsExist(roadNumber: Long, roadStartPart: Long, roadEndPart: Long): Option[String] = {
    if (roadwayDAO.fetchAllByRoadPart(RoadPart(roadNumber, roadStartPart)).isEmpty) {
      Some(ErrorStartingRoadPartNotFound)
    } else if (roadwayDAO.fetchAllByRoadPart(RoadPart(roadNumber, roadEndPart)).isEmpty) {
      Some(ErrorEndingRoadPartNotFound)
    } else
      None
  }

  def calculateProjectCoordinates(projectId: Long): ProjectCoordinates = {
    val links = projectLinkDAO.fetchProjectLinks(projectId)
    if (links.nonEmpty) {
      val corners = GeometryUtils.boundingRectangleCorners(links.flatten(_.geometry))
      val centerX = (corners._1.x + corners._2.x) / 2
      val centerY = (corners._1.y + corners._2.y) / 2
      val (xLength, yLength) = (Math.abs(corners._2.x - corners._1.x), Math.abs(corners._2.y - corners._1.y))
      val zoom = Resolutions.map(r => {
        (xLength / r, yLength / r) match {
          case (x, y) if x < DefaultScreenWidth && y < DefaultScreenHeight => Resolutions.indexOf(r)
          case _ => 0
        }
      })
      ProjectCoordinates(centerX, centerY, zoom.max)
    } else {
      ProjectCoordinates(0, 0, 0)
    }
  }

  def saveProjectCoordinates(projectId: Long, coordinates: ProjectCoordinates): Unit = {
    projectDAO.updateProjectCoordinates(projectId, coordinates)
  }

  /**
    * Creates the new project
    * Adds the road addresses from the reserved parts to the project link table
    *
    */
  def fetchProjectById(projectId: Long, withNullElyFilter: Boolean = false): Option[Project] = {
    projectDAO.fetchById(projectId, withNullElyFilter).map { project =>

      val projectReservedRoadParts = projectReservedPartDAO.fetchProjectReservedRoadPartsByProjectId(projectId)
      val projectLinks = projectLinkDAO.fetchProjectLinks(projectId).filterNot(pl => List(RoadAddressChangeType.NotHandled, RoadAddressChangeType.Termination).contains(pl.status)).groupBy(pl => (pl.roadPart))

      val reservedAndFormedParts: Seq[ProjectReservedPart] = projectReservedRoadParts.flatMap { rp =>
        val sortedAddresses: Seq[RoadAddress] = roadAddressService.getRoadAddressWithRoadPart(rp.roadPart, newTransaction = false).sortBy(_.addrMRange.start)
        val roadPartLinks = projectLinks.filter(pl => pl._1 == (rp.roadPart))

        //reservedParts
        val reserved: Seq[ProjectReservedPart] = if (sortedAddresses.nonEmpty) {
          val maxEly = sortedAddresses.map(_.ely).max
          val firstLink = sortedAddresses.head.linkId
          val maxDiscontinuity = sortedAddresses.last.discontinuity
          val maxEndAddr = sortedAddresses.last.addrMRange.end
          Seq(rp.copy(addressLength = Some(maxEndAddr), discontinuity = Some(maxDiscontinuity), ely = Some(maxEly), startingLinkId = Some(firstLink)))
        } else Seq()

        //formedParts
        val formed: Seq[ProjectReservedPart] = if (roadPartLinks.nonEmpty) {
          val sortedProjectLinks = roadPartLinks.head._2.sortBy(_.addrMRange.start)
          val maxEly = sortedProjectLinks.map(_.ely).max
          val firstLink = sortedProjectLinks.head.linkId
          val maxDiscontinuity = sortedProjectLinks.last.discontinuity
          val maxEndAddr = sortedProjectLinks.last.addrMRange.end
          Seq(rp.copy(newLength = Some(maxEndAddr), newDiscontinuity = Some(maxDiscontinuity), newEly = Some(maxEly), startingLinkId = Some(firstLink)))
        } else Seq()

        reserved ++ formed
      }
      val (foundReservedParts, foundFormedParts) = reservedAndFormedParts.partition(_.addressLength.nonEmpty)
      project.copy(reservedParts = foundReservedParts, formedParts = foundFormedParts)
    }
  }

  /**
    * Creates a new project. Adds the road addresses from the reserved road parts to the project link table.
    *
    * @param roadAddressProject Project to be created
    * @return the created project
    * @throws RoadPartReservedException if any of the road parts has already been reserved
    */
  private def createProject(roadAddressProject: Project): Project = {
    val id = Sequences.nextViiteProjectId
    val project = roadAddressProject.copy(id = id)
    projectDAO.create(project)
    val error = addLinksToProject(project)
    if (error.nonEmpty)
      throw new RoadPartReservedException(error.get)
    fetchProjectById(id).get
  }

  private def projectFound(roadAddressProject: Project): Option[Project] = {
    val newRoadAddressProject = 0L
    if (roadAddressProject.id == newRoadAddressProject) return None
    runWithReadOnlySession {
      fetchProjectById(roadAddressProject.id)
    }
  }

  def fetchPreFillData(linkId: String, projectId: Long): Either[String, PreFillInfo] = {
<<<<<<< HEAD
    runWithReadOnlySession {
    val preFillFromProject =
      parsePreFillData(projectLinkDAO.getProjectLinksByLinkId(linkId).filter(_.projectId == projectId), projectId = projectId)
    if (preFillFromProject.isRight)
      preFillFromProject
    else parsePreFillData(linkId: String, projectId: Long)
=======
    withDynSession {
      val preFillFromProject =
        parsePreFillData(projectLinkDAO.getProjectLinksByLinkId(linkId).filter(_.projectId == projectId), projectId = projectId)
      if (preFillFromProject.isRight)
        preFillFromProject
      else parsePreFillData(linkId: String, projectId: Long)
>>>>>>> c09006a4
    }
  }

  def parsePreFillData(projectLinks: Seq[ProjectLink], projectId: Long = -1000): Either[String, PreFillInfo] = {
      if (projectLinks.isEmpty) {
        Left(s"Link could not be found from project: $projectId")
      }
      else {
        preFillRoadName(Some(projectLinks.head.roadPart.roadNumber), Some(projectLinks.head.roadPart.partNumber), projectLinks.head.ely, projectId)
      }
  }

  def parsePreFillData(linkId: String, projectId: Long): Either[String, PreFillInfo] = {
    roadLinkService.getSuravageLinksById(Set(linkId)) match {
      case List((roadNumber, roadPartNumber, municipalitycode)) =>
        preFillRoadName(
          roadNumber,
          roadPartNumber,
          Try(municipalityToViiteELYMapping(municipalitycode)).getOrElse(-1),
          projectId
        )
      case _ => Left(s"Link could not be found from project: $projectId")
    }
  }

  private def preFillRoadName(roadNumber    : Option[Long],
                              roadPartNumber: Option[Long],
                              ely           : Long,
                              projectId     : Long
                             ): Either[String, PreFillInfo] = {
    (roadNumber, roadPartNumber) match {
      case (Some(roadNumber: Long), Some(roadPartNumber: Long)) => val preFilledRoadName = RoadNameDAO.getLatestRoadName(roadNumber) match {
        case Some(roadName) => PreFillInfo(roadNumber, roadPartNumber, roadName.roadName, RoadNameSource.RoadAddressSource, ely)
        case _ => ProjectLinkNameDAO.get(roadNumber, projectId) match {
          case Some(projectLinkName) => PreFillInfo(roadNumber, roadPartNumber, projectLinkName.roadName, RoadNameSource.ProjectLinkSource, ely)
          case _ => PreFillInfo(roadNumber, roadPartNumber, "", RoadNameSource.UnknownSource, ely)
        }
      }
        Right(preFilledRoadName)
      case _ => Left("Link does not contain valid prefill info")
    }
  }

  /**
    * Return either the road parts <i>startPart...endPart</i> of the road <i>roadNumber</i>,
    * or an error message, if any of the road parts is reserved to another project than <i>projectId</i>.
    *  If road part is not reserved ProjectReservedPart
    *  If road part is already reserved return error message
    *  If road part is already reserved for the projectId return ProjectReservedPart
    * */
  def checkRoadPartsReservable(roadNumber: Long, startPart: Long, endPart: Long, projectId: Long): Either[String, (Seq[ProjectReservedPart], Seq[ProjectReservedPart])] = {
    (startPart to endPart).foreach { part =>
      val roadPart = RoadPart(roadNumber,part)
      projectReservedPartDAO.fetchProjectReservedPart(roadPart) match {
        case Some((id,name)) => if (id != projectId) return Left(s"Tieosa $roadPart ei ole vapaana projektin alkupäivämääränä. Tieosoite on jo varattuna projektissa: $name.")
        case _ =>
      }
      val projectsWithCommonJunctions = projectReservedPartDAO.fetchProjectReservedJunctions(roadPart, projectId)
      projectsWithCommonJunctions.headOption.map { _ =>
        return Left(s"Tieosa $roadPart ei ole varattavissa, koska tämän tieosan liittymää/liittymiä käsitellään ${if(projectsWithCommonJunctions.size > 1) "projekteissa " else "projektissa "} ${projectsWithCommonJunctions.mkString(", ")}")
      }
    }
    val reserved: Seq[ProjectReservedPart] = (startPart to endPart).flatMap(part => getReservedAddressPartInfo(RoadPart(roadNumber,part)))
    val formed:   Seq[ProjectReservedPart] = (startPart to endPart).flatMap(part => getFormedAddressPartInfo  (RoadPart(roadNumber,part)))
    Right(
      (reserved, formed)
    )
  }

  /**
    * Validator method, this is in charge of evaluating if a combination of road number and road part number already exists in our roadway records.
    * If it does not then we check if this project is able to reserve the combination.
    * If the combination is already reserved in this project we simply return their parts, if not we validate the project date with the dates of the road parts.
    * If the validation of the date passes then we return these road parts.
    * IN ANY OTHER INSTANCE we return a error message detailing what the problem was
    *
    * @param roadNumber  : Long
    * @param startPart   : Long - road part number of the start of the reservation
    * @param endPart     : Long - road part number that ends the reservation
    * @param projectDate : DateTime
    * @return Either the error message or the reserved road parts.
    */
  def checkRoadPartExistsAndReservable(roadNumber: Long, startPart: Long, endPart: Long, projectDate: DateTime, projectId: Long): Either[String, (Seq[ProjectReservedPart], Seq[ProjectReservedPart])] = {
    runWithTransaction {
      checkRoadPartsExist(roadNumber, startPart, endPart) match {
        case None => checkRoadPartsReservable(roadNumber, startPart, endPart, projectId) match {
          case Left(err) => Left(err)
          case Right((reserved, formed)) =>
            if (reserved.isEmpty && formed.isEmpty) {
              Right(reserved, formed)
            } else {
              (validateProjectDate(reserved, projectDate), validateProjectDate(formed, projectDate)) match {
                case (Some(errMsg), _) => Left(errMsg)
                case (_, Some(errMsg)) => Left(errMsg)
                case (None, None) => Right(reserved, formed)
              }
            }
        }
        case Some(error) => Left(error)
      }
    }
  }

  def getRoadLinkDate: String = {
    runWithReadOnlySession {
      val timeInMillis = LinkDAO.fetchMaxAdjustedTimestamp()
      """{ "result":" """ + new DateTime(timeInMillis).toString("dd.MM.yyyy HH:mm:ss") + """"}"""
    }
  }

  /**
    *
    * @param projectId project's id
    * @return if state of the project is incomplete
    */

  def isWritableState(projectId: Long): Boolean = {
    projectWritableCheckInSession(projectId) match {
      case Some(_) => false
      case None => true
    }
  }

  /** @return None if the project is writable, or Some(&lt;errorstring&gt;) else. */
  def projectWritableCheckInSession(projectId: Long): Option[String] = {
    projectDAO.fetchProjectStatus(projectId) match {
      case Some(projectState) =>
        if (projectState == ProjectState.Incomplete || projectState == ProjectState.ErrorInViite)
          None
        else
          Some("Projektin tila ei ole keskeneräinen") //project state is not incomplete
      case None => Some("Projektia ei löytynyt") //project could not be found
    }
  }

  def projectWritableCheck(projectId: Long): Option[String] = {
    runWithReadOnlySession {
      projectWritableCheckInSession(projectId)
    }
  }

  /**
    * Validation of the start and end dates of the project when compared with those in the roads.
    * The start date of the roadways need to exist and be before the project date, same as the end date.
    *
    * @param reservedParts -Sequence of ProjectReservedParts
    * @param date          : DateTime -  Project Date
    * @return Either an error message or nothing
    */
  def validateProjectDate(reservedParts: Seq[ProjectReservedPart], date: DateTime): Option[String] = {
    reservedParts
      .map(rp => rp.roadPart -> roadwayDAO.getRoadPartInfo(rp.roadPart))
      .toMap
      .filterNot(_._2.isEmpty)
      .foreach { case (roadPart, Some(detail)) =>
        // Check start date
        detail.startDate.foreach { startDate =>
          // TODO remove this when other systems (esp. Velho) are able to handle corrective projects
          if (startDate.isEqual(date)) {
            return Some(
              s"Tieosalla $roadPart alkupäivämäärä ${startDate.toString("dd.MM.yyyy")} " +
                s"on sama kuin tieosoiteprojektin alkupäivämäärä ${date.toString("dd.MM.yyyy")}. " +
                s"Tieosoite projektin korjaus -ominaisuus on tilapäisesti poissa käytöstä. Ota yhteys Viite tukeen."
            )
          }

          if (startDate.isAfter(date)) {
            return Some(
              s"Tieosalla $roadPart alkupäivämäärä ${startDate.toString("dd.MM.yyyy")} " +
                s"on myöhempi kuin tieosoiteprojektin alkupäivämäärä ${date.toString("dd.MM.yyyy")}, " +
                s"tarkista tiedot."
            )
          }
        }

        // Check end date
        detail.endDate.foreach { endDate =>
          if (endDate.isAfter(date)) {
            return Some(
              s"Tieosalla $roadPart loppupäivämäärä ${endDate.toString("dd.MM.yyyy")} " +
                s"on myöhempi kuin tieosoiteprojektin alkupäivämäärä ${date.toString("dd.MM.yyyy")}, " +
                s"tarkista tiedot."
            )
          }
        }
      }

    None
  }

  private def getReservedAddressPartInfo(roadPart: RoadPart): Option[ProjectReservedPart] = {
    projectReservedPartDAO.fetchReservedRoadPart(roadPart).orElse(generateAddressPartInfo(roadPart))
  }

  private def getFormedAddressPartInfo(roadPart: RoadPart): Option[ProjectReservedPart] = {
    projectReservedPartDAO.fetchFormedRoadPart(roadPart).orElse(None)
  }


  private def generateAddressPartInfo(roadPart: RoadPart): Option[ProjectReservedPart] = {
    roadwayDAO.getRoadPartInfo(roadPart).map { detail =>
      ProjectReservedPart(
        id = 0L,
        roadPart = roadPart,
        addressLength = Some(detail.endAddrM),
        discontinuity = Some(Discontinuity.apply(detail.discontinuity.toInt)),
        ely = Some(detail.ely),
        newLength = Some(detail.endAddrM),
        newDiscontinuity = Some(Discontinuity.apply(detail.discontinuity.toInt)),
        newEly = Some(detail.ely),
        startingLinkId = Some(detail.linkId)
      )
    }
  }

  private def sortRamps(seq: Seq[ProjectLink], linkIds: Seq[String]): Seq[ProjectLink] = {
    if (seq.headOption.exists(isRamp))
      seq.find(l => linkIds.headOption.contains(l.linkId)).toSeq ++ seq.filter(_.linkId != linkIds.headOption.getOrElse(0L))
    else
      seq
  }

  def setProjectRoadName(projectId: Long, roadNumber: Long, roadName: String): Option[String] = {
    (ProjectLinkNameDAO.get(roadNumber, projectId), RoadNameDAO.getLatestRoadName(roadNumber), roadName != null && roadName.trim.nonEmpty, roadNumber <= MaxRoadNumberDemandingRoadName) match {
      case (Some(projectLinkName), None, true, _) => ProjectLinkNameDAO.update(projectLinkName.id, roadName)
        None
      case (None, None, true, _) => ProjectLinkNameDAO.create(projectId, roadNumber, roadName)
        None
      case (None, Some(existingRoadName), _, _) => ProjectLinkNameDAO.create(projectId, roadNumber, existingRoadName.roadName)
        None
      case (_, _, false, true) =>
        Some(ErrorMaxRoadNumberDemandingRoadNameMessage)
      case (Some(_), None, false, false) => ProjectLinkNameDAO.revert(roadNumber, projectId)
        None
      case _ => None
    }
  }

  def writableWithValidTrack(projectId: Long, track: Int): Option[String] = {
    if (!isWritableState(projectId)) Some(ProjectNotWritable)
    else if (!validateLinkTrack(track)) Some("Ajoratakoodi puuttuu")
    else None
  }

  def createProjectLinks(linkIds: Seq[String], projectId: Long, roadPart: RoadPart, track: Track, userGivenDiscontinuity: Discontinuity, administrativeClass: AdministrativeClass, roadLinkSource: LinkGeomSource, roadEly: Long, user: String, roadName: String, coordinates: Option[ProjectCoordinates] = None, devToolData: Option[ProjectLinkDevToolData] = None): Map[String, Any] = {

    def createProjectElyCodes(): Unit = {
      val elysForProject = projectLinkDAO.fetchProjectLinkElys(projectId) :+ roadEly
      val updatedCount = projectDAO.updateProjectElys(projectId, elysForProject.toSet.toSeq)
      if (updatedCount == 0) {
        logger.warn(s"Ely-codes for project: $projectId were not updated.")
      }
    }

    runWithTransaction {
      writableWithValidTrack(projectId, track.value) match {
        case None =>
          val linkId = linkIds.head
          val roadLinks = roadLinkService.getRoadLinksByLinkIds(linkIds.toSet).map(l => l.linkId -> l).toMap
          if (roadLinks.keySet != linkIds.toSet)
            return Map("success" -> false,
              "errorMessage" -> (linkIds.toSet -- roadLinks.keySet).mkString(ErrorRoadLinkNotFound + " puuttuvat id:t ", ", ", ""))
          val project = fetchProjectById(projectId).getOrElse(throw new RuntimeException(s"Missing project $projectId"))
          val projectLinks: Seq[ProjectLink] = linkIds.distinct.map { id: String =>
            newProjectLink(roadLinks(id), project, roadPart, track, Discontinuity.Continuous, administrativeClass, roadEly, roadName)
          }

          if (isConnectedtoOtherProjects(projectId, projectLinks)) {
            Map("success" -> false, "errorMessage" -> ErrorWithNewAction)
          } else {
            if (coordinates.isDefined) {
              saveProjectCoordinates(project.id, coordinates.get)
            }
            else {
              saveProjectCoordinates(project.id, calculateProjectCoordinates(project.id))
            }
            createProjectElyCodes()
            addNewLinksToProject(sortRamps(projectLinks, linkIds), projectId, user, linkId, newTransaction = false, userGivenDiscontinuity, devToolData) match {
              case Some(errorMessage) =>
                Map("success" -> false, "errorMessage" -> errorMessage)
              case None =>
                val projectLinks = projectLinkDAO.fetchProjectLinksByProjectRoadPart(roadPart, projectId)
                val errorAddingDiscontinuity = if (!projectLinks.exists(_.discontinuity == userGivenDiscontinuity)) Some(UndeterminedLastNewLinkDiscontinuityNotApplied) else None
                Map("success" -> true, "projectErrors" -> validateProjectByIdHighPriorityOnly(projectId, newSession = false), "errorMessage" -> errorAddingDiscontinuity)
            }
          }
        case Some(error) => Map("success" -> false, "errorMessage" -> error)
      }
    }
  }

  def isConnectedtoOtherProjects(projectId: Long, projectLinks: Seq[ProjectLink]): Boolean = {
    val otherProjectLinks = projectLinkDAO.getOtherProjectLinks(projectId)
    var isConnectedLinks = false
    var junctionId = Option(0L)
    otherProjectLinks.foreach(pl => {
      val aPointFirst = pl.geometry.head
      val aPointLast = pl.geometry.last
      projectLinks.foreach(pln => {
        val bPointFirst = pln.geometry.head
        val bPointLast = pln.geometry.last
        if (aPointFirst.connected(bPointFirst) || aPointFirst.connected(bPointLast)
            || aPointLast.connected(bPointFirst) || aPointLast.connected(bPointLast)) {
          isConnectedLinks = true
          junctionId = junctionPointDAO.fetchByMultipleRoadwayPoints(pl.roadwayNumber, pl.addrMRange.start, pl.addrMRange.end).map(_.junctionId)
        }
      })
    })
    isConnectedLinks && junctionId.isEmpty
  }

  def addNewLinksToProject(newLinks: Seq[ProjectLink], projectId: Long, user: String, firstLinkId: String, newTransaction: Boolean = true, discontinuity: Discontinuity, devToolData: Option[ProjectLinkDevToolData] = None): Option[String] = {
    if (newTransaction)
<<<<<<< HEAD
      runWithTransaction {
        addNewLinksToProjectInTX(newLinks, projectId, user, firstLinkId, discontinuity)
=======
      withDynTransaction {
        addNewLinksToProjectInTX(newLinks, projectId, user, firstLinkId, discontinuity, devToolData)
>>>>>>> c09006a4
      }
    else
      addNewLinksToProjectInTX(newLinks, projectId, user, firstLinkId, discontinuity, devToolData)
  }

  /**
    * Used when adding road address that do not have a previous address
    */
  private def addNewLinksToProjectInTX(newLinks: Seq[ProjectLink], projectId: Long, user: String, firstLinkId: String, discontinuity: Discontinuity, devToolData: Option[ProjectLinkDevToolData] = None): Option[String] = {
    val newRoadPart = newLinks.head.roadPart
    val roadAddressChangeType = newLinks.head.status
    try {
      val project = getProjectWithReservationChecks(projectId, newRoadPart, roadAddressChangeType, newLinks)

      if (GeometryUtils.isNonLinear(newLinks))
        throw new ProjectValidationException(ErrorGeometryContainsBranches)

      if (!project.isReserved(newRoadPart) && !project.isFormed(newRoadPart))
        projectReservedPartDAO.reserveRoadPart(project.id, newRoadPart, project.modifiedBy)
      // Determine address value scheme (ramp, roundabout, all others)

      val createLinks =
        if (newLinks.headOption.exists(isRamp)) {
          logger.info("Added links recognized to be in ramp category")
          if (TrackSectionOrder.isRoundabout(newLinks)) {
            logger.info("Added links recognized to be a roundabout - using roundabout addressing scheme")
            val ordered = newLinks.partition(_.linkId == firstLinkId)
            val created = TrackSectionOrder.mValueRoundabout(ordered._1 ++ ordered._2)
            val endingM = created.map(_.addrMRange.end).max
            created.map(pl =>
              if (pl.addrMRange.end == endingM && endingM > 0)
                pl.copy(discontinuity = Discontinuity.EndOfRoad)
              else
                pl.copy(discontinuity = Discontinuity.Continuous))
          } else {
            val existingLinks = projectLinkDAO.fetchByProjectRoadPart(newRoadPart, projectId)
            val pls = fillRampGrowthDirection(newLinks.map(_.linkId).toSet, newRoadPart, newLinks, firstLinkId, existingLinks)
            pls.init :+ pls.last.copy(discontinuity = discontinuity)
          }
        } else {
          /* Set discontinuity to the last new link if not continuous.
           * Finds the link by assuming the end is not connected, i.e. before round about. */
          if (discontinuity != Discontinuity.Continuous) {
            val existingLinks         = projectLinkDAO.fetchByProjectRoadPart(newRoadPart, projectId).filter(_.track == newLinks.head.track).map(pl => {
              (pl.geometry.head, pl.geometry.last)
            })
            val prevRoadPartGeom      = if (existingLinks.isEmpty && newRoadPart.partNumber > 1) {
              val rw = roadwayDAO.fetchAllByRoadPart(RoadPart(newRoadPart.roadNumber, newRoadPart.partNumber - 1), withHistory=false, fetchOnlyEnd=true).filter(_.track == newLinks.head.track) //TODO "-1" is incorrect..? The previous part might be more than one number away
              linearLocationDAO.fetchByRoadways(rw.map(_.roadwayNumber).toSet).sortBy(_.orderNumber).map(l => {
                (l.getFirstPoint, l.getLastPoint)
              })
            } else Seq()
            val existingLinksGeoms    = if (existingLinks.nonEmpty) existingLinks else prevRoadPartGeom
            val singlyConnectedNewLinks = TrackSectionOrder.findSinglyConnectedLinks(newLinks)
            val endLinkOfNewLinks     = singlyConnectedNewLinks.filterNot(onceConnected => {
              existingLinksGeoms.exists(el => {
                onceConnected._1.connected(el._1) || onceConnected._1.connected(el._2)
              })
            }).values.toList
            endLinkOfNewLinks.distinct.size match {
              case 0 =>
                Seq(newLinks.head.copy(discontinuity = discontinuity)) // TODO: Add test case for this.
              case 1 =>
                if (TrackSectionOrder.hasTripleConnectionPoint(newLinks)) {
                  val lastProjectLink = newLinks.filterNot(_.linkId == firstLinkId).last
                  newLinks.filterNot(_.linkId == lastProjectLink.linkId) :+ lastProjectLink.copy(discontinuity = discontinuity)
                }
                else
                  newLinks.filterNot(_.equals(endLinkOfNewLinks.head)) :+ endLinkOfNewLinks.head.copy(discontinuity = discontinuity)
              case 2 =>
                val endLink = endLinkOfNewLinks.filterNot(_.linkId == firstLinkId).head
                newLinks.filterNot(_.equals(endLink)) :+ endLink.copy(discontinuity = discontinuity)
              case _ =>  // Case when new link selection has discontinuities in geometry
                val firstLinkGeometry = newLinks.find(_.linkId == firstLinkId).get.geometry
                val otherEndPoints    = singlyConnectedNewLinks.filterNot(_._2.linkId == firstLinkId).keys
                def minDistanceToOtherEndpoints(p: Point) = otherEndPoints.map(p => (p,p.distance2DTo(p))).minBy(_._2)
                val closestEndPointToFirstLink = Seq(minDistanceToOtherEndpoints(firstLinkGeometry.head), minDistanceToOtherEndpoints(firstLinkGeometry.last)).minBy(_._2)._1
                // Startpoint as one of first link end points further a way from closest(next link) link end point
                val startPoint                = Seq((firstLinkGeometry.head, firstLinkGeometry.head.distance2DTo(closestEndPointToFirstLink)), (firstLinkGeometry.last, firstLinkGeometry.last.distance2DTo(closestEndPointToFirstLink))).maxBy(_._2)._1
                val lastLinkInSection         = Seq(TrackSectionOrder.orderProjectLinksTopologyByGeometry((startPoint, startPoint), newLinks)).flatMap(pl => pl._1 ++ pl._2).distinct.last
                // Set discontinuity to the last link
                newLinks.filterNot(_.linkId == lastLinkInSection.linkId) :+ lastLinkInSection.copy(discontinuity = discontinuity)
            }
          } else newLinks
        }

      if (devToolData.isDefined) {
        val editedData = devToolData.get
        val addressesProcessed = if (editedData.startAddrMValue.isDefined && editedData.endAddrMValue.isDefined && editedData.endAddrMValue.get != 0) {
          spreadAddrMValuesToProjectLinks(editedData.startAddrMValue.get, editedData.endAddrMValue.get, createLinks, editOriginalValues = false)
        } else
          createLinks

        val roadwayNumbersUpdated = {
          val newRoadwayNumberForNewLinks = Sequences.nextRoadwayNumber
          addressesProcessed.map(pl => pl.copy(roadwayNumber = newRoadwayNumberForNewLinks))
        }

        val statusAndSideCodeUpdated = roadwayNumbersUpdated.map(pl => pl.copy(status = roadAddressChangeType,sideCode = {if (pl.status == RoadAddressChangeType.New && pl.sideCode == SideCode.Unknown) SideCode.TowardsDigitizing else pl.sideCode}))

        val calibrationPointsUpdated = setCalibrationPoints(editedData.startCp, editedData.endCp, statusAndSideCodeUpdated)
        val updatedRoadways = {
          if (editedData.generateNewRoadwayNumber) {
            val newRoadwayNymber = Sequences.nextRoadwayNumber
            calibrationPointsUpdated.map(pl => pl.copy(roadwayNumber = newRoadwayNymber))
          } else {
            calibrationPointsUpdated
          }
        }
        projectLinkDAO.create(updatedRoadways.map(_.copy(createdBy = Some(user))))
      }
       else {
        projectLinkDAO.create(createLinks.map(_.copy(createdBy = Some(user))))
      }
      newLinks.flatMap(_.roadName).headOption.flatMap(setProjectRoadName(projectId, newRoadPart.roadNumber, _)).toList.headOption
    } catch {
      case ex: ProjectValidationException => Some(ex.getMessage)
    }
  }

  /**
    * Will attempt to find relevant sideCode information to the projectLinks given a number of factors
    * for example if they are of suravage or complementary origin
    *
    * @param linkIds   the linkIds to process
    * @param roadPart  the roadPart to apply/was applied to said linkIds
    * @param newLinks  new project links for this ramp
    * @return the projectLinks with a assigned SideCode
    */
  private def fillRampGrowthDirection(linkIds: Set[String], roadPart: RoadPart, newLinks: Seq[ProjectLink], firstLinkId: String, existingLinks: Seq[ProjectLink]) = {
    if (newLinks.exists(nl => existingLinks.exists(pl => pl.status != RoadAddressChangeType.Termination &&
                                                         GeometryUtils.areAdjacent(pl.geometry, nl.geometry)))) {
      // Connected to existing geometry -> let the track section calculation take it's natural course
      newLinks.map(_.copy(sideCode = SideCode.Unknown))
    } else {
      val roadLinks = roadLinkService.getRoadLinks(linkIds) //fetchVVHRoadLinksAndComplementaryFromVVH(linkIds)
      //Set the sideCode as defined by the trafficDirection
      val sideCode = roadLinks.map(rl => rl.linkId -> (rl.trafficDirection match {
        case TrafficDirection.AgainstDigitizing => SideCode.AgainstDigitizing
        case TrafficDirection.TowardsDigitizing => SideCode.TowardsDigitizing
        case _ => SideCode.Unknown
      })).toMap
      newLinks.map(nl => nl.copy(sideCode = sideCode.getOrElse(nl.linkId, SideCode.Unknown)))
    }
  }

  def getFirstProjectLink(project: Project): Option[ProjectLink] = {
    project.reservedParts.find(_.startingLinkId.nonEmpty) match {
      case Some(rrp) =>
        runWithReadOnlySession {
          projectLinkDAO.fetchFirstLink(project.id, rrp.roadPart)
        }
      case _ => None
    }
  }

  /**
    * Main method of reversing the direction of a already created project link.
    * 1st check if the project is writable in the current session, if it is then we check if there still are project links that are unchanged of unhandled, if there are none then the process continues by getting all the discontinuities of all project links.
    * After that we run the query to reverse the directions, after it's execution we re-fetch the project links (minus the terminated ones) and the original information of the roads.
    * Using said information we run an all project links of that project to update the "reversed" tag when relative to the side codes of the original roadways.
    * To finalize we remove all the calibration points, we run the recalculate (which will regenerate calibration points when needed) and update the project coordinates for the UI to jump to when opened.
    *
    * @param projectId      : Long - project id
    * @param roadPart       : RoadPart - Road part of the roadway
    * @param links          : Sequence of project links - Project links targeted to reverse
    * @param coordinates    : ProjectCoordinates - Coordinates for the project to jump to.
    * @param username       : Sting - User
    * @return
    */
  def changeDirection(projectId: Long, roadPart: RoadPart, links: Seq[LinkToRevert], coordinates: ProjectCoordinates, username: String): Option[String] = {
    roadAddressLinkBuilder.municipalityToViiteELYMapping // make sure it is populated outside of this TX
    try {
      runWithTransaction {
        projectWritableCheckInSession(projectId) match {
          case None =>
            if (projectLinkDAO.countLinksByStatus(projectId, roadPart, Set(RoadAddressChangeType.Unchanged.value, RoadAddressChangeType.NotHandled.value)) > 0)
              return Some(ErrorReversingUnchangedLinks)
            val continuity = projectLinkDAO.getProjectLinksContinuityCodes(projectId, roadPart)
            val newContinuity: Map[Long, Discontinuity] = if (continuity.nonEmpty) {
              val discontinuityAtEnd = continuity.maxBy(_._1)
              continuity.filterKeys(_ < discontinuityAtEnd._1).map { case (addr, d) => (discontinuityAtEnd._1 - addr) -> d } ++
              Map(discontinuityAtEnd._1 -> discontinuityAtEnd._2)
            } else
              Map()
            projectLinkDAO.reverseRoadPartDirection(projectId, roadPart)
            val projectLinks = projectLinkDAO.fetchProjectLinks(projectId).filter(pl => {
              pl.status != RoadAddressChangeType.Termination && pl.roadPart == roadPart
            })
            val originalSideCodes = linearLocationDAO.fetchByRoadways(projectLinks.map(_.roadwayNumber).toSet)
                                                     .map(l => l.id -> l.sideCode).toMap
            val originalAddresses = roadAddressService.getRoadAddressesByRoadwayIds(projectLinks.map(_.roadwayId))
            projectLinkDAO.updateProjectLinks(projectLinks.map(x =>
              x.copy(discontinuity = newContinuity.getOrElse(x.addrMRange.end, Discontinuity.Continuous), reversed = isReversed(originalSideCodes)(x))), username, originalAddresses)
            ProjectCalibrationPointDAO.removeAllCalibrationPoints(projectLinks.map(_.id).toSet)
            saveProjectCoordinates(projectId, coordinates)
            None
          case Some(error) => Some(error)
        }
      }
    } catch {
      case NonFatal(e) =>
        logger.info("Direction change failed", e)
        Some(ErrorSavingFailed)
    }
  }

  private def isReversed(originalSideCodes: Map[Long, SideCode])(projectLink: ProjectLink): Boolean = {
    originalSideCodes.get(projectLink.linearLocationId) match {
      case Some(sideCode) => sideCode != projectLink.sideCode
      case _ => projectLink.reversed
    }
  }

  /**
    * Checks whether the road part the user wants to reserve exists
    *
    * @param reservedRoadParts
    * @param projectLinks
    * @param roadways
    * @return None in case of success, error code in case of failed validation
    */
  def validateReservations(reservedRoadParts: ProjectReservedPart, projectLinks: Seq[ProjectLink], roadways: Seq[Roadway]): Option[String] = {
    if (roadways.isEmpty && projectLinks.forall(_.status == RoadAddressChangeType.New) && !projectLinks.exists(pl => pl.roadPart == reservedRoadParts.roadPart))
      Some(s"$ErrorFollowingRoadPartsNotFoundInDB TIEOSA: ${reservedRoadParts.roadPart}")
    else
      None
  }

  /**
    * Adds reserved road links (from road parts) to a road address project. Clears
    * project links that are no longer reserved for the project. Reservability is check before this.
    * for each reserved part get all roadways
    * validate if the road exists on the roadway table and if there isn't different ely codes reserved
    * in case there is, throw roadPartReserved exception
    * get the road links from the suravage and from the regular interface
    * map the road links into road address objects
    * check, make the reservation and update the ely code of the project
    * map the addresses into project links
    * insert the new project links and remove the ones that were unreserved
    */
  private def addLinksToProject(project: Project): Option[String] = {
    logger.info(s"Adding reserved road parts with links to project ${project.id}")
    val projectLinks = projectLinkDAO.fetchProjectLinks(project.id)
    logger.debug(s"${projectLinks.size} links fetched")
    val projectLinkOriginalParts = if (projectLinks.nonEmpty) roadwayDAO.fetchAllByRoadwayId(projectLinks.map(_.roadwayId)).map(_.roadPart) else Seq()
    val newProjectLinks = project.reservedParts.filterNot(res =>
      projectLinkOriginalParts.contains(res.roadPart)).flatMap {
      reserved => {
        val roadways = roadwayDAO.fetchAllBySection(reserved.roadPart)
        validateReservations(reserved, projectLinks, roadways) match {
          case Some(error) => throw new RoadPartReservedException(error)
          case _ =>
            val roadwaysByLinkSource = linearLocationDAO.fetchByRoadways(roadways.map(_.roadwayNumber).toSet).groupBy(_.linkGeomSource)
            val regularLinkSource = if (frozenTimeAPIServiceEnabled) LinkGeomSource.FrozenLinkInterface else LinkGeomSource.NormalLinkInterface
            val regular = if (roadwaysByLinkSource.contains(regularLinkSource)) roadwaysByLinkSource(regularLinkSource) else Seq()
            val complementary = if (roadwaysByLinkSource.contains(LinkGeomSource.ComplementaryLinkInterface)) roadwaysByLinkSource(LinkGeomSource.ComplementaryLinkInterface) else Seq()
            if (complementary.nonEmpty) {
              logger.debug(s"Adding ${complementary.size} complementary links in project.")
            }
            val regularMapping = roadLinkService.getRoadLinksByLinkIds(regular.map(_.linkId).toSet).map(rm => rm.linkId -> rm).toMap
            val complementaryMapping = roadLinkService.getRoadLinksByLinkIds(complementary.map(_.linkId).toSet).map(rm => rm.linkId -> rm).toMap
            val fullMapping = regularMapping ++ complementaryMapping
            val addresses = roadways.flatMap(r =>
              roadwayAddressMapper.mapRoadAddresses(r, (regular ++ complementary).groupBy(_.roadwayNumber).getOrElse(r.roadwayNumber, {
                logger.error(s"Failed to add links to the project. No links found with roadway number ${r.roadwayNumber}. Reserved parts were: ${project.reservedParts.map(r => s"(${r.roadPart})").mkString(", ")}")
                throw new RoadAddressException(AddNewLinksFailed)
              })))
            checkAndReserve(project, reserved)
            logger.debug(s"Reserve done")
            addresses.map(ra => newProjectTemplate(fullMapping(ra.linkId), ra, project))
        }
      }
    }

    projectLinkDAO.create(newProjectLinks.filterNot(ad => projectLinks.exists(pl =>pl.roadAddressRoadPart.getOrElse(pl.roadPart) == ad.roadPart)))
    logger.debug(s"New links created ${newProjectLinks.size}")
    val linksOnRemovedParts = projectLinks.filterNot(pl => (project.reservedParts ++ project.formedParts).exists(_.holds(pl)))
    roadwayChangesDAO.clearRoadChangeTable(project.id)
    projectLinkDAO.removeProjectLinksById(linksOnRemovedParts.map(_.id).toSet)
    None
  }

  /**
    * Fetches the projectLink name, first from the project link, and if that's not available then searches for the road address.
    *
    * @param projectLink
    * @return
    */
  def fillRoadNames(projectLink: ProjectLink): ProjectLink = {
    val projectLinkName = ProjectLinkNameDAO.get(projectLink.roadPart.roadNumber, projectLink.projectId).map(_.roadName)
                                            .getOrElse(RoadNameDAO.getLatestRoadName(projectLink.roadPart.roadNumber).map(_.roadName).getOrElse(projectLink.roadName.get))
    projectLink.copy(roadName = Option(projectLinkName))
  }

  /**
    * Save road link project, reserve new road parts, free previously reserved road parts that were removed
    *
    * @param roadAddressProject Updated road address project case class
    * @return Updated project reloaded from the database
    */
  def saveProject(roadAddressProject: Project): Project = {
    if (projectFound(roadAddressProject).isEmpty)
      throw new IllegalArgumentException("Project not found")
    runWithTransaction {
      logger.info(s"Checking if project ${roadAddressProject.id} is in writable state")
      logger.info(s"Current project state: ${roadAddressProject.statusInfo}")

      val writableState = isWritableState(roadAddressProject.id)
      logger.info(s"isWritableState result for project ${roadAddressProject.id}: $writableState")

      if (writableState) {
        validateProjectDate(roadAddressProject.reservedParts, roadAddressProject.startDate) match {
          case Some(errMsg) =>
            logger.error(s"Project date validation failed: $errMsg")
            throw new IllegalStateException(errMsg)
          case None =>
            logger.info(s"Checking uniqueness of project name '${roadAddressProject.name}'")
            if (projectDAO.isUniqueName(roadAddressProject.id, roadAddressProject.name)) {
              logger.info(s"Project name is unique, proceeding with update")
              projectDAO.update(roadAddressProject)
              val storedProject = fetchProjectById(roadAddressProject.id).get

              logger.info(s"Calculating removed reservations and formed parts")
              val removedReservation = storedProject.reservedParts.filterNot(part =>
                roadAddressProject.reservedParts.exists(rp => rp.roadPart == part.roadPart))

              val removedFormed = storedProject.formedParts.filterNot(part =>
                roadAddressProject.formedParts.exists(rp => rp.roadPart == part.roadPart))

              logger.info(s"Found ${removedReservation.size} removed reservations and ${removedFormed.size} removed formed parts")

              (removedReservation ++ removedFormed).foreach(p => {
                logger.info(s"Removing reserved road part ${p.roadPart}")
                projectReservedPartDAO.removeReservedRoadPartAndChanges(roadAddressProject.id, p.roadPart)
              })

              (removedReservation ++ removedFormed).groupBy(_.roadPart.roadNumber).keys.foreach(roadNumber => {
                logger.info(s"Reverting project link names for road number $roadNumber")
                ProjectLinkNameDAO.revert(roadNumber, roadAddressProject.id)
              })

              logger.info("Adding links to project")
              addLinksToProject(roadAddressProject)

              val savedProject = fetchProjectById(roadAddressProject.id).get
              logger.info("Saving project coordinates")
              saveProjectCoordinates(savedProject.id, calculateProjectCoordinates(savedProject.id))

              logger.info(s"Successfully saved project ${savedProject.id}")
              savedProject
            } else {
              logger.error(s"Project name '${roadAddressProject.name}' already exists")
              throw new NameExistsException(s"Nimellä ${roadAddressProject.name} on jo olemassa projekti. Muuta nimeä.")
            }
        }
      } else {
        logger.error(s"Project ${roadAddressProject.id} is not in writable state")
        throw new IllegalStateException(ProjectNotWritable)
      }
    }
  }

  /**
    * Delete road link project, if it exists and the state is Incomplete
    *
    * @param projectId Id of the project to delete
    * @return boolean that confirms if the project is deleted
    */
  def deleteProject(projectId: Long): Boolean = {
    runWithTransaction {
      val project = fetchProjectById(projectId)
      val canBeDeleted = projectId != 0 && project.isDefined && project.get.projectState == ProjectState.Incomplete
      if (canBeDeleted) {
        val links = projectLinkDAO.fetchProjectLinks(projectId)
        projectLinkDAO.removeProjectLinksByProject(projectId)
        projectReservedPartDAO.removeReservedRoadPartsByProject(projectId)
        links.groupBy(_.roadPart.roadNumber).keys.foreach(ProjectLinkNameDAO.revert(_, projectId))
        projectDAO.updateProjectStatus(projectId, ProjectState.Deleted)
        projectDAO.updateProjectStateInfo(ProjectState.Deleted.description, projectId)
      }
      canBeDeleted
    }
  }

  def createRoadLinkProject(roadAddressProject: Project): Project = {
    if (roadAddressProject.id != 0)
      throw new IllegalArgumentException(s"Road address project to create has an id ${roadAddressProject.id}")
    runWithTransaction {
      if (projectDAO.isUniqueName(roadAddressProject.id, roadAddressProject.name)) {
        val savedProject = createProject(roadAddressProject)
        saveProjectCoordinates(savedProject.id, calculateProjectCoordinates(savedProject.id))
        savedProject
      } else {
        throw new NameExistsException(s"Nimellä ${roadAddressProject.name} on jo olemassa projekti. Muuta nimeä.")
      }
    }
  }

  def getSingleProjectById(projectId: Long): Option[Project] = {
    runWithReadOnlySession {
      fetchProjectById(projectId)
    }
  }

  def getAllProjects: List[Map[String, Any]] = {
    runWithReadOnlySession {
      projectDAO.fetchAllWithoutDeletedFilter()
    }
  }

  def getActiveProjects: List[Map[String, Any]] = {
    runWithReadOnlySession {
      projectDAO.fetchAllActiveProjects()
    }
  }

  /**
    * Check that road part is available for reservation and return the id of reserved road part table row.
    * Reservation must contain road number and road part number, other data is not used or saved.
    *
    * @param project          Project for which to reserve (or for which it is already reserved)
    * @param reservedRoadPart Reservation information (req: road number, road part number)
    * @return
    */
  private def checkAndReserve(project: Project, reservedRoadPart: ProjectReservedPart): Unit = {
    //if part not completely reserved and not pseudo reserved in current project, then it can be reserved
    val currentReservedPart = (projectReservedPartDAO.fetchProjectReservedPart(reservedRoadPart.roadPart), projectReservedPartDAO.roadPartReservedTo(reservedRoadPart.roadPart, projectId = project.id, withProjectId = true))
    logger.info(s"Check ${project.id} matching to " + currentReservedPart)
    currentReservedPart match {
      case (None, None) => projectReservedPartDAO.reserveRoadPart(project.id, reservedRoadPart.roadPart, project.modifiedBy)
      case _ =>
    }
  }

  def getProjectLinks(projectId: Long): Seq[ProjectLink] = {
    runWithReadOnlySession {
      projectLinkDAO.fetchProjectLinks(projectId)
    }
  }

  //Temporary method that will be replaced for getProjectLinksWithSuravage method
  def getProjectLinksWithoutSuravage(projectId: Long, boundingRectangle: BoundingRectangle,
                                     roadNumberLimits: Seq[(Int, Int)], municipalities: Set[Int], everything: Boolean = false,
                                     publicRoads: Boolean = false): Seq[ProjectAddressLink] = {
    // TODO: Check roadNumberLimit need for KGV.
    val fetch = fetchBoundingBoxF(boundingRectangle, projectId, roadNumberLimits, municipalities, everything, publicRoads)
    fetchProjectRoadLinks(projectId, boundingRectangle, roadNumberLimits, municipalities, everything, publicRoads, fetch)
  }

  def getProjectLinksLinear(projectId: Long, boundingRectangle: BoundingRectangle,
                            roadNumberLimits: Seq[(Int, Int)], municipalities: Set[Int], everything: Boolean = false): Seq[ProjectAddressLink] = {
    val projectLinks = fetchProjectRoadLinksLinearGeometry(projectId, boundingRectangle, roadNumberLimits, municipalities, everything)
    projectLinks
  }

  def getChangeProject(projectId: Long): (Option[ChangeProject], Option[String]) = {
    runWithTransaction {
      try {
        val (recalculate, warningMessage) = recalculateChangeTable(projectId)
        if (recalculate) {
          val roadwayChanges = roadwayChangesDAO.fetchRoadwayChangesResume(Set(projectId))
          (Some(convertToChangeProject(roadwayChanges)), warningMessage)
        } else {
          (None, None)
        }
      } catch {
        case NonFatal(e) =>
          logger.info(s"Change info not available for project $projectId: " + e.getMessage)
          (None, None)
      }
    }
  }

  /** Returns a [[ChangeProject]]
    * @throws IllegalArgumentException if <i>changeData</i> has
    * multiple project is'd, project names, change dates, or users
    * @note functionality moved here from former ViiteTierekisteriClient at Tierekisteri removal (2021-09) */
  def convertToChangeProject(changeData: List[ProjectRoadwayChange]): ChangeProject = {
    val projects = changeData.map(cd => {
      convertChangeDataToChangeProject(cd)
    })
    val grouped = projects.groupBy(p => (p.id, p.name, p.changeDate, p.user))
    if (grouped.keySet.size > 1)
      throw new IllegalArgumentException("Multiple projects, users or change dates in single data set")
    projects.tail.foldLeft(projects.head) { case (proj1, proj2) =>
      proj1.copy(changeInfoSeq = proj1.changeInfoSeq ++ proj2.changeInfoSeq)
    }
  }
  private val nullRotatingChangeProjectId = -1   // note: previously nullRotatingTRProjectId, refers to project's TR_ID field in DB

  private def convertChangeDataToChangeProject(changeData: ProjectRoadwayChange): ChangeProject = {
    val changeInfo = changeData.changeInfo
    ChangeProject(nullRotatingChangeProjectId, changeData.projectName.getOrElse(""), changeData.user,
      ISOdateFormatter.print(changeData.projectStartDate), Seq(changeInfo))
  }


  def getProjectAddressLinksByLinkIds(linkIdsToGet: Set[String]): Seq[ProjectAddressLink] = {
    if (linkIdsToGet.isEmpty)
      Seq()
    runWithReadOnlySession {
      new ProjectLinkDAO().fetchProjectLinksByLinkId(linkIdsToGet.toSeq).map(pl => ProjectAddressLinkBuilder.build(pl))
    }
  }

  /**
    * Main function responsible for fetching and building Project Road Links.
    * First we fetch all kinds of road addresses, project links and vvh road links inside a bounding box.
    * After that we fetch the unaddressed links via bounding box as well.
    * With all the information we have now we start to call the various builders to get the information from multiple sources combined.
    * Once our road information is combined we pass it to the fillTopology in order for it to do some adjustments when needed and to finalize it we filter via the complementaryLinkFilter and evoke the final builder to get the result we need.
    *
    * @param projectId         : Long - Project id
    * @param boundingRectangle : BoundingRectangle - designates where we search
    * @param roadNumberLimits  : Seq[(Int, Int)] - used in the filtering of results
    * @param municipalities    : Set[Int] - used to limit the results to these municipalities
    * @param everything        : Boolean - used in the filtering of results
    * @param publicRoads       : Boolean - used in the filtering of results
    * @param fetch             : ProjectBoundingBoxResult - collection of all our combined fetches from different sources
    * @return
    */
  def fetchProjectRoadLinks(projectId: Long, boundingRectangle: BoundingRectangle, roadNumberLimits: Seq[(Int, Int)], municipalities: Set[Int],
                            everything: Boolean = false, publicRoads: Boolean = false, fetch: ProjectBoundingBoxResult): Seq[ProjectAddressLink] = {

    def complementaryLinkFilter(roadNumberLimits: Seq[(Int, Int)], municipalities: Set[Int],
                                everything: Boolean = false, publicRoads: Boolean = false)(roadAddressLink: RoadAddressLink) = {
      everything || publicRoads || roadNumberLimits.exists {
        case (start, stop) => roadAddressLink.roadPart.roadNumber >= start && roadAddressLink.roadPart.roadNumber <= stop
      }
    }

    val projectState = getProjectState(projectId)
    val fetchRoadAddressesByBoundingBoxF = Future {
      runWithTransaction {
        val addresses = roadAddressService.getRoadAddressesByBoundingBox(boundingRectangle,
          roadNumberLimits = roadNumberLimits)
        addresses.groupBy(_.linkId)
      }
    }
    val fetchProjectLinksF = fetch.projectLinkResultF
    val (regularLinks, complementaryLinks) = time(logger, "Fetch KVG road links") {
      awaitRoadLinks(fetch.roadLinkF, fetch.complementaryF)
    }

    val (addresses, currentProjectLinks) = time(logger, "Fetch unaddressed road links") {
      Await.result(fetchRoadAddressesByBoundingBoxF.zip(fetchProjectLinksF), Duration.Inf)
    }
    val projectLinks = if (projectState.isDefined && finalProjectStates.contains(projectState.get.value)) {
      fetchProjectHistoryLinks(projectId)
    }
    else currentProjectLinks

    val normalLinks = regularLinks.filterNot(l => projectLinks.exists(_.linkId == l.linkId))

    val projectRoadLinks = time(logger, "Build road addresses") {
       runWithReadOnlySession {
        projectLinks.groupBy(l => (l.linkId, l.administrativeClass)).flatMap { pl => buildProjectRoadLink(pl._2)
        }
      }
    }
    val nonProjectRoadLinks = (normalLinks ++ complementaryLinks).filterNot(rl => projectRoadLinks.exists(_.linkId == rl.linkId)) //    val buildEndTime = System.currentTimeMillis()

    val filledTopology = RoadAddressFiller.fillTopology(nonProjectRoadLinks, addresses.values.flatten.toSeq)

    val complementaryLinkIds = complementaryLinks.map(_.linkId).toSet
    val returningTopology = filledTopology.filter(link => !complementaryLinkIds.contains(link.linkId) ||
                                                          complementaryLinkFilter(roadNumberLimits, municipalities, everything, publicRoads)(link))
    returningTopology.map(ProjectAddressLinkBuilder.build) ++ projectRoadLinks
  }


  def fetchProjectHistoryLinks(projectId: Long): Seq[ProjectLink] = {
    runWithReadOnlySession {
      projectLinkDAO.fetchProjectLinksHistory(projectId)
    }
  }

  /**
    * Main function responsible for fetching and building ProjectAddressLink.
    * First we fetch all kinds of road addresses inside a bounding box, afterwards we fetch all of the project links for a specific project
    * With all the information we have now we start to call the builders to mix road address and project link information, the road addresses that have no match to project links w
    * Once our road information is built and evoke the final builder to get the result we need.
    *
    * @param projectId         : Long - Project id
    * @param boundingRectangle : BoundingRectangle - designates where we search
    * @param roadNumberLimits  : Seq[(Int, Int)] - used in the filtering of results
    * @param municipalities    : Set[Int] - used to limit the results to these municipalities
    * @param everything        : Boolean - used in the filtering of results
    * @param publicRoads       : Boolean - used in the filtering of results
    * @return
    */
  def fetchProjectRoadLinksLinearGeometry(projectId: Long, boundingRectangle: BoundingRectangle, roadNumberLimits: Seq[(Int, Int)], municipalities: Set[Int],
                                          everything: Boolean = false, publicRoads: Boolean = false): Seq[ProjectAddressLink] = {
    val fetchRoadAddressesByBoundingBoxF = Future {
      runWithReadOnlySession {
        val addresses = roadAddressService.getRoadAddressesByBoundingBox(boundingRectangle,
          roadNumberLimits = roadNumberLimits)
        addresses.groupBy(_.linkId)
      }
    }

    val fetchProjectLinksF = Future {
      runWithReadOnlySession {
        val projectState = projectDAO.fetchProjectStatus(projectId)
        if (projectState.isDefined && finalProjectStates.contains(projectState.get.value))
          projectLinkDAO.fetchProjectLinksHistory(projectId).groupBy(_.linkId)
        else
          projectLinkDAO.fetchProjectLinks(projectId).groupBy(_.linkId)
      }
    }
    val (addresses, projectLinks) = time(logger, "Fetch road addresses by bounding box") {
      Await.result(fetchRoadAddressesByBoundingBoxF.zip(fetchProjectLinksF), Duration.Inf)
    }

    val buildStartTime = System.currentTimeMillis()
    val projectRoadLinks = runWithReadOnlySession {
      projectLinks.map {
        pl => pl._1 -> buildProjectRoadLink(pl._2)
      }
    }

    val nonProjectAddresses = addresses.filterNot(a => projectLinks.contains(a._1))

    val nonProjectLinks = nonProjectAddresses.values.flatten.toSeq.map { address =>
      address.linkId -> roadAddressLinkBuilder.build(address)
    }.toMap

    logger.info("Build road addresses completed in %d ms".format(System.currentTimeMillis() - buildStartTime))


    nonProjectLinks.values.toSeq.map(ProjectAddressLinkBuilder.build) ++ projectRoadLinks.values.flatten
  }


  def fetchBoundingBoxF(boundingRectangle: BoundingRectangle, projectId: Long, roadNumberLimits: Seq[(Int, Int)], municipalities: Set[Int],
                        everything: Boolean = false, publicRoads: Boolean = false): ProjectBoundingBoxResult = {
    ProjectBoundingBoxResult(
      Future(runWithReadOnlySession(projectLinkDAO.fetchProjectLinks(projectId))),
      Future(roadLinkService.getRoadLinks(boundingRectangle, roadNumberLimits, municipalities, everything, publicRoads)),
      if (everything)
        roadLinkService.getComplementaryRoadLinks(boundingRectangle, municipalities)
      else Future(Seq())
    )
  }

  /**
    * Fetches the project while testing for the following:
    * Project existence
    * Road Number and Road Part Number combination is reserved by the project
    * If the road part combination is available for use in this project date
    * If the road part combination is not reserved by another project.
    *
    * @param projectId            : Long - Project Id
    * @param newRoadPart          : RoadPart - Road part reserved for the project
    * @param roadAddressChangeType: RoadAddressChangeType - What kind of operation is subjected
    * @param projectLinks         : Seq[ProjectLink] - Project links
    * @return
    */
  private def getProjectWithReservationChecks(projectId: Long, newRoadPart: RoadPart, roadAddressChangeType: RoadAddressChangeType, projectLinks: Seq[ProjectLink]): Project = {
    val project = fetchProjectById(projectId).getOrElse(throw new ProjectValidationException(ProjectNotFoundMessage))
    projectValidator.checkReservedExistence(project, newRoadPart, roadAddressChangeType, projectLinks)
    projectValidator.checkAvailable(newRoadPart, project)
    projectValidator.checkReservedPartInProject(newRoadPart, project, roadAddressChangeType)
    projectValidator.checkReservedPartInOtherProject(newRoadPart, project)
    projectValidator.checkFormationInOtherProject(project, newRoadPart, roadAddressChangeType)
    project
  }

  /**
    * Reverts project links to their previous state, if used on new links it will delete them, if used on the rest they will become unhandled.
    * Also resets values to their starting values.
    *
    * @param links    : Iterable[ProjectLink] - Links to revert
    * @param userName : String - User name
    * @return
    */
  def revertFetchedLinks(links: Iterable[ProjectLink], userName: String): Option[String] = {
    if (links.groupBy(l => (l.projectId, l.roadPart)).keySet.size != 1)
      throw new IllegalArgumentException("Reverting links from multiple road parts at once is not allowed")
    val l = links.head
    revertLinksByRoadPart(l.projectId, l.roadPart, links.map(
      link => LinkToRevert(link.id, link.linkId, link.status.value, link.geometry)), userName)
  }

  def revertRoadName(projectId: Long, roadNumber: Long): Unit = {
    if (projectLinkDAO.fetchProjectLinks(projectId).exists(pl => pl.roadPart.roadNumber == roadNumber) && RoadNameDAO.getLatestRoadName(roadNumber).nonEmpty) {
      ProjectLinkNameDAO.revert(roadNumber, projectId)
      val roadAddressName = RoadNameDAO.getLatestRoadName(roadNumber)
      val projectRoadName = ProjectLinkNameDAO.get(roadNumber, projectId)
      if (roadAddressName.nonEmpty && projectRoadName.isEmpty) {
        ProjectLinkNameDAO.create(projectId, roadNumber, roadAddressName.get.roadName)
      }
    }
    if (!projectLinkDAO.fetchProjectLinks(projectId).exists(pl => pl.roadPart.roadNumber == roadNumber)) {
      ProjectLinkNameDAO.revert(roadNumber, projectId)
    }
  }

  /**
    * Last function on the chain, this is the one that will do all the work.
    * Firstly we isolate the unique link id's that were modified and we remove all the project links that have them them from the project.
    * We use the same link ids we found and fetch the road addresses by combining KGV roadlink information and our roadway+linear location information on the builder.
    * With the road address information we now check that a reservation is possible and reserve them in the project.
    * Afterwards we update the newly reserved project links with the original geometry we obtained previously
    * If we do still have road address information that do not match the original modified links then we check that a reservation is possible and reserve them in the project and we update those reserved links with the information on the road address.
    * With that done we revert any changes on the road names, when applicable.
    * After all this we come to the conclusion that we have no more road number and road parts for this project then we go ahead and release them.
    *
    * @param projectId      : Long - Project ID
    * @param roadPart       : RoadPart - Road part of the roadway
    * @param toRemove       : Iterable[LinksToRemove] - Project links that were created in this project
    * @param modified       : Iterable[LinksToRemove] - Project links that existed as road addresses
    * @param userName       : String - User name
    */
  private def revertSortedLinks(projectId: Long, roadPart: RoadPart, toRemove: Iterable[LinkToRevert],
                                modified: Iterable[LinkToRevert], userName: String): Unit = {
    val modifiedLinkIds = modified.map(_.linkId).toSet
    projectLinkDAO.removeProjectLinksByLinkId(projectId, toRemove.map(_.linkId).toSet)
    val kgvRoadLinks = roadLinkService.getCurrentAndComplementaryRoadLinks(modifiedLinkIds)
    val roadAddresses = roadwayAddressMapper.getRoadAddressesByLinearLocation(linearLocationDAO.fetchRoadwayByLinkId(modifiedLinkIds))
    roadAddresses.foreach(ra =>
      modified.find(modifiedLink => modifiedLink.linkId == ra.linkId) match {
        case Some(modifiedLink) =>
          checkAndReserve(fetchProjectById(projectId).get, toReservedRoadPart(ra.roadPart, ra.ely))
          if (modifiedLink.geometry.nonEmpty) {
            val kgvGeometry = kgvRoadLinks.find(roadLink => roadLink.linkId == modifiedLink.linkId && roadLink.linkSource == ra.linkGeomSource)
            if (kgvGeometry.nonEmpty) {
              val geom = GeometryUtils.truncateGeometry3D(kgvGeometry.get.geometry, ra.startMValue, ra.endMValue)
              projectLinkDAO.updateProjectLinkValues(projectId, ra.copy(geometry = geom))
            } else {
              projectLinkDAO.updateProjectLinkValues(projectId, ra, updateGeom = false)
            }
          } else {
            projectLinkDAO.updateProjectLinkValues(projectId, ra, updateGeom = false)
          }
        case _ =>
      })
    revertRoadName(projectId, roadPart.roadNumber)

    val afterUpdateLinks = projectLinkDAO.fetchByProjectRoadPart(roadPart, projectId)
    // handle possible split project links that were split in the project
    val preservedProjectLinks = identifyAndHandleSplitProjectLinks(afterUpdateLinks, projectId)

    if (preservedProjectLinks.isEmpty) {
      releaseRoadPart(projectId, roadPart, userName)
    }
  }

  def toReservedRoadPart(roadPart: RoadPart, ely: Long): ProjectReservedPart = {
    ProjectReservedPart(0L, roadPart, None, None, Some(ely), None, None, None, None)
  }


  /**
    * Splits the links to revert in two separate types, the modified (ones that came from road addresses) and the added (ones that were created in this project).
    * Also fetches the project links by road number, road part number and project id and supply them to the next step.
    *
    * @param projectId      : Long - Project Id
    * @param roadPart       : RoadPart - Road part of the roadway
    * @param links          : Iterable[ProjectLink] - Links to revert
    * @param userName       : String - User name
    * @return
    */
  def revertLinksByRoadPart(projectId: Long, roadPart: RoadPart, links: Iterable[LinkToRevert], userName: String): Option[String] = {
    val (added, modified) = links.partition(_.status == RoadAddressChangeType.New.value)
    revertSortedLinks(projectId, roadPart, added, modified, userName)
    None
  }

  /**
    * Starting point of the revert. Sets up the database transaction to save the modifications done to the links to revert.
    * After the modifications are saved this will save the new project coordinates.
    * Otherwise this will issue a error messages.
    *
    * @param projectId      : Long - The id of the project
    * @param roadPart       : RoadPart - Road part of the roadway
    * @param links          : Iterable[LinkToRevert] - The links to return to the original values and state
    * @param coordinates    : ProjectCoordinates - New coordinates on where to move the map on project open
    * @param userName       : String - The name of the user
    * @return
    */
  def revertLinks(projectId: Long, roadPart: RoadPart, links: Iterable[LinkToRevert], coordinates: ProjectCoordinates, userName: String): Option[String] = {
    try {
      runWithTransaction {
        val (added, modified) = links.partition(_.status == RoadAddressChangeType.New.value)
        projectWritableCheckInSession(projectId) match {
          case None =>
            if (modified.exists(_.status == RoadAddressChangeType.Renumeration.value)) {
              logger.info(s"Reverting whole road part in $projectId ($roadPart)")
              // Numbering change affects the whole road part
              revertSortedLinks(projectId, roadPart, added,
                projectLinkDAO.fetchByProjectRoadPart(roadPart, projectId).map(
                  link => LinkToRevert(link.id, link.linkId, link.status.value, link.geometry)),
                userName)
            } else {
              revertSortedLinks(projectId, roadPart, added, modified, userName)
            }
            saveProjectCoordinates(projectId, coordinates)
            None
          case Some(error) => Some(error)
        }
      }
    } catch {
      case NonFatal(e) =>
        logger.info("Error reverting the changes on roadlink", e)
        Some("Virhe tapahtui muutosten palauttamisen yhteydessä")
    }
  }

  private def releaseRoadPart(projectId: Long, roadPart: RoadPart, userName: String) = {
    if (projectLinkDAO.fetchFirstLink(projectId, roadPart).isEmpty) {
      projectReservedPartDAO.removeReservedRoadPartAndChanges(projectId, roadPart)
    } else {
      val links = projectLinkDAO.fetchByProjectRoadPart(roadPart, projectId)
      revertFetchedLinks(links, userName)
    }
  }

  // Main function that spreads address M values over project links, either modifying original or current address values.
  def spreadAddrMValuesToProjectLinks(startAddrM: Long, endAddrM: Long, projectLinks: Seq[ProjectLink], editOriginalValues: Boolean): Seq[ProjectLink] = {

    // Nested function to map address values iteratively/recursively across each ProjectLink.
    def mappedAddressValues(remaining: Seq[ProjectLink], processed: Seq[ProjectLink], startAddr: Double, endAddr: Double, coef: Double, list: Seq[Long], increment: Int, depth: Int = 1): Seq[Long] = {

      // Base case: If no remaining ProjectLinks, return the final list of address values.
      if (remaining.isEmpty) {
        list
      } else {
        val currentProjectLink = remaining.head  // Get the next ProjectLink to process.

        // Calculate a preview address value based on the coefficient, adjusting increment for rounding if only one link left.
        val previewValue = if (remaining.size == 1) {
          startAddr + Math.round((currentProjectLink.endMValue - currentProjectLink.startMValue) * coef) + increment
        } else {
          startAddr + (currentProjectLink.endMValue - currentProjectLink.startMValue) * coef + increment
        }

        // Safety check to prevent infinite recursion; throws error if depth exceeds limit.
        val warningLimit = 100
        val limit = 105
        if (depth > warningLimit) {
          val message = s"mappedAddressValues got in infinite recursion. ProjectLink id = ${currentProjectLink.id}, startMValue = ${currentProjectLink.startMValue}, endMValue = ${currentProjectLink.endMValue}, previewValue = $previewValue, remaining = ${remaining.length}"
          logger.error(message)
          if (depth > limit) throw ViiteException(message)  // Throws exception if recursive depth is excessive.
        }

        // Adjust the list based on previewValue in relation to endAddrM and startAddr boundaries.
        val adjustedList: Seq[Long] = if ((previewValue < endAddrM) && (previewValue > startAddr)) {
          list :+ Math.round(previewValue)  // Add previewValue if within bounds.
        } else if (previewValue <= startAddr) {
          // Recursively retry with incremented value if below startAddr.
          mappedAddressValues(Seq(remaining.head), processed, list.last, endAddr, coef, list, increment + 1, depth + 1)
        } else if (previewValue <= endAddrM) {
          // Recursively retry with decremented value if between startAddr and endAddr.
          mappedAddressValues(Seq(remaining.head), processed, list.last, endAddr, coef, list, increment - 1, depth + 1)
        } else {
          // Recursively retry with modified processed and remaining sequences to avoid exceeding boundaries.
          mappedAddressValues(processed.last +: remaining, processed.init, list.init.last, endAddr, coef, list.init, increment - 1, depth + 1)
        }

        // Recursive call to process the next ProjectLink with updated parameters and increment depth.
        mappedAddressValues(remaining.tail, processed :+ remaining.head, previewValue, endAddr, coef, adjustedList, increment, depth + 1)
      }
    }

    // Calculate the scaling coefficient for address spreading based on total ProjectLink address range.
    val coefficient = (endAddrM - startAddrM) / projectLinks.map(pl => pl.endMValue - pl.startMValue).sum

    // Generate the list of addresses spread across ProjectLinks.
    val addresses = mappedAddressValues(projectLinks.init, Seq(), startAddrM, endAddrM, coefficient, Seq(startAddrM), 0) :+ endAddrM

    // Map each ProjectLink to a new range (either original or current address values) and return the modified sequence.
    projectLinks.zip(addresses.zip(addresses.tail)).map {
      case (projectLink, (st, en)) =>
        if (editOriginalValues)
          projectLink.copy(originalAddrMRange = AddrMRange(st, en)) // Set original address values.
        else
          projectLink.copy(addrMRange = AddrMRange(st, en)) // Set regular address values.
    }
  }


def setCalibrationPoints(startCp: Long, endCp: Long, projectLinks: Seq[ProjectLink]): Seq[ProjectLink] = {

  val startCalibrationPoint = CalibrationPointType.apply(startCp.toInt)
  val endCalibrationPoint = CalibrationPointType.apply(endCp.toInt)

  val linksWithStartCPSet = {
    if (startCalibrationPoint != NoCP) {
      val firstLinkInSegment = projectLinks.head
      val firstLink = firstLinkInSegment.copy(calibrationPointTypes = (startCalibrationPoint, projectLinks.head.calibrationPointTypes._2))
      if (!firstLink.hasCalibrationPointAt(firstLinkInSegment.addrMRange.start)) {
        ProjectCalibrationPointDAO.createCalibrationPoint(UserDefinedCalibrationPoint(NewIdValue, firstLinkInSegment.id, firstLinkInSegment.projectId, firstLinkInSegment.startMValue, firstLinkInSegment.addrMRange.start))
      }
      logger.info(s"Start calibrationPoint set for link ${firstLink.id} startCP: ${firstLink.startCalibrationPoint}")
      Seq(firstLink) ++ projectLinks.tail
    } else {
      projectLinks
    }
  }

  val linksWithEndCPSet = {
    if (endCalibrationPoint != NoCP) {
      val lastLinksInSegment = linksWithStartCPSet.last
      val lastLink = linksWithStartCPSet.last.copy(calibrationPointTypes = (linksWithStartCPSet.last.calibrationPointTypes._1, endCalibrationPoint))
      if (!lastLink.hasCalibrationPointAt(lastLinksInSegment.addrMRange.end)) {
        ProjectCalibrationPointDAO.createCalibrationPoint(UserDefinedCalibrationPoint(NewIdValue, lastLinksInSegment.id, lastLinksInSegment.projectId, lastLinksInSegment.endMValue, lastLinksInSegment.addrMRange.end))
      }
      logger.info(s"End calibrationPoint set for link ${lastLink.id} startCP: ${lastLink.endCalibrationPoint}")
      linksWithStartCPSet.init ++ Seq(lastLink)
    } else {
      linksWithStartCPSet
    }
  }
  linksWithEndCPSet
}

  /**
    * Updates project links to being of given roadAddressChangeType, and recalculates delta and change table.
    *
    * @param projectId  Project's id
    * @param linkIds    Set of link ids that are set to this status
    * @param roadAddressChangeType New roadAddressChangeType for given link ids
    * @param userName   Username of the user that does this change
    * @return true, if the delta calculation is successful and change table has been updated.
    */
  def updateProjectLinks(projectId             : Long,
                         ids                   : Set[Long],
                         linkIds               : Seq[String],
                         roadAddressChangeType : RoadAddressChangeType,
                         userName              : String,
                         newRoadPart           : RoadPart,
                         newTrackCode          : Int,
                         userDefinedEndAddressM: Option[Int],
                         administrativeClass   : Long                       = AdministrativeClass.State.value,
                         discontinuity         : Int                        = Discontinuity.Continuous.value,
                         ely                   : Option[Long]               = None,
                         reversed              : Boolean                    = false,
                         roadName              : Option[String]             = None,
                         coordinates           : Option[ProjectCoordinates] = None,
                         devToolData           : Option[ProjectLinkDevToolData] = None
                        ): Option[String] = {

    def isCompletelyNewPart(toUpdateLinks: Seq[ProjectLink]): (Boolean, RoadPart) = {
      val reservedPart = projectReservedPartDAO.fetchReservedRoadPart(toUpdateLinks.head.roadPart).get
      val newSavedLinks = if (roadwayDAO.fetchAllByRoadPart(reservedPart.roadPart).isEmpty) {
        projectLinkDAO.fetchByProjectRoadPart(reservedPart.roadPart, projectId)
      } else Seq.empty
      /*
      replaceable -> New link part should replace New existing part if:
        1. Action is RoadAddressChangeType.New, RoadAddressChangeType.Transfer or RoadAddressChangeType.Numbering
        2. New road or part is different from existing one
        3. All New links in existing part are in selected links for New part OR action is RoadAddressChangeType.Numbering
        (Numbering changes all links that are on the same part regardless of how many of the links are actually selected)
       */
      val replaceable =
        (roadAddressChangeType == RoadAddressChangeType.New || roadAddressChangeType == RoadAddressChangeType.Transfer || roadAddressChangeType == RoadAddressChangeType.Renumeration) &&
        (reservedPart.roadPart != newRoadPart) &&
          newSavedLinks.nonEmpty && (newSavedLinks.map(_.id).toSet.subsetOf(ids) || roadAddressChangeType == RoadAddressChangeType.Renumeration)

      (replaceable, reservedPart.roadPart)
    }

    def setDiscontinuityAndUpdateProjectLinks(links: Seq[ProjectLink]): Unit = {
      val originalAddresses = roadAddressService.getRoadAddressesByRoadwayIds(links.map(_.roadwayId))
      if (links.nonEmpty) {
        val lastSegment = links.maxBy(_.addrMRange.end)
        if (links.lengthCompare(1) > 0) {
          val linksToUpdate = links.filterNot(_.id == lastSegment.id)
          projectLinkDAO.updateProjectLinks(linksToUpdate, userName, originalAddresses)
        }
        projectLinkDAO.updateProjectLinks(Seq(lastSegment.copy(discontinuity = Discontinuity.apply(discontinuity))), userName, originalAddresses)
      }
    }

    def checkAndMakeReservation(projectId: Long, newRoadPart: RoadPart, roadAddressChangeType: RoadAddressChangeType, projectLinks: Seq[ProjectLink]): (Boolean, Option[RoadPart]) = {
      val project = getProjectWithReservationChecks(projectId, newRoadPart, roadAddressChangeType, projectLinks)
      try {
        val (toReplace, roadPart) = isCompletelyNewPart(projectLinks)
        if (toReplace && roadAddressChangeType == RoadAddressChangeType.New) {
          val reservedPart = projectReservedPartDAO.fetchReservedRoadPart(roadPart).get
          projectReservedPartDAO.removeReservedRoadPartAndChanges(projectId, reservedPart.roadPart)
          val newProjectLinks: Seq[ProjectLink] = projectLinks.map(pl => pl.copy(id = NewIdValue, roadPart = newRoadPart, track = Track.apply(newTrackCode), discontinuity = Discontinuity.Continuous, addrMRange = AddrMRange(pl.addrMRange.start, userDefinedEndAddressM.getOrElse(pl.addrMRange.end.toInt).toLong), administrativeClass = AdministrativeClass.apply(administrativeClass.toInt)))
          if (linkIds.nonEmpty) {
            addNewLinksToProject(sortRamps(newProjectLinks, linkIds), projectId, userName, linkIds.head, newTransaction = false, Discontinuity.apply(discontinuity))
          } else {
            val newSavedLinkIds = projectLinks.map(_.linkId)
            addNewLinksToProject(sortRamps(newProjectLinks, newSavedLinkIds), projectId, userName, newSavedLinkIds.head, newTransaction = false, Discontinuity.apply(discontinuity))
          }
        } else if (!project.isReserved(newRoadPart) && !project.isFormed(newRoadPart)) {
          projectReservedPartDAO.reserveRoadPart(project.id, newRoadPart, project.modifiedBy)
        }
        (toReplace, Some(roadPart))
      } catch {
        case e: Exception => println("Unexpected exception occurred: " + e)
          (false, None)
      }
    }
    /**
     * Resets project links to match original road addresses.
     * @param toReset A sequence of ProjectLinks to reset.
     */
    def resetAndUpdateTerminatedProjectLinks(toReset: Seq[ProjectLink]): Unit = {
      val roadAddresses = roadAddressService.getRoadAddressesByRoadwayIds(toReset.map(_.roadwayId))
      val updatedLinks = toReset.flatMap { projectLink =>
        roadAddresses.find(roadAddress => projectLink.linearLocationId == roadAddress.linearLocationId).map { ra =>
          val startCpType = ra.calibrationPoints._1.map(_.typeCode).getOrElse(CalibrationPointType.NoCP)
          val endCpType = ra.calibrationPoints._2.map(_.typeCode).getOrElse(CalibrationPointType.NoCP)
          projectLink.copy(
            roadPart = ra.roadPart,
            track = ra.track,
            administrativeClass = ra.administrativeClass,
            addrMRange = AddrMRange(ra.addrMRange.start, ra.addrMRange.end),
            originalAddrMRange = ra.addrMRange,
            calibrationPointTypes = (startCpType, endCpType),
            originalCalibrationPointTypes = (startCpType, startCpType),
            sideCode = ra.sideCode,
            ely = ra.ely,
            discontinuity = ra.discontinuity,
            startMValue = ra.startMValue,
            endMValue = ra.endMValue,
            linearLocationId = ra.linearLocationId,
            projectId = projectLink.projectId,
            linkId = projectLink.linkId
          )
        }
      }
      if (updatedLinks.nonEmpty) {
        projectLinkDAO.batchUpdateProjectLinksToTerminate(updatedLinks)

        // Fetch connected project links to check for splits
        val connectedLinkIds = updatedLinks.flatMap(_.connectedLinkId).distinct
        val connectedProjectLinks = projectLinkDAO.fetchProjectLinksByConnectedLinkId(connectedLinkIds)
        // check and remove links that were split from the project
        identifyAndHandleSplitProjectLinks(connectedProjectLinks, projectId)
      }
    }

    /* Update elycodes into project table */
    def updateProjectElyCodes(): Unit = {
      val elysForProject = projectLinkDAO.fetchProjectLinkElys(projectId)
      val updatedCount = projectDAO.updateProjectElys(projectId, elysForProject)
      if (updatedCount == 0)
        logger.warn(s"Ely-codes for project: $projectId were not updated.")
    }

    try {
<<<<<<< HEAD
      runWithTransaction {
        val toUpdateLinks = projectLinkDAO.fetchProjectLinksByProjectAndLinkId(ids, linkIds.toSet, projectId)
        userDefinedEndAddressM.foreach(addressM => {
          val endSegment                = toUpdateLinks.maxBy(_.addrMRange.end)
          val calibrationPoint          = UserDefinedCalibrationPoint(NewIdValue, endSegment.id, projectId, addressM.toDouble - endSegment.startMValue, addressM)
          val lastEndSegmentLink        = toUpdateLinks.find(ul => ul.projectId == projectId && ul.addrMRange.start == endSegment.addrMRange.start)
          val calibrationPointIsPresent = lastEndSegmentLink match {
            case Some(projectLink) =>
              projectLink.hasCalibrationPointAt(calibrationPoint.addressMValue)
            case _ => false
=======
      withDynTransaction {
        val projectLinks = projectLinkDAO.fetchProjectLinksByProjectAndLinkId(ids, linkIds.toSet, projectId)
        if (devToolData.isDefined) {
          val editedData = devToolData.get
          if (editedData.startAddrMValue.isDefined && editedData.endAddrMValue.isDefined) {
            val addressesUpdated = spreadAddrMValuesToProjectLinks(editedData.startAddrMValue.get, editedData.endAddrMValue.get, projectLinks, editOriginalValues = false)
            val origAddressesUpdated = if (projectLinks.forall(_.status != RoadAddressChangeType.New)) {
              spreadAddrMValuesToProjectLinks(editedData.originalStartAddrMValue.get, editedData.originalEndAddrMValue.get, addressesUpdated, editOriginalValues = true)
            } else {
              addressesUpdated
            }
            val roadwayNumbersUpdated = {
              if (origAddressesUpdated.forall(_.status == RoadAddressChangeType.New)) {
                val newRoadwayNumberForNewLinks = Sequences.nextRoadwayNumber
                origAddressesUpdated.map(pl => pl.copy(roadwayNumber = newRoadwayNumberForNewLinks))
              } else
                origAddressesUpdated
            }

            val statusAndSideCodeUpdated = roadwayNumbersUpdated.map(pl => pl.copy(status = roadAddressChangeType,sideCode = {if (pl.status == RoadAddressChangeType.New && pl.sideCode == SideCode.Unknown) SideCode.TowardsDigitizing else pl.sideCode}))
            val originalAddresses = roadAddressService.getRoadAddressesByRoadwayIds(statusAndSideCodeUpdated.map(_.roadwayId))
            val calibrationPointsUpdated = setCalibrationPoints(editedData.startCp, editedData.endCp, statusAndSideCodeUpdated)
            val updatedRoadways = {
              if (editedData.generateNewRoadwayNumber) {
                val newRoadwayNymber = Sequences.nextRoadwayNumber
                calibrationPointsUpdated.map(pl => pl.copy(roadwayNumber = newRoadwayNymber))
              } else {
                calibrationPointsUpdated
              }
            }
            val editedLinks = {
              if (devToolData.get.editedSideCode.nonEmpty) {
                updatedRoadways.map(pl => pl.copy(sideCode = SideCode.apply(devToolData.get.editedSideCode.get.toInt)))
              } else
                updatedRoadways
            }
            projectLinkDAO.updateProjectLinks(editedLinks, userName, originalAddresses)
>>>>>>> c09006a4
          }
        }

        val toUpdateLinks = projectLinkDAO.fetchProjectLinksByProjectAndLinkId(ids, linkIds.toSet, projectId)
          userDefinedEndAddressM.foreach(addressM => {
            val endSegment                = toUpdateLinks.maxBy(_.addrMRange.end)
            val calibrationPoint          = UserDefinedCalibrationPoint(NewIdValue, endSegment.id, projectId, addressM.toDouble - endSegment.startMValue, addressM)
            val lastEndSegmentLink        = toUpdateLinks.find(ul => ul.projectId == projectId && ul.addrMRange.continuesTo(endSegment.addrMRange))
            val calibrationPointIsPresent = lastEndSegmentLink match {
              case Some(projectLink) =>
                projectLink.hasCalibrationPointAt(calibrationPoint.addressMValue)
              case _ => false
            }
            /* Store the user defined calibration point with given address even if other calibratation type exists. */
            if (!calibrationPointIsPresent || lastEndSegmentLink.last.endCalibrationPointType != UserDefinedCP) {
              val foundCalibrationPoint = ProjectCalibrationPointDAO.findEndCalibrationPoint(endSegment.id, projectId)
              if (foundCalibrationPoint.isEmpty)
                ProjectCalibrationPointDAO.createCalibrationPoint(calibrationPoint)
              else
                ProjectCalibrationPointDAO.updateSpecificCalibrationPointMeasures(foundCalibrationPoint.head.id, addressM.toDouble - endSegment.startMValue, addressM)
              Seq(ProjectCalibrationPoint)
            } else
              Seq.empty[ProjectCalibrationPoint]
          })
          roadAddressChangeType match {
            case RoadAddressChangeType.Termination =>
              if (devToolData.isDefined) {
                if (devToolData.get.startAddrMValue.isDefined || devToolData.get.endAddrMValue.isDefined || devToolData.get.originalStartAddrMValue.isDefined || devToolData.get.originalEndAddrMValue.isDefined)
                  logger.info(s"Skipping termination link reset, because of dev tool given address values...")
              } else {
                // Reset and update projectLinks to their original state based on road addresses
                resetAndUpdateTerminatedProjectLinks(toUpdateLinks)
                projectLinkDAO.updateProjectLinksStatus(toUpdateLinks.map(_.id).toSet, RoadAddressChangeType.Termination, userName)
              }
            case RoadAddressChangeType.Renumeration =>
              if (toUpdateLinks.nonEmpty) {
                val currentAddresses = roadAddressService.getRoadAddressesFiltered(newRoadPart)
                val roadAddresses = roadAddressService.getRoadAddressesByRoadwayIds(toUpdateLinks.map(_.roadwayId))
                if (roadAddresses.exists(x =>
                  x.roadPart == newRoadPart)) // check the original numbering wasn't exactly the same
                  throw new ProjectValidationException(ErrorRenumberingToOriginalNumber) // you cannot use current roadnumber and roadpart number in numbering operation
                if (currentAddresses.nonEmpty)
                  throw new ProjectValidationException(ErrorRoadAlreadyExistsOrInUse)
                if (toUpdateLinks.map(pl => (pl.roadPart)).distinct.lengthCompare(1) != 0 ||
                    roadAddresses.map(ra => (ra.roadPart)).distinct.lengthCompare(1) != 0) {
                  throw new ProjectValidationException(ErrorMultipleRoadNumbersOrParts)
                }
                val roadPartLinks = projectLinkDAO.fetchProjectLinksByProjectRoadPart(toUpdateLinks.head.roadPart, projectId)
                if (roadPartLinks.exists(rpl => rpl.status == RoadAddressChangeType.Unchanged || rpl.status == RoadAddressChangeType.Transfer || rpl.status == RoadAddressChangeType.New || rpl.status == RoadAddressChangeType.Termination)) {
                  throw new ProjectValidationException(ErrorOtherActionWithNumbering)
                }
                val (reservationNotNeeded, oldRoadPart) = checkAndMakeReservation(projectId, newRoadPart, RoadAddressChangeType.Renumeration, toUpdateLinks)

                projectLinkDAO.updateProjectLinkNumbering(projectId, toUpdateLinks.head.roadPart,
                  roadAddressChangeType, newRoadPart, userName, ely.getOrElse(toUpdateLinks.head.ely))
                projectLinkDAO.updateProjectLinkAdministrativeClassDiscontinuity(Set(toUpdateLinks.maxBy(_.addrMRange.end).id), roadAddressChangeType, userName, administrativeClass, Some(discontinuity))
                //numbering cases should remove the reserved part after the project link table update operation
                if (reservationNotNeeded) {
                  projectReservedPartDAO.removeReservedRoadPart(projectId, oldRoadPart.get)
                }
                val nameError = roadName.flatMap(setProjectRoadName(projectId, newRoadPart.roadNumber, _)).toList.headOption
                if (nameError.nonEmpty)
                  return nameError
              } else {
                throw new ProjectValidationException(ErrorRoadLinkNotFoundInProject)
              }

            case RoadAddressChangeType.Transfer =>
              val (reservationNotNeeded, oldRoadPart) = checkAndMakeReservation(projectId, newRoadPart, RoadAddressChangeType.Transfer, toUpdateLinks)

              // VIITE-3203 if dev tool is being used then skip this part.
              // Reason: Dev tool user might need the RoadAddressCP (that is being erased here, and programmatically recalculated later)
              val updated = if (devToolData.isEmpty) {
                toUpdateLinks.map(l => {
                  val startCP = l.startCalibrationPointType match {
                    case JunctionPointCP => JunctionPointCP
                    case UserDefinedCP => UserDefinedCP
                    case _ => NoCP
                  }
                  val endCP = l.endCalibrationPointType match {
                    case JunctionPointCP => JunctionPointCP
                    case UserDefinedCP => UserDefinedCP
                    case _ => NoCP
                  }
                  l.copy(roadPart = newRoadPart, track = Track.apply(newTrackCode), calibrationPointTypes = (startCP, endCP), status = roadAddressChangeType, administrativeClass = AdministrativeClass.apply(administrativeClass.toInt), ely = ely.getOrElse(l.ely))
                })
              } else
                toUpdateLinks

              val originalAddresses = roadAddressService.getRoadAddressesByRoadwayIds(updated.map(_.roadwayId))
              projectLinkDAO.updateProjectLinks(updated, userName, originalAddresses)
              projectLinkDAO.updateProjectLinkAdministrativeClassDiscontinuity(Set(updated.maxBy(_.addrMRange.end).id), roadAddressChangeType, userName, administrativeClass, Some(discontinuity))
              //transfer cases should remove the reserved part after the project link table update operation
              if (reservationNotNeeded) {
                projectReservedPartDAO.removeReservedRoadPart(projectId, oldRoadPart.get)
              }
              val nameError = roadName.flatMap(setProjectRoadName(projectId, newRoadPart.roadNumber, _)).toList.headOption
              if (nameError.nonEmpty)
                return nameError

            case RoadAddressChangeType.Unchanged =>
              checkAndMakeReservation(projectId, newRoadPart, RoadAddressChangeType.Unchanged, toUpdateLinks)
              // ely, administrativeClass and discontinuity can change when changeType is unChanged
              val updatedLinks = toUpdateLinks.map { link =>
                link.copy(
                  ely = ely.getOrElse(link.ely),
                  administrativeClass = AdministrativeClass.apply(administrativeClass.toInt),
                  status = roadAddressChangeType
                )
              }
              setDiscontinuityAndUpdateProjectLinks(updatedLinks)

            case RoadAddressChangeType.New => {
              // Current logic allows only re adding new road addresses within same road/part group
              if (toUpdateLinks.groupBy(l => (l.roadPart)).size <= 1) {
                checkAndMakeReservation(projectId, newRoadPart, RoadAddressChangeType.New, toUpdateLinks)
                val updatedLinks = toUpdateLinks.map { link =>
                  link.copy(
                    roadPart = newRoadPart,
                    track = Track.apply(newTrackCode),
                    administrativeClass = AdministrativeClass.apply(administrativeClass.toInt),
                    ely = ely.getOrElse(link.ely)
                  )
                }
                setDiscontinuityAndUpdateProjectLinks(updatedLinks)
                val nameError = roadName.flatMap(setProjectRoadName(projectId, newRoadPart.roadNumber, _)).toList.headOption
                if (nameError.nonEmpty)
                  return nameError
              } else {
                throw new RoadAddressException(s"Useamman kuin yhden tien/tieosan tallennus kerralla ei ole tuettu.")
              }
            }
            case _ =>
              throw new ProjectValidationException(s"Virheellinen operaatio $roadAddressChangeType")
          }

          updateProjectElyCodes()

          if (coordinates.isDefined) {
            saveProjectCoordinates(projectId, coordinates.get)
          }
          else {
            saveProjectCoordinates(projectId, calculateProjectCoordinates(projectId))
          }
          None
        }
      }
    catch {
      case ex: RoadAddressException =>
        logger.info("Road address Exception: " + ex.getMessage)
        Some(s"Tieosoitevirhe: ${ex.getMessage}")
      case ex: ProjectValidationException => Some(ex.getMessage)
      case ex: Exception => Some(ex.getMessage)
    }
  }

  def fuseSplittedProjectLinks(links: Seq[ProjectLink]): Seq[ProjectLink] = {
    val sorted = links.sortBy(_.startMValue)
    val linkIds = sorted.map(_.linkId).distinct
    if (!sorted.exists(_.reversed) &&
        linkIds.lengthCompare(1) == 0 &&
        sorted.forall(_.sideCode == links.head.sideCode) &&
        sorted.forall(_.track == links.head.track) &&
        sorted.tail.scanLeft((true, links.head.addrMRange.end)){ (a,b) => (a._2 == b.addrMRange.start, b.addrMRange.end)}.forall(_._1)
    ) {
      val geom = sorted.head.sideCode match {
        case SideCode.AgainstDigitizing => sorted.map(_.geometry).reverse.foldLeft(Seq[Point]())((geometries, ge) => {
          geometries ++ ge
        }).distinct
        case _ => sorted.map(_.geometry).foldLeft(Seq[Point]())((geometries, ge) => {
          geometries ++ ge
        }).distinct
      }
      val (startM, endM, startA, endA, oStartA, oEndA, startCp, endCp, oStartCp, oEndCp) =
        (links.map(_.startMValue).min,
          links.map(_.endMValue).max,
          links.map(_.addrMRange.start).min,
          links.map(_.addrMRange.end).max,
          links.map(_.originalAddrMRange.start).min,
          links.map(_.originalAddrMRange.end).max,
          links.minBy(_.addrMRange.start).startCalibrationPointType,
          links.maxBy(_.addrMRange.end).endCalibrationPointType,
          links.minBy(_.addrMRange.start).originalStartCalibrationPointType,
          links.maxBy(_.addrMRange.end).originalEndCalibrationPointType
        )

      Seq(
        sorted.head.copy(discontinuity                 = links.maxBy(_.addrMRange.start).discontinuity, addrMRange = AddrMRange(startA, endA), originalAddrMRange = AddrMRange(oStartA, oEndA), startMValue                   = startM, endMValue                     = endM, calibrationPointTypes         = (startCp, endCp), originalCalibrationPointTypes = (oStartCp, oEndCp), geometry                      = geom, geometryLength                = GeometryUtils.geometryLength(geom), connectedLinkId               = None)
      )
    } else
      links
  }

  /***
   * Required when user calculates project more than once.
   * Removes user defined calibration points and splits generated in previous calc.
   * @param pls Non-terminated ProjectLinks in the same road/part.
   * @return ProjectLinks without split made in previous calculation if any.
   */
  def getFusedProjectLinks(pls: Seq[ProjectLink]): Seq[ProjectLink] = if (pls.isEmpty) {
    Seq()
  } else {
    val (connectedGroups, unConnectedGroups) = pls.groupBy(_.connectedLinkId).partition(_._1.isDefined)
    val unConnnected                         = unConnectedGroups.values.flatten.toSeq
    val connected                            = connectedGroups.values.flatMap(v => {
      fuseSplittedProjectLinks(v.map(f = c => {
        c.endCalibrationPointType match {case UserDefinedCP => c.copy(calibrationPointTypes = (c.startCalibrationPointType, NoCP)); case _ => c;}
      }))
    }).toSeq
    val connectedIds                         = connected.map(_.id).toSet
    val connectedGroupsIds                   = connectedGroups.values.flatten.map(_.id).toSet
    roadwayChangesDAO.clearRoadChangeTable(pls.head.projectId)
    projectLinkDAO.removeProjectLinksById(connectedGroupsIds.diff(connectedIds))
    unConnnected ++ connected
  }

  /***
   * Required when user calculates project more than once and terminates or reverts previously split project links.
   * If project links are split in previous calculation and are now terminated or reverted, the unnecessary splits need to be removed.
   * The termination or reverting process handles updating the original link to state before split, so the newly created split links can be removed.
   * Removes unnecessary splits generated in previous calc when terminating or reverting road links.
   * Updates the geometry to the original values from KGV.
   *
   * @param projectLinks ProjectLinks to be evaluated.
   * @param projectId The ID of the project being processed.
   * @return A sequence of project links with unnecessary splits removed.
   */
  def identifyAndHandleSplitProjectLinks(projectLinks: Seq[ProjectLink], projectId: Long): Seq[ProjectLink] = {
    // A mutable collection to keep track of updated project links
    val updatedProjectLinks = scala.collection.mutable.Buffer[ProjectLink]()

    // Identify splits to remove
    val splitsToHandle = identifySplitsToHandle(projectLinks)

    if (splitsToHandle.nonEmpty) {
      splitsToHandle.foreach { case (originalProjectLink, splitProjectLinks) =>
        // Remove split project links and update geometry of the original project link
        logger.info(s"Removing split project links for original link ID: ${originalProjectLink.id} with split link IDs: ${splitProjectLinks.map(_.id).mkString(", ")}")
        val splitLinkIds = splitProjectLinks.map(_.id)
        removeSplitProjectLinks(splitLinkIds, originalProjectLink, projectId)

        updateGeometryOfOriginalProjectLink(originalProjectLink) match {
          case Some(updatedLink) => updatedProjectLinks += updatedLink
          case None => updatedProjectLinks += originalProjectLink // If geometry was not updated, keep the original
        }
      }
    } else {
      logger.info("No split project links to handle.")
      // If no splits to handle, return the original not handled project links
      return projectLinks
    }
    // Return the final updated list of project links
    updatedProjectLinks
  }

  /**
   * Identifies splits in project links that need to be handled. This only works after the termination or reverting of project links.
   * Splits are identified based on the linear location ID of the project links.
   * If a split is found where the start and end address M values are the same as the original project link, it is considered unnecessary and should be removed.
   * @param projectLinks The project links to be evaluated.
   * @return A map of original project links to their corresponding split project links or empty map if no splits to remove are found.
   */
  def identifySplitsToHandle(projectLinks: Seq[ProjectLink]): Map[ProjectLink, Seq[ProjectLink]] = {
    projectLinks.groupBy(_.linearLocationId).flatMap { case (_, links) =>
      val originalLink = links.minBy(_.id) // Assuming the first link is always the original
      val splitsToRemove = links.filter { splitLink =>
        splitLink.id != originalLink.id &&
          originalLink.addrMRange == splitLink.addrMRange
      }
      if (splitsToRemove.nonEmpty) Some(originalLink -> splitsToRemove) else None
    }
  }

  /**
   * Removes a collection of split project links based on their IDs and updates the related project link to remove the connection to these splits.
   * This function is integral to maintaining project link data integrity, ensuring that unnecessary splits are efficiently removed from the database.
   *
   * @param splitProjectLinkIds A sequence of IDs for the split project links to be removed.
   * @param originalProjectLink The original project link that is associated with the split links.
   * @param projectId The ID of the project for which the operation is being performed.
   */
  private def removeSplitProjectLinks(splitProjectLinkIds: Seq[Long], originalProjectLink: ProjectLink, projectId: Long): Unit = {
    try {
      roadwayChangesDAO.clearRoadChangeTable(projectId)
      projectLinkDAO.handleSplitProjectLinksRemovalAndUpdate(splitProjectLinkIds, originalProjectLink, projectId)
    } catch {
      case e: ViiteException => logger.error(s"Failed to remove split project links, originalProjectLink: ${originalProjectLink.id}  ${originalProjectLink.connectedLinkId}", e)
    }
  }

  private def updateGeometryOfOriginalProjectLink(originalProjectLink: ProjectLink): Option[ProjectLink] = {
    val kgvRoadLinks = roadLinkService.getCurrentAndComplementaryRoadLinks(Set(originalProjectLink.linkId))
    kgvRoadLinks.find(_.linkId == originalProjectLink.linkId).map { kgvGeometry =>
      val updatedGeom = GeometryUtils.truncateGeometry3D(kgvGeometry.geometry, originalProjectLink.startMValue, originalProjectLink.endMValue)
      projectLinkDAO.updateProjectLinkGeometry(originalProjectLink.id, updatedGeom)
      originalProjectLink.copy(geometry = updatedGeom)
    }
  }

  /**
   * Adjusts calibration points for project links by adding RoadAddressCp to discontinuous links
   * and to spots where the track changes (e.g., from double track to single track or vice versa).
   * @param projectLinks A sequence of project links that need to be checked and adjusted
   * @return A sequence of project links with adjusted calibration points
   */
  def adjustCalibrationPointsOnProjectLinks(projectLinks: Seq[ProjectLink]): Seq[ProjectLink] = {
    projectLinks.map(pl => {
      if (pl.discontinuity != Discontinuity.Continuous ||
        projectLinks.exists(pl2 =>  pl.originalAddrMRange.end != 0 && pl2.originalAddrMRange.continuesFrom(pl.originalAddrMRange) && pl.track != pl2.track) ||
        projectLinks.exists(pl2 =>  pl.originalAddrMRange.end != 0 && pl2.originalAddrMRange.continuesFrom(pl.originalAddrMRange) && pl.track == pl2.track &&
          pl.administrativeClass != pl2.administrativeClass))
      {
        pl.copy(calibrationPointTypes = (pl.calibrationPointTypes._1, CalibrationPointType.RoadAddressCP))
      } else
        pl
    })
  }

  def recalculateProjectLinks(projectId: Long, userName: String, roadParts: Set[RoadPart] = Set()): Unit = {


    logger.info(s"Recalculating project $projectId, parts ${roadParts.mkString(", ")}")

    time(logger, "Recalculate links") {
      val projectLinks = projectLinkDAO.fetchProjectLinks(projectId)
      val nonTerminatedProjectLinks = projectLinks.filterNot(_.status == RoadAddressChangeType.Termination)

      var terminatedProjectLinks = new ListBuffer[ProjectLink]()
      val recalculated = nonTerminatedProjectLinks.groupBy(pl => {
        (pl.roadPart)
      }).flatMap {
        grp =>
          val fusedLinks = getFusedProjectLinks(grp._2)
          val calibrationPoints = ProjectCalibrationPointDAO.fetchByRoadPart(projectId, grp._1)
          val projectLinksWithAdjustedCalibrationPoints = adjustCalibrationPointsOnProjectLinks(fusedLinks)
          val recalculatedProjectLinks = ProjectSectionCalculator.assignAddrMValues(projectLinksWithAdjustedCalibrationPoints, calibrationPoints)
          val (recalculatedNonTerminated, recalculatedTerminated) = recalculatedProjectLinks.partition(pl => pl.status != RoadAddressChangeType.Termination)

          terminatedProjectLinks ++= recalculatedTerminated

          recalculatedNonTerminated.sortBy(_.addrMRange.end)
      }.toSeq

      val terminatedProjectLinksWithAssignedRoadwayNumbers = assignRoadwayNumbersToTerminatedProjectLinks(nonTerminatedProjectLinks ++ terminatedProjectLinks)
      val originalAddresses = roadAddressService.getRoadAddressesByRoadwayIds((recalculated ++ terminatedProjectLinks).map(_.roadwayId))
      projectLinkDAO.updateProjectLinks(recalculated ++ terminatedProjectLinksWithAssignedRoadwayNumbers, userName, originalAddresses)
      val projectLinkIdsToDB = recalculated.map(_.id).diff(projectLinks.map(_.id))
      projectLinkDAO.create(recalculated.filter(pl => projectLinkIdsToDB.contains(pl.id)))
    }
  }

  /**
   * Handles the roadway numbering of terminated project links
   * The process:
   * 1.     group the projectLinks in to sections by roadway and track and check if all the links existing in the section are terminated.
   *
   * 1.1.   If yes Then there is no need to expire the roadway section and the roadway numbers can stay as they are.
   *        e.g. RwNumber 123 : |--Terminated-->|--Terminated-->|
   *
   * 1.2.1  If not, then we are splitting the original roadway section in to smaller sections.
   *        And when we split the original roadway section then we need to assign new roadway number to the terminated project links.
   *
   *        example 1: RwNumber 123 : |--Other action-->|--Terminated-->|
   *        The terminated project links will be assigned new roadway number
   *
   *        example 2: VIITE-3038 If the section is divided in to more than one terminated section
   *        e.g. RwNumber 123 : |--Other action-->|--Terminated-->|--Other action-->|--Terminated-->|--Other action-->|
   *        then each of the terminated sections will need to be assigned new roadway numbers
   *
   * @param allProjectLinks: all the project links of the project (terminated and non terminated)
   */
  // VIITE-2179
  private def assignRoadwayNumbersToTerminatedProjectLinks(allProjectLinks: Seq[ProjectLink]): Seq[ProjectLink] = {
    //getting project link sections by roadway number and track
    val sectionGroup = allProjectLinks.groupBy(pl => (pl.track, pl.roadwayNumber))
    //check if entire project link section was terminated
    sectionGroup.values.flatMap { pls =>
      if (!pls.forall(_.status == RoadAddressChangeType.Termination)) {
        val terminatedProjectLinksOnSameOriginalRoadway = pls.filter(_.status == RoadAddressChangeType.Termination)
        val terminatedSections = divideTerminatedProjectLinksInToSections(terminatedProjectLinksOnSameOriginalRoadway)
        val terminatedWithNewRoadwayNumbers = terminatedSections.flatMap(terminatedSection => {
          val newRoadwayNumber = Sequences.nextRoadwayNumber
          terminatedSection.map(pl => pl.copy(roadwayNumber = newRoadwayNumber))
        })
        terminatedWithNewRoadwayNumbers
      } else pls.filter(_.status == RoadAddressChangeType.Termination)
    }.toSeq
  }

  /**
   * Divide terminated project links in to continuous sections by their original addr M values
   *
   * In this example the original roadway has startAddrm: 0 and endAddrM: 600
   * The roadway has been terminated in three different sections of the original roadway illustrated below (Note: non terminated project links not included in the illustration)
   *
   * original addrM:             100        150        200         250      300       350      400
   * terminated project Links:   |---TPL1--->|---TPL2--->           |--TPL3-->        |--TPL4-->
   *
   * The function divides these terminated project links in to sections like this:
   * Seq(Seq(TPL1,TPL2), Seq(TPL3), Seq(TPL4))
   *
   * @param terminatedProjectLinks: Project links on the same original roadway with Terminated status (The sequence needs to be ordered by the addrM values)
   */
  def divideTerminatedProjectLinksInToSections(terminatedProjectLinks: Seq[ProjectLink]): Seq[Seq[ProjectLink]] = {
    def projectLinksOriginallyContinuousByAddressMValue(pl1: ProjectLink, pl2: ProjectLink): Boolean = {
      pl1.originalAddrMRange.isAdjacentTo(pl2.originalAddrMRange)
    }

    // Iterative function to build sections
    def buildSections(links: Seq[ProjectLink]): Seq[Seq[ProjectLink]] = {
      var result: Seq[Seq[ProjectLink]] = Seq.empty
      var currentSection: Seq[ProjectLink] = Seq.empty

      for (link <- links) {
        if (currentSection.isEmpty || projectLinksOriginallyContinuousByAddressMValue(currentSection.last, link)) {
          // Extend the current section if it's empty or the project links were originally continuous by address M values
          currentSection :+= link
        } else {
          // Start a new section
          result :+= currentSection
          currentSection = Seq(link)
        }
      }

      // Add the last section to the result sets
      if (currentSection.nonEmpty) {
        result :+= currentSection
      }

      result
    }

    // Start building sections with the input project links
    buildSections(terminatedProjectLinks)
  }


  /** @return Whether we did the recalculation or not
    * @throws IllegalArgumentException when the given project is not found. */
  private def recalculateChangeTable(projectId: Long): (Boolean, Option[String]) = {
    val projectOpt = fetchProjectById(projectId)
    if (projectOpt.isEmpty)
      throw new IllegalArgumentException("Project not found")
    val project = projectOpt.get
    project.projectState match {
      case ProjectState.Accepted | ProjectState.InUpdateQueue | ProjectState.UpdatingToRoadNetwork => (true, None)
      case _ =>
        roadwayChangesDAO.clearRoadChangeTable(projectId)
        roadwayChangesDAO.insertDeltaToRoadChangeTable(projectId, projectOpt)
    }
  }

  /**
    * Checks if project is publishable. Add filters for cases we do not want to prevent sending.
    *
    * @param projectId project-id
    * @return if project contains any notifications preventing sending
    */
  def isProjectPublishable(projectId: Long): Boolean = {
    validateProjectById(projectId).isEmpty
  }

  def allLinksHandled(projectId: Long): Boolean = { //some tests want to know if all projectLinks have been handled. to remove this test need to be updated to check if termination is correctly applied etc best done after all validations have been implemented
    runWithReadOnlySession {
      projectLinkDAO.fetchProjectLinks(projectId, Some(RoadAddressChangeType.NotHandled)).isEmpty &&
      projectLinkDAO.fetchProjectLinks(projectId).nonEmpty
    }
  }

  /** Changes projects status to unfinished
    *
    * @param projectId project-id
    * @return returns option error string
    */

  def reOpenProject(projectId: Long): Option[String] = {
    runWithTransaction {
      val project = fetchProjectById(projectId)
      projectDAO.updateProjectStatus(projectId, ProjectState.Incomplete)
      if (project.isEmpty)
        return Some("Projektia ei löytynyt")
    }
    None
  }

  /**
    * Publish project with id projectId: recalculates the change table.
    *
    * @param projectId Project to publish
    * @return optional error message, empty if no error
    */
  def publishProject(projectId: Long): PublishResult = {
    logger.info(s"Preparing to persist changes of project $projectId to the road network")
    runWithTransaction {
      if (!recalculateChangeTable(projectId)._1) {
        return PublishResult(validationSuccess = false, sendSuccess = false, Some("Muutostaulun luonti epäonnistui. Tarkasta ely"))
      }
      else {
        projectDAO.updateProjectStatus(projectId, InUpdateQueue)
        logger.info(s"Returning dummy 'Yesyes, TR part ok', as TR call removed")
        PublishResult(validationSuccess = true, sendSuccess = true, Some(""))
      }
    }
  }

  private def newProjectTemplate(rl: RoadLinkLike, ra: RoadAddress, project: Project): ProjectLink = {
    val geometry = GeometryUtils.truncateGeometry3D(rl.geometry, ra.startMValue, ra.endMValue)
    val newEly = project.reservedParts.find(rp => rp.roadPart == ra.roadPart) match {
      case Some(rp) => rp.ely.getOrElse(ra.ely)
      case _ => ra.ely
    }

    ProjectLink(NewIdValue, ra.roadPart, ra.track, ra.discontinuity, ra.addrMRange, ra.addrMRange, ra.startDate, ra.endDate, Some(project.modifiedBy), ra.linkId, ra.startMValue, ra.endMValue, ra.sideCode, ra.calibrationPointTypes, (ra.startCalibrationPointType, ra.endCalibrationPointType), geometry, project.id, RoadAddressChangeType.NotHandled, ra.administrativeClass, ra.linkGeomSource, GeometryUtils.geometryLength(geometry), ra.id, ra.linearLocationId, newEly, ra.reversed, None, ra.adjustedTimestamp, roadAddressLength = ra.addrMRange.lengthOption)
  }

  private def newProjectLink(rl: RoadLinkLike, project: Project, roadPart: RoadPart, trackCode: Track, discontinuity: Discontinuity, administrativeClass: AdministrativeClass, ely: Long, roadName: String = "") = {

    val roadLinkTimestamp: Long = Try(rl.roadLinkTimeStamp).getOrElse(0)
    ProjectLink(NewIdValue, roadPart, trackCode, discontinuity, AddrMRange(0L, 0L), AddrMRange(0L, 0L), Some(project.startDate), None, Some(project.modifiedBy), rl.linkId, 0.0, rl.length, SideCode.Unknown, (NoCP, NoCP), (NoCP, NoCP), rl.geometry, project.id, RoadAddressChangeType.New, administrativeClass, rl.linkSource, rl.length, 0L, 0L, ely, false, None, roadLinkTimestamp, roadName = Some(roadName))
  }

  private def buildProjectRoadLink(projectLinks: Seq[ProjectLink]): Seq[ProjectAddressLink] = {
    val pl: Seq[ProjectLink] = projectLinks.size match {
      case 0 => return Seq()
      case 1 => projectLinks
      case _ => fuseProjectLinks(projectLinks)
    }
    pl.map(l => ProjectAddressLinkBuilder.build(l))
  }


  /**
    * Combines multiple project links in one only if it is possible
    *
    * @param links : Seq[ProjectLink] - Project links to combine.
    * @return
    */
  private def fuseProjectLinks(links: Seq[ProjectLink]): Seq[ProjectLink] = {
    val linkIds = links.map(_.linkId).distinct
    val existingRoadAddresses = roadAddressService.getRoadAddressesByRoadwayIds(links.map(_.roadwayId))
    val groupedRoadAddresses = existingRoadAddresses.groupBy(record =>
      (record.roadwayNumber, record.roadPart, record.track.value, record.startDate, record.endDate, record.linkId, record.administrativeClass, record.ely, record.terminated))

    if (groupedRoadAddresses.size > 1) {
      links
    }
    else {
      if (linkIds.lengthCompare(1) != 0)
        throw new IllegalArgumentException(s"Multiple road link ids given for building one link: ${linkIds.mkString(", ")}")
      if (links.exists(_.isSplit))
        links
      else {
        val geom = links.head.sideCode match {
          case SideCode.TowardsDigitizing => links.map(_.geometry).foldLeft(Seq[Point]())((geometries, ge) => geometries ++ ge)
          case _ => links.map(_.geometry).reverse.foldLeft(Seq[Point]())((geometries, ge) => geometries ++ ge)
        }
        val (startM, endM, startA, endA) = (links.map(_.startMValue).min, links.map(_.endMValue).max,
                                             links.map(_.addrMRange.start).min, links.map(_.addrMRange.end).max)
        Seq(links.head.copy(discontinuity = links.maxBy(_.addrMRange.start).discontinuity, addrMRange = AddrMRange(startA, endA), startMValue = startM, endMValue = endM, geometry = geom, geometryLength = GeometryUtils.geometryLength(geom)))
      }
    }
  }

  private def awaitRoadLinks(fetch: (Future[Seq[RoadLink]], Future[Seq[RoadLink]])): (Seq[RoadLink], Seq[RoadLink]) = {
    val combinedFuture = for {
      fStandard <- fetch._1
      fComplementary <- fetch._2
    } yield (fStandard, fComplementary)

    val (roadLinks, complementaryLinks) = Await.result(combinedFuture, Duration.Inf)
    (roadLinks, complementaryLinks)
  }


  /** Reserves a road network project for preserving the project information onto the road network.
    * Enclosing runWithTransaction ensures that the retrieved project cannot be given to multiple
    * handler calls at the same time.
    * @return Some(projectId), when there was a reservable project, None if not.
    * @throws Exception if an unexpected exception occurred. */
  def atomicallyReserveProjectInUpdateQueue: Option[Long] = {
    var reserveStatus: Option[Long] = None  // nothing reserved yet

    runWithTransaction { // to ensure uniquely retrieved projectId for each calling handler thread
      reserveStatus = {
        try {
          val projectId = projectDAO.fetchSingleProjectIdWithInUpdateQueueStatus
          if (projectId.isDefined)
            projectDAO.updateProjectStatus(projectId.get, ProjectState.UpdatingToRoadNetwork)
          projectId
        } catch {
          case t: Exception =>
            logger.warn(s"Unexpected exception while reserving a project for preserving: ${t.getMessage}", t)
            throw t // Rethrow the unexpected error.
        }
      }
    }
    reserveStatus
  }

  /** Preserves the information of a single road network project to the road network,
    * if any such project is waiting.
    * @throws SQLException if there is an error with preserving the reserved project to the db.
    * @throws Exception if an unexpected exception occurred. */
  def preserveSingleProjectToBeTakenToRoadNetwork(): Unit = {
    logger.info("Checking for projects to be accepted to the road network.")

    // Get a project to update to db, if any. Reserved apart from db preserve, to communicate the reservation asap.
    val projectIdOpt: Option[Long] = atomicallyReserveProjectInUpdateQueue

    var projectId: Long = -1L // dummy

    projectIdOpt match {

      case None =>
        logger.debug(s"No projects to update to the road network.")

      case Some(id) => {
        // Try preserving the project to the road network
        try {
          runWithTransaction {
            projectId = id
            time(logger, s"Preserve the project $projectId to the road network") {
              preserveProjectToDB(projectId)
            }
            // Got through without Exceptions -> the project was successfully preserved
            projectDAO.changeProjectStatusToAccepted(projectId)
          }
        } catch {
          // In case of any error, set project status to ProjectState.ErrorInViite
          case t: InvalidAddressDataException =>
            logger.warn(s"InvalidAddressDataException while preserving the project $projectId" +
                        s" to the road network. ${t.getMessage}", t)
            setProjectStatus(projectId, ProjectState.ErrorInViite)
          case t: SQLException =>
            logger.error(s"SQL error while preserving the project $projectId" +
                         s" to the road network. ${t.getMessage}", t)
            setProjectStatus(projectId, ProjectState.ErrorInViite)
          case t: RoadNetworkValidationException =>
            logger.error(s"The project $projectId did not pass the generic Viite network validations. ${t.getMessage}", t)
            setProjectStatusWithInfo(projectId, ProjectState.ErrorInViite, t.getMessage)
          // If we got an unexpected error, re-throw it, too.
          case t: Exception =>
            logger.error(s"Unexpected exception while preserving the project $projectId" +
                         s" to the road network. ${t.getMessage}", t)
            setProjectStatus(projectId, ProjectState.ErrorInViite)
            throw t  // Rethrow the unexpected error.
        }
      } // case Some
    }
  }

  def setProjectStatus(projectId: Long, projectState: ProjectState): Unit = {
    runWithTransaction {
      projectDAO.updateProjectStatus(projectId, projectState)
    }
  }

  def setProjectStatusWithInfo(projectId: Long, projectState: ProjectState, statusInfo: String): Unit = {
    runWithTransaction {
      projectDAO.updateProjectStatusWithInfo(projectId, projectState, statusInfo)
    }
  }

  def getProjectState(projectId: Long): Option[ProjectState] = {
    runWithReadOnlySession {
      projectDAO.fetchProjectStatus(projectId)
    }
  }
  /**
   * Fetch project states for project ids.
   * @param projectIds to query.
   * Returns project ids with state code.
   */
  def getProjectStates(projectIds: Set[Int]): Seq[(Int, Int)] = {
    runWithReadOnlySession {
      projectDAO.fetchProjectStates(projectIds)
    }
  }

  /**
    * Converts all the project links of project <i>projectId</i> into regular road addresses,
    * and saves them to the linear location, and roadway tables.
    *
    * @param projectID : Long - The id of the project to be persisted.
    */
  private def preserveProjectToDB(projectID: Long): Unit = {
    val currentState = projectDAO.fetchProjectStatus(projectID)
      logger.info(s"Current status is $currentState")
      if (currentState.isDefined && currentState.get == UpdatingToRoadNetwork) {
        logger.info(s"Start importing road addresses of project $projectID to the road network")
        try {
          val roadParts = updateRoadwaysAndLinearLocationsWithProjectLinks(projectID)
          roadNetworkValidator.validateRoadNetwork(roadParts)
        } catch {
          case t: InvalidAddressDataException =>
            throw t // Rethrow the unexpected error.
          case t: RoadNetworkValidationException =>
            throw t // Rethrow the unexpected error.
        }
      } else Set.empty[Long]
  }

  /**
    * Expires roadways (valid_to = current_timestamp)
    *
    * @param roadwayId The roadwayId to expire
    */
  def expireHistoryRows(roadwayId: Long): Int = {
    roadwayDAO.expireHistory(Set(roadwayId))
  }

  /**
    *
    * @throws RuntimeException when the given project is not in UpdatingToRoadNetwork state when starting.
    * @throws InvalidAddressDataException when there are no links to process.
    * @throws re-throws explicitly ProjectValidationException, SQLException, Exception
    */
  def updateRoadwaysAndLinearLocationsWithProjectLinks(projectID: Long): Seq[RoadPart] = {
    def handleRoadPrimaryTables(currentRoadways: Map[Long, Roadway], historyRoadways: Map[Long, Roadway], roadwaysToInsert: Iterable[Roadway], historyRoadwaysToKeep: Seq[Long],
                                nonTerminatingLinearLocationsToInsert: Iterable[LinearLocation], project: Project): Seq[Long] = {
      logger.debug(s"Creating history rows based on operation")
      linearLocationDAO.expireByRoadwayNumbers((currentRoadways ++ historyRoadways).map(_._2.roadwayNumber).toSet)
      (currentRoadways ++ historyRoadways.filterNot(hist => historyRoadwaysToKeep.contains(hist._1))).map(roadway => expireHistoryRows(roadway._1))

      logger.debug(s"Inserting roadways (history + current)")
      val roadwayIds = roadwayDAO.create(roadwaysToInsert.filter(roadway =>
        roadway.endDate.isEmpty || !roadway.startDate.isAfter(roadway.endDate.get)
      ).map(_.copy(createdBy = project.createdBy))
      )

      // Insert new linear locations excluding linear locations of terminated links
      logger.debug(s"Inserting linear locations: ${nonTerminatingLinearLocationsToInsert.mkString(", ")}")
      linearLocationDAO.create(nonTerminatingLinearLocationsToInsert, createdBy = project.createdBy)
      roadwayIds
    }

    /* @throws RuntimeException whe the given project is not in UpdatingToRoadNetwork state
     * @throws InvalidAddressDataException when there are no links to process. */
    def handleRoadComplementaryTables(roadwayChanges: List[ProjectRoadwayChange], projectLinkChanges: Seq[ProjectRoadLinkChange], linearLocationsToInsert: Iterable[LinearLocation],
                                      roadwayIds: Seq[Long], generatedRoadways: Seq[(Seq[Roadway], Seq[LinearLocation], Seq[ProjectLink])], projectLinks: Seq[ProjectLink],
                                      endDate: Option[DateTime], nodeIds: Seq[Long], username: String): Unit = {
      logger.debug(s"Updating and inserting roadway points")
      roadAddressService.handleRoadwayPointsUpdate(roadwayChanges, projectLinkChanges, username)

      logger.debug(s"Updating and inserting calibration points")
      val linearLocations: Iterable[LinearLocation] = linearLocationsToInsert.filter(l => generatedRoadways.flatMap(_._1).filter(_.endDate.isEmpty).map(_.roadwayNumber).contains(l.roadwayNumber))
      roadAddressService.handleProjectCalibrationPointChanges(linearLocations, username, projectLinkChanges.filter(_.status == RoadAddressChangeType.Termination))
      logger.debug(s"Creating nodes and junctions templates")

      val mappedRoadAddressesProjection: Seq[RoadAddress] = roadAddressService.getRoadAddressesByRoadwayIds(roadwayIds)
      val roadwayLinks = if (generatedRoadways.flatMap(_._3).nonEmpty) generatedRoadways.flatMap(_._3) else projectLinks
      val (enrichedProjectLinks: Seq[ProjectLink], enrichedProjectRoadLinkChanges: Seq[ProjectRoadLinkChange]) = ProjectChangeFiller.mapAddressProjectionsToLinks(
        roadwayLinks, projectLinkChanges, mappedRoadAddressesProjection)

      nodesAndJunctionsService.handleJunctionAndJunctionPoints(roadwayChanges, enrichedProjectLinks, enrichedProjectRoadLinkChanges, username)
      nodesAndJunctionsService.handleNodePoints(roadwayChanges, enrichedProjectLinks, enrichedProjectRoadLinkChanges, username)
      logger.debug(s"Expiring obsolete nodes and junctions")
      val expiredJunctionPoints = nodesAndJunctionsService.expireObsoleteNodesAndJunctions(enrichedProjectLinks, endDate, username)
      logger.debug(s"Expiring obsolete calibration points in ex junction places")
      roadAddressService.expireObsoleteCalibrationPointsInJunctions(expiredJunctionPoints)
      logger.debug(s"Handling road names")
      handleNewRoadNames(roadwayChanges)
      handleRoadNames(roadwayChanges)
      handleTerminatedRoadwayChanges(roadwayChanges)
      ProjectLinkNameDAO.removeByProject(projectID)
      nodesAndJunctionsService.calculateNodePointsForNodes(nodeIds, username)
    }

    projectDAO.fetchProjectStatus(projectID) match {
      case Some(pState) =>
        if (pState == UpdatingToRoadNetwork) {
          /* just continue */
        } else {
          logger.error(s"Project state not at UpdatingToRoadNetwork: $pState")
          throw new RuntimeException(s"Project state not at UpdatingToRoadNetwork: $pState")
        }
      case None =>
        logger.error(s"Project $projectID was not found (and thus, state not at UpdatingToRoadNetwork)")
        throw new RuntimeException(s"Project $projectID was not found when fetching ProjectStatus")
    }

    val project = projectDAO.fetchById(projectID).get
    val nodeIds = nodeDAO.fetchNodeNumbersByProject(projectID)
    /* Remove userdefined calibrationpoints from calculation. Assume udcp:s defined at projectlink splits. */
    val projectLinks = projectLinkDAO.fetchProjectLinks(projectID).map(pl => if (pl.calibrationPointTypes._2 == UserDefinedCP) pl.copy(calibrationPointTypes = (pl.calibrationPointTypes._1, NoCP)) else pl )
    if (projectLinks.isEmpty) {
      logger.error(s" There are no addresses to update, rollbacking update of project ${project.id}")
      throw new InvalidAddressDataException(s"There were no addresses to update in project ${project.id}")
    }

    val projectLinkChanges = projectLinkDAO.fetchProjectLinksChange(projectID)
    val currentRoadways = roadwayDAO.fetchAllByRoadwayId(projectLinks.map(pl => pl.roadwayId)).map(roadway => (roadway.id, roadway)).toMap
    val historyRoadways = roadwayDAO.fetchAllByRoadwayNumbers(currentRoadways.map(_._2.roadwayNumber).toSet, withHistory = true).filter(_.endDate.isDefined).map(roadway => (roadway.id, roadway)).toMap

    def findHistoryRoadways(rwnum: Long):Seq[Roadway] = {
      historyRoadways.filter(_._2.roadwayNumber == rwnum).values.toSeq
    }

    val roadwayChanges = roadwayChangesDAO.fetchRoadwayChanges(Set(projectID))
    val mappedRoadwayChanges = currentRoadways.values.map(r => RoadwayFiller.RwChanges(r, findHistoryRoadways(r.roadwayNumber), projectLinks.filter(_.roadwayId == r.id))).toList

    // fetch terminated link ids before moving project links to project link history
    val terminatedLinkIDs = projectLinkDAO.fetchProjectLinks(projectID, Some(RoadAddressChangeType.Termination)).map(_.linkId)

    try {
      logger.debug(s"Moving project links to project link history.")
      projectLinkDAO.moveProjectLinksToHistory(projectID)

      val new_generatedRoadways = RoadwayFiller.applyNewLinks(projectLinks.filter(_.status == RoadAddressChangeType.New))
      val generatedRoadways = RoadwayFiller.applyRoadwayChanges(mappedRoadwayChanges).flatten.filter(_._1.nonEmpty) ++ new_generatedRoadways
      val historyRoadwaysToKeep = generatedRoadways.flatMap(_._1).filter(_.id != NewIdValue).map(_.id)
      var linearLocationsToInsert = generatedRoadways.flatMap(_._2).groupBy(l => (l.roadwayNumber, l.orderNumber, l.linkId,
                                                                                   l.startMValue, l.endMValue, l.validTo.map(_.toYearMonthDay), l.startCalibrationPoint.addrM, l.endCalibrationPoint.addrM, l.sideCode,
                                                                                   l.linkGeomSource)).map(_._2.head).toSeq

      val roadwaysToInsert = generatedRoadways.flatMap(_._1).filter(_.id == NewIdValue).filter(_.endDate.isEmpty).groupBy(_.track).flatMap(g => (g._2.groupBy(_.roadwayNumber).map(t => t._2.head.copy(addrMRange = AddrMRange(t._2.minBy(_.addrMRange.start).addrMRange.start, t._2.maxBy(_.addrMRange.end).addrMRange.end))))) ++ generatedRoadways.flatMap(_._1).filter(_.id == NewIdValue).filter(_.endDate.nonEmpty)
      roadwaysToInsert.foreach(rwtoinsert => logger.info(s"roadwaysToInsert ${rwtoinsert.roadwayNumber} ${rwtoinsert.endDate} ${rwtoinsert.validTo}"))

      /* Fuse linearlocations with the same roadwaynumber and linkid. */
      val linearLocationsToFuse = linearLocationsToInsert.groupBy(ll => (ll.roadwayNumber, ll.linkId)).values.filter(_.size > 1)
      val linearLocationsToFuseIds = linearLocationsToFuse.flatten.map(_.id).toSeq
      val fusedLinearLocations = linearLocationsToFuse.map(lls => {
        val firstLl =  lls.minBy(_.startMValue)
        val lastLl = lls.maxBy(_.endMValue)
        val geometries =
          if (lls.head.sideCode == SideCode.TowardsDigitizing)
            lls.sortBy(_.startMValue).flatMap(_.geometry).distinct
          else
            lls.sortBy(ll => -ll.startMValue).flatMap(_.geometry).distinct
        firstLl.copy(startMValue = firstLl.startMValue, endMValue = lastLl.endMValue, calibrationPoints = (firstLl.startCalibrationPoint, lastLl.endCalibrationPoint), geometry = geometries)
      })
      linearLocationsToInsert = linearLocationsToInsert.filterNot(ll => linearLocationsToFuseIds.contains(ll.id)) ++ fusedLinearLocations

      /* Update order numbers. */
      val rwns = generatedRoadways.flatMap(_._1).map(g => g.roadwayNumber).distinct
      linearLocationsToInsert = rwns.flatMap(r => {
        val lins = linearLocationsToInsert.filter(l => l.roadwayNumber == r).toList
        val lins_link_ids = lins.map(_.linkId)
        val sorted_pls = projectLinks.filter(pl => lins_link_ids.contains(pl.linkId)).sortBy(_.addrMRange.start)
        val sorted_lins: Seq[LinearLocation] = sorted_pls.flatMap(pl => lins.filter(l => l.linkId == pl.linkId && l.startMValue == pl.startMValue).sortBy(_.startMValue) )
        sorted_lins.zip(1 to lins.size).map(ls => ls._1.copy(orderNumber =  ls._2))
      })

      // Exclude linear locations that are terminated from insertion
      val nonTerminatingLinearLocationsToInsert = linearLocationsToInsert.filterNot(l => terminatedLinkIDs.contains(l.linkId))

      val roadwayIds = handleRoadPrimaryTables(currentRoadways, historyRoadways, roadwaysToInsert, historyRoadwaysToKeep,
        nonTerminatingLinearLocationsToInsert, project)
      handleRoadComplementaryTables(roadwayChanges, projectLinkChanges, linearLocationsToInsert,
        roadwayIds, generatedRoadways, projectLinks,
        Some(project.startDate.minusDays(1)), nodeIds, project.createdBy)

      nodesAndJunctionsService.publishNodes(nodeIds, project.createdBy)
      val oldRoadParts = projectLinks.map(pl => pl.originalRoadPart)
      val newRoadParts = projectLinks.map(pl => pl.roadPart)
      (oldRoadParts ++ newRoadParts).distinct
    } catch {
      case e: ProjectValidationException =>
        logger.error("Failed to validate project message:" + e.getMessage)
        throw e
      case f: SQLException =>
        logger.error("Failed to update roadways and linear locations with project links due to SQL error.", f)
        throw f
      case ex: Exception =>
        logger.error("Failed to update roadways and linear locations with project links.", ex)
        throw ex
    }
  }

  def handleRoadNames(roadwayChanges: Seq[ProjectRoadwayChange]): Unit = {
    roadwayChanges.foreach(rwc => {
      val srcRoadNumberOptional = rwc.changeInfo.source.roadNumber
      val targetRoadNumberOptional = rwc.changeInfo.target.roadNumber
      if ((rwc.changeInfo.changeType.equals(RoadAddressChangeType.Renumeration) || rwc.changeInfo.changeType.equals(RoadAddressChangeType.Transfer)
                                                                               && targetRoadNumberOptional.isDefined && srcRoadNumberOptional.isDefined)) {
        val srcRoadNumber = srcRoadNumberOptional.get
        val targetRoadNumber = targetRoadNumberOptional.get
        if (srcRoadNumber != targetRoadNumber) {
          val srcExistingRoadName    = RoadNameDAO.getLatestRoadName(srcRoadNumber)
          val targetExistingRoadName = RoadNameDAO.getLatestRoadName(targetRoadNumber)

          val srcExistingRoadways    = roadwayDAO.fetchAllByRoad(srcRoadNumber)
          val targetExistingRoadways = roadwayDAO.fetchAllByRoad(targetRoadNumber)

          if (srcExistingRoadways.isEmpty && srcExistingRoadName.isDefined) {
            RoadNameDAO.expireAndCreateHistory(srcExistingRoadName.get.id, rwc.user, historyRoadName = srcExistingRoadName.get.copy(endDate = Some(rwc.projectStartDate.minusDays(1))))
          }

          // CREATE NEW ROADNAME FOR TARGET ROADNUMBER
          val projectLinkNames = ProjectLinkNameDAO.get(Set(targetRoadNumber), rwc.projectId)
          if (projectLinkNames.nonEmpty && targetExistingRoadways.nonEmpty && targetExistingRoadName.isEmpty) {
            RoadNameDAO.create(Seq(RoadName(NewIdValue, targetRoadNumber, projectLinkNames.head.roadName, startDate = Some(rwc.projectStartDate), validFrom = Some(DateTime.now()), createdBy = rwc.user)))
          }
        }
      }
    })
  }

  def handleTerminatedRoadwayChanges(roadwayChanges: Seq[ProjectRoadwayChange]): Unit = {
    roadwayChanges.foreach(rwc => {
      val roadNumberOptional = rwc.changeInfo.source.roadNumber
      if (rwc.changeInfo.changeType.equals(RoadAddressChangeType.Termination) && roadNumberOptional.isDefined) {
        val roadNumber = roadNumberOptional.get
        val roadways = roadwayDAO.fetchAllByRoad(roadNumber)
        val roadNameOpt = RoadNameDAO.getLatestRoadName(roadNumber)
        if (roadways.isEmpty && roadNameOpt.isDefined) {
          RoadNameDAO.expireAndCreateHistory(roadNameOpt.get.id, rwc.user, historyRoadName = roadNameOpt.get.copy(endDate = Some(rwc.projectStartDate.minusDays(1))))
        }
      }
    })
  }

  def handleNewRoadNames(roadwayChanges: Seq[ProjectRoadwayChange]): Unit = {
    val roadNames = roadwayChanges.flatMap(rwc => {
      val roadNumberOptional = rwc.changeInfo.target.roadNumber
      if (rwc.changeInfo.changeType.equals(RoadAddressChangeType.New) && roadNumberOptional.isDefined) {
        val roadNumber = roadNumberOptional.get
        val existingRoadNames = RoadNameDAO.getCurrentRoadNamesByRoadNumber(roadNumber)
        val projectLinkNames = ProjectLinkNameDAO.get(Set(roadNumber), rwc.projectId)
        if (existingRoadNames.isEmpty && projectLinkNames.nonEmpty) {
          Some(RoadName(NewIdValue, roadNumber, projectLinkNames.head.roadName, startDate = Some(rwc.projectStartDate), validFrom = Some(DateTime.now()), createdBy = rwc.user))
        } else {
          None
        }
      }
      else None
    }).groupBy(_.roadNumber)

    if (roadNames.nonEmpty && roadNames.values.nonEmpty) {
      roadNames.values.foreach(rn => {
        RoadNameDAO.create(Seq(rn.head))
      })
      logger.info(s"Found ${roadNames.size} names in project that differ from road address name")
    }
  }

  def getProjectEly(projectId: Long): Seq[Long] = {
    runWithReadOnlySession {
      projectDAO.fetchProjectElyById(projectId)
    }
  }
  /**
   * This is for the dev tool VIITE-3203
   * For running validations without recalculation of the project links
   * (validations from the recalculation phase included)
   */
  def runOtherValidations(projectId: Long) = {
    withDynSession {
      def throwExceptionWithErrorInfo(errorLinks: Iterable[ProjectLink], msg: String): Nothing = {
        val projectId   = errorLinks.head.projectId
        logger.error(
          s"""$msg
             | $projectId
             | Error links:
             | $errorLinks""".stripMargin)
        throw new RoadAddressException(UnsuccessfulRecalculationMessage)
      }
      def validateCombinedLinksEqualAddresses(leftAdj: Seq[ProjectLink], rightAdj: Seq[ProjectLink]): Unit = {
        val leftCombinedLinks  = leftAdj.filter(_.track == Track.Combined)
        val rightCombinedLinks = rightAdj.filter(_.track == Track.Combined)
        // Partition splitted and nonsplitted links. With splitted projectlinks id:s change and matching must be made by other values combined.
        val (allSplitted, nonSplitted) = (leftCombinedLinks ++ rightCombinedLinks).partition(_.isSplit)
        val groupedById        = nonSplitted.groupBy(pl => pl.id) ++ allSplitted.groupBy(pl => (pl.addrMRange.start, pl.addrMRange.end,pl.linkId))

        if (!groupedById.values.forall(_.size == 2)) {
          val falsePls = groupedById.filter(pls => pls._2.size != 2).values.flatten
          val msg      = "Combined links pairing mismatch in project"
          throwExceptionWithErrorInfo(falsePls, msg)
        }
        if (!groupedById.values.forall(pl => pl.head.addrMRange.start == pl.last.addrMRange.start)) {
          val falsePls = groupedById.filter(pls => pls._2.head.addrMRange.start != pls._2.last.addrMRange.start).values.flatten
          val msg      = "Combined track start address mismatch in project"
          throwExceptionWithErrorInfo(falsePls, msg)
        }
        if (!groupedById.values.forall(pl => pl.head.addrMRange.end == pl.last.addrMRange.end)) {
          val falsePls = groupedById.filter(pls => pls._2.head.addrMRange.end != pls._2.last.addrMRange.end).values.flatten
          val msg      = "Combined track end address mismatch in project"
          throwExceptionWithErrorInfo(falsePls, msg)
        }
      }

      /***
       * Checks splitted links have continuos m-values.
       * Splitting has not caused wrong ordering.
       * @param pls ProjectLinks of left or right side with combined track.
       */
      def validateMValuesOfSplittedLinks(pls: Seq[ProjectLink]): Unit = {
        if (pls.size > 1) {
          val it = pls.sliding(2)
          while (it.hasNext) {
            it.next() match {
              case Seq(first, next) =>
                if (first.connectedLinkId.isDefined && next.connectedLinkId.isDefined && first.connectedLinkId == next.connectedLinkId)
                  if (!(first.endMValue == next.startMValue || first.startMValue == next.endMValue)) {
                    val falsePls = Iterable(first, next)
                    val msg      = "Discontinuity in splitted links endMValue and startMValue in project"
                    throwExceptionWithErrorInfo(falsePls, msg)
                  }
            }
          }
        }
      }

      /***
       * Checks continuity of addresses, positivity of length and length is preserved.
       * @param pls Left or right side ProjectLinks with combined to check for continuity of addresses.
       */
      def validateAddresses(pls: Seq[ProjectLink]): Unit = {
        if (pls.size > 1 && pls.head.originalAddrMRange.start == 0) { //TODO is this a place for .isRoadPartStart, or is this for undefined addresses?
          val maxDiffForChange = 2 // i.e. caused by average calculation
          val it = pls.sliding(2)
          while (it.hasNext) {
            it.next() match {
              case Seq(curr, next) => {
                if (!curr.addrMRange.continuesTo(next.addrMRange)) {
                  logger.error(s"Address not continuous: ${curr.addrMRange.end} ${next.addrMRange.start} linkIds: ${curr.linkId} ${next.linkId}")
                  throw new RoadAddressException(ContinuousAddressCapErrorMessage)
                }
                if (!(curr.addrMRange.end > curr.addrMRange.start)) {
                  logger.error(s"Address length negative. linkId: ${curr.linkId}")
                  throw new RoadAddressException(NegativeLengthErrorMessage.format(curr.linkId))
                }
                if (curr.status != RoadAddressChangeType.New && (curr.originalTrack == curr.track || curr.track == Track.Combined) && !(Math.abs(curr.addrMRange.length - curr.originalAddrMRange.length) < maxDiffForChange)) {
                  logger.error(s"Length mismatch. New: ${curr.addrMRange.start} ${curr.addrMRange.end} original: ${curr.originalAddrMRange.start} ${curr.originalAddrMRange.end} linkId: ${curr.linkId}")
                  throw new RoadAddressException(LengthMismatchErrorMessage.format(curr.linkId, maxDiffForChange - 1))
                }
              }
            }
          }
        }
      }

      /** TODO
       * Checks continuity of addresses and geometry.
       * @param pls Left or right side ProjectLinks with combined to check for continuity.
       */
      def validateAddressesWithGeometry(pls: Seq[ProjectLink]): Unit = {
        val it = pls.sliding(2)
        while (it.hasNext) {
          it.next() match {
            case Seq(curr, next) =>
              if (curr.discontinuity == Discontinuity.Continuous && !curr.connected(next)) {
                logger.error(s"Address geometry mismatch. linkIds: ${curr.linkId} ${next.linkId}")
              }
            case _ =>
          }
        }
      }

      val projectLinks = projectLinkDAO.fetchProjectLinks(projectId)
      val withoutTerminated = projectLinks.filter(_.status != RoadAddressChangeType.Termination)
      val leftProjectLinks = withoutTerminated.filter(_.track != Track.RightSide)
      val rightProjectLinks = withoutTerminated.filter(_.track != Track.LeftSide)

      validateMValuesOfSplittedLinks(leftProjectLinks)
      validateMValuesOfSplittedLinks(rightProjectLinks)

      validateAddresses(leftProjectLinks)
      validateAddresses(rightProjectLinks)
      validateCombinedLinksEqualAddresses(leftProjectLinks, rightProjectLinks)

      validateAddressesWithGeometry(leftProjectLinks)
      validateAddressesWithGeometry(rightProjectLinks)
    }
  }

  /**
    * Main validator method.
    * Calls and executes all the validations we have for a project.
    *
    * @param projectId  : Long - Project ID
    * @return A sequence of validation errors, can be empty.
    */
  def validateProjectById(projectId: Long, newSession: Boolean = true): Seq[projectValidator.ValidationErrorDetails] = {
    if (newSession) {
      runWithReadOnlySession {
        projectValidator.validateProject(fetchProjectById(projectId).get, projectLinkDAO.fetchProjectLinks(projectId))
      }
    } else {
      projectValidator.validateProject(fetchProjectById(projectId).get, projectLinkDAO.fetchProjectLinks(projectId))
    }
  }

  def validateProjectByIdHighPriorityOnly(projectId: Long, newSession: Boolean = true): Seq[projectValidator.ValidationErrorDetails] = {
    if (newSession) {
      runWithReadOnlySession {
        projectValidator.projectLinksHighPriorityValidation(fetchProjectById(projectId).get, projectLinkDAO.fetchProjectLinks(projectId))
      }
    }
    else {
      projectValidator.projectLinksHighPriorityValidation(fetchProjectById(projectId).get, projectLinkDAO.fetchProjectLinks(projectId))
    }
  }

  def validateLinkTrack(track: Int): Boolean = {
    Track.values.filterNot(_.value == Track.Unknown.value).exists(_.value == track)
  }

  def getRoadAddressesFromFormedRoadPart(roadPart: RoadPart, projectId: Long): Set[Map[String, Any]] = {
    runWithReadOnlySession {
      val roadAddresses = projectLinkDAO.fetchByProjectRoadPart(roadPart, projectId)
        .filter(part => part.roadAddressRoadPart.isDefined
                        && part.roadAddressRoadPart.get != roadPart)
        .map(roadAddress => (roadAddress.roadAddressRoadPart.get, roadAddress.status == RoadAddressChangeType.Renumeration))
        .map {
          ra => Map("roadAddressNumber" -> ra._1.roadNumber.toString, "roadAddressPartNumber" -> ra._1.partNumber.toString, "isNumbering" -> ra._2)
        }
      roadAddresses.toSet
    }
  }

  case class PublishResult(validationSuccess: Boolean, sendSuccess: Boolean, errorMessage: Option[String])

}

case class ProjectBoundingBoxResult(projectLinkResultF: Future[Seq[ProjectLink]], roadLinkF: Future[Seq[RoadLink]],
                                    complementaryF: Future[Seq[RoadLink]])

case class ProjectRoadLinkChange(id: Long, roadwayId: Long, originalLinearLocationId: Long, linearLocationId: Long, originalRoadPart: RoadPart, roadPart: RoadPart, originalAddrMRange: AddrMRange, newAddrMRange: AddrMRange, status: RoadAddressChangeType, reversed: Boolean, originalRoadwayNumber: Long, newRoadwayNumber: Long)

<|MERGE_RESOLUTION|>--- conflicted
+++ resolved
@@ -211,21 +211,12 @@
   }
 
   def fetchPreFillData(linkId: String, projectId: Long): Either[String, PreFillInfo] = {
-<<<<<<< HEAD
     runWithReadOnlySession {
-    val preFillFromProject =
-      parsePreFillData(projectLinkDAO.getProjectLinksByLinkId(linkId).filter(_.projectId == projectId), projectId = projectId)
-    if (preFillFromProject.isRight)
-      preFillFromProject
-    else parsePreFillData(linkId: String, projectId: Long)
-=======
-    withDynSession {
       val preFillFromProject =
         parsePreFillData(projectLinkDAO.getProjectLinksByLinkId(linkId).filter(_.projectId == projectId), projectId = projectId)
       if (preFillFromProject.isRight)
         preFillFromProject
       else parsePreFillData(linkId: String, projectId: Long)
->>>>>>> c09006a4
     }
   }
 
@@ -539,13 +530,8 @@
 
   def addNewLinksToProject(newLinks: Seq[ProjectLink], projectId: Long, user: String, firstLinkId: String, newTransaction: Boolean = true, discontinuity: Discontinuity, devToolData: Option[ProjectLinkDevToolData] = None): Option[String] = {
     if (newTransaction)
-<<<<<<< HEAD
       runWithTransaction {
-        addNewLinksToProjectInTX(newLinks, projectId, user, firstLinkId, discontinuity)
-=======
-      withDynTransaction {
         addNewLinksToProjectInTX(newLinks, projectId, user, firstLinkId, discontinuity, devToolData)
->>>>>>> c09006a4
       }
     else
       addNewLinksToProjectInTX(newLinks, projectId, user, firstLinkId, discontinuity, devToolData)
@@ -1594,19 +1580,7 @@
     }
 
     try {
-<<<<<<< HEAD
       runWithTransaction {
-        val toUpdateLinks = projectLinkDAO.fetchProjectLinksByProjectAndLinkId(ids, linkIds.toSet, projectId)
-        userDefinedEndAddressM.foreach(addressM => {
-          val endSegment                = toUpdateLinks.maxBy(_.addrMRange.end)
-          val calibrationPoint          = UserDefinedCalibrationPoint(NewIdValue, endSegment.id, projectId, addressM.toDouble - endSegment.startMValue, addressM)
-          val lastEndSegmentLink        = toUpdateLinks.find(ul => ul.projectId == projectId && ul.addrMRange.start == endSegment.addrMRange.start)
-          val calibrationPointIsPresent = lastEndSegmentLink match {
-            case Some(projectLink) =>
-              projectLink.hasCalibrationPointAt(calibrationPoint.addressMValue)
-            case _ => false
-=======
-      withDynTransaction {
         val projectLinks = projectLinkDAO.fetchProjectLinksByProjectAndLinkId(ids, linkIds.toSet, projectId)
         if (devToolData.isDefined) {
           val editedData = devToolData.get
@@ -1643,7 +1617,6 @@
                 updatedRoadways
             }
             projectLinkDAO.updateProjectLinks(editedLinks, userName, originalAddresses)
->>>>>>> c09006a4
           }
         }
 
