package fi.liikennevirasto.viite.process

import fi.liikennevirasto.digiroad2.util.{MissingTrackException, RoadAddressException}
import fi.liikennevirasto.viite.MaxDistanceForConnectedLinks
import fi.liikennevirasto.viite.dao.ProjectCalibrationPointDAO.UserDefinedCalibrationPoint
import fi.liikennevirasto.viite.dao._
import fi.vaylavirasto.viite.geometry.{GeometryUtils, Point, Vector3d}
import fi.vaylavirasto.viite.model.CalibrationPointType.RoadAddressCP
import fi.vaylavirasto.viite.model.{CalibrationPointType, Discontinuity, RoadAddressChangeType, SideCode, Track}

import scala.annotation.tailrec


object TrackSectionOrder {

  /**
    * Find the end points of a continuous or discontinuous project link chain.
    * When the chain has a discontinuous the project links will be order by proximity.
    *
    * @param projectLinks The project link sequence
    * @return Return a map with end point and the related project link
    */
  def findChainEndpoints(projectLinks: Seq[ProjectLink]): Map[Point, ProjectLink] = {
    case class ProjectLinkNonConnectedDistance(projectLink: ProjectLink, point: Point, distance: Double)
    case class ProjectLinkChain(sortedProjectLinks: Seq[ProjectLink], startPoint: Point, endPoint: Point)

    @tailrec
    def recursiveFindNearestProjectLinks(projectLinkChain: ProjectLinkChain, unprocessed: Seq[ProjectLink]): ProjectLinkChain = {
      def mapDistances(point: Point)(pl: ProjectLink): ProjectLinkNonConnectedDistance = {
        val (startPointPL, endPointPL) = pl.getEndPoints // get the start- and endPoint of the project link
        val (distanceFromPointToPLStartPoint, distanceFromPointToPLEndPoint) = (startPointPL.distance2DTo(point), endPointPL.distance2DTo(point)) // calculate the distance from the point to the start- and endPoint of the projectLink
        if (distanceFromPointToPLStartPoint < distanceFromPointToPLEndPoint)
          ProjectLinkNonConnectedDistance(pl, endPointPL, distanceFromPointToPLStartPoint)
        else
          ProjectLinkNonConnectedDistance(pl, startPointPL, distanceFromPointToPLEndPoint)
      }

      val startPointMinDistance = unprocessed.map(mapDistances(projectLinkChain.startPoint)).minBy(_.distance)
      val endPointMinDistance = unprocessed.map(mapDistances(projectLinkChain.endPoint)).minBy(_.distance)
      val calculatedEndPoint = if (endPointMinDistance.projectLink.status == RoadAddressChangeType.New && endPointMinDistance.projectLink.endAddrMValue == 0) endPointMinDistance.point else endPointMinDistance.projectLink.endPoint
      val (resultProjectLinkChain, newUnprocessed) =
        if (startPointMinDistance.distance > endPointMinDistance.distance
          || endPointMinDistance.projectLink.startAddrMValue == projectLinkChain.sortedProjectLinks.last.endAddrMValue
          && endPointMinDistance.projectLink.endAddrMValue != 0
          && projectLinkChain.sortedProjectLinks.last.endAddrMValue != 0)
        (projectLinkChain.copy(sortedProjectLinks = projectLinkChain.sortedProjectLinks :+ endPointMinDistance.projectLink, endPoint = calculatedEndPoint), unprocessed.filterNot(pl => pl.id == endPointMinDistance.projectLink.id))
      else
        (projectLinkChain.copy(sortedProjectLinks = startPointMinDistance.projectLink +: projectLinkChain.sortedProjectLinks, startPoint = startPointMinDistance.point), unprocessed.filterNot(pl => pl.id == startPointMinDistance.projectLink.id))
      newUnprocessed match {
        case Seq() => resultProjectLinkChain
        case _ => recursiveFindNearestProjectLinks(resultProjectLinkChain, newUnprocessed)
      }
    }

    projectLinks.size match {
      case 0 => Map()
      case 1 =>
        val (startPoint, endPoint) = projectLinks.head.getEndPoints
        Map(startPoint -> projectLinks.head, endPoint -> projectLinks.head)
      case _ =>
        val (projectLinksWithValues, newLinks) = projectLinks.partition(_.endAddrMValue != 0)
        val projectLinkChain =
          if (projectLinksWithValues.nonEmpty) {
            val (startPoint, endPoint) = projectLinksWithValues.head.getEndPointsOnlyBySide
            recursiveFindNearestProjectLinks(ProjectLinkChain(Seq(projectLinksWithValues.head), startPoint, endPoint), projectLinksWithValues.tail ++ newLinks)
          } else {
            val (startPoint, endPoint) = newLinks.head.getEndPointsOnlyBySide
            recursiveFindNearestProjectLinks(ProjectLinkChain(Seq(newLinks.head), startPoint, endPoint), newLinks.tail)
          }
        Map(projectLinkChain.startPoint -> projectLinkChain.sortedProjectLinks.head, projectLinkChain.endPoint -> projectLinkChain.sortedProjectLinks.last)
    }
  }

  /** Group together points of the given ProjectLinks having the same (x,y) coordinates.*/
   /* Used for loop road case. */
  def groupConnectionPoints(seq: Seq[ProjectLink]): Map[(Double, Double), Seq[Point]] = {
    seq.flatMap(l => {
      val (p1, p2) = l.getEndPoints
      Seq(p1, p2)
    }).groupBy(p => (p.x, p.y))
  }

  /* Used for loop road case.*/
  def hasTripleConnectionPoint(seq: Seq[ProjectLink]): Boolean = {
    val pointMap = groupConnectionPoints(seq)
    pointMap.exists(_._2.size == 3)
  }

  /* Used for loop road case.*/
  def getTripleConnectionPoint(seq: Seq[ProjectLink]): Option[Point] = {
    val pointMap = groupConnectionPoints(seq)
    val triplePoint = pointMap.find(_._2.size == 3)
    if (triplePoint.isDefined)
      Some(Point(triplePoint.get._1._1, triplePoint.get._1._2))
    else
      None
  }

  /* Used for loop road case.*/
  def getUnConnectedPoint(seq: Seq[ProjectLink]): Option[Point] = {
    val pointMap = groupConnectionPoints(seq)
    val unConnectedPoint = pointMap.find(_._2.size == 1)
    if (unConnectedPoint.isDefined)
      Some(Point(unConnectedPoint.get._1._1, unConnectedPoint.get._1._2))
    else
      None
  }

  /**
    * Returns a mapping of the startPoint or endPoint and all adjacent BaseRoadAddresses to said point
    *
    * @param seq BaseRoadAddresses
    * @tparam T Type
    * @return
    */
  def findOnceConnectedLinks[T <: BaseRoadAddress](seq: Iterable[T]): Map[Point, T] = {

    // Creates a mapping of (startPoint -> BaseRoadAddress, endPoint -> BaseRoadAddress
    // Then groups it by points and reduces the mapped values to the distinct BaseRoadAddresses
    val pointMap = seq.flatMap(l => {
      val (p1, p2) = l.getEndPoints
      Seq(p1.copy(z = 0) -> l, p2.copy(z = 0) -> l)
    }).groupBy(_._1).mapValues(_.map(_._2).toSeq.distinct)
    pointMap.keys.map { p =>
      val links = pointMap.filterKeys(m => GeometryUtils.areAdjacent(p, m, MaxDistanceForConnectedLinks)).values.flatten
      p -> links
    }.toMap.filter(_._2.size == 1).mapValues(_.head)

  }

  def isRoundabout[T <: BaseRoadAddress](seq: Iterable[T]): Boolean = {
    seq.nonEmpty && seq.map(_.track).toSet.size == 1 && findOnceConnectedLinks(seq).isEmpty && seq.forall(pl =>
      seq.count(pl2 =>
        GeometryUtils.areAdjacent(pl.geometry, pl2.geometry, MaxDistanceForConnectedLinks)) == 3) // the link itself and two connected
  }

  /**
    * A sequence of points is turning counterclockwise if every segment between them is turning left looking from the
    * center of the points
    *
    * @param seq Points
    * @return
    */
  def isCounterClockwise(seq: Seq[Point]): Boolean = {
    val midPoint = seq.tail.fold(seq.head) { case (p1, p2) => p1.copy(x = p1.x + p2.x, y = p1.y + p2.y, z = 0) }.toVector.scale(1.0 / seq.size)
    // Create vectors from midpoint to p and from p to next
    val extended = seq ++ Seq(seq.head) // Take the last point to be used as the ending point as well
    val vectors = extended.map(p => p.toVector - midPoint).zip(seq.zip(extended.tail).map { case (p1, p2) =>
      p2 - p1
    })
    vectors.forall { case (x, y) =>
      // Using cross product: Right hand rule -> z is positive if y is turning left in relative direction of x
      x.cross(y).z > 0.0
    }
  }

  def mValueRoundabout(seq: Seq[ProjectLink]): Seq[ProjectLink] = {
    /* None            = No change. Therefore for calibration points
       Some(None)      = Clear if there was any
       Some(Some(...)) = Set to this value
      */
    // TODO Check that this works with André's roundabout case
    def adjust(pl: ProjectLink, sideCode: Option[SideCode] = None, startAddrMValue: Option[Long] = None,
               endAddrMValue: Option[Long] = None,
               startCalibrationPoint: Option[Option[ProjectCalibrationPoint]] = None,
               endCalibrationPoint: Option[Option[ProjectCalibrationPoint]] = None) = {
      pl.copy(startAddrMValue = startAddrMValue.getOrElse(pl.startAddrMValue), endAddrMValue = endAddrMValue.getOrElse(pl.endAddrMValue), sideCode = sideCode.getOrElse(pl.sideCode), calibrationPointTypes = (pl.startCalibrationPointType, pl.endCalibrationPointType))
    }

    def firstPoint(pl: ProjectLink) = {
      pl.sideCode match {
        case SideCode.TowardsDigitizing => pl.geometry.head
        case SideCode.AgainstDigitizing => pl.geometry.last
        case _ => throw new InvalidGeometryException("SideCode was not decided")
      }
    }

    @tailrec
    def recursive(currentPoint: Point, ready: Seq[ProjectLink], unprocessed: Seq[ProjectLink]): Seq[ProjectLink] = {
      if (unprocessed.isEmpty) {
        // Put calibration point at the end
        val last = ready.last
        ready.init ++ Seq(adjust(last, startCalibrationPoint = Some(None), endCalibrationPoint = Some(Some(
          ProjectCalibrationPoint(last.linkId, if (last.sideCode ==  SideCode.AgainstDigitizing) 0.0 else last.geometryLength, last.endAddrMValue, last.endCalibrationPointType)))))
      }
      else {
        val hit = unprocessed.find(pl => GeometryUtils.areAdjacent(pl.geometry, currentPoint, MaxDistanceForConnectedLinks))
          .getOrElse(throw new InvalidGeometryException("Roundabout was not connected"))
        val nextPoint = getOppositeEnd(hit, currentPoint)
        val sideCode = if (hit.geometry.last == nextPoint) SideCode.TowardsDigitizing else SideCode.AgainstDigitizing
        val prevAddrM = ready.last.endAddrMValue
        val endAddrM = hit.status match {
          case RoadAddressChangeType.NotHandled | RoadAddressChangeType.Unchanged | RoadAddressChangeType.Transfer | RoadAddressChangeType.Renumeration =>
            ready.last.endAddrMValue + (hit.endAddrMValue - hit.startAddrMValue)
          case RoadAddressChangeType.New =>
            prevAddrM + Math.round(hit.geometryLength)
          case _ =>
            hit.endAddrMValue
        }
        recursive(nextPoint, ready ++ Seq(adjust(hit, sideCode = Some(sideCode), startAddrMValue = Some(prevAddrM),
          endAddrMValue = Some(endAddrM), startCalibrationPoint = Some(None), endCalibrationPoint = Some(None))),
          unprocessed.filter(_ != hit))
      }
    }

    val firstLink = seq.head // First link is defined by end user and must be always first
    // Put calibration point at the beginning
    val ordered = recursive(firstLink.geometry.last, Seq(adjust(firstLink, sideCode = Some(SideCode.TowardsDigitizing),
      startAddrMValue = Some(0L), endAddrMValue =
        Some(if (firstLink.status == RoadAddressChangeType.New)
          Math.round(firstLink.geometryLength)
        else
          firstLink.endAddrMValue - firstLink.startAddrMValue),
      startCalibrationPoint = Some(Some(ProjectCalibrationPoint(firstLink.linkId, 0.0, 0L, firstLink.startCalibrationPointType))),
      endCalibrationPoint = Some(None))), seq.tail)
    if (isCounterClockwise(ordered.map(firstPoint)))
      ordered
    else {
      val reOrdered = recursive(firstLink.geometry.head,

        Seq(adjust(firstLink, sideCode = Some(SideCode.AgainstDigitizing),
          startAddrMValue = Some(0L), endAddrMValue =
            Some(if (firstLink.status == RoadAddressChangeType.New)
              Math.round(firstLink.geometryLength)
            else
              firstLink.endAddrMValue - firstLink.startAddrMValue),
          startCalibrationPoint = Some(Some(ProjectCalibrationPoint(firstLink.linkId, firstLink.geometryLength, 0L, firstLink.startCalibrationPointType))),
          endCalibrationPoint = Some(None))),
        seq.tail)
      if (isCounterClockwise(reOrdered.map(firstPoint)))
        reOrdered
      else
        throw new InvalidGeometryException("Roundabout was not round")
    }
  }

  private def getOppositeEnd(link: BaseRoadAddress, point: Point): Point = {
    val (startPoint, endPoint) = link.getEndPoints

    // Calculate distances from the provided point to both start and end points
    val distanceToStart = startPoint.distance2DTo(point)
    val distanceToEnd = endPoint.distance2DTo(point)

    // Determine the opposite end based on the shorter distance from the provided point
    if (distanceToStart < distanceToEnd) endPoint else startPoint
  }

  def orderProjectLinksTopologyByGeometry(startingPoints: (Point, Point), list: Seq[ProjectLink]): (Seq[ProjectLink], Seq[ProjectLink]) = {

    def getConnectionPoint(lastLink: ProjectLink, projectLinks: Seq[ProjectLink]): Point =
      GeometryUtils.connectionPoint(projectLinks.map(_.geometry) :+ lastLink.geometry, MaxDistanceForConnectedLinks).getOrElse(throw new Exception("Candidates should have at least one connection point"))

    def getGeometryFirstSegmentVector(connectionPoint: Point, projectLink: ProjectLink): (ProjectLink, Vector3d) =
      (projectLink, GeometryUtils.firstSegmentDirection(if (GeometryUtils.areAdjacent(projectLink.geometry.head, connectionPoint)) projectLink.geometry else projectLink.geometry.reverse))

    def getGeometryFirstSegmentVectors(connectionPoint: Point, projectLinks: Seq[ProjectLink]): Seq[(ProjectLink, Vector3d)] =
      projectLinks.map(pl => getGeometryFirstSegmentVector(connectionPoint, pl))

    def getGeometryLastSegmentVector(connectionPoint: Point, projectLink: ProjectLink): (ProjectLink, Vector3d) =
      (projectLink, GeometryUtils.lastSegmentDirection(if (GeometryUtils.areAdjacent(projectLink.geometry.last, connectionPoint)) projectLink.geometry else projectLink.geometry.reverse))

    def pickRightMost(lastLink: ProjectLink, candidates: Seq[ProjectLink]): ProjectLink = {
      val cPoint = GeometryUtils.connectionPoint(candidates.map(_.geometry) :+ lastLink.geometry, MaxDistanceForConnectedLinks).getOrElse(throw new Exception("Candidates should have at least one connection point"))
      val vectors = candidates.map(pl => (pl, GeometryUtils.firstSegmentDirection(if (GeometryUtils.areAdjacent(pl.geometry.head, cPoint)) pl.geometry else pl.geometry.reverse)))
      val (_, hVector) = vectors.head
      val (candidate, _) = vectors.maxBy { case (_, vector) => hVector.angleXYWithNegativeValues(vector) }
      candidate
    }

    def pickForwardMost(lastLink: ProjectLink, candidates: Seq[ProjectLink]): ProjectLink = {
      val cPoint = getConnectionPoint(lastLink, candidates)
      val candidateVectors = getGeometryFirstSegmentVectors(cPoint, candidates)
      val (_, lastLinkVector) = getGeometryLastSegmentVector(cPoint, lastLink)
      val (candidate, _) = candidateVectors.minBy { case (_, vector) => Math.abs(lastLinkVector.angleXYWithNegativeValues(vector)) }
      candidate
    }

    def pickSameTrack(lastLinkOption: Option[ProjectLink], candidates: Seq[ProjectLink]): Option[ProjectLink] = {
      val lastTrack = lastLinkOption.map(_.track)
      val connectedLinks = candidates.filter(link => lastTrack.contains(link.track))
      connectedLinks.size match {
        case 0 => None
        case 1 => connectedLinks.headOption
        case _ =>
          val nextCandidates = connectedLinks.filter(connectedLink => lastLinkOption.get.endAddrMValue == connectedLink.startAddrMValue && lastLinkOption.get.discontinuity == Discontinuity.Continuous)
          if (nextCandidates.nonEmpty && nextCandidates.size == 1) {
            nextCandidates.headOption
          }
          else
            None
      }
    }

    @tailrec
    def recursiveFindAndExtend(currentPoint: Point, ready: Seq[ProjectLink], unprocessed: Seq[ProjectLink], oppositeTrack: Seq[ProjectLink]): Seq[ProjectLink] = {
      if (unprocessed.isEmpty)
        ready
      else {
        val connected = unprocessed.filter(pl => GeometryUtils.minimumDistance(currentPoint,
          pl.getEndPoints) < MaxDistanceForConnectedLinks)

        val (nextPoint, nextLink): (Point, ProjectLink) = connected.size match {
          case 0 =>
            val subsetB = findOnceConnectedLinks(unprocessed)
            if (subsetB.nonEmpty) {
              val (closestPoint, link) = subsetB.minBy(b => (currentPoint - b._1).length())
              (getOppositeEnd(link, closestPoint), link)
            }
            else { // Should be here only if the geometries are the same, i.e. in tests geometries may be all zeros -> just select the first.
              (unprocessed.head.getEndPoints._1, unprocessed.head)
            }
          case 1 =>
            (getOppositeEnd(connected.head, currentPoint), connected.head)
          case 2 => val nextLinkSameTrack = pickSameTrack(ready.lastOption, connected)
            if (nextLinkSameTrack.nonEmpty) {
              (getOppositeEnd(nextLinkSameTrack.get, currentPoint), nextLinkSameTrack.get)
            } else {
              if (findOnceConnectedLinks(unprocessed).exists(b => {
                (currentPoint - b._1).length() <= fi.liikennevirasto.viite.MaxJumpForSection
              })) {
                val (nPoint, link) = findOnceConnectedLinks(unprocessed).filter(b => {
                  (currentPoint - b._1).length() <= fi.liikennevirasto.viite.MaxJumpForSection
                }).minBy(b => {
                  (currentPoint - b._1).length()
                })
                (getOppositeEnd(link, nPoint), link)
              } else {
                val nextLinkTogo: Seq[ProjectLink] =
                  if (connected.forall(_.sideCode != SideCode.Unknown))
                    connected.filter(pl => GeometryUtils.to2DGeometry(pl.startingPoint) != GeometryUtils.to2DGeometry(currentPoint))
                  else Seq()
                val l = if (ready.isEmpty) connected.head else if (nextLinkTogo.nonEmpty) nextLinkTogo.head else pickRightMost(ready.last, connected)
                (getOppositeEnd(l, currentPoint), l)
              }
            }
          case _ =>
            val l = if (ready.isEmpty) connected.head else pickForwardMost(ready.last, connected)
            (getOppositeEnd(l, currentPoint), l)
        }
        // Check if link direction needs to be turned and choose next point
        val sideCode = (nextLink.geometry.last == nextPoint, nextLink.reversed && (unprocessed ++ ready).size == 1) match {
          case (false, false) | (true, true) =>
            SideCode.AgainstDigitizing
          case _ =>
            SideCode.TowardsDigitizing
        }
        /* Sets reverse flag if sidecode change occurs with road/roadpart change. */
<<<<<<< HEAD
        def setReverseFlag() = {
          if (sideCode != nextLink.sideCode && (nextLink.roadNumber != nextLink.originalRoadNumber || nextLink.roadPartNumber != nextLink.originalRoadPartNumber))
            !nextLink.reversed
          else
            nextLink.reversed
        }
=======
        def setReverseFlag() = if (sideCode != nextLink.sideCode && nextLink.roadPart != nextLink.originalRoadPart) !nextLink.reversed else nextLink.reversed
>>>>>>> ab649907
        recursiveFindAndExtend(nextPoint, ready ++ Seq(nextLink.copy(sideCode = sideCode, reversed = setReverseFlag())), unprocessed.filterNot(pl => pl == nextLink), oppositeTrack)
      }
    }

    val track01 = list.filter(_.track != Track.LeftSide)
    val track02 = list.filter(_.track != Track.RightSide)

    (recursiveFindAndExtend(startingPoints._1, Seq(), track01, track02),
      recursiveFindAndExtend(startingPoints._2, Seq(), track02, track01))
  }

  def createCombinedSections(rightLinks: Seq[ProjectLink], leftLinks: Seq[ProjectLink]): Seq[CombinedSection] = {
    def fromProjectLinks(s: Seq[ProjectLink]): TrackSection = {
      val pl = s.head
      TrackSection(pl.roadPart, pl.track, s.map(_.geometryLength).sum, s)
    }

    def groupIntoSections(seq: Seq[ProjectLink]): Seq[TrackSection] = {
      if (seq.isEmpty)
        throw new InvalidAddressDataException("Missing track")
      val changePoints = seq.zip(seq.tail).filter { case (pl1, pl2) => pl1.track != pl2.track }
      seq.foldLeft(Seq(Seq[ProjectLink]())) { case (tracks, pl) =>
        if (changePoints.exists(_._2 == pl)) {
          Seq(Seq(pl)) ++ tracks
        } else {
          Seq(tracks.head ++ Seq(pl)) ++ tracks.tail
        }
      }.reverse.map(fromProjectLinks)
    }

    val rightSections = groupIntoSections(rightLinks)
    val leftSections = groupIntoSections(leftLinks)
    createCombinedSectionss(rightSections, leftSections)
  }

  def createCombinedSectionss(rightSections: Seq[TrackSection], leftSections: Seq[TrackSection]): Seq[CombinedSection] = {

    def combineSections(rightSection: Seq[TrackSection], leftSection: Seq[TrackSection]): Seq[CombinedSection] = {
      rightSection.map { r =>
        r.track match {
          case Track.Combined =>
            // Average address values for track lengths:
            val l = leftSection.filter(_.track == Track.Combined).minBy(l =>
              Math.min(
                Math.min(l.startGeometry.distance2DTo(r.startGeometry), l.startGeometry.distance2DTo(r.endGeometry)),
                Math.min(l.endGeometry.distance2DTo(r.startGeometry), l.endGeometry.distance2DTo(r.endGeometry))))
            CombinedSection(r.startGeometry, r.endGeometry, r.geometryLength, l, r)
          case Track.RightSide => if (leftSection.exists(_.track == Track.LeftSide)) {
            val l = leftSection.filter(_.track == Track.LeftSide).minBy(l =>
              Math.min(
                Math.min(l.startGeometry.distance2DTo(r.startGeometry), l.startGeometry.distance2DTo(r.endGeometry)),
                Math.min(l.endGeometry.distance2DTo(r.startGeometry), l.endGeometry.distance2DTo(r.endGeometry))))
            CombinedSection(r.startGeometry, r.endGeometry,.5 * (r.geometryLength + l.geometryLength), l, r)
          } else
            throw new MissingTrackException("Missing left track starting project links")
          case Track.LeftSide => if (leftSection.exists(_.track == Track.RightSide)) {
            val l = leftSection.filter(_.track == Track.RightSide).minBy(l =>
              Math.min(
                Math.min(l.startGeometry.distance2DTo(r.startGeometry), l.startGeometry.distance2DTo(r.endGeometry)),
                Math.min(l.endGeometry.distance2DTo(r.startGeometry), l.endGeometry.distance2DTo(r.endGeometry))))
            CombinedSection(r.startGeometry, r.endGeometry,.5 * (r.geometryLength + l.geometryLength), l, r)
          } else
            throw new MissingTrackException("Missing left track starting project links")
          case _ =>
            throw new RoadAddressException(s"Incorrect track code ${r.track}")
        }
      }
    }

    combineSections(rightSections, leftSections)
  }

  /**
    * Re-adds the calibration points to the project links after the calculation. The calibration points are gotten via the information on our current linear locations.
    *
    * @param leftProjectLinks            : the result of the calculation - track 2
    * @param rightProjectLinks           : the result of the calculation - track 1
    * @param userDefinedCalibrationPoint : Map[Long, UserDefinedCalibrationPoint] - Map of linear location id -> UserDefinedCalibrationPoint
    * @return
    */
  def setCalibrationPoints(leftProjectLinks: Seq[ProjectLink], rightProjectLinks: Seq[ProjectLink], userDefinedCalibrationPoint: Map[Long, UserDefinedCalibrationPoint]): (Seq[ProjectLink], Seq[ProjectLink]) = {
    (setOnSideCalibrationPoints(leftProjectLinks, userDefinedCalibrationPoint), setOnSideCalibrationPoints(rightProjectLinks, userDefinedCalibrationPoint))
  }

  protected def setOnSideCalibrationPoints(initialProjectLinks: Seq[ProjectLink], userCalibrationPoint: Map[Long, UserDefinedCalibrationPoint]): Seq[ProjectLink] = {

    if (initialProjectLinks.head.status == RoadAddressChangeType.NotHandled)
      initialProjectLinks
    else
      initialProjectLinks.size match {
        case 0 => initialProjectLinks
        case 1 =>
          initialProjectLinks.map(pl => setCalibrationPoint(pl, userCalibrationPoint.get(pl.id),
            hasStartCP = true, hasEndCP = true, RoadAddressCP, RoadAddressCP))
        case _ =>
          val projectLinks = initialProjectLinks.map(p => p.copy(calibrationPointTypes =
                                                    (if (p.startCalibrationPointType != RoadAddressCP) p.startCalibrationPointType else CalibrationPointType.NoCP,
                                                      if (p.endCalibrationPointType != RoadAddressCP) p.endCalibrationPointType else CalibrationPointType.NoCP)))
          val raCPs = Seq(setCalibrationPoint(projectLinks.head, userCalibrationPoint.get(projectLinks.head.id),
            hasStartCP = true, hasEndCP = projectLinks.tail.head.calibrationPoints._1.isDefined,
            RoadAddressCP, projectLinks.tail.head.startCalibrationPointType)) ++ projectLinks.init.tail ++ Seq(setCalibrationPoint(projectLinks.last,
            userCalibrationPoint.get(projectLinks.last.id),
            projectLinks.init.last.calibrationPoints._2.isDefined, hasEndCP = true, projectLinks.init.last.endCalibrationPointType, RoadAddressCP))

          val linksWithCPs: Seq[ProjectLink] = raCPs.foldLeft(Seq.empty[ProjectLink]) { (list, i) =>
            if (list.isEmpty) {
              Seq(i)
            } else {
              if (list.last.administrativeClass != i.administrativeClass || list.last.track != i.track || list.last.roadPart != i.roadPart ||
                list.last.discontinuity == Discontinuity.Discontinuous ||
                list.last.discontinuity == Discontinuity.MinorDiscontinuity) {
                val last = list.last
                list.dropRight(1) ++ Seq(setCalibrationPoint(last, None, last.calibrationPoints._1.nonEmpty, hasEndCP = true, last.startCalibrationPointType, RoadAddressCP),
                  setCalibrationPoint(i, None, hasStartCP = true, hasEndCP = i.calibrationPoints._2.nonEmpty, RoadAddressCP, i.endCalibrationPointType))
              } else {
                list :+ i
              }
            }
          }
          linksWithCPs
      }
  }

  protected def setCalibrationPoint(pl: ProjectLink, userCalibrationPoint: Option[UserDefinedCalibrationPoint],
                                    hasStartCP: Boolean, hasEndCP: Boolean,
                                    startType: CalibrationPointType, endType: CalibrationPointType): ProjectLink = {
    val startCP = if (hasStartCP) startType else CalibrationPointType.NoCP
    val endCP = if (hasEndCP) endType else CalibrationPointType.NoCP
    pl.copy(calibrationPointTypes = (startCP, endCP))
  }


}

class InvalidGeometryException(s: String) extends RuntimeException {
}<|MERGE_RESOLUTION|>--- conflicted
+++ resolved
@@ -345,16 +345,14 @@
             SideCode.TowardsDigitizing
         }
         /* Sets reverse flag if sidecode change occurs with road/roadpart change. */
-<<<<<<< HEAD
+
         def setReverseFlag() = {
-          if (sideCode != nextLink.sideCode && (nextLink.roadNumber != nextLink.originalRoadNumber || nextLink.roadPartNumber != nextLink.originalRoadPartNumber))
+          if (sideCode != nextLink.sideCode && (nextLink.roadPart.roadNumber != nextLink..originalRoadPart.roadNumber || nextLink.roadPart.partNumber != nextLink.originalRoadPart.partNumber))
             !nextLink.reversed
           else
             nextLink.reversed
         }
-=======
-        def setReverseFlag() = if (sideCode != nextLink.sideCode && nextLink.roadPart != nextLink.originalRoadPart) !nextLink.reversed else nextLink.reversed
->>>>>>> ab649907
+
         recursiveFindAndExtend(nextPoint, ready ++ Seq(nextLink.copy(sideCode = sideCode, reversed = setReverseFlag())), unprocessed.filterNot(pl => pl == nextLink), oppositeTrack)
       }
     }
