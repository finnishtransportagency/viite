package fi.liikennevirasto.viite.dao

import fi.liikennevirasto.viite.process.{ProjectDeltaCalculator, RoadwaySection}
import fi.liikennevirasto.viite.process.ProjectDeltaCalculator.{createTwoTrackOldAddressRoadParts, projectLinkDAO}
import fi.vaylavirasto.viite.dao.{BaseDAO, Sequences}
import fi.vaylavirasto.viite.model.{AddrMRange, AdministrativeClass, Discontinuity, RoadAddressChangeType, RoadPart, Track}
import fi.vaylavirasto.viite.util.DateTimeFormatters.dateOptTimeFormatter

import java.sql.{PreparedStatement, Timestamp}
import org.joda.time.DateTime
import scalikejdbc._
import scalikejdbc.jodatime.JodaWrappedResultSet.fromWrappedResultSetToJodaWrappedResultSet

import scala.+:

case class RoadwayChangeSection(roadNumber: Option[Long], trackCode: Option[Long], startRoadPartNumber: Option[Long],
                                endRoadPartNumber: Option[Long], addrMRange: Option[AddrMRange],
                                administrativeClass: Option[AdministrativeClass], discontinuity: Option[Discontinuity], ely: Option[Long]) {
    def getStartOption: Option[Long] = {  if(addrMRange.isEmpty) None else Some(addrMRange.get.start)  }
    def getEndOption:   Option[Long] = {  if(addrMRange.isEmpty) None else Some(addrMRange.get.end  )  }
}

case class RoadwayChangeSectionTR(roadNumber: Option[Long], trackCode: Option[Long], startRoadPartNumber: Option[Long],
                                  endRoadPartNumber: Option[Long], startAddressM: Option[Long], endAddressM: Option[Long])

case class RoadwayChangeInfo(changeType: RoadAddressChangeType, source: RoadwayChangeSection, target: RoadwayChangeSection,
                             discontinuity: Discontinuity, administrativeClass: AdministrativeClass, reversed: Boolean, orderInChangeTable: Long, ely: Long = -1L)

case class ProjectRoadwayChange(projectId: Long, projectName: Option[String], ely: Long, user: String, changeDate: DateTime, changeInfo: RoadwayChangeInfo, projectStartDate: DateTime)

case class ChangeRow(projectId: Long, projectName: Option[String], createdBy: String, createdDate: Option[DateTime], startDate: Option[DateTime],
                     modifiedBy: String, modifiedDate: Option[DateTime], targetEly: Long, changeType: Int, sourceRoadNumber: Option[Long],
                     sourceTrackCode: Option[Long], sourceStartRoadPartNumber: Option[Long], sourceEndRoadPartNumber: Option[Long],
                     sourceStartAddressM: Option[Long], sourceEndAddressM: Option[Long], targetRoadNumber: Option[Long],
                     targetTrackCode: Option[Long], targetStartRoadPartNumber: Option[Long], targetEndRoadPartNumber: Option[Long],
                     targetStartAddressM: Option[Long], targetEndAddressM: Option[Long], targetDiscontinuity: Option[Int],
                     targetAdministrativeClass: Option[Int], sourceAdministrativeClass: Option[Int], sourceDiscontinuity: Option[Int],
                     sourceEly: Option[Long], reversed: Boolean, orderInTable: Long)

object RoadwayChange extends SQLSyntaxSupport[ChangeRow] {
  def apply(rs: WrappedResultSet): ChangeRow = {
    ChangeRow(
      projectId                 = rs.long("project_id"),
      projectName               = rs.stringOpt("name"),
      createdBy                 = rs.string("created_by"),
      createdDate               = rs.jodaDateTimeOpt("created_date"),
      startDate                 = rs.jodaDateTimeOpt("start_date"),
      modifiedBy                = rs.string("modified_by"),
      modifiedDate              = rs.jodaDateTimeOpt("modified_date"),
      targetEly                 = rs.long("new_ely"),
      changeType                = rs.int("change_type"),
      sourceRoadNumber          = rs.longOpt("old_road_number"),
      sourceTrackCode           = rs.longOpt("old_track"),
      sourceStartRoadPartNumber = rs.longOpt("old_road_part_number"),
      sourceEndRoadPartNumber   = rs.longOpt("old_road_part_number"),
      sourceStartAddressM       = rs.longOpt("old_start_addr_m"),
      sourceEndAddressM         = rs.longOpt("old_end_addr_m"),
      targetRoadNumber          = rs.longOpt("new_road_number"),
      targetTrackCode           = rs.longOpt("new_track"),
      targetStartRoadPartNumber = rs.longOpt("new_road_part_number"),
      targetEndRoadPartNumber   = rs.longOpt("new_road_part_number"),
      targetStartAddressM       = rs.longOpt("new_start_addr_m"),
      targetEndAddressM         = rs.longOpt("new_end_addr_m"),
      targetDiscontinuity       = rs.intOpt("new_discontinuity"),
      targetAdministrativeClass = rs.intOpt("new_administrative_class"),
      sourceAdministrativeClass = rs.intOpt("old_administrative_class"),
      sourceDiscontinuity       = rs.intOpt("old_discontinuity"),
      sourceEly                 = rs.longOpt("old_ely"),
      reversed                  = rs.boolean("reversed"),
      orderInTable              = rs.long("roadway_change_id")
    )
  }
}

case class ChangeTableRows(adjustedSections: Iterable[((RoadwaySection, RoadwaySection), Option[String])], originalSections: Iterable[(RoadwaySection, RoadwaySection)])

case class ChangeTableRows2(adjustedSections: Iterable[RoadwaySection], originalSections: Iterable[RoadwaySection])

case class RoadwayChangesInfo(roadwayChangeId: Long, startDate: DateTime, acceptedDate: DateTime, change_type: Long, reversed: Long,
                              old_road_number: Long, old_road_part_number: Long, old_track: Long, old_start_addr_m: Long, old_end_addr_m: Long, old_discontinuity: Long, old_administrative_class: Long, old_ely: Long,
                              new_road_number: Long, new_road_part_number: Long, new_track: Long, new_start_addr_m: Long, new_end_addr_m: Long, new_discontinuity: Long, new_administrative_class: Long, new_ely: Long)

object RoadwayChangesInfo  extends SQLSyntaxSupport[RoadwayChangeInfo] {
  def apply(rs: WrappedResultSet): RoadwayChangesInfo = new RoadwayChangesInfo(
    roadwayChangeId = rs.long("roadway_change_id"),
    startDate                = rs.jodaDateTime("start_date"),
    acceptedDate             = rs.jodaDateTime("accepted_date"),
    change_type              = rs.long("change_type"),
    reversed                 = rs.long("reversed"),
    old_road_number          = rs.longOpt("old_road_number").getOrElse(0L),
    old_road_part_number     = rs.longOpt("old_road_part_number").getOrElse(0L),
    old_track                = rs.longOpt("old_track").getOrElse(0L),
    old_start_addr_m         = rs.longOpt("old_start_addr_m").getOrElse(0L),
    old_end_addr_m           = rs.longOpt("old_end_addr_m").getOrElse(0L),
    old_discontinuity        = rs.longOpt("old_discontinuity").getOrElse(0L),
    old_administrative_class = rs.longOpt("old_administrative_class").getOrElse(0L),
    old_ely                  = rs.longOpt("old_ely").getOrElse(0L),
    new_road_number          = rs.longOpt("new_road_number").getOrElse(0L),
    new_road_part_number     = rs.longOpt("new_road_part_number").getOrElse(0L),
    new_track                = rs.longOpt("new_track").getOrElse(0L),
    new_start_addr_m         = rs.longOpt("new_start_addr_m").getOrElse(0L),
    new_end_addr_m           = rs.longOpt("new_end_addr_m").getOrElse(0L),
    new_discontinuity        = rs.long("new_discontinuity"),
    new_administrative_class = rs.long("new_administrative_class"),
    new_ely                  = rs.long("new_ely")
  )

}

case class OldRoadAddress(ely: Long, roadPart: Option[RoadPart], track: Option[Long],
                          startAddrM: Option[Long], endAddrM: Option[Long], length: Option[Long], administrativeClass: Long)

case class NewRoadAddress(ely: Long, roadPart: RoadPart, track: Long, addrMRange: AddrMRange, length: Long, administrativeClass: Long)

case class ChangeInfoForRoadAddressChangesBrowser(startDate: DateTime, changeType: Long, reversed: Long, roadName: Option[String], projectName: String,
                                                  projectAcceptedDate: DateTime,oldRoadAddress: OldRoadAddress, newRoadAddress: NewRoadAddress)



class RoadwayChangesDAO extends BaseDAO {

  private def toRoadwayChangeRecipient(row: ChangeRow) = {
    val addrMRange = if(row.targetStartAddressM.isDefined &&row.targetEndAddressM.isDefined) Some(AddrMRange(row.targetStartAddressM.get, row.targetEndAddressM.get)) else None
    RoadwayChangeSection(row.targetRoadNumber, row.targetTrackCode, row.targetStartRoadPartNumber, row.targetEndRoadPartNumber, addrMRange,
      Some(AdministrativeClass.apply(row.targetAdministrativeClass.getOrElse(AdministrativeClass("Unknown").value))),
      Some(Discontinuity.apply(row.targetDiscontinuity.getOrElse(Discontinuity.Continuous.value))), Some(row.targetEly))
  }

  private def toRoadwayChangeSource(row: ChangeRow) = {
    val addrMRange = if(row.sourceStartAddressM.isDefined &&row.sourceEndAddressM.isDefined) Some(AddrMRange(row.sourceStartAddressM.get, row.sourceEndAddressM.get)) else None
    RoadwayChangeSection(row.sourceRoadNumber, row.sourceTrackCode, row.sourceStartRoadPartNumber, row.sourceEndRoadPartNumber, addrMRange,
      Some(AdministrativeClass.apply(row.sourceAdministrativeClass.getOrElse(AdministrativeClass("Unknown").value))),
      Some(Discontinuity.apply(row.sourceDiscontinuity.getOrElse(Discontinuity.Continuous.value))), row.sourceEly)
  }

  private def toRoadwayChangeInfo(row: ChangeRow) = {
    val source = toRoadwayChangeSource(row)
    val target = toRoadwayChangeRecipient(row)
    RoadwayChangeInfo(RoadAddressChangeType.apply(row.changeType), source, target,
      Discontinuity.apply(row.targetDiscontinuity.getOrElse(Discontinuity.Continuous.value)),
      AdministrativeClass.apply(row.targetAdministrativeClass.getOrElse(AdministrativeClass("Unknown").value)),
      row.reversed,
      row.orderInTable,
      target.ely.getOrElse(source.ely.get))
  }

  // TODO: cleanup after modification dates and modified by are populated correctly
  private def getUserAndModDate(row: ChangeRow): (String, DateTime) = {
    val user = if (row.modifiedDate.isEmpty) {
      row.createdBy
    } else {
      if (row.modifiedDate.get.isAfter(row.createdDate.get)) {
        // modifiedBy currently always returns empty
        row.createdBy
      } else row.createdBy
    }
    val date = if (row.modifiedDate.isEmpty) {
      row.createdDate.get
    } else {
      if (row.modifiedDate.get.isAfter(row.createdDate.get)) {
        row.modifiedDate.get
      } else row.createdDate.get
    }
    (user, date)
  }

  private def queryList(query: SQL[Nothing, NoExtractor]): List[ProjectRoadwayChange] = {
    mapper(runSelectQuery(query.map(RoadwayChange.apply)))
  }

  private def queryResumeList(query: SQL[Nothing, NoExtractor]): List[ProjectRoadwayChange] = {
    mapper(runSelectQuery(query.map(RoadwayChange.apply)))
  }

  private def mapper(resultList: List[ChangeRow]): List[ProjectRoadwayChange] = {
    resultList.map { row =>
      val changeInfo = toRoadwayChangeInfo(row)
      val (user, date) = getUserAndModDate(row)
      ProjectRoadwayChange(row.projectId, row.projectName, row.targetEly, user, date, changeInfo, row.startDate.get)
    }
  }

  private def fetchRoadwayChanges(projectIds: Set[Long], queryList: SQL[Nothing, NoExtractor] => List[ProjectRoadwayChange]): List[ProjectRoadwayChange] = {
    if (projectIds.isEmpty)
      return List()

    val query =
      sql"""
            SELECT p.id AS project_id, p.name, p.created_by, p.created_date, p.start_date, p.modified_by,
                p.modified_date, rac.new_ely, rac.change_type, rac.old_road_number, rac.old_track,
                rac.old_road_part_number, rac.old_road_part_number,
                rac.old_start_addr_m, rac.old_end_addr_m, rac.new_road_number, rac.new_track,
                rac.new_road_part_number, rac.new_road_part_number,
                rac.new_start_addr_m, rac.new_end_addr_m, rac.new_discontinuity, rac.new_administrative_class, rac.old_administrative_class,
                rac.old_discontinuity, rac.old_ely, rac.reversed, rac.roadway_change_id
            FROM roadway_changes rac INNER JOIN project p ON rac.project_id = p.id
            WHERE rac.project_id IN ($projectIds)
            ORDER BY  COALESCE(rac.new_road_number, rac.old_road_number),
                      COALESCE(rac.new_road_part_number, rac.old_road_part_number),
                      COALESCE(rac.new_start_addr_m, rac.old_start_addr_m),
                      COALESCE(rac.new_track, rac.old_track),
                      change_type DESC
          """
    queryList(query)
  }

  def clearRoadChangeTable(projectId: Long): Unit = {
    runUpdateToDb(sql"""DELETE FROM roadway_changes_link WHERE project_id = $projectId""")
    runUpdateToDb(sql"""DELETE FROM roadway_changes WHERE project_id = $projectId""")
  }

  /** @return false, if project has no reservedParts, and no formedParts. True else. */
  def insertDeltaToRoadChangeTable(projectId: Long, project: Option[Project]): (Boolean, Option[String]) = {
    def addToBatch(roadwaySection: RoadwaySection, addressChangeType: RoadAddressChangeType,
                   batchParams: Seq[Seq[Any]]): (Seq[Seq[Any]], Seq[Seq[Any]]) = {

      val nextChangeOrderLink = Sequences.nextRoadwayChangeLink
      // Main roadway change parameters
      val roadwayChangeParams = addressChangeType match {
        case RoadAddressChangeType.New =>
<<<<<<< HEAD
          Seq(
            projectId,
            addressChangeType.value,
            null,
            roadwaySection.roadNumber,
            null,
            roadwaySection.roadPartNumberStart,
            null,
            roadwaySection.track.value,
            null,
            roadwaySection.startMAddr,
            null,
            roadwaySection.endMAddr,
            roadwaySection.discontinuity.value,
            roadwaySection.administrativeClass.value,
            roadwaySection.ely,
            roadwaySection.administrativeClass.value,
            roadwaySection.discontinuity.value,
            roadwaySection.ely,
            if (roadwaySection.reversed) 1 else 0,
            nextChangeOrderLink
          )
        case RoadAddressChangeType.Termination =>
          Seq(
            projectId,
            addressChangeType.value,
            roadwaySection.roadNumber,
            null,
            roadwaySection.roadPartNumberStart,
            null,
            roadwaySection.track.value,
            null,
            roadwaySection.startMAddr,
            null,
            roadwaySection.endMAddr,
            null,
            roadwaySection.discontinuity.value,
            roadwaySection.administrativeClass.value,
            roadwaySection.ely,
            roadwaySection.administrativeClass.value,
            roadwaySection.discontinuity.value,
            roadwaySection.ely,
            if (roadwaySection.reversed) 1 else 0,
            nextChangeOrderLink
          )
        case _ =>
          Seq(
            projectId,
            addressChangeType.value,
            roadwaySection.roadNumber,
            roadwaySection.roadNumber,
            roadwaySection.roadPartNumberStart,
            roadwaySection.roadPartNumberStart,
            roadwaySection.track.value,
            roadwaySection.track.value,
            roadwaySection.startMAddr,
            roadwaySection.startMAddr,
            roadwaySection.endMAddr,
            roadwaySection.endMAddr,
            roadwaySection.discontinuity.value,
            roadwaySection.administrativeClass.value,
            roadwaySection.ely,
            roadwaySection.administrativeClass.value,
            roadwaySection.discontinuity.value,
            roadwaySection.ely,
            if (roadwaySection.reversed) 1 else 0,
            nextChangeOrderLink
          )
=======
          roadwayChangePS.setNull(3, java.sql.Types.INTEGER)
          roadwayChangePS.setLong(4, roadwaySection.roadNumber)
          roadwayChangePS.setNull(5, java.sql.Types.INTEGER)
          roadwayChangePS.setLong(6, roadwaySection.roadPartNumberStart)
          roadwayChangePS.setNull(7, java.sql.Types.INTEGER)
          roadwayChangePS.setLong(8, roadwaySection.track.value)
          roadwayChangePS.setNull(9, java.sql.Types.INTEGER)
          roadwayChangePS.setLong(10, roadwaySection.addrMRange.start)
          roadwayChangePS.setNull(11, java.sql.Types.INTEGER)
          roadwayChangePS.setLong(12, roadwaySection.addrMRange.end)
        case RoadAddressChangeType.Termination =>
          roadwayChangePS.setLong(3, roadwaySection.roadNumber)
          roadwayChangePS.setNull(4, java.sql.Types.INTEGER)
          roadwayChangePS.setLong(5, roadwaySection.roadPartNumberStart)
          roadwayChangePS.setNull(6, java.sql.Types.INTEGER)
          roadwayChangePS.setLong(7, roadwaySection.track.value)
          roadwayChangePS.setNull(8, java.sql.Types.INTEGER)
          roadwayChangePS.setLong(9, roadwaySection.addrMRange.start)
          roadwayChangePS.setNull(10, java.sql.Types.INTEGER)
          roadwayChangePS.setLong(11, roadwaySection.addrMRange.end)
          roadwayChangePS.setNull(12, java.sql.Types.INTEGER)
        case _ =>
          roadwayChangePS.setLong(3, roadwaySection.roadNumber)
          roadwayChangePS.setLong(4, roadwaySection.roadNumber)
          roadwayChangePS.setLong(5, roadwaySection.roadPartNumberStart)
          roadwayChangePS.setLong(6, roadwaySection.roadPartNumberStart)
          roadwayChangePS.setLong(7, roadwaySection.track.value)
          roadwayChangePS.setLong(8, roadwaySection.track.value)
          roadwayChangePS.setLong(9, roadwaySection.addrMRange.start)
          roadwayChangePS.setLong(10, roadwaySection.addrMRange.start)
          roadwayChangePS.setLong(11, roadwaySection.addrMRange.end)
          roadwayChangePS.setLong(12, roadwaySection.addrMRange.end)
>>>>>>> c09006a4
      }

      // Link parameters
      val linkParams = roadwaySection.projectLinks.map { pl =>
        Seq(
          nextChangeOrderLink,
          projectId,
          pl.id
        )
      }
      (batchParams ++ Seq(roadwayChangeParams), linkParams)
    }

    def addToBatchWithOldValues(oldRoadwaySection: RoadwaySection, newRoadwaySection: RoadwaySection, addressChangeType: RoadAddressChangeType,
                                batchParams: Seq[Seq[Any]]): (Seq[Seq[Any]], Seq[Seq[Any]]) = {
      val nextChangeOrderLink = Sequences.nextRoadwayChangeLink
<<<<<<< HEAD
=======
      roadwayChangePS.setLong(1, projectId)
      roadwayChangePS.setLong(2, addressChangeType.value)
      roadwayChangePS.setLong(3, oldRoadwaySection.roadNumber)
      roadwayChangePS.setLong(4, newRoadwaySection.roadNumber)
      roadwayChangePS.setLong(5, oldRoadwaySection.roadPartNumberStart)
      roadwayChangePS.setLong(6, newRoadwaySection.roadPartNumberStart)
      roadwayChangePS.setLong(7, oldRoadwaySection.track.value)
      roadwayChangePS.setLong(8, newRoadwaySection.track.value)
      roadwayChangePS.setDouble(9, oldRoadwaySection.addrMRange.start)
      roadwayChangePS.setDouble(10, newRoadwaySection.addrMRange.start)
      roadwayChangePS.setDouble(11, oldRoadwaySection.addrMRange.end)
      roadwayChangePS.setDouble(12, newRoadwaySection.addrMRange.end)
      roadwayChangePS.setLong(13, newRoadwaySection.discontinuity.value)
      roadwayChangePS.setLong(14, newRoadwaySection.administrativeClass.value)
      roadwayChangePS.setLong(15, newRoadwaySection.ely)
      roadwayChangePS.setLong(16, oldRoadwaySection.administrativeClass.value)
      roadwayChangePS.setLong(17, oldRoadwaySection.discontinuity.value)
      roadwayChangePS.setLong(18, oldRoadwaySection.ely)
      roadwayChangePS.setLong(19, if (newRoadwaySection.reversed) 1 else 0)
      roadwayChangePS.setLong(20, nextChangeOrderLink)
      roadwayChangePS.addBatch()
>>>>>>> c09006a4

      // Main roadway change parameters
      val roadwayChangeParams = Seq(
        projectId,
        addressChangeType.value,
        oldRoadwaySection.roadNumber,
        newRoadwaySection.roadNumber,
        oldRoadwaySection.roadPartNumberStart.toInt,
        newRoadwaySection.roadPartNumberStart.toInt,
        oldRoadwaySection.track.value,
        newRoadwaySection.track.value,
        oldRoadwaySection.startMAddr,
        newRoadwaySection.startMAddr,
        oldRoadwaySection.endMAddr,
        newRoadwaySection.endMAddr,
        newRoadwaySection.discontinuity.value,
        newRoadwaySection.administrativeClass.value,
        newRoadwaySection.ely.toInt,
        oldRoadwaySection.administrativeClass.value,
        oldRoadwaySection.discontinuity.value,
        oldRoadwaySection.ely.toInt,
        if (newRoadwaySection.reversed) 1 else 0,
        nextChangeOrderLink
      )

      // Link parameters - combining links from both old and new sections
      val projectLinkIdsToAdd = (oldRoadwaySection.projectLinks ++ newRoadwaySection.projectLinks).map(_.id).toSet
      val linkParams = projectLinkIdsToAdd.map { projectLinkId =>
        Seq(
          nextChangeOrderLink,
          projectId,
          projectLinkId
        )
      }.toSeq

      (batchParams ++ Seq(roadwayChangeParams), linkParams)

    }

    val startTime = System.currentTimeMillis()
    logger.info("Begin delta insertion in ChangeTable")

    project match {
      case Some(project) =>
        if (project.reservedParts.nonEmpty || project.formedParts.nonEmpty) {
          val roadwayChangeQuery =
            sql"""
            INSERT INTO roadway_changes(
              project_id, change_type,old_road_number,new_road_number,old_road_part_number,new_road_part_number,
              old_track,new_track,old_start_addr_m,new_start_addr_m,old_end_addr_m,new_end_addr_m,
              new_discontinuity,new_administrative_class,new_ely, old_administrative_class, old_discontinuity, old_ely, reversed, roadway_change_id
              )
            VALUES (?,?,?,?,?,?,?,?,?,?,?,?,?,?,?,?,?,?,?,?)
            """

          val roadWayChangeLinkQuery =
            sql"""
            INSERT INTO roadway_changes_link(roadway_change_id, project_id, project_link_id)
            VALUES (?,?,?)
            """

          val allProjectLinks = projectLinkDAO.fetchProjectLinks(project.id)
          val nonTerminatedProjectlinks = allProjectLinks.filter(_.status != RoadAddressChangeType.Termination)

          val changeTableRows = ProjectDeltaCalculator.generateChangeTableRowsFromProjectLinks(nonTerminatedProjectlinks, allProjectLinks)

          // Initialize empty sequence for batch parameters
          var roadwayParams = Seq[Seq[Any]]()
          var linkParams = Seq[Seq[Any]]()

          val unChanged_roadway_sections = changeTableRows.adjustedSections.zip(changeTableRows.originalSections)
            .filter(_._1.projectLinks.exists(_.status == RoadAddressChangeType.Unchanged))
          val transferred_roadway_sections = changeTableRows.adjustedSections.zip(changeTableRows.originalSections)
            .filter(_._1.projectLinks.exists(_.status == RoadAddressChangeType.Transfer))
          val new_roadway_sections = changeTableRows.adjustedSections.zip(changeTableRows.originalSections)
            .filter(_._1.projectLinks.exists(_.status == RoadAddressChangeType.New))
          val numbering_sections = changeTableRows.adjustedSections.zip(changeTableRows.originalSections)
            .filter(_._1.projectLinks.exists(_.status == RoadAddressChangeType.Renumeration))


          unChanged_roadway_sections.foreach { case (roadwaySection1, roadwaySection2) =>
            val (newRoadParams, newLinkParams) = addToBatchWithOldValues(roadwaySection2, roadwaySection1, RoadAddressChangeType.Unchanged, roadwayParams)
            roadwayParams = newRoadParams
            linkParams = linkParams ++ newLinkParams
          }

          transferred_roadway_sections.foreach { case (roadwaySection1, roadwaySection2) =>
            val (newRoadParams, newLinkParams) = addToBatchWithOldValues(roadwaySection2, roadwaySection1, RoadAddressChangeType.Transfer, roadwayParams)
            roadwayParams = newRoadParams
            linkParams = linkParams ++ newLinkParams
          }

          numbering_sections.foreach { case (roadwaySection1, roadwaySection2) =>
            val (newRoadParams, newLinkParams) = addToBatchWithOldValues(roadwaySection2, roadwaySection1, RoadAddressChangeType.Renumeration, roadwayParams)
            roadwayParams = newRoadParams
            linkParams = linkParams ++ newLinkParams
          }

          new_roadway_sections.foreach { roadwaySection =>
            val (newRoadParams, newLinkParams) = addToBatch(roadwaySection._1, RoadAddressChangeType.New, roadwayParams)
            roadwayParams = newRoadParams
            linkParams = linkParams ++ newLinkParams
          }

          val terminated = ProjectDeltaCalculator.generateChangeTableRowsFromProjectLinks(
            allProjectLinks.filter(_.status == RoadAddressChangeType.Termination),
            allProjectLinks
          )

          val twoTrackOldAddressRoadParts = createTwoTrackOldAddressRoadParts(
            unChanged_roadway_sections,
            transferred_roadway_sections,
            terminated
          )

          val old_road_two_track_parts = ProjectDeltaCalculator.matchTerminatedRoadwaySections(twoTrackOldAddressRoadParts)

          val twoTrackAdjustedTerminated = old_road_two_track_parts.flatMap(_._1) ++ old_road_two_track_parts.flatMap(_._2)
          val combinedTerminatedTrack = terminated.adjustedSections.filter(_.track == Track.Combined)

          val adjustedTerminated = combinedTerminatedTrack ++ twoTrackAdjustedTerminated

          adjustedTerminated.foreach { roadwaySection =>
            val (newRoadParams, newLinkParams) = addToBatch(roadwaySection, RoadAddressChangeType.Termination, roadwayParams)
            roadwayParams = newRoadParams
            linkParams = linkParams ++ newLinkParams
          }

          // Execute batches
          runBatchUpdateToDb(roadwayChangeQuery, roadwayParams)
          runBatchUpdateToDb(roadWayChangeLinkQuery, linkParams)

          val endTime = System.currentTimeMillis()
          logger.info("Delta insertion in ChangeTable completed in %d ms".format(endTime - startTime))
          val warning = Seq()
          (true, if (warning.nonEmpty) Option(warning.head) else None)
        }
        else {
          (false, None)
        }
      case _ => (false, None)
    }
  }

  def fetchRoadwayChanges(projectIds: Set[Long]): List[ProjectRoadwayChange] = {
    fetchRoadwayChanges(projectIds, queryList)
  }

  def fetchRoadwayChangesResume(projectIds: Set[Long]): List[ProjectRoadwayChange] = {
    fetchRoadwayChanges(projectIds, queryResumeList)
  }

  // This query should return changes in roadway_change table
  // Query should return information also about terminated roads
  def fetchRoadwayChangesInfo(sinceAcceptedDate: DateTime, untilAcceptedDate: Option[DateTime]): Seq[RoadwayChangesInfo] = {
    val untilString = if (untilAcceptedDate.nonEmpty) sqls"AND P.accepted_date <= to_timestamp(${new Timestamp(untilAcceptedDate.get.getMillis)}, 'YYYY-MM-DD HH24:MI:SS.FF')" else sqls""
    val query =
      sql"""
      SELECT
        rc.roadway_change_id, P.START_DATE, P.accepted_date, rc.change_type, rc.reversed, rc.old_road_number,
        rc.old_road_part_number, rc.old_track, rc.old_start_addr_m, rc.old_end_addr_m, rc.old_discontinuity,
        rc.old_administrative_class, rc.old_ely, rc.new_road_number, rc.new_road_part_number, rc.new_track,
        rc.new_start_addr_m, rc.new_end_addr_m, rc.new_discontinuity, rc.new_administrative_class, rc.new_ely
      FROM roadway_changes rc
      INNER JOIN PROJECT p
        ON P.ID = rc.PROJECT_ID
      WHERE P.STATE=${ProjectState.Accepted.value}
        AND P.accepted_date >= to_timestamp(${new Timestamp(sinceAcceptedDate.getMillis)}, 'YYYY-MM-DD HH24:MI:SS.FF')
        $untilString
        ORDER BY P.accepted_date, rc.roadway_change_id
     """
    runSelectQuery(query.map(RoadwayChangesInfo.apply))
  }


  object ChangeInfoForRoadAddressChangesBrowser extends SQLSyntaxSupport[ChangeInfoForRoadAddressChangesBrowser] {
    def apply(rs: WrappedResultSet): ChangeInfoForRoadAddressChangesBrowser = new ChangeInfoForRoadAddressChangesBrowser(
        startDate           = rs.jodaDateTime("start_date"),
        changeType          = rs.long("change_type"),
        reversed            = rs.long("reversed"),
        roadName            = rs.stringOpt("road_name"),
        projectName         = rs.string("name"),
        projectAcceptedDate = rs.jodaDateTime("accepted_date"),
        oldRoadAddress      = OldRoadAddress(
          ely               = rs.long("old_ely"),
          roadPart          = {
            val oldRoadNumber     = rs.longOpt("old_road_number")
            val oldRoadPartNumber = rs.longOpt("old_road_part_number")
            if(oldRoadNumber.nonEmpty && oldRoadPartNumber.nonEmpty)
              Some(RoadPart(oldRoadNumber.get, oldRoadPartNumber.get))
            else
              None
          },
          track               = rs.longOpt("old_track"),
          startAddrM          = rs.longOpt("old_start_addr_m"),
          endAddrM            = rs.longOpt("old_end_addr_m"),
          length              = rs.longOpt("old_length"),
          administrativeClass = rs.long("old_administrative_class")
        ),
        newRoadAddress        = NewRoadAddress(
          ely                 = rs.long("new_ely"),
          roadPart            = RoadPart(
            roadNumber        = rs.longOpt("new_road_number").getOrElse(0L),
            partNumber        = rs.longOpt("new_road_part_number").getOrElse(0L)
          ),
          track               = rs.longOpt("new_track").getOrElse(0L),
          addrMRange          = AddrMRange(
            start             = rs.longOpt("new_start_addr_m").getOrElse(0L),
            end               = rs.longOpt("new_end_addr_m").getOrElse(0L)
          ),
          length              = rs.longOpt("new_length").getOrElse(0L),
          administrativeClass = rs.long("new_administrative_class")
        )
      )
  }

  def fetchChangeInfosForRoadAddressChangesBrowser(startDate: Option[String], endDate: Option[String], dateTarget: Option[String],
                                                   ely: Option[Long], roadNumber: Option[Long], minRoadPartNumber: Option[Long],
                                                   maxRoadPartNumber: Option[Long]): Seq[ChangeInfoForRoadAddressChangesBrowser] = {

    // Determine the date field to use based on dateTarget
    val dateField = dateTarget match {
      case Some("ProjectAcceptedDate") => sqls"p.accepted_date"
      case Some("RoadAddressStartDate") => sqls"p.start_date"
      case _ => sqls"p.accepted_date"
    }

    val dateConditions = Seq.empty[SQLSyntax] ++
      startDate.map(sd => sqls"$dateField >= TO_TIMESTAMP($sd, 'YYYY-MM-DD')") ++
      endDate.map(ed => sqls"$dateField <= TO_TIMESTAMP($ed, 'YYYY-MM-DD')")

    // These conditions will determine which projects to include based on search criteria
    // Return every roadway change within the projects matching the specific filters
    val elyAndRoadNumberConditions = Seq.empty[SQLSyntax] ++
      ely.map(e => sqls"(rc.new_ely = $e OR rc.old_ely = $e)") ++
      roadNumber.map(rn => sqls"(rc.new_road_number = $rn OR rc.old_road_number = $rn)")

    val roadPartCondition = (minRoadPartNumber, maxRoadPartNumber) match {
      case (Some(minPart), Some(maxPart)) =>
        Seq(sqls"(rc.new_road_part_number BETWEEN $minPart AND $maxPart OR rc.old_road_part_number BETWEEN $minPart AND $maxPart)")
      case _ =>
        Seq.empty[SQLSyntax]
    }

    val projectRelatedConditions = elyAndRoadNumberConditions ++ roadPartCondition

    // Construct the WHERE clause based on the conditions
    val whereClause = (dateConditions ++ projectRelatedConditions) match {
      case Seq() => sqls"" // No conditions
      case conditions => sqls"WHERE ${sqls.join(conditions, sqls" AND ")}" // Join all conditions with AND
    }


    // The final SQL fetches all changes for projects matching the initial criteria
    val query =
      sql"""
        WITH RelevantProjects AS (
          SELECT DISTINCT p.id FROM project p
          JOIN roadway_changes rc ON rc.project_id = p.id
          $whereClause
        ), AllRelatedRoadwayChanges AS (
          SELECT rc.* FROM roadway_changes rc
          JOIN RelevantProjects rp ON rp.id = rc.project_id
        )
        SELECT
          p.start_date, rc.change_type, rc.reversed, rn.road_name, p.name, p.accepted_date,
          rc.old_ely, rc.old_road_number, rc.old_track, rc.old_road_part_number,
          rc.old_start_addr_m, rc.old_end_addr_m, rc.old_end_addr_m - rc.old_start_addr_m AS old_length, rc.old_administrative_class,
          rc.new_ely, rc.new_road_number, rc.new_track, rc.new_road_part_number,
          rc.new_start_addr_m, rc.new_end_addr_m, rc.new_end_addr_m - rc.new_start_addr_m AS new_length, rc.new_administrative_class
        FROM AllRelatedRoadwayChanges rc
        JOIN project p ON rc.project_id = p.id
        LEFT JOIN road_name rn ON rn.road_number = COALESCE(rc.new_road_number, rc.old_road_number)
          AND rn.valid_to IS NULL
          AND rn.start_date <= p.start_date
           -- End date should be null if the change is not a termination (5).
           -- If the road is terminated, the end date is the same as the end date of the road  (if the whole road was terminated in this project) or null if the start date of the road name start date is earlier than the start date of the project
          AND ((rc.change_type != 5 and rn.end_date IS null) OR (rc.change_type = 5 and (rn.end_date = (p.start_date - INTERVAL '1 DAY') or (rn.end_date is null and rn.start_date < p.start_date))))

        ORDER BY p.start_date, rc.new_road_number, rc.new_road_part_number, rc.new_start_addr_m, rc.new_track
      """

    runSelectQuery(query.map(ChangeInfoForRoadAddressChangesBrowser.apply))
  }

}<|MERGE_RESOLUTION|>--- conflicted
+++ resolved
@@ -218,7 +218,6 @@
       // Main roadway change parameters
       val roadwayChangeParams = addressChangeType match {
         case RoadAddressChangeType.New =>
-<<<<<<< HEAD
           Seq(
             projectId,
             addressChangeType.value,
@@ -229,9 +228,9 @@
             null,
             roadwaySection.track.value,
             null,
-            roadwaySection.startMAddr,
-            null,
-            roadwaySection.endMAddr,
+            roadwaySection.addrMRange.start,
+            null,
+            roadwaySection.addrMRange.end,
             roadwaySection.discontinuity.value,
             roadwaySection.administrativeClass.value,
             roadwaySection.ely,
@@ -251,9 +250,9 @@
             null,
             roadwaySection.track.value,
             null,
-            roadwaySection.startMAddr,
-            null,
-            roadwaySection.endMAddr,
+            roadwaySection.addrMRange.start,
+            null,
+            roadwaySection.addrMRange.end,
             null,
             roadwaySection.discontinuity.value,
             roadwaySection.administrativeClass.value,
@@ -274,10 +273,10 @@
             roadwaySection.roadPartNumberStart,
             roadwaySection.track.value,
             roadwaySection.track.value,
-            roadwaySection.startMAddr,
-            roadwaySection.startMAddr,
-            roadwaySection.endMAddr,
-            roadwaySection.endMAddr,
+            roadwaySection.addrMRange.start,
+            roadwaySection.addrMRange.start,
+            roadwaySection.addrMRange.end,
+            roadwaySection.addrMRange.end,
             roadwaySection.discontinuity.value,
             roadwaySection.administrativeClass.value,
             roadwaySection.ely,
@@ -287,40 +286,6 @@
             if (roadwaySection.reversed) 1 else 0,
             nextChangeOrderLink
           )
-=======
-          roadwayChangePS.setNull(3, java.sql.Types.INTEGER)
-          roadwayChangePS.setLong(4, roadwaySection.roadNumber)
-          roadwayChangePS.setNull(5, java.sql.Types.INTEGER)
-          roadwayChangePS.setLong(6, roadwaySection.roadPartNumberStart)
-          roadwayChangePS.setNull(7, java.sql.Types.INTEGER)
-          roadwayChangePS.setLong(8, roadwaySection.track.value)
-          roadwayChangePS.setNull(9, java.sql.Types.INTEGER)
-          roadwayChangePS.setLong(10, roadwaySection.addrMRange.start)
-          roadwayChangePS.setNull(11, java.sql.Types.INTEGER)
-          roadwayChangePS.setLong(12, roadwaySection.addrMRange.end)
-        case RoadAddressChangeType.Termination =>
-          roadwayChangePS.setLong(3, roadwaySection.roadNumber)
-          roadwayChangePS.setNull(4, java.sql.Types.INTEGER)
-          roadwayChangePS.setLong(5, roadwaySection.roadPartNumberStart)
-          roadwayChangePS.setNull(6, java.sql.Types.INTEGER)
-          roadwayChangePS.setLong(7, roadwaySection.track.value)
-          roadwayChangePS.setNull(8, java.sql.Types.INTEGER)
-          roadwayChangePS.setLong(9, roadwaySection.addrMRange.start)
-          roadwayChangePS.setNull(10, java.sql.Types.INTEGER)
-          roadwayChangePS.setLong(11, roadwaySection.addrMRange.end)
-          roadwayChangePS.setNull(12, java.sql.Types.INTEGER)
-        case _ =>
-          roadwayChangePS.setLong(3, roadwaySection.roadNumber)
-          roadwayChangePS.setLong(4, roadwaySection.roadNumber)
-          roadwayChangePS.setLong(5, roadwaySection.roadPartNumberStart)
-          roadwayChangePS.setLong(6, roadwaySection.roadPartNumberStart)
-          roadwayChangePS.setLong(7, roadwaySection.track.value)
-          roadwayChangePS.setLong(8, roadwaySection.track.value)
-          roadwayChangePS.setLong(9, roadwaySection.addrMRange.start)
-          roadwayChangePS.setLong(10, roadwaySection.addrMRange.start)
-          roadwayChangePS.setLong(11, roadwaySection.addrMRange.end)
-          roadwayChangePS.setLong(12, roadwaySection.addrMRange.end)
->>>>>>> c09006a4
       }
 
       // Link parameters
@@ -337,30 +302,6 @@
     def addToBatchWithOldValues(oldRoadwaySection: RoadwaySection, newRoadwaySection: RoadwaySection, addressChangeType: RoadAddressChangeType,
                                 batchParams: Seq[Seq[Any]]): (Seq[Seq[Any]], Seq[Seq[Any]]) = {
       val nextChangeOrderLink = Sequences.nextRoadwayChangeLink
-<<<<<<< HEAD
-=======
-      roadwayChangePS.setLong(1, projectId)
-      roadwayChangePS.setLong(2, addressChangeType.value)
-      roadwayChangePS.setLong(3, oldRoadwaySection.roadNumber)
-      roadwayChangePS.setLong(4, newRoadwaySection.roadNumber)
-      roadwayChangePS.setLong(5, oldRoadwaySection.roadPartNumberStart)
-      roadwayChangePS.setLong(6, newRoadwaySection.roadPartNumberStart)
-      roadwayChangePS.setLong(7, oldRoadwaySection.track.value)
-      roadwayChangePS.setLong(8, newRoadwaySection.track.value)
-      roadwayChangePS.setDouble(9, oldRoadwaySection.addrMRange.start)
-      roadwayChangePS.setDouble(10, newRoadwaySection.addrMRange.start)
-      roadwayChangePS.setDouble(11, oldRoadwaySection.addrMRange.end)
-      roadwayChangePS.setDouble(12, newRoadwaySection.addrMRange.end)
-      roadwayChangePS.setLong(13, newRoadwaySection.discontinuity.value)
-      roadwayChangePS.setLong(14, newRoadwaySection.administrativeClass.value)
-      roadwayChangePS.setLong(15, newRoadwaySection.ely)
-      roadwayChangePS.setLong(16, oldRoadwaySection.administrativeClass.value)
-      roadwayChangePS.setLong(17, oldRoadwaySection.discontinuity.value)
-      roadwayChangePS.setLong(18, oldRoadwaySection.ely)
-      roadwayChangePS.setLong(19, if (newRoadwaySection.reversed) 1 else 0)
-      roadwayChangePS.setLong(20, nextChangeOrderLink)
-      roadwayChangePS.addBatch()
->>>>>>> c09006a4
 
       // Main roadway change parameters
       val roadwayChangeParams = Seq(
@@ -372,10 +313,10 @@
         newRoadwaySection.roadPartNumberStart.toInt,
         oldRoadwaySection.track.value,
         newRoadwaySection.track.value,
-        oldRoadwaySection.startMAddr,
-        newRoadwaySection.startMAddr,
-        oldRoadwaySection.endMAddr,
-        newRoadwaySection.endMAddr,
+        oldRoadwaySection.addrMRange.start,
+        newRoadwaySection.addrMRange.start,
+        oldRoadwaySection.addrMRange.end,
+        newRoadwaySection.addrMRange.end,
         newRoadwaySection.discontinuity.value,
         newRoadwaySection.administrativeClass.value,
         newRoadwaySection.ely.toInt,
