package fi.liikennevirasto.viite.dao

import java.sql.{SQLException, Types}
import java.util.Date
import fi.liikennevirasto.digiroad2.util.LogUtils.time
import fi.liikennevirasto.viite._
import fi.liikennevirasto.viite.process.InvalidAddressDataException
import fi.liikennevirasto.viite.util.CalibrationPointsUtils
import fi.vaylavirasto.viite.dao.{BaseDAO, Sequences}
import fi.vaylavirasto.viite.geometry.{GeometryUtils, Point, PolyLine, Vector3d}
import fi.vaylavirasto.viite.model.{AddrMRange, AdministrativeClass, CalibrationPointType, Discontinuity, LinkGeomSource, RoadAddressChangeType, RoadPart, SideCode, Track}
import fi.vaylavirasto.viite.postgis.PostGISDatabase
import org.joda.time.DateTime
import slick.driver.JdbcDriver.backend.Database.dynamicSession
import slick.jdbc.{GetResult, PositionedResult, StaticQuery => Q}
import slick.jdbc.StaticQuery.interpolation


//TODO naming SQL conventions



case class ProjectLink(id: Long, roadPart: RoadPart, track: Track, discontinuity: Discontinuity, addrMRange: AddrMRange, originalAddrMRange: AddrMRange, startDate: Option[DateTime] = None, endDate: Option[DateTime] = None, createdBy: Option[String] = None, linkId: String, startMValue: Double, endMValue: Double, sideCode: SideCode,
                       calibrationPointTypes: (CalibrationPointType, CalibrationPointType) = (CalibrationPointType.NoCP, CalibrationPointType.NoCP),
                       originalCalibrationPointTypes: (CalibrationPointType, CalibrationPointType) = (CalibrationPointType.NoCP, CalibrationPointType.NoCP),
                       geometry: Seq[Point], projectId: Long, status: RoadAddressChangeType, administrativeClass: AdministrativeClass, linkGeomSource: LinkGeomSource = LinkGeomSource.NormalLinkInterface, geometryLength: Double, roadwayId: Long, linearLocationId: Long, ely: Long, reversed: Boolean, connectedLinkId: Option[String] = None, linkGeometryTimeStamp: Long, roadwayNumber: Long = NewIdValue, roadName: Option[String] = None, roadAddressLength: Option[Long] = None, roadAddressStartAddrM: Option[Long] = None, roadAddressEndAddrM: Option[Long] = None, roadAddressTrack: Option[Track] = None, roadAddressRoadPart: Option[RoadPart] = None)
  extends BaseRoadAddress with PolyLine {

  def this(id: Long, roadPart: RoadPart, track: Track, discontinuity: Discontinuity, addrMRange: AddrMRange, originalAddrMRange: AddrMRange, startDate: Option[DateTime], endDate: Option[DateTime], createdBy: Option[String], linkId: Long, startMValue: Double, endMValue: Double, sideCode: SideCode, calibrationPointTypes: (CalibrationPointType, CalibrationPointType), originalCalibrationPointTypes: (CalibrationPointType, CalibrationPointType), geometry: Seq[Point], projectId: Long, status: RoadAddressChangeType, administrativeClass: AdministrativeClass, linkGeomSource: LinkGeomSource, geometryLength: Double, roadwayId: Long, linearLocationId: Long, ely: Long, reversed: Boolean, connectedLinkId: Option[Long], linkGeometryTimeStamp: Long, roadwayNumber: Long, roadName: Option[String], roadAddressLength: Option[Long], roadAddressStartAddrM: Option[Long], roadAddressEndAddrM: Option[Long], roadAddressTrack: Option[Track], roadAddressRoadPart: Option[RoadPart]) =
    this(id, roadPart, track, discontinuity, addrMRange, originalAddrMRange, startDate, endDate, createdBy, linkId.toString, startMValue, endMValue, sideCode, calibrationPointTypes, originalCalibrationPointTypes, geometry, projectId, status, administrativeClass, linkGeomSource, geometryLength, roadwayId, linearLocationId, ely, reversed, connectedLinkId.asInstanceOf[Option[String]], linkGeometryTimeStamp, roadwayNumber, roadName, roadAddressLength, roadAddressStartAddrM, roadAddressEndAddrM, roadAddressTrack, roadAddressRoadPart)

  override lazy val startCalibrationPoint: Option[ProjectCalibrationPoint] = calibrationPoints._1
  override lazy val endCalibrationPoint: Option[ProjectCalibrationPoint] = calibrationPoints._2

  val isSplit: Boolean = connectedLinkId.nonEmpty || connectedLinkId.contains(0L)

  // TODO refactor
  lazy val isNotCalculated: Boolean = addrMRange.end == 0L
  lazy val isCalculated: Boolean = !isNotCalculated

  private lazy val roadway = roadwayDAO.fetchAllByRoadwayId(Seq(roadwayId)).headOption

  def originalRoadPart: RoadPart = if (roadway.isDefined) roadway.get.roadPart else roadPart

  def originalAdministrativeClass: AdministrativeClass = if (roadway.isDefined) roadway.get.administrativeClass else administrativeClass

  def originalTrack: Track = if (roadway.isDefined) roadway.get.track else track

  def originalEly: Long = if (roadway.isDefined) roadway.get.ely else ely

  private def isTheLastProjectLinkOnRoadway = roadway.isDefined && this.originalAddrMRange.end == roadway.get.endAddrMValue

  def originalDiscontinuity: Discontinuity = if (isTheLastProjectLinkOnRoadway) roadway.get.discontinuity else if (roadway.isDefined) Discontinuity.Continuous else discontinuity

  def copyWithGeometry(newGeometry: Seq[Point]): ProjectLink = {
    this.copy(geometry = newGeometry, geometryLength = GeometryUtils.geometryLength(newGeometry))
  }

  def addrAt(a: Double): Long = {
    val coefficient = (addrMRange.end - addrMRange.start) / (endMValue - startMValue)
    sideCode match {
      case SideCode.AgainstDigitizing =>
        addrMRange.end - Math.round((a-startMValue) * coefficient)
      case SideCode.TowardsDigitizing =>
        addrMRange.start + Math.round((a-startMValue) * coefficient)
      case _ => throw new InvalidAddressDataException(s"Bad sidecode $sideCode on project link")
    }
  }

  def addrMLength(): Long = {
    addrMRange.end - addrMRange.start
  }

  def getFirstPoint: Point = {
    if (sideCode == SideCode.TowardsDigitizing) geometry.head else geometry.last
  }

  def getLastPoint: Point = {
    if (sideCode == SideCode.TowardsDigitizing) geometry.last else geometry.head
  }

  def toMeters(address: Long): Double = {
    val coefficient = (endMValue - startMValue) / (addrMRange.end - addrMRange.start)
    coefficient * address
  }

  def lastSegmentDirection: Vector3d = {
    (sideCode, reversed) match {
      case (SideCode.TowardsDigitizing, false) => GeometryUtils.lastSegmentDirection(geometry)
      case (SideCode.AgainstDigitizing, false) => GeometryUtils.firstSegmentDirection(geometry) scale -1
      case (SideCode.TowardsDigitizing, true) => GeometryUtils.firstSegmentDirection(geometry) scale -1
      case (SideCode.AgainstDigitizing, true) => GeometryUtils.lastSegmentDirection(geometry)
      case (SideCode.Unknown, _) => throw new InvalidAddressDataException(s"Bad sidecode $sideCode on project link")
    }
  }

  def calibrationPoints: (Option[ProjectCalibrationPoint], Option[ProjectCalibrationPoint]) = {
    CalibrationPointsUtils.toCalibrationPoints(calibrationPointTypes._1, calibrationPointTypes._2, linkId,
      startMValue, endMValue, addrMRange.start, addrMRange.end, sideCode)
  }

  def hasCalibrationPointAt(addressMValue: Long): Boolean = {
    calibrationPoints match {
      case (None, None) => false
      case (Some(cp1), None) => cp1.addressMValue == addressMValue
      case (None, Some(cp1)) => cp1.addressMValue == addressMValue
      case (Some(cp1), Some(cp2)) => cp1.addressMValue == addressMValue || cp2.addressMValue == addressMValue
    }
  }

  def hasCalibrationPoints: Boolean = {
    calibrationPoints match {
      case (None, None) => false
      case  _ => true
    }
  }

  def hasCalibrationPointCreatedInProject: Boolean = {
    isStartCalibrationPointCreatedInProject || isEndCalibrationPointCreatedInProject
  }

  def isStartCalibrationPointCreatedInProject: Boolean = {
    startCalibrationPoint.isDefined && originalStartCalibrationPointType == CalibrationPointType.NoCP
  }

  def isEndCalibrationPointCreatedInProject: Boolean = {
    endCalibrationPoint.isDefined && originalEndCalibrationPointType == CalibrationPointType.NoCP
  }

  def startCalibrationPointType: CalibrationPointType = {
    if (startCalibrationPoint.isDefined) startCalibrationPoint.get.typeCode
    else CalibrationPointType.NoCP
  }

  def endCalibrationPointType: CalibrationPointType = {
    if (endCalibrationPoint.isDefined) endCalibrationPoint.get.typeCode
    else CalibrationPointType.NoCP
  }

  def originalStartCalibrationPointType: CalibrationPointType = {
    originalCalibrationPointTypes._1
  }

  def originalEndCalibrationPointType: CalibrationPointType = {
    originalCalibrationPointTypes._2
  }
}

class ProjectLinkDAO extends BaseDAO {

  val roadwayDAO = new RoadwayDAO

  private val projectLinkQueryBase =
    s"""select PROJECT_LINK.ID, PROJECT_LINK.PROJECT_ID, PROJECT_LINK.TRACK, PROJECT_LINK.DISCONTINUITY_TYPE,
  PROJECT_LINK.ROAD_NUMBER, PROJECT_LINK.ROAD_PART_NUMBER, PROJECT_LINK.START_ADDR_M, PROJECT_LINK.END_ADDR_M,
  PROJECT_LINK.ORIGINAL_START_ADDR_M, PROJECT_LINK.ORIGINAL_END_ADDR_M,
  PROJECT_LINK.START_MEASURE, PROJECT_LINK.END_MEASURE, PROJECT_LINK.SIDE,
  PROJECT_LINK.CREATED_BY, PROJECT_LINK.MODIFIED_BY, PROJECT_LINK.LINK_ID, PROJECT_LINK.GEOMETRY,
  (PROJECT_LINK.END_MEASURE - PROJECT_LINK.START_MEASURE) as length,
  PROJECT_LINK.START_CALIBRATION_POINT, PROJECT_LINK.END_CALIBRATION_POINT,
  PROJECT_LINK.ORIG_START_CALIBRATION_POINT, PROJECT_LINK.ORIG_END_CALIBRATION_POINT,
  PROJECT_LINK.STATUS, PROJECT_LINK.ADMINISTRATIVE_CLASS, PROJECT_LINK.LINK_SOURCE as source, PROJECT_LINK.ROADWAY_ID,
  PROJECT_LINK.LINEAR_LOCATION_ID, PROJECT_LINK.ELY, PROJECT_LINK.REVERSED, PROJECT_LINK.CONNECTED_LINK_ID,
  CASE
    WHEN STATUS = ${RoadAddressChangeType.NotHandled.value} THEN null
    WHEN STATUS IN (${RoadAddressChangeType.Termination.value}, ${RoadAddressChangeType.Unchanged.value}) THEN ROADWAY.START_DATE
    ELSE PRJ.START_DATE END as start_date,
  CASE WHEN STATUS = ${RoadAddressChangeType.Termination.value} THEN PRJ.START_DATE - 1 ELSE null END as end_date,
  PROJECT_LINK.ADJUSTED_TIMESTAMP,
  CASE
    WHEN rn.road_name IS NOT NULL AND rn.END_DATE IS NULL AND rn.VALID_TO IS null THEN rn.road_name
    WHEN rn.road_name IS NULL AND pln.road_name IS NOT NULL THEN pln.road_name
    END AS road_name_pl,
  PROJECT_LINK.ORIGINAL_START_ADDR_M as RA_START_ADDR_M,
  PROJECT_LINK.ORIGINAL_END_ADDR_M as RA_END_ADDR_M,
  ROADWAY.TRACK as TRACK,
  ROADWAY.ROAD_NUMBER as ROAD_NUMBER,
  ROADWAY.ROAD_PART_NUMBER as ROAD_PART_NUMBER,
  ROADWAY.ROADWAY_NUMBER,
  PROJECT_LINK.ROADWAY_NUMBER
  from PROJECT prj JOIN PROJECT_LINK ON (prj.id = PROJECT_LINK.PROJECT_ID)
    LEFT JOIN ROADWAY ON (ROADWAY.ID = PROJECT_LINK.ROADWAY_ID)
    LEFT JOIN Linear_Location ON (Linear_Location.ID = PROJECT_LINK.Linear_Location_Id)
    LEFT JOIN ROAD_NAME rn ON (rn.road_number = project_link.road_number AND rn.END_DATE IS NULL AND rn.VALID_TO IS null)
	  LEFT JOIN project_link_name pln ON (pln.road_number = project_link.road_number AND pln.project_id = project_link.project_id)  """

  private val projectLinkHistoryQueryBase =
    s"""
        select plh.ID, plh.PROJECT_ID, plh.TRACK, plh.DISCONTINUITY_TYPE,
          plh.ROAD_NUMBER, plh.ROAD_PART_NUMBER, plh.START_ADDR_M, plh.END_ADDR_M,
          plh.ORIGINAL_START_ADDR_M, plh.ORIGINAL_END_ADDR_M,
          plh.START_MEASURE, plh.END_MEASURE, plh.SIDE,
          plh.CREATED_BY, plh.MODIFIED_BY, plh.LINK_ID, plh.GEOMETRY,
          (plh.END_MEASURE - plh.START_MEASURE) as length,
          plh.START_CALIBRATION_POINT, plh.END_CALIBRATION_POINT,
          plh.ORIG_START_CALIBRATION_POINT, plh.ORIG_END_CALIBRATION_POINT,
          plh.STATUS, plh.ADMINISTRATIVE_CLASS, plh.LINK_SOURCE as source, plh.ROADWAY_ID, plh.Linear_Location_Id, plh.ELY,
          plh.REVERSED, plh.CONNECTED_LINK_ID,
          CASE
            WHEN STATUS = ${RoadAddressChangeType.NotHandled.value} THEN null
            WHEN STATUS IN (${RoadAddressChangeType.Termination.value}, ${RoadAddressChangeType.Unchanged.value}) THEN ROADWAY.START_DATE
            ELSE PRJ.START_DATE END as start_date,
          CASE WHEN STATUS = ${RoadAddressChangeType.Termination.value} THEN PRJ.START_DATE - 1 ELSE null END as end_date,
          plh.ADJUSTED_TIMESTAMP,
          CASE
            WHEN rn.road_name IS NOT NULL AND rn.END_DATE IS NULL AND rn.VALID_TO IS null THEN rn.road_name
            WHEN rn.road_name IS NULL AND pln.road_name IS NOT NULL THEN pln.road_name
            END AS road_name_pl,
          ROADWAY.START_ADDR_M as RA_START_ADDR_M,
          ROADWAY.END_ADDR_M as RA_END_ADDR_M,
          ROADWAY.TRACK as TRACK,
          ROADWAY.ROAD_NUMBER as ROAD_NUMBER,
          ROADWAY.ROAD_PART_NUMBER as ROAD_PART_NUMBER,
          ROADWAY.ROADWAY_NUMBER,
          plh.ROADWAY_NUMBER
          from PROJECT prj JOIN PROJECT_LINK_HISTORY plh ON (prj.id = plh.PROJECT_ID)
            LEFT JOIN ROADWAY ON (ROADWAY.ID = plh.ROADWAY_ID)
            LEFT JOIN Linear_Location ON (Linear_Location.ID = plh.Linear_Location_Id)
            LEFT JOIN ROAD_NAME rn ON (rn.road_number = plh.road_number AND rn.END_DATE IS NULL AND rn.VALID_TO IS null)
        	  LEFT JOIN project_link_name pln ON (pln.road_number = plh.road_number AND pln.project_id = plh.project_id)
     """.stripMargin

  private val projectLinksChangeQueryBase =
    s"""
        select PROJECT_LINK.ID, ROADWAY.ID, PROJECT_LINK.LINEAR_LOCATION_ID, ROADWAY.ROAD_NUMBER, ROADWAY.ROAD_PART_NUMBER, PROJECT_LINK.ROAD_NUMBER, PROJECT_LINK.ROAD_PART_NUMBER, PROJECT_LINK.ORIGINAL_START_ADDR_M, PROJECT_LINK.ORIGINAL_END_ADDR_M,
          PROJECT_LINK.START_ADDR_M, PROJECT_LINK.END_ADDR_M,
          PROJECT_LINK.STATUS,
          PROJECT_LINK.REVERSED,
          ROADWAY.ROADWAY_NUMBER,
          PROJECT_LINK.ROADWAY_NUMBER
          from PROJECT prj JOIN PROJECT_LINK ON (prj.id = PROJECT_LINK.PROJECT_ID)
          LEFT JOIN ROADWAY ON (ROADWAY.ID = PROJECT_LINK.ROADWAY_ID)
          LEFT JOIN Linear_Location ON (Linear_Location.ID = PROJECT_LINK.Linear_Location_Id)
      """

  implicit val getProjectLinkRow: GetResult[ProjectLink] = new GetResult[ProjectLink] {
    def apply(r: PositionedResult): ProjectLink = {
      val projectLinkId = r.nextLong()
      val projectId = r.nextLong()
      val trackCode = Track.apply(r.nextInt())
      val discontinuityType = Discontinuity.apply(r.nextInt())
      val roadNumber = r.nextLong()
      val roadPartNumber = r.nextLong()
      val startAddrM = r.nextLong()
      val endAddrM = r.nextLong()
      val originalStartAddrMValue = r.nextLong()
      val originalEndAddrMValue = r.nextLong()
      val startMValue = r.nextDouble()
      val endMValue = r.nextDouble()
      val sideCode = SideCode.apply(r.nextInt)
      val createdBy = r.nextStringOption()
      val modifiedBy = r.nextStringOption()
      val linkId = r.nextString()
      val geom = r.nextObjectOption()
      val length = r.nextDouble()
      val calibrationPoints = (CalibrationPointType.apply(r.nextInt), CalibrationPointType.apply(r.nextInt))
      val originalCalibrationPointTypes = (CalibrationPointType.apply(r.nextInt), CalibrationPointType.apply(r.nextInt))
      val status = RoadAddressChangeType.apply(r.nextInt())
      val administrativeClass = AdministrativeClass.apply(r.nextInt())
      val source = LinkGeomSource.apply(r.nextInt())
      val roadwayId = r.nextLong()
      val linearLocationId = r.nextLong()
      val ely = r.nextLong()
      val reversed = r.nextBoolean()
      val connectedLinkId = r.nextStringOption()
      val startDate = r.nextDateOption().map(d => new DateTime(d.getTime))
      val endDate = r.nextDateOption().map(d => new DateTime(d.getTime))
      val geometryTimeStamp = r.nextLong()
      val roadName = r.nextString()
      val roadAddressStartAddrM = r.nextLongOption()
      val roadAddressEndAddrM = r.nextLongOption()
      val roadAddressTrack = r.nextIntOption().map(Track.apply)
      val roadAddressRoadNumber = r.nextLongOption()
      val roadAddressRoadPartNumber = r.nextLongOption()
      val roadwayNumber = r.nextLong()
      val projectRoadwayNumber = r.nextLong()

      val roadAddressRoadPart = if(roadAddressRoadNumber.nonEmpty && roadAddressRoadPartNumber.nonEmpty) { Some(RoadPart(roadAddressRoadNumber.get, roadAddressRoadPartNumber.get)) } else None
      ProjectLink(projectLinkId, RoadPart(roadNumber, roadPartNumber), trackCode, discontinuityType, AddrMRange(startAddrM, endAddrM), AddrMRange(originalStartAddrMValue, originalEndAddrMValue), startDate, endDate, createdBy, linkId, startMValue, endMValue, sideCode, calibrationPoints, originalCalibrationPointTypes, PostGISDatabase.loadJGeometryToGeometry(geom), projectId, status, administrativeClass, source, length, roadwayId, linearLocationId, ely, reversed, connectedLinkId, geometryTimeStamp, if (projectRoadwayNumber == 0 || projectRoadwayNumber == NewIdValue) roadwayNumber else projectRoadwayNumber, Some(roadName), roadAddressEndAddrM.map(endAddr => endAddr - roadAddressStartAddrM.getOrElse(0L)), roadAddressStartAddrM, roadAddressEndAddrM, roadAddressTrack, roadAddressRoadPart)
    }
  }

  implicit val getProjectLinksChangeRow: GetResult[ProjectRoadLinkChange] = new GetResult[ProjectRoadLinkChange] {
    def apply(r: PositionedResult): ProjectRoadLinkChange = {
      val projectLinkId = r.nextLong()
      val roadwayId = r.nextLong()
      val originalLinearLocationId = r.nextLong()
      val originalRoadNumber = r.nextLong()
      val originalRoadPartNumber = r.nextLong()
      val roadNumber = r.nextLong()
      val roadPartNumber = r.nextLong()
      val originalStartAddrMValue = r.nextLong()
      val originalEndAddrMValue = r.nextLong()
      val startAddrM = r.nextLong()
      val endAddrM = r.nextLong()
      val status = RoadAddressChangeType.apply(r.nextInt())
      val reversed = r.nextBoolean()
      val roadwayNumber = r.nextLong()
      val projectRoadwayNumber = r.nextLong()

      ProjectRoadLinkChange(projectLinkId, roadwayId, originalLinearLocationId, 0, RoadPart(originalRoadNumber, originalRoadPartNumber), RoadPart(originalRoadNumber, originalRoadPartNumber), originalStartAddrMValue, originalEndAddrMValue, startAddrM, endAddrM,
        status, reversed, roadwayNumber, projectRoadwayNumber)
    }
  }

  private def listQuery(query: String): Seq[ProjectLink] = {
    Q.queryNA[ProjectLink](query).iterator.toSeq
  }

  private def changesListQuery(query: String): Seq[ProjectRoadLinkChange] = {
    Q.queryNA[ProjectRoadLinkChange](query).iterator.toSeq
  }

  def create(links: Seq[ProjectLink]): Seq[Long] = {
    if (links.nonEmpty)
    time(logger, "Create project links") {
      val addressPS = dynamicSession.prepareStatement("""
        insert into PROJECT_LINK (id, project_id, road_number, road_part_number, TRACK, discontinuity_type,
          START_ADDR_M, END_ADDR_M, ORIGINAL_START_ADDR_M, ORIGINAL_END_ADDR_M, created_by, modified_by,
          start_calibration_point, end_calibration_point, orig_start_calibration_point, orig_end_calibration_point,
          status, ADMINISTRATIVE_CLASS, roadway_id, linear_location_id, connected_link_id, ely, roadway_number, reversed, geometry,
          link_id, SIDE, start_measure, end_measure, adjusted_timestamp, link_source, modified_date)
          values (?, ?, ?, ?, ?, ?, ?, ?, ?, ?, ?, ?, ?, ?, ?, ?, ?, ?, ?, ?, ?, ?, ?, ?, ST_GeomFromText(?, 3067), ?, ?, ?, ?, ?, ?, ?)
        """)
      val (ready, idLess) = links.partition(_.id != NewIdValue)
      val plIds = Sequences.fetchProjectLinkIds(idLess.size)
      val projectLinks = ready ++ idLess.zip(plIds).map(x =>
        x._1.copy(id = x._2)
      )
      projectLinks.toList.foreach { pl =>
        addressPS.setLong(1, pl.id)
        addressPS.setLong(2, pl.projectId)
        addressPS.setLong(3, pl.roadPart.roadNumber)
        addressPS.setLong(4, pl.roadPart.partNumber)
        addressPS.setLong(5, pl.track.value)
        addressPS.setLong(6, pl.discontinuity.value)
        addressPS.setLong(7, pl.addrMRange.start)
        addressPS.setLong(8, pl.addrMRange.end)
        addressPS.setLong(9, pl.originalAddrMRange.start)
        addressPS.setLong(10, pl.originalAddrMRange.end)
        addressPS.setString(11, pl.createdBy.orNull)
        addressPS.setString(12, pl.createdBy.orNull)

        addressPS.setLong(13, pl.startCalibrationPointType.value)
        addressPS.setLong(14, pl.endCalibrationPointType.value)
        addressPS.setLong(15, pl.originalStartCalibrationPointType.value)
        addressPS.setLong(16, pl.originalEndCalibrationPointType.value)
        addressPS.setLong(17, pl.status.value)
        addressPS.setLong(18, pl.administrativeClass.value)
        if (pl.roadwayId == 0)
          addressPS.setNull(19, Types.BIGINT)
        else
          addressPS.setLong(19, pl.roadwayId)
        if (pl.linearLocationId == 0)
          addressPS.setNull(20, Types.BIGINT)
        else
          addressPS.setLong(20, pl.linearLocationId)
        if (pl.connectedLinkId.isDefined)
          addressPS.setString(21, pl.connectedLinkId.get)
        else
          addressPS.setNull(21, Types.BIGINT)
        addressPS.setLong(22, pl.ely)
        addressPS.setLong(23, pl.roadwayNumber)
        addressPS.setInt(24, if (pl.reversed) 1 else 0)
        addressPS.setString(25, PostGISDatabase.createJGeometry(pl.geometry))
        addressPS.setString(26, pl.linkId)
        addressPS.setLong(27, pl.sideCode.value)
        addressPS.setDouble(28, pl.startMValue)
        addressPS.setDouble(29, pl.endMValue)
        addressPS.setDouble(30, pl.linkGeometryTimeStamp)
        addressPS.setInt(31, pl.linkGeomSource.value)
        addressPS.setDate(32, new java.sql.Date(new Date().getTime))
        addressPS.addBatch()
      }
      addressPS.executeBatch()
      addressPS.close()
      projectLinks.map(_.id)
    } else
      Seq.empty[Long]
  }

  def updateProjectLinks(projectLinks: Seq[ProjectLink], modifier: String, addresses: Seq[RoadAddress]): Unit = {
      time(logger, "Update project links") {
        val nonUpdatingStatus = Set[RoadAddressChangeType](RoadAddressChangeType.NotHandled)
        val maxInEachTracks = projectLinks.filter(pl => pl.status == RoadAddressChangeType.Unchanged).groupBy(_.track).map(p => p._2.maxBy(_.addrMRange.end).id).toSeq
        val links = projectLinks.map { pl =>
          if (!pl.isSplit && nonUpdatingStatus.contains(pl.status) && addresses.map(_.linearLocationId).contains(pl.linearLocationId) && !maxInEachTracks.contains(pl.id)) {
            val ra = addresses.find(_.linearLocationId == pl.linearLocationId).get
            // Discontinuity, administrative class and calibration points may change with Unchanged status
            pl.copy(roadPart = ra.roadPart, track = ra.track, addrMRange = AddrMRange(ra.addrMRange.start, ra.addrMRange.end), reversed = false)
          } else
            pl
        }
        val projectLinkPS = dynamicSession.prepareStatement("""
          UPDATE project_link
          SET ROAD_NUMBER = ?, ROAD_PART_NUMBER = ?, TRACK = ?, DISCONTINUITY_TYPE = ?, START_ADDR_M = ?, END_ADDR_M = ?,
            ORIGINAL_START_ADDR_M = ?, ORIGINAL_END_ADDR_M = ?, MODIFIED_DATE = CURRENT_TIMESTAMP, MODIFIED_BY = ?, PROJECT_ID = ?,
            START_CALIBRATION_POINT = ?, END_CALIBRATION_POINT = ?, ORIG_START_CALIBRATION_POINT = ?, ORIG_END_CALIBRATION_POINT = ?,
            STATUS = ?, ADMINISTRATIVE_CLASS = ?, REVERSED = ?, GEOMETRY = ST_GeomFromText(?, 3067), SIDE = ?, START_MEASURE = ?, END_MEASURE = ?,  ELY = ?,
            ROADWAY_NUMBER = ?, CONNECTED_LINK_ID = ?
          WHERE id = ?""")

        for (projectLink <- links) {
          projectLinkPS.setLong(1, projectLink.roadPart.roadNumber)
          projectLinkPS.setLong(2, projectLink.roadPart.partNumber)
          projectLinkPS.setInt(3, projectLink.track.value)
          projectLinkPS.setInt(4, projectLink.discontinuity.value)
          projectLinkPS.setLong(5, projectLink.addrMRange.start)
          projectLinkPS.setLong(6, projectLink.addrMRange.end)
          projectLinkPS.setLong(7, projectLink.originalAddrMRange.start)
          projectLinkPS.setLong(8, projectLink.originalAddrMRange.end  )
          projectLinkPS.setString(9, modifier)
          projectLinkPS.setLong(10, projectLink.projectId)
          projectLinkPS.setInt(11, projectLink.startCalibrationPointType.value)
          projectLinkPS.setInt(12, projectLink.endCalibrationPointType.value)
          projectLinkPS.setInt(13, projectLink.originalStartCalibrationPointType.value)
          projectLinkPS.setInt(14, projectLink.originalEndCalibrationPointType.value)
          projectLinkPS.setInt(15, projectLink.status.value)
          projectLinkPS.setInt(16, projectLink.administrativeClass.value)
          projectLinkPS.setInt(17, if (projectLink.reversed) 1 else 0)
          projectLinkPS.setString(18, PostGISDatabase.createJGeometry(projectLink.geometry))
          projectLinkPS.setInt(19, projectLink.sideCode.value)
          projectLinkPS.setDouble(20, projectLink.startMValue)
          projectLinkPS.setDouble(21, projectLink.endMValue)
          projectLinkPS.setLong(22, projectLink.ely)
          projectLinkPS.setLong(23, projectLink.roadwayNumber)
          if (projectLink.connectedLinkId.isDefined)
            projectLinkPS.setString(24, projectLink.connectedLinkId.get)
          else
            projectLinkPS.setNull(24, Types.BIGINT)
          projectLinkPS.setLong(25, projectLink.id)
          projectLinkPS.addBatch()
        }
        projectLinkPS.executeBatch()
        projectLinkPS.close()
      }
  }

  def updateProjectLinksGeometry(projectLinks: Seq[ProjectLink], modifier: String): Unit = {
    time(logger,
      "Update project links geometry") {
      val projectLinkPS = dynamicSession.prepareStatement("UPDATE project_link SET  GEOMETRY = ST_GeomFromText(?, 3067), MODIFIED_BY= ?, ADJUSTED_TIMESTAMP = ? WHERE id = ?")

      for (projectLink <- projectLinks) {
        projectLinkPS.setString(1, PostGISDatabase.createJGeometry(projectLink.geometry))
        projectLinkPS.setString(2, modifier)
        projectLinkPS.setLong(3, projectLink.linkGeometryTimeStamp)
        projectLinkPS.setLong(4, projectLink.id)
        projectLinkPS.addBatch()
      }
      projectLinkPS.executeBatch()
      projectLinkPS.close()
    }
  }

  /* Used from updateProjectLinks() to remove cp from pl when connected to a terminated link.
  *  Used from twoTrackUtils.
  * */
  def updateProjectLinkCalibrationPoints(
                                          projectLink: ProjectLink,
                                          cals: (CalibrationPointType, CalibrationPointType)
                                        ): Unit = {
    time(logger,
      "Update project link calibrationpoints.") {
      runUpdateToDb(s"""
                update project_link
                set modified_date = current_timestamp,
                    start_calibration_point = ${cals._1.value},
                    end_calibration_point = ${cals._2.value}
                where id = ${projectLink.id}
      """)
    }
  }

  def fetchElyFromProjectLinks(projectId:Long): Option[Long]= {
    val query =
      s"""SELECT ELY FROM PROJECT_LINK WHERE PROJECT_ID=$projectId AND ELY IS NOT NULL LIMIT 1"""
    Q.queryNA[Long](query).firstOption
  }

  def fetchProjectLinksHistory(projectId: Long, roadAddressChangeTypeFilter: Option[RoadAddressChangeType] = None): Seq[ProjectLink] = {
    time(logger, "Get project history links") {
      val filter = if (roadAddressChangeTypeFilter.isEmpty) "" else s"plh.STATUS = ${roadAddressChangeTypeFilter.get.value} AND"
      val query =
        s"""$projectLinkHistoryQueryBase
                where $filter plh.PROJECT_ID = $projectId order by plh.ROAD_NUMBER, plh.ROAD_PART_NUMBER, plh.END_ADDR_M """
      listQuery(query)
    }
  }

  def fetchProjectLinks(projectId: Long, roadAddressChangeTypeFilter: Option[RoadAddressChangeType] = None): Seq[ProjectLink] = {
    time(logger, "Get project links") {
      val filter = if (roadAddressChangeTypeFilter.isEmpty) "" else s"PROJECT_LINK.STATUS = ${roadAddressChangeTypeFilter.get.value} AND"
      val query =
        s"""$projectLinkQueryBase
                where $filter PROJECT_LINK.PROJECT_ID = $projectId order by PROJECT_LINK.ROAD_NUMBER, PROJECT_LINK.ROAD_PART_NUMBER, PROJECT_LINK.END_ADDR_M """
      listQuery(query)
    }
  }

  def fetchProjectLinksChange(projectId: Long): Seq[ProjectRoadLinkChange] = {
    time(logger, "Get project links changes") {
      val query =
        s"""$projectLinksChangeQueryBase
                where PROJECT_LINK.PROJECT_ID = $projectId order by PROJECT_LINK.ROAD_NUMBER, PROJECT_LINK.ROAD_PART_NUMBER, PROJECT_LINK.END_ADDR_M """
      changesListQuery(query)
    }
  }

  //TODO: support for bigger queries than 1000 ids
  def fetchProjectLinksByIds(ids: Iterable[Long]): Seq[ProjectLink] = {
    time(logger, "Get project links by ids") {
      if (ids.isEmpty)
        List()
      else {
        val query =
          s"""$projectLinkQueryBase
                where project_link.id in (${ids.mkString(",")}) order by PROJECT_LINK.ROAD_NUMBER, PROJECT_LINK.ROAD_PART_NUMBER, PROJECT_LINK.END_ADDR_M """
        listQuery(query)
      }
    }
  }

  def fetchProjectLinksByConnectedLinkId(connectedIds: Seq[String]): Seq[ProjectLink] = {
    time(logger, "Get project links by connected link ids") {
      if (connectedIds.isEmpty) {
        List()
      } else {
        val query =
          s"""$projectLinkQueryBase
                where project_link.connected_link_id in (${connectedIds.map(cid => "'" + cid + "'").mkString(",")}) order by PROJECT_LINK.ROAD_NUMBER, PROJECT_LINK.ROAD_PART_NUMBER, PROJECT_LINK.END_ADDR_M """
        listQuery(query)
      }
    }
  }

  def getProjectLinksByLinkId(linkId: String): Seq[ProjectLink] = {
    time(logger, "Get project links by link id and project id") {
      val query =
        s"""$projectLinkQueryBase
                where PROJECT_LINK.link_id = '$linkId' order by PROJECT_LINK.ROAD_NUMBER, PROJECT_LINK.ROAD_PART_NUMBER, PROJECT_LINK.END_ADDR_M """
      listQuery(query)
    }
  }

  def getOtherProjectLinks(projectId: Long): Seq[ProjectLink] = {
    time(logger, "Get project links all") {
      val query =
        s"""$projectLinkQueryBase
                where PROJECT_LINK.project_id <> $projectId order by PROJECT_LINK.ROAD_NUMBER, PROJECT_LINK.ROAD_PART_NUMBER, PROJECT_LINK.END_ADDR_M """
      listQuery(query)
    }
  }

  def fetchProjectLinksByProjectAndLinkId(projectLinkIds: Set[Long], linkIds: Set[String], projectId: Long): Seq[ProjectLink] = {
    if (projectLinkIds.isEmpty && linkIds.isEmpty) {
      List()
    } else {
      val idsFilter = if (projectLinkIds.nonEmpty) s"AND PROJECT_LINK.ID IN (${projectLinkIds.mkString(",")})" else ""
      val linkIdsFilter = if (linkIds.nonEmpty) s"AND PROJECT_LINK.LINK_ID IN (${linkIds.map(l => ''' + l + ''').mkString(",")})" else ""
      val query =
        s"""$projectLinkQueryBase
                where PROJECT_LINK.PROJECT_ID = $projectId $idsFilter $linkIdsFilter
                order by PROJECT_LINK.ROAD_NUMBER, PROJECT_LINK.ROAD_PART_NUMBER, PROJECT_LINK.END_ADDR_M """
      listQuery(query)
    }
  }

  def fetchProjectLinksByLinkId(linkIds: Seq[String]): Seq[ProjectLink] = {
    if (linkIds.isEmpty) {
      List()
    } else {
      val linkIdsFilter =  s" PROJECT_LINK.LINK_ID IN (${linkIds.map(l => ''' + l + ''').mkString(",")})"
      val query =
        s"""$projectLinkQueryBase
                where $linkIdsFilter
                order by PROJECT_LINK.ROAD_NUMBER, PROJECT_LINK.ROAD_PART_NUMBER, PROJECT_LINK.END_ADDR_M """
      listQuery(query)
    }
  }

  def fetchProjectLinksByProjectRoadPart(roadPart: RoadPart, projectId: Long, roadAddressChangeTypeFilter: Option[RoadAddressChangeType] = None): Seq[ProjectLink] = {
    time(logger, "Get project links by project road part") {
      val filter = if (roadAddressChangeTypeFilter.isEmpty) "" else s" PROJECT_LINK.STATUS = ${roadAddressChangeTypeFilter.get.value} AND"
      val query =
        s"""$projectLinkQueryBase
                where $filter PROJECT_LINK.ROAD_NUMBER = ${roadPart.roadNumber} and PROJECT_LINK.ROAD_PART_NUMBER = ${roadPart.partNumber} AND PROJECT_LINK.PROJECT_ID = $projectId order by PROJECT_LINK.ROAD_NUMBER, PROJECT_LINK.ROAD_PART_NUMBER, PROJECT_LINK.END_ADDR_M """
      listQuery(query)
    }
  }

  def fetchByProjectRoadPart(roadPart: RoadPart, projectId: Long): Seq[ProjectLink] = {
    time(logger, "Fetch project links by project road part") {
      val filter = s"PROJECT_LINK.ROAD_NUMBER = ${roadPart.roadNumber} AND PROJECT_LINK.ROAD_PART_NUMBER = ${roadPart.partNumber} AND"
      val query =
        s"""$projectLinkQueryBase
                where $filter (PROJECT_LINK.PROJECT_ID = $projectId ) order by PROJECT_LINK.ROAD_NUMBER, PROJECT_LINK.ROAD_PART_NUMBER, PROJECT_LINK.END_ADDR_M """
      listQuery(query)
    }
  }

  def fetchByProjectRoadParts(roadParts: Set[RoadPart], projectId: Long): Seq[ProjectLink] = {
    time(logger, "Fetch project links by project road parts") {
      if (roadParts.isEmpty)
        return Seq()
      val roadPartsCond = roadParts.map { case (roadPart) => s"(PROJECT_LINK.ROAD_NUMBER = ${roadPart.roadNumber} AND PROJECT_LINK.ROAD_PART_NUMBER = ${roadPart.partNumber})" }
      val filter = s"${roadPartsCond.mkString("(", " OR ", ")")} AND"
      val query =
        s"""$projectLinkQueryBase
                where $filter (PROJECT_LINK.PROJECT_ID = $projectId) order by PROJECT_LINK.ROAD_NUMBER, PROJECT_LINK.ROAD_PART_NUMBER, PROJECT_LINK.END_ADDR_M """
      listQuery(query)
    }
  }

  def fetchByProjectRoad(roadNumber: Long, projectId: Long): Seq[ProjectLink] = {
    time(logger, "Fetch project links by project road part") {
      val filter = s"PROJECT_LINK.ROAD_NUMBER = $roadNumber AND"
      val query =
        s"""$projectLinkQueryBase
                where $filter PROJECT_LINK.PROJECT_ID = $projectId order by PROJECT_LINK.ROAD_NUMBER, PROJECT_LINK.ROAD_PART_NUMBER, PROJECT_LINK.END_ADDR_M """
      listQuery(query)
    }
  }

  def updateAddrMValues(projectLink: ProjectLink): Unit = {
    runUpdateToDb(s"""
      update project_link
      set modified_date = current_timestamp, start_addr_m = ${projectLink.addrMRange.start}, end_addr_m = ${projectLink.addrMRange.end},
          start_calibration_point = ${projectLink.startCalibrationPointType.value},
          end_calibration_point = ${projectLink.endCalibrationPointType.value}
      where id = ${projectLink.id}
    """)
  }

  /**
    * Updates all the project links that share the same ids as supplied to the newRoadNumber and newRoadPart also it will put the last link of newRoadNumber and newRoadPart with the given discontinuity value.
    * @param projectId: Long - projectId of the links to update
    * @param roadPart: RoadPart - the existing road part
    * @param roadAddressChangeType: RoadAddressChangeType - The operation done on those project links
    * @param newRoadPart: RoadPart the new road part to apply
    * @param userName: String - user name
    */
  def updateProjectLinkNumbering(projectId: Long, roadPart: RoadPart, roadAddressChangeType: RoadAddressChangeType, newRoadPart: RoadPart, userName: String, ely: Long ): Unit = {
    time(logger, "Update project link numbering") {
      val user = userName.replaceAll("[^A-Za-z0-9\\-]+", "")
      val sql = s"UPDATE PROJECT_LINK SET STATUS = ${roadAddressChangeType.value}, MODIFIED_BY='$user', ROAD_NUMBER = ${newRoadPart.roadNumber}, ROAD_PART_NUMBER = ${newRoadPart.partNumber}, ELY = $ely " +
        s"WHERE PROJECT_ID = $projectId  AND ROAD_NUMBER = ${roadPart.roadNumber} AND ROAD_PART_NUMBER = ${roadPart.partNumber} AND STATUS != ${RoadAddressChangeType.Termination.value}"
println(sql)
      runUpdateToDb(sql)
    }
  }

  def updateProjectLinkAdministrativeClassDiscontinuity(projectLinkIds: Set[Long], roadAddressChangeType: RoadAddressChangeType, userName: String, administrativeClass: Long, discontinuity: Option[Long]): Unit = {
    time(logger, "Update project link administrative class discontinuity") {
      val user = userName.replaceAll("[^A-Za-z0-9\\-]+", "")
      if (discontinuity.isEmpty) {
        projectLinkIds.grouped(500).foreach {
          grp =>
            val sql = s"UPDATE PROJECT_LINK SET STATUS = ${roadAddressChangeType.value}, MODIFIED_BY='$user', ADMINISTRATIVE_CLASS= $administrativeClass " +
              s"WHERE ID IN ${grp.mkString("(", ",", ")")}"
            runUpdateToDb(sql)
        }
      } else {
        val sql = s"UPDATE PROJECT_LINK SET STATUS = ${roadAddressChangeType.value}, MODIFIED_BY='$user', ADMINISTRATIVE_CLASS= $administrativeClass, DISCONTINUITY_TYPE = ${discontinuity.get} " +
          s"WHERE ID = ${projectLinkIds.head}"
        runUpdateToDb(sql)
      }
    }
  }

  def updateProjectLinksStatus(ids: Set[Long], roadAddressChangeType: RoadAddressChangeType, userName: String): Unit = {
    val user = userName.replaceAll("[^A-Za-z0-9\\-]+", "")
    ids.grouped(500).foreach {
      grp =>
        val sql = s"UPDATE PROJECT_LINK SET STATUS = ${roadAddressChangeType.value}, MODIFIED_BY='$user' " +
          s"WHERE ID IN ${grp.mkString("(", ",", ")")}"
        runUpdateToDb(sql)
    }
  }

  /**
    * Applies all the values of the road addresses to the project links sharing the project id and road address information.
    * @param projectId: Long - The id of the project
    * @param roadAddress: RoadAddress - The road address information
    * @param updateGeom: Boolean - controls whether we update or not the geometry of the project links
    */
  def updateProjectLinkValues(projectId: Long, roadAddress: RoadAddress, updateGeom : Boolean = true, plId: Option[Long] = None): Unit = {

    time(logger, "Update project link values") {
      val lineString: String = PostGISDatabase.createJGeometry(roadAddress.geometry)
      val geometryQuery = s"ST_GeomFromText('$lineString', 3067)"
      val updateGeometry = if (updateGeom) s", GEOMETRY = $geometryQuery" else s""
      val idFilter = plId match {
        case Some(id) => s"AND ID = $id"
        case None => s""
      }

      val updateProjectLink = s"""
        UPDATE PROJECT_LINK SET ROAD_NUMBER = ${roadAddress.roadPart.roadNumber},
          ROAD_PART_NUMBER = ${roadAddress.roadPart.partNumber}, TRACK = ${roadAddress.track.value},
          DISCONTINUITY_TYPE = ${roadAddress.discontinuity.value}, ADMINISTRATIVE_CLASS = ${roadAddress.administrativeClass.value},
<<<<<<< HEAD
          STATUS = ${RoadAddressChangeType.NotHandled.value}, START_ADDR_M = ${roadAddress.addrMRange.start}, END_ADDR_M = ${roadAddress.addrMRange.end},
=======
          STATUS = ${RoadAddressChangeType.NotHandled.value}, START_ADDR_M = ${roadAddress.startAddrMValue}, END_ADDR_M = ${roadAddress.endAddrMValue},
          ORIGINAL_START_ADDR_M = ${roadAddress.startAddrMValue}, ORIGINAL_END_ADDR_M = ${roadAddress.endAddrMValue},
>>>>>>> 173b3d4a
          START_CALIBRATION_POINT = ${roadAddress.startCalibrationPointType.value},
          END_CALIBRATION_POINT = ${roadAddress.endCalibrationPointType.value},
          ORIG_START_CALIBRATION_POINT = ${roadAddress.startCalibrationPointType.value},
          ORIG_END_CALIBRATION_POINT = ${roadAddress.endCalibrationPointType.value},
          SIDE = ${roadAddress.sideCode.value}, ELY = ${roadAddress.ely},
          start_measure = ${roadAddress.startMValue}, end_measure = ${roadAddress.endMValue} $updateGeometry
        WHERE LINEAR_LOCATION_ID = ${roadAddress.linearLocationId} AND PROJECT_ID = $projectId $idFilter
      """
      runUpdateToDb(updateProjectLink)
    }
  }

  /**
   * Updates a batch of project links to their original road address values when terminating links.
   * Logs warnings for no updates or errors during execution.
   * @throws SQLException if an error occurs during the batch update operation
   * @param projectLinks A sequence of ProjectLinks to update
   */
  def batchUpdateProjectLinksToTerminate(projectLinks: Seq[ProjectLink]): Unit = {
    if (projectLinks.nonEmpty) {
      time(logger, "Batch update project links") {
        val updatePS = dynamicSession.prepareStatement(
          """
        UPDATE project_link
          SET
            ROAD_NUMBER = ?,
            ROAD_PART_NUMBER = ?,
            TRACK = ?,
            DISCONTINUITY_TYPE = ?,
            ADMINISTRATIVE_CLASS = ?,
            START_ADDR_M = ?,
            END_ADDR_M = ?,
            ORIGINAL_START_ADDR_M = ?,
            ORIGINAL_END_ADDR_M = ?,
            START_CALIBRATION_POINT = ?,
            END_CALIBRATION_POINT = ?,
            ORIG_START_CALIBRATION_POINT = ?,
            ORIG_END_CALIBRATION_POINT = ?,
            SIDE = ?,
            ELY = ?,
            START_MEASURE = ?,
            END_MEASURE = ?,
            STATUS = ?
          WHERE LINEAR_LOCATION_ID = ? AND PROJECT_ID = ?
      """)

        try {
        projectLinks.foreach { pl =>
          updatePS.setLong(1, pl.roadPart.roadNumber)
          updatePS.setLong(2, pl.roadPart.partNumber)
          updatePS.setInt(3, pl.track.value)
          updatePS.setInt(4, pl.discontinuity.value)
          updatePS.setInt(5, pl.administrativeClass.value)
<<<<<<< HEAD
          updatePS.setLong(6, pl.addrMRange.start)
          updatePS.setLong(7, pl.addrMRange.end)
          updatePS.setInt(8, pl.calibrationPointTypes._1.value)
          updatePS.setInt(9, pl.calibrationPointTypes._2.value)
=======
          updatePS.setLong(6, pl.startAddrMValue)
          updatePS.setLong(7, pl.endAddrMValue)
          updatePS.setLong(8, pl.originalStartAddrMValue)
          updatePS.setLong(9, pl.originalEndAddrMValue)
>>>>>>> 173b3d4a
          updatePS.setInt(10, pl.calibrationPointTypes._1.value)
          updatePS.setInt(11, pl.calibrationPointTypes._2.value)
          updatePS.setInt(12, pl.calibrationPointTypes._1.value)
          updatePS.setInt(13, pl.calibrationPointTypes._2.value)
          updatePS.setInt(14, pl.sideCode.value)
          updatePS.setLong(15, pl.ely)
          updatePS.setDouble(16, pl.startMValue)
          updatePS.setDouble(17, pl.endMValue)
          updatePS.setInt(18, RoadAddressChangeType.Termination.value)
          updatePS.setLong(19, pl.linearLocationId)
          updatePS.setLong(20, pl.projectId)
          updatePS.addBatch()
        }

          val updateCounts = updatePS.executeBatch()
          // Check if any updates were made
          val updatesMade = updateCounts.exists(count => count > 0)
          if (!updatesMade) {
            logger.warn("No rows were updated during the batch update operation.")
          }
        } catch {
          case e: SQLException => logger.error("SQL Exception encountered: ", e)
        } finally {
          updatePS.close()
        }
      }
    }
  }

  def updateProjectLinkGeometry(projectLinkId: Long, geometry: Seq[Point]): Unit = {
    val geometryString = PostGISDatabase.createJGeometry(geometry)
    val sql = s"""
    UPDATE project_link
    SET modified_date = current_timestamp, geometry = ST_GeomFromText('$geometryString', 3067), connected_link_id = NULL
    WHERE id = $projectLinkId
  """

    try {
      val updateCount = runUpdateToDb(sql)
      if (updateCount == 0) {
        logger.warn(s"No records were updated for projectLinkId: $projectLinkId")
      } else {
        logger.info(s"Updated geometry for projectLinkId: $projectLinkId, affected rows: $updateCount")
      }
    } catch {
      case e: SQLException =>
        logger.error(s"SQLException occurred while updating geometry for projectLinkId: $projectLinkId", e)
      case e: Exception =>
        logger.error(s"Unexpected exception occurred while updating geometry for projectLinkId: $projectLinkId", e)
    }
  }
  /**
    * Reverses the road part in project. Switches side codes 2 <-> 3, updates calibration points start <-> end,
    * updates track codes 1 <-> 2
    *
    * @param projectId
    * @param roadNumber
    * @param roadPartNumber
    */
  def reverseRoadPartDirection(projectId: Long, roadPart: RoadPart): Unit = {
    time(logger, "Reverse road part direction") {
      val roadPartMaxAddr =
        sql"""SELECT MAX(END_ADDR_M) FROM PROJECT_LINK
         where project_link.project_id = $projectId and project_link.road_number = ${roadPart.roadNumber} and project_link.road_part_number = ${roadPart.partNumber}
         and project_link.status != ${RoadAddressChangeType.Termination.value}
         """.as[Long].firstOption.getOrElse(0L)
      val updateProjectLink = s"""
        update project_link
        set start_calibration_point = end_calibration_point, end_calibration_point = start_calibration_point,
          orig_start_calibration_point = orig_end_calibration_point, orig_end_calibration_point = orig_start_calibration_point,
          (start_addr_m, end_addr_m) = (SELECT $roadPartMaxAddr - pl2.end_addr_m, $roadPartMaxAddr - pl2.start_addr_m FROM PROJECT_LINK pl2 WHERE pl2.id = project_link.id),
          TRACK = (CASE TRACK WHEN ${Track.Combined.value} THEN ${Track.Combined.value} WHEN ${Track.RightSide.value} THEN ${Track.LeftSide.value} WHEN ${Track.LeftSide.value} THEN ${Track.RightSide.value} ELSE ${Track.Unknown.value} END),
          SIDE = (CASE SIDE WHEN ${SideCode.TowardsDigitizing.value} THEN ${SideCode.AgainstDigitizing.value} ELSE ${SideCode.TowardsDigitizing.value} END),
          reversed = (CASE WHEN reversed = 0 AND status != ${RoadAddressChangeType.New.value} THEN 1 WHEN reversed = 1 AND status != ${RoadAddressChangeType.New.value} THEN 0 ELSE 0 END)
        where project_link.project_id = $projectId and project_link.road_number = ${roadPart.roadNumber} and project_link.road_part_number = ${roadPart.partNumber}
          and project_link.status != ${RoadAddressChangeType.Termination.value}"""
      runUpdateToDb(updateProjectLink)
    }
  }

  /**
    * Returns a counting of the project links by all the link status we supplied them limited by the project id, road number and road part number
    * @param projectId: Long - The id of the project
    * @param roadPart: RoadPart - Road part of the project link
    * @param roadAddressChangeTypes: Set[Long] - the collection of operations done to the project links
    * @return
    */
  def countLinksByStatus(projectId: Long, roadPart: RoadPart, roadAddressChangeTypes: Set[Long]): Long = {
    val filterByStatus = if(roadAddressChangeTypes.nonEmpty) s" AND Status IN (${roadAddressChangeTypes.mkString(",")})" else ""
    val query =
      s"""select count(id) from project_link
          WHERE project_id = $projectId and road_number = ${roadPart.roadNumber} and road_part_number = ${roadPart.partNumber} $filterByStatus"""
    Q.queryNA[Long](query).first
  }

  def getProjectLinksContinuityCodes(projectId: Long, roadPart: RoadPart): Map[Long, Discontinuity] = {
    sql""" SELECT END_ADDR_M, DISCONTINUITY_TYPE FROM PROJECT_LINK WHERE PROJECT_ID = $projectId AND
         ROAD_NUMBER = ${roadPart.roadNumber} AND ROAD_PART_NUMBER = ${roadPart.partNumber} AND STATUS != ${RoadAddressChangeType.Termination.value}
         AND (DISCONTINUITY_TYPE != ${Discontinuity.Continuous.value} OR END_ADDR_M =
         (SELECT MAX(END_ADDR_M) FROM PROJECT_LINK WHERE PROJECT_ID = $projectId AND
           ROAD_NUMBER = ${roadPart.roadNumber} AND ROAD_PART_NUMBER = ${roadPart.partNumber} AND STATUS != ${RoadAddressChangeType.Termination.value}))
       """.as[(Long, Int)].list.map(x => x._1 -> Discontinuity.apply(x._2)).toMap
  }

  def fetchFirstLink(projectId: Long, roadPart: RoadPart): Option[ProjectLink] = {
    val query = s"""$projectLinkQueryBase
    where PROJECT_LINK.ROAD_PART_NUMBER=${roadPart.partNumber} AND PROJECT_LINK.ROAD_NUMBER=${roadPart.roadNumber} AND
    PROJECT_LINK.START_ADDR_M = (SELECT MIN(PROJECT_LINK.START_ADDR_M) FROM PROJECT_LINK
      LEFT JOIN
      ROADWAY ON ((ROADWAY.road_number = PROJECT_LINK.road_number AND ROADWAY.road_part_number = PROJECT_LINK.road_part_number) OR ROADWAY.id = PROJECT_LINK.ROADWAY_ID)
      LEFT JOIN
      Linear_Location ON (Linear_Location.id = Project_Link.Linear_Location_Id)
      WHERE PROJECT_LINK.PROJECT_ID = $projectId AND ((PROJECT_LINK.ROAD_PART_NUMBER=${roadPart.partNumber} AND PROJECT_LINK.ROAD_NUMBER=${roadPart.roadNumber}) OR PROJECT_LINK.ROADWAY_ID = ROADWAY.ID))
    order by PROJECT_LINK.ROAD_NUMBER, PROJECT_LINK.ROAD_PART_NUMBER, PROJECT_LINK.START_ADDR_M, PROJECT_LINK.TRACK """
    listQuery(query).headOption
  }

  private def deleteProjectLinks(ids: Set[Long]): Int = {
    if (ids.size > 900)
      ids.grouped(900).map(deleteProjectLinks).sum
    else {
      val deleteLinks =
        s"""
         DELETE FROM PROJECT_LINK WHERE id IN (${ids.mkString(",")})
       """
      val count = runUpdateToDb(deleteLinks)
      count
    }
  }

  def removeProjectLinksById(ids: Set[Long]): Int = {
    if (ids.nonEmpty)
      deleteProjectLinks(ids)
    else
      0
  }

  def removeProjectLinksByLinkIds(projectId: Long, roadPart: Option[RoadPart], linkIds: Set[String] = Set()): Int = {
    if (linkIds.size > 900 || linkIds.isEmpty) {
      linkIds.grouped(900).map(g => removeProjectLinks(projectId, roadPart, g)).sum
    } else {
      removeProjectLinks(projectId, roadPart, linkIds)
    }
  }

  private def removeProjectLinks(projectId: Long, roadPart: Option[RoadPart], linkIds: Set[String] = Set()) = {
    val roadPartFilter = roadPart.map(l => s"AND road_number = ${l.roadNumber} AND road_part_number = ${l.partNumber}").getOrElse("")
    val linkIdFilter = if (linkIds.isEmpty) {
      ""
    } else {
      s"AND LINK_ID IN (${linkIds.map(l => ''' + l + ''').mkString(",")})"
    }
    val query =
      s"""SELECT pl.id FROM PROJECT_LINK pl WHERE
        project_id = $projectId $roadPartFilter $linkIdFilter"""
    val ids = Q.queryNA[Long](query).iterator.toSet
    if (ids.nonEmpty) {
      runUpdateToDb(s"""DELETE FROM ROADWAY_CHANGES_LINK WHERE PROJECT_ID = $projectId""")
      runUpdateToDb(s"""DELETE FROM ROADWAY_CHANGES WHERE PROJECT_ID = $projectId""")
      deleteProjectLinks(ids)
    }
    else
      0
  }

  def removeConnectedLinkId(originalLink: ProjectLink): Unit = {
    val sql = s"""
      UPDATE project_link
      SET connected_link_id = NULL
      WHERE id = ${originalLink.id}
    """

    try {
      runUpdateToDb(sql)
      logger.info(s"Removed connected_link_id for projectLinkId: ${originalLink.id}")
    } catch {
      case e: SQLException =>
        logger.error(s"SQLException occurred while removing connected_link_id for projectLinkId: ${originalLink.id}", e)
      case e: Exception =>
        logger.error(s"Unexpected exception occurred while removing connected_link_id for projectLinkId: ${originalLink.id}", e)
    }
  }

  /**
   * Handles the removal of a split link and updates necessary fields for the original link.
   * @throws Exception if an error occurs during the transaction
   * @param splitProjectLinkIds Set of the IDs of the split link to remove.
   * @param originalProjectLink The original link that the split link was created from.
   * @param projectId The ID of the project these links belong to.
   */
  def handleSplitProjectLinksRemovalAndUpdate(splitProjectLinkIds: Seq[Long], originalProjectLink: ProjectLink, projectId: Long): Unit = {
      try {
        // Remove all split project links
        if (splitProjectLinkIds.nonEmpty) {
          removeProjectLinksById(splitProjectLinkIds.toSet)
          logger.info(s"Removed split project links: ${splitProjectLinkIds.mkString(", ")}")
        }
        // Clear the connectedLinkId for the original link if splits were removed
        removeConnectedLinkId(originalProjectLink)
        logger.info(s"Cleared connectedLinkId for original project link: ${originalProjectLink.id}")
      } catch {
        case e: Exception =>
          logger.error(s"Error during split link removal and update for originalLinkId: ${originalProjectLink.id}, projectId: $projectId", e)
      }
  }

  def moveProjectLinksToHistory(projectId: Long): Unit = {
    runUpdateToDb(s"""
      INSERT INTO PROJECT_LINK_HISTORY (ID, PROJECT_ID, TRACK, DISCONTINUITY_TYPE,
        ROAD_NUMBER, ROAD_PART_NUMBER, START_ADDR_M, END_ADDR_M, CREATED_BY, MODIFIED_BY, CREATED_DATE,
        MODIFIED_DATE, STATUS, START_CALIBRATION_POINT, END_CALIBRATION_POINT,
        ORIG_START_CALIBRATION_POINT, ORIG_END_CALIBRATION_POINT, ADMINISTRATIVE_CLASS, ROADWAY_ID, LINEAR_LOCATION_ID,
        CONNECTED_LINK_ID, ELY, REVERSED, SIDE, START_MEASURE, END_MEASURE, LINK_ID, ADJUSTED_TIMESTAMP,
        LINK_SOURCE, GEOMETRY, ORIGINAL_START_ADDR_M, ORIGINAL_END_ADDR_M, ROADWAY_NUMBER)
        (SELECT DISTINCT ID, PROJECT_ID, TRACK, DISCONTINUITY_TYPE,
          ROAD_NUMBER, ROAD_PART_NUMBER, START_ADDR_M, END_ADDR_M, CREATED_BY, MODIFIED_BY, CREATED_DATE,
          MODIFIED_DATE, STATUS, START_CALIBRATION_POINT, END_CALIBRATION_POINT,
          ORIG_START_CALIBRATION_POINT, ORIG_END_CALIBRATION_POINT, ADMINISTRATIVE_CLASS, ROADWAY_ID, LINEAR_LOCATION_ID,
          CONNECTED_LINK_ID, ELY, REVERSED, SIDE, START_MEASURE, END_MEASURE, LINK_ID, ADJUSTED_TIMESTAMP,
          LINK_SOURCE, GEOMETRY, ORIGINAL_START_ADDR_M, ORIGINAL_END_ADDR_M, ROADWAY_NUMBER
        FROM PROJECT_LINK WHERE PROJECT_ID = $projectId)
    """)
    runUpdateToDb(s"""DELETE FROM ROADWAY_CHANGES_LINK WHERE PROJECT_ID = $projectId""")
    runUpdateToDb(s"""DELETE FROM PROJECT_LINK WHERE PROJECT_ID = $projectId""")
    runUpdateToDb(s"""DELETE FROM PROJECT_RESERVED_ROAD_PART WHERE PROJECT_ID = $projectId""")
  }

  //TODO used only from Spec
  def removeProjectLinksByProjectAndRoadNumber(projectId: Long, roadPart: RoadPart): Int = {
    removeProjectLinks(projectId, Some(roadPart))
  }

  def removeProjectLinksByProject(projectId: Long): Int = {
    removeProjectLinks(projectId, None)
  }

  def removeProjectLinksByLinkId(projectId: Long, linkIds: Set[String]): Int = {
    if (linkIds.nonEmpty)
      removeProjectLinks(projectId, None, linkIds)
    else
      0
  }

  def fetchSplitLinks(projectId: Long, linkId: String): Seq[ProjectLink] = {
    val query =
      s"""$projectLinkQueryBase
                where PROJECT_LINK.PROJECT_ID = $projectId AND (PROJECT_LINK.LINK_ID = '$linkId' OR PROJECT_LINK.CONNECTED_LINK_ID = '$linkId')"""
    listQuery(query)
  }

  def fetchProjectLinkElys(projectId: Long): Seq[Long] = {
    time(logger, "Get elys from project links.") {
      val query =
        s"""SELECT DISTINCT ELY FROM PROJECT_LINK
                where PROJECT_ID = $projectId """
      Q.queryNA[Long](query).list.sorted
    }
  }

  implicit val getDiscontinuity: GetResult[Option[Discontinuity]] = new GetResult[Option[Discontinuity]] {
    def apply(r: PositionedResult): Option[Discontinuity] = {
      r.nextLongOption().map(l => Discontinuity.apply(l))
    }
  }
}<|MERGE_RESOLUTION|>--- conflicted
+++ resolved
@@ -699,12 +699,8 @@
         UPDATE PROJECT_LINK SET ROAD_NUMBER = ${roadAddress.roadPart.roadNumber},
           ROAD_PART_NUMBER = ${roadAddress.roadPart.partNumber}, TRACK = ${roadAddress.track.value},
           DISCONTINUITY_TYPE = ${roadAddress.discontinuity.value}, ADMINISTRATIVE_CLASS = ${roadAddress.administrativeClass.value},
-<<<<<<< HEAD
           STATUS = ${RoadAddressChangeType.NotHandled.value}, START_ADDR_M = ${roadAddress.addrMRange.start}, END_ADDR_M = ${roadAddress.addrMRange.end},
-=======
-          STATUS = ${RoadAddressChangeType.NotHandled.value}, START_ADDR_M = ${roadAddress.startAddrMValue}, END_ADDR_M = ${roadAddress.endAddrMValue},
           ORIGINAL_START_ADDR_M = ${roadAddress.startAddrMValue}, ORIGINAL_END_ADDR_M = ${roadAddress.endAddrMValue},
->>>>>>> 173b3d4a
           START_CALIBRATION_POINT = ${roadAddress.startCalibrationPointType.value},
           END_CALIBRATION_POINT = ${roadAddress.endCalibrationPointType.value},
           ORIG_START_CALIBRATION_POINT = ${roadAddress.startCalibrationPointType.value},
@@ -758,17 +754,10 @@
           updatePS.setInt(3, pl.track.value)
           updatePS.setInt(4, pl.discontinuity.value)
           updatePS.setInt(5, pl.administrativeClass.value)
-<<<<<<< HEAD
           updatePS.setLong(6, pl.addrMRange.start)
           updatePS.setLong(7, pl.addrMRange.end)
-          updatePS.setInt(8, pl.calibrationPointTypes._1.value)
-          updatePS.setInt(9, pl.calibrationPointTypes._2.value)
-=======
-          updatePS.setLong(6, pl.startAddrMValue)
-          updatePS.setLong(7, pl.endAddrMValue)
           updatePS.setLong(8, pl.originalStartAddrMValue)
           updatePS.setLong(9, pl.originalEndAddrMValue)
->>>>>>> 173b3d4a
           updatePS.setInt(10, pl.calibrationPointTypes._1.value)
           updatePS.setInt(11, pl.calibrationPointTypes._2.value)
           updatePS.setInt(12, pl.calibrationPointTypes._1.value)
