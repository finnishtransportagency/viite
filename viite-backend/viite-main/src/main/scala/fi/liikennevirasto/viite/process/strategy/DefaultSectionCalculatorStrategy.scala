package fi.liikennevirasto.viite.process.strategy

import fi.liikennevirasto.digiroad2.util.{MissingRoadwayNumberException, MissingTrackException, RoadAddressException}
import fi.liikennevirasto.viite.{ContinuousAddressCapErrorMessage, LengthMismatchErrorMessage, NegativeLengthErrorMessage, NewIdValue, ProjectValidationException, ProjectValidator, UnsuccessfulRecalculationMessage}
import fi.liikennevirasto.viite.dao._
import fi.liikennevirasto.viite.dao.ProjectCalibrationPointDAO.UserDefinedCalibrationPoint
import fi.liikennevirasto.viite.process._
import fi.liikennevirasto.viite.process.strategy.FirstRestSections.{getUpdatedContinuousRoadwaySections, lengthCompare}
import fi.liikennevirasto.viite.util.TwoTrackRoadUtils
import fi.liikennevirasto.viite.util.TwoTrackRoadUtils._
import fi.vaylavirasto.viite.dao.Sequences
import fi.vaylavirasto.viite.geometry.{GeometryUtils, Point, Vector3d}
import fi.vaylavirasto.viite.model.{CalibrationPointType, Discontinuity, RoadAddressChangeType, SideCode, Track}
import fi.vaylavirasto.viite.util.ViiteException
import org.slf4j.LoggerFactory

import scala.collection.immutable.ListMap

class DefaultSectionCalculatorStrategy extends RoadAddressSectionCalculatorStrategy {

  private val logger = LoggerFactory.getLogger(getClass)

  override val name: String = "Normal Section"

  val projectValidator = new ProjectValidator
  val projectDAO = new ProjectDAO
  val projectLinkDAO = new ProjectLinkDAO
  val roadwayDAO = new RoadwayDAO
  val linearLocationDAO = new LinearLocationDAO
  // TODO: Check this need
  val roadwayAddressMapper = new RoadwayAddressMapper(roadwayDAO: RoadwayDAO, linearLocationDAO: LinearLocationDAO)

  override def assignAddrMValues(newProjectLinks: Seq[ProjectLink], oldProjectLinks: Seq[ProjectLink], userCalibrationPoints: Seq[UserDefinedCalibrationPoint]): Seq[ProjectLink] = {


    // Group new and old project links by road part
    val groupedNewLinks = newProjectLinks.groupBy(projectLink => (projectLink.roadPart))
    val groupedOldLinks = oldProjectLinks.groupBy(projectLink => (projectLink.roadPart))

    // Combine grouped project links
    val group = (groupedNewLinks.keySet ++ groupedOldLinks.keySet).map(k =>
      k -> (groupedNewLinks.getOrElse(k, Seq()), groupedOldLinks.getOrElse(k, Seq())))

    // Process each road part separately
    group.flatMap { case (part, (newLinks, oldLinks)) =>

      try {
        val plsOnSameRoadDifferentPart = if (newLinks.nonEmpty) {
          projectLinkDAO.fetchByProjectRoad(part.roadNumber, newLinks.head.projectId).filterNot(l => l.roadPart.partNumber == part.partNumber)

        } else {
          Seq.empty[ProjectLink]
        }

        // Find starting points for project links
       val currStartPoints = findStartingPoints(newLinks, oldLinks, plsOnSameRoadDifferentPart, userCalibrationPoints)

        // Order project links by topology
        val (right, left) = TrackSectionOrder.orderProjectLinksTopologyByGeometry(currStartPoints, newLinks ++ oldLinks)

        // Fetch terminated project links (the addressMValues of terminated links will be adjusted if the project link addrMValues are slid between calibration points)
        val terminated = projectLinkDAO.fetchProjectLinks(left.head.projectId, Some(RoadAddressChangeType.Termination)).filter(_.roadPart == part)
        val terminatedRightLinks = terminated.filter(_.track != Track.LeftSide)
        val terminatedLeftLinks = terminated.filter(_.track != Track.RightSide)

        // Create combined sections

        val ordSections = TrackSectionOrder.createCombinedSections(right, left)
        val rightSections = ordSections.flatMap(_.right.links).distinct
        val leftSections = ordSections.flatMap(_.left.links).distinct

        // Map user-defined calibration points to a map
        val userDefinedCalibrationPointsMap = userCalibrationPoints.map(c => c.projectLinkId -> c).toMap

        // Calculate addressMValues for tracks
        val rightLinks = ProjectSectionMValueCalculator.calculateAddressMValuesForTrack(rightSections, userDefinedCalibrationPointsMap)
        val leftLinks = ProjectSectionMValueCalculator.calculateAddressMValuesForTrack(leftSections, userDefinedCalibrationPointsMap)

        // slide addressMValues between calibration points on all project links including terminated ones
        // (this is done so that the project link splitting can be done without it creating negative lengths)
        val (adjustedLeftLinks, adjustedTerminatedLeftLinks1) = mapAddressValuesForProjectLinks(leftLinks, terminatedLeftLinks).partition(pl => pl.status != RoadAddressChangeType.Termination)
        val (adjustedRightLinks, adjustedTerminatedRightLinks1) = mapAddressValuesForProjectLinks(rightLinks, terminatedRightLinks).partition(pl => pl.status != RoadAddressChangeType.Termination)

        // Calculate section address values
        // (creates splits at status changing spots on opposite tracks, adjusts calibration points etc)
        val calculatedSections = calculateSectionAddressValues(adjustedLeftLinks, adjustedRightLinks, userDefinedCalibrationPointsMap)

        // Slide addressMValues between calibration points again
        // (The tracks and calibration points have been adjusted)
        val (reAdjustedLeftLinks, adjustedTerminatedLeftLinks2) = mapAddressValuesForProjectLinks(calculatedSections.flatMap(_.left.links), adjustedTerminatedLeftLinks1).partition(pl => pl.status != RoadAddressChangeType.Termination)
        val (reAdjustedRightLinks, adjustedTerminatedRightLinks2) = mapAddressValuesForProjectLinks(calculatedSections.flatMap(_.right.links), adjustedTerminatedRightLinks1).partition(pl => pl.status != RoadAddressChangeType.Termination)

        // Combine adjusted terminated links
        val adjustedTerminated = (adjustedTerminatedRightLinks2 ++ adjustedTerminatedLeftLinks2).distinct

        runCalculationValidations(reAdjustedLeftLinks, reAdjustedRightLinks)

        val projectLinksResult = {
          if (reAdjustedRightLinks == reAdjustedLeftLinks)
            reAdjustedRightLinks
          else {
            reAdjustedRightLinks ++ reAdjustedLeftLinks.filterNot(_.track == Track.Combined) // Remove duplicated
          }
        }
        projectLinksResult ++ adjustedTerminated
      } catch {
        case ex @ (_: MissingTrackException | _: MissingRoadwayNumberException) =>
          logger.warn(ex.getMessage)
          throw ex
        case ex: InvalidAddressDataException =>
          logger.warn(s"Can't calculate road part ${part}: " + ex.getMessage)
          throw ex
        case ex: NoSuchElementException =>
          logger.error("Delta calculation failed: " + ex.getMessage, ex)
          throw ex
        case ex: NullPointerException =>
          logger.error("Delta calculation failed (NPE)", ex)
          throw ex
        case ex: Exception =>
          logger.error("Delta calculation not possible: " + ex.getMessage)
          throw ex
      }
    }.toSeq
  }

  def runCalculationValidations(leftProjectLinks: Seq[ProjectLink], rightProjectLinks: Seq[ProjectLink]) = {
    validateMValuesOfSplittedLinks(leftProjectLinks)
    validateMValuesOfSplittedLinks(rightProjectLinks)

    validateAddresses(leftProjectLinks)
    validateAddresses(rightProjectLinks)
    validateCombinedLinksEqualAddresses(leftProjectLinks, rightProjectLinks)

    validateAddressesWithGeometry(leftProjectLinks)
    validateAddressesWithGeometry(rightProjectLinks)
  }

  def assignProperRoadwayNumber(continuousProjectLinks: Seq[ProjectLink], givenRoadwayNumber: Long, originalHistorySection: Seq[ProjectLink]): (Long, Long) = {
    def getRoadAddressesByRoadwayIds(roadwayIds: Seq[Long]): Option[Roadway] = {
      val roadways = roadwayDAO.fetchAllByRoadwayId(roadwayIds)
      if (roadways.size > 1) {
        throwExceptionWithErrorInfo(originalHistorySection, s"Expected 1 Roadway got: ${roadways.toList.map(_.id)}")
      }
      roadways.headOption
    }

    val roadwayNumbers = if (continuousProjectLinks.nonEmpty && continuousProjectLinks.exists(_.status == RoadAddressChangeType.New)) {
      // then we now that for sure the addresses increased their length for the part => new roadwayNumber for the new sections
      (givenRoadwayNumber, Sequences.nextRoadwayNumber)
    } else if (continuousProjectLinks.nonEmpty && continuousProjectLinks.exists(_.status == RoadAddressChangeType.Renumeration)) {
      // then we know for sure that the addresses didn't change the address length part, only changed the number of road or part => same roadwayNumber
      (continuousProjectLinks.headOption.map(_.roadwayNumber).get, givenRoadwayNumber)
    } else {
      val originalAddresses = getRoadAddressesByRoadwayIds(originalHistorySection.map(_.roadwayId))

      val isSameAddressLengthSection = {
        if(originalAddresses.isEmpty || continuousProjectLinks.isEmpty) {
          false
        } else {
          (continuousProjectLinks.last.addrMRange.end - continuousProjectLinks.head.addrMRange.start) == (originalAddresses.get.endAddrMValue - originalAddresses.get.startAddrMValue)
        }
      }

      if (isSameAddressLengthSection)
        (continuousProjectLinks.headOption.map(_.roadwayNumber).get, givenRoadwayNumber)
      else
        (givenRoadwayNumber, Sequences.nextRoadwayNumber)
    }
    roadwayNumbers
  }

  private def assignRoadwayNumbersInContinuousSection(links: Seq[ProjectLink], givenRoadwayNumber: Long): Seq[ProjectLink] = {
    val roadwayNumber = links.headOption.map(_.roadwayNumber).getOrElse(NewIdValue)
    val firstLinkOperationType = links.headOption.map(_.status).getOrElse(RoadAddressChangeType.Unknown)
    val originalHistorySection = if (firstLinkOperationType == RoadAddressChangeType.New) Seq() else links.takeWhile(pl => pl.roadwayNumber == roadwayNumber)
    val continuousRoadwayNumberSection =
      if (firstLinkOperationType == RoadAddressChangeType.New)
        links.takeWhile(pl => pl.status.equals(RoadAddressChangeType.New)).sortBy(_.addrMRange.start)
      else
        links.takeWhile(pl => pl.roadwayNumber == roadwayNumber).sortBy(_.addrMRange.start)

    val (assignedRoadwayNumber, nextRoadwayNumber) = assignProperRoadwayNumber(continuousRoadwayNumberSection, givenRoadwayNumber, originalHistorySection)
    val rest = links.drop(continuousRoadwayNumberSection.size)
    continuousRoadwayNumberSection.map(pl => pl.copy(roadwayNumber = assignedRoadwayNumber)) ++
      (if (rest.isEmpty) Seq() else assignRoadwayNumbersInContinuousSection(rest, nextRoadwayNumber))
  }

  /**
   * Retrieves the continuous roadway section from the given sequence of project links starting from the specified roadway number.
   *
   * @param projectLinks        The sequence of project links representing the roadway section.
   * @param givenRoadwayNumber  The starting roadway number.
   * @return                    A tuple containing two sequences of project links:
   *                            - The continuous roadway section.
   *                            - The remaining project links after the continuous section.
   */
  private def getContinuousRoadwaySection(projectLinks: Seq[ProjectLink], givenRoadwayNumber: Long): (Seq[ProjectLink], Seq[ProjectLink]) = {
    def pickGeometricallyConnectedSection(startLink: ProjectLink, allLinks: Seq[ProjectLink]): List[ProjectLink] = {
      def getSection(currentLink: ProjectLink, section: List[ProjectLink]): List[ProjectLink] = {
        val currentIndex = allLinks.indexOf(currentLink)
        val nextIndex = currentIndex + 1

        if (nextIndex < allLinks.length) {
          val nextLink = allLinks(nextIndex)

          if (GeometryUtils.areGeometriesConnected(currentLink.startingPoint, currentLink.endPoint, nextLink.startingPoint, nextLink.endPoint)) {
            getSection(nextLink, section :+ currentLink)
          } else {
            section :+ currentLink
          }
        } else {
          section :+ currentLink
        }
      }

      getSection(startLink, List.empty[ProjectLink])
    }
    val firstProjectLink = projectLinks.head
    val track = firstProjectLink.track
    val administrativeClass = firstProjectLink.administrativeClass
    val connectedSection = pickGeometricallyConnectedSection(firstProjectLink, projectLinks)

    val linksAfterFirst =
      if (connectedSection.tail.nonEmpty)
        connectedSection.tail.takeWhile(pl => pl.track == track && pl.discontinuity == Discontinuity.Continuous && pl.administrativeClass == administrativeClass)
      else Seq()

    val continuousProjectLinks: Seq[ProjectLink] = Seq(firstProjectLink) ++ linksAfterFirst

    def canIncludeNonContinuous: Boolean = {
      val lastContinuousLink = projectLinks(continuousProjectLinks.size - 1)
      val nextLink = projectLinks(continuousProjectLinks.size)
      nextLink.track == track &&
      nextLink.administrativeClass == administrativeClass &&
      nextLink.discontinuity != Discontinuity.Continuous &&
      GeometryUtils.areGeometriesConnected(nextLink.startingPoint,
                                           nextLink.endPoint,
                                           lastContinuousLink.startingPoint,
                                           lastContinuousLink.endPoint)
    }

    val continuousProjectLinksWithDiscontinuity =
      if (projectLinks.size > continuousProjectLinks.size && canIncludeNonContinuous)
        projectLinks.take(continuousProjectLinks.size+1)
      else
        continuousProjectLinks

    val assignedContinuousSection = assignRoadwayNumbersInContinuousSection(continuousProjectLinksWithDiscontinuity, givenRoadwayNumber)

    (assignedContinuousSection, projectLinks.drop(continuousProjectLinksWithDiscontinuity.size))
  }

  /***
   * Fetch project name by project id for logging purpose.
   * @param projectId
   * @return Project name for the projectId.
   */
  def getProjectNameForLogger(projectId: Long): String = {
    val projectDAO: ProjectDAO = new ProjectDAO
    val project                = projectDAO.fetchById(projectId)
    project match {
      case Some(p) => p.name
      case None => ""
    }
  }

  /***
   * Helper function for logging throwing an exception.
   * Used by calculation helper functions.
   * @param errorLinks ProjectLinks causing the error.
   * @param msg Error message for debug console.
   */
  def throwExceptionWithErrorInfo(errorLinks: Iterable[ProjectLink], msg: String): Nothing = {
    val projectId   = errorLinks.head.projectId
    val projectName = getProjectNameForLogger(projectId)
    logger.error(
      s"""$msg
         |$projectName $projectId
         | Error links:
         | $errorLinks""".stripMargin)
    throw new RoadAddressException(UnsuccessfulRecalculationMessage)
  }

  /***
   * Intented use after all calculation.
   * Checks combined track links have equal addressess after left side and right side travel.
   * @param leftAdj Calculated leftside ProjectLinks.
   * @param rightAdj Calculated leftside ProjectLinks.
   */
  def validateCombinedLinksEqualAddresses(leftAdj: Seq[ProjectLink], rightAdj: Seq[ProjectLink]): Unit = {
    val leftCombinedLinks  = leftAdj.filter(_.track == Track.Combined)
    val rightCombinedLinks = rightAdj.filter(_.track == Track.Combined)
    // Partition splitted and nonsplitted links. With splitted projectlinks id:s change and matching must be made by other values combined.
    val (allSplitted, nonSplitted) = (leftCombinedLinks ++ rightCombinedLinks).partition(_.isSplit)
    val groupedById        = nonSplitted.groupBy(pl => pl.id) ++ allSplitted.groupBy(pl => (pl.addrMRange.start, pl.addrMRange.end,pl.linkId))

    if (!groupedById.values.forall(_.size == 2)) {
      val falsePls = groupedById.filter(pls => pls._2.size != 2).values.flatten
      val msg      = "Combined links pairing mismatch in project"
      throwExceptionWithErrorInfo(falsePls, msg)
    }
    if (!groupedById.values.forall(pl => pl.head.addrMRange.start == pl.last.addrMRange.start)) {
      val falsePls = groupedById.filter(pls => pls._2.head.addrMRange.start != pls._2.last.addrMRange.start).values.flatten
      val msg      = "Combined track start address mismatch in project"
      throwExceptionWithErrorInfo(falsePls, msg)
    }
    if (!groupedById.values.forall(pl => pl.head.addrMRange.end == pl.last.addrMRange.end)) {
      val falsePls = groupedById.filter(pls => pls._2.head.addrMRange.end != pls._2.last.addrMRange.end).values.flatten
      val msg      = "Combined track end address mismatch in project"
      throwExceptionWithErrorInfo(falsePls, msg)
    }
  }

  /***
   * Checks splitted links have continuos m-values.
   * Splitting has not caused wrong ordering.
   * @param pls ProjectLinks of left or right side with combined track.
   */
  def validateMValuesOfSplittedLinks(pls: Seq[ProjectLink]): Unit = {
    if (pls.size > 1) {
      val it = pls.sliding(2)
      while (it.hasNext) {
        it.next() match {
          case Seq(first, next) =>
            if (first.connectedLinkId.isDefined && next.connectedLinkId.isDefined && first.connectedLinkId == next.connectedLinkId)
              if (!(first.endMValue == next.startMValue || first.startMValue == next.endMValue)) {
                val falsePls = Iterable(first, next)
                val msg      = "Discontinuity in splitted links endMValue and startMValue in project"
                throwExceptionWithErrorInfo(falsePls, msg)
            }
        }
      }
    }
  }

  /***
   * Checks continuity of addresses, positivity of length and length is preserved.
   * @param pls Left or right side ProjectLinks with combined to check for continuity of addresses.
   */
  def validateAddresses(pls: Seq[ProjectLink]): Unit = {
    if (pls.size > 1 && pls.head.originalAddrMRange.start == 0) {
      val maxDiffForChange = 2 // i.e. caused by average calculation
      val it = pls.sliding(2)
      while (it.hasNext) {
        it.next() match {
          case Seq(curr, next) => {
            if (curr.addrMRange.end != next.addrMRange.start) {
              logger.error(s"Address not continuous: ${curr.addrMRange.end} ${next.addrMRange.start} linkIds: ${curr.linkId} ${next.linkId}")
              throw new RoadAddressException(ContinuousAddressCapErrorMessage)
            }
            if (!(curr.addrMRange.end > curr.addrMRange.start)) {
              logger.error(s"Address length negative. linkId: ${curr.linkId}")
              throw new RoadAddressException(NegativeLengthErrorMessage.format(curr.linkId))
            }
            if (curr.status != RoadAddressChangeType.New && (curr.originalTrack == curr.track || curr.track == Track.Combined) && !(Math.abs((curr.addrMRange.end - curr.addrMRange.start) - (curr.originalAddrMRange.end - curr.originalAddrMRange.start)) < maxDiffForChange)) {
              logger.error(s"Length mismatch. New: ${curr.addrMRange.start} ${curr.addrMRange.end} original: ${curr.originalAddrMRange.start} ${curr.originalAddrMRange.end} linkId: ${curr.linkId}")
              throw new RoadAddressException(LengthMismatchErrorMessage.format(curr.linkId, maxDiffForChange - 1))
            }
            /* VIITE-2957
            Replacing the above if-statement with the one commented out below enables a user to bypass the RoadAddressException.
            This may be needed in certain cases.
            Example:
              An administrative class change is done on a two-track road section where the original addrMRange.start of ProjectLinks on adjacent
              tracks differ by more than 2. As the administrative class must be unambiguous at any given road address, the addrMRange.start
              has to be adjusted to be equal on both of the tracks at the point of the administrative class change. This would cause a change
              in length that was greater than 1 on one of the tracks.
            if (curr.status != RoadAddressChangeType.New && (curr.originalTrack == curr.track ||
              curr.track == Track.Combined) &&
              !(Math.abs((curr.addrMRange.end - curr.addrMRange.start) - (curr.originalEndAddrMValue - curr.originalStartAddrMValue)) < maxDiffForChange)) {
              logger.warn(s"Length mismatch. " +
                s"Project id: ${curr.projectId} ${projectDAO.fetchById(projectId = curr.projectId).get.name} " +
                s"New: ${curr.addrMRange.start} ${curr.addrMRange.end} " +
                s"original: ${curr.originalStartAddrMValue} ${curr.originalEndAddrMValue} " +
                s"linkId: ${curr.linkId} " +
                s"length change ${(curr.addrMRange.end - curr.addrMRange.start) - (curr.originalEndAddrMValue - curr.originalStartAddrMValue)}")
            }
            */
          }
        }
      }
    }
  }

  /** TODO
   * Checks continuity of addresses and geometry.
   * @param pls Left or right side ProjectLinks with combined to check for continuity.
   */
  def validateAddressesWithGeometry(pls: Seq[ProjectLink]): Unit = {
    val it = pls.sliding(2)
    while (it.hasNext) {
      it.next() match {
        case Seq(curr, next) =>
          if (curr.discontinuity == Discontinuity.Continuous && !curr.connected(next)) {
            logger.error(s"Address geometry mismatch. linkIds: ${curr.linkId} ${next.linkId}")
          }
        case _ =>
      }
    }
  }

  /**
   * Check validation errors for ProjectLinks.
   * Used here in case of calculation error to check if user has entered incompatible values.
   *
   * @param projectlinks ProjectLinks from calculation
   * @return sequence of ValidationErrorDetails if any
   */
  def checkForValidationErrors(projectlinks: Seq[ProjectLink]): Seq[projectValidator.ValidationErrorDetails] = {
    val validationErrors = projectValidator.projectLinksNormalPriorityValidation(projectDAO.fetchById(projectlinks.head.projectId).get, projectlinks)
    if (validationErrors.nonEmpty)
      validationErrors
    else Seq()
  }

  /**
   * Adjusts track alignments to match between left and right tracks, ensuring consistency in project link alignments.
   *
   * @param leftLinks                   The sequence of ProjectLinks on the left track.
   * @param rightLinks                  The sequence of ProjectLinks on the right track.
   * @param previousStartAddrM          The previous start address M value.
   * @param userDefinedCalibrationPoint The mapping of project link ID to UserDefinedCalibrationPoint.
   * @return A tuple containing adjusted ProjectLinks for the left and right tracks.
   */
  def adjustTracksToMatch(leftLinks: Seq[ProjectLink], rightLinks: Seq[ProjectLink], previousStartAddrM: Option[Long], userDefinedCalibrationPoint: Map[Long, UserDefinedCalibrationPoint]): (Seq[ProjectLink], Seq[ProjectLink]) = {
    if (rightLinks.isEmpty && leftLinks.isEmpty) {
      (Seq(), Seq())
    } else {
      if (rightLinks.isEmpty || leftLinks.isEmpty) {
        val validationErrors = checkForValidationErrors(rightLinks ++ leftLinks)
        if (validationErrors.nonEmpty)
          throw new ProjectValidationException(s"Validation errors", validationErrors.map(projectValidator.errorPartsToApi))
        else
          throw new MissingTrackException(s"Missing track, R: ${rightLinks.size}, L: ${leftLinks.size}")
      }

      val ((firstRight, restRight), (firstLeft, restLeft)): ((Seq[ProjectLink], Seq[ProjectLink]), (Seq[ProjectLink], Seq[ProjectLink])) = {
        val newRoadwayNumber1 = Sequences.nextRoadwayNumber
        val newRoadwayNumber2 = if (rightLinks.head.track == Track.Combined || leftLinks.head.track == Track.Combined) newRoadwayNumber1 else Sequences.nextRoadwayNumber
        val continuousRoadwaySections = (getContinuousRoadwaySection(rightLinks, newRoadwayNumber1), getContinuousRoadwaySection(leftLinks, newRoadwayNumber2))
        val rightSections = FirstRestSections.apply _ tupled continuousRoadwaySections._1
        val leftSections = FirstRestSections.apply _ tupled continuousRoadwaySections._2

        lengthCompare(leftSections, rightSections) match {
          case 0 => continuousRoadwaySections
          case 1 => getUpdatedContinuousRoadwaySections(rightSections, leftSections, rightSideFirst = true).getOrElse(continuousRoadwaySections)
          case 2 => getUpdatedContinuousRoadwaySections(leftSections, rightSections, rightSideFirst = false).getOrElse(continuousRoadwaySections)
        }
      }

      if (firstRight.isEmpty || firstLeft.isEmpty) {
        val validationErrors = checkForValidationErrors(rightLinks ++ leftLinks)
        if (validationErrors.nonEmpty)
          throw new ProjectValidationException(s"Validation errors", validationErrors.map(projectValidator.errorPartsToApi))
        else
          throw new RoadAddressException(s"Mismatching tracks, R ${firstRight.size}, L ${firstLeft.size}")
      }
      val strategy: TrackCalculatorStrategy = TrackCalculatorContext.getStrategy(firstLeft, firstRight)
      logger.info(s"${strategy.name} strategy")
      val trackCalcResult = strategy.assignTrackMValues(previousStartAddrM, firstLeft, firstRight, userDefinedCalibrationPoint)
      val restLefts = trackCalcResult.restLeft ++ restLeft
      val restRights = trackCalcResult.restRight ++ restRight
      val (adjustedRestRight, adjustedRestLeft) = adjustTracksToMatch(restLefts, restRights, Some(trackCalcResult.endAddrMValue), userDefinedCalibrationPoint)

      (trackCalcResult.leftProjectLinks ++ adjustedRestRight, trackCalcResult.rightProjectLinks ++ adjustedRestLeft)
    }
  }

  def getProjectLinksInSameRoadwayUntilCalibrationPoint(projectLinks: Seq[ProjectLink]): (Seq[ProjectLink], Seq[ProjectLink]) = {
    if (projectLinks.head.endCalibrationPoint.isEmpty) {
      val untilCp = Seq(projectLinks.head) ++ projectLinks.tail.takeWhile(pl => pl.endCalibrationPoint.isEmpty && pl.startCalibrationPoint.isEmpty && pl.roadwayNumber == projectLinks.head.roadwayNumber)
      val rest = projectLinks.drop(untilCp.size)

      if (rest.nonEmpty && rest.head.startCalibrationPoint.isEmpty && rest.head.roadwayNumber == untilCp.last.roadwayNumber) {
        (untilCp :+ rest.head, rest.tail)
      } else
        (untilCp, rest)
    }
    else
      (Seq(projectLinks.head),projectLinks.tail)
  }

  /**
   * Adjusts the address values of a sequence of project links and returns the updated sequence.
   *
   * This function processes a given sequence of project links (`projectLinks`) by first sorting them based on their
   * starting address values (`startAddrMValue`). It then recursively adjusts the address values within segments of
   * project links that belong to the same roadway until a calibration point is reached. The adjusted address values
   * are spread across the project links, including handling terminated links (`terminatedLinks`).
   *
   * The function performs the following steps:
   * 1. Sorts the `projectLinks` by `startAddrMValue`.
   * 2. If there are no project links to process, returns an empty sequence.
   * 3. Divides the sorted project links into a segment to process and the remaining links.
   * 4. Determines the start and end address values for the segment to process.
   * 5. Spreads the address values across the links in the segment and recursively processes the remaining links.
   * 6. Partitions the adjusted links into terminated and non-terminated links, ensuring that terminated links are
   *    distinct.
   * 7. Combines and returns the adjusted non-terminated and distinct terminated links.
   *
   * @param projectLinks    Project links to be processed and adjusted. (The project links are expected to have addrMValues assigned to them already)
   * @param terminatedLinks Terminated project links that are on the same road part and need to be considered
   *                        during the adjustment.
   * @return A sequence of `ProjectLink` objects with adjusted address values, including distinct terminated links.
   */
  def mapAddressValuesForProjectLinks(projectLinks: Seq[ProjectLink], terminatedLinks: Seq[ProjectLink]): Seq[ProjectLink] = {
    val sortedProjectLinks = projectLinks.sortBy(_.startAddrMValue)

    if (sortedProjectLinks.isEmpty)
      return Seq()

<<<<<<< HEAD
    validateMValuesOfSplittedLinks(leftLinks.sortBy(_.addrMRange.start))
    validateMValuesOfSplittedLinks(rightLinks.sortBy(_.addrMRange.start))

    validateAddresses(leftLinks.sortBy(_.addrMRange.start))
    validateAddresses(rightLinks.sortBy(_.addrMRange.start))

    val allProjectLinks         = (projectLinkDAO.fetchProjectLinks(leftLinks.head.projectId, Some(RoadAddressChangeType.Termination)) ++ leftLinks ++ rightLinks).sortBy(_.addrMRange.start)
    val twoTrackLinksWithoutNew = allProjectLinks.filter(filterOutNewAndCombinedLinks)
=======
    val (toProcess, others) = getProjectLinksInSameRoadwayUntilCalibrationPoint(sortedProjectLinks)

    val startAddrMValue = toProcess.head.startAddrMValue
    val endAddrMValue = toProcess.last.endAddrMValue

    val adjustedLinks = spreadAddrMValuesToProjectLinks(startAddrMValue, endAddrMValue, toProcess, terminatedLinks) ++ mapAddressValuesForProjectLinks(others, terminatedLinks)
>>>>>>> 173b3d4a

    val (adjustedTerminated, adjustedNonTerminated) = adjustedLinks.partition(_.status == RoadAddressChangeType.Termination)
    val distinctTerminated = adjustedTerminated.distinct

    adjustedNonTerminated ++ distinctTerminated
  }

  def spreadAddrMValuesToProjectLinks(startAddrM: Long, endAddrM: Long, projectLinks: Seq[ProjectLink], terminatedLinks: Seq[ProjectLink]): Seq[ProjectLink] = {
    /**
     * Computes mapped address values based on remaining project links and other parameters.
     *
     * This function iteratively processes project links to compute mapped address values within a specified range.
     * The function calculates a preview value based on the start and end address, coefficient, and increment provided.
     * It handles cases where the preview value falls within or outside the specified address range.
     * If the function detects potential infinite recursion (depth exceeding 100), it logs an error and optionally throws an exception.
     *
     * @param remaining Sequence of project links yet to be processed
     * @param processed Sequence of project links already processed
     * @param startAddr Starting address value
     * @param endAddr   Ending address value
     * @param coef      Coefficient used for calculation
     * @param list      Sequence of long values representing mapped addresses
     * @param increment Increment value for computing mapped addresses
     * @param depth     Depth of recursion, defaults to 1
     * @return Sequence of long values representing computed mapped addresses
     */
    def mappedAddressValues(remaining: Seq[ProjectLink], processed: Seq[ProjectLink], startAddr: Double, endAddr: Double, coef: Double, list: Seq[Long], increment: Int, depth: Int = 1): Seq[Long] = {
      if (remaining.isEmpty) {
        list
      } else {
        val currentProjectLink = remaining.head
        //increment can also be negative
        val previewValue = if (remaining.size == 1) {
          startAddr + Math.round((currentProjectLink.endMValue - currentProjectLink.startMValue) * coef) + increment
        } else {
          startAddr + (currentProjectLink.endMValue - currentProjectLink.startMValue) * coef + increment
        }

        if (depth > 100) {
          val message = s"mappedAddressValues got in infinite recursion. ProjectLink id = ${currentProjectLink.id}, startMValue = ${currentProjectLink.startMValue}, endMValue = ${currentProjectLink.endMValue}, previewValue = $previewValue, remaining = ${remaining.length}"
          logger.error(message)
          if (depth > 105) throw new ViiteException(message)
        }

        val adjustedList: Seq[Long] = if ((previewValue < endAddrM) && (previewValue > startAddr)) {
          list :+ Math.round(previewValue)
        } else if (previewValue <= startAddr) {
          mappedAddressValues(Seq(remaining.head), processed, list.last, endAddr, coef, list, increment + 1, depth + 1)
        } else if (previewValue <= endAddrM) {
          mappedAddressValues(Seq(remaining.head), processed, list.last, endAddr, coef, list, increment - 1, depth + 1)
        } else {
          mappedAddressValues(processed.last +: remaining, processed.init, list.init.last, endAddr, coef, list.init, increment - 1, depth + 1)
        }
        mappedAddressValues(remaining.tail, processed :+ remaining.head, previewValue, endAddr, coef, adjustedList, increment, depth + 1)
      }
    }

<<<<<<< HEAD
    val udcpSplitsAtOriginalAddresses = (filterOutNewLinks(rightLinksWithUdcps) ++ filterOutNewLinks(splittedLeftLinks)).filter(_.endCalibrationPointType == CalibrationPointType.UserDefinedCP).map(_.originalAddrMRange.end).filter(_ > 0)
    val sortedSplitOriginalAddresses = (findOriginalEndAddressesOfContinuousSectionsExcludingNewLinks(rightLinksWithUdcps) ++ findOriginalEndAddressesOfContinuousSectionsExcludingNewLinks(splittedLeftLinks) ++ udcpSplitsAtOriginalAddresses).distinct.sorted

    val leftLinksWithSplits  = splitByOriginalAddresses(splittedLeftLinks, sortedSplitOriginalAddresses)
    val rightLinksWithSplits = splitByOriginalAddresses(rightLinksWithUdcps, sortedSplitOriginalAddresses)

    def isUserDefinedCalibrationPointDefined(udcp: Option[UserDefinedCalibrationPoint]) =
      udcp.isDefined && udcp.get.isInstanceOf[UserDefinedCalibrationPoint]

    // Combine UserDefinedCalibrationPoints from right and left side splits,
    // filter out those that are not defined or not instances of UserDefinedCalibrationPoint,
    // group them by project link ID, and filter out groups with only one UDCP.
    val duplicateUDCPs = (udcpsFromRightSideSplits ++ udcpsFromLeftSideSplits)
      .filter(isUserDefinedCalibrationPointDefined)
      .groupBy(_.get.projectLinkId)
      .filter(_._2.size > 1)

    /* Update udcp project link if split after second pass. */
    val updatedUDCPsFromRightSideSplits = duplicateUDCPs.foldLeft(udcpsFromRightSideSplits) { (udcps, cur) => {
      val splittedLeftLink       = splittedLeftLinks.find(_.id == cur._1)
      // Check if the left link is split and has a connected link
      if (splittedLeftLink.isDefined && splittedLeftLink.get.connectedLinkId.isDefined) {
        // Find the new link created after the split
        val newLink = splittedLeftLinks.find(_.addrMRange.start == splittedLeftLink.get.addrMRange.end).get

        val udcpToUpdate = udcps.find(_.get.projectLinkId == cur._1)
        udcps.filterNot(_.get.projectLinkId == cur._1) :+ Some(udcpToUpdate.get.get.copy(projectLinkId = newLink.id))
      } else {
        udcps
=======

    val coefficient = (endAddrM - startAddrM) / projectLinks.map(pl => pl.endMValue - pl.startMValue).sum

    val addresses = mappedAddressValues(projectLinks.init, Seq(), startAddrM, endAddrM, coefficient, Seq(startAddrM), 0) :+ endAddrM

    var adjustedTerminated = Seq.empty[ProjectLink]

    val adjustedProjectLinks = projectLinks.zip(addresses.zip(addresses.tail)).map {
      case (projectLink, (st, en)) =>
        val terminatedLinkAfterUnchangedProjectLink = terminatedLinks.find(terminated => terminated.originalStartAddrMValue == projectLink.originalEndAddrMValue && projectLink.status == RoadAddressChangeType.Unchanged)

        if (terminatedLinkAfterUnchangedProjectLink.nonEmpty) {
          val adjustedTerminatedLink = terminatedLinkAfterUnchangedProjectLink.get.copy(startAddrMValue = en, originalStartAddrMValue = en)
          val index = terminatedLinks.indexOf(terminatedLinkAfterUnchangedProjectLink.get)
          adjustedTerminated = terminatedLinks.updated(index, adjustedTerminatedLink)
        }

        projectLink.status match {
          case RoadAddressChangeType.Transfer |
               RoadAddressChangeType.Renumeration |
               RoadAddressChangeType.New =>
            projectLink.copy(startAddrMValue = st, endAddrMValue = en)

          case RoadAddressChangeType.Unchanged =>
            projectLink.copy(startAddrMValue = st, endAddrMValue = en, originalStartAddrMValue = st, originalEndAddrMValue = en)

          case _ => projectLink
        }
    }
    adjustedProjectLinks ++ adjustedTerminated
  }

  /**
   * Adjusts project links on right and left tracks to ensure alignment and continuity.
   *
   * This function adjusts the address measures of project links on right and left tracks separately,
   * ensuring proper alignment and continuity based on original end addresses of continuous sections.
   *
   * @param rightLinks                     Sequence of project links on the right track.
   * @param leftLinks                      Sequence of project links on the left track.
   * @param userDefinedCalibrationPointMap Map containing calibration points, where keys are link IDs.
   * @return A tuple containing adjusted project links for the left and right tracks, respectively.
   */
  def adjustLinksOnTracks(rightLinks: Seq[ProjectLink], leftLinks: Seq[ProjectLink], userDefinedCalibrationPointMap: Map[Long, UserDefinedCalibrationPoint]): (Seq[ProjectLink], Seq[ProjectLink]) = {

    //  TODO VIITE-3120 The commented code below seems obsolete in current Viite app, commented out so they are available if needed after all (if you are deleting these lines, be sure to delete the other functions and code tagged with "TODO VIITE-3120")
    /* Adjust addresses before splits, calibration points after splits don't restrict calculation. */
    //val twoTrackLinksWithoutNew = (leftLinks ++ rightLinks).filter(filterOutNewAndCombinedLinks)
    //val (rightTrackLinksWithoutNew, leftTrackLinksWithoutNew) = twoTrackLinksWithoutNew.partition(_.track == Track.RightSide)
    //val rightTrackOriginalEndAddresses = findOriginalEndAddressesOfContinuousSectionsExcludingNewLinks(rightTrackLinksWithoutNew)
    //val leftTrackOriginalEndAddresses = findOriginalEndAddressesOfContinuousSectionsExcludingNewLinks(leftTrackLinksWithoutNew)
    //val distinctOriginalEndAddresses = (rightTrackOriginalEndAddresses ++ leftTrackOriginalEndAddresses).distinct.sorted
    //val leftLinksSplitByOriginalAddress = splitByOriginalAddresses(leftLinks, distinctOriginalEndAddresses)
    //val rightLinksSplitByOriginalAddress = splitByOriginalAddresses(rightLinks, distinctOriginalEndAddresses)
    //val (adjustedLeftLinks, adjustedRightLinks) = adjustTracksToMatch(leftLinksSplitByOriginalAddress, rightLinksSplitByOriginalAddress, None, userDefinedCalibrationPointMap)

    val (adjustedLeftLinks, adjustedRightLinks) = adjustTracksToMatch(leftLinks, rightLinks, None, userDefinedCalibrationPointMap)

    (adjustedLeftLinks, adjustedRightLinks)
  }

  /**
   * Calculates section address values for combined sections by adjusting tracks and performing various validations.
   *
   * @param sections                    The combined sections to process.
   * @param userDefinedCalibrationPoint A map containing user-defined calibration points indexed by their project link ID.
   * @return The combined sections with adjusted address values.
   */
  private def calculateSectionAddressValues(leftProjectLinks: Seq[ProjectLink], rightProjectLinks: Seq[ProjectLink],
                                            userDefinedCalibrationPoint: Map[Long, UserDefinedCalibrationPoint]): Seq[CombinedSection] = {

    def handleUserDefinedCalibrationPoints(udcpsFromRightSideSplits: Seq[Option[UserDefinedCalibrationPoint]],
                                           udcpsFromLeftSideSplits: Seq[Option[UserDefinedCalibrationPoint]],
                                           splittedLeftLinks: Seq[ProjectLink]):  (Map[Long, UserDefinedCalibrationPoint],  Map[Long, UserDefinedCalibrationPoint]) = {

      def isUserDefinedCalibrationPointDefined(udcp: Option[UserDefinedCalibrationPoint]) = {
        udcp.isDefined && udcp.get.isInstanceOf[UserDefinedCalibrationPoint]
      }
      def toUdcpMap(udcp: Seq[Option[UserDefinedCalibrationPoint]]) = {
        udcp.filter(isUserDefinedCalibrationPointDefined).map(_.get).map(c => c.projectLinkId -> c)
>>>>>>> 173b3d4a
      }

      // Combine UserDefinedCalibrationPoints from right and left side splits,
      // filter out those that are not defined or not instances of UserDefinedCalibrationPoint,
      // group them by project link ID, and filter out groups with only one UDCP.
      val duplicateUDCPs = (udcpsFromRightSideSplits ++ udcpsFromLeftSideSplits)
        .filter(isUserDefinedCalibrationPointDefined)
        .groupBy(_.get.projectLinkId)
        .filter(_._2.size > 1)

      /* Update udcp project link if split after second pass. */
      val updatedUDCPsFromRightSideSplits = duplicateUDCPs.foldLeft(udcpsFromRightSideSplits) { (udcps, cur) => {
        val splittedLeftLink       = splittedLeftLinks.find(_.id == cur._1)
        // Check if the left link is split and has a connected link
        if (splittedLeftLink.isDefined && splittedLeftLink.get.connectedLinkId.isDefined) {
          // Find the new link created after the split
          val newLink = splittedLeftLinks.find(_.startAddrMValue == splittedLeftLink.get.endAddrMValue).get

          val udcpToUpdate = udcps.find(_.get.projectLinkId == cur._1)
          udcps.filterNot(_.get.projectLinkId == cur._1) :+ Some(udcpToUpdate.get.get.copy(projectLinkId = newLink.id))
        } else {
          udcps
        }
      }}

      (toUdcpMap(updatedUDCPsFromRightSideSplits).toMap, toUdcpMap(udcpsFromLeftSideSplits).toMap)
    }

    val leftLinksWithAddrMValues = ProjectSectionMValueCalculator.assignLinkValues(leftProjectLinks.filter(_.status != RoadAddressChangeType.Unchanged), userDefinedCalibrationPoint,
      leftProjectLinks.filter(pl => pl.status == RoadAddressChangeType.Unchanged).map(_.endAddrMValue.toDouble).sorted.lastOption)

<<<<<<< HEAD
    val (adjustedLeftWithoutTerminated, adjustedRightWithoutTerminated) = (leftLinksWithSplits.filterNot(_.status == RoadAddressChangeType.Termination).sortBy(_.addrMRange.start), rightLinksWithSplits.filterNot(_.status == RoadAddressChangeType.Termination).sortBy(_.addrMRange.start))
=======
    val rightLinksWithAddrMValues = ProjectSectionMValueCalculator.assignLinkValues(rightProjectLinks.filter(_.status != RoadAddressChangeType.Unchanged), userDefinedCalibrationPoint,
      rightProjectLinks.filter(pl => pl.status == RoadAddressChangeType.Unchanged).map(_.endAddrMValue.toDouble).sorted.lastOption)
>>>>>>> 173b3d4a

    // combine the unchanged links and the adjusted links
    val leftLinks = leftProjectLinks.filter(_.status == RoadAddressChangeType.Unchanged) ++ leftLinksWithAddrMValues
    val rightLinks = rightProjectLinks.filter(_.status == RoadAddressChangeType.Unchanged) ++ rightLinksWithAddrMValues

    // adjusts tracks to match
    val (trackAdjustedLeftLinks, trackAdjustedRightLinks) = adjustLinksOnTracks(rightLinks, leftLinks, userDefinedCalibrationPoint)

    val (leftLinksWithUdcps, splittedRightLinks, udcpsFromRightSideSplits) = TwoTrackRoadUtils.splitPlsAtStatusChange(trackAdjustedLeftLinks, trackAdjustedRightLinks)
    val (rightLinksWithUdcps, splittedLeftLinks, udcpsFromLeftSideSplits) = TwoTrackRoadUtils.splitPlsAtStatusChange(splittedRightLinks, leftLinksWithUdcps)

    val (splitCreatedCpsFromRightSide, splitCreatedCpsFromLeftSide) = handleUserDefinedCalibrationPoints(udcpsFromRightSideSplits, udcpsFromLeftSideSplits, splittedLeftLinks)

    //  TODO VIITE-3120 The commented code below seems obsolete in current Viite app, commented out so they are available if needed after all (if you are deleting these lines, be sure to delete the other functions aswell tagged with "TODO VIITE-3120")
    //val udcpSplitsAtOriginalAddresses = (filterOutNewLinks(rightLinksWithUdcps) ++ filterOutNewLinks(splittedLeftLinks)).filter(_.endCalibrationPointType == CalibrationPointType.UserDefinedCP).map(_.originalEndAddrMValue).filter(_ > 0)
    //val sortedSplitOriginalAddresses = (findOriginalEndAddressesOfContinuousSectionsExcludingNewLinks(rightLinksWithUdcps) ++ findOriginalEndAddressesOfContinuousSectionsExcludingNewLinks(splittedLeftLinks) ++ udcpSplitsAtOriginalAddresses).distinct.sorted
    //val leftLinksWithSplits  = splitByOriginalAddresses(splittedLeftLinks, sortedSplitOriginalAddresses)
    //val rightLinksWithSplits = splitByOriginalAddresses(rightLinksWithUdcps, sortedSplitOriginalAddresses)
    //val (adjustedLeftWithoutTerminated, adjustedRightWithoutTerminated) = (leftLinksWithSplits.filterNot(_.status == RoadAddressChangeType.Termination).sortBy(_.startAddrMValue), rightLinksWithSplits.filterNot(_.status == RoadAddressChangeType.Termination).sortBy(_.startAddrMValue))

    val (adjustedLeftWithoutTerminated, adjustedRightWithoutTerminated) = (splittedLeftLinks.filterNot(_.status == RoadAddressChangeType.Termination).sortBy(_.startAddrMValue), rightLinksWithUdcps.filterNot(_.status == RoadAddressChangeType.Termination).sortBy(_.startAddrMValue))

    val (right, left) = TrackSectionOrder.setCalibrationPoints(adjustedRightWithoutTerminated, adjustedLeftWithoutTerminated, userDefinedCalibrationPoint ++ splitCreatedCpsFromRightSide ++ splitCreatedCpsFromLeftSide)
    TrackSectionOrder.createCombinedSections(right, left)
  }

  /**
    * Find starting point(s) after adding new operation for the links in the project.
    *
    * @param newLinks new ProjectLinks
    * @param oldLinks non-terminated already existing ProjectLinks
    * @param otherRoadPartLinks
    * @param calibrationPoints
    * @return Right and left track starting points
    */
  def findStartingPoints(newLinks: Seq[ProjectLink], oldLinks: Seq[ProjectLink], otherRoadPartLinks: Seq[ProjectLink],
                         calibrationPoints: Seq[UserDefinedCalibrationPoint]): (Point, Point) = {

    val (rightStartPoint, pl) = findStartingPoint(newLinks.filter(_.track != Track.LeftSide), oldLinks.filter(_.track != Track.LeftSide), otherRoadPartLinks, calibrationPoints, (newLinks ++ oldLinks).filter(_.track == Track.LeftSide))

    if ((oldLinks ++ newLinks).exists(pl => GeometryUtils.areAdjacent(pl.geometry, rightStartPoint) && pl.track == Track.Combined)) {
      (rightStartPoint, rightStartPoint)
    } else {
      // Get left track non-connected points and find the closest to right track starting point
      val (leftLinks, rightLinks) = (newLinks ++ oldLinks).filterNot(_.track == Track.Combined).partition(_.track == Track.LeftSide)
      val chainEndPoints = TrackSectionOrder.findChainEndpoints(leftLinks)

      if (chainEndPoints.isEmpty)
        throw new MissingTrackException("Missing left track starting project links")

      val remainLinks = oldLinks ++ newLinks
      val points = remainLinks.map(pl => pl.getEndPoints)

      val (linksWithValues, linksWithoutValues) = remainLinks.partition(_.addrMRange.end != 0)
      val endPointsWithValues = ListMap(chainEndPoints.filter(link => link._2.addrMRange.start >= 0 && link._2.addrMRange.end != 0).toSeq
        .sortWith(_._2.addrMRange.start < _._2.addrMRange.start): _*)

<<<<<<< HEAD
      val foundConnectedLinks = TrackSectionOrder.findOnceConnectedLinks(remainLinks)
        .values.filter(link => link.addrMRange.start == 0 && link.addrMRange.end != 0)
=======
      val foundConnectedLinks = TrackSectionOrder.findSinglyConnectedLinks(remainLinks)
        .values.filter(link => link.startAddrMValue == 0 && link.endAddrMValue != 0)
>>>>>>> 173b3d4a

      // In case there is some old starting link, we want to prioritize the one that didn't change or was not treated yet.
      // We could have more than two starting link since one of them can be Transferred from any part to this one.
      val oldFirst: Option[ProjectLink] =
      if (foundConnectedLinks.nonEmpty) {
        foundConnectedLinks.find(_.status == RoadAddressChangeType.New)
          .orElse(foundConnectedLinks.find(l => l.status == RoadAddressChangeType.Unchanged))
          .orElse(foundConnectedLinks.headOption)
      } else {
        None
      }

      val leftStartPoint = {
        if (endPointsWithValues.size == 1) {
          val endLinkWithValues = endPointsWithValues.head._2
          val (currentEndPoint, otherEndPoint) = chainEndPoints.partition(_._2.id == endPointsWithValues.head._2.id)
<<<<<<< HEAD
          val onceConnectLinks = TrackSectionOrder.findOnceConnectedLinks(linksWithoutValues)
          val existsCloserProjectlink = linksWithValues.filter(pl => pl.addrMRange.start < endLinkWithValues.addrMRange.start && pl.id != endLinkWithValues.id)
          if (endPointsWithValues.nonEmpty && onceConnectLinks.nonEmpty && linksWithValues.nonEmpty
=======
          val singlyConnectLinks = TrackSectionOrder.findSinglyConnectedLinks(linksWithoutValues)
          val existsCloserProjectlink = linksWithValues.filter(pl => pl.startAddrMValue < endLinkWithValues.startAddrMValue && pl.id != endLinkWithValues.id)
          if (endPointsWithValues.nonEmpty && singlyConnectLinks.nonEmpty && linksWithValues.nonEmpty
>>>>>>> 173b3d4a
            && (oldFirst.isDefined && points.count(p => GeometryUtils.areAdjacent(p._1, oldFirst.get.startingPoint)
            || GeometryUtils.areAdjacent(p._2, oldFirst.get.startingPoint)) > 1) // New links before the old starting point
            && (singlyConnectLinks.exists(connected => GeometryUtils.areAdjacent(connected._2.getEndPoints._2, endPointsWithValues.head._2.getEndPoints._1)
            || GeometryUtils.areAdjacent(connected._2.getEndPoints._1, endPointsWithValues.head._2.getEndPoints._1)
            || GeometryUtils.areAdjacent(linksWithValues.minBy(_.addrMRange.start).geometry, connected._2.getEndPoints._2)) || existsCloserProjectlink.nonEmpty)
          ) {
            otherEndPoint.head._1
          } else {
            if (currentEndPoint.head._1 == endPointsWithValues.head._2.endPoint)
              otherEndPoint.head._1
            else
              endPointsWithValues.head._1
          }
        } else {
          if (leftLinks.forall(_.addrMRange.end == 0) && rightLinks.nonEmpty && rightLinks.exists(_.addrMRange.end != 0)) {
            val rightStartPoint = TrackSectionOrder.findChainEndpoints(rightLinks).find(link => link._2.addrMRange.start == 0 && link._2.addrMRange.end != 0)
            chainEndPoints.minBy(p => p._1.distance2DTo(rightStartPoint.get._1))._1
          } else if (leftLinks.forall(_.addrMRange.end == 0) && rightLinks.forall(_.addrMRange.end == 0)) {
            val candidateEndPoint = chainEndPoints.minBy(p => p._1.distance2DTo(rightStartPoint))._1
            val rightSideEndPoint = Seq(pl.getEndPoints._1, pl.getEndPoints._2).filterNot(_ == rightStartPoint)
            val direction = Seq(pl).map(p => p.getEndPoints._2 - p.getEndPoints._1).fold(Vector3d(0, 0, 0)) { case (v1, v2) => v1 + v2 }.normalize2D()
            val candidateLeftStartPoint = TrackSectionOrder.findChainEndpoints(leftLinks).minBy(_._1.distance2DTo(rightStartPoint))
            val candidateLeftOppositeEnd = getOppositeEnd(candidateLeftStartPoint._2, candidateLeftStartPoint._1)
            val startingPointsVector = Vector3d(candidateLeftOppositeEnd.x - candidateLeftStartPoint._1.x, candidateLeftOppositeEnd.y - candidateLeftStartPoint._1.y, candidateLeftOppositeEnd.z - candidateLeftStartPoint._1.z)
            val angle = startingPointsVector.angleXYWithNegativeValues(direction)
            if (candidateEndPoint.distance2DTo(rightStartPoint) > candidateEndPoint.distance2DTo(rightSideEndPoint.head) && angle > 0) {
              chainEndPoints.filterNot(_._1 == candidateEndPoint).head._1
            } else {
              candidateEndPoint
            }
          } else {
            // find the left start point normally
            findStartingPoint(newLinks.filter(_.track != Track.RightSide), oldLinks.filter(_.track != Track.RightSide), otherRoadPartLinks, calibrationPoints, (newLinks ++ oldLinks).filter(_.track == Track.RightSide))._1
          }
        }
      }
      (rightStartPoint, leftStartPoint)
    }
  }

  /**
    * Find a starting point for this road part.
    *
    * @param newLinks          Status = New: links that need to have an address, not having one yet
    * @param oldLinks          Other non-terminated links that already existed before the current operation
    * @param calibrationPoints The calibration points set by the user as the fixed addresses
    * @return Starting point
    */
  private def findStartingPoint(newLinks: Seq[ProjectLink], oldLinks: Seq[ProjectLink], otherRoadPartLinks: Seq[ProjectLink],
                                calibrationPoints: Seq[UserDefinedCalibrationPoint], oppositeTrackLinks: Seq[ProjectLink]): (Point, ProjectLink) = {

    def calibrationPointToPoint(calibrationPoint: UserDefinedCalibrationPoint): Option[(Point, ProjectLink)] = {
      val link = oldLinks.find(_.id == calibrationPoint.projectLinkId).orElse(newLinks.find(_.id == calibrationPoint.projectLinkId))
      link.flatMap(pl => GeometryUtils.calculatePointFromLinearReference(pl.geometry, calibrationPoint.segmentMValue).map(p => (p, pl)))
    }
    // Get opposite end from roadpart by Discontinuity code if ending Discontinuity is defined
    def getStartPointByDiscontinuity(chainEndPoints: Map[Point, ProjectLink]): Option[(Point, ProjectLink)] = {
      val notEndOfRoad = Map(chainEndPoints.maxBy((_: (Point, ProjectLink))._2.discontinuity.value))
      if (notEndOfRoad.size == 1 && chainEndPoints.exists(_._2.discontinuity.value < Discontinuity.MinorDiscontinuity.value))
        Some(notEndOfRoad.head)
      else None
    }

    // Pick the one with calibration point set to zero: or any old link with lowest address: or new links by direction
    calibrationPoints.find(_.addressMValue == 0).flatMap(calibrationPointToPoint).getOrElse(
      oldLinks.filter(_.status == RoadAddressChangeType.Unchanged).sortBy(_.addrMRange.start).headOption.map(pl => (pl.startingPoint, pl)).getOrElse {
        val remainLinks = oldLinks ++ newLinks
        if (remainLinks.isEmpty)
          throw new MissingTrackException("Missing right track starting project links")
        // Grab all the endpoints of the links
        val directionLinks = if (remainLinks.exists(_.sideCode != SideCode.Unknown)) remainLinks.filter(_.sideCode != SideCode.Unknown) else remainLinks

        val direction = directionLinks.map(p => p.getEndPoints._2 - p.getEndPoints._1).fold(Vector3d(0, 0, 0)) { case (v1, v2) => v1 + v2 }.normalize2D()

        val points = remainLinks.map(pl => pl.getEndPoints)

        // Approximate estimate of the mid point: averaged over count, not link length
        val midPoint = points.map(p => p._1 + (p._2 - p._1).scale(0.5)).foldLeft(Vector3d(0, 0, 0)) { case (x, p) =>
          (p - Point(0, 0)).scale(1.0 / points.size) + x
        }
        val chainEndPoints = TrackSectionOrder.findChainEndpoints(remainLinks)
        val (linksWithValues, linksWithoutValues) = remainLinks.partition(_.addrMRange.end != 0)
        val endPointsWithValues = ListMap(chainEndPoints.filter(link => link._2.addrMRange.start >= 0 && link._2.addrMRange.end != 0).toSeq
          .sortWith(_._2.addrMRange.start < _._2.addrMRange.start): _*)

<<<<<<< HEAD
        val onceConnectedLinks = TrackSectionOrder.findOnceConnectedLinks(remainLinks)
        var foundConnectedLinks = onceConnectedLinks.values.filter(link => link.addrMRange.start == 0 && link.addrMRange.end != 0)
        /* Check if an existing road with loop end is reversed. */
        if (onceConnectedLinks.size == 1 && foundConnectedLinks.isEmpty && TrackSectionOrder.hasTripleConnectionPoint(remainLinks) && remainLinks.forall(pl => pl.status == RoadAddressChangeType.Transfer && pl.reversed))
          foundConnectedLinks = Iterable(remainLinks.maxBy(pl => pl.originalAddrMRange.end))
=======
        val singlyConnectedLinks = TrackSectionOrder.findSinglyConnectedLinks(remainLinks)
        var foundConnectedLinks = singlyConnectedLinks.values.filter(link => link.startAddrMValue == 0 && link.endAddrMValue != 0)
        /* Check if an existing road with loop end is reversed. */
        if (singlyConnectedLinks.size == 1 && foundConnectedLinks.isEmpty && TrackSectionOrder.hasTripleConnectionPoint(remainLinks) && remainLinks.forall(pl => pl.status == RoadAddressChangeType.Transfer && pl.reversed))
          foundConnectedLinks = Iterable(remainLinks.maxBy(pl => pl.originalEndAddrMValue))
>>>>>>> 173b3d4a

        // In case there is some old starting link, we want to prioritize the one that didn't change or was not treated yet.
        // We could have more than two starting link since one of them can be Transferred from any part to this one.
        val oldFirst: Option[ProjectLink] =
          if (foundConnectedLinks.nonEmpty) {
            foundConnectedLinks.find(_.status == RoadAddressChangeType.New)
              .orElse(foundConnectedLinks.find(l => l.status == RoadAddressChangeType.Unchanged))
              .orElse(foundConnectedLinks.headOption)
          } else {
            None
          }

        /* One saved link. */
        if (endPointsWithValues.size == 1) {
          val endLinkWithValues = endPointsWithValues.head._2
          val (currentEndPoint, otherEndPoint) = chainEndPoints.partition(_._2.id == endPointsWithValues.head._2.id)
<<<<<<< HEAD
          val onceConnectLinks = TrackSectionOrder.findOnceConnectedLinks(linksWithoutValues)
          val existsCloserProjectlink = linksWithValues.filter(pl => pl.addrMRange.start < endLinkWithValues.addrMRange.start && pl.id != endLinkWithValues.id)
          if (endPointsWithValues.nonEmpty && onceConnectLinks.nonEmpty && linksWithValues.nonEmpty
=======
          val singlyConnectLinks = TrackSectionOrder.findSinglyConnectedLinks(linksWithoutValues)
          val existsCloserProjectlink = linksWithValues.filter(pl => pl.startAddrMValue < endLinkWithValues.startAddrMValue && pl.id != endLinkWithValues.id)
          if (endPointsWithValues.nonEmpty && singlyConnectLinks.nonEmpty && linksWithValues.nonEmpty
>>>>>>> 173b3d4a
            && (oldFirst.isDefined && points.count(p => GeometryUtils.areAdjacent(p._1, oldFirst.get.startingPoint)
            || GeometryUtils.areAdjacent(p._2, oldFirst.get.startingPoint)) > 1) // New links before the old starting point
            && (singlyConnectLinks.exists(connected => GeometryUtils.areAdjacent(connected._2.getEndPoints._2, endPointsWithValues.head._2.getEndPoints._1)
            || GeometryUtils.areAdjacent(connected._2.getEndPoints._1, endPointsWithValues.head._2.getEndPoints._1)
            || GeometryUtils.areAdjacent(linksWithValues.minBy(_.addrMRange.start).geometry, connected._2.getEndPoints._2)) || existsCloserProjectlink.nonEmpty)
          ) {
            otherEndPoint.head
          } else {
            if (currentEndPoint.head._1 == endPointsWithValues.head._2.endPoint)
              otherEndPoint.head
            else
              endPointsWithValues.head
          }
        } else if (chainEndPoints.forall(_._2.addrMRange.end != 0) && oldFirst.isDefined) {
          val otherEndPoint = chainEndPoints.filterNot(_._2.id == oldFirst.get.id)

          if (otherEndPoint.nonEmpty && otherEndPoint.head._2.endPoint.connected(oldFirst.get.startingPoint)) {
            // Check reversed status to select starting point
            if (otherEndPoint.head._2.reversed && oldFirst.get.reversed) {
              (oldFirst.get.endPoint, oldFirst.get)
            } else {
              (otherEndPoint.head._1, otherEndPoint.head._2)
            }
          } else if (otherEndPoint.isEmpty) { // Only oldFirst is defined
            (oldFirst.get.getEndPoints._1, oldFirst.get)
          }
          else {
            // Check reversed status to select starting point
            if (oldFirst.get.reversed) {
              (oldFirst.get.getEndPoints._2, oldFirst.get)
            } else {
              (oldFirst.get.getEndPoints._1, oldFirst.get)
            }
          }
        } else {
          if (remainLinks.forall(_.isNotCalculated) && oppositeTrackLinks.nonEmpty && oppositeTrackLinks.exists(_.addrMRange.end != 0)) {
            val leftStartPoint = TrackSectionOrder.findChainEndpoints(oppositeTrackLinks).find(link => link._2.addrMRange.start == 0 && link._2.addrMRange.end != 0)
            chainEndPoints.minBy(p => p._2.geometry.head.distance2DTo(leftStartPoint.get._1))
          } else if (remainLinks.nonEmpty && oppositeTrackLinks.nonEmpty && remainLinks.forall(_.isNotCalculated) && oppositeTrackLinks.forall(_.isNotCalculated)) {
                getStartPointByDiscontinuity(chainEndPoints).getOrElse {
                  val candidateRightStartPoint  = chainEndPoints.minBy(p => {
                    direction.dot(p._1.toVector - midPoint)
                  })
                  val candidateRightOppositeEnd = getOppositeEnd(candidateRightStartPoint._2, candidateRightStartPoint._1)
                  val candidateLeftStartPoint = TrackSectionOrder.findChainEndpoints(oppositeTrackLinks).minBy(_._1.distance2DTo(candidateRightStartPoint._1))
                  val candidateLeftOppositeEnd = getOppositeEnd(candidateLeftStartPoint._2, candidateLeftStartPoint._1)
                  val startingPointsVector = Vector3d(candidateRightOppositeEnd.x - candidateLeftOppositeEnd.x, candidateRightOppositeEnd.y - candidateLeftOppositeEnd.y, candidateRightOppositeEnd.z - candidateLeftOppositeEnd.z)
                  val angle =
                    if (startingPointsVector == Vector3d(0.0, 0.0, 0.0)) {
                      val startingPointVector = Vector3d(candidateRightStartPoint._1.x - candidateLeftStartPoint._1.x, candidateRightStartPoint._1.y - candidateLeftStartPoint._1.y, candidateRightStartPoint._1.z - candidateLeftStartPoint._1.z)
                      startingPointVector.angleXYWithNegativeValues(direction)
                    } else {
                      startingPointsVector.angleXYWithNegativeValues(direction)
                    }
                  if (angle > 0) {
                    chainEndPoints.filterNot(_._1.equals(candidateRightStartPoint._1)).head
                  } else {
                    candidateRightStartPoint
                  }
              }
          } else {
            getStartPointByDiscontinuity(chainEndPoints).getOrElse {
              val startPoint1 = chainEndPoints.minBy(p => direction.dot(p._1.toVector - midPoint))
              val startPoint2 = chainEndPoints.maxBy(p => direction.dot(p._1.toVector - midPoint))
              val connectingPoint = otherRoadPartLinks.find(l => GeometryUtils.areAdjacent(l.getLastPoint, startPoint1._1) || GeometryUtils.areAdjacent(l.getFirstPoint, startPoint2._1))
              val continuousLink = chainEndPoints.filter(_._2.discontinuity == Discontinuity.Continuous)
              if (continuousLink.nonEmpty) {
                continuousLink.head
              } else {
                if (otherRoadPartLinks.isEmpty || connectingPoint.nonEmpty) {
                  startPoint1
                } else {
                  startPoint2
                }
              }
            }
          }
        }
      }
    )
  }

  /**
    * Returns the more distant end point of the link compared to the given point
    * @param link  Link, whose opposite end point is to be found
    * @param point The point compared to the ends of the link
    * @return      That end of the given link that is the more distant to the given point
    */
  private def getOppositeEnd(link: BaseRoadAddress, point: Point): Point = {
    val (st, en) = link.getEndPoints
    if (st.distance2DTo(point) < en.distance2DTo(point)) en else st
  }

}

/***
 * Toolbox for adjustTracksToMatch().
 */
case class FirstRestSections(first:Seq[ProjectLink], rest: Seq[ProjectLink])
object FirstRestSections {
  def checkTheLastLinkInOppositeRange(sect: Seq[ProjectLink], oppositeSect: Seq[ProjectLink]): Boolean = {
    (sect.size > 1) && {
      val lastLengthDifference       = Math.abs(sect.last.addrMRange.end - oppositeSect.last.addrMRange.end)
      val secondLastLengthDifference = Math.abs(sect(sect.size - 2).addrMRange.end - oppositeSect.last.addrMRange.end)
      ((sect.last.discontinuity != Discontinuity.Continuous) || (oppositeSect.last.discontinuity != Discontinuity.Continuous)) &&
      lastLengthDifference > secondLastLengthDifference &&
      secondLastLengthDifference != 0 // Equal case should be found by lengthCompare().
    }
  }

  def getEqualRoadwaySections(sect: FirstRestSections, oppositeSect: FirstRestSections): ((Seq[ProjectLink], Seq[ProjectLink]), (Seq[ProjectLink], Seq[ProjectLink])) = {
<<<<<<< HEAD
    val newFirstSection = sect.first.takeWhile(_.addrMRange.end <= oppositeSect.first.last.addrMRange.end)
=======
    val newFirstSection = {
      val closestEndPl = sect.first.minBy(pl => Math.abs(pl.endAddrMValue - oppositeSect.first.last.endAddrMValue))
      sect.first.takeWhile(pl => pl.endAddrMValue <= closestEndPl.endAddrMValue)
    }
>>>>>>> 173b3d4a
    val newRestSection  = sect.first.drop(newFirstSection.size) ++ sect.rest
    ((newFirstSection, newRestSection), FirstRestSections.unapply(oppositeSect).get)
  }

  def getUpdatedContinuousRoadwaySections(sect: FirstRestSections, oppositeSect: FirstRestSections, rightSideFirst: Boolean): Option[((Seq[ProjectLink], Seq[ProjectLink]), (Seq[ProjectLink], Seq[ProjectLink]))] = {
    if (oppositeSect.rest.nonEmpty && checkTheLastLinkInOppositeRange(sect.first, oppositeSect.first)) {
      val equalRoadwaySections = getEqualRoadwaySections(sect, oppositeSect)
      if (rightSideFirst) {
        Some(equalRoadwaySections)
      } else {
        Some(equalRoadwaySections.swap)
      }
    }
    else
      None
  }

  def lengthCompare(leftSections: FirstRestSections, rightSections: FirstRestSections): Int = {
    val firstRightEndAddress = rightSections.first.last.addrMRange.end
    val firstLeftEndAddress  = leftSections.first.last.addrMRange.end

    Seq(firstRightEndAddress == firstLeftEndAddress,
        firstRightEndAddress  > firstLeftEndAddress,
        firstRightEndAddress  < firstLeftEndAddress)
      .indexOf(true)
  }
}<|MERGE_RESOLUTION|>--- conflicted
+++ resolved
@@ -399,12 +399,12 @@
   }
 
   /**
-   * Check validation errors for ProjectLinks.
-   * Used here in case of calculation error to check if user has entered incompatible values.
-   *
-   * @param projectlinks ProjectLinks from calculation
-   * @return sequence of ValidationErrorDetails if any
-   */
+    * Check validation errors for ProjectLinks.
+    * Used here in case of calculation error to check if user has entered incompatible values.
+    *
+    * @param projectlinks ProjectLinks from calculation
+    * @return sequence of ValidationErrorDetails if any
+    */
   def checkForValidationErrors(projectlinks: Seq[ProjectLink]): Seq[projectValidator.ValidationErrorDetails] = {
     val validationErrors = projectValidator.projectLinksNormalPriorityValidation(projectDAO.fetchById(projectlinks.head.projectId).get, projectlinks)
     if (validationErrors.nonEmpty)
@@ -508,23 +508,12 @@
     if (sortedProjectLinks.isEmpty)
       return Seq()
 
-<<<<<<< HEAD
-    validateMValuesOfSplittedLinks(leftLinks.sortBy(_.addrMRange.start))
-    validateMValuesOfSplittedLinks(rightLinks.sortBy(_.addrMRange.start))
-
-    validateAddresses(leftLinks.sortBy(_.addrMRange.start))
-    validateAddresses(rightLinks.sortBy(_.addrMRange.start))
-
-    val allProjectLinks         = (projectLinkDAO.fetchProjectLinks(leftLinks.head.projectId, Some(RoadAddressChangeType.Termination)) ++ leftLinks ++ rightLinks).sortBy(_.addrMRange.start)
-    val twoTrackLinksWithoutNew = allProjectLinks.filter(filterOutNewAndCombinedLinks)
-=======
     val (toProcess, others) = getProjectLinksInSameRoadwayUntilCalibrationPoint(sortedProjectLinks)
 
-    val startAddrMValue = toProcess.head.startAddrMValue
-    val endAddrMValue = toProcess.last.endAddrMValue
+    val startAddrMValue = toProcess.head.addrMRange.start
+    val endAddrMValue = toProcess.last.addrMRange.end
 
     val adjustedLinks = spreadAddrMValuesToProjectLinks(startAddrMValue, endAddrMValue, toProcess, terminatedLinks) ++ mapAddressValuesForProjectLinks(others, terminatedLinks)
->>>>>>> 173b3d4a
 
     val (adjustedTerminated, adjustedNonTerminated) = adjustedLinks.partition(_.status == RoadAddressChangeType.Termination)
     val distinctTerminated = adjustedTerminated.distinct
@@ -582,37 +571,6 @@
       }
     }
 
-<<<<<<< HEAD
-    val udcpSplitsAtOriginalAddresses = (filterOutNewLinks(rightLinksWithUdcps) ++ filterOutNewLinks(splittedLeftLinks)).filter(_.endCalibrationPointType == CalibrationPointType.UserDefinedCP).map(_.originalAddrMRange.end).filter(_ > 0)
-    val sortedSplitOriginalAddresses = (findOriginalEndAddressesOfContinuousSectionsExcludingNewLinks(rightLinksWithUdcps) ++ findOriginalEndAddressesOfContinuousSectionsExcludingNewLinks(splittedLeftLinks) ++ udcpSplitsAtOriginalAddresses).distinct.sorted
-
-    val leftLinksWithSplits  = splitByOriginalAddresses(splittedLeftLinks, sortedSplitOriginalAddresses)
-    val rightLinksWithSplits = splitByOriginalAddresses(rightLinksWithUdcps, sortedSplitOriginalAddresses)
-
-    def isUserDefinedCalibrationPointDefined(udcp: Option[UserDefinedCalibrationPoint]) =
-      udcp.isDefined && udcp.get.isInstanceOf[UserDefinedCalibrationPoint]
-
-    // Combine UserDefinedCalibrationPoints from right and left side splits,
-    // filter out those that are not defined or not instances of UserDefinedCalibrationPoint,
-    // group them by project link ID, and filter out groups with only one UDCP.
-    val duplicateUDCPs = (udcpsFromRightSideSplits ++ udcpsFromLeftSideSplits)
-      .filter(isUserDefinedCalibrationPointDefined)
-      .groupBy(_.get.projectLinkId)
-      .filter(_._2.size > 1)
-
-    /* Update udcp project link if split after second pass. */
-    val updatedUDCPsFromRightSideSplits = duplicateUDCPs.foldLeft(udcpsFromRightSideSplits) { (udcps, cur) => {
-      val splittedLeftLink       = splittedLeftLinks.find(_.id == cur._1)
-      // Check if the left link is split and has a connected link
-      if (splittedLeftLink.isDefined && splittedLeftLink.get.connectedLinkId.isDefined) {
-        // Find the new link created after the split
-        val newLink = splittedLeftLinks.find(_.addrMRange.start == splittedLeftLink.get.addrMRange.end).get
-
-        val udcpToUpdate = udcps.find(_.get.projectLinkId == cur._1)
-        udcps.filterNot(_.get.projectLinkId == cur._1) :+ Some(udcpToUpdate.get.get.copy(projectLinkId = newLink.id))
-      } else {
-        udcps
-=======
 
     val coefficient = (endAddrM - startAddrM) / projectLinks.map(pl => pl.endMValue - pl.startMValue).sum
 
@@ -689,35 +647,34 @@
                                            splittedLeftLinks: Seq[ProjectLink]):  (Map[Long, UserDefinedCalibrationPoint],  Map[Long, UserDefinedCalibrationPoint]) = {
 
       def isUserDefinedCalibrationPointDefined(udcp: Option[UserDefinedCalibrationPoint]) = {
-        udcp.isDefined && udcp.get.isInstanceOf[UserDefinedCalibrationPoint]
+      udcp.isDefined && udcp.get.isInstanceOf[UserDefinedCalibrationPoint]
       }
       def toUdcpMap(udcp: Seq[Option[UserDefinedCalibrationPoint]]) = {
         udcp.filter(isUserDefinedCalibrationPointDefined).map(_.get).map(c => c.projectLinkId -> c)
->>>>>>> 173b3d4a
-      }
-
-      // Combine UserDefinedCalibrationPoints from right and left side splits,
-      // filter out those that are not defined or not instances of UserDefinedCalibrationPoint,
-      // group them by project link ID, and filter out groups with only one UDCP.
-      val duplicateUDCPs = (udcpsFromRightSideSplits ++ udcpsFromLeftSideSplits)
-        .filter(isUserDefinedCalibrationPointDefined)
-        .groupBy(_.get.projectLinkId)
-        .filter(_._2.size > 1)
-
-      /* Update udcp project link if split after second pass. */
-      val updatedUDCPsFromRightSideSplits = duplicateUDCPs.foldLeft(udcpsFromRightSideSplits) { (udcps, cur) => {
-        val splittedLeftLink       = splittedLeftLinks.find(_.id == cur._1)
-        // Check if the left link is split and has a connected link
-        if (splittedLeftLink.isDefined && splittedLeftLink.get.connectedLinkId.isDefined) {
-          // Find the new link created after the split
-          val newLink = splittedLeftLinks.find(_.startAddrMValue == splittedLeftLink.get.endAddrMValue).get
-
-          val udcpToUpdate = udcps.find(_.get.projectLinkId == cur._1)
-          udcps.filterNot(_.get.projectLinkId == cur._1) :+ Some(udcpToUpdate.get.get.copy(projectLinkId = newLink.id))
-        } else {
-          udcps
-        }
-      }}
+      }
+
+    // Combine UserDefinedCalibrationPoints from right and left side splits,
+    // filter out those that are not defined or not instances of UserDefinedCalibrationPoint,
+    // group them by project link ID, and filter out groups with only one UDCP.
+    val duplicateUDCPs = (udcpsFromRightSideSplits ++ udcpsFromLeftSideSplits)
+      .filter(isUserDefinedCalibrationPointDefined)
+      .groupBy(_.get.projectLinkId)
+      .filter(_._2.size > 1)
+
+    /* Update udcp project link if split after second pass. */
+    val updatedUDCPsFromRightSideSplits = duplicateUDCPs.foldLeft(udcpsFromRightSideSplits) { (udcps, cur) => {
+      val splittedLeftLink       = splittedLeftLinks.find(_.id == cur._1)
+      // Check if the left link is split and has a connected link
+      if (splittedLeftLink.isDefined && splittedLeftLink.get.connectedLinkId.isDefined) {
+        // Find the new link created after the split
+        val newLink = splittedLeftLinks.find(_.addrMRange.start == splittedLeftLink.get.addrMRange.end).get
+
+        val udcpToUpdate = udcps.find(_.get.projectLinkId == cur._1)
+        udcps.filterNot(_.get.projectLinkId == cur._1) :+ Some(udcpToUpdate.get.get.copy(projectLinkId = newLink.id))
+      } else {
+        udcps
+      }
+    }}
 
       (toUdcpMap(updatedUDCPsFromRightSideSplits).toMap, toUdcpMap(udcpsFromLeftSideSplits).toMap)
     }
@@ -725,12 +682,8 @@
     val leftLinksWithAddrMValues = ProjectSectionMValueCalculator.assignLinkValues(leftProjectLinks.filter(_.status != RoadAddressChangeType.Unchanged), userDefinedCalibrationPoint,
       leftProjectLinks.filter(pl => pl.status == RoadAddressChangeType.Unchanged).map(_.endAddrMValue.toDouble).sorted.lastOption)
 
-<<<<<<< HEAD
-    val (adjustedLeftWithoutTerminated, adjustedRightWithoutTerminated) = (leftLinksWithSplits.filterNot(_.status == RoadAddressChangeType.Termination).sortBy(_.addrMRange.start), rightLinksWithSplits.filterNot(_.status == RoadAddressChangeType.Termination).sortBy(_.addrMRange.start))
-=======
     val rightLinksWithAddrMValues = ProjectSectionMValueCalculator.assignLinkValues(rightProjectLinks.filter(_.status != RoadAddressChangeType.Unchanged), userDefinedCalibrationPoint,
-      rightProjectLinks.filter(pl => pl.status == RoadAddressChangeType.Unchanged).map(_.endAddrMValue.toDouble).sorted.lastOption)
->>>>>>> 173b3d4a
+      rightProjectLinks.filter(pl => pl.status == RoadAddressChangeType.Unchanged).map(_.addrMRange.end.toDouble).sorted.lastOption)
 
     // combine the unchanged links and the adjusted links
     val leftLinks = leftProjectLinks.filter(_.status == RoadAddressChangeType.Unchanged) ++ leftLinksWithAddrMValues
@@ -788,13 +741,8 @@
       val endPointsWithValues = ListMap(chainEndPoints.filter(link => link._2.addrMRange.start >= 0 && link._2.addrMRange.end != 0).toSeq
         .sortWith(_._2.addrMRange.start < _._2.addrMRange.start): _*)
 
-<<<<<<< HEAD
-      val foundConnectedLinks = TrackSectionOrder.findOnceConnectedLinks(remainLinks)
+      val foundConnectedLinks = TrackSectionOrder.findSinglyConnectedLinks(remainLinks)
         .values.filter(link => link.addrMRange.start == 0 && link.addrMRange.end != 0)
-=======
-      val foundConnectedLinks = TrackSectionOrder.findSinglyConnectedLinks(remainLinks)
-        .values.filter(link => link.startAddrMValue == 0 && link.endAddrMValue != 0)
->>>>>>> 173b3d4a
 
       // In case there is some old starting link, we want to prioritize the one that didn't change or was not treated yet.
       // We could have more than two starting link since one of them can be Transferred from any part to this one.
@@ -811,15 +759,9 @@
         if (endPointsWithValues.size == 1) {
           val endLinkWithValues = endPointsWithValues.head._2
           val (currentEndPoint, otherEndPoint) = chainEndPoints.partition(_._2.id == endPointsWithValues.head._2.id)
-<<<<<<< HEAD
-          val onceConnectLinks = TrackSectionOrder.findOnceConnectedLinks(linksWithoutValues)
+          val singlyConnectLinks = TrackSectionOrder.findSinglyConnectedLinks(linksWithoutValues)
           val existsCloserProjectlink = linksWithValues.filter(pl => pl.addrMRange.start < endLinkWithValues.addrMRange.start && pl.id != endLinkWithValues.id)
-          if (endPointsWithValues.nonEmpty && onceConnectLinks.nonEmpty && linksWithValues.nonEmpty
-=======
-          val singlyConnectLinks = TrackSectionOrder.findSinglyConnectedLinks(linksWithoutValues)
-          val existsCloserProjectlink = linksWithValues.filter(pl => pl.startAddrMValue < endLinkWithValues.startAddrMValue && pl.id != endLinkWithValues.id)
           if (endPointsWithValues.nonEmpty && singlyConnectLinks.nonEmpty && linksWithValues.nonEmpty
->>>>>>> 173b3d4a
             && (oldFirst.isDefined && points.count(p => GeometryUtils.areAdjacent(p._1, oldFirst.get.startingPoint)
             || GeometryUtils.areAdjacent(p._2, oldFirst.get.startingPoint)) > 1) // New links before the old starting point
             && (singlyConnectLinks.exists(connected => GeometryUtils.areAdjacent(connected._2.getEndPoints._2, endPointsWithValues.head._2.getEndPoints._1)
@@ -853,9 +795,9 @@
           } else {
             // find the left start point normally
             findStartingPoint(newLinks.filter(_.track != Track.RightSide), oldLinks.filter(_.track != Track.RightSide), otherRoadPartLinks, calibrationPoints, (newLinks ++ oldLinks).filter(_.track == Track.RightSide))._1
+            }
           }
         }
-      }
       (rightStartPoint, leftStartPoint)
     }
   }
@@ -905,19 +847,11 @@
         val endPointsWithValues = ListMap(chainEndPoints.filter(link => link._2.addrMRange.start >= 0 && link._2.addrMRange.end != 0).toSeq
           .sortWith(_._2.addrMRange.start < _._2.addrMRange.start): _*)
 
-<<<<<<< HEAD
-        val onceConnectedLinks = TrackSectionOrder.findOnceConnectedLinks(remainLinks)
-        var foundConnectedLinks = onceConnectedLinks.values.filter(link => link.addrMRange.start == 0 && link.addrMRange.end != 0)
-        /* Check if an existing road with loop end is reversed. */
-        if (onceConnectedLinks.size == 1 && foundConnectedLinks.isEmpty && TrackSectionOrder.hasTripleConnectionPoint(remainLinks) && remainLinks.forall(pl => pl.status == RoadAddressChangeType.Transfer && pl.reversed))
-          foundConnectedLinks = Iterable(remainLinks.maxBy(pl => pl.originalAddrMRange.end))
-=======
         val singlyConnectedLinks = TrackSectionOrder.findSinglyConnectedLinks(remainLinks)
-        var foundConnectedLinks = singlyConnectedLinks.values.filter(link => link.startAddrMValue == 0 && link.endAddrMValue != 0)
+        var foundConnectedLinks = singlyConnectedLinks.values.filter(link => link.addrMRange.start == 0 && link.addrMRange.end != 0)
         /* Check if an existing road with loop end is reversed. */
         if (singlyConnectedLinks.size == 1 && foundConnectedLinks.isEmpty && TrackSectionOrder.hasTripleConnectionPoint(remainLinks) && remainLinks.forall(pl => pl.status == RoadAddressChangeType.Transfer && pl.reversed))
-          foundConnectedLinks = Iterable(remainLinks.maxBy(pl => pl.originalEndAddrMValue))
->>>>>>> 173b3d4a
+          foundConnectedLinks = Iterable(remainLinks.maxBy(pl => pl.originalAddrMRange.end))
 
         // In case there is some old starting link, we want to prioritize the one that didn't change or was not treated yet.
         // We could have more than two starting link since one of them can be Transferred from any part to this one.
@@ -934,15 +868,9 @@
         if (endPointsWithValues.size == 1) {
           val endLinkWithValues = endPointsWithValues.head._2
           val (currentEndPoint, otherEndPoint) = chainEndPoints.partition(_._2.id == endPointsWithValues.head._2.id)
-<<<<<<< HEAD
-          val onceConnectLinks = TrackSectionOrder.findOnceConnectedLinks(linksWithoutValues)
+          val singlyConnectLinks = TrackSectionOrder.findSinglyConnectedLinks(linksWithoutValues)
           val existsCloserProjectlink = linksWithValues.filter(pl => pl.addrMRange.start < endLinkWithValues.addrMRange.start && pl.id != endLinkWithValues.id)
-          if (endPointsWithValues.nonEmpty && onceConnectLinks.nonEmpty && linksWithValues.nonEmpty
-=======
-          val singlyConnectLinks = TrackSectionOrder.findSinglyConnectedLinks(linksWithoutValues)
-          val existsCloserProjectlink = linksWithValues.filter(pl => pl.startAddrMValue < endLinkWithValues.startAddrMValue && pl.id != endLinkWithValues.id)
           if (endPointsWithValues.nonEmpty && singlyConnectLinks.nonEmpty && linksWithValues.nonEmpty
->>>>>>> 173b3d4a
             && (oldFirst.isDefined && points.count(p => GeometryUtils.areAdjacent(p._1, oldFirst.get.startingPoint)
             || GeometryUtils.areAdjacent(p._2, oldFirst.get.startingPoint)) > 1) // New links before the old starting point
             && (singlyConnectLinks.exists(connected => GeometryUtils.areAdjacent(connected._2.getEndPoints._2, endPointsWithValues.head._2.getEndPoints._1)
@@ -1054,14 +982,10 @@
   }
 
   def getEqualRoadwaySections(sect: FirstRestSections, oppositeSect: FirstRestSections): ((Seq[ProjectLink], Seq[ProjectLink]), (Seq[ProjectLink], Seq[ProjectLink])) = {
-<<<<<<< HEAD
-    val newFirstSection = sect.first.takeWhile(_.addrMRange.end <= oppositeSect.first.last.addrMRange.end)
-=======
     val newFirstSection = {
-      val closestEndPl = sect.first.minBy(pl => Math.abs(pl.endAddrMValue - oppositeSect.first.last.endAddrMValue))
-      sect.first.takeWhile(pl => pl.endAddrMValue <= closestEndPl.endAddrMValue)
-    }
->>>>>>> 173b3d4a
+      val closestEndPl = sect.first.minBy(pl => Math.abs(pl.addrMRange.end - oppositeSect.first.last.addrMRange.end))
+      sect.first.takeWhile(pl => pl.endAddrMValue <= closestEndPl.addrMRange.end)
+    }
     val newRestSection  = sect.first.drop(newFirstSection.size) ++ sect.rest
     ((newFirstSection, newRestSection), FirstRestSections.unapply(oppositeSect).get)
   }
