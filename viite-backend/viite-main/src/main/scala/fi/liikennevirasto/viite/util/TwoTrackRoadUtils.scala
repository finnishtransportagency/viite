--- conflicted
+++ resolved
@@ -498,11 +498,7 @@
       val roadPart = processed.last.originalRoadPart
       val address  = processed.last.originalEndAddrMValue
       val status   = processed.last.status
-<<<<<<< HEAD
       if (head.originalTrack == track && head.originalRoadPart == roadPart && head.originalStartAddrMValue == address && head.status == status) {
-=======
-      if (head.originalTrack == track && head.originalRoadNumber == road && head.originalRoadPartNumber == roadPart && head.originalStartAddrMValue == address && head.status == status) {
->>>>>>> 6d13373f
         getContinuousOriginalAddressSection(projectLinksToProcess.tail, processed :+ head)
       } else {
         (processed, projectLinksToProcess)
@@ -590,10 +586,6 @@
         TwoTrackRoadUtils.findAndCreateSplitsAtOriginalAddress(originalEndAddress, currentLinks)
       )
       combineAndSort(currentLinks, toProjectLinkSeq(splitResultOption))
-<<<<<<< HEAD
-  }
-=======
-    }
->>>>>>> 6d13373f
+    }
   }
 }