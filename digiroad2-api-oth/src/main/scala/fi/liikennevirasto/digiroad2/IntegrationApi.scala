package fi.liikennevirasto.digiroad2

import fi.liikennevirasto.digiroad2.Digiroad2Context._
import fi.liikennevirasto.digiroad2.asset.Asset._
import fi.liikennevirasto.digiroad2.asset._
import fi.liikennevirasto.digiroad2.linearasset.ValidityPeriodDayOfWeek.{Saturday, Sunday}
import fi.liikennevirasto.digiroad2.linearasset._
import fi.liikennevirasto.digiroad2.masstransitstop.MassTransitStopOperations
import fi.liikennevirasto.digiroad2.pointasset.oracle._
import org.joda.time.DateTime
import org.json4s.{DefaultFormats, Formats}
import org.scalatra.json.JacksonJsonSupport
import org.scalatra.{BadRequest, ScalatraServlet}
import org.slf4j.LoggerFactory

class IntegrationApi(val massTransitStopService: MassTransitStopService) extends ScalatraServlet with JacksonJsonSupport with AuthenticationSupport {
  val logger = LoggerFactory.getLogger(getClass)
  protected implicit val jsonFormats: Formats = DefaultFormats

  case class AssetTimeStamps(created: Modification, modified: Modification) extends TimeStamps

  def clearCache() = {
    roadLinkService.clearCache()
  }

  before() {
    basicAuth
  }

  def extractModificationTime(timeStamps: TimeStamps): (String, String) = {
    "muokattu_viimeksi" ->
      timeStamps.modified.modificationTime.map(DateTimePropertyFormat.print(_))
        .getOrElse(timeStamps.created.modificationTime.map(DateTimePropertyFormat.print(_))
          .getOrElse(""))
  }

  def extractModifier(massTransitStop: PersistedMassTransitStop): (String, String) = {
    "muokannut_viimeksi" ->  massTransitStop.modified.modifier
      .getOrElse(massTransitStop.created.modifier
        .getOrElse(""))
  }

  private def toGeoJSON(input: Iterable[PersistedMassTransitStop]): Map[String, Any] = {
    def extractPropertyValue(key: String, properties: Seq[Property], transformation: (Seq[String] => Any)): (String, Any) = {
      val values: Seq[String] = properties.filter { property => property.publicId == key }.flatMap { property =>
        property.values.map { value =>
          value.propertyValue
        }
      }
      key -> transformation(values)
    }
    def propertyValuesToIntList(values: Seq[String]): Seq[Int] = { values.map(_.toInt) }
    def propertyValuesToString(values: Seq[String]): String = { values.mkString }
    def firstPropertyValueToInt(values: Seq[String]): Int = {
      try {
        values.headOption.map(_.toInt).get
      } catch {
        case e: Exception => 99
      }
    }
    def extractBearing(massTransitStop: PersistedMassTransitStop): (String, Option[Int]) = { "suuntima" -> GeometryUtils.calculateActualBearing(massTransitStop.validityDirection.getOrElse(0), massTransitStop.bearing) }
    def extractExternalId(massTransitStop: PersistedMassTransitStop): (String, Long) = { "valtakunnallinen_id" -> massTransitStop.nationalId }
    def extractFloating(massTransitStop: PersistedMassTransitStop): (String, Boolean) = { "kelluvuus" -> massTransitStop.floating }
    def extractLinkId(massTransitStop: PersistedMassTransitStop): (String, Option[Long]) = { "link_id" -> Some(massTransitStop.linkId) }
    def extractMvalue(massTransitStop: PersistedMassTransitStop): (String, Option[Double]) = { "m_value" -> Some(massTransitStop.mValue) }
    Map(
      "type" -> "FeatureCollection",
      "features" -> input.map {
        case (massTransitStop: PersistedMassTransitStop) => Map(
          "type" -> "Feature",
          "id" -> massTransitStop.id,
          "geometry" -> Map("type" -> "Point", "coordinates" -> List(massTransitStop.lon, massTransitStop.lat)),
          "properties" -> Map(
            extractModifier(massTransitStop),
            latestModificationTime(massTransitStop.created.modificationTime, massTransitStop.modified.modificationTime),
            lastModifiedBy(massTransitStop.created.modifier, massTransitStop.modified.modifier),
            extractBearing(massTransitStop),
            extractExternalId(massTransitStop),
            extractFloating(massTransitStop),
            extractLinkId(massTransitStop),
            extractMvalue(massTransitStop),
            extractPropertyValue("pysakin_tyyppi", massTransitStop.propertyData, propertyValuesToIntList),
            extractPropertyValue("nimi_suomeksi", massTransitStop.propertyData, propertyValuesToString),
            extractPropertyValue("nimi_ruotsiksi", massTransitStop.propertyData, propertyValuesToString),
            extractPropertyValue("osoite_suomeksi", massTransitStop.propertyData, propertyValuesToString),
            extractPropertyValue("osoite_ruotsiksi", massTransitStop.propertyData, propertyValuesToString),
            extractPropertyValue("tietojen_yllapitaja", massTransitStop.propertyData, firstPropertyValueToInt),
            extractPropertyValue("yllapitajan_tunnus", massTransitStop.propertyData, propertyValuesToString),
            extractPropertyValue("yllapitajan_koodi", massTransitStop.propertyData, propertyValuesToString),
            extractPropertyValue("matkustajatunnus", massTransitStop.propertyData, propertyValuesToString),
            extractPropertyValue("maastokoordinaatti_x", massTransitStop.propertyData, propertyValuesToString),
            extractPropertyValue("maastokoordinaatti_y", massTransitStop.propertyData, propertyValuesToString),
            extractPropertyValue("maastokoordinaatti_z", massTransitStop.propertyData, propertyValuesToString),
            extractPropertyValue("liikennointisuunta", massTransitStop.propertyData, propertyValuesToString),
            extractPropertyValue("vaikutussuunta", massTransitStop.propertyData, firstPropertyValueToInt),
            extractPropertyValue("ensimmainen_voimassaolopaiva", massTransitStop.propertyData, propertyValuesToString),
            extractPropertyValue("viimeinen_voimassaolopaiva", massTransitStop.propertyData, propertyValuesToString),
            extractPropertyValue("aikataulu", massTransitStop.propertyData, firstPropertyValueToInt),
            extractPropertyValue("katos", massTransitStop.propertyData, firstPropertyValueToInt),
            extractPropertyValue("mainoskatos", massTransitStop.propertyData, firstPropertyValueToInt),
            extractPropertyValue("penkki", massTransitStop.propertyData, firstPropertyValueToInt),
            extractPropertyValue("sahkoinen_aikataulunaytto", massTransitStop.propertyData, firstPropertyValueToInt),
            extractPropertyValue("valaistus", massTransitStop.propertyData, firstPropertyValueToInt),
            extractPropertyValue("esteettomyys_liikuntarajoitteiselle", massTransitStop.propertyData, propertyValuesToString),
            extractPropertyValue("saattomahdollisuus_henkiloautolla", massTransitStop.propertyData, firstPropertyValueToInt),
            extractPropertyValue("liityntapysakointipaikkojen_maara", massTransitStop.propertyData, propertyValuesToString),
            extractPropertyValue("liityntapysakoinnin_lisatiedot", massTransitStop.propertyData, propertyValuesToString),
            extractPropertyValue("pysakin_omistaja", massTransitStop.propertyData, propertyValuesToString),
            extractPropertyValue("palauteosoite", massTransitStop.propertyData, propertyValuesToString),
            extractPropertyValue("lisatiedot", massTransitStop.propertyData, propertyValuesToString),
            extractPropertyValue("pyorateline", massTransitStop.propertyData, firstPropertyValueToInt))
       )
      })
  }

  private def getMassTransitStopsByMunicipality(municipalityNumber: Int): Iterable[PersistedMassTransitStop] = {
    massTransitStopService.getByMunicipality(municipalityNumber)
  }

  def speedLimitsToApi(speedLimits: Seq[SpeedLimit]): Seq[Map[String, Any]] = {
    speedLimits.map { speedLimit =>
      Map("id" -> speedLimit.id,
        "sideCode" -> speedLimit.sideCode.value,
        "points" -> speedLimit.geometry,
        geometryWKTForLinearAssets(speedLimit.geometry),
        "value" -> speedLimit.value.fold(0)(_.value),
        "startMeasure" -> speedLimit.startMeasure,
        "endMeasure" -> speedLimit.endMeasure,
        "linkId" -> speedLimit.linkId,
        latestModificationTime(speedLimit.createdDateTime, speedLimit.modifiedDateTime),
        lastModifiedBy(speedLimit.createdBy, speedLimit.modifiedBy))
    }
  }

  def speedLimitsChangesToApi(since: DateTime, speedLimits: Seq[ChangedSpeedLimit]) = {
    speedLimits.map { case ChangedSpeedLimit(speedLimit, link) =>
      Map("id" -> speedLimit.id,
        "sideCode" -> speedLimit.sideCode.value,
        "points" -> speedLimit.geometry,
        geometryWKTForLinearAssets(speedLimit.geometry),
        "value" -> speedLimit.value.fold(0)(_.value),
        "startMeasure" -> speedLimit.startMeasure,
        "endMeasure" -> speedLimit.endMeasure,
        "linkId" -> speedLimit.linkId,
        latestModificationTime(speedLimit.createdDateTime, speedLimit.modifiedDateTime),
        lastModifiedBy(speedLimit.createdBy, speedLimit.modifiedBy),
        "changeType" -> extractChangeType(since, speedLimit.expired, speedLimit.createdDateTime))
    }
  }

  private def roadLinkPropertiesToApi(roadLinks: Seq[RoadLink]): Seq[Map[String, Any]] = {
    roadLinks.map{ roadLink =>
      Map("linkId" -> roadLink.linkId,
        "mmlId" -> roadLink.attributes.get("MTKID"),
        "administrativeClass" -> roadLink.administrativeClass.value,
        "functionalClass" -> roadLink.functionalClass,
        "trafficDirection" -> roadLink.trafficDirection.value,
        "linkType" -> roadLink.linkType.value,
        "modifiedAt" -> roadLink.modifiedAt,
        lastModifiedBy(None, roadLink.modifiedBy),
        "startNode" -> roadLink.attributes.get("STARTNODE"),
        "endNode" -> roadLink.attributes.get("ENDNODE"),
        "linkSource" -> roadLink.linkSource.value) ++ roadLink.attributes.filterNot(_._1 == "MTKID")
                                                                         .filterNot(_._1 == "ROADNUMBER")
                                                                         .filterNot(_._1 == "ROADPARTNUMBER")
                                                                         .filterNot(_._1 == "STARTNODE")
                                                                         .filterNot(_._1 == "ENDNODE")
                                                                         .filterNot(_._1 == "MTKCLASS" && roadLink.linkSource.value == LinkGeomSource.ComplimentaryLinkInterface.value)

    }
  }

  def toTimeDomain(validityPeriod: ValidityPeriod): String = {
    val daySpec = validityPeriod.days match {
      case Saturday => "(t7){d1}"
      case Sunday => "(t1){d1}"
      case _ => "(t2){d5}"
    }
    s"[[$daySpec]*[(h${validityPeriod.startHour}){h${validityPeriod.duration()}}]]"
  }

  def toTimeDomainWithMinutes(validityPeriod: ValidityPeriod): String = {
    val daySpec = validityPeriod.days match {
      case Saturday => "(t7){d1}"
      case Sunday => "(t1){d1}"
      case _ => "(t2){d5}"
    }
    s"[[$daySpec]*[(h${validityPeriod.startHour}m${validityPeriod.startMinute}){h${validityPeriod.preciseDuration()._1}m${validityPeriod.preciseDuration()._2}}]]"
  }

  def valueToApi(value: Option[Value]) = {
    value match {
      case Some(Prohibitions(x)) => x.map { prohibitionValue =>
        val exceptions = prohibitionValue.exceptions.toList match {
          case Nil => Map()
          case items => Map("exceptions" -> items)
        }
        val validityPeriods = prohibitionValue.validityPeriods.toList match {
          case Nil => Map()
          case _ => Map("validityPeriods" -> prohibitionValue.validityPeriods.map(toTimeDomain))
        }
        Map("typeId" -> prohibitionValue.typeId) ++ validityPeriods ++ exceptions
      }
      case Some(TextualValue(x)) => x.split("\n").toSeq
      case _ => value.map(_.toJson)
    }
  }

  def linearAssetsToApi(typeId: Int, municipalityNumber: Int): Seq[Map[String, Any]] = {
    def isUnknown(asset:PieceWiseLinearAsset) = asset.id == 0
    val linearAssets: Seq[PieceWiseLinearAsset] = linearAssetService.getByMunicipality(typeId, municipalityNumber).filterNot(isUnknown)

    linearAssets.map { asset =>
      Map("id" -> asset.id,
        "points" -> asset.geometry,
        geometryWKTForLinearAssets(asset.geometry),
        "value" -> valueToApi(asset.value),
        "side_code" -> asset.sideCode.value,
        "linkId" -> asset.linkId,
        "startMeasure" -> asset.startMeasure,
        "endMeasure" -> asset.endMeasure,
        latestModificationTime(asset.createdDateTime, asset.modifiedDateTime),
        lastModifiedBy(asset.createdBy, asset.modifiedBy))
    }
  }

  def pedestrianCrossingsToApi(crossings: Seq[PedestrianCrossing]): Seq[Map[String, Any]] = {
    crossings.filterNot(_.floating).map { pedestrianCrossing =>
      Map("id" -> pedestrianCrossing.id,
        "point" -> Point(pedestrianCrossing.lon, pedestrianCrossing.lat),
        geometryWKTForPointAssets(pedestrianCrossing.lon, pedestrianCrossing.lat),
        "linkId" -> pedestrianCrossing.linkId,
        "m_value" -> pedestrianCrossing.mValue,
        latestModificationTime(pedestrianCrossing.createdAt, pedestrianCrossing.modifiedAt),
        lastModifiedBy(pedestrianCrossing.createdBy, pedestrianCrossing.modifiedBy))
    }
  }

  def trafficLightsToApi(trafficLights: Seq[TrafficLight]): Seq[Map[String, Any]] = {
    trafficLights.filterNot(_.floating).map { trafficLight =>
      Map("id" -> trafficLight.id,
        "point" -> Point(trafficLight.lon, trafficLight.lat),
        geometryWKTForPointAssets(trafficLight.lon, trafficLight.lat),
        "linkId" -> trafficLight.linkId,
        "m_value" -> trafficLight.mValue,
        latestModificationTime(trafficLight.createdAt, trafficLight.modifiedAt),
        lastModifiedBy(trafficLight.createdBy, trafficLight.modifiedBy))
    }
  }

  def directionalTrafficSignsToApi(directionalTrafficSign: Seq[DirectionalTrafficSign]): Seq[Map[String, Any]] = {
    directionalTrafficSign.filterNot(_.floating).map { directionalTrafficSign =>
      Map("id" -> directionalTrafficSign.id,
        "point" -> Point(directionalTrafficSign.lon, directionalTrafficSign.lat),
        geometryWKTForPointAssets(directionalTrafficSign.lon, directionalTrafficSign.lat),
        "linkId" -> directionalTrafficSign.linkId,
        "m_value" -> directionalTrafficSign.mValue,
        "bearing" -> GeometryUtils.calculateActualBearing( directionalTrafficSign.validityDirection,directionalTrafficSign.bearing),
        "side_code" -> directionalTrafficSign.validityDirection,
        "text" -> directionalTrafficSign.text.map(_.split("\n").toSeq),
        latestModificationTime(directionalTrafficSign.createdAt, directionalTrafficSign.modifiedAt),
        lastModifiedBy(directionalTrafficSign.createdBy, directionalTrafficSign.modifiedBy))
    }
  }

  def latestModificationTime(createdDateTime: Option[DateTime], modifiedDateTime: Option[DateTime]): (String, String) = {
    "muokattu_viimeksi" ->
      modifiedDateTime
        .orElse(createdDateTime)
        .map(DateTimePropertyFormat.print)
        .getOrElse("")
  }

  def lastModifiedBy(createdBy: Option[String], modifiedBy: Option[String]): (String, Boolean) = {

    val autoGeneratedValues = List("dr1conversion", "dr1_conversion", nonFixedUsers(modifiedBy), nonFixedUsers(createdBy), "automatic_correction", "excel_data_migration", "automatic_generation", "vvh_generated", "vvh_modified")

    modifiedBy match {
      case None => "generatedValue" -> false
      case Some(value) if (value != null) =>
        return "generatedValue" -> autoGeneratedValues.exists(agv => agv.equals(value))
    }
    createdBy match {
      case None => "generatedValue" -> false
      case Some(value) =>
        "generatedValue" -> autoGeneratedValues.exists(agv => agv.equals(value))
    }
  }

  def nonFixedUsers(userOption: Option[String])={
    val nonFixedValues = List("split_speedlimit_", "batch_process_")
    userOption match {
      case Some(user) if(nonFixedValues.exists(nfv => user.startsWith(nfv))) =>
        user
      case _ =>
        ""
    }
  }

  def geometryWKTForLinearAssets(geometry: Seq[Point]): (String, String) =
  {
    if (geometry.nonEmpty)
    {
      val segments = geometry.zip(geometry.tail)
      val runningSum = segments.scanLeft(0.0)((current, points) => current + points._1.distance2DTo(points._2))
      val mValuedGeometry = geometry.zip(runningSum.toList)
      val wktString = mValuedGeometry.map {
        case (p, newM) => p.x +" " + p.y + " " + p.z + " " + newM
      }.mkString(", ")
      "geometryWKT" -> ("LINESTRING ZM (" + wktString + ")")
    }
    else
      "geometryWKT" -> ""
  }

  def geometryWKTForPointAssets(lon: Double, lat: Double): (String, String) = {
    val geometryWKT = "POINT (" + lon + " " + lat + ")"
    "geometryWKT" -> geometryWKT
  }

  def railwayCrossingsToApi(crossings: Seq[RailwayCrossing]): Seq[Map[String, Any]] = {
    crossings.filterNot(_.floating).map { railwayCrossing =>
      Map("id" -> railwayCrossing.id,
        "point" -> Point(railwayCrossing.lon, railwayCrossing.lat),
        geometryWKTForPointAssets(railwayCrossing.lon, railwayCrossing.lat),
        "linkId" -> railwayCrossing.linkId,
        "m_value" -> railwayCrossing.mValue,
        "safetyEquipment" -> railwayCrossing.safetyEquipment,
        "name" -> railwayCrossing.name,
        latestModificationTime(railwayCrossing.createdAt, railwayCrossing.modifiedAt),
        lastModifiedBy(railwayCrossing.createdBy, railwayCrossing.modifiedBy))
    }
  }

  def obstaclesToApi(obstacles: Seq[Obstacle]): Seq[Map[String, Any]] = {
    obstacles.filterNot(_.floating).map { obstacle =>
      Map("id" -> obstacle.id,
        "point" -> Point(obstacle.lon, obstacle.lat),
        geometryWKTForPointAssets(obstacle.lon, obstacle.lat),
        "linkId" -> obstacle.linkId,
        "m_value" -> obstacle.mValue,
        "obstacle_type" -> obstacle.obstacleType,
        latestModificationTime(obstacle.createdAt, obstacle.modifiedAt),
        lastModifiedBy(obstacle.createdBy, obstacle.modifiedBy))
    }
  }

  def manouvresToApi(manoeuvres: Seq[Manoeuvre]): Seq[Map[String, Any]] = {
    manoeuvres.map { manoeuvre =>
      Map("id" -> manoeuvre.id,
        //DROTH-177: add intermediate links -> check the element structure
        "elements" -> manoeuvre.elements.map(_.sourceLinkId),
        "sourceLinkId" -> manoeuvre.elements.head.sourceLinkId,
        "destLinkId" -> manoeuvre.elements.last.sourceLinkId,
        "exceptions" -> manoeuvre.exceptions,
        "validityPeriods" -> manoeuvre.validityPeriods.map(toTimeDomain),
        "validityPeriodMinutes" -> manoeuvre.validityPeriods.map(toTimeDomainWithMinutes),
        "additionalInfo" -> manoeuvre.additionalInfo,
        "modifiedDateTime" -> manoeuvre.modifiedDateTime,
        lastModifiedBy(None, Some(manoeuvre.modifiedBy)))
    }
  }

  def servicePointsToApi(servicePoints: Set[ServicePoint]) = {
    servicePoints.map { asset =>
      Map("id" -> asset.id,
        "point" -> Point(asset.lon, asset.lat),
        geometryWKTForPointAssets(asset.lon, asset.lat),
        "services" -> asset.services,
        latestModificationTime(asset.createdAt, asset.modifiedAt),
        lastModifiedBy(asset.createdBy, asset.modifiedBy))
    }
  }

<<<<<<< HEAD
  def roadNodesToApi(roadNodes: Seq[VVHRoadNodes]) = {
    roadNodes.map { roadNode =>
      Map("nodeId" -> roadNode.nodeId,
          "nodeType" -> roadNode.formOfNode.value,
          "point" -> Map("x" -> roadNode.geometry.x, "y" -> roadNode.geometry.y)
      )
    }
  }

=======
  private def extractChangeType(since: DateTime, expired: Boolean, createdDateTime: Option[DateTime]) = {
    if (expired) {
      "Remove"
    } else if (createdDateTime.exists(_.isAfter(since))) {
      "Add"
    } else {
      "Modify"
    }
  }

  get("/changes/:assetType") {
    contentType = formats("json")
     val since = DateTime.parse(params.get("since").getOrElse(halt(BadRequest("Missing mandatory 'since' parameter"))))
     val until = params.get("until") match {
       case Some(dateValue) => DateTime.parse(dateValue)
       case _ => DateTime.now()
     }

     val assetType = params("assetType")
     assetType match {
       case "speed_limits" => speedLimitsChangesToApi(since, speedLimitService.getChanged(since, until))
       case _ => BadRequest("Invalid asset type")
     }
  }

>>>>>>> bd43aec0
  get("/:assetType") {
    contentType = formats("json")
    params.get("municipality").map { municipality =>
      val municipalityNumber = municipality.toInt
      val assetType = params("assetType")
      assetType match {
        case "mass_transit_stops" => toGeoJSON(getMassTransitStopsByMunicipality(municipalityNumber))
        case "speed_limits" => speedLimitsToApi(speedLimitService.get(municipalityNumber))
        case "total_weight_limits" => linearAssetsToApi(30, municipalityNumber)
        case "trailer_truck_weight_limits" => linearAssetsToApi(40, municipalityNumber)
        case "axle_weight_limits" => linearAssetsToApi(50, municipalityNumber)
        case "bogie_weight_limits" => linearAssetsToApi(60, municipalityNumber)
        case "height_limits" => linearAssetsToApi(70, municipalityNumber)
        case "length_limits" => linearAssetsToApi(80, municipalityNumber)
        case "width_limits" => linearAssetsToApi(90, municipalityNumber)
        case "obstacles" => obstaclesToApi(obstacleService.getByMunicipality(municipalityNumber))
        case "traffic_lights" => trafficLightsToApi(trafficLightService.getByMunicipality(municipalityNumber))
        case "pedestrian_crossings" => pedestrianCrossingsToApi(pedestrianCrossingService.getByMunicipality(municipalityNumber))
        case "directional_traffic_signs" => directionalTrafficSignsToApi(directionalTrafficSignService.getByMunicipality(municipalityNumber))
        case "railway_crossings" => railwayCrossingsToApi(railwayCrossingService.getByMunicipality(municipalityNumber))
        case "vehicle_prohibitions" => linearAssetsToApi(190, municipalityNumber)
        case "hazardous_material_transport_prohibitions" => linearAssetsToApi(210, municipalityNumber)
        case "number_of_lanes" => linearAssetsToApi(140, municipalityNumber)
        case "mass_transit_lanes" => linearAssetsToApi(160, municipalityNumber)
        case "roads_affected_by_thawing" => linearAssetsToApi(130, municipalityNumber)
        case "widths" => linearAssetsToApi(120, municipalityNumber)
        case "paved_roads" => linearAssetsToApi(110, municipalityNumber)
        case "lit_roads" => linearAssetsToApi(100, municipalityNumber)
        case "speed_limits_during_winter" => linearAssetsToApi(180, municipalityNumber)
        case "traffic_volumes" => linearAssetsToApi(170, municipalityNumber)
        case "congestion_tendencies" => linearAssetsToApi(150, municipalityNumber)
        case "european_roads" => linearAssetsToApi(260, municipalityNumber)
        case "exit_numbers" => linearAssetsToApi(270, municipalityNumber)
        case "road_link_properties" => roadLinkPropertiesToApi(roadLinkService.withRoadAddress(roadLinkService.getRoadLinksAndComplementaryLinksFromVVHByMunicipality(municipalityNumber)))
        case "manoeuvres" => manouvresToApi(manoeuvreService.getByMunicipality(municipalityNumber))
        case "service_points" => servicePointsToApi(servicePointService.getByMunicipality(municipalityNumber))
        case "road_nodes" => roadNodesToApi(roadLinkService.getRoadNodesFromVVHByMunicipality(municipalityNumber))
        case _ => BadRequest("Invalid asset type")
      }
    } getOrElse {
      BadRequest("Missing mandatory 'municipality' parameter")
    }
  }
}<|MERGE_RESOLUTION|>--- conflicted
+++ resolved
@@ -372,7 +372,6 @@
     }
   }
 
-<<<<<<< HEAD
   def roadNodesToApi(roadNodes: Seq[VVHRoadNodes]) = {
     roadNodes.map { roadNode =>
       Map("nodeId" -> roadNode.nodeId,
@@ -382,7 +381,6 @@
     }
   }
 
-=======
   private def extractChangeType(since: DateTime, expired: Boolean, createdDateTime: Option[DateTime]) = {
     if (expired) {
       "Remove"
@@ -408,7 +406,6 @@
      }
   }
 
->>>>>>> bd43aec0
   get("/:assetType") {
     contentType = formats("json")
     params.get("municipality").map { municipality =>
