package fi.liikennevirasto.digiroad2

import com.newrelic.api.agent.NewRelic
import fi.liikennevirasto.digiroad2.asset.Asset._
import fi.liikennevirasto.digiroad2.asset._
import fi.liikennevirasto.digiroad2.authentication.{RequestHeaderAuthentication, UnauthenticatedException, UserNotFoundException}
import fi.liikennevirasto.digiroad2.linearasset._
import fi.liikennevirasto.digiroad2.pointasset.oracle.IncomingServicePoint
import fi.liikennevirasto.digiroad2.user.{User, UserProvider}
import fi.liikennevirasto.digiroad2.util.RoadAddressException
import fi.liikennevirasto.digiroad2.util.Track
import org.apache.http.HttpStatus
import fi.liikennevirasto.digiroad2.util.GMapUrlSigner
import org.apache.commons.lang3.StringUtils.isBlank
import org.apache.http.HttpStatus
import org.joda.time.DateTime
import org.json4s._
import org.scalatra._
import org.scalatra.json._
import org.slf4j.LoggerFactory

case class LinkProperties(linkId: Long, functionalClass: Int, linkType: LinkType, trafficDirection: TrafficDirection)

case class ExistingLinearAsset(id: Long, linkId: Long)

case class NewNumericValueAsset(linkId: Long, startMeasure: Double, endMeasure: Double, value: Int, sideCode: Int)
case class NewTextualValueAsset(linkId: Long, startMeasure: Double, endMeasure: Double, value: String, sideCode: Int)

case class NewProhibition(linkId: Long, startMeasure: Double, endMeasure: Double, value: Seq[ProhibitionValue], sideCode: Int)

case class NewMaintenanceRoad(linkId: Long, startMeasure: Double, endMeasure: Double, value: Seq[Properties], sideCode: Int)

class Digiroad2Api(val roadLinkService: RoadLinkService,
                   val speedLimitService: SpeedLimitService,
                   val obstacleService: ObstacleService = Digiroad2Context.obstacleService,
                   val railwayCrossingService: RailwayCrossingService = Digiroad2Context.railwayCrossingService,
                   val directionalTrafficSignService: DirectionalTrafficSignService = Digiroad2Context.directionalTrafficSignService,
                   val servicePointService: ServicePointService = Digiroad2Context.servicePointService,
                   val vvhClient: VVHClient,
                   val massTransitStopService: MassTransitStopService,
                   val linearAssetService: LinearAssetService,
                   val manoeuvreService: ManoeuvreService = Digiroad2Context.manoeuvreService,
                   val pedestrianCrossingService: PedestrianCrossingService = Digiroad2Context.pedestrianCrossingService,
                   val userProvider: UserProvider = Digiroad2Context.userProvider,
                   val assetPropertyService: AssetPropertyService = Digiroad2Context.assetPropertyService,
                   val trafficLightService: TrafficLightService = Digiroad2Context.trafficLightService)
  extends ScalatraServlet
    with JacksonJsonSupport
    with CorsSupport
    with RequestHeaderAuthentication
    with GZipSupport {
    val serviceRoadTypeid=290
    val trafficVolumeTypeid=170
    val logger = LoggerFactory.getLogger(getClass)
  // Somewhat arbitrarily chosen limit for bounding box (Math.abs(y1 - y2) * Math.abs(x1 - x2))
  val MAX_BOUNDING_BOX = 100000000

  case object DateTimeSerializer extends CustomSerializer[DateTime](format => ( {
    case _ => throw new NotImplementedError("DateTime deserialization")
  }, {
    case d: DateTime => JString(d.toString(DateTimePropertyFormat))
  }))

  case object SideCodeSerializer extends CustomSerializer[SideCode](format => ( {
    null
  }, {
    case s: SideCode => JInt(s.value)
  }))

  case object TrafficDirectionSerializer extends CustomSerializer[TrafficDirection](format => ( {
    case JString(direction) => TrafficDirection(direction)
  }, {
    case t: TrafficDirection => JString(t.toString)
  }))

  case object DayofWeekSerializer extends CustomSerializer[ValidityPeriodDayOfWeek](format => ( {
    case JString(dayOfWeek) => ValidityPeriodDayOfWeek(dayOfWeek)
  }, {
    case d: ValidityPeriodDayOfWeek => JString(d.toString)
  }))

  case object LinkTypeSerializer extends CustomSerializer[LinkType](format => ( {
    case JInt(linkType) => LinkType(linkType.toInt)
  }, {
    case lt: LinkType => JInt(BigInt(lt.value))
  }))

  protected implicit val jsonFormats: Formats = DefaultFormats + DateTimeSerializer + SideCodeSerializer + TrafficDirectionSerializer + LinkTypeSerializer + DayofWeekSerializer

  before() {
    contentType = formats("json") + "; charset=utf-8"
    try {
      authenticateForApi(request)(userProvider)
      if (request.isWrite && !userProvider.getCurrentUser().hasWriteAccess()) {
        halt(Unauthorized("No write permissions"))
      }
    } catch {
      case ise: IllegalStateException => halt(Unauthorized("Authentication error: " + ise.getMessage))
    }
    response.setHeader(Digiroad2Context.Digiroad2ServerOriginatedResponseHeader, "true")
  }

  case class StartupParameters(lon: Double, lat: Double, zoom: Int)

  get("/startupParameters") {
    val (east, north, zoom) = {
      val config = userProvider.getCurrentUser().configuration
      (config.east.map(_.toDouble), config.north.map(_.toDouble), config.zoom.map(_.toInt))
    }
    StartupParameters(east.getOrElse(390000), north.getOrElse(6900000), zoom.getOrElse(2))
  }
  get("/masstransitstopgapiurl"){
    val lat =params.get("latitude").getOrElse(halt(BadRequest("Bad coordinates")))
    val lon =params.get("longitude").getOrElse(halt(BadRequest("Bad coordinates")))
    val heading =params.get("heading").getOrElse(halt(BadRequest("Bad coordinates")))
    val oldapikeyurl=s"//maps.googleapis.com/maps/api/streetview?key=AIzaSyBh5EvtzXZ1vVLLyJ4kxKhVRhNAq-_eobY&size=360x180&location=$lat,$lon&fov=110&heading=$heading&pitch=-10&sensor=false'"
    try {
      val urlsigner = new GMapUrlSigner()
      Map("gmapiurl" -> urlsigner.signRequest(lat,lon,heading))
    } catch
      {
        case e: Exception => Map("gmapiurl" -> oldapikeyurl)
      }
  }

  get("/massTransitStops") {
    val user = userProvider.getCurrentUser()
    val bbox = params.get("bbox").map(constructBoundingRectangle).getOrElse(halt(BadRequest("Bounding box was missing")))
    validateBoundingBox(bbox)
    massTransitStopService.getByBoundingBox(user, bbox).map { stop =>
      Map("id" -> stop.id,
        "linkId" -> stop.linkId,
        "nationalId" -> stop.nationalId,
        "stopTypes" -> stop.stopTypes,
        "municipalityNumber" -> stop.municipalityCode,
        "lat" -> stop.lat,
        "lon" -> stop.lon,
        "validityDirection" -> stop.validityDirection,
        "bearing" -> stop.bearing,
        "validityPeriod" -> stop.validityPeriod,
        "floating" -> stop.floating,
        "linkSource" -> stop.linkSource)
    }
  }

  delete("/massTransitStops/removal") {
    val user = userProvider.getCurrentUser()
    val assetId = (parsedBody \ "assetId").extractOpt[Int].get
    val municipalityCode = linearAssetService.getMunicipalityCodeByAssetId(assetId)
    validateUserMunicipalityAccess(user)(municipalityCode)
    if(!user.isBusStopMaintainer()){
      halt(MethodNotAllowed("User not authorized, User needs to be BusStopMaintainer for do that action."))
    }
    else {
      massTransitStopService.deleteAllMassTransitStopData(assetId)
    }
  }

  get("/user/roles") {
    userProvider.getCurrentUser().configuration.roles
  }

  get("/massTransitStops/:nationalId") {
    def validateMunicipalityAuthorization(nationalId: Long)(municipalityCode: Int): Unit = {
      if (!userProvider.getCurrentUser().isAuthorizedToRead(municipalityCode))
        halt(Unauthorized("User not authorized for mass transit stop " + nationalId))
    }
    val nationalId = params("nationalId").toLong
    val massTransitStopReturned = massTransitStopService.getMassTransitStopByNationalIdWithTRWarnings(nationalId, validateMunicipalityAuthorization(nationalId))
    val massTransitStop = massTransitStopReturned._1.map { stop =>
      Map("id" -> stop.id,
        "nationalId" -> stop.nationalId,
        "stopTypes" -> stop.stopTypes,
        "lat" -> stop.lat,
        "lon" -> stop.lon,
        "validityDirection" -> stop.validityDirection,
        "bearing" -> stop.bearing,
        "validityPeriod" -> stop.validityPeriod,
        "floating" -> stop.floating,
        "propertyData" -> stop.propertyData)
    }

    if (massTransitStopReturned._2) {
      TierekisteriNotFoundWarning(massTransitStop.getOrElse(NotFound("Mass transit stop " + nationalId + " not found")))
    } else {
      massTransitStop.getOrElse(NotFound("Mass transit stop " + nationalId + " not found"))
    }
  }

/**
Returns empty result as Json message, not as page not found
*/
    get("/massTransitStopsSafe/:nationalId") {
      def validateMunicipalityAuthorization(nationalId: Long)(municipalityCode: Int): Unit = {
        if (!userProvider.getCurrentUser().isAuthorizedToRead(municipalityCode))
          halt(Unauthorized("User not authorized for mass transit stop " + nationalId))
      }
      val nationalId = params("nationalId").toLong
      val massTransitStopReturned =massTransitStopService.getMassTransitStopByNationalIdWithTRWarnings(nationalId, validateMunicipalityAuthorization(nationalId))
      massTransitStopReturned._1 match {
        case Some(stop) =>
          Map ("id" -> stop.id,
            "nationalId" -> stop.nationalId,
            "stopTypes" -> stop.stopTypes,
            "lat" -> stop.lat,
            "lon" -> stop.lon,
            "validityDirection" -> stop.validityDirection,
            "bearing" -> stop.bearing,
            "validityPeriod" -> stop.validityPeriod,
            "floating" -> stop.floating,
            "propertyData" -> stop.propertyData,
            "success" -> true)
        case None =>
          Map("success" -> false)
      }
    }

  get("/massTransitStops/livi/:liviId") {
    def validateMunicipalityAuthorization(id: String)(municipalityCode: Int): Unit = {
      if (!userProvider.getCurrentUser().isAuthorizedToRead(municipalityCode))
        halt(Unauthorized("User not authorized for mass transit stop " + id))
    }
    val liviId = params("liviId")
    val massTransitStopReturned = massTransitStopService.getMassTransitStopByLiviId(liviId, validateMunicipalityAuthorization(liviId))

    val massTransitStop = massTransitStopReturned.map { stop =>
      Map("id" -> stop.id,
        "nationalId" -> stop.nationalId,
        "stopTypes" -> stop.stopTypes,
        "lat" -> stop.lat,
        "lon" -> stop.lon,
        "validityDirection" -> stop.validityDirection,
        "bearing" -> stop.bearing,
        "validityPeriod" -> stop.validityPeriod,
        "floating" -> stop.floating,
        "propertyData" -> stop.propertyData,
        "success" -> true)
    }
    massTransitStop.getOrElse(Map("success" -> false))
  }

  get("/massTransitStops/floating") {
    val user = userProvider.getCurrentUser()
    val includedMunicipalities = user.isOperator() match {
      case true => None
      case false => Some(user.configuration.authorizedMunicipalities)
    }
    massTransitStopService.getFloatingAssetsWithReason(includedMunicipalities, Some(user.isOperator()))
  }

  get("/enumeratedPropertyValues/:assetTypeId") {
    assetPropertyService.getEnumeratedPropertyValues(params("assetTypeId").toLong)
  }

  private def massTransitStopPositionParameters(parsedBody: JValue): (Option[Double], Option[Double], Option[Long], Option[Int]) = {
    val lon = (parsedBody \ "lon").extractOpt[Double]
    val lat = (parsedBody \ "lat").extractOpt[Double]
    val roadLinkId = (parsedBody \ "linkId").extractOpt[Long]
    val bearing = (parsedBody \ "bearing").extractOpt[Int]
    (lon, lat, roadLinkId, bearing)
  }

  put("/massTransitStops/:id") {
    def validateMunicipalityAuthorization(id: Long)(municipalityCode: Int): Unit = {
      if (!userProvider.getCurrentUser().isAuthorizedToWrite(municipalityCode))
        halt(Unauthorized("User cannot update mass transit stop " + id + ". No write access to municipality " + municipalityCode))
    }
    val (optionalLon, optionalLat, optionalLinkId, bearing) = massTransitStopPositionParameters(parsedBody)
    val properties = (parsedBody \ "properties").extractOpt[Seq[SimpleProperty]].getOrElse(Seq())
    val linkId = (parsedBody \ "linkId").extractOpt[Long]
    validateBusStopMaintainerUser(properties)
    if(properties.exists(prop => prop.publicId == "vaikutussuunta")) {
      validateBusStopDirections(properties, linkId.get)
    }
    val position = (optionalLon, optionalLat, optionalLinkId) match {
      case (Some(lon), Some(lat), Some(linkId)) => Some(Position(lon, lat, linkId, bearing))
      case _ => None
    }
    try {
      val id = params("id").toLong
      massTransitStopService.updateExistingById(id, position, properties.toSet, userProvider.getCurrentUser().username, validateMunicipalityAuthorization(id))
    } catch {
      case e: NoSuchElementException => BadRequest("Target roadlink not found")
      case e: RoadAddressException =>
        logger.warn("RoadAddress error: " + e.getMessage)
        PreconditionFailed("Unable to find target road link")
    }
  }

  private def createMassTransitStop(lon: Double, lat: Double, linkId: Long, bearing: Int, properties: Seq[SimpleProperty]): Long = {
<<<<<<< HEAD
    val roadLink = vvhClient.roadLinkData.fetchByLinkId(linkId).getOrElse(throw new NoSuchElementException)
    massTransitStopService.create(NewMassTransitStop(lon, lat, linkId, bearing, properties), userProvider.getCurrentUser().username, roadLink.geometry, roadLink.municipalityCode, Some(roadLink.administrativeClass))
  }

  private def validateUserRights(linkId: Long) = {
    val authorized: Boolean = vvhClient.roadLinkData.fetchByLinkId(linkId).map(_.municipalityCode).exists(userProvider.getCurrentUser().isAuthorizedToWrite)
=======
    val roadLink = vvhClient.fetchRoadLinkOrComplementaryFromVVH(linkId).getOrElse(throw new NoSuchElementException)
    massTransitStopService.create(NewMassTransitStop(lon, lat, linkId, bearing, properties, roadLink.linkSource.value), userProvider.getCurrentUser().username, roadLink.geometry, roadLink.municipalityCode, Some(roadLink.administrativeClass))
  }

  private def validateUserRights(linkId: Long) = {
    val authorized: Boolean = vvhClient.fetchRoadLinkOrComplementaryFromVVH(linkId).map(_.municipalityCode).exists(userProvider.getCurrentUser().isAuthorizedToWrite)
>>>>>>> bd43aec0
    if (!authorized) halt(Unauthorized("User not authorized"))
  }

  private def validateBusStopMaintainerUser(properties: Seq[SimpleProperty]) = {
    val user = userProvider.getCurrentUser()
    val propertyToValidation = properties.find {
      property => property.publicId.equals("tietojen_yllapitaja") && property.values.exists(p => p.propertyValue.equals("2"))
    }
    if ((propertyToValidation.size >= 1) && (!user.isBusStopMaintainer())) {
      halt(MethodNotAllowed("User not authorized, User needs to be BusStopMaintainer for do that action."))
    }
  }

  private def validateCreationProperties(properties: Seq[SimpleProperty]) = {
    val mandatoryProperties: Map[String, String] = massTransitStopService.mandatoryProperties()
    val nonEmptyMandatoryProperties: Seq[SimpleProperty] = properties.filter { property =>
      mandatoryProperties.contains(property.publicId) && property.values.nonEmpty
    }
    val missingProperties: Set[String] = mandatoryProperties.keySet -- nonEmptyMandatoryProperties.map(_.publicId).toSet
    if (missingProperties.nonEmpty) halt(BadRequest("Missing mandatory properties: " + missingProperties.mkString(", ")))
    val propertiesWithInvalidValues = nonEmptyMandatoryProperties.filter { property =>
      val propertyType = mandatoryProperties(property.publicId)
      propertyType match {
        case PropertyTypes.MultipleChoice =>
          property.values.forall { value => isBlank(value.propertyValue) || value.propertyValue.toInt == 99 }
        case _ =>
          property.values.forall { value => isBlank(value.propertyValue) }
      }
    }
    if (propertiesWithInvalidValues.nonEmpty)
      halt(BadRequest("Invalid property values on: " + propertiesWithInvalidValues.map(_.publicId).mkString(", ")))
  }

  private def validateBusStopDirections(properties: Seq[SimpleProperty], linkId: Long) = {
    val roadLink = roadLinkService.getRoadLinkAndComplementaryFromVVH(linkId)
    val roadLinkDirection = roadLink.map(dir => dir.trafficDirection).headOption
    val massDirection = massTransitStopService

    val busStopDirection = properties.find(prop => prop.publicId == "vaikutussuunta")
                                     .get.values
                                     .map(dir => dir.propertyValue).head
    if((roadLinkDirection.head.toString != SideCode.BothDirections.toString) && (roadLinkDirection.head.toString != SideCode.apply(busStopDirection.toInt).toString))
      halt(NotAcceptable("Invalid Mass Transit Stop direction"))
  }

  post("/massTransitStops") {
    val positionParameters = massTransitStopPositionParameters(parsedBody)
    val lon = positionParameters._1.get
    val lat = positionParameters._2.get
    val linkId = positionParameters._3.get
    val bearing = positionParameters._4.get
    val properties = (parsedBody \ "properties").extract[Seq[SimpleProperty]]
    validateUserRights(linkId)
    validateBusStopMaintainerUser(properties)
    validateCreationProperties(properties)
    validateBusStopDirections(properties, linkId)
    try {
      val id = createMassTransitStop(lon, lat, linkId, bearing, properties)
      massTransitStopService.getNormalAndComplementaryById(id)
    } catch {
      case e: RoadAddressException =>
        logger.warn(e.getMessage)
        PreconditionFailed("Unable to find target road link")
    }
  }

  private def getRoadLinksFromVVH(municipalities: Set[Int])(bbox: String): Seq[Seq[Map[String, Any]]] = {
    val boundingRectangle = constructBoundingRectangle(bbox)
    validateBoundingBox(boundingRectangle)
    val roadLinks = roadLinkService.withRoadAddress(roadLinkService.getRoadLinksFromVVH(boundingRectangle, municipalities))
    val partitionedRoadLinks = RoadLinkPartitioner.partition(roadLinks)
    partitionedRoadLinks.map {
      _.map(roadLinkToApi)
    }
  }

  private def getRoadlinksWithComplementaryFromVVH(municipalities: Set[Int])(bbox: String): Seq[Seq[Map[String, Any]]] = {
    val boundingRectangle = constructBoundingRectangle(bbox)
    validateBoundingBox(boundingRectangle)
    val roadLinks = roadLinkService.getRoadLinksWithComplementaryFromVVH(boundingRectangle, municipalities)
    val partitionedRoadLinks = RoadLinkPartitioner.partition(roadLinks)
    partitionedRoadLinks.map {
      _.map(roadLinkToApi)
    }
  }

  private def getRoadLinksHistoryFromVVH(municipalities: Set[Int])(bbox: String): Seq[Seq[Map[String, Any]]] = {
    val boundingRectangle = constructBoundingRectangle(bbox)
    validateBoundingBox(boundingRectangle)
    val roadLinks = roadLinkService.getRoadLinksHistoryFromVVH(boundingRectangle, municipalities)

    val partitionedRoadLinks = RoadLinkPartitioner.partition(roadLinks)
    partitionedRoadLinks.map {
      _.map(roadLinkToApi)
    }
  }

  def roadLinkToApi(roadLink: RoadLink): Map[String, Any] = {
    Map(
      "linkId" -> roadLink.linkId,
      "mmlId" -> roadLink.attributes.get("MTKID"),
      "points" -> roadLink.geometry,
      "administrativeClass" -> roadLink.administrativeClass.toString,
      "linkType" -> roadLink.linkType.value,
      "functionalClass" -> roadLink.functionalClass,
      "trafficDirection" -> roadLink.trafficDirection.toString,
      "modifiedAt" -> roadLink.modifiedAt,
      "modifiedBy" -> roadLink.modifiedBy,
      "municipalityCode" -> roadLink.attributes.get("MUNICIPALITYCODE"),
      "verticalLevel" -> roadLink.attributes.get("VERTICALLEVEL"),
      "roadNameFi" -> roadLink.attributes.get("ROADNAME_FI"),
      "roadNameSe" -> roadLink.attributes.get("ROADNAME_SE"),
      "roadNameSm" -> roadLink.attributes.get("ROADNAME_SM"),
      "minAddressNumberRight" -> roadLink.attributes.get("FROM_RIGHT"),
      "maxAddressNumberRight" -> roadLink.attributes.get("TO_RIGHT"),
      "minAddressNumberLeft" -> roadLink.attributes.get("FROM_LEFT"),
      "maxAddressNumberLeft" -> roadLink.attributes.get("TO_LEFT"),
      "roadPartNumber" -> extractLongValue(roadLink, "VIITE_ROAD_PART_NUMBER"),
      "roadNumber" -> extractLongValue(roadLink, "VIITE_ROAD_NUMBER"),
      "constructionType" -> roadLink.constructionType.value,
      "linkSource" -> roadLink.linkSource.value,
      "track" -> extractIntValue(roadLink, "VIITE_TRACK"),
      "startAddrMValue" -> extractLongValue(roadLink, "VIITE_START_ADDR"),
      "endAddrMValue" ->  extractLongValue(roadLink, "VIITE_END_ADDR")
    )
  }

  private def extractIntValue(roadLink: RoadLink, value: String) = {
    roadLink.attributes.get(value) match {
      case Some(x) => x.asInstanceOf[Int]
      case _ => None
    }
  }

  private def extractLongValue(roadLink: RoadLink, value: String) = {
    roadLink.attributes.get(value) match {
      case Some(x) => x.asInstanceOf[Long]
      case _ => None
    }
  }

  get("/roadlinks") {
    response.setHeader("Access-Control-Allow-Headers", "*")
    val user = userProvider.getCurrentUser()
    val municipalities: Set[Int] = if (user.isOperator() || user.isBusStopMaintainer()) Set() else user.configuration.authorizedMunicipalities

    params.get("bbox")
      .map(getRoadLinksFromVVH(municipalities))
      .getOrElse(BadRequest("Missing mandatory 'bbox' parameter"))
  }

    get("/roadlinks/:linkId") {
      val linkId = params("linkId").toLong
      roadLinkService.getRoadLinkMiddlePointByLinkId(linkId).map {
        case (id, middlePoint,source) => Map("success"->true, "id" -> id, "middlePoint" -> middlePoint, "source" -> source.value)
      }.getOrElse(Map("success:" ->false, "Reason"->"Link-id not found or invalid input"))
    }

  get("/roadlinks/history") {
    response.setHeader("Access-Control-Allow-Headers", "*")

    val user = userProvider.getCurrentUser()
    val municipalities: Set[Int] = if (user.isOperator()) Set() else user.configuration.authorizedMunicipalities

    params.get("bbox")
      .map(getRoadLinksHistoryFromVVH(municipalities))
      .getOrElse(BadRequest("Missing mandatory 'bbox' parameter"))
  }

  get("/roadlinks/mml/:mmlId") {
    val mmlId = params("mmlId").toLong
    roadLinkService.getRoadLinkMiddlePointByMmlId(mmlId).map {
      case (id, middlePoint) => Map("id" -> id, "middlePoint" -> middlePoint)
    }.getOrElse(NotFound("Road link with MML ID " + mmlId + " not found"))
  }

  get("/roadlinks/adjacent/:id") {
    val id = params("id").toLong
    roadLinkService.getAdjacent(id).map(roadLinkToApi)
  }

  get("/roadlinks/adjacents/:ids") {
    val ids = params("ids").split(',').map(_.toLong)
    roadLinkService.getAdjacents(ids.toSet).mapValues(_.map(roadLinkToApi))
  }

  get("/roadLinks/incomplete") {
    val user = userProvider.getCurrentUser()
    val includedMunicipalities = user.isOperator() match {
      case true => None
      case false => Some(user.configuration.authorizedMunicipalities)
    }
    roadLinkService.getIncompleteLinks(includedMunicipalities)
  }

  get("/roadlinks/complementaries"){
    response.setHeader("Access-Control-Allow-Headers", "*")

    val user = userProvider.getCurrentUser()
    val municipalities: Set[Int] = if (user.isOperator() || user.isBusStopMaintainer()) Set() else user.configuration.authorizedMunicipalities

    params.get("bbox")
      .map(getRoadlinksWithComplementaryFromVVH(municipalities))
      .getOrElse(BadRequest("Missing mandatory 'bbox' parameter"))
  }

  put("/linkproperties") {
    val properties = parsedBody.extract[Seq[LinkProperties]]
    val user = userProvider.getCurrentUser()
    def municipalityValidation(municipalityCode: Int) = validateUserMunicipalityAccess(user)(municipalityCode)
    properties.map { prop =>
      roadLinkService.updateLinkProperties(prop.linkId, prop.functionalClass, prop.linkType, prop.trafficDirection, Option(user.username), municipalityValidation).map { roadLink =>
        Map("linkId" -> roadLink.linkId,
          "points" -> roadLink.geometry,
          "administrativeClass" -> roadLink.administrativeClass.toString,
          "functionalClass" -> roadLink.functionalClass,
          "trafficDirection" -> roadLink.trafficDirection.toString,
          "modifiedAt" -> roadLink.modifiedAt,
          "modifiedBy" -> roadLink.modifiedBy,
          "linkType" -> roadLink.linkType.value)
      }.getOrElse(halt(NotFound("Road link with MML ID " + prop.linkId + " not found")))
    }
  }

  get("/assetTypeProperties/:assetTypeId") {
    try {
      val assetTypeId = params("assetTypeId").toLong
      assetPropertyService.availableProperties(assetTypeId)
    } catch {
      case e: Exception => BadRequest("Invalid asset type id: " + params("assetTypeId"))
    }
  }

  get("/assetPropertyNames/:language") {
    val lang = params("language")
    assetPropertyService.assetPropertyNames(lang)
  }

  object TierekisteriInternalServerError {
    def apply(body: Any = Unit, headers: Map[String, String] = Map.empty, reason: String = "") =
      ActionResult(ResponseStatus(HttpStatus.SC_FAILED_DEPENDENCY, reason), body, headers)
  }

  object TierekisteriNotFoundWarning {
    def apply(body: Any = Unit, headers: Map[String, String] = Map.empty, reason: String = "") =
      ActionResult(ResponseStatus(HttpStatus.SC_NON_AUTHORITATIVE_INFORMATION, reason), body, headers)
  }

  object RoadAddressNotFound {
    def apply(body: Any = Unit, headers: Map[String, String] = Map.empty, reason: String = "") =
      ActionResult(ResponseStatus(HttpStatus.SC_PRECONDITION_FAILED, reason), body, headers)
  }

  error {
    case ise: IllegalStateException => halt(InternalServerError("Illegal state: " + ise.getMessage))
    case ue: UnauthenticatedException => halt(Unauthorized("Not authenticated"))
    case unf: UserNotFoundException => halt(Forbidden(unf.username))
    case te: TierekisteriClientException => halt(TierekisteriInternalServerError("Tietojen tallentaminen/muokkaminen Tierekisterissa epäonnistui. Tehtyjä muutoksia ei tallennettu OTH:ssa"))
    case rae: RoadAddressException => halt(RoadAddressNotFound("Sovellus ei pysty tunnistamaan annetulle pysäkin sijainnille tieosoitetta. Pysäkin tallennus Tierekisterissä ja OTH:ssa epäonnistui"))
    case e: Exception =>
      logger.error("API Error", e)
      NewRelic.noticeError(e)
      halt(InternalServerError("API error"))
  }

  private def validateBoundingBox(bbox: BoundingRectangle): Unit = {
    val leftBottom = bbox.leftBottom
    val rightTop = bbox.rightTop
    val width = Math.abs(rightTop.x - leftBottom.x).toLong
    val height = Math.abs(rightTop.y - leftBottom.y).toLong
    if ((width * height) > MAX_BOUNDING_BOX) {
      halt(BadRequest("Bounding box was too big: " + bbox))
    }
  }

  private[this] def constructBoundingRectangle(bbox: String) = {
    val BBOXList = bbox.split(",").map(_.toDouble)
    BoundingRectangle(Point(BBOXList(0), BBOXList(1)), Point(BBOXList(2), BBOXList(3)))
  }

  get("/linearassets") {
    val user = userProvider.getCurrentUser()
    val municipalities: Set[Int] = if (user.isOperator()) Set() else user.configuration.authorizedMunicipalities
    val typeId = params.getOrElse("typeId", halt(BadRequest("Missing mandatory 'typeId' parameter"))).toInt
    params.get("bbox").map { bbox =>
      val boundingRectangle = constructBoundingRectangle(bbox)
      validateBoundingBox(boundingRectangle)
      if(user.isServiceRoadMaintainer())
        mapLinearAssets(linearAssetService.getByIntersectedBoundingBox(typeId, user.configuration.authorizedAreas, boundingRectangle, municipalities))
      else
        mapLinearAssets(linearAssetService.getByBoundingBox(typeId, boundingRectangle, municipalities))
    } getOrElse {
      BadRequest("Missing mandatory 'bbox' parameter")
    }
  }

  get("/linearassets/complementary"){
    val user = userProvider.getCurrentUser()
    val municipalities: Set[Int] = if (user.isOperator()) Set() else user.configuration.authorizedMunicipalities
    val typeId = params.getOrElse("typeId", halt(BadRequest("Missing mandatory 'typeId' parameter"))).toInt
    params.get("bbox").map { bbox =>
      val boundingRectangle = constructBoundingRectangle(bbox)
      validateBoundingBox(boundingRectangle)
      if(user.isServiceRoadMaintainer())
        mapLinearAssets(linearAssetService.getComplementaryByIntersectedBoundingBox(typeId, user.configuration.authorizedAreas, boundingRectangle, municipalities))
      else
        mapLinearAssets(linearAssetService.getComplementaryByBoundingBox(typeId, boundingRectangle, municipalities))
    } getOrElse {
      BadRequest("Missing mandatory 'bbox' parameter")
    }
  }

  def mapLinearAssets(assets: Seq[Seq[PieceWiseLinearAsset]]): Seq[Seq[Map[String, Any]]] = {
    assets.map { links =>
      links.map { link =>
        Map(
          "id" -> (if (link.id == 0) None else Some(link.id)),
          "linkId" -> link.linkId,
          "sideCode" -> link.sideCode,
          "trafficDirection" -> link.trafficDirection,
          "value" -> link.value.map(_.toJson),
          "points" -> link.geometry,
          "expired" -> link.expired,
          "startMeasure" -> link.startMeasure,
          "endMeasure" -> link.endMeasure,
          "modifiedBy" -> link.modifiedBy,
          "modifiedAt" -> link.modifiedDateTime,
          "createdBy" -> link.createdBy,
          "createdAt" -> link.createdDateTime
        )
      }
    }
  }

  private def extractLinearAssetValue(value: JValue): Option[Value] = {
    val numericValue = value.extractOpt[Int]
    val prohibitionParameter: Option[Seq[ProhibitionValue]] = value.extractOpt[Seq[ProhibitionValue]]
    val maintenanceRoadParameter: Option[Seq[Properties]] = value.extractOpt[Seq[Properties]]
    val textualParameter = value.extractOpt[String]

    val prohibition = prohibitionParameter match {
      case Some(Nil) => None
      case None => None
      case Some(x) => Some(Prohibitions(x))
    }

    val maintenanceRoad = maintenanceRoadParameter match {
      case Some(Nil) => None
      case None => None
      case Some(x) => Some(MaintenanceRoad(x))
    }

    numericValue
      .map(NumericValue)
      .orElse(textualParameter.map(TextualValue))
      .orElse(prohibition)
      .orElse(maintenanceRoad)
  }

  private def extractNewLinearAssets(typeId: Int, value: JValue) = {
    typeId match {
      case LinearAssetTypes.ExitNumberAssetTypeId | LinearAssetTypes.EuropeanRoadAssetTypeId =>
        value.extractOpt[Seq[NewTextualValueAsset]].getOrElse(Nil).map(x => NewLinearAsset(x.linkId, x.startMeasure, x.endMeasure, TextualValue(x.value), x.sideCode, 0, None))
      case LinearAssetTypes.ProhibitionAssetTypeId | LinearAssetTypes.HazmatTransportProhibitionAssetTypeId =>
        value.extractOpt[Seq[NewProhibition]].getOrElse(Nil).map(x => NewLinearAsset(x.linkId, x.startMeasure, x.endMeasure, Prohibitions(x.value), x.sideCode, 0, None))
      case LinearAssetTypes.MaintenanceRoadAssetTypeId =>
        value.extractOpt[Seq[NewMaintenanceRoad]].getOrElse(Nil).map(x =>NewLinearAsset(x.linkId, x.startMeasure, x.endMeasure, MaintenanceRoad(x.value), x.sideCode, 0, None))
      case _ =>
        value.extractOpt[Seq[NewNumericValueAsset]].getOrElse(Nil).map(x => NewLinearAsset(x.linkId, x.startMeasure, x.endMeasure, NumericValue(x.value), x.sideCode, 0, None))
    }
  }

  post("/linearassets") {
    val user = userProvider.getCurrentUser()
    val typeId = (parsedBody \ "typeId").extractOrElse[Int](halt(BadRequest("Missing mandatory 'typeId' parameter")))
    if (user.isServiceRoadMaintainer() && typeId!=serviceRoadTypeid)
      halt(Unauthorized("ServiceRoad user is only authorized to alter serviceroad assets"))
    if (typeId==trafficVolumeTypeid)
      halt(BadRequest("Cannot modify 'traffic Volume' asset"))
    val valueOption = extractLinearAssetValue(parsedBody \ "value")
    val existingAssets = (parsedBody \ "ids").extract[Set[Long]]
    val newLinearAssets = extractNewLinearAssets(typeId, parsedBody \ "newLimits")
    val existingLinkIds = linearAssetService.getPersistedAssetsByIds(typeId, existingAssets).map(_.linkId)
    val linkIds = newLinearAssets.map(_.linkId) ++ existingLinkIds
    roadLinkService.fetchVVHRoadlinks(linkIds.toSet)
      .map(_.municipalityCode)
      .foreach(validateUserMunicipalityAccess(user))

    val updatedNumericalIds = if (valueOption.nonEmpty) {
      try {
        valueOption.map(linearAssetService.update(existingAssets.toSeq, _, user.username)).getOrElse(Nil)
      } catch {
        case e: MissingMandatoryPropertyException => halt(BadRequest("Missing Mandatory Properties: " + e.missing.mkString(",")))
        case e: IllegalArgumentException => halt(BadRequest("Property not found"))
      }
    } else {
      linearAssetService.clearValue(existingAssets.toSeq, user.username)
    }

    try {
      val createdIds = linearAssetService.create(newLinearAssets, typeId, user.username)
      updatedNumericalIds ++ createdIds
    } catch {
      case e: MissingMandatoryPropertyException => halt(BadRequest("Missing Mandatory Properties: " + e.missing.mkString(",")))
    }
  }

  delete("/linearassets") {
    val user = userProvider.getCurrentUser()
    val ids = (parsedBody \ "ids").extract[Set[Long]]
    val typeId = (parsedBody \ "typeId").extractOrElse[Int](halt(BadRequest("Missing mandatory 'typeId' parameter")))
    if (user.isServiceRoadMaintainer() && typeId!=serviceRoadTypeid)
      halt(Unauthorized("ServiceRoad user is only authorized to alter serviceroad assets"))
    if (typeId==trafficVolumeTypeid)
      halt(BadRequest("Cannot delete 'traffic Volume' asset"))
    val linkIds = linearAssetService.getPersistedAssetsByIds(typeId, ids).map(_.linkId)
    roadLinkService.fetchVVHRoadlinks(linkIds.toSet)
      .map(_.municipalityCode)
      .foreach(validateUserMunicipalityAccess(user))

    linearAssetService.expire(ids.toSeq, user.username)
  }

  post("/linearassets/:id") {
    val user = userProvider.getCurrentUser()
    val typeId = (parsedBody \ "typeId").extractOrElse[Int](halt(BadRequest("Missing mandatory 'typeId' parameter")))
    if (user.isServiceRoadMaintainer() && typeId!=serviceRoadTypeid)
      halt(Unauthorized("ServiceRoad user is only authorized to alter serviceroad assets"))
    if (typeId==trafficVolumeTypeid)
      halt(BadRequest("Cannot modify 'traffic Volume' asset"))
    linearAssetService.split(params("id").toLong,
      (parsedBody \ "splitMeasure").extract[Double],
      extractLinearAssetValue(parsedBody \ "existingValue"),
      extractLinearAssetValue(parsedBody \ "createdValue"),
      user.username,
      validateUserMunicipalityAccess(user))
  }

  post("/linearassets/:id/separate") {
    val user = userProvider.getCurrentUser()
    val typeId = (parsedBody \ "typeId").extractOrElse[Int](halt(BadRequest("Missing mandatory 'typeId' parameter")))
    if (user.isServiceRoadMaintainer() && typeId!=serviceRoadTypeid)
      halt(Unauthorized("ServiceRoad user is only authorized to alter serviceroad assets"))
    if (typeId==trafficVolumeTypeid)
      halt(BadRequest("Cannot modify 'traffic Volume' asset"))
    linearAssetService.separate(params("id").toLong,
      extractLinearAssetValue(parsedBody \ "valueTowardsDigitization"),
      extractLinearAssetValue(parsedBody \ "valueAgainstDigitization"),
      user.username,
      validateUserMunicipalityAccess(user))
  }

  get("/speedlimit/sid/") {
    val segmentID = params.get("segmentid").getOrElse(halt(BadRequest("Bad coordinates")))
    val speedLimit = speedLimitService.find(segmentID.toLong)
    speedLimit match {
      case Some(speedLimit) => {
        roadLinkService.getRoadLinkMiddlePointByLinkId(speedLimit.linkId) match {
          case Some(location) => {
            Map ("success" -> true,
              "linkId" ->  speedLimit.linkId,
              "latitude" -> location._2.y,
              "longitude"-> location._2.x
            )
          }
          case None => {
            Map("success" -> false)
          }
        }
      }
      case None => {
        Map("success" -> false)
      }
    }
  }

  get("/speedlimits") {
    val user = userProvider.getCurrentUser()
    val municipalities: Set[Int] = if (user.isOperator()) Set() else user.configuration.authorizedMunicipalities

    params.get("bbox").map { bbox =>
      val boundingRectangle = constructBoundingRectangle(bbox)
      validateBoundingBox(boundingRectangle)
      speedLimitService.get(boundingRectangle, municipalities).map { linkPartition =>
        linkPartition.map { link =>
          Map(
            "id" -> (if (link.id == 0) None else Some(link.id)),
            "linkId" -> link.linkId,
            "sideCode" -> link.sideCode,
            "trafficDirection" -> link.trafficDirection,
            "value" -> link.value.map(_.value),
            "points" -> link.geometry,
            "startMeasure" -> link.startMeasure,
            "endMeasure" -> link.endMeasure,
            "modifiedBy" -> link.modifiedBy,
            "modifiedAt" -> link.modifiedDateTime,
            "createdBy" -> link.createdBy,
            "createdAt" -> link.createdDateTime
          )
        }
      }
    } getOrElse {
      BadRequest("Missing mandatory 'bbox' parameter")
    }
  }

  get("/speedlimits/history") {
    val user = userProvider.getCurrentUser()
    val municipalities: Set[Int] = if (user.isOperator()) Set() else user.configuration.authorizedMunicipalities

    params.get("bbox").map { bbox =>
      val boundingRectangle = constructBoundingRectangle(bbox)
      validateBoundingBox(boundingRectangle)
      speedLimitService.getHistory(boundingRectangle, municipalities).map { linkPartition =>
        linkPartition.map { link =>
          Map(
            "id" -> (if (link.id == 0) None else Some(link.id)),
            "linkId" -> link.linkId,
            "sideCode" -> link.sideCode,
            "trafficDirection" -> link.trafficDirection,
            "value" -> link.value.map(_.value),
            "points" -> link.geometry,
            "startMeasure" -> link.startMeasure,
            "endMeasure" -> link.endMeasure,
            "modifiedBy" -> link.modifiedBy,
            "modifiedAt" -> link.modifiedDateTime,
            "createdBy" -> link.createdBy,
            "createdAt" -> link.createdDateTime
          )
        }
      }
    } getOrElse {
      BadRequest("Missing mandatory 'bbox' parameter")
    }
  }

  get("/speedlimits/unknown") {
    val user = userProvider.getCurrentUser()
    val includedMunicipalities = user.isOperator() match {
      case true => None
      case false => Some(user.configuration.authorizedMunicipalities)
    }
    speedLimitService.getUnknown(includedMunicipalities)
  }

  put("/speedlimits") {
    val user = userProvider.getCurrentUser()
    if (user.isServiceRoadMaintainer())
      halt(Unauthorized("ServiceRoad user is only authorized to alter serviceroad assets"))
    val optionalValue = (parsedBody \ "value").extractOpt[Int]
    val ids = (parsedBody \ "ids").extract[Seq[Long]]
    val newLimits = (parsedBody \ "newLimits").extract[Seq[NewLimit]]
    optionalValue match {
      case Some(value) =>
        val updatedIds = speedLimitService.updateValues(ids, value, user.username, validateUserMunicipalityAccess(user))
        val createdIds = speedLimitService.create(newLimits, value, user.username, validateUserMunicipalityAccess(user))
        speedLimitService.get(updatedIds ++ createdIds)
      case _ => BadRequest("Speed limit value not provided")
    }
  }

  post("/speedlimits/:speedLimitId/split") {
    val user = userProvider.getCurrentUser()
    if (user.isServiceRoadMaintainer())
      halt(Unauthorized("ServiceRoad user is only authorized to alter serviceroad assets"))
    speedLimitService.split(params("speedLimitId").toLong,
      (parsedBody \ "splitMeasure").extract[Double],
      (parsedBody \ "existingValue").extract[Int],
      (parsedBody \ "createdValue").extract[Int],
      user.username,
      validateUserMunicipalityAccess(user))
  }

  post("/speedlimits/:speedLimitId/separate") {
    val user = userProvider.getCurrentUser()
    if (user.isServiceRoadMaintainer())
      halt(Unauthorized("ServiceRoad user is only authorized to alter serviceroad assets"))
    speedLimitService.separate(params("speedLimitId").toLong,
      (parsedBody \ "valueTowardsDigitization").extract[Int],
      (parsedBody \ "valueAgainstDigitization").extract[Int],
      user.username,
      validateUserMunicipalityAccess(user))
  }

  post("/speedlimits") {
    val user = userProvider.getCurrentUser()
    if (user.isServiceRoadMaintainer())
      halt(Unauthorized("ServiceRoad user is only authorized to alter serviceroad assets"))
    val newLimit = NewLimit((parsedBody \ "linkId").extract[Long],
      (parsedBody \ "startMeasure").extract[Double],
      (parsedBody \ "endMeasure").extract[Double])

    speedLimitService.create(Seq(newLimit),
      (parsedBody \ "value").extract[Int],
      user.username,
      validateUserMunicipalityAccess(user)).headOption match {
      case Some(id) => speedLimitService.find(id)
      case _ => BadRequest("Speed limit creation failed")
    }
  }

  private def validateUserMunicipalityAccess(user: User)(municipality: Int): Unit = {
    if (!user.isServiceRoadMaintainer())
    if (!user.hasEarlyAccess() || !user.isAuthorizedToWrite(municipality)) {
      halt(Unauthorized("User not authorized"))
    }
  }

  get("/manoeuvres") {
    val user = userProvider.getCurrentUser()
    val municipalities: Set[Int] = if (user.isOperator()) Set() else user.configuration.authorizedMunicipalities
    params.get("bbox").map { bbox =>
      val boundingRectangle = constructBoundingRectangle(bbox)
      validateBoundingBox(boundingRectangle)
      manoeuvreService.getByBoundingBox(boundingRectangle, municipalities)
    } getOrElse {
      BadRequest("Missing mandatory 'bbox' parameter")
    }
  }

  post("/manoeuvres") {
    val user = userProvider.getCurrentUser()
    if (user.isServiceRoadMaintainer())
      halt(Unauthorized("ServiceRoad user is only authorized to alter serviceroad assets"))
    val manoeuvres = (parsedBody \ "manoeuvres").extractOrElse[Seq[NewManoeuvre]](halt(BadRequest("Malformed 'manoeuvres' parameter")))

    val manoeuvreIds = manoeuvres.map { manoeuvre =>

      val linkIds = manoeuvres.flatMap(_.linkIds)
      val roadlinks = roadLinkService.getRoadLinksByLinkIdsFromVVH(linkIds.toSet)

      roadlinks.map(_.municipalityCode)
        .foreach(validateUserMunicipalityAccess(user))

      if(!manoeuvreService.isValid(manoeuvre, roadlinks))
        halt(BadRequest("Invalid 'manouevre'"))

      manoeuvreService.createManoeuvre(user.username, manoeuvre)
    }
    Created(manoeuvreIds)
  }


  delete("/manoeuvres") {
    val user = userProvider.getCurrentUser()
    if (user.isServiceRoadMaintainer())
      halt(Unauthorized("ServiceRoad user is only authorized to alter serviceroad assets"))
    val manoeuvreIds = (parsedBody \ "manoeuvreIds").extractOrElse[Seq[Long]](halt(BadRequest("Malformed 'manoeuvreIds' parameter")))

    manoeuvreIds.foreach { manoeuvreId =>
      val sourceRoadLinkId = manoeuvreService.getSourceRoadLinkIdById(manoeuvreId)
      validateUserMunicipalityAccess(user)(vvhClient.roadLinkData.fetchByLinkId(sourceRoadLinkId).get.municipalityCode)
      manoeuvreService.deleteManoeuvre(user.username, manoeuvreId)
    }
  }

  put("/manoeuvres") {
    val user = userProvider.getCurrentUser()
    if (user.isServiceRoadMaintainer())
      halt(Unauthorized("ServiceRoad user is only authorized to alter serviceroad assets"))
    val manoeuvreUpdates: Map[Long, ManoeuvreUpdates] = parsedBody
      .extractOrElse[Map[String, ManoeuvreUpdates]](halt(BadRequest("Malformed body on put manoeuvres request")))
      .map { case (id, updates) => (id.toLong, updates) }

    manoeuvreUpdates.foreach { case (id, updates) =>
      val sourceRoadLinkId = manoeuvreService.getSourceRoadLinkIdById(id)
      validateUserMunicipalityAccess(user)(vvhClient.roadLinkData.fetchByLinkId(sourceRoadLinkId).get.municipalityCode)
      manoeuvreService.updateManoeuvre(user.username, id, updates)
    }
  }

  get("/pedestrianCrossings")(getPointAssets(pedestrianCrossingService))
  get("/pedestrianCrossings/:id")(getPointAssetById(pedestrianCrossingService))
  get("/pedestrianCrossings/floating")(getFloatingPointAssets(pedestrianCrossingService))
  delete("/pedestrianCrossings/:id")(deletePointAsset(pedestrianCrossingService))
  put("/pedestrianCrossings/:id")(updatePointAsset(pedestrianCrossingService))
  post("/pedestrianCrossings")(createNewPointAsset(pedestrianCrossingService))

  get("/obstacles")(getPointAssets(obstacleService))
  get("/obstacles/:id")(getPointAssetById(obstacleService))
  get("/obstacles/floating")(getFloatingPointAssets(obstacleService))
  delete("/obstacles/:id")(deletePointAsset(obstacleService))
  put("/obstacles/:id")(updatePointAsset(obstacleService))
  post("/obstacles")(createNewPointAsset(obstacleService))

  get("/railwayCrossings")(getPointAssets(railwayCrossingService))
  get("/railwayCrossings/:id")(getPointAssetById(railwayCrossingService))
  get("/railwayCrossings/floating")(getFloatingPointAssets(railwayCrossingService))
  put("/railwayCrossings/:id")(updatePointAsset(railwayCrossingService))
  delete("/railwayCrossings/:id")(deletePointAsset(railwayCrossingService))
  post("/railwayCrossings")(createNewPointAsset(railwayCrossingService))

  get("/directionalTrafficSigns")(getPointAssets(directionalTrafficSignService))
  get("/directionalTrafficSigns/:id")(getPointAssetById(directionalTrafficSignService))
  get("/directionalTrafficSigns/floating")(getFloatingPointAssets(directionalTrafficSignService))
  post("/directionalTrafficSigns")(createNewPointAsset(directionalTrafficSignService))
  put("/directionalTrafficSigns/:id")(updatePointAsset(directionalTrafficSignService))
  delete("/directionalTrafficSigns/:id")(deletePointAsset(directionalTrafficSignService))

  get("/trafficLights")(getPointAssets(trafficLightService))
  get("/trafficLights/:id")(getPointAssetById(trafficLightService))
  get("/trafficLights/floating")(getFloatingPointAssets(trafficLightService))
  post("/trafficLights")(createNewPointAsset(trafficLightService))
  put("/trafficLights/:id")(updatePointAsset(trafficLightService))
  delete("/trafficLights/:id")(deletePointAsset(trafficLightService))

  private def getPointAssets(service: PointAssetOperations): Seq[service.PersistedAsset] = {
    val user = userProvider.getCurrentUser()
    if (user.isServiceRoadMaintainer())
      halt(Unauthorized("ServiceRoad user is only authorized to alter serviceroad assets"))
    val bbox = params.get("bbox").map(constructBoundingRectangle).getOrElse(halt(BadRequest("Bounding box was missing")))
    validateBoundingBox(bbox)
    service.getByBoundingBox(user, bbox)
  }

  private def getPointAssetById(service: PointAssetOperations) = {
    val user = userProvider.getCurrentUser()
    if (user.isServiceRoadMaintainer())
      halt(Unauthorized("ServiceRoad user is only authorized to alter serviceroad assets"))
    val asset = service.getById(params("id").toLong)
    asset match {
      case None => halt(NotFound("Asset with given id not found"))
      case Some(foundAsset) =>
        validateUserMunicipalityAccess(user)(foundAsset.municipalityCode)
        foundAsset
    }
  }

  private def getFloatingPointAssets(service: PointAssetOperations) = {
    val user = userProvider.getCurrentUser()
    if (user.isServiceRoadMaintainer())
      halt(Unauthorized("ServiceRoad user is only authorized to alter serviceroad assets"))
    val includedMunicipalities = user.isOperator() match {
      case true => None
      case false => Some(user.configuration.authorizedMunicipalities)
    }
    service.getFloatingAssets(includedMunicipalities)
  }

  private def deletePointAsset(service: PointAssetOperations): Long = {
    val user = userProvider.getCurrentUser()
    if (user.isServiceRoadMaintainer())
      halt(Unauthorized("ServiceRoad user is only authorized to alter serviceroad assets"))
    val id = params("id").toLong
    service.getPersistedAssetsByIds(Set(id)).headOption.map(_.municipalityCode).foreach(validateUserMunicipalityAccess(user))
    service.expire(id, user.username)
  }

  private def updatePointAsset(service: PointAssetOperations)(implicit m: Manifest[service.IncomingAsset]) {
    val user = userProvider.getCurrentUser()
    if (user.isServiceRoadMaintainer())
      halt(Unauthorized("ServiceRoad user is only authorized to alter serviceroad assets"))
    val id = params("id").toLong
    val updatedAsset = (parsedBody \ "asset").extract[service.IncomingAsset]
    roadLinkService.getRoadLinkFromVVH(updatedAsset.linkId) match {
      case None => halt(NotFound(s"Roadlink with mml id ${updatedAsset.linkId} does not exist"))
      case Some(link) => service.update(id, updatedAsset, link.geometry, link.municipalityCode, user.username)
    }
  }

  private def createNewPointAsset(service: PointAssetOperations)(implicit m: Manifest[service.IncomingAsset]) = {
    val user = userProvider.getCurrentUser()
    if (user.isServiceRoadMaintainer())
      halt(Unauthorized("ServiceRoad user is only authorized to alter serviceroad assets"))
    val asset = (parsedBody \ "asset").extract[service.IncomingAsset]
    for (link <- vvhClient.roadLinkData.fetchByLinkId(asset.linkId)) {
      validateUserMunicipalityAccess(user)(link.municipalityCode)
      service.create(asset, user.username, link.geometry, link.municipalityCode, Some(link.administrativeClass))
    }
  }

  get("/servicePoints") {
    val bbox = params.get("bbox").map(constructBoundingRectangle).getOrElse(halt(BadRequest("Bounding box was missing")))
    servicePointService.get(bbox)
  }

  post("/servicePoints") {
    val user = userProvider.getCurrentUser()
    if (user.isServiceRoadMaintainer())
      halt(Unauthorized("ServiceRoad user is only authorized to alter serviceroad assets"))
    val asset = (parsedBody \ "asset").extract[IncomingServicePoint]
    roadLinkService.getClosestRoadlinkFromVVH(user, Point(asset.lon, asset.lat)) match {
      case None =>
        halt(Conflict(s"Can not find nearby road link for given municipalities " + user.configuration.authorizedMunicipalities))
      case Some(link) =>
        servicePointService.create(asset, link.municipalityCode, user.username)
    }
  }

  put("/servicePoints/:id") {
    val id = params("id").toLong
    val updatedAsset = (parsedBody \ "asset").extract[IncomingServicePoint]
    val user = userProvider.getCurrentUser()
    if (user.isServiceRoadMaintainer())
      halt(Unauthorized("ServiceRoad user is only authorized to alter serviceroad assets"))
    roadLinkService.getClosestRoadlinkFromVVH(user, Point(updatedAsset.lon, updatedAsset.lat)) match {
      case None =>
        halt(Conflict(s"Can not find nearby road link for given municipalities " + user.configuration.authorizedMunicipalities))
      case Some(link) =>
        servicePointService.update(id, updatedAsset, link.municipalityCode, user.username)
    }
  }

  delete("/servicePoints/:id") {
    val id = params("id").toLong
    val user = userProvider.getCurrentUser()
    if (user.isServiceRoadMaintainer())
      halt(Unauthorized("ServiceRoad user is only authorized to alter serviceroad assets"))
    servicePointService.expire(id, user.username)
  }
}
<|MERGE_RESOLUTION|>--- conflicted
+++ resolved
@@ -1,1116 +1,1107 @@
-package fi.liikennevirasto.digiroad2
-
-import com.newrelic.api.agent.NewRelic
-import fi.liikennevirasto.digiroad2.asset.Asset._
-import fi.liikennevirasto.digiroad2.asset._
-import fi.liikennevirasto.digiroad2.authentication.{RequestHeaderAuthentication, UnauthenticatedException, UserNotFoundException}
-import fi.liikennevirasto.digiroad2.linearasset._
-import fi.liikennevirasto.digiroad2.pointasset.oracle.IncomingServicePoint
-import fi.liikennevirasto.digiroad2.user.{User, UserProvider}
-import fi.liikennevirasto.digiroad2.util.RoadAddressException
-import fi.liikennevirasto.digiroad2.util.Track
-import org.apache.http.HttpStatus
-import fi.liikennevirasto.digiroad2.util.GMapUrlSigner
-import org.apache.commons.lang3.StringUtils.isBlank
-import org.apache.http.HttpStatus
-import org.joda.time.DateTime
-import org.json4s._
-import org.scalatra._
-import org.scalatra.json._
-import org.slf4j.LoggerFactory
-
-case class LinkProperties(linkId: Long, functionalClass: Int, linkType: LinkType, trafficDirection: TrafficDirection)
-
-case class ExistingLinearAsset(id: Long, linkId: Long)
-
-case class NewNumericValueAsset(linkId: Long, startMeasure: Double, endMeasure: Double, value: Int, sideCode: Int)
-case class NewTextualValueAsset(linkId: Long, startMeasure: Double, endMeasure: Double, value: String, sideCode: Int)
-
-case class NewProhibition(linkId: Long, startMeasure: Double, endMeasure: Double, value: Seq[ProhibitionValue], sideCode: Int)
-
-case class NewMaintenanceRoad(linkId: Long, startMeasure: Double, endMeasure: Double, value: Seq[Properties], sideCode: Int)
-
-class Digiroad2Api(val roadLinkService: RoadLinkService,
-                   val speedLimitService: SpeedLimitService,
-                   val obstacleService: ObstacleService = Digiroad2Context.obstacleService,
-                   val railwayCrossingService: RailwayCrossingService = Digiroad2Context.railwayCrossingService,
-                   val directionalTrafficSignService: DirectionalTrafficSignService = Digiroad2Context.directionalTrafficSignService,
-                   val servicePointService: ServicePointService = Digiroad2Context.servicePointService,
-                   val vvhClient: VVHClient,
-                   val massTransitStopService: MassTransitStopService,
-                   val linearAssetService: LinearAssetService,
-                   val manoeuvreService: ManoeuvreService = Digiroad2Context.manoeuvreService,
-                   val pedestrianCrossingService: PedestrianCrossingService = Digiroad2Context.pedestrianCrossingService,
-                   val userProvider: UserProvider = Digiroad2Context.userProvider,
-                   val assetPropertyService: AssetPropertyService = Digiroad2Context.assetPropertyService,
-                   val trafficLightService: TrafficLightService = Digiroad2Context.trafficLightService)
-  extends ScalatraServlet
-    with JacksonJsonSupport
-    with CorsSupport
-    with RequestHeaderAuthentication
-    with GZipSupport {
-    val serviceRoadTypeid=290
-    val trafficVolumeTypeid=170
-    val logger = LoggerFactory.getLogger(getClass)
-  // Somewhat arbitrarily chosen limit for bounding box (Math.abs(y1 - y2) * Math.abs(x1 - x2))
-  val MAX_BOUNDING_BOX = 100000000
-
-  case object DateTimeSerializer extends CustomSerializer[DateTime](format => ( {
-    case _ => throw new NotImplementedError("DateTime deserialization")
-  }, {
-    case d: DateTime => JString(d.toString(DateTimePropertyFormat))
-  }))
-
-  case object SideCodeSerializer extends CustomSerializer[SideCode](format => ( {
-    null
-  }, {
-    case s: SideCode => JInt(s.value)
-  }))
-
-  case object TrafficDirectionSerializer extends CustomSerializer[TrafficDirection](format => ( {
-    case JString(direction) => TrafficDirection(direction)
-  }, {
-    case t: TrafficDirection => JString(t.toString)
-  }))
-
-  case object DayofWeekSerializer extends CustomSerializer[ValidityPeriodDayOfWeek](format => ( {
-    case JString(dayOfWeek) => ValidityPeriodDayOfWeek(dayOfWeek)
-  }, {
-    case d: ValidityPeriodDayOfWeek => JString(d.toString)
-  }))
-
-  case object LinkTypeSerializer extends CustomSerializer[LinkType](format => ( {
-    case JInt(linkType) => LinkType(linkType.toInt)
-  }, {
-    case lt: LinkType => JInt(BigInt(lt.value))
-  }))
-
-  protected implicit val jsonFormats: Formats = DefaultFormats + DateTimeSerializer + SideCodeSerializer + TrafficDirectionSerializer + LinkTypeSerializer + DayofWeekSerializer
-
-  before() {
-    contentType = formats("json") + "; charset=utf-8"
-    try {
-      authenticateForApi(request)(userProvider)
-      if (request.isWrite && !userProvider.getCurrentUser().hasWriteAccess()) {
-        halt(Unauthorized("No write permissions"))
-      }
-    } catch {
-      case ise: IllegalStateException => halt(Unauthorized("Authentication error: " + ise.getMessage))
-    }
-    response.setHeader(Digiroad2Context.Digiroad2ServerOriginatedResponseHeader, "true")
-  }
-
-  case class StartupParameters(lon: Double, lat: Double, zoom: Int)
-
-  get("/startupParameters") {
-    val (east, north, zoom) = {
-      val config = userProvider.getCurrentUser().configuration
-      (config.east.map(_.toDouble), config.north.map(_.toDouble), config.zoom.map(_.toInt))
-    }
-    StartupParameters(east.getOrElse(390000), north.getOrElse(6900000), zoom.getOrElse(2))
-  }
-  get("/masstransitstopgapiurl"){
-    val lat =params.get("latitude").getOrElse(halt(BadRequest("Bad coordinates")))
-    val lon =params.get("longitude").getOrElse(halt(BadRequest("Bad coordinates")))
-    val heading =params.get("heading").getOrElse(halt(BadRequest("Bad coordinates")))
-    val oldapikeyurl=s"//maps.googleapis.com/maps/api/streetview?key=AIzaSyBh5EvtzXZ1vVLLyJ4kxKhVRhNAq-_eobY&size=360x180&location=$lat,$lon&fov=110&heading=$heading&pitch=-10&sensor=false'"
-    try {
-      val urlsigner = new GMapUrlSigner()
-      Map("gmapiurl" -> urlsigner.signRequest(lat,lon,heading))
-    } catch
-      {
-        case e: Exception => Map("gmapiurl" -> oldapikeyurl)
-      }
-  }
-
-  get("/massTransitStops") {
-    val user = userProvider.getCurrentUser()
-    val bbox = params.get("bbox").map(constructBoundingRectangle).getOrElse(halt(BadRequest("Bounding box was missing")))
-    validateBoundingBox(bbox)
-    massTransitStopService.getByBoundingBox(user, bbox).map { stop =>
-      Map("id" -> stop.id,
-        "linkId" -> stop.linkId,
-        "nationalId" -> stop.nationalId,
-        "stopTypes" -> stop.stopTypes,
-        "municipalityNumber" -> stop.municipalityCode,
-        "lat" -> stop.lat,
-        "lon" -> stop.lon,
-        "validityDirection" -> stop.validityDirection,
-        "bearing" -> stop.bearing,
-        "validityPeriod" -> stop.validityPeriod,
-        "floating" -> stop.floating,
-        "linkSource" -> stop.linkSource)
-    }
-  }
-
-  delete("/massTransitStops/removal") {
-    val user = userProvider.getCurrentUser()
-    val assetId = (parsedBody \ "assetId").extractOpt[Int].get
-    val municipalityCode = linearAssetService.getMunicipalityCodeByAssetId(assetId)
-    validateUserMunicipalityAccess(user)(municipalityCode)
-    if(!user.isBusStopMaintainer()){
-      halt(MethodNotAllowed("User not authorized, User needs to be BusStopMaintainer for do that action."))
-    }
-    else {
-      massTransitStopService.deleteAllMassTransitStopData(assetId)
-    }
-  }
-
-  get("/user/roles") {
-    userProvider.getCurrentUser().configuration.roles
-  }
-
-  get("/massTransitStops/:nationalId") {
-    def validateMunicipalityAuthorization(nationalId: Long)(municipalityCode: Int): Unit = {
-      if (!userProvider.getCurrentUser().isAuthorizedToRead(municipalityCode))
-        halt(Unauthorized("User not authorized for mass transit stop " + nationalId))
-    }
-    val nationalId = params("nationalId").toLong
-    val massTransitStopReturned = massTransitStopService.getMassTransitStopByNationalIdWithTRWarnings(nationalId, validateMunicipalityAuthorization(nationalId))
-    val massTransitStop = massTransitStopReturned._1.map { stop =>
-      Map("id" -> stop.id,
-        "nationalId" -> stop.nationalId,
-        "stopTypes" -> stop.stopTypes,
-        "lat" -> stop.lat,
-        "lon" -> stop.lon,
-        "validityDirection" -> stop.validityDirection,
-        "bearing" -> stop.bearing,
-        "validityPeriod" -> stop.validityPeriod,
-        "floating" -> stop.floating,
-        "propertyData" -> stop.propertyData)
-    }
-
-    if (massTransitStopReturned._2) {
-      TierekisteriNotFoundWarning(massTransitStop.getOrElse(NotFound("Mass transit stop " + nationalId + " not found")))
-    } else {
-      massTransitStop.getOrElse(NotFound("Mass transit stop " + nationalId + " not found"))
-    }
-  }
-
-/**
-Returns empty result as Json message, not as page not found
-*/
-    get("/massTransitStopsSafe/:nationalId") {
-      def validateMunicipalityAuthorization(nationalId: Long)(municipalityCode: Int): Unit = {
-        if (!userProvider.getCurrentUser().isAuthorizedToRead(municipalityCode))
-          halt(Unauthorized("User not authorized for mass transit stop " + nationalId))
-      }
-      val nationalId = params("nationalId").toLong
-      val massTransitStopReturned =massTransitStopService.getMassTransitStopByNationalIdWithTRWarnings(nationalId, validateMunicipalityAuthorization(nationalId))
-      massTransitStopReturned._1 match {
-        case Some(stop) =>
-          Map ("id" -> stop.id,
-            "nationalId" -> stop.nationalId,
-            "stopTypes" -> stop.stopTypes,
-            "lat" -> stop.lat,
-            "lon" -> stop.lon,
-            "validityDirection" -> stop.validityDirection,
-            "bearing" -> stop.bearing,
-            "validityPeriod" -> stop.validityPeriod,
-            "floating" -> stop.floating,
-            "propertyData" -> stop.propertyData,
-            "success" -> true)
-        case None =>
-          Map("success" -> false)
-      }
-    }
-
-  get("/massTransitStops/livi/:liviId") {
-    def validateMunicipalityAuthorization(id: String)(municipalityCode: Int): Unit = {
-      if (!userProvider.getCurrentUser().isAuthorizedToRead(municipalityCode))
-        halt(Unauthorized("User not authorized for mass transit stop " + id))
-    }
-    val liviId = params("liviId")
-    val massTransitStopReturned = massTransitStopService.getMassTransitStopByLiviId(liviId, validateMunicipalityAuthorization(liviId))
-
-    val massTransitStop = massTransitStopReturned.map { stop =>
-      Map("id" -> stop.id,
-        "nationalId" -> stop.nationalId,
-        "stopTypes" -> stop.stopTypes,
-        "lat" -> stop.lat,
-        "lon" -> stop.lon,
-        "validityDirection" -> stop.validityDirection,
-        "bearing" -> stop.bearing,
-        "validityPeriod" -> stop.validityPeriod,
-        "floating" -> stop.floating,
-        "propertyData" -> stop.propertyData,
-        "success" -> true)
-    }
-    massTransitStop.getOrElse(Map("success" -> false))
-  }
-
-  get("/massTransitStops/floating") {
-    val user = userProvider.getCurrentUser()
-    val includedMunicipalities = user.isOperator() match {
-      case true => None
-      case false => Some(user.configuration.authorizedMunicipalities)
-    }
-    massTransitStopService.getFloatingAssetsWithReason(includedMunicipalities, Some(user.isOperator()))
-  }
-
-  get("/enumeratedPropertyValues/:assetTypeId") {
-    assetPropertyService.getEnumeratedPropertyValues(params("assetTypeId").toLong)
-  }
-
-  private def massTransitStopPositionParameters(parsedBody: JValue): (Option[Double], Option[Double], Option[Long], Option[Int]) = {
-    val lon = (parsedBody \ "lon").extractOpt[Double]
-    val lat = (parsedBody \ "lat").extractOpt[Double]
-    val roadLinkId = (parsedBody \ "linkId").extractOpt[Long]
-    val bearing = (parsedBody \ "bearing").extractOpt[Int]
-    (lon, lat, roadLinkId, bearing)
-  }
-
-  put("/massTransitStops/:id") {
-    def validateMunicipalityAuthorization(id: Long)(municipalityCode: Int): Unit = {
-      if (!userProvider.getCurrentUser().isAuthorizedToWrite(municipalityCode))
-        halt(Unauthorized("User cannot update mass transit stop " + id + ". No write access to municipality " + municipalityCode))
-    }
-    val (optionalLon, optionalLat, optionalLinkId, bearing) = massTransitStopPositionParameters(parsedBody)
-    val properties = (parsedBody \ "properties").extractOpt[Seq[SimpleProperty]].getOrElse(Seq())
-    val linkId = (parsedBody \ "linkId").extractOpt[Long]
-    validateBusStopMaintainerUser(properties)
-    if(properties.exists(prop => prop.publicId == "vaikutussuunta")) {
-      validateBusStopDirections(properties, linkId.get)
-    }
-    val position = (optionalLon, optionalLat, optionalLinkId) match {
-      case (Some(lon), Some(lat), Some(linkId)) => Some(Position(lon, lat, linkId, bearing))
-      case _ => None
-    }
-    try {
-      val id = params("id").toLong
-      massTransitStopService.updateExistingById(id, position, properties.toSet, userProvider.getCurrentUser().username, validateMunicipalityAuthorization(id))
-    } catch {
-      case e: NoSuchElementException => BadRequest("Target roadlink not found")
-      case e: RoadAddressException =>
-        logger.warn("RoadAddress error: " + e.getMessage)
-        PreconditionFailed("Unable to find target road link")
-    }
-  }
-
-  private def createMassTransitStop(lon: Double, lat: Double, linkId: Long, bearing: Int, properties: Seq[SimpleProperty]): Long = {
-<<<<<<< HEAD
-    val roadLink = vvhClient.roadLinkData.fetchByLinkId(linkId).getOrElse(throw new NoSuchElementException)
-    massTransitStopService.create(NewMassTransitStop(lon, lat, linkId, bearing, properties), userProvider.getCurrentUser().username, roadLink.geometry, roadLink.municipalityCode, Some(roadLink.administrativeClass))
-  }
-
-  private def validateUserRights(linkId: Long) = {
-    val authorized: Boolean = vvhClient.roadLinkData.fetchByLinkId(linkId).map(_.municipalityCode).exists(userProvider.getCurrentUser().isAuthorizedToWrite)
-=======
-    val roadLink = vvhClient.fetchRoadLinkOrComplementaryFromVVH(linkId).getOrElse(throw new NoSuchElementException)
-    massTransitStopService.create(NewMassTransitStop(lon, lat, linkId, bearing, properties, roadLink.linkSource.value), userProvider.getCurrentUser().username, roadLink.geometry, roadLink.municipalityCode, Some(roadLink.administrativeClass))
-  }
-
-  private def validateUserRights(linkId: Long) = {
-    val authorized: Boolean = vvhClient.fetchRoadLinkOrComplementaryFromVVH(linkId).map(_.municipalityCode).exists(userProvider.getCurrentUser().isAuthorizedToWrite)
->>>>>>> bd43aec0
-    if (!authorized) halt(Unauthorized("User not authorized"))
-  }
-
-  private def validateBusStopMaintainerUser(properties: Seq[SimpleProperty]) = {
-    val user = userProvider.getCurrentUser()
-    val propertyToValidation = properties.find {
-      property => property.publicId.equals("tietojen_yllapitaja") && property.values.exists(p => p.propertyValue.equals("2"))
-    }
-    if ((propertyToValidation.size >= 1) && (!user.isBusStopMaintainer())) {
-      halt(MethodNotAllowed("User not authorized, User needs to be BusStopMaintainer for do that action."))
-    }
-  }
-
-  private def validateCreationProperties(properties: Seq[SimpleProperty]) = {
-    val mandatoryProperties: Map[String, String] = massTransitStopService.mandatoryProperties()
-    val nonEmptyMandatoryProperties: Seq[SimpleProperty] = properties.filter { property =>
-      mandatoryProperties.contains(property.publicId) && property.values.nonEmpty
-    }
-    val missingProperties: Set[String] = mandatoryProperties.keySet -- nonEmptyMandatoryProperties.map(_.publicId).toSet
-    if (missingProperties.nonEmpty) halt(BadRequest("Missing mandatory properties: " + missingProperties.mkString(", ")))
-    val propertiesWithInvalidValues = nonEmptyMandatoryProperties.filter { property =>
-      val propertyType = mandatoryProperties(property.publicId)
-      propertyType match {
-        case PropertyTypes.MultipleChoice =>
-          property.values.forall { value => isBlank(value.propertyValue) || value.propertyValue.toInt == 99 }
-        case _ =>
-          property.values.forall { value => isBlank(value.propertyValue) }
-      }
-    }
-    if (propertiesWithInvalidValues.nonEmpty)
-      halt(BadRequest("Invalid property values on: " + propertiesWithInvalidValues.map(_.publicId).mkString(", ")))
-  }
-
-  private def validateBusStopDirections(properties: Seq[SimpleProperty], linkId: Long) = {
-    val roadLink = roadLinkService.getRoadLinkAndComplementaryFromVVH(linkId)
-    val roadLinkDirection = roadLink.map(dir => dir.trafficDirection).headOption
-    val massDirection = massTransitStopService
-
-    val busStopDirection = properties.find(prop => prop.publicId == "vaikutussuunta")
-                                     .get.values
-                                     .map(dir => dir.propertyValue).head
-    if((roadLinkDirection.head.toString != SideCode.BothDirections.toString) && (roadLinkDirection.head.toString != SideCode.apply(busStopDirection.toInt).toString))
-      halt(NotAcceptable("Invalid Mass Transit Stop direction"))
-  }
-
-  post("/massTransitStops") {
-    val positionParameters = massTransitStopPositionParameters(parsedBody)
-    val lon = positionParameters._1.get
-    val lat = positionParameters._2.get
-    val linkId = positionParameters._3.get
-    val bearing = positionParameters._4.get
-    val properties = (parsedBody \ "properties").extract[Seq[SimpleProperty]]
-    validateUserRights(linkId)
-    validateBusStopMaintainerUser(properties)
-    validateCreationProperties(properties)
-    validateBusStopDirections(properties, linkId)
-    try {
-      val id = createMassTransitStop(lon, lat, linkId, bearing, properties)
-      massTransitStopService.getNormalAndComplementaryById(id)
-    } catch {
-      case e: RoadAddressException =>
-        logger.warn(e.getMessage)
-        PreconditionFailed("Unable to find target road link")
-    }
-  }
-
-  private def getRoadLinksFromVVH(municipalities: Set[Int])(bbox: String): Seq[Seq[Map[String, Any]]] = {
-    val boundingRectangle = constructBoundingRectangle(bbox)
-    validateBoundingBox(boundingRectangle)
-    val roadLinks = roadLinkService.withRoadAddress(roadLinkService.getRoadLinksFromVVH(boundingRectangle, municipalities))
-    val partitionedRoadLinks = RoadLinkPartitioner.partition(roadLinks)
-    partitionedRoadLinks.map {
-      _.map(roadLinkToApi)
-    }
-  }
-
-  private def getRoadlinksWithComplementaryFromVVH(municipalities: Set[Int])(bbox: String): Seq[Seq[Map[String, Any]]] = {
-    val boundingRectangle = constructBoundingRectangle(bbox)
-    validateBoundingBox(boundingRectangle)
-    val roadLinks = roadLinkService.getRoadLinksWithComplementaryFromVVH(boundingRectangle, municipalities)
-    val partitionedRoadLinks = RoadLinkPartitioner.partition(roadLinks)
-    partitionedRoadLinks.map {
-      _.map(roadLinkToApi)
-    }
-  }
-
-  private def getRoadLinksHistoryFromVVH(municipalities: Set[Int])(bbox: String): Seq[Seq[Map[String, Any]]] = {
-    val boundingRectangle = constructBoundingRectangle(bbox)
-    validateBoundingBox(boundingRectangle)
-    val roadLinks = roadLinkService.getRoadLinksHistoryFromVVH(boundingRectangle, municipalities)
-
-    val partitionedRoadLinks = RoadLinkPartitioner.partition(roadLinks)
-    partitionedRoadLinks.map {
-      _.map(roadLinkToApi)
-    }
-  }
-
-  def roadLinkToApi(roadLink: RoadLink): Map[String, Any] = {
-    Map(
-      "linkId" -> roadLink.linkId,
-      "mmlId" -> roadLink.attributes.get("MTKID"),
-      "points" -> roadLink.geometry,
-      "administrativeClass" -> roadLink.administrativeClass.toString,
-      "linkType" -> roadLink.linkType.value,
-      "functionalClass" -> roadLink.functionalClass,
-      "trafficDirection" -> roadLink.trafficDirection.toString,
-      "modifiedAt" -> roadLink.modifiedAt,
-      "modifiedBy" -> roadLink.modifiedBy,
-      "municipalityCode" -> roadLink.attributes.get("MUNICIPALITYCODE"),
-      "verticalLevel" -> roadLink.attributes.get("VERTICALLEVEL"),
-      "roadNameFi" -> roadLink.attributes.get("ROADNAME_FI"),
-      "roadNameSe" -> roadLink.attributes.get("ROADNAME_SE"),
-      "roadNameSm" -> roadLink.attributes.get("ROADNAME_SM"),
-      "minAddressNumberRight" -> roadLink.attributes.get("FROM_RIGHT"),
-      "maxAddressNumberRight" -> roadLink.attributes.get("TO_RIGHT"),
-      "minAddressNumberLeft" -> roadLink.attributes.get("FROM_LEFT"),
-      "maxAddressNumberLeft" -> roadLink.attributes.get("TO_LEFT"),
-      "roadPartNumber" -> extractLongValue(roadLink, "VIITE_ROAD_PART_NUMBER"),
-      "roadNumber" -> extractLongValue(roadLink, "VIITE_ROAD_NUMBER"),
-      "constructionType" -> roadLink.constructionType.value,
-      "linkSource" -> roadLink.linkSource.value,
-      "track" -> extractIntValue(roadLink, "VIITE_TRACK"),
-      "startAddrMValue" -> extractLongValue(roadLink, "VIITE_START_ADDR"),
-      "endAddrMValue" ->  extractLongValue(roadLink, "VIITE_END_ADDR")
-    )
-  }
-
-  private def extractIntValue(roadLink: RoadLink, value: String) = {
-    roadLink.attributes.get(value) match {
-      case Some(x) => x.asInstanceOf[Int]
-      case _ => None
-    }
-  }
-
-  private def extractLongValue(roadLink: RoadLink, value: String) = {
-    roadLink.attributes.get(value) match {
-      case Some(x) => x.asInstanceOf[Long]
-      case _ => None
-    }
-  }
-
-  get("/roadlinks") {
-    response.setHeader("Access-Control-Allow-Headers", "*")
-    val user = userProvider.getCurrentUser()
-    val municipalities: Set[Int] = if (user.isOperator() || user.isBusStopMaintainer()) Set() else user.configuration.authorizedMunicipalities
-
-    params.get("bbox")
-      .map(getRoadLinksFromVVH(municipalities))
-      .getOrElse(BadRequest("Missing mandatory 'bbox' parameter"))
-  }
-
-    get("/roadlinks/:linkId") {
-      val linkId = params("linkId").toLong
-      roadLinkService.getRoadLinkMiddlePointByLinkId(linkId).map {
-        case (id, middlePoint,source) => Map("success"->true, "id" -> id, "middlePoint" -> middlePoint, "source" -> source.value)
-      }.getOrElse(Map("success:" ->false, "Reason"->"Link-id not found or invalid input"))
-    }
-
-  get("/roadlinks/history") {
-    response.setHeader("Access-Control-Allow-Headers", "*")
-
-    val user = userProvider.getCurrentUser()
-    val municipalities: Set[Int] = if (user.isOperator()) Set() else user.configuration.authorizedMunicipalities
-
-    params.get("bbox")
-      .map(getRoadLinksHistoryFromVVH(municipalities))
-      .getOrElse(BadRequest("Missing mandatory 'bbox' parameter"))
-  }
-
-  get("/roadlinks/mml/:mmlId") {
-    val mmlId = params("mmlId").toLong
-    roadLinkService.getRoadLinkMiddlePointByMmlId(mmlId).map {
-      case (id, middlePoint) => Map("id" -> id, "middlePoint" -> middlePoint)
-    }.getOrElse(NotFound("Road link with MML ID " + mmlId + " not found"))
-  }
-
-  get("/roadlinks/adjacent/:id") {
-    val id = params("id").toLong
-    roadLinkService.getAdjacent(id).map(roadLinkToApi)
-  }
-
-  get("/roadlinks/adjacents/:ids") {
-    val ids = params("ids").split(',').map(_.toLong)
-    roadLinkService.getAdjacents(ids.toSet).mapValues(_.map(roadLinkToApi))
-  }
-
-  get("/roadLinks/incomplete") {
-    val user = userProvider.getCurrentUser()
-    val includedMunicipalities = user.isOperator() match {
-      case true => None
-      case false => Some(user.configuration.authorizedMunicipalities)
-    }
-    roadLinkService.getIncompleteLinks(includedMunicipalities)
-  }
-
-  get("/roadlinks/complementaries"){
-    response.setHeader("Access-Control-Allow-Headers", "*")
-
-    val user = userProvider.getCurrentUser()
-    val municipalities: Set[Int] = if (user.isOperator() || user.isBusStopMaintainer()) Set() else user.configuration.authorizedMunicipalities
-
-    params.get("bbox")
-      .map(getRoadlinksWithComplementaryFromVVH(municipalities))
-      .getOrElse(BadRequest("Missing mandatory 'bbox' parameter"))
-  }
-
-  put("/linkproperties") {
-    val properties = parsedBody.extract[Seq[LinkProperties]]
-    val user = userProvider.getCurrentUser()
-    def municipalityValidation(municipalityCode: Int) = validateUserMunicipalityAccess(user)(municipalityCode)
-    properties.map { prop =>
-      roadLinkService.updateLinkProperties(prop.linkId, prop.functionalClass, prop.linkType, prop.trafficDirection, Option(user.username), municipalityValidation).map { roadLink =>
-        Map("linkId" -> roadLink.linkId,
-          "points" -> roadLink.geometry,
-          "administrativeClass" -> roadLink.administrativeClass.toString,
-          "functionalClass" -> roadLink.functionalClass,
-          "trafficDirection" -> roadLink.trafficDirection.toString,
-          "modifiedAt" -> roadLink.modifiedAt,
-          "modifiedBy" -> roadLink.modifiedBy,
-          "linkType" -> roadLink.linkType.value)
-      }.getOrElse(halt(NotFound("Road link with MML ID " + prop.linkId + " not found")))
-    }
-  }
-
-  get("/assetTypeProperties/:assetTypeId") {
-    try {
-      val assetTypeId = params("assetTypeId").toLong
-      assetPropertyService.availableProperties(assetTypeId)
-    } catch {
-      case e: Exception => BadRequest("Invalid asset type id: " + params("assetTypeId"))
-    }
-  }
-
-  get("/assetPropertyNames/:language") {
-    val lang = params("language")
-    assetPropertyService.assetPropertyNames(lang)
-  }
-
-  object TierekisteriInternalServerError {
-    def apply(body: Any = Unit, headers: Map[String, String] = Map.empty, reason: String = "") =
-      ActionResult(ResponseStatus(HttpStatus.SC_FAILED_DEPENDENCY, reason), body, headers)
-  }
-
-  object TierekisteriNotFoundWarning {
-    def apply(body: Any = Unit, headers: Map[String, String] = Map.empty, reason: String = "") =
-      ActionResult(ResponseStatus(HttpStatus.SC_NON_AUTHORITATIVE_INFORMATION, reason), body, headers)
-  }
-
-  object RoadAddressNotFound {
-    def apply(body: Any = Unit, headers: Map[String, String] = Map.empty, reason: String = "") =
-      ActionResult(ResponseStatus(HttpStatus.SC_PRECONDITION_FAILED, reason), body, headers)
-  }
-
-  error {
-    case ise: IllegalStateException => halt(InternalServerError("Illegal state: " + ise.getMessage))
-    case ue: UnauthenticatedException => halt(Unauthorized("Not authenticated"))
-    case unf: UserNotFoundException => halt(Forbidden(unf.username))
-    case te: TierekisteriClientException => halt(TierekisteriInternalServerError("Tietojen tallentaminen/muokkaminen Tierekisterissa epäonnistui. Tehtyjä muutoksia ei tallennettu OTH:ssa"))
-    case rae: RoadAddressException => halt(RoadAddressNotFound("Sovellus ei pysty tunnistamaan annetulle pysäkin sijainnille tieosoitetta. Pysäkin tallennus Tierekisterissä ja OTH:ssa epäonnistui"))
-    case e: Exception =>
-      logger.error("API Error", e)
-      NewRelic.noticeError(e)
-      halt(InternalServerError("API error"))
-  }
-
-  private def validateBoundingBox(bbox: BoundingRectangle): Unit = {
-    val leftBottom = bbox.leftBottom
-    val rightTop = bbox.rightTop
-    val width = Math.abs(rightTop.x - leftBottom.x).toLong
-    val height = Math.abs(rightTop.y - leftBottom.y).toLong
-    if ((width * height) > MAX_BOUNDING_BOX) {
-      halt(BadRequest("Bounding box was too big: " + bbox))
-    }
-  }
-
-  private[this] def constructBoundingRectangle(bbox: String) = {
-    val BBOXList = bbox.split(",").map(_.toDouble)
-    BoundingRectangle(Point(BBOXList(0), BBOXList(1)), Point(BBOXList(2), BBOXList(3)))
-  }
-
-  get("/linearassets") {
-    val user = userProvider.getCurrentUser()
-    val municipalities: Set[Int] = if (user.isOperator()) Set() else user.configuration.authorizedMunicipalities
-    val typeId = params.getOrElse("typeId", halt(BadRequest("Missing mandatory 'typeId' parameter"))).toInt
-    params.get("bbox").map { bbox =>
-      val boundingRectangle = constructBoundingRectangle(bbox)
-      validateBoundingBox(boundingRectangle)
-      if(user.isServiceRoadMaintainer())
-        mapLinearAssets(linearAssetService.getByIntersectedBoundingBox(typeId, user.configuration.authorizedAreas, boundingRectangle, municipalities))
-      else
-        mapLinearAssets(linearAssetService.getByBoundingBox(typeId, boundingRectangle, municipalities))
-    } getOrElse {
-      BadRequest("Missing mandatory 'bbox' parameter")
-    }
-  }
-
-  get("/linearassets/complementary"){
-    val user = userProvider.getCurrentUser()
-    val municipalities: Set[Int] = if (user.isOperator()) Set() else user.configuration.authorizedMunicipalities
-    val typeId = params.getOrElse("typeId", halt(BadRequest("Missing mandatory 'typeId' parameter"))).toInt
-    params.get("bbox").map { bbox =>
-      val boundingRectangle = constructBoundingRectangle(bbox)
-      validateBoundingBox(boundingRectangle)
-      if(user.isServiceRoadMaintainer())
-        mapLinearAssets(linearAssetService.getComplementaryByIntersectedBoundingBox(typeId, user.configuration.authorizedAreas, boundingRectangle, municipalities))
-      else
-        mapLinearAssets(linearAssetService.getComplementaryByBoundingBox(typeId, boundingRectangle, municipalities))
-    } getOrElse {
-      BadRequest("Missing mandatory 'bbox' parameter")
-    }
-  }
-
-  def mapLinearAssets(assets: Seq[Seq[PieceWiseLinearAsset]]): Seq[Seq[Map[String, Any]]] = {
-    assets.map { links =>
-      links.map { link =>
-        Map(
-          "id" -> (if (link.id == 0) None else Some(link.id)),
-          "linkId" -> link.linkId,
-          "sideCode" -> link.sideCode,
-          "trafficDirection" -> link.trafficDirection,
-          "value" -> link.value.map(_.toJson),
-          "points" -> link.geometry,
-          "expired" -> link.expired,
-          "startMeasure" -> link.startMeasure,
-          "endMeasure" -> link.endMeasure,
-          "modifiedBy" -> link.modifiedBy,
-          "modifiedAt" -> link.modifiedDateTime,
-          "createdBy" -> link.createdBy,
-          "createdAt" -> link.createdDateTime
-        )
-      }
-    }
-  }
-
-  private def extractLinearAssetValue(value: JValue): Option[Value] = {
-    val numericValue = value.extractOpt[Int]
-    val prohibitionParameter: Option[Seq[ProhibitionValue]] = value.extractOpt[Seq[ProhibitionValue]]
-    val maintenanceRoadParameter: Option[Seq[Properties]] = value.extractOpt[Seq[Properties]]
-    val textualParameter = value.extractOpt[String]
-
-    val prohibition = prohibitionParameter match {
-      case Some(Nil) => None
-      case None => None
-      case Some(x) => Some(Prohibitions(x))
-    }
-
-    val maintenanceRoad = maintenanceRoadParameter match {
-      case Some(Nil) => None
-      case None => None
-      case Some(x) => Some(MaintenanceRoad(x))
-    }
-
-    numericValue
-      .map(NumericValue)
-      .orElse(textualParameter.map(TextualValue))
-      .orElse(prohibition)
-      .orElse(maintenanceRoad)
-  }
-
-  private def extractNewLinearAssets(typeId: Int, value: JValue) = {
-    typeId match {
-      case LinearAssetTypes.ExitNumberAssetTypeId | LinearAssetTypes.EuropeanRoadAssetTypeId =>
-        value.extractOpt[Seq[NewTextualValueAsset]].getOrElse(Nil).map(x => NewLinearAsset(x.linkId, x.startMeasure, x.endMeasure, TextualValue(x.value), x.sideCode, 0, None))
-      case LinearAssetTypes.ProhibitionAssetTypeId | LinearAssetTypes.HazmatTransportProhibitionAssetTypeId =>
-        value.extractOpt[Seq[NewProhibition]].getOrElse(Nil).map(x => NewLinearAsset(x.linkId, x.startMeasure, x.endMeasure, Prohibitions(x.value), x.sideCode, 0, None))
-      case LinearAssetTypes.MaintenanceRoadAssetTypeId =>
-        value.extractOpt[Seq[NewMaintenanceRoad]].getOrElse(Nil).map(x =>NewLinearAsset(x.linkId, x.startMeasure, x.endMeasure, MaintenanceRoad(x.value), x.sideCode, 0, None))
-      case _ =>
-        value.extractOpt[Seq[NewNumericValueAsset]].getOrElse(Nil).map(x => NewLinearAsset(x.linkId, x.startMeasure, x.endMeasure, NumericValue(x.value), x.sideCode, 0, None))
-    }
-  }
-
-  post("/linearassets") {
-    val user = userProvider.getCurrentUser()
-    val typeId = (parsedBody \ "typeId").extractOrElse[Int](halt(BadRequest("Missing mandatory 'typeId' parameter")))
-    if (user.isServiceRoadMaintainer() && typeId!=serviceRoadTypeid)
-      halt(Unauthorized("ServiceRoad user is only authorized to alter serviceroad assets"))
-    if (typeId==trafficVolumeTypeid)
-      halt(BadRequest("Cannot modify 'traffic Volume' asset"))
-    val valueOption = extractLinearAssetValue(parsedBody \ "value")
-    val existingAssets = (parsedBody \ "ids").extract[Set[Long]]
-    val newLinearAssets = extractNewLinearAssets(typeId, parsedBody \ "newLimits")
-    val existingLinkIds = linearAssetService.getPersistedAssetsByIds(typeId, existingAssets).map(_.linkId)
-    val linkIds = newLinearAssets.map(_.linkId) ++ existingLinkIds
-    roadLinkService.fetchVVHRoadlinks(linkIds.toSet)
-      .map(_.municipalityCode)
-      .foreach(validateUserMunicipalityAccess(user))
-
-    val updatedNumericalIds = if (valueOption.nonEmpty) {
-      try {
-        valueOption.map(linearAssetService.update(existingAssets.toSeq, _, user.username)).getOrElse(Nil)
-      } catch {
-        case e: MissingMandatoryPropertyException => halt(BadRequest("Missing Mandatory Properties: " + e.missing.mkString(",")))
-        case e: IllegalArgumentException => halt(BadRequest("Property not found"))
-      }
-    } else {
-      linearAssetService.clearValue(existingAssets.toSeq, user.username)
-    }
-
-    try {
-      val createdIds = linearAssetService.create(newLinearAssets, typeId, user.username)
-      updatedNumericalIds ++ createdIds
-    } catch {
-      case e: MissingMandatoryPropertyException => halt(BadRequest("Missing Mandatory Properties: " + e.missing.mkString(",")))
-    }
-  }
-
-  delete("/linearassets") {
-    val user = userProvider.getCurrentUser()
-    val ids = (parsedBody \ "ids").extract[Set[Long]]
-    val typeId = (parsedBody \ "typeId").extractOrElse[Int](halt(BadRequest("Missing mandatory 'typeId' parameter")))
-    if (user.isServiceRoadMaintainer() && typeId!=serviceRoadTypeid)
-      halt(Unauthorized("ServiceRoad user is only authorized to alter serviceroad assets"))
-    if (typeId==trafficVolumeTypeid)
-      halt(BadRequest("Cannot delete 'traffic Volume' asset"))
-    val linkIds = linearAssetService.getPersistedAssetsByIds(typeId, ids).map(_.linkId)
-    roadLinkService.fetchVVHRoadlinks(linkIds.toSet)
-      .map(_.municipalityCode)
-      .foreach(validateUserMunicipalityAccess(user))
-
-    linearAssetService.expire(ids.toSeq, user.username)
-  }
-
-  post("/linearassets/:id") {
-    val user = userProvider.getCurrentUser()
-    val typeId = (parsedBody \ "typeId").extractOrElse[Int](halt(BadRequest("Missing mandatory 'typeId' parameter")))
-    if (user.isServiceRoadMaintainer() && typeId!=serviceRoadTypeid)
-      halt(Unauthorized("ServiceRoad user is only authorized to alter serviceroad assets"))
-    if (typeId==trafficVolumeTypeid)
-      halt(BadRequest("Cannot modify 'traffic Volume' asset"))
-    linearAssetService.split(params("id").toLong,
-      (parsedBody \ "splitMeasure").extract[Double],
-      extractLinearAssetValue(parsedBody \ "existingValue"),
-      extractLinearAssetValue(parsedBody \ "createdValue"),
-      user.username,
-      validateUserMunicipalityAccess(user))
-  }
-
-  post("/linearassets/:id/separate") {
-    val user = userProvider.getCurrentUser()
-    val typeId = (parsedBody \ "typeId").extractOrElse[Int](halt(BadRequest("Missing mandatory 'typeId' parameter")))
-    if (user.isServiceRoadMaintainer() && typeId!=serviceRoadTypeid)
-      halt(Unauthorized("ServiceRoad user is only authorized to alter serviceroad assets"))
-    if (typeId==trafficVolumeTypeid)
-      halt(BadRequest("Cannot modify 'traffic Volume' asset"))
-    linearAssetService.separate(params("id").toLong,
-      extractLinearAssetValue(parsedBody \ "valueTowardsDigitization"),
-      extractLinearAssetValue(parsedBody \ "valueAgainstDigitization"),
-      user.username,
-      validateUserMunicipalityAccess(user))
-  }
-
-  get("/speedlimit/sid/") {
-    val segmentID = params.get("segmentid").getOrElse(halt(BadRequest("Bad coordinates")))
-    val speedLimit = speedLimitService.find(segmentID.toLong)
-    speedLimit match {
-      case Some(speedLimit) => {
-        roadLinkService.getRoadLinkMiddlePointByLinkId(speedLimit.linkId) match {
-          case Some(location) => {
-            Map ("success" -> true,
-              "linkId" ->  speedLimit.linkId,
-              "latitude" -> location._2.y,
-              "longitude"-> location._2.x
-            )
-          }
-          case None => {
-            Map("success" -> false)
-          }
-        }
-      }
-      case None => {
-        Map("success" -> false)
-      }
-    }
-  }
-
-  get("/speedlimits") {
-    val user = userProvider.getCurrentUser()
-    val municipalities: Set[Int] = if (user.isOperator()) Set() else user.configuration.authorizedMunicipalities
-
-    params.get("bbox").map { bbox =>
-      val boundingRectangle = constructBoundingRectangle(bbox)
-      validateBoundingBox(boundingRectangle)
-      speedLimitService.get(boundingRectangle, municipalities).map { linkPartition =>
-        linkPartition.map { link =>
-          Map(
-            "id" -> (if (link.id == 0) None else Some(link.id)),
-            "linkId" -> link.linkId,
-            "sideCode" -> link.sideCode,
-            "trafficDirection" -> link.trafficDirection,
-            "value" -> link.value.map(_.value),
-            "points" -> link.geometry,
-            "startMeasure" -> link.startMeasure,
-            "endMeasure" -> link.endMeasure,
-            "modifiedBy" -> link.modifiedBy,
-            "modifiedAt" -> link.modifiedDateTime,
-            "createdBy" -> link.createdBy,
-            "createdAt" -> link.createdDateTime
-          )
-        }
-      }
-    } getOrElse {
-      BadRequest("Missing mandatory 'bbox' parameter")
-    }
-  }
-
-  get("/speedlimits/history") {
-    val user = userProvider.getCurrentUser()
-    val municipalities: Set[Int] = if (user.isOperator()) Set() else user.configuration.authorizedMunicipalities
-
-    params.get("bbox").map { bbox =>
-      val boundingRectangle = constructBoundingRectangle(bbox)
-      validateBoundingBox(boundingRectangle)
-      speedLimitService.getHistory(boundingRectangle, municipalities).map { linkPartition =>
-        linkPartition.map { link =>
-          Map(
-            "id" -> (if (link.id == 0) None else Some(link.id)),
-            "linkId" -> link.linkId,
-            "sideCode" -> link.sideCode,
-            "trafficDirection" -> link.trafficDirection,
-            "value" -> link.value.map(_.value),
-            "points" -> link.geometry,
-            "startMeasure" -> link.startMeasure,
-            "endMeasure" -> link.endMeasure,
-            "modifiedBy" -> link.modifiedBy,
-            "modifiedAt" -> link.modifiedDateTime,
-            "createdBy" -> link.createdBy,
-            "createdAt" -> link.createdDateTime
-          )
-        }
-      }
-    } getOrElse {
-      BadRequest("Missing mandatory 'bbox' parameter")
-    }
-  }
-
-  get("/speedlimits/unknown") {
-    val user = userProvider.getCurrentUser()
-    val includedMunicipalities = user.isOperator() match {
-      case true => None
-      case false => Some(user.configuration.authorizedMunicipalities)
-    }
-    speedLimitService.getUnknown(includedMunicipalities)
-  }
-
-  put("/speedlimits") {
-    val user = userProvider.getCurrentUser()
-    if (user.isServiceRoadMaintainer())
-      halt(Unauthorized("ServiceRoad user is only authorized to alter serviceroad assets"))
-    val optionalValue = (parsedBody \ "value").extractOpt[Int]
-    val ids = (parsedBody \ "ids").extract[Seq[Long]]
-    val newLimits = (parsedBody \ "newLimits").extract[Seq[NewLimit]]
-    optionalValue match {
-      case Some(value) =>
-        val updatedIds = speedLimitService.updateValues(ids, value, user.username, validateUserMunicipalityAccess(user))
-        val createdIds = speedLimitService.create(newLimits, value, user.username, validateUserMunicipalityAccess(user))
-        speedLimitService.get(updatedIds ++ createdIds)
-      case _ => BadRequest("Speed limit value not provided")
-    }
-  }
-
-  post("/speedlimits/:speedLimitId/split") {
-    val user = userProvider.getCurrentUser()
-    if (user.isServiceRoadMaintainer())
-      halt(Unauthorized("ServiceRoad user is only authorized to alter serviceroad assets"))
-    speedLimitService.split(params("speedLimitId").toLong,
-      (parsedBody \ "splitMeasure").extract[Double],
-      (parsedBody \ "existingValue").extract[Int],
-      (parsedBody \ "createdValue").extract[Int],
-      user.username,
-      validateUserMunicipalityAccess(user))
-  }
-
-  post("/speedlimits/:speedLimitId/separate") {
-    val user = userProvider.getCurrentUser()
-    if (user.isServiceRoadMaintainer())
-      halt(Unauthorized("ServiceRoad user is only authorized to alter serviceroad assets"))
-    speedLimitService.separate(params("speedLimitId").toLong,
-      (parsedBody \ "valueTowardsDigitization").extract[Int],
-      (parsedBody \ "valueAgainstDigitization").extract[Int],
-      user.username,
-      validateUserMunicipalityAccess(user))
-  }
-
-  post("/speedlimits") {
-    val user = userProvider.getCurrentUser()
-    if (user.isServiceRoadMaintainer())
-      halt(Unauthorized("ServiceRoad user is only authorized to alter serviceroad assets"))
-    val newLimit = NewLimit((parsedBody \ "linkId").extract[Long],
-      (parsedBody \ "startMeasure").extract[Double],
-      (parsedBody \ "endMeasure").extract[Double])
-
-    speedLimitService.create(Seq(newLimit),
-      (parsedBody \ "value").extract[Int],
-      user.username,
-      validateUserMunicipalityAccess(user)).headOption match {
-      case Some(id) => speedLimitService.find(id)
-      case _ => BadRequest("Speed limit creation failed")
-    }
-  }
-
-  private def validateUserMunicipalityAccess(user: User)(municipality: Int): Unit = {
-    if (!user.isServiceRoadMaintainer())
-    if (!user.hasEarlyAccess() || !user.isAuthorizedToWrite(municipality)) {
-      halt(Unauthorized("User not authorized"))
-    }
-  }
-
-  get("/manoeuvres") {
-    val user = userProvider.getCurrentUser()
-    val municipalities: Set[Int] = if (user.isOperator()) Set() else user.configuration.authorizedMunicipalities
-    params.get("bbox").map { bbox =>
-      val boundingRectangle = constructBoundingRectangle(bbox)
-      validateBoundingBox(boundingRectangle)
-      manoeuvreService.getByBoundingBox(boundingRectangle, municipalities)
-    } getOrElse {
-      BadRequest("Missing mandatory 'bbox' parameter")
-    }
-  }
-
-  post("/manoeuvres") {
-    val user = userProvider.getCurrentUser()
-    if (user.isServiceRoadMaintainer())
-      halt(Unauthorized("ServiceRoad user is only authorized to alter serviceroad assets"))
-    val manoeuvres = (parsedBody \ "manoeuvres").extractOrElse[Seq[NewManoeuvre]](halt(BadRequest("Malformed 'manoeuvres' parameter")))
-
-    val manoeuvreIds = manoeuvres.map { manoeuvre =>
-
-      val linkIds = manoeuvres.flatMap(_.linkIds)
-      val roadlinks = roadLinkService.getRoadLinksByLinkIdsFromVVH(linkIds.toSet)
-
-      roadlinks.map(_.municipalityCode)
-        .foreach(validateUserMunicipalityAccess(user))
-
-      if(!manoeuvreService.isValid(manoeuvre, roadlinks))
-        halt(BadRequest("Invalid 'manouevre'"))
-
-      manoeuvreService.createManoeuvre(user.username, manoeuvre)
-    }
-    Created(manoeuvreIds)
-  }
-
-
-  delete("/manoeuvres") {
-    val user = userProvider.getCurrentUser()
-    if (user.isServiceRoadMaintainer())
-      halt(Unauthorized("ServiceRoad user is only authorized to alter serviceroad assets"))
-    val manoeuvreIds = (parsedBody \ "manoeuvreIds").extractOrElse[Seq[Long]](halt(BadRequest("Malformed 'manoeuvreIds' parameter")))
-
-    manoeuvreIds.foreach { manoeuvreId =>
-      val sourceRoadLinkId = manoeuvreService.getSourceRoadLinkIdById(manoeuvreId)
-      validateUserMunicipalityAccess(user)(vvhClient.roadLinkData.fetchByLinkId(sourceRoadLinkId).get.municipalityCode)
-      manoeuvreService.deleteManoeuvre(user.username, manoeuvreId)
-    }
-  }
-
-  put("/manoeuvres") {
-    val user = userProvider.getCurrentUser()
-    if (user.isServiceRoadMaintainer())
-      halt(Unauthorized("ServiceRoad user is only authorized to alter serviceroad assets"))
-    val manoeuvreUpdates: Map[Long, ManoeuvreUpdates] = parsedBody
-      .extractOrElse[Map[String, ManoeuvreUpdates]](halt(BadRequest("Malformed body on put manoeuvres request")))
-      .map { case (id, updates) => (id.toLong, updates) }
-
-    manoeuvreUpdates.foreach { case (id, updates) =>
-      val sourceRoadLinkId = manoeuvreService.getSourceRoadLinkIdById(id)
-      validateUserMunicipalityAccess(user)(vvhClient.roadLinkData.fetchByLinkId(sourceRoadLinkId).get.municipalityCode)
-      manoeuvreService.updateManoeuvre(user.username, id, updates)
-    }
-  }
-
-  get("/pedestrianCrossings")(getPointAssets(pedestrianCrossingService))
-  get("/pedestrianCrossings/:id")(getPointAssetById(pedestrianCrossingService))
-  get("/pedestrianCrossings/floating")(getFloatingPointAssets(pedestrianCrossingService))
-  delete("/pedestrianCrossings/:id")(deletePointAsset(pedestrianCrossingService))
-  put("/pedestrianCrossings/:id")(updatePointAsset(pedestrianCrossingService))
-  post("/pedestrianCrossings")(createNewPointAsset(pedestrianCrossingService))
-
-  get("/obstacles")(getPointAssets(obstacleService))
-  get("/obstacles/:id")(getPointAssetById(obstacleService))
-  get("/obstacles/floating")(getFloatingPointAssets(obstacleService))
-  delete("/obstacles/:id")(deletePointAsset(obstacleService))
-  put("/obstacles/:id")(updatePointAsset(obstacleService))
-  post("/obstacles")(createNewPointAsset(obstacleService))
-
-  get("/railwayCrossings")(getPointAssets(railwayCrossingService))
-  get("/railwayCrossings/:id")(getPointAssetById(railwayCrossingService))
-  get("/railwayCrossings/floating")(getFloatingPointAssets(railwayCrossingService))
-  put("/railwayCrossings/:id")(updatePointAsset(railwayCrossingService))
-  delete("/railwayCrossings/:id")(deletePointAsset(railwayCrossingService))
-  post("/railwayCrossings")(createNewPointAsset(railwayCrossingService))
-
-  get("/directionalTrafficSigns")(getPointAssets(directionalTrafficSignService))
-  get("/directionalTrafficSigns/:id")(getPointAssetById(directionalTrafficSignService))
-  get("/directionalTrafficSigns/floating")(getFloatingPointAssets(directionalTrafficSignService))
-  post("/directionalTrafficSigns")(createNewPointAsset(directionalTrafficSignService))
-  put("/directionalTrafficSigns/:id")(updatePointAsset(directionalTrafficSignService))
-  delete("/directionalTrafficSigns/:id")(deletePointAsset(directionalTrafficSignService))
-
-  get("/trafficLights")(getPointAssets(trafficLightService))
-  get("/trafficLights/:id")(getPointAssetById(trafficLightService))
-  get("/trafficLights/floating")(getFloatingPointAssets(trafficLightService))
-  post("/trafficLights")(createNewPointAsset(trafficLightService))
-  put("/trafficLights/:id")(updatePointAsset(trafficLightService))
-  delete("/trafficLights/:id")(deletePointAsset(trafficLightService))
-
-  private def getPointAssets(service: PointAssetOperations): Seq[service.PersistedAsset] = {
-    val user = userProvider.getCurrentUser()
-    if (user.isServiceRoadMaintainer())
-      halt(Unauthorized("ServiceRoad user is only authorized to alter serviceroad assets"))
-    val bbox = params.get("bbox").map(constructBoundingRectangle).getOrElse(halt(BadRequest("Bounding box was missing")))
-    validateBoundingBox(bbox)
-    service.getByBoundingBox(user, bbox)
-  }
-
-  private def getPointAssetById(service: PointAssetOperations) = {
-    val user = userProvider.getCurrentUser()
-    if (user.isServiceRoadMaintainer())
-      halt(Unauthorized("ServiceRoad user is only authorized to alter serviceroad assets"))
-    val asset = service.getById(params("id").toLong)
-    asset match {
-      case None => halt(NotFound("Asset with given id not found"))
-      case Some(foundAsset) =>
-        validateUserMunicipalityAccess(user)(foundAsset.municipalityCode)
-        foundAsset
-    }
-  }
-
-  private def getFloatingPointAssets(service: PointAssetOperations) = {
-    val user = userProvider.getCurrentUser()
-    if (user.isServiceRoadMaintainer())
-      halt(Unauthorized("ServiceRoad user is only authorized to alter serviceroad assets"))
-    val includedMunicipalities = user.isOperator() match {
-      case true => None
-      case false => Some(user.configuration.authorizedMunicipalities)
-    }
-    service.getFloatingAssets(includedMunicipalities)
-  }
-
-  private def deletePointAsset(service: PointAssetOperations): Long = {
-    val user = userProvider.getCurrentUser()
-    if (user.isServiceRoadMaintainer())
-      halt(Unauthorized("ServiceRoad user is only authorized to alter serviceroad assets"))
-    val id = params("id").toLong
-    service.getPersistedAssetsByIds(Set(id)).headOption.map(_.municipalityCode).foreach(validateUserMunicipalityAccess(user))
-    service.expire(id, user.username)
-  }
-
-  private def updatePointAsset(service: PointAssetOperations)(implicit m: Manifest[service.IncomingAsset]) {
-    val user = userProvider.getCurrentUser()
-    if (user.isServiceRoadMaintainer())
-      halt(Unauthorized("ServiceRoad user is only authorized to alter serviceroad assets"))
-    val id = params("id").toLong
-    val updatedAsset = (parsedBody \ "asset").extract[service.IncomingAsset]
-    roadLinkService.getRoadLinkFromVVH(updatedAsset.linkId) match {
-      case None => halt(NotFound(s"Roadlink with mml id ${updatedAsset.linkId} does not exist"))
-      case Some(link) => service.update(id, updatedAsset, link.geometry, link.municipalityCode, user.username)
-    }
-  }
-
-  private def createNewPointAsset(service: PointAssetOperations)(implicit m: Manifest[service.IncomingAsset]) = {
-    val user = userProvider.getCurrentUser()
-    if (user.isServiceRoadMaintainer())
-      halt(Unauthorized("ServiceRoad user is only authorized to alter serviceroad assets"))
-    val asset = (parsedBody \ "asset").extract[service.IncomingAsset]
-    for (link <- vvhClient.roadLinkData.fetchByLinkId(asset.linkId)) {
-      validateUserMunicipalityAccess(user)(link.municipalityCode)
-      service.create(asset, user.username, link.geometry, link.municipalityCode, Some(link.administrativeClass))
-    }
-  }
-
-  get("/servicePoints") {
-    val bbox = params.get("bbox").map(constructBoundingRectangle).getOrElse(halt(BadRequest("Bounding box was missing")))
-    servicePointService.get(bbox)
-  }
-
-  post("/servicePoints") {
-    val user = userProvider.getCurrentUser()
-    if (user.isServiceRoadMaintainer())
-      halt(Unauthorized("ServiceRoad user is only authorized to alter serviceroad assets"))
-    val asset = (parsedBody \ "asset").extract[IncomingServicePoint]
-    roadLinkService.getClosestRoadlinkFromVVH(user, Point(asset.lon, asset.lat)) match {
-      case None =>
-        halt(Conflict(s"Can not find nearby road link for given municipalities " + user.configuration.authorizedMunicipalities))
-      case Some(link) =>
-        servicePointService.create(asset, link.municipalityCode, user.username)
-    }
-  }
-
-  put("/servicePoints/:id") {
-    val id = params("id").toLong
-    val updatedAsset = (parsedBody \ "asset").extract[IncomingServicePoint]
-    val user = userProvider.getCurrentUser()
-    if (user.isServiceRoadMaintainer())
-      halt(Unauthorized("ServiceRoad user is only authorized to alter serviceroad assets"))
-    roadLinkService.getClosestRoadlinkFromVVH(user, Point(updatedAsset.lon, updatedAsset.lat)) match {
-      case None =>
-        halt(Conflict(s"Can not find nearby road link for given municipalities " + user.configuration.authorizedMunicipalities))
-      case Some(link) =>
-        servicePointService.update(id, updatedAsset, link.municipalityCode, user.username)
-    }
-  }
-
-  delete("/servicePoints/:id") {
-    val id = params("id").toLong
-    val user = userProvider.getCurrentUser()
-    if (user.isServiceRoadMaintainer())
-      halt(Unauthorized("ServiceRoad user is only authorized to alter serviceroad assets"))
-    servicePointService.expire(id, user.username)
-  }
-}
+package fi.liikennevirasto.digiroad2
+
+import com.newrelic.api.agent.NewRelic
+import fi.liikennevirasto.digiroad2.asset.Asset._
+import fi.liikennevirasto.digiroad2.asset._
+import fi.liikennevirasto.digiroad2.authentication.{RequestHeaderAuthentication, UnauthenticatedException, UserNotFoundException}
+import fi.liikennevirasto.digiroad2.linearasset._
+import fi.liikennevirasto.digiroad2.pointasset.oracle.IncomingServicePoint
+import fi.liikennevirasto.digiroad2.user.{User, UserProvider}
+import fi.liikennevirasto.digiroad2.util.RoadAddressException
+import fi.liikennevirasto.digiroad2.util.Track
+import org.apache.http.HttpStatus
+import fi.liikennevirasto.digiroad2.util.GMapUrlSigner
+import org.apache.commons.lang3.StringUtils.isBlank
+import org.apache.http.HttpStatus
+import org.joda.time.DateTime
+import org.json4s._
+import org.scalatra._
+import org.scalatra.json._
+import org.slf4j.LoggerFactory
+
+case class LinkProperties(linkId: Long, functionalClass: Int, linkType: LinkType, trafficDirection: TrafficDirection)
+
+case class ExistingLinearAsset(id: Long, linkId: Long)
+
+case class NewNumericValueAsset(linkId: Long, startMeasure: Double, endMeasure: Double, value: Int, sideCode: Int)
+case class NewTextualValueAsset(linkId: Long, startMeasure: Double, endMeasure: Double, value: String, sideCode: Int)
+
+case class NewProhibition(linkId: Long, startMeasure: Double, endMeasure: Double, value: Seq[ProhibitionValue], sideCode: Int)
+
+case class NewMaintenanceRoad(linkId: Long, startMeasure: Double, endMeasure: Double, value: Seq[Properties], sideCode: Int)
+
+class Digiroad2Api(val roadLinkService: RoadLinkService,
+                   val speedLimitService: SpeedLimitService,
+                   val obstacleService: ObstacleService = Digiroad2Context.obstacleService,
+                   val railwayCrossingService: RailwayCrossingService = Digiroad2Context.railwayCrossingService,
+                   val directionalTrafficSignService: DirectionalTrafficSignService = Digiroad2Context.directionalTrafficSignService,
+                   val servicePointService: ServicePointService = Digiroad2Context.servicePointService,
+                   val vvhClient: VVHClient,
+                   val massTransitStopService: MassTransitStopService,
+                   val linearAssetService: LinearAssetService,
+                   val manoeuvreService: ManoeuvreService = Digiroad2Context.manoeuvreService,
+                   val pedestrianCrossingService: PedestrianCrossingService = Digiroad2Context.pedestrianCrossingService,
+                   val userProvider: UserProvider = Digiroad2Context.userProvider,
+                   val assetPropertyService: AssetPropertyService = Digiroad2Context.assetPropertyService,
+                   val trafficLightService: TrafficLightService = Digiroad2Context.trafficLightService)
+  extends ScalatraServlet
+    with JacksonJsonSupport
+    with CorsSupport
+    with RequestHeaderAuthentication
+    with GZipSupport {
+    val serviceRoadTypeid=290
+    val trafficVolumeTypeid=170
+    val logger = LoggerFactory.getLogger(getClass)
+  // Somewhat arbitrarily chosen limit for bounding box (Math.abs(y1 - y2) * Math.abs(x1 - x2))
+  val MAX_BOUNDING_BOX = 100000000
+
+  case object DateTimeSerializer extends CustomSerializer[DateTime](format => ( {
+    case _ => throw new NotImplementedError("DateTime deserialization")
+  }, {
+    case d: DateTime => JString(d.toString(DateTimePropertyFormat))
+  }))
+
+  case object SideCodeSerializer extends CustomSerializer[SideCode](format => ( {
+    null
+  }, {
+    case s: SideCode => JInt(s.value)
+  }))
+
+  case object TrafficDirectionSerializer extends CustomSerializer[TrafficDirection](format => ( {
+    case JString(direction) => TrafficDirection(direction)
+  }, {
+    case t: TrafficDirection => JString(t.toString)
+  }))
+
+  case object DayofWeekSerializer extends CustomSerializer[ValidityPeriodDayOfWeek](format => ( {
+    case JString(dayOfWeek) => ValidityPeriodDayOfWeek(dayOfWeek)
+  }, {
+    case d: ValidityPeriodDayOfWeek => JString(d.toString)
+  }))
+
+  case object LinkTypeSerializer extends CustomSerializer[LinkType](format => ( {
+    case JInt(linkType) => LinkType(linkType.toInt)
+  }, {
+    case lt: LinkType => JInt(BigInt(lt.value))
+  }))
+
+  protected implicit val jsonFormats: Formats = DefaultFormats + DateTimeSerializer + SideCodeSerializer + TrafficDirectionSerializer + LinkTypeSerializer + DayofWeekSerializer
+
+  before() {
+    contentType = formats("json") + "; charset=utf-8"
+    try {
+      authenticateForApi(request)(userProvider)
+      if (request.isWrite && !userProvider.getCurrentUser().hasWriteAccess()) {
+        halt(Unauthorized("No write permissions"))
+      }
+    } catch {
+      case ise: IllegalStateException => halt(Unauthorized("Authentication error: " + ise.getMessage))
+    }
+    response.setHeader(Digiroad2Context.Digiroad2ServerOriginatedResponseHeader, "true")
+  }
+
+  case class StartupParameters(lon: Double, lat: Double, zoom: Int)
+
+  get("/startupParameters") {
+    val (east, north, zoom) = {
+      val config = userProvider.getCurrentUser().configuration
+      (config.east.map(_.toDouble), config.north.map(_.toDouble), config.zoom.map(_.toInt))
+    }
+    StartupParameters(east.getOrElse(390000), north.getOrElse(6900000), zoom.getOrElse(2))
+  }
+  get("/masstransitstopgapiurl"){
+    val lat =params.get("latitude").getOrElse(halt(BadRequest("Bad coordinates")))
+    val lon =params.get("longitude").getOrElse(halt(BadRequest("Bad coordinates")))
+    val heading =params.get("heading").getOrElse(halt(BadRequest("Bad coordinates")))
+    val oldapikeyurl=s"//maps.googleapis.com/maps/api/streetview?key=AIzaSyBh5EvtzXZ1vVLLyJ4kxKhVRhNAq-_eobY&size=360x180&location=$lat,$lon&fov=110&heading=$heading&pitch=-10&sensor=false'"
+    try {
+      val urlsigner = new GMapUrlSigner()
+      Map("gmapiurl" -> urlsigner.signRequest(lat,lon,heading))
+    } catch
+      {
+        case e: Exception => Map("gmapiurl" -> oldapikeyurl)
+      }
+  }
+
+  get("/massTransitStops") {
+    val user = userProvider.getCurrentUser()
+    val bbox = params.get("bbox").map(constructBoundingRectangle).getOrElse(halt(BadRequest("Bounding box was missing")))
+    validateBoundingBox(bbox)
+    massTransitStopService.getByBoundingBox(user, bbox).map { stop =>
+      Map("id" -> stop.id,
+        "linkId" -> stop.linkId,
+        "nationalId" -> stop.nationalId,
+        "stopTypes" -> stop.stopTypes,
+        "municipalityNumber" -> stop.municipalityCode,
+        "lat" -> stop.lat,
+        "lon" -> stop.lon,
+        "validityDirection" -> stop.validityDirection,
+        "bearing" -> stop.bearing,
+        "validityPeriod" -> stop.validityPeriod,
+        "floating" -> stop.floating,
+        "linkSource" -> stop.linkSource)
+    }
+  }
+
+  delete("/massTransitStops/removal") {
+    val user = userProvider.getCurrentUser()
+    val assetId = (parsedBody \ "assetId").extractOpt[Int].get
+    val municipalityCode = linearAssetService.getMunicipalityCodeByAssetId(assetId)
+    validateUserMunicipalityAccess(user)(municipalityCode)
+    if(!user.isBusStopMaintainer()){
+      halt(MethodNotAllowed("User not authorized, User needs to be BusStopMaintainer for do that action."))
+    }
+    else {
+      massTransitStopService.deleteAllMassTransitStopData(assetId)
+    }
+  }
+
+  get("/user/roles") {
+    userProvider.getCurrentUser().configuration.roles
+  }
+
+  get("/massTransitStops/:nationalId") {
+    def validateMunicipalityAuthorization(nationalId: Long)(municipalityCode: Int): Unit = {
+      if (!userProvider.getCurrentUser().isAuthorizedToRead(municipalityCode))
+        halt(Unauthorized("User not authorized for mass transit stop " + nationalId))
+    }
+    val nationalId = params("nationalId").toLong
+    val massTransitStopReturned = massTransitStopService.getMassTransitStopByNationalIdWithTRWarnings(nationalId, validateMunicipalityAuthorization(nationalId))
+    val massTransitStop = massTransitStopReturned._1.map { stop =>
+      Map("id" -> stop.id,
+        "nationalId" -> stop.nationalId,
+        "stopTypes" -> stop.stopTypes,
+        "lat" -> stop.lat,
+        "lon" -> stop.lon,
+        "validityDirection" -> stop.validityDirection,
+        "bearing" -> stop.bearing,
+        "validityPeriod" -> stop.validityPeriod,
+        "floating" -> stop.floating,
+        "propertyData" -> stop.propertyData)
+    }
+
+    if (massTransitStopReturned._2) {
+      TierekisteriNotFoundWarning(massTransitStop.getOrElse(NotFound("Mass transit stop " + nationalId + " not found")))
+    } else {
+      massTransitStop.getOrElse(NotFound("Mass transit stop " + nationalId + " not found"))
+    }
+  }
+
+/**
+Returns empty result as Json message, not as page not found
+*/
+    get("/massTransitStopsSafe/:nationalId") {
+      def validateMunicipalityAuthorization(nationalId: Long)(municipalityCode: Int): Unit = {
+        if (!userProvider.getCurrentUser().isAuthorizedToRead(municipalityCode))
+          halt(Unauthorized("User not authorized for mass transit stop " + nationalId))
+      }
+      val nationalId = params("nationalId").toLong
+      val massTransitStopReturned =massTransitStopService.getMassTransitStopByNationalIdWithTRWarnings(nationalId, validateMunicipalityAuthorization(nationalId))
+      massTransitStopReturned._1 match {
+        case Some(stop) =>
+          Map ("id" -> stop.id,
+            "nationalId" -> stop.nationalId,
+            "stopTypes" -> stop.stopTypes,
+            "lat" -> stop.lat,
+            "lon" -> stop.lon,
+            "validityDirection" -> stop.validityDirection,
+            "bearing" -> stop.bearing,
+            "validityPeriod" -> stop.validityPeriod,
+            "floating" -> stop.floating,
+            "propertyData" -> stop.propertyData,
+            "success" -> true)
+        case None =>
+          Map("success" -> false)
+      }
+    }
+
+  get("/massTransitStops/livi/:liviId") {
+    def validateMunicipalityAuthorization(id: String)(municipalityCode: Int): Unit = {
+      if (!userProvider.getCurrentUser().isAuthorizedToRead(municipalityCode))
+        halt(Unauthorized("User not authorized for mass transit stop " + id))
+    }
+    val liviId = params("liviId")
+    val massTransitStopReturned = massTransitStopService.getMassTransitStopByLiviId(liviId, validateMunicipalityAuthorization(liviId))
+
+    val massTransitStop = massTransitStopReturned.map { stop =>
+      Map("id" -> stop.id,
+        "nationalId" -> stop.nationalId,
+        "stopTypes" -> stop.stopTypes,
+        "lat" -> stop.lat,
+        "lon" -> stop.lon,
+        "validityDirection" -> stop.validityDirection,
+        "bearing" -> stop.bearing,
+        "validityPeriod" -> stop.validityPeriod,
+        "floating" -> stop.floating,
+        "propertyData" -> stop.propertyData,
+        "success" -> true)
+    }
+    massTransitStop.getOrElse(Map("success" -> false))
+  }
+
+  get("/massTransitStops/floating") {
+    val user = userProvider.getCurrentUser()
+    val includedMunicipalities = user.isOperator() match {
+      case true => None
+      case false => Some(user.configuration.authorizedMunicipalities)
+    }
+    massTransitStopService.getFloatingAssetsWithReason(includedMunicipalities, Some(user.isOperator()))
+  }
+
+  get("/enumeratedPropertyValues/:assetTypeId") {
+    assetPropertyService.getEnumeratedPropertyValues(params("assetTypeId").toLong)
+  }
+
+  private def massTransitStopPositionParameters(parsedBody: JValue): (Option[Double], Option[Double], Option[Long], Option[Int]) = {
+    val lon = (parsedBody \ "lon").extractOpt[Double]
+    val lat = (parsedBody \ "lat").extractOpt[Double]
+    val roadLinkId = (parsedBody \ "linkId").extractOpt[Long]
+    val bearing = (parsedBody \ "bearing").extractOpt[Int]
+    (lon, lat, roadLinkId, bearing)
+  }
+
+  put("/massTransitStops/:id") {
+    def validateMunicipalityAuthorization(id: Long)(municipalityCode: Int): Unit = {
+      if (!userProvider.getCurrentUser().isAuthorizedToWrite(municipalityCode))
+        halt(Unauthorized("User cannot update mass transit stop " + id + ". No write access to municipality " + municipalityCode))
+    }
+    val (optionalLon, optionalLat, optionalLinkId, bearing) = massTransitStopPositionParameters(parsedBody)
+    val properties = (parsedBody \ "properties").extractOpt[Seq[SimpleProperty]].getOrElse(Seq())
+    val linkId = (parsedBody \ "linkId").extractOpt[Long]
+    validateBusStopMaintainerUser(properties)
+    if(properties.exists(prop => prop.publicId == "vaikutussuunta")) {
+      validateBusStopDirections(properties, linkId.get)
+    }
+    val position = (optionalLon, optionalLat, optionalLinkId) match {
+      case (Some(lon), Some(lat), Some(linkId)) => Some(Position(lon, lat, linkId, bearing))
+      case _ => None
+    }
+    try {
+      val id = params("id").toLong
+      massTransitStopService.updateExistingById(id, position, properties.toSet, userProvider.getCurrentUser().username, validateMunicipalityAuthorization(id))
+    } catch {
+      case e: NoSuchElementException => BadRequest("Target roadlink not found")
+      case e: RoadAddressException =>
+        logger.warn("RoadAddress error: " + e.getMessage)
+        PreconditionFailed("Unable to find target road link")
+    }
+  }
+
+  private def createMassTransitStop(lon: Double, lat: Double, linkId: Long, bearing: Int, properties: Seq[SimpleProperty]): Long = {
+    val roadLink = vvhClient.fetchRoadLinkOrComplementaryFromVVH(linkId).getOrElse(throw new NoSuchElementException)
+    massTransitStopService.create(NewMassTransitStop(lon, lat, linkId, bearing, properties, roadLink.linkSource.value), userProvider.getCurrentUser().username, roadLink.geometry, roadLink.municipalityCode, Some(roadLink.administrativeClass))
+  }
+
+  private def validateUserRights(linkId: Long) = {
+    val authorized: Boolean = vvhClient.fetchRoadLinkOrComplementaryFromVVH(linkId).map(_.municipalityCode).exists(userProvider.getCurrentUser().isAuthorizedToWrite)
+    if (!authorized) halt(Unauthorized("User not authorized"))
+  }
+
+  private def validateBusStopMaintainerUser(properties: Seq[SimpleProperty]) = {
+    val user = userProvider.getCurrentUser()
+    val propertyToValidation = properties.find {
+      property => property.publicId.equals("tietojen_yllapitaja") && property.values.exists(p => p.propertyValue.equals("2"))
+    }
+    if ((propertyToValidation.size >= 1) && (!user.isBusStopMaintainer())) {
+      halt(MethodNotAllowed("User not authorized, User needs to be BusStopMaintainer for do that action."))
+    }
+  }
+
+  private def validateCreationProperties(properties: Seq[SimpleProperty]) = {
+    val mandatoryProperties: Map[String, String] = massTransitStopService.mandatoryProperties()
+    val nonEmptyMandatoryProperties: Seq[SimpleProperty] = properties.filter { property =>
+      mandatoryProperties.contains(property.publicId) && property.values.nonEmpty
+    }
+    val missingProperties: Set[String] = mandatoryProperties.keySet -- nonEmptyMandatoryProperties.map(_.publicId).toSet
+    if (missingProperties.nonEmpty) halt(BadRequest("Missing mandatory properties: " + missingProperties.mkString(", ")))
+    val propertiesWithInvalidValues = nonEmptyMandatoryProperties.filter { property =>
+      val propertyType = mandatoryProperties(property.publicId)
+      propertyType match {
+        case PropertyTypes.MultipleChoice =>
+          property.values.forall { value => isBlank(value.propertyValue) || value.propertyValue.toInt == 99 }
+        case _ =>
+          property.values.forall { value => isBlank(value.propertyValue) }
+      }
+    }
+    if (propertiesWithInvalidValues.nonEmpty)
+      halt(BadRequest("Invalid property values on: " + propertiesWithInvalidValues.map(_.publicId).mkString(", ")))
+  }
+
+  private def validateBusStopDirections(properties: Seq[SimpleProperty], linkId: Long) = {
+    val roadLink = roadLinkService.getRoadLinkAndComplementaryFromVVH(linkId)
+    val roadLinkDirection = roadLink.map(dir => dir.trafficDirection).headOption
+    val massDirection = massTransitStopService
+
+    val busStopDirection = properties.find(prop => prop.publicId == "vaikutussuunta")
+                                     .get.values
+                                     .map(dir => dir.propertyValue).head
+    if((roadLinkDirection.head.toString != SideCode.BothDirections.toString) && (roadLinkDirection.head.toString != SideCode.apply(busStopDirection.toInt).toString))
+      halt(NotAcceptable("Invalid Mass Transit Stop direction"))
+  }
+
+  post("/massTransitStops") {
+    val positionParameters = massTransitStopPositionParameters(parsedBody)
+    val lon = positionParameters._1.get
+    val lat = positionParameters._2.get
+    val linkId = positionParameters._3.get
+    val bearing = positionParameters._4.get
+    val properties = (parsedBody \ "properties").extract[Seq[SimpleProperty]]
+    validateUserRights(linkId)
+    validateBusStopMaintainerUser(properties)
+    validateCreationProperties(properties)
+    validateBusStopDirections(properties, linkId)
+    try {
+      val id = createMassTransitStop(lon, lat, linkId, bearing, properties)
+      massTransitStopService.getNormalAndComplementaryById(id)
+    } catch {
+      case e: RoadAddressException =>
+        logger.warn(e.getMessage)
+        PreconditionFailed("Unable to find target road link")
+    }
+  }
+
+  private def getRoadLinksFromVVH(municipalities: Set[Int])(bbox: String): Seq[Seq[Map[String, Any]]] = {
+    val boundingRectangle = constructBoundingRectangle(bbox)
+    validateBoundingBox(boundingRectangle)
+    val roadLinks = roadLinkService.withRoadAddress(roadLinkService.getRoadLinksFromVVH(boundingRectangle, municipalities))
+    val partitionedRoadLinks = RoadLinkPartitioner.partition(roadLinks)
+    partitionedRoadLinks.map {
+      _.map(roadLinkToApi)
+    }
+  }
+
+  private def getRoadlinksWithComplementaryFromVVH(municipalities: Set[Int])(bbox: String): Seq[Seq[Map[String, Any]]] = {
+    val boundingRectangle = constructBoundingRectangle(bbox)
+    validateBoundingBox(boundingRectangle)
+    val roadLinks = roadLinkService.getRoadLinksWithComplementaryFromVVH(boundingRectangle, municipalities)
+    val partitionedRoadLinks = RoadLinkPartitioner.partition(roadLinks)
+    partitionedRoadLinks.map {
+      _.map(roadLinkToApi)
+    }
+  }
+
+  private def getRoadLinksHistoryFromVVH(municipalities: Set[Int])(bbox: String): Seq[Seq[Map[String, Any]]] = {
+    val boundingRectangle = constructBoundingRectangle(bbox)
+    validateBoundingBox(boundingRectangle)
+    val roadLinks = roadLinkService.getRoadLinksHistoryFromVVH(boundingRectangle, municipalities)
+
+    val partitionedRoadLinks = RoadLinkPartitioner.partition(roadLinks)
+    partitionedRoadLinks.map {
+      _.map(roadLinkToApi)
+    }
+  }
+
+  def roadLinkToApi(roadLink: RoadLink): Map[String, Any] = {
+    Map(
+      "linkId" -> roadLink.linkId,
+      "mmlId" -> roadLink.attributes.get("MTKID"),
+      "points" -> roadLink.geometry,
+      "administrativeClass" -> roadLink.administrativeClass.toString,
+      "linkType" -> roadLink.linkType.value,
+      "functionalClass" -> roadLink.functionalClass,
+      "trafficDirection" -> roadLink.trafficDirection.toString,
+      "modifiedAt" -> roadLink.modifiedAt,
+      "modifiedBy" -> roadLink.modifiedBy,
+      "municipalityCode" -> roadLink.attributes.get("MUNICIPALITYCODE"),
+      "verticalLevel" -> roadLink.attributes.get("VERTICALLEVEL"),
+      "roadNameFi" -> roadLink.attributes.get("ROADNAME_FI"),
+      "roadNameSe" -> roadLink.attributes.get("ROADNAME_SE"),
+      "roadNameSm" -> roadLink.attributes.get("ROADNAME_SM"),
+      "minAddressNumberRight" -> roadLink.attributes.get("FROM_RIGHT"),
+      "maxAddressNumberRight" -> roadLink.attributes.get("TO_RIGHT"),
+      "minAddressNumberLeft" -> roadLink.attributes.get("FROM_LEFT"),
+      "maxAddressNumberLeft" -> roadLink.attributes.get("TO_LEFT"),
+      "roadPartNumber" -> extractLongValue(roadLink, "VIITE_ROAD_PART_NUMBER"),
+      "roadNumber" -> extractLongValue(roadLink, "VIITE_ROAD_NUMBER"),
+      "constructionType" -> roadLink.constructionType.value,
+      "linkSource" -> roadLink.linkSource.value,
+      "track" -> extractIntValue(roadLink, "VIITE_TRACK"),
+      "startAddrMValue" -> extractLongValue(roadLink, "VIITE_START_ADDR"),
+      "endAddrMValue" ->  extractLongValue(roadLink, "VIITE_END_ADDR")
+    )
+  }
+
+  private def extractIntValue(roadLink: RoadLink, value: String) = {
+    roadLink.attributes.get(value) match {
+      case Some(x) => x.asInstanceOf[Int]
+      case _ => None
+    }
+  }
+
+  private def extractLongValue(roadLink: RoadLink, value: String) = {
+    roadLink.attributes.get(value) match {
+      case Some(x) => x.asInstanceOf[Long]
+      case _ => None
+    }
+  }
+
+  get("/roadlinks") {
+    response.setHeader("Access-Control-Allow-Headers", "*")
+    val user = userProvider.getCurrentUser()
+    val municipalities: Set[Int] = if (user.isOperator() || user.isBusStopMaintainer()) Set() else user.configuration.authorizedMunicipalities
+
+    params.get("bbox")
+      .map(getRoadLinksFromVVH(municipalities))
+      .getOrElse(BadRequest("Missing mandatory 'bbox' parameter"))
+  }
+
+    get("/roadlinks/:linkId") {
+      val linkId = params("linkId").toLong
+      roadLinkService.getRoadLinkMiddlePointByLinkId(linkId).map {
+        case (id, middlePoint,source) => Map("success"->true, "id" -> id, "middlePoint" -> middlePoint, "source" -> source.value)
+      }.getOrElse(Map("success:" ->false, "Reason"->"Link-id not found or invalid input"))
+    }
+
+  get("/roadlinks/history") {
+    response.setHeader("Access-Control-Allow-Headers", "*")
+
+    val user = userProvider.getCurrentUser()
+    val municipalities: Set[Int] = if (user.isOperator()) Set() else user.configuration.authorizedMunicipalities
+
+    params.get("bbox")
+      .map(getRoadLinksHistoryFromVVH(municipalities))
+      .getOrElse(BadRequest("Missing mandatory 'bbox' parameter"))
+  }
+
+  get("/roadlinks/mml/:mmlId") {
+    val mmlId = params("mmlId").toLong
+    roadLinkService.getRoadLinkMiddlePointByMmlId(mmlId).map {
+      case (id, middlePoint) => Map("id" -> id, "middlePoint" -> middlePoint)
+    }.getOrElse(NotFound("Road link with MML ID " + mmlId + " not found"))
+  }
+
+  get("/roadlinks/adjacent/:id") {
+    val id = params("id").toLong
+    roadLinkService.getAdjacent(id).map(roadLinkToApi)
+  }
+
+  get("/roadlinks/adjacents/:ids") {
+    val ids = params("ids").split(',').map(_.toLong)
+    roadLinkService.getAdjacents(ids.toSet).mapValues(_.map(roadLinkToApi))
+  }
+
+  get("/roadLinks/incomplete") {
+    val user = userProvider.getCurrentUser()
+    val includedMunicipalities = user.isOperator() match {
+      case true => None
+      case false => Some(user.configuration.authorizedMunicipalities)
+    }
+    roadLinkService.getIncompleteLinks(includedMunicipalities)
+  }
+
+  get("/roadlinks/complementaries"){
+    response.setHeader("Access-Control-Allow-Headers", "*")
+
+    val user = userProvider.getCurrentUser()
+    val municipalities: Set[Int] = if (user.isOperator() || user.isBusStopMaintainer()) Set() else user.configuration.authorizedMunicipalities
+
+    params.get("bbox")
+      .map(getRoadlinksWithComplementaryFromVVH(municipalities))
+      .getOrElse(BadRequest("Missing mandatory 'bbox' parameter"))
+  }
+
+  put("/linkproperties") {
+    val properties = parsedBody.extract[Seq[LinkProperties]]
+    val user = userProvider.getCurrentUser()
+    def municipalityValidation(municipalityCode: Int) = validateUserMunicipalityAccess(user)(municipalityCode)
+    properties.map { prop =>
+      roadLinkService.updateLinkProperties(prop.linkId, prop.functionalClass, prop.linkType, prop.trafficDirection, Option(user.username), municipalityValidation).map { roadLink =>
+        Map("linkId" -> roadLink.linkId,
+          "points" -> roadLink.geometry,
+          "administrativeClass" -> roadLink.administrativeClass.toString,
+          "functionalClass" -> roadLink.functionalClass,
+          "trafficDirection" -> roadLink.trafficDirection.toString,
+          "modifiedAt" -> roadLink.modifiedAt,
+          "modifiedBy" -> roadLink.modifiedBy,
+          "linkType" -> roadLink.linkType.value)
+      }.getOrElse(halt(NotFound("Road link with MML ID " + prop.linkId + " not found")))
+    }
+  }
+
+  get("/assetTypeProperties/:assetTypeId") {
+    try {
+      val assetTypeId = params("assetTypeId").toLong
+      assetPropertyService.availableProperties(assetTypeId)
+    } catch {
+      case e: Exception => BadRequest("Invalid asset type id: " + params("assetTypeId"))
+    }
+  }
+
+  get("/assetPropertyNames/:language") {
+    val lang = params("language")
+    assetPropertyService.assetPropertyNames(lang)
+  }
+
+  object TierekisteriInternalServerError {
+    def apply(body: Any = Unit, headers: Map[String, String] = Map.empty, reason: String = "") =
+      ActionResult(ResponseStatus(HttpStatus.SC_FAILED_DEPENDENCY, reason), body, headers)
+  }
+
+  object TierekisteriNotFoundWarning {
+    def apply(body: Any = Unit, headers: Map[String, String] = Map.empty, reason: String = "") =
+      ActionResult(ResponseStatus(HttpStatus.SC_NON_AUTHORITATIVE_INFORMATION, reason), body, headers)
+  }
+
+  object RoadAddressNotFound {
+    def apply(body: Any = Unit, headers: Map[String, String] = Map.empty, reason: String = "") =
+      ActionResult(ResponseStatus(HttpStatus.SC_PRECONDITION_FAILED, reason), body, headers)
+  }
+
+  error {
+    case ise: IllegalStateException => halt(InternalServerError("Illegal state: " + ise.getMessage))
+    case ue: UnauthenticatedException => halt(Unauthorized("Not authenticated"))
+    case unf: UserNotFoundException => halt(Forbidden(unf.username))
+    case te: TierekisteriClientException => halt(TierekisteriInternalServerError("Tietojen tallentaminen/muokkaminen Tierekisterissa epäonnistui. Tehtyjä muutoksia ei tallennettu OTH:ssa"))
+    case rae: RoadAddressException => halt(RoadAddressNotFound("Sovellus ei pysty tunnistamaan annetulle pysäkin sijainnille tieosoitetta. Pysäkin tallennus Tierekisterissä ja OTH:ssa epäonnistui"))
+    case e: Exception =>
+      logger.error("API Error", e)
+      NewRelic.noticeError(e)
+      halt(InternalServerError("API error"))
+  }
+
+  private def validateBoundingBox(bbox: BoundingRectangle): Unit = {
+    val leftBottom = bbox.leftBottom
+    val rightTop = bbox.rightTop
+    val width = Math.abs(rightTop.x - leftBottom.x).toLong
+    val height = Math.abs(rightTop.y - leftBottom.y).toLong
+    if ((width * height) > MAX_BOUNDING_BOX) {
+      halt(BadRequest("Bounding box was too big: " + bbox))
+    }
+  }
+
+  private[this] def constructBoundingRectangle(bbox: String) = {
+    val BBOXList = bbox.split(",").map(_.toDouble)
+    BoundingRectangle(Point(BBOXList(0), BBOXList(1)), Point(BBOXList(2), BBOXList(3)))
+  }
+
+  get("/linearassets") {
+    val user = userProvider.getCurrentUser()
+    val municipalities: Set[Int] = if (user.isOperator()) Set() else user.configuration.authorizedMunicipalities
+    val typeId = params.getOrElse("typeId", halt(BadRequest("Missing mandatory 'typeId' parameter"))).toInt
+    params.get("bbox").map { bbox =>
+      val boundingRectangle = constructBoundingRectangle(bbox)
+      validateBoundingBox(boundingRectangle)
+      if(user.isServiceRoadMaintainer())
+        mapLinearAssets(linearAssetService.getByIntersectedBoundingBox(typeId, user.configuration.authorizedAreas, boundingRectangle, municipalities))
+      else
+        mapLinearAssets(linearAssetService.getByBoundingBox(typeId, boundingRectangle, municipalities))
+    } getOrElse {
+      BadRequest("Missing mandatory 'bbox' parameter")
+    }
+  }
+
+  get("/linearassets/complementary"){
+    val user = userProvider.getCurrentUser()
+    val municipalities: Set[Int] = if (user.isOperator()) Set() else user.configuration.authorizedMunicipalities
+    val typeId = params.getOrElse("typeId", halt(BadRequest("Missing mandatory 'typeId' parameter"))).toInt
+    params.get("bbox").map { bbox =>
+      val boundingRectangle = constructBoundingRectangle(bbox)
+      validateBoundingBox(boundingRectangle)
+      if(user.isServiceRoadMaintainer())
+        mapLinearAssets(linearAssetService.getComplementaryByIntersectedBoundingBox(typeId, user.configuration.authorizedAreas, boundingRectangle, municipalities))
+      else
+        mapLinearAssets(linearAssetService.getComplementaryByBoundingBox(typeId, boundingRectangle, municipalities))
+    } getOrElse {
+      BadRequest("Missing mandatory 'bbox' parameter")
+    }
+  }
+
+  def mapLinearAssets(assets: Seq[Seq[PieceWiseLinearAsset]]): Seq[Seq[Map[String, Any]]] = {
+    assets.map { links =>
+      links.map { link =>
+        Map(
+          "id" -> (if (link.id == 0) None else Some(link.id)),
+          "linkId" -> link.linkId,
+          "sideCode" -> link.sideCode,
+          "trafficDirection" -> link.trafficDirection,
+          "value" -> link.value.map(_.toJson),
+          "points" -> link.geometry,
+          "expired" -> link.expired,
+          "startMeasure" -> link.startMeasure,
+          "endMeasure" -> link.endMeasure,
+          "modifiedBy" -> link.modifiedBy,
+          "modifiedAt" -> link.modifiedDateTime,
+          "createdBy" -> link.createdBy,
+          "createdAt" -> link.createdDateTime
+        )
+      }
+    }
+  }
+
+  private def extractLinearAssetValue(value: JValue): Option[Value] = {
+    val numericValue = value.extractOpt[Int]
+    val prohibitionParameter: Option[Seq[ProhibitionValue]] = value.extractOpt[Seq[ProhibitionValue]]
+    val maintenanceRoadParameter: Option[Seq[Properties]] = value.extractOpt[Seq[Properties]]
+    val textualParameter = value.extractOpt[String]
+
+    val prohibition = prohibitionParameter match {
+      case Some(Nil) => None
+      case None => None
+      case Some(x) => Some(Prohibitions(x))
+    }
+
+    val maintenanceRoad = maintenanceRoadParameter match {
+      case Some(Nil) => None
+      case None => None
+      case Some(x) => Some(MaintenanceRoad(x))
+    }
+
+    numericValue
+      .map(NumericValue)
+      .orElse(textualParameter.map(TextualValue))
+      .orElse(prohibition)
+      .orElse(maintenanceRoad)
+  }
+
+  private def extractNewLinearAssets(typeId: Int, value: JValue) = {
+    typeId match {
+      case LinearAssetTypes.ExitNumberAssetTypeId | LinearAssetTypes.EuropeanRoadAssetTypeId =>
+        value.extractOpt[Seq[NewTextualValueAsset]].getOrElse(Nil).map(x => NewLinearAsset(x.linkId, x.startMeasure, x.endMeasure, TextualValue(x.value), x.sideCode, 0, None))
+      case LinearAssetTypes.ProhibitionAssetTypeId | LinearAssetTypes.HazmatTransportProhibitionAssetTypeId =>
+        value.extractOpt[Seq[NewProhibition]].getOrElse(Nil).map(x => NewLinearAsset(x.linkId, x.startMeasure, x.endMeasure, Prohibitions(x.value), x.sideCode, 0, None))
+      case LinearAssetTypes.MaintenanceRoadAssetTypeId =>
+        value.extractOpt[Seq[NewMaintenanceRoad]].getOrElse(Nil).map(x =>NewLinearAsset(x.linkId, x.startMeasure, x.endMeasure, MaintenanceRoad(x.value), x.sideCode, 0, None))
+      case _ =>
+        value.extractOpt[Seq[NewNumericValueAsset]].getOrElse(Nil).map(x => NewLinearAsset(x.linkId, x.startMeasure, x.endMeasure, NumericValue(x.value), x.sideCode, 0, None))
+    }
+  }
+
+  post("/linearassets") {
+    val user = userProvider.getCurrentUser()
+    val typeId = (parsedBody \ "typeId").extractOrElse[Int](halt(BadRequest("Missing mandatory 'typeId' parameter")))
+    if (user.isServiceRoadMaintainer() && typeId!=serviceRoadTypeid)
+      halt(Unauthorized("ServiceRoad user is only authorized to alter serviceroad assets"))
+    if (typeId==trafficVolumeTypeid)
+      halt(BadRequest("Cannot modify 'traffic Volume' asset"))
+    val valueOption = extractLinearAssetValue(parsedBody \ "value")
+    val existingAssets = (parsedBody \ "ids").extract[Set[Long]]
+    val newLinearAssets = extractNewLinearAssets(typeId, parsedBody \ "newLimits")
+    val existingLinkIds = linearAssetService.getPersistedAssetsByIds(typeId, existingAssets).map(_.linkId)
+    val linkIds = newLinearAssets.map(_.linkId) ++ existingLinkIds
+    roadLinkService.fetchVVHRoadlinks(linkIds.toSet)
+      .map(_.municipalityCode)
+      .foreach(validateUserMunicipalityAccess(user))
+
+    val updatedNumericalIds = if (valueOption.nonEmpty) {
+      try {
+        valueOption.map(linearAssetService.update(existingAssets.toSeq, _, user.username)).getOrElse(Nil)
+      } catch {
+        case e: MissingMandatoryPropertyException => halt(BadRequest("Missing Mandatory Properties: " + e.missing.mkString(",")))
+        case e: IllegalArgumentException => halt(BadRequest("Property not found"))
+      }
+    } else {
+      linearAssetService.clearValue(existingAssets.toSeq, user.username)
+    }
+
+    try {
+      val createdIds = linearAssetService.create(newLinearAssets, typeId, user.username)
+      updatedNumericalIds ++ createdIds
+    } catch {
+      case e: MissingMandatoryPropertyException => halt(BadRequest("Missing Mandatory Properties: " + e.missing.mkString(",")))
+    }
+  }
+
+  delete("/linearassets") {
+    val user = userProvider.getCurrentUser()
+    val ids = (parsedBody \ "ids").extract[Set[Long]]
+    val typeId = (parsedBody \ "typeId").extractOrElse[Int](halt(BadRequest("Missing mandatory 'typeId' parameter")))
+    if (user.isServiceRoadMaintainer() && typeId!=serviceRoadTypeid)
+      halt(Unauthorized("ServiceRoad user is only authorized to alter serviceroad assets"))
+    if (typeId==trafficVolumeTypeid)
+      halt(BadRequest("Cannot delete 'traffic Volume' asset"))
+    val linkIds = linearAssetService.getPersistedAssetsByIds(typeId, ids).map(_.linkId)
+    roadLinkService.fetchVVHRoadlinks(linkIds.toSet)
+      .map(_.municipalityCode)
+      .foreach(validateUserMunicipalityAccess(user))
+
+    linearAssetService.expire(ids.toSeq, user.username)
+  }
+
+  post("/linearassets/:id") {
+    val user = userProvider.getCurrentUser()
+    val typeId = (parsedBody \ "typeId").extractOrElse[Int](halt(BadRequest("Missing mandatory 'typeId' parameter")))
+    if (user.isServiceRoadMaintainer() && typeId!=serviceRoadTypeid)
+      halt(Unauthorized("ServiceRoad user is only authorized to alter serviceroad assets"))
+    if (typeId==trafficVolumeTypeid)
+      halt(BadRequest("Cannot modify 'traffic Volume' asset"))
+    linearAssetService.split(params("id").toLong,
+      (parsedBody \ "splitMeasure").extract[Double],
+      extractLinearAssetValue(parsedBody \ "existingValue"),
+      extractLinearAssetValue(parsedBody \ "createdValue"),
+      user.username,
+      validateUserMunicipalityAccess(user))
+  }
+
+  post("/linearassets/:id/separate") {
+    val user = userProvider.getCurrentUser()
+    val typeId = (parsedBody \ "typeId").extractOrElse[Int](halt(BadRequest("Missing mandatory 'typeId' parameter")))
+    if (user.isServiceRoadMaintainer() && typeId!=serviceRoadTypeid)
+      halt(Unauthorized("ServiceRoad user is only authorized to alter serviceroad assets"))
+    if (typeId==trafficVolumeTypeid)
+      halt(BadRequest("Cannot modify 'traffic Volume' asset"))
+    linearAssetService.separate(params("id").toLong,
+      extractLinearAssetValue(parsedBody \ "valueTowardsDigitization"),
+      extractLinearAssetValue(parsedBody \ "valueAgainstDigitization"),
+      user.username,
+      validateUserMunicipalityAccess(user))
+  }
+
+  get("/speedlimit/sid/") {
+    val segmentID = params.get("segmentid").getOrElse(halt(BadRequest("Bad coordinates")))
+    val speedLimit = speedLimitService.find(segmentID.toLong)
+    speedLimit match {
+      case Some(speedLimit) => {
+        roadLinkService.getRoadLinkMiddlePointByLinkId(speedLimit.linkId) match {
+          case Some(location) => {
+            Map ("success" -> true,
+              "linkId" ->  speedLimit.linkId,
+              "latitude" -> location._2.y,
+              "longitude"-> location._2.x
+            )
+          }
+          case None => {
+            Map("success" -> false)
+          }
+        }
+      }
+      case None => {
+        Map("success" -> false)
+      }
+    }
+  }
+
+  get("/speedlimits") {
+    val user = userProvider.getCurrentUser()
+    val municipalities: Set[Int] = if (user.isOperator()) Set() else user.configuration.authorizedMunicipalities
+
+    params.get("bbox").map { bbox =>
+      val boundingRectangle = constructBoundingRectangle(bbox)
+      validateBoundingBox(boundingRectangle)
+      speedLimitService.get(boundingRectangle, municipalities).map { linkPartition =>
+        linkPartition.map { link =>
+          Map(
+            "id" -> (if (link.id == 0) None else Some(link.id)),
+            "linkId" -> link.linkId,
+            "sideCode" -> link.sideCode,
+            "trafficDirection" -> link.trafficDirection,
+            "value" -> link.value.map(_.value),
+            "points" -> link.geometry,
+            "startMeasure" -> link.startMeasure,
+            "endMeasure" -> link.endMeasure,
+            "modifiedBy" -> link.modifiedBy,
+            "modifiedAt" -> link.modifiedDateTime,
+            "createdBy" -> link.createdBy,
+            "createdAt" -> link.createdDateTime
+          )
+        }
+      }
+    } getOrElse {
+      BadRequest("Missing mandatory 'bbox' parameter")
+    }
+  }
+
+  get("/speedlimits/history") {
+    val user = userProvider.getCurrentUser()
+    val municipalities: Set[Int] = if (user.isOperator()) Set() else user.configuration.authorizedMunicipalities
+
+    params.get("bbox").map { bbox =>
+      val boundingRectangle = constructBoundingRectangle(bbox)
+      validateBoundingBox(boundingRectangle)
+      speedLimitService.getHistory(boundingRectangle, municipalities).map { linkPartition =>
+        linkPartition.map { link =>
+          Map(
+            "id" -> (if (link.id == 0) None else Some(link.id)),
+            "linkId" -> link.linkId,
+            "sideCode" -> link.sideCode,
+            "trafficDirection" -> link.trafficDirection,
+            "value" -> link.value.map(_.value),
+            "points" -> link.geometry,
+            "startMeasure" -> link.startMeasure,
+            "endMeasure" -> link.endMeasure,
+            "modifiedBy" -> link.modifiedBy,
+            "modifiedAt" -> link.modifiedDateTime,
+            "createdBy" -> link.createdBy,
+            "createdAt" -> link.createdDateTime
+          )
+        }
+      }
+    } getOrElse {
+      BadRequest("Missing mandatory 'bbox' parameter")
+    }
+  }
+
+  get("/speedlimits/unknown") {
+    val user = userProvider.getCurrentUser()
+    val includedMunicipalities = user.isOperator() match {
+      case true => None
+      case false => Some(user.configuration.authorizedMunicipalities)
+    }
+    speedLimitService.getUnknown(includedMunicipalities)
+  }
+
+  put("/speedlimits") {
+    val user = userProvider.getCurrentUser()
+    if (user.isServiceRoadMaintainer())
+      halt(Unauthorized("ServiceRoad user is only authorized to alter serviceroad assets"))
+    val optionalValue = (parsedBody \ "value").extractOpt[Int]
+    val ids = (parsedBody \ "ids").extract[Seq[Long]]
+    val newLimits = (parsedBody \ "newLimits").extract[Seq[NewLimit]]
+    optionalValue match {
+      case Some(value) =>
+        val updatedIds = speedLimitService.updateValues(ids, value, user.username, validateUserMunicipalityAccess(user))
+        val createdIds = speedLimitService.create(newLimits, value, user.username, validateUserMunicipalityAccess(user))
+        speedLimitService.get(updatedIds ++ createdIds)
+      case _ => BadRequest("Speed limit value not provided")
+    }
+  }
+
+  post("/speedlimits/:speedLimitId/split") {
+    val user = userProvider.getCurrentUser()
+    if (user.isServiceRoadMaintainer())
+      halt(Unauthorized("ServiceRoad user is only authorized to alter serviceroad assets"))
+    speedLimitService.split(params("speedLimitId").toLong,
+      (parsedBody \ "splitMeasure").extract[Double],
+      (parsedBody \ "existingValue").extract[Int],
+      (parsedBody \ "createdValue").extract[Int],
+      user.username,
+      validateUserMunicipalityAccess(user))
+  }
+
+  post("/speedlimits/:speedLimitId/separate") {
+    val user = userProvider.getCurrentUser()
+    if (user.isServiceRoadMaintainer())
+      halt(Unauthorized("ServiceRoad user is only authorized to alter serviceroad assets"))
+    speedLimitService.separate(params("speedLimitId").toLong,
+      (parsedBody \ "valueTowardsDigitization").extract[Int],
+      (parsedBody \ "valueAgainstDigitization").extract[Int],
+      user.username,
+      validateUserMunicipalityAccess(user))
+  }
+
+  post("/speedlimits") {
+    val user = userProvider.getCurrentUser()
+    if (user.isServiceRoadMaintainer())
+      halt(Unauthorized("ServiceRoad user is only authorized to alter serviceroad assets"))
+    val newLimit = NewLimit((parsedBody \ "linkId").extract[Long],
+      (parsedBody \ "startMeasure").extract[Double],
+      (parsedBody \ "endMeasure").extract[Double])
+
+    speedLimitService.create(Seq(newLimit),
+      (parsedBody \ "value").extract[Int],
+      user.username,
+      validateUserMunicipalityAccess(user)).headOption match {
+      case Some(id) => speedLimitService.find(id)
+      case _ => BadRequest("Speed limit creation failed")
+    }
+  }
+
+  private def validateUserMunicipalityAccess(user: User)(municipality: Int): Unit = {
+    if (!user.isServiceRoadMaintainer())
+    if (!user.hasEarlyAccess() || !user.isAuthorizedToWrite(municipality)) {
+      halt(Unauthorized("User not authorized"))
+    }
+  }
+
+  get("/manoeuvres") {
+    val user = userProvider.getCurrentUser()
+    val municipalities: Set[Int] = if (user.isOperator()) Set() else user.configuration.authorizedMunicipalities
+    params.get("bbox").map { bbox =>
+      val boundingRectangle = constructBoundingRectangle(bbox)
+      validateBoundingBox(boundingRectangle)
+      manoeuvreService.getByBoundingBox(boundingRectangle, municipalities)
+    } getOrElse {
+      BadRequest("Missing mandatory 'bbox' parameter")
+    }
+  }
+
+  post("/manoeuvres") {
+    val user = userProvider.getCurrentUser()
+    if (user.isServiceRoadMaintainer())
+      halt(Unauthorized("ServiceRoad user is only authorized to alter serviceroad assets"))
+    val manoeuvres = (parsedBody \ "manoeuvres").extractOrElse[Seq[NewManoeuvre]](halt(BadRequest("Malformed 'manoeuvres' parameter")))
+
+    val manoeuvreIds = manoeuvres.map { manoeuvre =>
+
+      val linkIds = manoeuvres.flatMap(_.linkIds)
+      val roadlinks = roadLinkService.getRoadLinksByLinkIdsFromVVH(linkIds.toSet)
+
+      roadlinks.map(_.municipalityCode)
+        .foreach(validateUserMunicipalityAccess(user))
+
+      if(!manoeuvreService.isValid(manoeuvre, roadlinks))
+        halt(BadRequest("Invalid 'manouevre'"))
+
+      manoeuvreService.createManoeuvre(user.username, manoeuvre)
+    }
+    Created(manoeuvreIds)
+  }
+
+
+  delete("/manoeuvres") {
+    val user = userProvider.getCurrentUser()
+    if (user.isServiceRoadMaintainer())
+      halt(Unauthorized("ServiceRoad user is only authorized to alter serviceroad assets"))
+    val manoeuvreIds = (parsedBody \ "manoeuvreIds").extractOrElse[Seq[Long]](halt(BadRequest("Malformed 'manoeuvreIds' parameter")))
+
+    manoeuvreIds.foreach { manoeuvreId =>
+      val sourceRoadLinkId = manoeuvreService.getSourceRoadLinkIdById(manoeuvreId)
+      validateUserMunicipalityAccess(user)(vvhClient.roadLinkData.fetchByLinkId(sourceRoadLinkId).get.municipalityCode)
+      manoeuvreService.deleteManoeuvre(user.username, manoeuvreId)
+    }
+  }
+
+  put("/manoeuvres") {
+    val user = userProvider.getCurrentUser()
+    if (user.isServiceRoadMaintainer())
+      halt(Unauthorized("ServiceRoad user is only authorized to alter serviceroad assets"))
+    val manoeuvreUpdates: Map[Long, ManoeuvreUpdates] = parsedBody
+      .extractOrElse[Map[String, ManoeuvreUpdates]](halt(BadRequest("Malformed body on put manoeuvres request")))
+      .map { case (id, updates) => (id.toLong, updates) }
+
+    manoeuvreUpdates.foreach { case (id, updates) =>
+      val sourceRoadLinkId = manoeuvreService.getSourceRoadLinkIdById(id)
+      validateUserMunicipalityAccess(user)(vvhClient.roadLinkData.fetchByLinkId(sourceRoadLinkId).get.municipalityCode)
+      manoeuvreService.updateManoeuvre(user.username, id, updates)
+    }
+  }
+
+  get("/pedestrianCrossings")(getPointAssets(pedestrianCrossingService))
+  get("/pedestrianCrossings/:id")(getPointAssetById(pedestrianCrossingService))
+  get("/pedestrianCrossings/floating")(getFloatingPointAssets(pedestrianCrossingService))
+  delete("/pedestrianCrossings/:id")(deletePointAsset(pedestrianCrossingService))
+  put("/pedestrianCrossings/:id")(updatePointAsset(pedestrianCrossingService))
+  post("/pedestrianCrossings")(createNewPointAsset(pedestrianCrossingService))
+
+  get("/obstacles")(getPointAssets(obstacleService))
+  get("/obstacles/:id")(getPointAssetById(obstacleService))
+  get("/obstacles/floating")(getFloatingPointAssets(obstacleService))
+  delete("/obstacles/:id")(deletePointAsset(obstacleService))
+  put("/obstacles/:id")(updatePointAsset(obstacleService))
+  post("/obstacles")(createNewPointAsset(obstacleService))
+
+  get("/railwayCrossings")(getPointAssets(railwayCrossingService))
+  get("/railwayCrossings/:id")(getPointAssetById(railwayCrossingService))
+  get("/railwayCrossings/floating")(getFloatingPointAssets(railwayCrossingService))
+  put("/railwayCrossings/:id")(updatePointAsset(railwayCrossingService))
+  delete("/railwayCrossings/:id")(deletePointAsset(railwayCrossingService))
+  post("/railwayCrossings")(createNewPointAsset(railwayCrossingService))
+
+  get("/directionalTrafficSigns")(getPointAssets(directionalTrafficSignService))
+  get("/directionalTrafficSigns/:id")(getPointAssetById(directionalTrafficSignService))
+  get("/directionalTrafficSigns/floating")(getFloatingPointAssets(directionalTrafficSignService))
+  post("/directionalTrafficSigns")(createNewPointAsset(directionalTrafficSignService))
+  put("/directionalTrafficSigns/:id")(updatePointAsset(directionalTrafficSignService))
+  delete("/directionalTrafficSigns/:id")(deletePointAsset(directionalTrafficSignService))
+
+  get("/trafficLights")(getPointAssets(trafficLightService))
+  get("/trafficLights/:id")(getPointAssetById(trafficLightService))
+  get("/trafficLights/floating")(getFloatingPointAssets(trafficLightService))
+  post("/trafficLights")(createNewPointAsset(trafficLightService))
+  put("/trafficLights/:id")(updatePointAsset(trafficLightService))
+  delete("/trafficLights/:id")(deletePointAsset(trafficLightService))
+
+  private def getPointAssets(service: PointAssetOperations): Seq[service.PersistedAsset] = {
+    val user = userProvider.getCurrentUser()
+    if (user.isServiceRoadMaintainer())
+      halt(Unauthorized("ServiceRoad user is only authorized to alter serviceroad assets"))
+    val bbox = params.get("bbox").map(constructBoundingRectangle).getOrElse(halt(BadRequest("Bounding box was missing")))
+    validateBoundingBox(bbox)
+    service.getByBoundingBox(user, bbox)
+  }
+
+  private def getPointAssetById(service: PointAssetOperations) = {
+    val user = userProvider.getCurrentUser()
+    if (user.isServiceRoadMaintainer())
+      halt(Unauthorized("ServiceRoad user is only authorized to alter serviceroad assets"))
+    val asset = service.getById(params("id").toLong)
+    asset match {
+      case None => halt(NotFound("Asset with given id not found"))
+      case Some(foundAsset) =>
+        validateUserMunicipalityAccess(user)(foundAsset.municipalityCode)
+        foundAsset
+    }
+  }
+
+  private def getFloatingPointAssets(service: PointAssetOperations) = {
+    val user = userProvider.getCurrentUser()
+    if (user.isServiceRoadMaintainer())
+      halt(Unauthorized("ServiceRoad user is only authorized to alter serviceroad assets"))
+    val includedMunicipalities = user.isOperator() match {
+      case true => None
+      case false => Some(user.configuration.authorizedMunicipalities)
+    }
+    service.getFloatingAssets(includedMunicipalities)
+  }
+
+  private def deletePointAsset(service: PointAssetOperations): Long = {
+    val user = userProvider.getCurrentUser()
+    if (user.isServiceRoadMaintainer())
+      halt(Unauthorized("ServiceRoad user is only authorized to alter serviceroad assets"))
+    val id = params("id").toLong
+    service.getPersistedAssetsByIds(Set(id)).headOption.map(_.municipalityCode).foreach(validateUserMunicipalityAccess(user))
+    service.expire(id, user.username)
+  }
+
+  private def updatePointAsset(service: PointAssetOperations)(implicit m: Manifest[service.IncomingAsset]) {
+    val user = userProvider.getCurrentUser()
+    if (user.isServiceRoadMaintainer())
+      halt(Unauthorized("ServiceRoad user is only authorized to alter serviceroad assets"))
+    val id = params("id").toLong
+    val updatedAsset = (parsedBody \ "asset").extract[service.IncomingAsset]
+    roadLinkService.getRoadLinkFromVVH(updatedAsset.linkId) match {
+      case None => halt(NotFound(s"Roadlink with mml id ${updatedAsset.linkId} does not exist"))
+      case Some(link) => service.update(id, updatedAsset, link.geometry, link.municipalityCode, user.username)
+    }
+  }
+
+  private def createNewPointAsset(service: PointAssetOperations)(implicit m: Manifest[service.IncomingAsset]) = {
+    val user = userProvider.getCurrentUser()
+    if (user.isServiceRoadMaintainer())
+      halt(Unauthorized("ServiceRoad user is only authorized to alter serviceroad assets"))
+    val asset = (parsedBody \ "asset").extract[service.IncomingAsset]
+    for (link <- vvhClient.roadLinkData.fetchByLinkId(asset.linkId)) {
+      validateUserMunicipalityAccess(user)(link.municipalityCode)
+      service.create(asset, user.username, link.geometry, link.municipalityCode, Some(link.administrativeClass))
+    }
+  }
+
+  get("/servicePoints") {
+    val bbox = params.get("bbox").map(constructBoundingRectangle).getOrElse(halt(BadRequest("Bounding box was missing")))
+    servicePointService.get(bbox)
+  }
+
+  post("/servicePoints") {
+    val user = userProvider.getCurrentUser()
+    if (user.isServiceRoadMaintainer())
+      halt(Unauthorized("ServiceRoad user is only authorized to alter serviceroad assets"))
+    val asset = (parsedBody \ "asset").extract[IncomingServicePoint]
+    roadLinkService.getClosestRoadlinkFromVVH(user, Point(asset.lon, asset.lat)) match {
+      case None =>
+        halt(Conflict(s"Can not find nearby road link for given municipalities " + user.configuration.authorizedMunicipalities))
+      case Some(link) =>
+        servicePointService.create(asset, link.municipalityCode, user.username)
+    }
+  }
+
+  put("/servicePoints/:id") {
+    val id = params("id").toLong
+    val updatedAsset = (parsedBody \ "asset").extract[IncomingServicePoint]
+    val user = userProvider.getCurrentUser()
+    if (user.isServiceRoadMaintainer())
+      halt(Unauthorized("ServiceRoad user is only authorized to alter serviceroad assets"))
+    roadLinkService.getClosestRoadlinkFromVVH(user, Point(updatedAsset.lon, updatedAsset.lat)) match {
+      case None =>
+        halt(Conflict(s"Can not find nearby road link for given municipalities " + user.configuration.authorizedMunicipalities))
+      case Some(link) =>
+        servicePointService.update(id, updatedAsset, link.municipalityCode, user.username)
+    }
+  }
+
+  delete("/servicePoints/:id") {
+    val id = params("id").toLong
+    val user = userProvider.getCurrentUser()
+    if (user.isServiceRoadMaintainer())
+      halt(Unauthorized("ServiceRoad user is only authorized to alter serviceroad assets"))
+    servicePointService.expire(id, user.username)
+  }
+}