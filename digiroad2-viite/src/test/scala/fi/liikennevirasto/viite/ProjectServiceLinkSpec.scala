--- conflicted
+++ resolved
@@ -651,21 +651,12 @@
       oldgeom552 should be(geom552)
       val addProjectAddressLink512 = ProjectAddressLink(NewRoadAddress, 5176512, geom512, GeometryUtils.geometryLength(geom512),
         State, Motorway, RoadLinkType.NormalRoadLinkType, ConstructionType.InUse, LinkGeomSource.NormalLinkInterface,
-<<<<<<< HEAD
         RoadType.PublicRoad, Some("X"), None, 749, None, None, Map.empty, 75, 2, 0L, 8L, 5L, 0L, 0L, 0.0, GeometryUtils.geometryLength(geom512),
-        SideCode.TowardsDigitizing, None, None, Anomaly.None, 0L, LinkStatus.New, 0)
+        SideCode.TowardsDigitizing, None, None, Anomaly.None, 0L, LinkStatus.New, RoadAddressDAO.getNextRoadAddressId)
       val addProjectAddressLink552 = ProjectAddressLink(NewRoadAddress, 5176552, geom552, GeometryUtils.geometryLength(geom552),
         State, Motorway, RoadLinkType.NormalRoadLinkType, ConstructionType.InUse, LinkGeomSource.NormalLinkInterface,
         RoadType.PublicRoad, Some("X"), None, 749, None, None, Map.empty, 75, 2, 0L, 8L, 5L, 0L, 0L, 0.0, GeometryUtils.geometryLength(geom552),
-        SideCode.TowardsDigitizing, None, None, Anomaly.None, 0L, LinkStatus.New, 0)
-=======
-        RoadType.PublicRoad, "X", 749, None, None, Map.empty, 75, 2, 0L, 8L, 5L, 0L, 0L, 0.0, GeometryUtils.geometryLength(geom512),
         SideCode.TowardsDigitizing, None, None, Anomaly.None, 0L, LinkStatus.New, RoadAddressDAO.getNextRoadAddressId)
-      val addProjectAddressLink552 = ProjectAddressLink(NewRoadAddress, 5176552, geom552, GeometryUtils.geometryLength(geom552),
-        State, Motorway, RoadLinkType.NormalRoadLinkType, ConstructionType.InUse, LinkGeomSource.NormalLinkInterface,
-        RoadType.PublicRoad, "X", 749, None, None, Map.empty, 75, 2, 0L, 8L, 5L, 0L, 0L, 0.0, GeometryUtils.geometryLength(geom552),
-        SideCode.TowardsDigitizing, None, None, Anomaly.None, 0L, LinkStatus.New, RoadAddressDAO.getNextRoadAddressId)
->>>>>>> 952982d1
       val addresses = Seq(addProjectAddressLink512, addProjectAddressLink552)
       mockForProject(id, addresses)
       projectService.addNewLinksToProject(addresses.map(addressToProjectLink(rap)), id, "U", addresses.minBy(_.endMValue).linkId, false) should be(None)
