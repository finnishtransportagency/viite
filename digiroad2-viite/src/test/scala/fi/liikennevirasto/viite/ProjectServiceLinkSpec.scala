package fi.liikennevirasto.viite

import java.util.Properties

import fi.liikennevirasto.GeometryUtils
import fi.liikennevirasto.digiroad2._
import fi.liikennevirasto.digiroad2.asset.ConstructionType.InUse
import fi.liikennevirasto.digiroad2.asset.LinkGeomSource.NormalLinkInterface
import fi.liikennevirasto.digiroad2.asset.SideCode.{AgainstDigitizing, TowardsDigitizing}
import fi.liikennevirasto.digiroad2.asset._
import fi.liikennevirasto.digiroad2.dao.{Queries, Sequences}
import fi.liikennevirasto.digiroad2.linearasset.{KMTKID, PolyLine, RoadLink}
import fi.liikennevirasto.digiroad2.oracle.OracleDatabase
import fi.liikennevirasto.digiroad2.service.RoadLinkService
import fi.liikennevirasto.digiroad2.util.Track
import fi.liikennevirasto.digiroad2.util.Track.{Combined, LeftSide, RightSide}
import fi.liikennevirasto.viite.dao.AddressChangeType.{Termination, Transfer}
import fi.liikennevirasto.viite.dao.CalibrationPointSource.{ProjectLinkSource, RoadAddressSource}
import fi.liikennevirasto.viite.dao.Discontinuity.{Continuous, Discontinuous}
import fi.liikennevirasto.viite.dao.TerminationCode.NoTermination
import fi.liikennevirasto.viite.dao._
import fi.liikennevirasto.viite.model.{Anomaly, ProjectAddressLink, RoadAddressLinkLike}
import fi.liikennevirasto.viite.process.{ProjectSectionCalculator, RoadwayAddressMapper}
import fi.liikennevirasto.viite.util.{SplitOptions, StaticTestData, _}
import org.joda.time.DateTime
import org.mockito.ArgumentMatchers.any
import org.scalatest.mockito.MockitoSugar
import org.mockito.Mockito.{reset, when}
import org.mockito.invocation.InvocationOnMock
import org.mockito.stubbing.Answer
import org.scalatest.mockito.MockitoSugar
import org.scalatest.{BeforeAndAfter, FunSuite, Matchers}
import slick.driver.JdbcDriver.backend.Database
import slick.driver.JdbcDriver.backend.Database.dynamicSession
import slick.jdbc.StaticQuery.interpolation

import scala.util.parsing.json.JSON

class ProjectServiceLinkSpec extends FunSuite with Matchers with BeforeAndAfter {
  val properties: Properties = {
    val props = new Properties()
    props.load(getClass.getResourceAsStream("/digiroad2.properties"))
    props
  }
  val mockProjectService: ProjectService = MockitoSugar.mock[ProjectService]
  val mockRoadLinkService: RoadLinkService = MockitoSugar.mock[RoadLinkService]
  val mockRoadAddressService: RoadAddressService = MockitoSugar.mock[RoadAddressService]
  val mockRoadwayAddressMapper: RoadwayAddressMapper = MockitoSugar.mock[RoadwayAddressMapper]
  val mockNodesAndJunctionsService: NodesAndJunctionsService = MockitoSugar.mock[NodesAndJunctionsService]
  val mockEventBus: DigiroadEventBus = MockitoSugar.mock[DigiroadEventBus]
  val projectDAO = new ProjectDAO
  val projectLinkDAO = new ProjectLinkDAO
  val roadwayDAO = new RoadwayDAO
  val roadNetworkDAO = new RoadNetworkDAO
  val linearLocationDAO = new LinearLocationDAO
  val roadwayPointDAO = new RoadwayPointDAO
  val nodeDAO = new NodeDAO
  val nodePointDAO = new NodePointDAO
  val junctionPointDAO = new JunctionPointDAO
  val roadwayChangesDAO = new RoadwayChangesDAO
  val projectReservedPartDAO = new ProjectReservedPartDAO
  val roadwayAddressMapper = new RoadwayAddressMapper(roadwayDAO, linearLocationDAO)

  val roadAddressService: RoadAddressService = new RoadAddressService(mockRoadLinkService, roadwayDAO, linearLocationDAO, roadNetworkDAO, roadwayPointDAO, nodePointDAO, junctionPointDAO, roadwayAddressMapper, mockEventBus) {
    override def withDynSession[T](f: => T): T = f

    override def withDynTransaction[T](f: => T): T = f
  }

  val projectService = new ProjectService(roadAddressService, mockRoadLinkService, mockNodesAndJunctionsService, roadwayDAO,
    roadwayPointDAO, linearLocationDAO, projectDAO, projectLinkDAO,
    nodeDAO, nodePointDAO, junctionPointDAO, projectReservedPartDAO, roadwayChangesDAO,
    roadwayAddressMapper, mockEventBus) {
    override def withDynSession[T](f: => T): T = f

    override def withDynTransaction[T](f: => T): T = f
  }

  val projectServiceWithRoadAddressMock = new ProjectService(mockRoadAddressService, mockRoadLinkService, mockNodesAndJunctionsService, roadwayDAO,
    roadwayPointDAO, linearLocationDAO, projectDAO, projectLinkDAO,
    nodeDAO, nodePointDAO, junctionPointDAO, projectReservedPartDAO, roadwayChangesDAO,
    roadwayAddressMapper, mockEventBus) {
    override def withDynSession[T](f: => T): T = f

    override def withDynTransaction[T](f: => T): T = f
  }

  after {
    reset(mockRoadLinkService)
  }

  def withDynTransaction[T](f: => T): T = OracleDatabase.withDynTransaction(f)

  def runWithRollback[T](f: => T): T = {
    Database.forDataSource(OracleDatabase.ds).withDynTransaction {
      val t = f
      dynamicSession.rollback()
      t
    }
  }

  private def projectLink(startAddrM: Long, endAddrM: Long, track: Track, projectId: Long, status: LinkStatus = LinkStatus.NotHandled,
                          roadNumber: Long = 19999L, roadPartNumber: Long = 1L, discontinuity: Discontinuity = Discontinuity.Continuous, ely: Long = 8L, roadwayId: Long = 0L, linearLocationId: Long = 0L) = {
    ProjectLink(NewIdValue, roadNumber, roadPartNumber, track, discontinuity, startAddrM, endAddrM, startAddrM, endAddrM, None, None,
      Some("User"), startAddrM, 0.0, (endAddrM - startAddrM).toDouble, SideCode.TowardsDigitizing, (None, None),
      Seq(Point(0.0, startAddrM), Point(0.0, endAddrM)), projectId, status, RoadType.PublicRoad,
      LinkGeomSource.NormalLinkInterface, (endAddrM - startAddrM).toDouble, roadwayId, linearLocationId, ely, reversed = false, None, 0L)
  }

  private def setUpProjectWithLinks(linkStatus: LinkStatus, addrM: Seq[Long], changeTrack: Boolean = false, roadNumber: Long = 19999L,
                                    roadPartNumber: Long = 1L, discontinuity: Discontinuity = Discontinuity.Continuous, ely: Long = 8L, roadwayId: Long = 0L) = {
    val id = Sequences.nextViitePrimaryKeySeqValue

    def withTrack(t: Track): Seq[ProjectLink] = {
      addrM.init.zip(addrM.tail).map { case (st, en) =>
        projectLink(st, en, t, id, linkStatus, roadNumber, roadPartNumber, discontinuity, ely, roadwayId)
      }
    }

    val project = Project(id, ProjectState.Incomplete, "f", "s", DateTime.now(), "", DateTime.now(), DateTime.now(),
      "", Seq(), Seq(), None, None)
    projectDAO.create(project)
    val links =
      if (changeTrack) {
        withTrack(RightSide) ++ withTrack(LeftSide)
      } else {
        withTrack(Combined)
      }
    projectReservedPartDAO.reserveRoadPart(id, roadNumber, roadPartNumber, "u")
    projectLinkDAO.create(links)
    project
  }


  private def createProjectLinks(linkIds: Seq[Long], projectId: Long, roadNumber: Long, roadPartNumber: Long, track: Int,
                                 discontinuity: Int, roadType: Int, roadLinkSource: Int,
                                 roadEly: Long, user: String, roadName: String): Map[String, Any] = {
    projectService.createProjectLinks(linkIds, projectId, roadNumber, roadPartNumber, Track.apply(track), Discontinuity.apply(discontinuity),
      RoadType.apply(roadType), LinkGeomSource.apply(roadLinkSource), roadEly, user, roadName)
  }

  private def extractTrafficDirection(sideCode: SideCode, track: Track): TrafficDirection = {
    (sideCode, track) match {
      case (_, Track.Combined) => TrafficDirection.BothDirections
      case (TowardsDigitizing, Track.RightSide) => TrafficDirection.TowardsDigitizing
      case (TowardsDigitizing, Track.LeftSide) => TrafficDirection.AgainstDigitizing
      case (AgainstDigitizing, Track.RightSide) => TrafficDirection.AgainstDigitizing
      case (AgainstDigitizing, Track.LeftSide) => TrafficDirection.TowardsDigitizing
      case (_, _) => TrafficDirection.UnknownDirection
    }
  }

  private def toRoadLink(ral: ProjectLink): RoadLink = {
    RoadLink(ral.linkId, KMTKID(s"${ral.linkId}"), ral.geometry, ral.geometryLength, State, 1,
      extractTrafficDirection(ral.sideCode, ral.track), Motorway, None, None, Map(
        "MUNICIPALITYCODE" -> BigInt(749), "VERTICALLEVEL" -> BigInt(1), "SURFACETYPE" -> BigInt(1),
        "ROADNUMBER" -> BigInt(ral.roadNumber), "ROADPARTNUMBER" -> BigInt(ral.roadPartNumber)),
      ConstructionType.InUse, LinkGeomSource.NormalLinkInterface)
  }

  private def toRoadLink(ral: RoadAddressLinkLike): RoadLink = {
    RoadLink(ral.linkId, KMTKID(s"${ral.linkId}"), ral.geometry, ral.length, ral.administrativeClass, 1,
      extractTrafficDirection(ral.sideCode, Track.apply(ral.trackCode.toInt)), ral.linkType, ral.modifiedAt, ral.modifiedBy, Map(
        "MUNICIPALITYCODE" -> BigInt(749), "VERTICALLEVEL" -> BigInt(1), "SURFACETYPE" -> BigInt(1),
        "ROADNUMBER" -> BigInt(ral.roadNumber), "ROADPARTNUMBER" -> BigInt(ral.roadPartNumber)),
      ral.constructionType, ral.roadLinkSource)
  }

  private def addressToRoadLink(ral: RoadAddress): RoadLink = {
    val geomLength = GeometryUtils.geometryLength(ral.geometry)
    val adminClass = ral.roadType match {
      case RoadType.FerryRoad => AdministrativeClass.apply(1)
      case RoadType.PublicRoad => AdministrativeClass.apply(1)
      case RoadType.MunicipalityStreetRoad => AdministrativeClass.apply(2)
      case RoadType.PrivateRoadType => AdministrativeClass.apply(3)
      case _ => AdministrativeClass.apply(99)
    }
    RoadLink(ral.linkId, KMTKID(s"${ral.linkId}"), ral.geometry, geomLength, adminClass, 1,
      extractTrafficDirection(ral.sideCode, ral.track), LinkType.apply(99), Option(ral.startDate.toString), ral.createdBy, Map(
        "MUNICIPALITYCODE" -> BigInt(749), "VERTICALLEVEL" -> BigInt(1), "SURFACETYPE" -> BigInt(1),
        "ROADNUMBER" -> BigInt(ral.roadNumber), "ROADPARTNUMBER" -> BigInt(ral.roadPartNumber)),
      ConstructionType.InUse, ral.linkGeomSource)
  }

  private def toMockAnswer(projectLinks: Seq[ProjectLink], roadLink: RoadLink, seq: Seq[RoadLink] = Seq()) = {
    new Answer[Seq[RoadLink]]() {
      override def answer(invocation: InvocationOnMock): Seq[RoadLink] = {
        val ids = if (invocation.getArguments.apply(0) == null)
          Set[Long]()
        else invocation.getArguments.apply(0).asInstanceOf[Set[Long]]
        projectLinks.groupBy(_.linkId).filterKeys(l => ids.contains(l)).mapValues { pl =>
          val startP = Point(pl.map(_.startAddrMValue).min, 0.0)
          val endP = Point(pl.map(_.endAddrMValue).max, 0.0)
          val maxLen = pl.map(_.endMValue).max
          val midP = Point((startP.x + endP.x) * .5,
            if (endP.x - startP.x < maxLen) {
              Math.sqrt(maxLen * maxLen - (startP.x - endP.x) * (startP.x - endP.x)) / 2
            }
            else 0.0)
          val forcedGeom = pl.filter(l => l.id == -1000L && l.geometry.nonEmpty).sortBy(_.startAddrMValue)
          val (startFG, endFG) = (forcedGeom.headOption.map(_.startingPoint), forcedGeom.lastOption.map(_.endPoint))
          if (pl.head.id == -1000L) {
            roadLink.copy(linkId = pl.head.linkId, geometry = Seq(startFG.get, endFG.get))
          } else
            roadLink.copy(linkId = pl.head.linkId, geometry = Seq(startP, midP, endP))
        }.values.toSeq ++ seq
      }
    }
  }

  private def toMockAnswer(roadLinks: Seq[RoadLink]) = {
    new Answer[Seq[RoadLink]]() {
      override def answer(invocation: InvocationOnMock): Seq[RoadLink] = {
        val ids = invocation.getArguments.apply(0).asInstanceOf[Set[Long]]
        roadLinks.filter(rl => ids.contains(rl.linkId))
      }
    }
  }

  private def mockForProject[T <: PolyLine](id: Long, l: Seq[T] = Seq()) = {
    val roadLink = RoadLink(Sequences.nextViitePrimaryKeySeqValue, KMTKID(""), Seq(Point(535602.222, 6982200.25, 89.9999), Point(535605.272, 6982204.22, 85.90899999999965))
      , 540.3960283713503, State, 99, TrafficDirection.AgainstDigitizing, UnknownLinkType, Some("25.06.2015 03:00:00"), Some("vvh_modified"), Map("MUNICIPALITYCODE" -> BigInt.apply(749)),
      InUse, NormalLinkInterface)
    val (projectLinks, palinks) = l.partition(_.isInstanceOf[ProjectLink])
    val dbLinks = projectLinkDAO.fetchProjectLinks(id)
    when(mockRoadLinkService.getRoadLinksHistoryFromKMTK(any[Set[Long]])).thenReturn(Seq())
    when(mockRoadLinkService.getRoadLinksAndComplementaryByLinkIds(any[Set[Long]])).thenAnswer(
      toMockAnswer(dbLinks ++ projectLinks.asInstanceOf[Seq[ProjectLink]].filterNot(l => dbLinks.map(_.linkId).contains(l.linkId)),
        roadLink, palinks.asInstanceOf[Seq[ProjectAddressLink]].map(toRoadLink)
      ))
  }

  private def mockRoadLinksWithStaticTestData(linkIds: Set[Long], linkSource: LinkGeomSource = LinkGeomSource.NormalLinkInterface): Seq[RoadLink] = {
    val roadLinkTemplate =
      RoadLink(-1, KMTKID("aaaaaaaaaaaaaaaaaaaaaaaaaaaaaaaa", 1), Seq(), 540.3960283713503, State, 99, TrafficDirection.BothDirections, UnknownLinkType, Some("25.06.2015 03:00:00"),
        Some("vvh_modified"), Map("MUNICIPALITYCODE" -> BigInt.apply(749)), InUse, NormalLinkInterface)
    StaticTestData.roadLinkMocker(roadLinkTemplate)(linkIds)
  }

  test("Test projectService.updateProjectLinks() When using a recently created project Then project should become publishable after the update.") {
    var count = 0
    runWithRollback {
      val countCurrentProjects = projectService.getAllProjects
      val id = 0
      val addresses = List(ProjectReservedPart(Sequences.nextViitePrimaryKeySeqValue: Long, 5: Long, 206: Long, Some(5L), Some(Discontinuity.apply("jatkuva")), Some(8L), newLength = None, newDiscontinuity = None, newEly = None))
      val roadAddressProject = Project(id, ProjectState.apply(1), "TestProject", "TestUser", DateTime.now(), "TestUser", DateTime.parse("2017-01-01"), DateTime.now(), "Some additional info", Seq(), Seq(), None)
      val saved = projectService.createRoadLinkProject(roadAddressProject)
      mockForProject(saved.id, roadwayAddressMapper.getRoadAddressesByLinearLocation(linearLocationDAO.fetchByRoadways(roadwayDAO.fetchAllBySection(5, 206).map(_.roadwayNumber).toSet)).map(toProjectLink(saved)))
      projectService.saveProject(saved.copy(reservedParts = addresses))
      val countAfterInsertProjects = projectService.getAllProjects
      count = countCurrentProjects.size + 1
      countAfterInsertProjects.size should be(count)
      projectService.isProjectPublishable(saved.id) should be(false)
      val linkIds = projectLinkDAO.fetchProjectLinks(saved.id).map(_.linkId).toSet
      projectService.updateProjectLinks(saved.id, Set(), linkIds.toSeq, LinkStatus.Terminated, "-", 0, 0, 0, Option.empty[Int])
      projectService.isProjectPublishable(saved.id) should be(true)
    }
    runWithRollback {
      projectService.getAllProjects
    } should have size (count - 1)
  }

  test("Test projectService.updateProjectLinks() When changing the project links numbering Then project should become publishable after the update and it's links should reflect the number change.") {
    var count = 0

    val roadLinks = Seq(
      RoadLink(5170939L, KMTKID(s"aaaaaaaaaaaaaaaaaaaaaaaaaaaaaaaa", 1), Seq(Point(535605.272, 6982204.22, 85.90899999999965))
        , 540.3960283713503, State, 99, TrafficDirection.AgainstDigitizing, UnknownLinkType, Some("25.06.2015 03:00:00"), Some("vvh_modified"), Map("MUNICIPALITYCODE" -> BigInt.apply(749)),
        InUse, NormalLinkInterface))
    runWithRollback {
      val countCurrentProjects = projectService.getAllProjects
      val id = 0
      val addresses = List(
        ProjectReservedPart(Sequences.nextViitePrimaryKeySeqValue: Long, 5: Long, 207: Long, Some(5L), Some(Discontinuity.apply("jatkuva")), Some(8L), newLength = None, newDiscontinuity = None, newEly = None))
      val roadAddressProject = Project(id, ProjectState.apply(1), "TestProject", "TestUser", DateTime.now(),
        "TestUser", DateTime.parse("1962-11-02"), DateTime.now(), "Some additional info", Seq(), Seq(), None)
      val saved = projectService.createRoadLinkProject(roadAddressProject)
      mockForProject(saved.id, roadwayAddressMapper.getRoadAddressesByLinearLocation(linearLocationDAO.fetchByRoadways(roadwayDAO.fetchAllBySection(5, 207).map(_.roadwayNumber).toSet)).map(toProjectLink(saved)))
      projectService.saveProject(saved.copy(reservedParts = addresses))
      val countAfterInsertProjects = projectService.getAllProjects
      count = countCurrentProjects.size + 1
      countAfterInsertProjects.size should be(count)
      val projectLinks = projectLinkDAO.fetchProjectLinks(saved.id)
      projectLinks.isEmpty should be(false)
      val partitioned = projectLinks.partition(_.roadPartNumber == 207)

      projectService.isProjectPublishable(saved.id) should be(false)
      val linkIds = projectLinkDAO.fetchProjectLinks(saved.id).map(_.linkId).toSet
      projectService.updateProjectLinks(saved.id, Set(), linkIds.toSeq, LinkStatus.Numbering, "-", 99999, 1, 0, Option.empty[Int])
      val afterNumberingLinks = projectLinkDAO.fetchProjectLinks(saved.id)
      afterNumberingLinks.foreach(l => (l.roadNumber == 99999 && l.roadPartNumber == 1) should be(true))
    }

  }

  test("Test projectService.addNewLinksToProject() When adding a nonexistent roadlink to project Then when querying for it it should return that one project link was entered.") {
    runWithRollback {
      val idr = roadwayDAO.getNextRoadwayId
      val id = Sequences.nextViitePrimaryKeySeqValue
      val rap = Project(id, ProjectState.apply(1), "TestProject", "TestUser", DateTime.parse("2700-01-01"), "TestUser", DateTime.parse("2700-01-01"), DateTime.now(), "Some additional info", List.empty[ProjectReservedPart], Seq(), None)
      val projectLink = toProjectLink(rap, LinkStatus.New)(RoadAddress(idr, 1, 12345, 1, RoadType.PrivateRoadType, Track.Combined, Discontinuous, 0L, 10L, Some(DateTime.parse("1901-01-01")), Some(DateTime.parse("1902-01-01")), Option("tester"), 1234522L, 0.0, 9.8, SideCode.TowardsDigitizing, 0, (None, None),
        Seq(Point(0.0, 0.0), Point(0.0, 9.8)), LinkGeomSource.NormalLinkInterface, 5, NoTermination, 0))
      projectDAO.create(rap)
      mockForProject(id, Seq(projectLink))
      projectService.addNewLinksToProject(Seq(projectLink), id, "U", projectLink.linkId, newTransaction = true, Discontinuous)
      val links = projectLinkDAO.fetchProjectLinks(id)
      links.size should be(1)
    }
  }

  test("Test projectService.addNewLinksToProject() When adding two consecutive roadlinks to project road number & road part Then check the correct insertion of the roadlinks.") {
    val roadLink = RoadLink(5175306, KMTKID(s"aaaaaaaaaaaaaaaaaaaaaaaaaaaaaaaa", 1), Seq(Point(535602.222, 6982200.25, 89.9999), Point(535605.272, 6982204.22, 85.90899999999965))
      , 540.3960283713503, State, 99, TrafficDirection.AgainstDigitizing, UnknownLinkType, Some("25.06.2015 03:00:00"), Some("vvh_modified"), Map("MUNICIPALITYCODE" -> BigInt.apply(749)),
      InUse, NormalLinkInterface)
    when(mockRoadLinkService.getRoadLinksHistoryFromKMTK(any[Set[Long]])).thenReturn(Seq())
    when(mockRoadLinkService.getRoadLinksAndComplementaryByLinkIds(Set(5175306L))).thenReturn(Seq(roadLink))
    runWithRollback {

      val idr1 = roadwayDAO.getNextRoadwayId
      val idr2 = roadwayDAO.getNextRoadwayId
      val id = Sequences.nextViitePrimaryKeySeqValue
      val rap = Project(id, ProjectState.apply(1), "TestProject", "TestUser", DateTime.parse("2700-01-01"), "TestUser", DateTime.parse("2700-01-01"), DateTime.now(), "Some additional info", List.empty[ProjectReservedPart], Seq(), None)
      projectDAO.create(rap)

      val projectLink1 = toProjectLink(rap, LinkStatus.New)(RoadAddress(idr1, 0, 12345, 1, RoadType.Unknown, Track.Combined, Discontinuous, 0L, 10L, Some(DateTime.parse("1901-01-01")), Some(DateTime.parse("1902-01-01")), Option("tester"), 5175306L, 0.0, 9.8, SideCode.TowardsDigitizing, 0, (None, None),
        Seq(Point(535602.222, 6982200.25, 89.9999), Point(535605.272, 6982204.22, 85.90899999999965)), LinkGeomSource.NormalLinkInterface, 5, NoTermination, 0))

      val projectLink2 = toProjectLink(rap, LinkStatus.New)(RoadAddress(idr2, 0, 12345, 1, RoadType.Unknown, Track.Combined, Discontinuous, 0L, 10L, Some(DateTime.parse("1901-01-01")), Some(DateTime.parse("1902-01-01")), Option("tester"), 1610976L, 0.0, 5.8, SideCode.TowardsDigitizing, 0, (None, None),
        Seq(Point(535605.272, 6982204.22, 85.90899999999965), Point(535608.555, 6982204.33, 86.90)), LinkGeomSource.NormalLinkInterface, 5, NoTermination, 0))


      val calibrationPoints1 = CalibrationPointsUtils.toCalibrationPoints(projectLink1.calibrationPoints)
      val calibrationPoints2 = CalibrationPointsUtils.toCalibrationPoints(projectLink2.calibrationPoints)

      val p1 = ProjectAddressLink(idr1, projectLink1.linkId, projectLink1.geometry,
        1, AdministrativeClass.apply(1), LinkType.apply(1), ConstructionType.apply(1), projectLink1.linkGeomSource, RoadType.PublicUnderConstructionRoad, Some(""), None, 111, "Heinola", Some(""), Some("vvh_modified"),
        Map(), projectLink1.roadNumber, projectLink1.roadPartNumber, 2, -1, projectLink1.discontinuity.value,
        projectLink1.startAddrMValue, projectLink1.endAddrMValue, projectLink1.startMValue, projectLink1.endMValue,
        projectLink1.sideCode,
        calibrationPoints1._1,
        calibrationPoints1._2, Anomaly.None, projectLink1.status, 0, 0)

      val p2 = ProjectAddressLink(idr2, projectLink2.linkId, projectLink2.geometry,
        1, AdministrativeClass.apply(1), LinkType.apply(1), ConstructionType.apply(1), projectLink2.linkGeomSource, RoadType.PublicUnderConstructionRoad, Some(""), None, 111, "Heinola", Some(""), Some("vvh_modified"),
        Map(), projectLink2.roadNumber, projectLink2.roadPartNumber, 2, -1, projectLink2.discontinuity.value,
        projectLink2.startAddrMValue, projectLink2.endAddrMValue, projectLink2.startMValue, projectLink2.endMValue,
        projectLink2.sideCode,
        calibrationPoints2._1,
        calibrationPoints2._2, Anomaly.None, projectLink2.status, 0, 0)

      mockForProject(id, Seq(p1, p2))
      projectService.addNewLinksToProject(Seq(projectLink1), id, "U", p1.linkId, true, Discontinuous)
      val links = projectLinkDAO.fetchProjectLinks(id)
      links.size should be(1)
      reset(mockRoadLinkService)
      mockForProject(id, Seq(p2))

      projectService.addNewLinksToProject(Seq(projectLink2), id, "U", p2.linkId, true, Discontinuous)
      val linksAfter = projectLinkDAO.fetchProjectLinks(id)
      linksAfter.size should be(2)
    }
  }

  test("Test projectService.changeDirection() When issuing said command to a newly created project link in a newly created project Then check if the side code changed correctly.") {
    def prettyPrint(links: List[ProjectLink]) = {

      val sortedLinks = links.sortBy(_.id)
      sortedLinks.foreach { link =>
        println(s""" ${link.linkId} trackCode ${link.track.value} -> |--- (${link.startAddrMValue}, ${link.endAddrMValue}) ---|  MValue = """ + (link.endMValue - link.startMValue))
      }
      println("\n Total length (0+1/2):" + (sortedLinks.filter(_.track != Track.Combined).map(_.geometryLength).sum / 2 +
        sortedLinks.filter(_.track == Track.Combined).map(_.geometryLength).sum))
    }

    runWithRollback {
      val links = projectLinkDAO.fetchProjectLinks(7081807)
      links.nonEmpty should be(true)
      val mappedGeoms = StaticTestData.mappedGeoms(links.map(_.linkId))
      val geomToLinks: Seq[ProjectLink] = links.map { l =>
        val geom = mappedGeoms(l.linkId)
        l.copy(geometry = geom,
          geometryLength = GeometryUtils.geometryLength(geom),
          endMValue = GeometryUtils.geometryLength(geom)
        )
      }
      val adjusted = ProjectSectionCalculator.assignMValues(geomToLinks)
      projectLinkDAO.updateProjectLinks(adjusted, "-", Seq())

      reset(mockRoadLinkService)
      when(mockRoadLinkService.getRoadLinksHistoryFromKMTK(any[Set[Long]])).thenReturn(Seq())
      when(mockRoadLinkService.getRoadLinksAndComplementaryByLinkIds(any[Set[Long]])).thenAnswer(
        toMockAnswer(adjusted.map(toRoadLink))
      )
      val beforeChange = projectLinkDAO.fetchProjectLinks(7081807)
      projectService.changeDirection(7081807, 77997, 1, links.map(l => LinkToRevert(l.id, l.linkId, l.status.value, l.geometry)), ProjectCoordinates(0, 0, 0), "testuser")
      val changedLinks = projectLinkDAO.fetchProjectLinks(7081807)

      val maxBefore = if (beforeChange.nonEmpty) beforeChange.maxBy(_.endAddrMValue).endAddrMValue else 0
      val maxAfter = if (changedLinks.nonEmpty) changedLinks.maxBy(_.endAddrMValue).endAddrMValue else 0
      maxBefore should be(maxAfter)
      val combinedLeft = changedLinks.filter(_.track != Track.RightSide).sortBy(_.startAddrMValue)
      val combinedRight = changedLinks.filter(_.track != Track.LeftSide).sortBy(_.startAddrMValue)


      combinedRight.foldLeft(Seq.empty[ProjectLink]) { case (seq, plink) =>
        if (seq.nonEmpty)
          seq.last.endAddrMValue should be(plink.startAddrMValue)
        seq ++ Seq(plink)
      }

      combinedLeft.foldLeft(Seq.empty[ProjectLink]) { case (seq, plink) =>
        if (seq.nonEmpty)
          seq.last.endAddrMValue should be(plink.startAddrMValue)
        seq ++ Seq(plink)
      }
      // Test that for every link there should be the address before it or after it (unless it's the first or last link)
      changedLinks.foreach(l =>
        (l == changedLinks.head || changedLinks.exists(c => c.endAddrMValue == l.startAddrMValue &&
          c.track == l.track || (c.track.value * l.track.value == 0))) && (l == changedLinks.last ||
          changedLinks.exists(c => c.startAddrMValue == l.endAddrMValue &&
            c.track == l.track || (c.track.value * l.track.value == 0))) should be(true)
      )
      adjusted.foreach { l =>
        GeometryUtils.geometryEndpoints(mappedGeoms(l.linkId)) should be(GeometryUtils.geometryEndpoints(l.geometry))
      }

      val linksFirst = adjusted.minBy(_.id)
      val linksLast = adjusted.maxBy(_.id)
      val changedLinksFirst = changedLinks.minBy(_.id)
      val changedLinksLast = changedLinks.maxBy(_.id)
      adjusted.sortBy(_.id).zip(changedLinks.sortBy(_.id)).foreach {
        case (oldLink, newLink) =>
          oldLink.startAddrMValue should be((linksLast.endAddrMValue - newLink.endAddrMValue) +- 1)
          oldLink.endAddrMValue should be((linksLast.endAddrMValue - newLink.startAddrMValue) +- 1)
          val sideCodeChangeCorrect = (oldLink.sideCode, newLink.sideCode) match {
            case (SideCode.BothDirections, SideCode.BothDirections) => true
            case (SideCode.AgainstDigitizing, SideCode.TowardsDigitizing) => true
            case (SideCode.TowardsDigitizing, SideCode.AgainstDigitizing) => true
            case _ => false
          }
          sideCodeChangeCorrect should be (true)
      }
      linksFirst.id should be(changedLinksFirst.id)
      linksLast.id should be(changedLinksLast.id)
      linksLast.geometryLength should be(changedLinks.maxBy(_.id).geometryLength +- .1)
      linksLast.endMValue should be(changedLinks.maxBy(_.id).endMValue +- .1)
      linksFirst.endMValue should be(changedLinksFirst.endMValue +- .1)
      linksLast.endMValue should be(changedLinksLast.endMValue +- .1)
    }
  }

  test("Test projectService.updateProjectLinks() When issuing a numbering change on transfer operation with same road number Then check if all the roads have proper m address values defined.") {
    runWithRollback {
      val address1 = roadwayAddressMapper.getRoadAddressesByLinearLocation(linearLocationDAO.fetchByRoadways(roadwayDAO.fetchAllBySection(5, 206).map(_.roadwayNumber).toSet))
      val address2 = roadwayAddressMapper.getRoadAddressesByLinearLocation(linearLocationDAO.fetchByRoadways(roadwayDAO.fetchAllBySection(5, 207).map(_.roadwayNumber).toSet))
      val reservedRoadPart1 = ProjectReservedPart(address1.head.id, address1.head.roadNumber, address1.head.roadPartNumber,
        Some(address1.last.endAddrMValue), Some(address1.last.discontinuity), Some(8L), newLength = None, newDiscontinuity = None, newEly = None)
      val reservedRoadPart2 = ProjectReservedPart(address2.head.id, address2.head.roadNumber, address2.head.roadPartNumber,
        Some(address2.last.endAddrMValue), Some(address2.last.discontinuity), Some(8L), newLength = None, newDiscontinuity = None, newEly = None)
      val rap = Project(0, ProjectState.apply(1), "TestProject", "TestUser", DateTime.now(), "TestUser", DateTime.now(), DateTime.now(), "Some additional info", Seq(reservedRoadPart1) ++ Seq(reservedRoadPart2), Seq(), None, None)

      val links = (address1 ++ address2).map(address => {
        toProjectLink(rap, LinkStatus.NotHandled)(address)
      })
<<<<<<< HEAD
      when(mockRoadLinkService.getSuravageRoadLinksByLinkIdsFromVVH(any[Set[Long]])).thenReturn(Seq())
      when(mockRoadLinkService.getRoadLinksHistoryFromKMTK(any[Set[Long]])).thenReturn(Seq())
      when(mockRoadLinkService.getRoadLinksAndComplementaryByLinkIds(any[Set[Long]])).thenReturn(links.map(toRoadLink))
=======
      when(mockRoadLinkService.getRoadLinksHistoryFromVVH(any[Set[Long]])).thenReturn(Seq())
      when(mockRoadLinkService.getRoadLinksByLinkIdsFromVVH(any[Set[Long]], any[Boolean])).thenReturn(links.map(toRoadLink))
>>>>>>> 0b25dac8
      val project = projectService.createRoadLinkProject(rap)

      //Unchanged + Transfer
      val transferLinkId = address2.minBy(_.startAddrMValue).linkId
      projectService.updateProjectLinks(project.id, Set(), address1.map(_.linkId), LinkStatus.UnChanged, "TestUser",
        0, 0, 0, Option.empty[Int]) should be(None)
      projectService.updateProjectLinks(project.id, Set(), Seq(transferLinkId), LinkStatus.Transfer, "TestUser", 5, 206, 0, Option.empty[Int]) should be(None)
      val firstTransferLinks = projectLinkDAO.fetchProjectLinks(project.id)
      //TODO- this should be uncommented after VIITE-1541 implementation
      //firstTransferLinks.filter(_.roadPartNumber == 1).map(_.endAddrMValue).max should be(address1.map(_.endAddrMValue).max +
      //address2.find(_.linkId == transferLinkId).map(a => a.endAddrMValue - a.startAddrMValue).get)
      //Transfer the rest
      projectService.updateProjectLinks(project.id, Set(), address2.sortBy(_.startAddrMValue).tail.map(_.linkId),
        LinkStatus.Transfer, "TestUser", 5, 207, 0, Option.empty[Int]) should be(None)
      val secondTransferLinks = projectLinkDAO.fetchProjectLinks(project.id)
      //TODO- this should be uncommented after VIITE-1541 implementation
//      secondTransferLinks.filter(_.roadPartNumber == 2).maxBy(_.startAddrMValue).endAddrMValue should be(address2.maxBy(_.startAddrMValue).endAddrMValue - address2.minBy(_.startAddrMValue).endAddrMValue)
      val mappedLinks = links.groupBy(_.linkId)
      val mapping = secondTransferLinks.filter(_.roadPartNumber == 207).map(tl => tl -> mappedLinks(tl.linkId)).filterNot(_._2.size > 1)
      mapping.foreach { case (link, l) =>
        val before = l.head
        before.endAddrMValue - before.startAddrMValue should be(link.endAddrMValue - link.startAddrMValue +- 1)
      }
      secondTransferLinks.groupBy(_.roadPartNumber).mapValues(_.map(_.endAddrMValue).max).values.sum should be
      address1.map(_.endAddrMValue).max + address2.map(_.endAddrMValue).max
    }
  }

  test("Test projectService.updateProjectLinks() When issuing a numbering change on transfer operation with different road number Then check that thwe ammount of roads for one road number goes down and the other goes up.") {
    runWithRollback {

      val address1 = roadwayAddressMapper.getRoadAddressesByLinearLocation(linearLocationDAO.fetchByRoadways(roadwayDAO.fetchAllBySection(11, 8).map(_.roadwayNumber).toSet)).sortBy(_.startAddrMValue)
      val address2 = roadwayAddressMapper.getRoadAddressesByLinearLocation(linearLocationDAO.fetchByRoadways(roadwayDAO.fetchAllBySection(259, 1).map(_.roadwayNumber).toSet)).sortBy(_.startAddrMValue)
      val reservedRoadPart1 = ProjectReservedPart(address1.head.id, address1.head.roadNumber, address1.head.roadPartNumber,
        Some(address1.last.endAddrMValue), Some(address1.head.discontinuity), Some(address1.head.ely), newLength = None, newDiscontinuity = None, newEly = None)
      val reservedRoadPart2 = ProjectReservedPart(address2.head.id, address2.head.roadNumber, address2.head.roadPartNumber,
        Some(address2.last.endAddrMValue), Some(address2.head.discontinuity), Some(address2.head.ely), newLength = None, newDiscontinuity = None, newEly = None)
      val rap = Project(0, ProjectState.apply(1), "TestProject", "TestUser", DateTime.now(), "TestUser", DateTime.now(), DateTime.now(), "Some additional info", Seq(reservedRoadPart1) ++ Seq(reservedRoadPart2), Seq(), None, None)

      val links = (address1 ++ address2).map(address => {
        toProjectLink(rap, LinkStatus.NotHandled)(address)
      })
<<<<<<< HEAD
      when(mockRoadLinkService.getSuravageRoadLinksByLinkIdsFromVVH(any[Set[Long]])).thenReturn(Seq())
      when(mockRoadLinkService.getRoadLinksHistoryFromKMTK(any[Set[Long]])).thenReturn(Seq())
      when(mockRoadLinkService.getRoadLinksAndComplementaryByLinkIds(any[Set[Long]])).thenReturn(links.map(toRoadLink))
=======
      when(mockRoadLinkService.getRoadLinksHistoryFromVVH(any[Set[Long]])).thenReturn(Seq())
      when(mockRoadLinkService.getRoadLinksByLinkIdsFromVVH(any[Set[Long]], any[Boolean])).thenReturn(links.map(toRoadLink))
>>>>>>> 0b25dac8
      val project = projectService.createRoadLinkProject(rap)

      val transferLink = address2.minBy(_.startAddrMValue)
      projectService.updateProjectLinks(project.id, Set(), address1.map(_.linkId), LinkStatus.UnChanged, "TestUser",
        0, 0, 0, Option.empty[Int]) should be(None)
      projectService.updateProjectLinks(project.id, Set(), Seq(transferLink.linkId), LinkStatus.Transfer, "TestUser",
        11, 8, 0, Option.empty[Int]) should be(None)

      val updatedLinks = projectLinkDAO.fetchProjectLinks(project.id)
      val linksRoad11 = updatedLinks.filter(_.roadNumber == 11).sortBy(_.startAddrMValue)
      val linksRoad259 = updatedLinks.filter(_.roadNumber == 259).sortBy(_.startAddrMValue)

      linksRoad11.size should be(address1.size + 1)
      linksRoad259.size should be(address2.size - 1)

    }
  }

  test("Test projectService.updateProjectLinks() When reserving a road part, try to renumber it to the same number Then it should produce an error.") {
    runWithRollback {
      reset(mockRoadLinkService)
      val addresses = roadwayAddressMapper.getRoadAddressesByLinearLocation(linearLocationDAO.fetchByRoadways(roadwayDAO.fetchAllBySection(5, 201).map(_.roadwayNumber).toSet)).sortBy(_.startAddrMValue)
      val reservedRoadPart = ProjectReservedPart(addresses.head.id, addresses.head.roadNumber, addresses.head.roadPartNumber,
        Some(addresses.last.endAddrMValue), Some(addresses.head.discontinuity), Some(8L), newLength = None, newDiscontinuity = None, newEly = None)
      val rap = Project(0, ProjectState.apply(1), "TestProject", "TestUser", DateTime.now(), "TestUser", DateTime.now(), DateTime.now(), "Some additional info", Seq(), Seq(), None, None)
      val project = projectService.createRoadLinkProject(rap)
      mockForProject(project.id, addresses.map(toProjectLink(project)))
      projectService.saveProject(project.copy(reservedParts = Seq(reservedRoadPart)))
      val savedProject = projectService.getSingleProjectById(project.id).get
      savedProject.reservedParts should have size 1
      reset(mockRoadLinkService)

      projectService.updateProjectLinks(project.id, Set(), addresses.map(_.linkId), LinkStatus.Numbering, "TestUser",
        5, 201, 1, Option.empty[Int]) should be(Some(ErrorRenumberingToOriginalNumber))
    }
  }

  test("Test projectService.createProjectLinks() When trying to create project links onto a roundabout Then check if the created project links are actually a roundabout.") {
    runWithRollback {
      val rap = Project(0, ProjectState.apply(1), "TestProject", "TestUser", DateTime.now(), "TestUser",
        DateTime.now(), DateTime.now(), "Some additional info", Seq(), Seq(), None, None)
      val project = projectService.createRoadLinkProject(rap)
      val map = Map("MUNICIPALITYCODE" -> BigInt(456))
      val roadLinks = Seq(RoadLink(121L, KMTKID("121"), Seq(Point(0.0, 0.0), Point(10.0, 0.0)), 10.0, State, 1, TrafficDirection.TowardsDigitizing, LinkType.apply(1), None,
        None, map, ConstructionType.InUse, LinkGeomSource.NormalLinkInterface),
        RoadLink(122L, KMTKID("122"), Seq(Point(10.0, 0.0), Point(5.0, 8.0)), 9.434, State, 1, TrafficDirection.TowardsDigitizing, LinkType.apply(1), None,
          None, map, ConstructionType.InUse, LinkGeomSource.NormalLinkInterface),
        RoadLink(123L, KMTKID("123"), Seq(Point(0.0, 0.0), Point(5.0, 8.0)), 9.434, State, 1, TrafficDirection.AgainstDigitizing, LinkType.apply(1), None,
          None, map, ConstructionType.InUse, LinkGeomSource.NormalLinkInterface))
      when(mockRoadLinkService.getRoadLinksHistoryFromKMTK(any[Set[Long]])).thenReturn(Seq())
      when(mockRoadLinkService.getRoadLinksAndComplementaryByLinkIds(any[Set[Long]])).thenAnswer(
        toMockAnswer(roadLinks))
      ProjectLinkNameDAO.create(project.id, 39999, "road name")
      val resp = createProjectLinks(Seq(123L, 121L, 122L), project.id, 39999, 12, 0, 1, 1, 1, 8, "user", "road name")
      resp.get("success") should be(Some(true))
      val links =
        projectLinkDAO.fetchProjectLinks(project.id).groupBy(_.linkId).map {
          pl => pl._1 -> ProjectAddressLinkBuilder.build(pl._2.head)
        }.values.toSeq
      val start = links.find(_.linkId == 123L)
      start.isEmpty should be(false)
      start.get.sideCode should be(AgainstDigitizing)
      start.get.startAddressM should be(0L)
      start.get.endAddressM should be(9L)
      val end = links.find(_.linkId == 122L)
      end.isEmpty should be(false)
      end.get.sideCode should be(TowardsDigitizing)
      end.get.startAddressM should be(19L)
      end.get.endAddressM should be(28L)
      end.get.discontinuity should be(Discontinuity.EndOfRoad.value)
      links.count(_.discontinuity != Discontinuity.Continuous.value) should be(1)
    }
  }

  test("Test projectService.createProjectLinks() When creating a new road with track 2, then updating it to track 0 Then the whole process should not crash.") {
    runWithRollback {
      val id = Sequences.nextViitePrimaryKeySeqValue
      val rap = Project(id, ProjectState.apply(1), "TestProject", "TestUser", DateTime.parse("2018-01-01"),
        "TestUser", DateTime.parse("2100-01-01"), DateTime.now(), "Some additional info", List.empty, Seq(), None)
      projectDAO.create(rap)

      val points6552 = "[{\"x\":537869.292,\"y\":6997722.466,\"z\":110.39800000000105}," +
        "{\"x\":538290.056,\"y\":6998265.169,\"z\":85.4429999999993}]"
      val geom = JSON.parseFull(points6552).get.asInstanceOf[List[Map[String, Double]]].map(m => Point(m("x"), m("y"), m("z")))


      val addProjectAddressLink552 = ProjectAddressLink(NewIdValue, 6552, geom, GeometryUtils.geometryLength(geom),
        State, Motorway, ConstructionType.InUse, LinkGeomSource.NormalLinkInterface,
        RoadType.PublicRoad, Some("X"), None, 749, "Siilinjärvi", None, None, Map.empty, 19999, 1, 2L, 8L, 5L, 0L, 0L, 0.0, GeometryUtils.geometryLength(geom),
        SideCode.TowardsDigitizing, None, None, Anomaly.None, LinkStatus.New, 0, 0)
      val addresses = Seq(addProjectAddressLink552)
      mockForProject(id, addresses)
      projectService.addNewLinksToProject(addresses.map(backToProjectLink(rap)), id, "U", addresses.head.linkId, true, Continuous) should be(None)
      val links = projectLinkDAO.fetchProjectLinks(id)
      projectReservedPartDAO.fetchReservedRoadParts(id) should have size 1
      projectService.updateProjectLinks(id, Set(), links.map(_.linkId), LinkStatus.New, "test", 19999, 1, 0, None,
        RoadType.FerryRoad.value, Discontinuity.EndOfRoad.value, Some(8))
      val linksAfterUpdate = projectLinkDAO.fetchProjectLinks(id)
      val firstLink = linksAfterUpdate.head
      firstLink.roadNumber should be(19999)
      firstLink.roadPartNumber should be(1)
      firstLink.track.value should be(0)
    }
  }


  //TODO Will be implemented with SPLIT
  //  test("Splitting link test") {
  //    runWithRollback {
  //      val roadLink = RoadLink(1, Seq(Point(0, 0), Point(0, 45.3), Point(0, 87))
  //        , 87.0, State, 99, TrafficDirection.AgainstDigitizing, UnknownLinkType, Some("25.06.2015 03:00:00"),
  //        Some("vvh_modified"), Map("MUNICIPALITYCODE" -> BigInt.apply(749)),
  //        InUse, NormalLinkInterface)
  //      val suravageAddressLink = RoadLink(2, Seq(Point(0, 0), Point(0, 45.3), Point(0, 123)), 123,
  //        State, 99, TrafficDirection.AgainstDigitizing, UnknownLinkType, Some("25.06.2015 03:00:00"),
  //        Some("vvh_modified"), Map("MUNICIPALITYCODE" -> BigInt.apply(749)),
  //        InUse, LinkGeomSource.SuravageLinkInterface)
  //      when(mockRoadLinkService.getSuravageRoadLinksByLinkIdsFromVVH(any[Set[Long]])).thenReturn(Seq(suravageAddressLink))
  //      when(mockRoadLinkService.getRoadLinksAndComplementaryFromVVH(any[BoundingRectangle], any[Set[Int]])).thenReturn(Seq(roadLink))
  //      when(mockRoadLinkService.getRoadLinkByLinkIdFromVVH(any[Long])).thenReturn(Some(roadLink))
  //      val rap = createProjectDataForSplit()
  //      val options = SplitOptions(Point(0, 45.3), LinkStatus.UnChanged, LinkStatus.New, 1, 1, Track.Combined, Discontinuity.Continuous,
  //        1, LinkGeomSource.NormalLinkInterface, RoadType.PublicRoad, rap.id, ProjectCoordinates(0,0,0))
  //      val errorOpt = projectServiceWithRoadAddressMock.splitSuravageLinkInTX(suravageAddressLink.linkId, "testUser", options)
  //      errorOpt should be(None)
  //      val projectLinks = ProjectDAO.getProjectLinks(rap.id)
  //      checkSplit(projectLinks, 45.3, 0, 45, 87, 123.0)
  //    }
  //  }


  //TODO this will be implemented at VIITE-1541
  //  test("Reserve road part, renumber it and revert it; reservation should be freed") {
  //    runWithRollback {
  //      reset(mockRoadLinkService)
  //      setUpProjectWithLinks(LinkStatus.New, Seq(0L, 10L, 20L, 30L, 40L))
  //      val createdRoadAddresses = Seq(RoadAddress(NewRoadAddress, 19999L, 2L, RoadType.PublicRoad, Track.Combined, Discontinuity.EndOfRoad,
  //        0L, 10L, Some(DateTime.now()), None, None, 39399L, 0.0, 10.0, TowardsDigitizing, 0L, (Some(CalibrationPoint(39399L, 0.0, 0L)), Some(CalibrationPoint(39399L, 10.0, 10L))),
  //        floating = NoFloating, Seq(Point(10.0, 40.0), Point(10.0, 50.0)), LinkGeomSource.ComplimentaryLinkInterface, 9L, NoTermination, 0))
  //      RoadAddressDAO.create(createdRoadAddresses).head
  //
  //      val reservedRoadPart = ReservedRoadPart(createdRoadAddresses.head.id, createdRoadAddresses.head.roadNumber, createdRoadAddresses.head.roadPartNumber,
  //        Some(createdRoadAddresses.last.endAddrMValue), Some(createdRoadAddresses.head.discontinuity), Some(8L), newLength = None, newDiscontinuity = None, newEly = None)
  //      val rap = RoadAddressProject(0, ProjectState.apply(1), "TestProject", "TestUser", DateTime.now(), "TestUser", DateTime.now(), DateTime.now(), "Some additional info", Seq(), None, None)
  //      val project = projectService.createRoadLinkProject(rap)
  //
  //      mockForProject(project.id, createdRoadAddresses.map(toProjectLink(project)))
  //      projectService.saveProject(project.copy(reservedParts = Seq(reservedRoadPart)))
  //      val savedProject = projectService.getRoadAddressSingleProject(project.id).get
  //      savedProject.reservedParts should have size (1)
  //      reset(mockRoadLinkService)
  //
  //      projectService.updateProjectLinks(project.id, Set(), createdRoadAddresses.map(_.linkId), LinkStatus.Numbering, "TestUser",
  //        19998, 101, 0, Option.empty[Int]) should be(None)
  //
  //      val upProject = projectService.getRoadAddressSingleProject(project.id)
  //      upProject.nonEmpty should be(true)
  //      upProject.get.reservedParts should have size (2)
  //      upProject.get.reservedParts.map(_.roadNumber).toSet should be(Set(19998L, 19999L))
  //      upProject.get.reservedParts.map(_.roadPartNumber).toSet should be(Set(101L, 2L))
  //
  //      val renumberedLinks = ProjectDAO.getProjectLinks(project.id, Some(LinkStatus.Numbering))
  //      val mockRoadLinks = createdRoadAddresses.map(ra => {
  //        addressToRoadLink(ra)
  //      })
  //      when(mockRoadLinkService.getCurrentAndComplementaryAndSuravageRoadLinksFromVVH(any[Set[Long]], any[Boolean])).thenReturn(mockRoadLinks)
  //      projectService.revertLinks(renumberedLinks, "user") should be(None)
  //
  //      val revertedProject = projectService.getRoadAddressSingleProject(project.id)
  //      revertedProject.nonEmpty should be(true)
  //      revertedProject.get.reservedParts should have size (1)
  //      revertedProject.get.reservedParts.map(_.roadPartNumber).toSet should be(Set(2L))
  //    }
  //  }

  //TODO this will be implemented at VIITE-1541
  //  test("Termination and creation of new road links in tracks 1 and 2") {
  //    def toProjectAddressLink(linkId: Long, road: Long, part: Long, geometry: Seq[Point]): ProjectAddressLink = {
  //      ProjectAddressLink(NewRoadAddress, linkId, geometry, GeometryUtils.geometryLength(geometry),
  //        State, Motorway, RoadLinkType.NormalRoadLinkType, ConstructionType.InUse, LinkGeomSource.NormalLinkInterface,
  //        RoadType.PublicRoad, Some("X"), None, 749, None, None, Map.empty, road, part, 1L, 8L, 5L, 0L, 0L, 0.0, GeometryUtils.geometryLength(geometry),
  //        SideCode.Unknown, None, None, Anomaly.None, LinkStatus.New, 0)
  //    }
  //
  //    runWithRollback {
  //      val address1 = RoadAddressDAO.fetchByRoadPart(5, 201, false).sortBy(_.startAddrMValue)
  //      val address2 = RoadAddressDAO.fetchByRoadPart(5, 202, false).sortBy(_.startAddrMValue)
  //      val reservedRoadPart1 = ReservedRoadPart(address1.head.id, address1.head.roadNumber, address1.head.roadPartNumber,
  //        Some(address1.last.endAddrMValue), Some(address1.head.discontinuity), Some(8L), newLength = None, newDiscontinuity = None, newEly = None)
  //      val reservedRoadPart2 = ReservedRoadPart(address2.head.id, address2.head.roadNumber, address2.head.roadPartNumber,
  //        Some(address2.last.endAddrMValue), Some(address2.head.discontinuity), Some(8L), newLength = None, newDiscontinuity = None, newEly = None)
  //      val rap = RoadAddressProject(0, ProjectState.apply(1), "TestProject", "TestUser", DateTime.now(), "TestUser", DateTime.now(), DateTime.now(), "Some additional info", Seq(), None, None)
  //
  //      val ad = address1.map(a => {
  //        a.copy(geometry = StaticTestData.mappedGeoms(Seq(a.linkId))(a.linkId))
  //      })
  //
  //      val allRoadParts = (ad ++ address2).map(address => {
  //        toProjectLink(rap, LinkStatus.NotHandled)(address)
  //      })
  //      val project = projectService.createRoadLinkProject(rap)
  //      reset(mockRoadLinkService)
  //      when(mockRoadLinkService.getRoadLinksByLinkIdsFromVVH(any[Set[Long]], any[Boolean])).thenReturn(
  //        mockRoadLinksWithStaticTestData((address1 ++ address2).map(_.linkId).toSet))
  //      projectService.saveProject(project.copy(reservedParts = Seq(reservedRoadPart1, reservedRoadPart2)))
  //      projectService.updateProjectLinks(project.id, Set(), Seq(2226690, 2226637), LinkStatus.Terminated, "TestUser", 0, 0, 0, Option.empty[Int]) should be(None)
  //      projectService.updateProjectLinks(project.id, Set(), Seq(2226636), LinkStatus.Terminated, "TestUser", 0, 0, 0, Option.empty[Int]) should be(None)
  //      projectService.updateProjectLinks(project.id, Set(), Seq(2226676, 2226658), LinkStatus.Terminated, "TestUser", 0, 0, 0, Option.empty[Int]) should be(None)
  //      projectService.updateProjectLinks(project.id, Set(), Seq(2226677, 2226482), LinkStatus.Terminated, "TestUser", 0, 0, 0, Option.empty[Int]) should be(None)
  //      val mappedGeomsNewLinks = StaticTestData.mappedGeoms(Seq(2226681, 6564541, 2226632, 2226660, 2226480))
  //      val geom1 = mappedGeomsNewLinks(2226681)
  //      val geom2 = mappedGeomsNewLinks(6564541)
  //      val geom3 = mappedGeomsNewLinks(2226632)
  //      val geom4 = mappedGeomsNewLinks(2226660)
  //      val geom5 = mappedGeomsNewLinks(2226480)
  //
  //      val link1 = toProjectAddressLink(2226681, 5, 201, geom1)
  //      val link2 = toProjectAddressLink(6564541, 5, 201, geom2)
  //      val link3 = toProjectAddressLink(2226632, 5, 201, geom3)
  //      val link4 = toProjectAddressLink(2226660, 5, 202, geom4)
  //      val link5 = toProjectAddressLink(2226480, 5, 202, geom5)
  //
  //      sqlu"""UPDATE PROJECT_LINK SET status = ${LinkStatus.Transfer.value} WHERE project_id = ${project.id} AND status = ${LinkStatus.NotHandled.value}""".execute
  //
  //      mockForProject(project.id, Seq(link1, link2))
  //      projectService.addNewLinksToProject(Seq(link1, link2).map(backToProjectLink(rap.copy(id = project.id)))
  //        .map(_.copy(status = LinkStatus.New)), project.id, "U", Seq(link1, link2).minBy(_.endMValue).linkId) should be(None)
  //      mockForProject(project.id, Seq(link3))
  //      projectService.addNewLinksToProject(Seq(backToProjectLink(rap.copy(id = project.id))(link3))
  //        .map(_.copy(status = LinkStatus.New, track = Track.LeftSide)), project.id, "U", link3.linkId) should be(None)
  //      mockForProject(project.id, Seq(link4))
  //      projectService.addNewLinksToProject(Seq(backToProjectLink(rap.copy(id = project.id))(link4))
  //        .map(_.copy(status = LinkStatus.New)), project.id, "U", link4.linkId) should be(None)
  //      mockForProject(project.id, Seq(link5))
  //      projectService.addNewLinksToProject(Seq(backToProjectLink(rap.copy(id = project.id))(link5))
  //        .map(_.copy(status = LinkStatus.New, track = Track.LeftSide)), project.id, "U", link5.linkId) should be(None)
  //
  //      val linksAfter = ProjectDAO.getProjectLinks(project.id)
  //      val newLinks = linksAfter.filter(_.status == LinkStatus.New).sortBy(_.startAddrMValue)
  //      linksAfter.size should be(allRoadParts.size + newLinks.size)
  //
  //      val (new201R, new201L) = newLinks.filter(_.roadPartNumber == 201).partition(_.track == Track.RightSide)
  //      val (new202R, new202L) = newLinks.filter(_.roadPartNumber == 202).partition(_.track == Track.RightSide)
  //      new201R.maxBy(_.startAddrMValue).endAddrMValue should be(new201L.maxBy(_.startAddrMValue).endAddrMValue)
  //
  //      projectService.getChangeProject(project.id).isEmpty should be(false)
  //
  //      val changesList = RoadwayChangesDAO.fetchRoadwayChanges(Set(project.id))
  //      changesList.isEmpty should be(false)
  //      val terminationChangesRightSide201 = changesList.filter(cl => {
  //        cl.changeInfo.source.startRoadPartNumber.getOrElse(-1L) == 201L && cl.changeInfo.changeType == Termination && cl.changeInfo.source.trackCode.getOrElse(-1L) == Track.RightSide.value
  //      })
  //      val terminationChangesLeftSide201 = changesList.filter(cl => {
  //        cl.changeInfo.source.startRoadPartNumber.getOrElse(-1L) == 201 && cl.changeInfo.changeType == Termination && cl.changeInfo.source.trackCode.getOrElse(-1L) == Track.LeftSide.value
  //      })
  //      val terminationChangesRightSide202 = changesList.filter(cl => {
  //        cl.changeInfo.source.startRoadPartNumber.getOrElse(-1L) == 202 && cl.changeInfo.changeType == Termination && cl.changeInfo.source.trackCode.getOrElse(-1L) == Track.RightSide.value
  //      })
  //      val terminationChangesLeftSide202 = changesList.filter(cl => {
  //        cl.changeInfo.source.startRoadPartNumber.getOrElse(-1L) == 202 && cl.changeInfo.changeType == Termination && cl.changeInfo.source.trackCode.getOrElse(-1L) == Track.LeftSide.value
  //      })
  //
  //      terminationChangesRightSide201.map(t => t.changeInfo.source.endAddressM).containsSlice(terminationChangesLeftSide201.map(t => t.changeInfo.source.endAddressM)) should be (true)
  //      terminationChangesRightSide202.map(t => t.changeInfo.source.endAddressM).containsSlice(terminationChangesLeftSide202.map(t => t.changeInfo.source.endAddressM)) should be (true)
  //
  //      val newChanges = changesList.filter(_.changeInfo.changeType == AddressChangeType.New)
  //      newChanges.foreach(nc => {
  //        nc.changeInfo.source.startAddressM should be(None)
  //        nc.changeInfo.source.endAddressM should be(None)
  //        nc.changeInfo.target.startAddressM shouldNot be(None)
  //        nc.changeInfo.target.endAddressM shouldNot be(None)
  //      })
  //    }
  //  }

  //  //TODO: Fix road link geometry -> two segments on link 5169973, but returning geometry for 0-315m segment (geomToLinks is the culprit)
  //  ignore("Growing direction should be same after adding new links to a reserved part") {
  //    runWithRollback {
  //
  //      def toGeom(json: Option[Any]): List[Point] = {
  //        json.get.asInstanceOf[List[Map[String, Double]]].map(m => Point(m("x"), m("y"), m("z")))
  //      }
  //
  //      val id = Sequences.nextViitePrimaryKeySeqValue
  //      val reservedRoadPart1 = ReservedRoadPart(164, 77, 35, Some(5405), Some(Discontinuity.EndOfRoad), Some(8L), newLength = None, newDiscontinuity = None, newEly = None)
  //      val rap = RoadAddressProject(id, ProjectState.apply(1), "TestProject", "TestUser", DateTime.now(), "TestUser", DateTime.now(), DateTime.now(), "Some additional info", Seq(reservedRoadPart1), None)
  //      ProjectDAO.createRoadAddressProject(rap)
  //      ProjectDAO.reserveRoadPart(rap.id, 77, 35, "TestUser")
  //      val addressesOnPart = RoadAddressDAO.fetchByRoadPart(77, 35, false)
  //      ProjectDAO.create(addressesOnPart.map(address => {
  //        toProjectLink(rap, LinkStatus.NotHandled)(address)
  //      }))
  //
  //      val linksBefore = ProjectDAO.fetchByProjectRoadPart(77, 35, id)
  //
  //      val points5170271 = "[ {\"x\": 530492.408, \"y\": 6994103.892, \"z\": 114.60400000000664},{\"x\": 530490.492, \"y\": 6994104.815, \"z\": 114.63800000000629},{\"x\": 530459.903, \"y\": 6994118.958, \"z\": 114.97299999999814},{\"x\": 530427.446, \"y\": 6994134.189, \"z\": 115.30400000000373},{\"x\": 530392.422, \"y\": 6994153.545, \"z\": 115.721000000005},{\"x\": 530385.114, \"y\": 6994157.976, \"z\": 115.71099999999569},{\"x\": 530381.104, \"y\": 6994161.327, \"z\": 115.77000000000407},{\"x\": 530367.101, \"y\": 6994170.075, \"z\": 115.93099999999686},{\"x\": 530330.275, \"y\": 6994195.603, \"z\": 116.37200000000303}]"
  //      val points5170414 = "[ {\"x\": 531540.842, \"y\": 6993806.017, \"z\": 114.1530000000057},{\"x\": 531515.135, \"y\": 6993815.644, \"z\": 114.74400000000605}]"
  //      val points5170067 = "[ {\"x\": 529169.924, \"y\": 6994631.929, \"z\": 121.52999999999884},{\"x\": 529158.557, \"y\": 6994635.609, \"z\": 121.47999999999593},{\"x\": 529149.47, \"y\": 6994638.618, \"z\": 121.43300000000454}]"
  //      val points5170066 = "[ {\"x\": 529149.47, \"y\": 6994638.618, \"z\": 121.43300000000454},{\"x\": 529147.068, \"y\": 6994639.416, \"z\": 121.45200000000477},{\"x\": 529142.91, \"y\": 6994640.794, \"z\": 121.41700000000128},{\"x\": 529116.198, \"y\": 6994650.179, \"z\": 121.32600000000093},{\"x\": 529099.946, \"y\": 6994655.993, \"z\": 121.2670000000071}]"
  //      val points5170074 = "[ {\"x\": 528982.934, \"y\": 6994703.835, \"z\": 120.9030000000057},{\"x\": 528972.656, \"y\": 6994708.219, \"z\": 120.87699999999313},{\"x\": 528948.747, \"y\": 6994719.171, \"z\": 120.72999999999593},{\"x\": 528924.998, \"y\": 6994730.062, \"z\": 120.64500000000407},{\"x\": 528915.753, \"y\": 6994734.337, \"z\": 120.62799999999697}]"
  //      val points5170057 = "[ {\"x\": 529099.946, \"y\": 6994655.993, \"z\": 121.2670000000071},{\"x\": 529090.588, \"y\": 6994659.353, \"z\": 121.22400000000198},{\"x\": 529065.713, \"y\": 6994668.98, \"z\": 121.1469999999972},{\"x\": 529037.245, \"y\": 6994680.687, \"z\": 121.11000000000058},{\"x\": 529015.841, \"y\": 6994689.617, \"z\": 121.03100000000268},{\"x\": 528994.723, \"y\": 6994698.806, \"z\": 120.93499999999767},{\"x\": 528982.934, \"y\": 6994703.835, \"z\": 120.9030000000057}]"
  //      val points5170208 = "[ {\"x\": 531208.529, \"y\": 6993930.35, \"z\": 113.57600000000093},{\"x\": 531206.956, \"y\": 6993930.852, \"z\": 113.52400000000489},{\"x\": 531206.551, \"y\": 6993930.982, \"z\": 113.51799999999639},{\"x\": 531152.258, \"y\": 6993947.596, \"z\": 112.50900000000547},{\"x\": 531097.601, \"y\": 6993961.148, \"z\": 111.63300000000163},{\"x\": 531035.674, \"y\": 6993974.085, \"z\": 111.00199999999313},{\"x\": 531000.05, \"y\": 6993980.598, \"z\": 110.81100000000151},{\"x\": 530972.845, \"y\": 6993985.159, \"z\": 110.65600000000268}]"
  //      val points5170419 = "[ {\"x\": 531580.116, \"y\": 6993791.375, \"z\": 113.05299999999988},{\"x\": 531559.788, \"y\": 6993798.928, \"z\": 113.63000000000466}]"
  //      val points5170105 = "[ {\"x\": 528699.202, \"y\": 6994841.305, \"z\": 119.86999999999534},{\"x\": 528679.331, \"y\": 6994852.48, \"z\": 119.7390000000014},{\"x\": 528655.278, \"y\": 6994865.047, \"z\": 119.68700000000536},{\"x\": 528627.407, \"y\": 6994880.448, \"z\": 119.5679999999993},{\"x\": 528605.245, \"y\": 6994891.79, \"z\": 119.5219999999972},{\"x\": 528580.964, \"y\": 6994906.041, \"z\": 119.48200000000361}]"
  //      val points5170278 = "[ {\"x\": 530685.408, \"y\": 6994033.6, \"z\": 112.65899999999965},{\"x\": 530681.24, \"y\": 6994034.74, \"z\": 112.66800000000512},{\"x\": 530639.419, \"y\": 6994047.211, \"z\": 113.10400000000664},{\"x\": 530635.275, \"y\": 6994048.447, \"z\": 113.14400000000023},{\"x\": 530624.882, \"y\": 6994051.624, \"z\": 113.22599999999511},{\"x\": 530603.496, \"y\": 6994059.168, \"z\": 113.48699999999371},{\"x\": 530570.252, \"y\": 6994070.562, \"z\": 113.73600000000442},{\"x\": 530537.929, \"y\": 6994083.499, \"z\": 114.09399999999732},{\"x\": 530512.29, \"y\": 6994094.305, \"z\": 114.38899999999558},{\"x\": 530508.822, \"y\": 6994095.977, \"z\": 114.39999999999418}]"
  //      val points5170104 = "[ {\"x\": 528833.042, \"y\": 6994773.324, \"z\": 120.32499999999709},{\"x\": 528806.698, \"y\": 6994786.487, \"z\": 120.21099999999569},{\"x\": 528778.343, \"y\": 6994800.373, \"z\": 120.12699999999313},{\"x\": 528754.485, \"y\": 6994812.492, \"z\": 120.03200000000652},{\"x\": 528728.694, \"y\": 6994826.297, \"z\": 119.9210000000021},{\"x\": 528710.804, \"y\": 6994835.775, \"z\": 119.86599999999453},{\"x\": 528700.208, \"y\": 6994840.792, \"z\": 119.8640000000014},{\"x\": 528699.202, \"y\": 6994841.305, \"z\": 119.86999999999534}]"
  //      val points5170250 = "[ {\"x\": 530972.845, \"y\": 6993985.159, \"z\": 110.65600000000268},{\"x\": 530934.626, \"y\": 6993989.73, \"z\": 110.67999999999302},{\"x\": 530884.749, \"y\": 6993996.905, \"z\": 110.87300000000687},{\"x\": 530849.172, \"y\": 6994001.746, \"z\": 111.07600000000093},{\"x\": 530787.464, \"y\": 6994011.154, \"z\": 111.68300000000454}]"
  //      val points5170274 = "[ {\"x\": 530508.822, \"y\": 6994095.977, \"z\": 114.39999999999418},{\"x\": 530492.408, \"y\": 6994103.892, \"z\": 114.60400000000664}]"
  //      val points5170253 = "[ {\"x\": 530787.464, \"y\": 6994011.154, \"z\": 111.68300000000454},{\"x\": 530735.969, \"y\": 6994021.569, \"z\": 112.14800000000105},{\"x\": 530685.408, \"y\": 6994033.6, \"z\": 112.65899999999965}]"
  //      val points5170071 = "[ {\"x\": 528915.753, \"y\": 6994734.337, \"z\": 120.62799999999697},{\"x\": 528870.534, \"y\": 6994755.246, \"z\": 120.46899999999732},{\"x\": 528853.387, \"y\": 6994763.382, \"z\": 120.41899999999441}]"
  //      val points5170200 = "[ {\"x\": 531515.135, \"y\": 6993815.644, \"z\": 114.74400000000605},{\"x\": 531490.088, \"y\": 6993825.357, \"z\": 115.1469999999972},{\"x\": 531434.788, \"y\": 6993847.717, \"z\": 115.81100000000151},{\"x\": 531382.827, \"y\": 6993867.291, \"z\": 115.9320000000007},{\"x\": 531341.785, \"y\": 6993883.123, \"z\": 115.70500000000175},{\"x\": 531279.229, \"y\": 6993906.106, \"z\": 114.83800000000338},{\"x\": 531263.983, \"y\": 6993911.659, \"z\": 114.55400000000373},{\"x\": 531244.769, \"y\": 6993918.512, \"z\": 114.25299999999697},{\"x\": 531235.891, \"y\": 6993921.64, \"z\": 114.028999999995},{\"x\": 531208.529, \"y\": 6993930.35, \"z\": 113.57600000000093}]"
  //      val points5167598 = "[ {\"x\": 528349.166, \"y\": 6995051.88, \"z\": 119.27599999999802},{\"x\": 528334.374, \"y\": 6995062.151, \"z\": 119.37900000000081},{\"x\": 528318.413, \"y\": 6995072.576, \"z\": 119.49800000000687},{\"x\": 528296.599, \"y\": 6995087.822, \"z\": 119.59200000000419},{\"x\": 528278.343, \"y\": 6995100.519, \"z\": 119.69999999999709},{\"x\": 528232.133, \"y\": 6995133.027, \"z\": 119.97299999999814},{\"x\": 528212.343, \"y\": 6995147.292, \"z\": 120.07700000000477},{\"x\": 528190.409, \"y\": 6995162.14, \"z\": 120.19000000000233},{\"x\": 528161.952, \"y\": 6995182.369, \"z\": 120.3579999999929},{\"x\": 528137.864, \"y\": 6995199.658, \"z\": 120.34200000000419},{\"x\": 528105.957, \"y\": 6995221.607, \"z\": 120.3530000000028}]"
  //      val points5170095 = "[ {\"x\": 528580.964, \"y\": 6994906.041, \"z\": 119.48200000000361},{\"x\": 528562.314, \"y\": 6994917.077, \"z\": 119.4030000000057},{\"x\": 528545.078, \"y\": 6994926.326, \"z\": 119.37200000000303},{\"x\": 528519.958, \"y\": 6994942.165, \"z\": 119.23099999999977},{\"x\": 528497.113, \"y\": 6994955.7, \"z\": 119.18600000000151},{\"x\": 528474.271, \"y\": 6994969.872, \"z\": 119.07200000000012},{\"x\": 528452.7, \"y\": 6994983.398, \"z\": 119.05400000000373},{\"x\": 528435.576, \"y\": 6994994.982, \"z\": 119.01900000000023},{\"x\": 528415.274, \"y\": 6995007.863, \"z\": 119.0460000000021},{\"x\": 528398.486, \"y\": 6995018.309, \"z\": 119.07399999999325},{\"x\": 528378.206, \"y\": 6995031.988, \"z\": 119.12799999999697},{\"x\": 528355.441, \"y\": 6995047.458, \"z\": 119.2390000000014},{\"x\": 528349.166, \"y\": 6995051.88, \"z\": 119.27599999999802}]"
  //      val points5170060 = "[ {\"x\": 528853.387, \"y\": 6994763.382, \"z\": 120.41899999999441},{\"x\": 528843.513, \"y\": 6994768.09, \"z\": 120.37399999999616},{\"x\": 528833.042, \"y\": 6994773.324, \"z\": 120.32499999999709}]"
  //      val points5169973 = "[ {\"x\": 530293.785, \"y\": 6994219.573, \"z\": 116.8070000000007},{\"x\": 530284.91, \"y\": 6994225.31, \"z\": 116.93399999999383},{\"x\": 530236.998, \"y\": 6994260.627, \"z\": 117.38700000000244},{\"x\": 530201.104, \"y\": 6994288.586, \"z\": 117.58599999999569},{\"x\": 530151.371, \"y\": 6994326.968, \"z\": 117.95799999999872},{\"x\": 530124.827, \"y\": 6994345.782, \"z\": 118.0399999999936},{\"x\": 530085.669, \"y\": 6994374.285, \"z\": 118.43399999999383},{\"x\": 530046.051, \"y\": 6994399.019, \"z\": 118.89900000000489},{\"x\": 530004.759, \"y\": 6994422.268, \"z\": 119.39900000000489}]"
  //      val points5170344 = "[ {\"x\": 531642.975, \"y\": 6993763.489, \"z\": 110.8579999999929},{\"x\": 531600.647, \"y\": 6993781.993, \"z\": 112.40600000000268},{\"x\": 531580.116, \"y\": 6993791.375, \"z\": 113.05299999999988}]"
  //      val points5170036 = "[ {\"x\": 530004.759, \"y\": 6994422.268, \"z\": 119.39900000000489},{\"x\": 529971.371, \"y\": 6994440.164, \"z\": 119.82799999999406},{\"x\": 529910.61, \"y\": 6994469.099, \"z\": 120.69400000000314},{\"x\": 529849.474, \"y\": 6994494.273, \"z\": 121.42600000000675},{\"x\": 529816.479, \"y\": 6994506.294, \"z\": 121.8350000000064},{\"x\": 529793.423, \"y\": 6994513.982, \"z\": 122.00699999999779},{\"x\": 529746.625, \"y\": 6994527.76, \"z\": 122.31900000000314},{\"x\": 529708.779, \"y\": 6994537.658, \"z\": 122.49700000000303},{\"x\": 529696.431, \"y\": 6994540.722, \"z\": 122.54099999999744},{\"x\": 529678.274, \"y\": 6994544.52, \"z\": 122.57200000000012},{\"x\": 529651.158, \"y\": 6994549.764, \"z\": 122.63700000000244},{\"x\": 529622.778, \"y\": 6994555.281, \"z\": 122.65899999999965},{\"x\": 529605.13, \"y\": 6994557.731, \"z\": 122.6929999999993},{\"x\": 529530.471, \"y\": 6994567.94, \"z\": 122.75500000000466},{\"x\": 529502.649, \"y\": 6994571.568, \"z\": 122.74199999999837}]"
  //      val points5170418 = "[ {\"x\": 531559.788, \"y\": 6993798.928, \"z\": 113.63000000000466},{\"x\": 531558.07, \"y\": 6993799.566, \"z\": 113.67799999999988},{\"x\": 531540.842, \"y\": 6993806.017, \"z\": 114.1530000000057}]"
  //      val points5170114 = "[ {\"x\": 532675.864, \"y\": 6993667.121, \"z\": 119.63899999999558},{\"x\": 532585, \"y\": 6993623.826, \"z\": 119.29899999999907},{\"x\": 532524.074, \"y\": 6993601.11, \"z\": 119.1420000000071},{\"x\": 532471.813, \"y\": 6993584.678, \"z\": 118.99300000000221},{\"x\": 532432.652, \"y\": 6993575.034, \"z\": 118.85099999999511},{\"x\": 532390.813, \"y\": 6993567.143, \"z\": 118.47699999999895},{\"x\": 532344.481, \"y\": 6993559.882, \"z\": 117.69999999999709},{\"x\": 532300.07, \"y\": 6993555.626, \"z\": 116.75400000000081},{\"x\": 532254.457, \"y\": 6993553.43, \"z\": 115.49499999999534},{\"x\": 532213.217, \"y\": 6993553.879, \"z\": 114.13999999999942},{\"x\": 532166.868, \"y\": 6993558.077, \"z\": 112.27599999999802},{\"x\": 532123.902, \"y\": 6993564.359, \"z\": 110.53599999999278},{\"x\": 532078.039, \"y\": 6993574.524, \"z\": 108.90499999999884},{\"x\": 532026.264, \"y\": 6993589.43, \"z\": 107.60099999999511},{\"x\": 531990.015, \"y\": 6993602.5, \"z\": 106.84299999999348},{\"x\": 531941.753, \"y\": 6993623.417, \"z\": 106.15499999999884},{\"x\": 531885.2, \"y\": 6993648.616, \"z\": 105.94100000000617},{\"x\": 531847.551, \"y\": 6993667.432, \"z\": 106.03100000000268},{\"x\": 531829.085, \"y\": 6993676.017, \"z\": 106.096000000005},{\"x\": 531826.495, \"y\": 6993677.286, \"z\": 106.17600000000675},{\"x\": 531795.338, \"y\": 6993692.819, \"z\": 106.59100000000035},{\"x\": 531750.277, \"y\": 6993714.432, \"z\": 107.46099999999569},{\"x\": 531702.109, \"y\": 6993736.085, \"z\": 108.73500000000058},{\"x\": 531652.731, \"y\": 6993759.226, \"z\": 110.49000000000524},{\"x\": 531642.975, \"y\": 6993763.489, \"z\": 110.8579999999929}]"
  //      val points5170266 = "[ {\"x\": 530330.275, \"y\": 6994195.603, \"z\": 116.37200000000303},{\"x\": 530328.819, \"y\": 6994196.919, \"z\": 116.34900000000198},{\"x\": 530293.785, \"y\": 6994219.573, \"z\": 116.8070000000007}]"
  //      val points5170076 = "[ {\"x\": 529502.649, \"y\": 6994571.568, \"z\": 122.74199999999837},{\"x\": 529488.539, \"y\": 6994573.408, \"z\": 122.75999999999476},{\"x\": 529461.147, \"y\": 6994576.534, \"z\": 122.63099999999395},{\"x\": 529432.538, \"y\": 6994579.398, \"z\": 122.49700000000303},{\"x\": 529402.112, \"y\": 6994583.517, \"z\": 122.36199999999371},{\"x\": 529383.649, \"y\": 6994585.553, \"z\": 122.22500000000582},{\"x\": 529366.46, \"y\": 6994587.58, \"z\": 122.16700000000128},{\"x\": 529340.392, \"y\": 6994591.142, \"z\": 122.0679999999993},{\"x\": 529316.184, \"y\": 6994596.203, \"z\": 121.92500000000291},{\"x\": 529292.004, \"y\": 6994600.827, \"z\": 121.79200000000128},{\"x\": 529274.998, \"y\": 6994603.419, \"z\": 121.74300000000221},{\"x\": 529245.538, \"y\": 6994610.622, \"z\": 121.74899999999616},{\"x\": 529215.54, \"y\": 6994618.628, \"z\": 121.68499999999767},{\"x\": 529200.025, \"y\": 6994623.205, \"z\": 121.58400000000256},{\"x\": 529182.346, \"y\": 6994628.596, \"z\": 121.5109999999986},{\"x\": 529172.437, \"y\": 6994631.118, \"z\": 121.50999999999476},{\"x\": 529169.924, \"y\": 6994631.929, \"z\": 121.52999999999884}]"
  //      val points5171309 = "[ {\"x\": 532675.864, \"y\": 6993667.121, \"z\": 119.63899999999558},{\"x\": 532683.902, \"y\": 6993675.669, \"z\": 119.55599999999686},{\"x\": 532705.617, \"y\": 6993689.231, \"z\": 119.68700000000536},{\"x\": 532738.146, \"y\": 6993711.117, \"z\": 120.0170000000071},{\"x\": 532746.793, \"y\": 6993717.431, \"z\": 120.10199999999895}]"
  //      val points5171311 = "[ {\"x\": 532746.793, \"y\": 6993717.431, \"z\": 120.10199999999895},{\"x\": 532772.872, \"y\": 6993736.47, \"z\": 120.65099999999802},{\"x\": 532796.699, \"y\": 6993755.46, \"z\": 121.12600000000384},{\"x\": 532823.779, \"y\": 6993779.309, \"z\": 121.846000000005},{\"x\": 532851.887, \"y\": 6993806.211, \"z\": 122.5},{\"x\": 532872.336, \"y\": 6993827.537, \"z\": 123.10000000000582},{\"x\": 532888.184, \"y\": 6993844.293, \"z\": 123.59900000000198}]"
  //      val points5171041 = "[ {\"x\": 532900.164, \"y\": 6993858.933, \"z\": 123.9600000000064},{\"x\": 532900.464, \"y\": 6993859.263, \"z\": 123.96099999999569},{\"x\": 532913.982, \"y\": 6993873.992, \"z\": 124.37900000000081},{\"x\": 532945.588, \"y\": 6993907.014, \"z\": 125.26499999999942},{\"x\": 532967.743, \"y\": 6993930.553, \"z\": 125.91099999999278}]"
  //      val points5171044 = "[ {\"x\": 532888.184, \"y\": 6993844.293, \"z\": 123.59900000000198},{\"x\": 532895.422, \"y\": 6993852.852, \"z\": 123.8179999999993},{\"x\": 532900.164, \"y\": 6993858.933, \"z\": 123.9600000000064}]"
  //      val points5171310 = "[ {\"x\": 532752.967, \"y\": 6993710.487, \"z\": 120.50299999999697},{\"x\": 532786.845, \"y\": 6993735.945, \"z\": 121.07200000000012},{\"x\": 532821.582, \"y\": 6993764.354, \"z\": 121.84900000000198},{\"x\": 532852.237, \"y\": 6993791.247, \"z\": 122.63400000000547},{\"x\": 532875.743, \"y\": 6993813.072, \"z\": 123.15700000000652},{\"x\": 532895.051, \"y\": 6993834.921, \"z\": 123.71400000000722}]"
  //      val points5171042 = "[ {\"x\": 532895.051, \"y\": 6993834.921, \"z\": 123.71400000000722},{\"x\": 532904.782, \"y\": 6993844.523, \"z\": 123.94599999999627},{\"x\": 532911.053, \"y\": 6993850.749, \"z\": 124.0789999999979}]"
  //      val points5171040 = "[ {\"x\": 532911.053, \"y\": 6993850.749, \"z\": 124.0789999999979},{\"x\": 532915.004, \"y\": 6993854.676, \"z\": 124.16400000000431},{\"x\": 532934.432, \"y\": 6993875.496, \"z\": 124.625},{\"x\": 532952.144, \"y\": 6993896.59, \"z\": 125.21799999999348},{\"x\": 532976.907, \"y\": 6993922.419, \"z\": 125.43700000000536}]"
  //      val points5171308 = "[ {\"x\": 532675.864, \"y\": 6993667.121, \"z\": 119.63899999999558},{\"x\": 532706.975, \"y\": 6993682.696, \"z\": 119.89999999999418},{\"x\": 532731.983, \"y\": 6993696.366, \"z\": 120.1820000000007},{\"x\": 532752.967, \"y\": 6993710.487, \"z\": 120.50299999999697}]"
  //
  //      val geom5170271 = toGeom(JSON.parseFull(points5170271))
  //      val geom5170414 = toGeom(JSON.parseFull(points5170414))
  //      val geom5170067 = toGeom(JSON.parseFull(points5170067))
  //      val geom5170066 = toGeom(JSON.parseFull(points5170066))
  //      val geom5170074 = toGeom(JSON.parseFull(points5170074))
  //      val geom5170057 = toGeom(JSON.parseFull(points5170057))
  //      val geom5170208 = toGeom(JSON.parseFull(points5170208))
  //      val geom5170419 = toGeom(JSON.parseFull(points5170419))
  //      val geom5170105 = toGeom(JSON.parseFull(points5170105))
  //      val geom5170278 = toGeom(JSON.parseFull(points5170278))
  //      val geom5170104 = toGeom(JSON.parseFull(points5170104))
  //      val geom5170250 = toGeom(JSON.parseFull(points5170250))
  //      val geom5170274 = toGeom(JSON.parseFull(points5170274))
  //      val geom5170253 = toGeom(JSON.parseFull(points5170253))
  //      val geom5170071 = toGeom(JSON.parseFull(points5170071))
  //      val geom5170200 = toGeom(JSON.parseFull(points5170200))
  //      val geom5167598 = toGeom(JSON.parseFull(points5167598))
  //      val geom5170095 = toGeom(JSON.parseFull(points5170095))
  //      val geom5170060 = toGeom(JSON.parseFull(points5170060))
  //      val geom5169973 = toGeom(JSON.parseFull(points5169973))
  //      val geom5170344 = toGeom(JSON.parseFull(points5170344))
  //      val geom5170036 = toGeom(JSON.parseFull(points5170036))
  //      val geom5170418 = toGeom(JSON.parseFull(points5170418))
  //      val geom5170114 = toGeom(JSON.parseFull(points5170114))
  //      val geom5170266 = toGeom(JSON.parseFull(points5170266))
  //      val geom5170076 = toGeom(JSON.parseFull(points5170076))
  //      val geom5171309 = toGeom(JSON.parseFull(points5171309))
  //      val geom5171311 = toGeom(JSON.parseFull(points5171311))
  //      val geom5171041 = toGeom(JSON.parseFull(points5171041))
  //      val geom5171044 = toGeom(JSON.parseFull(points5171044))
  //      val geom5171310 = toGeom(JSON.parseFull(points5171310))
  //      val geom5171042 = toGeom(JSON.parseFull(points5171042))
  //      val geom5171040 = toGeom(JSON.parseFull(points5171040))
  //      val geom5171308 = toGeom(JSON.parseFull(points5171308))
  //
  //      val mappedGeoms = Map(
  //        5170271l -> geom5170271,
  //        5170414l -> geom5170414,
  //        5170067l -> geom5170067,
  //        5170066l -> geom5170066,
  //        5170074l -> geom5170074,
  //        5170057l -> geom5170057,
  //        5170208l -> geom5170208,
  //        5170419l -> geom5170419,
  //        5170105l -> geom5170105,
  //        5170278l -> geom5170278,
  //        5170104l -> geom5170104,
  //        5170250l -> geom5170250,
  //        5170274l -> geom5170274,
  //        5170253l -> geom5170253,
  //        5170071l -> geom5170071,
  //        5170200l -> geom5170200,
  //        5167598l -> geom5167598,
  //        5170095l -> geom5170095,
  //        5170060l -> geom5170060,
  //        5169973l -> geom5169973,
  //        5170344l -> geom5170344,
  //        5170036l -> geom5170036,
  //        5170418l -> geom5170418,
  //        5170114l -> geom5170114,
  //        5170266l -> geom5170266,
  //        5170076l -> geom5170076,
  //        5171309l -> geom5171309,
  //        5171311l -> geom5171311,
  //        5171041l -> geom5171041,
  //        5171044l -> geom5171044,
  //        5171310l -> geom5171310,
  //        5171042l -> geom5171042,
  //        5171040l -> geom5171040,
  //        5171308l -> geom5171308
  //      )
  //
  //      //links.nonEmpty should be (true)
  //      val geomToLinks: Seq[ProjectLink] = linksBefore.map { l =>
  //        val geom = GeometryUtils.truncateGeometry2D(mappedGeoms(l.linkId), l.startMValue, l.endMValue)
  //        l.copy(geometry = geom,
  //          geometryLength = GeometryUtils.geometryLength(geom)
  //        )
  //      }
  //
  //      val points = "[{\"x\": 528105.957, \"y\": 6995221.607, \"z\": 120.3530000000028}," +
  //        "{\"x\": 528104.681, \"y\": 6995222.485, \"z\": 120.35099999999511}," +
  //        "{\"x\": 528064.931, \"y\": 6995249.45, \"z\": 120.18099999999686}," +
  //        "{\"x\": 528037.789, \"y\": 6995266.234, \"z\": 120.03100000000268}," +
  //        "{\"x\": 528008.332, \"y\": 6995285.521, \"z\": 119.8969999999972}," +
  //        "{\"x\": 527990.814, \"y\": 6995296.039, \"z\": 119.77300000000105}," +
  //        "{\"x\": 527962.009, \"y\": 6995313.215, \"z\": 119.57099999999627}," +
  //        "{\"x\": 527926.972, \"y\": 6995333.398, \"z\": 119.18799999999464}," +
  //        "{\"x\": 527890.962, \"y\": 6995352.332, \"z\": 118.82200000000012}," +
  //        "{\"x\": 527867.18, \"y\": 6995364.458, \"z\": 118.5219999999972}," +
  //        "{\"x\": 527843.803, \"y\": 6995376.389, \"z\": 118.35099999999511}," +
  //        "{\"x\": 527815.902, \"y\": 6995389.54, \"z\": 117.94599999999627}," +
  //        "{\"x\": 527789.731, \"y\": 6995401.53, \"z\": 117.6420000000071}," +
  //        "{\"x\": 527762.707, \"y\": 6995413.521, \"z\": 117.2960000000021}," +
  //        "{\"x\": 527737.556, \"y\": 6995424.518, \"z\": 117.09799999999814}," +
  //        "{\"x\": 527732.52, \"y\": 6995426.729, \"z\": 116.98600000000442}]"
  //
  //      val reversedPoints = "[{\"x\": 527732.52, \"y\": 6995426.729, \"z\": 116.98600000000442}," +
  //        "{\"x\": 527742.972, \"y\": 6995532.398, \"z\": 117.18799999999464}," +
  //        "{\"x\": 527752.52, \"y\": 6995555.729, \"z\": 118.98600000000442}]"
  //
  //      val geom = JSON.parseFull(points).get.asInstanceOf[List[Map[String, Double]]].map(m => Point(m("x"), m("y"), m("z")))
  //
  //      val reverserGeom = JSON.parseFull(reversedPoints).get.asInstanceOf[List[Map[String, Double]]].map(m => Point(m("x"), m("y"), m("z")))
  //
  //      val newLink = ProjectAddressLink(NewRoadAddress, 5167571, geom, GeometryUtils.geometryLength(geom),
  //        State, Motorway, RoadLinkType.NormalRoadLinkType, ConstructionType.InUse, LinkGeomSource.NormalLinkInterface,
  //        RoadType.PublicRoad, Some("X"), None, 749, None, None, Map.empty, 77, 35, 0L, 8L, 5L, 0L, 0L, 0.0, GeometryUtils.geometryLength(geom),
  //        SideCode.Unknown, None, None, Anomaly.None, LinkStatus.New, 0)
  //
  //      val newLink2 = ProjectAddressLink(NewRoadAddress, 5167559, reverserGeom, GeometryUtils.geometryLength(reverserGeom),
  //        State, Motorway, RoadLinkType.NormalRoadLinkType, ConstructionType.InUse, LinkGeomSource.NormalLinkInterface,
  //        RoadType.PublicRoad, Some("X"), None, 749, None, None, Map.empty, 77, 35, 0L, 8L, 5L, 0L, 0L, 0.0, GeometryUtils.geometryLength(reverserGeom),
  //        SideCode.Unknown, None, None, Anomaly.None, LinkStatus.New, 0)
  //      when(mockRoadLinkService.getRoadLinksHistoryFromVVH(any[Set[Long]])).thenReturn(Seq())
  //      when(mockRoadLinkService.getRoadLinksByLinkIdsFromVVH(any[Set[Long]], any[Boolean])).thenReturn(
  //        (Seq(newLink, newLink2).map(toRoadLink) ++ geomToLinks.map(toRoadLink)))
  //      projectService.addNewLinksToProject(Seq(backToProjectLink(rap)(newLink)), id, "U", newLink.linkId) should be(None)
  //
  //      val linksAfter = ProjectDAO.fetchByProjectRoadPart(77, 35, id)
  //      linksAfter should have size (linksBefore.size + 1)
  //      linksBefore.map(b => b -> linksAfter.find(_.id == b.id)).foreach { case (x, y) =>
  //        println(s"${x.linkId} ${x.startAddrMValue} ${x.endAddrMValue} ${x.sideCode} => ${y.map(l => l.startAddrMValue + " " + l.endAddrMValue + " " + l.sideCode)} ")
  //      }
  //      linksAfter.filterNot(la => {
  //        linksBefore.exists(lb => {
  //          lb.linkId == la.linkId && lb.sideCode.value == la.sideCode.value
  //        })
  //      }) should have size (1)
  //
  //      projectService.addNewLinksToProject(Seq(backToProjectLink(rap)(newLink2)), id, "U", newLink2.linkId) should be(None)
  //      val linksAfter2 = ProjectDAO.fetchByProjectRoadPart(77, 35, id)
  //      linksAfter2 should have size (linksBefore.size + 2)
  //      linksAfter2.head.linkId should be(5167559)
  //      linksAfter2.head.startAddrMValue should be(0)
  //      //Validate the new link sideCode
  //      linksAfter2.head.sideCode should be(TowardsDigitizing)
  //      //Validate second link sideCode
  //      linksAfter2.tail.head.sideCode should be(AgainstDigitizing)
  //    }
  //  }

  //TODO Will be implemented at VIITE-1541
  //  test("Project should not allow adding branching links") {
  //    runWithRollback {
  //      sqlu"DELETE FROM ROADWAY WHERE ROAD_NUMBER=75 AND ROAD_PART_NUMBER=2".execute
  //      val id = Sequences.nextViitePrimaryKeySeqValue
  //      val rap = RoadAddressProject(id, ProjectState.apply(1), "TestProject", "TestUser", DateTime.parse("1901-01-01"), "TestUser", DateTime.parse("1901-01-01"), DateTime.now(), "Some additional info", List.empty, None)
  //      ProjectDAO.createRoadAddressProject(rap)
  //
  //      // Alternate geometries for these links
  //      val points5176552 = "[{\"x\":537869.292,\"y\":6997722.466,\"z\":110.39800000000105}," +
  //        "{\"x\":538290.056,\"y\":6998265.169,\"z\":85.4429999999993}]"
  //      val points5176512 = "[{\"x\":537152.306,\"y\":6996873.826,\"z\":108.27700000000186}," +
  //        "{\"x\":538290.056,\"y\":6998265.169,\"z\":85.4429999999993}]"
  //      val points5176584 = "[{\"x\":538290.056,\"y\":6998265.169,\"z\":85.4429999999993}," +
  //        "{\"x\":538418.3307786948,\"y\":6998426.422734798,\"z\":88.17597963771014}]"
  //      val geometries =
  //        Map(5176584 -> StaticTestData.toGeom(JSON.parseFull(points5176584)),
  //          5176552 -> StaticTestData.toGeom(JSON.parseFull(points5176552)),
  //          5176512 -> StaticTestData.toGeom(JSON.parseFull(points5176512)))
  //
  //      val addProjectAddressLink512 = ProjectAddressLink(NewRoadway, 5176512, geometries(5176512), GeometryUtils.geometryLength(geometries(5176512)),
  //        State, Motorway, ConstructionType.InUse, LinkGeomSource.NormalLinkInterface,
  //        RoadType.PublicRoad, Some("X"), None, 749, None, None, Map.empty, 75, 2, 0L, 8L, 5L, 0L, 0L, 0.0, GeometryUtils.geometryLength(geometries(5176512)),
  //        SideCode.TowardsDigitizing, None, None, Anomaly.None, LinkStatus.New, 0)
  //      val addProjectAddressLink552 = ProjectAddressLink(NewRoadway, 5176552, geometries(5176552), GeometryUtils.geometryLength(geometries(5176552)),
  //        State, Motorway,  ConstructionType.InUse, LinkGeomSource.NormalLinkInterface,
  //        RoadType.PublicRoad, Some("X"), None, 749, None, None, Map.empty, 75, 2, 0L, 8L, 5L, 0L, 0L, 0.0, GeometryUtils.geometryLength(geometries(5176552)),
  //        SideCode.TowardsDigitizing, None, None, Anomaly.None, LinkStatus.New, 0)
  //      val addProjectAddressLink584 = ProjectAddressLink(NewRoadway, 5176584, geometries(5176584), GeometryUtils.geometryLength(geometries(5176584)),
  //        State, Motorway,  ConstructionType.InUse, LinkGeomSource.NormalLinkInterface,
  //        RoadType.PublicRoad, Some("X"), None, 749, None, None, Map.empty, 75, 2, 0L, 8L, 5L, 0L, 0L, 0.0, GeometryUtils.geometryLength(geometries(5176584)),
  //        SideCode.TowardsDigitizing, None, None, Anomaly.None, LinkStatus.New, 0)
  //
  //      val addresses = Seq(addProjectAddressLink512, addProjectAddressLink552, addProjectAddressLink584)
  //      mockForProject(id, addresses)
  //      val links = addresses.map(backToProjectLink(rap))
  //      projectService.addNewLinksToProject(links, id, "U", links.minBy(_.endMValue).linkId) should be(Some("Valittu tiegeometria sisältää haarautumia, jotka pitää käsitellä linkkikohtaisesti. Tallennusta ei voi tehdä."))
  //      val readLinks = ProjectDAO.getProjectLinks(id)
  //      readLinks.size should be(0)
  //    }
  //  }

  //TODO Will be implemented at VIITE-1541
  //  test("Project links direction change shouldn't work due to unchanged links on road") {
  //    runWithRollback {
  //      sqlu"DELETE FROM ROADWAY WHERE ROAD_NUMBER=75 AND ROAD_PART_NUMBER=2".execute
  //      val id = Sequences.nextViitePrimaryKeySeqValue
  //      val rap = RoadAddressProject(id, ProjectState.apply(1), "TestProject", "TestUser", DateTime.parse("1901-01-01"), "TestUser", DateTime.parse("1901-01-01"), DateTime.now(), "Some additional info", List.empty, None)
  //      ProjectDAO.createRoadAddressProject(rap)
  //
  //      val geometries = StaticTestData.mappedGeoms(Set(5176552, 5176512, 5176584))
  //      val geom512 = geometries(5176512)
  //      val geom552 = geometries(5176552)
  //
  //      val addProjectAddressLink512 = ProjectAddressLink(NewRoadway, 5176512, geom512, GeometryUtils.geometryLength(geom512),
  //        State, Motorway, ConstructionType.InUse, LinkGeomSource.NormalLinkInterface,
  //        RoadType.PublicRoad, Some("X"), None, 749, None, None, Map.empty, 75, 2, 0L, 8L, 5L, 0L, 0L, 0.0, GeometryUtils.geometryLength(geom512),
  //        SideCode.TowardsDigitizing, None, None, Anomaly.None, LinkStatus.New, 0)
  //      val addProjectAddressLink552 = ProjectAddressLink(NewRoadway, 5176552, geom552, GeometryUtils.geometryLength(geom552),
  //        State, Motorway, ConstructionType.InUse, LinkGeomSource.NormalLinkInterface,
  //        RoadType.PublicRoad, Some("X"), None, 749, None, None, Map.empty, 75, 2, 0L, 8L, 5L, 0L, 0L, 0.0, GeometryUtils.geometryLength(geom552),
  //        SideCode.TowardsDigitizing, None, None, Anomaly.None, LinkStatus.New, 0)
  //      val addresses = Seq(addProjectAddressLink512, addProjectAddressLink552)
  //      mockForProject(id, addresses)
  //      when(mockRoadLinkService.getRoadLinksHistoryFromVVH(any[Set[Long]])).thenReturn(Seq())
  //      when(mockRoadLinkService.getRoadLinksByLinkIdsFromVVH(addresses.map(_.linkId).toSet)).thenReturn(addresses.map(toRoadLink))
  //      projectService.addNewLinksToProject(addresses.map(backToProjectLink(rap)), id, "U", addresses.minBy(_.endMValue).linkId) should be(None)
  //      val links = ProjectDAO.getProjectLinks(id)
  //      ProjectDAO.updateProjectLinks(Set(links.head.id), LinkStatus.UnChanged, "test")
  //      links.map(_.linkId).toSet should be(addresses.map(_.linkId).toSet)
  //      val result = projectService.changeDirection(id, 75, 2, links.map(l => LinkToRevert(l.id, l.linkId, l.status.value, l.geometry)), "testuser")
  //      result should be(Some("Tieosalle ei voi tehdä kasvusuunnan kääntöä, koska tieosalla on linkkejä, joita ei ole käsitelty tai jotka on tässä projektissa määritelty säilymään ennallaan."))
  //    }
  //  }


  //TODO Will be implemented at VIITE-1541
  //  test("Project link direction change should remain after adding new links") {
  //    runWithRollback {
  //      sqlu"DELETE FROM ROADWAY WHERE ROAD_NUMBER=75 AND ROAD_PART_NUMBER=2".execute
  //      val id = Sequences.nextViitePrimaryKeySeqValue
  //      val rap = RoadAddressProject(id, ProjectState.apply(1), "TestProject", "TestUser", DateTime.parse("1901-01-01"), "TestUser", DateTime.parse("1901-01-01"), DateTime.now(), "Some additional info", List.empty, None)
  //      ProjectDAO.createRoadAddressProject(rap)
  //
  //      val points5176552 = "[{\"x\":537869.292,\"y\":6997722.466,\"z\":110.39800000000105}," +
  //        "{\"x\":538290.056,\"y\":6998265.169,\"z\":85.4429999999993}]"
  //      val points5176512 = "[{\"x\":537152.306,\"y\":6996873.826,\"z\":108.27700000000186}," +
  //        "{\"x\":537869.292,\"y\":6997722.466,\"z\":110.39800000000105}]"
  //      val oldgeom512 = JSON.parseFull(points5176512).get.asInstanceOf[List[Map[String, Double]]].map(m => Point(m("x"), m("y"), m("z")))
  //      val oldgeom552 = JSON.parseFull(points5176552).get.asInstanceOf[List[Map[String, Double]]].map(m => Point(m("x"), m("y"), m("z")))
  //
  //      val geometries = StaticTestData.mappedGeoms(Set(5176552, 5176512))
  //      val geom512 = geometries(5176512)
  //      val geom552 = geometries(5176552)
  //
  //      oldgeom512 should be(geom512)
  //      oldgeom552 should be(geom552)
  //      val addProjectAddressLink512 = ProjectAddressLink(NewRoadway, 5176512, geom512, GeometryUtils.geometryLength(geom512),
  //        State, Motorway, ConstructionType.InUse, LinkGeomSource.NormalLinkInterface,
  //        RoadType.PublicRoad, Some("X"), None, 749, None, None, Map.empty, 75, 2, 0L, 8L, 5L, 0L, 0L, 0.0, GeometryUtils.geometryLength(geom512),
  //        SideCode.TowardsDigitizing, None, None, Anomaly.None, LinkStatus.New, 0)
  //      val addProjectAddressLink552 = ProjectAddressLink(NewRoadway, 5176552, geom552, GeometryUtils.geometryLength(geom552),
  //        State, Motorway, ConstructionType.InUse, LinkGeomSource.NormalLinkInterface,
  //        RoadType.PublicRoad, Some("X"), None, 749, None, None, Map.empty, 75, 2, 0L, 8L, 5L, 0L, 0L, 0.0, GeometryUtils.geometryLength(geom552),
  //        SideCode.TowardsDigitizing, None, None, Anomaly.None, LinkStatus.New, 0)
  //      val addresses = Seq(addProjectAddressLink512, addProjectAddressLink552)
  //      mockForProject(id, addresses)
  //      val newLinks = addresses.map(backToProjectLink(rap)).map(_.copy(status = LinkStatus.New))
  //      projectService.addNewLinksToProject(newLinks, id, "U", addresses.minBy(_.endMValue).linkId) should be(None)
  //      val links = ProjectDAO.getProjectLinks(id)
  //      links.map(_.linkId).toSet should be(addresses.map(_.linkId).toSet)
  //      val sideCodes = links.map(l => l.id -> l.sideCode).toMap
  //      projectService.updateProjectLinks(id, Set(), addresses.map(_.linkId), LinkStatus.New, "Test", 75, 2, 0, None)
  //      projectService.changeDirection(id, 75, 2, links.map(l => LinkToRevert(l.id, l.linkId, l.status.value, l.geometry)), "testuser") should be(None)
  //      val changedLinks = ProjectDAO.getProjectLinksByIds(links.map { l => l.id })
  //      changedLinks.foreach(cl => cl.sideCode should not be (sideCodes(cl.id)))
  //      changedLinks.foreach(cl => cl.reversed should be(true))
  //      val geom584 = StaticTestData.mappedGeoms(Seq(5176584L)).values.head
  //      val addProjectAddressLink584 = ProjectAddressLink(NewRoadway, 5176584, geom584, GeometryUtils.geometryLength(geom584),
  //        State, Motorway, ConstructionType.InUse, LinkGeomSource.NormalLinkInterface,
  //        RoadType.PublicRoad, Some("X"), None, 749, None, None, Map.empty, 75, 2, 0L, 8L, 5L, 0L, 0L, 0.0, GeometryUtils.geometryLength(geom584),
  //        SideCode.TowardsDigitizing, None, None, Anomaly.None, LinkStatus.New, 0)
  //      when(mockRoadLinkService.getRoadLinksHistoryFromVVH(any[Set[Long]])).thenReturn(Seq())
  //      when(mockRoadLinkService.getRoadLinksByLinkIdsFromVVH(addresses.map(_.linkId).toSet)).thenReturn(addresses.map(toRoadLink))
  //      mockForProject(id, addresses ++ Seq(addProjectAddressLink584))
  //      projectService.addNewLinksToProject(Seq(backToProjectLink(rap)(addProjectAddressLink584).copy(status = LinkStatus.New)),
  //        id, "U", addProjectAddressLink584.linkId) should be(None)
  //
  //      val linksAfter = ProjectDAO.getProjectLinks(id).sortBy(_.startAddrMValue)
  //      linksAfter should have size (links.size + 1)
  //      linksAfter.find(_.linkId == 5176512).get.sideCode should be(changedLinks.find(_.linkId == 5176512).get.sideCode)
  //      linksAfter.find(_.linkId == 5176552).get.sideCode should be(changedLinks.find(_.linkId == 5176552).get.sideCode)
  //      linksAfter.find(_.linkId == addProjectAddressLink584.linkId).map(_.sideCode) should be(Some(SideCode.TowardsDigitizing))
  //      linksAfter.head.startAddrMValue should be(0)
  //      linksAfter.head.endAddrMValue > linksAfter.head.startAddrMValue should be(true)
  //      linksAfter.tail.head.startAddrMValue == linksAfter.head.endAddrMValue should be(true)
  //      linksAfter.tail.head.endAddrMValue == linksAfter.tail.last.startAddrMValue should be(true)
  //    }
  //  }

  //TODO this will be implemented at VIITE-1541
  //  test("New Project link (Uusi) update of road_number, road_part_number and TRACK") {
  //    runWithRollback {
  //      sqlu"DELETE FROM ROADWAY WHERE ROAD_NUMBER=75 AND ROAD_PART_NUMBER=2".execute
  //      val id = Sequences.nextViitePrimaryKeySeqValue
  //      val rap = RoadAddressProject(id, ProjectState.apply(1), "TestProject", "TestUser", DateTime.parse("1901-01-01"), "TestUser", DateTime.parse("1901-01-01"), DateTime.now(), "Some additional info", List.empty, None)
  //      ProjectDAO.createRoadAddressProject(rap)
  //
  //      val points5176552 = "[{\"x\":537869.292,\"y\":6997722.466,\"z\":110.39800000000105}," +
  //        "{\"x\":538290.056,\"y\":6998265.169,\"z\":85.4429999999993}]"
  //      val points5176512 = "[{\"x\":537152.306,\"y\":6996873.826,\"z\":108.27700000000186}," +
  //        "{\"x\":537869.292,\"y\":6997722.466,\"z\":110.39800000000105}]"
  //      val oldgeom512 = JSON.parseFull(points5176512).get.asInstanceOf[List[Map[String, Double]]].map(m => Point(m("x"), m("y"), m("z")))
  //      val oldgeom552 = JSON.parseFull(points5176552).get.asInstanceOf[List[Map[String, Double]]].map(m => Point(m("x"), m("y"), m("z")))
  //
  //      val geometries = StaticTestData.mappedGeoms(Set(5176552, 5176512))
  //      val geom512 = geometries(5176512)
  //      val geom552 = geometries(5176552)
  //
  //      oldgeom512 should be(geom512)
  //      oldgeom552 should be(geom552)
  //      val addProjectAddressLink512 = ProjectAddressLink(NewRoadAddress, 5176512, geom512, GeometryUtils.geometryLength(geom512),
  //        State, Motorway, RoadLinkType.NormalRoadLinkType, ConstructionType.InUse, LinkGeomSource.NormalLinkInterface,
  //        RoadType.PublicRoad, Some("X"), None, 749, None, None, Map.empty, 75, 2, 0L, 8L, 5L, 0L, 0L, 0.0, GeometryUtils.geometryLength(geom512),
  //        SideCode.TowardsDigitizing, None, None, Anomaly.None, LinkStatus.New, RoadAddressDAO.getNextRoadwayId)
  //      val addProjectAddressLink552 = ProjectAddressLink(NewRoadAddress, 5176552, geom552, GeometryUtils.geometryLength(geom552),
  //        State, Motorway, RoadLinkType.NormalRoadLinkType, ConstructionType.InUse, LinkGeomSource.NormalLinkInterface,
  //        RoadType.PublicRoad, Some("X"), None, 749, None, None, Map.empty, 75, 2, 0L, 8L, 5L, 0L, 0L, 0.0, GeometryUtils.geometryLength(geom552),
  //        SideCode.TowardsDigitizing, None, None, Anomaly.None, LinkStatus.New, RoadAddressDAO.getNextRoadwayId)
  //      val addresses = Seq(addProjectAddressLink512, addProjectAddressLink552)
  //      mockForProject(id, addresses)
  //      projectService.addNewLinksToProject(addresses.map(addressToProjectLink(rap)), id, "U", addresses.minBy(_.endMValue).linkId, false) should be(None)
  //      val links = ProjectDAO.getProjectLinks(id)
  //      val updated = projectService.updateProjectLinks(id, Set(), links.map(_.linkId), LinkStatus.New, "test", 123456, 1, 0, None,
  //        RoadType.FerryRoad.value, Discontinuity.EndOfRoad.value, Some(8), false)
  //      val linksAfterUpdate = ProjectDAO.getProjectLinks(id)
  //      val firstLink = linksAfterUpdate.head
  //      firstLink.roadNumber should be(123456)
  //      firstLink.roadPartNumber should be(1)
  //      firstLink.track.value should be(0)
  //    }
  //  }

  //TODO this will be implemented at VIITE-1541
  //  test("get change table test with update change table on every road link change") {
  //    var count = 0
  //    val roadLink = RoadLink(5170939L, Seq(Point(535605.272, 6982204.22, 85.90899999999965))
  //      , 540.3960283713503, State, 99, TrafficDirection.AgainstDigitizing, UnknownLinkType, Some("25.06.2015 03:00:00"), Some("vvh_modified"), Map("MUNICIPALITYCODE" -> BigInt.apply(749)),
  //      InUse, NormalLinkInterface)
  //    runWithRollback {
  //      val countCurrentProjects = projectService.getRoadAddressAllProjects
  //      val id = 0
  //      val addresses = List(ReservedRoadPart(Sequences.nextViitePrimaryKeySeqValue: Long, 5: Long, 205: Long, Some(5L), Some(Discontinuity.apply("jatkuva")), Some(8L), newLength = None, newDiscontinuity = None, newEly = None),
  //        ReservedRoadPart(Sequences.nextViitePrimaryKeySeqValue: Long, 5: Long, 206: Long, Some(5L), Some(Discontinuity.apply("jatkuva")), Some(8L), newLength = None, newDiscontinuity = None, newEly = None))
  //      val roadAddressProject = RoadAddressProject(id, ProjectState.apply(1), "TestProject", "TestUser", DateTime.now(), "TestUser", DateTime.parse("1901-01-01"), DateTime.now(), "Some additional info", Seq(), None)
  //      val saved = projectService.createRoadLinkProject(roadAddressProject)
  //      mockForProject(saved.id, (RoadAddressDAO.fetchByRoadPart(5, 205) ++ RoadAddressDAO.fetchByRoadPart(5, 206)).map(toProjectLink(saved)))
  //      projectService.saveProject(saved.copy(reservedParts = addresses))
  //      val afterSaveProject = projectService.getRoadAddressSingleProject(saved.id).get
  //      afterSaveProject.reservedParts should have size (2)
  //      val countAfterInsertProjects = projectService.getRoadAddressAllProjects
  //      count = countCurrentProjects.size + 1
  //      countAfterInsertProjects.size should be(count)
  //      projectService.isProjectPublishable(saved.id) should be(false)
  //      val projectLinks = ProjectDAO.getProjectLinks(saved.id)
  //      val partitioned = projectLinks.partition(_.roadPartNumber == 205)
  //      val linkIds205 = partitioned._1.map(_.linkId).toSet
  //      val linkIds206 = partitioned._2.map(_.linkId).toSet
  //      reset(mockRoadLinkService)
  //      when(mockRoadLinkService.getRoadLinksHistoryFromVVH(any[Set[Long]])).thenReturn(Seq())
  //      when(mockRoadLinkService.getRoadLinksByLinkIdsFromVVH(any[Set[Long]], any[Boolean])).thenAnswer(
  //        toMockAnswer(projectLinks, roadLink)
  //      )
  //
  //      projectService.updateProjectLinks(saved.id, Set(), linkIds205.toSeq, LinkStatus.Terminated, "-", 0, 0, 0, Option.empty[Int])
  //      projectService.isProjectPublishable(saved.id) should be(false)
  //
  //
  //      projectService.updateProjectLinks(saved.id, Set(), linkIds206.toSeq, LinkStatus.Terminated, "-", 0, 0, 0, Option.empty[Int])
  //      projectService.isProjectPublishable(saved.id) should be(true)
  //
  //      val changeProjectOpt = projectService.getChangeProjectInTX(saved.id)
  //      changeProjectOpt.map(_.changeInfoSeq).getOrElse(Seq()) should have size (5)
  //
  //      val change = changeProjectOpt.get
  //
  //      change.changeDate should be(roadAddressProject.startDate.toString("YYYY-MM-DD"))
  //      change.ely should be(8)
  //      change.user should be("TestUser")
  //      change.name should be("TestProject")
  //      change.changeInfoSeq.foreach(rac => {
  //        val s = rac.source
  //        val t = rac.target
  //        val (sTie, sAosa, sAjr, sAet, sLet) = (s.roadNumber, s.startRoadPartNumber, s.trackCode, s.startAddressM, s.endAddressM)
  //        val (tTie, tAosa, tAjr, tAet, tLet) = (t.roadNumber, t.startRoadPartNumber, t.trackCode, t.startAddressM, t.endAddressM)
  //        sTie should be(Some(5))
  //        sAosa.isEmpty should be(false)
  //        sAjr.isEmpty should be(false)
  //        sAet.isEmpty should be(false)
  //        sLet.isEmpty should be(false)
  //        tTie should be(None)
  //        tAosa.isEmpty should be(true)
  //        tAjr.isEmpty should be(true)
  //        tAet.isEmpty should be(true)
  //        tLet.isEmpty should be(true)
  //      })
  //
  //      change.changeInfoSeq.foreach(_.changeType should be(Termination))
  //      change.changeInfoSeq.foreach(_.discontinuity should be(Discontinuity.Continuous))
  //
  //      // TODO: When road types are properly generated
  //      //      change.changeInfoSeq.foreach(_.roadType should be(RoadType.UnknownOwnerRoad))
  //    }
  //    runWithRollback {
  //      projectService.getRoadAddressAllProjects
  //    } should have size (count - 1)
  //  }

  //TODO Will be implemented with SPLIT
  //  test("Split and revert links") {
  //    runWithRollback {
  //      val roadLink = RoadLink(1, Seq(Point(0, 0), Point(0, 45.3), Point(0, 87))
  //        , 87.0, State, 99, TrafficDirection.AgainstDigitizing, UnknownLinkType, Some("25.06.2015 03:00:00"),
  //        Some("vvh_modified"), Map("MUNICIPALITYCODE" -> BigInt.apply(749)),
  //        InUse, NormalLinkInterface)
  //      val suravageAddressLink = RoadLink(2, Seq(Point(0, 0), Point(0, 45.3), Point(0, 123)), 123,
  //        State, 99, TrafficDirection.AgainstDigitizing, UnknownLinkType, Some("25.06.2015 03:00:00"),
  //        Some("vvh_modified"), Map("MUNICIPALITYCODE" -> BigInt.apply(749)),
  //        InUse, LinkGeomSource.SuravageLinkInterface)
  //      when(mockRoadLinkService.getSuravageRoadLinksByLinkIdsFromVVH(any[Set[Long]])).thenReturn(Seq(suravageAddressLink))
  //      when(mockRoadLinkService.getRoadLinksAndComplementaryFromVVH(any[BoundingRectangle], any[Set[Int]])).thenReturn(Seq(roadLink))
  //      when(mockRoadLinkService.getCurrentAndHistoryRoadLinksFromVVH(any[Set[Long]], any[Boolean])).thenReturn((Seq(roadLink), Seq()))
  //      when(mockRoadLinkService.getRoadLinkByLinkIdFromVVH(any[Long])).thenReturn(Some(roadLink))
  //      when(mockRoadLinkService.getCurrentAndComplementaryAndSuravageRoadLinksFromVVH(any[Set[Long]], any[Boolean])).thenReturn(Seq(roadLink, suravageAddressLink))
  //      val rap = createProjectDataForSplit()
  //      val options = SplitOptions(Point(0, 25.3), LinkStatus.UnChanged, LinkStatus.New, 1, 1, Track.Combined, Discontinuity.Continuous,
  //        1, LinkGeomSource.NormalLinkInterface, RoadType.PublicRoad, rap.id, ProjectCoordinates(0,0,0))
  //      val errorOpt = projectServiceWithRoadAddressMock.splitSuravageLinkInTX(suravageAddressLink.linkId, "testUser", options)
  //      errorOpt should be(None)
  //      val projectLinks = ProjectDAO.getProjectLinks(rap.id)
  //      checkSplit(projectLinks, 25.3, 0, 25, 87, 123.0)
  //      val options2 = SplitOptions(Point(0, 65.3), LinkStatus.Transfer, LinkStatus.New, 1, 1, Track.Combined,
  //        Discontinuity.Continuous, 1, LinkGeomSource.NormalLinkInterface, RoadType.PublicRoad, rap.id, ProjectCoordinates(0,0,0))
  //      val preSplitData = projectServiceWithRoadAddressMock.preSplitSuravageLinkInTX(suravageAddressLink.linkId, "testUser", options2)._1.map(rs => rs.toSeqWithMergeTerminated).getOrElse(Seq())
  //      preSplitData should have size (3)
  //      // Test that the transfer is not returned back in pre-split for already split suravage but the old values are
  //      preSplitData.exists(_.status == Transfer) should be (false)
  //      projectServiceWithRoadAddressMock.revertSplit(rap.id, 1, "user") should be (None)
  //      ProjectDAO.getProjectLinks(rap.id) should have size (1)
  //    }
  //  }

  //TODO Will be implemented with SPLIT
  //  test("Updating split link test") {
  //    runWithRollback {
  //      val roadLink = RoadLink(1, Seq(Point(0, 0), Point(0, 45.3), Point(0, 87))
  //        , 87.0, State, 99, TrafficDirection.AgainstDigitizing, UnknownLinkType, Some("25.06.2015 03:00:00"),
  //        Some("vvh_modified"), Map("MUNICIPALITYCODE" -> BigInt.apply(749)),
  //        InUse, NormalLinkInterface)
  //      val suravageAddressLink = RoadLink(2, Seq(Point(0, 0), Point(0, 45.3), Point(0, 123)), 123,
  //        State, 99, TrafficDirection.AgainstDigitizing, UnknownLinkType, Some("25.06.2015 03:00:00"),
  //        Some("vvh_modified"), Map("MUNICIPALITYCODE" -> BigInt.apply(749)),
  //        InUse, LinkGeomSource.SuravageLinkInterface)
  //      when(mockRoadLinkService.getSuravageRoadLinksByLinkIdsFromVVH(any[Set[Long]])).thenReturn(Seq(suravageAddressLink))
  //      when(mockRoadLinkService.getRoadLinksAndComplementaryFromVVH(any[BoundingRectangle], any[Set[Int]])).thenReturn(Seq(roadLink))
  //      when(mockRoadLinkService.getCurrentAndHistoryRoadLinksFromVVH(any[Set[Long]], any[Boolean])).thenReturn((Seq(roadLink), Seq()))
  //      when(mockRoadLinkService.getRoadLinkByLinkIdFromVVH(any[Long])).thenReturn(Some(roadLink))
  //      when(mockRoadLinkService.getCurrentAndComplementaryAndSuravageRoadLinksFromVVH(any[Set[Long]], any[Boolean])).thenReturn(Seq(roadLink, suravageAddressLink))
  //      val rap = createProjectDataForSplit()
  //      val options = SplitOptions(Point(0, 25.3), LinkStatus.UnChanged, LinkStatus.New, 1, 1, Track.Combined, Discontinuity.Continuous,
  //        1, LinkGeomSource.NormalLinkInterface, RoadType.PublicRoad, rap.id, ProjectCoordinates(0,0,0))
  //      val errorOpt = projectServiceWithRoadAddressMock.splitSuravageLinkInTX(suravageAddressLink.linkId, "testUser", options)
  //      errorOpt should be(None)
  //      val projectLinks = ProjectDAO.getProjectLinks(rap.id)
  //      checkSplit(projectLinks, 25.3, 0, 25, 87, 123.0)
  //      val options2 = SplitOptions(Point(0, 45.3), LinkStatus.UnChanged, LinkStatus.New, 1, 1, Track.Combined,
  //        Discontinuity.Continuous, 1, LinkGeomSource.NormalLinkInterface, RoadType.PublicRoad, rap.id, ProjectCoordinates(0,0,0))
  //      projectServiceWithRoadAddressMock.splitSuravageLinkInTX(suravageAddressLink.linkId, "testUser", options2) should be (None)
  //      checkSplit(ProjectDAO.getProjectLinks(rap.id), 45.3, 0, 45, 87, 123.0)
  //      ProjectDAO.getProjectLinks(rap.id).exists(_.status == LinkStatus.Transfer) should be (false)
  //    }
  //  }

  test("Test projectService.updateProjectLinks() When the project link to update already has a calibration point associated with it Then no user defined calibration points should be created.") {
    runWithRollback {
      val rap = Project(0L, ProjectState.apply(1), "TestProject", "TestUser", DateTime.parse("1901-01-01"),
        "TestUser", DateTime.parse("1901-01-01"), DateTime.now(), "Some additional info",
        Seq(), Seq(), None)
      val newLink = Seq(ProjectLink(-1000L, 9999L, 1L, Track.apply(0), Discontinuity.Continuous, 0L, 0L, 0L, 0L, None, None,
        None, 12345L, 0.0, 43.1, SideCode.Unknown, (None, None),
        Seq(Point(468.5, 0.5), Point(512.0, 0.0)), 0L, LinkStatus.Unknown, RoadType.PublicRoad, LinkGeomSource.NormalLinkInterface, 43.1, 0L, 0, 0, reversed = false,
        None, 86400L))
      val project = projectService.createRoadLinkProject(rap)
      when(mockRoadLinkService.getRoadLinksAndComplementaryByLinkIds(any[Set[Long]])).thenReturn(newLink.map(toRoadLink))
      ProjectLinkNameDAO.create(project.id, 9999, "road name")
      val createdLink = projectService.createProjectLinks(Seq(12345L), project.id, 9999, 1, Track.Combined, Discontinuity.Continuous, RoadType.PublicRoad, LinkGeomSource.NormalLinkInterface, 8L, "test", "road name")
      createdLink("success").asInstanceOf[Boolean] should be(true)
      val updatedLink = projectLinkDAO.fetchProjectLinksByLinkId(Seq(12345L))
      projectService.updateProjectLinks(project.id, Set(updatedLink.head.id), Seq(), updatedLink.head.status, updatedLink.head.createdBy.get, updatedLink.head.roadNumber, updatedLink.head.roadPartNumber, updatedLink.head.track.value, Some(updatedLink.head.endAddrMValue.toInt), updatedLink.head.roadType.value, updatedLink.head.discontinuity.value) should be(None)
      val userDefinedCalibrationPoints = ProjectCalibrationPointDAO.fetchByRoadPart(project.id, updatedLink.head.roadNumber, updatedLink.head.roadPartNumber)
      userDefinedCalibrationPoints.size should be (0)
    }
  }
}<|MERGE_RESOLUTION|>--- conflicted
+++ resolved
@@ -462,14 +462,8 @@
       val links = (address1 ++ address2).map(address => {
         toProjectLink(rap, LinkStatus.NotHandled)(address)
       })
-<<<<<<< HEAD
-      when(mockRoadLinkService.getSuravageRoadLinksByLinkIdsFromVVH(any[Set[Long]])).thenReturn(Seq())
       when(mockRoadLinkService.getRoadLinksHistoryFromKMTK(any[Set[Long]])).thenReturn(Seq())
       when(mockRoadLinkService.getRoadLinksAndComplementaryByLinkIds(any[Set[Long]])).thenReturn(links.map(toRoadLink))
-=======
-      when(mockRoadLinkService.getRoadLinksHistoryFromVVH(any[Set[Long]])).thenReturn(Seq())
-      when(mockRoadLinkService.getRoadLinksByLinkIdsFromVVH(any[Set[Long]], any[Boolean])).thenReturn(links.map(toRoadLink))
->>>>>>> 0b25dac8
       val project = projectService.createRoadLinkProject(rap)
 
       //Unchanged + Transfer
@@ -512,14 +506,8 @@
       val links = (address1 ++ address2).map(address => {
         toProjectLink(rap, LinkStatus.NotHandled)(address)
       })
-<<<<<<< HEAD
-      when(mockRoadLinkService.getSuravageRoadLinksByLinkIdsFromVVH(any[Set[Long]])).thenReturn(Seq())
       when(mockRoadLinkService.getRoadLinksHistoryFromKMTK(any[Set[Long]])).thenReturn(Seq())
       when(mockRoadLinkService.getRoadLinksAndComplementaryByLinkIds(any[Set[Long]])).thenReturn(links.map(toRoadLink))
-=======
-      when(mockRoadLinkService.getRoadLinksHistoryFromVVH(any[Set[Long]])).thenReturn(Seq())
-      when(mockRoadLinkService.getRoadLinksByLinkIdsFromVVH(any[Set[Long]], any[Boolean])).thenReturn(links.map(toRoadLink))
->>>>>>> 0b25dac8
       val project = projectService.createRoadLinkProject(rap)
 
       val transferLink = address2.minBy(_.startAddrMValue)
