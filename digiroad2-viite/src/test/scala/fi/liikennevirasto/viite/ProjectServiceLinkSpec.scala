--- conflicted
+++ resolved
@@ -223,13 +223,8 @@
       InUse, NormalLinkInterface)
     val (projectLinks, palinks) = l.partition(_.isInstanceOf[ProjectLink])
     val dbLinks = projectLinkDAO.fetchProjectLinks(id)
-<<<<<<< HEAD
     when(mockRoadLinkService.getRoadLinksHistoryFromKMTK(any[Set[Long]])).thenReturn(Seq())
     when(mockRoadLinkService.getRoadLinksAndComplementaryByLinkIds(any[Set[Long]])).thenAnswer(
-=======
-    when(mockRoadLinkService.getRoadLinksHistoryFromVVH(any[Set[Long]])).thenReturn(Seq())
-    when(mockRoadLinkService.getRoadLinksByLinkIdsFromVVH(any[Set[Long]])).thenAnswer(
->>>>>>> 9cdbd1cf
       toMockAnswer(dbLinks ++ projectLinks.asInstanceOf[Seq[ProjectLink]].filterNot(l => dbLinks.map(_.linkId).contains(l.linkId)),
         roadLink, palinks.asInstanceOf[Seq[ProjectAddressLink]].map(toRoadLink)
       ))
@@ -392,13 +387,8 @@
       projectLinkDAO.updateProjectLinks(adjusted, "-", Seq())
 
       reset(mockRoadLinkService)
-<<<<<<< HEAD
       when(mockRoadLinkService.getRoadLinksHistoryFromKMTK(any[Set[Long]])).thenReturn(Seq())
       when(mockRoadLinkService.getRoadLinksAndComplementaryByLinkIds(any[Set[Long]])).thenAnswer(
-=======
-      when(mockRoadLinkService.getRoadLinksHistoryFromVVH(any[Set[Long]])).thenReturn(Seq())
-      when(mockRoadLinkService.getRoadLinksByLinkIdsFromVVH(any[Set[Long]])).thenAnswer(
->>>>>>> 9cdbd1cf
         toMockAnswer(adjusted.map(toRoadLink))
       )
       val beforeChange = projectLinkDAO.fetchProjectLinks(7081807)
@@ -472,13 +462,8 @@
       val links = (address1 ++ address2).map(address => {
         toProjectLink(rap, LinkStatus.NotHandled)(address)
       })
-<<<<<<< HEAD
       when(mockRoadLinkService.getRoadLinksHistoryFromKMTK(any[Set[Long]])).thenReturn(Seq())
       when(mockRoadLinkService.getRoadLinksAndComplementaryByLinkIds(any[Set[Long]])).thenReturn(links.map(toRoadLink))
-=======
-      when(mockRoadLinkService.getRoadLinksHistoryFromVVH(any[Set[Long]])).thenReturn(Seq())
-      when(mockRoadLinkService.getRoadLinksByLinkIdsFromVVH(any[Set[Long]])).thenReturn(links.map(toRoadLink))
->>>>>>> 9cdbd1cf
       val project = projectService.createRoadLinkProject(rap)
 
       //Unchanged + Transfer
@@ -521,13 +506,8 @@
       val links = (address1 ++ address2).map(address => {
         toProjectLink(rap, LinkStatus.NotHandled)(address)
       })
-<<<<<<< HEAD
       when(mockRoadLinkService.getRoadLinksHistoryFromKMTK(any[Set[Long]])).thenReturn(Seq())
       when(mockRoadLinkService.getRoadLinksAndComplementaryByLinkIds(any[Set[Long]])).thenReturn(links.map(toRoadLink))
-=======
-      when(mockRoadLinkService.getRoadLinksHistoryFromVVH(any[Set[Long]])).thenReturn(Seq())
-      when(mockRoadLinkService.getRoadLinksByLinkIdsFromVVH(any[Set[Long]])).thenReturn(links.map(toRoadLink))
->>>>>>> 9cdbd1cf
       val project = projectService.createRoadLinkProject(rap)
 
       val transferLink = address2.minBy(_.startAddrMValue)
@@ -577,13 +557,8 @@
           None, map, ConstructionType.InUse, LinkGeomSource.NormalLinkInterface),
         RoadLink(123L, KMTKID("123"), Seq(Point(0.0, 0.0), Point(5.0, 8.0)), 9.434, State, 1, TrafficDirection.AgainstDigitizing, LinkType.apply(1), None,
           None, map, ConstructionType.InUse, LinkGeomSource.NormalLinkInterface))
-<<<<<<< HEAD
       when(mockRoadLinkService.getRoadLinksHistoryFromKMTK(any[Set[Long]])).thenReturn(Seq())
       when(mockRoadLinkService.getRoadLinksAndComplementaryByLinkIds(any[Set[Long]])).thenAnswer(
-=======
-      when(mockRoadLinkService.getRoadLinksHistoryFromVVH(any[Set[Long]])).thenReturn(Seq())
-      when(mockRoadLinkService.getRoadLinksByLinkIdsFromVVH(any[Set[Long]])).thenAnswer(
->>>>>>> 9cdbd1cf
         toMockAnswer(roadLinks))
       ProjectLinkNameDAO.create(project.id, 39999, "road name")
       val resp = createProjectLinks(Seq(123L, 121L, 122L), project.id, 39999, 12, 0, 1, 1, 1, 8, "user", "road name")
@@ -1338,11 +1313,7 @@
         Seq(Point(468.5, 0.5), Point(512.0, 0.0)), 0L, LinkStatus.Unknown, RoadType.PublicRoad, LinkGeomSource.NormalLinkInterface, 43.1, 0L, 0, 0, reversed = false,
         None, 86400L))
       val project = projectService.createRoadLinkProject(rap)
-<<<<<<< HEAD
       when(mockRoadLinkService.getRoadLinksAndComplementaryByLinkIds(any[Set[Long]])).thenReturn(newLink.map(toRoadLink))
-=======
-      when(mockRoadLinkService.getRoadLinksByLinkIdsFromVVH(any[Set[Long]])).thenReturn(newLink.map(toRoadLink))
->>>>>>> 9cdbd1cf
       ProjectLinkNameDAO.create(project.id, 9999, "road name")
       val createdLink = projectService.createProjectLinks(Seq(12345L), project.id, 9999, 1, Track.Combined, Discontinuity.Continuous, RoadType.PublicRoad, LinkGeomSource.NormalLinkInterface, 8L, "test", "road name")
       createdLink("success").asInstanceOf[Boolean] should be(true)
