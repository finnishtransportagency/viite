--- conflicted
+++ resolved
@@ -10,10 +10,6 @@
 import fi.liikennevirasto.digiroad2.client.vvh.VVHClient
 import fi.liikennevirasto.digiroad2.dao.Sequences
 import fi.liikennevirasto.digiroad2.linearasset.{PolyLine, RoadLink}
-<<<<<<< HEAD
-=======
-import fi.liikennevirasto.digiroad2.masstransitstop.oracle.{Queries, Sequences}
->>>>>>> 0fef512d
 import fi.liikennevirasto.digiroad2.oracle.OracleDatabase
 import fi.liikennevirasto.digiroad2.service.{RoadLinkService, RoadLinkType}
 import fi.liikennevirasto.digiroad2.util.Track
@@ -192,13 +188,8 @@
 
       projectService.isProjectPublishable(saved.id) should be(false)
       val linkIds = ProjectDAO.getProjectLinks(saved.id).map(_.linkId).toSet
-<<<<<<< HEAD
-      projectService.updateProjectLinks(saved.id, linkIds, LinkStatus.Terminated, "-", ProjectCoordinates(0, 1, 1), 0, 0, 0, Option.empty[Int])
-      projectService.projectLinkPublishable(saved.id) should be(true)
-=======
       projectService.updateProjectLinks(saved.id, linkIds, LinkStatus.Terminated, "-", 0, 0, 0, Option.empty[Int])
       projectService.isProjectPublishable(saved.id) should be(true)
->>>>>>> 0fef512d
     }
     runWithRollback {
       projectService.getRoadAddressAllProjects()
@@ -233,11 +224,7 @@
 
       projectService.isProjectPublishable(saved.id) should be(false)
       val linkIds = ProjectDAO.getProjectLinks(saved.id).map(_.linkId).toSet
-<<<<<<< HEAD
-      projectService.updateProjectLinks(saved.id, linkIds, LinkStatus.Numbering, "-", ProjectCoordinates(0, 1, 1), 99999, 1, 0, Option.empty[Int])
-=======
       projectService.updateProjectLinks(saved.id, linkIds, LinkStatus.Numbering, "-", 99999, 1, 0, Option.empty[Int])
->>>>>>> 0fef512d
       val afterNumberingLinks = ProjectDAO.getProjectLinks(saved.id)
       afterNumberingLinks.foreach(l => (l.roadNumber == 99999 && l.roadPartNumber == 1) should be(true))
     }
@@ -402,21 +389,12 @@
         toMockAnswer(projectLinks, roadLink)
       )
 
-<<<<<<< HEAD
-      projectService.updateProjectLinks(saved.id, linkIds205, LinkStatus.Terminated, "-", ProjectCoordinates(0, 1, 1), 0, 0, 0, Option.empty[Int])
-      projectService.projectLinkPublishable(saved.id) should be(false)
-
-
-      projectService.updateProjectLinks(saved.id, linkIds206, LinkStatus.Terminated, "-", ProjectCoordinates(0, 1, 1), 0, 0, 0, Option.empty[Int])
-      projectService.projectLinkPublishable(saved.id) should be(true)
-=======
       projectService.updateProjectLinks(saved.id, linkIds205, LinkStatus.Terminated, "-", 0, 0, 0, Option.empty[Int])
       projectService.isProjectPublishable(saved.id) should be(false)
 
 
       projectService.updateProjectLinks(saved.id, linkIds206, LinkStatus.Terminated, "-", 0, 0, 0, Option.empty[Int])
       projectService.isProjectPublishable(saved.id) should be(true)
->>>>>>> 0fef512d
 
       val changeProjectOpt = projectService.getChangeProject(saved.id)
       changeProjectOpt.map(_.changeInfoSeq).getOrElse(Seq()) should have size (5)
@@ -682,12 +660,8 @@
       mockForProject(id, addresses)
       projectService.addNewLinksToProject(addresses.map(backToProjectLink(rap)), id, "U", addresses.minBy(_.endMValue).linkId) should be(None)
       val links = ProjectDAO.getProjectLinks(id)
-<<<<<<< HEAD
-      projectService.updateProjectLinks(id, links.map(_.linkId).toSet, LinkStatus.New, "test",new ProjectCoordinates(0, 1, 1), 123456, 12345, 0, None, RoadType.FerryRoad.value, Discontinuity.EndOfRoad.value, Some(8), false)
-=======
       projectService.updateProjectLinks(id, links.map(_.linkId).toSet, LinkStatus.New, "test", 123456, 12345, 0, None,
         RoadType.FerryRoad.value, Discontinuity.EndOfRoad.value, Some(8), false)
->>>>>>> 0fef512d
       val linksAfterUpdate = ProjectDAO.getProjectLinks(id)
       val firstLink = linksAfterUpdate.head
       firstLink.roadNumber should be(123456)
@@ -1020,13 +994,8 @@
       val allLinks = ProjectDAO.getProjectLinks(project.id)
       val transferLinks = allLinks.filter(_.status != LinkStatus.New)
 
-<<<<<<< HEAD
-      when(mockRoadLinkService.getViiteRoadLinksByLinkIdsFromVVH(allLinks.map(_.linkId).toSet,false, false)).thenReturn(geomToLinks.map(toRoadLink) ++ Seq(toRoadLink(newLink)))
-      projectService.updateProjectLinks(project.id, transferLinks.map(_.linkId).toSet, LinkStatus.Transfer, "Test", ProjectCoordinates(0, 1, 1), 77, 35, 0, Option.empty[Int]) should be (None)
-=======
       when(mockRoadLinkService.getViiteRoadLinksByLinkIdsFromVVH(allLinks.map(_.linkId).toSet, false, false)).thenReturn(geomToLinks.map(toRoadLink) ++ Seq(toRoadLink(newLink)))
       projectService.updateProjectLinks(project.id, transferLinks.map(_.linkId).toSet, LinkStatus.Transfer, "Test", 77, 35, 0, Option.empty[Int]) should be(None)
->>>>>>> 0fef512d
 
       val (resultNew, resultTransfer) = ProjectDAO.getProjectLinks(project.id).partition(_.status == LinkStatus.New)
       resultNew.head.calibrationPoints._1 should not be (None)
@@ -1043,19 +1012,12 @@
       val geometries = StaticTestData.mappedGeoms(addressesOnPart.map(_.linkId).toSet)
       val l = addressesOnPart.map(address => {
         toProjectLink(rap, LinkStatus.NotHandled)(address)
-<<<<<<< HEAD
-      })
-      when(mockRoadLinkService.getViiteRoadLinksHistoryFromVVH(any[Set[Long]])).thenReturn(Seq())
-      when(mockRoadLinkService.getViiteRoadLinksByLinkIdsFromVVH(any[Set[Long]], any[Boolean], any[Boolean])).thenReturn(l.map(toRoadLink))
-      val project = projectService.createRoadLinkProject(rap, 8)
-=======
       }).map(pl => pl.copy(geometry = geometries(pl.linkId)))
 
       val project = projectService.createRoadLinkProject(rap)
       when(mockRoadLinkService.getViiteRoadLinksByLinkIdsFromVVH(any[Set[Long]], any[Boolean], any[Boolean])).thenReturn(
         mockRoadLinksWithStaticTestData(addressesOnPart.map(_.linkId).toSet))
       projectService.saveProject(project.copy(reservedParts = Seq(reservedRoadPart1)))
->>>>>>> 0fef512d
 
       val linksBefore = ProjectDAO.fetchByProjectRoadPart(847, 6, project.id).groupBy(_.linkId).map(_._2.head).toList
       val mappedGeoms2 = StaticTestData.mappedGeoms(l.map(_.linkId))
@@ -1076,34 +1038,21 @@
 
       val linkToTerminate = geomToLinks.sortBy(_.startAddrMValue).head
       when(mockRoadLinkService.getViiteRoadLinksByLinkIdsFromVVH(any[Set[Long]], any[Boolean], any[Boolean])).thenReturn(geomToLinks.map(toRoadLink))
-<<<<<<< HEAD
-      projectService.updateProjectLinks(project.id, Set(linkToTerminate.linkId), LinkStatus.Terminated, "Test User", ProjectCoordinates(0, 1, 1), 0, 0, 0, Option.empty[Int]) should be(None)
-
-      projectService.addNewLinksToProject(Seq(newLink), project.id, 847, 6, 0L, 12L, RoadType.PublicRoad.value, ProjectCoordinates(0, 1, 1), "U", newLink.linkId) should be(None)
-=======
       projectService.updateProjectLinks(project.id, Set(linkToTerminate.linkId), LinkStatus.Terminated, "Test User", 0, 0, 0, Option.empty[Int]) should be(None)
 
       projectService.addNewLinksToProject(Seq(backToProjectLink(rap.copy(id = project.id))(newLink))
         .map(l => l.copy(status = LinkStatus.New, geometry = geom)), project.id, "U", newLink.linkId) should be(None)
->>>>>>> 0fef512d
 
       val allLinks = ProjectDAO.getProjectLinks(project.id)
       val transferLinks = allLinks.filter(al => {
         al.status != LinkStatus.New && al.status != LinkStatus.Terminated
       })
 
-<<<<<<< HEAD
-      when(mockRoadLinkService.getViiteRoadLinksByLinkIdsFromVVH(allLinks.map(_.linkId).toSet, false, false)).thenReturn(geomToLinks.map(toRoadLink) ++ Seq(toRoadLink(newLink)))
-      transferLinks.groupBy(_.track.value).foreach {
-        case (k, seq) =>
-          projectService.updateProjectLinks(project.id, seq.map(_.linkId).toSet, LinkStatus.Transfer, "Test", ProjectCoordinates(0, 1, 1), 847, 6, k, Option.empty[Int]) should be(None)
-=======
       when(mockRoadLinkService.getViiteRoadLinksByLinkIdsFromVVH(allLinks.map(_.linkId).toSet, false, false)).thenReturn(
         geomToLinks.map(toRoadLink) ++ Seq(toRoadLink(newLink)))
       transferLinks.groupBy(_.track.value).foreach {
         case (k, seq) =>
           projectService.updateProjectLinks(project.id, seq.map(_.linkId).toSet, LinkStatus.Transfer, "Test", 847, 6, k, Option.empty[Int]) should be(None)
->>>>>>> 0fef512d
       }
 
       val (resultNew, resultOther) = ProjectDAO.getProjectLinks(project.id).partition(_.status == LinkStatus.New)
@@ -1135,24 +1084,15 @@
 
       //Unchanged + Transfer
       val transferLinkId = address2.sortBy(_.startAddrMValue).head.linkId
-<<<<<<< HEAD
-      projectService.updateProjectLinks(project.id, address1.map(_.linkId).toSet, LinkStatus.UnChanged, "TestUser", ProjectCoordinates(0, 1, 1), 0, 0, 0, Option.empty[Int]) should be(None)
-      projectService.updateProjectLinks(project.id, Set(transferLinkId), LinkStatus.Transfer, "TestUser", ProjectCoordinates(0, 1, 1), 5, 206, 0, Option.empty[Int]) should be(None)
-=======
       projectService.updateProjectLinks(project.id, address1.map(_.linkId).toSet, LinkStatus.UnChanged, "TestUser",
         0, 0, 0, Option.empty[Int]) should be(None)
       projectService.updateProjectLinks(project.id, Set(transferLinkId), LinkStatus.Transfer, "TestUser", 5, 206, 0, Option.empty[Int]) should be(None)
->>>>>>> 0fef512d
       val firstTransferLinks = ProjectDAO.getProjectLinks(project.id)
       firstTransferLinks.filter(_.roadPartNumber == 206).map(_.endAddrMValue).max should be(address1.map(_.endAddrMValue).max +
         address2.find(_.linkId == transferLinkId).map(a => a.endAddrMValue - a.startAddrMValue).get)
       //Transfer the rest
-<<<<<<< HEAD
-      projectService.updateProjectLinks(project.id, address2.sortBy(_.startAddrMValue).tail.map(_.linkId).toSet, LinkStatus.Transfer, "TestUser", ProjectCoordinates(0, 1, 1), 5, 207, 0, Option.empty[Int]) should be(None)
-=======
       projectService.updateProjectLinks(project.id, address2.sortBy(_.startAddrMValue).tail.map(_.linkId).toSet,
         LinkStatus.Transfer, "TestUser", 5, 207, 0, Option.empty[Int]) should be(None)
->>>>>>> 0fef512d
       val secondTransferLinks = ProjectDAO.getProjectLinks(project.id)
       secondTransferLinks.filter(_.roadPartNumber == 207).sortBy(_.startAddrMValue).last.endAddrMValue should be(address2.sortBy(_.startAddrMValue).last.endAddrMValue - address2.sortBy(_.startAddrMValue).head.endAddrMValue)
       val mappedLinks = links.groupBy(_.linkId)
@@ -1184,17 +1124,11 @@
       when(mockRoadLinkService.getViiteRoadLinksByLinkIdsFromVVH(any[Set[Long]], any[Boolean], any[Boolean])).thenReturn(links.map(toRoadLink))
       val project = projectService.createRoadLinkProject(rap)
 
-<<<<<<< HEAD
-      val transferLink = address2.sortBy(_.startAddrMValue).head
-      projectService.updateProjectLinks(project.id, address1.map(_.linkId).toSet, LinkStatus.UnChanged, "TestUser", ProjectCoordinates(0, 1, 1), 0, 0, 0, Option.empty[Int]) should be(None)
-      projectService.updateProjectLinks(project.id, Set(transferLink.linkId), LinkStatus.Transfer, "TestUser", ProjectCoordinates(0, 1, 1), 11, 8, 0, Option.empty[Int]) should be(None)
-=======
       val transferLink = address2.minBy(_.startAddrMValue)
       projectService.updateProjectLinks(project.id, address1.map(_.linkId).toSet, LinkStatus.UnChanged, "TestUser",
         0, 0, 0, Option.empty[Int]) should be(None)
       projectService.updateProjectLinks(project.id, Set(transferLink.linkId), LinkStatus.Transfer, "TestUser",
         11, 8, 0, Option.empty[Int]) should be(None)
->>>>>>> 0fef512d
 
       val updatedLinks = ProjectDAO.getProjectLinks(project.id)
       val linksRoad11 = updatedLinks.filter(_.roadNumber == 11).sortBy(_.startAddrMValue)
@@ -1241,17 +1175,10 @@
         mockRoadLinksWithStaticTestData((address1 ++ address2).map(_.linkId).toSet))
       projectService.saveProject(project.copy(reservedParts = Seq(reservedRoadPart1, reservedRoadPart2)))
 
-<<<<<<< HEAD
-      projectService.updateProjectLinks(project.id, Set(2226690, 2226637), LinkStatus.Terminated, "TestUser", ProjectCoordinates(0, 1, 1), 0, 0, 0, Option.empty[Int]) should be(None)
-      projectService.updateProjectLinks(project.id, Set(2226636), LinkStatus.Terminated, "TestUser", ProjectCoordinates(0, 1, 1), 0, 0, 0, Option.empty[Int]) should be(None)
-      projectService.updateProjectLinks(project.id, Set(2226676, 2226658), LinkStatus.Terminated, "TestUser", ProjectCoordinates(0, 1, 1), 0, 0, 0, Option.empty[Int]) should be(None)
-      projectService.updateProjectLinks(project.id, Set(2226677, 2226482), LinkStatus.Terminated, "TestUser", ProjectCoordinates(0, 1, 1), 0, 0, 0, Option.empty[Int]) should be(None)
-=======
       projectService.updateProjectLinks(project.id, Set(2226690, 2226637), LinkStatus.Terminated, "TestUser", 0, 0, 0, Option.empty[Int]) should be(None)
       projectService.updateProjectLinks(project.id, Set(2226636), LinkStatus.Terminated, "TestUser", 0, 0, 0, Option.empty[Int]) should be(None)
       projectService.updateProjectLinks(project.id, Set(2226676, 2226658), LinkStatus.Terminated, "TestUser", 0, 0, 0, Option.empty[Int]) should be(None)
       projectService.updateProjectLinks(project.id, Set(2226677, 2226482), LinkStatus.Terminated, "TestUser", 0, 0, 0, Option.empty[Int]) should be(None)
->>>>>>> 0fef512d
 
       val mappedGeomsNewLinks = StaticTestData.mappedGeoms(Seq(2226681, 6564541, 2226632, 2226660, 2226480))
       val geom1 = mappedGeomsNewLinks(2226681)
@@ -1363,18 +1290,12 @@
       val unchangedLinks = roadPart.filter(rp => List(5502468, 5502479, 5502483, 5502490, 5502505, 5502500, 5502745, 5502741).contains(rp.linkId)).sortBy(_.startAddrMValue)
       val linksToTerminate = roadPart.filter(rp => List(5502402, 5502394, 5502436).contains(rp.linkId)).sortBy(_.startAddrMValue)
 
-<<<<<<< HEAD
-      projectService.updateProjectLinks(project.id, unchangedLinks.map(_.linkId).toSet, LinkStatus.UnChanged, "TestUser", ProjectCoordinates(0, 1, 1), 0, 0, 0, Option.empty[Int]) should be (None)
-      projectService.updateProjectLinks(project.id, linksToTerminate.map(_.linkId).toSet, LinkStatus.Terminated, "TestUser", ProjectCoordinates(0, 1, 1), 0, 0, 0, Option.empty[Int]) should be (None)
-      projectService.addNewLinksToProject(newLinksWithGeom, project.id, 259, 1, 0, 5L, RoadType.PublicRoad.value, ProjectCoordinates(0, 1, 1), "U", newLinksWithGeom.minBy(_.endMValue).linkId) should be (None)
-=======
       projectService.updateProjectLinks(project.id, unchangedLinks.map(_.linkId).toSet, LinkStatus.UnChanged, "TestUser",
         0, 0, 0, Option.empty[Int]) should be(None)
       projectService.updateProjectLinks(project.id, linksToTerminate.map(_.linkId).toSet, LinkStatus.Terminated, "TestUser",
         0, 0, 0, Option.empty[Int]) should be(None)
       val projectLinks = newLinksWithGeom.map(backToProjectLink(project))
       projectService.addNewLinksToProject(projectLinks, project.id, "U", newLinksWithGeom.minBy(_.endMValue).linkId) should be(None)
->>>>>>> 0fef512d
 
       val linksAfter = ProjectDAO.getProjectLinks(project.id).sortBy(_.startAddrMValue)
       val newLinksAfter = linksAfter.filter(la => newLinksWithGeom.exists(_.linkId == la.linkId) && la.status != LinkStatus.NotHandled).sortBy(_.startAddrMValue)
@@ -1397,14 +1318,9 @@
       val savedProject = projectService.getRoadAddressSingleProject(project.id).get
       savedProject.reservedParts should have size (1)
       reset(mockRoadLinkService)
-<<<<<<< HEAD
-      mockForProject(project.id)
-      projectService.updateProjectLinks(project.id, addresses.map(_.linkId).toSet, LinkStatus.Numbering, "TestUser", ProjectCoordinates(0, 1, 1), 19998, 101, 0, Option.empty[Int]) should be(None)
-=======
 
       projectService.updateProjectLinks(project.id, addresses.map(_.linkId).toSet, LinkStatus.Numbering, "TestUser",
         19998, 101, 0, Option.empty[Int]) should be(None)
->>>>>>> 0fef512d
 
       val upProject = projectService.getRoadAddressSingleProject(project.id)
       upProject.nonEmpty should be(true)
