package fi.liikennevirasto.viite

import java.util.Properties

import fi.liikennevirasto.digiroad2._
import fi.liikennevirasto.digiroad2.asset.ConstructionType.InUse
import fi.liikennevirasto.digiroad2.asset.LinkGeomSource.NormalLinkInterface
import fi.liikennevirasto.digiroad2.asset.SideCode.{AgainstDigitizing, TowardsDigitizing}
import fi.liikennevirasto.digiroad2.asset._
import fi.liikennevirasto.digiroad2.dao.{Queries, Sequences}
import fi.liikennevirasto.digiroad2.linearasset.{PolyLine, RoadLink}
import fi.liikennevirasto.digiroad2.oracle.OracleDatabase
import fi.liikennevirasto.digiroad2.service.{RoadLinkService, RoadLinkType}
import fi.liikennevirasto.digiroad2.util.Track
import fi.liikennevirasto.digiroad2.util.Track.{Combined, LeftSide, RightSide}
import fi.liikennevirasto.viite.dao.AddressChangeType.{Termination, Transfer}
import fi.liikennevirasto.viite.dao.Discontinuity.Discontinuous
import fi.liikennevirasto.viite.dao.TerminationCode.NoTermination
import fi.liikennevirasto.viite.dao._
import fi.liikennevirasto.viite.model.{Anomaly, ProjectAddressLink, RoadAddressLinkLike}
import fi.liikennevirasto.viite.process.ProjectSectionCalculator
import fi.liikennevirasto.viite.util.{SplitOptions, StaticTestData, _}
import org.joda.time.DateTime
import org.mockito.Matchers.any
import org.mockito.Mockito.{reset, when}
import org.mockito.invocation.InvocationOnMock
import org.mockito.stubbing.Answer
import org.scalatest.mock.MockitoSugar
import org.scalatest.{BeforeAndAfter, FunSuite, Matchers}
import slick.driver.JdbcDriver.backend.Database
import slick.driver.JdbcDriver.backend.Database.dynamicSession
import slick.jdbc.StaticQuery.interpolation

import scala.util.parsing.json.JSON

class ProjectServiceLinkSpec extends FunSuite with Matchers with BeforeAndAfter {
  val properties: Properties = {
    val props = new Properties()
    props.load(getClass.getResourceAsStream("/digiroad2.properties"))
    props
  }
  val mockProjectService = MockitoSugar.mock[ProjectService]
  val mockRoadLinkService = MockitoSugar.mock[RoadLinkService]
  val mockRoadAddressService = MockitoSugar.mock[RoadAddressService]
  val mockEventBus = MockitoSugar.mock[DigiroadEventBus]
  val roadAddressService = new RoadAddressService(mockRoadLinkService, mockEventBus) {
    override def withDynSession[T](f: => T): T = f

    override def withDynTransaction[T](f: => T): T = f
  }
  val projectService = new ProjectService(roadAddressService, mockRoadLinkService, mockEventBus) {
    override def withDynSession[T](f: => T): T = f

    override def withDynTransaction[T](f: => T): T = f
  }

  val projectServiceWithRoadAddressMock = new ProjectService(mockRoadAddressService, mockRoadLinkService, mockEventBus) {
    override def withDynSession[T](f: => T): T = f

    override def withDynTransaction[T](f: => T): T = f
  }

  after {
    reset(mockRoadLinkService)
  }

  def withDynTransaction[T](f: => T): T = OracleDatabase.withDynTransaction(f)

  def runWithRollback[T](f: => T): T = {
    Database.forDataSource(OracleDatabase.ds).withDynTransaction {
      val t = f
      dynamicSession.rollback()
      t
    }
  }

  private def projectLink(startAddrM: Long, endAddrM: Long, track: Track, projectId: Long, status: LinkStatus = LinkStatus.NotHandled,
                          roadNumber: Long = 19999L, roadPartNumber: Long = 1L, discontinuity: Discontinuity = Discontinuity.Continuous, ely: Long = 8L, roadAddressId: Long = 0L) = {
    ProjectLink(NewRoadAddress, roadNumber, roadPartNumber, track, discontinuity, startAddrM, endAddrM, None, None,
      Some("User"), 0L, startAddrM, 0.0, (endAddrM - startAddrM).toDouble, SideCode.TowardsDigitizing, (None, None),
      floating = false, Seq(Point(0.0, startAddrM), Point(0.0, endAddrM)), projectId, status, RoadType.PublicRoad,
      LinkGeomSource.NormalLinkInterface, (endAddrM - startAddrM).toDouble, roadAddressId, ely, reversed = false, None, 0L)
  }

  private def setUpProjectWithLinks(linkStatus: LinkStatus, addrM: Seq[Long], changeTrack: Boolean = false, roadNumber: Long = 19999L,
                                    roadPartNumber: Long = 1L, discontinuity: Discontinuity = Discontinuity.Continuous, ely: Long = 8L, roadAddressId: Long = 0L) = {
    val id = Sequences.nextViitePrimaryKeySeqValue

    def withTrack(t: Track): Seq[ProjectLink] = {
      addrM.init.zip(addrM.tail).map { case (st, en) =>
        projectLink(st, en, t, id, linkStatus, roadNumber, roadPartNumber, discontinuity, ely, roadAddressId)
      }
    }

    val project = RoadAddressProject(id, ProjectState.Incomplete, "f", "s", DateTime.now(), "", DateTime.now(), DateTime.now(),
      "", Seq(), None, Some(8), None)
    ProjectDAO.createRoadAddressProject(project)
    val links =
      if (changeTrack) {
        withTrack(RightSide) ++ withTrack(LeftSide)
      } else {
        withTrack(Combined)
      }
    ProjectDAO.reserveRoadPart(id, roadNumber, roadPartNumber, "u")
    ProjectDAO.create(links)
    project
  }


  private def createProjectLinks(linkIds: Seq[Long], projectId: Long, roadNumber: Long, roadPartNumber: Long, track: Int,
                                 discontinuity: Int, roadType: Int, roadLinkSource: Int,
                                 roadEly: Long, user: String, roadName: String): Map[String, Any] = {
    projectService.createProjectLinks(linkIds, projectId, roadNumber, roadPartNumber, Track.apply(track), Discontinuity.apply(discontinuity),
      RoadType.apply(roadType), LinkGeomSource.apply(roadLinkSource), roadEly, user, roadName)
  }

  private def extractTrafficDirection(sideCode: SideCode, track: Track): TrafficDirection = {
    (sideCode, track) match {
      case (_, Track.Combined) => TrafficDirection.BothDirections
      case (TowardsDigitizing, Track.RightSide) => TrafficDirection.TowardsDigitizing
      case (TowardsDigitizing, Track.LeftSide) => TrafficDirection.AgainstDigitizing
      case (AgainstDigitizing, Track.RightSide) => TrafficDirection.AgainstDigitizing
      case (AgainstDigitizing, Track.LeftSide) => TrafficDirection.TowardsDigitizing
      case (_, _) => TrafficDirection.UnknownDirection
    }
  }

  private def toRoadLink(ral: ProjectLink): RoadLink = {
    RoadLink(ral.linkId, ral.geometry, ral.geometryLength, State, 1,
      extractTrafficDirection(ral.sideCode, ral.track), Motorway, None, None, Map(
        "MUNICIPALITYCODE" -> BigInt(749), "VERTICALLEVEL" -> BigInt(1), "SURFACETYPE" -> BigInt(1),
        "ROADNUMBER" -> BigInt(ral.roadNumber), "ROADPARTNUMBER" -> BigInt(ral.roadPartNumber)),
      ConstructionType.InUse, LinkGeomSource.NormalLinkInterface)
  }

  private def toRoadLink(ral: RoadAddressLinkLike): RoadLink = {
    RoadLink(ral.linkId, ral.geometry, ral.length, ral.administrativeClass, 1,
      extractTrafficDirection(ral.sideCode, Track.apply(ral.trackCode.toInt)), ral.linkType, ral.modifiedAt, ral.modifiedBy, Map(
        "MUNICIPALITYCODE" -> BigInt(749), "VERTICALLEVEL" -> BigInt(1), "SURFACETYPE" -> BigInt(1),
        "ROADNUMBER" -> BigInt(ral.roadNumber), "ROADPARTNUMBER" -> BigInt(ral.roadPartNumber)),
      ral.constructionType, ral.roadLinkSource)
  }

  private def addressToRoadLink(ral: RoadAddress): RoadLink = {
    val geomLength = GeometryUtils.geometryLength(ral.geometry)
    val adminClass = ral.roadType match {
      case RoadType.FerryRoad => AdministrativeClass.apply(1)
      case RoadType.PublicRoad => AdministrativeClass.apply(1)
      case RoadType.MunicipalityStreetRoad => AdministrativeClass.apply(2)
      case RoadType.PrivateRoadType => AdministrativeClass.apply(3)
      case _ => AdministrativeClass.apply(99)
    }
    RoadLink(ral.linkId, ral.geometry, geomLength, adminClass, 1,
      extractTrafficDirection(ral.sideCode, ral.track), LinkType.apply(99), Option(ral.startDate.toString), ral.createdBy, Map(
        "MUNICIPALITYCODE" -> BigInt(749), "VERTICALLEVEL" -> BigInt(1), "SURFACETYPE" -> BigInt(1),
        "ROADNUMBER" -> BigInt(ral.roadNumber), "ROADPARTNUMBER" -> BigInt(ral.roadPartNumber)),
      ConstructionType.InUse, ral.linkGeomSource)
  }

  private def toMockAnswer(projectLinks: Seq[ProjectLink], roadLink: RoadLink, seq: Seq[RoadLink] = Seq()) = {
    new Answer[Seq[RoadLink]]() {
      override def answer(invocation: InvocationOnMock): Seq[RoadLink] = {
        val ids = if (invocation.getArguments.apply(0) == null)
          Set[Long]()
        else invocation.getArguments.apply(0).asInstanceOf[Set[Long]]
        projectLinks.groupBy(_.linkId).filterKeys(l => ids.contains(l)).mapValues { pl =>
          val startP = Point(pl.map(_.startAddrMValue).min, 0.0)
          val endP = Point(pl.map(_.endAddrMValue).max, 0.0)
          val maxLen = pl.map(_.endMValue).max
          val midP = Point((startP.x + endP.x) * .5,
            if (endP.x - startP.x < maxLen) {
              Math.sqrt(maxLen * maxLen - (startP.x - endP.x) * (startP.x - endP.x)) / 2
            }
            else 0.0)
          val forcedGeom = pl.filter(l => l.id == -1000L && l.geometry.nonEmpty).sortBy(_.startAddrMValue)
          val (startFG, endFG) = (forcedGeom.headOption.map(_.startingPoint), forcedGeom.lastOption.map(_.endPoint))
          if (pl.head.id == -1000L) {
            roadLink.copy(linkId = pl.head.linkId, geometry = Seq(startFG.get, endFG.get))
          } else
            roadLink.copy(linkId = pl.head.linkId, geometry = Seq(startP, midP, endP))
        }.values.toSeq ++ seq
      }
    }
  }

  private def toMockAnswer(roadLinks: Seq[RoadLink]) = {
    new Answer[Seq[RoadLink]]() {
      override def answer(invocation: InvocationOnMock): Seq[RoadLink] = {
        val ids = invocation.getArguments.apply(0).asInstanceOf[Set[Long]]
        roadLinks.filter(rl => ids.contains(rl.linkId))
      }
    }
  }

  private def mockForProject[T <: PolyLine](id: Long, l: Seq[T] = Seq()) = {
    val roadLink = RoadLink(Sequences.nextViitePrimaryKeySeqValue, Seq(Point(535602.222, 6982200.25, 89.9999), Point(535605.272, 6982204.22, 85.90899999999965))
      , 540.3960283713503, State, 99, TrafficDirection.AgainstDigitizing, UnknownLinkType, Some("25.06.2015 03:00:00"), Some("vvh_modified"), Map("MUNICIPALITYCODE" -> BigInt.apply(749)),
      InUse, NormalLinkInterface)
    val (projectLinks, palinks) = l.partition(_.isInstanceOf[ProjectLink])
    val dbLinks = ProjectDAO.getProjectLinks(id)
    when(mockRoadLinkService.getRoadLinksHistoryFromVVH(any[Set[Long]])).thenReturn(Seq())
    when(mockRoadLinkService.getRoadLinksByLinkIdsFromVVH(any[Set[Long]], any[Boolean], any[Boolean])).thenAnswer(
      toMockAnswer(dbLinks ++ projectLinks.asInstanceOf[Seq[ProjectLink]].filterNot(l => dbLinks.map(_.linkId).contains(l.linkId)),
        roadLink, palinks.asInstanceOf[Seq[ProjectAddressLink]].map(toRoadLink)
      ))
  }

  private def mockRoadLinksWithStaticTestData(linkIds: Set[Long], linkSource: LinkGeomSource = LinkGeomSource.NormalLinkInterface): Seq[RoadLink] = {
    val roadLinkTemplate =
      RoadLink(-1, Seq(), 540.3960283713503, State, 99, TrafficDirection.BothDirections, UnknownLinkType, Some("25.06.2015 03:00:00"),
        Some("vvh_modified"), Map("MUNICIPALITYCODE" -> BigInt.apply(749)), InUse, NormalLinkInterface)
    StaticTestData.roadLinkMocker(roadLinkTemplate)(linkIds)
  }

  test("update project link status and check project status") {
    var count = 0
    val roadLink = RoadLink(5170939L, Seq(Point(535605.272, 6982204.22, 85.90899999999965))
      , 540.3960283713503, State, 99, TrafficDirection.AgainstDigitizing, UnknownLinkType, Some("25.06.2015 03:00:00"), Some("vvh_modified"), Map("MUNICIPALITYCODE" -> BigInt.apply(749)),
      InUse, NormalLinkInterface)
    runWithRollback {
      val countCurrentProjects = projectService.getRoadAddressAllProjects
      val id = 0
      val addresses = List(ReservedRoadPart(Sequences.nextViitePrimaryKeySeqValue: Long, 5: Long, 205: Long, Some(5L), Some(Discontinuity.apply("jatkuva")), Some(8L), newLength = None, newDiscontinuity = None, newEly = None))
      val roadAddressProject = RoadAddressProject(id, ProjectState.apply(1), "TestProject", "TestUser", DateTime.now(), "TestUser", DateTime.parse("1901-01-01"), DateTime.now(), "Some additional info", Seq(), None)
      val saved = projectService.createRoadLinkProject(roadAddressProject)
      mockForProject(saved.id, RoadAddressDAO.fetchByRoadPart(5, 205).map(toProjectLink(saved)))
      projectService.saveProject(saved.copy(reservedParts = addresses))
      val countAfterInsertProjects = projectService.getRoadAddressAllProjects
      count = countCurrentProjects.size + 1
      countAfterInsertProjects.size should be(count)
      val projectLinks = ProjectDAO.getProjectLinks(saved.id)
      val partitioned = projectLinks.partition(_.roadPartNumber == 205)
      val linkIds205 = partitioned._1.map(_.linkId).toSet
      when(mockRoadLinkService.getRoadLinksByLinkIdsFromVVH(linkIds205, false, false)).thenReturn(
        partitioned._1.map(pl => roadLink.copy(linkId = pl.linkId, geometry = Seq(Point(pl.startAddrMValue, 0.0), Point(pl.endAddrMValue, 0.0)))))


      projectService.isProjectPublishable(saved.id) should be(false)
      val linkIds = ProjectDAO.getProjectLinks(saved.id).map(_.linkId).toSet
      projectService.updateProjectLinks(saved.id, Set(), linkIds.toSeq, LinkStatus.Terminated, "-", 0, 0, 0, Option.empty[Int])
      projectService.isProjectPublishable(saved.id) should be(true)
    }
    runWithRollback {
      projectService.getRoadAddressAllProjects
    } should have size (count - 1)
  }

  test("update project link numbering and check project status") {
    var count = 0
    val roadLinks = Seq(
      RoadLink(5170939L, Seq(Point(535605.272, 6982204.22, 85.90899999999965))
        , 540.3960283713503, State, 99, TrafficDirection.AgainstDigitizing, UnknownLinkType, Some("25.06.2015 03:00:00"), Some("vvh_modified"), Map("MUNICIPALITYCODE" -> BigInt.apply(749)),
        InUse, NormalLinkInterface))
    runWithRollback {
      val countCurrentProjects = projectService.getRoadAddressAllProjects
      val id = 0
      val addresses = List(
        ReservedRoadPart(Sequences.nextViitePrimaryKeySeqValue: Long, 5: Long, 207: Long, Some(5L), Some(Discontinuity.apply("jatkuva")), Some(8L), newLength = None, newDiscontinuity = None, newEly = None))
      val roadAddressProject = RoadAddressProject(id, ProjectState.apply(1), "TestProject", "TestUser", DateTime.now(),
        "TestUser", DateTime.parse("1901-01-01"), DateTime.now(), "Some additional info", Seq(), None)
      val saved = projectService.createRoadLinkProject(roadAddressProject)
      mockForProject(saved.id, RoadAddressDAO.fetchByRoadPart(5, 207).map(toProjectLink(saved)))
      projectService.saveProject(saved.copy(reservedParts = addresses))
      val countAfterInsertProjects = projectService.getRoadAddressAllProjects
      count = countCurrentProjects.size + 1
      countAfterInsertProjects.size should be(count)
      val projectLinks = ProjectDAO.getProjectLinks(saved.id)
      projectLinks.isEmpty should be(false)
      val partitioned = projectLinks.partition(_.roadPartNumber == 207)
      val linkIds207 = partitioned._1.map(_.linkId).toSet
      when(mockRoadLinkService.getRoadLinksByLinkIdsFromVVH(linkIds207, false, false)).thenReturn(
        partitioned._1.map(pl => roadLinks.head.copy(linkId = pl.linkId, geometry = Seq(Point(pl.startAddrMValue, 0.0), Point(pl.endAddrMValue, 0.0)))))

      projectService.isProjectPublishable(saved.id) should be(false)
      val linkIds = ProjectDAO.getProjectLinks(saved.id).map(_.linkId).toSet
      projectService.updateProjectLinks(saved.id, Set(), linkIds.toSeq, LinkStatus.Numbering, "-", 99999, 1, 0, Option.empty[Int])
      val afterNumberingLinks = ProjectDAO.getProjectLinks(saved.id)
      afterNumberingLinks.foreach(l => (l.roadNumber == 99999 && l.roadPartNumber == 1) should be(true))
    }

  }

  private def createProjectDataForSplit(): RoadAddressProject = {
    val projectId = Sequences.nextViitePrimaryKeySeqValue
    val lrmPositionId = Sequences.nextLrmPositionPrimaryKeySeqValue
    val lrmPositionId2 = Sequences.nextLrmPositionPrimaryKeySeqValue
    val rap = RoadAddressProject(projectId, ProjectState.apply(1), "TestProject", "TestUser", DateTime.parse("2700-01-01"), "TestUser", DateTime.parse("2700-01-01"), DateTime.now(), "Some additional info", List.empty[ReservedRoadPart], None)
    ProjectDAO.createRoadAddressProject(rap)
    val raId = Sequences.nextViitePrimaryKeySeqValue
    sqlu""" insert into LRM_Position(id,start_Measure,end_Measure,Link_id, side_code) Values ($lrmPositionId,0,87,1,2) """.execute
    sqlu"""insert into ROAD_ADDRESS (id, lrm_position_id, road_number, road_part_number,
         track_code, discontinuity, START_ADDR_M, END_ADDR_M, start_date, end_date, created_by,
         VALID_FROM, geometry, floating, calibration_points) VALUES ($raId, $lrmPositionId, 1, 1, 0, 5, 0, 87, date'2011-01-01', null, 'foo', date'2011-01-01', MDSYS.SDO_GEOMETRY(4002,3067,NULL,MDSYS.SDO_ELEM_INFO_ARRAY(1,2,1),MDSYS.SDO_ORDINATE_ARRAY(0,0,0,0,0,87.0,0,87)), 0, 0)""".execute
    ProjectDAO.reserveRoadPart(projectId, 1, 1, "TestUser")
    sqlu"""insert into lrm_position (ID, link_id, SIDE_CODE, start_measure, end_measure, adjusted_timestamp, link_source)
          values ($lrmPositionId2, 1, 2, 0.0, 87.0, 0, 1)""".execute
    sqlu""" INSERT INTO PROJECT_LINK (ID, PROJECT_ID, TRACK_CODE, DISCONTINUITY_TYPE, ROAD_NUMBER, ROAD_PART_NUMBER,
          START_ADDR_M, END_ADDR_M, LRM_POSITION_ID, CREATED_BY, CREATED_DATE, STATUS, ROAD_ADDRESS_ID, GEOMETRY) VALUES
          (${Sequences.nextViitePrimaryKeySeqValue},$projectId,0,0,1,1,0,87,$lrmPositionId2,'testuser',
          TO_DATE('2017-10-06 14:54:41', 'YYYY-MM-DD HH24:MI:SS'),0, $raId,
          ${fi.liikennevirasto.viite.toGeomString(Seq(Point(0, 0), Point(0, 45.3), Point(0, 87)))})""".execute
    ProjectDAO.getRoadAddressProjectById(projectId).get
  }

  test("Splitting link test") {
    runWithRollback {
      val roadLink = RoadLink(1, Seq(Point(0, 0), Point(0, 45.3), Point(0, 87))
        , 87.0, State, 99, TrafficDirection.AgainstDigitizing, UnknownLinkType, Some("25.06.2015 03:00:00"),
        Some("vvh_modified"), Map("MUNICIPALITYCODE" -> BigInt.apply(749)),
        InUse, NormalLinkInterface)
      val suravageAddressLink = RoadLink(2, Seq(Point(0, 0), Point(0, 45.3), Point(0, 123)), 123,
        State, 99, TrafficDirection.AgainstDigitizing, UnknownLinkType, Some("25.06.2015 03:00:00"),
        Some("vvh_modified"), Map("MUNICIPALITYCODE" -> BigInt.apply(749)),
        InUse, LinkGeomSource.SuravageLinkInterface)
      when(mockRoadLinkService.getSuravageRoadLinksByLinkIdsFromVVH(any[Set[Long]], any[Boolean])).thenReturn(Seq(suravageAddressLink))
      when(mockRoadLinkService.getRoadLinksAndComplementaryFromVVH(any[BoundingRectangle], any[Set[Int]], any[Boolean])).thenReturn(Seq(roadLink))
      when(mockRoadLinkService.getRoadLinkByLinkIdFromVVH(any[Long], any[Boolean])).thenReturn(Some(roadLink))
      val rap = createProjectDataForSplit()
      val options = SplitOptions(Point(0, 45.3), LinkStatus.UnChanged, LinkStatus.New, 1, 1, Track.Combined, Discontinuity.Continuous,
        1, LinkGeomSource.NormalLinkInterface, RoadType.PublicRoad, rap.id, ProjectCoordinates(0,0,0))
      val errorOpt = projectServiceWithRoadAddressMock.splitSuravageLinkInTX(suravageAddressLink.linkId, "testUser", options)
      errorOpt should be(None)
      val projectLinks = ProjectDAO.getProjectLinks(rap.id)
      checkSplit(projectLinks, 45.3, 0, 45, 87, 123.0)
    }
  }

  private def checkSplit(projectLinks: Seq[ProjectLink], splitMValue: Double, startAddrMValue: Long,
                         splitAddrMValue: Long, endAddrMValue: Long, survageEndMValue: Double) = {
    projectLinks.count(x => x.connectedLinkId.isDefined) should be(3)
    val unchangedLink = projectLinks.filter(x => x.status == LinkStatus.UnChanged || x.status == LinkStatus.Transfer).head
    val newLink = projectLinks.filter(x => x.status == LinkStatus.New).head
    val templateLink = projectLinks.filter(x => x.linkGeomSource != LinkGeomSource.SuravageLinkInterface).head
    newLink.connectedLinkId should be(Some(templateLink.linkId))
    unchangedLink.connectedLinkId should be(Some(templateLink.linkId))
    templateLink.connectedLinkId should be(Some(newLink.linkId))
    newLink.startMValue should be(splitMValue)
    newLink.startAddrMValue should be(splitAddrMValue)
    newLink.endAddrMValue should be > (splitAddrMValue)
    newLink.endMValue should be(survageEndMValue)
    unchangedLink.startMValue should be(0)
    unchangedLink.startAddrMValue should be(startAddrMValue)
    unchangedLink.endAddrMValue should be(splitAddrMValue)
    unchangedLink.endMValue should be(splitMValue)
    templateLink.status should be(LinkStatus.Terminated)
    templateLink.startAddrMValue should be(newLink.startAddrMValue)
    templateLink.roadAddressId should be(newLink.roadAddressId)
  }

  test("Split and revert links") {
    runWithRollback {
      val roadLink = RoadLink(1, Seq(Point(0, 0), Point(0, 45.3), Point(0, 87))
        , 87.0, State, 99, TrafficDirection.AgainstDigitizing, UnknownLinkType, Some("25.06.2015 03:00:00"),
        Some("vvh_modified"), Map("MUNICIPALITYCODE" -> BigInt.apply(749)),
        InUse, NormalLinkInterface)
      val suravageAddressLink = RoadLink(2, Seq(Point(0, 0), Point(0, 45.3), Point(0, 123)), 123,
        State, 99, TrafficDirection.AgainstDigitizing, UnknownLinkType, Some("25.06.2015 03:00:00"),
        Some("vvh_modified"), Map("MUNICIPALITYCODE" -> BigInt.apply(749)),
        InUse, LinkGeomSource.SuravageLinkInterface)
      when(mockRoadLinkService.getSuravageRoadLinksByLinkIdsFromVVH(any[Set[Long]], any[Boolean])).thenReturn(Seq(suravageAddressLink))
      when(mockRoadLinkService.getRoadLinksAndComplementaryFromVVH(any[BoundingRectangle], any[Set[Int]], any[Boolean])).thenReturn(Seq(roadLink))
      when(mockRoadLinkService.getCurrentAndHistoryRoadLinksFromVVH(any[Set[Long]], any[Boolean])).thenReturn((Seq(roadLink), Seq()))
      when(mockRoadLinkService.getRoadLinkByLinkIdFromVVH(any[Long], any[Boolean])).thenReturn(Some(roadLink))
      when(mockRoadLinkService.getCurrentAndComplementaryAndSuravageRoadLinksFromVVH(any[Set[Long]], any[Boolean], any[Boolean])).thenReturn(Seq(roadLink, suravageAddressLink))
      val rap = createProjectDataForSplit()
      val options = SplitOptions(Point(0, 25.3), LinkStatus.UnChanged, LinkStatus.New, 1, 1, Track.Combined, Discontinuity.Continuous,
        1, LinkGeomSource.NormalLinkInterface, RoadType.PublicRoad, rap.id, ProjectCoordinates(0,0,0))
      val errorOpt = projectServiceWithRoadAddressMock.splitSuravageLinkInTX(suravageAddressLink.linkId, "testUser", options)
      errorOpt should be(None)
      val projectLinks = ProjectDAO.getProjectLinks(rap.id)
      checkSplit(projectLinks, 25.3, 0, 25, 87, 123.0)
      val options2 = SplitOptions(Point(0, 65.3), LinkStatus.Transfer, LinkStatus.New, 1, 1, Track.Combined,
        Discontinuity.Continuous, 1, LinkGeomSource.NormalLinkInterface, RoadType.PublicRoad, rap.id, ProjectCoordinates(0,0,0))
      val preSplitData = projectServiceWithRoadAddressMock.preSplitSuravageLinkInTX(suravageAddressLink.linkId, "testUser", options2)._1.map(rs => rs.toSeqWithMergeTerminated).getOrElse(Seq())
      preSplitData should have size (3)
      // Test that the transfer is not returned back in pre-split for already split suravage but the old values are
      preSplitData.exists(_.status == Transfer) should be (false)
      projectServiceWithRoadAddressMock.revertSplit(rap.id, 1, "user") should be (None)
      ProjectDAO.getProjectLinks(rap.id) should have size (1)
    }
  }

  test("Updating split link test") {
    runWithRollback {
      val roadLink = RoadLink(1, Seq(Point(0, 0), Point(0, 45.3), Point(0, 87))
        , 87.0, State, 99, TrafficDirection.AgainstDigitizing, UnknownLinkType, Some("25.06.2015 03:00:00"),
        Some("vvh_modified"), Map("MUNICIPALITYCODE" -> BigInt.apply(749)),
        InUse, NormalLinkInterface)
      val suravageAddressLink = RoadLink(2, Seq(Point(0, 0), Point(0, 45.3), Point(0, 123)), 123,
        State, 99, TrafficDirection.AgainstDigitizing, UnknownLinkType, Some("25.06.2015 03:00:00"),
        Some("vvh_modified"), Map("MUNICIPALITYCODE" -> BigInt.apply(749)),
        InUse, LinkGeomSource.SuravageLinkInterface)
      when(mockRoadLinkService.getSuravageRoadLinksByLinkIdsFromVVH(any[Set[Long]], any[Boolean])).thenReturn(Seq(suravageAddressLink))
      when(mockRoadLinkService.getRoadLinksAndComplementaryFromVVH(any[BoundingRectangle], any[Set[Int]], any[Boolean])).thenReturn(Seq(roadLink))
      when(mockRoadLinkService.getCurrentAndHistoryRoadLinksFromVVH(any[Set[Long]], any[Boolean])).thenReturn((Seq(roadLink), Seq()))
      when(mockRoadLinkService.getRoadLinkByLinkIdFromVVH(any[Long], any[Boolean])).thenReturn(Some(roadLink))
      when(mockRoadLinkService.getCurrentAndComplementaryAndSuravageRoadLinksFromVVH(any[Set[Long]], any[Boolean], any[Boolean])).thenReturn(Seq(roadLink, suravageAddressLink))
      val rap = createProjectDataForSplit()
      val options = SplitOptions(Point(0, 25.3), LinkStatus.UnChanged, LinkStatus.New, 1, 1, Track.Combined, Discontinuity.Continuous,
        1, LinkGeomSource.NormalLinkInterface, RoadType.PublicRoad, rap.id, ProjectCoordinates(0,0,0))
      val errorOpt = projectServiceWithRoadAddressMock.splitSuravageLinkInTX(suravageAddressLink.linkId, "testUser", options)
      errorOpt should be(None)
      val projectLinks = ProjectDAO.getProjectLinks(rap.id)
      checkSplit(projectLinks, 25.3, 0, 25, 87, 123.0)
      val options2 = SplitOptions(Point(0, 45.3), LinkStatus.UnChanged, LinkStatus.New, 1, 1, Track.Combined,
        Discontinuity.Continuous, 1, LinkGeomSource.NormalLinkInterface, RoadType.PublicRoad, rap.id, ProjectCoordinates(0,0,0))
      projectServiceWithRoadAddressMock.splitSuravageLinkInTX(suravageAddressLink.linkId, "testUser", options2) should be (None)
      checkSplit(ProjectDAO.getProjectLinks(rap.id), 45.3, 0, 45, 87, 123.0)
      ProjectDAO.getProjectLinks(rap.id).exists(_.status == LinkStatus.Transfer) should be (false)
    }
  }



  test("get change table test with update change table on every road link change") {
    var count = 0
    val roadLink = RoadLink(5170939L, Seq(Point(535605.272, 6982204.22, 85.90899999999965))
      , 540.3960283713503, State, 99, TrafficDirection.AgainstDigitizing, UnknownLinkType, Some("25.06.2015 03:00:00"), Some("vvh_modified"), Map("MUNICIPALITYCODE" -> BigInt.apply(749)),
      InUse, NormalLinkInterface)
    runWithRollback {
      val countCurrentProjects = projectService.getRoadAddressAllProjects
      val id = 0
      val addresses = List(ReservedRoadPart(Sequences.nextViitePrimaryKeySeqValue: Long, 5: Long, 205: Long, Some(5L), Some(Discontinuity.apply("jatkuva")), Some(8L), newLength = None, newDiscontinuity = None, newEly = None),
        ReservedRoadPart(Sequences.nextViitePrimaryKeySeqValue: Long, 5: Long, 206: Long, Some(5L), Some(Discontinuity.apply("jatkuva")), Some(8L), newLength = None, newDiscontinuity = None, newEly = None))
      val roadAddressProject = RoadAddressProject(id, ProjectState.apply(1), "TestProject", "TestUser", DateTime.now(), "TestUser", DateTime.parse("1901-01-01"), DateTime.now(), "Some additional info", Seq(), None)
      val saved = projectService.createRoadLinkProject(roadAddressProject)
      mockForProject(saved.id, (RoadAddressDAO.fetchByRoadPart(5, 205) ++ RoadAddressDAO.fetchByRoadPart(5, 206)).map(toProjectLink(saved)))
      projectService.saveProject(saved.copy(reservedParts = addresses))
      val afterSaveProject = projectService.getRoadAddressSingleProject(saved.id).get
      afterSaveProject.reservedParts should have size (2)
      val countAfterInsertProjects = projectService.getRoadAddressAllProjects
      count = countCurrentProjects.size + 1
      countAfterInsertProjects.size should be(count)
      projectService.isProjectPublishable(saved.id) should be(false)
      val projectLinks = ProjectDAO.getProjectLinks(saved.id)
      val partitioned = projectLinks.partition(_.roadPartNumber == 205)
      val linkIds205 = partitioned._1.map(_.linkId).toSet
      val linkIds206 = partitioned._2.map(_.linkId).toSet
      reset(mockRoadLinkService)
      when(mockRoadLinkService.getRoadLinksHistoryFromVVH(any[Set[Long]])).thenReturn(Seq())
      when(mockRoadLinkService.getRoadLinksByLinkIdsFromVVH(any[Set[Long]], any[Boolean], any[Boolean])).thenAnswer(
        toMockAnswer(projectLinks, roadLink)
      )

      projectService.updateProjectLinks(saved.id, Set(), linkIds205.toSeq, LinkStatus.Terminated, "-", 0, 0, 0, Option.empty[Int])
      projectService.isProjectPublishable(saved.id) should be(false)


      projectService.updateProjectLinks(saved.id, Set(), linkIds206.toSeq, LinkStatus.Terminated, "-", 0, 0, 0, Option.empty[Int])
      projectService.isProjectPublishable(saved.id) should be(true)

      val changeProjectOpt = projectService.getChangeProject(saved.id)
      changeProjectOpt.map(_.changeInfoSeq).getOrElse(Seq()) should have size (5)

      val change = changeProjectOpt.get

      change.changeDate should be(roadAddressProject.startDate.toString("YYYY-MM-DD"))
      change.ely should be(8)
      change.user should be("TestUser")
      change.name should be("TestProject")
      change.changeInfoSeq.foreach(rac => {
        val s = rac.source
        val t = rac.target
        val (sTie, sAosa, sAjr, sAet, sLet) = (s.roadNumber, s.startRoadPartNumber, s.trackCode, s.startAddressM, s.endAddressM)
        val (tTie, tAosa, tAjr, tAet, tLet) = (t.roadNumber, t.startRoadPartNumber, t.trackCode, t.startAddressM, t.endAddressM)
        sTie should be(Some(5))
        sAosa.isEmpty should be(false)
        sAjr.isEmpty should be(false)
        sAet.isEmpty should be(false)
        sLet.isEmpty should be(false)
        tTie should be(None)
        tAosa.isEmpty should be(true)
        tAjr.isEmpty should be(true)
        tAet.isEmpty should be(true)
        tLet.isEmpty should be(true)
      })

      change.changeInfoSeq.foreach(_.changeType should be(Termination))
      change.changeInfoSeq.foreach(_.discontinuity should be(Discontinuity.Continuous))
      // TODO: When road types are properly generated
      //      change.changeInfoSeq.foreach(_.roadType should be(RoadType.UnknownOwnerRoad))
    }
    runWithRollback {
      projectService.getRoadAddressAllProjects
    } should have size (count - 1)
  }
  test("add nonexisting roadlink to project") {
    runWithRollback {
      val idr = RoadAddressDAO.getNextRoadAddressId
      val id = Sequences.nextViitePrimaryKeySeqValue
      val rap = RoadAddressProject(id, ProjectState.apply(1), "TestProject", "TestUser", DateTime.parse("2700-01-01"), "TestUser", DateTime.parse("2700-01-01"), DateTime.now(), "Some additional info", List.empty[ReservedRoadPart], None)
      val projectLink = toProjectLink(rap, LinkStatus.New)(RoadAddress(idr, 1943845, 1, RoadType.Unknown, Track.Combined, Discontinuous, 0L, 10L, Some(DateTime.parse("1901-01-01")), Some(DateTime.parse("1902-01-01")), Option("tester"), 0, 12345L, 0.0, 9.8, SideCode.TowardsDigitizing, 0, (None, None), false,
        Seq(Point(0.0, 0.0), Point(0.0, 9.8)), LinkGeomSource.NormalLinkInterface, 5, NoTermination, 0))
      ProjectDAO.createRoadAddressProject(rap)
      mockForProject(id, Seq(projectLink))
      projectService.addNewLinksToProject(Seq(projectLink), id, "U", projectLink.linkId)
      val links = ProjectDAO.getProjectLinks(id)
      links.size should be(1)
    }
  }

  test("add two consecutive roadlinks to project road number & road part") {
    val roadlink = RoadLink(5175306, Seq(Point(535602.222, 6982200.25, 89.9999), Point(535605.272, 6982204.22, 85.90899999999965))
      , 540.3960283713503, State, 99, TrafficDirection.AgainstDigitizing, UnknownLinkType, Some("25.06.2015 03:00:00"), Some("vvh_modified"), Map("MUNICIPALITYCODE" -> BigInt.apply(749)),
      InUse, NormalLinkInterface)
    when(mockRoadLinkService.getRoadLinksHistoryFromVVH(any[Set[Long]])).thenReturn(Seq())
    when(mockRoadLinkService.getRoadLinksByLinkIdsFromVVH(Set(5175306L))).thenReturn(Seq(roadlink))
    runWithRollback {

      val idr1 = RoadAddressDAO.getNextRoadAddressId
      val idr2 = RoadAddressDAO.getNextRoadAddressId
      val idr3 = RoadAddressDAO.getNextRoadAddressId
      val id = Sequences.nextViitePrimaryKeySeqValue
      val rap = RoadAddressProject(id, ProjectState.apply(1), "TestProject", "TestUser", DateTime.parse("2700-01-01"), "TestUser", DateTime.parse("2700-01-01"), DateTime.now(), "Some additional info", List.empty[ReservedRoadPart], None)
      ProjectDAO.createRoadAddressProject(rap)

      val projectLink1 = toProjectLink(rap, LinkStatus.New)(RoadAddress(idr1, 1943845, 1, RoadType.Unknown, Track.Combined, Discontinuous, 0L, 10L, Some(DateTime.parse("1901-01-01")), Some(DateTime.parse("1902-01-01")), Option("tester"), 0, 5175306L, 0.0, 9.8, SideCode.TowardsDigitizing, 0, (None, None), false,
        Seq(Point(535602.222, 6982200.25, 89.9999), Point(535605.272, 6982204.22, 85.90899999999965)), LinkGeomSource.NormalLinkInterface, 5, NoTermination, 0))

      val projectLink2 = toProjectLink(rap, LinkStatus.New)(RoadAddress(idr2, 1943845, 1, RoadType.Unknown, Track.Combined, Discontinuous, 0L, 10L, Some(DateTime.parse("1901-01-01")), Some(DateTime.parse("1902-01-01")), Option("tester"), 0, 1610976L, 0.0, 5.8, SideCode.TowardsDigitizing, 0, (None, None), false,
        Seq(Point(535605.272, 6982204.22, 85.90899999999965), Point(535608.555, 6982204.33, 86.90)), LinkGeomSource.NormalLinkInterface, 5, NoTermination, 0))


      val p1 = ProjectAddressLink(idr1, projectLink1.linkId, projectLink1.geometry,
        1, AdministrativeClass.apply(1), LinkType.apply(1), RoadLinkType.apply(1), ConstructionType.apply(1), projectLink1.linkGeomSource, RoadType.PublicUnderConstructionRoad, Some(""), None, 111, Some(""), Some("vvh_modified"),
        Map(), projectLink1.roadNumber, projectLink1.roadPartNumber, 2, -1, projectLink1.discontinuity.value,
        projectLink1.startAddrMValue, projectLink1.endAddrMValue, projectLink1.startMValue, projectLink1.endMValue,
        projectLink1.sideCode,
        projectLink1.calibrationPoints._1,
        projectLink1.calibrationPoints._2, Anomaly.None, projectLink1.lrmPositionId, projectLink1.status, 0)

      val p2 = ProjectAddressLink(idr2, projectLink2.linkId, projectLink2.geometry,
        1, AdministrativeClass.apply(1), LinkType.apply(1), RoadLinkType.apply(1), ConstructionType.apply(1), projectLink2.linkGeomSource, RoadType.PublicUnderConstructionRoad, Some(""), None, 111, Some(""), Some("vvh_modified"),
        Map(), projectLink2.roadNumber, projectLink2.roadPartNumber, 2, -1, projectLink2.discontinuity.value,
        projectLink2.startAddrMValue, projectLink2.endAddrMValue, projectLink2.startMValue, projectLink2.endMValue,
        projectLink2.sideCode,
        projectLink2.calibrationPoints._1,
        projectLink2.calibrationPoints._2, Anomaly.None, projectLink2.lrmPositionId, projectLink2.status, 0)

      mockForProject(id, Seq(p1, p2))
      projectService.addNewLinksToProject(Seq(projectLink1), id, "U", p1.linkId)
      val links = ProjectDAO.getProjectLinks(id)
      links.size should be(1)
      reset(mockRoadLinkService)
      mockForProject(id, Seq(p2))

      projectService.addNewLinksToProject(Seq(projectLink2), id, "U", p2.linkId)
      val linksAfter = ProjectDAO.getProjectLinks(id)
      linksAfter.size should be(2)
    }
  }
  test("Project link direction change") {
    def prettyPrint(links: List[ProjectLink]) = {

      val sortedLinks = links.sortBy(_.id)
      sortedLinks.foreach { link =>
        println(s""" ${link.linkId} trackCode ${link.track.value} -> |--- (${link.startAddrMValue}, ${link.endAddrMValue}) ---|  MValue = """ + (link.endMValue - link.startMValue))
      }
      println("\n Total length (0+1/2):" + (sortedLinks.filter(_.track != Track.Combined).map(_.geometryLength).sum / 2 +
        sortedLinks.filter(_.track == Track.Combined).map(_.geometryLength).sum))
    }

    runWithRollback {
      val links = ProjectDAO.getProjectLinks(7081807)
      links.nonEmpty should be(true)
      val mappedGeoms = StaticTestData.mappedGeoms(links.map(_.linkId))
      val geomToLinks: Seq[ProjectLink] = links.map { l =>
        val geom = mappedGeoms(l.linkId)
        l.copy(geometry = geom,
          geometryLength = GeometryUtils.geometryLength(geom),
          endMValue = GeometryUtils.geometryLength(geom)
        )
      }
      val adjusted = ProjectSectionCalculator.assignMValues(geomToLinks)
      ProjectDAO.updateProjectLinksToDB(adjusted, "-")

      reset(mockRoadLinkService)
      when(mockRoadLinkService.getRoadLinksHistoryFromVVH(any[Set[Long]])).thenReturn(Seq())
      when(mockRoadLinkService.getRoadLinksByLinkIdsFromVVH(any[Set[Long]], any[Boolean], any[Boolean])).thenAnswer(
        toMockAnswer(adjusted.map(toRoadLink))
      )
      val beforeChange = ProjectDAO.getProjectLinks(7081807)
      projectService.changeDirection(7081807, 77997, 1, links.map(l => LinkToRevert(l.id, l.linkId, l.status.value, l.geometry)), "testuser")
      val changedLinks = ProjectDAO.getProjectLinks(7081807)

      val maxBefore = if(beforeChange.nonEmpty) beforeChange.maxBy(_.endAddrMValue).endAddrMValue else 0
      val maxAfter = if(changedLinks.nonEmpty) changedLinks.maxBy(_.endAddrMValue).endAddrMValue else 0
      maxBefore should be (maxAfter)
      val combined = changedLinks.filter(_.track == Track.Combined)
      val right = changedLinks.filter(_.track == Track.RightSide)
      val left = changedLinks.filter(_.track == Track.LeftSide)

      (combined++right).sortBy(_.startAddrMValue).foldLeft(Seq.empty[ProjectLink]){ case (seq, plink) =>
        if(seq.nonEmpty)
          seq.last.endAddrMValue should be (plink.startAddrMValue)
          seq++Seq(plink)
      }

      (combined++left).sortBy(_.startAddrMValue).foldLeft(Seq.empty[ProjectLink]){ case (seq, plink) =>
        if(seq.nonEmpty)
          seq.last.endAddrMValue should be (plink.startAddrMValue)
        seq++Seq(plink)
      }
      // Test that for every link there should be the address before it or after it (unless it's the first or last link)
      changedLinks.foreach(l =>
        (l == changedLinks.head || changedLinks.exists(c => c.endAddrMValue == l.startAddrMValue &&
          c.track == l.track || (c.track.value * l.track.value == 0))) && (l == changedLinks.last ||
          changedLinks.exists(c => c.startAddrMValue == l.endAddrMValue &&
            c.track == l.track || (c.track.value * l.track.value == 0))) should be(true)
      )
      adjusted.foreach { l =>
        GeometryUtils.geometryEndpoints(mappedGeoms(l.linkId)) should be(GeometryUtils.geometryEndpoints(l.geometry))
      }

      val linksFirst = adjusted.sortBy(_.id).head
      val linksLast = adjusted.sortBy(_.id).last
      val changedLinksFirst = changedLinks.sortBy(_.id).head
      val changedLinksLast = changedLinks.sortBy(_.id).last
      adjusted.sortBy(_.id).zip(changedLinks.sortBy(_.id)).foreach {
        case (oldLink, newLink) =>
          oldLink.startAddrMValue should be((linksLast.endAddrMValue - newLink.endAddrMValue) +- 1)
          oldLink.endAddrMValue should be((linksLast.endAddrMValue - newLink.startAddrMValue) +- 1)
          val trackChangeCorrect = (oldLink.track, newLink.track) match {
            case (Track.Combined, Track.Combined) => true
            case (Track.RightSide, Track.LeftSide) => true
            case (Track.LeftSide, Track.RightSide) => true
            case _ => false
          }
          trackChangeCorrect should be(true)
      }
      linksFirst.id should be(changedLinksFirst.id)
      linksLast.id should be(changedLinksLast.id)
      linksLast.geometryLength should be(changedLinks.sortBy(_.id).last.geometryLength +- .1)
      linksLast.endMValue should be(changedLinks.sortBy(_.id).last.endMValue +- .1)
      linksFirst.endMValue should be(changedLinksFirst.endMValue +- .1)
      linksLast.endMValue should be(changedLinksLast.endMValue +- .1)
    }
  }

  test("Project link direction change should remain after adding new links") {
    runWithRollback {
      sqlu"DELETE FROM ROAD_ADDRESS WHERE ROAD_NUMBER=75 AND ROAD_PART_NUMBER=2".execute
      val id = Sequences.nextViitePrimaryKeySeqValue
      val rap = RoadAddressProject(id, ProjectState.apply(1), "TestProject", "TestUser", DateTime.parse("1901-01-01"), "TestUser", DateTime.parse("1901-01-01"), DateTime.now(), "Some additional info", List.empty, None)
      ProjectDAO.createRoadAddressProject(rap)

      val points5176552 = "[{\"x\":537869.292,\"y\":6997722.466,\"z\":110.39800000000105}," +
        "{\"x\":538290.056,\"y\":6998265.169,\"z\":85.4429999999993}]"
      val points5176512 = "[{\"x\":537152.306,\"y\":6996873.826,\"z\":108.27700000000186}," +
        "{\"x\":537869.292,\"y\":6997722.466,\"z\":110.39800000000105}]"
      val oldgeom512 = JSON.parseFull(points5176512).get.asInstanceOf[List[Map[String, Double]]].map(m => Point(m("x"), m("y"), m("z")))
      val oldgeom552 = JSON.parseFull(points5176552).get.asInstanceOf[List[Map[String, Double]]].map(m => Point(m("x"), m("y"), m("z")))

      val geometries = StaticTestData.mappedGeoms(Set(5176552, 5176512))
      val geom512 = geometries(5176512)
      val geom552 = geometries(5176552)

      oldgeom512 should be(geom512)
      oldgeom552 should be(geom552)
      val addProjectAddressLink512 = ProjectAddressLink(NewRoadAddress, 5176512, geom512, GeometryUtils.geometryLength(geom512),
        State, Motorway, RoadLinkType.NormalRoadLinkType, ConstructionType.InUse, LinkGeomSource.NormalLinkInterface,
        RoadType.PublicRoad, Some("X"), None, 749, None, None, Map.empty, 75, 2, 0L, 8L, 5L, 0L, 0L, 0.0, GeometryUtils.geometryLength(geom512),
        SideCode.TowardsDigitizing, None, None, Anomaly.None, 0L, LinkStatus.New, 0)
      val addProjectAddressLink552 = ProjectAddressLink(NewRoadAddress, 5176552, geom552, GeometryUtils.geometryLength(geom552),
        State, Motorway, RoadLinkType.NormalRoadLinkType, ConstructionType.InUse, LinkGeomSource.NormalLinkInterface,
        RoadType.PublicRoad, Some("X"), None, 749, None, None, Map.empty, 75, 2, 0L, 8L, 5L, 0L, 0L, 0.0, GeometryUtils.geometryLength(geom552),
        SideCode.TowardsDigitizing, None, None, Anomaly.None, 0L, LinkStatus.New, 0)
      val addresses = Seq(addProjectAddressLink512, addProjectAddressLink552)
      mockForProject(id, addresses)
      val newLinks = addresses.map(backToProjectLink(rap)).map(_.copy(status = LinkStatus.New))
      projectService.addNewLinksToProject(newLinks, id, "U", addresses.minBy(_.endMValue).linkId) should be(None)
      val links = ProjectDAO.getProjectLinks(id)
      links.map(_.linkId).toSet should be(addresses.map(_.linkId).toSet)
      val sideCodes = links.map(l => l.id -> l.sideCode).toMap
      projectService.updateProjectLinks(id, Set(), addresses.map(_.linkId), LinkStatus.New, "Test", 75, 2, 0, None)
      projectService.changeDirection(id, 75, 2, links.map(l => LinkToRevert(l.id, l.linkId, l.status.value, l.geometry)), "testuser") should be(None)
      val changedLinks = ProjectDAO.getProjectLinksByIds(links.map { l => l.id })
      changedLinks.foreach(cl => cl.sideCode should not be (sideCodes(cl.id)))
      changedLinks.foreach(cl => cl.reversed should be(false))
      val geom584 = StaticTestData.mappedGeoms(Seq(5176584L)).values.head
      val addProjectAddressLink584 = ProjectAddressLink(NewRoadAddress, 5176584, geom584, GeometryUtils.geometryLength(geom584),
        State, Motorway, RoadLinkType.NormalRoadLinkType, ConstructionType.InUse, LinkGeomSource.NormalLinkInterface,
        RoadType.PublicRoad, Some("X"), None, 749, None, None, Map.empty, 75, 2, 0L, 8L, 5L, 0L, 0L, 0.0, GeometryUtils.geometryLength(geom584),
        SideCode.TowardsDigitizing, None, None, Anomaly.None, 0L, LinkStatus.New, 0)
      when(mockRoadLinkService.getRoadLinksHistoryFromVVH(any[Set[Long]])).thenReturn(Seq())
      when(mockRoadLinkService.getRoadLinksByLinkIdsFromVVH(addresses.map(_.linkId).toSet, false, false)).thenReturn(addresses.map(toRoadLink))
      mockForProject(id, addresses ++ Seq(addProjectAddressLink584))
      projectService.addNewLinksToProject(Seq(backToProjectLink(rap)(addProjectAddressLink584).copy(status = LinkStatus.New)),
        id, "U", addProjectAddressLink584.linkId) should be(None)

      val linksAfter = ProjectDAO.getProjectLinks(id)
      linksAfter should have size (links.size + 1)
      linksAfter.find(_.linkId == 5176512).get.sideCode should be(changedLinks.find(_.linkId == 5176512).get.sideCode)
      linksAfter.find(_.linkId == 5176552).get.sideCode should be(changedLinks.find(_.linkId == 5176552).get.sideCode)
      linksAfter.find(_.linkId == addProjectAddressLink584.linkId).map(_.sideCode) should be(Some(AgainstDigitizing))
      linksAfter.find(_.linkId == 5176512).get.endAddrMValue should be(2004)
      linksAfter.find(_.linkId == 5176512).get.startAddrMValue should be(893)
      linksAfter.find(_.linkId == 5176584).get.startAddrMValue should be(0)
      linksAfter.find(_.linkId == 5176584).get.endAddrMValue should be(206)
    }
  }

  test("New Project link (Uusi) update of road_number, road_part_number and track_code") {
    runWithRollback {
      sqlu"DELETE FROM ROAD_ADDRESS WHERE ROAD_NUMBER=75 AND ROAD_PART_NUMBER=2".execute
      val id = Sequences.nextViitePrimaryKeySeqValue
      val rap = RoadAddressProject(id, ProjectState.apply(1), "TestProject", "TestUser", DateTime.parse("1901-01-01"), "TestUser", DateTime.parse("1901-01-01"), DateTime.now(), "Some additional info", List.empty, None)
      ProjectDAO.createRoadAddressProject(rap)

      val points5176552 = "[{\"x\":537869.292,\"y\":6997722.466,\"z\":110.39800000000105}," +
        "{\"x\":538290.056,\"y\":6998265.169,\"z\":85.4429999999993}]"
      val points5176512 = "[{\"x\":537152.306,\"y\":6996873.826,\"z\":108.27700000000186}," +
        "{\"x\":537869.292,\"y\":6997722.466,\"z\":110.39800000000105}]"
      val oldgeom512 = JSON.parseFull(points5176512).get.asInstanceOf[List[Map[String, Double]]].map(m => Point(m("x"), m("y"), m("z")))
      val oldgeom552 = JSON.parseFull(points5176552).get.asInstanceOf[List[Map[String, Double]]].map(m => Point(m("x"), m("y"), m("z")))

      val geometries = StaticTestData.mappedGeoms(Set(5176552, 5176512))
      val geom512 = geometries(5176512)
      val geom552 = geometries(5176552)

      oldgeom512 should be(geom512)
      oldgeom552 should be(geom552)
      val addProjectAddressLink512 = ProjectAddressLink(NewRoadAddress, 5176512, geom512, GeometryUtils.geometryLength(geom512),
        State, Motorway, RoadLinkType.NormalRoadLinkType, ConstructionType.InUse, LinkGeomSource.NormalLinkInterface,
        RoadType.PublicRoad, Some("X"), None, 749, None, None, Map.empty, 75, 2, 0L, 8L, 5L, 0L, 0L, 0.0, GeometryUtils.geometryLength(geom512),
        SideCode.TowardsDigitizing, None, None, Anomaly.None, 0L, LinkStatus.New, RoadAddressDAO.getNextRoadAddressId)
      val addProjectAddressLink552 = ProjectAddressLink(NewRoadAddress, 5176552, geom552, GeometryUtils.geometryLength(geom552),
        State, Motorway, RoadLinkType.NormalRoadLinkType, ConstructionType.InUse, LinkGeomSource.NormalLinkInterface,
        RoadType.PublicRoad, Some("X"), None, 749, None, None, Map.empty, 75, 2, 0L, 8L, 5L, 0L, 0L, 0.0, GeometryUtils.geometryLength(geom552),
        SideCode.TowardsDigitizing, None, None, Anomaly.None, 0L, LinkStatus.New, RoadAddressDAO.getNextRoadAddressId)
      val addresses = Seq(addProjectAddressLink512, addProjectAddressLink552)
      mockForProject(id, addresses)
      projectService.addNewLinksToProject(addresses.map(addressToProjectLink(rap)), id, "U", addresses.minBy(_.endMValue).linkId, false) should be(None)
      val links = ProjectDAO.getProjectLinks(id)
      val updated = projectService.updateProjectLinks(id, Set(), links.map(_.linkId), LinkStatus.New, "test", 123456, 1, 0, None,
        RoadType.FerryRoad.value, Discontinuity.EndOfRoad.value, Some(8), false)
      val linksAfterUpdate = ProjectDAO.getProjectLinks(id)
      val firstLink = linksAfterUpdate.head
      firstLink.roadNumber should be(123456)
      firstLink.roadPartNumber should be(1)
      firstLink.track.value should be(0)
    }
  }

  test("Project links direction change shouldn't work due to unchanged links on road") {
    runWithRollback {
      sqlu"DELETE FROM ROAD_ADDRESS WHERE ROAD_NUMBER=75 AND ROAD_PART_NUMBER=2".execute
      val id = Sequences.nextViitePrimaryKeySeqValue
      val rap = RoadAddressProject(id, ProjectState.apply(1), "TestProject", "TestUser", DateTime.parse("1901-01-01"), "TestUser", DateTime.parse("1901-01-01"), DateTime.now(), "Some additional info", List.empty, None)
      ProjectDAO.createRoadAddressProject(rap)

      val geometries = StaticTestData.mappedGeoms(Set(5176552, 5176512, 5176584))
      val geom512 = geometries(5176512)
      val geom552 = geometries(5176552)

      val addProjectAddressLink512 = ProjectAddressLink(NewRoadAddress, 5176512, geom512, GeometryUtils.geometryLength(geom512),
        State, Motorway, RoadLinkType.NormalRoadLinkType, ConstructionType.InUse, LinkGeomSource.NormalLinkInterface,
        RoadType.PublicRoad, Some("X"), None, 749, None, None, Map.empty, 75, 2, 0L, 8L, 5L, 0L, 0L, 0.0, GeometryUtils.geometryLength(geom512),
        SideCode.TowardsDigitizing, None, None, Anomaly.None, 0L, LinkStatus.New, 0)
      val addProjectAddressLink552 = ProjectAddressLink(NewRoadAddress, 5176552, geom552, GeometryUtils.geometryLength(geom552),
        State, Motorway, RoadLinkType.NormalRoadLinkType, ConstructionType.InUse, LinkGeomSource.NormalLinkInterface,
        RoadType.PublicRoad, Some("X"), None, 749, None, None, Map.empty, 75, 2, 0L, 8L, 5L, 0L, 0L, 0.0, GeometryUtils.geometryLength(geom552),
        SideCode.TowardsDigitizing, None, None, Anomaly.None, 0L, LinkStatus.New, 0)
      val addresses = Seq(addProjectAddressLink512, addProjectAddressLink552)
      mockForProject(id, addresses)
      when(mockRoadLinkService.getRoadLinksHistoryFromVVH(any[Set[Long]])).thenReturn(Seq())
      when(mockRoadLinkService.getRoadLinksByLinkIdsFromVVH(addresses.map(_.linkId).toSet, false, false)).thenReturn(addresses.map(toRoadLink))
      projectService.addNewLinksToProject(addresses.map(backToProjectLink(rap)), id, "U", addresses.minBy(_.endMValue).linkId) should be(None)
      val links = ProjectDAO.getProjectLinks(id)
      ProjectDAO.updateProjectLinks(Set(links.head.id), LinkStatus.UnChanged, "test")
      links.map(_.linkId).toSet should be(addresses.map(_.linkId).toSet)
      val result = projectService.changeDirection(id, 75, 2, links.map(l => LinkToRevert(l.id, l.linkId, l.status.value, l.geometry)), "testuser")
      result should be(Some("Tieosalle ei voi tehdä kasvusuunnan kääntöä, koska tieosalla on linkkejä, joita ei ole käsitelty tai jotka on tässä projektissa määritelty säilymään ennallaan."))
    }
  }

  //TODO: Fix road link geometry -> two segments on link 5169973, but returning geometry for 0-315m segment (geomToLinks is the culprit)
  ignore("Growing direction should be same after adding new links to a reserved part") {
    runWithRollback {

      def toGeom(json: Option[Any]): List[Point] = {
        json.get.asInstanceOf[List[Map[String, Double]]].map(m => Point(m("x"), m("y"), m("z")))
      }

      val id = Sequences.nextViitePrimaryKeySeqValue
      val reservedRoadPart1 = ReservedRoadPart(164, 77, 35, Some(5405), Some(Discontinuity.EndOfRoad), Some(8L), newLength = None, newDiscontinuity = None, newEly = None)
      val rap = RoadAddressProject(id, ProjectState.apply(1), "TestProject", "TestUser", DateTime.now(), "TestUser", DateTime.now(), DateTime.now(), "Some additional info", Seq(reservedRoadPart1), None)
      ProjectDAO.createRoadAddressProject(rap)
      ProjectDAO.reserveRoadPart(rap.id, 77, 35, "TestUser")
      val addressesOnPart = RoadAddressDAO.fetchByRoadPart(77, 35, false)
      ProjectDAO.create(addressesOnPart.map(address => {
        toProjectLink(rap, LinkStatus.NotHandled)(address)
      }))

      val linksBefore = ProjectDAO.fetchByProjectRoadPart(77, 35, id)

      val points5170271 = "[ {\"x\": 530492.408, \"y\": 6994103.892, \"z\": 114.60400000000664},{\"x\": 530490.492, \"y\": 6994104.815, \"z\": 114.63800000000629},{\"x\": 530459.903, \"y\": 6994118.958, \"z\": 114.97299999999814},{\"x\": 530427.446, \"y\": 6994134.189, \"z\": 115.30400000000373},{\"x\": 530392.422, \"y\": 6994153.545, \"z\": 115.721000000005},{\"x\": 530385.114, \"y\": 6994157.976, \"z\": 115.71099999999569},{\"x\": 530381.104, \"y\": 6994161.327, \"z\": 115.77000000000407},{\"x\": 530367.101, \"y\": 6994170.075, \"z\": 115.93099999999686},{\"x\": 530330.275, \"y\": 6994195.603, \"z\": 116.37200000000303}]"
      val points5170414 = "[ {\"x\": 531540.842, \"y\": 6993806.017, \"z\": 114.1530000000057},{\"x\": 531515.135, \"y\": 6993815.644, \"z\": 114.74400000000605}]"
      val points5170067 = "[ {\"x\": 529169.924, \"y\": 6994631.929, \"z\": 121.52999999999884},{\"x\": 529158.557, \"y\": 6994635.609, \"z\": 121.47999999999593},{\"x\": 529149.47, \"y\": 6994638.618, \"z\": 121.43300000000454}]"
      val points5170066 = "[ {\"x\": 529149.47, \"y\": 6994638.618, \"z\": 121.43300000000454},{\"x\": 529147.068, \"y\": 6994639.416, \"z\": 121.45200000000477},{\"x\": 529142.91, \"y\": 6994640.794, \"z\": 121.41700000000128},{\"x\": 529116.198, \"y\": 6994650.179, \"z\": 121.32600000000093},{\"x\": 529099.946, \"y\": 6994655.993, \"z\": 121.2670000000071}]"
      val points5170074 = "[ {\"x\": 528982.934, \"y\": 6994703.835, \"z\": 120.9030000000057},{\"x\": 528972.656, \"y\": 6994708.219, \"z\": 120.87699999999313},{\"x\": 528948.747, \"y\": 6994719.171, \"z\": 120.72999999999593},{\"x\": 528924.998, \"y\": 6994730.062, \"z\": 120.64500000000407},{\"x\": 528915.753, \"y\": 6994734.337, \"z\": 120.62799999999697}]"
      val points5170057 = "[ {\"x\": 529099.946, \"y\": 6994655.993, \"z\": 121.2670000000071},{\"x\": 529090.588, \"y\": 6994659.353, \"z\": 121.22400000000198},{\"x\": 529065.713, \"y\": 6994668.98, \"z\": 121.1469999999972},{\"x\": 529037.245, \"y\": 6994680.687, \"z\": 121.11000000000058},{\"x\": 529015.841, \"y\": 6994689.617, \"z\": 121.03100000000268},{\"x\": 528994.723, \"y\": 6994698.806, \"z\": 120.93499999999767},{\"x\": 528982.934, \"y\": 6994703.835, \"z\": 120.9030000000057}]"
      val points5170208 = "[ {\"x\": 531208.529, \"y\": 6993930.35, \"z\": 113.57600000000093},{\"x\": 531206.956, \"y\": 6993930.852, \"z\": 113.52400000000489},{\"x\": 531206.551, \"y\": 6993930.982, \"z\": 113.51799999999639},{\"x\": 531152.258, \"y\": 6993947.596, \"z\": 112.50900000000547},{\"x\": 531097.601, \"y\": 6993961.148, \"z\": 111.63300000000163},{\"x\": 531035.674, \"y\": 6993974.085, \"z\": 111.00199999999313},{\"x\": 531000.05, \"y\": 6993980.598, \"z\": 110.81100000000151},{\"x\": 530972.845, \"y\": 6993985.159, \"z\": 110.65600000000268}]"
      val points5170419 = "[ {\"x\": 531580.116, \"y\": 6993791.375, \"z\": 113.05299999999988},{\"x\": 531559.788, \"y\": 6993798.928, \"z\": 113.63000000000466}]"
      val points5170105 = "[ {\"x\": 528699.202, \"y\": 6994841.305, \"z\": 119.86999999999534},{\"x\": 528679.331, \"y\": 6994852.48, \"z\": 119.7390000000014},{\"x\": 528655.278, \"y\": 6994865.047, \"z\": 119.68700000000536},{\"x\": 528627.407, \"y\": 6994880.448, \"z\": 119.5679999999993},{\"x\": 528605.245, \"y\": 6994891.79, \"z\": 119.5219999999972},{\"x\": 528580.964, \"y\": 6994906.041, \"z\": 119.48200000000361}]"
      val points5170278 = "[ {\"x\": 530685.408, \"y\": 6994033.6, \"z\": 112.65899999999965},{\"x\": 530681.24, \"y\": 6994034.74, \"z\": 112.66800000000512},{\"x\": 530639.419, \"y\": 6994047.211, \"z\": 113.10400000000664},{\"x\": 530635.275, \"y\": 6994048.447, \"z\": 113.14400000000023},{\"x\": 530624.882, \"y\": 6994051.624, \"z\": 113.22599999999511},{\"x\": 530603.496, \"y\": 6994059.168, \"z\": 113.48699999999371},{\"x\": 530570.252, \"y\": 6994070.562, \"z\": 113.73600000000442},{\"x\": 530537.929, \"y\": 6994083.499, \"z\": 114.09399999999732},{\"x\": 530512.29, \"y\": 6994094.305, \"z\": 114.38899999999558},{\"x\": 530508.822, \"y\": 6994095.977, \"z\": 114.39999999999418}]"
      val points5170104 = "[ {\"x\": 528833.042, \"y\": 6994773.324, \"z\": 120.32499999999709},{\"x\": 528806.698, \"y\": 6994786.487, \"z\": 120.21099999999569},{\"x\": 528778.343, \"y\": 6994800.373, \"z\": 120.12699999999313},{\"x\": 528754.485, \"y\": 6994812.492, \"z\": 120.03200000000652},{\"x\": 528728.694, \"y\": 6994826.297, \"z\": 119.9210000000021},{\"x\": 528710.804, \"y\": 6994835.775, \"z\": 119.86599999999453},{\"x\": 528700.208, \"y\": 6994840.792, \"z\": 119.8640000000014},{\"x\": 528699.202, \"y\": 6994841.305, \"z\": 119.86999999999534}]"
      val points5170250 = "[ {\"x\": 530972.845, \"y\": 6993985.159, \"z\": 110.65600000000268},{\"x\": 530934.626, \"y\": 6993989.73, \"z\": 110.67999999999302},{\"x\": 530884.749, \"y\": 6993996.905, \"z\": 110.87300000000687},{\"x\": 530849.172, \"y\": 6994001.746, \"z\": 111.07600000000093},{\"x\": 530787.464, \"y\": 6994011.154, \"z\": 111.68300000000454}]"
      val points5170274 = "[ {\"x\": 530508.822, \"y\": 6994095.977, \"z\": 114.39999999999418},{\"x\": 530492.408, \"y\": 6994103.892, \"z\": 114.60400000000664}]"
      val points5170253 = "[ {\"x\": 530787.464, \"y\": 6994011.154, \"z\": 111.68300000000454},{\"x\": 530735.969, \"y\": 6994021.569, \"z\": 112.14800000000105},{\"x\": 530685.408, \"y\": 6994033.6, \"z\": 112.65899999999965}]"
      val points5170071 = "[ {\"x\": 528915.753, \"y\": 6994734.337, \"z\": 120.62799999999697},{\"x\": 528870.534, \"y\": 6994755.246, \"z\": 120.46899999999732},{\"x\": 528853.387, \"y\": 6994763.382, \"z\": 120.41899999999441}]"
      val points5170200 = "[ {\"x\": 531515.135, \"y\": 6993815.644, \"z\": 114.74400000000605},{\"x\": 531490.088, \"y\": 6993825.357, \"z\": 115.1469999999972},{\"x\": 531434.788, \"y\": 6993847.717, \"z\": 115.81100000000151},{\"x\": 531382.827, \"y\": 6993867.291, \"z\": 115.9320000000007},{\"x\": 531341.785, \"y\": 6993883.123, \"z\": 115.70500000000175},{\"x\": 531279.229, \"y\": 6993906.106, \"z\": 114.83800000000338},{\"x\": 531263.983, \"y\": 6993911.659, \"z\": 114.55400000000373},{\"x\": 531244.769, \"y\": 6993918.512, \"z\": 114.25299999999697},{\"x\": 531235.891, \"y\": 6993921.64, \"z\": 114.028999999995},{\"x\": 531208.529, \"y\": 6993930.35, \"z\": 113.57600000000093}]"
      val points5167598 = "[ {\"x\": 528349.166, \"y\": 6995051.88, \"z\": 119.27599999999802},{\"x\": 528334.374, \"y\": 6995062.151, \"z\": 119.37900000000081},{\"x\": 528318.413, \"y\": 6995072.576, \"z\": 119.49800000000687},{\"x\": 528296.599, \"y\": 6995087.822, \"z\": 119.59200000000419},{\"x\": 528278.343, \"y\": 6995100.519, \"z\": 119.69999999999709},{\"x\": 528232.133, \"y\": 6995133.027, \"z\": 119.97299999999814},{\"x\": 528212.343, \"y\": 6995147.292, \"z\": 120.07700000000477},{\"x\": 528190.409, \"y\": 6995162.14, \"z\": 120.19000000000233},{\"x\": 528161.952, \"y\": 6995182.369, \"z\": 120.3579999999929},{\"x\": 528137.864, \"y\": 6995199.658, \"z\": 120.34200000000419},{\"x\": 528105.957, \"y\": 6995221.607, \"z\": 120.3530000000028}]"
      val points5170095 = "[ {\"x\": 528580.964, \"y\": 6994906.041, \"z\": 119.48200000000361},{\"x\": 528562.314, \"y\": 6994917.077, \"z\": 119.4030000000057},{\"x\": 528545.078, \"y\": 6994926.326, \"z\": 119.37200000000303},{\"x\": 528519.958, \"y\": 6994942.165, \"z\": 119.23099999999977},{\"x\": 528497.113, \"y\": 6994955.7, \"z\": 119.18600000000151},{\"x\": 528474.271, \"y\": 6994969.872, \"z\": 119.07200000000012},{\"x\": 528452.7, \"y\": 6994983.398, \"z\": 119.05400000000373},{\"x\": 528435.576, \"y\": 6994994.982, \"z\": 119.01900000000023},{\"x\": 528415.274, \"y\": 6995007.863, \"z\": 119.0460000000021},{\"x\": 528398.486, \"y\": 6995018.309, \"z\": 119.07399999999325},{\"x\": 528378.206, \"y\": 6995031.988, \"z\": 119.12799999999697},{\"x\": 528355.441, \"y\": 6995047.458, \"z\": 119.2390000000014},{\"x\": 528349.166, \"y\": 6995051.88, \"z\": 119.27599999999802}]"
      val points5170060 = "[ {\"x\": 528853.387, \"y\": 6994763.382, \"z\": 120.41899999999441},{\"x\": 528843.513, \"y\": 6994768.09, \"z\": 120.37399999999616},{\"x\": 528833.042, \"y\": 6994773.324, \"z\": 120.32499999999709}]"
      val points5169973 = "[ {\"x\": 530293.785, \"y\": 6994219.573, \"z\": 116.8070000000007},{\"x\": 530284.91, \"y\": 6994225.31, \"z\": 116.93399999999383},{\"x\": 530236.998, \"y\": 6994260.627, \"z\": 117.38700000000244},{\"x\": 530201.104, \"y\": 6994288.586, \"z\": 117.58599999999569},{\"x\": 530151.371, \"y\": 6994326.968, \"z\": 117.95799999999872},{\"x\": 530124.827, \"y\": 6994345.782, \"z\": 118.0399999999936},{\"x\": 530085.669, \"y\": 6994374.285, \"z\": 118.43399999999383},{\"x\": 530046.051, \"y\": 6994399.019, \"z\": 118.89900000000489},{\"x\": 530004.759, \"y\": 6994422.268, \"z\": 119.39900000000489}]"
      val points5170344 = "[ {\"x\": 531642.975, \"y\": 6993763.489, \"z\": 110.8579999999929},{\"x\": 531600.647, \"y\": 6993781.993, \"z\": 112.40600000000268},{\"x\": 531580.116, \"y\": 6993791.375, \"z\": 113.05299999999988}]"
      val points5170036 = "[ {\"x\": 530004.759, \"y\": 6994422.268, \"z\": 119.39900000000489},{\"x\": 529971.371, \"y\": 6994440.164, \"z\": 119.82799999999406},{\"x\": 529910.61, \"y\": 6994469.099, \"z\": 120.69400000000314},{\"x\": 529849.474, \"y\": 6994494.273, \"z\": 121.42600000000675},{\"x\": 529816.479, \"y\": 6994506.294, \"z\": 121.8350000000064},{\"x\": 529793.423, \"y\": 6994513.982, \"z\": 122.00699999999779},{\"x\": 529746.625, \"y\": 6994527.76, \"z\": 122.31900000000314},{\"x\": 529708.779, \"y\": 6994537.658, \"z\": 122.49700000000303},{\"x\": 529696.431, \"y\": 6994540.722, \"z\": 122.54099999999744},{\"x\": 529678.274, \"y\": 6994544.52, \"z\": 122.57200000000012},{\"x\": 529651.158, \"y\": 6994549.764, \"z\": 122.63700000000244},{\"x\": 529622.778, \"y\": 6994555.281, \"z\": 122.65899999999965},{\"x\": 529605.13, \"y\": 6994557.731, \"z\": 122.6929999999993},{\"x\": 529530.471, \"y\": 6994567.94, \"z\": 122.75500000000466},{\"x\": 529502.649, \"y\": 6994571.568, \"z\": 122.74199999999837}]"
      val points5170418 = "[ {\"x\": 531559.788, \"y\": 6993798.928, \"z\": 113.63000000000466},{\"x\": 531558.07, \"y\": 6993799.566, \"z\": 113.67799999999988},{\"x\": 531540.842, \"y\": 6993806.017, \"z\": 114.1530000000057}]"
      val points5170114 = "[ {\"x\": 532675.864, \"y\": 6993667.121, \"z\": 119.63899999999558},{\"x\": 532585, \"y\": 6993623.826, \"z\": 119.29899999999907},{\"x\": 532524.074, \"y\": 6993601.11, \"z\": 119.1420000000071},{\"x\": 532471.813, \"y\": 6993584.678, \"z\": 118.99300000000221},{\"x\": 532432.652, \"y\": 6993575.034, \"z\": 118.85099999999511},{\"x\": 532390.813, \"y\": 6993567.143, \"z\": 118.47699999999895},{\"x\": 532344.481, \"y\": 6993559.882, \"z\": 117.69999999999709},{\"x\": 532300.07, \"y\": 6993555.626, \"z\": 116.75400000000081},{\"x\": 532254.457, \"y\": 6993553.43, \"z\": 115.49499999999534},{\"x\": 532213.217, \"y\": 6993553.879, \"z\": 114.13999999999942},{\"x\": 532166.868, \"y\": 6993558.077, \"z\": 112.27599999999802},{\"x\": 532123.902, \"y\": 6993564.359, \"z\": 110.53599999999278},{\"x\": 532078.039, \"y\": 6993574.524, \"z\": 108.90499999999884},{\"x\": 532026.264, \"y\": 6993589.43, \"z\": 107.60099999999511},{\"x\": 531990.015, \"y\": 6993602.5, \"z\": 106.84299999999348},{\"x\": 531941.753, \"y\": 6993623.417, \"z\": 106.15499999999884},{\"x\": 531885.2, \"y\": 6993648.616, \"z\": 105.94100000000617},{\"x\": 531847.551, \"y\": 6993667.432, \"z\": 106.03100000000268},{\"x\": 531829.085, \"y\": 6993676.017, \"z\": 106.096000000005},{\"x\": 531826.495, \"y\": 6993677.286, \"z\": 106.17600000000675},{\"x\": 531795.338, \"y\": 6993692.819, \"z\": 106.59100000000035},{\"x\": 531750.277, \"y\": 6993714.432, \"z\": 107.46099999999569},{\"x\": 531702.109, \"y\": 6993736.085, \"z\": 108.73500000000058},{\"x\": 531652.731, \"y\": 6993759.226, \"z\": 110.49000000000524},{\"x\": 531642.975, \"y\": 6993763.489, \"z\": 110.8579999999929}]"
      val points5170266 = "[ {\"x\": 530330.275, \"y\": 6994195.603, \"z\": 116.37200000000303},{\"x\": 530328.819, \"y\": 6994196.919, \"z\": 116.34900000000198},{\"x\": 530293.785, \"y\": 6994219.573, \"z\": 116.8070000000007}]"
      val points5170076 = "[ {\"x\": 529502.649, \"y\": 6994571.568, \"z\": 122.74199999999837},{\"x\": 529488.539, \"y\": 6994573.408, \"z\": 122.75999999999476},{\"x\": 529461.147, \"y\": 6994576.534, \"z\": 122.63099999999395},{\"x\": 529432.538, \"y\": 6994579.398, \"z\": 122.49700000000303},{\"x\": 529402.112, \"y\": 6994583.517, \"z\": 122.36199999999371},{\"x\": 529383.649, \"y\": 6994585.553, \"z\": 122.22500000000582},{\"x\": 529366.46, \"y\": 6994587.58, \"z\": 122.16700000000128},{\"x\": 529340.392, \"y\": 6994591.142, \"z\": 122.0679999999993},{\"x\": 529316.184, \"y\": 6994596.203, \"z\": 121.92500000000291},{\"x\": 529292.004, \"y\": 6994600.827, \"z\": 121.79200000000128},{\"x\": 529274.998, \"y\": 6994603.419, \"z\": 121.74300000000221},{\"x\": 529245.538, \"y\": 6994610.622, \"z\": 121.74899999999616},{\"x\": 529215.54, \"y\": 6994618.628, \"z\": 121.68499999999767},{\"x\": 529200.025, \"y\": 6994623.205, \"z\": 121.58400000000256},{\"x\": 529182.346, \"y\": 6994628.596, \"z\": 121.5109999999986},{\"x\": 529172.437, \"y\": 6994631.118, \"z\": 121.50999999999476},{\"x\": 529169.924, \"y\": 6994631.929, \"z\": 121.52999999999884}]"
      val points5171309 = "[ {\"x\": 532675.864, \"y\": 6993667.121, \"z\": 119.63899999999558},{\"x\": 532683.902, \"y\": 6993675.669, \"z\": 119.55599999999686},{\"x\": 532705.617, \"y\": 6993689.231, \"z\": 119.68700000000536},{\"x\": 532738.146, \"y\": 6993711.117, \"z\": 120.0170000000071},{\"x\": 532746.793, \"y\": 6993717.431, \"z\": 120.10199999999895}]"
      val points5171311 = "[ {\"x\": 532746.793, \"y\": 6993717.431, \"z\": 120.10199999999895},{\"x\": 532772.872, \"y\": 6993736.47, \"z\": 120.65099999999802},{\"x\": 532796.699, \"y\": 6993755.46, \"z\": 121.12600000000384},{\"x\": 532823.779, \"y\": 6993779.309, \"z\": 121.846000000005},{\"x\": 532851.887, \"y\": 6993806.211, \"z\": 122.5},{\"x\": 532872.336, \"y\": 6993827.537, \"z\": 123.10000000000582},{\"x\": 532888.184, \"y\": 6993844.293, \"z\": 123.59900000000198}]"
      val points5171041 = "[ {\"x\": 532900.164, \"y\": 6993858.933, \"z\": 123.9600000000064},{\"x\": 532900.464, \"y\": 6993859.263, \"z\": 123.96099999999569},{\"x\": 532913.982, \"y\": 6993873.992, \"z\": 124.37900000000081},{\"x\": 532945.588, \"y\": 6993907.014, \"z\": 125.26499999999942},{\"x\": 532967.743, \"y\": 6993930.553, \"z\": 125.91099999999278}]"
      val points5171044 = "[ {\"x\": 532888.184, \"y\": 6993844.293, \"z\": 123.59900000000198},{\"x\": 532895.422, \"y\": 6993852.852, \"z\": 123.8179999999993},{\"x\": 532900.164, \"y\": 6993858.933, \"z\": 123.9600000000064}]"
      val points5171310 = "[ {\"x\": 532752.967, \"y\": 6993710.487, \"z\": 120.50299999999697},{\"x\": 532786.845, \"y\": 6993735.945, \"z\": 121.07200000000012},{\"x\": 532821.582, \"y\": 6993764.354, \"z\": 121.84900000000198},{\"x\": 532852.237, \"y\": 6993791.247, \"z\": 122.63400000000547},{\"x\": 532875.743, \"y\": 6993813.072, \"z\": 123.15700000000652},{\"x\": 532895.051, \"y\": 6993834.921, \"z\": 123.71400000000722}]"
      val points5171042 = "[ {\"x\": 532895.051, \"y\": 6993834.921, \"z\": 123.71400000000722},{\"x\": 532904.782, \"y\": 6993844.523, \"z\": 123.94599999999627},{\"x\": 532911.053, \"y\": 6993850.749, \"z\": 124.0789999999979}]"
      val points5171040 = "[ {\"x\": 532911.053, \"y\": 6993850.749, \"z\": 124.0789999999979},{\"x\": 532915.004, \"y\": 6993854.676, \"z\": 124.16400000000431},{\"x\": 532934.432, \"y\": 6993875.496, \"z\": 124.625},{\"x\": 532952.144, \"y\": 6993896.59, \"z\": 125.21799999999348},{\"x\": 532976.907, \"y\": 6993922.419, \"z\": 125.43700000000536}]"
      val points5171308 = "[ {\"x\": 532675.864, \"y\": 6993667.121, \"z\": 119.63899999999558},{\"x\": 532706.975, \"y\": 6993682.696, \"z\": 119.89999999999418},{\"x\": 532731.983, \"y\": 6993696.366, \"z\": 120.1820000000007},{\"x\": 532752.967, \"y\": 6993710.487, \"z\": 120.50299999999697}]"

      val geom5170271 = toGeom(JSON.parseFull(points5170271))
      val geom5170414 = toGeom(JSON.parseFull(points5170414))
      val geom5170067 = toGeom(JSON.parseFull(points5170067))
      val geom5170066 = toGeom(JSON.parseFull(points5170066))
      val geom5170074 = toGeom(JSON.parseFull(points5170074))
      val geom5170057 = toGeom(JSON.parseFull(points5170057))
      val geom5170208 = toGeom(JSON.parseFull(points5170208))
      val geom5170419 = toGeom(JSON.parseFull(points5170419))
      val geom5170105 = toGeom(JSON.parseFull(points5170105))
      val geom5170278 = toGeom(JSON.parseFull(points5170278))
      val geom5170104 = toGeom(JSON.parseFull(points5170104))
      val geom5170250 = toGeom(JSON.parseFull(points5170250))
      val geom5170274 = toGeom(JSON.parseFull(points5170274))
      val geom5170253 = toGeom(JSON.parseFull(points5170253))
      val geom5170071 = toGeom(JSON.parseFull(points5170071))
      val geom5170200 = toGeom(JSON.parseFull(points5170200))
      val geom5167598 = toGeom(JSON.parseFull(points5167598))
      val geom5170095 = toGeom(JSON.parseFull(points5170095))
      val geom5170060 = toGeom(JSON.parseFull(points5170060))
      val geom5169973 = toGeom(JSON.parseFull(points5169973))
      val geom5170344 = toGeom(JSON.parseFull(points5170344))
      val geom5170036 = toGeom(JSON.parseFull(points5170036))
      val geom5170418 = toGeom(JSON.parseFull(points5170418))
      val geom5170114 = toGeom(JSON.parseFull(points5170114))
      val geom5170266 = toGeom(JSON.parseFull(points5170266))
      val geom5170076 = toGeom(JSON.parseFull(points5170076))
      val geom5171309 = toGeom(JSON.parseFull(points5171309))
      val geom5171311 = toGeom(JSON.parseFull(points5171311))
      val geom5171041 = toGeom(JSON.parseFull(points5171041))
      val geom5171044 = toGeom(JSON.parseFull(points5171044))
      val geom5171310 = toGeom(JSON.parseFull(points5171310))
      val geom5171042 = toGeom(JSON.parseFull(points5171042))
      val geom5171040 = toGeom(JSON.parseFull(points5171040))
      val geom5171308 = toGeom(JSON.parseFull(points5171308))

      val mappedGeoms = Map(
        5170271l -> geom5170271,
        5170414l -> geom5170414,
        5170067l -> geom5170067,
        5170066l -> geom5170066,
        5170074l -> geom5170074,
        5170057l -> geom5170057,
        5170208l -> geom5170208,
        5170419l -> geom5170419,
        5170105l -> geom5170105,
        5170278l -> geom5170278,
        5170104l -> geom5170104,
        5170250l -> geom5170250,
        5170274l -> geom5170274,
        5170253l -> geom5170253,
        5170071l -> geom5170071,
        5170200l -> geom5170200,
        5167598l -> geom5167598,
        5170095l -> geom5170095,
        5170060l -> geom5170060,
        5169973l -> geom5169973,
        5170344l -> geom5170344,
        5170036l -> geom5170036,
        5170418l -> geom5170418,
        5170114l -> geom5170114,
        5170266l -> geom5170266,
        5170076l -> geom5170076,
        5171309l -> geom5171309,
        5171311l -> geom5171311,
        5171041l -> geom5171041,
        5171044l -> geom5171044,
        5171310l -> geom5171310,
        5171042l -> geom5171042,
        5171040l -> geom5171040,
        5171308l -> geom5171308
      )

      //links.nonEmpty should be (true)
      val geomToLinks: Seq[ProjectLink] = linksBefore.map { l =>
        val geom = GeometryUtils.truncateGeometry2D(mappedGeoms(l.linkId), l.startMValue, l.endMValue)
        l.copy(geometry = geom,
          geometryLength = GeometryUtils.geometryLength(geom)
        )
      }

      val points = "[{\"x\": 528105.957, \"y\": 6995221.607, \"z\": 120.3530000000028}," +
        "{\"x\": 528104.681, \"y\": 6995222.485, \"z\": 120.35099999999511}," +
        "{\"x\": 528064.931, \"y\": 6995249.45, \"z\": 120.18099999999686}," +
        "{\"x\": 528037.789, \"y\": 6995266.234, \"z\": 120.03100000000268}," +
        "{\"x\": 528008.332, \"y\": 6995285.521, \"z\": 119.8969999999972}," +
        "{\"x\": 527990.814, \"y\": 6995296.039, \"z\": 119.77300000000105}," +
        "{\"x\": 527962.009, \"y\": 6995313.215, \"z\": 119.57099999999627}," +
        "{\"x\": 527926.972, \"y\": 6995333.398, \"z\": 119.18799999999464}," +
        "{\"x\": 527890.962, \"y\": 6995352.332, \"z\": 118.82200000000012}," +
        "{\"x\": 527867.18, \"y\": 6995364.458, \"z\": 118.5219999999972}," +
        "{\"x\": 527843.803, \"y\": 6995376.389, \"z\": 118.35099999999511}," +
        "{\"x\": 527815.902, \"y\": 6995389.54, \"z\": 117.94599999999627}," +
        "{\"x\": 527789.731, \"y\": 6995401.53, \"z\": 117.6420000000071}," +
        "{\"x\": 527762.707, \"y\": 6995413.521, \"z\": 117.2960000000021}," +
        "{\"x\": 527737.556, \"y\": 6995424.518, \"z\": 117.09799999999814}," +
        "{\"x\": 527732.52, \"y\": 6995426.729, \"z\": 116.98600000000442}]"

      val reversedPoints = "[{\"x\": 527732.52, \"y\": 6995426.729, \"z\": 116.98600000000442}," +
        "{\"x\": 527742.972, \"y\": 6995532.398, \"z\": 117.18799999999464}," +
        "{\"x\": 527752.52, \"y\": 6995555.729, \"z\": 118.98600000000442}]"

      val geom = JSON.parseFull(points).get.asInstanceOf[List[Map[String, Double]]].map(m => Point(m("x"), m("y"), m("z")))

      val reverserGeom = JSON.parseFull(reversedPoints).get.asInstanceOf[List[Map[String, Double]]].map(m => Point(m("x"), m("y"), m("z")))

      val newLink = ProjectAddressLink(NewRoadAddress, 5167571, geom, GeometryUtils.geometryLength(geom),
        State, Motorway, RoadLinkType.NormalRoadLinkType, ConstructionType.InUse, LinkGeomSource.NormalLinkInterface,
        RoadType.PublicRoad, Some("X"), None, 749, None, None, Map.empty, 77, 35, 0L, 8L, 5L, 0L, 0L, 0.0, GeometryUtils.geometryLength(geom),
        SideCode.Unknown, None, None, Anomaly.None, 0L, LinkStatus.New, 0)

      val newLink2 = ProjectAddressLink(NewRoadAddress, 5167559, reverserGeom, GeometryUtils.geometryLength(reverserGeom),
        State, Motorway, RoadLinkType.NormalRoadLinkType, ConstructionType.InUse, LinkGeomSource.NormalLinkInterface,
        RoadType.PublicRoad, Some("X"), None, 749, None, None, Map.empty, 77, 35, 0L, 8L, 5L, 0L, 0L, 0.0, GeometryUtils.geometryLength(reverserGeom),
        SideCode.Unknown, None, None, Anomaly.None, 0L, LinkStatus.New, 0)
      when(mockRoadLinkService.getRoadLinksHistoryFromVVH(any[Set[Long]])).thenReturn(Seq())
      when(mockRoadLinkService.getRoadLinksByLinkIdsFromVVH(any[Set[Long]], any[Boolean], any[Boolean])).thenReturn(
        (Seq(newLink, newLink2).map(toRoadLink) ++ geomToLinks.map(toRoadLink)))
      projectService.addNewLinksToProject(Seq(backToProjectLink(rap)(newLink)), id, "U", newLink.linkId) should be(None)

      val linksAfter = ProjectDAO.fetchByProjectRoadPart(77, 35, id)
      linksAfter should have size (linksBefore.size + 1)
      linksBefore.map(b => b -> linksAfter.find(_.id == b.id)).foreach { case (x, y) =>
        println(s"${x.linkId} ${x.startAddrMValue} ${x.endAddrMValue} ${x.sideCode} => ${y.map(l => l.startAddrMValue + " " + l.endAddrMValue + " " + l.sideCode)} ")
      }
      linksAfter.filterNot(la => {
        linksBefore.exists(lb => {
          lb.linkId == la.linkId && lb.sideCode.value == la.sideCode.value
        })
      }) should have size (1)

      projectService.addNewLinksToProject(Seq(backToProjectLink(rap)(newLink2)), id, "U", newLink2.linkId) should be(None)
      val linksAfter2 = ProjectDAO.fetchByProjectRoadPart(77, 35, id)
      linksAfter2 should have size (linksBefore.size + 2)
      linksAfter2.head.linkId should be(5167559)
      linksAfter2.head.startAddrMValue should be(0)
      //Validate the new link sideCode
      linksAfter2.head.sideCode should be(TowardsDigitizing)
      //Validate second link sideCode
      linksAfter2.tail.head.sideCode should be(AgainstDigitizing)
    }
  }

  test("Project should not allow adding branching links") {
    runWithRollback {
      sqlu"DELETE FROM ROAD_ADDRESS WHERE ROAD_NUMBER=75 AND ROAD_PART_NUMBER=2".execute
      val id = Sequences.nextViitePrimaryKeySeqValue
      val rap = RoadAddressProject(id, ProjectState.apply(1), "TestProject", "TestUser", DateTime.parse("1901-01-01"), "TestUser", DateTime.parse("1901-01-01"), DateTime.now(), "Some additional info", List.empty, None)
      ProjectDAO.createRoadAddressProject(rap)

      // Alternate geometries for these links
      val points5176552 = "[{\"x\":537869.292,\"y\":6997722.466,\"z\":110.39800000000105}," +
        "{\"x\":538290.056,\"y\":6998265.169,\"z\":85.4429999999993}]"
      val points5176512 = "[{\"x\":537152.306,\"y\":6996873.826,\"z\":108.27700000000186}," +
        "{\"x\":538290.056,\"y\":6998265.169,\"z\":85.4429999999993}]"
      val points5176584 = "[{\"x\":538290.056,\"y\":6998265.169,\"z\":85.4429999999993}," +
        "{\"x\":538418.3307786948,\"y\":6998426.422734798,\"z\":88.17597963771014}]"
      val geometries =
        Map(5176584 -> StaticTestData.toGeom(JSON.parseFull(points5176584)),
          5176552 -> StaticTestData.toGeom(JSON.parseFull(points5176552)),
          5176512 -> StaticTestData.toGeom(JSON.parseFull(points5176512)))

      val addProjectAddressLink512 = ProjectAddressLink(NewRoadAddress, 5176512, geometries(5176512), GeometryUtils.geometryLength(geometries(5176512)),
        State, Motorway, RoadLinkType.NormalRoadLinkType, ConstructionType.InUse, LinkGeomSource.NormalLinkInterface,
        RoadType.PublicRoad, Some("X"), None, 749, None, None, Map.empty, 75, 2, 0L, 8L, 5L, 0L, 0L, 0.0, GeometryUtils.geometryLength(geometries(5176512)),
        SideCode.TowardsDigitizing, None, None, Anomaly.None, 0L, LinkStatus.New, 0)
      val addProjectAddressLink552 = ProjectAddressLink(NewRoadAddress, 5176552, geometries(5176552), GeometryUtils.geometryLength(geometries(5176552)),
        State, Motorway, RoadLinkType.NormalRoadLinkType, ConstructionType.InUse, LinkGeomSource.NormalLinkInterface,
        RoadType.PublicRoad, Some("X"), None, 749, None, None, Map.empty, 75, 2, 0L, 8L, 5L, 0L, 0L, 0.0, GeometryUtils.geometryLength(geometries(5176552)),
        SideCode.TowardsDigitizing, None, None, Anomaly.None, 0L, LinkStatus.New, 0)
      val addProjectAddressLink584 = ProjectAddressLink(NewRoadAddress, 5176584, geometries(5176584), GeometryUtils.geometryLength(geometries(5176584)),
        State, Motorway, RoadLinkType.NormalRoadLinkType, ConstructionType.InUse, LinkGeomSource.NormalLinkInterface,
        RoadType.PublicRoad, Some("X"), None, 749, None, None, Map.empty, 75, 2, 0L, 8L, 5L, 0L, 0L, 0.0, GeometryUtils.geometryLength(geometries(5176584)),
        SideCode.TowardsDigitizing, None, None, Anomaly.None, 0L, LinkStatus.New, 0)

      val addresses = Seq(addProjectAddressLink512, addProjectAddressLink552, addProjectAddressLink584)
      mockForProject(id, addresses)
      val links = addresses.map(backToProjectLink(rap))
      projectService.addNewLinksToProject(links, id, "U", links.minBy(_.endMValue).linkId) should be(Some("Valittu tiegeometria sisältää haarautumia ja pitää käsitellä osina. Tallennusta ei voi tehdä."))
      val readLinks = ProjectDAO.getProjectLinks(id)
      readLinks.size should be(0)
    }
  }

  test("Adding new link in beginning and transfer the remaining") {
    runWithRollback {

      val reservedRoadPart1 = ReservedRoadPart(164, 77, 35, Some(5405L), Some(Discontinuity.EndOfRoad), Some(8), newLength = None, newDiscontinuity = None, newEly = None)
      val rap = RoadAddressProject(0, ProjectState.apply(1), "TestProject", "TestUser", DateTime.now(), "TestUser", DateTime.now(), DateTime.now(), "Some additional info", Seq(), None, None)
      val addressesOnPart = RoadAddressDAO.fetchByRoadPart(77, 35, false)
      val l = addressesOnPart.map(address => {
        toProjectLink(rap, LinkStatus.NotHandled)(address)
      })
      val project = projectService.createRoadLinkProject(rap)
      mockForProject(project.id, l)
      projectService.saveProject(project.copy(reservedParts = Seq(reservedRoadPart1)))

      val linksBefore = ProjectDAO.fetchByProjectRoadPart(77, 35, project.id).groupBy(_.linkId).map(_._2.head).toList

      val mappedGeoms = StaticTestData.mappedGeoms(l.map(_.linkId))

      val geomToLinks: List[ProjectLink] = linksBefore.map { l =>
        val geom = mappedGeoms(l.linkId)
        l.copy(geometry = geom,
          geometryLength = GeometryUtils.geometryLength(geom),
          endMValue = GeometryUtils.geometryLength(geom)
        )
      }

      val points = "[{\"x\": 528105.957, \"y\": 6995221.607, \"z\": 120.3530000000028}," +
        "{\"x\": 528104.681, \"y\": 6995222.485, \"z\": 120.35099999999511}," +
        "{\"x\": 528064.931, \"y\": 6995249.45, \"z\": 120.18099999999686}," +
        "{\"x\": 528037.789, \"y\": 6995266.234, \"z\": 120.03100000000268}," +
        "{\"x\": 528008.332, \"y\": 6995285.521, \"z\": 119.8969999999972}," +
        "{\"x\": 527990.814, \"y\": 6995296.039, \"z\": 119.77300000000105}," +
        "{\"x\": 527962.009, \"y\": 6995313.215, \"z\": 119.57099999999627}," +
        "{\"x\": 527926.972, \"y\": 6995333.398, \"z\": 119.18799999999464}," +
        "{\"x\": 527890.962, \"y\": 6995352.332, \"z\": 118.82200000000012}," +
        "{\"x\": 527867.18, \"y\": 6995364.458, \"z\": 118.5219999999972}," +
        "{\"x\": 527843.803, \"y\": 6995376.389, \"z\": 118.35099999999511}," +
        "{\"x\": 527815.902, \"y\": 6995389.54, \"z\": 117.94599999999627}," +
        "{\"x\": 527789.731, \"y\": 6995401.53, \"z\": 117.6420000000071}," +
        "{\"x\": 527762.707, \"y\": 6995413.521, \"z\": 117.2960000000021}," +
        "{\"x\": 527737.556, \"y\": 6995424.518, \"z\": 117.09799999999814}," +
        "{\"x\": 527732.52, \"y\": 6995426.729, \"z\": 116.98600000000442}]"
      val geom = JSON.parseFull(points).get.asInstanceOf[List[Map[String, Double]]].map(m => Point(m("x"), m("y"), m("z")))

      val newLink = ProjectAddressLink(NewRoadAddress, 5167571, geom, GeometryUtils.geometryLength(geom),
        State, Motorway, RoadLinkType.NormalRoadLinkType, ConstructionType.InUse, LinkGeomSource.NormalLinkInterface,
        RoadType.PublicRoad, Some("X"), None, 749, None, None, Map.empty, 77, 35, 0L, 8L, 5L, 0L, 0L, 0.0, GeometryUtils.geometryLength(geom),
        SideCode.AgainstDigitizing, None, None, Anomaly.None, 0L, LinkStatus.New, 0)

      when(mockRoadLinkService.getRoadLinksByLinkIdsFromVVH(any[Set[Long]], any[Boolean], any[Boolean])).thenReturn(geomToLinks.map(toRoadLink))
      projectService.addNewLinksToProject(Seq(backToProjectLink(rap.copy(id = project.id))(newLink)).map(_.copy(status = LinkStatus.New)), project.id, "U", newLink.linkId) should be(None)

      val allLinks = ProjectDAO.getProjectLinks(project.id)
      val transferLinks = allLinks.filter(_.status != LinkStatus.New)

      when(mockRoadLinkService.getRoadLinksByLinkIdsFromVVH(allLinks.map(_.linkId).toSet, false, false)).thenReturn(geomToLinks.map(toRoadLink) ++ Seq(toRoadLink(newLink)))
      projectService.updateProjectLinks(project.id, Set(), transferLinks.map(_.linkId), LinkStatus.Transfer, "Test", 77, 35, 0, Option.empty[Int]) should be(None)

      val (resultNew, resultTransfer) = ProjectDAO.getProjectLinks(project.id).partition(_.status == LinkStatus.New)
      resultNew.head.calibrationPoints._1 should not be (None)
      resultTransfer.head.calibrationPoints._1 should be(None)
      allLinks.size should be(resultNew.size + resultTransfer.size)
    }
  }

  test("Terminate link and new link in the beginning of road part, transfer to the rest of road part") {
    runWithRollback {
      val reservedRoadPart1 = ReservedRoadPart(3192, 847, 6, Some(3192), Some(Discontinuity.EndOfRoad), Some(12L), newLength = None, newDiscontinuity = None, newEly = None)
      val rap = RoadAddressProject(0, ProjectState.apply(1), "TestProject", "TestUser", DateTime.now(), "TestUser", DateTime.now(), DateTime.now(), "Some additional info", Seq(), None, None)
      val addressesOnPart = RoadAddressDAO.fetchByRoadPart(847, 6, false)
      val geometries = StaticTestData.mappedGeoms(addressesOnPart.map(_.linkId).toSet)
      val l = addressesOnPart.map(address => {
        toProjectLink(rap, LinkStatus.NotHandled)(address)
      }).map(pl => pl.copy(geometry = geometries(pl.linkId)))

      val project = projectService.createRoadLinkProject(rap)
      when(mockRoadLinkService.getRoadLinksByLinkIdsFromVVH(any[Set[Long]], any[Boolean], any[Boolean])).thenReturn(
        mockRoadLinksWithStaticTestData(addressesOnPart.map(_.linkId).toSet))
      projectService.saveProject(project.copy(reservedParts = Seq(reservedRoadPart1)))

      val linksBefore = ProjectDAO.fetchByProjectRoadPart(847, 6, project.id).groupBy(_.linkId).map(_._2.head).toList
      val mappedGeoms2 = StaticTestData.mappedGeoms(l.map(_.linkId))

      val geomToLinks: List[ProjectLink] = linksBefore.map { l =>
        val geom = mappedGeoms2(l.linkId)
        l.copy(geometry = geom,
          geometryLength = GeometryUtils.geometryLength(geom),
          endMValue = GeometryUtils.geometryLength(geom)
        )
      }
      val geom = StaticTestData.mappedGeoms(Seq(3730091L)).head._2

      val newLink = ProjectAddressLink(NewRoadAddress, 3730091L, geom, GeometryUtils.geometryLength(geom),
        State, Motorway, RoadLinkType.NormalRoadLinkType, ConstructionType.InUse, LinkGeomSource.NormalLinkInterface,
        RoadType.PublicRoad, Some("X"), None, 749, None, None, Map.empty, 847, 6, 0L, 12L, 5L, 0L, 0L, 0.0, GeometryUtils.geometryLength(geom),
        SideCode.Unknown, None, None, Anomaly.None, 0L, LinkStatus.New, 0)

      val linkToTerminate = geomToLinks.sortBy(_.startAddrMValue).head
      when(mockRoadLinkService.getRoadLinksByLinkIdsFromVVH(any[Set[Long]], any[Boolean], any[Boolean])).thenReturn(geomToLinks.map(toRoadLink))
      projectService.updateProjectLinks(project.id, Set(), Seq(linkToTerminate.linkId), LinkStatus.Terminated, "Test User", 0, 0, 0, Option.empty[Int]) should be(None)

      projectService.addNewLinksToProject(Seq(backToProjectLink(rap.copy(id = project.id))(newLink))
        .map(l => l.copy(status = LinkStatus.New, geometry = geom)), project.id, "U", newLink.linkId) should be(None)

      val allLinks = ProjectDAO.getProjectLinks(project.id)
      val transferLinks = allLinks.filter(al => {
        al.status != LinkStatus.New && al.status != LinkStatus.Terminated
      })

      when(mockRoadLinkService.getRoadLinksByLinkIdsFromVVH(allLinks.map(_.linkId).toSet, false, false)).thenReturn(
        geomToLinks.map(toRoadLink) ++ Seq(toRoadLink(newLink)))
      transferLinks.groupBy(_.track.value).foreach {
        case (k, seq) =>
          projectService.updateProjectLinks(project.id, Set(), seq.map(_.linkId), LinkStatus.Transfer, "Test", 847, 6, k, Option.empty[Int]) should be(None)
      }

      val (resultNew, resultOther) = ProjectDAO.getProjectLinks(project.id).partition(_.status == LinkStatus.New)
      val (resultTransfer, resultTerm) = resultOther.partition(_.status == LinkStatus.Transfer)

      resultNew.head.calibrationPoints._1 should not be (None)
      resultTransfer.head.calibrationPoints._1 should be(None)
      resultTerm.head.calibrationPoints._1 should be(None)
      allLinks.size should be(resultNew.size + resultTransfer.size + resultTerm.size)
    }
  }

  test("Numbering change on transfer operation with same road number") {
    runWithRollback {
      val address1 = RoadAddressDAO.fetchByRoadPart(5, 206, false)
      val address2 = RoadAddressDAO.fetchByRoadPart(5, 207, false)
      val reservedRoadPart1 = ReservedRoadPart(address1.head.id, address1.head.roadNumber, address1.head.roadPartNumber,
        Some(address1.last.endAddrMValue), Some(address1.head.discontinuity), Some(8L), newLength = None, newDiscontinuity = None, newEly = None)
      val reservedRoadPart2 = ReservedRoadPart(address2.head.id, address2.head.roadNumber, address2.head.roadPartNumber,
        Some(address2.last.endAddrMValue), Some(address2.head.discontinuity), Some(8L), newLength = None, newDiscontinuity = None, newEly = None)
      val rap = RoadAddressProject(0, ProjectState.apply(1), "TestProject", "TestUser", DateTime.now(), "TestUser", DateTime.now(), DateTime.now(), "Some additional info", Seq(reservedRoadPart1) ++ Seq(reservedRoadPart2), None, None)

      val links = (address1 ++ address2).map(address => {
        toProjectLink(rap, LinkStatus.NotHandled)(address)
      })
      when(mockRoadLinkService.getRoadLinksHistoryFromVVH(any[Set[Long]])).thenReturn(Seq())
      when(mockRoadLinkService.getRoadLinksByLinkIdsFromVVH(any[Set[Long]], any[Boolean], any[Boolean])).thenReturn(links.map(toRoadLink))
      val project = projectService.createRoadLinkProject(rap)

      //Unchanged + Transfer
      val transferLinkId = address2.sortBy(_.startAddrMValue).head.linkId
      projectService.updateProjectLinks(project.id, Set(), address1.map(_.linkId), LinkStatus.UnChanged, "TestUser",
        0, 0, 0, Option.empty[Int]) should be(None)
      projectService.updateProjectLinks(project.id, Set(), Seq(transferLinkId), LinkStatus.Transfer, "TestUser", 5, 206, 0, Option.empty[Int]) should be(None)
      val firstTransferLinks = ProjectDAO.getProjectLinks(project.id)
      firstTransferLinks.filter(_.roadPartNumber == 206).map(_.endAddrMValue).max should be(address1.map(_.endAddrMValue).max +
        address2.find(_.linkId == transferLinkId).map(a => a.endAddrMValue - a.startAddrMValue).get)
      //Transfer the rest
      projectService.updateProjectLinks(project.id, Set(), address2.sortBy(_.startAddrMValue).tail.map(_.linkId),
        LinkStatus.Transfer, "TestUser", 5, 207, 0, Option.empty[Int]) should be(None)
      val secondTransferLinks = ProjectDAO.getProjectLinks(project.id)
      secondTransferLinks.filter(_.roadPartNumber == 207).sortBy(_.startAddrMValue).last.endAddrMValue should be(address2.sortBy(_.startAddrMValue).last.endAddrMValue - address2.sortBy(_.startAddrMValue).head.endAddrMValue)
      val mappedLinks = links.groupBy(_.linkId)
      val mapping = secondTransferLinks.filter(_.roadPartNumber == 207).map(tl => tl -> mappedLinks(tl.linkId)).filterNot(_._2.size > 1)
      mapping.foreach { case (link, l) =>
        val before = l.head
        before.endAddrMValue - before.startAddrMValue should be(link.endAddrMValue - link.startAddrMValue +- 1)
      }
      secondTransferLinks.groupBy(_.roadPartNumber).mapValues(_.map(_.endAddrMValue).max).values.sum should be
      (address1.map(_.endAddrMValue).max + address2.map(_.endAddrMValue).max)
    }
  }

  test("Numbering change on transfer operation with different road number") {
    runWithRollback {

      val address1 = RoadAddressDAO.fetchByRoadPart(11, 8, false).sortBy(_.startAddrMValue)
      val address2 = RoadAddressDAO.fetchByRoadPart(259, 1, false).sortBy(_.startAddrMValue)
      val reservedRoadPart1 = ReservedRoadPart(address1.head.id, address1.head.roadNumber, address1.head.roadPartNumber,
        Some(address1.last.endAddrMValue), Some(address1.head.discontinuity), Some(8L), newLength = None, newDiscontinuity = None, newEly = None)
      val reservedRoadPart2 = ReservedRoadPart(address2.head.id, address2.head.roadNumber, address2.head.roadPartNumber,
        Some(address2.last.endAddrMValue), Some(address2.head.discontinuity), Some(8L), newLength = None, newDiscontinuity = None, newEly = None)
      val rap = RoadAddressProject(0, ProjectState.apply(1), "TestProject", "TestUser", DateTime.now(), "TestUser", DateTime.now(), DateTime.now(), "Some additional info", Seq(reservedRoadPart1) ++ Seq(reservedRoadPart2), None, None)

      val links = (address1 ++ address2).map(address => {
        toProjectLink(rap, LinkStatus.NotHandled)(address)
      })
      when(mockRoadLinkService.getRoadLinksHistoryFromVVH(any[Set[Long]])).thenReturn(Seq())
      when(mockRoadLinkService.getRoadLinksByLinkIdsFromVVH(any[Set[Long]], any[Boolean], any[Boolean])).thenReturn(links.map(toRoadLink))
      val project = projectService.createRoadLinkProject(rap)

      val transferLink = address2.minBy(_.startAddrMValue)
      projectService.updateProjectLinks(project.id, Set(), address1.map(_.linkId), LinkStatus.UnChanged, "TestUser",
        0, 0, 0, Option.empty[Int]) should be(None)
      projectService.updateProjectLinks(project.id, Set(), Seq(transferLink.linkId), LinkStatus.Transfer, "TestUser",
        11, 8, 0, Option.empty[Int]) should be(None)

      val updatedLinks = ProjectDAO.getProjectLinks(project.id)
      val linksRoad11 = updatedLinks.filter(_.roadNumber == 11).sortBy(_.startAddrMValue)
      val linksRoad259 = updatedLinks.filter(_.roadNumber == 259).sortBy(_.startAddrMValue)

      linksRoad11.size should be(address1.size + 1)
      linksRoad259.size should be(address2.size - 1)
      linksRoad11.head.calibrationPoints._1 should not be (None)
      linksRoad11.last.calibrationPoints._2 should not be (None)
      linksRoad259.head.calibrationPoints._1 should not be (None)
      linksRoad259.last.calibrationPoints._2 should not be (None)

    }
  }

  test("Termination and creation of new road links in tracks 1 and 2") {
    def toProjectAddressLink(linkId: Long, road: Long, part: Long, geometry: Seq[Point]): ProjectAddressLink = {
      ProjectAddressLink(NewRoadAddress, linkId, geometry, GeometryUtils.geometryLength(geometry),
        State, Motorway, RoadLinkType.NormalRoadLinkType, ConstructionType.InUse, LinkGeomSource.NormalLinkInterface,
        RoadType.PublicRoad, Some("X"), None, 749, None, None, Map.empty, road, part, 1L, 8L, 5L, 0L, 0L, 0.0, GeometryUtils.geometryLength(geometry),
        SideCode.Unknown, None, None, Anomaly.None, 0L, LinkStatus.New, 0)
    }

    runWithRollback {

      val address1 = RoadAddressDAO.fetchByRoadPart(5, 201, false).sortBy(_.startAddrMValue)
      val address2 = RoadAddressDAO.fetchByRoadPart(5, 202, false).sortBy(_.startAddrMValue)
      val reservedRoadPart1 = ReservedRoadPart(address1.head.id, address1.head.roadNumber, address1.head.roadPartNumber,
        Some(address1.last.endAddrMValue), Some(address1.head.discontinuity), Some(8L), newLength = None, newDiscontinuity = None, newEly = None)
      val reservedRoadPart2 = ReservedRoadPart(address2.head.id, address2.head.roadNumber, address2.head.roadPartNumber,
        Some(address2.last.endAddrMValue), Some(address2.head.discontinuity), Some(8L), newLength = None, newDiscontinuity = None, newEly = None)
      val rap = RoadAddressProject(0, ProjectState.apply(1), "TestProject", "TestUser", DateTime.now(), "TestUser", DateTime.now(), DateTime.now(), "Some additional info", Seq(), None, None)

      val ad = address1.map(a => {
        a.copy(geometry = StaticTestData.mappedGeoms(Seq(a.linkId))(a.linkId))
      })

      val allRoadParts = (ad ++ address2).map(address => {
        toProjectLink(rap, LinkStatus.NotHandled)(address)
      })
      val project = projectService.createRoadLinkProject(rap)
      reset(mockRoadLinkService)
      when(mockRoadLinkService.getRoadLinksByLinkIdsFromVVH(any[Set[Long]], any[Boolean], any[Boolean])).thenReturn(
        mockRoadLinksWithStaticTestData((address1 ++ address2).map(_.linkId).toSet))
      projectService.saveProject(project.copy(reservedParts = Seq(reservedRoadPart1, reservedRoadPart2)))

      projectService.updateProjectLinks(project.id, Set(), Seq(2226690, 2226637), LinkStatus.Terminated, "TestUser", 0, 0, 0, Option.empty[Int]) should be(None)
      projectService.updateProjectLinks(project.id, Set(), Seq(2226636), LinkStatus.Terminated, "TestUser", 0, 0, 0, Option.empty[Int]) should be(None)
      projectService.updateProjectLinks(project.id, Set(), Seq(2226676, 2226658), LinkStatus.Terminated, "TestUser", 0, 0, 0, Option.empty[Int]) should be(None)
      projectService.updateProjectLinks(project.id, Set(), Seq(2226677, 2226482), LinkStatus.Terminated, "TestUser", 0, 0, 0, Option.empty[Int]) should be(None)

      val mappedGeomsNewLinks = StaticTestData.mappedGeoms(Seq(2226681, 6564541, 2226632, 2226660, 2226480))
      val geom1 = mappedGeomsNewLinks(2226681)
      val geom2 = mappedGeomsNewLinks(6564541)
      val geom3 = mappedGeomsNewLinks(2226632)
      val geom4 = mappedGeomsNewLinks(2226660)
      val geom5 = mappedGeomsNewLinks(2226480)

      val link1 = toProjectAddressLink(2226681, 5, 201, geom1)
      val link2 = toProjectAddressLink(6564541, 5, 201, geom2)
      val link3 = toProjectAddressLink(2226632, 5, 201, geom3)
      val link4 = toProjectAddressLink(2226660, 5, 202, geom4)
      val link5 = toProjectAddressLink(2226480, 5, 202, geom5)

      sqlu"""UPDATE PROJECT_LINK SET status = ${LinkStatus.Transfer.value} WHERE project_id = ${project.id} AND status = ${LinkStatus.NotHandled.value}""".execute

      mockForProject(project.id, Seq(link1, link2))
      projectService.addNewLinksToProject(Seq(link1, link2).map(backToProjectLink(rap.copy(id = project.id)))
        .map(_.copy(status = LinkStatus.New)), project.id, "U", Seq(link1, link2).minBy(_.endMValue).linkId) should be(None)
      mockForProject(project.id, Seq(link3))
      projectService.addNewLinksToProject(Seq(backToProjectLink(rap.copy(id = project.id))(link3))
        .map(_.copy(status = LinkStatus.New, track = Track.LeftSide)), project.id, "U", link3.linkId) should be(None)
      mockForProject(project.id, Seq(link4))
      projectService.addNewLinksToProject(Seq(backToProjectLink(rap.copy(id = project.id))(link4))
        .map(_.copy(status = LinkStatus.New)), project.id, "U", link4.linkId) should be(None)
      mockForProject(project.id, Seq(link5))
      projectService.addNewLinksToProject(Seq(backToProjectLink(rap.copy(id = project.id))(link5))
        .map(_.copy(status = LinkStatus.New, track = Track.LeftSide)), project.id, "U", link5.linkId) should be(None)

      val linksAfter = ProjectDAO.getProjectLinks(project.id)
      val newLinks = linksAfter.filter(_.status == LinkStatus.New).sortBy(_.startAddrMValue)
      linksAfter.size should be(allRoadParts.size + newLinks.size)

      val (new201R, new201L) = newLinks.filter(_.roadPartNumber == 201).partition(_.track == Track.RightSide)
      val (new202R, new202L) = newLinks.filter(_.roadPartNumber == 202).partition(_.track == Track.RightSide)
      new201R.maxBy(_.startAddrMValue).endAddrMValue should be(new201L.maxBy(_.startAddrMValue).endAddrMValue +- 1)
      new202R.maxBy(_.startAddrMValue).endAddrMValue should be(new202L.maxBy(_.startAddrMValue).endAddrMValue +- 1)

      projectService.getChangeProject(project.id).isEmpty should be(false)

      val changesList = RoadAddressChangesDAO.fetchRoadAddressChanges(Set(project.id))
      changesList.isEmpty should be(false)
      val terminationChangesRightSide201 = changesList.filter(cl => {
        cl.changeInfo.source.startRoadPartNumber.getOrElse(-1L) == 201L && cl.changeInfo.changeType == Termination && cl.changeInfo.source.trackCode.getOrElse(-1L) == Track.RightSide.value
      })
      val terminationChangesLeftSide201 = changesList.filter(cl => {
        cl.changeInfo.source.startRoadPartNumber.getOrElse(-1L) == 201 && cl.changeInfo.changeType == Termination && cl.changeInfo.source.trackCode.getOrElse(-1L) == Track.LeftSide.value
      })
      val terminationChangesRightSide202 = changesList.filter(cl => {
        cl.changeInfo.source.startRoadPartNumber.getOrElse(-1L) == 202 && cl.changeInfo.changeType == Termination && cl.changeInfo.source.trackCode.getOrElse(-1L) == Track.RightSide.value
      })
      val terminationChangesLeftSide202 = changesList.filter(cl => {
        cl.changeInfo.source.startRoadPartNumber.getOrElse(-1L) == 202 && cl.changeInfo.changeType == Termination && cl.changeInfo.source.trackCode.getOrElse(-1L) == Track.LeftSide.value
      })

      terminationChangesRightSide201.head.changeInfo.source.startAddressM should be(terminationChangesLeftSide201.head.changeInfo.source.startAddressM)
      terminationChangesRightSide201.head.changeInfo.source.endAddressM should be(terminationChangesLeftSide201.head.changeInfo.source.endAddressM)
      terminationChangesRightSide202.head.changeInfo.source.startAddressM should be(terminationChangesLeftSide202.head.changeInfo.source.startAddressM)
      terminationChangesRightSide202.head.changeInfo.source.endAddressM should be(terminationChangesLeftSide202.head.changeInfo.source.endAddressM)

      val newChanges = changesList.filter(_.changeInfo.changeType == AddressChangeType.New)
      newChanges.foreach(nc => {
        nc.changeInfo.source.startAddressM should be(None)
        nc.changeInfo.source.endAddressM should be(None)
        nc.changeInfo.target.startAddressM shouldNot be(None)
        nc.changeInfo.target.endAddressM shouldNot be(None)
      })
    }
  }

  ignore("Termination and new in the middle of the road part") {
    runWithRollback {
      val roadPart = RoadAddressDAO.fetchByRoadPart(259, 1, false).sortBy(_.startAddrMValue)
      val reservedRoadPart = ReservedRoadPart(roadPart.head.id, roadPart.head.roadNumber, roadPart.head.roadPartNumber,
        Some(roadPart.last.endAddrMValue), Some(roadPart.head.discontinuity), Some(8L), newLength = None, newDiscontinuity = None, newEly = None)

      val link1 = ProjectAddressLink(-1000, 5502405, Seq(), 299.1713293226726, AdministrativeClass.apply(3), LinkType.apply(1), RoadLinkType.apply(1), ConstructionType.apply(1), LinkGeomSource.NormalLinkInterface, RoadType.PublicRoad, Some("TEST"), None, 790,
        None, None, Map.empty, 259, 1, 0, 4, 0, 0, 0, 0.0, 299.1713293226726, SideCode.Unknown, None, None, Anomaly.None, 0L, LinkStatus.Unknown, 0)
      val link2 = ProjectAddressLink(-1000, 5502487, Seq(), 106.72735157765564, AdministrativeClass.apply(3), LinkType.apply(1), RoadLinkType.apply(1), ConstructionType.apply(1), LinkGeomSource.NormalLinkInterface, RoadType.PublicRoad, Some("TEST"), None, 790,
        None, None, Map.empty, 259, 1, 0, 4, 0, 0, 0, 0.0, 106.72735157765564, SideCode.Unknown, None, None, Anomaly.None, 0L, LinkStatus.Unknown, 0)
      val link3 = ProjectAddressLink(-1000, 5502450, Seq(), 13.920170042652735, AdministrativeClass.apply(3), LinkType.apply(1), RoadLinkType.apply(1), ConstructionType.apply(1), LinkGeomSource.NormalLinkInterface, RoadType.PublicRoad, Some("TEST"), None, 790,
        None, None, Map.empty, 259, 1, 0, 4, 0, 0, 0, 0.0, 13.920170042652735, SideCode.Unknown, None, None, Anomaly.None, 0L, LinkStatus.Unknown, 0)
      val link4 = ProjectAddressLink(-1000, 5502488, Seq(), 14.71305736017408, AdministrativeClass.apply(3), LinkType.apply(1), RoadLinkType.apply(1), ConstructionType.apply(1), LinkGeomSource.NormalLinkInterface, RoadType.PublicRoad, Some("TEST"), None, 790,
        None, None, Map.empty, 259, 1, 0, 4, 0, 0, 0, 0.0, 14.71305736017408, SideCode.Unknown, None, None, Anomaly.None, 0L, LinkStatus.Unknown, 0)
      val link5 = ProjectAddressLink(-1000, 5502446, Seq(), 21.098137837276074, AdministrativeClass.apply(3), LinkType.apply(1), RoadLinkType.apply(1), ConstructionType.apply(1), LinkGeomSource.NormalLinkInterface, RoadType.PublicRoad, Some("TEST"), None, 790,
        None, None, Map.empty, 259, 1, 0, 4, 0, 0, 0, 0.0, 21.098137837276074, SideCode.Unknown, None, None, Anomaly.None, 0L, LinkStatus.Unknown, 0)
      val link6 = ProjectAddressLink(-1000, 5502444, Seq(), 42.51504393698132, AdministrativeClass.apply(3), LinkType.apply(1), RoadLinkType.apply(1), ConstructionType.apply(1), LinkGeomSource.NormalLinkInterface, RoadType.PublicRoad, Some("TEST"), None, 790,
        None, None, Map.empty, 259, 1, 0, 4, 0, 0, 0, 0.0, 42.51504393698132, SideCode.Unknown, None, None, Anomaly.None, 0L, LinkStatus.Unknown, 0)
      val link7 = ProjectAddressLink(-1000, 5502441, Seq(), 75.00455028294714, AdministrativeClass.apply(3), LinkType.apply(1), RoadLinkType.apply(1), ConstructionType.apply(1), LinkGeomSource.NormalLinkInterface, RoadType.PublicRoad, Some("TEST"), None, 790,
        None, None, Map.empty, 259, 1, 0, 4, 0, 0, 0, 0.0, 75.00455028294714, SideCode.Unknown, None, None, Anomaly.None, 0L, LinkStatus.Unknown, 0)
      val mappedGeoms2 = StaticTestData.mappedGeoms(List(5502405, 5502487, 5502450, 5502488, 5502446, 5502444, 5502441))

      val newLinksWithGeom = List(link1, link2, link3, link4, link5, link6, link7).map { l =>
        val geom = mappedGeoms2(l.linkId)
        l.copy(geometry = geom,
          length = GeometryUtils.geometryLength(geom),
          endMValue = GeometryUtils.geometryLength(geom)
        )
      }

      val rap = RoadAddressProject(0, ProjectState.apply(1), "TestProject", "TestUser", DateTime.parse("2999-01-01"), "TestUser", DateTime.parse("2999-01-01"), DateTime.parse("2999-01-01"), "Some additional info", Seq(reservedRoadPart), None, None)
      val links = roadPart.map(road => {
        toProjectLink(rap, LinkStatus.NotHandled)(road)
      })

      when(mockRoadLinkService.getRoadLinksByLinkIdsFromVVH(any[Set[Long]], any[Boolean], any[Boolean])).thenReturn(links.map(toRoadLink))
      val project = projectService.createRoadLinkProject(rap)

      val unchangedLinks = roadPart.filter(rp => List(5502468, 5502479, 5502483, 5502490, 5502505, 5502500, 5502745, 5502741).contains(rp.linkId)).sortBy(_.startAddrMValue)
      val linksToTerminate = roadPart.filter(rp => List(5502402, 5502394, 5502436).contains(rp.linkId)).sortBy(_.startAddrMValue)

      projectService.updateProjectLinks(project.id, Set(), unchangedLinks.map(_.linkId), LinkStatus.UnChanged, "TestUser",
        0, 0, 0, Option.empty[Int]) should be(None)
      projectService.updateProjectLinks(project.id, Set(), linksToTerminate.map(_.linkId), LinkStatus.Terminated, "TestUser",
        0, 0, 0, Option.empty[Int]) should be(None)
      val projectLinks = newLinksWithGeom.map(backToProjectLink(project))
      projectService.addNewLinksToProject(projectLinks, project.id, "U", newLinksWithGeom.minBy(_.endMValue).linkId) should be(None)

      val linksAfter = ProjectDAO.getProjectLinks(project.id).sortBy(_.startAddrMValue)
      val newLinksAfter = linksAfter.filter(la => newLinksWithGeom.exists(_.linkId == la.linkId) && la.status != LinkStatus.NotHandled).sortBy(_.startAddrMValue)
      linksAfter.size should be(roadPart.size + newLinksWithGeom.size)
      newLinksAfter.head.startAddrMValue should be(unchangedLinks.last.endAddrMValue)
    }
  }

  test("Reserve road part, renumber it and revert it; reservation should be freed") {
    runWithRollback {
      reset(mockRoadLinkService)
      setUpProjectWithLinks(LinkStatus.New, Seq(0L, 10L, 20L, 30L, 40L))
      val createdRoadAddresses = Seq(RoadAddress(NewRoadAddress, 19999L, 2L, RoadType.PublicRoad, Track.Combined, Discontinuity.EndOfRoad,
        0L, 10L, Some(DateTime.now()), None, None, 0L, 39399L, 0.0, 10.0, TowardsDigitizing, 0L, (Some(CalibrationPoint(39399L, 0.0, 0L)), Some(CalibrationPoint(39399L, 10.0, 10L))),
        floating = false, Seq(Point(10.0, 40.0), Point(10.0, 50.0)), LinkGeomSource.ComplimentaryLinkInterface, 9L, NoTermination, 0))
      RoadAddressDAO.create(createdRoadAddresses).head

      val reservedRoadPart = ReservedRoadPart(createdRoadAddresses.head.id, createdRoadAddresses.head.roadNumber, createdRoadAddresses.head.roadPartNumber,
        Some(createdRoadAddresses.last.endAddrMValue), Some(createdRoadAddresses.head.discontinuity), Some(8L), newLength = None, newDiscontinuity = None, newEly = None)
      val rap = RoadAddressProject(0, ProjectState.apply(1), "TestProject", "TestUser", DateTime.now(), "TestUser", DateTime.now(), DateTime.now(), "Some additional info", Seq(), None, None)
      val project = projectService.createRoadLinkProject(rap)

      mockForProject(project.id, createdRoadAddresses.map(toProjectLink(project)))
      projectService.saveProject(project.copy(reservedParts = Seq(reservedRoadPart)))
      val savedProject = projectService.getRoadAddressSingleProject(project.id).get
      savedProject.reservedParts should have size (1)
      reset(mockRoadLinkService)

<<<<<<< HEAD
      projectService.updateProjectLinks(project.id, createdRoadAddresses.map(_.linkId).toSet, LinkStatus.Numbering, "TestUser",
=======
      projectService.updateProjectLinks(project.id, Set(), addresses.map(_.linkId), LinkStatus.Numbering, "TestUser",
>>>>>>> 10c26444
        19998, 101, 0, Option.empty[Int]) should be(None)

      val upProject = projectService.getRoadAddressSingleProject(project.id)
      upProject.nonEmpty should be(true)
      upProject.get.reservedParts should have size (2)
      upProject.get.reservedParts.map(_.roadNumber).toSet should be(Set(19998L, 19999L))
      upProject.get.reservedParts.map(_.roadPartNumber).toSet should be(Set(101L, 2L))

      val renumberedLinks = ProjectDAO.getProjectLinks(project.id, Some(LinkStatus.Numbering))
      val mockRoadLinks = createdRoadAddresses.map(ra => {
        addressToRoadLink(ra)
      })
      when(mockRoadLinkService.getCurrentAndComplementaryAndSuravageRoadLinksFromVVH(any[Set[Long]], any[Boolean], any[Boolean])).thenReturn(mockRoadLinks)
      projectService.revertLinks(renumberedLinks, "user") should be(None)

      val revertedProject = projectService.getRoadAddressSingleProject(project.id)
      revertedProject.nonEmpty should be(true)
      revertedProject.get.reservedParts should have size (1)
      revertedProject.get.reservedParts.map(_.roadPartNumber).toSet should be(Set(2L))
    }
  }

  //We need to validate the point of this test, since it is not possible to re-split in real application
  ignore("Calculate delta after Unchanged + double split (Unchanged + New) and (Transfer + New) + Transfer") {
    def toGeom(json: Option[Any]): List[Point] = {
      json.get.asInstanceOf[List[Map[String, Double]]].map(m => Point(m("x"), m("y"), m("z")))
    }
    runWithRollback {
      val reservationId = Sequences.nextViitePrimaryKeySeqValue
      val lrms = Queries.fetchLrmPositionIds(4)
      val ids = (0 until 4).map(_ => Sequences.nextViitePrimaryKeySeqValue)

      //Roads for template links
      sqlu"""Insert into LRM_POSITION (ID,LANE_CODE,SIDE_CODE,START_MEASURE,END_MEASURE,MML_ID,LINK_ID,ADJUSTED_TIMESTAMP,
            MODIFIED_DATE,LINK_SOURCE) values (${lrms(0)},null,'3','0',635.000,null,'1820767','1476392565000',
            sysdate,'1')""".execute
      sqlu"""Insert into ROAD_ADDRESS (ID,ROAD_NUMBER,ROAD_PART_NUMBER,TRACK_CODE,DISCONTINUITY,START_ADDR_M,END_ADDR_M,
            LRM_POSITION_ID,START_DATE,END_DATE,CREATED_BY,VALID_FROM,CALIBRATION_POINTS,FLOATING,GEOMETRY,VALID_TO, ELY) values
            (${ids(0)},'16081','1','0','5','0','635',${lrms(0)},to_date('01.01.1996','DD.MM.RRRR'),null,'tr',
            to_date('16.10.1998','DD.MM.RRRR'),'2','0',MDSYS.SDO_GEOMETRY(4002,3067,NULL,MDSYS.SDO_ELEM_INFO_ARRAY(1,2,1),
            MDSYS.SDO_ORDINATE_ARRAY(480695.572,7058971.185,0,0,481049.95703856583,7058685.435957936,0,635)),null, 8)""".execute

      sqlu"""Insert into LRM_POSITION (ID,LANE_CODE,SIDE_CODE,START_MEASURE,END_MEASURE,MML_ID,LINK_ID,ADJUSTED_TIMESTAMP,
            MODIFIED_DATE,LINK_SOURCE) values (${lrms(1)},null,'3','0',118.000,null,'1820764','1476392565000',
            sysdate,'1')""".execute
      sqlu"""Insert into ROAD_ADDRESS (ID,ROAD_NUMBER,ROAD_PART_NUMBER,TRACK_CODE,DISCONTINUITY,START_ADDR_M,END_ADDR_M,
            LRM_POSITION_ID,START_DATE,END_DATE,CREATED_BY,VALID_FROM,CALIBRATION_POINTS,FLOATING,GEOMETRY,VALID_TO, ELY) values
            (${ids(1)},'16081','1','0','5','635','753',${lrms(1)},to_date('01.01.1996','DD.MM.RRRR'),null,'tr',
            to_date('16.10.1998','DD.MM.RRRR'),'0','0',MDSYS.SDO_GEOMETRY(4002,3067,NULL,MDSYS.SDO_ELEM_INFO_ARRAY(1,2,1),
            MDSYS.SDO_ORDINATE_ARRAY(481234.045,7058485.271,0,0,481158.027,7058573.51,0,753)),null, 8)""".execute

      sqlu"""Insert into LRM_POSITION (ID,LANE_CODE,SIDE_CODE,START_MEASURE,END_MEASURE,MML_ID,LINK_ID,ADJUSTED_TIMESTAMP,
            MODIFIED_DATE,LINK_SOURCE) values (${lrms(2)},null,'3','0',88.000,null,'1820753','1476392565000',
            sysdate,'1')""".execute
      sqlu"""Insert into ROAD_ADDRESS (ID,ROAD_NUMBER,ROAD_PART_NUMBER,TRACK_CODE,DISCONTINUITY,START_ADDR_M,END_ADDR_M,
            LRM_POSITION_ID,START_DATE,END_DATE,CREATED_BY,VALID_FROM,CALIBRATION_POINTS,FLOATING,GEOMETRY,VALID_TO, ELY) values
            (${ids(2)},'16081','1','0','5','753','841',${lrms(2)},to_date('01.01.1996','DD.MM.RRRR'),null,'tr',
            to_date('16.10.1998','DD.MM.RRRR'),'0','0',MDSYS.SDO_GEOMETRY(4002,3067,NULL,MDSYS.SDO_ELEM_INFO_ARRAY(1,2,1),
            MDSYS.SDO_ORDINATE_ARRAY(481250.504,7058400.315,0,0,481234.04508322186,7058485.270820141,0,841)),null, 8)""".execute

      sqlu"""Insert into LRM_POSITION (ID,LANE_CODE,SIDE_CODE,START_MEASURE,END_MEASURE,MML_ID,LINK_ID,ADJUSTED_TIMESTAMP,
            MODIFIED_DATE,LINK_SOURCE) values (${lrms(3)},null,'3','0',1274.000,null,'6700868','1476392565000',
            sysdate,'1')""".execute
      sqlu"""Insert into ROAD_ADDRESS (ID,ROAD_NUMBER,ROAD_PART_NUMBER,TRACK_CODE,DISCONTINUITY,START_ADDR_M,END_ADDR_M,
            LRM_POSITION_ID,START_DATE,END_DATE,CREATED_BY,VALID_FROM,CALIBRATION_POINTS,FLOATING,GEOMETRY,VALID_TO, ELY) values
            (${ids(3)},'16081','1','0','5','841','2115',${lrms(3)},to_date('01.01.1996','DD.MM.RRRR'),null,'tr',
            to_date('16.10.1998','DD.MM.RRRR'),'1','0',MDSYS.SDO_GEOMETRY(4002,3067,NULL,MDSYS.SDO_ELEM_INFO_ARRAY(1,2,1),
            MDSYS.SDO_ORDINATE_ARRAY(481234.04508322186,7058485.270820141,0,0,480783.428,7057271.799,0,2115)),null, 8)""".execute

      val points1820767 = "[ {\"x\": 480695.572, \"y\": 7058971.185, \"z\": 95.14500000000407},{\"x\": 481158.027, \"y\": 7058573.51, \"z\": 101.33599999999569},{\"x\": 481122.722, \"y\": 7058607.764, \"z\": 101.07300000000396},{\"x\": 481091.689, \"y\": 7058641.794, \"z\": 100.70500000000175},{\"x\": 481066.306, \"y\": 7058667.604, \"z\": 100.58599999999569},{\"x\": 481049.95703856583, \"y\": 7058685.435957936, \"z\": 100.48000025004062}, {\"x\": 481234.045, \"y\": 7058485.271, \"z\": 101.14500000000407}]"
      val points1820764 = "[ {\"x\": 481234.045, \"y\": 7058485.271, \"z\": 101.14500000000407},{\"x\": 481222.496, \"y\": 7058507.705, \"z\": 101.28100000000268},{\"x\": 481212.636, \"y\": 7058520.221, \"z\": 101.33400000000256},{\"x\": 481200.552, \"y\": 7058533.592, \"z\": 101.3920000000071},{\"x\": 481177.416, \"y\": 7058555.96, \"z\": 101.4149999999936},{\"x\": 481158.027, \"y\": 7058573.51, \"z\": 101.33599999999569}]"
      val points1820753 = "[ {\"x\": 481250.504, \"y\": 7058400.315, \"z\": 101.25400000000081},{\"x\": 481253.614, \"y\": 7058427.976, \"z\": 100.97400000000198},{\"x\": 481246.483, \"y\": 7058458.39, \"z\": 100.90600000000268},{\"x\": 481234.04508322186, \"y\": 7058485.270820141, \"z\": 101.14499840087004}]"
      val points6700868 = "[ {\"x\": 481234.04508322186, \"y\": 7058485.270820141, \"z\": 101.14499840087004},{\"x\": 480779.784, \"y\": 7057242.879, \"z\": 98.60199999999895},{\"x\": 480780.587, \"y\": 7057248.18, \"z\": 98.65799999999581},{\"x\": 480782.136, \"y\": 7057262.34, \"z\": 98.76200000000244},{\"x\": 480783.428, \"y\": 7057271.799, \"z\": 98.85099999999511}]"

      val geom1820767 = toGeom(JSON.parseFull(points1820767))
      val geom1820764 = toGeom(JSON.parseFull(points1820764))
      val geom1820753 = toGeom(JSON.parseFull(points1820753))
      val geom6700868 = toGeom(JSON.parseFull(points6700868))

      val mappedGeoms = Map(
        1820767l -> geom1820767,
        1820764l -> geom1820764,
        1820753l -> geom1820753,
        6700868l -> geom6700868
      )

      val addresses = RoadAddressDAO.fetchByRoadPart(16081, 1, false).sortBy(_.startAddrMValue)
      val reservedRoadPart = ReservedRoadPart(addresses.head.id, addresses.head.roadNumber, addresses.head.roadPartNumber,
        Some(addresses.last.endAddrMValue), Some(addresses.head.discontinuity), Some(8L), newLength = None, newDiscontinuity = None, Some(8L), Some(1820767))
      val project = RoadAddressProject(0, ProjectState.apply(1), "TestProject", "TestUser", DateTime.parse("2999-01-01"), "TestUser", DateTime.parse("2999-01-01"), DateTime.parse("2999-01-01"), "Some additional info", Seq(reservedRoadPart), None, None, None)
      val projectLinks = addresses.map(toProjectLink(project)).map {
        pl => pl.copy(geometry = mappedGeoms(pl.linkId), ely = 8l)
      }
      val roadLinks = projectLinks.map(toRoadLink)
      when(mockRoadLinkService.getRoadLinksHistoryFromVVH(any[Set[Long]])).thenReturn(Seq())
      when(mockRoadLinkService.getRoadLinksByLinkIdsFromVVH(any[Set[Long]], any[Boolean], any[Boolean])).thenReturn(roadLinks)

      //Reserve project links
      val resultProject: RoadAddressProject = projectService.createRoadLinkProject(project)
      val savedProjectLinks = ProjectDAO.getProjectLinks(resultProject.id)
      savedProjectLinks.size should be(4)

      //unchange some before 1st split
      projectService.updateProjectLinks(resultProject.id, Set(), Seq(1820767), LinkStatus.UnChanged, "TestUser",
        16081, 1, 0, Option.empty[Int]) should be(None)
      val unchangedLinks = ProjectDAO.getProjectLinks(resultProject.id, Some(LinkStatus.UnChanged))
      unchangedLinks.size should be(1)

      val getChangeTable1 = projectService.getChangeProject(resultProject.id)
      val unchangedRow1 = getChangeTable1.get.changeInfoSeq.filter(_.changeType == AddressChangeType.Unchanged)
      unchangedRow1.head.source.endAddressM should be(Some(635))
      when(mockRoadLinkService.getSuravageRoadLinksByLinkIdsFromVVH(Set(7507573), false)).thenReturn(
        Seq(RoadLink(7507573,
          Seq(Point(481215.883, 7058528.184), Point(481204.373, 7058538.503), Point(481186.514, 7058553.584), Point(481173.438, 7058559.561), Point(481158.027, 7058573.51)),
          GeometryUtils.geometryLength(Seq(Point(481215.883, 7058528.184), Point(481204.373, 7058538.503), Point(481186.514, 7058553.584), Point(481173.438, 7058559.561), Point(481158.027, 7058573.51))),
          Municipality, 1,
          extractTrafficDirection(SideCode.apply(1), Track.apply(99)), LinkType.apply(99), None, None, Map(
            "MUNICIPALITYCODE" -> BigInt(263), "SURFACETYPE" -> BigInt(1),
            "ROADNUMBER" -> BigInt(16081), "ROADPARTNUMBER" -> BigInt(1)),
          ConstructionType.apply(3), LinkGeomSource.apply(3))))
      when(mockRoadLinkService.getRoadLinkByLinkIdFromVVH(any[Long], any[Boolean])).thenReturn(Some(RoadLink(7507573,
        Seq(Point(481215.883, 7058528.184), Point(481204.373, 7058538.503), Point(481186.514, 7058553.584), Point(481173.438, 7058559.561), Point(481158.027, 7058573.51)),
        GeometryUtils.geometryLength(Seq(Point(481215.883, 7058528.184), Point(481204.373, 7058538.503), Point(481186.514, 7058553.584), Point(481173.438, 7058559.561), Point(481158.027, 7058573.51))),
        Municipality, 1,
        extractTrafficDirection(SideCode.apply(1), Track.apply(99)), LinkType.apply(99), None, None, Map(
          "MUNICIPALITYCODE" -> BigInt(263), "SURFACETYPE" -> BigInt(1),
          "ROADNUMBER" -> BigInt(16081), "ROADPARTNUMBER" -> BigInt(1)),
        ConstructionType.apply(3), LinkGeomSource.apply(3))))
      when(mockRoadLinkService.getSuravageRoadLinksByLinkIdsFromVVH(Set(7507575), false)).thenReturn(
        Seq(RoadLink(7507575,
          Seq(Point(481250.504, 7058400.315), Point(481252.01, 7058413.708), Point(481253.614, 7058427.976), Point(481255.489, 7058443.953), Point(481254.77700186556, 7058460.714956081)),
          GeometryUtils.geometryLength(Seq(Point(481250.504, 7058400.315), Point(481252.01, 7058413.708), Point(481253.614, 7058427.976), Point(481255.489, 7058443.953), Point(481254.77700186556, 7058460.714956081))),
          Municipality, 1,
          extractTrafficDirection(SideCode.apply(1), Track.apply(99)), LinkType.apply(99), None, None, Map(
            "MUNICIPALITYCODE" -> BigInt(263), "SURFACETYPE" -> BigInt(1),
            "ROADNUMBER" -> BigInt(16081), "ROADPARTNUMBER" -> BigInt(1)),
          ConstructionType.apply(3), LinkGeomSource.apply(3))))
      when(mockRoadLinkService.getRoadLinksAndComplementaryFromVVH(any[BoundingRectangle], any[Set[Int]], any[Boolean])).thenReturn(savedProjectLinks.map(toRoadLink))
      //1st split
      val opts1stSplit = SplitOptions(Point(481172.6876185415, 7058560.240194794, 0.0), LinkStatus.UnChanged, LinkStatus.New, 16081, 1, Track.Combined, Discontinuity.Continuous, 8, LinkGeomSource.SuravageLinkInterface, RoadType.MunicipalityStreetRoad, resultProject.id, ProjectCoordinates(481193.47783403023, 7058532.197852876, 13))
      projectService.splitSuravageLinkInTX(7507573, "testUser", opts1stSplit)

      val projectLinksAfter1stSplit = ProjectDAO.getProjectLinks(resultProject.id)

      val sharingSplit1 = projectLinksAfter1stSplit.filter(pl => pl.connectedLinkId.isDefined)
      val terminated1 = projectLinksAfter1stSplit.filter(_.status == LinkStatus.Terminated)

      sharingSplit1.size should be(3)
      terminated1.size should be(1)

      val getChangeTable2 = projectService.getChangeProject(resultProject.id)
      val unchangedRow2 = getChangeTable2.get.changeInfoSeq.filter(_.changeType == AddressChangeType.Unchanged)
      unchangedRow2.last.source.endAddressM should be(Some(655))

      //2nd split
      val opts2ndSplit = SplitOptions(Point(481253.3736063617, 7058425.837635641, 0.0), LinkStatus.Transfer, LinkStatus.New, 16081, 1, Track.Combined, Discontinuity.Continuous, 8, LinkGeomSource.SuravageLinkInterface, RoadType.MunicipalityStreetRoad, resultProject.id, ProjectCoordinates(481245.3833092349, 7058436.896503245, 13))
      projectService.splitSuravageLinkInTX(7507575, "testUser", opts2ndSplit)

      val projectLinksAfter2ndSplit = ProjectDAO.getProjectLinks(resultProject.id)

      val sharingSplit2 = projectLinksAfter2ndSplit.filter(pl => pl.connectedLinkId.isDefined)
      val terminated2 = projectLinksAfter2ndSplit.filter(_.status == LinkStatus.Terminated)

      sharingSplit2.size should be(6)
      terminated2.size should be(2)

      val getChangeTable3 = projectService.getChangeProject(resultProject.id)
      val unchangedRow3 = getChangeTable3.get.changeInfoSeq.filter(_.changeType == AddressChangeType.Unchanged)
      unchangedRow3.last.source.endAddressM should be(unchangedRow2.last.source.endAddressM)
      //transfer the rest of roadpart
      projectService.updateProjectLinks(resultProject.id, Set(), Seq(6700868), LinkStatus.Transfer, "TestUser",
        16081, 1, 0, Option.empty[Int]) should be(None)

      //validating if unchanged links have changed his max LET value
      val getChangeTable4 = projectService.getChangeProject(resultProject.id)
      val unchangedRow4 = getChangeTable3.get.changeInfoSeq.filter(_.changeType == AddressChangeType.Unchanged)
      unchangedRow4.last.source.endAddressM should be(unchangedRow3.last.source.endAddressM)
    }
  }

  test("Reserve road part, try to renumber it to the same number should produce an error") {
    runWithRollback {
      reset(mockRoadLinkService)
      val addresses = RoadAddressDAO.fetchByRoadPart(5, 201, false).sortBy(_.startAddrMValue)
      val reservedRoadPart = ReservedRoadPart(addresses.head.id, addresses.head.roadNumber, addresses.head.roadPartNumber,
        Some(addresses.last.endAddrMValue), Some(addresses.head.discontinuity), Some(8L), newLength = None, newDiscontinuity = None, newEly = None)
      val rap = RoadAddressProject(0, ProjectState.apply(1), "TestProject", "TestUser", DateTime.now(), "TestUser", DateTime.now(), DateTime.now(), "Some additional info", Seq(), None, None)

      val project = projectService.createRoadLinkProject(rap)
      mockForProject(project.id, addresses.map(toProjectLink(project)))
      projectService.saveProject(project.copy(reservedParts = Seq(reservedRoadPart)))
      val savedProject = projectService.getRoadAddressSingleProject(project.id).get
      savedProject.reservedParts should have size (1)
      reset(mockRoadLinkService)

      projectService.updateProjectLinks(project.id, Set(), addresses.map(_.linkId), LinkStatus.Numbering, "TestUser",
        5, 201, 1, Option.empty[Int]) should be(Some(ErrorRenumberingToOriginalNumber))
    }
  }

  test("Create a roundabout addressing") {
    runWithRollback {
      val rap = RoadAddressProject(0, ProjectState.apply(1), "TestProject", "TestUser", DateTime.now(), "TestUser",
        DateTime.now(), DateTime.now(), "Some additional info", Seq(), None, None)
      val project = projectService.createRoadLinkProject(rap)
      val map = Map("MUNICIPALITYCODE" -> BigInt(456))
      val roadLinks = Seq(RoadLink(121L, Seq(Point(0.0, 0.0), Point(10.0, 0.0)), 10.0, State, 1, TrafficDirection.TowardsDigitizing, LinkType.apply(1), None,
        None, map, ConstructionType.InUse, LinkGeomSource.NormalLinkInterface),
        RoadLink(122L, Seq(Point(10.0, 0.0), Point(5.0, 8.0)), 9.434, State, 1, TrafficDirection.TowardsDigitizing, LinkType.apply(1), None,
          None, map, ConstructionType.InUse, LinkGeomSource.NormalLinkInterface),
        RoadLink(123L, Seq(Point(0.0, 0.0), Point(5.0, 8.0)), 9.434, State, 1, TrafficDirection.AgainstDigitizing, LinkType.apply(1), None,
          None, map, ConstructionType.InUse, LinkGeomSource.NormalLinkInterface))
      when(mockRoadLinkService.getRoadLinksHistoryFromVVH(any[Set[Long]])).thenReturn(Seq())
      when(mockRoadLinkService.getRoadLinksByLinkIdsFromVVH(any[Set[Long]], any[Boolean], any[Boolean])).thenAnswer(
        toMockAnswer(roadLinks))
      val resp = createProjectLinks(Seq(123L, 121L, 122L), project.id, 39999, 12, 0, 1, 1, 1, 8, "user", "road name")
      resp.get("success") should be(Some(true))
      val links =
        ProjectDAO.getProjectLinks(project.id).groupBy(_.linkId).map {
          pl => pl._1 -> ProjectAddressLinkBuilder.build(pl._2.head)
        }.values.toSeq
      val start = links.find(_.linkId == 123L)
      start.isEmpty should be(false)
      start.get.sideCode should be(AgainstDigitizing)
      start.get.startAddressM should be(0L)
      start.get.endAddressM should be(9L)
      val end = links.find(_.linkId == 122L)
      end.isEmpty should be(false)
      end.get.sideCode should be(TowardsDigitizing)
      end.get.startAddressM should be(19L)
      end.get.endAddressM should be(28L)
      end.get.discontinuity should be(Discontinuity.EndOfRoad.value)
      links.count(_.discontinuity != Discontinuity.Continuous.value) should be(1)
    }
  }

  test("Create new road with track 2, update to track 0 should not crash") {
    runWithRollback {
      val id = Sequences.nextViitePrimaryKeySeqValue
      val rap = RoadAddressProject(id, ProjectState.apply(1), "TestProject", "TestUser", DateTime.parse("2018-01-01"),
        "TestUser", DateTime.parse("2100-01-01"), DateTime.now(), "Some additional info", List.empty, None)
      ProjectDAO.createRoadAddressProject(rap)

      val points6552 = "[{\"x\":537869.292,\"y\":6997722.466,\"z\":110.39800000000105}," +
        "{\"x\":538290.056,\"y\":6998265.169,\"z\":85.4429999999993}]"
      val geom = JSON.parseFull(points6552).get.asInstanceOf[List[Map[String, Double]]].map(m => Point(m("x"), m("y"), m("z")))


      val addProjectAddressLink552 = ProjectAddressLink(NewRoadAddress, 6552, geom, GeometryUtils.geometryLength(geom),
        State, Motorway, RoadLinkType.NormalRoadLinkType, ConstructionType.InUse, LinkGeomSource.NormalLinkInterface,
        RoadType.PublicRoad, Some("X"), None, 749, None, None, Map.empty, 19999, 1, 2L, 8L, 5L, 0L, 0L, 0.0, GeometryUtils.geometryLength(geom),
        SideCode.TowardsDigitizing, None, None, Anomaly.None, 0L, LinkStatus.New, 0)
      val addresses = Seq(addProjectAddressLink552)
      mockForProject(id, addresses)
      projectService.addNewLinksToProject(addresses.map(backToProjectLink(rap)), id, "U", addresses.head.linkId) should be(None)
      val links = ProjectDAO.getProjectLinks(id)
      ProjectDAO.fetchReservedRoadParts(id) should have size (1)
      projectService.updateProjectLinks(id, Set(), links.map(_.linkId), LinkStatus.New, "test", 19999, 1, 0, None,
        RoadType.FerryRoad.value, Discontinuity.EndOfRoad.value, Some(8), false)
      val linksAfterUpdate = ProjectDAO.getProjectLinks(id)
      val firstLink = linksAfterUpdate.head
      firstLink.roadNumber should be(19999)
      firstLink.roadPartNumber should be(1)
      firstLink.track.value should be(0)
    }
  }
}<|MERGE_RESOLUTION|>--- conflicted
+++ resolved
@@ -1396,11 +1396,7 @@
       savedProject.reservedParts should have size (1)
       reset(mockRoadLinkService)
 
-<<<<<<< HEAD
-      projectService.updateProjectLinks(project.id, createdRoadAddresses.map(_.linkId).toSet, LinkStatus.Numbering, "TestUser",
-=======
-      projectService.updateProjectLinks(project.id, Set(), addresses.map(_.linkId), LinkStatus.Numbering, "TestUser",
->>>>>>> 10c26444
+      projectService.updateProjectLinks(project.id, Set(), createdRoadAddresses.map(_.linkId), LinkStatus.Numbering, "TestUser",
         19998, 101, 0, Option.empty[Int]) should be(None)
 
       val upProject = projectService.getRoadAddressSingleProject(project.id)
