package fi.liikennevirasto.viite

import fi.liikennevirasto.digiroad2.oracle.OracleDatabase
import fi.liikennevirasto.digiroad2.user.{Configuration, User}
import fi.liikennevirasto.viite.dao.{RoadName, RoadNameDAO}
import org.joda.time.DateTime
import org.joda.time.format.DateTimeFormat
import org.scalatest.{FunSuite, Matchers}
import slick.driver.JdbcDriver.backend.Database
import slick.driver.JdbcDriver.backend.Database.dynamicSession
import slick.jdbc.StaticQuery.interpolation
import slick.jdbc.{StaticQuery => Q}

class RoadNameServiceSpec extends FunSuite with Matchers {
  private val roadNameService = new RoadNameService
  val formatter = DateTimeFormat.forPattern("dd.MM.yyyy")

  def runWithRollback[T](f: => T): T = {
    Database.forDataSource(OracleDatabase.ds).withDynTransaction {
      val t = f
      dynamicSession.rollback()
      t
    }
  }

  test("simple roadname search by roadnumber") {
    runWithRollback {
      sqlu"""Insert into ROAD_NAMES (ROAD_NUMBER,ROAD_NAME,START_DATE,END_DATE,VALID_FROM,VALID_TO,CREATED_BY,CREATED_TIME) values ('999','OTAVA-HIRVENSALMI-LEVÄLAHTI',to_date('01.01.1989','DD.MM.RRRR'),to_date('01.01.1996','DD.MM.RRRR'),to_date('17.01.2006','DD.MM.RRRR'),null,'TR',to_timestamp('14.03.2018 14:14:44','DD.MM.RRRR HH24:MI:SS'))""".execute
      val search = roadNameService.getRoadAddressesInTX(Some("999"), None, None, None)
      search.isRight should be(true)
      search match {
        case Right(result) =>
          result.size should be(1)
        case Left(x) => println("should not get here")
      }
    }
  }

  test("simple roadname search by roadnumber and name") {
    runWithRollback {
      sqlu"""Insert into ROAD_NAMES (ROAD_NUMBER,ROAD_NAME,START_DATE,END_DATE,VALID_FROM,VALID_TO,CREATED_BY,CREATED_TIME) values ('999','OTAVA-HIRVENSALMI-LEVÄLAHTI',to_date('01.01.1989','DD.MM.YYYY'),to_date('01.01.1996','DD.MM.YYYY'),to_date('17.01.2006','DD.MM.YYYY'),null,'TR',to_timestamp('14.03.2018 14:14:44','DD.MM.YYYY HH24:MI:SS'))""".execute
      val search = roadNameService.getRoadAddressesInTX(Some("999"), Some("OTAVA-HIRVENSALMI-LEVÄLAHTI"), None, None)
      search.isRight should be(true)
      search match {
        case Right(result) =>
          result.size should be(1)
        case Left(x) => println("should not get here")
      }
    }
  }

  test("simple roadname search by name") {
    runWithRollback {
      sqlu"""Insert into ROAD_NAMES (ROAD_NUMBER,ROAD_NAME,START_DATE,END_DATE,VALID_FROM,VALID_TO,CREATED_BY,CREATED_TIME) values ('999','OTAVA-HIRVENSALMI-LEVÄLAHTI',to_date('01.01.1989','DD.MM.RRRR'),to_date('01.01.1996','DD.MM.RRRR'),to_date('17.01.2006','DD.MM.RRRR'),null,'TR',to_timestamp('14.03.2018 14:14:44','DD.MM.RRRR HH24:MI:SS'))""".execute
      val search = roadNameService.getRoadAddressesInTX(Some("999"), Some("OTAVA-HIRVENSALMI-LEVÄLAHTI"), None, None)
      search.isRight should be(true)
      search match {
        case Right(result) =>
          result.size should be(1)
        case Left(x) => println("should not get here")
      }
    }
  }

  test("roadname search by roadnumber,name and date") {
    runWithRollback {
      sqlu"""Insert into ROAD_NAMES (ROAD_NUMBER,ROAD_NAME,START_DATE,END_DATE,VALID_FROM,VALID_TO,CREATED_BY,CREATED_TIME) values ('999','OTAVA-HIRVENSALMI-LEVÄLAHTI',to_date('01.01.1989','DD.MM.RRRR'),to_date('01.01.1996','DD.MM.RRRR'),to_date('17.01.2006','DD.MM.RRRR'),null,'TR',to_timestamp('14.03.2018 14:14:44','DD.MM.RRRR HH24:MI:SS'))""".execute
      val search = roadNameService.getRoadAddressesInTX(Some("999"), Some("OTAVA-HIRVENSALMI-LEVÄLAHTI"), Some(DateTime.parse("1988-01-01")), None)
      search.isRight should be(true)
      search match {
        case Right(result) =>
          result.size should be(1)
        case Left(x) => println("should not get here")
      }
    }
  }

  test("roadname search by roadnumber,name and date should be none") {
    runWithRollback {
      sqlu"""Insert into ROAD_NAMES (ROAD_NUMBER,ROAD_NAME,START_DATE,END_DATE,VALID_FROM,VALID_TO,CREATED_BY,CREATED_TIME) values ('999','OTAVA-HIRVENSALMI-LEVÄLAHTI',to_date('01.01.1989','DD.MM.RRRR'),to_date('01.01.1996','DD.MM.RRRR'),to_date('17.01.2006','DD.MM.RRRR'),null,'TR',to_timestamp('14.03.2018 14:14:44','DD.MM.RRRR HH24:MI:SS'))""".execute
      val search = roadNameService.getRoadAddressesInTX(Some("999"), Some("OTAVA-HIRVENSALMI-LEVÄLAHTI"), Some(DateTime.parse("1999-01-01")), None)
      search.isRight should be(true)
      search match {
        case Right(result) =>
          result.size should be(0)
        case Left(x) => println("should not get here")
      }
    }
  }

  test("roadname search by roadnumber,name and end date should be none") {
    runWithRollback {
      sqlu"""Insert into ROAD_NAMES (ROAD_NUMBER,ROAD_NAME,START_DATE,END_DATE,VALID_FROM,VALID_TO,CREATED_BY,CREATED_TIME) values ('999','OTAVA-HIRVENSALMI-LEVÄLAHTI',to_date('01.01.1989','DD.MM.RRRR'),to_date('01.01.1996','DD.MM.RRRR'),to_date('17.01.2006','DD.MM.RRRR'),null,'TR',to_timestamp('14.03.2018 14:14:44','DD.MM.RRRR HH24:MI:SS'))""".execute
      val search = roadNameService.getRoadAddressesInTX(Some("999"), Some("OTAVA-HIRVENSALMI-LEVÄLAHTI"), None, Some(DateTime.parse("1979-01-01")))
      search.isRight should be(true)
      search match {
        case Right(result) =>
          result.size should be(0)
        case Left(x) => println("should not get here")
      }
    }
  }

  test("roadname search by roadnumber,name and end date") {
    runWithRollback {
      sqlu"""Insert into ROAD_NAMES (ROAD_NUMBER,ROAD_NAME,START_DATE,END_DATE,VALID_FROM,VALID_TO,CREATED_BY,CREATED_TIME) values ('999','OTAVA-HIRVENSALMI-LEVÄLAHTI',to_date('01.01.1989','DD.MM.RRRR'),to_date('01.01.1996','DD.MM.RRRR'),to_date('17.01.2006','DD.MM.RRRR'),null,'TR',to_timestamp('14.03.2018 14:14:44','DD.MM.RRRR HH24:MI:SS'))""".execute
      val search = roadNameService.getRoadAddressesInTX(Some("999"), Some("OTAVA-HIRVENSALMI-LEVÄLAHTI"), None, Some(DateTime.parse("1999-01-01")))
      search.isRight should be(true)
      search match {
        case Right(result) =>
          result.size should be(1)
        case Left(x) => println("should not get here")
      }
    }
  }

<<<<<<< HEAD
  ignore("new roadname, setting end date in current one") {
    //TODO - test is failing
    runWithRollback {
      sqlu"""Insert into ROAD_NAMES (ROAD_NUMBER,ROAD_NAME,START_DATE,END_DATE,VALID_FROM,VALID_TO,CREATED_BY,CREATED_TIME) values ('5','VICTORY RD.',to_date('01.01.1989','DD.MM.RRRR'), null, to_date('01.01.1989','DD.MM.RRRR'),null,'User',to_timestamp('01.01.1989 14:14:44','DD.MM.RRRR HH24:MI:SS'))""".execute
      val search = RoadNameDAO.getCurrentRoadName(5)

      val roadNames = Seq(
        RoadNameRows(search.get.id,List(RoadNameEditions("endDate","27.3.2018"))),
        RoadNameRows(-1000,List(RoadNameEditions("roadNumber","5"), RoadNameEditions("orignalRoadId",search.get.id.toString), RoadNameEditions("roadName","Victory Road"), RoadNameEditions("startDate","27.3.2018")))
      )
     val afterInsert = roadNameService.addOrUpdateRoadNames(roadNames, User(1, "user", Configuration()))
      afterInsert should be (None)
      val currentAferInsert = RoadNameDAO.getCurrentRoadName(5)
      currentAferInsert.size should be (1)
      currentAferInsert.get.roadName should be ("Victory Road")
      }
    }

  ignore("updating name from current one should expire and create an copy of it, with the new name") {
    //TODO - test is failing
    runWithRollback {
      runWithRollback {
        sqlu"""Insert into ROAD_NAMES (ROAD_NUMBER,ROAD_NAME,START_DATE,END_DATE,VALID_FROM,VALID_TO,CREATED_BY,CREATED_TIME) values ('5','VICTORY RD.',to_date('01.01.1989','DD.MM.RRRR'), null, to_date('01.01.1989','DD.MM.RRRR'),null,'User',to_timestamp('01.01.1989 14:14:44','DD.MM.RRRR HH24:MI:SS'))""".execute
        val search = RoadNameDAO.getCurrentRoadName(5)
        val roadNames = Seq(
          RoadNameRows(search.get.id,List(RoadNameEditions("roadName","Victory Road"), RoadNameEditions("roadNumber", "5"), RoadNameEditions("endDate", "")))
        )
        val afterInsert = roadNameService.addOrUpdateRoadNames(roadNames, User(1, "user", Configuration()))
        val currentAferInsert = RoadNameDAO.getCurrentRoadName(5)
        currentAferInsert.size should be (1)
        currentAferInsert.get.roadName should be ("Victory Road")
      }
=======
  test("Fetch updated road names, no updates") {
    runWithRollback {
      val result = roadNameService.getUpdatedRoadNamesInTX(DateTime.parse("3001-01-01"))
      result.isRight should be(true)
      result.right.get.size should be(0)
    }
  }

  test("Fetch updated road names, one new without history") {
    runWithRollback {
      sqlu"""Insert into ROAD_NAMES (ROAD_NUMBER,ROAD_NAME,START_DATE,END_DATE,VALID_FROM,VALID_TO,CREATED_BY,CREATED_TIME) values ('999','ROAD ONE',to_date('02.02.3001','DD.MM.RRRR'),null,to_date('01.01.3001','DD.MM.RRRR'),null,'TR',to_timestamp('01.01.3001 14:14:44','DD.MM.RRRR HH24:MI:SS'))""".execute
      val result = roadNameService.getUpdatedRoadNamesInTX(DateTime.parse("3001-01-01"))
      result.isRight should be(true)
      result.right.get.size should be(1)
    }
  }

  test("Fetch updated road names, one update with history") {
    runWithRollback {
      sqlu"""Insert into ROAD_NAMES (ROAD_NUMBER,ROAD_NAME,START_DATE,END_DATE,VALID_FROM,VALID_TO,CREATED_BY,CREATED_TIME) values ('999','ROAD ONE',to_date('02.02.3001','DD.MM.RRRR'),null,to_date('01.01.3001','DD.MM.RRRR'),null,'TR',to_timestamp('01.01.3001 14:14:44','DD.MM.RRRR HH24:MI:SS'))""".execute
      sqlu"""Insert into ROAD_NAMES (ROAD_NUMBER,ROAD_NAME,START_DATE,END_DATE,VALID_FROM,VALID_TO,CREATED_BY,CREATED_TIME) values ('999','OLD NAME',to_date('02.02.2901','DD.MM.RRRR'),to_date('01.01.3001','DD.MM.RRRR'),to_date('01.01.2901','DD.MM.RRRR'),null,'TR',to_timestamp('01.01.2901 12:00:00','DD.MM.RRRR HH24:MI:SS'))""".execute
      val result = roadNameService.getUpdatedRoadNamesInTX(DateTime.parse("3001-01-01"))
      result.isRight should be(true)
      result.right.get.size should be(2)
>>>>>>> 05295b1e
    }
  }

}<|MERGE_RESOLUTION|>--- conflicted
+++ resolved
@@ -114,7 +114,33 @@
     }
   }
 
-<<<<<<< HEAD
+  test("Fetch updated road names, no updates") {
+    runWithRollback {
+      val result = roadNameService.getUpdatedRoadNamesInTX(DateTime.parse("3001-01-01"))
+      result.isRight should be(true)
+      result.right.get.size should be(0)
+    }
+  }
+
+  test("Fetch updated road names, one new without history") {
+    runWithRollback {
+      sqlu"""Insert into ROAD_NAMES (ROAD_NUMBER,ROAD_NAME,START_DATE,END_DATE,VALID_FROM,VALID_TO,CREATED_BY,CREATED_TIME) values ('999','ROAD ONE',to_date('02.02.3001','DD.MM.RRRR'),null,to_date('01.01.3001','DD.MM.RRRR'),null,'TR',to_timestamp('01.01.3001 14:14:44','DD.MM.RRRR HH24:MI:SS'))""".execute
+      val result = roadNameService.getUpdatedRoadNamesInTX(DateTime.parse("3001-01-01"))
+      result.isRight should be(true)
+      result.right.get.size should be(1)
+    }
+  }
+
+  test("Fetch updated road names, one update with history") {
+    runWithRollback {
+      sqlu"""Insert into ROAD_NAMES (ROAD_NUMBER,ROAD_NAME,START_DATE,END_DATE,VALID_FROM,VALID_TO,CREATED_BY,CREATED_TIME) values ('999','ROAD ONE',to_date('02.02.3001','DD.MM.RRRR'),null,to_date('01.01.3001','DD.MM.RRRR'),null,'TR',to_timestamp('01.01.3001 14:14:44','DD.MM.RRRR HH24:MI:SS'))""".execute
+      sqlu"""Insert into ROAD_NAMES (ROAD_NUMBER,ROAD_NAME,START_DATE,END_DATE,VALID_FROM,VALID_TO,CREATED_BY,CREATED_TIME) values ('999','OLD NAME',to_date('02.02.2901','DD.MM.RRRR'),to_date('01.01.3001','DD.MM.RRRR'),to_date('01.01.2901','DD.MM.RRRR'),null,'TR',to_timestamp('01.01.2901 12:00:00','DD.MM.RRRR HH24:MI:SS'))""".execute
+      val result = roadNameService.getUpdatedRoadNamesInTX(DateTime.parse("3001-01-01"))
+      result.isRight should be(true)
+      result.right.get.size should be(2)
+    }
+  }
+
   ignore("new roadname, setting end date in current one") {
     //TODO - test is failing
     runWithRollback {
@@ -147,32 +173,6 @@
         currentAferInsert.size should be (1)
         currentAferInsert.get.roadName should be ("Victory Road")
       }
-=======
-  test("Fetch updated road names, no updates") {
-    runWithRollback {
-      val result = roadNameService.getUpdatedRoadNamesInTX(DateTime.parse("3001-01-01"))
-      result.isRight should be(true)
-      result.right.get.size should be(0)
-    }
-  }
-
-  test("Fetch updated road names, one new without history") {
-    runWithRollback {
-      sqlu"""Insert into ROAD_NAMES (ROAD_NUMBER,ROAD_NAME,START_DATE,END_DATE,VALID_FROM,VALID_TO,CREATED_BY,CREATED_TIME) values ('999','ROAD ONE',to_date('02.02.3001','DD.MM.RRRR'),null,to_date('01.01.3001','DD.MM.RRRR'),null,'TR',to_timestamp('01.01.3001 14:14:44','DD.MM.RRRR HH24:MI:SS'))""".execute
-      val result = roadNameService.getUpdatedRoadNamesInTX(DateTime.parse("3001-01-01"))
-      result.isRight should be(true)
-      result.right.get.size should be(1)
-    }
-  }
-
-  test("Fetch updated road names, one update with history") {
-    runWithRollback {
-      sqlu"""Insert into ROAD_NAMES (ROAD_NUMBER,ROAD_NAME,START_DATE,END_DATE,VALID_FROM,VALID_TO,CREATED_BY,CREATED_TIME) values ('999','ROAD ONE',to_date('02.02.3001','DD.MM.RRRR'),null,to_date('01.01.3001','DD.MM.RRRR'),null,'TR',to_timestamp('01.01.3001 14:14:44','DD.MM.RRRR HH24:MI:SS'))""".execute
-      sqlu"""Insert into ROAD_NAMES (ROAD_NUMBER,ROAD_NAME,START_DATE,END_DATE,VALID_FROM,VALID_TO,CREATED_BY,CREATED_TIME) values ('999','OLD NAME',to_date('02.02.2901','DD.MM.RRRR'),to_date('01.01.3001','DD.MM.RRRR'),to_date('01.01.2901','DD.MM.RRRR'),null,'TR',to_timestamp('01.01.2901 12:00:00','DD.MM.RRRR HH24:MI:SS'))""".execute
-      val result = roadNameService.getUpdatedRoadNamesInTX(DateTime.parse("3001-01-01"))
-      result.isRight should be(true)
-      result.right.get.size should be(2)
->>>>>>> 05295b1e
     }
   }
 
