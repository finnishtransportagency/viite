package fi.liikennevirasto.viite.dao

import fi.liikennevirasto.digiroad2.oracle.OracleDatabase
import fi.liikennevirasto.viite.ReservedRoadPart
import org.joda.time.DateTime
import org.scalatest.{FunSuite, Matchers}
import slick.driver.JdbcDriver.backend.Database
import slick.driver.JdbcDriver.backend.Database.dynamicSession
import slick.jdbc.StaticQuery.interpolation

class RoadAddressChangesDAOSpec extends FunSuite with Matchers {

  def runWithRollback(f: => Unit): Unit = {
    Database.forDataSource(OracleDatabase.ds).withDynTransaction {
      f
      dynamicSession.rollback()
    }
  }

  test("confirm data fetching"){
    runWithRollback{
      //inserts one case
<<<<<<< HEAD
      val addresses = List(ReservedRoadPart(5:Long, 203:Long, 203:Long, 5:Double, Discontinuity.apply("jatkuva"), 8:Long))
      val project = RoadAddressProject(100,ProjectState.Incomplete,"testiprojekti","Test",DateTime.now(),"Test",DateTime.now(),DateTime.now(),"info",addresses, None)
=======
      val addresses = List(ReservedRoadPart(5:Long, 203:Long, 203:Long, 5:Double, Discontinuity.apply("jatkuva"), 8:Long, None:Option[DateTime], None:Option[DateTime]))
      val project = RoadAddressProject(100,ProjectState.Incomplete,"testiprojekti","Test",DateTime.now(),"Test",DateTime.now(),DateTime.now(),"info",addresses)
>>>>>>> 0f587eb2
      ProjectDAO.createRoadAddressProject(project)
      sqlu""" insert into road_address_changes(project_id,change_type,new_road_number,new_road_part_number,new_track_code,new_start_addr_m,new_end_addr_m,new_discontinuity,new_road_type,new_ely) Values(100,1,6,1,1,0,10.5,1,1,8) """.execute
      val projectId = sql"""Select p.id From Project p Inner Join road_address_changes rac on p.id = rac.project_id""".as[Long].first
      val changesList = RoadAddressChangesDAO.fetchRoadAddressChanges(Set(projectId))
      changesList.isEmpty should be(false)
      changesList.head.projectId should be(projectId)
    }
  }

}<|MERGE_RESOLUTION|>--- conflicted
+++ resolved
@@ -20,13 +20,8 @@
   test("confirm data fetching"){
     runWithRollback{
       //inserts one case
-<<<<<<< HEAD
-      val addresses = List(ReservedRoadPart(5:Long, 203:Long, 203:Long, 5:Double, Discontinuity.apply("jatkuva"), 8:Long))
+      val addresses = List(ReservedRoadPart(5:Long, 203:Long, 203:Long, 5:Double, Discontinuity.apply("jatkuva"), 8:Long, None:Option[DateTime], None:Option[DateTime]))
       val project = RoadAddressProject(100,ProjectState.Incomplete,"testiprojekti","Test",DateTime.now(),"Test",DateTime.now(),DateTime.now(),"info",addresses, None)
-=======
-      val addresses = List(ReservedRoadPart(5:Long, 203:Long, 203:Long, 5:Double, Discontinuity.apply("jatkuva"), 8:Long, None:Option[DateTime], None:Option[DateTime]))
-      val project = RoadAddressProject(100,ProjectState.Incomplete,"testiprojekti","Test",DateTime.now(),"Test",DateTime.now(),DateTime.now(),"info",addresses)
->>>>>>> 0f587eb2
       ProjectDAO.createRoadAddressProject(project)
       sqlu""" insert into road_address_changes(project_id,change_type,new_road_number,new_road_part_number,new_track_code,new_start_addr_m,new_end_addr_m,new_discontinuity,new_road_type,new_ely) Values(100,1,6,1,1,0,10.5,1,1,8) """.execute
       val projectId = sql"""Select p.id From Project p Inner Join road_address_changes rac on p.id = rac.project_id""".as[Long].first
