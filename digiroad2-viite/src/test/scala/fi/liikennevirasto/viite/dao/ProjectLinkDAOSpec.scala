--- conflicted
+++ resolved
@@ -707,15 +707,9 @@
       projectDAO.create(rap)
       projectReservedPartDAO.reserveRoadPart(id, roadNumber1, roadPartNumber1, rap.createdBy)
       val projectLinks = Seq(
-<<<<<<< HEAD
-        dummyProjectLink(projectLinkId3, id, linkId1, roadwayIds.head, roadwayNumber1, roadNumber1, roadPartNumber1, 0, 100, 0.0, 100.0, None, (None, None), Seq(), LinkStatus.Transfer, RoadType.PublicRoad, false, 0),
-        dummyProjectLink(projectLinkId1, id, linkId2, roadwayIds.head, roadwayNumber1, roadNumber1, roadPartNumber1, 0, 40, 0.0, 40.0, None, (None, None), Seq(), LinkStatus.Transfer, RoadType.PublicRoad, false, 0, Some(linkId1)),
-        dummyProjectLink(projectLinkId2, id, linkId3, roadwayIds.head, roadwayNumber1, roadNumber1, roadPartNumber1, 40, 100, 0.0, 60.0, None, (None, None), Seq(), LinkStatus.Transfer, RoadType.PublicRoad, false, 0, Some(linkId1))
-=======
-        dummyProjectLink(projectLinkId3, id, linkId1, roadwayIds.head, roadwayNumber1, roadNumber1, roadPartNumber1, 0, 100, 0.0, 100.0, None, (None, None),  Seq(), LinkStatus.Transfer, RoadType.PublicRoad, reversed = false, 0),
-        dummyProjectLink(projectLinkId1, id, linkId2, roadwayIds.head, roadwayNumber1, roadNumber1, roadPartNumber1, 0, 40, 0.0, 40.0, None, (None, None),  Seq(), LinkStatus.Transfer, RoadType.PublicRoad, reversed = false, 0, Some(linkId1)),
-        dummyProjectLink(projectLinkId2, id, linkId3, roadwayIds.head, roadwayNumber1, roadNumber1, roadPartNumber1, 40, 100, 0.0, 60.0, None, (None, None),  Seq(), LinkStatus.Transfer, RoadType.PublicRoad, reversed = false, 0, Some(linkId1))
->>>>>>> e2247c8a
+        dummyProjectLink(projectLinkId3, id, linkId1, roadwayIds.head, roadwayNumber1, roadNumber1, roadPartNumber1, 0, 100, 0.0, 100.0, None, (None, None), Seq(), LinkStatus.Transfer, RoadType.PublicRoad, reversed = false, 0),
+        dummyProjectLink(projectLinkId1, id, linkId2, roadwayIds.head, roadwayNumber1, roadNumber1, roadPartNumber1, 0, 40, 0.0, 40.0, None, (None, None), Seq(), LinkStatus.Transfer, RoadType.PublicRoad, reversed = false, 0, Some(linkId1)),
+        dummyProjectLink(projectLinkId2, id, linkId3, roadwayIds.head, roadwayNumber1, roadNumber1, roadPartNumber1, 40, 100, 0.0, 60.0, None, (None, None), Seq(), LinkStatus.Transfer, RoadType.PublicRoad, reversed = false, 0, Some(linkId1))
       )
       projectLinkDAO.create(projectLinks)
       projectLinkDAO.fetchSplitLinks(id, linkId1)
