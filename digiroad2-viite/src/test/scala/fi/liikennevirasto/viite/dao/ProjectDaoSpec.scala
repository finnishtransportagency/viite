--- conflicted
+++ resolved
@@ -271,17 +271,10 @@
       val projectid = sql"select LRM_POSITION_ID from PROJECT_LINK where PROJECT_LINK.PROJECT_ID = $id".as[Long].first
       val psidecode = sql"select side_code from LRM_Position WHERE id=$lrmid".as[Int].first
       psidecode should be(2)
-<<<<<<< HEAD
-      ProjectDAO.flipProjectLinksSideCodes(id, 5, 203)
-      val nsidecode = sql"select side_code from LRM_Position WHERE id=$lrmid".as[Int].first
-      nsidecode should be(3)
-      ProjectDAO.flipProjectLinksSideCodes(id, 5, 203)
-=======
       ProjectDAO.reverseRoadPartDirection(id, 5, 203)
       val nsidecode = sql"select side_code from LRM_Position WHERE id=$lrmid".as[Int].first
       nsidecode should be(3)
       ProjectDAO.reverseRoadPartDirection(id, 5, 203)
->>>>>>> 2da92857
       val bsidecode = sql"select side_code from LRM_Position WHERE id=$lrmid".as[Int].first
       bsidecode should be(2)
     }
