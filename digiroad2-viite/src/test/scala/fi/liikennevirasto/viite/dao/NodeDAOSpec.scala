--- conflicted
+++ resolved
@@ -43,13 +43,8 @@
 
   val testRoadAttributes1 = RoadAttributes(roadNumber1, roadPartNumber1, testRoadway1.track.value, 0)
 
-<<<<<<< HEAD
-  val testNodePoint1 = NodePoint(NewIdValue, BeforeAfter.Before, -1, None, NodePointType.UnknownNodePointType,
-    DateTime.parse("2019-01-01"), None, Some("Test"), None, 0, 0, 0, 0, Track.Combined, 0)
-=======
   val testNodePoint1 = NodePoint(NewIdValue, BeforeAfter.Before, -1, None, NodePointType.UnknownNodePointType, Some(testNode1.startDate), None,
     DateTime.parse("2019-01-01"), None, "Test", None, 0, 0, 0, 0, Track.Combined, 0)
->>>>>>> 19ea5acc
 
   test("Test fetchByRoadAttributes When non-existing road number Then return None") {
     runWithRollback {
