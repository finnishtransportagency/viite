package fi.liikennevirasto.viite.dao
import java.sql.SQLException

import fi.liikennevirasto.digiroad2.masstransitstop.oracle.Sequences
import fi.liikennevirasto.digiroad2.oracle.OracleDatabase
import fi.liikennevirasto.viite._
import org.joda.time.DateTime
import org.scalatest.{FunSuite, Matchers}
import slick.driver.JdbcDriver.backend.Database
import slick.driver.JdbcDriver.backend.Database.dynamicSession
import slick.jdbc.StaticQuery.interpolation

/**
  * Class to test DB trigger that does not allow reserving already reserved links to project
  */
class ProjectLinkDaoSpec  extends FunSuite with Matchers{

  def runWithRollback(f: => Unit): Unit = {
    Database.forDataSource(OracleDatabase.ds).withDynTransaction {
      f
      dynamicSession.rollback()
    }
  }

  private def toProjectLink(project: RoadAddressProject)(roadAddress: RoadAddress): ProjectLink = {
    ProjectLink(id=NewRoadAddress, roadAddress.roadNumber, roadAddress.roadPartNumber, roadAddress.track,
      roadAddress.discontinuity, roadAddress.startAddrMValue, roadAddress.endAddrMValue, roadAddress.startDate,
      roadAddress.endDate, modifiedBy=Option(project.createdBy), 0L, roadAddress.linkId, roadAddress.startMValue, roadAddress.endMValue,
      roadAddress.sideCode, roadAddress.calibrationPoints, floating=false, roadAddress.geom, project.id, LinkStatus.NotHandled)
  }

  def addprojects(): Unit ={
    sqlu"""insert into project (id,state,name,ely,created_by, start_date) VALUES (1,0,'testproject',1,'automatedtest', sysdate)""".execute
    sqlu"""insert into project (id,state,name,ely,created_by, start_date) VALUES (2,0,'testproject2',1,'automatedtest', sysdate)""".execute
  }

  test("Add two links that are not reserved")
  {
    OracleDatabase.withDynTransaction {
      addprojects()
      /*Insert links to project*/
      sqlu"""insert into project_link (id,project_id,track_code,discontinuity_type,road_number,road_part_number,start_addr_M,end_addr_M,lrm_position_id,created_by) VALUES (1,1,1,0,1,1,1,1,20000286,'automatedtest')""".execute
      sqlu"""insert into project_link (id,project_id,track_code,discontinuity_type,road_number,road_part_number,start_addr_M,end_addr_M,lrm_position_id,created_by) VALUES (2,2,1,0,1,1,1,1,20000287,'automatedtest')""".execute
      sql"""SELECT COUNT(*) FROM project_link WHERE created_by = 'automatedtest'""".as[Long].first should be (2L)
      dynamicSession.rollback()
    }
  }

  //TRIGGER has been removed for the time being. Should activate the test again if the triggers are activated again.
  ignore("Add two links that are reserved")
  {
    OracleDatabase.withDynTransaction {
      addprojects()
      var completed=true
      /*Insert links to project*/
      sqlu"""insert into project_link (id,project_id,track_code,discontinuity_type,road_number,road_part_number,start_addr_M,end_addr_M,lrm_position_id,created_by) VALUES (1,1,1,0,1,1,1,1,20000286,'automatedtest')""".execute
      try{
        sqlu"""insert into project_link (id,project_id,track_code,discontinuity_type,road_number,road_part_number,start_addr_M,end_addr_M,lrm_position_id,created_by) VALUES (2,2,1,0,1,1,1,1,20000286,'automatedtest')""".execute
      } catch
        {
          case _:SQLException =>
            completed=false
        }
      sql"""SELECT COUNT(*) FROM project_link WHERE created_by = 'automatedtest'""".as[Long].first should be (1L)
      completed should be (false)
      dynamicSession.rollback()
    }
  }

  test("create empty road address project") {
    runWithRollback {
      val id = Sequences.nextViitePrimaryKeySeqValue
      val rap = RoadAddressProject(id, ProjectState.apply(1), "TestProject", "TestUser", DateTime.parse("1901-01-01"), "TestUser", DateTime.parse("1901-01-01"), DateTime.now(), "Some additional info", List.empty[ReservedRoadPart], None)
      ProjectDAO.createRoadAddressProject(rap)
      ProjectDAO.getRoadAddressProjectById(id).nonEmpty should be(true)
    }
  }

  test("create road address project with project links") {
<<<<<<< HEAD
=======
    def toProjectLink(project: RoadAddressProject)(roadAddress: RoadAddress): ProjectLink = {
      ProjectLink(id=NewRoadAddress, roadAddress.roadNumber, roadAddress.roadPartNumber, roadAddress.track,
        roadAddress.discontinuity, roadAddress.startAddrMValue, roadAddress.endAddrMValue, roadAddress.startDate,
        roadAddress.endDate, modifiedBy=Option(project.createdBy), 0L, roadAddress.linkId, roadAddress.startMValue, roadAddress.endMValue,
        roadAddress.sideCode, roadAddress.calibrationPoints, floating=false, roadAddress.geom, project.id, LinkStatus.NotHandled, RoadType.PublicRoad)
    }
>>>>>>> 8c74e83e
    val address=ReservedRoadPart(5:Long, 203:Long, 203:Long, 5.5:Double, Discontinuity.apply("jatkuva"), 8:Long, None:Option[DateTime], None:Option[DateTime])
    runWithRollback {
      val id = Sequences.nextViitePrimaryKeySeqValue
      val rap = RoadAddressProject(id, ProjectState.apply(1), "TestProject", "TestUser", DateTime.parse("1901-01-01"), "TestUser", DateTime.parse("1901-01-01"), DateTime.now(), "Some additional info", List(address), None)
      ProjectDAO.createRoadAddressProject(rap)
      val addresses = RoadAddressDAO.fetchByRoadPart(5, 203).map(toProjectLink(rap))
      ProjectDAO.create(addresses)
      ProjectDAO.getRoadAddressProjectById(id).nonEmpty should be(true)
      val projectlinks=ProjectDAO.getProjectLinks(id)
      projectlinks.length should be > 0
      projectlinks.forall(_.status == LinkStatus.NotHandled) should be (true)
    }
  }

  test("get projects waiting TR response") {
<<<<<<< HEAD
    val address=ReservedRoadPart(5:Long, 203:Long, 203:Long, 5.5:Double, Discontinuity.apply("jatkuva"), 8:Long, None:Option[DateTime], None:Option[DateTime])
    runWithRollback {
      val waitingCountp=  ProjectDAO.getProjectsWithWaitingTRStatus().length
      val id = Sequences.nextViitePrimaryKeySeqValue
      val rap = RoadAddressProject(id, ProjectState.apply(2), "TestProject", "TestUser", DateTime.parse("1901-01-01"), "TestUser", DateTime.parse("1901-01-01"), DateTime.now(), "Some additional info", List(address))
      ProjectDAO.createRoadAddressProject(rap)
      val waitingCountNow=  ProjectDAO.getProjectsWithWaitingTRStatus().length
      waitingCountNow - waitingCountp  should be (1)
    }
=======
  val address=ReservedRoadPart(5:Long, 203:Long, 203:Long, 5.5:Double, Discontinuity.apply("jatkuva"), 8:Long, None:Option[DateTime], None:Option[DateTime])
  runWithRollback {
    val waitingCountp=  ProjectDAO.getProjectsWithWaitingTRStatus().length
    val id = Sequences.nextViitePrimaryKeySeqValue
    val rap = RoadAddressProject(id, ProjectState.apply(2), "TestProject", "TestUser", DateTime.parse("1901-01-01"), "TestUser", DateTime.parse("1901-01-01"), DateTime.now(), "Some additional info", List(address), None)
    ProjectDAO.createRoadAddressProject(rap)
    val waitingCountNow=  ProjectDAO.getProjectsWithWaitingTRStatus().length
    waitingCountNow - waitingCountp  should be (1)
>>>>>>> 8c74e83e
  }

  test("check the removal of project links"){
    val address=ReservedRoadPart(5:Long, 203:Long, 203:Long, 5.5:Double, Discontinuity.apply("jatkuva"), 8:Long, None:Option[DateTime], None:Option[DateTime])
    runWithRollback{
      val id = Sequences.nextViitePrimaryKeySeqValue
      val rap = RoadAddressProject(id, ProjectState.apply(1), "TestProject", "TestUser", DateTime.parse("1901-01-01"), "TestUser", DateTime.parse("1901-01-01"), DateTime.now(), "Some additional info", List(address))
      ProjectDAO.createRoadAddressProject(rap)
      val addresses = RoadAddressDAO.fetchByRoadPart(5, 203).map(toProjectLink(rap))
      ProjectDAO.create(addresses)
      ProjectDAO.getRoadAddressProjectById(id).nonEmpty should be(true)
      val projectLinks = ProjectDAO.getProjectLinks(id)
      ProjectDAO.removeProjectLinksById(projectLinks.map(_.id).toSet)
      ProjectDAO.getProjectLinks(id).nonEmpty should be(false)
    }
  }

}<|MERGE_RESOLUTION|>--- conflicted
+++ resolved
@@ -26,7 +26,7 @@
     ProjectLink(id=NewRoadAddress, roadAddress.roadNumber, roadAddress.roadPartNumber, roadAddress.track,
       roadAddress.discontinuity, roadAddress.startAddrMValue, roadAddress.endAddrMValue, roadAddress.startDate,
       roadAddress.endDate, modifiedBy=Option(project.createdBy), 0L, roadAddress.linkId, roadAddress.startMValue, roadAddress.endMValue,
-      roadAddress.sideCode, roadAddress.calibrationPoints, floating=false, roadAddress.geom, project.id, LinkStatus.NotHandled)
+      roadAddress.sideCode, roadAddress.calibrationPoints, floating=false, roadAddress.geom, project.id, LinkStatus.NotHandled, RoadType.PublicRoad)
   }
 
   def addprojects(): Unit ={
@@ -77,15 +77,6 @@
   }
 
   test("create road address project with project links") {
-<<<<<<< HEAD
-=======
-    def toProjectLink(project: RoadAddressProject)(roadAddress: RoadAddress): ProjectLink = {
-      ProjectLink(id=NewRoadAddress, roadAddress.roadNumber, roadAddress.roadPartNumber, roadAddress.track,
-        roadAddress.discontinuity, roadAddress.startAddrMValue, roadAddress.endAddrMValue, roadAddress.startDate,
-        roadAddress.endDate, modifiedBy=Option(project.createdBy), 0L, roadAddress.linkId, roadAddress.startMValue, roadAddress.endMValue,
-        roadAddress.sideCode, roadAddress.calibrationPoints, floating=false, roadAddress.geom, project.id, LinkStatus.NotHandled, RoadType.PublicRoad)
-    }
->>>>>>> 8c74e83e
     val address=ReservedRoadPart(5:Long, 203:Long, 203:Long, 5.5:Double, Discontinuity.apply("jatkuva"), 8:Long, None:Option[DateTime], None:Option[DateTime])
     runWithRollback {
       val id = Sequences.nextViitePrimaryKeySeqValue
@@ -101,33 +92,22 @@
   }
 
   test("get projects waiting TR response") {
-<<<<<<< HEAD
     val address=ReservedRoadPart(5:Long, 203:Long, 203:Long, 5.5:Double, Discontinuity.apply("jatkuva"), 8:Long, None:Option[DateTime], None:Option[DateTime])
     runWithRollback {
       val waitingCountp=  ProjectDAO.getProjectsWithWaitingTRStatus().length
       val id = Sequences.nextViitePrimaryKeySeqValue
-      val rap = RoadAddressProject(id, ProjectState.apply(2), "TestProject", "TestUser", DateTime.parse("1901-01-01"), "TestUser", DateTime.parse("1901-01-01"), DateTime.now(), "Some additional info", List(address))
+      val rap = RoadAddressProject(id, ProjectState.apply(2), "TestProject", "TestUser", DateTime.parse("1901-01-01"), "TestUser", DateTime.parse("1901-01-01"), DateTime.now(), "Some additional info", List(address), None)
       ProjectDAO.createRoadAddressProject(rap)
       val waitingCountNow=  ProjectDAO.getProjectsWithWaitingTRStatus().length
       waitingCountNow - waitingCountp  should be (1)
     }
-=======
-  val address=ReservedRoadPart(5:Long, 203:Long, 203:Long, 5.5:Double, Discontinuity.apply("jatkuva"), 8:Long, None:Option[DateTime], None:Option[DateTime])
-  runWithRollback {
-    val waitingCountp=  ProjectDAO.getProjectsWithWaitingTRStatus().length
-    val id = Sequences.nextViitePrimaryKeySeqValue
-    val rap = RoadAddressProject(id, ProjectState.apply(2), "TestProject", "TestUser", DateTime.parse("1901-01-01"), "TestUser", DateTime.parse("1901-01-01"), DateTime.now(), "Some additional info", List(address), None)
-    ProjectDAO.createRoadAddressProject(rap)
-    val waitingCountNow=  ProjectDAO.getProjectsWithWaitingTRStatus().length
-    waitingCountNow - waitingCountp  should be (1)
->>>>>>> 8c74e83e
   }
 
   test("check the removal of project links"){
     val address=ReservedRoadPart(5:Long, 203:Long, 203:Long, 5.5:Double, Discontinuity.apply("jatkuva"), 8:Long, None:Option[DateTime], None:Option[DateTime])
     runWithRollback{
       val id = Sequences.nextViitePrimaryKeySeqValue
-      val rap = RoadAddressProject(id, ProjectState.apply(1), "TestProject", "TestUser", DateTime.parse("1901-01-01"), "TestUser", DateTime.parse("1901-01-01"), DateTime.now(), "Some additional info", List(address))
+      val rap = RoadAddressProject(id, ProjectState.apply(1), "TestProject", "TestUser", DateTime.parse("1901-01-01"), "TestUser", DateTime.parse("1901-01-01"), DateTime.now(), "Some additional info", List(address), None)
       ProjectDAO.createRoadAddressProject(rap)
       val addresses = RoadAddressDAO.fetchByRoadPart(5, 203).map(toProjectLink(rap))
       ProjectDAO.create(addresses)
