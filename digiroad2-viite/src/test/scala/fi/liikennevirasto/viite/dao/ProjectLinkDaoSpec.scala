--- conflicted
+++ resolved
@@ -168,20 +168,12 @@
   test("update project link") {
     runWithRollback {
       val projectLinks = ProjectDAO.getProjectLinks(7081807)
-<<<<<<< HEAD
-      ProjectDAO.getProjectLinksById(Seq(647))
       ProjectDAO.updateProjectLinks(projectLinks.map(x => x.id).toSet, LinkStatus.UnChanged, "test")
-      ProjectDAO.updateProjectLinksToDB(Seq(terminatedLink),"tester")
-      val updatedProjectLinks = ProjectDAO.getProjectLinks(7081807).filter( _.id==648)
-     val updatedLink=updatedProjectLinks.head
-=======
-      ProjectDAO.updateProjectLinkStatus(projectLinks.map(x => x.id).toSet, LinkStatus.UnChanged, "test")
       val savedProjectLinks = ProjectDAO.getProjectLinks(7081807)
       ProjectDAO.updateProjectLinksToDB(Seq(savedProjectLinks.sortBy(_.startAddrMValue).last.copy(status = LinkStatus.Terminated)),"tester")
       val terminatedLink = projectLinks.sortBy(_.startAddrMValue).last
       val updatedProjectLinks = ProjectDAO.getProjectLinks(7081807).filter( link => link.id == terminatedLink.id)
       val updatedLink=updatedProjectLinks.head
->>>>>>> 029b0596
       updatedLink.status should be(LinkStatus.Terminated)
       updatedLink.discontinuity should be (Discontinuity.Continuous)
       updatedLink.startAddrMValue should be (savedProjectLinks.sortBy(_.startAddrMValue).last.startAddrMValue)
