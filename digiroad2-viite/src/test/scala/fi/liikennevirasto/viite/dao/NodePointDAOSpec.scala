--- conflicted
+++ resolved
@@ -71,11 +71,7 @@
       val nodeNumber = nodeDAO.create(Seq(testNode1)).head
       dao.create(Seq(testNodePoint1.copy(roadwayPointId = roadwayPointId1, nodeNumber = Some(nodeNumber)),
         testNodePoint2.copy(roadwayPointId = roadwayPointId1, nodeNumber = Some(nodeNumber))))
-<<<<<<< HEAD
-      val nodePoints = dao.fetchNodePointsByNodeNumbers(Seq(-1))
-=======
-      val nodePoints = dao.fetchByNodeNumbers(Seq(-1))
->>>>>>> 1746f053
+      val nodePoints = dao.fetchByNodeNumber(-1)
       nodePoints.isEmpty should be(true)
     }
   }
@@ -90,11 +86,7 @@
       val nodeNumber = nodeDAO.create(Seq(testNode1)).head
       dao.create(Seq(testNodePoint1.copy(roadwayPointId = roadwayPointId1, nodeNumber = Some(nodeNumber)),
         testNodePoint2.copy(roadwayPointId = roadwayPointId1, nodeNumber = Some(nodeNumber))))
-<<<<<<< HEAD
-      val nodePoints = dao.fetchNodePointsByNodeNumbers(Seq(nodeNumber))
-=======
-      val nodePoints = dao.fetchByNodeNumbers(Seq(nodeNumber))
->>>>>>> 1746f053
+      val nodePoints = dao.fetchByNodeNumber(nodeNumber)
       nodePoints.size should be(2)
       nodePoints.count(n => n.nodeNumber.contains(nodeNumber)) should be(2)
     }
