package fi.liikennevirasto.viite.dao

import com.github.tototoshi.slick.MySQLJodaSupport._
import fi.liikennevirasto.digiroad2.asset.{BoundingRectangle, SideCode}
import fi.liikennevirasto.digiroad2.masstransitstop.oracle.Sequences
import fi.liikennevirasto.digiroad2.oracle.OracleDatabase
import fi.liikennevirasto.digiroad2.util.Track
import fi.liikennevirasto.digiroad2.{DigiroadEventBus, Point, RoadLinkService}
import fi.liikennevirasto.viite.dao.Discontinuity.Discontinuous
import fi.liikennevirasto.viite.{RoadAddressMerge, RoadAddressService, ReservedRoadPart}
import org.joda.time.DateTime
import org.scalatest.mock.MockitoSugar
import org.scalatest.{FunSuite, Matchers}
import slick.driver.JdbcDriver.backend.Database
import slick.driver.JdbcDriver.backend.Database.dynamicSession
import slick.jdbc.StaticQuery.interpolation
import fi.liikennevirasto.digiroad2.masstransitstop.oracle.Sequences
import slick.jdbc.{StaticQuery => Q}


/**
  * Created by venholat on 12.9.2016.
  */
class RoadAddressDAOSpec extends FunSuite with Matchers {

  def runWithRollback(f: => Unit): Unit = {
    Database.forDataSource(OracleDatabase.ds).withDynTransaction {
      f
      dynamicSession.rollback()
    }
  }

  test("testFetchByRoadPart") {
    runWithRollback {
      RoadAddressDAO.fetchByRoadPart(5L, 201L).isEmpty should be(false)
    }
  }

  test("testFetchByLinkId") {
    runWithRollback {
      val sets = RoadAddressDAO.fetchByLinkId(Set(5170942, 5170947))
      sets.size should be (2)
      sets.forall(_.floating == false) should be (true)
    }
  }

  test("Get valid road numbers") {
    runWithRollback {
      val numbers = RoadAddressDAO.getValidRoadNumbers
      numbers.isEmpty should be(false)
      numbers should contain(5L)
    }
  }

  test("Get valid road part numbers") {
    runWithRollback {
      val numbers = RoadAddressDAO.getValidRoadParts(5L)
      numbers.isEmpty should be(false)
      numbers should contain(201L)
    }
  }

  test("Update without geometry") {
    runWithRollback {
      val address = RoadAddressDAO.fetchByLinkId(Set(5170942)).head
      RoadAddressDAO.update(address)
    }
  }

  test("Updating a geometry is executed in SQL server") {
    runWithRollback {
      val address = RoadAddressDAO.fetchByLinkId(Set(5170942)).head
      RoadAddressDAO.update(address, Some(Seq(Point(50200, 7630000.0, 0.0), Point(50210, 7630000.0, 10.0))))
      RoadAddressDAO.fetchByBoundingBox(BoundingRectangle(Point(50202, 7620000), Point(50205, 7640000)), false).
        _1.exists(_.id == address.id) should be (true)
      RoadAddressDAO.fetchByBoundingBox(BoundingRectangle(Point(50212, 7620000), Point(50215, 7640000)), false).
        _1.exists(_.id == address.id) should be (false)
    }
  }


  test("Set road address to floating and update the geometry as well") {
    runWithRollback {
      val address = RoadAddressDAO.fetchByLinkId(Set(5170942)).head
      RoadAddressDAO.changeRoadAddressFloating(true, address.id, Some(Seq(Point(50200, 7630000.0, 0.0), Point(50210, 7630000.0, 10.0))))
    }
  }

  test("Create Road Address") {
    runWithRollback {
      val id = RoadAddressDAO.getNextRoadAddressId
      val ra = Seq(RoadAddress(id, 1943845, 1, Track.Combined, Discontinuous, 0L, 10L, Some(DateTime.parse("1901-01-01")), None, Option("tester"), 0, 12345L, 0.0, 9.8, SideCode.TowardsDigitizing, (None, None), false,
        Seq(Point(0.0, 0.0), Point(0.0, 9.8))))
      val currentSize = RoadAddressDAO.fetchByRoadPart(ra.head.roadNumber, ra.head.roadPartNumber).size
      val returning = RoadAddressDAO.create(ra)
      returning.nonEmpty should be (true)
      returning.head should be (id)
      val newSize = currentSize + 1
      RoadAddressDAO.fetchByRoadPart(ra.head.roadNumber, ra.head.roadPartNumber) should have size(newSize)
    }
  }

  test("Create Road Address With Calibration Point") {
    runWithRollback {
      val id = RoadAddressDAO.getNextRoadAddressId
      val ra = Seq(RoadAddress(id, 1943845, 1, Track.Combined, Discontinuous, 0L, 10L, Some(DateTime.parse("1901-01-01")), None, Option("tester"),0, 12345L, 0.0, 9.8, SideCode.TowardsDigitizing,
        (Some(CalibrationPoint(12345L, 0.0, 0L)), None), false,
        Seq(Point(0.0, 0.0), Point(0.0, 9.8))))
      val returning = RoadAddressDAO.create(ra)
      returning.nonEmpty should be (true)
      returning.head should be (id)
      val fetch = sql"""select calibration_points from road_address where id = $id""".as[Int].list
      fetch.head should be (2)
    }
    runWithRollback {
      val id = RoadAddressDAO.getNextRoadAddressId
      val ra = Seq(RoadAddress(id, 1943845, 1, Track.Combined, Discontinuous, 0L, 10L, Some(DateTime.parse("1901-01-01")), None, Option("tester"),0, 12345L, 0.0, 9.8, SideCode.TowardsDigitizing,
        (Some(CalibrationPoint(12345L, 0.0, 0L)), Some(CalibrationPoint(12345L, 9.8, 10L))), false,
        Seq(Point(0.0, 0.0), Point(0.0, 9.8))))
      val returning = RoadAddressDAO.create(ra)
      returning.nonEmpty should be (true)
      returning.head should be (id)
      val fetch = sql"""select calibration_points from road_address where id = $id""".as[Int].list
      fetch.head should be (3)
    }
  }

  test("Delete Road Addresses") {
    runWithRollback {
      val addresses = RoadAddressDAO.fetchByRoadPart(5, 206)
      addresses.nonEmpty should be (true)
      RoadAddressDAO.remove(addresses) should be (addresses.size)
      sql"""SELECT COUNT(*) FROM ROAD_ADDRESS WHERE ROAD_NUMBER = 5 AND ROAD_PART_NUMBER = 206 AND VALID_TO IS NULL""".as[Long].first should be (0L)
    }
  }

  test("test update for merged Road Addresses") {
    val localMockRoadLinkService = MockitoSugar.mock[RoadLinkService]
    val localMockEventBus = MockitoSugar.mock[DigiroadEventBus]
    val localRoadAddressService = new RoadAddressService(localMockRoadLinkService,localMockEventBus)
    runWithRollback {
      val id = RoadAddressDAO.getNextRoadAddressId
          val toBeMergedRoadAddresses = Seq(RoadAddress(id, 1943845, 1, Track.Combined, Discontinuous, 0L, 10L, Some(DateTime.parse("1901-01-01")), None, Option("tester"),0, 6556558L, 0.0, 9.8, SideCode.TowardsDigitizing, (None, None), false,
            Seq(Point(0.0, 0.0), Point(0.0, 9.8))))
      localRoadAddressService.mergeRoadAddressInTX(RoadAddressMerge(Set(1L), toBeMergedRoadAddresses))
    }
  }

  test("test if road addresses are expired") {
    def now(): DateTime = {
      OracleDatabase.withDynSession {
        return sql"""select sysdate FROM dual""".as[DateTime].list.head
      }
    }

    val beforeCallMethodDatetime = now()
    runWithRollback {
      val linkIds: Set[Long] = Set(4147081)
      RoadAddressDAO.expireRoadAddresses(linkIds)
      val dbResult = sql"""select valid_to FROM road_address where lrm_position_id in (select id from lrm_position where link_id in(4147081))""".as[DateTime].list
      dbResult.size should be (1)
      dbResult.foreach{ date =>
        date.getMillis should be >= beforeCallMethodDatetime.getMillis
      }
    }
  }

  test("create empty road address project") {
    runWithRollback {
      val id = Sequences.nextViitePrimaryKeySeqValue
<<<<<<< HEAD
      val rap = RoadAddressProject(id, 1, "TestProject", "TestUser", DateTime.parse("1901-01-01"), "TestUser", DateTime.parse("1901-01-01"), DateTime.now(), "Some additional info", List.empty[ReservedRoadPart])
=======
      val rap = RoadAddressProject(id, RoadAddressProjectState.apply(1), "TestProject", "TestUser", DateTime.parse("1901-01-01"), "TestUser", DateTime.parse("1901-01-01"), DateTime.now(), "Some additional info", 1, 3, 5)
>>>>>>> d6d93e63
      RoadAddressDAO.createRoadAddressProject(rap)
      RoadAddressDAO.getRoadAddressProjectById(id).nonEmpty should be(true)
    }
  }


test("create road address project") {
  val address=ReservedRoadPart(5:Long, 203:Long, 203:Long, 5.5:Double, Discontinuity.apply("jatkuva"), 8:Long)
  runWithRollback {
  val id = Sequences.nextViitePrimaryKeySeqValue
  val rap = RoadAddressProject(id, 1, "TestProject", "TestUser", DateTime.parse("1901-01-01"), "TestUser", DateTime.parse("1901-01-01"), DateTime.now(), "Some additional info", List(address))
  RoadAddressDAO.createRoadAddressProject(rap)
    val addresses = RoadAddressDAO.fetchByRoadPart(5, 203)
    addresses.foreach(address =>
      RoadAddressDAO.createRoadAddressProjectLink(Sequences.nextViitePrimaryKeySeqValue, address, rap))
  RoadAddressDAO.getRoadAddressProjectById(id).nonEmpty should be(true)
    val projectlinks=RoadAddressDAO.getRoadAddressProjectLinks(id)
    projectlinks.length should be > 0
  }
}


  test("get roadpart info") {
    runWithRollback {
      val reserveResult= RoadAddressDAO.getRoadPartInfo(5,203)
      val expectedLink = reserveResult==Some((242,5172706,5907.0,5))
      expectedLink should be (true)
    }

  }



}<|MERGE_RESOLUTION|>--- conflicted
+++ resolved
@@ -168,11 +168,7 @@
   test("create empty road address project") {
     runWithRollback {
       val id = Sequences.nextViitePrimaryKeySeqValue
-<<<<<<< HEAD
-      val rap = RoadAddressProject(id, 1, "TestProject", "TestUser", DateTime.parse("1901-01-01"), "TestUser", DateTime.parse("1901-01-01"), DateTime.now(), "Some additional info", List.empty[ReservedRoadPart])
-=======
-      val rap = RoadAddressProject(id, RoadAddressProjectState.apply(1), "TestProject", "TestUser", DateTime.parse("1901-01-01"), "TestUser", DateTime.parse("1901-01-01"), DateTime.now(), "Some additional info", 1, 3, 5)
->>>>>>> d6d93e63
+      val rap = RoadAddressProject(id, RoadAddressProjectState.apply(1), "TestProject", "TestUser", DateTime.parse("1901-01-01"), "TestUser", DateTime.parse("1901-01-01"), DateTime.now(), "Some additional info", List.empty[ReservedRoadPart])
       RoadAddressDAO.createRoadAddressProject(rap)
       RoadAddressDAO.getRoadAddressProjectById(id).nonEmpty should be(true)
     }
@@ -183,7 +179,7 @@
   val address=ReservedRoadPart(5:Long, 203:Long, 203:Long, 5.5:Double, Discontinuity.apply("jatkuva"), 8:Long)
   runWithRollback {
   val id = Sequences.nextViitePrimaryKeySeqValue
-  val rap = RoadAddressProject(id, 1, "TestProject", "TestUser", DateTime.parse("1901-01-01"), "TestUser", DateTime.parse("1901-01-01"), DateTime.now(), "Some additional info", List(address))
+  val rap = RoadAddressProject(id, RoadAddressProjectState.apply(1), "TestProject", "TestUser", DateTime.parse("1901-01-01"), "TestUser", DateTime.parse("1901-01-01"), DateTime.now(), "Some additional info", List(address))
   RoadAddressDAO.createRoadAddressProject(rap)
     val addresses = RoadAddressDAO.fetchByRoadPart(5, 203)
     addresses.foreach(address =>
