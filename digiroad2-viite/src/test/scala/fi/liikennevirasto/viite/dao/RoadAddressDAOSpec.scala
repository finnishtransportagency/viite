--- conflicted
+++ resolved
@@ -207,18 +207,12 @@
     runWithRollback {
       val id1 = RoadAddressDAO.getNextRoadAddressId
       val ra = Seq(RoadAddress(id1, 1943845, 1, RoadType.Unknown, Track.Combined, Discontinuous, 0L, 10L, Some(DateTime.parse("1901-01-01")), None, Option("tester"), 0, 12345L, 0.0, 9.8, SideCode.TowardsDigitizing, 0, (None, None), false,
-        Seq(Point(0.0, 0.0), Point(0.0, 9.8)), LinkGeomSource.NormalLinkInterface))
+        Seq(Point(0.0, 0.0), Point(0.0, 9.8)), LinkGeomSource.NormalLinkInterface, 8))
       RoadAddressDAO.create(ra, Some("user"))
       val id = RoadAddressDAO.getNextRoadAddressId
       val toBeMergedRoadAddresses = Seq(RoadAddress(id, 1943845, 1, RoadType.Unknown, Track.Combined, Discontinuous, 0L, 10L, Some(DateTime.parse("1901-01-01")), None, Option("tester"),0, 6556558L, 0.0, 9.8, SideCode.TowardsDigitizing, 0, (None, None), false,
-<<<<<<< HEAD
         Seq(Point(0.0, 0.0), Point(0.0, 9.8)), LinkGeomSource.NormalLinkInterface, 8))
       localRoadAddressService.mergeRoadAddressInTX(RoadAddressMerge(Set(1L), toBeMergedRoadAddresses))
-=======
-        Seq(Point(0.0, 0.0), Point(0.0, 9.8)), LinkGeomSource.NormalLinkInterface))
-
-      localRoadAddressService.mergeRoadAddressInTX(RoadAddressMerge(Set(id1), toBeMergedRoadAddresses))
->>>>>>> 38d31371
     }
   }
 
