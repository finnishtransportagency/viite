--- conflicted
+++ resolved
@@ -25,17 +25,10 @@
 
   val testRoadwayPoint1 = RoadwayPoint(NewIdValue, -1, 10, "Test", None, None, None)
 
-<<<<<<< HEAD
-  val testJunctionPoint1 = JunctionPoint(NewIdValue, BeforeAfter.Before, -1, -1,
-    DateTime.parse("2019-01-01"), None, None, None, -1, 10, 0, 0, Track.Combined)
-  val testJunctionPoint2 = JunctionPoint(NewIdValue, BeforeAfter.After, -1, -1,
-    DateTime.parse("2019-01-01"), None, None, None, -1, 10, 0, 0, Track.Combined)
-=======
   val testJunctionPoint1 = JunctionPoint(NewIdValue, BeforeAfter.Before, -1, -1, None, None,
     DateTime.parse("2019-01-01"), None, "Test", None, -1, 10, 0, 0, Track.Combined, Discontinuity.Continuous)
   val testJunctionPoint2 = JunctionPoint(NewIdValue, BeforeAfter.After, -1, -1, None, None,
     DateTime.parse("2019-01-01"), None, "Test", None, -1, 10, 0, 0, Track.Combined, Discontinuity.Continuous)
->>>>>>> 19ea5acc
 
   val testJunction1 = Junction(NewIdValue, None, None, DateTime.parse("2019-01-01"), None,
     DateTime.parse("2019-01-01"), None, "Test", None)
