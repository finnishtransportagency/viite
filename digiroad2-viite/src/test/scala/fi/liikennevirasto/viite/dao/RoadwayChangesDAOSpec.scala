--- conflicted
+++ resolved
@@ -1,20 +1,12 @@
 package fi.liikennevirasto.viite.dao
 
-<<<<<<< HEAD
-import fi.liikennevirasto.digiroad2.asset.AdministrativeClass.Municipality
-=======
 import fi.liikennevirasto.digiroad2.asset.AdministrativeClass.{Municipality, State}
->>>>>>> a0a76b46
 import fi.liikennevirasto.digiroad2.asset.{AdministrativeClass, LinkGeomSource, SideCode}
 import fi.liikennevirasto.digiroad2.dao.Sequences
 import fi.liikennevirasto.digiroad2.postgis.PostGISDatabase
 import fi.liikennevirasto.digiroad2.util.Track
 import fi.liikennevirasto.viite.NewIdValue
-<<<<<<< HEAD
 import fi.liikennevirasto.viite.dao.CalibrationPointDAO.CalibrationPointType.{JunctionPointCP, NoCP, RoadAddressCP}
-=======
-import fi.liikennevirasto.viite.dao.CalibrationPointDAO.CalibrationPointType.NoCP
->>>>>>> a0a76b46
 import fi.liikennevirasto.viite.dao.TerminationCode.NoTermination
 import fi.liikennevirasto.viite.util.{projectLinkDAO, projectReservedPartDAO}
 import org.joda.time.DateTime
@@ -103,7 +95,6 @@
     }
   }
 
-<<<<<<< HEAD
   test("Test RoadwayChangesDAO().insertDeltaToRoadChangeTable() When a road is transfered to an other road with reverse changes should have one road reversed and the others roadnumber changed .") {
     val projId1 = 1
     runWithRollback {
@@ -161,7 +152,9 @@
         c.changeInfo.target.administrativeClass.get should be(Municipality)
         c.changeInfo.target.ely.get should be(5)
       })
-=======
+    }
+  }
+
   test("Test RoadwayChangesDAO().insertDeltaToRoadChangeTable() When administrative class changes in the middle of an existing road.") {
     val projId1      = 1
     val projectLink1 = ProjectLink(1, 1, 1, Track.Combined, Discontinuity.Continuous, 0, 10, 0, 10, None, None, Some("test"), 0, 0.0, 0.0, SideCode.Unknown, (NoCP, NoCP), (NoCP, NoCP), List(), projId1, LinkStatus.UnChanged, AdministrativeClass.Municipality, LinkGeomSource.NormalLinkInterface, 0.0, 0, 0, 5, reversed = false, None, 748800L, 1111)
@@ -202,7 +195,6 @@
       changesToState.head.changeInfo.target.administrativeClass should be(Some(State))
       changesToState.head.changeInfo.source.discontinuity should be(Some(Discontinuity.Discontinuous))
       changesToState.head.changeInfo.target.discontinuity should be(Some(Discontinuity.Discontinuous))
->>>>>>> a0a76b46
     }
   }
 
