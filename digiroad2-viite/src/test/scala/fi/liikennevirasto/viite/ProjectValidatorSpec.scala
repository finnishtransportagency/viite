--- conflicted
+++ resolved
@@ -1947,7 +1947,7 @@
     }
   }
 
-<<<<<<< HEAD
+
   test("Test checkForInvalidUnchangedLinks When there is a new link is before unchanged Then ProjectValidator should show ErrorInValidationOfUnchangedLinks") {
       /* |-> New-UnChanged-UnChanged-UnChanged-UnChanged-UnChanged */
     runWithRollback {
@@ -1989,7 +1989,9 @@
       val newPl = projectLinks.head.copy(id = projectLinks.last.id+1, status = LinkStatus.New, startAddrMValue = 0, endAddrMValue = 0, originalStartAddrMValue = 0, originalEndAddrMValue = 0, geometry = Seq(Point(0,40),Point(0,50)))
       val validationErrors = projectValidator.checkForInvalidUnchangedLinks(project, projectLinks ++ Seq(newPl)).distinct
       validationErrors should have size 0
-=======
+    }
+  }
+
   test("Test checkProjectElyCodes When un-calculated new links have ely change but no road part change " +
                 "Then validator should return ElyCodeChangeButNotOnEnd error.") {
     runWithRollback {
@@ -2079,7 +2081,6 @@
 
       val validationErrors = projectValidator.checkProjectElyCodes(project, newLinks).distinct
       validationErrors.size should be(0)
->>>>>>> 3d064baf
     }
   }
 
