--- conflicted
+++ resolved
@@ -67,8 +67,6 @@
     }
   }
 
-<<<<<<< HEAD
-=======
   private def projectLink(startAddrM: Long, endAddrM: Long, track: Track, projectId: Long, status: LinkStatus = LinkStatus.NotHandled,
                           roadNumber: Long = 19999L, roadPartNumber: Long = 1L, discontinuity: Discontinuity = Discontinuity.Continuous, ely: Long = 8L, roadAddressId: Long = 0L) = {
     ProjectLink(NewRoadAddress, roadNumber, roadPartNumber, track, discontinuity, startAddrM, endAddrM, None, None,
@@ -123,7 +121,6 @@
     project
   }
 
->>>>>>> b1fba9bf
   private def testDataForElyTest01() = {
     val roadAddressId = RoadAddressDAO.getNextRoadAddressId
     val ra = Seq(RoadAddress(roadAddressId, 16320L, 2L, RoadType.PublicRoad, Track.Combined, Discontinuity.Continuous, 1270L, 1309L,
