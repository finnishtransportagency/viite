--- conflicted
+++ resolved
@@ -144,15 +144,9 @@
     runWithRollback {
       val (project, projectLinks) = util.setUpProjectWithLinks(LinkStatus.New, Seq(0L, 10L, 20L, 30L, 40L))
       val endOfRoadSet = projectLinks.init :+ projectLinks.last.copy(discontinuity = EndOfRoad)
-<<<<<<< HEAD
       ProjectValidator.checkRoadContinuityCodes(project, endOfRoadSet) should have size 0
-      val brokenContinuity = endOfRoadSet.tail :+ endOfRoadSet.head.copy(geometry = projectLinks.head.geometry.map(_ + Vector3d(1.0, 1.0, 0.0)))
+      val brokenContinuity = endOfRoadSet.tail :+ endOfRoadSet.head.copy(geometry = projectLinks.head.geometry.map(_ + Vector3d(1.0, 1.0, 0.0)), endMValue = 11L)
       val errors = ProjectValidator.checkRoadContinuityCodes(project, brokenContinuity)
-=======
-      ProjectValidator.checkOrdinaryRoadContinuityCodes(project, endOfRoadSet) should have size 0
-      val brokenContinuity = endOfRoadSet.tail :+ endOfRoadSet.head.copy(geometry = projectLinks.head.geometry.map(_ + Vector3d(1.0, 1.0, 0.0)), endMValue = 11L)
-      val errors = ProjectValidator.checkOrdinaryRoadContinuityCodes(project, brokenContinuity)
->>>>>>> f46e7fa9
       errors should have size 1
       errors.head.validationError should be(MinorDiscontinuityFound)
     }
@@ -225,14 +219,8 @@
 
   test("Project Links missing end of road should be caught") {
     runWithRollback {
-<<<<<<< HEAD
-      val project = setUpProjectWithLinks(LinkStatus.New, Seq(0L, 10L, 20L, 30L, 40L))
-      val projectLinks = ProjectDAO.getProjectLinks(project.id)
+      val (project, projectLinks) = util.setUpProjectWithLinks(LinkStatus.New, Seq(0L, 10L, 20L, 30L, 40L))
       val errors = ProjectValidator.checkRoadContinuityCodes(project, projectLinks)
-=======
-      val (project, projectLinks) = util.setUpProjectWithLinks(LinkStatus.New, Seq(0L, 10L, 20L, 30L, 40L))
-      val errors = ProjectValidator.checkOrdinaryRoadContinuityCodes(project, projectLinks)
->>>>>>> f46e7fa9
       errors should have size 1
       errors.head.validationError should be(MissingEndOfRoad)
     }
@@ -258,16 +246,9 @@
 
   test("Project Links must not have an end of road code if next part exists in road address table") {
     runWithRollback {
-<<<<<<< HEAD
-      val project = setUpProjectWithLinks(LinkStatus.New, Seq(0L, 10L, 20L, 30L, 40L))
-      val projectLinks = ProjectDAO.getProjectLinks(project.id)
+      val (project, projectLinks) = util.setUpProjectWithLinks(LinkStatus.New, Seq(0L, 10L, 20L, 30L, 40L))
       ProjectValidator.checkRoadContinuityCodes(project, projectLinks) should have size 1
-      RoadAddressDAO.create(Seq(RoadAddress(NewRoadAddress, 19999L, 2L, RoadType.PublicRoad, Track.Combined, Discontinuity.EndOfRoad,
-=======
-      val (project, projectLinks) = util.setUpProjectWithLinks(LinkStatus.New, Seq(0L, 10L, 20L, 30L, 40L))
-      ProjectValidator.checkOrdinaryRoadContinuityCodes(project, projectLinks) should have size 1
       RoadAddressDAO.create(Seq(RoadAddress(NewRoadAddress, 1999L, 2L, RoadType.PublicRoad, Track.Combined, Discontinuity.EndOfRoad,
->>>>>>> f46e7fa9
         0L, 10L, Some(DateTime.now()), None, None, 0L, 39399L, 0.0, 10.0, TowardsDigitizing, 0L, (Some(CalibrationPoint(39399L, 0.0, 0L)), Some(CalibrationPoint(39399L, 10.0, 10L))),
         floating = false, Seq(Point(0.0, 40.0), Point(0.0, 50.0)), LinkGeomSource.ComplimentaryLinkInterface, 8L, NoTermination, 0)))
       val errors = ProjectValidator.checkRoadContinuityCodes(project, projectLinks)
