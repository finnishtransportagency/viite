package fi.liikennevirasto.viite

import fi.liikennevirasto.digiroad2.asset.SideCode.{AgainstDigitizing, TowardsDigitizing}
import fi.liikennevirasto.digiroad2.asset.{LinkGeomSource, SideCode}
import fi.liikennevirasto.digiroad2.dao.Sequences
import fi.liikennevirasto.digiroad2.oracle.OracleDatabase
import fi.liikennevirasto.digiroad2.service.RoadLinkService
import fi.liikennevirasto.digiroad2.util.Track
import fi.liikennevirasto.digiroad2.util.Track.{Combined, LeftSide, RightSide}
import fi.liikennevirasto.digiroad2.{DigiroadEventBus, GeometryUtils, Point, Vector3d}
import fi.liikennevirasto.viite.ProjectValidator.ValidationErrorList._
import fi.liikennevirasto.viite.RoadType.PublicRoad
import fi.liikennevirasto.viite.dao.Discontinuity.EndOfRoad
import fi.liikennevirasto.viite.dao.TerminationCode.NoTermination
import fi.liikennevirasto.viite.dao.{TerminationCode, _}
import fi.liikennevirasto.viite.util.toProjectLink
import org.joda.time.DateTime
import org.scalatest.mock.MockitoSugar
import org.scalatest.{FunSuite, Matchers}
import slick.driver.JdbcDriver.backend.Database
import slick.driver.JdbcDriver.backend.Database.dynamicSession
import slick.jdbc.StaticQuery.interpolation

class ProjectValidatorSpec extends FunSuite with Matchers {
  def withDynTransaction[T](f: => T): T = OracleDatabase.withDynTransaction(f)

  def runWithRollback[T](f: => T): T = {
    Database.forDataSource(OracleDatabase.ds).withDynTransaction {
      val t = f
      dynamicSession.rollback()
      t
    }
  }

  val mockRoadLinkService = MockitoSugar.mock[RoadLinkService]
  val mockEventBus = MockitoSugar.mock[DigiroadEventBus]
  val roadAddressService = new RoadAddressService(mockRoadLinkService, mockEventBus) {
    override def withDynSession[T](f: => T): T = f

    override def withDynTransaction[T](f: => T): T = f
  }


  val projectService = new ProjectService(roadAddressService, mockRoadLinkService, mockEventBus) {
    override def withDynSession[T](f: => T): T = f

    override def withDynTransaction[T](f: => T): T = f
  }

  private def testDataForCheckTerminationContinuity(noErrorTest: Boolean = false) = {
    val roadAddressId = RoadAddressDAO.getNextRoadAddressId
    val ra = Seq(RoadAddress(roadAddressId, 27L, 20L, RoadType.PublicRoad, Track.Combined, Discontinuity.Continuous, 6109L, 6559L,
      Some(DateTime.parse("1996-01-01")), None, Option("TR"), 0, 1817196, 0.0, 108.261, SideCode.AgainstDigitizing, 1476392565000L, (None, None), floating = false,
      Seq(Point(0.0, 40.0), Point(0.0, 50.0)), LinkGeomSource.NormalLinkInterface, 8, TerminationCode.NoTermination, 0))
    if(noErrorTest) {
      val roadsToCreate = ra ++ Seq(RoadAddress(RoadAddressDAO.getNextRoadAddressId, 26L, 21L, RoadType.PublicRoad, Track.Combined, Discontinuity.Continuous, 6559L, 5397L,
        Some(DateTime.parse("1996-01-01")), None, Option("TR"), 1, 1817197, 0.0, 108.261, SideCode.AgainstDigitizing, 1476392565000L, (None, None), floating = false,
        Seq(Point(0.0, 40.0), Point(0.0, 55.0)), LinkGeomSource.NormalLinkInterface, 8, TerminationCode.NoTermination, 0),
        RoadAddress(RoadAddressDAO.getNextRoadAddressId, 27L, 22L, RoadType.PublicRoad, Track.Combined, Discontinuity.Continuous, 6559L, 5397L,
          Some(DateTime.parse("1996-01-01")), None, Option("TR"), 1, 1817198, 0.0, 108.261, SideCode.AgainstDigitizing, 1476392565000L, (None, None), floating = false,
          Seq(Point(0.0, 40.0), Point(0.0, 55.0)), LinkGeomSource.NormalLinkInterface, 8, TerminationCode.NoTermination, 0),
        RoadAddress(RoadAddressDAO.getNextRoadAddressId, 27L, 23L, RoadType.PublicRoad, Track.Combined, Discontinuity.Continuous, 6559L, 5397L,
          Some(DateTime.parse("1996-01-01")), None, Option("TR"), 1, 1817199, 0.0, 108.261, SideCode.AgainstDigitizing, 1476392565000L, (None, None), floating = false,
          Seq(Point(0.0, 120.0), Point(0.0, 130.0)), LinkGeomSource.NormalLinkInterface, 8, TerminationCode.NoTermination, 0))
      RoadAddressDAO.create(roadsToCreate)
    } else {
      RoadAddressDAO.create(ra)
    }
  }

  private def projectLink(startAddrM: Long, endAddrM: Long, track: Track, projectId: Long, status: LinkStatus = LinkStatus.NotHandled,
                          roadNumber: Long = 19999L, roadPartNumber: Long = 1L, discontinuity: Discontinuity = Discontinuity.Continuous, ely: Long = 8L, roadAddressId: Long = 0L) = {
    ProjectLink(NewRoadAddress, roadNumber, roadPartNumber, track, discontinuity, startAddrM, endAddrM, None, None,
      Some("User"), 0L, startAddrM, 0.0, (endAddrM - startAddrM).toDouble, SideCode.TowardsDigitizing, (None, None),
      floating = false, Seq(Point(0.0, startAddrM), Point(0.0, endAddrM)), projectId, status, RoadType.PublicRoad,
      LinkGeomSource.NormalLinkInterface, (endAddrM - startAddrM).toDouble, roadAddressId, ely, reversed = false, None, 0L)
  }

  def toProjectLink(project: RoadAddressProject)(roadAddress: RoadAddress): ProjectLink = {
    ProjectLink(roadAddress.id, roadAddress.roadNumber, roadAddress.roadPartNumber, roadAddress.track,
      roadAddress.discontinuity, roadAddress.startAddrMValue, roadAddress.endAddrMValue, roadAddress.startDate,
      roadAddress.endDate, createdBy =Option(project.createdBy), 0L, roadAddress.linkId, roadAddress.startMValue, roadAddress.endMValue,
      roadAddress.sideCode, roadAddress.calibrationPoints, floating=false, roadAddress.geometry, project.id, LinkStatus.NotHandled, RoadType.PublicRoad,
      roadAddress.linkGeomSource, GeometryUtils.geometryLength(roadAddress.geometry), roadAddress.id, roadAddress.ely,false,
      None, roadAddress.adjustedTimestamp)
  }

  private def setUpProjectWithLinks(linkStatus: LinkStatus, addrM: Seq[Long], changeTrack: Boolean = false, roadNumber: Long = 19999L,
                                    roadPartNumber: Long = 1L, discontinuity: Discontinuity = Discontinuity.Continuous, ely: Long = 8L, roadAddressId: Long = 0L) = {
    val id = Sequences.nextViitePrimaryKeySeqValue

    def withTrack(t: Track): Seq[ProjectLink] = {
      addrM.init.zip(addrM.tail).map { case (st, en) =>
        projectLink(st, en, t, id, linkStatus, roadNumber, roadPartNumber, discontinuity, ely, roadAddressId)
      }
    }

    val project = RoadAddressProject(id, ProjectState.Incomplete, "f", "s", DateTime.now(), "", DateTime.now(), DateTime.now(),
      "", Seq(), None, Some(8), None)
    ProjectDAO.createRoadAddressProject(project)
    val links =
      if (changeTrack) {
        withTrack(RightSide) ++ withTrack(LeftSide)
      } else {
        withTrack(Combined)
      }
    ProjectDAO.reserveRoadPart(id, roadNumber, roadPartNumber, "u")
    ProjectDAO.create(links)
    project
  }

  private def setUpProjectWithRampLinks(linkStatus: LinkStatus, addrM: Seq[Long]) = {
    val id = Sequences.nextViitePrimaryKeySeqValue
    val project = RoadAddressProject(id, ProjectState.Incomplete, "f", "s", DateTime.now(), "", DateTime.now(), DateTime.now(),
      "", Seq(), None, Some(8), None)
    ProjectDAO.createRoadAddressProject(project)
    val links = addrM.init.zip(addrM.tail).map { case (st, en) =>
      projectLink(st, en, Combined, id, linkStatus).copy(roadNumber = 39999)
    }
    ProjectDAO.reserveRoadPart(id, 39999L, 1L, "u")
    ProjectDAO.create(links.init :+ links.last.copy(discontinuity = EndOfRoad))
    project
  }

  private def testDataForElyTest01() = {
    val roadAddressId = RoadAddressDAO.getNextRoadAddressId
    val ra = Seq(RoadAddress(roadAddressId, 16320L, 2L, RoadType.PublicRoad, Track.Combined, Discontinuity.Continuous, 1270L, 1309L,
      Some(DateTime.parse("1982-09-01")), None, Option("TR"), 0, 2583382, 0.0, 38.517, SideCode.AgainstDigitizing, 1476392565000L, (None, None), floating = false,
      Seq(Point(0.0, 40.0), Point(0.0, 50.0)), LinkGeomSource.NormalLinkInterface, 8, TerminationCode.NoTermination, 0))
    RoadAddressDAO.create(ra)

  }

  private def testDataForElyTest02(): (Long, Long) = {
    val roadAddressId = RoadAddressDAO.getNextRoadAddressId
    val linkId = 1817196L
    val ra = Seq(RoadAddress(roadAddressId, 27L, 20L, RoadType.PublicRoad, Track.Combined, Discontinuity.Continuous, 6109L, 6559L,
      Some(DateTime.parse("1996-01-01")), None, Option("TR"), 0, linkId, 0.0, 108.261, SideCode.AgainstDigitizing, 1476392565000L, (None, None), floating = false,
      Seq(Point(0.0, 40.0), Point(0.0, 50.0)), LinkGeomSource.NormalLinkInterface, 8, TerminationCode.NoTermination, 0))
    RoadAddressDAO.create(ra)
    (roadAddressId, linkId)
  }

  test("Project Links should be continuous if geometry is continuous") {
    runWithRollback {
      val project = setUpProjectWithLinks(LinkStatus.New, Seq(0L, 10L, 20L, 30L, 40L))
      val projectLinks = ProjectDAO.getProjectLinks(project.id)
      val endOfRoadSet = projectLinks.init :+ projectLinks.last.copy(discontinuity = EndOfRoad)
      ProjectValidator.checkOrdinaryRoadContinuityCodes(project, endOfRoadSet) should have size 0
      val brokenContinuity = endOfRoadSet.tail :+ endOfRoadSet.head.copy(geometry = projectLinks.head.geometry.map(_ + Vector3d(1.0, 1.0, 0.0)))
      val errors = ProjectValidator.checkOrdinaryRoadContinuityCodes(project, brokenContinuity)
      errors should have size 1
      errors.head.validationError should be(MinorDiscontinuityFound)
    }
  }

  test("Project Links missing end of road should be caught") {
    runWithRollback {
      val project = setUpProjectWithLinks(LinkStatus.New, Seq(0L, 10L, 20L, 30L, 40L))
      val projectLinks = ProjectDAO.getProjectLinks(project.id)
      val errors = ProjectValidator.checkOrdinaryRoadContinuityCodes(project, projectLinks)
      errors should have size 1
      errors.head.validationError should be(MissingEndOfRoad)
    }
  }

  test("Project Links must not have an end of road code if next part exists in project") {
    runWithRollback {
      val project = setUpProjectWithLinks(LinkStatus.New, Seq(0L, 10L, 20L, 30L, 40L))
      val projectLinks = ProjectDAO.getProjectLinks(project.id)
      ProjectDAO.reserveRoadPart(project.id, 19999L, 2L, "u")
      ProjectDAO.create(projectLinks.map(l => l.copy(id = NewRoadAddress, roadPartNumber = 2L, createdBy = Some("User"),
        geometry = l.geometry.map(_ + Vector3d(0.0, 40.0, 0.0)))))
      val updProject = ProjectDAO.getRoadAddressProjectById(project.id).get
      val errors = ProjectValidator.checkOrdinaryRoadContinuityCodes(updProject, projectLinks)
      ProjectDAO.getProjectLinks(project.id) should have size 8
      errors should have size 0
      val (starting, last) = projectLinks.splitAt(3)
      val errorsUpd = ProjectValidator.checkOrdinaryRoadContinuityCodes(updProject,
        starting ++ last.map(_.copy(discontinuity = EndOfRoad)))
      errorsUpd should have size 1
      errorsUpd.head.validationError should be(EndOfRoadNotOnLastPart)
    }
  }

  test("Project Links must not have an end of road code if next part exists in road address table") {
    runWithRollback {
      val project = setUpProjectWithLinks(LinkStatus.New, Seq(0L, 10L, 20L, 30L, 40L))
      val projectLinks = ProjectDAO.getProjectLinks(project.id)
      ProjectValidator.checkOrdinaryRoadContinuityCodes(project, projectLinks) should have size 1
      RoadAddressDAO.create(Seq(RoadAddress(NewRoadAddress, 19999L, 2L, RoadType.PublicRoad, Track.Combined, Discontinuity.EndOfRoad,
        0L, 10L, Some(DateTime.now()), None, None, 0L, 39399L, 0.0, 10.0, TowardsDigitizing, 0L, (Some(CalibrationPoint(39399L, 0.0, 0L)), Some(CalibrationPoint(39399L, 10.0, 10L))),
        floating = false, Seq(Point(0.0, 40.0), Point(0.0, 50.0)), LinkGeomSource.ComplimentaryLinkInterface, 8L, NoTermination, 0)))
      val errors = ProjectValidator.checkOrdinaryRoadContinuityCodes(project, projectLinks)
      errors should have size 0
      val (starting, last) = projectLinks.splitAt(3)
      val errorsUpd = ProjectValidator.checkOrdinaryRoadContinuityCodes(project,
        starting ++ last.map(_.copy(discontinuity = EndOfRoad)))
      errorsUpd should have size 1
      errorsUpd.head.validationError should be(EndOfRoadNotOnLastPart)
    }
  }

  test("Project Links must have a major discontinuity code if and only if next part exists in road address / project link table and is not connected") {
    runWithRollback {
      val project = setUpProjectWithLinks(LinkStatus.New, Seq(0L, 10L, 20L, 30L, 40L))
      val projectLinks = ProjectDAO.getProjectLinks(project.id)
      val raId = RoadAddressDAO.create(Seq(RoadAddress(NewRoadAddress, 19999L, 2L, RoadType.PublicRoad, Track.Combined, Discontinuity.EndOfRoad,
        0L, 10L, Some(DateTime.now()), None, None, 0L, 39399L, 0.0, 10.0, TowardsDigitizing, 0L, (Some(CalibrationPoint(39399L, 0.0, 0L)), Some(CalibrationPoint(39399L, 10.0, 10L))),
        floating = false, Seq(Point(10.0, 40.0), Point(10.0, 50.0)), LinkGeomSource.ComplimentaryLinkInterface, 8L, NoTermination, 0))).head
      val errors = ProjectValidator.checkOrdinaryRoadContinuityCodes(project, projectLinks)
      errors should have size 1
      errors.head.validationError should be(MajorDiscontinuityFound)

      val (starting, last) = projectLinks.splitAt(3)
      val errorsUpd = ProjectValidator.checkOrdinaryRoadContinuityCodes(project,
        starting ++ last.map(_.copy(discontinuity = Discontinuity.Discontinuous)))
      errorsUpd should have size 0

      RoadAddressDAO.updateGeometry(raId, Seq(Point(0.0, 40.0), Point(0.0, 50.0)))

      val connectedError = ProjectValidator.checkOrdinaryRoadContinuityCodes(project,
        starting ++ last.map(_.copy(discontinuity = Discontinuity.Discontinuous)))
      connectedError should have size 1
      connectedError.head.validationError should be(ConnectedDiscontinuousLink)
    }
  }
  //TODO to be done/changed in a more detailed story
  ignore("Project Links must have a ely change discontinuity code if next part is on different ely") {
    runWithRollback {
      val project = setUpProjectWithLinks(LinkStatus.New, Seq(0L, 10L, 20L, 30L, 40L))
      val projectLinks = ProjectDAO.getProjectLinks(project.id)
      val raId = RoadAddressDAO.create(Seq(RoadAddress(NewRoadAddress, 19999L, 2L, RoadType.PublicRoad, Track.Combined, Discontinuity.EndOfRoad,
        0L, 10L, Some(DateTime.now()), None, None, 0L, 39399L, 0.0, 10.0, TowardsDigitizing, 0L, (Some(CalibrationPoint(39399L, 0.0, 0L)), Some(CalibrationPoint(39399L, 10.0, 10L))),
        floating = false, Seq(Point(10.0, 40.0), Point(10.0, 50.0)), LinkGeomSource.ComplimentaryLinkInterface, 9L, NoTermination, 0))).head
      val errors = ProjectValidator.checkOrdinaryRoadContinuityCodes(project, projectLinks)
      errors should have size 1
      errors.head.validationError should be(ElyCodeChangeDetected)

      val (starting, last) = projectLinks.splitAt(3)
      val errorsUpd = ProjectValidator.checkOrdinaryRoadContinuityCodes(project,
        starting ++ last.map(_.copy(discontinuity = Discontinuity.ChangingELYCode)))
      errorsUpd should have size 0

      RoadAddressDAO.updateGeometry(raId, Seq(Point(0.0, 40.0), Point(0.0, 50.0)))

      val connectedError = ProjectValidator.checkOrdinaryRoadContinuityCodes(project,
        starting ++ last.map(_.copy(discontinuity = Discontinuity.Continuous)))
      connectedError should have size 1
      connectedError.head.validationError should be(ElyCodeChangeDetected)
    }
  }

  test("Check end of road after terminations in project with multiple parts (checkRemovedEndOfRoadParts method)") {
    //Now this validation returns 0 errors, because the previous road part is also reserved on the same project, and the error should not be TerminationContinuity, but MissingEndOfRoad
    //and that is not checked on checkRemovedEndOfRoadParts method
    runWithRollback {
      val ra = Seq(
        RoadAddress(NewRoadAddress, 19999L, 1L, RoadType.PublicRoad, Track.Combined, Discontinuity.Continuous,
          0L, 10L, Some(DateTime.now()), None, None, 0L, 39398L, 0.0, 10.0, TowardsDigitizing, 0L,
          (Some(CalibrationPoint(39398L, 0.0, 0L)), Some(CalibrationPoint(39398L, 10.0, 10L))),
          floating = false, Seq(Point(10.0, 30.0), Point(10.0, 40.0)), LinkGeomSource.ComplimentaryLinkInterface, 8L, NoTermination, 0),
        RoadAddress(NewRoadAddress, 19999L, 2L, RoadType.PublicRoad, Track.Combined, Discontinuity.EndOfRoad,
          0L, 10L, Some(DateTime.now()), None, None, 0L, 39399L, 0.0, 10.0, TowardsDigitizing, 0L,
          (Some(CalibrationPoint(39399L, 0.0, 0L)), Some(CalibrationPoint(39399L, 10.0, 10L))),
          floating = false, Seq(Point(10.0, 40.0), Point(10.0, 50.0)), LinkGeomSource.ComplimentaryLinkInterface, 8L, NoTermination, 0))
      val raIds = RoadAddressDAO.create(ra, Some("U"))
      val roadAddress = RoadAddressDAO.fetchByIdMassQuery(raIds.toSet).sortBy(_.roadPartNumber)
      val id = Sequences.nextViitePrimaryKeySeqValue
      val project = RoadAddressProject(id, ProjectState.Incomplete, "f", "s", DateTime.now(), "", DateTime.now(), DateTime.now(),
        "", Seq(), None, Some(8), None)
      ProjectDAO.createRoadAddressProject(project)
      ProjectDAO.reserveRoadPart(id, 19999L, 1L, "u")
      ProjectDAO.reserveRoadPart(id, 19999L, 2L, "u")

      ProjectDAO.create(Seq(projectLink(0L, 10L, Combined, id, LinkStatus.UnChanged),
        projectLink(0L, 10L, Combined, id, LinkStatus.Terminated)).zip(roadAddress).map(x => x._1.copy(roadPartNumber = x._2.roadPartNumber,
        roadAddressId = x._2.id, geometry = x._2.geometry, discontinuity = x._2.discontinuity)))
      val updProject = ProjectDAO.getRoadAddressProjectById(project.id).get
      val errors = ProjectValidator.checkRemovedEndOfRoadParts(updProject)
      errors should have size 0
    }
  }

  test("Check end of road after terminations in project with single parts (checkRemovedEndOfRoadParts method)") {
    runWithRollback {
      val ra = Seq(
        RoadAddress(NewRoadAddress, 19999L, 1L, RoadType.PublicRoad, Track.Combined, Discontinuity.Continuous,
          0L, 10L, Some(DateTime.now()), None, None, 0L, 39398L, 0.0, 10.0, TowardsDigitizing, 0L,
          (Some(CalibrationPoint(39398L, 0.0, 0L)), Some(CalibrationPoint(39398L, 10.0, 10L))),
          floating = false, Seq(Point(10.0, 30.0), Point(10.0, 40.0)), LinkGeomSource.ComplimentaryLinkInterface, 8L, NoTermination, 0),
        RoadAddress(NewRoadAddress, 19999L, 2L, RoadType.PublicRoad, Track.Combined, Discontinuity.EndOfRoad,
          0L, 10L, Some(DateTime.now()), None, None, 0L, 39399L, 0.0, 10.0, TowardsDigitizing, 0L,
          (Some(CalibrationPoint(39399L, 0.0, 0L)), Some(CalibrationPoint(39399L, 10.0, 10L))),
          floating = false, Seq(Point(10.0, 40.0), Point(10.0, 50.0)), LinkGeomSource.ComplimentaryLinkInterface, 8L, NoTermination, 0))
      val raIds = RoadAddressDAO.create(ra, Some("U"))
      val roadAddress = RoadAddressDAO.fetchByIdMassQuery(raIds.toSet).maxBy(_.roadPartNumber)
      val id = Sequences.nextViitePrimaryKeySeqValue
      val project = RoadAddressProject(id, ProjectState.Incomplete, "f", "s", DateTime.now(), "", DateTime.now(), DateTime.now(),
        "", Seq(), None, Some(8), None)
      ProjectDAO.createRoadAddressProject(project)
      ProjectDAO.reserveRoadPart(id, 19999L, 2L, "u")

      ProjectDAO.create(Seq(projectLink(0L, 10L, Combined, id, LinkStatus.Terminated)).zip(Seq(roadAddress)).map(x => x._1.copy(roadPartNumber = x._2.roadPartNumber,
        roadAddressId = x._2.id, geometry = x._2.geometry, discontinuity = x._2.discontinuity)))
      val updProject = ProjectDAO.getRoadAddressProjectById(project.id).get
      val errors = ProjectValidator.checkRemovedEndOfRoadParts(updProject)
      errors should have size 1
      errors.head.validationError.value should be(TerminationContinuity.value)
      errors.head.validationError.message should be("Tekemäsi tieosoitemuutoksen vuoksi projektin ulkopuoliselle tieosalle täytyy muuttaa jatkuvuuskoodi Tien loppu. Muuta jatkuvuuskoodiksi Tien loppu (1) tieosoitteelle: (19999,1).")
      val projectLinks = ProjectDAO.getProjectLinks(id, Some(LinkStatus.Terminated)).map(_.copy(discontinuity = EndOfRoad, status = LinkStatus.UnChanged))
      ProjectDAO.updateProjectLinksToDB(projectLinks, "U")
      val updProject2 = ProjectDAO.getRoadAddressProjectById(project.id).get
      ProjectValidator.checkRemovedEndOfRoadParts(updProject2) should have size 0
    }
  }

  test("Ramps must have continuity validation") {
    runWithRollback {
      val project = setUpProjectWithRampLinks(LinkStatus.New, Seq(0L, 10L, 20L, 30L, 40L))
      val projectLinks = ProjectDAO.getProjectLinks(project.id)
      val errors = ProjectValidator.checkRampContinuityCodes(project, projectLinks)
      errors should have size 0

      val (starting, last) = projectLinks.splitAt(3)
      val errorsUpd = ProjectValidator.checkRampContinuityCodes(project,
        starting ++ last.map(_.copy(discontinuity = Discontinuity.Continuous)))
      errorsUpd should have size 1

      val errorsUpd2 = ProjectValidator.checkRampContinuityCodes(project,
        starting ++ last.map(_.copy(discontinuity = Discontinuity.MinorDiscontinuity)))
      errorsUpd2 should have size 1

      val ra = Seq(
        RoadAddress(NewRoadAddress, 39998L, 1L, RoadType.PublicRoad, Track.Combined, Discontinuity.Continuous,
          0L, 10L, Some(DateTime.now()), None, None, 0L, 39398L, 0.0, 10.0, AgainstDigitizing, 0L,
          (Some(CalibrationPoint(39398L, 0.0, 0L)), Some(CalibrationPoint(39398L, 10.0, 10L))),
          floating = false, Seq(Point(2.0, 30.0), Point(0.0, 40.0)), LinkGeomSource.ComplimentaryLinkInterface, 8L, NoTermination, 0),
        RoadAddress(NewRoadAddress, 39998L, 1L, RoadType.PublicRoad, Track.Combined, Discontinuity.Continuous,
          10L, 20L, Some(DateTime.now()), None, None, 0L, 39398L, 0.0, 10.0, TowardsDigitizing, 0L,
          (Some(CalibrationPoint(39398L, 0.0, 0L)), Some(CalibrationPoint(39398L, 10.0, 10L))),
          floating = false, Seq(Point(2.0, 30.0), Point(7.0, 35.0)), LinkGeomSource.ComplimentaryLinkInterface, 8L, NoTermination, 0),
        RoadAddress(NewRoadAddress, 39998L, 1L, RoadType.PublicRoad, Track.Combined, Discontinuity.EndOfRoad,
          20L, 30L, Some(DateTime.now()), None, None, 0L, 39399L, 0.0, 10.0, TowardsDigitizing, 0L,
          (Some(CalibrationPoint(39399L, 0.0, 0L)), Some(CalibrationPoint(39399L, 10.0, 10L))),
          floating = false, Seq(Point(7.0, 35.0), Point(0.0, 40.0)), LinkGeomSource.ComplimentaryLinkInterface, 8L, NoTermination, 0))
      RoadAddressDAO.create(ra)

      ProjectDAO.reserveRoadPart(project.id, 39999L, 20L, "u")
      ProjectDAO.create((starting ++ last.map(_.copy(discontinuity = Discontinuity.EndOfRoad)))
        .map(_.copy(id = NewRoadAddress, roadPartNumber = 20L, createdBy = Some("I"))))
      val updProject = ProjectDAO.getRoadAddressProjectById(project.id).get
      ProjectValidator.checkRampContinuityCodes(updProject,
        starting ++ last.map(_.copy(discontinuity = Discontinuity.MinorDiscontinuity))) should have size 0
    }
  }

  test("validator should produce an error on Not Handled links") {
    runWithRollback {
      val ra = Seq(
        RoadAddress(NewRoadAddress, 19999L, 1L, RoadType.PublicRoad, Track.Combined, Discontinuity.Continuous,
          0L, 10L, Some(DateTime.now()), None, None, 0L, 39398L, 0.0, 10.0, TowardsDigitizing, 0L,
          (Some(CalibrationPoint(39398L, 0.0, 0L)), Some(CalibrationPoint(39398L, 10.0, 10L))),
          floating = false, Seq(Point(10.0, 30.0), Point(10.0, 40.0)), LinkGeomSource.ComplimentaryLinkInterface, 8L, NoTermination, 0),
        RoadAddress(NewRoadAddress, 19999L, 2L, RoadType.PublicRoad, Track.Combined, Discontinuity.EndOfRoad,
          0L, 10L, Some(DateTime.now()), None, None, 0L, 39399L, 0.0, 10.0, TowardsDigitizing, 0L,
          (Some(CalibrationPoint(39399L, 0.0, 0L)), Some(CalibrationPoint(39399L, 10.0, 10L))),
          floating = false, Seq(Point(10.0, 40.0), Point(10.0, 50.0)), LinkGeomSource.ComplimentaryLinkInterface, 8L, NoTermination, 0))
      val raIds = RoadAddressDAO.create(ra, Some("U"))
      val roadAddress = RoadAddressDAO.fetchByIdMassQuery(raIds.toSet).sortBy(_.roadPartNumber)
      val id = Sequences.nextViitePrimaryKeySeqValue
      val project = RoadAddressProject(id, ProjectState.Incomplete, "f", "s", DateTime.now(), "", DateTime.now(), DateTime.now(),
        "", Seq(), None, Some(8), None)
      ProjectDAO.createRoadAddressProject(project)
      ProjectDAO.reserveRoadPart(id, 19999L, 1L, "u")
      ProjectDAO.reserveRoadPart(id, 19999L, 2L, "u")

      ProjectDAO.create(Seq(projectLink(0L, 10L, Combined, id, LinkStatus.NotHandled),
        projectLink(0L, 10L, Combined, id, LinkStatus.Terminated)).zip(roadAddress).map(x => x._1.copy(roadPartNumber = x._2.roadPartNumber,
        roadAddressId = x._2.id, geometry = x._2.geometry, discontinuity = x._2.discontinuity)))

      val validationErrors = ProjectValidator.validateProject(project, ProjectDAO.getProjectLinks(project.id)).filter(_.validationError.value == HasNotHandledLinks.value)
      validationErrors.size should be(1)
      validationErrors.head.validationError.message should be("")
      validationErrors.head.optionalInformation should not be ("")
    }
  }

  test("validator should return invalid unchanged links error") {
    runWithRollback {
      val ra = Seq(
        RoadAddress(NewRoadAddress, 19999L, 1L, RoadType.PublicRoad, Track.Combined, Discontinuity.Continuous,
          0L, 10L, Some(DateTime.now()), None, None, 0L, 39398L, 0.0, 10.0, TowardsDigitizing, 0L,
          (Some(CalibrationPoint(39398L, 0.0, 0L)), Some(CalibrationPoint(39398L, 10.0, 10L))),
          floating = false, Seq(Point(10.0, 30.0), Point(10.0, 40.0)), LinkGeomSource.ComplimentaryLinkInterface, 8L, NoTermination, 0),
        RoadAddress(NewRoadAddress, 19999L, 1L, RoadType.PublicRoad, Track.Combined, Discontinuity.EndOfRoad,
          10L, 20L, Some(DateTime.now()), None, None, 0L, 39399L, 0.0, 10.0, TowardsDigitizing, 0L,
          (Some(CalibrationPoint(39399L, 0.0, 0L)), Some(CalibrationPoint(39399L, 10.0, 10L))),
          floating = false, Seq(Point(10.0, 40.0), Point(10.0, 50.0)), LinkGeomSource.ComplimentaryLinkInterface, 8L, NoTermination, 0))
      val raId1 = RoadAddressDAO.create(Set(ra.head), Some("U"))
      val raId2 = RoadAddressDAO.create(ra.tail, Some("U"))
      val roadAddress1 = RoadAddressDAO.fetchByIdMassQuery(raId1.toSet).sortBy(_.roadPartNumber)
      val roadAddress2 = RoadAddressDAO.fetchByIdMassQuery(raId2.toSet).sortBy(_.roadPartNumber)
      val id = Sequences.nextViitePrimaryKeySeqValue
      val project = RoadAddressProject(id, ProjectState.Incomplete, "f", "s", DateTime.now(), "", DateTime.now(), DateTime.now(),
        "", Seq(), None, Some(8), None)
      ProjectDAO.createRoadAddressProject(project)
      ProjectDAO.reserveRoadPart(id, 19999L, 1L, "u")

      ProjectDAO.create(Seq(projectLink(0L, 10L, Combined, id, LinkStatus.NotHandled),
        projectLink(0L, 10L, Combined, id, LinkStatus.Transfer)).zip(roadAddress1).map(x => x._1.copy(roadPartNumber = x._2.roadPartNumber,
        roadAddressId = x._2.id, geometry = x._2.geometry, discontinuity = x._2.discontinuity)))
      ProjectDAO.create(Seq(projectLink(10L, 20L, Combined, id, LinkStatus.NotHandled),
        projectLink(10L, 20L, Combined, id, LinkStatus.UnChanged)).zip(roadAddress2).map(x => x._1.copy(roadPartNumber = x._2.roadPartNumber,
        roadAddressId = x._2.id, geometry = x._2.geometry, discontinuity = x._2.discontinuity)))

      val projectLinks = ProjectDAO.getProjectLinks(id, Some(LinkStatus.NotHandled))
      val updatedProjectLinks = Seq(projectLinks.head.copy(status = LinkStatus.Transfer)) ++ projectLinks.tail.map(pl => pl.copy(status = LinkStatus.UnChanged))
      ProjectDAO.updateProjectLinksToDB(updatedProjectLinks, "U")
      val validationErrors = ProjectValidator.validateProject(project, ProjectDAO.getProjectLinks(project.id))

      validationErrors.size shouldNot be(0)
      validationErrors.count(_.validationError.value == ErrorInValidationOfUnchangedLinks.value) should be(1)
    }
  }

  test("validator should return errors if discontinuity is 3 and next road part ely is equal") {
    runWithRollback {
      testDataForElyTest01()
      val project = setUpProjectWithLinks(LinkStatus.UnChanged, Seq(0L, 10L, 20L, 30L, 40L), changeTrack = false, 16320L, 1L, Discontinuity.ChangingELYCode)
      val projectLinks = ProjectDAO.getProjectLinks(project.id)

      val validationErrors = ProjectValidator.checkProjectElyCodes(project, projectLinks)
      validationErrors.size should be(1)
      validationErrors.head.validationError.value should be(RoadNotEndingInElyBorder.value)
    }
  }

  test("validator should return errors if discontinuity is anything BUT 3 and next road part ely is different") {
    runWithRollback {
      testDataForElyTest02()
      val project = setUpProjectWithLinks(LinkStatus.UnChanged, Seq(0L, 10L, 20L, 30L, 40L), changeTrack = false, 27L, 19L, Discontinuity.Continuous, 12L)
      val projectLinks = ProjectDAO.getProjectLinks(project.id)

      val validationErrors = ProjectValidator.checkProjectElyCodes(project, projectLinks)
      validationErrors.size should be(1)
      validationErrors.head.validationError.value should be(RoadContinuesInAnotherEly.value)
    }
  }

  test("project track codes should be consistent") {
    runWithRollback {
      val project = setUpProjectWithLinks(LinkStatus.New, Seq(0L, 10L, 20L, 30L, 40L), changeTrack = true)
      val projectLinks = ProjectDAO.getProjectLinks(project.id)
      val validationErrors = ProjectValidator.checkTrackCode(project, projectLinks)
      validationErrors.size should be(0)
    }
  }

  test("project track codes inconsistent in midle of track") {
    runWithRollback {
      val project = setUpProjectWithLinks(LinkStatus.New, Seq(0L, 10L, 20L, 30L, 40L), changeTrack = true)
      val projectLinks = ProjectDAO.getProjectLinks(project.id)
      val inconsistentLinks = projectLinks.map { l =>
        if (l.startAddrMValue == 20 && l.track == Track.RightSide)
          l.copy(track = Track.LeftSide)
        else l
      }
      val validationErrors = ProjectValidator.checkTrackCode(project, inconsistentLinks)
      validationErrors.size should be(1)
    }
  }

  test("project track codes inconsistent in extermities") {
    runWithRollback {
      val project = setUpProjectWithLinks(LinkStatus.New, Seq(0L, 10L, 20L, 30L, 40L), changeTrack = true)
      val projectLinks = ProjectDAO.getProjectLinks(project.id)
      val inconsistentLinks = projectLinks.map { l =>
        if (l.startAddrMValue == 0 && l.track == Track.RightSide)
          l.copy(startAddrMValue = 5)
        else l
      }
      val validationErrors = ProjectValidator.checkTrackCode(project, inconsistentLinks)
      validationErrors.size should be(1)
    }
  }

  test("project track codes should be consistent when adding one simple link with track Combined") {
    runWithRollback {
      val project = setUpProjectWithLinks(LinkStatus.New, Seq(0L, 10L))
      val projectLinks = ProjectDAO.getProjectLinks(project.id)
      val validationErrors = ProjectValidator.checkTrackCode(project, projectLinks)
      validationErrors.size should be(0)
    }
  }

  test("Minor discontinuous end ramp road between parts (of any kind) should not give error") {
    runWithRollback {
      val project = setUpProjectWithRampLinks(LinkStatus.New, Seq(0L, 10L, 20L, 30L, 40L))
      val projectLinks = ProjectDAO.getProjectLinks(project.id)
      val errors = ProjectValidator.checkRampContinuityCodes(project, projectLinks)
      errors should have size 0
      val (starting, last) = projectLinks.splitAt(3)
      val ra = Seq(
        RoadAddress(NewRoadAddress, 39998L, 1L, RoadType.PublicRoad, Track.Combined, Discontinuity.Continuous,
          0L, 10L, Some(DateTime.now()), None, None, 0L, 39398L, 0.0, 10.0, AgainstDigitizing, 0L,
          (Some(CalibrationPoint(39398L, 0.0, 0L)), Some(CalibrationPoint(39398L, 10.0, 10L))),
          floating = false, Seq(Point(2.0, 30.0), Point(0.0, 40.0)), LinkGeomSource.ComplimentaryLinkInterface, 8L, NoTermination, 0),
        RoadAddress(NewRoadAddress, 39998L, 1L, RoadType.PublicRoad, Track.Combined, Discontinuity.Continuous,
          10L, 20L, Some(DateTime.now()), None, None, 0L, 39398L, 0.0, 10.0, TowardsDigitizing, 0L,
          (Some(CalibrationPoint(39398L, 0.0, 0L)), Some(CalibrationPoint(39398L, 10.0, 10L))),
          floating = false, Seq(Point(2.0, 30.0), Point(7.0, 35.0)), LinkGeomSource.ComplimentaryLinkInterface, 8L, NoTermination, 0),
        RoadAddress(NewRoadAddress, 39998L, 1L, RoadType.PublicRoad, Track.Combined, Discontinuity.EndOfRoad,
          20L, 30L, Some(DateTime.now()), None, None, 0L, 39399L, 0.0, 10.0, TowardsDigitizing, 0L,
          (Some(CalibrationPoint(39399L, 0.0, 0L)), Some(CalibrationPoint(39399L, 10.0, 10L))),
          floating = false, Seq(Point(7.0, 35.0), Point(0.0, 40.0)), LinkGeomSource.ComplimentaryLinkInterface, 8L, NoTermination, 0))
      RoadAddressDAO.create(ra)

      ProjectDAO.reserveRoadPart(project.id, 39999L, 20L, "u")
      ProjectDAO.create((starting ++ last.map(_.copy(discontinuity = Discontinuity.EndOfRoad)))
        .map(_.copy(id = NewRoadAddress, roadPartNumber = 20L, createdBy = Some("I"))))
      val updProject = ProjectDAO.getRoadAddressProjectById(project.id).get
      ProjectValidator.checkRampContinuityCodes(updProject,
        starting ++ last.map(_.copy(discontinuity = Discontinuity.MinorDiscontinuity))) should have size 0
    }
  }

  test("Project Links could be both Minor discontinuity or Discontinuous if next part exists in road address / project link table and is not connected") {
    runWithRollback {
      val project = setUpProjectWithLinks(LinkStatus.New, Seq(0L, 10L, 20L, 30L, 40L))
      val projectLinks = ProjectDAO.getProjectLinks(project.id)
      val raId = RoadAddressDAO.create(Seq(RoadAddress(NewRoadAddress, 19999L, 2L, RoadType.PublicRoad, Track.Combined, Discontinuity.EndOfRoad,
        0L, 10L, Some(DateTime.now()), None, None, 0L, 39399L, 0.0, 10.0, TowardsDigitizing, 0L, (Some(CalibrationPoint(39399L, 0.0, 0L)), Some(CalibrationPoint(39399L, 10.0, 10L))),
        floating = false, Seq(Point(10.0, 40.0), Point(10.0, 50.0)), LinkGeomSource.ComplimentaryLinkInterface, 8L, NoTermination, 0))).head
      val errors = ProjectValidator.checkOrdinaryRoadContinuityCodes(project, projectLinks)
      errors should have size 1
      errors.head.validationError should be(MajorDiscontinuityFound)

      val (starting, last) = projectLinks.splitAt(3)
      val errorsUpd = ProjectValidator.checkOrdinaryRoadContinuityCodes(project,
        starting ++ last.map(_.copy(discontinuity = Discontinuity.Discontinuous)))
      errorsUpd should have size 0

      val errorsUpd2 = ProjectValidator.checkOrdinaryRoadContinuityCodes(project,
        starting ++ last.map(_.copy(discontinuity = Discontinuity.MinorDiscontinuity)))
      errorsUpd2 should have size 0
    }
  }

<<<<<<< HEAD
  test("project validator should return an error if the we create a new road using the road and part from another ALREADY existing road") {
    runWithRollback {
      val (roadAddressId, linkId) = testDataForElyTest02()
      val projectId = Sequences.nextViitePrimaryKeySeqValue
      val project = RoadAddressProject(projectId, ProjectState.Incomplete, "f", "s", DateTime.now(), "", DateTime.now(), DateTime.now(),
        "", Seq(), None, Some(8), None)
      ProjectDAO.createRoadAddressProject(project)
      val projectLink = ProjectLink(NewRoadAddress, 27L, 20L, Track.Combined, EndOfRoad, 6109L, 6559L, Some(DateTime.now()), None, Option("TR"),
        0L, linkId + 1, 0.0, 108.261, SideCode.AgainstDigitizing, (None, None),
        false, Seq(Point(0.0, 40.0), Point(0.0, 50.0)),
        projectId, LinkStatus.New, PublicRoad, LinkGeomSource.NormalLinkInterface, 10.0, roadAddressId, 8L, false, Some(linkId), 1476392565000L)
      ProjectDAO.reserveRoadPart(projectId, 27L, 20L, "TR")
      ProjectDAO.create(Seq(projectLink))
      val validationErrors = ProjectValidator.checkNewAndExisting(ProjectDAO.getRoadAddressProjectById(projectId).get, ProjectDAO.getProjectLinks(projectId))
      validationErrors.size should be(1)
      validationErrors.head.projectId should be(projectId)
      validationErrors.head.affectedLinkIds.contains(linkId + 1) should be(true)
      validationErrors.head.validationError.value should be(RoadNotAvailable.value)
=======
  test("On end of road part transfer validation should detect new road end") {
    runWithRollback {
      //Create road addresses
      val ids = RoadAddressDAO.create(Seq(RoadAddress(NewRoadAddress, 19999L, 1L, RoadType.PublicRoad, Track.Combined, Discontinuity.EndOfRoad,
        0L, 10L, Some(DateTime.now()), None, None, 0L, 39399L, 0.0, 10.0, TowardsDigitizing, 0L, (Some(CalibrationPoint(39399L, 0.0, 0L)), Some(CalibrationPoint(39399L, 10.0, 10L))),
        floating = false, Seq(Point(0.0, 0.0), Point(0.0, 10.0)), LinkGeomSource.NormalLinkInterface, 8L, NoTermination, 0),
        RoadAddress(NewRoadAddress, 19999L, 2L, RoadType.PublicRoad, Track.Combined, Discontinuity.EndOfRoad,
          0L, 10L, Some(DateTime.now()), None, None, 0L, 39399L, 0.0, 10.0, TowardsDigitizing, 0L, (Some(CalibrationPoint(39399L, 0.0, 0L)), Some(CalibrationPoint(39399L, 10.0, 10L))),
          floating = false, Seq(Point(0.0, 10.0), Point(0.0, 20.0)), LinkGeomSource.NormalLinkInterface, 8L, NoTermination, 0)))
      
      val project = setUpProjectWithLinks(LinkStatus.Transfer, Seq(0L,10L), discontinuity = Discontinuity.Continuous, roadAddressId = ids.min)
      ProjectDAO.reserveRoadPart(project.id, 19999L, 2L, "u")
      val addrMNew = Seq(0L,10L)
      val links = addrMNew.init.zip(addrMNew.tail).map { case (st, en) =>
        projectLink(st, en, Track.Combined, project.id, LinkStatus.Transfer, 19999L, 2L, Discontinuity.EndOfRoad, roadAddressId = ids.max)
      }
      ProjectDAO.create(links)
      val allLinks = ProjectDAO.getProjectLinks(project.id)
      val errors = allLinks.groupBy(l => (l.roadNumber, l.roadPartNumber)).flatMap(g => ProjectValidator.checkOrdinaryRoadContinuityCodes(project, g._2))
      errors.size should be (0)
      sqlu"""UPDATE PROJECT_LINK SET ROAD_PART_NUMBER = 1, STATUS = 3, START_ADDR_M = 10, END_ADDR_M = 20 WHERE ROAD_NUMBER = 19999 AND ROAD_PART_NUMBER = 2""".execute
      val linksAfterTransfer = ProjectDAO.getProjectLinks(project.id)
      val errorsAfterTransfer = linksAfterTransfer.groupBy(l => (l.roadNumber, l.roadPartNumber)).flatMap(g => ProjectValidator.checkOrdinaryRoadContinuityCodes(project, g._2))
      errorsAfterTransfer.size should be (0)
>>>>>>> 6fd12be2
    }
  }
}<|MERGE_RESOLUTION|>--- conflicted
+++ resolved
@@ -13,7 +13,6 @@
 import fi.liikennevirasto.viite.dao.Discontinuity.EndOfRoad
 import fi.liikennevirasto.viite.dao.TerminationCode.NoTermination
 import fi.liikennevirasto.viite.dao.{TerminationCode, _}
-import fi.liikennevirasto.viite.util.toProjectLink
 import org.joda.time.DateTime
 import org.scalatest.mock.MockitoSugar
 import org.scalatest.{FunSuite, Matchers}
@@ -547,7 +546,33 @@
     }
   }
 
-<<<<<<< HEAD
+  test("On end of road part transfer validation should detect new road end") {
+    runWithRollback {
+      //Create road addresses
+      val ids = RoadAddressDAO.create(Seq(RoadAddress(NewRoadAddress, 19999L, 1L, RoadType.PublicRoad, Track.Combined, Discontinuity.EndOfRoad,
+        0L, 10L, Some(DateTime.now()), None, None, 0L, 39399L, 0.0, 10.0, TowardsDigitizing, 0L, (Some(CalibrationPoint(39399L, 0.0, 0L)), Some(CalibrationPoint(39399L, 10.0, 10L))),
+        floating = false, Seq(Point(0.0, 0.0), Point(0.0, 10.0)), LinkGeomSource.NormalLinkInterface, 8L, NoTermination, 0),
+        RoadAddress(NewRoadAddress, 19999L, 2L, RoadType.PublicRoad, Track.Combined, Discontinuity.EndOfRoad,
+          0L, 10L, Some(DateTime.now()), None, None, 0L, 39399L, 0.0, 10.0, TowardsDigitizing, 0L, (Some(CalibrationPoint(39399L, 0.0, 0L)), Some(CalibrationPoint(39399L, 10.0, 10L))),
+          floating = false, Seq(Point(0.0, 10.0), Point(0.0, 20.0)), LinkGeomSource.NormalLinkInterface, 8L, NoTermination, 0)))
+
+      val project = setUpProjectWithLinks(LinkStatus.Transfer, Seq(0L,10L), discontinuity = Discontinuity.Continuous, roadAddressId = ids.min)
+      ProjectDAO.reserveRoadPart(project.id, 19999L, 2L, "u")
+      val addrMNew = Seq(0L,10L)
+      val links = addrMNew.init.zip(addrMNew.tail).map { case (st, en) =>
+        projectLink(st, en, Track.Combined, project.id, LinkStatus.Transfer, 19999L, 2L, Discontinuity.EndOfRoad, roadAddressId = ids.max)
+      }
+      ProjectDAO.create(links)
+      val allLinks = ProjectDAO.getProjectLinks(project.id)
+      val errors = allLinks.groupBy(l => (l.roadNumber, l.roadPartNumber)).flatMap(g => ProjectValidator.checkOrdinaryRoadContinuityCodes(project, g._2))
+      errors.size should be (0)
+      sqlu"""UPDATE PROJECT_LINK SET ROAD_PART_NUMBER = 1, STATUS = 3, START_ADDR_M = 10, END_ADDR_M = 20 WHERE ROAD_NUMBER = 19999 AND ROAD_PART_NUMBER = 2""".execute
+      val linksAfterTransfer = ProjectDAO.getProjectLinks(project.id)
+      val errorsAfterTransfer = linksAfterTransfer.groupBy(l => (l.roadNumber, l.roadPartNumber)).flatMap(g => ProjectValidator.checkOrdinaryRoadContinuityCodes(project, g._2))
+      errorsAfterTransfer.size should be (0)
+    }
+  }
+
   test("project validator should return an error if the we create a new road using the road and part from another ALREADY existing road") {
     runWithRollback {
       val (roadAddressId, linkId) = testDataForElyTest02()
@@ -566,32 +591,7 @@
       validationErrors.head.projectId should be(projectId)
       validationErrors.head.affectedLinkIds.contains(linkId + 1) should be(true)
       validationErrors.head.validationError.value should be(RoadNotAvailable.value)
-=======
-  test("On end of road part transfer validation should detect new road end") {
-    runWithRollback {
-      //Create road addresses
-      val ids = RoadAddressDAO.create(Seq(RoadAddress(NewRoadAddress, 19999L, 1L, RoadType.PublicRoad, Track.Combined, Discontinuity.EndOfRoad,
-        0L, 10L, Some(DateTime.now()), None, None, 0L, 39399L, 0.0, 10.0, TowardsDigitizing, 0L, (Some(CalibrationPoint(39399L, 0.0, 0L)), Some(CalibrationPoint(39399L, 10.0, 10L))),
-        floating = false, Seq(Point(0.0, 0.0), Point(0.0, 10.0)), LinkGeomSource.NormalLinkInterface, 8L, NoTermination, 0),
-        RoadAddress(NewRoadAddress, 19999L, 2L, RoadType.PublicRoad, Track.Combined, Discontinuity.EndOfRoad,
-          0L, 10L, Some(DateTime.now()), None, None, 0L, 39399L, 0.0, 10.0, TowardsDigitizing, 0L, (Some(CalibrationPoint(39399L, 0.0, 0L)), Some(CalibrationPoint(39399L, 10.0, 10L))),
-          floating = false, Seq(Point(0.0, 10.0), Point(0.0, 20.0)), LinkGeomSource.NormalLinkInterface, 8L, NoTermination, 0)))
-      
-      val project = setUpProjectWithLinks(LinkStatus.Transfer, Seq(0L,10L), discontinuity = Discontinuity.Continuous, roadAddressId = ids.min)
-      ProjectDAO.reserveRoadPart(project.id, 19999L, 2L, "u")
-      val addrMNew = Seq(0L,10L)
-      val links = addrMNew.init.zip(addrMNew.tail).map { case (st, en) =>
-        projectLink(st, en, Track.Combined, project.id, LinkStatus.Transfer, 19999L, 2L, Discontinuity.EndOfRoad, roadAddressId = ids.max)
-      }
-      ProjectDAO.create(links)
-      val allLinks = ProjectDAO.getProjectLinks(project.id)
-      val errors = allLinks.groupBy(l => (l.roadNumber, l.roadPartNumber)).flatMap(g => ProjectValidator.checkOrdinaryRoadContinuityCodes(project, g._2))
-      errors.size should be (0)
-      sqlu"""UPDATE PROJECT_LINK SET ROAD_PART_NUMBER = 1, STATUS = 3, START_ADDR_M = 10, END_ADDR_M = 20 WHERE ROAD_NUMBER = 19999 AND ROAD_PART_NUMBER = 2""".execute
-      val linksAfterTransfer = ProjectDAO.getProjectLinks(project.id)
-      val errorsAfterTransfer = linksAfterTransfer.groupBy(l => (l.roadNumber, l.roadPartNumber)).flatMap(g => ProjectValidator.checkOrdinaryRoadContinuityCodes(project, g._2))
-      errorsAfterTransfer.size should be (0)
->>>>>>> 6fd12be2
-    }
-  }
+    }
+  }
+
 }