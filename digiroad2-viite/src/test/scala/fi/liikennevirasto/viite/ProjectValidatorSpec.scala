--- conflicted
+++ resolved
@@ -804,16 +804,10 @@
         roadAddressId = x._2.id, geometry = x._2.geometry, discontinuity = x._2.discontinuity)))
       val updProject = ProjectDAO.getRoadAddressProjectById(project.id).get
       val currentProjectLinks = ProjectDAO.getProjectLinks(updProject.id)
-<<<<<<< HEAD
-      val errors = ProjectValidator.checkRemovedEndOfRoadParts(updProject, currentProjectLinks).distinct
-      errors should have size 1
-      errors.head.affectedIds.head should be(roadAddress.head.id)
-=======
       val errors = ProjectValidator.validateProject(updProject, currentProjectLinks).distinct
       errors should have size 1
-      errors.head.affectedIds.head should be (currentProjectLinks.head.id)
+      errors.head.affectedIds.head should be(currentProjectLinks.head.id)
       errors.head.validationError.value should be (EndOfRoadNotOnLastPart.value)
->>>>>>> 971f6cab
     }
   }
 
