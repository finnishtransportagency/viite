package fi.liikennevirasto.viite

import fi.liikennevirasto.GeometryUtils
import fi.liikennevirasto.digiroad2.asset.SideCode.{AgainstDigitizing, TowardsDigitizing}
import fi.liikennevirasto.digiroad2.asset.{BoundingRectangle, LinkGeomSource, SideCode}
import fi.liikennevirasto.digiroad2.dao.Sequences
import fi.liikennevirasto.digiroad2.oracle.OracleDatabase
import fi.liikennevirasto.digiroad2.service.RoadLinkService
import fi.liikennevirasto.digiroad2.util.Track
import fi.liikennevirasto.digiroad2.util.Track.{Combined, LeftSide, RightSide}
<<<<<<< HEAD
import fi.liikennevirasto.digiroad2.{DigiroadEventBus, Point, Vector3d}
=======
import fi.liikennevirasto.digiroad2.{DigiroadEventBus, GeometryUtils, Point, Vector3d}
import fi.liikennevirasto.viite.RoadType.FerryRoad
>>>>>>> 8381299a
import fi.liikennevirasto.viite.dao.Discontinuity.EndOfRoad
import fi.liikennevirasto.viite.dao.TerminationCode.NoTermination
import fi.liikennevirasto.viite.dao.{LinearLocationDAO, _}
import fi.liikennevirasto.viite.model.RoadAddressLink
import fi.liikennevirasto.viite.process.RoadwayAddressMapper
import org.joda.time.DateTime
import org.scalatest.mockito.MockitoSugar
import org.scalatest.{FunSuite, Matchers}
import org.mockito.ArgumentMatchers.any
import org.mockito.Mockito.when
import org.mockito.stubbing.OngoingStubbing
import slick.driver.JdbcDriver.backend.Database
import slick.driver.JdbcDriver.backend.Database.dynamicSession
import slick.jdbc.StaticQuery.interpolation

class ProjectValidatorSpec extends FunSuite with Matchers {
  def withDynTransaction[T](f: => T): T = OracleDatabase.withDynTransaction(f)

  def runWithRollback[T](f: => T): T = {
    Database.forDataSource(OracleDatabase.ds).withDynTransaction {
      val t = f
      dynamicSession.rollback()
      t
    }
  }

  val mockRoadLinkService: RoadLinkService = MockitoSugar.mock[RoadLinkService]
  val mockRoadwayAddressMapper: RoadwayAddressMapper = MockitoSugar.mock[RoadwayAddressMapper]
  val mockRoadAddressService = MockitoSugar.mock[RoadAddressService]
  val mockLinearLocationDAO = MockitoSugar.mock[LinearLocationDAO]
  val mockEventBus: DigiroadEventBus = MockitoSugar.mock[DigiroadEventBus]
  val projectRoadAddressService: RoadAddressService = new RoadAddressService(mockRoadLinkService, new RoadwayDAO, new LinearLocationDAO, new RoadNetworkDAO, mockRoadwayAddressMapper, mockEventBus) {
    override def withDynSession[T](f: => T): T = f

    override def withDynTransaction[T](f: => T): T = f
  }

  val projectValidator = new ProjectValidator {
    override val roadAddressService = mockRoadAddressService
  }

  val projectService: ProjectService = new ProjectService(projectRoadAddressService, mockRoadLinkService, mockEventBus) {
    override def withDynSession[T](f: => T): T = f

    override def withDynTransaction[T](f: => T): T = f
  }
  val projectDAO = new ProjectDAO
  val projectLinkDAO = new ProjectLinkDAO
  val projectReservedPartDAO = new ProjectReservedPartDAO
  val roadwayDAO = new RoadwayDAO
  val linearLocationDAO = new LinearLocationDAO
  val roadwayAddressMapper = new RoadwayAddressMapper(roadwayDAO, linearLocationDAO)

  private val roadwayNumber1 = 1000000000l
  private val roadwayNumber2 = 2000000000l
  private val roadwayNumber3 = 3000000000l
  private val linearLocationId = 1

  private def projectLink(startAddrM: Long, endAddrM: Long, track: Track, projectId: Long, status: LinkStatus = LinkStatus.NotHandled,
                          roadNumber: Long = 19999L, roadPartNumber: Long = 1L, discontinuity: Discontinuity = Discontinuity.Continuous, ely: Long = 8L, roadwayId: Long = 0L, linearLocationId: Long = 0L, plRoadwayNumber: Long = NewIdValue): ProjectLink = {
    val startDate = if (status !== LinkStatus.New) Some(DateTime.now()) else None
    ProjectLink(NewIdValue, roadNumber, roadPartNumber, track, discontinuity, startAddrM, endAddrM, startAddrM, endAddrM, startDate, None,
      Some("User"), startAddrM, 0.0, (endAddrM - startAddrM).toDouble, SideCode.TowardsDigitizing, (None, None),
       Seq(Point(0.0, startAddrM), Point(0.0, endAddrM)), projectId, status, RoadType.PublicRoad,
      LinkGeomSource.NormalLinkInterface, (endAddrM - startAddrM).toDouble, roadwayId, linearLocationId, ely, reversed = false, None, 0L, roadwayNumber = plRoadwayNumber )
  }

  def toProjectLink(project: Project)(roadAddress: RoadAddress): ProjectLink = {
    ProjectLink(roadAddress.id, roadAddress.roadNumber, roadAddress.roadPartNumber, roadAddress.track,
      roadAddress.discontinuity, roadAddress.startAddrMValue, roadAddress.endAddrMValue, roadAddress.startAddrMValue, roadAddress.endAddrMValue, roadAddress.startDate,
      roadAddress.endDate, createdBy = Option(project.createdBy), roadAddress.linkId, roadAddress.startMValue, roadAddress.endMValue,
      roadAddress.sideCode, roadAddress.toProjectLinkCalibrationPoints(),  roadAddress.geometry, project.id, LinkStatus.NotHandled, RoadType.PublicRoad,
      roadAddress.linkGeomSource, GeometryUtils.geometryLength(roadAddress.geometry), roadAddress.id, roadAddress.linearLocationId, roadAddress.ely, reversed = false,
      None, roadAddress.adjustedTimestamp)
  }

  def toRoadwayAndLinearLocation(p: ProjectLink):(LinearLocation, Roadway) = {
    def calibrationPoint(cp: Option[ProjectLinkCalibrationPoint]): Option[Long] = {
      cp match {
        case Some(x) =>
          Some(x.addressMValue)
        case _ => Option.empty[Long]
      }
    }

    val startDate = p.startDate.getOrElse(DateTime.now()).minusDays(1)

    (LinearLocation(-1000, 1, p.linkId, p.startMValue, p.endMValue, p.sideCode, p.linkGeometryTimeStamp,
      (calibrationPoint(p.calibrationPoints._1), calibrationPoint(p.calibrationPoints._2)), p.geometry, p.linkGeomSource,
      p.roadwayNumber, Some(startDate), p.endDate),
      Roadway(-1000, p.roadwayNumber, p.roadNumber, p.roadPartNumber, p.roadType, p.track, p.discontinuity, p.startAddrMValue, p.endAddrMValue, p.reversed, startDate, p.endDate,
        p.createdBy.getOrElse("-"), p.roadName, p.ely, TerminationCode.NoTermination, DateTime.now(), None))
  }


  private def setUpProjectWithLinks(linkStatus: LinkStatus, addrM: Seq[Long], changeTrack: Boolean = false, roadNumber: Long = 19999L,
                                    roadPartNumber: Long = 1L, discontinuity: Discontinuity = Discontinuity.Continuous, ely: Long = 8L, roadwayId: Long = 0L,
                                    lastLinkDiscontinuity: Discontinuity = Discontinuity.Continuous, withRoadInfo: Boolean = false) = {

    val id = Sequences.nextViitePrimaryKeySeqValue

    val project = Project(id, ProjectState.Incomplete, "f", "s", DateTime.now(), "", DateTime.now(), DateTime.now(),
      "", Seq(), Seq(), None, None)
    projectDAO.create(project)
    addProjectLinksToProject(linkStatus, addrM, changeTrack, roadNumber, roadPartNumber, discontinuity, ely, roadwayId, lastLinkDiscontinuity, project, withRoadInfo)
    project
  }

  private def setUpProjectWithRampLinks(linkStatus: LinkStatus, addrM: Seq[Long]) = {
    val id = Sequences.nextViitePrimaryKeySeqValue
    val project = Project(id, ProjectState.Incomplete, "f", "s", DateTime.now(), "", DateTime.now(), DateTime.now(),
      "", Seq(), Seq(), None, None)
    projectDAO.create(project)
    val links = addrM.init.zip(addrM.tail).map { case (st, en) =>
      projectLink(st, en, Combined, id, linkStatus).copy(roadNumber = 39999)
    }
    projectReservedPartDAO.reserveRoadPart(id, 39999L, 1L, "u")
    projectLinkDAO.create(links.init :+ links.last.copy(discontinuity = EndOfRoad))
    project
  }

  private def addProjectLinksToProject(linkStatus: LinkStatus, addrM: Seq[Long], changeTrack: Boolean = false, roadNumber: Long = 19999L,
                                       roadPartNumber: Long = 1L, discontinuity: Discontinuity = Discontinuity.Continuous, ely: Long = 8L, roadwayId: Long = 0L,
                                       lastLinkDiscontinuity: Discontinuity = Discontinuity.Continuous, project: Project, withRoadInfo: Boolean = false, roadwayNumberValue: Long = NewIdValue): Project = {

    def withTrack(t: Track): Seq[ProjectLink] = {
      addrM.init.zip(addrM.tail).map { case (st, en) =>
        projectLink(st, en, t, project.id, linkStatus, roadNumber, roadPartNumber, discontinuity, ely, roadwayId, plRoadwayNumber = roadwayNumberValue )
      }
    }

    val links =
      if (changeTrack) {
        withTrack(RightSide) ++ withTrack(LeftSide)
      } else {
        withTrack(Combined)
      }
    if(projectReservedPartDAO.fetchReservedRoadPart(roadNumber, roadPartNumber).isEmpty)
      projectReservedPartDAO.reserveRoadPart(project.id, roadNumber, roadPartNumber, "u")
    val newLinks = links.dropRight(1) ++ Seq(links.last.copy(discontinuity = lastLinkDiscontinuity))
    val newLinksWithRoadwayInfo = if(withRoadInfo){
      val (ll, rw) = newLinks.map(toRoadwayAndLinearLocation).unzip
      linearLocationDAO.create(ll)
      roadwayDAO.create(rw)
      val roadways = newLinks.map(p => (p.roadNumber, p.roadPartNumber)).distinct.flatMap(p => roadwayDAO.fetchAllByRoadAndPart(p._1, p._2))
      println(roadways)
      newLinks.map(nl => {
        val roadway = roadways.find(r => r.roadNumber == nl.roadNumber && r.roadPartNumber == nl.roadPartNumber && r.startAddrMValue == nl.startAddrMValue && r.endAddrMValue == nl.endAddrMValue)
        if (roadway.nonEmpty) {
          nl.copy(roadwayId = roadway.get.id, roadwayNumber = roadway.get.roadwayNumber)
        }
        else nl
      })
    } else {
      newLinks
    }
    projectLinkDAO.create(newLinksWithRoadwayInfo)
    project
  }

  def mockEmptyRoadAddressServiceCalls(): OngoingStubbing[Option[Long]] = {
    when(mockRoadAddressService.getValidRoadAddressParts(any[Long], any[DateTime])).thenReturn(Seq.empty[Long])
    when(mockRoadAddressService.getRoadAddressesFiltered(any[Long], any[Long])).thenReturn(Seq.empty[RoadAddress])
    when(mockRoadAddressService.fetchLinearLocationByBoundingBox(any[BoundingRectangle], any[Seq[(Int, Int)]])).thenReturn(Seq.empty[LinearLocation])
    when(mockRoadAddressService.getCurrentRoadAddresses(any[Seq[LinearLocation]])).thenReturn(Seq.empty[RoadAddress])
    when(mockRoadAddressService.getRoadAddressWithRoadAndPart(any[Long], any[Long], any[Boolean], any[Boolean])).thenReturn(Seq.empty[RoadAddress])
    when(mockRoadAddressService.getRoadAddressLinksByBoundingBox(any[BoundingRectangle], any[Seq[(Int, Int)]])).thenReturn(Seq.empty[RoadAddressLink])
    when(mockRoadAddressService.getPreviousRoadAddressPart(any[Long], any[Long])).thenReturn(None)
  }

  test("Test checkRoadContinuityCodes When project links geometry are continuous Then Project Links should be continuous") {
    runWithRollback {
      val (project, projectLinks) = util.setUpProjectWithLinks(LinkStatus.New, Seq(0L, 10L, 20L, 30L, 40L))
      val endOfRoadSet = projectLinks.init :+ projectLinks.last.copy(discontinuity = EndOfRoad)

      mockEmptyRoadAddressServiceCalls()

      projectValidator.checkRoadContinuityCodes(project, endOfRoadSet).distinct should have size 0
      val brokenContinuity = endOfRoadSet.tail :+ endOfRoadSet.head.copy(geometry = projectLinks.head.geometry.map(_ + Vector3d(1.0, 1.0, 0.0)), endMValue = 11L)
      val errors = projectValidator.checkRoadContinuityCodes(project, brokenContinuity).distinct
      errors should have size 1
      errors.head.validationError should be(projectValidator.ValidationErrorList.MinorDiscontinuityFound)
    }
  }

  test("Test checkRoadContinuityCodes When geometry is discontinuous Then Project Links should be discontinuous") {
    runWithRollback {
      val project = setUpProjectWithLinks(LinkStatus.New, Seq(0L, 10L))
      val projectLinks = projectLinkDAO.fetchProjectLinks(project.id)

      val raId = Sequences.nextRoadwayId

      val roadway = Roadway(raId, roadwayNumber1, 19999L, 2L, RoadType.PublicRoad, Track.Combined, Discontinuity.EndOfRoad,
        0L, 10L, reversed = false, DateTime.parse("1901-01-01"), None, "test_user", None, 8, NoTermination, DateTime.parse("1901-01-01"), None)

      val linearLocation = LinearLocation(linearLocationId, 1, 1000l, 0.0, 10.0, SideCode.TowardsDigitizing, 10000000000l,
        (Some(0l), Some(10l)),  Seq(Point(0.0, 10.0), Point(10.0, 20.0)), LinkGeomSource.ComplementaryLinkInterface,
        roadwayNumber1, Some(DateTime.parse("1901-01-01")), None)
      roadwayDAO.create(Seq(roadway))
      linearLocationDAO.create(Seq(linearLocation))

      /*
      1st case: |(x1)|---link A---|(x2)|  |(x2)|---link B---|(x3)|
      x1 < x2 <3
      A.discontinuity = Continuous
      A.sideCode = AgainstDigitizing =>   last point A x1
                                                         x1 != x2 => Discontinuity != A.discontinuity => error
      B.sideCode = TowardsDigitizing =>  first point B x2

       */
      //defining new growing geometry digitizing for link B
      val links = projectLinks match {
        case Nil => Nil
        case ls :+ last => ls :+ last.copy(sideCode = AgainstDigitizing)
      }
      val ra = Seq(
        RoadAddress(12345, 1, 19999L, 2L, RoadType.PublicRoad, Track.Combined, EndOfRoad, 0, 10, Some(DateTime.parse("1901-01-01")), None, Some("User"), 1000, 0, 10, TowardsDigitizing, DateTime.now().getMillis, (None, None),
          Seq(Point(0.0, 10.0), Point(10.0, 20.0)), LinkGeomSource.NormalLinkInterface, 8, NoTermination, roadwayNumber1, Some(DateTime.parse("1901-01-01")), None, None)
      )

      when(mockRoadAddressService.getValidRoadAddressParts(any[Long], any[DateTime])).thenReturn(Seq(2l))
      when(mockRoadAddressService.getRoadAddressesFiltered(19999l, 2L)).thenReturn(ra)
      when(mockRoadAddressService.fetchLinearLocationByBoundingBox(any[BoundingRectangle], any[Seq[(Int, Int)]])).thenReturn(Seq.empty[LinearLocation])
      when(mockRoadAddressService.getCurrentRoadAddresses(any[Seq[LinearLocation]])).thenReturn(Seq.empty[RoadAddress])
      when(mockRoadAddressService.getRoadAddressWithRoadAndPart(any[Long], any[Long], any[Boolean], any[Boolean])).thenReturn(Seq.empty[RoadAddress])
      when(mockRoadAddressService.getPreviousRoadAddressPart(19999l, 1l)).thenReturn(None)

      val errors = projectValidator.checkRoadContinuityCodes(project, links).distinct
      errors should have size 1
      errors.head.validationError should be(projectValidator.ValidationErrorList.MajorDiscontinuityFound)

      /*
      2nd case: |(x2)|---link A---|(x1)|  |(x2)|---link B---|(x3)|
      x1 < x2 <3
      A.discontinuity = Continuous
      A.sideCode = AgainstDigitizing =>   last point A x2
                                                         x2 == x2 => Continuous === A.discontinuity => no error
      B.sideCode = TowardsDigitizing =>  first point B x2
      */
      val linksLastLinkGeomReversed = links match {
        case Nil => Nil
        case ls :+ last => ls :+ last.copy(geometry = last.geometry.reverse)
      }

      when(mockRoadAddressService.getValidRoadAddressParts(any[Long], any[DateTime])).thenReturn(Seq(2l))
      when(mockRoadAddressService.getRoadAddressesFiltered(19999l, 2L)).thenReturn(ra)
      when(mockRoadAddressService.fetchLinearLocationByBoundingBox(any[BoundingRectangle], any[Seq[(Int, Int)]])).thenReturn(Seq.empty[LinearLocation])
      when(mockRoadAddressService.getCurrentRoadAddresses(any[Seq[LinearLocation]])).thenReturn(Seq.empty[RoadAddress])
      when(mockRoadAddressService.getRoadAddressWithRoadAndPart(any[Long], any[Long], any[Boolean], any[Boolean])).thenReturn(Seq.empty[RoadAddress])
      when(mockRoadAddressService.getPreviousRoadAddressPart(19999l, 1l)).thenReturn(None)
      val errors2 = projectValidator.checkRoadContinuityCodes(project, linksLastLinkGeomReversed).distinct
      errors2 should have size 0

      /*
      3rd case: |(x1)|---link A---|(x2)|  |(x2)|---link B---|(x3)|
      x1 < x2 <3
      A.discontinuity = Discontinuous (can also be MinorDiscontinuity)
      A.sideCode = AgainstDigitizing =>   last point A x1
                                                         x1 != x2 => Discontinuous === A.discontinuity => no error
      B.sideCode = TowardsDigitizing =>  first point B x2
     */
      val linksDiscontinuousLastLink = links match {
        case Nil => Nil
        case l :+ last => l :+ last.copy(discontinuity = Discontinuity.Discontinuous)
      }
      val errors3 = projectValidator.checkRoadContinuityCodes(project, linksDiscontinuousLastLink).distinct
      errors3 should have size 0
    }
  }

  test("Test checkRoadContinuityCodes When project links geometry are continuous for Left and Right Tracks Then project links should continuous ") {
    runWithRollback {
      val (project, projectLinks) = util.setUpProjectWithLinks(LinkStatus.New, Seq(0L, 10L, 20L, 30L, 40L), changeTrack = true)
      val (left, right) = projectLinks.partition(_.track == LeftSide)
      val endOfRoadLeft = left.init :+ left.last.copy(discontinuity = EndOfRoad)
      val endOfRoadRight = right.init :+ right.last.copy(discontinuity = EndOfRoad)
      val endOfRoadSet = endOfRoadLeft ++ endOfRoadRight

      mockEmptyRoadAddressServiceCalls()

      projectValidator.checkRoadContinuityCodes(project, endOfRoadSet).distinct should have size 0
      val brokenContinuity = endOfRoadSet.tail :+ endOfRoadSet.head.copy(geometry = projectLinks.head.geometry.map(_ + Vector3d(1.0, 1.0, 0.0)), endMValue = 11L)
      val errors = projectValidator.checkRoadContinuityCodes(project, brokenContinuity).distinct
      errors should have size 1
      errors.head.validationError should be(projectValidator.ValidationErrorList.MinorDiscontinuityFound)
    }
  }

  test("Test checkRoadContinuityCodes When Tracks Combined only connecting (to at least one of other Tracks) to LeftSide situation Then validator should not return MinorDiscontinuity") {
    /*

                  catches discontinuity between Combined -> RightSide ? true => checks discontinuity between Combined -> LeftSide ? false => No error
                  catches discontinuity between Combined -> RightSide ? true => checks discontinuity between Combined -> LeftSide ? true => Error

                            Track 2
                       --------------->
                       ^
                       |
             Track 0   |
                       |    Track 1
                       |-------------->
                       |
                       |
                       |
                       |
       */

    runWithRollback {
      val raId = Sequences.nextRoadwayId
      val startDate = DateTime.now()
      val ra = Seq(
        //Combined
        Roadway(raId, roadwayNumber1, 1999L, 1L, RoadType.PublicRoad, Track.Combined, Discontinuity.Continuous,
          0L, 10L, reversed = false, DateTime.now(), None, "test_user", None, 8, NoTermination, startDate, None),
        //RightSide
        Roadway(raId + 1, roadwayNumber2, 1999L, 1L, RoadType.PublicRoad, Track.RightSide, Discontinuity.EndOfRoad,
          10L, 20L, reversed = false, DateTime.now(), None, "test_user", None, 8, NoTermination, startDate, None),
        //LeftSide
        Roadway(raId + 2, roadwayNumber3, 1999L, 1L, RoadType.PublicRoad, Track.LeftSide, Discontinuity.EndOfRoad,
          10L, 20L, reversed = false, DateTime.now(), None, "test_user ", None, 8, NoTermination, startDate, None))

      val combinedTrack = roadwayDAO.create(Set(ra.head))
      val rightleftTracks = roadwayDAO.create(ra.tail)
      val linearLocationId = Sequences.nextLinearLocationId
      val linearLocations = Seq(
        LinearLocation(linearLocationId, 1, 1000l, 0.0, 10.0, SideCode.TowardsDigitizing, 10000000000l,
          (Some(0l), None),  Seq(Point(0.0, 0.0), Point(0.0, 10.0)), LinkGeomSource.ComplementaryLinkInterface,
          roadwayNumber1, Some(startDate), None),

        LinearLocation(linearLocationId + 1, 1, 2000l, 0.0, 10.0, SideCode.TowardsDigitizing, 10000000000l,
          (None, Some(20l)),  Seq(Point(0.0, 5.0), Point(10.0, 5.0)), LinkGeomSource.ComplementaryLinkInterface,
          roadwayNumber2, Some(startDate), None),

        LinearLocation(linearLocationId + 2, 1, 3000l, 0.0, 10.0, SideCode.TowardsDigitizing, 10000000000l,
          (None, Some(20l)),  Seq(Point(0.0, 10.0), Point(10.0, 10.0)), LinkGeomSource.ComplementaryLinkInterface,
          roadwayNumber3, Some(startDate), None)
      )
      linearLocationDAO.create(linearLocations)

      val combinedAddresses = roadwayDAO.fetchAllByRoadwayId(combinedTrack).sortBy(_.roadPartNumber)
      val rightleftAddresses = roadwayDAO.fetchAllByRoadwayId(rightleftTracks).sortBy(_.roadPartNumber)

      val roadwayLocation: Seq[(Roadway, Seq[LinearLocation])] = Seq(
        combinedAddresses.head -> Seq(linearLocations.head),
        rightleftAddresses.head -> Seq(linearLocations.tail.head),
        rightleftAddresses.last -> Seq(linearLocations.last))

      val id = Sequences.nextViitePrimaryKeySeqValue
      val project = Project(id, ProjectState.Incomplete, "f", "s", DateTime.now(), "", DateTime.now(), DateTime.now(),
        "", Seq(), Seq(), None, None)
      projectDAO.create(project)
      projectReservedPartDAO.reserveRoadPart(id, 1999L, 1L, "u")

      val roadAddress = roadwayLocation.flatMap(rl => roadwayAddressMapper.mapRoadAddresses(rl._1, rl._2))
      val projectLinksToCreate: Seq[ProjectLink] = roadAddress.map(toProjectLink(project))
      projectLinkDAO.create(projectLinksToCreate)

      mockEmptyRoadAddressServiceCalls()

      val validationErrors = projectValidator.checkRoadContinuityCodes(project, projectLinkDAO.fetchProjectLinks(id)).distinct
      validationErrors.size should be(0)
    }
  }

  test("Test checkRoadContinuityCodes When Tracks Combined only connecting (to at least one of other Tracks) to RightSide situation Then validator should not return MinorDiscontinuity") {
    /*

                  catches discontinuity between Combined -> LeftSide ? true => checks discontinuity between Combined -> RightSide ? false => No error
                  catches discontinuity between Combined -> LeftSide ? true => checks discontinuity between Combined -> RightSide ? true => Error

                        Track 1
                     <----------^
                                |
                                | Track 0
                       Track 2  |
                     <----------|
                                ^
                                |
                                |
       */

    runWithRollback {
      val raId = Sequences.nextRoadwayId
      val startDate = DateTime.now()
      val ra = Seq(
        //Combined
        Roadway(raId, roadwayNumber1, 19999L, 1L, RoadType.PublicRoad, Track.Combined, Discontinuity.Continuous,
          0L, 10L, reversed = false, DateTime.now(), None, "test_user", None, 8, NoTermination, startDate, None),

        //RightSide
        Roadway(raId + 1, roadwayNumber2, 19999L, 1L, RoadType.PublicRoad, Track.RightSide, Discontinuity.EndOfRoad,
          10L, 20L, reversed = false, DateTime.now(), None, "test_user", None, 8, NoTermination, startDate, None),
        //LeftSide
        Roadway(raId + 2, roadwayNumber3, 19999L, 1L, RoadType.PublicRoad, Track.LeftSide, Discontinuity.EndOfRoad,
          10L, 20L, reversed = false, DateTime.now(), None, "test_user ", None, 8, NoTermination, startDate, None))

      val combinedTrack = roadwayDAO.create(Set(ra.head))
      val rightleftTracks = roadwayDAO.create(ra.tail)
      val linearLocationId = Sequences.nextLinearLocationId
      val linearLocations = Seq(
        LinearLocation(linearLocationId, 1, 1000l, 0.0, 10.0, SideCode.TowardsDigitizing, 10000000000l,
          (Some(0l), None),  Seq(Point(10.0, 0.0), Point(10.0, 10.0)), LinkGeomSource.ComplementaryLinkInterface,
          roadwayNumber1, Some(startDate), None),

        LinearLocation(linearLocationId + 1, 1, 2000l, 0.0, 10.0, SideCode.TowardsDigitizing, 10000000000l,
          (None, Some(20l)),  Seq(Point(10.0, 10.0), Point(0.0, 10.0)), LinkGeomSource.ComplementaryLinkInterface,
          roadwayNumber2, Some(startDate), None),

        LinearLocation(linearLocationId + 2, 1, 3000l, 0.0, 10.0, SideCode.TowardsDigitizing, 10000000000l,
          (None, Some(20l)),  Seq(Point(10.0, 0.0), Point(0.0, 0.0)), LinkGeomSource.ComplementaryLinkInterface,
          roadwayNumber3, Some(startDate), None)
      )
      linearLocationDAO.create(linearLocations)

      val combinedAddresses = roadwayDAO.fetchAllByRoadwayId(combinedTrack).sortBy(_.roadPartNumber)
      val rightleftAddresses = roadwayDAO.fetchAllByRoadwayId(rightleftTracks).sortBy(_.roadPartNumber)

      val roadwayLocation: Seq[(Roadway, Seq[LinearLocation])] = Seq(
        combinedAddresses.head -> Seq(linearLocations.head),
        rightleftAddresses.head -> Seq(linearLocations.tail.head),
        rightleftAddresses.last -> Seq(linearLocations.last))

      val id = Sequences.nextViitePrimaryKeySeqValue
      val project = Project(id, ProjectState.Incomplete, "f", "s", DateTime.now(), "", DateTime.now(), DateTime.now(),
        "", Seq(), Seq(), None, None)
      projectDAO.create(project)
      projectReservedPartDAO.reserveRoadPart(id, 19999L, 1L, "u")

      val roadAddress = roadwayLocation.flatMap(rl => roadwayAddressMapper.mapRoadAddresses(rl._1, rl._2))
      val projectLinksToCreate: Seq[ProjectLink] = roadAddress.map(toProjectLink(project))
      projectLinkDAO.create(projectLinksToCreate)

      mockEmptyRoadAddressServiceCalls()

      val validationErrors = projectValidator.checkRoadContinuityCodes(project, projectLinkDAO.fetchProjectLinks(id)).distinct
      validationErrors.size should be(0)
    }
  }

  test("Test checkRoadContinuityCodes When there is Project Links without End of Road Then MissingEndOfRoad should be caught") {
    runWithRollback {
      val (project, projectLinks) = util.setUpProjectWithLinks(LinkStatus.New, Seq(0L, 10L, 20L, 30L, 40L))
      when(mockRoadAddressService.getValidRoadAddressParts(any[Long], any[DateTime])).thenReturn(Seq.empty[Long])
      when(mockRoadAddressService.getRoadAddressesFiltered(1999l, 1L)).thenReturn(Seq.empty[RoadAddress])
      when(mockRoadAddressService.fetchLinearLocationByBoundingBox(any[BoundingRectangle], any[Seq[(Int, Int)]])).thenReturn(Seq.empty[LinearLocation])
      when(mockRoadAddressService.getCurrentRoadAddresses(any[Seq[LinearLocation]])).thenReturn(Seq.empty[RoadAddress])
      when(mockRoadAddressService.getRoadAddressWithRoadAndPart(any[Long], any[Long], any[Boolean], any[Boolean])).thenReturn(Seq.empty[RoadAddress])
      when(mockRoadAddressService.getPreviousRoadAddressPart(1999l, 1l)).thenReturn(None)
      val errors = projectValidator.checkRoadContinuityCodes(project, projectLinks).distinct
      errors should have size 1
      errors.head.validationError should be(projectValidator.ValidationErrorList.MissingEndOfRoad)
    }
  }

  test("Test checkRoadContinuityCodes When next part exists in project Then Project Links must not have an end of road code in previous part") {
    runWithRollback {
      val (project, projectLinks) = util.setUpProjectWithLinks(LinkStatus.New, Seq(0L, 10L, 20L, 30L, 40L))
      projectReservedPartDAO.reserveRoadPart(project.id, 1999L, 2L, "u")
      projectLinkDAO.create(projectLinks.map(l => l.copy(id = NewIdValue, roadPartNumber = 2L, createdBy = Some("User"),
        geometry = l.geometry.map(_ + Vector3d(0.0, 40.0, 0.0)))))
      val updProject = projectDAO.fetchById(project.id).get

      when(mockRoadAddressService.getValidRoadAddressParts(any[Long], any[DateTime])).thenReturn(Seq.empty[Long])
      when(mockRoadAddressService.getRoadAddressesFiltered(1999L, 1L)).thenReturn(Seq.empty[RoadAddress])
      when(mockRoadAddressService.fetchLinearLocationByBoundingBox(any[BoundingRectangle], any[Seq[(Int, Int)]])).thenReturn(Seq.empty[LinearLocation])
      when(mockRoadAddressService.getCurrentRoadAddresses(any[Seq[LinearLocation]])).thenReturn(Seq.empty[RoadAddress])
      when(mockRoadAddressService.getRoadAddressWithRoadAndPart(any[Long], any[Long], any[Boolean], any[Boolean])).thenReturn(Seq.empty[RoadAddress])
      when(mockRoadAddressService.getPreviousRoadAddressPart(1999L, 1l)).thenReturn(None)

      val errors = projectValidator.checkRoadContinuityCodes(updProject, projectLinks).distinct
      projectLinkDAO.fetchProjectLinks(project.id) should have size 8
      errors should have size 0
      val (starting, last) = projectLinks.splitAt(3)
      val errorsUpd = projectValidator.checkRoadContinuityCodes(updProject,
        starting ++ last.map(_.copy(discontinuity = EndOfRoad))).distinct
      errorsUpd should have size 1
      errorsUpd.head.validationError should be(projectValidator.ValidationErrorList.EndOfRoadNotOnLastPart)
    }
  }

  test("Test checkRoadContinuityCodes When next part exists in road address table Then Project Links must not have an end of road code") {
    runWithRollback {
      val (project, projectLinks) = util.setUpProjectWithLinks(LinkStatus.New, Seq(0L, 10L, 20L, 30L, 40L))

      when(mockRoadAddressService.getValidRoadAddressParts(any[Long], any[DateTime])).thenReturn(Seq(1l))
      when(mockRoadAddressService.getRoadAddressesFiltered(1999L, 1L)).thenReturn(Seq.empty[RoadAddress])
      when(mockRoadAddressService.fetchLinearLocationByBoundingBox(any[BoundingRectangle], any[Seq[(Int, Int)]])).thenReturn(Seq.empty[LinearLocation])
      when(mockRoadAddressService.getCurrentRoadAddresses(any[Seq[LinearLocation]])).thenReturn(Seq.empty[RoadAddress])
      when(mockRoadAddressService.getRoadAddressWithRoadAndPart(any[Long], any[Long], any[Boolean], any[Boolean])).thenReturn(Seq.empty[RoadAddress])
      when(mockRoadAddressService.getPreviousRoadAddressPart(1999L, 1l)).thenReturn(None)

      val error = projectValidator.checkRoadContinuityCodes(project, projectLinks).distinct
      error should have size 1
      error.head.validationError should be(projectValidator.ValidationErrorList.MissingEndOfRoad)

      val ra = Seq(
        RoadAddress(12345, 1, 1999L, 2L, RoadType.PublicRoad, Track.Combined, EndOfRoad, 0, 10, Some(DateTime.parse("1901-01-01")), None, Some("User"), 1000, 0, 10, TowardsDigitizing, DateTime.now().getMillis, (None, None),
          Seq(Point(0.0, 40.0), Point(0.0, 50.0)), LinkGeomSource.NormalLinkInterface, 8, NoTermination, roadwayNumber1, Some(DateTime.parse("1901-01-01")), None, None)
      )
      val raId = Sequences.nextRoadwayId
      val startDate = DateTime.now()

      val roadway = Roadway(raId, roadwayNumber1, 1999L, 2L, RoadType.PublicRoad, Track.Combined, Discontinuity.EndOfRoad,
        0L, 10L, reversed = false, DateTime.now(), None, "test_user", None, 8, NoTermination, startDate, None)

      val linearLocation = LinearLocation(linearLocationId, 1, 1000l, 0.0, 10.0, SideCode.TowardsDigitizing, 10000000000l,
        (Some(0l), Some(10l)),  Seq(Point(0.0, 40.0), Point(0.0, 50.0)), LinkGeomSource.ComplementaryLinkInterface,
        roadwayNumber1, Some(startDate), None)

      roadwayDAO.create(Seq(roadway))
      linearLocationDAO.create(Seq(linearLocation))

      when(mockRoadAddressService.getValidRoadAddressParts(any[Long], any[DateTime])).thenReturn(Seq(2L))
      when(mockRoadAddressService.getRoadAddressesFiltered(1999L, 2L)).thenReturn(ra)
      when(mockRoadAddressService.fetchLinearLocationByBoundingBox(any[BoundingRectangle], any[Seq[(Int, Int)]])).thenReturn(Seq.empty[LinearLocation])
      when(mockRoadAddressService.getCurrentRoadAddresses(any[Seq[LinearLocation]])).thenReturn(Seq.empty[RoadAddress])
      when(mockRoadAddressService.getRoadAddressWithRoadAndPart(any[Long], any[Long], any[Boolean], any[Boolean])).thenReturn(Seq.empty[RoadAddress])
      when(mockRoadAddressService.getPreviousRoadAddressPart(1999L, 2l)).thenReturn(None)

      val errors = projectValidator.checkRoadContinuityCodes(project, projectLinks).distinct
      errors should have size 0

      val (starting, last) = projectLinks.splitAt(3)
      val errorsUpd = projectValidator.checkRoadContinuityCodes(project,
        starting ++ last.map(_.copy(discontinuity = EndOfRoad))).distinct
      errorsUpd should have size 1
      errorsUpd.head.validationError should be(projectValidator.ValidationErrorList.EndOfRoadNotOnLastPart)
    }
  }

  test("Test checkRoadContinuityCodes When next part exists in road address / project link table and is not connected Then Project Links must have a major discontinuity code") {
    runWithRollback {
      val (project, projectLinks) = util.setUpProjectWithLinks(LinkStatus.New, Seq(0L, 10L, 20L, 30L, 40L))
      val raId = Sequences.nextRoadwayId
      val startDate = DateTime.now()
      val ra = Seq(
        RoadAddress(12345, 1, 1999L, 2L, RoadType.PublicRoad, Track.Combined, EndOfRoad, 0, 10, Some(DateTime.parse("1901-01-01")), None, Some("User"), 1000, 0, 10, TowardsDigitizing, DateTime.now().getMillis, (None, None),
          Seq(Point(10.0, 40.0), Point(10.0, 50.0)), LinkGeomSource.NormalLinkInterface, 8, NoTermination, roadwayNumber1, Some(DateTime.parse("1901-01-01")), None, None)
      )

      val roadway = Roadway(raId, roadwayNumber1, 1999L, 2L, RoadType.PublicRoad, Track.Combined, Discontinuity.EndOfRoad,
        0L, 10L, reversed = false, DateTime.now(), None, "test_user", None, 8, NoTermination, startDate, None)

      val linearLocation = LinearLocation(linearLocationId, 1, 1000l, 0.0, 10.0, SideCode.TowardsDigitizing, 10000000000l,
        (Some(0l), Some(10l)),  Seq(Point(10.0, 40.0), Point(10.0, 50.0)), LinkGeomSource.ComplementaryLinkInterface,
        roadwayNumber1, Some(startDate), None)

      roadwayDAO.create(Seq(roadway))
      linearLocationDAO.create(Seq(linearLocation))

      when(mockRoadAddressService.getValidRoadAddressParts(any[Long], any[DateTime])).thenReturn(Seq(2L))
      when(mockRoadAddressService.getRoadAddressesFiltered(1999L, 2L)).thenReturn(ra)
      when(mockRoadAddressService.fetchLinearLocationByBoundingBox(any[BoundingRectangle], any[Seq[(Int, Int)]])).thenReturn(Seq.empty[LinearLocation])
      when(mockRoadAddressService.getCurrentRoadAddresses(any[Seq[LinearLocation]])).thenReturn(Seq.empty[RoadAddress])
      when(mockRoadAddressService.getRoadAddressWithRoadAndPart(any[Long], any[Long], any[Boolean], any[Boolean])).thenReturn(Seq.empty[RoadAddress])
      when(mockRoadAddressService.getPreviousRoadAddressPart(1999L, 1l)).thenReturn(None)

      val errors = projectValidator.checkRoadContinuityCodes(project, projectLinks).distinct
      errors should have size 1
      errors.head.validationError should be(projectValidator.ValidationErrorList.MajorDiscontinuityFound)

      val (starting, last) = projectLinks.splitAt(3)
      val errorsUpd = projectValidator.checkRoadContinuityCodes(project,
        starting ++ last.map(_.copy(discontinuity = Discontinuity.Discontinuous))).distinct
      errorsUpd should have size 0

      //update geometry in order to make links be connected by geometry
      val ra2 = Seq(
        RoadAddress(12345, 1, 1999L, 2L, RoadType.PublicRoad, Track.Combined, EndOfRoad, 0, 10, Some(DateTime.parse("1901-01-01")), None, Some("User"), 1000, 0, 10, TowardsDigitizing, DateTime.now().getMillis, (None, None),
          Seq(Point(0.0, 40.0), Point(0.0, 50.0)), LinkGeomSource.NormalLinkInterface, 8, NoTermination, roadwayNumber1, Some(DateTime.parse("1901-01-01")), None, None)
      )

      when(mockRoadAddressService.getValidRoadAddressParts(any[Long], any[DateTime])).thenReturn(Seq(2L))
      when(mockRoadAddressService.getRoadAddressesFiltered(1999L, 2L)).thenReturn(ra2)
      when(mockRoadAddressService.fetchLinearLocationByBoundingBox(any[BoundingRectangle], any[Seq[(Int, Int)]])).thenReturn(Seq.empty[LinearLocation])
      when(mockRoadAddressService.getCurrentRoadAddresses(any[Seq[LinearLocation]])).thenReturn(Seq.empty[RoadAddress])
      when(mockRoadAddressService.getRoadAddressWithRoadAndPart(any[Long], any[Long], any[Boolean], any[Boolean])).thenReturn(Seq.empty[RoadAddress])
      when(mockRoadAddressService.getPreviousRoadAddressPart(1999L, 1l)).thenReturn(None)

      val connectedError = projectValidator.checkRoadContinuityCodes(project,
        starting ++ last.map(_.copy(discontinuity = Discontinuity.Discontinuous))).distinct
      connectedError should have size 1
      connectedError.head.validationError should be(projectValidator.ValidationErrorList.ConnectedDiscontinuousLink)
    }
  }

  test("Test checkProjectContinuity When there is minor discontinuity or discontinuity on a continuous road Then should be validation error ConnectedDiscontinuousLink") {
    runWithRollback {
      val raId = Sequences.nextRoadwayId
      val startDate = DateTime.now()
      val linearLocationId = Sequences.nextLinearLocationId
      val roadAddresses = Seq(
        RoadAddress(12345, linearLocationId, 19999L, 1L, RoadType.PublicRoad, Track.Combined, Discontinuity.MinorDiscontinuity, 0, 10, Some(DateTime.parse("1901-01-01")), None, Some("User"), 1000, 0, 10, TowardsDigitizing, DateTime.now().getMillis, (None, None),
          Seq(Point(10.0, 30.0), Point(10.0, 40.0)), LinkGeomSource.ComplementaryLinkInterface, 8, NoTermination, roadwayNumber1, Some(DateTime.parse("1901-01-01")), None, None),
        RoadAddress(12346, linearLocationId + 1, 19999L, 2L, RoadType.PublicRoad, Track.Combined, Discontinuity.EndOfRoad, 0, 10, Some(DateTime.parse("1901-01-01")), None, Some("User"), 2000, 0, 10, TowardsDigitizing, DateTime.now().getMillis, (None, None),
          Seq(Point(10.0, 40.0), Point(10.0, 50.0)), LinkGeomSource.ComplementaryLinkInterface, 8, NoTermination, roadwayNumber2, Some(DateTime.parse("1901-01-01")), None, None)
      )

      val ra = Seq(
        //Combined
        Roadway(raId, roadwayNumber1, 19999L, 1L, RoadType.PublicRoad, Track.Combined, Discontinuity.MinorDiscontinuity,
          0L, 10L, reversed = false, DateTime.now(), None, "test_user", None, 8, NoTermination, startDate, None),
        //RightSide
        Roadway(raId + 1, roadwayNumber2, 19999L, 2L, RoadType.PublicRoad, Track.RightSide, Discontinuity.EndOfRoad,
          0L, 10L, reversed = false, DateTime.now(), None, "test_user", None, 8, NoTermination, startDate, None))

      val linearLocations = Seq(
        LinearLocation(linearLocationId, 1, 1000l, 0.0, 10.0, SideCode.TowardsDigitizing, 10000000000l,
          (Some(0l), Some(10l)),  Seq(Point(10.0, 30.0), Point(10.0, 40.0)), LinkGeomSource.ComplementaryLinkInterface,
          roadwayNumber1, Some(startDate), None),

        LinearLocation(linearLocationId + 1, 1, 2000l, 0.0, 10.0, SideCode.TowardsDigitizing, 10000000000l,
          (Some(0l), Some(10l)),  Seq(Point(10.0, 40.0), Point(10.0, 50.0)), LinkGeomSource.ComplementaryLinkInterface,
          roadwayNumber2, Some(startDate), None)
      )
      roadwayDAO.create(ra)
      linearLocationDAO.create(linearLocations)

      val id = Sequences.nextViitePrimaryKeySeqValue
      val project = Project(id, ProjectState.Incomplete, "f", "s", DateTime.now(), "", DateTime.now(), DateTime.now(),
        "", Seq(), Seq(), None, None)
      projectDAO.create(project)
      projectReservedPartDAO.reserveRoadPart(id, 19999L, 1L, "u")
      projectReservedPartDAO.reserveRoadPart(id, 19999L, 2L, "u")

      projectLinkDAO.create(Seq(util.projectLink(0L, 10L, Combined, id, LinkStatus.UnChanged, 19999L, 1L, discontinuity = Discontinuity.MinorDiscontinuity, 8, 12345, raId, linearLocationId).copy(geometry = roadAddresses.head.geometry),
        util.projectLink(0L, 10L, Combined, id, LinkStatus.UnChanged, 19999L, 2L, discontinuity = Discontinuity.EndOfRoad, 8, 12346, raId + 1, linearLocationId + 1).copy(geometry = roadAddresses.last.geometry)))

      val updProject = projectDAO.fetchById(project.id).get
      val currentProjectLinks = projectLinkDAO.fetchProjectLinks(updProject.id)

      mockEmptyRoadAddressServiceCalls()

      val errors = projectValidator.checkProjectContinuity(updProject, currentProjectLinks).distinct
      errors should have size 1
      errors.head.validationError.value should be(projectValidator.ValidationErrorList.ConnectedDiscontinuousLink.value)
    }
  }

  test("Test checkRemovedEndOfRoadParts When Checking end of road with first part being continuous and not terminated in project with multiple parts Then should not return any error") {
    //Now this validation returns 0 errors, because the previous road part is also reserved on the same project, and the error should not be TerminationContinuity, but MissingEndOfRoad
    //and that is not checked on checkRemovedEndOfRoadParts method
    runWithRollback {
      val raId = Sequences.nextRoadwayId
      val startDate = DateTime.now()
      val linearLocationId = Sequences.nextLinearLocationId
      val roadAddresses = Seq(
        RoadAddress(12345, linearLocationId, 19999L, 1L, RoadType.PublicRoad, Track.Combined, Discontinuity.Continuous, 0, 10, Some(DateTime.parse("1901-01-01")), None, Some("User"), 1000, 0, 10, TowardsDigitizing, DateTime.now().getMillis, (None, None),
          Seq(Point(10.0, 30.0), Point(10.0, 40.0)), LinkGeomSource.ComplementaryLinkInterface, 8, NoTermination, roadwayNumber1, Some(DateTime.parse("1901-01-01")), None, None),
        RoadAddress(12346, linearLocationId + 1, 19999L, 2L, RoadType.PublicRoad, Track.Combined, Discontinuity.EndOfRoad, 0, 10, Some(DateTime.parse("1901-01-01")), None, Some("User"), 2000, 0, 10, TowardsDigitizing, DateTime.now().getMillis, (None, None),
          Seq(Point(10.0, 40.0), Point(10.0, 50.0)), LinkGeomSource.ComplementaryLinkInterface, 8, NoTermination, roadwayNumber2, Some(DateTime.parse("1901-01-01")), None, None)
      )

      val ra = Seq(
        //Combined
        Roadway(raId, roadwayNumber1, 19999L, 1L, RoadType.PublicRoad, Track.Combined, Discontinuity.Continuous,
          0L, 10L, reversed = false, DateTime.now(), None, "test_user", None, 8, NoTermination, startDate, None),
        //RightSide
        Roadway(raId + 1, roadwayNumber2, 19999L, 2L, RoadType.PublicRoad, Track.RightSide, Discontinuity.EndOfRoad,
          0L, 10L, reversed = false, DateTime.now(), None, "test_user", None, 8, NoTermination, startDate, None))

      val linearLocations = Seq(
        LinearLocation(linearLocationId, 1, 1000l, 0.0, 10.0, SideCode.TowardsDigitizing, 10000000000l,
          (Some(0l), Some(10l)),  Seq(Point(10.0, 30.0), Point(10.0, 40.0)), LinkGeomSource.ComplementaryLinkInterface,
          roadwayNumber1, Some(startDate), None),

        LinearLocation(linearLocationId + 1, 1, 2000l, 0.0, 10.0, SideCode.TowardsDigitizing, 10000000000l,
          (Some(0l), Some(10l)),  Seq(Point(10.0, 40.0), Point(10.0, 50.0)), LinkGeomSource.ComplementaryLinkInterface,
          roadwayNumber2, Some(startDate), None)
      )
      roadwayDAO.create(ra)
      linearLocationDAO.create(linearLocations)
      val id = Sequences.nextViitePrimaryKeySeqValue
      val project = Project(id, ProjectState.Incomplete, "f", "s", DateTime.now(), "", DateTime.now(), DateTime.now(),
        "", Seq(), Seq(), None, None)
      projectDAO.create(project)
      projectReservedPartDAO.reserveRoadPart(id, 19999L, 1L, "u")
      projectReservedPartDAO.reserveRoadPart(id, 19999L, 2L, "u")

      projectLinkDAO.create(Seq(util.projectLink(0L, 10L, Combined, id, LinkStatus.UnChanged, 19999L, 1L, discontinuity = Discontinuity.Continuous, 8, 12345, raId, linearLocationId).copy(geometry = roadAddresses.head.geometry),
        util.projectLink(0L, 10L, Combined, id, LinkStatus.Terminated, 19999L, 2L, discontinuity = Discontinuity.EndOfRoad, 8, 12346, raId + 1, linearLocationId + 1).copy(geometry = roadAddresses.last.geometry)))

      val updProject = projectDAO.fetchById(project.id).get
      val currentProjectLinks = projectLinkDAO.fetchProjectLinks(updProject.id)

      mockEmptyRoadAddressServiceCalls()

      val errors = projectValidator.checkRemovedEndOfRoadParts(updProject, currentProjectLinks).distinct
      errors should have size 0
    }
  }

  test("Test checkRemovedEndOfRoadParts When Checking end of road after first part being EndOfRoad and not terminated, and second being EndOfRoad but terminated in project with multiple parts Then should not return any error") {
    runWithRollback {
      val raId = Sequences.nextRoadwayId
      val startDate = DateTime.now()
      val linearLocationId = Sequences.nextLinearLocationId
      val roadAddresses = Seq(
        RoadAddress(12345, linearLocationId, 19999L, 1L, RoadType.PublicRoad, Track.Combined, Discontinuity.EndOfRoad, 0, 10, Some(DateTime.parse("1901-01-01")), None, Some("User"), 1000, 0, 10, TowardsDigitizing, DateTime.now().getMillis, (None, None),
          Seq(Point(10.0, 30.0), Point(10.0, 40.0)), LinkGeomSource.ComplementaryLinkInterface, 8, NoTermination, roadwayNumber1, Some(DateTime.parse("1901-01-01")), None, None),
        RoadAddress(12346, linearLocationId + 1, 19999L, 2L, RoadType.PublicRoad, Track.Combined, Discontinuity.EndOfRoad, 0, 10, Some(DateTime.parse("1901-01-01")), None, Some("User"), 2000, 0, 10, TowardsDigitizing, DateTime.now().getMillis, (None, None),
          Seq(Point(10.0, 40.0), Point(10.0, 50.0)), LinkGeomSource.ComplementaryLinkInterface, 8, NoTermination, roadwayNumber2, Some(DateTime.parse("1901-01-01")), None, None)
      )

      val ra = Seq(
        //Combined
        Roadway(raId, roadwayNumber1, 19999L, 1L, RoadType.PublicRoad, Track.Combined, Discontinuity.EndOfRoad,
          0L, 10L, reversed = false, DateTime.now(), None, "test_user", None, 8, NoTermination, startDate, None),
        //RightSide
        Roadway(raId + 1, roadwayNumber2, 19999L, 2L, RoadType.PublicRoad, Track.RightSide, Discontinuity.EndOfRoad,
          0L, 10L, reversed = false, DateTime.now(), None, "test_user", None, 8, NoTermination, startDate, None))

      val linearLocations = Seq(
        LinearLocation(linearLocationId, 1, 1000l, 0.0, 10.0, SideCode.TowardsDigitizing, 10000000000l,
          (Some(0l), Some(10l)),  Seq(Point(10.0, 30.0), Point(10.0, 40.0)), LinkGeomSource.ComplementaryLinkInterface,
          roadwayNumber1, Some(startDate), None),

        LinearLocation(linearLocationId + 1, 1, 2000l, 0.0, 10.0, SideCode.TowardsDigitizing, 10000000000l,
          (Some(0l), Some(10l)),  Seq(Point(10.0, 40.0), Point(10.0, 50.0)), LinkGeomSource.ComplementaryLinkInterface,
          roadwayNumber2, Some(startDate), None)
      )
      roadwayDAO.create(ra)
      linearLocationDAO.create(linearLocations)

      val id = Sequences.nextViitePrimaryKeySeqValue
      val project = Project(id, ProjectState.Incomplete, "f", "s", DateTime.now(), "", DateTime.now(), DateTime.now(),
        "", Seq(), Seq(), None, None)
      projectDAO.create(project)
      projectReservedPartDAO.reserveRoadPart(id, 19999L, 1L, "u")
      projectReservedPartDAO.reserveRoadPart(id, 19999L, 2L, "u")

      projectLinkDAO.create(Seq(util.projectLink(0L, 10L, Combined, id, LinkStatus.UnChanged, 19999L, 1L, discontinuity = Discontinuity.Continuous, 8, 12345, raId, linearLocationId).copy(geometry = roadAddresses.head.geometry),
        util.projectLink(0L, 10L, Combined, id, LinkStatus.Terminated, 19999L, 2L, discontinuity = Discontinuity.EndOfRoad, 8, 12346, raId + 1, linearLocationId + 1).copy(geometry = roadAddresses.last.geometry)))

      val updProject = projectDAO.fetchById(project.id).get
      val currentProjectLinks = projectLinkDAO.fetchProjectLinks(updProject.id)

      mockEmptyRoadAddressServiceCalls()

      val errors = projectValidator.checkRemovedEndOfRoadParts(updProject, currentProjectLinks).distinct
      errors should have size 0
    }
  }

  test("Test validateProject When Checking end of road after first reserved part being Continuous and not terminated, and second reserved part being EndOfRoad but terminated in project with multiple parts Then should return MissingEndOfRoad error") {
    runWithRollback {

      val raId = Sequences.nextRoadwayId
      val startDate = DateTime.now()
      val linearLocationId = Sequences.nextLinearLocationId
      val roadAddresses = Seq(
        RoadAddress(12345, linearLocationId, 19999L, 1L, RoadType.PublicRoad, Track.Combined, Discontinuity.Continuous, 0, 10, Some(DateTime.parse("1901-01-01")), None, Some("User"), 1000, 0, 10, TowardsDigitizing, DateTime.now().getMillis, (None, None),
          Seq(Point(10.0, 30.0), Point(10.0, 40.0)), LinkGeomSource.ComplementaryLinkInterface, 8, NoTermination, roadwayNumber1, Some(DateTime.parse("1901-01-01")), None, None),
        RoadAddress(12346, linearLocationId + 1, 19999L, 2L, RoadType.PublicRoad, Track.Combined, Discontinuity.EndOfRoad, 0, 10, Some(DateTime.parse("1901-01-01")), None, Some("User"), 2000, 0, 10, TowardsDigitizing, DateTime.now().getMillis, (None, None),
          Seq(Point(10.0, 40.0), Point(10.0, 50.0)), LinkGeomSource.ComplementaryLinkInterface, 8, NoTermination, roadwayNumber2, Some(DateTime.parse("1901-01-01")), None, None)
      )

      val ra = Seq(
        //Combined
        Roadway(raId, roadwayNumber1, 19999L, 1L, RoadType.PublicRoad, Track.Combined, Discontinuity.Continuous,
          0L, 10L, reversed = false, DateTime.now(), None, "test_user", None, 8, NoTermination, startDate, None),
        //RightSide
        Roadway(raId + 1, roadwayNumber2, 19999L, 2L, RoadType.PublicRoad, Track.RightSide, Discontinuity.EndOfRoad,
          0L, 10L, reversed = false, DateTime.now(), None, "test_user", None, 8, NoTermination, startDate, None))

      val linearLocations = Seq(
        LinearLocation(linearLocationId, 1, 1000l, 0.0, 10.0, SideCode.TowardsDigitizing, 10000000000l,
          (Some(0l), Some(10l)),  Seq(Point(10.0, 30.0), Point(10.0, 40.0)), LinkGeomSource.ComplementaryLinkInterface,
          roadwayNumber1, Some(startDate), None),

        LinearLocation(linearLocationId + 1, 1, 2000l, 0.0, 10.0, SideCode.TowardsDigitizing, 10000000000l,
          (Some(0l), Some(10l)),  Seq(Point(10.0, 40.0), Point(10.0, 50.0)), LinkGeomSource.ComplementaryLinkInterface,
          roadwayNumber2, Some(startDate), None)
      )
      roadwayDAO.create(ra)
      linearLocationDAO.create(linearLocations)

      val id = Sequences.nextViitePrimaryKeySeqValue
      val project = Project(id, ProjectState.Incomplete, "f", "s", DateTime.now(), "", DateTime.now(), DateTime.now(),
        "", Seq(), Seq(), None, None)
      projectDAO.create(project)
      projectReservedPartDAO.reserveRoadPart(id, 19999L, 1L, "u")
      projectReservedPartDAO.reserveRoadPart(id, 19999L, 2L, "u")

      projectLinkDAO.create(Seq(util.projectLink(0L, 10L, Combined, id, LinkStatus.UnChanged, 19999L, 1L, discontinuity = Discontinuity.Continuous, 8, 12345, raId, linearLocationId).copy(geometry = roadAddresses.head.geometry),
        util.projectLink(0L, 10L, Combined, id, LinkStatus.Terminated, 19999L, 2L, discontinuity = Discontinuity.EndOfRoad, 8, 12346, raId + 1, linearLocationId + 1).copy(geometry = roadAddresses.last.geometry)))

      val updProject = projectDAO.fetchById(project.id).get
      val currentProjectLinks = projectLinkDAO.fetchProjectLinks(updProject.id)

      mockEmptyRoadAddressServiceCalls()

      val errors = projectValidator.validateProject(updProject, currentProjectLinks).distinct
      errors should have size 1
      errors.head.validationError.value should be(projectValidator.ValidationErrorList.MissingEndOfRoad.value)
    }
  }

  test("Test validateProject When Checking end of road after first not reserved part being Continuous and not terminated, and second reserved part being EndOfRoad but terminated in project with multiple parts Then should return TerminationContinuity error") {
    runWithRollback {
      val raId = Sequences.nextRoadwayId
      val startDate = DateTime.now()
      val linearLocationId = Sequences.nextLinearLocationId
      val roadAddresses = Seq(
        RoadAddress(12345, linearLocationId, 19999L, 1L, RoadType.PublicRoad, Track.Combined, Discontinuity.Continuous, 0, 10, Some(DateTime.parse("1901-01-01")), None, Some("User"), 1000, 0, 10, TowardsDigitizing, DateTime.now().getMillis, (None, None),
          Seq(Point(10.0, 30.0), Point(10.0, 40.0)), LinkGeomSource.ComplementaryLinkInterface, 8, NoTermination, roadwayNumber1, Some(DateTime.parse("1901-01-01")), None, None),
        RoadAddress(12346, linearLocationId + 1, 19999L, 2L, RoadType.PublicRoad, Track.Combined, Discontinuity.EndOfRoad, 0, 10, Some(DateTime.parse("1901-01-01")), None, Some("User"), 2000, 0, 10, TowardsDigitizing, DateTime.now().getMillis, (None, None),
          Seq(Point(10.0, 40.0), Point(10.0, 50.0)), LinkGeomSource.ComplementaryLinkInterface, 8, NoTermination, roadwayNumber2, Some(DateTime.parse("1901-01-01")), None, None)
      )

      val ra = Seq(
        //Combined
        Roadway(raId, roadwayNumber1, 19999L, 1L, RoadType.PublicRoad, Track.Combined, Discontinuity.Continuous,
          0L, 10L, reversed = false, DateTime.now(), None, "test_user", None, 8, NoTermination, startDate, None),
        //RightSide
        Roadway(raId + 1, roadwayNumber2, 19999L, 2L, RoadType.PublicRoad, Track.RightSide, Discontinuity.EndOfRoad,
          0L, 10L, reversed = false, DateTime.now(), None, "test_user", None, 8, NoTermination, startDate, None))

      val linearLocations = Seq(
        LinearLocation(linearLocationId, 1, 1000l, 0.0, 10.0, SideCode.TowardsDigitizing, 10000000000l,
          (Some(0l), Some(10l)),  Seq(Point(10.0, 30.0), Point(10.0, 40.0)), LinkGeomSource.ComplementaryLinkInterface,
          roadwayNumber1, Some(startDate), None),

        LinearLocation(linearLocationId + 1, 1, 2000l, 0.0, 10.0, SideCode.TowardsDigitizing, 10000000000l,
          (Some(0l), Some(10l)),  Seq(Point(10.0, 40.0), Point(10.0, 50.0)), LinkGeomSource.ComplementaryLinkInterface,
          roadwayNumber2, Some(startDate), None)
      )
      roadwayDAO.create(ra)
      linearLocationDAO.create(linearLocations)

      val id = Sequences.nextViitePrimaryKeySeqValue
      val project = Project(id, ProjectState.Incomplete, "f", "s", DateTime.now(), "", DateTime.now(), DateTime.now(),
        "", Seq(), Seq(), None, None)
      projectDAO.create(project)
      projectReservedPartDAO.reserveRoadPart(id, 19999L, 2L, "u")
      projectLinkDAO.create(Seq(util.projectLink(0L, 10L, Combined, id, LinkStatus.Terminated, 19999L, 2L, discontinuity = Discontinuity.EndOfRoad, 8, 12346, raId + 1, linearLocationId + 1).copy(geometry = roadAddresses.last.geometry)))

      val updProject = projectDAO.fetchById(project.id).get
      val currentProjectLinks = projectLinkDAO.fetchProjectLinks(updProject.id)

      when(mockRoadAddressService.getValidRoadAddressParts(any[Long], any[DateTime])).thenReturn(Seq.empty[Long])
      when(mockRoadAddressService.getRoadAddressesFiltered(any[Long], any[Long])).thenReturn(Seq.empty[RoadAddress])
      when(mockRoadAddressService.fetchLinearLocationByBoundingBox(any[BoundingRectangle], any[Seq[(Int, Int)]])).thenReturn(Seq.empty[LinearLocation])
      when(mockRoadAddressService.getCurrentRoadAddresses(any[Seq[LinearLocation]])).thenReturn(Seq.empty[RoadAddress])
      when(mockRoadAddressService.getRoadAddressWithRoadAndPart(19999L, 1L, withHistory = false, fetchOnlyEnd = false)).thenReturn(Seq(roadAddresses.head))
      when(mockRoadAddressService.getRoadAddressWithRoadAndPart(19999L, 2L, withHistory = false, fetchOnlyEnd = false)).thenReturn(Seq(roadAddresses.last))
      when(mockRoadAddressService.getPreviousRoadAddressPart(any[Long], any[Long])).thenReturn(Some(1L))

      val errors = projectValidator.validateProject(updProject, currentProjectLinks).distinct
      errors should have size 1
      errors.head.validationError.value should be(projectValidator.ValidationErrorList.TerminationContinuity.value)
    }
  }

  test("Test validateProject When reserving part 2 (which has EndOfRoad) and Terminate it, Reserve and Transfer part 1 to part 2 (with and without EndOfRoad) Then different results should be returned") {
    runWithRollback {
      val raId = Sequences.nextRoadwayId
      val startDate = DateTime.now()
      val linearLocationId = Sequences.nextLinearLocationId
      val roadAddresses = Seq(
        RoadAddress(12345, linearLocationId, 19999L, 1L, RoadType.PublicRoad, Track.Combined, Discontinuity.Continuous, 0, 10, Some(DateTime.parse("1901-01-01")), None, Some("User"), 1000, 0, 10, TowardsDigitizing, DateTime.now().getMillis, (None, None),
          Seq(Point(10.0, 30.0), Point(10.0, 40.0)), LinkGeomSource.ComplementaryLinkInterface, 8, NoTermination, roadwayNumber1, Some(DateTime.parse("1901-01-01")), None, None),
        RoadAddress(12346, linearLocationId + 1, 19999L, 2L, RoadType.PublicRoad, Track.Combined, Discontinuity.EndOfRoad, 0, 10, Some(DateTime.parse("1901-01-01")), None, Some("User"), 2000, 0, 10, TowardsDigitizing, DateTime.now().getMillis, (None, None),
          Seq(Point(10.0, 40.0), Point(10.0, 50.0)), LinkGeomSource.ComplementaryLinkInterface, 8, NoTermination, roadwayNumber2, Some(DateTime.parse("1901-01-01")), None, None)
      )

      val ra = Seq(
        //Combined
        Roadway(raId, roadwayNumber1, 19999L, 1L, RoadType.PublicRoad, Track.Combined, Discontinuity.Continuous,
          0L, 10L, reversed = false, DateTime.now(), None, "test_user", None, 8, NoTermination, startDate, None),
        //RightSide
        Roadway(raId + 1, roadwayNumber2, 19999L, 2L, RoadType.PublicRoad, Track.RightSide, Discontinuity.EndOfRoad,
          0L, 10L, reversed = false, DateTime.now(), None, "test_user", None, 8, NoTermination, startDate, None))

      val linearLocations = Seq(
        LinearLocation(linearLocationId, 1, 1000l, 0.0, 10.0, SideCode.TowardsDigitizing, 10000000000l,
          (Some(0l), Some(10l)),  Seq(Point(10.0, 30.0), Point(10.0, 40.0)), LinkGeomSource.ComplementaryLinkInterface,
          roadwayNumber1, Some(startDate), None),

        LinearLocation(linearLocationId + 1, 1, 2000l, 0.0, 10.0, SideCode.TowardsDigitizing, 10000000000l,
          (Some(0l), Some(10l)),  Seq(Point(10.0, 40.0), Point(10.0, 50.0)), LinkGeomSource.ComplementaryLinkInterface,
          roadwayNumber2, Some(startDate), None)
      )
      roadwayDAO.create(ra)
      linearLocationDAO.create(linearLocations)

      val id = Sequences.nextViitePrimaryKeySeqValue
      val project = Project(id, ProjectState.Incomplete, "f", "s", DateTime.now(), "", DateTime.now(), DateTime.now(),
        "", Seq(), Seq(), None, None)
      projectDAO.create(project)
      projectReservedPartDAO.reserveRoadPart(id, 19999L, 2L, "u")

      projectLinkDAO.create(Seq(util.projectLink(0L, 10L, Combined, project.id, LinkStatus.Terminated, roadAddresses.last.roadNumber, roadAddresses.last.roadPartNumber, discontinuity = EndOfRoad).copy(roadwayId = ra.last.id)))
      val currentProjectLinks = projectLinkDAO.fetchProjectLinks(project.id)
      val updProject = projectDAO.fetchById(project.id).get

      when(mockRoadAddressService.getValidRoadAddressParts(any[Long], any[DateTime])).thenReturn(Seq.empty[Long])
      when(mockRoadAddressService.getRoadAddressesFiltered(any[Long], any[Long])).thenReturn(Seq.empty[RoadAddress])
      when(mockRoadAddressService.fetchLinearLocationByBoundingBox(any[BoundingRectangle], any[Seq[(Int, Int)]])).thenReturn(Seq.empty[LinearLocation])
      when(mockRoadAddressService.getCurrentRoadAddresses(any[Seq[LinearLocation]])).thenReturn(Seq.empty[RoadAddress])
      when(mockRoadAddressService.getRoadAddressWithRoadAndPart(any[Long], any[Long], any[Boolean], any[Boolean])).thenReturn(Seq(roadAddresses.last))
      when(mockRoadAddressService.getPreviousRoadAddressPart(any[Long], any[Long])).thenReturn(Some(1L))

      val error1 = projectValidator.validateProject(updProject, currentProjectLinks).distinct
      error1 should have size 1
      error1.head.validationError.value should be(projectValidator.ValidationErrorList.TerminationContinuity.value)

      projectReservedPartDAO.reserveRoadPart(id, 19999L, 1L, "u")
      projectLinkDAO.create(Seq(util.projectLink(0L, 10L, Combined, project.id, LinkStatus.UnChanged).copy(roadwayId = ra.head.id, roadNumber = roadAddresses.head.roadNumber, roadPartNumber = roadAddresses.head.roadPartNumber)))
      val currentProjectLinks2 = projectLinkDAO.fetchProjectLinks(project.id)

      mockEmptyRoadAddressServiceCalls()

      val error2 = projectValidator.validateProject(updProject, currentProjectLinks2).distinct
      error2 should have size 1
      error2.head.validationError.value should be(projectValidator.ValidationErrorList.MissingEndOfRoad.value)

      val updatedProjectLinks = Seq(currentProjectLinks2.filter(_.status == LinkStatus.UnChanged).head.copy(status = LinkStatus.Transfer, roadPartNumber = 2L, discontinuity = EndOfRoad))
      projectLinkDAO.updateProjectLinks(updatedProjectLinks, "U", roadAddresses)
      val afterProjectLinks = projectLinkDAO.fetchProjectLinks(project.id)

      mockEmptyRoadAddressServiceCalls()

      val errors3 = projectValidator.validateProject(updProject, afterProjectLinks).distinct
      errors3 should have size 0
    }
  }

  test("Test validateProject When reserve part 2 (which has EndOfRoad) and Terminate it. Create new part 2 (with and without EndOfRoad) Then different results should be expected") {
    runWithRollback {
      val raId = Sequences.nextRoadwayId
      val startDate = DateTime.now()
      val linearLocationId = Sequences.nextLinearLocationId
      val roadAddresses = Seq(
        RoadAddress(12345, linearLocationId, 19999L, 1L, RoadType.PublicRoad, Track.Combined, Discontinuity.Continuous, 0, 10, Some(DateTime.parse("1901-01-01")), None, Some("User"), 1000, 0, 10, TowardsDigitizing, DateTime.now().getMillis, (None, None),
          Seq(Point(10.0, 30.0), Point(10.0, 40.0)), LinkGeomSource.ComplementaryLinkInterface, 8, NoTermination, roadwayNumber1, Some(DateTime.parse("1901-01-01")), None, None),
        RoadAddress(12346, linearLocationId + 1, 19999L, 2L, RoadType.PublicRoad, Track.Combined, Discontinuity.EndOfRoad, 0, 10, Some(DateTime.parse("1901-01-01")), None, Some("User"), 2000, 0, 10, TowardsDigitizing, DateTime.now().getMillis, (None, None),
          Seq(Point(10.0, 40.0), Point(10.0, 50.0)), LinkGeomSource.ComplementaryLinkInterface, 8, NoTermination, roadwayNumber2, Some(DateTime.parse("1901-01-01")), None, None)
      )

      val newRa = RoadAddress(12347, linearLocationId + 2, 19999L, 2L, RoadType.PublicRoad, Track.Combined, Discontinuity.Continuous, 0, 10, Some(DateTime.parse("1901-01-01")), None, Some("User"), 3000, 0, 10, TowardsDigitizing, DateTime.now().getMillis, (None, None),
        Seq(Point(10.0, 40.0), Point(20.0, 40.0)), LinkGeomSource.ComplementaryLinkInterface, 8, NoTermination, roadwayNumber1, Some(DateTime.parse("1901-01-01")), None, None)

      val ra = Seq(
        //Combined
        Roadway(raId, roadwayNumber1, 19999L, 1L, RoadType.PublicRoad, Track.Combined, Discontinuity.Continuous,
          0L, 10L, reversed = false, DateTime.now(), None, "test_user", None, 8, NoTermination, startDate, None),
        //RightSide
        Roadway(raId + 1, roadwayNumber2, 19999L, 2L, RoadType.PublicRoad, Track.RightSide, Discontinuity.EndOfRoad,
          0L, 10L, reversed = false, DateTime.now(), None, "test_user", None, 8, NoTermination, startDate, None))

      val linearLocations = Seq(
        LinearLocation(linearLocationId, 1, 1000l, 0.0, 10.0, SideCode.TowardsDigitizing, 10000000000l,
          (Some(0l), Some(10l)),  Seq(Point(10.0, 30.0), Point(10.0, 40.0)), LinkGeomSource.ComplementaryLinkInterface,
          roadwayNumber1, Some(startDate), None),

        LinearLocation(linearLocationId + 1, 1, 2000l, 0.0, 10.0, SideCode.TowardsDigitizing, 10000000000l,
          (Some(0l), Some(10l)),  Seq(Point(10.0, 40.0), Point(10.0, 50.0)), LinkGeomSource.ComplementaryLinkInterface,
          roadwayNumber2, Some(startDate), None)
      )
      roadwayDAO.create(ra)
      linearLocationDAO.create(linearLocations)

      val id = Sequences.nextViitePrimaryKeySeqValue
      val project = Project(id, ProjectState.Incomplete, "f", "s", DateTime.now(), "", DateTime.now(), DateTime.now(),
        "", Seq(), Seq(), None, None)
      projectDAO.create(project)
      projectReservedPartDAO.reserveRoadPart(id, 19999L, 2L, "u")

      projectLinkDAO.create(Seq(util.projectLink(0L, 10L, Combined, project.id, LinkStatus.Terminated).copy(roadwayId = ra.last.id, roadNumber = roadAddresses.last.roadNumber, roadPartNumber = roadAddresses.last.roadPartNumber)))
      //add new link with same terminated road part (which had EndOfRoad)
      projectLinkDAO.create(Seq(util.toProjectLink(project, LinkStatus.New)(newRa).copy(roadNumber = newRa.roadNumber, roadPartNumber = newRa.roadPartNumber)))

      val currentProjectLinks = projectLinkDAO.fetchProjectLinks(project.id)
      val updProject = projectDAO.fetchById(project.id).get

      mockEmptyRoadAddressServiceCalls()

      val error1 = projectValidator.validateProject(updProject, currentProjectLinks).distinct
      error1 should have size 1
      error1.head.validationError.value should be(projectValidator.ValidationErrorList.MissingEndOfRoad.value)

      val updatedProjectLinks = Seq(currentProjectLinks.filter(_.status == LinkStatus.New).head.copy(roadPartNumber = 2L, discontinuity = EndOfRoad))

      projectLinkDAO.updateProjectLinks(updatedProjectLinks, "U", roadAddresses)
      val currentProjectLinks2 = projectLinkDAO.fetchProjectLinks(project.id)

      mockEmptyRoadAddressServiceCalls()

      val error2 = projectValidator.validateProject(updProject, currentProjectLinks2).distinct
      error2 should have size 0
    }
  }

  test("Test validateProject When reserve part 2 (which has EndOfRoad) and Terminate it. Create new part 3 (with and without EndOfRoad) Then different results should be expected") {
    runWithRollback {

      val raId = Sequences.nextRoadwayId
      val startDate = DateTime.now()
      val linearLocationId = Sequences.nextLinearLocationId
      val roadAddresses = Seq(
        RoadAddress(12345, linearLocationId, 20000L, 1L, RoadType.PublicRoad, Track.Combined, Discontinuity.Continuous, 0, 10, Some(DateTime.parse("1901-01-01")), None, Some("User"), 1000, 0, 10, TowardsDigitizing, DateTime.now().getMillis, (None, None),
          Seq(Point(10.0, 30.0), Point(10.0, 40.0)), LinkGeomSource.ComplementaryLinkInterface, 8, NoTermination, roadwayNumber1, Some(DateTime.parse("1901-01-01")), None, None),
        RoadAddress(12346, linearLocationId + 1, 20000L, 2L, RoadType.PublicRoad, Track.Combined, Discontinuity.EndOfRoad, 0, 10, Some(DateTime.parse("1901-01-01")), None, Some("User"), 2000, 0, 10, TowardsDigitizing, DateTime.now().getMillis, (None, None),
          Seq(Point(10.0, 40.0), Point(10.0, 50.0)), LinkGeomSource.ComplementaryLinkInterface, 8, NoTermination, roadwayNumber2, Some(DateTime.parse("1901-01-01")), None, None)
      )

      val newRa = RoadAddress(12347, linearLocationId + 2, 20000L, 3L, RoadType.PublicRoad, Track.Combined, Discontinuity.Continuous, 0, 10, Some(DateTime.parse("1901-01-01")), None, Some("User"), 3000, 0, 10, TowardsDigitizing, DateTime.now().getMillis, (None, None),
        Seq(Point(10.0, 40.0), Point(20.0, 40.0)), LinkGeomSource.ComplementaryLinkInterface, 8, NoTermination, roadwayNumber1, Some(DateTime.parse("1901-01-01")), None, None)

      val ra = Seq(
        //Combined
        Roadway(raId, roadwayNumber1, 20000L, 1L, RoadType.PublicRoad, Track.Combined, Discontinuity.Continuous,
          0L, 10L, reversed = false, DateTime.now(), None, "test_user", None, 8, NoTermination, startDate, None),
        //RightSide
        Roadway(raId + 1, roadwayNumber2, 20000L, 2L, RoadType.PublicRoad, Track.RightSide, Discontinuity.EndOfRoad,
          0L, 10L, reversed = false, DateTime.now(), None, "test_user", None, 8, NoTermination, startDate, None))

      val linearLocations = Seq(
        LinearLocation(linearLocationId, 1, 1000l, 0.0, 10.0, SideCode.TowardsDigitizing, 10000000000l,
          (Some(0l), Some(10l)),  Seq(Point(10.0, 30.0), Point(10.0, 40.0)), LinkGeomSource.ComplementaryLinkInterface,
          roadwayNumber1, Some(startDate), None),

        LinearLocation(linearLocationId + 1, 1, 2000l, 0.0, 10.0, SideCode.TowardsDigitizing, 10000000000l,
          (Some(0l), Some(10l)),  Seq(Point(10.0, 40.0), Point(10.0, 50.0)), LinkGeomSource.ComplementaryLinkInterface,
          roadwayNumber2, Some(startDate), None)
      )
      roadwayDAO.create(ra)
      linearLocationDAO.create(linearLocations)

      val id = Sequences.nextViitePrimaryKeySeqValue
      val project = Project(id, ProjectState.Incomplete, "f", "s", DateTime.now(), "", DateTime.now(), DateTime.now(),
        "", Seq(), Seq(), None, None)
      projectDAO.create(project)
      projectReservedPartDAO.reserveRoadPart(id, 20000L, 2L, "u")
      projectLinkDAO.create(Seq(util.projectLink(0L, 10L, Combined, project.id, LinkStatus.Terminated).copy(roadwayId = ra.last.id, roadNumber = ra.last.roadNumber, roadPartNumber = ra.last.roadPartNumber)))

      //add new link with same terminated road part (which had EndOfRoad)
      projectReservedPartDAO.reserveRoadPart(id, 20000L, 3L, "u")
      val newpl = Seq(util.toProjectLink(project, LinkStatus.New)(newRa).copy(projectId = project.id, roadNumber = newRa.roadNumber, roadPartNumber = newRa.roadPartNumber))
      projectLinkDAO.create(newpl)

      val currentProjectLinks = projectLinkDAO.fetchProjectLinks(project.id)
      val updProject = projectDAO.fetchById(project.id).get

      mockEmptyRoadAddressServiceCalls()

      val error1 = projectValidator.validateProject(updProject, currentProjectLinks).distinct
      error1 should have size 1
      error1.head.validationError.value should be(projectValidator.ValidationErrorList.MissingEndOfRoad.value)

      val updatedProjectLinks = Seq(currentProjectLinks.filter(_.status == LinkStatus.New).head.copy(roadPartNumber = 2L, discontinuity = EndOfRoad))

      projectLinkDAO.updateProjectLinks(updatedProjectLinks, "U", roadAddresses)
      val currentProjectLinks2 = projectLinkDAO.fetchProjectLinks(project.id)

      mockEmptyRoadAddressServiceCalls()

      val error2 = projectValidator.validateProject(updProject, currentProjectLinks2).distinct
      error2 should have size 0
    }
  }

  test("Test validateProject When Terminate all links for all parts in a roadNumber Then should not exist any error") {
    runWithRollback {
      val raId = Sequences.nextRoadwayId
      val startDate = DateTime.now()
      val linearLocationId = Sequences.nextLinearLocationId
      val roadAddresses = Seq(
        RoadAddress(12345, linearLocationId, 19999L, 1L, RoadType.PublicRoad, Track.Combined, Discontinuity.Continuous, 0, 10, Some(DateTime.parse("1901-01-01")), None, Some("User"), 1000, 0, 10, TowardsDigitizing, DateTime.now().getMillis, (None, None),
          Seq(Point(10.0, 30.0), Point(10.0, 40.0)), LinkGeomSource.ComplementaryLinkInterface, 8, NoTermination, roadwayNumber1, Some(DateTime.parse("1901-01-01")), None, None),
        RoadAddress(12346, linearLocationId + 1, 19999L, 2L, RoadType.PublicRoad, Track.Combined, Discontinuity.EndOfRoad, 0, 10, Some(DateTime.parse("1901-01-01")), None, Some("User"), 2000, 0, 10, TowardsDigitizing, DateTime.now().getMillis, (None, None),
          Seq(Point(10.0, 40.0), Point(10.0, 50.0)), LinkGeomSource.ComplementaryLinkInterface, 8, NoTermination, roadwayNumber2, Some(DateTime.parse("1901-01-01")), None, None)
      )
      val ra = Seq(
        //Combined
        Roadway(raId, roadwayNumber1, 19999L, 1L, RoadType.PublicRoad, Track.Combined, Discontinuity.Continuous,
          0L, 10L, reversed = false, DateTime.now(), None, "test_user", None, 8, NoTermination, startDate, None),
        //RightSide
        Roadway(raId + 1, roadwayNumber2, 19999L, 2L, RoadType.PublicRoad, Track.RightSide, Discontinuity.EndOfRoad,
          0L, 10L, reversed = false, DateTime.now(), None, "test_user", None, 8, NoTermination, startDate, None))

      val linearLocations = Seq(
        LinearLocation(linearLocationId, 1, 1000l, 0.0, 10.0, SideCode.TowardsDigitizing, 10000000000l,
          (Some(0l), Some(10l)),  Seq(Point(10.0, 30.0), Point(10.0, 40.0)), LinkGeomSource.ComplementaryLinkInterface,
          roadwayNumber1, Some(startDate), None),

        LinearLocation(linearLocationId + 1, 1, 2000l, 0.0, 10.0, SideCode.TowardsDigitizing, 10000000000l,
          (Some(0l), Some(10l)),  Seq(Point(10.0, 40.0), Point(10.0, 50.0)), LinkGeomSource.ComplementaryLinkInterface,
          roadwayNumber2, Some(startDate), None)
      )
      roadwayDAO.create(ra)
      linearLocationDAO.create(linearLocations)

      val id = Sequences.nextViitePrimaryKeySeqValue
      val project = Project(id, ProjectState.Incomplete, "f", "s", DateTime.now(), "", DateTime.now(), DateTime.now(),
        "", Seq(), Seq(), None, None)
      projectDAO.create(project)
      projectReservedPartDAO.reserveRoadPart(id, 19999L, 1L, "u")
      projectReservedPartDAO.reserveRoadPart(id, 19999L, 2L, "u")
      projectLinkDAO.create(Seq(util.projectLink(0L, 10L, Combined, id, LinkStatus.Terminated, 19999L, 1L, discontinuity = Discontinuity.Continuous, 8, 12345, raId, linearLocationId).copy(geometry = roadAddresses.head.geometry),
        util.projectLink(0L, 10L, Combined, id, LinkStatus.Terminated, 19999L, 2L, discontinuity = Discontinuity.EndOfRoad, 8, 12346, raId + 1, linearLocationId + 1).copy(geometry = roadAddresses.last.geometry)))

      val updProject = projectDAO.fetchById(project.id).get
      val currentProjectLinks = projectLinkDAO.fetchProjectLinks(updProject.id)

      mockEmptyRoadAddressServiceCalls()

      val errors = projectValidator.validateProject(updProject, currentProjectLinks).distinct
      errors should have size 0
    }
  }

  test("Test checkRemovedEndOfRoadParts When Checking end of road with all parts being EndOfRoad and all terminated on project with multiple parts Then should not exist any error") {
    runWithRollback {

      val raId = Sequences.nextRoadwayId
      val startDate = DateTime.now()
      val linearLocationId = Sequences.nextLinearLocationId
      val roadAddresses = Seq(
        RoadAddress(12345, linearLocationId, 19999L, 1L, RoadType.PublicRoad, Track.Combined, Discontinuity.EndOfRoad, 0, 10, Some(DateTime.parse("1901-01-01")), None, Some("User"), 1000, 0, 10, TowardsDigitizing, DateTime.now().getMillis, (None, None),
          Seq(Point(10.0, 30.0), Point(10.0, 40.0)), LinkGeomSource.ComplementaryLinkInterface, 8, NoTermination, roadwayNumber1, Some(DateTime.parse("1901-01-01")), None, None),
        RoadAddress(12346, linearLocationId + 1, 19999L, 2L, RoadType.PublicRoad, Track.Combined, Discontinuity.EndOfRoad, 0, 10, Some(DateTime.parse("1901-01-01")), None, Some("User"), 2000, 0, 10, TowardsDigitizing, DateTime.now().getMillis, (None, None),
          Seq(Point(10.0, 40.0), Point(10.0, 50.0)), LinkGeomSource.ComplementaryLinkInterface, 8, NoTermination, roadwayNumber2, Some(DateTime.parse("1901-01-01")), None, None)
      )
      val ra = Seq(
        //Combined
        Roadway(raId, roadwayNumber1, 19999L, 1L, RoadType.PublicRoad, Track.Combined, Discontinuity.Continuous,
          0L, 10L, reversed = false, DateTime.now(), None, "test_user", None, 8, NoTermination, startDate, None),
        //RightSide
        Roadway(raId + 1, roadwayNumber2, 19999L, 2L, RoadType.PublicRoad, Track.RightSide, Discontinuity.EndOfRoad,
          0L, 10L, reversed = false, DateTime.now(), None, "test_user", None, 8, NoTermination, startDate, None))

      val linearLocations = Seq(
        LinearLocation(linearLocationId, 1, 1000l, 0.0, 10.0, SideCode.TowardsDigitizing, 10000000000l,
          (Some(0l), Some(10l)),  Seq(Point(10.0, 30.0), Point(10.0, 40.0)), LinkGeomSource.ComplementaryLinkInterface,
          roadwayNumber1, Some(startDate), None),

        LinearLocation(linearLocationId + 1, 1, 2000l, 0.0, 10.0, SideCode.TowardsDigitizing, 10000000000l,
          (Some(0l), Some(10l)),  Seq(Point(10.0, 40.0), Point(10.0, 50.0)), LinkGeomSource.ComplementaryLinkInterface,
          roadwayNumber2, Some(startDate), None)
      )
      roadwayDAO.create(ra)
      linearLocationDAO.create(linearLocations)

      val id = Sequences.nextViitePrimaryKeySeqValue
      val project = Project(id, ProjectState.Incomplete, "f", "s", DateTime.now(), "", DateTime.now(), DateTime.now(),
        "", Seq(), Seq(), None, None)
      projectDAO.create(project)
      projectReservedPartDAO.reserveRoadPart(id, 19999L, 1L, "u")
      projectReservedPartDAO.reserveRoadPart(id, 19999L, 2L, "u")

      projectLinkDAO.create(Seq(util.projectLink(0L, 10L, Combined, id, LinkStatus.Terminated, 19999L, 1L, discontinuity = Discontinuity.Continuous, 8, 12345, raId, linearLocationId).copy(geometry = roadAddresses.head.geometry),
        util.projectLink(0L, 10L, Combined, id, LinkStatus.UnChanged, 19999L, 2L, discontinuity = Discontinuity.EndOfRoad, 8, 12346, raId + 1, linearLocationId + 1).copy(geometry = roadAddresses.last.geometry)))
      val updProject = projectDAO.fetchById(project.id).get
      val currentProjectLinks = projectLinkDAO.fetchProjectLinks(updProject.id)

      mockEmptyRoadAddressServiceCalls()

      val errors = projectValidator.checkRemovedEndOfRoadParts(updProject, currentProjectLinks).distinct
      errors should have size 0
    }
  }

  test("Test checkRemovedEndOfRoadParts When Checking end of road after first part being EndOfRoad and terminated, and second being EndOfRoad and not terminated in project with multiple parts Then should not exist any error") {
    runWithRollback {

      val raId = Sequences.nextRoadwayId
      val startDate = DateTime.now()
      val linearLocationId = Sequences.nextLinearLocationId
      val roadAddresses = Seq(
        RoadAddress(12345, linearLocationId, 19999L, 1L, RoadType.PublicRoad, Track.Combined, Discontinuity.EndOfRoad, 0, 10, Some(DateTime.parse("1901-01-01")), None, Some("User"), 1000, 0, 10, TowardsDigitizing, DateTime.now().getMillis, (None, None),
          Seq(Point(10.0, 30.0), Point(10.0, 40.0)), LinkGeomSource.ComplementaryLinkInterface, 8, NoTermination, roadwayNumber1, Some(DateTime.parse("1901-01-01")), None, None),
        RoadAddress(12346, linearLocationId + 1, 19999L, 2L, RoadType.PublicRoad, Track.Combined, Discontinuity.EndOfRoad, 0, 10, Some(DateTime.parse("1901-01-01")), None, Some("User"), 2000, 0, 10, TowardsDigitizing, DateTime.now().getMillis, (None, None),
          Seq(Point(10.0, 40.0), Point(10.0, 50.0)), LinkGeomSource.ComplementaryLinkInterface, 8, NoTermination, roadwayNumber2, Some(DateTime.parse("1901-01-01")), None, None)
      )
      val ra = Seq(
        //Combined
        Roadway(raId, roadwayNumber1, 19999L, 1L, RoadType.PublicRoad, Track.Combined, Discontinuity.Continuous,
          0L, 10L, reversed = false, DateTime.now(), None, "test_user", None, 8, NoTermination, startDate, None),
        //RightSide
        Roadway(raId + 1, roadwayNumber2, 19999L, 2L, RoadType.PublicRoad, Track.RightSide, Discontinuity.EndOfRoad,
          0L, 10L, reversed = false, DateTime.now(), None, "test_user", None, 8, NoTermination, startDate, None))

      val linearLocations = Seq(
        LinearLocation(linearLocationId, 1, 1000l, 0.0, 10.0, SideCode.TowardsDigitizing, 10000000000l,
          (Some(0l), Some(10l)),  Seq(Point(10.0, 30.0), Point(10.0, 40.0)), LinkGeomSource.ComplementaryLinkInterface,
          roadwayNumber1, Some(startDate), None),

        LinearLocation(linearLocationId + 1, 1, 2000l, 0.0, 10.0, SideCode.TowardsDigitizing, 10000000000l,
          (Some(0l), Some(10l)),  Seq(Point(10.0, 40.0), Point(10.0, 50.0)), LinkGeomSource.ComplementaryLinkInterface,
          roadwayNumber2, Some(startDate), None)
      )
      roadwayDAO.create(ra)
      linearLocationDAO.create(linearLocations)

      val id = Sequences.nextViitePrimaryKeySeqValue
      val project = Project(id, ProjectState.Incomplete, "f", "s", DateTime.now(), "", DateTime.now(), DateTime.now(),
        "", Seq(), Seq(), None, None)
      projectDAO.create(project)
      projectReservedPartDAO.reserveRoadPart(id, 19999L, 1L, "u")
      projectReservedPartDAO.reserveRoadPart(id, 19999L, 2L, "u")

      projectLinkDAO.create(Seq(util.projectLink(0L, 10L, Combined, id, LinkStatus.Terminated, 19999L, 1L, discontinuity = Discontinuity.Continuous, 8, 12345, raId, linearLocationId).copy(geometry = roadAddresses.head.geometry),
        util.projectLink(0L, 10L, Combined, id, LinkStatus.Terminated, 19999L, 2L, discontinuity = Discontinuity.EndOfRoad, 8, 12346, raId + 1, linearLocationId + 1).copy(geometry = roadAddresses.last.geometry)))


      val updProject = projectDAO.fetchById(project.id).get
      val currentProjectLinks = projectLinkDAO.fetchProjectLinks(updProject.id)

      mockEmptyRoadAddressServiceCalls()

      val errors = projectValidator.checkRemovedEndOfRoadParts(updProject, currentProjectLinks).distinct
      errors should have size 0
    }
  }

  test("Test validateProject Checking end of road with both parts EndOfRoad and both not terminated in project with multiple parts Then should return EndOfRoadNotOnLastPart error") {
    runWithRollback {

      val raId = Sequences.nextRoadwayId
      val startDate = DateTime.now()
      val linearLocationId = Sequences.nextLinearLocationId
      val roadAddresses = Seq(
        RoadAddress(12345, linearLocationId, 19999L, 1L, RoadType.PublicRoad, Track.Combined, Discontinuity.EndOfRoad, 0, 10, Some(startDate), None, Some("User"), 1000, 0, 10, TowardsDigitizing, DateTime.now().getMillis, (None, None),
          Seq(Point(10.0, 30.0), Point(10.0, 40.0)), LinkGeomSource.ComplementaryLinkInterface, 8, NoTermination, roadwayNumber1, Some(startDate), None, None),
        RoadAddress(12346, linearLocationId + 1, 19999L, 2L, RoadType.PublicRoad, Track.Combined, Discontinuity.EndOfRoad, 0, 10, Some(startDate), None, Some("User"), 2000, 0, 10, TowardsDigitizing, DateTime.now().getMillis, (None, None),
          Seq(Point(10.0, 40.0), Point(10.0, 50.0)), LinkGeomSource.ComplementaryLinkInterface, 8, NoTermination, roadwayNumber2, Some(startDate), None, None)
      )
      val ra = Seq(
        Roadway(raId, roadwayNumber1, 19999L, 1L, RoadType.PublicRoad, Track.Combined, Discontinuity.EndOfRoad,
          0L, 10L, reversed = false, DateTime.now(), None, "test_user", None, 8, NoTermination, startDate, None),
        Roadway(raId + 1, roadwayNumber2, 19999L, 2L, RoadType.PublicRoad, Track.RightSide, Discontinuity.EndOfRoad,
          0L, 10L, reversed = false, DateTime.now(), None, "test_user", None, 8, NoTermination, startDate, None))

      val linearLocations = Seq(
        LinearLocation(linearLocationId, 1, 1000l, 0.0, 10.0, SideCode.TowardsDigitizing, 10000000000l,
          (Some(0l), Some(10l)),  Seq(Point(10.0, 30.0), Point(10.0, 40.0)), LinkGeomSource.ComplementaryLinkInterface,
          roadwayNumber1, Some(startDate), None),

        LinearLocation(linearLocationId + 1, 1, 2000l, 0.0, 10.0, SideCode.TowardsDigitizing, 10000000000l,
          (Some(0l), Some(10l)),  Seq(Point(10.0, 40.0), Point(10.0, 50.0)), LinkGeomSource.ComplementaryLinkInterface,
          roadwayNumber2, Some(startDate), None)
      )
      roadwayDAO.create(ra)
      linearLocationDAO.create(linearLocations)

      val id = Sequences.nextViitePrimaryKeySeqValue
      val project = Project(id, ProjectState.Incomplete, "f", "s", DateTime.now(), "", DateTime.now(), DateTime.now(),
        "", Seq(), Seq(), None, None)
      projectDAO.create(project)
      projectReservedPartDAO.reserveRoadPart(id, 19999L, 1L, "u")
      projectReservedPartDAO.reserveRoadPart(id, 19999L, 2L, "u")

      projectLinkDAO.create(Seq(util.projectLink(0L, 10L, Combined, id, LinkStatus.UnChanged, 19999L, 1L, discontinuity = Discontinuity.EndOfRoad, 8, 12345, raId, linearLocationId).copy(geometry = roadAddresses.head.geometry),
        util.projectLink(0L, 10L, Combined, id, LinkStatus.UnChanged, 19999L, 2L, discontinuity = Discontinuity.EndOfRoad, 8, 12346, raId + 1, linearLocationId + 1).copy(geometry = roadAddresses.last.geometry)))


      val updProject = projectDAO.fetchById(project.id).get
      val currentProjectLinks = projectLinkDAO.fetchProjectLinks(updProject.id)

      when(mockRoadAddressService.getValidRoadAddressParts(any[Long], any[DateTime])).thenReturn(Seq(1l, 2l))
      when(mockRoadAddressService.getRoadAddressesFiltered(any[Long], any[Long])).thenReturn(roadAddresses)
      when(mockRoadAddressService.fetchLinearLocationByBoundingBox(any[BoundingRectangle], any[Seq[(Int, Int)]])).thenReturn(Seq.empty[LinearLocation])
      when(mockRoadAddressService.getCurrentRoadAddresses(any[Seq[LinearLocation]])).thenReturn(Seq.empty[RoadAddress])
      when(mockRoadAddressService.getRoadAddressWithRoadAndPart(any[Long], any[Long], any[Boolean], any[Boolean])).thenReturn(Seq.empty[RoadAddress])
      when(mockRoadAddressService.getPreviousRoadAddressPart(19999l, 1l)).thenReturn(None)
      when(mockRoadAddressService.getPreviousRoadAddressPart(19999l, 2l)).thenReturn(Some(1l))

      val errors = projectValidator.validateProject(updProject, currentProjectLinks).distinct
      errors should have size 1
      errors.head.affectedIds.head should be(currentProjectLinks.head.id)
      errors.head.validationError.value should be(projectValidator.ValidationErrorList.EndOfRoadNotOnLastPart.value)
    }
  }

  test("Test checkRemovedEndOfRoadParts Checking end of road in different road numbers with both parts EndOfRod and both not terminated in project with multiple parts Then should not exist any error") {

    runWithRollback {

      val raId = Sequences.nextRoadwayId
      val startDate = DateTime.now()
      val linearLocationId = Sequences.nextLinearLocationId
      val roadAddresses = Seq(
        RoadAddress(12345, linearLocationId, 19998L, 1L, RoadType.PublicRoad, Track.Combined, Discontinuity.EndOfRoad, 0, 10, Some(startDate), None, Some("User"), 1000, 0, 10, TowardsDigitizing, DateTime.now().getMillis, (None, None),
          Seq(Point(10.0, 30.0), Point(10.0, 40.0)), LinkGeomSource.ComplementaryLinkInterface, 8, NoTermination, roadwayNumber1, Some(startDate), None, None),
        RoadAddress(12346, linearLocationId + 1, 19999L, 2L, RoadType.PublicRoad, Track.Combined, Discontinuity.EndOfRoad, 0, 10, Some(startDate), None, Some("User"), 2000, 0, 10, TowardsDigitizing, DateTime.now().getMillis, (None, None),
          Seq(Point(10.0, 40.0), Point(10.0, 50.0)), LinkGeomSource.ComplementaryLinkInterface, 8, NoTermination, roadwayNumber2, Some(startDate), None, None)
      )
      val ra = Seq(
        Roadway(raId, roadwayNumber1, 19998L, 1L, RoadType.PublicRoad, Track.Combined, Discontinuity.EndOfRoad,
          0L, 10L, reversed = false, DateTime.now(), None, "test_user", None, 8, NoTermination, startDate, None),
        Roadway(raId + 1, roadwayNumber2, 19999L, 2L, RoadType.PublicRoad, Track.RightSide, Discontinuity.EndOfRoad,
          0L, 10L, reversed = false, DateTime.now(), None, "test_user", None, 8, NoTermination, startDate, None))

      val linearLocations = Seq(
        LinearLocation(linearLocationId, 1, 1000l, 0.0, 10.0, SideCode.TowardsDigitizing, 10000000000l,
          (Some(0l), Some(10l)),  Seq(Point(10.0, 30.0), Point(10.0, 40.0)), LinkGeomSource.ComplementaryLinkInterface,
          roadwayNumber1, Some(startDate), None),

        LinearLocation(linearLocationId + 1, 1, 2000l, 0.0, 10.0, SideCode.TowardsDigitizing, 10000000000l,
          (Some(0l), Some(10l)),  Seq(Point(10.0, 40.0), Point(10.0, 50.0)), LinkGeomSource.ComplementaryLinkInterface,
          roadwayNumber2, Some(startDate), None)
      )
      roadwayDAO.create(ra)
      linearLocationDAO.create(linearLocations)
      val id = Sequences.nextViitePrimaryKeySeqValue
      val project = Project(id, ProjectState.Incomplete, "f", "s", DateTime.now(), "", DateTime.now(), DateTime.now(),
        "", Seq(), Seq(), None, None)
      projectDAO.create(project)
      projectReservedPartDAO.reserveRoadPart(id, 19998L, 1L, "u")
      projectReservedPartDAO.reserveRoadPart(id, 19999L, 2L, "u")

      projectLinkDAO.create(Seq(util.projectLink(0L, 10L, Combined, id, LinkStatus.UnChanged, 19998L, 1L, discontinuity = Discontinuity.EndOfRoad, 8, 12345, raId, linearLocationId).copy(geometry = roadAddresses.head.geometry),
        util.projectLink(0L, 10L, Combined, id, LinkStatus.UnChanged, 19999L, 2L, discontinuity = Discontinuity.EndOfRoad, 8, 12346, raId + 1, linearLocationId + 1).copy(geometry = roadAddresses.last.geometry)))

      val updProject = projectDAO.fetchById(project.id).get
      val currentProjectLinks = projectLinkDAO.fetchProjectLinks(updProject.id)

      when(mockRoadAddressService.getValidRoadAddressParts(any[Long], any[DateTime])).thenReturn(Seq(1l, 2l))
      when(mockRoadAddressService.getRoadAddressesFiltered(any[Long], any[Long])).thenReturn(roadAddresses)
      when(mockRoadAddressService.fetchLinearLocationByBoundingBox(any[BoundingRectangle], any[Seq[(Int, Int)]])).thenReturn(Seq.empty[LinearLocation])
      when(mockRoadAddressService.getCurrentRoadAddresses(any[Seq[LinearLocation]])).thenReturn(Seq.empty[RoadAddress])
      when(mockRoadAddressService.getRoadAddressWithRoadAndPart(any[Long], any[Long], any[Boolean], any[Boolean])).thenReturn(Seq.empty[RoadAddress])
      when(mockRoadAddressService.getPreviousRoadAddressPart(19999l, 1l)).thenReturn(None)
      when(mockRoadAddressService.getPreviousRoadAddressPart(19999l, 2l)).thenReturn(Some(1l))

      val errors = projectValidator.checkRemovedEndOfRoadParts(updProject, currentProjectLinks).distinct
      errors should have size 0
    }
  }

  test("Test checkRoadContinuityCodes When Ramps are continuous then should not exist any error") {
    runWithRollback {
      val project = util.setUpProjectWithRampLinks(LinkStatus.New, Seq(0L, 10L, 20L, 30L, 40L))
      val projectLinks = projectLinkDAO.fetchProjectLinks(project.id)

      mockEmptyRoadAddressServiceCalls()
      val errors = projectValidator.checkRoadContinuityCodes(project, projectLinks, isRampValidation = true).distinct
      errors should have size 0

      val (starting, last) = projectLinks.splitAt(3)

      mockEmptyRoadAddressServiceCalls()
      val errorsUpd = projectValidator.checkRoadContinuityCodes(project,
        starting ++ last.map(_.copy(discontinuity = Discontinuity.Continuous)), isRampValidation = true).distinct
      errorsUpd should have size 1
      errorsUpd.head.validationError.value should be(projectValidator.ValidationErrorList.MissingEndOfRoad.value)

      mockEmptyRoadAddressServiceCalls()
      val errorsUpd2 = projectValidator.checkRoadContinuityCodes(project,
        starting ++ last.map(_.copy(discontinuity = Discontinuity.MinorDiscontinuity)), isRampValidation = true).distinct
      errorsUpd2 should have size 1
      errorsUpd2.head.validationError.value should be(projectValidator.ValidationErrorList.MissingEndOfRoad.value)

      val raId = Sequences.nextRoadwayId
      val startDate = DateTime.now()
      val linearLocationId = Sequences.nextLinearLocationId

      val ra = Seq(
        Roadway(raId, roadwayNumber1, 39998L, 1L, RoadType.PublicRoad, Track.Combined, Discontinuity.EndOfRoad,
          0L, 30L, reversed = false, DateTime.now(), None, "test_user", None, 8, NoTermination, startDate, None))

      val linearLocations = Seq(
        LinearLocation(linearLocationId, 1, 1000l, 0.0, 10.0, SideCode.TowardsDigitizing, 10000000000l,
          (Some(0l), Some(10l)),  Seq(Point(10.0, 30.0), Point(10.0, 40.0)), LinkGeomSource.ComplementaryLinkInterface,
          roadwayNumber1, Some(startDate), None),
        LinearLocation(linearLocationId + 1, 2, 1000l, 0.0, 10.0, SideCode.TowardsDigitizing, 10000000000l,
          (Some(0l), Some(10l)),  Seq(Point(2.0, 30.0), Point(7.0, 35.0)), LinkGeomSource.ComplementaryLinkInterface,
          roadwayNumber1, Some(startDate), None),
        LinearLocation(linearLocationId + 2, 3, 2000l, 0.0, 10.0, SideCode.TowardsDigitizing, 10000000000l,
          (Some(0l), Some(10l)),  Seq(Point(7.0, 35.0), Point(0.0, 40.0)), LinkGeomSource.ComplementaryLinkInterface,
          roadwayNumber1, Some(startDate), None)
      )
      roadwayDAO.create(ra)
      linearLocationDAO.create(linearLocations)

      projectReservedPartDAO.reserveRoadPart(project.id, 39999L, 20L, "u")

      projectLinkDAO.create((starting ++ last.map(_.copy(discontinuity = Discontinuity.EndOfRoad)))
        .map(_.copy(id = NewIdValue, roadPartNumber = 20L, createdBy = Some("I"))))

      val updProject = projectDAO.fetchById(project.id).get

      mockEmptyRoadAddressServiceCalls()

      projectValidator.checkRoadContinuityCodes(updProject,
        starting ++ last.map(_.copy(discontinuity = Discontinuity.MinorDiscontinuity)), isRampValidation = true).distinct should have size 0
    }
  }

  test("Test validateProject When there are some Not handled links Then should return HasNotHandledLinks error") {
    runWithRollback {

      val raId = Sequences.nextRoadwayId
      val startDate = DateTime.now()
      val linearLocationId = Sequences.nextLinearLocationId
      val roadAddresses = Seq(
        RoadAddress(12345, linearLocationId, 19999L, 1L, RoadType.PublicRoad, Track.Combined, Discontinuity.Continuous, 0, 10, Some(startDate), None, Some("User"), 1000, 0, 10, TowardsDigitizing, DateTime.now().getMillis, (None, None),
          Seq(Point(10.0, 30.0), Point(10.0, 40.0)), LinkGeomSource.ComplementaryLinkInterface, 8, NoTermination, roadwayNumber1, Some(startDate), None, None),
        RoadAddress(12346, linearLocationId + 1, 19999L, 2L, RoadType.PublicRoad, Track.Combined, Discontinuity.EndOfRoad, 0, 10, Some(startDate), None, Some("User"), 2000, 0, 10, TowardsDigitizing, DateTime.now().getMillis, (None, None),
          Seq(Point(10.0, 40.0), Point(10.0, 50.0)), LinkGeomSource.ComplementaryLinkInterface, 8, NoTermination, roadwayNumber2, Some(startDate), None, None)
      )
      val ra = Seq(
        Roadway(raId, roadwayNumber1, 19999L, 1L, RoadType.PublicRoad, Track.Combined, Discontinuity.Continuous,
          0L, 10L, reversed = false, DateTime.now(), None, "test_user", None, 8, NoTermination, startDate, None),
        Roadway(raId + 1, roadwayNumber2, 19999L, 2L, RoadType.PublicRoad, Track.RightSide, Discontinuity.EndOfRoad,
          0L, 10L, reversed = false, DateTime.now(), None, "test_user", None, 8, NoTermination, startDate, None))

      val linearLocations = Seq(
        LinearLocation(linearLocationId, 1, 1000l, 0.0, 10.0, SideCode.TowardsDigitizing, 10000000000l,
          (Some(0l), Some(10l)),  Seq(Point(10.0, 30.0), Point(10.0, 40.0)), LinkGeomSource.ComplementaryLinkInterface,
          roadwayNumber1, Some(startDate), None),

        LinearLocation(linearLocationId + 1, 1, 2000l, 0.0, 10.0, SideCode.TowardsDigitizing, 10000000000l,
          (Some(0l), Some(10l)),  Seq(Point(10.0, 40.0), Point(10.0, 50.0)), LinkGeomSource.ComplementaryLinkInterface,
          roadwayNumber2, Some(startDate), None)
      )
      roadwayDAO.create(ra)
      linearLocationDAO.create(linearLocations)

      val id = Sequences.nextViitePrimaryKeySeqValue
      val project = Project(id, ProjectState.Incomplete, "f", "s", DateTime.now(), "", DateTime.now(), DateTime.now(),
        "", Seq(), Seq(), None, None)
      projectDAO.create(project)
      projectReservedPartDAO.reserveRoadPart(id, 19999L, 1L, "u")
      projectReservedPartDAO.reserveRoadPart(id, 19999L, 2L, "u")

      projectLinkDAO.create(Seq(util.projectLink(0L, 10L, Combined, id, LinkStatus.NotHandled, roadNumber = 19999L, 1L, discontinuity = Discontinuity.EndOfRoad, 8, 12345, raId, linearLocationId).copy(geometry = roadAddresses.head.geometry),
        util.projectLink(0L, 10L, Combined, id, LinkStatus.Terminated, roadNumber = 19999L, 2L, discontinuity = Discontinuity.EndOfRoad, 8, 12346, raId + 1, linearLocationId + 1).copy(geometry = roadAddresses.last.geometry)))

      mockEmptyRoadAddressServiceCalls()

      val validationErrors = projectValidator.validateProject(project, projectLinkDAO.fetchProjectLinks(project.id)).filter(_.validationError.value == projectValidator.ValidationErrorList.HasNotHandledLinks.value)
      validationErrors.size should be(1)
      validationErrors.head.validationError.message should be("")
      validationErrors.head.optionalInformation should not be ""
    }
  }

  test("Test checkForInvalidUnchangedLinks When it is connected after any other action Then should return invalid unchanged links error") {
    runWithRollback {
      val raId = Sequences.nextRoadwayId
      val startDate = DateTime.now()
      val linearLocationId = Sequences.nextLinearLocationId
      val roadAddresses = Seq(
        RoadAddress(12345, linearLocationId, 19999L, 1L, RoadType.PublicRoad, Track.Combined, Discontinuity.Continuous, 0, 10, Some(startDate), None, Some("User"), 1000, 0, 10, TowardsDigitizing, DateTime.now().getMillis, (None, None),
          Seq(Point(10.0, 30.0), Point(10.0, 40.0)), LinkGeomSource.ComplementaryLinkInterface, 8, NoTermination, roadwayNumber1, Some(startDate), None, None),
        RoadAddress(12346, linearLocationId + 1, 19999L, 1L, RoadType.PublicRoad, Track.Combined, Discontinuity.Continuous, 10, 20, Some(startDate), None, Some("User"), 2000, 0, 10, TowardsDigitizing, DateTime.now().getMillis, (None, None),
          Seq(Point(10.0, 40.0), Point(10.0, 50.0)), LinkGeomSource.ComplementaryLinkInterface, 8, NoTermination, roadwayNumber2, Some(startDate), None, None)
      )
      val ra = Seq(
        Roadway(raId, roadwayNumber1, 19999L, 1L, RoadType.PublicRoad, Track.Combined, Discontinuity.Continuous,
          0L, 10L, reversed = false, DateTime.now(), None, "test_user", None, 8, NoTermination, startDate, None),
        Roadway(raId + 1, roadwayNumber2, 19999L, 1L, RoadType.PublicRoad, Track.RightSide, Discontinuity.Continuous,
          0L, 10L, reversed = false, DateTime.now(), None, "test_user", None, 8, NoTermination, startDate, None))

      val linearLocations = Seq(
        LinearLocation(linearLocationId, 1, 1000l, 0.0, 10.0, SideCode.TowardsDigitizing, 10000000000l,
          (Some(0l), Some(10l)),  Seq(Point(10.0, 30.0), Point(10.0, 40.0)), LinkGeomSource.ComplementaryLinkInterface,
          roadwayNumber1, Some(startDate), None),

        LinearLocation(linearLocationId + 1, 1, 2000l, 0.0, 10.0, SideCode.TowardsDigitizing, 10000000000l,
          (Some(0l), Some(10l)),  Seq(Point(10.0, 40.0), Point(10.0, 50.0)), LinkGeomSource.ComplementaryLinkInterface,
          roadwayNumber2, Some(startDate), None)
      )
      roadwayDAO.create(ra)
      linearLocationDAO.create(linearLocations)


      val id = Sequences.nextViitePrimaryKeySeqValue
      val project = Project(id, ProjectState.Incomplete, "f", "s", DateTime.now(), "", DateTime.now(), DateTime.now(),
        "", Seq(), Seq(), None, None)
      projectDAO.create(project)
      projectReservedPartDAO.reserveRoadPart(id, 19999L, 1L, "u")

      projectLinkDAO.create(
        Seq(
          util.projectLink(0L, 10L, Combined, id, LinkStatus.NotHandled, discontinuity = Discontinuity.Continuous, linkId = 1000, roadwayId = ra.head.id).copy(geometry = roadAddresses.head.geometry),
          util.projectLink(0L, 10L, Combined, id, LinkStatus.Transfer, discontinuity = Discontinuity.Continuous, linkId = 1000, roadwayId = ra.head.id).copy(geometry = roadAddresses.head.geometry),
          util.projectLink(10L, 20L, Combined, id, LinkStatus.NotHandled, discontinuity = Discontinuity.Continuous, linkId = 2000, roadwayId = ra.last.id).copy(geometry = roadAddresses.last.geometry),
          util.projectLink(10L, 20L, Combined, id, LinkStatus.UnChanged, discontinuity = Discontinuity.Continuous, linkId = 2000, roadwayId = ra.last.id).copy(geometry = roadAddresses.last.geometry)
        ))

      val projectLinks = projectLinkDAO.fetchProjectLinks(id, Some(LinkStatus.NotHandled))

      /*
      |---Transfer--->|---Unchanged--->|
       */
      val updatedProjectLinkToTransfer = Seq(projectLinks.head.copy(status = LinkStatus.Transfer, startAddrMValue = 10, endAddrMValue = 20)) ++ projectLinks.tail.map(pl => pl.copy(status = LinkStatus.UnChanged, startAddrMValue = 0, endAddrMValue = 10))
      projectLinkDAO.updateProjectLinks(updatedProjectLinkToTransfer, "U", roadAddresses)
      mockEmptyRoadAddressServiceCalls()
      val validationErrors1 = projectValidator.checkForInvalidUnchangedLinks(project, projectLinkDAO.fetchProjectLinks(project.id))
      validationErrors1.size shouldNot be(0)
      validationErrors1.foreach(e => e.validationError.value should be(projectValidator.ValidationErrorList.ErrorInValidationOfUnchangedLinks.value))
      /*
       |---Numbering--->|---Unchanged--->|
        */
      val updatedProjectLinkToNumbering = Seq(projectLinks.head.copy(status = LinkStatus.Numbering, startAddrMValue = 10, endAddrMValue = 20))
      projectLinkDAO.updateProjectLinks(updatedProjectLinkToNumbering, "U", roadAddresses)
      mockEmptyRoadAddressServiceCalls()
      val validationErrors2 = projectValidator.checkForInvalidUnchangedLinks(project, projectLinkDAO.fetchProjectLinks(project.id))
      validationErrors2.size shouldNot be(0)
      validationErrors2.foreach(e => e.validationError.value should be(projectValidator.ValidationErrorList.ErrorInValidationOfUnchangedLinks.value))
      /*
       |---Terminated--->|---Unchanged--->|
        */
      val updatedProjectLinkToTerminated = Seq(projectLinks.head.copy(status = LinkStatus.Terminated, startAddrMValue = 10, endAddrMValue = 20))
      projectLinkDAO.updateProjectLinks(updatedProjectLinkToTerminated, "U", roadAddresses)
      mockEmptyRoadAddressServiceCalls()
      val validationErrors3 = projectValidator.checkForInvalidUnchangedLinks(project, projectLinkDAO.fetchProjectLinks(project.id))
      validationErrors3.size shouldNot be(0)
      validationErrors3.foreach(e => e.validationError.value should be(projectValidator.ValidationErrorList.ErrorInValidationOfUnchangedLinks.value))
    }
  }

  test("Test validateProject When it is connected after any other action Then it should return invalid unchanged links error") {
    runWithRollback {

      val raId = Sequences.nextRoadwayId
      val startDate = DateTime.now()
      val linearLocationId = Sequences.nextLinearLocationId
      val roadAddresses = Seq(
        RoadAddress(12345, linearLocationId, 19999L, 1L, RoadType.PublicRoad, Track.Combined, Discontinuity.Continuous, 0, 10, Some(startDate), None, Some("User"), 1000, 0, 10, TowardsDigitizing, DateTime.now().getMillis, (None, None),
          Seq(Point(10.0, 30.0), Point(10.0, 40.0)), LinkGeomSource.ComplementaryLinkInterface, 8, NoTermination, roadwayNumber1, Some(startDate), None, None),
        RoadAddress(12346, linearLocationId + 1, 19999L, 1L, RoadType.PublicRoad, Track.Combined, Discontinuity.EndOfRoad, 10, 20, Some(startDate), None, Some("User"), 2000, 0, 10, TowardsDigitizing, DateTime.now().getMillis, (None, None),
          Seq(Point(10.0, 40.0), Point(10.0, 50.0)), LinkGeomSource.ComplementaryLinkInterface, 8, NoTermination, roadwayNumber2, Some(startDate), None, None)
      )
      val ra = Seq(
        Roadway(raId, roadwayNumber1, 19999L, 1L, RoadType.PublicRoad, Track.Combined, Discontinuity.Continuous,
          0L, 10L, reversed = false, DateTime.now(), None, "test_user", None, 8, NoTermination, startDate, None),
        Roadway(raId + 1, roadwayNumber2, 19999L, 1L, RoadType.PublicRoad, Track.Combined, Discontinuity.EndOfRoad,
          0L, 10L, reversed = false, DateTime.now(), None, "test_user", None, 8, NoTermination, startDate, None))

      val linearLocations = Seq(
        LinearLocation(linearLocationId, 1, 1000l, 0.0, 10.0, SideCode.TowardsDigitizing, 10000000000l,
          (Some(0l), Some(10l)),  Seq(Point(10.0, 30.0), Point(10.0, 40.0)), LinkGeomSource.ComplementaryLinkInterface,
          roadwayNumber1, Some(startDate), None),

        LinearLocation(linearLocationId + 1, 1, 2000l, 0.0, 10.0, SideCode.TowardsDigitizing, 10000000000l,
          (Some(0l), Some(10l)),  Seq(Point(10.0, 40.0), Point(10.0, 50.0)), LinkGeomSource.ComplementaryLinkInterface,
          roadwayNumber2, Some(startDate), None)
      )
      roadwayDAO.create(ra)
      linearLocationDAO.create(linearLocations)


      val id = Sequences.nextViitePrimaryKeySeqValue
      val project = Project(id, ProjectState.Incomplete, "f", "s", DateTime.now(), "", DateTime.now(), DateTime.now(),
        "", Seq(), Seq(), None, None)
      projectDAO.create(project)
      projectReservedPartDAO.reserveRoadPart(id, 19999L, 1L, "u")
      projectLinkDAO.create(
        Seq(
          util.projectLink(0L, 10L, Combined, id, LinkStatus.NotHandled, discontinuity = Discontinuity.Continuous, linkId = 1000, roadwayId = ra.head.id).copy(geometry = roadAddresses.head.geometry),
          util.projectLink(0L, 10L, Combined, id, LinkStatus.Transfer, discontinuity = Discontinuity.Continuous, linkId = 1000, roadwayId = ra.head.id).copy(geometry = roadAddresses.head.geometry),
          util.projectLink(10L, 20L, Combined, id, LinkStatus.NotHandled, discontinuity = Discontinuity.EndOfRoad, linkId = 2000, roadwayId = ra.last.id).copy(geometry = roadAddresses.last.geometry),
          util.projectLink(10L, 20L, Combined, id, LinkStatus.UnChanged, discontinuity = Discontinuity.EndOfRoad, linkId = 2000, roadwayId = ra.last.id).copy(geometry = roadAddresses.last.geometry)
        ))

      val projectLinks = projectLinkDAO.fetchProjectLinks(id, Some(LinkStatus.NotHandled))
      val updatedProjectLinks = Seq(projectLinks.head.copy(status = LinkStatus.Transfer)) ++ projectLinks.tail.map(pl => pl.copy(status = LinkStatus.UnChanged))
      projectLinkDAO.updateProjectLinks(updatedProjectLinks, "U", roadAddresses)
      mockEmptyRoadAddressServiceCalls()
      val validationErrors = projectValidator.validateProject(project, projectLinkDAO.fetchProjectLinks(project.id))

      validationErrors.size should not be 0
      validationErrors.foreach(e => e.validationError.value should be(projectValidator.ValidationErrorList.ErrorInValidationOfUnchangedLinks.value))
    }
  }

  test("Test validateProject When there is one Unchanged link after one NotHandled Then the error should not be ErrorInValidationOfUnchangedLinks but instead about untreated NotHandled links") {
    runWithRollback {

      val raId = Sequences.nextRoadwayId
      val startDate = DateTime.now()
      val linearLocationId = Sequences.nextLinearLocationId
      val roadAddresses = Seq(
        RoadAddress(12345, linearLocationId, 19999L, 1L, RoadType.PublicRoad, Track.Combined, Discontinuity.Continuous, 0, 10, Some(startDate), None, Some("User"), 1000, 0, 10, TowardsDigitizing, DateTime.now().getMillis, (None, None),
          Seq(Point(10.0, 30.0), Point(10.0, 40.0)), LinkGeomSource.ComplementaryLinkInterface, 8, NoTermination, roadwayNumber1, Some(startDate), None, None),
        RoadAddress(12346, linearLocationId + 1, 19999L, 1L, RoadType.PublicRoad, Track.Combined, Discontinuity.EndOfRoad, 10, 20, Some(startDate), None, Some("User"), 2000, 0, 10, TowardsDigitizing, DateTime.now().getMillis, (None, None),
          Seq(Point(10.0, 40.0), Point(10.0, 50.0)), LinkGeomSource.ComplementaryLinkInterface, 8, NoTermination, roadwayNumber2, Some(startDate), None, None)
      )
      val ra = Seq(
        Roadway(raId, roadwayNumber1, 19999L, 1L, RoadType.PublicRoad, Track.Combined, Discontinuity.Continuous,
          0L, 10L, reversed = false, DateTime.now(), None, "test_user", None, 8, NoTermination, startDate, None),
        Roadway(raId + 1, roadwayNumber2, 19999L, 1L, RoadType.PublicRoad, Track.Combined, Discontinuity.EndOfRoad,
          0L, 10L, reversed = false, DateTime.now(), None, "test_user", None, 8, NoTermination, startDate, None))

      val linearLocations = Seq(
        LinearLocation(linearLocationId, 1, 1000l, 0.0, 10.0, SideCode.TowardsDigitizing, 10000000000l,
          (Some(0l), Some(10l)),  Seq(Point(10.0, 30.0), Point(10.0, 40.0)), LinkGeomSource.ComplementaryLinkInterface,
          roadwayNumber1, Some(startDate), None),

        LinearLocation(linearLocationId + 1, 1, 2000l, 0.0, 10.0, SideCode.TowardsDigitizing, 10000000000l,
          (Some(0l), Some(10l)),  Seq(Point(10.0, 40.0), Point(10.0, 50.0)), LinkGeomSource.ComplementaryLinkInterface,
          roadwayNumber2, Some(startDate), None)
      )
      roadwayDAO.create(ra)
      linearLocationDAO.create(linearLocations)


      val id = Sequences.nextViitePrimaryKeySeqValue
      val project = Project(id, ProjectState.Incomplete, "f", "s", DateTime.now(), "", DateTime.now(), DateTime.now(),
        "", Seq(), Seq(), None, None)
      projectDAO.create(project)
      projectReservedPartDAO.reserveRoadPart(id, 19999L, 1L, "u")
      projectLinkDAO.create(
        Seq(
          util.projectLink(0L, 10L, Combined, id, LinkStatus.NotHandled, discontinuity = Discontinuity.Continuous, linkId = 1000, roadwayId = ra.head.id).copy(geometry = roadAddresses.head.geometry),
          util.projectLink(10L, 20L, Combined, id, LinkStatus.UnChanged, discontinuity = Discontinuity.EndOfRoad, linkId = 2000, roadwayId = ra.last.id).copy(geometry = roadAddresses.last.geometry)
        ))

      mockEmptyRoadAddressServiceCalls()
      val validationErrors = projectValidator.validateProject(project, projectLinkDAO.fetchProjectLinks(project.id))

      validationErrors.size should not be 0
      validationErrors.foreach(e => e.validationError.value should be(projectValidator.ValidationErrorList.HasNotHandledLinks.value))
    }
  }

  test("Test checkForInvalidUnchangedLinks When endPoint of current (even if it is any action than Unchanged) is not connected to startPoint of next one (Unchanged) Then validator should not return invalid unchanged links error") {
    /*
                                        Transfer
                                    ---------------
                                    |             |
                       Unchanged    |             |
                   |--------------->              |
                                    ^             |
                                    |             v
                                    |--------------
                                       Transfer (this one should not give any error even if the next one is Unchanged)


   */

    runWithRollback {

      val raId = Sequences.nextRoadwayId
      val startDate = DateTime.now()
      val linearLocationId = Sequences.nextLinearLocationId
      val roadAddresses = Seq(
        RoadAddress(12345, linearLocationId, 19999L, 1L, RoadType.PublicRoad, Track.Combined, Discontinuity.Continuous, 0, 10, Some(startDate), None, Some("User"), 1000, 0, 10, TowardsDigitizing, DateTime.now().getMillis, (None, None),
          Seq(Point(0.0, 10.0), Point(10.0, 10.0)), LinkGeomSource.ComplementaryLinkInterface, 8, NoTermination, roadwayNumber1, Some(startDate), None, None),
        RoadAddress(12346, linearLocationId + 1, 19999L, 1L, RoadType.PublicRoad, Track.Combined, Discontinuity.Continuous, 10, 30, Some(startDate), None, Some("User"), 1000, 10, 35, TowardsDigitizing, DateTime.now().getMillis, (None, None),
          Seq(Point(10.0, 10.0), Point(10.0, 15.0), Point(20.0, 15.0), Point(20.0, 0.0)), LinkGeomSource.ComplementaryLinkInterface, 8, NoTermination, roadwayNumber2, Some(startDate), None, None),
        RoadAddress(12347, linearLocationId + 1, 19999L, 1L, RoadType.PublicRoad, Track.Combined, Discontinuity.Continuous, 30, 50, Some(startDate), None, Some("User"), 1000, 35, 50, TowardsDigitizing, DateTime.now().getMillis, (None, None),
          Seq(Point(20.0, 0.0), Point(10.0, 0.0), Point(10.0, 10.0)), LinkGeomSource.ComplementaryLinkInterface, 8, NoTermination, roadwayNumber3, Some(startDate), None, None)
      )
      val ra = Seq(
        //Combined
        Roadway(raId, roadwayNumber1, 19999L, 1L, RoadType.PublicRoad, Track.Combined, Discontinuity.Continuous,
          0L, 50L, reversed = false, DateTime.now(), None, "test_user", None, 8, NoTermination, startDate, None))

      val linearLocations = Seq(
        LinearLocation(linearLocationId, 1, 1000l, 0.0, 10.0, SideCode.TowardsDigitizing, 10000000000l,
          (Some(0l), Some(10l)),  Seq(Point(10.0, 10.0), Point(10.0, 15.0), Point(20.0, 15.0), Point(20.0, 0.0)), LinkGeomSource.ComplementaryLinkInterface,
          roadwayNumber1, Some(startDate), None),

        LinearLocation(linearLocationId + 1, 2, 2000l, 0.0, 10.0, SideCode.TowardsDigitizing, 10000000000l,
          (Some(0l), Some(10l)),  Seq(Point(10.0, 10.0), Point(10.0, 15.0), Point(20.0, 15.0), Point(20.0, 0.0)), LinkGeomSource.ComplementaryLinkInterface,
          roadwayNumber2, Some(startDate), None),

        LinearLocation(linearLocationId + 3, 3, 2000l, 0.0, 10.0, SideCode.TowardsDigitizing, 10000000000l,
          (Some(0l), Some(10l)),  Seq(Point(20.0, 0.0), Point(10.0, 0.0), Point(10.0, 10.0)), LinkGeomSource.ComplementaryLinkInterface,
          roadwayNumber3, Some(startDate), None)
      )
      roadwayDAO.create(ra)
      linearLocationDAO.create(linearLocations)

      val id = Sequences.nextViitePrimaryKeySeqValue
      val project = Project(id, ProjectState.Incomplete, "f", "s", DateTime.now(), "", DateTime.now(), DateTime.now(),
        "", Seq(), Seq(), None, None)
      projectDAO.create(project)
      projectReservedPartDAO.reserveRoadPart(id, 19999L, 1L, "u")

      val projectLinksToCreate: Seq[ProjectLink] = roadAddresses.map(toProjectLink(project)).map(_.copy(roadwayId = ra.head.id))
      projectLinkDAO.create(projectLinksToCreate)

      val projectLinks = projectLinkDAO.fetchProjectLinks(id).sortBy(_.startAddrMValue)
      val updatedProjectLinks = Seq(projectLinks.head.copy(status = LinkStatus.UnChanged)) ++ projectLinks.tail.map(pl => pl.copy(status = LinkStatus.Transfer))
      projectLinkDAO.updateProjectLinks(updatedProjectLinks, "U", roadAddresses)
      mockEmptyRoadAddressServiceCalls()
      val validationErrors = projectValidator.checkForInvalidUnchangedLinks(project, projectLinkDAO.fetchProjectLinks(id))
      validationErrors.size should be(0)
    }
  }

  test("Test checkForInvalidUnchangedLinks When it is connected after any other action but having lower address Then should NOT return invalid unchanged links error") {
    /*
      Left
    | - - >|- - - - - - - ->
    ^      ^
Left|      |Right
    |      |
    | - - >|- - - - - - - - >
    ^ Right^
    |      |
   */

    runWithRollback {

      val raId = Sequences.nextRoadwayId
      val startDate = DateTime.now()
      val linearLocationId = Sequences.nextLinearLocationId
      val roadAddresses = Seq(
        RoadAddress(12345, linearLocationId, 19999L, 1L, RoadType.PublicRoad, Track.Combined, Discontinuity.Continuous, 0, 10, Some(startDate), None, Some("User"), 1000, 0, 10, TowardsDigitizing, DateTime.now().getMillis, (None, None),
          Seq(Point(10.0, 40.0), Point(10.0, 50.0)), LinkGeomSource.ComplementaryLinkInterface, 8, NoTermination, roadwayNumber1, Some(startDate), None, None),
        RoadAddress(12346, linearLocationId + 1, 19999L, 1L, RoadType.PublicRoad, Track.Combined, Discontinuity.Continuous, 10, 20, Some(startDate), None, Some("User"), 2000, 0, 10, TowardsDigitizing, DateTime.now().getMillis, (None, None),
          Seq(Point(0.0, 40.0), Point(10.0, 40.0)), LinkGeomSource.ComplementaryLinkInterface, 8, NoTermination, roadwayNumber2, Some(startDate), None, None)
        )
      val ra = Seq(
        //Combined
        Roadway(raId, roadwayNumber1, 19999L, 1L, RoadType.PublicRoad, Track.Combined, Discontinuity.Continuous,
          0L, 10L, reversed = false, DateTime.now(), None, "test_user", None, 8, NoTermination, startDate, None),
        Roadway(raId + 1, roadwayNumber2, 19999L, 1L, RoadType.PublicRoad, Track.Combined, Discontinuity.Continuous,
          10L, 20L, reversed = false, DateTime.now(), None, "test_user", None, 8, NoTermination, startDate, None))

      val linearLocations = Seq(
        LinearLocation(linearLocationId, 1, 1000l, 0.0, 10.0, SideCode.TowardsDigitizing, 10000000000l,
          (None, None),  Seq(Point(10.0, 40.0), Point(10.0, 50.0)), LinkGeomSource.ComplementaryLinkInterface,
          roadwayNumber1, Some(startDate), None),

        LinearLocation(linearLocationId + 1, 2, 2000l, 0.0, 10.0, SideCode.TowardsDigitizing, 10000000000l,
          (None, None),  Seq(Point(0.0, 40.0), Point(10.0, 40.0)), LinkGeomSource.ComplementaryLinkInterface,
          roadwayNumber2, Some(startDate), None)
      )
      roadwayDAO.create(ra)
      linearLocationDAO.create(linearLocations)

      val id = Sequences.nextViitePrimaryKeySeqValue
      val project = Project(id, ProjectState.Incomplete, "f", "s", DateTime.now(), "", DateTime.now(), DateTime.now(),
        "", Seq(), Seq(), None, None)
      projectDAO.create(project)
      projectReservedPartDAO.reserveRoadPart(id, 19999L, 1L, "u")

      val projectLinksToCreate: Seq[ProjectLink] = roadAddresses.map(toProjectLink(project)).map(_.copy(roadwayId = ra.head.id))
      projectLinkDAO.create(projectLinksToCreate)

      val projectLinks = projectLinkDAO.fetchProjectLinks(id).sortBy(_.startAddrMValue)
      val updatedProjectLinks = Seq(projectLinks.head.copy(status = LinkStatus.UnChanged)) ++ projectLinks.tail.map(pl => pl.copy(status = LinkStatus.Transfer))
      projectLinkDAO.updateProjectLinks(updatedProjectLinks, "U", roadAddresses)
      mockEmptyRoadAddressServiceCalls()
      val validationErrors = projectValidator.checkForInvalidUnchangedLinks(project, projectLinkDAO.fetchProjectLinks(id))
      validationErrors.size should be(0)
    }
  }

  test("Test checkProjectElyCodes When discontinuity is 3 and next road part ely is equal Then validator should return errors") {
    runWithRollback {
      val raId = Sequences.nextRoadwayId
      val startDate = DateTime.now()
      val linearLocationId = Sequences.nextLinearLocationId
      val ra = Seq(
        RoadAddress(12345, 1, 16320L, 2L, RoadType.PublicRoad, Track.Combined, EndOfRoad, 0, 10, Some(DateTime.parse("1901-01-01")), None, Some("User"), 1000, 0, 10, AgainstDigitizing, DateTime.now().getMillis, (None, None),
          Seq(Point(0.0, 40.0), Point(0.0, 50.0)), LinkGeomSource.NormalLinkInterface, 8, NoTermination, roadwayNumber1, Some(DateTime.parse("1901-01-01")), None, None)
      )

      val roadway = Roadway(raId, roadwayNumber1, 16320L, 2L, RoadType.PublicRoad, Track.Combined, Discontinuity.Continuous,
        0L, 10L, reversed = false, DateTime.now(), None, "test_user", None, 8, NoTermination, startDate, None)

      val linearLocation = LinearLocation(linearLocationId, 1, 1000l, 0.0, 10.0, SideCode.TowardsDigitizing, 10000000000l,
        (Some(0l), Some(10l)),  Seq(Point(0.0, 40.0), Point(0.0, 50.0)), LinkGeomSource.ComplementaryLinkInterface,
        roadwayNumber1, Some(startDate), None)

      roadwayDAO.create(Seq(roadway))
      linearLocationDAO.create(Seq(linearLocation))

      val testRoad = {
        (16320L, 1L, "name")
      }
      val (project, projectLinks) = util.setUpProjectWithLinks(LinkStatus.UnChanged, Seq(0L, 10L, 20L, 30L, 40L), changeTrack = false, Seq(testRoad), Discontinuity.ChangingELYCode)

      when(mockRoadAddressService.getValidRoadAddressParts(any[Long], any[DateTime])).thenReturn(Seq.empty[Long])
      when(mockRoadAddressService.getRoadAddressesFiltered(any[Long], any[Long])).thenReturn(Seq.empty[RoadAddress])
      when(mockRoadAddressService.fetchLinearLocationByBoundingBox(any[BoundingRectangle], any[Seq[(Int, Int)]])).thenReturn(Seq.empty[LinearLocation])
      when(mockRoadAddressService.getCurrentRoadAddresses(any[Seq[LinearLocation]])).thenReturn(ra)
      when(mockRoadAddressService.getRoadAddressWithRoadAndPart(any[Long], any[Long], any[Boolean], any[Boolean])).thenReturn(Seq.empty[RoadAddress])
      when(mockRoadAddressService.getPreviousRoadAddressPart(any[Long], any[Long])).thenReturn(None)

      val validationErrors = projectValidator.checkProjectElyCodes(project, projectLinks).distinct
      validationErrors.size should be(1)
      validationErrors.map(_.validationError).contains(projectValidator.ValidationErrorList.ElyCodeChangeButNotOnEnd)
    }
  }

  test("Test checkProjectElyCodes When discontinuity is anything BUT 3 and next road part ely is different Then validator should return errors") {
    runWithRollback {
      val raId = Sequences.nextRoadwayId
      val startDate = DateTime.now()
      val linearLocationId = Sequences.nextLinearLocationId
      val linkId = 1817196L

      val ra = Seq(
        RoadAddress(12345, 1, 27L, 20L, RoadType.PublicRoad, Track.Combined, EndOfRoad, 6109L, 6559L, Some(DateTime.parse("1901-01-01")), None, Some("User"), linkId, 0, 10, AgainstDigitizing, DateTime.now().getMillis, (None, None),
          Seq(Point(0.0, 40.0), Point(0.0, 50.0)), LinkGeomSource.NormalLinkInterface, 8, NoTermination, roadwayNumber1, Some(DateTime.parse("1901-01-01")), None, None)
      )

      val roadway = Roadway(raId, roadwayNumber1, 27L, 20L, RoadType.PublicRoad, Track.Combined, Discontinuity.Continuous,
        6109L, 6559L, reversed = false, DateTime.now(), None, "test_user", None, 8, NoTermination, startDate, None)

      val linearLocation = LinearLocation(linearLocationId, 1, linkId, 0.0, 450.0, SideCode.TowardsDigitizing, 10000000000l,
        (Some(0l), Some(10l)),  Seq(Point(0.0, 40.0), Point(0.0, 50.0)), LinkGeomSource.ComplementaryLinkInterface,
        roadwayNumber1, Some(startDate), None)

      roadwayDAO.create(Seq(roadway))
      linearLocationDAO.create(Seq(linearLocation))

      val testRoad = {
        (27L, 19L, "name")
      }
      val (project, projectLinks) = util.setUpProjectWithLinks(LinkStatus.UnChanged, Seq(0L, 10L, 20L, 30L, 40L), changeTrack = false, Seq(testRoad), Discontinuity.Continuous, 12L)
      when(mockRoadAddressService.getValidRoadAddressParts(any[Long], any[DateTime])).thenReturn(Seq.empty[Long])
      when(mockRoadAddressService.getRoadAddressesFiltered(any[Long], any[Long])).thenReturn(Seq.empty[RoadAddress])
      when(mockRoadAddressService.fetchLinearLocationByBoundingBox(any[BoundingRectangle], any[Seq[(Int, Int)]])).thenReturn(Seq.empty[LinearLocation])
      when(mockRoadAddressService.getCurrentRoadAddresses(any[Seq[LinearLocation]])).thenReturn(ra)
      when(mockRoadAddressService.getRoadAddressWithRoadAndPart(any[Long], any[Long], any[Boolean], any[Boolean])).thenReturn(Seq.empty[RoadAddress])
      when(mockRoadAddressService.getPreviousRoadAddressPart(any[Long], any[Long])).thenReturn(None)


      val validationErrors = projectValidator.checkProjectElyCodes(project, projectLinks).distinct
      validationErrors.size should be(0)
    }
  }

  test("Test checkTrackCodePairing When project links are created with similar addr m values then project track codes should be consistent") {
    runWithRollback {
      val (project, projectLinks) = util.setUpProjectWithLinks(LinkStatus.New, Seq(0L, 10L, 20L, 30L, 40L), changeTrack = true)
      mockEmptyRoadAddressServiceCalls()
      val validationErrors = projectValidator.checkTrackCodePairing(project, projectLinks)
      validationErrors.size should be(0)
    }
  }

  test("Test checkTrackCodePairing When project links are created with inconsistent addr m values Then project track codes should inconsistent in middle of track") {
    runWithRollback {
      val (project, projectLinks) = util.setUpProjectWithLinks(LinkStatus.New, Seq(0L, 10L, 20L, 30L, 40L), changeTrack = true)
      val inconsistentLinks = projectLinks.map { l =>
        if (l.startAddrMValue == 20 && l.track == Track.RightSide)
          l.copy(track = Track.LeftSide)
        else l
      }
      mockEmptyRoadAddressServiceCalls()
      val validationErrors = projectValidator.checkTrackCodePairing(project, inconsistentLinks).distinct
      validationErrors.size should be(2)
    }
  }

  test("Test checkTrackCodePairing When project links are created with inconsistent addr m values in middle Then project track codes should inconsistent in extremities of track") {
    runWithRollback {
      val (project, projectLinks) = util.setUpProjectWithLinks(LinkStatus.New, Seq(0L, 10L, 20L, 30L, 40L), changeTrack = true)
      val inconsistentLinks = projectLinks.map { l =>
        if (l.startAddrMValue == 0 && l.track == Track.RightSide)
          l.copy(startAddrMValue = 5)
        else l
      }

      mockEmptyRoadAddressServiceCalls()
      val validationErrors = projectValidator.checkTrackCodePairing(project, inconsistentLinks).distinct
      validationErrors.size should be(2)
    }
  }

  test("Test checkTrackCodePairing When project links are consistent due to the addding of one simple link with track combined Then should not be any error") {
    runWithRollback {
      val (project, projectLinks) = util.setUpProjectWithLinks(LinkStatus.New, Seq(0L, 10L))
      mockEmptyRoadAddressServiceCalls()
      val validationErrors = projectValidator.checkTrackCodePairing(project, projectLinks).distinct
      validationErrors.size should be(0)
    }
  }

  test("Test checkDiscontinuityInsideRoadParts When there are no major discontinuity codes inside a road part Then should not be any error") {
    runWithRollback {
      val project = setUpProjectWithLinks(LinkStatus.Transfer, Seq(0L, 10L, 20L), discontinuity = Discontinuity.Continuous, lastLinkDiscontinuity = Discontinuity.EndOfRoad)
      val allLinks = projectLinkDAO.fetchProjectLinks(project.id)
      val reservedParts = projectReservedPartDAO.fetchReservedRoadParts(project.id)
      val errors = allLinks.groupBy(l => (l.roadNumber, l.roadPartNumber)).flatMap(g => projectValidator.checkRoadContinuityCodes(project.copy(reservedParts = reservedParts), g._2).distinct)
      errors.size should be(0)
      sqlu"""UPDATE PROJECT_LINK SET DISCONTINUITY_TYPE = 2  WHERE ROAD_NUMBER = 19999 AND ROAD_PART_NUMBER = 1 AND DISCONTINUITY_TYPE <> 1""".execute
      val linksAfterTransfer = projectLinkDAO.fetchProjectLinks(project.id)
      val errorsAfterTransfer = linksAfterTransfer.groupBy(l => (l.roadNumber, l.roadPartNumber)).flatMap(g => projectValidator.checkRoadContinuityCodes(project.copy(reservedParts = reservedParts), g._2).distinct)
      linksAfterTransfer.head.connected(linksAfterTransfer.last) should be(true)
      //Should return DiscontinuityInsideRoadPart, ConnectedDiscontinuousLink
      errorsAfterTransfer.size should be(2)
    }
  }

  test("Test checkRoadContinuityCodes When there is Minor discontinuous ending in ramp road between parts (of any kind) Then should not give any error") {
    runWithRollback {
      val project = util.setUpProjectWithRampLinks(LinkStatus.New, Seq(0L, 10L, 20L, 30L, 40L))
      val projectLinks = projectLinkDAO.fetchProjectLinks(project.id)
      mockEmptyRoadAddressServiceCalls()
      val errors = projectValidator.checkRoadContinuityCodes(project, projectLinks, isRampValidation = true).distinct
      errors should have size 0
      val (starting, last) = projectLinks.splitAt(3)

      val raId = Sequences.nextRoadwayId
      val startDate = DateTime.now()
      val linearLocationId = Sequences.nextLinearLocationId
      val ra = Seq(
        //Combined
        Roadway(raId, roadwayNumber1, 39998L, 1L, RoadType.PublicRoad, Track.Combined, Discontinuity.Continuous,
          0L, 20L, reversed = false, DateTime.now(), None, "test_user", None, 8, NoTermination, startDate, None),
        Roadway(raId + 1, roadwayNumber2, 39998L, 1L, RoadType.PublicRoad, Track.Combined, Discontinuity.EndOfRoad,
          10L, 30L, reversed = false, DateTime.now(), None, "test_user", None, 8, NoTermination, startDate, None))

      val linearLocations = Seq(
        LinearLocation(linearLocationId, 1, 1000l, 0.0, 10.0, SideCode.TowardsDigitizing, 10000000000l,
          (Some(0l), Some(10l)),  Seq(Point(2.0, 30.0), Point(0.0, 40.0)), LinkGeomSource.ComplementaryLinkInterface,
          roadwayNumber1, Some(startDate), None),

        LinearLocation(linearLocationId + 1, 2, 1000l, 0.0, 10.0, SideCode.TowardsDigitizing, 10000000000l,
          (Some(0l), Some(10l)),  Seq(Point(2.0, 30.0), Point(7.0, 35.0)), LinkGeomSource.ComplementaryLinkInterface,
          roadwayNumber1, Some(startDate), None),

        LinearLocation(linearLocationId + 3, 1, 2000l, 0.0, 10.0, SideCode.TowardsDigitizing, 10000000000l,
          (Some(0l), Some(10l)),  Seq(Point(7.0, 35.0), Point(0.0, 40.0)), LinkGeomSource.ComplementaryLinkInterface,
          roadwayNumber2, Some(startDate), None)
      )
      roadwayDAO.create(ra)
      linearLocationDAO.create(linearLocations)

      projectReservedPartDAO.reserveRoadPart(project.id, 39999L, 20L, "u")

      projectLinkDAO.create((starting ++ last.map(_.copy(discontinuity = Discontinuity.EndOfRoad)))
        .map(_.copy(id = NewIdValue, roadPartNumber = 20L, createdBy = Some("I"))))
      val updProject = projectDAO.fetchById(project.id).get
      mockEmptyRoadAddressServiceCalls()
      projectValidator.checkRoadContinuityCodes(updProject,
        starting ++ last.map(_.copy(discontinuity = Discontinuity.MinorDiscontinuity)), isRampValidation = true).distinct should have size 0
    }
  }

  test("Test checkRoadContinuityCodes When next part exists in road address / project link table and is not connected Then Project Links could be both Minor discontinuity or Discontinuous") {
    runWithRollback {
      val (project, projectLinks) = util.setUpProjectWithLinks(LinkStatus.New, Seq(0L, 10L, 20L, 30L, 40L))
      val raId = Sequences.nextRoadwayId
      val linearLocationId = Sequences.nextLinearLocationId

      val ra = Seq(
        RoadAddress(12345, linearLocationId, 19999L, 2L, RoadType.PublicRoad, Track.Combined, EndOfRoad, 0L, 10L, Some(DateTime.parse("1901-01-01")), None, Some("User"), 1000, 0, 10, AgainstDigitizing, DateTime.now().getMillis, (None, None),
          Seq(Point(10.0, 40.0), Point(10.0, 50.0)), LinkGeomSource.NormalLinkInterface, 8, NoTermination, roadwayNumber1, Some(DateTime.parse("1901-01-01")), None, None)
      )

      val roadway = Roadway(raId, roadwayNumber1, 19999L, 2L, RoadType.PublicRoad, Track.Combined, Discontinuity.EndOfRoad,
        0L, 10L, reversed = false, DateTime.now(), None, "test_user", None, 8, NoTermination, DateTime.parse("1901-01-01"), None)

      val linearLocation = LinearLocation(linearLocationId, 1, 1000, 0.0, 10.0, SideCode.TowardsDigitizing, 10000000000l,
        (Some(0l), Some(10l)),  Seq(Point(10.0, 40.0), Point(10.0, 50.0)), LinkGeomSource.ComplementaryLinkInterface,
        roadwayNumber1, Some(DateTime.parse("1901-01-01")), None)

      roadwayDAO.create(Seq(roadway))
      linearLocationDAO.create(Seq(linearLocation))

      when(mockRoadAddressService.getValidRoadAddressParts(any[Long], any[DateTime])).thenReturn(Seq(2L))
      when(mockRoadAddressService.getRoadAddressesFiltered(any[Long], any[Long])).thenReturn(ra)
      when(mockRoadAddressService.fetchLinearLocationByBoundingBox(any[BoundingRectangle], any[Seq[(Int, Int)]])).thenReturn(Seq.empty[LinearLocation])
      when(mockRoadAddressService.getCurrentRoadAddresses(any[Seq[LinearLocation]])).thenReturn(Seq.empty[RoadAddress])
      when(mockRoadAddressService.getRoadAddressWithRoadAndPart(any[Long], any[Long], any[Boolean], any[Boolean])).thenReturn(Seq.empty[RoadAddress])
      when(mockRoadAddressService.getPreviousRoadAddressPart(any[Long], any[Long])).thenReturn(None)

      val errors = projectValidator.checkRoadContinuityCodes(project, projectLinks).distinct
      errors should have size 1
      errors.head.validationError should be(projectValidator.ValidationErrorList.MajorDiscontinuityFound)

      val (starting, last) = projectLinks.splitAt(3)
      val errorsUpd = projectValidator.checkRoadContinuityCodes(project,
        starting ++ last.map(_.copy(discontinuity = Discontinuity.Discontinuous))).distinct
      errorsUpd should have size 0

      val errorsUpd2 = projectValidator.checkRoadContinuityCodes(project,
        starting ++ last.map(_.copy(discontinuity = Discontinuity.MinorDiscontinuity))).distinct
      errorsUpd2 should have size 0
    }
  }

  test("Test checkRoadContinuityCodes When there is transfer on last part to another previous part Then should not exist any error if the last link of the previous part is the only one that have 1 - Tien Loppu continuity") {
    runWithRollback {
      val raId = Sequences.nextRoadwayId
      val linearLocationId = Sequences.nextLinearLocationId
      val ra = Seq(
        RoadAddress(12345, linearLocationId, 19999L, 1L, RoadType.PublicRoad, Track.Combined, EndOfRoad, 0L, 10L, Some(DateTime.now()), None, Some("User"), 1000, 0, 10, TowardsDigitizing, DateTime.now().getMillis, (None, None),
          Seq(Point(0.0, 0.0), Point(0.0, 10.0)), LinkGeomSource.NormalLinkInterface, 8, NoTermination, roadwayNumber1, Some(DateTime.parse("1901-01-01")), None, None),
        RoadAddress(12346, linearLocationId + 1, 19999L, 2L, RoadType.PublicRoad, Track.Combined, EndOfRoad, 0L, 10L, Some(DateTime.now()), None, Some("User"), 1000, 0, 10, TowardsDigitizing, DateTime.now().getMillis, (None, None),
          Seq(Point(0.0, 10.0), Point(0.0, 20.0)), LinkGeomSource.NormalLinkInterface, 8, NoTermination, roadwayNumber2, Some(DateTime.parse("1901-01-01")), None, None)
      )

      val roadways = Seq(Roadway(raId, roadwayNumber1, 19999L, 1L, RoadType.PublicRoad, Track.Combined, Discontinuity.EndOfRoad,
        0L, 10L, reversed = false, DateTime.now(), None, "test_user", None, 8, NoTermination, DateTime.parse("1901-01-01"), None),
        Roadway(raId + 1, roadwayNumber2, 19999L, 2L, RoadType.PublicRoad, Track.Combined, Discontinuity.EndOfRoad,
          0L, 10L, reversed = false, DateTime.now(), None, "test_user", None, 8, NoTermination, DateTime.parse("1901-01-01"), None))

      val linearLocations = Seq(LinearLocation(linearLocationId, 1, 1000, 0.0, 10.0, SideCode.TowardsDigitizing, 10000000000l,
        (Some(0l), Some(10l)),  Seq(Point(0.0, 0.0), Point(0.0, 10.0)), LinkGeomSource.ComplementaryLinkInterface,
        roadwayNumber1, Some(DateTime.now()), None), LinearLocation(linearLocationId + 1, 1, 1000, 0.0, 10.0, SideCode.TowardsDigitizing, 10000000000l,
        (Some(0l), Some(10l)),  Seq(Point(0.0, 10.0), Point(0.0, 20.0)), LinkGeomSource.ComplementaryLinkInterface,
        roadwayNumber2, Some(DateTime.now()), None))

      roadwayDAO.create(roadways)
      linearLocationDAO.create(linearLocations)

      val project = setUpProjectWithLinks(LinkStatus.Transfer, Seq(0L, 10L), discontinuity = Discontinuity.Continuous, roadwayId = roadways.head.id)
      projectReservedPartDAO.reserveRoadPart(project.id, 19999L, 2L, "u")
      val addrMNew = Seq(0L, 10L)
      val links = addrMNew.init.zip(addrMNew.tail).map { case (st, en) =>
        projectLink(st, en, Track.Combined, project.id, LinkStatus.Transfer, 19999L, 2L, Discontinuity.EndOfRoad, roadwayId = roadways.last.id).copy(geometry = Seq(Point(0.0, 10.0), Point(0.0, 20.0)))
      }
      projectLinkDAO.create(links)
      val allLinks = projectLinkDAO.fetchProjectLinks(project.id)
      val reservedParts = projectReservedPartDAO.fetchReservedRoadParts(project.id)
      val formedParts = projectReservedPartDAO.fetchFormedRoadParts(project.id)

      when(mockRoadAddressService.getValidRoadAddressParts(any[Long], any[DateTime])).thenReturn(Seq(1L, 2L))
      when(mockRoadAddressService.getRoadAddressesFiltered(19999L, 2L)).thenReturn(Seq(ra.last))
      when(mockRoadAddressService.fetchLinearLocationByBoundingBox(any[BoundingRectangle], any[Seq[(Int, Int)]])).thenReturn(Seq.empty[LinearLocation])
      when(mockRoadAddressService.getCurrentRoadAddresses(any[Seq[LinearLocation]])).thenReturn(Seq.empty[RoadAddress])
      when(mockRoadAddressService.getRoadAddressWithRoadAndPart(any[Long], any[Long], any[Boolean], any[Boolean])).thenReturn(Seq.empty[RoadAddress])
      when(mockRoadAddressService.getPreviousRoadAddressPart(any[Long], any[Long])).thenReturn(None)

      val errors = allLinks.groupBy(l => (l.roadNumber, l.roadPartNumber)).flatMap(g => projectValidator.checkRoadContinuityCodes(project.copy(reservedParts = reservedParts, formedParts = formedParts), g._2).distinct)
      errors.size should be(0)
      sqlu"""UPDATE PROJECT_LINK SET ROAD_PART_NUMBER = 1, STATUS = 3, START_ADDR_M = 10, END_ADDR_M = 20 WHERE ROAD_NUMBER = 19999 AND ROAD_PART_NUMBER = 2""".execute
      val linksAfterTransfer = projectLinkDAO.fetchProjectLinks(project.id).sortBy(_.startAddrMValue)

      when(mockRoadAddressService.getValidRoadAddressParts(any[Long], any[DateTime])).thenReturn(Seq(1L, 2L))
      when(mockRoadAddressService.getRoadAddressesFiltered(19999L, 2L)).thenReturn(Seq(ra.last))
      when(mockRoadAddressService.getRoadAddressesFiltered(19999L, 1L)).thenReturn(Seq(ra.head))
      when(mockRoadAddressService.fetchLinearLocationByBoundingBox(any[BoundingRectangle], any[Seq[(Int, Int)]])).thenReturn(Seq.empty[LinearLocation])
      when(mockRoadAddressService.getCurrentRoadAddresses(any[Seq[LinearLocation]])).thenReturn(Seq.empty[RoadAddress])
      when(mockRoadAddressService.getRoadAddressWithRoadAndPart(any[Long], any[Long], any[Boolean], any[Boolean])).thenReturn(Seq.empty[RoadAddress])
      when(mockRoadAddressService.getPreviousRoadAddressPart(any[Long], any[Long])).thenReturn(None)

      val errorsAfterTransfer = linksAfterTransfer.groupBy(l => (l.roadNumber, l.roadPartNumber)).flatMap(g => projectValidator.checkRoadContinuityCodes(project.copy(reservedParts = reservedParts), g._2).distinct)

      linksAfterTransfer.head.connected(linksAfterTransfer.last) should be(true)
      errorsAfterTransfer.size should be(0)
    }
  }

  test("Test checkRoadContinuityCodes When there is a road end on previous road part outside of project Then should be a validation error") {
    runWithRollback {
      val raId = Sequences.nextRoadwayId
      val linearLocationId = Sequences.nextLinearLocationId

      val ra = Seq(
        RoadAddress(12345, linearLocationId, 19999L, 1L, RoadType.PublicRoad, Track.Combined, EndOfRoad, 0L, 10L, Some(DateTime.parse("1901-01-01")), None, Some("User"), 1000, 0, 10, AgainstDigitizing, DateTime.now().getMillis, (None, None),
          Seq(Point(0.0, 40.0), Point(0.0, 50.0)), LinkGeomSource.NormalLinkInterface, 8, NoTermination, roadwayNumber1, Some(DateTime.parse("1901-01-01")), None, None)
      )

      val roadway = Roadway(raId, roadwayNumber1, 19999L, 1L, RoadType.PublicRoad, Track.Combined, Discontinuity.EndOfRoad,
        0L, 10L, reversed = false, DateTime.now(), None, "test_user", None, 8, NoTermination, DateTime.parse("1901-01-01"), None)

      val linearLocation = LinearLocation(linearLocationId, 1, 1000, 0.0, 10.0, SideCode.TowardsDigitizing, 10000000000l,
        (Some(0l), Some(10l)),  Seq(Point(0.0, 40.0), Point(0.0, 50.0)), LinkGeomSource.ComplementaryLinkInterface,
        roadwayNumber1, Some(DateTime.parse("1901-01-01")), None)

      roadwayDAO.create(Seq(roadway))
      linearLocationDAO.create(Seq(linearLocation))

      val (project, projectLinks) = util.setUpProjectWithLinks(LinkStatus.New, Seq(10L, 20L), roads = Seq((19999L, 2L, "Test road")), discontinuity = Discontinuity.EndOfRoad)

      when(mockRoadAddressService.getValidRoadAddressParts(any[Long], any[DateTime])).thenReturn(Seq.empty[Long])
      when(mockRoadAddressService.getRoadAddressesFiltered(any[Long], any[Long])).thenReturn(Seq.empty[RoadAddress])
      when(mockRoadAddressService.fetchLinearLocationByBoundingBox(any[BoundingRectangle], any[Seq[(Int, Int)]])).thenReturn(Seq.empty[LinearLocation])
      when(mockRoadAddressService.getCurrentRoadAddresses(any[Seq[LinearLocation]])).thenReturn(Seq.empty[RoadAddress])
      when(mockRoadAddressService.getRoadAddressWithRoadAndPart(any[Long], any[Long], any[Boolean], any[Boolean])).thenReturn(Seq(ra.head))
      when(mockRoadAddressService.getPreviousRoadAddressPart(any[Long], any[Long])).thenReturn(Some(1L))
      val errors = projectValidator.checkRoadContinuityCodes(project, projectLinks)
      errors should have size 1
      errors.head.validationError.value should be(projectValidator.ValidationErrorList.DoubleEndOfRoad.value)
    }
  }

  test("Test checkRoadContinuityCodes When there is a road end on previous road part outside of project for 1 & 2 track codes Then should be a validation error") {
    runWithRollback {

      val raId = Sequences.nextRoadwayId
      val linearLocationId = Sequences.nextLinearLocationId

      val ra = Seq(
        RoadAddress(12345, linearLocationId, 19999L, 1L, RoadType.PublicRoad, Track.LeftSide, EndOfRoad, 0L, 10L, Some(DateTime.parse("1901-01-01")), None, Some("User"), 1000, 0, 10, AgainstDigitizing, DateTime.now().getMillis, (None, None),
          Seq(Point(0.0, 40.0), Point(0.0, 50.0)), LinkGeomSource.NormalLinkInterface, 8, NoTermination, roadwayNumber1, Some(DateTime.parse("1901-01-01")), None, None),
        RoadAddress(12346, linearLocationId, 19999L, 1L, RoadType.PublicRoad, Track.RightSide, EndOfRoad, 0L, 10L, Some(DateTime.parse("1901-01-01")), None, Some("User"), 1000, 0, 10, AgainstDigitizing, DateTime.now().getMillis, (None, None),
          Seq(Point(5.0, 40.0), Point(5.0, 50.0)), LinkGeomSource.NormalLinkInterface, 8, NoTermination, roadwayNumber2, Some(DateTime.parse("1901-01-01")), None, None)
      )

      val roadways = Seq(
        Roadway(raId, roadwayNumber1, 19999L, 1L, RoadType.PublicRoad, Track.LeftSide, Discontinuity.EndOfRoad,
          0L, 10L, reversed = false, DateTime.now(), None, "test_user", None, 8, NoTermination, DateTime.parse("1901-01-01"), None),
        Roadway(raId + 1, roadwayNumber2, 19999L, 1L, RoadType.PublicRoad, Track.RightSide, Discontinuity.EndOfRoad,
          0L, 10L, reversed = false, DateTime.now(), None, "test_user", None, 8, NoTermination, DateTime.parse("1901-01-01"), None)
      )

      val linearLocations = Seq(
        LinearLocation(linearLocationId, 1, 1000, 0.0, 10.0, SideCode.TowardsDigitizing, 10000000000l,
          (Some(0l), Some(10l)),  Seq(Point(0.0, 40.0), Point(0.0, 50.0)), LinkGeomSource.ComplementaryLinkInterface,
          roadwayNumber1, Some(DateTime.parse("1901-01-01")), None),
        LinearLocation(linearLocationId + 1, 1, 1000, 0.0, 10.0, SideCode.TowardsDigitizing, 10000000000l,
          (Some(0l), Some(10l)),  Seq(Point(5.0, 40.0), Point(5.0, 50.0)), LinkGeomSource.ComplementaryLinkInterface,
          roadwayNumber2, Some(DateTime.parse("1901-01-01")), None)
      )

      roadwayDAO.create(roadways)
      linearLocationDAO.create(linearLocations)

      when(mockRoadAddressService.getValidRoadAddressParts(any[Long], any[DateTime])).thenReturn(Seq.empty[Long])
      when(mockRoadAddressService.getRoadAddressesFiltered(any[Long], any[Long])).thenReturn(Seq.empty[RoadAddress])
      when(mockRoadAddressService.fetchLinearLocationByBoundingBox(any[BoundingRectangle], any[Seq[(Int, Int)]])).thenReturn(Seq.empty[LinearLocation])
      when(mockRoadAddressService.getCurrentRoadAddresses(any[Seq[LinearLocation]])).thenReturn(Seq.empty[RoadAddress])
      when(mockRoadAddressService.getRoadAddressWithRoadAndPart(any[Long], any[Long], any[Boolean], any[Boolean])).thenReturn(Seq(ra.head))
      when(mockRoadAddressService.getPreviousRoadAddressPart(any[Long], any[Long])).thenReturn(Some(1L))

      val (project, projectLinks) = util.setUpProjectWithLinks(LinkStatus.New, Seq(10L, 20L), changeTrack = true, roads = Seq((19999L, 2L, "Test road")), discontinuity = Discontinuity.EndOfRoad)
      val errors = projectValidator.checkRoadContinuityCodes(project, projectLinks)
      errors should have size 1
      errors.head.validationError.value should be(projectValidator.ValidationErrorList.DoubleEndOfRoad.value)
    }
  }

  test("Test checkRoadContinuityCodes When there is any of the track codes on the end of a part are not End Of Road Then validator should return MissingEndOfRoad validation error") {
    runWithRollback {

      val raId = Sequences.nextRoadwayId
      val linearLocationId = Sequences.nextLinearLocationId

      val ra = Seq(
        RoadAddress(12345, linearLocationId, 19999L, 1L, RoadType.PublicRoad, Track.Combined, Discontinuity.Continuous, 0L, 10L, Some(DateTime.parse("1901-01-01")), None, Some("User"), 1000, 0, 10, TowardsDigitizing, DateTime.now().getMillis, (None, None),
          Seq(Point(0.0, 0.0), Point(0.0, 10.0)), LinkGeomSource.NormalLinkInterface, 8, NoTermination, roadwayNumber1, Some(DateTime.parse("1901-01-01")), None, None)
      )

      val roadway = Roadway(raId, roadwayNumber1, 19999L, 1L, RoadType.PublicRoad, Track.Combined, Discontinuity.Continuous,
        0L, 10L, reversed = false, DateTime.now(), None, "test_user", None, 8, NoTermination, DateTime.parse("1901-01-01"), None)

      val linearLocation = LinearLocation(linearLocationId, 1, 1000, 0.0, 10.0, SideCode.TowardsDigitizing, 10000000000l,
        (Some(0l), Some(10l)),  Seq(Point(0.0, 0.0), Point(0.0, 10.0)), LinkGeomSource.ComplementaryLinkInterface,
        roadwayNumber1, Some(DateTime.parse("1901-01-01")), None)

      roadwayDAO.create(Seq(roadway))
      linearLocationDAO.create(Seq(linearLocation))

      val (project, _) = util.setUpProjectWithLinks(LinkStatus.New, Seq(10L, 20L), roads = Seq((19999L, 1L, "Test road")), discontinuity = Discontinuity.Continuous, changeTrack = true)
      projectLinkDAO.create(Seq(util.toProjectLink(project, LinkStatus.New)(ra.head)))
      val projectLinks = projectLinkDAO.fetchProjectLinks(project.id)

      mockEmptyRoadAddressServiceCalls()
      val validationErrors = projectValidator.checkRoadContinuityCodes(project, projectLinks)
      //Should have error in both tracks
      validationErrors.size should be(1)
      validationErrors.head.projectId should be(project.id)
      validationErrors.head.validationError.value should be(projectValidator.ValidationErrorList.MissingEndOfRoad.value)
      validationErrors.head.affectedIds.sorted should be(projectLinks.filterNot(_.track == Track.Combined).map(_.id).sorted)
      //Should only have error in LEFT TRACK

      val leftErrors = projectValidator.checkRoadContinuityCodes(project, projectLinks.map(pl => {
        if (pl.track == Track.RightSide)
          pl.copy(discontinuity = Discontinuity.EndOfRoad)
        else pl
      }))
      leftErrors.size should be(1)
      leftErrors.head.projectId should be(project.id)
      leftErrors.head.validationError.value should be(projectValidator.ValidationErrorList.MissingEndOfRoad.value)
      leftErrors.head.affectedIds.sorted should be(projectLinks.filter(_.track == Track.LeftSide).map(_.id).sorted)
      //Should only have error in RIGHT TRACK
      val rightErrors = projectValidator.checkRoadContinuityCodes(project, projectLinks.map(pl => {
        if (pl.track == Track.LeftSide)
          pl.copy(discontinuity = Discontinuity.EndOfRoad)
        else pl
      }))
      rightErrors.size should be(1)
      rightErrors.head.projectId should be(project.id)
      rightErrors.head.validationError.value should be(projectValidator.ValidationErrorList.MissingEndOfRoad.value)
      rightErrors.head.affectedIds.sorted should be(projectLinks.filter(_.track == Track.RightSide).map(_.id).sorted)
      //Should have no error
      val noErrors = projectValidator.checkRoadContinuityCodes(project, projectLinks.map(pl => {
        if (pl.track != Track.Combined)
          pl.copy(discontinuity = Discontinuity.EndOfRoad)
        else pl
      }))
      noErrors.size should be(0)
    }
  }

  test("Test checkRoadContinuityCodes When there is any of the track codes on the end of a part are not End Of Road Then Validator should return MajorDiscontinuity validation error") {

    runWithRollback {
      val raId = Sequences.nextRoadwayId
      val linearLocationId = Sequences.nextLinearLocationId

      val ra = Seq(
        RoadAddress(12345, linearLocationId, 19999L, 1L, RoadType.PublicRoad, Track.Combined, Discontinuity.Continuous, 0L, 10L, Some(DateTime.parse("1901-01-01")), None, Some("User"), 1000, 0, 10, TowardsDigitizing, DateTime.now().getMillis, (None, None),
          Seq(Point(0.0, 0.0), Point(0.0, 10.0)), LinkGeomSource.NormalLinkInterface, 8, NoTermination, roadwayNumber1, Some(DateTime.parse("1901-01-01")), None, None)
      )

      val roadway = Roadway(raId, roadwayNumber1, 19999L, 1L, RoadType.PublicRoad, Track.Combined, Discontinuity.Continuous,
        0L, 10L, reversed = false, DateTime.now(), None, "test_user", None, 8, NoTermination, DateTime.parse("1901-01-01"), None)

      val linearLocation = LinearLocation(linearLocationId, 1, 1000, 0.0, 10.0, SideCode.TowardsDigitizing, 10000000000l,
        (Some(0l), Some(10l)),  Seq(Point(0.0, 0.0), Point(0.0, 10.0)), LinkGeomSource.ComplementaryLinkInterface,
        roadwayNumber1, Some(DateTime.parse("1901-01-01")), None)

      roadwayDAO.create(Seq(roadway))
      linearLocationDAO.create(Seq(linearLocation))

      val (project, _) = util.setUpProjectWithLinks(LinkStatus.New, Seq(10L, 20L, 30L), roads = Seq((19999L, 1L, "Test road")), discontinuity = Discontinuity.Continuous, changeTrack = true)
      projectLinkDAO.create(Seq(util.toProjectLink(project, LinkStatus.New)(ra.head)))
      projectReservedPartDAO.reserveRoadPart(project.id, 19999L, 2L, "u")
      sqlu"""UPDATE Project_Link Set Road_part_Number = 2, Discontinuity_type = 1, start_addr_m = 0 , end_addr_m = 10 Where project_id = ${project.id} and end_addr_m = 30""".execute
      val projectLinks = projectLinkDAO.fetchProjectLinks(project.id)
      val reservedParts = projectReservedPartDAO.fetchReservedRoadParts(project.id)
      val formedParts = projectReservedPartDAO.fetchFormedRoadParts(project.id)
      val projectWithReservations = project.copy(reservedParts = reservedParts, formedParts = formedParts)
      //Should NOT have error in both tracks
      when(mockRoadAddressService.getValidRoadAddressParts(any[Long], any[DateTime])).thenReturn(Seq(1L, 2L))
      when(mockRoadAddressService.getRoadAddressesFiltered(any[Long], any[Long])).thenReturn(ra)
      when(mockRoadAddressService.fetchLinearLocationByBoundingBox(any[BoundingRectangle], any[Seq[(Int, Int)]])).thenReturn(Seq.empty[LinearLocation])
      when(mockRoadAddressService.getCurrentRoadAddresses(any[Seq[LinearLocation]])).thenReturn(Seq.empty[RoadAddress])
      when(mockRoadAddressService.getRoadAddressWithRoadAndPart(any[Long], any[Long], any[Boolean], any[Boolean])).thenReturn(Seq(ra.head))
      when(mockRoadAddressService.getPreviousRoadAddressPart(any[Long], any[Long])).thenReturn(Some(1L))

      val noErrors = projectValidator.checkRoadContinuityCodes(projectWithReservations, projectLinks)
      noErrors.size should be(0)

      //Should return MAJOR DISCONTINUITY to both Project Links, part number = 1
      val discontinuousGeom = Seq(Point(40.0, 50.0), Point(60.0, 70.0))
      val geometry = Seq(Point(40.0, 50.0), Point(60.0, 70.0))
      val points: Seq[Double] = geometry.flatMap(p => Seq(p.x, p.y, p.z))
      val geometryQuery = s"MDSYS.SDO_GEOMETRY(4002, 3067, NULL, MDSYS.SDO_ELEM_INFO_ARRAY(1,2,1), MDSYS.SDO_ORDINATE_ARRAY(${points.mkString(",")}))"
      sqlu"""UPDATE PROJECT_LINK Set GEOMETRY = #$geometryQuery Where PROJECT_ID = ${project.id} AND ROAD_PART_NUMBER = 2""".execute
      val errorsAtEnd = projectValidator.checkRoadContinuityCodes(projectWithReservations, projectLinks.map(pl => {
        if (pl.roadPartNumber == 2L)
          pl.copyWithGeometry(discontinuousGeom)
        else pl
      }))
      errorsAtEnd.size should be(1)
      errorsAtEnd.head.validationError.value should be(projectValidator.ValidationErrorList.MajorDiscontinuityFound.value)
      errorsAtEnd.head.affectedIds.sorted should be(projectLinks.filter(pl => pl.roadPartNumber == 1L && pl.track != Track.Combined).map(_.id).sorted)
    }
  }

  test("Test checkProjectContinuity When there is End Of Road in the middle of road part Then Validator should return validation error") {
    runWithRollback {
      val (project, projectLinks) = util.setUpProjectWithLinks(LinkStatus.New, Seq(0L, 10L, 20L, 30L, 40L), discontinuity = Discontinuity.EndOfRoad)
      val errorLinks = projectLinks.map { l =>
        if (l.startAddrMValue == 10)
          l.copy(discontinuity = Discontinuity.EndOfRoad)
        else l
      }
      mockEmptyRoadAddressServiceCalls()
      val validationErrors = projectValidator.checkProjectContinuity(project, errorLinks.distinct)
      validationErrors.size should be(1)
      validationErrors.head.validationError.value should be(projectValidator.ValidationErrorList.EndOfRoadMiddleOfPart.value)
    }
  }

  test("Test projectValidator.checkProjectElyCodes When converting all of ely codes to a new one and putting the correct link status then validator should not return an error") {
    runWithRollback {
      val project = setUpProjectWithLinks(LinkStatus.Numbering, Seq(0L, 10L, 20L, 30L, 40L), discontinuity = Discontinuity.Continuous, lastLinkDiscontinuity = Discontinuity.ChangingELYCode)
      val originalProjectLinks = projectLinkDAO.fetchProjectLinks(project.id)
      addProjectLinksToProject(LinkStatus.Numbering, Seq(40L, 50L, 60L), discontinuity = Discontinuity.Continuous, lastLinkDiscontinuity = Discontinuity.EndOfRoad, project = project, roadPartNumber = 2L, ely = 50L)
      val additionalProjectLinks2 = projectLinkDAO.fetchProjectLinks(project.id)
      val newLinksOnly = additionalProjectLinks2.diff(originalProjectLinks)
      val min = newLinksOnly.minBy(_.startAddrMValue).startAddrMValue
      newLinksOnly.foreach(p => {
        projectLinkDAO.updateAddrMValues(p.copy(startAddrMValue = p.startAddrMValue-min, endAddrMValue = p.endAddrMValue-min,
          originalStartAddrMValue = p.originalStartAddrMValue - min, originalEndAddrMValue = p.originalEndAddrMValue - min))
      })
      val updatedProjectLinks = projectLinkDAO.fetchProjectLinks(project.id)
      updatedProjectLinks.groupBy(_.ely).size should be (2)
      mockEmptyRoadAddressServiceCalls()
      val rw = updatedProjectLinks.map(toRoadwayAndLinearLocation).map(_._2).map(p => p.copy(ely = 8L))
      roadwayDAO.create(rw)
      val elyCodeCheck = projectValidator.checkProjectElyCodes(project, updatedProjectLinks)
      elyCodeCheck.size should be (0)
    }
  }


  test("Test projectValidator.checkProjectElyCodes When converting all of ely codes to a new one and putting the correct link status but using many different elys in the change then validator should return an error") {
    runWithRollback {
      val project = setUpProjectWithLinks(LinkStatus.UnChanged, Seq(0L, 10L, 20L, 30L, 40L), discontinuity = Discontinuity.Continuous, lastLinkDiscontinuity = Discontinuity.ChangingELYCode, ely = 10, withRoadInfo = true)
      val originalProjectLinks = projectLinkDAO.fetchProjectLinks(project.id)
      addProjectLinksToProject(LinkStatus.UnChanged, Seq(40L, 50L, 60L), discontinuity = Discontinuity.Continuous, lastLinkDiscontinuity = Discontinuity.EndOfRoad, project = project, ely = 10L, withRoadInfo = true)
      val additionalProjectLinks2 = projectLinkDAO.fetchProjectLinks(project.id)
      val newLinksOnly = additionalProjectLinks2.diff(originalProjectLinks)
      val min = newLinksOnly.minBy(_.startAddrMValue).startAddrMValue
      newLinksOnly.foreach(p => {
        projectLinkDAO.updateAddrMValues(p.copy(startAddrMValue = p.startAddrMValue-min, endAddrMValue = p.endAddrMValue-min,
          originalStartAddrMValue = p.originalStartAddrMValue - min, originalEndAddrMValue = p.originalEndAddrMValue - min))
        sqlu"""UPDATE project_link SET ely = ${scala.util.Random.nextInt(5)} WHERE id = ${p.id}""".execute
      })
      val updatedProjectLinks = projectLinkDAO.fetchProjectLinks(project.id)
      updatedProjectLinks.map(_.roadwayId)
      mockEmptyRoadAddressServiceCalls()
      updatedProjectLinks.foreach(p =>
        sqlu"""UPDATE roadway Set ely = 8 Where road_number = ${p.roadNumber} and road_part_number = ${p.roadPartNumber} """.execute
      )
      val elyCodeCheck = projectValidator.checkProjectElyCodes(project, updatedProjectLinks)
      elyCodeCheck.size should be (1)

      elyCodeCheck.head.projectId should be (project.id)
      elyCodeCheck.head.validationError should be (projectValidator.ValidationErrorList.MultipleElyInPart)
    }
  }

  test("Test projectValidator.checkProjectElyCodes When converting all of ely codes to a new one and putting the correct link status but not putting the correct discontinuity value in the change then validator should return an error") {
    runWithRollback {
      val project = setUpProjectWithLinks(LinkStatus.UnChanged, Seq(0L, 10L, 20L, 30L, 40L), discontinuity = Discontinuity.Continuous, lastLinkDiscontinuity = Discontinuity.Continuous, ely = 1L)
      val originalProjectLinks = projectLinkDAO.fetchProjectLinks(project.id)
      addProjectLinksToProject(LinkStatus.Transfer, Seq(40L, 50L, 60L), discontinuity = Discontinuity.Continuous, lastLinkDiscontinuity = Discontinuity.EndOfRoad, project = project, roadPartNumber = 2L, ely = 2L)
      val additionalProjectLinks2 = projectLinkDAO.fetchProjectLinks(project.id)
      val newLinksOnly = additionalProjectLinks2.diff(originalProjectLinks)
      val min = newLinksOnly.minBy(_.startAddrMValue).startAddrMValue
      newLinksOnly.foreach(p => {
        projectLinkDAO.updateAddrMValues(p.copy(startAddrMValue = p.startAddrMValue-min, endAddrMValue = p.endAddrMValue-min,
          originalStartAddrMValue = p.originalStartAddrMValue - min, originalEndAddrMValue = p.originalEndAddrMValue - min))
      })
      val updatedProjectLinks = projectLinkDAO.fetchProjectLinks(project.id)
      mockEmptyRoadAddressServiceCalls()
      val rw = updatedProjectLinks.map(toRoadwayAndLinearLocation).map(_._2).map(p => p.copy(ely = 8))
      roadwayDAO.create(rw)
      val elyCodeCheck = projectValidator.checkProjectElyCodes(project, updatedProjectLinks)
      elyCodeCheck.size should be (1)
      elyCodeCheck.head.projectId should be (project.id)
      elyCodeCheck.head.validationError should be (projectValidator.ValidationErrorList.ElyCodeChangeDetected)
    }
  }

  test("Test projectValidator.checkProjectElyCodes When converting all of ely codes to a new one and putting the correct link status and discontinuity value in the change but not changing the next road part then validator should return an error") {
    runWithRollback {
      val project = setUpProjectWithLinks(LinkStatus.UnChanged, Seq(0L, 10L, 20L, 30L, 40L), discontinuity = Discontinuity.Continuous, lastLinkDiscontinuity = Discontinuity.ChangingELYCode, ely = 1L)
      val originalProjectLinks = projectLinkDAO.fetchProjectLinks(project.id)
      addProjectLinksToProject(LinkStatus.Transfer, Seq(40L, 50L, 60L), discontinuity = Discontinuity.Continuous, lastLinkDiscontinuity = Discontinuity.EndOfRoad, project = project, ely = 1L, roadwayNumberValue = 0L)
      val updatedProjectLinks = projectLinkDAO.fetchProjectLinks(project.id)
      mockEmptyRoadAddressServiceCalls()
      val rw = updatedProjectLinks.map(toRoadwayAndLinearLocation).map(_._2)
      roadwayDAO.create(rw)
      val elyCodeCheck = projectValidator.checkProjectElyCodes(project, updatedProjectLinks)
      elyCodeCheck.size should be (1)
      elyCodeCheck.head.projectId should be (project.id)
      elyCodeCheck.head.validationError should be (projectValidator.ValidationErrorList.ElyCodeChangeButNotOnEnd)
    }
  }

  test("Test projectValidator.checkProjectElyCodes When converting all of ely codes to a new one and putting the correct link status and discontinuity value in the change but not changing the Ely Code on the next road part then validator should return an error") {
    runWithRollback {
      val project = setUpProjectWithLinks(LinkStatus.UnChanged, Seq(0L, 10L, 20L, 30L, 40L), discontinuity = Discontinuity.Continuous, lastLinkDiscontinuity = Discontinuity.ChangingELYCode, ely = 1L)
      addProjectLinksToProject(LinkStatus.Transfer, Seq(40L, 50L, 60L), discontinuity = Discontinuity.Continuous, lastLinkDiscontinuity = Discontinuity.EndOfRoad, project = project, roadPartNumber = 2L, ely = 1L)
      val updatedProjectLinks = projectLinkDAO.fetchProjectLinks(project.id)
      mockEmptyRoadAddressServiceCalls()
      val rw = updatedProjectLinks.map(toRoadwayAndLinearLocation).map(_._2)
      roadwayDAO.create(rw)
      val elyCodeCheck = projectValidator.checkProjectElyCodes(project, updatedProjectLinks)
      elyCodeCheck.size should be (1)
      elyCodeCheck.head.projectId should be (project.id)
      elyCodeCheck.head.validationError.value should be (projectValidator.ValidationErrorList.ElyCodeDiscontinuityChangeButNoElyChange.value)
    }
  }

  //TODO - needs to be tested after VIITE-1788
  test("Test projectValidator.checkRoadContinuityCodes When issuing a Ely change and one of the roads becomes the end of it Then the discontinuity codes validations should return a MissingEndOfRoad error.") {
    runWithRollback {
      val project = setUpProjectWithLinks(LinkStatus.UnChanged, Seq(0L, 10L, 20L, 30L, 40L), discontinuity = Discontinuity.Continuous, lastLinkDiscontinuity = Discontinuity.Continuous, ely = 1L)
      addProjectLinksToProject(LinkStatus.Transfer, Seq(60L, 70L, 80L), discontinuity = Discontinuity.Continuous, lastLinkDiscontinuity = Discontinuity.EndOfRoad, project = project, roadNumber = 20000L, ely = 2L)
      val updatedProjectLinks = projectLinkDAO.fetchProjectLinks(project.id)
      mockEmptyRoadAddressServiceCalls()
      val rw = updatedProjectLinks.map(toRoadwayAndLinearLocation).map(_._2)
      roadwayDAO.create(rw)
      val checkRoadContinuityChecks = projectValidator.checkRoadContinuityCodes(project, updatedProjectLinks)
      checkRoadContinuityChecks.size should be (1)
      checkRoadContinuityChecks.head.validationError should be (projectValidator.ValidationErrorList.MissingEndOfRoad)
      checkRoadContinuityChecks.head.affectedIds.size should be (1)
      checkRoadContinuityChecks.head.affectedIds.head should be (updatedProjectLinks.find(p => p.roadNumber != 20000L && p.endAddrMValue == updatedProjectLinks.filter(_.roadNumber != 20000L).maxBy(_.endAddrMValue).endAddrMValue).get.id)
    }
  }

  test("Test checkRoadContinuityCodes When there is transfer on last part to another road Then should give error MissingEndOfRoad if the last link of the previous and new last part does not have continuity 1 - Tien Loppu") {
    runWithRollback {
      val raId = Sequences.nextRoadwayId
      val linearLocationId = Sequences.nextLinearLocationId
      val ra = Seq(
        RoadAddress(12345, linearLocationId, 19999L, 1L, RoadType.PublicRoad, Track.Combined, Discontinuity.Continuous, 0L, 10L, Some(DateTime.now()), None, Some("User"), 1000, 0, 10, TowardsDigitizing, DateTime.now().getMillis, (None, None),
          Seq(Point(0.0, 0.0), Point(0.0, 10.0)), LinkGeomSource.NormalLinkInterface, 8, NoTermination, roadwayNumber1, Some(DateTime.parse("1901-01-01")), None, None),
        RoadAddress(12346, linearLocationId + 1, 19999L, 2L, RoadType.PublicRoad, Track.Combined, EndOfRoad, 0L, 10L, Some(DateTime.now()), None, Some("User"), 1000, 0, 10, TowardsDigitizing, DateTime.now().getMillis, (None, None),
          Seq(Point(0.0, 10.0), Point(0.0, 20.0)), LinkGeomSource.NormalLinkInterface, 8, NoTermination, roadwayNumber2, Some(DateTime.parse("1901-01-01")), None, None)
      )

      val roadways = Seq(Roadway(raId, roadwayNumber1, 19999L, 1L, RoadType.PublicRoad, Track.Combined, Discontinuity.Continuous,
        0L, 10L, reversed = false, DateTime.now(), None, "test_user", None, 8, NoTermination, DateTime.parse("1901-01-01"), None),
        Roadway(raId + 1, roadwayNumber2, 19999L, 2L, RoadType.PublicRoad, Track.Combined, Discontinuity.EndOfRoad,
          0L, 10L, reversed = false, DateTime.now(), None, "test_user", None, 8, NoTermination, DateTime.parse("1901-01-01"), None))

      val linearLocations = Seq(LinearLocation(linearLocationId, 1, 1000, 0.0, 10.0, SideCode.TowardsDigitizing, 10000000000l,
        (Some(0l), Some(10l)), Seq(Point(0.0, 0.0), Point(0.0, 10.0)), LinkGeomSource.ComplementaryLinkInterface,
        roadwayNumber1, Some(DateTime.now()), None), LinearLocation(linearLocationId + 1, 1, 1000, 0.0, 10.0, SideCode.TowardsDigitizing, 10000000000l,
        (Some(0l), Some(10l)), Seq(Point(0.0, 10.0), Point(0.0, 20.0)), LinkGeomSource.ComplementaryLinkInterface,
        roadwayNumber2, Some(DateTime.now()), None))

      roadwayDAO.create(roadways)
      linearLocationDAO.create(linearLocations)

      val project = setUpProjectWithLinks(LinkStatus.Transfer, Seq(0L, 10L), discontinuity = Discontinuity.Continuous, roadwayId = roadways.head.id)
      projectReservedPartDAO.reserveRoadPart(project.id, 19999L, 2L, "u")
      val addrMNew = Seq(0L, 10L)
      val links = addrMNew.init.zip(addrMNew.tail).map { case (st, en) =>
        projectLink(st, en, Track.Combined, project.id, LinkStatus.Transfer, 19999L, 2L, Discontinuity.EndOfRoad, roadwayId = roadways.last.id).copy(geometry = Seq(Point(0.0, 10.0), Point(0.0, 20.0)))
      }
      projectLinkDAO.create(links)
      val allLinks = projectLinkDAO.fetchProjectLinks(project.id)
      val reservedParts = projectReservedPartDAO.fetchReservedRoadParts(project.id)
      val formedParts = projectReservedPartDAO.fetchFormedRoadParts(project.id)

      when(mockRoadAddressService.getValidRoadAddressParts(any[Long], any[DateTime])).thenReturn(Seq(1L, 2L))
      when(mockRoadAddressService.getRoadAddressesFiltered(19999L, 2L)).thenReturn(Seq(ra.last))
      when(mockRoadAddressService.fetchLinearLocationByBoundingBox(any[BoundingRectangle], any[Seq[(Int, Int)]])).thenReturn(Seq.empty[LinearLocation])
      when(mockRoadAddressService.getCurrentRoadAddresses(any[Seq[LinearLocation]])).thenReturn(Seq.empty[RoadAddress])
      when(mockRoadAddressService.getRoadAddressWithRoadAndPart(any[Long], any[Long], any[Boolean], any[Boolean])).thenReturn(Seq.empty[RoadAddress])
      when(mockRoadAddressService.getPreviousRoadAddressPart(any[Long], any[Long])).thenReturn(None)

      val errors = allLinks.groupBy(l => (l.roadNumber, l.roadPartNumber)).flatMap(g => projectValidator.checkRoadContinuityCodes(project.copy(reservedParts = reservedParts, formedParts = formedParts), g._2).distinct)
      errors.size should be(0)
      when(mockLinearLocationDAO.fetchByRoadways(any[Set[Long]])).thenReturn(Seq(linearLocations.last))
      when(mockRoadwayAddressMapper.getRoadAddressesByRoadway(any[Seq[Roadway]])).thenReturn(Seq(ra.last))
      when(mockRoadAddressService.getRoadAddressesByRoadwayIds(any[Seq[Long]])).thenReturn(Seq(ra.last))
      when(mockRoadAddressService.getRoadAddressesFiltered(19999L, 2L)).thenReturn(Seq(ra.last))
      projectService.updateProjectLinks(project.id, allLinks.filter(_.roadPartNumber == 2).map(_.id).toSet, Seq(), LinkStatus.Transfer, "silari", 20000, 1, 0, None, 1, 1 , Some(1), reversed = false, Some("asd"), None)
      val linksAfterTransfer = projectLinkDAO.fetchProjectLinks(project.id).sortBy(_.startAddrMValue)

      when(mockRoadAddressService.getRoadAddressesFiltered(20000l, 2L)).thenReturn(Seq())
      when(mockRoadAddressService.getValidRoadAddressParts(20000l, project.startDate)).thenReturn(Seq())
      when(mockRoadAddressService.getValidRoadAddressParts(19999L, project.startDate)).thenReturn(Seq(1l, 2l))
      when(mockRoadAddressService.getRoadAddressesFiltered(19999L, 1L)).thenReturn(Seq(ra.head))
      when(mockRoadAddressService.fetchLinearLocationByBoundingBox(any[BoundingRectangle], any[Seq[(Int, Int)]])).thenReturn(Seq.empty[LinearLocation])
      when(mockRoadAddressService.getCurrentRoadAddresses(any[Seq[LinearLocation]])).thenReturn(Seq.empty[RoadAddress])
      when(mockRoadAddressService.getRoadAddressWithRoadAndPart(any[Long], any[Long], any[Boolean], any[Boolean])).thenReturn(Seq.empty[RoadAddress])
      when(mockRoadAddressService.getPreviousRoadAddressPart(any[Long], any[Long])).thenReturn(None)

      val errorsAfterTransfer = linksAfterTransfer.groupBy(l => (l.roadNumber, l.roadPartNumber)).flatMap(g => projectValidator.checkRoadContinuityCodes(project.copy(reservedParts = reservedParts), g._2).distinct)

      linksAfterTransfer.head.connected(linksAfterTransfer.last) should be(true)
      errorsAfterTransfer.size should be(1)
      errorsAfterTransfer.head.validationError should be (projectValidator.ValidationErrorList.MissingEndOfRoad)
    }
  }

  test("Test checkTrackRoadType When there are different Road Types in each Track Then ProjectValidator should show DistinctRoadTypesBetweenTracks") {
    runWithRollback {
      val (project, projectLinks) = util.setUpProjectWithLinks(LinkStatus.New, Seq(0L, 10L, 20L, 30L, 40L), changeTrack = true)
      val (left, right) = projectLinks.partition(_.track == LeftSide)
      val endOfRoadLeft = left.init :+ left.last.copy(discontinuity = EndOfRoad)
      val endOfRoadRight = right.init :+ right.last.copy(discontinuity = EndOfRoad)
      val endOfRoadSet = endOfRoadLeft ++ endOfRoadRight

      mockEmptyRoadAddressServiceCalls()

      projectValidator.checkRoadContinuityCodes(project, endOfRoadSet).distinct should have size 0
      val brokenContinuity = endOfRoadSet.tail :+ endOfRoadSet.head.copy(roadType = RoadType.FerryRoad)
      val errors = projectValidator.checkTrackCodePairing(project, brokenContinuity).distinct
      errors should have size 1
      errors.head.validationError should be(projectValidator.ValidationErrorList.DistinctRoadTypesBetweenTracks)
    }
  }

<<<<<<< HEAD
=======
  test("Test checkTrackRoadType When there are same Road Types in each Track but in different order Then ProjectValidator should show DistinctRoadTypesBetweenTracks") {
    runWithRollback {
      val (project, projectLinks) = util.setUpProjectWithLinks(LinkStatus.New, Seq(0L, 10L, 20L, 30L, 40L), changeTrack = true)
      val (left, right) = projectLinks.partition(_.track == LeftSide)
      val endOfRoadLeft = left.init :+ left.last.copy(discontinuity = EndOfRoad)
      val endOfRoadRight = right.init :+ right.last.copy(discontinuity = EndOfRoad)
      val leftRoadType = endOfRoadLeft.init :+ endOfRoadLeft.last.copy(roadType = FerryRoad)
      val rightRoadType = endOfRoadRight.head.copy(roadType = FerryRoad) +: endOfRoadRight.tail
      val endOfRoadSet = leftRoadType ++ rightRoadType

      mockEmptyRoadAddressServiceCalls()

      val errors = projectValidator.checkTrackCodePairing(project, endOfRoadSet).distinct
      errors should have size 1
      errors.head.validationError should be(projectValidator.ValidationErrorList.DistinctRoadTypesBetweenTracks)
    }
  }

>>>>>>> 8381299a
}<|MERGE_RESOLUTION|>--- conflicted
+++ resolved
@@ -8,12 +8,8 @@
 import fi.liikennevirasto.digiroad2.service.RoadLinkService
 import fi.liikennevirasto.digiroad2.util.Track
 import fi.liikennevirasto.digiroad2.util.Track.{Combined, LeftSide, RightSide}
-<<<<<<< HEAD
 import fi.liikennevirasto.digiroad2.{DigiroadEventBus, Point, Vector3d}
-=======
-import fi.liikennevirasto.digiroad2.{DigiroadEventBus, GeometryUtils, Point, Vector3d}
 import fi.liikennevirasto.viite.RoadType.FerryRoad
->>>>>>> 8381299a
 import fi.liikennevirasto.viite.dao.Discontinuity.EndOfRoad
 import fi.liikennevirasto.viite.dao.TerminationCode.NoTermination
 import fi.liikennevirasto.viite.dao.{LinearLocationDAO, _}
@@ -2477,8 +2473,6 @@
     }
   }
 
-<<<<<<< HEAD
-=======
   test("Test checkTrackRoadType When there are same Road Types in each Track but in different order Then ProjectValidator should show DistinctRoadTypesBetweenTracks") {
     runWithRollback {
       val (project, projectLinks) = util.setUpProjectWithLinks(LinkStatus.New, Seq(0L, 10L, 20L, 30L, 40L), changeTrack = true)
@@ -2497,5 +2491,4 @@
     }
   }
 
->>>>>>> 8381299a
 }