--- conflicted
+++ resolved
@@ -359,7 +359,6 @@
   test("Check end of road after first part being EndOfRoad and not terminated, and second being EndOfRoad but terminated in project with multiple parts (checkRemovedEndOfRoadParts method)") {
     runWithRollback {
       val ra = Seq(
-<<<<<<< HEAD
         RoadAddress(NewRoadAddress, 19999L, 1L, RoadType.PublicRoad, Track.Combined, Discontinuity.EndOfRoad,
           0L, 10L, Some(DateTime.now()), None, None, 0L, 39398L, 0.0, 10.0, TowardsDigitizing, 0L,
           (Some(CalibrationPoint(39398L, 0.0, 0L)), Some(CalibrationPoint(39398L, 10.0, 10L))),
@@ -422,14 +421,10 @@
       val ra = Seq(
         RoadAddress(NewRoadAddress, 19999L, 1L, RoadType.PublicRoad, Track.Combined, Discontinuity.EndOfRoad,
           0L, 10L, Some(DateTime.now()), None, None, 0L, 39398L, 0.0, 10.0, TowardsDigitizing, 0L,
-=======
-        RoadAddress(NewRoadAddress, 19999L, 1L, RoadType.PublicRoad, Track.Combined, Discontinuity.Continuous,
-          0L, 10L, Some(DateTime.now()), None, None, 39398L, 0.0, 10.0, TowardsDigitizing, 0L,
->>>>>>> 414eb407
           (Some(CalibrationPoint(39398L, 0.0, 0L)), Some(CalibrationPoint(39398L, 10.0, 10L))),
           floating = false, Seq(Point(10.0, 30.0), Point(10.0, 40.0)), LinkGeomSource.ComplimentaryLinkInterface, 8L, NoTermination, 0),
         RoadAddress(NewRoadAddress, 19999L, 2L, RoadType.PublicRoad, Track.Combined, Discontinuity.EndOfRoad,
-          0L, 10L, Some(DateTime.now()), None, None, 39399L, 0.0, 10.0, TowardsDigitizing, 0L,
+          0L, 10L, Some(DateTime.now()), None, None, 0L, 39399L, 0.0, 10.0, TowardsDigitizing, 0L,
           (Some(CalibrationPoint(39399L, 0.0, 0L)), Some(CalibrationPoint(39399L, 10.0, 10L))),
           floating = false, Seq(Point(10.0, 40.0), Point(10.0, 50.0)), LinkGeomSource.ComplimentaryLinkInterface, 8L, NoTermination, 0))
       val raIds = RoadAddressDAO.create(ra, Some("U"))
@@ -459,7 +454,7 @@
           (Some(CalibrationPoint(39398L, 0.0, 0L)), Some(CalibrationPoint(39398L, 10.0, 10L))),
           floating = false, Seq(Point(10.0, 30.0), Point(10.0, 40.0)), LinkGeomSource.ComplimentaryLinkInterface, 8L, NoTermination, 0),
         RoadAddress(NewRoadAddress, 19999L, 2L, RoadType.PublicRoad, Track.Combined, Discontinuity.EndOfRoad,
-          0L, 10L, Some(DateTime.now()), None, None, 0L, 39399L, 0.0, 10.0, TowardsDigitizing, 0L,
+          0L, 10L, Some(DateTime.now()), None, None, 39399L, 0.0, 10.0, TowardsDigitizing, 0L,
           (Some(CalibrationPoint(39399L, 0.0, 0L)), Some(CalibrationPoint(39399L, 10.0, 10L))),
           floating = false, Seq(Point(10.0, 40.0), Point(10.0, 50.0)), LinkGeomSource.ComplimentaryLinkInterface, 8L, NoTermination, 0))
       val raIds = RoadAddressDAO.create(ra, Some("U"))
