--- conflicted
+++ resolved
@@ -2066,27 +2066,17 @@
       val linearLocationId2 = Sequences.nextLinearLocationId
 
       val ra = Seq(
-<<<<<<< HEAD
-        RoadAddress(12345, linearLocationId1, 19999L, 1L, RoadType.PublicRoad, Track.LeftSide, Discontinuity.EndOfRoad, 0L, 10L, Some(DateTime.parse("1901-01-01")), None, Some("User"), 1000, 0, 10, AgainstDigitizing, DateTime.now().getMillis, (None, None),
+        RoadAddress(12345, linearLocationId1, 19999L, 1L, AdministrativeClass.State, Track.LeftSide, Discontinuity.EndOfRoad, 0L, 10L, Some(DateTime.parse("1901-01-01")), None, Some("User"), 1000, 0, 10, AgainstDigitizing, DateTime.now().getMillis, (None, None),
           Seq(Point(0.0, 40.0), Point(0.0, 50.0)), LinkGeomSource.NormalLinkInterface, 8, NoTermination, roadwayNumber1, Some(DateTime.parse("1901-01-01")), None, None),
-        RoadAddress(12346, linearLocationId1, 19999L, 1L, RoadType.PublicRoad, Track.RightSide, Discontinuity.EndOfRoad, 0L, 10L, Some(DateTime.parse("1901-01-01")), None, Some("User"), 1000, 0, 10, AgainstDigitizing, DateTime.now().getMillis, (None, None),
+        RoadAddress(12346, linearLocationId1, 19999L, 1L, AdministrativeClass.State, Track.RightSide, Discontinuity.EndOfRoad, 0L, 10L, Some(DateTime.parse("1901-01-01")), None, Some("User"), 1000, 0, 10, AgainstDigitizing, DateTime.now().getMillis, (None, None),
           Seq(Point(5.0, 40.0), Point(5.0, 50.0)), LinkGeomSource.NormalLinkInterface, 8, NoTermination, roadwayNumber2, Some(DateTime.parse("1901-01-01")), None, None)
       )
 
       val roadways = Seq(
-        Roadway(raId1, roadwayNumber1, 19999L, 1L, RoadType.PublicRoad, Track.LeftSide, Discontinuity.EndOfRoad,
+        Roadway(raId1, roadwayNumber1, 19999L, 1L, AdministrativeClass.State, Track.LeftSide, Discontinuity.EndOfRoad,
           0L, 10L, reversed = false, DateTime.now(), None, "test_user", None, 8, NoTermination, DateTime.parse("1901-01-01"), None),
-        Roadway(raId2, roadwayNumber2, 19999L, 1L, RoadType.PublicRoad, Track.RightSide, Discontinuity.EndOfRoad,
+        Roadway(raId2, roadwayNumber2, 19999L, 1L, AdministrativeClass.State, Track.RightSide, Discontinuity.EndOfRoad,
           0L, 10L, reversed = false, DateTime.now(), None, "test_user", None, 8, NoTermination, DateTime.parse("1901-01-01"), None)
-=======
-        RoadAddress(12345, linearLocationId, 19999L, 1L, AdministrativeClass.State, Track.LeftSide, Discontinuity.EndOfRoad, 0L, 10L, Some(DateTime.parse("1901-01-01")), None, Some("User"), 1000, 0, 10, AgainstDigitizing, DateTime.now().getMillis, (None, None), Seq(Point(0.0, 40.0), Point(0.0, 50.0)), LinkGeomSource.NormalLinkInterface, 8, NoTermination, roadwayNumber1, Some(DateTime.parse("1901-01-01")), None, None),
-        RoadAddress(12346, linearLocationId, 19999L, 1L, AdministrativeClass.State, Track.RightSide, Discontinuity.EndOfRoad, 0L, 10L, Some(DateTime.parse("1901-01-01")), None, Some("User"), 1000, 0, 10, AgainstDigitizing, DateTime.now().getMillis, (None, None), Seq(Point(5.0, 40.0), Point(5.0, 50.0)), LinkGeomSource.NormalLinkInterface, 8, NoTermination, roadwayNumber2, Some(DateTime.parse("1901-01-01")), None, None)
-      )
-
-      val roadways = Seq(
-        Roadway(raId, roadwayNumber1, 19999L, 1L, AdministrativeClass.State, Track.LeftSide, Discontinuity.EndOfRoad, 0L, 10L, reversed = false, DateTime.now(), None, "test_user", None, 8, NoTermination, DateTime.parse("1901-01-01"), None),
-        Roadway(raId + 1, roadwayNumber2, 19999L, 1L, AdministrativeClass.State, Track.RightSide, Discontinuity.EndOfRoad, 0L, 10L, reversed = false, DateTime.now(), None, "test_user", None, 8, NoTermination, DateTime.parse("1901-01-01"), None)
->>>>>>> 408c7bb3
       )
 
       val linearLocations = Seq(
