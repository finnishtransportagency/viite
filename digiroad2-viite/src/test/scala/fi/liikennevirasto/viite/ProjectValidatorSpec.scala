--- conflicted
+++ resolved
@@ -27,34 +27,23 @@
     }
   }
 
-<<<<<<< HEAD
   private def testDataForCheckTerminationContinuity() = {
     val roadAddressId = RoadAddressDAO.getNextRoadAddressId
     val ra = Seq(RoadAddress(roadAddressId, 27L, 20L, RoadType.PublicRoad, Track.Combined, Discontinuity.Continuous, 4278L, 4387L,
-      Some(DateTime.parse("1996-01-01")), None, Option("TR"), 0, 1817196, 0.0, 108.261, SideCode.AgainstDigitizing, 1476392565000L, (None, None), false,
+      Some(DateTime.parse("1996-01-01")), None, Option("TR"), 0, 1817196, 0.0, 108.261, SideCode.AgainstDigitizing, 1476392565000L, (None, None), floating = false,
       Seq(Point(0.0, 40.0), Point(0.0, 50.0)), LinkGeomSource.NormalLinkInterface, 8, TerminationCode.NoTermination, 0))
     RoadAddressDAO.create(ra)
   }
 
-=======
->>>>>>> d7daa414
   private def projectLink(startAddrM: Long, endAddrM: Long, track: Track, projectId: Long, status: LinkStatus = LinkStatus.NotHandled,
                           roadNumber: Long = 19999L, roadPartNumber: Long = 1L, discontinuity: Discontinuity = Discontinuity.Continuous, ely: Long = 8L) = {
     ProjectLink(NewRoadAddress, roadNumber, roadPartNumber, track, discontinuity, startAddrM, endAddrM, None, None,
       Some("User"), 0L, startAddrM, 0.0, (endAddrM - startAddrM).toDouble, SideCode.TowardsDigitizing, (None, None),
-<<<<<<< HEAD
-      false, Seq(Point(0.0, startAddrM), Point(0.0, endAddrM)), projectId, status, RoadType.PublicRoad,
-      LinkGeomSource.NormalLinkInterface, (endAddrM - startAddrM).toDouble, 0L, ely, false, None, 0L)
-  }
-
-  private def setUpProjectWithLinks(linkStatus: LinkStatus, addrM: Seq[Long], roadNumber: Long = 19999L,
-=======
       floating = false, Seq(Point(0.0, startAddrM), Point(0.0, endAddrM)), projectId, status, RoadType.PublicRoad,
       LinkGeomSource.NormalLinkInterface, (endAddrM - startAddrM).toDouble, 0L, ely, reversed = false, None, 0L)
   }
 
   private def setUpProjectWithLinks(linkStatus: LinkStatus, addrM: Seq[Long], changeTrack: Boolean = false, roadNumber: Long = 19999L,
->>>>>>> d7daa414
                                     roadPartNumber: Long = 1L, discontinuity: Discontinuity = Discontinuity.Continuous, ely: Long = 8L) = {
     val id = Sequences.nextViitePrimaryKeySeqValue
 
@@ -67,18 +56,12 @@
     val project = RoadAddressProject(id, ProjectState.Incomplete, "f", "s", DateTime.now(), "", DateTime.now(), DateTime.now(),
       "", Seq(), None, Some(8), None)
     ProjectDAO.createRoadAddressProject(project)
-<<<<<<< HEAD
-    val links = addrM.init.zip(addrM.tail).map { case (st, en) =>
-      projectLink(st, en, Combined, id, linkStatus, roadNumber, roadPartNumber, discontinuity, ely)
-    }
-=======
     val links =
       if (changeTrack) {
         withTrack(RightSide) ++ withTrack(LeftSide)
       } else {
         withTrack(Combined)
       }
->>>>>>> d7daa414
     ProjectDAO.reserveRoadPart(id, roadNumber, roadPartNumber, "u")
     ProjectDAO.create(links)
     project
@@ -119,20 +102,11 @@
       val project = setUpProjectWithLinks(LinkStatus.New, Seq(0L, 10L, 20L, 30L, 40L))
       val projectLinks = ProjectDAO.getProjectLinks(project.id)
       val endOfRoadSet = projectLinks.init :+ projectLinks.last.copy(discontinuity = EndOfRoad)
-<<<<<<< HEAD
-      ProjectValidator.checkOrdinaryRoadContinuityCodes(project, endOfRoadSet) should have size (0)
-      val brokenContinuity = endOfRoadSet.tail :+ endOfRoadSet.head.copy(geometry = projectLinks.head.geometry.map(_ + Vector3d(1.0, 1.0, 0.0)))
-      val errors = ProjectValidator.checkOrdinaryRoadContinuityCodes(project, brokenContinuity)
-      errors should have size (1)
-      errors.head.validationError should be(ValidationError.MinorDiscontinuityFound
-      )
-=======
       ProjectValidator.checkOrdinaryRoadContinuityCodes(project, endOfRoadSet) should have size 0
       val brokenContinuity = endOfRoadSet.tail :+ endOfRoadSet.head.copy(geometry = projectLinks.head.geometry.map(_ + Vector3d(1.0, 1.0, 0.0)))
       val errors = ProjectValidator.checkOrdinaryRoadContinuityCodes(project, brokenContinuity)
       errors should have size 1
       errors.head.validationError should be(MinorDiscontinuityFound)
->>>>>>> d7daa414
     }
   }
 
@@ -141,14 +115,8 @@
       val project = setUpProjectWithLinks(LinkStatus.New, Seq(0L, 10L, 20L, 30L, 40L))
       val projectLinks = ProjectDAO.getProjectLinks(project.id)
       val errors = ProjectValidator.checkOrdinaryRoadContinuityCodes(project, projectLinks)
-<<<<<<< HEAD
-      errors should have size (1)
-      errors.head.validationError should be(ValidationError.MissingEndOfRoad
-      )
-=======
       errors should have size 1
       errors.head.validationError should be(MissingEndOfRoad)
->>>>>>> d7daa414
     }
   }
 
@@ -161,21 +129,12 @@
         geometry = l.geometry.map(_ + Vector3d(0.0, 40.0, 0.0)))))
       val updProject = ProjectDAO.getRoadAddressProjectById(project.id).get
       val errors = ProjectValidator.checkOrdinaryRoadContinuityCodes(updProject, projectLinks)
-<<<<<<< HEAD
-      ProjectDAO.getProjectLinks(project.id) should have size (8)
-      errors should have size (0)
-      val (starting, last) = projectLinks.splitAt(3)
-      val errorsUpd = ProjectValidator.checkOrdinaryRoadContinuityCodes(updProject,
-        starting ++ last.map(_.copy(discontinuity = EndOfRoad)))
-      errorsUpd should have size (1)
-=======
       ProjectDAO.getProjectLinks(project.id) should have size 8
       errors should have size 0
       val (starting, last) = projectLinks.splitAt(3)
       val errorsUpd = ProjectValidator.checkOrdinaryRoadContinuityCodes(updProject,
         starting ++ last.map(_.copy(discontinuity = EndOfRoad)))
       errorsUpd should have size 1
->>>>>>> d7daa414
       errorsUpd.head.validationError should be(EndOfRoadNotOnLastPart)
     }
   }
@@ -184,18 +143,6 @@
     runWithRollback {
       val project = setUpProjectWithLinks(LinkStatus.New, Seq(0L, 10L, 20L, 30L, 40L))
       val projectLinks = ProjectDAO.getProjectLinks(project.id)
-<<<<<<< HEAD
-      ProjectValidator.checkOrdinaryRoadContinuityCodes(project, projectLinks) should have size (1)
-      RoadAddressDAO.create(Seq(RoadAddress(NewRoadAddress, 19999L, 2L, RoadType.PublicRoad, Track.Combined, Discontinuity.EndOfRoad,
-        0L, 10L, Some(DateTime.now()), None, None, 0L, 39399L, 0.0, 10.0, TowardsDigitizing, 0L, (Some(CalibrationPoint(39399L, 0.0, 0L)), Some(CalibrationPoint(39399L, 10.0, 10L))),
-        false, Seq(Point(0.0, 40.0, 0.0), Point(0.0, 50.0, 0.0)), LinkGeomSource.ComplimentaryLinkInterface, 8L, NoTermination, 0)))
-      val errors = ProjectValidator.checkOrdinaryRoadContinuityCodes(project, projectLinks)
-      errors should have size (0)
-      val (starting, last) = projectLinks.splitAt(3)
-      val errorsUpd = ProjectValidator.checkOrdinaryRoadContinuityCodes(project,
-        starting ++ last.map(_.copy(discontinuity = EndOfRoad)))
-      errorsUpd should have size (1)
-=======
       ProjectValidator.checkOrdinaryRoadContinuityCodes(project, projectLinks) should have size 1
       RoadAddressDAO.create(Seq(RoadAddress(NewRoadAddress, 19999L, 2L, RoadType.PublicRoad, Track.Combined, Discontinuity.EndOfRoad,
         0L, 10L, Some(DateTime.now()), None, None, 0L, 39399L, 0.0, 10.0, TowardsDigitizing, 0L, (Some(CalibrationPoint(39399L, 0.0, 0L)), Some(CalibrationPoint(39399L, 10.0, 10L))),
@@ -206,7 +153,6 @@
       val errorsUpd = ProjectValidator.checkOrdinaryRoadContinuityCodes(project,
         starting ++ last.map(_.copy(discontinuity = EndOfRoad)))
       errorsUpd should have size 1
->>>>>>> d7daa414
       errorsUpd.head.validationError should be(EndOfRoadNotOnLastPart)
     }
   }
@@ -217,35 +163,21 @@
       val projectLinks = ProjectDAO.getProjectLinks(project.id)
       val raId = RoadAddressDAO.create(Seq(RoadAddress(NewRoadAddress, 19999L, 2L, RoadType.PublicRoad, Track.Combined, Discontinuity.EndOfRoad,
         0L, 10L, Some(DateTime.now()), None, None, 0L, 39399L, 0.0, 10.0, TowardsDigitizing, 0L, (Some(CalibrationPoint(39399L, 0.0, 0L)), Some(CalibrationPoint(39399L, 10.0, 10L))),
-<<<<<<< HEAD
-        false, Seq(Point(10.0, 40.0, 0.0), Point(10.0, 50.0, 0.0)), LinkGeomSource.ComplimentaryLinkInterface, 8L, NoTermination, 0))).head
-      val errors = ProjectValidator.checkOrdinaryRoadContinuityCodes(project, projectLinks)
-      errors should have size (1)
-=======
         floating = false, Seq(Point(10.0, 40.0), Point(10.0, 50.0)), LinkGeomSource.ComplimentaryLinkInterface, 8L, NoTermination, 0))).head
       val errors = ProjectValidator.checkOrdinaryRoadContinuityCodes(project, projectLinks)
       errors should have size 1
->>>>>>> d7daa414
       errors.head.validationError should be(MajorDiscontinuityFound)
 
       val (starting, last) = projectLinks.splitAt(3)
       val errorsUpd = ProjectValidator.checkOrdinaryRoadContinuityCodes(project,
         starting ++ last.map(_.copy(discontinuity = Discontinuity.Discontinuous)))
-<<<<<<< HEAD
-      errorsUpd should have size (0)
-=======
       errorsUpd should have size 0
->>>>>>> d7daa414
 
       RoadAddressDAO.updateGeometry(raId, Seq(Point(0.0, 40.0), Point(0.0, 50.0)))
 
       val connectedError = ProjectValidator.checkOrdinaryRoadContinuityCodes(project,
         starting ++ last.map(_.copy(discontinuity = Discontinuity.Discontinuous)))
-<<<<<<< HEAD
-      connectedError should have size (1)
-=======
       connectedError should have size 1
->>>>>>> d7daa414
       connectedError.head.validationError should be(ConnectedDiscontinuousLink)
     }
   }
@@ -256,35 +188,21 @@
       val projectLinks = ProjectDAO.getProjectLinks(project.id)
       val raId = RoadAddressDAO.create(Seq(RoadAddress(NewRoadAddress, 19999L, 2L, RoadType.PublicRoad, Track.Combined, Discontinuity.EndOfRoad,
         0L, 10L, Some(DateTime.now()), None, None, 0L, 39399L, 0.0, 10.0, TowardsDigitizing, 0L, (Some(CalibrationPoint(39399L, 0.0, 0L)), Some(CalibrationPoint(39399L, 10.0, 10L))),
-<<<<<<< HEAD
-        false, Seq(Point(10.0, 40.0, 0.0), Point(10.0, 50.0, 0.0)), LinkGeomSource.ComplimentaryLinkInterface, 9L, NoTermination, 0))).head
-      val errors = ProjectValidator.checkOrdinaryRoadContinuityCodes(project, projectLinks)
-      errors should have size (1)
-=======
         floating = false, Seq(Point(10.0, 40.0), Point(10.0, 50.0)), LinkGeomSource.ComplimentaryLinkInterface, 9L, NoTermination, 0))).head
       val errors = ProjectValidator.checkOrdinaryRoadContinuityCodes(project, projectLinks)
       errors should have size 1
->>>>>>> d7daa414
       errors.head.validationError should be(ElyCodeChangeDetected)
 
       val (starting, last) = projectLinks.splitAt(3)
       val errorsUpd = ProjectValidator.checkOrdinaryRoadContinuityCodes(project,
         starting ++ last.map(_.copy(discontinuity = Discontinuity.ChangingELYCode)))
-<<<<<<< HEAD
-      errorsUpd should have size (0)
-=======
       errorsUpd should have size 0
->>>>>>> d7daa414
 
       RoadAddressDAO.updateGeometry(raId, Seq(Point(0.0, 40.0), Point(0.0, 50.0)))
 
       val connectedError = ProjectValidator.checkOrdinaryRoadContinuityCodes(project,
         starting ++ last.map(_.copy(discontinuity = Discontinuity.Continuous)))
-<<<<<<< HEAD
-      connectedError should have size (1)
-=======
       connectedError should have size 1
->>>>>>> d7daa414
       connectedError.head.validationError should be(ElyCodeChangeDetected)
     }
   }
@@ -295,19 +213,11 @@
         RoadAddress(NewRoadAddress, 19999L, 1L, RoadType.PublicRoad, Track.Combined, Discontinuity.Continuous,
           0L, 10L, Some(DateTime.now()), None, None, 0L, 39398L, 0.0, 10.0, TowardsDigitizing, 0L,
           (Some(CalibrationPoint(39398L, 0.0, 0L)), Some(CalibrationPoint(39398L, 10.0, 10L))),
-<<<<<<< HEAD
-          false, Seq(Point(10.0, 30.0, 0.0), Point(10.0, 40.0, 0.0)), LinkGeomSource.ComplimentaryLinkInterface, 8L, NoTermination, 0),
-        RoadAddress(NewRoadAddress, 19999L, 2L, RoadType.PublicRoad, Track.Combined, Discontinuity.EndOfRoad,
-          0L, 10L, Some(DateTime.now()), None, None, 0L, 39399L, 0.0, 10.0, TowardsDigitizing, 0L,
-          (Some(CalibrationPoint(39399L, 0.0, 0L)), Some(CalibrationPoint(39399L, 10.0, 10L))),
-          false, Seq(Point(10.0, 40.0, 0.0), Point(10.0, 50.0, 0.0)), LinkGeomSource.ComplimentaryLinkInterface, 8L, NoTermination, 0))
-=======
           floating = false, Seq(Point(10.0, 30.0), Point(10.0, 40.0)), LinkGeomSource.ComplimentaryLinkInterface, 8L, NoTermination, 0),
         RoadAddress(NewRoadAddress, 19999L, 2L, RoadType.PublicRoad, Track.Combined, Discontinuity.EndOfRoad,
           0L, 10L, Some(DateTime.now()), None, None, 0L, 39399L, 0.0, 10.0, TowardsDigitizing, 0L,
           (Some(CalibrationPoint(39399L, 0.0, 0L)), Some(CalibrationPoint(39399L, 10.0, 10L))),
           floating = false, Seq(Point(10.0, 40.0), Point(10.0, 50.0)), LinkGeomSource.ComplimentaryLinkInterface, 8L, NoTermination, 0))
->>>>>>> d7daa414
       val raIds = RoadAddressDAO.create(ra, Some("U"))
       val roadAddress = RoadAddressDAO.fetchByIdMassQuery(raIds.toSet).sortBy(_.roadPartNumber)
       val id = Sequences.nextViitePrimaryKeySeqValue
@@ -322,21 +232,13 @@
         roadAddressId = x._2.id, geometry = x._2.geometry, discontinuity = x._2.discontinuity)))
       val updProject = ProjectDAO.getRoadAddressProjectById(project.id).get
       val errors = ProjectValidator.checkRemovedEndOfRoadParts(updProject)
-<<<<<<< HEAD
-      errors should have size (1)
-=======
       errors should have size 1
->>>>>>> d7daa414
       errors.head.validationError should be(MissingEndOfRoad)
       errors.head.optionalInformation should be(Some("TIE 19999 OSA 1"))
       val projectLinks = ProjectDAO.getProjectLinks(id, Some(LinkStatus.UnChanged)).map(_.copy(discontinuity = EndOfRoad))
       ProjectDAO.updateProjectLinksToDB(projectLinks, "U")
       val updProject2 = ProjectDAO.getRoadAddressProjectById(project.id).get
-<<<<<<< HEAD
-      ProjectValidator.checkRemovedEndOfRoadParts(updProject2) should have size (0)
-=======
       ProjectValidator.checkRemovedEndOfRoadParts(updProject2) should have size 0
->>>>>>> d7daa414
     }
   }
 
@@ -345,44 +247,21 @@
       val project = setUpProjectWithRampLinks(LinkStatus.New, Seq(0L, 10L, 20L, 30L, 40L))
       val projectLinks = ProjectDAO.getProjectLinks(project.id)
       val errors = ProjectValidator.checkRampContinuityCodes(project, projectLinks)
-<<<<<<< HEAD
-      errors should have size (0)
-=======
       errors should have size 0
->>>>>>> d7daa414
 
       val (starting, last) = projectLinks.splitAt(3)
       val errorsUpd = ProjectValidator.checkRampContinuityCodes(project,
         starting ++ last.map(_.copy(discontinuity = Discontinuity.Continuous)))
-<<<<<<< HEAD
-      errorsUpd should have size (1)
-
-      val errorsUpd2 = ProjectValidator.checkRampContinuityCodes(project,
-        starting ++ last.map(_.copy(discontinuity = Discontinuity.MinorDiscontinuity)))
-      errorsUpd2 should have size (1)
-=======
       errorsUpd should have size 1
 
       val errorsUpd2 = ProjectValidator.checkRampContinuityCodes(project,
         starting ++ last.map(_.copy(discontinuity = Discontinuity.MinorDiscontinuity)))
       errorsUpd2 should have size 1
->>>>>>> d7daa414
 
       val ra = Seq(
         RoadAddress(NewRoadAddress, 39998L, 1L, RoadType.PublicRoad, Track.Combined, Discontinuity.Continuous,
           0L, 10L, Some(DateTime.now()), None, None, 0L, 39398L, 0.0, 10.0, AgainstDigitizing, 0L,
           (Some(CalibrationPoint(39398L, 0.0, 0L)), Some(CalibrationPoint(39398L, 10.0, 10L))),
-<<<<<<< HEAD
-          false, Seq(Point(2.0, 30.0), Point(0.0, 40.0)), LinkGeomSource.ComplimentaryLinkInterface, 8L, NoTermination, 0),
-        RoadAddress(NewRoadAddress, 39998L, 1L, RoadType.PublicRoad, Track.Combined, Discontinuity.Continuous,
-          10L, 20L, Some(DateTime.now()), None, None, 0L, 39398L, 0.0, 10.0, TowardsDigitizing, 0L,
-          (Some(CalibrationPoint(39398L, 0.0, 0L)), Some(CalibrationPoint(39398L, 10.0, 10L))),
-          false, Seq(Point(2.0, 30.0), Point(7.0, 35.0)), LinkGeomSource.ComplimentaryLinkInterface, 8L, NoTermination, 0),
-        RoadAddress(NewRoadAddress, 39998L, 1L, RoadType.PublicRoad, Track.Combined, Discontinuity.EndOfRoad,
-          20L, 30L, Some(DateTime.now()), None, None, 0L, 39399L, 0.0, 10.0, TowardsDigitizing, 0L,
-          (Some(CalibrationPoint(39399L, 0.0, 0L)), Some(CalibrationPoint(39399L, 10.0, 10L))),
-          false, Seq(Point(7.0, 35.0), Point(0.0, 40.0)), LinkGeomSource.ComplimentaryLinkInterface, 8L, NoTermination, 0))
-=======
           floating = false, Seq(Point(2.0, 30.0), Point(0.0, 40.0)), LinkGeomSource.ComplimentaryLinkInterface, 8L, NoTermination, 0),
         RoadAddress(NewRoadAddress, 39998L, 1L, RoadType.PublicRoad, Track.Combined, Discontinuity.Continuous,
           10L, 20L, Some(DateTime.now()), None, None, 0L, 39398L, 0.0, 10.0, TowardsDigitizing, 0L,
@@ -392,7 +271,6 @@
           20L, 30L, Some(DateTime.now()), None, None, 0L, 39399L, 0.0, 10.0, TowardsDigitizing, 0L,
           (Some(CalibrationPoint(39399L, 0.0, 0L)), Some(CalibrationPoint(39399L, 10.0, 10L))),
           floating = false, Seq(Point(7.0, 35.0), Point(0.0, 40.0)), LinkGeomSource.ComplimentaryLinkInterface, 8L, NoTermination, 0))
->>>>>>> d7daa414
       RoadAddressDAO.create(ra)
 
       ProjectDAO.reserveRoadPart(project.id, 39999L, 20L, "u")
@@ -400,11 +278,7 @@
         .map(_.copy(id = NewRoadAddress, roadPartNumber = 20L, modifiedBy = Some("I"))))
       val updProject = ProjectDAO.getRoadAddressProjectById(project.id).get
       ProjectValidator.checkRampContinuityCodes(updProject,
-<<<<<<< HEAD
-        starting ++ last.map(_.copy(discontinuity = Discontinuity.MinorDiscontinuity))) should have size (0)
-=======
         starting ++ last.map(_.copy(discontinuity = Discontinuity.MinorDiscontinuity))) should have size 0
->>>>>>> d7daa414
     }
   }
 
@@ -414,19 +288,11 @@
         RoadAddress(NewRoadAddress, 19999L, 1L, RoadType.PublicRoad, Track.Combined, Discontinuity.Continuous,
           0L, 10L, Some(DateTime.now()), None, None, 0L, 39398L, 0.0, 10.0, TowardsDigitizing, 0L,
           (Some(CalibrationPoint(39398L, 0.0, 0L)), Some(CalibrationPoint(39398L, 10.0, 10L))),
-<<<<<<< HEAD
-          false, Seq(Point(10.0, 30.0, 0.0), Point(10.0, 40.0, 0.0)), LinkGeomSource.ComplimentaryLinkInterface, 8L, NoTermination, 0),
-        RoadAddress(NewRoadAddress, 19999L, 2L, RoadType.PublicRoad, Track.Combined, Discontinuity.EndOfRoad,
-          0L, 10L, Some(DateTime.now()), None, None, 0L, 39399L, 0.0, 10.0, TowardsDigitizing, 0L,
-          (Some(CalibrationPoint(39399L, 0.0, 0L)), Some(CalibrationPoint(39399L, 10.0, 10L))),
-          false, Seq(Point(10.0, 40.0, 0.0), Point(10.0, 50.0, 0.0)), LinkGeomSource.ComplimentaryLinkInterface, 8L, NoTermination, 0))
-=======
           floating = false, Seq(Point(10.0, 30.0), Point(10.0, 40.0)), LinkGeomSource.ComplimentaryLinkInterface, 8L, NoTermination, 0),
         RoadAddress(NewRoadAddress, 19999L, 2L, RoadType.PublicRoad, Track.Combined, Discontinuity.EndOfRoad,
           0L, 10L, Some(DateTime.now()), None, None, 0L, 39399L, 0.0, 10.0, TowardsDigitizing, 0L,
           (Some(CalibrationPoint(39399L, 0.0, 0L)), Some(CalibrationPoint(39399L, 10.0, 10L))),
           floating = false, Seq(Point(10.0, 40.0), Point(10.0, 50.0)), LinkGeomSource.ComplimentaryLinkInterface, 8L, NoTermination, 0))
->>>>>>> d7daa414
       val raIds = RoadAddressDAO.create(ra, Some("U"))
       val roadAddress = RoadAddressDAO.fetchByIdMassQuery(raIds.toSet).sortBy(_.roadPartNumber)
       val id = Sequences.nextViitePrimaryKeySeqValue
@@ -453,19 +319,11 @@
         RoadAddress(NewRoadAddress, 19999L, 1L, RoadType.PublicRoad, Track.Combined, Discontinuity.Continuous,
           0L, 10L, Some(DateTime.now()), None, None, 0L, 39398L, 0.0, 10.0, TowardsDigitizing, 0L,
           (Some(CalibrationPoint(39398L, 0.0, 0L)), Some(CalibrationPoint(39398L, 10.0, 10L))),
-<<<<<<< HEAD
-          false, Seq(Point(10.0, 30.0, 0.0), Point(10.0, 40.0, 0.0)), LinkGeomSource.ComplimentaryLinkInterface, 8L, NoTermination, 0),
-        RoadAddress(NewRoadAddress, 19999L, 1L, RoadType.PublicRoad, Track.Combined, Discontinuity.EndOfRoad,
-          10L, 20L, Some(DateTime.now()), None, None, 0L, 39399L, 0.0, 10.0, TowardsDigitizing, 0L,
-          (Some(CalibrationPoint(39399L, 0.0, 0L)), Some(CalibrationPoint(39399L, 10.0, 10L))),
-          false, Seq(Point(10.0, 40.0, 0.0), Point(10.0, 50.0, 0.0)), LinkGeomSource.ComplimentaryLinkInterface, 8L, NoTermination, 0))
-=======
           floating = false, Seq(Point(10.0, 30.0), Point(10.0, 40.0)), LinkGeomSource.ComplimentaryLinkInterface, 8L, NoTermination, 0),
         RoadAddress(NewRoadAddress, 19999L, 1L, RoadType.PublicRoad, Track.Combined, Discontinuity.EndOfRoad,
           10L, 20L, Some(DateTime.now()), None, None, 0L, 39399L, 0.0, 10.0, TowardsDigitizing, 0L,
           (Some(CalibrationPoint(39399L, 0.0, 0L)), Some(CalibrationPoint(39399L, 10.0, 10L))),
           floating = false, Seq(Point(10.0, 40.0), Point(10.0, 50.0)), LinkGeomSource.ComplimentaryLinkInterface, 8L, NoTermination, 0))
->>>>>>> d7daa414
       val raId1 = RoadAddressDAO.create(Set(ra.head), Some("U"))
       val raId2 = RoadAddressDAO.create(ra.tail, Some("U"))
       val roadAddress1 = RoadAddressDAO.fetchByIdMassQuery(raId1.toSet).sortBy(_.roadPartNumber)
@@ -489,21 +347,6 @@
       val validationErrors = ProjectValidator.validateProject(project, ProjectDAO.getProjectLinks(project.id))
 
       validationErrors.size shouldNot be(0)
-<<<<<<< HEAD
-      validationErrors.count(_.validationError.value == ValidationError.ErrorInValidationOfUnchangedLinks.value) should be(1)
-    }
-  }
-
-  test("validator should return an issue whenever a road gets terminated and adjacent to that same roa lies other roads with discontinuity value = 1") {
-    runWithRollback {
-      testDataForCheckTerminationContinuity()
-      val project = setUpProjectWithLinks(LinkStatus.Terminated, Seq(0L, 10L, 20L, 30L, 40L), 16320L, 1L, Discontinuity.ChangingELYCode)
-      val projectLinks = ProjectDAO.getProjectLinks(project.id)
-
-      val validationErrors = ProjectValidator.checkTerminationContinuity(project, projectLinks)
-      validationErrors.size should be(1)
-      validationErrors.head.validationError.value should be(TerminationContinuity.value)
-=======
       validationErrors.count(_.validationError.value == ErrorInValidationOfUnchangedLinks.value) should be(1)
     }
   }
@@ -566,8 +409,18 @@
       }
       val validationErrors = ProjectValidator.checkTrackCode(project, inconsistentLinks)
       validationErrors.size should be(1)
->>>>>>> d7daa414
-    }
-  }
-
+    }
+  }
+
+  test("validator should return an issue whenever a road gets terminated and adjacent to that same roa lies other roads with discontinuity value = 1") {
+    runWithRollback {
+      testDataForCheckTerminationContinuity()
+      val project = setUpProjectWithLinks(LinkStatus.Terminated, Seq(0L, 10L, 20L, 30L, 40L), changeTrack = false, 16320L, 1L, Discontinuity.ChangingELYCode)
+      val projectLinks = ProjectDAO.getProjectLinks(project.id)
+
+      val validationErrors = ProjectValidator.checkTerminationContinuity(project, projectLinks)
+      validationErrors.size should be(1)
+      validationErrors.head.validationError.value should be(TerminationContinuity.value)
+    }
+  }
 }