--- conflicted
+++ resolved
@@ -519,7 +519,6 @@
     }
   }
 
-<<<<<<< HEAD
   test("project validator should return an error if the we create a new road using the road and part from another ALREADY existing road") {
     runWithRollback {
       val (roadAddressId, linkId) = testDataForElyTest02()
@@ -540,6 +539,4 @@
       validationErrors.head.validationError.value should be(RoadNotAvailable.value)
     }
   }
-=======
->>>>>>> 15172f28
 }