--- conflicted
+++ resolved
@@ -80,13 +80,8 @@
   def toProjectLink(project: RoadAddressProject)(roadAddress: RoadAddress): ProjectLink = {
     ProjectLink(roadAddress.id, roadAddress.roadNumber, roadAddress.roadPartNumber, roadAddress.track,
       roadAddress.discontinuity, roadAddress.startAddrMValue, roadAddress.endAddrMValue, roadAddress.startDate,
-<<<<<<< HEAD
-      roadAddress.endDate, createdBy = Option(project.createdBy), roadAddress.linkId, roadAddress.startMValue, roadAddress.endMValue,
-      roadAddress.sideCode, roadAddress.calibrationPoints, floating=false, roadAddress.geometry, project.id, LinkStatus.NotHandled, RoadType.PublicRoad,
-=======
       roadAddress.endDate, createdBy =Option(project.createdBy), roadAddress.linkId, roadAddress.startMValue, roadAddress.endMValue,
       roadAddress.sideCode, roadAddress.toProjectLinkCalibrationPoints(), floating=false, roadAddress.geometry, project.id, LinkStatus.NotHandled, RoadType.PublicRoad,
->>>>>>> 3adce189
       roadAddress.linkGeomSource, GeometryUtils.geometryLength(roadAddress.geometry), roadAddress.id, roadAddress.ely,false,
       None, roadAddress.adjustedTimestamp)
   }
@@ -165,7 +160,7 @@
       val (left, right) = projectLinks.partition(_.track == LeftSide)
       val endOfRoadLeft = left.init :+ left.last.copy(discontinuity = EndOfRoad)
       val endOfRoadRight = right.init :+ right.last.copy(discontinuity = EndOfRoad)
-      val endOfRoadSet = endOfRoadLeft ++ endOfRoadRight
+      val endOfRoadSet = endOfRoadLeft++endOfRoadRight
       ProjectValidator.checkRoadContinuityCodes(project, endOfRoadSet).distinct should have size 0
       val brokenContinuity = endOfRoadSet.tail :+ endOfRoadSet.head.copy(geometry = projectLinks.head.geometry.map(_ + Vector3d(1.0, 1.0, 0.0)), endMValue = 11L)
       val errors = ProjectValidator.checkRoadContinuityCodes(project, brokenContinuity).distinct
@@ -221,10 +216,10 @@
       ProjectDAO.createRoadAddressProject(project)
       ProjectDAO.reserveRoadPart(id, 19999L, 1L, "u")
 
-      val projectLinksToCreate: Seq[ProjectLink] = (combinedAddresses ++ rightleftAddresses).map(toProjectLink(project))
+      val projectLinksToCreate: Seq[ProjectLink] = (combinedAddresses++rightleftAddresses).map(toProjectLink(project))
       ProjectDAO.create(projectLinksToCreate)
 
-      val validationErrors = ProjectValidator.checkRoadContinuityCodes(project, ProjectDAO.getProjectLinks(id)).distinct
+      val validationErrors = ProjectValidator.checkRoadContinuityCodes(project,ProjectDAO.getProjectLinks(id)).distinct
       validationErrors.size should be(0)
     }
   }
@@ -274,10 +269,10 @@
       ProjectDAO.createRoadAddressProject(project)
       ProjectDAO.reserveRoadPart(id, 19999L, 1L, "u")
 
-      val projectLinksToCreate: Seq[ProjectLink] = (combinedAddresses ++ rightleftAddresses).map(toProjectLink(project))
+      val projectLinksToCreate: Seq[ProjectLink] = (combinedAddresses++rightleftAddresses).map(toProjectLink(project))
       ProjectDAO.create(projectLinksToCreate)
 
-      val validationErrors = ProjectValidator.checkRoadContinuityCodes(project, ProjectDAO.getProjectLinks(id)).distinct
+      val validationErrors = ProjectValidator.checkRoadContinuityCodes(project,ProjectDAO.getProjectLinks(id)).distinct
       validationErrors.size should be(0)
     }
   }
@@ -497,7 +492,7 @@
         roadAddressId = x._2.id, geometry = x._2.geometry, discontinuity = x._2.discontinuity)))
       val updProject = ProjectDAO.getRoadAddressProjectById(project.id).get
       val currentProjectLinks = ProjectDAO.getProjectLinks(updProject.id)
-      val errors = ProjectValidator.checkRemovedEndOfRoadParts(updProject, currentProjectLinks).distinct
+      val errors = ProjectValidator.checkRemovedEndOfRoadParts(updProject,currentProjectLinks).distinct
       errors should have size 0
     }
   }
@@ -527,7 +522,7 @@
         roadAddressId = x._2.id, geometry = x._2.geometry, discontinuity = x._2.discontinuity)))
       val updProject = ProjectDAO.getRoadAddressProjectById(project.id).get
       val currentProjectLinks = ProjectDAO.getProjectLinks(updProject.id)
-      val errors = ProjectValidator.checkRemovedEndOfRoadParts(updProject, currentProjectLinks).distinct
+      val errors = ProjectValidator.checkRemovedEndOfRoadParts(updProject,currentProjectLinks).distinct
       errors should have size 0
     }
   }
@@ -780,7 +775,7 @@
         roadAddressId = x._2.id, geometry = x._2.geometry, discontinuity = x._2.discontinuity)))
       val updProject = ProjectDAO.getRoadAddressProjectById(project.id).get
       val currentProjectLinks = ProjectDAO.getProjectLinks(updProject.id)
-      val errors = ProjectValidator.checkRemovedEndOfRoadParts(updProject, currentProjectLinks).distinct
+      val errors = ProjectValidator.checkRemovedEndOfRoadParts(updProject,currentProjectLinks).distinct
       errors should have size 0
     }
   }
@@ -810,7 +805,7 @@
         roadAddressId = x._2.id, geometry = x._2.geometry, discontinuity = x._2.discontinuity)))
       val updProject = ProjectDAO.getRoadAddressProjectById(project.id).get
       val currentProjectLinks = ProjectDAO.getProjectLinks(updProject.id)
-      val errors = ProjectValidator.checkRemovedEndOfRoadParts(updProject, currentProjectLinks).distinct
+      val errors = ProjectValidator.checkRemovedEndOfRoadParts(updProject,currentProjectLinks).distinct
       errors should have size 0
     }
   }
@@ -842,7 +837,7 @@
       val currentProjectLinks = ProjectDAO.getProjectLinks(updProject.id)
       val errors = ProjectValidator.validateProject(updProject, currentProjectLinks).distinct
       errors should have size 1
-      errors.head.affectedIds.head should be(currentProjectLinks.head.id)
+      errors.head.affectedIds.head should be (currentProjectLinks.head.id)
       errors.head.validationError.value should be (EndOfRoadNotOnLastPart.value)
     }
   }
@@ -873,7 +868,7 @@
       ProjectDAO.create(projectLinks)
       val updProject = ProjectDAO.getRoadAddressProjectById(project.id).get
       val currentProjectLinks = ProjectDAO.getProjectLinks(updProject.id)
-      val errors = ProjectValidator.checkRemovedEndOfRoadParts(updProject, currentProjectLinks).distinct
+      val errors = ProjectValidator.checkRemovedEndOfRoadParts(updProject,currentProjectLinks).distinct
       errors should have size 0
     }
   }
@@ -1109,7 +1104,7 @@
         RoadAddress(NewRoadAddress, 19999L, 1L, RoadType.PublicRoad, Track.Combined, Discontinuity.Continuous,
           10L, 35L, Some(DateTime.now()), None, None, 39398L, 0.0, 25.0, TowardsDigitizing, 0L,
           (Some(CalibrationPoint(39393L, 0.0, 0L)), Some(CalibrationPoint(39394L, 10.0, 10L))),
-          floating = false, Seq(Point(10.0, 10.0), Point(10.0, 15.0), Point(20.0, 15.0), Point(20.0, 0.0)), LinkGeomSource.ComplimentaryLinkInterface, 8L, NoTermination, 0),
+          floating = false, Seq(Point(10.0, 10.0), Point(10.0, 15.0),Point(20.0, 15.0), Point(20.0, 0.0)), LinkGeomSource.ComplimentaryLinkInterface, 8L, NoTermination, 0),
         //Transfer
         RoadAddress(NewRoadAddress, 19999L, 1L, RoadType.PublicRoad, Track.Combined, Discontinuity.Continuous,
           35L, 50L, Some(DateTime.now()), None, None, 39398L, 0.0, 15.0, TowardsDigitizing, 0L,
@@ -1125,12 +1120,12 @@
       ProjectDAO.createRoadAddressProject(project)
       ProjectDAO.reserveRoadPart(id, 19999L, 1L, "u")
 
-      val projectLinksToCreate: Seq[ProjectLink] = (combinedAddresses ++ rightleftAddresses).map(toProjectLink(project))
+      val projectLinksToCreate: Seq[ProjectLink] = (combinedAddresses++rightleftAddresses).map(toProjectLink(project))
       ProjectDAO.create(projectLinksToCreate)
       val projectLinks = ProjectDAO.getProjectLinks(id).sortBy(_.startAddrMValue)
       val updatedProjectLinks = Seq(projectLinks.head.copy(status = LinkStatus.UnChanged)) ++ projectLinks.tail.map(pl => pl.copy(status = LinkStatus.Transfer))
       ProjectDAO.updateProjectLinksToDB(updatedProjectLinks, "U")
-      val validationErrors = ProjectValidator.checkForInvalidUnchangedLinks(project, ProjectDAO.getProjectLinks(id))
+      val validationErrors = ProjectValidator.checkForInvalidUnchangedLinks(project,ProjectDAO.getProjectLinks(id))
       validationErrors.size should be(0)
     }
   }
@@ -1276,8 +1271,8 @@
       sqlu"""UPDATE PROJECT_LINK SET ROAD_PART_NUMBER = 1, STATUS = 3, START_ADDR_M = 10, END_ADDR_M = 20 WHERE ROAD_NUMBER = 19999 AND ROAD_PART_NUMBER = 2""".execute
       val linksAfterTransfer = ProjectDAO.getProjectLinks(project.id).sortBy(_.startAddrMValue)
       val errorsAfterTransfer = linksAfterTransfer.groupBy(l => (l.roadNumber, l.roadPartNumber)).flatMap(g => ProjectValidator.checkRoadContinuityCodes(project, g._2).distinct)
-      linksAfterTransfer.head.connected(linksAfterTransfer.last) should be(false)
-      errorsAfterTransfer.size should be(1)
+      linksAfterTransfer.head.connected(linksAfterTransfer.last) should be (false)
+      errorsAfterTransfer.size should be (1)
       errorsAfterTransfer.head.validationError.value should be(MinorDiscontinuityFound.value)
     }
   }
@@ -1298,9 +1293,9 @@
     runWithRollback {
       RoadAddressDAO.create(Seq(
         RoadAddress(NewRoadAddress, 1999L, 1L, RoadType.PublicRoad, Track.LeftSide, Discontinuity.EndOfRoad,
-          0L, 10L, Some(DateTime.now()), None, None, 39399L, 0.0, 10.0, TowardsDigitizing, 0L, (Some(CalibrationPoint(39399L, 0.0, 0L)), Some(CalibrationPoint(39399L, 10.0, 10L))),
-          floating = false, Seq(Point(0.0, 40.0), Point(0.0, 50.0)), LinkGeomSource.ComplimentaryLinkInterface, 8L, NoTermination, 0
-        ),
+        0L, 10L, Some(DateTime.now()), None, None, 39399L, 0.0, 10.0, TowardsDigitizing, 0L, (Some(CalibrationPoint(39399L, 0.0, 0L)), Some(CalibrationPoint(39399L, 10.0, 10L))),
+        floating = false, Seq(Point(0.0, 40.0), Point(0.0, 50.0)), LinkGeomSource.ComplimentaryLinkInterface, 8L, NoTermination, 0
+      ),
         RoadAddress(NewRoadAddress, 1999L, 1L, RoadType.PublicRoad, Track.RightSide, Discontinuity.EndOfRoad,
           0L, 10L, Some(DateTime.now()), None, None, 39399L, 0.0, 10.0, TowardsDigitizing, 0L, (Some(CalibrationPoint(39399L, 0.0, 0L)), Some(CalibrationPoint(39399L, 10.0, 10L))),
           floating = false, Seq(Point(5.0, 40.0), Point(5.0, 50.0)), LinkGeomSource.ComplimentaryLinkInterface, 8L, NoTermination, 0
@@ -1358,8 +1353,8 @@
   }
 
 
-  test("Validator should return MajorDiscontinuity validation error if any of the track codes on the end of a part are not End Of Road") {
-    runWithRollback {
+    test("Validator should return MajorDiscontinuity validation error if any of the track codes on the end of a part are not End Of Road") {
+      runWithRollback {
       val roadAddresses = Seq(RoadAddress(NewRoadAddress, 1999L, 1L, RoadType.PublicRoad, Track.Combined, Discontinuity.Continuous,
         0L, 10L, Some(DateTime.now()), None, None, 39399L, 0.0, 10.0, TowardsDigitizing, 0L, (None, None),
         floating = false, Seq(Point(0.0, 0.0), Point(0.0, 10.0)), LinkGeomSource.ComplimentaryLinkInterface, 8L, NoTermination, 0))
