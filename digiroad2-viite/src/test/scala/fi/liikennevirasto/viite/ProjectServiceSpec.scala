--- conflicted
+++ resolved
@@ -2067,7 +2067,6 @@
     }
   }
 
-<<<<<<< HEAD
   test("Check creation of new RoadAddress History entries") {
     var count = 0
     val roadLink = RoadLink(5170939L, Seq(Point(535605.272, 6982204.22, 85.90899999999965))
@@ -2105,7 +2104,7 @@
 
     }
   }
-=======
+
   test("Road names should not have valid road name for any roadnumber after TR response") {
     runWithRollback {
       val projectId = Sequences.nextViitePrimaryKeySeqValue
@@ -2171,5 +2170,4 @@
 
     }
 
->>>>>>> a1c58a66
 }