--- conflicted
+++ resolved
@@ -15,22 +15,14 @@
 import fi.liikennevirasto.digiroad2.util.Track
 import fi.liikennevirasto.digiroad2.util.Track.{Combined, LeftSide, RightSide}
 import fi.liikennevirasto.digiroad2.{DigiroadEventBus, Point, _}
-<<<<<<< HEAD
-import fi.liikennevirasto.viite.Dummies.{dummyRoadway, dummyRoadwayChangeSection}
-=======
-import fi.liikennevirasto.viite.Dummies.{dummyLinearLocation, dummyProjectLink, dummyRoadLink, dummyRoadway, dummyVvhHistoryRoadLink}
->>>>>>> a6fddb01
+import fi.liikennevirasto.viite.Dummies._
 import fi.liikennevirasto.viite.RoadType.PublicRoad
+import fi.liikennevirasto.viite.dao.CalibrationPointSource.ProjectLinkSource
 import fi.liikennevirasto.viite.dao.Discontinuity.{Continuous, Discontinuous}
 import fi.liikennevirasto.viite.dao.FloatingReason.NoFloating
 import fi.liikennevirasto.viite.dao.ProjectState.Sent2TR
-<<<<<<< HEAD
-import fi.liikennevirasto.viite.dao.TerminationCode.NoTermination
-import fi.liikennevirasto.viite.dao.{LinkStatus, RoadwayDAO, _}
-=======
 import fi.liikennevirasto.viite.dao.TerminationCode.{NoTermination, Subsequent}
 import fi.liikennevirasto.viite.dao.{LinkStatus, ProjectRoadwayChange, RoadwayDAO, _}
->>>>>>> a6fddb01
 import fi.liikennevirasto.viite.model.{Anomaly, ProjectAddressLink, RoadAddressLinkLike}
 import fi.liikennevirasto.viite.process.RoadwayAddressMapper
 import org.joda.time.DateTime
@@ -1738,638 +1730,6 @@
     }
   }
 
-<<<<<<< HEAD
-  test("Test handleNewRoadNames - Test if a new RoadName is created from a project link") {
-    runWithRollback {
-
-      val testRoadNumber = 9999
-      val testName = "TEST ROAD NAME"
-
-      val rap = RoadAddressProject(0L, ProjectState.apply(1), "TestProject", "TestUser", DateTime.parse("1901-01-01"),
-        "TestUser", DateTime.parse("1901-01-01"), DateTime.now(), "Some additional info",
-        Seq(), None)
-      val project = projectService.createRoadLinkProject(rap)
-
-      val changeInfos = List(
-      RoadwayChangeInfo(AddressChangeType.New,
-      source = dummyRoadwayChangeSection(Some(testRoadNumber), Some(1L), Some(0L), Some(0L), Some(100L), Some(RoadType.apply(1)), Some(Discontinuity.Continuous), Some(8L)),
-      target = dummyRoadwayChangeSection(Some(testRoadNumber), Some(1L), Some(0L), Some(100L), Some(200L), Some(RoadType.apply(5)), Some(Discontinuity.Continuous), Some(8L)),
-      Continuous, RoadType.apply(1), reversed = false, 1),
-
-      RoadwayChangeInfo(AddressChangeType.Unchanged,
-      source = dummyRoadwayChangeSection(Some(testRoadNumber), Some(1L), Some(0L), Some(100L), Some(200L), Some(RoadType.apply(1)), Some(Discontinuity.Continuous), Some(8L)),
-      target = dummyRoadwayChangeSection(Some(testRoadNumber), Some(1L), Some(0L), Some(100L), Some(200L), Some(RoadType.apply(5)), Some(Discontinuity.Continuous), Some(8L)),
-      Continuous, RoadType.apply(5), reversed = false, 2),
-
-      RoadwayChangeInfo(AddressChangeType.Unchanged,
-      source = dummyRoadwayChangeSection(Some(testRoadNumber), Some(1L), Some(0L), Some(200L), Some(400L), Some(RoadType.apply(1)), Some(Discontinuity.Continuous), Some(8L)),
-      target = dummyRoadwayChangeSection(Some(testRoadNumber), Some(1L), Some(0L), Some(200L), Some(400L), Some(RoadType.apply(1)), Some(Discontinuity.Continuous), Some(8L)),
-      Continuous, RoadType.apply(5), reversed = false, 3)
-      )
-
-      val projectStartTime = DateTime.now();
-
-      val changes = List(
-      ProjectRoadwayChange(project.id, Some("projectName"), 8, "Test", DateTime.now(), changeInfos.head, projectStartTime, Some(0)),
-      ProjectRoadwayChange(project.id, Some("projectName"), 8, "Test", DateTime.now(), changeInfos(1), projectStartTime, Some(0)),
-      ProjectRoadwayChange(project.id, Some("projectName"), 8, "Test", DateTime.now(), changeInfos(2), projectStartTime, Some(0))
-      )
-
-      ProjectLinkNameDAO.create(project.id, testRoadNumber, testName)
-
-      // Method to be tested
-      projectService.handleNewRoadNames(changes)
-
-      // Test if project link is removed from DB
-      ProjectLinkNameDAO.get(project.id, testRoadNumber) should be (None)
-
-      // Test if the new roadnames have the test road name & number
-      val roadnames = RoadNameDAO.getAllByRoadNumber(testRoadNumber)
-      roadnames.foreach(rn => {
-        rn.roadName should be (testName)
-        rn.roadNumber should be (testRoadNumber)
-      })
-    }
-  }
-
-  test("Test handleTerminatedRoadwayChanges - When a project has a Termination RoadWayChange then the RoadName(s) for that RoadNumber have to be expired") {
-    runWithRollback {
-
-      val roadNumber = 9999
-      val name = "TEST ROAD NAME"
-
-      val roadnames = Seq(
-        RoadName(99999, roadNumber, name, startDate = Some(DateTime.now()), createdBy = "Test")
-      )
-      RoadNameDAO.create(roadnames)
-
-      val changeInfos = List(
-        RoadwayChangeInfo(AddressChangeType.Termination,
-          source = dummyRoadwayChangeSection(Some(roadNumber), Some(1L), Some(0L), Some(0L), Some(100L), Some(RoadType.apply(1)), Some(Discontinuity.Continuous), Some(8L)),
-          target = dummyRoadwayChangeSection(Some(roadNumber), Some(1L), Some(0L), Some(100L), Some(200L), Some(RoadType.apply(5)), Some(Discontinuity.Continuous), Some(8L)),
-          Continuous, RoadType.apply(1), reversed = false, 1),
-
-        RoadwayChangeInfo(AddressChangeType.Unchanged,
-          source = dummyRoadwayChangeSection(Some(roadNumber), Some(1L), Some(0L), Some(100L), Some(200L), Some(RoadType.apply(1)), Some(Discontinuity.Continuous), Some(8L)),
-          target = dummyRoadwayChangeSection(Some(roadNumber), Some(1L), Some(0L), Some(100L), Some(200L), Some(RoadType.apply(5)), Some(Discontinuity.Continuous), Some(8L)),
-          Continuous, RoadType.apply(5), reversed = false, 2),
-
-        RoadwayChangeInfo(AddressChangeType.Unchanged,
-          source = dummyRoadwayChangeSection(Some(roadNumber), Some(1L), Some(0L), Some(200L), Some(400L), Some(RoadType.apply(1)), Some(Discontinuity.Continuous), Some(8L)),
-          target = dummyRoadwayChangeSection(Some(roadNumber), Some(1L), Some(0L), Some(200L), Some(400L), Some(RoadType.apply(1)), Some(Discontinuity.Continuous), Some(8L)),
-          Continuous, RoadType.apply(5), reversed = false, 3)
-      )
-
-      val projectStartTime = DateTime.now();
-
-      val changes = List(
-        ProjectRoadwayChange(0L, Some("projectName"), 8, "Test", DateTime.now(), changeInfos.head, projectStartTime, Some(0)),
-        ProjectRoadwayChange(0L, Some("projectName"), 8, "Test", DateTime.now(), changeInfos(1), projectStartTime, Some(0)),
-        ProjectRoadwayChange(0L, Some("projectName"), 8, "Test", DateTime.now(), changeInfos(2), projectStartTime, Some(0))
-      )
-
-      // Method to be tested
-      projectService.handleTerminatedRoadwayChanges(changes)
-
-      val roadNames = RoadNameDAO.getAllByRoadNumber(roadNumber)
-      roadNames.foreach(rn => {
-        rn.endDate.isDefined should be (true)
-        rn.endDate.get.toLocalDate should be (projectStartTime.toLocalDate)
-      })
-
-    }
-  }
-
-  test("Test handleTransferAndRenumeration: Transfer to new roadway - If source roadway exists expire its road name and create new road name for targer road number") {
-    runWithRollback {
-
-      val srcRoadNumber = 9998
-      val targetRoadNumber = 9999
-      val testName = "TEST ROAD NAME"
-
-      val rap = RoadAddressProject(0L, ProjectState.apply(1), "TestProject", "TestUser", DateTime.parse("1901-01-01"),
-        "TestUser", DateTime.parse("1901-01-01"), DateTime.now(), "Some additional info",
-        Seq(), None)
-      val project = projectService.createRoadLinkProject(rap)
-      ProjectLinkNameDAO.create(project.id, targetRoadNumber, testName)
-
-      val roadnames = Seq(RoadName(99999, srcRoadNumber, testName, startDate = Some(DateTime.now()), createdBy = "Test"))
-      RoadNameDAO.create(roadnames)
-
-      val roadways = List(dummyRoadway(0L, srcRoadNumber, 0L, 0L, 0L, DateTime.now, Some(DateTime.now)))
-      roadwayDAO.create(roadways)
-
-      val changeInfos = List(
-        RoadwayChangeInfo(AddressChangeType.Transfer,
-          source = dummyRoadwayChangeSection(Some(srcRoadNumber), Some(1L), Some(0L), Some(0L), Some(100L), Some(RoadType.apply(1)), Some(Discontinuity.Continuous), Some(8L)),
-          target = dummyRoadwayChangeSection(Some(targetRoadNumber), Some(1L), Some(0L), Some(100L), Some(200L), Some(RoadType.apply(5)), Some(Discontinuity.Continuous), Some(8L)),
-          Continuous, RoadType.apply(1), reversed = false, 1)
-      )
-
-      val changes = List(
-        ProjectRoadwayChange(project.id, Some("projectName"), 8, "Test", DateTime.now(), changeInfos.head, project.startDate, Some(0))
-      )
-      projectService.handleTransferAndRenumeration(changes)
-      ProjectLinkNameDAO.get(project.id, targetRoadNumber) should be(None)
-      val srcRoadNames = RoadNameDAO.getAllByRoadNumber(srcRoadNumber)
-      srcRoadNames.foreach(rn => {
-        rn.endDate.isDefined should be(true)
-        rn.endDate.get.toLocalDate should be(project.startDate.toLocalDate)
-      })
-      val targetRoadNames = RoadNameDAO.getAllByRoadNumber(targetRoadNumber)
-      targetRoadNames.foreach(rn => {
-        rn.roadNumber should be(targetRoadNumber)
-        rn.roadName should be(testName)
-      })
-    }
-  }
-
-  test("Test handleTransferAndRenumeration: Transfer to existing roadway - If source roadway exists expire its roadname") {
-    runWithRollback {
-
-      val srcRoadNumber = 9998
-      val targetRoadNumber = 9999
-      val testName = "TEST ROAD NAME"
-
-      val rap = RoadAddressProject(0L, ProjectState.apply(1), "TestProject", "TestUser", DateTime.parse("1901-01-01"),
-        "TestUser", DateTime.parse("1901-01-01"), DateTime.now(), "Some additional info",
-        Seq(), None)
-      val project = projectService.createRoadLinkProject(rap)
-      ProjectLinkNameDAO.create(project.id, targetRoadNumber, testName)
-
-      val roadnames = Seq(RoadName(99999, srcRoadNumber, testName, startDate = Some(DateTime.now()), createdBy = "Test"))
-      RoadNameDAO.create(roadnames)
-
-      val roadways = List(
-        Roadway(0L, 0L, srcRoadNumber, 0L, RoadType.PublicRoad, Track.Combined, Continuous, 0L, 0L, false, DateTime.now, Some(DateTime.now), "dummy", None, 0L, NoTermination),
-        Roadway(-1L, 0L, targetRoadNumber, 0L, RoadType.PublicRoad, Track.Combined, Continuous, 0L, 0L, false, DateTime.now, Some(DateTime.now), "dummy", None, 0L, NoTermination)
-      )
-      roadwayDAO.create(roadways)
-
-      val changeInfos = List(
-        RoadwayChangeInfo(AddressChangeType.Transfer,
-          source = dummyRoadwayChangeSection(Some(srcRoadNumber), Some(1L), Some(0L), Some(0L), Some(100L), Some(RoadType.apply(1)), Some(Discontinuity.Continuous), Some(8L)),
-          target = dummyRoadwayChangeSection(Some(targetRoadNumber), Some(1L), Some(0L), Some(100L), Some(200L), Some(RoadType.apply(5)), Some(Discontinuity.Continuous), Some(8L)),
-          Continuous, RoadType.apply(1), reversed = false, 1)
-      )
-
-      val changes = List(
-        ProjectRoadwayChange(project.id, Some("projectName"), 8, "Test", DateTime.now(), changeInfos.head, project.startDate, Some(0))
-      )
-      projectService.handleTransferAndRenumeration(changes)
-
-      val srcRoadNames = RoadNameDAO.getAllByRoadNumber(srcRoadNumber)
-      srcRoadNames.foreach(rn => {
-        rn.endDate.isDefined should be(true)
-        rn.endDate.get.toLocalDate should be(project.startDate.toLocalDate)
-      })
-    }
-  }
-
-  test("Test handleTransferAndRenumeration: Renumeration to new roadway - If source roadway exists expire its road name and create new road name for targer road number") {
-    runWithRollback {
-
-      val srcRoadNumber = 9998
-      val targetRoadNumber = 9999
-      val testName = "TEST ROAD NAME"
-
-      val rap = RoadAddressProject(0L, ProjectState.apply(1), "TestProject", "TestUser", DateTime.parse("1901-01-01"),
-        "TestUser", DateTime.parse("1901-01-01"), DateTime.now(), "Some additional info",
-        Seq(), None)
-      val project = projectService.createRoadLinkProject(rap)
-      ProjectLinkNameDAO.create(project.id, targetRoadNumber, testName)
-
-      val roadnames = Seq(RoadName(99999, srcRoadNumber, testName, startDate = Some(DateTime.now()), createdBy = "Test"))
-      RoadNameDAO.create(roadnames)
-
-      val roadways = List(dummyRoadway(0L, srcRoadNumber, 0L, 0L, 0L, DateTime.now, Some(DateTime.now)))
-      roadwayDAO.create(roadways)
-
-      val changeInfos = List(
-        RoadwayChangeInfo(AddressChangeType.ReNumeration,
-          source = dummyRoadwayChangeSection(Some(srcRoadNumber), Some(1L), Some(0L), Some(0L), Some(100L), Some(RoadType.apply(1)), Some(Discontinuity.Continuous), Some(8L)),
-          target = dummyRoadwayChangeSection(Some(targetRoadNumber), Some(1L), Some(0L), Some(100L), Some(200L), Some(RoadType.apply(5)), Some(Discontinuity.Continuous), Some(8L)),
-          Continuous, RoadType.apply(1), reversed = false, 1)
-      )
-
-      val changes = List(
-        ProjectRoadwayChange(project.id, Some("projectName"), 8, "Test", DateTime.now(), changeInfos.head, project.startDate, Some(0))
-      )
-      projectService.handleTransferAndRenumeration(changes)
-      ProjectLinkNameDAO.get(project.id, targetRoadNumber) should be(None)
-      val srcRoadNames = RoadNameDAO.getAllByRoadNumber(srcRoadNumber)
-      srcRoadNames.foreach(rn => {
-        rn.endDate.isDefined should be(true)
-        rn.endDate.get.toLocalDate should be(project.startDate.toLocalDate)
-      })
-      val targetRoadNames = RoadNameDAO.getAllByRoadNumber(targetRoadNumber)
-      targetRoadNames.foreach(rn => {
-        rn.roadNumber should be(targetRoadNumber)
-        rn.roadName should be(testName)
-      })
-    }
-  }
-
-  test("Test handleTransferAndRenumeration: Renumeration to existing roadway - If source roadway exists expire its roadname") {
-    runWithRollback {
-
-      val srcRoadNumber = 9998
-      val targetRoadNumber = 9999
-      val testName = "TEST ROAD NAME"
-
-      val rap = RoadAddressProject(0L, ProjectState.apply(1), "TestProject", "TestUser", DateTime.parse("1901-01-01"),
-        "TestUser", DateTime.parse("1901-01-01"), DateTime.now(), "Some additional info",
-        Seq(), None)
-      val project = projectService.createRoadLinkProject(rap)
-      ProjectLinkNameDAO.create(project.id, targetRoadNumber, testName)
-
-      val roadnames = Seq(RoadName(99999, srcRoadNumber, testName, startDate = Some(DateTime.now()), createdBy = "Test"))
-      RoadNameDAO.create(roadnames)
-
-      val roadways = List(
-        Roadway(0L, 0L, srcRoadNumber, 0L, RoadType.PublicRoad, Track.Combined, Continuous, 0L, 0L, false, DateTime.now, Some(DateTime.now), "dummy", None, 0L, NoTermination),
-        Roadway(-1L, 0L, targetRoadNumber, 0L, RoadType.PublicRoad, Track.Combined, Continuous, 0L, 0L, false, DateTime.now, Some(DateTime.now), "dummy", None, 0L, NoTermination)
-      )
-      roadwayDAO.create(roadways)
-
-      val changeInfos = List(
-        RoadwayChangeInfo(AddressChangeType.ReNumeration,
-          source = dummyRoadwayChangeSection(Some(srcRoadNumber), Some(1L), Some(0L), Some(0L), Some(100L), Some(RoadType.apply(1)), Some(Discontinuity.Continuous), Some(8L)),
-          target = dummyRoadwayChangeSection(Some(targetRoadNumber), Some(1L), Some(0L), Some(100L), Some(200L), Some(RoadType.apply(5)), Some(Discontinuity.Continuous), Some(8L)),
-          Continuous, RoadType.apply(1), reversed = false, 1)
-      )
-
-      val changes = List(
-        ProjectRoadwayChange(project.id, Some("projectName"), 8, "Test", DateTime.now(), changeInfos.head, project.startDate, Some(0))
-      )
-      projectService.handleTransferAndRenumeration(changes)
-
-      val srcRoadNames = RoadNameDAO.getAllByRoadNumber(srcRoadNumber)
-      srcRoadNames.foreach(rn => {
-        rn.endDate.isDefined should be(true)
-        rn.endDate.get.toLocalDate should be(project.startDate.toLocalDate)
-      })
-    }
-  }
-
-  //TODO this will be implemented at VIITE-1541
-//  test("Check creation of new RoadAddress History entries") {
-//    var count = 0
-//    val roadLink = RoadLink(5170939L, Seq(Point(535605.272, 6982204.22, 85.90899999999965))
-//      , 540.3960283713503, State, 99, TrafficDirection.AgainstDigitizing, UnknownLinkType, Some("25.06.2015 03:00:00"), Some("vvh_modified"), Map("MUNICIPALITYCODE" -> BigInt.apply(749)),
-//      InUse, NormalLinkInterface)
-//    runWithRollback {
-//      val countCurrentProjects = projectService.getRoadAddressAllProjects
-//      val id = 0
-//      val addresses = List(ReservedRoadPart(5: Long, 5: Long, 207: Long, Some(5L), Some(Discontinuity.apply("jatkuva")), Some(8L), newLength = None, newDiscontinuity = None, newEly = None))
-//      val roadAddressProject = RoadAddressProject(id, ProjectState.apply(1), "TestProject", "TestUser", DateTime.now(), "TestUser", DateTime.parse("1901-01-01"), DateTime.now(), "Some additional info", Seq(), None)
-//      val savedProject = projectService.createRoadLinkProject(roadAddressProject)
-//      mockForProject(savedProject.id, RoadAddressDAO.fetchByRoadPart(5, 207).map(toProjectLink(savedProject)))
-//      projectService.saveProject(savedProject.copy(reservedParts = addresses))
-//      val countAfterInsertProjects = projectService.getRoadAddressAllProjects
-//      count = countCurrentProjects.size + 1
-//      countAfterInsertProjects.size should be(count)
-//      projectService.allLinksHandled(savedProject.id) should be(false)
-//      val projectLinks = ProjectDAO.getProjectLinks(savedProject.id)
-//      val partitioned = projectLinks.partition(_.roadPartNumber == 207)
-//      val linkIds207 = partitioned._1.map(_.linkId)
-//      reset(mockRoadLinkService)
-//      when(mockRoadLinkService.getRoadLinksHistoryFromVVH(any[Set[Long]])).thenReturn(Seq())
-//      when(mockRoadLinkService.getRoadLinksByLinkIdsFromVVH(any[Set[Long]], any[Boolean])).thenAnswer(
-//        toMockAnswer(projectLinks, roadLink)
-//      )
-//      projectService.updateProjectLinks(savedProject.id, Set(), linkIds207, LinkStatus.UnChanged, "-", 0, 0, 0, Option.empty[Int])
-//      projectService.allLinksHandled(savedProject.id) should be(true)
-//      val roadAddresses = RoadAddressDAO.queryById(projectLinks.map(_.roadwayId).toSet)
-//      val test = roadAddresses.map(ra => ra.id -> ra).toMap
-//      val historicRoadsIds = projectService.createHistoryRows(projectLinks, test)
-//      historicRoadsIds.isEmpty should be (true)
-//    }
-//  }
-
-  //TODO this will be implemented at VIITE-1541
-//  test("Check creation of new RoadAddress History entries and start date is correct on history and current") {
-//    var count = 0
-//    val roadLink = RoadLink(5170939L, Seq(Point(535605.272, 6982204.22, 85.90899999999965))
-//      , 540.3960283713503, State, 99, TrafficDirection.AgainstDigitizing, UnknownLinkType, Some("25.06.2015 03:00:00"), Some("vvh_modified"), Map("MUNICIPALITYCODE" -> BigInt.apply(749)),
-//      InUse, NormalLinkInterface)
-//    runWithRollback {
-//      val countCurrentProjects = projectService.getRoadAddressAllProjects
-//      val id = 0
-//      val addresses = List(ReservedRoadPart(5: Long, 5: Long, 207: Long, Some(5L), Some(Discontinuity.apply("jatkuva")), Some(8L), newLength = None, newDiscontinuity = None, newEly = None))
-//      val roadAddressProject = RoadAddressProject(id, ProjectState.apply(1), "TestProject", "TestUser", DateTime.now(), "TestUser", DateTime.parse("2019-01-01"), DateTime.now(), "Some additional info", Seq(), None)
-//      val savedProject = projectService.createRoadLinkProject(roadAddressProject)
-//      mockForProject(savedProject.id, RoadAddressDAO.fetchByRoadPart(5, 207).map(toProjectLink(savedProject)))
-//      projectService.saveProject(savedProject.copy(reservedParts = addresses))
-//      val countAfterInsertProjects = projectService.getRoadAddressAllProjects
-//      count = countCurrentProjects.size + 1
-//      countAfterInsertProjects.size should be(count)
-//      projectService.allLinksHandled(savedProject.id) should be(false)
-//      val projectLinks = ProjectDAO.getProjectLinks(savedProject.id)
-//      val partitioned = projectLinks.partition(_.roadPartNumber == 207)
-//      val linkIds207 = partitioned._1.map(_.linkId)
-//      reset(mockRoadLinkService)
-//      when(mockRoadLinkService.getRoadLinksHistoryFromVVH(any[Set[Long]])).thenReturn(Seq())
-//      when(mockRoadLinkService.getRoadLinksByLinkIdsFromVVH(any[Set[Long]], any[Boolean])).thenAnswer(
-//        toMockAnswer(projectLinks, roadLink)
-//      )
-//      projectService.updateProjectLinks(savedProject.id, Set(), linkIds207, LinkStatus.UnChanged, "-", 0, 0, 0, Option.empty[Int], roadType = 5)
-//      projectService.allLinksHandled(savedProject.id) should be(true)
-//      projectService.updateRoadAddressWithProjectLinks(ProjectState.Saved2TR, savedProject.id)
-//
-//      val roadsAfterChanges = RoadAddressDAO.fetchByLinkId(projectLinks.map(_.linkId).toSet, false, true)
-//      roadsAfterChanges.size should be(52)
-//      val (currentRoads, historyRoads) = roadsAfterChanges.partition(x => x.startDate.nonEmpty && x.endDate.isEmpty)
-//      val endedAddress = roadsAfterChanges.filter(x => x.endDate.nonEmpty)
-//      endedAddress.size should be(26)
-//      currentRoads.forall(link => link.startDate.get == DateTime.parse("2019-01-01")) should be (true)
-//      historyRoads.forall(link => link.endDate.get == DateTime.parse("2019-01-01")) should be (true)
-//
-//    }
-//  }
-
-  //TODO this will be implemented at VIITE-1541
-//  test("Check creation of new RoadAddress History entries with endDate = projectDate") {
-//    var count = 0
-//    val roadLink = RoadLink(5170939L, Seq(Point(535605.272, 6982204.22, 85.90899999999965))
-//      , 540.3960283713503, State, 99, TrafficDirection.AgainstDigitizing, UnknownLinkType, Some("25.06.2015 03:00:00"), Some("vvh_modified"), Map("MUNICIPALITYCODE" -> BigInt.apply(749)),
-//      InUse, NormalLinkInterface)
-//    runWithRollback {
-//      val countCurrentProjects = projectService.getRoadAddressAllProjects
-//      val id = 0
-//      val addresses = List(ReservedRoadPart(5: Long, 5: Long, 207: Long, Some(5L), Some(Discontinuity.apply("jatkuva")), Some(8L), newLength = None, newDiscontinuity = None, newEly = None))
-//      val roadAddressProject = RoadAddressProject(id, ProjectState.apply(1), "TestProject", "TestUser", DateTime.now(), "TestUser", DateTime.parse("2101-01-01"), DateTime.now(), "Some additional info", Seq(), None)
-//      val savedProject = projectService.createRoadLinkProject(roadAddressProject)
-//      mockForProject(savedProject.id, RoadAddressDAO.fetchByRoadPart(5, 207).map(toProjectLink(savedProject)))
-//      projectService.saveProject(savedProject.copy(reservedParts = addresses))
-//      val countAfterInsertProjects = projectService.getRoadAddressAllProjects
-//      count = countCurrentProjects.size + 1
-//      countAfterInsertProjects.size should be(count)
-//      projectService.allLinksHandled(savedProject.id) should be(false)
-//      val projectLinks = ProjectDAO.getProjectLinks(savedProject.id)
-//      val partitioned = projectLinks.partition(_.roadPartNumber == 207)
-//      val linkIds207 = partitioned._1.map(_.linkId).toSet
-//      reset(mockRoadLinkService)
-//      when(mockRoadLinkService.getRoadLinksHistoryFromVVH(any[Set[Long]])).thenReturn(Seq())
-//      when(mockRoadLinkService.getRoadLinksByLinkIdsFromVVH(any[Set[Long]], any[Boolean])).thenAnswer(
-//        toMockAnswer(projectLinks, roadLink)
-//      )
-//      projectService.updateProjectLinks(savedProject.id, Set(), Seq(5168510), LinkStatus.Terminated, "-", 0, 0, 0, Option.empty[Int])
-//      projectService.updateProjectLinks(savedProject.id, Set(), linkIds207.filterNot(_ == 5168510L).toSeq, LinkStatus.Transfer, "-", 0, 0, 0, Option.empty[Int])
-//      projectService.allLinksHandled(savedProject.id) should be(true)
-//      val roadAddresses = RoadAddressDAO.queryById(projectLinks.map(_.roadwayId).toSet)
-//      val test = roadAddresses.map(ra => ra.id -> ra).toMap
-//      val historicRoadsIds = projectService.createHistoryRows(projectLinks, test)
-//      RoadAddressDAO.queryById(historicRoadsIds.toSet).map(_.endDate).forall(_.isDefined) should be(true)
-//      RoadAddressDAO.queryById(historicRoadsIds.toSet).forall(_.endDate == DateTime.parse("2101-01-01")) should be (true)
-//    }
-//  }
-
-  //TODO this will be implemented at VIITE-1541
-//  test("Road names should not have valid road name for any roadnumber after TR response") {
-//    runWithRollback {
-//      val projectId = Sequences.nextViitePrimaryKeySeqValue
-//      sqlu"""INSERT INTO ROAD_NAME VALUES (ROAD_NAME_SEQ.nextval, 66666, 'ROAD TEST', TIMESTAMP '2018-03-23 12:26:36.000000', null, TIMESTAMP '2018-03-23 12:26:36.000000', null, 'test user', TIMESTAMP '2018-03-23 12:26:36.000000')""".execute
-//
-//      sqlu"""INSERT INTO PROJECT VALUES($projectId, 2, 'test project', 8, 'silari', TIMESTAMP '2018-03-23 11:36:15.000000', '-', TIMESTAMP '2018-03-23 12:26:33.000000', NULL, TIMESTAMP '2018-03-23 00:00:00.000000', NULL, 0, 1, 533406.572, 6994060.048, 12)""".execute
-//      sqlu"""INSERT INTO PROJECT_RESERVED_ROAD_PART VALUES (${Sequences.nextViitePrimaryKeySeqValue}, 66666, 1, $projectId, '-')""".execute
-//      sqlu"""INSERT INTO PROJECT_LINK VALUES (${Sequences.nextViitePrimaryKeySeqValue}, $projectId, 0, 5, 66666, 1, 0, 86, 'test user', 'test user', TIMESTAMP '2018-03-23 12:26:36.000000', TIMESTAMP '2018-03-23 00:00:00.000000', 2, 3, 1, NULL, NULL, 8, 0, '[533399.731,6994038.906,126.260],[533390.742,6994052.408,126.093],[533387.649,6994056.057,126.047],[533348.256,6994107.273,125.782]', 2, 0, 85.617, 5170979, 1500079296000, 1, 0)""".execute
-//      sqlu"""INSERT INTO PROJECT_LINK_NAME VALUES (PROJECT_LINK_NAME_SEQ.nextval, $projectId, 66666, 'ROAD TEST')""".execute
-//      val namesBeforeUpdate = RoadNameDAO.getLatestRoadName(66666)
-//      projectService.updateRoadAddressWithProjectLinks(ProjectState.Saved2TR, projectId)
-//
-//      val project = projectService.getRoadAddressSingleProject(projectId)
-//      val validNamesAfterUpdate = RoadNameDAO.getCurrentRoadNamesByRoadNumber(66666)
-//      validNamesAfterUpdate.size should be(1)
-//      validNamesAfterUpdate.head.roadName should be(namesBeforeUpdate.get.roadName)
-//      project.get.statusInfo.getOrElse("") should be(roadNameWasNotSavedInProject + s"${66666}")
-//    }
-//  }
-
-  //TODO this will be implemented at VIITE-1541
-//    // Based on the "Terminate then transfer" test, this one checks for
-//  test("Provoke a IOException or ClientProtocolException exception when publishing a project and then check if the project state is changed to 9") {
-//
-//      var count = 0
-//      val roadLink = RoadLink(5170939L, Seq(Point(535605.272, 6982204.22, 85.90899999999965)), 540.3960283713503, State,
-//        99, TrafficDirection.AgainstDigitizing, UnknownLinkType, Some("25.06.2015 03:00:00"), Some("vvh_modified"),
-//        Map("MUNICIPALITYCODE" -> BigInt.apply(749)), InUse, NormalLinkInterface)
-//      runWithRollback {
-//        val countCurrentProjects = projectService.getRoadAddressAllProjects
-//        val id = 0
-//        val addresses = List(ReservedRoadPart(5: Long, 5: Long, 207: Long, Some(5L), Some(Discontinuity.apply("jatkuva")),
-//          Some(8L), newLength = None, newDiscontinuity = None, newEly = None))
-//        val roadAddressProject = RoadAddressProject(id, ProjectState.apply(1), "TestProject", "TestUser", DateTime.now(),
-//          "TestUser", DateTime.parse("1901-01-01"), DateTime.now(), "Some additional info", Seq(), None)
-//        val savedProject = projectService.createRoadLinkProject(roadAddressProject)
-//        mockForProject(savedProject.id, RoadAddressDAO.fetchByRoadPart(5, 207).map(toProjectLink(savedProject)))
-//        projectService.saveProject(savedProject.copy(reservedParts = addresses))
-//        val countAfterInsertProjects = projectService.getRoadAddressAllProjects
-//        count = countCurrentProjects.size + 1
-//        countAfterInsertProjects.size should be(count)
-//        projectService.allLinksHandled(savedProject.id) should be(false)
-//        val projectLinks = ProjectDAO.getProjectLinks(savedProject.id)
-//        val partitioned = projectLinks.partition(_.roadPartNumber == 207)
-//        val linkIds207 = partitioned._1.map(_.linkId).toSet
-//        reset(mockRoadLinkService)
-//        when(mockRoadLinkService.getRoadLinksHistoryFromVVH(any[Set[Long]])).thenReturn(Seq())
-//        when(mockRoadLinkService.getRoadLinksByLinkIdsFromVVH(any[Set[Long]], any[Boolean])).thenAnswer(
-//          toMockAnswer(projectLinks, roadLink)
-//        )
-//        projectService.updateProjectLinks(savedProject.id, Set(), linkIds207.toSeq, LinkStatus.Transfer, "-", 0, 0, 0, Option.empty[Int]) should be(None)
-//        projectService.updateProjectLinks(savedProject.id, Set(), Seq(5168510), LinkStatus.Terminated, "-", 0, 0, 0, Option.empty[Int]) should be(None)
-//        projectService.allLinksHandled(savedProject.id) should be(true)
-//        val changeProjectOpt = projectService.getChangeProject(savedProject.id)
-//        projectService.updateProjectLinks(savedProject.id, Set(), Seq(5168540), LinkStatus.Terminated, "-", 0, 0, 0, Option.empty[Int]) should be(None)
-//        // This will result in a NonFatal exception being thrown and caught inside the publish, making the update of the project for the state ErrorInViite
-//        // If the tests ever get a way to have TR connectivity then this needs to be somewhat addressed
-//        projectService.publishProject(savedProject.id)
-//        val currentProjectStatus = ProjectDAO.getProjectStatus(savedProject.id)
-//        currentProjectStatus.isDefined should be(true)
-//        currentProjectStatus.get.value should be(ProjectState.SendingToTR.value)
-//      }
-//
-//    }
-
-  //TODO this will be implemented at VIITE-1541
-//  test("Check correct roadName assignment via ProjectLinkName") {
-//    val roadNumber = 5L
-//    val roadPartNumber = 207L
-//    val testRoadName = "forTestingPurposes"
-//    runWithRollback {
-//      val rap = RoadAddressProject(0L, ProjectState.apply(1), "TestProject", "TestUser", DateTime.parse("1901-01-01"),
-//        "TestUser", DateTime.parse("1901-01-01"), DateTime.now(), "Some additional info",
-//        Seq(), None)
-//      val project = projectService.createRoadLinkProject(rap)
-//      val id = project.id
-//      mockForProject(id, RoadAddressDAO.fetchByRoadPart(roadNumber, roadPartNumber).map(toProjectLink(project)))
-//      projectService.saveProject(project.copy(reservedParts = Seq(
-//        ReservedRoadPart(0L, 5, 207, Some(0L), Some(Continuous), Some(8L), None, None, None, None, true))))
-//      val projectLinks = ProjectDAO.getProjectLinks(id)
-//      ProjectLinkNameDAO.create(id, roadNumber, testRoadName)
-//
-//      projectService.fillRoadNames(projectLinks.head).roadName.get should be(testRoadName)
-//    }
-//  }
-
-  //TODO this will be implemented at VIITE-1541
-//  test("Check correct roadName assignment via RoadNameDao") {
-//    val roadNumber = 5L
-//    val roadPartNumber = 207L
-//    val testRoadName = "forTestingPurposes"
-//    runWithRollback {
-//      val rap = RoadAddressProject(0L, ProjectState.apply(1), "TestProject", "TestUser", DateTime.parse("1901-01-01"),
-//        "TestUser", DateTime.parse("1901-01-01"), DateTime.now(), "Some additional info",
-//        Seq(), None)
-//      val project = projectService.createRoadLinkProject(rap)
-//      val id = project.id
-//      mockForProject(id, RoadAddressDAO.fetchByRoadPart(roadNumber, roadPartNumber).map(toProjectLink(project)))
-//      projectService.saveProject(project.copy(reservedParts = Seq(
-//        ReservedRoadPart(0L, 5, 207, Some(0L), Some(Continuous), Some(8L), None, None, None, None, true))))
-//      val projectLinks = ProjectDAO.getProjectLinks(id)
-//
-//      projectService.fillRoadNames(projectLinks.head).roadName.get should be(RoadNameDAO.getLatestRoadName(roadNumber).get.roadName)
-//    }
-//  }
-
-  //TODO this will be implemented at VIITE-1541
-//  test("Check correct roadName assignment via the name on the project link") {
-//    val roadNumber = 5L
-//    val roadPartNumber = 207L
-//    val testRoadName = "forTestingPurposes"
-//    runWithRollback {
-//      val rap = RoadAddressProject(0L, ProjectState.apply(1), "TestProject", "TestUser", DateTime.parse("1901-01-01"),
-//        "TestUser", DateTime.parse("1901-01-01"), DateTime.now(), "Some additional info",
-//        Seq(), None)
-//      val project = projectService.createRoadLinkProject(rap)
-//      val id = project.id
-//      mockForProject(id, RoadAddressDAO.fetchByRoadPart(roadNumber, roadPartNumber).map(toProjectLink(project)))
-//      projectService.saveProject(project.copy(reservedParts = Seq(
-//        ReservedRoadPart(0L, 5, 207, Some(0L), Some(Continuous), Some(8L), None, None, None, None, true))))
-//      val projectLinks = ProjectDAO.getProjectLinks(id)
-//
-//      projectService.fillRoadNames(projectLinks.head.copy(roadNumber = 9999L, roadName = Option(testRoadName))).roadName.get should be(testRoadName)
-//    }
-//  }
-
-  //TODO this will be implemented at VIITE-1541
-//  test("If the suplied, old, road address has a valid_to < sysdate then the outputted, new, road addresses are floating") {
-//    val road = 5L
-//    val roadPart = 205L
-//    val origStartM = 1024L
-//    val origEndM = 1547L
-//    val origStartD = Some(DateTime.now().minusYears(10))
-//    val linkId = 1049L
-//    val endM = 520.387
-//    val suravageLinkId = 5774839L
-//    val user = Some("user")
-//    val project = RoadAddressProject(-1L, Sent2TR, "split", user.get, DateTime.now(), user.get,
-//      DateTime.now().plusMonths(2), DateTime.now(), "", Seq(), None, None)
-//
-//    // Original road address: 1024 -> 1547
-//    val roadAddress = RoadAddress(1L, road, roadPart, PublicRoad, Track.Combined, Continuous, origStartM, origEndM, origStartD,
-//      None, None, linkId, 0.0, endM, SideCode.TowardsDigitizing, 86400L, (None, None), NoFloating, Seq(Point(1024.0, 0.0), Point(1025.0, 1544.386)),
-//      LinkGeomSource.NormalLinkInterface, 8L, NoTermination, 123)
-//
-//    val projectLink = ProjectLink(0, road, roadPart, Track.Combined, Continuous, 0, 0, Some(DateTime.now()), None, user,
-//      0, 0.0, 0.0, SideCode.TowardsDigitizing, (None, None), NoFloating, Seq(Point(0.0, 0.0), Point(0.0, 0.0)),
-//      -1L, null, PublicRoad, null, 0.0, 1L, 8L, false, None, 748800L)
-//    val transferAndNew = Seq(
-//
-//      // Transferred road address: 1028 -> 1128
-//      projectLink.copy(id = 2, startAddrMValue = origStartM + 4, endAdfanydrMValue = origStartM + 104, linkId = suravageLinkId,
-//        startMValue = 0.0, endMValue = 99.384, geometry = Seq(Point(1024.0, 0.0), Point(1024.0, 99.384)), status = LinkStatus.Transfer,
-//        linkGeomSource = LinkGeomSource.SuravageLinkInterface, geometryLength = 99.384, connectedLinkId = Some(linkId)),
-//
-//      // New road address: 1128 -> 1205
-//      projectLink.copy(id = 3, startAddrMValue = origStartM + 104, endAddrMValue = origStartM + 181, linkId = suravageLinkId,
-//        startMValue = 99.384, endMValue = 176.495, geometry = Seq(Point(1024.0, 99.384), Point(1101.111, 99.384)), status = LinkStatus.New,
-//        linkGeomSource = LinkGeomSource.SuravageLinkInterface, geometryLength = 77.111, connectedLinkId = Some(linkId)),
-//
-//      // Terminated road address: 1124 -> 1547
-//      projectLink.copy(id = 4, startAddrMValue = origStartM + 100, endAddrMValue = origEndM, linkId = linkId,
-//        startMValue = 99.384, endMValue = endM, geometry = Seq(Point(1024.0, 99.384), Point(1025.0, 1544.386)), status = LinkStatus.Terminated,
-//        linkGeomSource = LinkGeomSource.NormalLinkInterface, geometryLength = endM - 99.384, connectedLinkId = Some(suravageLinkId))
-//
-//    )
-//    val yesterdayDate = Option(DateTime.now().plusDays(-1))
-//    val result = projectService.createSplitRoadAddress(roadAddress.copy(validTo = yesterdayDate), transferAndNew, project)
-//    result should have size 4
-//    result.count(_.terminated == TerminationCode.Termination) should be(1)
-//    result.count(_.startDate == roadAddress.startDate) should be(2)
-//    result.count(_.startDate.get == project.startDate) should be(2)
-//    result.count(_.endDate.isEmpty) should be(2)
-//    result.filter(res => res.terminated == TerminationCode.NoTermination && res.roadwayNumber != -1000).forall(_.isFloating) should be(true)
-//
-//  }
-
-  //TODO this will be implemented at VIITE-1541
-//  test("RoadAddressHistoryCorrections should return the projectLinks that share the same start date (days, months and year) of the existing roadways") {
-//    runWithRollback {
-//      val roadNumber = 9999L
-//      val roadPartNumber = 9999L
-//      val linkId = 123456789L
-//      val nextRoadwayId = RoadAddressDAO.getNextRoadwayId
-//      val startDate = Some(DateTime.parse("2018-07-04"))
-//      val ra = Seq(RoadAddress(nextRoadwayId, roadNumber, roadPartNumber, RoadType.PublicRoad, Track.Combined, Discontinuity.Continuous, 0L, 10L,
-//        startDate, None, Option("TR"), linkId, 0.0, 10.0, SideCode.TowardsDigitizing, 1476392565000L, (None, None), floating = FloatingReason.NoFloating,
-//        Seq(Point(0.0, 0.0), Point(0.0, 10.0)), LinkGeomSource.NormalLinkInterface, 8, TerminationCode.NoTermination, 0))
-//      RoadAddressDAO.create(ra)
-//      val project = setUpProjectWithLinks(LinkStatus.Transfer, Seq(0L, 10L), roadNumber = roadNumber, roadPartNumber = roadPartNumber, roadwayId = nextRoadwayId, startDate = startDate)
-//      val links = projectService.getProjectLinks(project.id)
-//      val mappedLinks = projectService.roadAddressHistoryCorrections(links)
-//      mappedLinks.size should be(links.size)
-//      mappedLinks.head._1 should be(ra.head.id)
-//      mappedLinks.head._1 should be(links.head.roadwayId)
-//      mappedLinks.head._2.roadNumber should be(roadNumber)
-//      mappedLinks.head._2.roadPartNumber should be(roadPartNumber)
-//      mappedLinks.head._2.startDate.get should be(links.head.startDate.get)
-//    }
-//  }
-
-  //TODO this will be implemented at VIITE-1541
-//  test("Check the correct creation of road project history") {
-//    runWithRollback {
-//      val id = 0
-//      val addresses = List(ReservedRoadPart(5: Long, 5: Long, 205: Long, Some(5L), Some(Discontinuity.apply("jatkuva")), Some(8L), newLength = None, newDiscontinuity = None, newEly = None))
-//      val roadAddressProject = RoadAddressProject(id, ProjectState.apply(5), "TestProject", "TestUser", DateTime.now(), "TestUser", DateTime.parse("2021-01-01"), DateTime.now(), "Some additional info", Seq(), None)
-//      val savedProject = projectService.createRoadLinkProject(roadAddressProject)
-//      mockForProject(savedProject.id, RoadAddressDAO.fetchByRoadPart(5, 205).map(toProjectLink(savedProject)))
-//      projectService.saveProject(savedProject.copy(reservedParts = addresses))
-//      val projectLinks = ProjectDAO.getProjectLinks(savedProject.id)
-//      projectLinks.size should be(66)
-//
-//      val linkIds = projectLinks.map(pl => pl.track.value -> pl.linkId).groupBy(_._1).mapValues(_.map(_._2).toSet)
-//      val newLinkTemplates = Seq(ProjectLink(-1000L, 0L, 0L, Track.apply(99), Discontinuity.Continuous, 0L, 0L, None, None,
-//        None, 1234L, 0.0, 43.1, SideCode.Unknown, (None, None), FloatingReason.NoFloating,
-//        Seq(Point(468.5, 0.5), Point(512.0, 0.0)), 0L, LinkStatus.Unknown, RoadType.PublicRoad, LinkGeomSource.NormalLinkInterface, 43.1, 0L, 0, false,
-//        None, 86400L),
-//        ProjectLink(-1000L, 0L, 0L, Track.apply(99), Discontinuity.Continuous, 0L, 0L, None, None,
-//          None, 1235L, 0.0, 71.1, SideCode.Unknown, (None, None), FloatingReason.NoFloating,
-//          Seq(Point(510.0, 0.0), Point(581.0, 0.0)), 0L, LinkStatus.Unknown, RoadType.PublicRoad, LinkGeomSource.NormalLinkInterface, 71.1, 0L, 0, false,
-//          None, 86400L))
-//      projectService.updateProjectLinks(savedProject.id, Set(), Seq(5172715, 5172714, 5172031, 5172030), LinkStatus.Terminated, "-", 5, 205, 0, None)
-//      linkIds.keySet.foreach(k =>
-//        projectService.updateProjectLinks(savedProject.id, Set(), (linkIds(k) -- Set(5172715, 5172714, 5172031, 5172030)).toSeq, LinkStatus.Transfer, "-", 5, 205, k, None)
-//      )
-//      ProjectDAO.getProjectLinks(savedProject.id).size should be(66)
-//      when(mockRoadLinkService.getSuravageRoadLinksFromVVH(any[Set[Long]])).thenReturn(Seq())
-//      when(mockRoadLinkService.getRoadLinksByLinkIdsFromVVH(any[Set[Long]], any[Boolean])).thenReturn(newLinkTemplates.take(1).map(toRoadLink))
-//      createProjectLinks(newLinkTemplates.take(1).map(_.linkId), savedProject.id, 5L, 205L, 1, 5, 2, 1, 8, "U", "road name").get("success") should be(Some(true))
-//      when(mockRoadLinkService.getRoadLinksByLinkIdsFromVVH(any[Set[Long]], any[Boolean])).thenReturn(newLinkTemplates.tail.take(1).map(toRoadLink))
-//      createProjectLinks(newLinkTemplates.tail.take(1).map(_.linkId), savedProject.id, 5L, 205L, 2, 5, 2, 1, 8, "U", "road name").get("success") should be(Some(true))
-//      ProjectDAO.getProjectLinks(savedProject.id).size should be(68)
-//      projectService.allLinksHandled(savedProject.id) should be(true)
-//      ProjectDAO.moveProjectLinksToHistory(savedProject.id)
-//      ProjectDAO.getProjectLinks(savedProject.id).size should be(0)
-//      projectService.fetchProjectHistoryLinks(savedProject.id).size should be (68)
-//    }
-//  }
-
-  //TODO- will be implemented at VIITE-1541
-
-  /*test("road name should not be saved saved on TR success response if road number > 70.000 and it has no name") {
-=======
   test("Test expireHistoryRows When expiring one roadway by id Then it should be expired by validTo date") {
     runWithRollback {
 
@@ -2399,7 +1759,6 @@
   }
 
   test("Test Road names should not have valid road name for any roadnumber after TR response") {
->>>>>>> a6fddb01
     runWithRollback {
       val projectId = Sequences.nextViitePrimaryKeySeqValue
       sqlu"""INSERT INTO ROAD_NAME VALUES (ROAD_NAME_SEQ.nextval, 66666, 'ROAD TEST', TIMESTAMP '2018-03-23 12:26:36.000000', null, TIMESTAMP '2018-03-23 12:26:36.000000', null, 'test user', TIMESTAMP '2018-03-23 12:26:36.000000')""".execute
@@ -2811,6 +2170,279 @@
    }
  }
 
+  test("Test handleNewRoadNames - Test if a new RoadName is created from a project link") {
+    runWithRollback {
+
+      val testRoadNumber = 9999
+      val testName = "TEST ROAD NAME"
+
+      val rap = Project(0L, ProjectState.apply(1), "TestProject", "TestUser", DateTime.parse("1901-01-01"),
+        "TestUser", DateTime.parse("1901-01-01"), DateTime.now(), "Some additional info",
+        Seq(), None)
+      val project = projectService.createRoadLinkProject(rap)
+
+      val changeInfos = List(
+        RoadwayChangeInfo(AddressChangeType.New,
+          source = dummyRoadwayChangeSection(Some(testRoadNumber), Some(1L), Some(0L), Some(0L), Some(100L), Some(RoadType.apply(1)), Some(Discontinuity.Continuous), Some(8L)),
+          target = dummyRoadwayChangeSection(Some(testRoadNumber), Some(1L), Some(0L), Some(100L), Some(200L), Some(RoadType.apply(5)), Some(Discontinuity.Continuous), Some(8L)),
+          Continuous, RoadType.apply(1), reversed = false, 1),
+
+        RoadwayChangeInfo(AddressChangeType.Unchanged,
+          source = dummyRoadwayChangeSection(Some(testRoadNumber), Some(1L), Some(0L), Some(100L), Some(200L), Some(RoadType.apply(1)), Some(Discontinuity.Continuous), Some(8L)),
+          target = dummyRoadwayChangeSection(Some(testRoadNumber), Some(1L), Some(0L), Some(100L), Some(200L), Some(RoadType.apply(5)), Some(Discontinuity.Continuous), Some(8L)),
+          Continuous, RoadType.apply(5), reversed = false, 2),
+
+        RoadwayChangeInfo(AddressChangeType.Unchanged,
+          source = dummyRoadwayChangeSection(Some(testRoadNumber), Some(1L), Some(0L), Some(200L), Some(400L), Some(RoadType.apply(1)), Some(Discontinuity.Continuous), Some(8L)),
+          target = dummyRoadwayChangeSection(Some(testRoadNumber), Some(1L), Some(0L), Some(200L), Some(400L), Some(RoadType.apply(1)), Some(Discontinuity.Continuous), Some(8L)),
+          Continuous, RoadType.apply(5), reversed = false, 3)
+      )
+
+      val projectStartTime = DateTime.now();
+
+      val changes = List(
+        ProjectRoadwayChange(project.id, Some("projectName"), 8, "Test", DateTime.now(), changeInfos.head, projectStartTime, Some(0)),
+        ProjectRoadwayChange(project.id, Some("projectName"), 8, "Test", DateTime.now(), changeInfos(1), projectStartTime, Some(0)),
+        ProjectRoadwayChange(project.id, Some("projectName"), 8, "Test", DateTime.now(), changeInfos(2), projectStartTime, Some(0))
+      )
+
+      ProjectLinkNameDAO.create(project.id, testRoadNumber, testName)
+
+      // Method to be tested
+      projectService.handleNewRoadNames(changes)
+
+      // Test if project link is removed from DB
+      ProjectLinkNameDAO.get(project.id, testRoadNumber) should be (None)
+
+      // Test if the new roadnames have the test road name & number
+      val roadnames = RoadNameDAO.getAllByRoadNumber(testRoadNumber)
+      roadnames.foreach(rn => {
+        rn.roadName should be (testName)
+        rn.roadNumber should be (testRoadNumber)
+      })
+    }
+  }
+
+  test("Test handleTerminatedRoadwayChanges - When a project has a Termination RoadWayChange then the RoadName(s) for that RoadNumber have to be expired") {
+    runWithRollback {
+
+      val roadNumber = 9999
+      val name = "TEST ROAD NAME"
+
+      val roadnames = Seq(
+        RoadName(99999, roadNumber, name, startDate = Some(DateTime.now()), createdBy = "Test")
+      )
+      RoadNameDAO.create(roadnames)
+
+      val changeInfos = List(
+        RoadwayChangeInfo(AddressChangeType.Termination,
+          source = dummyRoadwayChangeSection(Some(roadNumber), Some(1L), Some(0L), Some(0L), Some(100L), Some(RoadType.apply(1)), Some(Discontinuity.Continuous), Some(8L)),
+          target = dummyRoadwayChangeSection(Some(roadNumber), Some(1L), Some(0L), Some(100L), Some(200L), Some(RoadType.apply(5)), Some(Discontinuity.Continuous), Some(8L)),
+          Continuous, RoadType.apply(1), reversed = false, 1),
+
+        RoadwayChangeInfo(AddressChangeType.Unchanged,
+          source = dummyRoadwayChangeSection(Some(roadNumber), Some(1L), Some(0L), Some(100L), Some(200L), Some(RoadType.apply(1)), Some(Discontinuity.Continuous), Some(8L)),
+          target = dummyRoadwayChangeSection(Some(roadNumber), Some(1L), Some(0L), Some(100L), Some(200L), Some(RoadType.apply(5)), Some(Discontinuity.Continuous), Some(8L)),
+          Continuous, RoadType.apply(5), reversed = false, 2),
+
+        RoadwayChangeInfo(AddressChangeType.Unchanged,
+          source = dummyRoadwayChangeSection(Some(roadNumber), Some(1L), Some(0L), Some(200L), Some(400L), Some(RoadType.apply(1)), Some(Discontinuity.Continuous), Some(8L)),
+          target = dummyRoadwayChangeSection(Some(roadNumber), Some(1L), Some(0L), Some(200L), Some(400L), Some(RoadType.apply(1)), Some(Discontinuity.Continuous), Some(8L)),
+          Continuous, RoadType.apply(5), reversed = false, 3)
+      )
+
+      val projectStartTime = DateTime.now();
+
+      val changes = List(
+        ProjectRoadwayChange(0L, Some("projectName"), 8, "Test", DateTime.now(), changeInfos.head, projectStartTime, Some(0)),
+        ProjectRoadwayChange(0L, Some("projectName"), 8, "Test", DateTime.now(), changeInfos(1), projectStartTime, Some(0)),
+        ProjectRoadwayChange(0L, Some("projectName"), 8, "Test", DateTime.now(), changeInfos(2), projectStartTime, Some(0))
+      )
+
+      // Method to be tested
+      projectService.handleTerminatedRoadwayChanges(changes)
+
+      val roadNames = RoadNameDAO.getAllByRoadNumber(roadNumber)
+      roadNames.foreach(rn => {
+        rn.endDate.isDefined should be (true)
+        rn.endDate.get.toLocalDate should be (projectStartTime.toLocalDate)
+      })
+
+    }
+  }
+
+  test("Test handleTransferAndRenumeration: Transfer to new roadway - If source roadway exists expire its road name and create new road name for targer road number") {
+    runWithRollback {
+
+      val srcRoadNumber = 9998
+      val targetRoadNumber = 9999
+      val testName = "TEST ROAD NAME"
+
+      val rap = Project(0L, ProjectState.apply(1), "TestProject", "TestUser", DateTime.parse("1901-01-01"),
+        "TestUser", DateTime.parse("1901-01-01"), DateTime.now(), "Some additional info",
+        Seq(), None)
+      val project = projectService.createRoadLinkProject(rap)
+      ProjectLinkNameDAO.create(project.id, targetRoadNumber, testName)
+
+      val roadnames = Seq(RoadName(99999, srcRoadNumber, testName, startDate = Some(DateTime.now()), createdBy = "Test"))
+      RoadNameDAO.create(roadnames)
+
+      val roadways = List(dummyRoadway(0L, srcRoadNumber, 0L, 0L, 0L, DateTime.now, Some(DateTime.now)))
+      roadwayDAO.create(roadways)
+
+      val changeInfos = List(
+        RoadwayChangeInfo(AddressChangeType.Transfer,
+          source = dummyRoadwayChangeSection(Some(srcRoadNumber), Some(1L), Some(0L), Some(0L), Some(100L), Some(RoadType.apply(1)), Some(Discontinuity.Continuous), Some(8L)),
+          target = dummyRoadwayChangeSection(Some(targetRoadNumber), Some(1L), Some(0L), Some(100L), Some(200L), Some(RoadType.apply(5)), Some(Discontinuity.Continuous), Some(8L)),
+          Continuous, RoadType.apply(1), reversed = false, 1)
+      )
+
+      val changes = List(
+        ProjectRoadwayChange(project.id, Some("projectName"), 8, "Test", DateTime.now(), changeInfos.head, project.startDate, Some(0))
+      )
+      projectService.handleTransferAndRenumeration(changes)
+      ProjectLinkNameDAO.get(project.id, targetRoadNumber) should be(None)
+      val srcRoadNames = RoadNameDAO.getAllByRoadNumber(srcRoadNumber)
+      srcRoadNames.foreach(rn => {
+        rn.endDate.isDefined should be(true)
+        rn.endDate.get.toLocalDate should be(project.startDate.toLocalDate)
+      })
+      val targetRoadNames = RoadNameDAO.getAllByRoadNumber(targetRoadNumber)
+      targetRoadNames.foreach(rn => {
+        rn.roadNumber should be(targetRoadNumber)
+        rn.roadName should be(testName)
+      })
+    }
+  }
+
+  test("Test handleTransferAndRenumeration: Transfer to existing roadway - If source roadway exists expire its roadname") {
+    runWithRollback {
+
+      val srcRoadNumber = 9998
+      val targetRoadNumber = 9999
+      val testName = "TEST ROAD NAME"
+
+      val rap = Project(0L, ProjectState.apply(1), "TestProject", "TestUser", DateTime.parse("1901-01-01"),
+        "TestUser", DateTime.parse("1901-01-01"), DateTime.now(), "Some additional info",
+        Seq(), None)
+      val project = projectService.createRoadLinkProject(rap)
+      ProjectLinkNameDAO.create(project.id, targetRoadNumber, testName)
+
+      val roadnames = Seq(RoadName(99999, srcRoadNumber, testName, startDate = Some(DateTime.now()), createdBy = "Test"))
+      RoadNameDAO.create(roadnames)
+
+      val roadways = List(
+        Roadway(0L, 0L, srcRoadNumber, 0L, RoadType.PublicRoad, Track.Combined, Continuous, 0L, 0L, false, DateTime.now, Some(DateTime.now), "dummy", None, 0L, NoTermination),
+        Roadway(-1L, 0L, targetRoadNumber, 0L, RoadType.PublicRoad, Track.Combined, Continuous, 0L, 0L, false, DateTime.now, Some(DateTime.now), "dummy", None, 0L, NoTermination)
+      )
+      roadwayDAO.create(roadways)
+
+      val changeInfos = List(
+        RoadwayChangeInfo(AddressChangeType.Transfer,
+          source = dummyRoadwayChangeSection(Some(srcRoadNumber), Some(1L), Some(0L), Some(0L), Some(100L), Some(RoadType.apply(1)), Some(Discontinuity.Continuous), Some(8L)),
+          target = dummyRoadwayChangeSection(Some(targetRoadNumber), Some(1L), Some(0L), Some(100L), Some(200L), Some(RoadType.apply(5)), Some(Discontinuity.Continuous), Some(8L)),
+          Continuous, RoadType.apply(1), reversed = false, 1)
+      )
+
+      val changes = List(
+        ProjectRoadwayChange(project.id, Some("projectName"), 8, "Test", DateTime.now(), changeInfos.head, project.startDate, Some(0))
+      )
+      projectService.handleTransferAndRenumeration(changes)
+
+      val srcRoadNames = RoadNameDAO.getAllByRoadNumber(srcRoadNumber)
+      srcRoadNames.foreach(rn => {
+        rn.endDate.isDefined should be(true)
+        rn.endDate.get.toLocalDate should be(project.startDate.toLocalDate)
+      })
+    }
+  }
+
+  test("Test handleTransferAndRenumeration: Renumeration to new roadway - If source roadway exists expire its road name and create new road name for targer road number") {
+    runWithRollback {
+
+      val srcRoadNumber = 9998
+      val targetRoadNumber = 9999
+      val testName = "TEST ROAD NAME"
+
+      val rap = Project(0L, ProjectState.apply(1), "TestProject", "TestUser", DateTime.parse("1901-01-01"),
+        "TestUser", DateTime.parse("1901-01-01"), DateTime.now(), "Some additional info",
+        Seq(), None)
+      val project = projectService.createRoadLinkProject(rap)
+      ProjectLinkNameDAO.create(project.id, targetRoadNumber, testName)
+
+      val roadnames = Seq(RoadName(99999, srcRoadNumber, testName, startDate = Some(DateTime.now()), createdBy = "Test"))
+      RoadNameDAO.create(roadnames)
+
+      val roadways = List(dummyRoadway(0L, srcRoadNumber, 0L, 0L, 0L, DateTime.now, Some(DateTime.now)))
+      roadwayDAO.create(roadways)
+
+      val changeInfos = List(
+        RoadwayChangeInfo(AddressChangeType.ReNumeration,
+          source = dummyRoadwayChangeSection(Some(srcRoadNumber), Some(1L), Some(0L), Some(0L), Some(100L), Some(RoadType.apply(1)), Some(Discontinuity.Continuous), Some(8L)),
+          target = dummyRoadwayChangeSection(Some(targetRoadNumber), Some(1L), Some(0L), Some(100L), Some(200L), Some(RoadType.apply(5)), Some(Discontinuity.Continuous), Some(8L)),
+          Continuous, RoadType.apply(1), reversed = false, 1)
+      )
+
+      val changes = List(
+        ProjectRoadwayChange(project.id, Some("projectName"), 8, "Test", DateTime.now(), changeInfos.head, project.startDate, Some(0))
+      )
+      projectService.handleTransferAndRenumeration(changes)
+      ProjectLinkNameDAO.get(project.id, targetRoadNumber) should be(None)
+      val srcRoadNames = RoadNameDAO.getAllByRoadNumber(srcRoadNumber)
+      srcRoadNames.foreach(rn => {
+        rn.endDate.isDefined should be(true)
+        rn.endDate.get.toLocalDate should be(project.startDate.toLocalDate)
+      })
+      val targetRoadNames = RoadNameDAO.getAllByRoadNumber(targetRoadNumber)
+      targetRoadNames.foreach(rn => {
+        rn.roadNumber should be(targetRoadNumber)
+        rn.roadName should be(testName)
+      })
+    }
+  }
+
+  test("Test handleTransferAndRenumeration: Renumeration to existing roadway - If source roadway exists expire its roadname") {
+    runWithRollback {
+
+      val srcRoadNumber = 9998
+      val targetRoadNumber = 9999
+      val testName = "TEST ROAD NAME"
+
+      val rap = Project(0L, ProjectState.apply(1), "TestProject", "TestUser", DateTime.parse("1901-01-01"),
+        "TestUser", DateTime.parse("1901-01-01"), DateTime.now(), "Some additional info",
+        Seq(), None)
+      val project = projectService.createRoadLinkProject(rap)
+      ProjectLinkNameDAO.create(project.id, targetRoadNumber, testName)
+
+      val roadnames = Seq(RoadName(99999, srcRoadNumber, testName, startDate = Some(DateTime.now()), createdBy = "Test"))
+      RoadNameDAO.create(roadnames)
+
+      val roadways = List(
+        Roadway(0L, 0L, srcRoadNumber, 0L, RoadType.PublicRoad, Track.Combined, Continuous, 0L, 0L, false, DateTime.now, Some(DateTime.now), "dummy", None, 0L, NoTermination),
+        Roadway(-1L, 0L, targetRoadNumber, 0L, RoadType.PublicRoad, Track.Combined, Continuous, 0L, 0L, false, DateTime.now, Some(DateTime.now), "dummy", None, 0L, NoTermination)
+      )
+      roadwayDAO.create(roadways)
+
+      val changeInfos = List(
+        RoadwayChangeInfo(AddressChangeType.ReNumeration,
+          source = dummyRoadwayChangeSection(Some(srcRoadNumber), Some(1L), Some(0L), Some(0L), Some(100L), Some(RoadType.apply(1)), Some(Discontinuity.Continuous), Some(8L)),
+          target = dummyRoadwayChangeSection(Some(targetRoadNumber), Some(1L), Some(0L), Some(100L), Some(200L), Some(RoadType.apply(5)), Some(Discontinuity.Continuous), Some(8L)),
+          Continuous, RoadType.apply(1), reversed = false, 1)
+      )
+
+      val changes = List(
+        ProjectRoadwayChange(project.id, Some("projectName"), 8, "Test", DateTime.now(), changeInfos.head, project.startDate, Some(0))
+      )
+      projectService.handleTransferAndRenumeration(changes)
+
+      val srcRoadNames = RoadNameDAO.getAllByRoadNumber(srcRoadNumber)
+      srcRoadNames.foreach(rn => {
+        rn.endDate.isDefined should be(true)
+        rn.endDate.get.toLocalDate should be(project.startDate.toLocalDate)
+      })
+    }
+  }
+
   //TODO remove after cleaning all floating code
   /*test("If the suplied, old, road address has a valid_to < sysdate then the outputted, new, road addresses are floating") {
     val road = 5L
