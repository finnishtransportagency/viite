--- conflicted
+++ resolved
@@ -1,9 +1,6 @@
 package fi.liikennevirasto.viite
 
-<<<<<<< HEAD
 import java.net.ConnectException
-=======
->>>>>>> 59b9a73d
 import java.util.Properties
 
 import fi.liikennevirasto.digiroad2.asset.ConstructionType.InUse
@@ -12,19 +9,16 @@
 import fi.liikennevirasto.digiroad2.linearasset.RoadLink
 import fi.liikennevirasto.digiroad2.masstransitstop.oracle.Sequences
 import fi.liikennevirasto.digiroad2.oracle.OracleDatabase
-<<<<<<< HEAD
 import fi.liikennevirasto.digiroad2.{DigiroadEventBus, Point, RoadLinkService}
 import fi.liikennevirasto.viite.dao.{Discontinuity, ProjectState, RoadAddressDAO, RoadAddressProject}
 import org.apache.http.client.config.RequestConfig
 import org.apache.http.client.methods.HttpGet
 import org.apache.http.conn.{ConnectTimeoutException, HttpHostConnectException}
 import org.apache.http.impl.client.HttpClientBuilder
-=======
 import fi.liikennevirasto.digiroad2._
 import fi.liikennevirasto.digiroad2.util.Track
 import fi.liikennevirasto.viite.dao._
 import fi.liikennevirasto.viite.process.ProjectDeltaCalculator
->>>>>>> 59b9a73d
 import org.joda.time.DateTime
 import org.mockito.Mockito.when
 import org.scalatest.{FunSuite, Matchers}
@@ -143,57 +137,6 @@
     runWithRollback { projectService.getRoadAddressAllProjects() } should have size (count - 1)
   }
 
-<<<<<<< HEAD
-  test("fetch project data and send it to TR") {
-    assume(testConnection)
-    runWithRollback{
-      //Assuming that there is data to show
-      val projectId = 0
-      val responses = projectService.getRoadAddressChangesAndSendToTR(Set(projectId))
-      responses.isEmpty should be(false)
-      responses.head.projectId should be(projectId)
-    }
-  }
-
-  test ("update ProjectStatus when TR saved")
-  {
-    val sent2TRState=ProjectState.apply(2) //notfinnished
-    val savedState=ProjectState.apply(5)
-    val projectId=0
-    val addresses = List(ReservedRoadPart(5:Long, 203:Long, 203:Long, 5:Double, Discontinuity.apply("jatkuva"), 8:Long))
-    val roadAddressProject = RoadAddressProject(projectId, ProjectState.apply(2), "TestProject", "TestUser", DateTime.now(), "TestUser", DateTime.parse("1901-01-01"), DateTime.now(), "Some additional info", List())
-    runWithRollback{
-      val saved = projectService.createRoadLinkProject(roadAddressProject)._1
-      val stateaftercheck= projectService.updateProjectStatusIfNeeded(sent2TRState,savedState,saved.id)
-      stateaftercheck.description should be (ProjectState.Saved2TR.description)
-    }
-
-  }
-
-  test ("Update to TRerror state")
-  {
-    val sent2TRState=ProjectState.apply(2) //notfinnished
-  val savedState=ProjectState.apply(3)
-    val projectId=0
-    val addresses = List(ReservedRoadPart(5:Long, 203:Long, 203:Long, 5:Double, Discontinuity.apply("jatkuva"), 8:Long))
-    val roadAddressProject = RoadAddressProject(projectId, ProjectState.apply(2), "TestProject", "TestUser", DateTime.now(), "TestUser", DateTime.parse("1901-01-01"), DateTime.now(), "Some additional info", List())
-    runWithRollback{
-      val saved = projectService.createRoadLinkProject(roadAddressProject)._1
-      val stateaftercheck= projectService.updateProjectStatusIfNeeded(sent2TRState,savedState,saved.id)
-      stateaftercheck.description should be (ProjectState.ErroredInTR.description)
-    }
-
-
-
-  }
-
-
-
-
-
-
-
-=======
   ignore("Fetch project links") { // Needs more of mocking because of Futures + transactions disagreeing
     val roadLinkService = new RoadLinkService(new VVHClient(properties.getProperty("digiroad2.VVHRestApiEndPoint")), mockEventBus, new DummySerializer) {
       override def withDynSession[T](f: => T): T = f
@@ -280,5 +223,53 @@
     runWithRollback { projectService.getRoadAddressAllProjects() } should have size (count - 1)
   }
 
->>>>>>> 59b9a73d
+  test("fetch project data and send it to TR") {
+    assume(testConnection)
+    runWithRollback{
+      //Assuming that there is data to show
+      val projectId = 0
+      val responses = projectService.getRoadAddressChangesAndSendToTR(Set(projectId))
+      responses.isEmpty should be(false)
+      responses.head.projectId should be(projectId)
+    }
+  }
+
+  test ("update ProjectStatus when TR saved")
+  {
+    val sent2TRState=ProjectState.apply(2) //notfinnished
+    val savedState=ProjectState.apply(5)
+    val projectId=0
+    val addresses = List(ReservedRoadPart(5:Long, 203:Long, 203:Long, 5:Double, Discontinuity.apply("jatkuva"), 8:Long))
+    val roadAddressProject = RoadAddressProject(projectId, ProjectState.apply(2), "TestProject", "TestUser", DateTime.now(), "TestUser", DateTime.parse("1901-01-01"), DateTime.now(), "Some additional info", List())
+    runWithRollback{
+      val saved = projectService.createRoadLinkProject(roadAddressProject)._1
+      val stateaftercheck= projectService.updateProjectStatusIfNeeded(sent2TRState,savedState,saved.id)
+      stateaftercheck.description should be (ProjectState.Saved2TR.description)
+    }
+
+  }
+
+  test ("Update to TRerror state")
+  {
+    val sent2TRState=ProjectState.apply(2) //notfinnished
+  val savedState=ProjectState.apply(3)
+    val projectId=0
+    val addresses = List(ReservedRoadPart(5:Long, 203:Long, 203:Long, 5:Double, Discontinuity.apply("jatkuva"), 8:Long))
+    val roadAddressProject = RoadAddressProject(projectId, ProjectState.apply(2), "TestProject", "TestUser", DateTime.now(), "TestUser", DateTime.parse("1901-01-01"), DateTime.now(), "Some additional info", List())
+    runWithRollback{
+      val saved = projectService.createRoadLinkProject(roadAddressProject)._1
+      val stateaftercheck= projectService.updateProjectStatusIfNeeded(sent2TRState,savedState,saved.id)
+      stateaftercheck.description should be (ProjectState.ErroredInTR.description)
+    }
+
+
+
+  }
+
+
+
+
+
+
+
 }