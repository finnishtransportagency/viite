package fi.liikennevirasto.viite

import java.net.ConnectException
import java.util.Properties

import fi.liikennevirasto.digiroad2.asset.ConstructionType.InUse
import fi.liikennevirasto.digiroad2.asset.LinkGeomSource.NormalLinkInterface
import fi.liikennevirasto.digiroad2.asset._
import fi.liikennevirasto.digiroad2.linearasset.RoadLink
import fi.liikennevirasto.digiroad2.masstransitstop.oracle.Sequences
import fi.liikennevirasto.digiroad2.oracle.OracleDatabase
import fi.liikennevirasto.digiroad2.util.Track
import fi.liikennevirasto.digiroad2.{DigiroadEventBus, Point, RoadLinkService, _}
import fi.liikennevirasto.viite.dao.Discontinuity.Discontinuous
import fi.liikennevirasto.viite.dao.{Discontinuity, ProjectState, RoadAddressProject, _}
import fi.liikennevirasto.viite.model.{Anomaly, ProjectAddressLink, RoadAddressLinkLike}
import fi.liikennevirasto.viite.process.ProjectDeltaCalculator
import org.apache.http.client.config.RequestConfig
import org.apache.http.client.methods.HttpGet
import org.apache.http.conn.{ConnectTimeoutException, HttpHostConnectException}
import org.apache.http.impl.client.HttpClientBuilder
import org.joda.time.DateTime
import org.mockito.Mockito.when
import org.mockito.Matchers._
import org.scalatest.mock.MockitoSugar
import org.scalatest.{FunSuite, Matchers}
import slick.driver.JdbcDriver.backend.Database
import slick.driver.JdbcDriver.backend.Database.dynamicSession
import slick.jdbc.StaticQuery.interpolation

class ProjectServiceSpec  extends FunSuite with Matchers {
  val properties: Properties = {
    val props = new Properties()
    props.load(getClass.getResourceAsStream("/digiroad2.properties"))
    props
  }
  val mockRoadLinkService = MockitoSugar.mock[RoadLinkService]
  val mockEventBus = MockitoSugar.mock[DigiroadEventBus]
  val roadAddressService = new RoadAddressService(mockRoadLinkService,mockEventBus) {
    override def withDynSession[T](f: => T): T = f
    override def withDynTransaction[T](f: => T): T = f
  }
  val projectService = new ProjectService(roadAddressService, mockRoadLinkService, mockEventBus) {
    override def withDynSession[T](f: => T): T = f
    override def withDynTransaction[T](f: => T): T = f
  }

  def runWithRollback[T](f: => T): T = {
    Database.forDataSource(OracleDatabase.ds).withDynTransaction {
      val t = f
      dynamicSession.rollback()
      t
    }
  }
  val dr2properties: Properties = {
    val props = new Properties()
    props.load(getClass.getResourceAsStream("/digiroad2.properties"))
    props
  }

  private def testConnection: Boolean = {
    val url = dr2properties.getProperty("digiroad2.tierekisteriViiteRestApiEndPoint")
    val request = new HttpGet(url)
    request.setConfig(RequestConfig.custom().setConnectTimeout(2500).build())
    val client = HttpClientBuilder.create().build()
    try {
      val response = client.execute(request)
      try {
        response.getStatusLine.getStatusCode >= 200
      } finally {
        response.close()
      }
    } catch {
      case e: HttpHostConnectException =>
        false
      case e: ConnectTimeoutException =>
        false
      case e: ConnectException =>
        false
    }
  }

  private def toProjectLink(project: RoadAddressProject)(roadAddress: RoadAddress): ProjectLink = {
    ProjectLink(id=NewRoadAddress, roadAddress.roadNumber, roadAddress.roadPartNumber, roadAddress.track,
      roadAddress.discontinuity, roadAddress.startAddrMValue, roadAddress.endAddrMValue, roadAddress.startDate,
      roadAddress.endDate, modifiedBy=Option(project.createdBy), 0L, roadAddress.linkId, roadAddress.startMValue, roadAddress.endMValue,
      roadAddress.sideCode, roadAddress.calibrationPoints, floating=false, roadAddress.geom, project.id, LinkStatus.NotHandled, RoadType.PublicRoad)
  }

  private def toProjectAddressLink(ral: RoadAddressLinkLike): ProjectAddressLink = {
    ProjectAddressLink(ral.id, ral.linkId, ral.geometry, ral.length, ral.administrativeClass, ral.linkType, ral.roadLinkType,
      ral.constructionType, ral.roadLinkSource, ral.roadType, ral.roadName, ral.municipalityCode, ral.modifiedAt, ral.modifiedBy,
      ral.attributes, ral.roadNumber, ral.roadPartNumber, ral.trackCode, ral.elyCode, ral.discontinuity,
      ral.startAddressM, ral.endAddressM, ral.startMValue, ral.endMValue, ral.sideCode, ral.startCalibrationPoint, ral.endCalibrationPoint,
      ral.anomaly, ral.lrmPositionId, LinkStatus.Unknown)
  }

  test ("create road link project without road parts") {
    runWithRollback{
      val roadAddressProject = RoadAddressProject(0, ProjectState.apply(1), "TestProject", "TestUser", DateTime.now(), "TestUser", DateTime.parse("1901-01-01"), DateTime.now(), "Some additional info", List.empty[ReservedRoadPart], None)
      val (project, projLinkOpt, formLines, str) = projectService.createRoadLinkProject(roadAddressProject)
      projLinkOpt should be (None)
      formLines should have size (0)

    }
  }

  test ("create road link project without valid roadParts") {
    val roadlink = RoadLink(5175306,Seq(Point(535605.272,6982204.22,85.90899999999965))
      ,540.3960283713503,State,99,TrafficDirection.AgainstDigitizing,UnknownLinkType,Some("25.06.2015 03:00:00"), Some("vvh_modified"),Map("MUNICIPALITYCODE" -> BigInt.apply(749)),
      InUse,NormalLinkInterface)
    when(mockRoadLinkService.getRoadLinksByLinkIdsFromVVH(Set(5175306L))).thenReturn(Seq(roadlink))
    runWithRollback{
      val roadAddressProject = RoadAddressProject(0, ProjectState.apply(1), "TestProject", "TestUser", DateTime.now(), "TestUser", DateTime.parse("1901-01-01"), DateTime.now(), "Some additional info", List.empty[ReservedRoadPart], None)
      val (project, projLinkOpt, formLines, str) = projectService.createRoadLinkProject(roadAddressProject)
      projLinkOpt should be (None)
      formLines should have size (0)
    }
  }

  test("create and get projects by id") {
    var count = 0
    runWithRollback {
      val countCurrentProjects = projectService.getRoadAddressAllProjects()
      val id = 0
      val addresses:List[ReservedRoadPart]= List(ReservedRoadPart(5:Long, 203:Long, 203:Long, 5:Double, Discontinuity.apply("jatkuva"), 8:Long, None:Option[DateTime], None:Option[DateTime]))
      val roadAddressProject = RoadAddressProject(id, ProjectState.apply(1), "TestProject", "TestUser", DateTime.now(), "TestUser", DateTime.parse("1901-01-01"), DateTime.now(), "Some additional info", addresses, None)
      projectService.createRoadLinkProject(roadAddressProject)
      val countAfterInsertProjects = projectService.getRoadAddressAllProjects()
      count = countCurrentProjects.size + 1
      countAfterInsertProjects.size should be (count)
    }
    runWithRollback {
      projectService.getRoadAddressAllProjects().size should be (count-1)
    }
  }

  test("save project") {
    var count = 0
    runWithRollback {
      val countCurrentProjects = projectService.getRoadAddressAllProjects()
      val id = 0
      val addresses = List(ReservedRoadPart(5:Long, 203:Long, 203:Long, 5:Double, Discontinuity.apply("jatkuva"), 8:Long, None:Option[DateTime], None:Option[DateTime]))
      val roadAddressProject = RoadAddressProject(id, ProjectState.apply(1), "TestProject", "TestUser", DateTime.now(), "TestUser", DateTime.parse("1901-01-01"), DateTime.now(), "Some additional info", List(), None)
      val saved = projectService.createRoadLinkProject(roadAddressProject)._1
      val changed = saved.copy(reservedParts = addresses)
      projectService.saveRoadLinkProject(changed)
      val countAfterInsertProjects = projectService.getRoadAddressAllProjects()
      count = countCurrentProjects.size + 1
      countAfterInsertProjects.size should be (count)
    }
    runWithRollback { projectService.getRoadAddressAllProjects() } should have size (count - 1)
  }

  ignore("Fetch project links") { // Needs more of mocking because of Futures + transactions disagreeing
  val roadLinkService = new RoadLinkService(new VVHClient(properties.getProperty("digiroad2.VVHRestApiEndPoint")), mockEventBus, new DummySerializer) {
      override def withDynSession[T](f: => T): T = f
      override def withDynTransaction[T](f: => T): T = f
    }
    val roadAddressService = new RoadAddressService(roadLinkService,mockEventBus) {
      override def withDynSession[T](f: => T): T = f
      override def withDynTransaction[T](f: => T): T = f
    }
    val projectService = new ProjectService(roadAddressService, roadLinkService, mockEventBus) {
      override def withDynSession[T](f: => T): T = f
      override def withDynTransaction[T](f: => T): T = f
    }
    runWithRollback {
      val addresses:List[ReservedRoadPart]= List(ReservedRoadPart(0:Long, 5:Long, 205:Long, 5:Double, Discontinuity.apply("jatkuva"), 8:Long, None:Option[DateTime], None:Option[DateTime]))
      val roadAddressProject = RoadAddressProject(0, ProjectState.apply(1), "TestProject", "TestUser", DateTime.now(), "TestUser", DateTime.parse("1901-01-01"), DateTime.now(), "Some additional info", addresses, None)
      val savedProject = projectService.createRoadLinkProject(roadAddressProject)._1
      val startingLinkId = ProjectDAO.getProjectLinks(savedProject.id).filter(_.track == Track.LeftSide).minBy(_.startAddrMValue).linkId
      val boundingRectangle = roadLinkService.fetchVVHRoadlinks(Set(startingLinkId)).map { vrl =>
        val x = vrl.geometry.map(l => l.x)
        val y = vrl.geometry.map(l => l.y)

        BoundingRectangle(Point(x.min, y.min) + Vector3d(-5.0,-5.0,0.0), Point(x.max, y.max) + Vector3d(5.0,5.0,0.0))}.head

      val links = projectService.getProjectRoadLinks(savedProject.id, boundingRectangle, Seq(), Set(), true, true)
      links.nonEmpty should be (true)
      links.exists(_.status == LinkStatus.Unknown) should be (true)
      links.exists(_.status == LinkStatus.NotHandled) should be (true)
      val (unk, nh) = links.partition(_.status == LinkStatus.Unknown)
      nh.forall(l => l.roadNumber == 5 && l.roadPartNumber == 205) should be (true)
      unk.forall(l => l.roadNumber != 5 || l.roadPartNumber != 205) should be (true)
      nh.map(_.linkId).toSet.intersect(unk.map(_.linkId).toSet) should have size (0)
      unk.exists(_.attributes.getOrElse("ROADPARTNUMBER", "0").toString == "203") should be (true)
    }
  }

  test("Validate road part dates with project date - startDate") {
    val projDate = DateTime.parse("2015-01-01")
    val addresses = List(ReservedRoadPart(5:Long, 5:Long, 205:Long, 5:Double, Discontinuity.apply("jatkuva"), 8:Long, Option(DateTime.parse("2017-01-01")):Option[DateTime], None:Option[DateTime]))
    val errorMsg = projectService.projDateValidation(addresses, projDate)
    errorMsg should not be (None)
  }

  test("Validate road part dates with project date - startDate valid") {
    val projDate = DateTime.parse("2015-01-01")
    val addresses = List(ReservedRoadPart(5:Long, 5:Long, 205:Long, 5:Double, Discontinuity.apply("jatkuva"), 8:Long, Option(DateTime.parse("2010-01-01")):Option[DateTime], None:Option[DateTime]))
    val errorMsg = projectService.projDateValidation(addresses, projDate)
    errorMsg should be (None)
  }

  test("Validate road part dates with project date - startDate and endDate") {
    val projDate = DateTime.parse("2015-01-01")
    val addresses = List(ReservedRoadPart(5:Long, 5:Long, 205:Long, 5:Double, Discontinuity.apply("jatkuva"), 8:Long, Option(DateTime.parse("2010-01-01")):Option[DateTime], Option(DateTime.parse("2017-01-01")):Option[DateTime]))
    val errorMsg = projectService.projDateValidation(addresses, projDate)
    errorMsg should not be (None)
  }

  test("Validate road part dates with project date - startDate and endDate valid") {
    val projDate = DateTime.parse("2018-01-01")
    val addresses = List(ReservedRoadPart(5:Long, 5:Long, 205:Long, 5:Double, Discontinuity.apply("jatkuva"), 8:Long, Option(DateTime.parse("2010-01-01")):Option[DateTime], Option(DateTime.parse("2017-01-01")):Option[DateTime]))
    val errorMsg = projectService.projDateValidation(addresses, projDate)
    errorMsg should be (None)
  }

  test("Calculate delta for project") {
    var count = 0
    val roadlink = RoadLink(5170939L,Seq(Point(535605.272,6982204.22,85.90899999999965))
      ,540.3960283713503,State,99,TrafficDirection.AgainstDigitizing,UnknownLinkType,Some("25.06.2015 03:00:00"), Some("vvh_modified"),Map("MUNICIPALITYCODE" -> BigInt.apply(749)),
      InUse,NormalLinkInterface)
    when(mockRoadLinkService.getRoadLinksByLinkIdsFromVVH(any[Set[Long]], any[Boolean])).thenReturn(Seq(roadlink))
    runWithRollback {
      val countCurrentProjects = projectService.getRoadAddressAllProjects()
      val addresses = List(ReservedRoadPart(0L, 5L, 205L, 5.0, Discontinuity.apply("jatkuva"), 8:Long, None:Option[DateTime], None:Option[DateTime]))
      val roadAddressProject = RoadAddressProject(0, ProjectState.apply(1), "TestProject", "TestUser", DateTime.now(), "TestUser", DateTime.parse("1901-01-01"), DateTime.now(), "Some additional info", List(), None)
      val saved = projectService.createRoadLinkProject(roadAddressProject)._1
      val changed = saved.copy(reservedParts = addresses)
      projectService.saveRoadLinkProject(changed)
      val countAfterInsertProjects = projectService.getRoadAddressAllProjects()
      count = countCurrentProjects.size + 1
      countAfterInsertProjects.size should be (count)
      sqlu"""UPDATE Project_link set status = 1""".execute
      val terminations = ProjectDeltaCalculator.delta(saved.id).terminations
      terminations should have size(66)
      val sections = ProjectDeltaCalculator.partition(terminations)
      sections should have size (2)
      sections.exists(_.track == Track.LeftSide) should be (true)
      sections.exists(_.track == Track.RightSide) should be (true)
      sections.groupBy(_.endMAddr).keySet.size should be (1)
    }
    runWithRollback { projectService.getRoadAddressAllProjects() } should have size (count - 1)
  }

  test("Calculate delta for project with discontinuity") {
    var count = 0
    val roadlink = RoadLink(5170939L,Seq(Point(535605.272,6982204.22,85.90899999999965))
      ,540.3960283713503,State,99,TrafficDirection.AgainstDigitizing,UnknownLinkType,Some("25.06.2015 03:00:00"), Some("vvh_modified"),Map("MUNICIPALITYCODE" -> BigInt.apply(749)),
      InUse,NormalLinkInterface)
    when(mockRoadLinkService.getRoadLinksByLinkIdsFromVVH(any[Set[Long]], any[Boolean])).thenReturn(Seq(roadlink))
    runWithRollback {
      val countCurrentProjects = projectService.getRoadAddressAllProjects()
      val addresses = List(ReservedRoadPart(0L, 5L, 205L, 5.0, Discontinuity.apply("jatkuva"), 8:Long, None:Option[DateTime], None:Option[DateTime]))
      val roadAddressProject = RoadAddressProject(0, ProjectState.apply(1), "TestProject", "TestUser", DateTime.now(), "TestUser", DateTime.parse("1901-01-01"), DateTime.now(), "Some additional info", List(), None)
      val saved = projectService.createRoadLinkProject(roadAddressProject)._1
      val changed = saved.copy(reservedParts = addresses)
      projectService.saveRoadLinkProject(changed)
      val countAfterInsertProjects = projectService.getRoadAddressAllProjects()
      count = countCurrentProjects.size + 1
      countAfterInsertProjects.size should be (count)
      sqlu"""UPDATE Project_link set status = 1""".execute
      val terminations = ProjectDeltaCalculator.delta(saved.id).terminations
      terminations should have size(66)
      val modTerminations = terminations.map(t =>
        if (t.endAddrMValue == 4529)
          t.copy(discontinuity = Discontinuity.MinorDiscontinuity)
        else
          t
      )
      val sections = ProjectDeltaCalculator.partition(modTerminations)
      sections should have size (4)
      sections.exists(_.track == Track.LeftSide) should be (true)
      sections.exists(_.track == Track.RightSide) should be (true)
      sections.groupBy(_.endMAddr).keySet should have size (2)
    }
    runWithRollback { projectService.getRoadAddressAllProjects() } should have size (count - 1)
  }

  test("update project link status and check project status") {
    var count = 0
    val roadlink = RoadLink(5170939L,Seq(Point(535605.272,6982204.22,85.90899999999965))
      ,540.3960283713503,State,99,TrafficDirection.AgainstDigitizing,UnknownLinkType,Some("25.06.2015 03:00:00"), Some("vvh_modified"),Map("MUNICIPALITYCODE" -> BigInt.apply(749)),
      InUse,NormalLinkInterface)
    when(mockRoadLinkService.getRoadLinksByLinkIdsFromVVH(Set(5170939L))).thenReturn(Seq(roadlink))
    runWithRollback {
      val countCurrentProjects = projectService.getRoadAddressAllProjects()
      val id = 0
      val addresses = List(ReservedRoadPart(5:Long, 5:Long, 205:Long, 5:Double, Discontinuity.apply("jatkuva"), 8:Long, None:Option[DateTime], None:Option[DateTime]))
      val roadAddressProject = RoadAddressProject(id, ProjectState.apply(1), "TestProject", "TestUser", DateTime.now(), "TestUser", DateTime.parse("1901-01-01"), DateTime.now(), "Some additional info", addresses, None)
      val saved = projectService.createRoadLinkProject(roadAddressProject)._1
      val countAfterInsertProjects = projectService.getRoadAddressAllProjects()
      count = countCurrentProjects.size + 1
      countAfterInsertProjects.size should be (count)
      projectService.projectLinkPublishable(saved.id) should be (false)
      val linkIds = ProjectDAO.getProjectLinks(saved.id).map(_.linkId).toSet
      projectService.updateProjectLinkStatus(saved.id, linkIds, LinkStatus.Terminated, "-")
      projectService.projectLinkPublishable(saved.id) should be (true)
    }
    runWithRollback { projectService.getRoadAddressAllProjects() } should have size (count - 1)
  }

  test("fetch project data and send it to TR") {
    assume(testConnection)
    runWithRollback{
      val project = RoadAddressProject(1,ProjectState.Incomplete,"testiprojekti","Test",DateTime.now(),"Test",DateTime.now(),DateTime.now(),"info",List(ReservedRoadPart(5:Long, 203:Long, 203:Long, 5:Double, Discontinuity.apply("jatkuva"), 8:Long, None:Option[DateTime], None:Option[DateTime])), None)
      ProjectDAO.createRoadAddressProject(project)
      sqlu""" insert into road_address_changes(project_id,change_type,new_road_number,new_road_part_number,new_track_code,new_start_addr_m,new_end_addr_m,new_discontinuity,new_road_type,new_ely) Values(1,1,6,1,1,0,10.5,1,1,8) """.execute
      //Assuming that there is data to show
      val responses = projectService.getRoadAddressChangesAndSendToTR(Set(1))
      responses.projectId should be( 1)
    }
  }

  test ("update ProjectStatus when TR saved")
  {
    val sent2TRState=ProjectState.apply(2) //notfinnished
  val savedState=ProjectState.apply(5)
    val projectId=0
    val addresses = List(ReservedRoadPart(5:Long, 203:Long, 203:Long, 5:Double, Discontinuity.apply("jatkuva"), 8:Long, None:Option[DateTime], None:Option[DateTime]))
    val roadAddressProject = RoadAddressProject(projectId, ProjectState.apply(2), "TestProject", "TestUser", DateTime.now(), "TestUser", DateTime.parse("1901-01-01"), DateTime.now(), "Some additional info", List(), None)
    runWithRollback{
      val saved = projectService.createRoadLinkProject(roadAddressProject)._1
      val stateaftercheck= projectService.updateProjectStatusIfNeeded(sent2TRState,savedState,"",saved.id)
      stateaftercheck.description should be (ProjectState.Saved2TR.description)
    }

  }

  test ("Update to TRerror state")
  {
    val sent2TRState=ProjectState.apply(2) //notfinnished
  val savedState=ProjectState.apply(3)
    val projectId=0
    val addresses = List(ReservedRoadPart(5:Long, 203:Long, 203:Long, 5:Double, Discontinuity.apply("jatkuva"), 8:Long, None:Option[DateTime], None:Option[DateTime]))
    val roadAddressProject = RoadAddressProject(projectId, ProjectState.apply(2), "TestProject", "TestUser", DateTime.now(), "TestUser", DateTime.parse("1901-01-01"), DateTime.now(), "Some additional info", List(), None)
    runWithRollback{
      val saved = projectService.createRoadLinkProject(roadAddressProject)._1
      val stateaftercheck= projectService.updateProjectStatusIfNeeded(sent2TRState,savedState,"failed",saved.id)
      stateaftercheck.description should be (ProjectState.ErroredInTR.description)
    }

  }

  test("process roadChange data and expire the roadLinks"){
    //First Create Mock Project, RoadLinks and

    runWithRollback{
      var projectId = 0L
      val roadNumber = 1943845
      val roadPartNumber = 1
      val linkId = 12345L
      //Creation of Test road
      val id = RoadAddressDAO.getNextRoadAddressId
      val ra = Seq(RoadAddress(id, roadNumber, roadPartNumber, RoadType.Unknown, Track.Combined, Discontinuous, 0L, 10L, Some(DateTime.parse("1901-01-01")), None, Option("tester"), 0, linkId, 0.0, 9.8, SideCode.TowardsDigitizing,0 , (None, None), false,
        Seq(Point(0.0, 0.0), Point(0.0, 9.8)), LinkGeomSource.NormalLinkInterface))
      RoadAddressDAO.create(ra)
      val roadsBeforeChanges = RoadAddressDAO.fetchByLinkId(Set(linkId)).head

      when(mockRoadLinkService.getRoadLinksByLinkIdsFromVVH(Set(linkId))).thenReturn(Seq(RoadLink(linkId, ra.head.geom, 9.8, State, 1, TrafficDirection.BothDirections,
        Motorway, None, None, Map("MUNICIPALITYCODE" -> BigInt(167)))))
      //Creation of test project with test links
      val project = RoadAddressProject(projectId,ProjectState.Incomplete,"testiprojekti","Test",DateTime.now(),"Test",
        DateTime.parse("1990-01-01"),DateTime.now(),"info",
        List(ReservedRoadPart(0:Long, roadNumber:Long, roadPartNumber:Long, 5:Double, Discontinuity.apply("jatkuva"),
          8:Long, None:Option[DateTime], None:Option[DateTime])), None)
      val (proj, projectLink, _, errmsg) = projectService.createRoadLinkProject(project)
      projectLink.isEmpty should be (false)
      errmsg should be ("ok")
      projectId = proj.id
      val projectLinkId = projectLink.get.id
      val projectLinkProjectId = projectLink.get.projectId
      val terminatedValue = LinkStatus.Terminated.value
      //Changing the status of the test link to terminated
      sqlu"""Update Project_Link Set Status = $terminatedValue
            Where ID = $projectLinkId And PROJECT_ID = $projectLinkProjectId""".execute

      //Creation of test road_address_changes
      sqlu"""insert into road_address_changes
             (project_id,change_type,new_road_number,new_road_part_number,new_track_code,new_start_addr_m,new_end_addr_m,new_discontinuity,new_road_type,new_ely,
              old_road_number,old_road_part_number,old_track_code,old_start_addr_m,old_end_addr_m)
             Values ($projectId,5,$roadNumber,$roadPartNumber,1,0,10,1,1,8,$roadNumber,$roadPartNumber,1,0,10)""".execute

      projectService.updateRoadAddressWithProject(ProjectState.Saved2TR, projectId)

      val roadsAfterChanges = RoadAddressDAO.fetchByLinkId(Set(linkId)).head
      roadsBeforeChanges.linkId should be(roadsAfterChanges.linkId)
      roadsBeforeChanges.roadNumber should be(roadsAfterChanges.roadNumber)
      roadsBeforeChanges.roadPartNumber should be(roadsAfterChanges.roadPartNumber)
      roadsAfterChanges.endDate.nonEmpty should be (true)
      roadsAfterChanges.endDate.get.toString("yyyy-MM-dd") should be("1990-01-01")
    }
  }

  test("verify existence of roadAddressNumbersAndSEParts") {
    val roadNumber = 1943845
    val roadStartPart = 1
    val roadEndPart = 2
    runWithRollback{
      val id1 = RoadAddressDAO.getNextRoadAddressId
      val id2 = RoadAddressDAO.getNextRoadAddressId
      val ra = Seq(RoadAddress(id1, roadNumber, roadStartPart, RoadType.Unknown, Track.Combined, Discontinuous, 0L, 10L, Some(DateTime.parse("1901-01-01")), None, Option("tester"), 0, 12345L, 0.0, 9.8, SideCode.TowardsDigitizing,0 , (None, None), false,
        Seq(Point(0.0, 0.0), Point(0.0, 9.8)), LinkGeomSource.NormalLinkInterface))
      val rb = Seq(RoadAddress(id2, roadNumber, roadEndPart, RoadType.Unknown, Track.Combined, Discontinuous, 0L, 10L, Some(DateTime.parse("1901-01-01")), None, Option("tester"), 0, 12345L, 0.0, 9.8, SideCode.TowardsDigitizing,0 , (None, None), false,
        Seq(Point(0.0, 0.0), Point(0.0, 9.8)), LinkGeomSource.NormalLinkInterface))
      val shouldNotExist = projectService.checkRoadAddressNumberAndSEParts(roadNumber, roadStartPart, roadEndPart)
      shouldNotExist.get should be("Tienumeroa ei ole olemassa, tarkista tiedot")
      RoadAddressDAO.create(ra)
      val roadNumberShouldNotExist = projectService.checkRoadAddressNumberAndSEParts(roadNumber, roadStartPart+1, roadEndPart)
      roadNumberShouldNotExist.get should be("Tiellä ei ole olemassa valittua alkuosaa, tarkista tiedot")
      val endingPartShouldNotExist = projectService.checkRoadAddressNumberAndSEParts(roadNumber, roadStartPart, roadEndPart)
      endingPartShouldNotExist.get should be("Tiellä ei ole olemassa valittua loppuosaa, tarkista tiedot")
      RoadAddressDAO.create(rb)
      val allIsOk = projectService.checkRoadAddressNumberAndSEParts(roadNumber, roadStartPart, roadEndPart)
      allIsOk should be(None)
    }
  }

  test("check reservability of a road") {
    val roadNumber = 1943845
    val roadStartPart = 1
    val roadEndPart = 2
    val roadlink = RoadLink(12345L,Seq(Point(535605.272,6982204.22,85.90899999999965))
      ,540.3960283713503,State,99,TrafficDirection.AgainstDigitizing,UnknownLinkType,Some("25.06.2015 03:00:00"), Some("vvh_modified"),Map("MUNICIPALITYCODE" -> BigInt.apply(749)),
      InUse,NormalLinkInterface)
    when(mockRoadLinkService.getRoadLinksByLinkIdsFromVVH(any[Set[Long]], any[Boolean])).thenReturn(Seq(roadlink))
    runWithRollback {
      val id1 = RoadAddressDAO.getNextRoadAddressId
      val ra = Seq(RoadAddress(id1, roadNumber, roadStartPart, RoadType.Unknown, Track.Combined, Discontinuous, 0L, 10L, Some(DateTime.parse("1901-01-01")), None, Option("tester"), 0, 12345L, 0.0, 9.8, SideCode.TowardsDigitizing,0 , (None, None), false,
        Seq(Point(0.0, 0.0), Point(0.0, 9.8)), LinkGeomSource.NormalLinkInterface))
      val reservation = projectService.checkReservability(roadNumber, roadStartPart, roadEndPart)
      reservation.right.get.size should be (0)
      RoadAddressDAO.create(ra)
      val id2 = RoadAddressDAO.getNextRoadAddressId
      val rb = Seq(RoadAddress(id2, roadNumber, roadEndPart, RoadType.Unknown, Track.Combined, Discontinuous, 0L, 10L, Some(DateTime.parse("1901-01-01")), None, Option("tester"), 0, 12345L, 0.0, 9.8, SideCode.TowardsDigitizing,0 , (None, None), false,
        Seq(Point(0.0, 0.0), Point(0.0, 9.8)), LinkGeomSource.NormalLinkInterface))
      RoadAddressDAO.create(rb)
      val reservationAfterB = projectService.checkReservability(roadNumber, roadStartPart, roadEndPart)
      reservationAfterB.right.get.size should be (2)
      reservationAfterB.right.get.map(_.roadNumber).distinct.size should be(1)
      reservationAfterB.right.get.map(_.roadNumber).distinct.head should be (roadNumber)
    }
  }

  test("get the road address project") {
    var count = 0
    runWithRollback {
      val countCurrentProjects = projectService.getRoadAddressAllProjects()
      val id = 0
      val addresses:List[ReservedRoadPart]= List(ReservedRoadPart(5:Long, 203:Long, 203:Long, 5:Double, Discontinuity.apply("jatkuva"), 8:Long, None:Option[DateTime], None:Option[DateTime]))
      val roadAddressProject = RoadAddressProject(id, ProjectState.apply(1), "TestProject", "TestUser", DateTime.now(), "TestUser", DateTime.parse("1901-01-01"), DateTime.now(), "Some additional info", addresses, None)
      projectService.createRoadLinkProject(roadAddressProject)
      val countAfterInsertProjects = projectService.getRoadAddressAllProjects()
      count = countCurrentProjects.size + 1
      countAfterInsertProjects.size should be (count)
      val project = projectService.getRoadAddressSingleProject(id)
      project.size should be(1)
      project.head.name should be ("TestProject")
    }
    runWithRollback {
      projectService.getRoadAddressAllProjects().size should be (count-1)
    }
  }

  test("Check for new roadaddress reservation") {
    var count = 0
    runWithRollback {
      val countCurrentProjects = projectService.getRoadAddressAllProjects()
      val id = 0
      val addresses:List[ReservedRoadPart]= List(ReservedRoadPart(5:Long, 203:Long, 203:Long, 5:Double, Discontinuity.apply("jatkuva"), 8:Long, None:Option[DateTime], None:Option[DateTime]))
      val roadAddressProject = RoadAddressProject(id, ProjectState.apply(1), "TestProject", "TestUser", DateTime.now(), "TestUser", DateTime.parse("1901-01-01"), DateTime.now(), "Some additional info", addresses, None)
      projectService.createRoadLinkProject(roadAddressProject)
      val countAfterInsertProjects = projectService.getRoadAddressAllProjects()
      count = countCurrentProjects.size + 1
      countAfterInsertProjects.size should be (count)
      val project = projectService.getRoadAddressSingleProject(id)
      project.size should be(1)
      project.head.name should be ("TestProject")
    }
    runWithRollback {
      projectService.getRoadAddressAllProjects().size should be (count-1)
    }
  }

  test("get the project with it's reserved road parts") {
    var projectId = 0L
    val roadNumber = 1943845
    val roadPartNumber = 1
    val linkId = 12345L

    runWithRollback{

      //Creation of Test road
      val id = RoadAddressDAO.getNextRoadAddressId
      val ra = Seq(RoadAddress(id, roadNumber, roadPartNumber, RoadType.Unknown, Track.Combined, Discontinuous, 0L, 10L, Some(DateTime.parse("1901-01-01")), None, Option("tester"), 0, linkId, 0.0, 9.8, SideCode.TowardsDigitizing,0 , (None, None), false,
        Seq(Point(0.0, 0.0), Point(0.0, 9.8)), LinkGeomSource.NormalLinkInterface))
      when(mockRoadLinkService.getRoadLinksByLinkIdsFromVVH(Set(linkId))).thenReturn(Seq(RoadLink(linkId, ra.head.geom, 9.8, State, 1, TrafficDirection.BothDirections,
        Motorway, None, None, Map("MUNICIPALITYCODE" -> BigInt(167)))))
      RoadAddressDAO.create(ra)

      //Creation of test project with test links
      val project = RoadAddressProject(projectId,ProjectState.Incomplete,"testiprojekti","Test",DateTime.now(),"Test",
        DateTime.now(),DateTime.now(),"info",
        List(ReservedRoadPart(0:Long, roadNumber:Long, roadPartNumber:Long, 5:Double, Discontinuity.apply("jatkuva"),
          8:Long, None:Option[DateTime], None:Option[DateTime])), None)
      val (proj, projectLink, _, errmsg) = projectService.createRoadLinkProject(project)

      val projectWithReserves = projectService.getProjectsWithReservedRoadParts(proj.id)
      val returnedProject = projectWithReserves._1
      val returnedRoadParts = projectWithReserves._2

      returnedProject.name should be("testiprojekti")
      returnedRoadParts.size should be(1)
      returnedRoadParts.head.roadNumber should be(roadNumber)
    }

  }

  test("get change table test with update change table on every road link change") {
    var count = 0
    val roadLink = RoadLink(5170939L,Seq(Point(535605.272,6982204.22,85.90899999999965))
      ,540.3960283713503,State,99,TrafficDirection.AgainstDigitizing,UnknownLinkType,Some("25.06.2015 03:00:00"), Some("vvh_modified"),Map("MUNICIPALITYCODE" -> BigInt.apply(749)),
      InUse,NormalLinkInterface)
    when(mockRoadLinkService.getRoadLinksByLinkIdsFromVVH(any[Set[Long]], any[Boolean])).thenReturn(Seq(roadLink))
    runWithRollback {
      val countCurrentProjects = projectService.getRoadAddressAllProjects()
      val id = 0
      val addresses = List(ReservedRoadPart(5:Long, 5:Long, 205:Long, 5:Double, Discontinuity.apply("jatkuva"), 8:Long, None:Option[DateTime], None:Option[DateTime]),
        ReservedRoadPart(5:Long, 5:Long, 206:Long, 5:Double, Discontinuity.apply("jatkuva"), 8:Long, None:Option[DateTime], None:Option[DateTime]))
      val roadAddressProject = RoadAddressProject(id, ProjectState.apply(1), "TestProject", "TestUser", DateTime.now(), "TestUser", DateTime.parse("1901-01-01"), DateTime.now(), "Some additional info", addresses, None)
      val (saved, _, formLines, errMsg) = projectService.createRoadLinkProject(roadAddressProject)
      errMsg should be ("ok")
      formLines should have size (2)
      val countAfterInsertProjects = projectService.getRoadAddressAllProjects()
      count = countCurrentProjects.size + 1
      countAfterInsertProjects.size should be (count)
      projectService.projectLinkPublishable(saved.id) should be (false)
      val projectLinks = ProjectDAO.getProjectLinks(saved.id).partition(_.roadPartNumber==205)
      val linkIds205 = projectLinks._1.map(_.linkId).toSet
      val linkIds206 = projectLinks._2.map(_.linkId).toSet

      projectService.updateProjectLinkStatus(saved.id, linkIds205, LinkStatus.Terminated, "-")
      projectService.projectLinkPublishable(saved.id) should be (false)

      projectService.getChangeProject(saved.id).map(_.changeInfoSeq).getOrElse(Seq()) should have size (0)

      projectService.updateProjectLinkStatus(saved.id, linkIds206, LinkStatus.Terminated, "-")
      projectService.projectLinkPublishable(saved.id) should be (true)

      val changeProjectOpt = projectService.getChangeProject(saved.id)
      changeProjectOpt.map(_.changeInfoSeq).getOrElse(Seq()) should have size (5)

      val change = changeProjectOpt.get

      change.changeDate should be (roadAddressProject.startDate.toString("YYYY-MM-DD"))
      change.ely should be (8)
      change.user should be ("TestUser")
      change.name should be ("TestProject")
      change.changeInfoSeq.foreach(rac => {
        val s = rac.source
        val t = rac.target
        val (sTie, sAosa, sAjr, sAet, sLet) = (s.roadNumber, s.startRoadPartNumber, s.trackCode, s.startAddressM, s.endAddressM)
        val (tTie, tAosa, tAjr, tAet, tLet) = (t.roadNumber, t.startRoadPartNumber, t.trackCode, t.startAddressM, t.endAddressM)
        sTie should be (tTie)
        sAosa should be (tAosa)
        sAjr should be (tAjr)
        sAet should be (tAet)
        sLet should be (tLet)
      })

      change.changeInfoSeq.foreach(_.changeType should be (AddressChangeType.Termination))
      change.changeInfoSeq.foreach(_.discontinuity should be (Discontinuity.Continuous))
      // TODO: When road types are properly generated
      change.changeInfoSeq.foreach(_.roadType should be (RoadType.UnknownOwnerRoad))
    }
    runWithRollback { projectService.getRoadAddressAllProjects() } should have size (count - 1)
  }
  test("add nonexisting roadlink to project"){
    runWithRollback {
      val idr = RoadAddressDAO.getNextRoadAddressId
      val id = Sequences.nextViitePrimaryKeySeqValue
      val rap = RoadAddressProject(id, ProjectState.apply(1), "TestProject", "TestUser", DateTime.parse("2700-01-01"), "TestUser", DateTime.parse("2700-01-01"), DateTime.now(), "Some additional info", List.empty[ReservedRoadPart], None)
      val projectLink= toProjectLink(rap)(RoadAddress(idr, 1943845, 1, RoadType.Unknown, Track.Combined, Discontinuous, 0L, 10L, Some(DateTime.parse("1901-01-01")), Some(DateTime.parse("1902-01-01")), Option("tester"), 0, 12345L, 0.0, 9.8, SideCode.TowardsDigitizing, 0, (None, None), false,
        Seq(Point(0.0, 0.0), Point(0.0, 9.8)), LinkGeomSource.NormalLinkInterface))
      ProjectDAO.createRoadAddressProject(rap)
<<<<<<< HEAD

      val p = ProjectAddressLink(idr, projectLink.linkId, projectLink.geom,
        1, AdministrativeClass.apply(1), LinkType.apply(1), RoadLinkType.apply(1), ConstructionType.apply(1), projectLink.linkGeomSource, RoadType.PublicUnderConstructionRoad, "", 111, Some(""), Some("vvh_modified"),
        null, projectLink.roadNumber, projectLink.roadPartNumber, 2, -1, projectLink.discontinuity.value,
        projectLink.startAddrMValue, projectLink.endAddrMValue, projectLink.startMValue, projectLink.endMValue,
        projectLink.sideCode,
        projectLink.calibrationPoints._1,
        projectLink.calibrationPoints._2,Anomaly.None, projectLink.lrmPositionId, projectLink.status)

      projectService.addNewLinksToProject(Seq(p), id, projectLink.roadNumber, projectLink.roadPartNumber, projectLink.track.value.toLong, projectLink.discontinuity.value.toLong)
     val links= ProjectDAO.getProjectLinks(id)
      links.size should be (1)
=======
      projectService.addNewLinkToProject(projectLink, id)
      val links = ProjectDAO.getProjectLinks(id)
      links.size should be(1)
>>>>>>> d826cd10
    }
  }
    test("error message when reserving already used road number&part") {
      runWithRollback {
        val idr = RoadAddressDAO.getNextRoadAddressId
        val id = Sequences.nextViitePrimaryKeySeqValue
        val rap = RoadAddressProject(id, ProjectState.apply(1), "TestProject", "TestUser", DateTime.parse("2700-01-01"), "TestUser", DateTime.parse("1972-03-03"), DateTime.parse("2700-01-01"), "Some additional info", List.empty[ReservedRoadPart], None)
        val projectLink = toProjectLink(rap)(RoadAddress(idr, 5, 203, RoadType.Unknown, Track.Combined, Discontinuous, 0L, 10L, Some(DateTime.parse("1901-01-01")), Some(DateTime.parse("1902-01-01")), Option("tester"), 0, 12345L, 0.0, 9.8, SideCode.TowardsDigitizing, 0, (None, None), false,
          Seq(Point(0.0, 0.0), Point(0.0, 9.8)), LinkGeomSource.NormalLinkInterface))
        ProjectDAO.createRoadAddressProject(rap)
      val message=  projectService.addNewLinkToProject(projectLink, id)
        val links = ProjectDAO.getProjectLinks(id)
        links.size should be(0)
        message should be ("TIE 5 OSA 203 on jo olemassa projektin alkupäivänä 03.03.1972, tarkista tiedot.")
      }
    }
}<|MERGE_RESOLUTION|>--- conflicted
+++ resolved
@@ -584,7 +584,6 @@
       val projectLink= toProjectLink(rap)(RoadAddress(idr, 1943845, 1, RoadType.Unknown, Track.Combined, Discontinuous, 0L, 10L, Some(DateTime.parse("1901-01-01")), Some(DateTime.parse("1902-01-01")), Option("tester"), 0, 12345L, 0.0, 9.8, SideCode.TowardsDigitizing, 0, (None, None), false,
         Seq(Point(0.0, 0.0), Point(0.0, 9.8)), LinkGeomSource.NormalLinkInterface))
       ProjectDAO.createRoadAddressProject(rap)
-<<<<<<< HEAD
 
       val p = ProjectAddressLink(idr, projectLink.linkId, projectLink.geom,
         1, AdministrativeClass.apply(1), LinkType.apply(1), RoadLinkType.apply(1), ConstructionType.apply(1), projectLink.linkGeomSource, RoadType.PublicUnderConstructionRoad, "", 111, Some(""), Some("vvh_modified"),
@@ -597,11 +596,6 @@
       projectService.addNewLinksToProject(Seq(p), id, projectLink.roadNumber, projectLink.roadPartNumber, projectLink.track.value.toLong, projectLink.discontinuity.value.toLong)
      val links= ProjectDAO.getProjectLinks(id)
       links.size should be (1)
-=======
-      projectService.addNewLinkToProject(projectLink, id)
-      val links = ProjectDAO.getProjectLinks(id)
-      links.size should be(1)
->>>>>>> d826cd10
     }
   }
     test("error message when reserving already used road number&part") {
@@ -612,7 +606,17 @@
         val projectLink = toProjectLink(rap)(RoadAddress(idr, 5, 203, RoadType.Unknown, Track.Combined, Discontinuous, 0L, 10L, Some(DateTime.parse("1901-01-01")), Some(DateTime.parse("1902-01-01")), Option("tester"), 0, 12345L, 0.0, 9.8, SideCode.TowardsDigitizing, 0, (None, None), false,
           Seq(Point(0.0, 0.0), Point(0.0, 9.8)), LinkGeomSource.NormalLinkInterface))
         ProjectDAO.createRoadAddressProject(rap)
-      val message=  projectService.addNewLinkToProject(projectLink, id)
+
+        val p = ProjectAddressLink(idr, projectLink.linkId, projectLink.geom,
+          1, AdministrativeClass.apply(1), LinkType.apply(1), RoadLinkType.apply(1), ConstructionType.apply(1), projectLink.linkGeomSource, RoadType.PublicUnderConstructionRoad, "", 111, Some(""), Some("vvh_modified"),
+          null, projectLink.roadNumber, projectLink.roadPartNumber, 2, -1, projectLink.discontinuity.value,
+          projectLink.startAddrMValue, projectLink.endAddrMValue, projectLink.startMValue, projectLink.endMValue,
+          projectLink.sideCode,
+          projectLink.calibrationPoints._1,
+          projectLink.calibrationPoints._2,Anomaly.None, projectLink.lrmPositionId, projectLink.status)
+
+
+        val message=  projectService.addNewLinksToProject(Seq(p), id, projectLink.roadNumber, projectLink.roadPartNumber, projectLink.track.value.toLong, projectLink.discontinuity.value.toLong)
         val links = ProjectDAO.getProjectLinks(id)
         links.size should be(0)
         message should be ("TIE 5 OSA 203 on jo olemassa projektin alkupäivänä 03.03.1972, tarkista tiedot.")
