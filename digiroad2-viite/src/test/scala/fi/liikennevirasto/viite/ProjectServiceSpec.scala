--- conflicted
+++ resolved
@@ -549,13 +549,8 @@
           case Transfer =>
             ci.source.startAddressM should be(Some(546))
             ci.source.endAddressM should be(Some(6730))
-<<<<<<< HEAD
             ci.target.startAddressM should be(Some(43))
-            (ci.source.startAddressM.get - ci.target.startAddressM.get) should be(ci.source.endAddressM.get - ci.target.endAddressM.get)
-=======
-            ci.target.startAddressM should be(Some(57))
             (ci.source.startAddressM.get - ci.target.startAddressM.get) should be((ci.source.endAddressM.get - ci.target.endAddressM.get) +-1)
->>>>>>> 3484e120
           case AddressChangeType.New =>
             ci.source.startAddressM should be(None)
             ci.target.startAddressM should be(Some(0))
