package fi.liikennevirasto.viite

import java.util.Properties

import fi.liikennevirasto.digiroad2.asset.ConstructionType.InUse
import fi.liikennevirasto.digiroad2.asset.LinkGeomSource.{NormalLinkInterface, SuravageLinkInterface}
import fi.liikennevirasto.digiroad2.asset.SideCode.{AgainstDigitizing, TowardsDigitizing}
import fi.liikennevirasto.digiroad2.asset._
import fi.liikennevirasto.digiroad2.client.vvh._
import fi.liikennevirasto.digiroad2.dao.Sequences
import fi.liikennevirasto.digiroad2.linearasset.{PolyLine, RoadLink}
import fi.liikennevirasto.digiroad2.oracle.OracleDatabase
import fi.liikennevirasto.digiroad2.service.{RoadLinkService, RoadLinkType}
import fi.liikennevirasto.digiroad2.util.Track
import fi.liikennevirasto.digiroad2.util.Track.{Combined, LeftSide, RightSide}
import fi.liikennevirasto.digiroad2.{DigiroadEventBus, Point, _}
import fi.liikennevirasto.viite.RoadType.PublicRoad
import fi.liikennevirasto.viite.dao.AddressChangeType._
import fi.liikennevirasto.viite.dao.CalibrationPointSource.{ProjectLinkSource, RoadAddressSource, UnknownSource}
import fi.liikennevirasto.viite.dao.Discontinuity.{Continuous, Discontinuous, EndOfRoad}
import fi.liikennevirasto.viite.dao.FloatingReason.NoFloating
import fi.liikennevirasto.viite.dao.ProjectState.Sent2TR
import fi.liikennevirasto.viite.dao.TerminationCode.{NoTermination, Subsequent}
import fi.liikennevirasto.viite.dao.{LinkStatus, RoadAddressDAO, _}
import fi.liikennevirasto.viite.model.{Anomaly, ProjectAddressLink, RoadAddressLinkLike}
import fi.liikennevirasto.viite.process.ProjectDeltaCalculator
import org.joda.time.DateTime
import org.mockito.Matchers._
import org.mockito.Mockito.{when, _}
import org.mockito.invocation.InvocationOnMock
import org.mockito.stubbing.Answer
import org.scalatest.mock.MockitoSugar
import org.scalatest.{BeforeAndAfter, FunSuite, Matchers}
import slick.driver.JdbcDriver.backend.Database
import slick.driver.JdbcDriver.backend.Database.dynamicSession
import slick.jdbc.StaticQuery.interpolation

class ProjectServiceSpec extends FunSuite with Matchers with BeforeAndAfter {
  val properties: Properties = {
    val props = new Properties()
    props.load(getClass.getResourceAsStream("/digiroad2.properties"))
    props
  }
  val mockProjectService = MockitoSugar.mock[ProjectService]
  val mockRoadLinkService = MockitoSugar.mock[RoadLinkService]
  val mockRoadAddressService = MockitoSugar.mock[RoadAddressService]
  val mockEventBus = MockitoSugar.mock[DigiroadEventBus]
  val mockVVHClient = MockitoSugar.mock[VVHClient]
  val mockVVHRoadLinkClient = MockitoSugar.mock[VVHRoadLinkClient]
  val mockVVHSuravageClient = MockitoSugar.mock[VVHSuravageClient]
  val mockVVHComplementaryClient = MockitoSugar.mock[VVHComplementaryClient]
  val roadAddressService = new RoadAddressService(mockRoadLinkService, mockEventBus) {
    override def withDynSession[T](f: => T): T = f

    override def withDynTransaction[T](f: => T): T = f
  }
  val projectService = new ProjectService(roadAddressService, mockRoadLinkService, mockEventBus) {
    override def withDynSession[T](f: => T): T = f

    override def withDynTransaction[T](f: => T): T = f
  }

  val projectServiceWithRoadAddressMock = new ProjectService(mockRoadAddressService, mockRoadLinkService, mockEventBus) {
    override def withDynSession[T](f: => T): T = f

    override def withDynTransaction[T](f: => T): T = f
  }
  val projectValidator = ProjectValidator


  after {
    reset(mockRoadLinkService)
  }

  def withDynTransaction[T](f: => T): T = OracleDatabase.withDynTransaction(f)

  def runWithRollback[T](f: => T): T = {
    Database.forDataSource(OracleDatabase.ds).withDynTransaction {
      val t = f
      dynamicSession.rollback()
      t
    }
  }

  private def createProjectLinks(linkIds: Seq[Long], projectId: Long, roadNumber: Long, roadPartNumber: Long, track: Int,
                                 discontinuity: Int, roadType: Int, roadLinkSource: Int,
                                 roadEly: Long, user: String, roadName: String): Map[String, Any] = {
    projectService.createProjectLinks(linkIds, projectId, roadNumber, roadPartNumber, Track.apply(track), Discontinuity.apply(discontinuity),
      RoadType.apply(roadType), LinkGeomSource.apply(roadLinkSource), roadEly, user, roadName)
  }

  private def toProjectLink(project: RoadAddressProject, status: LinkStatus)(roadAddress: RoadAddress): ProjectLink = {
    ProjectLink(id = NewRoadAddress, roadAddress.roadNumber, roadAddress.roadPartNumber, roadAddress.track,
      roadAddress.discontinuity, roadAddress.startAddrMValue, roadAddress.endAddrMValue, roadAddress.startDate,
      roadAddress.endDate, createdBy = Option(project.createdBy), roadAddress.linkId, roadAddress.startMValue, roadAddress.endMValue,
      roadAddress.sideCode, roadAddress.toProjectLinkCalibrationPoints(), floating = NoFloating, roadAddress.geometry, project.id, status, RoadType.PublicRoad,
      roadAddress.linkGeomSource, GeometryUtils.geometryLength(roadAddress.geometry), if (status == LinkStatus.New) 0 else roadAddress.id, roadAddress.ely, false,
      None, roadAddress.adjustedTimestamp)
  }

  private def toProjectAddressLink(ral: RoadAddressLinkLike): ProjectAddressLink = {
    ProjectAddressLink(ral.id, ral.linkId, ral.geometry, ral.length, ral.administrativeClass, ral.linkType, ral.roadLinkType,
      ral.constructionType, ral.roadLinkSource, ral.roadType, ral.VVHRoadName, ral.roadName, ral.municipalityCode, ral.modifiedAt, ral.modifiedBy,
      ral.attributes, ral.roadNumber, ral.roadPartNumber, ral.trackCode, ral.elyCode, ral.discontinuity,
      ral.startAddressM, ral.endAddressM, ral.startMValue, ral.endMValue, ral.sideCode, ral.startCalibrationPoint, ral.endCalibrationPoint,
      ral.anomaly, LinkStatus.Unknown, ral.id)
  }

  private def extractTrafficDirection(sideCode: SideCode, track: Track): TrafficDirection = {
    (sideCode, track) match {
      case (_, Track.Combined) => TrafficDirection.BothDirections
      case (TowardsDigitizing, Track.RightSide) => TrafficDirection.TowardsDigitizing
      case (TowardsDigitizing, Track.LeftSide) => TrafficDirection.AgainstDigitizing
      case (AgainstDigitizing, Track.RightSide) => TrafficDirection.AgainstDigitizing
      case (AgainstDigitizing, Track.LeftSide) => TrafficDirection.TowardsDigitizing
      case (_, _) => TrafficDirection.UnknownDirection
    }
  }

  private def toRoadLink(ral: ProjectLink): RoadLink = {
    RoadLink(ral.linkId, ral.geometry, ral.geometryLength, State, 1,
      extractTrafficDirection(ral.sideCode, ral.track), Motorway, None, None, Map(
        "MUNICIPALITYCODE" -> BigInt(749), "VERTICALLEVEL" -> BigInt(1), "SURFACETYPE" -> BigInt(1),
        "ROADNUMBER" -> BigInt(ral.roadNumber), "ROADPARTNUMBER" -> BigInt(ral.roadPartNumber)),
      ConstructionType.InUse, LinkGeomSource.NormalLinkInterface)
  }

  private def toRoadLink(ral: RoadAddressLinkLike): RoadLink = {
    RoadLink(ral.linkId, ral.geometry, ral.length, ral.administrativeClass, 1,
      extractTrafficDirection(ral.sideCode, Track.apply(ral.trackCode.toInt)), ral.linkType, ral.modifiedAt, ral.modifiedBy, Map(
        "MUNICIPALITYCODE" -> BigInt(749), "VERTICALLEVEL" -> BigInt(1), "SURFACETYPE" -> BigInt(1),
        "ROADNUMBER" -> BigInt(ral.roadNumber), "ROADPARTNUMBER" -> BigInt(ral.roadPartNumber)),
      ral.constructionType, ral.roadLinkSource)
  }

  private def toMockAnswer(projectLinks: Seq[ProjectLink], roadLink: RoadLink, seq: Seq[RoadLink] = Seq()) = {
    new Answer[Seq[RoadLink]]() {
      override def answer(invocation: InvocationOnMock): Seq[RoadLink] = {
        val ids = if (invocation.getArguments.apply(0) == null)
          Set[Long]()
        else invocation.getArguments.apply(0).asInstanceOf[Set[Long]]
        projectLinks.groupBy(_.linkId).filterKeys(l => ids.contains(l)).mapValues { pl =>
          val startP = Point(pl.map(_.startAddrMValue).min, 0.0)
          val endP = Point(pl.map(_.endAddrMValue).max, 0.0)
          val maxLen = pl.map(_.endMValue).max
          val midP = Point((startP.x + endP.x) * .5,
            if (endP.x - startP.x < maxLen) {
              Math.sqrt(maxLen * maxLen - (startP.x - endP.x) * (startP.x - endP.x)) / 2
            }
            else 0.0)
          val forcedGeom = pl.filter(l => l.id == -1000L && l.geometry.nonEmpty).sortBy(_.startAddrMValue)
          val (startFG, endFG) = (forcedGeom.headOption.map(_.startingPoint), forcedGeom.lastOption.map(_.endPoint))
          if (pl.head.id == -1000L) {
            roadLink.copy(linkId = pl.head.linkId, geometry = Seq(startFG.get, endFG.get))
          } else
            roadLink.copy(linkId = pl.head.linkId, geometry = Seq(startP, midP, endP))
        }.values.toSeq ++ seq
      }
    }
  }

  private def toMockAnswer(roadLinks: Seq[RoadLink]) = {
    new Answer[Seq[RoadLink]]() {
      override def answer(invocation: InvocationOnMock): Seq[RoadLink] = {
        val ids = invocation.getArguments.apply(0).asInstanceOf[Set[Long]]
        roadLinks.filter(rl => ids.contains(rl.linkId))
      }
    }
  }

  private def mockForProject[T <: PolyLine](id: Long, l: Seq[T] = Seq()) = {
    val roadLink = RoadLink(1, Seq(Point(535602.222, 6982200.25, 89.9999), Point(535605.272, 6982204.22, 85.90899999999965))
      , 540.3960283713503, State, 99, TrafficDirection.AgainstDigitizing, UnknownLinkType, Some("25.06.2015 03:00:00"), Some("vvh_modified"), Map("MUNICIPALITYCODE" -> BigInt.apply(749)),
      InUse, NormalLinkInterface)
    val (projectLinks, palinks) = l.partition(_.isInstanceOf[ProjectLink])
    val dbLinks = ProjectDAO.getProjectLinks(id)
    when(mockRoadLinkService.getRoadLinksHistoryFromVVH(any[Set[Long]])).thenReturn(Seq())
    when(mockRoadLinkService.getRoadLinksByLinkIdsFromVVH(any[Set[Long]], any[Boolean])).thenAnswer(
      toMockAnswer(dbLinks ++ projectLinks.asInstanceOf[Seq[ProjectLink]].filterNot(l => dbLinks.map(_.linkId).contains(l.linkId)),
        roadLink, palinks.asInstanceOf[Seq[ProjectAddressLink]].map(toRoadLink)
      ))
  }

  private def setUpProjectWithLinks(linkStatus: LinkStatus, addrM: Seq[Long], changeTrack: Boolean = false, roadNumber: Long = 19999L,
                                    roadPartNumber: Long = 1L, discontinuity: Discontinuity = Discontinuity.Continuous, ely: Long = 8L, roadAddressId: Long = 0L, startDate: Option[DateTime] = None) = {
    val id = Sequences.nextViitePrimaryKeySeqValue

    def projectLink(startAddrM: Long, endAddrM: Long, track: Track, projectId: Long, status: LinkStatus = LinkStatus.NotHandled,
                    roadNumber: Long = 19999L, roadPartNumber: Long = 1L, discontinuity: Discontinuity = Discontinuity.Continuous, ely: Long = 8L, linkId: Long = 0L, roadAddressId: Long = 0L, startDate: Option[DateTime] = None) = {
      ProjectLink(NewRoadAddress, roadNumber, roadPartNumber, track, discontinuity, startAddrM, endAddrM, startDate, None,
        Some("User"), linkId, 0.0, (endAddrM - startAddrM).toDouble, SideCode.TowardsDigitizing, (None, None),
        floating = FloatingReason.NoFloating, Seq(Point(0.0, startAddrM), Point(0.0, endAddrM)), projectId, status, RoadType.PublicRoad,
        LinkGeomSource.NormalLinkInterface, (endAddrM - startAddrM).toDouble, roadAddressId, ely, reversed = false, None, 0L)
    }

    def withTrack(t: Track): Seq[ProjectLink] = {
      addrM.init.zip(addrM.tail).map { case (st, en) =>
        projectLink(st, en, t, id, linkStatus, roadNumber, roadPartNumber, discontinuity, ely, roadAddressId = roadAddressId, startDate = startDate)
      }
    }

    val projectStartDate = if (startDate.isEmpty) DateTime.now() else startDate.get
    val project = RoadAddressProject(id, ProjectState.Incomplete, "f", "s", projectStartDate, "", projectStartDate, projectStartDate,
      "", Seq(), None, Some(8), None)
    ProjectDAO.createRoadAddressProject(project)
    val links =
      if (changeTrack) {
        withTrack(RightSide) ++ withTrack(LeftSide)
      } else {
        withTrack(Combined)
      }
    ProjectDAO.reserveRoadPart(id, roadNumber, roadPartNumber, "u")
    ProjectDAO.create(links)
    project
  }

  test("create road link project without road parts") {
    runWithRollback {
      val roadAddressProject = RoadAddressProject(0, ProjectState.apply(1), "TestProject", "TestUser", DateTime.now(), "TestUser", DateTime.parse("1901-01-01"), DateTime.now(), "Some additional info", List.empty[ReservedRoadPart], None)
      val project = projectService.createRoadLinkProject(roadAddressProject)
      project.reservedParts should have size (0)
    }
  }

  test("try to create a road link project with same name as an existing project") {
    runWithRollback {
      val roadAddressProject1 = RoadAddressProject(0, ProjectState.apply(1), "TestProject", "TestUser1", DateTime.now(), "TestUser1", DateTime.parse("1901-01-01"), DateTime.now(), "Some additional info", List.empty[ReservedRoadPart], None)
      projectService.createRoadLinkProject(roadAddressProject1)

      val roadAddressProject2 = RoadAddressProject(0, ProjectState.apply(1), "TESTPROJECT", "TestUser2", DateTime.now(), "TestUser2", DateTime.parse("1902-03-03"), DateTime.now(), "Some other info", List.empty[ReservedRoadPart], None)
      val error = intercept[NameExistsException] {
        projectService.createRoadLinkProject(roadAddressProject2)
      }
      error.getMessage should be("Nimellä TESTPROJECT on jo olemassa projekti. Muuta nimeä.")

      val roadAddressProject3 = RoadAddressProject(0, ProjectState.apply(1), "testproject", "TestUser3", DateTime.now(), "TestUser3", DateTime.parse("1903-03-03"), DateTime.now(), "Some other info", List.empty[ReservedRoadPart], None)
      val error2 = intercept[NameExistsException] {
        projectService.createRoadLinkProject(roadAddressProject3)
      }
      error2.getMessage should be("Nimellä testproject on jo olemassa projekti. Muuta nimeä.")
    }
  }

  test("Adding and removing TR_ID") {
    runWithRollback {
      val projectId = Sequences.nextViitePrimaryKeySeqValue
      val rap = RoadAddressProject(projectId, ProjectState.apply(3), "TestProject", "TestUser", DateTime.parse("2700-01-01"), "TestUser", DateTime.parse("2700-01-01"), DateTime.now(), "Some additional info", List.empty[ReservedRoadPart], None)
      runWithRollback {
        ProjectDAO.createRoadAddressProject(rap)
        val emptyTrId = ProjectDAO.getRotatingTRProjectId(projectId)
        emptyTrId.isEmpty should be(true)
        val projectNone = ProjectDAO.getRoadAddressProjectById(projectId)
        projectService.removeRotatingTRId(projectId)
        projectNone.head.statusInfo.getOrElse("").size should be(0)
        ProjectDAO.addRotatingTRProjectId(projectId)
        val trId = ProjectDAO.getRotatingTRProjectId(projectId)
        trId.nonEmpty should be(true)
        projectService.removeRotatingTRId(projectId)
        emptyTrId.isEmpty should be(true)
        ProjectDAO.addRotatingTRProjectId(projectId)
        projectService.removeRotatingTRId(projectId)
        val project = ProjectDAO.getRoadAddressProjectById(projectId).head
        project.status should be(ProjectState.Incomplete)
        project.statusInfo.getOrElse("1").size should be > 2
      }
    }
  }

  //TODO this will be implemented at VIITE-1540
//  test("change roadpart direction and check reversed attribute, service level") {
//    runWithRollback {
//      val rap = RoadAddressProject(0L, ProjectState.apply(1), "TestProject", "TestUser", DateTime.parse("1901-01-01"),
//        "TestUser", DateTime.parse("1901-01-01"), DateTime.now(), "Some additional info",
//        Seq(), None)
//      val project = projectService.createRoadLinkProject(rap)
//      val id = project.id
//      mockForProject(id, RoadAddressDAO.fetchByRoadPart(5, 207).map(toProjectLink(project)))
//      projectService.saveProject(project.copy(reservedParts = Seq(
//        ReservedRoadPart(0L, 5, 207, Some(0L), Some(Continuous), Some(8L), None, None, None, None, true))))
//      val projectLinks = ProjectDAO.getProjectLinks(id)
//      ProjectDAO.updateProjectLinks(projectLinks.map(x => x.id).toSet, LinkStatus.Transfer, "test")
//      mockForProject(id)
//      projectService.changeDirection(id, 5, 207, projectLinks.map(l => LinkToRevert(l.id, l.linkId, l.status.value, l.geometry)), "test") should be(None)
//      val updatedProjectLinks = ProjectDAO.getProjectLinks(id)
//      val maxBefore = if (projectLinks.nonEmpty) projectLinks.maxBy(_.endAddrMValue).endAddrMValue else 0
//      val maxAfter = if (updatedProjectLinks.nonEmpty) updatedProjectLinks.maxBy(_.endAddrMValue).endAddrMValue else 0
//      maxBefore should be(maxAfter)
//      val combined = updatedProjectLinks.filter(_.track == Track.Combined)
//      val right = updatedProjectLinks.filter(_.track == Track.RightSide)
//      val left = updatedProjectLinks.filter(_.track == Track.LeftSide)
//
//      (combined ++ right).sortBy(_.startAddrMValue).foldLeft(Seq.empty[ProjectLink]) { case (seq, plink) =>
//        if (seq.nonEmpty)
//          seq.last.endAddrMValue should be(plink.startAddrMValue)
//        seq ++ Seq(plink)
//      }
//
//      (combined ++ left).sortBy(_.startAddrMValue).foldLeft(Seq.empty[ProjectLink]) { case (seq, plink) =>
//        if (seq.nonEmpty)
//          seq.last.endAddrMValue should be(plink.startAddrMValue)
//        seq ++ Seq(plink)
//      }
//      updatedProjectLinks.foreach(x => x.reversed should be(true))
//      projectService.changeDirection(id, 5, 207, projectLinks.map(l => LinkToRevert(l.id, l.linkId, l.status.value, l.geometry)), "test")
//      val secondUpdatedProjectLinks = ProjectDAO.getProjectLinks(id)
//      projectLinks.sortBy(_.endAddrMValue).map(_.geometry).zip(secondUpdatedProjectLinks.sortBy(_.endAddrMValue).map(_.geometry)).forall { case (x, y) => x == y }
//      secondUpdatedProjectLinks.foreach(x => x.reversed should be(false))
//    }
//  }

  private def toProjectLink(project: RoadAddressProject)(roadAddress: RoadAddress): ProjectLink = {
    ProjectLink(id = NewRoadAddress, roadAddress.roadNumber, roadAddress.roadPartNumber, roadAddress.track,
      roadAddress.discontinuity, roadAddress.startAddrMValue, roadAddress.endAddrMValue, roadAddress.startDate,
      roadAddress.endDate, createdBy = Option(project.createdBy), roadAddress.linkId, roadAddress.startMValue, roadAddress.endMValue,
      roadAddress.sideCode, roadAddress.toProjectLinkCalibrationPoints(), floating = NoFloating, roadAddress.geometry, project.id, LinkStatus.NotHandled, RoadType.PublicRoad,
      roadAddress.linkGeomSource, GeometryUtils.geometryLength(roadAddress.geometry), 0, roadAddress.ely, false,
      None, roadAddress.adjustedTimestamp)
  }

  test("Using TR_id as project_id when querying should be empty") {
    runWithRollback {
      val projectId = Sequences.nextViitePrimaryKeySeqValue
      val rap = RoadAddressProject(projectId, ProjectState.apply(2), "TestProject", "TestUser", DateTime.parse("2700-01-01"), "TestUser", DateTime.parse("2700-01-01"), DateTime.now(), "Some additional info", List.empty[ReservedRoadPart], None)
      runWithRollback {
        ProjectDAO.createRoadAddressProject(rap)
        ProjectDAO.addRotatingTRProjectId(projectId)
        projectService.updateProjectsWaitingResponseFromTR()
        val project = ProjectDAO.getRoadAddressProjectById(projectId).head
        project.statusInfo.getOrElse("").size should be(0)
        projectService.updateProjectsWaitingResponseFromTR()
      }
    }
  }

  test("Using TR_id as project_id when querrying info: should fail") {
    runWithRollback {
      val projectId = Sequences.nextViitePrimaryKeySeqValue
      val rap = RoadAddressProject(projectId, ProjectState.apply(2), "TestProject", "TestUser", DateTime.parse("2700-01-01"), "TestUser", DateTime.parse("2700-01-01"), DateTime.now(), "Some additional info", List.empty[ReservedRoadPart], None)
      runWithRollback {
        ProjectDAO.createRoadAddressProject(rap)
        projectService.updateProjectsWaitingResponseFromTR()
        val project = ProjectDAO.getRoadAddressProjectById(projectId).head
        project.statusInfo.getOrElse("") contains ("Failed to find TR-ID") should be(true)
      }
    }
  }

  test("create road link project without valid roadParts") {
    val roadlink = RoadLink(5175306, Seq(Point(535605.272, 6982204.22, 85.90899999999965))
      , 540.3960283713503, State, 99, TrafficDirection.AgainstDigitizing, UnknownLinkType, Some("25.06.2015 03:00:00"), Some("vvh_modified"), Map("MUNICIPALITYCODE" -> BigInt.apply(749)),
      InUse, NormalLinkInterface)
    when(mockRoadLinkService.getRoadLinksByLinkIdsFromVVH(Set(5175306L))).thenReturn(Seq(roadlink))
    runWithRollback {
      val roadAddressProject = RoadAddressProject(0, ProjectState.apply(1), "TestProject", "TestUser", DateTime.now(), "TestUser", DateTime.parse("1901-01-01"), DateTime.now(), "Some additional info", List.empty[ReservedRoadPart], None)
      val project = projectService.createRoadLinkProject(roadAddressProject)
      project.reservedParts should have size (0)
    }
  }

  //TODO this will be implemented at VIITE-1539
//  test("create and get projects by id") {
//    var count = 0
//    runWithRollback {
//      val countCurrentProjects = projectService.getRoadAddressAllProjects
//      val roadAddressProject = RoadAddressProject(0, ProjectState.apply(1), "TestProject", "TestUser", DateTime.now(), "TestUser", DateTime.parse("1901-01-01"), DateTime.now(), "Some additional info", Seq(), None)
//      val project = projectService.createRoadLinkProject(roadAddressProject)
//      mockForProject(project.id, RoadAddressDAO.fetchByRoadPart(5, 203).map(toProjectLink(roadAddressProject)))
//      projectService.saveProject(project.copy(reservedParts = Seq(
//        ReservedRoadPart(0L, 5, 203, Some(0L), Some(Continuous), Some(8L), None, None, None, None, true))))
//      val countAfterInsertProjects = projectService.getRoadAddressAllProjects
//      count = countCurrentProjects.size + 1
//      countAfterInsertProjects.size should be(count)
//    }
//    runWithRollback {
//      projectService.getRoadAddressAllProjects.size should be(count - 1)
//    }
//  }

  //TODO this will be implemented at VIITE-1541
//  test("save project") {
//    var count = 0
//    runWithRollback {
//      val countCurrentProjects = projectService.getRoadAddressAllProjects
//      val id = 0
//      val roadAddressProject = RoadAddressProject(id, ProjectState.apply(1), "TestProject", "TestUser", DateTime.now(), "TestUser", DateTime.parse("1901-01-01"), DateTime.now(), "Some additional info", List(), None)
//      val project = projectService.createRoadLinkProject(roadAddressProject)
//      mockForProject(project.id, RoadAddressDAO.fetchByRoadPart(1130, 4).map(toProjectLink(roadAddressProject)))
//      projectService.saveProject(project.copy(reservedParts = List(
//        ReservedRoadPart(Sequences.nextViitePrimaryKeySeqValue: Long, 1130: Long, 4: Long, Some(5L), Some(Discontinuity.apply("jatkuva")), Some(8L), newLength = None, newDiscontinuity = None, newEly = None))))
//      val countAfterInsertProjects = projectService.getRoadAddressAllProjects
//      count = countCurrentProjects.size + 1
//      countAfterInsertProjects.size should be(count)
//    }
//    runWithRollback {
//      projectService.getRoadAddressAllProjects
//    } should have size (count - 1)
//  }

  //TODO this will be implemented at VIITE-1541
//  test("create and delete project") {
//    var count = 0
//    runWithRollback {
//      val countCurrentProjects = projectService.getRoadAddressAllProjects
//      val roadAddressProject = RoadAddressProject(0, ProjectState.apply(1), "TestProject", "TestUser", DateTime.now(), "TestUser", DateTime.parse("1901-01-01"), DateTime.now(), "Some additional info", Seq(), None)
//      val project = projectService.createRoadLinkProject(roadAddressProject)
//      mockForProject(project.id, RoadAddressDAO.fetchByRoadPart(5, 203).map(toProjectLink(roadAddressProject)))
//      projectService.saveProject(project.copy(reservedParts = Seq(ReservedRoadPart(0L, 5, 203, Some(100L), Some(Continuous), Some(8L), None, None, None, None))))
//      val countAfterInsertProjects = projectService.getRoadAddressAllProjects
//      count = countCurrentProjects.size + 1
//      countAfterInsertProjects.size should be(count)
//      projectService.deleteProject(project.id)
//      val projectsAfterOperations = projectService.getRoadAddressAllProjects
//      projectsAfterOperations.size should be(count)
//      projectsAfterOperations.exists(_.id == project.id) should be(true)
//      projectsAfterOperations.find(_.id == project.id).get.status should be(ProjectState.Deleted)
//    }
//  }

  //TODO this will be implemented at VIITE-1540
//  test("Unchanged with termination test, repreats termination update, checks calibration points are cleared and moved to correct positions") {
//    var count = 0
//    val roadLink = RoadLink(5170939L, Seq(Point(535605.272, 6982204.22, 85.90899999999965))
//      , 540.3960283713503, State, 99, TrafficDirection.AgainstDigitizing, UnknownLinkType, Some("25.06.2015 03:00:00"), Some("vvh_modified"), Map("MUNICIPALITYCODE" -> BigInt.apply(749)),
//      InUse, NormalLinkInterface)
//    runWithRollback {
//      val countCurrentProjects = projectService.getRoadAddressAllProjects
//      val id = 0
//      val addresses = Seq(ReservedRoadPart(5: Long, 5: Long, 205: Long, Some(5L), Some(Discontinuity.apply("jatkuva")), Some(8L), newLength = None, newDiscontinuity = None, newEly = None),
//        ReservedRoadPart(5: Long, 5: Long, 206: Long, Some(5L), Some(Discontinuity.apply("jatkuva")), Some(8L), newLength = None, newDiscontinuity = None, newEly = None))
//      val roadAddressProject = RoadAddressProject(id, ProjectState.apply(1), "TestProject", "TestUser", DateTime.now(), "TestUser", DateTime.parse("1901-01-01"), DateTime.now(), "Some additional info", Seq(), None)
//      val savedProject = projectService.createRoadLinkProject(roadAddressProject)
//      mockForProject(savedProject.id, (RoadAddressDAO.fetchByRoadPart(5, 205) ++ RoadAddressDAO.fetchByRoadPart(5, 206)).map(toProjectLink(savedProject)))
//      projectService.saveProject(savedProject.copy(reservedParts = addresses))
//      val countAfterInsertProjects = projectService.getRoadAddressAllProjects
//      count = countCurrentProjects.size + 1
//      countAfterInsertProjects.size should be(count)
//      projectService.allLinksHandled(savedProject.id) should be(false)
//      projectService.getRoadAddressSingleProject(savedProject.id).nonEmpty should be(true)
//      projectService.getRoadAddressSingleProject(savedProject.id).get.reservedParts.nonEmpty should be(true)
//      val projectLinks = ProjectDAO.getProjectLinks(savedProject.id)
//      val partitioned = projectLinks.partition(_.roadPartNumber == 205)
//      val linkIds205 = partitioned._1.map(_.linkId).toSet
//      val linkIds206 = partitioned._2.map(_.linkId).toSet
//      reset(mockRoadLinkService)
//      when(mockRoadLinkService.getRoadLinksHistoryFromVVH(any[Set[Long]])).thenReturn(Seq())
//      when(mockRoadLinkService.getRoadLinksByLinkIdsFromVVH(any[Set[Long]], any[Boolean])).thenAnswer(
//        toMockAnswer(projectLinks, roadLink)
//      )
//      projectService.updateProjectLinks(savedProject.id, Set(), linkIds205.toSeq, LinkStatus.UnChanged, "-", 0, 0, 0, Option.empty[Int]) should be(None)
//      projectService.allLinksHandled(savedProject.id) should be(false)
//      projectService.updateProjectLinks(savedProject.id, Set(), linkIds206.toSeq, LinkStatus.UnChanged, "-", 0, 0, 0, Option.empty[Int]) should be(None)
//      projectService.allLinksHandled(savedProject.id) should be(true)
//      projectService.updateProjectLinks(savedProject.id, Set(), Seq(5168573), LinkStatus.Terminated, "-", 0, 0, 0, Option.empty[Int]) should be(None)
//      projectService.allLinksHandled(savedProject.id) should be(true)
//      val changeProjectOpt = projectService.getChangeProject(savedProject.id)
//      val change = changeProjectOpt.get
//      val updatedProjectLinks = ProjectDAO.getProjectLinks(savedProject.id)
//      updatedProjectLinks.exists { x => x.status == LinkStatus.UnChanged } should be(true)
//      updatedProjectLinks.exists { x => x.status == LinkStatus.Terminated } should be(true)
//      updatedProjectLinks.filter(pl => pl.linkId == 5168579).head.calibrationPoints should be((None, Some(ProjectLinkCalibrationPoint(5168579, 15.173, 4681, ProjectLinkSource))))
//      projectService.updateProjectLinks(savedProject.id, Set(), Seq(5168579), LinkStatus.Terminated, "-", 0, 0, 0, Option.empty[Int])
//      val updatedProjectLinks2 = ProjectDAO.getProjectLinks(savedProject.id)
//      updatedProjectLinks2.filter(pl => pl.linkId == 5168579).head.calibrationPoints should be((None, None))
//      updatedProjectLinks2.filter(pl => pl.linkId == 5168583).head.calibrationPoints should be((None, Some(ProjectLinkCalibrationPoint(5168583, 63.8, 4666, ProjectLinkSource))))
//      updatedProjectLinks2.filter(pl => pl.roadPartNumber == 205).exists { x => x.status == LinkStatus.Terminated } should be(false)
//    }
//    runWithRollback {
//      projectService.getRoadAddressAllProjects
//    } should have size (count - 1)
//  }

  //TODO this will be implemented at VIITE-1540
//  test("Transfer and then terminate") {
//    var count = 0
//    val roadLink = RoadLink(5170939L, Seq(Point(535605.272, 6982204.22, 85.90899999999965))
//      , 540.3960283713503, State, 99, TrafficDirection.AgainstDigitizing, UnknownLinkType, Some("25.06.2015 03:00:00"), Some("vvh_modified"), Map("MUNICIPALITYCODE" -> BigInt.apply(749)),
//      InUse, NormalLinkInterface)
//    runWithRollback {
//      val countCurrentProjects = projectService.getRoadAddressAllProjects
//      val id = 0
//      val addresses = List(ReservedRoadPart(5: Long, 5: Long, 207: Long, Some(5L), Some(Discontinuity.apply("jatkuva")), Some(8L), newLength = None, newDiscontinuity = None, newEly = None))
//      val roadAddressProject = RoadAddressProject(id, ProjectState.apply(1), "TestProject", "TestUser", DateTime.now(), "TestUser", DateTime.parse("1901-01-01"), DateTime.now(), "Some additional info", Seq(), None)
//      val savedProject = projectService.createRoadLinkProject(roadAddressProject)
//      mockForProject(savedProject.id, RoadAddressDAO.fetchByRoadPart(5, 207).map(toProjectLink(savedProject)))
//      projectService.saveProject(savedProject.copy(reservedParts = addresses))
//      val countAfterInsertProjects = projectService.getRoadAddressAllProjects
//      count = countCurrentProjects.size + 1
//      countAfterInsertProjects.size should be(count)
//      projectService.allLinksHandled(savedProject.id) should be(false)
//      val projectLinks = ProjectDAO.getProjectLinks(savedProject.id)
//      val partitioned = projectLinks.partition(_.roadPartNumber == 207)
//      val highestDistanceEnd = projectLinks.map(p => p.endAddrMValue).max
//      val linkIds207 = partitioned._1.map(_.linkId).toSet
//      reset(mockRoadLinkService)
//      when(mockRoadLinkService.getRoadLinksHistoryFromVVH(any[Set[Long]])).thenReturn(Seq())
//      when(mockRoadLinkService.getRoadLinksByLinkIdsFromVVH(any[Set[Long]], any[Boolean])).thenAnswer(
//        toMockAnswer(projectLinks, roadLink)
//      )
//      projectService.updateProjectLinks(savedProject.id, Set(), linkIds207.toSeq, LinkStatus.Transfer, "-", 0, 0, 0, Option.empty[Int]) should be(None)
//      projectService.updateProjectLinks(savedProject.id, Set(), Seq(5168510), LinkStatus.Terminated, "-", 0, 0, 0, Option.empty[Int]) should be(None)
//      projectService.allLinksHandled(savedProject.id) should be(true)
//      val changeProjectOpt = projectService.getChangeProject(savedProject.id)
//      val change = changeProjectOpt.get
//      val updatedProjectLinks = ProjectDAO.getProjectLinks(savedProject.id)
//      updatedProjectLinks.exists { x => x.status == LinkStatus.Transfer } should be(true)
//      updatedProjectLinks.exists { x => x.status == LinkStatus.Terminated } should be(true)
//      updatedProjectLinks.filter(pl => pl.linkId == 5168540).head.calibrationPoints should be((Some(ProjectLinkCalibrationPoint(5168540, 0.0, 0, ProjectLinkSource)), None))
//      updatedProjectLinks.filter(pl => pl.linkId == 6463199).head.calibrationPoints should be((None, Some(ProjectLinkCalibrationPoint(6463199, 442.89, highestDistanceEnd - projectLinks.filter(pl => pl.linkId == 5168510).head.endAddrMValue, ProjectLinkSource)))) //we terminated link with distance 172
//      projectService.updateProjectLinks(savedProject.id, Set(), Seq(5168540), LinkStatus.Terminated, "-", 0, 0, 0, Option.empty[Int]) should be(None)
//      val updatedProjectLinks2 = ProjectDAO.getProjectLinks(savedProject.id)
//      updatedProjectLinks2.filter(pl => pl.linkId == 6463199).head.calibrationPoints should be(None, Some(ProjectLinkCalibrationPoint(6463199, 442.89, highestDistanceEnd - projectLinks.filter(pl => pl.linkId == 5168510).head.endAddrMValue - updatedProjectLinks.filter(pl => pl.linkId == 5168540).head.endAddrMValue,ProjectLinkSource)))
//    }
//    runWithRollback {
//      projectService.getRoadAddressAllProjects
//    } should have size (count - 1)
//  }

  //TODO this will be implemented at VIITE-1540
//  test("Terminate then transfer") {
//    var count = 0
//    val roadLink = RoadLink(5170939L, Seq(Point(535605.272, 6982204.22, 85.90899999999965))
//      , 540.3960283713503, State, 99, TrafficDirection.AgainstDigitizing, UnknownLinkType, Some("25.06.2015 03:00:00"), Some("vvh_modified"), Map("MUNICIPALITYCODE" -> BigInt.apply(749)),
//      InUse, NormalLinkInterface)
//    runWithRollback {
//      val countCurrentProjects = projectService.getRoadAddressAllProjects
//      val id = 0
//      val addresses = List(ReservedRoadPart(5: Long, 5: Long, 207: Long, Some(5L), Some(Discontinuity.apply("jatkuva")), Some(8L), newLength = None, newDiscontinuity = None, newEly = None))
//      val roadAddressProject = RoadAddressProject(id, ProjectState.apply(1), "TestProject", "TestUser", DateTime.now(), "TestUser", DateTime.parse("1901-01-01"), DateTime.now(), "Some additional info", Seq(), None)
//      val savedProject = projectService.createRoadLinkProject(roadAddressProject)
//      mockForProject(savedProject.id, RoadAddressDAO.fetchByRoadPart(5, 207).map(toProjectLink(savedProject)))
//      projectService.saveProject(savedProject.copy(reservedParts = addresses))
//      val countAfterInsertProjects = projectService.getRoadAddressAllProjects
//      count = countCurrentProjects.size + 1
//      countAfterInsertProjects.size should be(count)
//      projectService.allLinksHandled(savedProject.id) should be(false)
//      val projectLinks = ProjectDAO.getProjectLinks(savedProject.id)
//      val partitioned = projectLinks.partition(_.roadPartNumber == 207)
//      val highestDistanceStart = projectLinks.map(p => p.startAddrMValue).max
//      val highestDistanceEnd = projectLinks.map(p => p.endAddrMValue).max
//      val linkIds207 = partitioned._1.map(_.linkId).toSet
//      reset(mockRoadLinkService)
//      when(mockRoadLinkService.getRoadLinksHistoryFromVVH(any[Set[Long]])).thenReturn(Seq())
//      when(mockRoadLinkService.getRoadLinksByLinkIdsFromVVH(any[Set[Long]], any[Boolean])).thenAnswer(
//        toMockAnswer(projectLinks, roadLink)
//      )
//      projectService.updateProjectLinks(savedProject.id, Set(), Seq(5168510), LinkStatus.Terminated, "-", 0, 0, 0, Option.empty[Int])
//      projectService.updateProjectLinks(savedProject.id, Set(), linkIds207.filterNot(_ == 5168510L).toSeq, LinkStatus.Transfer, "-", 0, 0, 0, Option.empty[Int])
//      projectService.allLinksHandled(savedProject.id) should be(true)
//      val changeProjectOpt = projectService.getChangeProject(savedProject.id)
//      val change = changeProjectOpt.get
//      val updatedProjectLinks = ProjectDAO.getProjectLinks(savedProject.id)
//      updatedProjectLinks.exists { x => x.status == LinkStatus.Transfer } should be(true)
//      updatedProjectLinks.exists { x => x.status == LinkStatus.Terminated } should be(true)
//      updatedProjectLinks.filter(pl => pl.linkId == 5168540).head.calibrationPoints should be((Some(ProjectLinkCalibrationPoint(5168540, 0.0, 0, ProjectLinkSource)), None))
//      updatedProjectLinks.filter(pl => pl.linkId == 6463199).head.calibrationPoints should be((None, Some(ProjectLinkCalibrationPoint(6463199, 442.89, highestDistanceEnd - 172, ProjectLinkSource)))) //we terminated link with distance 172
//      projectService.updateProjectLinks(savedProject.id, Set(), Seq(5168540), LinkStatus.Terminated, "-", 0, 0, 0, Option.empty[Int])
//      val updatedProjectLinks2 = ProjectDAO.getProjectLinks(savedProject.id)
//      updatedProjectLinks2.filter(pl => pl.linkId == 6463199).head.calibrationPoints should be(None, Some(ProjectLinkCalibrationPoint(6463199, 442.89, highestDistanceEnd - projectLinks.filter(pl => pl.linkId == 5168510).head.endAddrMValue - updatedProjectLinks.filter(pl => pl.linkId == 5168540).head.endAddrMValue, ProjectLinkSource)))
//    }
//    runWithRollback {
//      projectService.getRoadAddressAllProjects
//    } should have size (count - 1)
//  }

  //TODO this will be implemented at VIITE-1540
//  test("Terminate, new links and then transfer") {
//    val roadLink = RoadLink(51L, Seq(Point(535605.272, 6982204.22, 85.90899999999965))
//      , 540.3960283713503, State, 1, TrafficDirection.AgainstDigitizing, Motorway,
//      Some("25.06.2015 03:00:00"), Some("vvh_modified"), Map("MUNICIPALITYCODE" -> BigInt.apply(749)),
//      InUse, NormalLinkInterface)
//    runWithRollback {
//      val id = 0
//      val addresses = List(ReservedRoadPart(5: Long, 5: Long, 205: Long, Some(5L), Some(Discontinuity.apply("jatkuva")), Some(8L), newLength = None, newDiscontinuity = None, newEly = None))
//      val roadAddressProject = RoadAddressProject(id, ProjectState.apply(1), "TestProject", "TestUser", DateTime.now(), "TestUser", DateTime.parse("2021-01-01"), DateTime.now(), "Some additional info", Seq(), None)
//      val savedProject = projectService.createRoadLinkProject(roadAddressProject)
//      mockForProject(savedProject.id, RoadAddressDAO.fetchByRoadPart(5, 205).map(toProjectLink(savedProject)))
//      projectService.saveProject(savedProject.copy(reservedParts = addresses))
//      val projectLinks = ProjectDAO.getProjectLinks(savedProject.id)
//      projectLinks.size should be(66)
//
//      val linkIds = projectLinks.map(pl => pl.track.value -> pl.linkId).groupBy(_._1).mapValues(_.map(_._2).toSet)
//      val newLinkTemplates = Seq(ProjectLink(-1000L, 0L, 0L, Track.apply(99), Discontinuity.Continuous, 0L, 0L, None, None,
//        None, 1234L, 0.0, 43.1, SideCode.Unknown, (None, None), NoFloating,
//        Seq(Point(468.5, 0.5), Point(512.0, 0.0)), 0L, LinkStatus.Unknown, RoadType.PublicRoad, LinkGeomSource.NormalLinkInterface, 43.1, 0L, 0, false,
//        None, 86400L),
//        ProjectLink(-1000L, 0L, 0L, Track.apply(99), Discontinuity.Continuous, 0L, 0L, None, None,
//          None, 1235L, 0.0, 71.1, SideCode.Unknown, (None, None), NoFloating,
//          Seq(Point(510.0, 0.0), Point(581.0, 0.0)), 0L, LinkStatus.Unknown, RoadType.PublicRoad, LinkGeomSource.NormalLinkInterface, 71.1, 0L, 0, false,
//          None, 86400L))
//      projectService.updateProjectLinks(savedProject.id, Set(), Seq(5172715, 5172714, 5172031, 5172030), LinkStatus.Terminated, "-", 5, 205, 0, None)
//      linkIds.keySet.foreach(k =>
//        projectService.updateProjectLinks(savedProject.id, Set(), (linkIds(k) -- Set(5172715, 5172714, 5172031, 5172030)).toSeq, LinkStatus.Transfer, "-", 5, 205, k, None)
//      )
//      ProjectDAO.getProjectLinks(savedProject.id).size should be(66)
//      when(mockRoadLinkService.getSuravageRoadLinksFromVVH(any[Set[Long]])).thenReturn(Seq())
//      when(mockRoadLinkService.getRoadLinksByLinkIdsFromVVH(any[Set[Long]], any[Boolean])).thenReturn(newLinkTemplates.take(1).map(toRoadLink))
//      createProjectLinks(newLinkTemplates.take(1).map(_.linkId), savedProject.id, 5L, 205L, 1, 5, 2, 1, 8, "U", "road name").get("success") should be(Some(true))
//      when(mockRoadLinkService.getRoadLinksByLinkIdsFromVVH(any[Set[Long]], any[Boolean])).thenReturn(newLinkTemplates.tail.take(1).map(toRoadLink))
//      createProjectLinks(newLinkTemplates.tail.take(1).map(_.linkId), savedProject.id, 5L, 205L, 2, 5, 2, 1, 8, "U", "road name").get("success") should be(Some(true))
//      ProjectDAO.getProjectLinks(savedProject.id).size should be(68)
//      val changeInfo = projectService.getChangeProject(savedProject.id)
//      projectService.allLinksHandled(savedProject.id) should be(true)
//      changeInfo.get.changeInfoSeq.foreach { ci =>
//        ci.changeType match {
//          case Termination =>
//            ci.source.startAddressM should be(Some(0))
//            ci.source.endAddressM should be(Some(546))
//            ci.target.startAddressM should be(None)
//            ci.target.endAddressM should be(None)
//          case Transfer =>
//            ci.source.startAddressM should be(Some(546))
//            ci.source.endAddressM should be(Some(6730))
//            ci.target.startAddressM should be(Some(57))
//          case AddressChangeType.New =>
//            ci.source.startAddressM should be(None)
//            ci.target.startAddressM should be(Some(0))
//            ci.source.endAddressM should be(None)
//            ci.target.endAddressM should be(Some(57))
//          case _ =>
//            throw new RuntimeException(s"Nobody expects ${ci.changeType} inquisition!")
//        }
//      }
//    }
//  }

  test("Validate road part dates with project date - startDate") {
    runWithRollback {
      val projDate = DateTime.parse("1990-01-01")
      val addresses = List(ReservedRoadPart(5: Long, 5: Long, 205: Long, Some(5L), Some(Discontinuity.apply("jatkuva")), Some(8L), newLength = None, newDiscontinuity = None, newEly = None))
      val errorMsg = projectService.validateProjectDate(addresses, projDate)
      errorMsg should not be (None)
    }
  }

  test("Validate road part dates with project date - startDate valid") {
    runWithRollback {
      val projDate = DateTime.parse("2015-01-01")
      val addresses = List(ReservedRoadPart(5: Long, 5: Long, 205: Long, Some(5L), Some(Discontinuity.apply("jatkuva")), Some(8L), newLength = None, newDiscontinuity = None, newEly = None))
      val errorMsg = projectService.validateProjectDate(addresses, projDate)
      errorMsg should be(None)
    }
  }

  test("Validate road part dates with project date - startDate and endDate") {
    runWithRollback {
      val projDate = DateTime.parse("1990-01-01")
      val addresses = List(ReservedRoadPart(5: Long, 5: Long, 205: Long, Some(5L), Some(Discontinuity.apply("jatkuva")), Some(8L), newLength = None, newDiscontinuity = None, newEly = None))
      val errorMsg = projectService.validateProjectDate(addresses, projDate)
      errorMsg should not be (None)
    }
  }

  test("Validate road part dates with project date - startDate and endDate valid") {
    runWithRollback {
      val projDate = DateTime.parse("2018-01-01")
      val addresses = List(ReservedRoadPart(5: Long, 5: Long, 205: Long, Some(5L), Some(Discontinuity.apply("jatkuva")), Some(8L), newLength = None, newDiscontinuity = None, newEly = None))
      val errorMsg = projectService.validateProjectDate(addresses, projDate)
      errorMsg should be(None)
    }
  }

  //TODO this will be implemented at VIITE-1541
//  test("process roadChange data and import the roadLink") {
//    //First Create Mock Project, RoadLinks and
//
//    runWithRollback {
//      var projectId = 0L
//      val roadNumber = 1943845
//      val roadPartNumber = 1
//      val linkId = 12345L
//      val roadwayId = 123
//      //Creation of Test road
//      val id = RoadAddressDAO.getNextRoadAddressId
//      val ra = Seq(RoadAddress(id, roadNumber, roadPartNumber, RoadType.PublicRoad, Track.Combined, Discontinuous, 0L, 10L,
//        Some(DateTime.parse("1901-01-01")), None, Option("tester"), linkId, 0.0, 9.8, SideCode.TowardsDigitizing, 0, (None, None), NoFloating,
//        Seq(Point(0.0, 0.0), Point(0.0, 9.8)), LinkGeomSource.NormalLinkInterface, 8, NoTermination, roadwayId))
//      RoadAddressDAO.create(ra)
//      val roadBeforeChanges = RoadAddressDAO.fetchByLinkId(Set(linkId)).head
//      when(mockRoadLinkService.getRoadLinksHistoryFromVVH(any[Set[Long]])).thenReturn(Seq())
//      when(mockRoadLinkService.getRoadLinksByLinkIdsFromVVH(any[Set[Long]], any[Boolean])).thenReturn(Seq(RoadLink(linkId, ra.head.geometry, 9.8, State, 1, TrafficDirection.BothDirections,
//        Motorway, None, None, Map("MUNICIPALITYCODE" -> BigInt(167)))))
//      when(mockRoadLinkService.getVVHRoadlinks(any[Set[Long]], any[Boolean])).thenReturn(Seq(VVHRoadlink(linkId, 167,
//        ra.head.geometry, State, TrafficDirection.BothDirections, FeatureClass.AllOthers, None, Map("MUNICIPALITYCODE" -> BigInt(167)),
//        ConstructionType.InUse, LinkGeomSource.NormalLinkInterface)))
//      when(mockRoadLinkService.getSuravageRoadLinksFromVVH(Set(linkId))).thenReturn(Seq())
//      //Creation of test project with test links
//      val project = RoadAddressProject(projectId, ProjectState.Incomplete, "testiprojekti", "Test", DateTime.now(), "Test",
//        DateTime.parse("1990-01-01"), DateTime.now(), "info",
//        List(ReservedRoadPart(Sequences.nextViitePrimaryKeySeqValue: Long, roadNumber: Long, roadPartNumber: Long, Some(5L), Some(Discontinuity.apply("jatkuva")), Some(8L), newLength = None, newDiscontinuity = None, newEly = None)), None)
//      val savedProject = projectService.createRoadLinkProject(project)
//      val projectLinkId = savedProject.reservedParts.head.startingLinkId
//      projectLinkId.isEmpty should be(false)
//      projectId = savedProject.id
//      val unchangedValue = LinkStatus.UnChanged.value
//      val projectLink = ProjectDAO.fetchFirstLink(projectId, roadNumber, roadPartNumber)
//      projectLink.isEmpty should be(false)
//      //Changing the status of the test link
//      sqlu"""Update Project_Link Set Status = $unchangedValue
//            Where ID = ${projectLink.get.id} And PROJECT_ID = $projectId""".execute
//
//      //Creation of test road_address_changes
//      sqlu"""insert into road_address_changes
//             (project_id,change_type,new_road_number,new_road_part_number,new_track_code,new_start_addr_m,new_end_addr_m,new_discontinuity,new_road_type,new_ely,
//              old_road_number,old_road_part_number,old_track_code,old_start_addr_m,old_end_addr_m)
//             Values ($projectId,1,$roadNumber,$roadPartNumber,0,0,10,2,1,8,$roadNumber,$roadPartNumber,0,0,10)""".execute
//
//      projectService.updateRoadAddressWithProjectLinks(ProjectState.Saved2TR, projectId)
//
//      val roadsAfterChanges = RoadAddressDAO.fetchByLinkId(Set(linkId), false, true)
//      roadsAfterChanges.size should be(1)
//      val roadAfterPublishing = roadsAfterChanges.filter(x => x.startDate.nonEmpty && x.endDate.isEmpty).head
//      val endedAddress = roadsAfterChanges.filter(x => x.endDate.nonEmpty)
//
//      roadBeforeChanges.linkId should be(roadAfterPublishing.linkId)
//      roadBeforeChanges.roadNumber should be(roadAfterPublishing.roadNumber)
//      roadBeforeChanges.roadPartNumber should be(roadAfterPublishing.roadPartNumber)
//      endedAddress.isEmpty should be(true)
//      roadAfterPublishing.startDate.get.toString("yyyy-MM-dd") should be("1901-01-01")
//      roadAfterPublishing.roadwayId should be(roadwayId)
//    }
//  }

  //TODO this will be implemented at VIITE-1540
//  test("Calculate delta for project") {
//    var count = 0
//    val roadlink = RoadLink(5170939L, Seq(Point(535605.272, 6982204.22, 85.90899999999965))
//      , 540.3960283713503, State, 99, TrafficDirection.AgainstDigitizing, UnknownLinkType, Some("25.06.2015 03:00:00"), Some("vvh_modified"), Map("MUNICIPALITYCODE" -> BigInt.apply(749)),
//      InUse, NormalLinkInterface)
//    runWithRollback {
//      val countCurrentProjects = projectService.getRoadAddressAllProjects
//      val addresses = List(ReservedRoadPart(Sequences.nextViitePrimaryKeySeqValue, 5L, 205L, Some(5L), Some(Discontinuity.apply("jatkuva")), Some(8L), newLength = None, newDiscontinuity = None, newEly = None))
//      val roadAddressProject = RoadAddressProject(0, ProjectState.apply(1), "TestProject", "TestUser", DateTime.now(), "TestUser", DateTime.parse("1901-01-01"), DateTime.now(), "Some additional info", List(), None)
//      val saved = projectService.createRoadLinkProject(roadAddressProject)
//      mockForProject(saved.id, RoadAddressDAO.fetchByRoadPart(5, 205).map(toProjectLink(saved)))
//      val changed = saved.copy(reservedParts = addresses)
//      projectService.saveProject(changed)
//      val countAfterInsertProjects = projectService.getRoadAddressAllProjects
//      val projectLinks = ProjectDAO.fetchByProjectRoadPart(5, 205, saved.id)
//      projectLinks.nonEmpty should be(true)
//      count = countCurrentProjects.size + 1
//      countAfterInsertProjects.size should be(count)
//      sqlu"""UPDATE Project_link set status = ${LinkStatus.Terminated.value} Where PROJECT_ID = ${saved.id}""".execute
//      val terminations = ProjectDeltaCalculator.delta(saved).terminations
//      terminations should have size (projectLinks.size)
//      sqlu"""UPDATE Project_link set status = ${LinkStatus.New.value} Where PROJECT_ID = ${saved.id}""".execute
//      val newCreations = ProjectDeltaCalculator.delta(saved).newRoads
//      newCreations should have size (projectLinks.size)
//      val sections = ProjectDeltaCalculator.partition(terminations)
//      sections should have size (2)
//      sections.exists(_.track == Track.LeftSide) should be(true)
//      sections.exists(_.track == Track.RightSide) should be(true)
//      sections.groupBy(_.endMAddr).keySet.size should be(1)
//    }
//    runWithRollback {
//      projectService.getRoadAddressAllProjects
//    } should have size (count - 1)
//  }

  //TODO this will be implemented at VIITE-1540
//  test("process roadChange data and expire the roadLink") {
//    //First Create Mock Project, RoadLinks and
//
//    runWithRollback {
//      var projectId = 0L
//      val roadNumber = 1943845
//      val roadPartNumber = 1
//      val linkId = 12345L
//      val roadwayId = 123
//      //Creation of Test road
//      val id = RoadAddressDAO.getNextRoadAddressId
//      val ra = Seq(RoadAddress(id, roadNumber, roadPartNumber, RoadType.Unknown, Track.Combined, Discontinuous, 0L, 10L,
//        Some(DateTime.parse("1901-01-01")), None, Option("tester"), linkId, 0.0, 9.8, SideCode.TowardsDigitizing, 0, (None, None), NoFloating,
//        Seq(Point(0.0, 0.0), Point(0.0, 9.8)), LinkGeomSource.NormalLinkInterface, 5, NoTermination, roadwayId))
//      RoadAddressDAO.create(ra)
//      val roadsBeforeChanges = RoadAddressDAO.fetchByLinkId(Set(linkId)).head
//
//      when(mockRoadLinkService.getRoadLinksHistoryFromVVH(any[Set[Long]])).thenReturn(Seq())
//      when(mockRoadLinkService.getRoadLinksByLinkIdsFromVVH(any[Set[Long]], any[Boolean])).thenReturn(Seq(RoadLink(linkId, ra.head.geometry, 9.8, State, 1, TrafficDirection.BothDirections,
//        Motorway, None, None, Map("MUNICIPALITYCODE" -> BigInt(167)))))
//      when(mockRoadLinkService.getVVHRoadlinks(any[Set[Long]], any[Boolean])).thenReturn(Seq(VVHRoadlink(linkId, 167,
//        ra.head.geometry, State, TrafficDirection.BothDirections, FeatureClass.AllOthers, None, Map("MUNICIPALITYCODE" -> BigInt(167)),
//        ConstructionType.InUse, LinkGeomSource.NormalLinkInterface)))
//      when(mockRoadLinkService.getSuravageRoadLinksFromVVH(Set(linkId))).thenReturn(Seq())
//      //Creation of test project with test links
//      val project = RoadAddressProject(projectId, ProjectState.Incomplete, "testiprojekti", "Test", DateTime.now(), "Test",
//        DateTime.parse("2020-01-01"), DateTime.now(), "info",
//        List(ReservedRoadPart(Sequences.nextViitePrimaryKeySeqValue: Long, roadNumber: Long, roadPartNumber: Long, Some(5L), Some(Discontinuity.apply("jatkuva")), Some(8L), newLength = None, newDiscontinuity = None, newEly = None)), None)
//      when(mockRoadLinkService.getRoadLinksHistoryFromVVH(any[Set[Long]])).thenReturn(Seq())
//      val proj = projectService.createRoadLinkProject(project)
//      projectId = proj.id
//      val projectLinkId = proj.reservedParts.head.startingLinkId.get
//      val link = ProjectDAO.getProjectLinksByLinkIdAndProjectId(projectLinkId, projectId).head
//      val terminatedValue = LinkStatus.Terminated.value
//      //Changing the status of the test link
//      sqlu"""Update Project_Link Set Status = $terminatedValue
//            Where ID = ${link.id}""".execute
//
//      //Creation of test road_address_changes
//      sqlu"""insert into road_address_changes
//             (project_id,change_type,new_road_number,new_road_part_number,new_track_code,new_start_addr_m,new_end_addr_m,new_discontinuity,new_road_type,new_ely,
//              old_road_number,old_road_part_number,old_track_code,old_start_addr_m,old_end_addr_m)
//             Values ($projectId,5,$roadNumber,$roadPartNumber,1,0,10,1,1,8,$roadNumber,$roadPartNumber,1,0,10)""".execute
//
//      projectService.updateRoadAddressWithProjectLinks(ProjectState.Saved2TR, projectId)
//
//      val roadsAfterChanges = RoadAddressDAO.fetchByLinkId(Set(linkId))
//      roadsAfterChanges.size should be(1)
//      val endedAddress = roadsAfterChanges.filter(x => x.endDate.nonEmpty)
//      endedAddress.head.endDate.nonEmpty should be(true)
//      endedAddress.size should be(1)
//      endedAddress.head.endDate.get.toString("yyyy-MM-dd") should be("2020-01-01")
//      endedAddress.head.roadwayId should be(roadwayId)
//      sql"""SELECT id FROM PROJECT_LINK WHERE project_id=$projectId""".as[Long].firstOption should be(None)
//      sql"""SELECT id FROM PROJECT_RESERVED_ROAD_PART WHERE project_id=$projectId""".as[Long].firstOption should be(None)
//    }
//  }

  test("road name exists on TR success response") {
    runWithRollback {
      val projectId = Sequences.nextViitePrimaryKeySeqValue
      sqlu"""INSERT INTO ROAD_NAME VALUES (ROAD_NAME_SEQ.nextval, 66666, 'road name test', TIMESTAMP '2018-03-23 12:26:36.000000', null, TIMESTAMP '2018-03-23 12:26:36.000000', null, 'test user', TIMESTAMP '2018-03-23 12:26:36.000000')""".execute

      sqlu"""INSERT INTO PROJECT VALUES($projectId, 2, 'test project', 8, 'silari', TIMESTAMP '2018-03-23 11:36:15.000000', '-', TIMESTAMP '2018-03-23 12:26:33.000000', NULL, TIMESTAMP '2018-03-23 00:00:00.000000', NULL, 0, 1, 533406.572, 6994060.048, 12)""".execute
      sqlu"""INSERT INTO PROJECT_RESERVED_ROAD_PART VALUES (${Sequences.nextViitePrimaryKeySeqValue}, 66666, 1, $projectId, '-')""".execute
      sqlu"""INSERT INTO PROJECT_LINK VALUES (${Sequences.nextViitePrimaryKeySeqValue}, $projectId, 0, 5, 66666, 1, 0, 86, 'test user', 'test user', TIMESTAMP '2018-03-23 12:26:36.000000', TIMESTAMP '2018-03-23 00:00:00.000000', 2, 3, 1, NULL, NULL, 8, 0, '[533399.731,6994038.906,126.260],[533390.742,6994052.408,126.093],[533387.649,6994056.057,126.047],[533348.256,6994107.273,125.782]', 2, 0, 85.617, 5170979, 1500079296000, 1, 0)""".execute
      sqlu"""INSERT INTO PROJECT_LINK_NAME VALUES (PROJECT_LINK_NAME_SEQ.nextval, $projectId, 66666, 'another road name test')""".execute
      val namesBeforeUpdate = RoadNameDAO.getLatestRoadName(66666)
      projectService.updateRoadAddressWithProjectLinks(ProjectState.Saved2TR, projectId)

      val project = projectService.getRoadAddressSingleProject(projectId)
      val namesAfterUpdate = RoadNameDAO.getLatestRoadName(66666)
      project.get.statusInfo.getOrElse("") should be(roadNameWasNotSavedInProject + s"${66666}")
      namesAfterUpdate.get.roadName should be(namesBeforeUpdate.get.roadName)
    }
  }

  test("road name is saved on TR success response") {
    runWithRollback {
      val projectId = Sequences.nextViitePrimaryKeySeqValue
      sqlu"""INSERT INTO PROJECT VALUES($projectId, 2, 'test project', 8, 'silari', TIMESTAMP '2018-03-23 11:36:15.000000', '-', TIMESTAMP '2018-03-23 12:26:33.000000', NULL, TIMESTAMP '2018-03-23 00:00:00.000000', NULL, 0, 1, 533406.572, 6994060.048, 12)""".execute
      sqlu"""INSERT INTO PROJECT_RESERVED_ROAD_PART VALUES (${Sequences.nextViitePrimaryKeySeqValue}, 66666, 1, $projectId, '-')""".execute
      sqlu"""INSERT INTO PROJECT_LINK VALUES (${Sequences.nextViitePrimaryKeySeqValue}, $projectId, 0, 5, 66666, 1, 0, 86, 'test user', 'test user', TIMESTAMP '2018-03-23 12:26:36.000000', TIMESTAMP '2018-03-23 00:00:00.000000', 2, 3, 1, NULL, NULL, 8, 0, '[533399.731,6994038.906,126.260],[533390.742,6994052.408,126.093],[533387.649,6994056.057,126.047],[533348.256,6994107.273,125.782]', 2, 0, 85.617, 5170979, 1500079296000, 1, 0)""".execute
      sqlu"""INSERT INTO PROJECT_LINK_NAME VALUES (PROJECT_LINK_NAME_SEQ.nextval, $projectId, 66666, 'road name test')""".execute
      val namesBeforeUpdate = RoadNameDAO.getLatestRoadName(66666)
      projectService.updateRoadAddressWithProjectLinks(ProjectState.Saved2TR, projectId)

      val project = projectService.getRoadAddressSingleProject(projectId)
      val namesAfterUpdate = RoadNameDAO.getLatestRoadName(66666)
      project.get.statusInfo should be(None)
      namesAfterUpdate.get.roadName should be("road name test")
    }
  }

  test("road name is saved on TR success response - multiple names") {
<<<<<<< HEAD
    runWithRollback {
      val projectId = Sequences.nextViitePrimaryKeySeqValue
      sqlu"""INSERT INTO PROJECT VALUES($projectId, 2, 'test project', 8, 'silari', TIMESTAMP '2018-03-23 11:36:15.000000', '-', TIMESTAMP '2018-03-23 12:26:33.000000', NULL, TIMESTAMP '2018-03-23 00:00:00.000000', NULL, 0, 1, 533406.572, 6994060.048, 12)""".execute
      sqlu"""INSERT INTO PROJECT_RESERVED_ROAD_PART VALUES (${Sequences.nextViitePrimaryKeySeqValue}, 66666, 1, $projectId, '-')""".execute
      sqlu"""INSERT INTO PROJECT_RESERVED_ROAD_PART VALUES (${Sequences.nextViitePrimaryKeySeqValue}, 55555, 1, $projectId, '-')""".execute
      sqlu"""INSERT INTO PROJECT_LINK VALUES (${Sequences.nextViitePrimaryKeySeqValue}, $projectId, 0, 5, 66666, 1, 0, 86, 'test user', 'test user', TIMESTAMP '2018-03-23 12:26:36.000000', TIMESTAMP '2018-03-23 00:00:00.000000', 2, 3, 1, NULL, NULL, 8, 0, '[533399.731,6994038.906,126.260],[533390.742,6994052.408,126.093],[533387.649,6994056.057,126.047],[533348.256,6994107.273,125.782]', 2, 0, 85.617, 5170979, 1500079296000, 1, 0)""".execute
      sqlu"""INSERT INTO PROJECT_LINK VALUES (${Sequences.nextViitePrimaryKeySeqValue}, $projectId, 0, 5, 55555, 1, 0, 86, 'test user', 'test user', TIMESTAMP '2018-03-23 12:26:36.000000', TIMESTAMP '2018-03-23 00:00:00.000000', 2, 3, 1, NULL, NULL, 8, 0, '[533352.731,6994031.906,126.260],[533323.742,6994052.408,126.093],[533387.649,6994056.057,126.047],[533348.256,6994107.273,125.782]', 2, 0, 85.617, 5170980, 1500079296000, 1, 0)""".execute
      sqlu"""INSERT INTO PROJECT_LINK_NAME VALUES (PROJECT_LINK_NAME_SEQ.nextval, $projectId, 66666, 'road name test')""".execute
      sqlu"""INSERT INTO PROJECT_LINK_NAME VALUES (PROJECT_LINK_NAME_SEQ.nextval, $projectId, 55555, 'road name test2')""".execute
      RoadNameDAO.getLatestRoadName(55555).isEmpty should be (true)
      RoadNameDAO.getLatestRoadName(66666).isEmpty should be (true)
      projectService.updateRoadAddressWithProjectLinks(ProjectState.Saved2TR, projectId)

      val project = projectService.getRoadAddressSingleProject(projectId)
      val namesAfterUpdate55555 = RoadNameDAO.getLatestRoadName(55555)
      val namesAfterUpdate66666 = RoadNameDAO.getLatestRoadName(66666)
      project.get.statusInfo should be(None)
      namesAfterUpdate55555.get.roadName should be("road name test2")
      namesAfterUpdate66666.get.roadName should be("road name test")
    }
  }

  test("verify existence of roadAddressNumbersAndSEParts") {
    val roadNumber = 1943845
    val roadStartPart = 1
    val roadEndPart = 2
=======
>>>>>>> bd40b0d6
    runWithRollback {
      val projectId = Sequences.nextViitePrimaryKeySeqValue
      sqlu"""INSERT INTO PROJECT VALUES($projectId, 2, 'test project', 8, 'silari', TIMESTAMP '2018-03-23 11:36:15.000000', '-', TIMESTAMP '2018-03-23 12:26:33.000000', NULL, TIMESTAMP '2018-03-23 00:00:00.000000', NULL, 0, 1, 533406.572, 6994060.048, 12)""".execute
      sqlu"""INSERT INTO PROJECT_RESERVED_ROAD_PART VALUES (${Sequences.nextViitePrimaryKeySeqValue}, 66666, 1, $projectId, '-')""".execute
      sqlu"""INSERT INTO PROJECT_RESERVED_ROAD_PART VALUES (${Sequences.nextViitePrimaryKeySeqValue}, 55555, 1, $projectId, '-')""".execute
      sqlu"""INSERT INTO PROJECT_LINK VALUES (${Sequences.nextViitePrimaryKeySeqValue}, $projectId, 0, 5, 66666, 1, 0, 86, 'test user', 'test user', TIMESTAMP '2018-03-23 12:26:36.000000', TIMESTAMP '2018-03-23 00:00:00.000000', 2, 3, 1, NULL, NULL, 8, 0, '[533399.731,6994038.906,126.260],[533390.742,6994052.408,126.093],[533387.649,6994056.057,126.047],[533348.256,6994107.273,125.782]', 2, 0, 85.617, 5170979, 1500079296000, 1, 0)""".execute
      sqlu"""INSERT INTO PROJECT_LINK VALUES (${Sequences.nextViitePrimaryKeySeqValue}, $projectId, 0, 5, 55555, 1, 0, 86, 'test user', 'test user', TIMESTAMP '2018-03-23 12:26:36.000000', TIMESTAMP '2018-03-23 00:00:00.000000', 2, 3, 1, NULL, NULL, 8, 0, '[533352.731,6994031.906,126.260],[533323.742,6994052.408,126.093],[533387.649,6994056.057,126.047],[533348.256,6994107.273,125.782]', 2, 0, 85.617, 5170980, 1500079296000, 1, 0)""".execute
      sqlu"""INSERT INTO PROJECT_LINK_NAME VALUES (PROJECT_LINK_NAME_SEQ.nextval, $projectId, 66666, 'road name test')""".execute
      sqlu"""INSERT INTO PROJECT_LINK_NAME VALUES (PROJECT_LINK_NAME_SEQ.nextval, $projectId, 55555, 'road name test2')""".execute
      RoadNameDAO.getLatestRoadName(55555).isEmpty should be (true)
      RoadNameDAO.getLatestRoadName(66666).isEmpty should be (true)
      projectService.updateRoadAddressWithProjectLinks(ProjectState.Saved2TR, projectId)

      val project = projectService.getRoadAddressSingleProject(projectId)
      val namesAfterUpdate55555 = RoadNameDAO.getLatestRoadName(55555)
      val namesAfterUpdate66666 = RoadNameDAO.getLatestRoadName(66666)
      project.get.statusInfo should be(None)
      namesAfterUpdate55555.get.roadName should be("road name test2")
      namesAfterUpdate66666.get.roadName should be("road name test")
    }
  }

  //TODO this will be implemented at VIITE-1539
//  test("verify existence of roadAddressNumbersAndSEParts") {
//    val roadNumber = 1943845
//    val roadStartPart = 1
//    val roadEndPart = 2
//    runWithRollback {
//      val id1 = RoadAddressDAO.getNextRoadAddressId
//      val id2 = RoadAddressDAO.getNextRoadAddressId
//      val ra = Seq(RoadAddress(id1, roadNumber, roadStartPart, RoadType.Unknown, Track.Combined, Discontinuous, 0L, 10L,
//        Some(DateTime.parse("1901-01-01")), None, Option("tester"), 12345L, 0.0, 9.8, SideCode.TowardsDigitizing, 0, (None, None), NoFloating,
//        Seq(Point(0.0, 0.0), Point(0.0, 9.8)), LinkGeomSource.NormalLinkInterface, 5, NoTermination, 0))
//      val rb = Seq(RoadAddress(id2, roadNumber, roadEndPart, RoadType.Unknown, Track.Combined, Discontinuous, 0L, 10L,
//        Some(DateTime.parse("1901-01-01")), None, Option("tester"), 12345L, 0.0, 9.8, SideCode.TowardsDigitizing, 0, (None, None), NoFloating,
//        Seq(Point(0.0, 0.0), Point(0.0, 9.8)), LinkGeomSource.NormalLinkInterface, 5, NoTermination, 0))
//      when(mockRoadLinkService.getRoadLinksHistoryFromVVH(any[Set[Long]])).thenReturn(Seq())
//      val shouldNotExist = projectService.checkRoadPartsExist(roadNumber, roadStartPart, roadEndPart)
//      shouldNotExist.get should be("Tienumeroa ei ole olemassa, tarkista tiedot")
//      RoadAddressDAO.create(ra)
//      val roadNumberShouldNotExist = projectService.checkRoadPartsExist(roadNumber, roadStartPart + 1, roadEndPart)
//      roadNumberShouldNotExist.get should be("Tiellä ei ole olemassa valittua alkuosaa, tarkista tiedot")
//      val endingPartShouldNotExist = projectService.checkRoadPartsExist(roadNumber, roadStartPart, roadEndPart)
//      endingPartShouldNotExist.get should be("Tiellä ei ole olemassa valittua loppuosaa, tarkista tiedot")
//      RoadAddressDAO.create(rb)
//      val allIsOk = projectService.checkRoadPartsExist(roadNumber, roadStartPart, roadEndPart)
//      allIsOk should be(None)
//    }
//  }

  //TODO this will be implemented at VIITE-1539
//  test("check reservability of a road") {
//    val roadNumber = 1943845
//    val roadStartPart = 1
//    val roadEndPart = 2
//    val roadlink = RoadLink(12345L, Seq(Point(535605.272, 6982204.22, 85.90899999999965))
//      , 540.3960283713503, State, 99, TrafficDirection.AgainstDigitizing, UnknownLinkType, Some("25.06.2015 03:00:00"), Some("vvh_modified"), Map("MUNICIPALITYCODE" -> BigInt.apply(749)),
//      InUse, NormalLinkInterface)
//    when(mockRoadLinkService.getRoadLinksByLinkIdsFromVVH(any[Set[Long]], any[Boolean])).thenReturn(Seq(roadlink))
//    runWithRollback {
//      val id1 = RoadAddressDAO.getNextRoadAddressId
//      val ra = Seq(RoadAddress(id1, roadNumber, roadStartPart, RoadType.Unknown, Track.Combined, Discontinuous, 0L, 10L,
//        Some(DateTime.parse("1901-01-01")), None, Option("tester"), 12345L, 0.0, 9.8, SideCode.TowardsDigitizing, 0, (None, None), NoFloating,
//        Seq(Point(0.0, 0.0), Point(0.0, 9.8)), LinkGeomSource.NormalLinkInterface, 8, NoTermination, 0))
//      val reservation = projectService.checkRoadPartsReservable(roadNumber, roadStartPart, roadEndPart)
//      reservation.right.get.size should be(0)
//      RoadAddressDAO.create(ra)
//      val id2 = RoadAddressDAO.getNextRoadAddressId
//      val rb = Seq(RoadAddress(id2, roadNumber, roadEndPart, RoadType.Unknown, Track.Combined, Discontinuous, 0L, 10L,
//        Some(DateTime.parse("1901-01-01")), None, Option("tester"), 12345L, 0.0, 9.8, SideCode.TowardsDigitizing, 0, (None, None), NoFloating,
//        Seq(Point(0.0, 0.0), Point(0.0, 9.8)), LinkGeomSource.NormalLinkInterface, 8, NoTermination, 0))
//      RoadAddressDAO.create(rb)
//      val reservationAfterB = projectService.checkRoadPartsReservable(roadNumber, roadStartPart, roadEndPart)
//      reservationAfterB.right.get.size should be(2)
//      reservationAfterB.right.get.map(_.roadNumber).distinct.size should be(1)
//      reservationAfterB.right.get.map(_.roadNumber).distinct.head should be(roadNumber)
//    }
//  }

  //TODO this will be implemented at VIITE-1540
//  test("check the length of a road") {
//    val roadNumber = 1943845
//    val roadStartPart = 1
//    val roadEndPart = 2
//    val linkId = 12345L
//    val startDate = Some(DateTime.parse("1901-01-01"))
//    val roadLink = RoadLink(linkId, Seq(Point(535605.272, 6982204.22, 85.90899999999965)),
//      540.3960283713503, State, 99, TrafficDirection.AgainstDigitizing, UnknownLinkType, Some("25.06.2015 03:00:00"),
//      Some("vvh_modified"), Map("MUNICIPALITYCODE" -> BigInt.apply(749)), InUse, NormalLinkInterface)
//    when(mockRoadLinkService.getRoadLinksByLinkIdsFromVVH(any[Set[Long]], any[Boolean])).thenReturn(Seq(roadLink))
//    runWithRollback {
//      val id1 = RoadAddressDAO.getNextRoadAddressId
//      val ra = Seq(RoadAddress(id1, roadNumber, roadStartPart, RoadType.Unknown, Track.Combined, Discontinuous, 0L, 10L,
//        startDate, None, Option("tester"), linkId, 0.0, 9.8, SideCode.TowardsDigitizing, 0, (None, None), NoFloating,
//        Seq(Point(0.0, 0.0), Point(0.0, 9.8)), NormalLinkInterface, 8, NoTermination, 0))
//      val reservation = projectService.checkRoadPartsReservable(roadNumber, roadStartPart, roadEndPart)
//      reservation.right.get.size should be(0)
//      RoadAddressDAO.create(ra)
//      val id2 = RoadAddressDAO.getNextRoadAddressId
//      val ra2 = Seq(RoadAddress(id2, roadNumber, roadEndPart, RoadType.Unknown, Track.Combined, Discontinuous, 0L, 10L,
//        startDate, None, Option("tester"), linkId, 0.0, 9.8, SideCode.TowardsDigitizing, 0, (None, None), NoFloating,
//        Seq(Point(0.0, 0.0), Point(0.0, 9.8)), NormalLinkInterface, 8, NoTermination, 0))
//      RoadAddressDAO.create(ra2)
//      //inserting a historic road for part 2
//      val id3 = RoadAddressDAO.getNextRoadAddressId
//      val ra3 = Seq(RoadAddress(id3, roadNumber, roadEndPart, RoadType.Unknown, Track.Combined, Discontinuous, 10L, 25L,
//        startDate, Some(DateTime.parse("1901-02-03")), Option("tester"), linkId, 0.0, 15.0, SideCode.TowardsDigitizing, 0, (None, None), NoFloating,
//        Seq(Point(0.0, 9.8), Point(0.0, 25)), NormalLinkInterface, 8, NoTermination, 0))
//      RoadAddressDAO.create(ra3)
//      val reservationAfterB = projectService.checkRoadPartsReservable(roadNumber, roadStartPart, roadEndPart)
//      reservationAfterB.right.get.size should be(2)
//      reservationAfterB.right.get.map(_.roadNumber).distinct.size should be(1)
//      reservationAfterB.right.get.map(_.roadNumber).distinct.head should be(roadNumber)
//      val part2AddrLength = (ra2 ++ ra3).filter(_.endDate.isEmpty).maxBy(_.endAddrMValue).endAddrMValue
//      reservationAfterB.right.get.filter(r => r.roadPartNumber == roadEndPart).head.addressLength.get should be(part2AddrLength)
//    }
//  }

  //TODO this will be implemented at VIITE-1540
//  test("get the road address project") {
//    var count = 0
//    runWithRollback {
//      val roadlink = RoadLink(12345L, Seq(Point(535605.272, 6982204.22, 85.90899999999965))
//        , 540.3960283713503, State, 99, TrafficDirection.AgainstDigitizing, UnknownLinkType, Some("25.06.2015 03:00:00"), Some("vvh_modified"), Map("MUNICIPALITYCODE" -> BigInt.apply(749)),
//        InUse, NormalLinkInterface)
//      val countCurrentProjects = projectService.getRoadAddressAllProjects
//      val addresses: List[ReservedRoadPart] = List(ReservedRoadPart(Sequences.nextViitePrimaryKeySeqValue: Long, 5: Long, 203: Long, Some(5L), Some(Discontinuity.apply("jatkuva")), Some(8L), newLength = None, newDiscontinuity = None, newEly = None))
//      val roadAddressProject = RoadAddressProject(0, ProjectState.apply(1), "TestProject", "TestUser", DateTime.now(), "TestUser", DateTime.parse("1901-01-01"), DateTime.now(), "Some additional info", Seq(), None)
//      val saved = projectService.createRoadLinkProject(roadAddressProject)
//      mockForProject(saved.id, RoadAddressDAO.fetchByRoadPart(5, 203).map(toProjectLink(saved)))
//      projectService.saveProject(saved.copy(reservedParts = addresses))
//      when(mockRoadLinkService.getRoadLinksHistoryFromVVH(any[Set[Long]])).thenReturn(Seq())
//      val countAfterInsertProjects = projectService.getRoadAddressAllProjects
//      count = countCurrentProjects.size + 1
//      countAfterInsertProjects.size should be(count)
//      val project = projectService.getRoadAddressSingleProject(saved.id)
//      project.size should be(1)
//      project.head.name should be("TestProject")
//    }
//    runWithRollback {
//      projectService.getRoadAddressAllProjects.size should be(count - 1)
//    }
//  }

  //TODO this will be implemented at VIITE-1539
//  test("Check for new roadaddress reservation") {
//    var count = 0
//    runWithRollback {
//      reset(mockRoadLinkService)
//      val roadlink = RoadLink(12345L, Seq(Point(535605.272, 6982204.22, 85.90899999999965))
//        , 540.3960283713503, State, 99, TrafficDirection.AgainstDigitizing, UnknownLinkType, Some("25.06.2015 03:00:00"), Some("vvh_modified"), Map("MUNICIPALITYCODE" -> BigInt.apply(749)),
//        InUse, NormalLinkInterface)
//      val countCurrentProjects = projectService.getRoadAddressAllProjects
//      val addresses: List[ReservedRoadPart] = List(ReservedRoadPart(Sequences.nextViitePrimaryKeySeqValue: Long, 5: Long, 203: Long, Some(5L), Some(Discontinuity.apply("jatkuva")), Some(8L), newLength = None, newDiscontinuity = None, newEly = None))
//      val roadAddressProject = RoadAddressProject(0, ProjectState.apply(1), "TestProject", "TestUser", DateTime.now(), "TestUser", DateTime.parse("1901-01-01"), DateTime.now(), "Some additional info", Seq(), None)
//      val saved = projectService.createRoadLinkProject(roadAddressProject)
//      mockForProject(saved.id, RoadAddressDAO.fetchByRoadPart(5, 203).map(toProjectLink(saved)))
//      projectService.saveProject(saved.copy(reservedParts = addresses))
//      val countAfterInsertProjects = projectService.getRoadAddressAllProjects
//      count = countCurrentProjects.size + 1
//      countAfterInsertProjects.size should be(count)
//      val project = projectService.getRoadAddressSingleProject(saved.id)
//      project.size should be(1)
//      project.head.name should be("TestProject")
//    }
//    runWithRollback {
//      projectService.getRoadAddressAllProjects.size should be(count - 1)
//    }
//  }

  //TODO this will be implemented at VIITE-1539
//  test("Project ELY -1 update when reserving roadpart and revert to -1 when all reserved roadparts are removed") {
//    val projectIdNew = 0L
//    val roadNumber = 1943845
//    val roadPartNumber = 1
//    val linkId = 12345L
//
//    runWithRollback {
//
//      //Creation of Test road
//      val id = RoadAddressDAO.getNextRoadAddressId
//      val ra = Seq(RoadAddress(id, roadNumber, roadPartNumber, RoadType.Unknown, Track.Combined, Discontinuous, 0L, 10L,
//        Some(DateTime.parse("1901-01-01")), None, Option("tester"), linkId, 0.0, 9.8, SideCode.TowardsDigitizing, 0, (None, None), NoFloating,
//        Seq(Point(0.0, 0.0), Point(0.0, 9.8)), LinkGeomSource.NormalLinkInterface, 8, NoTermination, 0))
//      val rl = RoadLink(linkId, ra.head.geometry, 9.8, State, 1, TrafficDirection.BothDirections,
//        Motorway, None, None, Map("MUNICIPALITYCODE" -> BigInt(167)))
//      when(mockRoadLinkService.getRoadLinksHistoryFromVVH(any[Set[Long]])).thenReturn(Seq())
//      when(mockRoadLinkService.getRoadLinksByLinkIdsFromVVH(any[Set[Long]], any[Boolean])).thenReturn(Seq(rl))
//      RoadAddressDAO.create(ra)
//      val addresses: List[ReservedRoadPart] = List(ReservedRoadPart(Sequences.nextViitePrimaryKeySeqValue: Long, 5: Long, 203: Long, Some(5L), Some(Discontinuity.apply("jatkuva")), Some(8L), newLength = None, newDiscontinuity = None, newEly = None))
//
//      //Creation of test project with test links
//      val project = RoadAddressProject(projectIdNew, ProjectState.Incomplete, "testiprojekti", "Test", DateTime.now(), "Test",
//        DateTime.now(), DateTime.now(), "info",
//        List.empty, None)
//      val proj = projectService.createRoadLinkProject(project)
//      val returnedProject = projectService.getRoadAddressSingleProject(proj.id).get
//      returnedProject.name should be("testiprojekti")
//      returnedProject.ely.getOrElse(-1) should be(-1)
//      mockForProject(proj.id, RoadAddressDAO.fetchByRoadPart(5, 203).map(toProjectLink(proj)))
//      val projupdated = projectService.saveProject(proj.copy(reservedParts = addresses))
//      val updatedReturnProject = projectService.getRoadAddressSingleProject(proj.id).head
//      updatedReturnProject.ely.getOrElse(-1) should be(8)
//      projectService.saveProject(proj.copy(ely = None)) //returns project to null
//      val updatedReturnProject2 = projectService.getRoadAddressSingleProject(proj.id).head
//      updatedReturnProject2.ely.getOrElse(-1) should be(-1)
//      projectService.saveProject(proj.copy(reservedParts = addresses))
//      val updatedReturnProject3 = projectService.getRoadAddressSingleProject(proj.id).head
//      updatedReturnProject3.ely.getOrElse(-1) should be(8)
//    }
//  }

  //TODO this will be implemented at VIITE-1539
//  test("get the project with it's reserved road parts") {
//    var projectId = 0L
//    val roadNumber = 1943845
//    val roadPartNumber = 1
//    val linkId = 12345L
//
//    runWithRollback {
//
//      //Creation of Test road
//      val id = RoadAddressDAO.getNextRoadAddressId
//      val ra = Seq(RoadAddress(id, roadNumber, roadPartNumber, RoadType.Unknown, Track.Combined, Discontinuous, 0L, 10L,
//        Some(DateTime.parse("1901-01-01")), None, Option("tester"), linkId, 0.0, 9.8, SideCode.TowardsDigitizing, 0, (None, None), NoFloating,
//        Seq(Point(0.0, 0.0), Point(0.0, 9.8)), LinkGeomSource.NormalLinkInterface, 8, NoTermination, 0))
//      val rl = RoadLink(linkId, ra.head.geometry, 9.8, State, 1, TrafficDirection.BothDirections,
//        Motorway, None, None, Map("MUNICIPALITYCODE" -> BigInt(167)))
//      when(mockRoadLinkService.getRoadLinksHistoryFromVVH(any[Set[Long]])).thenReturn(Seq())
//      when(mockRoadLinkService.getRoadLinksByLinkIdsFromVVH(any[Set[Long]], any[Boolean])).thenReturn(Seq(rl))
//      RoadAddressDAO.create(ra)
//
//      //Creation of test project with test links
//      val project = RoadAddressProject(projectId, ProjectState.Incomplete, "testiprojekti", "Test", DateTime.now(), "Test",
//        DateTime.now(), DateTime.now(), "info",
//        List(ReservedRoadPart(Sequences.nextViitePrimaryKeySeqValue: Long, roadNumber: Long, roadPartNumber: Long, Some(5L), Some(Discontinuity.apply("jatkuva")), Some(8L), newLength = None, newDiscontinuity = None, newEly = None)), None)
//      val proj = projectService.createRoadLinkProject(project)
//      val returnedProject = projectService.getRoadAddressSingleProject(proj.id).get
//      returnedProject.name should be("testiprojekti")
//      returnedProject.reservedParts.size should be(1)
//      returnedProject.reservedParts.head.roadNumber should be(roadNumber)
//    }
//
//  }

  //TODO this will be implemented at VIITE-1539
//  test("error message when reserving already used road number&part (in other project ids). Empty error message if same road number&part but == proj id ") {
//    runWithRollback {
//      val idr = RoadAddressDAO.getNextRoadAddressId
//      val id = Sequences.nextViitePrimaryKeySeqValue
//      val rap = RoadAddressProject(id, ProjectState.apply(1), "TestProject", "TestUser", DateTime.parse("2700-01-01"), "TestUser", DateTime.parse("1972-03-03"), DateTime.parse("2700-01-01"), "Some additional info", List.empty[ReservedRoadPart], None)
//      val projectLink = toProjectLink(rap, LinkStatus.New)(RoadAddress(idr, 5, 203, RoadType.Unknown, Track.Combined, Discontinuous,
//        0L, 10L, Some(DateTime.parse("1901-01-01")), Some(DateTime.parse("1902-01-01")), Option("tester"), 12345L, 0.0, 9.8,
//        SideCode.TowardsDigitizing, 0, (None, None), NoFloating, Seq(Point(0.0, 0.0), Point(0.0, 9.8)), LinkGeomSource.NormalLinkInterface, 8, NoTermination, 0))
//      ProjectDAO.createRoadAddressProject(rap)
//
//      val rap2 = RoadAddressProject(id + 1, ProjectState.apply(1), "TestProject", "TestUser", DateTime.parse("2700-01-01"), "TestUser", DateTime.parse("1972-03-04"), DateTime.parse("2700-01-01"), "Some additional info", List.empty[ReservedRoadPart], None)
//      val projectLink2 = toProjectLink(rap2, LinkStatus.New)(RoadAddress(idr, 5, 999, RoadType.Unknown, Track.Combined, Discontinuous,
//        0L, 10L, Some(DateTime.parse("1901-01-01")), Some(DateTime.parse("1902-01-01")), Option("tester"), 12345L, 0.0, 9.8,
//        SideCode.TowardsDigitizing, 0, (None, None), NoFloating, Seq(Point(0.0, 0.0), Point(0.0, 9.8)), LinkGeomSource.NormalLinkInterface, 8, NoTermination, 0))
//      ProjectDAO.createRoadAddressProject(rap2)
//
//      val projectLink3 = toProjectLink(rap, LinkStatus.New)(RoadAddress(idr, 5, 999, RoadType.Unknown, Track.Combined, Discontinuous,
//        0L, 10L, Some(DateTime.parse("1901-01-01")), Some(DateTime.parse("1902-01-01")), Option("tester"), 12345L, 0.0, 9.8,
//        SideCode.TowardsDigitizing, 0, (None, None), NoFloating, Seq(Point(0.0, 0.0), Point(0.0, 9.8)), LinkGeomSource.NormalLinkInterface, 8, NoTermination, 0))
//
//      val calibrationPoints = projectLink.toCalibrationPoints()
//      val p = ProjectAddressLink(idr, projectLink.linkId, projectLink.geometry,
//        1, AdministrativeClass.apply(1), LinkType.apply(1), RoadLinkType.apply(1), ConstructionType.apply(1), projectLink.linkGeomSource, RoadType.PublicUnderConstructionRoad, Some(""), None, 111, Some(""), Some("vvh_modified"),
//        Map(), projectLink.roadNumber, projectLink.roadPartNumber, 2, -1, projectLink.discontinuity.value,
//        projectLink.startAddrMValue, projectLink.endAddrMValue, projectLink.startMValue, projectLink.endMValue,
//        projectLink.sideCode,
//        calibrationPoints._1,
//        calibrationPoints._2, Anomaly.None, projectLink.status, 0)
//
//      mockForProject(id, Seq(p))
//
//      val message1project1 = projectService.addNewLinksToProject(Seq(projectLink), id, "U", p.linkId).getOrElse("")
//      val links = ProjectDAO.getProjectLinks(id)
//      links.size should be(0)
//      message1project1 should be("TIE 5 OSA 203 on jo olemassa projektin alkupäivänä 03.03.1972, tarkista tiedot") //check that it is reserved in roadaddress table
//
//      val message1project2 = projectService.addNewLinksToProject(Seq(projectLink2), id + 1, "U", p.linkId)
//      val links2 = ProjectDAO.getProjectLinks(id + 1)
//      links2.size should be(1)
//      message1project2 should be(None)
//
//      val message2project1 = projectService.addNewLinksToProject(Seq(projectLink3), id, "U", p.linkId).getOrElse("")
//      val links3 = ProjectDAO.getProjectLinks(id)
//      links3.size should be(0)
//      message2project1 should be("TIE 5 OSA 999 on jo varattuna projektissa TestProject, tarkista tiedot")
//    }
//  }

  test("parsePrefillData no-link from vvh") {
    projectService.parsePreFillData(Seq.empty[VVHRoadlink]) should be(Left("Link could not be found in VVH"))
  }

  test("parsePrefillData contains correct info") {
    runWithRollback{
      val attributes1 = Map("ROADNUMBER" -> BigInt(100), "ROADPARTNUMBER" -> BigInt(100))
      val newRoadLink1 = VVHRoadlink(1, 2, List(Point(0.0, 0.0), Point(20.0, 0.0)), AdministrativeClass.apply(1), TrafficDirection.BothDirections, FeatureClass.DrivePath, None, attributes1)
      projectService.parsePreFillData(Seq(newRoadLink1)) should be(Right(PreFillInfo(100, 100, "")))
    }
  }

  test("parsePrefillData contains correct info with road name pre fillled") {
    runWithRollback{
      sqlu"""INSERT INTO ROAD_NAME VALUES (ROAD_NAME_SEQ.nextval, 100, 'road name test', TIMESTAMP '2018-03-23 12:26:36.000000', null, TIMESTAMP '2018-03-23 12:26:36.000000', null, 'test user', TIMESTAMP '2018-03-23 12:26:36.000000')""".execute
      val attributes1 = Map("ROADNUMBER" -> BigInt(100), "ROADPARTNUMBER" -> BigInt(100))
      val newRoadLink1 = VVHRoadlink(1, 2, List(Point(0.0, 0.0), Point(20.0, 0.0)), AdministrativeClass.apply(1), TrafficDirection.BothDirections, FeatureClass.DrivePath, None, attributes1)
      projectService.parsePreFillData(Seq(newRoadLink1)) should be(Right(PreFillInfo(100, 100, "road name test")))
    }
  }

  test("parsePrefillData incomplete data") {
    val attributes1 = Map("ROADNUMBER" -> BigInt(2))
    val newRoadLink1 = VVHRoadlink(1, 2, List(Point(0.0, 0.0), Point(20.0, 0.0)), AdministrativeClass.apply(1), TrafficDirection.BothDirections, FeatureClass.DrivePath, None, attributes1)
    projectService.parsePreFillData(Seq(newRoadLink1)) should be(Left("Link does not contain valid prefill info"))
  }

  test("changing project ELY") {
    runWithRollback {
      val roadAddressProject = RoadAddressProject(0, ProjectState.apply(1), "TestProject", "TestUser", DateTime.now(), "TestUser", DateTime.parse("1901-01-01"), DateTime.now(), "Some additional info", List.empty[ReservedRoadPart], None, None)
      when(mockRoadLinkService.getRoadLinksHistoryFromVVH(any[Set[Long]])).thenReturn(Seq())
      val project = projectService.createRoadLinkProject(roadAddressProject)
      project.ely should be(None)
      val result = projectService.setProjectEly(project.id, 2)
      result should be(None)
      val result2 = projectService.setProjectEly(project.id, 2)
      result2 should be(None)
      val result3 = projectService.setProjectEly(project.id, 3)
      result3.isEmpty should be(false)
    }
  }

  //TODO this will be implemented at VIITE-1540
//  test("split road address save behaves correctly on transfer + new") {
//    val road = 5L
//    val roadPart = 205L
//    val origStartM = 1024L
//    val origEndM = 1547L
//    val origStartD = Some(DateTime.now().minusYears(10))
//    val linkId = 1049L
//    val endM = 520.387
//    val suravageLinkId = 5774839L
//    val user = Some("user")
//    val project = RoadAddressProject(-1L, Sent2TR, "split", user.get, DateTime.now(), user.get,
//      DateTime.now().plusMonths(2), DateTime.now(), "", Seq(), None, None)
//
//    // Original road address: 1024 -> 1547
//    val roadAddress = RoadAddress(1L, road, roadPart, PublicRoad, Track.Combined, Continuous, origStartM, origEndM, origStartD,
//      None, None, linkId, 0.0, endM, SideCode.TowardsDigitizing, 86400L, (None, None), NoFloating, Seq(Point(1024.0, 0.0), Point(1025.0, 1544.386)),
//      LinkGeomSource.NormalLinkInterface, 8L, NoTermination, 123)
//
//    val projectLink = ProjectLink(0, road, roadPart, Track.Combined, Continuous, 0, 0, Some(DateTime.now()), None, user,
//      0, 0.0, 0.0, SideCode.TowardsDigitizing, (None, None), NoFloating, Seq(Point(0.0, 0.0), Point(0.0, 0.0)),
//      -1L, null, PublicRoad, null, 0.0, 1L, 8L, false, None, 748800L)
//    val transferAndNew = Seq(
//
//      // Transferred road address: 1028 -> 1128
//      projectLink.copy(id = 2, startAddrMValue = origStartM + 4, endAddrMValue = origStartM + 104, linkId = suravageLinkId,
//        startMValue = 0.0, endMValue = 99.384, geometry = Seq(Point(1024.0, 0.0), Point(1024.0, 99.384)), status = LinkStatus.Transfer,
//        linkGeomSource = LinkGeomSource.SuravageLinkInterface, geometryLength = 99.384, connectedLinkId = Some(linkId)),
//
//      // New road address: 1128 -> 1205
//      projectLink.copy(id = 3, startAddrMValue = origStartM + 104, endAddrMValue = origStartM + 181, linkId = suravageLinkId,
//        startMValue = 99.384, endMValue = 176.495, geometry = Seq(Point(1024.0, 99.384), Point(1101.111, 99.384)), status = LinkStatus.New,
//        linkGeomSource = LinkGeomSource.SuravageLinkInterface, geometryLength = 77.111, connectedLinkId = Some(linkId)),
//
//      // Terminated road address: 1124 -> 1547
//      projectLink.copy(id = 4, startAddrMValue = origStartM + 100, endAddrMValue = origEndM, linkId = linkId,
//        startMValue = 99.384, endMValue = endM, geometry = Seq(Point(1024.0, 99.384), Point(1025.0, 1544.386)), status = LinkStatus.Terminated,
//        linkGeomSource = LinkGeomSource.NormalLinkInterface, geometryLength = endM - 99.384, connectedLinkId = Some(suravageLinkId))
//
//    )
//    val result = projectService.createSplitRoadAddress(roadAddress, transferAndNew, project)
//    result should have size 4
//    result.count(_.terminated == TerminationCode.Termination) should be(1)
//    result.count(_.startDate == roadAddress.startDate) should be(2)
//    result.count(_.startDate.get == project.startDate) should be(2)
//    result.count(_.endDate.isEmpty) should be(2)
//  }

  //TODO this will be implemented at VIITE-1540
//  test("split road address save behaves correctly on unchanged + new") {
//    val road = 5L
//    val roadPart = 205L
//    val origStartM = 1024L
//    val origEndM = 1547L
//    val origStartD = Some(DateTime.now().minusYears(10))
//    val linkId = 1049L
//    val endM = 520.387
//    val suravageLinkId = 5774839L
//    val user = Some("user")
//    val project = RoadAddressProject(-1L, Sent2TR, "split", user.get, DateTime.now(), user.get,
//      DateTime.now().plusMonths(2), DateTime.now(), "", Seq(), None, None)
//    val roadAddress = RoadAddress(1L, 5L, 205L, PublicRoad, Track.Combined, Continuous, origStartM, origEndM, origStartD,
//      None, None, linkId, 0.0, endM, SideCode.TowardsDigitizing, 86400L, (None, None), NoFloating, Seq(Point(1024.0, 0.0), Point(1025.0, 1544.386)),
//      LinkGeomSource.NormalLinkInterface, 8L, TerminationCode.NoTermination, 0)
//    val unchangedAndNew = Seq(ProjectLink(2L, 5, 205, Track.Combined, Continuous, origStartM, origStartM + 100L, Some(DateTime.now()), None, user,
//      suravageLinkId, 0.0, 99.384, SideCode.TowardsDigitizing, (None, None), NoFloating, Seq(Point(1024.0, 0.0), Point(1024.0, 99.384)),
//      -1L, LinkStatus.UnChanged, PublicRoad, LinkGeomSource.SuravageLinkInterface, 99.384, 1L, 8L, false, Some(linkId), 85088L),
//      ProjectLink(3L, 5, 205, Track.Combined, Continuous, origStartM + 100L, origStartM + 177L, Some(DateTime.now()), None, user,
//        suravageLinkId, 99.384, 176.495, SideCode.TowardsDigitizing, (None, None), NoFloating, Seq(Point(1024.0, 99.384), Point(1101.111, 99.384)),
//        -1L, LinkStatus.New, PublicRoad, LinkGeomSource.SuravageLinkInterface, 77.111, 1L, 8L, false, Some(linkId), 85088L),
//      ProjectLink(4L, 5, 205, Track.Combined, Continuous, origStartM + 100L, origEndM, Some(DateTime.now()), None, user,
//        linkId, 99.384, endM, SideCode.TowardsDigitizing, (None, None), NoFloating, Seq(Point(1024.0, 99.384), Point(1025.0, 1544.386)),
//        -1L, LinkStatus.Terminated, PublicRoad, LinkGeomSource.NormalLinkInterface, endM - 99.384, 1L, 8L, false, Some(suravageLinkId), 85088L))
//    val result = projectService.createSplitRoadAddress(roadAddress, unchangedAndNew, project)
//    result should have size (3)
//    result.count(_.terminated == TerminationCode.Termination) should be(1)
//    result.count(_.startDate == roadAddress.startDate) should be(2)
//    result.count(_.startDate.get == project.startDate) should be(1)
//    result.count(_.endDate.isEmpty) should be(2)
//  }

  //TODO this will be implemented at VIITE-1539
//  test("verify correction of a null ELY code project") {
//    runWithRollback {
//      val rap = RoadAddressProject(0L, ProjectState.apply(1), "TestProject", "TestUser", DateTime.parse("1901-01-01"),
//        "TestUser", DateTime.parse("1901-01-01"), DateTime.now(), "Some additional info",
//        Seq(), None)
//      val project = projectService.createRoadLinkProject(rap)
//      val id = project.id
//      val roadParts = RoadAddressDAO.fetchByRoadPart(5, 207).map(toProjectLink(project))
//      mockForProject(id, roadParts)
//      ProjectDAO.reserveRoadPart(id, roadParts.head.roadNumber, roadParts.head.roadPartNumber, "TestUser")
//      ProjectDAO.create(Seq(roadParts.head))
//      ProjectDAO.getProjectEly(project.id).isEmpty should be(true)
//      projectService.correctNullProjectEly()
//      ProjectDAO.getProjectEly(project.id).isEmpty should be(false)
//    }
//  }

  //TODO this will be implemented at VIITE-1540
//  test("split road address is splitting historic versions") {
//    runWithRollback {
//      val road = 19999L
//      val roadPart = 205L
//      val origStartM = 0L
//      val origEndM = 102L
//      val origStartD = Some(DateTime.now().minusYears(10))
//      val linkId = 1049L
//      val endM = 102.04
//      val suravageLinkId = 5774839L
//      val user = Some("user")
//      val roadAddress = RoadAddress(NewRoadAddress, road, roadPart, PublicRoad, Track.Combined, EndOfRoad, origStartM, origEndM, origStartD,
//        None, None, linkId, 0.0, endM, SideCode.TowardsDigitizing, 86400L,
//        (Some(CalibrationPoint(linkId, 0.0, origStartM)), Some(CalibrationPoint(linkId, endM, origEndM))),
//        NoFloating, Seq(Point(1024.0, 0.0), Point(1024.0, 102.04)),
//        LinkGeomSource.NormalLinkInterface, 8L, TerminationCode.NoTermination, 0)
//      val roadAddressHistory = RoadAddress(NewRoadAddress, road, roadPart + 1, PublicRoad, Track.Combined, EndOfRoad, origStartM, origEndM,
//        origStartD.map(_.minusYears(5)), origStartD.map(_.minusYears(15)),
//        None, linkId, 0.0, endM, SideCode.TowardsDigitizing, 86400L, (None, None), NoFloating, Seq(Point(1024.0, 0.0), Point(1025.0, 1544.386)),
//        LinkGeomSource.NormalLinkInterface, 8L, TerminationCode.NoTermination, 0)
//      val roadAddressHistory2 = RoadAddress(NewRoadAddress, road, roadPart + 2, PublicRoad, Track.Combined, EndOfRoad, origStartM, origEndM,
//        origStartD.map(_.minusYears(15)), origStartD.map(_.minusYears(20)),
//        None, linkId, 0.0, endM, SideCode.TowardsDigitizing, 86400L, (None, None), NoFloating, Seq(Point(1024.0, 0.0), Point(1025.0, 1544.386)),
//        LinkGeomSource.NormalLinkInterface, 8L, TerminationCode.NoTermination, 0)
//      val id = RoadAddressDAO.create(Seq(roadAddress)).head
//      RoadAddressDAO.create(Seq(roadAddressHistory, roadAddressHistory2))
//      val project = RoadAddressProject(-1L, Sent2TR, "split", user.get, DateTime.now(), user.get,
//        DateTime.now().plusMonths(2), DateTime.now(), "", Seq(), None, None)
//      val unchangedAndNew = Seq(ProjectLink(2L, road, roadPart, Track.Combined, Continuous, origStartM, origStartM + 52L, Some(DateTime.now()), None, user,
//        suravageLinkId, 0.0, 51.984, SideCode.TowardsDigitizing, (Some(ProjectLinkCalibrationPoint(linkId, 0.0, origStartM, UnknownSource)), None),
//        NoFloating, Seq(Point(1024.0, 0.0), Point(1024.0, 51.984)),
//        -1L, LinkStatus.UnChanged, PublicRoad, LinkGeomSource.SuravageLinkInterface, 51.984, id, 8L, false, Some(linkId), 85088L),
//        ProjectLink(3L, road, roadPart, Track.Combined, EndOfRoad, origStartM + 52L, origStartM + 177L, Some(DateTime.now()), None, user,
//          suravageLinkId, 51.984, 176.695, SideCode.TowardsDigitizing, (None, Some(ProjectLinkCalibrationPoint(suravageLinkId, 176.695, origStartM + 177L, UnknownSource))),
//          NoFloating, Seq(Point(1024.0, 99.384), Point(1148.711, 99.4)),
//          -1L, LinkStatus.New, PublicRoad, LinkGeomSource.SuravageLinkInterface, 124.711, id, 8L, false, Some(linkId), 85088L),
//        ProjectLink(4L, 5, 205, Track.Combined, EndOfRoad, origStartM + 52L, origEndM, Some(DateTime.now()), None, user,
//          linkId, 50.056, endM, SideCode.TowardsDigitizing, (None, Some(ProjectLinkCalibrationPoint(linkId, endM, origEndM, UnknownSource))), NoFloating,
//          Seq(Point(1024.0, 51.984), Point(1024.0, 102.04)),
//          -1L, LinkStatus.Terminated, PublicRoad, LinkGeomSource.NormalLinkInterface, endM - 50.056, id, 8L, false, Some(suravageLinkId), 85088L))
//      projectService.updateTerminationForHistory(Set(), unchangedAndNew)
//      val suravageAddresses = RoadAddressDAO.fetchByLinkId(Set(suravageLinkId), true, true)
//      // Remove the current road address from list because it is not terminated by this procedure
//      val oldLinkAddresses = RoadAddressDAO.fetchByLinkId(Set(linkId), true, true, true, true, Set(id))
//      suravageAddresses.foreach { a =>
//        a.terminated should be(NoTermination)
//        a.endDate.nonEmpty || a.endAddrMValue == origStartM + 177L should be(true)
//        a.linkGeomSource should be(SuravageLinkInterface)
//      }
//      oldLinkAddresses.foreach { a =>
//        a.terminated should be(Subsequent)
//        a.endDate.nonEmpty should be(true)
//        a.linkGeomSource should be(NormalLinkInterface)
//      }
//    }
//  }

  //TODO this will be implemented at VIITE-1539
//  test("two projects with same road part") {
//    runWithRollback {
//      val error = intercept[RuntimeException] {
//        val rap1 = RoadAddressProject(0L, ProjectState.apply(1), "TestProject", "TestUser", DateTime.parse("1901-01-01"),
//          "TestUser", DateTime.parse("1901-01-01"), DateTime.now(), "Some additional info",
//          Seq(), None)
//        val rap2 = RoadAddressProject(0L, ProjectState.apply(1), "TestProject2", "TestUser", DateTime.parse("1901-01-01"),
//          "TestUser", DateTime.parse("1901-01-01"), DateTime.now(), "Some additional info",
//          Seq(), None)
//        val addr1 = List(ReservedRoadPart(Sequences.nextViitePrimaryKeySeqValue, 5, 207, Some(0L), Some(Continuous), Some(8L), None, None, None, None, true))
//        val project1 = projectService.createRoadLinkProject(rap1)
//        mockForProject(project1.id, RoadAddressDAO.fetchByRoadPart(5, 207).map(toProjectLink(project1)))
//        projectService.saveProject(project1.copy(reservedParts = addr1))
//        val project2 = projectService.createRoadLinkProject(rap2)
//        mockForProject(project2.id, RoadAddressDAO.fetchByRoadPart(5, 207).map(toProjectLink(project2)))
//        projectService.saveProject(project2.copy(reservedParts = addr1))
//      }
//      error.getMessage should be("Tie 5 osa 207 ei ole vapaana projektin alkupäivämääränä. Tieosoite on jo varattuna projektissa: TestProject.")
//
//    }
//  }

  test("create project link for road part that is not reserved") {
    runWithRollback {
      val rap = RoadAddressProject(0L, ProjectState.apply(1), "TestProject", "TestUser", DateTime.parse("1901-01-01"),
        "TestUser", DateTime.parse("1901-01-01"), DateTime.now(), "Some additional info",
        Seq(), None)
      val newLink = Seq(ProjectLink(-1000L, 5L, 203L, Track.apply(99), Discontinuity.Continuous, 0L, 0L, None, None,
        None, 12345L, 0.0, 43.1, SideCode.Unknown, (None, None), NoFloating,
        Seq(Point(468.5, 0.5), Point(512.0, 0.0)), 0L, LinkStatus.Unknown, RoadType.PublicRoad, LinkGeomSource.NormalLinkInterface, 43.1, 0L, 0, false,
        None, 86400L))
      val project = projectService.createRoadLinkProject(rap)
      when(mockRoadLinkService.getRoadLinksByLinkIdsFromVVH(any[Set[Long]], any[Boolean])).thenReturn(newLink.map(toRoadLink))
      val response = projectService.createProjectLinks(Seq(12345L), project.id, 5, 203, Track.Combined, Discontinuity.Continuous, RoadType.PublicRoad, LinkGeomSource.NormalLinkInterface, 8L, "test", "road name")
      response.get("success").get.asInstanceOf[Boolean] should be(false)
      response.get("errorMessage").get.asInstanceOf[String] should be("TIE 5 OSA 203 on jo olemassa projektin alkupäivänä 01.01.1901, tarkista tiedot")
    }
  }

  //TODO this will be implemented at VIITE-1539
//  test("renumber a reserved road part to a road part reserved by other project") {
//    runWithRollback {
//      val rap1 = RoadAddressProject(0L, ProjectState.apply(1), "TestProject", "TestUser", DateTime.parse("1901-01-01"),
//        "TestUser", DateTime.parse("1901-01-01"), DateTime.now(), "Some additional info",
//        Seq(), None)
//      val rap2 = RoadAddressProject(0L, ProjectState.apply(1), "TestProject2", "TestUser", DateTime.parse("1901-01-01"),
//        "TestUser", DateTime.parse("1901-01-01"), DateTime.now(), "Some additional info",
//        Seq(), None)
//      val addr1 = List(ReservedRoadPart(Sequences.nextViitePrimaryKeySeqValue, 5, 207, Some(0L), Some(Continuous), Some(8L), None, None, None, None, true))
//      val addr2 = List(ReservedRoadPart(Sequences.nextViitePrimaryKeySeqValue, 5, 203, Some(5L), Some(Discontinuity.apply("jatkuva")), Some(8L), None, None, None, None, true))
//      val project1 = projectService.createRoadLinkProject(rap1)
//      mockForProject(project1.id, RoadAddressDAO.fetchByRoadPart(5, 207).map(toProjectLink(project1)))
//      projectService.saveProject(project1.copy(reservedParts = addr1))
//
//      val project2 = projectService.createRoadLinkProject(rap2)
//      mockForProject(project2.id, RoadAddressDAO.fetchByRoadPart(5, 203).map(toProjectLink(project1)))
//      projectService.saveProject(project2.copy(reservedParts = addr2))
//
//      val response = projectService.updateProjectLinks(project1.id, Set(), ProjectDAO.getProjectLinks(project1.id).map(_.linkId), LinkStatus.Numbering, "TestUser", 5, 203, 0, None, RoadType.PublicRoad.value, Discontinuity.Continuous.value, Some(8))
//      response.get should be("TIE 5 OSA 203 on jo olemassa projektin alkupäivänä 01.01.1901, tarkista tiedot")
//    }
//  }

  //TODO this will be implemented at VIITE-1539
//  test("renumber a project link to a road part not reserved with end date null") {
//    runWithRollback {
//      val rap1 = RoadAddressProject(0L, ProjectState.apply(1), "TestProject", "TestUser", DateTime.parse("1901-01-01"),
//        "TestUser", DateTime.parse("1901-01-01"), DateTime.now(), "Some additional info",
//        Seq(), None)
//      val addr1 = List(ReservedRoadPart(Sequences.nextViitePrimaryKeySeqValue, 5, 207, Some(0L), Some(Continuous), Some(8L), None, None, None, None, true))
//      val project1 = projectService.createRoadLinkProject(rap1)
//      mockForProject(project1.id, RoadAddressDAO.fetchByRoadPart(5, 207).map(toProjectLink(project1)))
//      projectService.saveProject(project1.copy(reservedParts = addr1))
//      val response = projectService.updateProjectLinks(project1.id, Set(), ProjectDAO.getProjectLinks(project1.id).map(_.linkId), LinkStatus.Numbering, "TestUser", 5, 203, 0, None, RoadType.PublicRoad.value, Discontinuity.Continuous.value, Some(8))
//      response.get should be("TIE 5 OSA 203 on jo olemassa projektin alkupäivänä 01.01.1901, tarkista tiedot")
//    }
//  }

  //TODO this will be implemented at VIITE-1540
//  test("renumber all project links and change the last link discontinuity") {
//    runWithRollback {
//      val rap1 = RoadAddressProject(0L, ProjectState.apply(1), "TestProject", "TestUser", DateTime.now(),
//        "TestUser", DateTime.now().plusDays(1), DateTime.now(), "Some additional info",
//        Seq(), None)
//      val addr1 = List(ReservedRoadPart(Sequences.nextViitePrimaryKeySeqValue, 5, 207, Some(0L), Some(Continuous), Some(8L), None, None, None, None, true))
//      val project1 = projectService.createRoadLinkProject(rap1)
//      mockForProject(project1.id, RoadAddressDAO.fetchByRoadPart(5, 207).map(toProjectLink(project1)))
//      projectService.saveProject(project1.copy(reservedParts = addr1))
//      projectService.updateProjectLinks(project1.id, Set(), ProjectDAO.getProjectLinks(project1.id).map(_.linkId), LinkStatus.Numbering, "TestUser", 6, 207, 0, None, RoadType.PublicRoad.value, Discontinuity.EndOfRoad.value, Some(8))
//
//      //Descending order by end address
//      val projectLinks = ProjectDAO.getProjectLinks(project1.id).sortBy(-_.endAddrMValue)
//      projectLinks.tail.forall(_.discontinuity == Discontinuity.Continuous) should be(true)
//      projectLinks.head.discontinuity should be(Discontinuity.EndOfRoad)
//    }
//  }

  test("Reserving new part with same linkId for existing part in same project (with status New too), should override and remove old part") {
    runWithRollback {
      val rap = RoadAddressProject(0L, ProjectState.apply(1), "TestProject", "TestUser", DateTime.parse("1901-01-01"),
        "TestUser", DateTime.parse("1901-01-01"), DateTime.now(), "Some additional info",
        Seq(), None)
      val newLink = Seq(ProjectLink(-1000L, 9999L, 1L, Track.apply(0), Discontinuity.Continuous, 0L, 0L, None, None,
        None, 12345L, 0.0, 43.1, SideCode.Unknown, (None, None), NoFloating,
        Seq(Point(468.5, 0.5), Point(512.0, 0.0)), 0L, LinkStatus.Unknown, RoadType.PublicRoad, LinkGeomSource.NormalLinkInterface, 43.1, 0L, 0, false,
        None, 86400L))
      val project = projectService.createRoadLinkProject(rap)
      when(mockRoadLinkService.getRoadLinksByLinkIdsFromVVH(any[Set[Long]], any[Boolean])).thenReturn(newLink.map(toRoadLink))
      val createdLink = projectService.createProjectLinks(Seq(12345L), project.id, 9999, 1, Track.Combined, Discontinuity.Continuous, RoadType.PublicRoad, LinkGeomSource.NormalLinkInterface, 8L, "test", "road name")
      createdLink.get("success").get.asInstanceOf[Boolean] should be(true)
      val updatedLink = ProjectDAO.getProjectLinksByLinkIdAndProjectId(12345L, project.id)

      projectService.updateProjectLinks(project.id, Set(updatedLink.head.id), Seq(), LinkStatus.New, "TestUserTwo", 9999, 2, 1, Some(30), 5L, 2) should be(None)
      val reservedParts = ProjectDAO.fetchReservedRoadParts(project.id)
      reservedParts.size should be(1)
      reservedParts.head.roadPartNumber should be(2)
      reservedParts.head.newDiscontinuity.get should be(Discontinuity.apply(2))

      val link = ProjectDAO.getProjectLinksByLinkIdAndProjectId(12345L, project.id).head
      link.status should be(LinkStatus.New)
      link.discontinuity should be(Discontinuity.apply(2))
      link.track should be(Track.apply(1))
      link.roadType should be(RoadType.apply(5))
    }
  }

  test("revert all new road should remove road name") {
    runWithRollback {
      val testRoad: (Long, Long, String) = {
        (99999L, 1L, "Test name")
      }

      val (project, links) = util.setUpProjectWithLinks(LinkStatus.New, Seq(0L, 10L, 20L), roads = Seq(testRoad), discontinuity = Discontinuity.Continuous)
      val roadLinks = links.map(toRoadLink)
      when(mockRoadLinkService.getCurrentAndComplementaryAndSuravageRoadLinksFromVVH(any[Set[Long]], any[Boolean])).thenReturn(roadLinks)
      ProjectLinkNameDAO.get(99999L, project.id).get.roadName should be("Test name")
      val linksToRevert = links.map(l => {
        LinkToRevert(l.id, l.linkId, l.status.value, l.geometry)
      })
      projectService.revertLinks(project.id, 99999L, 1L, linksToRevert, "Test User")
      ProjectLinkNameDAO.get(99999L, project.id) should be(None)
    }
  }

  //TODO this will be implemented at VIITE-1539
//  test("unreserved road with new road name should remove road name") {
//    runWithRollback {
//      val testRoad: (Long, Long, String) = {
//        (99999L, 1L, "Test name")
//      }
//      val (project, _) = util.setUpProjectWithLinks(LinkStatus.Transfer, Seq(0L, 10L, 20L), roads = Seq(testRoad), discontinuity = Discontinuity.Continuous)
//      ProjectLinkNameDAO.get(99999L, project.id).get.roadName should be("Test name")
//      projectService.saveProject(project.copy(reservedParts = Seq()))
//      ProjectLinkNameDAO.get(99999L, project.id) should be(None)
//    }
//  }

  //TODO this will be implemented at VIITE-1539
//  test("delete the project should remove project road name if no other project uses same road") {
//    runWithRollback {
//      val testRoad: (Long, Long, String) = {
//        (99999L, 1L, "Test name")
//      }
//      val (project, _) = util.setUpProjectWithLinks(LinkStatus.Transfer, Seq(0L, 10L, 20L), roads = Seq(testRoad), discontinuity = Discontinuity.Continuous)
//      ProjectLinkNameDAO.get(99999L, project.id).get.roadName should be("Test name")
//      projectService.deleteProject(project.id)
//      ProjectLinkNameDAO.get(99999L, project.id) should be(None)
//    }
//  }

  //TODO this will be implemented at VIITE-1540
//  test("if road exists in another project the new road name should not be removed") {
//    runWithRollback {
//      val testRoads: Seq[(Long, Long, String)] = Seq((99999L, 1L, "Test name"), (99999L, 2L, "Test name"))
//      val (project, links) = util.setUpProjectWithLinks(LinkStatus.Transfer, Seq(0L, 10L, 20L), roads = testRoads, discontinuity = Discontinuity.Continuous)
//      ProjectLinkNameDAO.get(99999L, project.id).get.roadName should be("Test name")
//      val linksToRevert = links.map(l => {
//        LinkToRevert(l.id, l.linkId, l.status.value, l.geometry)
//      })
//      projectService.revertLinks(project.id, 99999L, 1L, linksToRevert, "Test User")
//      ProjectDAO.getProjectLinks(project.id).count(_.roadPartNumber == 2L) should be(2)
//      ProjectLinkNameDAO.get(99999L, project.id).get.roadName should be("Test name")
//    }
//  }

  //TODO this will be implemented at VIITE-1540
//  test("if road name exists the revert should put the original name in the project link name if no other exists in project") {
//    runWithRollback {
//      val testRoad: (Long, Long, String) = {
//        (99999L, 1L, "new name")
//      }
//      val (project, links) = util.setUpProjectWithLinks(LinkStatus.Transfer, Seq(0L, 10L, 20L), roads = Seq(testRoad), discontinuity = Discontinuity.Continuous)
//      val roadLinks = links.map(toRoadLink)
//      when(mockRoadLinkService.getCurrentAndComplementaryAndSuravageRoadLinksFromVVH(any[Set[Long]], any[Boolean])).thenReturn(roadLinks)
//      sqlu"""INSERT INTO ROAD_NAME VALUES (ROAD_NAME_SEQ.NEXTVAL, 99999, 'test name', sysdate, null, sysdate, null, 'test user', sysdate)""".execute
//      ProjectLinkNameDAO.get(99999L, project.id).get.roadName should be("new name")
//      val linksToRevert = links.map(l => {
//        LinkToRevert(l.id, l.linkId, l.status.value, l.geometry)
//      })
//      projectService.revertLinks(project.id, 99999L, 1L, linksToRevert, "Test User")
//      ProjectLinkNameDAO.get(99999L, project.id).get.roadName should be("test name")
//    }
//  }

  //TODO this will be implemented at VIITE-1539
//  test("Road address geometry after reverting should be the same as VVH") {
//    val projectId = 0L
//    val user = "TestUser"
//    val (roadNumber, roadPartNumber) = (26020L, 12L)
//    val (newRoadNumber, newRoadPart) = (9999L, 1L)
//    val smallerRoadGeom = Seq(Point(0.0, 0.0), Point(0.0, 5.0))
//    val roadGeom = Seq(Point(0.0, 0.0), Point(0.0, 10.0))
//    runWithRollback {
//
//      val roadAddresses = RoadAddressDAO.fetchByRoadPart(roadNumber, roadPartNumber)
//
//
//      val rap = RoadAddressProject(projectId, ProjectState.apply(1), "TestProject", user, DateTime.parse("1901-01-01"),
//        "TestUser", DateTime.parse("1901-01-01"), DateTime.now(), "Some additional info",
//        Seq(), None)
//      ProjectDAO.createRoadAddressProject(rap)
//      val projectLinksFromRoadAddresses = roadAddresses.map(ra => toProjectLink(rap)(ra))
//
//      ProjectDAO.reserveRoadPart(projectId, roadNumber, roadPartNumber, "Test")
//      ProjectDAO.create(projectLinksFromRoadAddresses)
//
//      val numberingLink = Seq(ProjectLink(-1000L, newRoadNumber, newRoadPart, Track.apply(0), Discontinuity.Continuous, 0L, 0L, None, None,
//        Option(user), projectLinksFromRoadAddresses.head.linkId, 0.0, 10.0, SideCode.Unknown, (None, None), NoFloating,
//        smallerRoadGeom, 0L, LinkStatus.Numbering, RoadType.PublicRoad, LinkGeomSource.NormalLinkInterface, 10.0, roadAddresses.head.id, 0, false,
//        None, 86400L))
//      ProjectDAO.reserveRoadPart(projectId, newRoadNumber, newRoadPart, "Test")
//      ProjectDAO.create(numberingLink)
//      val numberingLinks = ProjectDAO.getProjectLinks(projectId, Option(LinkStatus.Numbering))
//      numberingLinks.head.geometry should be equals (smallerRoadGeom)
//
//      val projectLinks = ProjectDAO.getProjectLinks(projectId)
//      val linksToRevert = projectLinks.filter(_.status != LinkStatus.NotHandled).map(pl => {
//        LinkToRevert(pl.id, pl.linkId, pl.status.value, pl.geometry)
//      })
//      val roadLinks = projectLinks.map(toRoadLink).head.copy(geometry = roadGeom)
//      when(mockRoadLinkService.getCurrentAndComplementaryAndSuravageRoadLinksFromVVH(any[Set[Long]], any[Boolean])).thenReturn(Seq(roadLinks))
//
//
//      projectService.revertLinks(projectId, newRoadNumber, newRoadPart, linksToRevert, user)
//      val geomAfterRevert = GeometryUtils.truncateGeometry3D(roadGeom, projectLinksFromRoadAddresses.head.startMValue, projectLinksFromRoadAddresses.head.endMValue)
//      val linksAfterRevert = ProjectDAO.getProjectLinks(projectId)
//      linksAfterRevert.map(_.geometry).contains(geomAfterRevert) should be(true)
//
//
//    }
//  }

  test("New user given addressMValues, even on Left/Right tracks, should keep continuous and incremented address values (calibration ones included) for all links") {
    /**
      * This test checks:
      * 1.result of addressMValues for new given address value for one Track.Combined link
      * 2.result of MValues (segment and address) in recalculated calibration points for new given address value for one link
      * 3.result of addressMValues for yet another new given address value in other link, being that link Track.LeftSide or Track.RightSide
      * 4.result of MValues (segment and address) in recalculated calibration points for second new given address value for Track.LeftSide or Track.RightSide link
      */
    val coeff = 1.0

    def liesInBetween(measure: Double, interval: (Double, Double)): Boolean = {
      measure >= interval._1 && measure <= interval._2
    }

    runWithRollback {
      /**
        * Illustrative picture
        *
        * |--Left--||--Left--|
        * |--combined--|                    |--combined--|
        * |-------Right------|
        */

      /**
        * Test data
        */

      val rap = RoadAddressProject(0L, ProjectState.apply(1), "TestProject", "TestUser", DateTime.parse("1901-01-01"),
        "TestUser", DateTime.parse("1901-01-01"), DateTime.now(), "Some additional info",
        Seq(), None)

      val pl1 = ProjectLink(-1000L, 9999L, 1L, Track.apply(0), Discontinuity.Continuous, 0L, 0L, None, None,
        None, 12345L, 0.0, 0.0, SideCode.Unknown, (None, None), NoFloating,
        Seq(Point(10.0, 10.0), Point(20.0, 10.0)), 0L, LinkStatus.New, RoadType.PublicRoad, LinkGeomSource.NormalLinkInterface, GeometryUtils.geometryLength(Seq(Point(10.0, 10.0), Point(20.0, 10.0))), 0L, 0, false,
        None, 86400L)
      val pl2 = ProjectLink(-1000L, 9999L, 1L, Track.apply(2), Discontinuity.Continuous, 0L, 0L, None, None,
        None, 12346L, 0.0, 0.0, SideCode.Unknown, (None, None), NoFloating,
        Seq(Point(20.0, 10.0), Point(30.0, 15.0)), 0L, LinkStatus.New, RoadType.PublicRoad, LinkGeomSource.NormalLinkInterface, GeometryUtils.geometryLength(Seq(Point(20.0, 10.0), Point(30.0, 15.0))), 0L, 0, false,
        None, 86400L)
      val pl3 = ProjectLink(-1000L, 9999L, 1L, Track.apply(2), Discontinuity.Continuous, 0L, 0L, None, None,
        None, 12347L, 0.0, 0.0, SideCode.Unknown, (None, None), NoFloating,
        Seq(Point(30.0, 15.0), Point(45.0, 10.0)), 0L, LinkStatus.New, RoadType.PublicRoad, LinkGeomSource.NormalLinkInterface, GeometryUtils.geometryLength(Seq(Point(30.0, 15.0), Point(45.0, 10.0))), 0L, 0, false,
        None, 86400L)
      val pl4 = ProjectLink(-1000L, 9999L, 1L, Track.apply(1), Discontinuity.Continuous, 0L, 0L, None, None,
        None, 12348L, 0.0, 0.0, SideCode.Unknown, (None, None), NoFloating,
        Seq(Point(20.0, 10.0), Point(25.0, 5.0), Point(45.0, 10.0)), 0L, LinkStatus.New, RoadType.PublicRoad, LinkGeomSource.NormalLinkInterface, GeometryUtils.geometryLength(Seq(Point(20.0, 10.0), Point(25.0, 5.0), Point(45.0, 10.0))), 0L, 0, false,
        None, 86400L)
      val pl5 = ProjectLink(-1000L, 9999L, 1L, Track.apply(0), Discontinuity.Continuous, 0L, 0L, None, None,
        None, 12349L, 0.0, 0.0, SideCode.Unknown, (None, None), NoFloating,
        Seq(Point(45.0, 10.0), Point(60.0, 10.0)), 0L, LinkStatus.New, RoadType.PublicRoad, LinkGeomSource.NormalLinkInterface, GeometryUtils.geometryLength(Seq(Point(45.0, 10.0), Point(60.0, 10.0))), 0L, 0, false,
        None, 86400L)

      val project = projectService.createRoadLinkProject(rap)
      when(mockRoadLinkService.getRoadLinksByLinkIdsFromVVH(any[Set[Long]], any[Boolean])).thenReturn(Seq(pl1).map(toRoadLink))
      projectService.createProjectLinks(Seq(12345L), project.id, 9999, 1, Track.Combined, Discontinuity.Continuous, RoadType.PublicRoad, LinkGeomSource.NormalLinkInterface, 8L, "test", "road name")
      when(mockRoadLinkService.getRoadLinksByLinkIdsFromVVH(any[Set[Long]], any[Boolean])).thenReturn(Seq(pl4).map(toRoadLink))
      projectService.createProjectLinks(Seq(12348L), project.id, 9999, 1, Track.RightSide, Discontinuity.Continuous, RoadType.PublicRoad, LinkGeomSource.NormalLinkInterface, 8L, "test", "road name")
      when(mockRoadLinkService.getRoadLinksByLinkIdsFromVVH(any[Set[Long]], any[Boolean])).thenReturn(Seq(pl2, pl3).map(toRoadLink))
      projectService.createProjectLinks(Seq(12346L, 12347L), project.id, 9999, 1, Track.LeftSide, Discontinuity.Continuous, RoadType.PublicRoad, LinkGeomSource.NormalLinkInterface, 8L, "test", "road name")
      when(mockRoadLinkService.getRoadLinksByLinkIdsFromVVH(any[Set[Long]], any[Boolean])).thenReturn(Seq(pl5).map(toRoadLink))
      projectService.createProjectLinks(Seq(12349L), project.id, 9999, 1, Track.Combined, Discontinuity.Continuous, RoadType.PublicRoad, LinkGeomSource.NormalLinkInterface, 8L, "test", "road name")
      val links = ProjectDAO.getProjectLinks(project.id).sortBy(_.startAddrMValue)

      links.filterNot(_.track == Track.RightSide).sortBy(_.endAddrMValue).scanLeft(0.0) { case (m, pl) =>
        m should be(pl.startAddrMValue)
        pl.endAddrMValue
      }
      links.filterNot(_.track == Track.LeftSide).sortBy(_.endAddrMValue).scanLeft(0.0) { case (m, pl) =>
        m should be(pl.startAddrMValue)
        pl.endAddrMValue
      }

      links.sortBy(_.endAddrMValue).scanLeft(0.0) { case (m, pl) =>
        if (pl.calibrationPoints._1.headOption.nonEmpty) {
          pl.calibrationPoints._1.get.addressMValue should be(pl.startAddrMValue)
          pl.calibrationPoints._1.get.segmentMValue should be(pl.endMValue - pl.startMValue)
        }
        if (pl.calibrationPoints._2.headOption.nonEmpty) {
          pl.calibrationPoints._2.get.addressMValue should be(pl.endAddrMValue)
          pl.calibrationPoints._2.get.addressMValue should be(pl.endMValue)
        }
        0.0 //any double val, needed for expected type value in recursive scan
      }


      val linkidToIncrement = pl1.linkId
      val idsToIncrement = links.filter(_.linkId == linkidToIncrement).head.id
      val valueToIncrement = 2.0
      val newEndAddressValue = Seq(links.filter(_.linkId == linkidToIncrement).head.endAddrMValue.toInt, valueToIncrement.toInt).sum
      projectService.updateProjectLinks(project.id, Set(idsToIncrement), Seq(), LinkStatus.New, "TestUserTwo", 9999, 1, 0, Some(newEndAddressValue), 1L, 5) should be(None)
      val linksAfterGivenAddrMValue = ProjectDAO.getProjectLinks(project.id)

      /**
        * Test 1.
        */
      linksAfterGivenAddrMValue.filterNot(_.track == Track.RightSide).sortBy(_.endAddrMValue).scanLeft(0.0) { case (m, pl) =>
        m should be(pl.startAddrMValue)
        pl.endAddrMValue
      }
      linksAfterGivenAddrMValue.filterNot(_.track == Track.LeftSide).sortBy(_.endAddrMValue).scanLeft(0.0) { case (m, pl) =>
        m should be(pl.startAddrMValue)
        pl.endAddrMValue
      }

      /**
        * Test 2.
        */
      linksAfterGivenAddrMValue.sortBy(_.endAddrMValue).scanLeft(0.0) { case (m, pl) =>
        if (pl.calibrationPoints._1.headOption.nonEmpty) {
          pl.calibrationPoints._1.get.addressMValue should be(pl.startAddrMValue)
          pl.calibrationPoints._1.get.segmentMValue should be(pl.endMValue - pl.startMValue)
        }
        if (pl.calibrationPoints._2.headOption.nonEmpty) {
          pl.calibrationPoints._2.get.addressMValue should be(pl.endAddrMValue)
          pl.calibrationPoints._2.get.addressMValue should be(pl.endMValue)
        }
        0.0 //any double val, needed for expected type value in recursive scan
      }

      //only link and links after linkidToIncrement should be extended
      val extendedLink = links.filter(_.linkId == linkidToIncrement).head
      val linksBefore = links.filter(_.endAddrMValue >= extendedLink.endAddrMValue).sortBy(_.endAddrMValue)
      val linksAfter = linksAfterGivenAddrMValue.filter(_.endAddrMValue >= extendedLink.endAddrMValue).sortBy(_.endAddrMValue)
      linksBefore.zip(linksAfter).foreach { case (st, en) =>
        liesInBetween(en.endAddrMValue, (st.endAddrMValue + valueToIncrement - coeff, st.endAddrMValue + valueToIncrement + coeff))
      }


      val secondLinkidToIncrement = pl4.linkId
      val secondIdToIncrement = linksAfterGivenAddrMValue.filter(_.linkId == secondLinkidToIncrement).head.id
      val secondValueToIncrement = 3.0
      val secondNewEndAddressValue = Seq(links.filter(_.linkId == secondLinkidToIncrement).head.endAddrMValue.toInt, secondValueToIncrement.toInt).sum
      projectService.updateProjectLinks(project.id, Set(secondIdToIncrement), Seq(), LinkStatus.New, "TestUserTwo", 9999, 1, 1, Some(secondNewEndAddressValue), 1L, 5) should be(None)
      val linksAfterSecondGivenAddrMValue = ProjectDAO.getProjectLinks(project.id)

      /**
        * Test 3.
        */
      linksAfterSecondGivenAddrMValue.filterNot(_.track == Track.RightSide).sortBy(_.endAddrMValue).scanLeft(0.0) { case (m, pl) =>
        m should be(pl.startAddrMValue)
        pl.endAddrMValue
      }
      linksAfterSecondGivenAddrMValue.filterNot(_.track == Track.LeftSide).sortBy(_.endAddrMValue).scanLeft(0.0) { case (m, pl) =>
        m should be(pl.startAddrMValue)
        pl.endAddrMValue
      }

      /**
        * Test 4.
        */
      linksAfterSecondGivenAddrMValue.sortBy(_.endAddrMValue).scanLeft(0.0) { case (m, pl) =>
        if (pl.calibrationPoints._1.headOption.nonEmpty) {
          pl.calibrationPoints._1.get.addressMValue should be(pl.startAddrMValue)
          pl.calibrationPoints._1.get.segmentMValue should be(pl.endMValue - pl.startMValue)
        }
        if (pl.calibrationPoints._2.headOption.nonEmpty) {
          pl.calibrationPoints._2.get.addressMValue should be(pl.endAddrMValue)
          pl.calibrationPoints._2.get.addressMValue should be(pl.endMValue)
        }
        0.0 //any double val, needed for expected type value in recursive scan
      }

      //only link and links after secondLinkidToIncrement should be extended
      val secondExtendedLink = linksAfterGivenAddrMValue.filter(_.linkId == secondLinkidToIncrement).head
      val secondLinksBefore = linksAfterGivenAddrMValue.filter(_.endAddrMValue >= secondExtendedLink.endAddrMValue).sortBy(_.endAddrMValue)
      val secondLinksAfter = linksAfterSecondGivenAddrMValue.filter(_.endAddrMValue >= secondExtendedLink.endAddrMValue).sortBy(_.endAddrMValue)
      secondLinksBefore.zip(secondLinksAfter).foreach { case (st, en) =>
        liesInBetween(en.endAddrMValue, (st.endAddrMValue + valueToIncrement + secondValueToIncrement - coeff, st.endAddrMValue + valueToIncrement + secondValueToIncrement + coeff))
      }

    }
  }

  test("Re-Reversing direction should restore and ignore previous user given addressMValues") {
    /**
      * This test checks:
      * 1.result of addressMValues for new given address value for one Track.Combined link
      * 2.result of reversing direction
      */
    val coeff = 1.0

    def liesInBetween(measure: Double, interval: (Double, Double)): Boolean = {
      measure >= interval._1 && measure <= interval._2
    }

    runWithRollback {
      /**
        * Illustrative picture
        *
        * |--Left--||--Left--|
        * |--combined--|                    |--combined--|
        * |-------Right------|
        */

      /**
        * Test data
        */

      val rap = RoadAddressProject(0L, ProjectState.apply(1), "TestProject", "TestUser", DateTime.parse("1901-01-01"),
        "TestUser", DateTime.parse("1901-01-01"), DateTime.now(), "Some additional info",
        Seq(), None)

      val pl1 = ProjectLink(-1000L, 9999L, 1L, Track.apply(0), Discontinuity.Continuous, 0L, 0L, None, None,
        None, 12345L, 0.0, 0.0, SideCode.Unknown, (None, None), NoFloating,
        Seq(Point(10.0, 10.0), Point(20.0, 10.0)), 0L, LinkStatus.New, RoadType.PublicRoad, LinkGeomSource.NormalLinkInterface, GeometryUtils.geometryLength(Seq(Point(10.0, 10.0), Point(20.0, 10.0))), 0L, 0, false,
        None, 86400L)
      val pl2 = ProjectLink(-1000L, 9999L, 1L, Track.apply(2), Discontinuity.Continuous, 0L, 0L, None, None,
        None, 12346L, 0.0, 0.0, SideCode.Unknown, (None, None), NoFloating,
        Seq(Point(20.0, 10.0), Point(30.0, 15.0)), 0L, LinkStatus.New, RoadType.PublicRoad, LinkGeomSource.NormalLinkInterface, GeometryUtils.geometryLength(Seq(Point(20.0, 10.0), Point(30.0, 15.0))), 0L, 0, false,
        None, 86400L)
      val pl3 = ProjectLink(-1000L, 9999L, 1L, Track.apply(2), Discontinuity.Continuous, 0L, 0L, None, None,
        None, 12347L, 0.0, 0.0, SideCode.Unknown, (None, None), NoFloating,
        Seq(Point(30.0, 15.0), Point(45.0, 10.0)), 0L, LinkStatus.New, RoadType.PublicRoad, LinkGeomSource.NormalLinkInterface, GeometryUtils.geometryLength(Seq(Point(30.0, 15.0), Point(45.0, 10.0))), 0L, 0, false,
        None, 86400L)
      val pl4 = ProjectLink(-1000L, 9999L, 1L, Track.apply(1), Discontinuity.Continuous, 0L, 0L, None, None,
        None, 12348L, 0.0, 0.0, SideCode.Unknown, (None, None), NoFloating,
        Seq(Point(20.0, 10.0), Point(25.0, 5.0), Point(45.0, 10.0)), 0L, LinkStatus.New, RoadType.PublicRoad, LinkGeomSource.NormalLinkInterface, GeometryUtils.geometryLength(Seq(Point(20.0, 10.0), Point(25.0, 5.0), Point(45.0, 10.0))), 0L, 0, false,
        None, 86400L)
      val pl5 = ProjectLink(-1000L, 9999L, 1L, Track.apply(0), Discontinuity.Continuous, 0L, 0L, None, None,
        None, 12349L, 0.0, 0.0, SideCode.Unknown, (None, None), NoFloating,
        Seq(Point(45.0, 10.0), Point(60.0, 10.0)), 0L, LinkStatus.New, RoadType.PublicRoad, LinkGeomSource.NormalLinkInterface, GeometryUtils.geometryLength(Seq(Point(45.0, 10.0), Point(60.0, 10.0))), 0L, 0, false,
        None, 86400L)

      val project = projectService.createRoadLinkProject(rap)
      when(mockRoadLinkService.getRoadLinksByLinkIdsFromVVH(any[Set[Long]], any[Boolean])).thenReturn(Seq(pl1).map(toRoadLink))
      projectService.createProjectLinks(Seq(12345L), project.id, 9999, 1, Track.Combined, Discontinuity.Continuous, RoadType.PublicRoad, LinkGeomSource.NormalLinkInterface, 8L, "test", "road name")
      when(mockRoadLinkService.getRoadLinksByLinkIdsFromVVH(any[Set[Long]], any[Boolean])).thenReturn(Seq(pl4).map(toRoadLink))
      projectService.createProjectLinks(Seq(12348L), project.id, 9999, 1, Track.RightSide, Discontinuity.Continuous, RoadType.PublicRoad, LinkGeomSource.NormalLinkInterface, 8L, "test", "road name")
      when(mockRoadLinkService.getRoadLinksByLinkIdsFromVVH(any[Set[Long]], any[Boolean])).thenReturn(Seq(pl2, pl3).map(toRoadLink))
      projectService.createProjectLinks(Seq(12346L, 12347L), project.id, 9999, 1, Track.LeftSide, Discontinuity.Continuous, RoadType.PublicRoad, LinkGeomSource.NormalLinkInterface, 8L, "test", "road name")
      when(mockRoadLinkService.getRoadLinksByLinkIdsFromVVH(any[Set[Long]], any[Boolean])).thenReturn(Seq(pl5).map(toRoadLink))
      projectService.createProjectLinks(Seq(12349L), project.id, 9999, 1, Track.Combined, Discontinuity.Continuous, RoadType.PublicRoad, LinkGeomSource.NormalLinkInterface, 8L, "test", "road name")
      val links = ProjectDAO.getProjectLinks(project.id).sortBy(_.startAddrMValue)

      val linkidToIncrement = pl1.linkId
      val idsToIncrement = links.filter(_.linkId == linkidToIncrement).head.id
      val valueToIncrement = 2.0
      val newEndAddressValue = Seq(links.filter(_.linkId == linkidToIncrement).head.endAddrMValue.toInt, valueToIncrement.toInt).sum
      projectService.updateProjectLinks(project.id, Set(idsToIncrement), Seq(linkidToIncrement), LinkStatus.New, "TestUserTwo", 9999, 1, 0, Some(newEndAddressValue), 1L, 5) should be(None)
      val linksAfterGivenAddrMValue = ProjectDAO.getProjectLinks(project.id)

      //only link and links after linkidToIncrement should be extended
      val extendedLink = links.filter(_.linkId == linkidToIncrement).head
      val linksBefore = links.filter(_.endAddrMValue >= extendedLink.endAddrMValue).sortBy(_.endAddrMValue)
      val linksAfter = linksAfterGivenAddrMValue.filter(_.endAddrMValue >= extendedLink.endAddrMValue).sortBy(_.endAddrMValue)
      linksBefore.zip(linksAfter).foreach { case (st, en) =>
        liesInBetween(en.endAddrMValue, (st.endAddrMValue + valueToIncrement - coeff, st.endAddrMValue + valueToIncrement + coeff))
      }

      projectService.changeDirection(project.id, 9999L, 1L, Seq(LinkToRevert(pl1.id, pl1.linkId, pl1.status.value, pl1.geometry)), "TestUserTwo")
      projectService.changeDirection(project.id, 9999L, 1L, Seq(LinkToRevert(pl1.id, pl1.linkId, pl1.status.value, pl1.geometry)), "TestUserTwo")
      val linksAfterReverse = ProjectDAO.getProjectLinks(project.id).sortBy(_.startAddrMValue)

      links.sortBy(_.endAddrMValue).zip(linksAfterReverse.sortBy(_.endAddrMValue)).foreach { case (st, en) =>
        (st.startAddrMValue, st.endAddrMValue) should be(en.startAddrMValue, en.endAddrMValue)
        (st.startMValue, st.endMValue) should be(en.startMValue, en.endMValue)
      }
    }
  }

  test("Change direction should not alter discontinuity of road addresses that are not the same road number and road part number") {
    runWithRollback {

      val rap = RoadAddressProject(0L, ProjectState.apply(1), "TestProject", "TestUser", DateTime.parse("1901-01-01"),
        "TestUser", DateTime.parse("1901-01-01"), DateTime.now(), "Some additional info",
        Seq(), None)

      val pl1 = ProjectLink(-1000L, 9999L, 1L, Track.apply(0), Discontinuity.Continuous, 0L, 0L, None, None,
        None, 12345L, 0.0, 0.0, SideCode.Unknown, (None, None), NoFloating,
        Seq(Point(10.0, 10.0), Point(20.0, 10.0)), 0L, LinkStatus.New, RoadType.PublicRoad, LinkGeomSource.NormalLinkInterface, GeometryUtils.geometryLength(Seq(Point(10.0, 10.0), Point(20.0, 10.0))), 0L, 0, false,
        None, 86400L)
      val pl2 = ProjectLink(-1000L, 9999L, 1L, Track.apply(2), Discontinuity.Continuous, 0L, 0L, None, None,
        None, 12346L, 0.0, 0.0, SideCode.Unknown, (None, None), NoFloating,
        Seq(Point(20.0, 10.0), Point(30.0, 15.0)), 0L, LinkStatus.New, RoadType.PublicRoad, LinkGeomSource.NormalLinkInterface, GeometryUtils.geometryLength(Seq(Point(20.0, 10.0), Point(30.0, 15.0))), 0L, 0, false,
        None, 86400L)
      val pl3 = ProjectLink(-1000L, 9999L, 1L, Track.apply(2), Discontinuity.Continuous, 0L, 0L, None, None,
        None, 12347L, 0.0, 0.0, SideCode.Unknown, (None, None), NoFloating,
        Seq(Point(30.0, 15.0), Point(45.0, 10.0)), 0L, LinkStatus.New, RoadType.PublicRoad, LinkGeomSource.NormalLinkInterface, GeometryUtils.geometryLength(Seq(Point(30.0, 15.0), Point(45.0, 10.0))), 0L, 0, false,
        None, 86400L)
      val pl4 = ProjectLink(-1000L, 9999L, 1L, Track.apply(1), Discontinuity.Continuous, 0L, 0L, None, None,
        None, 12348L, 0.0, 0.0, SideCode.Unknown, (None, None), NoFloating,
        Seq(Point(20.0, 10.0), Point(25.0, 5.0), Point(45.0, 10.0)), 0L, LinkStatus.New, RoadType.PublicRoad, LinkGeomSource.NormalLinkInterface, GeometryUtils.geometryLength(Seq(Point(20.0, 10.0), Point(25.0, 5.0), Point(45.0, 10.0))), 0L, 0, false,
        None, 86400L)
      val pl5 = ProjectLink(-1000L, 9998L, 1L, Track.apply(0), Discontinuity.EndOfRoad, 0L, 0L, None, None,
        None, 12349L, 0.0, 0.0, SideCode.Unknown, (None, None), NoFloating,
        Seq(Point(45.0, 10.0), Point(60.0, 10.0)), 0L, LinkStatus.New, RoadType.PublicRoad, LinkGeomSource.NormalLinkInterface, GeometryUtils.geometryLength(Seq(Point(45.0, 10.0), Point(60.0, 10.0))), 0L, 0, false,
        None, 86400L)

      val project = projectService.createRoadLinkProject(rap)
      when(mockRoadLinkService.getRoadLinksByLinkIdsFromVVH(any[Set[Long]], any[Boolean])).thenReturn(Seq(pl1).map(toRoadLink))
      projectService.createProjectLinks(Seq(12345L), project.id, 9999, 1, Track.Combined, Discontinuity.Continuous, RoadType.PublicRoad, LinkGeomSource.NormalLinkInterface, 8L, "test", "road name")
      when(mockRoadLinkService.getRoadLinksByLinkIdsFromVVH(any[Set[Long]], any[Boolean])).thenReturn(Seq(pl4).map(toRoadLink))
      projectService.createProjectLinks(Seq(12348L), project.id, 9999, 1, Track.RightSide, Discontinuity.Continuous, RoadType.PublicRoad, LinkGeomSource.NormalLinkInterface, 8L, "test", "road name")
      when(mockRoadLinkService.getRoadLinksByLinkIdsFromVVH(any[Set[Long]], any[Boolean])).thenReturn(Seq(pl2, pl3).map(toRoadLink))
      projectService.createProjectLinks(Seq(12346L, 12347L), project.id, 9999, 1, Track.LeftSide, Discontinuity.Continuous, RoadType.PublicRoad, LinkGeomSource.NormalLinkInterface, 8L, "test", "road name")
      when(mockRoadLinkService.getRoadLinksByLinkIdsFromVVH(any[Set[Long]], any[Boolean])).thenReturn(Seq(pl5).map(toRoadLink))
      projectService.createProjectLinks(Seq(12349L), project.id, 9998, 1, Track.Combined, Discontinuity.EndOfRoad, RoadType.PublicRoad, LinkGeomSource.NormalLinkInterface, 8L, "test", "road name")
      val linksBeforeChange = ProjectDAO.getProjectLinks(project.id).sortBy(_.startAddrMValue)
      val linkBC = linksBeforeChange.filter(_.roadNumber == 9998L)
      linkBC.size should be(1)
      linkBC.head.discontinuity.value should be(Discontinuity.EndOfRoad.value)
      projectService.changeDirection(project.id, 9999L, 1L, Seq(LinkToRevert(pl1.id, pl1.linkId, pl1.status.value, pl1.geometry)), "TestUserTwo")
      val linksAfterChange = ProjectDAO.getProjectLinks(project.id).sortBy(_.startAddrMValue)
      val linkAC = linksAfterChange.filter(_.roadNumber == 9998L)
      linkAC.size should be(1)
      linkAC.head.discontinuity.value should be(linkBC.head.discontinuity.value)
    }
  }

  //TODO this will be implemented at VIITE-1540
//  test("Transfer last ajr 1 & 2 links from part 1 to part 2 and adjust endAddrMValues for last links from transfered part and transfer the rest of the part 2") {
//
//    runWithRollback {
//      /**
//        * Test data
//        */
//      val rap = RoadAddressProject(0L, ProjectState.apply(1), "TestProject", "TestUser", DateTime.parse("1901-01-01"),
//        "TestUser", DateTime.parse("1990-01-01"), DateTime.now(), "Some additional info",
//        Seq(), None)
//
//      // part1
//      // track1
//      sqlu"""INSERT INTO ROAD_ADDRESS VALUES(ROAD_ADDRESS_SEQ.nextval, 9999, 1, 1, 5, 0, 9, TIMESTAMP '1980-08-01 00:00:00.000000', NULL, 'TR', TIMESTAMP '2015-12-30 00:00:00.000000', 2, '0', MDSYS.SDO_GEOMETRY(4002, 3067, NULL, MDSYS.SDO_ELEM_INFO_ARRAY(1, 2, 1), MDSYS.SDO_ORDINATE_ARRAY(5.0, 0.0, 0, 0, 5.0, 9.0, 0, 9)), NULL, 1, 1, 0, 9990, 2, 0, 9.0, 12345, 1510876800000, TIMESTAMP '2018-03-06 09:56:18.675242', 1,NULL)""".execute
//      sqlu"""INSERT INTO ROAD_ADDRESS VALUES(ROAD_ADDRESS_SEQ.nextval, 9999, 1, 1, 5, 9, 21, TIMESTAMP '1980-08-01 00:00:00.000000', NULL, 'TR', TIMESTAMP '2015-12-30 00:00:00.000000', 2, '0', MDSYS.SDO_GEOMETRY(4002, 3067, NULL, MDSYS.SDO_ELEM_INFO_ARRAY(1, 2, 1), MDSYS.SDO_ORDINATE_ARRAY(5.0, 9.0, 0, 9, 5.0, 21.0, 0, 21)), NULL, 1, 1, 0, 9991, 2, 0, 12.0, 12346, 1510876800000, TIMESTAMP '2018-03-06 09:56:18.675242', 1,NULL)""".execute
//      sqlu"""INSERT INTO ROAD_ADDRESS VALUES(ROAD_ADDRESS_SEQ.nextval, 9999, 1, 1, 5, 21, 26, TIMESTAMP '1980-08-01 00:00:00.000000', NULL, 'TR', TIMESTAMP '2015-12-30 00:00:00.000000', 2, '0', MDSYS.SDO_GEOMETRY(4002, 3067, NULL, MDSYS.SDO_ELEM_INFO_ARRAY(1, 2, 1), MDSYS.SDO_ORDINATE_ARRAY(5.0, 21.0, 0, 21, 5.0, 26.0, 0, 26)), NULL, 1, 1, 0, 9992, 2, 0, 5.0, 12347, 1510876800000, TIMESTAMP '2018-03-06 09:56:18.675242', 1,NULL)""".execute
//
//      // track2
//      sqlu"""INSERT INTO ROAD_ADDRESS VALUES(ROAD_ADDRESS_SEQ.nextval, 9999, 1, 2, 5, 0, 10, TIMESTAMP '1980-08-01 00:00:00.000000', NULL, 'TR', TIMESTAMP '2015-12-30 00:00:00.000000', 2, '0', MDSYS.SDO_GEOMETRY(4002, 3067, NULL, MDSYS.SDO_ELEM_INFO_ARRAY(1, 2, 1), MDSYS.SDO_ORDINATE_ARRAY(0.0, 0.0, 0, 0, 0.0, 10.0, 0, 10)), NULL, 1, 1, 0, 9993, 2, 0, 10.0, 12348, 1510876800000, TIMESTAMP '2018-03-06 09:56:18.675242', 1,NULL )""".execute
//      sqlu"""INSERT INTO ROAD_ADDRESS VALUES(ROAD_ADDRESS_SEQ.nextval, 9999, 1, 2, 5, 10, 18, TIMESTAMP '1980-08-01 00:00:00.000000', NULL, 'TR', TIMESTAMP '2015-12-30 00:00:00.000000', 2, '0', MDSYS.SDO_GEOMETRY(4002, 3067, NULL, MDSYS.SDO_ELEM_INFO_ARRAY(1, 2, 1), MDSYS.SDO_ORDINATE_ARRAY(0.0, 10.0, 0, 10, 0.0, 18.0, 0, 18)), NULL, 1, 1, 0, 9994, 2, 0, 8.0, 12349, 1510876800000, TIMESTAMP '2018-03-06 09:56:18.675242', 1,NULL)""".execute
//      sqlu"""INSERT INTO ROAD_ADDRESS VALUES(ROAD_ADDRESS_SEQ.nextval, 9999, 1, 2, 5, 18, 23, TIMESTAMP '1980-08-01 00:00:00.000000', NULL, 'TR', TIMESTAMP '2015-12-30 00:00:00.000000', 2, '0', MDSYS.SDO_GEOMETRY(4002, 3067, NULL, MDSYS.SDO_ELEM_INFO_ARRAY(1, 2, 1), MDSYS.SDO_ORDINATE_ARRAY(0.0, 18.0, 0, 18, 0.0, 23.0, 0, 23)), NULL, 1, 1, 0, 9995, 2, 0, 5.0, 12350, 1510876800000, TIMESTAMP '2018-03-06 09:56:18.675242', 1,NULL)""".execute
//      sqlu"""INSERT INTO ROAD_ADDRESS VALUES(ROAD_ADDRESS_SEQ.nextval, 9999, 1, 2, 5, 23, 26, TIMESTAMP '1980-08-01 00:00:00.000000', NULL, 'TR', TIMESTAMP '2015-12-30 00:00:00.000000', 2, '0', MDSYS.SDO_GEOMETRY(4002, 3067, NULL, MDSYS.SDO_ELEM_INFO_ARRAY(1, 2, 1), MDSYS.SDO_ORDINATE_ARRAY(0.0, 23.0, 0, 23, 0.0, 26.0, 0, 26)), NULL, 1, 1, 0, 9996, 2, 0, 3.0, 12351, 1510876800000, TIMESTAMP '2018-03-06 09:56:18.675242', 1,NULL)""".execute
//
//      // part2
//      // track1
//      sqlu"""INSERT INTO ROAD_ADDRESS VALUES(ROAD_ADDRESS_SEQ.nextval, 9999, 2, 1, 5, 0, 2, TIMESTAMP '1980-08-01 00:00:00.000000', NULL, 'TR', TIMESTAMP '2015-12-30 00:00:00.000000', 2, '0', MDSYS.SDO_GEOMETRY(4002, 3067, NULL, MDSYS.SDO_ELEM_INFO_ARRAY(1, 2, 1), MDSYS.SDO_ORDINATE_ARRAY(5.0, 26.0, 0, 0, 5.0, 28.0, 0, 2)), NULL, 1, 1, 0, 9997, 2, 0, 2.0, 12352, 1510876800000, TIMESTAMP '2018-03-06 09:56:18.675242', 1,NULL)""".execute
//      sqlu"""INSERT INTO ROAD_ADDRESS VALUES(ROAD_ADDRESS_SEQ.nextval, 9999, 2, 1, 5, 2, 9, TIMESTAMP '1980-08-01 00:00:00.000000', NULL, 'TR', TIMESTAMP '2015-12-30 00:00:00.000000', 2, '0', MDSYS.SDO_GEOMETRY(4002, 3067, NULL, MDSYS.SDO_ELEM_INFO_ARRAY(1, 2, 1), MDSYS.SDO_ORDINATE_ARRAY(5.0, 28.0, 0, 2, 5.0, 35.0, 0, 7)), NULL, 1, 1, 0, 9998, 2, 0, 7.0, 12353, 1510876800000, TIMESTAMP '2018-03-06 09:56:18.675242', 1,NULL)""".execute
//
//      // track2
//      sqlu"""INSERT INTO ROAD_ADDRESS VALUES(ROAD_ADDRESS_SEQ.nextval, 9999, 2, 2, 5, 0, 3, TIMESTAMP '1980-08-01 00:00:00.000000', NULL, 'TR', TIMESTAMP '2015-12-30 00:00:00.000000', 2, '0', MDSYS.SDO_GEOMETRY(4002, 3067, NULL, MDSYS.SDO_ELEM_INFO_ARRAY(1, 2, 1), MDSYS.SDO_ORDINATE_ARRAY(0.0, 26.0, 0, 0, 0.0, 29.0, 0, 3)), NULL, 1, 1, 0, 9999, 2, 0, 3.0, 12354, 1510876800000, TIMESTAMP '2018-03-06 09:56:18.675242', 1,NULL)""".execute
//      sqlu"""INSERT INTO ROAD_ADDRESS VALUES(ROAD_ADDRESS_SEQ.nextval, 9999, 2, 2, 5, 3, 11, TIMESTAMP '1980-08-01 00:00:00.000000', NULL, 'TR', TIMESTAMP '2015-12-30 00:00:00.000000', 2, '0', MDSYS.SDO_GEOMETRY(4002, 3067, NULL, MDSYS.SDO_ELEM_INFO_ARRAY(1, 2, 1), MDSYS.SDO_ORDINATE_ARRAY(0.0, 29.0, 0, 3, 0.0, 37.0, 0, 11)), NULL, 1, 1, 0, 10000, 2, 0, 8.0, 12355, 1510876800000, TIMESTAMP '2018-03-06 09:56:18.675242', 1,NULL)""".execute
//
//      val project = projectService.createRoadLinkProject(rap)
//      val id = project.id
//      val part1 = RoadAddressDAO.fetchByRoadPart(9999, 1)
//      val part2 = RoadAddressDAO.fetchByRoadPart(9999, 2)
//      val toProjectLinks = (part1 ++ part2).map(toProjectLink(rap))
//      val roadLinks = toProjectLinks.map(toRoadLink)
//      when(mockRoadLinkService.getRoadLinksHistoryFromVVH(any[Set[Long]])).thenReturn(Seq())
//      when(mockRoadLinkService.getRoadLinksByLinkIdsFromVVH(any[Set[Long]], any[Boolean])).thenReturn(roadLinks)
//      projectService.saveProject(project.copy(reservedParts = Seq(ReservedRoadPart(0L, 9999, 1, null, Some(Continuous), Some(1L), None, None, None, None, true), ReservedRoadPart(0L, 9999, 2, null, Some(Continuous), Some(1L), None, None, None, None, true))))
//
//      val projectLinks = ProjectDAO.getProjectLinks(id)
//      val part1track1 = Set(12345L, 12346L, 12347L)
//      val part1track2 = Set(12348L, 12349L, 12350L, 12351L)
//      val part1track1Links = projectLinks.filter(pl => part1track1.contains(pl.linkId)).map(_.id).toSet
//      val part1Track2Links = projectLinks.filter(pl => part1track2.contains(pl.linkId)).map(_.id).toSet
//
//      when(mockRoadLinkService.getRoadLinksByLinkIdsFromVVH(any[Set[Long]], any[Boolean])).thenReturn(projectLinks.filter(pl => part1track1Links.contains(pl.linkId)).map(toRoadLink))
//      ProjectDAO.updateProjectLinks(part1track1Links, LinkStatus.UnChanged, "test")
//      when(mockRoadLinkService.getRoadLinksByLinkIdsFromVVH(any[Set[Long]], any[Boolean])).thenReturn(projectLinks.filter(pl => part1Track2Links.contains(pl.linkId)).map(toRoadLink))
//      ProjectDAO.updateProjectLinks(part1Track2Links, LinkStatus.UnChanged, "test")
//
//      /**
//        * Tranfering adjacents of part1 to part2
//        */
//      val part1AdjacentToPart2IdRightSide = Set(12347L)
//      val part1AdjacentToPart2IdLeftSide = Set(12351L)
//      val part1AdjacentToPart2LinkRightSide = projectLinks.filter(pl => part1AdjacentToPart2IdRightSide.contains(pl.linkId)).map(_.id).toSet
//      val part1AdjacentToPart2LinkLeftSide = projectLinks.filter(pl => part1AdjacentToPart2IdLeftSide.contains(pl.linkId)).map(_.id).toSet
//
//      when(mockRoadLinkService.getRoadLinksByLinkIdsFromVVH(any[Set[Long]], any[Boolean])).thenReturn(projectLinks.filter(pl => part1AdjacentToPart2IdRightSide.contains(pl.linkId)).map(toRoadLink))
//      projectService.updateProjectLinks(id, part1AdjacentToPart2LinkRightSide, Seq(), LinkStatus.Transfer, "test",
//        9999, 2, 1, None, 1, 5, Some(1L), false, None)
//      val projectLinks4 = ProjectDAO.getProjectLinks(id)
//      when(mockRoadLinkService.getRoadLinksByLinkIdsFromVVH(any[Set[Long]], any[Boolean])).thenReturn(projectLinks.filter(pl => part1Track2Links.contains(pl.linkId)).map(toRoadLink))
//      projectService.updateProjectLinks(id, part1AdjacentToPart2LinkLeftSide, Seq(), LinkStatus.Transfer, "test",
//        9999, 2, 2, None, 1, 5, Some(1L), false, None)
//
//      val part2track1 = Set(12352L, 12353L)
//      val part2track2 = Set(12354L, 12355L)
//      val part2track1Links = projectLinks.filter(pl => part2track1.contains(pl.linkId)).map(_.id).toSet
//      val part2Track2Links = projectLinks.filter(pl => part2track2.contains(pl.linkId)).map(_.id).toSet
//      val projectLinks3 = ProjectDAO.getProjectLinks(id)
//      when(mockRoadLinkService.getRoadLinksByLinkIdsFromVVH(any[Set[Long]], any[Boolean])).thenReturn(projectLinks.filter(pl => part2track1Links.contains(pl.linkId)).map(toRoadLink))
//      projectService.updateProjectLinks(id, part2track1Links, Seq(), LinkStatus.Transfer, "test",
//        9999, 2, 1, None, 1, 5, Some(1L), false, None)
//      when(mockRoadLinkService.getRoadLinksByLinkIdsFromVVH(any[Set[Long]], any[Boolean])).thenReturn(projectLinks.filter(pl => part2Track2Links.contains(pl.linkId)).map(toRoadLink))
//      projectService.updateProjectLinks(id, part2Track2Links, Seq(), LinkStatus.Transfer, "test",
//        9999, 2, 2, None, 1, 5, Some(1L), false, None)
//
//      val projectLinks2 = ProjectDAO.getProjectLinks(id)
//
//      val parts = projectLinks2.partition(_.roadPartNumber === 1)
//      val part1tracks = parts._1.partition(_.track === Track.RightSide)
//      part1tracks._1.maxBy(_.endAddrMValue).endAddrMValue should be(part1tracks._2.maxBy(_.endAddrMValue).endAddrMValue)
//      val part2tracks = parts._2.partition(_.track === Track.RightSide)
//      part2tracks._1.maxBy(_.endAddrMValue).endAddrMValue should be(part2tracks._2.maxBy(_.endAddrMValue).endAddrMValue)
//    }
//  }

  //TODO this will be implemented at VIITE-1540
//  test("Transfer the rest of the part 2 and then the last ajr 1 & 2 links from part 1 to part 2 and adjust endAddrMValues for last links from transfered part") {
//
//    runWithRollback {
//      /**
//        * Test data
//        */
//      val rap = RoadAddressProject(0L, ProjectState.apply(1), "TestProject", "TestUser", DateTime.parse("1901-01-01"),
//        "TestUser", DateTime.parse("1990-01-01"), DateTime.now(), "Some additional info",
//        Seq(), None)
//
//      // part1
//      // track1
//      sqlu"""INSERT INTO ROAD_ADDRESS VALUES(ROAD_ADDRESS_SEQ.nextval, 9999, 1, 1, 5, 0, 9, TIMESTAMP '1980-08-01 00:00:00.000000', NULL, 'TR', TIMESTAMP '2015-12-30 00:00:00.000000', 2, '0', MDSYS.SDO_GEOMETRY(4002, 3067, NULL, MDSYS.SDO_ELEM_INFO_ARRAY(1, 2, 1), MDSYS.SDO_ORDINATE_ARRAY(5.0, 0.0, 0, 0, 5.0, 9.0, 0, 9)), NULL, 1, 1, 0, 9990, 2, 0, 9.0, 12345, 1510876800000, TIMESTAMP '2018-03-06 09:56:18.675242', 1,NULL)""".execute
//      sqlu"""INSERT INTO ROAD_ADDRESS VALUES(ROAD_ADDRESS_SEQ.nextval, 9999, 1, 1, 5, 9, 21, TIMESTAMP '1980-08-01 00:00:00.000000', NULL, 'TR', TIMESTAMP '2015-12-30 00:00:00.000000', 2, '0', MDSYS.SDO_GEOMETRY(4002, 3067, NULL, MDSYS.SDO_ELEM_INFO_ARRAY(1, 2, 1), MDSYS.SDO_ORDINATE_ARRAY(5.0, 9.0, 0, 9, 5.0, 21.0, 0, 21)), NULL, 1, 1, 0, 9991, 2, 0, 12.0, 12346, 1510876800000, TIMESTAMP '2018-03-06 09:56:18.675242', 1,NULL)""".execute
//      sqlu"""INSERT INTO ROAD_ADDRESS VALUES(ROAD_ADDRESS_SEQ.nextval, 9999, 1, 1, 5, 21, 26, TIMESTAMP '1980-08-01 00:00:00.000000', NULL, 'TR', TIMESTAMP '2015-12-30 00:00:00.000000', 2, '0', MDSYS.SDO_GEOMETRY(4002, 3067, NULL, MDSYS.SDO_ELEM_INFO_ARRAY(1, 2, 1), MDSYS.SDO_ORDINATE_ARRAY(5.0, 21.0, 0, 21, 5.0, 26.0, 0, 26)), NULL, 1, 1, 0, 9992, 2, 0, 5.0, 12347, 1510876800000, TIMESTAMP '2018-03-06 09:56:18.675242', 1,NULL)""".execute
//
//      // track2
//      sqlu"""INSERT INTO ROAD_ADDRESS VALUES(ROAD_ADDRESS_SEQ.nextval, 9999, 1, 2, 5, 0, 10, TIMESTAMP '1980-08-01 00:00:00.000000', NULL, 'TR', TIMESTAMP '2015-12-30 00:00:00.000000', 2, '0', MDSYS.SDO_GEOMETRY(4002, 3067, NULL, MDSYS.SDO_ELEM_INFO_ARRAY(1, 2, 1), MDSYS.SDO_ORDINATE_ARRAY(0.0, 0.0, 0, 0, 0.0, 10.0, 0, 10)), NULL, 1, 1, 0, 9993, 2, 0, 10.0, 12348, 1510876800000, TIMESTAMP '2018-03-06 09:56:18.675242', 1,NULL)""".execute
//      sqlu"""INSERT INTO ROAD_ADDRESS VALUES(ROAD_ADDRESS_SEQ.nextval, 9999, 1, 2, 5, 10, 18, TIMESTAMP '1980-08-01 00:00:00.000000', NULL, 'TR', TIMESTAMP '2015-12-30 00:00:00.000000', 2, '0', MDSYS.SDO_GEOMETRY(4002, 3067, NULL, MDSYS.SDO_ELEM_INFO_ARRAY(1, 2, 1), MDSYS.SDO_ORDINATE_ARRAY(0.0, 10.0, 0, 10, 0.0, 18.0, 0, 18)), NULL, 1, 1, 0, 9994, 2, 0, 8.0, 12349, 1510876800000, TIMESTAMP '2018-03-06 09:56:18.675242', 1,NULL)""".execute
//      sqlu"""INSERT INTO ROAD_ADDRESS VALUES(ROAD_ADDRESS_SEQ.nextval, 9999, 1, 2, 5, 18, 23, TIMESTAMP '1980-08-01 00:00:00.000000', NULL, 'TR', TIMESTAMP '2015-12-30 00:00:00.000000', 2, '0', MDSYS.SDO_GEOMETRY(4002, 3067, NULL, MDSYS.SDO_ELEM_INFO_ARRAY(1, 2, 1), MDSYS.SDO_ORDINATE_ARRAY(0.0, 18.0, 0, 18, 0.0, 23.0, 0, 23)), NULL, 1, 1, 0, 9995, 2, 0, 5.0, 12350, 1510876800000, TIMESTAMP '2018-03-06 09:56:18.675242', 1,NULL)""".execute
//      sqlu"""INSERT INTO ROAD_ADDRESS VALUES(ROAD_ADDRESS_SEQ.nextval, 9999, 1, 2, 5, 23, 26, TIMESTAMP '1980-08-01 00:00:00.000000', NULL, 'TR', TIMESTAMP '2015-12-30 00:00:00.000000', 2, '0', MDSYS.SDO_GEOMETRY(4002, 3067, NULL, MDSYS.SDO_ELEM_INFO_ARRAY(1, 2, 1), MDSYS.SDO_ORDINATE_ARRAY(0.0, 23.0, 0, 23, 0.0, 26.0, 0, 26)), NULL, 1, 1, 0, 9996, 2, 0, 3.0, 12351, 1510876800000, TIMESTAMP '2018-03-06 09:56:18.675242', 1,NULL)""".execute
//
//      // part2
//      // track1
//      sqlu"""INSERT INTO ROAD_ADDRESS VALUES(ROAD_ADDRESS_SEQ.nextval, 9999, 2, 1, 5, 0, 2, TIMESTAMP '1980-08-01 00:00:00.000000', NULL, 'TR', TIMESTAMP '2015-12-30 00:00:00.000000', 2, '0', MDSYS.SDO_GEOMETRY(4002, 3067, NULL, MDSYS.SDO_ELEM_INFO_ARRAY(1, 2, 1), MDSYS.SDO_ORDINATE_ARRAY(5.0, 26.0, 0, 0, 5.0, 28.0, 0, 2)), NULL, 1, 1, 0, 9997, 2, 0, 2.0, 12352, 1510876800000, TIMESTAMP '2018-03-06 09:56:18.675242', 1,NULL)""".execute
//      sqlu"""INSERT INTO ROAD_ADDRESS VALUES(ROAD_ADDRESS_SEQ.nextval, 9999, 2, 1, 5, 2, 9, TIMESTAMP '1980-08-01 00:00:00.000000', NULL, 'TR', TIMESTAMP '2015-12-30 00:00:00.000000', 2, '0', MDSYS.SDO_GEOMETRY(4002, 3067, NULL, MDSYS.SDO_ELEM_INFO_ARRAY(1, 2, 1), MDSYS.SDO_ORDINATE_ARRAY(5.0, 28.0, 0, 2, 5.0, 35.0, 0, 7)), NULL, 1, 1, 0, 9998, 2, 0, 7.0, 12353, 1510876800000, TIMESTAMP '2018-03-06 09:56:18.675242', 1,NULL)""".execute
//
//      // track2
//      sqlu"""INSERT INTO ROAD_ADDRESS VALUES(ROAD_ADDRESS_SEQ.nextval, 9999, 2, 2, 5, 0, 3, TIMESTAMP '1980-08-01 00:00:00.000000', NULL, 'TR', TIMESTAMP '2015-12-30 00:00:00.000000', 2, '0', MDSYS.SDO_GEOMETRY(4002, 3067, NULL, MDSYS.SDO_ELEM_INFO_ARRAY(1, 2, 1), MDSYS.SDO_ORDINATE_ARRAY(0.0, 26.0, 0, 0, 0.0, 29.0, 0, 3)), NULL, 1, 1, 0, 9999, 2, 0, 3.0, 12354, 1510876800000, TIMESTAMP '2018-03-06 09:56:18.675242', 1,NULL)""".execute
//      sqlu"""INSERT INTO ROAD_ADDRESS VALUES(ROAD_ADDRESS_SEQ.nextval, 9999, 2, 2, 5, 3, 11, TIMESTAMP '1980-08-01 00:00:00.000000', NULL, 'TR', TIMESTAMP '2015-12-30 00:00:00.000000', 2, '0', MDSYS.SDO_GEOMETRY(4002, 3067, NULL, MDSYS.SDO_ELEM_INFO_ARRAY(1, 2, 1), MDSYS.SDO_ORDINATE_ARRAY(0.0, 29.0, 0, 3, 0.0, 37.0, 0, 11)), NULL, 1, 1, 0, 10000, 2, 0, 8.0, 12355, 1510876800000, TIMESTAMP '2018-03-06 09:56:18.675242', 1,NULL)""".execute
//
//      val project = projectService.createRoadLinkProject(rap)
//      val id = project.id
//      val part1 = RoadAddressDAO.fetchByRoadPart(9999, 1)
//      val part2 = RoadAddressDAO.fetchByRoadPart(9999, 2)
//      val toProjectLinks = (part1 ++ part2).map(toProjectLink(rap))
//      val roadLinks = toProjectLinks.map(toRoadLink)
//      when(mockRoadLinkService.getRoadLinksHistoryFromVVH(any[Set[Long]])).thenReturn(Seq())
//      when(mockRoadLinkService.getRoadLinksByLinkIdsFromVVH(any[Set[Long]], any[Boolean])).thenReturn(roadLinks)
//      projectService.saveProject(project.copy(reservedParts = Seq(ReservedRoadPart(0L, 9999, 1, null, Some(Continuous), Some(1L), None, None, None, None, true), ReservedRoadPart(0L, 9999, 2, null, Some(Continuous), Some(1L), None, None, None, None, true))))
//
//      val projectLinks = ProjectDAO.getProjectLinks(id)
//      val part1track1 = Set(12345L, 12346L, 12347L)
//      val part1track2 = Set(12348L, 12349L, 12350L, 12351L)
//      val part1track1Links = projectLinks.filter(pl => part1track1.contains(pl.linkId)).map(_.id).toSet
//      val part1Track2Links = projectLinks.filter(pl => part1track2.contains(pl.linkId)).map(_.id).toSet
//
//      when(mockRoadLinkService.getRoadLinksByLinkIdsFromVVH(any[Set[Long]], any[Boolean])).thenReturn(projectLinks.filter(pl => part1track1Links.contains(pl.linkId)).map(toRoadLink))
//      ProjectDAO.updateProjectLinks(part1track1Links, LinkStatus.UnChanged, "test")
//      when(mockRoadLinkService.getRoadLinksByLinkIdsFromVVH(any[Set[Long]], any[Boolean])).thenReturn(projectLinks.filter(pl => part1Track2Links.contains(pl.linkId)).map(toRoadLink))
//      ProjectDAO.updateProjectLinks(part1Track2Links, LinkStatus.UnChanged, "test")
//
//      val part2track1 = Set(12352L, 12353L)
//      val part2track2 = Set(12354L, 12355L)
//      val part2track1Links = projectLinks.filter(pl => part2track1.contains(pl.linkId)).map(_.id).toSet
//      val part2Track2Links = projectLinks.filter(pl => part2track2.contains(pl.linkId)).map(_.id).toSet
//
//      when(mockRoadLinkService.getRoadLinksByLinkIdsFromVVH(any[Set[Long]], any[Boolean])).thenReturn(projectLinks.filter(pl => part2track1Links.contains(pl.linkId)).map(toRoadLink))
//      projectService.updateProjectLinks(id, part2track1Links, Seq(), LinkStatus.Transfer, "test",
//        9999, 2, 1, None, 1, 5, Some(1L), false, None)
//      when(mockRoadLinkService.getRoadLinksByLinkIdsFromVVH(any[Set[Long]], any[Boolean])).thenReturn(projectLinks.filter(pl => part2Track2Links.contains(pl.linkId)).map(toRoadLink))
//      projectService.updateProjectLinks(id, part2Track2Links, Seq(), LinkStatus.Transfer, "test",
//        9999, 2, 2, None, 1, 5, Some(1L), false, None)
//      /**
//        * Tranfering adjacents of part1 to part2
//        */
//      val part1AdjacentToPart2IdRightSide = Set(12347L)
//      val part1AdjacentToPart2IdLeftSide = Set(12351L)
//      val part1AdjacentToPart2LinkRightSide = projectLinks.filter(pl => part1AdjacentToPart2IdRightSide.contains(pl.linkId)).map(_.id).toSet
//      val part1AdjacentToPart2LinkLeftSide = projectLinks.filter(pl => part1AdjacentToPart2IdLeftSide.contains(pl.linkId)).map(_.id).toSet
//
//
//      when(mockRoadLinkService.getRoadLinksByLinkIdsFromVVH(any[Set[Long]], any[Boolean])).thenReturn(projectLinks.filter(pl => part1AdjacentToPart2IdRightSide.contains(pl.linkId)).map(toRoadLink))
//      projectService.updateProjectLinks(id, part1AdjacentToPart2LinkRightSide, Seq(), LinkStatus.Transfer, "test",
//        9999, 2, 1, None, 1, 5, Some(1L), false, None)
//      when(mockRoadLinkService.getRoadLinksByLinkIdsFromVVH(any[Set[Long]], any[Boolean])).thenReturn(projectLinks.filter(pl => part1Track2Links.contains(pl.linkId)).map(toRoadLink))
//      projectService.updateProjectLinks(id, part1AdjacentToPart2LinkLeftSide, Seq(), LinkStatus.Transfer, "test",
//        9999, 2, 2, None, 1, 5, Some(1L), false, None)
//
//      val projectLinks2 = ProjectDAO.getProjectLinks(id)
//
//      val parts = projectLinks2.partition(_.roadPartNumber === 1)
//      val part1tracks = parts._1.partition(_.track === Track.RightSide)
//      part1tracks._1.maxBy(_.endAddrMValue).endAddrMValue should be(part1tracks._2.maxBy(_.endAddrMValue).endAddrMValue)
//      val part2tracks = parts._2.partition(_.track === Track.RightSide)
//      part2tracks._1.maxBy(_.endAddrMValue).endAddrMValue should be(part2tracks._2.maxBy(_.endAddrMValue).endAddrMValue)
//    }
//  }

  //TODO this will be implemented at VIITE-1541
//  test("Check creation of new RoadAddress History entries") {
//    var count = 0
//    val roadLink = RoadLink(5170939L, Seq(Point(535605.272, 6982204.22, 85.90899999999965))
//      , 540.3960283713503, State, 99, TrafficDirection.AgainstDigitizing, UnknownLinkType, Some("25.06.2015 03:00:00"), Some("vvh_modified"), Map("MUNICIPALITYCODE" -> BigInt.apply(749)),
//      InUse, NormalLinkInterface)
//    runWithRollback {
//      val countCurrentProjects = projectService.getRoadAddressAllProjects
//      val id = 0
//      val addresses = List(ReservedRoadPart(5: Long, 5: Long, 207: Long, Some(5L), Some(Discontinuity.apply("jatkuva")), Some(8L), newLength = None, newDiscontinuity = None, newEly = None))
//      val roadAddressProject = RoadAddressProject(id, ProjectState.apply(1), "TestProject", "TestUser", DateTime.now(), "TestUser", DateTime.parse("1901-01-01"), DateTime.now(), "Some additional info", Seq(), None)
//      val savedProject = projectService.createRoadLinkProject(roadAddressProject)
//      mockForProject(savedProject.id, RoadAddressDAO.fetchByRoadPart(5, 207).map(toProjectLink(savedProject)))
//      projectService.saveProject(savedProject.copy(reservedParts = addresses))
//      val countAfterInsertProjects = projectService.getRoadAddressAllProjects
//      count = countCurrentProjects.size + 1
//      countAfterInsertProjects.size should be(count)
//      projectService.allLinksHandled(savedProject.id) should be(false)
//      val projectLinks = ProjectDAO.getProjectLinks(savedProject.id)
//      val partitioned = projectLinks.partition(_.roadPartNumber == 207)
//      val linkIds207 = partitioned._1.map(_.linkId)
//      reset(mockRoadLinkService)
//      when(mockRoadLinkService.getRoadLinksHistoryFromVVH(any[Set[Long]])).thenReturn(Seq())
//      when(mockRoadLinkService.getRoadLinksByLinkIdsFromVVH(any[Set[Long]], any[Boolean])).thenAnswer(
//        toMockAnswer(projectLinks, roadLink)
//      )
//      projectService.updateProjectLinks(savedProject.id, Set(), linkIds207, LinkStatus.UnChanged, "-", 0, 0, 0, Option.empty[Int])
//      projectService.allLinksHandled(savedProject.id) should be(true)
//      val roadAddresses = RoadAddressDAO.queryById(projectLinks.map(_.roadAddressId).toSet)
//      val test = roadAddresses.map(ra => ra.id -> ra).toMap
//      val historicRoadsIds = projectService.createHistoryRows(projectLinks, test)
//      historicRoadsIds.isEmpty should be (true)
//    }
//  }

  //TODO this will be implemented at VIITE-1541
//  test("Check creation of new RoadAddress History entries and start date is correct on history and current") {
//    var count = 0
//    val roadLink = RoadLink(5170939L, Seq(Point(535605.272, 6982204.22, 85.90899999999965))
//      , 540.3960283713503, State, 99, TrafficDirection.AgainstDigitizing, UnknownLinkType, Some("25.06.2015 03:00:00"), Some("vvh_modified"), Map("MUNICIPALITYCODE" -> BigInt.apply(749)),
//      InUse, NormalLinkInterface)
//    runWithRollback {
//      val countCurrentProjects = projectService.getRoadAddressAllProjects
//      val id = 0
//      val addresses = List(ReservedRoadPart(5: Long, 5: Long, 207: Long, Some(5L), Some(Discontinuity.apply("jatkuva")), Some(8L), newLength = None, newDiscontinuity = None, newEly = None))
//      val roadAddressProject = RoadAddressProject(id, ProjectState.apply(1), "TestProject", "TestUser", DateTime.now(), "TestUser", DateTime.parse("2019-01-01"), DateTime.now(), "Some additional info", Seq(), None)
//      val savedProject = projectService.createRoadLinkProject(roadAddressProject)
//      mockForProject(savedProject.id, RoadAddressDAO.fetchByRoadPart(5, 207).map(toProjectLink(savedProject)))
//      projectService.saveProject(savedProject.copy(reservedParts = addresses))
//      val countAfterInsertProjects = projectService.getRoadAddressAllProjects
//      count = countCurrentProjects.size + 1
//      countAfterInsertProjects.size should be(count)
//      projectService.allLinksHandled(savedProject.id) should be(false)
//      val projectLinks = ProjectDAO.getProjectLinks(savedProject.id)
//      val partitioned = projectLinks.partition(_.roadPartNumber == 207)
//      val linkIds207 = partitioned._1.map(_.linkId)
//      reset(mockRoadLinkService)
//      when(mockRoadLinkService.getRoadLinksHistoryFromVVH(any[Set[Long]])).thenReturn(Seq())
//      when(mockRoadLinkService.getRoadLinksByLinkIdsFromVVH(any[Set[Long]], any[Boolean])).thenAnswer(
//        toMockAnswer(projectLinks, roadLink)
//      )
//      projectService.updateProjectLinks(savedProject.id, Set(), linkIds207, LinkStatus.UnChanged, "-", 0, 0, 0, Option.empty[Int], roadType = 5)
//      projectService.allLinksHandled(savedProject.id) should be(true)
//      projectService.updateRoadAddressWithProjectLinks(ProjectState.Saved2TR, savedProject.id)
//
//      val roadsAfterChanges = RoadAddressDAO.fetchByLinkId(projectLinks.map(_.linkId).toSet, false, true)
//      roadsAfterChanges.size should be(52)
//      val (currentRoads, historyRoads) = roadsAfterChanges.partition(x => x.startDate.nonEmpty && x.endDate.isEmpty)
//      val endedAddress = roadsAfterChanges.filter(x => x.endDate.nonEmpty)
//      endedAddress.size should be(26)
//      currentRoads.forall(link => link.startDate.get == DateTime.parse("2019-01-01")) should be (true)
//      historyRoads.forall(link => link.endDate.get == DateTime.parse("2019-01-01")) should be (true)
//
//    }
//  }

  //TODO this will be implemented at VIITE-1541
//  test("Check creation of new RoadAddress History entries with endDate = projectDate") {
//    var count = 0
//    val roadLink = RoadLink(5170939L, Seq(Point(535605.272, 6982204.22, 85.90899999999965))
//      , 540.3960283713503, State, 99, TrafficDirection.AgainstDigitizing, UnknownLinkType, Some("25.06.2015 03:00:00"), Some("vvh_modified"), Map("MUNICIPALITYCODE" -> BigInt.apply(749)),
//      InUse, NormalLinkInterface)
//    runWithRollback {
//      val countCurrentProjects = projectService.getRoadAddressAllProjects
//      val id = 0
//      val addresses = List(ReservedRoadPart(5: Long, 5: Long, 207: Long, Some(5L), Some(Discontinuity.apply("jatkuva")), Some(8L), newLength = None, newDiscontinuity = None, newEly = None))
//      val roadAddressProject = RoadAddressProject(id, ProjectState.apply(1), "TestProject", "TestUser", DateTime.now(), "TestUser", DateTime.parse("2101-01-01"), DateTime.now(), "Some additional info", Seq(), None)
//      val savedProject = projectService.createRoadLinkProject(roadAddressProject)
//      mockForProject(savedProject.id, RoadAddressDAO.fetchByRoadPart(5, 207).map(toProjectLink(savedProject)))
//      projectService.saveProject(savedProject.copy(reservedParts = addresses))
//      val countAfterInsertProjects = projectService.getRoadAddressAllProjects
//      count = countCurrentProjects.size + 1
//      countAfterInsertProjects.size should be(count)
//      projectService.allLinksHandled(savedProject.id) should be(false)
//      val projectLinks = ProjectDAO.getProjectLinks(savedProject.id)
//      val partitioned = projectLinks.partition(_.roadPartNumber == 207)
//      val linkIds207 = partitioned._1.map(_.linkId).toSet
//      reset(mockRoadLinkService)
//      when(mockRoadLinkService.getRoadLinksHistoryFromVVH(any[Set[Long]])).thenReturn(Seq())
//      when(mockRoadLinkService.getRoadLinksByLinkIdsFromVVH(any[Set[Long]], any[Boolean])).thenAnswer(
//        toMockAnswer(projectLinks, roadLink)
//      )
//      projectService.updateProjectLinks(savedProject.id, Set(), Seq(5168510), LinkStatus.Terminated, "-", 0, 0, 0, Option.empty[Int])
//      projectService.updateProjectLinks(savedProject.id, Set(), linkIds207.filterNot(_ == 5168510L).toSeq, LinkStatus.Transfer, "-", 0, 0, 0, Option.empty[Int])
//      projectService.allLinksHandled(savedProject.id) should be(true)
//      val roadAddresses = RoadAddressDAO.queryById(projectLinks.map(_.roadAddressId).toSet)
//      val test = roadAddresses.map(ra => ra.id -> ra).toMap
//      val historicRoadsIds = projectService.createHistoryRows(projectLinks, test)
//      RoadAddressDAO.queryById(historicRoadsIds.toSet).map(_.endDate).forall(_.isDefined) should be(true)
//      RoadAddressDAO.queryById(historicRoadsIds.toSet).forall(_.endDate == DateTime.parse("2101-01-01")) should be (true)
//    }
//  }

  //TODO this will be implemented at VIITE-1541
//  test("Road names should not have valid road name for any roadnumber after TR response") {
//    runWithRollback {
//      val projectId = Sequences.nextViitePrimaryKeySeqValue
//      sqlu"""INSERT INTO ROAD_NAME VALUES (ROAD_NAME_SEQ.nextval, 66666, 'ROAD TEST', TIMESTAMP '2018-03-23 12:26:36.000000', null, TIMESTAMP '2018-03-23 12:26:36.000000', null, 'test user', TIMESTAMP '2018-03-23 12:26:36.000000')""".execute
//
//      sqlu"""INSERT INTO PROJECT VALUES($projectId, 2, 'test project', 8, 'silari', TIMESTAMP '2018-03-23 11:36:15.000000', '-', TIMESTAMP '2018-03-23 12:26:33.000000', NULL, TIMESTAMP '2018-03-23 00:00:00.000000', NULL, 0, 1, 533406.572, 6994060.048, 12)""".execute
//      sqlu"""INSERT INTO PROJECT_RESERVED_ROAD_PART VALUES (${Sequences.nextViitePrimaryKeySeqValue}, 66666, 1, $projectId, '-')""".execute
//      sqlu"""INSERT INTO PROJECT_LINK VALUES (${Sequences.nextViitePrimaryKeySeqValue}, $projectId, 0, 5, 66666, 1, 0, 86, 'test user', 'test user', TIMESTAMP '2018-03-23 12:26:36.000000', TIMESTAMP '2018-03-23 00:00:00.000000', 2, 3, 1, NULL, NULL, 8, 0, '[533399.731,6994038.906,126.260],[533390.742,6994052.408,126.093],[533387.649,6994056.057,126.047],[533348.256,6994107.273,125.782]', 2, 0, 85.617, 5170979, 1500079296000, 1, 0)""".execute
//      sqlu"""INSERT INTO PROJECT_LINK_NAME VALUES (PROJECT_LINK_NAME_SEQ.nextval, $projectId, 66666, 'ROAD TEST')""".execute
//      val namesBeforeUpdate = RoadNameDAO.getLatestRoadName(66666)
//      projectService.updateRoadAddressWithProjectLinks(ProjectState.Saved2TR, projectId)
//
//      val project = projectService.getRoadAddressSingleProject(projectId)
//      val validNamesAfterUpdate = RoadNameDAO.getCurrentRoadNamesByRoadNumber(66666)
//      validNamesAfterUpdate.size should be(1)
//      validNamesAfterUpdate.head.roadName should be(namesBeforeUpdate.get.roadName)
//      project.get.statusInfo.getOrElse("") should be(roadNameWasNotSavedInProject + s"${66666}")
//    }
//  }

  //TODO this will be implemented at VIITE-1541
//    // Based on the "Terminate then transfer" test, this one checks for
//  test("Provoke a IOException or ClientProtocolException exception when publishing a project and then check if the project state is changed to 9") {
//
//      var count = 0
//      val roadLink = RoadLink(5170939L, Seq(Point(535605.272, 6982204.22, 85.90899999999965)), 540.3960283713503, State,
//        99, TrafficDirection.AgainstDigitizing, UnknownLinkType, Some("25.06.2015 03:00:00"), Some("vvh_modified"),
//        Map("MUNICIPALITYCODE" -> BigInt.apply(749)), InUse, NormalLinkInterface)
//      runWithRollback {
//        val countCurrentProjects = projectService.getRoadAddressAllProjects
//        val id = 0
//        val addresses = List(ReservedRoadPart(5: Long, 5: Long, 207: Long, Some(5L), Some(Discontinuity.apply("jatkuva")),
//          Some(8L), newLength = None, newDiscontinuity = None, newEly = None))
//        val roadAddressProject = RoadAddressProject(id, ProjectState.apply(1), "TestProject", "TestUser", DateTime.now(),
//          "TestUser", DateTime.parse("1901-01-01"), DateTime.now(), "Some additional info", Seq(), None)
//        val savedProject = projectService.createRoadLinkProject(roadAddressProject)
//        mockForProject(savedProject.id, RoadAddressDAO.fetchByRoadPart(5, 207).map(toProjectLink(savedProject)))
//        projectService.saveProject(savedProject.copy(reservedParts = addresses))
//        val countAfterInsertProjects = projectService.getRoadAddressAllProjects
//        count = countCurrentProjects.size + 1
//        countAfterInsertProjects.size should be(count)
//        projectService.allLinksHandled(savedProject.id) should be(false)
//        val projectLinks = ProjectDAO.getProjectLinks(savedProject.id)
//        val partitioned = projectLinks.partition(_.roadPartNumber == 207)
//        val linkIds207 = partitioned._1.map(_.linkId).toSet
//        reset(mockRoadLinkService)
//        when(mockRoadLinkService.getRoadLinksHistoryFromVVH(any[Set[Long]])).thenReturn(Seq())
//        when(mockRoadLinkService.getRoadLinksByLinkIdsFromVVH(any[Set[Long]], any[Boolean])).thenAnswer(
//          toMockAnswer(projectLinks, roadLink)
//        )
//        projectService.updateProjectLinks(savedProject.id, Set(), linkIds207.toSeq, LinkStatus.Transfer, "-", 0, 0, 0, Option.empty[Int]) should be(None)
//        projectService.updateProjectLinks(savedProject.id, Set(), Seq(5168510), LinkStatus.Terminated, "-", 0, 0, 0, Option.empty[Int]) should be(None)
//        projectService.allLinksHandled(savedProject.id) should be(true)
//        val changeProjectOpt = projectService.getChangeProject(savedProject.id)
//        projectService.updateProjectLinks(savedProject.id, Set(), Seq(5168540), LinkStatus.Terminated, "-", 0, 0, 0, Option.empty[Int]) should be(None)
//        // This will result in a NonFatal exception being thrown and caught inside the publish, making the update of the project for the state ErrorInViite
//        // If the tests ever get a way to have TR connectivity then this needs to be somewhat addressed
//        projectService.publishProject(savedProject.id)
//        val currentProjectStatus = ProjectDAO.getProjectStatus(savedProject.id)
//        currentProjectStatus.isDefined should be(true)
//        currentProjectStatus.get.value should be(ProjectState.SendingToTR.value)
//      }
//
//    }

  //TODO this will be implemented at VIITE-1541
//  test("Check correct roadName assignment via ProjectLinkName") {
//    val roadNumber = 5L
//    val roadPartNumber = 207L
//    val testRoadName = "forTestingPurposes"
//    runWithRollback {
//      val rap = RoadAddressProject(0L, ProjectState.apply(1), "TestProject", "TestUser", DateTime.parse("1901-01-01"),
//        "TestUser", DateTime.parse("1901-01-01"), DateTime.now(), "Some additional info",
//        Seq(), None)
//      val project = projectService.createRoadLinkProject(rap)
//      val id = project.id
//      mockForProject(id, RoadAddressDAO.fetchByRoadPart(roadNumber, roadPartNumber).map(toProjectLink(project)))
//      projectService.saveProject(project.copy(reservedParts = Seq(
//        ReservedRoadPart(0L, 5, 207, Some(0L), Some(Continuous), Some(8L), None, None, None, None, true))))
//      val projectLinks = ProjectDAO.getProjectLinks(id)
//      ProjectLinkNameDAO.create(id, roadNumber, testRoadName)
//
//      projectService.fillRoadNames(projectLinks.head).roadName.get should be(testRoadName)
//    }
//  }

  //TODO this will be implemented at VIITE-1541
//  test("Check correct roadName assignment via RoadNameDao") {
//    val roadNumber = 5L
//    val roadPartNumber = 207L
//    val testRoadName = "forTestingPurposes"
//    runWithRollback {
//      val rap = RoadAddressProject(0L, ProjectState.apply(1), "TestProject", "TestUser", DateTime.parse("1901-01-01"),
//        "TestUser", DateTime.parse("1901-01-01"), DateTime.now(), "Some additional info",
//        Seq(), None)
//      val project = projectService.createRoadLinkProject(rap)
//      val id = project.id
//      mockForProject(id, RoadAddressDAO.fetchByRoadPart(roadNumber, roadPartNumber).map(toProjectLink(project)))
//      projectService.saveProject(project.copy(reservedParts = Seq(
//        ReservedRoadPart(0L, 5, 207, Some(0L), Some(Continuous), Some(8L), None, None, None, None, true))))
//      val projectLinks = ProjectDAO.getProjectLinks(id)
//
//      projectService.fillRoadNames(projectLinks.head).roadName.get should be(RoadNameDAO.getLatestRoadName(roadNumber).get.roadName)
//    }
//  }

  //TODO this will be implemented at VIITE-1541
//  test("Check correct roadName assignment via the name on the project link") {
//    val roadNumber = 5L
//    val roadPartNumber = 207L
//    val testRoadName = "forTestingPurposes"
//    runWithRollback {
//      val rap = RoadAddressProject(0L, ProjectState.apply(1), "TestProject", "TestUser", DateTime.parse("1901-01-01"),
//        "TestUser", DateTime.parse("1901-01-01"), DateTime.now(), "Some additional info",
//        Seq(), None)
//      val project = projectService.createRoadLinkProject(rap)
//      val id = project.id
//      mockForProject(id, RoadAddressDAO.fetchByRoadPart(roadNumber, roadPartNumber).map(toProjectLink(project)))
//      projectService.saveProject(project.copy(reservedParts = Seq(
//        ReservedRoadPart(0L, 5, 207, Some(0L), Some(Continuous), Some(8L), None, None, None, None, true))))
//      val projectLinks = ProjectDAO.getProjectLinks(id)
//
//      projectService.fillRoadNames(projectLinks.head.copy(roadNumber = 9999L, roadName = Option(testRoadName))).roadName.get should be(testRoadName)
//    }
//  }

  //TODO this will be implemented at VIITE-1541
//  test("If the suplied, old, road address has a valid_to < sysdate then the outputted, new, road addresses are floating") {
//    val road = 5L
//    val roadPart = 205L
//    val origStartM = 1024L
//    val origEndM = 1547L
//    val origStartD = Some(DateTime.now().minusYears(10))
//    val linkId = 1049L
//    val endM = 520.387
//    val suravageLinkId = 5774839L
//    val user = Some("user")
//    val project = RoadAddressProject(-1L, Sent2TR, "split", user.get, DateTime.now(), user.get,
//      DateTime.now().plusMonths(2), DateTime.now(), "", Seq(), None, None)
//
//    // Original road address: 1024 -> 1547
//    val roadAddress = RoadAddress(1L, road, roadPart, PublicRoad, Track.Combined, Continuous, origStartM, origEndM, origStartD,
//      None, None, linkId, 0.0, endM, SideCode.TowardsDigitizing, 86400L, (None, None), NoFloating, Seq(Point(1024.0, 0.0), Point(1025.0, 1544.386)),
//      LinkGeomSource.NormalLinkInterface, 8L, NoTermination, 123)
//
//    val projectLink = ProjectLink(0, road, roadPart, Track.Combined, Continuous, 0, 0, Some(DateTime.now()), None, user,
//      0, 0.0, 0.0, SideCode.TowardsDigitizing, (None, None), NoFloating, Seq(Point(0.0, 0.0), Point(0.0, 0.0)),
//      -1L, null, PublicRoad, null, 0.0, 1L, 8L, false, None, 748800L)
//    val transferAndNew = Seq(
//
//      // Transferred road address: 1028 -> 1128
//      projectLink.copy(id = 2, startAddrMValue = origStartM + 4, endAddrMValue = origStartM + 104, linkId = suravageLinkId,
//        startMValue = 0.0, endMValue = 99.384, geometry = Seq(Point(1024.0, 0.0), Point(1024.0, 99.384)), status = LinkStatus.Transfer,
//        linkGeomSource = LinkGeomSource.SuravageLinkInterface, geometryLength = 99.384, connectedLinkId = Some(linkId)),
//
//      // New road address: 1128 -> 1205
//      projectLink.copy(id = 3, startAddrMValue = origStartM + 104, endAddrMValue = origStartM + 181, linkId = suravageLinkId,
//        startMValue = 99.384, endMValue = 176.495, geometry = Seq(Point(1024.0, 99.384), Point(1101.111, 99.384)), status = LinkStatus.New,
//        linkGeomSource = LinkGeomSource.SuravageLinkInterface, geometryLength = 77.111, connectedLinkId = Some(linkId)),
//
//      // Terminated road address: 1124 -> 1547
//      projectLink.copy(id = 4, startAddrMValue = origStartM + 100, endAddrMValue = origEndM, linkId = linkId,
//        startMValue = 99.384, endMValue = endM, geometry = Seq(Point(1024.0, 99.384), Point(1025.0, 1544.386)), status = LinkStatus.Terminated,
//        linkGeomSource = LinkGeomSource.NormalLinkInterface, geometryLength = endM - 99.384, connectedLinkId = Some(suravageLinkId))
//
//    )
//    val yesterdayDate = Option(DateTime.now().plusDays(-1))
//    val result = projectService.createSplitRoadAddress(roadAddress.copy(validTo = yesterdayDate), transferAndNew, project)
//    result should have size 4
//    result.count(_.terminated == TerminationCode.Termination) should be(1)
//    result.count(_.startDate == roadAddress.startDate) should be(2)
//    result.count(_.startDate.get == project.startDate) should be(2)
//    result.count(_.endDate.isEmpty) should be(2)
//    result.filter(res => res.terminated == TerminationCode.NoTermination && res.roadwayId != -1000).forall(_.isFloating) should be(true)
//
//  }

  test("road name should not be saved saved on TR success response if road number > 70.000 and it has no name") {
    runWithRollback {
      val projectId = Sequences.nextViitePrimaryKeySeqValue
      sqlu"""INSERT INTO PROJECT VALUES($projectId, 2, 'test project', 8, 'silari', TIMESTAMP '2018-03-23 11:36:15.000000', '-', TIMESTAMP '2018-03-23 12:26:33.000000', NULL, TIMESTAMP '2018-03-23 00:00:00.000000', NULL, 0, 1, 533406.572, 6994060.048, 12)""".execute
      sqlu"""INSERT INTO PROJECT_RESERVED_ROAD_PART VALUES (${Sequences.nextViitePrimaryKeySeqValue}, 70001, 1, $projectId, '-')""".execute
      sqlu"""INSERT INTO PROJECT_LINK VALUES (${Sequences.nextViitePrimaryKeySeqValue}, $projectId, 0, 5, 70001, 1, 0, 86, 'test user', 'test user', TIMESTAMP '2018-03-23 12:26:36.000000', TIMESTAMP '2018-03-23 00:00:00.000000', 2, 3, 1, NULL, NULL, 8, 0, '[533399.731,6994038.906,126.260],[533390.742,6994052.408,126.093],[533387.649,6994056.057,126.047],[533348.256,6994107.273,125.782]', 2, 0, 85.617, 5170979, 1500079296000, 1, 0)""".execute
      sqlu"""INSERT INTO PROJECT_LINK_NAME VALUES (PROJECT_LINK_NAME_SEQ.nextval, $projectId, 70001, NULL)""".execute
      val namesBeforeUpdate = RoadNameDAO.getLatestRoadName(70001)
      namesBeforeUpdate.isEmpty should be(true)
      projectService.updateRoadAddressWithProjectLinks(ProjectState.Saved2TR, projectId)

      val project = projectService.getRoadAddressSingleProject(projectId)
      val namesAfterUpdate = RoadNameDAO.getLatestRoadName(70001)
      project.get.statusInfo should be(None)
      namesAfterUpdate.isEmpty should be(true)
    }
  }

  test("Service should indentify the correct writable states (Incomplete, ErrorInViite and ErrorInTR)") {
    runWithRollback {
      val incomplete = RoadAddressProject(0L, ProjectState.apply(1), "I am Incomplete", "TestUser", DateTime.parse("1901-01-01"),
        "TestUser", DateTime.parse("1901-01-01"), DateTime.now(), "Some additional info",
        Seq(), None)
      val incompleteProject = projectService.createRoadLinkProject(incomplete)
      val errorInViite = RoadAddressProject(0L, ProjectState.apply(1), "I am ErrorInViite", "TestUser", DateTime.parse("1901-01-01"),
        "TestUser", DateTime.parse("1901-01-01"), DateTime.now(), "Some additional info",
        Seq(), None)
      val errorInViiteProject = projectService.createRoadLinkProject(errorInViite)
      val erroredInTR = RoadAddressProject(0L, ProjectState.apply(1), "I am ErroredInTR", "TestUser", DateTime.parse("1901-01-01"),
        "TestUser", DateTime.parse("1901-01-01"), DateTime.now(), "Some additional info",
        Seq(), None)
      val erroredInTRProject = projectService.createRoadLinkProject(erroredInTR)
      projectService.isWritableState(incompleteProject.id) should be(true)
      projectService.isWritableState(errorInViiteProject.id) should be(true)
      projectService.isWritableState(erroredInTRProject.id) should be(true)
    }
  }

  //TODO this will be implemented at VIITE-1541
//  test("RoadAddressHistoryCorrections should return the projectLinks that share the same start date (days, months and year) of the existing road_addresses") {
//    runWithRollback {
//      val roadNumber = 9999L
//      val roadPartNumber = 9999L
//      val linkId = 123456789L
//      val nextRoadAddressId = RoadAddressDAO.getNextRoadAddressId
//      val startDate = Some(DateTime.parse("2018-07-04"))
//      val ra = Seq(RoadAddress(nextRoadAddressId, roadNumber, roadPartNumber, RoadType.PublicRoad, Track.Combined, Discontinuity.Continuous, 0L, 10L,
//        startDate, None, Option("TR"), linkId, 0.0, 10.0, SideCode.TowardsDigitizing, 1476392565000L, (None, None), floating = FloatingReason.NoFloating,
//        Seq(Point(0.0, 0.0), Point(0.0, 10.0)), LinkGeomSource.NormalLinkInterface, 8, TerminationCode.NoTermination, 0))
//      RoadAddressDAO.create(ra)
//      val project = setUpProjectWithLinks(LinkStatus.Transfer, Seq(0L, 10L), roadNumber = roadNumber, roadPartNumber = roadPartNumber, roadAddressId = nextRoadAddressId, startDate = startDate)
//      val links = projectService.getProjectLinks(project.id)
//      val mappedLinks = projectService.roadAddressHistoryCorrections(links)
//      mappedLinks.size should be(links.size)
//      mappedLinks.head._1 should be(ra.head.id)
//      mappedLinks.head._1 should be(links.head.roadAddressId)
//      mappedLinks.head._2.roadNumber should be(roadNumber)
//      mappedLinks.head._2.roadPartNumber should be(roadPartNumber)
//      mappedLinks.head._2.startDate.get should be(links.head.startDate.get)
//    }
//  }

  //TODO this will be implemented at VIITE-1541
//  test("Check the correct creation of road project history") {
//    runWithRollback {
//      val id = 0
//      val addresses = List(ReservedRoadPart(5: Long, 5: Long, 205: Long, Some(5L), Some(Discontinuity.apply("jatkuva")), Some(8L), newLength = None, newDiscontinuity = None, newEly = None))
//      val roadAddressProject = RoadAddressProject(id, ProjectState.apply(5), "TestProject", "TestUser", DateTime.now(), "TestUser", DateTime.parse("2021-01-01"), DateTime.now(), "Some additional info", Seq(), None)
//      val savedProject = projectService.createRoadLinkProject(roadAddressProject)
//      mockForProject(savedProject.id, RoadAddressDAO.fetchByRoadPart(5, 205).map(toProjectLink(savedProject)))
//      projectService.saveProject(savedProject.copy(reservedParts = addresses))
//      val projectLinks = ProjectDAO.getProjectLinks(savedProject.id)
//      projectLinks.size should be(66)
//
//      val linkIds = projectLinks.map(pl => pl.track.value -> pl.linkId).groupBy(_._1).mapValues(_.map(_._2).toSet)
//      val newLinkTemplates = Seq(ProjectLink(-1000L, 0L, 0L, Track.apply(99), Discontinuity.Continuous, 0L, 0L, None, None,
//        None, 1234L, 0.0, 43.1, SideCode.Unknown, (None, None), FloatingReason.NoFloating,
//        Seq(Point(468.5, 0.5), Point(512.0, 0.0)), 0L, LinkStatus.Unknown, RoadType.PublicRoad, LinkGeomSource.NormalLinkInterface, 43.1, 0L, 0, false,
//        None, 86400L),
//        ProjectLink(-1000L, 0L, 0L, Track.apply(99), Discontinuity.Continuous, 0L, 0L, None, None,
//          None, 1235L, 0.0, 71.1, SideCode.Unknown, (None, None), FloatingReason.NoFloating,
//          Seq(Point(510.0, 0.0), Point(581.0, 0.0)), 0L, LinkStatus.Unknown, RoadType.PublicRoad, LinkGeomSource.NormalLinkInterface, 71.1, 0L, 0, false,
//          None, 86400L))
//      projectService.updateProjectLinks(savedProject.id, Set(), Seq(5172715, 5172714, 5172031, 5172030), LinkStatus.Terminated, "-", 5, 205, 0, None)
//      linkIds.keySet.foreach(k =>
//        projectService.updateProjectLinks(savedProject.id, Set(), (linkIds(k) -- Set(5172715, 5172714, 5172031, 5172030)).toSeq, LinkStatus.Transfer, "-", 5, 205, k, None)
//      )
//      ProjectDAO.getProjectLinks(savedProject.id).size should be(66)
//      when(mockRoadLinkService.getSuravageRoadLinksFromVVH(any[Set[Long]])).thenReturn(Seq())
//      when(mockRoadLinkService.getRoadLinksByLinkIdsFromVVH(any[Set[Long]], any[Boolean])).thenReturn(newLinkTemplates.take(1).map(toRoadLink))
//      createProjectLinks(newLinkTemplates.take(1).map(_.linkId), savedProject.id, 5L, 205L, 1, 5, 2, 1, 8, "U", "road name").get("success") should be(Some(true))
//      when(mockRoadLinkService.getRoadLinksByLinkIdsFromVVH(any[Set[Long]], any[Boolean])).thenReturn(newLinkTemplates.tail.take(1).map(toRoadLink))
//      createProjectLinks(newLinkTemplates.tail.take(1).map(_.linkId), savedProject.id, 5L, 205L, 2, 5, 2, 1, 8, "U", "road name").get("success") should be(Some(true))
//      ProjectDAO.getProjectLinks(savedProject.id).size should be(68)
//      projectService.allLinksHandled(savedProject.id) should be(true)
//      ProjectDAO.moveProjectLinksToHistory(savedProject.id)
//      ProjectDAO.getProjectLinks(savedProject.id).size should be(0)
//      projectService.fetchProjectHistoryLinks(savedProject.id).size should be (68)
//    }
//  }

}<|MERGE_RESOLUTION|>--- conflicted
+++ resolved
@@ -852,35 +852,6 @@
   }
 
   test("road name is saved on TR success response - multiple names") {
-<<<<<<< HEAD
-    runWithRollback {
-      val projectId = Sequences.nextViitePrimaryKeySeqValue
-      sqlu"""INSERT INTO PROJECT VALUES($projectId, 2, 'test project', 8, 'silari', TIMESTAMP '2018-03-23 11:36:15.000000', '-', TIMESTAMP '2018-03-23 12:26:33.000000', NULL, TIMESTAMP '2018-03-23 00:00:00.000000', NULL, 0, 1, 533406.572, 6994060.048, 12)""".execute
-      sqlu"""INSERT INTO PROJECT_RESERVED_ROAD_PART VALUES (${Sequences.nextViitePrimaryKeySeqValue}, 66666, 1, $projectId, '-')""".execute
-      sqlu"""INSERT INTO PROJECT_RESERVED_ROAD_PART VALUES (${Sequences.nextViitePrimaryKeySeqValue}, 55555, 1, $projectId, '-')""".execute
-      sqlu"""INSERT INTO PROJECT_LINK VALUES (${Sequences.nextViitePrimaryKeySeqValue}, $projectId, 0, 5, 66666, 1, 0, 86, 'test user', 'test user', TIMESTAMP '2018-03-23 12:26:36.000000', TIMESTAMP '2018-03-23 00:00:00.000000', 2, 3, 1, NULL, NULL, 8, 0, '[533399.731,6994038.906,126.260],[533390.742,6994052.408,126.093],[533387.649,6994056.057,126.047],[533348.256,6994107.273,125.782]', 2, 0, 85.617, 5170979, 1500079296000, 1, 0)""".execute
-      sqlu"""INSERT INTO PROJECT_LINK VALUES (${Sequences.nextViitePrimaryKeySeqValue}, $projectId, 0, 5, 55555, 1, 0, 86, 'test user', 'test user', TIMESTAMP '2018-03-23 12:26:36.000000', TIMESTAMP '2018-03-23 00:00:00.000000', 2, 3, 1, NULL, NULL, 8, 0, '[533352.731,6994031.906,126.260],[533323.742,6994052.408,126.093],[533387.649,6994056.057,126.047],[533348.256,6994107.273,125.782]', 2, 0, 85.617, 5170980, 1500079296000, 1, 0)""".execute
-      sqlu"""INSERT INTO PROJECT_LINK_NAME VALUES (PROJECT_LINK_NAME_SEQ.nextval, $projectId, 66666, 'road name test')""".execute
-      sqlu"""INSERT INTO PROJECT_LINK_NAME VALUES (PROJECT_LINK_NAME_SEQ.nextval, $projectId, 55555, 'road name test2')""".execute
-      RoadNameDAO.getLatestRoadName(55555).isEmpty should be (true)
-      RoadNameDAO.getLatestRoadName(66666).isEmpty should be (true)
-      projectService.updateRoadAddressWithProjectLinks(ProjectState.Saved2TR, projectId)
-
-      val project = projectService.getRoadAddressSingleProject(projectId)
-      val namesAfterUpdate55555 = RoadNameDAO.getLatestRoadName(55555)
-      val namesAfterUpdate66666 = RoadNameDAO.getLatestRoadName(66666)
-      project.get.statusInfo should be(None)
-      namesAfterUpdate55555.get.roadName should be("road name test2")
-      namesAfterUpdate66666.get.roadName should be("road name test")
-    }
-  }
-
-  test("verify existence of roadAddressNumbersAndSEParts") {
-    val roadNumber = 1943845
-    val roadStartPart = 1
-    val roadEndPart = 2
-=======
->>>>>>> bd40b0d6
     runWithRollback {
       val projectId = Sequences.nextViitePrimaryKeySeqValue
       sqlu"""INSERT INTO PROJECT VALUES($projectId, 2, 'test project', 8, 'silari', TIMESTAMP '2018-03-23 11:36:15.000000', '-', TIMESTAMP '2018-03-23 12:26:33.000000', NULL, TIMESTAMP '2018-03-23 00:00:00.000000', NULL, 0, 1, 533406.572, 6994060.048, 12)""".execute
