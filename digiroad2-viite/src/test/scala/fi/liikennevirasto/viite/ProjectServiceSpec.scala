--- conflicted
+++ resolved
@@ -2680,24 +2680,18 @@
         "TestUser", DateTime.parse("1901-01-01"), DateTime.now(), "Some additional info",
         Seq(), Seq(), None)
 
-<<<<<<< HEAD
       val linkAfterRoundabout = ProjectLink(-1000L, 9999L, 1L, Track.apply(0), Discontinuity.EndOfRoad, 0L, 0L, 0L, 0L, None, None,
         None, 12345L, 0.0, 5.0, SideCode.TowardsDigitizing, (NoCP, NoCP), (NoCP, NoCP),
-        Seq(Point(15.0, 0.0), Point(20.0, 0.0)), 0L, LinkStatus.New, RoadType.PublicRoad, LinkGeomSource.NormalLinkInterface, GeometryUtils.geometryLength(Seq(Point(15.0, 0.0), Point(20.0, 0.0))), 0L, 0, 0, reversed = false,
+        Seq(Point(15.0, 0.0), Point(20.0, 0.0)), 0L, LinkStatus.New, AdministrativeClass.State, LinkGeomSource.NormalLinkInterface, GeometryUtils.geometryLength(Seq(Point(15.0, 0.0), Point(20.0, 0.0))), 0L, 0, 0, reversed = false,
         None, 86400L)
       val linkBeforeRoundaboutMinorDiscontinuous = ProjectLink(-1000L, 9999L, 1L, Track.apply(0), Discontinuity.MinorDiscontinuity, 0L, 0L, 0L, 0L, None, None,
         None, 12346L, 0.0, 5.0, SideCode.TowardsDigitizing, (NoCP, NoCP), (NoCP, NoCP),
-        Seq(Point(5.0, 0.0), Point(15.0, 0.0)), 0L, LinkStatus.New, RoadType.PublicRoad, LinkGeomSource.NormalLinkInterface, GeometryUtils.geometryLength(Seq(Point(5.0, 0.0), Point(15.0, 0.0))), 0L, 0, 0, reversed = false,
+        Seq(Point(5.0, 0.0), Point(15.0, 0.0)), 0L, LinkStatus.New, AdministrativeClass.State, LinkGeomSource.NormalLinkInterface, GeometryUtils.geometryLength(Seq(Point(5.0, 0.0), Point(15.0, 0.0))), 0L, 0, 0, reversed = false,
         None, 86400L)
       val linkBeforeRoundaboutContinuous = ProjectLink(-1000L, 9999L, 1L, Track.apply(0), Discontinuity.Continuous, 0L, 0L, 0L, 0L, None, None,
         None, 12347L, 0.0, 5.0, SideCode.TowardsDigitizing, (NoCP, NoCP), (NoCP, NoCP),
-        Seq(Point(0.0, 1.0), Point(5.0, 0.0)), 0L, LinkStatus.New, RoadType.PublicRoad, LinkGeomSource.NormalLinkInterface, GeometryUtils.geometryLength(Seq(Point(0.0, 1.0), Point(5.0, 0.0))), 0L, 0, 0, reversed = false,
+        Seq(Point(0.0, 1.0), Point(5.0, 0.0)), 0L, LinkStatus.New, AdministrativeClass.State, LinkGeomSource.NormalLinkInterface, GeometryUtils.geometryLength(Seq(Point(0.0, 1.0), Point(5.0, 0.0))), 0L, 0, 0, reversed = false,
         None, 86400L)
-=======
-      val linkAfterRoundabout = ProjectLink(-1000L, 9999L, 1L, Track.apply(0), Discontinuity.EndOfRoad, 0L, 0L, 0L, 0L, None, None, None, 12345L, 0.0, 5.0, SideCode.TowardsDigitizing, (NoCP, NoCP), (NoCP, NoCP), Seq(Point(15.0, 0.0), Point(20.0, 0.0)), 0L, LinkStatus.New, AdministrativeClass.State, LinkGeomSource.NormalLinkInterface, GeometryUtils.geometryLength(Seq(Point(15.0, 0.0), Point(20.0, 0.0))), 0L, 0, 0, reversed = false, None, 86400L)
-      val linkBeforeRoundaboutMinorDiscontinuous = ProjectLink(-1000L, 9999L, 1L, Track.apply(0), Discontinuity.MinorDiscontinuity, 0L, 0L, 0L, 0L, None, None, None, 12346L, 0.0, 5.0, SideCode.TowardsDigitizing, (NoCP, NoCP), (NoCP, NoCP), Seq(Point(5.0, 0.0), Point(15.0, 0.0)), 0L, LinkStatus.New, AdministrativeClass.State, LinkGeomSource.NormalLinkInterface, GeometryUtils.geometryLength(Seq(Point(5.0, 0.0), Point(15.0, 0.0))), 0L, 0, 0, reversed = false, None, 86400L)
-      val linkBeforeRoundaboutContinuous = ProjectLink(-1000L, 9999L, 1L, Track.apply(0), Discontinuity.Continuous, 0L, 0L, 0L, 0L, None, None, None, 12347L, 0.0, 5.0, SideCode.TowardsDigitizing, (NoCP, NoCP), (NoCP, NoCP), Seq(Point(0.0, 0.0), Point(5.0, 0.0)), 0L, LinkStatus.New, AdministrativeClass.State, LinkGeomSource.NormalLinkInterface, GeometryUtils.geometryLength(Seq(Point(0.0, 0.0), Point(5.0, 0.0))), 0L, 0, 0, reversed = false, None, 86400L)
->>>>>>> 0d5bdeb1
 
 
       val project = projectService.createRoadLinkProject(rap)
