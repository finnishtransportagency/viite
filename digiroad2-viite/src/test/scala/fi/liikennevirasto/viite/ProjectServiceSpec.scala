package fi.liikennevirasto.viite

import java.net.ConnectException
import java.util.Properties

import fi.liikennevirasto.digiroad2.asset.ConstructionType.InUse
import fi.liikennevirasto.digiroad2.asset.LinkGeomSource.NormalLinkInterface
import fi.liikennevirasto.digiroad2.asset.SideCode.{AgainstDigitizing, TowardsDigitizing}
import fi.liikennevirasto.digiroad2.asset._
import fi.liikennevirasto.digiroad2.linearasset.RoadLink
import fi.liikennevirasto.digiroad2.masstransitstop.oracle.Sequences
import fi.liikennevirasto.digiroad2.oracle.OracleDatabase
import fi.liikennevirasto.digiroad2.util.Track
import fi.liikennevirasto.digiroad2.{DigiroadEventBus, Point, RoadLinkService, _}
import fi.liikennevirasto.viite.dao.Discontinuity.Discontinuous
import fi.liikennevirasto.viite.dao.{Discontinuity, ProjectState, RoadAddressProject, _}
import fi.liikennevirasto.viite.model.{Anomaly, ProjectAddressLink, RoadAddressLinkLike}
import fi.liikennevirasto.viite.process.ProjectDeltaCalculator
import fi.liikennevirasto.viite.util.StaticTestData
import org.apache.http.client.config.RequestConfig
import org.apache.http.client.methods.HttpGet
import org.apache.http.conn.{ConnectTimeoutException, HttpHostConnectException}
import org.apache.http.impl.client.HttpClientBuilder
import org.joda.time.DateTime
import org.mockito.Matchers._
import org.mockito.Mockito.{when, _}
import org.mockito.invocation.InvocationOnMock
import org.mockito.stubbing.Answer
import org.scalatest.mock.MockitoSugar
import org.scalatest.{BeforeAndAfter, FunSuite, Matchers}
import slick.driver.JdbcDriver.backend.Database
import slick.driver.JdbcDriver.backend.Database.dynamicSession
import slick.jdbc.StaticQuery.interpolation

import scala.util.parsing.json.JSON

class ProjectServiceSpec  extends FunSuite with Matchers with BeforeAndAfter {
  val properties: Properties = {
    val props = new Properties()
    props.load(getClass.getResourceAsStream("/digiroad2.properties"))
    props
  }
  val mockRoadLinkService = MockitoSugar.mock[RoadLinkService]
  val mockEventBus = MockitoSugar.mock[DigiroadEventBus]
  val roadAddressService = new RoadAddressService(mockRoadLinkService, mockEventBus) {
    override def withDynSession[T](f: => T): T = f

    override def withDynTransaction[T](f: => T): T = f
  }
  val projectService = new ProjectService(roadAddressService, mockRoadLinkService, mockEventBus) {
    override def withDynSession[T](f: => T): T = f

    override def withDynTransaction[T](f: => T): T = f
  }

  after {
    reset(mockRoadLinkService)
  }
  def withDynTransaction[T](f: => T): T = OracleDatabase.withDynTransaction(f)
  def runWithRollback[T](f: => T): T = {
    Database.forDataSource(OracleDatabase.ds).withDynTransaction {
      val t = f
      dynamicSession.rollback()
      t
    }
  }

  val dr2properties: Properties = {
    val props = new Properties()
    props.load(getClass.getResourceAsStream("/digiroad2.properties"))
    props
  }

  private def testConnection: Boolean = {
    val url = dr2properties.getProperty("digiroad2.tierekisteriViiteRestApiEndPoint")
    val request = new HttpGet(url)
    request.setConfig(RequestConfig.custom().setConnectTimeout(2500).build())
    val client = HttpClientBuilder.create().build()
    try {
      val response = client.execute(request)
      try {
        response.getStatusLine.getStatusCode >= 200
      } finally {
        response.close()
      }
    } catch {
      case e: HttpHostConnectException =>
        false
      case e: ConnectTimeoutException =>
        false
      case e: ConnectException =>
        false
    }
  }

  private def toProjectLink(project: RoadAddressProject, status: LinkStatus)(roadAddress: RoadAddress): ProjectLink = {
    ProjectLink(id = NewRoadAddress, roadAddress.roadNumber, roadAddress.roadPartNumber, roadAddress.track,
      roadAddress.discontinuity, roadAddress.startAddrMValue, roadAddress.endAddrMValue, roadAddress.startDate,
      roadAddress.endDate, modifiedBy=Option(project.createdBy), 0L, roadAddress.linkId, roadAddress.startMValue, roadAddress.endMValue,
      roadAddress.sideCode, roadAddress.calibrationPoints, floating = false, roadAddress.geometry, project.id, status, RoadType.PublicRoad, roadAddress.linkGeomSource, GeometryUtils.geometryLength(roadAddress.geometry))
  }

  private def toProjectAddressLink(ral: RoadAddressLinkLike): ProjectAddressLink = {
    ProjectAddressLink(ral.id, ral.linkId, ral.geometry, ral.length, ral.administrativeClass, ral.linkType, ral.roadLinkType,
      ral.constructionType, ral.roadLinkSource, ral.roadType, ral.roadName, ral.municipalityCode, ral.modifiedAt, ral.modifiedBy,
      ral.attributes, ral.roadNumber, ral.roadPartNumber, ral.trackCode, ral.elyCode, ral.discontinuity,
      ral.startAddressM, ral.endAddressM, ral.startMValue, ral.endMValue, ral.sideCode, ral.startCalibrationPoint, ral.endCalibrationPoint,
      ral.anomaly, ral.lrmPositionId, LinkStatus.Unknown)
  }

  private def extractTrafficDirection(sideCode: SideCode, track: Track): TrafficDirection = {
    (sideCode, track) match {
      case (_, Track.Combined) => TrafficDirection.BothDirections
      case (TowardsDigitizing, Track.RightSide) => TrafficDirection.TowardsDigitizing
      case (TowardsDigitizing, Track.LeftSide) => TrafficDirection.AgainstDigitizing
      case (AgainstDigitizing, Track.RightSide) => TrafficDirection.AgainstDigitizing
      case (AgainstDigitizing, Track.LeftSide) => TrafficDirection.TowardsDigitizing
      case (_, _) => TrafficDirection.UnknownDirection
    }
  }

  private def toRoadLink(ral: ProjectLink): RoadLink = {
    RoadLink(ral.linkId, ral.geometry, ral.geometryLength, State, 1,
      extractTrafficDirection(ral.sideCode, ral.track), Motorway, None, None, Map(
        "MUNICIPALITYCODE" -> BigInt(749), "VERTICALLEVEL" -> BigInt(1), "SURFACETYPE" -> BigInt(1),
        "ROADNUMBER" -> BigInt(ral.roadNumber), "ROADPARTNUMBER" -> BigInt(ral.roadPartNumber)),
      ConstructionType.InUse, LinkGeomSource.NormalLinkInterface)
  }
  private def toRoadLink(ral: ProjectAddressLink): RoadLink = {
    RoadLink(ral.linkId, ral.geometry, ral.length, ral.administrativeClass, 1,
      extractTrafficDirection(ral.sideCode, Track.apply(ral.trackCode.toInt)), ral.linkType, ral.modifiedAt, ral.modifiedBy, Map(
        "MUNICIPALITYCODE" -> BigInt(749), "VERTICALLEVEL" -> BigInt(1), "SURFACETYPE" -> BigInt(1),
        "ROADNUMBER" -> BigInt(ral.roadNumber), "ROADPARTNUMBER" -> BigInt(ral.roadPartNumber)),
      ral.constructionType, ral.roadLinkSource)
  }

  private def toMockAnswer(projectLinks: Seq[ProjectLink], roadLink: RoadLink) = {
    new Answer[Seq[RoadLink]]() {
      override def answer(invocation: InvocationOnMock): Seq[RoadLink] = {
        val ids = invocation.getArguments.apply(0).asInstanceOf[Set[Long]]
        projectLinks.groupBy(_.linkId).filterKeys(l => ids.contains(l)).mapValues{pl =>
          val startP = Point(pl.map(_.startAddrMValue).min, 0.0)
          val endP = Point(pl.map(_.endAddrMValue).max, 0.0)
          val maxLen = pl.map(_.endMValue).max
          val midP = Point((startP.x + endP.x)*.5,
            if (endP.x - startP.x < maxLen) {
              Math.sqrt(maxLen * maxLen - (startP.x - endP.x) * (startP.x - endP.x)) / 2
            }
            else 0.0)
          roadLink.copy(linkId = pl.head.linkId, geometry =
            Seq(startP, midP, endP))
        }.values.toSeq
      }
    }
  }

  private def toMockAnswer(roadLinks: Seq[RoadLink]) = {
    new Answer[Seq[RoadLink]]() {
      override def answer(invocation: InvocationOnMock): Seq[RoadLink] = {
        val ids = invocation.getArguments.apply(0).asInstanceOf[Set[Long]]
        roadLinks.filter(rl => ids.contains(rl.linkId))
      }
    }
  }

  test("create road link project without road parts") {
    runWithRollback {
      val roadAddressProject = RoadAddressProject(0, ProjectState.apply(1), "TestProject", "TestUser", DateTime.now(), "TestUser", DateTime.parse("1901-01-01"), DateTime.now(), "Some additional info", List.empty[ReservedRoadPart], None)
      val (project, projLinkOpt, formLines, str) = projectService.createRoadLinkProject(roadAddressProject)
      projLinkOpt should be(None)
      formLines should have size (0)

    }
  }

  test("create road link project without valid roadParts") {
    val roadlink = RoadLink(5175306, Seq(Point(535605.272, 6982204.22, 85.90899999999965))
      , 540.3960283713503, State, 99, TrafficDirection.AgainstDigitizing, UnknownLinkType, Some("25.06.2015 03:00:00"), Some("vvh_modified"), Map("MUNICIPALITYCODE" -> BigInt.apply(749)),
      InUse, NormalLinkInterface)
    when(mockRoadLinkService.getViiteRoadLinksByLinkIdsFromVVH(Set(5175306L))).thenReturn(Seq(roadlink))
    runWithRollback {
      val roadAddressProject = RoadAddressProject(0, ProjectState.apply(1), "TestProject", "TestUser", DateTime.now(), "TestUser", DateTime.parse("1901-01-01"), DateTime.now(), "Some additional info", List.empty[ReservedRoadPart], None)
      val (project, projLinkOpt, formLines, str) = projectService.createRoadLinkProject(roadAddressProject)
      projLinkOpt should be(None)
      formLines should have size (0)
    }
  }

  test("create and get projects by id") {
    var count = 0
    runWithRollback {
      val countCurrentProjects = projectService.getRoadAddressAllProjects()
      val id = 0
      val addresses: List[ReservedRoadPart] = List(ReservedRoadPart(5: Long, 203: Long, 203: Long, 5: Double, Discontinuity.apply("jatkuva"), 8: Long, None: Option[DateTime], None: Option[DateTime]))
      val roadAddressProject = RoadAddressProject(id, ProjectState.apply(1), "TestProject", "TestUser", DateTime.now(), "TestUser", DateTime.parse("1901-01-01"), DateTime.now(), "Some additional info", addresses, None)
      projectService.createRoadLinkProject(roadAddressProject)
      val countAfterInsertProjects = projectService.getRoadAddressAllProjects()
      count = countCurrentProjects.size + 1
      countAfterInsertProjects.size should be(count)
    }
    runWithRollback {
      projectService.getRoadAddressAllProjects().size should be(count - 1)
    }
  }

  test("save project") {
    var count = 0
    runWithRollback {
      val countCurrentProjects = projectService.getRoadAddressAllProjects()
      val id = 0
      val addresses = List(ReservedRoadPart(5: Long, 203: Long, 203: Long, 5: Double, Discontinuity.apply("jatkuva"), 8: Long, None: Option[DateTime], None: Option[DateTime]))
      val roadAddressProject = RoadAddressProject(id, ProjectState.apply(1), "TestProject", "TestUser", DateTime.now(), "TestUser", DateTime.parse("1901-01-01"), DateTime.now(), "Some additional info", List(), None)
      val saved = projectService.createRoadLinkProject(roadAddressProject)._1
      val changed = saved.copy(reservedParts = addresses)
      projectService.saveRoadLinkProject(changed)
      val countAfterInsertProjects = projectService.getRoadAddressAllProjects()
      count = countCurrentProjects.size + 1
      countAfterInsertProjects.size should be(count)
    }
    runWithRollback {
      projectService.getRoadAddressAllProjects()
    } should have size (count - 1)
  }

  test("Unchanged with termination test, repreats termination update, checks calibration points are cleared and moved to correct positions") {
    var count = 0
    val roadLink = RoadLink(5170939L, Seq(Point(535605.272, 6982204.22, 85.90899999999965))
      , 540.3960283713503, State, 99, TrafficDirection.AgainstDigitizing, UnknownLinkType, Some("25.06.2015 03:00:00"), Some("vvh_modified"), Map("MUNICIPALITYCODE" -> BigInt.apply(749)),
      InUse, NormalLinkInterface)
    when(mockRoadLinkService.getViiteRoadLinksByLinkIdsFromVVH(any[Set[Long]], any[Boolean],any[Boolean])).thenReturn(Seq(roadLink))
    runWithRollback {
      val countCurrentProjects = projectService.getRoadAddressAllProjects()
      val id = 0
      val addresses = List(ReservedRoadPart(5: Long, 5: Long, 205: Long, 5: Double, Discontinuity.apply("jatkuva"), 8: Long, None: Option[DateTime], None: Option[DateTime]),
        ReservedRoadPart(5: Long, 5: Long, 206: Long, 5: Double, Discontinuity.apply("jatkuva"), 8: Long, None: Option[DateTime], None: Option[DateTime]))
      val roadAddressProject = RoadAddressProject(id, ProjectState.apply(1), "TestProject", "TestUser", DateTime.now(), "TestUser", DateTime.parse("1901-01-01"), DateTime.now(), "Some additional info", addresses, None)
      val (savedProject, _, formLines, errMsg) = projectService.createRoadLinkProject(roadAddressProject)
      val countAfterInsertProjects = projectService.getRoadAddressAllProjects()
      count = countCurrentProjects.size + 1
      countAfterInsertProjects.size should be(count)
      projectService.projectLinkPublishable(savedProject.id) should be(false)
      val projectLinks = ProjectDAO.getProjectLinks(savedProject.id)
      val partitioned = projectLinks.partition(_.roadPartNumber == 205)
      val linkIds205 = partitioned._1.map(_.linkId).toSet
      val linkIds206 = partitioned._2.map(_.linkId).toSet
      reset(mockRoadLinkService)
      when(mockRoadLinkService.getViiteRoadLinksByLinkIdsFromVVH(any[Set[Long]], any[Boolean], any[Boolean])).thenAnswer(
        toMockAnswer(projectLinks, roadLink)
      )
      projectService.updateProjectLinkStatus(savedProject.id, linkIds205, LinkStatus.UnChanged, "-")
      projectService.projectLinkPublishable(savedProject.id) should be(false)
      projectService.updateProjectLinkStatus(savedProject.id, linkIds206, LinkStatus.UnChanged, "-")
      projectService.projectLinkPublishable(savedProject.id) should be(true)
      projectService.updateProjectLinkStatus(savedProject.id, Set(5168573), LinkStatus.Terminated, "-")
      projectService.projectLinkPublishable(savedProject.id) should be(true)
      val changeProjectOpt = projectService.getChangeProject(savedProject.id)
      val change = changeProjectOpt.get
      val updatedProjectLinks=ProjectDAO.getProjectLinks(savedProject.id)
      updatedProjectLinks.exists { x=> x.status==LinkStatus.UnChanged } should be(true)
      updatedProjectLinks.exists { x=> x.status==LinkStatus.Terminated } should be(true)
      updatedProjectLinks.filter( pl => pl.linkId==5168579).head.calibrationPoints should be ((None,Some(CalibrationPoint(5168579,15.173,4681))))
      projectService.updateProjectLinkStatus(savedProject.id, Set(5168579), LinkStatus.Terminated, "-")
      val updatedProjectLinks2=ProjectDAO.getProjectLinks(savedProject.id)
      updatedProjectLinks2.filter( pl => pl.linkId==5168579).head.calibrationPoints should be ((None,None))
      updatedProjectLinks2.filter( pl => pl.linkId==5168583).head.calibrationPoints should be ((None,Some(CalibrationPoint(5168583,63.8,4666))))
      updatedProjectLinks2.filter(pl => pl.roadPartNumber==205 ).exists { x=> x.status==LinkStatus.Terminated } should be( false)
    }
    runWithRollback {
      projectService.getRoadAddressAllProjects()
    } should have size (count - 1)
  }

  test("Transfer and then terminate") {
    var count = 0
    val roadLink = RoadLink(5170939L, Seq(Point(535605.272, 6982204.22, 85.90899999999965))
      , 540.3960283713503, State, 99, TrafficDirection.AgainstDigitizing, UnknownLinkType, Some("25.06.2015 03:00:00"), Some("vvh_modified"), Map("MUNICIPALITYCODE" -> BigInt.apply(749)),
      InUse, NormalLinkInterface)
    when(mockRoadLinkService.getViiteRoadLinksByLinkIdsFromVVH(any[Set[Long]], any[Boolean],any[Boolean])).thenReturn(Seq(roadLink))
    runWithRollback {
      val countCurrentProjects = projectService.getRoadAddressAllProjects()
      val id = 0
      val addresses = List(ReservedRoadPart(5: Long, 5: Long, 207: Long, 5: Double, Discontinuity.apply("jatkuva"), 8: Long, None: Option[DateTime], None: Option[DateTime]))
      val roadAddressProject = RoadAddressProject(id, ProjectState.apply(1), "TestProject", "TestUser", DateTime.now(), "TestUser", DateTime.parse("1901-01-01"), DateTime.now(), "Some additional info", addresses, None)
      val (savedProject, _, formLines, errMsg) = projectService.createRoadLinkProject(roadAddressProject)
      val countAfterInsertProjects = projectService.getRoadAddressAllProjects()
      count = countCurrentProjects.size + 1
      countAfterInsertProjects.size should be(count)
      projectService.projectLinkPublishable(savedProject.id) should be(false)
      val projectLinks = ProjectDAO.getProjectLinks(savedProject.id)
      val partitioned = projectLinks.partition(_.roadPartNumber == 207)
      val highestDistanceStart= projectLinks.map(p=>p.startAddrMValue).max
      val highestDistanceEnd= projectLinks.map(p=>p.endAddrMValue).max
      val linkIds207 = partitioned._1.map(_.linkId).toSet
      reset(mockRoadLinkService)
      when(mockRoadLinkService.getViiteRoadLinksByLinkIdsFromVVH(any[Set[Long]], any[Boolean], any[Boolean])).thenAnswer(
        toMockAnswer(projectLinks, roadLink)
      )
      projectService.updateProjectLinkStatus(savedProject.id, linkIds207, LinkStatus.Transfer, "-")
      projectService.updateProjectLinkStatus(savedProject.id, Set(5168510), LinkStatus.Terminated, "-")
      projectService.projectLinkPublishable(savedProject.id) should be(true)
      val changeProjectOpt = projectService.getChangeProject(savedProject.id)
      val change = changeProjectOpt.get
      val updatedProjectLinks=ProjectDAO.getProjectLinks(savedProject.id)
      updatedProjectLinks.exists { x=> x.status==LinkStatus.Transfer } should be(true)
      updatedProjectLinks.exists { x=> x.status==LinkStatus.Terminated } should be(true)
      updatedProjectLinks.filter( pl => pl.linkId==5168540).head.calibrationPoints should be ((Some(CalibrationPoint(5168540,0.0,0)),None))
      updatedProjectLinks.filter( pl => pl.linkId==6463199).head.calibrationPoints should be ((None,Some(CalibrationPoint(6463199,442.89,highestDistanceEnd-projectLinks.filter( pl => pl.linkId==5168510).head.endAddrMValue))))  //we terminated link with distance 172
      projectService.updateProjectLinkStatus(savedProject.id, Set(5168540), LinkStatus.Terminated, "-")
      val updatedProjectLinks2=ProjectDAO.getProjectLinks(savedProject.id)
      updatedProjectLinks2.filter( pl => pl.linkId==6463199).head.calibrationPoints should be (None,Some(CalibrationPoint(6463199,442.89,highestDistanceEnd-projectLinks.filter( pl => pl.linkId==5168510).head.endAddrMValue-updatedProjectLinks.filter( pl => pl.linkId==5168540).head.endAddrMValue)))
    }
    runWithRollback {
      projectService.getRoadAddressAllProjects()
    } should have size (count - 1)
  }

  test("Terminate then transfer ") {
    var count = 0
    val roadLink = RoadLink(5170939L, Seq(Point(535605.272, 6982204.22, 85.90899999999965))
      , 540.3960283713503, State, 99, TrafficDirection.AgainstDigitizing, UnknownLinkType, Some("25.06.2015 03:00:00"), Some("vvh_modified"), Map("MUNICIPALITYCODE" -> BigInt.apply(749)),
      InUse, NormalLinkInterface)
    when(mockRoadLinkService.getViiteRoadLinksByLinkIdsFromVVH(any[Set[Long]], any[Boolean],any[Boolean])).thenReturn(Seq(roadLink))
    runWithRollback {
      val countCurrentProjects = projectService.getRoadAddressAllProjects()
      val id = 0
      val addresses = List(ReservedRoadPart(5: Long, 5: Long, 207: Long, 5: Double, Discontinuity.apply("jatkuva"), 8: Long, None: Option[DateTime], None: Option[DateTime]))
      val roadAddressProject = RoadAddressProject(id, ProjectState.apply(1), "TestProject", "TestUser", DateTime.now(), "TestUser", DateTime.parse("1901-01-01"), DateTime.now(), "Some additional info", addresses, None)
      val (savedProject, _, formLines, errMsg) = projectService.createRoadLinkProject(roadAddressProject)
      val countAfterInsertProjects = projectService.getRoadAddressAllProjects()
      count = countCurrentProjects.size + 1
      countAfterInsertProjects.size should be(count)
      projectService.projectLinkPublishable(savedProject.id) should be(false)
      val projectLinks = ProjectDAO.getProjectLinks(savedProject.id)
      val partitioned = projectLinks.partition(_.roadPartNumber == 207)
      val highestDistanceStart= projectLinks.map(p=>p.startAddrMValue).max
      val highestDistanceEnd= projectLinks.map(p=>p.endAddrMValue).max
      val linkIds207 = partitioned._1.map(_.linkId).toSet
      reset(mockRoadLinkService)
      when(mockRoadLinkService.getViiteRoadLinksByLinkIdsFromVVH(any[Set[Long]], any[Boolean], any[Boolean])).thenAnswer(
        toMockAnswer(projectLinks, roadLink)
      )
      projectService.updateProjectLinkStatus(savedProject.id, Set(5168510), LinkStatus.Terminated, "-")
      projectService.updateProjectLinkStatus(savedProject.id, linkIds207-5168510, LinkStatus.Transfer, "-")
      projectService.projectLinkPublishable(savedProject.id) should be(true)
      val changeProjectOpt = projectService.getChangeProject(savedProject.id)
      val change = changeProjectOpt.get
      val updatedProjectLinks=ProjectDAO.getProjectLinks(savedProject.id)
      updatedProjectLinks.exists { x=> x.status==LinkStatus.Transfer } should be(true)
      updatedProjectLinks.exists { x=> x.status==LinkStatus.Terminated } should be(true)
      updatedProjectLinks.filter( pl => pl.linkId==5168540).head.calibrationPoints should be ((Some(CalibrationPoint(5168540,0.0,0)),None))
      updatedProjectLinks.filter( pl => pl.linkId==6463199).head.calibrationPoints should be ((None,Some(CalibrationPoint(6463199,442.89,highestDistanceEnd-172))))  //we terminated link with distance 172
      projectService.updateProjectLinkStatus(savedProject.id, Set(5168540), LinkStatus.Terminated, "-")
      val updatedProjectLinks2=ProjectDAO.getProjectLinks(savedProject.id)
      updatedProjectLinks2.filter( pl => pl.linkId==6463199).head.calibrationPoints should be (None,Some(CalibrationPoint(6463199,442.89,highestDistanceEnd-projectLinks.filter( pl => pl.linkId==5168510).head.endAddrMValue-updatedProjectLinks.filter( pl => pl.linkId==5168540).head.endAddrMValue)))
    }
    runWithRollback {
      projectService.getRoadAddressAllProjects()
    } should have size (count - 1)
  }






  ignore("Fetch project links") { // Needs more of mocking because of Futures + transactions disagreeing
    val roadLinkService = new RoadLinkService(new VVHClient(properties.getProperty("digiroad2.VVHRestApiEndPoint")), mockEventBus, new DummySerializer) {
      override def withDynSession[T](f: => T): T = f

      override def withDynTransaction[T](f: => T): T = f
    }
    val roadAddressService = new RoadAddressService(roadLinkService, mockEventBus) {
      override def withDynSession[T](f: => T): T = f

      override def withDynTransaction[T](f: => T): T = f
    }
    val projectService = new ProjectService(roadAddressService, roadLinkService, mockEventBus) {
      override def withDynSession[T](f: => T): T = f

      override def withDynTransaction[T](f: => T): T = f
    }
    runWithRollback {
      val addresses: List[ReservedRoadPart] = List(ReservedRoadPart(0: Long, 5: Long, 205: Long, 5: Double, Discontinuity.apply("jatkuva"), 8: Long, None: Option[DateTime], None: Option[DateTime]))
      val roadAddressProject = RoadAddressProject(0, ProjectState.apply(1), "TestProject", "TestUser", DateTime.now(), "TestUser", DateTime.parse("1901-01-01"), DateTime.now(), "Some additional info", addresses, None)
      val savedProject = projectService.createRoadLinkProject(roadAddressProject)._1
      val startingLinkId = ProjectDAO.getProjectLinks(savedProject.id).filter(_.track == Track.LeftSide).minBy(_.startAddrMValue).linkId
      val boundingRectangle = roadLinkService.fetchVVHRoadlinks(Set(startingLinkId)).map { vrl =>
        val x = vrl.geometry.map(l => l.x)
        val y = vrl.geometry.map(l => l.y)

        BoundingRectangle(Point(x.min, y.min) + Vector3d(-5.0, -5.0, 0.0), Point(x.max, y.max) + Vector3d(5.0, 5.0, 0.0))
      }.head

      val links = projectService.getProjectRoadLinks(savedProject.id, boundingRectangle, Seq(), Set(), true, true)
      links.nonEmpty should be(true)
      links.exists(_.status == LinkStatus.Unknown) should be(true)
      links.exists(_.status == LinkStatus.NotHandled) should be(true)
      val (unk, nh) = links.partition(_.status == LinkStatus.Unknown)
      nh.forall(l => l.roadNumber == 5 && l.roadPartNumber == 205) should be(true)
      unk.forall(l => l.roadNumber != 5 || l.roadPartNumber != 205) should be(true)
      nh.map(_.linkId).toSet.intersect(unk.map(_.linkId).toSet) should have size (0)
      unk.exists(_.attributes.getOrElse("ROADPARTNUMBER", "0").toString == "203") should be(true)
    }
  }

  test("Validate road part dates with project date - startDate") {
    val projDate = DateTime.parse("2015-01-01")
    val addresses = List(ReservedRoadPart(5: Long, 5: Long, 205: Long, 5: Double, Discontinuity.apply("jatkuva"), 8: Long, Option(DateTime.parse("2017-01-01")): Option[DateTime], None: Option[DateTime]))
    val errorMsg = projectService.validateProjectDate(addresses, projDate)
    errorMsg should not be (None)
  }

  test("Validate road part dates with project date - startDate valid") {
    val projDate = DateTime.parse("2015-01-01")
    val addresses = List(ReservedRoadPart(5: Long, 5: Long, 205: Long, 5: Double, Discontinuity.apply("jatkuva"), 8: Long, Option(DateTime.parse("2010-01-01")): Option[DateTime], None: Option[DateTime]))
    val errorMsg = projectService.validateProjectDate(addresses, projDate)
    errorMsg should be(None)
  }

  test("Validate road part dates with project date - startDate and endDate") {
    val projDate = DateTime.parse("2015-01-01")
    val addresses = List(ReservedRoadPart(5: Long, 5: Long, 205: Long, 5: Double, Discontinuity.apply("jatkuva"), 8: Long, Option(DateTime.parse("2010-01-01")): Option[DateTime], Option(DateTime.parse("2017-01-01")): Option[DateTime]))
    val errorMsg = projectService.validateProjectDate(addresses, projDate)
    errorMsg should not be (None)
  }

  test("Validate road part dates with project date - startDate and endDate valid") {
    val projDate = DateTime.parse("2018-01-01")
    val addresses = List(ReservedRoadPart(5: Long, 5: Long, 205: Long, 5: Double, Discontinuity.apply("jatkuva"), 8: Long, Option(DateTime.parse("2010-01-01")): Option[DateTime], Option(DateTime.parse("2017-01-01")): Option[DateTime]))
    val errorMsg = projectService.validateProjectDate(addresses, projDate)
    errorMsg should be(None)
  }

  test("Calculate delta for project") {
    var count = 0
    val roadlink = RoadLink(5170939L, Seq(Point(535605.272, 6982204.22, 85.90899999999965))
      , 540.3960283713503, State, 99, TrafficDirection.AgainstDigitizing, UnknownLinkType, Some("25.06.2015 03:00:00"), Some("vvh_modified"), Map("MUNICIPALITYCODE" -> BigInt.apply(749)),
      InUse, NormalLinkInterface)
    when(mockRoadLinkService.getViiteRoadLinksByLinkIdsFromVVH(any[Set[Long]], any[Boolean],any[Boolean])).thenReturn(Seq(roadlink))
    runWithRollback {
      val countCurrentProjects = projectService.getRoadAddressAllProjects()
      val addresses = List(ReservedRoadPart(0L, 5L, 205L, 5.0, Discontinuity.apply("jatkuva"), 8: Long, None: Option[DateTime], None: Option[DateTime]))
      val roadAddressProject = RoadAddressProject(0, ProjectState.apply(1), "TestProject", "TestUser", DateTime.now(), "TestUser", DateTime.parse("1901-01-01"), DateTime.now(), "Some additional info", List(), None)
      val saved = projectService.createRoadLinkProject(roadAddressProject)._1
      val changed = saved.copy(reservedParts = addresses)
      projectService.saveRoadLinkProject(changed)
      val countAfterInsertProjects = projectService.getRoadAddressAllProjects()
      val projectLinks = ProjectDAO.fetchByProjectNewRoadPart(5, 205, saved.id)
      count = countCurrentProjects.size + 1
      countAfterInsertProjects.size should be(count)
      sqlu"""UPDATE Project_link set status = 1""".execute
      val terminations = ProjectDeltaCalculator.delta(saved.id).terminations
      terminations should have size (projectLinks.size)
      sqlu"""UPDATE Project_link set status = 2""".execute
      val newCreations = ProjectDeltaCalculator.delta(saved.id).newRoads
      newCreations should have size (projectLinks.size)
      val sections = ProjectDeltaCalculator.partition(terminations)
      sections should have size (2)
      sections.exists(_.track == Track.LeftSide) should be(true)
      sections.exists(_.track == Track.RightSide) should be(true)
      sections.groupBy(_.endMAddr).keySet.size should be(1)
    }
    runWithRollback {
      projectService.getRoadAddressAllProjects()
    } should have size (count - 1)
  }

  test("Calculate delta for project with discontinuity") {
    var count = 0
    val roadlink = RoadLink(5170939L, Seq(Point(535605.272, 6982204.22, 85.90899999999965))
      , 540.3960283713503, State, 99, TrafficDirection.AgainstDigitizing, UnknownLinkType, Some("25.06.2015 03:00:00"), Some("vvh_modified"), Map("MUNICIPALITYCODE" -> BigInt.apply(749)),
      InUse, NormalLinkInterface)
    when(mockRoadLinkService.getViiteRoadLinksByLinkIdsFromVVH(any[Set[Long]], any[Boolean],any[Boolean])).thenReturn(Seq(roadlink))
    runWithRollback {
      val countCurrentProjects = projectService.getRoadAddressAllProjects()
      val addresses = List(ReservedRoadPart(0L, 5L, 205L, 5.0, Discontinuity.apply("jatkuva"), 8: Long, None: Option[DateTime], None: Option[DateTime]))
      val roadAddressProject = RoadAddressProject(0, ProjectState.apply(1), "TestProject", "TestUser", DateTime.now(), "TestUser", DateTime.parse("1901-01-01"), DateTime.now(), "Some additional info", List(), None)
      val saved = projectService.createRoadLinkProject(roadAddressProject)._1
      val changed = saved.copy(reservedParts = addresses)
      projectService.saveRoadLinkProject(changed)
      val countAfterInsertProjects = projectService.getRoadAddressAllProjects()
      val projectLinks = ProjectDAO.fetchByProjectNewRoadPart(5, 205, saved.id)
      count = countCurrentProjects.size + 1
      countAfterInsertProjects.size should be(count)
      sqlu"""UPDATE Project_link set status = 1""".execute
      val terminations = ProjectDeltaCalculator.delta(saved.id).terminations
      terminations should have size (projectLinks.size)
      val modTerminations = terminations.map(t =>
        if (t.endAddrMValue == 4529)
          t.copy(discontinuity = Discontinuity.MinorDiscontinuity)
        else
          t
      )
      val sections = ProjectDeltaCalculator.partition(modTerminations)
      sections should have size (4)
      sections.exists(_.track == Track.LeftSide) should be(true)
      sections.exists(_.track == Track.RightSide) should be(true)
      sections.groupBy(_.endMAddr).keySet should have size (2)
    }
    runWithRollback {
      projectService.getRoadAddressAllProjects()
    } should have size (count - 1)
  }

  test("update project link status and check project status") {
    var count = 0
    val roadLink = RoadLink(5170939L, Seq(Point(535605.272, 6982204.22, 85.90899999999965))
      , 540.3960283713503, State, 99, TrafficDirection.AgainstDigitizing, UnknownLinkType, Some("25.06.2015 03:00:00"), Some("vvh_modified"), Map("MUNICIPALITYCODE" -> BigInt.apply(749)),
      InUse, NormalLinkInterface)
    when(mockRoadLinkService.getViiteRoadLinksByLinkIdsFromVVH(any[Set[Long]], any[Boolean], any[Boolean])).thenReturn(Seq(roadLink))
    runWithRollback {
      val countCurrentProjects = projectService.getRoadAddressAllProjects()
      val id = 0
      val addresses = List(ReservedRoadPart(5: Long, 5: Long, 205: Long, 5: Double, Discontinuity.apply("jatkuva"), 8: Long, None: Option[DateTime], None: Option[DateTime]))
      val roadAddressProject = RoadAddressProject(id, ProjectState.apply(1), "TestProject", "TestUser", DateTime.now(), "TestUser", DateTime.parse("1901-01-01"), DateTime.now(), "Some additional info", addresses, None)
      val saved = projectService.createRoadLinkProject(roadAddressProject)._1
      val countAfterInsertProjects = projectService.getRoadAddressAllProjects()
      count = countCurrentProjects.size + 1
      countAfterInsertProjects.size should be(count)
      val projectLinks = ProjectDAO.getProjectLinks(saved.id)
      val partitioned = projectLinks.partition(_.roadPartNumber == 205)
      val linkIds205 = partitioned._1.map(_.linkId).toSet
      when(mockRoadLinkService.getViiteRoadLinksByLinkIdsFromVVH(linkIds205, false, false)).thenReturn(
        partitioned._1.map(pl => roadLink.copy(linkId = pl.linkId, geometry = Seq(Point(pl.startAddrMValue, 0.0), Point(pl.endAddrMValue, 0.0)))))


      projectService.projectLinkPublishable(saved.id) should be(false)
      val linkIds = ProjectDAO.getProjectLinks(saved.id).map(_.linkId).toSet
      projectService.updateProjectLinkStatus(saved.id, linkIds, LinkStatus.Terminated, "-")
      projectService.projectLinkPublishable(saved.id) should be(true)
    }
    runWithRollback {
      projectService.getRoadAddressAllProjects()
    } should have size (count - 1)
  }

  test("fetch project data and send it to TR") {
    assume(testConnection)
    runWithRollback {
      val project = RoadAddressProject(1, ProjectState.Incomplete, "testiprojekti", "Test", DateTime.now(), "Test", DateTime.now(), DateTime.now(), "info", List(ReservedRoadPart(5: Long, 203: Long, 203: Long, 5: Double, Discontinuity.apply("jatkuva"), 8: Long, None: Option[DateTime], None: Option[DateTime])), None)
      ProjectDAO.createRoadAddressProject(project)
      sqlu""" insert into road_address_changes(project_id,change_type,new_road_number,new_road_part_number,new_track_code,new_start_addr_m,new_end_addr_m,new_discontinuity,new_road_type,new_ely) Values(1,1,6,1,1,0,10.5,1,1,8) """.execute
      //Assuming that there is data to show
      val responses = projectService.getRoadAddressChangesAndSendToTR(Set(1))
      responses.projectId should be(1)
    }
  }

  test("update ProjectStatus when TR saved") {
    val sent2TRState = ProjectState.apply(2) //notfinnished
    val savedState = ProjectState.apply(5)
    val projectId = 0
    val addresses = List(ReservedRoadPart(5: Long, 203: Long, 203: Long, 5: Double, Discontinuity.apply("jatkuva"), 8: Long, None: Option[DateTime], None: Option[DateTime]))
    val roadAddressProject = RoadAddressProject(projectId, ProjectState.apply(2), "TestProject", "TestUser", DateTime.now(), "TestUser", DateTime.parse("1901-01-01"), DateTime.now(), "Some additional info", List(), None)
    runWithRollback {
      val saved = projectService.createRoadLinkProject(roadAddressProject)._1
      val stateaftercheck = projectService.updateProjectStatusIfNeeded(sent2TRState, savedState, "", saved.id)
      stateaftercheck.description should be(ProjectState.Saved2TR.description)
    }

  }

  test("Update to TRerror state") {
    val sent2TRState = ProjectState.apply(2) //notfinnished
    val savedState = ProjectState.apply(3)
    val projectId = 0
    val addresses = List(ReservedRoadPart(5: Long, 203: Long, 203: Long, 5: Double, Discontinuity.apply("jatkuva"), 8: Long, None: Option[DateTime], None: Option[DateTime]))
    val roadAddressProject = RoadAddressProject(projectId, ProjectState.apply(2), "TestProject", "TestUser", DateTime.now(), "TestUser", DateTime.parse("1901-01-01"), DateTime.now(), "Some additional info", List(), None)
    runWithRollback {
      val saved = projectService.createRoadLinkProject(roadAddressProject)._1
      val stateaftercheck = projectService.updateProjectStatusIfNeeded(sent2TRState, savedState, "failed", saved.id)
      stateaftercheck.description should be(ProjectState.ErroredInTR.description)
    }

  }

  test("process roadChange data and expire the roadLink") {
    //First Create Mock Project, RoadLinks and

    runWithRollback {
      var projectId = 0L
      val roadNumber = 1943845
      val roadPartNumber = 1
      val linkId = 12345L
      //Creation of Test road
      val id = RoadAddressDAO.getNextRoadAddressId
      val ra = Seq(RoadAddress(id, roadNumber, roadPartNumber, RoadType.Unknown, Track.Combined, Discontinuous, 0L, 10L, Some(DateTime.parse("1901-01-01")), None, Option("tester"), 0, linkId, 0.0, 9.8, SideCode.TowardsDigitizing, 0, (None, None), false,
        Seq(Point(0.0, 0.0), Point(0.0, 9.8)), LinkGeomSource.NormalLinkInterface))
      RoadAddressDAO.create(ra)
      val roadsBeforeChanges = RoadAddressDAO.fetchByLinkId(Set(linkId)).head

      when(mockRoadLinkService.getViiteRoadLinksByLinkIdsFromVVH(Set(linkId))).thenReturn(Seq(RoadLink(linkId, ra.head.geometry, 9.8, State, 1, TrafficDirection.BothDirections,
        Motorway, None, None, Map("MUNICIPALITYCODE" -> BigInt(167)))))
      //Creation of test project with test links
      val project = RoadAddressProject(projectId, ProjectState.Incomplete, "testiprojekti", "Test", DateTime.now(), "Test",
        DateTime.parse("2020-01-01"), DateTime.now(), "info",
        List(ReservedRoadPart(0: Long, roadNumber: Long, roadPartNumber: Long, 5: Double, Discontinuity.apply("jatkuva"),
          8: Long, None: Option[DateTime], None: Option[DateTime])), None)
      val (proj, projectLink, _, errmsg) = projectService.createRoadLinkProject(project)
      projectLink.isEmpty should be(false)
      errmsg should be("ok")
      projectId = proj.id
      val projectLinkId = projectLink.get.id
      val projectLinkProjectId = projectLink.get.projectId
      val terminatedValue = LinkStatus.Terminated.value
      //Changing the status of the test link to terminated
      sqlu"""Update Project_Link Set Status = $terminatedValue
            Where ID = $projectLinkId And PROJECT_ID = $projectLinkProjectId""".execute

      //Creation of test road_address_changes
      sqlu"""insert into road_address_changes
             (project_id,change_type,new_road_number,new_road_part_number,new_track_code,new_start_addr_m,new_end_addr_m,new_discontinuity,new_road_type,new_ely,
              old_road_number,old_road_part_number,old_track_code,old_start_addr_m,old_end_addr_m)
             Values ($projectId,5,$roadNumber,$roadPartNumber,1,0,10,1,1,8,$roadNumber,$roadPartNumber,1,0,10)""".execute

      projectService.updateRoadAddressWithProject(ProjectState.Saved2TR, projectId)

      val roadsAfterChanges=RoadAddressDAO.fetchByLinkId(Set(linkId))
      roadsAfterChanges.size should be (2)
      val roadsAfterPublishing = roadsAfterChanges.filter(x=>x.startDate.nonEmpty).head
      val endedAddress = roadsAfterChanges.filter(x=>x.endDate.nonEmpty)

      roadsBeforeChanges.linkId should be(roadsAfterPublishing.linkId)
      roadsBeforeChanges.roadNumber should be(roadsAfterPublishing.roadNumber)
      roadsBeforeChanges.roadPartNumber should be(roadsAfterPublishing.roadPartNumber)
      endedAddress.head.endDate.nonEmpty should be(true)
      endedAddress.size should be (1)
      endedAddress.head.endDate.get.toString("yyyy-MM-dd") should be("2020-01-01")
      roadsAfterPublishing.startDate.get.toString("yyyy-MM-dd") should be("2020-01-01")
    }
  }
/*
  test("process roadChange data and expire the roadLinks and save TR published info to roadaddress table") {
    //First Create Mock Project, RoadLinks and

    runWithRollback {
      var projectId = 0L
      val roadNumber = 1943845
      val roadPartNumber = 1
      val linkId = 12345L
      //Creation of Test road
      val id = RoadAddressDAO.getNextRoadAddressId
      val ra = Seq(RoadAddress(id, roadNumber, roadPartNumber, RoadType.Unknown, Track.Combined, Discontinuous, 0L, 10L, Some(DateTime.parse("1901-01-01")), None, Option("tester"), 0, linkId, 0.0, 9.8, SideCode.TowardsDigitizing, 0, (None, None), false,
        Seq(Point(0.0, 0.0), Point(0.0, 9.8)), LinkGeomSource.NormalLinkInterface))
      RoadAddressDAO.create(ra)
      val roadsBeforeChanges = RoadAddressDAO.fetchByLinkId(Set(linkId)).head

      when(mockRoadLinkService.getViiteRoadLinksByLinkIdsFromVVH(Set(linkId))).thenReturn(Seq(RoadLink(linkId, ra.head.geometry, 9.8, State, 1, TrafficDirection.BothDirections,
        Motorway, None, None, Map("MUNICIPALITYCODE" -> BigInt(167)))))
      //Creation of test project with test links
      val project = RoadAddressProject(projectId, ProjectState.Incomplete, "testiprojekti", "Test", DateTime.now(), "Test",
        DateTime.parse("2020-01-01"), DateTime.now(), "info",
        List(ReservedRoadPart(0: Long, roadNumber: Long, roadPartNumber: Long, 5: Double, Discontinuity.apply("jatkuva"),
          8: Long, None: Option[DateTime], None: Option[DateTime])), None)
      val (proj, projectLink, _, errmsg) = projectService.createRoadLinkProject(project)
      projectLink.isEmpty should be(false)
      errmsg should be("ok")
      projectId = proj.id
      val projectLinkId = projectLink.get.id
      val projectLinkProjectId = projectLink.get.projectId
      projectService.addNewLinksToProject(roadLinks, project.id, 987, 23452, projectLink.newTrackCode, projectLink.newDiscontinuity, projectLink.roadType) match {

      val terminatedValue = LinkStatus.Terminated.value
      //Changing the status of the test link to terminated
      sqlu"""Update Project_Link Set Status = $terminatedValue
            Where ID = $projectLinkId And PROJECT_ID = $projectLinkProjectId""".execute

      //Creation of test road_address_changes
      sqlu"""insert into road_address_changes
             (project_id,change_type,new_road_number,new_road_part_number,new_track_code,new_start_addr_m,new_end_addr_m,new_discontinuity,new_road_type,new_ely,
              old_road_number,old_road_part_number,old_track_code,old_start_addr_m,old_end_addr_m)
             Values ($projectId,5,$roadNumber,$roadPartNumber,1,0,10,1,1,8,$roadNumber,$roadPartNumber,1,0,10)""".execute

      projectService.updateRoadAddressWithProject(ProjectState.Saved2TR, projectId)

      val roadsAfterChanges=RoadAddressDAO.fetchByLinkId(Set(linkId))
      roadsAfterChanges.size should be (2)
      val roadsAfterPublishing = roadsAfterChanges.filter(x=>x.startDate.nonEmpty).head
      val endedAddress = roadsAfterChanges.filter(x=>x.endDate.nonEmpty)

      roadsBeforeChanges.linkId should be(roadsAfterPublishing.linkId)
      roadsBeforeChanges.roadNumber should be(roadsAfterPublishing.roadNumber)
      roadsBeforeChanges.roadPartNumber should be(roadsAfterPublishing.roadPartNumber)
      endedAddress.head.endDate.nonEmpty should be(true)
      endedAddress.size should be (1)
      endedAddress.head.endDate.get.toString("yyyy-MM-dd") should be("2020-01-01")
      roadsAfterPublishing.startDate.get.toString("yyyy-MM-dd") should be("2020-01-01")
    }
  }
*/

  test("verify existence of roadAddressNumbersAndSEParts") {
    val roadNumber = 1943845
    val roadStartPart = 1
    val roadEndPart = 2
    runWithRollback {
      val id1 = RoadAddressDAO.getNextRoadAddressId
      val id2 = RoadAddressDAO.getNextRoadAddressId
      val ra = Seq(RoadAddress(id1, roadNumber, roadStartPart, RoadType.Unknown, Track.Combined, Discontinuous, 0L, 10L, Some(DateTime.parse("1901-01-01")), None, Option("tester"), 0, 12345L, 0.0, 9.8, SideCode.TowardsDigitizing, 0, (None, None), false,
        Seq(Point(0.0, 0.0), Point(0.0, 9.8)), LinkGeomSource.NormalLinkInterface))
      val rb = Seq(RoadAddress(id2, roadNumber, roadEndPart, RoadType.Unknown, Track.Combined, Discontinuous, 0L, 10L, Some(DateTime.parse("1901-01-01")), None, Option("tester"), 0, 12345L, 0.0, 9.8, SideCode.TowardsDigitizing, 0, (None, None), false,
        Seq(Point(0.0, 0.0), Point(0.0, 9.8)), LinkGeomSource.NormalLinkInterface))
      val shouldNotExist = projectService.checkRoadPartsExist(roadNumber, roadStartPart, roadEndPart)
      shouldNotExist.get should be("Tienumeroa ei ole olemassa, tarkista tiedot")
      RoadAddressDAO.create(ra)
      val roadNumberShouldNotExist = projectService.checkRoadPartsExist(roadNumber, roadStartPart + 1, roadEndPart)
      roadNumberShouldNotExist.get should be("Tiellä ei ole olemassa valittua alkuosaa, tarkista tiedot")
      val endingPartShouldNotExist = projectService.checkRoadPartsExist(roadNumber, roadStartPart, roadEndPart)
      endingPartShouldNotExist.get should be("Tiellä ei ole olemassa valittua loppuosaa, tarkista tiedot")
      RoadAddressDAO.create(rb)
      val allIsOk = projectService.checkRoadPartsExist(roadNumber, roadStartPart, roadEndPart)
      allIsOk should be(None)
    }
  }

  test("check reservability of a road") {
    val roadNumber = 1943845
    val roadStartPart = 1
    val roadEndPart = 2
    val roadlink = RoadLink(12345L, Seq(Point(535605.272, 6982204.22, 85.90899999999965))
      , 540.3960283713503, State, 99, TrafficDirection.AgainstDigitizing, UnknownLinkType, Some("25.06.2015 03:00:00"), Some("vvh_modified"), Map("MUNICIPALITYCODE" -> BigInt.apply(749)),
      InUse, NormalLinkInterface)
    when(mockRoadLinkService.getViiteRoadLinksByLinkIdsFromVVH(any[Set[Long]], any[Boolean],any[Boolean])).thenReturn(Seq(roadlink))
    runWithRollback {
      val id1 = RoadAddressDAO.getNextRoadAddressId
      val ra = Seq(RoadAddress(id1, roadNumber, roadStartPart, RoadType.Unknown, Track.Combined, Discontinuous, 0L, 10L, Some(DateTime.parse("1901-01-01")), None, Option("tester"), 0, 12345L, 0.0, 9.8, SideCode.TowardsDigitizing, 0, (None, None), false,
        Seq(Point(0.0, 0.0), Point(0.0, 9.8)), LinkGeomSource.NormalLinkInterface))
      val reservation = projectService.checkRoadPartsReservable(roadNumber, roadStartPart, roadEndPart)
      reservation.right.get.size should be(0)
      RoadAddressDAO.create(ra)
      val id2 = RoadAddressDAO.getNextRoadAddressId
      val rb = Seq(RoadAddress(id2, roadNumber, roadEndPart, RoadType.Unknown, Track.Combined, Discontinuous, 0L, 10L, Some(DateTime.parse("1901-01-01")), None, Option("tester"), 0, 12345L, 0.0, 9.8, SideCode.TowardsDigitizing, 0, (None, None), false,
        Seq(Point(0.0, 0.0), Point(0.0, 9.8)), LinkGeomSource.NormalLinkInterface))
      RoadAddressDAO.create(rb)
      val reservationAfterB = projectService.checkRoadPartsReservable(roadNumber, roadStartPart, roadEndPart)
      reservationAfterB.right.get.size should be(2)
      reservationAfterB.right.get.map(_.roadNumber).distinct.size should be(1)
      reservationAfterB.right.get.map(_.roadNumber).distinct.head should be(roadNumber)
    }
  }

  test("get the road address project") {
    var count = 0
    runWithRollback {
      val countCurrentProjects = projectService.getRoadAddressAllProjects()
      val addresses: List[ReservedRoadPart] = List(ReservedRoadPart(5: Long, 203: Long, 203: Long, 5: Double, Discontinuity.apply("jatkuva"), 8: Long, None: Option[DateTime], None: Option[DateTime]))
      val roadAddressProject = RoadAddressProject(0, ProjectState.apply(1), "TestProject", "TestUser", DateTime.now(), "TestUser", DateTime.parse("1901-01-01"), DateTime.now(), "Some additional info", addresses, None)
      val id = projectService.createRoadLinkProject(roadAddressProject)._1.id
      val countAfterInsertProjects = projectService.getRoadAddressAllProjects()
      count = countCurrentProjects.size + 1
      countAfterInsertProjects.size should be(count)
      val project = projectService.getRoadAddressSingleProject(id)
      project.size should be(1)
      project.head.name should be("TestProject")
    }
    runWithRollback {
      projectService.getRoadAddressAllProjects().size should be(count - 1)
    }
  }

  test("Check for new roadaddress reservation") {
    var count = 0
    runWithRollback {
      val countCurrentProjects = projectService.getRoadAddressAllProjects()
      val addresses: List[ReservedRoadPart] = List(ReservedRoadPart(5: Long, 203: Long, 203: Long, 5: Double, Discontinuity.apply("jatkuva"), 8: Long, None: Option[DateTime], None: Option[DateTime]))
      val roadAddressProject = RoadAddressProject(0, ProjectState.apply(1), "TestProject", "TestUser", DateTime.now(), "TestUser", DateTime.parse("1901-01-01"), DateTime.now(), "Some additional info", addresses, None)
      val id = projectService.createRoadLinkProject(roadAddressProject)._1.id
      val countAfterInsertProjects = projectService.getRoadAddressAllProjects()
      count = countCurrentProjects.size + 1
      countAfterInsertProjects.size should be(count)
      val project = projectService.getRoadAddressSingleProject(id)
      project.size should be(1)
      project.head.name should be("TestProject")
    }
    runWithRollback {
      projectService.getRoadAddressAllProjects().size should be(count - 1)
    }
  }

  test("get the project with it's reserved road parts") {
    var projectId = 0L
    val roadNumber = 1943845
    val roadPartNumber = 1
    val linkId = 12345L

    runWithRollback {

      //Creation of Test road
      val id = RoadAddressDAO.getNextRoadAddressId
      val ra = Seq(RoadAddress(id, roadNumber, roadPartNumber, RoadType.Unknown, Track.Combined, Discontinuous, 0L, 10L, Some(DateTime.parse("1901-01-01")), None, Option("tester"), 0, linkId, 0.0, 9.8, SideCode.TowardsDigitizing, 0, (None, None), false,
        Seq(Point(0.0, 0.0), Point(0.0, 9.8)), LinkGeomSource.NormalLinkInterface))
      val rl = RoadLink(linkId, ra.head.geometry, 9.8, State, 1, TrafficDirection.BothDirections,
        Motorway, None, None, Map("MUNICIPALITYCODE" -> BigInt(167)))
      when(mockRoadLinkService.getRoadLinksByLinkIdsFromVVH(any[Set[Long]], any[Boolean])).thenReturn(Seq(rl))
      when(mockRoadLinkService.getViiteRoadLinksByLinkIdsFromVVH(any[Set[Long]], any[Boolean], any[Boolean])).thenReturn(Seq(rl))
      RoadAddressDAO.create(ra)

      //Creation of test project with test links
      val project = RoadAddressProject(projectId, ProjectState.Incomplete, "testiprojekti", "Test", DateTime.now(), "Test",
        DateTime.now(), DateTime.now(), "info",
        List(ReservedRoadPart(0: Long, roadNumber: Long, roadPartNumber: Long, 5: Double, Discontinuity.apply("jatkuva"),
          8: Long, None: Option[DateTime], None: Option[DateTime])), None)
      val (proj, projectLink, _, errmsg) = projectService.createRoadLinkProject(project)

      val projectWithReserves = projectService.getProjectsWithReservedRoadParts(proj.id)
      val returnedProject = projectWithReserves._1
      val returnedRoadParts = projectWithReserves._2

      returnedProject.name should be("testiprojekti")
      returnedRoadParts.size should be(1)
      returnedRoadParts.head.roadNumber should be(roadNumber)
    }

  }

  test("get change table test with update change table on every road link change") {
    var count = 0
    val roadLink = RoadLink(5170939L, Seq(Point(535605.272, 6982204.22, 85.90899999999965))
      , 540.3960283713503, State, 99, TrafficDirection.AgainstDigitizing, UnknownLinkType, Some("25.06.2015 03:00:00"), Some("vvh_modified"), Map("MUNICIPALITYCODE" -> BigInt.apply(749)),
      InUse, NormalLinkInterface)
    when(mockRoadLinkService.getViiteRoadLinksByLinkIdsFromVVH(any[Set[Long]], any[Boolean], any[Boolean])).thenReturn(Seq(roadLink))
    runWithRollback {
      val countCurrentProjects = projectService.getRoadAddressAllProjects()
      val id = 0
      val addresses = List(ReservedRoadPart(5: Long, 5: Long, 205: Long, 5: Double, Discontinuity.apply("jatkuva"), 8: Long, None: Option[DateTime], None: Option[DateTime]),
          ReservedRoadPart(5: Long, 5: Long, 206: Long, 5: Double, Discontinuity.apply("jatkuva"), 8: Long, None: Option[DateTime], None: Option[DateTime]))
      val roadAddressProject = RoadAddressProject(id, ProjectState.apply(1), "TestProject", "TestUser", DateTime.now(), "TestUser", DateTime.parse("1901-01-01"), DateTime.now(), "Some additional info", addresses, None)
      val (saved, _, formLines, errMsg) = projectService.createRoadLinkProject(roadAddressProject)
      errMsg should be("ok")
      formLines should have size (2)
      val countAfterInsertProjects = projectService.getRoadAddressAllProjects()
      count = countCurrentProjects.size + 1
      countAfterInsertProjects.size should be(count)
      projectService.projectLinkPublishable(saved.id) should be(false)
      val projectLinks = ProjectDAO.getProjectLinks(saved.id)
      val partitioned = projectLinks.partition(_.roadPartNumber == 205)
      val linkIds205 = partitioned._1.map(_.linkId).toSet
      val linkIds206 = partitioned._2.map(_.linkId).toSet
      reset(mockRoadLinkService)
      when(mockRoadLinkService.getViiteRoadLinksByLinkIdsFromVVH(any[Set[Long]], any[Boolean], any[Boolean])).thenAnswer(
        toMockAnswer(projectLinks, roadLink)
      )

      projectService.updateProjectLinkStatus(saved.id, linkIds205, LinkStatus.Terminated, "-")
      projectService.projectLinkPublishable(saved.id) should be(false)


      projectService.updateProjectLinkStatus(saved.id, linkIds206, LinkStatus.Terminated, "-")
      projectService.projectLinkPublishable(saved.id) should be(true)

      val changeProjectOpt = projectService.getChangeProject(saved.id)
      changeProjectOpt.map(_.changeInfoSeq).getOrElse(Seq()) should have size (5)

      val change = changeProjectOpt.get

      change.changeDate should be(roadAddressProject.startDate.toString("YYYY-MM-DD"))
      change.ely should be(8)
      change.user should be("TestUser")
      change.name should be("TestProject")
      change.changeInfoSeq.foreach(rac => {
        val s = rac.source
        val t = rac.target
        val (sTie, sAosa, sAjr, sAet, sLet) = (s.roadNumber, s.startRoadPartNumber, s.trackCode, s.startAddressM, s.endAddressM)
        val (tTie, tAosa, tAjr, tAet, tLet) = (t.roadNumber, t.startRoadPartNumber, t.trackCode, t.startAddressM, t.endAddressM)
        sTie should be(Some(5))
        sAosa.isEmpty should be(false)
        sAjr.isEmpty should be(false)
        sAet.isEmpty should be(false)
        sLet.isEmpty should be(false)
        tTie should be(None)
        tAosa.isEmpty should be(true)
        tAjr.isEmpty should be(true)
        tAet.isEmpty should be(true)
        tLet.isEmpty should be(true)
      })

      change.changeInfoSeq.foreach(_.changeType should be(AddressChangeType.Termination))
      change.changeInfoSeq.foreach(_.discontinuity should be(Discontinuity.Continuous))
      // TODO: When road types are properly generated
//      change.changeInfoSeq.foreach(_.roadType should be(RoadType.UnknownOwnerRoad))
    }
    runWithRollback {
      projectService.getRoadAddressAllProjects()
    } should have size (count - 1)
  }
  test("add nonexisting roadlink to project") {
    runWithRollback {
      val idr = RoadAddressDAO.getNextRoadAddressId
      val id = Sequences.nextViitePrimaryKeySeqValue
      val rap = RoadAddressProject(id, ProjectState.apply(1), "TestProject", "TestUser", DateTime.parse("2700-01-01"), "TestUser", DateTime.parse("2700-01-01"), DateTime.now(), "Some additional info", List.empty[ReservedRoadPart], None)
      val projectLink = toProjectLink(rap, LinkStatus.New)(RoadAddress(idr, 1943845, 1, RoadType.Unknown, Track.Combined, Discontinuous, 0L, 10L, Some(DateTime.parse("1901-01-01")), Some(DateTime.parse("1902-01-01")), Option("tester"), 0, 12345L, 0.0, 9.8, SideCode.TowardsDigitizing, 0, (None, None), false,
        Seq(Point(0.0, 0.0), Point(0.0, 9.8)), LinkGeomSource.NormalLinkInterface))
      ProjectDAO.createRoadAddressProject(rap)

      val p = ProjectAddressLink(idr, projectLink.linkId, projectLink.geometry,
        1, AdministrativeClass.apply(1), LinkType.apply(1), RoadLinkType.apply(1), ConstructionType.apply(1), projectLink.linkGeomSource, RoadType.PublicUnderConstructionRoad, "", 111, Some(""), Some("vvh_modified"),
        null, projectLink.roadNumber, projectLink.roadPartNumber, 2, -1, projectLink.discontinuity.value,
        projectLink.startAddrMValue, projectLink.endAddrMValue, projectLink.startMValue, projectLink.endMValue,
        projectLink.sideCode,
        projectLink.calibrationPoints._1,
        projectLink.calibrationPoints._2, Anomaly.None, projectLink.lrmPositionId, projectLink.status)

      projectService.addNewLinksToProject(Seq(p), id, projectLink.roadNumber, projectLink.roadPartNumber, projectLink.track.value.toLong, projectLink.discontinuity.value.toLong, projectLink.roadType.value)
      val links= ProjectDAO.getProjectLinks(id)
      links.size should be (1)
    }
  }

  test("add two consecutive roadlinks to project road number & road part") {
    val roadlink = RoadLink(5175306, Seq(Point(535602.222, 6982200.25, 89.9999), Point(535605.272, 6982204.22, 85.90899999999965))
      , 540.3960283713503, State, 99, TrafficDirection.AgainstDigitizing, UnknownLinkType, Some("25.06.2015 03:00:00"), Some("vvh_modified"), Map("MUNICIPALITYCODE" -> BigInt.apply(749)),
      InUse, NormalLinkInterface)
    when(mockRoadLinkService.getViiteRoadLinksByLinkIdsFromVVH(Set(5175306L))).thenReturn(Seq(roadlink))
    runWithRollback {

      val idr1 = RoadAddressDAO.getNextRoadAddressId
      val idr2 = RoadAddressDAO.getNextRoadAddressId
      val idr3 = RoadAddressDAO.getNextRoadAddressId
      val id = Sequences.nextViitePrimaryKeySeqValue
      val rap = RoadAddressProject(id, ProjectState.apply(1), "TestProject", "TestUser", DateTime.parse("2700-01-01"), "TestUser", DateTime.parse("2700-01-01"), DateTime.now(), "Some additional info", List.empty[ReservedRoadPart], None)
      ProjectDAO.createRoadAddressProject(rap)

      val projectLink1 = toProjectLink(rap, LinkStatus.New)(RoadAddress(idr1, 1943845, 1, RoadType.Unknown, Track.Combined, Discontinuous, 0L, 10L, Some(DateTime.parse("1901-01-01")), Some(DateTime.parse("1902-01-01")), Option("tester"), 0, 5175306L, 0.0, 9.8, SideCode.TowardsDigitizing, 0, (None, None), false,
        Seq(Point(535602.222, 6982200.25, 89.9999),Point(535605.272, 6982204.22, 85.90899999999965)), LinkGeomSource.NormalLinkInterface))

      val projectLink2 = toProjectLink(rap, LinkStatus.New)(RoadAddress(idr2, 1943845, 1, RoadType.Unknown, Track.Combined, Discontinuous, 0L, 10L, Some(DateTime.parse("1901-01-01")), Some(DateTime.parse("1902-01-01")), Option("tester"), 0, 1610976L, 0.0, 5.8, SideCode.TowardsDigitizing, 0, (None, None), false,
        Seq(Point(535605.272, 6982204.22, 85.90899999999965), Point(535608.555, 6982204.33, 86.90)), LinkGeomSource.NormalLinkInterface))


      val p1 = ProjectAddressLink(idr1, projectLink1.linkId, projectLink1.geometry,
        1, AdministrativeClass.apply(1), LinkType.apply(1), RoadLinkType.apply(1), ConstructionType.apply(1), projectLink1.linkGeomSource, RoadType.PublicUnderConstructionRoad, "", 111, Some(""), Some("vvh_modified"),
        null, projectLink1.roadNumber, projectLink1.roadPartNumber, 2, -1, projectLink1.discontinuity.value,
        projectLink1.startAddrMValue, projectLink1.endAddrMValue, projectLink1.startMValue, projectLink1.endMValue,
        projectLink1.sideCode,
        projectLink1.calibrationPoints._1,
        projectLink1.calibrationPoints._2, Anomaly.None, projectLink1.lrmPositionId, projectLink1.status)

      val p2 = ProjectAddressLink(idr2, projectLink2.linkId, projectLink2.geometry,
        1, AdministrativeClass.apply(1), LinkType.apply(1), RoadLinkType.apply(1), ConstructionType.apply(1), projectLink2.linkGeomSource, RoadType.PublicUnderConstructionRoad, "", 111, Some(""), Some("vvh_modified"),
        null, projectLink2.roadNumber, projectLink2.roadPartNumber, 2, -1, projectLink2.discontinuity.value,
        projectLink2.startAddrMValue, projectLink2.endAddrMValue, projectLink2.startMValue, projectLink2.endMValue,
        projectLink2.sideCode,
        projectLink2.calibrationPoints._1,
        projectLink2.calibrationPoints._2, Anomaly.None, projectLink2.lrmPositionId, projectLink2.status)

      projectService.addNewLinksToProject(Seq(p1), id, projectLink1.roadNumber, projectLink1.roadPartNumber, projectLink1.track.value.toLong, projectLink1.discontinuity.value.toLong, projectLink1.roadType.value)
      val links= ProjectDAO.getProjectLinks(id)
      links.size should be (1)


      projectService.addNewLinksToProject(Seq(p2), id, projectLink2.roadNumber, projectLink2.roadPartNumber, projectLink2.track.value.toLong, projectLink2.discontinuity.value.toLong, projectLink2.roadType.value)
      val linksAfter = ProjectDAO.getProjectLinks(id)
      linksAfter.size should be (2)
    }
  }

  test("error message when reserving already used road number&part (in other project ids). Empty error message if same road number&part but == proj id ") {
    runWithRollback {
      val idr = RoadAddressDAO.getNextRoadAddressId
      val id = Sequences.nextViitePrimaryKeySeqValue
      val rap = RoadAddressProject(id, ProjectState.apply(1), "TestProject", "TestUser", DateTime.parse("2700-01-01"), "TestUser", DateTime.parse("1972-03-03"), DateTime.parse("2700-01-01"), "Some additional info", List.empty[ReservedRoadPart], None)
      val projectLink = toProjectLink(rap, LinkStatus.New)(RoadAddress(idr, 5, 203, RoadType.Unknown, Track.Combined, Discontinuous, 0L, 10L, Some(DateTime.parse("1901-01-01")), Some(DateTime.parse("1902-01-01")), Option("tester"), 0, 12345L, 0.0, 9.8, SideCode.TowardsDigitizing, 0, (None, None), false,
        Seq(Point(0.0, 0.0), Point(0.0, 9.8)), LinkGeomSource.NormalLinkInterface))
      ProjectDAO.createRoadAddressProject(rap)

      val rap2 = RoadAddressProject(id + 1, ProjectState.apply(1), "TestProject", "TestUser", DateTime.parse("2700-01-01"), "TestUser", DateTime.parse("1972-03-04"), DateTime.parse("2700-01-01"), "Some additional info", List.empty[ReservedRoadPart], None)
      val projectLink2 = toProjectLink(rap2, LinkStatus.New)(RoadAddress(idr, 5, 999, RoadType.Unknown, Track.Combined, Discontinuous, 0L, 10L, Some(DateTime.parse("1901-01-01")), Some(DateTime.parse("1902-01-01")), Option("tester"), 0, 12345L, 0.0, 9.8, SideCode.TowardsDigitizing, 0, (None, None), false,
        Seq(Point(0.0, 0.0), Point(0.0, 9.8)), LinkGeomSource.NormalLinkInterface))
      ProjectDAO.createRoadAddressProject(rap2)

      val projectLink3 = toProjectLink(rap, LinkStatus.New)(RoadAddress(idr, 5, 999, RoadType.Unknown, Track.Combined, Discontinuous, 0L, 10L, Some(DateTime.parse("1901-01-01")), Some(DateTime.parse("1902-01-01")), Option("tester"), 0, 12345L, 0.0, 9.8, SideCode.TowardsDigitizing, 0, (None, None), false,
        Seq(Point(0.0, 0.0), Point(0.0, 9.8)), LinkGeomSource.NormalLinkInterface))

      val p = ProjectAddressLink(idr, projectLink.linkId, projectLink.geometry,
        1, AdministrativeClass.apply(1), LinkType.apply(1), RoadLinkType.apply(1), ConstructionType.apply(1), projectLink.linkGeomSource, RoadType.PublicUnderConstructionRoad, "", 111, Some(""), Some("vvh_modified"),
        null, projectLink.roadNumber, projectLink.roadPartNumber, 2, -1, projectLink.discontinuity.value,
        projectLink.startAddrMValue, projectLink.endAddrMValue, projectLink.startMValue, projectLink.endMValue,
        projectLink.sideCode,
        projectLink.calibrationPoints._1,
        projectLink.calibrationPoints._2, Anomaly.None, projectLink.lrmPositionId, projectLink.status)

      val message1project1 = projectService.addNewLinksToProject(Seq(p), id, projectLink.roadNumber,
        projectLink.roadPartNumber, projectLink.track.value.toLong, projectLink.discontinuity.value.toLong, projectLink.roadType.value).getOrElse("")
      val links = ProjectDAO.getProjectLinks(id)
      links.size should be(0)
      message1project1 should be("TIE 5 OSA 203 on jo olemassa projektin alkupäivänä 03.03.1972, tarkista tiedot") //check that it is reserved in roadaddress table

      val message1project2 = projectService.addNewLinksToProject(Seq(p), id + 1, projectLink2.roadNumber,
        projectLink2.roadPartNumber, projectLink2.track.value.toLong, projectLink2.discontinuity.value.toLong, projectLink2.roadType.value)
      val links2 = ProjectDAO.getProjectLinks(id + 1)
      links2.size should be(1)
      message1project2 should be(None)

      val message2project1 = projectService.addNewLinksToProject(Seq(p), id, projectLink3.roadNumber,
        projectLink3.roadPartNumber, projectLink3.track.value.toLong, projectLink3.discontinuity.value.toLong, projectLink3.roadType.value).getOrElse("")
      val links3 = ProjectDAO.getProjectLinks(id)
      links3.size should be(0)
      message2project1 should be("TIE 5 OSA 999 on jo varattuna projektissa TestProject, tarkista tiedot")
    }
  }

  test("Project link direction change") {
    def prettyPrint(links: List[ProjectLink]) = {

      val sortedLinks = links.sortBy(_.id)
      sortedLinks.foreach{ link =>
        println(s""" ${link.linkId} trackCode ${link.track.value} -> |--- (${link.startAddrMValue}, ${link.endAddrMValue}) ---|  MValue = """ + (link.endMValue-link.startMValue))
      }
      println("\n Total length (0+1/2):" + (sortedLinks.filter(_.track != Track.Combined).map(_.geometryLength).sum/2 +
        sortedLinks.filter(_.track == Track.Combined).map(_.geometryLength).sum))
    }
    def toGeom(json: Option[Any]): List[Point] = {
      json.get.asInstanceOf[List[Map[String, Double]]].map(m => Point(m("x"), m("y"), m("z")))
    }

    runWithRollback {
      val links=ProjectDAO.getProjectLinks(7081807)
      links.nonEmpty should be (true)
      val mappedGeoms = StaticTestData.mappedGeoms(links.map(_.linkId))
      val geomToLinks:List[ProjectLink] = links.map{l =>
        val geom = mappedGeoms(l.linkId)
        l.copy(geometry = geom,
          geometryLength = GeometryUtils.geometryLength(geom),
          endMValue = GeometryUtils.geometryLength(geom)
        )
      }
      ProjectDAO.updateProjectLinksToDB(geomToLinks, "-")

      reset(mockRoadLinkService)
      when(mockRoadLinkService.getViiteRoadLinksByLinkIdsFromVVH(any[Set[Long]], any[Boolean], any[Boolean])).thenAnswer(
        toMockAnswer(geomToLinks.map(toRoadLink))
      )
      projectService.changeDirection(7081807, 77997, 1)
      val changedLinks = ProjectDAO.getProjectLinks(7081807)

      geomToLinks.foreach { l =>
        GeometryUtils.geometryEndpoints(mappedGeoms(l.linkId)) should be (GeometryUtils.geometryEndpoints(l.geometry))
      }
//      prettyPrint(geomToLinks)
//      prettyPrint(changedLinks)

      val linksFirst = links.sortBy(_.id).head
      val linksLast = links.sortBy(_.id).last
      val changedLinksFirst = changedLinks.sortBy(_.id).head
      val changedLinksLast = changedLinks.sortBy(_.id).last

      geomToLinks.sortBy(_.id).zip(changedLinks.sortBy(_.id)).foreach{
        case (oldLink, newLink) =>
          oldLink.startAddrMValue should be ((linksLast.endAddrMValue - newLink.endAddrMValue) +- 1)
          oldLink.endAddrMValue should be ((linksLast.endAddrMValue - newLink.startAddrMValue) +- 1)
          val trackChangeCorrect = (oldLink.track, newLink.track) match {
            case (Track.Combined, Track.Combined) => true
            case (Track.RightSide, Track.LeftSide) => true
            case (Track.LeftSide, Track.RightSide) => true
            case _ => false
          }
          trackChangeCorrect should be (true)
      }

      linksFirst.id should be (changedLinksFirst.id)
      linksLast.id should be (changedLinksLast.id)
      linksLast.geometryLength should be (changedLinks.sortBy(_.id).last.geometryLength)
      linksLast.endMValue should be (changedLinks.sortBy(_.id).last.endMValue)
      linksFirst.endMValue should be (changedLinksFirst.endMValue)
      linksLast.endMValue should be (changedLinksLast.endMValue)
    }
  }

  test("parsePrefillData no-link from vvh") {
    projectService.parsePreFillData(Seq.empty[VVHRoadlink]) should be (Left("Link could not be found in VVH"))
  }

  test("parsePrefillData contains correct info") {
    val attributes1 = Map("ROADNUMBER" -> BigInt(100), "ROADPARTNUMBER" -> BigInt(100))
    val newRoadLink1 = VVHRoadlink(1, 2, List(Point(0.0, 0.0), Point(20.0, 0.0)), AdministrativeClass.apply(1),TrafficDirection.BothDirections, FeatureClass.DrivePath, None, attributes1)
    projectService.parsePreFillData(Seq(newRoadLink1)) should be (Right(PreFillInfo(100,100)))
  }

  test("parsePrefillData incomplete data") {
    val attributes1 = Map("ROADNUMBER" -> BigInt(2))
    val newRoadLink1 = VVHRoadlink(1, 2, List(Point(0.0, 0.0), Point(20.0, 0.0)), AdministrativeClass.apply(1),TrafficDirection.BothDirections, FeatureClass.DrivePath, None, attributes1)
    projectService.parsePreFillData(Seq(newRoadLink1)) should be (Left("Link does not contain valid prefill info"))
  }

  test("changing project ELY") {
    runWithRollback {
      val roadAddressProject = RoadAddressProject(0, ProjectState.apply(1), "TestProject", "TestUser", DateTime.now(), "TestUser", DateTime.parse("1901-01-01"), DateTime.now(), "Some additional info", List.empty[ReservedRoadPart], None, Some(-1L))
      val (project, projLinkOpt, formLines, str) = projectService.createRoadLinkProject(roadAddressProject)
      project.ely.get should be(-1)
      val result = projectService.setProjectEly(project.id, 2)
      result should be (None)
      val result2 = projectService.setProjectEly(project.id, 2)
      result2 should be (None)
      val result3 = projectService.setProjectEly(project.id, 3)
      result3.isEmpty should be (false)
    }
  }

  test("Project link direction change should remain after adding new links") {
    runWithRollback {
      sqlu"DELETE FROM ROAD_ADDRESS WHERE ROAD_NUMBER=75 AND ROAD_PART_NUMBER=2".execute
      val id = Sequences.nextViitePrimaryKeySeqValue
      val rap = RoadAddressProject(id, ProjectState.apply(1), "TestProject", "TestUser", DateTime.parse("1901-01-01"), "TestUser", DateTime.parse("1901-01-01"), DateTime.now(), "Some additional info", List.empty, None)
      ProjectDAO.createRoadAddressProject(rap)

      val points5176552 = "[{\"x\":537869.292,\"y\":6997722.466,\"z\":110.39800000000105},"+
        "{\"x\":538290.056,\"y\":6998265.169,\"z\":85.4429999999993}]"
      val points5176512 = "[{\"x\":537152.306,\"y\":6996873.826,\"z\":108.27700000000186}," +
        "{\"x\":537869.292,\"y\":6997722.466,\"z\":110.39800000000105}]"
      val oldgeom512 = JSON.parseFull(points5176512).get.asInstanceOf[List[Map[String, Double]]].map(m => Point(m("x"), m("y"), m("z")))
      val oldgeom552 = JSON.parseFull(points5176552).get.asInstanceOf[List[Map[String, Double]]].map(m => Point(m("x"), m("y"), m("z")))

      val geometries = StaticTestData.mappedGeoms(Set(5176552, 5176512))
      val geom512 = geometries(5176512)
      val geom552 = geometries(5176552)

      oldgeom512 should be (geom512)
      oldgeom552 should be (geom552)
      val addProjectAddressLink512 = ProjectAddressLink(NewRoadAddress, 5176512, geom512, GeometryUtils.geometryLength(geom512),
        State, Motorway, RoadLinkType.NormalRoadLinkType, ConstructionType.InUse, LinkGeomSource.NormalLinkInterface,
        RoadType.PublicRoad, "X", 749, None, None, Map.empty, 75, 2, 0L, 8L, 5L, 0L, 0L, 0.0, GeometryUtils.geometryLength(geom512),
        SideCode.TowardsDigitizing, None, None, Anomaly.None, 0L, LinkStatus.New)
      val addProjectAddressLink552 = ProjectAddressLink(NewRoadAddress, 5176552, geom552, GeometryUtils.geometryLength(geom552),
        State, Motorway, RoadLinkType.NormalRoadLinkType, ConstructionType.InUse, LinkGeomSource.NormalLinkInterface,
        RoadType.PublicRoad, "X", 749, None, None, Map.empty, 75, 2, 0L, 8L, 5L, 0L, 0L, 0.0, GeometryUtils.geometryLength(geom552),
        SideCode.TowardsDigitizing, None, None, Anomaly.None, 0L, LinkStatus.New)
      val addresses = Seq(addProjectAddressLink512, addProjectAddressLink552)
      when(mockRoadLinkService.getViiteRoadLinksByLinkIdsFromVVH(addresses.map(_.linkId).toSet, false, false)).thenReturn(addresses.map(toRoadLink))
      projectService.addNewLinksToProject(addresses, id, 75, 2, 0L, 5L, 5L) should be (None)
      val links=ProjectDAO.getProjectLinks(id)
      links.map(_.linkId).toSet should be (addresses.map(_.linkId).toSet)
      val sideCodes = links.map(l => l.id -> l.sideCode).toMap
      projectService.changeDirection(id, 75, 2) should be (None)
      val changedLinks = ProjectDAO.getProjectLinksById(links.map{l => l.id})
      changedLinks.foreach(cl => cl.sideCode should not be (sideCodes(cl.id)))

      val geom584 = StaticTestData.mappedGeoms(Seq(5176584L)).values.head
      val addProjectAddressLink584 = ProjectAddressLink(NewRoadAddress, 5176584, geom584, GeometryUtils.geometryLength(geom584),
        State, Motorway, RoadLinkType.NormalRoadLinkType, ConstructionType.InUse, LinkGeomSource.NormalLinkInterface,
        RoadType.PublicRoad, "X", 749, None, None, Map.empty, 75, 2, 0L, 8L, 5L, 0L, 0L, 0.0, GeometryUtils.geometryLength(geom584),
        SideCode.TowardsDigitizing, None, None, Anomaly.None, 0L, LinkStatus.New)

      when(mockRoadLinkService.getViiteRoadLinksByLinkIdsFromVVH(addresses.map(_.linkId).toSet, false, false)).thenReturn(addresses.map(toRoadLink))
      projectService.addNewLinksToProject(Seq(addProjectAddressLink584), id, 75, 2, 0L, 5L, 5L) should be (None)

      val linksAfter=ProjectDAO.getProjectLinks(id)
      linksAfter should have size (links.size + 1)
      linksAfter.find(_.linkId == addProjectAddressLink584.linkId).map(_.sideCode) should be (Some(AgainstDigitizing))
      linksAfter.find(_.linkId == 5176512).get.endAddrMValue should be (2003)
      linksAfter.find(_.linkId == 5176512).get.startAddrMValue should be (892)
      linksAfter.find(_.linkId == 5176584).get.startAddrMValue should be (0)
    }
  }

  test("Project links direction change shouldn't work due to unchanged links on road"){
    runWithRollback {
      sqlu"DELETE FROM ROAD_ADDRESS WHERE ROAD_NUMBER=75 AND ROAD_PART_NUMBER=2".execute
      val id = Sequences.nextViitePrimaryKeySeqValue
      val rap = RoadAddressProject(id, ProjectState.apply(1), "TestProject", "TestUser", DateTime.parse("1901-01-01"), "TestUser", DateTime.parse("1901-01-01"), DateTime.now(), "Some additional info", List.empty, None)
      ProjectDAO.createRoadAddressProject(rap)

<<<<<<< HEAD
      val points5176552 = "[{\"x\":537869.292,\"y\":6997722.466,\"z\":110.39800000000105}," +
        "{\"x\":538290.056,\"y\":6998265.169,\"z\":85.4429999999993}]"
      val points5176512 = "[{\"x\":537152.306,\"y\":6996873.826,\"z\":108.27700000000186}," +
        "{\"x\":537869.292,\"y\":6997722.466,\"z\":110.39800000000105}]"
      val geom512 = JSON.parseFull(points5176512).get.asInstanceOf[List[Map[String, Double]]].map(m => Point(m("x"), m("y"), m("z")))
      val geom552 = JSON.parseFull(points5176552).get.asInstanceOf[List[Map[String, Double]]].map(m => Point(m("x"), m("y"), m("z")))
=======
      val geometries = StaticTestData.mappedGeoms(Set(5176552, 5176512, 5176584))
      val geom512 = geometries(5176512)
      val geom552 = geometries(5176552)
>>>>>>> c7ec92c1

      val addProjectAddressLink512 = ProjectAddressLink(NewRoadAddress, 5176512, geom512, GeometryUtils.geometryLength(geom512),
        State, Motorway, RoadLinkType.NormalRoadLinkType, ConstructionType.InUse, LinkGeomSource.NormalLinkInterface,
        RoadType.PublicRoad, "X", 749, None, None, Map.empty, 75, 2, 0L, 8L, 5L, 0L, 0L, 0.0, GeometryUtils.geometryLength(geom512),
        SideCode.TowardsDigitizing, None, None, Anomaly.None, 0L, LinkStatus.New)
      val addProjectAddressLink552 = ProjectAddressLink(NewRoadAddress, 5176552, geom552, GeometryUtils.geometryLength(geom552),
        State, Motorway, RoadLinkType.NormalRoadLinkType, ConstructionType.InUse, LinkGeomSource.NormalLinkInterface,
        RoadType.PublicRoad, "X", 749, None, None, Map.empty, 75, 2, 0L, 8L, 5L, 0L, 0L, 0.0, GeometryUtils.geometryLength(geom552),
        SideCode.TowardsDigitizing, None, None, Anomaly.None, 0L, LinkStatus.New)
      val addresses = Seq(addProjectAddressLink512, addProjectAddressLink552)
      when(mockRoadLinkService.getViiteRoadLinksByLinkIdsFromVVH(addresses.map(_.linkId).toSet, false, false)).thenReturn(addresses.map(toRoadLink))
      projectService.addNewLinksToProject(addresses, id, 75, 2, 0L, 5L, 5L) should be(None)
      val links = ProjectDAO.getProjectLinks(id)
      ProjectDAO.updateProjectLinkStatus(Set(links.head.id), LinkStatus.UnChanged, "test")
      links.map(_.linkId).toSet should be(addresses.map(_.linkId).toSet)
      val result = projectService.changeDirection(id, 75, 2)
      result should be (Some("Tieosalle ei voi tehdä kasvusuunnan kääntöä, koska tieosalla on linkkejä, jotka on tässä projektissa määritelty säilymään ennallaan."))
    }
  }

<<<<<<< HEAD
=======
  test("Growing direction should be same after adding new links to a reserved part") {
    runWithRollback {

      def toGeom(json: Option[Any]): List[Point] = {
        json.get.asInstanceOf[List[Map[String, Double]]].map(m => Point(m("x"), m("y"), m("z")))
      }

      val id = Sequences.nextViitePrimaryKeySeqValue
      val reservedRoadPart1 = ReservedRoadPart(164, 77, 35, 5405, Discontinuity.EndOfRoad, 8, None, None)
      val rap = RoadAddressProject(id, ProjectState.apply(1), "TestProject", "TestUser", DateTime.now(), "TestUser", DateTime.now(), DateTime.now(), "Some additional info", Seq(reservedRoadPart1), None)
      ProjectDAO.createRoadAddressProject(rap)
      val addressesOnPart = RoadAddressDAO.fetchByRoadPart(77, 35, false)
      ProjectDAO.create(addressesOnPart.map(address => {
        toProjectLink(rap, LinkStatus.NotHandled)(address)
      }))

      val linksBefore = ProjectDAO.fetchByProjectNewRoadPart(77, 35, id, false).groupBy(_.linkId).map(_._2.head).toList

      val points5170271 = "[ {\"x\": 530492.408, \"y\": 6994103.892, \"z\": 114.60400000000664},{\"x\": 530490.492, \"y\": 6994104.815, \"z\": 114.63800000000629},{\"x\": 530459.903, \"y\": 6994118.958, \"z\": 114.97299999999814},{\"x\": 530427.446, \"y\": 6994134.189, \"z\": 115.30400000000373},{\"x\": 530392.422, \"y\": 6994153.545, \"z\": 115.721000000005},{\"x\": 530385.114, \"y\": 6994157.976, \"z\": 115.71099999999569},{\"x\": 530381.104, \"y\": 6994161.327, \"z\": 115.77000000000407},{\"x\": 530367.101, \"y\": 6994170.075, \"z\": 115.93099999999686},{\"x\": 530330.275, \"y\": 6994195.603, \"z\": 116.37200000000303}]"
      val points5170414 = "[ {\"x\": 531540.842, \"y\": 6993806.017, \"z\": 114.1530000000057},{\"x\": 531515.135, \"y\": 6993815.644, \"z\": 114.74400000000605}]"
      val points5170067 = "[ {\"x\": 529169.924, \"y\": 6994631.929, \"z\": 121.52999999999884},{\"x\": 529158.557, \"y\": 6994635.609, \"z\": 121.47999999999593},{\"x\": 529149.47, \"y\": 6994638.618, \"z\": 121.43300000000454}]"
      val points5170066 = "[ {\"x\": 529149.47, \"y\": 6994638.618, \"z\": 121.43300000000454},{\"x\": 529147.068, \"y\": 6994639.416, \"z\": 121.45200000000477},{\"x\": 529142.91, \"y\": 6994640.794, \"z\": 121.41700000000128},{\"x\": 529116.198, \"y\": 6994650.179, \"z\": 121.32600000000093},{\"x\": 529099.946, \"y\": 6994655.993, \"z\": 121.2670000000071}]"
      val points5170074 = "[ {\"x\": 528982.934, \"y\": 6994703.835, \"z\": 120.9030000000057},{\"x\": 528972.656, \"y\": 6994708.219, \"z\": 120.87699999999313},{\"x\": 528948.747, \"y\": 6994719.171, \"z\": 120.72999999999593},{\"x\": 528924.998, \"y\": 6994730.062, \"z\": 120.64500000000407},{\"x\": 528915.753, \"y\": 6994734.337, \"z\": 120.62799999999697}]"
      val points5170057 = "[ {\"x\": 529099.946, \"y\": 6994655.993, \"z\": 121.2670000000071},{\"x\": 529090.588, \"y\": 6994659.353, \"z\": 121.22400000000198},{\"x\": 529065.713, \"y\": 6994668.98, \"z\": 121.1469999999972},{\"x\": 529037.245, \"y\": 6994680.687, \"z\": 121.11000000000058},{\"x\": 529015.841, \"y\": 6994689.617, \"z\": 121.03100000000268},{\"x\": 528994.723, \"y\": 6994698.806, \"z\": 120.93499999999767},{\"x\": 528982.934, \"y\": 6994703.835, \"z\": 120.9030000000057}]"
      val points5170208 = "[ {\"x\": 531208.529, \"y\": 6993930.35, \"z\": 113.57600000000093},{\"x\": 531206.956, \"y\": 6993930.852, \"z\": 113.52400000000489},{\"x\": 531206.551, \"y\": 6993930.982, \"z\": 113.51799999999639},{\"x\": 531152.258, \"y\": 6993947.596, \"z\": 112.50900000000547},{\"x\": 531097.601, \"y\": 6993961.148, \"z\": 111.63300000000163},{\"x\": 531035.674, \"y\": 6993974.085, \"z\": 111.00199999999313},{\"x\": 531000.05, \"y\": 6993980.598, \"z\": 110.81100000000151},{\"x\": 530972.845, \"y\": 6993985.159, \"z\": 110.65600000000268}]"
      val points5170419 = "[ {\"x\": 531580.116, \"y\": 6993791.375, \"z\": 113.05299999999988},{\"x\": 531559.788, \"y\": 6993798.928, \"z\": 113.63000000000466}]"
      val points5170105 = "[ {\"x\": 528699.202, \"y\": 6994841.305, \"z\": 119.86999999999534},{\"x\": 528679.331, \"y\": 6994852.48, \"z\": 119.7390000000014},{\"x\": 528655.278, \"y\": 6994865.047, \"z\": 119.68700000000536},{\"x\": 528627.407, \"y\": 6994880.448, \"z\": 119.5679999999993},{\"x\": 528605.245, \"y\": 6994891.79, \"z\": 119.5219999999972},{\"x\": 528580.964, \"y\": 6994906.041, \"z\": 119.48200000000361}]"
      val points5170278 = "[ {\"x\": 530685.408, \"y\": 6994033.6, \"z\": 112.65899999999965},{\"x\": 530681.24, \"y\": 6994034.74, \"z\": 112.66800000000512},{\"x\": 530639.419, \"y\": 6994047.211, \"z\": 113.10400000000664},{\"x\": 530635.275, \"y\": 6994048.447, \"z\": 113.14400000000023},{\"x\": 530624.882, \"y\": 6994051.624, \"z\": 113.22599999999511},{\"x\": 530603.496, \"y\": 6994059.168, \"z\": 113.48699999999371},{\"x\": 530570.252, \"y\": 6994070.562, \"z\": 113.73600000000442},{\"x\": 530537.929, \"y\": 6994083.499, \"z\": 114.09399999999732},{\"x\": 530512.29, \"y\": 6994094.305, \"z\": 114.38899999999558},{\"x\": 530508.822, \"y\": 6994095.977, \"z\": 114.39999999999418}]"
      val points5170104 = "[ {\"x\": 528833.042, \"y\": 6994773.324, \"z\": 120.32499999999709},{\"x\": 528806.698, \"y\": 6994786.487, \"z\": 120.21099999999569},{\"x\": 528778.343, \"y\": 6994800.373, \"z\": 120.12699999999313},{\"x\": 528754.485, \"y\": 6994812.492, \"z\": 120.03200000000652},{\"x\": 528728.694, \"y\": 6994826.297, \"z\": 119.9210000000021},{\"x\": 528710.804, \"y\": 6994835.775, \"z\": 119.86599999999453},{\"x\": 528700.208, \"y\": 6994840.792, \"z\": 119.8640000000014},{\"x\": 528699.202, \"y\": 6994841.305, \"z\": 119.86999999999534}]"
      val points5170250 = "[ {\"x\": 530972.845, \"y\": 6993985.159, \"z\": 110.65600000000268},{\"x\": 530934.626, \"y\": 6993989.73, \"z\": 110.67999999999302},{\"x\": 530884.749, \"y\": 6993996.905, \"z\": 110.87300000000687},{\"x\": 530849.172, \"y\": 6994001.746, \"z\": 111.07600000000093},{\"x\": 530787.464, \"y\": 6994011.154, \"z\": 111.68300000000454}]"
      val points5170274 = "[ {\"x\": 530508.822, \"y\": 6994095.977, \"z\": 114.39999999999418},{\"x\": 530492.408, \"y\": 6994103.892, \"z\": 114.60400000000664}]"
      val points5170253 = "[ {\"x\": 530787.464, \"y\": 6994011.154, \"z\": 111.68300000000454},{\"x\": 530735.969, \"y\": 6994021.569, \"z\": 112.14800000000105},{\"x\": 530685.408, \"y\": 6994033.6, \"z\": 112.65899999999965}]"
      val points5170071 = "[ {\"x\": 528915.753, \"y\": 6994734.337, \"z\": 120.62799999999697},{\"x\": 528870.534, \"y\": 6994755.246, \"z\": 120.46899999999732},{\"x\": 528853.387, \"y\": 6994763.382, \"z\": 120.41899999999441}]"
      val points5170200 = "[ {\"x\": 531515.135, \"y\": 6993815.644, \"z\": 114.74400000000605},{\"x\": 531490.088, \"y\": 6993825.357, \"z\": 115.1469999999972},{\"x\": 531434.788, \"y\": 6993847.717, \"z\": 115.81100000000151},{\"x\": 531382.827, \"y\": 6993867.291, \"z\": 115.9320000000007},{\"x\": 531341.785, \"y\": 6993883.123, \"z\": 115.70500000000175},{\"x\": 531279.229, \"y\": 6993906.106, \"z\": 114.83800000000338},{\"x\": 531263.983, \"y\": 6993911.659, \"z\": 114.55400000000373},{\"x\": 531244.769, \"y\": 6993918.512, \"z\": 114.25299999999697},{\"x\": 531235.891, \"y\": 6993921.64, \"z\": 114.028999999995},{\"x\": 531208.529, \"y\": 6993930.35, \"z\": 113.57600000000093}]"
      val points5167598 = "[ {\"x\": 528349.166, \"y\": 6995051.88, \"z\": 119.27599999999802},{\"x\": 528334.374, \"y\": 6995062.151, \"z\": 119.37900000000081},{\"x\": 528318.413, \"y\": 6995072.576, \"z\": 119.49800000000687},{\"x\": 528296.599, \"y\": 6995087.822, \"z\": 119.59200000000419},{\"x\": 528278.343, \"y\": 6995100.519, \"z\": 119.69999999999709},{\"x\": 528232.133, \"y\": 6995133.027, \"z\": 119.97299999999814},{\"x\": 528212.343, \"y\": 6995147.292, \"z\": 120.07700000000477},{\"x\": 528190.409, \"y\": 6995162.14, \"z\": 120.19000000000233},{\"x\": 528161.952, \"y\": 6995182.369, \"z\": 120.3579999999929},{\"x\": 528137.864, \"y\": 6995199.658, \"z\": 120.34200000000419},{\"x\": 528105.957, \"y\": 6995221.607, \"z\": 120.3530000000028}]"
      val points5170095 = "[ {\"x\": 528580.964, \"y\": 6994906.041, \"z\": 119.48200000000361},{\"x\": 528562.314, \"y\": 6994917.077, \"z\": 119.4030000000057},{\"x\": 528545.078, \"y\": 6994926.326, \"z\": 119.37200000000303},{\"x\": 528519.958, \"y\": 6994942.165, \"z\": 119.23099999999977},{\"x\": 528497.113, \"y\": 6994955.7, \"z\": 119.18600000000151},{\"x\": 528474.271, \"y\": 6994969.872, \"z\": 119.07200000000012},{\"x\": 528452.7, \"y\": 6994983.398, \"z\": 119.05400000000373},{\"x\": 528435.576, \"y\": 6994994.982, \"z\": 119.01900000000023},{\"x\": 528415.274, \"y\": 6995007.863, \"z\": 119.0460000000021},{\"x\": 528398.486, \"y\": 6995018.309, \"z\": 119.07399999999325},{\"x\": 528378.206, \"y\": 6995031.988, \"z\": 119.12799999999697},{\"x\": 528355.441, \"y\": 6995047.458, \"z\": 119.2390000000014},{\"x\": 528349.166, \"y\": 6995051.88, \"z\": 119.27599999999802}]"
      val points5170060 = "[ {\"x\": 528853.387, \"y\": 6994763.382, \"z\": 120.41899999999441},{\"x\": 528843.513, \"y\": 6994768.09, \"z\": 120.37399999999616},{\"x\": 528833.042, \"y\": 6994773.324, \"z\": 120.32499999999709}]"
      val points5169973 = "[ {\"x\": 530293.785, \"y\": 6994219.573, \"z\": 116.8070000000007},{\"x\": 530284.91, \"y\": 6994225.31, \"z\": 116.93399999999383},{\"x\": 530236.998, \"y\": 6994260.627, \"z\": 117.38700000000244},{\"x\": 530201.104, \"y\": 6994288.586, \"z\": 117.58599999999569},{\"x\": 530151.371, \"y\": 6994326.968, \"z\": 117.95799999999872},{\"x\": 530124.827, \"y\": 6994345.782, \"z\": 118.0399999999936},{\"x\": 530085.669, \"y\": 6994374.285, \"z\": 118.43399999999383},{\"x\": 530046.051, \"y\": 6994399.019, \"z\": 118.89900000000489},{\"x\": 530004.759, \"y\": 6994422.268, \"z\": 119.39900000000489}]"
      val points5170344 = "[ {\"x\": 531642.975, \"y\": 6993763.489, \"z\": 110.8579999999929},{\"x\": 531600.647, \"y\": 6993781.993, \"z\": 112.40600000000268},{\"x\": 531580.116, \"y\": 6993791.375, \"z\": 113.05299999999988}]"
      val points5170036 = "[ {\"x\": 530004.759, \"y\": 6994422.268, \"z\": 119.39900000000489},{\"x\": 529971.371, \"y\": 6994440.164, \"z\": 119.82799999999406},{\"x\": 529910.61, \"y\": 6994469.099, \"z\": 120.69400000000314},{\"x\": 529849.474, \"y\": 6994494.273, \"z\": 121.42600000000675},{\"x\": 529816.479, \"y\": 6994506.294, \"z\": 121.8350000000064},{\"x\": 529793.423, \"y\": 6994513.982, \"z\": 122.00699999999779},{\"x\": 529746.625, \"y\": 6994527.76, \"z\": 122.31900000000314},{\"x\": 529708.779, \"y\": 6994537.658, \"z\": 122.49700000000303},{\"x\": 529696.431, \"y\": 6994540.722, \"z\": 122.54099999999744},{\"x\": 529678.274, \"y\": 6994544.52, \"z\": 122.57200000000012},{\"x\": 529651.158, \"y\": 6994549.764, \"z\": 122.63700000000244},{\"x\": 529622.778, \"y\": 6994555.281, \"z\": 122.65899999999965},{\"x\": 529605.13, \"y\": 6994557.731, \"z\": 122.6929999999993},{\"x\": 529530.471, \"y\": 6994567.94, \"z\": 122.75500000000466},{\"x\": 529502.649, \"y\": 6994571.568, \"z\": 122.74199999999837}]"
      val points5170418 = "[ {\"x\": 531559.788, \"y\": 6993798.928, \"z\": 113.63000000000466},{\"x\": 531558.07, \"y\": 6993799.566, \"z\": 113.67799999999988},{\"x\": 531540.842, \"y\": 6993806.017, \"z\": 114.1530000000057}]"
      val points5170114 = "[ {\"x\": 532675.864, \"y\": 6993667.121, \"z\": 119.63899999999558},{\"x\": 532585, \"y\": 6993623.826, \"z\": 119.29899999999907},{\"x\": 532524.074, \"y\": 6993601.11, \"z\": 119.1420000000071},{\"x\": 532471.813, \"y\": 6993584.678, \"z\": 118.99300000000221},{\"x\": 532432.652, \"y\": 6993575.034, \"z\": 118.85099999999511},{\"x\": 532390.813, \"y\": 6993567.143, \"z\": 118.47699999999895},{\"x\": 532344.481, \"y\": 6993559.882, \"z\": 117.69999999999709},{\"x\": 532300.07, \"y\": 6993555.626, \"z\": 116.75400000000081},{\"x\": 532254.457, \"y\": 6993553.43, \"z\": 115.49499999999534},{\"x\": 532213.217, \"y\": 6993553.879, \"z\": 114.13999999999942},{\"x\": 532166.868, \"y\": 6993558.077, \"z\": 112.27599999999802},{\"x\": 532123.902, \"y\": 6993564.359, \"z\": 110.53599999999278},{\"x\": 532078.039, \"y\": 6993574.524, \"z\": 108.90499999999884},{\"x\": 532026.264, \"y\": 6993589.43, \"z\": 107.60099999999511},{\"x\": 531990.015, \"y\": 6993602.5, \"z\": 106.84299999999348},{\"x\": 531941.753, \"y\": 6993623.417, \"z\": 106.15499999999884},{\"x\": 531885.2, \"y\": 6993648.616, \"z\": 105.94100000000617},{\"x\": 531847.551, \"y\": 6993667.432, \"z\": 106.03100000000268},{\"x\": 531829.085, \"y\": 6993676.017, \"z\": 106.096000000005},{\"x\": 531826.495, \"y\": 6993677.286, \"z\": 106.17600000000675},{\"x\": 531795.338, \"y\": 6993692.819, \"z\": 106.59100000000035},{\"x\": 531750.277, \"y\": 6993714.432, \"z\": 107.46099999999569},{\"x\": 531702.109, \"y\": 6993736.085, \"z\": 108.73500000000058},{\"x\": 531652.731, \"y\": 6993759.226, \"z\": 110.49000000000524},{\"x\": 531642.975, \"y\": 6993763.489, \"z\": 110.8579999999929}]"
      val points5170266 = "[ {\"x\": 530330.275, \"y\": 6994195.603, \"z\": 116.37200000000303},{\"x\": 530328.819, \"y\": 6994196.919, \"z\": 116.34900000000198},{\"x\": 530293.785, \"y\": 6994219.573, \"z\": 116.8070000000007}]"
      val points5170076 = "[ {\"x\": 529502.649, \"y\": 6994571.568, \"z\": 122.74199999999837},{\"x\": 529488.539, \"y\": 6994573.408, \"z\": 122.75999999999476},{\"x\": 529461.147, \"y\": 6994576.534, \"z\": 122.63099999999395},{\"x\": 529432.538, \"y\": 6994579.398, \"z\": 122.49700000000303},{\"x\": 529402.112, \"y\": 6994583.517, \"z\": 122.36199999999371},{\"x\": 529383.649, \"y\": 6994585.553, \"z\": 122.22500000000582},{\"x\": 529366.46, \"y\": 6994587.58, \"z\": 122.16700000000128},{\"x\": 529340.392, \"y\": 6994591.142, \"z\": 122.0679999999993},{\"x\": 529316.184, \"y\": 6994596.203, \"z\": 121.92500000000291},{\"x\": 529292.004, \"y\": 6994600.827, \"z\": 121.79200000000128},{\"x\": 529274.998, \"y\": 6994603.419, \"z\": 121.74300000000221},{\"x\": 529245.538, \"y\": 6994610.622, \"z\": 121.74899999999616},{\"x\": 529215.54, \"y\": 6994618.628, \"z\": 121.68499999999767},{\"x\": 529200.025, \"y\": 6994623.205, \"z\": 121.58400000000256},{\"x\": 529182.346, \"y\": 6994628.596, \"z\": 121.5109999999986},{\"x\": 529172.437, \"y\": 6994631.118, \"z\": 121.50999999999476},{\"x\": 529169.924, \"y\": 6994631.929, \"z\": 121.52999999999884}]"
      val points5171309 = "[ {\"x\": 532675.864, \"y\": 6993667.121, \"z\": 119.63899999999558},{\"x\": 532683.902, \"y\": 6993675.669, \"z\": 119.55599999999686},{\"x\": 532705.617, \"y\": 6993689.231, \"z\": 119.68700000000536},{\"x\": 532738.146, \"y\": 6993711.117, \"z\": 120.0170000000071},{\"x\": 532746.793, \"y\": 6993717.431, \"z\": 120.10199999999895}]"
      val points5171311 = "[ {\"x\": 532746.793, \"y\": 6993717.431, \"z\": 120.10199999999895},{\"x\": 532772.872, \"y\": 6993736.47, \"z\": 120.65099999999802},{\"x\": 532796.699, \"y\": 6993755.46, \"z\": 121.12600000000384},{\"x\": 532823.779, \"y\": 6993779.309, \"z\": 121.846000000005},{\"x\": 532851.887, \"y\": 6993806.211, \"z\": 122.5},{\"x\": 532872.336, \"y\": 6993827.537, \"z\": 123.10000000000582},{\"x\": 532888.184, \"y\": 6993844.293, \"z\": 123.59900000000198}]"
      val points5171041 = "[ {\"x\": 532900.164, \"y\": 6993858.933, \"z\": 123.9600000000064},{\"x\": 532900.464, \"y\": 6993859.263, \"z\": 123.96099999999569},{\"x\": 532913.982, \"y\": 6993873.992, \"z\": 124.37900000000081},{\"x\": 532945.588, \"y\": 6993907.014, \"z\": 125.26499999999942},{\"x\": 532967.743, \"y\": 6993930.553, \"z\": 125.91099999999278}]"
      val points5171044 = "[ {\"x\": 532888.184, \"y\": 6993844.293, \"z\": 123.59900000000198},{\"x\": 532895.422, \"y\": 6993852.852, \"z\": 123.8179999999993},{\"x\": 532900.164, \"y\": 6993858.933, \"z\": 123.9600000000064}]"
      val points5171310 = "[ {\"x\": 532752.967, \"y\": 6993710.487, \"z\": 120.50299999999697},{\"x\": 532786.845, \"y\": 6993735.945, \"z\": 121.07200000000012},{\"x\": 532821.582, \"y\": 6993764.354, \"z\": 121.84900000000198},{\"x\": 532852.237, \"y\": 6993791.247, \"z\": 122.63400000000547},{\"x\": 532875.743, \"y\": 6993813.072, \"z\": 123.15700000000652},{\"x\": 532895.051, \"y\": 6993834.921, \"z\": 123.71400000000722}]"
      val points5171042 = "[ {\"x\": 532895.051, \"y\": 6993834.921, \"z\": 123.71400000000722},{\"x\": 532904.782, \"y\": 6993844.523, \"z\": 123.94599999999627},{\"x\": 532911.053, \"y\": 6993850.749, \"z\": 124.0789999999979}]"
      val points5171040 = "[ {\"x\": 532911.053, \"y\": 6993850.749, \"z\": 124.0789999999979},{\"x\": 532915.004, \"y\": 6993854.676, \"z\": 124.16400000000431},{\"x\": 532934.432, \"y\": 6993875.496, \"z\": 124.625},{\"x\": 532952.144, \"y\": 6993896.59, \"z\": 125.21799999999348},{\"x\": 532976.907, \"y\": 6993922.419, \"z\": 125.43700000000536}]"
      val points5171308 = "[ {\"x\": 532675.864, \"y\": 6993667.121, \"z\": 119.63899999999558},{\"x\": 532706.975, \"y\": 6993682.696, \"z\": 119.89999999999418},{\"x\": 532731.983, \"y\": 6993696.366, \"z\": 120.1820000000007},{\"x\": 532752.967, \"y\": 6993710.487, \"z\": 120.50299999999697}]"

      val geom5170271 = toGeom(JSON.parseFull(points5170271))
      val geom5170414 = toGeom(JSON.parseFull(points5170414))
      val geom5170067 = toGeom(JSON.parseFull(points5170067))
      val geom5170066 = toGeom(JSON.parseFull(points5170066))
      val geom5170074 = toGeom(JSON.parseFull(points5170074))
      val geom5170057 = toGeom(JSON.parseFull(points5170057))
      val geom5170208 = toGeom(JSON.parseFull(points5170208))
      val geom5170419 = toGeom(JSON.parseFull(points5170419))
      val geom5170105 = toGeom(JSON.parseFull(points5170105))
      val geom5170278 = toGeom(JSON.parseFull(points5170278))
      val geom5170104 = toGeom(JSON.parseFull(points5170104))
      val geom5170250 = toGeom(JSON.parseFull(points5170250))
      val geom5170274 = toGeom(JSON.parseFull(points5170274))
      val geom5170253 = toGeom(JSON.parseFull(points5170253))
      val geom5170071 = toGeom(JSON.parseFull(points5170071))
      val geom5170200 = toGeom(JSON.parseFull(points5170200))
      val geom5167598 = toGeom(JSON.parseFull(points5167598))
      val geom5170095 = toGeom(JSON.parseFull(points5170095))
      val geom5170060 = toGeom(JSON.parseFull(points5170060))
      val geom5169973 = toGeom(JSON.parseFull(points5169973))
      val geom5170344 = toGeom(JSON.parseFull(points5170344))
      val geom5170036 = toGeom(JSON.parseFull(points5170036))
      val geom5170418 = toGeom(JSON.parseFull(points5170418))
      val geom5170114 = toGeom(JSON.parseFull(points5170114))
      val geom5170266 = toGeom(JSON.parseFull(points5170266))
      val geom5170076 = toGeom(JSON.parseFull(points5170076))
      val geom5171309 = toGeom(JSON.parseFull(points5171309))
      val geom5171311 = toGeom(JSON.parseFull(points5171311))
      val geom5171041 = toGeom(JSON.parseFull(points5171041))
      val geom5171044 = toGeom(JSON.parseFull(points5171044))
      val geom5171310 = toGeom(JSON.parseFull(points5171310))
      val geom5171042 = toGeom(JSON.parseFull(points5171042))
      val geom5171040 = toGeom(JSON.parseFull(points5171040))
      val geom5171308 = toGeom(JSON.parseFull(points5171308))

      val mappedGeoms = Map(
        5170271l -> geom5170271,
        5170414l -> geom5170414,
        5170067l -> geom5170067,
        5170066l -> geom5170066,
        5170074l -> geom5170074,
        5170057l -> geom5170057,
        5170208l -> geom5170208,
        5170419l -> geom5170419,
        5170105l -> geom5170105,
        5170278l -> geom5170278,
        5170104l -> geom5170104,
        5170250l -> geom5170250,
        5170274l -> geom5170274,
        5170253l -> geom5170253,
        5170071l -> geom5170071,
        5170200l -> geom5170200,
        5167598l -> geom5167598,
        5170095l -> geom5170095,
        5170060l -> geom5170060,
        5169973l -> geom5169973,
        5170344l -> geom5170344,
        5170036l -> geom5170036,
        5170418l -> geom5170418,
        5170114l -> geom5170114,
        5170266l -> geom5170266,
        5170076l -> geom5170076,
        5171309l -> geom5171309,
        5171311l -> geom5171311,
        5171041l -> geom5171041,
        5171044l -> geom5171044,
        5171310l -> geom5171310,
        5171042l -> geom5171042,
        5171040l -> geom5171040,
        5171308l -> geom5171308
      )

      //links.nonEmpty should be (true)
      val geomToLinks:List[ProjectLink] = linksBefore.map{l =>
        val geom = mappedGeoms(l.linkId)
        l.copy(geometry = geom,
          geometryLength = GeometryUtils.geometryLength(geom),
          endMValue = GeometryUtils.geometryLength(geom)
        )
      }

      val points = "[{\"x\": 528105.957, \"y\": 6995221.607, \"z\": 120.3530000000028}," +
                          "{\"x\": 528104.681, \"y\": 6995222.485, \"z\": 120.35099999999511}," +
                          "{\"x\": 528064.931, \"y\": 6995249.45, \"z\": 120.18099999999686}," +
                          "{\"x\": 528037.789, \"y\": 6995266.234, \"z\": 120.03100000000268}," +
                          "{\"x\": 528008.332, \"y\": 6995285.521, \"z\": 119.8969999999972}," +
                          "{\"x\": 527990.814, \"y\": 6995296.039, \"z\": 119.77300000000105}," +
                          "{\"x\": 527962.009, \"y\": 6995313.215, \"z\": 119.57099999999627}," +
                          "{\"x\": 527926.972, \"y\": 6995333.398, \"z\": 119.18799999999464}," +
                          "{\"x\": 527890.962, \"y\": 6995352.332, \"z\": 118.82200000000012}," +
                          "{\"x\": 527867.18, \"y\": 6995364.458, \"z\": 118.5219999999972}," +
                          "{\"x\": 527843.803, \"y\": 6995376.389, \"z\": 118.35099999999511}," +
                          "{\"x\": 527815.902, \"y\": 6995389.54, \"z\": 117.94599999999627}," +
                          "{\"x\": 527789.731, \"y\": 6995401.53, \"z\": 117.6420000000071}," +
                          "{\"x\": 527762.707, \"y\": 6995413.521, \"z\": 117.2960000000021}," +
                          "{\"x\": 527737.556, \"y\": 6995424.518, \"z\": 117.09799999999814}," +
                          "{\"x\": 527732.52, \"y\": 6995426.729, \"z\": 116.98600000000442}]"
      val geom = JSON.parseFull(points).get.asInstanceOf[List[Map[String, Double]]].map(m => Point(m("x"), m("y"), m("z")))

      val newLink = ProjectAddressLink(NewRoadAddress, 5167571, geom, GeometryUtils.geometryLength(geom),
        State, Motorway, RoadLinkType.NormalRoadLinkType, ConstructionType.InUse, LinkGeomSource.NormalLinkInterface,
        RoadType.PublicRoad, "X", 749, None, None, Map.empty, 77, 35, 0L, 8L, 5L, 0L, 0L, 0.0, GeometryUtils.geometryLength(geom),
        SideCode.Unknown, None, None, Anomaly.None, 0L, LinkStatus.New)

      when(mockRoadLinkService.getViiteRoadLinksByLinkIdsFromVVH(any[Set[Long]], any[Boolean], any[Boolean])).thenReturn(geomToLinks.map(toRoadLink))
      projectService.addNewLinksToProject(Seq(newLink), id, 77, 35, 0L, 5L) should be (None)

      val linksAfter = ProjectDAO.fetchByProjectNewRoadPart(77,35,id,false)
      linksAfter should have size (linksBefore.size + 1)
      linksAfter.filterNot(la => { linksBefore.exists( lb => {lb.linkId == la.linkId && lb.sideCode.value == la.sideCode.value } )}).size should be (1)
    }
  }

>>>>>>> c7ec92c1
  test("Project should not allow adding branching links") {
    runWithRollback {
      sqlu"DELETE FROM ROAD_ADDRESS WHERE ROAD_NUMBER=75 AND ROAD_PART_NUMBER=2".execute
      val id = Sequences.nextViitePrimaryKeySeqValue
      val rap = RoadAddressProject(id, ProjectState.apply(1), "TestProject", "TestUser", DateTime.parse("1901-01-01"), "TestUser", DateTime.parse("1901-01-01"), DateTime.now(), "Some additional info", List.empty, None)
      ProjectDAO.createRoadAddressProject(rap)

      // Alternate geometries for these links
      val points5176552 = "[{\"x\":537869.292,\"y\":6997722.466,\"z\":110.39800000000105},"+
        "{\"x\":538290.056,\"y\":6998265.169,\"z\":85.4429999999993}]"
      val points5176512 = "[{\"x\":537152.306,\"y\":6996873.826,\"z\":108.27700000000186}," +
        "{\"x\":538290.056,\"y\":6998265.169,\"z\":85.4429999999993}]"
      val points5176584 = "[{\"x\":538290.056,\"y\":6998265.169,\"z\":85.4429999999993}," +
        "{\"x\":538418.3307786948,\"y\":6998426.422734798,\"z\":88.17597963771014}]"
      val geometries =
        Map(5176584 -> StaticTestData.toGeom(JSON.parseFull(points5176584)),
          5176552 -> StaticTestData.toGeom(JSON.parseFull(points5176552)),
          5176512 -> StaticTestData.toGeom(JSON.parseFull(points5176512)))

      val addProjectAddressLink512 = ProjectAddressLink(NewRoadAddress, 5176512, geometries(5176512), GeometryUtils.geometryLength(geometries(5176512)),
        State, Motorway, RoadLinkType.NormalRoadLinkType, ConstructionType.InUse, LinkGeomSource.NormalLinkInterface,
        RoadType.PublicRoad, "X", 749, None, None, Map.empty, 75, 2, 0L, 8L, 5L, 0L, 0L, 0.0, GeometryUtils.geometryLength(geometries(5176512)),
        SideCode.TowardsDigitizing, None, None, Anomaly.None, 0L, LinkStatus.New)
      val addProjectAddressLink552 = ProjectAddressLink(NewRoadAddress, 5176552, geometries(5176552), GeometryUtils.geometryLength(geometries(5176552)),
        State, Motorway, RoadLinkType.NormalRoadLinkType, ConstructionType.InUse, LinkGeomSource.NormalLinkInterface,
        RoadType.PublicRoad, "X", 749, None, None, Map.empty, 75, 2, 0L, 8L, 5L, 0L, 0L, 0.0, GeometryUtils.geometryLength(geometries(5176552)),
        SideCode.TowardsDigitizing, None, None, Anomaly.None, 0L, LinkStatus.New)
      val addProjectAddressLink584 = ProjectAddressLink(NewRoadAddress, 5176584, geometries(5176584), GeometryUtils.geometryLength(geometries(5176584)),
        State, Motorway, RoadLinkType.NormalRoadLinkType, ConstructionType.InUse, LinkGeomSource.NormalLinkInterface,
        RoadType.PublicRoad, "X", 749, None, None, Map.empty, 75, 2, 0L, 8L, 5L, 0L, 0L, 0.0, GeometryUtils.geometryLength(geometries(5176584)),
        SideCode.TowardsDigitizing, None, None, Anomaly.None, 0L, LinkStatus.New)

      val addresses = Seq(addProjectAddressLink512, addProjectAddressLink552, addProjectAddressLink584)
      when(mockRoadLinkService.getViiteRoadLinksByLinkIdsFromVVH(addresses.map(_.linkId).toSet, false, false)).thenReturn(addresses.map(toRoadLink))
      projectService.addNewLinksToProject(addresses, id, 75, 2, 0L, 5L, 5L) should be (Some("Valittu tiegeometria sisältää haarautumia ja pitää käsitellä osina. Tallennusta ei voi tehdä."))
      val links=ProjectDAO.getProjectLinks(id)
      links.size should be (0)
    }
  }

  test("Adding new link in beginning and transfer the remaining") {
    runWithRollback{

      def toGeom(json: Option[Any]): List[Point] = {
        json.get.asInstanceOf[List[Map[String, Double]]].map(m => Point(m("x"), m("y"), m("z")))
      }

      val reservedRoadPart1 = ReservedRoadPart(164, 77, 35, 5405, Discontinuity.EndOfRoad, 8, None, None)
      val rap = RoadAddressProject(0, ProjectState.apply(1), "TestProject", "TestUser", DateTime.now(), "TestUser", DateTime.now(), DateTime.now(), "Some additional info", Seq(reservedRoadPart1), None , None)
      val addressesOnPart = RoadAddressDAO.fetchByRoadPart(77, 35, false)
      val l = addressesOnPart.map(address => {
        toProjectLink(rap, LinkStatus.NotHandled)(address)
      })
      when(mockRoadLinkService.getViiteRoadLinksByLinkIdsFromVVH(any[Set[Long]], any[Boolean], any[Boolean])).thenReturn(l.map(toRoadLink))
      val (project, projectLinks, formLine, str) = projectService.createRoadLinkProject(rap)

      str should be ("ok")
      val linksBefore = ProjectDAO.fetchByProjectNewRoadPart(77, 35, project.id, false).groupBy(_.linkId).map(_._2.head).toList

      val mappedGeoms = StaticTestData.mappedGeoms(l.map(_.linkId))

      val geomToLinks:List[ProjectLink] = linksBefore.map{l =>
        val geom = mappedGeoms(l.linkId)
        l.copy(geometry = geom,
          geometryLength = GeometryUtils.geometryLength(geom),
          endMValue = GeometryUtils.geometryLength(geom)
        )
      }

      val points = "[{\"x\": 528105.957, \"y\": 6995221.607, \"z\": 120.3530000000028}," +
        "{\"x\": 528104.681, \"y\": 6995222.485, \"z\": 120.35099999999511}," +
        "{\"x\": 528064.931, \"y\": 6995249.45, \"z\": 120.18099999999686}," +
        "{\"x\": 528037.789, \"y\": 6995266.234, \"z\": 120.03100000000268}," +
        "{\"x\": 528008.332, \"y\": 6995285.521, \"z\": 119.8969999999972}," +
        "{\"x\": 527990.814, \"y\": 6995296.039, \"z\": 119.77300000000105}," +
        "{\"x\": 527962.009, \"y\": 6995313.215, \"z\": 119.57099999999627}," +
        "{\"x\": 527926.972, \"y\": 6995333.398, \"z\": 119.18799999999464}," +
        "{\"x\": 527890.962, \"y\": 6995352.332, \"z\": 118.82200000000012}," +
        "{\"x\": 527867.18, \"y\": 6995364.458, \"z\": 118.5219999999972}," +
        "{\"x\": 527843.803, \"y\": 6995376.389, \"z\": 118.35099999999511}," +
        "{\"x\": 527815.902, \"y\": 6995389.54, \"z\": 117.94599999999627}," +
        "{\"x\": 527789.731, \"y\": 6995401.53, \"z\": 117.6420000000071}," +
        "{\"x\": 527762.707, \"y\": 6995413.521, \"z\": 117.2960000000021}," +
        "{\"x\": 527737.556, \"y\": 6995424.518, \"z\": 117.09799999999814}," +
        "{\"x\": 527732.52, \"y\": 6995426.729, \"z\": 116.98600000000442}]"
      val geom = JSON.parseFull(points).get.asInstanceOf[List[Map[String, Double]]].map(m => Point(m("x"), m("y"), m("z")))

      val newLink = ProjectAddressLink(NewRoadAddress, 5167571, geom, GeometryUtils.geometryLength(geom),
        State, Motorway, RoadLinkType.NormalRoadLinkType, ConstructionType.InUse, LinkGeomSource.NormalLinkInterface,
        RoadType.PublicRoad, "X", 749, None, None, Map.empty, 77, 35, 0L, 8L, 5L, 0L, 0L, 0.0, GeometryUtils.geometryLength(geom),
        SideCode.AgainstDigitizing, None, None, Anomaly.None, 0L, LinkStatus.New)

      when(mockRoadLinkService.getViiteRoadLinksByLinkIdsFromVVH(any[Set[Long]], any[Boolean], any[Boolean])).thenReturn(geomToLinks.map(toRoadLink))
      projectService.addNewLinksToProject(Seq(newLink), project.id, 77, 35, 0L, 5L) should be (None)

      val allLinks = ProjectDAO.getProjectLinks(project.id)
      val newLinks = allLinks.filter(_.status == LinkStatus.New)
      val transferLinks = allLinks.filter(_.status != LinkStatus.New)

      when(mockRoadLinkService.getViiteRoadLinksByLinkIdsFromVVH(allLinks.map(_.linkId).toSet,false, false)).thenReturn(geomToLinks.map(toRoadLink) ++ Seq(toRoadLink(newLink)))
      projectService.updateProjectLinkStatus(project.id, transferLinks.map(_.linkId).toSet, LinkStatus.Transfer, "Test") should be (true)
      newLinks.head.calibrationPoints._1 should not be (None)
      transferLinks.head.calibrationPoints._1 should be (None)
      allLinks.size should be (newLinks.size + transferLinks.size)
    }
  }

  test("Terminate link and new link in the beginning of road part, transfer to the rest of road part") {
    runWithRollback{
      val reservedRoadPart1 = ReservedRoadPart(3192, 847, 6, 3192, Discontinuity.EndOfRoad, 12, None, None)
      val rap = RoadAddressProject(0, ProjectState.apply(1), "TestProject", "TestUser", DateTime.now(), "TestUser", DateTime.now(), DateTime.now(), "Some additional info", Seq(reservedRoadPart1), None , None)
      val addressesOnPart = RoadAddressDAO.fetchByRoadPart(847, 6, false)
      val l = addressesOnPart.map(address => {
        toProjectLink(rap, LinkStatus.NotHandled)(address)
      })
      when(mockRoadLinkService.getViiteRoadLinksByLinkIdsFromVVH(any[Set[Long]], any[Boolean], any[Boolean])).thenReturn(l.map(toRoadLink))
      val (project, projectLinks, formLine, str) = projectService.createRoadLinkProject(rap)
      str should be ("ok")

      val linksBefore = ProjectDAO.fetchByProjectNewRoadPart(847, 6, project.id, false).groupBy(_.linkId).map(_._2.head).toList
      val mappedGeoms2 = StaticTestData.mappedGeoms(l.map(_.linkId))

      val geomToLinks:List[ProjectLink] = linksBefore.map{l =>
        val geom = mappedGeoms2(l.linkId)
        l.copy(geometry = geom,
          geometryLength = GeometryUtils.geometryLength(geom),
          endMValue = GeometryUtils.geometryLength(geom)
        )
      }
      val geom = StaticTestData.mappedGeoms(Seq(3730091L)).head._2

      val newLink = ProjectAddressLink(NewRoadAddress, 3730091L, geom, GeometryUtils.geometryLength(geom),
        State, Motorway, RoadLinkType.NormalRoadLinkType, ConstructionType.InUse, LinkGeomSource.NormalLinkInterface,
        RoadType.PublicRoad, "X", 749, None, None, Map.empty, 847, 6, 0L, 12L, 5L, 0L, 0L, 0.0, GeometryUtils.geometryLength(geom),
        SideCode.Unknown, None, None, Anomaly.None, 0L, LinkStatus.New)

      val linkToTerminate = geomToLinks.sortBy(_.startAddrMValue).head
      when(mockRoadLinkService.getViiteRoadLinksByLinkIdsFromVVH(any[Set[Long]], any[Boolean], any[Boolean])).thenReturn(geomToLinks.map(toRoadLink))
      projectService.updateProjectLinkStatus(project.id, Set(linkToTerminate.linkId), LinkStatus.Terminated, "Test User") should be (true)

      projectService.addNewLinksToProject(Seq(newLink), project.id, 847, 6, 0L, 12L) should be (None)

      val allLinks = ProjectDAO.getProjectLinks(project.id)
      val newLinks = allLinks.filter(_.status == LinkStatus.New)
      val terminatedLinks = allLinks.filter(_.status == LinkStatus.Terminated)
      val transferLinks = allLinks.filter(al => {al.status != LinkStatus.New && al.status != LinkStatus.Terminated})

      when(mockRoadLinkService.getViiteRoadLinksByLinkIdsFromVVH(allLinks.map(_.linkId).toSet,false, false)).thenReturn(geomToLinks.map(toRoadLink) ++ Seq(toRoadLink(newLink)))
      projectService.updateProjectLinkStatus(project.id, transferLinks.map(_.linkId).toSet, LinkStatus.Transfer, "Test") should be (true)

      newLinks.head.calibrationPoints._1 should not be (None)
      transferLinks.head.calibrationPoints._1 should be (None)
      terminatedLinks.head.calibrationPoints._1 should be (None)
      allLinks.size should be (newLinks.size + transferLinks.size + terminatedLinks.size)
    }
  }
}<|MERGE_RESOLUTION|>--- conflicted
+++ resolved
@@ -1159,18 +1159,9 @@
       val rap = RoadAddressProject(id, ProjectState.apply(1), "TestProject", "TestUser", DateTime.parse("1901-01-01"), "TestUser", DateTime.parse("1901-01-01"), DateTime.now(), "Some additional info", List.empty, None)
       ProjectDAO.createRoadAddressProject(rap)
 
-<<<<<<< HEAD
-      val points5176552 = "[{\"x\":537869.292,\"y\":6997722.466,\"z\":110.39800000000105}," +
-        "{\"x\":538290.056,\"y\":6998265.169,\"z\":85.4429999999993}]"
-      val points5176512 = "[{\"x\":537152.306,\"y\":6996873.826,\"z\":108.27700000000186}," +
-        "{\"x\":537869.292,\"y\":6997722.466,\"z\":110.39800000000105}]"
-      val geom512 = JSON.parseFull(points5176512).get.asInstanceOf[List[Map[String, Double]]].map(m => Point(m("x"), m("y"), m("z")))
-      val geom552 = JSON.parseFull(points5176552).get.asInstanceOf[List[Map[String, Double]]].map(m => Point(m("x"), m("y"), m("z")))
-=======
       val geometries = StaticTestData.mappedGeoms(Set(5176552, 5176512, 5176584))
       val geom512 = geometries(5176512)
       val geom552 = geometries(5176552)
->>>>>>> c7ec92c1
 
       val addProjectAddressLink512 = ProjectAddressLink(NewRoadAddress, 5176512, geom512, GeometryUtils.geometryLength(geom512),
         State, Motorway, RoadLinkType.NormalRoadLinkType, ConstructionType.InUse, LinkGeomSource.NormalLinkInterface,
@@ -1191,8 +1182,6 @@
     }
   }
 
-<<<<<<< HEAD
-=======
   test("Growing direction should be same after adding new links to a reserved part") {
     runWithRollback {
 
@@ -1359,7 +1348,6 @@
     }
   }
 
->>>>>>> c7ec92c1
   test("Project should not allow adding branching links") {
     runWithRollback {
       sqlu"DELETE FROM ROAD_ADDRESS WHERE ROAD_NUMBER=75 AND ROAD_PART_NUMBER=2".execute
