package fi.liikennevirasto.viite

import java.sql.BatchUpdateException
import java.util.Properties

import fi.liikennevirasto.digiroad2.asset.ConstructionType.InUse
import fi.liikennevirasto.digiroad2.asset.LinkGeomSource.NormalLinkInterface
import fi.liikennevirasto.digiroad2.asset.SideCode.{AgainstDigitizing, TowardsDigitizing}
import fi.liikennevirasto.digiroad2.asset._
import fi.liikennevirasto.digiroad2.client.vvh._
import fi.liikennevirasto.digiroad2.dao.Sequences
import fi.liikennevirasto.digiroad2.linearasset.{PolyLine, RoadLink}
import fi.liikennevirasto.digiroad2.oracle.OracleDatabase
import fi.liikennevirasto.digiroad2.service.RoadLinkService
import fi.liikennevirasto.digiroad2.util.Track
import fi.liikennevirasto.digiroad2.util.Track.{Combined, LeftSide, RightSide}
import fi.liikennevirasto.digiroad2.{DigiroadEventBus, Point, _}
import fi.liikennevirasto.viite.Dummies._
import fi.liikennevirasto.viite.RoadType.PublicRoad
import fi.liikennevirasto.viite.dao.CalibrationPointSource.ProjectLinkSource
import fi.liikennevirasto.viite.dao.Discontinuity.{Continuous, Discontinuous}
import fi.liikennevirasto.viite.dao.ProjectState.Sent2TR
import fi.liikennevirasto.viite.dao.TerminationCode.NoTermination
import fi.liikennevirasto.viite.dao.{LinkStatus, ProjectRoadwayChange, RoadwayDAO, _}
import fi.liikennevirasto.viite.model.{Anomaly, ProjectAddressLink, RoadAddressLinkLike}
import fi.liikennevirasto.viite.process.RoadwayAddressMapper
import org.joda.time.DateTime
import org.mockito.ArgumentMatchers.any
import org.mockito.Mockito.{when, _}
import org.mockito.invocation.InvocationOnMock
import org.mockito.stubbing.Answer
import org.scalatest.mock.MockitoSugar
import org.scalatest.{BeforeAndAfter, FunSuite, Matchers}
import slick.driver.JdbcDriver.backend.Database
import slick.driver.JdbcDriver.backend.Database.dynamicSession
import slick.jdbc.StaticQuery.interpolation

class ProjectServiceSpec extends FunSuite with Matchers with BeforeAndAfter {
  lazy val properties: Properties = {
    val props = new Properties()
    props.load(getClass.getResourceAsStream("/digiroad2.properties"))
    props
  }
  val mockProjectService = MockitoSugar.mock[ProjectService]
  val mockRoadLinkService = MockitoSugar.mock[RoadLinkService]
  val mockRoadAddressService = MockitoSugar.mock[RoadAddressService]
  val mockEventBus = MockitoSugar.mock[DigiroadEventBus]
  val mockVVHClient = MockitoSugar.mock[VVHClient]
  val mockVVHRoadLinkClient = MockitoSugar.mock[VVHRoadLinkClient]
  val mockVVHSuravageClient = MockitoSugar.mock[VVHSuravageClient]
  val mockVVHComplementaryClient = MockitoSugar.mock[VVHComplementaryClient]
  val projectValidator = new ProjectValidator
  val projectDAO = new ProjectDAO
  val projectLinkDAO = new ProjectLinkDAO
  val roadwayDAO = new RoadwayDAO
  val roadNetworkDAO = new RoadNetworkDAO
  val linearLocationDAO = new LinearLocationDAO
  val projectReservedPartDAO = new ProjectReservedPartDAO
  val roadwayAddressMapper = new RoadwayAddressMapper(roadwayDAO, linearLocationDAO)
  val mockwayChangesDAO = MockitoSugar.mock[RoadwayChangesDAO]
  val mockProjectLinkDAO = MockitoSugar.mock[ProjectLinkDAO]
  val mockRoadwayDAO = MockitoSugar.mock[RoadwayDAO]
  val mockLinearLocationDAO = MockitoSugar.mock[LinearLocationDAO]
  val mockRoadwayChangesDAO = MockitoSugar.mock[RoadwayChangesDAO]

  private val roadwayNumber1 = 1000000000l
  private val roadwayNumber2 = 2000000000l
  private val roadwayNumber3 = 3000000000l
  private val linearLocationId = 1

  val mockRoadwayAddressMapper: RoadwayAddressMapper = MockitoSugar.mock[RoadwayAddressMapper]

  val roadAddressService = new RoadAddressService(mockRoadLinkService, roadwayDAO, linearLocationDAO, roadNetworkDAO, mockRoadwayAddressMapper, mockEventBus) {
    override def withDynSession[T](f: => T): T = f

    override def withDynTransaction[T](f: => T): T = f
  }
  val roadAddressServiceRealRoadwayAddressMapper = new RoadAddressService(mockRoadLinkService, roadwayDAO, linearLocationDAO, roadNetworkDAO, roadwayAddressMapper, mockEventBus) {
    override def withDynSession[T](f: => T): T = f

    override def withDynTransaction[T](f: => T): T = f
  }
  val projectService = new ProjectService(roadAddressServiceRealRoadwayAddressMapper, mockRoadLinkService, mockEventBus) {
    override def withDynSession[T](f: => T): T = f

    override def withDynTransaction[T](f: => T): T = f
  }

  val projectServiceWithRoadAddressMock = new ProjectService(mockRoadAddressService, mockRoadLinkService, mockEventBus) {
    override def withDynSession[T](f: => T): T = f

    override def withDynTransaction[T](f: => T): T = f
  }

  after {
    reset(mockRoadLinkService)
  }

  def withDynTransaction[T](f: => T): T = OracleDatabase.withDynTransaction(f)

  def runWithRollback[T](f: => T): T = {
    Database.forDataSource(OracleDatabase.ds).withDynTransaction {
      val t = f
      dynamicSession.rollback()
      t
    }
  }

  val linearLocations = Seq(
    dummyLinearLocation(roadwayNumber = 1L, orderNumber = 1L, linkId = 123L, startMValue = 0.0, endMValue = 10.0),
    dummyLinearLocation(roadwayNumber = 1L, orderNumber = 2L, linkId = 123L, startMValue = 10.0, endMValue = 20.0),
    dummyLinearLocation(roadwayNumber = 1L, orderNumber = 3L, linkId = 124L, startMValue = 0.0, endMValue = 10.0),
    dummyLinearLocation(roadwayNumber = 1L, orderNumber = 4L, linkId = 125L, startMValue = 0.0, endMValue = 10.0)
  )

  val roadways = Seq(
    dummyRoadway(roadwayNumber = 1L, roadNumber = 1L, roadPartNumber = 1L, startAddrM = 0L, endAddrM = 400L, DateTime.now(), None)
  )

  val vvhHistoryRoadLinks = Seq(
    dummyVvhHistoryRoadLink(linkId = 123L, Seq(0.0, 10.0, 20.0)),
    dummyVvhHistoryRoadLink(linkId = 125L, Seq(0.0, 10.0))
  )

  val roadLinks = Seq(
    dummyRoadLink(linkId = 123L, Seq(0.0, 10.0, 20.0), NormalLinkInterface),
    dummyRoadLink(linkId = 124L, Seq(0.0, 10.0), NormalLinkInterface)
  )

  private def createProjectLinks(linkIds: Seq[Long], projectId: Long, roadNumber: Long, roadPartNumber: Long, track: Int,
                                 discontinuity: Int, roadType: Int, roadLinkSource: Int,
                                 roadEly: Long, user: String, roadName: String): Map[String, Any] = {
    projectService.createProjectLinks(linkIds, projectId, roadNumber, roadPartNumber, Track.apply(track), Discontinuity.apply(discontinuity),
      RoadType.apply(roadType), LinkGeomSource.apply(roadLinkSource), roadEly, user, roadName)
  }

  private def toProjectLink(project: Project, status: LinkStatus)(roadAddress: RoadAddress): ProjectLink = {
    ProjectLink(id = NewIdValue, roadAddress.roadNumber, roadAddress.roadPartNumber, roadAddress.track,
      roadAddress.discontinuity, roadAddress.startAddrMValue, roadAddress.endAddrMValue, roadAddress.startAddrMValue, roadAddress.endAddrMValue, roadAddress.startDate,
      roadAddress.endDate, createdBy = Option(project.createdBy), roadAddress.linkId, roadAddress.startMValue, roadAddress.endMValue,
      roadAddress.sideCode, roadAddress.toProjectLinkCalibrationPoints(), roadAddress.geometry, project.id, status, RoadType.PublicRoad,
      roadAddress.linkGeomSource, GeometryUtils.geometryLength(roadAddress.geometry), if (status == LinkStatus.New) 0 else roadAddress.id, if (status == LinkStatus.New) 0 else roadAddress.linearLocationId, roadAddress.ely, reversed = false,
      None, roadAddress.adjustedTimestamp)
  }

  private def toProjectAddressLink(ral: RoadAddressLinkLike): ProjectAddressLink = {
    ProjectAddressLink(ral.id, ral.linkId, ral.geometry, ral.length, ral.administrativeClass, ral.linkType,
      ral.constructionType, ral.roadLinkSource, ral.roadType, ral.VVHRoadName, ral.roadName, ral.municipalityCode, ral.municipalityName, ral.modifiedAt, ral.modifiedBy,
      ral.attributes, ral.roadNumber, ral.roadPartNumber, ral.trackCode, ral.elyCode, ral.discontinuity,
      ral.startAddressM, ral.endAddressM, ral.startMValue, ral.endMValue, ral.sideCode, ral.startCalibrationPoint, ral.endCalibrationPoint,
      ral.anomaly, LinkStatus.Unknown, ral.id, ral.linearLocationId)
  }

  private def extractTrafficDirection(sideCode: SideCode, track: Track): TrafficDirection = {
    (sideCode, track) match {
      case (_, Track.Combined) => TrafficDirection.BothDirections
      case (TowardsDigitizing, Track.RightSide) => TrafficDirection.TowardsDigitizing
      case (TowardsDigitizing, Track.LeftSide) => TrafficDirection.AgainstDigitizing
      case (AgainstDigitizing, Track.RightSide) => TrafficDirection.AgainstDigitizing
      case (AgainstDigitizing, Track.LeftSide) => TrafficDirection.TowardsDigitizing
      case (_, _) => TrafficDirection.UnknownDirection
    }
  }

  private def toRoadLink(ral: ProjectLink): RoadLink = {
    RoadLink(ral.linkId, ral.geometry, ral.geometryLength, State, 1,
      extractTrafficDirection(ral.sideCode, ral.track), Motorway, None, None, Map(
        "MUNICIPALITYCODE" -> BigInt(749), "VERTICALLEVEL" -> BigInt(1), "SURFACETYPE" -> BigInt(1),
        "ROADNUMBER" -> BigInt(ral.roadNumber), "ROADPARTNUMBER" -> BigInt(ral.roadPartNumber)),
      ConstructionType.InUse, LinkGeomSource.NormalLinkInterface)
  }

  private def toRoadLink(ral: RoadAddressLinkLike): RoadLink = {
    RoadLink(ral.linkId, ral.geometry, ral.length, ral.administrativeClass, 1,
      extractTrafficDirection(ral.sideCode, Track.apply(ral.trackCode.toInt)), ral.linkType, ral.modifiedAt, ral.modifiedBy, Map(
        "MUNICIPALITYCODE" -> BigInt(749), "VERTICALLEVEL" -> BigInt(1), "SURFACETYPE" -> BigInt(1),
        "ROADNUMBER" -> BigInt(ral.roadNumber), "ROADPARTNUMBER" -> BigInt(ral.roadPartNumber)),
      ral.constructionType, ral.roadLinkSource)
  }

  private def toMockAnswer(projectLinks: Seq[ProjectLink], roadLink: RoadLink, seq: Seq[RoadLink] = Seq()) = {
    new Answer[Seq[RoadLink]]() {
      override def answer(invocation: InvocationOnMock): Seq[RoadLink] = {
        val ids = if (invocation.getArguments.apply(0) == null)
          Set[Long]()
        else invocation.getArguments.apply(0).asInstanceOf[Set[Long]]
        projectLinks.groupBy(_.linkId).filterKeys(l => ids.contains(l)).mapValues { pl =>
          val startP = Point(pl.map(_.startAddrMValue).min, 0.0)
          val endP = Point(pl.map(_.endAddrMValue).max, 0.0)
          val maxLen = pl.map(_.endMValue).max
          val midP = Point((startP.x + endP.x) * .5,
            if (endP.x - startP.x < maxLen) {
              Math.sqrt(maxLen * maxLen - (startP.x - endP.x) * (startP.x - endP.x)) / 2
            }
            else 0.0)
          val forcedGeom = pl.filter(l => l.id == -1000L && l.geometry.nonEmpty).sortBy(_.startAddrMValue)
          val (startFG, endFG) = (forcedGeom.headOption.map(_.startingPoint), forcedGeom.lastOption.map(_.endPoint))
          if (pl.head.id == -1000L) {
            roadLink.copy(linkId = pl.head.linkId, geometry = Seq(startFG.get, endFG.get))
          } else
            roadLink.copy(linkId = pl.head.linkId, geometry = Seq(startP, midP, endP))
        }.values.toSeq ++ seq
      }
    }
  }

  private def toMockAnswer(roadLinks: Seq[RoadLink]) = {
    new Answer[Seq[RoadLink]]() {
      override def answer(invocation: InvocationOnMock): Seq[RoadLink] = {
        val ids = invocation.getArguments.apply(0).asInstanceOf[Set[Long]]
        roadLinks.filter(rl => ids.contains(rl.linkId))
      }
    }
  }

  private def mockForProject[T <: PolyLine](id: Long, l: Seq[T] = Seq()) = {
    val roadLink = RoadLink(1, Seq(Point(535602.222, 6982200.25, 89.9999), Point(535605.272, 6982204.22, 85.90899999999965))
      , 540.3960283713503, State, 99, TrafficDirection.AgainstDigitizing, UnknownLinkType, Some("25.06.2015 03:00:00"), Some("vvh_modified"), Map("MUNICIPALITYCODE" -> BigInt.apply(749)),
      InUse, NormalLinkInterface)
    val (projectLinks, palinks) = l.partition(_.isInstanceOf[ProjectLink])
    val dbLinks = projectLinkDAO.fetchProjectLinks(id)
    when(mockRoadLinkService.getSuravageRoadLinksByLinkIdsFromVVH(any[Set[Long]])).thenReturn(Seq())
    when(mockRoadLinkService.getRoadLinksHistoryFromVVH(any[Set[Long]])).thenReturn(Seq())
    when(mockRoadLinkService.getRoadLinksByLinkIdsFromVVH(any[Set[Long]], any[Boolean])).thenAnswer(
      toMockAnswer(dbLinks ++ projectLinks.asInstanceOf[Seq[ProjectLink]].filterNot(l => dbLinks.map(_.linkId).contains(l.linkId)),
        roadLink, palinks.asInstanceOf[Seq[ProjectAddressLink]].map(toRoadLink)
      ))
  }

  private def setUpProjectWithLinks(linkStatus: LinkStatus, addrM: Seq[Long], changeTrack: Boolean = false, roadNumber: Long = 19999L,
                                    roadPartNumber: Long = 1L, discontinuity: Discontinuity = Discontinuity.Continuous, ely: Long = 8L, roadwayId: Long = 0L, startDate: Option[DateTime] = None) = {
    val id = Sequences.nextViitePrimaryKeySeqValue

    def projectLink(startAddrM: Long, endAddrM: Long, track: Track, projectId: Long, status: LinkStatus = LinkStatus.NotHandled,
                    roadNumber: Long = 19999L, roadPartNumber: Long = 1L, discontinuity: Discontinuity = Discontinuity.Continuous, ely: Long = 8L, linkId: Long = 0L, roadwayId: Long = 0L, linearLocationId: Long = 0L, startDate: Option[DateTime] = None) = {
      ProjectLink(NewIdValue, roadNumber, roadPartNumber, track, discontinuity, startAddrM, endAddrM, startAddrM, endAddrM, startDate, None,
        Some("User"), linkId, 0.0, (endAddrM - startAddrM).toDouble, SideCode.TowardsDigitizing, (None, None),
        Seq(Point(0.0, startAddrM), Point(0.0, endAddrM)), projectId, status, RoadType.PublicRoad,
        LinkGeomSource.NormalLinkInterface, (endAddrM - startAddrM).toDouble, roadwayId, linearLocationId, ely, reversed = false, None, 0L)
    }

    def withTrack(t: Track): Seq[ProjectLink] = {
      addrM.init.zip(addrM.tail).map { case (st, en) =>
        projectLink(st, en, t, id, linkStatus, roadNumber, roadPartNumber, discontinuity, ely, roadwayId = roadwayId, startDate = startDate)
      }
    }

    val projectStartDate = if (startDate.isEmpty) DateTime.now() else startDate.get
    val project = Project(id, ProjectState.Incomplete, "f", "s", projectStartDate, "", projectStartDate, projectStartDate,
      "", Seq(), Seq(), None, None)
    projectDAO.create(project)
    val links =
      if (changeTrack) {
        withTrack(RightSide) ++ withTrack(LeftSide)
      } else {
        withTrack(Combined)
      }
    projectReservedPartDAO.reserveRoadPart(id, roadNumber, roadPartNumber, "u")
    projectLinkDAO.create(links)
    project
  }
  private def toProjectLink(project: Project)(roadAddress: RoadAddress): ProjectLink = {
    ProjectLink(id = NewIdValue, roadAddress.roadNumber, roadAddress.roadPartNumber, roadAddress.track,
      roadAddress.discontinuity, roadAddress.startAddrMValue, roadAddress.endAddrMValue, roadAddress.startAddrMValue, roadAddress.endAddrMValue, roadAddress.startDate,
      roadAddress.endDate, createdBy = Option(project.createdBy), roadAddress.linkId, roadAddress.startMValue, roadAddress.endMValue,
      roadAddress.sideCode, roadAddress.toProjectLinkCalibrationPoints(), roadAddress.geometry, project.id, LinkStatus.NotHandled, RoadType.PublicRoad,
      roadAddress.linkGeomSource, GeometryUtils.geometryLength(roadAddress.geometry), 0, 0, roadAddress.ely, reversed = false,
      None, roadAddress.adjustedTimestamp)
  }

  test("Test createRoadLinkProject When no road parts reserved Then return 0 reserved parts project") {
    runWithRollback {
      val roadAddressProject = Project(0, ProjectState.apply(1), "TestProject", "TestUser", DateTime.now(), "TestUser", DateTime.parse("1901-01-01"), DateTime.now(), "Some additional info", List.empty[ProjectReservedPart], Seq(), None)
      val project = projectService.createRoadLinkProject(roadAddressProject)
      project.reservedParts should have size 0
    }
  }

  test("Test createRoadLinkProject When creating road link project without valid roadParts Then return project without the invalid parts") {
    val roadlink = RoadLink(5175306, Seq(Point(535605.272, 6982204.22, 85.90899999999965))
      , 540.3960283713503, State, 99, TrafficDirection.AgainstDigitizing, UnknownLinkType, Some("25.06.2015 03:00:00"), Some("vvh_modified"), Map("MUNICIPALITYCODE" -> BigInt.apply(749)),
      InUse, NormalLinkInterface)
    when(mockRoadLinkService.getRoadLinksByLinkIdsFromVVH(Set(5175306L))).thenReturn(Seq(roadlink))
    runWithRollback {
      val roadAddressProject = Project(0, ProjectState.apply(1), "TestProject", "TestUser", DateTime.now(), "TestUser", DateTime.parse("1901-01-01"), DateTime.now(), "Some additional info", List.empty[ProjectReservedPart], Seq(), None)
      val project = projectService.createRoadLinkProject(roadAddressProject)
      project.reservedParts should have size 0
    }
  }

  test("Test createRoadLinkProject When creating a road link project with same name as an existing project Then return error") {
    runWithRollback {
      val roadAddressProject1 = Project(0, ProjectState.apply(1), "TestProject", "TestUser1", DateTime.now(), "TestUser1", DateTime.parse("1901-01-01"), DateTime.now(), "Some additional info", List.empty[ProjectReservedPart], Seq(), None)
      projectService.createRoadLinkProject(roadAddressProject1)

      val roadAddressProject2 = Project(0, ProjectState.apply(1), "TESTPROJECT", "TestUser2", DateTime.now(), "TestUser2", DateTime.parse("1902-03-03"), DateTime.now(), "Some other info", List.empty[ProjectReservedPart], Seq(), None)
      val error = intercept[NameExistsException] {
        projectService.createRoadLinkProject(roadAddressProject2)
      }
      error.getMessage should be("Nimellä TESTPROJECT on jo olemassa projekti. Muuta nimeä.")

      val roadAddressProject3 = Project(0, ProjectState.apply(1), "testproject", "TestUser3", DateTime.now(), "TestUser3", DateTime.parse("1903-03-03"), DateTime.now(), "Some other info", List.empty[ProjectReservedPart], Seq(), None)
      val error2 = intercept[NameExistsException] {
        projectService.createRoadLinkProject(roadAddressProject3)
      }
      error2.getMessage should be("Nimellä testproject on jo olemassa projekti. Muuta nimeä.")
    }
  }

  test("Test saveProject When two projects with same road part Then return on key error") {
    runWithRollback {
      val error = intercept[BatchUpdateException] {
        val rap1 = Project(0L, ProjectState.apply(1), "TestProject", "TestUser", DateTime.parse("1901-01-01"),
          "TestUser", DateTime.parse("1963-01-01"), DateTime.now(), "Some additional info",
          Seq(), Seq(), None)
        val rap2 = Project(0L, ProjectState.apply(1), "TestProject2", "TestUser", DateTime.parse("1901-01-01"),
          "TestUser", DateTime.parse("1963-01-01"), DateTime.now(), "Some additional info",
          Seq(), Seq(), None)
        val addr1 = List(ProjectReservedPart(Sequences.nextViitePrimaryKeySeqValue, 5, 207, Some(0L), Some(Continuous), Some(8L), None, None, None, None))
        val project1 = projectService.createRoadLinkProject(rap1)
        mockForProject(project1.id, roadwayAddressMapper.getRoadAddressesByRoadway(roadwayDAO.fetchAllByRoadAndPart(5, 207)).map(toProjectLink(project1)))
        projectService.saveProject(project1.copy(reservedParts = addr1))
        val project2 = projectService.createRoadLinkProject(rap2)
        mockForProject(project2.id, roadwayAddressMapper.getRoadAddressesByRoadway(roadwayDAO.fetchAllByRoadAndPart(5, 207)).map(toProjectLink(project2)))
        projectService.saveProject(project2.copy(reservedParts = addr1))
      }
      error.getErrorCode should be(2291)
    }
  }

  test("Test saveProject When new part is added Then return project with new reservation") {
    var count = 0
    runWithRollback {
      reset(mockRoadLinkService)
      val roadlink = RoadLink(12345L, Seq(Point(535605.272, 6982204.22, 85.90899999999965))
        , 540.3960283713503, State, 99, TrafficDirection.AgainstDigitizing, UnknownLinkType, Some("25.06.2015 03:00:00"), Some("vvh_modified"), Map("MUNICIPALITYCODE" -> BigInt.apply(749)),
        InUse, NormalLinkInterface)
      val countCurrentProjects = projectService.getAllProjects
      val addresses: List[ProjectReservedPart] = List(ProjectReservedPart(Sequences.nextViitePrimaryKeySeqValue: Long, 5: Long, 207: Long, Some(5L), Some(Discontinuity.apply("jatkuva")), Some(8L), newLength = None, newDiscontinuity = None, newEly = None))
      val roadAddressProject = Project(0, ProjectState.apply(1), "TestProject", "TestUser", DateTime.now(), "TestUser", DateTime.parse("1963-01-01"), DateTime.now(), "Some additional info", Seq(), Seq(), None)
      val saved = projectService.createRoadLinkProject(roadAddressProject)
      mockForProject(saved.id, roadwayAddressMapper.getRoadAddressesByRoadway(roadwayDAO.fetchAllByRoadAndPart(5, 207)).map(toProjectLink(saved)))
      projectService.saveProject(saved.copy(reservedParts = addresses))
      val countAfterInsertProjects = projectService.getAllProjects
      count = countCurrentProjects.size + 1
      countAfterInsertProjects.size should be(count)
      val project = projectService.getSingleProjectById(saved.id)
      project.size should be(1)
      project.head.name should be("TestProject")
    }
  }

  test("Test checkRoadPartsExist When roadway exist Then return None") {
    runWithRollback {
      val roadNumber = 19438
      val roadStartPart = 1
      val roadwayNumber = 8000
      val id1 = Sequences.nextRoadwayId
      val ra = Seq(Roadway(id1, roadwayNumber, roadNumber, roadStartPart, RoadType.Unknown, Track.Combined, Discontinuous, 0L, 1000L, reversed = false,
        DateTime.parse("1901-01-01"), None, "tester", Some("test road"), 1L))
      roadwayDAO.create(ra)
      val check = projectService.checkRoadPartsExist(roadNumber, roadStartPart, roadStartPart)
      check should be(None)
    }
  }

  test("Test checkRoadPartsExist When roadway does not exist Then return error message") {
    runWithRollback {
      val roadNumber = 19438
      val roadStartPart = 1
      val roadEndPart = 2
      val check = projectService.checkRoadPartsExist(roadNumber, roadStartPart, roadEndPart)
      check should be(Some(ErrorStartingRoadPartNotFound))
    }
  }

  test("Test checkRoadPartsExist When start road way exists and end doesn't then return error message") {
    runWithRollback {
      val roadNumber = 19438
      val roadStartPart = 1
      val roadEndPart = 2
      val roadwayNumber = 8000
      val id1 = Sequences.nextRoadwayId
      val ra = Seq(Roadway(id1, roadwayNumber, roadNumber, roadStartPart, RoadType.Unknown, Track.Combined, Discontinuous, 0L, 1000L, reversed = false,
        DateTime.parse("1901-01-01"), None, "tester", Some("test road"), 1L))
      roadwayDAO.create(ra)
      val check = projectService.checkRoadPartsExist(roadNumber, roadStartPart, roadEndPart)
      check should be(Some(ErrorEndingRoadPartNotFound))
    }
  }

  test("Test checkRoadPartsExist When start road way does not exist and end exists then return error message") {
    runWithRollback {
      val roadNumber = 19438
      val roadStartPart = 1
      val roadEndPart = 2
      val roadwayNumber = 8000
      val id1 = Sequences.nextRoadwayId
      val ra = Seq(Roadway(id1, roadwayNumber, roadNumber, roadEndPart, RoadType.Unknown, Track.Combined, Discontinuous, 0L, 1000L, reversed = false,
        DateTime.parse("1901-01-01"), None, "tester", Some("test road"), 1L))
      roadwayDAO.create(ra)
      val check = projectService.checkRoadPartsExist(roadNumber, roadStartPart, roadEndPart)
      check should be(Some(ErrorStartingRoadPartNotFound))
    }
  }

  test("Test validateReservations When road parts don't exist Then return error") {
    runWithRollback {
      val roadNumber = 19438
      val roadPartNumber = 1
      val projectEly = 8L
      val errorRoad = s"TIE $roadNumber OSA: $roadPartNumber"
      val reservedPart = ProjectReservedPart(0L, roadNumber, roadPartNumber, Some(1000L), Some(Continuous), Some(projectEly))
      val roadWays = roadwayDAO.fetchAllByRoadAndPart(roadNumber, roadPartNumber)
      projectService.validateReservations(reservedPart, Seq(), roadWays) should be(Some(s"$ErrorFollowingRoadPartsNotFoundInDB $errorRoad"))
    }
  }

  test("Test checkRoadPartsReservable When road does not exist Then return on right should be 0") {
    val roadNumber = 19438
    val roadStartPart = 1
    val roadEndPart = 2
    val roadLink = RoadLink(12345L, Seq(Point(535605.272, 6982204.22, 85.90899999999965))
      , 540.3960283713503, State, 99, TrafficDirection.AgainstDigitizing, UnknownLinkType, Some("25.06.2015 03:00:00"), Some("vvh_modified"), Map("MUNICIPALITYCODE" -> BigInt.apply(749)),
      InUse, NormalLinkInterface)
    when(mockRoadLinkService.getRoadLinksByLinkIdsFromVVH(any[Set[Long]], any[Boolean])).thenReturn(Seq(roadLink))
    runWithRollback {
      val reservation = projectService.checkRoadPartsReservable(roadNumber, roadStartPart, roadEndPart)
      reservation.right.get._1.size should be(0)
    }
  }

  test("Test checkRoadPartsReservable When road can Then return on right part 2") {
    val roadNumber = 19438
    val roadStartPart = 1
    val roadEndPart = 2
    val roadwayNumber = 8000
    val roadLink = RoadLink(12345L, Seq(Point(535605.272, 6982204.22, 85.90899999999965))
      , 540.3960283713503, State, 99, TrafficDirection.AgainstDigitizing, UnknownLinkType, Some("25.06.2015 03:00:00"), Some("vvh_modified"), Map("MUNICIPALITYCODE" -> BigInt.apply(749)),
      InUse, NormalLinkInterface)
    when(mockRoadLinkService.getRoadLinksByLinkIdsFromVVH(any[Set[Long]], any[Boolean])).thenReturn(Seq(roadLink))
    runWithRollback {
      val id1 = Sequences.nextRoadwayId
      val ra = Seq(Roadway(id1, roadwayNumber, roadNumber, roadStartPart, RoadType.Unknown, Track.Combined, Discontinuous, 0L, 1000L,
        reversed = false, DateTime.parse("1901-01-01"), None, "tester", Some("test road"), 8L))
      val ll = LinearLocation(0L, 1, 123456, 0, 1000L, SideCode.TowardsDigitizing, 123456, (None, None),
        Seq(Point(535605.272, 6982204.22, 85.90899999999965)), LinkGeomSource.NormalLinkInterface, roadwayNumber)
      roadwayDAO.create(ra)
      linearLocationDAO.create(Seq(ll))
      val id2 = Sequences.nextRoadwayId
      val rb = Seq(Roadway(id2, roadwayNumber, roadNumber, roadEndPart, RoadType.Unknown, Track.Combined, Discontinuous, 0L, 1000L,
        reversed = false, DateTime.parse("1901-01-01"), None, "tester", Some("Test road 2"), 8L))
      roadwayDAO.create(rb)
      val reservationAfterB = projectService.checkRoadPartsReservable(roadNumber, roadStartPart, roadEndPart)
      reservationAfterB.right.get._1.size should be(2)
      reservationAfterB.right.get._1.map(_.roadNumber).distinct.size should be(1)
      reservationAfterB.right.get._1.map(_.roadNumber).distinct.head should be(roadNumber)
    }
  }

  test("Test getRoadAddressAllProjects When project is created Then return project") {
    var count = 0
    runWithRollback {
      val countCurrentProjects = projectService.getAllProjects
      val roadAddressProject = Project(0, ProjectState.apply(1), "TestProject", "TestUser", DateTime.now(), "TestUser", DateTime.parse("1963-01-01"), DateTime.now(), "Some additional info", Seq(), Seq(), None)
      val project = projectService.createRoadLinkProject(roadAddressProject)
      mockForProject(project.id, roadwayAddressMapper.getRoadAddressesByRoadway(roadwayDAO.fetchAllByRoadAndPart(5, 207)).map(toProjectLink(roadAddressProject)))
      projectService.saveProject(project.copy(reservedParts = Seq(
        ProjectReservedPart(0L, 5, 207, Some(0L), Some(Continuous), Some(8L), None, None, None, None))))
      val countAfterInsertProjects = projectService.getAllProjects
      count = countCurrentProjects.size + 1
      countAfterInsertProjects.size should be(count)
    }
  }

  test("Test getRotatingTRProjectId, removeRotatingTRId and addRotatingTRProjectId  When project has just been created, when project has no TR_ID and when project already has a TR_ID Then returning no TR_ID, then returning a TR_ID") {
    runWithRollback {
      val projectId = Sequences.nextViitePrimaryKeySeqValue
      val rap = Project(projectId, ProjectState.apply(3), "TestProject", "TestUser", DateTime.parse("2700-01-01"), "TestUser", DateTime.parse("2700-01-01"), DateTime.now(), "Some additional info", List.empty[ProjectReservedPart], Seq(), None)
      runWithRollback {
        projectDAO.create(rap)
        val emptyTrId = projectDAO.fetchTRIdByProjectId(projectId)
        emptyTrId.isEmpty should be(true)
        val projectNone = projectDAO.fetchById(projectId)
        projectService.removeRotatingTRId(projectId)
        projectNone.head.statusInfo.getOrElse("").length should be(0)
        projectDAO.assignNewProjectTRId(projectId)
        val trId = projectDAO.fetchTRIdByProjectId(projectId)
        trId.nonEmpty should be(true)
        projectService.removeRotatingTRId(projectId)
        emptyTrId.isEmpty should be(true)
        projectDAO.assignNewProjectTRId(projectId)
        projectService.removeRotatingTRId(projectId)
        val project = projectDAO.fetchById(projectId).head
        project.status should be(ProjectState.Incomplete)
        project.statusInfo.getOrElse("1").length should be > 2
      }
    }
  }

  test("Test projectService.changeDirection When project links have a defined direction Then return project_links with adjusted M addresses and side codes due to the reversing ") {
    runWithRollback {
      val rap = Project(0L, ProjectState.apply(1), "TestProject", "TestUser", DateTime.parse("1963-01-01"),
        "TestUser", DateTime.parse("1963-01-01"), DateTime.now(), "Some additional info",
        Seq(), Seq(), None)
      val project = projectService.createRoadLinkProject(rap)
      val id = project.id
      mockForProject(id, roadwayAddressMapper.getRoadAddressesByLinearLocation(linearLocationDAO.fetchByRoadways(roadwayDAO.fetchAllBySection(5, 207).map(_.roadwayNumber).toSet)).map(toProjectLink(project)))
      projectService.saveProject(project.copy(reservedParts = Seq(
        ProjectReservedPart(0L, 5, 207, Some(0L), Some(Continuous), Some(8L), None, None, None, None))))
      val projectLinks = projectLinkDAO.fetchProjectLinks(id)
      projectLinkDAO.updateProjectLinksStatus(projectLinks.map(x => x.id).toSet, LinkStatus.Transfer, "test")
      mockForProject(id)
      projectService.changeDirection(id, 5, 207, projectLinks.map(l => LinkToRevert(l.id, l.linkId, l.status.value, l.geometry)), ProjectCoordinates(0, 0, 0), "test") should be(None)
      val updatedProjectLinks = projectLinkDAO.fetchProjectLinks(id)
      val maxBefore = if (projectLinks.nonEmpty) projectLinks.maxBy(_.endAddrMValue).endAddrMValue else 0
      val maxAfter = if (updatedProjectLinks.nonEmpty) updatedProjectLinks.maxBy(_.endAddrMValue).endAddrMValue else 0
      maxBefore should be(maxAfter)
      val combined = updatedProjectLinks.filter(_.track == Track.Combined)
      val right = updatedProjectLinks.filter(_.track == Track.RightSide)
      val left = updatedProjectLinks.filter(_.track == Track.LeftSide)

      (combined ++ right).sortBy(_.startAddrMValue).foldLeft(Seq.empty[ProjectLink]) { case (seq, plink) =>
        if (seq.nonEmpty)
          seq.last.endAddrMValue should be(plink.startAddrMValue)
        seq ++ Seq(plink)
      }

      (combined ++ left).sortBy(_.startAddrMValue).foldLeft(Seq.empty[ProjectLink]) { case (seq, plink) =>
        if (seq.nonEmpty)
          seq.last.endAddrMValue should be(plink.startAddrMValue)
        seq ++ Seq(plink)
      }
      projectService.changeDirection(id, 5, 207, projectLinks.map(l => LinkToRevert(l.id, l.linkId, l.status.value, l.geometry)), ProjectCoordinates(0, 0, 0), "test")
      val secondUpdatedProjectLinks = projectLinkDAO.fetchProjectLinks(id)
      projectLinks.sortBy(_.endAddrMValue).map(_.geometry).zip(secondUpdatedProjectLinks.sortBy(_.endAddrMValue).map(_.geometry)).forall { case (x, y) => x == y }
      secondUpdatedProjectLinks.foreach(x => x.reversed should be(false))
    }
  }

  test("Test projectService.updateProjectsWaitingResponseFromTR() When project has been created with no reserved parts nor project links Then return project status info should be \"\" ") {
    runWithRollback {
      val projectId = Sequences.nextViitePrimaryKeySeqValue
      val rap = Project(projectId, ProjectState.apply(2), "TestProject", "TestUser", DateTime.parse("2700-01-01"), "TestUser", DateTime.parse("2700-01-01"), DateTime.now(), "Some additional info", List.empty[ProjectReservedPart], Seq(), None)
      runWithRollback {
        projectDAO.create(rap)
        projectDAO.assignNewProjectTRId(projectId)
        projectService.updateProjectsWaitingResponseFromTR()
        val project = projectDAO.fetchById(projectId).head
        project.statusInfo.getOrElse("").length should be(0)
        projectService.updateProjectsWaitingResponseFromTR()
      }
    }
  }

  test("Test projectService.updateProjectsWaitingResponseFromTR() When project has been created with no reserved parts nor project links Then return project status info should be \"Failed to find TR-ID\" ") {
    runWithRollback {
      val projectId = Sequences.nextViitePrimaryKeySeqValue
      val rap = Project(projectId, ProjectState.apply(2), "TestProject", "TestUser", DateTime.parse("2700-01-01"), "TestUser", DateTime.parse("2700-01-01"), DateTime.now(), "Some additional info", List.empty[ProjectReservedPart], Seq(), None)
      runWithRollback {
        projectDAO.create(rap)
        projectService.updateProjectsWaitingResponseFromTR()
        val project = projectDAO.fetchById(projectId).head
        project.statusInfo.getOrElse("") contains "Failed to find TR-ID" should be(true)
      }
    }
  }

  test("Test projectService.saveProject When after project creation we reserve roads to it Then return the count of created project should be increased AND Test projectService.getAllProjects When not specifying a projectId Then return the count of returned projects should be 0 ") {
    var count = 0
    runWithRollback {
      val countCurrentProjects = projectService.getAllProjects
      val id = 0
      val roadAddressProject = Project(id, ProjectState.apply(1), "TestProject", "TestUser", DateTime.now(), "TestUser", DateTime.parse("1997-01-01"), DateTime.now(), "Some additional info", List(), Seq(), None)
      val project = projectService.createRoadLinkProject(roadAddressProject)
      mockForProject(project.id, roadwayAddressMapper.getRoadAddressesByLinearLocation(linearLocationDAO.fetchByRoadways(roadwayDAO.fetchAllBySection(1130, 4).map(_.roadwayNumber).toSet)).map(toProjectLink(roadAddressProject)))
      projectService.saveProject(project.copy(reservedParts = List(
        ProjectReservedPart(Sequences.nextViitePrimaryKeySeqValue: Long, 1130: Long, 4: Long, Some(5L), Some(Discontinuity.apply("jatkuva")), Some(1L), newLength = None, newDiscontinuity = None, newEly = None))))
      val countAfterInsertProjects = projectService.getAllProjects
      count = countCurrentProjects.size + 1
      countAfterInsertProjects.size should be(count)
    }
    runWithRollback {
      projectService.getAllProjects
    } should have size (count - 1)
  }

  test("Test projectService.createRoadLinkProject(), projectService.deleteProject When a user wants to create a new, simple project and then delete it Then return the number of existing projects should increase by 1 and then decrease by 1 as well") {
    var count = 0
    runWithRollback {
      val countCurrentProjects = projectService.getAllProjects
      val roadAddressProject = Project(0, ProjectState.apply(1), "TestProject", "TestUser", DateTime.now(), "TestUser", DateTime.parse("2012-01-01"), DateTime.now(), "Some additional info", Seq(), Seq(), None)
      val project = projectService.createRoadLinkProject(roadAddressProject)
      mockForProject(project.id, roadwayAddressMapper.getRoadAddressesByLinearLocation(linearLocationDAO.fetchByRoadways(roadwayDAO.fetchAllBySection(5, 203).map(_.roadwayNumber).toSet)).map(toProjectLink(roadAddressProject)))
      projectService.saveProject(project.copy(reservedParts = Seq(ProjectReservedPart(0L, 5, 203, Some(100L), Some(Continuous), Some(8L), None, None, None, None))))
      val countAfterInsertProjects = projectService.getAllProjects
      count = countCurrentProjects.size + 1
      countAfterInsertProjects.size should be(count)
      projectService.deleteProject(project.id)
      val projectsAfterOperations = projectService.getAllProjects
      projectsAfterOperations.size should be(count)
      projectsAfterOperations.exists(_.id == project.id) should be(true)
      projectsAfterOperations.find(_.id == project.id).get.status should be(ProjectState.Deleted)
    }
  }

  test("Test projectService.validateProjectDate() When evaluating project links with start date are equal as the project start date Then return no error message") {
    runWithRollback {
      val projDate = DateTime.parse("1990-01-01")
      val addresses = List(ProjectReservedPart(5: Long, 5: Long, 205: Long, Some(5L), Some(Discontinuity.apply("jatkuva")), Some(8L), newLength = None, newDiscontinuity = None, newEly = None))
      val errorMsg = projectService.validateProjectDate(addresses, projDate)
      errorMsg should not be None
    }
  }

  test("Test projectService.validateProjectDate() When evaluating  project links whose start date is a valid one Then return no error message") {
    runWithRollback {
      val projDate = DateTime.parse("2015-01-01")
      val addresses = List(ProjectReservedPart(5: Long, 5: Long, 205: Long, Some(5L), Some(Discontinuity.apply("jatkuva")), Some(8L), newLength = None, newDiscontinuity = None, newEly = None))
      val errorMsg = projectService.validateProjectDate(addresses, projDate)
      errorMsg should be(None)
    }
  }

  test("Test projectService.validateProjectDate() When evaluating  project links whose start date and end dates are valid Then return no error message") {
    runWithRollback {
      val projDate = DateTime.parse("2018-01-01")
      val addresses = List(ProjectReservedPart(5: Long, 5: Long, 205: Long, Some(5L), Some(Discontinuity.apply("jatkuva")), Some(8L), newLength = None, newDiscontinuity = None, newEly = None))
      val errorMsg = projectService.validateProjectDate(addresses, projDate)
      errorMsg should be(None)
    }
  }

  test("Test projectService.getSingleProjectById() When after creation of a new project, with reserved parts Then return only 1 project whose name is the same that was defined. ") {
    var count = 0
    runWithRollback {
      val countCurrentProjects = projectService.getAllProjects
      val addresses: List[ProjectReservedPart] = List(ProjectReservedPart(Sequences.nextViitePrimaryKeySeqValue: Long, 5: Long, 206: Long, Some(5L), Some(Discontinuity.apply("jatkuva")), Some(8L), newLength = None, newDiscontinuity = None, newEly = None))
      val roadAddressProject = Project(0, ProjectState.apply(1), "TestProject", "TestUser", DateTime.now(), "TestUser", DateTime.parse("2017-01-01"), DateTime.now(), "Some additional info", Seq(), Seq(), None)
      val saved = projectService.createRoadLinkProject(roadAddressProject)
      mockForProject(saved.id, roadwayAddressMapper.getRoadAddressesByLinearLocation(linearLocationDAO.fetchByRoadways(roadwayDAO.fetchAllBySection(5, 206).map(_.roadwayNumber).toSet)).map(toProjectLink(saved)))
      projectService.saveProject(saved.copy(reservedParts = addresses))
      when(mockRoadLinkService.getRoadLinksHistoryFromVVH(any[Set[Long]])).thenReturn(Seq())
      val countAfterInsertProjects = projectService.getAllProjects
      count = countCurrentProjects.size + 1
      countAfterInsertProjects.size should be(count)
      val project = projectService.getSingleProjectById(saved.id)
      project.size should be(1)
      project.head.name should be("TestProject")
    }
    runWithRollback {
      projectService.getAllProjects.size should be(count - 1)
    }
  }

  test("Test getRoadAddressSingleProject When project with reserved parts is created Then return the created project") {
    val projectId = 0L
    val roadNumber = 19438
    val roadPartNumber = 1
    val linkId = 12345L
    val roadwayNumber = 8000
    runWithRollback {
      //Creation of Test road
      val id = Sequences.nextRoadwayId
      val ra = Seq(Roadway(id, roadwayNumber, roadNumber, roadPartNumber, RoadType.Unknown, Track.Combined, Discontinuous, 0L, 1000L,
        reversed = false, DateTime.parse("1901-01-01"), None, "Tester", Option("test name"), 8L))
      val ll = LinearLocation(0L, 1, linkId, 0, 1000L, SideCode.TowardsDigitizing, 123456, (None, None),
        Seq(Point(535605.272, 6982204.22, 85.90899999999965)), LinkGeomSource.NormalLinkInterface, roadwayNumber)
      val rl = RoadLink(linkId, Seq(Point(0.0, 0.0), Point(0.0, 9.8)), 9.8, State, 1, TrafficDirection.BothDirections,
        Motorway, None, None, Map("MUNICIPALITYCODE" -> BigInt(167)))
      when(mockRoadLinkService.getRoadLinksHistoryFromVVH(any[Set[Long]])).thenReturn(Seq())
      when(mockRoadLinkService.getSuravageRoadLinksByLinkIdsFromVVH(any[Set[Long]])).thenReturn(Seq())
      when(mockRoadLinkService.getRoadLinksByLinkIdsFromVVH(any[Set[Long]], any[Boolean])).thenReturn(Seq(rl))
      roadwayDAO.create(ra)
      linearLocationDAO.create(Seq(ll))

      //Creation of test project with test links
      val project = Project(projectId, ProjectState.Incomplete, "testiprojekti", "Test", DateTime.now(), "Test",
        DateTime.now(), DateTime.now(), "info",
        List(ProjectReservedPart(Sequences.nextViitePrimaryKeySeqValue: Long, roadNumber: Long, roadPartNumber: Long, Some(5L), Some(Discontinuity.apply("jatkuva")), Some(8L), newLength = None, newDiscontinuity = None, newEly = None)), Seq(), None)
      val proj = projectService.createRoadLinkProject(project)
      val returnedProject = projectService.getSingleProjectById(proj.id).get
      returnedProject.name should be("testiprojekti")
      returnedProject.reservedParts.size should be(1)
      returnedProject.reservedParts.head.roadNumber should be(roadNumber)
    }
  }

  test("Test addNewLinksToProject When reserving part already used in other project Then return error message") {
    runWithRollback {
      val idr = Sequences.nextRoadwayId
      val id = Sequences.nextViitePrimaryKeySeqValue
      val rap = Project(id, ProjectState.apply(1), "TestProject", "TestUser", DateTime.parse("2700-01-01"), "TestUser", DateTime.parse("1972-03-03"), DateTime.parse("2700-01-01"), "Some additional info", List.empty[ProjectReservedPart], Seq(), None)
      val projectLink = toProjectLink(rap, LinkStatus.New)(RoadAddress(idr, 123, 5, 207, RoadType.Unknown, Track.Combined, Discontinuous,
        0L, 10L, Some(DateTime.parse("1963-01-01")), Some(DateTime.parse("1902-01-01")), Option("tester"), 12345L, 0.0, 9.8,
        SideCode.TowardsDigitizing, 0, (None, None), Seq(Point(0.0, 0.0), Point(0.0, 9.8)), LinkGeomSource.NormalLinkInterface, 8, NoTermination, 0))
      projectDAO.create(rap)
      projectService.saveProject(rap)


      val rap2 = Project(id + 1, ProjectState.apply(1), "TestProject2", "TestUser", DateTime.parse("2700-01-01"), "TestUser", DateTime.now(), DateTime.parse("2700-01-01"), "Some additional info", List.empty[ProjectReservedPart], Seq(), None)
      val projectLink2 = toProjectLink(rap2, LinkStatus.New)(RoadAddress(idr, 1234, 5, 999, RoadType.Unknown, Track.Combined, Discontinuous,
        0L, 10L, Some(DateTime.parse("1901-01-01")), Some(DateTime.parse("1902-01-01")), Option("tester"), 12345L, 0.0, 9.8,
        SideCode.TowardsDigitizing, 0, (None, None), Seq(Point(0.0, 0.0), Point(0.0, 9.8)), LinkGeomSource.NormalLinkInterface, 8, NoTermination, 0))
      projectDAO.create(rap2)
      projectService.saveProject(rap2)
      val roadwayN = 100000L
      addProjectLinksToProject(LinkStatus.Transfer, Seq(0L, 10L), discontinuity = Discontinuity.Continuous, lastLinkDiscontinuity = Discontinuity.EndOfRoad, project = rap2, roadNumber = 5L, roadPartNumber = 999L, roadwayNumber = roadwayN, withRoadInfo = true)

      val projectLink3 = toProjectLink(rap, LinkStatus.New)(RoadAddress(idr, 12345, 5, 999, RoadType.Unknown, Track.Combined, Discontinuous,
        0L, 10L, Some(DateTime.parse("1901-01-01")), Some(DateTime.parse("1902-01-01")), Option("tester"), 12345L, 0.0, 9.8,
        SideCode.TowardsDigitizing, 0, (None, None),  Seq(Point(0.0, 0.0), Point(0.0, 9.8)), LinkGeomSource.NormalLinkInterface, 8, NoTermination, 0))

      val calibrationPoints = projectLink.toCalibrationPoints
      val p = ProjectAddressLink(idr, projectLink.linkId, projectLink.geometry,
        1, AdministrativeClass.apply(1), LinkType.apply(1), ConstructionType.apply(1), projectLink.linkGeomSource, RoadType.PublicUnderConstructionRoad, Some(""), None, 111, "Heinola", Some(""), Some("vvh_modified"),
        Map(), projectLink.roadNumber, projectLink.roadPartNumber, 2, -1, projectLink.discontinuity.value,
        projectLink.startAddrMValue, projectLink.endAddrMValue, projectLink.startMValue, projectLink.endMValue,
        projectLink.sideCode,
        calibrationPoints._1,
        calibrationPoints._2, Anomaly.None, projectLink.status, 12345, 123456)

      mockForProject(id, Seq(p))

      val message1project1 = projectService.addNewLinksToProject(Seq(projectLink), id, "U", p.linkId).getOrElse("")
      val links = projectLinkDAO.fetchProjectLinks(id)
      links.size should be(0)
      message1project1 should be("Antamasi tienumero ja tieosanumero ovat jo käytössä. Tarkista syöttämäsi tiedot.") //check that it is reserved in roadaddress table

      val message1project2 = projectService.addNewLinksToProject(Seq(projectLink2), id + 1, "U", p.linkId)
      val links2 = projectLinkDAO.fetchProjectLinks(id + 1)
      links2.size should be(2)
      message1project2 should be(None)

      val message2project1 = projectService.addNewLinksToProject(Seq(projectLink3), id, "U", p.linkId).getOrElse("")
      val links3 = projectLinkDAO.fetchProjectLinks(id)
      links3.size should be(0)
      message2project1 should be("Antamasi tienumero ja tieosanumero ovat jo käytössä. Tarkista syöttämäsi tiedot.")
    }
  }

  test("Test projectService.parsePreFillData When supplied a empty sequence of VVHRoadLinks Then return a error message.") {
    projectService.parsePreFillData(Seq.empty[VVHRoadlink]) should be(Left("Link could not be found in VVH"))
  }

  test("Test projectService.parsePreFillData When supplied a sequence of one valid VVHRoadLink Then return the correct pre-fill data for that link.") {
    runWithRollback {
      val attributes1 = Map("ROADNUMBER" -> BigInt(100), "ROADPARTNUMBER" -> BigInt(100))
      val newRoadLink1 = VVHRoadlink(1, 2, List(Point(0.0, 0.0), Point(20.0, 0.0)), AdministrativeClass.apply(1), TrafficDirection.BothDirections, FeatureClass.DrivePath, None, attributes1)
      projectService.parsePreFillData(Seq(newRoadLink1)) should be(Right(PreFillInfo(100, 100, "", RoadNameSource.UnknownSource)))
    }
  }

  test("Test projectService.parsePreFillData When supplied a sequence of one valid VVHRoadLink Then return the correct pre-fill data for that link and it's correct name.") {
    runWithRollback {
      sqlu"""INSERT INTO ROAD_NAME VALUES (nextval('ROAD_NAME_SEQ'), 100, 'road name test', TIMESTAMP '2018-03-23 12:26:36.000000', null, TIMESTAMP '2018-03-23 12:26:36.000000', null, 'test user', TIMESTAMP '2018-03-23 12:26:36.000000')""".execute
      val attributes1 = Map("ROADNUMBER" -> BigInt(100), "ROADPARTNUMBER" -> BigInt(100))
      val newRoadLink1 = VVHRoadlink(1, 2, List(Point(0.0, 0.0), Point(20.0, 0.0)), AdministrativeClass.apply(1), TrafficDirection.BothDirections, FeatureClass.DrivePath, None, attributes1)
      projectService.parsePreFillData(Seq(newRoadLink1)) should be(Right(PreFillInfo(100, 100, "road name test", RoadNameSource.RoadAddressSource)))
    }
  }

  test("Test projectService.parsePrefillData() When getting road name data from the Project Link Name table Then return the  correct info with road name pre filled and the correct sources") {
    runWithRollback{

      val user = Some("user")

      val roadAddressProject = Project(0L, Sent2TR, "split", user.get, DateTime.now(), user.get,
        DateTime.now().plusMonths(2), DateTime.now(), "", Seq(), Seq(), None, None)

      val project = projectService.createRoadLinkProject(roadAddressProject)

      sqlu""" Insert into project_link_name values (nextval('viite_general_seq'), ${project.id}, 100, 'TestRoadName_Project_Link')""".execute

      val attributes1 = Map("ROADNUMBER" -> BigInt(100), "ROADPARTNUMBER" -> BigInt(100))
      val newRoadLink1 = VVHRoadlink(1, 2, List(Point(0.0, 0.0), Point(20.0, 0.0)), AdministrativeClass.apply(1), TrafficDirection.BothDirections, FeatureClass.DrivePath, None, attributes1)
      projectService.parsePreFillData(Seq(newRoadLink1), project.id) should be(Right(PreFillInfo(100, 100, "TestRoadName_Project_Link", RoadNameSource.ProjectLinkSource)))
    }
  }

  test("Test projectService.parsePrefillData() When road name data exists both in Project Link Name table and Road_Name table Then return the correct info with road name pre filled and the correct sources, in this case RoadAddressSource") {
    runWithRollback{

      val user = Some("user")

      val roadAddressProject = Project(0L, Sent2TR, "split", user.get, DateTime.now(), user.get,
        DateTime.now().plusMonths(2), DateTime.now(), "", Seq(), Seq(), None, None)

      val project = projectService.createRoadLinkProject(roadAddressProject)

      sqlu"""INSERT INTO ROAD_NAME VALUES (nextval('ROAD_NAME_SEQ'), 100, 'road name test', TIMESTAMP '2018-03-23 12:26:36.000000', null, TIMESTAMP '2018-03-23 12:26:36.000000', null, 'test user', TIMESTAMP '2018-03-23 12:26:36.000000')""".execute
      sqlu""" Insert into project_link_name values (nextval('viite_general_seq'), ${project.id}, 100, 'TestRoadName_Project_Link')""".execute

      val attributes1 = Map("ROADNUMBER" -> BigInt(100), "ROADPARTNUMBER" -> BigInt(100))
      val newRoadLink1 = VVHRoadlink(1, 2, List(Point(0.0, 0.0), Point(20.0, 0.0)), AdministrativeClass.apply(1), TrafficDirection.BothDirections, FeatureClass.DrivePath, None, attributes1)
      projectService.parsePreFillData(Seq(newRoadLink1), project.id) should be(Right(PreFillInfo(100, 100, "road name test", RoadNameSource.RoadAddressSource)))
    }
  }

  test("Test projectService.parsePreFillData When supplied a sequence of one incomplete VVHRoadLink Then return an error message indicating that the information is incomplete.") {
    val attributes1 = Map("ROADNUMBER" -> BigInt(2))
    val newRoadLink1 = VVHRoadlink(1, 2, List(Point(0.0, 0.0), Point(20.0, 0.0)), AdministrativeClass.apply(1), TrafficDirection.BothDirections, FeatureClass.DrivePath, None, attributes1)
    projectService.parsePreFillData(Seq(newRoadLink1)) should be(Left("Link does not contain valid prefill info"))
  }

  test("Test projectService.createSplitRoadAddress When dealing with a road addresses that were subjected to the transfer and the new operations " +
    "Then the resulting links should include 1 terminated (the original one) and 3 more (1 new, 2 transferred) with the start dates be either the project start date or the road address start date and no defined end_date.")
  {
    val linearLocationId = 1L
    val road = 5L
    val roadPart = 205L
    val origStartM = 1024L
    val origEndM = 1547L
    val origStartD = Some(DateTime.now().minusYears(10))
    val linkId = 1049L
    val endM = 520.387
    val suravageLinkId = 5774839L
    val user = Some("user")
    val project = Project(-1L, Sent2TR, "split", user.get, DateTime.now(), user.get,
      DateTime.now().plusMonths(2), DateTime.now(), "", Seq(), Seq(), None, None)

    // Original road address: 1024 -> 1547
    val roadAddress = RoadAddress(1L, linearLocationId, road, roadPart, PublicRoad, Track.Combined, Continuous, origStartM, origEndM, origStartD,
      None, None, linkId, 0.0, endM, SideCode.TowardsDigitizing, 86400L, (None, None),  Seq(Point(1024.0, 0.0), Point(1025.0, 1544.386)),
      LinkGeomSource.NormalLinkInterface, 8L, NoTermination, 123)

    val projectLink = ProjectLink(0, road, roadPart, Track.Combined, Continuous, 0, 0, origStartM, origEndM, Some(DateTime.now()), None, user,
      0, 0.0, 0.0, SideCode.TowardsDigitizing, (None, None),  Seq(Point(0.0, 0.0), Point(0.0, 0.0)),
      -1L, null, PublicRoad, null, 0.0, 1L, 8L, linearLocationId, reversed = false, None, 748800L)
    val transferAndNew = Seq(

      // Transferred road address: 1028 -> 1128
      projectLink.copy(id = 2, startAddrMValue = origStartM + 4, endAddrMValue = origStartM + 104, linkId = suravageLinkId,
        startMValue = 0.0, endMValue = 99.384, geometry = Seq(Point(1024.0, 0.0), Point(1024.0, 99.384)), status = LinkStatus.Transfer,
        linkGeomSource = LinkGeomSource.SuravageLinkInterface, geometryLength = 99.384, connectedLinkId = Some(linkId)),

      // New road address: 1128 -> 1205
      projectLink.copy(id = 3, startAddrMValue = origStartM + 104, endAddrMValue = origStartM + 181, linkId = suravageLinkId,
        startMValue = 99.384, endMValue = 176.495, geometry = Seq(Point(1024.0, 99.384), Point(1101.111, 99.384)), status = LinkStatus.New,
        linkGeomSource = LinkGeomSource.SuravageLinkInterface, geometryLength = 77.111, connectedLinkId = Some(linkId)),

      // Terminated road address: 1124 -> 1547
      projectLink.copy(id = 4, startAddrMValue = origStartM + 100, endAddrMValue = origEndM, linkId = linkId,
        startMValue = 99.384, endMValue = endM, geometry = Seq(Point(1024.0, 99.384), Point(1025.0, 1544.386)), status = LinkStatus.Terminated,
        linkGeomSource = LinkGeomSource.NormalLinkInterface, geometryLength = endM - 99.384, connectedLinkId = Some(suravageLinkId))

    )
    val result = projectService.createSplitRoadAddress(roadAddress, transferAndNew, project)
    result should have size 4
    result.count(_.terminated == TerminationCode.Termination) should be(1)
    result.count(_.startDate == roadAddress.startDate) should be(2)
    result.count(_.startDate.get == project.startDate) should be(2)
    result.count(_.endDate.isEmpty) should be(2)
  }

  test("Test projectService.createSplitRoadAddress When dealing with a road addresses that were subjected to the unchanged and the new operations" +
    "Then the resulting links should include 1 terminated (the original one) and 2 more (1 new, 1 unchanged) with the start dates be either the project start date or the road address start date and no defined end_date.")
  {
    val linearLocationId = 1234L
    val origStartM = 1024L
    val origEndM = 1547L
    val origStartD = Some(DateTime.now().minusYears(10))
    val linkId = 1049L
    val endM = 520.387
    val suravageLinkId = 5774839L
    val user = Some("user")
    val project = Project(-1L, Sent2TR, "split", user.get, DateTime.now(), user.get,
      DateTime.now().plusMonths(2), DateTime.now(), "", Seq(), Seq(), None, None)
    val roadAddress = RoadAddress(1L, linearLocationId, 5L, 205L, PublicRoad, Track.Combined, Continuous, origStartM, origEndM, origStartD,
      None, None, linkId, 0.0, endM, SideCode.TowardsDigitizing, 86400L, (None, None),  Seq(Point(1024.0, 0.0), Point(1025.0, 1544.386)),
      LinkGeomSource.NormalLinkInterface, 8L, TerminationCode.NoTermination, 0)
    val unchangedAndNew = Seq(ProjectLink(2L, 5, 205, Track.Combined, Continuous, origStartM, origStartM + 100L, origStartM, origEndM, Some(DateTime.now()), None, user,
      suravageLinkId, 0.0, 99.384, SideCode.TowardsDigitizing, (None, None),  Seq(Point(1024.0, 0.0), Point(1024.0, 99.384)),
      -1L, LinkStatus.UnChanged, PublicRoad, LinkGeomSource.SuravageLinkInterface, 99.384, 1L, linearLocationId, 8L, reversed = false, Some(linkId), 85088L),
      ProjectLink(3L, 5, 205, Track.Combined, Continuous, origStartM + 100L, origStartM + 177L, origStartM, origEndM, Some(DateTime.now()), None, user,
        suravageLinkId, 99.384, 176.495, SideCode.TowardsDigitizing, (None, None),  Seq(Point(1024.0, 99.384), Point(1101.111, 99.384)),
        -1L, LinkStatus.New, PublicRoad, LinkGeomSource.SuravageLinkInterface, 77.111, 1L, linearLocationId, 8L, reversed = false, Some(linkId), 85088L),
      ProjectLink(4L, 5, 205, Track.Combined, Continuous, origStartM + 100L, origEndM, origStartM, origEndM, Some(DateTime.now()), None, user,
        linkId, 99.384, endM, SideCode.TowardsDigitizing, (None, None),  Seq(Point(1024.0, 99.384), Point(1025.0, 1544.386)),
        -1L, LinkStatus.Terminated, PublicRoad, LinkGeomSource.NormalLinkInterface, endM - 99.384, 1L, linearLocationId, 8L, reversed = false, Some(suravageLinkId), 85088L))
    val result = projectService.createSplitRoadAddress(roadAddress, unchangedAndNew, project)
    result should have size 3
    result.count(_.terminated == TerminationCode.Termination) should be(1)
    result.count(_.startDate == roadAddress.startDate) should be(2)
    result.count(_.startDate.get == project.startDate) should be(1)
    result.count(_.endDate.isEmpty) should be(2)
  }

  test("Test createProjectLinks When project link is created for part not reserved Then should return error message") {
    runWithRollback {
      val rap = Project(0L, ProjectState.apply(1), "TestProject", "TestUser", DateTime.parse("1901-01-01"),
        "TestUser", DateTime.parse("1901-01-01"), DateTime.now(), "Some additional info",
        Seq(), Seq(), None)
      val newLink = Seq(ProjectLink(-1000L, 5L, 206L, Track.apply(99), Discontinuity.Continuous, 0L, 50L, 0L, 50L, None, None,
        None, 12345L, 0.0, 43.1, SideCode.Unknown, (None, None),
        Seq(Point(468.5, 0.5), Point(512.0, 0.0)), 0L, LinkStatus.Unknown, RoadType.PublicRoad, LinkGeomSource.NormalLinkInterface, 43.1, 49704009, 1000570, 8L, reversed = false, None, 123456L, 12345L))
      val project = projectService.createRoadLinkProject(rap)
      when(mockRoadLinkService.getRoadLinksByLinkIdsFromVVH(any[Set[Long]], any[Boolean])).thenReturn(newLink.map(toRoadLink))
      val response = projectService.createProjectLinks(Seq(12345L), project.id, 5, 206, Track.Combined, Discontinuity.Continuous, RoadType.PublicRoad, LinkGeomSource.NormalLinkInterface, 8L, "test", "road name")
      response("success").asInstanceOf[Boolean] should be(false)
      response("errorMessage").asInstanceOf[String] should be("Antamasi tienumero ja tieosanumero ovat jo käytössä. Tarkista syöttämäsi tiedot.")
    }
  }

  test("Test projectService.updateProjectLinks When applying the operation \"Numerointi\" to a road part that is ALREADY reserved in a different project Then return an error message") {
    runWithRollback {
      val rap1 = Project(0L, ProjectState.apply(1), "TestProject", "TestUser", DateTime.parse("1963-01-01"),
        "TestUser", DateTime.parse("1963-01-01"), DateTime.now(), "Some additional info",
        Seq(), Seq(), None)
      val rap2 = Project(0L, ProjectState.apply(1), "TestProject2", "TestUser", DateTime.parse("2012-01-01"),
        "TestUser", DateTime.parse("2017-01-01"), DateTime.now(), "Some additional info",
        Seq(), Seq(), None)
      val addr1 = List(ProjectReservedPart(Sequences.nextViitePrimaryKeySeqValue, 5, 207, Some(0L), Some(Continuous),
        Some(8L), None, None, None, None))
      val addr2 = List(ProjectReservedPart(Sequences.nextViitePrimaryKeySeqValue, 5, 206, Some(5L), Some(Discontinuity.apply("jatkuva")),
        Some(8L), None, None, None, None))
      val project1 = projectService.createRoadLinkProject(rap1)

      mockForProject(project1.id, roadAddressServiceRealRoadwayAddressMapper.getRoadAddressWithRoadAndPart(5, 207).map(toProjectLink(project1)))
      projectService.saveProject(project1.copy(reservedParts = addr1))

      val project2 = projectService.createRoadLinkProject(rap2)
      mockForProject(project2.id, roadAddressServiceRealRoadwayAddressMapper.getRoadAddressWithRoadAndPart(5, 206).map(toProjectLink(project2)))
      projectService.saveProject(project2.copy(reservedParts = addr2))

      val response = projectService.updateProjectLinks(project1.id, Set(), projectLinkDAO.fetchProjectLinks(project1.id).map(_.linkId),
        LinkStatus.Numbering, "TestUser", 5, 206, 0, None,
        RoadType.PublicRoad.value, Discontinuity.Continuous.value, Some(8))
      response.get should be("Antamasi tienumero ja tieosanumero ovat jo käytössä. Tarkista syöttämäsi tiedot.")
    }
  }

  test("Test projectService.updateProjectLinks When applying the operation \"Numerointi\" to a road part that is ALREADY reserved in a different project Then return an error message" +
    "renumber a project link to a road part not reserved with end date null") {
    runWithRollback {
      val rap1 = Project(0L, ProjectState.apply(1), "TestProject", "TestUser", DateTime.parse("1963-01-01"),
        "TestUser", DateTime.parse("1963-01-01"), DateTime.now(), "Some additional info",
        Seq(), Seq(), None)
      val addr1 = List(ProjectReservedPart(Sequences.nextViitePrimaryKeySeqValue, 5, 207, Some(0L), Some(Continuous), Some(8L), None, None, None, None))
      val project1 = projectService.createRoadLinkProject(rap1)
      mockForProject(project1.id, roadAddressServiceRealRoadwayAddressMapper.getRoadAddressWithRoadAndPart(5, 207).map(toProjectLink(project1)))
      projectService.saveProject(project1.copy(reservedParts = addr1))
      val response = projectService.updateProjectLinks(project1.id, Set(), projectLinkDAO.fetchProjectLinks(project1.id).map(_.linkId), LinkStatus.Numbering, "TestUser", 5, 203, 0, None, RoadType.PublicRoad.value, Discontinuity.Continuous.value, Some(8))
      response.get should be("Antamasi tienumero ja tieosanumero ovat jo käytössä. Tarkista syöttämäsi tiedot.")
    }
  }

  test("Test projectService.updateProjectLinks When applying the operation \"Numerointi\" to a road part that already has some other action applied Then return an error message") {
    runWithRollback {
      val rap1 = Project(0L, ProjectState.apply(1), "TestProject", "TestUser", DateTime.parse("1963-01-01"),
        "TestUser", DateTime.parse("1963-01-01"), DateTime.now(), "Some additional info",
        Seq(), Seq(), None)
      val addr1 = List(ProjectReservedPart(Sequences.nextViitePrimaryKeySeqValue, 5, 207, Some(0L), Some(Continuous),
        Some(8L), None, None, None, None))
      val project1 = projectService.createRoadLinkProject(rap1)
      mockForProject(project1.id, roadAddressServiceRealRoadwayAddressMapper.getRoadAddressWithRoadAndPart(5, 207).map(toProjectLink(project1)))
      projectService.saveProject(project1.copy(reservedParts = addr1))
      projectService.updateProjectLinks(project1.id, Set(), projectLinkDAO.fetchProjectLinks(project1.id).map(_.linkId),
        LinkStatus.Terminated, "TestUser", 5, 207, 0, None,
        RoadType.PublicRoad.value, Discontinuity.Continuous.value, Some(8))
      val response = projectService.updateProjectLinks(project1.id, Set(), projectLinkDAO.fetchProjectLinks(project1.id).map(_.linkId),
        LinkStatus.Numbering, "TestUser", 5, 308, 0, None,
        RoadType.PublicRoad.value, Discontinuity.Continuous.value, Some(8))
      response.get should be(ErrorOtherActionWithNumbering)
    }
  }

  test("Test projectLinkDAO.getProjectLinks() When after the \"Numerointi\" operation on project links of a newly created project Then the last returned link should have a discontinuity of \"EndOfRoad\", all the others should be \"Continuous\" ") {
    runWithRollback {
      val rap1 = Project(0L, ProjectState.apply(1), "TestProject", "TestUser", DateTime.now(),
        "TestUser", DateTime.now().plusDays(1), DateTime.now(), "Some additional info",
        Seq(), Seq(), None)
      val addr1 = List(ProjectReservedPart(Sequences.nextViitePrimaryKeySeqValue, 5, 207, Some(0L), Some(Continuous), Some(8L), None, None, None, None))
      val project1 = projectService.createRoadLinkProject(rap1)
      mockForProject(project1.id, roadAddressServiceRealRoadwayAddressMapper.getRoadAddressWithRoadAndPart(5, 207).map(toProjectLink(project1)))
      projectService.saveProject(project1.copy(reservedParts = addr1))
      val fetchedProjectLinks = projectLinkDAO.fetchProjectLinks(project1.id)
      projectService.updateProjectLinks(project1.id, Set(fetchedProjectLinks.maxBy(_.endAddrMValue).id), fetchedProjectLinks.map(_.linkId), LinkStatus.Numbering, "TestUser", 6, 207, 0, None, RoadType.PublicRoad.value, Discontinuity.EndOfRoad.value, Some(8))

      //Descending order by end address
      val projectLinks = projectLinkDAO.fetchProjectLinks(project1.id).sortBy(-_.endAddrMValue)
      projectLinks.tail.forall(_.discontinuity == Discontinuity.Continuous) should be(true)
      projectLinks.head.discontinuity should be(Discontinuity.EndOfRoad)
    }
  }

  test("Test revertLinks When new roads have name Then the revert should remove the road name") {
    runWithRollback {
      val testRoad: (Long, Long, String) = {
        (99999L, 1L, "Test name")
      }

      val (project, links) = util.setUpProjectWithLinks(LinkStatus.New, Seq(0L, 10L, 20L), roads = Seq(testRoad), discontinuity = Discontinuity.Continuous)
      val roadLinks = links.map(toRoadLink)
      when(mockRoadLinkService.getCurrentAndComplementaryAndSuravageRoadLinksFromVVH(any[Set[Long]], any[Boolean])).thenReturn(roadLinks)
      ProjectLinkNameDAO.get(99999L, project.id).get.roadName should be("Test name")
      val linksToRevert = links.map(l => {
        LinkToRevert(l.id, l.linkId, l.status.value, l.geometry)
      })
      projectService.revertLinksByRoadPart(project.id, 99999L, 1L, linksToRevert, "Test User")
      ProjectLinkNameDAO.get(99999L, project.id) should be(None)
    }
  }

  test("Test projectService.saveProject() When updating a project to remove ALL it's reserved roads Then the project should lose it's associated road names.") {
    runWithRollback {
      val testRoad: (Long, Long, String) = {
        (99999L, 1L, "Test name")
      }
      val (project, _) = util.setUpProjectWithLinks(LinkStatus.Transfer, Seq(0L, 10L, 20L), roads = Seq(testRoad), discontinuity = Discontinuity.Continuous)
      ProjectLinkNameDAO.get(99999L, project.id).get.roadName should be("Test name")
      projectService.saveProject(project.copy(reservedParts = Seq()))
      ProjectLinkNameDAO.get(99999L, project.id) should be(None)
    }
  }

  test("Test projectService.deleteProject() When deleting a project Then if no other project makes use of a road name then said name should be removed as well.") {
    runWithRollback {
      val testRoad: (Long, Long, String) = {
        (99999L, 1L, "Test name")
      }
      val (project, _) = util.setUpProjectWithLinks(LinkStatus.Transfer, Seq(0L, 10L, 20L), roads = Seq(testRoad), discontinuity = Discontinuity.Continuous)
      ProjectLinkNameDAO.get(99999L, project.id).get.roadName should be("Test name")
      projectService.deleteProject(project.id)
      ProjectLinkNameDAO.get(99999L, project.id) should be(None)
    }
  }

  test("Test revertLinks When road exists in another project Then the new road name should not be removed") {
    runWithRollback {
      val testRoads: Seq[(Long, Long, String)] = Seq((99999L, 1L, "Test name"), (99999L, 2L, "Test name"))
      val (project, links) = util.setUpProjectWithLinks(LinkStatus.Transfer, Seq(0L, 10L, 20L), roads = testRoads, discontinuity = Discontinuity.Continuous)
      ProjectLinkNameDAO.get(99999L, project.id).get.roadName should be("Test name")
      val linksToRevert = links.map(l => {
        LinkToRevert(l.id, l.linkId, l.status.value, l.geometry)
      })
      val roadLinks = links.map(toRoadLink)
      when(mockRoadLinkService.getCurrentAndComplementaryAndSuravageRoadLinksFromVVH(any[Set[Long]], any[Boolean])).thenReturn(roadLinks)
      projectService.revertLinksByRoadPart(project.id, 99999L, 1L, linksToRevert, "Test User")
      projectLinkDAO.fetchProjectLinks(project.id).count(_.roadPartNumber == 2L) should be(2)
      ProjectLinkNameDAO.get(99999L, project.id).get.roadName should be("Test name")
    }
  }

  test("Test revertLinks When road name exists Then the revert should put the original name in the project link name if no other exists in project") {
    runWithRollback {
      val testRoad: (Long, Long, String) = {
        (99999L, 1L, "new name")
      }
      val (project, links) = util.setUpProjectWithLinks(LinkStatus.Transfer, Seq(0L, 10L, 20L), roads = Seq(testRoad), discontinuity = Discontinuity.Continuous)
      val roadLinks = links.map(toRoadLink)
      when(mockRoadLinkService.getCurrentAndComplementaryAndSuravageRoadLinksFromVVH(any[Set[Long]], any[Boolean])).thenReturn(roadLinks)
      sqlu"""INSERT INTO ROAD_NAME VALUES (nextval('ROAD_NAME_SEQ'), 99999, 'test name', current_date, null, current_date, null, 'test user', current_date)""".execute
      ProjectLinkNameDAO.get(99999L, project.id).get.roadName should be("new name")
      val linksToRevert = links.map(l => {
        LinkToRevert(l.id, l.linkId, l.status.value, l.geometry)
      })
      projectService.revertLinksByRoadPart(project.id, 99999L, 1L, linksToRevert, "Test User")
      ProjectLinkNameDAO.get(99999L, project.id).get.roadName should be("test name")
    }
  }

  test("Test projectService.updateProjectLinks() When new user given addressMValues, even on Left/Right tracks Then all links should keep continuous and incremented address values (calibration ones included).") {
    /**
      * This test checks:
      * 1.result of addressMValues for new given address value for one Track.Combined link
      * 2.result of MValues (segment and address) in recalculated calibration points for new given address value for one link
      * 3.result of addressMValues for yet another new given address value in other link, being that link Track.LeftSide or Track.RightSide
      * 4.result of MValues (segment and address) in recalculated calibration points for second new given address value for Track.LeftSide or Track.RightSide link
      */
    val coeff = 1.0

    def liesInBetween(measure: Double, interval: (Double, Double)): Boolean = {
      measure >= interval._1 && measure <= interval._2
    }

    runWithRollback {
      /**
        * Illustrative picture
        *
        * |--Left--||--Left--|
        * |--combined--|                    |--combined--|
        * |-------Right------|
        */

      /**
        * Test data
        */

      val rap = Project(0L, ProjectState.apply(1), "TestProject", "TestUser", DateTime.parse("1901-01-01"),
        "TestUser", DateTime.parse("1901-01-01"), DateTime.now(), "Some additional info",
        Seq(), Seq(), None)

      val pl1 = ProjectLink(-1000L, 9999L, 1L, Track.apply(0), Discontinuity.Continuous, 0L, 0L, 0L, 0L, None, None,
        None, 12345L, 0.0, 0.0, SideCode.Unknown, (None, None),
        Seq(Point(10.0, 10.0), Point(20.0, 10.0)), 0L, LinkStatus.New, RoadType.PublicRoad, LinkGeomSource.NormalLinkInterface, GeometryUtils.geometryLength(Seq(Point(10.0, 10.0), Point(20.0, 10.0))), 0L, 0, 0, reversed = false,
        None, 86400L)
      val pl2 = ProjectLink(-1000L, 9999L, 1L, Track.apply(2), Discontinuity.Continuous, 0L, 0L, 0L, 0L, None, None,
        None, 12346L, 0.0, 0.0, SideCode.Unknown, (None, None),
        Seq(Point(20.0, 10.0), Point(30.0, 15.0)), 0L, LinkStatus.New, RoadType.PublicRoad, LinkGeomSource.NormalLinkInterface, GeometryUtils.geometryLength(Seq(Point(20.0, 10.0), Point(30.0, 15.0))), 0L, 0, 0, reversed = false,
        None, 86400L)
      val pl3 = ProjectLink(-1000L, 9999L, 1L, Track.apply(2), Discontinuity.Continuous, 0L, 0L, 0L, 0L, None, None,
        None, 12347L, 0.0, 0.0, SideCode.Unknown, (None, None),
        Seq(Point(30.0, 15.0), Point(45.0, 10.0)), 0L, LinkStatus.New, RoadType.PublicRoad, LinkGeomSource.NormalLinkInterface, GeometryUtils.geometryLength(Seq(Point(30.0, 15.0), Point(45.0, 10.0))), 0L, 0, 0, reversed = false,
        None, 86400L)
      val pl4 = ProjectLink(-1000L, 9999L, 1L, Track.apply(1), Discontinuity.Continuous, 0L, 0L, 0L, 0L, None, None,
        None, 12348L, 0.0, 0.0, SideCode.Unknown, (None, None),
        Seq(Point(20.0, 10.0), Point(25.0, 5.0), Point(45.0, 10.0)), 0L, LinkStatus.New, RoadType.PublicRoad, LinkGeomSource.NormalLinkInterface, GeometryUtils.geometryLength(Seq(Point(20.0, 10.0), Point(25.0, 5.0), Point(45.0, 10.0))), 0L, 0, 0, reversed = false,
        None, 86400L)
      val pl5 = ProjectLink(-1000L, 9999L, 1L, Track.apply(0), Discontinuity.Continuous, 0L, 0L, 0L, 0L, None, None,
        None, 12349L, 0.0, 0.0, SideCode.Unknown, (None, None),
        Seq(Point(45.0, 10.0), Point(60.0, 10.0)), 0L, LinkStatus.New, RoadType.PublicRoad, LinkGeomSource.NormalLinkInterface, GeometryUtils.geometryLength(Seq(Point(45.0, 10.0), Point(60.0, 10.0))), 0L, 0, 0, reversed = false,
        None, 86400L)

      val project = projectService.createRoadLinkProject(rap)
      when(mockRoadLinkService.getRoadLinksByLinkIdsFromVVH(any[Set[Long]], any[Boolean])).thenReturn(Seq(pl1).map(toRoadLink))
      projectService.createProjectLinks(Seq(12345L), project.id, 9999, 1, Track.Combined, Discontinuity.Continuous, RoadType.PublicRoad, LinkGeomSource.NormalLinkInterface, 8L, "test", "road name")
      when(mockRoadLinkService.getRoadLinksByLinkIdsFromVVH(any[Set[Long]], any[Boolean])).thenReturn(Seq(pl4).map(toRoadLink))
      projectService.createProjectLinks(Seq(12348L), project.id, 9999, 1, Track.RightSide, Discontinuity.Continuous, RoadType.PublicRoad, LinkGeomSource.NormalLinkInterface, 8L, "test", "road name")
      when(mockRoadLinkService.getRoadLinksByLinkIdsFromVVH(any[Set[Long]], any[Boolean])).thenReturn(Seq(pl2, pl3).map(toRoadLink))
      projectService.createProjectLinks(Seq(12346L, 12347L), project.id, 9999, 1, Track.LeftSide, Discontinuity.Continuous, RoadType.PublicRoad, LinkGeomSource.NormalLinkInterface, 8L, "test", "road name")
      when(mockRoadLinkService.getRoadLinksByLinkIdsFromVVH(any[Set[Long]], any[Boolean])).thenReturn(Seq(pl5).map(toRoadLink))
      projectService.createProjectLinks(Seq(12349L), project.id, 9999, 1, Track.Combined, Discontinuity.Continuous, RoadType.PublicRoad, LinkGeomSource.NormalLinkInterface, 8L, "test", "road name")
      val links = projectLinkDAO.fetchProjectLinks(project.id).sortBy(_.startAddrMValue)

      links.filterNot(_.track == Track.RightSide).sortBy(_.endAddrMValue).scanLeft(0.0) { case (m, pl) =>
        m should be(pl.startAddrMValue)
        pl.endAddrMValue
      }
      links.filterNot(_.track == Track.LeftSide).sortBy(_.endAddrMValue).scanLeft(0.0) { case (m, pl) =>
        m should be(pl.startAddrMValue)
        pl.endAddrMValue
      }

      links.sortBy(_.endAddrMValue).scanLeft(0.0) { case (m, pl) =>
        if (pl.calibrationPoints._1.nonEmpty) {
          pl.calibrationPoints._1.get.addressMValue should be(pl.startAddrMValue)
          pl.calibrationPoints._1.get.segmentMValue should be(pl.endMValue - pl.startMValue)
        }
        if (pl.calibrationPoints._2.nonEmpty) {
          pl.calibrationPoints._2.get.addressMValue should be(pl.endAddrMValue)
          pl.calibrationPoints._2.get.addressMValue should be(pl.endMValue)
        }
        0.0 //any double val, needed for expected type value in recursive scan
      }


      val linkidToIncrement = pl1.linkId
      val idsToIncrement = links.filter(_.linkId == linkidToIncrement).head.id
      val valueToIncrement = 2.0
      val newEndAddressValue = Seq(links.filter(_.linkId == linkidToIncrement).head.endAddrMValue.toInt, valueToIncrement.toInt).sum
      projectService.updateProjectLinks(project.id, Set(idsToIncrement), Seq(), LinkStatus.New, "TestUserTwo", 9999, 1, 0, Some(newEndAddressValue), 1L, 5) should be(None)
      val linksAfterGivenAddrMValue = projectLinkDAO.fetchProjectLinks(project.id)

      /**
        * Test 1.
        */
      linksAfterGivenAddrMValue.filterNot(_.track == Track.RightSide).sortBy(_.endAddrMValue).scanLeft(0.0) { case (m, pl) =>
        m should be(pl.startAddrMValue)
        pl.endAddrMValue
      }
      linksAfterGivenAddrMValue.filterNot(_.track == Track.LeftSide).sortBy(_.endAddrMValue).scanLeft(0.0) { case (m, pl) =>
        m should be(pl.startAddrMValue)
        pl.endAddrMValue
      }

      /**
        * Test 2.
        */
      linksAfterGivenAddrMValue.sortBy(_.endAddrMValue).scanLeft(0.0) { case (m, pl) =>
        if (pl.calibrationPoints._1.nonEmpty) {
          pl.calibrationPoints._1.get.addressMValue should be(pl.startAddrMValue)
          pl.calibrationPoints._1.get.segmentMValue should be(pl.endMValue - pl.startMValue)
        }
        if (pl.calibrationPoints._2.nonEmpty) {
          pl.calibrationPoints._2.get.addressMValue should be(pl.endAddrMValue)
          pl.calibrationPoints._2.get.addressMValue should be(pl.endMValue)
        }
        0.0 //any double val, needed for expected type value in recursive scan
      }

      //only link and links after linkidToIncrement should be extended
      val extendedLink = links.filter(_.linkId == linkidToIncrement).head
      val linksBefore = links.filter(_.endAddrMValue >= extendedLink.endAddrMValue).sortBy(_.endAddrMValue)
      val linksAfter = linksAfterGivenAddrMValue.filter(_.endAddrMValue >= extendedLink.endAddrMValue).sortBy(_.endAddrMValue)
      linksBefore.zip(linksAfter).foreach { case (st, en) =>
        liesInBetween(en.endAddrMValue, (st.endAddrMValue + valueToIncrement - coeff, st.endAddrMValue + valueToIncrement + coeff))
      }


      val secondLinkidToIncrement = pl4.linkId
      val secondIdToIncrement = linksAfterGivenAddrMValue.filter(_.linkId == secondLinkidToIncrement).head.id
      val secondValueToIncrement = 3.0
      val secondNewEndAddressValue = Seq(links.filter(_.linkId == secondLinkidToIncrement).head.endAddrMValue.toInt, secondValueToIncrement.toInt).sum
      projectService.updateProjectLinks(project.id, Set(secondIdToIncrement), Seq(), LinkStatus.New, "TestUserTwo", 9999, 1, 1, Some(secondNewEndAddressValue), 1L, 5) should be(None)
      val linksAfterSecondGivenAddrMValue = projectLinkDAO.fetchProjectLinks(project.id)

      /**
        * Test 3.
        */
      linksAfterSecondGivenAddrMValue.filterNot(_.track == Track.RightSide).sortBy(_.endAddrMValue).scanLeft(0.0) { case (m, pl) =>
        m should be(pl.startAddrMValue)
        pl.endAddrMValue
      }
      linksAfterSecondGivenAddrMValue.filterNot(_.track == Track.LeftSide).sortBy(_.endAddrMValue).scanLeft(0.0) { case (m, pl) =>
        m should be(pl.startAddrMValue)
        pl.endAddrMValue
      }

      /**
        * Test 4.
        */
      linksAfterSecondGivenAddrMValue.sortBy(_.endAddrMValue).scanLeft(0.0) { case (m, pl) =>
        if (pl.calibrationPoints._1.nonEmpty) {
          pl.calibrationPoints._1.get.addressMValue should be(pl.startAddrMValue)
          pl.calibrationPoints._1.get.segmentMValue should be(pl.endMValue - pl.startMValue)
        }
        if (pl.calibrationPoints._2.nonEmpty) {
          pl.calibrationPoints._2.get.addressMValue should be(pl.endAddrMValue)
          pl.calibrationPoints._2.get.addressMValue should be(pl.endMValue)
        }
        0.0 //any double val, needed for expected type value in recursive scan
      }

      //only link and links after secondLinkidToIncrement should be extended
      val secondExtendedLink = linksAfterGivenAddrMValue.filter(_.linkId == secondLinkidToIncrement).head
      val secondLinksBefore = linksAfterGivenAddrMValue.filter(_.endAddrMValue >= secondExtendedLink.endAddrMValue).sortBy(_.endAddrMValue)
      val secondLinksAfter = linksAfterSecondGivenAddrMValue.filter(_.endAddrMValue >= secondExtendedLink.endAddrMValue).sortBy(_.endAddrMValue)
      secondLinksBefore.zip(secondLinksAfter).foreach { case (st, en) =>
        liesInBetween(en.endAddrMValue, (st.endAddrMValue + valueToIncrement + secondValueToIncrement - coeff, st.endAddrMValue + valueToIncrement + secondValueToIncrement + coeff))
      }

    }
  }

  test("Test projectService.updateProjectLinks() and projectService.changeDirection() When Re-Reversing direction of project links Then all links should revert to the previous fiven addressMValues.") {
    /**
      * This test checks:
      * 1.result of addressMValues for new given address value for one Track.Combined link
      * 2.result of reversing direction
      */
    val coeff = 1.0

    def liesInBetween(measure: Double, interval: (Double, Double)): Boolean = {
      measure >= interval._1 && measure <= interval._2
    }

    runWithRollback {
      /**
        * Illustrative picture
        *
        * |--Left--||--Left--|
        * |--combined--|                    |--combined--|
        * |-------Right------|
        */

      /**
        * Test data
        */

      val rap = Project(0L, ProjectState.apply(1), "TestProject", "TestUser", DateTime.parse("1901-01-01"),
        "TestUser", DateTime.parse("1901-01-01"), DateTime.now(), "Some additional info",
        Seq(), Seq(), None)

      val pl1 = ProjectLink(-1000L, 9999L, 1L, Track.apply(0), Discontinuity.Continuous, 0L, 0L, 0L, 0L, None, None,
        None, 12345L, 0.0, 0.0, SideCode.Unknown, (None, None),
        Seq(Point(10.0, 10.0), Point(20.0, 10.0)), 0L, LinkStatus.New, RoadType.PublicRoad, LinkGeomSource.NormalLinkInterface, GeometryUtils.geometryLength(Seq(Point(10.0, 10.0), Point(20.0, 10.0))), 0L, 0, 0, reversed = false,
        None, 86400L)
      val pl2 = ProjectLink(-1000L, 9999L, 1L, Track.apply(2), Discontinuity.Continuous, 0L, 0L, 0L, 0L, None, None,
        None, 12346L, 0.0, 0.0, SideCode.Unknown, (None, None),
        Seq(Point(20.0, 10.0), Point(30.0, 15.0)), 0L, LinkStatus.New, RoadType.PublicRoad, LinkGeomSource.NormalLinkInterface, GeometryUtils.geometryLength(Seq(Point(20.0, 10.0), Point(30.0, 15.0))), 0L, 0, 0, reversed = false,
        None, 86400L)
      val pl3 = ProjectLink(-1000L, 9999L, 1L, Track.apply(2), Discontinuity.Continuous, 0L, 0L, 0L, 0L, None, None,
        None, 12347L, 0.0, 0.0, SideCode.Unknown, (None, None),
        Seq(Point(30.0, 15.0), Point(45.0, 10.0)), 0L, LinkStatus.New, RoadType.PublicRoad, LinkGeomSource.NormalLinkInterface, GeometryUtils.geometryLength(Seq(Point(30.0, 15.0), Point(45.0, 10.0))), 0L, 0, 0, reversed = false,
        None, 86400L)
      val pl4 = ProjectLink(-1000L, 9999L, 1L, Track.apply(1), Discontinuity.Continuous, 0L, 0L, 0L, 0L, None, None,
        None, 12348L, 0.0, 0.0, SideCode.Unknown, (None, None),
        Seq(Point(20.0, 10.0), Point(25.0, 5.0), Point(45.0, 10.0)), 0L, LinkStatus.New, RoadType.PublicRoad, LinkGeomSource.NormalLinkInterface, GeometryUtils.geometryLength(Seq(Point(20.0, 10.0), Point(25.0, 5.0), Point(45.0, 10.0))), 0L, 0, 0, reversed = false,
        None, 86400L)
      val pl5 = ProjectLink(-1000L, 9999L, 1L, Track.apply(0), Discontinuity.Continuous, 0L, 0L, 0L, 0L, None, None,
        None, 12349L, 0.0, 0.0, SideCode.Unknown, (None, None),
        Seq(Point(45.0, 10.0), Point(60.0, 10.0)), 0L, LinkStatus.New, RoadType.PublicRoad, LinkGeomSource.NormalLinkInterface, GeometryUtils.geometryLength(Seq(Point(45.0, 10.0), Point(60.0, 10.0))), 0L, 0, 0, reversed = false,
        None, 86400L)

      val project = projectService.createRoadLinkProject(rap)
      when(mockRoadLinkService.getRoadLinksByLinkIdsFromVVH(any[Set[Long]], any[Boolean])).thenReturn(Seq(pl1).map(toRoadLink))
      projectService.createProjectLinks(Seq(12345L), project.id, 9999, 1, Track.Combined, Discontinuity.Continuous, RoadType.PublicRoad, LinkGeomSource.NormalLinkInterface, 8L, "test", "road name")
      when(mockRoadLinkService.getRoadLinksByLinkIdsFromVVH(any[Set[Long]], any[Boolean])).thenReturn(Seq(pl4).map(toRoadLink))
      projectService.createProjectLinks(Seq(12348L), project.id, 9999, 1, Track.RightSide, Discontinuity.Continuous, RoadType.PublicRoad, LinkGeomSource.NormalLinkInterface, 8L, "test", "road name")
      when(mockRoadLinkService.getRoadLinksByLinkIdsFromVVH(any[Set[Long]], any[Boolean])).thenReturn(Seq(pl2, pl3).map(toRoadLink))
      projectService.createProjectLinks(Seq(12346L, 12347L), project.id, 9999, 1, Track.LeftSide, Discontinuity.Continuous, RoadType.PublicRoad, LinkGeomSource.NormalLinkInterface, 8L, "test", "road name")
      when(mockRoadLinkService.getRoadLinksByLinkIdsFromVVH(any[Set[Long]], any[Boolean])).thenReturn(Seq(pl5).map(toRoadLink))
      projectService.createProjectLinks(Seq(12349L), project.id, 9999, 1, Track.Combined, Discontinuity.Continuous, RoadType.PublicRoad, LinkGeomSource.NormalLinkInterface, 8L, "test", "road name")
      val links = projectLinkDAO.fetchProjectLinks(project.id).sortBy(_.startAddrMValue)

      val linkidToIncrement = pl1.linkId
      val idsToIncrement = links.filter(_.linkId == linkidToIncrement).head.id
      val valueToIncrement = 2.0
      val newEndAddressValue = Seq(links.filter(_.linkId == linkidToIncrement).head.endAddrMValue.toInt, valueToIncrement.toInt).sum
      projectService.updateProjectLinks(project.id, Set(idsToIncrement), Seq(linkidToIncrement), LinkStatus.New, "TestUserTwo", 9999, 1, 0, Some(newEndAddressValue), 1L, 5) should be(None)
      val linksAfterGivenAddrMValue = projectLinkDAO.fetchProjectLinks(project.id)

      //only link and links after linkidToIncrement should be extended
      val extendedLink = links.filter(_.linkId == linkidToIncrement).head
      val linksBefore = links.filter(_.endAddrMValue >= extendedLink.endAddrMValue).sortBy(_.endAddrMValue)
      val linksAfter = linksAfterGivenAddrMValue.filter(_.endAddrMValue >= extendedLink.endAddrMValue).sortBy(_.endAddrMValue)
      linksBefore.zip(linksAfter).foreach { case (st, en) =>
        liesInBetween(en.endAddrMValue, (st.endAddrMValue + valueToIncrement - coeff, st.endAddrMValue + valueToIncrement + coeff))
      }

      projectService.changeDirection(project.id, 9999L, 1L, Seq(LinkToRevert(pl1.id, pl1.linkId, pl1.status.value, pl1.geometry)), ProjectCoordinates(0, 0, 0), "TestUserTwo")
      projectService.changeDirection(project.id, 9999L, 1L, Seq(LinkToRevert(pl1.id, pl1.linkId, pl1.status.value, pl1.geometry)), ProjectCoordinates(0, 0, 0), "TestUserTwo")
      val linksAfterReverse = projectLinkDAO.fetchProjectLinks(project.id).sortBy(_.startAddrMValue)

      links.sortBy(_.endAddrMValue).zip(linksAfterReverse.sortBy(_.endAddrMValue)).foreach { case (st, en) =>
        (st.startAddrMValue, st.endAddrMValue) should be(en.startAddrMValue, en.endAddrMValue)
        (st.startMValue, st.endMValue) should be(en.startMValue, en.endMValue)
      }
    }
  }

  test("Test projectService.changeDirection() When after the creation of valid project links on a project Then the discontinuity of road addresses that are not the same road number and road part number should not be altered.") {
    runWithRollback {

      val rap = Project(0L, ProjectState.apply(1), "TestProject", "TestUser", DateTime.parse("1901-01-01"),
        "TestUser", DateTime.parse("1901-01-01"), DateTime.now(), "Some additional info",
        Seq(), Seq(), None)

      val pl1 = ProjectLink(-1000L, 9999L, 1L, Track.apply(0), Discontinuity.Continuous, 0L, 0L, 0L, 0L, None, None,
        None, 12345L, 0.0, 0.0, SideCode.Unknown, (None, None),
        Seq(Point(10.0, 10.0), Point(20.0, 10.0)), 0L, LinkStatus.New, RoadType.PublicRoad, LinkGeomSource.NormalLinkInterface, GeometryUtils.geometryLength(Seq(Point(10.0, 10.0), Point(20.0, 10.0))), 0L, 0, 0, reversed = false,
        None, 86400L)
      val pl2 = ProjectLink(-1000L, 9999L, 1L, Track.apply(2), Discontinuity.Continuous, 0L, 0L, 0L, 0L, None, None,
        None, 12346L, 0.0, 0.0, SideCode.Unknown, (None, None),
        Seq(Point(20.0, 10.0), Point(30.0, 15.0)), 0L, LinkStatus.New, RoadType.PublicRoad, LinkGeomSource.NormalLinkInterface, GeometryUtils.geometryLength(Seq(Point(20.0, 10.0), Point(30.0, 15.0))), 0L, 0, 0, reversed = false,
        None, 86400L)
      val pl3 = ProjectLink(-1000L, 9999L, 1L, Track.apply(2), Discontinuity.Continuous, 0L, 0L, 0L, 0L, None, None,
        None, 12347L, 0.0, 0.0, SideCode.Unknown, (None, None),
        Seq(Point(30.0, 15.0), Point(45.0, 10.0)), 0L, LinkStatus.New, RoadType.PublicRoad, LinkGeomSource.NormalLinkInterface, GeometryUtils.geometryLength(Seq(Point(30.0, 15.0), Point(45.0, 10.0))), 0L, 0, 0, reversed = false,
        None, 86400L)
      val pl4 = ProjectLink(-1000L, 9999L, 1L, Track.apply(1), Discontinuity.Continuous, 0L, 0L, 0L, 0L, None, None,
        None, 12348L, 0.0, 0.0, SideCode.Unknown, (None, None),
        Seq(Point(20.0, 10.0), Point(25.0, 5.0), Point(45.0, 10.0)), 0L, LinkStatus.New, RoadType.PublicRoad, LinkGeomSource.NormalLinkInterface, GeometryUtils.geometryLength(Seq(Point(20.0, 10.0), Point(25.0, 5.0), Point(45.0, 10.0))), 0L, 0, 0, reversed = false,
        None, 86400L)
      val pl5 = ProjectLink(-1000L, 9998L, 1L, Track.apply(0), Discontinuity.EndOfRoad, 0L, 0L, 0L, 0L, None, None,
        None, 12349L, 0.0, 0.0, SideCode.Unknown, (None, None),
        Seq(Point(45.0, 10.0), Point(60.0, 10.0)), 0L, LinkStatus.New, RoadType.PublicRoad, LinkGeomSource.NormalLinkInterface, GeometryUtils.geometryLength(Seq(Point(45.0, 10.0), Point(60.0, 10.0))), 0L, 0, 0, reversed = false,
        None, 86400L)

      val project = projectService.createRoadLinkProject(rap)
      when(mockRoadLinkService.getRoadLinksByLinkIdsFromVVH(any[Set[Long]], any[Boolean])).thenReturn(Seq(pl1).map(toRoadLink))
      projectService.createProjectLinks(Seq(12345L), project.id, 9999, 1, Track.Combined, Discontinuity.Continuous, RoadType.PublicRoad, LinkGeomSource.NormalLinkInterface, 8L, "test", "road name")
      when(mockRoadLinkService.getRoadLinksByLinkIdsFromVVH(any[Set[Long]], any[Boolean])).thenReturn(Seq(pl4).map(toRoadLink))
      projectService.createProjectLinks(Seq(12348L), project.id, 9999, 1, Track.RightSide, Discontinuity.Continuous, RoadType.PublicRoad, LinkGeomSource.NormalLinkInterface, 8L, "test", "road name")
      when(mockRoadLinkService.getRoadLinksByLinkIdsFromVVH(any[Set[Long]], any[Boolean])).thenReturn(Seq(pl2, pl3).map(toRoadLink))
      projectService.createProjectLinks(Seq(12346L, 12347L), project.id, 9999, 1, Track.LeftSide, Discontinuity.Continuous, RoadType.PublicRoad, LinkGeomSource.NormalLinkInterface, 8L, "test", "road name")
      when(mockRoadLinkService.getRoadLinksByLinkIdsFromVVH(any[Set[Long]], any[Boolean])).thenReturn(Seq(pl5).map(toRoadLink))
      projectService.createProjectLinks(Seq(12349L), project.id, 9998, 1, Track.Combined, Discontinuity.EndOfRoad, RoadType.PublicRoad, LinkGeomSource.NormalLinkInterface, 8L, "test", "road name")
      val linksBeforeChange = projectLinkDAO.fetchProjectLinks(project.id).sortBy(_.startAddrMValue)
      val linkBC = linksBeforeChange.filter(_.roadNumber == 9998L)
      linkBC.size should be(1)
      linkBC.head.discontinuity.value should be(Discontinuity.EndOfRoad.value)
      projectService.changeDirection(project.id, 9999L, 1L, Seq(LinkToRevert(pl1.id, pl1.linkId, pl1.status.value, pl1.geometry)), ProjectCoordinates(0, 0, 0), "TestUserTwo")
      val linksAfterChange = projectLinkDAO.fetchProjectLinks(project.id).sortBy(_.startAddrMValue)
      val linkAC = linksAfterChange.filter(_.roadNumber == 9998L)
      linkAC.size should be(1)
      linkAC.head.discontinuity.value should be(linkBC.head.discontinuity.value)
    }
  }

  test("Test createRoadLinkProject When project in writable state Then  Service should identify states (Incomplete, ErrorInViite and ErrorInTR)") {
    runWithRollback {
      val incomplete = Project(0L, ProjectState.apply(1), "I am Incomplete", "TestUser", DateTime.parse("1901-01-01"),
        "TestUser", DateTime.parse("1901-01-01"), DateTime.now(), "Some additional info",
        Seq(), Seq(), None)
      val incompleteProject = projectService.createRoadLinkProject(incomplete)
      val errorInViite = Project(0L, ProjectState.apply(1), "I am ErrorInViite", "TestUser", DateTime.parse("1901-01-01"),
        "TestUser", DateTime.parse("1901-01-01"), DateTime.now(), "Some additional info",
        Seq(), Seq(), None)
      val errorInViiteProject = projectService.createRoadLinkProject(errorInViite)
      val erroredInTR = Project(0L, ProjectState.apply(1), "I am ErroredInTR", "TestUser", DateTime.parse("1901-01-01"),
        "TestUser", DateTime.parse("1901-01-01"), DateTime.now(), "Some additional info",
        Seq(), Seq(), None)
      val erroredInTRProject = projectService.createRoadLinkProject(erroredInTR)
      projectService.isWritableState(incompleteProject.id) should be(true)
      projectService.isWritableState(errorInViiteProject.id) should be(true)
      projectService.isWritableState(erroredInTRProject.id) should be(true)
    }
  }

  test("Test projectService.updateProjectLinks() When transferring last ajr 1 & 2 links from part 1 to part 2 and adjust endAddrMValues for last links from transferred part and transfer the rest of the part 2 " +
    "Then the mAddressValues of the last links should be equal in both sides of the tracks for part 1.")
  {
    runWithRollback {
      /**
        * Test data
        */
      val rap = Project(0L, ProjectState.apply(1), "TestProject", "TestUser", DateTime.parse("1901-01-01"),
        "TestUser", DateTime.parse("1995-01-01"), DateTime.now(), "Some additional info",
        Seq(), Seq(), None)

      // part1
      // track1

<<<<<<< HEAD
      sqlu"""INSERT INTO LINEAR_LOCATION (ID,ROADWAY_NUMBER,ORDER_NUMBER,LINK_ID,START_MEASURE,END_MEASURE,SIDE,CAL_START_ADDR_M,CAL_END_ADDR_M,LINK_SOURCE,ADJUSTED_TIMESTAMP,FLOATING,GEOMETRY,VALID_FROM,VALID_TO,CREATED_BY,CREATE_TIME)
            VALUES(nextval('LINEAR_LOCATION_SEQ'), 123, 1, 12345, 0, 9, 2, NULL, NULL, 1, 1510876800000, 0, MDSYS.SDO_GEOMETRY(4002, 3067, NULL, MDSYS.SDO_ELEM_INFO_ARRAY(1, 2, 1), MDSYS.SDO_ORDINATE_ARRAY(5.0, 0.0, 0, 0, 5.0, 9.0, 0, 9)), TIMESTAMP '2015-12-30 00:00:00.000000', NULL, 'TR', TIMESTAMP '2015-12-30 00:00:00.000000')""".execute
      sqlu"""INSERT INTO LINEAR_LOCATION (ID,ROADWAY_NUMBER,ORDER_NUMBER,LINK_ID,START_MEASURE,END_MEASURE,SIDE,CAL_START_ADDR_M,CAL_END_ADDR_M,LINK_SOURCE,ADJUSTED_TIMESTAMP,FLOATING,GEOMETRY,VALID_FROM,VALID_TO,CREATED_BY,CREATE_TIME)
            VALUES(nextval('LINEAR_LOCATION_SEQ'), 123, 2, 12346, 0, 12, 2, NULL, NULL, 1, 1510876800000, 0, MDSYS.SDO_GEOMETRY(4002, 3067, NULL, MDSYS.SDO_ELEM_INFO_ARRAY(1, 2, 1), MDSYS.SDO_ORDINATE_ARRAY(5.0, 9.0, 0, 9, 5.0, 21.0, 0, 21)), TIMESTAMP '2015-12-30 00:00:00.000000', NULL, 'TR', TIMESTAMP '2015-12-30 00:00:00.000000')""".execute
      sqlu"""INSERT INTO LINEAR_LOCATION (ID,ROADWAY_NUMBER,ORDER_NUMBER,LINK_ID,START_MEASURE,END_MEASURE,SIDE,CAL_START_ADDR_M,CAL_END_ADDR_M,LINK_SOURCE,ADJUSTED_TIMESTAMP,FLOATING,GEOMETRY,VALID_FROM,VALID_TO,CREATED_BY,CREATE_TIME)
            VALUES(nextval('LINEAR_LOCATION_SEQ'), 123, 3, 12347, 0, 5, 2, NULL, NULL, 1, 1510876800000, 0, MDSYS.SDO_GEOMETRY(4002, 3067, NULL, MDSYS.SDO_ELEM_INFO_ARRAY(1, 2, 1), MDSYS.SDO_ORDINATE_ARRAY(5.0, 21.0, 0, 21, 5.0, 26.0, 0, 26)), TIMESTAMP '2015-12-30 00:00:00.000000', NULL, 'TR', TIMESTAMP '2015-12-30 00:00:00.000000')""".execute

      sqlu"""Insert into ROADWAY (ID,ROADWAY_NUMBER,ROAD_NUMBER,ROAD_PART_NUMBER,TRACK,START_ADDR_M,END_ADDR_M,REVERSED,DISCONTINUITY,START_DATE,END_DATE,CREATED_BY,CREATE_TIME,ROAD_TYPE,ELY,TERMINATED,VALID_FROM,VALID_TO)
        values (nextval('ROADWAY_SEQ'), 123,9999,1,1,0,26,0,1,to_date('22-10-90','DD-MM-RR'),null,'TR',to_timestamp('21-09-18 12.04.42.970245000','DD-MM-RR HH24.MI.SSXFF','nls_numeric_characters=''. '''),1,8,0,to_date('16-10-98','DD-MM-RR'),null)""".execute
=======
      sqlu"""INSERT INTO LINK (ID) VALUES (12345)""".execute
      sqlu"""INSERT INTO LINK (ID) VALUES (12346)""".execute
      sqlu"""INSERT INTO LINK (ID) VALUES (12347)""".execute
      sqlu"""INSERT INTO LINEAR_LOCATION (ID,ROADWAY_NUMBER,ORDER_NUMBER,LINK_ID,START_MEASURE,END_MEASURE,SIDE,GEOMETRY,VALID_FROM,VALID_TO,CREATED_BY,CREATED_TIME)
            VALUES(LINEAR_LOCATION_SEQ.nextval, 123, 1, 12345, 0, 9, 2, MDSYS.SDO_GEOMETRY(4002, 3067, NULL, MDSYS.SDO_ELEM_INFO_ARRAY(1, 2, 1), MDSYS.SDO_ORDINATE_ARRAY(5.0, 0.0, 0, 0, 5.0, 9.0, 0, 9)), TIMESTAMP '2015-12-30 00:00:00.000000', NULL, 'TR', TIMESTAMP '2015-12-30 00:00:00.000000')""".execute
      sqlu"""INSERT INTO LINEAR_LOCATION (ID,ROADWAY_NUMBER,ORDER_NUMBER,LINK_ID,START_MEASURE,END_MEASURE,SIDE,GEOMETRY,VALID_FROM,VALID_TO,CREATED_BY,CREATED_TIME)
            VALUES(LINEAR_LOCATION_SEQ.nextval, 123, 2, 12346, 0, 12, 2, MDSYS.SDO_GEOMETRY(4002, 3067, NULL, MDSYS.SDO_ELEM_INFO_ARRAY(1, 2, 1), MDSYS.SDO_ORDINATE_ARRAY(5.0, 9.0, 0, 9, 5.0, 21.0, 0, 21)), TIMESTAMP '2015-12-30 00:00:00.000000', NULL, 'TR', TIMESTAMP '2015-12-30 00:00:00.000000')""".execute
      sqlu"""INSERT INTO LINEAR_LOCATION (ID,ROADWAY_NUMBER,ORDER_NUMBER,LINK_ID,START_MEASURE,END_MEASURE,SIDE,GEOMETRY,VALID_FROM,VALID_TO,CREATED_BY,CREATED_TIME)
            VALUES(LINEAR_LOCATION_SEQ.nextval, 123, 3, 12347, 0, 5, 2, MDSYS.SDO_GEOMETRY(4002, 3067, NULL, MDSYS.SDO_ELEM_INFO_ARRAY(1, 2, 1), MDSYS.SDO_ORDINATE_ARRAY(5.0, 21.0, 0, 21, 5.0, 26.0, 0, 26)), TIMESTAMP '2015-12-30 00:00:00.000000', NULL, 'TR', TIMESTAMP '2015-12-30 00:00:00.000000')""".execute

      sqlu"""Insert into ROADWAY (ID,ROADWAY_NUMBER,ROAD_NUMBER,ROAD_PART_NUMBER,TRACK,START_ADDR_M,END_ADDR_M,REVERSED,DISCONTINUITY,START_DATE,END_DATE,CREATED_BY,CREATED_TIME,ROAD_TYPE,ELY,TERMINATED,VALID_FROM,VALID_TO)
        values (ROADWAY_SEQ.nextval, 123,9999,1,1,0,26,0,1,to_date('22-10-90','DD-MM-RR'),null,'TR',to_timestamp('21-09-18 12.04.42.970245000','DD-MM-RR HH24.MI.SSXFF','nls_numeric_characters=''. '''),1,8,0,to_date('16-10-98','DD-MM-RR'),null)""".execute
>>>>>>> 5070c5f8



      // track2
<<<<<<< HEAD
      sqlu"""INSERT INTO LINEAR_LOCATION (ID,ROADWAY_NUMBER,ORDER_NUMBER,LINK_ID,START_MEASURE,END_MEASURE,SIDE,CAL_START_ADDR_M,CAL_END_ADDR_M,LINK_SOURCE,ADJUSTED_TIMESTAMP,FLOATING,GEOMETRY,VALID_FROM,VALID_TO,CREATED_BY,CREATE_TIME)
            VALUES(nextval('LINEAR_LOCATION_SEQ'), 124, 1, 12348, 0, 10, 2, NULL, NULL, 1, 1510876800000, 0, MDSYS.SDO_GEOMETRY(4002, 3067, NULL, MDSYS.SDO_ELEM_INFO_ARRAY(1, 2, 1), MDSYS.SDO_ORDINATE_ARRAY(0.0, 0.0, 0, 0, 0.0, 10.0, 0, 10)), TIMESTAMP '2015-12-30 00:00:00.000000', NULL, 'TR', TIMESTAMP '2015-12-30 00:00:00.000000')""".execute
      sqlu"""INSERT INTO LINEAR_LOCATION (ID,ROADWAY_NUMBER,ORDER_NUMBER,LINK_ID,START_MEASURE,END_MEASURE,SIDE,CAL_START_ADDR_M,CAL_END_ADDR_M,LINK_SOURCE,ADJUSTED_TIMESTAMP,FLOATING,GEOMETRY,VALID_FROM,VALID_TO,CREATED_BY,CREATE_TIME)
            VALUES(nextval('LINEAR_LOCATION_SEQ'), 124, 2, 12349, 0, 8, 2, NULL, NULL, 1, 1510876800000, 0, MDSYS.SDO_GEOMETRY(4002, 3067, NULL, MDSYS.SDO_ELEM_INFO_ARRAY(1, 2, 1), MDSYS.SDO_ORDINATE_ARRAY(0.0, 10.0, 0, 10, 0.0, 18.0, 0, 18)), TIMESTAMP '2015-12-30 00:00:00.000000', NULL, 'TR', TIMESTAMP '2015-12-30 00:00:00.000000')""".execute
      sqlu"""INSERT INTO LINEAR_LOCATION (ID,ROADWAY_NUMBER,ORDER_NUMBER,LINK_ID,START_MEASURE,END_MEASURE,SIDE,CAL_START_ADDR_M,CAL_END_ADDR_M,LINK_SOURCE,ADJUSTED_TIMESTAMP,FLOATING,GEOMETRY,VALID_FROM,VALID_TO,CREATED_BY,CREATE_TIME)
            VALUES(nextval('LINEAR_LOCATION_SEQ'), 124, 3, 12350, 0, 5, 2, NULL, NULL, 1, 1510876800000, 0, MDSYS.SDO_GEOMETRY(4002, 3067, NULL, MDSYS.SDO_ELEM_INFO_ARRAY(1, 2, 1), MDSYS.SDO_ORDINATE_ARRAY(0.0, 18.0, 0, 18, 0.0, 23.0, 0, 23)), TIMESTAMP '2015-12-30 00:00:00.000000', NULL, 'TR', TIMESTAMP '2015-12-30 00:00:00.000000')""".execute
      sqlu"""INSERT INTO LINEAR_LOCATION (ID,ROADWAY_NUMBER,ORDER_NUMBER,LINK_ID,START_MEASURE,END_MEASURE,SIDE,CAL_START_ADDR_M,CAL_END_ADDR_M,LINK_SOURCE,ADJUSTED_TIMESTAMP,FLOATING,GEOMETRY,VALID_FROM,VALID_TO,CREATED_BY,CREATE_TIME)
            VALUES(nextval('LINEAR_LOCATION_SEQ'), 124, 4, 12351, 0, 3, 2, NULL, NULL, 1, 1510876800000, 0, MDSYS.SDO_GEOMETRY(4002, 3067, NULL, MDSYS.SDO_ELEM_INFO_ARRAY(1, 2, 1), MDSYS.SDO_ORDINATE_ARRAY(0.0, 23.0, 0, 23, 0.0, 26.0, 0, 26)), TIMESTAMP '2015-12-30 00:00:00.000000', NULL, 'TR', TIMESTAMP '2015-12-30 00:00:00.000000')""".execute

      sqlu"""Insert into ROADWAY (ID,ROADWAY_NUMBER,ROAD_NUMBER,ROAD_PART_NUMBER,TRACK,START_ADDR_M,END_ADDR_M,REVERSED,DISCONTINUITY,START_DATE,END_DATE,CREATED_BY,CREATE_TIME,ROAD_TYPE,ELY,TERMINATED,VALID_FROM,VALID_TO)
        values (nextval('ROADWAY_SEQ'), 124,9999,1,2,0,26,0,1,to_date('22-10-90','DD-MM-RR'),null,'TR',to_timestamp('21-09-18 12.04.42.970245000','DD-MM-RR HH24.MI.SSXFF','nls_numeric_characters=''. '''),1,8,0,to_date('16-10-98','DD-MM-RR'),null)""".execute

      // part2
      // track1
      sqlu"""INSERT INTO LINEAR_LOCATION (ID,ROADWAY_NUMBER,ORDER_NUMBER,LINK_ID,START_MEASURE,END_MEASURE,SIDE,CAL_START_ADDR_M,CAL_END_ADDR_M,LINK_SOURCE,ADJUSTED_TIMESTAMP,FLOATING,GEOMETRY,VALID_FROM,VALID_TO,CREATED_BY,CREATE_TIME)
            VALUES(nextval('LINEAR_LOCATION_SEQ'), 125, 1, 12352, 0, 2, 2, NULL, NULL, 1, 1510876800000, 0,MDSYS.SDO_GEOMETRY(4002, 3067, NULL, MDSYS.SDO_ELEM_INFO_ARRAY(1, 2, 1), MDSYS.SDO_ORDINATE_ARRAY(5.0, 26.0, 0, 0, 5.0, 28.0, 0, 28)), TIMESTAMP '2015-12-30 00:00:00.000000', NULL, 'TR', TIMESTAMP '2015-12-30 00:00:00.000000')""".execute
      sqlu"""INSERT INTO LINEAR_LOCATION (ID,ROADWAY_NUMBER,ORDER_NUMBER,LINK_ID,START_MEASURE,END_MEASURE,SIDE,CAL_START_ADDR_M,CAL_END_ADDR_M,LINK_SOURCE,ADJUSTED_TIMESTAMP,FLOATING,GEOMETRY,VALID_FROM,VALID_TO,CREATED_BY,CREATE_TIME)
            VALUES(nextval('LINEAR_LOCATION_SEQ'), 125, 2, 12353, 0, 7, 2, NULL, NULL, 1, 1510876800000, 0, MDSYS.SDO_GEOMETRY(4002, 3067, NULL, MDSYS.SDO_ELEM_INFO_ARRAY(1, 2, 1), MDSYS.SDO_ORDINATE_ARRAY(5.0, 28.0, 0, 28, 5.0, 35.0, 0, 35)), TIMESTAMP '2015-12-30 00:00:00.000000', NULL, 'TR', TIMESTAMP '2015-12-30 00:00:00.000000')""".execute

      sqlu"""Insert into ROADWAY (ID,ROADWAY_NUMBER,ROAD_NUMBER,ROAD_PART_NUMBER,TRACK,START_ADDR_M,END_ADDR_M,REVERSED,DISCONTINUITY,START_DATE,END_DATE,CREATED_BY,CREATE_TIME,ROAD_TYPE,ELY,TERMINATED,VALID_FROM,VALID_TO)
        values (nextval('ROADWAY_SEQ'), 125,9999,2,1,0,7,0,1,to_date('22-10-90','DD-MM-RR'),null,'TR',to_timestamp('21-09-18 12.04.42.970245000','DD-MM-RR HH24.MI.SSXFF','nls_numeric_characters=''. '''),1,8,0,to_date('16-10-98','DD-MM-RR'),null)""".execute

      // track2
      sqlu"""INSERT INTO LINEAR_LOCATION (ID,ROADWAY_NUMBER,ORDER_NUMBER,LINK_ID,START_MEASURE,END_MEASURE,SIDE,CAL_START_ADDR_M,CAL_END_ADDR_M,LINK_SOURCE,ADJUSTED_TIMESTAMP,FLOATING,GEOMETRY,VALID_FROM,VALID_TO,CREATED_BY,CREATE_TIME)
            VALUES(nextval('LINEAR_LOCATION_SEQ'), 126, 1, 12354, 0, 3, 2, NULL, NULL, 1, 1510876800000, 0,MDSYS.SDO_GEOMETRY(4002, 3067, NULL, MDSYS.SDO_ELEM_INFO_ARRAY(1, 2, 1), MDSYS.SDO_ORDINATE_ARRAY(0.0, 26.0, 0, 0, 0.0, 29.0, 0, 29)), TIMESTAMP '2015-12-30 00:00:00.000000', NULL, 'TR', TIMESTAMP '2015-12-30 00:00:00.000000')""".execute
      sqlu"""INSERT INTO LINEAR_LOCATION (ID,ROADWAY_NUMBER,ORDER_NUMBER,LINK_ID,START_MEASURE,END_MEASURE,SIDE,CAL_START_ADDR_M,CAL_END_ADDR_M,LINK_SOURCE,ADJUSTED_TIMESTAMP,FLOATING,GEOMETRY,VALID_FROM,VALID_TO,CREATED_BY,CREATE_TIME)
            VALUES(nextval('LINEAR_LOCATION_SEQ'), 126, 2, 12355, 0, 8, 2, NULL, NULL, 1, 1510876800000, 0, MDSYS.SDO_GEOMETRY(4002, 3067, NULL, MDSYS.SDO_ELEM_INFO_ARRAY(1, 2, 1), MDSYS.SDO_ORDINATE_ARRAY(0.0, 29.0, 0, 29, 0.0, 37.0, 0, 37)), TIMESTAMP '2015-12-30 00:00:00.000000', NULL, 'TR', TIMESTAMP '2015-12-30 00:00:00.000000')""".execute

      sqlu"""Insert into ROADWAY (ID,ROADWAY_NUMBER,ROAD_NUMBER,ROAD_PART_NUMBER,TRACK,START_ADDR_M,END_ADDR_M,REVERSED,DISCONTINUITY,START_DATE,END_DATE,CREATED_BY,CREATE_TIME,ROAD_TYPE,ELY,TERMINATED,VALID_FROM,VALID_TO)
        values (nextval('ROADWAY_SEQ'), 126,9999,2,2,0,11,0,1,to_date('22-10-90','DD-MM-RR'),null,'TR',to_timestamp('21-09-18 12.04.42.970245000','DD-MM-RR HH24.MI.SSXFF','nls_numeric_characters=''. '''),1,8,0,to_date('16-10-98','DD-MM-RR'),null)""".execute
=======
      sqlu"""INSERT INTO LINK (ID) VALUES (12348)""".execute
      sqlu"""INSERT INTO LINK (ID) VALUES (12349)""".execute
      sqlu"""INSERT INTO LINK (ID) VALUES (12350)""".execute
      sqlu"""INSERT INTO LINK (ID) VALUES (12351)""".execute
      sqlu"""INSERT INTO LINEAR_LOCATION (ID,ROADWAY_NUMBER,ORDER_NUMBER,LINK_ID,START_MEASURE,END_MEASURE,SIDE,GEOMETRY,VALID_FROM,VALID_TO,CREATED_BY,CREATED_TIME)
            VALUES(LINEAR_LOCATION_SEQ.nextval, 124, 1, 12348, 0, 10, 2, MDSYS.SDO_GEOMETRY(4002, 3067, NULL, MDSYS.SDO_ELEM_INFO_ARRAY(1, 2, 1), MDSYS.SDO_ORDINATE_ARRAY(0.0, 0.0, 0, 0, 0.0, 10.0, 0, 10)), TIMESTAMP '2015-12-30 00:00:00.000000', NULL, 'TR', TIMESTAMP '2015-12-30 00:00:00.000000')""".execute
      sqlu"""INSERT INTO LINEAR_LOCATION (ID,ROADWAY_NUMBER,ORDER_NUMBER,LINK_ID,START_MEASURE,END_MEASURE,SIDE,GEOMETRY,VALID_FROM,VALID_TO,CREATED_BY,CREATED_TIME)
            VALUES(LINEAR_LOCATION_SEQ.nextval, 124, 2, 12349, 0, 8, 2, MDSYS.SDO_GEOMETRY(4002, 3067, NULL, MDSYS.SDO_ELEM_INFO_ARRAY(1, 2, 1), MDSYS.SDO_ORDINATE_ARRAY(0.0, 10.0, 0, 10, 0.0, 18.0, 0, 18)), TIMESTAMP '2015-12-30 00:00:00.000000', NULL, 'TR', TIMESTAMP '2015-12-30 00:00:00.000000')""".execute
      sqlu"""INSERT INTO LINEAR_LOCATION (ID,ROADWAY_NUMBER,ORDER_NUMBER,LINK_ID,START_MEASURE,END_MEASURE,SIDE,GEOMETRY,VALID_FROM,VALID_TO,CREATED_BY,CREATED_TIME)
            VALUES(LINEAR_LOCATION_SEQ.nextval, 124, 3, 12350, 0, 5, 2, MDSYS.SDO_GEOMETRY(4002, 3067, NULL, MDSYS.SDO_ELEM_INFO_ARRAY(1, 2, 1), MDSYS.SDO_ORDINATE_ARRAY(0.0, 18.0, 0, 18, 0.0, 23.0, 0, 23)), TIMESTAMP '2015-12-30 00:00:00.000000', NULL, 'TR', TIMESTAMP '2015-12-30 00:00:00.000000')""".execute
      sqlu"""INSERT INTO LINEAR_LOCATION (ID,ROADWAY_NUMBER,ORDER_NUMBER,LINK_ID,START_MEASURE,END_MEASURE,SIDE,GEOMETRY,VALID_FROM,VALID_TO,CREATED_BY,CREATED_TIME)
            VALUES(LINEAR_LOCATION_SEQ.nextval, 124, 4, 12351, 0, 3, 2, MDSYS.SDO_GEOMETRY(4002, 3067, NULL, MDSYS.SDO_ELEM_INFO_ARRAY(1, 2, 1), MDSYS.SDO_ORDINATE_ARRAY(0.0, 23.0, 0, 23, 0.0, 26.0, 0, 26)), TIMESTAMP '2015-12-30 00:00:00.000000', NULL, 'TR', TIMESTAMP '2015-12-30 00:00:00.000000')""".execute

      sqlu"""Insert into ROADWAY (ID,ROADWAY_NUMBER,ROAD_NUMBER,ROAD_PART_NUMBER,TRACK,START_ADDR_M,END_ADDR_M,REVERSED,DISCONTINUITY,START_DATE,END_DATE,CREATED_BY,CREATED_TIME,ROAD_TYPE,ELY,TERMINATED,VALID_FROM,VALID_TO)
        values (ROADWAY_SEQ.nextval, 124,9999,1,2,0,26,0,1,to_date('22-10-90','DD-MM-RR'),null,'TR',to_timestamp('21-09-18 12.04.42.970245000','DD-MM-RR HH24.MI.SSXFF','nls_numeric_characters=''. '''),1,8,0,to_date('16-10-98','DD-MM-RR'),null)""".execute

      // part2
      // track1
      sqlu"""INSERT INTO LINK (ID) VALUES (12352)""".execute
      sqlu"""INSERT INTO LINK (ID) VALUES (12353)""".execute
      sqlu"""INSERT INTO LINEAR_LOCATION (ID,ROADWAY_NUMBER,ORDER_NUMBER,LINK_ID,START_MEASURE,END_MEASURE,SIDE,GEOMETRY,VALID_FROM,VALID_TO,CREATED_BY,CREATED_TIME)
            VALUES(LINEAR_LOCATION_SEQ.nextval, 125, 1, 12352, 0, 2, 2, MDSYS.SDO_GEOMETRY(4002, 3067, NULL, MDSYS.SDO_ELEM_INFO_ARRAY(1, 2, 1), MDSYS.SDO_ORDINATE_ARRAY(5.0, 26.0, 0, 0, 5.0, 28.0, 0, 2)), TIMESTAMP '2015-12-30 00:00:00.000000', NULL, 'TR', TIMESTAMP '2015-12-30 00:00:00.000000')""".execute
      sqlu"""INSERT INTO LINEAR_LOCATION (ID,ROADWAY_NUMBER,ORDER_NUMBER,LINK_ID,START_MEASURE,END_MEASURE,SIDE,GEOMETRY,VALID_FROM,VALID_TO,CREATED_BY,CREATED_TIME)
            VALUES(LINEAR_LOCATION_SEQ.nextval, 125, 2, 12353, 0, 7, 2, MDSYS.SDO_GEOMETRY(4002, 3067, NULL, MDSYS.SDO_ELEM_INFO_ARRAY(1, 2, 1), MDSYS.SDO_ORDINATE_ARRAY(5.0, 28.0, 0, 2, 5.0, 35.0, 0, 7)), TIMESTAMP '2015-12-30 00:00:00.000000', NULL, 'TR', TIMESTAMP '2015-12-30 00:00:00.000000')""".execute

      sqlu"""Insert into ROADWAY (ID,ROADWAY_NUMBER,ROAD_NUMBER,ROAD_PART_NUMBER,TRACK,START_ADDR_M,END_ADDR_M,REVERSED,DISCONTINUITY,START_DATE,END_DATE,CREATED_BY,CREATED_TIME,ROAD_TYPE,ELY,TERMINATED,VALID_FROM,VALID_TO)
        values (ROADWAY_SEQ.nextval, 125,9999,2,1,0,7,0,1,to_date('22-10-90','DD-MM-RR'),null,'TR',to_timestamp('21-09-18 12.04.42.970245000','DD-MM-RR HH24.MI.SSXFF','nls_numeric_characters=''. '''),1,8,0,to_date('16-10-98','DD-MM-RR'),null)""".execute

      // track2
      sqlu"""INSERT INTO LINK (ID) VALUES (12354)""".execute
      sqlu"""INSERT INTO LINK (ID) VALUES (12355)""".execute
      sqlu"""INSERT INTO LINEAR_LOCATION (ID,ROADWAY_NUMBER,ORDER_NUMBER,LINK_ID,START_MEASURE,END_MEASURE,SIDE,GEOMETRY,VALID_FROM,VALID_TO,CREATED_BY,CREATED_TIME)
            VALUES(LINEAR_LOCATION_SEQ.nextval, 126, 1, 12354, 0, 3, 2, MDSYS.SDO_GEOMETRY(4002, 3067, NULL, MDSYS.SDO_ELEM_INFO_ARRAY(1, 2, 1), MDSYS.SDO_ORDINATE_ARRAY(0.0, 26.0, 0, 0, 0.0, 29.0, 0, 3)), TIMESTAMP '2015-12-30 00:00:00.000000', NULL, 'TR', TIMESTAMP '2015-12-30 00:00:00.000000')""".execute
      sqlu"""INSERT INTO LINEAR_LOCATION (ID,ROADWAY_NUMBER,ORDER_NUMBER,LINK_ID,START_MEASURE,END_MEASURE,SIDE,GEOMETRY,VALID_FROM,VALID_TO,CREATED_BY,CREATED_TIME)
            VALUES(LINEAR_LOCATION_SEQ.nextval, 126, 2, 12355, 0, 8, 2, MDSYS.SDO_GEOMETRY(4002, 3067, NULL, MDSYS.SDO_ELEM_INFO_ARRAY(1, 2, 1), MDSYS.SDO_ORDINATE_ARRAY(0.0, 29.0, 0, 3, 0.0, 37.0, 0, 11)), TIMESTAMP '2015-12-30 00:00:00.000000', NULL, 'TR', TIMESTAMP '2015-12-30 00:00:00.000000')""".execute

      sqlu"""Insert into ROADWAY (ID,ROADWAY_NUMBER,ROAD_NUMBER,ROAD_PART_NUMBER,TRACK,START_ADDR_M,END_ADDR_M,REVERSED,DISCONTINUITY,START_DATE,END_DATE,CREATED_BY,CREATED_TIME,ROAD_TYPE,ELY,TERMINATED,VALID_FROM,VALID_TO)
        values (ROADWAY_SEQ.nextval, 126,9999,2,2,0,11,0,1,to_date('22-10-90','DD-MM-RR'),null,'TR',to_timestamp('21-09-18 12.04.42.970245000','DD-MM-RR HH24.MI.SSXFF','nls_numeric_characters=''. '''),1,8,0,to_date('16-10-98','DD-MM-RR'),null)""".execute
>>>>>>> 5070c5f8

      val project = projectService.createRoadLinkProject(rap)
      val id = project.id
      val part1 = roadwayAddressMapper.getRoadAddressesByLinearLocation(linearLocationDAO.fetchByRoadways(roadwayDAO.fetchAllBySection(9999, 1).map(_.roadwayNumber).toSet))
      val part2 = roadwayAddressMapper.getRoadAddressesByLinearLocation(linearLocationDAO.fetchByRoadways(roadwayDAO.fetchAllBySection(9999, 2).map(_.roadwayNumber).toSet))
      val toProjectLinks = (part1 ++ part2).map(toProjectLink(rap))
      val roadLinks = toProjectLinks.map(toRoadLink)

      when(mockRoadLinkService.getSuravageRoadLinksByLinkIdsFromVVH(any[Set[Long]])).thenReturn(Seq())
      when(mockRoadLinkService.getRoadLinksHistoryFromVVH(any[Set[Long]])).thenReturn(Seq())
      when(mockRoadLinkService.getRoadLinksByLinkIdsFromVVH(any[Set[Long]], any[Boolean])).thenReturn(roadLinks)
      projectService.saveProject(project.copy(reservedParts = Seq(ProjectReservedPart(0L, 9999, 1, null, Some(Continuous), Some(8L), None, None, None, None), ProjectReservedPart(0L, 9999, 2, null, Some(Continuous), Some(8L), None, None, None, None))))

      val projectLinks = projectLinkDAO.fetchProjectLinks(id)
      val part1track1 = Set(12345L, 12346L, 12347L)
      val part1track2 = Set(12348L, 12349L, 12350L, 12351L)
      val part1track1Links = projectLinks.filter(pl => part1track1.contains(pl.linkId)).map(_.id).toSet
      val part1Track2Links = projectLinks.filter(pl => part1track2.contains(pl.linkId)).map(_.id).toSet

      when(mockRoadLinkService.getRoadLinksByLinkIdsFromVVH(any[Set[Long]], any[Boolean])).thenReturn(projectLinks.filter(pl => part1track1Links.contains(pl.linkId)).map(toRoadLink))
      projectLinkDAO.updateProjectLinksStatus(part1track1Links, LinkStatus.UnChanged, "test")
      when(mockRoadLinkService.getRoadLinksByLinkIdsFromVVH(any[Set[Long]], any[Boolean])).thenReturn(projectLinks.filter(pl => part1Track2Links.contains(pl.linkId)).map(toRoadLink))
      projectLinkDAO.updateProjectLinksStatus(part1Track2Links, LinkStatus.UnChanged, "test")

      /**
        * Tranfering adjacents of part1 to part2
        */
      val part1AdjacentToPart2IdRightSide = Set(12347L)
      val part1AdjacentToPart2IdLeftSide = Set(12351L)
      val part1AdjacentToPart2LinkRightSide = projectLinks.filter(pl => part1AdjacentToPart2IdRightSide.contains(pl.linkId)).map(_.id).toSet
      val part1AdjacentToPart2LinkLeftSide = projectLinks.filter(pl => part1AdjacentToPart2IdLeftSide.contains(pl.linkId)).map(_.id).toSet

      when(mockRoadLinkService.getRoadLinksByLinkIdsFromVVH(any[Set[Long]], any[Boolean])).thenReturn(projectLinks.filter(pl => part1AdjacentToPart2IdRightSide.contains(pl.linkId)).map(toRoadLink))
      projectService.updateProjectLinks(id, part1AdjacentToPart2LinkRightSide, Seq(), LinkStatus.Transfer, "test",
        9999, 2, 1, None, 1, 5, Some(1L), reversed = false, None)
      when(mockRoadLinkService.getRoadLinksByLinkIdsFromVVH(any[Set[Long]], any[Boolean])).thenReturn(projectLinks.filter(pl => part1Track2Links.contains(pl.linkId)).map(toRoadLink))
      projectService.updateProjectLinks(id, part1AdjacentToPart2LinkLeftSide, Seq(), LinkStatus.Transfer, "test",
        9999, 2, 2, None, 1, 5, Some(1L), reversed = false, None)

      val part2track1 = Set(12352L, 12353L)
      val part2track2 = Set(12354L, 12355L)
      val part2track1Links = projectLinks.filter(pl => part2track1.contains(pl.linkId)).map(_.id).toSet
      val part2Track2Links = projectLinks.filter(pl => part2track2.contains(pl.linkId)).map(_.id).toSet
      when(mockRoadLinkService.getRoadLinksByLinkIdsFromVVH(any[Set[Long]], any[Boolean])).thenReturn(projectLinks.filter(pl => part2track1Links.contains(pl.linkId)).map(toRoadLink))
      projectService.updateProjectLinks(id, part2track1Links, Seq(), LinkStatus.Transfer, "test",
        9999, 2, 1, None, 1, 5, Some(1L), reversed = false, None)
      when(mockRoadLinkService.getRoadLinksByLinkIdsFromVVH(any[Set[Long]], any[Boolean])).thenReturn(projectLinks.filter(pl => part2Track2Links.contains(pl.linkId)).map(toRoadLink))
      projectService.updateProjectLinks(id, part2Track2Links, Seq(), LinkStatus.Transfer, "test",
        9999, 2, 2, None, 1, 5, Some(1L), reversed = false, None)

      val projectLinks2 = projectLinkDAO.fetchProjectLinks(id)

      val parts = projectLinks2.partition(_.roadPartNumber === 1)
      val part1tracks = parts._1.partition(_.track === Track.RightSide)
      part1tracks._1.maxBy(_.endAddrMValue).endAddrMValue should be(part1tracks._2.maxBy(_.endAddrMValue).endAddrMValue)
      val part2tracks = parts._2.partition(_.track === Track.RightSide)
      part2tracks._1.maxBy(_.endAddrMValue).endAddrMValue should be(part2tracks._2.maxBy(_.endAddrMValue).endAddrMValue)
    }
  }

  test("Test projectService.updateProjectLinks When transferring the rest of the part 2 and then the last ajr 1 & 2 links from part 1 to part 2 and adjust endAddrMValues for last links from transferred part " +
    "Then the mAddressValues of the last links should be equal in both sides of the tracks for part 1." )
  {
    runWithRollback {
      /**
        * Test data
        */
      val rap = Project(0L, ProjectState.apply(1), "TestProject", "TestUser", DateTime.parse("1901-01-01"),
        "TestUser", DateTime.parse("1991-01-01"), DateTime.now(), "Some additional info",
        Seq(), Seq(), None)

      // part1
      // track1
<<<<<<< HEAD

      sqlu"""INSERT INTO LINEAR_LOCATION (ID,ROADWAY_NUMBER,ORDER_NUMBER,LINK_ID,START_MEASURE,END_MEASURE,SIDE,CAL_START_ADDR_M,CAL_END_ADDR_M,LINK_SOURCE,ADJUSTED_TIMESTAMP,FLOATING,GEOMETRY,VALID_FROM,VALID_TO,CREATED_BY,CREATE_TIME)
            VALUES(nextval('LINEAR_LOCATION_SEQ'), 1234567, 1, 12345, 0, 9, 2, NULL, NULL, 1, 1510876800000, 0, MDSYS.SDO_GEOMETRY(4002, 3067, NULL, MDSYS.SDO_ELEM_INFO_ARRAY(1, 2, 1), MDSYS.SDO_ORDINATE_ARRAY(5.0, 0.0, 0, 0, 5.0, 9.0, 0, 9)), TIMESTAMP '2015-12-30 00:00:00.000000', NULL, 'TR', TIMESTAMP '2015-12-30 00:00:00.000000')""".execute
      sqlu"""INSERT INTO LINEAR_LOCATION (ID,ROADWAY_NUMBER,ORDER_NUMBER,LINK_ID,START_MEASURE,END_MEASURE,SIDE,CAL_START_ADDR_M,CAL_END_ADDR_M,LINK_SOURCE,ADJUSTED_TIMESTAMP,FLOATING,GEOMETRY,VALID_FROM,VALID_TO,CREATED_BY,CREATE_TIME)
            VALUES(nextval('LINEAR_LOCATION_SEQ'), 1234567, 2, 12346, 0, 12, 2, NULL, NULL, 1, 1510876800000, 0, MDSYS.SDO_GEOMETRY(4002, 3067, NULL, MDSYS.SDO_ELEM_INFO_ARRAY(1, 2, 1), MDSYS.SDO_ORDINATE_ARRAY(5.0, 9.0, 0, 9, 5.0, 21.0, 0, 21)), TIMESTAMP '2015-12-30 00:00:00.000000', NULL, 'TR', TIMESTAMP '2015-12-30 00:00:00.000000')""".execute
      sqlu"""INSERT INTO LINEAR_LOCATION (ID,ROADWAY_NUMBER,ORDER_NUMBER,LINK_ID,START_MEASURE,END_MEASURE,SIDE,CAL_START_ADDR_M,CAL_END_ADDR_M,LINK_SOURCE,ADJUSTED_TIMESTAMP,FLOATING,GEOMETRY,VALID_FROM,VALID_TO,CREATED_BY,CREATE_TIME)
            VALUES(nextval('LINEAR_LOCATION_SEQ'), 1234567, 3, 12347, 0, 5, 2, NULL, NULL, 1, 1510876800000, 0, MDSYS.SDO_GEOMETRY(4002, 3067, NULL, MDSYS.SDO_ELEM_INFO_ARRAY(1, 2, 1), MDSYS.SDO_ORDINATE_ARRAY(5.0, 21.0, 0, 21, 5.0, 26.0, 0, 26)), TIMESTAMP '2015-12-30 00:00:00.000000', NULL, 'TR', TIMESTAMP '2015-12-30 00:00:00.000000')""".execute

      sqlu"""Insert into ROADWAY (ID,ROADWAY_NUMBER,ROAD_NUMBER,ROAD_PART_NUMBER,TRACK,START_ADDR_M,END_ADDR_M,REVERSED,DISCONTINUITY,START_DATE,END_DATE,CREATED_BY,CREATE_TIME,ROAD_TYPE,ELY,TERMINATED,VALID_FROM,VALID_TO)
        values (nextval('ROADWAY_SEQ'), 1234567,9999,1,1,0,26,0,1,to_date('22-10-90','DD-MM-RR'),null,'TR',to_timestamp('21-09-18 12.04.42.970245000','DD-MM-RR HH24.MI.SSXFF','nls_numeric_characters=''. '''),1,8,0,to_date('16-10-98','DD-MM-RR'),null)""".execute
=======
      sqlu"""INSERT INTO LINK (ID) VALUES (12345)""".execute
      sqlu"""INSERT INTO LINK (ID) VALUES (12346)""".execute
      sqlu"""INSERT INTO LINK (ID) VALUES (12347)""".execute
      sqlu"""INSERT INTO LINEAR_LOCATION (ID,ROADWAY_NUMBER,ORDER_NUMBER,LINK_ID,START_MEASURE,END_MEASURE,SIDE,GEOMETRY,VALID_FROM,VALID_TO,CREATED_BY,CREATED_TIME)
            VALUES(LINEAR_LOCATION_SEQ.nextval, 1234567, 1, 12345, 0, 9, 2, MDSYS.SDO_GEOMETRY(4002, 3067, NULL, MDSYS.SDO_ELEM_INFO_ARRAY(1, 2, 1), MDSYS.SDO_ORDINATE_ARRAY(5.0, 0.0, 0, 0, 5.0, 9.0, 0, 9)), TIMESTAMP '2015-12-30 00:00:00.000000', NULL, 'TR', TIMESTAMP '2015-12-30 00:00:00.000000')""".execute
      sqlu"""INSERT INTO LINEAR_LOCATION (ID,ROADWAY_NUMBER,ORDER_NUMBER,LINK_ID,START_MEASURE,END_MEASURE,SIDE,GEOMETRY,VALID_FROM,VALID_TO,CREATED_BY,CREATED_TIME)
            VALUES(LINEAR_LOCATION_SEQ.nextval, 1234567, 2, 12346, 0, 12, 2, MDSYS.SDO_GEOMETRY(4002, 3067, NULL, MDSYS.SDO_ELEM_INFO_ARRAY(1, 2, 1), MDSYS.SDO_ORDINATE_ARRAY(5.0, 9.0, 0, 9, 5.0, 21.0, 0, 21)), TIMESTAMP '2015-12-30 00:00:00.000000', NULL, 'TR', TIMESTAMP '2015-12-30 00:00:00.000000')""".execute
      sqlu"""INSERT INTO LINEAR_LOCATION (ID,ROADWAY_NUMBER,ORDER_NUMBER,LINK_ID,START_MEASURE,END_MEASURE,SIDE,GEOMETRY,VALID_FROM,VALID_TO,CREATED_BY,CREATED_TIME)
            VALUES(LINEAR_LOCATION_SEQ.nextval, 1234567, 3, 12347, 0, 5, 2, MDSYS.SDO_GEOMETRY(4002, 3067, NULL, MDSYS.SDO_ELEM_INFO_ARRAY(1, 2, 1), MDSYS.SDO_ORDINATE_ARRAY(5.0, 21.0, 0, 21, 5.0, 26.0, 0, 26)), TIMESTAMP '2015-12-30 00:00:00.000000', NULL, 'TR', TIMESTAMP '2015-12-30 00:00:00.000000')""".execute

      sqlu"""Insert into ROADWAY (ID,ROADWAY_NUMBER,ROAD_NUMBER,ROAD_PART_NUMBER,TRACK,START_ADDR_M,END_ADDR_M,REVERSED,DISCONTINUITY,START_DATE,END_DATE,CREATED_BY,CREATED_TIME,ROAD_TYPE,ELY,TERMINATED,VALID_FROM,VALID_TO)
        values (ROADWAY_SEQ.nextval, 1234567,9999,1,1,0,26,0,1,to_date('22-10-90','DD-MM-RR'),null,'TR',to_timestamp('21-09-18 12.04.42.970245000','DD-MM-RR HH24.MI.SSXFF','nls_numeric_characters=''. '''),1,8,0,to_date('16-10-98','DD-MM-RR'),null)""".execute
>>>>>>> 5070c5f8



      // track2
<<<<<<< HEAD
      sqlu"""INSERT INTO LINEAR_LOCATION (ID,ROADWAY_NUMBER,ORDER_NUMBER,LINK_ID,START_MEASURE,END_MEASURE,SIDE,CAL_START_ADDR_M,CAL_END_ADDR_M,LINK_SOURCE,ADJUSTED_TIMESTAMP,FLOATING,GEOMETRY,VALID_FROM,VALID_TO,CREATED_BY,CREATE_TIME)
            VALUES(nextval('LINEAR_LOCATION_SEQ'), 1234568, 1, 12348, 0, 10, 2, NULL, NULL, 1, 1510876800000, 0, MDSYS.SDO_GEOMETRY(4002, 3067, NULL, MDSYS.SDO_ELEM_INFO_ARRAY(1, 2, 1), MDSYS.SDO_ORDINATE_ARRAY(0.0, 0.0, 0, 0, 0.0, 10.0, 0, 10)), TIMESTAMP '2015-12-30 00:00:00.000000', NULL, 'TR', TIMESTAMP '2015-12-30 00:00:00.000000')""".execute
      sqlu"""INSERT INTO LINEAR_LOCATION (ID,ROADWAY_NUMBER,ORDER_NUMBER,LINK_ID,START_MEASURE,END_MEASURE,SIDE,CAL_START_ADDR_M,CAL_END_ADDR_M,LINK_SOURCE,ADJUSTED_TIMESTAMP,FLOATING,GEOMETRY,VALID_FROM,VALID_TO,CREATED_BY,CREATE_TIME)
            VALUES(nextval('LINEAR_LOCATION_SEQ'), 1234568, 2, 12349, 0, 8, 2, NULL, NULL, 1, 1510876800000, 0, MDSYS.SDO_GEOMETRY(4002, 3067, NULL, MDSYS.SDO_ELEM_INFO_ARRAY(1, 2, 1), MDSYS.SDO_ORDINATE_ARRAY(0.0, 10.0, 0, 10, 0.0, 18.0, 0, 18)), TIMESTAMP '2015-12-30 00:00:00.000000', NULL, 'TR', TIMESTAMP '2015-12-30 00:00:00.000000')""".execute
      sqlu"""INSERT INTO LINEAR_LOCATION (ID,ROADWAY_NUMBER,ORDER_NUMBER,LINK_ID,START_MEASURE,END_MEASURE,SIDE,CAL_START_ADDR_M,CAL_END_ADDR_M,LINK_SOURCE,ADJUSTED_TIMESTAMP,FLOATING,GEOMETRY,VALID_FROM,VALID_TO,CREATED_BY,CREATE_TIME)
            VALUES(nextval('LINEAR_LOCATION_SEQ'), 1234568, 3, 12350, 0, 5, 2, NULL, NULL, 1, 1510876800000, 0, MDSYS.SDO_GEOMETRY(4002, 3067, NULL, MDSYS.SDO_ELEM_INFO_ARRAY(1, 2, 1), MDSYS.SDO_ORDINATE_ARRAY(0.0, 18.0, 0, 18, 0.0, 23.0, 0, 23)), TIMESTAMP '2015-12-30 00:00:00.000000', NULL, 'TR', TIMESTAMP '2015-12-30 00:00:00.000000')""".execute
      sqlu"""INSERT INTO LINEAR_LOCATION (ID,ROADWAY_NUMBER,ORDER_NUMBER,LINK_ID,START_MEASURE,END_MEASURE,SIDE,CAL_START_ADDR_M,CAL_END_ADDR_M,LINK_SOURCE,ADJUSTED_TIMESTAMP,FLOATING,GEOMETRY,VALID_FROM,VALID_TO,CREATED_BY,CREATE_TIME)
            VALUES(nextval('LINEAR_LOCATION_SEQ'), 1234568, 4, 12351, 0, 3, 2, NULL, NULL, 1, 1510876800000, 0, MDSYS.SDO_GEOMETRY(4002, 3067, NULL, MDSYS.SDO_ELEM_INFO_ARRAY(1, 2, 1), MDSYS.SDO_ORDINATE_ARRAY(0.0, 23.0, 0, 23, 0.0, 26.0, 0, 26)), TIMESTAMP '2015-12-30 00:00:00.000000', NULL, 'TR', TIMESTAMP '2015-12-30 00:00:00.000000')""".execute

      sqlu"""Insert into ROADWAY (ID,ROADWAY_NUMBER,ROAD_NUMBER,ROAD_PART_NUMBER,TRACK,START_ADDR_M,END_ADDR_M,REVERSED,DISCONTINUITY,START_DATE,END_DATE,CREATED_BY,CREATE_TIME,ROAD_TYPE,ELY,TERMINATED,VALID_FROM,VALID_TO)
        values (nextval('ROADWAY_SEQ'), 1234568,9999,1,2,0,26,0,1,to_date('22-10-90','DD-MM-RR'),null,'TR',to_timestamp('21-09-18 12.04.42.970245000','DD-MM-RR HH24.MI.SSXFF','nls_numeric_characters=''. '''),1,8,0,to_date('16-10-98','DD-MM-RR'),null)""".execute

      // part2
      // track1
      sqlu"""INSERT INTO LINEAR_LOCATION (ID,ROADWAY_NUMBER,ORDER_NUMBER,LINK_ID,START_MEASURE,END_MEASURE,SIDE,CAL_START_ADDR_M,CAL_END_ADDR_M,LINK_SOURCE,ADJUSTED_TIMESTAMP,FLOATING,GEOMETRY,VALID_FROM,VALID_TO,CREATED_BY,CREATE_TIME)
            VALUES(nextval('LINEAR_LOCATION_SEQ'), 1234569, 1, 12352, 0, 2, 2, NULL, NULL, 1, 1510876800000, 0,MDSYS.SDO_GEOMETRY(4002, 3067, NULL, MDSYS.SDO_ELEM_INFO_ARRAY(1, 2, 1), MDSYS.SDO_ORDINATE_ARRAY(5.0, 26.0, 0, 0, 5.0, 28.0, 0, 2)), TIMESTAMP '2015-12-30 00:00:00.000000', NULL, 'TR', TIMESTAMP '2015-12-30 00:00:00.000000')""".execute
      sqlu"""INSERT INTO LINEAR_LOCATION (ID,ROADWAY_NUMBER,ORDER_NUMBER,LINK_ID,START_MEASURE,END_MEASURE,SIDE,CAL_START_ADDR_M,CAL_END_ADDR_M,LINK_SOURCE,ADJUSTED_TIMESTAMP,FLOATING,GEOMETRY,VALID_FROM,VALID_TO,CREATED_BY,CREATE_TIME)
            VALUES(nextval('LINEAR_LOCATION_SEQ'), 1234569, 2, 12353, 0, 7, 2, NULL, NULL, 1, 1510876800000, 0, MDSYS.SDO_GEOMETRY(4002, 3067, NULL, MDSYS.SDO_ELEM_INFO_ARRAY(1, 2, 1), MDSYS.SDO_ORDINATE_ARRAY(5.0, 28.0, 0, 2, 5.0, 35.0, 0, 7)), TIMESTAMP '2015-12-30 00:00:00.000000', NULL, 'TR', TIMESTAMP '2015-12-30 00:00:00.000000')""".execute

      sqlu"""Insert into ROADWAY (ID,ROADWAY_NUMBER,ROAD_NUMBER,ROAD_PART_NUMBER,TRACK,START_ADDR_M,END_ADDR_M,REVERSED,DISCONTINUITY,START_DATE,END_DATE,CREATED_BY,CREATE_TIME,ROAD_TYPE,ELY,TERMINATED,VALID_FROM,VALID_TO)
        values (nextval('ROADWAY_SEQ'), 1234569,9999,2,1,0,7,0,1,to_date('22-10-90','DD-MM-RR'),null,'TR',to_timestamp('21-09-18 12.04.42.970245000','DD-MM-RR HH24.MI.SSXFF','nls_numeric_characters=''. '''),1,8,0,to_date('16-10-98','DD-MM-RR'),null)""".execute

      // track2
      sqlu"""INSERT INTO LINEAR_LOCATION (ID,ROADWAY_NUMBER,ORDER_NUMBER,LINK_ID,START_MEASURE,END_MEASURE,SIDE,CAL_START_ADDR_M,CAL_END_ADDR_M,LINK_SOURCE,ADJUSTED_TIMESTAMP,FLOATING,GEOMETRY,VALID_FROM,VALID_TO,CREATED_BY,CREATE_TIME)
            VALUES(nextval('LINEAR_LOCATION_SEQ'), 1234570, 1, 12354, 0, 3, 2, NULL, NULL, 1, 1510876800000, 0,MDSYS.SDO_GEOMETRY(4002, 3067, NULL, MDSYS.SDO_ELEM_INFO_ARRAY(1, 2, 1), MDSYS.SDO_ORDINATE_ARRAY(0.0, 26.0, 0, 0, 0.0, 29.0, 0, 3)), TIMESTAMP '2015-12-30 00:00:00.000000', NULL, 'TR', TIMESTAMP '2015-12-30 00:00:00.000000')""".execute
      sqlu"""INSERT INTO LINEAR_LOCATION (ID,ROADWAY_NUMBER,ORDER_NUMBER,LINK_ID,START_MEASURE,END_MEASURE,SIDE,CAL_START_ADDR_M,CAL_END_ADDR_M,LINK_SOURCE,ADJUSTED_TIMESTAMP,FLOATING,GEOMETRY,VALID_FROM,VALID_TO,CREATED_BY,CREATE_TIME)
            VALUES(nextval('LINEAR_LOCATION_SEQ'), 1234570, 2, 12355, 0, 8, 2, NULL, NULL, 1, 1510876800000, 0, MDSYS.SDO_GEOMETRY(4002, 3067, NULL, MDSYS.SDO_ELEM_INFO_ARRAY(1, 2, 1), MDSYS.SDO_ORDINATE_ARRAY(0.0, 29.0, 0, 3, 0.0, 37.0, 0, 11)), TIMESTAMP '2015-12-30 00:00:00.000000', NULL, 'TR', TIMESTAMP '2015-12-30 00:00:00.000000')""".execute

      sqlu"""Insert into ROADWAY (ID,ROADWAY_NUMBER,ROAD_NUMBER,ROAD_PART_NUMBER,TRACK,START_ADDR_M,END_ADDR_M,REVERSED,DISCONTINUITY,START_DATE,END_DATE,CREATED_BY,CREATE_TIME,ROAD_TYPE,ELY,TERMINATED,VALID_FROM,VALID_TO)
        values (nextval('ROADWAY_SEQ'), 1234570,9999,2,2,0,11,0,1,to_date('22-10-90','DD-MM-RR'),null,'TR',to_timestamp('21-09-18 12.04.42.970245000','DD-MM-RR HH24.MI.SSXFF','nls_numeric_characters=''. '''),1,8,0,to_date('16-10-98','DD-MM-RR'),null)""".execute
=======
      sqlu"""INSERT INTO LINK (ID) VALUES (12348)""".execute
      sqlu"""INSERT INTO LINK (ID) VALUES (12349)""".execute
      sqlu"""INSERT INTO LINK (ID) VALUES (12350)""".execute
      sqlu"""INSERT INTO LINK (ID) VALUES (12351)""".execute
      sqlu"""INSERT INTO LINEAR_LOCATION (ID,ROADWAY_NUMBER,ORDER_NUMBER,LINK_ID,START_MEASURE,END_MEASURE,SIDE,GEOMETRY,VALID_FROM,VALID_TO,CREATED_BY,CREATED_TIME)
            VALUES(LINEAR_LOCATION_SEQ.nextval, 1234568, 1, 12348, 0, 10, 2, MDSYS.SDO_GEOMETRY(4002, 3067, NULL, MDSYS.SDO_ELEM_INFO_ARRAY(1, 2, 1), MDSYS.SDO_ORDINATE_ARRAY(0.0, 0.0, 0, 0, 0.0, 10.0, 0, 10)), TIMESTAMP '2015-12-30 00:00:00.000000', NULL, 'TR', TIMESTAMP '2015-12-30 00:00:00.000000')""".execute
      sqlu"""INSERT INTO LINEAR_LOCATION (ID,ROADWAY_NUMBER,ORDER_NUMBER,LINK_ID,START_MEASURE,END_MEASURE,SIDE,GEOMETRY,VALID_FROM,VALID_TO,CREATED_BY,CREATED_TIME)
            VALUES(LINEAR_LOCATION_SEQ.nextval, 1234568, 2, 12349, 0, 8, 2, MDSYS.SDO_GEOMETRY(4002, 3067, NULL, MDSYS.SDO_ELEM_INFO_ARRAY(1, 2, 1), MDSYS.SDO_ORDINATE_ARRAY(0.0, 10.0, 0, 10, 0.0, 18.0, 0, 18)), TIMESTAMP '2015-12-30 00:00:00.000000', NULL, 'TR', TIMESTAMP '2015-12-30 00:00:00.000000')""".execute
      sqlu"""INSERT INTO LINEAR_LOCATION (ID,ROADWAY_NUMBER,ORDER_NUMBER,LINK_ID,START_MEASURE,END_MEASURE,SIDE,GEOMETRY,VALID_FROM,VALID_TO,CREATED_BY,CREATED_TIME)
            VALUES(LINEAR_LOCATION_SEQ.nextval, 1234568, 3, 12350, 0, 5, 2, MDSYS.SDO_GEOMETRY(4002, 3067, NULL, MDSYS.SDO_ELEM_INFO_ARRAY(1, 2, 1), MDSYS.SDO_ORDINATE_ARRAY(0.0, 18.0, 0, 18, 0.0, 23.0, 0, 23)), TIMESTAMP '2015-12-30 00:00:00.000000', NULL, 'TR', TIMESTAMP '2015-12-30 00:00:00.000000')""".execute
      sqlu"""INSERT INTO LINEAR_LOCATION (ID,ROADWAY_NUMBER,ORDER_NUMBER,LINK_ID,START_MEASURE,END_MEASURE,SIDE,GEOMETRY,VALID_FROM,VALID_TO,CREATED_BY,CREATED_TIME)
            VALUES(LINEAR_LOCATION_SEQ.nextval, 1234568, 4, 12351, 0, 3, 2, MDSYS.SDO_GEOMETRY(4002, 3067, NULL, MDSYS.SDO_ELEM_INFO_ARRAY(1, 2, 1), MDSYS.SDO_ORDINATE_ARRAY(0.0, 23.0, 0, 23, 0.0, 26.0, 0, 26)), TIMESTAMP '2015-12-30 00:00:00.000000', NULL, 'TR', TIMESTAMP '2015-12-30 00:00:00.000000')""".execute

      sqlu"""Insert into ROADWAY (ID,ROADWAY_NUMBER,ROAD_NUMBER,ROAD_PART_NUMBER,TRACK,START_ADDR_M,END_ADDR_M,REVERSED,DISCONTINUITY,START_DATE,END_DATE,CREATED_BY,CREATED_TIME,ROAD_TYPE,ELY,TERMINATED,VALID_FROM,VALID_TO)
        values (ROADWAY_SEQ.nextval, 1234568,9999,1,2,0,26,0,1,to_date('22-10-90','DD-MM-RR'),null,'TR',to_timestamp('21-09-18 12.04.42.970245000','DD-MM-RR HH24.MI.SSXFF','nls_numeric_characters=''. '''),1,8,0,to_date('16-10-98','DD-MM-RR'),null)""".execute

      // part2
      // track1
      sqlu"""INSERT INTO LINK (ID) VALUES (12352)""".execute
      sqlu"""INSERT INTO LINK (ID) VALUES (12353)""".execute
      sqlu"""INSERT INTO LINEAR_LOCATION (ID,ROADWAY_NUMBER,ORDER_NUMBER,LINK_ID,START_MEASURE,END_MEASURE,SIDE,GEOMETRY,VALID_FROM,VALID_TO,CREATED_BY,CREATED_TIME)
            VALUES(LINEAR_LOCATION_SEQ.nextval, 1234569, 1, 12352, 0, 2, 2,MDSYS.SDO_GEOMETRY(4002, 3067, NULL, MDSYS.SDO_ELEM_INFO_ARRAY(1, 2, 1), MDSYS.SDO_ORDINATE_ARRAY(5.0, 26.0, 0, 0, 5.0, 28.0, 0, 2)), TIMESTAMP '2015-12-30 00:00:00.000000', NULL, 'TR', TIMESTAMP '2015-12-30 00:00:00.000000')""".execute
      sqlu"""INSERT INTO LINEAR_LOCATION (ID,ROADWAY_NUMBER,ORDER_NUMBER,LINK_ID,START_MEASURE,END_MEASURE,SIDE,GEOMETRY,VALID_FROM,VALID_TO,CREATED_BY,CREATED_TIME)
            VALUES(LINEAR_LOCATION_SEQ.nextval, 1234569, 2, 12353, 0, 7, 2, MDSYS.SDO_GEOMETRY(4002, 3067, NULL, MDSYS.SDO_ELEM_INFO_ARRAY(1, 2, 1), MDSYS.SDO_ORDINATE_ARRAY(5.0, 28.0, 0, 2, 5.0, 35.0, 0, 7)), TIMESTAMP '2015-12-30 00:00:00.000000', NULL, 'TR', TIMESTAMP '2015-12-30 00:00:00.000000')""".execute

      sqlu"""Insert into ROADWAY (ID,ROADWAY_NUMBER,ROAD_NUMBER,ROAD_PART_NUMBER,TRACK,START_ADDR_M,END_ADDR_M,REVERSED,DISCONTINUITY,START_DATE,END_DATE,CREATED_BY,CREATED_TIME,ROAD_TYPE,ELY,TERMINATED,VALID_FROM,VALID_TO)
        values (ROADWAY_SEQ.nextval, 1234569,9999,2,1,0,7,0,1,to_date('22-10-90','DD-MM-RR'),null,'TR',to_timestamp('21-09-18 12.04.42.970245000','DD-MM-RR HH24.MI.SSXFF','nls_numeric_characters=''. '''),1,8,0,to_date('16-10-98','DD-MM-RR'),null)""".execute

      // track2
      sqlu"""INSERT INTO LINK (ID) VALUES (12354)""".execute
      sqlu"""INSERT INTO LINK (ID) VALUES (12355)""".execute
      sqlu"""INSERT INTO LINEAR_LOCATION (ID,ROADWAY_NUMBER,ORDER_NUMBER,LINK_ID,START_MEASURE,END_MEASURE,SIDE,GEOMETRY,VALID_FROM,VALID_TO,CREATED_BY,CREATED_TIME)
            VALUES(LINEAR_LOCATION_SEQ.nextval, 1234570, 1, 12354, 0, 3, 2, MDSYS.SDO_GEOMETRY(4002, 3067, NULL, MDSYS.SDO_ELEM_INFO_ARRAY(1, 2, 1), MDSYS.SDO_ORDINATE_ARRAY(0.0, 26.0, 0, 0, 0.0, 29.0, 0, 3)), TIMESTAMP '2015-12-30 00:00:00.000000', NULL, 'TR', TIMESTAMP '2015-12-30 00:00:00.000000')""".execute
      sqlu"""INSERT INTO LINEAR_LOCATION (ID,ROADWAY_NUMBER,ORDER_NUMBER,LINK_ID,START_MEASURE,END_MEASURE,SIDE,GEOMETRY,VALID_FROM,VALID_TO,CREATED_BY,CREATED_TIME)
            VALUES(LINEAR_LOCATION_SEQ.nextval, 1234570, 2, 12355, 0, 8, 2, MDSYS.SDO_GEOMETRY(4002, 3067, NULL, MDSYS.SDO_ELEM_INFO_ARRAY(1, 2, 1), MDSYS.SDO_ORDINATE_ARRAY(0.0, 29.0, 0, 3, 0.0, 37.0, 0, 11)), TIMESTAMP '2015-12-30 00:00:00.000000', NULL, 'TR', TIMESTAMP '2015-12-30 00:00:00.000000')""".execute

      sqlu"""Insert into ROADWAY (ID,ROADWAY_NUMBER,ROAD_NUMBER,ROAD_PART_NUMBER,TRACK,START_ADDR_M,END_ADDR_M,REVERSED,DISCONTINUITY,START_DATE,END_DATE,CREATED_BY,CREATED_TIME,ROAD_TYPE,ELY,TERMINATED,VALID_FROM,VALID_TO)
        values (ROADWAY_SEQ.nextval, 1234570,9999,2,2,0,11,0,1,to_date('22-10-90','DD-MM-RR'),null,'TR',to_timestamp('21-09-18 12.04.42.970245000','DD-MM-RR HH24.MI.SSXFF','nls_numeric_characters=''. '''),1,8,0,to_date('16-10-98','DD-MM-RR'),null)""".execute
>>>>>>> 5070c5f8

      val project = projectService.createRoadLinkProject(rap)
      val id = project.id
      val part1 = roadwayAddressMapper.getRoadAddressesByLinearLocation(linearLocationDAO.fetchByRoadways(roadwayDAO.fetchAllBySection(9999, 1).map(_.roadwayNumber).toSet))
      val part2 = roadwayAddressMapper.getRoadAddressesByLinearLocation(linearLocationDAO.fetchByRoadways(roadwayDAO.fetchAllBySection(9999, 2).map(_.roadwayNumber).toSet))
      val toProjectLinks = (part1 ++ part2).map(toProjectLink(rap))
      val roadLinks = toProjectLinks.map(toRoadLink)
      when(mockRoadLinkService.getSuravageRoadLinksByLinkIdsFromVVH(any[Set[Long]])).thenReturn(Seq())
      when(mockRoadLinkService.getRoadLinksHistoryFromVVH(any[Set[Long]])).thenReturn(Seq())
      when(mockRoadLinkService.getRoadLinksByLinkIdsFromVVH(any[Set[Long]], any[Boolean])).thenReturn(roadLinks)
      projectService.saveProject(project.copy(reservedParts = Seq(ProjectReservedPart(0L, 9999, 1, null, Some(Continuous), Some(8L), None, None, None, None), ProjectReservedPart(0L, 9999, 2, null, Some(Continuous), Some(8L), None, None, None, None))))

      val projectLinks = projectLinkDAO.fetchProjectLinks(id)
      val part1track1 = Set(12345L, 12346L, 12347L)
      val part1track2 = Set(12348L, 12349L, 12350L, 12351L)
      val part1track1Links = projectLinks.filter(pl => part1track1.contains(pl.linkId)).map(_.id).toSet
      val part1Track2Links = projectLinks.filter(pl => part1track2.contains(pl.linkId)).map(_.id).toSet

      when(mockRoadLinkService.getRoadLinksByLinkIdsFromVVH(any[Set[Long]], any[Boolean])).thenReturn(projectLinks.filter(pl => part1track1Links.contains(pl.linkId)).map(toRoadLink))
      projectLinkDAO.updateProjectLinksStatus(part1track1Links, LinkStatus.UnChanged, "test")
      when(mockRoadLinkService.getRoadLinksByLinkIdsFromVVH(any[Set[Long]], any[Boolean])).thenReturn(projectLinks.filter(pl => part1Track2Links.contains(pl.linkId)).map(toRoadLink))
      projectLinkDAO.updateProjectLinksStatus(part1Track2Links, LinkStatus.UnChanged, "test")

      val part2track1 = Set(12352L, 12353L)
      val part2track2 = Set(12354L, 12355L)
      val part2track1Links = projectLinks.filter(pl => part2track1.contains(pl.linkId)).map(_.id).toSet
      val part2Track2Links = projectLinks.filter(pl => part2track2.contains(pl.linkId)).map(_.id).toSet

      when(mockRoadLinkService.getRoadLinksByLinkIdsFromVVH(any[Set[Long]], any[Boolean])).thenReturn(projectLinks.filter(pl => part2track1Links.contains(pl.linkId)).map(toRoadLink))
      projectService.updateProjectLinks(id, part2track1Links, Seq(), LinkStatus.Transfer, "test",
        newRoadNumber = 9999, newRoadPartNumber = 2, newTrackCode = 1, userDefinedEndAddressM = None, roadType = 1, discontinuity = 5, ely = Some(1L), roadName = None)
      when(mockRoadLinkService.getRoadLinksByLinkIdsFromVVH(any[Set[Long]], any[Boolean])).thenReturn(projectLinks.filter(pl => part2Track2Links.contains(pl.linkId)).map(toRoadLink))
      projectService.updateProjectLinks(id, part2Track2Links, Seq(), LinkStatus.Transfer, "test",
        newRoadNumber = 9999, newRoadPartNumber = 2, newTrackCode = 2, userDefinedEndAddressM = None, roadType = 1, discontinuity = 5, ely = Some(1L), roadName = None)
      /**
        * Tranfering adjacents of part1 to part2
        */
      val part1AdjacentToPart2IdRightSide = Set(12347L)
      val part1AdjacentToPart2IdLeftSide = Set(12351L)
      val part1AdjacentToPart2LinkRightSide = projectLinks.filter(pl => part1AdjacentToPart2IdRightSide.contains(pl.linkId)).map(_.id).toSet
      val part1AdjacentToPart2LinkLeftSide = projectLinks.filter(pl => part1AdjacentToPart2IdLeftSide.contains(pl.linkId)).map(_.id).toSet


      when(mockRoadLinkService.getRoadLinksByLinkIdsFromVVH(any[Set[Long]], any[Boolean])).thenReturn(projectLinks.filter(pl => part1AdjacentToPart2IdRightSide.contains(pl.linkId)).map(toRoadLink))
      projectService.updateProjectLinks(id, part1AdjacentToPart2LinkRightSide, Seq(), LinkStatus.Transfer, "test",
        newRoadNumber = 9999, newRoadPartNumber = 2, newTrackCode = 1, userDefinedEndAddressM = None, roadType = 1, discontinuity = 5, ely = Some(1L), roadName = None)
      when(mockRoadLinkService.getRoadLinksByLinkIdsFromVVH(any[Set[Long]], any[Boolean])).thenReturn(projectLinks.filter(pl => part1Track2Links.contains(pl.linkId)).map(toRoadLink))
      projectService.updateProjectLinks(id, part1AdjacentToPart2LinkLeftSide, Seq(), LinkStatus.Transfer, "test",
        newRoadNumber = 9999, newRoadPartNumber = 2, newTrackCode = 2, userDefinedEndAddressM = None, roadType = 1, discontinuity = 5, ely = Some(1L), roadName = None)

      val projectLinks2 = projectLinkDAO.fetchProjectLinks(id)

      val parts = projectLinks2.partition(_.roadPartNumber === 1)
      val part1tracks = parts._1.partition(_.track === Track.RightSide)
      part1tracks._1.maxBy(_.endAddrMValue).endAddrMValue should be(part1tracks._2.maxBy(_.endAddrMValue).endAddrMValue)
      val part2tracks = parts._2.partition(_.track === Track.RightSide)
      part2tracks._1.maxBy(_.endAddrMValue).endAddrMValue should be(part2tracks._2.maxBy(_.endAddrMValue).endAddrMValue)
    }
  }

  test("Test expireHistoryRows When link is renumbered Then set end date to old roadway") {
    runWithRollback {

      // Create roadway
      val linkId = 10000
      val oldEndAddress = 100
      val roadway = Roadway(Sequences.nextRoadwayId, Sequences.nextRoadwayNumber, 9999, 1, RoadType.PublicRoad,
        Track.Combined, Discontinuity.Continuous, 0, oldEndAddress, reversed = false, DateTime.now().minusYears(10), None, "test",
        Some("Test Road"), 1, TerminationCode.NoTermination, DateTime.now().minusYears(10), None)

      roadwayDAO.create(Seq(roadway))

      // Create project link
      val roadAddressLength = roadway.endAddrMValue - roadway.startAddrMValue
      val projectId = Sequences.nextProjectId
      val newLength = 110.123
      val newEndAddr = 110
      val projectLink = ProjectLink(Sequences.nextViitePrimaryKeySeqValue, roadway.roadNumber, roadway.roadPartNumber,
        roadway.track, roadway.discontinuity, roadway.startAddrMValue, roadway.endAddrMValue + 10,
        roadway.startAddrMValue, roadway.endAddrMValue, Some(DateTime.now().plusMonths(1)), None, Some("test"),
        linkId, 0.0, newLength, SideCode.TowardsDigitizing,
        (Some(ProjectLinkCalibrationPoint(linkId, 0, 0, CalibrationPointSource.RoadAddressSource)),
          Some(ProjectLinkCalibrationPoint(linkId, newLength, newEndAddr, CalibrationPointSource.RoadAddressSource))),
        Seq(Point(0.0, 0.0), Point(0.0, newLength)), projectId, LinkStatus.Numbering,
        roadway.roadType, LinkGeomSource.NormalLinkInterface, newLength, roadway.id, 1234, roadway.ely, reversed = false, None,
        DateTime.now().minusMonths(10).getMillis, roadway.roadwayNumber, roadway.roadName, Some(roadAddressLength),
        Some(0), Some(newEndAddr), Some(roadway.track), Some(roadway.roadNumber), Some(roadway.roadPartNumber)
      )

      // Check before change
      roadwayDAO.fetchAllByRoadwayId(Seq(roadway.id)).head.validTo should be(None)

      // Call the method to be tested
      projectService.expireHistoryRows(roadway.id)

      // Check results
      roadwayDAO.fetchAllByRoadwayId(Seq(roadway.id)).isEmpty should be(true)

      //createHistoryRows method expires the history rows for the roadway
      roadwayDAO.fetchAllByRoadwayNumbers(Set(roadway.roadwayNumber), withHistory = true).isEmpty should be (true)

    }
  }

  test("Test expireHistoryRows When expiring one roadway by id Then it should be expired by validTo date") {
    runWithRollback {

      val roadLink = RoadLink(5170939L, Seq(Point(535605.272, 6982204.22, 85.90899999999965))
      , 540.3960283713503, State, 99, TrafficDirection.AgainstDigitizing, UnknownLinkType, Some("25.06.2015 03:00:00"), Some("vvh_modified"), Map("MUNICIPALITYCODE" -> BigInt.apply(749)),
      InUse, NormalLinkInterface)

      val projectId = Sequences.nextProjectId

      val roadwayId = Sequences.nextRoadwayId

      val roadAddressProject = Project(projectId, ProjectState.apply(1), "TestProject", "TestUser", DateTime.now(), "TestUser", DateTime.parse("1970-01-01"), DateTime.now(), "Some additional info", Seq(), Seq(), None)

      val projectLink = dummyProjectLink(1, 1, Track.Combined, Discontinuity.EndOfRoad, 0, 100, Some(DateTime.parse("1970-01-01")), None, 12345, 0, 100, SideCode.TowardsDigitizing, LinkStatus.UnChanged, projectId, PublicRoad, Seq(Point(0.0, 0.0), Point(0.0, 100.0)))

      val roadway = dummyRoadway(roadwayNumber =1234l, roadNumber = 1, roadPartNumber = 1, startAddrM = 0, endAddrM = 100, startDate = DateTime.now(), endDate = None, roadwayId = roadwayId)

      roadwayDAO.create(Seq(roadway))

      when(mockRoadLinkService.getRoadLinksHistoryFromVVH(any[Set[Long]])).thenReturn(Seq())
      when(mockRoadLinkService.getRoadLinksByLinkIdsFromVVH(any[Set[Long]], any[Boolean])).thenAnswer(
        toMockAnswer(Seq(projectLink), roadLink)
      )
      val historicRoadId = projectService.expireHistoryRows(roadwayId)
      historicRoadId should be (1)
    }
  }

  test("Test Road names should not have valid road name for any roadnumber after TR response") {
    runWithRollback {
      val projectId = Sequences.nextViitePrimaryKeySeqValue
      sqlu"""INSERT INTO ROAD_NAME VALUES (nextval('ROAD_NAME_SEQ'), 66666, 'ROAD TEST', TIMESTAMP '2018-03-23 12:26:36.000000', null, TIMESTAMP '2018-03-23 12:26:36.000000', null, 'test user', TIMESTAMP '2018-03-23 12:26:36.000000')""".execute

      sqlu"""INSERT INTO PROJECT VALUES($projectId, 2, 'test project', 'silari', TIMESTAMP '2018-03-23 11:36:15.000000', '-', TIMESTAMP '2018-03-23 12:26:33.000000', NULL, NULL, NULL, 1, 533406.572, 6994060.048, 12)""".execute
      sqlu"""INSERT INTO PROJECT_RESERVED_ROAD_PART VALUES (${Sequences.nextViitePrimaryKeySeqValue}, 66666, 1, $projectId, '-')""".execute

      sqlu"""INSERT INTO PROJECT_LINK VALUES (${Sequences.nextViitePrimaryKeySeqValue}, $projectId, 0, 5, 66666, 1, 0, 86, 'test user', 'test user', TIMESTAMP '2018-03-23 12:26:36.000000', TIMESTAMP '2018-03-23 00:00:00.000000', 2, 3, 1, NULL, NULL, NULL, 8, 0, NULL, NULL, NULL, NULL, 1543328166000, 1, 0, NULL, 0, 85.617, NULL)""".execute

      sqlu"""INSERT INTO PROJECT_LINK_NAME VALUES (nextval('PROJECT_LINK_NAME_SEQ'), $projectId, 66666, 'ROAD TEST')""".execute
      val namesBeforeUpdate = RoadNameDAO.getLatestRoadName(66666)
      val changeInfos = List(
        RoadwayChangeInfo(AddressChangeType.New,
          source = dummyRoadwayChangeSection(Some(66666L), Some(1L), Some(0L), Some(0L), Some(100L), Some(RoadType.apply(1)), Some(Discontinuity.Continuous), Some(8L)),
          target = dummyRoadwayChangeSection(Some(66666L), Some(1L), Some(0L), Some(0L), Some(100L), Some(RoadType.apply(1)), Some(Discontinuity.Continuous), Some(8L)),
          Continuous, RoadType.apply(1), reversed = false, 1)
      )

      val changes = List(
        ProjectRoadwayChange(projectId, Some("test project"), 8, "Test", DateTime.now(), changeInfos.head, DateTime.now(), Some(0))
      )

      val projectBefore = projectService.getSingleProjectById(projectId)
      projectService.handleNewRoadNames(changes, projectBefore.get)
      val project = projectService.getSingleProjectById(projectId)
      val validNamesAfterUpdate = RoadNameDAO.getCurrentRoadNamesByRoadNumber(66666)
      validNamesAfterUpdate.size should be(1)
      validNamesAfterUpdate.head.roadName should be(namesBeforeUpdate.get.roadName)
    }
  }

  test("Test publishProject When sending changes to TR and provoking a IOException exception when publishing a project Then check if the project state is changed to 9") {
    var count = 0
    val roadNumber = 5L
    val part = 207L
    val roadLink = RoadLink(5170939L, Seq(Point(535605.272, 6982204.22, 85.90899999999965)), 540.3960283713503, State,
      99, TrafficDirection.AgainstDigitizing, UnknownLinkType, Some("25.06.2015 03:00:00"), Some("vvh_modified"),
      Map("MUNICIPALITYCODE" -> BigInt.apply(749)), InUse, NormalLinkInterface)
    runWithRollback {
      val countCurrentProjects = projectService.getAllProjects
      val id = 0
      val addresses = List(ProjectReservedPart(5: Long, roadNumber: Long, part: Long, Some(5L), Some(Discontinuity.apply("jatkuva")),
        Some(8L), newLength = None, newDiscontinuity = None, newEly = None))
      val project = Project(id, ProjectState.Incomplete, "TestProject", "TestUser", DateTime.now(),
        "TestUser", DateTime.parse("1970-01-01"), DateTime.now(), "Some additional info", Seq(), Seq(), None)
      val savedProject = projectService.createRoadLinkProject(project)
        mockForProject(savedProject.id, roadwayAddressMapper.getRoadAddressesByRoadway(roadwayDAO.fetchAllByRoadAndPart(roadNumber, part)).map(toProjectLink(savedProject)))
        projectService.saveProject(savedProject.copy(reservedParts = addresses))
        val countAfterInsertProjects = projectService.getAllProjects
        count = countCurrentProjects.size + 1
        countAfterInsertProjects.size should be(count)
        projectService.allLinksHandled(savedProject.id) should be(false)
        val projectLinks = projectLinkDAO.fetchProjectLinks(savedProject.id)
        val partitioned = projectLinks.partition(_.roadPartNumber == part)
        val linkIds207 = partitioned._1.map(_.linkId).toSet
        reset(mockRoadLinkService)
        when(mockRoadLinkService.getRoadLinksHistoryFromVVH(any[Set[Long]])).thenReturn(Seq())
        when(mockRoadLinkService.getRoadLinksByLinkIdsFromVVH(any[Set[Long]], any[Boolean])).thenAnswer(
          toMockAnswer(projectLinks, roadLink)
        )
        projectService.updateProjectLinks(savedProject.id, Set(), linkIds207.toSeq, LinkStatus.Transfer, "-", roadNumber, part, 0, Option.empty[Int]) should be(None)
        projectService.updateProjectLinks(savedProject.id, Set(), Seq(5168510), LinkStatus.Terminated, "-", roadNumber, part, 0, Option.empty[Int]) should be(None)
        projectService.allLinksHandled(savedProject.id) should be(true)

        projectService.updateProjectLinks(project.id, Set(), Seq(5168540), LinkStatus.Terminated, "-", roadNumber, part, 0, Option.empty[Int]) should be(None)
//         This will result in a IO exception being thrown and caught inside the publish, making the update of the project for the state SendingToTR
//         If the tests ever get a way to have TR connectivity then this needs to be somewhat addressed

      projectService.publishProject(savedProject.id)
        val currentProjectStatus = projectDAO.fetchProjectStatus(savedProject.id)
        currentProjectStatus.isDefined should be(true)
        currentProjectStatus.get.value should be(ProjectState.SendingToTR.value)
      }

  }

  test("Test fillRoadNames When creating one project link for one new road name Then method should get the road name of the created project links") {
    val roadNumber = 5L
    val roadPartNumber = 207L
    val testRoadName = "forTestingPurposes"
    runWithRollback {
      val rap = Project(0L, ProjectState.apply(1), "TestProject", "TestUser", DateTime.parse("1901-01-01"),
        "TestUser", DateTime.parse("1971-01-01"), DateTime.now(), "Some additional info",
        Seq(), Seq(), None)
      val project = projectService.createRoadLinkProject(rap)
      val projectId = project.id

      mockForProject(projectId, roadwayAddressMapper.getRoadAddressesByRoadway(roadwayDAO.fetchAllByRoadAndPart(roadNumber, roadPartNumber)).map(toProjectLink(project)))
      projectService.saveProject(project.copy(reservedParts = Seq(
        ProjectReservedPart(0L, roadNumber, roadPartNumber, Some(0L), Some(Continuous), Some(8L), None, None, None, None))))
      val projectLinks = projectLinkDAO.fetchProjectLinks(projectId)
      ProjectLinkNameDAO.create(projectId, roadNumber, testRoadName)

      projectService.fillRoadNames(projectLinks.head).roadName.get should be(testRoadName)
    }
  }

  test("Test fillRoadNames When creating one project link for one new road name Then through RoadNameDao the road name of the created project links should be same as the latest one") {
    val roadNumber = 5L
    val roadPartNumber = 207L
    runWithRollback {
      val rap = Project(0L, ProjectState.apply(1), "TestProject", "TestUser", DateTime.parse("1901-01-01"),
        "TestUser", DateTime.parse("1970-01-01"), DateTime.now(), "Some additional info",
        Seq(), Seq(), None)
      val project = projectService.createRoadLinkProject(rap)
      val id = project.id
      mockForProject(project.id, roadwayAddressMapper.getRoadAddressesByRoadway(roadwayDAO.fetchAllByRoadAndPart(roadNumber, roadPartNumber)).map(toProjectLink(project)))
      projectService.saveProject(project.copy(reservedParts = Seq(
        ProjectReservedPart(0L, roadNumber, roadPartNumber, Some(0L), Some(Continuous), Some(8L), None, None, None, None))))
      val projectLinks = projectLinkDAO.fetchProjectLinks(id)

      projectService.fillRoadNames(projectLinks.head).roadName.get should be(RoadNameDAO.getLatestRoadName(roadNumber).get.roadName)
    }
  }

  test("Test getLatestRoadName When having no road name for given road number Then road name should not be saved on TR success response if road number > 70.000 (even though it has no name)") {
    runWithRollback {
      val projectId = Sequences.nextViitePrimaryKeySeqValue
      sqlu"""INSERT INTO PROJECT VALUES($projectId, 2, 'test project', 'silari', TIMESTAMP '2018-03-23 11:36:15.000000', '-', TIMESTAMP '2018-03-23 12:26:33.000000', NULL, TIMESTAMP '2018-03-23 00:00:00.000000', NULL, 0, 533406.572, 6994060.048, 12)""".execute
      sqlu"""INSERT INTO PROJECT_RESERVED_ROAD_PART VALUES (${Sequences.nextViitePrimaryKeySeqValue}, 70001, 1, $projectId, '-')""".execute
      sqlu"""Insert into PROJECT_LINK (ID,PROJECT_ID,TRACK,DISCONTINUITY_TYPE,ROAD_NUMBER,ROAD_PART_NUMBER,START_ADDR_M,END_ADDR_M,ORIGINAL_START_ADDR_M,ORIGINAL_END_ADDR_M,CREATED_BY,MODIFIED_BY,CREATED_DATE,MODIFIED_DATE,STATUS,CALIBRATION_POINTS,ROAD_TYPE,ROADWAY_ID,CONNECTED_LINK_ID,ELY,REVERSED,SIDE,START_MEASURE,END_MEASURE,LINK_ID,ADJUSTED_TIMESTAMP,LINK_SOURCE)
                VALUES (${Sequences.nextViitePrimaryKeySeqValue}, $projectId, 0, 5, 70001, 1, 0, 86, 0, 86, 'test user', 'test user', TIMESTAMP '2018-03-23 12:26:36.000000', TIMESTAMP '2018-03-23 00:00:00.000000', 2, 3, 1, NULL, NULL, 8, 0, 2, 0, 85.617, 5170979, 1500079296000, 1)""".execute
      sqlu"""INSERT INTO PROJECT_LINK_NAME VALUES (nextval('PROJECT_LINK_NAME_SEQ'), $projectId, 70001, NULL)""".execute
      val namesBeforeUpdate = RoadNameDAO.getLatestRoadName(70001)
      namesBeforeUpdate.isEmpty should be(true)
      projectService.updateRoadwaysAndLinearLocationsWithProjectLinks(ProjectState.Saved2TR, projectId)

      val project = projectService.getSingleProjectById(projectId)
      val namesAfterUpdate = RoadNameDAO.getLatestRoadName(70001)
      project.get.statusInfo should be(None)
      namesAfterUpdate.isEmpty should be(true)
    }
  }

  test("Test getLatestRoadName road name exists on TR success response") {
      runWithRollback {
        val projectId = Sequences.nextViitePrimaryKeySeqValue
        sqlu"""INSERT INTO ROAD_NAME VALUES (nextval('ROAD_NAME_SEQ'), 66666, 'road name test', TIMESTAMP '2018-03-23 12:26:36.000000', null, TIMESTAMP '2018-03-23 12:26:36.000000', null, 'test user', TIMESTAMP '2018-03-23 12:26:36.000000')""".execute

        sqlu"""INSERT INTO PROJECT VALUES($projectId, 2, 'test project', 'silari', TIMESTAMP '2018-03-23 11:36:15.000000', '-', TIMESTAMP '2018-03-23 12:26:33.000000', NULL, TIMESTAMP '2018-03-23 00:00:00.000000', NULL, 0, 533406.572, 6994060.048, 12)""".execute
        sqlu"""INSERT INTO PROJECT_RESERVED_ROAD_PART VALUES (${Sequences.nextViitePrimaryKeySeqValue}, 66666, 1, $projectId, '-')""".execute
<<<<<<< HEAD
        sqlu"""INSERT INTO PROJECT_LINK VALUES (${Sequences.nextViitePrimaryKeySeqValue}, $projectId, 0, 5, 66666, 1, 0, 86, 'test user', 'test user', TIMESTAMP '2018-03-23 12:26:36.000000', TIMESTAMP '2018-03-23 00:00:00.000000', 2, 3, 1, NULL, NULL, NULL, 8, 0, 2, 0, 85.617, 5170979, 1500079296000, 1, 0, NULL, 0, 86)""".execute
        sqlu"""INSERT INTO PROJECT_LINK_NAME VALUES (nextval('PROJECT_LINK_NAME_SEQ'), $projectId, 66666, 'another road name test')""".execute
=======
        sqlu"""INSERT INTO PROJECT_LINK VALUES (${Sequences.nextViitePrimaryKeySeqValue}, $projectId, 0, 5, 66666, 1, 0, 86, 'test user', 'test user', TIMESTAMP '2018-03-23 12:26:36.000000', TIMESTAMP '2018-03-23 00:00:00.000000', 2, 3, 1, NULL, NULL, NULL, 8, 0, 2, 0, 85.617, 5170979, 1500079296000, 1, 0, NULL, 0, 86, NULL)""".execute
        sqlu"""INSERT INTO PROJECT_LINK_NAME VALUES (PROJECT_LINK_NAME_SEQ.nextval, $projectId, 66666, 'another road name test')""".execute
>>>>>>> 5070c5f8

        val changeInfos = List(
          RoadwayChangeInfo(AddressChangeType.New,
            source = dummyRoadwayChangeSection(Some(66666L), Some(1L), Some(0L), Some(0L), Some(100L), Some(RoadType.apply(1)), Some(Discontinuity.Continuous), Some(8L)),
            target = dummyRoadwayChangeSection(Some(66666L), Some(1L), Some(0L), Some(0L), Some(100L), Some(RoadType.apply(1)), Some(Discontinuity.Continuous), Some(8L)),
            Continuous, RoadType.apply(1), reversed = false, 1)
        )

        val changes = List(
          ProjectRoadwayChange(projectId, Some("test project"), 8, "Test", DateTime.now(), changeInfos.head, DateTime.now(), Some(0))
        )

        val namesBeforeUpdate = RoadNameDAO.getLatestRoadName(66666)
        val projectBefore = projectService.getSingleProjectById(projectId)
        projectService.handleNewRoadNames(changes, projectBefore.get)
        val namesAfterUpdate = RoadNameDAO.getLatestRoadName(66666)
        val project = projectService.getSingleProjectById(projectId)
        namesAfterUpdate.get.roadName should be(namesBeforeUpdate.get.roadName)
      }
    }

  test("Test getLatestRoadName When existing TR success response Then the road name should be saved") {
      runWithRollback {
        val projectId = Sequences.nextViitePrimaryKeySeqValue
        sqlu"""INSERT INTO PROJECT VALUES($projectId, 2, 'test project', 'silari', TIMESTAMP '2018-03-23 11:36:15.000000', '-', TIMESTAMP '2018-03-23 12:26:33.000000', NULL, TIMESTAMP '2018-03-23 00:00:00.000000', NULL, 0, 533406.572, 6994060.048, 12)""".execute
        sqlu"""INSERT INTO PROJECT_RESERVED_ROAD_PART VALUES (${Sequences.nextViitePrimaryKeySeqValue}, 66666, 1, $projectId, '-')""".execute
<<<<<<< HEAD
        sqlu"""INSERT INTO PROJECT_LINK VALUES (${Sequences.nextViitePrimaryKeySeqValue}, $projectId, 0, 5, 66666, 1, 0, 86, 'test user', 'test user', TIMESTAMP '2018-03-23 12:26:36.000000', TIMESTAMP '2018-03-23 00:00:00.000000', 2, 3, 1, NULL, NULL, NULL, 8, 0, 2, 0, 85.617, 5170979, 1500079296000, 1, 0, NULL, 0, 86)""".execute
        sqlu"""INSERT INTO PROJECT_LINK_NAME VALUES (nextval('PROJECT_LINK_NAME_SEQ'), $projectId, 66666, 'road name test')""".execute
=======
        sqlu"""INSERT INTO PROJECT_LINK VALUES (${Sequences.nextViitePrimaryKeySeqValue}, $projectId, 0, 5, 66666, 1, 0, 86, 'test user', 'test user', TIMESTAMP '2018-03-23 12:26:36.000000', TIMESTAMP '2018-03-23 00:00:00.000000', 2, 3, 1, NULL, NULL, NULL, 8, 0, 2, 0, 85.617, 5170979, 1500079296000, 1, 0, NULL, 0, 86, NULL)""".execute
        sqlu"""INSERT INTO PROJECT_LINK_NAME VALUES (PROJECT_LINK_NAME_SEQ.nextval, $projectId, 66666, 'road name test')""".execute
>>>>>>> 5070c5f8
        val changeInfos = List(
          RoadwayChangeInfo(AddressChangeType.New,
            source = dummyRoadwayChangeSection(Some(66666L), Some(1L), Some(0L), Some(0L), Some(100L), Some(RoadType.apply(1)), Some(Discontinuity.Continuous), Some(8L)),
            target = dummyRoadwayChangeSection(Some(66666L), Some(1L), Some(0L), Some(0L), Some(100L), Some(RoadType.apply(1)), Some(Discontinuity.Continuous), Some(8L)),
            Continuous, RoadType.apply(1), reversed = false, 1)
        )

        val changes = List(
          ProjectRoadwayChange(projectId, Some("test project"), 8, "Test", DateTime.now(), changeInfos.head, DateTime.now(), Some(0))
        )

        val namesBeforeUpdate = RoadNameDAO.getLatestRoadName(66666)
        val projectBefore = projectService.getSingleProjectById(projectId)
        projectService.handleNewRoadNames(changes, projectBefore.get)
        val namesAfterUpdate = RoadNameDAO.getLatestRoadName(66666)
        val project = projectService.getSingleProjectById(projectId)
        project.get.statusInfo should be(None)
        namesAfterUpdate.get.roadName should be("road name test")
      }
    }

  test("Test getLatestRoadName When existing TR success response Then multiple names should be saved") {
      runWithRollback {
        val projectId = Sequences.nextViitePrimaryKeySeqValue
        sqlu"""INSERT INTO PROJECT VALUES($projectId, 2, 'test project', 'silari', TIMESTAMP '2018-03-23 11:36:15.000000', '-', TIMESTAMP '2018-03-23 12:26:33.000000', NULL, TIMESTAMP '2018-03-23 00:00:00.000000', NULL, 0, 533406.572, 6994060.048, 12)""".execute
        sqlu"""INSERT INTO PROJECT_RESERVED_ROAD_PART VALUES (${Sequences.nextViitePrimaryKeySeqValue}, 66666, 1, $projectId, '-')""".execute
        sqlu"""INSERT INTO PROJECT_RESERVED_ROAD_PART VALUES (${Sequences.nextViitePrimaryKeySeqValue}, 55555, 1, $projectId, '-')""".execute
<<<<<<< HEAD
        sqlu"""INSERT INTO PROJECT_LINK VALUES (${Sequences.nextViitePrimaryKeySeqValue}, $projectId, 0, 5, 66666, 1, 0, 86, 'test user', 'test user', TIMESTAMP '2018-03-23 12:26:36.000000', TIMESTAMP '2018-03-23 00:00:00.000000', 2, 3, 1, NULL, NULL, NULL, 8, 0, 2, 0, 85.617, 5170979, 1500079296000, 1, 0, NULL, 0, 86)""".execute
        sqlu"""INSERT INTO PROJECT_LINK VALUES (${Sequences.nextViitePrimaryKeySeqValue}, $projectId, 0, 5, 55555, 1, 0, 86, 'test user', 'test user', TIMESTAMP '2018-03-23 12:26:36.000000', TIMESTAMP '2018-03-23 00:00:00.000000', 2, 3, 1, NULL, NULL, NULL, 8, 0, 2, 0, 85.617, 5170980, 1500079296000, 1, 0, NULL, 0, 86)""".execute
        sqlu"""INSERT INTO PROJECT_LINK_NAME VALUES (nextval('PROJECT_LINK_NAME_SEQ'), $projectId, 66666, 'road name test')""".execute
        sqlu"""INSERT INTO PROJECT_LINK_NAME VALUES (nextval('PROJECT_LINK_NAME_SEQ'), $projectId, 55555, 'road name test2')""".execute
=======
        sqlu"""INSERT INTO PROJECT_LINK VALUES (${Sequences.nextViitePrimaryKeySeqValue}, $projectId, 0, 5, 66666, 1, 0, 86, 'test user', 'test user', TIMESTAMP '2018-03-23 12:26:36.000000', TIMESTAMP '2018-03-23 00:00:00.000000', 2, 3, 1, NULL, NULL, NULL, 8, 0, 2, 0, 85.617, 5170979, 1500079296000, 1, 0, NULL, 0, 86, NULL)""".execute
        sqlu"""INSERT INTO PROJECT_LINK VALUES (${Sequences.nextViitePrimaryKeySeqValue}, $projectId, 0, 5, 55555, 1, 0, 86, 'test user', 'test user', TIMESTAMP '2018-03-23 12:26:36.000000', TIMESTAMP '2018-03-23 00:00:00.000000', 2, 3, 1, NULL, NULL, NULL, 8, 0, 2, 0, 85.617, 5170980, 1500079296000, 1, 0, NULL, 0, 86, NULL)""".execute
        sqlu"""INSERT INTO PROJECT_LINK_NAME VALUES (PROJECT_LINK_NAME_SEQ.nextval, $projectId, 66666, 'road name test')""".execute
        sqlu"""INSERT INTO PROJECT_LINK_NAME VALUES (PROJECT_LINK_NAME_SEQ.nextval, $projectId, 55555, 'road name test2')""".execute
>>>>>>> 5070c5f8
        RoadNameDAO.getLatestRoadName(55555).isEmpty should be (true)
        RoadNameDAO.getLatestRoadName(66666).isEmpty should be (true)
        val changeInfos = List(
          RoadwayChangeInfo(AddressChangeType.New,
            source = dummyRoadwayChangeSection(Some(66666L), Some(1L), Some(0L), Some(0L), Some(100L), Some(RoadType.apply(1)), Some(Discontinuity.Continuous), Some(8L)),
            target = dummyRoadwayChangeSection(Some(66666L), Some(1L), Some(0L), Some(0L), Some(100L), Some(RoadType.apply(1)), Some(Discontinuity.Continuous), Some(8L)),
            Continuous, RoadType.apply(1), reversed = false, 1),
          RoadwayChangeInfo(AddressChangeType.New,
            source = dummyRoadwayChangeSection(Some(55555L), Some(1L), Some(0L), Some(0L), Some(100L), Some(RoadType.apply(1)), Some(Discontinuity.Continuous), Some(8L)),
            target = dummyRoadwayChangeSection(Some(55555L), Some(1L), Some(0L), Some(0L), Some(100L), Some(RoadType.apply(1)), Some(Discontinuity.Continuous), Some(8L)),
            Continuous, RoadType.apply(1), reversed = false, 1)
        )

        val changes = List(
          ProjectRoadwayChange(projectId, Some("test project"), 8, "Test", DateTime.now(), changeInfos.head, DateTime.now(), Some(0)),
          ProjectRoadwayChange(projectId, Some("test project"), 8, "Test", DateTime.now(), changeInfos(1), DateTime.now(), Some(0))
        )

        val projectBefore = projectService.getSingleProjectById(projectId)
        projectService.handleNewRoadNames(changes, projectBefore.get)
        val project = projectService.getSingleProjectById(projectId)
        val namesAfterUpdate55555 = RoadNameDAO.getLatestRoadName(55555)
        val namesAfterUpdate66666 = RoadNameDAO.getLatestRoadName(66666)
        project.get.statusInfo should be(None)
        namesAfterUpdate55555.get.roadName should be("road name test2")
        namesAfterUpdate66666.get.roadName should be("road name test")
      }
    }

  test("Test getProjectLinks When doing some operations (Unchanged with termination test, repeats termination update), Then the calibration points are cleared and moved to correct positions") {
    var count = 0
    val roadLink = RoadLink(5170939L, Seq(Point(535605.272, 6982204.22, 85.90899999999965))
      , 540.3960283713503, State, 99, TrafficDirection.AgainstDigitizing, UnknownLinkType, Some("25.06.2015 03:00:00"), Some("vvh_modified"), Map("MUNICIPALITYCODE" -> BigInt.apply(749)),
      InUse, NormalLinkInterface)
    runWithRollback {
      val countCurrentProjects = projectService.getAllProjects
      val id = 0
      val addresses = Seq(ProjectReservedPart(5: Long, 5: Long, 205: Long, Some(5L), Some(Discontinuity.apply("jatkuva")), Some(8L), newLength = None, newDiscontinuity = None, newEly = None),
        ProjectReservedPart(5: Long, 5: Long, 206: Long, Some(5L), Some(Discontinuity.apply("jatkuva")), Some(8L), newLength = None, newDiscontinuity = None, newEly = None))
      val project = Project(id, ProjectState.apply(1), "TestProject", "TestUser", DateTime.now(), "TestUser", DateTime.parse("2017-01-01"), DateTime.now(), "Some additional info", Seq(), Seq(), None)
      val savedProject = projectService.createRoadLinkProject(project)
      mockForProject(savedProject.id, (roadwayAddressMapper.getRoadAddressesByLinearLocation(linearLocationDAO.fetchByRoadways(roadwayDAO.fetchAllBySection(5, 205).map(_.roadwayNumber).toSet)) ++ roadwayAddressMapper.getRoadAddressesByLinearLocation(linearLocationDAO.fetchByRoadways(roadwayDAO.fetchAllBySection(5, 206).map(_.roadwayNumber).toSet))).map(toProjectLink(savedProject)))
      projectService.saveProject(savedProject.copy(reservedParts = addresses))
      val countAfterInsertProjects = projectService.getAllProjects
      count = countCurrentProjects.size + 1
      countAfterInsertProjects.size should be(count)
      projectService.allLinksHandled(savedProject.id) should be(false)
      projectService.getSingleProjectById(savedProject.id).nonEmpty should be(true)
      projectService.getSingleProjectById(savedProject.id).get.reservedParts.nonEmpty should be(true)
      val projectLinks = projectLinkDAO.fetchProjectLinks(savedProject.id)
      val partitioned = projectLinks.partition(_.roadPartNumber == 205)
      val linkIds205 = partitioned._1.map(_.linkId).toSet
      val linkIds206 = partitioned._2.map(_.linkId).toSet
      reset(mockRoadLinkService)
      when(mockRoadLinkService.getRoadLinksHistoryFromVVH(any[Set[Long]])).thenReturn(Seq())
      when(mockRoadLinkService.getRoadLinksByLinkIdsFromVVH(any[Set[Long]], any[Boolean])).thenAnswer(
        toMockAnswer(projectLinks, roadLink)
      )
      projectService.updateProjectLinks(savedProject.id, Set(), linkIds205.toSeq, LinkStatus.UnChanged, "-", 0, 0, 0, Option.empty[Int]) should be(None)
      projectService.allLinksHandled(savedProject.id) should be(false)
      projectService.updateProjectLinks(savedProject.id, Set(), linkIds206.toSeq, LinkStatus.UnChanged, "-", 0, 0, 0, Option.empty[Int]) should be(None)
      projectService.allLinksHandled(savedProject.id) should be(true)
      projectService.updateProjectLinks(savedProject.id, Set(), Seq(5168573), LinkStatus.Terminated, "-", 0, 0, 0, Option.empty[Int]) should be(None)
      projectService.allLinksHandled(savedProject.id) should be(true)
      val updatedProjectLinks = projectLinkDAO.fetchProjectLinks(savedProject.id)
      updatedProjectLinks.exists { x => x.status == LinkStatus.UnChanged } should be(true)
      updatedProjectLinks.exists { x => x.status == LinkStatus.Terminated } should be(true)
      updatedProjectLinks.filter(pl => pl.linkId == 5168579).head.calibrationPoints should be((None, Some(ProjectLinkCalibrationPoint(5168579, 15.173, 4681, ProjectLinkSource))))
      projectService.updateProjectLinks(savedProject.id, Set(), Seq(5168579), LinkStatus.Terminated, "-", 0, 0, 0, Option.empty[Int])
      val updatedProjectLinks2 = projectLinkDAO.fetchProjectLinks(savedProject.id)
      updatedProjectLinks2.filter(pl => pl.linkId == 5168579).head.calibrationPoints should be((None, None))
      updatedProjectLinks2.filter(pl => pl.linkId == 5168583).head.calibrationPoints should be((None, Some(ProjectLinkCalibrationPoint(5168583, 63.8, 4666, ProjectLinkSource))))
      updatedProjectLinks2.filter(pl => pl.roadPartNumber == 205).exists { x => x.status == LinkStatus.Terminated } should be(false)
    }
    runWithRollback {
      projectService.getAllProjects
    } should have size (count - 1)
  }

  test("Test getProjectLinks When doing some operations (Transfer and then Terminate), Then the calibration points are cleared and moved to correct positions") {
      var count = 0
      val roadLink = RoadLink(5170939L, Seq(Point(535605.272, 6982204.22, 85.90899999999965))
        , 540.3960283713503, State, 99, TrafficDirection.AgainstDigitizing, UnknownLinkType, Some("25.06.2015 03:00:00"), Some("vvh_modified"), Map("MUNICIPALITYCODE" -> BigInt.apply(749)),
        InUse, NormalLinkInterface)
      runWithRollback {
        val countCurrentProjects = projectService.getAllProjects
        val id = 0
        val addresses = List(ProjectReservedPart(5: Long, 5: Long, 207: Long, Some(5L), Some(Discontinuity.apply("jatkuva")), Some(8L), newLength = None, newDiscontinuity = None, newEly = None))
        val project = Project(id, ProjectState.apply(1), "TestProject", "TestUser", DateTime.now(), "TestUser", DateTime.parse("1970-01-01"), DateTime.now(), "Some additional info", Seq(), Seq(), None)
        val savedProject = projectService.createRoadLinkProject(project)
        mockForProject(savedProject.id, (roadwayAddressMapper.getRoadAddressesByLinearLocation(linearLocationDAO.fetchByRoadways(roadwayDAO.fetchAllBySection(5, 207).map(_.roadwayNumber).toSet)) ++ roadwayAddressMapper.getRoadAddressesByLinearLocation(linearLocationDAO.fetchByRoadways(roadwayDAO.fetchAllBySection(5, 207).map(_.roadwayNumber).toSet))).map(toProjectLink(savedProject)))

        projectService.saveProject(savedProject.copy(reservedParts = addresses))
        val countAfterInsertProjects = projectService.getAllProjects
        count = countCurrentProjects.size + 1
        countAfterInsertProjects.size should be(count)
        projectService.allLinksHandled(savedProject.id) should be(false)
        val projectLinks = projectLinkDAO.fetchProjectLinks(savedProject.id)
        val partitioned = projectLinks.partition(_.roadPartNumber == 207)
        val highestDistanceEnd = projectLinks.map(p => p.endAddrMValue).max
        val linkIds207 = partitioned._1.map(_.linkId).toSet
        reset(mockRoadLinkService)
        when(mockRoadLinkService.getRoadLinksHistoryFromVVH(any[Set[Long]])).thenReturn(Seq())
        when(mockRoadLinkService.getRoadLinksByLinkIdsFromVVH(any[Set[Long]], any[Boolean])).thenAnswer(
          toMockAnswer(projectLinks, roadLink)
        )
        projectService.updateProjectLinks(savedProject.id, Set(), linkIds207.toSeq, LinkStatus.Transfer, "-", 5, 207, 0, Option.empty[Int]) should be(None)
        projectService.updateProjectLinks(savedProject.id, Set(), Seq(5168510), LinkStatus.Terminated, "-", 5, 207, 0, Option.empty[Int]) should be(None)
        projectService.allLinksHandled(savedProject.id) should be(true)
        val changeProjectOpt = projectService.getChangeProject(savedProject.id)
        val change = changeProjectOpt._1.get
        val updatedProjectLinks = projectLinkDAO.fetchProjectLinks(savedProject.id)
        updatedProjectLinks.exists { x => x.status == LinkStatus.Transfer } should be(true)
        updatedProjectLinks.exists { x => x.status == LinkStatus.Terminated } should be(true)
        val sortedProjectLinks = updatedProjectLinks.sortBy(_.startAddrMValue)
        sortedProjectLinks.head.calibrationPoints._1.nonEmpty should be (true)
        sortedProjectLinks.head.calibrationPoints._1.get.segmentMValue should be (0.0)
        sortedProjectLinks.head.calibrationPoints._1.get.addressMValue should be (0)
        sortedProjectLinks.head.calibrationPoints._1.get.source should be (ProjectLinkSource)
        sortedProjectLinks.head.calibrationPoints._2.isEmpty should be (true)

        sortedProjectLinks.last.calibrationPoints._1.isEmpty should be (true)
        sortedProjectLinks.last.calibrationPoints._2.nonEmpty should be (true)
        sortedProjectLinks.last.calibrationPoints._2.get.segmentMValue should be (442.89)
        sortedProjectLinks.last.calibrationPoints._2.get.addressMValue should be (highestDistanceEnd - projectLinks.filter(pl => pl.linkId == 5168510).head.endAddrMValue)
        sortedProjectLinks.last.calibrationPoints._2.get.source should be (ProjectLinkSource)

        projectService.updateProjectLinks(savedProject.id, Set(), Seq(5168540), LinkStatus.Terminated, "-", 5, 207, 0, Option.empty[Int]) should be(None)
        val updatedProjectLinks2 = projectLinkDAO.fetchProjectLinks(savedProject.id)
        val sortedProjectLinks2 = updatedProjectLinks2.sortBy(_.startAddrMValue)

        sortedProjectLinks2.last.calibrationPoints._1.isEmpty should be (true)
        sortedProjectLinks2.last.calibrationPoints._2.nonEmpty should be (true)
        sortedProjectLinks2.last.calibrationPoints._2.get.segmentMValue should be (442.89)
        sortedProjectLinks2.last.calibrationPoints._2.get.addressMValue should be (highestDistanceEnd - projectLinks.filter(pl => pl.linkId == 5168510).head.endAddrMValue - updatedProjectLinks.filter(pl => pl.linkId == 5168540).head.endAddrMValue)
        sortedProjectLinks2.last.calibrationPoints._2.get.source should be (ProjectLinkSource)
      }

    }

  test("Test getProjectLinks When doing some operations (Terminate then transfer), Then the calibration points are cleared and moved to correct positions") {
      var count = 0
      val roadLink = RoadLink(5170939L, Seq(Point(535605.272, 6982204.22, 85.90899999999965))
        , 540.3960283713503, State, 99, TrafficDirection.AgainstDigitizing, UnknownLinkType, Some("25.06.2015 03:00:00"), Some("vvh_modified"), Map("MUNICIPALITYCODE" -> BigInt.apply(749)),
        InUse, NormalLinkInterface)
      runWithRollback {
        val countCurrentProjects = projectService.getAllProjects
        val id = 0
        val addresses = List(ProjectReservedPart(5: Long, 5: Long, 207: Long, Some(5L), Some(Discontinuity.apply("jatkuva")), Some(8L), newLength = None, newDiscontinuity = None, newEly = None))
        val project = Project(id, ProjectState.apply(1), "TestProject", "TestUser", DateTime.now(), "TestUser", DateTime.parse("1970-01-01"), DateTime.now(), "Some additional info", Seq(), Seq(), None)
        val savedProject = projectService.createRoadLinkProject(project)
        mockForProject(savedProject.id, (roadwayAddressMapper.getRoadAddressesByLinearLocation(linearLocationDAO.fetchByRoadways(roadwayDAO.fetchAllBySection(5, 207).map(_.roadwayNumber).toSet)) ++ roadwayAddressMapper.getRoadAddressesByLinearLocation(linearLocationDAO.fetchByRoadways(roadwayDAO.fetchAllBySection(5, 207).map(_.roadwayNumber).toSet))).map(toProjectLink(savedProject)))

        projectService.saveProject(savedProject.copy(reservedParts = addresses))
        val countAfterInsertProjects = projectService.getAllProjects
        count = countCurrentProjects.size + 1
        countAfterInsertProjects.size should be(count)
        projectService.allLinksHandled(savedProject.id) should be(false)
        val projectLinks = projectLinkDAO.fetchProjectLinks(savedProject.id)
        val partitioned = projectLinks.partition(_.roadPartNumber == 207)
        val highestDistanceEnd = projectLinks.map(p => p.endAddrMValue).max
        val linkIds207 = partitioned._1.map(_.linkId).toSet
        reset(mockRoadLinkService)
        when(mockRoadLinkService.getRoadLinksHistoryFromVVH(any[Set[Long]])).thenReturn(Seq())
        when(mockRoadLinkService.getRoadLinksByLinkIdsFromVVH(any[Set[Long]], any[Boolean])).thenAnswer(
          toMockAnswer(projectLinks, roadLink)
        )
        projectService.updateProjectLinks(savedProject.id, Set(), Seq(5168510), LinkStatus.Terminated, "-", 5, 207, 0, Option.empty[Int])
        projectService.updateProjectLinks(savedProject.id, Set(), linkIds207.filterNot(_ == 5168510L).toSeq, LinkStatus.Transfer, "-", 5, 207, 0, Option.empty[Int])
        projectService.allLinksHandled(savedProject.id) should be(true)
        val changeProjectOpt = projectService.getChangeProject(savedProject.id)
        val change = changeProjectOpt._1.get
        val updatedProjectLinks = projectLinkDAO.fetchProjectLinks(savedProject.id)
        updatedProjectLinks.exists { x => x.status == LinkStatus.Transfer } should be(true)
        updatedProjectLinks.exists { x => x.status == LinkStatus.Terminated } should be(true)
        val sortedProjectLinks = updatedProjectLinks.sortBy(_.startAddrMValue)
        sortedProjectLinks.head.calibrationPoints._1.nonEmpty should be (true)
        sortedProjectLinks.head.calibrationPoints._1.get.segmentMValue should be (0.0)
        sortedProjectLinks.head.calibrationPoints._1.get.addressMValue should be (0)
        sortedProjectLinks.head.calibrationPoints._1.get.source should be (ProjectLinkSource)
        sortedProjectLinks.head.calibrationPoints._2.isEmpty should be (true)

        sortedProjectLinks.last.calibrationPoints._1.isEmpty should be (true)
        sortedProjectLinks.last.calibrationPoints._2.nonEmpty should be (true)
        sortedProjectLinks.last.calibrationPoints._2.get.segmentMValue should be (442.89)
        sortedProjectLinks.last.calibrationPoints._2.get.addressMValue should be (highestDistanceEnd - projectLinks.filter(pl => pl.linkId == 5168510).head.endAddrMValue)
        sortedProjectLinks.last.calibrationPoints._2.get.source should be (ProjectLinkSource)

        projectService.updateProjectLinks(savedProject.id, Set(), Seq(5168540), LinkStatus.Terminated, "-", 5, 207, 0, Option.empty[Int])
        val updatedProjectLinks2 = projectLinkDAO.fetchProjectLinks(savedProject.id)
        val sortedProjectLinks2 = updatedProjectLinks2.sortBy(_.startAddrMValue)

        sortedProjectLinks2.last.calibrationPoints._1.isEmpty should be (true)
        sortedProjectLinks2.last.calibrationPoints._2.nonEmpty should be (true)
        sortedProjectLinks2.last.calibrationPoints._2.get.segmentMValue should be (442.89)
        sortedProjectLinks2.last.calibrationPoints._2.get.addressMValue should be (highestDistanceEnd - projectLinks.filter(pl => pl.linkId == 5168510).head.endAddrMValue - updatedProjectLinks.filter(pl => pl.linkId == 5168540).head.endAddrMValue)
        sortedProjectLinks2.last.calibrationPoints._2.get.source should be (ProjectLinkSource)
      }

    }

  test("Test revertLinks When reverting the road Then the road address geometry after reverting should be the same as VVH") {
   val projectId = 0L
   val user = "TestUser"
   val (roadNumber, roadPartNumber) = (26020L, 12L)
   val (newRoadNumber, newRoadPart) = (9999L, 1L)
   val smallerRoadGeom = Seq(Point(0.0, 0.0), Point(0.0, 5.0))
   val roadGeom = Seq(Point(0.0, 0.0), Point(0.0, 10.0))
    runWithRollback {

      val roadwayNumber = Sequences.nextRoadwayNumber
    val roadwayId = Sequences.nextRoadwayId

     val roadAddresses = roadwayAddressMapper.getRoadAddressesByRoadway(roadwayDAO.fetchAllBySection(roadNumber, roadPartNumber))


     val rap = Project(projectId, ProjectState.apply(1), "TestProject", user, DateTime.parse("1901-01-01"),
       "TestUser", DateTime.parse("1901-01-01"), DateTime.now(), "Some additional info",
       Seq(), Seq(), None)
     projectDAO.create(rap)
     val projectLinksFromRoadAddresses = roadAddresses.map(ra => toProjectLink(rap)(ra))

      val linearLocation = dummyLinearLocation(roadwayNumber, 1, projectLinksFromRoadAddresses.head.linkId, 0.0, 10.0)
      val roadway = dummyRoadway(roadwayNumber, 9999L, 1, 0, 10, DateTime.now(), None, roadwayId)


      linearLocationDAO.create(Seq(linearLocation))
      roadwayDAO.create(Seq(roadway))

     projectReservedPartDAO.reserveRoadPart(projectId, roadNumber, roadPartNumber, "Test")
     projectLinkDAO.create(projectLinksFromRoadAddresses)

     val numberingLink = Seq(ProjectLink(-1000L, newRoadNumber, newRoadPart, Track.apply(0), Discontinuity.Continuous, 0L, 5L, 0L, 10L, None, None,
       Option(user), projectLinksFromRoadAddresses.head.linkId, 0.0, 10.0, SideCode.Unknown, (None, None),
       smallerRoadGeom, rap.id, LinkStatus.Numbering, RoadType.PublicRoad, LinkGeomSource.NormalLinkInterface, 10.0, roadAddresses.head.id, roadwayNumber+Math.round(linearLocation.orderNumber), 0, reversed = false,
       None, 86400L))
     projectReservedPartDAO.reserveRoadPart(projectId, newRoadNumber, newRoadPart, "Test")
     projectLinkDAO.create(numberingLink)
     val numberingLinks = projectLinkDAO.fetchProjectLinks(projectId, Option(LinkStatus.Numbering))
     numberingLinks.head.geometry should be equals smallerRoadGeom

     val projectLinks = projectLinkDAO.fetchProjectLinks(projectId)
     val linksToRevert = projectLinks.filter(_.status != LinkStatus.NotHandled).map(pl => {
       LinkToRevert(pl.id, pl.linkId, pl.status.value, pl.geometry)
     })
     val roadLinks = projectLinks.map(toRoadLink).head.copy(geometry = roadGeom)
     when(mockRoadLinkService.getCurrentAndComplementaryAndSuravageRoadLinksFromVVH(any[Set[Long]], any[Boolean])).thenReturn(Seq(roadLinks))

     projectService.revertLinksByRoadPart(projectId, newRoadNumber, newRoadPart, linksToRevert, user)
     val geomAfterRevert = GeometryUtils.truncateGeometry3D(roadGeom, projectLinksFromRoadAddresses.head.startMValue, projectLinksFromRoadAddresses.head.endMValue)
     val linksAfterRevert = projectLinkDAO.fetchProjectLinks(projectId)
     linksAfterRevert.map(_.geometry).contains(geomAfterRevert) should be(true)
   }
 }

  test("Test changeDirection() When projectLinks are reversed the track codes must switch and start_addr_m and end_addr_m should be the same for the first and last links") {
    runWithRollback {
      val roadNumber = 9999L
      val roadPartNumber = 1L
      val project = setUpProjectWithLinks(LinkStatus.Transfer, Seq(0, 100, 150, 300), changeTrack = true, roadNumber, roadPartNumber)
      val projectLinksBefore = projectLinkDAO.fetchProjectLinks(project.id).sortBy(_.startAddrMValue)

      val linksToRevert = projectLinksBefore.map( pl => LinkToRevert(pl.id, pl.id, LinkStatus.Transfer.value, pl.geometry))
      projectService.changeDirection(project.id, roadNumber, roadPartNumber, linksToRevert, ProjectCoordinates(0,0, 5), "testUser")

      val projectLinksAfter = projectLinkDAO.fetchProjectLinks(project.id).sortBy(_.startAddrMValue)
      projectLinksAfter.size should be(projectLinksBefore.size)
      projectLinksAfter.head.startAddrMValue should be(projectLinksBefore.head.startAddrMValue)
      projectLinksAfter.last.endAddrMValue should be(projectLinksBefore.last.endAddrMValue)
      var i = 0
      projectLinksAfter.foreach(pl => {
        pl.track match {
          case Track.RightSide => projectLinksBefore(i).track should be(Track.LeftSide)
          case Track.LeftSide => projectLinksBefore(i).track should be(Track.RightSide)
          case _ => "ignore"
        }
        i += 1
      })
    }
  }

  test("Test handleNewRoadNames - Test if a new RoadName is created from a project link and without duplicates") {
    runWithRollback {

      val testRoadNumber1 = 9999
      val testRoadNumber2 = 9998
      val testName = "TEST ROAD NAME"

      val rap = Project(0L, ProjectState.apply(1), "TestProject", "TestUser", DateTime.parse("1901-01-01"),
        "TestUser", DateTime.parse("1901-01-01"), DateTime.now(), "Some additional info",
        Seq(), Seq(), None)
      val project = projectService.createRoadLinkProject(rap)

      val changeInfos = List(
        RoadwayChangeInfo(AddressChangeType.New,
          source = dummyRoadwayChangeSection(Some(testRoadNumber1), Some(1L), Some(0L), Some(0L), Some(100L), Some(RoadType.apply(1)), Some(Discontinuity.Continuous), Some(8L)),
          target = dummyRoadwayChangeSection(Some(testRoadNumber1), Some(1L), Some(0L), Some(100L), Some(200L), Some(RoadType.apply(5)), Some(Discontinuity.Continuous), Some(8L)),
          Continuous, RoadType.apply(1), reversed = false, 1),

        RoadwayChangeInfo(AddressChangeType.New,
          source = dummyRoadwayChangeSection(Some(testRoadNumber1), Some(1L), Some(0L), Some(100L), Some(200L), Some(RoadType.apply(1)), Some(Discontinuity.Continuous), Some(8L)),
          target = dummyRoadwayChangeSection(Some(testRoadNumber1), Some(1L), Some(0L), Some(100L), Some(200L), Some(RoadType.apply(5)), Some(Discontinuity.Continuous), Some(8L)),
          Continuous, RoadType.apply(5), reversed = false, 2),

        RoadwayChangeInfo(AddressChangeType.New,
          source = dummyRoadwayChangeSection(Some(testRoadNumber1), Some(1L), Some(0L), Some(200L), Some(400L), Some(RoadType.apply(1)), Some(Discontinuity.Continuous), Some(8L)),
          target = dummyRoadwayChangeSection(Some(testRoadNumber1), Some(1L), Some(0L), Some(200L), Some(400L), Some(RoadType.apply(1)), Some(Discontinuity.Continuous), Some(8L)),
          Continuous, RoadType.apply(5), reversed = false, 3),
        RoadwayChangeInfo(AddressChangeType.New,
          source = dummyRoadwayChangeSection(Some(testRoadNumber2), Some(1L), Some(0L), Some(200L), Some(400L), Some(RoadType.apply(1)), Some(Discontinuity.Continuous), Some(8L)),
          target = dummyRoadwayChangeSection(Some(testRoadNumber2), Some(1L), Some(0L), Some(200L), Some(400L), Some(RoadType.apply(1)), Some(Discontinuity.Continuous), Some(8L)),
          Continuous, RoadType.apply(5), reversed = false, 3),
        RoadwayChangeInfo(AddressChangeType.New,
          source = dummyRoadwayChangeSection(Some(testRoadNumber2), Some(1L), Some(0L), Some(200L), Some(400L), Some(RoadType.apply(1)), Some(Discontinuity.Continuous), Some(8L)),
          target = dummyRoadwayChangeSection(Some(testRoadNumber2), Some(1L), Some(0L), Some(200L), Some(400L), Some(RoadType.apply(1)), Some(Discontinuity.Continuous), Some(8L)),
          Continuous, RoadType.apply(5), reversed = false, 3),
        RoadwayChangeInfo(AddressChangeType.New,
          source = dummyRoadwayChangeSection(Some(testRoadNumber2), Some(1L), Some(0L), Some(200L), Some(400L), Some(RoadType.apply(1)), Some(Discontinuity.Continuous), Some(8L)),
          target = dummyRoadwayChangeSection(Some(testRoadNumber2), Some(1L), Some(0L), Some(200L), Some(400L), Some(RoadType.apply(1)), Some(Discontinuity.Continuous), Some(8L)),
          Continuous, RoadType.apply(5), reversed = false, 3)
      )

      val projectStartTime = DateTime.now()

      val changes = List(
        ProjectRoadwayChange(project.id, Some("projectName"), 8, "Test", DateTime.now(), changeInfos.head, projectStartTime, Some(0)),
        ProjectRoadwayChange(project.id, Some("projectName"), 8, "Test", DateTime.now(), changeInfos(1), projectStartTime, Some(0)),
        ProjectRoadwayChange(project.id, Some("projectName"), 8, "Test", DateTime.now(), changeInfos(2), projectStartTime, Some(0)),
        ProjectRoadwayChange(project.id, Some("projectName"), 8, "Test", DateTime.now(), changeInfos(3), projectStartTime, Some(0)),
        ProjectRoadwayChange(project.id, Some("projectName"), 8, "Test", DateTime.now(), changeInfos(4), projectStartTime, Some(0)),
        ProjectRoadwayChange(project.id, Some("projectName"), 8, "Test", DateTime.now(), changeInfos(5), projectStartTime, Some(0))
      )

      ProjectLinkNameDAO.create(project.id, testRoadNumber1, testName)
      ProjectLinkNameDAO.create(project.id, testRoadNumber2, testName)

      // Method to be tested
      projectService.handleNewRoadNames(changes, project)

      // Test if project link is removed from DB
      ProjectLinkNameDAO.get(project.id, testRoadNumber1) should be (None)

      // Test if the new roadnames have the test road name & number
      val roadnames1 = RoadNameDAO.getAllByRoadNumber(testRoadNumber1)
      roadnames1.foreach(rn => {
        rn.roadName should be (testName)
        rn.roadNumber should be (testRoadNumber1)
      })

      val roadnames2 = RoadNameDAO.getAllByRoadNumber(testRoadNumber2)
      roadnames2.foreach(rn => {
        rn.roadName should be (testName)
        rn.roadNumber should be (testRoadNumber2)
      })
    }
  }

  test("Test handleTerminatedRoadwayChanges - When a project has a Termination RoadWayChange then the RoadName(s) for that RoadNumber have to be expired") {
    runWithRollback {

      val roadNumber = 9999
      val name = "TEST ROAD NAME"

      val roadnames = Seq(
        RoadName(99999, roadNumber, name, startDate = Some(DateTime.now()), createdBy = "Test")
      )
      RoadNameDAO.create(roadnames)

      val changeInfos = List(
        RoadwayChangeInfo(AddressChangeType.Termination,
          source = dummyRoadwayChangeSection(Some(roadNumber), Some(1L), Some(0L), Some(0L), Some(100L), Some(RoadType.apply(1)), Some(Discontinuity.Continuous), Some(8L)),
          target = dummyRoadwayChangeSection(Some(roadNumber), Some(1L), Some(0L), Some(100L), Some(200L), Some(RoadType.apply(5)), Some(Discontinuity.Continuous), Some(8L)),
          Continuous, RoadType.apply(1), reversed = false, 1),

        RoadwayChangeInfo(AddressChangeType.Unchanged,
          source = dummyRoadwayChangeSection(Some(roadNumber), Some(1L), Some(0L), Some(100L), Some(200L), Some(RoadType.apply(1)), Some(Discontinuity.Continuous), Some(8L)),
          target = dummyRoadwayChangeSection(Some(roadNumber), Some(1L), Some(0L), Some(100L), Some(200L), Some(RoadType.apply(5)), Some(Discontinuity.Continuous), Some(8L)),
          Continuous, RoadType.apply(5), reversed = false, 2),

        RoadwayChangeInfo(AddressChangeType.Unchanged,
          source = dummyRoadwayChangeSection(Some(roadNumber), Some(1L), Some(0L), Some(200L), Some(400L), Some(RoadType.apply(1)), Some(Discontinuity.Continuous), Some(8L)),
          target = dummyRoadwayChangeSection(Some(roadNumber), Some(1L), Some(0L), Some(200L), Some(400L), Some(RoadType.apply(1)), Some(Discontinuity.Continuous), Some(8L)),
          Continuous, RoadType.apply(5), reversed = false, 3)
      )

      val projectStartTime = DateTime.now()

      val changes = List(
        ProjectRoadwayChange(0L, Some("projectName"), 8, "Test", DateTime.now(), changeInfos.head, projectStartTime, Some(0)),
        ProjectRoadwayChange(0L, Some("projectName"), 8, "Test", DateTime.now(), changeInfos(1), projectStartTime, Some(0)),
        ProjectRoadwayChange(0L, Some("projectName"), 8, "Test", DateTime.now(), changeInfos(2), projectStartTime, Some(0))
      )

      // Method to be tested
      projectService.handleTerminatedRoadwayChanges(changes)

      val roadNames = RoadNameDAO.getAllByRoadNumber(roadNumber)
      roadNames.foreach(rn => {
        rn.endDate.isDefined should be (true)
        rn.endDate.get.toLocalDate should be (projectStartTime.toLocalDate.minusDays(1))
      })

    }
  }

  test("Test handleTransferAndRenumeration: Transfer to new roadway - If source roadway exists expire its road name and create new road name for targer road number") {
    runWithRollback {

      val srcRoadNumber = 99998
      val targetRoadNumber = 99999
      val testName = "TEST ROAD NAME"

      val rap = Project(0L, ProjectState.apply(1), "TestProject", "TestUser", DateTime.now(),
        "TestUser", DateTime.now(), DateTime.now(), "Some additional info",
        Seq(), Seq(), None)
      val project = projectService.createRoadLinkProject(rap)
      ProjectLinkNameDAO.create(project.id, targetRoadNumber, testName)

      val roadnames = Seq(RoadName(99999, srcRoadNumber, testName, startDate = Some(DateTime.now()), createdBy = "Test"))
      RoadNameDAO.create(roadnames)

      val roadways = List(dummyRoadway(0L, srcRoadNumber, 0L, 0L, 0L, DateTime.now, Some(DateTime.now)))
      roadwayDAO.create(roadways)

      val changeInfos = List(
        RoadwayChangeInfo(AddressChangeType.Transfer,
          source = dummyRoadwayChangeSection(Some(srcRoadNumber), Some(1L), Some(0L), Some(0L), Some(100L), Some(RoadType.apply(1)), Some(Discontinuity.Continuous), Some(8L)),
          target = dummyRoadwayChangeSection(Some(targetRoadNumber), Some(1L), Some(0L), Some(100L), Some(200L), Some(RoadType.apply(5)), Some(Discontinuity.Continuous), Some(8L)),
          Continuous, RoadType.apply(1), reversed = false, 1)
      )

      val changes = List(
        ProjectRoadwayChange(project.id, Some("projectName"), 8, "Test", DateTime.now(), changeInfos.head, project.startDate, Some(0))
      )
      projectService.handleTransferAndNumbering(changes)
      ProjectLinkNameDAO.get(project.id, targetRoadNumber) should be(None)
      val srcRoadNames = RoadNameDAO.getAllByRoadNumber(srcRoadNumber)
      srcRoadNames.foreach(rn => {
        if(rn.endDate.isDefined) {
          rn.endDate.get.toLocalDate should be(project.startDate.toLocalDate.minusDays(1))
        }
      })
      val targetRoadNames = RoadNameDAO.getAllByRoadNumber(targetRoadNumber)
      targetRoadNames.foreach(rn => {
        rn.roadNumber should be(targetRoadNumber)
        rn.roadName should be(testName)
      })
    }
  }

  test("Test handleTransferAndRenumeration: Transfer to existing roadway - If source roadway exists expire its roadname") {
    runWithRollback {

      val srcRoadNumber = 99998
      val targetRoadNumber = 99999
      val testName = "TEST ROAD NAME"

      val rap = Project(0L, ProjectState.apply(1), "TestProject", "TestUser", DateTime.now(),
        "TestUser", DateTime.now(), DateTime.now(), "Some additional info",
        Seq(), Seq(), None)
      val project = projectService.createRoadLinkProject(rap)
      ProjectLinkNameDAO.create(project.id, targetRoadNumber, testName)

      val roadnames = Seq(RoadName(99999, srcRoadNumber, testName, startDate = Some(DateTime.now()), createdBy = "Test"))
      RoadNameDAO.create(roadnames)

      val roadways = List(
        Roadway(0L, 0L, srcRoadNumber, 0L, RoadType.PublicRoad, Track.Combined, Continuous, 0L, 0L, reversed = false, DateTime.now, Some(DateTime.now), "dummy", None, 0L, NoTermination),
        Roadway(-1L, 0L, targetRoadNumber, 0L, RoadType.PublicRoad, Track.Combined, Continuous, 0L, 0L, reversed = false, DateTime.now, Some(DateTime.now), "dummy", None, 0L, NoTermination)
      )
      roadwayDAO.create(roadways)

      val changeInfos = List(
        RoadwayChangeInfo(AddressChangeType.Transfer,
          source = dummyRoadwayChangeSection(Some(srcRoadNumber), Some(1L), Some(0L), Some(0L), Some(100L), Some(RoadType.apply(1)), Some(Discontinuity.Continuous), Some(8L)),
          target = dummyRoadwayChangeSection(Some(targetRoadNumber), Some(1L), Some(0L), Some(100L), Some(200L), Some(RoadType.apply(5)), Some(Discontinuity.Continuous), Some(8L)),
          Continuous, RoadType.apply(1), reversed = false, 1)
      )

      val changes = List(
        ProjectRoadwayChange(project.id, Some("projectName"), 8, "Test", DateTime.now(), changeInfos.head, project.startDate, Some(0))
      )
      projectService.handleTransferAndNumbering(changes)

      val srcRoadNames = RoadNameDAO.getAllByRoadNumber(srcRoadNumber)
      srcRoadNames.foreach(rn => {
        if(rn.endDate.isDefined) {
          rn.endDate.get.toLocalDate should be(project.startDate.toLocalDate.minusDays(1))
        }
      })
    }
  }

  test("Test handleTransferAndRenumeration: Renumeration to new roadway - If source roadway exists expire its road name and create new road name for targer road number") {
    runWithRollback {

      val srcRoadNumber = 99998
      val targetRoadNumber = 99999
      val testName = "TEST ROAD NAME"

      val rap = Project(0L, ProjectState.apply(1), "TestProject", "TestUser", DateTime.now(),
        "TestUser", DateTime.now(), DateTime.now(), "Some additional info",
        Seq(), Seq(), None)
      val project = projectService.createRoadLinkProject(rap)
      ProjectLinkNameDAO.create(project.id, targetRoadNumber, testName)

      val roadnames = Seq(RoadName(99999, srcRoadNumber, testName, startDate = Some(DateTime.now()), createdBy = "Test"))
      RoadNameDAO.create(roadnames)

      val roadways = List(dummyRoadway(0L, srcRoadNumber, 0L, 0L, 0L, DateTime.now, Some(DateTime.now)))
      roadwayDAO.create(roadways)

      val changeInfos = List(
        RoadwayChangeInfo(AddressChangeType.ReNumeration,
          source = dummyRoadwayChangeSection(Some(srcRoadNumber), Some(1L), Some(0L), Some(0L), Some(100L), Some(RoadType.apply(1)), Some(Discontinuity.Continuous), Some(8L)),
          target = dummyRoadwayChangeSection(Some(targetRoadNumber), Some(1L), Some(0L), Some(100L), Some(200L), Some(RoadType.apply(5)), Some(Discontinuity.Continuous), Some(8L)),
          Continuous, RoadType.apply(1), reversed = false, 1)
      )

      val changes = List(
        ProjectRoadwayChange(project.id, Some("projectName"), 8, "Test", DateTime.now(), changeInfos.head, project.startDate, Some(0))
      )
      projectService.handleTransferAndNumbering(changes)
      ProjectLinkNameDAO.get(project.id, targetRoadNumber) should be(None)
      val srcRoadNames = RoadNameDAO.getAllByRoadNumber(srcRoadNumber)
      srcRoadNames.foreach(rn => {
        if(rn.endDate.isDefined) {
          rn.endDate.get.toLocalDate should be(project.startDate.toLocalDate.minusDays(1))
        }
      })
      val targetRoadNames = RoadNameDAO.getAllByRoadNumber(targetRoadNumber)
      targetRoadNames.foreach(rn => {
        rn.roadNumber should be(targetRoadNumber)
        rn.roadName should be(testName)
      })
    }
  }

  test("Test handleTransferAndRenumeration: Renumeration to existing roadway - If source roadway exists expire its roadname") {
    runWithRollback {

      val srcRoadNumber = 99998
      val targetRoadNumber = 99999
      val testName = "TEST ROAD NAME"

      val rap = Project(0L, ProjectState.apply(1), "TestProject", "TestUser", DateTime.now(),
        "TestUser", DateTime.now(), DateTime.now(), "Some additional info",
        Seq(), Seq(), None)
      val project = projectService.createRoadLinkProject(rap)
      ProjectLinkNameDAO.create(project.id, targetRoadNumber, testName)

      val roadNames = Seq(RoadName(99999, srcRoadNumber, testName, startDate = Some(DateTime.now()), createdBy = "Test"))
      RoadNameDAO.create(roadNames)

      val roadways = List(
        Roadway(0L, 0L, srcRoadNumber, 0L, RoadType.PublicRoad, Track.Combined, Continuous, 0L, 0L, startDate = DateTime.now, endDate = Some(DateTime.now), createdBy = "dummy", roadName = None, ely = 0L, terminated = NoTermination),
        Roadway(-1L, 0L, targetRoadNumber, 0L, RoadType.PublicRoad, Track.Combined, Continuous, 0L, 0L, reversed = false, DateTime.now, Some(DateTime.now), "dummy", None, 0L, NoTermination)
      )
      roadwayDAO.create(roadways)

      val changeInfos = List(
        RoadwayChangeInfo(AddressChangeType.ReNumeration,
          source = dummyRoadwayChangeSection(Some(srcRoadNumber), Some(1L), Some(0L), Some(0L), Some(100L), Some(RoadType.apply(1)), Some(Discontinuity.Continuous), Some(8L)),
          target = dummyRoadwayChangeSection(Some(targetRoadNumber), Some(1L), Some(0L), Some(100L), Some(200L), Some(RoadType.apply(5)), Some(Discontinuity.Continuous), Some(8L)),
          Continuous, RoadType.apply(1), reversed = false, 1)
      )

      val changes = List(
        ProjectRoadwayChange(project.id, Some("projectName"), 8, "Test", DateTime.now(), changeInfos.head, project.startDate, Some(0))
      )
      projectService.handleTransferAndNumbering(changes)

      val srcRoadNames = RoadNameDAO.getAllByRoadNumber(srcRoadNumber)
      srcRoadNames.foreach(rn => {
        if(rn.endDate.isDefined) {
          rn.endDate.get.toLocalDate should be(project.startDate.toLocalDate.minusDays(1))
        }
      })
    }
  }

  test("Test save project with reserved road parts having different ELY codes should not update them. Formed road parts on other side," +
    " should get ely from project links") {
    runWithRollback {

      val roadNumber = 26020
      val part1 = 12
      val part2 = 34
      val ely1 = Some(2L)
      val ely2 = Some(1L)

      val rap = Project(0L, ProjectState.apply(1), "TestProject", "TestUser", DateTime.now(),
        "TestUser", DateTime.now(), DateTime.now(), "Some additional info",
        Seq(), Seq(), None)
      val reservations = List(
        ProjectReservedPart(Sequences.nextViitePrimaryKeySeqValue, roadNumber, part1, Some(0L), Some(Continuous), ely1, None, None, None, None),
        ProjectReservedPart(Sequences.nextViitePrimaryKeySeqValue, roadNumber, part2, Some(0L), Some(Continuous), ely2, None, None, None, None)
      )
      val project = projectService.createRoadLinkProject(rap)

      val address1 = roadwayAddressMapper.getRoadAddressesByLinearLocation(linearLocationDAO.fetchByRoadways(roadwayDAO.fetchAllBySection(roadNumber, part1).map(_.roadwayNumber).toSet))
      val address2 = roadwayAddressMapper.getRoadAddressesByLinearLocation(linearLocationDAO.fetchByRoadways(roadwayDAO.fetchAllBySection(roadNumber, part2).map(_.roadwayNumber).toSet))
      mockForProject(project.id, (address1 ++ address2).map(toProjectLink(rap)))
      val savedProject = projectService.saveProject(project.copy(reservedParts = reservations, formedParts = reservations))
      val originalElyPart1 = roadwayDAO.fetchAllByRoadAndPart(roadNumber, part1).map(_.ely).toSet
      val originalElyPart2 = roadwayDAO.fetchAllByRoadAndPart(roadNumber, part2).map(_.ely).toSet
      val reservedPart1 = savedProject.reservedParts.find(rp => rp.roadNumber == roadNumber && rp.roadPartNumber == part1)
      val reservedPart2 = savedProject.reservedParts.find(rp => rp.roadNumber == roadNumber && rp.roadPartNumber == part2)
      val formedPart1 = savedProject.reservedParts.find(rp => rp.roadNumber == roadNumber && rp.roadPartNumber == part1)
      val formedPart2 = savedProject.reservedParts.find(rp => rp.roadNumber == roadNumber && rp.roadPartNumber == part2)
      reservedPart1.nonEmpty should be (true)
      reservedPart1.get.ely.get should be (originalElyPart1.head)
      reservedPart2.nonEmpty should be (true)
      reservedPart2.get.ely.get should be (originalElyPart2.head)

    }
  }

  //TODO remove after cleaning all floating code
  /*test("If the suplied, old, road address has a valid_to < sysdate then the outputted, new, road addresses are floating") {
    val road = 5L
    val roadPart = 205L
    val origStartM = 1024L
    val origEndM = 1547L
    val linkId = 1049L
    val endM = 520.387
    val suravageLinkId = 5774839L

    runWithRollback {

    val linearLocationId = Sequences.nextLinearLocationId
    val user = Some("user")
    val project = Project(-1L, Sent2TR, "split", user.get, DateTime.now(), user.get,
      DateTime.now().plusMonths(2), DateTime.now(), "", Seq(), None, None)

    // Original road address: 1024 -> 1547
    val roadAddress = RoadAddress(1L, linearLocationId, road, roadPart, PublicRoad, Track.Combined, Continuous, origStartM, origEndM, Some(DateTime.now().minusYears(10)),
      None, None, linkId, 0.0, endM, SideCode.TowardsDigitizing, 86400L, (None, None),  Seq(Point(1024.0, 0.0), Point(1025.0, 1544.386)),
      LinkGeomSource.NormalLinkInterface, 8L, NoTermination, 123)

    val projectLink = ProjectLink(0, road, roadPart, Track.Combined, Continuous, 0, 0, 0, 0, Some(DateTime.now()), None, user,
      0, 0.0, 0.0, SideCode.TowardsDigitizing, (None, None),  Seq(Point(0.0, 0.0), Point(0.0, 0.0)),
      -1L, null, PublicRoad, null, 0.0, 1L, linearLocationId, 8L, reversed = false, None, 748800L)
    val transferAndNew = Seq(

      // Transferred road address: 1028 -> 1128
      projectLink.copy(id = 2, startAddrMValue = origStartM + 4, endAddrMValue = origStartM + 104, linkId = suravageLinkId,
        startMValue = 0.0, endMValue = 99.384, geometry = Seq(Point(1024.0, 0.0), Point(1024.0, 99.384)), status = LinkStatus.Transfer,
        linkGeomSource = LinkGeomSource.SuravageLinkInterface, geometryLength = 99.384, connectedLinkId = Some(linkId)),

      // New road address: 1128 -> 1205
      projectLink.copy(id = 3, startAddrMValue = origStartM + 104, endAddrMValue = origStartM + 181, linkId = suravageLinkId,
        startMValue = 99.384, endMValue = 176.495, geometry = Seq(Point(1024.0, 99.384), Point(1101.111, 99.384)), status = LinkStatus.New,
        linkGeomSource = LinkGeomSource.SuravageLinkInterface, geometryLength = 77.111, connectedLinkId = Some(linkId)),

      // Terminated road address: 1124 -> 1547
      projectLink.copy(id = 4, startAddrMValue = origStartM + 100, endAddrMValue = origEndM, linkId = linkId,
        startMValue = 99.384, endMValue = endM, geometry = Seq(Point(1024.0, 99.384), Point(1025.0, 1544.386)), status = LinkStatus.Terminated,
        linkGeomSource = LinkGeomSource.NormalLinkInterface, geometryLength = endM - 99.384, connectedLinkId = Some(suravageLinkId))

    )
    val yesterdayDate = Option(DateTime.now().plusDays(-1))
    val result = projectService.createSplitRoadAddress(roadAddress.copy(validTo = yesterdayDate), transferAndNew, project)
    result should have size 4
    result.count(_.terminated == TerminationCode.Termination) should be(1)
    result.count(_.startDate == roadAddress.startDate) should be(2)
    result.count(_.startDate.get == project.startDate) should be(2)
    result.count(_.endDate.isEmpty) should be(2)
    result.filter(res => res.terminated == TerminationCode.NoTermination && res.roadwayNumber != -1000).forall(_.isFloating) should be(true)
    }
  }*/

  test("Test changeDirection When after the creation of valid project links on a project Then the side code of road addresses should be reversed.") {
    runWithRollback {

      val rap = Project(0L, ProjectState.apply(1), "TestProject", "TestUser", DateTime.parse("1901-01-01"),
        "TestUser", DateTime.parse("1901-01-01"), DateTime.now(), "Some additional info",
        Seq(), Seq(), None)

      val geom1 = Seq(Point(419.26, 5896.197), Point(420.115, 5911.262))
      val geom2 = Seq(Point(420.115, 5911.262), Point(420.289, 5929.439))
      val geom3 = Seq(Point(420.289, 5929.439), Point(420.80, 5951.574))
      val geom4 = Seq(Point(420.802, 5951.574), Point(434.144, 5957.563))
      val geom5 = Seq(Point(445.712, 5957.31), Point(434.144, 5957.563))
      val geom6 = Seq(Point(445.712, 5957.31), Point(454.689, 5959.367))
      val geom7 = Seq(Point(454.689, 5959.367), Point(554.849, 6005.186))
      val geom8 = Seq(Point(430.743, 5896.673), Point(430.719, 5910.37))
      val geom9 = Seq(Point(430.719, 5910.37), Point(433.033, 5945.855))
      val geom10 = Seq(Point(433.033, 5945.855), Point(420.802, 5951.574))
      val geom11 = Seq(Point(443.483, 5945.637), Point(433.033, 5945.855))
      val geom12 = Seq(Point(443.483, 5945.637), Point(451.695, 5947.231))
      val geom13 = Seq(Point(451.695, 5947.231), Point(580.822, 5990.441))

      val pl1 = ProjectLink(-1000L, 9999L, 1L, Track.RightSide, Discontinuity.Continuous, 0L, 0L, 0L, 0L, None, None,
        None, 12345L, 0.0, 0.0, SideCode.Unknown, (None, None),
        geom1, 0L, LinkStatus.New, RoadType.PublicRoad, LinkGeomSource.NormalLinkInterface, GeometryUtils.geometryLength(geom1), 0L, 0, 0, reversed = false,
        None, NewIdValue)
      val pl2 = ProjectLink(-1000L, 9999L, 1L, Track.RightSide, Discontinuity.Continuous, 0L, 0L, 0L, 0L, None, None,
        None, 12346L, 0.0, 0.0, SideCode.Unknown, (None, None),
        geom2, 0L, LinkStatus.New, RoadType.PublicRoad, LinkGeomSource.NormalLinkInterface, GeometryUtils.geometryLength(geom2), 0L, 0, 0, reversed = false,
        None, NewIdValue)
      val pl3 = ProjectLink(-1000L, 9999L, 1L, Track.RightSide, Discontinuity.Continuous, 0L, 0L, 0L, 0L, None, None,
        None, 12347L, 0.0, 0.0, SideCode.Unknown, (None, None),
        geom3, 0L, LinkStatus.New, RoadType.PublicRoad, LinkGeomSource.NormalLinkInterface, GeometryUtils.geometryLength(geom3), 0L, 0, 0, reversed = false,
        None, NewIdValue)
      val pl4 = ProjectLink(-1000L, 9999L, 1L, Track.RightSide, Discontinuity.Continuous, 0L, 0L, 0L, 0L, None, None,
        None, 12348L, 0.0, 0.0, SideCode.Unknown, (None, None),
        geom4, 0L, LinkStatus.New, RoadType.PublicRoad, LinkGeomSource.NormalLinkInterface, GeometryUtils.geometryLength(geom4), 0L, 0, 0, reversed = false,
        None, NewIdValue)
      val pl5 = ProjectLink(-1000L, 9999L, 1L, Track.RightSide, Discontinuity.Continuous, 0L, 0L, 0L, 0L, None, None,
        None, 12349L, 0.0, 0.0, SideCode.Unknown, (None, None),
        geom5, 0L, LinkStatus.New, RoadType.PublicRoad, LinkGeomSource.NormalLinkInterface, GeometryUtils.geometryLength(geom5), 0L, 0, 0, reversed = false,
        None, NewIdValue)
      val pl6 = ProjectLink(-1000L, 9999L, 1L, Track.RightSide, Discontinuity.Continuous, 0L, 0L, 0L, 0L, None, None,
        None, 12350L, 0.0, 0.0, SideCode.Unknown, (None, None),
        geom6, 0L, LinkStatus.New, RoadType.PublicRoad, LinkGeomSource.NormalLinkInterface, GeometryUtils.geometryLength(geom6), 0L, 0, 0, reversed = false,
        None, NewIdValue)
      val pl7 = ProjectLink(-1000L, 9999L, 1L, Track.RightSide, Discontinuity.Continuous, 0L, 0L, 0L, 0L, None, None,
        None, 12351L, 0.0, 0.0, SideCode.Unknown, (None, None),
        geom7, 0L, LinkStatus.New, RoadType.PublicRoad, LinkGeomSource.NormalLinkInterface, GeometryUtils.geometryLength(geom7), 0L, 0, 0, reversed = false,
        None, NewIdValue)
      val pl8 = ProjectLink(-1000L, 9999L, 1L, Track.RightSide, Discontinuity.Continuous, 0L, 0L, 0L, 0L, None, None,
        None, 12352L, 0.0, 0.0, SideCode.Unknown, (None, None),
        geom8, 0L, LinkStatus.New, RoadType.PublicRoad, LinkGeomSource.NormalLinkInterface, GeometryUtils.geometryLength(geom8), 0L, 0, 0, reversed = false,
        None, NewIdValue)
      val pl9 = ProjectLink(-1000L, 9999L, 1L, Track.RightSide, Discontinuity.Continuous, 0L, 0L, 0L, 0L, None, None,
        None, 12353L, 0.0, 0.0, SideCode.Unknown, (None, None),
        geom9, 0L, LinkStatus.New, RoadType.PublicRoad, LinkGeomSource.NormalLinkInterface, GeometryUtils.geometryLength(geom9), 0L, 0, 0, reversed = false,
        None, NewIdValue)
      val pl10 = ProjectLink(-1000L, 9999L, 1L, Track.RightSide, Discontinuity.Continuous, 0L, 0L, 0L, 0L, None, None,
        None, 12354L, 0.0, 0.0, SideCode.Unknown, (None, None),
        geom10, 0L, LinkStatus.New, RoadType.PublicRoad, LinkGeomSource.NormalLinkInterface, GeometryUtils.geometryLength(geom10), 0L, 0, 0, reversed = false,
        None, NewIdValue)
      val pl11 = ProjectLink(-1000L, 9999L, 1L, Track.RightSide, Discontinuity.Continuous, 0L, 0L, 0L, 0L, None, None,
        None, 12355L, 0.0, 0.0, SideCode.Unknown, (None, None),
        geom11, 0L, LinkStatus.New, RoadType.PublicRoad, LinkGeomSource.NormalLinkInterface, GeometryUtils.geometryLength(geom11), 0L, 0, 0, reversed = false,
        None, NewIdValue)
      val pl12 = ProjectLink(-1000L, 9999L, 1L, Track.RightSide, Discontinuity.Continuous, 0L, 0L, 0L, 0L, None, None,
        None, 12356L, 0.0, 0.0, SideCode.Unknown, (None, None),
        geom12, 0L, LinkStatus.New, RoadType.PublicRoad, LinkGeomSource.NormalLinkInterface, GeometryUtils.geometryLength(geom12), 0L, 0, 0, reversed = false,
        None, NewIdValue)
      val pl13 = ProjectLink(-1000L, 9999L, 1L, Track.RightSide, Discontinuity.Continuous, 0L, 0L, 0L, 0L, None, None,
        None, 12357L, 0.0, 0.0, SideCode.Unknown, (None, None),
        geom13, 0L, LinkStatus.New, RoadType.PublicRoad, LinkGeomSource.NormalLinkInterface, GeometryUtils.geometryLength(geom13), 0L, 0, 0, reversed = false,
        None, NewIdValue)

      val project = projectService.createRoadLinkProject(rap)
      when(mockRoadLinkService.getRoadLinksByLinkIdsFromVVH(any[Set[Long]], any[Boolean])).thenReturn(Seq(pl1, pl2, pl3, pl4, pl5, pl6, pl7).map(toRoadLink))
      projectService.createProjectLinks(Seq(12345L, 12346L, 12347L, 12348L, 12349L, 12350L, 12351L), project.id, roadNumber = 9999, roadPartNumber = 1, track = Track.RightSide, discontinuity = Discontinuity.Continuous, roadType = RoadType.PublicRoad, roadLinkSource = LinkGeomSource.NormalLinkInterface, roadEly = 8L, user = "test", roadName = "road name")
      when(mockRoadLinkService.getRoadLinksByLinkIdsFromVVH(Set(12352L, 12353L, 12354L))).thenReturn(Seq(pl8, pl9, pl10).map(toRoadLink))
      projectService.createProjectLinks(Seq(12352L, 12353L, 12354L), project.id, roadNumber = 9999, roadPartNumber = 1, track = Track.LeftSide, discontinuity = Discontinuity.Continuous, roadType = RoadType.PublicRoad, roadLinkSource = LinkGeomSource.NormalLinkInterface, roadEly = 8L, user = "test", roadName = "road name")
      when(mockRoadLinkService.getRoadLinksByLinkIdsFromVVH(Set(12355L, 12356L, 12357L))).thenReturn(Seq(pl11, pl12, pl13).map(toRoadLink))
      projectService.createProjectLinks(Seq(12355L, 12356L, 12357L), project.id, 9999, 1, Track.LeftSide, Discontinuity.Continuous, RoadType.PublicRoad, LinkGeomSource.NormalLinkInterface, 8L, "test", "road name")

      val linksBeforeChange = projectLinkDAO.fetchProjectLinks(project.id).sortBy(_.startAddrMValue)
      projectService.changeDirection(project.id, 9999L, 1L, Seq(LinkToRevert(pl1.id, pl1.linkId, pl1.status.value, pl1.geometry)), ProjectCoordinates(0, 0, 0), "TestUserTwo")
      val linksAfterChange = projectLinkDAO.fetchProjectLinks(project.id).sortBy(_.startAddrMValue)

      linksBeforeChange.forall{bc =>
        val changedLink = linksAfterChange.find(_.linkId == bc.linkId)
        SideCode.switch(changedLink.get.sideCode) == bc.sideCode
      }
    }
  }

  test("Test checkRoadPartsReservable When there are some transferred road links to that same road part.") {
    runWithRollback {
      val raId = Sequences.nextRoadwayId
      val startDate = DateTime.now()
      val linearLocationId = Sequences.nextLinearLocationId
      val roadNumber = 20000L
      val roadPartNumber = 1L
      val newRoadPartNumber = 2L

      val ra = Seq(
        //Combined
        Roadway(raId, roadwayNumber1, roadNumber, roadPartNumber, RoadType.PublicRoad, Track.Combined, Discontinuity.EndOfRoad,
          0L, 20L, reversed = false, DateTime.now(), None, "test_user", None, 8, NoTermination, startDate, None),
        //RightSide
        Roadway(raId + 1, roadwayNumber2, roadNumber, newRoadPartNumber, RoadType.PublicRoad, Track.Combined, Discontinuity.EndOfRoad,
          0L, 50L, reversed = false, DateTime.now(), None, "test_user", None, 8, NoTermination, startDate, None))

      val linearLocations = Seq(
//        part1
        LinearLocation(linearLocationId, 1, 1000l, 0.0, 15.0, SideCode.TowardsDigitizing, 10000000000l,
          (None, None), Seq(Point(0.0, 0.0), Point(0.0, 15.0)), LinkGeomSource.ComplementaryLinkInterface,
          roadwayNumber1, Some(startDate), None),
        LinearLocation(linearLocationId + 1, 2, 2000l, 0.0, 5.0, SideCode.TowardsDigitizing, 10000000000l,
          (None, None),  Seq(Point(0.0, 15.0), Point(0.0, 20.0)), LinkGeomSource.ComplementaryLinkInterface,
          roadwayNumber1, Some(startDate), None),
        //part2
        LinearLocation(linearLocationId + 2, 1, 3000l, 0.0, 5.0, SideCode.TowardsDigitizing, 10000000000l,
          (None, None), Seq(Point(0.0, 20.0), Point(0.0, 25.0)), LinkGeomSource.ComplementaryLinkInterface,
          roadwayNumber2, Some(startDate), None),
        LinearLocation(linearLocationId + 3, 2, 4000l, 0.0, 45.0, SideCode.TowardsDigitizing, 10000000000l,
          (None, None), Seq(Point(0.0, 25.0), Point(0.0, 70.0)), LinkGeomSource.ComplementaryLinkInterface,
          roadwayNumber2, Some(startDate), None)
      )
      roadwayDAO.create(ra)
      linearLocationDAO.create(linearLocations)

      val rap = Project(0L, ProjectState.apply(1), "TestProject", "TestUser", DateTime.now(),
        "TestUser", DateTime.now(), DateTime.now(), "Some additional info",
        Seq(), Seq(), None)
      val project = projectService.createRoadLinkProject(rap)
      val project_id = project.id
      val roadway1 = roadwayDAO.fetchAllBySection(roadNumber, roadPartNumber)
      val roadway2 = roadwayDAO.fetchAllBySection(roadNumber, newRoadPartNumber)
      mockForProject(project_id, roadwayAddressMapper.getRoadAddressesByLinearLocation(linearLocationDAO.fetchByRoadways(roadway1.map(_.roadwayNumber).toSet++roadway2.map(_.roadwayNumber).toSet)).map(toProjectLink(project)))
      val reservedPart1 = ProjectReservedPart(0L, roadNumber, roadPartNumber, None, None, None, None, None, None, None)
      val reservedPart2 = ProjectReservedPart(0L, roadNumber, newRoadPartNumber, None, None, None, None, None, None, None)
      projectService.saveProject(project.copy(reservedParts = Seq(reservedPart1, reservedPart2)))
      val projectLinks = projectLinkDAO.fetchProjectLinks(project_id)
      val lastLink = Set(projectLinks.filter(_.roadPartNumber == roadPartNumber).maxBy(_.endAddrMValue).id)

      projectService.updateProjectLinks(project_id, lastLink, Seq(), LinkStatus.Transfer, "test",
        roadNumber, newRoadPartNumber, 0, None, 1, 5, Some(8L), reversed = false, None)
      val lengthOfTheTransferredPart = 5
      val lengthPart1 = linearLocations.filter(_.roadwayNumber == roadwayNumber1).map(_.endMValue).sum - linearLocations.filter(_.roadwayNumber == roadwayNumber1).map(_.startMValue).sum
      val lengthPart2 = linearLocations.filter(_.roadwayNumber == roadwayNumber2).map(_.endMValue).sum - linearLocations.filter(_.roadwayNumber == roadwayNumber2).map(_.startMValue).sum
      val newLengthOfTheRoadPart1 = lengthPart1 - lengthOfTheTransferredPart
      val newLengthOfTheRoadPart2 = lengthPart2 + lengthOfTheTransferredPart

      val reservation = projectReservedPartDAO.fetchReservedRoadParts(project_id)
      val formed = projectReservedPartDAO.fetchFormedRoadParts(project_id)

      reservation.filter(_.roadPartNumber == 1).head.addressLength should be(Some(ra.head.endAddrMValue))
      reservation.filter(_.roadPartNumber == 2).head.addressLength should be(Some(ra.last.endAddrMValue))

      formed.filter(_.roadPartNumber == 1).head.newLength should be(Some(newLengthOfTheRoadPart1))
      formed.filter(_.roadPartNumber == 2).head.newLength should be(Some(lengthOfTheTransferredPart))

      val roadWay_2 = roadwayDAO.fetchAllBySection(roadNumber, newRoadPartNumber)
      mockForProject(project_id, roadwayAddressMapper.getRoadAddressesByLinearLocation(linearLocationDAO.fetchByRoadways(roadWay_2.map(_.roadwayNumber).toSet)).map(toProjectLink(project)))

      val projectLinksSet = projectLinkDAO.fetchProjectLinks(project_id).filter(_.roadPartNumber == 2).map(_.id).toSet
      projectService.updateProjectLinks(project_id, projectLinksSet, Seq(), LinkStatus.Transfer, "test",
        roadNumber, newRoadPartNumber, 0, None, 1, 5, Some(1L), reversed = false, None)

      val reservation2 = projectReservedPartDAO.fetchReservedRoadParts(project_id)
      val formed2 = projectReservedPartDAO.fetchFormedRoadParts(project_id)
      reservation2.filter(_.roadPartNumber == 1).head.addressLength should be(Some(ra.head.endAddrMValue))
      reservation.filter(_.roadPartNumber == 2).head.addressLength should be(Some(ra.last.endAddrMValue))

      formed2.filter(_.roadPartNumber == 1).head.newLength should be(Some(newLengthOfTheRoadPart1))
      formed2.filter(_.roadPartNumber == 2).head.newLength should be(Some(ra.last.endAddrMValue+lengthOfTheTransferredPart))

      projectService.validateProjectById(project_id).exists(
        _.validationError.message == s"Toimenpidettä ei saa tehdä tieosalle, jota ei ole varattu projektiin. Varaa tie $roadNumber osa $newRoadPartNumber."
      ) should be(false)
    }
  }

  def toRoadwayAndLinearLocation(p: ProjectLink):(LinearLocation, Roadway) = {
    def calibrationPoint(cp: Option[ProjectLinkCalibrationPoint]): Option[Long] = {
      cp match {
        case Some(x) =>
          Some(x.addressMValue)
        case _ => Option.empty[Long]
      }
    }

    val startDate = p.startDate.getOrElse(DateTime.now()).minusDays(1)

    (LinearLocation(-1000, 1, p.linkId, p.startMValue, p.endMValue, p.sideCode, p.linkGeometryTimeStamp,
      (calibrationPoint(p.calibrationPoints._1), calibrationPoint(p.calibrationPoints._2)), p.geometry, p.linkGeomSource,
      p.roadwayNumber, Some(startDate), p.endDate),
      Roadway(-1000, p.roadwayNumber, p.roadNumber, p.roadPartNumber, p.roadType, p.track, p.discontinuity, p.startAddrMValue, p.endAddrMValue, p.reversed, startDate, p.endDate,
        p.createdBy.getOrElse("-"), p.roadName, p.ely, TerminationCode.NoTermination, DateTime.now(), None))
  }

  private def addProjectLinksToProject(linkStatus: LinkStatus, addrM: Seq[Long], changeTrack: Boolean = false, roadNumber: Long = 19999L,
                                       roadPartNumber: Long = 1L, discontinuity: Discontinuity = Discontinuity.Continuous, ely: Long = 8L, roadwayId: Long = 0L,
                                       lastLinkDiscontinuity: Discontinuity = Discontinuity.Continuous, project: Project, roadwayNumber: Long = 0L, withRoadInfo: Boolean = false): Project = {

    def withTrack(t: Track): Seq[ProjectLink] = {
      addrM.init.zip(addrM.tail).map { case (st, en) =>
        projectLink(st, en, t, project.id, linkStatus, roadNumber, roadPartNumber, discontinuity, ely, roadwayId)
      }
    }

    val links =
      if (changeTrack) {
        withTrack(RightSide) ++ withTrack(LeftSide)
      } else {
        withTrack(Combined)
      }
    if(projectReservedPartDAO.fetchReservedRoadPart(roadNumber, roadPartNumber).isEmpty)
      projectReservedPartDAO.reserveRoadPart(project.id, roadNumber, roadPartNumber, "u")
    val newLinks = links.dropRight(1) ++ Seq(links.last.copy(discontinuity = lastLinkDiscontinuity))
    val newLinksWithRoadwayInfo = if(withRoadInfo){
      val (ll, rw) = newLinks.map(_.copy(roadwayNumber = roadwayNumber)).map(toRoadwayAndLinearLocation).unzip
      linearLocationDAO.create(ll)
      roadwayDAO.create(rw)
      val roadways = newLinks.map(p => (p.roadNumber, p.roadPartNumber)).distinct.flatMap(p => roadwayDAO.fetchAllByRoadAndPart(p._1, p._2))
      println(roadways)
      newLinks.map(nl => {
        val roadway = roadways.find(r => r.roadNumber == nl.roadNumber && r.roadPartNumber == nl.roadPartNumber && r.startAddrMValue == nl.startAddrMValue && r.endAddrMValue == nl.endAddrMValue)
        if (roadway.nonEmpty) {
          nl.copy(roadwayId = roadway.get.id, roadwayNumber = roadway.get.roadwayNumber)
        }
        else nl
      })
    } else {
      newLinks
    }
    projectLinkDAO.create(newLinksWithRoadwayInfo)
    project
  }

  private def projectLink(startAddrM: Long, endAddrM: Long, track: Track, projectId: Long, status: LinkStatus = LinkStatus.NotHandled,
                          roadNumber: Long = 19999L, roadPartNumber: Long = 1L, discontinuity: Discontinuity = Discontinuity.Continuous, ely: Long = 8L, roadwayId: Long = 0L, linearLocationId: Long = 0L) = {
    val startDate = if (status !== LinkStatus.New) Some(DateTime.now()) else None
    ProjectLink(NewIdValue, roadNumber, roadPartNumber, track, discontinuity, startAddrM, endAddrM, startAddrM, endAddrM, startDate, None,
      Some("User"), startAddrM, 0.0, (endAddrM - startAddrM).toDouble, SideCode.TowardsDigitizing, (None, None),
      Seq(Point(0.0, startAddrM), Point(0.0, endAddrM)), projectId, status, RoadType.PublicRoad,
      LinkGeomSource.NormalLinkInterface, (endAddrM - startAddrM).toDouble, roadwayId, linearLocationId, ely, reversed = false, None, 0L)
  }
}<|MERGE_RESOLUTION|>--- conflicted
+++ resolved
@@ -1403,105 +1403,60 @@
       // part1
       // track1
 
-<<<<<<< HEAD
-      sqlu"""INSERT INTO LINEAR_LOCATION (ID,ROADWAY_NUMBER,ORDER_NUMBER,LINK_ID,START_MEASURE,END_MEASURE,SIDE,CAL_START_ADDR_M,CAL_END_ADDR_M,LINK_SOURCE,ADJUSTED_TIMESTAMP,FLOATING,GEOMETRY,VALID_FROM,VALID_TO,CREATED_BY,CREATE_TIME)
-            VALUES(nextval('LINEAR_LOCATION_SEQ'), 123, 1, 12345, 0, 9, 2, NULL, NULL, 1, 1510876800000, 0, MDSYS.SDO_GEOMETRY(4002, 3067, NULL, MDSYS.SDO_ELEM_INFO_ARRAY(1, 2, 1), MDSYS.SDO_ORDINATE_ARRAY(5.0, 0.0, 0, 0, 5.0, 9.0, 0, 9)), TIMESTAMP '2015-12-30 00:00:00.000000', NULL, 'TR', TIMESTAMP '2015-12-30 00:00:00.000000')""".execute
-      sqlu"""INSERT INTO LINEAR_LOCATION (ID,ROADWAY_NUMBER,ORDER_NUMBER,LINK_ID,START_MEASURE,END_MEASURE,SIDE,CAL_START_ADDR_M,CAL_END_ADDR_M,LINK_SOURCE,ADJUSTED_TIMESTAMP,FLOATING,GEOMETRY,VALID_FROM,VALID_TO,CREATED_BY,CREATE_TIME)
-            VALUES(nextval('LINEAR_LOCATION_SEQ'), 123, 2, 12346, 0, 12, 2, NULL, NULL, 1, 1510876800000, 0, MDSYS.SDO_GEOMETRY(4002, 3067, NULL, MDSYS.SDO_ELEM_INFO_ARRAY(1, 2, 1), MDSYS.SDO_ORDINATE_ARRAY(5.0, 9.0, 0, 9, 5.0, 21.0, 0, 21)), TIMESTAMP '2015-12-30 00:00:00.000000', NULL, 'TR', TIMESTAMP '2015-12-30 00:00:00.000000')""".execute
-      sqlu"""INSERT INTO LINEAR_LOCATION (ID,ROADWAY_NUMBER,ORDER_NUMBER,LINK_ID,START_MEASURE,END_MEASURE,SIDE,CAL_START_ADDR_M,CAL_END_ADDR_M,LINK_SOURCE,ADJUSTED_TIMESTAMP,FLOATING,GEOMETRY,VALID_FROM,VALID_TO,CREATED_BY,CREATE_TIME)
-            VALUES(nextval('LINEAR_LOCATION_SEQ'), 123, 3, 12347, 0, 5, 2, NULL, NULL, 1, 1510876800000, 0, MDSYS.SDO_GEOMETRY(4002, 3067, NULL, MDSYS.SDO_ELEM_INFO_ARRAY(1, 2, 1), MDSYS.SDO_ORDINATE_ARRAY(5.0, 21.0, 0, 21, 5.0, 26.0, 0, 26)), TIMESTAMP '2015-12-30 00:00:00.000000', NULL, 'TR', TIMESTAMP '2015-12-30 00:00:00.000000')""".execute
-
-      sqlu"""Insert into ROADWAY (ID,ROADWAY_NUMBER,ROAD_NUMBER,ROAD_PART_NUMBER,TRACK,START_ADDR_M,END_ADDR_M,REVERSED,DISCONTINUITY,START_DATE,END_DATE,CREATED_BY,CREATE_TIME,ROAD_TYPE,ELY,TERMINATED,VALID_FROM,VALID_TO)
-        values (nextval('ROADWAY_SEQ'), 123,9999,1,1,0,26,0,1,to_date('22-10-90','DD-MM-RR'),null,'TR',to_timestamp('21-09-18 12.04.42.970245000','DD-MM-RR HH24.MI.SSXFF','nls_numeric_characters=''. '''),1,8,0,to_date('16-10-98','DD-MM-RR'),null)""".execute
-=======
       sqlu"""INSERT INTO LINK (ID) VALUES (12345)""".execute
       sqlu"""INSERT INTO LINK (ID) VALUES (12346)""".execute
       sqlu"""INSERT INTO LINK (ID) VALUES (12347)""".execute
       sqlu"""INSERT INTO LINEAR_LOCATION (ID,ROADWAY_NUMBER,ORDER_NUMBER,LINK_ID,START_MEASURE,END_MEASURE,SIDE,GEOMETRY,VALID_FROM,VALID_TO,CREATED_BY,CREATED_TIME)
-            VALUES(LINEAR_LOCATION_SEQ.nextval, 123, 1, 12345, 0, 9, 2, MDSYS.SDO_GEOMETRY(4002, 3067, NULL, MDSYS.SDO_ELEM_INFO_ARRAY(1, 2, 1), MDSYS.SDO_ORDINATE_ARRAY(5.0, 0.0, 0, 0, 5.0, 9.0, 0, 9)), TIMESTAMP '2015-12-30 00:00:00.000000', NULL, 'TR', TIMESTAMP '2015-12-30 00:00:00.000000')""".execute
+            VALUES(nextval('LINEAR_LOCATION_SEQ'), 123, 1, 12345, 0, 9, 2, MDSYS.SDO_GEOMETRY(4002, 3067, NULL, MDSYS.SDO_ELEM_INFO_ARRAY(1, 2, 1), MDSYS.SDO_ORDINATE_ARRAY(5.0, 0.0, 0, 0, 5.0, 9.0, 0, 9)), TIMESTAMP '2015-12-30 00:00:00.000000', NULL, 'TR', TIMESTAMP '2015-12-30 00:00:00.000000')""".execute
       sqlu"""INSERT INTO LINEAR_LOCATION (ID,ROADWAY_NUMBER,ORDER_NUMBER,LINK_ID,START_MEASURE,END_MEASURE,SIDE,GEOMETRY,VALID_FROM,VALID_TO,CREATED_BY,CREATED_TIME)
-            VALUES(LINEAR_LOCATION_SEQ.nextval, 123, 2, 12346, 0, 12, 2, MDSYS.SDO_GEOMETRY(4002, 3067, NULL, MDSYS.SDO_ELEM_INFO_ARRAY(1, 2, 1), MDSYS.SDO_ORDINATE_ARRAY(5.0, 9.0, 0, 9, 5.0, 21.0, 0, 21)), TIMESTAMP '2015-12-30 00:00:00.000000', NULL, 'TR', TIMESTAMP '2015-12-30 00:00:00.000000')""".execute
+            VALUES(nextval('LINEAR_LOCATION_SEQ'), 123, 2, 12346, 0, 12, 2, MDSYS.SDO_GEOMETRY(4002, 3067, NULL, MDSYS.SDO_ELEM_INFO_ARRAY(1, 2, 1), MDSYS.SDO_ORDINATE_ARRAY(5.0, 9.0, 0, 9, 5.0, 21.0, 0, 21)), TIMESTAMP '2015-12-30 00:00:00.000000', NULL, 'TR', TIMESTAMP '2015-12-30 00:00:00.000000')""".execute
       sqlu"""INSERT INTO LINEAR_LOCATION (ID,ROADWAY_NUMBER,ORDER_NUMBER,LINK_ID,START_MEASURE,END_MEASURE,SIDE,GEOMETRY,VALID_FROM,VALID_TO,CREATED_BY,CREATED_TIME)
-            VALUES(LINEAR_LOCATION_SEQ.nextval, 123, 3, 12347, 0, 5, 2, MDSYS.SDO_GEOMETRY(4002, 3067, NULL, MDSYS.SDO_ELEM_INFO_ARRAY(1, 2, 1), MDSYS.SDO_ORDINATE_ARRAY(5.0, 21.0, 0, 21, 5.0, 26.0, 0, 26)), TIMESTAMP '2015-12-30 00:00:00.000000', NULL, 'TR', TIMESTAMP '2015-12-30 00:00:00.000000')""".execute
+            VALUES(nextval('LINEAR_LOCATION_SEQ'), 123, 3, 12347, 0, 5, 2, MDSYS.SDO_GEOMETRY(4002, 3067, NULL, MDSYS.SDO_ELEM_INFO_ARRAY(1, 2, 1), MDSYS.SDO_ORDINATE_ARRAY(5.0, 21.0, 0, 21, 5.0, 26.0, 0, 26)), TIMESTAMP '2015-12-30 00:00:00.000000', NULL, 'TR', TIMESTAMP '2015-12-30 00:00:00.000000')""".execute
 
       sqlu"""Insert into ROADWAY (ID,ROADWAY_NUMBER,ROAD_NUMBER,ROAD_PART_NUMBER,TRACK,START_ADDR_M,END_ADDR_M,REVERSED,DISCONTINUITY,START_DATE,END_DATE,CREATED_BY,CREATED_TIME,ROAD_TYPE,ELY,TERMINATED,VALID_FROM,VALID_TO)
-        values (ROADWAY_SEQ.nextval, 123,9999,1,1,0,26,0,1,to_date('22-10-90','DD-MM-RR'),null,'TR',to_timestamp('21-09-18 12.04.42.970245000','DD-MM-RR HH24.MI.SSXFF','nls_numeric_characters=''. '''),1,8,0,to_date('16-10-98','DD-MM-RR'),null)""".execute
->>>>>>> 5070c5f8
+        values (nextval('ROADWAY_SEQ'), 123,9999,1,1,0,26,0,1,to_date('22-10-90','DD-MM-RR'),null,'TR',to_timestamp('21-09-18 12.04.42.970245000','DD-MM-RR HH24.MI.SSXFF','nls_numeric_characters=''. '''),1,8,0,to_date('16-10-98','DD-MM-RR'),null)""".execute
 
 
 
       // track2
-<<<<<<< HEAD
-      sqlu"""INSERT INTO LINEAR_LOCATION (ID,ROADWAY_NUMBER,ORDER_NUMBER,LINK_ID,START_MEASURE,END_MEASURE,SIDE,CAL_START_ADDR_M,CAL_END_ADDR_M,LINK_SOURCE,ADJUSTED_TIMESTAMP,FLOATING,GEOMETRY,VALID_FROM,VALID_TO,CREATED_BY,CREATE_TIME)
-            VALUES(nextval('LINEAR_LOCATION_SEQ'), 124, 1, 12348, 0, 10, 2, NULL, NULL, 1, 1510876800000, 0, MDSYS.SDO_GEOMETRY(4002, 3067, NULL, MDSYS.SDO_ELEM_INFO_ARRAY(1, 2, 1), MDSYS.SDO_ORDINATE_ARRAY(0.0, 0.0, 0, 0, 0.0, 10.0, 0, 10)), TIMESTAMP '2015-12-30 00:00:00.000000', NULL, 'TR', TIMESTAMP '2015-12-30 00:00:00.000000')""".execute
-      sqlu"""INSERT INTO LINEAR_LOCATION (ID,ROADWAY_NUMBER,ORDER_NUMBER,LINK_ID,START_MEASURE,END_MEASURE,SIDE,CAL_START_ADDR_M,CAL_END_ADDR_M,LINK_SOURCE,ADJUSTED_TIMESTAMP,FLOATING,GEOMETRY,VALID_FROM,VALID_TO,CREATED_BY,CREATE_TIME)
-            VALUES(nextval('LINEAR_LOCATION_SEQ'), 124, 2, 12349, 0, 8, 2, NULL, NULL, 1, 1510876800000, 0, MDSYS.SDO_GEOMETRY(4002, 3067, NULL, MDSYS.SDO_ELEM_INFO_ARRAY(1, 2, 1), MDSYS.SDO_ORDINATE_ARRAY(0.0, 10.0, 0, 10, 0.0, 18.0, 0, 18)), TIMESTAMP '2015-12-30 00:00:00.000000', NULL, 'TR', TIMESTAMP '2015-12-30 00:00:00.000000')""".execute
-      sqlu"""INSERT INTO LINEAR_LOCATION (ID,ROADWAY_NUMBER,ORDER_NUMBER,LINK_ID,START_MEASURE,END_MEASURE,SIDE,CAL_START_ADDR_M,CAL_END_ADDR_M,LINK_SOURCE,ADJUSTED_TIMESTAMP,FLOATING,GEOMETRY,VALID_FROM,VALID_TO,CREATED_BY,CREATE_TIME)
-            VALUES(nextval('LINEAR_LOCATION_SEQ'), 124, 3, 12350, 0, 5, 2, NULL, NULL, 1, 1510876800000, 0, MDSYS.SDO_GEOMETRY(4002, 3067, NULL, MDSYS.SDO_ELEM_INFO_ARRAY(1, 2, 1), MDSYS.SDO_ORDINATE_ARRAY(0.0, 18.0, 0, 18, 0.0, 23.0, 0, 23)), TIMESTAMP '2015-12-30 00:00:00.000000', NULL, 'TR', TIMESTAMP '2015-12-30 00:00:00.000000')""".execute
-      sqlu"""INSERT INTO LINEAR_LOCATION (ID,ROADWAY_NUMBER,ORDER_NUMBER,LINK_ID,START_MEASURE,END_MEASURE,SIDE,CAL_START_ADDR_M,CAL_END_ADDR_M,LINK_SOURCE,ADJUSTED_TIMESTAMP,FLOATING,GEOMETRY,VALID_FROM,VALID_TO,CREATED_BY,CREATE_TIME)
-            VALUES(nextval('LINEAR_LOCATION_SEQ'), 124, 4, 12351, 0, 3, 2, NULL, NULL, 1, 1510876800000, 0, MDSYS.SDO_GEOMETRY(4002, 3067, NULL, MDSYS.SDO_ELEM_INFO_ARRAY(1, 2, 1), MDSYS.SDO_ORDINATE_ARRAY(0.0, 23.0, 0, 23, 0.0, 26.0, 0, 26)), TIMESTAMP '2015-12-30 00:00:00.000000', NULL, 'TR', TIMESTAMP '2015-12-30 00:00:00.000000')""".execute
-
-      sqlu"""Insert into ROADWAY (ID,ROADWAY_NUMBER,ROAD_NUMBER,ROAD_PART_NUMBER,TRACK,START_ADDR_M,END_ADDR_M,REVERSED,DISCONTINUITY,START_DATE,END_DATE,CREATED_BY,CREATE_TIME,ROAD_TYPE,ELY,TERMINATED,VALID_FROM,VALID_TO)
-        values (nextval('ROADWAY_SEQ'), 124,9999,1,2,0,26,0,1,to_date('22-10-90','DD-MM-RR'),null,'TR',to_timestamp('21-09-18 12.04.42.970245000','DD-MM-RR HH24.MI.SSXFF','nls_numeric_characters=''. '''),1,8,0,to_date('16-10-98','DD-MM-RR'),null)""".execute
-
-      // part2
-      // track1
-      sqlu"""INSERT INTO LINEAR_LOCATION (ID,ROADWAY_NUMBER,ORDER_NUMBER,LINK_ID,START_MEASURE,END_MEASURE,SIDE,CAL_START_ADDR_M,CAL_END_ADDR_M,LINK_SOURCE,ADJUSTED_TIMESTAMP,FLOATING,GEOMETRY,VALID_FROM,VALID_TO,CREATED_BY,CREATE_TIME)
-            VALUES(nextval('LINEAR_LOCATION_SEQ'), 125, 1, 12352, 0, 2, 2, NULL, NULL, 1, 1510876800000, 0,MDSYS.SDO_GEOMETRY(4002, 3067, NULL, MDSYS.SDO_ELEM_INFO_ARRAY(1, 2, 1), MDSYS.SDO_ORDINATE_ARRAY(5.0, 26.0, 0, 0, 5.0, 28.0, 0, 28)), TIMESTAMP '2015-12-30 00:00:00.000000', NULL, 'TR', TIMESTAMP '2015-12-30 00:00:00.000000')""".execute
-      sqlu"""INSERT INTO LINEAR_LOCATION (ID,ROADWAY_NUMBER,ORDER_NUMBER,LINK_ID,START_MEASURE,END_MEASURE,SIDE,CAL_START_ADDR_M,CAL_END_ADDR_M,LINK_SOURCE,ADJUSTED_TIMESTAMP,FLOATING,GEOMETRY,VALID_FROM,VALID_TO,CREATED_BY,CREATE_TIME)
-            VALUES(nextval('LINEAR_LOCATION_SEQ'), 125, 2, 12353, 0, 7, 2, NULL, NULL, 1, 1510876800000, 0, MDSYS.SDO_GEOMETRY(4002, 3067, NULL, MDSYS.SDO_ELEM_INFO_ARRAY(1, 2, 1), MDSYS.SDO_ORDINATE_ARRAY(5.0, 28.0, 0, 28, 5.0, 35.0, 0, 35)), TIMESTAMP '2015-12-30 00:00:00.000000', NULL, 'TR', TIMESTAMP '2015-12-30 00:00:00.000000')""".execute
-
-      sqlu"""Insert into ROADWAY (ID,ROADWAY_NUMBER,ROAD_NUMBER,ROAD_PART_NUMBER,TRACK,START_ADDR_M,END_ADDR_M,REVERSED,DISCONTINUITY,START_DATE,END_DATE,CREATED_BY,CREATE_TIME,ROAD_TYPE,ELY,TERMINATED,VALID_FROM,VALID_TO)
-        values (nextval('ROADWAY_SEQ'), 125,9999,2,1,0,7,0,1,to_date('22-10-90','DD-MM-RR'),null,'TR',to_timestamp('21-09-18 12.04.42.970245000','DD-MM-RR HH24.MI.SSXFF','nls_numeric_characters=''. '''),1,8,0,to_date('16-10-98','DD-MM-RR'),null)""".execute
-
-      // track2
-      sqlu"""INSERT INTO LINEAR_LOCATION (ID,ROADWAY_NUMBER,ORDER_NUMBER,LINK_ID,START_MEASURE,END_MEASURE,SIDE,CAL_START_ADDR_M,CAL_END_ADDR_M,LINK_SOURCE,ADJUSTED_TIMESTAMP,FLOATING,GEOMETRY,VALID_FROM,VALID_TO,CREATED_BY,CREATE_TIME)
-            VALUES(nextval('LINEAR_LOCATION_SEQ'), 126, 1, 12354, 0, 3, 2, NULL, NULL, 1, 1510876800000, 0,MDSYS.SDO_GEOMETRY(4002, 3067, NULL, MDSYS.SDO_ELEM_INFO_ARRAY(1, 2, 1), MDSYS.SDO_ORDINATE_ARRAY(0.0, 26.0, 0, 0, 0.0, 29.0, 0, 29)), TIMESTAMP '2015-12-30 00:00:00.000000', NULL, 'TR', TIMESTAMP '2015-12-30 00:00:00.000000')""".execute
-      sqlu"""INSERT INTO LINEAR_LOCATION (ID,ROADWAY_NUMBER,ORDER_NUMBER,LINK_ID,START_MEASURE,END_MEASURE,SIDE,CAL_START_ADDR_M,CAL_END_ADDR_M,LINK_SOURCE,ADJUSTED_TIMESTAMP,FLOATING,GEOMETRY,VALID_FROM,VALID_TO,CREATED_BY,CREATE_TIME)
-            VALUES(nextval('LINEAR_LOCATION_SEQ'), 126, 2, 12355, 0, 8, 2, NULL, NULL, 1, 1510876800000, 0, MDSYS.SDO_GEOMETRY(4002, 3067, NULL, MDSYS.SDO_ELEM_INFO_ARRAY(1, 2, 1), MDSYS.SDO_ORDINATE_ARRAY(0.0, 29.0, 0, 29, 0.0, 37.0, 0, 37)), TIMESTAMP '2015-12-30 00:00:00.000000', NULL, 'TR', TIMESTAMP '2015-12-30 00:00:00.000000')""".execute
-
-      sqlu"""Insert into ROADWAY (ID,ROADWAY_NUMBER,ROAD_NUMBER,ROAD_PART_NUMBER,TRACK,START_ADDR_M,END_ADDR_M,REVERSED,DISCONTINUITY,START_DATE,END_DATE,CREATED_BY,CREATE_TIME,ROAD_TYPE,ELY,TERMINATED,VALID_FROM,VALID_TO)
-        values (nextval('ROADWAY_SEQ'), 126,9999,2,2,0,11,0,1,to_date('22-10-90','DD-MM-RR'),null,'TR',to_timestamp('21-09-18 12.04.42.970245000','DD-MM-RR HH24.MI.SSXFF','nls_numeric_characters=''. '''),1,8,0,to_date('16-10-98','DD-MM-RR'),null)""".execute
-=======
       sqlu"""INSERT INTO LINK (ID) VALUES (12348)""".execute
       sqlu"""INSERT INTO LINK (ID) VALUES (12349)""".execute
       sqlu"""INSERT INTO LINK (ID) VALUES (12350)""".execute
       sqlu"""INSERT INTO LINK (ID) VALUES (12351)""".execute
       sqlu"""INSERT INTO LINEAR_LOCATION (ID,ROADWAY_NUMBER,ORDER_NUMBER,LINK_ID,START_MEASURE,END_MEASURE,SIDE,GEOMETRY,VALID_FROM,VALID_TO,CREATED_BY,CREATED_TIME)
-            VALUES(LINEAR_LOCATION_SEQ.nextval, 124, 1, 12348, 0, 10, 2, MDSYS.SDO_GEOMETRY(4002, 3067, NULL, MDSYS.SDO_ELEM_INFO_ARRAY(1, 2, 1), MDSYS.SDO_ORDINATE_ARRAY(0.0, 0.0, 0, 0, 0.0, 10.0, 0, 10)), TIMESTAMP '2015-12-30 00:00:00.000000', NULL, 'TR', TIMESTAMP '2015-12-30 00:00:00.000000')""".execute
+            VALUES(nextval('LINEAR_LOCATION_SEQ'), 124, 1, 12348, 0, 10, 2, MDSYS.SDO_GEOMETRY(4002, 3067, NULL, MDSYS.SDO_ELEM_INFO_ARRAY(1, 2, 1), MDSYS.SDO_ORDINATE_ARRAY(0.0, 0.0, 0, 0, 0.0, 10.0, 0, 10)), TIMESTAMP '2015-12-30 00:00:00.000000', NULL, 'TR', TIMESTAMP '2015-12-30 00:00:00.000000')""".execute
       sqlu"""INSERT INTO LINEAR_LOCATION (ID,ROADWAY_NUMBER,ORDER_NUMBER,LINK_ID,START_MEASURE,END_MEASURE,SIDE,GEOMETRY,VALID_FROM,VALID_TO,CREATED_BY,CREATED_TIME)
-            VALUES(LINEAR_LOCATION_SEQ.nextval, 124, 2, 12349, 0, 8, 2, MDSYS.SDO_GEOMETRY(4002, 3067, NULL, MDSYS.SDO_ELEM_INFO_ARRAY(1, 2, 1), MDSYS.SDO_ORDINATE_ARRAY(0.0, 10.0, 0, 10, 0.0, 18.0, 0, 18)), TIMESTAMP '2015-12-30 00:00:00.000000', NULL, 'TR', TIMESTAMP '2015-12-30 00:00:00.000000')""".execute
+            VALUES(nextval('LINEAR_LOCATION_SEQ'), 124, 2, 12349, 0, 8, 2, MDSYS.SDO_GEOMETRY(4002, 3067, NULL, MDSYS.SDO_ELEM_INFO_ARRAY(1, 2, 1), MDSYS.SDO_ORDINATE_ARRAY(0.0, 10.0, 0, 10, 0.0, 18.0, 0, 18)), TIMESTAMP '2015-12-30 00:00:00.000000', NULL, 'TR', TIMESTAMP '2015-12-30 00:00:00.000000')""".execute
       sqlu"""INSERT INTO LINEAR_LOCATION (ID,ROADWAY_NUMBER,ORDER_NUMBER,LINK_ID,START_MEASURE,END_MEASURE,SIDE,GEOMETRY,VALID_FROM,VALID_TO,CREATED_BY,CREATED_TIME)
-            VALUES(LINEAR_LOCATION_SEQ.nextval, 124, 3, 12350, 0, 5, 2, MDSYS.SDO_GEOMETRY(4002, 3067, NULL, MDSYS.SDO_ELEM_INFO_ARRAY(1, 2, 1), MDSYS.SDO_ORDINATE_ARRAY(0.0, 18.0, 0, 18, 0.0, 23.0, 0, 23)), TIMESTAMP '2015-12-30 00:00:00.000000', NULL, 'TR', TIMESTAMP '2015-12-30 00:00:00.000000')""".execute
+            VALUES(nextval('LINEAR_LOCATION_SEQ'), 124, 3, 12350, 0, 5, 2, MDSYS.SDO_GEOMETRY(4002, 3067, NULL, MDSYS.SDO_ELEM_INFO_ARRAY(1, 2, 1), MDSYS.SDO_ORDINATE_ARRAY(0.0, 18.0, 0, 18, 0.0, 23.0, 0, 23)), TIMESTAMP '2015-12-30 00:00:00.000000', NULL, 'TR', TIMESTAMP '2015-12-30 00:00:00.000000')""".execute
       sqlu"""INSERT INTO LINEAR_LOCATION (ID,ROADWAY_NUMBER,ORDER_NUMBER,LINK_ID,START_MEASURE,END_MEASURE,SIDE,GEOMETRY,VALID_FROM,VALID_TO,CREATED_BY,CREATED_TIME)
-            VALUES(LINEAR_LOCATION_SEQ.nextval, 124, 4, 12351, 0, 3, 2, MDSYS.SDO_GEOMETRY(4002, 3067, NULL, MDSYS.SDO_ELEM_INFO_ARRAY(1, 2, 1), MDSYS.SDO_ORDINATE_ARRAY(0.0, 23.0, 0, 23, 0.0, 26.0, 0, 26)), TIMESTAMP '2015-12-30 00:00:00.000000', NULL, 'TR', TIMESTAMP '2015-12-30 00:00:00.000000')""".execute
+            VALUES(nextval('LINEAR_LOCATION_SEQ'), 124, 4, 12351, 0, 3, 2, MDSYS.SDO_GEOMETRY(4002, 3067, NULL, MDSYS.SDO_ELEM_INFO_ARRAY(1, 2, 1), MDSYS.SDO_ORDINATE_ARRAY(0.0, 23.0, 0, 23, 0.0, 26.0, 0, 26)), TIMESTAMP '2015-12-30 00:00:00.000000', NULL, 'TR', TIMESTAMP '2015-12-30 00:00:00.000000')""".execute
 
       sqlu"""Insert into ROADWAY (ID,ROADWAY_NUMBER,ROAD_NUMBER,ROAD_PART_NUMBER,TRACK,START_ADDR_M,END_ADDR_M,REVERSED,DISCONTINUITY,START_DATE,END_DATE,CREATED_BY,CREATED_TIME,ROAD_TYPE,ELY,TERMINATED,VALID_FROM,VALID_TO)
-        values (ROADWAY_SEQ.nextval, 124,9999,1,2,0,26,0,1,to_date('22-10-90','DD-MM-RR'),null,'TR',to_timestamp('21-09-18 12.04.42.970245000','DD-MM-RR HH24.MI.SSXFF','nls_numeric_characters=''. '''),1,8,0,to_date('16-10-98','DD-MM-RR'),null)""".execute
+        values (nextval('ROADWAY_SEQ'), 124,9999,1,2,0,26,0,1,to_date('22-10-90','DD-MM-RR'),null,'TR',to_timestamp('21-09-18 12.04.42.970245000','DD-MM-RR HH24.MI.SSXFF','nls_numeric_characters=''. '''),1,8,0,to_date('16-10-98','DD-MM-RR'),null)""".execute
 
       // part2
       // track1
       sqlu"""INSERT INTO LINK (ID) VALUES (12352)""".execute
       sqlu"""INSERT INTO LINK (ID) VALUES (12353)""".execute
       sqlu"""INSERT INTO LINEAR_LOCATION (ID,ROADWAY_NUMBER,ORDER_NUMBER,LINK_ID,START_MEASURE,END_MEASURE,SIDE,GEOMETRY,VALID_FROM,VALID_TO,CREATED_BY,CREATED_TIME)
-            VALUES(LINEAR_LOCATION_SEQ.nextval, 125, 1, 12352, 0, 2, 2, MDSYS.SDO_GEOMETRY(4002, 3067, NULL, MDSYS.SDO_ELEM_INFO_ARRAY(1, 2, 1), MDSYS.SDO_ORDINATE_ARRAY(5.0, 26.0, 0, 0, 5.0, 28.0, 0, 2)), TIMESTAMP '2015-12-30 00:00:00.000000', NULL, 'TR', TIMESTAMP '2015-12-30 00:00:00.000000')""".execute
+            VALUES(nextval('LINEAR_LOCATION_SEQ'), 125, 1, 12352, 0, 2, 2, MDSYS.SDO_GEOMETRY(4002, 3067, NULL, MDSYS.SDO_ELEM_INFO_ARRAY(1, 2, 1), MDSYS.SDO_ORDINATE_ARRAY(5.0, 26.0, 0, 0, 5.0, 28.0, 0, 2)), TIMESTAMP '2015-12-30 00:00:00.000000', NULL, 'TR', TIMESTAMP '2015-12-30 00:00:00.000000')""".execute
       sqlu"""INSERT INTO LINEAR_LOCATION (ID,ROADWAY_NUMBER,ORDER_NUMBER,LINK_ID,START_MEASURE,END_MEASURE,SIDE,GEOMETRY,VALID_FROM,VALID_TO,CREATED_BY,CREATED_TIME)
-            VALUES(LINEAR_LOCATION_SEQ.nextval, 125, 2, 12353, 0, 7, 2, MDSYS.SDO_GEOMETRY(4002, 3067, NULL, MDSYS.SDO_ELEM_INFO_ARRAY(1, 2, 1), MDSYS.SDO_ORDINATE_ARRAY(5.0, 28.0, 0, 2, 5.0, 35.0, 0, 7)), TIMESTAMP '2015-12-30 00:00:00.000000', NULL, 'TR', TIMESTAMP '2015-12-30 00:00:00.000000')""".execute
+            VALUES(nextval('LINEAR_LOCATION_SEQ'), 125, 2, 12353, 0, 7, 2, MDSYS.SDO_GEOMETRY(4002, 3067, NULL, MDSYS.SDO_ELEM_INFO_ARRAY(1, 2, 1), MDSYS.SDO_ORDINATE_ARRAY(5.0, 28.0, 0, 2, 5.0, 35.0, 0, 7)), TIMESTAMP '2015-12-30 00:00:00.000000', NULL, 'TR', TIMESTAMP '2015-12-30 00:00:00.000000')""".execute
 
       sqlu"""Insert into ROADWAY (ID,ROADWAY_NUMBER,ROAD_NUMBER,ROAD_PART_NUMBER,TRACK,START_ADDR_M,END_ADDR_M,REVERSED,DISCONTINUITY,START_DATE,END_DATE,CREATED_BY,CREATED_TIME,ROAD_TYPE,ELY,TERMINATED,VALID_FROM,VALID_TO)
-        values (ROADWAY_SEQ.nextval, 125,9999,2,1,0,7,0,1,to_date('22-10-90','DD-MM-RR'),null,'TR',to_timestamp('21-09-18 12.04.42.970245000','DD-MM-RR HH24.MI.SSXFF','nls_numeric_characters=''. '''),1,8,0,to_date('16-10-98','DD-MM-RR'),null)""".execute
+        values (nextval('ROADWAY_SEQ'), 125,9999,2,1,0,7,0,1,to_date('22-10-90','DD-MM-RR'),null,'TR',to_timestamp('21-09-18 12.04.42.970245000','DD-MM-RR HH24.MI.SSXFF','nls_numeric_characters=''. '''),1,8,0,to_date('16-10-98','DD-MM-RR'),null)""".execute
 
       // track2
       sqlu"""INSERT INTO LINK (ID) VALUES (12354)""".execute
       sqlu"""INSERT INTO LINK (ID) VALUES (12355)""".execute
       sqlu"""INSERT INTO LINEAR_LOCATION (ID,ROADWAY_NUMBER,ORDER_NUMBER,LINK_ID,START_MEASURE,END_MEASURE,SIDE,GEOMETRY,VALID_FROM,VALID_TO,CREATED_BY,CREATED_TIME)
-            VALUES(LINEAR_LOCATION_SEQ.nextval, 126, 1, 12354, 0, 3, 2, MDSYS.SDO_GEOMETRY(4002, 3067, NULL, MDSYS.SDO_ELEM_INFO_ARRAY(1, 2, 1), MDSYS.SDO_ORDINATE_ARRAY(0.0, 26.0, 0, 0, 0.0, 29.0, 0, 3)), TIMESTAMP '2015-12-30 00:00:00.000000', NULL, 'TR', TIMESTAMP '2015-12-30 00:00:00.000000')""".execute
+            VALUES(nextval('LINEAR_LOCATION_SEQ'), 126, 1, 12354, 0, 3, 2, MDSYS.SDO_GEOMETRY(4002, 3067, NULL, MDSYS.SDO_ELEM_INFO_ARRAY(1, 2, 1), MDSYS.SDO_ORDINATE_ARRAY(0.0, 26.0, 0, 0, 0.0, 29.0, 0, 3)), TIMESTAMP '2015-12-30 00:00:00.000000', NULL, 'TR', TIMESTAMP '2015-12-30 00:00:00.000000')""".execute
       sqlu"""INSERT INTO LINEAR_LOCATION (ID,ROADWAY_NUMBER,ORDER_NUMBER,LINK_ID,START_MEASURE,END_MEASURE,SIDE,GEOMETRY,VALID_FROM,VALID_TO,CREATED_BY,CREATED_TIME)
-            VALUES(LINEAR_LOCATION_SEQ.nextval, 126, 2, 12355, 0, 8, 2, MDSYS.SDO_GEOMETRY(4002, 3067, NULL, MDSYS.SDO_ELEM_INFO_ARRAY(1, 2, 1), MDSYS.SDO_ORDINATE_ARRAY(0.0, 29.0, 0, 3, 0.0, 37.0, 0, 11)), TIMESTAMP '2015-12-30 00:00:00.000000', NULL, 'TR', TIMESTAMP '2015-12-30 00:00:00.000000')""".execute
+            VALUES(nextval('LINEAR_LOCATION_SEQ'), 126, 2, 12355, 0, 8, 2, MDSYS.SDO_GEOMETRY(4002, 3067, NULL, MDSYS.SDO_ELEM_INFO_ARRAY(1, 2, 1), MDSYS.SDO_ORDINATE_ARRAY(0.0, 29.0, 0, 3, 0.0, 37.0, 0, 11)), TIMESTAMP '2015-12-30 00:00:00.000000', NULL, 'TR', TIMESTAMP '2015-12-30 00:00:00.000000')""".execute
 
       sqlu"""Insert into ROADWAY (ID,ROADWAY_NUMBER,ROAD_NUMBER,ROAD_PART_NUMBER,TRACK,START_ADDR_M,END_ADDR_M,REVERSED,DISCONTINUITY,START_DATE,END_DATE,CREATED_BY,CREATED_TIME,ROAD_TYPE,ELY,TERMINATED,VALID_FROM,VALID_TO)
-        values (ROADWAY_SEQ.nextval, 126,9999,2,2,0,11,0,1,to_date('22-10-90','DD-MM-RR'),null,'TR',to_timestamp('21-09-18 12.04.42.970245000','DD-MM-RR HH24.MI.SSXFF','nls_numeric_characters=''. '''),1,8,0,to_date('16-10-98','DD-MM-RR'),null)""".execute
->>>>>>> 5070c5f8
+        values (nextval('ROADWAY_SEQ'), 126,9999,2,2,0,11,0,1,to_date('22-10-90','DD-MM-RR'),null,'TR',to_timestamp('21-09-18 12.04.42.970245000','DD-MM-RR HH24.MI.SSXFF','nls_numeric_characters=''. '''),1,8,0,to_date('16-10-98','DD-MM-RR'),null)""".execute
 
       val project = projectService.createRoadLinkProject(rap)
       val id = project.id
@@ -1575,18 +1530,6 @@
 
       // part1
       // track1
-<<<<<<< HEAD
-
-      sqlu"""INSERT INTO LINEAR_LOCATION (ID,ROADWAY_NUMBER,ORDER_NUMBER,LINK_ID,START_MEASURE,END_MEASURE,SIDE,CAL_START_ADDR_M,CAL_END_ADDR_M,LINK_SOURCE,ADJUSTED_TIMESTAMP,FLOATING,GEOMETRY,VALID_FROM,VALID_TO,CREATED_BY,CREATE_TIME)
-            VALUES(nextval('LINEAR_LOCATION_SEQ'), 1234567, 1, 12345, 0, 9, 2, NULL, NULL, 1, 1510876800000, 0, MDSYS.SDO_GEOMETRY(4002, 3067, NULL, MDSYS.SDO_ELEM_INFO_ARRAY(1, 2, 1), MDSYS.SDO_ORDINATE_ARRAY(5.0, 0.0, 0, 0, 5.0, 9.0, 0, 9)), TIMESTAMP '2015-12-30 00:00:00.000000', NULL, 'TR', TIMESTAMP '2015-12-30 00:00:00.000000')""".execute
-      sqlu"""INSERT INTO LINEAR_LOCATION (ID,ROADWAY_NUMBER,ORDER_NUMBER,LINK_ID,START_MEASURE,END_MEASURE,SIDE,CAL_START_ADDR_M,CAL_END_ADDR_M,LINK_SOURCE,ADJUSTED_TIMESTAMP,FLOATING,GEOMETRY,VALID_FROM,VALID_TO,CREATED_BY,CREATE_TIME)
-            VALUES(nextval('LINEAR_LOCATION_SEQ'), 1234567, 2, 12346, 0, 12, 2, NULL, NULL, 1, 1510876800000, 0, MDSYS.SDO_GEOMETRY(4002, 3067, NULL, MDSYS.SDO_ELEM_INFO_ARRAY(1, 2, 1), MDSYS.SDO_ORDINATE_ARRAY(5.0, 9.0, 0, 9, 5.0, 21.0, 0, 21)), TIMESTAMP '2015-12-30 00:00:00.000000', NULL, 'TR', TIMESTAMP '2015-12-30 00:00:00.000000')""".execute
-      sqlu"""INSERT INTO LINEAR_LOCATION (ID,ROADWAY_NUMBER,ORDER_NUMBER,LINK_ID,START_MEASURE,END_MEASURE,SIDE,CAL_START_ADDR_M,CAL_END_ADDR_M,LINK_SOURCE,ADJUSTED_TIMESTAMP,FLOATING,GEOMETRY,VALID_FROM,VALID_TO,CREATED_BY,CREATE_TIME)
-            VALUES(nextval('LINEAR_LOCATION_SEQ'), 1234567, 3, 12347, 0, 5, 2, NULL, NULL, 1, 1510876800000, 0, MDSYS.SDO_GEOMETRY(4002, 3067, NULL, MDSYS.SDO_ELEM_INFO_ARRAY(1, 2, 1), MDSYS.SDO_ORDINATE_ARRAY(5.0, 21.0, 0, 21, 5.0, 26.0, 0, 26)), TIMESTAMP '2015-12-30 00:00:00.000000', NULL, 'TR', TIMESTAMP '2015-12-30 00:00:00.000000')""".execute
-
-      sqlu"""Insert into ROADWAY (ID,ROADWAY_NUMBER,ROAD_NUMBER,ROAD_PART_NUMBER,TRACK,START_ADDR_M,END_ADDR_M,REVERSED,DISCONTINUITY,START_DATE,END_DATE,CREATED_BY,CREATE_TIME,ROAD_TYPE,ELY,TERMINATED,VALID_FROM,VALID_TO)
-        values (nextval('ROADWAY_SEQ'), 1234567,9999,1,1,0,26,0,1,to_date('22-10-90','DD-MM-RR'),null,'TR',to_timestamp('21-09-18 12.04.42.970245000','DD-MM-RR HH24.MI.SSXFF','nls_numeric_characters=''. '''),1,8,0,to_date('16-10-98','DD-MM-RR'),null)""".execute
-=======
       sqlu"""INSERT INTO LINK (ID) VALUES (12345)""".execute
       sqlu"""INSERT INTO LINK (ID) VALUES (12346)""".execute
       sqlu"""INSERT INTO LINK (ID) VALUES (12347)""".execute
@@ -1599,82 +1542,48 @@
 
       sqlu"""Insert into ROADWAY (ID,ROADWAY_NUMBER,ROAD_NUMBER,ROAD_PART_NUMBER,TRACK,START_ADDR_M,END_ADDR_M,REVERSED,DISCONTINUITY,START_DATE,END_DATE,CREATED_BY,CREATED_TIME,ROAD_TYPE,ELY,TERMINATED,VALID_FROM,VALID_TO)
         values (ROADWAY_SEQ.nextval, 1234567,9999,1,1,0,26,0,1,to_date('22-10-90','DD-MM-RR'),null,'TR',to_timestamp('21-09-18 12.04.42.970245000','DD-MM-RR HH24.MI.SSXFF','nls_numeric_characters=''. '''),1,8,0,to_date('16-10-98','DD-MM-RR'),null)""".execute
->>>>>>> 5070c5f8
 
 
 
       // track2
-<<<<<<< HEAD
-      sqlu"""INSERT INTO LINEAR_LOCATION (ID,ROADWAY_NUMBER,ORDER_NUMBER,LINK_ID,START_MEASURE,END_MEASURE,SIDE,CAL_START_ADDR_M,CAL_END_ADDR_M,LINK_SOURCE,ADJUSTED_TIMESTAMP,FLOATING,GEOMETRY,VALID_FROM,VALID_TO,CREATED_BY,CREATE_TIME)
-            VALUES(nextval('LINEAR_LOCATION_SEQ'), 1234568, 1, 12348, 0, 10, 2, NULL, NULL, 1, 1510876800000, 0, MDSYS.SDO_GEOMETRY(4002, 3067, NULL, MDSYS.SDO_ELEM_INFO_ARRAY(1, 2, 1), MDSYS.SDO_ORDINATE_ARRAY(0.0, 0.0, 0, 0, 0.0, 10.0, 0, 10)), TIMESTAMP '2015-12-30 00:00:00.000000', NULL, 'TR', TIMESTAMP '2015-12-30 00:00:00.000000')""".execute
-      sqlu"""INSERT INTO LINEAR_LOCATION (ID,ROADWAY_NUMBER,ORDER_NUMBER,LINK_ID,START_MEASURE,END_MEASURE,SIDE,CAL_START_ADDR_M,CAL_END_ADDR_M,LINK_SOURCE,ADJUSTED_TIMESTAMP,FLOATING,GEOMETRY,VALID_FROM,VALID_TO,CREATED_BY,CREATE_TIME)
-            VALUES(nextval('LINEAR_LOCATION_SEQ'), 1234568, 2, 12349, 0, 8, 2, NULL, NULL, 1, 1510876800000, 0, MDSYS.SDO_GEOMETRY(4002, 3067, NULL, MDSYS.SDO_ELEM_INFO_ARRAY(1, 2, 1), MDSYS.SDO_ORDINATE_ARRAY(0.0, 10.0, 0, 10, 0.0, 18.0, 0, 18)), TIMESTAMP '2015-12-30 00:00:00.000000', NULL, 'TR', TIMESTAMP '2015-12-30 00:00:00.000000')""".execute
-      sqlu"""INSERT INTO LINEAR_LOCATION (ID,ROADWAY_NUMBER,ORDER_NUMBER,LINK_ID,START_MEASURE,END_MEASURE,SIDE,CAL_START_ADDR_M,CAL_END_ADDR_M,LINK_SOURCE,ADJUSTED_TIMESTAMP,FLOATING,GEOMETRY,VALID_FROM,VALID_TO,CREATED_BY,CREATE_TIME)
-            VALUES(nextval('LINEAR_LOCATION_SEQ'), 1234568, 3, 12350, 0, 5, 2, NULL, NULL, 1, 1510876800000, 0, MDSYS.SDO_GEOMETRY(4002, 3067, NULL, MDSYS.SDO_ELEM_INFO_ARRAY(1, 2, 1), MDSYS.SDO_ORDINATE_ARRAY(0.0, 18.0, 0, 18, 0.0, 23.0, 0, 23)), TIMESTAMP '2015-12-30 00:00:00.000000', NULL, 'TR', TIMESTAMP '2015-12-30 00:00:00.000000')""".execute
-      sqlu"""INSERT INTO LINEAR_LOCATION (ID,ROADWAY_NUMBER,ORDER_NUMBER,LINK_ID,START_MEASURE,END_MEASURE,SIDE,CAL_START_ADDR_M,CAL_END_ADDR_M,LINK_SOURCE,ADJUSTED_TIMESTAMP,FLOATING,GEOMETRY,VALID_FROM,VALID_TO,CREATED_BY,CREATE_TIME)
-            VALUES(nextval('LINEAR_LOCATION_SEQ'), 1234568, 4, 12351, 0, 3, 2, NULL, NULL, 1, 1510876800000, 0, MDSYS.SDO_GEOMETRY(4002, 3067, NULL, MDSYS.SDO_ELEM_INFO_ARRAY(1, 2, 1), MDSYS.SDO_ORDINATE_ARRAY(0.0, 23.0, 0, 23, 0.0, 26.0, 0, 26)), TIMESTAMP '2015-12-30 00:00:00.000000', NULL, 'TR', TIMESTAMP '2015-12-30 00:00:00.000000')""".execute
-
-      sqlu"""Insert into ROADWAY (ID,ROADWAY_NUMBER,ROAD_NUMBER,ROAD_PART_NUMBER,TRACK,START_ADDR_M,END_ADDR_M,REVERSED,DISCONTINUITY,START_DATE,END_DATE,CREATED_BY,CREATE_TIME,ROAD_TYPE,ELY,TERMINATED,VALID_FROM,VALID_TO)
-        values (nextval('ROADWAY_SEQ'), 1234568,9999,1,2,0,26,0,1,to_date('22-10-90','DD-MM-RR'),null,'TR',to_timestamp('21-09-18 12.04.42.970245000','DD-MM-RR HH24.MI.SSXFF','nls_numeric_characters=''. '''),1,8,0,to_date('16-10-98','DD-MM-RR'),null)""".execute
-
-      // part2
-      // track1
-      sqlu"""INSERT INTO LINEAR_LOCATION (ID,ROADWAY_NUMBER,ORDER_NUMBER,LINK_ID,START_MEASURE,END_MEASURE,SIDE,CAL_START_ADDR_M,CAL_END_ADDR_M,LINK_SOURCE,ADJUSTED_TIMESTAMP,FLOATING,GEOMETRY,VALID_FROM,VALID_TO,CREATED_BY,CREATE_TIME)
-            VALUES(nextval('LINEAR_LOCATION_SEQ'), 1234569, 1, 12352, 0, 2, 2, NULL, NULL, 1, 1510876800000, 0,MDSYS.SDO_GEOMETRY(4002, 3067, NULL, MDSYS.SDO_ELEM_INFO_ARRAY(1, 2, 1), MDSYS.SDO_ORDINATE_ARRAY(5.0, 26.0, 0, 0, 5.0, 28.0, 0, 2)), TIMESTAMP '2015-12-30 00:00:00.000000', NULL, 'TR', TIMESTAMP '2015-12-30 00:00:00.000000')""".execute
-      sqlu"""INSERT INTO LINEAR_LOCATION (ID,ROADWAY_NUMBER,ORDER_NUMBER,LINK_ID,START_MEASURE,END_MEASURE,SIDE,CAL_START_ADDR_M,CAL_END_ADDR_M,LINK_SOURCE,ADJUSTED_TIMESTAMP,FLOATING,GEOMETRY,VALID_FROM,VALID_TO,CREATED_BY,CREATE_TIME)
-            VALUES(nextval('LINEAR_LOCATION_SEQ'), 1234569, 2, 12353, 0, 7, 2, NULL, NULL, 1, 1510876800000, 0, MDSYS.SDO_GEOMETRY(4002, 3067, NULL, MDSYS.SDO_ELEM_INFO_ARRAY(1, 2, 1), MDSYS.SDO_ORDINATE_ARRAY(5.0, 28.0, 0, 2, 5.0, 35.0, 0, 7)), TIMESTAMP '2015-12-30 00:00:00.000000', NULL, 'TR', TIMESTAMP '2015-12-30 00:00:00.000000')""".execute
-
-      sqlu"""Insert into ROADWAY (ID,ROADWAY_NUMBER,ROAD_NUMBER,ROAD_PART_NUMBER,TRACK,START_ADDR_M,END_ADDR_M,REVERSED,DISCONTINUITY,START_DATE,END_DATE,CREATED_BY,CREATE_TIME,ROAD_TYPE,ELY,TERMINATED,VALID_FROM,VALID_TO)
-        values (nextval('ROADWAY_SEQ'), 1234569,9999,2,1,0,7,0,1,to_date('22-10-90','DD-MM-RR'),null,'TR',to_timestamp('21-09-18 12.04.42.970245000','DD-MM-RR HH24.MI.SSXFF','nls_numeric_characters=''. '''),1,8,0,to_date('16-10-98','DD-MM-RR'),null)""".execute
-
-      // track2
-      sqlu"""INSERT INTO LINEAR_LOCATION (ID,ROADWAY_NUMBER,ORDER_NUMBER,LINK_ID,START_MEASURE,END_MEASURE,SIDE,CAL_START_ADDR_M,CAL_END_ADDR_M,LINK_SOURCE,ADJUSTED_TIMESTAMP,FLOATING,GEOMETRY,VALID_FROM,VALID_TO,CREATED_BY,CREATE_TIME)
-            VALUES(nextval('LINEAR_LOCATION_SEQ'), 1234570, 1, 12354, 0, 3, 2, NULL, NULL, 1, 1510876800000, 0,MDSYS.SDO_GEOMETRY(4002, 3067, NULL, MDSYS.SDO_ELEM_INFO_ARRAY(1, 2, 1), MDSYS.SDO_ORDINATE_ARRAY(0.0, 26.0, 0, 0, 0.0, 29.0, 0, 3)), TIMESTAMP '2015-12-30 00:00:00.000000', NULL, 'TR', TIMESTAMP '2015-12-30 00:00:00.000000')""".execute
-      sqlu"""INSERT INTO LINEAR_LOCATION (ID,ROADWAY_NUMBER,ORDER_NUMBER,LINK_ID,START_MEASURE,END_MEASURE,SIDE,CAL_START_ADDR_M,CAL_END_ADDR_M,LINK_SOURCE,ADJUSTED_TIMESTAMP,FLOATING,GEOMETRY,VALID_FROM,VALID_TO,CREATED_BY,CREATE_TIME)
-            VALUES(nextval('LINEAR_LOCATION_SEQ'), 1234570, 2, 12355, 0, 8, 2, NULL, NULL, 1, 1510876800000, 0, MDSYS.SDO_GEOMETRY(4002, 3067, NULL, MDSYS.SDO_ELEM_INFO_ARRAY(1, 2, 1), MDSYS.SDO_ORDINATE_ARRAY(0.0, 29.0, 0, 3, 0.0, 37.0, 0, 11)), TIMESTAMP '2015-12-30 00:00:00.000000', NULL, 'TR', TIMESTAMP '2015-12-30 00:00:00.000000')""".execute
-
-      sqlu"""Insert into ROADWAY (ID,ROADWAY_NUMBER,ROAD_NUMBER,ROAD_PART_NUMBER,TRACK,START_ADDR_M,END_ADDR_M,REVERSED,DISCONTINUITY,START_DATE,END_DATE,CREATED_BY,CREATE_TIME,ROAD_TYPE,ELY,TERMINATED,VALID_FROM,VALID_TO)
-        values (nextval('ROADWAY_SEQ'), 1234570,9999,2,2,0,11,0,1,to_date('22-10-90','DD-MM-RR'),null,'TR',to_timestamp('21-09-18 12.04.42.970245000','DD-MM-RR HH24.MI.SSXFF','nls_numeric_characters=''. '''),1,8,0,to_date('16-10-98','DD-MM-RR'),null)""".execute
-=======
       sqlu"""INSERT INTO LINK (ID) VALUES (12348)""".execute
       sqlu"""INSERT INTO LINK (ID) VALUES (12349)""".execute
       sqlu"""INSERT INTO LINK (ID) VALUES (12350)""".execute
       sqlu"""INSERT INTO LINK (ID) VALUES (12351)""".execute
       sqlu"""INSERT INTO LINEAR_LOCATION (ID,ROADWAY_NUMBER,ORDER_NUMBER,LINK_ID,START_MEASURE,END_MEASURE,SIDE,GEOMETRY,VALID_FROM,VALID_TO,CREATED_BY,CREATED_TIME)
-            VALUES(LINEAR_LOCATION_SEQ.nextval, 1234568, 1, 12348, 0, 10, 2, MDSYS.SDO_GEOMETRY(4002, 3067, NULL, MDSYS.SDO_ELEM_INFO_ARRAY(1, 2, 1), MDSYS.SDO_ORDINATE_ARRAY(0.0, 0.0, 0, 0, 0.0, 10.0, 0, 10)), TIMESTAMP '2015-12-30 00:00:00.000000', NULL, 'TR', TIMESTAMP '2015-12-30 00:00:00.000000')""".execute
+            VALUES(nextval('LINEAR_LOCATION_SEQ'), 1234568, 1, 12348, 0, 10, 2, MDSYS.SDO_GEOMETRY(4002, 3067, NULL, MDSYS.SDO_ELEM_INFO_ARRAY(1, 2, 1), MDSYS.SDO_ORDINATE_ARRAY(0.0, 0.0, 0, 0, 0.0, 10.0, 0, 10)), TIMESTAMP '2015-12-30 00:00:00.000000', NULL, 'TR', TIMESTAMP '2015-12-30 00:00:00.000000')""".execute
       sqlu"""INSERT INTO LINEAR_LOCATION (ID,ROADWAY_NUMBER,ORDER_NUMBER,LINK_ID,START_MEASURE,END_MEASURE,SIDE,GEOMETRY,VALID_FROM,VALID_TO,CREATED_BY,CREATED_TIME)
-            VALUES(LINEAR_LOCATION_SEQ.nextval, 1234568, 2, 12349, 0, 8, 2, MDSYS.SDO_GEOMETRY(4002, 3067, NULL, MDSYS.SDO_ELEM_INFO_ARRAY(1, 2, 1), MDSYS.SDO_ORDINATE_ARRAY(0.0, 10.0, 0, 10, 0.0, 18.0, 0, 18)), TIMESTAMP '2015-12-30 00:00:00.000000', NULL, 'TR', TIMESTAMP '2015-12-30 00:00:00.000000')""".execute
+            VALUES(nextval('LINEAR_LOCATION_SEQ'), 1234568, 2, 12349, 0, 8, 2, MDSYS.SDO_GEOMETRY(4002, 3067, NULL, MDSYS.SDO_ELEM_INFO_ARRAY(1, 2, 1), MDSYS.SDO_ORDINATE_ARRAY(0.0, 10.0, 0, 10, 0.0, 18.0, 0, 18)), TIMESTAMP '2015-12-30 00:00:00.000000', NULL, 'TR', TIMESTAMP '2015-12-30 00:00:00.000000')""".execute
       sqlu"""INSERT INTO LINEAR_LOCATION (ID,ROADWAY_NUMBER,ORDER_NUMBER,LINK_ID,START_MEASURE,END_MEASURE,SIDE,GEOMETRY,VALID_FROM,VALID_TO,CREATED_BY,CREATED_TIME)
-            VALUES(LINEAR_LOCATION_SEQ.nextval, 1234568, 3, 12350, 0, 5, 2, MDSYS.SDO_GEOMETRY(4002, 3067, NULL, MDSYS.SDO_ELEM_INFO_ARRAY(1, 2, 1), MDSYS.SDO_ORDINATE_ARRAY(0.0, 18.0, 0, 18, 0.0, 23.0, 0, 23)), TIMESTAMP '2015-12-30 00:00:00.000000', NULL, 'TR', TIMESTAMP '2015-12-30 00:00:00.000000')""".execute
+            VALUES(nextval('LINEAR_LOCATION_SEQ'), 1234568, 3, 12350, 0, 5, 2, MDSYS.SDO_GEOMETRY(4002, 3067, NULL, MDSYS.SDO_ELEM_INFO_ARRAY(1, 2, 1), MDSYS.SDO_ORDINATE_ARRAY(0.0, 18.0, 0, 18, 0.0, 23.0, 0, 23)), TIMESTAMP '2015-12-30 00:00:00.000000', NULL, 'TR', TIMESTAMP '2015-12-30 00:00:00.000000')""".execute
       sqlu"""INSERT INTO LINEAR_LOCATION (ID,ROADWAY_NUMBER,ORDER_NUMBER,LINK_ID,START_MEASURE,END_MEASURE,SIDE,GEOMETRY,VALID_FROM,VALID_TO,CREATED_BY,CREATED_TIME)
-            VALUES(LINEAR_LOCATION_SEQ.nextval, 1234568, 4, 12351, 0, 3, 2, MDSYS.SDO_GEOMETRY(4002, 3067, NULL, MDSYS.SDO_ELEM_INFO_ARRAY(1, 2, 1), MDSYS.SDO_ORDINATE_ARRAY(0.0, 23.0, 0, 23, 0.0, 26.0, 0, 26)), TIMESTAMP '2015-12-30 00:00:00.000000', NULL, 'TR', TIMESTAMP '2015-12-30 00:00:00.000000')""".execute
+            VALUES(nextval('LINEAR_LOCATION_SEQ'), 1234568, 4, 12351, 0, 3, 2, MDSYS.SDO_GEOMETRY(4002, 3067, NULL, MDSYS.SDO_ELEM_INFO_ARRAY(1, 2, 1), MDSYS.SDO_ORDINATE_ARRAY(0.0, 23.0, 0, 23, 0.0, 26.0, 0, 26)), TIMESTAMP '2015-12-30 00:00:00.000000', NULL, 'TR', TIMESTAMP '2015-12-30 00:00:00.000000')""".execute
 
       sqlu"""Insert into ROADWAY (ID,ROADWAY_NUMBER,ROAD_NUMBER,ROAD_PART_NUMBER,TRACK,START_ADDR_M,END_ADDR_M,REVERSED,DISCONTINUITY,START_DATE,END_DATE,CREATED_BY,CREATED_TIME,ROAD_TYPE,ELY,TERMINATED,VALID_FROM,VALID_TO)
-        values (ROADWAY_SEQ.nextval, 1234568,9999,1,2,0,26,0,1,to_date('22-10-90','DD-MM-RR'),null,'TR',to_timestamp('21-09-18 12.04.42.970245000','DD-MM-RR HH24.MI.SSXFF','nls_numeric_characters=''. '''),1,8,0,to_date('16-10-98','DD-MM-RR'),null)""".execute
+        values (nextval('ROADWAY_SEQ'), 1234568,9999,1,2,0,26,0,1,to_date('22-10-90','DD-MM-RR'),null,'TR',to_timestamp('21-09-18 12.04.42.970245000','DD-MM-RR HH24.MI.SSXFF','nls_numeric_characters=''. '''),1,8,0,to_date('16-10-98','DD-MM-RR'),null)""".execute
 
       // part2
       // track1
       sqlu"""INSERT INTO LINK (ID) VALUES (12352)""".execute
       sqlu"""INSERT INTO LINK (ID) VALUES (12353)""".execute
       sqlu"""INSERT INTO LINEAR_LOCATION (ID,ROADWAY_NUMBER,ORDER_NUMBER,LINK_ID,START_MEASURE,END_MEASURE,SIDE,GEOMETRY,VALID_FROM,VALID_TO,CREATED_BY,CREATED_TIME)
-            VALUES(LINEAR_LOCATION_SEQ.nextval, 1234569, 1, 12352, 0, 2, 2,MDSYS.SDO_GEOMETRY(4002, 3067, NULL, MDSYS.SDO_ELEM_INFO_ARRAY(1, 2, 1), MDSYS.SDO_ORDINATE_ARRAY(5.0, 26.0, 0, 0, 5.0, 28.0, 0, 2)), TIMESTAMP '2015-12-30 00:00:00.000000', NULL, 'TR', TIMESTAMP '2015-12-30 00:00:00.000000')""".execute
+            VALUES(nextval('LINEAR_LOCATION_SEQ'), 1234569, 1, 12352, 0, 2, 2,MDSYS.SDO_GEOMETRY(4002, 3067, NULL, MDSYS.SDO_ELEM_INFO_ARRAY(1, 2, 1), MDSYS.SDO_ORDINATE_ARRAY(5.0, 26.0, 0, 0, 5.0, 28.0, 0, 2)), TIMESTAMP '2015-12-30 00:00:00.000000', NULL, 'TR', TIMESTAMP '2015-12-30 00:00:00.000000')""".execute
       sqlu"""INSERT INTO LINEAR_LOCATION (ID,ROADWAY_NUMBER,ORDER_NUMBER,LINK_ID,START_MEASURE,END_MEASURE,SIDE,GEOMETRY,VALID_FROM,VALID_TO,CREATED_BY,CREATED_TIME)
-            VALUES(LINEAR_LOCATION_SEQ.nextval, 1234569, 2, 12353, 0, 7, 2, MDSYS.SDO_GEOMETRY(4002, 3067, NULL, MDSYS.SDO_ELEM_INFO_ARRAY(1, 2, 1), MDSYS.SDO_ORDINATE_ARRAY(5.0, 28.0, 0, 2, 5.0, 35.0, 0, 7)), TIMESTAMP '2015-12-30 00:00:00.000000', NULL, 'TR', TIMESTAMP '2015-12-30 00:00:00.000000')""".execute
+            VALUES(nextval('LINEAR_LOCATION_SEQ'), 1234569, 2, 12353, 0, 7, 2, MDSYS.SDO_GEOMETRY(4002, 3067, NULL, MDSYS.SDO_ELEM_INFO_ARRAY(1, 2, 1), MDSYS.SDO_ORDINATE_ARRAY(5.0, 28.0, 0, 2, 5.0, 35.0, 0, 7)), TIMESTAMP '2015-12-30 00:00:00.000000', NULL, 'TR', TIMESTAMP '2015-12-30 00:00:00.000000')""".execute
 
       sqlu"""Insert into ROADWAY (ID,ROADWAY_NUMBER,ROAD_NUMBER,ROAD_PART_NUMBER,TRACK,START_ADDR_M,END_ADDR_M,REVERSED,DISCONTINUITY,START_DATE,END_DATE,CREATED_BY,CREATED_TIME,ROAD_TYPE,ELY,TERMINATED,VALID_FROM,VALID_TO)
-        values (ROADWAY_SEQ.nextval, 1234569,9999,2,1,0,7,0,1,to_date('22-10-90','DD-MM-RR'),null,'TR',to_timestamp('21-09-18 12.04.42.970245000','DD-MM-RR HH24.MI.SSXFF','nls_numeric_characters=''. '''),1,8,0,to_date('16-10-98','DD-MM-RR'),null)""".execute
+        values (nextval('ROADWAY_SEQ'), 1234569,9999,2,1,0,7,0,1,to_date('22-10-90','DD-MM-RR'),null,'TR',to_timestamp('21-09-18 12.04.42.970245000','DD-MM-RR HH24.MI.SSXFF','nls_numeric_characters=''. '''),1,8,0,to_date('16-10-98','DD-MM-RR'),null)""".execute
 
       // track2
       sqlu"""INSERT INTO LINK (ID) VALUES (12354)""".execute
       sqlu"""INSERT INTO LINK (ID) VALUES (12355)""".execute
       sqlu"""INSERT INTO LINEAR_LOCATION (ID,ROADWAY_NUMBER,ORDER_NUMBER,LINK_ID,START_MEASURE,END_MEASURE,SIDE,GEOMETRY,VALID_FROM,VALID_TO,CREATED_BY,CREATED_TIME)
-            VALUES(LINEAR_LOCATION_SEQ.nextval, 1234570, 1, 12354, 0, 3, 2, MDSYS.SDO_GEOMETRY(4002, 3067, NULL, MDSYS.SDO_ELEM_INFO_ARRAY(1, 2, 1), MDSYS.SDO_ORDINATE_ARRAY(0.0, 26.0, 0, 0, 0.0, 29.0, 0, 3)), TIMESTAMP '2015-12-30 00:00:00.000000', NULL, 'TR', TIMESTAMP '2015-12-30 00:00:00.000000')""".execute
+            VALUES(nextval('LINEAR_LOCATION_SEQ'), 1234570, 1, 12354, 0, 3, 2, MDSYS.SDO_GEOMETRY(4002, 3067, NULL, MDSYS.SDO_ELEM_INFO_ARRAY(1, 2, 1), MDSYS.SDO_ORDINATE_ARRAY(0.0, 26.0, 0, 0, 0.0, 29.0, 0, 3)), TIMESTAMP '2015-12-30 00:00:00.000000', NULL, 'TR', TIMESTAMP '2015-12-30 00:00:00.000000')""".execute
       sqlu"""INSERT INTO LINEAR_LOCATION (ID,ROADWAY_NUMBER,ORDER_NUMBER,LINK_ID,START_MEASURE,END_MEASURE,SIDE,GEOMETRY,VALID_FROM,VALID_TO,CREATED_BY,CREATED_TIME)
-            VALUES(LINEAR_LOCATION_SEQ.nextval, 1234570, 2, 12355, 0, 8, 2, MDSYS.SDO_GEOMETRY(4002, 3067, NULL, MDSYS.SDO_ELEM_INFO_ARRAY(1, 2, 1), MDSYS.SDO_ORDINATE_ARRAY(0.0, 29.0, 0, 3, 0.0, 37.0, 0, 11)), TIMESTAMP '2015-12-30 00:00:00.000000', NULL, 'TR', TIMESTAMP '2015-12-30 00:00:00.000000')""".execute
+            VALUES(nextval('LINEAR_LOCATION_SEQ'), 1234570, 2, 12355, 0, 8, 2, MDSYS.SDO_GEOMETRY(4002, 3067, NULL, MDSYS.SDO_ELEM_INFO_ARRAY(1, 2, 1), MDSYS.SDO_ORDINATE_ARRAY(0.0, 29.0, 0, 3, 0.0, 37.0, 0, 11)), TIMESTAMP '2015-12-30 00:00:00.000000', NULL, 'TR', TIMESTAMP '2015-12-30 00:00:00.000000')""".execute
 
       sqlu"""Insert into ROADWAY (ID,ROADWAY_NUMBER,ROAD_NUMBER,ROAD_PART_NUMBER,TRACK,START_ADDR_M,END_ADDR_M,REVERSED,DISCONTINUITY,START_DATE,END_DATE,CREATED_BY,CREATED_TIME,ROAD_TYPE,ELY,TERMINATED,VALID_FROM,VALID_TO)
-        values (ROADWAY_SEQ.nextval, 1234570,9999,2,2,0,11,0,1,to_date('22-10-90','DD-MM-RR'),null,'TR',to_timestamp('21-09-18 12.04.42.970245000','DD-MM-RR HH24.MI.SSXFF','nls_numeric_characters=''. '''),1,8,0,to_date('16-10-98','DD-MM-RR'),null)""".execute
->>>>>>> 5070c5f8
+        values (nextval('ROADWAY_SEQ'), 1234570,9999,2,2,0,11,0,1,to_date('22-10-90','DD-MM-RR'),null,'TR',to_timestamp('21-09-18 12.04.42.970245000','DD-MM-RR HH24.MI.SSXFF','nls_numeric_characters=''. '''),1,8,0,to_date('16-10-98','DD-MM-RR'),null)""".execute
 
       val project = projectService.createRoadLinkProject(rap)
       val id = project.id
@@ -1949,13 +1858,8 @@
 
         sqlu"""INSERT INTO PROJECT VALUES($projectId, 2, 'test project', 'silari', TIMESTAMP '2018-03-23 11:36:15.000000', '-', TIMESTAMP '2018-03-23 12:26:33.000000', NULL, TIMESTAMP '2018-03-23 00:00:00.000000', NULL, 0, 533406.572, 6994060.048, 12)""".execute
         sqlu"""INSERT INTO PROJECT_RESERVED_ROAD_PART VALUES (${Sequences.nextViitePrimaryKeySeqValue}, 66666, 1, $projectId, '-')""".execute
-<<<<<<< HEAD
-        sqlu"""INSERT INTO PROJECT_LINK VALUES (${Sequences.nextViitePrimaryKeySeqValue}, $projectId, 0, 5, 66666, 1, 0, 86, 'test user', 'test user', TIMESTAMP '2018-03-23 12:26:36.000000', TIMESTAMP '2018-03-23 00:00:00.000000', 2, 3, 1, NULL, NULL, NULL, 8, 0, 2, 0, 85.617, 5170979, 1500079296000, 1, 0, NULL, 0, 86)""".execute
+        sqlu"""INSERT INTO PROJECT_LINK VALUES (${Sequences.nextViitePrimaryKeySeqValue}, $projectId, 0, 5, 66666, 1, 0, 86, 'test user', 'test user', TIMESTAMP '2018-03-23 12:26:36.000000', TIMESTAMP '2018-03-23 00:00:00.000000', 2, 3, 1, NULL, NULL, NULL, 8, 0, 2, 0, 85.617, 5170979, 1500079296000, 1, 0, NULL, 0, 86, NULL)""".execute
         sqlu"""INSERT INTO PROJECT_LINK_NAME VALUES (nextval('PROJECT_LINK_NAME_SEQ'), $projectId, 66666, 'another road name test')""".execute
-=======
-        sqlu"""INSERT INTO PROJECT_LINK VALUES (${Sequences.nextViitePrimaryKeySeqValue}, $projectId, 0, 5, 66666, 1, 0, 86, 'test user', 'test user', TIMESTAMP '2018-03-23 12:26:36.000000', TIMESTAMP '2018-03-23 00:00:00.000000', 2, 3, 1, NULL, NULL, NULL, 8, 0, 2, 0, 85.617, 5170979, 1500079296000, 1, 0, NULL, 0, 86, NULL)""".execute
-        sqlu"""INSERT INTO PROJECT_LINK_NAME VALUES (PROJECT_LINK_NAME_SEQ.nextval, $projectId, 66666, 'another road name test')""".execute
->>>>>>> 5070c5f8
 
         val changeInfos = List(
           RoadwayChangeInfo(AddressChangeType.New,
@@ -1982,13 +1886,8 @@
         val projectId = Sequences.nextViitePrimaryKeySeqValue
         sqlu"""INSERT INTO PROJECT VALUES($projectId, 2, 'test project', 'silari', TIMESTAMP '2018-03-23 11:36:15.000000', '-', TIMESTAMP '2018-03-23 12:26:33.000000', NULL, TIMESTAMP '2018-03-23 00:00:00.000000', NULL, 0, 533406.572, 6994060.048, 12)""".execute
         sqlu"""INSERT INTO PROJECT_RESERVED_ROAD_PART VALUES (${Sequences.nextViitePrimaryKeySeqValue}, 66666, 1, $projectId, '-')""".execute
-<<<<<<< HEAD
-        sqlu"""INSERT INTO PROJECT_LINK VALUES (${Sequences.nextViitePrimaryKeySeqValue}, $projectId, 0, 5, 66666, 1, 0, 86, 'test user', 'test user', TIMESTAMP '2018-03-23 12:26:36.000000', TIMESTAMP '2018-03-23 00:00:00.000000', 2, 3, 1, NULL, NULL, NULL, 8, 0, 2, 0, 85.617, 5170979, 1500079296000, 1, 0, NULL, 0, 86)""".execute
+        sqlu"""INSERT INTO PROJECT_LINK VALUES (${Sequences.nextViitePrimaryKeySeqValue}, $projectId, 0, 5, 66666, 1, 0, 86, 'test user', 'test user', TIMESTAMP '2018-03-23 12:26:36.000000', TIMESTAMP '2018-03-23 00:00:00.000000', 2, 3, 1, NULL, NULL, NULL, 8, 0, 2, 0, 85.617, 5170979, 1500079296000, 1, 0, NULL, 0, 86, NULL)""".execute
         sqlu"""INSERT INTO PROJECT_LINK_NAME VALUES (nextval('PROJECT_LINK_NAME_SEQ'), $projectId, 66666, 'road name test')""".execute
-=======
-        sqlu"""INSERT INTO PROJECT_LINK VALUES (${Sequences.nextViitePrimaryKeySeqValue}, $projectId, 0, 5, 66666, 1, 0, 86, 'test user', 'test user', TIMESTAMP '2018-03-23 12:26:36.000000', TIMESTAMP '2018-03-23 00:00:00.000000', 2, 3, 1, NULL, NULL, NULL, 8, 0, 2, 0, 85.617, 5170979, 1500079296000, 1, 0, NULL, 0, 86, NULL)""".execute
-        sqlu"""INSERT INTO PROJECT_LINK_NAME VALUES (PROJECT_LINK_NAME_SEQ.nextval, $projectId, 66666, 'road name test')""".execute
->>>>>>> 5070c5f8
         val changeInfos = List(
           RoadwayChangeInfo(AddressChangeType.New,
             source = dummyRoadwayChangeSection(Some(66666L), Some(1L), Some(0L), Some(0L), Some(100L), Some(RoadType.apply(1)), Some(Discontinuity.Continuous), Some(8L)),
@@ -2016,17 +1915,10 @@
         sqlu"""INSERT INTO PROJECT VALUES($projectId, 2, 'test project', 'silari', TIMESTAMP '2018-03-23 11:36:15.000000', '-', TIMESTAMP '2018-03-23 12:26:33.000000', NULL, TIMESTAMP '2018-03-23 00:00:00.000000', NULL, 0, 533406.572, 6994060.048, 12)""".execute
         sqlu"""INSERT INTO PROJECT_RESERVED_ROAD_PART VALUES (${Sequences.nextViitePrimaryKeySeqValue}, 66666, 1, $projectId, '-')""".execute
         sqlu"""INSERT INTO PROJECT_RESERVED_ROAD_PART VALUES (${Sequences.nextViitePrimaryKeySeqValue}, 55555, 1, $projectId, '-')""".execute
-<<<<<<< HEAD
-        sqlu"""INSERT INTO PROJECT_LINK VALUES (${Sequences.nextViitePrimaryKeySeqValue}, $projectId, 0, 5, 66666, 1, 0, 86, 'test user', 'test user', TIMESTAMP '2018-03-23 12:26:36.000000', TIMESTAMP '2018-03-23 00:00:00.000000', 2, 3, 1, NULL, NULL, NULL, 8, 0, 2, 0, 85.617, 5170979, 1500079296000, 1, 0, NULL, 0, 86)""".execute
-        sqlu"""INSERT INTO PROJECT_LINK VALUES (${Sequences.nextViitePrimaryKeySeqValue}, $projectId, 0, 5, 55555, 1, 0, 86, 'test user', 'test user', TIMESTAMP '2018-03-23 12:26:36.000000', TIMESTAMP '2018-03-23 00:00:00.000000', 2, 3, 1, NULL, NULL, NULL, 8, 0, 2, 0, 85.617, 5170980, 1500079296000, 1, 0, NULL, 0, 86)""".execute
+        sqlu"""INSERT INTO PROJECT_LINK VALUES (${Sequences.nextViitePrimaryKeySeqValue}, $projectId, 0, 5, 66666, 1, 0, 86, 'test user', 'test user', TIMESTAMP '2018-03-23 12:26:36.000000', TIMESTAMP '2018-03-23 00:00:00.000000', 2, 3, 1, NULL, NULL, NULL, 8, 0, 2, 0, 85.617, 5170979, 1500079296000, 1, 0, NULL, 0, 86, NULL)""".execute
+        sqlu"""INSERT INTO PROJECT_LINK VALUES (${Sequences.nextViitePrimaryKeySeqValue}, $projectId, 0, 5, 55555, 1, 0, 86, 'test user', 'test user', TIMESTAMP '2018-03-23 12:26:36.000000', TIMESTAMP '2018-03-23 00:00:00.000000', 2, 3, 1, NULL, NULL, NULL, 8, 0, 2, 0, 85.617, 5170980, 1500079296000, 1, 0, NULL, 0, 86, NULL)""".execute
         sqlu"""INSERT INTO PROJECT_LINK_NAME VALUES (nextval('PROJECT_LINK_NAME_SEQ'), $projectId, 66666, 'road name test')""".execute
         sqlu"""INSERT INTO PROJECT_LINK_NAME VALUES (nextval('PROJECT_LINK_NAME_SEQ'), $projectId, 55555, 'road name test2')""".execute
-=======
-        sqlu"""INSERT INTO PROJECT_LINK VALUES (${Sequences.nextViitePrimaryKeySeqValue}, $projectId, 0, 5, 66666, 1, 0, 86, 'test user', 'test user', TIMESTAMP '2018-03-23 12:26:36.000000', TIMESTAMP '2018-03-23 00:00:00.000000', 2, 3, 1, NULL, NULL, NULL, 8, 0, 2, 0, 85.617, 5170979, 1500079296000, 1, 0, NULL, 0, 86, NULL)""".execute
-        sqlu"""INSERT INTO PROJECT_LINK VALUES (${Sequences.nextViitePrimaryKeySeqValue}, $projectId, 0, 5, 55555, 1, 0, 86, 'test user', 'test user', TIMESTAMP '2018-03-23 12:26:36.000000', TIMESTAMP '2018-03-23 00:00:00.000000', 2, 3, 1, NULL, NULL, NULL, 8, 0, 2, 0, 85.617, 5170980, 1500079296000, 1, 0, NULL, 0, 86, NULL)""".execute
-        sqlu"""INSERT INTO PROJECT_LINK_NAME VALUES (PROJECT_LINK_NAME_SEQ.nextval, $projectId, 66666, 'road name test')""".execute
-        sqlu"""INSERT INTO PROJECT_LINK_NAME VALUES (PROJECT_LINK_NAME_SEQ.nextval, $projectId, 55555, 'road name test2')""".execute
->>>>>>> 5070c5f8
         RoadNameDAO.getLatestRoadName(55555).isEmpty should be (true)
         RoadNameDAO.getLatestRoadName(66666).isEmpty should be (true)
         val changeInfos = List(
