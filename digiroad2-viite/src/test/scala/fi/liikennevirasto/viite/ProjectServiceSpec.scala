--- conflicted
+++ resolved
@@ -521,15 +521,9 @@
           None, 0L, 1235L, 0.0, 71.1, SideCode.Unknown, (None, None), false,
           Seq(Point(510.0, 0.0), Point(581.0, 0.0)), 0L, LinkStatus.Unknown, RoadType.PublicRoad, LinkGeomSource.NormalLinkInterface, 71.1, 0L, 0, false,
           None, 86400L))
-<<<<<<< HEAD
       projectService.updateProjectLinks(savedProject.id, Set(), Seq(5172715, 5172714, 5172031, 5172030), LinkStatus.Terminated, "-", 5, 205, 0, None)
-      linkIds.keySet.foreach( k =>
+      linkIds.keySet.foreach(k =>
         projectService.updateProjectLinks(savedProject.id, Set(), (linkIds(k) -- Set(5172715, 5172714, 5172031, 5172030)).toSeq, LinkStatus.Transfer, "-", 5, 205, k, None)
-=======
-      projectService.updateProjectLinks(savedProject.id, Set(5172715, 5172714, 5172031, 5172030), LinkStatus.Terminated, "-", 5, 205, 0, None)
-      linkIds.keySet.foreach(k =>
-        projectService.updateProjectLinks(savedProject.id, linkIds(k) -- Set(5172715, 5172714, 5172031, 5172030), LinkStatus.Transfer, "-", 5, 205, k, None)
->>>>>>> c22eee6b
       )
       ProjectDAO.getProjectLinks(savedProject.id).size should be(66)
       when(mockRoadLinkService.getSuravageRoadLinksFromVVH(any[Set[Long]])).thenReturn(Seq())
@@ -1351,13 +1345,8 @@
       mockForProject(project2.id, RoadAddressDAO.fetchByRoadPart(5, 203).map(toProjectLink(project1)))
       projectService.saveProject(project2.copy(reservedParts = addr2))
 
-<<<<<<< HEAD
       val response = projectService.updateProjectLinks(project1.id, Set(), ProjectDAO.getProjectLinks(project1.id).map(_.linkId), LinkStatus.Numbering, "TestUser", 5, 203, 0, None, RoadType.PublicRoad.value, Discontinuity.Continuous.value, Some(8))
-      response.get should be ("TIE 5 OSA 203 on jo olemassa projektin alkupäivänä 01.01.1901, tarkista tiedot")
-=======
-      val response = projectService.updateProjectLinks(project1.id, ProjectDAO.getProjectLinks(project1.id).map(_.linkId).toSet, LinkStatus.Numbering, "TestUser", 5, 203, 0, None, RoadType.PublicRoad.value, Discontinuity.Continuous.value, Some(8))
       response.get should be("TIE 5 OSA 203 on jo olemassa projektin alkupäivänä 01.01.1901, tarkista tiedot")
->>>>>>> c22eee6b
     }
   }
 
@@ -1370,13 +1359,8 @@
       val project1 = projectService.createRoadLinkProject(rap1)
       mockForProject(project1.id, RoadAddressDAO.fetchByRoadPart(5, 207).map(toProjectLink(project1)))
       projectService.saveProject(project1.copy(reservedParts = addr1))
-<<<<<<< HEAD
       val response = projectService.updateProjectLinks(project1.id, Set(), ProjectDAO.getProjectLinks(project1.id).map(_.linkId), LinkStatus.Numbering, "TestUser", 5, 203, 0, None, RoadType.PublicRoad.value, Discontinuity.Continuous.value, Some(8))
-      response.get should be ("TIE 5 OSA 203 on jo olemassa projektin alkupäivänä 01.01.1901, tarkista tiedot")
-=======
-      val response = projectService.updateProjectLinks(project1.id, ProjectDAO.getProjectLinks(project1.id).map(_.linkId).toSet, LinkStatus.Numbering, "TestUser", 5, 203, 0, None, RoadType.PublicRoad.value, Discontinuity.Continuous.value, Some(8))
       response.get should be("TIE 5 OSA 203 on jo olemassa projektin alkupäivänä 01.01.1901, tarkista tiedot")
->>>>>>> c22eee6b
     }
   }
 
