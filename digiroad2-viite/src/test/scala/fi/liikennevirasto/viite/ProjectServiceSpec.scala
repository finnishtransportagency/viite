package fi.liikennevirasto.viite

import java.util.Properties

import fi.liikennevirasto.digiroad2.asset.ConstructionType.InUse
import fi.liikennevirasto.digiroad2.asset.LinkGeomSource.{NormalLinkInterface, SuravageLinkInterface}
import fi.liikennevirasto.digiroad2.asset.SideCode.{AgainstDigitizing, TowardsDigitizing}
import fi.liikennevirasto.digiroad2.asset._
import fi.liikennevirasto.digiroad2.client.vvh._
import fi.liikennevirasto.digiroad2.dao.Sequences
import fi.liikennevirasto.digiroad2.linearasset.{PolyLine, RoadLink}
import fi.liikennevirasto.digiroad2.oracle.OracleDatabase
import fi.liikennevirasto.digiroad2.service.{RoadLinkService, RoadLinkType}
import fi.liikennevirasto.digiroad2.util.Track
import fi.liikennevirasto.digiroad2.util.Track.{Combined, LeftSide, RightSide}
import fi.liikennevirasto.digiroad2.{DigiroadEventBus, Point, _}
import fi.liikennevirasto.viite.RoadType.PublicRoad
import fi.liikennevirasto.viite.dao.AddressChangeType._
import fi.liikennevirasto.viite.dao.CalibrationPointSource.{ProjectLinkSource, RoadAddressSource, UnknownSource}
import fi.liikennevirasto.viite.dao.Discontinuity.{Continuous, Discontinuous, EndOfRoad}
import fi.liikennevirasto.viite.dao.FloatingReason.NoFloating
import fi.liikennevirasto.viite.dao.ProjectState.Sent2TR
import fi.liikennevirasto.viite.dao.TerminationCode.{NoTermination, Subsequent}
import fi.liikennevirasto.viite.dao.{LinkStatus, RoadAddressDAO, _}
import fi.liikennevirasto.viite.model.{Anomaly, ProjectAddressLink, RoadAddressLinkLike}
import fi.liikennevirasto.viite.process.ProjectDeltaCalculator
import org.joda.time.DateTime
import org.mockito.Matchers._
import org.mockito.Mockito.{when, _}
import org.mockito.invocation.InvocationOnMock
import org.mockito.stubbing.Answer
import org.scalatest.mock.MockitoSugar
import org.scalatest.{BeforeAndAfter, FunSuite, Matchers}
import slick.driver.JdbcDriver.backend.Database
import slick.driver.JdbcDriver.backend.Database.dynamicSession
import slick.jdbc.StaticQuery.interpolation

class ProjectServiceSpec extends FunSuite with Matchers with BeforeAndAfter {
  val properties: Properties = {
    val props = new Properties()
    props.load(getClass.getResourceAsStream("/digiroad2.properties"))
    props
  }
  val mockProjectService = MockitoSugar.mock[ProjectService]
  val mockRoadLinkService = MockitoSugar.mock[RoadLinkService]
  val mockRoadAddressService = MockitoSugar.mock[RoadAddressService]
  val mockEventBus = MockitoSugar.mock[DigiroadEventBus]
  val mockVVHClient = MockitoSugar.mock[VVHClient]
  val mockVVHRoadLinkClient = MockitoSugar.mock[VVHRoadLinkClient]
  val mockVVHSuravageClient = MockitoSugar.mock[VVHSuravageClient]
  val mockVVHComplementaryClient = MockitoSugar.mock[VVHComplementaryClient]
  val roadAddressService = new RoadAddressService(mockRoadLinkService, mockEventBus) {
    override def withDynSession[T](f: => T): T = f

    override def withDynTransaction[T](f: => T): T = f
  }
  val projectService = new ProjectService(roadAddressService, mockRoadLinkService, mockEventBus) {
    override def withDynSession[T](f: => T): T = f

    override def withDynTransaction[T](f: => T): T = f
  }

  val projectServiceWithRoadAddressMock = new ProjectService(mockRoadAddressService, mockRoadLinkService, mockEventBus) {
    override def withDynSession[T](f: => T): T = f

    override def withDynTransaction[T](f: => T): T = f
  }
  val projectValidator = ProjectValidator


  after {
    reset(mockRoadLinkService)
  }

  def withDynTransaction[T](f: => T): T = OracleDatabase.withDynTransaction(f)

  def runWithRollback[T](f: => T): T = {
    Database.forDataSource(OracleDatabase.ds).withDynTransaction {
      val t = f
      dynamicSession.rollback()
      t
    }
  }

  private def createProjectLinks(linkIds: Seq[Long], projectId: Long, roadNumber: Long, roadPartNumber: Long, track: Int,
                                 discontinuity: Int, roadType: Int, roadLinkSource: Int,
                                 roadEly: Long, user: String, roadName: String): Map[String, Any] = {
    projectService.createProjectLinks(linkIds, projectId, roadNumber, roadPartNumber, Track.apply(track), Discontinuity.apply(discontinuity),
      RoadType.apply(roadType), LinkGeomSource.apply(roadLinkSource), roadEly, user, roadName)
  }

  private def toProjectLink(project: RoadAddressProject, status: LinkStatus)(roadAddress: RoadAddress): ProjectLink = {
    ProjectLink(id = NewRoadAddress, roadAddress.roadNumber, roadAddress.roadPartNumber, roadAddress.track,
      roadAddress.discontinuity, roadAddress.startAddrMValue, roadAddress.endAddrMValue, roadAddress.startDate,
      roadAddress.endDate, createdBy = Option(project.createdBy), roadAddress.linkId, roadAddress.startMValue, roadAddress.endMValue,
      roadAddress.sideCode, roadAddress.toProjectLinkCalibrationPoints(), floating = NoFloating, roadAddress.geometry, project.id, status, RoadType.PublicRoad,
      roadAddress.linkGeomSource, GeometryUtils.geometryLength(roadAddress.geometry), if (status == LinkStatus.New) 0 else roadAddress.id, roadAddress.ely, false,
      None, roadAddress.adjustedTimestamp)
  }

  private def toProjectAddressLink(ral: RoadAddressLinkLike): ProjectAddressLink = {
    ProjectAddressLink(ral.id, ral.linkId, ral.geometry, ral.length, ral.administrativeClass, ral.linkType, ral.roadLinkType,
      ral.constructionType, ral.roadLinkSource, ral.roadType, ral.VVHRoadName, ral.roadName, ral.municipalityCode, ral.modifiedAt, ral.modifiedBy,
      ral.attributes, ral.roadNumber, ral.roadPartNumber, ral.trackCode, ral.elyCode, ral.discontinuity,
      ral.startAddressM, ral.endAddressM, ral.startMValue, ral.endMValue, ral.sideCode, ral.startCalibrationPoint, ral.endCalibrationPoint,
      ral.anomaly, LinkStatus.Unknown, ral.id)
  }

  private def extractTrafficDirection(sideCode: SideCode, track: Track): TrafficDirection = {
    (sideCode, track) match {
      case (_, Track.Combined) => TrafficDirection.BothDirections
      case (TowardsDigitizing, Track.RightSide) => TrafficDirection.TowardsDigitizing
      case (TowardsDigitizing, Track.LeftSide) => TrafficDirection.AgainstDigitizing
      case (AgainstDigitizing, Track.RightSide) => TrafficDirection.AgainstDigitizing
      case (AgainstDigitizing, Track.LeftSide) => TrafficDirection.TowardsDigitizing
      case (_, _) => TrafficDirection.UnknownDirection
    }
  }

  private def toRoadLink(ral: ProjectLink): RoadLink = {
    RoadLink(ral.linkId, ral.geometry, ral.geometryLength, State, 1,
      extractTrafficDirection(ral.sideCode, ral.track), Motorway, None, None, Map(
        "MUNICIPALITYCODE" -> BigInt(749), "VERTICALLEVEL" -> BigInt(1), "SURFACETYPE" -> BigInt(1),
        "ROADNUMBER" -> BigInt(ral.roadNumber), "ROADPARTNUMBER" -> BigInt(ral.roadPartNumber)),
      ConstructionType.InUse, LinkGeomSource.NormalLinkInterface)
  }

  private def toRoadLink(ral: RoadAddressLinkLike): RoadLink = {
    RoadLink(ral.linkId, ral.geometry, ral.length, ral.administrativeClass, 1,
      extractTrafficDirection(ral.sideCode, Track.apply(ral.trackCode.toInt)), ral.linkType, ral.modifiedAt, ral.modifiedBy, Map(
        "MUNICIPALITYCODE" -> BigInt(749), "VERTICALLEVEL" -> BigInt(1), "SURFACETYPE" -> BigInt(1),
        "ROADNUMBER" -> BigInt(ral.roadNumber), "ROADPARTNUMBER" -> BigInt(ral.roadPartNumber)),
      ral.constructionType, ral.roadLinkSource)
  }

  private def toMockAnswer(projectLinks: Seq[ProjectLink], roadLink: RoadLink, seq: Seq[RoadLink] = Seq()) = {
    new Answer[Seq[RoadLink]]() {
      override def answer(invocation: InvocationOnMock): Seq[RoadLink] = {
        val ids = if (invocation.getArguments.apply(0) == null)
          Set[Long]()
        else invocation.getArguments.apply(0).asInstanceOf[Set[Long]]
        projectLinks.groupBy(_.linkId).filterKeys(l => ids.contains(l)).mapValues { pl =>
          val startP = Point(pl.map(_.startAddrMValue).min, 0.0)
          val endP = Point(pl.map(_.endAddrMValue).max, 0.0)
          val maxLen = pl.map(_.endMValue).max
          val midP = Point((startP.x + endP.x) * .5,
            if (endP.x - startP.x < maxLen) {
              Math.sqrt(maxLen * maxLen - (startP.x - endP.x) * (startP.x - endP.x)) / 2
            }
            else 0.0)
          val forcedGeom = pl.filter(l => l.id == -1000L && l.geometry.nonEmpty).sortBy(_.startAddrMValue)
          val (startFG, endFG) = (forcedGeom.headOption.map(_.startingPoint), forcedGeom.lastOption.map(_.endPoint))
          if (pl.head.id == -1000L) {
            roadLink.copy(linkId = pl.head.linkId, geometry = Seq(startFG.get, endFG.get))
          } else
            roadLink.copy(linkId = pl.head.linkId, geometry = Seq(startP, midP, endP))
        }.values.toSeq ++ seq
      }
    }
  }

  private def toMockAnswer(roadLinks: Seq[RoadLink]) = {
    new Answer[Seq[RoadLink]]() {
      override def answer(invocation: InvocationOnMock): Seq[RoadLink] = {
        val ids = invocation.getArguments.apply(0).asInstanceOf[Set[Long]]
        roadLinks.filter(rl => ids.contains(rl.linkId))
      }
    }
  }

  private def mockForProject[T <: PolyLine](id: Long, l: Seq[T] = Seq()) = {
    val roadLink = RoadLink(1, Seq(Point(535602.222, 6982200.25, 89.9999), Point(535605.272, 6982204.22, 85.90899999999965))
      , 540.3960283713503, State, 99, TrafficDirection.AgainstDigitizing, UnknownLinkType, Some("25.06.2015 03:00:00"), Some("vvh_modified"), Map("MUNICIPALITYCODE" -> BigInt.apply(749)),
      InUse, NormalLinkInterface)
    val (projectLinks, palinks) = l.partition(_.isInstanceOf[ProjectLink])
    val dbLinks = ProjectDAO.getProjectLinks(id)
    when(mockRoadLinkService.getRoadLinksHistoryFromVVH(any[Set[Long]])).thenReturn(Seq())
    when(mockRoadLinkService.getRoadLinksByLinkIdsFromVVH(any[Set[Long]], any[Boolean])).thenAnswer(
      toMockAnswer(dbLinks ++ projectLinks.asInstanceOf[Seq[ProjectLink]].filterNot(l => dbLinks.map(_.linkId).contains(l.linkId)),
        roadLink, palinks.asInstanceOf[Seq[ProjectAddressLink]].map(toRoadLink)
      ))
  }

  private def setUpProjectWithLinks(linkStatus: LinkStatus, addrM: Seq[Long], changeTrack: Boolean = false, roadNumber: Long = 19999L,
                                    roadPartNumber: Long = 1L, discontinuity: Discontinuity = Discontinuity.Continuous, ely: Long = 8L, roadAddressId: Long = 0L, startDate: Option[DateTime] = None) = {
    val id = Sequences.nextViitePrimaryKeySeqValue

    def projectLink(startAddrM: Long, endAddrM: Long, track: Track, projectId: Long, status: LinkStatus = LinkStatus.NotHandled,
                    roadNumber: Long = 19999L, roadPartNumber: Long = 1L, discontinuity: Discontinuity = Discontinuity.Continuous, ely: Long = 8L, linkId: Long = 0L, roadAddressId: Long = 0L, startDate: Option[DateTime] = None) = {
      ProjectLink(NewRoadAddress, roadNumber, roadPartNumber, track, discontinuity, startAddrM, endAddrM, startDate, None,
        Some("User"), linkId, 0.0, (endAddrM - startAddrM).toDouble, SideCode.TowardsDigitizing, (None, None),
        floating = FloatingReason.NoFloating, Seq(Point(0.0, startAddrM), Point(0.0, endAddrM)), projectId, status, RoadType.PublicRoad,
        LinkGeomSource.NormalLinkInterface, (endAddrM - startAddrM).toDouble, roadAddressId, ely, reversed = false, None, 0L)
    }

    def withTrack(t: Track): Seq[ProjectLink] = {
      addrM.init.zip(addrM.tail).map { case (st, en) =>
        projectLink(st, en, t, id, linkStatus, roadNumber, roadPartNumber, discontinuity, ely, roadAddressId = roadAddressId, startDate = startDate)
      }
    }

    val projectStartDate = if (startDate.isEmpty) DateTime.now() else startDate.get
    val project = RoadAddressProject(id, ProjectState.Incomplete, "f", "s", projectStartDate, "", projectStartDate, projectStartDate,
      "", Seq(), None, Some(8), None)
    ProjectDAO.createRoadAddressProject(project)
    val links =
      if (changeTrack) {
        withTrack(RightSide) ++ withTrack(LeftSide)
      } else {
        withTrack(Combined)
      }
    ProjectDAO.reserveRoadPart(id, roadNumber, roadPartNumber, "u")
    ProjectDAO.create(links)
    project
  }

  test("create road link project without road parts") {
    runWithRollback {
      val roadAddressProject = RoadAddressProject(0, ProjectState.apply(1), "TestProject", "TestUser", DateTime.now(), "TestUser", DateTime.parse("1901-01-01"), DateTime.now(), "Some additional info", List.empty[ReservedRoadPart], None)
      val project = projectService.createRoadLinkProject(roadAddressProject)
      project.reservedParts should have size (0)
    }
  }

  test("try to create a road link project with same name as an existing project") {
    runWithRollback {
      val roadAddressProject1 = RoadAddressProject(0, ProjectState.apply(1), "TestProject", "TestUser1", DateTime.now(), "TestUser1", DateTime.parse("1901-01-01"), DateTime.now(), "Some additional info", List.empty[ReservedRoadPart], None)
      projectService.createRoadLinkProject(roadAddressProject1)

      val roadAddressProject2 = RoadAddressProject(0, ProjectState.apply(1), "TESTPROJECT", "TestUser2", DateTime.now(), "TestUser2", DateTime.parse("1902-03-03"), DateTime.now(), "Some other info", List.empty[ReservedRoadPart], None)
      val error = intercept[NameExistsException] {
        projectService.createRoadLinkProject(roadAddressProject2)
      }
      error.getMessage should be("Nimellä TESTPROJECT on jo olemassa projekti. Muuta nimeä.")

      val roadAddressProject3 = RoadAddressProject(0, ProjectState.apply(1), "testproject", "TestUser3", DateTime.now(), "TestUser3", DateTime.parse("1903-03-03"), DateTime.now(), "Some other info", List.empty[ReservedRoadPart], None)
      val error2 = intercept[NameExistsException] {
        projectService.createRoadLinkProject(roadAddressProject3)
      }
      error2.getMessage should be("Nimellä testproject on jo olemassa projekti. Muuta nimeä.")
    }
  }

  test("Adding and removing TR_ID") {
    runWithRollback {
      val projectId = Sequences.nextViitePrimaryKeySeqValue
      val rap = RoadAddressProject(projectId, ProjectState.apply(3), "TestProject", "TestUser", DateTime.parse("2700-01-01"), "TestUser", DateTime.parse("2700-01-01"), DateTime.now(), "Some additional info", List.empty[ReservedRoadPart], None)
      runWithRollback {
        ProjectDAO.createRoadAddressProject(rap)
        val emptyTrId = ProjectDAO.getRotatingTRProjectId(projectId)
        emptyTrId.isEmpty should be(true)
        val projectNone = ProjectDAO.getRoadAddressProjectById(projectId)
        projectService.removeRotatingTRId(projectId)
        projectNone.head.statusInfo.getOrElse("").size should be(0)
        ProjectDAO.addRotatingTRProjectId(projectId)
        val trId = ProjectDAO.getRotatingTRProjectId(projectId)
        trId.nonEmpty should be(true)
        projectService.removeRotatingTRId(projectId)
        emptyTrId.isEmpty should be(true)
        ProjectDAO.addRotatingTRProjectId(projectId)
        projectService.removeRotatingTRId(projectId)
        val project = ProjectDAO.getRoadAddressProjectById(projectId).head
        project.status should be(ProjectState.Incomplete)
        project.statusInfo.getOrElse("1").size should be > 2
      }
    }
  }

  //TODO this will be implemented at VIITE-1540
//  test("change roadpart direction and check reversed attribute, service level") {
//    runWithRollback {
//      val rap = RoadAddressProject(0L, ProjectState.apply(1), "TestProject", "TestUser", DateTime.parse("1901-01-01"),
//        "TestUser", DateTime.parse("1901-01-01"), DateTime.now(), "Some additional info",
//        Seq(), None)
//      val project = projectService.createRoadLinkProject(rap)
//      val id = project.id
//      mockForProject(id, RoadAddressDAO.fetchByRoadPart(5, 207).map(toProjectLink(project)))
//      projectService.saveProject(project.copy(reservedParts = Seq(
//        ReservedRoadPart(0L, 5, 207, Some(0L), Some(Continuous), Some(8L), None, None, None, None, true))))
//      val projectLinks = ProjectDAO.getProjectLinks(id)
//      ProjectDAO.updateProjectLinks(projectLinks.map(x => x.id).toSet, LinkStatus.Transfer, "test")
//      mockForProject(id)
//      projectService.changeDirection(id, 5, 207, projectLinks.map(l => LinkToRevert(l.id, l.linkId, l.status.value, l.geometry)), "test") should be(None)
//      val updatedProjectLinks = ProjectDAO.getProjectLinks(id)
//      val maxBefore = if (projectLinks.nonEmpty) projectLinks.maxBy(_.endAddrMValue).endAddrMValue else 0
//      val maxAfter = if (updatedProjectLinks.nonEmpty) updatedProjectLinks.maxBy(_.endAddrMValue).endAddrMValue else 0
//      maxBefore should be(maxAfter)
//      val combined = updatedProjectLinks.filter(_.track == Track.Combined)
//      val right = updatedProjectLinks.filter(_.track == Track.RightSide)
//      val left = updatedProjectLinks.filter(_.track == Track.LeftSide)
//
//      (combined ++ right).sortBy(_.startAddrMValue).foldLeft(Seq.empty[ProjectLink]) { case (seq, plink) =>
//        if (seq.nonEmpty)
//          seq.last.endAddrMValue should be(plink.startAddrMValue)
//        seq ++ Seq(plink)
//      }
//
//      (combined ++ left).sortBy(_.startAddrMValue).foldLeft(Seq.empty[ProjectLink]) { case (seq, plink) =>
//        if (seq.nonEmpty)
//          seq.last.endAddrMValue should be(plink.startAddrMValue)
//        seq ++ Seq(plink)
//      }
//      updatedProjectLinks.foreach(x => x.reversed should be(true))
//      projectService.changeDirection(id, 5, 207, projectLinks.map(l => LinkToRevert(l.id, l.linkId, l.status.value, l.geometry)), "test")
//      val secondUpdatedProjectLinks = ProjectDAO.getProjectLinks(id)
//      projectLinks.sortBy(_.endAddrMValue).map(_.geometry).zip(secondUpdatedProjectLinks.sortBy(_.endAddrMValue).map(_.geometry)).forall { case (x, y) => x == y }
//      secondUpdatedProjectLinks.foreach(x => x.reversed should be(false))
//    }
//  }

  private def toProjectLink(project: RoadAddressProject)(roadAddress: RoadAddress): ProjectLink = {
    ProjectLink(id = NewRoadAddress, roadAddress.roadNumber, roadAddress.roadPartNumber, roadAddress.track,
      roadAddress.discontinuity, roadAddress.startAddrMValue, roadAddress.endAddrMValue, roadAddress.startDate,
      roadAddress.endDate, createdBy = Option(project.createdBy), roadAddress.linkId, roadAddress.startMValue, roadAddress.endMValue,
      roadAddress.sideCode, roadAddress.toProjectLinkCalibrationPoints(), floating = NoFloating, roadAddress.geometry, project.id, LinkStatus.NotHandled, RoadType.PublicRoad,
      roadAddress.linkGeomSource, GeometryUtils.geometryLength(roadAddress.geometry), 0, roadAddress.ely, false,
      None, roadAddress.adjustedTimestamp)
  }

  test("Using TR_id as project_id when querying should be empty") {
    runWithRollback {
      val projectId = Sequences.nextViitePrimaryKeySeqValue
      val rap = RoadAddressProject(projectId, ProjectState.apply(2), "TestProject", "TestUser", DateTime.parse("2700-01-01"), "TestUser", DateTime.parse("2700-01-01"), DateTime.now(), "Some additional info", List.empty[ReservedRoadPart], None)
      runWithRollback {
        ProjectDAO.createRoadAddressProject(rap)
        ProjectDAO.addRotatingTRProjectId(projectId)
        projectService.updateProjectsWaitingResponseFromTR()
        val project = ProjectDAO.getRoadAddressProjectById(projectId).head
        project.statusInfo.getOrElse("").size should be(0)
        projectService.updateProjectsWaitingResponseFromTR()
      }
    }
  }

  test("Using TR_id as project_id when querrying info: should fail") {
    runWithRollback {
      val projectId = Sequences.nextViitePrimaryKeySeqValue
      val rap = RoadAddressProject(projectId, ProjectState.apply(2), "TestProject", "TestUser", DateTime.parse("2700-01-01"), "TestUser", DateTime.parse("2700-01-01"), DateTime.now(), "Some additional info", List.empty[ReservedRoadPart], None)
      runWithRollback {
        ProjectDAO.createRoadAddressProject(rap)
        projectService.updateProjectsWaitingResponseFromTR()
        val project = ProjectDAO.getRoadAddressProjectById(projectId).head
        project.statusInfo.getOrElse("") contains ("Failed to find TR-ID") should be(true)
      }
    }
  }

  test("create road link project without valid roadParts") {
    val roadlink = RoadLink(5175306, Seq(Point(535605.272, 6982204.22, 85.90899999999965))
      , 540.3960283713503, State, 99, TrafficDirection.AgainstDigitizing, UnknownLinkType, Some("25.06.2015 03:00:00"), Some("vvh_modified"), Map("MUNICIPALITYCODE" -> BigInt.apply(749)),
      InUse, NormalLinkInterface)
    when(mockRoadLinkService.getRoadLinksByLinkIdsFromVVH(Set(5175306L))).thenReturn(Seq(roadlink))
    runWithRollback {
      val roadAddressProject = RoadAddressProject(0, ProjectState.apply(1), "TestProject", "TestUser", DateTime.now(), "TestUser", DateTime.parse("1901-01-01"), DateTime.now(), "Some additional info", List.empty[ReservedRoadPart], None)
      val project = projectService.createRoadLinkProject(roadAddressProject)
      project.reservedParts should have size (0)
    }
  }

  //TODO this will be implemented at VIITE-1539
//  test("create and get projects by id") {
//    var count = 0
//    runWithRollback {
//      val countCurrentProjects = projectService.getRoadAddressAllProjects
//      val roadAddressProject = RoadAddressProject(0, ProjectState.apply(1), "TestProject", "TestUser", DateTime.now(), "TestUser", DateTime.parse("1901-01-01"), DateTime.now(), "Some additional info", Seq(), None)
//      val project = projectService.createRoadLinkProject(roadAddressProject)
//      mockForProject(project.id, RoadAddressDAO.fetchByRoadPart(5, 203).map(toProjectLink(roadAddressProject)))
//      projectService.saveProject(project.copy(reservedParts = Seq(
//        ReservedRoadPart(0L, 5, 203, Some(0L), Some(Continuous), Some(8L), None, None, None, None, true))))
//      val countAfterInsertProjects = projectService.getRoadAddressAllProjects
//      count = countCurrentProjects.size + 1
//      countAfterInsertProjects.size should be(count)
//    }
//    runWithRollback {
//      projectService.getRoadAddressAllProjects.size should be(count - 1)
//    }
//  }

  //TODO this will be implemented at VIITE-1541
//  test("save project") {
//    var count = 0
//    runWithRollback {
//      val countCurrentProjects = projectService.getRoadAddressAllProjects
//      val id = 0
//      val roadAddressProject = RoadAddressProject(id, ProjectState.apply(1), "TestProject", "TestUser", DateTime.now(), "TestUser", DateTime.parse("1901-01-01"), DateTime.now(), "Some additional info", List(), None)
//      val project = projectService.createRoadLinkProject(roadAddressProject)
//      mockForProject(project.id, RoadAddressDAO.fetchByRoadPart(1130, 4).map(toProjectLink(roadAddressProject)))
//      projectService.saveProject(project.copy(reservedParts = List(
//        ReservedRoadPart(Sequences.nextViitePrimaryKeySeqValue: Long, 1130: Long, 4: Long, Some(5L), Some(Discontinuity.apply("jatkuva")), Some(8L), newLength = None, newDiscontinuity = None, newEly = None))))
//      val countAfterInsertProjects = projectService.getRoadAddressAllProjects
//      count = countCurrentProjects.size + 1
//      countAfterInsertProjects.size should be(count)
//    }
//    runWithRollback {
//      projectService.getRoadAddressAllProjects
//    } should have size (count - 1)
//  }

  //TODO this will be implemented at VIITE-1541
//  test("create and delete project") {
//    var count = 0
//    runWithRollback {
//      val countCurrentProjects = projectService.getRoadAddressAllProjects
//      val roadAddressProject = RoadAddressProject(0, ProjectState.apply(1), "TestProject", "TestUser", DateTime.now(), "TestUser", DateTime.parse("1901-01-01"), DateTime.now(), "Some additional info", Seq(), None)
//      val project = projectService.createRoadLinkProject(roadAddressProject)
//      mockForProject(project.id, RoadAddressDAO.fetchByRoadPart(5, 203).map(toProjectLink(roadAddressProject)))
//      projectService.saveProject(project.copy(reservedParts = Seq(ReservedRoadPart(0L, 5, 203, Some(100L), Some(Continuous), Some(8L), None, None, None, None))))
//      val countAfterInsertProjects = projectService.getRoadAddressAllProjects
//      count = countCurrentProjects.size + 1
//      countAfterInsertProjects.size should be(count)
//      projectService.deleteProject(project.id)
//      val projectsAfterOperations = projectService.getRoadAddressAllProjects
//      projectsAfterOperations.size should be(count)
//      projectsAfterOperations.exists(_.id == project.id) should be(true)
//      projectsAfterOperations.find(_.id == project.id).get.status should be(ProjectState.Deleted)
//    }
//  }

  //TODO this will be implemented at VIITE-1540
//  test("Unchanged with termination test, repreats termination update, checks calibration points are cleared and moved to correct positions") {
//    var count = 0
//    val roadLink = RoadLink(5170939L, Seq(Point(535605.272, 6982204.22, 85.90899999999965))
//      , 540.3960283713503, State, 99, TrafficDirection.AgainstDigitizing, UnknownLinkType, Some("25.06.2015 03:00:00"), Some("vvh_modified"), Map("MUNICIPALITYCODE" -> BigInt.apply(749)),
//      InUse, NormalLinkInterface)
//    runWithRollback {
//      val countCurrentProjects = projectService.getRoadAddressAllProjects
//      val id = 0
//      val addresses = Seq(ReservedRoadPart(5: Long, 5: Long, 205: Long, Some(5L), Some(Discontinuity.apply("jatkuva")), Some(8L), newLength = None, newDiscontinuity = None, newEly = None),
//        ReservedRoadPart(5: Long, 5: Long, 206: Long, Some(5L), Some(Discontinuity.apply("jatkuva")), Some(8L), newLength = None, newDiscontinuity = None, newEly = None))
//      val roadAddressProject = RoadAddressProject(id, ProjectState.apply(1), "TestProject", "TestUser", DateTime.now(), "TestUser", DateTime.parse("1901-01-01"), DateTime.now(), "Some additional info", Seq(), None)
//      val savedProject = projectService.createRoadLinkProject(roadAddressProject)
//      mockForProject(savedProject.id, (RoadAddressDAO.fetchByRoadPart(5, 205) ++ RoadAddressDAO.fetchByRoadPart(5, 206)).map(toProjectLink(savedProject)))
//      projectService.saveProject(savedProject.copy(reservedParts = addresses))
//      val countAfterInsertProjects = projectService.getRoadAddressAllProjects
//      count = countCurrentProjects.size + 1
//      countAfterInsertProjects.size should be(count)
//      projectService.allLinksHandled(savedProject.id) should be(false)
//      projectService.getRoadAddressSingleProject(savedProject.id).nonEmpty should be(true)
//      projectService.getRoadAddressSingleProject(savedProject.id).get.reservedParts.nonEmpty should be(true)
//      val projectLinks = ProjectDAO.getProjectLinks(savedProject.id)
//      val partitioned = projectLinks.partition(_.roadPartNumber == 205)
//      val linkIds205 = partitioned._1.map(_.linkId).toSet
//      val linkIds206 = partitioned._2.map(_.linkId).toSet
//      reset(mockRoadLinkService)
//      when(mockRoadLinkService.getRoadLinksHistoryFromVVH(any[Set[Long]])).thenReturn(Seq())
//      when(mockRoadLinkService.getRoadLinksByLinkIdsFromVVH(any[Set[Long]], any[Boolean])).thenAnswer(
//        toMockAnswer(projectLinks, roadLink)
//      )
//      projectService.updateProjectLinks(savedProject.id, Set(), linkIds205.toSeq, LinkStatus.UnChanged, "-", 0, 0, 0, Option.empty[Int]) should be(None)
//      projectService.allLinksHandled(savedProject.id) should be(false)
//      projectService.updateProjectLinks(savedProject.id, Set(), linkIds206.toSeq, LinkStatus.UnChanged, "-", 0, 0, 0, Option.empty[Int]) should be(None)
//      projectService.allLinksHandled(savedProject.id) should be(true)
//      projectService.updateProjectLinks(savedProject.id, Set(), Seq(5168573), LinkStatus.Terminated, "-", 0, 0, 0, Option.empty[Int]) should be(None)
//      projectService.allLinksHandled(savedProject.id) should be(true)
//      val changeProjectOpt = projectService.getChangeProject(savedProject.id)
//      val change = changeProjectOpt.get
//      val updatedProjectLinks = ProjectDAO.getProjectLinks(savedProject.id)
//      updatedProjectLinks.exists { x => x.status == LinkStatus.UnChanged } should be(true)
//      updatedProjectLinks.exists { x => x.status == LinkStatus.Terminated } should be(true)
//      updatedProjectLinks.filter(pl => pl.linkId == 5168579).head.calibrationPoints should be((None, Some(ProjectLinkCalibrationPoint(5168579, 15.173, 4681, ProjectLinkSource))))
//      projectService.updateProjectLinks(savedProject.id, Set(), Seq(5168579), LinkStatus.Terminated, "-", 0, 0, 0, Option.empty[Int])
//      val updatedProjectLinks2 = ProjectDAO.getProjectLinks(savedProject.id)
//      updatedProjectLinks2.filter(pl => pl.linkId == 5168579).head.calibrationPoints should be((None, None))
//      updatedProjectLinks2.filter(pl => pl.linkId == 5168583).head.calibrationPoints should be((None, Some(ProjectLinkCalibrationPoint(5168583, 63.8, 4666, ProjectLinkSource))))
//      updatedProjectLinks2.filter(pl => pl.roadPartNumber == 205).exists { x => x.status == LinkStatus.Terminated } should be(false)
//    }
//    runWithRollback {
//      projectService.getRoadAddressAllProjects
//    } should have size (count - 1)
//  }

  //TODO this will be implemented at VIITE-1540
//  test("Transfer and then terminate") {
//    var count = 0
//    val roadLink = RoadLink(5170939L, Seq(Point(535605.272, 6982204.22, 85.90899999999965))
//      , 540.3960283713503, State, 99, TrafficDirection.AgainstDigitizing, UnknownLinkType, Some("25.06.2015 03:00:00"), Some("vvh_modified"), Map("MUNICIPALITYCODE" -> BigInt.apply(749)),
//      InUse, NormalLinkInterface)
//    runWithRollback {
//      val countCurrentProjects = projectService.getRoadAddressAllProjects
//      val id = 0
//      val addresses = List(ReservedRoadPart(5: Long, 5: Long, 207: Long, Some(5L), Some(Discontinuity.apply("jatkuva")), Some(8L), newLength = None, newDiscontinuity = None, newEly = None))
//      val roadAddressProject = RoadAddressProject(id, ProjectState.apply(1), "TestProject", "TestUser", DateTime.now(), "TestUser", DateTime.parse("1901-01-01"), DateTime.now(), "Some additional info", Seq(), None)
//      val savedProject = projectService.createRoadLinkProject(roadAddressProject)
//      mockForProject(savedProject.id, RoadAddressDAO.fetchByRoadPart(5, 207).map(toProjectLink(savedProject)))
//      projectService.saveProject(savedProject.copy(reservedParts = addresses))
//      val countAfterInsertProjects = projectService.getRoadAddressAllProjects
//      count = countCurrentProjects.size + 1
//      countAfterInsertProjects.size should be(count)
//      projectService.allLinksHandled(savedProject.id) should be(false)
//      val projectLinks = ProjectDAO.getProjectLinks(savedProject.id)
//      val partitioned = projectLinks.partition(_.roadPartNumber == 207)
//      val highestDistanceEnd = projectLinks.map(p => p.endAddrMValue).max
//      val linkIds207 = partitioned._1.map(_.linkId).toSet
//      reset(mockRoadLinkService)
//      when(mockRoadLinkService.getRoadLinksHistoryFromVVH(any[Set[Long]])).thenReturn(Seq())
//      when(mockRoadLinkService.getRoadLinksByLinkIdsFromVVH(any[Set[Long]], any[Boolean])).thenAnswer(
//        toMockAnswer(projectLinks, roadLink)
//      )
//      projectService.updateProjectLinks(savedProject.id, Set(), linkIds207.toSeq, LinkStatus.Transfer, "-", 0, 0, 0, Option.empty[Int]) should be(None)
//      projectService.updateProjectLinks(savedProject.id, Set(), Seq(5168510), LinkStatus.Terminated, "-", 0, 0, 0, Option.empty[Int]) should be(None)
//      projectService.allLinksHandled(savedProject.id) should be(true)
//      val changeProjectOpt = projectService.getChangeProject(savedProject.id)
//      val change = changeProjectOpt.get
//      val updatedProjectLinks = ProjectDAO.getProjectLinks(savedProject.id)
//      updatedProjectLinks.exists { x => x.status == LinkStatus.Transfer } should be(true)
//      updatedProjectLinks.exists { x => x.status == LinkStatus.Terminated } should be(true)
//      updatedProjectLinks.filter(pl => pl.linkId == 5168540).head.calibrationPoints should be((Some(ProjectLinkCalibrationPoint(5168540, 0.0, 0, ProjectLinkSource)), None))
//      updatedProjectLinks.filter(pl => pl.linkId == 6463199).head.calibrationPoints should be((None, Some(ProjectLinkCalibrationPoint(6463199, 442.89, highestDistanceEnd - projectLinks.filter(pl => pl.linkId == 5168510).head.endAddrMValue, ProjectLinkSource)))) //we terminated link with distance 172
//      projectService.updateProjectLinks(savedProject.id, Set(), Seq(5168540), LinkStatus.Terminated, "-", 0, 0, 0, Option.empty[Int]) should be(None)
//      val updatedProjectLinks2 = ProjectDAO.getProjectLinks(savedProject.id)
//      updatedProjectLinks2.filter(pl => pl.linkId == 6463199).head.calibrationPoints should be(None, Some(ProjectLinkCalibrationPoint(6463199, 442.89, highestDistanceEnd - projectLinks.filter(pl => pl.linkId == 5168510).head.endAddrMValue - updatedProjectLinks.filter(pl => pl.linkId == 5168540).head.endAddrMValue,ProjectLinkSource)))
//    }
//    runWithRollback {
//      projectService.getRoadAddressAllProjects
//    } should have size (count - 1)
//  }

  //TODO this will be implemented at VIITE-1540
//  test("Terminate then transfer") {
//    var count = 0
//    val roadLink = RoadLink(5170939L, Seq(Point(535605.272, 6982204.22, 85.90899999999965))
//      , 540.3960283713503, State, 99, TrafficDirection.AgainstDigitizing, UnknownLinkType, Some("25.06.2015 03:00:00"), Some("vvh_modified"), Map("MUNICIPALITYCODE" -> BigInt.apply(749)),
//      InUse, NormalLinkInterface)
//    runWithRollback {
//      val countCurrentProjects = projectService.getRoadAddressAllProjects
//      val id = 0
//      val addresses = List(ReservedRoadPart(5: Long, 5: Long, 207: Long, Some(5L), Some(Discontinuity.apply("jatkuva")), Some(8L), newLength = None, newDiscontinuity = None, newEly = None))
//      val roadAddressProject = RoadAddressProject(id, ProjectState.apply(1), "TestProject", "TestUser", DateTime.now(), "TestUser", DateTime.parse("1901-01-01"), DateTime.now(), "Some additional info", Seq(), None)
//      val savedProject = projectService.createRoadLinkProject(roadAddressProject)
//      mockForProject(savedProject.id, RoadAddressDAO.fetchByRoadPart(5, 207).map(toProjectLink(savedProject)))
//      projectService.saveProject(savedProject.copy(reservedParts = addresses))
//      val countAfterInsertProjects = projectService.getRoadAddressAllProjects
//      count = countCurrentProjects.size + 1
//      countAfterInsertProjects.size should be(count)
//      projectService.allLinksHandled(savedProject.id) should be(false)
//      val projectLinks = ProjectDAO.getProjectLinks(savedProject.id)
//      val partitioned = projectLinks.partition(_.roadPartNumber == 207)
//      val highestDistanceStart = projectLinks.map(p => p.startAddrMValue).max
//      val highestDistanceEnd = projectLinks.map(p => p.endAddrMValue).max
//      val linkIds207 = partitioned._1.map(_.linkId).toSet
//      reset(mockRoadLinkService)
//      when(mockRoadLinkService.getRoadLinksHistoryFromVVH(any[Set[Long]])).thenReturn(Seq())
//      when(mockRoadLinkService.getRoadLinksByLinkIdsFromVVH(any[Set[Long]], any[Boolean])).thenAnswer(
//        toMockAnswer(projectLinks, roadLink)
//      )
//      projectService.updateProjectLinks(savedProject.id, Set(), Seq(5168510), LinkStatus.Terminated, "-", 0, 0, 0, Option.empty[Int])
//      projectService.updateProjectLinks(savedProject.id, Set(), linkIds207.filterNot(_ == 5168510L).toSeq, LinkStatus.Transfer, "-", 0, 0, 0, Option.empty[Int])
//      projectService.allLinksHandled(savedProject.id) should be(true)
//      val changeProjectOpt = projectService.getChangeProject(savedProject.id)
//      val change = changeProjectOpt.get
//      val updatedProjectLinks = ProjectDAO.getProjectLinks(savedProject.id)
//      updatedProjectLinks.exists { x => x.status == LinkStatus.Transfer } should be(true)
//      updatedProjectLinks.exists { x => x.status == LinkStatus.Terminated } should be(true)
//      updatedProjectLinks.filter(pl => pl.linkId == 5168540).head.calibrationPoints should be((Some(ProjectLinkCalibrationPoint(5168540, 0.0, 0, ProjectLinkSource)), None))
//      updatedProjectLinks.filter(pl => pl.linkId == 6463199).head.calibrationPoints should be((None, Some(ProjectLinkCalibrationPoint(6463199, 442.89, highestDistanceEnd - 172, ProjectLinkSource)))) //we terminated link with distance 172
//      projectService.updateProjectLinks(savedProject.id, Set(), Seq(5168540), LinkStatus.Terminated, "-", 0, 0, 0, Option.empty[Int])
//      val updatedProjectLinks2 = ProjectDAO.getProjectLinks(savedProject.id)
//      updatedProjectLinks2.filter(pl => pl.linkId == 6463199).head.calibrationPoints should be(None, Some(ProjectLinkCalibrationPoint(6463199, 442.89, highestDistanceEnd - projectLinks.filter(pl => pl.linkId == 5168510).head.endAddrMValue - updatedProjectLinks.filter(pl => pl.linkId == 5168540).head.endAddrMValue, ProjectLinkSource)))
//    }
//    runWithRollback {
//      projectService.getRoadAddressAllProjects
//    } should have size (count - 1)
//  }

  //TODO this will be implemented at VIITE-1540
//  test("Terminate, new links and then transfer") {
//    val roadLink = RoadLink(51L, Seq(Point(535605.272, 6982204.22, 85.90899999999965))
//      , 540.3960283713503, State, 1, TrafficDirection.AgainstDigitizing, Motorway,
//      Some("25.06.2015 03:00:00"), Some("vvh_modified"), Map("MUNICIPALITYCODE" -> BigInt.apply(749)),
//      InUse, NormalLinkInterface)
//    runWithRollback {
//      val id = 0
//      val addresses = List(ReservedRoadPart(5: Long, 5: Long, 205: Long, Some(5L), Some(Discontinuity.apply("jatkuva")), Some(8L), newLength = None, newDiscontinuity = None, newEly = None))
//      val roadAddressProject = RoadAddressProject(id, ProjectState.apply(1), "TestProject", "TestUser", DateTime.now(), "TestUser", DateTime.parse("2021-01-01"), DateTime.now(), "Some additional info", Seq(), None)
//      val savedProject = projectService.createRoadLinkProject(roadAddressProject)
//      mockForProject(savedProject.id, RoadAddressDAO.fetchByRoadPart(5, 205).map(toProjectLink(savedProject)))
//      projectService.saveProject(savedProject.copy(reservedParts = addresses))
//      val projectLinks = ProjectDAO.getProjectLinks(savedProject.id)
//      projectLinks.size should be(66)
//
//      val linkIds = projectLinks.map(pl => pl.track.value -> pl.linkId).groupBy(_._1).mapValues(_.map(_._2).toSet)
//      val newLinkTemplates = Seq(ProjectLink(-1000L, 0L, 0L, Track.apply(99), Discontinuity.Continuous, 0L, 0L, None, None,
//        None, 1234L, 0.0, 43.1, SideCode.Unknown, (None, None), NoFloating,
//        Seq(Point(468.5, 0.5), Point(512.0, 0.0)), 0L, LinkStatus.Unknown, RoadType.PublicRoad, LinkGeomSource.NormalLinkInterface, 43.1, 0L, 0, false,
//        None, 86400L),
//        ProjectLink(-1000L, 0L, 0L, Track.apply(99), Discontinuity.Continuous, 0L, 0L, None, None,
//          None, 1235L, 0.0, 71.1, SideCode.Unknown, (None, None), NoFloating,
//          Seq(Point(510.0, 0.0), Point(581.0, 0.0)), 0L, LinkStatus.Unknown, RoadType.PublicRoad, LinkGeomSource.NormalLinkInterface, 71.1, 0L, 0, false,
//          None, 86400L))
//      projectService.updateProjectLinks(savedProject.id, Set(), Seq(5172715, 5172714, 5172031, 5172030), LinkStatus.Terminated, "-", 5, 205, 0, None)
//      linkIds.keySet.foreach(k =>
//        projectService.updateProjectLinks(savedProject.id, Set(), (linkIds(k) -- Set(5172715, 5172714, 5172031, 5172030)).toSeq, LinkStatus.Transfer, "-", 5, 205, k, None)
//      )
//      ProjectDAO.getProjectLinks(savedProject.id).size should be(66)
//      when(mockRoadLinkService.getSuravageRoadLinksFromVVH(any[Set[Long]])).thenReturn(Seq())
//      when(mockRoadLinkService.getRoadLinksByLinkIdsFromVVH(any[Set[Long]], any[Boolean])).thenReturn(newLinkTemplates.take(1).map(toRoadLink))
//      createProjectLinks(newLinkTemplates.take(1).map(_.linkId), savedProject.id, 5L, 205L, 1, 5, 2, 1, 8, "U", "road name").get("success") should be(Some(true))
//      when(mockRoadLinkService.getRoadLinksByLinkIdsFromVVH(any[Set[Long]], any[Boolean])).thenReturn(newLinkTemplates.tail.take(1).map(toRoadLink))
//      createProjectLinks(newLinkTemplates.tail.take(1).map(_.linkId), savedProject.id, 5L, 205L, 2, 5, 2, 1, 8, "U", "road name").get("success") should be(Some(true))
//      ProjectDAO.getProjectLinks(savedProject.id).size should be(68)
//      val changeInfo = projectService.getChangeProject(savedProject.id)
//      projectService.allLinksHandled(savedProject.id) should be(true)
//      changeInfo.get.changeInfoSeq.foreach { ci =>
//        ci.changeType match {
//          case Termination =>
//            ci.source.startAddressM should be(Some(0))
//            ci.source.endAddressM should be(Some(546))
//            ci.target.startAddressM should be(None)
//            ci.target.endAddressM should be(None)
//          case Transfer =>
//            ci.source.startAddressM should be(Some(546))
//            ci.source.endAddressM should be(Some(6730))
//            ci.target.startAddressM should be(Some(57))
//          case AddressChangeType.New =>
//            ci.source.startAddressM should be(None)
//            ci.target.startAddressM should be(Some(0))
//            ci.source.endAddressM should be(None)
//            ci.target.endAddressM should be(Some(57))
//          case _ =>
//            throw new RuntimeException(s"Nobody expects ${ci.changeType} inquisition!")
//        }
//      }
//    }
//  }

  test("Validate road part dates with project date - startDate") {
    runWithRollback {
      val projDate = DateTime.parse("1990-01-01")
      val addresses = List(ReservedRoadPart(5: Long, 5: Long, 205: Long, Some(5L), Some(Discontinuity.apply("jatkuva")), Some(8L), newLength = None, newDiscontinuity = None, newEly = None))
      val errorMsg = projectService.validateProjectDate(addresses, projDate)
      errorMsg should not be (None)
    }
  }

  test("Validate road part dates with project date - startDate valid") {
    runWithRollback {
      val projDate = DateTime.parse("2015-01-01")
      val addresses = List(ReservedRoadPart(5: Long, 5: Long, 205: Long, Some(5L), Some(Discontinuity.apply("jatkuva")), Some(8L), newLength = None, newDiscontinuity = None, newEly = None))
      val errorMsg = projectService.validateProjectDate(addresses, projDate)
      errorMsg should be(None)
    }
  }

  test("Validate road part dates with project date - startDate and endDate") {
    runWithRollback {
      val projDate = DateTime.parse("1990-01-01")
      val addresses = List(ReservedRoadPart(5: Long, 5: Long, 205: Long, Some(5L), Some(Discontinuity.apply("jatkuva")), Some(8L), newLength = None, newDiscontinuity = None, newEly = None))
      val errorMsg = projectService.validateProjectDate(addresses, projDate)
      errorMsg should not be (None)
    }
  }

  test("Validate road part dates with project date - startDate and endDate valid") {
    runWithRollback {
      val projDate = DateTime.parse("2018-01-01")
      val addresses = List(ReservedRoadPart(5: Long, 5: Long, 205: Long, Some(5L), Some(Discontinuity.apply("jatkuva")), Some(8L), newLength = None, newDiscontinuity = None, newEly = None))
      val errorMsg = projectService.validateProjectDate(addresses, projDate)
      errorMsg should be(None)
    }
  }

  //TODO this will be implemented at VIITE-1541
//  test("process roadChange data and import the roadLink") {
//    //First Create Mock Project, RoadLinks and
//
//    runWithRollback {
//      var projectId = 0L
//      val roadNumber = 1943845
//      val roadPartNumber = 1
//      val linkId = 12345L
//      val roadwayId = 123
//      //Creation of Test road
//      val id = RoadAddressDAO.getNextRoadAddressId
//      val ra = Seq(RoadAddress(id, roadNumber, roadPartNumber, RoadType.PublicRoad, Track.Combined, Discontinuous, 0L, 10L,
//        Some(DateTime.parse("1901-01-01")), None, Option("tester"), linkId, 0.0, 9.8, SideCode.TowardsDigitizing, 0, (None, None), NoFloating,
//        Seq(Point(0.0, 0.0), Point(0.0, 9.8)), LinkGeomSource.NormalLinkInterface, 8, NoTermination, roadwayId))
//      RoadAddressDAO.create(ra)
//      val roadBeforeChanges = RoadAddressDAO.fetchByLinkId(Set(linkId)).head
//      when(mockRoadLinkService.getRoadLinksHistoryFromVVH(any[Set[Long]])).thenReturn(Seq())
//      when(mockRoadLinkService.getRoadLinksByLinkIdsFromVVH(any[Set[Long]], any[Boolean])).thenReturn(Seq(RoadLink(linkId, ra.head.geometry, 9.8, State, 1, TrafficDirection.BothDirections,
//        Motorway, None, None, Map("MUNICIPALITYCODE" -> BigInt(167)))))
//      when(mockRoadLinkService.getVVHRoadlinks(any[Set[Long]], any[Boolean])).thenReturn(Seq(VVHRoadlink(linkId, 167,
//        ra.head.geometry, State, TrafficDirection.BothDirections, FeatureClass.AllOthers, None, Map("MUNICIPALITYCODE" -> BigInt(167)),
//        ConstructionType.InUse, LinkGeomSource.NormalLinkInterface)))
//      when(mockRoadLinkService.getSuravageRoadLinksFromVVH(Set(linkId))).thenReturn(Seq())
//      //Creation of test project with test links
//      val project = RoadAddressProject(projectId, ProjectState.Incomplete, "testiprojekti", "Test", DateTime.now(), "Test",
//        DateTime.parse("1990-01-01"), DateTime.now(), "info",
//        List(ReservedRoadPart(Sequences.nextViitePrimaryKeySeqValue: Long, roadNumber: Long, roadPartNumber: Long, Some(5L), Some(Discontinuity.apply("jatkuva")), Some(8L), newLength = None, newDiscontinuity = None, newEly = None)), None)
//      val savedProject = projectService.createRoadLinkProject(project)
//      val projectLinkId = savedProject.reservedParts.head.startingLinkId
//      projectLinkId.isEmpty should be(false)
//      projectId = savedProject.id
//      val unchangedValue = LinkStatus.UnChanged.value
//      val projectLink = ProjectDAO.fetchFirstLink(projectId, roadNumber, roadPartNumber)
//      projectLink.isEmpty should be(false)
//      //Changing the status of the test link
//      sqlu"""Update Project_Link Set Status = $unchangedValue
//            Where ID = ${projectLink.get.id} And PROJECT_ID = $projectId""".execute
//
//      //Creation of test road_address_changes
//      sqlu"""insert into road_address_changes
//             (project_id,change_type,new_road_number,new_road_part_number,new_track_code,new_start_addr_m,new_end_addr_m,new_discontinuity,new_road_type,new_ely,
//              old_road_number,old_road_part_number,old_track_code,old_start_addr_m,old_end_addr_m)
//             Values ($projectId,1,$roadNumber,$roadPartNumber,0,0,10,2,1,8,$roadNumber,$roadPartNumber,0,0,10)""".execute
//
//      projectService.updateRoadAddressWithProjectLinks(ProjectState.Saved2TR, projectId)
//
//      val roadsAfterChanges = RoadAddressDAO.fetchByLinkId(Set(linkId), false, true)
//      roadsAfterChanges.size should be(1)
//      val roadAfterPublishing = roadsAfterChanges.filter(x => x.startDate.nonEmpty && x.endDate.isEmpty).head
//      val endedAddress = roadsAfterChanges.filter(x => x.endDate.nonEmpty)
//
//      roadBeforeChanges.linkId should be(roadAfterPublishing.linkId)
//      roadBeforeChanges.roadNumber should be(roadAfterPublishing.roadNumber)
//      roadBeforeChanges.roadPartNumber should be(roadAfterPublishing.roadPartNumber)
//      endedAddress.isEmpty should be(true)
//      roadAfterPublishing.startDate.get.toString("yyyy-MM-dd") should be("1901-01-01")
//      roadAfterPublishing.roadwayId should be(roadwayId)
//    }
//  }

  //TODO this will be implemented at VIITE-1540
//  test("Calculate delta for project") {
//    var count = 0
//    val roadlink = RoadLink(5170939L, Seq(Point(535605.272, 6982204.22, 85.90899999999965))
//      , 540.3960283713503, State, 99, TrafficDirection.AgainstDigitizing, UnknownLinkType, Some("25.06.2015 03:00:00"), Some("vvh_modified"), Map("MUNICIPALITYCODE" -> BigInt.apply(749)),
//      InUse, NormalLinkInterface)
//    runWithRollback {
//      val countCurrentProjects = projectService.getRoadAddressAllProjects
//      val addresses = List(ReservedRoadPart(Sequences.nextViitePrimaryKeySeqValue, 5L, 205L, Some(5L), Some(Discontinuity.apply("jatkuva")), Some(8L), newLength = None, newDiscontinuity = None, newEly = None))
//      val roadAddressProject = RoadAddressProject(0, ProjectState.apply(1), "TestProject", "TestUser", DateTime.now(), "TestUser", DateTime.parse("1901-01-01"), DateTime.now(), "Some additional info", List(), None)
//      val saved = projectService.createRoadLinkProject(roadAddressProject)
//      mockForProject(saved.id, RoadAddressDAO.fetchByRoadPart(5, 205).map(toProjectLink(saved)))
//      val changed = saved.copy(reservedParts = addresses)
//      projectService.saveProject(changed)
//      val countAfterInsertProjects = projectService.getRoadAddressAllProjects
//      val projectLinks = ProjectDAO.fetchByProjectRoadPart(5, 205, saved.id)
//      projectLinks.nonEmpty should be(true)
//      count = countCurrentProjects.size + 1
//      countAfterInsertProjects.size should be(count)
//      sqlu"""UPDATE Project_link set status = ${LinkStatus.Terminated.value} Where PROJECT_ID = ${saved.id}""".execute
//      val terminations = ProjectDeltaCalculator.delta(saved).terminations
//      terminations should have size (projectLinks.size)
//      sqlu"""UPDATE Project_link set status = ${LinkStatus.New.value} Where PROJECT_ID = ${saved.id}""".execute
//      val newCreations = ProjectDeltaCalculator.delta(saved).newRoads
//      newCreations should have size (projectLinks.size)
//      val sections = ProjectDeltaCalculator.partition(terminations)
//      sections should have size (2)
//      sections.exists(_.track == Track.LeftSide) should be(true)
//      sections.exists(_.track == Track.RightSide) should be(true)
//      sections.groupBy(_.endMAddr).keySet.size should be(1)
//    }
//    runWithRollback {
//      projectService.getRoadAddressAllProjects
//    } should have size (count - 1)
//  }

  //TODO this will be implemented at VIITE-1540
//  test("process roadChange data and expire the roadLink") {
//    //First Create Mock Project, RoadLinks and
//
//    runWithRollback {
//      var projectId = 0L
//      val roadNumber = 1943845
//      val roadPartNumber = 1
//      val linkId = 12345L
//      val roadwayId = 123
//      //Creation of Test road
//      val id = RoadAddressDAO.getNextRoadAddressId
//      val ra = Seq(RoadAddress(id, roadNumber, roadPartNumber, RoadType.Unknown, Track.Combined, Discontinuous, 0L, 10L,
//        Some(DateTime.parse("1901-01-01")), None, Option("tester"), linkId, 0.0, 9.8, SideCode.TowardsDigitizing, 0, (None, None), NoFloating,
//        Seq(Point(0.0, 0.0), Point(0.0, 9.8)), LinkGeomSource.NormalLinkInterface, 5, NoTermination, roadwayId))
//      RoadAddressDAO.create(ra)
//      val roadsBeforeChanges = RoadAddressDAO.fetchByLinkId(Set(linkId)).head
//
//      when(mockRoadLinkService.getRoadLinksHistoryFromVVH(any[Set[Long]])).thenReturn(Seq())
//      when(mockRoadLinkService.getRoadLinksByLinkIdsFromVVH(any[Set[Long]], any[Boolean])).thenReturn(Seq(RoadLink(linkId, ra.head.geometry, 9.8, State, 1, TrafficDirection.BothDirections,
//        Motorway, None, None, Map("MUNICIPALITYCODE" -> BigInt(167)))))
//      when(mockRoadLinkService.getVVHRoadlinks(any[Set[Long]], any[Boolean])).thenReturn(Seq(VVHRoadlink(linkId, 167,
//        ra.head.geometry, State, TrafficDirection.BothDirections, FeatureClass.AllOthers, None, Map("MUNICIPALITYCODE" -> BigInt(167)),
//        ConstructionType.InUse, LinkGeomSource.NormalLinkInterface)))
//      when(mockRoadLinkService.getSuravageRoadLinksFromVVH(Set(linkId))).thenReturn(Seq())
//      //Creation of test project with test links
//      val project = RoadAddressProject(projectId, ProjectState.Incomplete, "testiprojekti", "Test", DateTime.now(), "Test",
//        DateTime.parse("2020-01-01"), DateTime.now(), "info",
//        List(ReservedRoadPart(Sequences.nextViitePrimaryKeySeqValue: Long, roadNumber: Long, roadPartNumber: Long, Some(5L), Some(Discontinuity.apply("jatkuva")), Some(8L), newLength = None, newDiscontinuity = None, newEly = None)), None)
//      when(mockRoadLinkService.getRoadLinksHistoryFromVVH(any[Set[Long]])).thenReturn(Seq())
//      val proj = projectService.createRoadLinkProject(project)
//      projectId = proj.id
//      val projectLinkId = proj.reservedParts.head.startingLinkId.get
//      val link = ProjectDAO.getProjectLinksByLinkIdAndProjectId(projectLinkId, projectId).head
//      val terminatedValue = LinkStatus.Terminated.value
//      //Changing the status of the test link
//      sqlu"""Update Project_Link Set Status = $terminatedValue
//            Where ID = ${link.id}""".execute
//
//      //Creation of test road_address_changes
//      sqlu"""insert into road_address_changes
//             (project_id,change_type,new_road_number,new_road_part_number,new_track_code,new_start_addr_m,new_end_addr_m,new_discontinuity,new_road_type,new_ely,
//              old_road_number,old_road_part_number,old_track_code,old_start_addr_m,old_end_addr_m)
//             Values ($projectId,5,$roadNumber,$roadPartNumber,1,0,10,1,1,8,$roadNumber,$roadPartNumber,1,0,10)""".execute
//
//      projectService.updateRoadAddressWithProjectLinks(ProjectState.Saved2TR, projectId)
//
//      val roadsAfterChanges = RoadAddressDAO.fetchByLinkId(Set(linkId))
//      roadsAfterChanges.size should be(1)
//      val endedAddress = roadsAfterChanges.filter(x => x.endDate.nonEmpty)
//      endedAddress.head.endDate.nonEmpty should be(true)
//      endedAddress.size should be(1)
//      endedAddress.head.endDate.get.toString("yyyy-MM-dd") should be("2020-01-01")
//      endedAddress.head.roadwayId should be(roadwayId)
//      sql"""SELECT id FROM PROJECT_LINK WHERE project_id=$projectId""".as[Long].firstOption should be(None)
//      sql"""SELECT id FROM PROJECT_RESERVED_ROAD_PART WHERE project_id=$projectId""".as[Long].firstOption should be(None)
//    }
//  }

  test("road name exists on TR success response") {
    runWithRollback {
      val projectId = Sequences.nextViitePrimaryKeySeqValue
      sqlu"""INSERT INTO ROAD_NAME VALUES (ROAD_NAME_SEQ.nextval, 66666, 'road name test', TIMESTAMP '2018-03-23 12:26:36.000000', null, TIMESTAMP '2018-03-23 12:26:36.000000', null, 'test user', TIMESTAMP '2018-03-23 12:26:36.000000')""".execute

      sqlu"""INSERT INTO PROJECT VALUES($projectId, 2, 'test project', 8, 'silari', TIMESTAMP '2018-03-23 11:36:15.000000', '-', TIMESTAMP '2018-03-23 12:26:33.000000', NULL, TIMESTAMP '2018-03-23 00:00:00.000000', NULL, 0, 1, 533406.572, 6994060.048, 12)""".execute
      sqlu"""INSERT INTO PROJECT_RESERVED_ROAD_PART VALUES (${Sequences.nextViitePrimaryKeySeqValue}, 66666, 1, $projectId, '-')""".execute
      sqlu"""INSERT INTO PROJECT_LINK VALUES (${Sequences.nextViitePrimaryKeySeqValue}, $projectId, 0, 5, 66666, 1, 0, 86, 'test user', 'test user', TIMESTAMP '2018-03-23 12:26:36.000000', TIMESTAMP '2018-03-23 00:00:00.000000', 2, 3, 1, NULL, NULL, 8, 0, '[533399.731,6994038.906,126.260],[533390.742,6994052.408,126.093],[533387.649,6994056.057,126.047],[533348.256,6994107.273,125.782]', 2, 0, 85.617, 5170979, 1500079296000, 1, 0)""".execute
      sqlu"""INSERT INTO PROJECT_LINK_NAME VALUES (PROJECT_LINK_NAME_SEQ.nextval, $projectId, 66666, 'another road name test')""".execute
      val namesBeforeUpdate = RoadNameDAO.getLatestRoadName(66666)
      projectService.updateRoadAddressWithProjectLinks(ProjectState.Saved2TR, projectId)

      val project = projectService.getRoadAddressSingleProject(projectId)
      val namesAfterUpdate = RoadNameDAO.getLatestRoadName(66666)
      project.get.statusInfo.getOrElse("") should be(roadNameWasNotSavedInProject + s"${66666}")
      namesAfterUpdate.get.roadName should be(namesBeforeUpdate.get.roadName)
    }
  }

  test("road name is saved on TR success response") {
    runWithRollback {
      val projectId = Sequences.nextViitePrimaryKeySeqValue
      sqlu"""INSERT INTO PROJECT VALUES($projectId, 2, 'test project', 8, 'silari', TIMESTAMP '2018-03-23 11:36:15.000000', '-', TIMESTAMP '2018-03-23 12:26:33.000000', NULL, TIMESTAMP '2018-03-23 00:00:00.000000', NULL, 0, 1, 533406.572, 6994060.048, 12)""".execute
      sqlu"""INSERT INTO PROJECT_RESERVED_ROAD_PART VALUES (${Sequences.nextViitePrimaryKeySeqValue}, 66666, 1, $projectId, '-')""".execute
      sqlu"""INSERT INTO PROJECT_LINK VALUES (${Sequences.nextViitePrimaryKeySeqValue}, $projectId, 0, 5, 66666, 1, 0, 86, 'test user', 'test user', TIMESTAMP '2018-03-23 12:26:36.000000', TIMESTAMP '2018-03-23 00:00:00.000000', 2, 3, 1, NULL, NULL, 8, 0, '[533399.731,6994038.906,126.260],[533390.742,6994052.408,126.093],[533387.649,6994056.057,126.047],[533348.256,6994107.273,125.782]', 2, 0, 85.617, 5170979, 1500079296000, 1, 0)""".execute
      sqlu"""INSERT INTO PROJECT_LINK_NAME VALUES (PROJECT_LINK_NAME_SEQ.nextval, $projectId, 66666, 'road name test')""".execute
      val namesBeforeUpdate = RoadNameDAO.getLatestRoadName(66666)
      projectService.updateRoadAddressWithProjectLinks(ProjectState.Saved2TR, projectId)

      val project = projectService.getRoadAddressSingleProject(projectId)
      val namesAfterUpdate = RoadNameDAO.getLatestRoadName(66666)
      project.get.statusInfo should be(None)
      namesAfterUpdate.get.roadName should be("road name test")
    }
  }

<<<<<<< HEAD
  test("road name is saved on TR success response - multiple names") {
    runWithRollback {
      val projectId = Sequences.nextViitePrimaryKeySeqValue
      sqlu"""INSERT INTO PROJECT VALUES($projectId, 2, 'test project', 8, 'silari', TIMESTAMP '2018-03-23 11:36:15.000000', '-', TIMESTAMP '2018-03-23 12:26:33.000000', NULL, TIMESTAMP '2018-03-23 00:00:00.000000', NULL, 0, 1, 533406.572, 6994060.048, 12)""".execute
      sqlu"""INSERT INTO PROJECT_RESERVED_ROAD_PART VALUES (${Sequences.nextViitePrimaryKeySeqValue}, 66666, 1, $projectId, '-')""".execute
      sqlu"""INSERT INTO PROJECT_RESERVED_ROAD_PART VALUES (${Sequences.nextViitePrimaryKeySeqValue}, 55555, 1, $projectId, '-')""".execute
      sqlu"""INSERT INTO PROJECT_LINK VALUES (${Sequences.nextViitePrimaryKeySeqValue}, $projectId, 0, 5, 66666, 1, 0, 86, 'test user', 'test user', TIMESTAMP '2018-03-23 12:26:36.000000', TIMESTAMP '2018-03-23 00:00:00.000000', 2, 3, 1, NULL, NULL, 8, 0, '[533399.731,6994038.906,126.260],[533390.742,6994052.408,126.093],[533387.649,6994056.057,126.047],[533348.256,6994107.273,125.782]', 2, 0, 85.617, 5170979, 1500079296000, 1, 0)""".execute
      sqlu"""INSERT INTO PROJECT_LINK VALUES (${Sequences.nextViitePrimaryKeySeqValue}, $projectId, 0, 5, 55555, 1, 0, 86, 'test user', 'test user', TIMESTAMP '2018-03-23 12:26:36.000000', TIMESTAMP '2018-03-23 00:00:00.000000', 2, 3, 1, NULL, NULL, 8, 0, '[533352.731,6994031.906,126.260],[533323.742,6994052.408,126.093],[533387.649,6994056.057,126.047],[533348.256,6994107.273,125.782]', 2, 0, 85.617, 5170980, 1500079296000, 1, 0)""".execute
      sqlu"""INSERT INTO PROJECT_LINK_NAME VALUES (PROJECT_LINK_NAME_SEQ.nextval, $projectId, 66666, 'road name test')""".execute
      sqlu"""INSERT INTO PROJECT_LINK_NAME VALUES (PROJECT_LINK_NAME_SEQ.nextval, $projectId, 55555, 'road name test2')""".execute
      RoadNameDAO.getLatestRoadName(55555).isEmpty should be (true)
      RoadNameDAO.getLatestRoadName(66666).isEmpty should be (true)
      projectService.updateRoadAddressWithProjectLinks(ProjectState.Saved2TR, projectId)

      val project = projectService.getRoadAddressSingleProject(projectId)
      val namesAfterUpdate55555 = RoadNameDAO.getLatestRoadName(55555)
      val namesAfterUpdate66666 = RoadNameDAO.getLatestRoadName(66666)
      project.get.statusInfo should be(None)
      namesAfterUpdate55555.get.roadName should be("road name test2")
      namesAfterUpdate66666.get.roadName should be("road name test")
    }
  }

  test("verify existence of roadAddressNumbersAndSEParts") {
    val roadNumber = 1943845
    val roadStartPart = 1
    val roadEndPart = 2
    runWithRollback {
      val id1 = RoadAddressDAO.getNextRoadAddressId
      val id2 = RoadAddressDAO.getNextRoadAddressId
      val ra = Seq(RoadAddress(id1, roadNumber, roadStartPart, RoadType.Unknown, Track.Combined, Discontinuous, 0L, 10L,
        Some(DateTime.parse("1901-01-01")), None, Option("tester"), 12345L, 0.0, 9.8, SideCode.TowardsDigitizing, 0, (None, None), NoFloating,
        Seq(Point(0.0, 0.0), Point(0.0, 9.8)), LinkGeomSource.NormalLinkInterface, 5, NoTermination, 0))
      val rb = Seq(RoadAddress(id2, roadNumber, roadEndPart, RoadType.Unknown, Track.Combined, Discontinuous, 0L, 10L,
        Some(DateTime.parse("1901-01-01")), None, Option("tester"), 12345L, 0.0, 9.8, SideCode.TowardsDigitizing, 0, (None, None), NoFloating,
        Seq(Point(0.0, 0.0), Point(0.0, 9.8)), LinkGeomSource.NormalLinkInterface, 5, NoTermination, 0))
      when(mockRoadLinkService.getRoadLinksHistoryFromVVH(any[Set[Long]])).thenReturn(Seq())
      val shouldNotExist = projectService.checkRoadPartsExist(roadNumber, roadStartPart, roadEndPart)
      shouldNotExist.get should be("Tienumeroa ei ole olemassa, tarkista tiedot")
      RoadAddressDAO.create(ra)
      val roadNumberShouldNotExist = projectService.checkRoadPartsExist(roadNumber, roadStartPart + 1, roadEndPart)
      roadNumberShouldNotExist.get should be("Tiellä ei ole olemassa valittua alkuosaa, tarkista tiedot")
      val endingPartShouldNotExist = projectService.checkRoadPartsExist(roadNumber, roadStartPart, roadEndPart)
      endingPartShouldNotExist.get should be("Tiellä ei ole olemassa valittua loppuosaa, tarkista tiedot")
      RoadAddressDAO.create(rb)
      val allIsOk = projectService.checkRoadPartsExist(roadNumber, roadStartPart, roadEndPart)
      allIsOk should be(None)
    }
  }

  test("check reservability of a road") {
    val roadNumber = 1943845
    val roadStartPart = 1
    val roadEndPart = 2
    val roadlink = RoadLink(12345L, Seq(Point(535605.272, 6982204.22, 85.90899999999965))
      , 540.3960283713503, State, 99, TrafficDirection.AgainstDigitizing, UnknownLinkType, Some("25.06.2015 03:00:00"), Some("vvh_modified"), Map("MUNICIPALITYCODE" -> BigInt.apply(749)),
      InUse, NormalLinkInterface)
    when(mockRoadLinkService.getRoadLinksByLinkIdsFromVVH(any[Set[Long]], any[Boolean])).thenReturn(Seq(roadlink))
    runWithRollback {
      val id1 = RoadAddressDAO.getNextRoadAddressId
      val ra = Seq(RoadAddress(id1, roadNumber, roadStartPart, RoadType.Unknown, Track.Combined, Discontinuous, 0L, 10L,
        Some(DateTime.parse("1901-01-01")), None, Option("tester"), 12345L, 0.0, 9.8, SideCode.TowardsDigitizing, 0, (None, None), NoFloating,
        Seq(Point(0.0, 0.0), Point(0.0, 9.8)), LinkGeomSource.NormalLinkInterface, 8, NoTermination, 0))
      val reservation = projectService.checkRoadPartsReservable(roadNumber, roadStartPart, roadEndPart)
      reservation.right.get.size should be(0)
      RoadAddressDAO.create(ra)
      val id2 = RoadAddressDAO.getNextRoadAddressId
      val rb = Seq(RoadAddress(id2, roadNumber, roadEndPart, RoadType.Unknown, Track.Combined, Discontinuous, 0L, 10L,
        Some(DateTime.parse("1901-01-01")), None, Option("tester"), 12345L, 0.0, 9.8, SideCode.TowardsDigitizing, 0, (None, None), NoFloating,
        Seq(Point(0.0, 0.0), Point(0.0, 9.8)), LinkGeomSource.NormalLinkInterface, 8, NoTermination, 0))
      RoadAddressDAO.create(rb)
      val reservationAfterB = projectService.checkRoadPartsReservable(roadNumber, roadStartPart, roadEndPart)
      reservationAfterB.right.get.size should be(2)
      reservationAfterB.right.get.map(_.roadNumber).distinct.size should be(1)
      reservationAfterB.right.get.map(_.roadNumber).distinct.head should be(roadNumber)
    }
  }

  test("check the length of a road") {
    val roadNumber = 1943845
    val roadStartPart = 1
    val roadEndPart = 2
    val linkId = 12345L
    val startDate = Some(DateTime.parse("1901-01-01"))
    val roadLink = RoadLink(linkId, Seq(Point(535605.272, 6982204.22, 85.90899999999965)),
      540.3960283713503, State, 99, TrafficDirection.AgainstDigitizing, UnknownLinkType, Some("25.06.2015 03:00:00"),
      Some("vvh_modified"), Map("MUNICIPALITYCODE" -> BigInt.apply(749)), InUse, NormalLinkInterface)
    when(mockRoadLinkService.getRoadLinksByLinkIdsFromVVH(any[Set[Long]], any[Boolean])).thenReturn(Seq(roadLink))
    runWithRollback {
      val id1 = RoadAddressDAO.getNextRoadAddressId
      val ra = Seq(RoadAddress(id1, roadNumber, roadStartPart, RoadType.Unknown, Track.Combined, Discontinuous, 0L, 10L,
        startDate, None, Option("tester"), linkId, 0.0, 9.8, SideCode.TowardsDigitizing, 0, (None, None), NoFloating,
        Seq(Point(0.0, 0.0), Point(0.0, 9.8)), NormalLinkInterface, 8, NoTermination, 0))
      val reservation = projectService.checkRoadPartsReservable(roadNumber, roadStartPart, roadEndPart)
      reservation.right.get.size should be(0)
      RoadAddressDAO.create(ra)
      val id2 = RoadAddressDAO.getNextRoadAddressId
      val ra2 = Seq(RoadAddress(id2, roadNumber, roadEndPart, RoadType.Unknown, Track.Combined, Discontinuous, 0L, 10L,
        startDate, None, Option("tester"), linkId, 0.0, 9.8, SideCode.TowardsDigitizing, 0, (None, None), NoFloating,
        Seq(Point(0.0, 0.0), Point(0.0, 9.8)), NormalLinkInterface, 8, NoTermination, 0))
      RoadAddressDAO.create(ra2)
      //inserting a historic road for part 2
      val id3 = RoadAddressDAO.getNextRoadAddressId
      val ra3 = Seq(RoadAddress(id3, roadNumber, roadEndPart, RoadType.Unknown, Track.Combined, Discontinuous, 10L, 25L,
        startDate, Some(DateTime.parse("1901-02-03")), Option("tester"), linkId, 0.0, 15.0, SideCode.TowardsDigitizing, 0, (None, None), NoFloating,
        Seq(Point(0.0, 9.8), Point(0.0, 25)), NormalLinkInterface, 8, NoTermination, 0))
      RoadAddressDAO.create(ra3)
      val reservationAfterB = projectService.checkRoadPartsReservable(roadNumber, roadStartPart, roadEndPart)
      reservationAfterB.right.get.size should be(2)
      reservationAfterB.right.get.map(_.roadNumber).distinct.size should be(1)
      reservationAfterB.right.get.map(_.roadNumber).distinct.head should be(roadNumber)
      val part2AddrLength = (ra2 ++ ra3).filter(_.endDate.isEmpty).maxBy(_.endAddrMValue).endAddrMValue
      reservationAfterB.right.get.filter(r => r.roadPartNumber == roadEndPart).head.addressLength.get should be(part2AddrLength)
    }
  }

  test("get the road address project") {
    var count = 0
    runWithRollback {
      val roadlink = RoadLink(12345L, Seq(Point(535605.272, 6982204.22, 85.90899999999965))
        , 540.3960283713503, State, 99, TrafficDirection.AgainstDigitizing, UnknownLinkType, Some("25.06.2015 03:00:00"), Some("vvh_modified"), Map("MUNICIPALITYCODE" -> BigInt.apply(749)),
        InUse, NormalLinkInterface)
      val countCurrentProjects = projectService.getRoadAddressAllProjects
      val addresses: List[ReservedRoadPart] = List(ReservedRoadPart(Sequences.nextViitePrimaryKeySeqValue: Long, 5: Long, 203: Long, Some(5L), Some(Discontinuity.apply("jatkuva")), Some(8L), newLength = None, newDiscontinuity = None, newEly = None))
      val roadAddressProject = RoadAddressProject(0, ProjectState.apply(1), "TestProject", "TestUser", DateTime.now(), "TestUser", DateTime.parse("1901-01-01"), DateTime.now(), "Some additional info", Seq(), None)
      val saved = projectService.createRoadLinkProject(roadAddressProject)
      mockForProject(saved.id, RoadAddressDAO.fetchByRoadPart(5, 203).map(toProjectLink(saved)))
      projectService.saveProject(saved.copy(reservedParts = addresses))
      when(mockRoadLinkService.getRoadLinksHistoryFromVVH(any[Set[Long]])).thenReturn(Seq())
      val countAfterInsertProjects = projectService.getRoadAddressAllProjects
      count = countCurrentProjects.size + 1
      countAfterInsertProjects.size should be(count)
      val project = projectService.getRoadAddressSingleProject(saved.id)
      project.size should be(1)
      project.head.name should be("TestProject")
    }
    runWithRollback {
      projectService.getRoadAddressAllProjects.size should be(count - 1)
    }
  }

  test("Check for new roadaddress reservation") {
    var count = 0
    runWithRollback {
      reset(mockRoadLinkService)
      val roadlink = RoadLink(12345L, Seq(Point(535605.272, 6982204.22, 85.90899999999965))
        , 540.3960283713503, State, 99, TrafficDirection.AgainstDigitizing, UnknownLinkType, Some("25.06.2015 03:00:00"), Some("vvh_modified"), Map("MUNICIPALITYCODE" -> BigInt.apply(749)),
        InUse, NormalLinkInterface)
      val countCurrentProjects = projectService.getRoadAddressAllProjects
      val addresses: List[ReservedRoadPart] = List(ReservedRoadPart(Sequences.nextViitePrimaryKeySeqValue: Long, 5: Long, 203: Long, Some(5L), Some(Discontinuity.apply("jatkuva")), Some(8L), newLength = None, newDiscontinuity = None, newEly = None))
      val roadAddressProject = RoadAddressProject(0, ProjectState.apply(1), "TestProject", "TestUser", DateTime.now(), "TestUser", DateTime.parse("1901-01-01"), DateTime.now(), "Some additional info", Seq(), None)
      val saved = projectService.createRoadLinkProject(roadAddressProject)
      mockForProject(saved.id, RoadAddressDAO.fetchByRoadPart(5, 203).map(toProjectLink(saved)))
      projectService.saveProject(saved.copy(reservedParts = addresses))
      val countAfterInsertProjects = projectService.getRoadAddressAllProjects
      count = countCurrentProjects.size + 1
      countAfterInsertProjects.size should be(count)
      val project = projectService.getRoadAddressSingleProject(saved.id)
      project.size should be(1)
      project.head.name should be("TestProject")
    }
    runWithRollback {
      projectService.getRoadAddressAllProjects.size should be(count - 1)
    }
  }

  test("Project ELY -1 update when reserving roadpart and revert to -1 when all reserved roadparts are removed") {
    val projectIdNew = 0L
    val roadNumber = 1943845
    val roadPartNumber = 1
    val linkId = 12345L

    runWithRollback {

      //Creation of Test road
      val id = RoadAddressDAO.getNextRoadAddressId
      val ra = Seq(RoadAddress(id, roadNumber, roadPartNumber, RoadType.Unknown, Track.Combined, Discontinuous, 0L, 10L,
        Some(DateTime.parse("1901-01-01")), None, Option("tester"), linkId, 0.0, 9.8, SideCode.TowardsDigitizing, 0, (None, None), NoFloating,
        Seq(Point(0.0, 0.0), Point(0.0, 9.8)), LinkGeomSource.NormalLinkInterface, 8, NoTermination, 0))
      val rl = RoadLink(linkId, ra.head.geometry, 9.8, State, 1, TrafficDirection.BothDirections,
        Motorway, None, None, Map("MUNICIPALITYCODE" -> BigInt(167)))
      when(mockRoadLinkService.getRoadLinksHistoryFromVVH(any[Set[Long]])).thenReturn(Seq())
      when(mockRoadLinkService.getRoadLinksByLinkIdsFromVVH(any[Set[Long]], any[Boolean])).thenReturn(Seq(rl))
      RoadAddressDAO.create(ra)
      val addresses: List[ReservedRoadPart] = List(ReservedRoadPart(Sequences.nextViitePrimaryKeySeqValue: Long, 5: Long, 203: Long, Some(5L), Some(Discontinuity.apply("jatkuva")), Some(8L), newLength = None, newDiscontinuity = None, newEly = None))

      //Creation of test project with test links
      val project = RoadAddressProject(projectIdNew, ProjectState.Incomplete, "testiprojekti", "Test", DateTime.now(), "Test",
        DateTime.now(), DateTime.now(), "info",
        List.empty, None)
      val proj = projectService.createRoadLinkProject(project)
      val returnedProject = projectService.getRoadAddressSingleProject(proj.id).get
      returnedProject.name should be("testiprojekti")
      returnedProject.ely.getOrElse(-1) should be(-1)
      mockForProject(proj.id, RoadAddressDAO.fetchByRoadPart(5, 203).map(toProjectLink(proj)))
      val projupdated = projectService.saveProject(proj.copy(reservedParts = addresses))
      val updatedReturnProject = projectService.getRoadAddressSingleProject(proj.id).head
      updatedReturnProject.ely.getOrElse(-1) should be(8)
      projectService.saveProject(proj.copy(ely = None)) //returns project to null
      val updatedReturnProject2 = projectService.getRoadAddressSingleProject(proj.id).head
      updatedReturnProject2.ely.getOrElse(-1) should be(-1)
      projectService.saveProject(proj.copy(reservedParts = addresses))
      val updatedReturnProject3 = projectService.getRoadAddressSingleProject(proj.id).head
      updatedReturnProject3.ely.getOrElse(-1) should be(8)
    }
  }

  test("get the project with it's reserved road parts") {
    var projectId = 0L
    val roadNumber = 1943845
    val roadPartNumber = 1
    val linkId = 12345L

    runWithRollback {

      //Creation of Test road
      val id = RoadAddressDAO.getNextRoadAddressId
      val ra = Seq(RoadAddress(id, roadNumber, roadPartNumber, RoadType.Unknown, Track.Combined, Discontinuous, 0L, 10L,
        Some(DateTime.parse("1901-01-01")), None, Option("tester"), linkId, 0.0, 9.8, SideCode.TowardsDigitizing, 0, (None, None), NoFloating,
        Seq(Point(0.0, 0.0), Point(0.0, 9.8)), LinkGeomSource.NormalLinkInterface, 8, NoTermination, 0))
      val rl = RoadLink(linkId, ra.head.geometry, 9.8, State, 1, TrafficDirection.BothDirections,
        Motorway, None, None, Map("MUNICIPALITYCODE" -> BigInt(167)))
      when(mockRoadLinkService.getRoadLinksHistoryFromVVH(any[Set[Long]])).thenReturn(Seq())
      when(mockRoadLinkService.getRoadLinksByLinkIdsFromVVH(any[Set[Long]], any[Boolean])).thenReturn(Seq(rl))
      RoadAddressDAO.create(ra)

      //Creation of test project with test links
      val project = RoadAddressProject(projectId, ProjectState.Incomplete, "testiprojekti", "Test", DateTime.now(), "Test",
        DateTime.now(), DateTime.now(), "info",
        List(ReservedRoadPart(Sequences.nextViitePrimaryKeySeqValue: Long, roadNumber: Long, roadPartNumber: Long, Some(5L), Some(Discontinuity.apply("jatkuva")), Some(8L), newLength = None, newDiscontinuity = None, newEly = None)), None)
      val proj = projectService.createRoadLinkProject(project)
      val returnedProject = projectService.getRoadAddressSingleProject(proj.id).get
      returnedProject.name should be("testiprojekti")
      returnedProject.reservedParts.size should be(1)
      returnedProject.reservedParts.head.roadNumber should be(roadNumber)
    }

  }

  test("error message when reserving already used road number&part (in other project ids). Empty error message if same road number&part but == proj id ") {
    runWithRollback {
      val idr = RoadAddressDAO.getNextRoadAddressId
      val id = Sequences.nextViitePrimaryKeySeqValue
      val rap = RoadAddressProject(id, ProjectState.apply(1), "TestProject", "TestUser", DateTime.parse("2700-01-01"), "TestUser", DateTime.parse("1972-03-03"), DateTime.parse("2700-01-01"), "Some additional info", List.empty[ReservedRoadPart], None)
      val projectLink = toProjectLink(rap, LinkStatus.New)(RoadAddress(idr, 5, 203, RoadType.Unknown, Track.Combined, Discontinuous,
        0L, 10L, Some(DateTime.parse("1901-01-01")), Some(DateTime.parse("1902-01-01")), Option("tester"), 12345L, 0.0, 9.8,
        SideCode.TowardsDigitizing, 0, (None, None), NoFloating, Seq(Point(0.0, 0.0), Point(0.0, 9.8)), LinkGeomSource.NormalLinkInterface, 8, NoTermination, 0))
      ProjectDAO.createRoadAddressProject(rap)

      val rap2 = RoadAddressProject(id + 1, ProjectState.apply(1), "TestProject", "TestUser", DateTime.parse("2700-01-01"), "TestUser", DateTime.parse("1972-03-04"), DateTime.parse("2700-01-01"), "Some additional info", List.empty[ReservedRoadPart], None)
      val projectLink2 = toProjectLink(rap2, LinkStatus.New)(RoadAddress(idr, 5, 999, RoadType.Unknown, Track.Combined, Discontinuous,
        0L, 10L, Some(DateTime.parse("1901-01-01")), Some(DateTime.parse("1902-01-01")), Option("tester"), 12345L, 0.0, 9.8,
        SideCode.TowardsDigitizing, 0, (None, None), NoFloating, Seq(Point(0.0, 0.0), Point(0.0, 9.8)), LinkGeomSource.NormalLinkInterface, 8, NoTermination, 0))
      ProjectDAO.createRoadAddressProject(rap2)

      val projectLink3 = toProjectLink(rap, LinkStatus.New)(RoadAddress(idr, 5, 999, RoadType.Unknown, Track.Combined, Discontinuous,
        0L, 10L, Some(DateTime.parse("1901-01-01")), Some(DateTime.parse("1902-01-01")), Option("tester"), 12345L, 0.0, 9.8,
        SideCode.TowardsDigitizing, 0, (None, None), NoFloating, Seq(Point(0.0, 0.0), Point(0.0, 9.8)), LinkGeomSource.NormalLinkInterface, 8, NoTermination, 0))

      val calibrationPoints = projectLink.toCalibrationPoints()
      val p = ProjectAddressLink(idr, projectLink.linkId, projectLink.geometry,
        1, AdministrativeClass.apply(1), LinkType.apply(1), RoadLinkType.apply(1), ConstructionType.apply(1), projectLink.linkGeomSource, RoadType.PublicUnderConstructionRoad, Some(""), None, 111, Some(""), Some("vvh_modified"),
        Map(), projectLink.roadNumber, projectLink.roadPartNumber, 2, -1, projectLink.discontinuity.value,
        projectLink.startAddrMValue, projectLink.endAddrMValue, projectLink.startMValue, projectLink.endMValue,
        projectLink.sideCode,
        calibrationPoints._1,
        calibrationPoints._2, Anomaly.None, projectLink.status, 0)

      mockForProject(id, Seq(p))

      val message1project1 = projectService.addNewLinksToProject(Seq(projectLink), id, "U", p.linkId).getOrElse("")
      val links = ProjectDAO.getProjectLinks(id)
      links.size should be(0)
      message1project1 should be("TIE 5 OSA 203 on jo olemassa projektin alkupäivänä 03.03.1972, tarkista tiedot") //check that it is reserved in roadaddress table

      val message1project2 = projectService.addNewLinksToProject(Seq(projectLink2), id + 1, "U", p.linkId)
      val links2 = ProjectDAO.getProjectLinks(id + 1)
      links2.size should be(1)
      message1project2 should be(None)

      val message2project1 = projectService.addNewLinksToProject(Seq(projectLink3), id, "U", p.linkId).getOrElse("")
      val links3 = ProjectDAO.getProjectLinks(id)
      links3.size should be(0)
      message2project1 should be("TIE 5 OSA 999 on jo varattuna projektissa TestProject, tarkista tiedot")
    }
  }
=======
  //TODO this will be implemented at VIITE-1539
//  test("verify existence of roadAddressNumbersAndSEParts") {
//    val roadNumber = 1943845
//    val roadStartPart = 1
//    val roadEndPart = 2
//    runWithRollback {
//      val id1 = RoadAddressDAO.getNextRoadAddressId
//      val id2 = RoadAddressDAO.getNextRoadAddressId
//      val ra = Seq(RoadAddress(id1, roadNumber, roadStartPart, RoadType.Unknown, Track.Combined, Discontinuous, 0L, 10L,
//        Some(DateTime.parse("1901-01-01")), None, Option("tester"), 12345L, 0.0, 9.8, SideCode.TowardsDigitizing, 0, (None, None), NoFloating,
//        Seq(Point(0.0, 0.0), Point(0.0, 9.8)), LinkGeomSource.NormalLinkInterface, 5, NoTermination, 0))
//      val rb = Seq(RoadAddress(id2, roadNumber, roadEndPart, RoadType.Unknown, Track.Combined, Discontinuous, 0L, 10L,
//        Some(DateTime.parse("1901-01-01")), None, Option("tester"), 12345L, 0.0, 9.8, SideCode.TowardsDigitizing, 0, (None, None), NoFloating,
//        Seq(Point(0.0, 0.0), Point(0.0, 9.8)), LinkGeomSource.NormalLinkInterface, 5, NoTermination, 0))
//      when(mockRoadLinkService.getRoadLinksHistoryFromVVH(any[Set[Long]])).thenReturn(Seq())
//      val shouldNotExist = projectService.checkRoadPartsExist(roadNumber, roadStartPart, roadEndPart)
//      shouldNotExist.get should be("Tienumeroa ei ole olemassa, tarkista tiedot")
//      RoadAddressDAO.create(ra)
//      val roadNumberShouldNotExist = projectService.checkRoadPartsExist(roadNumber, roadStartPart + 1, roadEndPart)
//      roadNumberShouldNotExist.get should be("Tiellä ei ole olemassa valittua alkuosaa, tarkista tiedot")
//      val endingPartShouldNotExist = projectService.checkRoadPartsExist(roadNumber, roadStartPart, roadEndPart)
//      endingPartShouldNotExist.get should be("Tiellä ei ole olemassa valittua loppuosaa, tarkista tiedot")
//      RoadAddressDAO.create(rb)
//      val allIsOk = projectService.checkRoadPartsExist(roadNumber, roadStartPart, roadEndPart)
//      allIsOk should be(None)
//    }
//  }

  //TODO this will be implemented at VIITE-1539
//  test("check reservability of a road") {
//    val roadNumber = 1943845
//    val roadStartPart = 1
//    val roadEndPart = 2
//    val roadlink = RoadLink(12345L, Seq(Point(535605.272, 6982204.22, 85.90899999999965))
//      , 540.3960283713503, State, 99, TrafficDirection.AgainstDigitizing, UnknownLinkType, Some("25.06.2015 03:00:00"), Some("vvh_modified"), Map("MUNICIPALITYCODE" -> BigInt.apply(749)),
//      InUse, NormalLinkInterface)
//    when(mockRoadLinkService.getRoadLinksByLinkIdsFromVVH(any[Set[Long]], any[Boolean])).thenReturn(Seq(roadlink))
//    runWithRollback {
//      val id1 = RoadAddressDAO.getNextRoadAddressId
//      val ra = Seq(RoadAddress(id1, roadNumber, roadStartPart, RoadType.Unknown, Track.Combined, Discontinuous, 0L, 10L,
//        Some(DateTime.parse("1901-01-01")), None, Option("tester"), 12345L, 0.0, 9.8, SideCode.TowardsDigitizing, 0, (None, None), NoFloating,
//        Seq(Point(0.0, 0.0), Point(0.0, 9.8)), LinkGeomSource.NormalLinkInterface, 8, NoTermination, 0))
//      val reservation = projectService.checkRoadPartsReservable(roadNumber, roadStartPart, roadEndPart)
//      reservation.right.get.size should be(0)
//      RoadAddressDAO.create(ra)
//      val id2 = RoadAddressDAO.getNextRoadAddressId
//      val rb = Seq(RoadAddress(id2, roadNumber, roadEndPart, RoadType.Unknown, Track.Combined, Discontinuous, 0L, 10L,
//        Some(DateTime.parse("1901-01-01")), None, Option("tester"), 12345L, 0.0, 9.8, SideCode.TowardsDigitizing, 0, (None, None), NoFloating,
//        Seq(Point(0.0, 0.0), Point(0.0, 9.8)), LinkGeomSource.NormalLinkInterface, 8, NoTermination, 0))
//      RoadAddressDAO.create(rb)
//      val reservationAfterB = projectService.checkRoadPartsReservable(roadNumber, roadStartPart, roadEndPart)
//      reservationAfterB.right.get.size should be(2)
//      reservationAfterB.right.get.map(_.roadNumber).distinct.size should be(1)
//      reservationAfterB.right.get.map(_.roadNumber).distinct.head should be(roadNumber)
//    }
//  }

  //TODO this will be implemented at VIITE-1540
//  test("check the length of a road") {
//    val roadNumber = 1943845
//    val roadStartPart = 1
//    val roadEndPart = 2
//    val linkId = 12345L
//    val startDate = Some(DateTime.parse("1901-01-01"))
//    val roadLink = RoadLink(linkId, Seq(Point(535605.272, 6982204.22, 85.90899999999965)),
//      540.3960283713503, State, 99, TrafficDirection.AgainstDigitizing, UnknownLinkType, Some("25.06.2015 03:00:00"),
//      Some("vvh_modified"), Map("MUNICIPALITYCODE" -> BigInt.apply(749)), InUse, NormalLinkInterface)
//    when(mockRoadLinkService.getRoadLinksByLinkIdsFromVVH(any[Set[Long]], any[Boolean])).thenReturn(Seq(roadLink))
//    runWithRollback {
//      val id1 = RoadAddressDAO.getNextRoadAddressId
//      val ra = Seq(RoadAddress(id1, roadNumber, roadStartPart, RoadType.Unknown, Track.Combined, Discontinuous, 0L, 10L,
//        startDate, None, Option("tester"), linkId, 0.0, 9.8, SideCode.TowardsDigitizing, 0, (None, None), NoFloating,
//        Seq(Point(0.0, 0.0), Point(0.0, 9.8)), NormalLinkInterface, 8, NoTermination, 0))
//      val reservation = projectService.checkRoadPartsReservable(roadNumber, roadStartPart, roadEndPart)
//      reservation.right.get.size should be(0)
//      RoadAddressDAO.create(ra)
//      val id2 = RoadAddressDAO.getNextRoadAddressId
//      val ra2 = Seq(RoadAddress(id2, roadNumber, roadEndPart, RoadType.Unknown, Track.Combined, Discontinuous, 0L, 10L,
//        startDate, None, Option("tester"), linkId, 0.0, 9.8, SideCode.TowardsDigitizing, 0, (None, None), NoFloating,
//        Seq(Point(0.0, 0.0), Point(0.0, 9.8)), NormalLinkInterface, 8, NoTermination, 0))
//      RoadAddressDAO.create(ra2)
//      //inserting a historic road for part 2
//      val id3 = RoadAddressDAO.getNextRoadAddressId
//      val ra3 = Seq(RoadAddress(id3, roadNumber, roadEndPart, RoadType.Unknown, Track.Combined, Discontinuous, 10L, 25L,
//        startDate, Some(DateTime.parse("1901-02-03")), Option("tester"), linkId, 0.0, 15.0, SideCode.TowardsDigitizing, 0, (None, None), NoFloating,
//        Seq(Point(0.0, 9.8), Point(0.0, 25)), NormalLinkInterface, 8, NoTermination, 0))
//      RoadAddressDAO.create(ra3)
//      val reservationAfterB = projectService.checkRoadPartsReservable(roadNumber, roadStartPart, roadEndPart)
//      reservationAfterB.right.get.size should be(2)
//      reservationAfterB.right.get.map(_.roadNumber).distinct.size should be(1)
//      reservationAfterB.right.get.map(_.roadNumber).distinct.head should be(roadNumber)
//      val part2AddrLength = (ra2 ++ ra3).filter(_.endDate.isEmpty).maxBy(_.endAddrMValue).endAddrMValue
//      reservationAfterB.right.get.filter(r => r.roadPartNumber == roadEndPart).head.addressLength.get should be(part2AddrLength)
//    }
//  }

  //TODO this will be implemented at VIITE-1540
//  test("get the road address project") {
//    var count = 0
//    runWithRollback {
//      val roadlink = RoadLink(12345L, Seq(Point(535605.272, 6982204.22, 85.90899999999965))
//        , 540.3960283713503, State, 99, TrafficDirection.AgainstDigitizing, UnknownLinkType, Some("25.06.2015 03:00:00"), Some("vvh_modified"), Map("MUNICIPALITYCODE" -> BigInt.apply(749)),
//        InUse, NormalLinkInterface)
//      val countCurrentProjects = projectService.getRoadAddressAllProjects
//      val addresses: List[ReservedRoadPart] = List(ReservedRoadPart(Sequences.nextViitePrimaryKeySeqValue: Long, 5: Long, 203: Long, Some(5L), Some(Discontinuity.apply("jatkuva")), Some(8L), newLength = None, newDiscontinuity = None, newEly = None))
//      val roadAddressProject = RoadAddressProject(0, ProjectState.apply(1), "TestProject", "TestUser", DateTime.now(), "TestUser", DateTime.parse("1901-01-01"), DateTime.now(), "Some additional info", Seq(), None)
//      val saved = projectService.createRoadLinkProject(roadAddressProject)
//      mockForProject(saved.id, RoadAddressDAO.fetchByRoadPart(5, 203).map(toProjectLink(saved)))
//      projectService.saveProject(saved.copy(reservedParts = addresses))
//      when(mockRoadLinkService.getRoadLinksHistoryFromVVH(any[Set[Long]])).thenReturn(Seq())
//      val countAfterInsertProjects = projectService.getRoadAddressAllProjects
//      count = countCurrentProjects.size + 1
//      countAfterInsertProjects.size should be(count)
//      val project = projectService.getRoadAddressSingleProject(saved.id)
//      project.size should be(1)
//      project.head.name should be("TestProject")
//    }
//    runWithRollback {
//      projectService.getRoadAddressAllProjects.size should be(count - 1)
//    }
//  }

  //TODO this will be implemented at VIITE-1539
//  test("Check for new roadaddress reservation") {
//    var count = 0
//    runWithRollback {
//      reset(mockRoadLinkService)
//      val roadlink = RoadLink(12345L, Seq(Point(535605.272, 6982204.22, 85.90899999999965))
//        , 540.3960283713503, State, 99, TrafficDirection.AgainstDigitizing, UnknownLinkType, Some("25.06.2015 03:00:00"), Some("vvh_modified"), Map("MUNICIPALITYCODE" -> BigInt.apply(749)),
//        InUse, NormalLinkInterface)
//      val countCurrentProjects = projectService.getRoadAddressAllProjects
//      val addresses: List[ReservedRoadPart] = List(ReservedRoadPart(Sequences.nextViitePrimaryKeySeqValue: Long, 5: Long, 203: Long, Some(5L), Some(Discontinuity.apply("jatkuva")), Some(8L), newLength = None, newDiscontinuity = None, newEly = None))
//      val roadAddressProject = RoadAddressProject(0, ProjectState.apply(1), "TestProject", "TestUser", DateTime.now(), "TestUser", DateTime.parse("1901-01-01"), DateTime.now(), "Some additional info", Seq(), None)
//      val saved = projectService.createRoadLinkProject(roadAddressProject)
//      mockForProject(saved.id, RoadAddressDAO.fetchByRoadPart(5, 203).map(toProjectLink(saved)))
//      projectService.saveProject(saved.copy(reservedParts = addresses))
//      val countAfterInsertProjects = projectService.getRoadAddressAllProjects
//      count = countCurrentProjects.size + 1
//      countAfterInsertProjects.size should be(count)
//      val project = projectService.getRoadAddressSingleProject(saved.id)
//      project.size should be(1)
//      project.head.name should be("TestProject")
//    }
//    runWithRollback {
//      projectService.getRoadAddressAllProjects.size should be(count - 1)
//    }
//  }

  //TODO this will be implemented at VIITE-1539
//  test("Project ELY -1 update when reserving roadpart and revert to -1 when all reserved roadparts are removed") {
//    val projectIdNew = 0L
//    val roadNumber = 1943845
//    val roadPartNumber = 1
//    val linkId = 12345L
//
//    runWithRollback {
//
//      //Creation of Test road
//      val id = RoadAddressDAO.getNextRoadAddressId
//      val ra = Seq(RoadAddress(id, roadNumber, roadPartNumber, RoadType.Unknown, Track.Combined, Discontinuous, 0L, 10L,
//        Some(DateTime.parse("1901-01-01")), None, Option("tester"), linkId, 0.0, 9.8, SideCode.TowardsDigitizing, 0, (None, None), NoFloating,
//        Seq(Point(0.0, 0.0), Point(0.0, 9.8)), LinkGeomSource.NormalLinkInterface, 8, NoTermination, 0))
//      val rl = RoadLink(linkId, ra.head.geometry, 9.8, State, 1, TrafficDirection.BothDirections,
//        Motorway, None, None, Map("MUNICIPALITYCODE" -> BigInt(167)))
//      when(mockRoadLinkService.getRoadLinksHistoryFromVVH(any[Set[Long]])).thenReturn(Seq())
//      when(mockRoadLinkService.getRoadLinksByLinkIdsFromVVH(any[Set[Long]], any[Boolean])).thenReturn(Seq(rl))
//      RoadAddressDAO.create(ra)
//      val addresses: List[ReservedRoadPart] = List(ReservedRoadPart(Sequences.nextViitePrimaryKeySeqValue: Long, 5: Long, 203: Long, Some(5L), Some(Discontinuity.apply("jatkuva")), Some(8L), newLength = None, newDiscontinuity = None, newEly = None))
//
//      //Creation of test project with test links
//      val project = RoadAddressProject(projectIdNew, ProjectState.Incomplete, "testiprojekti", "Test", DateTime.now(), "Test",
//        DateTime.now(), DateTime.now(), "info",
//        List.empty, None)
//      val proj = projectService.createRoadLinkProject(project)
//      val returnedProject = projectService.getRoadAddressSingleProject(proj.id).get
//      returnedProject.name should be("testiprojekti")
//      returnedProject.ely.getOrElse(-1) should be(-1)
//      mockForProject(proj.id, RoadAddressDAO.fetchByRoadPart(5, 203).map(toProjectLink(proj)))
//      val projupdated = projectService.saveProject(proj.copy(reservedParts = addresses))
//      val updatedReturnProject = projectService.getRoadAddressSingleProject(proj.id).head
//      updatedReturnProject.ely.getOrElse(-1) should be(8)
//      projectService.saveProject(proj.copy(ely = None)) //returns project to null
//      val updatedReturnProject2 = projectService.getRoadAddressSingleProject(proj.id).head
//      updatedReturnProject2.ely.getOrElse(-1) should be(-1)
//      projectService.saveProject(proj.copy(reservedParts = addresses))
//      val updatedReturnProject3 = projectService.getRoadAddressSingleProject(proj.id).head
//      updatedReturnProject3.ely.getOrElse(-1) should be(8)
//    }
//  }

  //TODO this will be implemented at VIITE-1539
//  test("get the project with it's reserved road parts") {
//    var projectId = 0L
//    val roadNumber = 1943845
//    val roadPartNumber = 1
//    val linkId = 12345L
//
//    runWithRollback {
//
//      //Creation of Test road
//      val id = RoadAddressDAO.getNextRoadAddressId
//      val ra = Seq(RoadAddress(id, roadNumber, roadPartNumber, RoadType.Unknown, Track.Combined, Discontinuous, 0L, 10L,
//        Some(DateTime.parse("1901-01-01")), None, Option("tester"), linkId, 0.0, 9.8, SideCode.TowardsDigitizing, 0, (None, None), NoFloating,
//        Seq(Point(0.0, 0.0), Point(0.0, 9.8)), LinkGeomSource.NormalLinkInterface, 8, NoTermination, 0))
//      val rl = RoadLink(linkId, ra.head.geometry, 9.8, State, 1, TrafficDirection.BothDirections,
//        Motorway, None, None, Map("MUNICIPALITYCODE" -> BigInt(167)))
//      when(mockRoadLinkService.getRoadLinksHistoryFromVVH(any[Set[Long]])).thenReturn(Seq())
//      when(mockRoadLinkService.getRoadLinksByLinkIdsFromVVH(any[Set[Long]], any[Boolean])).thenReturn(Seq(rl))
//      RoadAddressDAO.create(ra)
//
//      //Creation of test project with test links
//      val project = RoadAddressProject(projectId, ProjectState.Incomplete, "testiprojekti", "Test", DateTime.now(), "Test",
//        DateTime.now(), DateTime.now(), "info",
//        List(ReservedRoadPart(Sequences.nextViitePrimaryKeySeqValue: Long, roadNumber: Long, roadPartNumber: Long, Some(5L), Some(Discontinuity.apply("jatkuva")), Some(8L), newLength = None, newDiscontinuity = None, newEly = None)), None)
//      val proj = projectService.createRoadLinkProject(project)
//      val returnedProject = projectService.getRoadAddressSingleProject(proj.id).get
//      returnedProject.name should be("testiprojekti")
//      returnedProject.reservedParts.size should be(1)
//      returnedProject.reservedParts.head.roadNumber should be(roadNumber)
//    }
//
//  }

  //TODO this will be implemented at VIITE-1539
//  test("error message when reserving already used road number&part (in other project ids). Empty error message if same road number&part but == proj id ") {
//    runWithRollback {
//      val idr = RoadAddressDAO.getNextRoadAddressId
//      val id = Sequences.nextViitePrimaryKeySeqValue
//      val rap = RoadAddressProject(id, ProjectState.apply(1), "TestProject", "TestUser", DateTime.parse("2700-01-01"), "TestUser", DateTime.parse("1972-03-03"), DateTime.parse("2700-01-01"), "Some additional info", List.empty[ReservedRoadPart], None)
//      val projectLink = toProjectLink(rap, LinkStatus.New)(RoadAddress(idr, 5, 203, RoadType.Unknown, Track.Combined, Discontinuous,
//        0L, 10L, Some(DateTime.parse("1901-01-01")), Some(DateTime.parse("1902-01-01")), Option("tester"), 12345L, 0.0, 9.8,
//        SideCode.TowardsDigitizing, 0, (None, None), NoFloating, Seq(Point(0.0, 0.0), Point(0.0, 9.8)), LinkGeomSource.NormalLinkInterface, 8, NoTermination, 0))
//      ProjectDAO.createRoadAddressProject(rap)
//
//      val rap2 = RoadAddressProject(id + 1, ProjectState.apply(1), "TestProject", "TestUser", DateTime.parse("2700-01-01"), "TestUser", DateTime.parse("1972-03-04"), DateTime.parse("2700-01-01"), "Some additional info", List.empty[ReservedRoadPart], None)
//      val projectLink2 = toProjectLink(rap2, LinkStatus.New)(RoadAddress(idr, 5, 999, RoadType.Unknown, Track.Combined, Discontinuous,
//        0L, 10L, Some(DateTime.parse("1901-01-01")), Some(DateTime.parse("1902-01-01")), Option("tester"), 12345L, 0.0, 9.8,
//        SideCode.TowardsDigitizing, 0, (None, None), NoFloating, Seq(Point(0.0, 0.0), Point(0.0, 9.8)), LinkGeomSource.NormalLinkInterface, 8, NoTermination, 0))
//      ProjectDAO.createRoadAddressProject(rap2)
//
//      val projectLink3 = toProjectLink(rap, LinkStatus.New)(RoadAddress(idr, 5, 999, RoadType.Unknown, Track.Combined, Discontinuous,
//        0L, 10L, Some(DateTime.parse("1901-01-01")), Some(DateTime.parse("1902-01-01")), Option("tester"), 12345L, 0.0, 9.8,
//        SideCode.TowardsDigitizing, 0, (None, None), NoFloating, Seq(Point(0.0, 0.0), Point(0.0, 9.8)), LinkGeomSource.NormalLinkInterface, 8, NoTermination, 0))
//
//      val calibrationPoints = projectLink.toCalibrationPoints()
//      val p = ProjectAddressLink(idr, projectLink.linkId, projectLink.geometry,
//        1, AdministrativeClass.apply(1), LinkType.apply(1), RoadLinkType.apply(1), ConstructionType.apply(1), projectLink.linkGeomSource, RoadType.PublicUnderConstructionRoad, Some(""), None, 111, Some(""), Some("vvh_modified"),
//        Map(), projectLink.roadNumber, projectLink.roadPartNumber, 2, -1, projectLink.discontinuity.value,
//        projectLink.startAddrMValue, projectLink.endAddrMValue, projectLink.startMValue, projectLink.endMValue,
//        projectLink.sideCode,
//        calibrationPoints._1,
//        calibrationPoints._2, Anomaly.None, projectLink.status, 0)
//
//      mockForProject(id, Seq(p))
//
//      val message1project1 = projectService.addNewLinksToProject(Seq(projectLink), id, "U", p.linkId).getOrElse("")
//      val links = ProjectDAO.getProjectLinks(id)
//      links.size should be(0)
//      message1project1 should be("TIE 5 OSA 203 on jo olemassa projektin alkupäivänä 03.03.1972, tarkista tiedot") //check that it is reserved in roadaddress table
//
//      val message1project2 = projectService.addNewLinksToProject(Seq(projectLink2), id + 1, "U", p.linkId)
//      val links2 = ProjectDAO.getProjectLinks(id + 1)
//      links2.size should be(1)
//      message1project2 should be(None)
//
//      val message2project1 = projectService.addNewLinksToProject(Seq(projectLink3), id, "U", p.linkId).getOrElse("")
//      val links3 = ProjectDAO.getProjectLinks(id)
//      links3.size should be(0)
//      message2project1 should be("TIE 5 OSA 999 on jo varattuna projektissa TestProject, tarkista tiedot")
//    }
//  }
>>>>>>> 727e71c0

  test("parsePrefillData no-link from vvh") {
    projectService.parsePreFillData(Seq.empty[VVHRoadlink]) should be(Left("Link could not be found in VVH"))
  }

  test("parsePrefillData contains correct info") {
    runWithRollback{
      val attributes1 = Map("ROADNUMBER" -> BigInt(100), "ROADPARTNUMBER" -> BigInt(100))
      val newRoadLink1 = VVHRoadlink(1, 2, List(Point(0.0, 0.0), Point(20.0, 0.0)), AdministrativeClass.apply(1), TrafficDirection.BothDirections, FeatureClass.DrivePath, None, attributes1)
      projectService.parsePreFillData(Seq(newRoadLink1)) should be(Right(PreFillInfo(100, 100, "")))
    }
  }

  test("parsePrefillData contains correct info with road name pre fillled") {
    runWithRollback{
      sqlu"""INSERT INTO ROAD_NAME VALUES (ROAD_NAME_SEQ.nextval, 100, 'road name test', TIMESTAMP '2018-03-23 12:26:36.000000', null, TIMESTAMP '2018-03-23 12:26:36.000000', null, 'test user', TIMESTAMP '2018-03-23 12:26:36.000000')""".execute
      val attributes1 = Map("ROADNUMBER" -> BigInt(100), "ROADPARTNUMBER" -> BigInt(100))
      val newRoadLink1 = VVHRoadlink(1, 2, List(Point(0.0, 0.0), Point(20.0, 0.0)), AdministrativeClass.apply(1), TrafficDirection.BothDirections, FeatureClass.DrivePath, None, attributes1)
      projectService.parsePreFillData(Seq(newRoadLink1)) should be(Right(PreFillInfo(100, 100, "road name test")))
    }
  }

  test("parsePrefillData incomplete data") {
    val attributes1 = Map("ROADNUMBER" -> BigInt(2))
    val newRoadLink1 = VVHRoadlink(1, 2, List(Point(0.0, 0.0), Point(20.0, 0.0)), AdministrativeClass.apply(1), TrafficDirection.BothDirections, FeatureClass.DrivePath, None, attributes1)
    projectService.parsePreFillData(Seq(newRoadLink1)) should be(Left("Link does not contain valid prefill info"))
  }

  test("changing project ELY") {
    runWithRollback {
      val roadAddressProject = RoadAddressProject(0, ProjectState.apply(1), "TestProject", "TestUser", DateTime.now(), "TestUser", DateTime.parse("1901-01-01"), DateTime.now(), "Some additional info", List.empty[ReservedRoadPart], None, None)
      when(mockRoadLinkService.getRoadLinksHistoryFromVVH(any[Set[Long]])).thenReturn(Seq())
      val project = projectService.createRoadLinkProject(roadAddressProject)
      project.ely should be(None)
      val result = projectService.setProjectEly(project.id, 2)
      result should be(None)
      val result2 = projectService.setProjectEly(project.id, 2)
      result2 should be(None)
      val result3 = projectService.setProjectEly(project.id, 3)
      result3.isEmpty should be(false)
    }
  }

  //TODO this will be implemented at VIITE-1540
//  test("split road address save behaves correctly on transfer + new") {
//    val road = 5L
//    val roadPart = 205L
//    val origStartM = 1024L
//    val origEndM = 1547L
//    val origStartD = Some(DateTime.now().minusYears(10))
//    val linkId = 1049L
//    val endM = 520.387
//    val suravageLinkId = 5774839L
//    val user = Some("user")
//    val project = RoadAddressProject(-1L, Sent2TR, "split", user.get, DateTime.now(), user.get,
//      DateTime.now().plusMonths(2), DateTime.now(), "", Seq(), None, None)
//
//    // Original road address: 1024 -> 1547
//    val roadAddress = RoadAddress(1L, road, roadPart, PublicRoad, Track.Combined, Continuous, origStartM, origEndM, origStartD,
//      None, None, linkId, 0.0, endM, SideCode.TowardsDigitizing, 86400L, (None, None), NoFloating, Seq(Point(1024.0, 0.0), Point(1025.0, 1544.386)),
//      LinkGeomSource.NormalLinkInterface, 8L, NoTermination, 123)
//
//    val projectLink = ProjectLink(0, road, roadPart, Track.Combined, Continuous, 0, 0, Some(DateTime.now()), None, user,
//      0, 0.0, 0.0, SideCode.TowardsDigitizing, (None, None), NoFloating, Seq(Point(0.0, 0.0), Point(0.0, 0.0)),
//      -1L, null, PublicRoad, null, 0.0, 1L, 8L, false, None, 748800L)
//    val transferAndNew = Seq(
//
//      // Transferred road address: 1028 -> 1128
//      projectLink.copy(id = 2, startAddrMValue = origStartM + 4, endAddrMValue = origStartM + 104, linkId = suravageLinkId,
//        startMValue = 0.0, endMValue = 99.384, geometry = Seq(Point(1024.0, 0.0), Point(1024.0, 99.384)), status = LinkStatus.Transfer,
//        linkGeomSource = LinkGeomSource.SuravageLinkInterface, geometryLength = 99.384, connectedLinkId = Some(linkId)),
//
//      // New road address: 1128 -> 1205
//      projectLink.copy(id = 3, startAddrMValue = origStartM + 104, endAddrMValue = origStartM + 181, linkId = suravageLinkId,
//        startMValue = 99.384, endMValue = 176.495, geometry = Seq(Point(1024.0, 99.384), Point(1101.111, 99.384)), status = LinkStatus.New,
//        linkGeomSource = LinkGeomSource.SuravageLinkInterface, geometryLength = 77.111, connectedLinkId = Some(linkId)),
//
//      // Terminated road address: 1124 -> 1547
//      projectLink.copy(id = 4, startAddrMValue = origStartM + 100, endAddrMValue = origEndM, linkId = linkId,
//        startMValue = 99.384, endMValue = endM, geometry = Seq(Point(1024.0, 99.384), Point(1025.0, 1544.386)), status = LinkStatus.Terminated,
//        linkGeomSource = LinkGeomSource.NormalLinkInterface, geometryLength = endM - 99.384, connectedLinkId = Some(suravageLinkId))
//
//    )
//    val result = projectService.createSplitRoadAddress(roadAddress, transferAndNew, project)
//    result should have size 4
//    result.count(_.terminated == TerminationCode.Termination) should be(1)
//    result.count(_.startDate == roadAddress.startDate) should be(2)
//    result.count(_.startDate.get == project.startDate) should be(2)
//    result.count(_.endDate.isEmpty) should be(2)
//  }

  //TODO this will be implemented at VIITE-1540
//  test("split road address save behaves correctly on unchanged + new") {
//    val road = 5L
//    val roadPart = 205L
//    val origStartM = 1024L
//    val origEndM = 1547L
//    val origStartD = Some(DateTime.now().minusYears(10))
//    val linkId = 1049L
//    val endM = 520.387
//    val suravageLinkId = 5774839L
//    val user = Some("user")
//    val project = RoadAddressProject(-1L, Sent2TR, "split", user.get, DateTime.now(), user.get,
//      DateTime.now().plusMonths(2), DateTime.now(), "", Seq(), None, None)
//    val roadAddress = RoadAddress(1L, 5L, 205L, PublicRoad, Track.Combined, Continuous, origStartM, origEndM, origStartD,
//      None, None, linkId, 0.0, endM, SideCode.TowardsDigitizing, 86400L, (None, None), NoFloating, Seq(Point(1024.0, 0.0), Point(1025.0, 1544.386)),
//      LinkGeomSource.NormalLinkInterface, 8L, TerminationCode.NoTermination, 0)
//    val unchangedAndNew = Seq(ProjectLink(2L, 5, 205, Track.Combined, Continuous, origStartM, origStartM + 100L, Some(DateTime.now()), None, user,
//      suravageLinkId, 0.0, 99.384, SideCode.TowardsDigitizing, (None, None), NoFloating, Seq(Point(1024.0, 0.0), Point(1024.0, 99.384)),
//      -1L, LinkStatus.UnChanged, PublicRoad, LinkGeomSource.SuravageLinkInterface, 99.384, 1L, 8L, false, Some(linkId), 85088L),
//      ProjectLink(3L, 5, 205, Track.Combined, Continuous, origStartM + 100L, origStartM + 177L, Some(DateTime.now()), None, user,
//        suravageLinkId, 99.384, 176.495, SideCode.TowardsDigitizing, (None, None), NoFloating, Seq(Point(1024.0, 99.384), Point(1101.111, 99.384)),
//        -1L, LinkStatus.New, PublicRoad, LinkGeomSource.SuravageLinkInterface, 77.111, 1L, 8L, false, Some(linkId), 85088L),
//      ProjectLink(4L, 5, 205, Track.Combined, Continuous, origStartM + 100L, origEndM, Some(DateTime.now()), None, user,
//        linkId, 99.384, endM, SideCode.TowardsDigitizing, (None, None), NoFloating, Seq(Point(1024.0, 99.384), Point(1025.0, 1544.386)),
//        -1L, LinkStatus.Terminated, PublicRoad, LinkGeomSource.NormalLinkInterface, endM - 99.384, 1L, 8L, false, Some(suravageLinkId), 85088L))
//    val result = projectService.createSplitRoadAddress(roadAddress, unchangedAndNew, project)
//    result should have size (3)
//    result.count(_.terminated == TerminationCode.Termination) should be(1)
//    result.count(_.startDate == roadAddress.startDate) should be(2)
//    result.count(_.startDate.get == project.startDate) should be(1)
//    result.count(_.endDate.isEmpty) should be(2)
//  }

  //TODO this will be implemented at VIITE-1539
//  test("verify correction of a null ELY code project") {
//    runWithRollback {
//      val rap = RoadAddressProject(0L, ProjectState.apply(1), "TestProject", "TestUser", DateTime.parse("1901-01-01"),
//        "TestUser", DateTime.parse("1901-01-01"), DateTime.now(), "Some additional info",
//        Seq(), None)
//      val project = projectService.createRoadLinkProject(rap)
//      val id = project.id
//      val roadParts = RoadAddressDAO.fetchByRoadPart(5, 207).map(toProjectLink(project))
//      mockForProject(id, roadParts)
//      ProjectDAO.reserveRoadPart(id, roadParts.head.roadNumber, roadParts.head.roadPartNumber, "TestUser")
//      ProjectDAO.create(Seq(roadParts.head))
//      ProjectDAO.getProjectEly(project.id).isEmpty should be(true)
//      projectService.correctNullProjectEly()
//      ProjectDAO.getProjectEly(project.id).isEmpty should be(false)
//    }
//  }

  //TODO this will be implemented at VIITE-1540
//  test("split road address is splitting historic versions") {
//    runWithRollback {
//      val road = 19999L
//      val roadPart = 205L
//      val origStartM = 0L
//      val origEndM = 102L
//      val origStartD = Some(DateTime.now().minusYears(10))
//      val linkId = 1049L
//      val endM = 102.04
//      val suravageLinkId = 5774839L
//      val user = Some("user")
//      val roadAddress = RoadAddress(NewRoadAddress, road, roadPart, PublicRoad, Track.Combined, EndOfRoad, origStartM, origEndM, origStartD,
//        None, None, linkId, 0.0, endM, SideCode.TowardsDigitizing, 86400L,
//        (Some(CalibrationPoint(linkId, 0.0, origStartM)), Some(CalibrationPoint(linkId, endM, origEndM))),
//        NoFloating, Seq(Point(1024.0, 0.0), Point(1024.0, 102.04)),
//        LinkGeomSource.NormalLinkInterface, 8L, TerminationCode.NoTermination, 0)
//      val roadAddressHistory = RoadAddress(NewRoadAddress, road, roadPart + 1, PublicRoad, Track.Combined, EndOfRoad, origStartM, origEndM,
//        origStartD.map(_.minusYears(5)), origStartD.map(_.minusYears(15)),
//        None, linkId, 0.0, endM, SideCode.TowardsDigitizing, 86400L, (None, None), NoFloating, Seq(Point(1024.0, 0.0), Point(1025.0, 1544.386)),
//        LinkGeomSource.NormalLinkInterface, 8L, TerminationCode.NoTermination, 0)
//      val roadAddressHistory2 = RoadAddress(NewRoadAddress, road, roadPart + 2, PublicRoad, Track.Combined, EndOfRoad, origStartM, origEndM,
//        origStartD.map(_.minusYears(15)), origStartD.map(_.minusYears(20)),
//        None, linkId, 0.0, endM, SideCode.TowardsDigitizing, 86400L, (None, None), NoFloating, Seq(Point(1024.0, 0.0), Point(1025.0, 1544.386)),
//        LinkGeomSource.NormalLinkInterface, 8L, TerminationCode.NoTermination, 0)
//      val id = RoadAddressDAO.create(Seq(roadAddress)).head
//      RoadAddressDAO.create(Seq(roadAddressHistory, roadAddressHistory2))
//      val project = RoadAddressProject(-1L, Sent2TR, "split", user.get, DateTime.now(), user.get,
//        DateTime.now().plusMonths(2), DateTime.now(), "", Seq(), None, None)
//      val unchangedAndNew = Seq(ProjectLink(2L, road, roadPart, Track.Combined, Continuous, origStartM, origStartM + 52L, Some(DateTime.now()), None, user,
//        suravageLinkId, 0.0, 51.984, SideCode.TowardsDigitizing, (Some(ProjectLinkCalibrationPoint(linkId, 0.0, origStartM, UnknownSource)), None),
//        NoFloating, Seq(Point(1024.0, 0.0), Point(1024.0, 51.984)),
//        -1L, LinkStatus.UnChanged, PublicRoad, LinkGeomSource.SuravageLinkInterface, 51.984, id, 8L, false, Some(linkId), 85088L),
//        ProjectLink(3L, road, roadPart, Track.Combined, EndOfRoad, origStartM + 52L, origStartM + 177L, Some(DateTime.now()), None, user,
//          suravageLinkId, 51.984, 176.695, SideCode.TowardsDigitizing, (None, Some(ProjectLinkCalibrationPoint(suravageLinkId, 176.695, origStartM + 177L, UnknownSource))),
//          NoFloating, Seq(Point(1024.0, 99.384), Point(1148.711, 99.4)),
//          -1L, LinkStatus.New, PublicRoad, LinkGeomSource.SuravageLinkInterface, 124.711, id, 8L, false, Some(linkId), 85088L),
//        ProjectLink(4L, 5, 205, Track.Combined, EndOfRoad, origStartM + 52L, origEndM, Some(DateTime.now()), None, user,
//          linkId, 50.056, endM, SideCode.TowardsDigitizing, (None, Some(ProjectLinkCalibrationPoint(linkId, endM, origEndM, UnknownSource))), NoFloating,
//          Seq(Point(1024.0, 51.984), Point(1024.0, 102.04)),
//          -1L, LinkStatus.Terminated, PublicRoad, LinkGeomSource.NormalLinkInterface, endM - 50.056, id, 8L, false, Some(suravageLinkId), 85088L))
//      projectService.updateTerminationForHistory(Set(), unchangedAndNew)
//      val suravageAddresses = RoadAddressDAO.fetchByLinkId(Set(suravageLinkId), true, true)
//      // Remove the current road address from list because it is not terminated by this procedure
//      val oldLinkAddresses = RoadAddressDAO.fetchByLinkId(Set(linkId), true, true, true, true, Set(id))
//      suravageAddresses.foreach { a =>
//        a.terminated should be(NoTermination)
//        a.endDate.nonEmpty || a.endAddrMValue == origStartM + 177L should be(true)
//        a.linkGeomSource should be(SuravageLinkInterface)
//      }
//      oldLinkAddresses.foreach { a =>
//        a.terminated should be(Subsequent)
//        a.endDate.nonEmpty should be(true)
//        a.linkGeomSource should be(NormalLinkInterface)
//      }
//    }
//  }

  //TODO this will be implemented at VIITE-1539
//  test("two projects with same road part") {
//    runWithRollback {
//      val error = intercept[RuntimeException] {
//        val rap1 = RoadAddressProject(0L, ProjectState.apply(1), "TestProject", "TestUser", DateTime.parse("1901-01-01"),
//          "TestUser", DateTime.parse("1901-01-01"), DateTime.now(), "Some additional info",
//          Seq(), None)
//        val rap2 = RoadAddressProject(0L, ProjectState.apply(1), "TestProject2", "TestUser", DateTime.parse("1901-01-01"),
//          "TestUser", DateTime.parse("1901-01-01"), DateTime.now(), "Some additional info",
//          Seq(), None)
//        val addr1 = List(ReservedRoadPart(Sequences.nextViitePrimaryKeySeqValue, 5, 207, Some(0L), Some(Continuous), Some(8L), None, None, None, None, true))
//        val project1 = projectService.createRoadLinkProject(rap1)
//        mockForProject(project1.id, RoadAddressDAO.fetchByRoadPart(5, 207).map(toProjectLink(project1)))
//        projectService.saveProject(project1.copy(reservedParts = addr1))
//        val project2 = projectService.createRoadLinkProject(rap2)
//        mockForProject(project2.id, RoadAddressDAO.fetchByRoadPart(5, 207).map(toProjectLink(project2)))
//        projectService.saveProject(project2.copy(reservedParts = addr1))
//      }
//      error.getMessage should be("Tie 5 osa 207 ei ole vapaana projektin alkupäivämääränä. Tieosoite on jo varattuna projektissa: TestProject.")
//
//    }
//  }

  test("create project link for road part that is not reserved") {
    runWithRollback {
      val rap = RoadAddressProject(0L, ProjectState.apply(1), "TestProject", "TestUser", DateTime.parse("1901-01-01"),
        "TestUser", DateTime.parse("1901-01-01"), DateTime.now(), "Some additional info",
        Seq(), None)
      val newLink = Seq(ProjectLink(-1000L, 5L, 203L, Track.apply(99), Discontinuity.Continuous, 0L, 0L, None, None,
        None, 12345L, 0.0, 43.1, SideCode.Unknown, (None, None), NoFloating,
        Seq(Point(468.5, 0.5), Point(512.0, 0.0)), 0L, LinkStatus.Unknown, RoadType.PublicRoad, LinkGeomSource.NormalLinkInterface, 43.1, 0L, 0, false,
        None, 86400L))
      val project = projectService.createRoadLinkProject(rap)
      when(mockRoadLinkService.getRoadLinksByLinkIdsFromVVH(any[Set[Long]], any[Boolean])).thenReturn(newLink.map(toRoadLink))
      val response = projectService.createProjectLinks(Seq(12345L), project.id, 5, 203, Track.Combined, Discontinuity.Continuous, RoadType.PublicRoad, LinkGeomSource.NormalLinkInterface, 8L, "test", "road name")
      response.get("success").get.asInstanceOf[Boolean] should be(false)
      response.get("errorMessage").get.asInstanceOf[String] should be("TIE 5 OSA 203 on jo olemassa projektin alkupäivänä 01.01.1901, tarkista tiedot")
    }
  }

  //TODO this will be implemented at VIITE-1539
//  test("renumber a reserved road part to a road part reserved by other project") {
//    runWithRollback {
//      val rap1 = RoadAddressProject(0L, ProjectState.apply(1), "TestProject", "TestUser", DateTime.parse("1901-01-01"),
//        "TestUser", DateTime.parse("1901-01-01"), DateTime.now(), "Some additional info",
//        Seq(), None)
//      val rap2 = RoadAddressProject(0L, ProjectState.apply(1), "TestProject2", "TestUser", DateTime.parse("1901-01-01"),
//        "TestUser", DateTime.parse("1901-01-01"), DateTime.now(), "Some additional info",
//        Seq(), None)
//      val addr1 = List(ReservedRoadPart(Sequences.nextViitePrimaryKeySeqValue, 5, 207, Some(0L), Some(Continuous), Some(8L), None, None, None, None, true))
//      val addr2 = List(ReservedRoadPart(Sequences.nextViitePrimaryKeySeqValue, 5, 203, Some(5L), Some(Discontinuity.apply("jatkuva")), Some(8L), None, None, None, None, true))
//      val project1 = projectService.createRoadLinkProject(rap1)
//      mockForProject(project1.id, RoadAddressDAO.fetchByRoadPart(5, 207).map(toProjectLink(project1)))
//      projectService.saveProject(project1.copy(reservedParts = addr1))
//
//      val project2 = projectService.createRoadLinkProject(rap2)
//      mockForProject(project2.id, RoadAddressDAO.fetchByRoadPart(5, 203).map(toProjectLink(project1)))
//      projectService.saveProject(project2.copy(reservedParts = addr2))
//
//      val response = projectService.updateProjectLinks(project1.id, Set(), ProjectDAO.getProjectLinks(project1.id).map(_.linkId), LinkStatus.Numbering, "TestUser", 5, 203, 0, None, RoadType.PublicRoad.value, Discontinuity.Continuous.value, Some(8))
//      response.get should be("TIE 5 OSA 203 on jo olemassa projektin alkupäivänä 01.01.1901, tarkista tiedot")
//    }
//  }

  //TODO this will be implemented at VIITE-1539
//  test("renumber a project link to a road part not reserved with end date null") {
//    runWithRollback {
//      val rap1 = RoadAddressProject(0L, ProjectState.apply(1), "TestProject", "TestUser", DateTime.parse("1901-01-01"),
//        "TestUser", DateTime.parse("1901-01-01"), DateTime.now(), "Some additional info",
//        Seq(), None)
//      val addr1 = List(ReservedRoadPart(Sequences.nextViitePrimaryKeySeqValue, 5, 207, Some(0L), Some(Continuous), Some(8L), None, None, None, None, true))
//      val project1 = projectService.createRoadLinkProject(rap1)
//      mockForProject(project1.id, RoadAddressDAO.fetchByRoadPart(5, 207).map(toProjectLink(project1)))
//      projectService.saveProject(project1.copy(reservedParts = addr1))
//      val response = projectService.updateProjectLinks(project1.id, Set(), ProjectDAO.getProjectLinks(project1.id).map(_.linkId), LinkStatus.Numbering, "TestUser", 5, 203, 0, None, RoadType.PublicRoad.value, Discontinuity.Continuous.value, Some(8))
//      response.get should be("TIE 5 OSA 203 on jo olemassa projektin alkupäivänä 01.01.1901, tarkista tiedot")
//    }
//  }

  //TODO this will be implemented at VIITE-1540
//  test("renumber all project links and change the last link discontinuity") {
//    runWithRollback {
//      val rap1 = RoadAddressProject(0L, ProjectState.apply(1), "TestProject", "TestUser", DateTime.now(),
//        "TestUser", DateTime.now().plusDays(1), DateTime.now(), "Some additional info",
//        Seq(), None)
//      val addr1 = List(ReservedRoadPart(Sequences.nextViitePrimaryKeySeqValue, 5, 207, Some(0L), Some(Continuous), Some(8L), None, None, None, None, true))
//      val project1 = projectService.createRoadLinkProject(rap1)
//      mockForProject(project1.id, RoadAddressDAO.fetchByRoadPart(5, 207).map(toProjectLink(project1)))
//      projectService.saveProject(project1.copy(reservedParts = addr1))
//      projectService.updateProjectLinks(project1.id, Set(), ProjectDAO.getProjectLinks(project1.id).map(_.linkId), LinkStatus.Numbering, "TestUser", 6, 207, 0, None, RoadType.PublicRoad.value, Discontinuity.EndOfRoad.value, Some(8))
//
//      //Descending order by end address
//      val projectLinks = ProjectDAO.getProjectLinks(project1.id).sortBy(-_.endAddrMValue)
//      projectLinks.tail.forall(_.discontinuity == Discontinuity.Continuous) should be(true)
//      projectLinks.head.discontinuity should be(Discontinuity.EndOfRoad)
//    }
//  }

  test("Reserving new part with same linkId for existing part in same project (with status New too), should override and remove old part") {
    runWithRollback {
      val rap = RoadAddressProject(0L, ProjectState.apply(1), "TestProject", "TestUser", DateTime.parse("1901-01-01"),
        "TestUser", DateTime.parse("1901-01-01"), DateTime.now(), "Some additional info",
        Seq(), None)
      val newLink = Seq(ProjectLink(-1000L, 9999L, 1L, Track.apply(0), Discontinuity.Continuous, 0L, 0L, None, None,
        None, 12345L, 0.0, 43.1, SideCode.Unknown, (None, None), NoFloating,
        Seq(Point(468.5, 0.5), Point(512.0, 0.0)), 0L, LinkStatus.Unknown, RoadType.PublicRoad, LinkGeomSource.NormalLinkInterface, 43.1, 0L, 0, false,
        None, 86400L))
      val project = projectService.createRoadLinkProject(rap)
      when(mockRoadLinkService.getRoadLinksByLinkIdsFromVVH(any[Set[Long]], any[Boolean])).thenReturn(newLink.map(toRoadLink))
      val createdLink = projectService.createProjectLinks(Seq(12345L), project.id, 9999, 1, Track.Combined, Discontinuity.Continuous, RoadType.PublicRoad, LinkGeomSource.NormalLinkInterface, 8L, "test", "road name")
      createdLink.get("success").get.asInstanceOf[Boolean] should be(true)
      val updatedLink = ProjectDAO.getProjectLinksByLinkIdAndProjectId(12345L, project.id)

      projectService.updateProjectLinks(project.id, Set(updatedLink.head.id), Seq(), LinkStatus.New, "TestUserTwo", 9999, 2, 1, Some(30), 5L, 2) should be(None)
      val reservedParts = ProjectDAO.fetchReservedRoadParts(project.id)
      reservedParts.size should be(1)
      reservedParts.head.roadPartNumber should be(2)
      reservedParts.head.newDiscontinuity.get should be(Discontinuity.apply(2))

      val link = ProjectDAO.getProjectLinksByLinkIdAndProjectId(12345L, project.id).head
      link.status should be(LinkStatus.New)
      link.discontinuity should be(Discontinuity.apply(2))
      link.track should be(Track.apply(1))
      link.roadType should be(RoadType.apply(5))
    }
  }

  test("revert all new road should remove road name") {
    runWithRollback {
      val testRoad: (Long, Long, String) = {
        (99999L, 1L, "Test name")
      }

      val (project, links) = util.setUpProjectWithLinks(LinkStatus.New, Seq(0L, 10L, 20L), roads = Seq(testRoad), discontinuity = Discontinuity.Continuous)
      val roadLinks = links.map(toRoadLink)
      when(mockRoadLinkService.getCurrentAndComplementaryAndSuravageRoadLinksFromVVH(any[Set[Long]], any[Boolean])).thenReturn(roadLinks)
      ProjectLinkNameDAO.get(99999L, project.id).get.roadName should be("Test name")
      val linksToRevert = links.map(l => {
        LinkToRevert(l.id, l.linkId, l.status.value, l.geometry)
      })
      projectService.revertLinks(project.id, 99999L, 1L, linksToRevert, "Test User")
      ProjectLinkNameDAO.get(99999L, project.id) should be(None)
    }
  }

  //TODO this will be implemented at VIITE-1539
//  test("unreserved road with new road name should remove road name") {
//    runWithRollback {
//      val testRoad: (Long, Long, String) = {
//        (99999L, 1L, "Test name")
//      }
//      val (project, _) = util.setUpProjectWithLinks(LinkStatus.Transfer, Seq(0L, 10L, 20L), roads = Seq(testRoad), discontinuity = Discontinuity.Continuous)
//      ProjectLinkNameDAO.get(99999L, project.id).get.roadName should be("Test name")
//      projectService.saveProject(project.copy(reservedParts = Seq()))
//      ProjectLinkNameDAO.get(99999L, project.id) should be(None)
//    }
//  }

  //TODO this will be implemented at VIITE-1539
//  test("delete the project should remove project road name if no other project uses same road") {
//    runWithRollback {
//      val testRoad: (Long, Long, String) = {
//        (99999L, 1L, "Test name")
//      }
//      val (project, _) = util.setUpProjectWithLinks(LinkStatus.Transfer, Seq(0L, 10L, 20L), roads = Seq(testRoad), discontinuity = Discontinuity.Continuous)
//      ProjectLinkNameDAO.get(99999L, project.id).get.roadName should be("Test name")
//      projectService.deleteProject(project.id)
//      ProjectLinkNameDAO.get(99999L, project.id) should be(None)
//    }
//  }

  //TODO this will be implemented at VIITE-1540
//  test("if road exists in another project the new road name should not be removed") {
//    runWithRollback {
//      val testRoads: Seq[(Long, Long, String)] = Seq((99999L, 1L, "Test name"), (99999L, 2L, "Test name"))
//      val (project, links) = util.setUpProjectWithLinks(LinkStatus.Transfer, Seq(0L, 10L, 20L), roads = testRoads, discontinuity = Discontinuity.Continuous)
//      ProjectLinkNameDAO.get(99999L, project.id).get.roadName should be("Test name")
//      val linksToRevert = links.map(l => {
//        LinkToRevert(l.id, l.linkId, l.status.value, l.geometry)
//      })
//      projectService.revertLinks(project.id, 99999L, 1L, linksToRevert, "Test User")
//      ProjectDAO.getProjectLinks(project.id).count(_.roadPartNumber == 2L) should be(2)
//      ProjectLinkNameDAO.get(99999L, project.id).get.roadName should be("Test name")
//    }
//  }

  //TODO this will be implemented at VIITE-1540
//  test("if road name exists the revert should put the original name in the project link name if no other exists in project") {
//    runWithRollback {
//      val testRoad: (Long, Long, String) = {
//        (99999L, 1L, "new name")
//      }
//      val (project, links) = util.setUpProjectWithLinks(LinkStatus.Transfer, Seq(0L, 10L, 20L), roads = Seq(testRoad), discontinuity = Discontinuity.Continuous)
//      val roadLinks = links.map(toRoadLink)
//      when(mockRoadLinkService.getCurrentAndComplementaryAndSuravageRoadLinksFromVVH(any[Set[Long]], any[Boolean])).thenReturn(roadLinks)
//      sqlu"""INSERT INTO ROAD_NAME VALUES (ROAD_NAME_SEQ.NEXTVAL, 99999, 'test name', sysdate, null, sysdate, null, 'test user', sysdate)""".execute
//      ProjectLinkNameDAO.get(99999L, project.id).get.roadName should be("new name")
//      val linksToRevert = links.map(l => {
//        LinkToRevert(l.id, l.linkId, l.status.value, l.geometry)
//      })
//      projectService.revertLinks(project.id, 99999L, 1L, linksToRevert, "Test User")
//      ProjectLinkNameDAO.get(99999L, project.id).get.roadName should be("test name")
//    }
//  }

  //TODO this will be implemented at VIITE-1539
//  test("Road address geometry after reverting should be the same as VVH") {
//    val projectId = 0L
//    val user = "TestUser"
//    val (roadNumber, roadPartNumber) = (26020L, 12L)
//    val (newRoadNumber, newRoadPart) = (9999L, 1L)
//    val smallerRoadGeom = Seq(Point(0.0, 0.0), Point(0.0, 5.0))
//    val roadGeom = Seq(Point(0.0, 0.0), Point(0.0, 10.0))
//    runWithRollback {
//
//      val roadAddresses = RoadAddressDAO.fetchByRoadPart(roadNumber, roadPartNumber)
//
//
//      val rap = RoadAddressProject(projectId, ProjectState.apply(1), "TestProject", user, DateTime.parse("1901-01-01"),
//        "TestUser", DateTime.parse("1901-01-01"), DateTime.now(), "Some additional info",
//        Seq(), None)
//      ProjectDAO.createRoadAddressProject(rap)
//      val projectLinksFromRoadAddresses = roadAddresses.map(ra => toProjectLink(rap)(ra))
//
//      ProjectDAO.reserveRoadPart(projectId, roadNumber, roadPartNumber, "Test")
//      ProjectDAO.create(projectLinksFromRoadAddresses)
//
//      val numberingLink = Seq(ProjectLink(-1000L, newRoadNumber, newRoadPart, Track.apply(0), Discontinuity.Continuous, 0L, 0L, None, None,
//        Option(user), projectLinksFromRoadAddresses.head.linkId, 0.0, 10.0, SideCode.Unknown, (None, None), NoFloating,
//        smallerRoadGeom, 0L, LinkStatus.Numbering, RoadType.PublicRoad, LinkGeomSource.NormalLinkInterface, 10.0, roadAddresses.head.id, 0, false,
//        None, 86400L))
//      ProjectDAO.reserveRoadPart(projectId, newRoadNumber, newRoadPart, "Test")
//      ProjectDAO.create(numberingLink)
//      val numberingLinks = ProjectDAO.getProjectLinks(projectId, Option(LinkStatus.Numbering))
//      numberingLinks.head.geometry should be equals (smallerRoadGeom)
//
//      val projectLinks = ProjectDAO.getProjectLinks(projectId)
//      val linksToRevert = projectLinks.filter(_.status != LinkStatus.NotHandled).map(pl => {
//        LinkToRevert(pl.id, pl.linkId, pl.status.value, pl.geometry)
//      })
//      val roadLinks = projectLinks.map(toRoadLink).head.copy(geometry = roadGeom)
//      when(mockRoadLinkService.getCurrentAndComplementaryAndSuravageRoadLinksFromVVH(any[Set[Long]], any[Boolean])).thenReturn(Seq(roadLinks))
//
//
//      projectService.revertLinks(projectId, newRoadNumber, newRoadPart, linksToRevert, user)
//      val geomAfterRevert = GeometryUtils.truncateGeometry3D(roadGeom, projectLinksFromRoadAddresses.head.startMValue, projectLinksFromRoadAddresses.head.endMValue)
//      val linksAfterRevert = ProjectDAO.getProjectLinks(projectId)
//      linksAfterRevert.map(_.geometry).contains(geomAfterRevert) should be(true)
//
//
//    }
//  }

  test("New user given addressMValues, even on Left/Right tracks, should keep continuous and incremented address values (calibration ones included) for all links") {
    /**
      * This test checks:
      * 1.result of addressMValues for new given address value for one Track.Combined link
      * 2.result of MValues (segment and address) in recalculated calibration points for new given address value for one link
      * 3.result of addressMValues for yet another new given address value in other link, being that link Track.LeftSide or Track.RightSide
      * 4.result of MValues (segment and address) in recalculated calibration points for second new given address value for Track.LeftSide or Track.RightSide link
      */
    val coeff = 1.0

    def liesInBetween(measure: Double, interval: (Double, Double)): Boolean = {
      measure >= interval._1 && measure <= interval._2
    }

    runWithRollback {
      /**
        * Illustrative picture
        *
        * |--Left--||--Left--|
        * |--combined--|                    |--combined--|
        * |-------Right------|
        */

      /**
        * Test data
        */

      val rap = RoadAddressProject(0L, ProjectState.apply(1), "TestProject", "TestUser", DateTime.parse("1901-01-01"),
        "TestUser", DateTime.parse("1901-01-01"), DateTime.now(), "Some additional info",
        Seq(), None)

      val pl1 = ProjectLink(-1000L, 9999L, 1L, Track.apply(0), Discontinuity.Continuous, 0L, 0L, None, None,
        None, 12345L, 0.0, 0.0, SideCode.Unknown, (None, None), NoFloating,
        Seq(Point(10.0, 10.0), Point(20.0, 10.0)), 0L, LinkStatus.New, RoadType.PublicRoad, LinkGeomSource.NormalLinkInterface, GeometryUtils.geometryLength(Seq(Point(10.0, 10.0), Point(20.0, 10.0))), 0L, 0, false,
        None, 86400L)
      val pl2 = ProjectLink(-1000L, 9999L, 1L, Track.apply(2), Discontinuity.Continuous, 0L, 0L, None, None,
        None, 12346L, 0.0, 0.0, SideCode.Unknown, (None, None), NoFloating,
        Seq(Point(20.0, 10.0), Point(30.0, 15.0)), 0L, LinkStatus.New, RoadType.PublicRoad, LinkGeomSource.NormalLinkInterface, GeometryUtils.geometryLength(Seq(Point(20.0, 10.0), Point(30.0, 15.0))), 0L, 0, false,
        None, 86400L)
      val pl3 = ProjectLink(-1000L, 9999L, 1L, Track.apply(2), Discontinuity.Continuous, 0L, 0L, None, None,
        None, 12347L, 0.0, 0.0, SideCode.Unknown, (None, None), NoFloating,
        Seq(Point(30.0, 15.0), Point(45.0, 10.0)), 0L, LinkStatus.New, RoadType.PublicRoad, LinkGeomSource.NormalLinkInterface, GeometryUtils.geometryLength(Seq(Point(30.0, 15.0), Point(45.0, 10.0))), 0L, 0, false,
        None, 86400L)
      val pl4 = ProjectLink(-1000L, 9999L, 1L, Track.apply(1), Discontinuity.Continuous, 0L, 0L, None, None,
        None, 12348L, 0.0, 0.0, SideCode.Unknown, (None, None), NoFloating,
        Seq(Point(20.0, 10.0), Point(25.0, 5.0), Point(45.0, 10.0)), 0L, LinkStatus.New, RoadType.PublicRoad, LinkGeomSource.NormalLinkInterface, GeometryUtils.geometryLength(Seq(Point(20.0, 10.0), Point(25.0, 5.0), Point(45.0, 10.0))), 0L, 0, false,
        None, 86400L)
      val pl5 = ProjectLink(-1000L, 9999L, 1L, Track.apply(0), Discontinuity.Continuous, 0L, 0L, None, None,
        None, 12349L, 0.0, 0.0, SideCode.Unknown, (None, None), NoFloating,
        Seq(Point(45.0, 10.0), Point(60.0, 10.0)), 0L, LinkStatus.New, RoadType.PublicRoad, LinkGeomSource.NormalLinkInterface, GeometryUtils.geometryLength(Seq(Point(45.0, 10.0), Point(60.0, 10.0))), 0L, 0, false,
        None, 86400L)

      val project = projectService.createRoadLinkProject(rap)
      when(mockRoadLinkService.getRoadLinksByLinkIdsFromVVH(any[Set[Long]], any[Boolean])).thenReturn(Seq(pl1).map(toRoadLink))
      projectService.createProjectLinks(Seq(12345L), project.id, 9999, 1, Track.Combined, Discontinuity.Continuous, RoadType.PublicRoad, LinkGeomSource.NormalLinkInterface, 8L, "test", "road name")
      when(mockRoadLinkService.getRoadLinksByLinkIdsFromVVH(any[Set[Long]], any[Boolean])).thenReturn(Seq(pl4).map(toRoadLink))
      projectService.createProjectLinks(Seq(12348L), project.id, 9999, 1, Track.RightSide, Discontinuity.Continuous, RoadType.PublicRoad, LinkGeomSource.NormalLinkInterface, 8L, "test", "road name")
      when(mockRoadLinkService.getRoadLinksByLinkIdsFromVVH(any[Set[Long]], any[Boolean])).thenReturn(Seq(pl2, pl3).map(toRoadLink))
      projectService.createProjectLinks(Seq(12346L, 12347L), project.id, 9999, 1, Track.LeftSide, Discontinuity.Continuous, RoadType.PublicRoad, LinkGeomSource.NormalLinkInterface, 8L, "test", "road name")
      when(mockRoadLinkService.getRoadLinksByLinkIdsFromVVH(any[Set[Long]], any[Boolean])).thenReturn(Seq(pl5).map(toRoadLink))
      projectService.createProjectLinks(Seq(12349L), project.id, 9999, 1, Track.Combined, Discontinuity.Continuous, RoadType.PublicRoad, LinkGeomSource.NormalLinkInterface, 8L, "test", "road name")
      val links = ProjectDAO.getProjectLinks(project.id).sortBy(_.startAddrMValue)

      links.filterNot(_.track == Track.RightSide).sortBy(_.endAddrMValue).scanLeft(0.0) { case (m, pl) =>
        m should be(pl.startAddrMValue)
        pl.endAddrMValue
      }
      links.filterNot(_.track == Track.LeftSide).sortBy(_.endAddrMValue).scanLeft(0.0) { case (m, pl) =>
        m should be(pl.startAddrMValue)
        pl.endAddrMValue
      }

      links.sortBy(_.endAddrMValue).scanLeft(0.0) { case (m, pl) =>
        if (pl.calibrationPoints._1.headOption.nonEmpty) {
          pl.calibrationPoints._1.get.addressMValue should be(pl.startAddrMValue)
          pl.calibrationPoints._1.get.segmentMValue should be(pl.endMValue - pl.startMValue)
        }
        if (pl.calibrationPoints._2.headOption.nonEmpty) {
          pl.calibrationPoints._2.get.addressMValue should be(pl.endAddrMValue)
          pl.calibrationPoints._2.get.addressMValue should be(pl.endMValue)
        }
        0.0 //any double val, needed for expected type value in recursive scan
      }


      val linkidToIncrement = pl1.linkId
      val idsToIncrement = links.filter(_.linkId == linkidToIncrement).head.id
      val valueToIncrement = 2.0
      val newEndAddressValue = Seq(links.filter(_.linkId == linkidToIncrement).head.endAddrMValue.toInt, valueToIncrement.toInt).sum
      projectService.updateProjectLinks(project.id, Set(idsToIncrement), Seq(), LinkStatus.New, "TestUserTwo", 9999, 1, 0, Some(newEndAddressValue), 1L, 5) should be(None)
      val linksAfterGivenAddrMValue = ProjectDAO.getProjectLinks(project.id)

      /**
        * Test 1.
        */
      linksAfterGivenAddrMValue.filterNot(_.track == Track.RightSide).sortBy(_.endAddrMValue).scanLeft(0.0) { case (m, pl) =>
        m should be(pl.startAddrMValue)
        pl.endAddrMValue
      }
      linksAfterGivenAddrMValue.filterNot(_.track == Track.LeftSide).sortBy(_.endAddrMValue).scanLeft(0.0) { case (m, pl) =>
        m should be(pl.startAddrMValue)
        pl.endAddrMValue
      }

      /**
        * Test 2.
        */
      linksAfterGivenAddrMValue.sortBy(_.endAddrMValue).scanLeft(0.0) { case (m, pl) =>
        if (pl.calibrationPoints._1.headOption.nonEmpty) {
          pl.calibrationPoints._1.get.addressMValue should be(pl.startAddrMValue)
          pl.calibrationPoints._1.get.segmentMValue should be(pl.endMValue - pl.startMValue)
        }
        if (pl.calibrationPoints._2.headOption.nonEmpty) {
          pl.calibrationPoints._2.get.addressMValue should be(pl.endAddrMValue)
          pl.calibrationPoints._2.get.addressMValue should be(pl.endMValue)
        }
        0.0 //any double val, needed for expected type value in recursive scan
      }

      //only link and links after linkidToIncrement should be extended
      val extendedLink = links.filter(_.linkId == linkidToIncrement).head
      val linksBefore = links.filter(_.endAddrMValue >= extendedLink.endAddrMValue).sortBy(_.endAddrMValue)
      val linksAfter = linksAfterGivenAddrMValue.filter(_.endAddrMValue >= extendedLink.endAddrMValue).sortBy(_.endAddrMValue)
      linksBefore.zip(linksAfter).foreach { case (st, en) =>
        liesInBetween(en.endAddrMValue, (st.endAddrMValue + valueToIncrement - coeff, st.endAddrMValue + valueToIncrement + coeff))
      }


      val secondLinkidToIncrement = pl4.linkId
      val secondIdToIncrement = linksAfterGivenAddrMValue.filter(_.linkId == secondLinkidToIncrement).head.id
      val secondValueToIncrement = 3.0
      val secondNewEndAddressValue = Seq(links.filter(_.linkId == secondLinkidToIncrement).head.endAddrMValue.toInt, secondValueToIncrement.toInt).sum
      projectService.updateProjectLinks(project.id, Set(secondIdToIncrement), Seq(), LinkStatus.New, "TestUserTwo", 9999, 1, 1, Some(secondNewEndAddressValue), 1L, 5) should be(None)
      val linksAfterSecondGivenAddrMValue = ProjectDAO.getProjectLinks(project.id)

      /**
        * Test 3.
        */
      linksAfterSecondGivenAddrMValue.filterNot(_.track == Track.RightSide).sortBy(_.endAddrMValue).scanLeft(0.0) { case (m, pl) =>
        m should be(pl.startAddrMValue)
        pl.endAddrMValue
      }
      linksAfterSecondGivenAddrMValue.filterNot(_.track == Track.LeftSide).sortBy(_.endAddrMValue).scanLeft(0.0) { case (m, pl) =>
        m should be(pl.startAddrMValue)
        pl.endAddrMValue
      }

      /**
        * Test 4.
        */
      linksAfterSecondGivenAddrMValue.sortBy(_.endAddrMValue).scanLeft(0.0) { case (m, pl) =>
        if (pl.calibrationPoints._1.headOption.nonEmpty) {
          pl.calibrationPoints._1.get.addressMValue should be(pl.startAddrMValue)
          pl.calibrationPoints._1.get.segmentMValue should be(pl.endMValue - pl.startMValue)
        }
        if (pl.calibrationPoints._2.headOption.nonEmpty) {
          pl.calibrationPoints._2.get.addressMValue should be(pl.endAddrMValue)
          pl.calibrationPoints._2.get.addressMValue should be(pl.endMValue)
        }
        0.0 //any double val, needed for expected type value in recursive scan
      }

      //only link and links after secondLinkidToIncrement should be extended
      val secondExtendedLink = linksAfterGivenAddrMValue.filter(_.linkId == secondLinkidToIncrement).head
      val secondLinksBefore = linksAfterGivenAddrMValue.filter(_.endAddrMValue >= secondExtendedLink.endAddrMValue).sortBy(_.endAddrMValue)
      val secondLinksAfter = linksAfterSecondGivenAddrMValue.filter(_.endAddrMValue >= secondExtendedLink.endAddrMValue).sortBy(_.endAddrMValue)
      secondLinksBefore.zip(secondLinksAfter).foreach { case (st, en) =>
        liesInBetween(en.endAddrMValue, (st.endAddrMValue + valueToIncrement + secondValueToIncrement - coeff, st.endAddrMValue + valueToIncrement + secondValueToIncrement + coeff))
      }

    }
  }

  test("Re-Reversing direction should restore and ignore previous user given addressMValues") {
    /**
      * This test checks:
      * 1.result of addressMValues for new given address value for one Track.Combined link
      * 2.result of reversing direction
      */
    val coeff = 1.0

    def liesInBetween(measure: Double, interval: (Double, Double)): Boolean = {
      measure >= interval._1 && measure <= interval._2
    }

    runWithRollback {
      /**
        * Illustrative picture
        *
        * |--Left--||--Left--|
        * |--combined--|                    |--combined--|
        * |-------Right------|
        */

      /**
        * Test data
        */

      val rap = RoadAddressProject(0L, ProjectState.apply(1), "TestProject", "TestUser", DateTime.parse("1901-01-01"),
        "TestUser", DateTime.parse("1901-01-01"), DateTime.now(), "Some additional info",
        Seq(), None)

      val pl1 = ProjectLink(-1000L, 9999L, 1L, Track.apply(0), Discontinuity.Continuous, 0L, 0L, None, None,
        None, 12345L, 0.0, 0.0, SideCode.Unknown, (None, None), NoFloating,
        Seq(Point(10.0, 10.0), Point(20.0, 10.0)), 0L, LinkStatus.New, RoadType.PublicRoad, LinkGeomSource.NormalLinkInterface, GeometryUtils.geometryLength(Seq(Point(10.0, 10.0), Point(20.0, 10.0))), 0L, 0, false,
        None, 86400L)
      val pl2 = ProjectLink(-1000L, 9999L, 1L, Track.apply(2), Discontinuity.Continuous, 0L, 0L, None, None,
        None, 12346L, 0.0, 0.0, SideCode.Unknown, (None, None), NoFloating,
        Seq(Point(20.0, 10.0), Point(30.0, 15.0)), 0L, LinkStatus.New, RoadType.PublicRoad, LinkGeomSource.NormalLinkInterface, GeometryUtils.geometryLength(Seq(Point(20.0, 10.0), Point(30.0, 15.0))), 0L, 0, false,
        None, 86400L)
      val pl3 = ProjectLink(-1000L, 9999L, 1L, Track.apply(2), Discontinuity.Continuous, 0L, 0L, None, None,
        None, 12347L, 0.0, 0.0, SideCode.Unknown, (None, None), NoFloating,
        Seq(Point(30.0, 15.0), Point(45.0, 10.0)), 0L, LinkStatus.New, RoadType.PublicRoad, LinkGeomSource.NormalLinkInterface, GeometryUtils.geometryLength(Seq(Point(30.0, 15.0), Point(45.0, 10.0))), 0L, 0, false,
        None, 86400L)
      val pl4 = ProjectLink(-1000L, 9999L, 1L, Track.apply(1), Discontinuity.Continuous, 0L, 0L, None, None,
        None, 12348L, 0.0, 0.0, SideCode.Unknown, (None, None), NoFloating,
        Seq(Point(20.0, 10.0), Point(25.0, 5.0), Point(45.0, 10.0)), 0L, LinkStatus.New, RoadType.PublicRoad, LinkGeomSource.NormalLinkInterface, GeometryUtils.geometryLength(Seq(Point(20.0, 10.0), Point(25.0, 5.0), Point(45.0, 10.0))), 0L, 0, false,
        None, 86400L)
      val pl5 = ProjectLink(-1000L, 9999L, 1L, Track.apply(0), Discontinuity.Continuous, 0L, 0L, None, None,
        None, 12349L, 0.0, 0.0, SideCode.Unknown, (None, None), NoFloating,
        Seq(Point(45.0, 10.0), Point(60.0, 10.0)), 0L, LinkStatus.New, RoadType.PublicRoad, LinkGeomSource.NormalLinkInterface, GeometryUtils.geometryLength(Seq(Point(45.0, 10.0), Point(60.0, 10.0))), 0L, 0, false,
        None, 86400L)

      val project = projectService.createRoadLinkProject(rap)
      when(mockRoadLinkService.getRoadLinksByLinkIdsFromVVH(any[Set[Long]], any[Boolean])).thenReturn(Seq(pl1).map(toRoadLink))
      projectService.createProjectLinks(Seq(12345L), project.id, 9999, 1, Track.Combined, Discontinuity.Continuous, RoadType.PublicRoad, LinkGeomSource.NormalLinkInterface, 8L, "test", "road name")
      when(mockRoadLinkService.getRoadLinksByLinkIdsFromVVH(any[Set[Long]], any[Boolean])).thenReturn(Seq(pl4).map(toRoadLink))
      projectService.createProjectLinks(Seq(12348L), project.id, 9999, 1, Track.RightSide, Discontinuity.Continuous, RoadType.PublicRoad, LinkGeomSource.NormalLinkInterface, 8L, "test", "road name")
      when(mockRoadLinkService.getRoadLinksByLinkIdsFromVVH(any[Set[Long]], any[Boolean])).thenReturn(Seq(pl2, pl3).map(toRoadLink))
      projectService.createProjectLinks(Seq(12346L, 12347L), project.id, 9999, 1, Track.LeftSide, Discontinuity.Continuous, RoadType.PublicRoad, LinkGeomSource.NormalLinkInterface, 8L, "test", "road name")
      when(mockRoadLinkService.getRoadLinksByLinkIdsFromVVH(any[Set[Long]], any[Boolean])).thenReturn(Seq(pl5).map(toRoadLink))
      projectService.createProjectLinks(Seq(12349L), project.id, 9999, 1, Track.Combined, Discontinuity.Continuous, RoadType.PublicRoad, LinkGeomSource.NormalLinkInterface, 8L, "test", "road name")
      val links = ProjectDAO.getProjectLinks(project.id).sortBy(_.startAddrMValue)

      val linkidToIncrement = pl1.linkId
      val idsToIncrement = links.filter(_.linkId == linkidToIncrement).head.id
      val valueToIncrement = 2.0
      val newEndAddressValue = Seq(links.filter(_.linkId == linkidToIncrement).head.endAddrMValue.toInt, valueToIncrement.toInt).sum
      projectService.updateProjectLinks(project.id, Set(idsToIncrement), Seq(linkidToIncrement), LinkStatus.New, "TestUserTwo", 9999, 1, 0, Some(newEndAddressValue), 1L, 5) should be(None)
      val linksAfterGivenAddrMValue = ProjectDAO.getProjectLinks(project.id)

      //only link and links after linkidToIncrement should be extended
      val extendedLink = links.filter(_.linkId == linkidToIncrement).head
      val linksBefore = links.filter(_.endAddrMValue >= extendedLink.endAddrMValue).sortBy(_.endAddrMValue)
      val linksAfter = linksAfterGivenAddrMValue.filter(_.endAddrMValue >= extendedLink.endAddrMValue).sortBy(_.endAddrMValue)
      linksBefore.zip(linksAfter).foreach { case (st, en) =>
        liesInBetween(en.endAddrMValue, (st.endAddrMValue + valueToIncrement - coeff, st.endAddrMValue + valueToIncrement + coeff))
      }

      projectService.changeDirection(project.id, 9999L, 1L, Seq(LinkToRevert(pl1.id, pl1.linkId, pl1.status.value, pl1.geometry)), "TestUserTwo")
      projectService.changeDirection(project.id, 9999L, 1L, Seq(LinkToRevert(pl1.id, pl1.linkId, pl1.status.value, pl1.geometry)), "TestUserTwo")
      val linksAfterReverse = ProjectDAO.getProjectLinks(project.id).sortBy(_.startAddrMValue)

      links.sortBy(_.endAddrMValue).zip(linksAfterReverse.sortBy(_.endAddrMValue)).foreach { case (st, en) =>
        (st.startAddrMValue, st.endAddrMValue) should be(en.startAddrMValue, en.endAddrMValue)
        (st.startMValue, st.endMValue) should be(en.startMValue, en.endMValue)
      }
    }
  }

  test("Change direction should not alter discontinuity of road addresses that are not the same road number and road part number") {
    runWithRollback {

      val rap = RoadAddressProject(0L, ProjectState.apply(1), "TestProject", "TestUser", DateTime.parse("1901-01-01"),
        "TestUser", DateTime.parse("1901-01-01"), DateTime.now(), "Some additional info",
        Seq(), None)

      val pl1 = ProjectLink(-1000L, 9999L, 1L, Track.apply(0), Discontinuity.Continuous, 0L, 0L, None, None,
        None, 12345L, 0.0, 0.0, SideCode.Unknown, (None, None), NoFloating,
        Seq(Point(10.0, 10.0), Point(20.0, 10.0)), 0L, LinkStatus.New, RoadType.PublicRoad, LinkGeomSource.NormalLinkInterface, GeometryUtils.geometryLength(Seq(Point(10.0, 10.0), Point(20.0, 10.0))), 0L, 0, false,
        None, 86400L)
      val pl2 = ProjectLink(-1000L, 9999L, 1L, Track.apply(2), Discontinuity.Continuous, 0L, 0L, None, None,
        None, 12346L, 0.0, 0.0, SideCode.Unknown, (None, None), NoFloating,
        Seq(Point(20.0, 10.0), Point(30.0, 15.0)), 0L, LinkStatus.New, RoadType.PublicRoad, LinkGeomSource.NormalLinkInterface, GeometryUtils.geometryLength(Seq(Point(20.0, 10.0), Point(30.0, 15.0))), 0L, 0, false,
        None, 86400L)
      val pl3 = ProjectLink(-1000L, 9999L, 1L, Track.apply(2), Discontinuity.Continuous, 0L, 0L, None, None,
        None, 12347L, 0.0, 0.0, SideCode.Unknown, (None, None), NoFloating,
        Seq(Point(30.0, 15.0), Point(45.0, 10.0)), 0L, LinkStatus.New, RoadType.PublicRoad, LinkGeomSource.NormalLinkInterface, GeometryUtils.geometryLength(Seq(Point(30.0, 15.0), Point(45.0, 10.0))), 0L, 0, false,
        None, 86400L)
      val pl4 = ProjectLink(-1000L, 9999L, 1L, Track.apply(1), Discontinuity.Continuous, 0L, 0L, None, None,
        None, 12348L, 0.0, 0.0, SideCode.Unknown, (None, None), NoFloating,
        Seq(Point(20.0, 10.0), Point(25.0, 5.0), Point(45.0, 10.0)), 0L, LinkStatus.New, RoadType.PublicRoad, LinkGeomSource.NormalLinkInterface, GeometryUtils.geometryLength(Seq(Point(20.0, 10.0), Point(25.0, 5.0), Point(45.0, 10.0))), 0L, 0, false,
        None, 86400L)
      val pl5 = ProjectLink(-1000L, 9998L, 1L, Track.apply(0), Discontinuity.EndOfRoad, 0L, 0L, None, None,
        None, 12349L, 0.0, 0.0, SideCode.Unknown, (None, None), NoFloating,
        Seq(Point(45.0, 10.0), Point(60.0, 10.0)), 0L, LinkStatus.New, RoadType.PublicRoad, LinkGeomSource.NormalLinkInterface, GeometryUtils.geometryLength(Seq(Point(45.0, 10.0), Point(60.0, 10.0))), 0L, 0, false,
        None, 86400L)

      val project = projectService.createRoadLinkProject(rap)
      when(mockRoadLinkService.getRoadLinksByLinkIdsFromVVH(any[Set[Long]], any[Boolean])).thenReturn(Seq(pl1).map(toRoadLink))
      projectService.createProjectLinks(Seq(12345L), project.id, 9999, 1, Track.Combined, Discontinuity.Continuous, RoadType.PublicRoad, LinkGeomSource.NormalLinkInterface, 8L, "test", "road name")
      when(mockRoadLinkService.getRoadLinksByLinkIdsFromVVH(any[Set[Long]], any[Boolean])).thenReturn(Seq(pl4).map(toRoadLink))
      projectService.createProjectLinks(Seq(12348L), project.id, 9999, 1, Track.RightSide, Discontinuity.Continuous, RoadType.PublicRoad, LinkGeomSource.NormalLinkInterface, 8L, "test", "road name")
      when(mockRoadLinkService.getRoadLinksByLinkIdsFromVVH(any[Set[Long]], any[Boolean])).thenReturn(Seq(pl2, pl3).map(toRoadLink))
      projectService.createProjectLinks(Seq(12346L, 12347L), project.id, 9999, 1, Track.LeftSide, Discontinuity.Continuous, RoadType.PublicRoad, LinkGeomSource.NormalLinkInterface, 8L, "test", "road name")
      when(mockRoadLinkService.getRoadLinksByLinkIdsFromVVH(any[Set[Long]], any[Boolean])).thenReturn(Seq(pl5).map(toRoadLink))
      projectService.createProjectLinks(Seq(12349L), project.id, 9998, 1, Track.Combined, Discontinuity.EndOfRoad, RoadType.PublicRoad, LinkGeomSource.NormalLinkInterface, 8L, "test", "road name")
      val linksBeforeChange = ProjectDAO.getProjectLinks(project.id).sortBy(_.startAddrMValue)
      val linkBC = linksBeforeChange.filter(_.roadNumber == 9998L)
      linkBC.size should be(1)
      linkBC.head.discontinuity.value should be(Discontinuity.EndOfRoad.value)
      projectService.changeDirection(project.id, 9999L, 1L, Seq(LinkToRevert(pl1.id, pl1.linkId, pl1.status.value, pl1.geometry)), "TestUserTwo")
      val linksAfterChange = ProjectDAO.getProjectLinks(project.id).sortBy(_.startAddrMValue)
      val linkAC = linksAfterChange.filter(_.roadNumber == 9998L)
      linkAC.size should be(1)
      linkAC.head.discontinuity.value should be(linkBC.head.discontinuity.value)
    }
  }

  //TODO this will be implemented at VIITE-1540
//  test("Transfer last ajr 1 & 2 links from part 1 to part 2 and adjust endAddrMValues for last links from transfered part and transfer the rest of the part 2") {
//
//    runWithRollback {
//      /**
//        * Test data
//        */
//      val rap = RoadAddressProject(0L, ProjectState.apply(1), "TestProject", "TestUser", DateTime.parse("1901-01-01"),
//        "TestUser", DateTime.parse("1990-01-01"), DateTime.now(), "Some additional info",
//        Seq(), None)
//
//      // part1
//      // track1
//      sqlu"""INSERT INTO ROAD_ADDRESS VALUES(ROAD_ADDRESS_SEQ.nextval, 9999, 1, 1, 5, 0, 9, TIMESTAMP '1980-08-01 00:00:00.000000', NULL, 'TR', TIMESTAMP '2015-12-30 00:00:00.000000', 2, '0', MDSYS.SDO_GEOMETRY(4002, 3067, NULL, MDSYS.SDO_ELEM_INFO_ARRAY(1, 2, 1), MDSYS.SDO_ORDINATE_ARRAY(5.0, 0.0, 0, 0, 5.0, 9.0, 0, 9)), NULL, 1, 1, 0, 9990, 2, 0, 9.0, 12345, 1510876800000, TIMESTAMP '2018-03-06 09:56:18.675242', 1,NULL)""".execute
//      sqlu"""INSERT INTO ROAD_ADDRESS VALUES(ROAD_ADDRESS_SEQ.nextval, 9999, 1, 1, 5, 9, 21, TIMESTAMP '1980-08-01 00:00:00.000000', NULL, 'TR', TIMESTAMP '2015-12-30 00:00:00.000000', 2, '0', MDSYS.SDO_GEOMETRY(4002, 3067, NULL, MDSYS.SDO_ELEM_INFO_ARRAY(1, 2, 1), MDSYS.SDO_ORDINATE_ARRAY(5.0, 9.0, 0, 9, 5.0, 21.0, 0, 21)), NULL, 1, 1, 0, 9991, 2, 0, 12.0, 12346, 1510876800000, TIMESTAMP '2018-03-06 09:56:18.675242', 1,NULL)""".execute
//      sqlu"""INSERT INTO ROAD_ADDRESS VALUES(ROAD_ADDRESS_SEQ.nextval, 9999, 1, 1, 5, 21, 26, TIMESTAMP '1980-08-01 00:00:00.000000', NULL, 'TR', TIMESTAMP '2015-12-30 00:00:00.000000', 2, '0', MDSYS.SDO_GEOMETRY(4002, 3067, NULL, MDSYS.SDO_ELEM_INFO_ARRAY(1, 2, 1), MDSYS.SDO_ORDINATE_ARRAY(5.0, 21.0, 0, 21, 5.0, 26.0, 0, 26)), NULL, 1, 1, 0, 9992, 2, 0, 5.0, 12347, 1510876800000, TIMESTAMP '2018-03-06 09:56:18.675242', 1,NULL)""".execute
//
//      // track2
//      sqlu"""INSERT INTO ROAD_ADDRESS VALUES(ROAD_ADDRESS_SEQ.nextval, 9999, 1, 2, 5, 0, 10, TIMESTAMP '1980-08-01 00:00:00.000000', NULL, 'TR', TIMESTAMP '2015-12-30 00:00:00.000000', 2, '0', MDSYS.SDO_GEOMETRY(4002, 3067, NULL, MDSYS.SDO_ELEM_INFO_ARRAY(1, 2, 1), MDSYS.SDO_ORDINATE_ARRAY(0.0, 0.0, 0, 0, 0.0, 10.0, 0, 10)), NULL, 1, 1, 0, 9993, 2, 0, 10.0, 12348, 1510876800000, TIMESTAMP '2018-03-06 09:56:18.675242', 1,NULL )""".execute
//      sqlu"""INSERT INTO ROAD_ADDRESS VALUES(ROAD_ADDRESS_SEQ.nextval, 9999, 1, 2, 5, 10, 18, TIMESTAMP '1980-08-01 00:00:00.000000', NULL, 'TR', TIMESTAMP '2015-12-30 00:00:00.000000', 2, '0', MDSYS.SDO_GEOMETRY(4002, 3067, NULL, MDSYS.SDO_ELEM_INFO_ARRAY(1, 2, 1), MDSYS.SDO_ORDINATE_ARRAY(0.0, 10.0, 0, 10, 0.0, 18.0, 0, 18)), NULL, 1, 1, 0, 9994, 2, 0, 8.0, 12349, 1510876800000, TIMESTAMP '2018-03-06 09:56:18.675242', 1,NULL)""".execute
//      sqlu"""INSERT INTO ROAD_ADDRESS VALUES(ROAD_ADDRESS_SEQ.nextval, 9999, 1, 2, 5, 18, 23, TIMESTAMP '1980-08-01 00:00:00.000000', NULL, 'TR', TIMESTAMP '2015-12-30 00:00:00.000000', 2, '0', MDSYS.SDO_GEOMETRY(4002, 3067, NULL, MDSYS.SDO_ELEM_INFO_ARRAY(1, 2, 1), MDSYS.SDO_ORDINATE_ARRAY(0.0, 18.0, 0, 18, 0.0, 23.0, 0, 23)), NULL, 1, 1, 0, 9995, 2, 0, 5.0, 12350, 1510876800000, TIMESTAMP '2018-03-06 09:56:18.675242', 1,NULL)""".execute
//      sqlu"""INSERT INTO ROAD_ADDRESS VALUES(ROAD_ADDRESS_SEQ.nextval, 9999, 1, 2, 5, 23, 26, TIMESTAMP '1980-08-01 00:00:00.000000', NULL, 'TR', TIMESTAMP '2015-12-30 00:00:00.000000', 2, '0', MDSYS.SDO_GEOMETRY(4002, 3067, NULL, MDSYS.SDO_ELEM_INFO_ARRAY(1, 2, 1), MDSYS.SDO_ORDINATE_ARRAY(0.0, 23.0, 0, 23, 0.0, 26.0, 0, 26)), NULL, 1, 1, 0, 9996, 2, 0, 3.0, 12351, 1510876800000, TIMESTAMP '2018-03-06 09:56:18.675242', 1,NULL)""".execute
//
//      // part2
//      // track1
//      sqlu"""INSERT INTO ROAD_ADDRESS VALUES(ROAD_ADDRESS_SEQ.nextval, 9999, 2, 1, 5, 0, 2, TIMESTAMP '1980-08-01 00:00:00.000000', NULL, 'TR', TIMESTAMP '2015-12-30 00:00:00.000000', 2, '0', MDSYS.SDO_GEOMETRY(4002, 3067, NULL, MDSYS.SDO_ELEM_INFO_ARRAY(1, 2, 1), MDSYS.SDO_ORDINATE_ARRAY(5.0, 26.0, 0, 0, 5.0, 28.0, 0, 2)), NULL, 1, 1, 0, 9997, 2, 0, 2.0, 12352, 1510876800000, TIMESTAMP '2018-03-06 09:56:18.675242', 1,NULL)""".execute
//      sqlu"""INSERT INTO ROAD_ADDRESS VALUES(ROAD_ADDRESS_SEQ.nextval, 9999, 2, 1, 5, 2, 9, TIMESTAMP '1980-08-01 00:00:00.000000', NULL, 'TR', TIMESTAMP '2015-12-30 00:00:00.000000', 2, '0', MDSYS.SDO_GEOMETRY(4002, 3067, NULL, MDSYS.SDO_ELEM_INFO_ARRAY(1, 2, 1), MDSYS.SDO_ORDINATE_ARRAY(5.0, 28.0, 0, 2, 5.0, 35.0, 0, 7)), NULL, 1, 1, 0, 9998, 2, 0, 7.0, 12353, 1510876800000, TIMESTAMP '2018-03-06 09:56:18.675242', 1,NULL)""".execute
//
//      // track2
//      sqlu"""INSERT INTO ROAD_ADDRESS VALUES(ROAD_ADDRESS_SEQ.nextval, 9999, 2, 2, 5, 0, 3, TIMESTAMP '1980-08-01 00:00:00.000000', NULL, 'TR', TIMESTAMP '2015-12-30 00:00:00.000000', 2, '0', MDSYS.SDO_GEOMETRY(4002, 3067, NULL, MDSYS.SDO_ELEM_INFO_ARRAY(1, 2, 1), MDSYS.SDO_ORDINATE_ARRAY(0.0, 26.0, 0, 0, 0.0, 29.0, 0, 3)), NULL, 1, 1, 0, 9999, 2, 0, 3.0, 12354, 1510876800000, TIMESTAMP '2018-03-06 09:56:18.675242', 1,NULL)""".execute
//      sqlu"""INSERT INTO ROAD_ADDRESS VALUES(ROAD_ADDRESS_SEQ.nextval, 9999, 2, 2, 5, 3, 11, TIMESTAMP '1980-08-01 00:00:00.000000', NULL, 'TR', TIMESTAMP '2015-12-30 00:00:00.000000', 2, '0', MDSYS.SDO_GEOMETRY(4002, 3067, NULL, MDSYS.SDO_ELEM_INFO_ARRAY(1, 2, 1), MDSYS.SDO_ORDINATE_ARRAY(0.0, 29.0, 0, 3, 0.0, 37.0, 0, 11)), NULL, 1, 1, 0, 10000, 2, 0, 8.0, 12355, 1510876800000, TIMESTAMP '2018-03-06 09:56:18.675242', 1,NULL)""".execute
//
//      val project = projectService.createRoadLinkProject(rap)
//      val id = project.id
//      val part1 = RoadAddressDAO.fetchByRoadPart(9999, 1)
//      val part2 = RoadAddressDAO.fetchByRoadPart(9999, 2)
//      val toProjectLinks = (part1 ++ part2).map(toProjectLink(rap))
//      val roadLinks = toProjectLinks.map(toRoadLink)
//      when(mockRoadLinkService.getRoadLinksHistoryFromVVH(any[Set[Long]])).thenReturn(Seq())
//      when(mockRoadLinkService.getRoadLinksByLinkIdsFromVVH(any[Set[Long]], any[Boolean])).thenReturn(roadLinks)
//      projectService.saveProject(project.copy(reservedParts = Seq(ReservedRoadPart(0L, 9999, 1, null, Some(Continuous), Some(1L), None, None, None, None, true), ReservedRoadPart(0L, 9999, 2, null, Some(Continuous), Some(1L), None, None, None, None, true))))
//
//      val projectLinks = ProjectDAO.getProjectLinks(id)
//      val part1track1 = Set(12345L, 12346L, 12347L)
//      val part1track2 = Set(12348L, 12349L, 12350L, 12351L)
//      val part1track1Links = projectLinks.filter(pl => part1track1.contains(pl.linkId)).map(_.id).toSet
//      val part1Track2Links = projectLinks.filter(pl => part1track2.contains(pl.linkId)).map(_.id).toSet
//
//      when(mockRoadLinkService.getRoadLinksByLinkIdsFromVVH(any[Set[Long]], any[Boolean])).thenReturn(projectLinks.filter(pl => part1track1Links.contains(pl.linkId)).map(toRoadLink))
//      ProjectDAO.updateProjectLinks(part1track1Links, LinkStatus.UnChanged, "test")
//      when(mockRoadLinkService.getRoadLinksByLinkIdsFromVVH(any[Set[Long]], any[Boolean])).thenReturn(projectLinks.filter(pl => part1Track2Links.contains(pl.linkId)).map(toRoadLink))
//      ProjectDAO.updateProjectLinks(part1Track2Links, LinkStatus.UnChanged, "test")
//
//      /**
//        * Tranfering adjacents of part1 to part2
//        */
//      val part1AdjacentToPart2IdRightSide = Set(12347L)
//      val part1AdjacentToPart2IdLeftSide = Set(12351L)
//      val part1AdjacentToPart2LinkRightSide = projectLinks.filter(pl => part1AdjacentToPart2IdRightSide.contains(pl.linkId)).map(_.id).toSet
//      val part1AdjacentToPart2LinkLeftSide = projectLinks.filter(pl => part1AdjacentToPart2IdLeftSide.contains(pl.linkId)).map(_.id).toSet
//
//      when(mockRoadLinkService.getRoadLinksByLinkIdsFromVVH(any[Set[Long]], any[Boolean])).thenReturn(projectLinks.filter(pl => part1AdjacentToPart2IdRightSide.contains(pl.linkId)).map(toRoadLink))
//      projectService.updateProjectLinks(id, part1AdjacentToPart2LinkRightSide, Seq(), LinkStatus.Transfer, "test",
//        9999, 2, 1, None, 1, 5, Some(1L), false, None)
//      val projectLinks4 = ProjectDAO.getProjectLinks(id)
//      when(mockRoadLinkService.getRoadLinksByLinkIdsFromVVH(any[Set[Long]], any[Boolean])).thenReturn(projectLinks.filter(pl => part1Track2Links.contains(pl.linkId)).map(toRoadLink))
//      projectService.updateProjectLinks(id, part1AdjacentToPart2LinkLeftSide, Seq(), LinkStatus.Transfer, "test",
//        9999, 2, 2, None, 1, 5, Some(1L), false, None)
//
//      val part2track1 = Set(12352L, 12353L)
//      val part2track2 = Set(12354L, 12355L)
//      val part2track1Links = projectLinks.filter(pl => part2track1.contains(pl.linkId)).map(_.id).toSet
//      val part2Track2Links = projectLinks.filter(pl => part2track2.contains(pl.linkId)).map(_.id).toSet
//      val projectLinks3 = ProjectDAO.getProjectLinks(id)
//      when(mockRoadLinkService.getRoadLinksByLinkIdsFromVVH(any[Set[Long]], any[Boolean])).thenReturn(projectLinks.filter(pl => part2track1Links.contains(pl.linkId)).map(toRoadLink))
//      projectService.updateProjectLinks(id, part2track1Links, Seq(), LinkStatus.Transfer, "test",
//        9999, 2, 1, None, 1, 5, Some(1L), false, None)
//      when(mockRoadLinkService.getRoadLinksByLinkIdsFromVVH(any[Set[Long]], any[Boolean])).thenReturn(projectLinks.filter(pl => part2Track2Links.contains(pl.linkId)).map(toRoadLink))
//      projectService.updateProjectLinks(id, part2Track2Links, Seq(), LinkStatus.Transfer, "test",
//        9999, 2, 2, None, 1, 5, Some(1L), false, None)
//
//      val projectLinks2 = ProjectDAO.getProjectLinks(id)
//
//      val parts = projectLinks2.partition(_.roadPartNumber === 1)
//      val part1tracks = parts._1.partition(_.track === Track.RightSide)
//      part1tracks._1.maxBy(_.endAddrMValue).endAddrMValue should be(part1tracks._2.maxBy(_.endAddrMValue).endAddrMValue)
//      val part2tracks = parts._2.partition(_.track === Track.RightSide)
//      part2tracks._1.maxBy(_.endAddrMValue).endAddrMValue should be(part2tracks._2.maxBy(_.endAddrMValue).endAddrMValue)
//    }
//  }

  //TODO this will be implemented at VIITE-1540
//  test("Transfer the rest of the part 2 and then the last ajr 1 & 2 links from part 1 to part 2 and adjust endAddrMValues for last links from transfered part") {
//
//    runWithRollback {
//      /**
//        * Test data
//        */
//      val rap = RoadAddressProject(0L, ProjectState.apply(1), "TestProject", "TestUser", DateTime.parse("1901-01-01"),
//        "TestUser", DateTime.parse("1990-01-01"), DateTime.now(), "Some additional info",
//        Seq(), None)
//
//      // part1
//      // track1
//      sqlu"""INSERT INTO ROAD_ADDRESS VALUES(ROAD_ADDRESS_SEQ.nextval, 9999, 1, 1, 5, 0, 9, TIMESTAMP '1980-08-01 00:00:00.000000', NULL, 'TR', TIMESTAMP '2015-12-30 00:00:00.000000', 2, '0', MDSYS.SDO_GEOMETRY(4002, 3067, NULL, MDSYS.SDO_ELEM_INFO_ARRAY(1, 2, 1), MDSYS.SDO_ORDINATE_ARRAY(5.0, 0.0, 0, 0, 5.0, 9.0, 0, 9)), NULL, 1, 1, 0, 9990, 2, 0, 9.0, 12345, 1510876800000, TIMESTAMP '2018-03-06 09:56:18.675242', 1,NULL)""".execute
//      sqlu"""INSERT INTO ROAD_ADDRESS VALUES(ROAD_ADDRESS_SEQ.nextval, 9999, 1, 1, 5, 9, 21, TIMESTAMP '1980-08-01 00:00:00.000000', NULL, 'TR', TIMESTAMP '2015-12-30 00:00:00.000000', 2, '0', MDSYS.SDO_GEOMETRY(4002, 3067, NULL, MDSYS.SDO_ELEM_INFO_ARRAY(1, 2, 1), MDSYS.SDO_ORDINATE_ARRAY(5.0, 9.0, 0, 9, 5.0, 21.0, 0, 21)), NULL, 1, 1, 0, 9991, 2, 0, 12.0, 12346, 1510876800000, TIMESTAMP '2018-03-06 09:56:18.675242', 1,NULL)""".execute
//      sqlu"""INSERT INTO ROAD_ADDRESS VALUES(ROAD_ADDRESS_SEQ.nextval, 9999, 1, 1, 5, 21, 26, TIMESTAMP '1980-08-01 00:00:00.000000', NULL, 'TR', TIMESTAMP '2015-12-30 00:00:00.000000', 2, '0', MDSYS.SDO_GEOMETRY(4002, 3067, NULL, MDSYS.SDO_ELEM_INFO_ARRAY(1, 2, 1), MDSYS.SDO_ORDINATE_ARRAY(5.0, 21.0, 0, 21, 5.0, 26.0, 0, 26)), NULL, 1, 1, 0, 9992, 2, 0, 5.0, 12347, 1510876800000, TIMESTAMP '2018-03-06 09:56:18.675242', 1,NULL)""".execute
//
//      // track2
//      sqlu"""INSERT INTO ROAD_ADDRESS VALUES(ROAD_ADDRESS_SEQ.nextval, 9999, 1, 2, 5, 0, 10, TIMESTAMP '1980-08-01 00:00:00.000000', NULL, 'TR', TIMESTAMP '2015-12-30 00:00:00.000000', 2, '0', MDSYS.SDO_GEOMETRY(4002, 3067, NULL, MDSYS.SDO_ELEM_INFO_ARRAY(1, 2, 1), MDSYS.SDO_ORDINATE_ARRAY(0.0, 0.0, 0, 0, 0.0, 10.0, 0, 10)), NULL, 1, 1, 0, 9993, 2, 0, 10.0, 12348, 1510876800000, TIMESTAMP '2018-03-06 09:56:18.675242', 1,NULL)""".execute
//      sqlu"""INSERT INTO ROAD_ADDRESS VALUES(ROAD_ADDRESS_SEQ.nextval, 9999, 1, 2, 5, 10, 18, TIMESTAMP '1980-08-01 00:00:00.000000', NULL, 'TR', TIMESTAMP '2015-12-30 00:00:00.000000', 2, '0', MDSYS.SDO_GEOMETRY(4002, 3067, NULL, MDSYS.SDO_ELEM_INFO_ARRAY(1, 2, 1), MDSYS.SDO_ORDINATE_ARRAY(0.0, 10.0, 0, 10, 0.0, 18.0, 0, 18)), NULL, 1, 1, 0, 9994, 2, 0, 8.0, 12349, 1510876800000, TIMESTAMP '2018-03-06 09:56:18.675242', 1,NULL)""".execute
//      sqlu"""INSERT INTO ROAD_ADDRESS VALUES(ROAD_ADDRESS_SEQ.nextval, 9999, 1, 2, 5, 18, 23, TIMESTAMP '1980-08-01 00:00:00.000000', NULL, 'TR', TIMESTAMP '2015-12-30 00:00:00.000000', 2, '0', MDSYS.SDO_GEOMETRY(4002, 3067, NULL, MDSYS.SDO_ELEM_INFO_ARRAY(1, 2, 1), MDSYS.SDO_ORDINATE_ARRAY(0.0, 18.0, 0, 18, 0.0, 23.0, 0, 23)), NULL, 1, 1, 0, 9995, 2, 0, 5.0, 12350, 1510876800000, TIMESTAMP '2018-03-06 09:56:18.675242', 1,NULL)""".execute
//      sqlu"""INSERT INTO ROAD_ADDRESS VALUES(ROAD_ADDRESS_SEQ.nextval, 9999, 1, 2, 5, 23, 26, TIMESTAMP '1980-08-01 00:00:00.000000', NULL, 'TR', TIMESTAMP '2015-12-30 00:00:00.000000', 2, '0', MDSYS.SDO_GEOMETRY(4002, 3067, NULL, MDSYS.SDO_ELEM_INFO_ARRAY(1, 2, 1), MDSYS.SDO_ORDINATE_ARRAY(0.0, 23.0, 0, 23, 0.0, 26.0, 0, 26)), NULL, 1, 1, 0, 9996, 2, 0, 3.0, 12351, 1510876800000, TIMESTAMP '2018-03-06 09:56:18.675242', 1,NULL)""".execute
//
//      // part2
//      // track1
//      sqlu"""INSERT INTO ROAD_ADDRESS VALUES(ROAD_ADDRESS_SEQ.nextval, 9999, 2, 1, 5, 0, 2, TIMESTAMP '1980-08-01 00:00:00.000000', NULL, 'TR', TIMESTAMP '2015-12-30 00:00:00.000000', 2, '0', MDSYS.SDO_GEOMETRY(4002, 3067, NULL, MDSYS.SDO_ELEM_INFO_ARRAY(1, 2, 1), MDSYS.SDO_ORDINATE_ARRAY(5.0, 26.0, 0, 0, 5.0, 28.0, 0, 2)), NULL, 1, 1, 0, 9997, 2, 0, 2.0, 12352, 1510876800000, TIMESTAMP '2018-03-06 09:56:18.675242', 1,NULL)""".execute
//      sqlu"""INSERT INTO ROAD_ADDRESS VALUES(ROAD_ADDRESS_SEQ.nextval, 9999, 2, 1, 5, 2, 9, TIMESTAMP '1980-08-01 00:00:00.000000', NULL, 'TR', TIMESTAMP '2015-12-30 00:00:00.000000', 2, '0', MDSYS.SDO_GEOMETRY(4002, 3067, NULL, MDSYS.SDO_ELEM_INFO_ARRAY(1, 2, 1), MDSYS.SDO_ORDINATE_ARRAY(5.0, 28.0, 0, 2, 5.0, 35.0, 0, 7)), NULL, 1, 1, 0, 9998, 2, 0, 7.0, 12353, 1510876800000, TIMESTAMP '2018-03-06 09:56:18.675242', 1,NULL)""".execute
//
//      // track2
//      sqlu"""INSERT INTO ROAD_ADDRESS VALUES(ROAD_ADDRESS_SEQ.nextval, 9999, 2, 2, 5, 0, 3, TIMESTAMP '1980-08-01 00:00:00.000000', NULL, 'TR', TIMESTAMP '2015-12-30 00:00:00.000000', 2, '0', MDSYS.SDO_GEOMETRY(4002, 3067, NULL, MDSYS.SDO_ELEM_INFO_ARRAY(1, 2, 1), MDSYS.SDO_ORDINATE_ARRAY(0.0, 26.0, 0, 0, 0.0, 29.0, 0, 3)), NULL, 1, 1, 0, 9999, 2, 0, 3.0, 12354, 1510876800000, TIMESTAMP '2018-03-06 09:56:18.675242', 1,NULL)""".execute
//      sqlu"""INSERT INTO ROAD_ADDRESS VALUES(ROAD_ADDRESS_SEQ.nextval, 9999, 2, 2, 5, 3, 11, TIMESTAMP '1980-08-01 00:00:00.000000', NULL, 'TR', TIMESTAMP '2015-12-30 00:00:00.000000', 2, '0', MDSYS.SDO_GEOMETRY(4002, 3067, NULL, MDSYS.SDO_ELEM_INFO_ARRAY(1, 2, 1), MDSYS.SDO_ORDINATE_ARRAY(0.0, 29.0, 0, 3, 0.0, 37.0, 0, 11)), NULL, 1, 1, 0, 10000, 2, 0, 8.0, 12355, 1510876800000, TIMESTAMP '2018-03-06 09:56:18.675242', 1,NULL)""".execute
//
//      val project = projectService.createRoadLinkProject(rap)
//      val id = project.id
//      val part1 = RoadAddressDAO.fetchByRoadPart(9999, 1)
//      val part2 = RoadAddressDAO.fetchByRoadPart(9999, 2)
//      val toProjectLinks = (part1 ++ part2).map(toProjectLink(rap))
//      val roadLinks = toProjectLinks.map(toRoadLink)
//      when(mockRoadLinkService.getRoadLinksHistoryFromVVH(any[Set[Long]])).thenReturn(Seq())
//      when(mockRoadLinkService.getRoadLinksByLinkIdsFromVVH(any[Set[Long]], any[Boolean])).thenReturn(roadLinks)
//      projectService.saveProject(project.copy(reservedParts = Seq(ReservedRoadPart(0L, 9999, 1, null, Some(Continuous), Some(1L), None, None, None, None, true), ReservedRoadPart(0L, 9999, 2, null, Some(Continuous), Some(1L), None, None, None, None, true))))
//
//      val projectLinks = ProjectDAO.getProjectLinks(id)
//      val part1track1 = Set(12345L, 12346L, 12347L)
//      val part1track2 = Set(12348L, 12349L, 12350L, 12351L)
//      val part1track1Links = projectLinks.filter(pl => part1track1.contains(pl.linkId)).map(_.id).toSet
//      val part1Track2Links = projectLinks.filter(pl => part1track2.contains(pl.linkId)).map(_.id).toSet
//
//      when(mockRoadLinkService.getRoadLinksByLinkIdsFromVVH(any[Set[Long]], any[Boolean])).thenReturn(projectLinks.filter(pl => part1track1Links.contains(pl.linkId)).map(toRoadLink))
//      ProjectDAO.updateProjectLinks(part1track1Links, LinkStatus.UnChanged, "test")
//      when(mockRoadLinkService.getRoadLinksByLinkIdsFromVVH(any[Set[Long]], any[Boolean])).thenReturn(projectLinks.filter(pl => part1Track2Links.contains(pl.linkId)).map(toRoadLink))
//      ProjectDAO.updateProjectLinks(part1Track2Links, LinkStatus.UnChanged, "test")
//
//      val part2track1 = Set(12352L, 12353L)
//      val part2track2 = Set(12354L, 12355L)
//      val part2track1Links = projectLinks.filter(pl => part2track1.contains(pl.linkId)).map(_.id).toSet
//      val part2Track2Links = projectLinks.filter(pl => part2track2.contains(pl.linkId)).map(_.id).toSet
//
//      when(mockRoadLinkService.getRoadLinksByLinkIdsFromVVH(any[Set[Long]], any[Boolean])).thenReturn(projectLinks.filter(pl => part2track1Links.contains(pl.linkId)).map(toRoadLink))
//      projectService.updateProjectLinks(id, part2track1Links, Seq(), LinkStatus.Transfer, "test",
//        9999, 2, 1, None, 1, 5, Some(1L), false, None)
//      when(mockRoadLinkService.getRoadLinksByLinkIdsFromVVH(any[Set[Long]], any[Boolean])).thenReturn(projectLinks.filter(pl => part2Track2Links.contains(pl.linkId)).map(toRoadLink))
//      projectService.updateProjectLinks(id, part2Track2Links, Seq(), LinkStatus.Transfer, "test",
//        9999, 2, 2, None, 1, 5, Some(1L), false, None)
//      /**
//        * Tranfering adjacents of part1 to part2
//        */
//      val part1AdjacentToPart2IdRightSide = Set(12347L)
//      val part1AdjacentToPart2IdLeftSide = Set(12351L)
//      val part1AdjacentToPart2LinkRightSide = projectLinks.filter(pl => part1AdjacentToPart2IdRightSide.contains(pl.linkId)).map(_.id).toSet
//      val part1AdjacentToPart2LinkLeftSide = projectLinks.filter(pl => part1AdjacentToPart2IdLeftSide.contains(pl.linkId)).map(_.id).toSet
//
//
//      when(mockRoadLinkService.getRoadLinksByLinkIdsFromVVH(any[Set[Long]], any[Boolean])).thenReturn(projectLinks.filter(pl => part1AdjacentToPart2IdRightSide.contains(pl.linkId)).map(toRoadLink))
//      projectService.updateProjectLinks(id, part1AdjacentToPart2LinkRightSide, Seq(), LinkStatus.Transfer, "test",
//        9999, 2, 1, None, 1, 5, Some(1L), false, None)
//      when(mockRoadLinkService.getRoadLinksByLinkIdsFromVVH(any[Set[Long]], any[Boolean])).thenReturn(projectLinks.filter(pl => part1Track2Links.contains(pl.linkId)).map(toRoadLink))
//      projectService.updateProjectLinks(id, part1AdjacentToPart2LinkLeftSide, Seq(), LinkStatus.Transfer, "test",
//        9999, 2, 2, None, 1, 5, Some(1L), false, None)
//
//      val projectLinks2 = ProjectDAO.getProjectLinks(id)
//
//      val parts = projectLinks2.partition(_.roadPartNumber === 1)
//      val part1tracks = parts._1.partition(_.track === Track.RightSide)
//      part1tracks._1.maxBy(_.endAddrMValue).endAddrMValue should be(part1tracks._2.maxBy(_.endAddrMValue).endAddrMValue)
//      val part2tracks = parts._2.partition(_.track === Track.RightSide)
//      part2tracks._1.maxBy(_.endAddrMValue).endAddrMValue should be(part2tracks._2.maxBy(_.endAddrMValue).endAddrMValue)
//    }
//  }

  //TODO this will be implemented at VIITE-1541
//  test("Check creation of new RoadAddress History entries") {
//    var count = 0
//    val roadLink = RoadLink(5170939L, Seq(Point(535605.272, 6982204.22, 85.90899999999965))
//      , 540.3960283713503, State, 99, TrafficDirection.AgainstDigitizing, UnknownLinkType, Some("25.06.2015 03:00:00"), Some("vvh_modified"), Map("MUNICIPALITYCODE" -> BigInt.apply(749)),
//      InUse, NormalLinkInterface)
//    runWithRollback {
//      val countCurrentProjects = projectService.getRoadAddressAllProjects
//      val id = 0
//      val addresses = List(ReservedRoadPart(5: Long, 5: Long, 207: Long, Some(5L), Some(Discontinuity.apply("jatkuva")), Some(8L), newLength = None, newDiscontinuity = None, newEly = None))
//      val roadAddressProject = RoadAddressProject(id, ProjectState.apply(1), "TestProject", "TestUser", DateTime.now(), "TestUser", DateTime.parse("1901-01-01"), DateTime.now(), "Some additional info", Seq(), None)
//      val savedProject = projectService.createRoadLinkProject(roadAddressProject)
//      mockForProject(savedProject.id, RoadAddressDAO.fetchByRoadPart(5, 207).map(toProjectLink(savedProject)))
//      projectService.saveProject(savedProject.copy(reservedParts = addresses))
//      val countAfterInsertProjects = projectService.getRoadAddressAllProjects
//      count = countCurrentProjects.size + 1
//      countAfterInsertProjects.size should be(count)
//      projectService.allLinksHandled(savedProject.id) should be(false)
//      val projectLinks = ProjectDAO.getProjectLinks(savedProject.id)
//      val partitioned = projectLinks.partition(_.roadPartNumber == 207)
//      val linkIds207 = partitioned._1.map(_.linkId)
//      reset(mockRoadLinkService)
//      when(mockRoadLinkService.getRoadLinksHistoryFromVVH(any[Set[Long]])).thenReturn(Seq())
//      when(mockRoadLinkService.getRoadLinksByLinkIdsFromVVH(any[Set[Long]], any[Boolean])).thenAnswer(
//        toMockAnswer(projectLinks, roadLink)
//      )
//      projectService.updateProjectLinks(savedProject.id, Set(), linkIds207, LinkStatus.UnChanged, "-", 0, 0, 0, Option.empty[Int])
//      projectService.allLinksHandled(savedProject.id) should be(true)
//      val roadAddresses = RoadAddressDAO.queryById(projectLinks.map(_.roadAddressId).toSet)
//      val test = roadAddresses.map(ra => ra.id -> ra).toMap
//      val historicRoadsIds = projectService.createHistoryRows(projectLinks, test)
//      historicRoadsIds.isEmpty should be (true)
//    }
//  }

  //TODO this will be implemented at VIITE-1541
//  test("Check creation of new RoadAddress History entries and start date is correct on history and current") {
//    var count = 0
//    val roadLink = RoadLink(5170939L, Seq(Point(535605.272, 6982204.22, 85.90899999999965))
//      , 540.3960283713503, State, 99, TrafficDirection.AgainstDigitizing, UnknownLinkType, Some("25.06.2015 03:00:00"), Some("vvh_modified"), Map("MUNICIPALITYCODE" -> BigInt.apply(749)),
//      InUse, NormalLinkInterface)
//    runWithRollback {
//      val countCurrentProjects = projectService.getRoadAddressAllProjects
//      val id = 0
//      val addresses = List(ReservedRoadPart(5: Long, 5: Long, 207: Long, Some(5L), Some(Discontinuity.apply("jatkuva")), Some(8L), newLength = None, newDiscontinuity = None, newEly = None))
//      val roadAddressProject = RoadAddressProject(id, ProjectState.apply(1), "TestProject", "TestUser", DateTime.now(), "TestUser", DateTime.parse("2019-01-01"), DateTime.now(), "Some additional info", Seq(), None)
//      val savedProject = projectService.createRoadLinkProject(roadAddressProject)
//      mockForProject(savedProject.id, RoadAddressDAO.fetchByRoadPart(5, 207).map(toProjectLink(savedProject)))
//      projectService.saveProject(savedProject.copy(reservedParts = addresses))
//      val countAfterInsertProjects = projectService.getRoadAddressAllProjects
//      count = countCurrentProjects.size + 1
//      countAfterInsertProjects.size should be(count)
//      projectService.allLinksHandled(savedProject.id) should be(false)
//      val projectLinks = ProjectDAO.getProjectLinks(savedProject.id)
//      val partitioned = projectLinks.partition(_.roadPartNumber == 207)
//      val linkIds207 = partitioned._1.map(_.linkId)
//      reset(mockRoadLinkService)
//      when(mockRoadLinkService.getRoadLinksHistoryFromVVH(any[Set[Long]])).thenReturn(Seq())
//      when(mockRoadLinkService.getRoadLinksByLinkIdsFromVVH(any[Set[Long]], any[Boolean])).thenAnswer(
//        toMockAnswer(projectLinks, roadLink)
//      )
//      projectService.updateProjectLinks(savedProject.id, Set(), linkIds207, LinkStatus.UnChanged, "-", 0, 0, 0, Option.empty[Int], roadType = 5)
//      projectService.allLinksHandled(savedProject.id) should be(true)
//      projectService.updateRoadAddressWithProjectLinks(ProjectState.Saved2TR, savedProject.id)
//
//      val roadsAfterChanges = RoadAddressDAO.fetchByLinkId(projectLinks.map(_.linkId).toSet, false, true)
//      roadsAfterChanges.size should be(52)
//      val (currentRoads, historyRoads) = roadsAfterChanges.partition(x => x.startDate.nonEmpty && x.endDate.isEmpty)
//      val endedAddress = roadsAfterChanges.filter(x => x.endDate.nonEmpty)
//      endedAddress.size should be(26)
//      currentRoads.forall(link => link.startDate.get == DateTime.parse("2019-01-01")) should be (true)
//      historyRoads.forall(link => link.endDate.get == DateTime.parse("2019-01-01")) should be (true)
//
//    }
//  }

  //TODO this will be implemented at VIITE-1541
//  test("Check creation of new RoadAddress History entries with endDate = projectDate") {
//    var count = 0
//    val roadLink = RoadLink(5170939L, Seq(Point(535605.272, 6982204.22, 85.90899999999965))
//      , 540.3960283713503, State, 99, TrafficDirection.AgainstDigitizing, UnknownLinkType, Some("25.06.2015 03:00:00"), Some("vvh_modified"), Map("MUNICIPALITYCODE" -> BigInt.apply(749)),
//      InUse, NormalLinkInterface)
//    runWithRollback {
//      val countCurrentProjects = projectService.getRoadAddressAllProjects
//      val id = 0
//      val addresses = List(ReservedRoadPart(5: Long, 5: Long, 207: Long, Some(5L), Some(Discontinuity.apply("jatkuva")), Some(8L), newLength = None, newDiscontinuity = None, newEly = None))
//      val roadAddressProject = RoadAddressProject(id, ProjectState.apply(1), "TestProject", "TestUser", DateTime.now(), "TestUser", DateTime.parse("2101-01-01"), DateTime.now(), "Some additional info", Seq(), None)
//      val savedProject = projectService.createRoadLinkProject(roadAddressProject)
//      mockForProject(savedProject.id, RoadAddressDAO.fetchByRoadPart(5, 207).map(toProjectLink(savedProject)))
//      projectService.saveProject(savedProject.copy(reservedParts = addresses))
//      val countAfterInsertProjects = projectService.getRoadAddressAllProjects
//      count = countCurrentProjects.size + 1
//      countAfterInsertProjects.size should be(count)
//      projectService.allLinksHandled(savedProject.id) should be(false)
//      val projectLinks = ProjectDAO.getProjectLinks(savedProject.id)
//      val partitioned = projectLinks.partition(_.roadPartNumber == 207)
//      val linkIds207 = partitioned._1.map(_.linkId).toSet
//      reset(mockRoadLinkService)
//      when(mockRoadLinkService.getRoadLinksHistoryFromVVH(any[Set[Long]])).thenReturn(Seq())
//      when(mockRoadLinkService.getRoadLinksByLinkIdsFromVVH(any[Set[Long]], any[Boolean])).thenAnswer(
//        toMockAnswer(projectLinks, roadLink)
//      )
//      projectService.updateProjectLinks(savedProject.id, Set(), Seq(5168510), LinkStatus.Terminated, "-", 0, 0, 0, Option.empty[Int])
//      projectService.updateProjectLinks(savedProject.id, Set(), linkIds207.filterNot(_ == 5168510L).toSeq, LinkStatus.Transfer, "-", 0, 0, 0, Option.empty[Int])
//      projectService.allLinksHandled(savedProject.id) should be(true)
//      val roadAddresses = RoadAddressDAO.queryById(projectLinks.map(_.roadAddressId).toSet)
//      val test = roadAddresses.map(ra => ra.id -> ra).toMap
//      val historicRoadsIds = projectService.createHistoryRows(projectLinks, test)
//      RoadAddressDAO.queryById(historicRoadsIds.toSet).map(_.endDate).forall(_.isDefined) should be(true)
//      RoadAddressDAO.queryById(historicRoadsIds.toSet).forall(_.endDate == DateTime.parse("2101-01-01")) should be (true)
//    }
//  }

  //TODO this will be implemented at VIITE-1541
//  test("Road names should not have valid road name for any roadnumber after TR response") {
//    runWithRollback {
//      val projectId = Sequences.nextViitePrimaryKeySeqValue
//      sqlu"""INSERT INTO ROAD_NAME VALUES (ROAD_NAME_SEQ.nextval, 66666, 'ROAD TEST', TIMESTAMP '2018-03-23 12:26:36.000000', null, TIMESTAMP '2018-03-23 12:26:36.000000', null, 'test user', TIMESTAMP '2018-03-23 12:26:36.000000')""".execute
//
//      sqlu"""INSERT INTO PROJECT VALUES($projectId, 2, 'test project', 8, 'silari', TIMESTAMP '2018-03-23 11:36:15.000000', '-', TIMESTAMP '2018-03-23 12:26:33.000000', NULL, TIMESTAMP '2018-03-23 00:00:00.000000', NULL, 0, 1, 533406.572, 6994060.048, 12)""".execute
//      sqlu"""INSERT INTO PROJECT_RESERVED_ROAD_PART VALUES (${Sequences.nextViitePrimaryKeySeqValue}, 66666, 1, $projectId, '-')""".execute
//      sqlu"""INSERT INTO PROJECT_LINK VALUES (${Sequences.nextViitePrimaryKeySeqValue}, $projectId, 0, 5, 66666, 1, 0, 86, 'test user', 'test user', TIMESTAMP '2018-03-23 12:26:36.000000', TIMESTAMP '2018-03-23 00:00:00.000000', 2, 3, 1, NULL, NULL, 8, 0, '[533399.731,6994038.906,126.260],[533390.742,6994052.408,126.093],[533387.649,6994056.057,126.047],[533348.256,6994107.273,125.782]', 2, 0, 85.617, 5170979, 1500079296000, 1, 0)""".execute
//      sqlu"""INSERT INTO PROJECT_LINK_NAME VALUES (PROJECT_LINK_NAME_SEQ.nextval, $projectId, 66666, 'ROAD TEST')""".execute
//      val namesBeforeUpdate = RoadNameDAO.getLatestRoadName(66666)
//      projectService.updateRoadAddressWithProjectLinks(ProjectState.Saved2TR, projectId)
//
//      val project = projectService.getRoadAddressSingleProject(projectId)
//      val validNamesAfterUpdate = RoadNameDAO.getCurrentRoadNamesByRoadNumber(66666)
//      validNamesAfterUpdate.size should be(1)
//      validNamesAfterUpdate.head.roadName should be(namesBeforeUpdate.get.roadName)
//      project.get.statusInfo.getOrElse("") should be(roadNameWasNotSavedInProject + s"${66666}")
//    }
//  }

  //TODO this will be implemented at VIITE-1541
//    // Based on the "Terminate then transfer" test, this one checks for
//  test("Provoke a IOException or ClientProtocolException exception when publishing a project and then check if the project state is changed to 9") {
//
//      var count = 0
//      val roadLink = RoadLink(5170939L, Seq(Point(535605.272, 6982204.22, 85.90899999999965)), 540.3960283713503, State,
//        99, TrafficDirection.AgainstDigitizing, UnknownLinkType, Some("25.06.2015 03:00:00"), Some("vvh_modified"),
//        Map("MUNICIPALITYCODE" -> BigInt.apply(749)), InUse, NormalLinkInterface)
//      runWithRollback {
//        val countCurrentProjects = projectService.getRoadAddressAllProjects
//        val id = 0
//        val addresses = List(ReservedRoadPart(5: Long, 5: Long, 207: Long, Some(5L), Some(Discontinuity.apply("jatkuva")),
//          Some(8L), newLength = None, newDiscontinuity = None, newEly = None))
//        val roadAddressProject = RoadAddressProject(id, ProjectState.apply(1), "TestProject", "TestUser", DateTime.now(),
//          "TestUser", DateTime.parse("1901-01-01"), DateTime.now(), "Some additional info", Seq(), None)
//        val savedProject = projectService.createRoadLinkProject(roadAddressProject)
//        mockForProject(savedProject.id, RoadAddressDAO.fetchByRoadPart(5, 207).map(toProjectLink(savedProject)))
//        projectService.saveProject(savedProject.copy(reservedParts = addresses))
//        val countAfterInsertProjects = projectService.getRoadAddressAllProjects
//        count = countCurrentProjects.size + 1
//        countAfterInsertProjects.size should be(count)
//        projectService.allLinksHandled(savedProject.id) should be(false)
//        val projectLinks = ProjectDAO.getProjectLinks(savedProject.id)
//        val partitioned = projectLinks.partition(_.roadPartNumber == 207)
//        val linkIds207 = partitioned._1.map(_.linkId).toSet
//        reset(mockRoadLinkService)
//        when(mockRoadLinkService.getRoadLinksHistoryFromVVH(any[Set[Long]])).thenReturn(Seq())
//        when(mockRoadLinkService.getRoadLinksByLinkIdsFromVVH(any[Set[Long]], any[Boolean])).thenAnswer(
//          toMockAnswer(projectLinks, roadLink)
//        )
//        projectService.updateProjectLinks(savedProject.id, Set(), linkIds207.toSeq, LinkStatus.Transfer, "-", 0, 0, 0, Option.empty[Int]) should be(None)
//        projectService.updateProjectLinks(savedProject.id, Set(), Seq(5168510), LinkStatus.Terminated, "-", 0, 0, 0, Option.empty[Int]) should be(None)
//        projectService.allLinksHandled(savedProject.id) should be(true)
//        val changeProjectOpt = projectService.getChangeProject(savedProject.id)
//        projectService.updateProjectLinks(savedProject.id, Set(), Seq(5168540), LinkStatus.Terminated, "-", 0, 0, 0, Option.empty[Int]) should be(None)
//        // This will result in a NonFatal exception being thrown and caught inside the publish, making the update of the project for the state ErrorInViite
//        // If the tests ever get a way to have TR connectivity then this needs to be somewhat addressed
//        projectService.publishProject(savedProject.id)
//        val currentProjectStatus = ProjectDAO.getProjectStatus(savedProject.id)
//        currentProjectStatus.isDefined should be(true)
//        currentProjectStatus.get.value should be(ProjectState.SendingToTR.value)
//      }
//
//    }

  //TODO this will be implemented at VIITE-1541
//  test("Check correct roadName assignment via ProjectLinkName") {
//    val roadNumber = 5L
//    val roadPartNumber = 207L
//    val testRoadName = "forTestingPurposes"
//    runWithRollback {
//      val rap = RoadAddressProject(0L, ProjectState.apply(1), "TestProject", "TestUser", DateTime.parse("1901-01-01"),
//        "TestUser", DateTime.parse("1901-01-01"), DateTime.now(), "Some additional info",
//        Seq(), None)
//      val project = projectService.createRoadLinkProject(rap)
//      val id = project.id
//      mockForProject(id, RoadAddressDAO.fetchByRoadPart(roadNumber, roadPartNumber).map(toProjectLink(project)))
//      projectService.saveProject(project.copy(reservedParts = Seq(
//        ReservedRoadPart(0L, 5, 207, Some(0L), Some(Continuous), Some(8L), None, None, None, None, true))))
//      val projectLinks = ProjectDAO.getProjectLinks(id)
//      ProjectLinkNameDAO.create(id, roadNumber, testRoadName)
//
//      projectService.fillRoadNames(projectLinks.head).roadName.get should be(testRoadName)
//    }
//  }

  //TODO this will be implemented at VIITE-1541
//  test("Check correct roadName assignment via RoadNameDao") {
//    val roadNumber = 5L
//    val roadPartNumber = 207L
//    val testRoadName = "forTestingPurposes"
//    runWithRollback {
//      val rap = RoadAddressProject(0L, ProjectState.apply(1), "TestProject", "TestUser", DateTime.parse("1901-01-01"),
//        "TestUser", DateTime.parse("1901-01-01"), DateTime.now(), "Some additional info",
//        Seq(), None)
//      val project = projectService.createRoadLinkProject(rap)
//      val id = project.id
//      mockForProject(id, RoadAddressDAO.fetchByRoadPart(roadNumber, roadPartNumber).map(toProjectLink(project)))
//      projectService.saveProject(project.copy(reservedParts = Seq(
//        ReservedRoadPart(0L, 5, 207, Some(0L), Some(Continuous), Some(8L), None, None, None, None, true))))
//      val projectLinks = ProjectDAO.getProjectLinks(id)
//
//      projectService.fillRoadNames(projectLinks.head).roadName.get should be(RoadNameDAO.getLatestRoadName(roadNumber).get.roadName)
//    }
//  }

  //TODO this will be implemented at VIITE-1541
//  test("Check correct roadName assignment via the name on the project link") {
//    val roadNumber = 5L
//    val roadPartNumber = 207L
//    val testRoadName = "forTestingPurposes"
//    runWithRollback {
//      val rap = RoadAddressProject(0L, ProjectState.apply(1), "TestProject", "TestUser", DateTime.parse("1901-01-01"),
//        "TestUser", DateTime.parse("1901-01-01"), DateTime.now(), "Some additional info",
//        Seq(), None)
//      val project = projectService.createRoadLinkProject(rap)
//      val id = project.id
//      mockForProject(id, RoadAddressDAO.fetchByRoadPart(roadNumber, roadPartNumber).map(toProjectLink(project)))
//      projectService.saveProject(project.copy(reservedParts = Seq(
//        ReservedRoadPart(0L, 5, 207, Some(0L), Some(Continuous), Some(8L), None, None, None, None, true))))
//      val projectLinks = ProjectDAO.getProjectLinks(id)
//
//      projectService.fillRoadNames(projectLinks.head.copy(roadNumber = 9999L, roadName = Option(testRoadName))).roadName.get should be(testRoadName)
//    }
//  }

  //TODO this will be implemented at VIITE-1541
//  test("If the suplied, old, road address has a valid_to < sysdate then the outputted, new, road addresses are floating") {
//    val road = 5L
//    val roadPart = 205L
//    val origStartM = 1024L
//    val origEndM = 1547L
//    val origStartD = Some(DateTime.now().minusYears(10))
//    val linkId = 1049L
//    val endM = 520.387
//    val suravageLinkId = 5774839L
//    val user = Some("user")
//    val project = RoadAddressProject(-1L, Sent2TR, "split", user.get, DateTime.now(), user.get,
//      DateTime.now().plusMonths(2), DateTime.now(), "", Seq(), None, None)
//
//    // Original road address: 1024 -> 1547
//    val roadAddress = RoadAddress(1L, road, roadPart, PublicRoad, Track.Combined, Continuous, origStartM, origEndM, origStartD,
//      None, None, linkId, 0.0, endM, SideCode.TowardsDigitizing, 86400L, (None, None), NoFloating, Seq(Point(1024.0, 0.0), Point(1025.0, 1544.386)),
//      LinkGeomSource.NormalLinkInterface, 8L, NoTermination, 123)
//
//    val projectLink = ProjectLink(0, road, roadPart, Track.Combined, Continuous, 0, 0, Some(DateTime.now()), None, user,
//      0, 0.0, 0.0, SideCode.TowardsDigitizing, (None, None), NoFloating, Seq(Point(0.0, 0.0), Point(0.0, 0.0)),
//      -1L, null, PublicRoad, null, 0.0, 1L, 8L, false, None, 748800L)
//    val transferAndNew = Seq(
//
//      // Transferred road address: 1028 -> 1128
//      projectLink.copy(id = 2, startAddrMValue = origStartM + 4, endAddrMValue = origStartM + 104, linkId = suravageLinkId,
//        startMValue = 0.0, endMValue = 99.384, geometry = Seq(Point(1024.0, 0.0), Point(1024.0, 99.384)), status = LinkStatus.Transfer,
//        linkGeomSource = LinkGeomSource.SuravageLinkInterface, geometryLength = 99.384, connectedLinkId = Some(linkId)),
//
//      // New road address: 1128 -> 1205
//      projectLink.copy(id = 3, startAddrMValue = origStartM + 104, endAddrMValue = origStartM + 181, linkId = suravageLinkId,
//        startMValue = 99.384, endMValue = 176.495, geometry = Seq(Point(1024.0, 99.384), Point(1101.111, 99.384)), status = LinkStatus.New,
//        linkGeomSource = LinkGeomSource.SuravageLinkInterface, geometryLength = 77.111, connectedLinkId = Some(linkId)),
//
//      // Terminated road address: 1124 -> 1547
//      projectLink.copy(id = 4, startAddrMValue = origStartM + 100, endAddrMValue = origEndM, linkId = linkId,
//        startMValue = 99.384, endMValue = endM, geometry = Seq(Point(1024.0, 99.384), Point(1025.0, 1544.386)), status = LinkStatus.Terminated,
//        linkGeomSource = LinkGeomSource.NormalLinkInterface, geometryLength = endM - 99.384, connectedLinkId = Some(suravageLinkId))
//
//    )
//    val yesterdayDate = Option(DateTime.now().plusDays(-1))
//    val result = projectService.createSplitRoadAddress(roadAddress.copy(validTo = yesterdayDate), transferAndNew, project)
//    result should have size 4
//    result.count(_.terminated == TerminationCode.Termination) should be(1)
//    result.count(_.startDate == roadAddress.startDate) should be(2)
//    result.count(_.startDate.get == project.startDate) should be(2)
//    result.count(_.endDate.isEmpty) should be(2)
//    result.filter(res => res.terminated == TerminationCode.NoTermination && res.roadwayId != -1000).forall(_.isFloating) should be(true)
//
//  }

  test("road name should not be saved saved on TR success response if road number > 70.000 and it has no name") {
    runWithRollback {
      val projectId = Sequences.nextViitePrimaryKeySeqValue
      sqlu"""INSERT INTO PROJECT VALUES($projectId, 2, 'test project', 8, 'silari', TIMESTAMP '2018-03-23 11:36:15.000000', '-', TIMESTAMP '2018-03-23 12:26:33.000000', NULL, TIMESTAMP '2018-03-23 00:00:00.000000', NULL, 0, 1, 533406.572, 6994060.048, 12)""".execute
      sqlu"""INSERT INTO PROJECT_RESERVED_ROAD_PART VALUES (${Sequences.nextViitePrimaryKeySeqValue}, 70001, 1, $projectId, '-')""".execute
      sqlu"""INSERT INTO PROJECT_LINK VALUES (${Sequences.nextViitePrimaryKeySeqValue}, $projectId, 0, 5, 70001, 1, 0, 86, 'test user', 'test user', TIMESTAMP '2018-03-23 12:26:36.000000', TIMESTAMP '2018-03-23 00:00:00.000000', 2, 3, 1, NULL, NULL, 8, 0, '[533399.731,6994038.906,126.260],[533390.742,6994052.408,126.093],[533387.649,6994056.057,126.047],[533348.256,6994107.273,125.782]', 2, 0, 85.617, 5170979, 1500079296000, 1, 0)""".execute
      sqlu"""INSERT INTO PROJECT_LINK_NAME VALUES (PROJECT_LINK_NAME_SEQ.nextval, $projectId, 70001, NULL)""".execute
      val namesBeforeUpdate = RoadNameDAO.getLatestRoadName(70001)
      namesBeforeUpdate.isEmpty should be(true)
      projectService.updateRoadAddressWithProjectLinks(ProjectState.Saved2TR, projectId)

      val project = projectService.getRoadAddressSingleProject(projectId)
      val namesAfterUpdate = RoadNameDAO.getLatestRoadName(70001)
      project.get.statusInfo should be(None)
      namesAfterUpdate.isEmpty should be(true)
    }
  }

  test("Service should indentify the correct writable states (Incomplete, ErrorInViite and ErrorInTR)") {
    runWithRollback {
      val incomplete = RoadAddressProject(0L, ProjectState.apply(1), "I am Incomplete", "TestUser", DateTime.parse("1901-01-01"),
        "TestUser", DateTime.parse("1901-01-01"), DateTime.now(), "Some additional info",
        Seq(), None)
      val incompleteProject = projectService.createRoadLinkProject(incomplete)
      val errorInViite = RoadAddressProject(0L, ProjectState.apply(1), "I am ErrorInViite", "TestUser", DateTime.parse("1901-01-01"),
        "TestUser", DateTime.parse("1901-01-01"), DateTime.now(), "Some additional info",
        Seq(), None)
      val errorInViiteProject = projectService.createRoadLinkProject(errorInViite)
      val erroredInTR = RoadAddressProject(0L, ProjectState.apply(1), "I am ErroredInTR", "TestUser", DateTime.parse("1901-01-01"),
        "TestUser", DateTime.parse("1901-01-01"), DateTime.now(), "Some additional info",
        Seq(), None)
      val erroredInTRProject = projectService.createRoadLinkProject(erroredInTR)
      projectService.isWritableState(incompleteProject.id) should be(true)
      projectService.isWritableState(errorInViiteProject.id) should be(true)
      projectService.isWritableState(erroredInTRProject.id) should be(true)
    }
  }

  //TODO this will be implemented at VIITE-1541
//  test("RoadAddressHistoryCorrections should return the projectLinks that share the same start date (days, months and year) of the existing road_addresses") {
//    runWithRollback {
//      val roadNumber = 9999L
//      val roadPartNumber = 9999L
//      val linkId = 123456789L
//      val nextRoadAddressId = RoadAddressDAO.getNextRoadAddressId
//      val startDate = Some(DateTime.parse("2018-07-04"))
//      val ra = Seq(RoadAddress(nextRoadAddressId, roadNumber, roadPartNumber, RoadType.PublicRoad, Track.Combined, Discontinuity.Continuous, 0L, 10L,
//        startDate, None, Option("TR"), linkId, 0.0, 10.0, SideCode.TowardsDigitizing, 1476392565000L, (None, None), floating = FloatingReason.NoFloating,
//        Seq(Point(0.0, 0.0), Point(0.0, 10.0)), LinkGeomSource.NormalLinkInterface, 8, TerminationCode.NoTermination, 0))
//      RoadAddressDAO.create(ra)
//      val project = setUpProjectWithLinks(LinkStatus.Transfer, Seq(0L, 10L), roadNumber = roadNumber, roadPartNumber = roadPartNumber, roadAddressId = nextRoadAddressId, startDate = startDate)
//      val links = projectService.getProjectLinks(project.id)
//      val mappedLinks = projectService.roadAddressHistoryCorrections(links)
//      mappedLinks.size should be(links.size)
//      mappedLinks.head._1 should be(ra.head.id)
//      mappedLinks.head._1 should be(links.head.roadAddressId)
//      mappedLinks.head._2.roadNumber should be(roadNumber)
//      mappedLinks.head._2.roadPartNumber should be(roadPartNumber)
//      mappedLinks.head._2.startDate.get should be(links.head.startDate.get)
//    }
//  }

  //TODO this will be implemented at VIITE-1541
//  test("Check the correct creation of road project history") {
//    runWithRollback {
//      val id = 0
//      val addresses = List(ReservedRoadPart(5: Long, 5: Long, 205: Long, Some(5L), Some(Discontinuity.apply("jatkuva")), Some(8L), newLength = None, newDiscontinuity = None, newEly = None))
//      val roadAddressProject = RoadAddressProject(id, ProjectState.apply(5), "TestProject", "TestUser", DateTime.now(), "TestUser", DateTime.parse("2021-01-01"), DateTime.now(), "Some additional info", Seq(), None)
//      val savedProject = projectService.createRoadLinkProject(roadAddressProject)
//      mockForProject(savedProject.id, RoadAddressDAO.fetchByRoadPart(5, 205).map(toProjectLink(savedProject)))
//      projectService.saveProject(savedProject.copy(reservedParts = addresses))
//      val projectLinks = ProjectDAO.getProjectLinks(savedProject.id)
//      projectLinks.size should be(66)
//
//      val linkIds = projectLinks.map(pl => pl.track.value -> pl.linkId).groupBy(_._1).mapValues(_.map(_._2).toSet)
//      val newLinkTemplates = Seq(ProjectLink(-1000L, 0L, 0L, Track.apply(99), Discontinuity.Continuous, 0L, 0L, None, None,
//        None, 1234L, 0.0, 43.1, SideCode.Unknown, (None, None), FloatingReason.NoFloating,
//        Seq(Point(468.5, 0.5), Point(512.0, 0.0)), 0L, LinkStatus.Unknown, RoadType.PublicRoad, LinkGeomSource.NormalLinkInterface, 43.1, 0L, 0, false,
//        None, 86400L),
//        ProjectLink(-1000L, 0L, 0L, Track.apply(99), Discontinuity.Continuous, 0L, 0L, None, None,
//          None, 1235L, 0.0, 71.1, SideCode.Unknown, (None, None), FloatingReason.NoFloating,
//          Seq(Point(510.0, 0.0), Point(581.0, 0.0)), 0L, LinkStatus.Unknown, RoadType.PublicRoad, LinkGeomSource.NormalLinkInterface, 71.1, 0L, 0, false,
//          None, 86400L))
//      projectService.updateProjectLinks(savedProject.id, Set(), Seq(5172715, 5172714, 5172031, 5172030), LinkStatus.Terminated, "-", 5, 205, 0, None)
//      linkIds.keySet.foreach(k =>
//        projectService.updateProjectLinks(savedProject.id, Set(), (linkIds(k) -- Set(5172715, 5172714, 5172031, 5172030)).toSeq, LinkStatus.Transfer, "-", 5, 205, k, None)
//      )
//      ProjectDAO.getProjectLinks(savedProject.id).size should be(66)
//      when(mockRoadLinkService.getSuravageRoadLinksFromVVH(any[Set[Long]])).thenReturn(Seq())
//      when(mockRoadLinkService.getRoadLinksByLinkIdsFromVVH(any[Set[Long]], any[Boolean])).thenReturn(newLinkTemplates.take(1).map(toRoadLink))
//      createProjectLinks(newLinkTemplates.take(1).map(_.linkId), savedProject.id, 5L, 205L, 1, 5, 2, 1, 8, "U", "road name").get("success") should be(Some(true))
//      when(mockRoadLinkService.getRoadLinksByLinkIdsFromVVH(any[Set[Long]], any[Boolean])).thenReturn(newLinkTemplates.tail.take(1).map(toRoadLink))
//      createProjectLinks(newLinkTemplates.tail.take(1).map(_.linkId), savedProject.id, 5L, 205L, 2, 5, 2, 1, 8, "U", "road name").get("success") should be(Some(true))
//      ProjectDAO.getProjectLinks(savedProject.id).size should be(68)
//      projectService.allLinksHandled(savedProject.id) should be(true)
//      ProjectDAO.moveProjectLinksToHistory(savedProject.id)
//      ProjectDAO.getProjectLinks(savedProject.id).size should be(0)
//      projectService.fetchProjectHistoryLinks(savedProject.id).size should be (68)
//    }
//  }

}<|MERGE_RESOLUTION|>--- conflicted
+++ resolved
@@ -851,7 +851,6 @@
     }
   }
 
-<<<<<<< HEAD
   test("road name is saved on TR success response - multiple names") {
     runWithRollback {
       val projectId = Sequences.nextViitePrimaryKeySeqValue
@@ -875,270 +874,6 @@
     }
   }
 
-  test("verify existence of roadAddressNumbersAndSEParts") {
-    val roadNumber = 1943845
-    val roadStartPart = 1
-    val roadEndPart = 2
-    runWithRollback {
-      val id1 = RoadAddressDAO.getNextRoadAddressId
-      val id2 = RoadAddressDAO.getNextRoadAddressId
-      val ra = Seq(RoadAddress(id1, roadNumber, roadStartPart, RoadType.Unknown, Track.Combined, Discontinuous, 0L, 10L,
-        Some(DateTime.parse("1901-01-01")), None, Option("tester"), 12345L, 0.0, 9.8, SideCode.TowardsDigitizing, 0, (None, None), NoFloating,
-        Seq(Point(0.0, 0.0), Point(0.0, 9.8)), LinkGeomSource.NormalLinkInterface, 5, NoTermination, 0))
-      val rb = Seq(RoadAddress(id2, roadNumber, roadEndPart, RoadType.Unknown, Track.Combined, Discontinuous, 0L, 10L,
-        Some(DateTime.parse("1901-01-01")), None, Option("tester"), 12345L, 0.0, 9.8, SideCode.TowardsDigitizing, 0, (None, None), NoFloating,
-        Seq(Point(0.0, 0.0), Point(0.0, 9.8)), LinkGeomSource.NormalLinkInterface, 5, NoTermination, 0))
-      when(mockRoadLinkService.getRoadLinksHistoryFromVVH(any[Set[Long]])).thenReturn(Seq())
-      val shouldNotExist = projectService.checkRoadPartsExist(roadNumber, roadStartPart, roadEndPart)
-      shouldNotExist.get should be("Tienumeroa ei ole olemassa, tarkista tiedot")
-      RoadAddressDAO.create(ra)
-      val roadNumberShouldNotExist = projectService.checkRoadPartsExist(roadNumber, roadStartPart + 1, roadEndPart)
-      roadNumberShouldNotExist.get should be("Tiellä ei ole olemassa valittua alkuosaa, tarkista tiedot")
-      val endingPartShouldNotExist = projectService.checkRoadPartsExist(roadNumber, roadStartPart, roadEndPart)
-      endingPartShouldNotExist.get should be("Tiellä ei ole olemassa valittua loppuosaa, tarkista tiedot")
-      RoadAddressDAO.create(rb)
-      val allIsOk = projectService.checkRoadPartsExist(roadNumber, roadStartPart, roadEndPart)
-      allIsOk should be(None)
-    }
-  }
-
-  test("check reservability of a road") {
-    val roadNumber = 1943845
-    val roadStartPart = 1
-    val roadEndPart = 2
-    val roadlink = RoadLink(12345L, Seq(Point(535605.272, 6982204.22, 85.90899999999965))
-      , 540.3960283713503, State, 99, TrafficDirection.AgainstDigitizing, UnknownLinkType, Some("25.06.2015 03:00:00"), Some("vvh_modified"), Map("MUNICIPALITYCODE" -> BigInt.apply(749)),
-      InUse, NormalLinkInterface)
-    when(mockRoadLinkService.getRoadLinksByLinkIdsFromVVH(any[Set[Long]], any[Boolean])).thenReturn(Seq(roadlink))
-    runWithRollback {
-      val id1 = RoadAddressDAO.getNextRoadAddressId
-      val ra = Seq(RoadAddress(id1, roadNumber, roadStartPart, RoadType.Unknown, Track.Combined, Discontinuous, 0L, 10L,
-        Some(DateTime.parse("1901-01-01")), None, Option("tester"), 12345L, 0.0, 9.8, SideCode.TowardsDigitizing, 0, (None, None), NoFloating,
-        Seq(Point(0.0, 0.0), Point(0.0, 9.8)), LinkGeomSource.NormalLinkInterface, 8, NoTermination, 0))
-      val reservation = projectService.checkRoadPartsReservable(roadNumber, roadStartPart, roadEndPart)
-      reservation.right.get.size should be(0)
-      RoadAddressDAO.create(ra)
-      val id2 = RoadAddressDAO.getNextRoadAddressId
-      val rb = Seq(RoadAddress(id2, roadNumber, roadEndPart, RoadType.Unknown, Track.Combined, Discontinuous, 0L, 10L,
-        Some(DateTime.parse("1901-01-01")), None, Option("tester"), 12345L, 0.0, 9.8, SideCode.TowardsDigitizing, 0, (None, None), NoFloating,
-        Seq(Point(0.0, 0.0), Point(0.0, 9.8)), LinkGeomSource.NormalLinkInterface, 8, NoTermination, 0))
-      RoadAddressDAO.create(rb)
-      val reservationAfterB = projectService.checkRoadPartsReservable(roadNumber, roadStartPart, roadEndPart)
-      reservationAfterB.right.get.size should be(2)
-      reservationAfterB.right.get.map(_.roadNumber).distinct.size should be(1)
-      reservationAfterB.right.get.map(_.roadNumber).distinct.head should be(roadNumber)
-    }
-  }
-
-  test("check the length of a road") {
-    val roadNumber = 1943845
-    val roadStartPart = 1
-    val roadEndPart = 2
-    val linkId = 12345L
-    val startDate = Some(DateTime.parse("1901-01-01"))
-    val roadLink = RoadLink(linkId, Seq(Point(535605.272, 6982204.22, 85.90899999999965)),
-      540.3960283713503, State, 99, TrafficDirection.AgainstDigitizing, UnknownLinkType, Some("25.06.2015 03:00:00"),
-      Some("vvh_modified"), Map("MUNICIPALITYCODE" -> BigInt.apply(749)), InUse, NormalLinkInterface)
-    when(mockRoadLinkService.getRoadLinksByLinkIdsFromVVH(any[Set[Long]], any[Boolean])).thenReturn(Seq(roadLink))
-    runWithRollback {
-      val id1 = RoadAddressDAO.getNextRoadAddressId
-      val ra = Seq(RoadAddress(id1, roadNumber, roadStartPart, RoadType.Unknown, Track.Combined, Discontinuous, 0L, 10L,
-        startDate, None, Option("tester"), linkId, 0.0, 9.8, SideCode.TowardsDigitizing, 0, (None, None), NoFloating,
-        Seq(Point(0.0, 0.0), Point(0.0, 9.8)), NormalLinkInterface, 8, NoTermination, 0))
-      val reservation = projectService.checkRoadPartsReservable(roadNumber, roadStartPart, roadEndPart)
-      reservation.right.get.size should be(0)
-      RoadAddressDAO.create(ra)
-      val id2 = RoadAddressDAO.getNextRoadAddressId
-      val ra2 = Seq(RoadAddress(id2, roadNumber, roadEndPart, RoadType.Unknown, Track.Combined, Discontinuous, 0L, 10L,
-        startDate, None, Option("tester"), linkId, 0.0, 9.8, SideCode.TowardsDigitizing, 0, (None, None), NoFloating,
-        Seq(Point(0.0, 0.0), Point(0.0, 9.8)), NormalLinkInterface, 8, NoTermination, 0))
-      RoadAddressDAO.create(ra2)
-      //inserting a historic road for part 2
-      val id3 = RoadAddressDAO.getNextRoadAddressId
-      val ra3 = Seq(RoadAddress(id3, roadNumber, roadEndPart, RoadType.Unknown, Track.Combined, Discontinuous, 10L, 25L,
-        startDate, Some(DateTime.parse("1901-02-03")), Option("tester"), linkId, 0.0, 15.0, SideCode.TowardsDigitizing, 0, (None, None), NoFloating,
-        Seq(Point(0.0, 9.8), Point(0.0, 25)), NormalLinkInterface, 8, NoTermination, 0))
-      RoadAddressDAO.create(ra3)
-      val reservationAfterB = projectService.checkRoadPartsReservable(roadNumber, roadStartPart, roadEndPart)
-      reservationAfterB.right.get.size should be(2)
-      reservationAfterB.right.get.map(_.roadNumber).distinct.size should be(1)
-      reservationAfterB.right.get.map(_.roadNumber).distinct.head should be(roadNumber)
-      val part2AddrLength = (ra2 ++ ra3).filter(_.endDate.isEmpty).maxBy(_.endAddrMValue).endAddrMValue
-      reservationAfterB.right.get.filter(r => r.roadPartNumber == roadEndPart).head.addressLength.get should be(part2AddrLength)
-    }
-  }
-
-  test("get the road address project") {
-    var count = 0
-    runWithRollback {
-      val roadlink = RoadLink(12345L, Seq(Point(535605.272, 6982204.22, 85.90899999999965))
-        , 540.3960283713503, State, 99, TrafficDirection.AgainstDigitizing, UnknownLinkType, Some("25.06.2015 03:00:00"), Some("vvh_modified"), Map("MUNICIPALITYCODE" -> BigInt.apply(749)),
-        InUse, NormalLinkInterface)
-      val countCurrentProjects = projectService.getRoadAddressAllProjects
-      val addresses: List[ReservedRoadPart] = List(ReservedRoadPart(Sequences.nextViitePrimaryKeySeqValue: Long, 5: Long, 203: Long, Some(5L), Some(Discontinuity.apply("jatkuva")), Some(8L), newLength = None, newDiscontinuity = None, newEly = None))
-      val roadAddressProject = RoadAddressProject(0, ProjectState.apply(1), "TestProject", "TestUser", DateTime.now(), "TestUser", DateTime.parse("1901-01-01"), DateTime.now(), "Some additional info", Seq(), None)
-      val saved = projectService.createRoadLinkProject(roadAddressProject)
-      mockForProject(saved.id, RoadAddressDAO.fetchByRoadPart(5, 203).map(toProjectLink(saved)))
-      projectService.saveProject(saved.copy(reservedParts = addresses))
-      when(mockRoadLinkService.getRoadLinksHistoryFromVVH(any[Set[Long]])).thenReturn(Seq())
-      val countAfterInsertProjects = projectService.getRoadAddressAllProjects
-      count = countCurrentProjects.size + 1
-      countAfterInsertProjects.size should be(count)
-      val project = projectService.getRoadAddressSingleProject(saved.id)
-      project.size should be(1)
-      project.head.name should be("TestProject")
-    }
-    runWithRollback {
-      projectService.getRoadAddressAllProjects.size should be(count - 1)
-    }
-  }
-
-  test("Check for new roadaddress reservation") {
-    var count = 0
-    runWithRollback {
-      reset(mockRoadLinkService)
-      val roadlink = RoadLink(12345L, Seq(Point(535605.272, 6982204.22, 85.90899999999965))
-        , 540.3960283713503, State, 99, TrafficDirection.AgainstDigitizing, UnknownLinkType, Some("25.06.2015 03:00:00"), Some("vvh_modified"), Map("MUNICIPALITYCODE" -> BigInt.apply(749)),
-        InUse, NormalLinkInterface)
-      val countCurrentProjects = projectService.getRoadAddressAllProjects
-      val addresses: List[ReservedRoadPart] = List(ReservedRoadPart(Sequences.nextViitePrimaryKeySeqValue: Long, 5: Long, 203: Long, Some(5L), Some(Discontinuity.apply("jatkuva")), Some(8L), newLength = None, newDiscontinuity = None, newEly = None))
-      val roadAddressProject = RoadAddressProject(0, ProjectState.apply(1), "TestProject", "TestUser", DateTime.now(), "TestUser", DateTime.parse("1901-01-01"), DateTime.now(), "Some additional info", Seq(), None)
-      val saved = projectService.createRoadLinkProject(roadAddressProject)
-      mockForProject(saved.id, RoadAddressDAO.fetchByRoadPart(5, 203).map(toProjectLink(saved)))
-      projectService.saveProject(saved.copy(reservedParts = addresses))
-      val countAfterInsertProjects = projectService.getRoadAddressAllProjects
-      count = countCurrentProjects.size + 1
-      countAfterInsertProjects.size should be(count)
-      val project = projectService.getRoadAddressSingleProject(saved.id)
-      project.size should be(1)
-      project.head.name should be("TestProject")
-    }
-    runWithRollback {
-      projectService.getRoadAddressAllProjects.size should be(count - 1)
-    }
-  }
-
-  test("Project ELY -1 update when reserving roadpart and revert to -1 when all reserved roadparts are removed") {
-    val projectIdNew = 0L
-    val roadNumber = 1943845
-    val roadPartNumber = 1
-    val linkId = 12345L
-
-    runWithRollback {
-
-      //Creation of Test road
-      val id = RoadAddressDAO.getNextRoadAddressId
-      val ra = Seq(RoadAddress(id, roadNumber, roadPartNumber, RoadType.Unknown, Track.Combined, Discontinuous, 0L, 10L,
-        Some(DateTime.parse("1901-01-01")), None, Option("tester"), linkId, 0.0, 9.8, SideCode.TowardsDigitizing, 0, (None, None), NoFloating,
-        Seq(Point(0.0, 0.0), Point(0.0, 9.8)), LinkGeomSource.NormalLinkInterface, 8, NoTermination, 0))
-      val rl = RoadLink(linkId, ra.head.geometry, 9.8, State, 1, TrafficDirection.BothDirections,
-        Motorway, None, None, Map("MUNICIPALITYCODE" -> BigInt(167)))
-      when(mockRoadLinkService.getRoadLinksHistoryFromVVH(any[Set[Long]])).thenReturn(Seq())
-      when(mockRoadLinkService.getRoadLinksByLinkIdsFromVVH(any[Set[Long]], any[Boolean])).thenReturn(Seq(rl))
-      RoadAddressDAO.create(ra)
-      val addresses: List[ReservedRoadPart] = List(ReservedRoadPart(Sequences.nextViitePrimaryKeySeqValue: Long, 5: Long, 203: Long, Some(5L), Some(Discontinuity.apply("jatkuva")), Some(8L), newLength = None, newDiscontinuity = None, newEly = None))
-
-      //Creation of test project with test links
-      val project = RoadAddressProject(projectIdNew, ProjectState.Incomplete, "testiprojekti", "Test", DateTime.now(), "Test",
-        DateTime.now(), DateTime.now(), "info",
-        List.empty, None)
-      val proj = projectService.createRoadLinkProject(project)
-      val returnedProject = projectService.getRoadAddressSingleProject(proj.id).get
-      returnedProject.name should be("testiprojekti")
-      returnedProject.ely.getOrElse(-1) should be(-1)
-      mockForProject(proj.id, RoadAddressDAO.fetchByRoadPart(5, 203).map(toProjectLink(proj)))
-      val projupdated = projectService.saveProject(proj.copy(reservedParts = addresses))
-      val updatedReturnProject = projectService.getRoadAddressSingleProject(proj.id).head
-      updatedReturnProject.ely.getOrElse(-1) should be(8)
-      projectService.saveProject(proj.copy(ely = None)) //returns project to null
-      val updatedReturnProject2 = projectService.getRoadAddressSingleProject(proj.id).head
-      updatedReturnProject2.ely.getOrElse(-1) should be(-1)
-      projectService.saveProject(proj.copy(reservedParts = addresses))
-      val updatedReturnProject3 = projectService.getRoadAddressSingleProject(proj.id).head
-      updatedReturnProject3.ely.getOrElse(-1) should be(8)
-    }
-  }
-
-  test("get the project with it's reserved road parts") {
-    var projectId = 0L
-    val roadNumber = 1943845
-    val roadPartNumber = 1
-    val linkId = 12345L
-
-    runWithRollback {
-
-      //Creation of Test road
-      val id = RoadAddressDAO.getNextRoadAddressId
-      val ra = Seq(RoadAddress(id, roadNumber, roadPartNumber, RoadType.Unknown, Track.Combined, Discontinuous, 0L, 10L,
-        Some(DateTime.parse("1901-01-01")), None, Option("tester"), linkId, 0.0, 9.8, SideCode.TowardsDigitizing, 0, (None, None), NoFloating,
-        Seq(Point(0.0, 0.0), Point(0.0, 9.8)), LinkGeomSource.NormalLinkInterface, 8, NoTermination, 0))
-      val rl = RoadLink(linkId, ra.head.geometry, 9.8, State, 1, TrafficDirection.BothDirections,
-        Motorway, None, None, Map("MUNICIPALITYCODE" -> BigInt(167)))
-      when(mockRoadLinkService.getRoadLinksHistoryFromVVH(any[Set[Long]])).thenReturn(Seq())
-      when(mockRoadLinkService.getRoadLinksByLinkIdsFromVVH(any[Set[Long]], any[Boolean])).thenReturn(Seq(rl))
-      RoadAddressDAO.create(ra)
-
-      //Creation of test project with test links
-      val project = RoadAddressProject(projectId, ProjectState.Incomplete, "testiprojekti", "Test", DateTime.now(), "Test",
-        DateTime.now(), DateTime.now(), "info",
-        List(ReservedRoadPart(Sequences.nextViitePrimaryKeySeqValue: Long, roadNumber: Long, roadPartNumber: Long, Some(5L), Some(Discontinuity.apply("jatkuva")), Some(8L), newLength = None, newDiscontinuity = None, newEly = None)), None)
-      val proj = projectService.createRoadLinkProject(project)
-      val returnedProject = projectService.getRoadAddressSingleProject(proj.id).get
-      returnedProject.name should be("testiprojekti")
-      returnedProject.reservedParts.size should be(1)
-      returnedProject.reservedParts.head.roadNumber should be(roadNumber)
-    }
-
-  }
-
-  test("error message when reserving already used road number&part (in other project ids). Empty error message if same road number&part but == proj id ") {
-    runWithRollback {
-      val idr = RoadAddressDAO.getNextRoadAddressId
-      val id = Sequences.nextViitePrimaryKeySeqValue
-      val rap = RoadAddressProject(id, ProjectState.apply(1), "TestProject", "TestUser", DateTime.parse("2700-01-01"), "TestUser", DateTime.parse("1972-03-03"), DateTime.parse("2700-01-01"), "Some additional info", List.empty[ReservedRoadPart], None)
-      val projectLink = toProjectLink(rap, LinkStatus.New)(RoadAddress(idr, 5, 203, RoadType.Unknown, Track.Combined, Discontinuous,
-        0L, 10L, Some(DateTime.parse("1901-01-01")), Some(DateTime.parse("1902-01-01")), Option("tester"), 12345L, 0.0, 9.8,
-        SideCode.TowardsDigitizing, 0, (None, None), NoFloating, Seq(Point(0.0, 0.0), Point(0.0, 9.8)), LinkGeomSource.NormalLinkInterface, 8, NoTermination, 0))
-      ProjectDAO.createRoadAddressProject(rap)
-
-      val rap2 = RoadAddressProject(id + 1, ProjectState.apply(1), "TestProject", "TestUser", DateTime.parse("2700-01-01"), "TestUser", DateTime.parse("1972-03-04"), DateTime.parse("2700-01-01"), "Some additional info", List.empty[ReservedRoadPart], None)
-      val projectLink2 = toProjectLink(rap2, LinkStatus.New)(RoadAddress(idr, 5, 999, RoadType.Unknown, Track.Combined, Discontinuous,
-        0L, 10L, Some(DateTime.parse("1901-01-01")), Some(DateTime.parse("1902-01-01")), Option("tester"), 12345L, 0.0, 9.8,
-        SideCode.TowardsDigitizing, 0, (None, None), NoFloating, Seq(Point(0.0, 0.0), Point(0.0, 9.8)), LinkGeomSource.NormalLinkInterface, 8, NoTermination, 0))
-      ProjectDAO.createRoadAddressProject(rap2)
-
-      val projectLink3 = toProjectLink(rap, LinkStatus.New)(RoadAddress(idr, 5, 999, RoadType.Unknown, Track.Combined, Discontinuous,
-        0L, 10L, Some(DateTime.parse("1901-01-01")), Some(DateTime.parse("1902-01-01")), Option("tester"), 12345L, 0.0, 9.8,
-        SideCode.TowardsDigitizing, 0, (None, None), NoFloating, Seq(Point(0.0, 0.0), Point(0.0, 9.8)), LinkGeomSource.NormalLinkInterface, 8, NoTermination, 0))
-
-      val calibrationPoints = projectLink.toCalibrationPoints()
-      val p = ProjectAddressLink(idr, projectLink.linkId, projectLink.geometry,
-        1, AdministrativeClass.apply(1), LinkType.apply(1), RoadLinkType.apply(1), ConstructionType.apply(1), projectLink.linkGeomSource, RoadType.PublicUnderConstructionRoad, Some(""), None, 111, Some(""), Some("vvh_modified"),
-        Map(), projectLink.roadNumber, projectLink.roadPartNumber, 2, -1, projectLink.discontinuity.value,
-        projectLink.startAddrMValue, projectLink.endAddrMValue, projectLink.startMValue, projectLink.endMValue,
-        projectLink.sideCode,
-        calibrationPoints._1,
-        calibrationPoints._2, Anomaly.None, projectLink.status, 0)
-
-      mockForProject(id, Seq(p))
-
-      val message1project1 = projectService.addNewLinksToProject(Seq(projectLink), id, "U", p.linkId).getOrElse("")
-      val links = ProjectDAO.getProjectLinks(id)
-      links.size should be(0)
-      message1project1 should be("TIE 5 OSA 203 on jo olemassa projektin alkupäivänä 03.03.1972, tarkista tiedot") //check that it is reserved in roadaddress table
-
-      val message1project2 = projectService.addNewLinksToProject(Seq(projectLink2), id + 1, "U", p.linkId)
-      val links2 = ProjectDAO.getProjectLinks(id + 1)
-      links2.size should be(1)
-      message1project2 should be(None)
-
-      val message2project1 = projectService.addNewLinksToProject(Seq(projectLink3), id, "U", p.linkId).getOrElse("")
-      val links3 = ProjectDAO.getProjectLinks(id)
-      links3.size should be(0)
-      message2project1 should be("TIE 5 OSA 999 on jo varattuna projektissa TestProject, tarkista tiedot")
-    }
-  }
-=======
   //TODO this will be implemented at VIITE-1539
 //  test("verify existence of roadAddressNumbersAndSEParts") {
 //    val roadNumber = 1943845
@@ -1410,7 +1145,6 @@
 //      message2project1 should be("TIE 5 OSA 999 on jo varattuna projektissa TestProject, tarkista tiedot")
 //    }
 //  }
->>>>>>> 727e71c0
 
   test("parsePrefillData no-link from vvh") {
     projectService.parsePreFillData(Seq.empty[VVHRoadlink]) should be(Left("Link could not be found in VVH"))
