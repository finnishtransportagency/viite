--- conflicted
+++ resolved
@@ -2088,7 +2088,6 @@
       validNamesAfterUpdate.head.roadName should be(namesBeforeUpdate.get.roadName)
       project.get.statusInfo.getOrElse("") should be(roadNameWasNotSavedInProject + s"${99999}")
     }
-<<<<<<< HEAD
 
   // Based on the "Terminate then transfer" test, this one checks for
   test("Provoke a NonFatal exception when publishing a project and then check if the project state is changed to 8") {
@@ -2132,7 +2131,5 @@
       currentProjectStatus.get.value should be(ProjectState.ErrorInViite.value)
     }
 
-=======
->>>>>>> a787db52
   }
 }