package fi.liikennevirasto.viite

import java.sql.BatchUpdateException
import java.util.Properties

import fi.liikennevirasto.digiroad2.asset.ConstructionType.InUse
import fi.liikennevirasto.digiroad2.asset.LinkGeomSource.NormalLinkInterface
import fi.liikennevirasto.digiroad2.asset.SideCode.{AgainstDigitizing, TowardsDigitizing}
import fi.liikennevirasto.digiroad2.asset._
import fi.liikennevirasto.digiroad2.client.vvh._
import fi.liikennevirasto.digiroad2.dao.Sequences
import fi.liikennevirasto.digiroad2.linearasset.{PolyLine, RoadLink}
import fi.liikennevirasto.digiroad2.oracle.OracleDatabase
import fi.liikennevirasto.digiroad2.service.RoadLinkService
import fi.liikennevirasto.digiroad2.util.Track
import fi.liikennevirasto.digiroad2.util.Track.{Combined, LeftSide, RightSide}
import fi.liikennevirasto.digiroad2.{DigiroadEventBus, Point, _}
import fi.liikennevirasto.viite.Dummies._
import fi.liikennevirasto.viite.RoadType.PublicRoad
import fi.liikennevirasto.viite.dao.CalibrationPointSource.ProjectLinkSource
import fi.liikennevirasto.viite.dao.Discontinuity.{Continuous, Discontinuous}
import fi.liikennevirasto.viite.dao.ProjectState.Sent2TR
import fi.liikennevirasto.viite.dao.TerminationCode.NoTermination
import fi.liikennevirasto.viite.dao.{LinkStatus, ProjectRoadwayChange, RoadwayDAO, _}
import fi.liikennevirasto.viite.model.{Anomaly, ProjectAddressLink, RoadAddressLinkLike}
import fi.liikennevirasto.viite.process.RoadwayAddressMapper
import org.joda.time.DateTime
import org.mockito.ArgumentMatchers.any
import org.mockito.Mockito.{when, _}
import org.mockito.invocation.InvocationOnMock
import org.mockito.stubbing.Answer
import org.scalatest.mock.MockitoSugar
import org.scalatest.{BeforeAndAfter, FunSuite, Matchers}
import slick.driver.JdbcDriver.backend.Database
import slick.driver.JdbcDriver.backend.Database.dynamicSession
import slick.jdbc.StaticQuery.interpolation

class ProjectServiceSpec extends FunSuite with Matchers with BeforeAndAfter {
  lazy val properties: Properties = {
    val props = new Properties()
    props.load(getClass.getResourceAsStream("/digiroad2.properties"))
    props
  }
  val mockProjectService = MockitoSugar.mock[ProjectService]
  val mockRoadLinkService = MockitoSugar.mock[RoadLinkService]
  val mockRoadAddressService = MockitoSugar.mock[RoadAddressService]
  val mockEventBus = MockitoSugar.mock[DigiroadEventBus]
  val mockVVHClient = MockitoSugar.mock[VVHClient]
  val mockVVHRoadLinkClient = MockitoSugar.mock[VVHRoadLinkClient]
  val mockVVHSuravageClient = MockitoSugar.mock[VVHSuravageClient]
  val mockVVHComplementaryClient = MockitoSugar.mock[VVHComplementaryClient]
  val projectValidator = new ProjectValidator
  val projectDAO = new ProjectDAO
  val projectLinkDAO = new ProjectLinkDAO
  val roadwayDAO = new RoadwayDAO
  val roadNetworkDAO = new RoadNetworkDAO
  val linearLocationDAO = new LinearLocationDAO
  val projectReservedPartDAO = new ProjectReservedPartDAO
  val roadwayAddressMapper = new RoadwayAddressMapper(roadwayDAO, linearLocationDAO)
  val mockwayChangesDAO = MockitoSugar.mock[RoadwayChangesDAO]
  val mockProjectLinkDAO = MockitoSugar.mock[ProjectLinkDAO]
  val mockRoadwayDAO = MockitoSugar.mock[RoadwayDAO]
  val mockLinearLocationDAO = MockitoSugar.mock[LinearLocationDAO]
  val mockRoadwayChangesDAO = MockitoSugar.mock[RoadwayChangesDAO]

  private val roadwayNumber1 = 1000000000l
  private val roadwayNumber2 = 2000000000l
  private val roadwayNumber3 = 3000000000l
  private val linearLocationId = 1

  val mockRoadwayAddressMapper: RoadwayAddressMapper = MockitoSugar.mock[RoadwayAddressMapper]

  val roadAddressService = new RoadAddressService(mockRoadLinkService, roadwayDAO, linearLocationDAO, roadNetworkDAO, mockRoadwayAddressMapper, mockEventBus) {
    override def withDynSession[T](f: => T): T = f

    override def withDynTransaction[T](f: => T): T = f
  }
  val roadAddressServiceRealRoadwayAddressMapper = new RoadAddressService(mockRoadLinkService, roadwayDAO, linearLocationDAO, roadNetworkDAO, roadwayAddressMapper, mockEventBus) {
    override def withDynSession[T](f: => T): T = f

    override def withDynTransaction[T](f: => T): T = f
  }
  val projectService = new ProjectService(roadAddressServiceRealRoadwayAddressMapper, mockRoadLinkService, mockEventBus) {
    override def withDynSession[T](f: => T): T = f

    override def withDynTransaction[T](f: => T): T = f
  }

  val projectServiceWithRoadAddressMock = new ProjectService(mockRoadAddressService, mockRoadLinkService, mockEventBus) {
    override def withDynSession[T](f: => T): T = f

    override def withDynTransaction[T](f: => T): T = f
  }

  after {
    reset(mockRoadLinkService)
  }

  def withDynTransaction[T](f: => T): T = OracleDatabase.withDynTransaction(f)

  def runWithRollback[T](f: => T): T = {
    Database.forDataSource(OracleDatabase.ds).withDynTransaction {
      val t = f
      dynamicSession.rollback()
      t
    }
  }

  val linearLocations = Seq(
    dummyLinearLocation(roadwayNumber = 1L, orderNumber = 1L, linkId = 123L, startMValue = 0.0, endMValue = 10.0),
    dummyLinearLocation(roadwayNumber = 1L, orderNumber = 2L, linkId = 123L, startMValue = 10.0, endMValue = 20.0),
    dummyLinearLocation(roadwayNumber = 1L, orderNumber = 3L, linkId = 124L, startMValue = 0.0, endMValue = 10.0),
    dummyLinearLocation(roadwayNumber = 1L, orderNumber = 4L, linkId = 125L, startMValue = 0.0, endMValue = 10.0)
  )

  val roadways = Seq(
    dummyRoadway(roadwayNumber = 1L, roadNumber = 1L, roadPartNumber = 1L, startAddrM = 0L, endAddrM = 400L, DateTime.now(), None)
  )

  val vvhHistoryRoadLinks = Seq(
    dummyVvhHistoryRoadLink(linkId = 123L, Seq(0.0, 10.0, 20.0)),
    dummyVvhHistoryRoadLink(linkId = 125L, Seq(0.0, 10.0))
  )

  val roadLinks = Seq(
    dummyRoadLink(linkId = 123L, Seq(0.0, 10.0, 20.0), NormalLinkInterface),
    dummyRoadLink(linkId = 124L, Seq(0.0, 10.0), NormalLinkInterface)
  )

  private def createProjectLinks(linkIds: Seq[Long], projectId: Long, roadNumber: Long, roadPartNumber: Long, track: Int,
                                 discontinuity: Int, roadType: Int, roadLinkSource: Int,
                                 roadEly: Long, user: String, roadName: String): Map[String, Any] = {
    projectService.createProjectLinks(linkIds, projectId, roadNumber, roadPartNumber, Track.apply(track), Discontinuity.apply(discontinuity),
      RoadType.apply(roadType), LinkGeomSource.apply(roadLinkSource), roadEly, user, roadName)
  }

  private def toProjectLink(project: Project, status: LinkStatus)(roadAddress: RoadAddress): ProjectLink = {
    ProjectLink(id = NewRoadway, roadAddress.roadNumber, roadAddress.roadPartNumber, roadAddress.track,
      roadAddress.discontinuity, roadAddress.startAddrMValue, roadAddress.endAddrMValue, roadAddress.startAddrMValue, roadAddress.endAddrMValue, roadAddress.startDate,
      roadAddress.endDate, createdBy = Option(project.createdBy), roadAddress.linkId, roadAddress.startMValue, roadAddress.endMValue,
      roadAddress.sideCode, roadAddress.toProjectLinkCalibrationPoints(), roadAddress.geometry, project.id, status, RoadType.PublicRoad,
      roadAddress.linkGeomSource, GeometryUtils.geometryLength(roadAddress.geometry), if (status == LinkStatus.New) 0 else roadAddress.id, if (status == LinkStatus.New) 0 else roadAddress.linearLocationId, roadAddress.ely, reversed = false,
      None, roadAddress.adjustedTimestamp)
  }

  private def toProjectAddressLink(ral: RoadAddressLinkLike): ProjectAddressLink = {
    ProjectAddressLink(ral.id, ral.linkId, ral.geometry, ral.length, ral.administrativeClass, ral.linkType,
      ral.constructionType, ral.roadLinkSource, ral.roadType, ral.VVHRoadName, ral.roadName, ral.municipalityCode, ral.modifiedAt, ral.modifiedBy,
      ral.attributes, ral.roadNumber, ral.roadPartNumber, ral.trackCode, ral.elyCode, ral.discontinuity,
      ral.startAddressM, ral.endAddressM, ral.startMValue, ral.endMValue, ral.sideCode, ral.startCalibrationPoint, ral.endCalibrationPoint,
      ral.anomaly, LinkStatus.Unknown, ral.id, ral.linearLocationId)
  }

  private def extractTrafficDirection(sideCode: SideCode, track: Track): TrafficDirection = {
    (sideCode, track) match {
      case (_, Track.Combined) => TrafficDirection.BothDirections
      case (TowardsDigitizing, Track.RightSide) => TrafficDirection.TowardsDigitizing
      case (TowardsDigitizing, Track.LeftSide) => TrafficDirection.AgainstDigitizing
      case (AgainstDigitizing, Track.RightSide) => TrafficDirection.AgainstDigitizing
      case (AgainstDigitizing, Track.LeftSide) => TrafficDirection.TowardsDigitizing
      case (_, _) => TrafficDirection.UnknownDirection
    }
  }

  private def toRoadLink(ral: ProjectLink): RoadLink = {
    RoadLink(ral.linkId, ral.geometry, ral.geometryLength, State, 1,
      extractTrafficDirection(ral.sideCode, ral.track), Motorway, None, None, Map(
        "MUNICIPALITYCODE" -> BigInt(749), "VERTICALLEVEL" -> BigInt(1), "SURFACETYPE" -> BigInt(1),
        "ROADNUMBER" -> BigInt(ral.roadNumber), "ROADPARTNUMBER" -> BigInt(ral.roadPartNumber)),
      ConstructionType.InUse, LinkGeomSource.NormalLinkInterface)
  }

  private def toRoadLink(ral: RoadAddressLinkLike): RoadLink = {
    RoadLink(ral.linkId, ral.geometry, ral.length, ral.administrativeClass, 1,
      extractTrafficDirection(ral.sideCode, Track.apply(ral.trackCode.toInt)), ral.linkType, ral.modifiedAt, ral.modifiedBy, Map(
        "MUNICIPALITYCODE" -> BigInt(749), "VERTICALLEVEL" -> BigInt(1), "SURFACETYPE" -> BigInt(1),
        "ROADNUMBER" -> BigInt(ral.roadNumber), "ROADPARTNUMBER" -> BigInt(ral.roadPartNumber)),
      ral.constructionType, ral.roadLinkSource)
  }

  private def toMockAnswer(projectLinks: Seq[ProjectLink], roadLink: RoadLink, seq: Seq[RoadLink] = Seq()) = {
    new Answer[Seq[RoadLink]]() {
      override def answer(invocation: InvocationOnMock): Seq[RoadLink] = {
        val ids = if (invocation.getArguments.apply(0) == null)
          Set[Long]()
        else invocation.getArguments.apply(0).asInstanceOf[Set[Long]]
        projectLinks.groupBy(_.linkId).filterKeys(l => ids.contains(l)).mapValues { pl =>
          val startP = Point(pl.map(_.startAddrMValue).min, 0.0)
          val endP = Point(pl.map(_.endAddrMValue).max, 0.0)
          val maxLen = pl.map(_.endMValue).max
          val midP = Point((startP.x + endP.x) * .5,
            if (endP.x - startP.x < maxLen) {
              Math.sqrt(maxLen * maxLen - (startP.x - endP.x) * (startP.x - endP.x)) / 2
            }
            else 0.0)
          val forcedGeom = pl.filter(l => l.id == -1000L && l.geometry.nonEmpty).sortBy(_.startAddrMValue)
          val (startFG, endFG) = (forcedGeom.headOption.map(_.startingPoint), forcedGeom.lastOption.map(_.endPoint))
          if (pl.head.id == -1000L) {
            roadLink.copy(linkId = pl.head.linkId, geometry = Seq(startFG.get, endFG.get))
          } else
            roadLink.copy(linkId = pl.head.linkId, geometry = Seq(startP, midP, endP))
        }.values.toSeq ++ seq
      }
    }
  }

  private def toMockAnswer(roadLinks: Seq[RoadLink]) = {
    new Answer[Seq[RoadLink]]() {
      override def answer(invocation: InvocationOnMock): Seq[RoadLink] = {
        val ids = invocation.getArguments.apply(0).asInstanceOf[Set[Long]]
        roadLinks.filter(rl => ids.contains(rl.linkId))
      }
    }
  }

  private def mockForProject[T <: PolyLine](id: Long, l: Seq[T] = Seq()) = {
    val roadLink = RoadLink(1, Seq(Point(535602.222, 6982200.25, 89.9999), Point(535605.272, 6982204.22, 85.90899999999965))
      , 540.3960283713503, State, 99, TrafficDirection.AgainstDigitizing, UnknownLinkType, Some("25.06.2015 03:00:00"), Some("vvh_modified"), Map("MUNICIPALITYCODE" -> BigInt.apply(749)),
      InUse, NormalLinkInterface)
    val (projectLinks, palinks) = l.partition(_.isInstanceOf[ProjectLink])
    val dbLinks = projectLinkDAO.fetchProjectLinks(id)
    when(mockRoadLinkService.getSuravageRoadLinksByLinkIdsFromVVH(any[Set[Long]])).thenReturn(Seq())
    when(mockRoadLinkService.getRoadLinksHistoryFromVVH(any[Set[Long]])).thenReturn(Seq())
    when(mockRoadLinkService.getRoadLinksByLinkIdsFromVVH(any[Set[Long]], any[Boolean])).thenAnswer(
      toMockAnswer(dbLinks ++ projectLinks.asInstanceOf[Seq[ProjectLink]].filterNot(l => dbLinks.map(_.linkId).contains(l.linkId)),
        roadLink, palinks.asInstanceOf[Seq[ProjectAddressLink]].map(toRoadLink)
      ))
  }

  private def setUpProjectWithLinks(linkStatus: LinkStatus, addrM: Seq[Long], changeTrack: Boolean = false, roadNumber: Long = 19999L,
                                    roadPartNumber: Long = 1L, discontinuity: Discontinuity = Discontinuity.Continuous, ely: Long = 8L, roadwayId: Long = 0L, startDate: Option[DateTime] = None) = {
    val id = Sequences.nextViitePrimaryKeySeqValue

    def projectLink(startAddrM: Long, endAddrM: Long, track: Track, projectId: Long, status: LinkStatus = LinkStatus.NotHandled,
                    roadNumber: Long = 19999L, roadPartNumber: Long = 1L, discontinuity: Discontinuity = Discontinuity.Continuous, ely: Long = 8L, linkId: Long = 0L, roadwayId: Long = 0L, linearLocationId: Long = 0L, startDate: Option[DateTime] = None) = {
      ProjectLink(NewRoadway, roadNumber, roadPartNumber, track, discontinuity, startAddrM, endAddrM, startAddrM, endAddrM, startDate, None,
        Some("User"), linkId, 0.0, (endAddrM - startAddrM).toDouble, SideCode.TowardsDigitizing, (None, None),
        Seq(Point(0.0, startAddrM), Point(0.0, endAddrM)), projectId, status, RoadType.PublicRoad,
        LinkGeomSource.NormalLinkInterface, (endAddrM - startAddrM).toDouble, roadwayId, linearLocationId, ely, reversed = false, None, 0L)
    }

    def withTrack(t: Track): Seq[ProjectLink] = {
      addrM.init.zip(addrM.tail).map { case (st, en) =>
        projectLink(st, en, t, id, linkStatus, roadNumber, roadPartNumber, discontinuity, ely, roadwayId = roadwayId, startDate = startDate)
      }
    }

    val projectStartDate = if (startDate.isEmpty) DateTime.now() else startDate.get
    val project = Project(id, ProjectState.Incomplete, "f", "s", projectStartDate, "", projectStartDate, projectStartDate,
      "", Seq(), Seq(), None, None)
    projectDAO.create(project)
    val links =
      if (changeTrack) {
        withTrack(RightSide) ++ withTrack(LeftSide)
      } else {
        withTrack(Combined)
      }
    projectReservedPartDAO.reserveRoadPart(id, roadNumber, roadPartNumber, "u")
    projectLinkDAO.create(links)
    project
  }
  private def toProjectLink(project: Project)(roadAddress: RoadAddress): ProjectLink = {
    ProjectLink(id = NewRoadway, roadAddress.roadNumber, roadAddress.roadPartNumber, roadAddress.track,
      roadAddress.discontinuity, roadAddress.startAddrMValue, roadAddress.endAddrMValue, roadAddress.startAddrMValue, roadAddress.endAddrMValue, roadAddress.startDate,
      roadAddress.endDate, createdBy = Option(project.createdBy), roadAddress.linkId, roadAddress.startMValue, roadAddress.endMValue,
      roadAddress.sideCode, roadAddress.toProjectLinkCalibrationPoints(), roadAddress.geometry, project.id, LinkStatus.NotHandled, RoadType.PublicRoad,
      roadAddress.linkGeomSource, GeometryUtils.geometryLength(roadAddress.geometry), 0, 0, roadAddress.ely, reversed = false,
      None, roadAddress.adjustedTimestamp)
  }

  test("Test createRoadLinkProject When no road parts reserved Then return 0 reserved parts project") {
    runWithRollback {
      val roadAddressProject = Project(0, ProjectState.apply(1), "TestProject", "TestUser", DateTime.now(), "TestUser", DateTime.parse("1901-01-01"), DateTime.now(), "Some additional info", List.empty[ProjectReservedPart], Seq(), None)
      val project = projectService.createRoadLinkProject(roadAddressProject)
      project.reservedParts should have size 0
    }
  }

  test("Test createRoadLinkProject When creating road link project without valid roadParts Then return project without the invalid parts") {
    val roadlink = RoadLink(5175306, Seq(Point(535605.272, 6982204.22, 85.90899999999965))
      , 540.3960283713503, State, 99, TrafficDirection.AgainstDigitizing, UnknownLinkType, Some("25.06.2015 03:00:00"), Some("vvh_modified"), Map("MUNICIPALITYCODE" -> BigInt.apply(749)),
      InUse, NormalLinkInterface)
    when(mockRoadLinkService.getRoadLinksByLinkIdsFromVVH(Set(5175306L))).thenReturn(Seq(roadlink))
    runWithRollback {
      val roadAddressProject = Project(0, ProjectState.apply(1), "TestProject", "TestUser", DateTime.now(), "TestUser", DateTime.parse("1901-01-01"), DateTime.now(), "Some additional info", List.empty[ProjectReservedPart], Seq(), None)
      val project = projectService.createRoadLinkProject(roadAddressProject)
      project.reservedParts should have size 0
    }
  }

  test("Test createRoadLinkProject When creating a road link project with same name as an existing project Then return error") {
    runWithRollback {
      val roadAddressProject1 = Project(0, ProjectState.apply(1), "TestProject", "TestUser1", DateTime.now(), "TestUser1", DateTime.parse("1901-01-01"), DateTime.now(), "Some additional info", List.empty[ProjectReservedPart], Seq(), None)
      projectService.createRoadLinkProject(roadAddressProject1)

      val roadAddressProject2 = Project(0, ProjectState.apply(1), "TESTPROJECT", "TestUser2", DateTime.now(), "TestUser2", DateTime.parse("1902-03-03"), DateTime.now(), "Some other info", List.empty[ProjectReservedPart], Seq(), None)
      val error = intercept[NameExistsException] {
        projectService.createRoadLinkProject(roadAddressProject2)
      }
      error.getMessage should be("Nimellä TESTPROJECT on jo olemassa projekti. Muuta nimeä.")

      val roadAddressProject3 = Project(0, ProjectState.apply(1), "testproject", "TestUser3", DateTime.now(), "TestUser3", DateTime.parse("1903-03-03"), DateTime.now(), "Some other info", List.empty[ProjectReservedPart], Seq(), None)
      val error2 = intercept[NameExistsException] {
        projectService.createRoadLinkProject(roadAddressProject3)
      }
      error2.getMessage should be("Nimellä testproject on jo olemassa projekti. Muuta nimeä.")
    }
  }

  test("Test saveProject When two projects with same road part Then return on key error") {
    runWithRollback {
      val error = intercept[BatchUpdateException] {
        val rap1 = Project(0L, ProjectState.apply(1), "TestProject", "TestUser", DateTime.parse("1901-01-01"),
          "TestUser", DateTime.parse("1963-01-01"), DateTime.now(), "Some additional info",
          Seq(), Seq(), None)
        val rap2 = Project(0L, ProjectState.apply(1), "TestProject2", "TestUser", DateTime.parse("1901-01-01"),
          "TestUser", DateTime.parse("1963-01-01"), DateTime.now(), "Some additional info",
          Seq(), Seq(), None)
        val addr1 = List(ProjectReservedPart(Sequences.nextViitePrimaryKeySeqValue, 5, 207, Some(0L), Some(Continuous), Some(8L), None, None, None, None))
        val project1 = projectService.createRoadLinkProject(rap1)
        mockForProject(project1.id, roadwayAddressMapper.getRoadAddressesByRoadway(roadwayDAO.fetchAllByRoadAndPart(5, 207)).map(toProjectLink(project1)))
        projectService.saveProject(project1.copy(reservedParts = addr1))
        val project2 = projectService.createRoadLinkProject(rap2)
        mockForProject(project2.id, roadwayAddressMapper.getRoadAddressesByRoadway(roadwayDAO.fetchAllByRoadAndPart(5, 207)).map(toProjectLink(project2)))
        projectService.saveProject(project2.copy(reservedParts = addr1))
      }
      error.getErrorCode should be(2291)
    }
  }

  test("Test saveProject When new part is added Then return project with new reservation") {
    var count = 0
    runWithRollback {
      reset(mockRoadLinkService)
      val roadlink = RoadLink(12345L, Seq(Point(535605.272, 6982204.22, 85.90899999999965))
        , 540.3960283713503, State, 99, TrafficDirection.AgainstDigitizing, UnknownLinkType, Some("25.06.2015 03:00:00"), Some("vvh_modified"), Map("MUNICIPALITYCODE" -> BigInt.apply(749)),
        InUse, NormalLinkInterface)
      val countCurrentProjects = projectService.getAllProjects
      val addresses: List[ProjectReservedPart] = List(ProjectReservedPart(Sequences.nextViitePrimaryKeySeqValue: Long, 5: Long, 207: Long, Some(5L), Some(Discontinuity.apply("jatkuva")), Some(8L), newLength = None, newDiscontinuity = None, newEly = None))
      val roadAddressProject = Project(0, ProjectState.apply(1), "TestProject", "TestUser", DateTime.now(), "TestUser", DateTime.parse("1963-01-01"), DateTime.now(), "Some additional info", Seq(), Seq(), None)
      val saved = projectService.createRoadLinkProject(roadAddressProject)
      mockForProject(saved.id, roadwayAddressMapper.getRoadAddressesByRoadway(roadwayDAO.fetchAllByRoadAndPart(5, 207)).map(toProjectLink(saved)))
      projectService.saveProject(saved.copy(reservedParts = addresses))
      val countAfterInsertProjects = projectService.getAllProjects
      count = countCurrentProjects.size + 1
      countAfterInsertProjects.size should be(count)
      val project = projectService.getSingleProjectById(saved.id)
      project.size should be(1)
      project.head.name should be("TestProject")
    }
  }

  test("Test checkRoadPartsExist When roadway exist Then return None") {
    runWithRollback {
      val roadNumber = 19438
      val roadStartPart = 1
      val roadwayNumber = 8000
      val id1 = Sequences.nextRoadwayId
      val ra = Seq(Roadway(id1, roadwayNumber, roadNumber, roadStartPart, RoadType.Unknown, Track.Combined, Discontinuous, 0L, 1000L, reversed = false,
        DateTime.parse("1901-01-01"), None, "tester", Some("test road"), 1L))
      roadwayDAO.create(ra)
      val check = projectService.checkRoadPartsExist(roadNumber, roadStartPart, roadStartPart)
      check should be(None)
    }
  }

  test("Test checkRoadPartsExist When roadway does not exist Then return error message") {
    runWithRollback {
      val roadNumber = 19438
      val roadStartPart = 1
      val roadEndPart = 2
      val check = projectService.checkRoadPartsExist(roadNumber, roadStartPart, roadEndPart)
      check should be(Some(ErrorStartingRoadPartNotFound))
    }
  }

  test("Test checkRoadPartsExist When start road way exists and end doesn't then return error message") {
    runWithRollback {
      val roadNumber = 19438
      val roadStartPart = 1
      val roadEndPart = 2
      val roadwayNumber = 8000
      val id1 = Sequences.nextRoadwayId
      val ra = Seq(Roadway(id1, roadwayNumber, roadNumber, roadStartPart, RoadType.Unknown, Track.Combined, Discontinuous, 0L, 1000L, reversed = false,
        DateTime.parse("1901-01-01"), None, "tester", Some("test road"), 1L))
      roadwayDAO.create(ra)
      val check = projectService.checkRoadPartsExist(roadNumber, roadStartPart, roadEndPart)
      check should be(Some(ErrorEndingRoadPartNotFound))
    }
  }

  test("Test checkRoadPartsExist When start road way does not exist and end exists then return error message") {
    runWithRollback {
      val roadNumber = 19438
      val roadStartPart = 1
      val roadEndPart = 2
      val roadwayNumber = 8000
      val id1 = Sequences.nextRoadwayId
      val ra = Seq(Roadway(id1, roadwayNumber, roadNumber, roadEndPart, RoadType.Unknown, Track.Combined, Discontinuous, 0L, 1000L, reversed = false,
        DateTime.parse("1901-01-01"), None, "tester", Some("test road"), 1L))
      roadwayDAO.create(ra)
      val check = projectService.checkRoadPartsExist(roadNumber, roadStartPart, roadEndPart)
      check should be(Some(ErrorStartingRoadPartNotFound))
    }
  }

  test("Test validateReservations When road parts don't exist Then return error") {
    runWithRollback {
      val roadNumber = 19438
      val roadPartNumber = 1
      val projectEly = 8L
      val errorRoad = s"TIE $roadNumber OSA: $roadPartNumber"
      val reservedPart = ProjectReservedPart(0L, roadNumber, roadPartNumber, Some(1000L), Some(Continuous), Some(projectEly))
      val roadWays = roadwayDAO.fetchAllByRoadAndPart(roadNumber, roadPartNumber)
      projectService.validateReservations(reservedPart, Seq(), roadWays) should be(Some(s"$ErrorFollowingRoadPartsNotFoundInDB $errorRoad"))
    }
  }

  test("Test checkRoadPartsReservable When road does not exist Then return on right should be 0") {
    val roadNumber = 19438
    val roadStartPart = 1
    val roadEndPart = 2
    val roadLink = RoadLink(12345L, Seq(Point(535605.272, 6982204.22, 85.90899999999965))
      , 540.3960283713503, State, 99, TrafficDirection.AgainstDigitizing, UnknownLinkType, Some("25.06.2015 03:00:00"), Some("vvh_modified"), Map("MUNICIPALITYCODE" -> BigInt.apply(749)),
      InUse, NormalLinkInterface)
    when(mockRoadLinkService.getRoadLinksByLinkIdsFromVVH(any[Set[Long]], any[Boolean])).thenReturn(Seq(roadLink))
    runWithRollback {
      val reservation = projectService.checkRoadPartsReservable(roadNumber, roadStartPart, roadEndPart)
      reservation.right.get._1.size should be(0)
    }
  }

  test("Test checkRoadPartsReservable When road can Then return on right part 2") {
    val roadNumber = 19438
    val roadStartPart = 1
    val roadEndPart = 2
    val roadwayNumber = 8000
    val roadLink = RoadLink(12345L, Seq(Point(535605.272, 6982204.22, 85.90899999999965))
      , 540.3960283713503, State, 99, TrafficDirection.AgainstDigitizing, UnknownLinkType, Some("25.06.2015 03:00:00"), Some("vvh_modified"), Map("MUNICIPALITYCODE" -> BigInt.apply(749)),
      InUse, NormalLinkInterface)
    when(mockRoadLinkService.getRoadLinksByLinkIdsFromVVH(any[Set[Long]], any[Boolean])).thenReturn(Seq(roadLink))
    runWithRollback {
      val id1 = Sequences.nextRoadwayId
      val ra = Seq(Roadway(id1, roadwayNumber, roadNumber, roadStartPart, RoadType.Unknown, Track.Combined, Discontinuous, 0L, 1000L,
        reversed = false, DateTime.parse("1901-01-01"), None, "tester", Some("test road"), 8L))
      val ll = LinearLocation(0L, 1, 123456, 0, 1000L, SideCode.TowardsDigitizing, 123456, (None, None),
        Seq(Point(535605.272, 6982204.22, 85.90899999999965)), LinkGeomSource.NormalLinkInterface, roadwayNumber)
      roadwayDAO.create(ra)
      linearLocationDAO.create(Seq(ll))
      val id2 = Sequences.nextRoadwayId
      val rb = Seq(Roadway(id2, roadwayNumber, roadNumber, roadEndPart, RoadType.Unknown, Track.Combined, Discontinuous, 0L, 1000L,
        reversed = false, DateTime.parse("1901-01-01"), None, "tester", Some("Test road 2"), 8L))
      roadwayDAO.create(rb)
      val reservationAfterB = projectService.checkRoadPartsReservable(roadNumber, roadStartPart, roadEndPart)
      reservationAfterB.right.get._1.size should be(2)
      reservationAfterB.right.get._1.map(_.roadNumber).distinct.size should be(1)
      reservationAfterB.right.get._1.map(_.roadNumber).distinct.head should be(roadNumber)
    }
  }

  test("Test getRoadAddressAllProjects When project is created Then return project") {
    var count = 0
    runWithRollback {
      val countCurrentProjects = projectService.getAllProjects
      val roadAddressProject = Project(0, ProjectState.apply(1), "TestProject", "TestUser", DateTime.now(), "TestUser", DateTime.parse("1963-01-01"), DateTime.now(), "Some additional info", Seq(), Seq(), None)
      val project = projectService.createRoadLinkProject(roadAddressProject)
      mockForProject(project.id, roadwayAddressMapper.getRoadAddressesByRoadway(roadwayDAO.fetchAllByRoadAndPart(5, 207)).map(toProjectLink(roadAddressProject)))
      projectService.saveProject(project.copy(reservedParts = Seq(
<<<<<<< HEAD
        ProjectReservedPart(0L, 5, 207, Some(0L), Some(Continuous), Some(8L), None, None, None, None))))
=======
        ProjectReservedPart(0L, 5, 207, Some(0L), Some(Continuous), Some(8L), None, None, None, None, isDirty = true))))
>>>>>>> e2867026
      val countAfterInsertProjects = projectService.getAllProjects
      count = countCurrentProjects.size + 1
      countAfterInsertProjects.size should be(count)
    }
  }

  test("Test getRotatingTRProjectId, removeRotatingTRId and addRotatingTRProjectId  When project has just been created, when project has no TR_ID and when project already has a TR_ID Then returning no TR_ID, then returning a TR_ID") {
    runWithRollback {
      val projectId = Sequences.nextViitePrimaryKeySeqValue
      val rap = Project(projectId, ProjectState.apply(3), "TestProject", "TestUser", DateTime.parse("2700-01-01"), "TestUser", DateTime.parse("2700-01-01"), DateTime.now(), "Some additional info", List.empty[ProjectReservedPart], Seq(), None)
      runWithRollback {
        projectDAO.create(rap)
        val emptyTrId = projectDAO.fetchTRIdByProjectId(projectId)
        emptyTrId.isEmpty should be(true)
        val projectNone = projectDAO.fetchById(projectId)
        projectService.removeRotatingTRId(projectId)
        projectNone.head.statusInfo.getOrElse("").length should be(0)
        projectDAO.assignNewProjectTRId(projectId)
        val trId = projectDAO.fetchTRIdByProjectId(projectId)
        trId.nonEmpty should be(true)
        projectService.removeRotatingTRId(projectId)
        emptyTrId.isEmpty should be(true)
        projectDAO.assignNewProjectTRId(projectId)
        projectService.removeRotatingTRId(projectId)
        val project = projectDAO.fetchById(projectId).head
        project.status should be(ProjectState.Incomplete)
        project.statusInfo.getOrElse("1").length should be > 2
      }
    }
  }

  test("Test projectService.changeDirection When project links have a defined direction Then return project_links with adjusted M addresses and side codes due to the reversing ") {
    runWithRollback {
      val rap = Project(0L, ProjectState.apply(1), "TestProject", "TestUser", DateTime.parse("1963-01-01"),
        "TestUser", DateTime.parse("1963-01-01"), DateTime.now(), "Some additional info",
        Seq(), Seq(), None)
      val project = projectService.createRoadLinkProject(rap)
      val id = project.id
      mockForProject(id, roadwayAddressMapper.getRoadAddressesByLinearLocation(linearLocationDAO.fetchByRoadways(roadwayDAO.fetchAllBySection(5, 207).map(_.roadwayNumber).toSet)).map(toProjectLink(project)))
      projectService.saveProject(project.copy(reservedParts = Seq(
        ProjectReservedPart(0L, 5, 207, Some(0L), Some(Continuous), Some(8L), None, None, None, None))))
      val projectLinks = projectLinkDAO.fetchProjectLinks(id)
      projectLinkDAO.updateProjectLinksStatus(projectLinks.map(x => x.id).toSet, LinkStatus.Transfer, "test")
      mockForProject(id)
      projectService.changeDirection(id, 5, 207, projectLinks.map(l => LinkToRevert(l.id, l.linkId, l.status.value, l.geometry)), ProjectCoordinates(0, 0, 0), "test") should be(None)
      val updatedProjectLinks = projectLinkDAO.fetchProjectLinks(id)
      val maxBefore = if (projectLinks.nonEmpty) projectLinks.maxBy(_.endAddrMValue).endAddrMValue else 0
      val maxAfter = if (updatedProjectLinks.nonEmpty) updatedProjectLinks.maxBy(_.endAddrMValue).endAddrMValue else 0
      maxBefore should be(maxAfter)
      val combined = updatedProjectLinks.filter(_.track == Track.Combined)
      val right = updatedProjectLinks.filter(_.track == Track.RightSide)
      val left = updatedProjectLinks.filter(_.track == Track.LeftSide)

      (combined ++ right).sortBy(_.startAddrMValue).foldLeft(Seq.empty[ProjectLink]) { case (seq, plink) =>
        if (seq.nonEmpty)
          seq.last.endAddrMValue should be(plink.startAddrMValue)
        seq ++ Seq(plink)
      }

      (combined ++ left).sortBy(_.startAddrMValue).foldLeft(Seq.empty[ProjectLink]) { case (seq, plink) =>
        if (seq.nonEmpty)
          seq.last.endAddrMValue should be(plink.startAddrMValue)
        seq ++ Seq(plink)
      }
      projectService.changeDirection(id, 5, 207, projectLinks.map(l => LinkToRevert(l.id, l.linkId, l.status.value, l.geometry)), ProjectCoordinates(0, 0, 0), "test")
      val secondUpdatedProjectLinks = projectLinkDAO.fetchProjectLinks(id)
      projectLinks.sortBy(_.endAddrMValue).map(_.geometry).zip(secondUpdatedProjectLinks.sortBy(_.endAddrMValue).map(_.geometry)).forall { case (x, y) => x == y }
      secondUpdatedProjectLinks.foreach(x => x.reversed should be(false))
    }
  }

  test("Test projectService.updateProjectsWaitingResponseFromTR() When project has been created with no reserved parts nor project links Then return project status info should be \"\" ") {
    runWithRollback {
      val projectId = Sequences.nextViitePrimaryKeySeqValue
      val rap = Project(projectId, ProjectState.apply(2), "TestProject", "TestUser", DateTime.parse("2700-01-01"), "TestUser", DateTime.parse("2700-01-01"), DateTime.now(), "Some additional info", List.empty[ProjectReservedPart], Seq(), None)
      runWithRollback {
        projectDAO.create(rap)
        projectDAO.assignNewProjectTRId(projectId)
        projectService.updateProjectsWaitingResponseFromTR()
        val project = projectDAO.fetchById(projectId).head
        project.statusInfo.getOrElse("").length should be(0)
        projectService.updateProjectsWaitingResponseFromTR()
      }
    }
  }

  test("Test projectService.updateProjectsWaitingResponseFromTR() When project has been created with no reserved parts nor project links Then return project status info should be \"Failed to find TR-ID\" ") {
    runWithRollback {
      val projectId = Sequences.nextViitePrimaryKeySeqValue
      val rap = Project(projectId, ProjectState.apply(2), "TestProject", "TestUser", DateTime.parse("2700-01-01"), "TestUser", DateTime.parse("2700-01-01"), DateTime.now(), "Some additional info", List.empty[ProjectReservedPart], Seq(), None)
      runWithRollback {
        projectDAO.create(rap)
        projectService.updateProjectsWaitingResponseFromTR()
        val project = projectDAO.fetchById(projectId).head
        project.statusInfo.getOrElse("") contains "Failed to find TR-ID" should be(true)
      }
    }
  }

  test("Test projectService.saveProject When after project creation we reserve roads to it Then return the count of created project should be increased AND Test projectService.getAllProjects When not specifying a projectId Then return the count of returned projects should be 0 ") {
    var count = 0
    runWithRollback {
      val countCurrentProjects = projectService.getAllProjects
      val id = 0
      val roadAddressProject = Project(id, ProjectState.apply(1), "TestProject", "TestUser", DateTime.now(), "TestUser", DateTime.parse("1997-01-01"), DateTime.now(), "Some additional info", List(), Seq(), None)
      val project = projectService.createRoadLinkProject(roadAddressProject)
      mockForProject(project.id, roadwayAddressMapper.getRoadAddressesByLinearLocation(linearLocationDAO.fetchByRoadways(roadwayDAO.fetchAllBySection(1130, 4).map(_.roadwayNumber).toSet)).map(toProjectLink(roadAddressProject)))
      projectService.saveProject(project.copy(reservedParts = List(
        ProjectReservedPart(Sequences.nextViitePrimaryKeySeqValue: Long, 1130: Long, 4: Long, Some(5L), Some(Discontinuity.apply("jatkuva")), Some(1L), newLength = None, newDiscontinuity = None, newEly = None))))
      val countAfterInsertProjects = projectService.getAllProjects
      count = countCurrentProjects.size + 1
      countAfterInsertProjects.size should be(count)
    }
    runWithRollback {
      projectService.getAllProjects
    } should have size (count - 1)
  }

  test("Test projectService.createRoadLinkProject(), projectService.deleteProject When a user wants to create a new, simple project and then delete it Then return the number of existing projects should increase by 1 and then decrease by 1 as well") {
    var count = 0
    runWithRollback {
      val countCurrentProjects = projectService.getAllProjects
      val roadAddressProject = Project(0, ProjectState.apply(1), "TestProject", "TestUser", DateTime.now(), "TestUser", DateTime.parse("2012-01-01"), DateTime.now(), "Some additional info", Seq(), Seq(), None)
      val project = projectService.createRoadLinkProject(roadAddressProject)
      mockForProject(project.id, roadwayAddressMapper.getRoadAddressesByLinearLocation(linearLocationDAO.fetchByRoadways(roadwayDAO.fetchAllBySection(5, 203).map(_.roadwayNumber).toSet)).map(toProjectLink(roadAddressProject)))
      projectService.saveProject(project.copy(reservedParts = Seq(ProjectReservedPart(0L, 5, 203, Some(100L), Some(Continuous), Some(8L), None, None, None, None))))
      val countAfterInsertProjects = projectService.getAllProjects
      count = countCurrentProjects.size + 1
      countAfterInsertProjects.size should be(count)
      projectService.deleteProject(project.id)
      val projectsAfterOperations = projectService.getAllProjects
      projectsAfterOperations.size should be(count)
      projectsAfterOperations.exists(_.id == project.id) should be(true)
      projectsAfterOperations.find(_.id == project.id).get.status should be(ProjectState.Deleted)
    }
  }

  test("Test projectService.validateProjectDate() When evaluating project links with start date are equal as the project start date Then return no error message") {
    runWithRollback {
      val projDate = DateTime.parse("1990-01-01")
      val addresses = List(ProjectReservedPart(5: Long, 5: Long, 205: Long, Some(5L), Some(Discontinuity.apply("jatkuva")), Some(8L), newLength = None, newDiscontinuity = None, newEly = None))
      val errorMsg = projectService.validateProjectDate(addresses, projDate)
      errorMsg should not be None
    }
  }

  test("Test projectService.validateProjectDate() When evaluating  project links whose start date is a valid one Then return no error message") {
    runWithRollback {
      val projDate = DateTime.parse("2015-01-01")
      val addresses = List(ProjectReservedPart(5: Long, 5: Long, 205: Long, Some(5L), Some(Discontinuity.apply("jatkuva")), Some(8L), newLength = None, newDiscontinuity = None, newEly = None))
      val errorMsg = projectService.validateProjectDate(addresses, projDate)
      errorMsg should be(None)
    }
  }

  test("Test projectService.validateProjectDate() When evaluating  project links whose start date and end dates are valid Then return no error message") {
    runWithRollback {
      val projDate = DateTime.parse("2018-01-01")
      val addresses = List(ProjectReservedPart(5: Long, 5: Long, 205: Long, Some(5L), Some(Discontinuity.apply("jatkuva")), Some(8L), newLength = None, newDiscontinuity = None, newEly = None))
      val errorMsg = projectService.validateProjectDate(addresses, projDate)
      errorMsg should be(None)
    }
  }

  test("Test projectService.getSingleProjectById() When after creation of a new project, with reserved parts Then return only 1 project whose name is the same that was defined. ") {
    var count = 0
    runWithRollback {
      val countCurrentProjects = projectService.getAllProjects
      val addresses: List[ProjectReservedPart] = List(ProjectReservedPart(Sequences.nextViitePrimaryKeySeqValue: Long, 5: Long, 206: Long, Some(5L), Some(Discontinuity.apply("jatkuva")), Some(8L), newLength = None, newDiscontinuity = None, newEly = None))
      val roadAddressProject = Project(0, ProjectState.apply(1), "TestProject", "TestUser", DateTime.now(), "TestUser", DateTime.parse("2017-01-01"), DateTime.now(), "Some additional info", Seq(), Seq(), None)
      val saved = projectService.createRoadLinkProject(roadAddressProject)
      mockForProject(saved.id, roadwayAddressMapper.getRoadAddressesByLinearLocation(linearLocationDAO.fetchByRoadways(roadwayDAO.fetchAllBySection(5, 206).map(_.roadwayNumber).toSet)).map(toProjectLink(saved)))
      projectService.saveProject(saved.copy(reservedParts = addresses))
      when(mockRoadLinkService.getRoadLinksHistoryFromVVH(any[Set[Long]])).thenReturn(Seq())
      val countAfterInsertProjects = projectService.getAllProjects
      count = countCurrentProjects.size + 1
      countAfterInsertProjects.size should be(count)
      val project = projectService.getSingleProjectById(saved.id)
      project.size should be(1)
      project.head.name should be("TestProject")
    }
    runWithRollback {
      projectService.getAllProjects.size should be(count - 1)
    }
  }

  test("Test getRoadAddressSingleProject When project with reserved parts is created Then return the created project") {
    val projectId = 0L
    val roadNumber = 19438
    val roadPartNumber = 1
    val linkId = 12345L
    val roadwayNumber = 8000
    runWithRollback {
      //Creation of Test road
      val id = Sequences.nextRoadwayId
      val ra = Seq(Roadway(id, roadwayNumber, roadNumber, roadPartNumber, RoadType.Unknown, Track.Combined, Discontinuous, 0L, 1000L,
        reversed = false, DateTime.parse("1901-01-01"), None, "Tester", Option("test name"), 8L))
      val ll = LinearLocation(0L, 1, linkId, 0, 1000L, SideCode.TowardsDigitizing, 123456, (None, None),
        Seq(Point(535605.272, 6982204.22, 85.90899999999965)), LinkGeomSource.NormalLinkInterface, roadwayNumber)
      val rl = RoadLink(linkId, Seq(Point(0.0, 0.0), Point(0.0, 9.8)), 9.8, State, 1, TrafficDirection.BothDirections,
        Motorway, None, None, Map("MUNICIPALITYCODE" -> BigInt(167)))
      when(mockRoadLinkService.getRoadLinksHistoryFromVVH(any[Set[Long]])).thenReturn(Seq())
      when(mockRoadLinkService.getSuravageRoadLinksByLinkIdsFromVVH(any[Set[Long]])).thenReturn(Seq())
      when(mockRoadLinkService.getRoadLinksByLinkIdsFromVVH(any[Set[Long]], any[Boolean])).thenReturn(Seq(rl))
      roadwayDAO.create(ra)
      linearLocationDAO.create(Seq(ll))

      //Creation of test project with test links
      val project = Project(projectId, ProjectState.Incomplete, "testiprojekti", "Test", DateTime.now(), "Test",
        DateTime.now(), DateTime.now(), "info",
        List(ProjectReservedPart(Sequences.nextViitePrimaryKeySeqValue: Long, roadNumber: Long, roadPartNumber: Long, Some(5L), Some(Discontinuity.apply("jatkuva")), Some(8L), newLength = None, newDiscontinuity = None, newEly = None)), Seq(), None)
      val proj = projectService.createRoadLinkProject(project)
      val returnedProject = projectService.getSingleProjectById(proj.id).get
      returnedProject.name should be("testiprojekti")
      returnedProject.reservedParts.size should be(1)
      returnedProject.reservedParts.head.roadNumber should be(roadNumber)
    }
  }

  test("Test addNewLinksToProject When reserving part already used in other project Then return error message") {
    runWithRollback {
      val idr = Sequences.nextRoadwayId
      val id = Sequences.nextViitePrimaryKeySeqValue
      val rap = Project(id, ProjectState.apply(1), "TestProject", "TestUser", DateTime.parse("2700-01-01"), "TestUser", DateTime.parse("1972-03-03"), DateTime.parse("2700-01-01"), "Some additional info", List.empty[ProjectReservedPart], Seq(), None)
      val projectLink = toProjectLink(rap, LinkStatus.New)(RoadAddress(idr, 123, 5, 207, RoadType.Unknown, Track.Combined, Discontinuous,
        0L, 10L, Some(DateTime.parse("1963-01-01")), Some(DateTime.parse("1902-01-01")), Option("tester"), 12345L, 0.0, 9.8,
        SideCode.TowardsDigitizing, 0, (None, None), Seq(Point(0.0, 0.0), Point(0.0, 9.8)), LinkGeomSource.NormalLinkInterface, 8, NoTermination, 0))
      projectDAO.create(rap)
      projectService.saveProject(rap)


      val rap2 = Project(id + 1, ProjectState.apply(1), "TestProject2", "TestUser", DateTime.parse("2700-01-01"), "TestUser", DateTime.now(), DateTime.parse("2700-01-01"), "Some additional info", List.empty[ProjectReservedPart], Seq(), None)
      val projectLink2 = toProjectLink(rap2, LinkStatus.New)(RoadAddress(idr, 1234, 5, 999, RoadType.Unknown, Track.Combined, Discontinuous,
        0L, 10L, Some(DateTime.parse("1901-01-01")), Some(DateTime.parse("1902-01-01")), Option("tester"), 12345L, 0.0, 9.8,
        SideCode.TowardsDigitizing, 0, (None, None), Seq(Point(0.0, 0.0), Point(0.0, 9.8)), LinkGeomSource.NormalLinkInterface, 8, NoTermination, 0))
      projectDAO.create(rap2)
      projectService.saveProject(rap2)
      val roadwayN = 100000L
      addProjectLinksToProject(LinkStatus.Transfer, Seq(0L, 10L), discontinuity = Discontinuity.Continuous, lastLinkDiscontinuity = Discontinuity.EndOfRoad, project = rap2, roadNumber = 5L, roadPartNumber = 999L, roadwayNumber = roadwayN, withRoadInfo = true)

      val projectLink3 = toProjectLink(rap, LinkStatus.New)(RoadAddress(idr, 12345, 5, 999, RoadType.Unknown, Track.Combined, Discontinuous,
        0L, 10L, Some(DateTime.parse("1901-01-01")), Some(DateTime.parse("1902-01-01")), Option("tester"), 12345L, 0.0, 9.8,
        SideCode.TowardsDigitizing, 0, (None, None),  Seq(Point(0.0, 0.0), Point(0.0, 9.8)), LinkGeomSource.NormalLinkInterface, 8, NoTermination, 0))

      val calibrationPoints = projectLink.toCalibrationPoints
      val p = ProjectAddressLink(idr, projectLink.linkId, projectLink.geometry,
        1, AdministrativeClass.apply(1), LinkType.apply(1), ConstructionType.apply(1), projectLink.linkGeomSource, RoadType.PublicUnderConstructionRoad, Some(""), None, 111, Some(""), Some("vvh_modified"),
        Map(), projectLink.roadNumber, projectLink.roadPartNumber, 2, -1, projectLink.discontinuity.value,
        projectLink.startAddrMValue, projectLink.endAddrMValue, projectLink.startMValue, projectLink.endMValue,
        projectLink.sideCode,
        calibrationPoints._1,
        calibrationPoints._2, Anomaly.None, projectLink.status, 12345, 123456)

      mockForProject(id, Seq(p))

      val message1project1 = projectService.addNewLinksToProject(Seq(projectLink), id, "U", p.linkId).getOrElse("")
      val links = projectLinkDAO.fetchProjectLinks(id)
      links.size should be(0)
      message1project1 should be("Antamasi tienumero ja tieosanumero ovat jo käytössä. Tarkista syöttämäsi tiedot.") //check that it is reserved in roadaddress table

      val message1project2 = projectService.addNewLinksToProject(Seq(projectLink2), id + 1, "U", p.linkId)
      val links2 = projectLinkDAO.fetchProjectLinks(id + 1)
      links2.size should be(2)
      message1project2 should be(None)

      val message2project1 = projectService.addNewLinksToProject(Seq(projectLink3), id, "U", p.linkId).getOrElse("")
      val links3 = projectLinkDAO.fetchProjectLinks(id)
      links3.size should be(0)
      message2project1 should be("Antamasi tienumero ja tieosanumero ovat jo käytössä. Tarkista syöttämäsi tiedot.")
    }
  }

  test("Test projectService.parsePreFillData When supplied a empty sequence of VVHRoadLinks Then return a error message.") {
    projectService.parsePreFillData(Seq.empty[VVHRoadlink]) should be(Left("Link could not be found in VVH"))
  }

  test("Test projectService.parsePreFillData When supplied a sequence of one valid VVHRoadLink Then return the correct pre-fill data for that link.") {
    runWithRollback {
      val attributes1 = Map("ROADNUMBER" -> BigInt(100), "ROADPARTNUMBER" -> BigInt(100))
      val newRoadLink1 = VVHRoadlink(1, 2, List(Point(0.0, 0.0), Point(20.0, 0.0)), AdministrativeClass.apply(1), TrafficDirection.BothDirections, FeatureClass.DrivePath, None, attributes1)
      projectService.parsePreFillData(Seq(newRoadLink1)) should be(Right(PreFillInfo(100, 100, "", RoadNameSource.UnknownSource)))
    }
  }

  test("Test projectService.parsePreFillData When supplied a sequence of one valid VVHRoadLink Then return the correct pre-fill data for that link and it's correct name.") {
    runWithRollback {
      sqlu"""INSERT INTO ROAD_NAME VALUES (ROAD_NAME_SEQ.nextval, 100, 'road name test', TIMESTAMP '2018-03-23 12:26:36.000000', null, TIMESTAMP '2018-03-23 12:26:36.000000', null, 'test user', TIMESTAMP '2018-03-23 12:26:36.000000')""".execute
      val attributes1 = Map("ROADNUMBER" -> BigInt(100), "ROADPARTNUMBER" -> BigInt(100))
      val newRoadLink1 = VVHRoadlink(1, 2, List(Point(0.0, 0.0), Point(20.0, 0.0)), AdministrativeClass.apply(1), TrafficDirection.BothDirections, FeatureClass.DrivePath, None, attributes1)
      projectService.parsePreFillData(Seq(newRoadLink1)) should be(Right(PreFillInfo(100, 100, "road name test", RoadNameSource.RoadAddressSource)))
    }
  }

  test("Test projectService.parsePrefillData() When getting road name data from the Project Link Name table Then return the  correct info with road name pre filled and the correct sources") {
    runWithRollback{

      val user = Some("user")

      val roadAddressProject = Project(0L, Sent2TR, "split", user.get, DateTime.now(), user.get,
        DateTime.now().plusMonths(2), DateTime.now(), "", Seq(), Seq(), None, None)

      val project = projectService.createRoadLinkProject(roadAddressProject)

      sqlu""" Insert into project_link_name values (VIITE_GENERAL_SEQ.nextval, ${project.id}, 100, 'TestRoadName_Project_Link')""".execute

      val attributes1 = Map("ROADNUMBER" -> BigInt(100), "ROADPARTNUMBER" -> BigInt(100))
      val newRoadLink1 = VVHRoadlink(1, 2, List(Point(0.0, 0.0), Point(20.0, 0.0)), AdministrativeClass.apply(1), TrafficDirection.BothDirections, FeatureClass.DrivePath, None, attributes1)
      projectService.parsePreFillData(Seq(newRoadLink1), project.id) should be(Right(PreFillInfo(100, 100, "TestRoadName_Project_Link", RoadNameSource.ProjectLinkSource)))
    }
  }

  test("Test projectService.parsePrefillData() When road name data exists both in Project Link Name table and Road_Name table Then return the correct info with road name pre filled and the correct sources, in this case RoadAddressSource") {
    runWithRollback{

      val user = Some("user")

      val roadAddressProject = Project(0L, Sent2TR, "split", user.get, DateTime.now(), user.get,
        DateTime.now().plusMonths(2), DateTime.now(), "", Seq(), Seq(), None, None)

      val project = projectService.createRoadLinkProject(roadAddressProject)

      sqlu"""INSERT INTO ROAD_NAME VALUES (ROAD_NAME_SEQ.nextval, 100, 'road name test', TIMESTAMP '2018-03-23 12:26:36.000000', null, TIMESTAMP '2018-03-23 12:26:36.000000', null, 'test user', TIMESTAMP '2018-03-23 12:26:36.000000')""".execute
      sqlu""" Insert into project_link_name values (VIITE_GENERAL_SEQ.nextval, ${project.id}, 100, 'TestRoadName_Project_Link')""".execute

      val attributes1 = Map("ROADNUMBER" -> BigInt(100), "ROADPARTNUMBER" -> BigInt(100))
      val newRoadLink1 = VVHRoadlink(1, 2, List(Point(0.0, 0.0), Point(20.0, 0.0)), AdministrativeClass.apply(1), TrafficDirection.BothDirections, FeatureClass.DrivePath, None, attributes1)
      projectService.parsePreFillData(Seq(newRoadLink1), project.id) should be(Right(PreFillInfo(100, 100, "road name test", RoadNameSource.RoadAddressSource)))
    }
  }

  test("Test projectService.parsePreFillData When supplied a sequence of one incomplete VVHRoadLink Then return an error message indicating that the information is incomplete.") {
    val attributes1 = Map("ROADNUMBER" -> BigInt(2))
    val newRoadLink1 = VVHRoadlink(1, 2, List(Point(0.0, 0.0), Point(20.0, 0.0)), AdministrativeClass.apply(1), TrafficDirection.BothDirections, FeatureClass.DrivePath, None, attributes1)
    projectService.parsePreFillData(Seq(newRoadLink1)) should be(Left("Link does not contain valid prefill info"))
  }

  test("Test projectService.createSplitRoadAddress When dealing with a road addresses that were subjected to the transfer and the new operations " +
    "Then the resulting links should include 1 terminated (the original one) and 3 more (1 new, 2 transferred) with the start dates be either the project start date or the road address start date and no defined end_date.")
  {
    val linearLocationId = 1L
    val road = 5L
    val roadPart = 205L
    val origStartM = 1024L
    val origEndM = 1547L
    val origStartD = Some(DateTime.now().minusYears(10))
    val linkId = 1049L
    val endM = 520.387
    val suravageLinkId = 5774839L
    val user = Some("user")
    val project = Project(-1L, Sent2TR, "split", user.get, DateTime.now(), user.get,
      DateTime.now().plusMonths(2), DateTime.now(), "", Seq(), Seq(), None, None)

    // Original road address: 1024 -> 1547
    val roadAddress = RoadAddress(1L, linearLocationId, road, roadPart, PublicRoad, Track.Combined, Continuous, origStartM, origEndM, origStartD,
      None, None, linkId, 0.0, endM, SideCode.TowardsDigitizing, 86400L, (None, None),  Seq(Point(1024.0, 0.0), Point(1025.0, 1544.386)),
      LinkGeomSource.NormalLinkInterface, 8L, NoTermination, 123)

    val projectLink = ProjectLink(0, road, roadPart, Track.Combined, Continuous, 0, 0, origStartM, origEndM, Some(DateTime.now()), None, user,
      0, 0.0, 0.0, SideCode.TowardsDigitizing, (None, None),  Seq(Point(0.0, 0.0), Point(0.0, 0.0)),
      -1L, null, PublicRoad, null, 0.0, 1L, 8L, linearLocationId, reversed = false, None, 748800L)
    val transferAndNew = Seq(

      // Transferred road address: 1028 -> 1128
      projectLink.copy(id = 2, startAddrMValue = origStartM + 4, endAddrMValue = origStartM + 104, linkId = suravageLinkId,
        startMValue = 0.0, endMValue = 99.384, geometry = Seq(Point(1024.0, 0.0), Point(1024.0, 99.384)), status = LinkStatus.Transfer,
        linkGeomSource = LinkGeomSource.SuravageLinkInterface, geometryLength = 99.384, connectedLinkId = Some(linkId)),

      // New road address: 1128 -> 1205
      projectLink.copy(id = 3, startAddrMValue = origStartM + 104, endAddrMValue = origStartM + 181, linkId = suravageLinkId,
        startMValue = 99.384, endMValue = 176.495, geometry = Seq(Point(1024.0, 99.384), Point(1101.111, 99.384)), status = LinkStatus.New,
        linkGeomSource = LinkGeomSource.SuravageLinkInterface, geometryLength = 77.111, connectedLinkId = Some(linkId)),

      // Terminated road address: 1124 -> 1547
      projectLink.copy(id = 4, startAddrMValue = origStartM + 100, endAddrMValue = origEndM, linkId = linkId,
        startMValue = 99.384, endMValue = endM, geometry = Seq(Point(1024.0, 99.384), Point(1025.0, 1544.386)), status = LinkStatus.Terminated,
        linkGeomSource = LinkGeomSource.NormalLinkInterface, geometryLength = endM - 99.384, connectedLinkId = Some(suravageLinkId))

    )
    val result = projectService.createSplitRoadAddress(roadAddress, transferAndNew, project)
    result should have size 4
    result.count(_.terminated == TerminationCode.Termination) should be(1)
    result.count(_.startDate == roadAddress.startDate) should be(2)
    result.count(_.startDate.get == project.startDate) should be(2)
    result.count(_.endDate.isEmpty) should be(2)
  }

  test("Test projectService.createSplitRoadAddress When dealing with a road addresses that were subjected to the unchanged and the new operations" +
    "Then the resulting links should include 1 terminated (the original one) and 2 more (1 new, 1 unchanged) with the start dates be either the project start date or the road address start date and no defined end_date.")
  {
    val linearLocationId = 1234L
    val origStartM = 1024L
    val origEndM = 1547L
    val origStartD = Some(DateTime.now().minusYears(10))
    val linkId = 1049L
    val endM = 520.387
    val suravageLinkId = 5774839L
    val user = Some("user")
    val project = Project(-1L, Sent2TR, "split", user.get, DateTime.now(), user.get,
      DateTime.now().plusMonths(2), DateTime.now(), "", Seq(), Seq(), None, None)
    val roadAddress = RoadAddress(1L, linearLocationId, 5L, 205L, PublicRoad, Track.Combined, Continuous, origStartM, origEndM, origStartD,
      None, None, linkId, 0.0, endM, SideCode.TowardsDigitizing, 86400L, (None, None),  Seq(Point(1024.0, 0.0), Point(1025.0, 1544.386)),
      LinkGeomSource.NormalLinkInterface, 8L, TerminationCode.NoTermination, 0)
    val unchangedAndNew = Seq(ProjectLink(2L, 5, 205, Track.Combined, Continuous, origStartM, origStartM + 100L, origStartM, origEndM, Some(DateTime.now()), None, user,
      suravageLinkId, 0.0, 99.384, SideCode.TowardsDigitizing, (None, None),  Seq(Point(1024.0, 0.0), Point(1024.0, 99.384)),
      -1L, LinkStatus.UnChanged, PublicRoad, LinkGeomSource.SuravageLinkInterface, 99.384, 1L, linearLocationId, 8L, reversed = false, Some(linkId), 85088L),
      ProjectLink(3L, 5, 205, Track.Combined, Continuous, origStartM + 100L, origStartM + 177L, origStartM, origEndM, Some(DateTime.now()), None, user,
        suravageLinkId, 99.384, 176.495, SideCode.TowardsDigitizing, (None, None),  Seq(Point(1024.0, 99.384), Point(1101.111, 99.384)),
        -1L, LinkStatus.New, PublicRoad, LinkGeomSource.SuravageLinkInterface, 77.111, 1L, linearLocationId, 8L, reversed = false, Some(linkId), 85088L),
      ProjectLink(4L, 5, 205, Track.Combined, Continuous, origStartM + 100L, origEndM, origStartM, origEndM, Some(DateTime.now()), None, user,
        linkId, 99.384, endM, SideCode.TowardsDigitizing, (None, None),  Seq(Point(1024.0, 99.384), Point(1025.0, 1544.386)),
        -1L, LinkStatus.Terminated, PublicRoad, LinkGeomSource.NormalLinkInterface, endM - 99.384, 1L, linearLocationId, 8L, reversed = false, Some(suravageLinkId), 85088L))
    val result = projectService.createSplitRoadAddress(roadAddress, unchangedAndNew, project)
    result should have size 3
    result.count(_.terminated == TerminationCode.Termination) should be(1)
    result.count(_.startDate == roadAddress.startDate) should be(2)
    result.count(_.startDate.get == project.startDate) should be(1)
    result.count(_.endDate.isEmpty) should be(2)
  }

  test("Test createProjectLinks When project link is created for part not reserved Then should return error message") {
    runWithRollback {
      val rap = Project(0L, ProjectState.apply(1), "TestProject", "TestUser", DateTime.parse("1901-01-01"),
        "TestUser", DateTime.parse("1901-01-01"), DateTime.now(), "Some additional info",
        Seq(), Seq(), None)
      val newLink = Seq(ProjectLink(-1000L, 5L, 206L, Track.apply(99), Discontinuity.Continuous, 0L, 50L, 0L, 50L, None, None,
        None, 12345L, 0.0, 43.1, SideCode.Unknown, (None, None),
        Seq(Point(468.5, 0.5), Point(512.0, 0.0)), 0L, LinkStatus.Unknown, RoadType.PublicRoad, LinkGeomSource.NormalLinkInterface, 43.1, 49704009, 1000570, 8L, reversed = false, None, 123456L, 12345L))
      val project = projectService.createRoadLinkProject(rap)
      when(mockRoadLinkService.getRoadLinksByLinkIdsFromVVH(any[Set[Long]], any[Boolean])).thenReturn(newLink.map(toRoadLink))
      val response = projectService.createProjectLinks(Seq(12345L), project.id, 5, 206, Track.Combined, Discontinuity.Continuous, RoadType.PublicRoad, LinkGeomSource.NormalLinkInterface, 8L, "test", "road name")
      response("success").asInstanceOf[Boolean] should be(false)
      response("errorMessage").asInstanceOf[String] should be("Antamasi tienumero ja tieosanumero ovat jo käytössä. Tarkista syöttämäsi tiedot.")
    }
  }

  test("Test projectService.updateProjectLinks When applying the operation \"Numerointi\" to a road part that is ALREADY reserved in a different project Then return an error message") {
    runWithRollback {
      val rap1 = Project(0L, ProjectState.apply(1), "TestProject", "TestUser", DateTime.parse("1963-01-01"),
        "TestUser", DateTime.parse("1963-01-01"), DateTime.now(), "Some additional info",
        Seq(), Seq(), None)
      val rap2 = Project(0L, ProjectState.apply(1), "TestProject2", "TestUser", DateTime.parse("2012-01-01"),
        "TestUser", DateTime.parse("2017-01-01"), DateTime.now(), "Some additional info",
        Seq(), Seq(), None)
      val addr1 = List(ProjectReservedPart(Sequences.nextViitePrimaryKeySeqValue, 5, 207, Some(0L), Some(Continuous),
        Some(8L), None, None, None, None))
      val addr2 = List(ProjectReservedPart(Sequences.nextViitePrimaryKeySeqValue, 5, 206, Some(5L), Some(Discontinuity.apply("jatkuva")),
        Some(8L), None, None, None, None))
      val project1 = projectService.createRoadLinkProject(rap1)

      mockForProject(project1.id, roadAddressServiceRealRoadwayAddressMapper.getRoadAddressWithRoadAndPart(5, 207).map(toProjectLink(project1)))
      projectService.saveProject(project1.copy(reservedParts = addr1))

      val project2 = projectService.createRoadLinkProject(rap2)
      mockForProject(project2.id, roadAddressServiceRealRoadwayAddressMapper.getRoadAddressWithRoadAndPart(5, 206).map(toProjectLink(project2)))
      projectService.saveProject(project2.copy(reservedParts = addr2))

      val response = projectService.updateProjectLinks(project1.id, Set(), projectLinkDAO.fetchProjectLinks(project1.id).map(_.linkId),
        LinkStatus.Numbering, "TestUser", 5, 206, 0, None,
        RoadType.PublicRoad.value, Discontinuity.Continuous.value, Some(8))
      response.get should be("Antamasi tienumero ja tieosanumero ovat jo käytössä. Tarkista syöttämäsi tiedot.")
    }
  }

  test("Test projectService.updateProjectLinks When applying the operation \"Numerointi\" to a road part that is ALREADY reserved in a different project Then return an error message" +
    "renumber a project link to a road part not reserved with end date null") {
    runWithRollback {
      val rap1 = Project(0L, ProjectState.apply(1), "TestProject", "TestUser", DateTime.parse("1963-01-01"),
        "TestUser", DateTime.parse("1963-01-01"), DateTime.now(), "Some additional info",
        Seq(), Seq(), None)
      val addr1 = List(ProjectReservedPart(Sequences.nextViitePrimaryKeySeqValue, 5, 207, Some(0L), Some(Continuous), Some(8L), None, None, None, None))
      val project1 = projectService.createRoadLinkProject(rap1)
      mockForProject(project1.id, roadAddressServiceRealRoadwayAddressMapper.getRoadAddressWithRoadAndPart(5, 207).map(toProjectLink(project1)))
      projectService.saveProject(project1.copy(reservedParts = addr1))
      val response = projectService.updateProjectLinks(project1.id, Set(), projectLinkDAO.fetchProjectLinks(project1.id).map(_.linkId), LinkStatus.Numbering, "TestUser", 5, 203, 0, None, RoadType.PublicRoad.value, Discontinuity.Continuous.value, Some(8))
      response.get should be("Antamasi tienumero ja tieosanumero ovat jo käytössä. Tarkista syöttämäsi tiedot.")
    }
  }

  test("Test projectService.updateProjectLinks When applying the operation \"Numerointi\" to a road part that already has some other action applied Then return an error message") {
    runWithRollback {
      val rap1 = Project(0L, ProjectState.apply(1), "TestProject", "TestUser", DateTime.parse("1963-01-01"),
        "TestUser", DateTime.parse("1963-01-01"), DateTime.now(), "Some additional info",
        Seq(), Seq(), None)
      val addr1 = List(ProjectReservedPart(Sequences.nextViitePrimaryKeySeqValue, 5, 207, Some(0L), Some(Continuous),
        Some(8L), None, None, None, None))
      val project1 = projectService.createRoadLinkProject(rap1)
      mockForProject(project1.id, roadAddressServiceRealRoadwayAddressMapper.getRoadAddressWithRoadAndPart(5, 207).map(toProjectLink(project1)))
      projectService.saveProject(project1.copy(reservedParts = addr1))
      projectService.updateProjectLinks(project1.id, Set(), projectLinkDAO.fetchProjectLinks(project1.id).map(_.linkId),
        LinkStatus.Terminated, "TestUser", 5, 207, 0, None,
        RoadType.PublicRoad.value, Discontinuity.Continuous.value, Some(8))
      val response = projectService.updateProjectLinks(project1.id, Set(), projectLinkDAO.fetchProjectLinks(project1.id).map(_.linkId),
        LinkStatus.Numbering, "TestUser", 5, 308, 0, None,
        RoadType.PublicRoad.value, Discontinuity.Continuous.value, Some(8))
      response.get should be(ErrorOtherActionWithNumbering)
    }
  }

  test("Test projectLinkDAO.getProjectLinks() When after the \"Numerointi\" operation on project links of a newly created project Then the last returned link should have a discontinuity of \"EndOfRoad\", all the others should be \"Continuous\" ") {
    runWithRollback {
      val rap1 = Project(0L, ProjectState.apply(1), "TestProject", "TestUser", DateTime.now(),
        "TestUser", DateTime.now().plusDays(1), DateTime.now(), "Some additional info",
        Seq(), Seq(), None)
      val addr1 = List(ProjectReservedPart(Sequences.nextViitePrimaryKeySeqValue, 5, 207, Some(0L), Some(Continuous), Some(8L), None, None, None, None))
      val project1 = projectService.createRoadLinkProject(rap1)
      mockForProject(project1.id, roadAddressServiceRealRoadwayAddressMapper.getRoadAddressWithRoadAndPart(5, 207).map(toProjectLink(project1)))
      projectService.saveProject(project1.copy(reservedParts = addr1))
      val fetchedProjectLinks = projectLinkDAO.fetchProjectLinks(project1.id)
      projectService.updateProjectLinks(project1.id, Set(fetchedProjectLinks.maxBy(_.endAddrMValue).id), fetchedProjectLinks.map(_.linkId), LinkStatus.Numbering, "TestUser", 6, 207, 0, None, RoadType.PublicRoad.value, Discontinuity.EndOfRoad.value, Some(8))

      //Descending order by end address
      val projectLinks = projectLinkDAO.fetchProjectLinks(project1.id).sortBy(-_.endAddrMValue)
      projectLinks.tail.forall(_.discontinuity == Discontinuity.Continuous) should be(true)
      projectLinks.head.discontinuity should be(Discontinuity.EndOfRoad)
    }
  }

  test("Test projectService.updateProjectLinks When after reserving new part with same linkId for existing part in same project (with status New too) Then the returning project links of said project should reveal that the old part was overridden and removed.") {
    runWithRollback {
      val rap = Project(0L, ProjectState.apply(1), "TestProject", "TestUser", DateTime.parse("1901-01-01"),
        "TestUser", DateTime.parse("1901-01-01"), DateTime.now(), "Some additional info",
        Seq(), Seq(), None)
      val newLink = Seq(ProjectLink(-1000L, 9999L, 1L, Track.apply(0), Discontinuity.Continuous, 0L, 0L, 0L, 0L, None, None,
        None, 12345L, 0.0, 43.1, SideCode.Unknown, (None, None),
        Seq(Point(468.5, 0.5), Point(512.0, 0.0)), 0L, LinkStatus.Unknown, RoadType.PublicRoad, LinkGeomSource.NormalLinkInterface, 43.1, 0L, 0, 0, reversed = false,
        None, 86400L))
      val project = projectService.createRoadLinkProject(rap)
      when(mockRoadLinkService.getRoadLinksByLinkIdsFromVVH(any[Set[Long]], any[Boolean])).thenReturn(newLink.map(toRoadLink))
      when(mockRoadLinkService.getCurrentAndComplementaryAndSuravageRoadLinksFromVVH(any[Set[Long]], any[Boolean])).thenReturn(newLink.map(toRoadLink))
      ProjectLinkNameDAO.create(project.id, 9999, "road name")
      val createdLink = projectService.createProjectLinks(Seq(12345L), project.id, 9999, 1, Track.Combined, Discontinuity.Continuous, RoadType.PublicRoad, LinkGeomSource.NormalLinkInterface, 8L, "test", "road name")
      createdLink("success").asInstanceOf[Boolean] should be(true)
      val updatedLink = projectLinkDAO.getProjectLinksByLinkId(12345L)

      projectService.updateProjectLinks(project.id, Set(updatedLink.head.id), Seq(), LinkStatus.Transfer, "TestUserTwo", 9999, 2, 1, Some(30), 5L, 2) should be(None)
      val formedParts = projectReservedPartDAO.fetchFormedRoadParts(project.id)
      formedParts.size should be(1)
      formedParts.head.roadPartNumber should be(2)
      formedParts.head.newDiscontinuity.get should be(Discontinuity.apply(2))

      val link = projectLinkDAO.getProjectLinksByLinkId(12345L).head
      link.status should be(LinkStatus.Transfer)
      link.discontinuity should be(Discontinuity.apply(2))
      link.track should be(Track.apply(1))
      link.roadType should be(RoadType.apply(5))
    }
  }

  test("Test revertLinks When new roads have name Then the revert should remove the road name") {
    runWithRollback {
      val testRoad: (Long, Long, String) = {
        (99999L, 1L, "Test name")
      }

      val (project, links) = util.setUpProjectWithLinks(LinkStatus.New, Seq(0L, 10L, 20L), roads = Seq(testRoad), discontinuity = Discontinuity.Continuous)
      val roadLinks = links.map(toRoadLink)
      when(mockRoadLinkService.getCurrentAndComplementaryAndSuravageRoadLinksFromVVH(any[Set[Long]], any[Boolean])).thenReturn(roadLinks)
      ProjectLinkNameDAO.get(99999L, project.id).get.roadName should be("Test name")
      val linksToRevert = links.map(l => {
        LinkToRevert(l.id, l.linkId, l.status.value, l.geometry)
      })
      projectService.revertLinks(project.id, 99999L, 1L, linksToRevert, "Test User")
      ProjectLinkNameDAO.get(99999L, project.id) should be(None)
    }
  }

  test("Test projectService.saveProject() When updating a project to remove ALL it's reserved roads Then the project should lose it's associated road names.") {
    runWithRollback {
      val testRoad: (Long, Long, String) = {
        (99999L, 1L, "Test name")
      }
      val (project, _) = util.setUpProjectWithLinks(LinkStatus.Transfer, Seq(0L, 10L, 20L), roads = Seq(testRoad), discontinuity = Discontinuity.Continuous)
      ProjectLinkNameDAO.get(99999L, project.id).get.roadName should be("Test name")
      projectService.saveProject(project.copy(reservedParts = Seq()))
      ProjectLinkNameDAO.get(99999L, project.id) should be(None)
    }
  }

  test("Test projectService.deleteProject() When deleting a project Then if no other project makes use of a road name then said name should be removed as well.") {
    runWithRollback {
      val testRoad: (Long, Long, String) = {
        (99999L, 1L, "Test name")
      }
      val (project, _) = util.setUpProjectWithLinks(LinkStatus.Transfer, Seq(0L, 10L, 20L), roads = Seq(testRoad), discontinuity = Discontinuity.Continuous)
      ProjectLinkNameDAO.get(99999L, project.id).get.roadName should be("Test name")
      projectService.deleteProject(project.id)
      ProjectLinkNameDAO.get(99999L, project.id) should be(None)
    }
  }

  test("Test revertLinks When road exists in another project Then the new road name should not be removed") {
    runWithRollback {
      val testRoads: Seq[(Long, Long, String)] = Seq((99999L, 1L, "Test name"), (99999L, 2L, "Test name"))
      val (project, links) = util.setUpProjectWithLinks(LinkStatus.Transfer, Seq(0L, 10L, 20L), roads = testRoads, discontinuity = Discontinuity.Continuous)
      ProjectLinkNameDAO.get(99999L, project.id).get.roadName should be("Test name")
      val linksToRevert = links.map(l => {
        LinkToRevert(l.id, l.linkId, l.status.value, l.geometry)
      })
      val roadLinks = links.map(toRoadLink)
      when(mockRoadLinkService.getCurrentAndComplementaryAndSuravageRoadLinksFromVVH(any[Set[Long]], any[Boolean])).thenReturn(roadLinks)
      projectService.revertLinks(project.id, 99999L, 1L, linksToRevert, "Test User")
      projectLinkDAO.fetchProjectLinks(project.id).count(_.roadPartNumber == 2L) should be(2)
      ProjectLinkNameDAO.get(99999L, project.id).get.roadName should be("Test name")
    }
  }

  test("Test revertLinks When road name exists Then the revert should put the original name in the project link name if no other exists in project") {
    runWithRollback {
      val testRoad: (Long, Long, String) = {
        (99999L, 1L, "new name")
      }
      val (project, links) = util.setUpProjectWithLinks(LinkStatus.Transfer, Seq(0L, 10L, 20L), roads = Seq(testRoad), discontinuity = Discontinuity.Continuous)
      val roadLinks = links.map(toRoadLink)
      when(mockRoadLinkService.getCurrentAndComplementaryAndSuravageRoadLinksFromVVH(any[Set[Long]], any[Boolean])).thenReturn(roadLinks)
      sqlu"""INSERT INTO ROAD_NAME VALUES (ROAD_NAME_SEQ.NEXTVAL, 99999, 'test name', sysdate, null, sysdate, null, 'test user', sysdate)""".execute
      ProjectLinkNameDAO.get(99999L, project.id).get.roadName should be("new name")
      val linksToRevert = links.map(l => {
        LinkToRevert(l.id, l.linkId, l.status.value, l.geometry)
      })
      projectService.revertLinks(project.id, 99999L, 1L, linksToRevert, "Test User")
      ProjectLinkNameDAO.get(99999L, project.id).get.roadName should be("test name")
    }
  }

  test("Test projectService.updateProjectLinks() When new user given addressMValues, even on Left/Right tracks Then all links should keep continuous and incremented address values (calibration ones included).") {
    /**
      * This test checks:
      * 1.result of addressMValues for new given address value for one Track.Combined link
      * 2.result of MValues (segment and address) in recalculated calibration points for new given address value for one link
      * 3.result of addressMValues for yet another new given address value in other link, being that link Track.LeftSide or Track.RightSide
      * 4.result of MValues (segment and address) in recalculated calibration points for second new given address value for Track.LeftSide or Track.RightSide link
      */
    val coeff = 1.0

    def liesInBetween(measure: Double, interval: (Double, Double)): Boolean = {
      measure >= interval._1 && measure <= interval._2
    }

    runWithRollback {
      /**
        * Illustrative picture
        *
        * |--Left--||--Left--|
        * |--combined--|                    |--combined--|
        * |-------Right------|
        */

      /**
        * Test data
        */

      val rap = Project(0L, ProjectState.apply(1), "TestProject", "TestUser", DateTime.parse("1901-01-01"),
        "TestUser", DateTime.parse("1901-01-01"), DateTime.now(), "Some additional info",
        Seq(), Seq(), None)

      val pl1 = ProjectLink(-1000L, 9999L, 1L, Track.apply(0), Discontinuity.Continuous, 0L, 0L, 0L, 0L, None, None,
        None, 12345L, 0.0, 0.0, SideCode.Unknown, (None, None),
        Seq(Point(10.0, 10.0), Point(20.0, 10.0)), 0L, LinkStatus.New, RoadType.PublicRoad, LinkGeomSource.NormalLinkInterface, GeometryUtils.geometryLength(Seq(Point(10.0, 10.0), Point(20.0, 10.0))), 0L, 0, 0, reversed = false,
        None, 86400L)
      val pl2 = ProjectLink(-1000L, 9999L, 1L, Track.apply(2), Discontinuity.Continuous, 0L, 0L, 0L, 0L, None, None,
        None, 12346L, 0.0, 0.0, SideCode.Unknown, (None, None),
        Seq(Point(20.0, 10.0), Point(30.0, 15.0)), 0L, LinkStatus.New, RoadType.PublicRoad, LinkGeomSource.NormalLinkInterface, GeometryUtils.geometryLength(Seq(Point(20.0, 10.0), Point(30.0, 15.0))), 0L, 0, 0, reversed = false,
        None, 86400L)
      val pl3 = ProjectLink(-1000L, 9999L, 1L, Track.apply(2), Discontinuity.Continuous, 0L, 0L, 0L, 0L, None, None,
        None, 12347L, 0.0, 0.0, SideCode.Unknown, (None, None),
        Seq(Point(30.0, 15.0), Point(45.0, 10.0)), 0L, LinkStatus.New, RoadType.PublicRoad, LinkGeomSource.NormalLinkInterface, GeometryUtils.geometryLength(Seq(Point(30.0, 15.0), Point(45.0, 10.0))), 0L, 0, 0, reversed = false,
        None, 86400L)
      val pl4 = ProjectLink(-1000L, 9999L, 1L, Track.apply(1), Discontinuity.Continuous, 0L, 0L, 0L, 0L, None, None,
        None, 12348L, 0.0, 0.0, SideCode.Unknown, (None, None),
        Seq(Point(20.0, 10.0), Point(25.0, 5.0), Point(45.0, 10.0)), 0L, LinkStatus.New, RoadType.PublicRoad, LinkGeomSource.NormalLinkInterface, GeometryUtils.geometryLength(Seq(Point(20.0, 10.0), Point(25.0, 5.0), Point(45.0, 10.0))), 0L, 0, 0, reversed = false,
        None, 86400L)
      val pl5 = ProjectLink(-1000L, 9999L, 1L, Track.apply(0), Discontinuity.Continuous, 0L, 0L, 0L, 0L, None, None,
        None, 12349L, 0.0, 0.0, SideCode.Unknown, (None, None),
        Seq(Point(45.0, 10.0), Point(60.0, 10.0)), 0L, LinkStatus.New, RoadType.PublicRoad, LinkGeomSource.NormalLinkInterface, GeometryUtils.geometryLength(Seq(Point(45.0, 10.0), Point(60.0, 10.0))), 0L, 0, 0, reversed = false,
        None, 86400L)

      val project = projectService.createRoadLinkProject(rap)
      when(mockRoadLinkService.getRoadLinksByLinkIdsFromVVH(any[Set[Long]], any[Boolean])).thenReturn(Seq(pl1).map(toRoadLink))
      projectService.createProjectLinks(Seq(12345L), project.id, 9999, 1, Track.Combined, Discontinuity.Continuous, RoadType.PublicRoad, LinkGeomSource.NormalLinkInterface, 8L, "test", "road name")
      when(mockRoadLinkService.getRoadLinksByLinkIdsFromVVH(any[Set[Long]], any[Boolean])).thenReturn(Seq(pl4).map(toRoadLink))
      projectService.createProjectLinks(Seq(12348L), project.id, 9999, 1, Track.RightSide, Discontinuity.Continuous, RoadType.PublicRoad, LinkGeomSource.NormalLinkInterface, 8L, "test", "road name")
      when(mockRoadLinkService.getRoadLinksByLinkIdsFromVVH(any[Set[Long]], any[Boolean])).thenReturn(Seq(pl2, pl3).map(toRoadLink))
      projectService.createProjectLinks(Seq(12346L, 12347L), project.id, 9999, 1, Track.LeftSide, Discontinuity.Continuous, RoadType.PublicRoad, LinkGeomSource.NormalLinkInterface, 8L, "test", "road name")
      when(mockRoadLinkService.getRoadLinksByLinkIdsFromVVH(any[Set[Long]], any[Boolean])).thenReturn(Seq(pl5).map(toRoadLink))
      projectService.createProjectLinks(Seq(12349L), project.id, 9999, 1, Track.Combined, Discontinuity.Continuous, RoadType.PublicRoad, LinkGeomSource.NormalLinkInterface, 8L, "test", "road name")
      val links = projectLinkDAO.fetchProjectLinks(project.id).sortBy(_.startAddrMValue)

      links.filterNot(_.track == Track.RightSide).sortBy(_.endAddrMValue).scanLeft(0.0) { case (m, pl) =>
        m should be(pl.startAddrMValue)
        pl.endAddrMValue
      }
      links.filterNot(_.track == Track.LeftSide).sortBy(_.endAddrMValue).scanLeft(0.0) { case (m, pl) =>
        m should be(pl.startAddrMValue)
        pl.endAddrMValue
      }

      links.sortBy(_.endAddrMValue).scanLeft(0.0) { case (m, pl) =>
        if (pl.calibrationPoints._1.nonEmpty) {
          pl.calibrationPoints._1.get.addressMValue should be(pl.startAddrMValue)
          pl.calibrationPoints._1.get.segmentMValue should be(pl.endMValue - pl.startMValue)
        }
        if (pl.calibrationPoints._2.nonEmpty) {
          pl.calibrationPoints._2.get.addressMValue should be(pl.endAddrMValue)
          pl.calibrationPoints._2.get.addressMValue should be(pl.endMValue)
        }
        0.0 //any double val, needed for expected type value in recursive scan
      }


      val linkidToIncrement = pl1.linkId
      val idsToIncrement = links.filter(_.linkId == linkidToIncrement).head.id
      val valueToIncrement = 2.0
      val newEndAddressValue = Seq(links.filter(_.linkId == linkidToIncrement).head.endAddrMValue.toInt, valueToIncrement.toInt).sum
      projectService.updateProjectLinks(project.id, Set(idsToIncrement), Seq(), LinkStatus.New, "TestUserTwo", 9999, 1, 0, Some(newEndAddressValue), 1L, 5) should be(None)
      val linksAfterGivenAddrMValue = projectLinkDAO.fetchProjectLinks(project.id)

      /**
        * Test 1.
        */
      linksAfterGivenAddrMValue.filterNot(_.track == Track.RightSide).sortBy(_.endAddrMValue).scanLeft(0.0) { case (m, pl) =>
        m should be(pl.startAddrMValue)
        pl.endAddrMValue
      }
      linksAfterGivenAddrMValue.filterNot(_.track == Track.LeftSide).sortBy(_.endAddrMValue).scanLeft(0.0) { case (m, pl) =>
        m should be(pl.startAddrMValue)
        pl.endAddrMValue
      }

      /**
        * Test 2.
        */
      linksAfterGivenAddrMValue.sortBy(_.endAddrMValue).scanLeft(0.0) { case (m, pl) =>
        if (pl.calibrationPoints._1.nonEmpty) {
          pl.calibrationPoints._1.get.addressMValue should be(pl.startAddrMValue)
          pl.calibrationPoints._1.get.segmentMValue should be(pl.endMValue - pl.startMValue)
        }
        if (pl.calibrationPoints._2.nonEmpty) {
          pl.calibrationPoints._2.get.addressMValue should be(pl.endAddrMValue)
          pl.calibrationPoints._2.get.addressMValue should be(pl.endMValue)
        }
        0.0 //any double val, needed for expected type value in recursive scan
      }

      //only link and links after linkidToIncrement should be extended
      val extendedLink = links.filter(_.linkId == linkidToIncrement).head
      val linksBefore = links.filter(_.endAddrMValue >= extendedLink.endAddrMValue).sortBy(_.endAddrMValue)
      val linksAfter = linksAfterGivenAddrMValue.filter(_.endAddrMValue >= extendedLink.endAddrMValue).sortBy(_.endAddrMValue)
      linksBefore.zip(linksAfter).foreach { case (st, en) =>
        liesInBetween(en.endAddrMValue, (st.endAddrMValue + valueToIncrement - coeff, st.endAddrMValue + valueToIncrement + coeff))
      }


      val secondLinkidToIncrement = pl4.linkId
      val secondIdToIncrement = linksAfterGivenAddrMValue.filter(_.linkId == secondLinkidToIncrement).head.id
      val secondValueToIncrement = 3.0
      val secondNewEndAddressValue = Seq(links.filter(_.linkId == secondLinkidToIncrement).head.endAddrMValue.toInt, secondValueToIncrement.toInt).sum
      projectService.updateProjectLinks(project.id, Set(secondIdToIncrement), Seq(), LinkStatus.New, "TestUserTwo", 9999, 1, 1, Some(secondNewEndAddressValue), 1L, 5) should be(None)
      val linksAfterSecondGivenAddrMValue = projectLinkDAO.fetchProjectLinks(project.id)

      /**
        * Test 3.
        */
      linksAfterSecondGivenAddrMValue.filterNot(_.track == Track.RightSide).sortBy(_.endAddrMValue).scanLeft(0.0) { case (m, pl) =>
        m should be(pl.startAddrMValue)
        pl.endAddrMValue
      }
      linksAfterSecondGivenAddrMValue.filterNot(_.track == Track.LeftSide).sortBy(_.endAddrMValue).scanLeft(0.0) { case (m, pl) =>
        m should be(pl.startAddrMValue)
        pl.endAddrMValue
      }

      /**
        * Test 4.
        */
      linksAfterSecondGivenAddrMValue.sortBy(_.endAddrMValue).scanLeft(0.0) { case (m, pl) =>
        if (pl.calibrationPoints._1.nonEmpty) {
          pl.calibrationPoints._1.get.addressMValue should be(pl.startAddrMValue)
          pl.calibrationPoints._1.get.segmentMValue should be(pl.endMValue - pl.startMValue)
        }
        if (pl.calibrationPoints._2.nonEmpty) {
          pl.calibrationPoints._2.get.addressMValue should be(pl.endAddrMValue)
          pl.calibrationPoints._2.get.addressMValue should be(pl.endMValue)
        }
        0.0 //any double val, needed for expected type value in recursive scan
      }

      //only link and links after secondLinkidToIncrement should be extended
      val secondExtendedLink = linksAfterGivenAddrMValue.filter(_.linkId == secondLinkidToIncrement).head
      val secondLinksBefore = linksAfterGivenAddrMValue.filter(_.endAddrMValue >= secondExtendedLink.endAddrMValue).sortBy(_.endAddrMValue)
      val secondLinksAfter = linksAfterSecondGivenAddrMValue.filter(_.endAddrMValue >= secondExtendedLink.endAddrMValue).sortBy(_.endAddrMValue)
      secondLinksBefore.zip(secondLinksAfter).foreach { case (st, en) =>
        liesInBetween(en.endAddrMValue, (st.endAddrMValue + valueToIncrement + secondValueToIncrement - coeff, st.endAddrMValue + valueToIncrement + secondValueToIncrement + coeff))
      }

    }
  }

  test("Test projectService.updateProjectLinks() and projectService.changeDirection() When Re-Reversing direction of project links Then all links should revert to the previous fiven addressMValues.") {
    /**
      * This test checks:
      * 1.result of addressMValues for new given address value for one Track.Combined link
      * 2.result of reversing direction
      */
    val coeff = 1.0

    def liesInBetween(measure: Double, interval: (Double, Double)): Boolean = {
      measure >= interval._1 && measure <= interval._2
    }

    runWithRollback {
      /**
        * Illustrative picture
        *
        * |--Left--||--Left--|
        * |--combined--|                    |--combined--|
        * |-------Right------|
        */

      /**
        * Test data
        */

      val rap = Project(0L, ProjectState.apply(1), "TestProject", "TestUser", DateTime.parse("1901-01-01"),
        "TestUser", DateTime.parse("1901-01-01"), DateTime.now(), "Some additional info",
        Seq(), Seq(), None)

      val pl1 = ProjectLink(-1000L, 9999L, 1L, Track.apply(0), Discontinuity.Continuous, 0L, 0L, 0L, 0L, None, None,
        None, 12345L, 0.0, 0.0, SideCode.Unknown, (None, None),
        Seq(Point(10.0, 10.0), Point(20.0, 10.0)), 0L, LinkStatus.New, RoadType.PublicRoad, LinkGeomSource.NormalLinkInterface, GeometryUtils.geometryLength(Seq(Point(10.0, 10.0), Point(20.0, 10.0))), 0L, 0, 0, reversed = false,
        None, 86400L)
      val pl2 = ProjectLink(-1000L, 9999L, 1L, Track.apply(2), Discontinuity.Continuous, 0L, 0L, 0L, 0L, None, None,
        None, 12346L, 0.0, 0.0, SideCode.Unknown, (None, None),
        Seq(Point(20.0, 10.0), Point(30.0, 15.0)), 0L, LinkStatus.New, RoadType.PublicRoad, LinkGeomSource.NormalLinkInterface, GeometryUtils.geometryLength(Seq(Point(20.0, 10.0), Point(30.0, 15.0))), 0L, 0, 0, reversed = false,
        None, 86400L)
      val pl3 = ProjectLink(-1000L, 9999L, 1L, Track.apply(2), Discontinuity.Continuous, 0L, 0L, 0L, 0L, None, None,
        None, 12347L, 0.0, 0.0, SideCode.Unknown, (None, None),
        Seq(Point(30.0, 15.0), Point(45.0, 10.0)), 0L, LinkStatus.New, RoadType.PublicRoad, LinkGeomSource.NormalLinkInterface, GeometryUtils.geometryLength(Seq(Point(30.0, 15.0), Point(45.0, 10.0))), 0L, 0, 0, reversed = false,
        None, 86400L)
      val pl4 = ProjectLink(-1000L, 9999L, 1L, Track.apply(1), Discontinuity.Continuous, 0L, 0L, 0L, 0L, None, None,
        None, 12348L, 0.0, 0.0, SideCode.Unknown, (None, None),
        Seq(Point(20.0, 10.0), Point(25.0, 5.0), Point(45.0, 10.0)), 0L, LinkStatus.New, RoadType.PublicRoad, LinkGeomSource.NormalLinkInterface, GeometryUtils.geometryLength(Seq(Point(20.0, 10.0), Point(25.0, 5.0), Point(45.0, 10.0))), 0L, 0, 0, reversed = false,
        None, 86400L)
      val pl5 = ProjectLink(-1000L, 9999L, 1L, Track.apply(0), Discontinuity.Continuous, 0L, 0L, 0L, 0L, None, None,
        None, 12349L, 0.0, 0.0, SideCode.Unknown, (None, None),
        Seq(Point(45.0, 10.0), Point(60.0, 10.0)), 0L, LinkStatus.New, RoadType.PublicRoad, LinkGeomSource.NormalLinkInterface, GeometryUtils.geometryLength(Seq(Point(45.0, 10.0), Point(60.0, 10.0))), 0L, 0, 0, reversed = false,
        None, 86400L)

      val project = projectService.createRoadLinkProject(rap)
      when(mockRoadLinkService.getRoadLinksByLinkIdsFromVVH(any[Set[Long]], any[Boolean])).thenReturn(Seq(pl1).map(toRoadLink))
      projectService.createProjectLinks(Seq(12345L), project.id, 9999, 1, Track.Combined, Discontinuity.Continuous, RoadType.PublicRoad, LinkGeomSource.NormalLinkInterface, 8L, "test", "road name")
      when(mockRoadLinkService.getRoadLinksByLinkIdsFromVVH(any[Set[Long]], any[Boolean])).thenReturn(Seq(pl4).map(toRoadLink))
      projectService.createProjectLinks(Seq(12348L), project.id, 9999, 1, Track.RightSide, Discontinuity.Continuous, RoadType.PublicRoad, LinkGeomSource.NormalLinkInterface, 8L, "test", "road name")
      when(mockRoadLinkService.getRoadLinksByLinkIdsFromVVH(any[Set[Long]], any[Boolean])).thenReturn(Seq(pl2, pl3).map(toRoadLink))
      projectService.createProjectLinks(Seq(12346L, 12347L), project.id, 9999, 1, Track.LeftSide, Discontinuity.Continuous, RoadType.PublicRoad, LinkGeomSource.NormalLinkInterface, 8L, "test", "road name")
      when(mockRoadLinkService.getRoadLinksByLinkIdsFromVVH(any[Set[Long]], any[Boolean])).thenReturn(Seq(pl5).map(toRoadLink))
      projectService.createProjectLinks(Seq(12349L), project.id, 9999, 1, Track.Combined, Discontinuity.Continuous, RoadType.PublicRoad, LinkGeomSource.NormalLinkInterface, 8L, "test", "road name")
      val links = projectLinkDAO.fetchProjectLinks(project.id).sortBy(_.startAddrMValue)

      val linkidToIncrement = pl1.linkId
      val idsToIncrement = links.filter(_.linkId == linkidToIncrement).head.id
      val valueToIncrement = 2.0
      val newEndAddressValue = Seq(links.filter(_.linkId == linkidToIncrement).head.endAddrMValue.toInt, valueToIncrement.toInt).sum
      projectService.updateProjectLinks(project.id, Set(idsToIncrement), Seq(linkidToIncrement), LinkStatus.New, "TestUserTwo", 9999, 1, 0, Some(newEndAddressValue), 1L, 5) should be(None)
      val linksAfterGivenAddrMValue = projectLinkDAO.fetchProjectLinks(project.id)

      //only link and links after linkidToIncrement should be extended
      val extendedLink = links.filter(_.linkId == linkidToIncrement).head
      val linksBefore = links.filter(_.endAddrMValue >= extendedLink.endAddrMValue).sortBy(_.endAddrMValue)
      val linksAfter = linksAfterGivenAddrMValue.filter(_.endAddrMValue >= extendedLink.endAddrMValue).sortBy(_.endAddrMValue)
      linksBefore.zip(linksAfter).foreach { case (st, en) =>
        liesInBetween(en.endAddrMValue, (st.endAddrMValue + valueToIncrement - coeff, st.endAddrMValue + valueToIncrement + coeff))
      }

      projectService.changeDirection(project.id, 9999L, 1L, Seq(LinkToRevert(pl1.id, pl1.linkId, pl1.status.value, pl1.geometry)), ProjectCoordinates(0, 0, 0), "TestUserTwo")
      projectService.changeDirection(project.id, 9999L, 1L, Seq(LinkToRevert(pl1.id, pl1.linkId, pl1.status.value, pl1.geometry)), ProjectCoordinates(0, 0, 0), "TestUserTwo")
      val linksAfterReverse = projectLinkDAO.fetchProjectLinks(project.id).sortBy(_.startAddrMValue)

      links.sortBy(_.endAddrMValue).zip(linksAfterReverse.sortBy(_.endAddrMValue)).foreach { case (st, en) =>
        (st.startAddrMValue, st.endAddrMValue) should be(en.startAddrMValue, en.endAddrMValue)
        (st.startMValue, st.endMValue) should be(en.startMValue, en.endMValue)
      }
    }
  }

  test("Test projectService.changeDirection() When after the creation of valid project links on a project Then the discontinuity of road addresses that are not the same road number and road part number should not be altered.") {
    runWithRollback {

      val rap = Project(0L, ProjectState.apply(1), "TestProject", "TestUser", DateTime.parse("1901-01-01"),
        "TestUser", DateTime.parse("1901-01-01"), DateTime.now(), "Some additional info",
        Seq(), Seq(), None)

      val pl1 = ProjectLink(-1000L, 9999L, 1L, Track.apply(0), Discontinuity.Continuous, 0L, 0L, 0L, 0L, None, None,
        None, 12345L, 0.0, 0.0, SideCode.Unknown, (None, None),
        Seq(Point(10.0, 10.0), Point(20.0, 10.0)), 0L, LinkStatus.New, RoadType.PublicRoad, LinkGeomSource.NormalLinkInterface, GeometryUtils.geometryLength(Seq(Point(10.0, 10.0), Point(20.0, 10.0))), 0L, 0, 0, reversed = false,
        None, 86400L)
      val pl2 = ProjectLink(-1000L, 9999L, 1L, Track.apply(2), Discontinuity.Continuous, 0L, 0L, 0L, 0L, None, None,
        None, 12346L, 0.0, 0.0, SideCode.Unknown, (None, None),
        Seq(Point(20.0, 10.0), Point(30.0, 15.0)), 0L, LinkStatus.New, RoadType.PublicRoad, LinkGeomSource.NormalLinkInterface, GeometryUtils.geometryLength(Seq(Point(20.0, 10.0), Point(30.0, 15.0))), 0L, 0, 0, reversed = false,
        None, 86400L)
      val pl3 = ProjectLink(-1000L, 9999L, 1L, Track.apply(2), Discontinuity.Continuous, 0L, 0L, 0L, 0L, None, None,
        None, 12347L, 0.0, 0.0, SideCode.Unknown, (None, None),
        Seq(Point(30.0, 15.0), Point(45.0, 10.0)), 0L, LinkStatus.New, RoadType.PublicRoad, LinkGeomSource.NormalLinkInterface, GeometryUtils.geometryLength(Seq(Point(30.0, 15.0), Point(45.0, 10.0))), 0L, 0, 0, reversed = false,
        None, 86400L)
      val pl4 = ProjectLink(-1000L, 9999L, 1L, Track.apply(1), Discontinuity.Continuous, 0L, 0L, 0L, 0L, None, None,
        None, 12348L, 0.0, 0.0, SideCode.Unknown, (None, None),
        Seq(Point(20.0, 10.0), Point(25.0, 5.0), Point(45.0, 10.0)), 0L, LinkStatus.New, RoadType.PublicRoad, LinkGeomSource.NormalLinkInterface, GeometryUtils.geometryLength(Seq(Point(20.0, 10.0), Point(25.0, 5.0), Point(45.0, 10.0))), 0L, 0, 0, reversed = false,
        None, 86400L)
      val pl5 = ProjectLink(-1000L, 9998L, 1L, Track.apply(0), Discontinuity.EndOfRoad, 0L, 0L, 0L, 0L, None, None,
        None, 12349L, 0.0, 0.0, SideCode.Unknown, (None, None),
        Seq(Point(45.0, 10.0), Point(60.0, 10.0)), 0L, LinkStatus.New, RoadType.PublicRoad, LinkGeomSource.NormalLinkInterface, GeometryUtils.geometryLength(Seq(Point(45.0, 10.0), Point(60.0, 10.0))), 0L, 0, 0, reversed = false,
        None, 86400L)

      val project = projectService.createRoadLinkProject(rap)
      when(mockRoadLinkService.getRoadLinksByLinkIdsFromVVH(any[Set[Long]], any[Boolean])).thenReturn(Seq(pl1).map(toRoadLink))
      projectService.createProjectLinks(Seq(12345L), project.id, 9999, 1, Track.Combined, Discontinuity.Continuous, RoadType.PublicRoad, LinkGeomSource.NormalLinkInterface, 8L, "test", "road name")
      when(mockRoadLinkService.getRoadLinksByLinkIdsFromVVH(any[Set[Long]], any[Boolean])).thenReturn(Seq(pl4).map(toRoadLink))
      projectService.createProjectLinks(Seq(12348L), project.id, 9999, 1, Track.RightSide, Discontinuity.Continuous, RoadType.PublicRoad, LinkGeomSource.NormalLinkInterface, 8L, "test", "road name")
      when(mockRoadLinkService.getRoadLinksByLinkIdsFromVVH(any[Set[Long]], any[Boolean])).thenReturn(Seq(pl2, pl3).map(toRoadLink))
      projectService.createProjectLinks(Seq(12346L, 12347L), project.id, 9999, 1, Track.LeftSide, Discontinuity.Continuous, RoadType.PublicRoad, LinkGeomSource.NormalLinkInterface, 8L, "test", "road name")
      when(mockRoadLinkService.getRoadLinksByLinkIdsFromVVH(any[Set[Long]], any[Boolean])).thenReturn(Seq(pl5).map(toRoadLink))
      projectService.createProjectLinks(Seq(12349L), project.id, 9998, 1, Track.Combined, Discontinuity.EndOfRoad, RoadType.PublicRoad, LinkGeomSource.NormalLinkInterface, 8L, "test", "road name")
      val linksBeforeChange = projectLinkDAO.fetchProjectLinks(project.id).sortBy(_.startAddrMValue)
      val linkBC = linksBeforeChange.filter(_.roadNumber == 9998L)
      linkBC.size should be(1)
      linkBC.head.discontinuity.value should be(Discontinuity.EndOfRoad.value)
      projectService.changeDirection(project.id, 9999L, 1L, Seq(LinkToRevert(pl1.id, pl1.linkId, pl1.status.value, pl1.geometry)), ProjectCoordinates(0, 0, 0), "TestUserTwo")
      val linksAfterChange = projectLinkDAO.fetchProjectLinks(project.id).sortBy(_.startAddrMValue)
      val linkAC = linksAfterChange.filter(_.roadNumber == 9998L)
      linkAC.size should be(1)
      linkAC.head.discontinuity.value should be(linkBC.head.discontinuity.value)
    }
  }

  test("Test createRoadLinkProject When project in writable state Then  Service should identify states (Incomplete, ErrorInViite and ErrorInTR)") {
    runWithRollback {
      val incomplete = Project(0L, ProjectState.apply(1), "I am Incomplete", "TestUser", DateTime.parse("1901-01-01"),
        "TestUser", DateTime.parse("1901-01-01"), DateTime.now(), "Some additional info",
        Seq(), Seq(), None)
      val incompleteProject = projectService.createRoadLinkProject(incomplete)
      val errorInViite = Project(0L, ProjectState.apply(1), "I am ErrorInViite", "TestUser", DateTime.parse("1901-01-01"),
        "TestUser", DateTime.parse("1901-01-01"), DateTime.now(), "Some additional info",
        Seq(), Seq(), None)
      val errorInViiteProject = projectService.createRoadLinkProject(errorInViite)
      val erroredInTR = Project(0L, ProjectState.apply(1), "I am ErroredInTR", "TestUser", DateTime.parse("1901-01-01"),
        "TestUser", DateTime.parse("1901-01-01"), DateTime.now(), "Some additional info",
        Seq(), Seq(), None)
      val erroredInTRProject = projectService.createRoadLinkProject(erroredInTR)
      projectService.isWritableState(incompleteProject.id) should be(true)
      projectService.isWritableState(errorInViiteProject.id) should be(true)
      projectService.isWritableState(erroredInTRProject.id) should be(true)
    }
  }

  test("Test projectService.updateProjectLinks() When transferring last ajr 1 & 2 links from part 1 to part 2 and adjust endAddrMValues for last links from transferred part and transfer the rest of the part 2 " +
    "Then the mAddressValues of the last links should be equal in both sides of the tracks for part 1.")
  {
    runWithRollback {
      /**
        * Test data
        */
      val rap = Project(0L, ProjectState.apply(1), "TestProject", "TestUser", DateTime.parse("1901-01-01"),
        "TestUser", DateTime.parse("1995-01-01"), DateTime.now(), "Some additional info",
        Seq(), Seq(), None)

      // part1
      // track1

      sqlu"""INSERT INTO LINK (ID) VALUES (12345)""".execute
      sqlu"""INSERT INTO LINK (ID) VALUES (12346)""".execute
      sqlu"""INSERT INTO LINK (ID) VALUES (12347)""".execute
      sqlu"""INSERT INTO LINEAR_LOCATION (ID,ROADWAY_NUMBER,ORDER_NUMBER,LINK_ID,START_MEASURE,END_MEASURE,SIDE,GEOMETRY,VALID_FROM,VALID_TO,CREATED_BY,CREATED_TIME)
            VALUES(LINEAR_LOCATION_SEQ.nextval, 123, 1, 12345, 0, 9, 2, MDSYS.SDO_GEOMETRY(4002, 3067, NULL, MDSYS.SDO_ELEM_INFO_ARRAY(1, 2, 1), MDSYS.SDO_ORDINATE_ARRAY(5.0, 0.0, 0, 0, 5.0, 9.0, 0, 9)), TIMESTAMP '2015-12-30 00:00:00.000000', NULL, 'TR', TIMESTAMP '2015-12-30 00:00:00.000000')""".execute
      sqlu"""INSERT INTO LINEAR_LOCATION (ID,ROADWAY_NUMBER,ORDER_NUMBER,LINK_ID,START_MEASURE,END_MEASURE,SIDE,GEOMETRY,VALID_FROM,VALID_TO,CREATED_BY,CREATED_TIME)
            VALUES(LINEAR_LOCATION_SEQ.nextval, 123, 2, 12346, 0, 12, 2, MDSYS.SDO_GEOMETRY(4002, 3067, NULL, MDSYS.SDO_ELEM_INFO_ARRAY(1, 2, 1), MDSYS.SDO_ORDINATE_ARRAY(5.0, 9.0, 0, 9, 5.0, 21.0, 0, 21)), TIMESTAMP '2015-12-30 00:00:00.000000', NULL, 'TR', TIMESTAMP '2015-12-30 00:00:00.000000')""".execute
      sqlu"""INSERT INTO LINEAR_LOCATION (ID,ROADWAY_NUMBER,ORDER_NUMBER,LINK_ID,START_MEASURE,END_MEASURE,SIDE,GEOMETRY,VALID_FROM,VALID_TO,CREATED_BY,CREATED_TIME)
            VALUES(LINEAR_LOCATION_SEQ.nextval, 123, 3, 12347, 0, 5, 2, MDSYS.SDO_GEOMETRY(4002, 3067, NULL, MDSYS.SDO_ELEM_INFO_ARRAY(1, 2, 1), MDSYS.SDO_ORDINATE_ARRAY(5.0, 21.0, 0, 21, 5.0, 26.0, 0, 26)), TIMESTAMP '2015-12-30 00:00:00.000000', NULL, 'TR', TIMESTAMP '2015-12-30 00:00:00.000000')""".execute

      sqlu"""Insert into ROADWAY (ID,ROADWAY_NUMBER,ROAD_NUMBER,ROAD_PART_NUMBER,TRACK,START_ADDR_M,END_ADDR_M,REVERSED,DISCONTINUITY,START_DATE,END_DATE,CREATED_BY,CREATED_TIME,ROAD_TYPE,ELY,TERMINATED,VALID_FROM,VALID_TO)
        values (ROADWAY_SEQ.nextval, 123,9999,1,1,0,26,0,1,to_date('22-10-90','DD-MM-RR'),null,'TR',to_timestamp('21-09-18 12.04.42.970245000','DD-MM-RR HH24.MI.SSXFF','nls_numeric_characters=''. '''),1,8,0,to_date('16-10-98','DD-MM-RR'),null)""".execute



      // track2
      sqlu"""INSERT INTO LINK (ID) VALUES (12348)""".execute
      sqlu"""INSERT INTO LINK (ID) VALUES (12349)""".execute
      sqlu"""INSERT INTO LINK (ID) VALUES (12350)""".execute
      sqlu"""INSERT INTO LINK (ID) VALUES (12351)""".execute
      sqlu"""INSERT INTO LINEAR_LOCATION (ID,ROADWAY_NUMBER,ORDER_NUMBER,LINK_ID,START_MEASURE,END_MEASURE,SIDE,GEOMETRY,VALID_FROM,VALID_TO,CREATED_BY,CREATED_TIME)
            VALUES(LINEAR_LOCATION_SEQ.nextval, 124, 1, 12348, 0, 10, 2, MDSYS.SDO_GEOMETRY(4002, 3067, NULL, MDSYS.SDO_ELEM_INFO_ARRAY(1, 2, 1), MDSYS.SDO_ORDINATE_ARRAY(0.0, 0.0, 0, 0, 0.0, 10.0, 0, 10)), TIMESTAMP '2015-12-30 00:00:00.000000', NULL, 'TR', TIMESTAMP '2015-12-30 00:00:00.000000')""".execute
      sqlu"""INSERT INTO LINEAR_LOCATION (ID,ROADWAY_NUMBER,ORDER_NUMBER,LINK_ID,START_MEASURE,END_MEASURE,SIDE,GEOMETRY,VALID_FROM,VALID_TO,CREATED_BY,CREATED_TIME)
            VALUES(LINEAR_LOCATION_SEQ.nextval, 124, 2, 12349, 0, 8, 2, MDSYS.SDO_GEOMETRY(4002, 3067, NULL, MDSYS.SDO_ELEM_INFO_ARRAY(1, 2, 1), MDSYS.SDO_ORDINATE_ARRAY(0.0, 10.0, 0, 10, 0.0, 18.0, 0, 18)), TIMESTAMP '2015-12-30 00:00:00.000000', NULL, 'TR', TIMESTAMP '2015-12-30 00:00:00.000000')""".execute
      sqlu"""INSERT INTO LINEAR_LOCATION (ID,ROADWAY_NUMBER,ORDER_NUMBER,LINK_ID,START_MEASURE,END_MEASURE,SIDE,GEOMETRY,VALID_FROM,VALID_TO,CREATED_BY,CREATED_TIME)
            VALUES(LINEAR_LOCATION_SEQ.nextval, 124, 3, 12350, 0, 5, 2, MDSYS.SDO_GEOMETRY(4002, 3067, NULL, MDSYS.SDO_ELEM_INFO_ARRAY(1, 2, 1), MDSYS.SDO_ORDINATE_ARRAY(0.0, 18.0, 0, 18, 0.0, 23.0, 0, 23)), TIMESTAMP '2015-12-30 00:00:00.000000', NULL, 'TR', TIMESTAMP '2015-12-30 00:00:00.000000')""".execute
      sqlu"""INSERT INTO LINEAR_LOCATION (ID,ROADWAY_NUMBER,ORDER_NUMBER,LINK_ID,START_MEASURE,END_MEASURE,SIDE,GEOMETRY,VALID_FROM,VALID_TO,CREATED_BY,CREATED_TIME)
            VALUES(LINEAR_LOCATION_SEQ.nextval, 124, 4, 12351, 0, 3, 2, MDSYS.SDO_GEOMETRY(4002, 3067, NULL, MDSYS.SDO_ELEM_INFO_ARRAY(1, 2, 1), MDSYS.SDO_ORDINATE_ARRAY(0.0, 23.0, 0, 23, 0.0, 26.0, 0, 26)), TIMESTAMP '2015-12-30 00:00:00.000000', NULL, 'TR', TIMESTAMP '2015-12-30 00:00:00.000000')""".execute

      sqlu"""Insert into ROADWAY (ID,ROADWAY_NUMBER,ROAD_NUMBER,ROAD_PART_NUMBER,TRACK,START_ADDR_M,END_ADDR_M,REVERSED,DISCONTINUITY,START_DATE,END_DATE,CREATED_BY,CREATED_TIME,ROAD_TYPE,ELY,TERMINATED,VALID_FROM,VALID_TO)
        values (ROADWAY_SEQ.nextval, 124,9999,1,2,0,26,0,1,to_date('22-10-90','DD-MM-RR'),null,'TR',to_timestamp('21-09-18 12.04.42.970245000','DD-MM-RR HH24.MI.SSXFF','nls_numeric_characters=''. '''),1,8,0,to_date('16-10-98','DD-MM-RR'),null)""".execute

      // part2
      // track1
      sqlu"""INSERT INTO LINK (ID) VALUES (12352)""".execute
      sqlu"""INSERT INTO LINK (ID) VALUES (12353)""".execute
      sqlu"""INSERT INTO LINEAR_LOCATION (ID,ROADWAY_NUMBER,ORDER_NUMBER,LINK_ID,START_MEASURE,END_MEASURE,SIDE,GEOMETRY,VALID_FROM,VALID_TO,CREATED_BY,CREATED_TIME)
            VALUES(LINEAR_LOCATION_SEQ.nextval, 125, 1, 12352, 0, 2, 2, MDSYS.SDO_GEOMETRY(4002, 3067, NULL, MDSYS.SDO_ELEM_INFO_ARRAY(1, 2, 1), MDSYS.SDO_ORDINATE_ARRAY(5.0, 26.0, 0, 0, 5.0, 28.0, 0, 2)), TIMESTAMP '2015-12-30 00:00:00.000000', NULL, 'TR', TIMESTAMP '2015-12-30 00:00:00.000000')""".execute
      sqlu"""INSERT INTO LINEAR_LOCATION (ID,ROADWAY_NUMBER,ORDER_NUMBER,LINK_ID,START_MEASURE,END_MEASURE,SIDE,GEOMETRY,VALID_FROM,VALID_TO,CREATED_BY,CREATED_TIME)
            VALUES(LINEAR_LOCATION_SEQ.nextval, 125, 2, 12353, 0, 7, 2, MDSYS.SDO_GEOMETRY(4002, 3067, NULL, MDSYS.SDO_ELEM_INFO_ARRAY(1, 2, 1), MDSYS.SDO_ORDINATE_ARRAY(5.0, 28.0, 0, 2, 5.0, 35.0, 0, 7)), TIMESTAMP '2015-12-30 00:00:00.000000', NULL, 'TR', TIMESTAMP '2015-12-30 00:00:00.000000')""".execute

      sqlu"""Insert into ROADWAY (ID,ROADWAY_NUMBER,ROAD_NUMBER,ROAD_PART_NUMBER,TRACK,START_ADDR_M,END_ADDR_M,REVERSED,DISCONTINUITY,START_DATE,END_DATE,CREATED_BY,CREATED_TIME,ROAD_TYPE,ELY,TERMINATED,VALID_FROM,VALID_TO)
        values (ROADWAY_SEQ.nextval, 125,9999,2,1,0,7,0,1,to_date('22-10-90','DD-MM-RR'),null,'TR',to_timestamp('21-09-18 12.04.42.970245000','DD-MM-RR HH24.MI.SSXFF','nls_numeric_characters=''. '''),1,8,0,to_date('16-10-98','DD-MM-RR'),null)""".execute

      // track2
      sqlu"""INSERT INTO LINK (ID) VALUES (12354)""".execute
      sqlu"""INSERT INTO LINK (ID) VALUES (12355)""".execute
      sqlu"""INSERT INTO LINEAR_LOCATION (ID,ROADWAY_NUMBER,ORDER_NUMBER,LINK_ID,START_MEASURE,END_MEASURE,SIDE,GEOMETRY,VALID_FROM,VALID_TO,CREATED_BY,CREATED_TIME)
            VALUES(LINEAR_LOCATION_SEQ.nextval, 126, 1, 12354, 0, 3, 2, MDSYS.SDO_GEOMETRY(4002, 3067, NULL, MDSYS.SDO_ELEM_INFO_ARRAY(1, 2, 1), MDSYS.SDO_ORDINATE_ARRAY(0.0, 26.0, 0, 0, 0.0, 29.0, 0, 3)), TIMESTAMP '2015-12-30 00:00:00.000000', NULL, 'TR', TIMESTAMP '2015-12-30 00:00:00.000000')""".execute
      sqlu"""INSERT INTO LINEAR_LOCATION (ID,ROADWAY_NUMBER,ORDER_NUMBER,LINK_ID,START_MEASURE,END_MEASURE,SIDE,GEOMETRY,VALID_FROM,VALID_TO,CREATED_BY,CREATED_TIME)
            VALUES(LINEAR_LOCATION_SEQ.nextval, 126, 2, 12355, 0, 8, 2, MDSYS.SDO_GEOMETRY(4002, 3067, NULL, MDSYS.SDO_ELEM_INFO_ARRAY(1, 2, 1), MDSYS.SDO_ORDINATE_ARRAY(0.0, 29.0, 0, 3, 0.0, 37.0, 0, 11)), TIMESTAMP '2015-12-30 00:00:00.000000', NULL, 'TR', TIMESTAMP '2015-12-30 00:00:00.000000')""".execute

      sqlu"""Insert into ROADWAY (ID,ROADWAY_NUMBER,ROAD_NUMBER,ROAD_PART_NUMBER,TRACK,START_ADDR_M,END_ADDR_M,REVERSED,DISCONTINUITY,START_DATE,END_DATE,CREATED_BY,CREATED_TIME,ROAD_TYPE,ELY,TERMINATED,VALID_FROM,VALID_TO)
        values (ROADWAY_SEQ.nextval, 126,9999,2,2,0,11,0,1,to_date('22-10-90','DD-MM-RR'),null,'TR',to_timestamp('21-09-18 12.04.42.970245000','DD-MM-RR HH24.MI.SSXFF','nls_numeric_characters=''. '''),1,8,0,to_date('16-10-98','DD-MM-RR'),null)""".execute

      val project = projectService.createRoadLinkProject(rap)
      val id = project.id
      val part1 = roadwayAddressMapper.getRoadAddressesByLinearLocation(linearLocationDAO.fetchByRoadways(roadwayDAO.fetchAllBySection(9999, 1).map(_.roadwayNumber).toSet))
      val part2 = roadwayAddressMapper.getRoadAddressesByLinearLocation(linearLocationDAO.fetchByRoadways(roadwayDAO.fetchAllBySection(9999, 2).map(_.roadwayNumber).toSet))
      val toProjectLinks = (part1 ++ part2).map(toProjectLink(rap))
      val roadLinks = toProjectLinks.map(toRoadLink)

      when(mockRoadLinkService.getSuravageRoadLinksByLinkIdsFromVVH(any[Set[Long]])).thenReturn(Seq())
      when(mockRoadLinkService.getRoadLinksHistoryFromVVH(any[Set[Long]])).thenReturn(Seq())
      when(mockRoadLinkService.getRoadLinksByLinkIdsFromVVH(any[Set[Long]], any[Boolean])).thenReturn(roadLinks)
      projectService.saveProject(project.copy(reservedParts = Seq(ProjectReservedPart(0L, 9999, 1, null, Some(Continuous), Some(8L), None, None, None, None), ProjectReservedPart(0L, 9999, 2, null, Some(Continuous), Some(8L), None, None, None, None))))

      val projectLinks = projectLinkDAO.fetchProjectLinks(id)
      val part1track1 = Set(12345L, 12346L, 12347L)
      val part1track2 = Set(12348L, 12349L, 12350L, 12351L)
      val part1track1Links = projectLinks.filter(pl => part1track1.contains(pl.linkId)).map(_.id).toSet
      val part1Track2Links = projectLinks.filter(pl => part1track2.contains(pl.linkId)).map(_.id).toSet

      when(mockRoadLinkService.getRoadLinksByLinkIdsFromVVH(any[Set[Long]], any[Boolean])).thenReturn(projectLinks.filter(pl => part1track1Links.contains(pl.linkId)).map(toRoadLink))
      projectLinkDAO.updateProjectLinksStatus(part1track1Links, LinkStatus.UnChanged, "test")
      when(mockRoadLinkService.getRoadLinksByLinkIdsFromVVH(any[Set[Long]], any[Boolean])).thenReturn(projectLinks.filter(pl => part1Track2Links.contains(pl.linkId)).map(toRoadLink))
      projectLinkDAO.updateProjectLinksStatus(part1Track2Links, LinkStatus.UnChanged, "test")

      /**
        * Tranfering adjacents of part1 to part2
        */
      val part1AdjacentToPart2IdRightSide = Set(12347L)
      val part1AdjacentToPart2IdLeftSide = Set(12351L)
      val part1AdjacentToPart2LinkRightSide = projectLinks.filter(pl => part1AdjacentToPart2IdRightSide.contains(pl.linkId)).map(_.id).toSet
      val part1AdjacentToPart2LinkLeftSide = projectLinks.filter(pl => part1AdjacentToPart2IdLeftSide.contains(pl.linkId)).map(_.id).toSet

      when(mockRoadLinkService.getRoadLinksByLinkIdsFromVVH(any[Set[Long]], any[Boolean])).thenReturn(projectLinks.filter(pl => part1AdjacentToPart2IdRightSide.contains(pl.linkId)).map(toRoadLink))
      projectService.updateProjectLinks(id, part1AdjacentToPart2LinkRightSide, Seq(), LinkStatus.Transfer, "test",
        9999, 2, 1, None, 1, 5, Some(1L), reversed = false, None)
      when(mockRoadLinkService.getRoadLinksByLinkIdsFromVVH(any[Set[Long]], any[Boolean])).thenReturn(projectLinks.filter(pl => part1Track2Links.contains(pl.linkId)).map(toRoadLink))
      projectService.updateProjectLinks(id, part1AdjacentToPart2LinkLeftSide, Seq(), LinkStatus.Transfer, "test",
        9999, 2, 2, None, 1, 5, Some(1L), reversed = false, None)

      val part2track1 = Set(12352L, 12353L)
      val part2track2 = Set(12354L, 12355L)
      val part2track1Links = projectLinks.filter(pl => part2track1.contains(pl.linkId)).map(_.id).toSet
      val part2Track2Links = projectLinks.filter(pl => part2track2.contains(pl.linkId)).map(_.id).toSet
      when(mockRoadLinkService.getRoadLinksByLinkIdsFromVVH(any[Set[Long]], any[Boolean])).thenReturn(projectLinks.filter(pl => part2track1Links.contains(pl.linkId)).map(toRoadLink))
      projectService.updateProjectLinks(id, part2track1Links, Seq(), LinkStatus.Transfer, "test",
        9999, 2, 1, None, 1, 5, Some(1L), reversed = false, None)
      when(mockRoadLinkService.getRoadLinksByLinkIdsFromVVH(any[Set[Long]], any[Boolean])).thenReturn(projectLinks.filter(pl => part2Track2Links.contains(pl.linkId)).map(toRoadLink))
      projectService.updateProjectLinks(id, part2Track2Links, Seq(), LinkStatus.Transfer, "test",
        9999, 2, 2, None, 1, 5, Some(1L), reversed = false, None)

      val projectLinks2 = projectLinkDAO.fetchProjectLinks(id)

      val parts = projectLinks2.partition(_.roadPartNumber === 1)
      val part1tracks = parts._1.partition(_.track === Track.RightSide)
      part1tracks._1.maxBy(_.endAddrMValue).endAddrMValue should be(part1tracks._2.maxBy(_.endAddrMValue).endAddrMValue)
      val part2tracks = parts._2.partition(_.track === Track.RightSide)
      part2tracks._1.maxBy(_.endAddrMValue).endAddrMValue should be(part2tracks._2.maxBy(_.endAddrMValue).endAddrMValue)
    }
  }

  test("Test projectService.updateProjectLinks When transferring the rest of the part 2 and then the last ajr 1 & 2 links from part 1 to part 2 and adjust endAddrMValues for last links from transferred part " +
    "Then the mAddressValues of the last links should be equal in both sides of the tracks for part 1." )
  {
    runWithRollback {
      /**
        * Test data
        */
      val rap = Project(0L, ProjectState.apply(1), "TestProject", "TestUser", DateTime.parse("1901-01-01"),
        "TestUser", DateTime.parse("1991-01-01"), DateTime.now(), "Some additional info",
        Seq(), Seq(), None)

      // part1
      // track1
      sqlu"""INSERT INTO LINK (ID) VALUES (12345)""".execute
      sqlu"""INSERT INTO LINK (ID) VALUES (12346)""".execute
      sqlu"""INSERT INTO LINK (ID) VALUES (12347)""".execute
      sqlu"""INSERT INTO LINEAR_LOCATION (ID,ROADWAY_NUMBER,ORDER_NUMBER,LINK_ID,START_MEASURE,END_MEASURE,SIDE,GEOMETRY,VALID_FROM,VALID_TO,CREATED_BY,CREATED_TIME)
            VALUES(LINEAR_LOCATION_SEQ.nextval, 1234567, 1, 12345, 0, 9, 2, MDSYS.SDO_GEOMETRY(4002, 3067, NULL, MDSYS.SDO_ELEM_INFO_ARRAY(1, 2, 1), MDSYS.SDO_ORDINATE_ARRAY(5.0, 0.0, 0, 0, 5.0, 9.0, 0, 9)), TIMESTAMP '2015-12-30 00:00:00.000000', NULL, 'TR', TIMESTAMP '2015-12-30 00:00:00.000000')""".execute
      sqlu"""INSERT INTO LINEAR_LOCATION (ID,ROADWAY_NUMBER,ORDER_NUMBER,LINK_ID,START_MEASURE,END_MEASURE,SIDE,GEOMETRY,VALID_FROM,VALID_TO,CREATED_BY,CREATED_TIME)
            VALUES(LINEAR_LOCATION_SEQ.nextval, 1234567, 2, 12346, 0, 12, 2, MDSYS.SDO_GEOMETRY(4002, 3067, NULL, MDSYS.SDO_ELEM_INFO_ARRAY(1, 2, 1), MDSYS.SDO_ORDINATE_ARRAY(5.0, 9.0, 0, 9, 5.0, 21.0, 0, 21)), TIMESTAMP '2015-12-30 00:00:00.000000', NULL, 'TR', TIMESTAMP '2015-12-30 00:00:00.000000')""".execute
      sqlu"""INSERT INTO LINEAR_LOCATION (ID,ROADWAY_NUMBER,ORDER_NUMBER,LINK_ID,START_MEASURE,END_MEASURE,SIDE,GEOMETRY,VALID_FROM,VALID_TO,CREATED_BY,CREATED_TIME)
            VALUES(LINEAR_LOCATION_SEQ.nextval, 1234567, 3, 12347, 0, 5, 2, MDSYS.SDO_GEOMETRY(4002, 3067, NULL, MDSYS.SDO_ELEM_INFO_ARRAY(1, 2, 1), MDSYS.SDO_ORDINATE_ARRAY(5.0, 21.0, 0, 21, 5.0, 26.0, 0, 26)), TIMESTAMP '2015-12-30 00:00:00.000000', NULL, 'TR', TIMESTAMP '2015-12-30 00:00:00.000000')""".execute

      sqlu"""Insert into ROADWAY (ID,ROADWAY_NUMBER,ROAD_NUMBER,ROAD_PART_NUMBER,TRACK,START_ADDR_M,END_ADDR_M,REVERSED,DISCONTINUITY,START_DATE,END_DATE,CREATED_BY,CREATED_TIME,ROAD_TYPE,ELY,TERMINATED,VALID_FROM,VALID_TO)
        values (ROADWAY_SEQ.nextval, 1234567,9999,1,1,0,26,0,1,to_date('22-10-90','DD-MM-RR'),null,'TR',to_timestamp('21-09-18 12.04.42.970245000','DD-MM-RR HH24.MI.SSXFF','nls_numeric_characters=''. '''),1,8,0,to_date('16-10-98','DD-MM-RR'),null)""".execute



      // track2
      sqlu"""INSERT INTO LINK (ID) VALUES (12348)""".execute
      sqlu"""INSERT INTO LINK (ID) VALUES (12349)""".execute
      sqlu"""INSERT INTO LINK (ID) VALUES (12350)""".execute
      sqlu"""INSERT INTO LINK (ID) VALUES (12351)""".execute
      sqlu"""INSERT INTO LINEAR_LOCATION (ID,ROADWAY_NUMBER,ORDER_NUMBER,LINK_ID,START_MEASURE,END_MEASURE,SIDE,GEOMETRY,VALID_FROM,VALID_TO,CREATED_BY,CREATED_TIME)
            VALUES(LINEAR_LOCATION_SEQ.nextval, 1234568, 1, 12348, 0, 10, 2, MDSYS.SDO_GEOMETRY(4002, 3067, NULL, MDSYS.SDO_ELEM_INFO_ARRAY(1, 2, 1), MDSYS.SDO_ORDINATE_ARRAY(0.0, 0.0, 0, 0, 0.0, 10.0, 0, 10)), TIMESTAMP '2015-12-30 00:00:00.000000', NULL, 'TR', TIMESTAMP '2015-12-30 00:00:00.000000')""".execute
      sqlu"""INSERT INTO LINEAR_LOCATION (ID,ROADWAY_NUMBER,ORDER_NUMBER,LINK_ID,START_MEASURE,END_MEASURE,SIDE,GEOMETRY,VALID_FROM,VALID_TO,CREATED_BY,CREATED_TIME)
            VALUES(LINEAR_LOCATION_SEQ.nextval, 1234568, 2, 12349, 0, 8, 2, MDSYS.SDO_GEOMETRY(4002, 3067, NULL, MDSYS.SDO_ELEM_INFO_ARRAY(1, 2, 1), MDSYS.SDO_ORDINATE_ARRAY(0.0, 10.0, 0, 10, 0.0, 18.0, 0, 18)), TIMESTAMP '2015-12-30 00:00:00.000000', NULL, 'TR', TIMESTAMP '2015-12-30 00:00:00.000000')""".execute
      sqlu"""INSERT INTO LINEAR_LOCATION (ID,ROADWAY_NUMBER,ORDER_NUMBER,LINK_ID,START_MEASURE,END_MEASURE,SIDE,GEOMETRY,VALID_FROM,VALID_TO,CREATED_BY,CREATED_TIME)
            VALUES(LINEAR_LOCATION_SEQ.nextval, 1234568, 3, 12350, 0, 5, 2, MDSYS.SDO_GEOMETRY(4002, 3067, NULL, MDSYS.SDO_ELEM_INFO_ARRAY(1, 2, 1), MDSYS.SDO_ORDINATE_ARRAY(0.0, 18.0, 0, 18, 0.0, 23.0, 0, 23)), TIMESTAMP '2015-12-30 00:00:00.000000', NULL, 'TR', TIMESTAMP '2015-12-30 00:00:00.000000')""".execute
      sqlu"""INSERT INTO LINEAR_LOCATION (ID,ROADWAY_NUMBER,ORDER_NUMBER,LINK_ID,START_MEASURE,END_MEASURE,SIDE,GEOMETRY,VALID_FROM,VALID_TO,CREATED_BY,CREATED_TIME)
            VALUES(LINEAR_LOCATION_SEQ.nextval, 1234568, 4, 12351, 0, 3, 2, MDSYS.SDO_GEOMETRY(4002, 3067, NULL, MDSYS.SDO_ELEM_INFO_ARRAY(1, 2, 1), MDSYS.SDO_ORDINATE_ARRAY(0.0, 23.0, 0, 23, 0.0, 26.0, 0, 26)), TIMESTAMP '2015-12-30 00:00:00.000000', NULL, 'TR', TIMESTAMP '2015-12-30 00:00:00.000000')""".execute

      sqlu"""Insert into ROADWAY (ID,ROADWAY_NUMBER,ROAD_NUMBER,ROAD_PART_NUMBER,TRACK,START_ADDR_M,END_ADDR_M,REVERSED,DISCONTINUITY,START_DATE,END_DATE,CREATED_BY,CREATED_TIME,ROAD_TYPE,ELY,TERMINATED,VALID_FROM,VALID_TO)
        values (ROADWAY_SEQ.nextval, 1234568,9999,1,2,0,26,0,1,to_date('22-10-90','DD-MM-RR'),null,'TR',to_timestamp('21-09-18 12.04.42.970245000','DD-MM-RR HH24.MI.SSXFF','nls_numeric_characters=''. '''),1,8,0,to_date('16-10-98','DD-MM-RR'),null)""".execute

      // part2
      // track1
      sqlu"""INSERT INTO LINK (ID) VALUES (12352)""".execute
      sqlu"""INSERT INTO LINK (ID) VALUES (12353)""".execute
      sqlu"""INSERT INTO LINEAR_LOCATION (ID,ROADWAY_NUMBER,ORDER_NUMBER,LINK_ID,START_MEASURE,END_MEASURE,SIDE,GEOMETRY,VALID_FROM,VALID_TO,CREATED_BY,CREATED_TIME)
            VALUES(LINEAR_LOCATION_SEQ.nextval, 1234569, 1, 12352, 0, 2, 2,MDSYS.SDO_GEOMETRY(4002, 3067, NULL, MDSYS.SDO_ELEM_INFO_ARRAY(1, 2, 1), MDSYS.SDO_ORDINATE_ARRAY(5.0, 26.0, 0, 0, 5.0, 28.0, 0, 2)), TIMESTAMP '2015-12-30 00:00:00.000000', NULL, 'TR', TIMESTAMP '2015-12-30 00:00:00.000000')""".execute
      sqlu"""INSERT INTO LINEAR_LOCATION (ID,ROADWAY_NUMBER,ORDER_NUMBER,LINK_ID,START_MEASURE,END_MEASURE,SIDE,GEOMETRY,VALID_FROM,VALID_TO,CREATED_BY,CREATED_TIME)
            VALUES(LINEAR_LOCATION_SEQ.nextval, 1234569, 2, 12353, 0, 7, 2, MDSYS.SDO_GEOMETRY(4002, 3067, NULL, MDSYS.SDO_ELEM_INFO_ARRAY(1, 2, 1), MDSYS.SDO_ORDINATE_ARRAY(5.0, 28.0, 0, 2, 5.0, 35.0, 0, 7)), TIMESTAMP '2015-12-30 00:00:00.000000', NULL, 'TR', TIMESTAMP '2015-12-30 00:00:00.000000')""".execute

      sqlu"""Insert into ROADWAY (ID,ROADWAY_NUMBER,ROAD_NUMBER,ROAD_PART_NUMBER,TRACK,START_ADDR_M,END_ADDR_M,REVERSED,DISCONTINUITY,START_DATE,END_DATE,CREATED_BY,CREATED_TIME,ROAD_TYPE,ELY,TERMINATED,VALID_FROM,VALID_TO)
        values (ROADWAY_SEQ.nextval, 1234569,9999,2,1,0,7,0,1,to_date('22-10-90','DD-MM-RR'),null,'TR',to_timestamp('21-09-18 12.04.42.970245000','DD-MM-RR HH24.MI.SSXFF','nls_numeric_characters=''. '''),1,8,0,to_date('16-10-98','DD-MM-RR'),null)""".execute

      // track2
      sqlu"""INSERT INTO LINK (ID) VALUES (12354)""".execute
      sqlu"""INSERT INTO LINK (ID) VALUES (12355)""".execute
      sqlu"""INSERT INTO LINEAR_LOCATION (ID,ROADWAY_NUMBER,ORDER_NUMBER,LINK_ID,START_MEASURE,END_MEASURE,SIDE,GEOMETRY,VALID_FROM,VALID_TO,CREATED_BY,CREATED_TIME)
            VALUES(LINEAR_LOCATION_SEQ.nextval, 1234570, 1, 12354, 0, 3, 2, MDSYS.SDO_GEOMETRY(4002, 3067, NULL, MDSYS.SDO_ELEM_INFO_ARRAY(1, 2, 1), MDSYS.SDO_ORDINATE_ARRAY(0.0, 26.0, 0, 0, 0.0, 29.0, 0, 3)), TIMESTAMP '2015-12-30 00:00:00.000000', NULL, 'TR', TIMESTAMP '2015-12-30 00:00:00.000000')""".execute
      sqlu"""INSERT INTO LINEAR_LOCATION (ID,ROADWAY_NUMBER,ORDER_NUMBER,LINK_ID,START_MEASURE,END_MEASURE,SIDE,GEOMETRY,VALID_FROM,VALID_TO,CREATED_BY,CREATED_TIME)
            VALUES(LINEAR_LOCATION_SEQ.nextval, 1234570, 2, 12355, 0, 8, 2, MDSYS.SDO_GEOMETRY(4002, 3067, NULL, MDSYS.SDO_ELEM_INFO_ARRAY(1, 2, 1), MDSYS.SDO_ORDINATE_ARRAY(0.0, 29.0, 0, 3, 0.0, 37.0, 0, 11)), TIMESTAMP '2015-12-30 00:00:00.000000', NULL, 'TR', TIMESTAMP '2015-12-30 00:00:00.000000')""".execute

      sqlu"""Insert into ROADWAY (ID,ROADWAY_NUMBER,ROAD_NUMBER,ROAD_PART_NUMBER,TRACK,START_ADDR_M,END_ADDR_M,REVERSED,DISCONTINUITY,START_DATE,END_DATE,CREATED_BY,CREATED_TIME,ROAD_TYPE,ELY,TERMINATED,VALID_FROM,VALID_TO)
        values (ROADWAY_SEQ.nextval, 1234570,9999,2,2,0,11,0,1,to_date('22-10-90','DD-MM-RR'),null,'TR',to_timestamp('21-09-18 12.04.42.970245000','DD-MM-RR HH24.MI.SSXFF','nls_numeric_characters=''. '''),1,8,0,to_date('16-10-98','DD-MM-RR'),null)""".execute

      val project = projectService.createRoadLinkProject(rap)
      val id = project.id
      val part1 = roadwayAddressMapper.getRoadAddressesByLinearLocation(linearLocationDAO.fetchByRoadways(roadwayDAO.fetchAllBySection(9999, 1).map(_.roadwayNumber).toSet))
      val part2 = roadwayAddressMapper.getRoadAddressesByLinearLocation(linearLocationDAO.fetchByRoadways(roadwayDAO.fetchAllBySection(9999, 2).map(_.roadwayNumber).toSet))
      val toProjectLinks = (part1 ++ part2).map(toProjectLink(rap))
      val roadLinks = toProjectLinks.map(toRoadLink)
      when(mockRoadLinkService.getSuravageRoadLinksByLinkIdsFromVVH(any[Set[Long]])).thenReturn(Seq())
      when(mockRoadLinkService.getRoadLinksHistoryFromVVH(any[Set[Long]])).thenReturn(Seq())
      when(mockRoadLinkService.getRoadLinksByLinkIdsFromVVH(any[Set[Long]], any[Boolean])).thenReturn(roadLinks)
      projectService.saveProject(project.copy(reservedParts = Seq(ProjectReservedPart(0L, 9999, 1, null, Some(Continuous), Some(8L), None, None, None, None), ProjectReservedPart(0L, 9999, 2, null, Some(Continuous), Some(8L), None, None, None, None))))

      val projectLinks = projectLinkDAO.fetchProjectLinks(id)
      val part1track1 = Set(12345L, 12346L, 12347L)
      val part1track2 = Set(12348L, 12349L, 12350L, 12351L)
      val part1track1Links = projectLinks.filter(pl => part1track1.contains(pl.linkId)).map(_.id).toSet
      val part1Track2Links = projectLinks.filter(pl => part1track2.contains(pl.linkId)).map(_.id).toSet

      when(mockRoadLinkService.getRoadLinksByLinkIdsFromVVH(any[Set[Long]], any[Boolean])).thenReturn(projectLinks.filter(pl => part1track1Links.contains(pl.linkId)).map(toRoadLink))
      projectLinkDAO.updateProjectLinksStatus(part1track1Links, LinkStatus.UnChanged, "test")
      when(mockRoadLinkService.getRoadLinksByLinkIdsFromVVH(any[Set[Long]], any[Boolean])).thenReturn(projectLinks.filter(pl => part1Track2Links.contains(pl.linkId)).map(toRoadLink))
      projectLinkDAO.updateProjectLinksStatus(part1Track2Links, LinkStatus.UnChanged, "test")

      val part2track1 = Set(12352L, 12353L)
      val part2track2 = Set(12354L, 12355L)
      val part2track1Links = projectLinks.filter(pl => part2track1.contains(pl.linkId)).map(_.id).toSet
      val part2Track2Links = projectLinks.filter(pl => part2track2.contains(pl.linkId)).map(_.id).toSet

      when(mockRoadLinkService.getRoadLinksByLinkIdsFromVVH(any[Set[Long]], any[Boolean])).thenReturn(projectLinks.filter(pl => part2track1Links.contains(pl.linkId)).map(toRoadLink))
      projectService.updateProjectLinks(id, part2track1Links, Seq(), LinkStatus.Transfer, "test",
        newRoadNumber = 9999, newRoadPartNumber = 2, newTrackCode = 1, userDefinedEndAddressM = None, roadType = 1, discontinuity = 5, ely = Some(1L), roadName = None)
      when(mockRoadLinkService.getRoadLinksByLinkIdsFromVVH(any[Set[Long]], any[Boolean])).thenReturn(projectLinks.filter(pl => part2Track2Links.contains(pl.linkId)).map(toRoadLink))
      projectService.updateProjectLinks(id, part2Track2Links, Seq(), LinkStatus.Transfer, "test",
        newRoadNumber = 9999, newRoadPartNumber = 2, newTrackCode = 2, userDefinedEndAddressM = None, roadType = 1, discontinuity = 5, ely = Some(1L), roadName = None)
      /**
        * Tranfering adjacents of part1 to part2
        */
      val part1AdjacentToPart2IdRightSide = Set(12347L)
      val part1AdjacentToPart2IdLeftSide = Set(12351L)
      val part1AdjacentToPart2LinkRightSide = projectLinks.filter(pl => part1AdjacentToPart2IdRightSide.contains(pl.linkId)).map(_.id).toSet
      val part1AdjacentToPart2LinkLeftSide = projectLinks.filter(pl => part1AdjacentToPart2IdLeftSide.contains(pl.linkId)).map(_.id).toSet


      when(mockRoadLinkService.getRoadLinksByLinkIdsFromVVH(any[Set[Long]], any[Boolean])).thenReturn(projectLinks.filter(pl => part1AdjacentToPart2IdRightSide.contains(pl.linkId)).map(toRoadLink))
      projectService.updateProjectLinks(id, part1AdjacentToPart2LinkRightSide, Seq(), LinkStatus.Transfer, "test",
        newRoadNumber = 9999, newRoadPartNumber = 2, newTrackCode = 1, userDefinedEndAddressM = None, roadType = 1, discontinuity = 5, ely = Some(1L), roadName = None)
      when(mockRoadLinkService.getRoadLinksByLinkIdsFromVVH(any[Set[Long]], any[Boolean])).thenReturn(projectLinks.filter(pl => part1Track2Links.contains(pl.linkId)).map(toRoadLink))
      projectService.updateProjectLinks(id, part1AdjacentToPart2LinkLeftSide, Seq(), LinkStatus.Transfer, "test",
        newRoadNumber = 9999, newRoadPartNumber = 2, newTrackCode = 2, userDefinedEndAddressM = None, roadType = 1, discontinuity = 5, ely = Some(1L), roadName = None)

      val projectLinks2 = projectLinkDAO.fetchProjectLinks(id)

      val parts = projectLinks2.partition(_.roadPartNumber === 1)
      val part1tracks = parts._1.partition(_.track === Track.RightSide)
      part1tracks._1.maxBy(_.endAddrMValue).endAddrMValue should be(part1tracks._2.maxBy(_.endAddrMValue).endAddrMValue)
      val part2tracks = parts._2.partition(_.track === Track.RightSide)
      part2tracks._1.maxBy(_.endAddrMValue).endAddrMValue should be(part2tracks._2.maxBy(_.endAddrMValue).endAddrMValue)
    }
  }

  test("Test expireHistoryRows When link is renumbered Then set end date to old roadway") {
    runWithRollback {

      // Create roadway
      val linkId = 10000
      val oldEndAddress = 100
      val roadway = Roadway(Sequences.nextRoadwayId, Sequences.nextRoadwayNumber, 9999, 1, RoadType.PublicRoad,
        Track.Combined, Discontinuity.Continuous, 0, oldEndAddress, reversed = false, DateTime.now().minusYears(10), None, "test",
        Some("Test Road"), 1, TerminationCode.NoTermination, DateTime.now().minusYears(10), None)

      roadwayDAO.create(Seq(roadway))

      // Create project link
      val roadAddressLength = roadway.endAddrMValue - roadway.startAddrMValue
      val projectId = Sequences.nextProjectId
      val newLength = 110.123
      val newEndAddr = 110
      val projectLink = ProjectLink(Sequences.nextViitePrimaryKeySeqValue, roadway.roadNumber, roadway.roadPartNumber,
        roadway.track, roadway.discontinuity, roadway.startAddrMValue, roadway.endAddrMValue + 10,
        roadway.startAddrMValue, roadway.endAddrMValue, Some(DateTime.now().plusMonths(1)), None, Some("test"),
        linkId, 0.0, newLength, SideCode.TowardsDigitizing,
        (Some(ProjectLinkCalibrationPoint(linkId, 0, 0, CalibrationPointSource.RoadAddressSource)),
          Some(ProjectLinkCalibrationPoint(linkId, newLength, newEndAddr, CalibrationPointSource.RoadAddressSource))),
        Seq(Point(0.0, 0.0), Point(0.0, newLength)), projectId, LinkStatus.Numbering,
        roadway.roadType, LinkGeomSource.NormalLinkInterface, newLength, roadway.id, 1234, roadway.ely, reversed = false, None,
        DateTime.now().minusMonths(10).getMillis, roadway.roadwayNumber, roadway.roadName, Some(roadAddressLength),
        Some(0), Some(newEndAddr), Some(roadway.track), Some(roadway.roadNumber), Some(roadway.roadPartNumber)
      )

      // Check before change
      roadwayDAO.fetchAllByRoadwayId(Seq(roadway.id)).head.validTo should be(None)

      // Call the method to be tested
      projectService.expireHistoryRows(roadway.id)

      // Check results
      roadwayDAO.fetchAllByRoadwayId(Seq(roadway.id)).isEmpty should be(true)

      //createHistoryRows method expires the history rows for the roadway
      roadwayDAO.fetchAllByRoadwayNumbers(Set(roadway.roadwayNumber), withHistory = true).isEmpty should be (true)

    }
  }

  test("Test expireHistoryRows When expiring one roadway by id Then it should be expired by validTo date") {
    runWithRollback {

      val roadLink = RoadLink(5170939L, Seq(Point(535605.272, 6982204.22, 85.90899999999965))
      , 540.3960283713503, State, 99, TrafficDirection.AgainstDigitizing, UnknownLinkType, Some("25.06.2015 03:00:00"), Some("vvh_modified"), Map("MUNICIPALITYCODE" -> BigInt.apply(749)),
      InUse, NormalLinkInterface)

      val projectId = Sequences.nextProjectId

      val roadwayId = Sequences.nextRoadwayId

      val roadAddressProject = Project(projectId, ProjectState.apply(1), "TestProject", "TestUser", DateTime.now(), "TestUser", DateTime.parse("1970-01-01"), DateTime.now(), "Some additional info", Seq(), Seq(), None)

      val projectLink = dummyProjectLink(1, 1, Track.Combined, Discontinuity.EndOfRoad, 0, 100, Some(DateTime.parse("1970-01-01")), None, 12345, 0, 100, SideCode.TowardsDigitizing, LinkStatus.UnChanged, projectId, PublicRoad, Seq(Point(0.0, 0.0), Point(0.0, 100.0)))

      val roadway = dummyRoadway(roadwayNumber =1234l, roadNumber = 1, roadPartNumber = 1, startAddrM = 0, endAddrM = 100, startDate = DateTime.now(), endDate = None, roadwayId = roadwayId)

      roadwayDAO.create(Seq(roadway))

      when(mockRoadLinkService.getRoadLinksHistoryFromVVH(any[Set[Long]])).thenReturn(Seq())
      when(mockRoadLinkService.getRoadLinksByLinkIdsFromVVH(any[Set[Long]], any[Boolean])).thenAnswer(
        toMockAnswer(Seq(projectLink), roadLink)
      )
      val historicRoadId = projectService.expireHistoryRows(roadwayId)
      historicRoadId should be (1)
    }
  }

  test("Test Road names should not have valid road name for any roadnumber after TR response") {
    runWithRollback {
      val projectId = Sequences.nextViitePrimaryKeySeqValue
      sqlu"""INSERT INTO ROAD_NAME VALUES (ROAD_NAME_SEQ.nextval, 66666, 'ROAD TEST', TIMESTAMP '2018-03-23 12:26:36.000000', null, TIMESTAMP '2018-03-23 12:26:36.000000', null, 'test user', TIMESTAMP '2018-03-23 12:26:36.000000')""".execute

      sqlu"""INSERT INTO PROJECT VALUES($projectId, 2, 'test project', 'silari', TIMESTAMP '2018-03-23 11:36:15.000000', '-', TIMESTAMP '2018-03-23 12:26:33.000000', NULL, NULL, NULL, 1, 533406.572, 6994060.048, 12)""".execute
      sqlu"""INSERT INTO PROJECT_RESERVED_ROAD_PART VALUES (${Sequences.nextViitePrimaryKeySeqValue}, 66666, 1, $projectId, '-')""".execute

      sqlu"""INSERT INTO PROJECT_LINK VALUES (${Sequences.nextViitePrimaryKeySeqValue}, $projectId, 0, 5, 66666, 1, 0, 86, 'test user', 'test user', TIMESTAMP '2018-03-23 12:26:36.000000', TIMESTAMP '2018-03-23 00:00:00.000000', 2, 3, 1, NULL, NULL, NULL, 8, 0, NULL, NULL, NULL, NULL, 1543328166000, 1, 0, NULL, 0, 85.617)""".execute

      sqlu"""INSERT INTO PROJECT_LINK_NAME VALUES (PROJECT_LINK_NAME_SEQ.nextval, $projectId, 66666, 'ROAD TEST')""".execute
      val namesBeforeUpdate = RoadNameDAO.getLatestRoadName(66666)
      val changeInfos = List(
        RoadwayChangeInfo(AddressChangeType.New,
          source = dummyRoadwayChangeSection(Some(66666L), Some(1L), Some(0L), Some(0L), Some(100L), Some(RoadType.apply(1)), Some(Discontinuity.Continuous), Some(8L)),
          target = dummyRoadwayChangeSection(Some(66666L), Some(1L), Some(0L), Some(0L), Some(100L), Some(RoadType.apply(1)), Some(Discontinuity.Continuous), Some(8L)),
          Continuous, RoadType.apply(1), reversed = false, 1)
      )

      val changes = List(
        ProjectRoadwayChange(projectId, Some("test project"), 8, "Test", DateTime.now(), changeInfos.head, DateTime.now(), Some(0))
      )

      val projectBefore = projectService.getSingleProjectById(projectId)
      projectService.handleNewRoadNames(changes, projectBefore.get)
      val project = projectService.getSingleProjectById(projectId)
      val validNamesAfterUpdate = RoadNameDAO.getCurrentRoadNamesByRoadNumber(66666)
      validNamesAfterUpdate.size should be(1)
      validNamesAfterUpdate.head.roadName should be(namesBeforeUpdate.get.roadName)
    }
  }

  test("Test publishProject When sending changes to TR and provoking a IOException exception when publishing a project Then check if the project state is changed to 9") {
    var count = 0
    val roadNumber = 5L
    val part = 207L
    val roadLink = RoadLink(5170939L, Seq(Point(535605.272, 6982204.22, 85.90899999999965)), 540.3960283713503, State,
      99, TrafficDirection.AgainstDigitizing, UnknownLinkType, Some("25.06.2015 03:00:00"), Some("vvh_modified"),
      Map("MUNICIPALITYCODE" -> BigInt.apply(749)), InUse, NormalLinkInterface)
    runWithRollback {
      val countCurrentProjects = projectService.getAllProjects
      val id = 0
      val addresses = List(ProjectReservedPart(5: Long, roadNumber: Long, part: Long, Some(5L), Some(Discontinuity.apply("jatkuva")),
        Some(8L), newLength = None, newDiscontinuity = None, newEly = None))
      val project = Project(id, ProjectState.Incomplete, "TestProject", "TestUser", DateTime.now(),
        "TestUser", DateTime.parse("1970-01-01"), DateTime.now(), "Some additional info", Seq(), Seq(), None)
      val savedProject = projectService.createRoadLinkProject(project)


        mockForProject(savedProject.id, roadwayAddressMapper.getRoadAddressesByRoadway(roadwayDAO.fetchAllByRoadAndPart(roadNumber, part)).map(toProjectLink(savedProject)))

        projectService.saveProject(savedProject.copy(reservedParts = addresses))
        val countAfterInsertProjects = projectService.getAllProjects
        count = countCurrentProjects.size + 1
        countAfterInsertProjects.size should be(count)
        projectService.allLinksHandled(savedProject.id) should be(false)
        val projectLinks = projectLinkDAO.fetchProjectLinks(savedProject.id)
        val partitioned = projectLinks.partition(_.roadPartNumber == part)
        val linkIds207 = partitioned._1.map(_.linkId).toSet
        reset(mockRoadLinkService)
        when(mockRoadLinkService.getRoadLinksHistoryFromVVH(any[Set[Long]])).thenReturn(Seq())
        when(mockRoadLinkService.getRoadLinksByLinkIdsFromVVH(any[Set[Long]], any[Boolean])).thenAnswer(
          toMockAnswer(projectLinks, roadLink)
        )
        projectService.updateProjectLinks(savedProject.id, Set(), linkIds207.toSeq, LinkStatus.Transfer, "-", 0, 0, 0, Option.empty[Int]) should be(None)
        projectService.updateProjectLinks(savedProject.id, Set(), Seq(5168510), LinkStatus.Terminated, "-", 0, 0, 0, Option.empty[Int]) should be(None)
        projectService.allLinksHandled(savedProject.id) should be(true)

        projectService.updateProjectLinks(project.id, Set(), Seq(5168540), LinkStatus.Terminated, "-", 0, 0, 0, Option.empty[Int]) should be(None)
//         This will result in a IO exception being thrown and caught inside the publish, making the update of the project for the state SendingToTR
//         If the tests ever get a way to have TR connectivity then this needs to be somewhat addressed

      projectService.publishProject(savedProject.id)
        val currentProjectStatus = projectDAO.fetchProjectStatus(savedProject.id)
        currentProjectStatus.isDefined should be(true)
        currentProjectStatus.get.value should be(ProjectState.SendingToTR.value)
      }

  }

  test("Test fillRoadNames When creating one project link for one new road name Then method should get the road name of the created project links") {
    val roadNumber = 5L
    val roadPartNumber = 207L
    val testRoadName = "forTestingPurposes"
    runWithRollback {
      val rap = Project(0L, ProjectState.apply(1), "TestProject", "TestUser", DateTime.parse("1901-01-01"),
        "TestUser", DateTime.parse("1971-01-01"), DateTime.now(), "Some additional info",
        Seq(), Seq(), None)
      val project = projectService.createRoadLinkProject(rap)
      val projectId = project.id

      mockForProject(projectId, roadwayAddressMapper.getRoadAddressesByRoadway(roadwayDAO.fetchAllByRoadAndPart(roadNumber, roadPartNumber)).map(toProjectLink(project)))
      projectService.saveProject(project.copy(reservedParts = Seq(
<<<<<<< HEAD
        ProjectReservedPart(0L, roadNumber, roadPartNumber, Some(0L), Some(Continuous), Some(8L), None, None, None, None))))
=======
        ProjectReservedPart(0L, roadNumber, roadPartNumber, Some(0L), Some(Continuous), Some(8L), None, None, None, None, isDirty = true))))
>>>>>>> e2867026
      val projectLinks = projectLinkDAO.fetchProjectLinks(projectId)
      ProjectLinkNameDAO.create(projectId, roadNumber, testRoadName)

      projectService.fillRoadNames(projectLinks.head).roadName.get should be(testRoadName)
    }
  }

  test("Test fillRoadNames When creating one project link for one new road name Then through RoadNameDao the road name of the created project links should be same as the latest one") {
    val roadNumber = 5L
    val roadPartNumber = 207L
    runWithRollback {
      val rap = Project(0L, ProjectState.apply(1), "TestProject", "TestUser", DateTime.parse("1901-01-01"),
        "TestUser", DateTime.parse("1970-01-01"), DateTime.now(), "Some additional info",
        Seq(), Seq(), None)
      val project = projectService.createRoadLinkProject(rap)
      val id = project.id
      mockForProject(project.id, roadwayAddressMapper.getRoadAddressesByRoadway(roadwayDAO.fetchAllByRoadAndPart(roadNumber, roadPartNumber)).map(toProjectLink(project)))
      projectService.saveProject(project.copy(reservedParts = Seq(
<<<<<<< HEAD
        ProjectReservedPart(0L, roadNumber, roadPartNumber, Some(0L), Some(Continuous), Some(8L), None, None, None, None))))
=======
        ProjectReservedPart(0L, roadNumber, roadPartNumber, Some(0L), Some(Continuous), Some(8L), None, None, None, None, isDirty = true))))
>>>>>>> e2867026
      val projectLinks = projectLinkDAO.fetchProjectLinks(id)

      projectService.fillRoadNames(projectLinks.head).roadName.get should be(RoadNameDAO.getLatestRoadName(roadNumber).get.roadName)
    }
  }

  test("Test getLatestRoadName When having no road name for given road number Then road name should not be saved on TR success response if road number > 70.000 (even though it has no name)") {
    runWithRollback {
      val projectId = Sequences.nextViitePrimaryKeySeqValue
      sqlu"""INSERT INTO PROJECT VALUES($projectId, 2, 'test project', 'silari', TIMESTAMP '2018-03-23 11:36:15.000000', '-', TIMESTAMP '2018-03-23 12:26:33.000000', NULL, TIMESTAMP '2018-03-23 00:00:00.000000', NULL, 0, 533406.572, 6994060.048, 12)""".execute
      sqlu"""INSERT INTO PROJECT_RESERVED_ROAD_PART VALUES (${Sequences.nextViitePrimaryKeySeqValue}, 70001, 1, $projectId, '-')""".execute
      sqlu"""Insert into PROJECT_LINK (ID,PROJECT_ID,TRACK,DISCONTINUITY_TYPE,ROAD_NUMBER,ROAD_PART_NUMBER,START_ADDR_M,END_ADDR_M,ORIGINAL_START_ADDR_M,ORIGINAL_END_ADDR_M,CREATED_BY,MODIFIED_BY,CREATED_DATE,MODIFIED_DATE,STATUS,CALIBRATION_POINTS,ROAD_TYPE,ROADWAY_ID,CONNECTED_LINK_ID,ELY,REVERSED,SIDE,START_MEASURE,END_MEASURE,LINK_ID,ADJUSTED_TIMESTAMP,LINK_SOURCE)
                VALUES (${Sequences.nextViitePrimaryKeySeqValue}, $projectId, 0, 5, 70001, 1, 0, 86, 0, 86, 'test user', 'test user', TIMESTAMP '2018-03-23 12:26:36.000000', TIMESTAMP '2018-03-23 00:00:00.000000', 2, 3, 1, NULL, NULL, 8, 0, 2, 0, 85.617, 5170979, 1500079296000, 1)""".execute
      sqlu"""INSERT INTO PROJECT_LINK_NAME VALUES (PROJECT_LINK_NAME_SEQ.nextval, $projectId, 70001, NULL)""".execute
      val namesBeforeUpdate = RoadNameDAO.getLatestRoadName(70001)
      namesBeforeUpdate.isEmpty should be(true)
      projectService.updateRoadwaysAndLinearLocationsWithProjectLinks(ProjectState.Saved2TR, projectId)

      val project = projectService.getSingleProjectById(projectId)
      val namesAfterUpdate = RoadNameDAO.getLatestRoadName(70001)
      project.get.statusInfo should be(None)
      namesAfterUpdate.isEmpty should be(true)
    }
  }

  test("Test getLatestRoadName road name exists on TR success response") {
      runWithRollback {
        val projectId = Sequences.nextViitePrimaryKeySeqValue
        sqlu"""INSERT INTO ROAD_NAME VALUES (ROAD_NAME_SEQ.nextval, 66666, 'road name test', TIMESTAMP '2018-03-23 12:26:36.000000', null, TIMESTAMP '2018-03-23 12:26:36.000000', null, 'test user', TIMESTAMP '2018-03-23 12:26:36.000000')""".execute

        sqlu"""INSERT INTO PROJECT VALUES($projectId, 2, 'test project', 'silari', TIMESTAMP '2018-03-23 11:36:15.000000', '-', TIMESTAMP '2018-03-23 12:26:33.000000', NULL, TIMESTAMP '2018-03-23 00:00:00.000000', NULL, 0, 533406.572, 6994060.048, 12)""".execute
        sqlu"""INSERT INTO PROJECT_RESERVED_ROAD_PART VALUES (${Sequences.nextViitePrimaryKeySeqValue}, 66666, 1, $projectId, '-')""".execute
        sqlu"""INSERT INTO PROJECT_LINK VALUES (${Sequences.nextViitePrimaryKeySeqValue}, $projectId, 0, 5, 66666, 1, 0, 86, 'test user', 'test user', TIMESTAMP '2018-03-23 12:26:36.000000', TIMESTAMP '2018-03-23 00:00:00.000000', 2, 3, 1, NULL, NULL, NULL, 8, 0, 2, 0, 85.617, 5170979, 1500079296000, 1, 0, NULL, 0, 86)""".execute
        sqlu"""INSERT INTO PROJECT_LINK_NAME VALUES (PROJECT_LINK_NAME_SEQ.nextval, $projectId, 66666, 'another road name test')""".execute

        val changeInfos = List(
          RoadwayChangeInfo(AddressChangeType.New,
            source = dummyRoadwayChangeSection(Some(66666L), Some(1L), Some(0L), Some(0L), Some(100L), Some(RoadType.apply(1)), Some(Discontinuity.Continuous), Some(8L)),
            target = dummyRoadwayChangeSection(Some(66666L), Some(1L), Some(0L), Some(0L), Some(100L), Some(RoadType.apply(1)), Some(Discontinuity.Continuous), Some(8L)),
            Continuous, RoadType.apply(1), reversed = false, 1)
        )

        val changes = List(
          ProjectRoadwayChange(projectId, Some("test project"), 8, "Test", DateTime.now(), changeInfos.head, DateTime.now(), Some(0))
        )

        val namesBeforeUpdate = RoadNameDAO.getLatestRoadName(66666)
        val projectBefore = projectService.getSingleProjectById(projectId)
        projectService.handleNewRoadNames(changes, projectBefore.get)
        val namesAfterUpdate = RoadNameDAO.getLatestRoadName(66666)
        val project = projectService.getSingleProjectById(projectId)
        namesAfterUpdate.get.roadName should be(namesBeforeUpdate.get.roadName)
      }
    }

  test("Test getLatestRoadName When existing TR success response Then the road name should be saved") {
      runWithRollback {
        val projectId = Sequences.nextViitePrimaryKeySeqValue
        sqlu"""INSERT INTO PROJECT VALUES($projectId, 2, 'test project', 'silari', TIMESTAMP '2018-03-23 11:36:15.000000', '-', TIMESTAMP '2018-03-23 12:26:33.000000', NULL, TIMESTAMP '2018-03-23 00:00:00.000000', NULL, 0, 533406.572, 6994060.048, 12)""".execute
        sqlu"""INSERT INTO PROJECT_RESERVED_ROAD_PART VALUES (${Sequences.nextViitePrimaryKeySeqValue}, 66666, 1, $projectId, '-')""".execute
        sqlu"""INSERT INTO PROJECT_LINK VALUES (${Sequences.nextViitePrimaryKeySeqValue}, $projectId, 0, 5, 66666, 1, 0, 86, 'test user', 'test user', TIMESTAMP '2018-03-23 12:26:36.000000', TIMESTAMP '2018-03-23 00:00:00.000000', 2, 3, 1, NULL, NULL, NULL, 8, 0, 2, 0, 85.617, 5170979, 1500079296000, 1, 0, NULL, 0, 86)""".execute
        sqlu"""INSERT INTO PROJECT_LINK_NAME VALUES (PROJECT_LINK_NAME_SEQ.nextval, $projectId, 66666, 'road name test')""".execute
        val changeInfos = List(
          RoadwayChangeInfo(AddressChangeType.New,
            source = dummyRoadwayChangeSection(Some(66666L), Some(1L), Some(0L), Some(0L), Some(100L), Some(RoadType.apply(1)), Some(Discontinuity.Continuous), Some(8L)),
            target = dummyRoadwayChangeSection(Some(66666L), Some(1L), Some(0L), Some(0L), Some(100L), Some(RoadType.apply(1)), Some(Discontinuity.Continuous), Some(8L)),
            Continuous, RoadType.apply(1), reversed = false, 1)
        )

        val changes = List(
          ProjectRoadwayChange(projectId, Some("test project"), 8, "Test", DateTime.now(), changeInfos.head, DateTime.now(), Some(0))
        )

        val namesBeforeUpdate = RoadNameDAO.getLatestRoadName(66666)
        val projectBefore = projectService.getSingleProjectById(projectId)
        projectService.handleNewRoadNames(changes, projectBefore.get)
        val namesAfterUpdate = RoadNameDAO.getLatestRoadName(66666)
        val project = projectService.getSingleProjectById(projectId)
        project.get.statusInfo should be(None)
        namesAfterUpdate.get.roadName should be("road name test")
      }
    }

  test("Test getLatestRoadName When existing TR success response Then multiple names should be saved") {
      runWithRollback {
        val projectId = Sequences.nextViitePrimaryKeySeqValue
        sqlu"""INSERT INTO PROJECT VALUES($projectId, 2, 'test project', 'silari', TIMESTAMP '2018-03-23 11:36:15.000000', '-', TIMESTAMP '2018-03-23 12:26:33.000000', NULL, TIMESTAMP '2018-03-23 00:00:00.000000', NULL, 0, 533406.572, 6994060.048, 12)""".execute
        sqlu"""INSERT INTO PROJECT_RESERVED_ROAD_PART VALUES (${Sequences.nextViitePrimaryKeySeqValue}, 66666, 1, $projectId, '-')""".execute
        sqlu"""INSERT INTO PROJECT_RESERVED_ROAD_PART VALUES (${Sequences.nextViitePrimaryKeySeqValue}, 55555, 1, $projectId, '-')""".execute
        sqlu"""INSERT INTO PROJECT_LINK VALUES (${Sequences.nextViitePrimaryKeySeqValue}, $projectId, 0, 5, 66666, 1, 0, 86, 'test user', 'test user', TIMESTAMP '2018-03-23 12:26:36.000000', TIMESTAMP '2018-03-23 00:00:00.000000', 2, 3, 1, NULL, NULL, NULL, 8, 0, 2, 0, 85.617, 5170979, 1500079296000, 1, 0, NULL, 0, 86)""".execute
        sqlu"""INSERT INTO PROJECT_LINK VALUES (${Sequences.nextViitePrimaryKeySeqValue}, $projectId, 0, 5, 55555, 1, 0, 86, 'test user', 'test user', TIMESTAMP '2018-03-23 12:26:36.000000', TIMESTAMP '2018-03-23 00:00:00.000000', 2, 3, 1, NULL, NULL, NULL, 8, 0, 2, 0, 85.617, 5170980, 1500079296000, 1, 0, NULL, 0, 86)""".execute
        sqlu"""INSERT INTO PROJECT_LINK_NAME VALUES (PROJECT_LINK_NAME_SEQ.nextval, $projectId, 66666, 'road name test')""".execute
        sqlu"""INSERT INTO PROJECT_LINK_NAME VALUES (PROJECT_LINK_NAME_SEQ.nextval, $projectId, 55555, 'road name test2')""".execute
        RoadNameDAO.getLatestRoadName(55555).isEmpty should be (true)
        RoadNameDAO.getLatestRoadName(66666).isEmpty should be (true)
        val changeInfos = List(
          RoadwayChangeInfo(AddressChangeType.New,
            source = dummyRoadwayChangeSection(Some(66666L), Some(1L), Some(0L), Some(0L), Some(100L), Some(RoadType.apply(1)), Some(Discontinuity.Continuous), Some(8L)),
            target = dummyRoadwayChangeSection(Some(66666L), Some(1L), Some(0L), Some(0L), Some(100L), Some(RoadType.apply(1)), Some(Discontinuity.Continuous), Some(8L)),
            Continuous, RoadType.apply(1), reversed = false, 1),
          RoadwayChangeInfo(AddressChangeType.New,
            source = dummyRoadwayChangeSection(Some(55555L), Some(1L), Some(0L), Some(0L), Some(100L), Some(RoadType.apply(1)), Some(Discontinuity.Continuous), Some(8L)),
            target = dummyRoadwayChangeSection(Some(55555L), Some(1L), Some(0L), Some(0L), Some(100L), Some(RoadType.apply(1)), Some(Discontinuity.Continuous), Some(8L)),
            Continuous, RoadType.apply(1), reversed = false, 1)
        )

        val changes = List(
          ProjectRoadwayChange(projectId, Some("test project"), 8, "Test", DateTime.now(), changeInfos.head, DateTime.now(), Some(0)),
          ProjectRoadwayChange(projectId, Some("test project"), 8, "Test", DateTime.now(), changeInfos(1), DateTime.now(), Some(0))
        )

        val projectBefore = projectService.getSingleProjectById(projectId)
        projectService.handleNewRoadNames(changes, projectBefore.get)
        val project = projectService.getSingleProjectById(projectId)
        val namesAfterUpdate55555 = RoadNameDAO.getLatestRoadName(55555)
        val namesAfterUpdate66666 = RoadNameDAO.getLatestRoadName(66666)
        project.get.statusInfo should be(None)
        namesAfterUpdate55555.get.roadName should be("road name test2")
        namesAfterUpdate66666.get.roadName should be("road name test")
      }
    }

  test("Test getProjectLinks When doing some operations (Unchanged with termination test, repeats termination update), Then the calibration points are cleared and moved to correct positions") {
    var count = 0
    val roadLink = RoadLink(5170939L, Seq(Point(535605.272, 6982204.22, 85.90899999999965))
      , 540.3960283713503, State, 99, TrafficDirection.AgainstDigitizing, UnknownLinkType, Some("25.06.2015 03:00:00"), Some("vvh_modified"), Map("MUNICIPALITYCODE" -> BigInt.apply(749)),
      InUse, NormalLinkInterface)
    runWithRollback {
      val countCurrentProjects = projectService.getAllProjects
      val id = 0
      val addresses = Seq(ProjectReservedPart(5: Long, 5: Long, 205: Long, Some(5L), Some(Discontinuity.apply("jatkuva")), Some(8L), newLength = None, newDiscontinuity = None, newEly = None),
        ProjectReservedPart(5: Long, 5: Long, 206: Long, Some(5L), Some(Discontinuity.apply("jatkuva")), Some(8L), newLength = None, newDiscontinuity = None, newEly = None))
      val project = Project(id, ProjectState.apply(1), "TestProject", "TestUser", DateTime.now(), "TestUser", DateTime.parse("2017-01-01"), DateTime.now(), "Some additional info", Seq(), Seq(), None)
      val savedProject = projectService.createRoadLinkProject(project)
      mockForProject(savedProject.id, (roadwayAddressMapper.getRoadAddressesByLinearLocation(linearLocationDAO.fetchByRoadways(roadwayDAO.fetchAllBySection(5, 205).map(_.roadwayNumber).toSet)) ++ roadwayAddressMapper.getRoadAddressesByLinearLocation(linearLocationDAO.fetchByRoadways(roadwayDAO.fetchAllBySection(5, 206).map(_.roadwayNumber).toSet))).map(toProjectLink(savedProject)))
      projectService.saveProject(savedProject.copy(reservedParts = addresses))
      val countAfterInsertProjects = projectService.getAllProjects
      count = countCurrentProjects.size + 1
      countAfterInsertProjects.size should be(count)
      projectService.allLinksHandled(savedProject.id) should be(false)
      projectService.getSingleProjectById(savedProject.id).nonEmpty should be(true)
      projectService.getSingleProjectById(savedProject.id).get.reservedParts.nonEmpty should be(true)
      val projectLinks = projectLinkDAO.fetchProjectLinks(savedProject.id)
      val partitioned = projectLinks.partition(_.roadPartNumber == 205)
      val linkIds205 = partitioned._1.map(_.linkId).toSet
      val linkIds206 = partitioned._2.map(_.linkId).toSet
      reset(mockRoadLinkService)
      when(mockRoadLinkService.getRoadLinksHistoryFromVVH(any[Set[Long]])).thenReturn(Seq())
      when(mockRoadLinkService.getRoadLinksByLinkIdsFromVVH(any[Set[Long]], any[Boolean])).thenAnswer(
        toMockAnswer(projectLinks, roadLink)
      )
      projectService.updateProjectLinks(savedProject.id, Set(), linkIds205.toSeq, LinkStatus.UnChanged, "-", 0, 0, 0, Option.empty[Int]) should be(None)
      projectService.allLinksHandled(savedProject.id) should be(false)
      projectService.updateProjectLinks(savedProject.id, Set(), linkIds206.toSeq, LinkStatus.UnChanged, "-", 0, 0, 0, Option.empty[Int]) should be(None)
      projectService.allLinksHandled(savedProject.id) should be(true)
      projectService.updateProjectLinks(savedProject.id, Set(), Seq(5168573), LinkStatus.Terminated, "-", 0, 0, 0, Option.empty[Int]) should be(None)
      projectService.allLinksHandled(savedProject.id) should be(true)
      val updatedProjectLinks = projectLinkDAO.fetchProjectLinks(savedProject.id)
      updatedProjectLinks.exists { x => x.status == LinkStatus.UnChanged } should be(true)
      updatedProjectLinks.exists { x => x.status == LinkStatus.Terminated } should be(true)
      updatedProjectLinks.filter(pl => pl.linkId == 5168579).head.calibrationPoints should be((None, Some(ProjectLinkCalibrationPoint(5168579, 15.173, 4681, ProjectLinkSource))))
      projectService.updateProjectLinks(savedProject.id, Set(), Seq(5168579), LinkStatus.Terminated, "-", 0, 0, 0, Option.empty[Int])
      val updatedProjectLinks2 = projectLinkDAO.fetchProjectLinks(savedProject.id)
      updatedProjectLinks2.filter(pl => pl.linkId == 5168579).head.calibrationPoints should be((None, None))
      updatedProjectLinks2.filter(pl => pl.linkId == 5168583).head.calibrationPoints should be((None, Some(ProjectLinkCalibrationPoint(5168583, 63.8, 4666, ProjectLinkSource))))
      updatedProjectLinks2.filter(pl => pl.roadPartNumber == 205).exists { x => x.status == LinkStatus.Terminated } should be(false)
    }
    runWithRollback {
      projectService.getAllProjects
    } should have size (count - 1)
  }

  test("Test getProjectLinks When doing some operations (Transfer and then Terminate), Then the calibration points are cleared and moved to correct positions") {
      var count = 0
      val roadLink = RoadLink(5170939L, Seq(Point(535605.272, 6982204.22, 85.90899999999965))
        , 540.3960283713503, State, 99, TrafficDirection.AgainstDigitizing, UnknownLinkType, Some("25.06.2015 03:00:00"), Some("vvh_modified"), Map("MUNICIPALITYCODE" -> BigInt.apply(749)),
        InUse, NormalLinkInterface)
      runWithRollback {
        val countCurrentProjects = projectService.getAllProjects
        val id = 0
        val addresses = List(ProjectReservedPart(5: Long, 5: Long, 207: Long, Some(5L), Some(Discontinuity.apply("jatkuva")), Some(8L), newLength = None, newDiscontinuity = None, newEly = None))
        val project = Project(id, ProjectState.apply(1), "TestProject", "TestUser", DateTime.now(), "TestUser", DateTime.parse("1970-01-01"), DateTime.now(), "Some additional info", Seq(), Seq(), None)
        val savedProject = projectService.createRoadLinkProject(project)
        mockForProject(savedProject.id, (roadwayAddressMapper.getRoadAddressesByLinearLocation(linearLocationDAO.fetchByRoadways(roadwayDAO.fetchAllBySection(5, 207).map(_.roadwayNumber).toSet)) ++ roadwayAddressMapper.getRoadAddressesByLinearLocation(linearLocationDAO.fetchByRoadways(roadwayDAO.fetchAllBySection(5, 207).map(_.roadwayNumber).toSet))).map(toProjectLink(savedProject)))

        projectService.saveProject(savedProject.copy(reservedParts = addresses))
        val countAfterInsertProjects = projectService.getAllProjects
        count = countCurrentProjects.size + 1
        countAfterInsertProjects.size should be(count)
        projectService.allLinksHandled(savedProject.id) should be(false)
        val projectLinks = projectLinkDAO.fetchProjectLinks(savedProject.id)
        val partitioned = projectLinks.partition(_.roadPartNumber == 207)
        val highestDistanceEnd = projectLinks.map(p => p.endAddrMValue).max
        val linkIds207 = partitioned._1.map(_.linkId).toSet
        reset(mockRoadLinkService)
        when(mockRoadLinkService.getRoadLinksHistoryFromVVH(any[Set[Long]])).thenReturn(Seq())
        when(mockRoadLinkService.getRoadLinksByLinkIdsFromVVH(any[Set[Long]], any[Boolean])).thenAnswer(
          toMockAnswer(projectLinks, roadLink)
        )
        projectService.updateProjectLinks(savedProject.id, Set(), linkIds207.toSeq, LinkStatus.Transfer, "-", 0, 0, 0, Option.empty[Int]) should be(None)
        projectService.updateProjectLinks(savedProject.id, Set(), Seq(5168510), LinkStatus.Terminated, "-", 0, 0, 0, Option.empty[Int]) should be(None)
        projectService.allLinksHandled(savedProject.id) should be(true)
        val changeProjectOpt = projectService.getChangeProject(savedProject.id)
        val change = changeProjectOpt._1.get
        val updatedProjectLinks = projectLinkDAO.fetchProjectLinks(savedProject.id)
        updatedProjectLinks.exists { x => x.status == LinkStatus.Transfer } should be(true)
        updatedProjectLinks.exists { x => x.status == LinkStatus.Terminated } should be(true)
        val sortedProjectLinks = updatedProjectLinks.sortBy(_.startAddrMValue)
        sortedProjectLinks.head.calibrationPoints._1.nonEmpty should be (true)
        sortedProjectLinks.head.calibrationPoints._1.get.segmentMValue should be (0.0)
        sortedProjectLinks.head.calibrationPoints._1.get.addressMValue should be (0)
        sortedProjectLinks.head.calibrationPoints._1.get.source should be (ProjectLinkSource)
        sortedProjectLinks.head.calibrationPoints._2.isEmpty should be (true)

        sortedProjectLinks.last.calibrationPoints._1.isEmpty should be (true)
        sortedProjectLinks.last.calibrationPoints._2.nonEmpty should be (true)
        sortedProjectLinks.last.calibrationPoints._2.get.segmentMValue should be (442.89)
        sortedProjectLinks.last.calibrationPoints._2.get.addressMValue should be (highestDistanceEnd - projectLinks.filter(pl => pl.linkId == 5168510).head.endAddrMValue)
        sortedProjectLinks.last.calibrationPoints._2.get.source should be (ProjectLinkSource)

        projectService.updateProjectLinks(savedProject.id, Set(), Seq(5168540), LinkStatus.Terminated, "-", 0, 0, 0, Option.empty[Int]) should be(None)
        val updatedProjectLinks2 = projectLinkDAO.fetchProjectLinks(savedProject.id)
        val sortedProjectLinks2 = updatedProjectLinks2.sortBy(_.startAddrMValue)

        sortedProjectLinks2.last.calibrationPoints._1.isEmpty should be (true)
        sortedProjectLinks2.last.calibrationPoints._2.nonEmpty should be (true)
        sortedProjectLinks2.last.calibrationPoints._2.get.segmentMValue should be (442.89)
        sortedProjectLinks2.last.calibrationPoints._2.get.addressMValue should be (highestDistanceEnd - projectLinks.filter(pl => pl.linkId == 5168510).head.endAddrMValue - updatedProjectLinks.filter(pl => pl.linkId == 5168540).head.endAddrMValue)
        sortedProjectLinks2.last.calibrationPoints._2.get.source should be (ProjectLinkSource)
      }

    }

  test("Test getProjectLinks When doing some operations (Terminate then transfer), Then the calibration points are cleared and moved to correct positions") {
      var count = 0
      val roadLink = RoadLink(5170939L, Seq(Point(535605.272, 6982204.22, 85.90899999999965))
        , 540.3960283713503, State, 99, TrafficDirection.AgainstDigitizing, UnknownLinkType, Some("25.06.2015 03:00:00"), Some("vvh_modified"), Map("MUNICIPALITYCODE" -> BigInt.apply(749)),
        InUse, NormalLinkInterface)
      runWithRollback {
        val countCurrentProjects = projectService.getAllProjects
        val id = 0
        val addresses = List(ProjectReservedPart(5: Long, 5: Long, 207: Long, Some(5L), Some(Discontinuity.apply("jatkuva")), Some(8L), newLength = None, newDiscontinuity = None, newEly = None))
        val project = Project(id, ProjectState.apply(1), "TestProject", "TestUser", DateTime.now(), "TestUser", DateTime.parse("1970-01-01"), DateTime.now(), "Some additional info", Seq(), Seq(), None)
        val savedProject = projectService.createRoadLinkProject(project)
        mockForProject(savedProject.id, (roadwayAddressMapper.getRoadAddressesByLinearLocation(linearLocationDAO.fetchByRoadways(roadwayDAO.fetchAllBySection(5, 207).map(_.roadwayNumber).toSet)) ++ roadwayAddressMapper.getRoadAddressesByLinearLocation(linearLocationDAO.fetchByRoadways(roadwayDAO.fetchAllBySection(5, 207).map(_.roadwayNumber).toSet))).map(toProjectLink(savedProject)))

        projectService.saveProject(savedProject.copy(reservedParts = addresses))
        val countAfterInsertProjects = projectService.getAllProjects
        count = countCurrentProjects.size + 1
        countAfterInsertProjects.size should be(count)
        projectService.allLinksHandled(savedProject.id) should be(false)
        val projectLinks = projectLinkDAO.fetchProjectLinks(savedProject.id)
        val partitioned = projectLinks.partition(_.roadPartNumber == 207)
        val highestDistanceEnd = projectLinks.map(p => p.endAddrMValue).max
        val linkIds207 = partitioned._1.map(_.linkId).toSet
        reset(mockRoadLinkService)
        when(mockRoadLinkService.getRoadLinksHistoryFromVVH(any[Set[Long]])).thenReturn(Seq())
        when(mockRoadLinkService.getRoadLinksByLinkIdsFromVVH(any[Set[Long]], any[Boolean])).thenAnswer(
          toMockAnswer(projectLinks, roadLink)
        )
        projectService.updateProjectLinks(savedProject.id, Set(), Seq(5168510), LinkStatus.Terminated, "-", 0, 0, 0, Option.empty[Int])
        projectService.updateProjectLinks(savedProject.id, Set(), linkIds207.filterNot(_ == 5168510L).toSeq, LinkStatus.Transfer, "-", 0, 0, 0, Option.empty[Int])
        projectService.allLinksHandled(savedProject.id) should be(true)
        val changeProjectOpt = projectService.getChangeProject(savedProject.id)
        val change = changeProjectOpt._1.get
        val updatedProjectLinks = projectLinkDAO.fetchProjectLinks(savedProject.id)
        updatedProjectLinks.exists { x => x.status == LinkStatus.Transfer } should be(true)
        updatedProjectLinks.exists { x => x.status == LinkStatus.Terminated } should be(true)
        val sortedProjectLinks = updatedProjectLinks.sortBy(_.startAddrMValue)
        sortedProjectLinks.head.calibrationPoints._1.nonEmpty should be (true)
        sortedProjectLinks.head.calibrationPoints._1.get.segmentMValue should be (0.0)
        sortedProjectLinks.head.calibrationPoints._1.get.addressMValue should be (0)
        sortedProjectLinks.head.calibrationPoints._1.get.source should be (ProjectLinkSource)
        sortedProjectLinks.head.calibrationPoints._2.isEmpty should be (true)

        sortedProjectLinks.last.calibrationPoints._1.isEmpty should be (true)
        sortedProjectLinks.last.calibrationPoints._2.nonEmpty should be (true)
        sortedProjectLinks.last.calibrationPoints._2.get.segmentMValue should be (442.89)
        sortedProjectLinks.last.calibrationPoints._2.get.addressMValue should be (highestDistanceEnd - projectLinks.filter(pl => pl.linkId == 5168510).head.endAddrMValue)
        sortedProjectLinks.last.calibrationPoints._2.get.source should be (ProjectLinkSource)

        projectService.updateProjectLinks(savedProject.id, Set(), Seq(5168540), LinkStatus.Terminated, "-", 0, 0, 0, Option.empty[Int])
        val updatedProjectLinks2 = projectLinkDAO.fetchProjectLinks(savedProject.id)
        val sortedProjectLinks2 = updatedProjectLinks2.sortBy(_.startAddrMValue)

        sortedProjectLinks2.last.calibrationPoints._1.isEmpty should be (true)
        sortedProjectLinks2.last.calibrationPoints._2.nonEmpty should be (true)
        sortedProjectLinks2.last.calibrationPoints._2.get.segmentMValue should be (442.89)
        sortedProjectLinks2.last.calibrationPoints._2.get.addressMValue should be (highestDistanceEnd - projectLinks.filter(pl => pl.linkId == 5168510).head.endAddrMValue - updatedProjectLinks.filter(pl => pl.linkId == 5168540).head.endAddrMValue)
        sortedProjectLinks2.last.calibrationPoints._2.get.source should be (ProjectLinkSource)
      }

    }

  test("Test revertLinks When reverting the road Then the road address geometry after reverting should be the same as VVH") {
   val projectId = 0L
   val user = "TestUser"
   val (roadNumber, roadPartNumber) = (26020L, 12L)
   val (newRoadNumber, newRoadPart) = (9999L, 1L)
   val smallerRoadGeom = Seq(Point(0.0, 0.0), Point(0.0, 5.0))
   val roadGeom = Seq(Point(0.0, 0.0), Point(0.0, 10.0))
    runWithRollback {

      val roadwayNumber = Sequences.nextRoadwayNumber
    val roadwayId = Sequences.nextRoadwayId

     val roadAddresses = roadwayAddressMapper.getRoadAddressesByRoadway(roadwayDAO.fetchAllBySection(roadNumber, roadPartNumber))


     val rap = Project(projectId, ProjectState.apply(1), "TestProject", user, DateTime.parse("1901-01-01"),
       "TestUser", DateTime.parse("1901-01-01"), DateTime.now(), "Some additional info",
       Seq(), Seq(), None)
     projectDAO.create(rap)
     val projectLinksFromRoadAddresses = roadAddresses.map(ra => toProjectLink(rap)(ra))

      val linearLocation = dummyLinearLocation(roadwayNumber, 1, projectLinksFromRoadAddresses.head.linkId, 0.0, 10.0)
      val roadway = dummyRoadway(roadwayNumber, 9999L, 1, 0, 10, DateTime.now(), None, roadwayId)


      linearLocationDAO.create(Seq(linearLocation))
      roadwayDAO.create(Seq(roadway))

     projectReservedPartDAO.reserveRoadPart(projectId, roadNumber, roadPartNumber, "Test")
     projectLinkDAO.create(projectLinksFromRoadAddresses)

     val numberingLink = Seq(ProjectLink(-1000L, newRoadNumber, newRoadPart, Track.apply(0), Discontinuity.Continuous, 0L, 5L, 0L, 10L, None, None,
       Option(user), projectLinksFromRoadAddresses.head.linkId, 0.0, 10.0, SideCode.Unknown, (None, None),
       smallerRoadGeom, rap.id, LinkStatus.Numbering, RoadType.PublicRoad, LinkGeomSource.NormalLinkInterface, 10.0, roadAddresses.head.id, roadwayNumber+Math.round(linearLocation.orderNumber), 0, reversed = false,
       None, 86400L))
     projectReservedPartDAO.reserveRoadPart(projectId, newRoadNumber, newRoadPart, "Test")
     projectLinkDAO.create(numberingLink)
     val numberingLinks = projectLinkDAO.fetchProjectLinks(projectId, Option(LinkStatus.Numbering))
     numberingLinks.head.geometry should be equals smallerRoadGeom

     val projectLinks = projectLinkDAO.fetchProjectLinks(projectId)
     val linksToRevert = projectLinks.filter(_.status != LinkStatus.NotHandled).map(pl => {
       LinkToRevert(pl.id, pl.linkId, pl.status.value, pl.geometry)
     })
     val roadLinks = projectLinks.map(toRoadLink).head.copy(geometry = roadGeom)
     when(mockRoadLinkService.getCurrentAndComplementaryAndSuravageRoadLinksFromVVH(any[Set[Long]], any[Boolean])).thenReturn(Seq(roadLinks))

     projectService.revertLinks(projectId, newRoadNumber, newRoadPart, linksToRevert, user)
     val geomAfterRevert = GeometryUtils.truncateGeometry3D(roadGeom, projectLinksFromRoadAddresses.head.startMValue, projectLinksFromRoadAddresses.head.endMValue)
     val linksAfterRevert = projectLinkDAO.fetchProjectLinks(projectId)
     linksAfterRevert.map(_.geometry).contains(geomAfterRevert) should be(true)
   }
 }

  test("Test changeDirection() When projectLinks are reversed the track codes must switch and start_addr_m and end_addr_m should be the same for the first and last links") {
    runWithRollback {
      val roadNumber = 9999L
      val roadPartNumber = 1L
      val project = setUpProjectWithLinks(LinkStatus.Transfer, Seq(0, 100, 150, 300), changeTrack = true, roadNumber, roadPartNumber)
      val projectLinksBefore = projectLinkDAO.fetchProjectLinks(project.id).sortBy(_.startAddrMValue)

      val linksToRevert = projectLinksBefore.map( pl => LinkToRevert(pl.id, pl.id, LinkStatus.Transfer.value, pl.geometry))
      projectService.changeDirection(project.id, roadNumber, roadPartNumber, linksToRevert, ProjectCoordinates(0,0, 5), "testUser")

      val projectLinksAfter = projectLinkDAO.fetchProjectLinks(project.id).sortBy(_.startAddrMValue)
      projectLinksAfter.size should be(projectLinksBefore.size)
      projectLinksAfter.head.startAddrMValue should be(projectLinksBefore.head.startAddrMValue)
      projectLinksAfter.last.endAddrMValue should be(projectLinksBefore.last.endAddrMValue)
      var i = 0
      projectLinksAfter.foreach(pl => {
        pl.track match {
          case Track.RightSide => projectLinksBefore(i).track should be(Track.LeftSide)
          case Track.LeftSide => projectLinksBefore(i).track should be(Track.RightSide)
          case _ => "ignore"
        }
        i += 1
      })
    }
  }

  test("Test handleNewRoadNames - Test if a new RoadName is created from a project link and without duplicates") {
    runWithRollback {

      val testRoadNumber1 = 9999
      val testRoadNumber2 = 9998
      val testName = "TEST ROAD NAME"

      val rap = Project(0L, ProjectState.apply(1), "TestProject", "TestUser", DateTime.parse("1901-01-01"),
        "TestUser", DateTime.parse("1901-01-01"), DateTime.now(), "Some additional info",
        Seq(), Seq(), None)
      val project = projectService.createRoadLinkProject(rap)

      val changeInfos = List(
        RoadwayChangeInfo(AddressChangeType.New,
          source = dummyRoadwayChangeSection(Some(testRoadNumber1), Some(1L), Some(0L), Some(0L), Some(100L), Some(RoadType.apply(1)), Some(Discontinuity.Continuous), Some(8L)),
          target = dummyRoadwayChangeSection(Some(testRoadNumber1), Some(1L), Some(0L), Some(100L), Some(200L), Some(RoadType.apply(5)), Some(Discontinuity.Continuous), Some(8L)),
          Continuous, RoadType.apply(1), reversed = false, 1),

        RoadwayChangeInfo(AddressChangeType.New,
          source = dummyRoadwayChangeSection(Some(testRoadNumber1), Some(1L), Some(0L), Some(100L), Some(200L), Some(RoadType.apply(1)), Some(Discontinuity.Continuous), Some(8L)),
          target = dummyRoadwayChangeSection(Some(testRoadNumber1), Some(1L), Some(0L), Some(100L), Some(200L), Some(RoadType.apply(5)), Some(Discontinuity.Continuous), Some(8L)),
          Continuous, RoadType.apply(5), reversed = false, 2),

        RoadwayChangeInfo(AddressChangeType.New,
          source = dummyRoadwayChangeSection(Some(testRoadNumber1), Some(1L), Some(0L), Some(200L), Some(400L), Some(RoadType.apply(1)), Some(Discontinuity.Continuous), Some(8L)),
          target = dummyRoadwayChangeSection(Some(testRoadNumber1), Some(1L), Some(0L), Some(200L), Some(400L), Some(RoadType.apply(1)), Some(Discontinuity.Continuous), Some(8L)),
          Continuous, RoadType.apply(5), reversed = false, 3),
        RoadwayChangeInfo(AddressChangeType.New,
          source = dummyRoadwayChangeSection(Some(testRoadNumber2), Some(1L), Some(0L), Some(200L), Some(400L), Some(RoadType.apply(1)), Some(Discontinuity.Continuous), Some(8L)),
          target = dummyRoadwayChangeSection(Some(testRoadNumber2), Some(1L), Some(0L), Some(200L), Some(400L), Some(RoadType.apply(1)), Some(Discontinuity.Continuous), Some(8L)),
          Continuous, RoadType.apply(5), reversed = false, 3),
        RoadwayChangeInfo(AddressChangeType.New,
          source = dummyRoadwayChangeSection(Some(testRoadNumber2), Some(1L), Some(0L), Some(200L), Some(400L), Some(RoadType.apply(1)), Some(Discontinuity.Continuous), Some(8L)),
          target = dummyRoadwayChangeSection(Some(testRoadNumber2), Some(1L), Some(0L), Some(200L), Some(400L), Some(RoadType.apply(1)), Some(Discontinuity.Continuous), Some(8L)),
          Continuous, RoadType.apply(5), reversed = false, 3),
        RoadwayChangeInfo(AddressChangeType.New,
          source = dummyRoadwayChangeSection(Some(testRoadNumber2), Some(1L), Some(0L), Some(200L), Some(400L), Some(RoadType.apply(1)), Some(Discontinuity.Continuous), Some(8L)),
          target = dummyRoadwayChangeSection(Some(testRoadNumber2), Some(1L), Some(0L), Some(200L), Some(400L), Some(RoadType.apply(1)), Some(Discontinuity.Continuous), Some(8L)),
          Continuous, RoadType.apply(5), reversed = false, 3)
      )

      val projectStartTime = DateTime.now()

      val changes = List(
        ProjectRoadwayChange(project.id, Some("projectName"), 8, "Test", DateTime.now(), changeInfos.head, projectStartTime, Some(0)),
        ProjectRoadwayChange(project.id, Some("projectName"), 8, "Test", DateTime.now(), changeInfos(1), projectStartTime, Some(0)),
        ProjectRoadwayChange(project.id, Some("projectName"), 8, "Test", DateTime.now(), changeInfos(2), projectStartTime, Some(0)),
        ProjectRoadwayChange(project.id, Some("projectName"), 8, "Test", DateTime.now(), changeInfos(3), projectStartTime, Some(0)),
        ProjectRoadwayChange(project.id, Some("projectName"), 8, "Test", DateTime.now(), changeInfos(4), projectStartTime, Some(0)),
        ProjectRoadwayChange(project.id, Some("projectName"), 8, "Test", DateTime.now(), changeInfos(5), projectStartTime, Some(0))
      )

      ProjectLinkNameDAO.create(project.id, testRoadNumber1, testName)
      ProjectLinkNameDAO.create(project.id, testRoadNumber2, testName)

      // Method to be tested
      projectService.handleNewRoadNames(changes, project)

      // Test if project link is removed from DB
      ProjectLinkNameDAO.get(project.id, testRoadNumber1) should be (None)

      // Test if the new roadnames have the test road name & number
      val roadnames1 = RoadNameDAO.getAllByRoadNumber(testRoadNumber1)
      roadnames1.foreach(rn => {
        rn.roadName should be (testName)
        rn.roadNumber should be (testRoadNumber1)
      })

      val roadnames2 = RoadNameDAO.getAllByRoadNumber(testRoadNumber2)
      roadnames2.foreach(rn => {
        rn.roadName should be (testName)
        rn.roadNumber should be (testRoadNumber2)
      })
    }
  }

  test("Test handleTerminatedRoadwayChanges - When a project has a Termination RoadWayChange then the RoadName(s) for that RoadNumber have to be expired") {
    runWithRollback {

      val roadNumber = 9999
      val name = "TEST ROAD NAME"

      val roadnames = Seq(
        RoadName(99999, roadNumber, name, startDate = Some(DateTime.now()), createdBy = "Test")
      )
      RoadNameDAO.create(roadnames)

      val changeInfos = List(
        RoadwayChangeInfo(AddressChangeType.Termination,
          source = dummyRoadwayChangeSection(Some(roadNumber), Some(1L), Some(0L), Some(0L), Some(100L), Some(RoadType.apply(1)), Some(Discontinuity.Continuous), Some(8L)),
          target = dummyRoadwayChangeSection(Some(roadNumber), Some(1L), Some(0L), Some(100L), Some(200L), Some(RoadType.apply(5)), Some(Discontinuity.Continuous), Some(8L)),
          Continuous, RoadType.apply(1), reversed = false, 1),

        RoadwayChangeInfo(AddressChangeType.Unchanged,
          source = dummyRoadwayChangeSection(Some(roadNumber), Some(1L), Some(0L), Some(100L), Some(200L), Some(RoadType.apply(1)), Some(Discontinuity.Continuous), Some(8L)),
          target = dummyRoadwayChangeSection(Some(roadNumber), Some(1L), Some(0L), Some(100L), Some(200L), Some(RoadType.apply(5)), Some(Discontinuity.Continuous), Some(8L)),
          Continuous, RoadType.apply(5), reversed = false, 2),

        RoadwayChangeInfo(AddressChangeType.Unchanged,
          source = dummyRoadwayChangeSection(Some(roadNumber), Some(1L), Some(0L), Some(200L), Some(400L), Some(RoadType.apply(1)), Some(Discontinuity.Continuous), Some(8L)),
          target = dummyRoadwayChangeSection(Some(roadNumber), Some(1L), Some(0L), Some(200L), Some(400L), Some(RoadType.apply(1)), Some(Discontinuity.Continuous), Some(8L)),
          Continuous, RoadType.apply(5), reversed = false, 3)
      )

      val projectStartTime = DateTime.now()

      val changes = List(
        ProjectRoadwayChange(0L, Some("projectName"), 8, "Test", DateTime.now(), changeInfos.head, projectStartTime, Some(0)),
        ProjectRoadwayChange(0L, Some("projectName"), 8, "Test", DateTime.now(), changeInfos(1), projectStartTime, Some(0)),
        ProjectRoadwayChange(0L, Some("projectName"), 8, "Test", DateTime.now(), changeInfos(2), projectStartTime, Some(0))
      )

      // Method to be tested
      projectService.handleTerminatedRoadwayChanges(changes)

      val roadNames = RoadNameDAO.getAllByRoadNumber(roadNumber)
      roadNames.foreach(rn => {
        rn.endDate.isDefined should be (true)
        rn.endDate.get.toLocalDate should be (projectStartTime.toLocalDate.minusDays(1))
      })

    }
  }

  test("Test handleTransferAndRenumeration: Transfer to new roadway - If source roadway exists expire its road name and create new road name for targer road number") {
    runWithRollback {

      val srcRoadNumber = 99998
      val targetRoadNumber = 99999
      val testName = "TEST ROAD NAME"

      val rap = Project(0L, ProjectState.apply(1), "TestProject", "TestUser", DateTime.now(),
        "TestUser", DateTime.now(), DateTime.now(), "Some additional info",
        Seq(), Seq(), None)
      val project = projectService.createRoadLinkProject(rap)
      ProjectLinkNameDAO.create(project.id, targetRoadNumber, testName)

      val roadnames = Seq(RoadName(99999, srcRoadNumber, testName, startDate = Some(DateTime.now()), createdBy = "Test"))
      RoadNameDAO.create(roadnames)

      val roadways = List(dummyRoadway(0L, srcRoadNumber, 0L, 0L, 0L, DateTime.now, Some(DateTime.now)))
      roadwayDAO.create(roadways)

      val changeInfos = List(
        RoadwayChangeInfo(AddressChangeType.Transfer,
          source = dummyRoadwayChangeSection(Some(srcRoadNumber), Some(1L), Some(0L), Some(0L), Some(100L), Some(RoadType.apply(1)), Some(Discontinuity.Continuous), Some(8L)),
          target = dummyRoadwayChangeSection(Some(targetRoadNumber), Some(1L), Some(0L), Some(100L), Some(200L), Some(RoadType.apply(5)), Some(Discontinuity.Continuous), Some(8L)),
          Continuous, RoadType.apply(1), reversed = false, 1)
      )

      val changes = List(
        ProjectRoadwayChange(project.id, Some("projectName"), 8, "Test", DateTime.now(), changeInfos.head, project.startDate, Some(0))
      )
      projectService.handleTransferAndNumbering(changes)
      ProjectLinkNameDAO.get(project.id, targetRoadNumber) should be(None)
      val srcRoadNames = RoadNameDAO.getAllByRoadNumber(srcRoadNumber)
      srcRoadNames.foreach(rn => {
        if(rn.endDate.isDefined) {
          rn.endDate.get.toLocalDate should be(project.startDate.toLocalDate.minusDays(1))
        }
      })
      val targetRoadNames = RoadNameDAO.getAllByRoadNumber(targetRoadNumber)
      targetRoadNames.foreach(rn => {
        rn.roadNumber should be(targetRoadNumber)
        rn.roadName should be(testName)
      })
    }
  }

  test("Test handleTransferAndRenumeration: Transfer to existing roadway - If source roadway exists expire its roadname") {
    runWithRollback {

      val srcRoadNumber = 99998
      val targetRoadNumber = 99999
      val testName = "TEST ROAD NAME"

      val rap = Project(0L, ProjectState.apply(1), "TestProject", "TestUser", DateTime.now(),
        "TestUser", DateTime.now(), DateTime.now(), "Some additional info",
        Seq(), Seq(), None)
      val project = projectService.createRoadLinkProject(rap)
      ProjectLinkNameDAO.create(project.id, targetRoadNumber, testName)

      val roadnames = Seq(RoadName(99999, srcRoadNumber, testName, startDate = Some(DateTime.now()), createdBy = "Test"))
      RoadNameDAO.create(roadnames)

      val roadways = List(
        Roadway(0L, 0L, srcRoadNumber, 0L, RoadType.PublicRoad, Track.Combined, Continuous, 0L, 0L, reversed = false, DateTime.now, Some(DateTime.now), "dummy", None, 0L, NoTermination),
        Roadway(-1L, 0L, targetRoadNumber, 0L, RoadType.PublicRoad, Track.Combined, Continuous, 0L, 0L, reversed = false, DateTime.now, Some(DateTime.now), "dummy", None, 0L, NoTermination)
      )
      roadwayDAO.create(roadways)

      val changeInfos = List(
        RoadwayChangeInfo(AddressChangeType.Transfer,
          source = dummyRoadwayChangeSection(Some(srcRoadNumber), Some(1L), Some(0L), Some(0L), Some(100L), Some(RoadType.apply(1)), Some(Discontinuity.Continuous), Some(8L)),
          target = dummyRoadwayChangeSection(Some(targetRoadNumber), Some(1L), Some(0L), Some(100L), Some(200L), Some(RoadType.apply(5)), Some(Discontinuity.Continuous), Some(8L)),
          Continuous, RoadType.apply(1), reversed = false, 1)
      )

      val changes = List(
        ProjectRoadwayChange(project.id, Some("projectName"), 8, "Test", DateTime.now(), changeInfos.head, project.startDate, Some(0))
      )
      projectService.handleTransferAndNumbering(changes)

      val srcRoadNames = RoadNameDAO.getAllByRoadNumber(srcRoadNumber)
      srcRoadNames.foreach(rn => {
        if(rn.endDate.isDefined) {
          rn.endDate.get.toLocalDate should be(project.startDate.toLocalDate.minusDays(1))
        }
      })
    }
  }

  test("Test handleTransferAndRenumeration: Renumeration to new roadway - If source roadway exists expire its road name and create new road name for targer road number") {
    runWithRollback {

      val srcRoadNumber = 99998
      val targetRoadNumber = 99999
      val testName = "TEST ROAD NAME"

      val rap = Project(0L, ProjectState.apply(1), "TestProject", "TestUser", DateTime.now(),
        "TestUser", DateTime.now(), DateTime.now(), "Some additional info",
        Seq(), Seq(), None)
      val project = projectService.createRoadLinkProject(rap)
      ProjectLinkNameDAO.create(project.id, targetRoadNumber, testName)

      val roadnames = Seq(RoadName(99999, srcRoadNumber, testName, startDate = Some(DateTime.now()), createdBy = "Test"))
      RoadNameDAO.create(roadnames)

      val roadways = List(dummyRoadway(0L, srcRoadNumber, 0L, 0L, 0L, DateTime.now, Some(DateTime.now)))
      roadwayDAO.create(roadways)

      val changeInfos = List(
        RoadwayChangeInfo(AddressChangeType.ReNumeration,
          source = dummyRoadwayChangeSection(Some(srcRoadNumber), Some(1L), Some(0L), Some(0L), Some(100L), Some(RoadType.apply(1)), Some(Discontinuity.Continuous), Some(8L)),
          target = dummyRoadwayChangeSection(Some(targetRoadNumber), Some(1L), Some(0L), Some(100L), Some(200L), Some(RoadType.apply(5)), Some(Discontinuity.Continuous), Some(8L)),
          Continuous, RoadType.apply(1), reversed = false, 1)
      )

      val changes = List(
        ProjectRoadwayChange(project.id, Some("projectName"), 8, "Test", DateTime.now(), changeInfos.head, project.startDate, Some(0))
      )
      projectService.handleTransferAndNumbering(changes)
      ProjectLinkNameDAO.get(project.id, targetRoadNumber) should be(None)
      val srcRoadNames = RoadNameDAO.getAllByRoadNumber(srcRoadNumber)
      srcRoadNames.foreach(rn => {
        if(rn.endDate.isDefined) {
          rn.endDate.get.toLocalDate should be(project.startDate.toLocalDate.minusDays(1))
        }
      })
      val targetRoadNames = RoadNameDAO.getAllByRoadNumber(targetRoadNumber)
      targetRoadNames.foreach(rn => {
        rn.roadNumber should be(targetRoadNumber)
        rn.roadName should be(testName)
      })
    }
  }

  test("Test handleTransferAndRenumeration: Renumeration to existing roadway - If source roadway exists expire its roadname") {
    runWithRollback {

      val srcRoadNumber = 99998
      val targetRoadNumber = 99999
      val testName = "TEST ROAD NAME"

      val rap = Project(0L, ProjectState.apply(1), "TestProject", "TestUser", DateTime.now(),
        "TestUser", DateTime.now(), DateTime.now(), "Some additional info",
        Seq(), Seq(), None)
      val project = projectService.createRoadLinkProject(rap)
      ProjectLinkNameDAO.create(project.id, targetRoadNumber, testName)

      val roadNames = Seq(RoadName(99999, srcRoadNumber, testName, startDate = Some(DateTime.now()), createdBy = "Test"))
      RoadNameDAO.create(roadNames)

      val roadways = List(
        Roadway(0L, 0L, srcRoadNumber, 0L, RoadType.PublicRoad, Track.Combined, Continuous, 0L, 0L, startDate = DateTime.now, endDate = Some(DateTime.now), createdBy = "dummy", roadName = None, ely = 0L, terminated = NoTermination),
        Roadway(-1L, 0L, targetRoadNumber, 0L, RoadType.PublicRoad, Track.Combined, Continuous, 0L, 0L, reversed = false, DateTime.now, Some(DateTime.now), "dummy", None, 0L, NoTermination)
      )
      roadwayDAO.create(roadways)

      val changeInfos = List(
        RoadwayChangeInfo(AddressChangeType.ReNumeration,
          source = dummyRoadwayChangeSection(Some(srcRoadNumber), Some(1L), Some(0L), Some(0L), Some(100L), Some(RoadType.apply(1)), Some(Discontinuity.Continuous), Some(8L)),
          target = dummyRoadwayChangeSection(Some(targetRoadNumber), Some(1L), Some(0L), Some(100L), Some(200L), Some(RoadType.apply(5)), Some(Discontinuity.Continuous), Some(8L)),
          Continuous, RoadType.apply(1), reversed = false, 1)
      )

      val changes = List(
        ProjectRoadwayChange(project.id, Some("projectName"), 8, "Test", DateTime.now(), changeInfos.head, project.startDate, Some(0))
      )
      projectService.handleTransferAndNumbering(changes)

      val srcRoadNames = RoadNameDAO.getAllByRoadNumber(srcRoadNumber)
      srcRoadNames.foreach(rn => {
        if(rn.endDate.isDefined) {
          rn.endDate.get.toLocalDate should be(project.startDate.toLocalDate.minusDays(1))
        }
      })
    }
  }

<<<<<<< HEAD
  test("Test save project with reserved road parts having different ELY codes should not update them. Formed road parts on other side," +
    " should get ely from project links"){
=======
  test("Test save project with reserved road parts having different ELY codes ") {
>>>>>>> e2867026
    runWithRollback {

      val roadNumber = 26020
      val part1 = 12
      val part2 = 34
      val ely1 = Some(2L)
      val ely2 = Some(1L)

      val rap = Project(0L, ProjectState.apply(1), "TestProject", "TestUser", DateTime.now(),
        "TestUser", DateTime.now(), DateTime.now(), "Some additional info",
        Seq(), Seq(), None)
      val reservations = List(
        ProjectReservedPart(Sequences.nextViitePrimaryKeySeqValue, roadNumber, part1, Some(0L), Some(Continuous), ely1, None, None, None, None),
        ProjectReservedPart(Sequences.nextViitePrimaryKeySeqValue, roadNumber, part2, Some(0L), Some(Continuous), ely2, None, None, None, None)
      )
      val project = projectService.createRoadLinkProject(rap)

      val address1 = roadwayAddressMapper.getRoadAddressesByLinearLocation(linearLocationDAO.fetchByRoadways(roadwayDAO.fetchAllBySection(roadNumber, part1).map(_.roadwayNumber).toSet))
      val address2 = roadwayAddressMapper.getRoadAddressesByLinearLocation(linearLocationDAO.fetchByRoadways(roadwayDAO.fetchAllBySection(roadNumber, part2).map(_.roadwayNumber).toSet))
      mockForProject(project.id, (address1 ++ address2).map(toProjectLink(rap)))
      val savedProject = projectService.saveProject(project.copy(reservedParts = reservations, formedParts = reservations))
      val originalElyPart1 = roadwayDAO.fetchAllByRoadAndPart(roadNumber, part1).map(_.ely).toSet
      val originalElyPart2 = roadwayDAO.fetchAllByRoadAndPart(roadNumber, part2).map(_.ely).toSet
      val reservedPart1 = savedProject.reservedParts.find(rp => rp.roadNumber == roadNumber && rp.roadPartNumber == part1)
      val reservedPart2 = savedProject.reservedParts.find(rp => rp.roadNumber == roadNumber && rp.roadPartNumber == part2)
      val formedPart1 = savedProject.reservedParts.find(rp => rp.roadNumber == roadNumber && rp.roadPartNumber == part1)
      val formedPart2 = savedProject.reservedParts.find(rp => rp.roadNumber == roadNumber && rp.roadPartNumber == part2)
      reservedPart1.nonEmpty should be (true)
      reservedPart1.get.ely.get should be (originalElyPart1.head)
      reservedPart2.nonEmpty should be (true)
      reservedPart2.get.ely.get should be (originalElyPart2.head)

    }
  }

  //TODO remove after cleaning all floating code
  /*test("If the suplied, old, road address has a valid_to < sysdate then the outputted, new, road addresses are floating") {
    val road = 5L
    val roadPart = 205L
    val origStartM = 1024L
    val origEndM = 1547L
    val linkId = 1049L
    val endM = 520.387
    val suravageLinkId = 5774839L

    runWithRollback {

    val linearLocationId = Sequences.nextLinearLocationId
    val user = Some("user")
    val project = Project(-1L, Sent2TR, "split", user.get, DateTime.now(), user.get,
      DateTime.now().plusMonths(2), DateTime.now(), "", Seq(), None, None)

    // Original road address: 1024 -> 1547
    val roadAddress = RoadAddress(1L, linearLocationId, road, roadPart, PublicRoad, Track.Combined, Continuous, origStartM, origEndM, Some(DateTime.now().minusYears(10)),
      None, None, linkId, 0.0, endM, SideCode.TowardsDigitizing, 86400L, (None, None),  Seq(Point(1024.0, 0.0), Point(1025.0, 1544.386)),
      LinkGeomSource.NormalLinkInterface, 8L, NoTermination, 123)

    val projectLink = ProjectLink(0, road, roadPart, Track.Combined, Continuous, 0, 0, 0, 0, Some(DateTime.now()), None, user,
      0, 0.0, 0.0, SideCode.TowardsDigitizing, (None, None),  Seq(Point(0.0, 0.0), Point(0.0, 0.0)),
      -1L, null, PublicRoad, null, 0.0, 1L, linearLocationId, 8L, reversed = false, None, 748800L)
    val transferAndNew = Seq(

      // Transferred road address: 1028 -> 1128
      projectLink.copy(id = 2, startAddrMValue = origStartM + 4, endAddrMValue = origStartM + 104, linkId = suravageLinkId,
        startMValue = 0.0, endMValue = 99.384, geometry = Seq(Point(1024.0, 0.0), Point(1024.0, 99.384)), status = LinkStatus.Transfer,
        linkGeomSource = LinkGeomSource.SuravageLinkInterface, geometryLength = 99.384, connectedLinkId = Some(linkId)),

      // New road address: 1128 -> 1205
      projectLink.copy(id = 3, startAddrMValue = origStartM + 104, endAddrMValue = origStartM + 181, linkId = suravageLinkId,
        startMValue = 99.384, endMValue = 176.495, geometry = Seq(Point(1024.0, 99.384), Point(1101.111, 99.384)), status = LinkStatus.New,
        linkGeomSource = LinkGeomSource.SuravageLinkInterface, geometryLength = 77.111, connectedLinkId = Some(linkId)),

      // Terminated road address: 1124 -> 1547
      projectLink.copy(id = 4, startAddrMValue = origStartM + 100, endAddrMValue = origEndM, linkId = linkId,
        startMValue = 99.384, endMValue = endM, geometry = Seq(Point(1024.0, 99.384), Point(1025.0, 1544.386)), status = LinkStatus.Terminated,
        linkGeomSource = LinkGeomSource.NormalLinkInterface, geometryLength = endM - 99.384, connectedLinkId = Some(suravageLinkId))

    )
    val yesterdayDate = Option(DateTime.now().plusDays(-1))
    val result = projectService.createSplitRoadAddress(roadAddress.copy(validTo = yesterdayDate), transferAndNew, project)
    result should have size 4
    result.count(_.terminated == TerminationCode.Termination) should be(1)
    result.count(_.startDate == roadAddress.startDate) should be(2)
    result.count(_.startDate.get == project.startDate) should be(2)
    result.count(_.endDate.isEmpty) should be(2)
    result.filter(res => res.terminated == TerminationCode.NoTermination && res.roadwayNumber != -1000).forall(_.isFloating) should be(true)
    }
  }*/

  test("Test changeDirection When after the creation of valid project links on a project Then the side code of road addresses should be reversed.") {
    runWithRollback {

      val rap = Project(0L, ProjectState.apply(1), "TestProject", "TestUser", DateTime.parse("1901-01-01"),
        "TestUser", DateTime.parse("1901-01-01"), DateTime.now(), "Some additional info",
        Seq(), Seq(), None)

      val geom1 = Seq(Point(419.26, 5896.197), Point(420.115, 5911.262))
      val geom2 = Seq(Point(420.115, 5911.262), Point(420.289, 5929.439))
      val geom3 = Seq(Point(420.289, 5929.439), Point(420.80, 5951.574))
      val geom4 = Seq(Point(420.802, 5951.574), Point(434.144, 5957.563))
      val geom5 = Seq(Point(445.712, 5957.31), Point(434.144, 5957.563))
      val geom6 = Seq(Point(445.712, 5957.31), Point(454.689, 5959.367))
      val geom7 = Seq(Point(454.689, 5959.367), Point(554.849, 6005.186))
      val geom8 = Seq(Point(430.743, 5896.673), Point(430.719, 5910.37))
      val geom9 = Seq(Point(430.719, 5910.37), Point(433.033, 5945.855))
      val geom10 = Seq(Point(433.033, 5945.855), Point(420.802, 5951.574))
      val geom11 = Seq(Point(443.483, 5945.637), Point(433.033, 5945.855))
      val geom12 = Seq(Point(443.483, 5945.637), Point(451.695, 5947.231))
      val geom13 = Seq(Point(451.695, 5947.231), Point(580.822, 5990.441))

      val pl1 = ProjectLink(-1000L, 9999L, 1L, Track.RightSide, Discontinuity.Continuous, 0L, 0L, 0L, 0L, None, None,
        None, 12345L, 0.0, 0.0, SideCode.Unknown, (None, None),
        geom1, 0L, LinkStatus.New, RoadType.PublicRoad, LinkGeomSource.NormalLinkInterface, GeometryUtils.geometryLength(geom1), 0L, 0, 0, reversed = false,
        None, NewRoadwayNumber)
      val pl2 = ProjectLink(-1000L, 9999L, 1L, Track.RightSide, Discontinuity.Continuous, 0L, 0L, 0L, 0L, None, None,
        None, 12346L, 0.0, 0.0, SideCode.Unknown, (None, None),
        geom2, 0L, LinkStatus.New, RoadType.PublicRoad, LinkGeomSource.NormalLinkInterface, GeometryUtils.geometryLength(geom2), 0L, 0, 0, reversed = false,
        None, NewRoadwayNumber)
      val pl3 = ProjectLink(-1000L, 9999L, 1L, Track.RightSide, Discontinuity.Continuous, 0L, 0L, 0L, 0L, None, None,
        None, 12347L, 0.0, 0.0, SideCode.Unknown, (None, None),
        geom3, 0L, LinkStatus.New, RoadType.PublicRoad, LinkGeomSource.NormalLinkInterface, GeometryUtils.geometryLength(geom3), 0L, 0, 0, reversed = false,
        None, NewRoadwayNumber)
      val pl4 = ProjectLink(-1000L, 9999L, 1L, Track.RightSide, Discontinuity.Continuous, 0L, 0L, 0L, 0L, None, None,
        None, 12348L, 0.0, 0.0, SideCode.Unknown, (None, None),
        geom4, 0L, LinkStatus.New, RoadType.PublicRoad, LinkGeomSource.NormalLinkInterface, GeometryUtils.geometryLength(geom4), 0L, 0, 0, reversed = false,
        None, NewRoadwayNumber)
      val pl5 = ProjectLink(-1000L, 9999L, 1L, Track.RightSide, Discontinuity.Continuous, 0L, 0L, 0L, 0L, None, None,
        None, 12349L, 0.0, 0.0, SideCode.Unknown, (None, None),
        geom5, 0L, LinkStatus.New, RoadType.PublicRoad, LinkGeomSource.NormalLinkInterface, GeometryUtils.geometryLength(geom5), 0L, 0, 0, reversed = false,
        None, NewRoadwayNumber)
      val pl6 = ProjectLink(-1000L, 9999L, 1L, Track.RightSide, Discontinuity.Continuous, 0L, 0L, 0L, 0L, None, None,
        None, 12350L, 0.0, 0.0, SideCode.Unknown, (None, None),
        geom6, 0L, LinkStatus.New, RoadType.PublicRoad, LinkGeomSource.NormalLinkInterface, GeometryUtils.geometryLength(geom6), 0L, 0, 0, reversed = false,
        None, NewRoadwayNumber)
      val pl7 = ProjectLink(-1000L, 9999L, 1L, Track.RightSide, Discontinuity.Continuous, 0L, 0L, 0L, 0L, None, None,
        None, 12351L, 0.0, 0.0, SideCode.Unknown, (None, None),
        geom7, 0L, LinkStatus.New, RoadType.PublicRoad, LinkGeomSource.NormalLinkInterface, GeometryUtils.geometryLength(geom7), 0L, 0, 0, reversed = false,
        None, NewRoadwayNumber)
      val pl8 = ProjectLink(-1000L, 9999L, 1L, Track.RightSide, Discontinuity.Continuous, 0L, 0L, 0L, 0L, None, None,
        None, 12352L, 0.0, 0.0, SideCode.Unknown, (None, None),
        geom8, 0L, LinkStatus.New, RoadType.PublicRoad, LinkGeomSource.NormalLinkInterface, GeometryUtils.geometryLength(geom8), 0L, 0, 0, reversed = false,
        None, NewRoadwayNumber)
      val pl9 = ProjectLink(-1000L, 9999L, 1L, Track.RightSide, Discontinuity.Continuous, 0L, 0L, 0L, 0L, None, None,
        None, 12353L, 0.0, 0.0, SideCode.Unknown, (None, None),
        geom9, 0L, LinkStatus.New, RoadType.PublicRoad, LinkGeomSource.NormalLinkInterface, GeometryUtils.geometryLength(geom9), 0L, 0, 0, reversed = false,
        None, NewRoadwayNumber)
      val pl10 = ProjectLink(-1000L, 9999L, 1L, Track.RightSide, Discontinuity.Continuous, 0L, 0L, 0L, 0L, None, None,
        None, 12354L, 0.0, 0.0, SideCode.Unknown, (None, None),
        geom10, 0L, LinkStatus.New, RoadType.PublicRoad, LinkGeomSource.NormalLinkInterface, GeometryUtils.geometryLength(geom10), 0L, 0, 0, reversed = false,
        None, NewRoadwayNumber)
      val pl11 = ProjectLink(-1000L, 9999L, 1L, Track.RightSide, Discontinuity.Continuous, 0L, 0L, 0L, 0L, None, None,
        None, 12355L, 0.0, 0.0, SideCode.Unknown, (None, None),
        geom11, 0L, LinkStatus.New, RoadType.PublicRoad, LinkGeomSource.NormalLinkInterface, GeometryUtils.geometryLength(geom11), 0L, 0, 0, reversed = false,
        None, NewRoadwayNumber)
      val pl12 = ProjectLink(-1000L, 9999L, 1L, Track.RightSide, Discontinuity.Continuous, 0L, 0L, 0L, 0L, None, None,
        None, 12356L, 0.0, 0.0, SideCode.Unknown, (None, None),
        geom12, 0L, LinkStatus.New, RoadType.PublicRoad, LinkGeomSource.NormalLinkInterface, GeometryUtils.geometryLength(geom12), 0L, 0, 0, reversed = false,
        None, NewRoadwayNumber)
      val pl13 = ProjectLink(-1000L, 9999L, 1L, Track.RightSide, Discontinuity.Continuous, 0L, 0L, 0L, 0L, None, None,
        None, 12357L, 0.0, 0.0, SideCode.Unknown, (None, None),
        geom13, 0L, LinkStatus.New, RoadType.PublicRoad, LinkGeomSource.NormalLinkInterface, GeometryUtils.geometryLength(geom13), 0L, 0, 0, reversed = false,
        None, NewRoadwayNumber)

      val project = projectService.createRoadLinkProject(rap)
      when(mockRoadLinkService.getRoadLinksByLinkIdsFromVVH(any[Set[Long]], any[Boolean])).thenReturn(Seq(pl1, pl2, pl3, pl4, pl5, pl6, pl7).map(toRoadLink))
      projectService.createProjectLinks(Seq(12345L, 12346L, 12347L, 12348L, 12349L, 12350L, 12351L), project.id, roadNumber = 9999, roadPartNumber = 1, track = Track.RightSide, discontinuity = Discontinuity.Continuous, roadType = RoadType.PublicRoad, roadLinkSource = LinkGeomSource.NormalLinkInterface, roadEly = 8L, user = "test", roadName = "road name")
      when(mockRoadLinkService.getRoadLinksByLinkIdsFromVVH(Set(12352L, 12353L, 12354L))).thenReturn(Seq(pl8, pl9, pl10).map(toRoadLink))
      projectService.createProjectLinks(Seq(12352L, 12353L, 12354L), project.id, roadNumber = 9999, roadPartNumber = 1, track = Track.LeftSide, discontinuity = Discontinuity.Continuous, roadType = RoadType.PublicRoad, roadLinkSource = LinkGeomSource.NormalLinkInterface, roadEly = 8L, user = "test", roadName = "road name")
      when(mockRoadLinkService.getRoadLinksByLinkIdsFromVVH(Set(12355L, 12356L, 12357L))).thenReturn(Seq(pl11, pl12, pl13).map(toRoadLink))
      projectService.createProjectLinks(Seq(12355L, 12356L, 12357L), project.id, 9999, 1, Track.LeftSide, Discontinuity.Continuous, RoadType.PublicRoad, LinkGeomSource.NormalLinkInterface, 8L, "test", "road name")

      val linksBeforeChange = projectLinkDAO.fetchProjectLinks(project.id).sortBy(_.startAddrMValue)
      projectService.changeDirection(project.id, 9999L, 1L, Seq(LinkToRevert(pl1.id, pl1.linkId, pl1.status.value, pl1.geometry)), ProjectCoordinates(0, 0, 0), "TestUserTwo")
      val linksAfterChange = projectLinkDAO.fetchProjectLinks(project.id).sortBy(_.startAddrMValue)

      linksBeforeChange.forall{bc =>
        val changedLink = linksAfterChange.find(_.linkId == bc.linkId)
        SideCode.switch(changedLink.get.sideCode) == bc.sideCode
      }
    }
  }

  test("Test checkRoadPartsReservable When there are some transferred road links to that same road part.") {
    runWithRollback {
      val raId = Sequences.nextRoadwayId
      val startDate = DateTime.now()
      val linearLocationId = Sequences.nextLinearLocationId
      val roadNumber = 20000L
      val roadPartNumber = 1L
      val newRoadPartNumber = 2L

      val ra = Seq(
        //Combined
        Roadway(raId, roadwayNumber1, roadNumber, roadPartNumber, RoadType.PublicRoad, Track.Combined, Discontinuity.EndOfRoad,
          0L, 20L, reversed = false, DateTime.now(), None, "test_user", None, 8, NoTermination, startDate, None),
        //RightSide
        Roadway(raId + 1, roadwayNumber2, roadNumber, newRoadPartNumber, RoadType.PublicRoad, Track.Combined, Discontinuity.EndOfRoad,
          0L, 50L, reversed = false, DateTime.now(), None, "test_user", None, 8, NoTermination, startDate, None))

      val linearLocations = Seq(
//        part1
        LinearLocation(linearLocationId, 1, 1000l, 0.0, 15.0, SideCode.TowardsDigitizing, 10000000000l,
          (None, None), Seq(Point(0.0, 0.0), Point(0.0, 15.0)), LinkGeomSource.ComplimentaryLinkInterface,
          roadwayNumber1, Some(startDate), None),
        LinearLocation(linearLocationId + 1, 2, 2000l, 0.0, 5.0, SideCode.TowardsDigitizing, 10000000000l,
          (None, None),  Seq(Point(0.0, 15.0), Point(0.0, 20.0)), LinkGeomSource.ComplimentaryLinkInterface,
          roadwayNumber1, Some(startDate), None),
        //part2
        LinearLocation(linearLocationId + 2, 1, 3000l, 0.0, 5.0, SideCode.TowardsDigitizing, 10000000000l,
          (None, None), Seq(Point(0.0, 20.0), Point(0.0, 25.0)), LinkGeomSource.ComplimentaryLinkInterface,
          roadwayNumber2, Some(startDate), None),
        LinearLocation(linearLocationId + 3, 2, 4000l, 0.0, 45.0, SideCode.TowardsDigitizing, 10000000000l,
          (None, None), Seq(Point(0.0, 25.0), Point(0.0, 70.0)), LinkGeomSource.ComplimentaryLinkInterface,
          roadwayNumber2, Some(startDate), None)
      )
      roadwayDAO.create(ra)
      linearLocationDAO.create(linearLocations)

      val rap = Project(0L, ProjectState.apply(1), "TestProject", "TestUser", DateTime.now(),
        "TestUser", DateTime.now(), DateTime.now(), "Some additional info",
        Seq(), Seq(), None)
      val project = projectService.createRoadLinkProject(rap)
      val project_id = project.id
      val roadway1 = roadwayDAO.fetchAllBySection(roadNumber, roadPartNumber)
      mockForProject(project_id, roadwayAddressMapper.getRoadAddressesByLinearLocation(linearLocationDAO.fetchByRoadways(roadway1.map(_.roadwayNumber).toSet)).map(toProjectLink(project)))
      val reservedPart1 = ProjectReservedPart(0L, roadNumber, roadPartNumber, None, None, None, None, None, None, None)
      projectService.saveProject(project.copy(reservedParts = Seq(reservedPart1)))
      val projectLinks = projectLinkDAO.fetchProjectLinks(project_id)
      val lastLink = Set(projectLinks.maxBy(_.endAddrMValue).id)

      projectService.updateProjectLinks(project_id, lastLink, Seq(), LinkStatus.Transfer, "test",
        roadNumber, newRoadPartNumber, 0, None, 1, 5, Some(8L), reversed = false, None)
      val lengthOfTheTransferredPart = 5
      val lengthPart1 = linearLocations.filter(_.roadwayNumber == roadwayNumber1).map(_.endMValue).sum - linearLocations.filter(_.roadwayNumber == roadwayNumber1).map(_.startMValue).sum
      val lengthPart2 = linearLocations.filter(_.roadwayNumber == roadwayNumber2).map(_.endMValue).sum - linearLocations.filter(_.roadwayNumber == roadwayNumber2).map(_.startMValue).sum
      val newLengthOfTheRoadPart1 = lengthPart1 - lengthOfTheTransferredPart
      val newLengthOfTheRoadPart2 = lengthPart2 + lengthOfTheTransferredPart

      val reservation = projectReservedPartDAO.fetchReservedRoadParts(project_id)
      val formed = projectReservedPartDAO.fetchFormedRoadParts(project_id)

      reservation.filter(_.roadPartNumber == 1).head.addressLength should be(Some(ra.head.endAddrMValue))
      reservation.filter(_.roadPartNumber == 2).head.addressLength should be(Some(ra.last.endAddrMValue))

      formed.filter(_.roadPartNumber == 1).head.newLength should be(Some(newLengthOfTheRoadPart1))
      formed.filter(_.roadPartNumber == 2).head.newLength should be(Some(lengthOfTheTransferredPart))

      projectService.validateProjectById(project_id).exists(
        _.validationError.message == s"Toimenpidettä ei saa tehdä tieosalle, jota ei ole varattu projektiin. Varaa tie $roadNumber osa $newRoadPartNumber."
      ) should be(true)

      val roadWay_2 = roadwayDAO.fetchAllBySection(roadNumber, newRoadPartNumber)
      mockForProject(project_id, roadwayAddressMapper.getRoadAddressesByLinearLocation(linearLocationDAO.fetchByRoadways(roadWay_2.map(_.roadwayNumber).toSet)).map(toProjectLink(project)))
      val reservedParts = Seq(
        ProjectReservedPart(0L, roadNumber, newRoadPartNumber, None, None, None, None, None, None, None),
        reservedPart1)

      projectService.saveProject(project.copy(reservedParts = reservedParts))
      val projectLinksSet = projectLinkDAO.fetchProjectLinks(project_id).filter(_.roadPartNumber == 2).map(_.id).toSet
      projectService.updateProjectLinks(project_id, projectLinksSet, Seq(), LinkStatus.Transfer, "test",
        roadNumber, newRoadPartNumber, 0, None, 1, 5, Some(1L), reversed = false, None)

      val reservation2 = projectReservedPartDAO.fetchReservedRoadParts(project_id)
      val formed2 = projectReservedPartDAO.fetchFormedRoadParts(project_id)
      reservation2.filter(_.roadPartNumber == 1).head.addressLength should be(Some(ra.head.endAddrMValue))
      reservation.filter(_.roadPartNumber == 2).head.addressLength should be(Some(ra.last.endAddrMValue))

      formed2.filter(_.roadPartNumber == 1).head.newLength should be(Some(newLengthOfTheRoadPart1))
      formed2.filter(_.roadPartNumber == 2).head.newLength should be(Some(ra.last.endAddrMValue+lengthOfTheTransferredPart))

      projectService.validateProjectById(project_id).exists(
        _.validationError.message == s"Toimenpidettä ei saa tehdä tieosalle, jota ei ole varattu projektiin. Varaa tie $roadNumber osa $newRoadPartNumber."
      ) should be(false)
    }
  }

  def toRoadwayAndLinearLocation(p: ProjectLink):(LinearLocation, Roadway) = {
    def calibrationPoint(cp: Option[ProjectLinkCalibrationPoint]): Option[Long] = {
      cp match {
        case Some(x) =>
          Some(x.addressMValue)
        case _ => Option.empty[Long]
      }
    }

    val startDate = p.startDate.getOrElse(DateTime.now()).minusDays(1)

    (LinearLocation(-1000, 1, p.linkId, p.startMValue, p.endMValue, p.sideCode, p.linkGeometryTimeStamp,
      (calibrationPoint(p.calibrationPoints._1), calibrationPoint(p.calibrationPoints._2)), p.geometry, p.linkGeomSource,
      p.roadwayNumber, Some(startDate), p.endDate),
      Roadway(-1000, p.roadwayNumber, p.roadNumber, p.roadPartNumber, p.roadType, p.track, p.discontinuity, p.startAddrMValue, p.endAddrMValue, p.reversed, startDate, p.endDate,
        p.createdBy.getOrElse("-"), p.roadName, p.ely, TerminationCode.NoTermination, DateTime.now(), None))
  }

  private def addProjectLinksToProject(linkStatus: LinkStatus, addrM: Seq[Long], changeTrack: Boolean = false, roadNumber: Long = 19999L,
                                       roadPartNumber: Long = 1L, discontinuity: Discontinuity = Discontinuity.Continuous, ely: Long = 8L, roadwayId: Long = 0L,
                                       lastLinkDiscontinuity: Discontinuity = Discontinuity.Continuous, project: Project, roadwayNumber: Long = 0L, withRoadInfo: Boolean = false): Project = {

    def withTrack(t: Track): Seq[ProjectLink] = {
      addrM.init.zip(addrM.tail).map { case (st, en) =>
        projectLink(st, en, t, project.id, linkStatus, roadNumber, roadPartNumber, discontinuity, ely, roadwayId)
      }
    }

    val links =
      if (changeTrack) {
        withTrack(RightSide) ++ withTrack(LeftSide)
      } else {
        withTrack(Combined)
      }
    if(projectReservedPartDAO.fetchReservedRoadPart(roadNumber, roadPartNumber).isEmpty)
      projectReservedPartDAO.reserveRoadPart(project.id, roadNumber, roadPartNumber, "u")
    val newLinks = links.dropRight(1) ++ Seq(links.last.copy(discontinuity = lastLinkDiscontinuity))
    val newLinksWithRoadwayInfo = if(withRoadInfo){
      val (ll, rw) = newLinks.map(_.copy(roadwayNumber = roadwayNumber)).map(toRoadwayAndLinearLocation).unzip
      linearLocationDAO.create(ll)
      roadwayDAO.create(rw)
      val roadways = newLinks.map(p => (p.roadNumber, p.roadPartNumber)).distinct.flatMap(p => roadwayDAO.fetchAllByRoadAndPart(p._1, p._2))
      println(roadways)
      newLinks.map(nl => {
        val roadway = roadways.find(r => r.roadNumber == nl.roadNumber && r.roadPartNumber == nl.roadPartNumber && r.startAddrMValue == nl.startAddrMValue && r.endAddrMValue == nl.endAddrMValue)
        if (roadway.nonEmpty) {
          nl.copy(roadwayId = roadway.get.id, roadwayNumber = roadway.get.roadwayNumber)
        }
        else nl
      })
    } else {
      newLinks
    }
    projectLinkDAO.create(newLinksWithRoadwayInfo)
    project
  }

  private def projectLink(startAddrM: Long, endAddrM: Long, track: Track, projectId: Long, status: LinkStatus = LinkStatus.NotHandled,
                          roadNumber: Long = 19999L, roadPartNumber: Long = 1L, discontinuity: Discontinuity = Discontinuity.Continuous, ely: Long = 8L, roadwayId: Long = 0L, linearLocationId: Long = 0L) = {
    val startDate = if (status !== LinkStatus.New) Some(DateTime.now()) else None
    ProjectLink(NewProjectLink, roadNumber, roadPartNumber, track, discontinuity, startAddrM, endAddrM, startAddrM, endAddrM, startDate, None,
      Some("User"), startAddrM, 0.0, (endAddrM - startAddrM).toDouble, SideCode.TowardsDigitizing, (None, None),
      Seq(Point(0.0, startAddrM), Point(0.0, endAddrM)), projectId, status, RoadType.PublicRoad,
      LinkGeomSource.NormalLinkInterface, (endAddrM - startAddrM).toDouble, roadwayId, linearLocationId, ely, reversed = false, None, 0L)
  }
}<|MERGE_RESOLUTION|>--- conflicted
+++ resolved
@@ -466,11 +466,7 @@
       val project = projectService.createRoadLinkProject(roadAddressProject)
       mockForProject(project.id, roadwayAddressMapper.getRoadAddressesByRoadway(roadwayDAO.fetchAllByRoadAndPart(5, 207)).map(toProjectLink(roadAddressProject)))
       projectService.saveProject(project.copy(reservedParts = Seq(
-<<<<<<< HEAD
         ProjectReservedPart(0L, 5, 207, Some(0L), Some(Continuous), Some(8L), None, None, None, None))))
-=======
-        ProjectReservedPart(0L, 5, 207, Some(0L), Some(Continuous), Some(8L), None, None, None, None, isDirty = true))))
->>>>>>> e2867026
       val countAfterInsertProjects = projectService.getAllProjects
       count = countCurrentProjects.size + 1
       countAfterInsertProjects.size should be(count)
@@ -1844,11 +1840,7 @@
 
       mockForProject(projectId, roadwayAddressMapper.getRoadAddressesByRoadway(roadwayDAO.fetchAllByRoadAndPart(roadNumber, roadPartNumber)).map(toProjectLink(project)))
       projectService.saveProject(project.copy(reservedParts = Seq(
-<<<<<<< HEAD
         ProjectReservedPart(0L, roadNumber, roadPartNumber, Some(0L), Some(Continuous), Some(8L), None, None, None, None))))
-=======
-        ProjectReservedPart(0L, roadNumber, roadPartNumber, Some(0L), Some(Continuous), Some(8L), None, None, None, None, isDirty = true))))
->>>>>>> e2867026
       val projectLinks = projectLinkDAO.fetchProjectLinks(projectId)
       ProjectLinkNameDAO.create(projectId, roadNumber, testRoadName)
 
@@ -1867,11 +1859,7 @@
       val id = project.id
       mockForProject(project.id, roadwayAddressMapper.getRoadAddressesByRoadway(roadwayDAO.fetchAllByRoadAndPart(roadNumber, roadPartNumber)).map(toProjectLink(project)))
       projectService.saveProject(project.copy(reservedParts = Seq(
-<<<<<<< HEAD
         ProjectReservedPart(0L, roadNumber, roadPartNumber, Some(0L), Some(Continuous), Some(8L), None, None, None, None))))
-=======
-        ProjectReservedPart(0L, roadNumber, roadPartNumber, Some(0L), Some(Continuous), Some(8L), None, None, None, None, isDirty = true))))
->>>>>>> e2867026
       val projectLinks = projectLinkDAO.fetchProjectLinks(id)
 
       projectService.fillRoadNames(projectLinks.head).roadName.get should be(RoadNameDAO.getLatestRoadName(roadNumber).get.roadName)
@@ -2546,12 +2534,8 @@
     }
   }
 
-<<<<<<< HEAD
   test("Test save project with reserved road parts having different ELY codes should not update them. Formed road parts on other side," +
-    " should get ely from project links"){
-=======
-  test("Test save project with reserved road parts having different ELY codes ") {
->>>>>>> e2867026
+    " should get ely from project links") {
     runWithRollback {
 
       val roadNumber = 26020
