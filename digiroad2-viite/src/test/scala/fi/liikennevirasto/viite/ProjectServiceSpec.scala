--- conflicted
+++ resolved
@@ -375,11 +375,7 @@
       RoadAddressDAO.create(ra)
       val roadsBeforeChanges = RoadAddressDAO.fetchByLinkId(Set(linkId)).head
 
-<<<<<<< HEAD
-      when(mockRoadLinkService.getViiteRoadLinksByLinkIdsFromVVH(Set(linkId))).thenReturn(Seq(RoadLink(linkId, ra.head.geom, 9.8, State, 1, TrafficDirection.BothDirections,
-=======
-      when(mockRoadLinkService.getRoadLinksByLinkIdsFromVVH(Set(linkId))).thenReturn(Seq(RoadLink(linkId, ra.head.geometry, 9.8, State, 1, TrafficDirection.BothDirections,
->>>>>>> 53af6b73
+      when(mockRoadLinkService.getViiteRoadLinksByLinkIdsFromVVH(Set(linkId))).thenReturn(Seq(RoadLink(linkId, ra.head.geometry, 9.8, State, 1, TrafficDirection.BothDirections,
         Motorway, None, None, Map("MUNICIPALITYCODE" -> BigInt(167)))))
       //Creation of test project with test links
       val project = RoadAddressProject(projectId, ProjectState.Incomplete, "testiprojekti", "Test", DateTime.now(), "Test",
@@ -516,11 +512,7 @@
       val id = RoadAddressDAO.getNextRoadAddressId
       val ra = Seq(RoadAddress(id, roadNumber, roadPartNumber, RoadType.Unknown, Track.Combined, Discontinuous, 0L, 10L, Some(DateTime.parse("1901-01-01")), None, Option("tester"), 0, linkId, 0.0, 9.8, SideCode.TowardsDigitizing, 0, (None, None), false,
         Seq(Point(0.0, 0.0), Point(0.0, 9.8)), LinkGeomSource.NormalLinkInterface))
-<<<<<<< HEAD
-      when(mockRoadLinkService.getViiteRoadLinksByLinkIdsFromVVH(Set(linkId))).thenReturn(Seq(RoadLink(linkId, ra.head.geom, 9.8, State, 1, TrafficDirection.BothDirections,
-=======
-      when(mockRoadLinkService.getRoadLinksByLinkIdsFromVVH(Set(linkId))).thenReturn(Seq(RoadLink(linkId, ra.head.geometry, 9.8, State, 1, TrafficDirection.BothDirections,
->>>>>>> 53af6b73
+      when(mockRoadLinkService.getViiteRoadLinksByLinkIdsFromVVH(Set(linkId))).thenReturn(Seq(RoadLink(linkId, ra.head.geometry, 9.8, State, 1, TrafficDirection.BothDirections,
         Motorway, None, None, Map("MUNICIPALITYCODE" -> BigInt(167)))))
       RoadAddressDAO.create(ra)
 
