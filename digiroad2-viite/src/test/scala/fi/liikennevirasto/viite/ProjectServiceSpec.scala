--- conflicted
+++ resolved
@@ -283,248 +283,6 @@
     } should have size (count - 1)
   }
 
-<<<<<<< HEAD
-=======
-  test("Unchanged with termination test, repreats termination update, checks calibration points are cleared and moved to correct positions") {
-    var count = 0
-    val roadLink = RoadLink(5170939L, Seq(Point(535605.272, 6982204.22, 85.90899999999965))
-      , 540.3960283713503, State, 99, TrafficDirection.AgainstDigitizing, UnknownLinkType, Some("25.06.2015 03:00:00"), Some("vvh_modified"), Map("MUNICIPALITYCODE" -> BigInt.apply(749)),
-      InUse, NormalLinkInterface)
-    when(mockRoadLinkService.getViiteRoadLinksByLinkIdsFromVVH(any[Set[Long]], any[Boolean],any[Boolean])).thenReturn(Seq(roadLink))
-    runWithRollback {
-      val countCurrentProjects = projectService.getRoadAddressAllProjects()
-      val id = 0
-      val addresses = List(ReservedRoadPart(5: Long, 5: Long, 205: Long, 5: Double, 5: Long, Discontinuity.apply("jatkuva"), 8: Long, None: Option[DateTime], None: Option[DateTime]),
-        ReservedRoadPart(5: Long, 5: Long, 206: Long, 5: Double, 5: Long, Discontinuity.apply("jatkuva"), 8: Long, None: Option[DateTime], None: Option[DateTime]))
-      val roadAddressProject = RoadAddressProject(id, ProjectState.apply(1), "TestProject", "TestUser", DateTime.now(), "TestUser", DateTime.parse("1901-01-01"), DateTime.now(), "Some additional info", addresses, None)
-      val savedProject = projectService.createRoadLinkProject(roadAddressProject)
-      val countAfterInsertProjects = projectService.getRoadAddressAllProjects()
-      count = countCurrentProjects.size + 1
-      countAfterInsertProjects.size should be(count)
-      projectService.projectLinkPublishable(savedProject.id) should be(false)
-      projectService.getRoadAddressSingleProject(savedProject.id).nonEmpty should be (true)
-      projectService.getRoadAddressSingleProject(savedProject.id).get.reservedParts.nonEmpty should be (true)
-      val projectLinks = ProjectDAO.getProjectLinks(savedProject.id)
-      val partitioned = projectLinks.partition(_.roadPartNumber == 205)
-      val linkIds205 = partitioned._1.map(_.linkId).toSet
-      val linkIds206 = partitioned._2.map(_.linkId).toSet
-      reset(mockRoadLinkService)
-      when(mockRoadLinkService.getViiteRoadLinksByLinkIdsFromVVH(any[Set[Long]], any[Boolean], any[Boolean])).thenAnswer(
-        toMockAnswer(projectLinks, roadLink)
-      )
-      projectService.updateProjectLinks(savedProject.id, linkIds205, LinkStatus.UnChanged,"-", 0, 0, Option.empty[Int]) should be (None)
-      projectService.projectLinkPublishable(savedProject.id) should be(false)
-      projectService.updateProjectLinks(savedProject.id, linkIds206, LinkStatus.UnChanged, "-", 0, 0, Option.empty[Int]) should be (None)
-      projectService.projectLinkPublishable(savedProject.id) should be(true)
-      projectService.updateProjectLinks(savedProject.id, Set(5168573), LinkStatus.Terminated, "-", 0, 0, Option.empty[Int]) should be (None)
-      projectService.projectLinkPublishable(savedProject.id) should be(true)
-      val changeProjectOpt = projectService.getChangeProject(savedProject.id)
-      val change = changeProjectOpt.get
-      val updatedProjectLinks=ProjectDAO.getProjectLinks(savedProject.id)
-      updatedProjectLinks.exists { x=> x.status==LinkStatus.UnChanged } should be(true)
-      updatedProjectLinks.exists { x=> x.status==LinkStatus.Terminated } should be(true)
-      updatedProjectLinks.filter( pl => pl.linkId==5168579).head.calibrationPoints should be ((None,Some(CalibrationPoint(5168579,15.173,4681))))
-      projectService.updateProjectLinks(savedProject.id, Set(5168579), LinkStatus.Terminated, "-", 0, 0, Option.empty[Int])
-      val updatedProjectLinks2=ProjectDAO.getProjectLinks(savedProject.id)
-      updatedProjectLinks2.filter( pl => pl.linkId==5168579).head.calibrationPoints should be ((None,None))
-      updatedProjectLinks2.filter( pl => pl.linkId==5168583).head.calibrationPoints should be ((None,Some(CalibrationPoint(5168583,63.8,4666))))
-      updatedProjectLinks2.filter(pl => pl.roadPartNumber==205 ).exists { x=> x.status==LinkStatus.Terminated } should be( false)
-    }
-    runWithRollback {
-      projectService.getRoadAddressAllProjects()
-    } should have size (count - 1)
-  }
-
-  test("Transfer and then terminate") {
-    var count = 0
-    val roadLink = RoadLink(5170939L, Seq(Point(535605.272, 6982204.22, 85.90899999999965))
-      , 540.3960283713503, State, 99, TrafficDirection.AgainstDigitizing, UnknownLinkType, Some("25.06.2015 03:00:00"), Some("vvh_modified"), Map("MUNICIPALITYCODE" -> BigInt.apply(749)),
-      InUse, NormalLinkInterface)
-    when(mockRoadLinkService.getViiteRoadLinksByLinkIdsFromVVH(any[Set[Long]], any[Boolean],any[Boolean])).thenReturn(Seq(roadLink))
-    runWithRollback {
-      val countCurrentProjects = projectService.getRoadAddressAllProjects()
-      val id = 0
-      val addresses = List(ReservedRoadPart(5: Long, 5: Long, 207: Long, 5: Double, 5: Long, Discontinuity.apply("jatkuva"), 8: Long, None: Option[DateTime], None: Option[DateTime]))
-      val roadAddressProject = RoadAddressProject(id, ProjectState.apply(1), "TestProject", "TestUser", DateTime.now(), "TestUser", DateTime.parse("1901-01-01"), DateTime.now(), "Some additional info", addresses, None)
-      val savedProject = projectService.createRoadLinkProject(roadAddressProject)
-      val countAfterInsertProjects = projectService.getRoadAddressAllProjects()
-      count = countCurrentProjects.size + 1
-      countAfterInsertProjects.size should be(count)
-      projectService.projectLinkPublishable(savedProject.id) should be(false)
-      val projectLinks = ProjectDAO.getProjectLinks(savedProject.id)
-      val partitioned = projectLinks.partition(_.roadPartNumber == 207)
-      val highestDistanceStart= projectLinks.map(p=>p.startAddrMValue).max
-      val highestDistanceEnd= projectLinks.map(p=>p.endAddrMValue).max
-      val linkIds207 = partitioned._1.map(_.linkId).toSet
-      reset(mockRoadLinkService)
-      when(mockRoadLinkService.getViiteRoadLinksByLinkIdsFromVVH(any[Set[Long]], any[Boolean], any[Boolean])).thenAnswer(
-        toMockAnswer(projectLinks, roadLink)
-      )
-      projectService.updateProjectLinks(savedProject.id, linkIds207, LinkStatus.Transfer, "-", 0, 0, Option.empty[Int]) should be (None)
-      projectService.updateProjectLinks(savedProject.id, Set(5168510), LinkStatus.Terminated, "-", 0, 0, Option.empty[Int]) should be (None)
-      projectService.projectLinkPublishable(savedProject.id) should be(true)
-      val changeProjectOpt = projectService.getChangeProject(savedProject.id)
-      val change = changeProjectOpt.get
-      val updatedProjectLinks=ProjectDAO.getProjectLinks(savedProject.id)
-      updatedProjectLinks.exists { x=> x.status==LinkStatus.Transfer } should be(true)
-      updatedProjectLinks.exists { x=> x.status==LinkStatus.Terminated } should be(true)
-      updatedProjectLinks.filter( pl => pl.linkId==5168540).head.calibrationPoints should be ((Some(CalibrationPoint(5168540,0.0,0)),None))
-      updatedProjectLinks.filter( pl => pl.linkId==6463199).head.calibrationPoints should be ((None,Some(CalibrationPoint(6463199,442.89,highestDistanceEnd-projectLinks.filter( pl => pl.linkId==5168510).head.endAddrMValue))))  //we terminated link with distance 172
-      projectService.updateProjectLinks(savedProject.id, Set(5168540), LinkStatus.Terminated, "-", 0, 0, Option.empty[Int]) should be (None)
-      val updatedProjectLinks2=ProjectDAO.getProjectLinks(savedProject.id)
-      updatedProjectLinks2.filter( pl => pl.linkId==6463199).head.calibrationPoints should be (None,Some(CalibrationPoint(6463199,442.89,highestDistanceEnd-projectLinks.filter( pl => pl.linkId==5168510).head.endAddrMValue-updatedProjectLinks.filter( pl => pl.linkId==5168540).head.endAddrMValue)))
-    }
-    runWithRollback {
-      projectService.getRoadAddressAllProjects()
-    } should have size (count - 1)
-  }
-
-  test("Terminate then transfer") {
-    var count = 0
-    val roadLink = RoadLink(5170939L, Seq(Point(535605.272, 6982204.22, 85.90899999999965))
-      , 540.3960283713503, State, 99, TrafficDirection.AgainstDigitizing, UnknownLinkType, Some("25.06.2015 03:00:00"), Some("vvh_modified"), Map("MUNICIPALITYCODE" -> BigInt.apply(749)),
-      InUse, NormalLinkInterface)
-    when(mockRoadLinkService.getViiteRoadLinksByLinkIdsFromVVH(any[Set[Long]], any[Boolean],any[Boolean])).thenReturn(Seq(roadLink))
-    runWithRollback {
-      val countCurrentProjects = projectService.getRoadAddressAllProjects()
-      val id = 0
-      val addresses = List(ReservedRoadPart(5: Long, 5: Long, 207: Long, 5: Double, 5: Long, Discontinuity.apply("jatkuva"), 8: Long, None: Option[DateTime], None: Option[DateTime]))
-      val roadAddressProject = RoadAddressProject(id, ProjectState.apply(1), "TestProject", "TestUser", DateTime.now(), "TestUser", DateTime.parse("1901-01-01"), DateTime.now(), "Some additional info", addresses, None)
-      val savedProject = projectService.createRoadLinkProject(roadAddressProject)
-      val countAfterInsertProjects = projectService.getRoadAddressAllProjects()
-      count = countCurrentProjects.size + 1
-      countAfterInsertProjects.size should be(count)
-      projectService.projectLinkPublishable(savedProject.id) should be(false)
-      val projectLinks = ProjectDAO.getProjectLinks(savedProject.id)
-      val partitioned = projectLinks.partition(_.roadPartNumber == 207)
-      val highestDistanceStart= projectLinks.map(p=>p.startAddrMValue).max
-      val highestDistanceEnd= projectLinks.map(p=>p.endAddrMValue).max
-      val linkIds207 = partitioned._1.map(_.linkId).toSet
-      reset(mockRoadLinkService)
-      when(mockRoadLinkService.getViiteRoadLinksByLinkIdsFromVVH(any[Set[Long]], any[Boolean], any[Boolean])).thenAnswer(
-        toMockAnswer(projectLinks, roadLink)
-      )
-      projectService.updateProjectLinks(savedProject.id, Set(5168510), LinkStatus.Terminated, "-", 0, 0, Option.empty[Int])
-      projectService.updateProjectLinks(savedProject.id, linkIds207-5168510, LinkStatus.Transfer, "-", 0, 0, Option.empty[Int])
-      projectService.projectLinkPublishable(savedProject.id) should be(true)
-      val changeProjectOpt = projectService.getChangeProject(savedProject.id)
-      val change = changeProjectOpt.get
-      val updatedProjectLinks=ProjectDAO.getProjectLinks(savedProject.id)
-      updatedProjectLinks.exists { x=> x.status==LinkStatus.Transfer } should be(true)
-      updatedProjectLinks.exists { x=> x.status==LinkStatus.Terminated } should be(true)
-      updatedProjectLinks.filter( pl => pl.linkId==5168540).head.calibrationPoints should be ((Some(CalibrationPoint(5168540,0.0,0)),None))
-      updatedProjectLinks.filter( pl => pl.linkId==6463199).head.calibrationPoints should be ((None,Some(CalibrationPoint(6463199,442.89,highestDistanceEnd-172))))  //we terminated link with distance 172
-      projectService.updateProjectLinks(savedProject.id, Set(5168540), LinkStatus.Terminated, "-", 0, 0, Option.empty[Int])
-      val updatedProjectLinks2=ProjectDAO.getProjectLinks(savedProject.id)
-      updatedProjectLinks2.filter( pl => pl.linkId==6463199).head.calibrationPoints should be (None,Some(CalibrationPoint(6463199,442.89,highestDistanceEnd-projectLinks.filter( pl => pl.linkId==5168510).head.endAddrMValue-updatedProjectLinks.filter( pl => pl.linkId==5168540).head.endAddrMValue)))
-    }
-    runWithRollback {
-      projectService.getRoadAddressAllProjects()
-    } should have size (count - 1)
-  }
-
-  test("Terminate, new links and then transfer") {
-    var count = 0
-    val roadLink = RoadLink(51L, Seq(Point(535605.272, 6982204.22, 85.90899999999965))
-      , 540.3960283713503, State, 1, TrafficDirection.AgainstDigitizing, Motorway,
-      Some("25.06.2015 03:00:00"), Some("vvh_modified"), Map("MUNICIPALITYCODE" -> BigInt.apply(749)),
-      InUse, NormalLinkInterface)
-    when(mockRoadLinkService.getViiteRoadLinksByLinkIdsFromVVH(any[Set[Long]], any[Boolean],any[Boolean])).thenReturn(Seq(roadLink))
-    runWithRollback {
-      val id = 0
-      val addresses = List(ReservedRoadPart(5: Long, 5: Long, 205: Long, 5: Double, 5: Long, Discontinuity.apply("jatkuva"), 5: Long, None: Option[DateTime], None: Option[DateTime]))
-      val roadAddressProject = RoadAddressProject(id, ProjectState.apply(1), "TestProject", "TestUser", DateTime.now(), "TestUser", DateTime.parse("2021-01-01"), DateTime.now(), "Some additional info", addresses, None, Some(5))
-      val savedProject = projectService.createRoadLinkProject(roadAddressProject)
-      val projectLinks = ProjectDAO.getProjectLinks(savedProject.id)
-      projectLinks.size should be (66)
-
-      val linkIds = projectLinks.map(_.linkId).toSet
-      val newLinkTemplates = Seq(ProjectLink(-1000L, 0L, 0L, Track.apply(99), Discontinuity.Continuous, 0L, 0L, None, None,
-        None, 0L, 1234L, 0.0, 43.1, SideCode.Unknown, (None, None), false,
-        Seq(Point(468.5, 0.5), Point(512.0, 0.0)), 0L, LinkStatus.Unknown, RoadType.PublicRoad, LinkGeomSource.NormalLinkInterface, 43.1, 0L, 5),
-        ProjectLink(-1000L, 0L, 0L, Track.apply(99), Discontinuity.Continuous, 0L, 0L, None, None,
-          None, 0L, 1235L, 0.0, 71.1, SideCode.Unknown, (None, None), false,
-          Seq(Point(510.0, 0.0), Point(581.0, 0.0)), 0L, LinkStatus.Unknown, RoadType.PublicRoad, LinkGeomSource.NormalLinkInterface, 71.1, 0L, 5))
-      reset(mockRoadLinkService)
-      when(mockRoadLinkService.getViiteRoadLinksByLinkIdsFromVVH(any[Set[Long]], any[Boolean], any[Boolean])).thenAnswer(
-        toMockAnswer(projectLinks ++ newLinkTemplates, roadLink)
-      )
-      ProjectDAO.getProjectLinks(savedProject.id).foreach { l =>
-        l.roadType should be(RoadType.UnknownOwnerRoad)
-      }
-      projectService.updateProjectLinks(savedProject.id, Set(5172715, 5172714, 5172031, 5172030), LinkStatus.Terminated, "-", 5, 205, None, RoadType.Unknown.value, Discontinuity.Continuous.value, 5)
-      projectService.updateProjectLinks(savedProject.id, linkIds -- Set(5172715, 5172714, 5172031, 5172030), LinkStatus.Transfer, "-", 5, 205, None, RoadType.Unknown.value, Discontinuity.Continuous.value, 5)
-      ProjectDAO.getProjectLinks(savedProject.id).size should be (66)
-      projectService.createProjectLinks(newLinkTemplates.take(1).map(_.linkId).toSet, savedProject.id, 5L, 205L, 1, 5, 2, 1, 5, "U").get("success") should be (Some(true))
-      projectService.createProjectLinks(newLinkTemplates.tail.take(1).map(_.linkId).toSet, savedProject.id, 5L, 205L, 2, 5, 2, 1, 5, "U").get("success") should be (Some(true))
-      ProjectDAO.getProjectLinks(savedProject.id).size should be (68)
-      val changeInfo = projectService.getChangeProject(savedProject.id)
-      projectService.projectLinkPublishable(savedProject.id) should be(true)
-      changeInfo.get.changeInfoSeq.foreach { ci =>
-        ci.changeType match {
-          case Termination =>
-            ci.source.startAddressM should be (Some(0))
-            ci.source.endAddressM should be (Some(546))
-            ci.target.startAddressM should be (None)
-            ci.target.endAddressM should be (None)
-          case Transfer =>
-            ci.source.startAddressM should be (Some(546))
-            ci.source.endAddressM should be (Some(6730))
-            ci.target.startAddressM should be (Some(57))
-            (ci.source.startAddressM.get - ci.target.startAddressM.get) should be (ci.source.endAddressM.get - ci.target.endAddressM.get)
-          case AddressChangeType.New =>
-            ci.source.startAddressM should be (None)
-            ci.target.startAddressM should be (Some(0))
-            ci.source.endAddressM should be (None)
-            ci.target.endAddressM should be (Some(57))
-          case _ =>
-            throw new RuntimeException(s"Nobody expects ${ci.changeType} inquisition!")
-        }
-      }
-    }
-  }
-
-  ignore("Fetch project links") { // Needs more of mocking because of Futures + transactions disagreeing
-    val roadLinkService = new RoadLinkService(new VVHClient(properties.getProperty("digiroad2.VVHRestApiEndPoint")), mockEventBus, new DummySerializer) {
-      override def withDynSession[T](f: => T): T = f
-
-      override def withDynTransaction[T](f: => T): T = f
-    }
-    val roadAddressService = new RoadAddressService(roadLinkService, mockEventBus) {
-      override def withDynSession[T](f: => T): T = f
-
-      override def withDynTransaction[T](f: => T): T = f
-    }
-    val projectService = new ProjectService(roadAddressService, roadLinkService, mockEventBus) {
-      override def withDynSession[T](f: => T): T = f
-
-      override def withDynTransaction[T](f: => T): T = f
-    }
-    runWithRollback {
-      val addresses: List[ReservedRoadPart] = List(ReservedRoadPart(0: Long, 5: Long, 205: Long, 5: Double, 5: Long, Discontinuity.apply("jatkuva"), 8: Long, None: Option[DateTime], None: Option[DateTime]))
-      val roadAddressProject = RoadAddressProject(0, ProjectState.apply(1), "TestProject", "TestUser", DateTime.now(), "TestUser", DateTime.parse("1901-01-01"), DateTime.now(), "Some additional info", addresses, None)
-      val savedProject = projectService.createRoadLinkProject(roadAddressProject)
-      val startingLinkId = ProjectDAO.getProjectLinks(savedProject.id).filter(_.track == Track.LeftSide).minBy(_.startAddrMValue).linkId
-      val boundingRectangle = roadLinkService.fetchVVHRoadlinks(Set(startingLinkId)).map { vrl =>
-        val x = vrl.geometry.map(l => l.x)
-        val y = vrl.geometry.map(l => l.y)
-
-        BoundingRectangle(Point(x.min, y.min) + Vector3d(-5.0, -5.0, 0.0), Point(x.max, y.max) + Vector3d(5.0, 5.0, 0.0))
-      }.head
-
-      val links = projectService.getProjectRoadLinks(savedProject.id, boundingRectangle, Seq(), Set(), true, true)
-      links.nonEmpty should be(true)
-      links.exists(_.status == LinkStatus.Unknown) should be(true)
-      links.exists(_.status == LinkStatus.NotHandled) should be(true)
-      val (unk, nh) = links.partition(_.status == LinkStatus.Unknown)
-      nh.forall(l => l.roadNumber == 5 && l.roadPartNumber == 205) should be(true)
-      unk.forall(l => l.roadNumber != 5 || l.roadPartNumber != 205) should be(true)
-      nh.map(_.linkId).toSet.intersect(unk.map(_.linkId).toSet) should have size (0)
-      unk.exists(_.attributes.getOrElse("ROADPARTNUMBER", "0").toString == "203") should be(true)
-    }
-  }
-
->>>>>>> 69fd30c4
   test("Validate road part dates with project date - startDate") {
     val projDate = DateTime.parse("2015-01-01")
     val addresses = List(ReservedRoadPart(5: Long, 5: Long, 205: Long, 5: Double, 5: Long, Discontinuity.apply("jatkuva"), 8: Long, Option(DateTime.parse("2017-01-01")): Option[DateTime], None: Option[DateTime]))
@@ -650,13 +408,8 @@
       val savedProject = projectService.createRoadLinkProject(project)
       val projectLinkId = savedProject.reservedParts.head.startingLinkId
       projectLinkId.isEmpty should be(false)
-<<<<<<< HEAD
       val projectId = savedProject.id
-      val terminatedValue = LinkStatus.UnChanged.value
-=======
-      projectId = savedProject.id
       val unchangedValue = LinkStatus.UnChanged.value
->>>>>>> 69fd30c4
       val projectLink = ProjectDAO.fetchFirstLink(projectId, roadNumber, roadPartNumber)
       projectLink.isEmpty should be(false)
       //Changing the status of the test link
@@ -869,86 +622,25 @@
 
   }
 
-<<<<<<< HEAD
-=======
-  test("get change table test with update change table on every road link change") {
-    var count = 0
-    val roadLink = RoadLink(5170939L, Seq(Point(535605.272, 6982204.22, 85.90899999999965))
-      , 540.3960283713503, State, 99, TrafficDirection.AgainstDigitizing, UnknownLinkType, Some("25.06.2015 03:00:00"), Some("vvh_modified"), Map("MUNICIPALITYCODE" -> BigInt.apply(749)),
-      InUse, NormalLinkInterface)
-    when(mockRoadLinkService.getViiteRoadLinksByLinkIdsFromVVH(any[Set[Long]], any[Boolean], any[Boolean])).thenReturn(Seq(roadLink))
-    runWithRollback {
-      val countCurrentProjects = projectService.getRoadAddressAllProjects()
-      val id = 0
-      val addresses = List(ReservedRoadPart(5: Long, 5: Long, 205: Long, 5: Double, 5L, Discontinuity.apply("jatkuva"), 8: Long, None: Option[DateTime], None: Option[DateTime]),
-        ReservedRoadPart(5: Long, 5: Long, 206: Long, 5: Double, 5L, Discontinuity.apply("jatkuva"), 8: Long, None: Option[DateTime], None: Option[DateTime]))
-      val roadAddressProject = RoadAddressProject(id, ProjectState.apply(1), "TestProject", "TestUser", DateTime.now(), "TestUser", DateTime.parse("1901-01-01"), DateTime.now(), "Some additional info", addresses, None)
-      val saved = projectService.createRoadLinkProject(roadAddressProject)
-      saved.reservedParts should have size (2)
-      val countAfterInsertProjects = projectService.getRoadAddressAllProjects()
-      count = countCurrentProjects.size + 1
-      countAfterInsertProjects.size should be(count)
-      projectService.projectLinkPublishable(saved.id) should be(false)
-      val projectLinks = ProjectDAO.getProjectLinks(saved.id)
-      val partitioned = projectLinks.partition(_.roadPartNumber == 205)
-      val linkIds205 = partitioned._1.map(_.linkId).toSet
-      val linkIds206 = partitioned._2.map(_.linkId).toSet
-      reset(mockRoadLinkService)
-      when(mockRoadLinkService.getViiteRoadLinksByLinkIdsFromVVH(any[Set[Long]], any[Boolean], any[Boolean])).thenAnswer(
-        toMockAnswer(projectLinks, roadLink)
-      )
-
-      projectService.updateProjectLinks(saved.id, linkIds205, LinkStatus.Terminated, "-", 0, 0, Option.empty[Int])
-      projectService.projectLinkPublishable(saved.id) should be(false)
-
-
-      projectService.updateProjectLinks(saved.id, linkIds206, LinkStatus.Terminated, "-", 0, 0, Option.empty[Int])
-      projectService.projectLinkPublishable(saved.id) should be(true)
-
-      val changeProjectOpt = projectService.getChangeProject(saved.id)
-      changeProjectOpt.map(_.changeInfoSeq).getOrElse(Seq()) should have size (5)
-
-      val change = changeProjectOpt.get
-
-      change.changeDate should be(roadAddressProject.startDate.toString("YYYY-MM-DD"))
-      change.ely should be(8)
-      change.user should be("TestUser")
-      change.name should be("TestProject")
-      change.changeInfoSeq.foreach(rac => {
-        val s = rac.source
-        val t = rac.target
-        val (sTie, sAosa, sAjr, sAet, sLet) = (s.roadNumber, s.startRoadPartNumber, s.trackCode, s.startAddressM, s.endAddressM)
-        val (tTie, tAosa, tAjr, tAet, tLet) = (t.roadNumber, t.startRoadPartNumber, t.trackCode, t.startAddressM, t.endAddressM)
-        sTie should be(Some(5))
-        sAosa.isEmpty should be(false)
-        sAjr.isEmpty should be(false)
-        sAet.isEmpty should be(false)
-        sLet.isEmpty should be(false)
-        tTie should be(None)
-        tAosa.isEmpty should be(true)
-        tAjr.isEmpty should be(true)
-        tAet.isEmpty should be(true)
-        tLet.isEmpty should be(true)
-      })
-
-      change.changeInfoSeq.foreach(_.changeType should be(Termination))
-      change.changeInfoSeq.foreach(_.discontinuity should be(Discontinuity.Continuous))
-      // TODO: When road types are properly generated
-      //      change.changeInfoSeq.foreach(_.roadType should be(RoadType.UnknownOwnerRoad))
-    }
-    runWithRollback {
-      projectService.getRoadAddressAllProjects()
-    } should have size (count - 1)
-  }
-  test("add nonexisting roadlink to project") {
+  test("error message when reserving already used road number&part (in other project ids). Empty error message if same road number&part but == proj id ") {
     runWithRollback {
       val idr = RoadAddressDAO.getNextRoadAddressId
       val id = Sequences.nextViitePrimaryKeySeqValue
-      val rap = RoadAddressProject(id, ProjectState.apply(1), "TestProject", "TestUser", DateTime.parse("2700-01-01"), "TestUser", DateTime.parse("2700-01-01"), DateTime.now(), "Some additional info", List.empty[ReservedRoadPart], None)
-      val projectLink = toProjectLink(rap, LinkStatus.New)(RoadAddress(idr, 1943845, 1, RoadType.Unknown, Track.Combined,
-        Discontinuous, 0L, 10L, Some(DateTime.parse("1901-01-01")), Some(DateTime.parse("1902-01-01")), Option("tester"), 0, 12345L, 0.0, 9.8, SideCode.TowardsDigitizing, 0, (None, None), false,
-        Seq(Point(0.0, 0.0), Point(0.0, 9.8)), LinkGeomSource.NormalLinkInterface, 8))
+      val rap = RoadAddressProject(id, ProjectState.apply(1), "TestProject", "TestUser", DateTime.parse("2700-01-01"), "TestUser", DateTime.parse("1972-03-03"), DateTime.parse("2700-01-01"), "Some additional info", List.empty[ReservedRoadPart], None)
+      val projectLink = toProjectLink(rap, LinkStatus.New)(RoadAddress(idr, 5, 203, RoadType.Unknown, Track.Combined, Discontinuous,
+        0L, 10L, Some(DateTime.parse("1901-01-01")), Some(DateTime.parse("1902-01-01")), Option("tester"), 0, 12345L, 0.0, 9.8,
+        SideCode.TowardsDigitizing, 0, (None, None), false, Seq(Point(0.0, 0.0), Point(0.0, 9.8)), LinkGeomSource.NormalLinkInterface, 8))
       ProjectDAO.createRoadAddressProject(rap)
+
+      val rap2 = RoadAddressProject(id + 1, ProjectState.apply(1), "TestProject", "TestUser", DateTime.parse("2700-01-01"), "TestUser", DateTime.parse("1972-03-04"), DateTime.parse("2700-01-01"), "Some additional info", List.empty[ReservedRoadPart], None)
+      val projectLink2 = toProjectLink(rap2, LinkStatus.New)(RoadAddress(idr, 5, 999, RoadType.Unknown, Track.Combined, Discontinuous,
+        0L, 10L, Some(DateTime.parse("1901-01-01")), Some(DateTime.parse("1902-01-01")), Option("tester"), 0, 12345L, 0.0, 9.8,
+        SideCode.TowardsDigitizing, 0, (None, None), false, Seq(Point(0.0, 0.0), Point(0.0, 9.8)), LinkGeomSource.NormalLinkInterface, 8))
+      ProjectDAO.createRoadAddressProject(rap2)
+
+      val projectLink3 = toProjectLink(rap, LinkStatus.New)(RoadAddress(idr, 5, 999, RoadType.Unknown, Track.Combined, Discontinuous,
+        0L, 10L, Some(DateTime.parse("1901-01-01")), Some(DateTime.parse("1902-01-01")), Option("tester"), 0, 12345L, 0.0, 9.8,
+        SideCode.TowardsDigitizing, 0, (None, None), false, Seq(Point(0.0, 0.0), Point(0.0, 9.8)), LinkGeomSource.NormalLinkInterface, 8))
 
       val p = ProjectAddressLink(idr, projectLink.linkId, projectLink.geometry,
         1, AdministrativeClass.apply(1), LinkType.apply(1), RoadLinkType.apply(1), ConstructionType.apply(1), projectLink.linkGeomSource, RoadType.PublicUnderConstructionRoad, "", 111, Some(""), Some("vvh_modified"),
@@ -958,95 +650,6 @@
         projectLink.calibrationPoints._1,
         projectLink.calibrationPoints._2, Anomaly.None, projectLink.lrmPositionId, projectLink.status, 0)
 
-      mockForProject(id)
-      projectService.addNewLinksToProject(Seq(p), id, projectLink.roadNumber, projectLink.roadPartNumber, projectLink.track.value.toLong, projectLink.discontinuity.value.toLong, projectLink.roadType.value, "U")
-      val links= ProjectDAO.getProjectLinks(id)
-      links.size should be (1)
-    }
-  }
-
-  test("add two consecutive roadlinks to project road number & road part") {
-    val roadlink = RoadLink(5175306, Seq(Point(535602.222, 6982200.25, 89.9999), Point(535605.272, 6982204.22, 85.90899999999965))
-      , 540.3960283713503, State, 99, TrafficDirection.AgainstDigitizing, UnknownLinkType, Some("25.06.2015 03:00:00"), Some("vvh_modified"), Map("MUNICIPALITYCODE" -> BigInt.apply(749)),
-      InUse, NormalLinkInterface)
-    when(mockRoadLinkService.getViiteRoadLinksByLinkIdsFromVVH(Set(5175306L))).thenReturn(Seq(roadlink))
-    runWithRollback {
-
-      val idr1 = RoadAddressDAO.getNextRoadAddressId
-      val idr2 = RoadAddressDAO.getNextRoadAddressId
-      val idr3 = RoadAddressDAO.getNextRoadAddressId
-      val id = Sequences.nextViitePrimaryKeySeqValue
-      val rap = RoadAddressProject(id, ProjectState.apply(1), "TestProject", "TestUser", DateTime.parse("2700-01-01"), "TestUser", DateTime.parse("2700-01-01"), DateTime.now(), "Some additional info", List.empty[ReservedRoadPart], None)
-      ProjectDAO.createRoadAddressProject(rap)
-
-      val projectLink1 = toProjectLink(rap, LinkStatus.New)(RoadAddress(idr1, 1943845, 1, RoadType.Unknown, Track.Combined,
-        Discontinuous, 0L, 10L, Some(DateTime.parse("1901-01-01")), Some(DateTime.parse("1902-01-01")), Option("tester"), 0,
-        5175306L, 0.0, 9.8, SideCode.TowardsDigitizing, 0, (None, None), false, Seq(Point(535602.222, 6982200.25, 89.9999),
-          Point(535605.272, 6982204.22, 85.90899999999965)), LinkGeomSource.NormalLinkInterface, 8))
-
-      val projectLink2 = toProjectLink(rap, LinkStatus.New)(RoadAddress(idr2, 1943845, 1, RoadType.Unknown, Track.Combined, Discontinuous,
-        0L, 10L, Some(DateTime.parse("1901-01-01")), Some(DateTime.parse("1902-01-01")), Option("tester"), 0, 1610976L, 0.0, 5.8, SideCode.TowardsDigitizing,
-        0, (None, None), false, Seq(Point(535605.272, 6982204.22, 85.90899999999965), Point(535608.555, 6982204.33, 86.90)), LinkGeomSource.NormalLinkInterface, 8))
-
-
-      val p1 = ProjectAddressLink(idr1, projectLink1.linkId, projectLink1.geometry,
-        1, AdministrativeClass.apply(1), LinkType.apply(1), RoadLinkType.apply(1), ConstructionType.apply(1), projectLink1.linkGeomSource, RoadType.PublicUnderConstructionRoad, "", 111, Some(""), Some("vvh_modified"),
-        null, projectLink1.roadNumber, projectLink1.roadPartNumber, 2, -1, projectLink1.discontinuity.value,
-        projectLink1.startAddrMValue, projectLink1.endAddrMValue, projectLink1.startMValue, projectLink1.endMValue,
-        projectLink1.sideCode,
-        projectLink1.calibrationPoints._1,
-        projectLink1.calibrationPoints._2, Anomaly.None, projectLink1.lrmPositionId, projectLink1.status, 0)
-
-      val p2 = ProjectAddressLink(idr2, projectLink2.linkId, projectLink2.geometry,
-        1, AdministrativeClass.apply(1), LinkType.apply(1), RoadLinkType.apply(1), ConstructionType.apply(1), projectLink2.linkGeomSource, RoadType.PublicUnderConstructionRoad, "", 111, Some(""), Some("vvh_modified"),
-        null, projectLink2.roadNumber, projectLink2.roadPartNumber, 2, -1, projectLink2.discontinuity.value,
-        projectLink2.startAddrMValue, projectLink2.endAddrMValue, projectLink2.startMValue, projectLink2.endMValue,
-        projectLink2.sideCode,
-        projectLink2.calibrationPoints._1,
-        projectLink2.calibrationPoints._2, Anomaly.None, projectLink2.lrmPositionId, projectLink2.status, 0)
-
-      mockForProject(id, Seq(p1, p2))
-      projectService.addNewLinksToProject(Seq(p1), id, projectLink1.roadNumber, projectLink1.roadPartNumber, projectLink1.track.value.toLong, projectLink1.discontinuity.value.toLong, projectLink1.roadType.value, "U")
-      val links= ProjectDAO.getProjectLinks(id)
-      links.size should be (1)
-      reset(mockRoadLinkService)
-      mockForProject(id, Seq(p2))
-
-      projectService.addNewLinksToProject(Seq(p2), id, projectLink2.roadNumber, projectLink2.roadPartNumber, projectLink2.track.value.toLong, projectLink2.discontinuity.value.toLong, projectLink2.roadType.value, "U")
-      val linksAfter = ProjectDAO.getProjectLinks(id)
-      linksAfter.size should be (2)
-    }
-  }
-
->>>>>>> 69fd30c4
-  test("error message when reserving already used road number&part (in other project ids). Empty error message if same road number&part but == proj id ") {
-    runWithRollback {
-      val idr = RoadAddressDAO.getNextRoadAddressId
-      val id = Sequences.nextViitePrimaryKeySeqValue
-      val rap = RoadAddressProject(id, ProjectState.apply(1), "TestProject", "TestUser", DateTime.parse("2700-01-01"), "TestUser", DateTime.parse("1972-03-03"), DateTime.parse("2700-01-01"), "Some additional info", List.empty[ReservedRoadPart], None)
-      val projectLink = toProjectLink(rap, LinkStatus.New)(RoadAddress(idr, 5, 203, RoadType.Unknown, Track.Combined, Discontinuous,
-        0L, 10L, Some(DateTime.parse("1901-01-01")), Some(DateTime.parse("1902-01-01")), Option("tester"), 0, 12345L, 0.0, 9.8,
-        SideCode.TowardsDigitizing, 0, (None, None), false, Seq(Point(0.0, 0.0), Point(0.0, 9.8)), LinkGeomSource.NormalLinkInterface, 8))
-      ProjectDAO.createRoadAddressProject(rap)
-
-      val rap2 = RoadAddressProject(id + 1, ProjectState.apply(1), "TestProject", "TestUser", DateTime.parse("2700-01-01"), "TestUser", DateTime.parse("1972-03-04"), DateTime.parse("2700-01-01"), "Some additional info", List.empty[ReservedRoadPart], None)
-      val projectLink2 = toProjectLink(rap2, LinkStatus.New)(RoadAddress(idr, 5, 999, RoadType.Unknown, Track.Combined, Discontinuous,
-        0L, 10L, Some(DateTime.parse("1901-01-01")), Some(DateTime.parse("1902-01-01")), Option("tester"), 0, 12345L, 0.0, 9.8,
-        SideCode.TowardsDigitizing, 0, (None, None), false, Seq(Point(0.0, 0.0), Point(0.0, 9.8)), LinkGeomSource.NormalLinkInterface, 8))
-      ProjectDAO.createRoadAddressProject(rap2)
-
-      val projectLink3 = toProjectLink(rap, LinkStatus.New)(RoadAddress(idr, 5, 999, RoadType.Unknown, Track.Combined, Discontinuous,
-        0L, 10L, Some(DateTime.parse("1901-01-01")), Some(DateTime.parse("1902-01-01")), Option("tester"), 0, 12345L, 0.0, 9.8,
-        SideCode.TowardsDigitizing, 0, (None, None), false, Seq(Point(0.0, 0.0), Point(0.0, 9.8)), LinkGeomSource.NormalLinkInterface, 8))
-
-      val p = ProjectAddressLink(idr, projectLink.linkId, projectLink.geometry,
-        1, AdministrativeClass.apply(1), LinkType.apply(1), RoadLinkType.apply(1), ConstructionType.apply(1), projectLink.linkGeomSource, RoadType.PublicUnderConstructionRoad, "", 111, Some(""), Some("vvh_modified"),
-        null, projectLink.roadNumber, projectLink.roadPartNumber, 2, -1, projectLink.discontinuity.value,
-        projectLink.startAddrMValue, projectLink.endAddrMValue, projectLink.startMValue, projectLink.endMValue,
-        projectLink.sideCode,
-        projectLink.calibrationPoints._1,
-        projectLink.calibrationPoints._2, Anomaly.None, projectLink.lrmPositionId, projectLink.status, 0)
-
       mockForProject(id, Seq(p))
 
       val message1project1 = projectService.addNewLinksToProject(Seq(p), id, projectLink.roadNumber,
@@ -1069,80 +672,6 @@
     }
   }
 
-<<<<<<< HEAD
-=======
-  test("Project link direction change") {
-    def prettyPrint(links: List[ProjectLink]) = {
-
-      val sortedLinks = links.sortBy(_.id)
-      sortedLinks.foreach{ link =>
-        println(s""" ${link.linkId} trackCode ${link.track.value} -> |--- (${link.startAddrMValue}, ${link.endAddrMValue}) ---|  MValue = """ + (link.endMValue-link.startMValue))
-      }
-      println("\n Total length (0+1/2):" + (sortedLinks.filter(_.track != Track.Combined).map(_.geometryLength).sum/2 +
-        sortedLinks.filter(_.track == Track.Combined).map(_.geometryLength).sum))
-    }
-    def toGeom(json: Option[Any]): List[Point] = {
-      json.get.asInstanceOf[List[Map[String, Double]]].map(m => Point(m("x"), m("y"), m("z")))
-    }
-
-    runWithRollback {
-      val links=ProjectDAO.getProjectLinks(7081807)
-      links.nonEmpty should be (true)
-      val mappedGeoms = StaticTestData.mappedGeoms(links.map(_.linkId))
-      val geomToLinks:Seq[ProjectLink] = links.map{l =>
-        val geom = mappedGeoms(l.linkId)
-        l.copy(geometry = geom,
-          geometryLength = GeometryUtils.geometryLength(geom),
-          endMValue = GeometryUtils.geometryLength(geom)
-        )
-      }
-      val adjusted = ProjectSectionCalculator.assignMValues(geomToLinks)
-      ProjectDAO.updateProjectLinksToDB(adjusted, "-")
-
-      reset(mockRoadLinkService)
-      when(mockRoadLinkService.getViiteRoadLinksByLinkIdsFromVVH(any[Set[Long]], any[Boolean], any[Boolean])).thenAnswer(
-        toMockAnswer(adjusted.map(toRoadLink))
-      )
-      projectService.changeDirection(7081807, 77997, 1)
-      val changedLinks = ProjectDAO.getProjectLinks(7081807)
-
-      // Test that for every link there should be the address before it or after it (unless it's the first or last link)
-      changedLinks.foreach(l =>
-        (l == changedLinks.head || changedLinks.exists(c => c.endAddrMValue == l.startAddrMValue &&
-          c.track == l.track || (c.track.value * l.track.value == 0))) && (l == changedLinks.last ||
-          changedLinks.exists(c => c.startAddrMValue == l.endAddrMValue &&
-            c.track == l.track || (c.track.value * l.track.value == 0))) should be (true)
-      )
-      adjusted.foreach { l =>
-        GeometryUtils.geometryEndpoints(mappedGeoms(l.linkId)) should be (GeometryUtils.geometryEndpoints(l.geometry))
-      }
-
-      val linksFirst = adjusted.sortBy(_.id).head
-      val linksLast = adjusted.sortBy(_.id).last
-      val changedLinksFirst = changedLinks.sortBy(_.id).head
-      val changedLinksLast = changedLinks.sortBy(_.id).last
-      adjusted.sortBy(_.id).zip(changedLinks.sortBy(_.id)).foreach{
-        case (oldLink, newLink) =>
-          oldLink.startAddrMValue should be ((linksLast.endAddrMValue - newLink.endAddrMValue) +- 1)
-          oldLink.endAddrMValue should be ((linksLast.endAddrMValue - newLink.startAddrMValue) +- 1)
-          val trackChangeCorrect = (oldLink.track, newLink.track) match {
-            case (Track.Combined, Track.Combined) => true
-            case (Track.RightSide, Track.LeftSide) => true
-            case (Track.LeftSide, Track.RightSide) => true
-            case _ => false
-          }
-          trackChangeCorrect should be (true)
-      }
-      linksFirst.id should be (changedLinksFirst.id)
-      linksLast.id should be (changedLinksLast.id)
-      linksLast.geometryLength should be (changedLinks.sortBy(_.id).last.geometryLength +- .1)
-      linksLast.endMValue should be (changedLinks.sortBy(_.id).last.endMValue +- .1)
-      linksFirst.endMValue should be (changedLinksFirst.endMValue +- .1)
-      linksLast.endMValue should be (changedLinksLast.endMValue +- .1)
-    }
-  }
-
->>>>>>> 69fd30c4
   test("parsePrefillData no-link from vvh") {
     projectService.parsePreFillData(Seq.empty[VVHRoadlink]) should be (Left("Link could not be found in VVH"))
   }
@@ -1173,684 +702,4 @@
     }
   }
 
-<<<<<<< HEAD
-=======
-  test("Project link direction change should remain after adding new links") {
-    runWithRollback {
-      sqlu"DELETE FROM ROAD_ADDRESS WHERE ROAD_NUMBER=75 AND ROAD_PART_NUMBER=2".execute
-      val id = Sequences.nextViitePrimaryKeySeqValue
-      val rap = RoadAddressProject(id, ProjectState.apply(1), "TestProject", "TestUser", DateTime.parse("1901-01-01"), "TestUser", DateTime.parse("1901-01-01"), DateTime.now(), "Some additional info", List.empty, None)
-      ProjectDAO.createRoadAddressProject(rap)
-
-      val points5176552 = "[{\"x\":537869.292,\"y\":6997722.466,\"z\":110.39800000000105},"+
-        "{\"x\":538290.056,\"y\":6998265.169,\"z\":85.4429999999993}]"
-      val points5176512 = "[{\"x\":537152.306,\"y\":6996873.826,\"z\":108.27700000000186}," +
-        "{\"x\":537869.292,\"y\":6997722.466,\"z\":110.39800000000105}]"
-      val oldgeom512 = JSON.parseFull(points5176512).get.asInstanceOf[List[Map[String, Double]]].map(m => Point(m("x"), m("y"), m("z")))
-      val oldgeom552 = JSON.parseFull(points5176552).get.asInstanceOf[List[Map[String, Double]]].map(m => Point(m("x"), m("y"), m("z")))
-
-      val geometries = StaticTestData.mappedGeoms(Set(5176552, 5176512))
-      val geom512 = geometries(5176512)
-      val geom552 = geometries(5176552)
-
-      oldgeom512 should be (geom512)
-      oldgeom552 should be (geom552)
-      val addProjectAddressLink512 = ProjectAddressLink(NewRoadAddress, 5176512, geom512, GeometryUtils.geometryLength(geom512),
-        State, Motorway, RoadLinkType.NormalRoadLinkType, ConstructionType.InUse, LinkGeomSource.NormalLinkInterface,
-        RoadType.PublicRoad, "X", 749, None, None, Map.empty, 75, 2, 0L, 8L, 5L, 0L, 0L, 0.0, GeometryUtils.geometryLength(geom512),
-        SideCode.TowardsDigitizing, None, None, Anomaly.None, 0L, LinkStatus.New, 0)
-      val addProjectAddressLink552 = ProjectAddressLink(NewRoadAddress, 5176552, geom552, GeometryUtils.geometryLength(geom552),
-        State, Motorway, RoadLinkType.NormalRoadLinkType, ConstructionType.InUse, LinkGeomSource.NormalLinkInterface,
-        RoadType.PublicRoad, "X", 749, None, None, Map.empty, 75, 2, 0L, 8L, 5L, 0L, 0L, 0.0, GeometryUtils.geometryLength(geom552),
-        SideCode.TowardsDigitizing, None, None, Anomaly.None, 0L, LinkStatus.New, 0)
-      val addresses = Seq(addProjectAddressLink512, addProjectAddressLink552)
-      mockForProject(id, addresses)
-      projectService.addNewLinksToProject(addresses, id, 75, 2, 0L, 5L, 5L, "U") should be (None)
-      val links=ProjectDAO.getProjectLinks(id)
-      links.map(_.linkId).toSet should be (addresses.map(_.linkId).toSet)
-      val sideCodes = links.map(l => l.id -> l.sideCode).toMap
-      projectService.changeDirection(id, 75, 2) should be (None)
-      val changedLinks = ProjectDAO.getProjectLinksByIds(links.map{ l => l.id})
-      changedLinks.foreach(cl => cl.sideCode should not be (sideCodes(cl.id)))
-
-      val geom584 = StaticTestData.mappedGeoms(Seq(5176584L)).values.head
-      val addProjectAddressLink584 = ProjectAddressLink(NewRoadAddress, 5176584, geom584, GeometryUtils.geometryLength(geom584),
-        State, Motorway, RoadLinkType.NormalRoadLinkType, ConstructionType.InUse, LinkGeomSource.NormalLinkInterface,
-        RoadType.PublicRoad, "X", 749, None, None, Map.empty, 75, 2, 0L, 8L, 5L, 0L, 0L, 0.0, GeometryUtils.geometryLength(geom584),
-        SideCode.TowardsDigitizing, None, None, Anomaly.None, 0L, LinkStatus.New, 0)
-
-      when(mockRoadLinkService.getViiteRoadLinksByLinkIdsFromVVH(addresses.map(_.linkId).toSet, false, false)).thenReturn(addresses.map(toRoadLink))
-      mockForProject(id, addresses ++ Seq(addProjectAddressLink584))
-      projectService.addNewLinksToProject(Seq(addProjectAddressLink584), id, 75, 2, 0L, 5L, 5L, "U") should be (None)
-
-      val linksAfter=ProjectDAO.getProjectLinks(id)
-      linksAfter should have size (links.size + 1)
-      linksAfter.find(_.linkId == addProjectAddressLink584.linkId).map(_.sideCode) should be (Some(AgainstDigitizing))
-      linksAfter.find(_.linkId == 5176512).get.endAddrMValue should be (2004)
-      linksAfter.find(_.linkId == 5176512).get.startAddrMValue should be (893)
-      linksAfter.find(_.linkId == 5176584).get.startAddrMValue should be (0)
-    }
-  }
-
-  test("Project links direction change shouldn't work due to unchanged links on road"){
-    runWithRollback {
-      sqlu"DELETE FROM ROAD_ADDRESS WHERE ROAD_NUMBER=75 AND ROAD_PART_NUMBER=2".execute
-      val id = Sequences.nextViitePrimaryKeySeqValue
-      val rap = RoadAddressProject(id, ProjectState.apply(1), "TestProject", "TestUser", DateTime.parse("1901-01-01"), "TestUser", DateTime.parse("1901-01-01"), DateTime.now(), "Some additional info", List.empty, None)
-      ProjectDAO.createRoadAddressProject(rap)
-
-      val geometries = StaticTestData.mappedGeoms(Set(5176552, 5176512, 5176584))
-      val geom512 = geometries(5176512)
-      val geom552 = geometries(5176552)
-
-      val addProjectAddressLink512 = ProjectAddressLink(NewRoadAddress, 5176512, geom512, GeometryUtils.geometryLength(geom512),
-        State, Motorway, RoadLinkType.NormalRoadLinkType, ConstructionType.InUse, LinkGeomSource.NormalLinkInterface,
-        RoadType.PublicRoad, "X", 749, None, None, Map.empty, 75, 2, 0L, 8L, 5L, 0L, 0L, 0.0, GeometryUtils.geometryLength(geom512),
-        SideCode.TowardsDigitizing, None, None, Anomaly.None, 0L, LinkStatus.New, 0)
-      val addProjectAddressLink552 = ProjectAddressLink(NewRoadAddress, 5176552, geom552, GeometryUtils.geometryLength(geom552),
-        State, Motorway, RoadLinkType.NormalRoadLinkType, ConstructionType.InUse, LinkGeomSource.NormalLinkInterface,
-        RoadType.PublicRoad, "X", 749, None, None, Map.empty, 75, 2, 0L, 8L, 5L, 0L, 0L, 0.0, GeometryUtils.geometryLength(geom552),
-        SideCode.TowardsDigitizing, None, None, Anomaly.None, 0L, LinkStatus.New, 0)
-      val addresses = Seq(addProjectAddressLink512, addProjectAddressLink552)
-      mockForProject(id, addresses)
-      when(mockRoadLinkService.getViiteRoadLinksByLinkIdsFromVVH(addresses.map(_.linkId).toSet, false, false)).thenReturn(addresses.map(toRoadLink))
-      projectService.addNewLinksToProject(addresses, id, 75, 2, 0L, 5L, 5L, "U") should be(None)
-      val links = ProjectDAO.getProjectLinks(id)
-      ProjectDAO.updateProjectLinks(Set(links.head.id), LinkStatus.UnChanged, "test")
-      links.map(_.linkId).toSet should be(addresses.map(_.linkId).toSet)
-      val result = projectService.changeDirection(id, 75, 2)
-      result should be (Some("Tieosalle ei voi tehdä kasvusuunnan kääntöä, koska tieosalla on linkkejä, jotka on tässä projektissa määritelty säilymään ennallaan."))
-    }
-  }
-
-  //TODO: Fix road link geometry -> two segments on link 5169973, but returning geometry for 0-315m segment (geomToLinks is the culprit)
-  ignore("Growing direction should be same after adding new links to a reserved part") {
-    runWithRollback {
-
-      def toGeom(json: Option[Any]): List[Point] = {
-        json.get.asInstanceOf[List[Map[String, Double]]].map(m => Point(m("x"), m("y"), m("z")))
-      }
-
-      val id = Sequences.nextViitePrimaryKeySeqValue
-      val reservedRoadPart1 = ReservedRoadPart(164, 77, 35, 5405, 5405, Discontinuity.EndOfRoad, 8, None, None)
-      val rap = RoadAddressProject(id, ProjectState.apply(1), "TestProject", "TestUser", DateTime.now(), "TestUser", DateTime.now(), DateTime.now(), "Some additional info", Seq(reservedRoadPart1), None)
-      ProjectDAO.createRoadAddressProject(rap)
-      ProjectDAO.reserveRoadPart(rap.id, 77, 35, "TestUser")
-      val addressesOnPart = RoadAddressDAO.fetchByRoadPart(77, 35, false)
-      ProjectDAO.create(addressesOnPart.map(address => {
-        toProjectLink(rap, LinkStatus.NotHandled)(address)
-      }))
-
-      val linksBefore = ProjectDAO.fetchByProjectRoadPart(77, 35, id)
-
-      val points5170271 = "[ {\"x\": 530492.408, \"y\": 6994103.892, \"z\": 114.60400000000664},{\"x\": 530490.492, \"y\": 6994104.815, \"z\": 114.63800000000629},{\"x\": 530459.903, \"y\": 6994118.958, \"z\": 114.97299999999814},{\"x\": 530427.446, \"y\": 6994134.189, \"z\": 115.30400000000373},{\"x\": 530392.422, \"y\": 6994153.545, \"z\": 115.721000000005},{\"x\": 530385.114, \"y\": 6994157.976, \"z\": 115.71099999999569},{\"x\": 530381.104, \"y\": 6994161.327, \"z\": 115.77000000000407},{\"x\": 530367.101, \"y\": 6994170.075, \"z\": 115.93099999999686},{\"x\": 530330.275, \"y\": 6994195.603, \"z\": 116.37200000000303}]"
-      val points5170414 = "[ {\"x\": 531540.842, \"y\": 6993806.017, \"z\": 114.1530000000057},{\"x\": 531515.135, \"y\": 6993815.644, \"z\": 114.74400000000605}]"
-      val points5170067 = "[ {\"x\": 529169.924, \"y\": 6994631.929, \"z\": 121.52999999999884},{\"x\": 529158.557, \"y\": 6994635.609, \"z\": 121.47999999999593},{\"x\": 529149.47, \"y\": 6994638.618, \"z\": 121.43300000000454}]"
-      val points5170066 = "[ {\"x\": 529149.47, \"y\": 6994638.618, \"z\": 121.43300000000454},{\"x\": 529147.068, \"y\": 6994639.416, \"z\": 121.45200000000477},{\"x\": 529142.91, \"y\": 6994640.794, \"z\": 121.41700000000128},{\"x\": 529116.198, \"y\": 6994650.179, \"z\": 121.32600000000093},{\"x\": 529099.946, \"y\": 6994655.993, \"z\": 121.2670000000071}]"
-      val points5170074 = "[ {\"x\": 528982.934, \"y\": 6994703.835, \"z\": 120.9030000000057},{\"x\": 528972.656, \"y\": 6994708.219, \"z\": 120.87699999999313},{\"x\": 528948.747, \"y\": 6994719.171, \"z\": 120.72999999999593},{\"x\": 528924.998, \"y\": 6994730.062, \"z\": 120.64500000000407},{\"x\": 528915.753, \"y\": 6994734.337, \"z\": 120.62799999999697}]"
-      val points5170057 = "[ {\"x\": 529099.946, \"y\": 6994655.993, \"z\": 121.2670000000071},{\"x\": 529090.588, \"y\": 6994659.353, \"z\": 121.22400000000198},{\"x\": 529065.713, \"y\": 6994668.98, \"z\": 121.1469999999972},{\"x\": 529037.245, \"y\": 6994680.687, \"z\": 121.11000000000058},{\"x\": 529015.841, \"y\": 6994689.617, \"z\": 121.03100000000268},{\"x\": 528994.723, \"y\": 6994698.806, \"z\": 120.93499999999767},{\"x\": 528982.934, \"y\": 6994703.835, \"z\": 120.9030000000057}]"
-      val points5170208 = "[ {\"x\": 531208.529, \"y\": 6993930.35, \"z\": 113.57600000000093},{\"x\": 531206.956, \"y\": 6993930.852, \"z\": 113.52400000000489},{\"x\": 531206.551, \"y\": 6993930.982, \"z\": 113.51799999999639},{\"x\": 531152.258, \"y\": 6993947.596, \"z\": 112.50900000000547},{\"x\": 531097.601, \"y\": 6993961.148, \"z\": 111.63300000000163},{\"x\": 531035.674, \"y\": 6993974.085, \"z\": 111.00199999999313},{\"x\": 531000.05, \"y\": 6993980.598, \"z\": 110.81100000000151},{\"x\": 530972.845, \"y\": 6993985.159, \"z\": 110.65600000000268}]"
-      val points5170419 = "[ {\"x\": 531580.116, \"y\": 6993791.375, \"z\": 113.05299999999988},{\"x\": 531559.788, \"y\": 6993798.928, \"z\": 113.63000000000466}]"
-      val points5170105 = "[ {\"x\": 528699.202, \"y\": 6994841.305, \"z\": 119.86999999999534},{\"x\": 528679.331, \"y\": 6994852.48, \"z\": 119.7390000000014},{\"x\": 528655.278, \"y\": 6994865.047, \"z\": 119.68700000000536},{\"x\": 528627.407, \"y\": 6994880.448, \"z\": 119.5679999999993},{\"x\": 528605.245, \"y\": 6994891.79, \"z\": 119.5219999999972},{\"x\": 528580.964, \"y\": 6994906.041, \"z\": 119.48200000000361}]"
-      val points5170278 = "[ {\"x\": 530685.408, \"y\": 6994033.6, \"z\": 112.65899999999965},{\"x\": 530681.24, \"y\": 6994034.74, \"z\": 112.66800000000512},{\"x\": 530639.419, \"y\": 6994047.211, \"z\": 113.10400000000664},{\"x\": 530635.275, \"y\": 6994048.447, \"z\": 113.14400000000023},{\"x\": 530624.882, \"y\": 6994051.624, \"z\": 113.22599999999511},{\"x\": 530603.496, \"y\": 6994059.168, \"z\": 113.48699999999371},{\"x\": 530570.252, \"y\": 6994070.562, \"z\": 113.73600000000442},{\"x\": 530537.929, \"y\": 6994083.499, \"z\": 114.09399999999732},{\"x\": 530512.29, \"y\": 6994094.305, \"z\": 114.38899999999558},{\"x\": 530508.822, \"y\": 6994095.977, \"z\": 114.39999999999418}]"
-      val points5170104 = "[ {\"x\": 528833.042, \"y\": 6994773.324, \"z\": 120.32499999999709},{\"x\": 528806.698, \"y\": 6994786.487, \"z\": 120.21099999999569},{\"x\": 528778.343, \"y\": 6994800.373, \"z\": 120.12699999999313},{\"x\": 528754.485, \"y\": 6994812.492, \"z\": 120.03200000000652},{\"x\": 528728.694, \"y\": 6994826.297, \"z\": 119.9210000000021},{\"x\": 528710.804, \"y\": 6994835.775, \"z\": 119.86599999999453},{\"x\": 528700.208, \"y\": 6994840.792, \"z\": 119.8640000000014},{\"x\": 528699.202, \"y\": 6994841.305, \"z\": 119.86999999999534}]"
-      val points5170250 = "[ {\"x\": 530972.845, \"y\": 6993985.159, \"z\": 110.65600000000268},{\"x\": 530934.626, \"y\": 6993989.73, \"z\": 110.67999999999302},{\"x\": 530884.749, \"y\": 6993996.905, \"z\": 110.87300000000687},{\"x\": 530849.172, \"y\": 6994001.746, \"z\": 111.07600000000093},{\"x\": 530787.464, \"y\": 6994011.154, \"z\": 111.68300000000454}]"
-      val points5170274 = "[ {\"x\": 530508.822, \"y\": 6994095.977, \"z\": 114.39999999999418},{\"x\": 530492.408, \"y\": 6994103.892, \"z\": 114.60400000000664}]"
-      val points5170253 = "[ {\"x\": 530787.464, \"y\": 6994011.154, \"z\": 111.68300000000454},{\"x\": 530735.969, \"y\": 6994021.569, \"z\": 112.14800000000105},{\"x\": 530685.408, \"y\": 6994033.6, \"z\": 112.65899999999965}]"
-      val points5170071 = "[ {\"x\": 528915.753, \"y\": 6994734.337, \"z\": 120.62799999999697},{\"x\": 528870.534, \"y\": 6994755.246, \"z\": 120.46899999999732},{\"x\": 528853.387, \"y\": 6994763.382, \"z\": 120.41899999999441}]"
-      val points5170200 = "[ {\"x\": 531515.135, \"y\": 6993815.644, \"z\": 114.74400000000605},{\"x\": 531490.088, \"y\": 6993825.357, \"z\": 115.1469999999972},{\"x\": 531434.788, \"y\": 6993847.717, \"z\": 115.81100000000151},{\"x\": 531382.827, \"y\": 6993867.291, \"z\": 115.9320000000007},{\"x\": 531341.785, \"y\": 6993883.123, \"z\": 115.70500000000175},{\"x\": 531279.229, \"y\": 6993906.106, \"z\": 114.83800000000338},{\"x\": 531263.983, \"y\": 6993911.659, \"z\": 114.55400000000373},{\"x\": 531244.769, \"y\": 6993918.512, \"z\": 114.25299999999697},{\"x\": 531235.891, \"y\": 6993921.64, \"z\": 114.028999999995},{\"x\": 531208.529, \"y\": 6993930.35, \"z\": 113.57600000000093}]"
-      val points5167598 = "[ {\"x\": 528349.166, \"y\": 6995051.88, \"z\": 119.27599999999802},{\"x\": 528334.374, \"y\": 6995062.151, \"z\": 119.37900000000081},{\"x\": 528318.413, \"y\": 6995072.576, \"z\": 119.49800000000687},{\"x\": 528296.599, \"y\": 6995087.822, \"z\": 119.59200000000419},{\"x\": 528278.343, \"y\": 6995100.519, \"z\": 119.69999999999709},{\"x\": 528232.133, \"y\": 6995133.027, \"z\": 119.97299999999814},{\"x\": 528212.343, \"y\": 6995147.292, \"z\": 120.07700000000477},{\"x\": 528190.409, \"y\": 6995162.14, \"z\": 120.19000000000233},{\"x\": 528161.952, \"y\": 6995182.369, \"z\": 120.3579999999929},{\"x\": 528137.864, \"y\": 6995199.658, \"z\": 120.34200000000419},{\"x\": 528105.957, \"y\": 6995221.607, \"z\": 120.3530000000028}]"
-      val points5170095 = "[ {\"x\": 528580.964, \"y\": 6994906.041, \"z\": 119.48200000000361},{\"x\": 528562.314, \"y\": 6994917.077, \"z\": 119.4030000000057},{\"x\": 528545.078, \"y\": 6994926.326, \"z\": 119.37200000000303},{\"x\": 528519.958, \"y\": 6994942.165, \"z\": 119.23099999999977},{\"x\": 528497.113, \"y\": 6994955.7, \"z\": 119.18600000000151},{\"x\": 528474.271, \"y\": 6994969.872, \"z\": 119.07200000000012},{\"x\": 528452.7, \"y\": 6994983.398, \"z\": 119.05400000000373},{\"x\": 528435.576, \"y\": 6994994.982, \"z\": 119.01900000000023},{\"x\": 528415.274, \"y\": 6995007.863, \"z\": 119.0460000000021},{\"x\": 528398.486, \"y\": 6995018.309, \"z\": 119.07399999999325},{\"x\": 528378.206, \"y\": 6995031.988, \"z\": 119.12799999999697},{\"x\": 528355.441, \"y\": 6995047.458, \"z\": 119.2390000000014},{\"x\": 528349.166, \"y\": 6995051.88, \"z\": 119.27599999999802}]"
-      val points5170060 = "[ {\"x\": 528853.387, \"y\": 6994763.382, \"z\": 120.41899999999441},{\"x\": 528843.513, \"y\": 6994768.09, \"z\": 120.37399999999616},{\"x\": 528833.042, \"y\": 6994773.324, \"z\": 120.32499999999709}]"
-      val points5169973 = "[ {\"x\": 530293.785, \"y\": 6994219.573, \"z\": 116.8070000000007},{\"x\": 530284.91, \"y\": 6994225.31, \"z\": 116.93399999999383},{\"x\": 530236.998, \"y\": 6994260.627, \"z\": 117.38700000000244},{\"x\": 530201.104, \"y\": 6994288.586, \"z\": 117.58599999999569},{\"x\": 530151.371, \"y\": 6994326.968, \"z\": 117.95799999999872},{\"x\": 530124.827, \"y\": 6994345.782, \"z\": 118.0399999999936},{\"x\": 530085.669, \"y\": 6994374.285, \"z\": 118.43399999999383},{\"x\": 530046.051, \"y\": 6994399.019, \"z\": 118.89900000000489},{\"x\": 530004.759, \"y\": 6994422.268, \"z\": 119.39900000000489}]"
-      val points5170344 = "[ {\"x\": 531642.975, \"y\": 6993763.489, \"z\": 110.8579999999929},{\"x\": 531600.647, \"y\": 6993781.993, \"z\": 112.40600000000268},{\"x\": 531580.116, \"y\": 6993791.375, \"z\": 113.05299999999988}]"
-      val points5170036 = "[ {\"x\": 530004.759, \"y\": 6994422.268, \"z\": 119.39900000000489},{\"x\": 529971.371, \"y\": 6994440.164, \"z\": 119.82799999999406},{\"x\": 529910.61, \"y\": 6994469.099, \"z\": 120.69400000000314},{\"x\": 529849.474, \"y\": 6994494.273, \"z\": 121.42600000000675},{\"x\": 529816.479, \"y\": 6994506.294, \"z\": 121.8350000000064},{\"x\": 529793.423, \"y\": 6994513.982, \"z\": 122.00699999999779},{\"x\": 529746.625, \"y\": 6994527.76, \"z\": 122.31900000000314},{\"x\": 529708.779, \"y\": 6994537.658, \"z\": 122.49700000000303},{\"x\": 529696.431, \"y\": 6994540.722, \"z\": 122.54099999999744},{\"x\": 529678.274, \"y\": 6994544.52, \"z\": 122.57200000000012},{\"x\": 529651.158, \"y\": 6994549.764, \"z\": 122.63700000000244},{\"x\": 529622.778, \"y\": 6994555.281, \"z\": 122.65899999999965},{\"x\": 529605.13, \"y\": 6994557.731, \"z\": 122.6929999999993},{\"x\": 529530.471, \"y\": 6994567.94, \"z\": 122.75500000000466},{\"x\": 529502.649, \"y\": 6994571.568, \"z\": 122.74199999999837}]"
-      val points5170418 = "[ {\"x\": 531559.788, \"y\": 6993798.928, \"z\": 113.63000000000466},{\"x\": 531558.07, \"y\": 6993799.566, \"z\": 113.67799999999988},{\"x\": 531540.842, \"y\": 6993806.017, \"z\": 114.1530000000057}]"
-      val points5170114 = "[ {\"x\": 532675.864, \"y\": 6993667.121, \"z\": 119.63899999999558},{\"x\": 532585, \"y\": 6993623.826, \"z\": 119.29899999999907},{\"x\": 532524.074, \"y\": 6993601.11, \"z\": 119.1420000000071},{\"x\": 532471.813, \"y\": 6993584.678, \"z\": 118.99300000000221},{\"x\": 532432.652, \"y\": 6993575.034, \"z\": 118.85099999999511},{\"x\": 532390.813, \"y\": 6993567.143, \"z\": 118.47699999999895},{\"x\": 532344.481, \"y\": 6993559.882, \"z\": 117.69999999999709},{\"x\": 532300.07, \"y\": 6993555.626, \"z\": 116.75400000000081},{\"x\": 532254.457, \"y\": 6993553.43, \"z\": 115.49499999999534},{\"x\": 532213.217, \"y\": 6993553.879, \"z\": 114.13999999999942},{\"x\": 532166.868, \"y\": 6993558.077, \"z\": 112.27599999999802},{\"x\": 532123.902, \"y\": 6993564.359, \"z\": 110.53599999999278},{\"x\": 532078.039, \"y\": 6993574.524, \"z\": 108.90499999999884},{\"x\": 532026.264, \"y\": 6993589.43, \"z\": 107.60099999999511},{\"x\": 531990.015, \"y\": 6993602.5, \"z\": 106.84299999999348},{\"x\": 531941.753, \"y\": 6993623.417, \"z\": 106.15499999999884},{\"x\": 531885.2, \"y\": 6993648.616, \"z\": 105.94100000000617},{\"x\": 531847.551, \"y\": 6993667.432, \"z\": 106.03100000000268},{\"x\": 531829.085, \"y\": 6993676.017, \"z\": 106.096000000005},{\"x\": 531826.495, \"y\": 6993677.286, \"z\": 106.17600000000675},{\"x\": 531795.338, \"y\": 6993692.819, \"z\": 106.59100000000035},{\"x\": 531750.277, \"y\": 6993714.432, \"z\": 107.46099999999569},{\"x\": 531702.109, \"y\": 6993736.085, \"z\": 108.73500000000058},{\"x\": 531652.731, \"y\": 6993759.226, \"z\": 110.49000000000524},{\"x\": 531642.975, \"y\": 6993763.489, \"z\": 110.8579999999929}]"
-      val points5170266 = "[ {\"x\": 530330.275, \"y\": 6994195.603, \"z\": 116.37200000000303},{\"x\": 530328.819, \"y\": 6994196.919, \"z\": 116.34900000000198},{\"x\": 530293.785, \"y\": 6994219.573, \"z\": 116.8070000000007}]"
-      val points5170076 = "[ {\"x\": 529502.649, \"y\": 6994571.568, \"z\": 122.74199999999837},{\"x\": 529488.539, \"y\": 6994573.408, \"z\": 122.75999999999476},{\"x\": 529461.147, \"y\": 6994576.534, \"z\": 122.63099999999395},{\"x\": 529432.538, \"y\": 6994579.398, \"z\": 122.49700000000303},{\"x\": 529402.112, \"y\": 6994583.517, \"z\": 122.36199999999371},{\"x\": 529383.649, \"y\": 6994585.553, \"z\": 122.22500000000582},{\"x\": 529366.46, \"y\": 6994587.58, \"z\": 122.16700000000128},{\"x\": 529340.392, \"y\": 6994591.142, \"z\": 122.0679999999993},{\"x\": 529316.184, \"y\": 6994596.203, \"z\": 121.92500000000291},{\"x\": 529292.004, \"y\": 6994600.827, \"z\": 121.79200000000128},{\"x\": 529274.998, \"y\": 6994603.419, \"z\": 121.74300000000221},{\"x\": 529245.538, \"y\": 6994610.622, \"z\": 121.74899999999616},{\"x\": 529215.54, \"y\": 6994618.628, \"z\": 121.68499999999767},{\"x\": 529200.025, \"y\": 6994623.205, \"z\": 121.58400000000256},{\"x\": 529182.346, \"y\": 6994628.596, \"z\": 121.5109999999986},{\"x\": 529172.437, \"y\": 6994631.118, \"z\": 121.50999999999476},{\"x\": 529169.924, \"y\": 6994631.929, \"z\": 121.52999999999884}]"
-      val points5171309 = "[ {\"x\": 532675.864, \"y\": 6993667.121, \"z\": 119.63899999999558},{\"x\": 532683.902, \"y\": 6993675.669, \"z\": 119.55599999999686},{\"x\": 532705.617, \"y\": 6993689.231, \"z\": 119.68700000000536},{\"x\": 532738.146, \"y\": 6993711.117, \"z\": 120.0170000000071},{\"x\": 532746.793, \"y\": 6993717.431, \"z\": 120.10199999999895}]"
-      val points5171311 = "[ {\"x\": 532746.793, \"y\": 6993717.431, \"z\": 120.10199999999895},{\"x\": 532772.872, \"y\": 6993736.47, \"z\": 120.65099999999802},{\"x\": 532796.699, \"y\": 6993755.46, \"z\": 121.12600000000384},{\"x\": 532823.779, \"y\": 6993779.309, \"z\": 121.846000000005},{\"x\": 532851.887, \"y\": 6993806.211, \"z\": 122.5},{\"x\": 532872.336, \"y\": 6993827.537, \"z\": 123.10000000000582},{\"x\": 532888.184, \"y\": 6993844.293, \"z\": 123.59900000000198}]"
-      val points5171041 = "[ {\"x\": 532900.164, \"y\": 6993858.933, \"z\": 123.9600000000064},{\"x\": 532900.464, \"y\": 6993859.263, \"z\": 123.96099999999569},{\"x\": 532913.982, \"y\": 6993873.992, \"z\": 124.37900000000081},{\"x\": 532945.588, \"y\": 6993907.014, \"z\": 125.26499999999942},{\"x\": 532967.743, \"y\": 6993930.553, \"z\": 125.91099999999278}]"
-      val points5171044 = "[ {\"x\": 532888.184, \"y\": 6993844.293, \"z\": 123.59900000000198},{\"x\": 532895.422, \"y\": 6993852.852, \"z\": 123.8179999999993},{\"x\": 532900.164, \"y\": 6993858.933, \"z\": 123.9600000000064}]"
-      val points5171310 = "[ {\"x\": 532752.967, \"y\": 6993710.487, \"z\": 120.50299999999697},{\"x\": 532786.845, \"y\": 6993735.945, \"z\": 121.07200000000012},{\"x\": 532821.582, \"y\": 6993764.354, \"z\": 121.84900000000198},{\"x\": 532852.237, \"y\": 6993791.247, \"z\": 122.63400000000547},{\"x\": 532875.743, \"y\": 6993813.072, \"z\": 123.15700000000652},{\"x\": 532895.051, \"y\": 6993834.921, \"z\": 123.71400000000722}]"
-      val points5171042 = "[ {\"x\": 532895.051, \"y\": 6993834.921, \"z\": 123.71400000000722},{\"x\": 532904.782, \"y\": 6993844.523, \"z\": 123.94599999999627},{\"x\": 532911.053, \"y\": 6993850.749, \"z\": 124.0789999999979}]"
-      val points5171040 = "[ {\"x\": 532911.053, \"y\": 6993850.749, \"z\": 124.0789999999979},{\"x\": 532915.004, \"y\": 6993854.676, \"z\": 124.16400000000431},{\"x\": 532934.432, \"y\": 6993875.496, \"z\": 124.625},{\"x\": 532952.144, \"y\": 6993896.59, \"z\": 125.21799999999348},{\"x\": 532976.907, \"y\": 6993922.419, \"z\": 125.43700000000536}]"
-      val points5171308 = "[ {\"x\": 532675.864, \"y\": 6993667.121, \"z\": 119.63899999999558},{\"x\": 532706.975, \"y\": 6993682.696, \"z\": 119.89999999999418},{\"x\": 532731.983, \"y\": 6993696.366, \"z\": 120.1820000000007},{\"x\": 532752.967, \"y\": 6993710.487, \"z\": 120.50299999999697}]"
-
-      val geom5170271 = toGeom(JSON.parseFull(points5170271))
-      val geom5170414 = toGeom(JSON.parseFull(points5170414))
-      val geom5170067 = toGeom(JSON.parseFull(points5170067))
-      val geom5170066 = toGeom(JSON.parseFull(points5170066))
-      val geom5170074 = toGeom(JSON.parseFull(points5170074))
-      val geom5170057 = toGeom(JSON.parseFull(points5170057))
-      val geom5170208 = toGeom(JSON.parseFull(points5170208))
-      val geom5170419 = toGeom(JSON.parseFull(points5170419))
-      val geom5170105 = toGeom(JSON.parseFull(points5170105))
-      val geom5170278 = toGeom(JSON.parseFull(points5170278))
-      val geom5170104 = toGeom(JSON.parseFull(points5170104))
-      val geom5170250 = toGeom(JSON.parseFull(points5170250))
-      val geom5170274 = toGeom(JSON.parseFull(points5170274))
-      val geom5170253 = toGeom(JSON.parseFull(points5170253))
-      val geom5170071 = toGeom(JSON.parseFull(points5170071))
-      val geom5170200 = toGeom(JSON.parseFull(points5170200))
-      val geom5167598 = toGeom(JSON.parseFull(points5167598))
-      val geom5170095 = toGeom(JSON.parseFull(points5170095))
-      val geom5170060 = toGeom(JSON.parseFull(points5170060))
-      val geom5169973 = toGeom(JSON.parseFull(points5169973))
-      val geom5170344 = toGeom(JSON.parseFull(points5170344))
-      val geom5170036 = toGeom(JSON.parseFull(points5170036))
-      val geom5170418 = toGeom(JSON.parseFull(points5170418))
-      val geom5170114 = toGeom(JSON.parseFull(points5170114))
-      val geom5170266 = toGeom(JSON.parseFull(points5170266))
-      val geom5170076 = toGeom(JSON.parseFull(points5170076))
-      val geom5171309 = toGeom(JSON.parseFull(points5171309))
-      val geom5171311 = toGeom(JSON.parseFull(points5171311))
-      val geom5171041 = toGeom(JSON.parseFull(points5171041))
-      val geom5171044 = toGeom(JSON.parseFull(points5171044))
-      val geom5171310 = toGeom(JSON.parseFull(points5171310))
-      val geom5171042 = toGeom(JSON.parseFull(points5171042))
-      val geom5171040 = toGeom(JSON.parseFull(points5171040))
-      val geom5171308 = toGeom(JSON.parseFull(points5171308))
-
-      val mappedGeoms = Map(
-        5170271l -> geom5170271,
-        5170414l -> geom5170414,
-        5170067l -> geom5170067,
-        5170066l -> geom5170066,
-        5170074l -> geom5170074,
-        5170057l -> geom5170057,
-        5170208l -> geom5170208,
-        5170419l -> geom5170419,
-        5170105l -> geom5170105,
-        5170278l -> geom5170278,
-        5170104l -> geom5170104,
-        5170250l -> geom5170250,
-        5170274l -> geom5170274,
-        5170253l -> geom5170253,
-        5170071l -> geom5170071,
-        5170200l -> geom5170200,
-        5167598l -> geom5167598,
-        5170095l -> geom5170095,
-        5170060l -> geom5170060,
-        5169973l -> geom5169973,
-        5170344l -> geom5170344,
-        5170036l -> geom5170036,
-        5170418l -> geom5170418,
-        5170114l -> geom5170114,
-        5170266l -> geom5170266,
-        5170076l -> geom5170076,
-        5171309l -> geom5171309,
-        5171311l -> geom5171311,
-        5171041l -> geom5171041,
-        5171044l -> geom5171044,
-        5171310l -> geom5171310,
-        5171042l -> geom5171042,
-        5171040l -> geom5171040,
-        5171308l -> geom5171308
-      )
-
-      //links.nonEmpty should be (true)
-      val geomToLinks:Seq[ProjectLink] = linksBefore.map{l =>
-        val geom = GeometryUtils.truncateGeometry2D(mappedGeoms(l.linkId), l.startMValue, l.endMValue)
-        l.copy(geometry = geom,
-          geometryLength = GeometryUtils.geometryLength(geom)
-        )
-      }
-
-      val points = "[{\"x\": 528105.957, \"y\": 6995221.607, \"z\": 120.3530000000028}," +
-        "{\"x\": 528104.681, \"y\": 6995222.485, \"z\": 120.35099999999511}," +
-        "{\"x\": 528064.931, \"y\": 6995249.45, \"z\": 120.18099999999686}," +
-        "{\"x\": 528037.789, \"y\": 6995266.234, \"z\": 120.03100000000268}," +
-        "{\"x\": 528008.332, \"y\": 6995285.521, \"z\": 119.8969999999972}," +
-        "{\"x\": 527990.814, \"y\": 6995296.039, \"z\": 119.77300000000105}," +
-        "{\"x\": 527962.009, \"y\": 6995313.215, \"z\": 119.57099999999627}," +
-        "{\"x\": 527926.972, \"y\": 6995333.398, \"z\": 119.18799999999464}," +
-        "{\"x\": 527890.962, \"y\": 6995352.332, \"z\": 118.82200000000012}," +
-        "{\"x\": 527867.18, \"y\": 6995364.458, \"z\": 118.5219999999972}," +
-        "{\"x\": 527843.803, \"y\": 6995376.389, \"z\": 118.35099999999511}," +
-        "{\"x\": 527815.902, \"y\": 6995389.54, \"z\": 117.94599999999627}," +
-        "{\"x\": 527789.731, \"y\": 6995401.53, \"z\": 117.6420000000071}," +
-        "{\"x\": 527762.707, \"y\": 6995413.521, \"z\": 117.2960000000021}," +
-        "{\"x\": 527737.556, \"y\": 6995424.518, \"z\": 117.09799999999814}," +
-        "{\"x\": 527732.52, \"y\": 6995426.729, \"z\": 116.98600000000442}]"
-
-      val reversedPoints = "[{\"x\": 527732.52, \"y\": 6995426.729, \"z\": 116.98600000000442}," +
-        "{\"x\": 527742.972, \"y\": 6995532.398, \"z\": 117.18799999999464},"+
-        "{\"x\": 527752.52, \"y\": 6995555.729, \"z\": 118.98600000000442}]"
-
-      val geom = JSON.parseFull(points).get.asInstanceOf[List[Map[String, Double]]].map(m => Point(m("x"), m("y"), m("z")))
-
-      val reverserGeom = JSON.parseFull(reversedPoints).get.asInstanceOf[List[Map[String, Double]]].map(m => Point(m("x"), m("y"), m("z")))
-
-      val newLink = ProjectAddressLink(NewRoadAddress, 5167571, geom, GeometryUtils.geometryLength(geom),
-        State, Motorway, RoadLinkType.NormalRoadLinkType, ConstructionType.InUse, LinkGeomSource.NormalLinkInterface,
-        RoadType.PublicRoad, "X", 749, None, None, Map.empty, 77, 35, 0L, 8L, 5L, 0L, 0L, 0.0, GeometryUtils.geometryLength(geom),
-        SideCode.Unknown, None, None, Anomaly.None, 0L, LinkStatus.New, 0)
-
-      val newLink2 = ProjectAddressLink(NewRoadAddress, 5167559, reverserGeom, GeometryUtils.geometryLength(reverserGeom),
-        State, Motorway, RoadLinkType.NormalRoadLinkType, ConstructionType.InUse, LinkGeomSource.NormalLinkInterface,
-        RoadType.PublicRoad, "X", 749, None, None, Map.empty, 77, 35, 0L, 8L, 5L, 0L, 0L, 0.0, GeometryUtils.geometryLength(reverserGeom),
-        SideCode.Unknown, None, None, Anomaly.None, 0L, LinkStatus.New, 0)
-
-      when(mockRoadLinkService.getViiteRoadLinksByLinkIdsFromVVH(any[Set[Long]], any[Boolean], any[Boolean])).thenReturn(
-        (Seq(newLink, newLink2).map(toRoadLink) ++ geomToLinks.map(toRoadLink)))
-      projectService.addNewLinksToProject(Seq(newLink), id, 77, 35, 0L, 5L, RoadType.PublicRoad.value, "U") should be (None)
-
-      val linksAfter = ProjectDAO.fetchByProjectRoadPart(77, 35, id)
-      linksAfter should have size (linksBefore.size + 1)
-      linksBefore.map(b => b -> linksAfter.find(_.id == b.id)).foreach{case (x,y) =>
-          println(s"${x.linkId} ${x.startAddrMValue} ${x.endAddrMValue} ${x.sideCode} => ${y.map(l=>l.startAddrMValue + " " + l.endAddrMValue + " " + l.sideCode)} ")
-      }
-      linksAfter.filterNot(la => { linksBefore.exists( lb => {lb.linkId == la.linkId && lb.sideCode.value == la.sideCode.value } )}) should have size(1)
-
-      projectService.addNewLinksToProject(Seq(newLink2), id, 77, 35, 0L, 5L, RoadType.PublicRoad.value, "U") should be (None)
-      val linksAfter2 = ProjectDAO.fetchByProjectRoadPart(77, 35, id)
-      linksAfter2 should have size (linksBefore.size + 2)
-      linksAfter2.head.linkId should be (5167559)
-      linksAfter2.head.startAddrMValue should be (0)
-      //Validate the new link sideCode
-      linksAfter2.head.sideCode should be (TowardsDigitizing)
-      //Validate second link sideCode
-      linksAfter2.tail.head.sideCode should be (AgainstDigitizing)
-    }
-  }
-
-  test("Project should not allow adding branching links") {
-    runWithRollback {
-      sqlu"DELETE FROM ROAD_ADDRESS WHERE ROAD_NUMBER=75 AND ROAD_PART_NUMBER=2".execute
-      val id = Sequences.nextViitePrimaryKeySeqValue
-      val rap = RoadAddressProject(id, ProjectState.apply(1), "TestProject", "TestUser", DateTime.parse("1901-01-01"), "TestUser", DateTime.parse("1901-01-01"), DateTime.now(), "Some additional info", List.empty, None)
-      ProjectDAO.createRoadAddressProject(rap)
-
-      // Alternate geometries for these links
-      val points5176552 = "[{\"x\":537869.292,\"y\":6997722.466,\"z\":110.39800000000105},"+
-        "{\"x\":538290.056,\"y\":6998265.169,\"z\":85.4429999999993}]"
-      val points5176512 = "[{\"x\":537152.306,\"y\":6996873.826,\"z\":108.27700000000186}," +
-        "{\"x\":538290.056,\"y\":6998265.169,\"z\":85.4429999999993}]"
-      val points5176584 = "[{\"x\":538290.056,\"y\":6998265.169,\"z\":85.4429999999993}," +
-        "{\"x\":538418.3307786948,\"y\":6998426.422734798,\"z\":88.17597963771014}]"
-      val geometries =
-        Map(5176584 -> StaticTestData.toGeom(JSON.parseFull(points5176584)),
-          5176552 -> StaticTestData.toGeom(JSON.parseFull(points5176552)),
-          5176512 -> StaticTestData.toGeom(JSON.parseFull(points5176512)))
-
-      val addProjectAddressLink512 = ProjectAddressLink(NewRoadAddress, 5176512, geometries(5176512), GeometryUtils.geometryLength(geometries(5176512)),
-        State, Motorway, RoadLinkType.NormalRoadLinkType, ConstructionType.InUse, LinkGeomSource.NormalLinkInterface,
-        RoadType.PublicRoad, "X", 749, None, None, Map.empty, 75, 2, 0L, 8L, 5L, 0L, 0L, 0.0, GeometryUtils.geometryLength(geometries(5176512)),
-        SideCode.TowardsDigitizing, None, None, Anomaly.None, 0L, LinkStatus.New, 0)
-      val addProjectAddressLink552 = ProjectAddressLink(NewRoadAddress, 5176552, geometries(5176552), GeometryUtils.geometryLength(geometries(5176552)),
-        State, Motorway, RoadLinkType.NormalRoadLinkType, ConstructionType.InUse, LinkGeomSource.NormalLinkInterface,
-        RoadType.PublicRoad, "X", 749, None, None, Map.empty, 75, 2, 0L, 8L, 5L, 0L, 0L, 0.0, GeometryUtils.geometryLength(geometries(5176552)),
-        SideCode.TowardsDigitizing, None, None, Anomaly.None, 0L, LinkStatus.New, 0)
-      val addProjectAddressLink584 = ProjectAddressLink(NewRoadAddress, 5176584, geometries(5176584), GeometryUtils.geometryLength(geometries(5176584)),
-        State, Motorway, RoadLinkType.NormalRoadLinkType, ConstructionType.InUse, LinkGeomSource.NormalLinkInterface,
-        RoadType.PublicRoad, "X", 749, None, None, Map.empty, 75, 2, 0L, 8L, 5L, 0L, 0L, 0.0, GeometryUtils.geometryLength(geometries(5176584)),
-        SideCode.TowardsDigitizing, None, None, Anomaly.None, 0L, LinkStatus.New, 0)
-
-      val addresses = Seq(addProjectAddressLink512, addProjectAddressLink552, addProjectAddressLink584)
-      mockForProject(id, addresses)
-      projectService.addNewLinksToProject(addresses, id, 75, 2, 0L, 5L, 5L, "U") should be (Some("Valittu tiegeometria sisältää haarautumia ja pitää käsitellä osina. Tallennusta ei voi tehdä."))
-      val links=ProjectDAO.getProjectLinks(id)
-      links.size should be (0)
-    }
-  }
-
-  test("Adding new link in beginning and transfer the remaining") {
-    runWithRollback{
-
-      def toGeom(json: Option[Any]): List[Point] = {
-        json.get.asInstanceOf[List[Map[String, Double]]].map(m => Point(m("x"), m("y"), m("z")))
-      }
-
-      val reservedRoadPart1 = ReservedRoadPart(164, 77, 35, 5405, 5405, Discontinuity.EndOfRoad, 8, None, None)
-      val rap = RoadAddressProject(0, ProjectState.apply(1), "TestProject", "TestUser", DateTime.now(), "TestUser", DateTime.now(), DateTime.now(), "Some additional info", Seq(reservedRoadPart1), None , None)
-      val addressesOnPart = RoadAddressDAO.fetchByRoadPart(77, 35, false)
-      val l = addressesOnPart.map(address => {
-        toProjectLink(rap, LinkStatus.NotHandled)(address)
-      })
-      when(mockRoadLinkService.getViiteRoadLinksByLinkIdsFromVVH(any[Set[Long]], any[Boolean], any[Boolean])).thenReturn(l.map(toRoadLink))
-      val project = projectService.createRoadLinkProject(rap)
-
-      val linksBefore = ProjectDAO.fetchByProjectRoadPart(77, 35, project.id).groupBy(_.linkId).map(_._2.head).toList
-
-      val mappedGeoms = StaticTestData.mappedGeoms(l.map(_.linkId))
-
-      val geomToLinks:List[ProjectLink] = linksBefore.map{l =>
-        val geom = mappedGeoms(l.linkId)
-        l.copy(geometry = geom,
-          geometryLength = GeometryUtils.geometryLength(geom),
-          endMValue = GeometryUtils.geometryLength(geom)
-        )
-      }
-
-      val points = "[{\"x\": 528105.957, \"y\": 6995221.607, \"z\": 120.3530000000028}," +
-        "{\"x\": 528104.681, \"y\": 6995222.485, \"z\": 120.35099999999511}," +
-        "{\"x\": 528064.931, \"y\": 6995249.45, \"z\": 120.18099999999686}," +
-        "{\"x\": 528037.789, \"y\": 6995266.234, \"z\": 120.03100000000268}," +
-        "{\"x\": 528008.332, \"y\": 6995285.521, \"z\": 119.8969999999972}," +
-        "{\"x\": 527990.814, \"y\": 6995296.039, \"z\": 119.77300000000105}," +
-        "{\"x\": 527962.009, \"y\": 6995313.215, \"z\": 119.57099999999627}," +
-        "{\"x\": 527926.972, \"y\": 6995333.398, \"z\": 119.18799999999464}," +
-        "{\"x\": 527890.962, \"y\": 6995352.332, \"z\": 118.82200000000012}," +
-        "{\"x\": 527867.18, \"y\": 6995364.458, \"z\": 118.5219999999972}," +
-        "{\"x\": 527843.803, \"y\": 6995376.389, \"z\": 118.35099999999511}," +
-        "{\"x\": 527815.902, \"y\": 6995389.54, \"z\": 117.94599999999627}," +
-        "{\"x\": 527789.731, \"y\": 6995401.53, \"z\": 117.6420000000071}," +
-        "{\"x\": 527762.707, \"y\": 6995413.521, \"z\": 117.2960000000021}," +
-        "{\"x\": 527737.556, \"y\": 6995424.518, \"z\": 117.09799999999814}," +
-        "{\"x\": 527732.52, \"y\": 6995426.729, \"z\": 116.98600000000442}]"
-      val geom = JSON.parseFull(points).get.asInstanceOf[List[Map[String, Double]]].map(m => Point(m("x"), m("y"), m("z")))
-
-      val newLink = ProjectAddressLink(NewRoadAddress, 5167571, geom, GeometryUtils.geometryLength(geom),
-        State, Motorway, RoadLinkType.NormalRoadLinkType, ConstructionType.InUse, LinkGeomSource.NormalLinkInterface,
-        RoadType.PublicRoad, "X", 749, None, None, Map.empty, 77, 35, 0L, 8L, 5L, 0L, 0L, 0.0, GeometryUtils.geometryLength(geom),
-        SideCode.AgainstDigitizing, None, None, Anomaly.None, 0L, LinkStatus.New, 0)
-
-      when(mockRoadLinkService.getViiteRoadLinksByLinkIdsFromVVH(any[Set[Long]], any[Boolean], any[Boolean])).thenReturn(geomToLinks.map(toRoadLink))
-      projectService.addNewLinksToProject(Seq(newLink), project.id, 77, 35, 0L, 5L, RoadType.PublicRoad.value, "U") should be (None)
-
-      val allLinks = ProjectDAO.getProjectLinks(project.id)
-      val newLinks = allLinks.filter(_.status == LinkStatus.New)
-      val transferLinks = allLinks.filter(_.status != LinkStatus.New)
-
-      when(mockRoadLinkService.getViiteRoadLinksByLinkIdsFromVVH(allLinks.map(_.linkId).toSet,false, false)).thenReturn(geomToLinks.map(toRoadLink) ++ Seq(toRoadLink(newLink)))
-      projectService.updateProjectLinks(project.id, transferLinks.map(_.linkId).toSet, LinkStatus.Transfer, "Test", 0, 0, Option.empty[Int]) should be (None)
-      newLinks.head.calibrationPoints._1 should not be (None)
-      transferLinks.head.calibrationPoints._1 should be (None)
-      allLinks.size should be (newLinks.size + transferLinks.size)
-    }
-  }
-
-  test("Terminate link and new link in the beginning of road part, transfer to the rest of road part") {
-    runWithRollback{
-      val reservedRoadPart1 = ReservedRoadPart(3192, 847, 6, 3192, 3192, Discontinuity.EndOfRoad, 12, None, None)
-      val rap = RoadAddressProject(0, ProjectState.apply(1), "TestProject", "TestUser", DateTime.now(), "TestUser", DateTime.now(), DateTime.now(), "Some additional info", Seq(reservedRoadPart1), None , None)
-      val addressesOnPart = RoadAddressDAO.fetchByRoadPart(847, 6, false)
-      val l = addressesOnPart.map(address => {
-        toProjectLink(rap, LinkStatus.NotHandled)(address)
-      })
-      when(mockRoadLinkService.getViiteRoadLinksByLinkIdsFromVVH(any[Set[Long]], any[Boolean], any[Boolean])).thenReturn(l.map(toRoadLink))
-      val project = projectService.createRoadLinkProject(rap)
-
-      val linksBefore = ProjectDAO.fetchByProjectRoadPart(847, 6, project.id).groupBy(_.linkId).map(_._2.head).toList
-      val mappedGeoms2 = StaticTestData.mappedGeoms(l.map(_.linkId))
-
-      val geomToLinks:List[ProjectLink] = linksBefore.map{l =>
-        val geom = mappedGeoms2(l.linkId)
-        l.copy(geometry = geom,
-          geometryLength = GeometryUtils.geometryLength(geom),
-          endMValue = GeometryUtils.geometryLength(geom)
-        )
-      }
-      val geom = StaticTestData.mappedGeoms(Seq(3730091L)).head._2
-
-      val newLink = ProjectAddressLink(NewRoadAddress, 3730091L, geom, GeometryUtils.geometryLength(geom),
-        State, Motorway, RoadLinkType.NormalRoadLinkType, ConstructionType.InUse, LinkGeomSource.NormalLinkInterface,
-        RoadType.PublicRoad, "X", 749, None, None, Map.empty, 847, 6, 0L, 12L, 5L, 0L, 0L, 0.0, GeometryUtils.geometryLength(geom),
-        SideCode.Unknown, None, None, Anomaly.None, 0L, LinkStatus.New, 0)
-
-      val linkToTerminate = geomToLinks.sortBy(_.startAddrMValue).head
-      when(mockRoadLinkService.getViiteRoadLinksByLinkIdsFromVVH(any[Set[Long]], any[Boolean], any[Boolean])).thenReturn(geomToLinks.map(toRoadLink))
-      projectService.updateProjectLinks(project.id, Set(linkToTerminate.linkId), LinkStatus.Terminated, "Test User", 0, 0, Option.empty[Int]) should be (None)
-
-      projectService.addNewLinksToProject(Seq(newLink), project.id, 847, 6, 0L, 12L, RoadType.PublicRoad.value, "U") should be (None)
-
-      val allLinks = ProjectDAO.getProjectLinks(project.id)
-      val newLinks = allLinks.filter(_.status == LinkStatus.New)
-      val terminatedLinks = allLinks.filter(_.status == LinkStatus.Terminated)
-      val transferLinks = allLinks.filter(al => {al.status != LinkStatus.New && al.status != LinkStatus.Terminated})
-
-      when(mockRoadLinkService.getViiteRoadLinksByLinkIdsFromVVH(allLinks.map(_.linkId).toSet,false, false)).thenReturn(geomToLinks.map(toRoadLink) ++ Seq(toRoadLink(newLink)))
-      projectService.updateProjectLinks(project.id, transferLinks.map(_.linkId).toSet, LinkStatus.Transfer, "Test", 0, 0, Option.empty[Int]) should be (None)
-
-      newLinks.head.calibrationPoints._1 should not be (None)
-      transferLinks.head.calibrationPoints._1 should be (None)
-      terminatedLinks.head.calibrationPoints._1 should be (None)
-      allLinks.size should be (newLinks.size + transferLinks.size + terminatedLinks.size)
-    }
-  }
-
-  test("Numbering change on transfer operation with same road number") {
-    runWithRollback {
-      val address1 = RoadAddressDAO.fetchByRoadPart(5, 206, false)
-      val address2 = RoadAddressDAO.fetchByRoadPart(5, 207, false)
-      val reservedRoadPart1 = ReservedRoadPart(address1.head.id, address1.head.roadNumber, address1.head.roadPartNumber, address1.last.endAddrMValue, address1.last.endAddrMValue, address1.head.discontinuity, 8, None, None)
-      val reservedRoadPart2 = ReservedRoadPart(address2.head.id, address2.head.roadNumber, address2.head.roadPartNumber, address2.last.endAddrMValue, address2.last.endAddrMValue, address2.head.discontinuity, 8, None, None)
-      val rap = RoadAddressProject(0, ProjectState.apply(1), "TestProject", "TestUser", DateTime.now(), "TestUser", DateTime.now(), DateTime.now(), "Some additional info", Seq(reservedRoadPart1) ++ Seq(reservedRoadPart2), None , None)
-
-      val links = (address1 ++ address2).map(address => {
-        toProjectLink(rap, LinkStatus.NotHandled)(address)
-      })
-
-      when(mockRoadLinkService.getViiteRoadLinksByLinkIdsFromVVH(any[Set[Long]], any[Boolean], any[Boolean])).thenReturn(links.map(toRoadLink))
-      val project = projectService.createRoadLinkProject(rap)
-
-      //Unchanged + Transfer
-      val transferLinkId = address2.sortBy(_.startAddrMValue).head.linkId
-      projectService.updateProjectLinks(project.id, address1.map(_.linkId).toSet, LinkStatus.UnChanged, "TestUser", 0, 0, Option.empty[Int]) should be (None)
-      projectService.updateProjectLinks(project.id, Set(transferLinkId), LinkStatus.Transfer, "TestUser", 5, 206, Option.empty[Int]) should be (None)
-      val firstTransferLinks = ProjectDAO.getProjectLinks(project.id)
-      firstTransferLinks.filter(_.roadPartNumber == 206).map(_.endAddrMValue).max should be (address1.map(_.endAddrMValue).max +
-        address2.find(_.linkId == transferLinkId).map(a => a.endAddrMValue - a.startAddrMValue).get)
-      //Transfer the rest
-      projectService.updateProjectLinks(project.id, address2.sortBy(_.startAddrMValue).tail.map(_.linkId).toSet, LinkStatus.Transfer, "TestUser", 5, 207, Option.empty[Int]) should be (None)
-      val secondTransferLinks = ProjectDAO.getProjectLinks(project.id)
-      secondTransferLinks.filter(_.roadPartNumber == 207).sortBy(_.startAddrMValue).last.endAddrMValue should be (address2.sortBy(_.startAddrMValue).last.endAddrMValue - address2.sortBy(_.startAddrMValue).head.endAddrMValue)
-      val mappedLinks = links.groupBy(_.linkId)
-      val mapping = secondTransferLinks.filter(_.roadPartNumber == 207).map(tl => tl -> mappedLinks(tl.linkId)).filterNot(_._2.size > 1)
-      mapping.foreach{ case (link, l) =>
-        val before = l.head
-        before.endAddrMValue - before.startAddrMValue should be (link.endAddrMValue - link.startAddrMValue +- 1)
-      }
-      secondTransferLinks.groupBy(_.roadPartNumber).mapValues(_.map(_.endAddrMValue).max).values.sum should be
-      (address1.map(_.endAddrMValue).max + address2.map(_.endAddrMValue).max)
-    }
-  }
-
-  test("Numbering change on transfer operation with different road number") {
-    runWithRollback {
-
-      val address1 = RoadAddressDAO.fetchByRoadPart(11, 8, false).sortBy(_.startAddrMValue)
-      val address2 = RoadAddressDAO.fetchByRoadPart(259, 1, false).sortBy(_.startAddrMValue)
-      val reservedRoadPart1 = ReservedRoadPart(address1.head.id, address1.head.roadNumber, address1.head.roadPartNumber, address1.last.endAddrMValue, address1.last.endAddrMValue, address1.head.discontinuity, 8, None, None)
-      val reservedRoadPart2 = ReservedRoadPart(address2.head.id, address2.head.roadNumber, address2.head.roadPartNumber, address2.last.endAddrMValue, address1.last.endAddrMValue, address2.head.discontinuity, 8, None, None)
-      val rap = RoadAddressProject(0, ProjectState.apply(1), "TestProject", "TestUser", DateTime.now(), "TestUser", DateTime.now(), DateTime.now(), "Some additional info", Seq(reservedRoadPart1) ++ Seq(reservedRoadPart2), None , None)
-
-      val links = (address1 ++ address2).map(address => {
-        toProjectLink(rap, LinkStatus.NotHandled)(address)
-      })
-
-      when(mockRoadLinkService.getViiteRoadLinksByLinkIdsFromVVH(any[Set[Long]], any[Boolean], any[Boolean])).thenReturn(links.map(toRoadLink))
-      val project = projectService.createRoadLinkProject(rap)
-
-      val transferLink = address2.sortBy(_.startAddrMValue).head
-      projectService.updateProjectLinks(project.id, address1.map(_.linkId).toSet, LinkStatus.UnChanged, "TestUser", 0, 0, Option.empty[Int]) should be (None)
-      projectService.updateProjectLinks(project.id, Set(transferLink.linkId), LinkStatus.Transfer, "TestUser", 11, 8, Option.empty[Int]) should be (None)
-
-      val updatedLinks = ProjectDAO.getProjectLinks(project.id)
-      val linksRoad11 = updatedLinks.filter(_.roadNumber == 11).sortBy(_.startAddrMValue)
-      val linksRoad259 = updatedLinks.filter(_.roadNumber == 259).sortBy(_.startAddrMValue)
-
-      linksRoad259.head.calibrationPoints._1 should not be (None)
-      linksRoad11.last.calibrationPoints._2 should not be (None)
-      linksRoad11.size should be (address1.size + 1)
-      linksRoad259.size should be (address2.size - 1)
-    }
-  }
-
-  test("Termination and creation of new road links in tracks 1 and 2") {
-    def toProjectAddressLink(linkId: Long, road: Long, part: Long, geometry: Seq[Point]): ProjectAddressLink = {
-      ProjectAddressLink(NewRoadAddress, linkId, geometry, GeometryUtils.geometryLength(geometry),
-        State, Motorway, RoadLinkType.NormalRoadLinkType, ConstructionType.InUse, LinkGeomSource.NormalLinkInterface,
-        RoadType.PublicRoad, "X", 749, None, None, Map.empty, road, part, 1L, 8L, 5L, 0L, 0L, 0.0, GeometryUtils.geometryLength(geometry),
-        SideCode.Unknown, None, None, Anomaly.None, 0L, LinkStatus.New, 0)
-    }
-    runWithRollback {
-
-      val address1 = RoadAddressDAO.fetchByRoadPart(5, 201, false).sortBy(_.startAddrMValue)
-      val address2 = RoadAddressDAO.fetchByRoadPart(5, 202, false).sortBy(_.startAddrMValue)
-      val reservedRoadPart1 = ReservedRoadPart(address1.head.id, address1.head.roadNumber, address1.head.roadPartNumber, address1.last.endAddrMValue, address1.last.endAddrMValue, address1.head.discontinuity, 8, None, None)
-      val reservedRoadPart2 = ReservedRoadPart(address2.head.id, address2.head.roadNumber, address2.head.roadPartNumber, address2.last.endAddrMValue, address2.last.endAddrMValue, address2.head.discontinuity, 8, None, None)
-      val rap = RoadAddressProject(0, ProjectState.apply(1), "TestProject", "TestUser", DateTime.now(), "TestUser", DateTime.now(), DateTime.now(), "Some additional info", Seq(reservedRoadPart1, reservedRoadPart2), None , None)
-
-      val ad = address1.map(a => {
-        if (a.linkId == 2229329) {
-          a.copy(geometry = StaticTestData.mappedGeoms(Seq(2229329)).get(2229329L).get)
-        } else
-          a
-      })
-
-      val allRoadParts = (ad ++ address2).map(address => {
-        toProjectLink(rap, LinkStatus.NotHandled)(address)
-      })
-
-      when(mockRoadLinkService.getViiteRoadLinksByLinkIdsFromVVH(any[Set[Long]], any[Boolean], any[Boolean])).thenAnswer(
-        toMockAnswer(allRoadParts.map(toRoadLink)))
-      val project = projectService.createRoadLinkProject(rap)
-      reset(mockRoadLinkService)
-      mockForProject(project.id)
-
-      projectService.updateProjectLinks(project.id, Set(2226690, 2226637), LinkStatus.Terminated, "TestUser", 0, 0, Option.empty[Int]) should be (None)
-      projectService.updateProjectLinks(project.id, Set(2226636), LinkStatus.Terminated, "TestUser", 0, 0, Option.empty[Int]) should be (None)
-      projectService.updateProjectLinks(project.id, Set(2226676, 2226658), LinkStatus.Terminated, "TestUser", 0, 0, Option.empty[Int]) should be (None)
-      projectService.updateProjectLinks(project.id, Set(2226677, 2226482), LinkStatus.Terminated, "TestUser", 0, 0, Option.empty[Int]) should be (None)
-
-      val mappedGeomsNewLinks = StaticTestData.mappedGeoms(Seq(2226681, 6564541, 2226632, 2226660, 2226480))
-      val geom1 = mappedGeomsNewLinks(2226681)
-      val geom2 = mappedGeomsNewLinks(6564541)
-      val geom3 = mappedGeomsNewLinks(2226632)
-      val geom4 = mappedGeomsNewLinks(2226660)
-      val geom5 = mappedGeomsNewLinks(2226480)
-
-      val link1 = toProjectAddressLink(2226681, 5, 201, geom1)
-      val link2 = toProjectAddressLink(6564541, 5, 201, geom2)
-      val link3 = toProjectAddressLink(2226632, 5, 201, geom3)
-      val link4 = toProjectAddressLink(2226660, 5, 202, geom4)
-      val link5 = toProjectAddressLink(2226480, 5, 202, geom5)
-
-      val roadWithTerminated = allRoadParts.map(rp => {
-        if (rp.linkId == 2226690 || rp.linkId == 2226637 || rp.linkId == 2226636 || rp.linkId == 2226676 || rp.linkId == 2226658 || rp.linkId == 2226677 || rp.linkId ==  2226482){
-          rp.copy(status = LinkStatus.Terminated)
-        } else
-          rp
-      })
-
-      sqlu"""UPDATE PROJECT_LINK SET status = ${LinkStatus.UnChanged.value} WHERE project_id = ${project.id} AND status = ${LinkStatus.NotHandled.value}""".execute
-
-      mockForProject(project.id, Seq(link1, link2))
-      projectService.addNewLinksToProject(Seq(link1,link2), project.id, 5, 201, 1, 5, RoadType.PublicRoad.value, "U") should be (None)
-      mockForProject(project.id, Seq(link3))
-      projectService.addNewLinksToProject(Seq(link3), project.id, 5, 201, 2, 5, RoadType.PublicRoad.value, "U") should be (None)
-      mockForProject(project.id, Seq(link4))
-      projectService.addNewLinksToProject(Seq(link4), project.id, 5, 202, 1, 5, RoadType.PublicRoad.value, "U") should be (None)
-      mockForProject(project.id, Seq(link5))
-      projectService.addNewLinksToProject(Seq(link5), project.id, 5, 202, 2, 5, RoadType.PublicRoad.value, "U") should be (None)
-
-      val linksAfter = ProjectDAO.getProjectLinks(project.id)
-      val newLinks = linksAfter.filter(_.status == LinkStatus.New).sortBy(_.startAddrMValue)
-      linksAfter.size should be (allRoadParts.size + newLinks.size)
-
-      val (new201R, new201L) = newLinks.filter(_.roadPartNumber == 201).partition(_.track == Track.RightSide)
-      val (new202R, new202L) = newLinks.filter(_.roadPartNumber == 202).partition(_.track == Track.RightSide)
-      new201R.maxBy(_.startAddrMValue).endAddrMValue should be (new201L.maxBy(_.startAddrMValue).endAddrMValue)
-      new202R.maxBy(_.startAddrMValue).endAddrMValue should be (new202L.maxBy(_.startAddrMValue).endAddrMValue)
-
-      val changesList = RoadAddressChangesDAO.fetchRoadAddressChanges(Set(project.id))
-      changesList.isEmpty should be(false)
-      val terminationChangesRightSide201 = changesList.filter(cl => {cl.changeInfo.source.startRoadPartNumber.get == 201L && cl.changeInfo.changeType == Termination && cl.changeInfo.source.trackCode.get == Track.RightSide.value})
-      val terminationChangesLeftSide201 = changesList.filter(cl => {cl.changeInfo.source.startRoadPartNumber.get == 201 && cl.changeInfo.changeType == Termination && cl.changeInfo.source.trackCode.get == Track.LeftSide.value})
-      val terminationChangesRightSide202 = changesList.filter(cl => {cl.changeInfo.source.startRoadPartNumber.get == 202 && cl.changeInfo.changeType == Termination && cl.changeInfo.source.trackCode.get == Track.RightSide.value})
-      val terminationChangesLeftSide202 = changesList.filter(cl => {cl.changeInfo.source.startRoadPartNumber.get == 202 && cl.changeInfo.changeType == Termination && cl.changeInfo.source.trackCode.get == Track.LeftSide.value})
-
-      terminationChangesRightSide201.head.changeInfo.source.startAddressM should be (terminationChangesLeftSide201.head.changeInfo.source.startAddressM)
-      terminationChangesRightSide201.head.changeInfo.source.endAddressM should be (terminationChangesLeftSide201.head.changeInfo.source.endAddressM)
-      terminationChangesRightSide202.head.changeInfo.source.startAddressM should be (terminationChangesLeftSide202.head.changeInfo.source.startAddressM)
-      terminationChangesRightSide202.head.changeInfo.source.endAddressM should be (terminationChangesLeftSide202.head.changeInfo.source.endAddressM)
-
-      val newChanges = changesList.filter(_.changeInfo.changeType == AddressChangeType.New)
-      newChanges.map(nc =>  {
-        nc.changeInfo.source.startAddressM should be (nc.changeInfo.target.startAddressM)
-        nc.changeInfo.source.endAddressM should be (nc.changeInfo.target.endAddressM)
-        nc
-      })
-    }
-  }
-
-  ignore("Termination and new in the middle of the road part"){
-    runWithRollback {
-      val roadPart = RoadAddressDAO.fetchByRoadPart(259, 1, false).sortBy(_.startAddrMValue)
-      val reservedRoadPart = ReservedRoadPart(roadPart.head.id, roadPart.head.roadNumber, roadPart.head.roadPartNumber, roadPart.last.endAddrMValue, roadPart.last.endAddrMValue, roadPart.head.discontinuity, 8, None, None)
-
-      val link1 = ProjectAddressLink(-1000, 5502405, Seq(), 299.1713293226726, AdministrativeClass.apply(3),LinkType.apply(1), RoadLinkType.apply(1), ConstructionType.apply(1), LinkGeomSource.NormalLinkInterface, RoadType.PublicRoad, "TEST", 790,
-        None, None, Map.empty, 259, 1, 0, 4, 0, 0, 0, 0.0, 299.1713293226726, SideCode.Unknown, None, None, Anomaly.None,0L, LinkStatus.Unknown, 0)
-      val link2 = ProjectAddressLink(-1000, 5502487, Seq(), 106.72735157765564, AdministrativeClass.apply(3),LinkType.apply(1), RoadLinkType.apply(1), ConstructionType.apply(1), LinkGeomSource.NormalLinkInterface, RoadType.PublicRoad, "TEST", 790,
-        None, None, Map.empty, 259, 1, 0, 4, 0, 0, 0, 0.0, 106.72735157765564, SideCode.Unknown, None, None, Anomaly.None,0L, LinkStatus.Unknown, 0)
-      val link3 = ProjectAddressLink(-1000, 5502450, Seq(), 13.920170042652735, AdministrativeClass.apply(3),LinkType.apply(1), RoadLinkType.apply(1), ConstructionType.apply(1), LinkGeomSource.NormalLinkInterface, RoadType.PublicRoad, "TEST", 790,
-        None, None, Map.empty, 259, 1, 0, 4, 0, 0, 0, 0.0, 13.920170042652735, SideCode.Unknown, None, None, Anomaly.None,0L, LinkStatus.Unknown, 0)
-      val link4 = ProjectAddressLink(-1000, 5502488, Seq(), 14.71305736017408, AdministrativeClass.apply(3),LinkType.apply(1), RoadLinkType.apply(1), ConstructionType.apply(1), LinkGeomSource.NormalLinkInterface, RoadType.PublicRoad, "TEST", 790,
-        None, None, Map.empty, 259, 1, 0, 4, 0, 0, 0, 0.0, 14.71305736017408, SideCode.Unknown, None, None, Anomaly.None,0L, LinkStatus.Unknown, 0)
-      val link5 = ProjectAddressLink(-1000, 5502446, Seq(), 21.098137837276074, AdministrativeClass.apply(3),LinkType.apply(1), RoadLinkType.apply(1), ConstructionType.apply(1), LinkGeomSource.NormalLinkInterface, RoadType.PublicRoad, "TEST", 790,
-        None, None, Map.empty, 259, 1, 0, 4, 0, 0, 0, 0.0, 21.098137837276074, SideCode.Unknown, None, None, Anomaly.None,0L, LinkStatus.Unknown, 0)
-      val link6 = ProjectAddressLink(-1000, 5502444, Seq(), 42.51504393698132, AdministrativeClass.apply(3),LinkType.apply(1), RoadLinkType.apply(1), ConstructionType.apply(1), LinkGeomSource.NormalLinkInterface, RoadType.PublicRoad, "TEST", 790,
-        None, None, Map.empty, 259, 1, 0, 4, 0, 0, 0, 0.0, 42.51504393698132, SideCode.Unknown, None, None, Anomaly.None,0L, LinkStatus.Unknown, 0)
-      val link7 = ProjectAddressLink(-1000, 5502441, Seq(), 75.00455028294714, AdministrativeClass.apply(3),LinkType.apply(1), RoadLinkType.apply(1), ConstructionType.apply(1), LinkGeomSource.NormalLinkInterface, RoadType.PublicRoad, "TEST", 790,
-        None, None, Map.empty, 259, 1, 0, 4, 0, 0, 0, 0.0, 75.00455028294714, SideCode.Unknown, None, None, Anomaly.None,0L, LinkStatus.Unknown, 0)
-      val mappedGeoms2 = StaticTestData.mappedGeoms(List(5502405,5502487,5502450,5502488,5502446,5502444,5502441))
-
-      val newLinksWithGeom = List(link1,link2,link3,link4,link5,link6,link7).map{l =>
-        val geom = mappedGeoms2(l.linkId)
-        l.copy(geometry = geom,
-          length = GeometryUtils.geometryLength(geom),
-          endMValue = GeometryUtils.geometryLength(geom)
-        )
-      }
-
-      val rap = RoadAddressProject(0, ProjectState.apply(1), "TestProject", "TestUser", DateTime.parse("2999-01-01"), "TestUser", DateTime.parse("2999-01-01"), DateTime.parse("2999-01-01"), "Some additional info", Seq(reservedRoadPart), None , None)
-      val links = roadPart.map(road => {
-        toProjectLink(rap, LinkStatus.NotHandled)(road)
-      })
-
-      when(mockRoadLinkService.getViiteRoadLinksByLinkIdsFromVVH(any[Set[Long]], any[Boolean], any[Boolean])).thenReturn(links.map(toRoadLink))
-      val project = projectService.createRoadLinkProject(rap)
-
-      val unchangedLinks = roadPart.filter(rp => List(5502468, 5502479, 5502483, 5502490, 5502505, 5502500, 5502745, 5502741).contains(rp.linkId)).sortBy(_.startAddrMValue)
-      val linksToTerminate = roadPart.filter(rp => List(5502402,5502394, 5502436).contains(rp.linkId)).sortBy(_.startAddrMValue)
-
-      projectService.updateProjectLinks(project.id, unchangedLinks.map(_.linkId).toSet, LinkStatus.UnChanged, "TestUser", 0, 0, Option.empty[Int]) should be (None)
-      projectService.updateProjectLinks(project.id, linksToTerminate.map(_.linkId).toSet, LinkStatus.Terminated, "TestUser", 0, 0, Option.empty[Int]) should be (None)
-      projectService.addNewLinksToProject(newLinksWithGeom, project.id, 259, 1, 0, 5L, RoadType.PublicRoad.value, "U") should be (None)
-
-      val linksAfter = ProjectDAO.getProjectLinks(project.id).sortBy(_.startAddrMValue)
-      val newLinksAfter = linksAfter.filter(la => newLinksWithGeom.exists(_.linkId == la.linkId) && la.status != LinkStatus.NotHandled).sortBy(_.startAddrMValue)
-      linksAfter.size should be (roadPart.size + newLinksWithGeom.size)
-      newLinksAfter.head.startAddrMValue should be (unchangedLinks.last.endAddrMValue)
-    }
-  }
-
-  test("Alteration of roadType and discontinuity on a UnChanged operation") {
-    runWithRollback {
-
-      val address1 = RoadAddressDAO.fetchByRoadPart(11, 8, false).sortBy(_.startAddrMValue)
-      val reservedRoadPart1 = ReservedRoadPart(address1.head.id, address1.head.roadNumber, address1.head.roadPartNumber, address1.last.endAddrMValue, address1.last.endAddrMValue, address1.head.discontinuity, 8, None, None)
-      val rap = RoadAddressProject(0, ProjectState.apply(1), "TestProject", "TestUser", DateTime.now(), "TestUser", DateTime.now(), DateTime.now(), "Some additional info", Seq(reservedRoadPart1), None , None)
-
-      val links = address1.map(address => {
-        toProjectLink(rap, LinkStatus.NotHandled)(address)
-      })
-
-      when(mockRoadLinkService.getViiteRoadLinksByLinkIdsFromVVH(any[Set[Long]], any[Boolean], any[Boolean])).thenReturn(links.map(toRoadLink))
-      val project = projectService.createRoadLinkProject(rap)
-
-      projectService.updateProjectLinks(project.id, address1.map(_.linkId).toSet, LinkStatus.UnChanged, "TestUser", 0, 0, Option.empty[Int],2,2) should be (None)
-
-      val updatedLinks = ProjectDAO.getProjectLinks(project.id)
-
-      updatedLinks.filter(_.roadType.value == 2).size should be (address1.size)
-      updatedLinks.filter(_.discontinuity.value == 2).size should be (1)
-
-      updatedLinks.maxBy(_.endAddrMValue).id should be (updatedLinks.find(_.discontinuity.value == 2).get.id)
-    }
-  }
->>>>>>> 69fd30c4
 }