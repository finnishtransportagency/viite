--- conflicted
+++ resolved
@@ -681,22 +681,6 @@
     }
   }
 
-<<<<<<< HEAD
-  test("parsePrefillData no-link from vvh") {
-    projectService.parsePrefillData(Seq.empty[VVHRoadlink]) should be (Left("Link could not be found in VVH"))
-  }
-
-  test("parsePrefillData contains correct info") {
-    val attributes1 = Map("ROADNUMBER" -> BigInt(100), "ROADPARTNUMBER" -> BigInt(100))
-    val newRoadLink1 = VVHRoadlink(1, 2, List(Point(0.0, 0.0), Point(20.0, 0.0)), AdministrativeClass.apply(1),TrafficDirection.BothDirections, FeatureClass.DrivePath, None, attributes1)
-    projectService.parsePrefillData(Seq(newRoadLink1)) should be (Right(PreFillInfo(100,100)))
-  }
-
-  test("parsePrefillData incomplete data") {
-    val attributes1 = Map("ROADNUMBER" -> BigInt(2))
-    val newRoadLink1 = VVHRoadlink(1, 2, List(Point(0.0, 0.0), Point(20.0, 0.0)), AdministrativeClass.apply(1),TrafficDirection.BothDirections, FeatureClass.DrivePath, None, attributes1)
-    projectService.parsePrefillData(Seq(newRoadLink1)) should be (Left("Link does not contain valid prefill info"))
-=======
   test("Project link direction change") {
     runWithRollback {
       val id = Sequences.nextViitePrimaryKeySeqValue
@@ -711,6 +695,21 @@
       links.head.endMValue should be(changedLinks.last.endMValue)
       links.last.endMValue should be(changedLinks.head.endMValue)
     }
->>>>>>> 06ffd135
+  }
+
+  test("parsePrefillData no-link from vvh") {
+    projectService.parsePrefillData(Seq.empty[VVHRoadlink]) should be (Left("Link could not be found in VVH"))
+  }
+
+  test("parsePrefillData contains correct info") {
+    val attributes1 = Map("ROADNUMBER" -> BigInt(100), "ROADPARTNUMBER" -> BigInt(100))
+    val newRoadLink1 = VVHRoadlink(1, 2, List(Point(0.0, 0.0), Point(20.0, 0.0)), AdministrativeClass.apply(1),TrafficDirection.BothDirections, FeatureClass.DrivePath, None, attributes1)
+    projectService.parsePrefillData(Seq(newRoadLink1)) should be (Right(PreFillInfo(100,100)))
+  }
+
+  test("parsePrefillData incomplete data") {
+    val attributes1 = Map("ROADNUMBER" -> BigInt(2))
+    val newRoadLink1 = VVHRoadlink(1, 2, List(Point(0.0, 0.0), Point(20.0, 0.0)), AdministrativeClass.apply(1),TrafficDirection.BothDirections, FeatureClass.DrivePath, None, attributes1)
+    projectService.parsePrefillData(Seq(newRoadLink1)) should be (Left("Link does not contain valid prefill info"))
   }
 }