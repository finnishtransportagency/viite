--- conflicted
+++ resolved
@@ -836,12 +836,7 @@
     }
   }
 
-<<<<<<< HEAD
-
   test("Project ELY -1 update when reserving roadpart and revert to -1 when all reserved roadparts are removed") {
-=======
-  test("Project ELY -1 update when reserving roadpart") {
->>>>>>> bd80d031
     val projectIdNew = 0L
     val roadNumber = 1943845
     val roadPartNumber = 1
@@ -876,10 +871,6 @@
       updatedReturnProject.ely.getOrElse(-1) should be(8)
       projectService.saveProject(proj.copy(ely = Some(8)),7) //returns project to null
       val updatedReturnProject2 = projectService.getRoadAddressSingleProject(proj.id).head
-<<<<<<< HEAD
-=======
-      projectService.saveProject(proj.copy(reservedParts = addresses))
->>>>>>> bd80d031
       updatedReturnProject2.ely.getOrElse(-1) should be(-1)
       projectService.saveProject(proj.copy(reservedParts = addresses), 8)
       val updatedReturnProject3 = projectService.getRoadAddressSingleProject(proj.id).head
