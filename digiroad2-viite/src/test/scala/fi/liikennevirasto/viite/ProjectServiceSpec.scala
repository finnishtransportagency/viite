package fi.liikennevirasto.viite

import java.net.ConnectException
import java.util.Properties

import fi.liikennevirasto.viite.util.prettyPrint
import fi.liikennevirasto.digiroad2.asset.ConstructionType.InUse
import fi.liikennevirasto.digiroad2.asset.LinkGeomSource.NormalLinkInterface
import fi.liikennevirasto.digiroad2.asset.SideCode.{AgainstDigitizing, TowardsDigitizing}
import fi.liikennevirasto.digiroad2.asset._
import fi.liikennevirasto.digiroad2.linearasset.RoadLink
import fi.liikennevirasto.digiroad2.masstransitstop.oracle.Sequences
import fi.liikennevirasto.digiroad2.oracle.OracleDatabase
import fi.liikennevirasto.digiroad2.util.Track
import fi.liikennevirasto.digiroad2.{DigiroadEventBus, Point, RoadLinkService, _}
import fi.liikennevirasto.viite.dao.Discontinuity.Discontinuous
import fi.liikennevirasto.viite.dao.{Discontinuity, ProjectState, RoadAddressProject, _}
import fi.liikennevirasto.viite.model.{Anomaly, ProjectAddressLink, RoadAddressLinkLike}
import fi.liikennevirasto.viite.process.ProjectDeltaCalculator
import fi.liikennevirasto.viite.util.StaticTestData
import org.apache.http.client.config.RequestConfig
import org.apache.http.client.methods.HttpGet
import org.apache.http.conn.{ConnectTimeoutException, HttpHostConnectException}
import org.apache.http.impl.client.HttpClientBuilder
import org.joda.time.DateTime
import org.mockito.Matchers._
import org.mockito.Mockito.{when, _}
import org.mockito.invocation.InvocationOnMock
import org.mockito.stubbing.Answer
import org.scalatest.mock.MockitoSugar
import org.scalatest.{BeforeAndAfter, FunSuite, Matchers}
import slick.driver.JdbcDriver.backend.Database
import slick.driver.JdbcDriver.backend.Database.dynamicSession
import slick.jdbc.StaticQuery.interpolation

import scala.util.parsing.json.JSON

class ProjectServiceSpec  extends FunSuite with Matchers with BeforeAndAfter {
  val properties: Properties = {
    val props = new Properties()
    props.load(getClass.getResourceAsStream("/digiroad2.properties"))
    props
  }
  val mockRoadLinkService = MockitoSugar.mock[RoadLinkService]
  val mockEventBus = MockitoSugar.mock[DigiroadEventBus]
  val roadAddressService = new RoadAddressService(mockRoadLinkService, mockEventBus) {
    override def withDynSession[T](f: => T): T = f

    override def withDynTransaction[T](f: => T): T = f
  }
  val projectService = new ProjectService(roadAddressService, mockRoadLinkService, mockEventBus) {
    override def withDynSession[T](f: => T): T = f

    override def withDynTransaction[T](f: => T): T = f
  }

  after {
    reset(mockRoadLinkService)
  }
  def withDynTransaction[T](f: => T): T = OracleDatabase.withDynTransaction(f)
  def runWithRollback[T](f: => T): T = {
    Database.forDataSource(OracleDatabase.ds).withDynTransaction {
      val t = f
      dynamicSession.rollback()
      t
    }
  }

  val dr2properties: Properties = {
    val props = new Properties()
    props.load(getClass.getResourceAsStream("/digiroad2.properties"))
    props
  }

  private def testConnection: Boolean = {
    val url = dr2properties.getProperty("digiroad2.tierekisteriViiteRestApiEndPoint")
    val request = new HttpGet(url)
    request.setConfig(RequestConfig.custom().setConnectTimeout(2500).build())
    val client = HttpClientBuilder.create().build()
    try {
      val response = client.execute(request)
      try {
        response.getStatusLine.getStatusCode >= 200
      } finally {
        response.close()
      }
    } catch {
      case e: HttpHostConnectException =>
        false
      case e: ConnectTimeoutException =>
        false
      case e: ConnectException =>
        false
    }
  }

  private def toProjectLink(project: RoadAddressProject, status: LinkStatus)(roadAddress: RoadAddress): ProjectLink = {
    ProjectLink(id = NewRoadAddress, roadAddress.roadNumber, roadAddress.roadPartNumber, roadAddress.track,
      roadAddress.discontinuity, roadAddress.startAddrMValue, roadAddress.endAddrMValue, roadAddress.startDate,
      roadAddress.endDate, modifiedBy=Option(project.createdBy), 0L, roadAddress.linkId, roadAddress.startMValue, roadAddress.endMValue,
      roadAddress.sideCode, roadAddress.calibrationPoints, floating = false, roadAddress.geometry, project.id, status, RoadType.PublicRoad, roadAddress.linkGeomSource, GeometryUtils.geometryLength(roadAddress.geometry))
  }

  private def toProjectAddressLink(ral: RoadAddressLinkLike): ProjectAddressLink = {
    ProjectAddressLink(ral.id, ral.linkId, ral.geometry, ral.length, ral.administrativeClass, ral.linkType, ral.roadLinkType,
      ral.constructionType, ral.roadLinkSource, ral.roadType, ral.roadName, ral.municipalityCode, ral.modifiedAt, ral.modifiedBy,
      ral.attributes, ral.roadNumber, ral.roadPartNumber, ral.trackCode, ral.elyCode, ral.discontinuity,
      ral.startAddressM, ral.endAddressM, ral.startMValue, ral.endMValue, ral.sideCode, ral.startCalibrationPoint, ral.endCalibrationPoint,
      ral.anomaly, ral.lrmPositionId, LinkStatus.Unknown)
  }

  private def extractTrafficDirection(sideCode: SideCode, track: Track): TrafficDirection = {
    (sideCode, track) match {
      case (_, Track.Combined) => TrafficDirection.BothDirections
      case (TowardsDigitizing, Track.RightSide) => TrafficDirection.TowardsDigitizing
      case (TowardsDigitizing, Track.LeftSide) => TrafficDirection.AgainstDigitizing
      case (AgainstDigitizing, Track.RightSide) => TrafficDirection.AgainstDigitizing
      case (AgainstDigitizing, Track.LeftSide) => TrafficDirection.TowardsDigitizing
      case (_, _) => TrafficDirection.UnknownDirection
    }
  }

  private def toRoadLink(ral: ProjectLink): RoadLink = {
    RoadLink(ral.linkId, ral.geometry, ral.geometryLength, State, 1,
      extractTrafficDirection(ral.sideCode, ral.track), Motorway, None, None, Map(
        "MUNICIPALITYCODE" -> BigInt(749), "VERTICALLEVEL" -> BigInt(1), "SURFACETYPE" -> BigInt(1),
        "ROADNUMBER" -> BigInt(ral.roadNumber), "ROADPARTNUMBER" -> BigInt(ral.roadPartNumber)),
      ConstructionType.InUse, LinkGeomSource.NormalLinkInterface)
  }
  private def toRoadLink(ral: ProjectAddressLink): RoadLink = {
    RoadLink(ral.linkId, ral.geometry, ral.length, ral.administrativeClass, 1,
      extractTrafficDirection(ral.sideCode, Track.apply(ral.trackCode.toInt)), ral.linkType, ral.modifiedAt, ral.modifiedBy, Map(
        "MUNICIPALITYCODE" -> BigInt(749), "VERTICALLEVEL" -> BigInt(1), "SURFACETYPE" -> BigInt(1),
        "ROADNUMBER" -> BigInt(ral.roadNumber), "ROADPARTNUMBER" -> BigInt(ral.roadPartNumber)),
      ral.constructionType, ral.roadLinkSource)
  }

  private def toMockAnswer(projectLinks: Seq[ProjectLink], roadLink: RoadLink) = {
    new Answer[Seq[RoadLink]]() {
      override def answer(invocation: InvocationOnMock): Seq[RoadLink] = {
        val ids = invocation.getArguments.apply(0).asInstanceOf[Set[Long]]
        projectLinks.groupBy(_.linkId).filterKeys(l => ids.contains(l)).mapValues{pl =>
          val startP = Point(pl.map(_.startAddrMValue).min, 0.0)
          val endP = Point(pl.map(_.endAddrMValue).max, 0.0)
          val maxLen = pl.map(_.endMValue).max
          val midP = Point((startP.x + endP.x)*.5,
            if (endP.x - startP.x < maxLen) {
              Math.sqrt(maxLen * maxLen - (startP.x - endP.x) * (startP.x - endP.x)) / 2
            }
            else 0.0)
          roadLink.copy(linkId = pl.head.linkId, geometry =
            Seq(startP, midP, endP))
        }.values.toSeq
      }
    }
  }

  private def toMockAnswer(roadLinks: Seq[RoadLink]) = {
    new Answer[Seq[RoadLink]]() {
      override def answer(invocation: InvocationOnMock): Seq[RoadLink] = {
        val ids = invocation.getArguments.apply(0).asInstanceOf[Set[Long]]
        roadLinks.filter(rl => ids.contains(rl.linkId))
      }
    }
  }

  test("create road link project without road parts") {
    runWithRollback {
      val roadAddressProject = RoadAddressProject(0, ProjectState.apply(1), "TestProject", "TestUser", DateTime.now(), "TestUser", DateTime.parse("1901-01-01"), DateTime.now(), "Some additional info", List.empty[ReservedRoadPart], None)
      val project = projectService.createRoadLinkProject(roadAddressProject)
      project.reservedParts should have size (0)
    }
  }

  test("create road link project without valid roadParts") {
    val roadlink = RoadLink(5175306, Seq(Point(535605.272, 6982204.22, 85.90899999999965))
      , 540.3960283713503, State, 99, TrafficDirection.AgainstDigitizing, UnknownLinkType, Some("25.06.2015 03:00:00"), Some("vvh_modified"), Map("MUNICIPALITYCODE" -> BigInt.apply(749)),
      InUse, NormalLinkInterface)
    when(mockRoadLinkService.getViiteRoadLinksByLinkIdsFromVVH(Set(5175306L))).thenReturn(Seq(roadlink))
    runWithRollback {
      val roadAddressProject = RoadAddressProject(0, ProjectState.apply(1), "TestProject", "TestUser", DateTime.now(), "TestUser", DateTime.parse("1901-01-01"), DateTime.now(), "Some additional info", List.empty[ReservedRoadPart], None)
      val project = projectService.createRoadLinkProject(roadAddressProject)
      project.reservedParts should have size (0)
    }
  }

  test("create and get projects by id") {
    var count = 0
    runWithRollback {
      val roadlink = RoadLink(5175306, Seq(Point(535605.272, 6982204.22, 85.90899999999965))
        , 540.3960283713503, State, 99, TrafficDirection.AgainstDigitizing, UnknownLinkType, Some("25.06.2015 03:00:00"), Some("vvh_modified"), Map("MUNICIPALITYCODE" -> BigInt.apply(749)),
        InUse, NormalLinkInterface)
      when(mockRoadLinkService.getViiteRoadLinksByLinkIdsFromVVH(any[Set[Long]], any[Boolean], any[Boolean])).thenReturn(Seq(roadlink))
      val countCurrentProjects = projectService.getRoadAddressAllProjects()
      val id = 0
      val addresses: List[ReservedRoadPart] = List(ReservedRoadPart(5: Long, 5: Long, 203: Long, 5: Double, 5: Long, Discontinuity.apply("jatkuva"), 8: Long, None: Option[DateTime], None: Option[DateTime]))
      val roadAddressProject = RoadAddressProject(id, ProjectState.apply(1), "TestProject", "TestUser", DateTime.now(), "TestUser", DateTime.parse("1901-01-01"), DateTime.now(), "Some additional info", addresses, None)
      projectService.createRoadLinkProject(roadAddressProject)
      val countAfterInsertProjects = projectService.getRoadAddressAllProjects()
      count = countCurrentProjects.size + 1
      countAfterInsertProjects.size should be(count)
    }
    runWithRollback {
      projectService.getRoadAddressAllProjects().size should be(count - 1)
    }
  }

  test("save project") {
    var count = 0
    runWithRollback {
      val countCurrentProjects = projectService.getRoadAddressAllProjects()
      val id = 0
      val addresses = List(ReservedRoadPart(5: Long, 203: Long, 203: Long, 5: Double, 5: Long, Discontinuity.apply("jatkuva"), 8: Long, None: Option[DateTime], None: Option[DateTime]))
      val roadAddressProject = RoadAddressProject(id, ProjectState.apply(1), "TestProject", "TestUser", DateTime.now(), "TestUser", DateTime.parse("1901-01-01"), DateTime.now(), "Some additional info", List(), None)
      val saved = projectService.createRoadLinkProject(roadAddressProject)
      val changed = saved.copy(reservedParts = addresses)
      projectService.saveProject(changed)
      val countAfterInsertProjects = projectService.getRoadAddressAllProjects()
      count = countCurrentProjects.size + 1
      countAfterInsertProjects.size should be(count)
    }
    runWithRollback {
      projectService.getRoadAddressAllProjects()
    } should have size (count - 1)
  }

  test("Unchanged with termination test, repreats termination update, checks calibration points are cleared and moved to correct positions") {
    var count = 0
    val roadLink = RoadLink(5170939L, Seq(Point(535605.272, 6982204.22, 85.90899999999965))
      , 540.3960283713503, State, 99, TrafficDirection.AgainstDigitizing, UnknownLinkType, Some("25.06.2015 03:00:00"), Some("vvh_modified"), Map("MUNICIPALITYCODE" -> BigInt.apply(749)),
      InUse, NormalLinkInterface)
    when(mockRoadLinkService.getViiteRoadLinksByLinkIdsFromVVH(any[Set[Long]], any[Boolean],any[Boolean])).thenReturn(Seq(roadLink))
    runWithRollback {
      val countCurrentProjects = projectService.getRoadAddressAllProjects()
      val id = 0
      val addresses = List(ReservedRoadPart(5: Long, 5: Long, 205: Long, 5: Double, 5: Long, Discontinuity.apply("jatkuva"), 8: Long, None: Option[DateTime], None: Option[DateTime]),
        ReservedRoadPart(5: Long, 5: Long, 206: Long, 5: Double, 5: Long, Discontinuity.apply("jatkuva"), 8: Long, None: Option[DateTime], None: Option[DateTime]))
      val roadAddressProject = RoadAddressProject(id, ProjectState.apply(1), "TestProject", "TestUser", DateTime.now(), "TestUser", DateTime.parse("1901-01-01"), DateTime.now(), "Some additional info", addresses, None)
      val savedProject = projectService.createRoadLinkProject(roadAddressProject)
      val countAfterInsertProjects = projectService.getRoadAddressAllProjects()
      count = countCurrentProjects.size + 1
      countAfterInsertProjects.size should be(count)
      projectService.projectLinkPublishable(savedProject.id) should be(false)
      projectService.getRoadAddressSingleProject(savedProject.id).nonEmpty should be (true)
      projectService.getRoadAddressSingleProject(savedProject.id).get.reservedParts.nonEmpty should be (true)
      val projectLinks = ProjectDAO.getProjectLinks(savedProject.id)
      val partitioned = projectLinks.partition(_.roadPartNumber == 205)
      val linkIds205 = partitioned._1.map(_.linkId).toSet
      val linkIds206 = partitioned._2.map(_.linkId).toSet
      reset(mockRoadLinkService)
      when(mockRoadLinkService.getViiteRoadLinksByLinkIdsFromVVH(any[Set[Long]], any[Boolean], any[Boolean])).thenAnswer(
        toMockAnswer(projectLinks, roadLink)
      )
      projectService.updateProjectLinkStatus(savedProject.id, linkIds205, LinkStatus.UnChanged,"-")
      projectService.projectLinkPublishable(savedProject.id) should be(false)
      projectService.updateProjectLinkStatus(savedProject.id, linkIds206, LinkStatus.UnChanged, "-")
      projectService.projectLinkPublishable(savedProject.id) should be(true)
      projectService.updateProjectLinkStatus(savedProject.id, Set(5168573), LinkStatus.Terminated, "-")
      projectService.projectLinkPublishable(savedProject.id) should be(true)
      val changeProjectOpt = projectService.getChangeProject(savedProject.id)
      val change = changeProjectOpt.get
      val updatedProjectLinks=ProjectDAO.getProjectLinks(savedProject.id)
      updatedProjectLinks.exists { x=> x.status==LinkStatus.UnChanged } should be(true)
      updatedProjectLinks.exists { x=> x.status==LinkStatus.Terminated } should be(true)
      updatedProjectLinks.filter( pl => pl.linkId==5168579).head.calibrationPoints should be ((None,Some(CalibrationPoint(5168579,15.173,4681))))
      projectService.updateProjectLinkStatus(savedProject.id, Set(5168579), LinkStatus.Terminated, "-")
      val updatedProjectLinks2=ProjectDAO.getProjectLinks(savedProject.id)
      updatedProjectLinks2.filter( pl => pl.linkId==5168579).head.calibrationPoints should be ((None,None))
      updatedProjectLinks2.filter( pl => pl.linkId==5168583).head.calibrationPoints should be ((None,Some(CalibrationPoint(5168583,63.8,4666))))
      updatedProjectLinks2.filter(pl => pl.roadPartNumber==205 ).exists { x=> x.status==LinkStatus.Terminated } should be( false)
    }
    runWithRollback {
      projectService.getRoadAddressAllProjects()
    } should have size (count - 1)
  }

  test("Transfer and then terminate") {
    var count = 0
    val roadLink = RoadLink(5170939L, Seq(Point(535605.272, 6982204.22, 85.90899999999965))
      , 540.3960283713503, State, 99, TrafficDirection.AgainstDigitizing, UnknownLinkType, Some("25.06.2015 03:00:00"), Some("vvh_modified"), Map("MUNICIPALITYCODE" -> BigInt.apply(749)),
      InUse, NormalLinkInterface)
    when(mockRoadLinkService.getViiteRoadLinksByLinkIdsFromVVH(any[Set[Long]], any[Boolean],any[Boolean])).thenReturn(Seq(roadLink))
    runWithRollback {
      val countCurrentProjects = projectService.getRoadAddressAllProjects()
      val id = 0
      val addresses = List(ReservedRoadPart(5: Long, 5: Long, 207: Long, 5: Double, 5: Long, Discontinuity.apply("jatkuva"), 8: Long, None: Option[DateTime], None: Option[DateTime]))
      val roadAddressProject = RoadAddressProject(id, ProjectState.apply(1), "TestProject", "TestUser", DateTime.now(), "TestUser", DateTime.parse("1901-01-01"), DateTime.now(), "Some additional info", addresses, None)
      val savedProject = projectService.createRoadLinkProject(roadAddressProject)
      val countAfterInsertProjects = projectService.getRoadAddressAllProjects()
      count = countCurrentProjects.size + 1
      countAfterInsertProjects.size should be(count)
      projectService.projectLinkPublishable(savedProject.id) should be(false)
      val projectLinks = ProjectDAO.getProjectLinks(savedProject.id)
      val partitioned = projectLinks.partition(_.roadPartNumber == 207)
      val highestDistanceStart= projectLinks.map(p=>p.startAddrMValue).max
      val highestDistanceEnd= projectLinks.map(p=>p.endAddrMValue).max
      val linkIds207 = partitioned._1.map(_.linkId).toSet
      reset(mockRoadLinkService)
      when(mockRoadLinkService.getViiteRoadLinksByLinkIdsFromVVH(any[Set[Long]], any[Boolean], any[Boolean])).thenAnswer(
        toMockAnswer(projectLinks, roadLink)
      )
      projectService.updateProjectLinkStatus(savedProject.id, linkIds207, LinkStatus.Transfer, "-")
      projectService.updateProjectLinkStatus(savedProject.id, Set(5168510), LinkStatus.Terminated, "-")
      projectService.projectLinkPublishable(savedProject.id) should be(true)
      val changeProjectOpt = projectService.getChangeProject(savedProject.id)
      val change = changeProjectOpt.get
      val updatedProjectLinks=ProjectDAO.getProjectLinks(savedProject.id)
      updatedProjectLinks.exists { x=> x.status==LinkStatus.Transfer } should be(true)
      updatedProjectLinks.exists { x=> x.status==LinkStatus.Terminated } should be(true)
      updatedProjectLinks.filter( pl => pl.linkId==5168540).head.calibrationPoints should be ((Some(CalibrationPoint(5168540,0.0,0)),None))
      updatedProjectLinks.filter( pl => pl.linkId==6463199).head.calibrationPoints should be ((None,Some(CalibrationPoint(6463199,442.89,highestDistanceEnd-projectLinks.filter( pl => pl.linkId==5168510).head.endAddrMValue))))  //we terminated link with distance 172
      projectService.updateProjectLinkStatus(savedProject.id, Set(5168540), LinkStatus.Terminated, "-")
      val updatedProjectLinks2=ProjectDAO.getProjectLinks(savedProject.id)
      updatedProjectLinks2.filter( pl => pl.linkId==6463199).head.calibrationPoints should be (None,Some(CalibrationPoint(6463199,442.89,highestDistanceEnd-projectLinks.filter( pl => pl.linkId==5168510).head.endAddrMValue-updatedProjectLinks.filter( pl => pl.linkId==5168540).head.endAddrMValue)))
    }
    runWithRollback {
      projectService.getRoadAddressAllProjects()
    } should have size (count - 1)
  }

  test("Terminate then transfer ") {
    var count = 0
    val roadLink = RoadLink(5170939L, Seq(Point(535605.272, 6982204.22, 85.90899999999965))
      , 540.3960283713503, State, 99, TrafficDirection.AgainstDigitizing, UnknownLinkType, Some("25.06.2015 03:00:00"), Some("vvh_modified"), Map("MUNICIPALITYCODE" -> BigInt.apply(749)),
      InUse, NormalLinkInterface)
    when(mockRoadLinkService.getViiteRoadLinksByLinkIdsFromVVH(any[Set[Long]], any[Boolean],any[Boolean])).thenReturn(Seq(roadLink))
    runWithRollback {
      val countCurrentProjects = projectService.getRoadAddressAllProjects()
      val id = 0
      val addresses = List(ReservedRoadPart(5: Long, 5: Long, 207: Long, 5: Double, 5: Long, Discontinuity.apply("jatkuva"), 8: Long, None: Option[DateTime], None: Option[DateTime]))
      val roadAddressProject = RoadAddressProject(id, ProjectState.apply(1), "TestProject", "TestUser", DateTime.now(), "TestUser", DateTime.parse("1901-01-01"), DateTime.now(), "Some additional info", addresses, None)
      val savedProject = projectService.createRoadLinkProject(roadAddressProject)
      val countAfterInsertProjects = projectService.getRoadAddressAllProjects()
      count = countCurrentProjects.size + 1
      countAfterInsertProjects.size should be(count)
      projectService.projectLinkPublishable(savedProject.id) should be(false)
      val projectLinks = ProjectDAO.getProjectLinks(savedProject.id)
      val partitioned = projectLinks.partition(_.roadPartNumber == 207)
      val highestDistanceStart= projectLinks.map(p=>p.startAddrMValue).max
      val highestDistanceEnd= projectLinks.map(p=>p.endAddrMValue).max
      val linkIds207 = partitioned._1.map(_.linkId).toSet
      reset(mockRoadLinkService)
      when(mockRoadLinkService.getViiteRoadLinksByLinkIdsFromVVH(any[Set[Long]], any[Boolean], any[Boolean])).thenAnswer(
        toMockAnswer(projectLinks, roadLink)
      )
      projectService.updateProjectLinkStatus(savedProject.id, Set(5168510), LinkStatus.Terminated, "-")
      projectService.updateProjectLinkStatus(savedProject.id, linkIds207-5168510, LinkStatus.Transfer, "-")
      projectService.projectLinkPublishable(savedProject.id) should be(true)
      val changeProjectOpt = projectService.getChangeProject(savedProject.id)
      val change = changeProjectOpt.get
      val updatedProjectLinks=ProjectDAO.getProjectLinks(savedProject.id)
      updatedProjectLinks.exists { x=> x.status==LinkStatus.Transfer } should be(true)
      updatedProjectLinks.exists { x=> x.status==LinkStatus.Terminated } should be(true)
      updatedProjectLinks.filter( pl => pl.linkId==5168540).head.calibrationPoints should be ((Some(CalibrationPoint(5168540,0.0,0)),None))
      updatedProjectLinks.filter( pl => pl.linkId==6463199).head.calibrationPoints should be ((None,Some(CalibrationPoint(6463199,442.89,highestDistanceEnd-172))))  //we terminated link with distance 172
      projectService.updateProjectLinkStatus(savedProject.id, Set(5168540), LinkStatus.Terminated, "-")
      val updatedProjectLinks2=ProjectDAO.getProjectLinks(savedProject.id)
      updatedProjectLinks2.filter( pl => pl.linkId==6463199).head.calibrationPoints should be (None,Some(CalibrationPoint(6463199,442.89,highestDistanceEnd-projectLinks.filter( pl => pl.linkId==5168510).head.endAddrMValue-updatedProjectLinks.filter( pl => pl.linkId==5168540).head.endAddrMValue)))
    }
    runWithRollback {
      projectService.getRoadAddressAllProjects()
    } should have size (count - 1)
  }






  ignore("Fetch project links") { // Needs more of mocking because of Futures + transactions disagreeing
    val roadLinkService = new RoadLinkService(new VVHClient(properties.getProperty("digiroad2.VVHRestApiEndPoint")), mockEventBus, new DummySerializer) {
      override def withDynSession[T](f: => T): T = f

      override def withDynTransaction[T](f: => T): T = f
    }
    val roadAddressService = new RoadAddressService(roadLinkService, mockEventBus) {
      override def withDynSession[T](f: => T): T = f

      override def withDynTransaction[T](f: => T): T = f
    }
    val projectService = new ProjectService(roadAddressService, roadLinkService, mockEventBus) {
      override def withDynSession[T](f: => T): T = f

      override def withDynTransaction[T](f: => T): T = f
    }
    runWithRollback {
      val addresses: List[ReservedRoadPart] = List(ReservedRoadPart(0: Long, 5: Long, 205: Long, 5: Double, 5: Long, Discontinuity.apply("jatkuva"), 8: Long, None: Option[DateTime], None: Option[DateTime]))
      val roadAddressProject = RoadAddressProject(0, ProjectState.apply(1), "TestProject", "TestUser", DateTime.now(), "TestUser", DateTime.parse("1901-01-01"), DateTime.now(), "Some additional info", addresses, None)
      val savedProject = projectService.createRoadLinkProject(roadAddressProject)
      val startingLinkId = ProjectDAO.getProjectLinks(savedProject.id).filter(_.track == Track.LeftSide).minBy(_.startAddrMValue).linkId
      val boundingRectangle = roadLinkService.fetchVVHRoadlinks(Set(startingLinkId)).map { vrl =>
        val x = vrl.geometry.map(l => l.x)
        val y = vrl.geometry.map(l => l.y)

        BoundingRectangle(Point(x.min, y.min) + Vector3d(-5.0, -5.0, 0.0), Point(x.max, y.max) + Vector3d(5.0, 5.0, 0.0))
      }.head

      val links = projectService.getProjectRoadLinks(savedProject.id, boundingRectangle, Seq(), Set(), true, true)
      links.nonEmpty should be(true)
      links.exists(_.status == LinkStatus.Unknown) should be(true)
      links.exists(_.status == LinkStatus.NotHandled) should be(true)
      val (unk, nh) = links.partition(_.status == LinkStatus.Unknown)
      nh.forall(l => l.roadNumber == 5 && l.roadPartNumber == 205) should be(true)
      unk.forall(l => l.roadNumber != 5 || l.roadPartNumber != 205) should be(true)
      nh.map(_.linkId).toSet.intersect(unk.map(_.linkId).toSet) should have size (0)
      unk.exists(_.attributes.getOrElse("ROADPARTNUMBER", "0").toString == "203") should be(true)
    }
  }

  test("Validate road part dates with project date - startDate") {
    val projDate = DateTime.parse("2015-01-01")
    val addresses = List(ReservedRoadPart(5: Long, 5: Long, 205: Long, 5: Double, 5: Long, Discontinuity.apply("jatkuva"), 8: Long, Option(DateTime.parse("2017-01-01")): Option[DateTime], None: Option[DateTime]))
    val errorMsg = projectService.validateProjectDate(addresses, projDate)
    errorMsg should not be (None)
  }

  test("Validate road part dates with project date - startDate valid") {
    val projDate = DateTime.parse("2015-01-01")
    val addresses = List(ReservedRoadPart(5: Long, 5: Long, 205: Long, 5: Double, 5: Long, Discontinuity.apply("jatkuva"), 8: Long, Option(DateTime.parse("2010-01-01")): Option[DateTime], None: Option[DateTime]))
    val errorMsg = projectService.validateProjectDate(addresses, projDate)
    errorMsg should be(None)
  }

  test("Validate road part dates with project date - startDate and endDate") {
    val projDate = DateTime.parse("2015-01-01")
    val addresses = List(ReservedRoadPart(5: Long, 5: Long, 205: Long, 5: Double, 5: Long, Discontinuity.apply("jatkuva"), 8: Long, Option(DateTime.parse("2010-01-01")): Option[DateTime], Option(DateTime.parse("2017-01-01")): Option[DateTime]))
    val errorMsg = projectService.validateProjectDate(addresses, projDate)
    errorMsg should not be (None)
  }

  test("Validate road part dates with project date - startDate and endDate valid") {
    val projDate = DateTime.parse("2018-01-01")
    val addresses = List(ReservedRoadPart(5: Long, 5: Long, 205: Long, 5: Double, 5: Long, Discontinuity.apply("jatkuva"), 8: Long, Option(DateTime.parse("2010-01-01")): Option[DateTime], Option(DateTime.parse("2017-01-01")): Option[DateTime]))
    val errorMsg = projectService.validateProjectDate(addresses, projDate)
    errorMsg should be(None)
  }

  test("Calculate delta for project") {
    var count = 0
    val roadlink = RoadLink(5170939L, Seq(Point(535605.272, 6982204.22, 85.90899999999965))
      , 540.3960283713503, State, 99, TrafficDirection.AgainstDigitizing, UnknownLinkType, Some("25.06.2015 03:00:00"), Some("vvh_modified"), Map("MUNICIPALITYCODE" -> BigInt.apply(749)),
      InUse, NormalLinkInterface)
    when(mockRoadLinkService.getViiteRoadLinksByLinkIdsFromVVH(any[Set[Long]], any[Boolean],any[Boolean])).thenReturn(Seq(roadlink))
    runWithRollback {
      val countCurrentProjects = projectService.getRoadAddressAllProjects()
      val addresses = List(ReservedRoadPart(0L, 5L, 205L, 5.0, 5: Long, Discontinuity.apply("jatkuva"), 8: Long, None: Option[DateTime], None: Option[DateTime]))
      val roadAddressProject = RoadAddressProject(0, ProjectState.apply(1), "TestProject", "TestUser", DateTime.now(), "TestUser", DateTime.parse("1901-01-01"), DateTime.now(), "Some additional info", List(), None)
      val saved = projectService.createRoadLinkProject(roadAddressProject)
      val changed = saved.copy(reservedParts = addresses)
      projectService.saveProject(changed)
      val countAfterInsertProjects = projectService.getRoadAddressAllProjects()
      val projectLinks = ProjectDAO.fetchByProjectNewRoadPart(5, 205, saved.id)
      projectLinks.nonEmpty should be (true)
      count = countCurrentProjects.size + 1
      countAfterInsertProjects.size should be(count)
      sqlu"""UPDATE Project_link set status = ${LinkStatus.Terminated.value}""".execute
      val terminations = ProjectDeltaCalculator.delta(saved.id).terminations
      terminations should have size (projectLinks.size)
      sqlu"""UPDATE Project_link set status = ${LinkStatus.New.value}""".execute
      val newCreations = ProjectDeltaCalculator.delta(saved.id).newRoads
      newCreations should have size (projectLinks.size)
      val sections = ProjectDeltaCalculator.partition(terminations)
      sections should have size (2)
      sections.exists(_.track == Track.LeftSide) should be(true)
      sections.exists(_.track == Track.RightSide) should be(true)
      sections.groupBy(_.endMAddr).keySet.size should be(1)
    }
    runWithRollback {
      projectService.getRoadAddressAllProjects()
    } should have size (count - 1)
  }

  test("Calculate delta for project with discontinuity") {
    var count = 0
    val roadlink = RoadLink(5170939L, Seq(Point(535605.272, 6982204.22, 85.90899999999965))
      , 540.3960283713503, State, 99, TrafficDirection.AgainstDigitizing, UnknownLinkType, Some("25.06.2015 03:00:00"), Some("vvh_modified"), Map("MUNICIPALITYCODE" -> BigInt.apply(749)),
      InUse, NormalLinkInterface)
    when(mockRoadLinkService.getViiteRoadLinksByLinkIdsFromVVH(any[Set[Long]], any[Boolean],any[Boolean])).thenReturn(Seq(roadlink))
    runWithRollback {
      val countCurrentProjects = projectService.getRoadAddressAllProjects()
      val addresses = List(ReservedRoadPart(0L, 5L, 205L, 5.0, 5: Long, Discontinuity.apply("jatkuva"), 8: Long, None: Option[DateTime], None: Option[DateTime]))
      val roadAddressProject = RoadAddressProject(0, ProjectState.apply(1), "TestProject", "TestUser", DateTime.now(), "TestUser", DateTime.parse("1901-01-01"), DateTime.now(), "Some additional info", List(), None)
      val saved = projectService.createRoadLinkProject(roadAddressProject)
      val changed = saved.copy(reservedParts = addresses)
      projectService.saveProject(changed)
      val countAfterInsertProjects = projectService.getRoadAddressAllProjects()
      val projectLinks = ProjectDAO.fetchByProjectNewRoadPart(5, 205, saved.id)
      count = countCurrentProjects.size + 1
      countAfterInsertProjects.size should be(count)
      sqlu"""UPDATE Project_link set status = ${LinkStatus.Terminated.value}""".execute
      val terminations = ProjectDeltaCalculator.delta(saved.id).terminations
      terminations should have size (projectLinks.size)
      val modTerminations = terminations.map(t =>
        if (t.endAddrMValue == 4529)
          t.copy(discontinuity = Discontinuity.MinorDiscontinuity)
        else
          t
      )
      val sections = ProjectDeltaCalculator.partition(modTerminations)
      sections should have size (4)
      sections.exists(_.track == Track.LeftSide) should be(true)
      sections.exists(_.track == Track.RightSide) should be(true)
      sections.groupBy(_.endMAddr).keySet should have size (2)
    }
    runWithRollback {
      projectService.getRoadAddressAllProjects()
    } should have size (count - 1)
  }

  test("update project link status and check project status") {
    var count = 0
    val roadLink = RoadLink(5170939L, Seq(Point(535605.272, 6982204.22, 85.90899999999965))
      , 540.3960283713503, State, 99, TrafficDirection.AgainstDigitizing, UnknownLinkType, Some("25.06.2015 03:00:00"), Some("vvh_modified"), Map("MUNICIPALITYCODE" -> BigInt.apply(749)),
      InUse, NormalLinkInterface)
    when(mockRoadLinkService.getViiteRoadLinksByLinkIdsFromVVH(any[Set[Long]], any[Boolean], any[Boolean])).thenReturn(Seq(roadLink))
    runWithRollback {
      val countCurrentProjects = projectService.getRoadAddressAllProjects()
      val id = 0
      val addresses = List(ReservedRoadPart(5: Long, 5: Long, 205: Long, 5: Double, 5: Long, Discontinuity.apply("jatkuva"), 8: Long, None: Option[DateTime], None: Option[DateTime]))
      val roadAddressProject = RoadAddressProject(id, ProjectState.apply(1), "TestProject", "TestUser", DateTime.now(), "TestUser", DateTime.parse("1901-01-01"), DateTime.now(), "Some additional info", addresses, None)
      val saved = projectService.createRoadLinkProject(roadAddressProject)
      val countAfterInsertProjects = projectService.getRoadAddressAllProjects()
      count = countCurrentProjects.size + 1
      countAfterInsertProjects.size should be(count)
      val projectLinks = ProjectDAO.getProjectLinks(saved.id)
      val partitioned = projectLinks.partition(_.roadPartNumber == 205)
      val linkIds205 = partitioned._1.map(_.linkId).toSet
      when(mockRoadLinkService.getViiteRoadLinksByLinkIdsFromVVH(linkIds205, false, false)).thenReturn(
        partitioned._1.map(pl => roadLink.copy(linkId = pl.linkId, geometry = Seq(Point(pl.startAddrMValue, 0.0), Point(pl.endAddrMValue, 0.0)))))


      projectService.projectLinkPublishable(saved.id) should be(false)
      val linkIds = ProjectDAO.getProjectLinks(saved.id).map(_.linkId).toSet
      projectService.updateProjectLinkStatus(saved.id, linkIds, LinkStatus.Terminated, "-")
      projectService.projectLinkPublishable(saved.id) should be(true)
    }
    runWithRollback {
      projectService.getRoadAddressAllProjects()
    } should have size (count - 1)
  }

  test("update project link numbering and check project status") {
    var count = 0
    val roadLinks = Seq(
      RoadLink(5170939L, Seq(Point(535605.272, 6982204.22, 85.90899999999965))
      , 540.3960283713503, State, 99, TrafficDirection.AgainstDigitizing, UnknownLinkType, Some("25.06.2015 03:00:00"), Some("vvh_modified"), Map("MUNICIPALITYCODE" -> BigInt.apply(749)),
      InUse, NormalLinkInterface))

    when(mockRoadLinkService.getViiteRoadLinksByLinkIdsFromVVH(any[Set[Long]], any[Boolean], any[Boolean])).thenReturn(roadLinks)
    runWithRollback {
      val countCurrentProjects = projectService.getRoadAddressAllProjects()
      val id = 0
      val addresses = List(
        ReservedRoadPart(0: Long, 5: Long, 207: Long, 5: Double, 5: Long, Discontinuity.apply("jatkuva"), 8: Long, None: Option[DateTime], None: Option[DateTime]))
      val roadAddressProject = RoadAddressProject(id, ProjectState.apply(1), "TestProject", "TestUser", DateTime.now(),
        "TestUser", DateTime.parse("1901-01-01"), DateTime.now(), "Some additional info", addresses, None)
      val saved = projectService.createRoadLinkProject(roadAddressProject)
      val countAfterInsertProjects = projectService.getRoadAddressAllProjects()
      count = countCurrentProjects.size + 1
      countAfterInsertProjects.size should be(count)
      val projectLinks = ProjectDAO.getProjectLinks(saved.id)
      projectLinks.isEmpty should be (false)
      val partitioned = projectLinks.partition(_.roadPartNumber == 207)
      val linkIds207 = partitioned._1.map(_.linkId).toSet
      when(mockRoadLinkService.getViiteRoadLinksByLinkIdsFromVVH(linkIds207, false, false)).thenReturn(
        partitioned._1.map(pl => roadLinks.head.copy(linkId = pl.linkId, geometry = Seq(Point(pl.startAddrMValue, 0.0), Point(pl.endAddrMValue, 0.0)))))

      projectService.projectLinkPublishable(saved.id) should be(false)
      val linkIds = ProjectDAO.getProjectLinks(saved.id).map(_.linkId).toSet
      projectService.updateProjectLinkStatus(saved.id, linkIds, LinkStatus.Numbering, "-", 99999, 1)
      val afterNumberingLinks = ProjectDAO.getProjectLinks(saved.id)
      afterNumberingLinks.foreach(l => (l.roadNumber == 99999 && l.roadPartNumber == 1 ) should be (true))
    }

  }

  test("fetch project data and send it to TR") {
    assume(testConnection)
    runWithRollback {
      val project = RoadAddressProject(1, ProjectState.Incomplete, "testiprojekti", "Test", DateTime.now(), "Test",
        DateTime.now(), DateTime.now(), "info", List(
          ReservedRoadPart(5: Long, 203: Long, 203: Long, 5: Double, 5: Long, Discontinuity.apply("jatkuva"), 8: Long,
            None: Option[DateTime], None: Option[DateTime])), None)
      ProjectDAO.createRoadAddressProject(project)
      sqlu""" insert into road_address_changes(project_id,change_type,new_road_number,new_road_part_number,new_track_code,new_start_addr_m,new_end_addr_m,new_discontinuity,new_road_type,new_ely) Values(1,1,6,1,1,0,10.5,1,1,8) """.execute
      //Assuming that there is data to show
      val responses = projectService.getRoadAddressChangesAndSendToTR(Set(1))
      responses.projectId should be(1)
    }
  }

  test("update ProjectStatus when TR saved") {
    val sent2TRState = ProjectState.apply(2) //notfinnished
    val savedState = ProjectState.apply(5)
    val projectId = 0
    val addresses = List(ReservedRoadPart(5: Long, 203: Long, 203: Long, 5: Double, 5: Long, Discontinuity.apply("jatkuva"), 8: Long, None: Option[DateTime], None: Option[DateTime]))
    val roadAddressProject = RoadAddressProject(projectId, ProjectState.apply(2), "TestProject", "TestUser", DateTime.now(), "TestUser", DateTime.parse("1901-01-01"), DateTime.now(), "Some additional info", List(), None)
    runWithRollback {
      val saved = projectService.createRoadLinkProject(roadAddressProject)
      val stateaftercheck = projectService.updateProjectStatusIfNeeded(sent2TRState, savedState, "", saved.id)
      stateaftercheck.description should be(ProjectState.Saved2TR.description)
    }

  }

  test("Update to TRerror state") {
    val sent2TRState = ProjectState.apply(2) //notfinnished
    val savedState = ProjectState.apply(3)
    val projectId = 0
    val addresses = List(ReservedRoadPart(5: Long, 203: Long, 203: Long, 5: Double, 5: Long, Discontinuity.apply("jatkuva"), 8: Long, None: Option[DateTime], None: Option[DateTime]))
    val roadAddressProject = RoadAddressProject(projectId, ProjectState.apply(2), "TestProject", "TestUser", DateTime.now(), "TestUser", DateTime.parse("1901-01-01"), DateTime.now(), "Some additional info", List(), None)
    runWithRollback {
      val saved = projectService.createRoadLinkProject(roadAddressProject)
      val stateaftercheck = projectService.updateProjectStatusIfNeeded(sent2TRState, savedState, "failed", saved.id)
      stateaftercheck.description should be(ProjectState.ErroredInTR.description)
    }

  }

  test("process roadChange data and import the roadLink") {
    //First Create Mock Project, RoadLinks and

    runWithRollback {
      var projectId = 0L
      val roadNumber = 1943845
      val roadPartNumber = 1
      val linkId = 12345L
      //Creation of Test road
      val id = RoadAddressDAO.getNextRoadAddressId
      val ra = Seq(RoadAddress(id, roadNumber, roadPartNumber, RoadType.Unknown, Track.Combined, Discontinuous, 0L, 10L, Some(DateTime.parse("1901-01-01")), None, Option("tester"), 0, linkId, 0.0, 9.8, SideCode.TowardsDigitizing, 0, (None, None), false,
        Seq(Point(0.0, 0.0), Point(0.0, 9.8)), LinkGeomSource.NormalLinkInterface))
      RoadAddressDAO.create(ra)
      val roadsBeforeChanges = RoadAddressDAO.fetchByLinkId(Set(linkId)).head

      when(mockRoadLinkService.getViiteRoadLinksByLinkIdsFromVVH(Set(linkId))).thenReturn(Seq(RoadLink(linkId, ra.head.geometry, 9.8, State, 1, TrafficDirection.BothDirections,
        Motorway, None, None, Map("MUNICIPALITYCODE" -> BigInt(167)))))
      //Creation of test project with test links
      val project = RoadAddressProject(projectId, ProjectState.Incomplete, "testiprojekti", "Test", DateTime.now(), "Test",
<<<<<<< HEAD
        DateTime.parse("2020-01-01"), DateTime.now(), "info",
        List(ReservedRoadPart(0: Long, roadNumber: Long, roadPartNumber: Long, 5: Double, Discontinuity.apply("jatkuva"),
          8: Long, None: Option[DateTime], None: Option[DateTime])), None)
      val (proj, projectLink, _, errmsg) = projectService.createRoadLinkProject(project)
      projectLink.isEmpty should be(false)
      errmsg should be("ok")
      projectId = proj.id
      val projectLinkId = projectLink.get.id
      val projectLinkProjectId = projectLink.get.projectId
      val terminatedValue = LinkStatus.UnChanged.value
      //Changing the status of the test link
      sqlu"""Update Project_Link Set Status = $terminatedValue
            Where ID = $projectLinkId And PROJECT_ID = $projectLinkProjectId""".execute

      //Creation of test road_address_changes
      sqlu"""insert into road_address_changes
             (project_id,change_type,new_road_number,new_road_part_number,new_track_code,new_start_addr_m,new_end_addr_m,new_discontinuity,new_road_type,new_ely,
              old_road_number,old_road_part_number,old_track_code,old_start_addr_m,old_end_addr_m)
             Values ($projectId,5,$roadNumber,$roadPartNumber,1,0,10,1,1,8,$roadNumber,$roadPartNumber,1,0,10)""".execute

      projectService.updateRoadAddressWithProject(ProjectState.Saved2TR, projectId)

      val roadsAfterChanges=RoadAddressDAO.fetchByLinkId(Set(linkId))
      roadsAfterChanges.size should be (3)
      val roadsAfterPublishing = roadsAfterChanges.filter(x=>x.startDate.nonEmpty && x.endDate.isEmpty).head
      val endedAddress = roadsAfterChanges.filter(x=>x.endDate.nonEmpty)

      roadsBeforeChanges.linkId should be(roadsAfterPublishing.linkId)
      roadsBeforeChanges.roadNumber should be(roadsAfterPublishing.roadNumber)
      roadsBeforeChanges.roadPartNumber should be(roadsAfterPublishing.roadPartNumber)
      endedAddress.head.endDate.nonEmpty should be(true)
      endedAddress.size should be (1)
      endedAddress.head.endDate.get.toString("yyyy-MM-dd") should be("2020-01-01")
      roadsAfterPublishing.startDate.get.toString("yyyy-MM-dd") should be("2020-01-01")
    }
  }

  test("process roadChange data and expire the roadLink") {
    //First Create Mock Project, RoadLinks and

    runWithRollback {
      var projectId = 0L
      val roadNumber = 1943845
      val roadPartNumber = 1
      val linkId = 12345L
      //Creation of Test road
      val id = RoadAddressDAO.getNextRoadAddressId
      val ra = Seq(RoadAddress(id, roadNumber, roadPartNumber, RoadType.Unknown, Track.Combined, Discontinuous, 0L, 10L, Some(DateTime.parse("1901-01-01")), None, Option("tester"), 0, linkId, 0.0, 9.8, SideCode.TowardsDigitizing, 0, (None, None), false,
        Seq(Point(0.0, 0.0), Point(0.0, 9.8)), LinkGeomSource.NormalLinkInterface))
      RoadAddressDAO.create(ra)
      val roadsBeforeChanges = RoadAddressDAO.fetchByLinkId(Set(linkId)).head

      when(mockRoadLinkService.getViiteRoadLinksByLinkIdsFromVVH(Set(linkId))).thenReturn(Seq(RoadLink(linkId, ra.head.geometry, 9.8, State, 1, TrafficDirection.BothDirections,
        Motorway, None, None, Map("MUNICIPALITYCODE" -> BigInt(167)))))
      //Creation of test project with test links
      val project = RoadAddressProject(projectId, ProjectState.Incomplete, "testiprojekti", "Test", DateTime.now(), "Test",
        DateTime.parse("2020-01-01"), DateTime.now(), "info",
        List(ReservedRoadPart(0: Long, roadNumber: Long, roadPartNumber: Long, 5: Double, Discontinuity.apply("jatkuva"),
=======
        DateTime.parse("1990-01-01"), DateTime.now(), "info",
        List(ReservedRoadPart(0: Long, roadNumber: Long, roadPartNumber: Long, 5: Double, 5: Long, Discontinuity.apply("jatkuva"),
>>>>>>> 402c4b4a
          8: Long, None: Option[DateTime], None: Option[DateTime])), None)
      val proj = projectService.createRoadLinkProject(project)
      projectId = proj.id
      val projectLinkId = proj.reservedParts.head.startingLinkId.get
      val link = ProjectDAO.getProjectByLinkId(projectLinkId).head
      val terminatedValue = LinkStatus.Terminated.value
      //Changing the status of the test link
      sqlu"""Update Project_Link Set Status = $terminatedValue
            Where ID = ${link.id}""".execute

      //Creation of test road_address_changes
      sqlu"""insert into road_address_changes
             (project_id,change_type,new_road_number,new_road_part_number,new_track_code,new_start_addr_m,new_end_addr_m,new_discontinuity,new_road_type,new_ely,
              old_road_number,old_road_part_number,old_track_code,old_start_addr_m,old_end_addr_m)
             Values ($projectId,5,$roadNumber,$roadPartNumber,1,0,10,1,1,8,$roadNumber,$roadPartNumber,1,0,10)""".execute

      projectService.updateRoadAddressWithProject(ProjectState.Saved2TR, projectId)

<<<<<<< HEAD
      val roadsAfterChanges=RoadAddressDAO.fetchByLinkId(Set(linkId))
      roadsAfterChanges.size should be (1)
      val endedAddress = roadsAfterChanges.filter(x=>x.endDate.nonEmpty)
      endedAddress.head.endDate.nonEmpty should be(true)
      endedAddress.size should be (1)
      endedAddress.head.endDate.get.toString("yyyy-MM-dd") should be("2020-01-01")
=======
      val roadsAfterChanges = RoadAddressDAO.fetchByLinkId(Set(linkId)).head
      roadsBeforeChanges.linkId should be(roadsAfterChanges.linkId)
      roadsBeforeChanges.roadNumber should be(roadsAfterChanges.roadNumber)
      roadsBeforeChanges.roadPartNumber should be(roadsAfterChanges.roadPartNumber)
      roadsAfterChanges.endDate.nonEmpty should be(true)
      roadsAfterChanges.endDate.get.toString("yyyy-MM-dd") should be("1990-01-01")
      sql"""SELECT id FROM PROJECT_LINK WHERE project_id=$projectId""".as[Long].firstOption should be (None)
      sql"""SELECT id FROM PROJECT_RESERVED_ROAD_PART WHERE project_id=$projectId""".as[Long].firstOption should be (None)
>>>>>>> 402c4b4a
    }
  }



  test("verify existence of roadAddressNumbersAndSEParts") {
    val roadNumber = 1943845
    val roadStartPart = 1
    val roadEndPart = 2
    runWithRollback {
      val id1 = RoadAddressDAO.getNextRoadAddressId
      val id2 = RoadAddressDAO.getNextRoadAddressId
      val ra = Seq(RoadAddress(id1, roadNumber, roadStartPart, RoadType.Unknown, Track.Combined, Discontinuous, 0L, 10L, Some(DateTime.parse("1901-01-01")), None, Option("tester"), 0, 12345L, 0.0, 9.8, SideCode.TowardsDigitizing, 0, (None, None), false,
        Seq(Point(0.0, 0.0), Point(0.0, 9.8)), LinkGeomSource.NormalLinkInterface))
      val rb = Seq(RoadAddress(id2, roadNumber, roadEndPart, RoadType.Unknown, Track.Combined, Discontinuous, 0L, 10L, Some(DateTime.parse("1901-01-01")), None, Option("tester"), 0, 12345L, 0.0, 9.8, SideCode.TowardsDigitizing, 0, (None, None), false,
        Seq(Point(0.0, 0.0), Point(0.0, 9.8)), LinkGeomSource.NormalLinkInterface))
      val shouldNotExist = projectService.checkRoadPartsExist(roadNumber, roadStartPart, roadEndPart)
      shouldNotExist.get should be("Tienumeroa ei ole olemassa, tarkista tiedot")
      RoadAddressDAO.create(ra)
      val roadNumberShouldNotExist = projectService.checkRoadPartsExist(roadNumber, roadStartPart + 1, roadEndPart)
      roadNumberShouldNotExist.get should be("Tiellä ei ole olemassa valittua alkuosaa, tarkista tiedot")
      val endingPartShouldNotExist = projectService.checkRoadPartsExist(roadNumber, roadStartPart, roadEndPart)
      endingPartShouldNotExist.get should be("Tiellä ei ole olemassa valittua loppuosaa, tarkista tiedot")
      RoadAddressDAO.create(rb)
      val allIsOk = projectService.checkRoadPartsExist(roadNumber, roadStartPart, roadEndPart)
      allIsOk should be(None)
    }
  }

  test("check reservability of a road") {
    val roadNumber = 1943845
    val roadStartPart = 1
    val roadEndPart = 2
    val roadlink = RoadLink(12345L, Seq(Point(535605.272, 6982204.22, 85.90899999999965))
      , 540.3960283713503, State, 99, TrafficDirection.AgainstDigitizing, UnknownLinkType, Some("25.06.2015 03:00:00"), Some("vvh_modified"), Map("MUNICIPALITYCODE" -> BigInt.apply(749)),
      InUse, NormalLinkInterface)
    when(mockRoadLinkService.getViiteRoadLinksByLinkIdsFromVVH(any[Set[Long]], any[Boolean],any[Boolean])).thenReturn(Seq(roadlink))
    runWithRollback {
      val id1 = RoadAddressDAO.getNextRoadAddressId
      val ra = Seq(RoadAddress(id1, roadNumber, roadStartPart, RoadType.Unknown, Track.Combined, Discontinuous, 0L, 10L, Some(DateTime.parse("1901-01-01")), None, Option("tester"), 0, 12345L, 0.0, 9.8, SideCode.TowardsDigitizing, 0, (None, None), false,
        Seq(Point(0.0, 0.0), Point(0.0, 9.8)), LinkGeomSource.NormalLinkInterface))
      val reservation = projectService.checkRoadPartsReservable(roadNumber, roadStartPart, roadEndPart)
      reservation.right.get.size should be(0)
      RoadAddressDAO.create(ra)
      val id2 = RoadAddressDAO.getNextRoadAddressId
      val rb = Seq(RoadAddress(id2, roadNumber, roadEndPart, RoadType.Unknown, Track.Combined, Discontinuous, 0L, 10L, Some(DateTime.parse("1901-01-01")), None, Option("tester"), 0, 12345L, 0.0, 9.8, SideCode.TowardsDigitizing, 0, (None, None), false,
        Seq(Point(0.0, 0.0), Point(0.0, 9.8)), LinkGeomSource.NormalLinkInterface))
      RoadAddressDAO.create(rb)
      val reservationAfterB = projectService.checkRoadPartsReservable(roadNumber, roadStartPart, roadEndPart)
      reservationAfterB.right.get.size should be(2)
      reservationAfterB.right.get.map(_.roadNumber).distinct.size should be(1)
      reservationAfterB.right.get.map(_.roadNumber).distinct.head should be(roadNumber)
    }
  }

  test("get the road address project") {
    var count = 0
    runWithRollback {
      val roadlink = RoadLink(12345L, Seq(Point(535605.272, 6982204.22, 85.90899999999965))
        , 540.3960283713503, State, 99, TrafficDirection.AgainstDigitizing, UnknownLinkType, Some("25.06.2015 03:00:00"), Some("vvh_modified"), Map("MUNICIPALITYCODE" -> BigInt.apply(749)),
        InUse, NormalLinkInterface)
      when(mockRoadLinkService.getViiteRoadLinksByLinkIdsFromVVH(any[Set[Long]], any[Boolean],any[Boolean])).thenReturn(Seq(roadlink))
      val countCurrentProjects = projectService.getRoadAddressAllProjects()
      val addresses: List[ReservedRoadPart] = List(ReservedRoadPart(5: Long, 5: Long, 203: Long, 5: Double, 5L, Discontinuity.apply("jatkuva"), 8: Long, None: Option[DateTime], None: Option[DateTime]))
      val roadAddressProject = RoadAddressProject(0, ProjectState.apply(1), "TestProject", "TestUser", DateTime.now(), "TestUser", DateTime.parse("1901-01-01"), DateTime.now(), "Some additional info", addresses, None)
      val id = projectService.createRoadLinkProject(roadAddressProject).id
      val countAfterInsertProjects = projectService.getRoadAddressAllProjects()
      count = countCurrentProjects.size + 1
      countAfterInsertProjects.size should be(count)
      val project = projectService.getRoadAddressSingleProject(id)
      project.size should be(1)
      project.head.name should be("TestProject")
    }
    runWithRollback {
      projectService.getRoadAddressAllProjects().size should be(count - 1)
    }
  }

  test("Check for new roadaddress reservation") {
    var count = 0
    runWithRollback {
      val roadlink = RoadLink(12345L, Seq(Point(535605.272, 6982204.22, 85.90899999999965))
        , 540.3960283713503, State, 99, TrafficDirection.AgainstDigitizing, UnknownLinkType, Some("25.06.2015 03:00:00"), Some("vvh_modified"), Map("MUNICIPALITYCODE" -> BigInt.apply(749)),
        InUse, NormalLinkInterface)
      when(mockRoadLinkService.getViiteRoadLinksByLinkIdsFromVVH(any[Set[Long]], any[Boolean],any[Boolean])).thenReturn(Seq(roadlink))
      val countCurrentProjects = projectService.getRoadAddressAllProjects()
      val addresses: List[ReservedRoadPart] = List(ReservedRoadPart(5: Long, 5: Long, 203: Long, 5: Double, 5L, Discontinuity.apply("jatkuva"), 8: Long, None: Option[DateTime], None: Option[DateTime]))
      val roadAddressProject = RoadAddressProject(0, ProjectState.apply(1), "TestProject", "TestUser", DateTime.now(), "TestUser", DateTime.parse("1901-01-01"), DateTime.now(), "Some additional info", addresses, None)
      val id = projectService.createRoadLinkProject(roadAddressProject).id
      val countAfterInsertProjects = projectService.getRoadAddressAllProjects()
      count = countCurrentProjects.size + 1
      countAfterInsertProjects.size should be(count)
      val project = projectService.getRoadAddressSingleProject(id)
      project.size should be(1)
      project.head.name should be("TestProject")
    }
    runWithRollback {
      projectService.getRoadAddressAllProjects().size should be(count - 1)
    }
  }

  test("get the project with it's reserved road parts") {
    var projectId = 0L
    val roadNumber = 1943845
    val roadPartNumber = 1
    val linkId = 12345L

    runWithRollback {

      //Creation of Test road
      val id = RoadAddressDAO.getNextRoadAddressId
      val ra = Seq(RoadAddress(id, roadNumber, roadPartNumber, RoadType.Unknown, Track.Combined, Discontinuous, 0L, 10L, Some(DateTime.parse("1901-01-01")), None, Option("tester"), 0, linkId, 0.0, 9.8, SideCode.TowardsDigitizing, 0, (None, None), false,
        Seq(Point(0.0, 0.0), Point(0.0, 9.8)), LinkGeomSource.NormalLinkInterface))
      val rl = RoadLink(linkId, ra.head.geometry, 9.8, State, 1, TrafficDirection.BothDirections,
        Motorway, None, None, Map("MUNICIPALITYCODE" -> BigInt(167)))
      when(mockRoadLinkService.getRoadLinksByLinkIdsFromVVH(any[Set[Long]], any[Boolean])).thenReturn(Seq(rl))
      when(mockRoadLinkService.getViiteRoadLinksByLinkIdsFromVVH(any[Set[Long]], any[Boolean], any[Boolean])).thenReturn(Seq(rl))
      RoadAddressDAO.create(ra)

      //Creation of test project with test links
      val project = RoadAddressProject(projectId, ProjectState.Incomplete, "testiprojekti", "Test", DateTime.now(), "Test",
        DateTime.now(), DateTime.now(), "info",
        List(ReservedRoadPart(0: Long, roadNumber: Long, roadPartNumber: Long, 5: Double, 5L, Discontinuity.apply("jatkuva"),
          8: Long, None: Option[DateTime], None: Option[DateTime])), None)
      val proj = projectService.createRoadLinkProject(project)
      val returnedProject = projectService.getRoadAddressSingleProject(proj.id).get
      returnedProject.name should be("testiprojekti")
      returnedProject.reservedParts.size should be(1)
      returnedProject.reservedParts.head.roadNumber should be(roadNumber)
    }

  }

  test("get change table test with update change table on every road link change") {
    var count = 0
    val roadLink = RoadLink(5170939L, Seq(Point(535605.272, 6982204.22, 85.90899999999965))
      , 540.3960283713503, State, 99, TrafficDirection.AgainstDigitizing, UnknownLinkType, Some("25.06.2015 03:00:00"), Some("vvh_modified"), Map("MUNICIPALITYCODE" -> BigInt.apply(749)),
      InUse, NormalLinkInterface)
    when(mockRoadLinkService.getViiteRoadLinksByLinkIdsFromVVH(any[Set[Long]], any[Boolean], any[Boolean])).thenReturn(Seq(roadLink))
    runWithRollback {
      val countCurrentProjects = projectService.getRoadAddressAllProjects()
      val id = 0
      val addresses = List(ReservedRoadPart(5: Long, 5: Long, 205: Long, 5: Double, 5L, Discontinuity.apply("jatkuva"), 8: Long, None: Option[DateTime], None: Option[DateTime]),
          ReservedRoadPart(5: Long, 5: Long, 206: Long, 5: Double, 5L, Discontinuity.apply("jatkuva"), 8: Long, None: Option[DateTime], None: Option[DateTime]))
      val roadAddressProject = RoadAddressProject(id, ProjectState.apply(1), "TestProject", "TestUser", DateTime.now(), "TestUser", DateTime.parse("1901-01-01"), DateTime.now(), "Some additional info", addresses, None)
      val saved = projectService.createRoadLinkProject(roadAddressProject)
      saved.reservedParts should have size (2)
      val countAfterInsertProjects = projectService.getRoadAddressAllProjects()
      count = countCurrentProjects.size + 1
      countAfterInsertProjects.size should be(count)
      projectService.projectLinkPublishable(saved.id) should be(false)
      val projectLinks = ProjectDAO.getProjectLinks(saved.id)
      val partitioned = projectLinks.partition(_.roadPartNumber == 205)
      val linkIds205 = partitioned._1.map(_.linkId).toSet
      val linkIds206 = partitioned._2.map(_.linkId).toSet
      reset(mockRoadLinkService)
      when(mockRoadLinkService.getViiteRoadLinksByLinkIdsFromVVH(any[Set[Long]], any[Boolean], any[Boolean])).thenAnswer(
        toMockAnswer(projectLinks, roadLink)
      )

      projectService.updateProjectLinkStatus(saved.id, linkIds205, LinkStatus.Terminated, "-")
      projectService.projectLinkPublishable(saved.id) should be(false)


      projectService.updateProjectLinkStatus(saved.id, linkIds206, LinkStatus.Terminated, "-")
      projectService.projectLinkPublishable(saved.id) should be(true)

      val changeProjectOpt = projectService.getChangeProject(saved.id)
      changeProjectOpt.map(_.changeInfoSeq).getOrElse(Seq()) should have size (5)

      val change = changeProjectOpt.get

      change.changeDate should be(roadAddressProject.startDate.toString("YYYY-MM-DD"))
      change.ely should be(8)
      change.user should be("TestUser")
      change.name should be("TestProject")
      change.changeInfoSeq.foreach(rac => {
        val s = rac.source
        val t = rac.target
        val (sTie, sAosa, sAjr, sAet, sLet) = (s.roadNumber, s.startRoadPartNumber, s.trackCode, s.startAddressM, s.endAddressM)
        val (tTie, tAosa, tAjr, tAet, tLet) = (t.roadNumber, t.startRoadPartNumber, t.trackCode, t.startAddressM, t.endAddressM)
        sTie should be(Some(5))
        sAosa.isEmpty should be(false)
        sAjr.isEmpty should be(false)
        sAet.isEmpty should be(false)
        sLet.isEmpty should be(false)
        tTie should be(None)
        tAosa.isEmpty should be(true)
        tAjr.isEmpty should be(true)
        tAet.isEmpty should be(true)
        tLet.isEmpty should be(true)
      })

      change.changeInfoSeq.foreach(_.changeType should be(AddressChangeType.Termination))
      change.changeInfoSeq.foreach(_.discontinuity should be(Discontinuity.Continuous))
      // TODO: When road types are properly generated
//      change.changeInfoSeq.foreach(_.roadType should be(RoadType.UnknownOwnerRoad))
    }
    runWithRollback {
      projectService.getRoadAddressAllProjects()
    } should have size (count - 1)
  }
  test("add nonexisting roadlink to project") {
    runWithRollback {
      val idr = RoadAddressDAO.getNextRoadAddressId
      val id = Sequences.nextViitePrimaryKeySeqValue
      val rap = RoadAddressProject(id, ProjectState.apply(1), "TestProject", "TestUser", DateTime.parse("2700-01-01"), "TestUser", DateTime.parse("2700-01-01"), DateTime.now(), "Some additional info", List.empty[ReservedRoadPart], None)
      val projectLink = toProjectLink(rap, LinkStatus.New)(RoadAddress(idr, 1943845, 1, RoadType.Unknown, Track.Combined, Discontinuous, 0L, 10L, Some(DateTime.parse("1901-01-01")), Some(DateTime.parse("1902-01-01")), Option("tester"), 0, 12345L, 0.0, 9.8, SideCode.TowardsDigitizing, 0, (None, None), false,
        Seq(Point(0.0, 0.0), Point(0.0, 9.8)), LinkGeomSource.NormalLinkInterface))
      ProjectDAO.createRoadAddressProject(rap)

      val p = ProjectAddressLink(idr, projectLink.linkId, projectLink.geometry,
        1, AdministrativeClass.apply(1), LinkType.apply(1), RoadLinkType.apply(1), ConstructionType.apply(1), projectLink.linkGeomSource, RoadType.PublicUnderConstructionRoad, "", 111, Some(""), Some("vvh_modified"),
        null, projectLink.roadNumber, projectLink.roadPartNumber, 2, -1, projectLink.discontinuity.value,
        projectLink.startAddrMValue, projectLink.endAddrMValue, projectLink.startMValue, projectLink.endMValue,
        projectLink.sideCode,
        projectLink.calibrationPoints._1,
        projectLink.calibrationPoints._2, Anomaly.None, projectLink.lrmPositionId, projectLink.status)

      projectService.addNewLinksToProject(Seq(p), id, projectLink.roadNumber, projectLink.roadPartNumber, projectLink.track.value.toLong, projectLink.discontinuity.value.toLong, projectLink.roadType.value)
      val links= ProjectDAO.getProjectLinks(id)
      links.size should be (1)
    }
  }

  test("add two consecutive roadlinks to project road number & road part") {
    val roadlink = RoadLink(5175306, Seq(Point(535602.222, 6982200.25, 89.9999), Point(535605.272, 6982204.22, 85.90899999999965))
      , 540.3960283713503, State, 99, TrafficDirection.AgainstDigitizing, UnknownLinkType, Some("25.06.2015 03:00:00"), Some("vvh_modified"), Map("MUNICIPALITYCODE" -> BigInt.apply(749)),
      InUse, NormalLinkInterface)
    when(mockRoadLinkService.getViiteRoadLinksByLinkIdsFromVVH(Set(5175306L))).thenReturn(Seq(roadlink))
    runWithRollback {

      val idr1 = RoadAddressDAO.getNextRoadAddressId
      val idr2 = RoadAddressDAO.getNextRoadAddressId
      val idr3 = RoadAddressDAO.getNextRoadAddressId
      val id = Sequences.nextViitePrimaryKeySeqValue
      val rap = RoadAddressProject(id, ProjectState.apply(1), "TestProject", "TestUser", DateTime.parse("2700-01-01"), "TestUser", DateTime.parse("2700-01-01"), DateTime.now(), "Some additional info", List.empty[ReservedRoadPart], None)
      ProjectDAO.createRoadAddressProject(rap)

      val projectLink1 = toProjectLink(rap, LinkStatus.New)(RoadAddress(idr1, 1943845, 1, RoadType.Unknown, Track.Combined, Discontinuous, 0L, 10L, Some(DateTime.parse("1901-01-01")), Some(DateTime.parse("1902-01-01")), Option("tester"), 0, 5175306L, 0.0, 9.8, SideCode.TowardsDigitizing, 0, (None, None), false,
        Seq(Point(535602.222, 6982200.25, 89.9999),Point(535605.272, 6982204.22, 85.90899999999965)), LinkGeomSource.NormalLinkInterface))

      val projectLink2 = toProjectLink(rap, LinkStatus.New)(RoadAddress(idr2, 1943845, 1, RoadType.Unknown, Track.Combined, Discontinuous, 0L, 10L, Some(DateTime.parse("1901-01-01")), Some(DateTime.parse("1902-01-01")), Option("tester"), 0, 1610976L, 0.0, 5.8, SideCode.TowardsDigitizing, 0, (None, None), false,
        Seq(Point(535605.272, 6982204.22, 85.90899999999965), Point(535608.555, 6982204.33, 86.90)), LinkGeomSource.NormalLinkInterface))


      val p1 = ProjectAddressLink(idr1, projectLink1.linkId, projectLink1.geometry,
        1, AdministrativeClass.apply(1), LinkType.apply(1), RoadLinkType.apply(1), ConstructionType.apply(1), projectLink1.linkGeomSource, RoadType.PublicUnderConstructionRoad, "", 111, Some(""), Some("vvh_modified"),
        null, projectLink1.roadNumber, projectLink1.roadPartNumber, 2, -1, projectLink1.discontinuity.value,
        projectLink1.startAddrMValue, projectLink1.endAddrMValue, projectLink1.startMValue, projectLink1.endMValue,
        projectLink1.sideCode,
        projectLink1.calibrationPoints._1,
        projectLink1.calibrationPoints._2, Anomaly.None, projectLink1.lrmPositionId, projectLink1.status)

      val p2 = ProjectAddressLink(idr2, projectLink2.linkId, projectLink2.geometry,
        1, AdministrativeClass.apply(1), LinkType.apply(1), RoadLinkType.apply(1), ConstructionType.apply(1), projectLink2.linkGeomSource, RoadType.PublicUnderConstructionRoad, "", 111, Some(""), Some("vvh_modified"),
        null, projectLink2.roadNumber, projectLink2.roadPartNumber, 2, -1, projectLink2.discontinuity.value,
        projectLink2.startAddrMValue, projectLink2.endAddrMValue, projectLink2.startMValue, projectLink2.endMValue,
        projectLink2.sideCode,
        projectLink2.calibrationPoints._1,
        projectLink2.calibrationPoints._2, Anomaly.None, projectLink2.lrmPositionId, projectLink2.status)

      projectService.addNewLinksToProject(Seq(p1), id, projectLink1.roadNumber, projectLink1.roadPartNumber, projectLink1.track.value.toLong, projectLink1.discontinuity.value.toLong, projectLink1.roadType.value)
      val links= ProjectDAO.getProjectLinks(id)
      links.size should be (1)


      projectService.addNewLinksToProject(Seq(p2), id, projectLink2.roadNumber, projectLink2.roadPartNumber, projectLink2.track.value.toLong, projectLink2.discontinuity.value.toLong, projectLink2.roadType.value)
      val linksAfter = ProjectDAO.getProjectLinks(id)
      linksAfter.size should be (2)
    }
  }

  test("error message when reserving already used road number&part (in other project ids). Empty error message if same road number&part but == proj id ") {
    runWithRollback {
      val idr = RoadAddressDAO.getNextRoadAddressId
      val id = Sequences.nextViitePrimaryKeySeqValue
      val rap = RoadAddressProject(id, ProjectState.apply(1), "TestProject", "TestUser", DateTime.parse("2700-01-01"), "TestUser", DateTime.parse("1972-03-03"), DateTime.parse("2700-01-01"), "Some additional info", List.empty[ReservedRoadPart], None)
      val projectLink = toProjectLink(rap, LinkStatus.New)(RoadAddress(idr, 5, 203, RoadType.Unknown, Track.Combined, Discontinuous, 0L, 10L, Some(DateTime.parse("1901-01-01")), Some(DateTime.parse("1902-01-01")), Option("tester"), 0, 12345L, 0.0, 9.8, SideCode.TowardsDigitizing, 0, (None, None), false,
        Seq(Point(0.0, 0.0), Point(0.0, 9.8)), LinkGeomSource.NormalLinkInterface))
      ProjectDAO.createRoadAddressProject(rap)

      val rap2 = RoadAddressProject(id + 1, ProjectState.apply(1), "TestProject", "TestUser", DateTime.parse("2700-01-01"), "TestUser", DateTime.parse("1972-03-04"), DateTime.parse("2700-01-01"), "Some additional info", List.empty[ReservedRoadPart], None)
      val projectLink2 = toProjectLink(rap2, LinkStatus.New)(RoadAddress(idr, 5, 999, RoadType.Unknown, Track.Combined, Discontinuous, 0L, 10L, Some(DateTime.parse("1901-01-01")), Some(DateTime.parse("1902-01-01")), Option("tester"), 0, 12345L, 0.0, 9.8, SideCode.TowardsDigitizing, 0, (None, None), false,
        Seq(Point(0.0, 0.0), Point(0.0, 9.8)), LinkGeomSource.NormalLinkInterface))
      ProjectDAO.createRoadAddressProject(rap2)

      val projectLink3 = toProjectLink(rap, LinkStatus.New)(RoadAddress(idr, 5, 999, RoadType.Unknown, Track.Combined, Discontinuous, 0L, 10L, Some(DateTime.parse("1901-01-01")), Some(DateTime.parse("1902-01-01")), Option("tester"), 0, 12345L, 0.0, 9.8, SideCode.TowardsDigitizing, 0, (None, None), false,
        Seq(Point(0.0, 0.0), Point(0.0, 9.8)), LinkGeomSource.NormalLinkInterface))

      val p = ProjectAddressLink(idr, projectLink.linkId, projectLink.geometry,
        1, AdministrativeClass.apply(1), LinkType.apply(1), RoadLinkType.apply(1), ConstructionType.apply(1), projectLink.linkGeomSource, RoadType.PublicUnderConstructionRoad, "", 111, Some(""), Some("vvh_modified"),
        null, projectLink.roadNumber, projectLink.roadPartNumber, 2, -1, projectLink.discontinuity.value,
        projectLink.startAddrMValue, projectLink.endAddrMValue, projectLink.startMValue, projectLink.endMValue,
        projectLink.sideCode,
        projectLink.calibrationPoints._1,
        projectLink.calibrationPoints._2, Anomaly.None, projectLink.lrmPositionId, projectLink.status)

      val message1project1 = projectService.addNewLinksToProject(Seq(p), id, projectLink.roadNumber,
        projectLink.roadPartNumber, projectLink.track.value.toLong, projectLink.discontinuity.value.toLong, projectLink.roadType.value).getOrElse("")
      val links = ProjectDAO.getProjectLinks(id)
      links.size should be(0)
      message1project1 should be("TIE 5 OSA 203 on jo olemassa projektin alkupäivänä 03.03.1972, tarkista tiedot") //check that it is reserved in roadaddress table

      val message1project2 = projectService.addNewLinksToProject(Seq(p), id + 1, projectLink2.roadNumber,
        projectLink2.roadPartNumber, projectLink2.track.value.toLong, projectLink2.discontinuity.value.toLong, projectLink2.roadType.value)
      val links2 = ProjectDAO.getProjectLinks(id + 1)
      links2.size should be(1)
      message1project2 should be(None)

      val message2project1 = projectService.addNewLinksToProject(Seq(p), id, projectLink3.roadNumber,
        projectLink3.roadPartNumber, projectLink3.track.value.toLong, projectLink3.discontinuity.value.toLong, projectLink3.roadType.value).getOrElse("")
      val links3 = ProjectDAO.getProjectLinks(id)
      links3.size should be(0)
      message2project1 should be("TIE 5 OSA 999 on jo varattuna projektissa TestProject, tarkista tiedot")
    }
  }

  test("Project link direction change") {
    def prettyPrint(links: List[ProjectLink]) = {

      val sortedLinks = links.sortBy(_.id)
      sortedLinks.foreach{ link =>
        println(s""" ${link.linkId} trackCode ${link.track.value} -> |--- (${link.startAddrMValue}, ${link.endAddrMValue}) ---|  MValue = """ + (link.endMValue-link.startMValue))
      }
      println("\n Total length (0+1/2):" + (sortedLinks.filter(_.track != Track.Combined).map(_.geometryLength).sum/2 +
        sortedLinks.filter(_.track == Track.Combined).map(_.geometryLength).sum))
    }
    def toGeom(json: Option[Any]): List[Point] = {
      json.get.asInstanceOf[List[Map[String, Double]]].map(m => Point(m("x"), m("y"), m("z")))
    }

    runWithRollback {
      val links=ProjectDAO.getProjectLinks(7081807)
      links.nonEmpty should be (true)
      val mappedGeoms = StaticTestData.mappedGeoms(links.map(_.linkId))
      val geomToLinks:List[ProjectLink] = links.map{l =>
        val geom = mappedGeoms(l.linkId)
        l.copy(geometry = geom,
          geometryLength = GeometryUtils.geometryLength(geom),
          endMValue = GeometryUtils.geometryLength(geom)
        )
      }
      ProjectDAO.updateProjectLinksToDB(geomToLinks, "-")

      reset(mockRoadLinkService)
      when(mockRoadLinkService.getViiteRoadLinksByLinkIdsFromVVH(any[Set[Long]], any[Boolean], any[Boolean])).thenAnswer(
        toMockAnswer(geomToLinks.map(toRoadLink))
      )
      projectService.changeDirection(7081807, 77997, 1)
      val changedLinks = ProjectDAO.getProjectLinks(7081807)

      geomToLinks.foreach { l =>
        GeometryUtils.geometryEndpoints(mappedGeoms(l.linkId)) should be (GeometryUtils.geometryEndpoints(l.geometry))
      }
//      prettyPrint(geomToLinks)
//      prettyPrint(changedLinks)

      val linksFirst = links.sortBy(_.id).head
      val linksLast = links.sortBy(_.id).last
      val changedLinksFirst = changedLinks.sortBy(_.id).head
      val changedLinksLast = changedLinks.sortBy(_.id).last

      geomToLinks.sortBy(_.id).zip(changedLinks.sortBy(_.id)).foreach{
        case (oldLink, newLink) =>
          oldLink.startAddrMValue should be ((linksLast.endAddrMValue - newLink.endAddrMValue) +- 1)
          oldLink.endAddrMValue should be ((linksLast.endAddrMValue - newLink.startAddrMValue) +- 1)
          val trackChangeCorrect = (oldLink.track, newLink.track) match {
            case (Track.Combined, Track.Combined) => true
            case (Track.RightSide, Track.LeftSide) => true
            case (Track.LeftSide, Track.RightSide) => true
            case _ => false
          }
          trackChangeCorrect should be (true)
      }

      linksFirst.id should be (changedLinksFirst.id)
      linksLast.id should be (changedLinksLast.id)
      linksLast.geometryLength should be (changedLinks.sortBy(_.id).last.geometryLength)
      linksLast.endMValue should be (changedLinks.sortBy(_.id).last.endMValue)
      linksFirst.endMValue should be (changedLinksFirst.endMValue)
      linksLast.endMValue should be (changedLinksLast.endMValue)
    }
  }

  test("parsePrefillData no-link from vvh") {
    projectService.parsePreFillData(Seq.empty[VVHRoadlink]) should be (Left("Link could not be found in VVH"))
  }

  test("parsePrefillData contains correct info") {
    val attributes1 = Map("ROADNUMBER" -> BigInt(100), "ROADPARTNUMBER" -> BigInt(100))
    val newRoadLink1 = VVHRoadlink(1, 2, List(Point(0.0, 0.0), Point(20.0, 0.0)), AdministrativeClass.apply(1),TrafficDirection.BothDirections, FeatureClass.DrivePath, None, attributes1)
    projectService.parsePreFillData(Seq(newRoadLink1)) should be (Right(PreFillInfo(100,100)))
  }

  test("parsePrefillData incomplete data") {
    val attributes1 = Map("ROADNUMBER" -> BigInt(2))
    val newRoadLink1 = VVHRoadlink(1, 2, List(Point(0.0, 0.0), Point(20.0, 0.0)), AdministrativeClass.apply(1),TrafficDirection.BothDirections, FeatureClass.DrivePath, None, attributes1)
    projectService.parsePreFillData(Seq(newRoadLink1)) should be (Left("Link does not contain valid prefill info"))
  }

  test("changing project ELY") {
    runWithRollback {
      val roadAddressProject = RoadAddressProject(0, ProjectState.apply(1), "TestProject", "TestUser", DateTime.now(), "TestUser", DateTime.parse("1901-01-01"), DateTime.now(), "Some additional info", List.empty[ReservedRoadPart], None, None)
      val project = projectService.createRoadLinkProject(roadAddressProject)
      project.ely should be(None)
      val result = projectService.setProjectEly(project.id, 2)
      result should be (None)
      val result2 = projectService.setProjectEly(project.id, 2)
      result2 should be (None)
      val result3 = projectService.setProjectEly(project.id, 3)
      result3.isEmpty should be (false)
    }
  }

  test("Project link direction change should remain after adding new links") {
    runWithRollback {
      sqlu"DELETE FROM ROAD_ADDRESS WHERE ROAD_NUMBER=75 AND ROAD_PART_NUMBER=2".execute
      val id = Sequences.nextViitePrimaryKeySeqValue
      val rap = RoadAddressProject(id, ProjectState.apply(1), "TestProject", "TestUser", DateTime.parse("1901-01-01"), "TestUser", DateTime.parse("1901-01-01"), DateTime.now(), "Some additional info", List.empty, None)
      ProjectDAO.createRoadAddressProject(rap)

      val points5176552 = "[{\"x\":537869.292,\"y\":6997722.466,\"z\":110.39800000000105},"+
        "{\"x\":538290.056,\"y\":6998265.169,\"z\":85.4429999999993}]"
      val points5176512 = "[{\"x\":537152.306,\"y\":6996873.826,\"z\":108.27700000000186}," +
        "{\"x\":537869.292,\"y\":6997722.466,\"z\":110.39800000000105}]"
      val oldgeom512 = JSON.parseFull(points5176512).get.asInstanceOf[List[Map[String, Double]]].map(m => Point(m("x"), m("y"), m("z")))
      val oldgeom552 = JSON.parseFull(points5176552).get.asInstanceOf[List[Map[String, Double]]].map(m => Point(m("x"), m("y"), m("z")))

      val geometries = StaticTestData.mappedGeoms(Set(5176552, 5176512))
      val geom512 = geometries(5176512)
      val geom552 = geometries(5176552)

      oldgeom512 should be (geom512)
      oldgeom552 should be (geom552)
      val addProjectAddressLink512 = ProjectAddressLink(NewRoadAddress, 5176512, geom512, GeometryUtils.geometryLength(geom512),
        State, Motorway, RoadLinkType.NormalRoadLinkType, ConstructionType.InUse, LinkGeomSource.NormalLinkInterface,
        RoadType.PublicRoad, "X", 749, None, None, Map.empty, 75, 2, 0L, 8L, 5L, 0L, 0L, 0.0, GeometryUtils.geometryLength(geom512),
        SideCode.TowardsDigitizing, None, None, Anomaly.None, 0L, LinkStatus.New)
      val addProjectAddressLink552 = ProjectAddressLink(NewRoadAddress, 5176552, geom552, GeometryUtils.geometryLength(geom552),
        State, Motorway, RoadLinkType.NormalRoadLinkType, ConstructionType.InUse, LinkGeomSource.NormalLinkInterface,
        RoadType.PublicRoad, "X", 749, None, None, Map.empty, 75, 2, 0L, 8L, 5L, 0L, 0L, 0.0, GeometryUtils.geometryLength(geom552),
        SideCode.TowardsDigitizing, None, None, Anomaly.None, 0L, LinkStatus.New)
      val addresses = Seq(addProjectAddressLink512, addProjectAddressLink552)
      when(mockRoadLinkService.getViiteRoadLinksByLinkIdsFromVVH(addresses.map(_.linkId).toSet, false, false)).thenReturn(addresses.map(toRoadLink))
      projectService.addNewLinksToProject(addresses, id, 75, 2, 0L, 5L, 5L) should be (None)
      val links=ProjectDAO.getProjectLinks(id)
      links.map(_.linkId).toSet should be (addresses.map(_.linkId).toSet)
      val sideCodes = links.map(l => l.id -> l.sideCode).toMap
      projectService.changeDirection(id, 75, 2) should be (None)
      val changedLinks = ProjectDAO.getProjectLinksById(links.map{l => l.id})
      changedLinks.foreach(cl => cl.sideCode should not be (sideCodes(cl.id)))

      val geom584 = StaticTestData.mappedGeoms(Seq(5176584L)).values.head
      val addProjectAddressLink584 = ProjectAddressLink(NewRoadAddress, 5176584, geom584, GeometryUtils.geometryLength(geom584),
        State, Motorway, RoadLinkType.NormalRoadLinkType, ConstructionType.InUse, LinkGeomSource.NormalLinkInterface,
        RoadType.PublicRoad, "X", 749, None, None, Map.empty, 75, 2, 0L, 8L, 5L, 0L, 0L, 0.0, GeometryUtils.geometryLength(geom584),
        SideCode.TowardsDigitizing, None, None, Anomaly.None, 0L, LinkStatus.New)

      when(mockRoadLinkService.getViiteRoadLinksByLinkIdsFromVVH(addresses.map(_.linkId).toSet, false, false)).thenReturn(addresses.map(toRoadLink))
      projectService.addNewLinksToProject(Seq(addProjectAddressLink584), id, 75, 2, 0L, 5L, 5L) should be (None)

      val linksAfter=ProjectDAO.getProjectLinks(id)
      linksAfter should have size (links.size + 1)
      linksAfter.find(_.linkId == addProjectAddressLink584.linkId).map(_.sideCode) should be (Some(AgainstDigitizing))
      linksAfter.find(_.linkId == 5176512).get.endAddrMValue should be (2003)
      linksAfter.find(_.linkId == 5176512).get.startAddrMValue should be (892)
      linksAfter.find(_.linkId == 5176584).get.startAddrMValue should be (0)
    }
  }

  test("Project links direction change shouldn't work due to unchanged links on road"){
    runWithRollback {
      sqlu"DELETE FROM ROAD_ADDRESS WHERE ROAD_NUMBER=75 AND ROAD_PART_NUMBER=2".execute
      val id = Sequences.nextViitePrimaryKeySeqValue
      val rap = RoadAddressProject(id, ProjectState.apply(1), "TestProject", "TestUser", DateTime.parse("1901-01-01"), "TestUser", DateTime.parse("1901-01-01"), DateTime.now(), "Some additional info", List.empty, None)
      ProjectDAO.createRoadAddressProject(rap)

      val geometries = StaticTestData.mappedGeoms(Set(5176552, 5176512, 5176584))
      val geom512 = geometries(5176512)
      val geom552 = geometries(5176552)

      val addProjectAddressLink512 = ProjectAddressLink(NewRoadAddress, 5176512, geom512, GeometryUtils.geometryLength(geom512),
        State, Motorway, RoadLinkType.NormalRoadLinkType, ConstructionType.InUse, LinkGeomSource.NormalLinkInterface,
        RoadType.PublicRoad, "X", 749, None, None, Map.empty, 75, 2, 0L, 8L, 5L, 0L, 0L, 0.0, GeometryUtils.geometryLength(geom512),
        SideCode.TowardsDigitizing, None, None, Anomaly.None, 0L, LinkStatus.New)
      val addProjectAddressLink552 = ProjectAddressLink(NewRoadAddress, 5176552, geom552, GeometryUtils.geometryLength(geom552),
        State, Motorway, RoadLinkType.NormalRoadLinkType, ConstructionType.InUse, LinkGeomSource.NormalLinkInterface,
        RoadType.PublicRoad, "X", 749, None, None, Map.empty, 75, 2, 0L, 8L, 5L, 0L, 0L, 0.0, GeometryUtils.geometryLength(geom552),
        SideCode.TowardsDigitizing, None, None, Anomaly.None, 0L, LinkStatus.New)
      val addresses = Seq(addProjectAddressLink512, addProjectAddressLink552)
      when(mockRoadLinkService.getViiteRoadLinksByLinkIdsFromVVH(addresses.map(_.linkId).toSet, false, false)).thenReturn(addresses.map(toRoadLink))
      projectService.addNewLinksToProject(addresses, id, 75, 2, 0L, 5L, 5L) should be(None)
      val links = ProjectDAO.getProjectLinks(id)
      ProjectDAO.updateProjectLinkStatus(Set(links.head.id), LinkStatus.UnChanged, "test")
      links.map(_.linkId).toSet should be(addresses.map(_.linkId).toSet)
      val result = projectService.changeDirection(id, 75, 2)
      result should be (Some("Tieosalle ei voi tehdä kasvusuunnan kääntöä, koska tieosalla on linkkejä, jotka on tässä projektissa määritelty säilymään ennallaan."))
    }
  }

  test("Growing direction should be same after adding new links to a reserved part") {
    runWithRollback {

      def toGeom(json: Option[Any]): List[Point] = {
        json.get.asInstanceOf[List[Map[String, Double]]].map(m => Point(m("x"), m("y"), m("z")))
      }

      val id = Sequences.nextViitePrimaryKeySeqValue
      val reservedRoadPart1 = ReservedRoadPart(164, 77, 35, 5405, 5405, Discontinuity.EndOfRoad, 8, None, None)
      val rap = RoadAddressProject(id, ProjectState.apply(1), "TestProject", "TestUser", DateTime.now(), "TestUser", DateTime.now(), DateTime.now(), "Some additional info", Seq(reservedRoadPart1), None)
      ProjectDAO.createRoadAddressProject(rap)
      ProjectDAO.reserveRoadPart(rap.id, 77, 35, "TestUser")
      val addressesOnPart = RoadAddressDAO.fetchByRoadPart(77, 35, false)
      ProjectDAO.create(addressesOnPart.map(address => {
        toProjectLink(rap, LinkStatus.NotHandled)(address)
      }))

      val linksBefore = ProjectDAO.fetchByProjectNewRoadPart(77, 35, id).groupBy(_.linkId).map(_._2.head).toList

      val points5170271 = "[ {\"x\": 530492.408, \"y\": 6994103.892, \"z\": 114.60400000000664},{\"x\": 530490.492, \"y\": 6994104.815, \"z\": 114.63800000000629},{\"x\": 530459.903, \"y\": 6994118.958, \"z\": 114.97299999999814},{\"x\": 530427.446, \"y\": 6994134.189, \"z\": 115.30400000000373},{\"x\": 530392.422, \"y\": 6994153.545, \"z\": 115.721000000005},{\"x\": 530385.114, \"y\": 6994157.976, \"z\": 115.71099999999569},{\"x\": 530381.104, \"y\": 6994161.327, \"z\": 115.77000000000407},{\"x\": 530367.101, \"y\": 6994170.075, \"z\": 115.93099999999686},{\"x\": 530330.275, \"y\": 6994195.603, \"z\": 116.37200000000303}]"
      val points5170414 = "[ {\"x\": 531540.842, \"y\": 6993806.017, \"z\": 114.1530000000057},{\"x\": 531515.135, \"y\": 6993815.644, \"z\": 114.74400000000605}]"
      val points5170067 = "[ {\"x\": 529169.924, \"y\": 6994631.929, \"z\": 121.52999999999884},{\"x\": 529158.557, \"y\": 6994635.609, \"z\": 121.47999999999593},{\"x\": 529149.47, \"y\": 6994638.618, \"z\": 121.43300000000454}]"
      val points5170066 = "[ {\"x\": 529149.47, \"y\": 6994638.618, \"z\": 121.43300000000454},{\"x\": 529147.068, \"y\": 6994639.416, \"z\": 121.45200000000477},{\"x\": 529142.91, \"y\": 6994640.794, \"z\": 121.41700000000128},{\"x\": 529116.198, \"y\": 6994650.179, \"z\": 121.32600000000093},{\"x\": 529099.946, \"y\": 6994655.993, \"z\": 121.2670000000071}]"
      val points5170074 = "[ {\"x\": 528982.934, \"y\": 6994703.835, \"z\": 120.9030000000057},{\"x\": 528972.656, \"y\": 6994708.219, \"z\": 120.87699999999313},{\"x\": 528948.747, \"y\": 6994719.171, \"z\": 120.72999999999593},{\"x\": 528924.998, \"y\": 6994730.062, \"z\": 120.64500000000407},{\"x\": 528915.753, \"y\": 6994734.337, \"z\": 120.62799999999697}]"
      val points5170057 = "[ {\"x\": 529099.946, \"y\": 6994655.993, \"z\": 121.2670000000071},{\"x\": 529090.588, \"y\": 6994659.353, \"z\": 121.22400000000198},{\"x\": 529065.713, \"y\": 6994668.98, \"z\": 121.1469999999972},{\"x\": 529037.245, \"y\": 6994680.687, \"z\": 121.11000000000058},{\"x\": 529015.841, \"y\": 6994689.617, \"z\": 121.03100000000268},{\"x\": 528994.723, \"y\": 6994698.806, \"z\": 120.93499999999767},{\"x\": 528982.934, \"y\": 6994703.835, \"z\": 120.9030000000057}]"
      val points5170208 = "[ {\"x\": 531208.529, \"y\": 6993930.35, \"z\": 113.57600000000093},{\"x\": 531206.956, \"y\": 6993930.852, \"z\": 113.52400000000489},{\"x\": 531206.551, \"y\": 6993930.982, \"z\": 113.51799999999639},{\"x\": 531152.258, \"y\": 6993947.596, \"z\": 112.50900000000547},{\"x\": 531097.601, \"y\": 6993961.148, \"z\": 111.63300000000163},{\"x\": 531035.674, \"y\": 6993974.085, \"z\": 111.00199999999313},{\"x\": 531000.05, \"y\": 6993980.598, \"z\": 110.81100000000151},{\"x\": 530972.845, \"y\": 6993985.159, \"z\": 110.65600000000268}]"
      val points5170419 = "[ {\"x\": 531580.116, \"y\": 6993791.375, \"z\": 113.05299999999988},{\"x\": 531559.788, \"y\": 6993798.928, \"z\": 113.63000000000466}]"
      val points5170105 = "[ {\"x\": 528699.202, \"y\": 6994841.305, \"z\": 119.86999999999534},{\"x\": 528679.331, \"y\": 6994852.48, \"z\": 119.7390000000014},{\"x\": 528655.278, \"y\": 6994865.047, \"z\": 119.68700000000536},{\"x\": 528627.407, \"y\": 6994880.448, \"z\": 119.5679999999993},{\"x\": 528605.245, \"y\": 6994891.79, \"z\": 119.5219999999972},{\"x\": 528580.964, \"y\": 6994906.041, \"z\": 119.48200000000361}]"
      val points5170278 = "[ {\"x\": 530685.408, \"y\": 6994033.6, \"z\": 112.65899999999965},{\"x\": 530681.24, \"y\": 6994034.74, \"z\": 112.66800000000512},{\"x\": 530639.419, \"y\": 6994047.211, \"z\": 113.10400000000664},{\"x\": 530635.275, \"y\": 6994048.447, \"z\": 113.14400000000023},{\"x\": 530624.882, \"y\": 6994051.624, \"z\": 113.22599999999511},{\"x\": 530603.496, \"y\": 6994059.168, \"z\": 113.48699999999371},{\"x\": 530570.252, \"y\": 6994070.562, \"z\": 113.73600000000442},{\"x\": 530537.929, \"y\": 6994083.499, \"z\": 114.09399999999732},{\"x\": 530512.29, \"y\": 6994094.305, \"z\": 114.38899999999558},{\"x\": 530508.822, \"y\": 6994095.977, \"z\": 114.39999999999418}]"
      val points5170104 = "[ {\"x\": 528833.042, \"y\": 6994773.324, \"z\": 120.32499999999709},{\"x\": 528806.698, \"y\": 6994786.487, \"z\": 120.21099999999569},{\"x\": 528778.343, \"y\": 6994800.373, \"z\": 120.12699999999313},{\"x\": 528754.485, \"y\": 6994812.492, \"z\": 120.03200000000652},{\"x\": 528728.694, \"y\": 6994826.297, \"z\": 119.9210000000021},{\"x\": 528710.804, \"y\": 6994835.775, \"z\": 119.86599999999453},{\"x\": 528700.208, \"y\": 6994840.792, \"z\": 119.8640000000014},{\"x\": 528699.202, \"y\": 6994841.305, \"z\": 119.86999999999534}]"
      val points5170250 = "[ {\"x\": 530972.845, \"y\": 6993985.159, \"z\": 110.65600000000268},{\"x\": 530934.626, \"y\": 6993989.73, \"z\": 110.67999999999302},{\"x\": 530884.749, \"y\": 6993996.905, \"z\": 110.87300000000687},{\"x\": 530849.172, \"y\": 6994001.746, \"z\": 111.07600000000093},{\"x\": 530787.464, \"y\": 6994011.154, \"z\": 111.68300000000454}]"
      val points5170274 = "[ {\"x\": 530508.822, \"y\": 6994095.977, \"z\": 114.39999999999418},{\"x\": 530492.408, \"y\": 6994103.892, \"z\": 114.60400000000664}]"
      val points5170253 = "[ {\"x\": 530787.464, \"y\": 6994011.154, \"z\": 111.68300000000454},{\"x\": 530735.969, \"y\": 6994021.569, \"z\": 112.14800000000105},{\"x\": 530685.408, \"y\": 6994033.6, \"z\": 112.65899999999965}]"
      val points5170071 = "[ {\"x\": 528915.753, \"y\": 6994734.337, \"z\": 120.62799999999697},{\"x\": 528870.534, \"y\": 6994755.246, \"z\": 120.46899999999732},{\"x\": 528853.387, \"y\": 6994763.382, \"z\": 120.41899999999441}]"
      val points5170200 = "[ {\"x\": 531515.135, \"y\": 6993815.644, \"z\": 114.74400000000605},{\"x\": 531490.088, \"y\": 6993825.357, \"z\": 115.1469999999972},{\"x\": 531434.788, \"y\": 6993847.717, \"z\": 115.81100000000151},{\"x\": 531382.827, \"y\": 6993867.291, \"z\": 115.9320000000007},{\"x\": 531341.785, \"y\": 6993883.123, \"z\": 115.70500000000175},{\"x\": 531279.229, \"y\": 6993906.106, \"z\": 114.83800000000338},{\"x\": 531263.983, \"y\": 6993911.659, \"z\": 114.55400000000373},{\"x\": 531244.769, \"y\": 6993918.512, \"z\": 114.25299999999697},{\"x\": 531235.891, \"y\": 6993921.64, \"z\": 114.028999999995},{\"x\": 531208.529, \"y\": 6993930.35, \"z\": 113.57600000000093}]"
      val points5167598 = "[ {\"x\": 528349.166, \"y\": 6995051.88, \"z\": 119.27599999999802},{\"x\": 528334.374, \"y\": 6995062.151, \"z\": 119.37900000000081},{\"x\": 528318.413, \"y\": 6995072.576, \"z\": 119.49800000000687},{\"x\": 528296.599, \"y\": 6995087.822, \"z\": 119.59200000000419},{\"x\": 528278.343, \"y\": 6995100.519, \"z\": 119.69999999999709},{\"x\": 528232.133, \"y\": 6995133.027, \"z\": 119.97299999999814},{\"x\": 528212.343, \"y\": 6995147.292, \"z\": 120.07700000000477},{\"x\": 528190.409, \"y\": 6995162.14, \"z\": 120.19000000000233},{\"x\": 528161.952, \"y\": 6995182.369, \"z\": 120.3579999999929},{\"x\": 528137.864, \"y\": 6995199.658, \"z\": 120.34200000000419},{\"x\": 528105.957, \"y\": 6995221.607, \"z\": 120.3530000000028}]"
      val points5170095 = "[ {\"x\": 528580.964, \"y\": 6994906.041, \"z\": 119.48200000000361},{\"x\": 528562.314, \"y\": 6994917.077, \"z\": 119.4030000000057},{\"x\": 528545.078, \"y\": 6994926.326, \"z\": 119.37200000000303},{\"x\": 528519.958, \"y\": 6994942.165, \"z\": 119.23099999999977},{\"x\": 528497.113, \"y\": 6994955.7, \"z\": 119.18600000000151},{\"x\": 528474.271, \"y\": 6994969.872, \"z\": 119.07200000000012},{\"x\": 528452.7, \"y\": 6994983.398, \"z\": 119.05400000000373},{\"x\": 528435.576, \"y\": 6994994.982, \"z\": 119.01900000000023},{\"x\": 528415.274, \"y\": 6995007.863, \"z\": 119.0460000000021},{\"x\": 528398.486, \"y\": 6995018.309, \"z\": 119.07399999999325},{\"x\": 528378.206, \"y\": 6995031.988, \"z\": 119.12799999999697},{\"x\": 528355.441, \"y\": 6995047.458, \"z\": 119.2390000000014},{\"x\": 528349.166, \"y\": 6995051.88, \"z\": 119.27599999999802}]"
      val points5170060 = "[ {\"x\": 528853.387, \"y\": 6994763.382, \"z\": 120.41899999999441},{\"x\": 528843.513, \"y\": 6994768.09, \"z\": 120.37399999999616},{\"x\": 528833.042, \"y\": 6994773.324, \"z\": 120.32499999999709}]"
      val points5169973 = "[ {\"x\": 530293.785, \"y\": 6994219.573, \"z\": 116.8070000000007},{\"x\": 530284.91, \"y\": 6994225.31, \"z\": 116.93399999999383},{\"x\": 530236.998, \"y\": 6994260.627, \"z\": 117.38700000000244},{\"x\": 530201.104, \"y\": 6994288.586, \"z\": 117.58599999999569},{\"x\": 530151.371, \"y\": 6994326.968, \"z\": 117.95799999999872},{\"x\": 530124.827, \"y\": 6994345.782, \"z\": 118.0399999999936},{\"x\": 530085.669, \"y\": 6994374.285, \"z\": 118.43399999999383},{\"x\": 530046.051, \"y\": 6994399.019, \"z\": 118.89900000000489},{\"x\": 530004.759, \"y\": 6994422.268, \"z\": 119.39900000000489}]"
      val points5170344 = "[ {\"x\": 531642.975, \"y\": 6993763.489, \"z\": 110.8579999999929},{\"x\": 531600.647, \"y\": 6993781.993, \"z\": 112.40600000000268},{\"x\": 531580.116, \"y\": 6993791.375, \"z\": 113.05299999999988}]"
      val points5170036 = "[ {\"x\": 530004.759, \"y\": 6994422.268, \"z\": 119.39900000000489},{\"x\": 529971.371, \"y\": 6994440.164, \"z\": 119.82799999999406},{\"x\": 529910.61, \"y\": 6994469.099, \"z\": 120.69400000000314},{\"x\": 529849.474, \"y\": 6994494.273, \"z\": 121.42600000000675},{\"x\": 529816.479, \"y\": 6994506.294, \"z\": 121.8350000000064},{\"x\": 529793.423, \"y\": 6994513.982, \"z\": 122.00699999999779},{\"x\": 529746.625, \"y\": 6994527.76, \"z\": 122.31900000000314},{\"x\": 529708.779, \"y\": 6994537.658, \"z\": 122.49700000000303},{\"x\": 529696.431, \"y\": 6994540.722, \"z\": 122.54099999999744},{\"x\": 529678.274, \"y\": 6994544.52, \"z\": 122.57200000000012},{\"x\": 529651.158, \"y\": 6994549.764, \"z\": 122.63700000000244},{\"x\": 529622.778, \"y\": 6994555.281, \"z\": 122.65899999999965},{\"x\": 529605.13, \"y\": 6994557.731, \"z\": 122.6929999999993},{\"x\": 529530.471, \"y\": 6994567.94, \"z\": 122.75500000000466},{\"x\": 529502.649, \"y\": 6994571.568, \"z\": 122.74199999999837}]"
      val points5170418 = "[ {\"x\": 531559.788, \"y\": 6993798.928, \"z\": 113.63000000000466},{\"x\": 531558.07, \"y\": 6993799.566, \"z\": 113.67799999999988},{\"x\": 531540.842, \"y\": 6993806.017, \"z\": 114.1530000000057}]"
      val points5170114 = "[ {\"x\": 532675.864, \"y\": 6993667.121, \"z\": 119.63899999999558},{\"x\": 532585, \"y\": 6993623.826, \"z\": 119.29899999999907},{\"x\": 532524.074, \"y\": 6993601.11, \"z\": 119.1420000000071},{\"x\": 532471.813, \"y\": 6993584.678, \"z\": 118.99300000000221},{\"x\": 532432.652, \"y\": 6993575.034, \"z\": 118.85099999999511},{\"x\": 532390.813, \"y\": 6993567.143, \"z\": 118.47699999999895},{\"x\": 532344.481, \"y\": 6993559.882, \"z\": 117.69999999999709},{\"x\": 532300.07, \"y\": 6993555.626, \"z\": 116.75400000000081},{\"x\": 532254.457, \"y\": 6993553.43, \"z\": 115.49499999999534},{\"x\": 532213.217, \"y\": 6993553.879, \"z\": 114.13999999999942},{\"x\": 532166.868, \"y\": 6993558.077, \"z\": 112.27599999999802},{\"x\": 532123.902, \"y\": 6993564.359, \"z\": 110.53599999999278},{\"x\": 532078.039, \"y\": 6993574.524, \"z\": 108.90499999999884},{\"x\": 532026.264, \"y\": 6993589.43, \"z\": 107.60099999999511},{\"x\": 531990.015, \"y\": 6993602.5, \"z\": 106.84299999999348},{\"x\": 531941.753, \"y\": 6993623.417, \"z\": 106.15499999999884},{\"x\": 531885.2, \"y\": 6993648.616, \"z\": 105.94100000000617},{\"x\": 531847.551, \"y\": 6993667.432, \"z\": 106.03100000000268},{\"x\": 531829.085, \"y\": 6993676.017, \"z\": 106.096000000005},{\"x\": 531826.495, \"y\": 6993677.286, \"z\": 106.17600000000675},{\"x\": 531795.338, \"y\": 6993692.819, \"z\": 106.59100000000035},{\"x\": 531750.277, \"y\": 6993714.432, \"z\": 107.46099999999569},{\"x\": 531702.109, \"y\": 6993736.085, \"z\": 108.73500000000058},{\"x\": 531652.731, \"y\": 6993759.226, \"z\": 110.49000000000524},{\"x\": 531642.975, \"y\": 6993763.489, \"z\": 110.8579999999929}]"
      val points5170266 = "[ {\"x\": 530330.275, \"y\": 6994195.603, \"z\": 116.37200000000303},{\"x\": 530328.819, \"y\": 6994196.919, \"z\": 116.34900000000198},{\"x\": 530293.785, \"y\": 6994219.573, \"z\": 116.8070000000007}]"
      val points5170076 = "[ {\"x\": 529502.649, \"y\": 6994571.568, \"z\": 122.74199999999837},{\"x\": 529488.539, \"y\": 6994573.408, \"z\": 122.75999999999476},{\"x\": 529461.147, \"y\": 6994576.534, \"z\": 122.63099999999395},{\"x\": 529432.538, \"y\": 6994579.398, \"z\": 122.49700000000303},{\"x\": 529402.112, \"y\": 6994583.517, \"z\": 122.36199999999371},{\"x\": 529383.649, \"y\": 6994585.553, \"z\": 122.22500000000582},{\"x\": 529366.46, \"y\": 6994587.58, \"z\": 122.16700000000128},{\"x\": 529340.392, \"y\": 6994591.142, \"z\": 122.0679999999993},{\"x\": 529316.184, \"y\": 6994596.203, \"z\": 121.92500000000291},{\"x\": 529292.004, \"y\": 6994600.827, \"z\": 121.79200000000128},{\"x\": 529274.998, \"y\": 6994603.419, \"z\": 121.74300000000221},{\"x\": 529245.538, \"y\": 6994610.622, \"z\": 121.74899999999616},{\"x\": 529215.54, \"y\": 6994618.628, \"z\": 121.68499999999767},{\"x\": 529200.025, \"y\": 6994623.205, \"z\": 121.58400000000256},{\"x\": 529182.346, \"y\": 6994628.596, \"z\": 121.5109999999986},{\"x\": 529172.437, \"y\": 6994631.118, \"z\": 121.50999999999476},{\"x\": 529169.924, \"y\": 6994631.929, \"z\": 121.52999999999884}]"
      val points5171309 = "[ {\"x\": 532675.864, \"y\": 6993667.121, \"z\": 119.63899999999558},{\"x\": 532683.902, \"y\": 6993675.669, \"z\": 119.55599999999686},{\"x\": 532705.617, \"y\": 6993689.231, \"z\": 119.68700000000536},{\"x\": 532738.146, \"y\": 6993711.117, \"z\": 120.0170000000071},{\"x\": 532746.793, \"y\": 6993717.431, \"z\": 120.10199999999895}]"
      val points5171311 = "[ {\"x\": 532746.793, \"y\": 6993717.431, \"z\": 120.10199999999895},{\"x\": 532772.872, \"y\": 6993736.47, \"z\": 120.65099999999802},{\"x\": 532796.699, \"y\": 6993755.46, \"z\": 121.12600000000384},{\"x\": 532823.779, \"y\": 6993779.309, \"z\": 121.846000000005},{\"x\": 532851.887, \"y\": 6993806.211, \"z\": 122.5},{\"x\": 532872.336, \"y\": 6993827.537, \"z\": 123.10000000000582},{\"x\": 532888.184, \"y\": 6993844.293, \"z\": 123.59900000000198}]"
      val points5171041 = "[ {\"x\": 532900.164, \"y\": 6993858.933, \"z\": 123.9600000000064},{\"x\": 532900.464, \"y\": 6993859.263, \"z\": 123.96099999999569},{\"x\": 532913.982, \"y\": 6993873.992, \"z\": 124.37900000000081},{\"x\": 532945.588, \"y\": 6993907.014, \"z\": 125.26499999999942},{\"x\": 532967.743, \"y\": 6993930.553, \"z\": 125.91099999999278}]"
      val points5171044 = "[ {\"x\": 532888.184, \"y\": 6993844.293, \"z\": 123.59900000000198},{\"x\": 532895.422, \"y\": 6993852.852, \"z\": 123.8179999999993},{\"x\": 532900.164, \"y\": 6993858.933, \"z\": 123.9600000000064}]"
      val points5171310 = "[ {\"x\": 532752.967, \"y\": 6993710.487, \"z\": 120.50299999999697},{\"x\": 532786.845, \"y\": 6993735.945, \"z\": 121.07200000000012},{\"x\": 532821.582, \"y\": 6993764.354, \"z\": 121.84900000000198},{\"x\": 532852.237, \"y\": 6993791.247, \"z\": 122.63400000000547},{\"x\": 532875.743, \"y\": 6993813.072, \"z\": 123.15700000000652},{\"x\": 532895.051, \"y\": 6993834.921, \"z\": 123.71400000000722}]"
      val points5171042 = "[ {\"x\": 532895.051, \"y\": 6993834.921, \"z\": 123.71400000000722},{\"x\": 532904.782, \"y\": 6993844.523, \"z\": 123.94599999999627},{\"x\": 532911.053, \"y\": 6993850.749, \"z\": 124.0789999999979}]"
      val points5171040 = "[ {\"x\": 532911.053, \"y\": 6993850.749, \"z\": 124.0789999999979},{\"x\": 532915.004, \"y\": 6993854.676, \"z\": 124.16400000000431},{\"x\": 532934.432, \"y\": 6993875.496, \"z\": 124.625},{\"x\": 532952.144, \"y\": 6993896.59, \"z\": 125.21799999999348},{\"x\": 532976.907, \"y\": 6993922.419, \"z\": 125.43700000000536}]"
      val points5171308 = "[ {\"x\": 532675.864, \"y\": 6993667.121, \"z\": 119.63899999999558},{\"x\": 532706.975, \"y\": 6993682.696, \"z\": 119.89999999999418},{\"x\": 532731.983, \"y\": 6993696.366, \"z\": 120.1820000000007},{\"x\": 532752.967, \"y\": 6993710.487, \"z\": 120.50299999999697}]"

      val geom5170271 = toGeom(JSON.parseFull(points5170271))
      val geom5170414 = toGeom(JSON.parseFull(points5170414))
      val geom5170067 = toGeom(JSON.parseFull(points5170067))
      val geom5170066 = toGeom(JSON.parseFull(points5170066))
      val geom5170074 = toGeom(JSON.parseFull(points5170074))
      val geom5170057 = toGeom(JSON.parseFull(points5170057))
      val geom5170208 = toGeom(JSON.parseFull(points5170208))
      val geom5170419 = toGeom(JSON.parseFull(points5170419))
      val geom5170105 = toGeom(JSON.parseFull(points5170105))
      val geom5170278 = toGeom(JSON.parseFull(points5170278))
      val geom5170104 = toGeom(JSON.parseFull(points5170104))
      val geom5170250 = toGeom(JSON.parseFull(points5170250))
      val geom5170274 = toGeom(JSON.parseFull(points5170274))
      val geom5170253 = toGeom(JSON.parseFull(points5170253))
      val geom5170071 = toGeom(JSON.parseFull(points5170071))
      val geom5170200 = toGeom(JSON.parseFull(points5170200))
      val geom5167598 = toGeom(JSON.parseFull(points5167598))
      val geom5170095 = toGeom(JSON.parseFull(points5170095))
      val geom5170060 = toGeom(JSON.parseFull(points5170060))
      val geom5169973 = toGeom(JSON.parseFull(points5169973))
      val geom5170344 = toGeom(JSON.parseFull(points5170344))
      val geom5170036 = toGeom(JSON.parseFull(points5170036))
      val geom5170418 = toGeom(JSON.parseFull(points5170418))
      val geom5170114 = toGeom(JSON.parseFull(points5170114))
      val geom5170266 = toGeom(JSON.parseFull(points5170266))
      val geom5170076 = toGeom(JSON.parseFull(points5170076))
      val geom5171309 = toGeom(JSON.parseFull(points5171309))
      val geom5171311 = toGeom(JSON.parseFull(points5171311))
      val geom5171041 = toGeom(JSON.parseFull(points5171041))
      val geom5171044 = toGeom(JSON.parseFull(points5171044))
      val geom5171310 = toGeom(JSON.parseFull(points5171310))
      val geom5171042 = toGeom(JSON.parseFull(points5171042))
      val geom5171040 = toGeom(JSON.parseFull(points5171040))
      val geom5171308 = toGeom(JSON.parseFull(points5171308))

      val mappedGeoms = Map(
        5170271l -> geom5170271,
        5170414l -> geom5170414,
        5170067l -> geom5170067,
        5170066l -> geom5170066,
        5170074l -> geom5170074,
        5170057l -> geom5170057,
        5170208l -> geom5170208,
        5170419l -> geom5170419,
        5170105l -> geom5170105,
        5170278l -> geom5170278,
        5170104l -> geom5170104,
        5170250l -> geom5170250,
        5170274l -> geom5170274,
        5170253l -> geom5170253,
        5170071l -> geom5170071,
        5170200l -> geom5170200,
        5167598l -> geom5167598,
        5170095l -> geom5170095,
        5170060l -> geom5170060,
        5169973l -> geom5169973,
        5170344l -> geom5170344,
        5170036l -> geom5170036,
        5170418l -> geom5170418,
        5170114l -> geom5170114,
        5170266l -> geom5170266,
        5170076l -> geom5170076,
        5171309l -> geom5171309,
        5171311l -> geom5171311,
        5171041l -> geom5171041,
        5171044l -> geom5171044,
        5171310l -> geom5171310,
        5171042l -> geom5171042,
        5171040l -> geom5171040,
        5171308l -> geom5171308
      )

      //links.nonEmpty should be (true)
      val geomToLinks:List[ProjectLink] = linksBefore.map{l =>
        val geom = mappedGeoms(l.linkId)
        l.copy(geometry = geom,
          geometryLength = GeometryUtils.geometryLength(geom),
          endMValue = GeometryUtils.geometryLength(geom)
        )
      }

      val points = "[{\"x\": 528105.957, \"y\": 6995221.607, \"z\": 120.3530000000028}," +
                          "{\"x\": 528104.681, \"y\": 6995222.485, \"z\": 120.35099999999511}," +
                          "{\"x\": 528064.931, \"y\": 6995249.45, \"z\": 120.18099999999686}," +
                          "{\"x\": 528037.789, \"y\": 6995266.234, \"z\": 120.03100000000268}," +
                          "{\"x\": 528008.332, \"y\": 6995285.521, \"z\": 119.8969999999972}," +
                          "{\"x\": 527990.814, \"y\": 6995296.039, \"z\": 119.77300000000105}," +
                          "{\"x\": 527962.009, \"y\": 6995313.215, \"z\": 119.57099999999627}," +
                          "{\"x\": 527926.972, \"y\": 6995333.398, \"z\": 119.18799999999464}," +
                          "{\"x\": 527890.962, \"y\": 6995352.332, \"z\": 118.82200000000012}," +
                          "{\"x\": 527867.18, \"y\": 6995364.458, \"z\": 118.5219999999972}," +
                          "{\"x\": 527843.803, \"y\": 6995376.389, \"z\": 118.35099999999511}," +
                          "{\"x\": 527815.902, \"y\": 6995389.54, \"z\": 117.94599999999627}," +
                          "{\"x\": 527789.731, \"y\": 6995401.53, \"z\": 117.6420000000071}," +
                          "{\"x\": 527762.707, \"y\": 6995413.521, \"z\": 117.2960000000021}," +
                          "{\"x\": 527737.556, \"y\": 6995424.518, \"z\": 117.09799999999814}," +
                          "{\"x\": 527732.52, \"y\": 6995426.729, \"z\": 116.98600000000442}]"
      val geom = JSON.parseFull(points).get.asInstanceOf[List[Map[String, Double]]].map(m => Point(m("x"), m("y"), m("z")))

      val newLink = ProjectAddressLink(NewRoadAddress, 5167571, geom, GeometryUtils.geometryLength(geom),
        State, Motorway, RoadLinkType.NormalRoadLinkType, ConstructionType.InUse, LinkGeomSource.NormalLinkInterface,
        RoadType.PublicRoad, "X", 749, None, None, Map.empty, 77, 35, 0L, 8L, 5L, 0L, 0L, 0.0, GeometryUtils.geometryLength(geom),
        SideCode.Unknown, None, None, Anomaly.None, 0L, LinkStatus.New)

      when(mockRoadLinkService.getViiteRoadLinksByLinkIdsFromVVH(any[Set[Long]], any[Boolean], any[Boolean])).thenReturn(geomToLinks.map(toRoadLink))
      projectService.addNewLinksToProject(Seq(newLink), id, 77, 35, 0L, 5L) should be (None)

      val linksAfter = ProjectDAO.fetchByProjectNewRoadPart(77, 35, id)
      linksAfter should have size (linksBefore.size + 1)
      linksAfter.filterNot(la => { linksBefore.exists( lb => {lb.linkId == la.linkId && lb.sideCode.value == la.sideCode.value } )}).size should be (1)
    }
  }

  test("Project should not allow adding branching links") {
    runWithRollback {
      sqlu"DELETE FROM ROAD_ADDRESS WHERE ROAD_NUMBER=75 AND ROAD_PART_NUMBER=2".execute
      val id = Sequences.nextViitePrimaryKeySeqValue
      val rap = RoadAddressProject(id, ProjectState.apply(1), "TestProject", "TestUser", DateTime.parse("1901-01-01"), "TestUser", DateTime.parse("1901-01-01"), DateTime.now(), "Some additional info", List.empty, None)
      ProjectDAO.createRoadAddressProject(rap)

      // Alternate geometries for these links
      val points5176552 = "[{\"x\":537869.292,\"y\":6997722.466,\"z\":110.39800000000105},"+
        "{\"x\":538290.056,\"y\":6998265.169,\"z\":85.4429999999993}]"
      val points5176512 = "[{\"x\":537152.306,\"y\":6996873.826,\"z\":108.27700000000186}," +
        "{\"x\":538290.056,\"y\":6998265.169,\"z\":85.4429999999993}]"
      val points5176584 = "[{\"x\":538290.056,\"y\":6998265.169,\"z\":85.4429999999993}," +
        "{\"x\":538418.3307786948,\"y\":6998426.422734798,\"z\":88.17597963771014}]"
      val geometries =
        Map(5176584 -> StaticTestData.toGeom(JSON.parseFull(points5176584)),
          5176552 -> StaticTestData.toGeom(JSON.parseFull(points5176552)),
          5176512 -> StaticTestData.toGeom(JSON.parseFull(points5176512)))

      val addProjectAddressLink512 = ProjectAddressLink(NewRoadAddress, 5176512, geometries(5176512), GeometryUtils.geometryLength(geometries(5176512)),
        State, Motorway, RoadLinkType.NormalRoadLinkType, ConstructionType.InUse, LinkGeomSource.NormalLinkInterface,
        RoadType.PublicRoad, "X", 749, None, None, Map.empty, 75, 2, 0L, 8L, 5L, 0L, 0L, 0.0, GeometryUtils.geometryLength(geometries(5176512)),
        SideCode.TowardsDigitizing, None, None, Anomaly.None, 0L, LinkStatus.New)
      val addProjectAddressLink552 = ProjectAddressLink(NewRoadAddress, 5176552, geometries(5176552), GeometryUtils.geometryLength(geometries(5176552)),
        State, Motorway, RoadLinkType.NormalRoadLinkType, ConstructionType.InUse, LinkGeomSource.NormalLinkInterface,
        RoadType.PublicRoad, "X", 749, None, None, Map.empty, 75, 2, 0L, 8L, 5L, 0L, 0L, 0.0, GeometryUtils.geometryLength(geometries(5176552)),
        SideCode.TowardsDigitizing, None, None, Anomaly.None, 0L, LinkStatus.New)
      val addProjectAddressLink584 = ProjectAddressLink(NewRoadAddress, 5176584, geometries(5176584), GeometryUtils.geometryLength(geometries(5176584)),
        State, Motorway, RoadLinkType.NormalRoadLinkType, ConstructionType.InUse, LinkGeomSource.NormalLinkInterface,
        RoadType.PublicRoad, "X", 749, None, None, Map.empty, 75, 2, 0L, 8L, 5L, 0L, 0L, 0.0, GeometryUtils.geometryLength(geometries(5176584)),
        SideCode.TowardsDigitizing, None, None, Anomaly.None, 0L, LinkStatus.New)

      val addresses = Seq(addProjectAddressLink512, addProjectAddressLink552, addProjectAddressLink584)
      when(mockRoadLinkService.getViiteRoadLinksByLinkIdsFromVVH(addresses.map(_.linkId).toSet, false, false)).thenReturn(addresses.map(toRoadLink))
      projectService.addNewLinksToProject(addresses, id, 75, 2, 0L, 5L, 5L) should be (Some("Valittu tiegeometria sisältää haarautumia ja pitää käsitellä osina. Tallennusta ei voi tehdä."))
      val links=ProjectDAO.getProjectLinks(id)
      links.size should be (0)
    }
  }

  test("Adding new link in beginning and transfer the remaining") {
    runWithRollback{

      def toGeom(json: Option[Any]): List[Point] = {
        json.get.asInstanceOf[List[Map[String, Double]]].map(m => Point(m("x"), m("y"), m("z")))
      }

      val reservedRoadPart1 = ReservedRoadPart(164, 77, 35, 5405, 5405, Discontinuity.EndOfRoad, 8, None, None)
      val rap = RoadAddressProject(0, ProjectState.apply(1), "TestProject", "TestUser", DateTime.now(), "TestUser", DateTime.now(), DateTime.now(), "Some additional info", Seq(reservedRoadPart1), None , None)
      val addressesOnPart = RoadAddressDAO.fetchByRoadPart(77, 35, false)
      val l = addressesOnPart.map(address => {
        toProjectLink(rap, LinkStatus.NotHandled)(address)
      })
      when(mockRoadLinkService.getViiteRoadLinksByLinkIdsFromVVH(any[Set[Long]], any[Boolean], any[Boolean])).thenReturn(l.map(toRoadLink))
      val project = projectService.createRoadLinkProject(rap)

      val linksBefore = ProjectDAO.fetchByProjectNewRoadPart(77, 35, project.id).groupBy(_.linkId).map(_._2.head).toList

      val mappedGeoms = StaticTestData.mappedGeoms(l.map(_.linkId))

      val geomToLinks:List[ProjectLink] = linksBefore.map{l =>
        val geom = mappedGeoms(l.linkId)
        l.copy(geometry = geom,
          geometryLength = GeometryUtils.geometryLength(geom),
          endMValue = GeometryUtils.geometryLength(geom)
        )
      }

      val points = "[{\"x\": 528105.957, \"y\": 6995221.607, \"z\": 120.3530000000028}," +
        "{\"x\": 528104.681, \"y\": 6995222.485, \"z\": 120.35099999999511}," +
        "{\"x\": 528064.931, \"y\": 6995249.45, \"z\": 120.18099999999686}," +
        "{\"x\": 528037.789, \"y\": 6995266.234, \"z\": 120.03100000000268}," +
        "{\"x\": 528008.332, \"y\": 6995285.521, \"z\": 119.8969999999972}," +
        "{\"x\": 527990.814, \"y\": 6995296.039, \"z\": 119.77300000000105}," +
        "{\"x\": 527962.009, \"y\": 6995313.215, \"z\": 119.57099999999627}," +
        "{\"x\": 527926.972, \"y\": 6995333.398, \"z\": 119.18799999999464}," +
        "{\"x\": 527890.962, \"y\": 6995352.332, \"z\": 118.82200000000012}," +
        "{\"x\": 527867.18, \"y\": 6995364.458, \"z\": 118.5219999999972}," +
        "{\"x\": 527843.803, \"y\": 6995376.389, \"z\": 118.35099999999511}," +
        "{\"x\": 527815.902, \"y\": 6995389.54, \"z\": 117.94599999999627}," +
        "{\"x\": 527789.731, \"y\": 6995401.53, \"z\": 117.6420000000071}," +
        "{\"x\": 527762.707, \"y\": 6995413.521, \"z\": 117.2960000000021}," +
        "{\"x\": 527737.556, \"y\": 6995424.518, \"z\": 117.09799999999814}," +
        "{\"x\": 527732.52, \"y\": 6995426.729, \"z\": 116.98600000000442}]"
      val geom = JSON.parseFull(points).get.asInstanceOf[List[Map[String, Double]]].map(m => Point(m("x"), m("y"), m("z")))

      val newLink = ProjectAddressLink(NewRoadAddress, 5167571, geom, GeometryUtils.geometryLength(geom),
        State, Motorway, RoadLinkType.NormalRoadLinkType, ConstructionType.InUse, LinkGeomSource.NormalLinkInterface,
        RoadType.PublicRoad, "X", 749, None, None, Map.empty, 77, 35, 0L, 8L, 5L, 0L, 0L, 0.0, GeometryUtils.geometryLength(geom),
        SideCode.AgainstDigitizing, None, None, Anomaly.None, 0L, LinkStatus.New)

      when(mockRoadLinkService.getViiteRoadLinksByLinkIdsFromVVH(any[Set[Long]], any[Boolean], any[Boolean])).thenReturn(geomToLinks.map(toRoadLink))
      projectService.addNewLinksToProject(Seq(newLink), project.id, 77, 35, 0L, 5L) should be (None)

      val allLinks = ProjectDAO.getProjectLinks(project.id)
      val newLinks = allLinks.filter(_.status == LinkStatus.New)
      val transferLinks = allLinks.filter(_.status != LinkStatus.New)

      when(mockRoadLinkService.getViiteRoadLinksByLinkIdsFromVVH(allLinks.map(_.linkId).toSet,false, false)).thenReturn(geomToLinks.map(toRoadLink) ++ Seq(toRoadLink(newLink)))
      projectService.updateProjectLinkStatus(project.id, transferLinks.map(_.linkId).toSet, LinkStatus.Transfer, "Test") should be (None)
      newLinks.head.calibrationPoints._1 should not be (None)
      transferLinks.head.calibrationPoints._1 should be (None)
      allLinks.size should be (newLinks.size + transferLinks.size)
    }
  }

  test("Terminate link and new link in the beginning of road part, transfer to the rest of road part") {
    runWithRollback{
      val reservedRoadPart1 = ReservedRoadPart(3192, 847, 6, 3192, 3192, Discontinuity.EndOfRoad, 12, None, None)
      val rap = RoadAddressProject(0, ProjectState.apply(1), "TestProject", "TestUser", DateTime.now(), "TestUser", DateTime.now(), DateTime.now(), "Some additional info", Seq(reservedRoadPart1), None , None)
      val addressesOnPart = RoadAddressDAO.fetchByRoadPart(847, 6, false)
      val l = addressesOnPart.map(address => {
        toProjectLink(rap, LinkStatus.NotHandled)(address)
      })
      when(mockRoadLinkService.getViiteRoadLinksByLinkIdsFromVVH(any[Set[Long]], any[Boolean], any[Boolean])).thenReturn(l.map(toRoadLink))
      val project = projectService.createRoadLinkProject(rap)

      val linksBefore = ProjectDAO.fetchByProjectNewRoadPart(847, 6, project.id).groupBy(_.linkId).map(_._2.head).toList
      val mappedGeoms2 = StaticTestData.mappedGeoms(l.map(_.linkId))

      val geomToLinks:List[ProjectLink] = linksBefore.map{l =>
        val geom = mappedGeoms2(l.linkId)
        l.copy(geometry = geom,
          geometryLength = GeometryUtils.geometryLength(geom),
          endMValue = GeometryUtils.geometryLength(geom)
        )
      }
      val geom = StaticTestData.mappedGeoms(Seq(3730091L)).head._2

      val newLink = ProjectAddressLink(NewRoadAddress, 3730091L, geom, GeometryUtils.geometryLength(geom),
        State, Motorway, RoadLinkType.NormalRoadLinkType, ConstructionType.InUse, LinkGeomSource.NormalLinkInterface,
        RoadType.PublicRoad, "X", 749, None, None, Map.empty, 847, 6, 0L, 12L, 5L, 0L, 0L, 0.0, GeometryUtils.geometryLength(geom),
        SideCode.Unknown, None, None, Anomaly.None, 0L, LinkStatus.New)

      val linkToTerminate = geomToLinks.sortBy(_.startAddrMValue).head
      when(mockRoadLinkService.getViiteRoadLinksByLinkIdsFromVVH(any[Set[Long]], any[Boolean], any[Boolean])).thenReturn(geomToLinks.map(toRoadLink))
      projectService.updateProjectLinkStatus(project.id, Set(linkToTerminate.linkId), LinkStatus.Terminated, "Test User") should be (None)

      projectService.addNewLinksToProject(Seq(newLink), project.id, 847, 6, 0L, 12L) should be (None)

      val allLinks = ProjectDAO.getProjectLinks(project.id)
      val newLinks = allLinks.filter(_.status == LinkStatus.New)
      val terminatedLinks = allLinks.filter(_.status == LinkStatus.Terminated)
      val transferLinks = allLinks.filter(al => {al.status != LinkStatus.New && al.status != LinkStatus.Terminated})

      when(mockRoadLinkService.getViiteRoadLinksByLinkIdsFromVVH(allLinks.map(_.linkId).toSet,false, false)).thenReturn(geomToLinks.map(toRoadLink) ++ Seq(toRoadLink(newLink)))
      projectService.updateProjectLinkStatus(project.id, transferLinks.map(_.linkId).toSet, LinkStatus.Transfer, "Test") should be (None)

      newLinks.head.calibrationPoints._1 should not be (None)
      transferLinks.head.calibrationPoints._1 should be (None)
      terminatedLinks.head.calibrationPoints._1 should be (None)
      allLinks.size should be (newLinks.size + transferLinks.size + terminatedLinks.size)
    }
  }

  test("Numbering change on transfer operation with same road number") {
    runWithRollback {
      val address1 = RoadAddressDAO.fetchByRoadPart(5, 206, false)
      val address2 = RoadAddressDAO.fetchByRoadPart(5, 207, false)
      val reservedRoadPart1 = ReservedRoadPart(address1.head.id, address1.head.roadNumber, address1.head.roadPartNumber, address1.last.endAddrMValue, address1.last.endAddrMValue, address1.head.discontinuity, 8, None, None)
      val reservedRoadPart2 = ReservedRoadPart(address2.head.id, address2.head.roadNumber, address2.head.roadPartNumber, address2.last.endAddrMValue, address2.last.endAddrMValue, address2.head.discontinuity, 8, None, None)
      val rap = RoadAddressProject(0, ProjectState.apply(1), "TestProject", "TestUser", DateTime.now(), "TestUser", DateTime.now(), DateTime.now(), "Some additional info", Seq(reservedRoadPart1) ++ Seq(reservedRoadPart2), None , None)

      val links = (address1 ++ address2).map(address => {
        toProjectLink(rap, LinkStatus.NotHandled)(address)
      })

      when(mockRoadLinkService.getViiteRoadLinksByLinkIdsFromVVH(any[Set[Long]], any[Boolean], any[Boolean])).thenReturn(links.map(toRoadLink))
      val project = projectService.createRoadLinkProject(rap)

      //Unchanged + Transfer
      val transferLinkId = address2.sortBy(_.startAddrMValue).head.linkId
      projectService.updateProjectLinkStatus(project.id, address1.map(_.linkId).toSet, LinkStatus.UnChanged, "TestUser") should be (None)
      projectService.updateProjectLinkStatus(project.id, Set(transferLinkId), LinkStatus.Transfer, "TestUser", 5, 206) should be (None)
      val firstTransferLinks = ProjectDAO.getProjectLinks(project.id)
      firstTransferLinks.filter(_.roadPartNumber == 206).map(_.endAddrMValue).max should be (address1.map(_.endAddrMValue).max +
        address2.find(_.linkId == transferLinkId).map(a => a.endAddrMValue - a.startAddrMValue).get)
      //Transfer the rest
      projectService.updateProjectLinkStatus(project.id, address2.sortBy(_.startAddrMValue).tail.map(_.linkId).toSet, LinkStatus.Transfer, "TestUser", 5, 207) should be (None)
      val secondTransferLinks = ProjectDAO.getProjectLinks(project.id)
      secondTransferLinks.filter(_.roadPartNumber == 207).sortBy(_.startAddrMValue).last.endAddrMValue should be (address2.sortBy(_.startAddrMValue).last.endAddrMValue - address2.sortBy(_.startAddrMValue).head.endAddrMValue)
      val mappedLinks = links.groupBy(_.linkId)
      val mapping = secondTransferLinks.filter(_.roadPartNumber == 207).map(tl => tl -> mappedLinks(tl.linkId)).filterNot(_._2.size > 1)
      mapping.foreach{ case (link, l) =>
        val before = l.head
        before.endAddrMValue - before.startAddrMValue should be (link.endAddrMValue - link.startAddrMValue +- 1)
      }
      secondTransferLinks.groupBy(_.roadPartNumber).mapValues(_.map(_.endAddrMValue).max).values.sum should be
      (address1.map(_.endAddrMValue).max + address2.map(_.endAddrMValue).max)
    }
  }
}<|MERGE_RESOLUTION|>--- conflicted
+++ resolved
@@ -636,9 +636,8 @@
         Motorway, None, None, Map("MUNICIPALITYCODE" -> BigInt(167)))))
       //Creation of test project with test links
       val project = RoadAddressProject(projectId, ProjectState.Incomplete, "testiprojekti", "Test", DateTime.now(), "Test",
-<<<<<<< HEAD
-        DateTime.parse("2020-01-01"), DateTime.now(), "info",
-        List(ReservedRoadPart(0: Long, roadNumber: Long, roadPartNumber: Long, 5: Double, Discontinuity.apply("jatkuva"),
+        DateTime.parse("1990-01-01"), DateTime.now(), "info",
+        List(ReservedRoadPart(0: Long, roadNumber: Long, roadPartNumber: Long, 5: Double, 5: Long, Discontinuity.apply("jatkuva"),
           8: Long, None: Option[DateTime], None: Option[DateTime])), None)
       val (proj, projectLink, _, errmsg) = projectService.createRoadLinkProject(project)
       projectLink.isEmpty should be(false)
@@ -695,10 +694,6 @@
       val project = RoadAddressProject(projectId, ProjectState.Incomplete, "testiprojekti", "Test", DateTime.now(), "Test",
         DateTime.parse("2020-01-01"), DateTime.now(), "info",
         List(ReservedRoadPart(0: Long, roadNumber: Long, roadPartNumber: Long, 5: Double, Discontinuity.apply("jatkuva"),
-=======
-        DateTime.parse("1990-01-01"), DateTime.now(), "info",
-        List(ReservedRoadPart(0: Long, roadNumber: Long, roadPartNumber: Long, 5: Double, 5: Long, Discontinuity.apply("jatkuva"),
->>>>>>> 402c4b4a
           8: Long, None: Option[DateTime], None: Option[DateTime])), None)
       val proj = projectService.createRoadLinkProject(project)
       projectId = proj.id
@@ -717,23 +712,14 @@
 
       projectService.updateRoadAddressWithProject(ProjectState.Saved2TR, projectId)
 
-<<<<<<< HEAD
       val roadsAfterChanges=RoadAddressDAO.fetchByLinkId(Set(linkId))
       roadsAfterChanges.size should be (1)
       val endedAddress = roadsAfterChanges.filter(x=>x.endDate.nonEmpty)
       endedAddress.head.endDate.nonEmpty should be(true)
       endedAddress.size should be (1)
       endedAddress.head.endDate.get.toString("yyyy-MM-dd") should be("2020-01-01")
-=======
-      val roadsAfterChanges = RoadAddressDAO.fetchByLinkId(Set(linkId)).head
-      roadsBeforeChanges.linkId should be(roadsAfterChanges.linkId)
-      roadsBeforeChanges.roadNumber should be(roadsAfterChanges.roadNumber)
-      roadsBeforeChanges.roadPartNumber should be(roadsAfterChanges.roadPartNumber)
-      roadsAfterChanges.endDate.nonEmpty should be(true)
-      roadsAfterChanges.endDate.get.toString("yyyy-MM-dd") should be("1990-01-01")
       sql"""SELECT id FROM PROJECT_LINK WHERE project_id=$projectId""".as[Long].firstOption should be (None)
       sql"""SELECT id FROM PROJECT_RESERVED_ROAD_PART WHERE project_id=$projectId""".as[Long].firstOption should be (None)
->>>>>>> 402c4b4a
     }
   }
 
