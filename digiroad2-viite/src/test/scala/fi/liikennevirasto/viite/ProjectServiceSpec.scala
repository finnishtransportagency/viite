--- conflicted
+++ resolved
@@ -7,13 +7,8 @@
 import fi.liikennevirasto.digiroad2.asset.ConstructionType.InUse
 import fi.liikennevirasto.digiroad2.asset.LinkGeomSource.NormalLinkInterface
 import fi.liikennevirasto.digiroad2.asset.SideCode.{AgainstDigitizing, TowardsDigitizing}
-<<<<<<< HEAD
 import fi.liikennevirasto.digiroad2.asset._
 import fi.liikennevirasto.digiroad2.linearasset.{RoadLink, SpeedLimitFiller}
-=======
-import fi.liikennevirasto.digiroad2.asset.{SideCode, _}
-import fi.liikennevirasto.digiroad2.linearasset.RoadLink
->>>>>>> 029b0596
 import fi.liikennevirasto.digiroad2.masstransitstop.oracle.Sequences
 import fi.liikennevirasto.digiroad2.oracle.OracleDatabase
 import fi.liikennevirasto.digiroad2.util.Track
@@ -1607,7 +1602,37 @@
     }
   }
 
-<<<<<<< HEAD
+  test("Numbering change on transfer operation with different road number") {
+    runWithRollback {
+
+      val address1 = RoadAddressDAO.fetchByRoadPart(11, 8, false).sortBy(_.startAddrMValue)
+      val address2 = RoadAddressDAO.fetchByRoadPart(259, 1, false).sortBy(_.startAddrMValue)
+      val reservedRoadPart1 = ReservedRoadPart(address1.head.id, address1.head.roadNumber, address1.head.roadPartNumber, address1.last.endAddrMValue, address1.last.endAddrMValue, address1.head.discontinuity, 8, None, None)
+      val reservedRoadPart2 = ReservedRoadPart(address2.head.id, address2.head.roadNumber, address2.head.roadPartNumber, address2.last.endAddrMValue, address1.last.endAddrMValue, address2.head.discontinuity, 8, None, None)
+      val rap = RoadAddressProject(0, ProjectState.apply(1), "TestProject", "TestUser", DateTime.now(), "TestUser", DateTime.now(), DateTime.now(), "Some additional info", Seq(reservedRoadPart1) ++ Seq(reservedRoadPart2), None , None)
+
+      val links = (address1 ++ address2).map(address => {
+        toProjectLink(rap, LinkStatus.NotHandled)(address)
+      })
+
+      when(mockRoadLinkService.getViiteRoadLinksByLinkIdsFromVVH(any[Set[Long]], any[Boolean], any[Boolean])).thenReturn(links.map(toRoadLink))
+      val project = projectService.createRoadLinkProject(rap)
+
+      val transferLink = address2.sortBy(_.startAddrMValue).head
+      projectService.updateProjectLinkStatus(project.id, address1.map(_.linkId).toSet, LinkStatus.UnChanged, "TestUser") should be (None)
+      projectService.updateProjectLinkStatus(project.id, Set(transferLink.linkId), LinkStatus.Transfer, "TestUser", 11, 8) should be (None)
+
+      val updatedLinks = ProjectDAO.getProjectLinks(project.id)
+      val linksRoad11 = updatedLinks.filter(_.roadNumber == 11).sortBy(_.startAddrMValue)
+      val linksRoad259 = updatedLinks.filter(_.roadNumber == 259).sortBy(_.startAddrMValue)
+
+      linksRoad259.head.calibrationPoints._1 should not be (None)
+      linksRoad11.last.calibrationPoints._2 should not be (None)
+      linksRoad11.size should be (address1.size + 1)
+      linksRoad259.size should be (address2.size - 1)
+    }
+  }
+
   test("Termination and new in the middle of the road part"){
     runWithRollback {
       val roadPart = RoadAddressDAO.fetchByRoadPart(259, 1, false).sortBy(_.startAddrMValue)
@@ -1640,25 +1665,11 @@
       val rap = RoadAddressProject(0, ProjectState.apply(1), "TestProject", "TestUser", DateTime.parse("2999-01-01"), "TestUser", DateTime.parse("2999-01-01"), DateTime.parse("2999-01-01"), "Some additional info", Seq(reservedRoadPart), None , None)
       val links = roadPart.map(road => {
         toProjectLink(rap, LinkStatus.NotHandled)(road)
-=======
-  test("Numbering change on transfer operation with different road number") {
-    runWithRollback {
-
-      val address1 = RoadAddressDAO.fetchByRoadPart(11, 8, false).sortBy(_.startAddrMValue)
-      val address2 = RoadAddressDAO.fetchByRoadPart(259, 1, false).sortBy(_.startAddrMValue)
-      val reservedRoadPart1 = ReservedRoadPart(address1.head.id, address1.head.roadNumber, address1.head.roadPartNumber, address1.last.endAddrMValue, address1.last.endAddrMValue, address1.head.discontinuity, 8, None, None)
-      val reservedRoadPart2 = ReservedRoadPart(address2.head.id, address2.head.roadNumber, address2.head.roadPartNumber, address2.last.endAddrMValue, address1.last.endAddrMValue, address2.head.discontinuity, 8, None, None)
-      val rap = RoadAddressProject(0, ProjectState.apply(1), "TestProject", "TestUser", DateTime.now(), "TestUser", DateTime.now(), DateTime.now(), "Some additional info", Seq(reservedRoadPart1) ++ Seq(reservedRoadPart2), None , None)
-
-      val links = (address1 ++ address2).map(address => {
-        toProjectLink(rap, LinkStatus.NotHandled)(address)
->>>>>>> 029b0596
       })
 
       when(mockRoadLinkService.getViiteRoadLinksByLinkIdsFromVVH(any[Set[Long]], any[Boolean], any[Boolean])).thenReturn(links.map(toRoadLink))
       val project = projectService.createRoadLinkProject(rap)
 
-<<<<<<< HEAD
       val unchangedLinks = roadPart.filter(rp => List(5502468, 5502479, 5502483, 5502490, 5502505, 5502500, 5502745, 5502741).contains(rp.linkId)).sortBy(_.startAddrMValue)
       val linksToTerminate = roadPart.filter(rp => List(5502402,5502394, 5502436).contains(rp.linkId)).sortBy(_.startAddrMValue)
 
@@ -1672,20 +1683,5 @@
       newLinksAfter.last.endAddrMValue should be (math.round(unchangedLinks.last.endAddrMValue + newLinksWithGeom.map(_.length).sum))
       newLinksAfter.head.startAddrMValue should be (unchangedLinks.last.endAddrMValue)
       }
-=======
-      val transferLink = address2.sortBy(_.startAddrMValue).head
-      projectService.updateProjectLinkStatus(project.id, address1.map(_.linkId).toSet, LinkStatus.UnChanged, "TestUser") should be (None)
-      projectService.updateProjectLinkStatus(project.id, Set(transferLink.linkId), LinkStatus.Transfer, "TestUser", 11, 8) should be (None)
-
-      val updatedLinks = ProjectDAO.getProjectLinks(project.id)
-      val linksRoad11 = updatedLinks.filter(_.roadNumber == 11).sortBy(_.startAddrMValue)
-      val linksRoad259 = updatedLinks.filter(_.roadNumber == 259).sortBy(_.startAddrMValue)
-
-      linksRoad259.head.calibrationPoints._1 should not be (None)
-      linksRoad11.last.calibrationPoints._2 should not be (None)
-      linksRoad11.size should be (address1.size + 1)
-      linksRoad259.size should be (address2.size - 1)
-    }
->>>>>>> 029b0596
   }
 }