package fi.liikennevirasto.viite

import java.sql.BatchUpdateException

import fi.liikennevirasto.GeometryUtils
import fi.liikennevirasto.digiroad2.asset.LifecycleStatus.InUse
import fi.liikennevirasto.digiroad2.asset.LinkGeomSource.NormalLinkInterface
import fi.liikennevirasto.digiroad2.asset.SideCode.{AgainstDigitizing, TowardsDigitizing}
import fi.liikennevirasto.digiroad2.asset._
import fi.liikennevirasto.digiroad2.client.vvh._
import fi.liikennevirasto.digiroad2.dao.Sequences
import fi.liikennevirasto.digiroad2.linearasset.{KMTKID, PolyLine, RoadLink}
import fi.liikennevirasto.digiroad2.oracle.OracleDatabase
import fi.liikennevirasto.digiroad2.service.RoadLinkService
import fi.liikennevirasto.digiroad2.util.Track
import fi.liikennevirasto.digiroad2.util.Track.{Combined, LeftSide, RightSide}
import fi.liikennevirasto.digiroad2.{DigiroadEventBus, Point}
import fi.liikennevirasto.viite.Dummies._
import fi.liikennevirasto.viite.RoadType.PublicRoad
import fi.liikennevirasto.viite.dao.CalibrationPointDAO.CalibrationPointType.{NoCP, RoadAddressCP}
import fi.liikennevirasto.viite.dao.Discontinuity.{Continuous, Discontinuous}
import fi.liikennevirasto.viite.dao.ProjectState.Sent2TR
import fi.liikennevirasto.viite.dao.TerminationCode.NoTermination
import fi.liikennevirasto.viite.dao.{LinkStatus, ProjectRoadwayChange, RoadwayDAO, _}
import fi.liikennevirasto.viite.model.{Anomaly, ProjectAddressLink, RoadAddressLinkLike}
import fi.liikennevirasto.viite.process.RoadwayAddressMapper
import fi.liikennevirasto.viite.util.CalibrationPointsUtils
import org.joda.time.DateTime
import org.mockito.ArgumentMatchers.any
import org.mockito.Mockito.{when, _}
import org.mockito.invocation.InvocationOnMock
import org.mockito.stubbing.Answer
import org.scalatest.mock.MockitoSugar
import org.scalatest.{BeforeAndAfter, FunSuite, Matchers}
import slick.driver.JdbcDriver.backend.Database
import slick.driver.JdbcDriver.backend.Database.dynamicSession
import slick.jdbc.StaticQuery.interpolation

class ProjectServiceSpec extends FunSuite with Matchers with BeforeAndAfter {
  val mockProjectService: ProjectService = MockitoSugar.mock[ProjectService]
  val mockRoadLinkService: RoadLinkService = MockitoSugar.mock[RoadLinkService]
  val mockRoadAddressService: RoadAddressService = MockitoSugar.mock[RoadAddressService]
  val mockNodesAndJunctionsService: NodesAndJunctionsService = MockitoSugar.mock[NodesAndJunctionsService]
  val mockEventBus: DigiroadEventBus = MockitoSugar.mock[DigiroadEventBus]
  val mockVVHClient: VVHClient = MockitoSugar.mock[VVHClient]
  val mockVVHRoadLinkClient: VVHRoadLinkClient = MockitoSugar.mock[VVHRoadLinkClient]
  val mockVVHComplementaryClient: VVHComplementaryClient = MockitoSugar.mock[VVHComplementaryClient]
  val projectValidator = new ProjectValidator
  val projectDAO = new ProjectDAO
  val projectLinkDAO = new ProjectLinkDAO
  val roadwayDAO = new RoadwayDAO
  val roadNetworkDAO = new RoadNetworkDAO
  val linearLocationDAO = new LinearLocationDAO
  val projectReservedPartDAO = new ProjectReservedPartDAO
  val roadwayPointDAO = new RoadwayPointDAO
  val nodePointDAO = new NodePointDAO
  val junctionPointDAO = new JunctionPointDAO
  val nodeDAO = new NodeDAO
  val roadwayChangesDAO = new RoadwayChangesDAO
  val roadwayAddressMapper = new RoadwayAddressMapper(roadwayDAO, linearLocationDAO)
  val mockProjectLinkDAO: ProjectLinkDAO = MockitoSugar.mock[ProjectLinkDAO]
  val mockRoadwayDAO: RoadwayDAO = MockitoSugar.mock[RoadwayDAO]
  val mockLinearLocationDAO: LinearLocationDAO = MockitoSugar.mock[LinearLocationDAO]
  val mockRoadwayChangesDAO: RoadwayChangesDAO = MockitoSugar.mock[RoadwayChangesDAO]

  private val uuid = "aaaaaaaaaaaaaaaaaaaaaaaaaaaaaaaa"

  private val roadwayNumber1 = 1000000000l
  private val roadwayNumber2 = 2000000000l
  private val roadwayNumber3 = 3000000000l
  private val roadwayNumber4 = 4000000000l
  private val linearLocationId = 1

  val mockRoadwayAddressMapper: RoadwayAddressMapper = MockitoSugar.mock[RoadwayAddressMapper]

  val roadAddressService: RoadAddressService = new RoadAddressService(mockRoadLinkService, roadwayDAO, linearLocationDAO,
    roadNetworkDAO, roadwayPointDAO, nodePointDAO, junctionPointDAO, mockRoadwayAddressMapper, mockEventBus, frozenVVH = false) {

    override def withDynSession[T](f: => T): T = f

    override def withDynTransaction[T](f: => T): T = f
  }
  val roadAddressServiceRealRoadwayAddressMapper: RoadAddressService = new RoadAddressService(mockRoadLinkService,
    roadwayDAO, linearLocationDAO, roadNetworkDAO, roadwayPointDAO, nodePointDAO, junctionPointDAO, roadwayAddressMapper,
    mockEventBus, frozenVVH = false) {

    override def withDynSession[T](f: => T): T = f

    override def withDynTransaction[T](f: => T): T = f
  }
  val projectService: ProjectService = new ProjectService(roadAddressServiceRealRoadwayAddressMapper, mockRoadLinkService, mockNodesAndJunctionsService, roadwayDAO,
    roadwayPointDAO, linearLocationDAO, projectDAO, projectLinkDAO,
    nodeDAO, nodePointDAO, junctionPointDAO, projectReservedPartDAO, roadwayChangesDAO,
    roadwayAddressMapper, mockEventBus) {
    override def withDynSession[T](f: => T): T = f

    override def withDynTransaction[T](f: => T): T = f
  }

  val projectServiceWithRoadAddressMock: ProjectService = new ProjectService(mockRoadAddressService, mockRoadLinkService, mockNodesAndJunctionsService, roadwayDAO,
    roadwayPointDAO, linearLocationDAO, projectDAO, projectLinkDAO,
    nodeDAO, nodePointDAO, junctionPointDAO, projectReservedPartDAO, roadwayChangesDAO,
    roadwayAddressMapper, mockEventBus) {
    override def withDynSession[T](f: => T): T = f

    override def withDynTransaction[T](f: => T): T = f
  }

  after {
    reset(mockRoadLinkService)
  }

  def withDynTransaction[T](f: => T): T = OracleDatabase.withDynTransaction(f)

  def runWithRollback[T](f: => T): T = {
    Database.forDataSource(OracleDatabase.ds).withDynTransaction {
      val t = f
      dynamicSession.rollback()
      t
    }
  }

  val linearLocations = Seq(
    dummyLinearLocation(roadwayNumber = 1L, orderNumber = 1L, linkId = 123L, startMValue = 0.0, endMValue = 10.0),
    dummyLinearLocation(roadwayNumber = 1L, orderNumber = 2L, linkId = 123L, startMValue = 10.0, endMValue = 20.0),
    dummyLinearLocation(roadwayNumber = 1L, orderNumber = 3L, linkId = 124L, startMValue = 0.0, endMValue = 10.0),
    dummyLinearLocation(roadwayNumber = 1L, orderNumber = 4L, linkId = 125L, startMValue = 0.0, endMValue = 10.0)
  )

  val roadways = Seq(
    dummyRoadway(roadwayNumber = 1L, roadNumber = 1L, roadPartNumber = 1L, startAddrM = 0L, endAddrM = 400L, DateTime.now(), None)
  )

  val historyRoadLinks = Seq(
    dummyHistoryRoadLink(linkId = 123L, Seq(0.0, 10.0, 20.0)),
    dummyHistoryRoadLink(linkId = 125L, Seq(0.0, 10.0))
  )

  val roadLinks = Seq(
    dummyRoadLink(linkId = 123L, Seq(0.0, 10.0, 20.0), NormalLinkInterface),
    dummyRoadLink(linkId = 124L, Seq(0.0, 10.0), NormalLinkInterface)
  )

  val newRoadLink1 = RoadLink(1, KMTKID(uuid, 1), Seq(Point(0.0, 0.0), Point(20.0, 0.0)), 20.0, AdministrativeClass.apply(1),
    0, TrafficDirection.BothDirections, UnknownLinkType, None, None, Map("ROADNUMBER" -> BigInt(100), "ROADPARTNUMBER" -> BigInt(100)),
    LifecycleStatus.UnknownLifecycleStatus$, LinkGeomSource.NormalLinkInterface)

  private def createProjectLinks(linkIds: Seq[Long], projectId: Long, roadNumber: Long, roadPartNumber: Long, track: Int,
                                 discontinuity: Int, roadType: Int, roadLinkSource: Int,
                                 roadEly: Long, user: String, roadName: String): Map[String, Any] = {
    projectService.createProjectLinks(linkIds, projectId, roadNumber, roadPartNumber, Track.apply(track), Discontinuity.apply(discontinuity),
      RoadType.apply(roadType), LinkGeomSource.apply(roadLinkSource), roadEly, user, roadName)
  }

  private def toProjectLink(project: Project, status: LinkStatus)(roadAddress: RoadAddress): ProjectLink = {
    ProjectLink(id = NewIdValue, roadAddress.roadNumber, roadAddress.roadPartNumber, roadAddress.track,
      roadAddress.discontinuity, roadAddress.startAddrMValue, roadAddress.endAddrMValue, roadAddress.startAddrMValue, roadAddress.endAddrMValue, roadAddress.startDate,
      roadAddress.endDate, createdBy = Option(project.createdBy), roadAddress.linkId, roadAddress.startMValue, roadAddress.endMValue,
      roadAddress.sideCode, roadAddress.calibrationPointTypes, (roadAddress.startCalibrationPointType, roadAddress.endCalibrationPointType),
      roadAddress.geometry, project.id, status, RoadType.PublicRoad,
      roadAddress.linkGeomSource, GeometryUtils.geometryLength(roadAddress.geometry), if (status == LinkStatus.New) 0 else roadAddress.id, if (status == LinkStatus.New) 0 else roadAddress.linearLocationId, roadAddress.ely, reversed = false,
      None, roadAddress.adjustedTimestamp)
  }

  private def toProjectAddressLink(ral: RoadAddressLinkLike): ProjectAddressLink = {
    ProjectAddressLink(ral.id, ral.linkId, ral.geometry, ral.length, ral.administrativeClass, ral.linkType,
      ral.constructionType, ral.roadLinkSource, ral.roadType, ral.kmtkRoadName, ral.roadName, ral.municipalityCode, ral.municipalityName, ral.modifiedAt, ral.modifiedBy,
      ral.attributes, ral.roadNumber, ral.roadPartNumber, ral.trackCode, ral.elyCode, ral.discontinuity,
      ral.startAddressM, ral.endAddressM, ral.startMValue, ral.endMValue, ral.sideCode, ral.startCalibrationPoint, ral.endCalibrationPoint,
      ral.anomaly, LinkStatus.Unknown, ral.id, ral.linearLocationId)
  }

  private def extractTrafficDirection(sideCode: SideCode, track: Track): TrafficDirection = {
    (sideCode, track) match {
      case (_, Track.Combined) => TrafficDirection.BothDirections
      case (TowardsDigitizing, Track.RightSide) => TrafficDirection.TowardsDigitizing
      case (TowardsDigitizing, Track.LeftSide) => TrafficDirection.AgainstDigitizing
      case (AgainstDigitizing, Track.RightSide) => TrafficDirection.AgainstDigitizing
      case (AgainstDigitizing, Track.LeftSide) => TrafficDirection.TowardsDigitizing
      case (_, _) => TrafficDirection.UnknownDirection
    }
  }

  private def toRoadLink(ral: ProjectLink): RoadLink = {
    RoadLink(ral.linkId, KMTKID(s"bbbbbbbbbbbbbbbbbbbbbbbbbbbb${ral.linkId}", 1), ral.geometry, ral.geometryLength, State, 1,
      extractTrafficDirection(ral.sideCode, ral.track), Motorway, None, None, Map(
        "MUNICIPALITYCODE" -> BigInt(749), "VERTICALLEVEL" -> BigInt(1), "SURFACETYPE" -> BigInt(1),
        "ROADNUMBER" -> BigInt(ral.roadNumber), "ROADPARTNUMBER" -> BigInt(ral.roadPartNumber)),
      LifecycleStatus.InUse, LinkGeomSource.NormalLinkInterface)
  }

  private def toRoadLink(ral: RoadAddressLinkLike): RoadLink = {
    RoadLink(ral.linkId, KMTKID(s"bbbbbbbbbbbbbbbbbbbbbbbbbbbb${ral.linkId}", 1), ral.geometry, ral.length, ral.administrativeClass, 1,
      extractTrafficDirection(ral.sideCode, Track.apply(ral.trackCode.toInt)), ral.linkType, ral.modifiedAt, ral.modifiedBy, Map(
        "MUNICIPALITYCODE" -> BigInt(749), "VERTICALLEVEL" -> BigInt(1), "SURFACETYPE" -> BigInt(1),
        "ROADNUMBER" -> BigInt(ral.roadNumber), "ROADPARTNUMBER" -> BigInt(ral.roadPartNumber)),
      ral.constructionType, ral.roadLinkSource)
  }

  private def toMockAnswer(projectLinks: Seq[ProjectLink], roadLink: RoadLink, seq: Seq[RoadLink] = Seq()) = {
    new Answer[Seq[RoadLink]]() {
      override def answer(invocation: InvocationOnMock): Seq[RoadLink] = {
        val ids = if (invocation.getArguments.apply(0) == null)
          Set[Long]()
        else invocation.getArguments.apply(0).asInstanceOf[Set[Long]]
        projectLinks.groupBy(_.linkId).filterKeys(l => ids.contains(l)).mapValues { pl =>
          val startP = Point(pl.map(_.startAddrMValue).min, 0.0)
          val endP = Point(pl.map(_.endAddrMValue).max, 0.0)
          val maxLen = pl.map(_.endMValue).max
          val midP = Point((startP.x + endP.x) * .5,
            if (endP.x - startP.x < maxLen) {
              Math.sqrt(maxLen * maxLen - (startP.x - endP.x) * (startP.x - endP.x)) / 2
            }
            else 0.0)
          val forcedGeom = pl.filter(l => l.id == -1000L && l.geometry.nonEmpty).sortBy(_.startAddrMValue)
          val (startFG, endFG) = (forcedGeom.headOption.map(_.startingPoint), forcedGeom.lastOption.map(_.endPoint))
          if (pl.head.id == -1000L) {
            roadLink.copy(linkId = pl.head.linkId, geometry = Seq(startFG.get, endFG.get))
          } else
            roadLink.copy(linkId = pl.head.linkId, geometry = Seq(startP, midP, endP))
        }.values.toSeq ++ seq
      }
    }
  }

  private def toMockAnswer(roadLinks: Seq[RoadLink]) = {
    new Answer[Seq[RoadLink]]() {
      override def answer(invocation: InvocationOnMock): Seq[RoadLink] = {
        val ids = invocation.getArguments.apply(0).asInstanceOf[Set[Long]]
        roadLinks.filter(rl => ids.contains(rl.linkId))
      }
    }
  }

  private def mockForProject[T <: PolyLine](id: Long, l: Seq[T] = Seq()) = {
    val roadLink = RoadLink(1, KMTKID(uuid, 1), Seq(Point(535602.222, 6982200.25, 89.9999), Point(535605.272, 6982204.22, 85.90899999999965))
      , 540.3960283713503, State, 99, TrafficDirection.AgainstDigitizing, UnknownLinkType, Some("25.06.2015 03:00:00"), Some("kmtk_modified"), Map("MUNICIPALITYCODE" -> BigInt.apply(749)),
      InUse, NormalLinkInterface)
    val (projectLinks, palinks) = l.partition(_.isInstanceOf[ProjectLink])
    val dbLinks = projectLinkDAO.fetchProjectLinks(id)
    when(mockRoadLinkService.getRoadLinksHistoryFromKMTK(any[Set[Long]])).thenReturn(Seq())
    when(mockRoadLinkService.getRoadLinksAndComplementaryByLinkIds(any[Set[Long]])).thenAnswer(
      toMockAnswer(dbLinks ++ projectLinks.asInstanceOf[Seq[ProjectLink]].filterNot(l => dbLinks.map(_.linkId).contains(l.linkId)),
        roadLink, palinks.asInstanceOf[Seq[ProjectAddressLink]].map(toRoadLink)
      ))
  }

  private def setUpProjectWithLinks(linkStatus: LinkStatus, addrM: Seq[Long], changeTrack: Boolean = false, roadNumber: Long = 19999L,
                                    roadPartNumber: Long = 1L, discontinuity: Discontinuity = Discontinuity.Continuous, ely: Long = 8L, roadwayId: Long = 0L, startDate: Option[DateTime] = None) = {
    val id = Sequences.nextViiteProjectId

    def projectLink(startAddrM: Long, endAddrM: Long, track: Track, projectId: Long, status: LinkStatus = LinkStatus.NotHandled,
                    roadNumber: Long = 19999L, roadPartNumber: Long = 1L, discontinuity: Discontinuity = Discontinuity.Continuous, ely: Long = 8L, linkId: Long = 0L, roadwayId: Long = 0L, linearLocationId: Long = 0L, startDate: Option[DateTime] = None) = {
      ProjectLink(NewIdValue, roadNumber, roadPartNumber, track, discontinuity, startAddrM, endAddrM, startAddrM, endAddrM, startDate, None,
        Some("User"), linkId, 0.0, (endAddrM - startAddrM).toDouble, SideCode.TowardsDigitizing, (NoCP, NoCP), (NoCP, NoCP),
        Seq(Point(0.0, startAddrM), Point(0.0, endAddrM)), projectId, status, RoadType.PublicRoad,
        LinkGeomSource.NormalLinkInterface, (endAddrM - startAddrM).toDouble, roadwayId, linearLocationId, ely, reversed = false, None, 0L)
    }

    def withTrack(t: Track): Seq[ProjectLink] = {
      addrM.init.zip(addrM.tail).map { case (st, en) =>
        projectLink(st, en, t, id, linkStatus, roadNumber, roadPartNumber, discontinuity, ely, roadwayId = roadwayId, startDate = startDate)
      }
    }

    val projectStartDate = if (startDate.isEmpty) DateTime.now() else startDate.get
    val project = Project(id, ProjectState.Incomplete, "f", "s", projectStartDate, "", projectStartDate, projectStartDate,
      "", Seq(), Seq(), None, None)
    projectDAO.create(project)
    val links =
      if (changeTrack) {
        withTrack(RightSide) ++ withTrack(LeftSide)
      } else {
        withTrack(Combined)
      }
    projectReservedPartDAO.reserveRoadPart(id, roadNumber, roadPartNumber, "u")
    projectLinkDAO.create(links)
    project
  }
  private def toProjectLink(project: Project)(roadAddress: RoadAddress): ProjectLink = {
    ProjectLink(id = NewIdValue, roadAddress.roadNumber, roadAddress.roadPartNumber, roadAddress.track,
      roadAddress.discontinuity, roadAddress.startAddrMValue, roadAddress.endAddrMValue, roadAddress.startAddrMValue, roadAddress.endAddrMValue, roadAddress.startDate,
      roadAddress.endDate, createdBy = Option(project.createdBy), roadAddress.linkId, roadAddress.startMValue, roadAddress.endMValue,
      roadAddress.sideCode, roadAddress.calibrationPointTypes, (roadAddress.startCalibrationPointType, roadAddress.endCalibrationPointType), roadAddress.geometry, project.id, LinkStatus.NotHandled, RoadType.PublicRoad,
      roadAddress.linkGeomSource, GeometryUtils.geometryLength(roadAddress.geometry), 0, 0, roadAddress.ely, reversed = false,
      None, roadAddress.adjustedTimestamp)
  }

  test("Test createRoadLinkProject When no road parts reserved Then return 0 reserved parts project") {
    runWithRollback {
      val roadAddressProject = Project(0, ProjectState.apply(1), "TestProject", "TestUser", DateTime.now(), "TestUser", DateTime.parse("1901-01-01"), DateTime.now(), "Some additional info", List.empty[ProjectReservedPart], Seq(), None)
      val project = projectService.createRoadLinkProject(roadAddressProject)
      project.reservedParts should have size 0
    }
  }

  test("Test createRoadLinkProject When creating road link project without valid roadParts Then return project without the invalid parts") {
    val roadlink = RoadLink(5175306, KMTKID(uuid, 1), Seq(Point(535605.272, 6982204.22, 85.90899999999965))
      , 540.3960283713503, State, 99, TrafficDirection.AgainstDigitizing, UnknownLinkType, Some("25.06.2015 03:00:00"), Some("kmtk_modified"), Map("MUNICIPALITYCODE" -> BigInt.apply(749)),
      InUse, NormalLinkInterface)
    when(mockRoadLinkService.getRoadLinksAndComplementaryByLinkIds(Set(5175306L))).thenReturn(Seq(roadlink))
    runWithRollback {
      val roadAddressProject = Project(0, ProjectState.apply(1), "TestProject", "TestUser", DateTime.now(), "TestUser", DateTime.parse("1901-01-01"), DateTime.now(), "Some additional info", List.empty[ProjectReservedPart], Seq(), None)
      val project = projectService.createRoadLinkProject(roadAddressProject)
      project.reservedParts should have size 0
    }
  }

  test("Test createRoadLinkProject When creating a road link project with same name as an existing project Then return error") {
    runWithRollback {
      val roadAddressProject1 = Project(0, ProjectState.apply(1), "TestProject", "TestUser1", DateTime.now(), "TestUser1", DateTime.parse("1901-01-01"), DateTime.now(), "Some additional info", List.empty[ProjectReservedPart], Seq(), None)
      projectService.createRoadLinkProject(roadAddressProject1)

      val roadAddressProject2 = Project(0, ProjectState.apply(1), "TESTPROJECT", "TestUser2", DateTime.now(), "TestUser2", DateTime.parse("1902-03-03"), DateTime.now(), "Some other info", List.empty[ProjectReservedPart], Seq(), None)
      val error = intercept[NameExistsException] {
        projectService.createRoadLinkProject(roadAddressProject2)
      }
      error.getMessage should be("Nimellä TESTPROJECT on jo olemassa projekti. Muuta nimeä.")

      val roadAddressProject3 = Project(0, ProjectState.apply(1), "testproject", "TestUser3", DateTime.now(), "TestUser3", DateTime.parse("1903-03-03"), DateTime.now(), "Some other info", List.empty[ProjectReservedPart], Seq(), None)
      val error2 = intercept[NameExistsException] {
        projectService.createRoadLinkProject(roadAddressProject3)
      }
      error2.getMessage should be("Nimellä testproject on jo olemassa projekti. Muuta nimeä.")
    }
  }

  test("Test saveProject When two projects with same road part Then return on key error") {
    runWithRollback {
      val error = intercept[BatchUpdateException] {
        val rap1 = Project(0L, ProjectState.apply(1), "TestProject", "TestUser", DateTime.parse("1901-01-01"),
          "TestUser", DateTime.parse("1963-01-01"), DateTime.now(), "Some additional info",
          Seq(), Seq(), None)
        val rap2 = Project(0L, ProjectState.apply(1), "TestProject2", "TestUser", DateTime.parse("1901-01-01"),
          "TestUser", DateTime.parse("1963-01-01"), DateTime.now(), "Some additional info",
          Seq(), Seq(), None)
        val addr1 = List(ProjectReservedPart(Sequences.nextViitePrimaryKeySeqValue, 5, 207, Some(0L), Some(Continuous), Some(8L), None, None, None, None))
        val project1 = projectService.createRoadLinkProject(rap1)
        mockForProject(project1.id, roadwayAddressMapper.getRoadAddressesByRoadway(roadwayDAO.fetchAllByRoadAndPart(5, 207)).map(toProjectLink(project1)))
        projectService.saveProject(project1.copy(reservedParts = addr1))
        val project2 = projectService.createRoadLinkProject(rap2)
        mockForProject(project2.id, roadwayAddressMapper.getRoadAddressesByRoadway(roadwayDAO.fetchAllByRoadAndPart(5, 207)).map(toProjectLink(project2)))
        projectService.saveProject(project2.copy(reservedParts = addr1))
      }
      error.getErrorCode should be(2291)
    }
  }

  test("Test saveProject When new part is added Then return project with new reservation") {
    var count = 0
    runWithRollback {
      reset(mockRoadLinkService)
      val roadlink = RoadLink(12345L, KMTKID(uuid, 1), Seq(Point(535605.272, 6982204.22, 85.90899999999965))
        , 540.3960283713503, State, 99, TrafficDirection.AgainstDigitizing, UnknownLinkType, Some("25.06.2015 03:00:00"), Some("kmtk_modified"), Map("MUNICIPALITYCODE" -> BigInt.apply(749)),
        InUse, NormalLinkInterface)
      val countCurrentProjects = projectService.getAllProjects
      val addresses: List[ProjectReservedPart] = List(ProjectReservedPart(Sequences.nextViitePrimaryKeySeqValue: Long, 5: Long, 207: Long, Some(5L), Some(Discontinuity.apply("jatkuva")), Some(8L), newLength = None, newDiscontinuity = None, newEly = None))
      val roadAddressProject = Project(0, ProjectState.apply(1), "TestProject", "TestUser", DateTime.now(), "TestUser", DateTime.parse("1963-01-01"), DateTime.now(), "Some additional info", Seq(), Seq(), None)
      val saved = projectService.createRoadLinkProject(roadAddressProject)
      mockForProject(saved.id, roadwayAddressMapper.getRoadAddressesByRoadway(roadwayDAO.fetchAllByRoadAndPart(5, 207)).map(toProjectLink(saved)))
      projectService.saveProject(saved.copy(reservedParts = addresses))
      val countAfterInsertProjects = projectService.getAllProjects
      count = countCurrentProjects.size + 1
      countAfterInsertProjects.size should be(count)
      val project = projectService.getSingleProjectById(saved.id)
      project.size should be(1)
      project.head.name should be("TestProject")
    }
  }

  test("Test checkRoadPartsExist When roadway exist Then return None") {
    runWithRollback {
      val roadNumber = 19438
      val roadStartPart = 1
      val roadwayNumber = 8000
      val id1 = Sequences.nextRoadwayId
      val ra = Seq(Roadway(id1, roadwayNumber, roadNumber, roadStartPart, RoadType.Unknown, Track.Combined, Discontinuous, 0L, 1000L, reversed = false,
        DateTime.parse("1901-01-01"), None, "tester", Some("test road"), 1L))
      roadwayDAO.create(ra)
      val check = projectService.checkRoadPartsExist(roadNumber, roadStartPart, roadStartPart)
      check should be(None)
    }
  }

  test("Test checkRoadPartsExist When roadway does not exist Then return error message") {
    runWithRollback {
      val roadNumber = 19438
      val roadStartPart = 1
      val roadEndPart = 2
      val check = projectService.checkRoadPartsExist(roadNumber, roadStartPart, roadEndPart)
      check should be(Some(ErrorStartingRoadPartNotFound))
    }
  }

  test("Test checkRoadPartsExist When start road way exists and end doesn't then return error message") {
    runWithRollback {
      val roadNumber = 19438
      val roadStartPart = 1
      val roadEndPart = 2
      val roadwayNumber = 8000
      val id1 = Sequences.nextRoadwayId
      val ra = Seq(Roadway(id1, roadwayNumber, roadNumber, roadStartPart, RoadType.Unknown, Track.Combined, Discontinuous, 0L, 1000L, reversed = false,
        DateTime.parse("1901-01-01"), None, "tester", Some("test road"), 1L))
      roadwayDAO.create(ra)
      val check = projectService.checkRoadPartsExist(roadNumber, roadStartPart, roadEndPart)
      check should be(Some(ErrorEndingRoadPartNotFound))
    }
  }

  test("Test checkRoadPartsExist When start road way does not exist and end exists then return error message") {
    runWithRollback {
      val roadNumber = 19438
      val roadStartPart = 1
      val roadEndPart = 2
      val roadwayNumber = 8000
      val id1 = Sequences.nextRoadwayId
      val ra = Seq(Roadway(id1, roadwayNumber, roadNumber, roadEndPart, RoadType.Unknown, Track.Combined, Discontinuous, 0L, 1000L, reversed = false,
        DateTime.parse("1901-01-01"), None, "tester", Some("test road"), 1L))
      roadwayDAO.create(ra)
      val check = projectService.checkRoadPartsExist(roadNumber, roadStartPart, roadEndPart)
      check should be(Some(ErrorStartingRoadPartNotFound))
    }
  }

  test("Test validateReservations When road parts don't exist Then return error") {
    runWithRollback {
      val roadNumber = 19438
      val roadPartNumber = 1
      val projectEly = 8L
      val errorRoad = s"TIE $roadNumber OSA: $roadPartNumber"
      val reservedPart = ProjectReservedPart(0L, roadNumber, roadPartNumber, Some(1000L), Some(Continuous), Some(projectEly))
      val roadWays = roadwayDAO.fetchAllByRoadAndPart(roadNumber, roadPartNumber)
      projectService.validateReservations(reservedPart, Seq(), roadWays) should be(Some(s"$ErrorFollowingRoadPartsNotFoundInDB $errorRoad"))
    }
  }

  test("Test checkRoadPartsReservable When road does not exist Then return on right should be 0") {
    val roadNumber = 19438
    val roadStartPart = 1
    val roadEndPart = 2
    val roadLink = RoadLink(12345L, KMTKID(uuid, 1), Seq(Point(535605.272, 6982204.22, 85.90899999999965))
      , 540.3960283713503, State, 99, TrafficDirection.AgainstDigitizing, UnknownLinkType, Some("25.06.2015 03:00:00"), Some("kmtk_modified"), Map("MUNICIPALITYCODE" -> BigInt.apply(749)),
      InUse, NormalLinkInterface)
    when(mockRoadLinkService.getRoadLinksAndComplementaryByLinkIds(any[Set[Long]])).thenReturn(Seq(roadLink))
    runWithRollback {
      val reservation = projectService.checkRoadPartsReservable(roadNumber, roadStartPart, roadEndPart, 0L)
      reservation.right.get._1.size should be(0)
    }
  }

  test("Test checkRoadPartsReservable When road can Then return on right part 2") {
    val roadNumber = 19438
    val roadStartPart = 1
    val roadEndPart = 2
    val roadwayNumber = 8000
    val roadLink = RoadLink(12345L, KMTKID(uuid, 1), Seq(Point(535605.272, 6982204.22, 85.90899999999965))
      , 540.3960283713503, State, 99, TrafficDirection.AgainstDigitizing, UnknownLinkType, Some("25.06.2015 03:00:00"), Some("kmtk_modified"), Map("MUNICIPALITYCODE" -> BigInt.apply(749)),
      InUse, NormalLinkInterface)
    when(mockRoadLinkService.getRoadLinksAndComplementaryByLinkIds(any[Set[Long]])).thenReturn(Seq(roadLink))
    runWithRollback {
      val id1 = Sequences.nextRoadwayId
      val ra = Seq(Roadway(id1, roadwayNumber, roadNumber, roadStartPart, RoadType.Unknown, Track.Combined, Discontinuous, 0L, 1000L,
        reversed = false, DateTime.parse("1901-01-01"), None, "tester", Some("test road"), 8L))
      val ll = LinearLocation(0L, 1, 123456, 0, 1000L, SideCode.TowardsDigitizing, 123456, (CalibrationPointReference.None, CalibrationPointReference.None),
        Seq(Point(535605.272, 6982204.22, 85.90899999999965)), LinkGeomSource.NormalLinkInterface, roadwayNumber)
      roadwayDAO.create(ra)
      linearLocationDAO.create(Seq(ll))
      val id2 = Sequences.nextRoadwayId
      val rb = Seq(Roadway(id2, roadwayNumber, roadNumber, roadEndPart, RoadType.Unknown, Track.Combined, Discontinuous, 0L, 1000L,
        reversed = false, DateTime.parse("1901-01-01"), None, "tester", Some("Test road 2"), 8L))
      roadwayDAO.create(rb)
      val reservationAfterB = projectService.checkRoadPartsReservable(roadNumber, roadStartPart, roadEndPart, 0L)
      reservationAfterB.right.get._1.size should be(2)
      reservationAfterB.right.get._1.map(_.roadNumber).distinct.size should be(1)
      reservationAfterB.right.get._1.map(_.roadNumber).distinct.head should be(roadNumber)
    }
  }

  test("Test getRoadAddressAllProjects When project is created Then return project") {
    var count = 0
    runWithRollback {
      val countCurrentProjects = projectService.getAllProjects
      val roadAddressProject = Project(0, ProjectState.apply(1), "TestProject", "TestUser", DateTime.now(), "TestUser", DateTime.parse("1963-01-01"), DateTime.now(), "Some additional info", Seq(), Seq(), None)
      val project = projectService.createRoadLinkProject(roadAddressProject)
      mockForProject(project.id, roadwayAddressMapper.getRoadAddressesByRoadway(roadwayDAO.fetchAllByRoadAndPart(5, 207)).map(toProjectLink(roadAddressProject)))
      projectService.saveProject(project.copy(reservedParts = Seq(
        ProjectReservedPart(0L, 5, 207, Some(0L), Some(Continuous), Some(8L), None, None, None, None))))
      val countAfterInsertProjects = projectService.getAllProjects
      count = countCurrentProjects.size + 1
      countAfterInsertProjects.size should be(count)
    }
  }

  test("Test getRotatingTRProjectId, removeRotatingTRId and addRotatingTRProjectId  When project has just been created, when project has no TR_ID and when project already has a TR_ID Then returning no TR_ID, then returning a TR_ID") {
    runWithRollback {
      val projectId = Sequences.nextViiteProjectId
      val rap = Project(projectId, ProjectState.apply(3), "TestProject", "TestUser", DateTime.parse("2700-01-01"), "TestUser", DateTime.parse("2700-01-01"), DateTime.now(), "Some additional info", List.empty[ProjectReservedPart], Seq(), None)
      runWithRollback {
        projectDAO.create(rap)
        val emptyTrId = projectDAO.fetchTRIdByProjectId(projectId)
        emptyTrId.isEmpty should be(true)
        val projectNone = projectService.fetchProjectById(projectId)
        projectService.removeRotatingTRId(projectId)
        projectNone.head.statusInfo.getOrElse("").length should be(0)
        projectDAO.assignNewProjectTRId(projectId)
        val trId = projectDAO.fetchTRIdByProjectId(projectId)
        trId.nonEmpty should be(true)
        projectService.removeRotatingTRId(projectId)
        emptyTrId.isEmpty should be(true)
        projectDAO.assignNewProjectTRId(projectId)
        projectService.removeRotatingTRId(projectId)
        val project = projectService.fetchProjectById(projectId).head
        project.status should be(ProjectState.Incomplete)
        project.statusInfo.getOrElse("1").length should be > 2
      }
    }
  }

  test("Test projectService.changeDirection When project links have a defined direction Then return project_links with adjusted M addresses and side codes due to the reversing ") {
    runWithRollback {
      val rap = Project(0L, ProjectState.apply(1), "TestProject", "TestUser", DateTime.parse("1963-01-01"),
        "TestUser", DateTime.parse("1963-01-01"), DateTime.now(), "Some additional info",
        Seq(), Seq(), None)
      val project = projectService.createRoadLinkProject(rap)
      val id = project.id
      mockForProject(id, roadwayAddressMapper.getRoadAddressesByLinearLocation(linearLocationDAO.fetchByRoadways(roadwayDAO.fetchAllBySection(5, 207).map(_.roadwayNumber).toSet)).map(toProjectLink(project)))
      projectService.saveProject(project.copy(reservedParts = Seq(
        ProjectReservedPart(0L, 5, 207, Some(0L), Some(Continuous), Some(8L), None, None, None, None))))
      val projectLinks = projectLinkDAO.fetchProjectLinks(id)
      projectLinkDAO.updateProjectLinksStatus(projectLinks.map(x => x.id).toSet, LinkStatus.Transfer, "test")
      mockForProject(id)
      projectService.changeDirection(id, 5, 207, projectLinks.map(l => LinkToRevert(l.id, l.linkId, l.status.value, l.geometry)), ProjectCoordinates(0, 0, 0), "test") should be(None)
      val updatedProjectLinks = projectLinkDAO.fetchProjectLinks(id)
      val maxBefore = if (projectLinks.nonEmpty) projectLinks.maxBy(_.endAddrMValue).endAddrMValue else 0
      val maxAfter = if (updatedProjectLinks.nonEmpty) updatedProjectLinks.maxBy(_.endAddrMValue).endAddrMValue else 0
      maxBefore should be(maxAfter)
      val combined = updatedProjectLinks.filter(_.track == Track.Combined)
      val right = updatedProjectLinks.filter(_.track == Track.RightSide)
      val left = updatedProjectLinks.filter(_.track == Track.LeftSide)

      (combined ++ right).sortBy(_.startAddrMValue).foldLeft(Seq.empty[ProjectLink]) { case (seq, plink) =>
        if (seq.nonEmpty)
          seq.last.endAddrMValue should be(plink.startAddrMValue)
        seq ++ Seq(plink)
      }

      (combined ++ left).sortBy(_.startAddrMValue).foldLeft(Seq.empty[ProjectLink]) { case (seq, plink) =>
        if (seq.nonEmpty)
          seq.last.endAddrMValue should be(plink.startAddrMValue)
        seq ++ Seq(plink)
      }
      projectService.changeDirection(id, 5, 207, projectLinks.map(l => LinkToRevert(l.id, l.linkId, l.status.value, l.geometry)), ProjectCoordinates(0, 0, 0), "test")
      val secondUpdatedProjectLinks = projectLinkDAO.fetchProjectLinks(id)
      projectLinks.sortBy(_.endAddrMValue).map(_.geometry).zip(secondUpdatedProjectLinks.sortBy(_.endAddrMValue).map(_.geometry)).forall { case (x, y) => x == y }
      secondUpdatedProjectLinks.foreach(x => x.reversed should be(false))
    }
  }

  test("Test projectService.updateProjectsWaitingResponseFromTR() When project has been created with no reserved parts nor project links Then return project status info should be \"\" ") {
    runWithRollback {
      val projectId = Sequences.nextViiteProjectId
      val rap = Project(projectId, ProjectState.apply(2), "TestProject", "TestUser", DateTime.parse("2700-01-01"), "TestUser", DateTime.parse("2700-01-01"), DateTime.now(), "Some additional info", List.empty[ProjectReservedPart], Seq(), None)
      runWithRollback {
        projectDAO.create(rap)
        projectDAO.assignNewProjectTRId(projectId)
        projectService.updateProjectsWaitingResponseFromTR()
        val project = projectService.fetchProjectById(projectId).head
        project.statusInfo.getOrElse("").length should be(0)
        projectService.updateProjectsWaitingResponseFromTR()
      }
    }
  }

  test("Test projectService.updateProjectsWaitingResponseFromTR() When project has been created with no reserved parts nor project links Then return project status info should be \"Failed to find TR-ID\" ") {
    runWithRollback {
      val projectId = Sequences.nextViiteProjectId
      val rap = Project(projectId, ProjectState.apply(2), "TestProject", "TestUser", DateTime.parse("2700-01-01"), "TestUser", DateTime.parse("2700-01-01"), DateTime.now(), "Some additional info", List.empty[ProjectReservedPart], Seq(), None)
      runWithRollback {
        projectDAO.create(rap)
        projectService.updateProjectsWaitingResponseFromTR()
        val project = projectService.fetchProjectById(projectId).head
        project.statusInfo.getOrElse("") contains "Failed to find TR-ID" should be(true)
      }
    }
  }

  test("Test projectService.saveProject When after project creation we reserve roads to it Then return the count of created project should be increased AND Test projectService.getAllProjects When not specifying a projectId Then return the count of returned projects should be 0 ") {
    var count = 0
    runWithRollback {
      val countCurrentProjects = projectService.getAllProjects
      val id = 0
      val roadAddressProject = Project(id, ProjectState.apply(1), "TestProject", "TestUser", DateTime.now(), "TestUser", DateTime.parse("1997-01-01"), DateTime.now(), "Some additional info", List(), Seq(), None)
      val project = projectService.createRoadLinkProject(roadAddressProject)
      mockForProject(project.id, roadwayAddressMapper.getRoadAddressesByLinearLocation(linearLocationDAO.fetchByRoadways(roadwayDAO.fetchAllBySection(1130, 4).map(_.roadwayNumber).toSet)).map(toProjectLink(roadAddressProject)))
      projectService.saveProject(project.copy(reservedParts = List(
        ProjectReservedPart(Sequences.nextViitePrimaryKeySeqValue: Long, 1130: Long, 4: Long, Some(5L), Some(Discontinuity.apply("jatkuva")), Some(1L), newLength = None, newDiscontinuity = None, newEly = None))))
      val countAfterInsertProjects = projectService.getAllProjects
      count = countCurrentProjects.size + 1
      countAfterInsertProjects.size should be(count)
    }
    runWithRollback {
      projectService.getAllProjects
    } should have size (count - 1)
  }

  test("Test projectService.createRoadLinkProject(), projectService.deleteProject When a user wants to create a new, simple project and then delete it Then return the number of existing projects should increase by 1 and then decrease by 1 as well") {
    var count = 0
    runWithRollback {
      val countCurrentProjects = projectService.getAllProjects
      val roadAddressProject = Project(0, ProjectState.apply(1), "TestProject", "TestUser", DateTime.now(), "TestUser", DateTime.parse("2012-01-01"), DateTime.now(), "Some additional info", Seq(), Seq(), None)
      val project = projectService.createRoadLinkProject(roadAddressProject)
      mockForProject(project.id, roadwayAddressMapper.getRoadAddressesByLinearLocation(linearLocationDAO.fetchByRoadways(roadwayDAO.fetchAllBySection(5, 203).map(_.roadwayNumber).toSet)).map(toProjectLink(roadAddressProject)))
      projectService.saveProject(project.copy(reservedParts = Seq(ProjectReservedPart(0L, 5, 203, Some(100L), Some(Continuous), Some(8L), None, None, None, None))))
      val countAfterInsertProjects = projectService.getAllProjects
      count = countCurrentProjects.size + 1
      countAfterInsertProjects.size should be(count)
      projectService.deleteProject(project.id)
      val projectsAfterOperations = projectService.getAllProjects
      projectsAfterOperations.size should be(count)
      projectsAfterOperations.exists(_.id == project.id) should be(true)
      projectsAfterOperations.find(_.id == project.id).get.status should be(ProjectState.Deleted)
    }
  }

  test("Test projectService.validateProjectDate() When evaluating project links with start date are equal as the project start date Then return no error message") {
    runWithRollback {
      val projDate = DateTime.parse("1990-01-01")
      val addresses = List(ProjectReservedPart(5: Long, 5: Long, 205: Long, Some(5L), Some(Discontinuity.apply("jatkuva")), Some(8L), newLength = None, newDiscontinuity = None, newEly = None))
      val errorMsg = projectService.validateProjectDate(addresses, projDate)
      errorMsg should not be None
    }
  }

  test("Test projectService.validateProjectDate() When evaluating  project links whose start date is a valid one Then return no error message") {
    runWithRollback {
      val projDate = DateTime.parse("2015-01-01")
      val addresses = List(ProjectReservedPart(5: Long, 5: Long, 205: Long, Some(5L), Some(Discontinuity.apply("jatkuva")), Some(8L), newLength = None, newDiscontinuity = None, newEly = None))
      val errorMsg = projectService.validateProjectDate(addresses, projDate)
      errorMsg should be(None)
    }
  }

  test("Test projectService.validateProjectDate() When evaluating  project links whose start date and end dates are valid Then return no error message") {
    runWithRollback {
      val projDate = DateTime.parse("2018-01-01")
      val addresses = List(ProjectReservedPart(5: Long, 5: Long, 205: Long, Some(5L), Some(Discontinuity.apply("jatkuva")), Some(8L), newLength = None, newDiscontinuity = None, newEly = None))
      val errorMsg = projectService.validateProjectDate(addresses, projDate)
      errorMsg should be(None)
    }
  }

  test("Test projectService.getSingleProjectById() When after creation of a new project, with reserved parts Then return only 1 project whose name is the same that was defined. ") {
    var count = 0
    runWithRollback {
      val countCurrentProjects = projectService.getAllProjects
      val addresses: List[ProjectReservedPart] = List(ProjectReservedPart(Sequences.nextViitePrimaryKeySeqValue: Long, 5: Long, 206: Long, Some(5L), Some(Discontinuity.apply("jatkuva")), Some(8L), newLength = None, newDiscontinuity = None, newEly = None))
      val roadAddressProject = Project(0, ProjectState.apply(1), "TestProject", "TestUser", DateTime.now(), "TestUser", DateTime.parse("2017-01-01"), DateTime.now(), "Some additional info", Seq(), Seq(), None)
      val saved = projectService.createRoadLinkProject(roadAddressProject)
      mockForProject(saved.id, roadwayAddressMapper.getRoadAddressesByLinearLocation(linearLocationDAO.fetchByRoadways(roadwayDAO.fetchAllBySection(5, 206).map(_.roadwayNumber).toSet)).map(toProjectLink(saved)))
      projectService.saveProject(saved.copy(reservedParts = addresses))
      when(mockRoadLinkService.getRoadLinksHistoryFromKMTK(any[Set[Long]])).thenReturn(Seq())
      val countAfterInsertProjects = projectService.getAllProjects
      count = countCurrentProjects.size + 1
      countAfterInsertProjects.size should be(count)
      val project = projectService.getSingleProjectById(saved.id)
      project.size should be(1)
      project.head.name should be("TestProject")
    }
    runWithRollback {
      projectService.getAllProjects.size should be(count - 1)
    }
  }

  test("Test getRoadAddressSingleProject When project with reserved parts is created Then return the created project") {
    val projectId = 0L
    val roadNumber = 19438
    val roadPartNumber = 1
    val linkId = 12345L
    val roadwayNumber = 8000
    runWithRollback {
      //Creation of Test road
      val id = Sequences.nextRoadwayId
      val ra = Seq(Roadway(id, roadwayNumber, roadNumber, roadPartNumber, RoadType.Unknown, Track.Combined, Discontinuous, 0L, 1000L,
        reversed = false, DateTime.parse("1901-01-01"), None, "Tester", Option("test name"), 8L))
      val ll = LinearLocation(0L, 1, linkId, 0, 1000L, SideCode.TowardsDigitizing, 123456, (CalibrationPointReference.None, CalibrationPointReference.None),
        Seq(Point(535605.272, 6982204.22, 85.90899999999965)), LinkGeomSource.NormalLinkInterface, roadwayNumber)
      val rl = RoadLink(linkId, KMTKID(s"bbbbbbbbbbbbbbbbbbbbbbbbbbbbb$linkId", 1), Seq(Point(0.0, 0.0), Point(0.0, 9.8)), 9.8, State, 1, TrafficDirection.BothDirections,
        Motorway, None, None, Map("MUNICIPALITYCODE" -> BigInt(167)))
      when(mockRoadLinkService.getRoadLinksHistoryFromKMTK(any[Set[Long]])).thenReturn(Seq())
      when(mockRoadLinkService.getRoadLinksAndComplementaryByLinkIds(any[Set[Long]])).thenReturn(Seq(rl))
      roadwayDAO.create(ra)
      linearLocationDAO.create(Seq(ll))

      //Creation of test project with test links
      val project = Project(projectId, ProjectState.Incomplete, "testiprojekti", "Test", DateTime.now(), "Test",
        DateTime.now(), DateTime.now(), "info",
        List(ProjectReservedPart(Sequences.nextViitePrimaryKeySeqValue: Long, roadNumber: Long, roadPartNumber: Long, Some(5L), Some(Discontinuity.apply("jatkuva")), Some(8L), newLength = None, newDiscontinuity = None, newEly = None)), Seq(), None)
      val proj = projectService.createRoadLinkProject(project)
      val returnedProject = projectService.getSingleProjectById(proj.id).get
      returnedProject.name should be("testiprojekti")
      returnedProject.reservedParts.size should be(1)
      returnedProject.reservedParts.head.roadNumber should be(roadNumber)
    }
  }

  test("Test addNewLinksToProject When reserving part connects to other project road part by same junction Then return error message") {
//    Project1 projectlink is connected to Project2 projectlink at point 1000, 10 and there is no junction which means that Project2 projectlink cannot be created with new action
    runWithRollback {
      val id = Sequences.nextViiteProjectId
      val ra1 = Seq(
        RoadAddress(12345, linearLocationId, 19999L, 1L, RoadType.PublicRoad, Track.Combined, Discontinuity.Continuous, 0L, 5L, Some(DateTime.parse("1901-01-01")), None, Some("User"), 1000, 0, 5, TowardsDigitizing, DateTime.now().getMillis, (None, None),
          Seq(Point(1000.0, 0.0), Point(1000.0, 5.0)), LinkGeomSource.NormalLinkInterface, 8, NoTermination, roadwayNumber1, Some(DateTime.parse("1901-01-01")), None, None),
        RoadAddress(12346, linearLocationId + 1, 19999L, 1L, RoadType.PublicRoad, Track.Combined, Discontinuity.EndOfRoad, 5L, 10L, Some(DateTime.parse("1901-01-01")), None, Some("User"), 1001, 0, 5, TowardsDigitizing, DateTime.now().getMillis, (None, None),
          Seq(Point(1000.0, 5.0), Point(1000.0, 10.0)), LinkGeomSource.NormalLinkInterface, 8, NoTermination, roadwayNumber2, Some(DateTime.parse("1901-01-01")), None, None)
      )
      val ra2 = Seq(
        RoadAddress(12347, linearLocationId + 2, 12345L, 1L, RoadType.PublicRoad, Track.Combined, Discontinuity.Continuous, 10L, 15L, Some(DateTime.parse("1901-01-01")), None, Some("User"), 1002, 0, 5, TowardsDigitizing, DateTime.now().getMillis, (None, None),
          Seq(Point(1000.0, 10.0), Point(1000.0, 25.0)), LinkGeomSource.NormalLinkInterface, 8, NoTermination, roadwayNumber3, Some(DateTime.parse("1901-01-01")), None, None),
        RoadAddress(12348, linearLocationId + 3, 12345L, 1L, RoadType.PublicRoad, Track.Combined, Discontinuity.EndOfRoad, 15L, 20L, Some(DateTime.parse("1901-01-01")), None, Some("User"), 1003, 0, 5, TowardsDigitizing, DateTime.now().getMillis, (None, None),
          Seq(Point(1000.0, 25.0), Point(1000.0, 30.0)), LinkGeomSource.NormalLinkInterface, 8, NoTermination, roadwayNumber4, Some(DateTime.parse("1901-01-01")), None, None)
      )

      val rap1 = Project(id, ProjectState.apply(1), "TestProject", "TestUser", DateTime.parse("2700-01-01"), "TestUser", DateTime.parse("1972-03-03"), DateTime.parse("2700-01-01"), "Some additional info", List.empty[ProjectReservedPart], Seq(), None)
      val projectLinks1 = ra1.map {
        toProjectLink(rap1)(_)
      }
      projectDAO.create(rap1)
      projectService.saveProject(rap1)

      val rap2 = Project(id + 1, ProjectState.apply(1), "TestProject2", "TestUser", DateTime.parse("2700-01-01"), "TestUser", DateTime.now(), DateTime.parse("2700-01-01"), "Some additional info", List.empty[ProjectReservedPart], Seq(), None)
      val projectLinks2 = ra2.map {
        toProjectLink(rap2)(_)
      }
      projectDAO.create(rap2)
      projectService.saveProject(rap2)

      when(mockRoadLinkService.getRoadLinksByLinkIdsFromVVH(any[Set[Long]])).thenReturn(projectLinks1.map(toRoadLink))
      val response1 = projectService.createProjectLinks(Seq(1000L, 1001L), rap1.id, 56, 207, Track.Combined, Discontinuity.EndOfRoad, RoadType.PublicRoad, LinkGeomSource.NormalLinkInterface, 8L, "test", "road name")
      response1("success").asInstanceOf[Boolean] should be(true)

      when(mockRoadLinkService.getRoadLinksByLinkIdsFromVVH(any[Set[Long]])).thenReturn(projectLinks2.map(toRoadLink))
      val response2 = projectService.createProjectLinks(Seq(1002L,1003L), rap2.id, 55, 206, Track.Combined, Discontinuity.EndOfRoad, RoadType.PublicRoad, LinkGeomSource.NormalLinkInterface, 8L, "test", "road name")
      response2("success").asInstanceOf[Boolean] should be(false)
      response2("errorMessage").asInstanceOf[String] should be(ErrorWithNewAction)

    }
  }

  test("Test addNewLinksToProject When reserving part already used in other project Then return error message") {
    runWithRollback {
      val idr = Sequences.nextRoadwayId
      val id = Sequences.nextViiteProjectId
      val rap = Project(id, ProjectState.apply(1), "TestProject", "TestUser", DateTime.parse("2700-01-01"), "TestUser", DateTime.parse("1972-03-03"), DateTime.parse("2700-01-01"), "Some additional info", List.empty[ProjectReservedPart], Seq(), None)
      val projectLink = toProjectLink(rap, LinkStatus.New)(RoadAddress(idr, 123, 5, 207, RoadType.Unknown, Track.Combined, Discontinuous,
        0L, 10L, Some(DateTime.parse("1963-01-01")), Some(DateTime.parse("1902-01-01")), Option("tester"), 12345L, 0.0, 9.8,
        SideCode.TowardsDigitizing, 0, (None, None), Seq(Point(0.0, 0.0), Point(0.0, 9.8)), LinkGeomSource.NormalLinkInterface, 8, NoTermination, 0))
      projectDAO.create(rap)
      projectService.saveProject(rap)


      val rap2 = Project(id + 1, ProjectState.apply(1), "TestProject2", "TestUser", DateTime.parse("2700-01-01"), "TestUser", DateTime.now(), DateTime.parse("2700-01-01"), "Some additional info", List.empty[ProjectReservedPart], Seq(), None)
      val projectLink2 = toProjectLink(rap2, LinkStatus.New)(RoadAddress(idr, 1234, 5, 999, RoadType.Unknown, Track.Combined, Discontinuous,
        0L, 10L, Some(DateTime.parse("1901-01-01")), Some(DateTime.parse("1902-01-01")), Option("tester"), 12345L, 0.0, 9.8,
        SideCode.TowardsDigitizing, 0, (None, None), Seq(Point(0.0, 0.0), Point(0.0, 9.8)), LinkGeomSource.NormalLinkInterface, 8, NoTermination, 0))
      projectDAO.create(rap2)
      projectService.saveProject(rap2)
      val roadwayN = 100000L
      addProjectLinksToProject(LinkStatus.Transfer, Seq(0L, 10L), discontinuity = Discontinuity.Continuous, lastLinkDiscontinuity = Discontinuity.EndOfRoad, project = rap2, roadNumber = 5L, roadPartNumber = 999L, roadwayNumber = roadwayN, withRoadInfo = true)

      val projectLink3 = toProjectLink(rap, LinkStatus.New)(RoadAddress(idr, 12345, 5, 999, RoadType.Unknown, Track.Combined, Discontinuous,
        0L, 10L, Some(DateTime.parse("1901-01-01")), Some(DateTime.parse("1902-01-01")), Option("tester"), 12345L, 0.0, 9.8,
        SideCode.TowardsDigitizing, 0, (None, None),  Seq(Point(0.0, 0.0), Point(0.0, 9.8)), LinkGeomSource.NormalLinkInterface, 8, NoTermination, 0))

      val calibrationPoints = projectLink.calibrationPoints
      val p = ProjectAddressLink(idr, projectLink.linkId, projectLink.geometry,
        1, AdministrativeClass.apply(1), LinkType.apply(1), LifecycleStatus.apply(1), projectLink.linkGeomSource, RoadType.PublicUnderConstructionRoad, Some(""), None, 111, "Heinola", Some(""), Some("kmtk_modified"),
        Map(), projectLink.roadNumber, projectLink.roadPartNumber, 2, -1, projectLink.discontinuity.value,
        projectLink.startAddrMValue, projectLink.endAddrMValue, projectLink.startMValue, projectLink.endMValue,
        projectLink.sideCode,
        calibrationPoints._1,
        calibrationPoints._2, Anomaly.None, projectLink.status, 12345, 123456)

      mockForProject(id, Seq(p))

      val message1project1 = projectService.addNewLinksToProject(Seq(projectLink), id, "U", p.linkId, newTransaction = true, Discontinuous).getOrElse("")
      val links = projectLinkDAO.fetchProjectLinks(id)
      links.size should be(0)
      message1project1 should be(RoadNotAvailableMessage) //check that it is reserved in roadaddress table

      val message1project2 = projectService.addNewLinksToProject(Seq(projectLink2), id + 1, "U", p.linkId, newTransaction = true, Discontinuous)
      val links2 = projectLinkDAO.fetchProjectLinks(id + 1)
      links2.size should be(2)
      message1project2 should be(None)

      val message2project1 = projectService.addNewLinksToProject(Seq(projectLink3), id, "U", p.linkId, newTransaction = true, Discontinuous).getOrElse("")
      val links3 = projectLinkDAO.fetchProjectLinks(id)
      links3.size should be(0)
      message2project1 should be("Antamasi tienumero ja tieosanumero ovat jo käytössä. Tarkista syöttämäsi tiedot.")
    }
  }

  test("Test projectService.parsePreFillData When supplied a empty sequence of RoadLinks Then return a error message.") {
    projectService.parsePreFillData(Seq.empty[RoadLink]) should be(Left("Link could not be found"))
  }

  test("Test projectService.parsePreFillData When supplied a sequence of one valid RoadLink Then return the correct pre-fill data for that link.") {
    runWithRollback {
      projectService.parsePreFillData(Seq(newRoadLink1)) should be(Right(PreFillInfo(100, 100, "", RoadNameSource.UnknownSource)))
    }
  }

  test("Test projectService.parsePreFillData When supplied a sequence of one valid RoadLink Then return the correct pre-fill data for that link and it's correct name.") {
    runWithRollback {
      sqlu"""INSERT INTO ROAD_NAME VALUES (ROAD_NAME_SEQ.nextval, 100, 'road name test', TIMESTAMP '2018-03-23 12:26:36.000000', null, TIMESTAMP '2018-03-23 12:26:36.000000', null, 'test user', TIMESTAMP '2018-03-23 12:26:36.000000')""".execute
      projectService.parsePreFillData(Seq(newRoadLink1)) should be(Right(PreFillInfo(100, 100, "road name test", RoadNameSource.RoadAddressSource)))
    }
  }

  test("Test projectService.parsePrefillData() When getting road name data from the Project Link Name table Then return the  correct info with road name pre filled and the correct sources") {
    runWithRollback{

      val user = Some("user")

      val roadAddressProject = Project(0L, Sent2TR, "split", user.get, DateTime.now(), user.get,
        DateTime.now().plusMonths(2), DateTime.now(), "", Seq(), Seq(), None, None)

      val project = projectService.createRoadLinkProject(roadAddressProject)

      sqlu""" Insert into project_link_name values (PROJECT_LINK_NAME_SEQ.nextval, ${project.id}, 100, 'TestRoadName_Project_Link')""".execute

      projectService.parsePreFillData(Seq(newRoadLink1), project.id) should be(Right(PreFillInfo(100, 100, "TestRoadName_Project_Link", RoadNameSource.ProjectLinkSource)))
    }
  }

  test("Test projectService.parsePrefillData() When road name data exists both in Project Link Name table and Road_Name table Then return the correct info with road name pre filled and the correct sources, in this case RoadAddressSource") {
    runWithRollback{

      val user = Some("user")

      val roadAddressProject = Project(0L, Sent2TR, "split", user.get, DateTime.now(), user.get,
        DateTime.now().plusMonths(2), DateTime.now(), "", Seq(), Seq(), None, None)

      val project = projectService.createRoadLinkProject(roadAddressProject)

      sqlu"""INSERT INTO ROAD_NAME VALUES (ROAD_NAME_SEQ.nextval, 100, 'road name test', TIMESTAMP '2018-03-23 12:26:36.000000', null, TIMESTAMP '2018-03-23 12:26:36.000000', null, 'test user', TIMESTAMP '2018-03-23 12:26:36.000000')""".execute
      sqlu""" Insert into project_link_name values (PROJECT_LINK_NAME_SEQ.nextval, ${project.id}, 100, 'TestRoadName_Project_Link')""".execute

      projectService.parsePreFillData(Seq(newRoadLink1), project.id) should be(Right(PreFillInfo(100, 100, "road name test", RoadNameSource.RoadAddressSource)))
    }
  }

  test("Test projectService.parsePreFillData When supplied a sequence of one incomplete RoadLink Then return an error message indicating that the information is incomplete.") {
    val attributes1 = Map("ROADNUMBER" -> BigInt(2))
    val newRoadLink2 = newRoadLink1.copy(attributes = attributes1)
    projectService.parsePreFillData(Seq(newRoadLink2)) should be(Left("Link does not contain valid prefill info"))
  }

  test("Test createProjectLinks When project link is created for part not reserved Then should return error message") {
    runWithRollback {
      val rap = Project(0L, ProjectState.apply(1), "TestProject", "TestUser", DateTime.parse("1901-01-01"),
        "TestUser", DateTime.parse("1901-01-01"), DateTime.now(), "Some additional info",
        Seq(), Seq(), None)
      val newLink = Seq(ProjectLink(-1000L, 5L, 206L, Track.apply(99), Discontinuity.Continuous, 0L, 50L, 0L, 50L, None, None,
        None, 12345L, 0.0, 43.1, SideCode.Unknown, (NoCP, NoCP), (NoCP, NoCP),
        Seq(Point(468.5, 0.5), Point(512.0, 0.0)), 0L, LinkStatus.Unknown, RoadType.PublicRoad, LinkGeomSource.NormalLinkInterface, 43.1, 49704009, 1000570, 8L, reversed = false, None, 123456L, 12345L))
      val project = projectService.createRoadLinkProject(rap)
      when(mockRoadLinkService.getRoadLinksAndComplementaryByLinkIds(any[Set[Long]])).thenReturn(newLink.map(toRoadLink))
      val response = projectService.createProjectLinks(Seq(12345L), project.id, 5, 206, Track.Combined, Discontinuity.Continuous, RoadType.PublicRoad, LinkGeomSource.NormalLinkInterface, 8L, "test", "road name")
      response("success").asInstanceOf[Boolean] should be(false)
      response("errorMessage").asInstanceOf[String] should be(RoadNotAvailableMessage)
    }
  }

  test("Test projectService.updateProjectLinks When applying the operation \"Numerointi\" to a road part that is ALREADY reserved in a different project Then return an error message") {
    runWithRollback {
      val rap1 = Project(0L, ProjectState.apply(1), "TestProject", "TestUser", DateTime.parse("1963-01-01"),
        "TestUser", DateTime.parse("1963-01-01"), DateTime.now(), "Some additional info",
        Seq(), Seq(), None)
      val rap2 = Project(0L, ProjectState.apply(1), "TestProject2", "TestUser", DateTime.parse("2012-01-01"),
        "TestUser", DateTime.parse("2017-01-01"), DateTime.now(), "Some additional info",
        Seq(), Seq(), None)
      val addr1 = List(ProjectReservedPart(Sequences.nextViitePrimaryKeySeqValue, 5, 207, Some(0L), Some(Continuous),
        Some(8L), None, None, None, None))
      val addr2 = List(ProjectReservedPart(Sequences.nextViitePrimaryKeySeqValue, 5, 206, Some(5L), Some(Discontinuity.apply("jatkuva")),
        Some(8L), None, None, None, None))
      val project1 = projectService.createRoadLinkProject(rap1)

      mockForProject(project1.id, roadAddressServiceRealRoadwayAddressMapper.getRoadAddressWithRoadAndPart(5, 207).map(toProjectLink(project1)))
      projectService.saveProject(project1.copy(reservedParts = addr1))

      val project2 = projectService.createRoadLinkProject(rap2)
      mockForProject(project2.id, roadAddressServiceRealRoadwayAddressMapper.getRoadAddressWithRoadAndPart(5, 206).map(toProjectLink(project2)))
      projectService.saveProject(project2.copy(reservedParts = addr2))

      val response = projectService.updateProjectLinks(project1.id, Set(), projectLinkDAO.fetchProjectLinks(project1.id).map(_.linkId),
        LinkStatus.Numbering, "TestUser", 5, 206, 0, None,
        RoadType.PublicRoad.value, Discontinuity.Continuous.value, Some(8))
      response.get should be("Antamasi tienumero ja tieosanumero ovat jo käytössä. Tarkista syöttämäsi tiedot.")
    }
  }

  test("Test projectService.updateProjectLinks When applying the operation \"Numerointi\" to a road part that is ALREADY reserved in a different project Then return an error message" +
    "renumber a project link to a road part not reserved with end date null") {
    runWithRollback {
      val rap1 = Project(0L, ProjectState.apply(1), "TestProject", "TestUser", DateTime.parse("1963-01-01"),
        "TestUser", DateTime.parse("1963-01-01"), DateTime.now(), "Some additional info",
        Seq(), Seq(), None)
      val addr1 = List(ProjectReservedPart(Sequences.nextViitePrimaryKeySeqValue, 5, 207, Some(0L), Some(Continuous), Some(8L), None, None, None, None))
      val project1 = projectService.createRoadLinkProject(rap1)
      mockForProject(project1.id, roadAddressServiceRealRoadwayAddressMapper.getRoadAddressWithRoadAndPart(5, 207).map(toProjectLink(project1)))
      projectService.saveProject(project1.copy(reservedParts = addr1))
      val response = projectService.updateProjectLinks(project1.id, Set(), projectLinkDAO.fetchProjectLinks(project1.id).map(_.linkId), LinkStatus.Numbering, "TestUser", 5, 203, 0, None, RoadType.PublicRoad.value, Discontinuity.Continuous.value, Some(8))
      response.get should be("Antamasi tienumero ja tieosanumero ovat jo käytössä. Tarkista syöttämäsi tiedot.")
    }
  }

  test("Test projectService.updateProjectLinks When applying the operation \"Numerointi\" to a road part that already has some other action applied Then return an error message") {
    runWithRollback {
      val rap1 = Project(0L, ProjectState.apply(1), "TestProject", "TestUser", DateTime.parse("1963-01-01"),
        "TestUser", DateTime.parse("1963-01-01"), DateTime.now(), "Some additional info",
        Seq(), Seq(), None)
      val addr1 = List(ProjectReservedPart(Sequences.nextViitePrimaryKeySeqValue, 5, 207, Some(0L), Some(Continuous),
        Some(8L), None, None, None, None))
      val project1 = projectService.createRoadLinkProject(rap1)
      mockForProject(project1.id, roadAddressServiceRealRoadwayAddressMapper.getRoadAddressWithRoadAndPart(5, 207).map(toProjectLink(project1)))
      projectService.saveProject(project1.copy(reservedParts = addr1))
      projectService.updateProjectLinks(project1.id, Set(), projectLinkDAO.fetchProjectLinks(project1.id).map(_.linkId),
        LinkStatus.Terminated, "TestUser", 5, 207, 0, None,
        RoadType.PublicRoad.value, Discontinuity.Continuous.value, Some(8))
      val response = projectService.updateProjectLinks(project1.id, Set(), projectLinkDAO.fetchProjectLinks(project1.id).map(_.linkId),
        LinkStatus.Numbering, "TestUser", 5, 308, 0, None,
        RoadType.PublicRoad.value, Discontinuity.Continuous.value, Some(8))
      response.get should be(ErrorOtherActionWithNumbering)
    }
  }

  test("Test projectLinkDAO.getProjectLinks() When after the \"Numerointi\" operation on project links of a newly created project Then the last returned link should have a discontinuity of \"EndOfRoad\", all the others should be \"Continuous\" ") {
    runWithRollback {
      val rap1 = Project(0L, ProjectState.apply(1), "TestProject", "TestUser", DateTime.now(),
        "TestUser", DateTime.now().plusDays(1), DateTime.now(), "Some additional info",
        Seq(), Seq(), None)
      val addr1 = List(ProjectReservedPart(Sequences.nextViitePrimaryKeySeqValue, 5, 207, Some(0L), Some(Continuous), Some(8L), None, None, None, None))
      val project1 = projectService.createRoadLinkProject(rap1)
      mockForProject(project1.id, roadAddressServiceRealRoadwayAddressMapper.getRoadAddressWithRoadAndPart(5, 207).map(toProjectLink(project1)))
      projectService.saveProject(project1.copy(reservedParts = addr1))
      val fetchedProjectLinks = projectLinkDAO.fetchProjectLinks(project1.id)
      projectService.updateProjectLinks(project1.id, Set(fetchedProjectLinks.maxBy(_.endAddrMValue).id), fetchedProjectLinks.map(_.linkId), LinkStatus.Numbering, "TestUser", 6, 207, 0, None, RoadType.PublicRoad.value, Discontinuity.EndOfRoad.value, Some(8))

      //Descending order by end address
      val projectLinks = projectLinkDAO.fetchProjectLinks(project1.id).sortBy(-_.endAddrMValue)
      projectLinks.tail.forall(_.discontinuity == Discontinuity.Continuous) should be(true)
      projectLinks.head.discontinuity should be(Discontinuity.EndOfRoad)
    }
  }

  test("Test revertLinks When new roads have name Then the revert should remove the road name") {
    runWithRollback {
      val testRoad: (Long, Long, String) = {
        (99999L, 1L, "Test name")
      }

      val (project, links) = util.setUpProjectWithLinks(LinkStatus.New, Seq(0L, 10L, 20L), roads = Seq(testRoad), discontinuity = Discontinuity.Continuous)
      val roadLinks = links.map(toRoadLink)
      //when(mockRoadLinkService.getCurrentAndComplementaryRoadLinks(any[Set[Long]])).thenReturn(roadLinks) // TODO Remove?
      ProjectLinkNameDAO.get(99999L, project.id).get.roadName should be("Test name")
      val linksToRevert = links.map(l => {
        LinkToRevert(l.id, l.linkId, l.status.value, l.geometry)
      })
      projectService.revertLinksByRoadPart(project.id, 99999L, 1L, linksToRevert, "Test User")
      ProjectLinkNameDAO.get(99999L, project.id) should be(None)
    }
  }

  test("Test projectService.saveProject() When updating a project to remove ALL it's reserved roads Then the project should lose it's associated road names.") {
    runWithRollback {
      val testRoad: (Long, Long, String) = {
        (99999L, 1L, "Test name")
      }
      val (project, _) = util.setUpProjectWithLinks(LinkStatus.Transfer, Seq(0L, 10L, 20L), roads = Seq(testRoad), discontinuity = Discontinuity.Continuous)
      ProjectLinkNameDAO.get(99999L, project.id).get.roadName should be("Test name")
      projectService.saveProject(project.copy(reservedParts = Seq()))
      ProjectLinkNameDAO.get(99999L, project.id) should be(None)
    }
  }

  test("Test projectService.deleteProject() When deleting a project Then if no other project makes use of a road name then said name should be removed as well.") {
    runWithRollback {
      val testRoad: (Long, Long, String) = {
        (99999L, 1L, "Test name")
      }
      val (project, _) = util.setUpProjectWithLinks(LinkStatus.Transfer, Seq(0L, 10L, 20L), roads = Seq(testRoad), discontinuity = Discontinuity.Continuous)
      ProjectLinkNameDAO.get(99999L, project.id).get.roadName should be("Test name")
      projectService.deleteProject(project.id)
      ProjectLinkNameDAO.get(99999L, project.id) should be(None)
    }
  }

  test("Test revertLinks When road exists in another project Then the new road name should not be removed") {
    runWithRollback {
      val testRoads: Seq[(Long, Long, String)] = Seq((99999L, 1L, "Test name"), (99999L, 2L, "Test name"))
      val (project, links) = util.setUpProjectWithLinks(LinkStatus.Transfer, Seq(0L, 10L, 20L), roads = testRoads, discontinuity = Discontinuity.Continuous)
      ProjectLinkNameDAO.get(99999L, project.id).get.roadName should be("Test name")
      val linksToRevert = links.map(l => {
        LinkToRevert(l.id, l.linkId, l.status.value, l.geometry)
      })
      val roadLinks = links.map(toRoadLink)
      when(mockRoadLinkService.getCurrentAndComplementaryRoadLinks(any[Set[Long]])).thenReturn(roadLinks)
      projectService.revertLinksByRoadPart(project.id, 99999L, 1L, linksToRevert, "Test User")
      projectLinkDAO.fetchProjectLinks(project.id).count(_.roadPartNumber == 2L) should be(2)
      ProjectLinkNameDAO.get(99999L, project.id).get.roadName should be("Test name")
    }
  }

  test("Test revertLinks When road name exists Then the revert should put the original name in the project link name if no other exists in project") {
    runWithRollback {
      val testRoad: (Long, Long, String) = {
        (99999L, 1L, "new name")
      }
      val (project, links) = util.setUpProjectWithLinks(LinkStatus.Transfer, Seq(0L, 10L, 20L), roads = Seq(testRoad), discontinuity = Discontinuity.Continuous)
      val roadLinks = links.map(toRoadLink)
      when(mockRoadLinkService.getCurrentAndComplementaryRoadLinks(any[Set[Long]])).thenReturn(roadLinks)
      sqlu"""INSERT INTO ROAD_NAME VALUES (ROAD_NAME_SEQ.NEXTVAL, 99999, 'test name', sysdate, null, sysdate, null, 'test user', sysdate)""".execute
      ProjectLinkNameDAO.get(99999L, project.id).get.roadName should be("new name")
      val linksToRevert = links.map(l => {
        LinkToRevert(l.id, l.linkId, l.status.value, l.geometry)
      })
      when(mockRoadLinkService.getCurrentAndComplementaryRoadLinks(any[Set[Long]])).thenReturn(roadLinks)
      projectService.revertLinksByRoadPart(project.id, 99999L, 1L, linksToRevert, "Test User")
      ProjectLinkNameDAO.get(99999L, project.id).get.roadName should be("test name")
    }
  }

  test("Test projectService.updateProjectLinks() When new user given addressMValues, even on Left/Right tracks Then all links should keep continuous and incremented address values (calibration ones included).") {
    /**
      * This test checks:
      * 1.result of addressMValues for new given address value for one Track.Combined link
      * 2.result of MValues (segment and address) in recalculated calibration points for new given address value for one link
      * 3.result of addressMValues for yet another new given address value in other link, being that link Track.LeftSide or Track.RightSide
      * 4.result of MValues (segment and address) in recalculated calibration points for second new given address value for Track.LeftSide or Track.RightSide link
      */
    val coeff = 1.0

    def liesInBetween(measure: Double, interval: (Double, Double)): Boolean = {
      measure >= interval._1 && measure <= interval._2
    }

    runWithRollback {
      /**
        * Illustrative picture
        *
        * |--Left--||--Left--|
        * |--combined--|                    |--combined--|
        * |-------Right------|
        */

      /**
        * Test data
        */

      val rap = Project(0L, ProjectState.apply(1), "TestProject", "TestUser", DateTime.parse("1901-01-01"),
        "TestUser", DateTime.parse("1901-01-01"), DateTime.now(), "Some additional info",
        Seq(), Seq(), None)

      val pl1 = ProjectLink(-1000L, 9999L, 1L, Track.apply(0), Discontinuity.Continuous, 0L, 0L, 0L, 0L, None, None,
        None, 12345L, 0.0, 0.0, SideCode.Unknown, (NoCP, NoCP), (NoCP, NoCP),
        Seq(Point(10.0, 10.0), Point(20.0, 10.0)), 0L, LinkStatus.New, RoadType.PublicRoad, LinkGeomSource.NormalLinkInterface, GeometryUtils.geometryLength(Seq(Point(10.0, 10.0), Point(20.0, 10.0))), 0L, 0, 0, reversed = false,
        None, 86400L)
      val pl2 = ProjectLink(-1000L, 9999L, 1L, Track.apply(2), Discontinuity.Continuous, 0L, 0L, 0L, 0L, None, None,
        None, 12346L, 0.0, 0.0, SideCode.Unknown, (NoCP, NoCP), (NoCP, NoCP),
        Seq(Point(20.0, 10.0), Point(30.0, 15.0)), 0L, LinkStatus.New, RoadType.PublicRoad, LinkGeomSource.NormalLinkInterface, GeometryUtils.geometryLength(Seq(Point(20.0, 10.0), Point(30.0, 15.0))), 0L, 0, 0, reversed = false,
        None, 86400L)
      val pl3 = ProjectLink(-1000L, 9999L, 1L, Track.apply(2), Discontinuity.Continuous, 0L, 0L, 0L, 0L, None, None,
        None, 12347L, 0.0, 0.0, SideCode.Unknown, (NoCP, NoCP), (NoCP, NoCP),
        Seq(Point(30.0, 15.0), Point(45.0, 10.0)), 0L, LinkStatus.New, RoadType.PublicRoad, LinkGeomSource.NormalLinkInterface, GeometryUtils.geometryLength(Seq(Point(30.0, 15.0), Point(45.0, 10.0))), 0L, 0, 0, reversed = false,
        None, 86400L)
      val pl4 = ProjectLink(-1000L, 9999L, 1L, Track.apply(1), Discontinuity.Continuous, 0L, 0L, 0L, 0L, None, None,
        None, 12348L, 0.0, 0.0, SideCode.Unknown, (NoCP, NoCP), (NoCP, NoCP),
        Seq(Point(20.0, 10.0), Point(25.0, 5.0), Point(45.0, 10.0)), 0L, LinkStatus.New, RoadType.PublicRoad, LinkGeomSource.NormalLinkInterface, GeometryUtils.geometryLength(Seq(Point(20.0, 10.0), Point(25.0, 5.0), Point(45.0, 10.0))), 0L, 0, 0, reversed = false,
        None, 86400L)
      val pl5 = ProjectLink(-1000L, 9999L, 1L, Track.apply(0), Discontinuity.Continuous, 0L, 0L, 0L, 0L, None, None,
        None, 12349L, 0.0, 0.0, SideCode.Unknown, (NoCP, NoCP), (NoCP, NoCP),
        Seq(Point(45.0, 10.0), Point(60.0, 10.0)), 0L, LinkStatus.New, RoadType.PublicRoad, LinkGeomSource.NormalLinkInterface, GeometryUtils.geometryLength(Seq(Point(45.0, 10.0), Point(60.0, 10.0))), 0L, 0, 0, reversed = false,
        None, 86400L)

      val project = projectService.createRoadLinkProject(rap)
      when(mockRoadLinkService.getRoadLinksAndComplementaryByLinkIds(any[Set[Long]])).thenReturn(Seq(pl1).map(toRoadLink))
      projectService.createProjectLinks(Seq(12345L), project.id, 9999, 1, Track.Combined, Discontinuity.Continuous, RoadType.PublicRoad, LinkGeomSource.NormalLinkInterface, 8L, "test", "road name")
      when(mockRoadLinkService.getRoadLinksAndComplementaryByLinkIds(any[Set[Long]])).thenReturn(Seq(pl4).map(toRoadLink))
      projectService.createProjectLinks(Seq(12348L), project.id, 9999, 1, Track.RightSide, Discontinuity.Continuous, RoadType.PublicRoad, LinkGeomSource.NormalLinkInterface, 8L, "test", "road name")
      when(mockRoadLinkService.getRoadLinksAndComplementaryByLinkIds(any[Set[Long]])).thenReturn(Seq(pl2, pl3).map(toRoadLink))
      projectService.createProjectLinks(Seq(12346L, 12347L), project.id, 9999, 1, Track.LeftSide, Discontinuity.Continuous, RoadType.PublicRoad, LinkGeomSource.NormalLinkInterface, 8L, "test", "road name")
      when(mockRoadLinkService.getRoadLinksAndComplementaryByLinkIds(any[Set[Long]])).thenReturn(Seq(pl5).map(toRoadLink))
      projectService.createProjectLinks(Seq(12349L), project.id, 9999, 1, Track.Combined, Discontinuity.Continuous, RoadType.PublicRoad, LinkGeomSource.NormalLinkInterface, 8L, "test", "road name")
      val links = projectLinkDAO.fetchProjectLinks(project.id).sortBy(_.startAddrMValue)

      links.filterNot(_.track == Track.RightSide).sortBy(_.endAddrMValue).scanLeft(0.0) { case (m, pl) =>
        m should be(pl.startAddrMValue)
        pl.endAddrMValue
      }
      links.filterNot(_.track == Track.LeftSide).sortBy(_.endAddrMValue).scanLeft(0.0) { case (m, pl) =>
        m should be(pl.startAddrMValue)
        pl.endAddrMValue
      }

      links.sortBy(_.endAddrMValue).scanLeft(0.0) { case (m, pl) =>
        if (pl.calibrationPoints._1.nonEmpty) {
          pl.calibrationPoints._1.get.addressMValue should be(pl.startAddrMValue)
          pl.calibrationPoints._1.get.segmentMValue should be(pl.endMValue - pl.startMValue)
        }
        if (pl.calibrationPoints._2.nonEmpty) {
          pl.calibrationPoints._2.get.addressMValue should be(pl.endAddrMValue)
          pl.calibrationPoints._2.get.addressMValue should be(pl.endMValue)
        }
        0.0 //any double val, needed for expected type value in recursive scan
      }


      val linkidToIncrement = pl1.linkId
      val idsToIncrement = links.filter(_.linkId == linkidToIncrement).head.id
      val valueToIncrement = 2.0
      val newEndAddressValue = Seq(links.filter(_.linkId == linkidToIncrement).head.endAddrMValue.toInt, valueToIncrement.toInt).sum
      projectService.updateProjectLinks(project.id, Set(idsToIncrement), Seq(), LinkStatus.New, "TestUserTwo", 9999, 1, 0, Some(newEndAddressValue), 1L, 5) should be(None)
      val linksAfterGivenAddrMValue = projectLinkDAO.fetchProjectLinks(project.id)

      /**
        * Test 1.
        */
      linksAfterGivenAddrMValue.filterNot(_.track == Track.RightSide).sortBy(_.endAddrMValue).scanLeft(0.0) { case (m, pl) =>
        m should be(pl.startAddrMValue)
        pl.endAddrMValue
      }
      linksAfterGivenAddrMValue.filterNot(_.track == Track.LeftSide).sortBy(_.endAddrMValue).scanLeft(0.0) { case (m, pl) =>
        m should be(pl.startAddrMValue)
        pl.endAddrMValue
      }

      /**
        * Test 2.
        */
      linksAfterGivenAddrMValue.sortBy(_.endAddrMValue).scanLeft(0.0) { case (m, pl) =>
        if (pl.calibrationPoints._1.nonEmpty) {
          pl.calibrationPoints._1.get.addressMValue should be(pl.startAddrMValue)
          pl.calibrationPoints._1.get.segmentMValue should be(pl.endMValue - pl.startMValue)
        }
        if (pl.calibrationPoints._2.nonEmpty) {
          pl.calibrationPoints._2.get.addressMValue should be(pl.endAddrMValue)
          pl.calibrationPoints._2.get.addressMValue should be(pl.endMValue)
        }
        0.0 //any double val, needed for expected type value in recursive scan
      }

      //only link and links after linkidToIncrement should be extended
      val extendedLink = links.filter(_.linkId == linkidToIncrement).head
      val linksBefore = links.filter(_.endAddrMValue >= extendedLink.endAddrMValue).sortBy(_.endAddrMValue)
      val linksAfter = linksAfterGivenAddrMValue.filter(_.endAddrMValue >= extendedLink.endAddrMValue).sortBy(_.endAddrMValue)
      linksBefore.zip(linksAfter).foreach { case (st, en) =>
        liesInBetween(en.endAddrMValue, (st.endAddrMValue + valueToIncrement - coeff, st.endAddrMValue + valueToIncrement + coeff))
      }


      val secondLinkidToIncrement = pl4.linkId
      val secondIdToIncrement = linksAfterGivenAddrMValue.filter(_.linkId == secondLinkidToIncrement).head.id
      val secondValueToIncrement = 3.0
      val secondNewEndAddressValue = Seq(links.filter(_.linkId == secondLinkidToIncrement).head.endAddrMValue.toInt, secondValueToIncrement.toInt).sum
      projectService.updateProjectLinks(project.id, Set(secondIdToIncrement), Seq(), LinkStatus.New, "TestUserTwo", 9999, 1, 1, Some(secondNewEndAddressValue), 1L, 5) should be(None)
      val linksAfterSecondGivenAddrMValue = projectLinkDAO.fetchProjectLinks(project.id)

      /**
        * Test 3.
        */
      linksAfterSecondGivenAddrMValue.filterNot(_.track == Track.RightSide).sortBy(_.endAddrMValue).scanLeft(0.0) { case (m, pl) =>
        m should be(pl.startAddrMValue)
        pl.endAddrMValue
      }
      linksAfterSecondGivenAddrMValue.filterNot(_.track == Track.LeftSide).sortBy(_.endAddrMValue).scanLeft(0.0) { case (m, pl) =>
        m should be(pl.startAddrMValue)
        pl.endAddrMValue
      }

      /**
        * Test 4.
        */
      linksAfterSecondGivenAddrMValue.sortBy(_.endAddrMValue).scanLeft(0.0) { case (m, pl) =>
        if (pl.calibrationPoints._1.nonEmpty) {
          pl.calibrationPoints._1.get.addressMValue should be(pl.startAddrMValue)
          pl.calibrationPoints._1.get.segmentMValue should be(pl.endMValue - pl.startMValue)
        }
        if (pl.calibrationPoints._2.nonEmpty) {
          pl.calibrationPoints._2.get.addressMValue should be(pl.endAddrMValue)
          pl.calibrationPoints._2.get.addressMValue should be(pl.endMValue)
        }
        0.0 //any double val, needed for expected type value in recursive scan
      }

      //only link and links after secondLinkidToIncrement should be extended
      val secondExtendedLink = linksAfterGivenAddrMValue.filter(_.linkId == secondLinkidToIncrement).head
      val secondLinksBefore = linksAfterGivenAddrMValue.filter(_.endAddrMValue >= secondExtendedLink.endAddrMValue).sortBy(_.endAddrMValue)
      val secondLinksAfter = linksAfterSecondGivenAddrMValue.filter(_.endAddrMValue >= secondExtendedLink.endAddrMValue).sortBy(_.endAddrMValue)
      secondLinksBefore.zip(secondLinksAfter).foreach { case (st, en) =>
        liesInBetween(en.endAddrMValue, (st.endAddrMValue + valueToIncrement + secondValueToIncrement - coeff, st.endAddrMValue + valueToIncrement + secondValueToIncrement + coeff))
      }

    }
  }

  test("Test projectService.updateProjectLinks() and projectService.changeDirection() When Re-Reversing direction of project links Then all links should revert to the previous given addressMValues.") {
    /**
      * This test checks:
      * 1.result of addressMValues for new given address value for one Track.Combined link
      * 2.result of reversing direction
      */
    val coeff = 1.0

    def liesInBetween(measure: Double, interval: (Double, Double)): Boolean = {
      measure >= interval._1 && measure <= interval._2
    }

    runWithRollback {
      /**
        * Illustrative picture
        *
        * |--Left--||--Left--|
        * |--combined--|                    |--combined--|
        * |-------Right------|
        */

      /**
        * Test data
        */

      val rap = Project(0L, ProjectState.apply(1), "TestProject", "TestUser", DateTime.parse("1901-01-01"),
        "TestUser", DateTime.parse("1901-01-01"), DateTime.now(), "Some additional info",
        Seq(), Seq(), None)

      val pl1 = ProjectLink(-1000L, 9999L, 1L, Track.apply(0), Discontinuity.Continuous, 0L, 0L, 0L, 0L, None, None,
        None, 12345L, 0.0, 0.0, SideCode.Unknown, (NoCP, NoCP), (NoCP, NoCP),
        Seq(Point(10.0, 10.0), Point(20.0, 10.0)), 0L, LinkStatus.New, RoadType.PublicRoad, LinkGeomSource.NormalLinkInterface, GeometryUtils.geometryLength(Seq(Point(10.0, 10.0), Point(20.0, 10.0))), 0L, 0, 0, reversed = false,
        None, 86400L)
      val pl2 = ProjectLink(-1000L, 9999L, 1L, Track.apply(2), Discontinuity.Continuous, 0L, 0L, 0L, 0L, None, None,
        None, 12346L, 0.0, 0.0, SideCode.Unknown, (NoCP, NoCP), (NoCP, NoCP),
        Seq(Point(20.0, 10.0), Point(30.0, 15.0)), 0L, LinkStatus.New, RoadType.PublicRoad, LinkGeomSource.NormalLinkInterface, GeometryUtils.geometryLength(Seq(Point(20.0, 10.0), Point(30.0, 15.0))), 0L, 0, 0, reversed = false,
        None, 86400L)
      val pl3 = ProjectLink(-1000L, 9999L, 1L, Track.apply(2), Discontinuity.Continuous, 0L, 0L, 0L, 0L, None, None,
        None, 12347L, 0.0, 0.0, SideCode.Unknown, (NoCP, NoCP), (NoCP, NoCP),
        Seq(Point(30.0, 15.0), Point(45.0, 10.0)), 0L, LinkStatus.New, RoadType.PublicRoad, LinkGeomSource.NormalLinkInterface, GeometryUtils.geometryLength(Seq(Point(30.0, 15.0), Point(45.0, 10.0))), 0L, 0, 0, reversed = false,
        None, 86400L)
      val pl4 = ProjectLink(-1000L, 9999L, 1L, Track.apply(1), Discontinuity.Continuous, 0L, 0L, 0L, 0L, None, None,
        None, 12348L, 0.0, 0.0, SideCode.Unknown, (NoCP, NoCP), (NoCP, NoCP),
        Seq(Point(20.0, 10.0), Point(25.0, 5.0), Point(45.0, 10.0)), 0L, LinkStatus.New, RoadType.PublicRoad, LinkGeomSource.NormalLinkInterface, GeometryUtils.geometryLength(Seq(Point(20.0, 10.0), Point(25.0, 5.0), Point(45.0, 10.0))), 0L, 0, 0, reversed = false,
        None, 86400L)
      val pl5 = ProjectLink(-1000L, 9999L, 1L, Track.apply(0), Discontinuity.Continuous, 0L, 0L, 0L, 0L, None, None,
        None, 12349L, 0.0, 0.0, SideCode.Unknown, (NoCP, NoCP), (NoCP, NoCP),
        Seq(Point(45.0, 10.0), Point(60.0, 10.0)), 0L, LinkStatus.New, RoadType.PublicRoad, LinkGeomSource.NormalLinkInterface, GeometryUtils.geometryLength(Seq(Point(45.0, 10.0), Point(60.0, 10.0))), 0L, 0, 0, reversed = false,
        None, 86400L)

      val project = projectService.createRoadLinkProject(rap)
      when(mockRoadLinkService.getRoadLinksAndComplementaryByLinkIds(any[Set[Long]])).thenReturn(Seq(pl1).map(toRoadLink))
      projectService.createProjectLinks(Seq(12345L), project.id, 9999, 1, Track.Combined, Discontinuity.Continuous, RoadType.PublicRoad, LinkGeomSource.NormalLinkInterface, 8L, "test", "road name")
      when(mockRoadLinkService.getRoadLinksAndComplementaryByLinkIds(any[Set[Long]])).thenReturn(Seq(pl4).map(toRoadLink))
      projectService.createProjectLinks(Seq(12348L), project.id, 9999, 1, Track.RightSide, Discontinuity.Continuous, RoadType.PublicRoad, LinkGeomSource.NormalLinkInterface, 8L, "test", "road name")
      when(mockRoadLinkService.getRoadLinksAndComplementaryByLinkIds(any[Set[Long]])).thenReturn(Seq(pl2, pl3).map(toRoadLink))
      projectService.createProjectLinks(Seq(12346L, 12347L), project.id, 9999, 1, Track.LeftSide, Discontinuity.Continuous, RoadType.PublicRoad, LinkGeomSource.NormalLinkInterface, 8L, "test", "road name")
      when(mockRoadLinkService.getRoadLinksAndComplementaryByLinkIds(any[Set[Long]])).thenReturn(Seq(pl5).map(toRoadLink))
      projectService.createProjectLinks(Seq(12349L), project.id, 9999, 1, Track.Combined, Discontinuity.Continuous, RoadType.PublicRoad, LinkGeomSource.NormalLinkInterface, 8L, "test", "road name")
      val links = projectLinkDAO.fetchProjectLinks(project.id).sortBy(_.startAddrMValue)

      val linkidToIncrement = pl1.linkId
      val idsToIncrement = links.filter(_.linkId == linkidToIncrement).head.id
      val valueToIncrement = 2.0
      val newEndAddressValue = Seq(links.filter(_.linkId == linkidToIncrement).head.endAddrMValue.toInt, valueToIncrement.toInt).sum
      projectService.updateProjectLinks(project.id, Set(idsToIncrement), Seq(linkidToIncrement), LinkStatus.New, "TestUserTwo", 9999, 1, 0, Some(newEndAddressValue), 1L, 5) should be(None)
      val linksAfterGivenAddrMValue = projectLinkDAO.fetchProjectLinks(project.id)

      //only link and links after linkidToIncrement should be extended
      val extendedLink = links.filter(_.linkId == linkidToIncrement).head
      val linksBefore = links.filter(_.endAddrMValue >= extendedLink.endAddrMValue).sortBy(_.endAddrMValue)
      val linksAfter = linksAfterGivenAddrMValue.filter(_.endAddrMValue >= extendedLink.endAddrMValue).sortBy(_.endAddrMValue)
      linksBefore.zip(linksAfter).foreach { case (st, en) =>
        liesInBetween(en.endAddrMValue, (st.endAddrMValue + valueToIncrement - coeff, st.endAddrMValue + valueToIncrement + coeff))
      }

      projectService.changeDirection(project.id, 9999L, 1L, Seq(LinkToRevert(pl1.id, pl1.linkId, pl1.status.value, pl1.geometry)), ProjectCoordinates(0, 0, 0), "TestUserTwo")
      projectService.changeDirection(project.id, 9999L, 1L, Seq(LinkToRevert(pl1.id, pl1.linkId, pl1.status.value, pl1.geometry)), ProjectCoordinates(0, 0, 0), "TestUserTwo")
      val linksAfterReverse = projectLinkDAO.fetchProjectLinks(project.id).sortBy(_.startAddrMValue)

      links.sortBy(_.endAddrMValue).zip(linksAfterReverse.sortBy(_.endAddrMValue)).foreach { case (st, en) =>
        (st.startAddrMValue, st.endAddrMValue) should be(en.startAddrMValue, en.endAddrMValue)
        (st.startMValue, st.endMValue) should be(en.startMValue, en.endMValue)
      }
    }
  }

  test("Test projectService.changeDirection() When after the creation of valid project links on a project Then the discontinuity of road addresses that are not the same road number and road part number should not be altered.") {
    runWithRollback {

      val rap = Project(0L, ProjectState.apply(1), "TestProject", "TestUser", DateTime.parse("1901-01-01"),
        "TestUser", DateTime.parse("1901-01-01"), DateTime.now(), "Some additional info",
        Seq(), Seq(), None)

      val pl1 = ProjectLink(-1000L, 9999L, 1L, Track.apply(0), Discontinuity.Continuous, 0L, 0L, 0L, 0L, None, None,
        None, 12345L, 0.0, 0.0, SideCode.Unknown, (NoCP, NoCP), (NoCP, NoCP),
        Seq(Point(10.0, 10.0), Point(20.0, 10.0)), 0L, LinkStatus.New, RoadType.PublicRoad, LinkGeomSource.NormalLinkInterface, GeometryUtils.geometryLength(Seq(Point(10.0, 10.0), Point(20.0, 10.0))), 0L, 0, 0, reversed = false,
        None, 86400L)
      val pl2 = ProjectLink(-1000L, 9999L, 1L, Track.apply(2), Discontinuity.Continuous, 0L, 0L, 0L, 0L, None, None,
        None, 12346L, 0.0, 0.0, SideCode.Unknown, (NoCP, NoCP), (NoCP, NoCP),
        Seq(Point(20.0, 10.0), Point(30.0, 15.0)), 0L, LinkStatus.New, RoadType.PublicRoad, LinkGeomSource.NormalLinkInterface, GeometryUtils.geometryLength(Seq(Point(20.0, 10.0), Point(30.0, 15.0))), 0L, 0, 0, reversed = false,
        None, 86400L)
      val pl3 = ProjectLink(-1000L, 9999L, 1L, Track.apply(2), Discontinuity.Continuous, 0L, 0L, 0L, 0L, None, None,
        None, 12347L, 0.0, 0.0, SideCode.Unknown, (NoCP, NoCP), (NoCP, NoCP),
        Seq(Point(30.0, 15.0), Point(45.0, 10.0)), 0L, LinkStatus.New, RoadType.PublicRoad, LinkGeomSource.NormalLinkInterface, GeometryUtils.geometryLength(Seq(Point(30.0, 15.0), Point(45.0, 10.0))), 0L, 0, 0, reversed = false,
        None, 86400L)
      val pl4 = ProjectLink(-1000L, 9999L, 1L, Track.apply(1), Discontinuity.Continuous, 0L, 0L, 0L, 0L, None, None,
        None, 12348L, 0.0, 0.0, SideCode.Unknown, (NoCP, NoCP), (NoCP, NoCP),
        Seq(Point(20.0, 10.0), Point(25.0, 5.0), Point(45.0, 10.0)), 0L, LinkStatus.New, RoadType.PublicRoad, LinkGeomSource.NormalLinkInterface, GeometryUtils.geometryLength(Seq(Point(20.0, 10.0), Point(25.0, 5.0), Point(45.0, 10.0))), 0L, 0, 0, reversed = false,
        None, 86400L)
      val pl5 = ProjectLink(-1000L, 9998L, 1L, Track.apply(0), Discontinuity.EndOfRoad, 0L, 0L, 0L, 0L, None, None,
        None, 12349L, 0.0, 0.0, SideCode.Unknown, (NoCP, NoCP), (NoCP, NoCP),
        Seq(Point(45.0, 10.0), Point(60.0, 10.0)), 0L, LinkStatus.New, RoadType.PublicRoad, LinkGeomSource.NormalLinkInterface, GeometryUtils.geometryLength(Seq(Point(45.0, 10.0), Point(60.0, 10.0))), 0L, 0, 0, reversed = false,
        None, 86400L)

      val project = projectService.createRoadLinkProject(rap)
      when(mockRoadLinkService.getRoadLinksAndComplementaryByLinkIds(any[Set[Long]])).thenReturn(Seq(pl1).map(toRoadLink))
      projectService.createProjectLinks(Seq(12345L), project.id, 9999, 1, Track.Combined, Discontinuity.Continuous, RoadType.PublicRoad, LinkGeomSource.NormalLinkInterface, 8L, "test", "road name")
      when(mockRoadLinkService.getRoadLinksAndComplementaryByLinkIds(any[Set[Long]])).thenReturn(Seq(pl4).map(toRoadLink))
      projectService.createProjectLinks(Seq(12348L), project.id, 9999, 1, Track.RightSide, Discontinuity.Continuous, RoadType.PublicRoad, LinkGeomSource.NormalLinkInterface, 8L, "test", "road name")
      when(mockRoadLinkService.getRoadLinksAndComplementaryByLinkIds(any[Set[Long]])).thenReturn(Seq(pl2, pl3).map(toRoadLink))
      projectService.createProjectLinks(Seq(12346L, 12347L), project.id, 9999, 1, Track.LeftSide, Discontinuity.Continuous, RoadType.PublicRoad, LinkGeomSource.NormalLinkInterface, 8L, "test", "road name")
      when(mockRoadLinkService.getRoadLinksAndComplementaryByLinkIds(any[Set[Long]])).thenReturn(Seq(pl5).map(toRoadLink))
      projectService.createProjectLinks(Seq(12349L), project.id, 9998, 1, Track.Combined, Discontinuity.EndOfRoad, RoadType.PublicRoad, LinkGeomSource.NormalLinkInterface, 8L, "test", "road name")
      val linksBeforeChange = projectLinkDAO.fetchProjectLinks(project.id).sortBy(_.startAddrMValue)
      val linkBC = linksBeforeChange.filter(_.roadNumber == 9998L)
      linkBC.size should be(1)
      linkBC.head.discontinuity.value should be(Discontinuity.EndOfRoad.value)
      projectService.changeDirection(project.id, 9999L, 1L, Seq(LinkToRevert(pl1.id, pl1.linkId, pl1.status.value, pl1.geometry)), ProjectCoordinates(0, 0, 0), "TestUserTwo")
      val linksAfterChange = projectLinkDAO.fetchProjectLinks(project.id).sortBy(_.startAddrMValue)
      val linkAC = linksAfterChange.filter(_.roadNumber == 9998L)
      linkAC.size should be(1)
      linkAC.head.discontinuity.value should be(linkBC.head.discontinuity.value)
    }
  }

  test("Test createRoadLinkProject When project in writable state Then  Service should identify states (Incomplete, ErrorInViite and ErrorInTR)") {
    runWithRollback {
      val incomplete = Project(0L, ProjectState.apply(1), "I am Incomplete", "TestUser", DateTime.parse("1901-01-01"),
        "TestUser", DateTime.parse("1901-01-01"), DateTime.now(), "Some additional info",
        Seq(), Seq(), None)
      val incompleteProject = projectService.createRoadLinkProject(incomplete)
      val errorInViite = Project(0L, ProjectState.apply(1), "I am ErrorInViite", "TestUser", DateTime.parse("1901-01-01"),
        "TestUser", DateTime.parse("1901-01-01"), DateTime.now(), "Some additional info",
        Seq(), Seq(), None)
      val errorInViiteProject = projectService.createRoadLinkProject(errorInViite)
      val erroredInTR = Project(0L, ProjectState.apply(1), "I am ErroredInTR", "TestUser", DateTime.parse("1901-01-01"),
        "TestUser", DateTime.parse("1901-01-01"), DateTime.now(), "Some additional info",
        Seq(), Seq(), None)
      val erroredInTRProject = projectService.createRoadLinkProject(erroredInTR)
      projectService.isWritableState(incompleteProject.id) should be(true)
      projectService.isWritableState(errorInViiteProject.id) should be(true)
      projectService.isWritableState(erroredInTRProject.id) should be(true)
    }
  }

  test("Test projectService.updateProjectLinks() When transferring last ajr 1 & 2 links from part 1 to part 2 and adjust endAddrMValues for last links from transferred part and transfer the rest of the part 2 " +
    "Then the mAddressValues of the last links should be equal in both sides of the tracks for part 1.")
  {
    runWithRollback {
      /**
        * Test data
        */
      val rap = Project(0L, ProjectState.apply(1), "TestProject", "TestUser", DateTime.parse("1901-01-01"),
        "TestUser", DateTime.parse("1995-01-01"), DateTime.now(), "Some additional info",
        Seq(), Seq(), None)

      // part1
      // track1

      sqlu"""INSERT INTO LINK (ID) VALUES (12345)""".execute
      sqlu"""INSERT INTO LINK (ID) VALUES (12346)""".execute
      sqlu"""INSERT INTO LINK (ID) VALUES (12347)""".execute
      sqlu"""INSERT INTO LINEAR_LOCATION (ID,ROADWAY_NUMBER,ORDER_NUMBER,LINK_ID,START_MEASURE,END_MEASURE,SIDE,GEOMETRY,VALID_FROM,VALID_TO,CREATED_BY,CREATED_TIME)
            VALUES(LINEAR_LOCATION_SEQ.nextval, 123, 1, 12345, 0, 9, 2, MDSYS.SDO_GEOMETRY(4002, 3067, NULL, MDSYS.SDO_ELEM_INFO_ARRAY(1, 2, 1), MDSYS.SDO_ORDINATE_ARRAY(5.0, 0.0, 0, 0, 5.0, 9.0, 0, 9)), TIMESTAMP '2015-12-30 00:00:00.000000', NULL, 'TR', TIMESTAMP '2015-12-30 00:00:00.000000')""".execute
      sqlu"""INSERT INTO LINEAR_LOCATION (ID,ROADWAY_NUMBER,ORDER_NUMBER,LINK_ID,START_MEASURE,END_MEASURE,SIDE,GEOMETRY,VALID_FROM,VALID_TO,CREATED_BY,CREATED_TIME)
            VALUES(LINEAR_LOCATION_SEQ.nextval, 123, 2, 12346, 0, 12, 2, MDSYS.SDO_GEOMETRY(4002, 3067, NULL, MDSYS.SDO_ELEM_INFO_ARRAY(1, 2, 1), MDSYS.SDO_ORDINATE_ARRAY(5.0, 9.0, 0, 9, 5.0, 21.0, 0, 21)), TIMESTAMP '2015-12-30 00:00:00.000000', NULL, 'TR', TIMESTAMP '2015-12-30 00:00:00.000000')""".execute
      sqlu"""INSERT INTO LINEAR_LOCATION (ID,ROADWAY_NUMBER,ORDER_NUMBER,LINK_ID,START_MEASURE,END_MEASURE,SIDE,GEOMETRY,VALID_FROM,VALID_TO,CREATED_BY,CREATED_TIME)
            VALUES(LINEAR_LOCATION_SEQ.nextval, 123, 3, 12347, 0, 5, 2, MDSYS.SDO_GEOMETRY(4002, 3067, NULL, MDSYS.SDO_ELEM_INFO_ARRAY(1, 2, 1), MDSYS.SDO_ORDINATE_ARRAY(5.0, 21.0, 0, 21, 5.0, 26.0, 0, 26)), TIMESTAMP '2015-12-30 00:00:00.000000', NULL, 'TR', TIMESTAMP '2015-12-30 00:00:00.000000')""".execute

      sqlu"""Insert into ROADWAY (ID,ROADWAY_NUMBER,ROAD_NUMBER,ROAD_PART_NUMBER,TRACK,START_ADDR_M,END_ADDR_M,REVERSED,DISCONTINUITY,START_DATE,END_DATE,CREATED_BY,CREATED_TIME,ROAD_TYPE,ELY,TERMINATED,VALID_FROM,VALID_TO)
        values (ROADWAY_SEQ.nextval, 123,9999,1,1,0,26,0,1,to_date('22-10-90','DD-MM-RR'),null,'TR',to_timestamp('21-09-18 12.04.42.970245000','DD-MM-RR HH24.MI.SSXFF','nls_numeric_characters=''. '''),1,8,0,to_date('16-10-98','DD-MM-RR'),null)""".execute



      // track2
      sqlu"""INSERT INTO LINK (ID) VALUES (12348)""".execute
      sqlu"""INSERT INTO LINK (ID) VALUES (12349)""".execute
      sqlu"""INSERT INTO LINK (ID) VALUES (12350)""".execute
      sqlu"""INSERT INTO LINK (ID) VALUES (12351)""".execute
      sqlu"""INSERT INTO LINEAR_LOCATION (ID,ROADWAY_NUMBER,ORDER_NUMBER,LINK_ID,START_MEASURE,END_MEASURE,SIDE,GEOMETRY,VALID_FROM,VALID_TO,CREATED_BY,CREATED_TIME)
            VALUES(LINEAR_LOCATION_SEQ.nextval, 124, 1, 12348, 0, 10, 2, MDSYS.SDO_GEOMETRY(4002, 3067, NULL, MDSYS.SDO_ELEM_INFO_ARRAY(1, 2, 1), MDSYS.SDO_ORDINATE_ARRAY(0.0, 0.0, 0, 0, 0.0, 10.0, 0, 10)), TIMESTAMP '2015-12-30 00:00:00.000000', NULL, 'TR', TIMESTAMP '2015-12-30 00:00:00.000000')""".execute
      sqlu"""INSERT INTO LINEAR_LOCATION (ID,ROADWAY_NUMBER,ORDER_NUMBER,LINK_ID,START_MEASURE,END_MEASURE,SIDE,GEOMETRY,VALID_FROM,VALID_TO,CREATED_BY,CREATED_TIME)
            VALUES(LINEAR_LOCATION_SEQ.nextval, 124, 2, 12349, 0, 8, 2, MDSYS.SDO_GEOMETRY(4002, 3067, NULL, MDSYS.SDO_ELEM_INFO_ARRAY(1, 2, 1), MDSYS.SDO_ORDINATE_ARRAY(0.0, 10.0, 0, 10, 0.0, 18.0, 0, 18)), TIMESTAMP '2015-12-30 00:00:00.000000', NULL, 'TR', TIMESTAMP '2015-12-30 00:00:00.000000')""".execute
      sqlu"""INSERT INTO LINEAR_LOCATION (ID,ROADWAY_NUMBER,ORDER_NUMBER,LINK_ID,START_MEASURE,END_MEASURE,SIDE,GEOMETRY,VALID_FROM,VALID_TO,CREATED_BY,CREATED_TIME)
            VALUES(LINEAR_LOCATION_SEQ.nextval, 124, 3, 12350, 0, 5, 2, MDSYS.SDO_GEOMETRY(4002, 3067, NULL, MDSYS.SDO_ELEM_INFO_ARRAY(1, 2, 1), MDSYS.SDO_ORDINATE_ARRAY(0.0, 18.0, 0, 18, 0.0, 23.0, 0, 23)), TIMESTAMP '2015-12-30 00:00:00.000000', NULL, 'TR', TIMESTAMP '2015-12-30 00:00:00.000000')""".execute
      sqlu"""INSERT INTO LINEAR_LOCATION (ID,ROADWAY_NUMBER,ORDER_NUMBER,LINK_ID,START_MEASURE,END_MEASURE,SIDE,GEOMETRY,VALID_FROM,VALID_TO,CREATED_BY,CREATED_TIME)
            VALUES(LINEAR_LOCATION_SEQ.nextval, 124, 4, 12351, 0, 3, 2, MDSYS.SDO_GEOMETRY(4002, 3067, NULL, MDSYS.SDO_ELEM_INFO_ARRAY(1, 2, 1), MDSYS.SDO_ORDINATE_ARRAY(0.0, 23.0, 0, 23, 0.0, 26.0, 0, 26)), TIMESTAMP '2015-12-30 00:00:00.000000', NULL, 'TR', TIMESTAMP '2015-12-30 00:00:00.000000')""".execute

      sqlu"""Insert into ROADWAY (ID,ROADWAY_NUMBER,ROAD_NUMBER,ROAD_PART_NUMBER,TRACK,START_ADDR_M,END_ADDR_M,REVERSED,DISCONTINUITY,START_DATE,END_DATE,CREATED_BY,CREATED_TIME,ROAD_TYPE,ELY,TERMINATED,VALID_FROM,VALID_TO)
        values (ROADWAY_SEQ.nextval, 124,9999,1,2,0,26,0,1,to_date('22-10-90','DD-MM-RR'),null,'TR',to_timestamp('21-09-18 12.04.42.970245000','DD-MM-RR HH24.MI.SSXFF','nls_numeric_characters=''. '''),1,8,0,to_date('16-10-98','DD-MM-RR'),null)""".execute

      // part2
      // track1
      sqlu"""INSERT INTO LINK (ID) VALUES (12352)""".execute
      sqlu"""INSERT INTO LINK (ID) VALUES (12353)""".execute
      sqlu"""INSERT INTO LINEAR_LOCATION (ID,ROADWAY_NUMBER,ORDER_NUMBER,LINK_ID,START_MEASURE,END_MEASURE,SIDE,GEOMETRY,VALID_FROM,VALID_TO,CREATED_BY,CREATED_TIME)
            VALUES(LINEAR_LOCATION_SEQ.nextval, 125, 1, 12352, 0, 2, 2, MDSYS.SDO_GEOMETRY(4002, 3067, NULL, MDSYS.SDO_ELEM_INFO_ARRAY(1, 2, 1), MDSYS.SDO_ORDINATE_ARRAY(5.0, 26.0, 0, 0, 5.0, 28.0, 0, 2)), TIMESTAMP '2015-12-30 00:00:00.000000', NULL, 'TR', TIMESTAMP '2015-12-30 00:00:00.000000')""".execute
      sqlu"""INSERT INTO LINEAR_LOCATION (ID,ROADWAY_NUMBER,ORDER_NUMBER,LINK_ID,START_MEASURE,END_MEASURE,SIDE,GEOMETRY,VALID_FROM,VALID_TO,CREATED_BY,CREATED_TIME)
            VALUES(LINEAR_LOCATION_SEQ.nextval, 125, 2, 12353, 0, 7, 2, MDSYS.SDO_GEOMETRY(4002, 3067, NULL, MDSYS.SDO_ELEM_INFO_ARRAY(1, 2, 1), MDSYS.SDO_ORDINATE_ARRAY(5.0, 28.0, 0, 2, 5.0, 35.0, 0, 7)), TIMESTAMP '2015-12-30 00:00:00.000000', NULL, 'TR', TIMESTAMP '2015-12-30 00:00:00.000000')""".execute

      sqlu"""Insert into ROADWAY (ID,ROADWAY_NUMBER,ROAD_NUMBER,ROAD_PART_NUMBER,TRACK,START_ADDR_M,END_ADDR_M,REVERSED,DISCONTINUITY,START_DATE,END_DATE,CREATED_BY,CREATED_TIME,ROAD_TYPE,ELY,TERMINATED,VALID_FROM,VALID_TO)
        values (ROADWAY_SEQ.nextval, 125,9999,2,1,0,7,0,1,to_date('22-10-90','DD-MM-RR'),null,'TR',to_timestamp('21-09-18 12.04.42.970245000','DD-MM-RR HH24.MI.SSXFF','nls_numeric_characters=''. '''),1,8,0,to_date('16-10-98','DD-MM-RR'),null)""".execute

      // track2
      sqlu"""INSERT INTO LINK (ID) VALUES (12354)""".execute
      sqlu"""INSERT INTO LINK (ID) VALUES (12355)""".execute
      sqlu"""INSERT INTO LINEAR_LOCATION (ID,ROADWAY_NUMBER,ORDER_NUMBER,LINK_ID,START_MEASURE,END_MEASURE,SIDE,GEOMETRY,VALID_FROM,VALID_TO,CREATED_BY,CREATED_TIME)
            VALUES(LINEAR_LOCATION_SEQ.nextval, 126, 1, 12354, 0, 3, 2, MDSYS.SDO_GEOMETRY(4002, 3067, NULL, MDSYS.SDO_ELEM_INFO_ARRAY(1, 2, 1), MDSYS.SDO_ORDINATE_ARRAY(0.0, 26.0, 0, 0, 0.0, 29.0, 0, 3)), TIMESTAMP '2015-12-30 00:00:00.000000', NULL, 'TR', TIMESTAMP '2015-12-30 00:00:00.000000')""".execute
      sqlu"""INSERT INTO LINEAR_LOCATION (ID,ROADWAY_NUMBER,ORDER_NUMBER,LINK_ID,START_MEASURE,END_MEASURE,SIDE,GEOMETRY,VALID_FROM,VALID_TO,CREATED_BY,CREATED_TIME)
            VALUES(LINEAR_LOCATION_SEQ.nextval, 126, 2, 12355, 0, 8, 2, MDSYS.SDO_GEOMETRY(4002, 3067, NULL, MDSYS.SDO_ELEM_INFO_ARRAY(1, 2, 1), MDSYS.SDO_ORDINATE_ARRAY(0.0, 29.0, 0, 3, 0.0, 37.0, 0, 11)), TIMESTAMP '2015-12-30 00:00:00.000000', NULL, 'TR', TIMESTAMP '2015-12-30 00:00:00.000000')""".execute

      sqlu"""Insert into ROADWAY (ID,ROADWAY_NUMBER,ROAD_NUMBER,ROAD_PART_NUMBER,TRACK,START_ADDR_M,END_ADDR_M,REVERSED,DISCONTINUITY,START_DATE,END_DATE,CREATED_BY,CREATED_TIME,ROAD_TYPE,ELY,TERMINATED,VALID_FROM,VALID_TO)
        values (ROADWAY_SEQ.nextval, 126,9999,2,2,0,11,0,1,to_date('22-10-90','DD-MM-RR'),null,'TR',to_timestamp('21-09-18 12.04.42.970245000','DD-MM-RR HH24.MI.SSXFF','nls_numeric_characters=''. '''),1,8,0,to_date('16-10-98','DD-MM-RR'),null)""".execute

      val project = projectService.createRoadLinkProject(rap)
      val id = project.id
      val part1 = roadwayAddressMapper.getRoadAddressesByLinearLocation(linearLocationDAO.fetchByRoadways(roadwayDAO.fetchAllBySection(9999, 1).map(_.roadwayNumber).toSet))
      val part2 = roadwayAddressMapper.getRoadAddressesByLinearLocation(linearLocationDAO.fetchByRoadways(roadwayDAO.fetchAllBySection(9999, 2).map(_.roadwayNumber).toSet))
      val toProjectLinks = (part1 ++ part2).map(toProjectLink(rap))
      val roadLinks = toProjectLinks.map(toRoadLink)

      when(mockRoadLinkService.getRoadLinksHistoryFromKMTK(any[Set[Long]])).thenReturn(Seq())
      when(mockRoadLinkService.getRoadLinksAndComplementaryByLinkIds(any[Set[Long]])).thenReturn(roadLinks)
      projectService.saveProject(project.copy(reservedParts = Seq(ProjectReservedPart(0L, 9999, 1, null, Some(Continuous), Some(8L), None, None, None, None), ProjectReservedPart(0L, 9999, 2, null, Some(Continuous), Some(8L), None, None, None, None))))

      val projectLinks = projectLinkDAO.fetchProjectLinks(id)
      val part1track1 = Set(12345L, 12346L, 12347L)
      val part1track2 = Set(12348L, 12349L, 12350L, 12351L)
      val part1track1Links = projectLinks.filter(pl => part1track1.contains(pl.linkId)).map(_.id).toSet
      val part1Track2Links = projectLinks.filter(pl => part1track2.contains(pl.linkId)).map(_.id).toSet

      when(mockRoadLinkService.getRoadLinksAndComplementaryByLinkIds(any[Set[Long]])).thenReturn(projectLinks.filter(pl => part1track1Links.contains(pl.linkId)).map(toRoadLink))
      projectLinkDAO.updateProjectLinksStatus(part1track1Links, LinkStatus.UnChanged, "test")
      when(mockRoadLinkService.getRoadLinksAndComplementaryByLinkIds(any[Set[Long]])).thenReturn(projectLinks.filter(pl => part1Track2Links.contains(pl.linkId)).map(toRoadLink))
      projectLinkDAO.updateProjectLinksStatus(part1Track2Links, LinkStatus.UnChanged, "test")

      /**
        * Tranfering adjacents of part1 to part2
        */
      val part1AdjacentToPart2IdRightSide = Set(12347L)
      val part1AdjacentToPart2IdLeftSide = Set(12351L)
      val part1AdjacentToPart2LinkRightSide = projectLinks.filter(pl => part1AdjacentToPart2IdRightSide.contains(pl.linkId)).map(_.id).toSet
      val part1AdjacentToPart2LinkLeftSide = projectLinks.filter(pl => part1AdjacentToPart2IdLeftSide.contains(pl.linkId)).map(_.id).toSet

      when(mockRoadLinkService.getRoadLinksAndComplementaryByLinkIds(any[Set[Long]])).thenReturn(projectLinks.filter(pl => part1AdjacentToPart2IdRightSide.contains(pl.linkId)).map(toRoadLink))
      projectService.updateProjectLinks(id, part1AdjacentToPart2LinkRightSide, Seq(), LinkStatus.Transfer, "test",
        9999, 2, 1, None, 1, 5, Some(1L), reversed = false, None)
      when(mockRoadLinkService.getRoadLinksAndComplementaryByLinkIds(any[Set[Long]])).thenReturn(projectLinks.filter(pl => part1Track2Links.contains(pl.linkId)).map(toRoadLink))
      projectService.updateProjectLinks(id, part1AdjacentToPart2LinkLeftSide, Seq(), LinkStatus.Transfer, "test",
        9999, 2, 2, None, 1, 5, Some(1L), reversed = false, None)

      val part2track1 = Set(12352L, 12353L)
      val part2track2 = Set(12354L, 12355L)
      val part2track1Links = projectLinks.filter(pl => part2track1.contains(pl.linkId)).map(_.id).toSet
      val part2Track2Links = projectLinks.filter(pl => part2track2.contains(pl.linkId)).map(_.id).toSet
      when(mockRoadLinkService.getRoadLinksAndComplementaryByLinkIds(any[Set[Long]])).thenReturn(projectLinks.filter(pl => part2track1Links.contains(pl.linkId)).map(toRoadLink))
      projectService.updateProjectLinks(id, part2track1Links, Seq(), LinkStatus.Transfer, "test",
        9999, 2, 1, None, 1, 5, Some(1L), reversed = false, None)
      when(mockRoadLinkService.getRoadLinksAndComplementaryByLinkIds(any[Set[Long]])).thenReturn(projectLinks.filter(pl => part2Track2Links.contains(pl.linkId)).map(toRoadLink))
      projectService.updateProjectLinks(id, part2Track2Links, Seq(), LinkStatus.Transfer, "test",
        9999, 2, 2, None, 1, 5, Some(1L), reversed = false, None)

      val projectLinks2 = projectLinkDAO.fetchProjectLinks(id)

      val parts = projectLinks2.partition(_.roadPartNumber === 1)
      val part1tracks = parts._1.partition(_.track === Track.RightSide)
      part1tracks._1.maxBy(_.endAddrMValue).endAddrMValue should be(part1tracks._2.maxBy(_.endAddrMValue).endAddrMValue)
      val part2tracks = parts._2.partition(_.track === Track.RightSide)
      part2tracks._1.maxBy(_.endAddrMValue).endAddrMValue should be(part2tracks._2.maxBy(_.endAddrMValue).endAddrMValue)
    }
  }

  test("Test projectService.updateProjectLinks When transferring the rest of the part 2 and then the last ajr 1 & 2 links from part 1 to part 2 and adjust endAddrMValues for last links from transferred part " +
    "Then the mAddressValues of the last links should be equal in both sides of the tracks for part 1." )
  {
    runWithRollback {
      /**
        * Test data
        */
      val rap = Project(0L, ProjectState.apply(1), "TestProject", "TestUser", DateTime.parse("1901-01-01"),
        "TestUser", DateTime.parse("1991-01-01"), DateTime.now(), "Some additional info",
        Seq(), Seq(), None)

      // part1
      // track1
      sqlu"""INSERT INTO LINK (ID) VALUES (12345)""".execute
      sqlu"""INSERT INTO LINK (ID) VALUES (12346)""".execute
      sqlu"""INSERT INTO LINK (ID) VALUES (12347)""".execute
      sqlu"""INSERT INTO LINEAR_LOCATION (ID,ROADWAY_NUMBER,ORDER_NUMBER,LINK_ID,START_MEASURE,END_MEASURE,SIDE,GEOMETRY,VALID_FROM,VALID_TO,CREATED_BY,CREATED_TIME)
            VALUES(LINEAR_LOCATION_SEQ.nextval, 1234567, 1, 12345, 0, 9, 2, MDSYS.SDO_GEOMETRY(4002, 3067, NULL, MDSYS.SDO_ELEM_INFO_ARRAY(1, 2, 1), MDSYS.SDO_ORDINATE_ARRAY(5.0, 0.0, 0, 0, 5.0, 9.0, 0, 9)), TIMESTAMP '2015-12-30 00:00:00.000000', NULL, 'TR', TIMESTAMP '2015-12-30 00:00:00.000000')""".execute
      sqlu"""INSERT INTO LINEAR_LOCATION (ID,ROADWAY_NUMBER,ORDER_NUMBER,LINK_ID,START_MEASURE,END_MEASURE,SIDE,GEOMETRY,VALID_FROM,VALID_TO,CREATED_BY,CREATED_TIME)
            VALUES(LINEAR_LOCATION_SEQ.nextval, 1234567, 2, 12346, 0, 12, 2, MDSYS.SDO_GEOMETRY(4002, 3067, NULL, MDSYS.SDO_ELEM_INFO_ARRAY(1, 2, 1), MDSYS.SDO_ORDINATE_ARRAY(5.0, 9.0, 0, 9, 5.0, 21.0, 0, 21)), TIMESTAMP '2015-12-30 00:00:00.000000', NULL, 'TR', TIMESTAMP '2015-12-30 00:00:00.000000')""".execute
      sqlu"""INSERT INTO LINEAR_LOCATION (ID,ROADWAY_NUMBER,ORDER_NUMBER,LINK_ID,START_MEASURE,END_MEASURE,SIDE,GEOMETRY,VALID_FROM,VALID_TO,CREATED_BY,CREATED_TIME)
            VALUES(LINEAR_LOCATION_SEQ.nextval, 1234567, 3, 12347, 0, 5, 2, MDSYS.SDO_GEOMETRY(4002, 3067, NULL, MDSYS.SDO_ELEM_INFO_ARRAY(1, 2, 1), MDSYS.SDO_ORDINATE_ARRAY(5.0, 21.0, 0, 21, 5.0, 26.0, 0, 26)), TIMESTAMP '2015-12-30 00:00:00.000000', NULL, 'TR', TIMESTAMP '2015-12-30 00:00:00.000000')""".execute

      sqlu"""Insert into ROADWAY (ID,ROADWAY_NUMBER,ROAD_NUMBER,ROAD_PART_NUMBER,TRACK,START_ADDR_M,END_ADDR_M,REVERSED,DISCONTINUITY,START_DATE,END_DATE,CREATED_BY,CREATED_TIME,ROAD_TYPE,ELY,TERMINATED,VALID_FROM,VALID_TO)
        values (ROADWAY_SEQ.nextval, 1234567,9999,1,1,0,26,0,1,to_date('22-10-90','DD-MM-RR'),null,'TR',to_timestamp('21-09-18 12.04.42.970245000','DD-MM-RR HH24.MI.SSXFF','nls_numeric_characters=''. '''),1,8,0,to_date('16-10-98','DD-MM-RR'),null)""".execute



      // track2
      sqlu"""INSERT INTO LINK (ID) VALUES (12348)""".execute
      sqlu"""INSERT INTO LINK (ID) VALUES (12349)""".execute
      sqlu"""INSERT INTO LINK (ID) VALUES (12350)""".execute
      sqlu"""INSERT INTO LINK (ID) VALUES (12351)""".execute
      sqlu"""INSERT INTO LINEAR_LOCATION (ID,ROADWAY_NUMBER,ORDER_NUMBER,LINK_ID,START_MEASURE,END_MEASURE,SIDE,GEOMETRY,VALID_FROM,VALID_TO,CREATED_BY,CREATED_TIME)
            VALUES(LINEAR_LOCATION_SEQ.nextval, 1234568, 1, 12348, 0, 10, 2, MDSYS.SDO_GEOMETRY(4002, 3067, NULL, MDSYS.SDO_ELEM_INFO_ARRAY(1, 2, 1), MDSYS.SDO_ORDINATE_ARRAY(0.0, 0.0, 0, 0, 0.0, 10.0, 0, 10)), TIMESTAMP '2015-12-30 00:00:00.000000', NULL, 'TR', TIMESTAMP '2015-12-30 00:00:00.000000')""".execute
      sqlu"""INSERT INTO LINEAR_LOCATION (ID,ROADWAY_NUMBER,ORDER_NUMBER,LINK_ID,START_MEASURE,END_MEASURE,SIDE,GEOMETRY,VALID_FROM,VALID_TO,CREATED_BY,CREATED_TIME)
            VALUES(LINEAR_LOCATION_SEQ.nextval, 1234568, 2, 12349, 0, 8, 2, MDSYS.SDO_GEOMETRY(4002, 3067, NULL, MDSYS.SDO_ELEM_INFO_ARRAY(1, 2, 1), MDSYS.SDO_ORDINATE_ARRAY(0.0, 10.0, 0, 10, 0.0, 18.0, 0, 18)), TIMESTAMP '2015-12-30 00:00:00.000000', NULL, 'TR', TIMESTAMP '2015-12-30 00:00:00.000000')""".execute
      sqlu"""INSERT INTO LINEAR_LOCATION (ID,ROADWAY_NUMBER,ORDER_NUMBER,LINK_ID,START_MEASURE,END_MEASURE,SIDE,GEOMETRY,VALID_FROM,VALID_TO,CREATED_BY,CREATED_TIME)
            VALUES(LINEAR_LOCATION_SEQ.nextval, 1234568, 3, 12350, 0, 5, 2, MDSYS.SDO_GEOMETRY(4002, 3067, NULL, MDSYS.SDO_ELEM_INFO_ARRAY(1, 2, 1), MDSYS.SDO_ORDINATE_ARRAY(0.0, 18.0, 0, 18, 0.0, 23.0, 0, 23)), TIMESTAMP '2015-12-30 00:00:00.000000', NULL, 'TR', TIMESTAMP '2015-12-30 00:00:00.000000')""".execute
      sqlu"""INSERT INTO LINEAR_LOCATION (ID,ROADWAY_NUMBER,ORDER_NUMBER,LINK_ID,START_MEASURE,END_MEASURE,SIDE,GEOMETRY,VALID_FROM,VALID_TO,CREATED_BY,CREATED_TIME)
            VALUES(LINEAR_LOCATION_SEQ.nextval, 1234568, 4, 12351, 0, 3, 2, MDSYS.SDO_GEOMETRY(4002, 3067, NULL, MDSYS.SDO_ELEM_INFO_ARRAY(1, 2, 1), MDSYS.SDO_ORDINATE_ARRAY(0.0, 23.0, 0, 23, 0.0, 26.0, 0, 26)), TIMESTAMP '2015-12-30 00:00:00.000000', NULL, 'TR', TIMESTAMP '2015-12-30 00:00:00.000000')""".execute

      sqlu"""Insert into ROADWAY (ID,ROADWAY_NUMBER,ROAD_NUMBER,ROAD_PART_NUMBER,TRACK,START_ADDR_M,END_ADDR_M,REVERSED,DISCONTINUITY,START_DATE,END_DATE,CREATED_BY,CREATED_TIME,ROAD_TYPE,ELY,TERMINATED,VALID_FROM,VALID_TO)
        values (ROADWAY_SEQ.nextval, 1234568,9999,1,2,0,26,0,1,to_date('22-10-90','DD-MM-RR'),null,'TR',to_timestamp('21-09-18 12.04.42.970245000','DD-MM-RR HH24.MI.SSXFF','nls_numeric_characters=''. '''),1,8,0,to_date('16-10-98','DD-MM-RR'),null)""".execute

      // part2
      // track1
      sqlu"""INSERT INTO LINK (ID) VALUES (12352)""".execute
      sqlu"""INSERT INTO LINK (ID) VALUES (12353)""".execute
      sqlu"""INSERT INTO LINEAR_LOCATION (ID,ROADWAY_NUMBER,ORDER_NUMBER,LINK_ID,START_MEASURE,END_MEASURE,SIDE,GEOMETRY,VALID_FROM,VALID_TO,CREATED_BY,CREATED_TIME)
            VALUES(LINEAR_LOCATION_SEQ.nextval, 1234569, 1, 12352, 0, 2, 2,MDSYS.SDO_GEOMETRY(4002, 3067, NULL, MDSYS.SDO_ELEM_INFO_ARRAY(1, 2, 1), MDSYS.SDO_ORDINATE_ARRAY(5.0, 26.0, 0, 0, 5.0, 28.0, 0, 2)), TIMESTAMP '2015-12-30 00:00:00.000000', NULL, 'TR', TIMESTAMP '2015-12-30 00:00:00.000000')""".execute
      sqlu"""INSERT INTO LINEAR_LOCATION (ID,ROADWAY_NUMBER,ORDER_NUMBER,LINK_ID,START_MEASURE,END_MEASURE,SIDE,GEOMETRY,VALID_FROM,VALID_TO,CREATED_BY,CREATED_TIME)
            VALUES(LINEAR_LOCATION_SEQ.nextval, 1234569, 2, 12353, 0, 7, 2, MDSYS.SDO_GEOMETRY(4002, 3067, NULL, MDSYS.SDO_ELEM_INFO_ARRAY(1, 2, 1), MDSYS.SDO_ORDINATE_ARRAY(5.0, 28.0, 0, 2, 5.0, 35.0, 0, 7)), TIMESTAMP '2015-12-30 00:00:00.000000', NULL, 'TR', TIMESTAMP '2015-12-30 00:00:00.000000')""".execute

      sqlu"""Insert into ROADWAY (ID,ROADWAY_NUMBER,ROAD_NUMBER,ROAD_PART_NUMBER,TRACK,START_ADDR_M,END_ADDR_M,REVERSED,DISCONTINUITY,START_DATE,END_DATE,CREATED_BY,CREATED_TIME,ROAD_TYPE,ELY,TERMINATED,VALID_FROM,VALID_TO)
        values (ROADWAY_SEQ.nextval, 1234569,9999,2,1,0,7,0,1,to_date('22-10-90','DD-MM-RR'),null,'TR',to_timestamp('21-09-18 12.04.42.970245000','DD-MM-RR HH24.MI.SSXFF','nls_numeric_characters=''. '''),1,8,0,to_date('16-10-98','DD-MM-RR'),null)""".execute

      // track2
      sqlu"""INSERT INTO LINK (ID) VALUES (12354)""".execute
      sqlu"""INSERT INTO LINK (ID) VALUES (12355)""".execute
      sqlu"""INSERT INTO LINEAR_LOCATION (ID,ROADWAY_NUMBER,ORDER_NUMBER,LINK_ID,START_MEASURE,END_MEASURE,SIDE,GEOMETRY,VALID_FROM,VALID_TO,CREATED_BY,CREATED_TIME)
            VALUES(LINEAR_LOCATION_SEQ.nextval, 1234570, 1, 12354, 0, 3, 2, MDSYS.SDO_GEOMETRY(4002, 3067, NULL, MDSYS.SDO_ELEM_INFO_ARRAY(1, 2, 1), MDSYS.SDO_ORDINATE_ARRAY(0.0, 26.0, 0, 0, 0.0, 29.0, 0, 3)), TIMESTAMP '2015-12-30 00:00:00.000000', NULL, 'TR', TIMESTAMP '2015-12-30 00:00:00.000000')""".execute
      sqlu"""INSERT INTO LINEAR_LOCATION (ID,ROADWAY_NUMBER,ORDER_NUMBER,LINK_ID,START_MEASURE,END_MEASURE,SIDE,GEOMETRY,VALID_FROM,VALID_TO,CREATED_BY,CREATED_TIME)
            VALUES(LINEAR_LOCATION_SEQ.nextval, 1234570, 2, 12355, 0, 8, 2, MDSYS.SDO_GEOMETRY(4002, 3067, NULL, MDSYS.SDO_ELEM_INFO_ARRAY(1, 2, 1), MDSYS.SDO_ORDINATE_ARRAY(0.0, 29.0, 0, 3, 0.0, 37.0, 0, 11)), TIMESTAMP '2015-12-30 00:00:00.000000', NULL, 'TR', TIMESTAMP '2015-12-30 00:00:00.000000')""".execute

      sqlu"""Insert into ROADWAY (ID,ROADWAY_NUMBER,ROAD_NUMBER,ROAD_PART_NUMBER,TRACK,START_ADDR_M,END_ADDR_M,REVERSED,DISCONTINUITY,START_DATE,END_DATE,CREATED_BY,CREATED_TIME,ROAD_TYPE,ELY,TERMINATED,VALID_FROM,VALID_TO)
        values (ROADWAY_SEQ.nextval, 1234570,9999,2,2,0,11,0,1,to_date('22-10-90','DD-MM-RR'),null,'TR',to_timestamp('21-09-18 12.04.42.970245000','DD-MM-RR HH24.MI.SSXFF','nls_numeric_characters=''. '''),1,8,0,to_date('16-10-98','DD-MM-RR'),null)""".execute

      val project = projectService.createRoadLinkProject(rap)
      val id = project.id
      val part1 = roadwayAddressMapper.getRoadAddressesByLinearLocation(linearLocationDAO.fetchByRoadways(roadwayDAO.fetchAllBySection(9999, 1).map(_.roadwayNumber).toSet))
      val part2 = roadwayAddressMapper.getRoadAddressesByLinearLocation(linearLocationDAO.fetchByRoadways(roadwayDAO.fetchAllBySection(9999, 2).map(_.roadwayNumber).toSet))
      val toProjectLinks = (part1 ++ part2).map(toProjectLink(rap))
      val roadLinks = toProjectLinks.map(toRoadLink)
      when(mockRoadLinkService.getRoadLinksHistoryFromKMTK(any[Set[Long]])).thenReturn(Seq())
      when(mockRoadLinkService.getRoadLinksAndComplementaryByLinkIds(any[Set[Long]])).thenReturn(roadLinks)
      projectService.saveProject(project.copy(reservedParts = Seq(ProjectReservedPart(0L, 9999, 1, null, Some(Continuous), Some(8L), None, None, None, None), ProjectReservedPart(0L, 9999, 2, null, Some(Continuous), Some(8L), None, None, None, None))))

      val projectLinks = projectLinkDAO.fetchProjectLinks(id)
      val part1track1 = Set(12345L, 12346L, 12347L)
      val part1track2 = Set(12348L, 12349L, 12350L, 12351L)
      val part1track1Links = projectLinks.filter(pl => part1track1.contains(pl.linkId)).map(_.id).toSet
      val part1Track2Links = projectLinks.filter(pl => part1track2.contains(pl.linkId)).map(_.id).toSet

      when(mockRoadLinkService.getRoadLinksAndComplementaryByLinkIds(any[Set[Long]])).thenReturn(projectLinks.filter(pl => part1track1Links.contains(pl.linkId)).map(toRoadLink))
      projectLinkDAO.updateProjectLinksStatus(part1track1Links, LinkStatus.UnChanged, "test")
      when(mockRoadLinkService.getRoadLinksAndComplementaryByLinkIds(any[Set[Long]])).thenReturn(projectLinks.filter(pl => part1Track2Links.contains(pl.linkId)).map(toRoadLink))
      projectLinkDAO.updateProjectLinksStatus(part1Track2Links, LinkStatus.UnChanged, "test")

      val part2track1 = Set(12352L, 12353L)
      val part2track2 = Set(12354L, 12355L)
      val part2track1Links = projectLinks.filter(pl => part2track1.contains(pl.linkId)).map(_.id).toSet
      val part2Track2Links = projectLinks.filter(pl => part2track2.contains(pl.linkId)).map(_.id).toSet

      when(mockRoadLinkService.getRoadLinksAndComplementaryByLinkIds(any[Set[Long]])).thenReturn(projectLinks.filter(pl => part2track1Links.contains(pl.linkId)).map(toRoadLink))
      projectService.updateProjectLinks(id, part2track1Links, Seq(), LinkStatus.Transfer, "test",
        newRoadNumber = 9999, newRoadPartNumber = 2, newTrackCode = 1, userDefinedEndAddressM = None, roadType = 1, discontinuity = 5, ely = Some(1L), roadName = None)
      when(mockRoadLinkService.getRoadLinksAndComplementaryByLinkIds(any[Set[Long]])).thenReturn(projectLinks.filter(pl => part2Track2Links.contains(pl.linkId)).map(toRoadLink))
      projectService.updateProjectLinks(id, part2Track2Links, Seq(), LinkStatus.Transfer, "test",
        newRoadNumber = 9999, newRoadPartNumber = 2, newTrackCode = 2, userDefinedEndAddressM = None, roadType = 1, discontinuity = 5, ely = Some(1L), roadName = None)
      /**
        * Tranfering adjacents of part1 to part2
        */
      val part1AdjacentToPart2IdRightSide = Set(12347L)
      val part1AdjacentToPart2IdLeftSide = Set(12351L)
      val part1AdjacentToPart2LinkRightSide = projectLinks.filter(pl => part1AdjacentToPart2IdRightSide.contains(pl.linkId)).map(_.id).toSet
      val part1AdjacentToPart2LinkLeftSide = projectLinks.filter(pl => part1AdjacentToPart2IdLeftSide.contains(pl.linkId)).map(_.id).toSet


      when(mockRoadLinkService.getRoadLinksAndComplementaryByLinkIds(any[Set[Long]])).thenReturn(projectLinks.filter(pl => part1AdjacentToPart2IdRightSide.contains(pl.linkId)).map(toRoadLink))
      projectService.updateProjectLinks(id, part1AdjacentToPart2LinkRightSide, Seq(), LinkStatus.Transfer, "test",
        newRoadNumber = 9999, newRoadPartNumber = 2, newTrackCode = 1, userDefinedEndAddressM = None, roadType = 1, discontinuity = 5, ely = Some(1L), roadName = None)
      when(mockRoadLinkService.getRoadLinksAndComplementaryByLinkIds(any[Set[Long]])).thenReturn(projectLinks.filter(pl => part1Track2Links.contains(pl.linkId)).map(toRoadLink))
      projectService.updateProjectLinks(id, part1AdjacentToPart2LinkLeftSide, Seq(), LinkStatus.Transfer, "test",
        newRoadNumber = 9999, newRoadPartNumber = 2, newTrackCode = 2, userDefinedEndAddressM = None, roadType = 1, discontinuity = 5, ely = Some(1L), roadName = None)

      val projectLinks2 = projectLinkDAO.fetchProjectLinks(id)

      val parts = projectLinks2.partition(_.roadPartNumber === 1)
      val part1tracks = parts._1.partition(_.track === Track.RightSide)
      part1tracks._1.maxBy(_.endAddrMValue).endAddrMValue should be(part1tracks._2.maxBy(_.endAddrMValue).endAddrMValue)
      val part2tracks = parts._2.partition(_.track === Track.RightSide)
      part2tracks._1.maxBy(_.endAddrMValue).endAddrMValue should be(part2tracks._2.maxBy(_.endAddrMValue).endAddrMValue)
    }
  }

  test("Test expireHistoryRows When link is renumbered Then set end date to old roadway") {
    runWithRollback {

      // Create roadway
      val linkId = 10000
      val oldEndAddress = 100
      val roadway = Roadway(Sequences.nextRoadwayId, Sequences.nextRoadwayNumber, 9999, 1, RoadType.PublicRoad,
        Track.Combined, Discontinuity.Continuous, 0, oldEndAddress, reversed = false, DateTime.now().minusYears(10), None, "test",
        Some("Test Road"), 1, TerminationCode.NoTermination, DateTime.now().minusYears(10), None)

      roadwayDAO.create(Seq(roadway))

      // Create project link
      val roadAddressLength = roadway.endAddrMValue - roadway.startAddrMValue
      val projectId = Sequences.nextViiteProjectId
      val newLength = 110.123
      val newEndAddr = 110
      val projectLink = ProjectLink(Sequences.nextProjectLinkId, roadway.roadNumber, roadway.roadPartNumber,
        roadway.track, roadway.discontinuity, roadway.startAddrMValue, roadway.endAddrMValue + 10,
        roadway.startAddrMValue, roadway.endAddrMValue, Some(DateTime.now().plusMonths(1)), None, Some("test"),
        linkId, 0.0, newLength, SideCode.TowardsDigitizing, (RoadAddressCP, RoadAddressCP), (NoCP, NoCP),
        Seq(Point(0.0, 0.0), Point(0.0, newLength)), projectId, LinkStatus.Numbering,
        roadway.roadType, LinkGeomSource.NormalLinkInterface, newLength, roadway.id, 1234, roadway.ely, reversed = false, None,
        DateTime.now().minusMonths(10).getMillis, roadway.roadwayNumber, roadway.roadName, Some(roadAddressLength),
        Some(0), Some(newEndAddr), Some(roadway.track), Some(roadway.roadNumber), Some(roadway.roadPartNumber)
      )

      // Check before change
      roadwayDAO.fetchAllByRoadwayId(Seq(roadway.id)).head.validTo should be(None)

      // Call the method to be tested
      projectService.expireHistoryRows(roadway.id)

      // Check results
      roadwayDAO.fetchAllByRoadwayId(Seq(roadway.id)).isEmpty should be(true)

      //createHistoryRows method expires the history rows for the roadway
      roadwayDAO.fetchAllByRoadwayNumbers(Set(roadway.roadwayNumber), withHistory = true).isEmpty should be (true)

    }
  }

  test("Test expireHistoryRows When expiring one roadway by id Then it should be expired by validTo date") {
    runWithRollback {

      val roadLink = RoadLink(5170939L, KMTKID(uuid, 1), Seq(Point(535605.272, 6982204.22, 85.90899999999965))
      , 540.3960283713503, State, 99, TrafficDirection.AgainstDigitizing, UnknownLinkType, Some("25.06.2015 03:00:00"), Some("kmtk_modified"), Map("MUNICIPALITYCODE" -> BigInt.apply(749)),
      InUse, NormalLinkInterface)

      val projectId = Sequences.nextViiteProjectId

      val roadwayId = Sequences.nextRoadwayId

      val roadAddressProject = Project(projectId, ProjectState.apply(1), "TestProject", "TestUser", DateTime.now(), "TestUser", DateTime.parse("1970-01-01"), DateTime.now(), "Some additional info", Seq(), Seq(), None)

      val projectLink = dummyProjectLink(1, 1, Track.Combined, Discontinuity.EndOfRoad, 0, 100, Some(DateTime.parse("1970-01-01")), None, 12345, 0, 100, SideCode.TowardsDigitizing, LinkStatus.UnChanged, projectId, PublicRoad, Seq(Point(0.0, 0.0), Point(0.0, 100.0)))

      val roadway = dummyRoadway(roadwayNumber =1234l, roadNumber = 1, roadPartNumber = 1, startAddrM = 0, endAddrM = 100, startDate = DateTime.now(), endDate = None, roadwayId = roadwayId)

      roadwayDAO.create(Seq(roadway))

      when(mockRoadLinkService.getRoadLinksHistoryFromKMTK(any[Set[Long]])).thenReturn(Seq())
      when(mockRoadLinkService.getRoadLinksAndComplementaryByLinkIds(any[Set[Long]])).thenAnswer(
        toMockAnswer(Seq(projectLink), roadLink)
      )
      val historicRoadId = projectService.expireHistoryRows(roadwayId)
      historicRoadId should be (1)
    }
  }

  test("Test Road names should not have valid road name for any roadnumber after TR response") {
    runWithRollback {
      val projectId = Sequences.nextViiteProjectId
      sqlu"""INSERT INTO ROAD_NAME VALUES (ROAD_NAME_SEQ.nextval, 66666, 'ROAD TEST', TIMESTAMP '2018-03-23 12:26:36.000000', null, TIMESTAMP '2018-03-23 12:26:36.000000', null, 'test user', TIMESTAMP '2018-03-23 12:26:36.000000')""".execute

      sqlu"""INSERT INTO PROJECT VALUES($projectId, 2, 'test project', 'silari', TIMESTAMP '2018-03-23 11:36:15.000000', '-', TIMESTAMP '2018-03-23 12:26:33.000000', NULL, NULL, NULL, 1, 533406.572, 6994060.048, 12)""".execute
      sqlu"""INSERT INTO PROJECT_RESERVED_ROAD_PART VALUES (${Sequences.nextViitePrimaryKeySeqValue}, 66666, 1, $projectId, '-')""".execute

      sqlu"""INSERT INTO PROJECT_LINK (ID, PROJECT_ID, TRACK, DISCONTINUITY_TYPE, ROAD_NUMBER, ROAD_PART_NUMBER,
          START_ADDR_M, END_ADDR_M, CREATED_BY, MODIFIED_BY, CREATED_DATE, MODIFIED_DATE, STATUS,
          ROAD_TYPE, ROADWAY_ID, LINEAR_LOCATION_ID, CONNECTED_LINK_ID, ELY, REVERSED, SIDE, START_MEASURE, END_MEASURE,
          LINK_ID, ADJUSTED_TIMESTAMP, LINK_SOURCE, GEOMETRY, ORIGINAL_START_ADDR_M, ORIGINAL_END_ADDR_M, ROADWAY_NUMBER,
          START_CALIBRATION_POINT, END_CALIBRATION_POINT, ORIG_START_CALIBRATION_POINT, ORIG_END_CALIBRATION_POINT)
        VALUES (${Sequences.nextProjectLinkId}, $projectId, 0, 5, 66666, 1,
          0, 86, 'test user', 'test user', TIMESTAMP '2018-03-23 12:26:36.000000', TIMESTAMP '2018-03-23 00:00:00.000000', 2,
          1, NULL, NULL, NULL, 8, 0, NULL, 0, 85.617,
          NULL, 1543328166000, 1, NULL, 0, 0, NULL,
          3, 3, 0, 0)""".execute

      sqlu"""INSERT INTO PROJECT_LINK_NAME VALUES (PROJECT_LINK_NAME_SEQ.nextval, $projectId, 66666, 'ROAD TEST')""".execute
      val namesBeforeUpdate = RoadNameDAO.getLatestRoadName(66666)
      val changeInfos = List(
        RoadwayChangeInfo(AddressChangeType.New,
          source = dummyRoadwayChangeSection(Some(66666L), Some(1L), Some(0L), Some(0L), Some(100L), Some(RoadType.apply(1)), Some(Discontinuity.Continuous), Some(8L)),
          target = dummyRoadwayChangeSection(Some(66666L), Some(1L), Some(0L), Some(0L), Some(100L), Some(RoadType.apply(1)), Some(Discontinuity.Continuous), Some(8L)),
          Continuous, RoadType.apply(1), reversed = false, 1)
      )

      val changes = List(
        ProjectRoadwayChange(projectId, Some("test project"), 8, "Test", DateTime.now(), changeInfos.head, DateTime.now(), Some(0))
      )

      val projectBefore = projectService.getSingleProjectById(projectId)
      projectService.handleNewRoadNames(changes)
      val project = projectService.getSingleProjectById(projectId)
      val validNamesAfterUpdate = RoadNameDAO.getCurrentRoadNamesByRoadNumber(66666)
      validNamesAfterUpdate.size should be(1)
      validNamesAfterUpdate.head.roadName should be(namesBeforeUpdate.get.roadName)
    }
  }

  test("Test publishProject When sending changes to TR and provoking a IOException exception when publishing a project Then check if the project state is changed to 9") {
    var count = 0
    val roadNumber = 5L
    val part = 207L
    val roadLink = RoadLink(5170939L, KMTKID(uuid, 1), Seq(Point(535605.272, 6982204.22, 85.90899999999965)), 540.3960283713503, State,
      99, TrafficDirection.AgainstDigitizing, UnknownLinkType, Some("25.06.2015 03:00:00"), Some("kmtk_modified"),
      Map("MUNICIPALITYCODE" -> BigInt.apply(749)), InUse, NormalLinkInterface)
    runWithRollback {
      val countCurrentProjects = projectService.getAllProjects
      val id = 0
      val addresses = List(ProjectReservedPart(5: Long, roadNumber: Long, part: Long, Some(5L), Some(Discontinuity.apply("jatkuva")),
        Some(8L), newLength = None, newDiscontinuity = None, newEly = None))
      val project = Project(id, ProjectState.Incomplete, "TestProject", "TestUser", DateTime.now(),
        "TestUser", DateTime.parse("1970-01-01"), DateTime.now(), "Some additional info", Seq(), Seq(), None)
      val savedProject = projectService.createRoadLinkProject(project)
        mockForProject(savedProject.id, roadwayAddressMapper.getRoadAddressesByRoadway(roadwayDAO.fetchAllByRoadAndPart(roadNumber, part)).map(toProjectLink(savedProject)))
        projectService.saveProject(savedProject.copy(reservedParts = addresses))
        val countAfterInsertProjects = projectService.getAllProjects
        count = countCurrentProjects.size + 1
        countAfterInsertProjects.size should be(count)
        projectService.allLinksHandled(savedProject.id) should be(false)
        val projectLinks = projectLinkDAO.fetchProjectLinks(savedProject.id)
        val partitioned = projectLinks.partition(_.roadPartNumber == part)
        val linkIds207 = partitioned._1.map(_.linkId).toSet
        reset(mockRoadLinkService)
        when(mockRoadLinkService.getRoadLinksHistoryFromKMTK(any[Set[Long]])).thenReturn(Seq())
        when(mockRoadLinkService.getRoadLinksAndComplementaryByLinkIds(any[Set[Long]])).thenAnswer(
          toMockAnswer(projectLinks, roadLink)
        )
        projectService.updateProjectLinks(savedProject.id, Set(), linkIds207.toSeq, LinkStatus.Transfer, "-", roadNumber, part, 0, Option.empty[Int]) should be(None)
        projectService.updateProjectLinks(savedProject.id, Set(), Seq(5168510), LinkStatus.Terminated, "-", roadNumber, part, 0, Option.empty[Int]) should be(None)
        projectService.allLinksHandled(savedProject.id) should be(true)

      projectService.updateProjectLinks(project.id, Set(), Seq(5168540), LinkStatus.Terminated, "-", roadNumber, part, 0, Option.empty[Int]) should be(None)
      //         This will result in a IO exception being thrown and caught inside the publish, making the update of the project for the state SendingToTR
      //         If the tests ever get a way to have TR connectivity then this needs to be somewhat addressed

      projectService.publishProject(savedProject.id)
      val currentProjectStatus = projectDAO.fetchProjectStatus(savedProject.id)
      currentProjectStatus.isDefined should be(true)
      currentProjectStatus.get.value should be(ProjectState.SendingToTR.value)
    }

  }

  test("Test fillRoadNames When creating one project link for one new road name Then method should get the road name of the created project links") {
    val roadNumber = 5L
    val roadPartNumber = 207L
    val testRoadName = "forTestingPurposes"
    runWithRollback {
      val rap = Project(0L, ProjectState.apply(1), "TestProject", "TestUser", DateTime.parse("1901-01-01"),
        "TestUser", DateTime.parse("1971-01-01"), DateTime.now(), "Some additional info",
        Seq(), Seq(), None)
      val project = projectService.createRoadLinkProject(rap)
      val projectId = project.id

      mockForProject(projectId, roadwayAddressMapper.getRoadAddressesByRoadway(roadwayDAO.fetchAllByRoadAndPart(roadNumber, roadPartNumber)).map(toProjectLink(project)))
      projectService.saveProject(project.copy(reservedParts = Seq(
        ProjectReservedPart(0L, roadNumber, roadPartNumber, Some(0L), Some(Continuous), Some(8L), None, None, None, None))))
      val projectLinks = projectLinkDAO.fetchProjectLinks(projectId)
      ProjectLinkNameDAO.create(projectId, roadNumber, testRoadName)

      projectService.fillRoadNames(projectLinks.head).roadName.get should be(testRoadName)
    }
  }

  test("Test fillRoadNames When creating one project link for one new road name Then through RoadNameDao the road name of the created project links should be same as the latest one") {
    val roadNumber = 5L
    val roadPartNumber = 207L
    runWithRollback {
      val rap = Project(0L, ProjectState.apply(1), "TestProject", "TestUser", DateTime.parse("1901-01-01"),
        "TestUser", DateTime.parse("1970-01-01"), DateTime.now(), "Some additional info",
        Seq(), Seq(), None)
      val project = projectService.createRoadLinkProject(rap)
      val id = project.id
      mockForProject(project.id, roadwayAddressMapper.getRoadAddressesByRoadway(roadwayDAO.fetchAllByRoadAndPart(roadNumber, roadPartNumber)).map(toProjectLink(project)))
      projectService.saveProject(project.copy(reservedParts = Seq(
        ProjectReservedPart(0L, roadNumber, roadPartNumber, Some(0L), Some(Continuous), Some(8L), None, None, None, None))))
      val projectLinks = projectLinkDAO.fetchProjectLinks(id)

      projectService.fillRoadNames(projectLinks.head).roadName.get should be(RoadNameDAO.getLatestRoadName(roadNumber).get.roadName)
    }
  }

  test("Test getLatestRoadName When having no road name for given road number Then road name should not be saved on TR success response if road number > 70.000 (even though it has no name)") {
    runWithRollback {
      val projectId = Sequences.nextViiteProjectId
      sqlu"""INSERT INTO PROJECT VALUES($projectId, 2, 'test project', 'silari', TIMESTAMP '2018-03-23 11:36:15.000000', '-', TIMESTAMP '2018-03-23 12:26:33.000000', NULL, TIMESTAMP '2018-03-23 00:00:00.000000', NULL, 0, 533406.572, 6994060.048, 12)""".execute
      sqlu"""INSERT INTO PROJECT_RESERVED_ROAD_PART VALUES (${Sequences.nextViitePrimaryKeySeqValue}, 70001, 1, $projectId, '-')""".execute

      sqlu"""INSERT INTO PROJECT_LINK (ID, PROJECT_ID, TRACK, DISCONTINUITY_TYPE, ROAD_NUMBER, ROAD_PART_NUMBER,
          START_ADDR_M, END_ADDR_M, CREATED_BY, MODIFIED_BY, CREATED_DATE, MODIFIED_DATE, STATUS,
          ROAD_TYPE, ROADWAY_ID, LINEAR_LOCATION_ID, CONNECTED_LINK_ID, ELY, REVERSED, SIDE, START_MEASURE, END_MEASURE,
          LINK_ID, ADJUSTED_TIMESTAMP, LINK_SOURCE, GEOMETRY, ORIGINAL_START_ADDR_M, ORIGINAL_END_ADDR_M, ROADWAY_NUMBER,
          START_CALIBRATION_POINT, END_CALIBRATION_POINT, ORIG_START_CALIBRATION_POINT, ORIG_END_CALIBRATION_POINT)
        VALUES (${Sequences.nextProjectLinkId}, $projectId, 0, 5, 70001, 1,
          0, 86, 'test user', 'test user', TIMESTAMP '2018-03-23 12:26:36.000000', TIMESTAMP '2018-03-23 00:00:00.000000', 5,
          1, NULL, NULL, NULL, 8, 0, 2, 0, 85.617,
          5170979, 1500079296000, 1, NULL, 0, 86, NULL,
          3, 3, 3, 3)""".execute

      sqlu"""INSERT INTO PROJECT_LINK_NAME VALUES (PROJECT_LINK_NAME_SEQ.nextval, $projectId, 70001, NULL)""".execute
      val namesBeforeUpdate = RoadNameDAO.getLatestRoadName(70001)
      namesBeforeUpdate.isEmpty should be(true)
      when(mockNodesAndJunctionsService.expireObsoleteNodesAndJunctions(any[Seq[ProjectLink]], any[Option[DateTime]], any[String])).thenReturn(Seq())
      projectService.updateRoadwaysAndLinearLocationsWithProjectLinks(ProjectState.Saved2TR, projectId)

      val project = projectService.getSingleProjectById(projectId)
      val namesAfterUpdate = RoadNameDAO.getLatestRoadName(70001)
      project.get.statusInfo should be(None)
      namesAfterUpdate.isEmpty should be(true)
    }
  }

  test("Test getLatestRoadName road name exists on TR success response") {
    runWithRollback {
      val projectId = Sequences.nextViiteProjectId
      sqlu"""INSERT INTO ROAD_NAME VALUES (ROAD_NAME_SEQ.nextval, 66666, 'road name test', TIMESTAMP '2018-03-23 12:26:36.000000', null, TIMESTAMP '2018-03-23 12:26:36.000000', null, 'test user', TIMESTAMP '2018-03-23 12:26:36.000000')""".execute

      sqlu"""INSERT INTO PROJECT VALUES($projectId, 2, 'test project', 'silari', TIMESTAMP '2018-03-23 11:36:15.000000', '-', TIMESTAMP '2018-03-23 12:26:33.000000', NULL, TIMESTAMP '2018-03-23 00:00:00.000000', NULL, 0, 533406.572, 6994060.048, 12)""".execute
      sqlu"""INSERT INTO PROJECT_RESERVED_ROAD_PART VALUES (${Sequences.nextViitePrimaryKeySeqValue}, 66666, 1, $projectId, '-')""".execute

      sqlu"""INSERT INTO PROJECT_LINK (ID, PROJECT_ID, TRACK, DISCONTINUITY_TYPE, ROAD_NUMBER, ROAD_PART_NUMBER,
          START_ADDR_M, END_ADDR_M, CREATED_BY, MODIFIED_BY, CREATED_DATE, MODIFIED_DATE, STATUS,
          ROAD_TYPE, ROADWAY_ID, LINEAR_LOCATION_ID, CONNECTED_LINK_ID, ELY, REVERSED, SIDE, START_MEASURE, END_MEASURE,
          LINK_ID, ADJUSTED_TIMESTAMP, LINK_SOURCE, GEOMETRY, ORIGINAL_START_ADDR_M, ORIGINAL_END_ADDR_M, ROADWAY_NUMBER,
          START_CALIBRATION_POINT, END_CALIBRATION_POINT, ORIG_START_CALIBRATION_POINT, ORIG_END_CALIBRATION_POINT)
        VALUES (${Sequences.nextProjectLinkId}, $projectId, 0, 5, 66666, 1,
          0, 86, 'test user', 'test user', TIMESTAMP '2018-03-23 12:26:36.000000', TIMESTAMP '2018-03-23 00:00:00.000000', 2,
          1, NULL, NULL, NULL, 8, 0, 2, 0, 85.617,
          5170979, 1500079296000, 1, NULL, 0, 86, NULL,
          3, 3, 3, 3)""".execute

      sqlu"""INSERT INTO PROJECT_LINK_NAME VALUES (PROJECT_LINK_NAME_SEQ.nextval, $projectId, 66666, 'another road name test')""".execute

      val changeInfos = List(
        RoadwayChangeInfo(AddressChangeType.New,
          source = dummyRoadwayChangeSection(Some(66666L), Some(1L), Some(0L), Some(0L), Some(100L), Some(RoadType.apply(1)), Some(Discontinuity.Continuous), Some(8L)),
          target = dummyRoadwayChangeSection(Some(66666L), Some(1L), Some(0L), Some(0L), Some(100L), Some(RoadType.apply(1)), Some(Discontinuity.Continuous), Some(8L)),
          Continuous, RoadType.apply(1), reversed = false, 1)
      )

      val changes = List(
        ProjectRoadwayChange(projectId, Some("test project"), 8, "Test", DateTime.now(), changeInfos.head, DateTime.now(), Some(0))
      )

      val namesBeforeUpdate = RoadNameDAO.getLatestRoadName(66666)
      val projectBefore = projectService.getSingleProjectById(projectId)
      projectService.handleNewRoadNames(changes)
      val namesAfterUpdate = RoadNameDAO.getLatestRoadName(66666)
      val project = projectService.getSingleProjectById(projectId)
      namesAfterUpdate.get.roadName should be(namesBeforeUpdate.get.roadName)
    }
  }

  test("Test getLatestRoadName When existing TR success response Then the road name should be saved") {
    runWithRollback {
      val projectId = Sequences.nextViiteProjectId
      sqlu"""INSERT INTO PROJECT VALUES($projectId, 2, 'test project', 'silari', TIMESTAMP '2018-03-23 11:36:15.000000', '-', TIMESTAMP '2018-03-23 12:26:33.000000', NULL, TIMESTAMP '2018-03-23 00:00:00.000000', NULL, 0, 533406.572, 6994060.048, 12)""".execute
      sqlu"""INSERT INTO PROJECT_RESERVED_ROAD_PART VALUES (${Sequences.nextViitePrimaryKeySeqValue}, 66666, 1, $projectId, '-')""".execute

      sqlu"""INSERT INTO PROJECT_LINK (ID, PROJECT_ID, TRACK, DISCONTINUITY_TYPE, ROAD_NUMBER, ROAD_PART_NUMBER,
          START_ADDR_M, END_ADDR_M, CREATED_BY, MODIFIED_BY, CREATED_DATE, MODIFIED_DATE, STATUS,
          ROAD_TYPE, ROADWAY_ID, LINEAR_LOCATION_ID, CONNECTED_LINK_ID, ELY, REVERSED, SIDE, START_MEASURE, END_MEASURE,
          LINK_ID, ADJUSTED_TIMESTAMP, LINK_SOURCE, GEOMETRY, ORIGINAL_START_ADDR_M, ORIGINAL_END_ADDR_M, ROADWAY_NUMBER,
          START_CALIBRATION_POINT, END_CALIBRATION_POINT, ORIG_START_CALIBRATION_POINT, ORIG_END_CALIBRATION_POINT)
        VALUES (${Sequences.nextProjectLinkId}, $projectId, 0, 5, 66666, 1,
          0, 86, 'test user', 'test user', TIMESTAMP '2018-03-23 12:26:36.000000', TIMESTAMP '2018-03-23 00:00:00.000000', 2,
          1, NULL, NULL, NULL, 8, 0, 2, 0, 85.617,
          5170979, 1500079296000, 1, NULL, 0, 86, NULL,
          3, 3, 3, 3)""".execute

      sqlu"""INSERT INTO PROJECT_LINK_NAME VALUES (PROJECT_LINK_NAME_SEQ.nextval, $projectId, 66666, 'road name test')""".execute
      val changeInfos = List(
        RoadwayChangeInfo(AddressChangeType.New,
          source = dummyRoadwayChangeSection(Some(66666L), Some(1L), Some(0L), Some(0L), Some(100L), Some(RoadType.apply(1)), Some(Discontinuity.Continuous), Some(8L)),
          target = dummyRoadwayChangeSection(Some(66666L), Some(1L), Some(0L), Some(0L), Some(100L), Some(RoadType.apply(1)), Some(Discontinuity.Continuous), Some(8L)),
          Continuous, RoadType.apply(1), reversed = false, 1)
      )

      val changes = List(
        ProjectRoadwayChange(projectId, Some("test project"), 8, "Test", DateTime.now(), changeInfos.head, DateTime.now(), Some(0))
      )

      val namesBeforeUpdate = RoadNameDAO.getLatestRoadName(66666)
      val projectBefore = projectService.getSingleProjectById(projectId)
      projectService.handleNewRoadNames(changes)
      val namesAfterUpdate = RoadNameDAO.getLatestRoadName(66666)
      val project = projectService.getSingleProjectById(projectId)
      project.get.statusInfo should be(None)
      namesAfterUpdate.get.roadName should be("road name test")
    }
  }

  test("Test getLatestRoadName When existing TR success response Then multiple names should be saved") {
    runWithRollback {
      val projectId = Sequences.nextViiteProjectId
      sqlu"""INSERT INTO PROJECT VALUES($projectId, 2, 'test project', 'silari', TIMESTAMP '2018-03-23 11:36:15.000000', '-', TIMESTAMP '2018-03-23 12:26:33.000000', NULL, TIMESTAMP '2018-03-23 00:00:00.000000', NULL, 0, 533406.572, 6994060.048, 12)""".execute
      sqlu"""INSERT INTO PROJECT_RESERVED_ROAD_PART VALUES (${Sequences.nextViitePrimaryKeySeqValue}, 66666, 1, $projectId, '-')""".execute
      sqlu"""INSERT INTO PROJECT_RESERVED_ROAD_PART VALUES (${Sequences.nextViitePrimaryKeySeqValue}, 55555, 1, $projectId, '-')""".execute

      sqlu"""INSERT INTO PROJECT_LINK (ID, PROJECT_ID, TRACK, DISCONTINUITY_TYPE, ROAD_NUMBER, ROAD_PART_NUMBER,
          START_ADDR_M, END_ADDR_M, CREATED_BY, MODIFIED_BY, CREATED_DATE, MODIFIED_DATE, STATUS,
          ROAD_TYPE, ROADWAY_ID, LINEAR_LOCATION_ID, CONNECTED_LINK_ID, ELY, REVERSED, SIDE, START_MEASURE, END_MEASURE,
          LINK_ID, ADJUSTED_TIMESTAMP, LINK_SOURCE, GEOMETRY, ORIGINAL_START_ADDR_M, ORIGINAL_END_ADDR_M, ROADWAY_NUMBER,
          START_CALIBRATION_POINT, END_CALIBRATION_POINT, ORIG_START_CALIBRATION_POINT, ORIG_END_CALIBRATION_POINT)
        VALUES (${Sequences.nextProjectLinkId}, $projectId, 0, 5, 66666, 1,
          0, 86, 'test user', 'test user', TIMESTAMP '2018-03-23 12:26:36.000000', TIMESTAMP '2018-03-23 00:00:00.000000', 2,
          1, NULL, NULL, NULL, 8, 0, 2, 0, 85.617,
          5170979, 1500079296000, 1, NULL, 0, 86, NULL,
          3, 3, 3, 3)""".execute

      sqlu"""INSERT INTO PROJECT_LINK (ID, PROJECT_ID, TRACK, DISCONTINUITY_TYPE, ROAD_NUMBER, ROAD_PART_NUMBER,
          START_ADDR_M, END_ADDR_M, CREATED_BY, MODIFIED_BY, CREATED_DATE, MODIFIED_DATE, STATUS,
          ROAD_TYPE, ROADWAY_ID, LINEAR_LOCATION_ID, CONNECTED_LINK_ID, ELY, REVERSED, SIDE, START_MEASURE, END_MEASURE,
          LINK_ID, ADJUSTED_TIMESTAMP, LINK_SOURCE, GEOMETRY, ORIGINAL_START_ADDR_M, ORIGINAL_END_ADDR_M, ROADWAY_NUMBER,
          START_CALIBRATION_POINT, END_CALIBRATION_POINT, ORIG_START_CALIBRATION_POINT, ORIG_END_CALIBRATION_POINT)
        VALUES (${Sequences.nextProjectLinkId}, $projectId, 0, 5, 55555, 1,
          0, 86, 'test user', 'test user', TIMESTAMP '2018-03-23 12:26:36.000000', TIMESTAMP '2018-03-23 00:00:00.000000', 2,
          1, NULL, NULL, NULL, 8, 0, 2, 0, 85.617,
          5170980, 1500079296000, 1, NULL, 0, 86, NULL,
          3, 3, 3, 3)""".execute

      sqlu"""INSERT INTO PROJECT_LINK_NAME VALUES (PROJECT_LINK_NAME_SEQ.nextval, $projectId, 66666, 'road name test')""".execute
      sqlu"""INSERT INTO PROJECT_LINK_NAME VALUES (PROJECT_LINK_NAME_SEQ.nextval, $projectId, 55555, 'road name test2')""".execute
      RoadNameDAO.getLatestRoadName(55555).isEmpty should be (true)
      RoadNameDAO.getLatestRoadName(66666).isEmpty should be (true)
      val changeInfos = List(
        RoadwayChangeInfo(AddressChangeType.New,
          source = dummyRoadwayChangeSection(Some(66666L), Some(1L), Some(0L), Some(0L), Some(100L), Some(RoadType.apply(1)), Some(Discontinuity.Continuous), Some(8L)),
          target = dummyRoadwayChangeSection(Some(66666L), Some(1L), Some(0L), Some(0L), Some(100L), Some(RoadType.apply(1)), Some(Discontinuity.Continuous), Some(8L)),
          Continuous, RoadType.apply(1), reversed = false, 1),
        RoadwayChangeInfo(AddressChangeType.New,
          source = dummyRoadwayChangeSection(Some(55555L), Some(1L), Some(0L), Some(0L), Some(100L), Some(RoadType.apply(1)), Some(Discontinuity.Continuous), Some(8L)),
          target = dummyRoadwayChangeSection(Some(55555L), Some(1L), Some(0L), Some(0L), Some(100L), Some(RoadType.apply(1)), Some(Discontinuity.Continuous), Some(8L)),
          Continuous, RoadType.apply(1), reversed = false, 1)
      )

      val changes = List(
        ProjectRoadwayChange(projectId, Some("test project"), 8, "Test", DateTime.now(), changeInfos.head, DateTime.now(), Some(0)),
        ProjectRoadwayChange(projectId, Some("test project"), 8, "Test", DateTime.now(), changeInfos(1), DateTime.now(), Some(0))
      )

      val projectBefore = projectService.getSingleProjectById(projectId)
      projectService.handleNewRoadNames(changes)
      val project = projectService.getSingleProjectById(projectId)
      val namesAfterUpdate55555 = RoadNameDAO.getLatestRoadName(55555)
      val namesAfterUpdate66666 = RoadNameDAO.getLatestRoadName(66666)
      project.get.statusInfo should be(None)
      namesAfterUpdate55555.get.roadName should be("road name test2")
      namesAfterUpdate66666.get.roadName should be("road name test")
    }
  }

  test("Test getProjectLinks When doing some operations (Unchanged with termination test, repeats termination update), Then the calibration points are cleared and moved to correct positions") {
    var count = 0
    val roadLink = RoadLink(5170939L, KMTKID(uuid, 1), Seq(Point(535605.272, 6982204.22, 85.90899999999965))
      , 540.3960283713503, State, 99, TrafficDirection.AgainstDigitizing, UnknownLinkType, Some("25.06.2015 03:00:00"), Some("kmtk_modified"), Map("MUNICIPALITYCODE" -> BigInt.apply(749)),
      InUse, NormalLinkInterface)
    runWithRollback {
      val countCurrentProjects = projectService.getAllProjects
      val id = 0
      val addresses = Seq(ProjectReservedPart(5: Long, 5: Long, 205: Long, Some(5L), Some(Discontinuity.apply("jatkuva")), Some(8L), newLength = None, newDiscontinuity = None, newEly = None),
        ProjectReservedPart(5: Long, 5: Long, 206: Long, Some(5L), Some(Discontinuity.apply("jatkuva")), Some(8L), newLength = None, newDiscontinuity = None, newEly = None))
      val project = Project(id, ProjectState.apply(1), "TestProject", "TestUser", DateTime.now(), "TestUser", DateTime.parse("2017-01-01"), DateTime.now(), "Some additional info", Seq(), Seq(), None)
      val savedProject = projectService.createRoadLinkProject(project)
      mockForProject(savedProject.id, (roadwayAddressMapper.getRoadAddressesByLinearLocation(linearLocationDAO.fetchByRoadways(roadwayDAO.fetchAllBySection(5, 205).map(_.roadwayNumber).toSet)) ++ roadwayAddressMapper.getRoadAddressesByLinearLocation(linearLocationDAO.fetchByRoadways(roadwayDAO.fetchAllBySection(5, 206).map(_.roadwayNumber).toSet))).map(toProjectLink(savedProject)))
      projectService.saveProject(savedProject.copy(reservedParts = addresses))
      val countAfterInsertProjects = projectService.getAllProjects
      count = countCurrentProjects.size + 1
      countAfterInsertProjects.size should be(count)
      projectService.allLinksHandled(savedProject.id) should be(false)
      projectService.getSingleProjectById(savedProject.id).nonEmpty should be(true)
      projectService.getSingleProjectById(savedProject.id).get.reservedParts.nonEmpty should be(true)
      val projectLinks = projectLinkDAO.fetchProjectLinks(savedProject.id)
      val partitioned = projectLinks.partition(_.roadPartNumber == 205)
      val linkIds205 = partitioned._1.map(_.linkId).toSet
      val linkIds206 = partitioned._2.map(_.linkId).toSet
      reset(mockRoadLinkService)
      when(mockRoadLinkService.getRoadLinksHistoryFromKMTK(any[Set[Long]])).thenReturn(Seq())
      when(mockRoadLinkService.getRoadLinksAndComplementaryByLinkIds(any[Set[Long]])).thenAnswer(
        toMockAnswer(projectLinks, roadLink)
      )
      projectService.updateProjectLinks(savedProject.id, Set(), linkIds205.toSeq, LinkStatus.UnChanged, "-", 0, 0, 0, Option.empty[Int]) should be(None)
      projectService.allLinksHandled(savedProject.id) should be(false)
      projectService.updateProjectLinks(savedProject.id, Set(), linkIds206.toSeq, LinkStatus.UnChanged, "-", 0, 0, 0, Option.empty[Int]) should be(None)
      projectService.allLinksHandled(savedProject.id) should be(true)
      projectService.updateProjectLinks(savedProject.id, Set(), Seq(5168573), LinkStatus.Terminated, "-", 0, 0, 0, Option.empty[Int]) should be(None)
      projectService.allLinksHandled(savedProject.id) should be(true)
      val updatedProjectLinks = projectLinkDAO.fetchProjectLinks(savedProject.id)
      updatedProjectLinks.exists { x => x.status == LinkStatus.UnChanged } should be(true)
      updatedProjectLinks.exists { x => x.status == LinkStatus.Terminated } should be(true)
      updatedProjectLinks.filter(pl => pl.linkId == 5168579).head.calibrationPoints should be((None, Some(CalibrationPoint(5168579, 15.173, 4681, RoadAddressCP))))
      projectService.updateProjectLinks(savedProject.id, Set(), Seq(5168579), LinkStatus.Terminated, "-", 0, 0, 0, Option.empty[Int])
      val updatedProjectLinks2 = projectLinkDAO.fetchProjectLinks(savedProject.id)
      val sortedRoad206AfterTermination = updatedProjectLinks2.filter(_.roadPartNumber == 206).sortBy(_.startAddrMValue)
      updatedProjectLinks2.filter(pl => pl.linkId == 5168579).head.calibrationPoints should be((None, None))
      val lastValid = sortedRoad206AfterTermination.filter(_.status != LinkStatus.Terminated).last
      sortedRoad206AfterTermination.filter(_.status != LinkStatus.Terminated).last.calibrationPoints should be((None, Some(CalibrationPoint(lastValid.linkId, lastValid.endMValue, lastValid.endAddrMValue, RoadAddressCP))))
      updatedProjectLinks2.filter(pl => pl.roadPartNumber == 205).exists { x => x.status == LinkStatus.Terminated } should be(false)
    }
    runWithRollback {
      projectService.getAllProjects
    } should have size (count - 1)
  }

  test("Test getProjectLinks When doing some operations (Transfer and then Terminate), Then the calibration points are cleared and moved to correct positions") {
<<<<<<< HEAD
      var count = 0
      val roadLink = RoadLink(5170939L, KMTKID(uuid, 1), Seq(Point(535605.272, 6982204.22, 85.90899999999965))
        , 540.3960283713503, State, 99, TrafficDirection.AgainstDigitizing, UnknownLinkType, Some("25.06.2015 03:00:00"), Some("kmtk_modified"), Map("MUNICIPALITYCODE" -> BigInt.apply(749)),
        InUse, NormalLinkInterface)
      runWithRollback {
        val countCurrentProjects = projectService.getAllProjects
        val id = 0
        val addresses = List(ProjectReservedPart(5: Long, 5: Long, 207: Long, Some(5L), Some(Discontinuity.apply("jatkuva")), Some(8L), newLength = None, newDiscontinuity = None, newEly = None))
        val project = Project(id, ProjectState.apply(1), "TestProject", "TestUser", DateTime.now(), "TestUser", DateTime.parse("1970-01-01"), DateTime.now(), "Some additional info", Seq(), Seq(), None)
        val savedProject = projectService.createRoadLinkProject(project)
        mockForProject(savedProject.id, (roadwayAddressMapper.getRoadAddressesByLinearLocation(linearLocationDAO.fetchByRoadways(roadwayDAO.fetchAllBySection(5, 207).map(_.roadwayNumber).toSet)) ++ roadwayAddressMapper.getRoadAddressesByLinearLocation(linearLocationDAO.fetchByRoadways(roadwayDAO.fetchAllBySection(5, 207).map(_.roadwayNumber).toSet))).map(toProjectLink(savedProject)))

        projectService.saveProject(savedProject.copy(reservedParts = addresses))
        val countAfterInsertProjects = projectService.getAllProjects
        count = countCurrentProjects.size + 1
        countAfterInsertProjects.size should be(count)
        projectService.allLinksHandled(savedProject.id) should be(false)
        val projectLinks = projectLinkDAO.fetchProjectLinks(savedProject.id)
        val partitioned = projectLinks.partition(_.roadPartNumber == 207)
        val highestDistanceEnd = projectLinks.map(p => p.endAddrMValue).max
        val linkIds207 = partitioned._1.map(_.linkId).toSet
        reset(mockRoadLinkService)
        when(mockRoadLinkService.getRoadLinksHistoryFromKMTK(any[Set[Long]])).thenReturn(Seq())
        when(mockRoadLinkService.getRoadLinksAndComplementaryByLinkIds(any[Set[Long]])).thenAnswer(
          toMockAnswer(projectLinks, roadLink)
        )
        projectService.updateProjectLinks(savedProject.id, Set(), linkIds207.toSeq, LinkStatus.Transfer, "-", 5, 207, 0, Option.empty[Int]) should be(None)
        projectService.updateProjectLinks(savedProject.id, Set(), Seq(5168510), LinkStatus.Terminated, "-", 5, 207, 0, Option.empty[Int]) should be(None)
        projectService.allLinksHandled(savedProject.id) should be(true)
        val changeProjectOpt = projectService.getChangeProject(savedProject.id)
        val change = changeProjectOpt._1.get
        val updatedProjectLinks = projectLinkDAO.fetchProjectLinks(savedProject.id)
        updatedProjectLinks.exists { x => x.status == LinkStatus.Transfer } should be(true)
        updatedProjectLinks.exists { x => x.status == LinkStatus.Terminated } should be(true)
        val sortedProjectLinks = updatedProjectLinks.sortBy(_.startAddrMValue)
        sortedProjectLinks.head.calibrationPoints._1.nonEmpty should be (true)
        sortedProjectLinks.head.calibrationPoints._1.get.segmentMValue should be (0.0)
        sortedProjectLinks.head.calibrationPoints._1.get.addressMValue should be (0)
        sortedProjectLinks.head.calibrationPoints._1.get.source should be (ProjectLinkSource)
        sortedProjectLinks.head.calibrationPoints._2.isEmpty should be (true)
=======
    var count = 0
    val roadLink = RoadLink(5170939L, Seq(Point(535605.272, 6982204.22, 85.90899999999965))
      , 540.3960283713503, State, 99, TrafficDirection.AgainstDigitizing, UnknownLinkType, Some("25.06.2015 03:00:00"), Some("vvh_modified"), Map("MUNICIPALITYCODE" -> BigInt.apply(749)),
      InUse, NormalLinkInterface)
    runWithRollback {
      val countCurrentProjects = projectService.getAllProjects
      val id = 0
      val addresses = List(ProjectReservedPart(5: Long, 5: Long, 207: Long, Some(5L), Some(Discontinuity.apply("jatkuva")), Some(8L), newLength = None, newDiscontinuity = None, newEly = None))
      val project = Project(id, ProjectState.apply(1), "TestProject", "TestUser", DateTime.now(), "TestUser", DateTime.parse("1970-01-01"), DateTime.now(), "Some additional info", Seq(), Seq(), None)
      val savedProject = projectService.createRoadLinkProject(project)
      mockForProject(savedProject.id, (roadwayAddressMapper.getRoadAddressesByLinearLocation(
        linearLocationDAO.fetchByRoadways(roadwayDAO.fetchAllBySection(5, 207).map(_.roadwayNumber).toSet)
      ) ++ roadwayAddressMapper.getRoadAddressesByLinearLocation(
        linearLocationDAO.fetchByRoadways(roadwayDAO.fetchAllBySection(5, 207).map(_.roadwayNumber).toSet)
      )).map(toProjectLink(savedProject)))

      projectService.saveProject(savedProject.copy(reservedParts = addresses))
      val countAfterInsertProjects = projectService.getAllProjects
      count = countCurrentProjects.size + 1
      countAfterInsertProjects.size should be(count)
      projectService.allLinksHandled(savedProject.id) should be(false)
      val projectLinks = projectLinkDAO.fetchProjectLinks(savedProject.id)
      val partitioned = projectLinks.partition(_.roadPartNumber == 207)
      val highestDistanceEnd = projectLinks.map(p => p.endAddrMValue).max
      val linkIds207 = partitioned._1.map(_.linkId).toSet
      reset(mockRoadLinkService)
      when(mockRoadLinkService.getRoadLinksHistoryFromVVH(any[Set[Long]])).thenReturn(Seq())
      when(mockRoadLinkService.getRoadLinksByLinkIdsFromVVH(any[Set[Long]])).thenAnswer(
        toMockAnswer(projectLinks, roadLink)
      )
      projectService.updateProjectLinks(savedProject.id, Set(), linkIds207.toSeq, LinkStatus.Transfer, "-", 5, 207, 0, Option.empty[Int]) should be(None)
      val linkId1 = 5168510
      val linkId2 = 5168540
      projectService.updateProjectLinks(savedProject.id, Set(), Seq(linkId1), LinkStatus.Terminated, "-", 5, 207, 0, Option.empty[Int]) should be(None)
      projectService.allLinksHandled(savedProject.id) should be(true)
      val updatedProjectLinks = projectLinkDAO.fetchProjectLinks(savedProject.id)
      updatedProjectLinks.exists { x => x.status == LinkStatus.Transfer } should be(true)
      updatedProjectLinks.exists { x => x.status == LinkStatus.Terminated } should be(true)
      val sortedProjectLinks = updatedProjectLinks.sortBy(_.startAddrMValue)
      sortedProjectLinks.head.calibrationPoints._1.nonEmpty should be (true)
      sortedProjectLinks.head.calibrationPoints._1.get.segmentMValue should be (0.0)
      sortedProjectLinks.head.calibrationPoints._1.get.addressMValue should be (0)
      sortedProjectLinks.head.startCalibrationPointType should be (RoadAddressCP)
      sortedProjectLinks.head.calibrationPoints._2.isEmpty should be (true)
>>>>>>> ad9da419

      sortedProjectLinks.last.calibrationPoints._1.isEmpty should be (true)
      sortedProjectLinks.last.calibrationPoints._2.nonEmpty should be (true)
      sortedProjectLinks.last.calibrationPoints._2.get.segmentMValue should be (442.89)
      sortedProjectLinks.last.calibrationPoints._2.get.addressMValue should be (highestDistanceEnd - projectLinks.filter(pl => pl.linkId == linkId1).head.endAddrMValue)
      sortedProjectLinks.last.endCalibrationPointType should be (RoadAddressCP)

      projectService.updateProjectLinks(savedProject.id, Set(), Seq(linkId2), LinkStatus.Terminated, "-", 5, 207, 0, Option.empty[Int]) should be(None)
      val updatedProjectLinks2 = projectLinkDAO.fetchProjectLinks(savedProject.id)
      val sortedProjectLinks2 = updatedProjectLinks2.sortBy(_.startAddrMValue)

      sortedProjectLinks2.last.calibrationPoints._1.isEmpty should be (true)
      sortedProjectLinks2.last.calibrationPoints._2.nonEmpty should be (true)
      sortedProjectLinks2.last.calibrationPoints._2.get.segmentMValue should be (442.89)
      sortedProjectLinks2.last.calibrationPoints._2.get.addressMValue should be (
        highestDistanceEnd - projectLinks.filter(pl => pl.linkId == linkId1).head.endAddrMValue - updatedProjectLinks.filter(pl => pl.linkId == linkId2).head.endAddrMValue)
      sortedProjectLinks2.last.endCalibrationPointType should be (RoadAddressCP)
    }

  }

  test("Test getProjectLinks When doing some operations (Terminate then transfer), Then the calibration points are cleared and moved to correct positions") {
<<<<<<< HEAD
      var count = 0
      val roadLink = RoadLink(5170939L, KMTKID(uuid, 1), Seq(Point(535605.272, 6982204.22, 85.90899999999965))
        , 540.3960283713503, State, 99, TrafficDirection.AgainstDigitizing, UnknownLinkType, Some("25.06.2015 03:00:00"), Some("kmtk_modified"), Map("MUNICIPALITYCODE" -> BigInt.apply(749)),
        InUse, NormalLinkInterface)
      runWithRollback {
        val countCurrentProjects = projectService.getAllProjects
        val id = 0
        val addresses = List(ProjectReservedPart(5: Long, 5: Long, 207: Long, Some(5L), Some(Discontinuity.apply("jatkuva")), Some(8L), newLength = None, newDiscontinuity = None, newEly = None))
        val project = Project(id, ProjectState.apply(1), "TestProject", "TestUser", DateTime.now(), "TestUser", DateTime.parse("1970-01-01"), DateTime.now(), "Some additional info", Seq(), Seq(), None)
        val savedProject = projectService.createRoadLinkProject(project)
        mockForProject(savedProject.id, (roadwayAddressMapper.getRoadAddressesByLinearLocation(linearLocationDAO.fetchByRoadways(roadwayDAO.fetchAllBySection(5, 207).map(_.roadwayNumber).toSet)) ++ roadwayAddressMapper.getRoadAddressesByLinearLocation(linearLocationDAO.fetchByRoadways(roadwayDAO.fetchAllBySection(5, 207).map(_.roadwayNumber).toSet))).map(toProjectLink(savedProject)))

        projectService.saveProject(savedProject.copy(reservedParts = addresses))
        val countAfterInsertProjects = projectService.getAllProjects
        count = countCurrentProjects.size + 1
        countAfterInsertProjects.size should be(count)
        projectService.allLinksHandled(savedProject.id) should be(false)
        val projectLinks = projectLinkDAO.fetchProjectLinks(savedProject.id)
        val partitioned = projectLinks.partition(_.roadPartNumber == 207)
        val highestDistanceEnd = projectLinks.map(p => p.endAddrMValue).max
        val linkIds207 = partitioned._1.map(_.linkId).toSet
        reset(mockRoadLinkService)
        when(mockRoadLinkService.getRoadLinksHistoryFromKMTK(any[Set[Long]])).thenReturn(Seq())
        when(mockRoadLinkService.getRoadLinksAndComplementaryByLinkIds(any[Set[Long]])).thenAnswer(
          toMockAnswer(projectLinks, roadLink)
        )
        projectService.updateProjectLinks(savedProject.id, Set(), Seq(5168510), LinkStatus.Terminated, "-", 5, 207, 0, Option.empty[Int])
        projectService.updateProjectLinks(savedProject.id, Set(), linkIds207.filterNot(_ == 5168510L).toSeq, LinkStatus.Transfer, "-", 5, 207, 0, Option.empty[Int])
        projectService.allLinksHandled(savedProject.id) should be(true)
        val changeProjectOpt = projectService.getChangeProject(savedProject.id)
        val change = changeProjectOpt._1.get
        val updatedProjectLinks = projectLinkDAO.fetchProjectLinks(savedProject.id)
        updatedProjectLinks.exists { x => x.status == LinkStatus.Transfer } should be(true)
        updatedProjectLinks.exists { x => x.status == LinkStatus.Terminated } should be(true)
        val sortedProjectLinks = updatedProjectLinks.sortBy(_.startAddrMValue)
        sortedProjectLinks.head.calibrationPoints._1.nonEmpty should be (true)
        sortedProjectLinks.head.calibrationPoints._1.get.segmentMValue should be (0.0)
        sortedProjectLinks.head.calibrationPoints._1.get.addressMValue should be (0)
        sortedProjectLinks.head.calibrationPoints._1.get.source should be (ProjectLinkSource)
        sortedProjectLinks.head.calibrationPoints._2.isEmpty should be (true)
=======
    var count = 0
    val roadLink = RoadLink(5170939L, Seq(Point(535605.272, 6982204.22, 85.90899999999965))
      , 540.3960283713503, State, 99, TrafficDirection.AgainstDigitizing, UnknownLinkType, Some("25.06.2015 03:00:00"), Some("vvh_modified"), Map("MUNICIPALITYCODE" -> BigInt.apply(749)),
      InUse, NormalLinkInterface)
    runWithRollback {
      val countCurrentProjects = projectService.getAllProjects
      val id = 0
      val addresses = List(ProjectReservedPart(5: Long, 5: Long, 207: Long, Some(5L), Some(Discontinuity.apply("jatkuva")), Some(8L), newLength = None, newDiscontinuity = None, newEly = None))
      val project = Project(id, ProjectState.apply(1), "TestProject", "TestUser", DateTime.now(), "TestUser", DateTime.parse("1970-01-01"), DateTime.now(), "Some additional info", Seq(), Seq(), None)
      val savedProject = projectService.createRoadLinkProject(project)
      mockForProject(savedProject.id, (roadwayAddressMapper.getRoadAddressesByLinearLocation(linearLocationDAO.fetchByRoadways(roadwayDAO.fetchAllBySection(5, 207).map(_.roadwayNumber).toSet)) ++ roadwayAddressMapper.getRoadAddressesByLinearLocation(linearLocationDAO.fetchByRoadways(roadwayDAO.fetchAllBySection(5, 207).map(_.roadwayNumber).toSet))).map(toProjectLink(savedProject)))

      projectService.saveProject(savedProject.copy(reservedParts = addresses))
      val countAfterInsertProjects = projectService.getAllProjects
      count = countCurrentProjects.size + 1
      countAfterInsertProjects.size should be(count)
      projectService.allLinksHandled(savedProject.id) should be(false)
      val projectLinks = projectLinkDAO.fetchProjectLinks(savedProject.id)
      val partitioned = projectLinks.partition(_.roadPartNumber == 207)
      val highestDistanceEnd = projectLinks.map(p => p.endAddrMValue).max
      val linkIds207 = partitioned._1.map(_.linkId).toSet
      reset(mockRoadLinkService)
      when(mockRoadLinkService.getRoadLinksHistoryFromVVH(any[Set[Long]])).thenReturn(Seq())
      when(mockRoadLinkService.getRoadLinksByLinkIdsFromVVH(any[Set[Long]])).thenAnswer(
        toMockAnswer(projectLinks, roadLink)
      )
      projectService.updateProjectLinks(savedProject.id, Set(), Seq(5168510), LinkStatus.Terminated, "-", 5, 207, 0, Option.empty[Int])
      projectService.updateProjectLinks(savedProject.id, Set(), linkIds207.filterNot(_ == 5168510L).toSeq, LinkStatus.Transfer, "-", 5, 207, 0, Option.empty[Int])
      projectService.allLinksHandled(savedProject.id) should be(true)
      val updatedProjectLinks = projectLinkDAO.fetchProjectLinks(savedProject.id)
      updatedProjectLinks.exists { x => x.status == LinkStatus.Transfer } should be(true)
      updatedProjectLinks.exists { x => x.status == LinkStatus.Terminated } should be(true)
      val sortedProjectLinks = updatedProjectLinks.sortBy(_.startAddrMValue)
      sortedProjectLinks.head.calibrationPoints._1.nonEmpty should be (true)
      sortedProjectLinks.head.calibrationPoints._1.get.segmentMValue should be (0.0)
      sortedProjectLinks.head.calibrationPoints._1.get.addressMValue should be (0)
      sortedProjectLinks.head.startCalibrationPointType should be (RoadAddressCP)
      sortedProjectLinks.head.calibrationPoints._2.isEmpty should be (true)
>>>>>>> ad9da419

      sortedProjectLinks.last.calibrationPoints._1.isEmpty should be (true)
      sortedProjectLinks.last.calibrationPoints._2.nonEmpty should be (true)
      sortedProjectLinks.last.calibrationPoints._2.get.segmentMValue should be (442.89)
      sortedProjectLinks.last.calibrationPoints._2.get.addressMValue should be (highestDistanceEnd - projectLinks.filter(pl => pl.linkId == 5168510).head.endAddrMValue)
      sortedProjectLinks.last.endCalibrationPointType should be (RoadAddressCP)

      projectService.updateProjectLinks(savedProject.id, Set(), Seq(5168540), LinkStatus.Terminated, "-", 5, 207, 0, Option.empty[Int])
      val updatedProjectLinks2 = projectLinkDAO.fetchProjectLinks(savedProject.id)
      val sortedProjectLinks2 = updatedProjectLinks2.sortBy(_.startAddrMValue)

      sortedProjectLinks2.last.calibrationPoints._1.isEmpty should be (true)
      sortedProjectLinks2.last.calibrationPoints._2.nonEmpty should be (true)
      sortedProjectLinks2.last.calibrationPoints._2.get.segmentMValue should be (442.89)
      sortedProjectLinks2.last.calibrationPoints._2.get.addressMValue should be (highestDistanceEnd - projectLinks.filter(pl => pl.linkId == 5168510).head.endAddrMValue - updatedProjectLinks.filter(pl => pl.linkId == 5168540).head.endAddrMValue)
      sortedProjectLinks2.last.endCalibrationPointType should be (RoadAddressCP)
    }

  }

  test("Test revertLinks When reverting the road Then the road address geometry after reverting should be the same as in KMTK") {
    val projectId = 0L
    val user = "TestUser"
    val (roadNumber, roadPartNumber) = (26020L, 12L)
    val (newRoadNumber, newRoadPart) = (9999L, 1L)
    val smallerRoadGeom = Seq(Point(0.0, 0.0), Point(0.0, 5.0))
    val roadGeom = Seq(Point(0.0, 0.0), Point(0.0, 10.0))
    runWithRollback {
      val roadwayNumber = 1
      val roadwayId = Sequences.nextRoadwayId
      val roadAddresses = roadwayAddressMapper.getRoadAddressesByRoadway(roadwayDAO.fetchAllBySection(roadNumber, roadPartNumber))

      val rap = Project(projectId, ProjectState.apply(1), "TestProject", user, DateTime.parse("1901-01-01"),
        "TestUser", DateTime.parse("1901-01-01"), DateTime.now(), "Some additional info",
        Seq(), Seq(), None)
      projectDAO.create(rap)
      val projectLinksFromRoadAddresses = roadAddresses.map(ra => toProjectLink(rap)(ra))

      val linearLocation = dummyLinearLocation(roadwayNumber, 1, projectLinksFromRoadAddresses.head.linkId, 0.0, 10.0)
      val roadway = dummyRoadway(roadwayNumber, 9999L, 1, 0, 10, DateTime.now(), None, roadwayId)

      linearLocationDAO.create(Seq(linearLocation))
      roadwayDAO.create(Seq(roadway))

      projectReservedPartDAO.reserveRoadPart(projectId, roadNumber, roadPartNumber, "Test")
      projectLinkDAO.create(projectLinksFromRoadAddresses)

      val numberingLink = Seq(ProjectLink(-1000L, newRoadNumber, newRoadPart, Track.apply(0), Discontinuity.Continuous, 0L, 5L, 0L, 10L, None, None,
        Option(user), projectLinksFromRoadAddresses.head.linkId, 0.0, 10.0, SideCode.Unknown, (NoCP, NoCP), (NoCP, NoCP),
        smallerRoadGeom, rap.id, LinkStatus.Numbering, RoadType.PublicRoad, LinkGeomSource.NormalLinkInterface, 10.0, roadAddresses.head.id, roadwayNumber+Math.round(linearLocation.orderNumber), 0, reversed = false,
        None, 86400L))
      projectReservedPartDAO.reserveRoadPart(projectId, newRoadNumber, newRoadPart, "Test")
      projectLinkDAO.create(numberingLink)
      val numberingLinks = projectLinkDAO.fetchProjectLinks(projectId, Option(LinkStatus.Numbering))
      numberingLinks.head.geometry should be equals smallerRoadGeom

     val projectLinks = projectLinkDAO.fetchProjectLinks(projectId)
     val linksToRevert = projectLinks.filter(_.status != LinkStatus.NotHandled).map(pl => {
       LinkToRevert(pl.id, pl.linkId, pl.status.value, pl.geometry)
     })
      val roadLinks = projectLinks.map(toRoadLink).head.copy(geometry = roadGeom)
      when(mockRoadLinkService.getCurrentAndComplementaryRoadLinks(any[Set[Long]])).thenReturn(Seq(roadLinks))
      projectService.revertLinksByRoadPart(projectId, newRoadNumber, newRoadPart, linksToRevert, user)
      val geomAfterRevert = GeometryUtils.truncateGeometry3D(roadGeom, projectLinksFromRoadAddresses.head.startMValue, projectLinksFromRoadAddresses.head.endMValue)
      val linksAfterRevert = projectLinkDAO.fetchProjectLinks(projectId)
      linksAfterRevert.map(_.geometry).contains(geomAfterRevert) should be(true)
    }
  }

  test("Test changeDirection() When projectLinks are reversed the track codes must switch and start_addr_m and end_addr_m should be the same for the first and last links") {
    runWithRollback {
      val roadNumber = 9999L
      val roadPartNumber = 1L
      val project = setUpProjectWithLinks(LinkStatus.Transfer, Seq(0, 100, 150, 300), changeTrack = true, roadNumber, roadPartNumber)
      val projectLinksBefore = projectLinkDAO.fetchProjectLinks(project.id).sortBy(_.startAddrMValue)

      val linksToRevert = projectLinksBefore.map( pl => LinkToRevert(pl.id, pl.id, LinkStatus.Transfer.value, pl.geometry))
      projectService.changeDirection(project.id, roadNumber, roadPartNumber, linksToRevert, ProjectCoordinates(0,0, 5), "testUser")

      val projectLinksAfter = projectLinkDAO.fetchProjectLinks(project.id).sortBy(_.startAddrMValue)
      projectLinksAfter.size should be(projectLinksBefore.size)
      projectLinksAfter.head.startAddrMValue should be(projectLinksBefore.head.startAddrMValue)
      projectLinksAfter.last.endAddrMValue should be(projectLinksBefore.last.endAddrMValue)
      var i = 0
      projectLinksAfter.foreach(pl => {
        pl.track match {
          case Track.RightSide => projectLinksBefore(i).track should be(Track.LeftSide)
          case Track.LeftSide => projectLinksBefore(i).track should be(Track.RightSide)
          case _ => "ignore"
        }
        i += 1
      })
    }
  }

  test("Test handleNewRoadNames - Test if a new RoadName is created from a project link and without duplicates") {
    runWithRollback {

      val testRoadNumber1 = 9999
      val testRoadNumber2 = 9998
      val testName = "TEST ROAD NAME"

      val rap = Project(0L, ProjectState.apply(1), "TestProject", "TestUser", DateTime.parse("1901-01-01"),
        "TestUser", DateTime.parse("1901-01-01"), DateTime.now(), "Some additional info",
        Seq(), Seq(), None)
      val project = projectService.createRoadLinkProject(rap)

      val changeInfos = List(
        RoadwayChangeInfo(AddressChangeType.New,
          source = dummyRoadwayChangeSection(Some(testRoadNumber1), Some(1L), Some(0L), Some(0L), Some(100L), Some(RoadType.apply(1)), Some(Discontinuity.Continuous), Some(8L)),
          target = dummyRoadwayChangeSection(Some(testRoadNumber1), Some(1L), Some(0L), Some(100L), Some(200L), Some(RoadType.apply(5)), Some(Discontinuity.Continuous), Some(8L)),
          Continuous, RoadType.apply(1), reversed = false, 1),

        RoadwayChangeInfo(AddressChangeType.New,
          source = dummyRoadwayChangeSection(Some(testRoadNumber1), Some(1L), Some(0L), Some(100L), Some(200L), Some(RoadType.apply(1)), Some(Discontinuity.Continuous), Some(8L)),
          target = dummyRoadwayChangeSection(Some(testRoadNumber1), Some(1L), Some(0L), Some(100L), Some(200L), Some(RoadType.apply(5)), Some(Discontinuity.Continuous), Some(8L)),
          Continuous, RoadType.apply(5), reversed = false, 2),

        RoadwayChangeInfo(AddressChangeType.New,
          source = dummyRoadwayChangeSection(Some(testRoadNumber1), Some(1L), Some(0L), Some(200L), Some(400L), Some(RoadType.apply(1)), Some(Discontinuity.Continuous), Some(8L)),
          target = dummyRoadwayChangeSection(Some(testRoadNumber1), Some(1L), Some(0L), Some(200L), Some(400L), Some(RoadType.apply(1)), Some(Discontinuity.Continuous), Some(8L)),
          Continuous, RoadType.apply(5), reversed = false, 3),
        RoadwayChangeInfo(AddressChangeType.New,
          source = dummyRoadwayChangeSection(Some(testRoadNumber2), Some(1L), Some(0L), Some(200L), Some(400L), Some(RoadType.apply(1)), Some(Discontinuity.Continuous), Some(8L)),
          target = dummyRoadwayChangeSection(Some(testRoadNumber2), Some(1L), Some(0L), Some(200L), Some(400L), Some(RoadType.apply(1)), Some(Discontinuity.Continuous), Some(8L)),
          Continuous, RoadType.apply(5), reversed = false, 3),
        RoadwayChangeInfo(AddressChangeType.New,
          source = dummyRoadwayChangeSection(Some(testRoadNumber2), Some(1L), Some(0L), Some(200L), Some(400L), Some(RoadType.apply(1)), Some(Discontinuity.Continuous), Some(8L)),
          target = dummyRoadwayChangeSection(Some(testRoadNumber2), Some(1L), Some(0L), Some(200L), Some(400L), Some(RoadType.apply(1)), Some(Discontinuity.Continuous), Some(8L)),
          Continuous, RoadType.apply(5), reversed = false, 3),
        RoadwayChangeInfo(AddressChangeType.New,
          source = dummyRoadwayChangeSection(Some(testRoadNumber2), Some(1L), Some(0L), Some(200L), Some(400L), Some(RoadType.apply(1)), Some(Discontinuity.Continuous), Some(8L)),
          target = dummyRoadwayChangeSection(Some(testRoadNumber2), Some(1L), Some(0L), Some(200L), Some(400L), Some(RoadType.apply(1)), Some(Discontinuity.Continuous), Some(8L)),
          Continuous, RoadType.apply(5), reversed = false, 3)
      )

      val projectStartTime = DateTime.now()

      val changes = List(
        ProjectRoadwayChange(project.id, Some("projectName"), 8, "Test", DateTime.now(), changeInfos.head, projectStartTime, Some(0)),
        ProjectRoadwayChange(project.id, Some("projectName"), 8, "Test", DateTime.now(), changeInfos(1), projectStartTime, Some(0)),
        ProjectRoadwayChange(project.id, Some("projectName"), 8, "Test", DateTime.now(), changeInfos(2), projectStartTime, Some(0)),
        ProjectRoadwayChange(project.id, Some("projectName"), 8, "Test", DateTime.now(), changeInfos(3), projectStartTime, Some(0)),
        ProjectRoadwayChange(project.id, Some("projectName"), 8, "Test", DateTime.now(), changeInfos(4), projectStartTime, Some(0)),
        ProjectRoadwayChange(project.id, Some("projectName"), 8, "Test", DateTime.now(), changeInfos(5), projectStartTime, Some(0))
      )

      ProjectLinkNameDAO.create(project.id, testRoadNumber1, testName)
      ProjectLinkNameDAO.create(project.id, testRoadNumber2, testName)

      // Method to be tested
      projectService.handleNewRoadNames(changes)

      // Test if project link is removed from DB
      ProjectLinkNameDAO.get(project.id, testRoadNumber1) should be (None)

      // Test if the new roadnames have the test road name & number
      val roadnames1 = RoadNameDAO.getAllByRoadNumber(testRoadNumber1)
      roadnames1.foreach(rn => {
        rn.roadName should be (testName)
        rn.roadNumber should be (testRoadNumber1)
      })

      val roadnames2 = RoadNameDAO.getAllByRoadNumber(testRoadNumber2)
      roadnames2.foreach(rn => {
        rn.roadName should be (testName)
        rn.roadNumber should be (testRoadNumber2)
      })
    }
  }

  test("Test handleTerminatedRoadwayChanges - When a project has a Termination RoadWayChange then the RoadName(s) for that RoadNumber have to be expired") {
    runWithRollback {

      val roadNumber = 9999
      val name = "TEST ROAD NAME"

      val roadnames = Seq(
        RoadName(99999, roadNumber, name, startDate = Some(DateTime.now()), createdBy = "Test")
      )
      RoadNameDAO.create(roadnames)

      val changeInfos = List(
        RoadwayChangeInfo(AddressChangeType.Termination,
          source = dummyRoadwayChangeSection(Some(roadNumber), Some(1L), Some(0L), Some(0L), Some(100L), Some(RoadType.apply(1)), Some(Discontinuity.Continuous), Some(8L)),
          target = dummyRoadwayChangeSection(Some(roadNumber), Some(1L), Some(0L), Some(100L), Some(200L), Some(RoadType.apply(5)), Some(Discontinuity.Continuous), Some(8L)),
          Continuous, RoadType.apply(1), reversed = false, 1),

        RoadwayChangeInfo(AddressChangeType.Unchanged,
          source = dummyRoadwayChangeSection(Some(roadNumber), Some(1L), Some(0L), Some(100L), Some(200L), Some(RoadType.apply(1)), Some(Discontinuity.Continuous), Some(8L)),
          target = dummyRoadwayChangeSection(Some(roadNumber), Some(1L), Some(0L), Some(100L), Some(200L), Some(RoadType.apply(5)), Some(Discontinuity.Continuous), Some(8L)),
          Continuous, RoadType.apply(5), reversed = false, 2),

        RoadwayChangeInfo(AddressChangeType.Unchanged,
          source = dummyRoadwayChangeSection(Some(roadNumber), Some(1L), Some(0L), Some(200L), Some(400L), Some(RoadType.apply(1)), Some(Discontinuity.Continuous), Some(8L)),
          target = dummyRoadwayChangeSection(Some(roadNumber), Some(1L), Some(0L), Some(200L), Some(400L), Some(RoadType.apply(1)), Some(Discontinuity.Continuous), Some(8L)),
          Continuous, RoadType.apply(5), reversed = false, 3)
      )

      val projectStartTime = DateTime.now()

      val changes = List(
        ProjectRoadwayChange(0L, Some("projectName"), 8, "Test", DateTime.now(), changeInfos.head, projectStartTime, Some(0)),
        ProjectRoadwayChange(0L, Some("projectName"), 8, "Test", DateTime.now(), changeInfos(1), projectStartTime, Some(0)),
        ProjectRoadwayChange(0L, Some("projectName"), 8, "Test", DateTime.now(), changeInfos(2), projectStartTime, Some(0))
      )

      // Method to be tested
      projectService.handleTerminatedRoadwayChanges(changes)

      val roadNames = RoadNameDAO.getAllByRoadNumber(roadNumber)
      roadNames.foreach(rn => {
        rn.endDate.isDefined should be (true)
        rn.endDate.get.toLocalDate should be (projectStartTime.toLocalDate.minusDays(1))
      })

    }
  }

  test("Test handleTransferAndRenumeration: Transfer to new roadway - If source roadway exists expire its road name and create new road name for targer road number") {
    runWithRollback {

      val srcRoadNumber = 99998
      val targetRoadNumber = 99999
      val testName = "TEST ROAD NAME"

      val rap = Project(0L, ProjectState.apply(1), "TestProject", "TestUser", DateTime.now(),
        "TestUser", DateTime.now(), DateTime.now(), "Some additional info",
        Seq(), Seq(), None)
      val project = projectService.createRoadLinkProject(rap)
      ProjectLinkNameDAO.create(project.id, targetRoadNumber, testName)

      val roadnames = Seq(RoadName(99999, srcRoadNumber, testName, startDate = Some(DateTime.now()), createdBy = "Test"))
      RoadNameDAO.create(roadnames)

      val roadways = List(dummyRoadway(0L, srcRoadNumber, 0L, 0L, 0L, DateTime.now, Some(DateTime.now)))
      roadwayDAO.create(roadways)

      val changeInfos = List(
        RoadwayChangeInfo(AddressChangeType.Transfer,
          source = dummyRoadwayChangeSection(Some(srcRoadNumber), Some(1L), Some(0L), Some(0L), Some(100L), Some(RoadType.apply(1)), Some(Discontinuity.Continuous), Some(8L)),
          target = dummyRoadwayChangeSection(Some(targetRoadNumber), Some(1L), Some(0L), Some(100L), Some(200L), Some(RoadType.apply(5)), Some(Discontinuity.Continuous), Some(8L)),
          Continuous, RoadType.apply(1), reversed = false, 1)
      )

      val changes = List(
        ProjectRoadwayChange(project.id, Some("projectName"), 8, "Test", DateTime.now(), changeInfos.head, project.startDate, Some(0))
      )
      projectService.handleRoadNames(changes)
      ProjectLinkNameDAO.get(project.id, targetRoadNumber) should be(None)
      val srcRoadNames = RoadNameDAO.getAllByRoadNumber(srcRoadNumber)
      srcRoadNames.foreach(rn => {
        if(rn.endDate.isDefined) {
          rn.endDate.get.toLocalDate should be(project.startDate.toLocalDate.minusDays(1))
        }
      })
      val targetRoadNames = RoadNameDAO.getAllByRoadNumber(targetRoadNumber)
      targetRoadNames.foreach(rn => {
        rn.roadNumber should be(targetRoadNumber)
        rn.roadName should be(testName)
      })
    }
  }

  test("Test handleTransferAndRenumeration: Transfer to existing roadway - If source roadway exists expire its roadname") {
    runWithRollback {

      val srcRoadNumber = 99998
      val targetRoadNumber = 99999
      val testName = "TEST ROAD NAME"

      val rap = Project(0L, ProjectState.apply(1), "TestProject", "TestUser", DateTime.now(),
        "TestUser", DateTime.now(), DateTime.now(), "Some additional info",
        Seq(), Seq(), None)
      val project = projectService.createRoadLinkProject(rap)
      ProjectLinkNameDAO.create(project.id, targetRoadNumber, testName)

      val roadnames = Seq(RoadName(99999, srcRoadNumber, testName, startDate = Some(DateTime.now()), createdBy = "Test"))
      RoadNameDAO.create(roadnames)

      val roadways = List(
        Roadway(0L, 0L, srcRoadNumber, 0L, RoadType.PublicRoad, Track.Combined, Continuous, 0L, 0L, reversed = false, DateTime.now, Some(DateTime.now), "dummy", None, 0L, NoTermination),
        Roadway(-1L, 0L, targetRoadNumber, 0L, RoadType.PublicRoad, Track.Combined, Continuous, 0L, 0L, reversed = false, DateTime.now, Some(DateTime.now), "dummy", None, 0L, NoTermination)
      )
      roadwayDAO.create(roadways)

      val changeInfos = List(
        RoadwayChangeInfo(AddressChangeType.Transfer,
          source = dummyRoadwayChangeSection(Some(srcRoadNumber), Some(1L), Some(0L), Some(0L), Some(100L), Some(RoadType.apply(1)), Some(Discontinuity.Continuous), Some(8L)),
          target = dummyRoadwayChangeSection(Some(targetRoadNumber), Some(1L), Some(0L), Some(100L), Some(200L), Some(RoadType.apply(5)), Some(Discontinuity.Continuous), Some(8L)),
          Continuous, RoadType.apply(1), reversed = false, 1)
      )

      val changes = List(
        ProjectRoadwayChange(project.id, Some("projectName"), 8, "Test", DateTime.now(), changeInfos.head, project.startDate, Some(0))
      )
      projectService.handleRoadNames(changes)

      val srcRoadNames = RoadNameDAO.getAllByRoadNumber(srcRoadNumber)
      srcRoadNames.foreach(rn => {
        if(rn.endDate.isDefined) {
          rn.endDate.get.toLocalDate should be(project.startDate.toLocalDate.minusDays(1))
        }
      })
    }
  }

  test("Test handleTransferAndRenumeration: Renumeration to new roadway - If source roadway exists expire its road name and create new road name for targer road number") {
    runWithRollback {

      val srcRoadNumber = 99998
      val targetRoadNumber = 99999
      val testName = "TEST ROAD NAME"

      val rap = Project(0L, ProjectState.apply(1), "TestProject", "TestUser", DateTime.now(),
        "TestUser", DateTime.now(), DateTime.now(), "Some additional info",
        Seq(), Seq(), None)
      val project = projectService.createRoadLinkProject(rap)
      ProjectLinkNameDAO.create(project.id, targetRoadNumber, testName)

      val roadnames = Seq(RoadName(99999, srcRoadNumber, testName, startDate = Some(DateTime.now()), createdBy = "Test"))
      RoadNameDAO.create(roadnames)

      val roadways = List(dummyRoadway(0L, srcRoadNumber, 0L, 0L, 0L, DateTime.now, Some(DateTime.now)))
      roadwayDAO.create(roadways)

      val changeInfos = List(
        RoadwayChangeInfo(AddressChangeType.ReNumeration,
          source = dummyRoadwayChangeSection(Some(srcRoadNumber), Some(1L), Some(0L), Some(0L), Some(100L), Some(RoadType.apply(1)), Some(Discontinuity.Continuous), Some(8L)),
          target = dummyRoadwayChangeSection(Some(targetRoadNumber), Some(1L), Some(0L), Some(100L), Some(200L), Some(RoadType.apply(5)), Some(Discontinuity.Continuous), Some(8L)),
          Continuous, RoadType.apply(1), reversed = false, 1)
      )

      val changes = List(
        ProjectRoadwayChange(project.id, Some("projectName"), 8, "Test", DateTime.now(), changeInfos.head, project.startDate, Some(0))
      )
      projectService.handleRoadNames(changes)
      ProjectLinkNameDAO.get(project.id, targetRoadNumber) should be(None)
      val srcRoadNames = RoadNameDAO.getAllByRoadNumber(srcRoadNumber)
      srcRoadNames.foreach(rn => {
        if(rn.endDate.isDefined) {
          rn.endDate.get.toLocalDate should be(project.startDate.toLocalDate.minusDays(1))
        }
      })
      val targetRoadNames = RoadNameDAO.getAllByRoadNumber(targetRoadNumber)
      targetRoadNames.foreach(rn => {
        rn.roadNumber should be(targetRoadNumber)
        rn.roadName should be(testName)
      })
    }
  }

  test("Test handleTransferAndRenumeration: Renumeration to existing roadway - If source roadway exists expire its roadname") {
    runWithRollback {

      val srcRoadNumber = 99998
      val targetRoadNumber = 99999
      val testName = "TEST ROAD NAME"

      val rap = Project(0L, ProjectState.apply(1), "TestProject", "TestUser", DateTime.now(),
        "TestUser", DateTime.now(), DateTime.now(), "Some additional info",
        Seq(), Seq(), None)
      val project = projectService.createRoadLinkProject(rap)
      ProjectLinkNameDAO.create(project.id, targetRoadNumber, testName)

      val roadNames = Seq(RoadName(99999, srcRoadNumber, testName, startDate = Some(DateTime.now()), createdBy = "Test"))
      RoadNameDAO.create(roadNames)

      val roadways = List(
        Roadway(0L, 0L, srcRoadNumber, 0L, RoadType.PublicRoad, Track.Combined, Continuous, 0L, 0L, startDate = DateTime.now, endDate = Some(DateTime.now), createdBy = "dummy", roadName = None, ely = 0L, terminated = NoTermination),
        Roadway(-1L, 0L, targetRoadNumber, 0L, RoadType.PublicRoad, Track.Combined, Continuous, 0L, 0L, reversed = false, DateTime.now, Some(DateTime.now), "dummy", None, 0L, NoTermination)
      )
      roadwayDAO.create(roadways)

      val changeInfos = List(
        RoadwayChangeInfo(AddressChangeType.ReNumeration,
          source = dummyRoadwayChangeSection(Some(srcRoadNumber), Some(1L), Some(0L), Some(0L), Some(100L), Some(RoadType.apply(1)), Some(Discontinuity.Continuous), Some(8L)),
          target = dummyRoadwayChangeSection(Some(targetRoadNumber), Some(1L), Some(0L), Some(100L), Some(200L), Some(RoadType.apply(5)), Some(Discontinuity.Continuous), Some(8L)),
          Continuous, RoadType.apply(1), reversed = false, 1)
      )

      val changes = List(
        ProjectRoadwayChange(project.id, Some("projectName"), 8, "Test", DateTime.now(), changeInfos.head, project.startDate, Some(0))
      )
      projectService.handleRoadNames(changes)

      val srcRoadNames = RoadNameDAO.getAllByRoadNumber(srcRoadNumber)
      srcRoadNames.foreach(rn => {
        if(rn.endDate.isDefined) {
          rn.endDate.get.toLocalDate should be(project.startDate.toLocalDate.minusDays(1))
        }
      })
    }
  }

  test("Test save project with reserved road parts having different ELY codes should not update them. Formed road parts on other side," +
    " should get ely from project links") {
    runWithRollback {

      val roadNumber = 26020
      val part1 = 12
      val part2 = 34
      val ely1 = Some(2L)
      val ely2 = Some(1L)

      val rap = Project(0L, ProjectState.apply(1), "TestProject", "TestUser", DateTime.now(),
        "TestUser", DateTime.now(), DateTime.now(), "Some additional info",
        Seq(), Seq(), None)
      val reservations = List(
        ProjectReservedPart(Sequences.nextViitePrimaryKeySeqValue, roadNumber, part1, Some(0L), Some(Continuous), ely1, None, None, None, None),
        ProjectReservedPart(Sequences.nextViitePrimaryKeySeqValue, roadNumber, part2, Some(0L), Some(Continuous), ely2, None, None, None, None)
      )
      val project = projectService.createRoadLinkProject(rap)

      val address1 = roadwayAddressMapper.getRoadAddressesByLinearLocation(linearLocationDAO.fetchByRoadways(roadwayDAO.fetchAllBySection(roadNumber, part1).map(_.roadwayNumber).toSet))
      val address2 = roadwayAddressMapper.getRoadAddressesByLinearLocation(linearLocationDAO.fetchByRoadways(roadwayDAO.fetchAllBySection(roadNumber, part2).map(_.roadwayNumber).toSet))
      mockForProject(project.id, (address1 ++ address2).map(toProjectLink(rap)))
      val savedProject = projectService.saveProject(project.copy(reservedParts = reservations, formedParts = reservations))
      val originalElyPart1 = roadwayDAO.fetchAllByRoadAndPart(roadNumber, part1).map(_.ely).toSet
      val originalElyPart2 = roadwayDAO.fetchAllByRoadAndPart(roadNumber, part2).map(_.ely).toSet
      val reservedPart1 = savedProject.reservedParts.find(rp => rp.roadNumber == roadNumber && rp.roadPartNumber == part1)
      val reservedPart2 = savedProject.reservedParts.find(rp => rp.roadNumber == roadNumber && rp.roadPartNumber == part2)
      val formedPart1 = savedProject.reservedParts.find(rp => rp.roadNumber == roadNumber && rp.roadPartNumber == part1)
      val formedPart2 = savedProject.reservedParts.find(rp => rp.roadNumber == roadNumber && rp.roadPartNumber == part2)
      reservedPart1.nonEmpty should be (true)
      reservedPart1.get.ely.get should be (originalElyPart1.head)
      reservedPart2.nonEmpty should be (true)
      reservedPart2.get.ely.get should be (originalElyPart2.head)

    }
  }

  //TODO remove after cleaning all floating code
  /*test("If the suplied, old, road address has a valid_to < sysdate then the outputted, new, road addresses are floating") {
    val road = 5L
    val roadPart = 205L
    val origStartM = 1024L
    val origEndM = 1547L
    val linkId = 1049L
    val endM = 520.387
    val suravageLinkId = 5774839L

    runWithRollback {

    val linearLocationId = Sequences.nextLinearLocationId
    val user = Some("user")
    val project = Project(-1L, Sent2TR, "split", user.get, DateTime.now(), user.get,
      DateTime.now().plusMonths(2), DateTime.now(), "", Seq(), None, None)

    // Original road address: 1024 -> 1547
    val roadAddress = RoadAddress(1L, linearLocationId, road, roadPart, PublicRoad, Track.Combined, Continuous, origStartM, origEndM, Some(DateTime.now().minusYears(10)),
      None, None, linkId, 0.0, endM, SideCode.TowardsDigitizing, 86400L, (None, None),  Seq(Point(1024.0, 0.0), Point(1025.0, 1544.386)),
      LinkGeomSource.NormalLinkInterface, 8L, NoTermination, 123)

    val projectLink = ProjectLink(0, road, roadPart, Track.Combined, Continuous, 0, 0, 0, 0, Some(DateTime.now()), None, user,
      0, 0.0, 0.0, SideCode.TowardsDigitizing, (None, None),  Seq(Point(0.0, 0.0), Point(0.0, 0.0)),
      -1L, null, PublicRoad, null, 0.0, 1L, linearLocationId, 8L, reversed = false, None, 748800L)
    val transferAndNew = Seq(

      // Transferred road address: 1028 -> 1128
      projectLink.copy(id = 2, startAddrMValue = origStartM + 4, endAddrMValue = origStartM + 104, linkId = suravageLinkId,
        startMValue = 0.0, endMValue = 99.384, geometry = Seq(Point(1024.0, 0.0), Point(1024.0, 99.384)), status = LinkStatus.Transfer,
        linkGeomSource = LinkGeomSource.SuravageLinkInterface, geometryLength = 99.384, connectedLinkId = Some(linkId)),

      // New road address: 1128 -> 1205
      projectLink.copy(id = 3, startAddrMValue = origStartM + 104, endAddrMValue = origStartM + 181, linkId = suravageLinkId,
        startMValue = 99.384, endMValue = 176.495, geometry = Seq(Point(1024.0, 99.384), Point(1101.111, 99.384)), status = LinkStatus.New,
        linkGeomSource = LinkGeomSource.SuravageLinkInterface, geometryLength = 77.111, connectedLinkId = Some(linkId)),

      // Terminated road address: 1124 -> 1547
      projectLink.copy(id = 4, startAddrMValue = origStartM + 100, endAddrMValue = origEndM, linkId = linkId,
        startMValue = 99.384, endMValue = endM, geometry = Seq(Point(1024.0, 99.384), Point(1025.0, 1544.386)), status = LinkStatus.Terminated,
        linkGeomSource = LinkGeomSource.NormalLinkInterface, geometryLength = endM - 99.384, connectedLinkId = Some(suravageLinkId))

    )
    val yesterdayDate = Option(DateTime.now().plusDays(-1))
    val result = projectService.createSplitRoadAddress(roadAddress.copy(validTo = yesterdayDate), transferAndNew, project)
    result should have size 4
    result.count(_.terminated == TerminationCode.Termination) should be(1)
    result.count(_.startDate == roadAddress.startDate) should be(2)
    result.count(_.startDate.get == project.startDate) should be(2)
    result.count(_.endDate.isEmpty) should be(2)
    result.filter(res => res.terminated == TerminationCode.NoTermination && res.roadwayNumber != -1000).forall(_.isFloating) should be(true)
    }
  }*/

  test("Test changeDirection When after the creation of valid project links on a project Then the side code of road addresses should be successfully reversed.") {
    runWithRollback {

      val rap = Project(0L, ProjectState.apply(1), "TestProject", "TestUser", DateTime.parse("1901-01-01"),
        "TestUser", DateTime.parse("1901-01-01"), DateTime.now(), "Some additional info",
        Seq(), Seq(), None)

      val geom1 = Seq(Point(419.26, 5896.197), Point(420.115, 5911.262))
      val geom2 = Seq(Point(420.115, 5911.262), Point(420.289, 5929.439))
      val geom3 = Seq(Point(420.289, 5929.439), Point(420.80, 5951.574))
      val geom4 = Seq(Point(420.802, 5951.574), Point(434.144, 5957.563))
      val geom5 = Seq(Point(445.712, 5957.31), Point(434.144, 5957.563))
      val geom6 = Seq(Point(445.712, 5957.31), Point(454.689, 5959.367))
      val geom7 = Seq(Point(454.689, 5959.367), Point(554.849, 6005.186))
      val geom8 = Seq(Point(430.743, 5896.673), Point(430.719, 5910.37))
      val geom9 = Seq(Point(430.719, 5910.37), Point(433.033, 5945.855))
      val geom10 = Seq(Point(433.033, 5945.855), Point(420.802, 5951.574))
      val geom11 = Seq(Point(443.483, 5945.637), Point(433.033, 5945.855))
      val geom12 = Seq(Point(443.483, 5945.637), Point(451.695, 5947.231))
      val geom13 = Seq(Point(451.695, 5947.231), Point(580.822, 5990.441))

      val pl1 = ProjectLink(-1000L, 9999L, 1L, Track.RightSide, Discontinuity.Continuous, 0L, 0L, 0L, 0L, None, None,
        None, 12345L, 0.0, 0.0, SideCode.Unknown, (NoCP, NoCP), (NoCP, NoCP),
        geom1, 0L, LinkStatus.New, RoadType.PublicRoad, LinkGeomSource.NormalLinkInterface, GeometryUtils.geometryLength(geom1), 0L, 0, 0, reversed = false,
        None, NewIdValue)
      val pl2 = ProjectLink(-1000L, 9999L, 1L, Track.RightSide, Discontinuity.Continuous, 0L, 0L, 0L, 0L, None, None,
        None, 12346L, 0.0, 0.0, SideCode.Unknown, (NoCP, NoCP), (NoCP, NoCP),
        geom2, 0L, LinkStatus.New, RoadType.PublicRoad, LinkGeomSource.NormalLinkInterface, GeometryUtils.geometryLength(geom2), 0L, 0, 0, reversed = false,
        None, NewIdValue)
      val pl3 = ProjectLink(-1000L, 9999L, 1L, Track.RightSide, Discontinuity.Continuous, 0L, 0L, 0L, 0L, None, None,
        None, 12347L, 0.0, 0.0, SideCode.Unknown, (NoCP, NoCP), (NoCP, NoCP),
        geom3, 0L, LinkStatus.New, RoadType.PublicRoad, LinkGeomSource.NormalLinkInterface, GeometryUtils.geometryLength(geom3), 0L, 0, 0, reversed = false,
        None, NewIdValue)
      val pl4 = ProjectLink(-1000L, 9999L, 1L, Track.RightSide, Discontinuity.Continuous, 0L, 0L, 0L, 0L, None, None,
        None, 12348L, 0.0, 0.0, SideCode.Unknown, (NoCP, NoCP), (NoCP, NoCP),
        geom4, 0L, LinkStatus.New, RoadType.PublicRoad, LinkGeomSource.NormalLinkInterface, GeometryUtils.geometryLength(geom4), 0L, 0, 0, reversed = false,
        None, NewIdValue)
      val pl5 = ProjectLink(-1000L, 9999L, 1L, Track.RightSide, Discontinuity.Continuous, 0L, 0L, 0L, 0L, None, None,
        None, 12349L, 0.0, 0.0, SideCode.Unknown, (NoCP, NoCP), (NoCP, NoCP),
        geom5, 0L, LinkStatus.New, RoadType.PublicRoad, LinkGeomSource.NormalLinkInterface, GeometryUtils.geometryLength(geom5), 0L, 0, 0, reversed = false,
        None, NewIdValue)
      val pl6 = ProjectLink(-1000L, 9999L, 1L, Track.RightSide, Discontinuity.Continuous, 0L, 0L, 0L, 0L, None, None,
        None, 12350L, 0.0, 0.0, SideCode.Unknown, (NoCP, NoCP), (NoCP, NoCP),
        geom6, 0L, LinkStatus.New, RoadType.PublicRoad, LinkGeomSource.NormalLinkInterface, GeometryUtils.geometryLength(geom6), 0L, 0, 0, reversed = false,
        None, NewIdValue)
      val pl7 = ProjectLink(-1000L, 9999L, 1L, Track.RightSide, Discontinuity.Continuous, 0L, 0L, 0L, 0L, None, None,
        None, 12351L, 0.0, 0.0, SideCode.Unknown, (NoCP, NoCP), (NoCP, NoCP),
        geom7, 0L, LinkStatus.New, RoadType.PublicRoad, LinkGeomSource.NormalLinkInterface, GeometryUtils.geometryLength(geom7), 0L, 0, 0, reversed = false,
        None, NewIdValue)
      val pl8 = ProjectLink(-1000L, 9999L, 1L, Track.RightSide, Discontinuity.Continuous, 0L, 0L, 0L, 0L, None, None,
        None, 12352L, 0.0, 0.0, SideCode.Unknown, (NoCP, NoCP), (NoCP, NoCP),
        geom8, 0L, LinkStatus.New, RoadType.PublicRoad, LinkGeomSource.NormalLinkInterface, GeometryUtils.geometryLength(geom8), 0L, 0, 0, reversed = false,
        None, NewIdValue)
      val pl9 = ProjectLink(-1000L, 9999L, 1L, Track.RightSide, Discontinuity.Continuous, 0L, 0L, 0L, 0L, None, None,
        None, 12353L, 0.0, 0.0, SideCode.Unknown, (NoCP, NoCP), (NoCP, NoCP),
        geom9, 0L, LinkStatus.New, RoadType.PublicRoad, LinkGeomSource.NormalLinkInterface, GeometryUtils.geometryLength(geom9), 0L, 0, 0, reversed = false,
        None, NewIdValue)
      val pl10 = ProjectLink(-1000L, 9999L, 1L, Track.RightSide, Discontinuity.Continuous, 0L, 0L, 0L, 0L, None, None,
        None, 12354L, 0.0, 0.0, SideCode.Unknown, (NoCP, NoCP), (NoCP, NoCP),
        geom10, 0L, LinkStatus.New, RoadType.PublicRoad, LinkGeomSource.NormalLinkInterface, GeometryUtils.geometryLength(geom10), 0L, 0, 0, reversed = false,
        None, NewIdValue)
      val pl11 = ProjectLink(-1000L, 9999L, 1L, Track.RightSide, Discontinuity.Continuous, 0L, 0L, 0L, 0L, None, None,
        None, 12355L, 0.0, 0.0, SideCode.Unknown, (NoCP, NoCP), (NoCP, NoCP),
        geom11, 0L, LinkStatus.New, RoadType.PublicRoad, LinkGeomSource.NormalLinkInterface, GeometryUtils.geometryLength(geom11), 0L, 0, 0, reversed = false,
        None, NewIdValue)
      val pl12 = ProjectLink(-1000L, 9999L, 1L, Track.RightSide, Discontinuity.Continuous, 0L, 0L, 0L, 0L, None, None,
        None, 12356L, 0.0, 0.0, SideCode.Unknown, (NoCP, NoCP), (NoCP, NoCP),
        geom12, 0L, LinkStatus.New, RoadType.PublicRoad, LinkGeomSource.NormalLinkInterface, GeometryUtils.geometryLength(geom12), 0L, 0, 0, reversed = false,
        None, NewIdValue)
      val pl13 = ProjectLink(-1000L, 9999L, 1L, Track.RightSide, Discontinuity.Continuous, 0L, 0L, 0L, 0L, None, None,
        None, 12357L, 0.0, 0.0, SideCode.Unknown, (NoCP, NoCP), (NoCP, NoCP),
        geom13, 0L, LinkStatus.New, RoadType.PublicRoad, LinkGeomSource.NormalLinkInterface, GeometryUtils.geometryLength(geom13), 0L, 0, 0, reversed = false,
        None, NewIdValue)

      val project = projectService.createRoadLinkProject(rap)
<<<<<<< HEAD
      when(mockRoadLinkService.getRoadLinksAndComplementaryByLinkIds(any[Set[Long]])).thenReturn(Seq(pl1, pl2, pl3, pl4, pl5, pl6, pl7).map(toRoadLink))
      projectService.createProjectLinks(Seq(12345L, 12346L, 12347L, 12348L, 12349L, 12350L, 12351L), project.id, roadNumber = 9999, roadPartNumber = 1, track = Track.RightSide, discontinuity = Discontinuity.Continuous, roadType = RoadType.PublicRoad, roadLinkSource = LinkGeomSource.NormalLinkInterface, roadEly = 8L, user = "test", roadName = "road name")
      when(mockRoadLinkService.getRoadLinksAndComplementaryByLinkIds(Set(12352L, 12353L, 12354L))).thenReturn(Seq(pl8, pl9, pl10).map(toRoadLink))
=======
      when(mockRoadLinkService.getRoadLinksByLinkIdsFromVVH(any[Set[Long]])).thenReturn(Seq(pl1, pl2, pl3, pl4, pl5, pl6, pl7).map(toRoadLink))

      projectService.createProjectLinks(Seq(12345L, 12346L, 12347L, 12348L, 12349L, 12350L, 12351L), project.id, roadNumber = 9999, roadPartNumber = 1, track = Track.RightSide, discontinuity = Discontinuity.Continuous, roadType = RoadType.PublicRoad, roadLinkSource = LinkGeomSource.NormalLinkInterface, roadEly = 8L, user = "test", roadName = "road name")

      when(mockRoadLinkService.getRoadLinksByLinkIdsFromVVH(Set(12352L, 12353L, 12354L))).thenReturn(Seq(pl8, pl9, pl10).map(toRoadLink))
>>>>>>> ad9da419
      projectService.createProjectLinks(Seq(12352L, 12353L, 12354L), project.id, roadNumber = 9999, roadPartNumber = 1, track = Track.LeftSide, discontinuity = Discontinuity.Continuous, roadType = RoadType.PublicRoad, roadLinkSource = LinkGeomSource.NormalLinkInterface, roadEly = 8L, user = "test", roadName = "road name")
      when(mockRoadLinkService.getRoadLinksAndComplementaryByLinkIds(Set(12355L, 12356L, 12357L))).thenReturn(Seq(pl11, pl12, pl13).map(toRoadLink))
      projectService.createProjectLinks(Seq(12355L, 12356L, 12357L), project.id, 9999, 1, Track.LeftSide, Discontinuity.Continuous, RoadType.PublicRoad, LinkGeomSource.NormalLinkInterface, 8L, "test", "road name")

      val linksBeforeChange = projectLinkDAO.fetchProjectLinks(project.id).sortBy(_.startAddrMValue)
      projectService.changeDirection(project.id, 9999L, 1L, Seq(LinkToRevert(pl1.id, pl1.linkId, pl1.status.value, pl1.geometry)), ProjectCoordinates(0, 0, 0), "TestUserTwo")
      val linksAfterChange = projectLinkDAO.fetchProjectLinks(project.id).sortBy(_.startAddrMValue)

      linksBeforeChange.forall{bc =>
        val changedLink = linksAfterChange.find(_.linkId == bc.linkId)
        SideCode.switch(changedLink.get.sideCode) == bc.sideCode
      }
    }
  }

  test("Test checkRoadPartsReservable When there are some transferred road links to that same road part.") {
    runWithRollback {
      val raId = Sequences.nextRoadwayId
      val startDate = DateTime.now()
      val linearLocationId = Sequences.nextLinearLocationId
      val roadNumber = 20000L
      val roadPartNumber = 1L
      val newRoadPartNumber = 2L

      val ra = Seq(
        //Combined
        Roadway(raId, roadwayNumber1, roadNumber, roadPartNumber, RoadType.PublicRoad, Track.Combined, Discontinuity.EndOfRoad,
          0L, 20L, reversed = false, DateTime.now(), None, "test_user", None, 8, NoTermination, startDate, None),
        //RightSide
        Roadway(raId + 1, roadwayNumber2, roadNumber, newRoadPartNumber, RoadType.PublicRoad, Track.Combined, Discontinuity.EndOfRoad,
          0L, 50L, reversed = false, DateTime.now(), None, "test_user", None, 8, NoTermination, startDate, None))

      val linearLocations = Seq(
        //        part1
        LinearLocation(linearLocationId, 1, 1000l, 0.0, 15.0, SideCode.TowardsDigitizing, 10000000000l,
          (CalibrationPointReference.None, CalibrationPointReference.None), Seq(Point(0.0, 0.0), Point(0.0, 15.0)), LinkGeomSource.ComplementaryLinkInterface,
          roadwayNumber1, Some(startDate), None),
        LinearLocation(linearLocationId + 1, 2, 2000l, 0.0, 5.0, SideCode.TowardsDigitizing, 10000000000l,
          (CalibrationPointReference.None, CalibrationPointReference.None),  Seq(Point(0.0, 15.0), Point(0.0, 20.0)), LinkGeomSource.ComplementaryLinkInterface,
          roadwayNumber1, Some(startDate), None),
        //part2
        LinearLocation(linearLocationId + 2, 1, 3000l, 0.0, 5.0, SideCode.TowardsDigitizing, 10000000000l,
          (CalibrationPointReference.None, CalibrationPointReference.None), Seq(Point(0.0, 20.0), Point(0.0, 25.0)), LinkGeomSource.ComplementaryLinkInterface,
          roadwayNumber2, Some(startDate), None),
        LinearLocation(linearLocationId + 3, 2, 4000l, 0.0, 45.0, SideCode.TowardsDigitizing, 10000000000l,
          (CalibrationPointReference.None, CalibrationPointReference.None), Seq(Point(0.0, 25.0), Point(0.0, 70.0)), LinkGeomSource.ComplementaryLinkInterface,
          roadwayNumber2, Some(startDate), None)
      )
      roadwayDAO.create(ra)
      linearLocationDAO.create(linearLocations)

      val rap = Project(0L, ProjectState.apply(1), "TestProject", "TestUser", DateTime.now(),
        "TestUser", DateTime.now(), DateTime.now(), "Some additional info",
        Seq(), Seq(), None)
      val project = projectService.createRoadLinkProject(rap)
      val project_id = project.id
      val roadway1 = roadwayDAO.fetchAllBySection(roadNumber, roadPartNumber)
      val roadway2 = roadwayDAO.fetchAllBySection(roadNumber, newRoadPartNumber)
      mockForProject(project_id, roadwayAddressMapper.getRoadAddressesByLinearLocation(linearLocationDAO.fetchByRoadways(roadway1.map(_.roadwayNumber).toSet++roadway2.map(_.roadwayNumber).toSet)).map(toProjectLink(project)))
      val reservedPart1 = ProjectReservedPart(0L, roadNumber, roadPartNumber, None, None, None, None, None, None, None)
      val reservedPart2 = ProjectReservedPart(0L, roadNumber, newRoadPartNumber, None, None, None, None, None, None, None)
      projectService.saveProject(project.copy(reservedParts = Seq(reservedPart1, reservedPart2)))
      val projectLinks = projectLinkDAO.fetchProjectLinks(project_id)
      val lastLink = Set(projectLinks.filter(_.roadPartNumber == roadPartNumber).maxBy(_.endAddrMValue).id)

      projectService.updateProjectLinks(project_id, lastLink, Seq(), LinkStatus.Transfer, "test",
        roadNumber, newRoadPartNumber, 0, None, 1, 5, Some(8L), reversed = false, None)
      val lengthOfTheTransferredPart = 5
      val lengthPart1 = linearLocations.filter(_.roadwayNumber == roadwayNumber1).map(_.endMValue).sum - linearLocations.filter(_.roadwayNumber == roadwayNumber1).map(_.startMValue).sum
      val lengthPart2 = linearLocations.filter(_.roadwayNumber == roadwayNumber2).map(_.endMValue).sum - linearLocations.filter(_.roadwayNumber == roadwayNumber2).map(_.startMValue).sum
      val newLengthOfTheRoadPart1 = lengthPart1 - lengthOfTheTransferredPart
      val newLengthOfTheRoadPart2 = lengthPart2 + lengthOfTheTransferredPart

      val reservation = projectReservedPartDAO.fetchReservedRoadParts(project_id)
      val formed = projectReservedPartDAO.fetchFormedRoadParts(project_id)

      reservation.filter(_.roadPartNumber == 1).head.addressLength should be(Some(ra.head.endAddrMValue))
      reservation.filter(_.roadPartNumber == 2).head.addressLength should be(Some(ra.last.endAddrMValue))

      formed.filter(_.roadPartNumber == 1).head.newLength should be(Some(newLengthOfTheRoadPart1))
      formed.filter(_.roadPartNumber == 2).head.newLength should be(Some(lengthOfTheTransferredPart))

      val roadWay_2 = roadwayDAO.fetchAllBySection(roadNumber, newRoadPartNumber)
      mockForProject(project_id, roadwayAddressMapper.getRoadAddressesByLinearLocation(linearLocationDAO.fetchByRoadways(roadWay_2.map(_.roadwayNumber).toSet)).map(toProjectLink(project)))

      val projectLinksSet = projectLinkDAO.fetchProjectLinks(project_id).filter(_.roadPartNumber == 2).map(_.id).toSet
      projectService.updateProjectLinks(project_id, projectLinksSet, Seq(), LinkStatus.Transfer, "test",
        roadNumber, newRoadPartNumber, 0, None, 1, 5, Some(1L), reversed = false, None)

      val reservation2 = projectReservedPartDAO.fetchReservedRoadParts(project_id)
      val formed2 = projectReservedPartDAO.fetchFormedRoadParts(project_id)
      reservation2.filter(_.roadPartNumber == 1).head.addressLength should be(Some(ra.head.endAddrMValue))
      reservation.filter(_.roadPartNumber == 2).head.addressLength should be(Some(ra.last.endAddrMValue))

      formed2.filter(_.roadPartNumber == 1).head.newLength should be(Some(newLengthOfTheRoadPart1))
      formed2.filter(_.roadPartNumber == 2).head.newLength should be(Some(ra.last.endAddrMValue+lengthOfTheTransferredPart))

      projectService.validateProjectById(project_id).exists(
        _.validationError.message == s"Toimenpidettä ei saa tehdä tieosalle, jota ei ole varattu projektiin. Varaa tie $roadNumber osa $newRoadPartNumber."
      ) should be(false)
    }
  }

  test("Test projectService.createProjectLinks() discontinuity assignment When creating some links Then the Discontinuity of the last (with bigger endAddrM) new created links should be the one the user gave and should not change any other link discontinuity that was previosly given.") {
    runWithRollback {

      val rap = Project(0L, ProjectState.apply(1), "TestProject", "TestUser", DateTime.parse("1901-01-01"),
        "TestUser", DateTime.parse("1901-01-01"), DateTime.now(), "Some additional info",
        Seq(), Seq(), None)

      val linkAfterRoundabout = ProjectLink(-1000L, 9999L, 1L, Track.apply(0), Discontinuity.EndOfRoad, 0L, 0L, 0L, 0L, None, None,
        None, 12345L, 0.0, 5.0, SideCode.TowardsDigitizing, (NoCP, NoCP), (NoCP, NoCP),
        Seq(Point(15.0, 0.0), Point(20.0, 0.0)), 0L, LinkStatus.New, RoadType.PublicRoad, LinkGeomSource.NormalLinkInterface, GeometryUtils.geometryLength(Seq(Point(15.0, 0.0), Point(20.0, 0.0))), 0L, 0, 0, reversed = false,
        None, 86400L)
      val linkBeforeRoundaboutMinorDiscontinuous = ProjectLink(-1000L, 9999L, 1L, Track.apply(0), Discontinuity.MinorDiscontinuity, 0L, 0L, 0L, 0L, None, None,
        None, 12346L, 0.0, 5.0, SideCode.TowardsDigitizing, (NoCP, NoCP), (NoCP, NoCP),
        Seq(Point(5.0, 0.0), Point(15.0, 0.0)), 0L, LinkStatus.New, RoadType.PublicRoad, LinkGeomSource.NormalLinkInterface, GeometryUtils.geometryLength(Seq(Point(5.0, 0.0), Point(15.0, 0.0))), 0L, 0, 0, reversed = false,
        None, 86400L)
      val linkBeforeRoundaboutContinuous = ProjectLink(-1000L, 9999L, 1L, Track.apply(0), Discontinuity.Continuous, 0L, 0L, 0L, 0L, None, None,
        None, 12347L, 0.0, 5.0, SideCode.TowardsDigitizing, (NoCP, NoCP), (NoCP, NoCP),
        Seq(Point(0.0, 1.0), Point(5.0, 0.0)), 0L, LinkStatus.New, RoadType.PublicRoad, LinkGeomSource.NormalLinkInterface, GeometryUtils.geometryLength(Seq(Point(0.0, 1.0), Point(5.0, 0.0))), 0L, 0, 0, reversed = false,
        None, 86400L)


      val project = projectService.createRoadLinkProject(rap)
      when(mockRoadLinkService.getRoadLinksAndComplementaryByLinkIds(any[Set[Long]])).thenReturn(Seq(linkAfterRoundabout).map(toRoadLink))
      projectService.createProjectLinks(Seq(12345L), project.id, 9999, 1, Track.Combined, Discontinuity.EndOfRoad, RoadType.PublicRoad, LinkGeomSource.NormalLinkInterface, 8L, "test", "road name")
      when(mockRoadLinkService.getRoadLinksAndComplementaryByLinkIds(any[Set[Long]])).thenReturn(Seq(linkBeforeRoundaboutMinorDiscontinuous, linkBeforeRoundaboutContinuous).map(toRoadLink))
      projectService.createProjectLinks(Seq(12347L, 12346L), project.id, 9999, 1, Track.Combined, Discontinuity.MinorDiscontinuity, RoadType.PublicRoad, LinkGeomSource.NormalLinkInterface, 8L, "test", "road name")

      val afterAllProjectLinksCreation = projectLinkDAO.fetchProjectLinks(project.id).sortBy(_.startAddrMValue)

      afterAllProjectLinksCreation.filter(_.linkId == 12345L).head.discontinuity should be (Discontinuity.EndOfRoad)
      afterAllProjectLinksCreation.filter(_.linkId == 12346L).head.discontinuity should be (Discontinuity.MinorDiscontinuity)
      afterAllProjectLinksCreation.filter(_.linkId == 12347L).head.discontinuity should be (Discontinuity.Continuous)
    }
  }

  test("Test updateRoadwaysAndLinearLocationsWithProjectLinks When VIITE-2236 situation Then don't violate unique constraint on roadway_point table.") {
    runWithRollback {
      sqlu"""Insert into LINK (ID,SOURCE,ADJUSTED_TIMESTAMP,CREATED_TIME) values ('568121','4','1446398762000',to_timestamp('27.12.2019 13:12:50','DD.MM.RRRR HH24:MI:SS'))""".execute
      sqlu"""Insert into LINK (ID,SOURCE,ADJUSTED_TIMESTAMP,CREATED_TIME) values ('7256596','4','1498959782000',to_timestamp('27.12.2019 13:12:50','DD.MM.RRRR HH24:MI:SS'))""".execute
      sqlu"""Insert into LINK (ID,SOURCE,ADJUSTED_TIMESTAMP,CREATED_TIME) values ('7256590','4','1498959782000',to_timestamp('27.12.2019 13:12:50','DD.MM.RRRR HH24:MI:SS'))""".execute
      sqlu"""Insert into LINK (ID,SOURCE,ADJUSTED_TIMESTAMP,CREATED_TIME) values ('7256584','4','1498959782000',to_timestamp('27.12.2019 13:12:50','DD.MM.RRRR HH24:MI:SS'))""".execute
      sqlu"""Insert into LINK (ID,SOURCE,ADJUSTED_TIMESTAMP,CREATED_TIME) values ('7256586','4','1503961971000',to_timestamp('27.12.2019 13:12:50','DD.MM.RRRR HH24:MI:SS'))""".execute
      sqlu"""Insert into LINK (ID,SOURCE,ADJUSTED_TIMESTAMP,CREATED_TIME) values ('7256594','4','1533681057000',to_timestamp('27.12.2019 13:12:50','DD.MM.RRRR HH24:MI:SS'))""".execute
      sqlu"""Insert into LINK (ID,SOURCE,ADJUSTED_TIMESTAMP,CREATED_TIME) values ('568164','4','1449097206000',to_timestamp('27.12.2019 13:12:50','DD.MM.RRRR HH24:MI:SS'))""".execute
      sqlu"""Insert into LINK (ID,SOURCE,ADJUSTED_TIMESTAMP,CREATED_TIME) values ('568122','4','1449097206000',to_timestamp('27.12.2019 13:12:50','DD.MM.RRRR HH24:MI:SS'))""".execute

      sqlu"""Insert into ROADWAY (ID,ROADWAY_NUMBER,ROAD_NUMBER,ROAD_PART_NUMBER,TRACK,START_ADDR_M,END_ADDR_M,REVERSED,DISCONTINUITY,START_DATE,END_DATE,CREATED_BY,CREATED_TIME,ROAD_TYPE,ELY,TERMINATED,VALID_FROM,VALID_TO) values ('1052907','40998','22006','12','0','0','215','0','5',to_date('01.01.2017','DD.MM.RRRR'),null,'import',to_timestamp('27.12.2019 13:12:51','DD.MM.RRRR HH24:MI:SS'),'1','2','0',to_date('28.12.2016','DD.MM.RRRR'),null)""".execute
      sqlu"""Insert into ROADWAY (ID,ROADWAY_NUMBER,ROAD_NUMBER,ROAD_PART_NUMBER,TRACK,START_ADDR_M,END_ADDR_M,REVERSED,DISCONTINUITY,START_DATE,END_DATE,CREATED_BY,CREATED_TIME,ROAD_TYPE,ELY,TERMINATED,VALID_FROM,VALID_TO) values ('1052911','40998','22006','12','0','0','215','0','2',to_date('01.01.1989','DD.MM.RRRR'),to_date('31.12.2016','DD.MM.RRRR'),'import',to_timestamp('27.12.2019 13:12:51','DD.MM.RRRR HH24:MI:SS'),'1','2','0',to_date('28.12.2016','DD.MM.RRRR'),null)""".execute
      sqlu"""Insert into ROADWAY (ID,ROADWAY_NUMBER,ROAD_NUMBER,ROAD_PART_NUMBER,TRACK,START_ADDR_M,END_ADDR_M,REVERSED,DISCONTINUITY,START_DATE,END_DATE,CREATED_BY,CREATED_TIME,ROAD_TYPE,ELY,TERMINATED,VALID_FROM,VALID_TO) values ('1052912','40999','22006','12','0','215','216','0','2',to_date('01.01.1989','DD.MM.RRRR'),to_date('30.12.1997','DD.MM.RRRR'),'import',to_timestamp('27.12.2019 13:12:51','DD.MM.RRRR HH24:MI:SS'),'1','2','1',to_date('31.01.2013','DD.MM.RRRR'),null)""".execute
      sqlu"""Insert into ROADWAY (ID,ROADWAY_NUMBER,ROAD_NUMBER,ROAD_PART_NUMBER,TRACK,START_ADDR_M,END_ADDR_M,REVERSED,DISCONTINUITY,START_DATE,END_DATE,CREATED_BY,CREATED_TIME,ROAD_TYPE,ELY,TERMINATED,VALID_FROM,VALID_TO) values ('1052910','41000','22006','34','0','0','310','0','2',to_date('01.01.1989','DD.MM.RRRR'),null,'import',to_timestamp('27.12.2019 13:12:51','DD.MM.RRRR HH24:MI:SS'),'1','2','0',to_date('14.06.2016','DD.MM.RRRR'),null)""".execute
      sqlu"""Insert into ROADWAY (ID,ROADWAY_NUMBER,ROAD_NUMBER,ROAD_PART_NUMBER,TRACK,START_ADDR_M,END_ADDR_M,REVERSED,DISCONTINUITY,START_DATE,END_DATE,CREATED_BY,CREATED_TIME,ROAD_TYPE,ELY,TERMINATED,VALID_FROM,VALID_TO) values ('1052909','6446223','22006','23','0','0','45','0','2',to_date('20.05.2007','DD.MM.RRRR'),null,'import',to_timestamp('27.12.2019 13:12:51','DD.MM.RRRR HH24:MI:SS'),'1','2','0',to_date('14.06.2016','DD.MM.RRRR'),null)""".execute
      sqlu"""Insert into ROADWAY (ID,ROADWAY_NUMBER,ROAD_NUMBER,ROAD_PART_NUMBER,TRACK,START_ADDR_M,END_ADDR_M,REVERSED,DISCONTINUITY,START_DATE,END_DATE,CREATED_BY,CREATED_TIME,ROAD_TYPE,ELY,TERMINATED,VALID_FROM,VALID_TO) values ('1052906','6446225','22006','45','0','0','248','0','1',to_date('20.05.2007','DD.MM.RRRR'),null,'import',to_timestamp('27.12.2019 13:12:51','DD.MM.RRRR HH24:MI:SS'),'1','2','0',to_date('25.01.2017','DD.MM.RRRR'),null)""".execute
      sqlu"""Insert into ROADWAY (ID,ROADWAY_NUMBER,ROAD_NUMBER,ROAD_PART_NUMBER,TRACK,START_ADDR_M,END_ADDR_M,REVERSED,DISCONTINUITY,START_DATE,END_DATE,CREATED_BY,CREATED_TIME,ROAD_TYPE,ELY,TERMINATED,VALID_FROM,VALID_TO) values ('1052908','166883589','22006','12','0','215','295','0','2',to_date('01.01.2017','DD.MM.RRRR'),null,'import',to_timestamp('27.12.2019 13:12:51','DD.MM.RRRR HH24:MI:SS'),'1','2','0',to_date('28.12.2016','DD.MM.RRRR'),null)""".execute

      sqlu"""Insert into LINEAR_LOCATION (ID,ROADWAY_NUMBER,ORDER_NUMBER,LINK_ID,START_MEASURE,END_MEASURE,SIDE,GEOMETRY,VALID_FROM,VALID_TO,CREATED_BY,CREATED_TIME) values ('1039046',  '6446225','1','7256596',      0, 248.793,'3',MDSYS.SDO_GEOMETRY(4002, 3067, NULL, MDSYS.SDO_ELEM_INFO_ARRAY(1, 2, 1), MDSYS.SDO_ORDINATE_ARRAY(267357.266, 6789458.693, 0, 248.793, 267131.966, 6789520.79, 0, 248.793)), to_date('25.01.2017','DD.MM.RRRR'),null,'import',to_timestamp('27.12.2019 13:12:51','DD.MM.RRRR HH24:MI:SS'))""".execute
      sqlu"""Insert into LINEAR_LOCATION (ID,ROADWAY_NUMBER,ORDER_NUMBER,LINK_ID,START_MEASURE,END_MEASURE,SIDE,GEOMETRY,VALID_FROM,VALID_TO,CREATED_BY,CREATED_TIME) values ('1039047',    '40998','1', '568164',      0,   7.685,'3',MDSYS.SDO_GEOMETRY(4002, 3067, NULL, MDSYS.SDO_ELEM_INFO_ARRAY(1, 2, 1), MDSYS.SDO_ORDINATE_ARRAY(267444.126, 6789234.9, 0, 7.685, 267437.206, 6789238.158, 0, 7.685)),      to_date('28.12.2016','DD.MM.RRRR'),null,'import',to_timestamp('27.12.2019 13:12:51','DD.MM.RRRR HH24:MI:SS'))""".execute
      sqlu"""Insert into LINEAR_LOCATION (ID,ROADWAY_NUMBER,ORDER_NUMBER,LINK_ID,START_MEASURE,END_MEASURE,SIDE,GEOMETRY,VALID_FROM,VALID_TO,CREATED_BY,CREATED_TIME) values ('1039048',    '40998','2','7256584',      0, 171.504,'2',MDSYS.SDO_GEOMETRY(4002, 3067, NULL, MDSYS.SDO_ELEM_INFO_ARRAY(1, 2, 1), MDSYS.SDO_ORDINATE_ARRAY(267444.126, 6789234.9, 0, 171.504, 267597.461, 6789260.633, 0, 171.504)),  to_date('28.12.2016','DD.MM.RRRR'),null,'import',to_timestamp('27.12.2019 13:12:51','DD.MM.RRRR HH24:MI:SS'))""".execute
      sqlu"""Insert into LINEAR_LOCATION (ID,ROADWAY_NUMBER,ORDER_NUMBER,LINK_ID,START_MEASURE,END_MEASURE,SIDE,GEOMETRY,VALID_FROM,VALID_TO,CREATED_BY,CREATED_TIME) values ('1039049',    '40998','3','7256586',      0,  38.688,'2',MDSYS.SDO_GEOMETRY(4002, 3067, NULL, MDSYS.SDO_ELEM_INFO_ARRAY(1, 2, 1), MDSYS.SDO_ORDINATE_ARRAY(267597.461, 6789260.633, 0, 38.688, 267518.603, 6789333.458, 0, 38.688)),  to_date('28.12.2016','DD.MM.RRRR'),null,'import',to_timestamp('27.12.2019 13:12:51','DD.MM.RRRR HH24:MI:SS'))""".execute
      sqlu"""Insert into LINEAR_LOCATION (ID,ROADWAY_NUMBER,ORDER_NUMBER,LINK_ID,START_MEASURE,END_MEASURE,SIDE,GEOMETRY,VALID_FROM,VALID_TO,CREATED_BY,CREATED_TIME) values ('1039050','166883589','1','7256586', 38.688, 120.135,'2',MDSYS.SDO_GEOMETRY(4002, 3067, NULL, MDSYS.SDO_ELEM_INFO_ARRAY(1, 2, 1), MDSYS.SDO_ORDINATE_ARRAY(267597.461, 6789260.633, 0, 120.135, 267518.603, 6789333.458, 0, 120.135)),to_date('28.12.2016','DD.MM.RRRR'),null,'import',to_timestamp('27.12.2019 13:12:51','DD.MM.RRRR HH24:MI:SS'))""".execute
      sqlu"""Insert into LINEAR_LOCATION (ID,ROADWAY_NUMBER,ORDER_NUMBER,LINK_ID,START_MEASURE,END_MEASURE,SIDE,GEOMETRY,VALID_FROM,VALID_TO,CREATED_BY,CREATED_TIME) values ('1039051',  '6446223','1','7256594',      0,  44.211,'3',MDSYS.SDO_GEOMETRY(4002, 3067, NULL, MDSYS.SDO_ELEM_INFO_ARRAY(1, 2, 1), MDSYS.SDO_ORDINATE_ARRAY(267597.461, 6789260.633, 0, 44.211, 267633.898, 6789283.726, 0, 44.211)),  to_date('14.06.2016','DD.MM.RRRR'),null,'import',to_timestamp('27.12.2019 13:12:51','DD.MM.RRRR HH24:MI:SS'))""".execute
      sqlu"""Insert into LINEAR_LOCATION (ID,ROADWAY_NUMBER,ORDER_NUMBER,LINK_ID,START_MEASURE,END_MEASURE,SIDE,GEOMETRY,VALID_FROM,VALID_TO,CREATED_BY,CREATED_TIME) values ('1039052',    '41000','1','7256590',      0, 130.538,'2',MDSYS.SDO_GEOMETRY(4002, 3067, NULL, MDSYS.SDO_ELEM_INFO_ARRAY(1, 2, 1), MDSYS.SDO_ORDINATE_ARRAY(267431.685, 6789375.9, 0, 130.538, 267357.266, 6789458.693, 0, 130.538)),  to_date('14.06.2016','DD.MM.RRRR'),null,'import',to_timestamp('27.12.2019 13:12:51','DD.MM.RRRR HH24:MI:SS'))""".execute
      sqlu"""Insert into LINEAR_LOCATION (ID,ROADWAY_NUMBER,ORDER_NUMBER,LINK_ID,START_MEASURE,END_MEASURE,SIDE,GEOMETRY,VALID_FROM,VALID_TO,CREATED_BY,CREATED_TIME) values ('1039053',    '41000','2', '568121',      0, 177.547,'3',MDSYS.SDO_GEOMETRY(4002, 3067, NULL, MDSYS.SDO_ELEM_INFO_ARRAY(1, 2, 1), MDSYS.SDO_ORDINATE_ARRAY(267525.375, 6789455.936, 0, 177.547, 267357.266, 6789458.693, 0, 177.547)),to_date('14.06.2016','DD.MM.RRRR'),null,'import',to_timestamp('27.12.2019 13:12:51','DD.MM.RRRR HH24:MI:SS'))""".execute
      sqlu"""Insert into LINEAR_LOCATION (ID,ROADWAY_NUMBER,ORDER_NUMBER,LINK_ID,START_MEASURE,END_MEASURE,SIDE,GEOMETRY,VALID_FROM,VALID_TO,CREATED_BY,CREATED_TIME) values ('1039054',    '41000','3', '568122',      0,   9.514,'3',MDSYS.SDO_GEOMETRY(4002, 3067, NULL, MDSYS.SDO_ELEM_INFO_ARRAY(1, 2, 1), MDSYS.SDO_ORDINATE_ARRAY(267534.612, 6789453.659, 0, 9.514, 267525.375, 6789455.936, 0, 9.514)),    to_date('14.06.2016','DD.MM.RRRR'),null,'import',to_timestamp('27.12.2019 13:12:51','DD.MM.RRRR HH24:MI:SS'))""".execute

      sqlu"""Insert into ROADWAY_POINT (ID,ROADWAY_NUMBER,ADDR_M,CREATED_BY,CREATED_TIME,MODIFIED_BY,MODIFIED_TIME) values ('1019231','6446225','0','import',to_timestamp('27.12.2019 13:12:50','DD.MM.RRRR HH24:MI:SSXFF'),'import',to_timestamp('27.12.2019 13:12:50','DD.MM.RRRR HH24:MI:SS'))""".execute
      sqlu"""Insert into ROADWAY_POINT (ID,ROADWAY_NUMBER,ADDR_M,CREATED_BY,CREATED_TIME,MODIFIED_BY,MODIFIED_TIME) values ('1019232','6446225','248','import',to_timestamp('27.12.2019 13:12:50','DD.MM.RRRR HH24:MI:SSXFF'),'import',to_timestamp('27.12.2019 13:12:50','DD.MM.RRRR HH24:MI:SS'))""".execute
      sqlu"""Insert into ROADWAY_POINT (ID,ROADWAY_NUMBER,ADDR_M,CREATED_BY,CREATED_TIME,MODIFIED_BY,MODIFIED_TIME) values ('1019233','40998','0','import',to_timestamp('27.12.2019 13:12:51','DD.MM.RRRR HH24:MI:SSXFF'),'import',to_timestamp('27.12.2019 13:12:51','DD.MM.RRRR HH24:MI:SS'))""".execute
      sqlu"""Insert into ROADWAY_POINT (ID,ROADWAY_NUMBER,ADDR_M,CREATED_BY,CREATED_TIME,MODIFIED_BY,MODIFIED_TIME) values ('1019234','166883589','295','import',to_timestamp('27.12.2019 13:12:51','DD.MM.RRRR HH24:MI:SSXFF'),'import',to_timestamp('27.12.2019 13:12:51','DD.MM.RRRR HH24:MI:SS'))""".execute
      sqlu"""Insert into ROADWAY_POINT (ID,ROADWAY_NUMBER,ADDR_M,CREATED_BY,CREATED_TIME,MODIFIED_BY,MODIFIED_TIME) values ('1019235','6446223','0','import',to_timestamp('27.12.2019 13:12:51','DD.MM.RRRR HH24:MI:SSXFF'),'import',to_timestamp('27.12.2019 13:12:51','DD.MM.RRRR HH24:MI:SS'))""".execute
      sqlu"""Insert into ROADWAY_POINT (ID,ROADWAY_NUMBER,ADDR_M,CREATED_BY,CREATED_TIME,MODIFIED_BY,MODIFIED_TIME) values ('1019236','6446223','45','import',to_timestamp('27.12.2019 13:12:51','DD.MM.RRRR HH24:MI:SSXFF'),'import',to_timestamp('27.12.2019 13:12:51','DD.MM.RRRR HH24:MI:SS'))""".execute
      sqlu"""Insert into ROADWAY_POINT (ID,ROADWAY_NUMBER,ADDR_M,CREATED_BY,CREATED_TIME,MODIFIED_BY,MODIFIED_TIME) values ('1019237','41000','0','import',to_timestamp('27.12.2019 13:12:51','DD.MM.RRRR HH24:MI:SSXFF'),'import',to_timestamp('27.12.2019 13:12:51','DD.MM.RRRR HH24:MI:SS'))""".execute
      sqlu"""Insert into ROADWAY_POINT (ID,ROADWAY_NUMBER,ADDR_M,CREATED_BY,CREATED_TIME,MODIFIED_BY,MODIFIED_TIME) values ('1019238','41000','310','import',to_timestamp('27.12.2019 13:12:51','DD.MM.RRRR HH24:MI:SSXFF'),'import',to_timestamp('27.12.2019 13:12:51','DD.MM.RRRR HH24:MI:SS'))""".execute
      sqlu"""Insert into ROADWAY_POINT (ID,ROADWAY_NUMBER,ADDR_M,CREATED_BY,CREATED_TIME,MODIFIED_BY,MODIFIED_TIME) values ('1019239','40998','215','k567997',to_timestamp('27.12.2019 13:26:55','DD.MM.RRRR HH24:MI:SSXFF'),'k567997',to_timestamp('27.12.2019 13:26:55','DD.MM.RRRR HH24:MI:SS'))""".execute
      sqlu"""Insert into ROADWAY_POINT (ID,ROADWAY_NUMBER,ADDR_M,CREATED_BY,CREATED_TIME,MODIFIED_BY,MODIFIED_TIME) values ('1019240','40998','177','k567997',to_timestamp('27.12.2019 13:26:55','DD.MM.RRRR HH24:MI:SSXFF'),'k567997',to_timestamp('27.12.2019 13:26:55','DD.MM.RRRR HH24:MI:SS'))""".execute
      sqlu"""Insert into ROADWAY_POINT (ID,ROADWAY_NUMBER,ADDR_M,CREATED_BY,CREATED_TIME,MODIFIED_BY,MODIFIED_TIME) values ('1019241','41000','275','k567997',to_timestamp('27.12.2019 13:26:55','DD.MM.RRRR HH24:MI:SSXFF'),'k567997',to_timestamp('27.12.2019 13:26:55','DD.MM.RRRR HH24:MI:SS'))""".execute
      sqlu"""Insert into ROADWAY_POINT (ID,ROADWAY_NUMBER,ADDR_M,CREATED_BY,CREATED_TIME,MODIFIED_BY,MODIFIED_TIME) values ('1019242','40998','8','k567997',to_timestamp('27.12.2019 13:26:55','DD.MM.RRRR HH24:MI:SSXFF'),'k567997',to_timestamp('27.12.2019 13:26:55','DD.MM.RRRR HH24:MI:SS'))""".execute
      sqlu"""Insert into ROADWAY_POINT (ID,ROADWAY_NUMBER,ADDR_M,CREATED_BY,CREATED_TIME,MODIFIED_BY,MODIFIED_TIME) values ('1019243','41000','300','k567997',to_timestamp('27.12.2019 13:26:55','DD.MM.RRRR HH24:MI:SSXFF'),'k567997',to_timestamp('27.12.2019 13:26:55','DD.MM.RRRR HH24:MI:SS'))""".execute
      sqlu"""Insert into ROADWAY_POINT (ID,ROADWAY_NUMBER,ADDR_M,CREATED_BY,CREATED_TIME,MODIFIED_BY,MODIFIED_TIME) values ('1019244','41000','127','k567997',to_timestamp('27.12.2019 13:26:55','DD.MM.RRRR HH24:MI:SSXFF'),'k567997',to_timestamp('27.12.2019 13:26:55','DD.MM.RRRR HH24:MI:SS'))""".execute

      sqlu"""Insert into CALIBRATION_POINT (ID,ROADWAY_POINT_ID,LINK_ID,START_END,TYPE,VALID_FROM,VALID_TO,CREATED_BY,CREATED_TIME) values ('1020345','1019231','7256596','0','3',to_date('27.12.2019','DD.MM.RRRR'),null,'import',to_timestamp('27.12.2019 13:12:51','DD.MM.RRRR HH24:MI:SS'))""".execute
      sqlu"""Insert into CALIBRATION_POINT (ID,ROADWAY_POINT_ID,LINK_ID,START_END,TYPE,VALID_FROM,VALID_TO,CREATED_BY,CREATED_TIME) values ('1020346','1019232','7256596','1','3',to_date('27.12.2019','DD.MM.RRRR'),null,'import',to_timestamp('27.12.2019 13:12:51','DD.MM.RRRR HH24:MI:SS'))""".execute
      sqlu"""Insert into CALIBRATION_POINT (ID,ROADWAY_POINT_ID,LINK_ID,START_END,TYPE,VALID_FROM,VALID_TO,CREATED_BY,CREATED_TIME) values ('1020347','1019233','568164','0','3',to_date('27.12.2019','DD.MM.RRRR'),null,'import',to_timestamp('27.12.2019 13:12:51','DD.MM.RRRR HH24:MI:SS'))""".execute
      sqlu"""Insert into CALIBRATION_POINT (ID,ROADWAY_POINT_ID,LINK_ID,START_END,TYPE,VALID_FROM,VALID_TO,CREATED_BY,CREATED_TIME) values ('1020348','1019234','7256586','1','3',to_date('27.12.2019','DD.MM.RRRR'),null,'import',to_timestamp('27.12.2019 13:12:51','DD.MM.RRRR HH24:MI:SS'))""".execute
      sqlu"""Insert into CALIBRATION_POINT (ID,ROADWAY_POINT_ID,LINK_ID,START_END,TYPE,VALID_FROM,VALID_TO,CREATED_BY,CREATED_TIME) values ('1020349','1019235','7256594','0','3',to_date('27.12.2019','DD.MM.RRRR'),null,'import',to_timestamp('27.12.2019 13:12:51','DD.MM.RRRR HH24:MI:SS'))""".execute
      sqlu"""Insert into CALIBRATION_POINT (ID,ROADWAY_POINT_ID,LINK_ID,START_END,TYPE,VALID_FROM,VALID_TO,CREATED_BY,CREATED_TIME) values ('1020350','1019236','7256594','1','3',to_date('27.12.2019','DD.MM.RRRR'),null,'import',to_timestamp('27.12.2019 13:12:51','DD.MM.RRRR HH24:MI:SS'))""".execute
      sqlu"""Insert into CALIBRATION_POINT (ID,ROADWAY_POINT_ID,LINK_ID,START_END,TYPE,VALID_FROM,VALID_TO,CREATED_BY,CREATED_TIME) values ('1020351','1019237','7256590','0','3',to_date('27.12.2019','DD.MM.RRRR'),null,'import',to_timestamp('27.12.2019 13:12:51','DD.MM.RRRR HH24:MI:SS'))""".execute
      sqlu"""Insert into CALIBRATION_POINT (ID,ROADWAY_POINT_ID,LINK_ID,START_END,TYPE,VALID_FROM,VALID_TO,CREATED_BY,CREATED_TIME) values ('1020352','1019238','568122','1','3',to_date('27.12.2019','DD.MM.RRRR'),null,'import',to_timestamp('27.12.2019 13:12:51','DD.MM.RRRR HH24:MI:SS'))""".execute

      sqlu"""Insert into PROJECT (ID,STATE,NAME,CREATED_BY,CREATED_DATE,MODIFIED_BY,MODIFIED_DATE,ADD_INFO,START_DATE,STATUS_INFO,TR_ID,COORD_X,COORD_Y,ZOOM) values ('1000351','2','aa','silari',to_date('27.12.2019','DD.MM.RRRR'),'-',to_date('27.12.2019','DD.MM.RRRR'),null,to_date('01.01.2020','DD.MM.RRRR'),null,'1000109',267287.82,6789454.18,'12')""".execute

      sqlu"""Insert into PROJECT_RESERVED_ROAD_PART (ID,ROAD_NUMBER,ROAD_PART_NUMBER,PROJECT_ID,CREATED_BY) values ('1000366','22006','56','1000351','-')""".execute
      sqlu"""Insert into PROJECT_RESERVED_ROAD_PART (ID,ROAD_NUMBER,ROAD_PART_NUMBER,PROJECT_ID,CREATED_BY) values ('1000365','22006','68','1000351','-')""".execute
      sqlu"""Insert into PROJECT_RESERVED_ROAD_PART (ID,ROAD_NUMBER,ROAD_PART_NUMBER,PROJECT_ID,CREATED_BY) values ('1000352','22006','12','1000351','silari')""".execute
      sqlu"""Insert into PROJECT_RESERVED_ROAD_PART (ID,ROAD_NUMBER,ROAD_PART_NUMBER,PROJECT_ID,CREATED_BY) values ('1000353','22006','23','1000351','silari')""".execute
      sqlu"""Insert into PROJECT_RESERVED_ROAD_PART (ID,ROAD_NUMBER,ROAD_PART_NUMBER,PROJECT_ID,CREATED_BY) values ('1000354','22006','34','1000351','silari')""".execute
      sqlu"""Insert into PROJECT_RESERVED_ROAD_PART (ID,ROAD_NUMBER,ROAD_PART_NUMBER,PROJECT_ID,CREATED_BY) values ('1000369','22006','24','1000351','-')""".execute
      sqlu"""Insert into PROJECT_RESERVED_ROAD_PART (ID,ROAD_NUMBER,ROAD_PART_NUMBER,PROJECT_ID,CREATED_BY) values ('1000355','22006','45','1000351','silari')""".execute
      sqlu"""Insert into PROJECT_RESERVED_ROAD_PART (ID,ROAD_NUMBER,ROAD_PART_NUMBER,PROJECT_ID,CREATED_BY) values ('1000368','22006','67','1000351','-')""".execute

      //                                                                                                                                                                                                                                                                                                                                                                                                                                                                                                                  ID,PROJECT_ID,TRACK,DISCONTINUITY_TYPE,ROAD_NUMBER,ROAD_PART_NUMBER,START_ADDR_M,END_ADDR_M,CREATED_BY,MODIFIED_BY,CREATED_DATE,MODIFIED_DATE,STATUS,ROAD_TYPE,ROADWAY_ID,LINEAR_LOCATION_ID,CONNECTED_LINK_ID,ELY,REVERSED,SIDE,START_MEASURE,END_MEASURE,LINK_ID,ADJUSTED_TIMESTAMP,LINK_SOURCE,GEOMETRY,ORIGINAL_START_ADDR_M,ORIGINAL_END_ADDR_M,ROADWAY_NUMBER,START_CALIBRATION_POINT,END_CALIBRATION_POINT,ORIG_START_CALIBRATION_POINT,ORIG_END_CALIBRATION_POINT
      sqlu"""Insert into PROJECT_LINK (ID,PROJECT_ID,TRACK,DISCONTINUITY_TYPE,ROAD_NUMBER,ROAD_PART_NUMBER,START_ADDR_M,END_ADDR_M,CREATED_BY,MODIFIED_BY,CREATED_DATE,MODIFIED_DATE,STATUS,ROAD_TYPE,ROADWAY_ID,LINEAR_LOCATION_ID,CONNECTED_LINK_ID,ELY,REVERSED,SIDE,START_MEASURE,END_MEASURE,LINK_ID,ADJUSTED_TIMESTAMP,LINK_SOURCE,GEOMETRY,ORIGINAL_START_ADDR_M,ORIGINAL_END_ADDR_M,ROADWAY_NUMBER,START_CALIBRATION_POINT,END_CALIBRATION_POINT,ORIG_START_CALIBRATION_POINT,ORIG_END_CALIBRATION_POINT) values ('1000356','1000351','0','2','22006','67','169','177','silari','silari',to_date('27.12.2019','DD.MM.RRRR'),to_date('27.12.2019','DD.MM.RRRR'),'3','1','1052907','1039047',null,'2','1','2',0,7.685,'568164','1449097206000','4',MDSYS.SDO_GEOMETRY(4002, 3067, NULL, MDSYS.SDO_ELEM_INFO_ARRAY(1, 2, 1), MDSYS.SDO_ORDINATE_ARRAY(267444.126, 6789234.9, 53.176999999996, 267440.935, 6789235.99, 53.2259999999951, 267437.206395653, 6789238.15776997, 53.2499974535623)),'0','8','166883765',0,3,0,0)""".execute
      sqlu"""Insert into PROJECT_LINK (ID,PROJECT_ID,TRACK,DISCONTINUITY_TYPE,ROAD_NUMBER,ROAD_PART_NUMBER,START_ADDR_M,END_ADDR_M,CREATED_BY,MODIFIED_BY,CREATED_DATE,MODIFIED_DATE,STATUS,ROAD_TYPE,ROADWAY_ID,LINEAR_LOCATION_ID,CONNECTED_LINK_ID,ELY,REVERSED,SIDE,START_MEASURE,END_MEASURE,LINK_ID,ADJUSTED_TIMESTAMP,LINK_SOURCE,GEOMETRY,ORIGINAL_START_ADDR_M,ORIGINAL_END_ADDR_M,ROADWAY_NUMBER,START_CALIBRATION_POINT,END_CALIBRATION_POINT,ORIG_START_CALIBRATION_POINT,ORIG_END_CALIBRATION_POINT) values ('1000357','1000351','0','5','22006','67','0','169','silari','silari',to_date('27.12.2019','DD.MM.RRRR'),to_date('27.12.2019','DD.MM.RRRR'),'3','1','1052907','1039048',null,'2','1','3',0,171.504,'7256584','1498959782000','4',MDSYS.SDO_GEOMETRY(4002, 3067, NULL, MDSYS.SDO_ELEM_INFO_ARRAY(1, 2, 1), MDSYS.SDO_ORDINATE_ARRAY(267444.126, 6789234.9, 53.176999999996, 267464.548, 6789227.526, 52.8959999999934, 267496.884, 6789219.216, 52.2939999999944, 267515.938, 6789216.916, 51.7979999999952, 267535.906, 6789218.028, 51.1319999999978, 267556.73, 6789224.333, 50.304999999993, 267574.187, 6789234.039, 49.5789999999979, 267588.124, 6789247.565, 49.0240000000049, 267597.460867063, 6789260.63281394, 48.7730035736591)),'8','177','166883765',3,3,0,0)""".execute
      sqlu"""Insert into PROJECT_LINK (ID,PROJECT_ID,TRACK,DISCONTINUITY_TYPE,ROAD_NUMBER,ROAD_PART_NUMBER,START_ADDR_M,END_ADDR_M,CREATED_BY,MODIFIED_BY,CREATED_DATE,MODIFIED_DATE,STATUS,ROAD_TYPE,ROADWAY_ID,LINEAR_LOCATION_ID,CONNECTED_LINK_ID,ELY,REVERSED,SIDE,START_MEASURE,END_MEASURE,LINK_ID,ADJUSTED_TIMESTAMP,LINK_SOURCE,GEOMETRY,ORIGINAL_START_ADDR_M,ORIGINAL_END_ADDR_M,ROADWAY_NUMBER,START_CALIBRATION_POINT,END_CALIBRATION_POINT,ORIG_START_CALIBRATION_POINT,ORIG_END_CALIBRATION_POINT) values ('1000358','1000351','0','5','22006','56','80','118','silari','silari',to_date('27.12.2019','DD.MM.RRRR'),to_date('27.12.2019','DD.MM.RRRR'),'3','1','1052907','1039049',null,'2','1','3',0,38.688,'7256586','1503961971000','4',MDSYS.SDO_GEOMETRY(4002, 3067, NULL, MDSYS.SDO_ELEM_INFO_ARRAY(1, 2, 1), MDSYS.SDO_ORDINATE_ARRAY(267597.461, 6789260.633, 48.773000000001, 267597.534, 6789260.792, 48.7719999999972, 267600.106, 6789269.768, 48.6059999999998, 267600.106, 6789280.257, 48.4780000000028, 267597.713, 6789287.648, 48.4360000000015, 267591.642, 6789293.381, 48.4370000000054, 267589.345139337, 6789294.52943033, 48.4244527667907)),'177','215','166883761',3,3,0,0)""".execute
      sqlu"""Insert into PROJECT_LINK (ID,PROJECT_ID,TRACK,DISCONTINUITY_TYPE,ROAD_NUMBER,ROAD_PART_NUMBER,START_ADDR_M,END_ADDR_M,CREATED_BY,MODIFIED_BY,CREATED_DATE,MODIFIED_DATE,STATUS,ROAD_TYPE,ROADWAY_ID,LINEAR_LOCATION_ID,CONNECTED_LINK_ID,ELY,REVERSED,SIDE,START_MEASURE,END_MEASURE,LINK_ID,ADJUSTED_TIMESTAMP,LINK_SOURCE,GEOMETRY,ORIGINAL_START_ADDR_M,ORIGINAL_END_ADDR_M,ROADWAY_NUMBER,START_CALIBRATION_POINT,END_CALIBRATION_POINT,ORIG_START_CALIBRATION_POINT,ORIG_END_CALIBRATION_POINT) values ('1000359','1000351','0','5','22006','56','0','80','silari','silari',to_date('27.12.2019','DD.MM.RRRR'),to_date('27.12.2019','DD.MM.RRRR'),'3','1','1052908','1039050',null,'2','1','3',38.688,120.135,'7256586','1503961971000','4',MDSYS.SDO_GEOMETRY(4002, 3067, NULL, MDSYS.SDO_ELEM_INFO_ARRAY(1, 2, 1), MDSYS.SDO_ORDINATE_ARRAY(267589.345139337, 6789294.52943033, 48.4244527667907, 267578.828, 6789299.788, 48.3669999999984, 267559.269, 6789308.892, 48.2510000000038, 267546.792, 6789314.963, 48.2390000000014, 267533.979, 6789321.707, 48.2140000000072, 267524.2, 6789327.103, 48.226999999999, 267521.164, 6789329.463, 48.247000000003, 267518.603162863, 6789333.45774594, 48.2559994276524)),'215','295','166883589',3,0,0,0)""".execute
      sqlu"""Insert into PROJECT_LINK (ID,PROJECT_ID,TRACK,DISCONTINUITY_TYPE,ROAD_NUMBER,ROAD_PART_NUMBER,START_ADDR_M,END_ADDR_M,CREATED_BY,MODIFIED_BY,CREATED_DATE,MODIFIED_DATE,STATUS,ROAD_TYPE,ROADWAY_ID,LINEAR_LOCATION_ID,CONNECTED_LINK_ID,ELY,REVERSED,SIDE,START_MEASURE,END_MEASURE,LINK_ID,ADJUSTED_TIMESTAMP,LINK_SOURCE,GEOMETRY,ORIGINAL_START_ADDR_M,ORIGINAL_END_ADDR_M,ROADWAY_NUMBER,START_CALIBRATION_POINT,END_CALIBRATION_POINT,ORIG_START_CALIBRATION_POINT,ORIG_END_CALIBRATION_POINT) values ('1000360','1000351','0','1','22006','68','0','45','silari','silari',to_date('27.12.2019','DD.MM.RRRR'),to_date('27.12.2019','DD.MM.RRRR'),'3','1','1052909','1039051',null,'2','1','2',0,44.211,'7256594','1533681057000','4',MDSYS.SDO_GEOMETRY(4002, 3067, NULL, MDSYS.SDO_ELEM_INFO_ARRAY(1, 2, 1), MDSYS.SDO_ORDINATE_ARRAY(267597.461, 6789260.633, 48.773000000001, 267603.782, 6789267.752, 48.6589999999997, 267610.19, 6789273.485, 48.5580000000045, 267616.597, 6789277.869, 48.4689999999973, 267623.131, 6789280.868, 48.4400000000023, 267633.897953407, 6789283.72598763, 48.4409999956788)),'0','45','6446223',3,3,0,0)""".execute
      sqlu"""Insert into PROJECT_LINK (ID,PROJECT_ID,TRACK,DISCONTINUITY_TYPE,ROAD_NUMBER,ROAD_PART_NUMBER,START_ADDR_M,END_ADDR_M,CREATED_BY,MODIFIED_BY,CREATED_DATE,MODIFIED_DATE,STATUS,ROAD_TYPE,ROADWAY_ID,LINEAR_LOCATION_ID,CONNECTED_LINK_ID,ELY,REVERSED,SIDE,START_MEASURE,END_MEASURE,LINK_ID,ADJUSTED_TIMESTAMP,LINK_SOURCE,GEOMETRY,ORIGINAL_START_ADDR_M,ORIGINAL_END_ADDR_M,ROADWAY_NUMBER,START_CALIBRATION_POINT,END_CALIBRATION_POINT,ORIG_START_CALIBRATION_POINT,ORIG_END_CALIBRATION_POINT) values ('1000361','1000351','0','5','22006','12','0','127','silari','silari',to_date('27.12.2019','DD.MM.RRRR'),to_date('27.12.2019','DD.MM.RRRR'),'3','1','1052910','1039052',null,'2','0','2',0,130.538,'7256590','1498959782000','4',MDSYS.SDO_GEOMETRY(4002, 3067, NULL, MDSYS.SDO_ELEM_INFO_ARRAY(1, 2, 1), MDSYS.SDO_ORDINATE_ARRAY(267431.685, 6789375.9, 48.4470000000001, 267424.673, 6789383.39, 48.4180000000051, 267415.075, 6789389.356, 48.448000000004, 267401.067, 6789396.879, 48.5190000000002, 267384.985, 6789404.661, 48.6150000000052, 267366.307, 6789414.259, 48.6889999999985, 267356.079, 6789421.259, 48.6999999999971, 267351.522, 6789425.931, 48.7119999999995, 267349.187, 6789432.416, 48.7799999999988, 267348.928, 6789442.533, 48.9700000000012, 267352.041, 6789450.574, 49.1230000000069, 267357.266, 6789458.693, 49.3099999999977)),'0','127','166883763',3,3,0,0)""".execute
      sqlu"""Insert into PROJECT_LINK (ID,PROJECT_ID,TRACK,DISCONTINUITY_TYPE,ROAD_NUMBER,ROAD_PART_NUMBER,START_ADDR_M,END_ADDR_M,CREATED_BY,MODIFIED_BY,CREATED_DATE,MODIFIED_DATE,STATUS,ROAD_TYPE,ROADWAY_ID,LINEAR_LOCATION_ID,CONNECTED_LINK_ID,ELY,REVERSED,SIDE,START_MEASURE,END_MEASURE,LINK_ID,ADJUSTED_TIMESTAMP,LINK_SOURCE,GEOMETRY,ORIGINAL_START_ADDR_M,ORIGINAL_END_ADDR_M,ROADWAY_NUMBER,START_CALIBRATION_POINT,END_CALIBRATION_POINT,ORIG_START_CALIBRATION_POINT,ORIG_END_CALIBRATION_POINT) values ('1000362','1000351','0','5','22006','23','0','174','silari','silari',to_date('27.12.2019','DD.MM.RRRR'),to_date('27.12.2019','DD.MM.RRRR'),'3','1','1052910','1039053',null,'2','0','3',0,177.547,'568121','1446398762000','4',MDSYS.SDO_GEOMETRY(4002, 3067, NULL, MDSYS.SDO_ELEM_INFO_ARRAY(1, 2, 1), MDSYS.SDO_ORDINATE_ARRAY(267525.375, 6789455.936, 52.7309999999998, 267499.516, 6789463.571, 52.426999999996, 267458.911, 6789473.392, 52.0339999999997, 267426.281, 6789480.881, 51.4360000000015, 267403.97, 6789481.494, 50.7459999999992, 267378.849, 6789475.013, 49.9879999999976, 267357.54, 6789459.007, 49.3179999999993, 267357.266194778, 6789458.69322321, 49.3100056869441)),'127','301','166883762',3,0,0,0)""".execute
      sqlu"""Insert into PROJECT_LINK (ID,PROJECT_ID,TRACK,DISCONTINUITY_TYPE,ROAD_NUMBER,ROAD_PART_NUMBER,START_ADDR_M,END_ADDR_M,CREATED_BY,MODIFIED_BY,CREATED_DATE,MODIFIED_DATE,STATUS,ROAD_TYPE,ROADWAY_ID,LINEAR_LOCATION_ID,CONNECTED_LINK_ID,ELY,REVERSED,SIDE,START_MEASURE,END_MEASURE,LINK_ID,ADJUSTED_TIMESTAMP,LINK_SOURCE,GEOMETRY,ORIGINAL_START_ADDR_M,ORIGINAL_END_ADDR_M,ROADWAY_NUMBER,START_CALIBRATION_POINT,END_CALIBRATION_POINT,ORIG_START_CALIBRATION_POINT,ORIG_END_CALIBRATION_POINT) values ('1000363','1000351','0','2','22006','23','174','183','silari','silari',to_date('27.12.2019','DD.MM.RRRR'),to_date('27.12.2019','DD.MM.RRRR'),'3','1','1052910','1039054',null,'2','0','3',0,9.514,'568122','1449097206000','4',MDSYS.SDO_GEOMETRY(4002, 3067, NULL, MDSYS.SDO_ELEM_INFO_ARRAY(1, 2, 1), MDSYS.SDO_ORDINATE_ARRAY(267534.612, 6789453.659, 52.7939999999944, 267529.741, 6789454.905, 52.8300000000017, 267525.375, 6789455.936, 52.7309999999998)),'301','310','166883762',0,3,0,0)""".execute
      sqlu"""Insert into PROJECT_LINK (ID,PROJECT_ID,TRACK,DISCONTINUITY_TYPE,ROAD_NUMBER,ROAD_PART_NUMBER,START_ADDR_M,END_ADDR_M,CREATED_BY,MODIFIED_BY,CREATED_DATE,MODIFIED_DATE,STATUS,ROAD_TYPE,ROADWAY_ID,LINEAR_LOCATION_ID,CONNECTED_LINK_ID,ELY,REVERSED,SIDE,START_MEASURE,END_MEASURE,LINK_ID,ADJUSTED_TIMESTAMP,LINK_SOURCE,GEOMETRY,ORIGINAL_START_ADDR_M,ORIGINAL_END_ADDR_M,ROADWAY_NUMBER,START_CALIBRATION_POINT,END_CALIBRATION_POINT,ORIG_START_CALIBRATION_POINT,ORIG_END_CALIBRATION_POINT) values ('1000364','1000351','0','2','22006','24','0','248','silari','silari',to_date('27.12.2019','DD.MM.RRRR'),to_date('27.12.2019','DD.MM.RRRR'),'3','1','1052906','1039046',null,'2','1','2',0,248.793,'7256596','1498959782000','4',MDSYS.SDO_GEOMETRY(4002, 3067, NULL, MDSYS.SDO_ELEM_INFO_ARRAY(1, 2, 1), MDSYS.SDO_ORDINATE_ARRAY(267357.266, 6789458.693, 49.3099999999977, 267343.965, 6789448.141, 49.0489999999991, 267334.962, 6789442.665, 48.8600000000006, 267328.617, 6789440.381, 48.7949999999983, 267322.527, 6789439.365, 48.8000000000029, 267314.914, 6789441.141, 48.8439999999973, 267303.749, 6789445.455, 48.976999999999, 267287.508, 6789453.576, 49.0160000000033, 267268.999, 6789462.419, 49.2119999999995, 267228.658, 6789482.321, 49.3870000000024, 267201.225, 6789496.844, 49.4649999999965, 267167.876, 6789511.367, 49.7329999999929, 267147.437, 6789519.436, 49.9670000000042, 267131.966200167, 6789520.78998248, 50.2599962090907)),'0','248','6446225',3,3,0,0)""".execute

      sqlu"""Insert into PROJECT_LINK_NAME (ID,PROJECT_ID,ROAD_NUMBER,ROAD_NAME) values ('17','1000351','22006','MOMMOLAN RAMPIT')""".execute

      sqlu"""Insert into ROADWAY_CHANGES (PROJECT_ID,CHANGE_TYPE,OLD_ROAD_NUMBER,NEW_ROAD_NUMBER,OLD_ROAD_PART_NUMBER,NEW_ROAD_PART_NUMBER,OLD_TRACK,NEW_TRACK,OLD_START_ADDR_M,NEW_START_ADDR_M,OLD_END_ADDR_M,NEW_END_ADDR_M,NEW_DISCONTINUITY,NEW_ROAD_TYPE,NEW_ELY,OLD_ROAD_TYPE,OLD_DISCONTINUITY,OLD_ELY,REVERSED,ROADWAY_CHANGE_ID) values ('1000351','3','22006','22006','12','67','0','0','0','0','177','177','2','1','2','1','5','2','1','1000753')""".execute
      sqlu"""Insert into ROADWAY_CHANGES (PROJECT_ID,CHANGE_TYPE,OLD_ROAD_NUMBER,NEW_ROAD_NUMBER,OLD_ROAD_PART_NUMBER,NEW_ROAD_PART_NUMBER,OLD_TRACK,NEW_TRACK,OLD_START_ADDR_M,NEW_START_ADDR_M,OLD_END_ADDR_M,NEW_END_ADDR_M,NEW_DISCONTINUITY,NEW_ROAD_TYPE,NEW_ELY,OLD_ROAD_TYPE,OLD_DISCONTINUITY,OLD_ELY,REVERSED,ROADWAY_CHANGE_ID) values ('1000351','3','22006','22006','34','12','0','0','0','0','127','127','5','1','2','1','5','2','0','1000754')""".execute
      sqlu"""Insert into ROADWAY_CHANGES (PROJECT_ID,CHANGE_TYPE,OLD_ROAD_NUMBER,NEW_ROAD_NUMBER,OLD_ROAD_PART_NUMBER,NEW_ROAD_PART_NUMBER,OLD_TRACK,NEW_TRACK,OLD_START_ADDR_M,NEW_START_ADDR_M,OLD_END_ADDR_M,NEW_END_ADDR_M,NEW_DISCONTINUITY,NEW_ROAD_TYPE,NEW_ELY,OLD_ROAD_TYPE,OLD_DISCONTINUITY,OLD_ELY,REVERSED,ROADWAY_CHANGE_ID) values ('1000351','3','22006','22006','12','56','0','0','215','0','295','80','5','1','2','1','2','2','1','1000755')""".execute
      sqlu"""Insert into ROADWAY_CHANGES (PROJECT_ID,CHANGE_TYPE,OLD_ROAD_NUMBER,NEW_ROAD_NUMBER,OLD_ROAD_PART_NUMBER,NEW_ROAD_PART_NUMBER,OLD_TRACK,NEW_TRACK,OLD_START_ADDR_M,NEW_START_ADDR_M,OLD_END_ADDR_M,NEW_END_ADDR_M,NEW_DISCONTINUITY,NEW_ROAD_TYPE,NEW_ELY,OLD_ROAD_TYPE,OLD_DISCONTINUITY,OLD_ELY,REVERSED,ROADWAY_CHANGE_ID) values ('1000351','3','22006','22006','34','23','0','0','127','0','310','183','2','1','2','1','2','2','0','1000756')""".execute
      sqlu"""Insert into ROADWAY_CHANGES (PROJECT_ID,CHANGE_TYPE,OLD_ROAD_NUMBER,NEW_ROAD_NUMBER,OLD_ROAD_PART_NUMBER,NEW_ROAD_PART_NUMBER,OLD_TRACK,NEW_TRACK,OLD_START_ADDR_M,NEW_START_ADDR_M,OLD_END_ADDR_M,NEW_END_ADDR_M,NEW_DISCONTINUITY,NEW_ROAD_TYPE,NEW_ELY,OLD_ROAD_TYPE,OLD_DISCONTINUITY,OLD_ELY,REVERSED,ROADWAY_CHANGE_ID) values ('1000351','3','22006','22006','23','68','0','0','0','0','45','45','1','1','2','1','2','2','1','1000757')""".execute
      sqlu"""Insert into ROADWAY_CHANGES (PROJECT_ID,CHANGE_TYPE,OLD_ROAD_NUMBER,NEW_ROAD_NUMBER,OLD_ROAD_PART_NUMBER,NEW_ROAD_PART_NUMBER,OLD_TRACK,NEW_TRACK,OLD_START_ADDR_M,NEW_START_ADDR_M,OLD_END_ADDR_M,NEW_END_ADDR_M,NEW_DISCONTINUITY,NEW_ROAD_TYPE,NEW_ELY,OLD_ROAD_TYPE,OLD_DISCONTINUITY,OLD_ELY,REVERSED,ROADWAY_CHANGE_ID) values ('1000351','3','22006','22006','45','24','0','0','0','0','248','248','2','1','2','1','1','2','1','1000758')""".execute
      sqlu"""Insert into ROADWAY_CHANGES (PROJECT_ID,CHANGE_TYPE,OLD_ROAD_NUMBER,NEW_ROAD_NUMBER,OLD_ROAD_PART_NUMBER,NEW_ROAD_PART_NUMBER,OLD_TRACK,NEW_TRACK,OLD_START_ADDR_M,NEW_START_ADDR_M,OLD_END_ADDR_M,NEW_END_ADDR_M,NEW_DISCONTINUITY,NEW_ROAD_TYPE,NEW_ELY,OLD_ROAD_TYPE,OLD_DISCONTINUITY,OLD_ELY,REVERSED,ROADWAY_CHANGE_ID) values ('1000351','3','22006','22006','12','56','0','0','177','80','215','118','5','1','2','1','5','2','1','1000759')""".execute

      sqlu"""Insert into ROADWAY_CHANGES_LINK (ROADWAY_CHANGE_ID,PROJECT_ID,PROJECT_LINK_ID) values ('1000753','1000351','1000357')""".execute
      sqlu"""Insert into ROADWAY_CHANGES_LINK (ROADWAY_CHANGE_ID,PROJECT_ID,PROJECT_LINK_ID) values ('1000753','1000351','1000356')""".execute
      sqlu"""Insert into ROADWAY_CHANGES_LINK (ROADWAY_CHANGE_ID,PROJECT_ID,PROJECT_LINK_ID) values ('1000754','1000351','1000361')""".execute
      sqlu"""Insert into ROADWAY_CHANGES_LINK (ROADWAY_CHANGE_ID,PROJECT_ID,PROJECT_LINK_ID) values ('1000755','1000351','1000359')""".execute
      sqlu"""Insert into ROADWAY_CHANGES_LINK (ROADWAY_CHANGE_ID,PROJECT_ID,PROJECT_LINK_ID) values ('1000756','1000351','1000362')""".execute
      sqlu"""Insert into ROADWAY_CHANGES_LINK (ROADWAY_CHANGE_ID,PROJECT_ID,PROJECT_LINK_ID) values ('1000756','1000351','1000363')""".execute
      sqlu"""Insert into ROADWAY_CHANGES_LINK (ROADWAY_CHANGE_ID,PROJECT_ID,PROJECT_LINK_ID) values ('1000757','1000351','1000360')""".execute
      sqlu"""Insert into ROADWAY_CHANGES_LINK (ROADWAY_CHANGE_ID,PROJECT_ID,PROJECT_LINK_ID) values ('1000758','1000351','1000364')""".execute
      sqlu"""Insert into ROADWAY_CHANGES_LINK (ROADWAY_CHANGE_ID,PROJECT_ID,PROJECT_LINK_ID) values ('1000759','1000351','1000358')""".execute
      when(mockNodesAndJunctionsService.expireObsoleteNodesAndJunctions(any[Seq[ProjectLink]], any[Option[DateTime]], any[String])).thenReturn(Seq())
      projectService.updateRoadwaysAndLinearLocationsWithProjectLinks(ProjectState.Saved2TR, 1000351)

      val roadwayPoints = roadwayPointDAO.fetch(Seq((166883763L, 0l)))
      roadwayPoints.size should be(1)

    }
  }

  def toRoadwayAndLinearLocation(p: ProjectLink):(LinearLocation, Roadway) = {
    val startDate = p.startDate.getOrElse(DateTime.now()).minusDays(1)

    (LinearLocation(-1000, 1, p.linkId, p.startMValue, p.endMValue, p.sideCode, p.linkGeometryTimeStamp,
      (CalibrationPointsUtils.toCalibrationPointReference(p.startCalibrationPoint),
        CalibrationPointsUtils.toCalibrationPointReference(p.endCalibrationPoint)),
      p.geometry, p.linkGeomSource,
      p.roadwayNumber, Some(startDate), p.endDate),
      Roadway(-1000, p.roadwayNumber, p.roadNumber, p.roadPartNumber, p.roadType, p.track, p.discontinuity, p.startAddrMValue, p.endAddrMValue, p.reversed, startDate, p.endDate,
        p.createdBy.getOrElse("-"), p.roadName, p.ely, TerminationCode.NoTermination, DateTime.now(), None))
  }

  private def addProjectLinksToProject(linkStatus: LinkStatus, addrM: Seq[Long], changeTrack: Boolean = false, roadNumber: Long = 19999L,
                                       roadPartNumber: Long = 1L, discontinuity: Discontinuity = Discontinuity.Continuous, ely: Long = 8L, roadwayId: Long = 0L,
                                       lastLinkDiscontinuity: Discontinuity = Discontinuity.Continuous, project: Project, roadwayNumber: Long = 0L, withRoadInfo: Boolean = false): Project = {

    def withTrack(t: Track): Seq[ProjectLink] = {
      addrM.init.zip(addrM.tail).map { case (st, en) =>
        projectLink(st, en, t, project.id, linkStatus, roadNumber, roadPartNumber, discontinuity, ely, roadwayId)
      }
    }

    val links =
      if (changeTrack) {
        withTrack(RightSide) ++ withTrack(LeftSide)
      } else {
        withTrack(Combined)
      }
    if(projectReservedPartDAO.fetchReservedRoadPart(roadNumber, roadPartNumber).isEmpty)
      projectReservedPartDAO.reserveRoadPart(project.id, roadNumber, roadPartNumber, "u")
    val newLinks = links.dropRight(1) ++ Seq(links.last.copy(discontinuity = lastLinkDiscontinuity))
    val newLinksWithRoadwayInfo = if(withRoadInfo){
      val (ll, rw) = newLinks.map(_.copy(roadwayNumber = roadwayNumber)).map(toRoadwayAndLinearLocation).unzip
      linearLocationDAO.create(ll)
      roadwayDAO.create(rw)
      val roadways = newLinks.map(p => (p.roadNumber, p.roadPartNumber)).distinct.flatMap(p => roadwayDAO.fetchAllByRoadAndPart(p._1, p._2))
      println(roadways)
      newLinks.map(nl => {
        val roadway = roadways.find(r => r.roadNumber == nl.roadNumber && r.roadPartNumber == nl.roadPartNumber && r.startAddrMValue == nl.startAddrMValue && r.endAddrMValue == nl.endAddrMValue)
        if (roadway.nonEmpty) {
          nl.copy(roadwayId = roadway.get.id, roadwayNumber = roadway.get.roadwayNumber)
        }
        else nl
      })
    } else {
      newLinks
    }
    projectLinkDAO.create(newLinksWithRoadwayInfo)
    project
  }

  private def projectLink(startAddrM: Long, endAddrM: Long, track: Track, projectId: Long, status: LinkStatus = LinkStatus.NotHandled,
                          roadNumber: Long = 19999L, roadPartNumber: Long = 1L, discontinuity: Discontinuity = Discontinuity.Continuous, ely: Long = 8L, roadwayId: Long = 0L, linearLocationId: Long = 0L) = {
    val startDate = if (status !== LinkStatus.New) Some(DateTime.now()) else None
    ProjectLink(NewIdValue, roadNumber, roadPartNumber, track, discontinuity, startAddrM, endAddrM, startAddrM, endAddrM, startDate, None,
      Some("User"), startAddrM, 0.0, (endAddrM - startAddrM).toDouble, SideCode.TowardsDigitizing, (NoCP, NoCP), (NoCP, NoCP),
      Seq(Point(0.0, startAddrM), Point(0.0, endAddrM)), projectId, status, RoadType.PublicRoad,
      LinkGeomSource.NormalLinkInterface, (endAddrM - startAddrM).toDouble, roadwayId, linearLocationId, ely, reversed = false, None, 0L)
  }
}<|MERGE_RESOLUTION|>--- conflicted
+++ resolved
@@ -2030,7 +2030,71 @@
   }
 
   test("Test getProjectLinks When doing some operations (Transfer and then Terminate), Then the calibration points are cleared and moved to correct positions") {
-<<<<<<< HEAD
+      var count = 0
+      val roadLink = RoadLink(5170939L, KMTKID(uuid, 1), Seq(Point(535605.272, 6982204.22, 85.90899999999965))
+        , 540.3960283713503, State, 99, TrafficDirection.AgainstDigitizing, UnknownLinkType, Some("25.06.2015 03:00:00"), Some("kmtk_modified"), Map("MUNICIPALITYCODE" -> BigInt.apply(749)),
+        InUse, NormalLinkInterface)
+      runWithRollback {
+        val countCurrentProjects = projectService.getAllProjects
+        val id = 0
+        val addresses = List(ProjectReservedPart(5: Long, 5: Long, 207: Long, Some(5L), Some(Discontinuity.apply("jatkuva")), Some(8L), newLength = None, newDiscontinuity = None, newEly = None))
+        val project = Project(id, ProjectState.apply(1), "TestProject", "TestUser", DateTime.now(), "TestUser", DateTime.parse("1970-01-01"), DateTime.now(), "Some additional info", Seq(), Seq(), None)
+        val savedProject = projectService.createRoadLinkProject(project)
+        mockForProject(savedProject.id, (roadwayAddressMapper.getRoadAddressesByLinearLocation(
+        linearLocationDAO.fetchByRoadways(roadwayDAO.fetchAllBySection(5, 207).map(_.roadwayNumber).toSet)
+      ) ++ roadwayAddressMapper.getRoadAddressesByLinearLocation(
+        linearLocationDAO.fetchByRoadways(roadwayDAO.fetchAllBySection(5, 207).map(_.roadwayNumber).toSet)
+      )).map(toProjectLink(savedProject)))
+
+      projectService.saveProject(savedProject.copy(reservedParts = addresses))
+      val countAfterInsertProjects = projectService.getAllProjects
+      count = countCurrentProjects.size + 1
+      countAfterInsertProjects.size should be(count)
+      projectService.allLinksHandled(savedProject.id) should be(false)
+      val projectLinks = projectLinkDAO.fetchProjectLinks(savedProject.id)
+      val partitioned = projectLinks.partition(_.roadPartNumber == 207)
+      val highestDistanceEnd = projectLinks.map(p => p.endAddrMValue).max
+      val linkIds207 = partitioned._1.map(_.linkId).toSet
+      reset(mockRoadLinkService)
+      when(mockRoadLinkService.getRoadLinksHistoryFromKMTK(any[Set[Long]])).thenReturn(Seq())
+      when(mockRoadLinkService.getRoadLinksAndComplementaryByLinkIds(any[Set[Long]])).thenAnswer(
+        toMockAnswer(projectLinks, roadLink)
+      )
+      projectService.updateProjectLinks(savedProject.id, Set(), linkIds207.toSeq, LinkStatus.Transfer, "-", 5, 207, 0, Option.empty[Int]) should be(None)
+      val linkId1 = 5168510
+      val linkId2 = 5168540projectService.updateProjectLinks(savedProject.id, Set(), Seq(linkId1), LinkStatus.Terminated, "-", 5, 207, 0, Option.empty[Int]) should be(None)
+      projectService.allLinksHandled(savedProject.id) should be(true)
+      val  updatedProjectLinks = projectLinkDAO.fetchProjectLinks(savedProject.id)
+      updatedProjectLinks.exists { x => x.status == LinkStatus.Transfer } should be(true)
+      updatedProjectLinks.exists { x => x.status == LinkStatus.Terminated } should be(true)
+      val sortedProjectLinks = updatedProjectLinks.sortBy(_.startAddrMValue)
+      sortedProjectLinks.head.calibrationPoints._1.nonEmpty should be (true)
+      sortedProjectLinks.head.calibrationPoints._1.get.segmentMValue should be (0.0)
+      sortedProjectLinks.head.calibrationPoints._1.get.addressMValue should be (0)
+      sortedProjectLinks.head.startCalibrationPointType should be (RoadAddressCP)
+      sortedProjectLinks.head.calibrationPoints._2.isEmpty should be (true)
+
+      sortedProjectLinks.last.calibrationPoints._1.isEmpty should be (true)
+      sortedProjectLinks.last.calibrationPoints._2.nonEmpty should be (true)
+      sortedProjectLinks.last.calibrationPoints._2.get.segmentMValue should be (442.89)
+      sortedProjectLinks.last.calibrationPoints._2.get.addressMValue should be (highestDistanceEnd - projectLinks.filter(pl => pl.linkId == linkId1).head.endAddrMValue)
+      sortedProjectLinks.last.endCalibrationPointType should be (RoadAddressCP)
+
+      projectService.updateProjectLinks(savedProject.id, Set(), Seq(linkId2), LinkStatus.Terminated, "-", 5, 207, 0, Option.empty[Int]) should be(None)
+      val updatedProjectLinks2 = projectLinkDAO.fetchProjectLinks(savedProject.id)
+      val sortedProjectLinks2 = updatedProjectLinks2.sortBy(_.startAddrMValue)
+
+      sortedProjectLinks2.last.calibrationPoints._1.isEmpty should be (true)
+      sortedProjectLinks2.last.calibrationPoints._2.nonEmpty should be (true)
+      sortedProjectLinks2.last.calibrationPoints._2.get.segmentMValue should be (442.89)
+      sortedProjectLinks2.last.calibrationPoints._2.get.addressMValue should be (
+        highestDistanceEnd - projectLinks.filter(pl => pl.linkId == linkId1).head.endAddrMValue - updatedProjectLinks.filter(pl => pl.linkId == linkId2).head.endAddrMValue)
+      sortedProjectLinks2.last.endCalibrationPointType should be (RoadAddressCP)
+    }
+
+  }
+
+  test("Test getProjectLinks When doing some operations (Terminate then transfer), Then the calibration points are cleared and moved to correct positions") {
       var count = 0
       val roadLink = RoadLink(5170939L, KMTKID(uuid, 1), Seq(Point(535605.272, 6982204.22, 85.90899999999965))
         , 540.3960283713503, State, 99, TrafficDirection.AgainstDigitizing, UnknownLinkType, Some("25.06.2015 03:00:00"), Some("kmtk_modified"), Map("MUNICIPALITYCODE" -> BigInt.apply(749)),
@@ -2043,51 +2107,6 @@
         val savedProject = projectService.createRoadLinkProject(project)
         mockForProject(savedProject.id, (roadwayAddressMapper.getRoadAddressesByLinearLocation(linearLocationDAO.fetchByRoadways(roadwayDAO.fetchAllBySection(5, 207).map(_.roadwayNumber).toSet)) ++ roadwayAddressMapper.getRoadAddressesByLinearLocation(linearLocationDAO.fetchByRoadways(roadwayDAO.fetchAllBySection(5, 207).map(_.roadwayNumber).toSet))).map(toProjectLink(savedProject)))
 
-        projectService.saveProject(savedProject.copy(reservedParts = addresses))
-        val countAfterInsertProjects = projectService.getAllProjects
-        count = countCurrentProjects.size + 1
-        countAfterInsertProjects.size should be(count)
-        projectService.allLinksHandled(savedProject.id) should be(false)
-        val projectLinks = projectLinkDAO.fetchProjectLinks(savedProject.id)
-        val partitioned = projectLinks.partition(_.roadPartNumber == 207)
-        val highestDistanceEnd = projectLinks.map(p => p.endAddrMValue).max
-        val linkIds207 = partitioned._1.map(_.linkId).toSet
-        reset(mockRoadLinkService)
-        when(mockRoadLinkService.getRoadLinksHistoryFromKMTK(any[Set[Long]])).thenReturn(Seq())
-        when(mockRoadLinkService.getRoadLinksAndComplementaryByLinkIds(any[Set[Long]])).thenAnswer(
-          toMockAnswer(projectLinks, roadLink)
-        )
-        projectService.updateProjectLinks(savedProject.id, Set(), linkIds207.toSeq, LinkStatus.Transfer, "-", 5, 207, 0, Option.empty[Int]) should be(None)
-        projectService.updateProjectLinks(savedProject.id, Set(), Seq(5168510), LinkStatus.Terminated, "-", 5, 207, 0, Option.empty[Int]) should be(None)
-        projectService.allLinksHandled(savedProject.id) should be(true)
-        val changeProjectOpt = projectService.getChangeProject(savedProject.id)
-        val change = changeProjectOpt._1.get
-        val updatedProjectLinks = projectLinkDAO.fetchProjectLinks(savedProject.id)
-        updatedProjectLinks.exists { x => x.status == LinkStatus.Transfer } should be(true)
-        updatedProjectLinks.exists { x => x.status == LinkStatus.Terminated } should be(true)
-        val sortedProjectLinks = updatedProjectLinks.sortBy(_.startAddrMValue)
-        sortedProjectLinks.head.calibrationPoints._1.nonEmpty should be (true)
-        sortedProjectLinks.head.calibrationPoints._1.get.segmentMValue should be (0.0)
-        sortedProjectLinks.head.calibrationPoints._1.get.addressMValue should be (0)
-        sortedProjectLinks.head.calibrationPoints._1.get.source should be (ProjectLinkSource)
-        sortedProjectLinks.head.calibrationPoints._2.isEmpty should be (true)
-=======
-    var count = 0
-    val roadLink = RoadLink(5170939L, Seq(Point(535605.272, 6982204.22, 85.90899999999965))
-      , 540.3960283713503, State, 99, TrafficDirection.AgainstDigitizing, UnknownLinkType, Some("25.06.2015 03:00:00"), Some("vvh_modified"), Map("MUNICIPALITYCODE" -> BigInt.apply(749)),
-      InUse, NormalLinkInterface)
-    runWithRollback {
-      val countCurrentProjects = projectService.getAllProjects
-      val id = 0
-      val addresses = List(ProjectReservedPart(5: Long, 5: Long, 207: Long, Some(5L), Some(Discontinuity.apply("jatkuva")), Some(8L), newLength = None, newDiscontinuity = None, newEly = None))
-      val project = Project(id, ProjectState.apply(1), "TestProject", "TestUser", DateTime.now(), "TestUser", DateTime.parse("1970-01-01"), DateTime.now(), "Some additional info", Seq(), Seq(), None)
-      val savedProject = projectService.createRoadLinkProject(project)
-      mockForProject(savedProject.id, (roadwayAddressMapper.getRoadAddressesByLinearLocation(
-        linearLocationDAO.fetchByRoadways(roadwayDAO.fetchAllBySection(5, 207).map(_.roadwayNumber).toSet)
-      ) ++ roadwayAddressMapper.getRoadAddressesByLinearLocation(
-        linearLocationDAO.fetchByRoadways(roadwayDAO.fetchAllBySection(5, 207).map(_.roadwayNumber).toSet)
-      )).map(toProjectLink(savedProject)))
-
       projectService.saveProject(savedProject.copy(reservedParts = addresses))
       val countAfterInsertProjects = projectService.getAllProjects
       count = countCurrentProjects.size + 1
@@ -2098,16 +2117,14 @@
       val highestDistanceEnd = projectLinks.map(p => p.endAddrMValue).max
       val linkIds207 = partitioned._1.map(_.linkId).toSet
       reset(mockRoadLinkService)
-      when(mockRoadLinkService.getRoadLinksHistoryFromVVH(any[Set[Long]])).thenReturn(Seq())
-      when(mockRoadLinkService.getRoadLinksByLinkIdsFromVVH(any[Set[Long]])).thenAnswer(
+      when(mockRoadLinkService.getRoadLinksHistoryFromKMTK(any[Set[Long]])).thenReturn(Seq())
+      when(mockRoadLinkService.getRoadLinksAndComplementaryByLinkIds(any[Set[Long]])).thenAnswer(
         toMockAnswer(projectLinks, roadLink)
       )
-      projectService.updateProjectLinks(savedProject.id, Set(), linkIds207.toSeq, LinkStatus.Transfer, "-", 5, 207, 0, Option.empty[Int]) should be(None)
-      val linkId1 = 5168510
-      val linkId2 = 5168540
-      projectService.updateProjectLinks(savedProject.id, Set(), Seq(linkId1), LinkStatus.Terminated, "-", 5, 207, 0, Option.empty[Int]) should be(None)
+      projectService.updateProjectLinks(savedProject.id, Set(), Seq(5168510), LinkStatus.Terminated, "-", 5, 207, 0, Option.empty[Int])
+      projectService.updateProjectLinks(savedProject.id, Set(), linkIds207.filterNot(_ == 5168510L).toSeq, LinkStatus.Transfer, "-", 5, 207, 0, Option.empty[Int])
       projectService.allLinksHandled(savedProject.id) should be(true)
-      val updatedProjectLinks = projectLinkDAO.fetchProjectLinks(savedProject.id)
+      val  updatedProjectLinks = projectLinkDAO.fetchProjectLinks(savedProject.id)
       updatedProjectLinks.exists { x => x.status == LinkStatus.Transfer } should be(true)
       updatedProjectLinks.exists { x => x.status == LinkStatus.Terminated } should be(true)
       val sortedProjectLinks = updatedProjectLinks.sortBy(_.startAddrMValue)
@@ -2116,110 +2133,6 @@
       sortedProjectLinks.head.calibrationPoints._1.get.addressMValue should be (0)
       sortedProjectLinks.head.startCalibrationPointType should be (RoadAddressCP)
       sortedProjectLinks.head.calibrationPoints._2.isEmpty should be (true)
->>>>>>> ad9da419
-
-      sortedProjectLinks.last.calibrationPoints._1.isEmpty should be (true)
-      sortedProjectLinks.last.calibrationPoints._2.nonEmpty should be (true)
-      sortedProjectLinks.last.calibrationPoints._2.get.segmentMValue should be (442.89)
-      sortedProjectLinks.last.calibrationPoints._2.get.addressMValue should be (highestDistanceEnd - projectLinks.filter(pl => pl.linkId == linkId1).head.endAddrMValue)
-      sortedProjectLinks.last.endCalibrationPointType should be (RoadAddressCP)
-
-      projectService.updateProjectLinks(savedProject.id, Set(), Seq(linkId2), LinkStatus.Terminated, "-", 5, 207, 0, Option.empty[Int]) should be(None)
-      val updatedProjectLinks2 = projectLinkDAO.fetchProjectLinks(savedProject.id)
-      val sortedProjectLinks2 = updatedProjectLinks2.sortBy(_.startAddrMValue)
-
-      sortedProjectLinks2.last.calibrationPoints._1.isEmpty should be (true)
-      sortedProjectLinks2.last.calibrationPoints._2.nonEmpty should be (true)
-      sortedProjectLinks2.last.calibrationPoints._2.get.segmentMValue should be (442.89)
-      sortedProjectLinks2.last.calibrationPoints._2.get.addressMValue should be (
-        highestDistanceEnd - projectLinks.filter(pl => pl.linkId == linkId1).head.endAddrMValue - updatedProjectLinks.filter(pl => pl.linkId == linkId2).head.endAddrMValue)
-      sortedProjectLinks2.last.endCalibrationPointType should be (RoadAddressCP)
-    }
-
-  }
-
-  test("Test getProjectLinks When doing some operations (Terminate then transfer), Then the calibration points are cleared and moved to correct positions") {
-<<<<<<< HEAD
-      var count = 0
-      val roadLink = RoadLink(5170939L, KMTKID(uuid, 1), Seq(Point(535605.272, 6982204.22, 85.90899999999965))
-        , 540.3960283713503, State, 99, TrafficDirection.AgainstDigitizing, UnknownLinkType, Some("25.06.2015 03:00:00"), Some("kmtk_modified"), Map("MUNICIPALITYCODE" -> BigInt.apply(749)),
-        InUse, NormalLinkInterface)
-      runWithRollback {
-        val countCurrentProjects = projectService.getAllProjects
-        val id = 0
-        val addresses = List(ProjectReservedPart(5: Long, 5: Long, 207: Long, Some(5L), Some(Discontinuity.apply("jatkuva")), Some(8L), newLength = None, newDiscontinuity = None, newEly = None))
-        val project = Project(id, ProjectState.apply(1), "TestProject", "TestUser", DateTime.now(), "TestUser", DateTime.parse("1970-01-01"), DateTime.now(), "Some additional info", Seq(), Seq(), None)
-        val savedProject = projectService.createRoadLinkProject(project)
-        mockForProject(savedProject.id, (roadwayAddressMapper.getRoadAddressesByLinearLocation(linearLocationDAO.fetchByRoadways(roadwayDAO.fetchAllBySection(5, 207).map(_.roadwayNumber).toSet)) ++ roadwayAddressMapper.getRoadAddressesByLinearLocation(linearLocationDAO.fetchByRoadways(roadwayDAO.fetchAllBySection(5, 207).map(_.roadwayNumber).toSet))).map(toProjectLink(savedProject)))
-
-        projectService.saveProject(savedProject.copy(reservedParts = addresses))
-        val countAfterInsertProjects = projectService.getAllProjects
-        count = countCurrentProjects.size + 1
-        countAfterInsertProjects.size should be(count)
-        projectService.allLinksHandled(savedProject.id) should be(false)
-        val projectLinks = projectLinkDAO.fetchProjectLinks(savedProject.id)
-        val partitioned = projectLinks.partition(_.roadPartNumber == 207)
-        val highestDistanceEnd = projectLinks.map(p => p.endAddrMValue).max
-        val linkIds207 = partitioned._1.map(_.linkId).toSet
-        reset(mockRoadLinkService)
-        when(mockRoadLinkService.getRoadLinksHistoryFromKMTK(any[Set[Long]])).thenReturn(Seq())
-        when(mockRoadLinkService.getRoadLinksAndComplementaryByLinkIds(any[Set[Long]])).thenAnswer(
-          toMockAnswer(projectLinks, roadLink)
-        )
-        projectService.updateProjectLinks(savedProject.id, Set(), Seq(5168510), LinkStatus.Terminated, "-", 5, 207, 0, Option.empty[Int])
-        projectService.updateProjectLinks(savedProject.id, Set(), linkIds207.filterNot(_ == 5168510L).toSeq, LinkStatus.Transfer, "-", 5, 207, 0, Option.empty[Int])
-        projectService.allLinksHandled(savedProject.id) should be(true)
-        val changeProjectOpt = projectService.getChangeProject(savedProject.id)
-        val change = changeProjectOpt._1.get
-        val updatedProjectLinks = projectLinkDAO.fetchProjectLinks(savedProject.id)
-        updatedProjectLinks.exists { x => x.status == LinkStatus.Transfer } should be(true)
-        updatedProjectLinks.exists { x => x.status == LinkStatus.Terminated } should be(true)
-        val sortedProjectLinks = updatedProjectLinks.sortBy(_.startAddrMValue)
-        sortedProjectLinks.head.calibrationPoints._1.nonEmpty should be (true)
-        sortedProjectLinks.head.calibrationPoints._1.get.segmentMValue should be (0.0)
-        sortedProjectLinks.head.calibrationPoints._1.get.addressMValue should be (0)
-        sortedProjectLinks.head.calibrationPoints._1.get.source should be (ProjectLinkSource)
-        sortedProjectLinks.head.calibrationPoints._2.isEmpty should be (true)
-=======
-    var count = 0
-    val roadLink = RoadLink(5170939L, Seq(Point(535605.272, 6982204.22, 85.90899999999965))
-      , 540.3960283713503, State, 99, TrafficDirection.AgainstDigitizing, UnknownLinkType, Some("25.06.2015 03:00:00"), Some("vvh_modified"), Map("MUNICIPALITYCODE" -> BigInt.apply(749)),
-      InUse, NormalLinkInterface)
-    runWithRollback {
-      val countCurrentProjects = projectService.getAllProjects
-      val id = 0
-      val addresses = List(ProjectReservedPart(5: Long, 5: Long, 207: Long, Some(5L), Some(Discontinuity.apply("jatkuva")), Some(8L), newLength = None, newDiscontinuity = None, newEly = None))
-      val project = Project(id, ProjectState.apply(1), "TestProject", "TestUser", DateTime.now(), "TestUser", DateTime.parse("1970-01-01"), DateTime.now(), "Some additional info", Seq(), Seq(), None)
-      val savedProject = projectService.createRoadLinkProject(project)
-      mockForProject(savedProject.id, (roadwayAddressMapper.getRoadAddressesByLinearLocation(linearLocationDAO.fetchByRoadways(roadwayDAO.fetchAllBySection(5, 207).map(_.roadwayNumber).toSet)) ++ roadwayAddressMapper.getRoadAddressesByLinearLocation(linearLocationDAO.fetchByRoadways(roadwayDAO.fetchAllBySection(5, 207).map(_.roadwayNumber).toSet))).map(toProjectLink(savedProject)))
-
-      projectService.saveProject(savedProject.copy(reservedParts = addresses))
-      val countAfterInsertProjects = projectService.getAllProjects
-      count = countCurrentProjects.size + 1
-      countAfterInsertProjects.size should be(count)
-      projectService.allLinksHandled(savedProject.id) should be(false)
-      val projectLinks = projectLinkDAO.fetchProjectLinks(savedProject.id)
-      val partitioned = projectLinks.partition(_.roadPartNumber == 207)
-      val highestDistanceEnd = projectLinks.map(p => p.endAddrMValue).max
-      val linkIds207 = partitioned._1.map(_.linkId).toSet
-      reset(mockRoadLinkService)
-      when(mockRoadLinkService.getRoadLinksHistoryFromVVH(any[Set[Long]])).thenReturn(Seq())
-      when(mockRoadLinkService.getRoadLinksByLinkIdsFromVVH(any[Set[Long]])).thenAnswer(
-        toMockAnswer(projectLinks, roadLink)
-      )
-      projectService.updateProjectLinks(savedProject.id, Set(), Seq(5168510), LinkStatus.Terminated, "-", 5, 207, 0, Option.empty[Int])
-      projectService.updateProjectLinks(savedProject.id, Set(), linkIds207.filterNot(_ == 5168510L).toSeq, LinkStatus.Transfer, "-", 5, 207, 0, Option.empty[Int])
-      projectService.allLinksHandled(savedProject.id) should be(true)
-      val updatedProjectLinks = projectLinkDAO.fetchProjectLinks(savedProject.id)
-      updatedProjectLinks.exists { x => x.status == LinkStatus.Transfer } should be(true)
-      updatedProjectLinks.exists { x => x.status == LinkStatus.Terminated } should be(true)
-      val sortedProjectLinks = updatedProjectLinks.sortBy(_.startAddrMValue)
-      sortedProjectLinks.head.calibrationPoints._1.nonEmpty should be (true)
-      sortedProjectLinks.head.calibrationPoints._1.get.segmentMValue should be (0.0)
-      sortedProjectLinks.head.calibrationPoints._1.get.addressMValue should be (0)
-      sortedProjectLinks.head.startCalibrationPointType should be (RoadAddressCP)
-      sortedProjectLinks.head.calibrationPoints._2.isEmpty should be (true)
->>>>>>> ad9da419
 
       sortedProjectLinks.last.calibrationPoints._1.isEmpty should be (true)
       sortedProjectLinks.last.calibrationPoints._2.nonEmpty should be (true)
@@ -2781,17 +2694,10 @@
         None, NewIdValue)
 
       val project = projectService.createRoadLinkProject(rap)
-<<<<<<< HEAD
       when(mockRoadLinkService.getRoadLinksAndComplementaryByLinkIds(any[Set[Long]])).thenReturn(Seq(pl1, pl2, pl3, pl4, pl5, pl6, pl7).map(toRoadLink))
       projectService.createProjectLinks(Seq(12345L, 12346L, 12347L, 12348L, 12349L, 12350L, 12351L), project.id, roadNumber = 9999, roadPartNumber = 1, track = Track.RightSide, discontinuity = Discontinuity.Continuous, roadType = RoadType.PublicRoad, roadLinkSource = LinkGeomSource.NormalLinkInterface, roadEly = 8L, user = "test", roadName = "road name")
+
       when(mockRoadLinkService.getRoadLinksAndComplementaryByLinkIds(Set(12352L, 12353L, 12354L))).thenReturn(Seq(pl8, pl9, pl10).map(toRoadLink))
-=======
-      when(mockRoadLinkService.getRoadLinksByLinkIdsFromVVH(any[Set[Long]])).thenReturn(Seq(pl1, pl2, pl3, pl4, pl5, pl6, pl7).map(toRoadLink))
-
-      projectService.createProjectLinks(Seq(12345L, 12346L, 12347L, 12348L, 12349L, 12350L, 12351L), project.id, roadNumber = 9999, roadPartNumber = 1, track = Track.RightSide, discontinuity = Discontinuity.Continuous, roadType = RoadType.PublicRoad, roadLinkSource = LinkGeomSource.NormalLinkInterface, roadEly = 8L, user = "test", roadName = "road name")
-
-      when(mockRoadLinkService.getRoadLinksByLinkIdsFromVVH(Set(12352L, 12353L, 12354L))).thenReturn(Seq(pl8, pl9, pl10).map(toRoadLink))
->>>>>>> ad9da419
       projectService.createProjectLinks(Seq(12352L, 12353L, 12354L), project.id, roadNumber = 9999, roadPartNumber = 1, track = Track.LeftSide, discontinuity = Discontinuity.Continuous, roadType = RoadType.PublicRoad, roadLinkSource = LinkGeomSource.NormalLinkInterface, roadEly = 8L, user = "test", roadName = "road name")
       when(mockRoadLinkService.getRoadLinksAndComplementaryByLinkIds(Set(12355L, 12356L, 12357L))).thenReturn(Seq(pl11, pl12, pl13).map(toRoadLink))
       projectService.createProjectLinks(Seq(12355L, 12356L, 12357L), project.id, 9999, 1, Track.LeftSide, Discontinuity.Continuous, RoadType.PublicRoad, LinkGeomSource.NormalLinkInterface, 8L, "test", "road name")
