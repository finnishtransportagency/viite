package fi.liikennevirasto.viite

import java.util.Properties

import fi.liikennevirasto.digiroad2.asset.ConstructionType.InUse
import fi.liikennevirasto.digiroad2.asset.LinkGeomSource.{NormalLinkInterface, SuravageLinkInterface}
import fi.liikennevirasto.digiroad2.asset.SideCode.{AgainstDigitizing, TowardsDigitizing}
import fi.liikennevirasto.digiroad2.asset._
import fi.liikennevirasto.digiroad2.client.vvh._
import fi.liikennevirasto.digiroad2.dao.Sequences
import fi.liikennevirasto.digiroad2.linearasset.{PolyLine, RoadLink}
import fi.liikennevirasto.digiroad2.oracle.OracleDatabase
import fi.liikennevirasto.digiroad2.service.{RoadLinkService, RoadLinkType}
import fi.liikennevirasto.digiroad2.util.Track
import fi.liikennevirasto.digiroad2.{DigiroadEventBus, Point, _}
import fi.liikennevirasto.viite.ProjectValidator.{ValidationError, ValidationErrorDetails}
import fi.liikennevirasto.viite.RoadType.{MunicipalityStreetRoad, PublicRoad}
import fi.liikennevirasto.viite.dao.AddressChangeType._
import fi.liikennevirasto.viite.dao.Discontinuity.{Continuous, Discontinuous, EndOfRoad}
import fi.liikennevirasto.viite.dao.ProjectState.{Saved2TR, Sent2TR}
import fi.liikennevirasto.viite.dao.TerminationCode.{NoTermination, Subsequent}
import fi.liikennevirasto.viite.dao.{LinkStatus, RoadAddressDAO, _}
import fi.liikennevirasto.viite.model.{Anomaly, ProjectAddressLink, RoadAddressLinkLike}
import fi.liikennevirasto.viite.process.ProjectSectionCalculator.{calculateSectionAddressValues, findStartingPoints}
import fi.liikennevirasto.viite.process.{ProjectDeltaCalculator, ProjectSectionCalculator, TrackSectionOrder}
import org.joda.time.DateTime
import org.mockito.Matchers._
import org.mockito.Mockito.{when, _}
import org.mockito.invocation.InvocationOnMock
import org.mockito.stubbing.Answer
import org.scalatest.mock.MockitoSugar
import org.scalatest.{BeforeAndAfter, FunSuite, Matchers}
import slick.driver.JdbcDriver.backend.Database
import slick.driver.JdbcDriver.backend.Database.dynamicSession
import slick.jdbc.StaticQuery.interpolation

class ProjectServiceSpec extends FunSuite with Matchers with BeforeAndAfter {
  val properties: Properties = {
    val props = new Properties()
    props.load(getClass.getResourceAsStream("/digiroad2.properties"))
    props
  }
  val mockProjectService = MockitoSugar.mock[ProjectService]
  val mockRoadLinkService = MockitoSugar.mock[RoadLinkService]
  val mockRoadAddressService = MockitoSugar.mock[RoadAddressService]
  val mockEventBus = MockitoSugar.mock[DigiroadEventBus]
  val mockVVHClient = MockitoSugar.mock[VVHClient]
  val mockVVHRoadLinkClient = MockitoSugar.mock[VVHRoadLinkClient]
  val mockVVHSuravageClient = MockitoSugar.mock[VVHSuravageClient]
  val mockVVHComplementaryClient = MockitoSugar.mock[VVHComplementaryClient]
  val roadAddressService = new RoadAddressService(mockRoadLinkService, mockEventBus) {
    override def withDynSession[T](f: => T): T = f

    override def withDynTransaction[T](f: => T): T = f
  }
  val projectService = new ProjectService(roadAddressService, mockRoadLinkService, mockEventBus) {
    override def withDynSession[T](f: => T): T = f

    override def withDynTransaction[T](f: => T): T = f
  }

  val projectServiceWithRoadAddressMock = new ProjectService(mockRoadAddressService, mockRoadLinkService, mockEventBus) {
    override def withDynSession[T](f: => T): T = f

    override def withDynTransaction[T](f: => T): T = f
  }
  val projectValidator = ProjectValidator


  after {
    reset(mockRoadLinkService)
  }

  def withDynTransaction[T](f: => T): T = OracleDatabase.withDynTransaction(f)

  def runWithRollback[T](f: => T): T = {
    Database.forDataSource(OracleDatabase.ds).withDynTransaction {
      val t = f
      dynamicSession.rollback()
      t
    }
  }

  private def createProjectLinks(linkIds: Seq[Long], projectId: Long, roadNumber: Long, roadPartNumber: Long, track: Int,
                                 discontinuity: Int, roadType: Int, roadLinkSource: Int,
                                 roadEly: Long, user: String, roadName: String): Map[String, Any] = {
    projectService.createProjectLinks(linkIds, projectId, roadNumber, roadPartNumber, Track.apply(track), Discontinuity.apply(discontinuity),
      RoadType.apply(roadType), LinkGeomSource.apply(roadLinkSource), roadEly, user, roadName)
  }

  private def toProjectLink(project: RoadAddressProject, status: LinkStatus)(roadAddress: RoadAddress): ProjectLink = {
    ProjectLink(id = NewRoadAddress, roadAddress.roadNumber, roadAddress.roadPartNumber, roadAddress.track,
      roadAddress.discontinuity, roadAddress.startAddrMValue, roadAddress.endAddrMValue, roadAddress.startDate,
      roadAddress.endDate, createdBy = Option(project.createdBy), 0L, roadAddress.linkId, roadAddress.startMValue, roadAddress.endMValue,
      roadAddress.sideCode, roadAddress.calibrationPoints, floating = false, roadAddress.geometry, project.id, status, RoadType.PublicRoad,
      roadAddress.linkGeomSource, GeometryUtils.geometryLength(roadAddress.geometry), if (status == LinkStatus.New) 0 else roadAddress.id, roadAddress.ely, false,
      None, roadAddress.adjustedTimestamp)
  }

  private def toProjectAddressLink(ral: RoadAddressLinkLike): ProjectAddressLink = {
    ProjectAddressLink(ral.id, ral.linkId, ral.geometry, ral.length, ral.administrativeClass, ral.linkType, ral.roadLinkType,
      ral.constructionType, ral.roadLinkSource, ral.roadType, ral.VVHRoadName, ral.roadName, ral.municipalityCode, ral.modifiedAt, ral.modifiedBy,
      ral.attributes, ral.roadNumber, ral.roadPartNumber, ral.trackCode, ral.elyCode, ral.discontinuity,
      ral.startAddressM, ral.endAddressM, ral.startMValue, ral.endMValue, ral.sideCode, ral.startCalibrationPoint, ral.endCalibrationPoint,
      ral.anomaly, ral.lrmPositionId, LinkStatus.Unknown, ral.id)
  }

  private def extractTrafficDirection(sideCode: SideCode, track: Track): TrafficDirection = {
    (sideCode, track) match {
      case (_, Track.Combined) => TrafficDirection.BothDirections
      case (TowardsDigitizing, Track.RightSide) => TrafficDirection.TowardsDigitizing
      case (TowardsDigitizing, Track.LeftSide) => TrafficDirection.AgainstDigitizing
      case (AgainstDigitizing, Track.RightSide) => TrafficDirection.AgainstDigitizing
      case (AgainstDigitizing, Track.LeftSide) => TrafficDirection.TowardsDigitizing
      case (_, _) => TrafficDirection.UnknownDirection
    }
  }

  private def toRoadLink(ral: ProjectLink): RoadLink = {
    RoadLink(ral.linkId, ral.geometry, ral.geometryLength, State, 1,
      extractTrafficDirection(ral.sideCode, ral.track), Motorway, None, None, Map(
        "MUNICIPALITYCODE" -> BigInt(749), "VERTICALLEVEL" -> BigInt(1), "SURFACETYPE" -> BigInt(1),
        "ROADNUMBER" -> BigInt(ral.roadNumber), "ROADPARTNUMBER" -> BigInt(ral.roadPartNumber)),
      ConstructionType.InUse, LinkGeomSource.NormalLinkInterface)
  }

  private def toRoadLink(ral: RoadAddressLinkLike): RoadLink = {
    RoadLink(ral.linkId, ral.geometry, ral.length, ral.administrativeClass, 1,
      extractTrafficDirection(ral.sideCode, Track.apply(ral.trackCode.toInt)), ral.linkType, ral.modifiedAt, ral.modifiedBy, Map(
        "MUNICIPALITYCODE" -> BigInt(749), "VERTICALLEVEL" -> BigInt(1), "SURFACETYPE" -> BigInt(1),
        "ROADNUMBER" -> BigInt(ral.roadNumber), "ROADPARTNUMBER" -> BigInt(ral.roadPartNumber)),
      ral.constructionType, ral.roadLinkSource)
  }

  private def toMockAnswer(projectLinks: Seq[ProjectLink], roadLink: RoadLink, seq: Seq[RoadLink] = Seq()) = {
    new Answer[Seq[RoadLink]]() {
      override def answer(invocation: InvocationOnMock): Seq[RoadLink] = {
        val ids = if (invocation.getArguments.apply(0) == null)
          Set[Long]()
        else invocation.getArguments.apply(0).asInstanceOf[Set[Long]]
        projectLinks.groupBy(_.linkId).filterKeys(l => ids.contains(l)).mapValues { pl =>
          val startP = Point(pl.map(_.startAddrMValue).min, 0.0)
          val endP = Point(pl.map(_.endAddrMValue).max, 0.0)
          val maxLen = pl.map(_.endMValue).max
          val midP = Point((startP.x + endP.x) * .5,
            if (endP.x - startP.x < maxLen) {
              Math.sqrt(maxLen * maxLen - (startP.x - endP.x) * (startP.x - endP.x)) / 2
            }
            else 0.0)
          val forcedGeom = pl.filter(l => l.id == -1000L && l.geometry.nonEmpty).sortBy(_.startAddrMValue)
          val (startFG, endFG) = (forcedGeom.headOption.map(_.startingPoint), forcedGeom.lastOption.map(_.endPoint))
          if (pl.head.id == -1000L) {
            roadLink.copy(linkId = pl.head.linkId, geometry = Seq(startFG.get, endFG.get))
          } else
            roadLink.copy(linkId = pl.head.linkId, geometry = Seq(startP, midP, endP))
        }.values.toSeq ++ seq
      }
    }
  }

  private def toMockAnswer(roadLinks: Seq[RoadLink]) = {
    new Answer[Seq[RoadLink]]() {
      override def answer(invocation: InvocationOnMock): Seq[RoadLink] = {
        val ids = invocation.getArguments.apply(0).asInstanceOf[Set[Long]]
        roadLinks.filter(rl => ids.contains(rl.linkId))
      }
    }
  }

  private def mockForProject[T <: PolyLine](id: Long, l: Seq[T] = Seq()) = {
    val roadLink = RoadLink(1, Seq(Point(535602.222, 6982200.25, 89.9999), Point(535605.272, 6982204.22, 85.90899999999965))
      , 540.3960283713503, State, 99, TrafficDirection.AgainstDigitizing, UnknownLinkType, Some("25.06.2015 03:00:00"), Some("vvh_modified"), Map("MUNICIPALITYCODE" -> BigInt.apply(749)),
      InUse, NormalLinkInterface)
    val (projectLinks, palinks) = l.partition(_.isInstanceOf[ProjectLink])
    val dbLinks = ProjectDAO.getProjectLinks(id)
    when(mockRoadLinkService.getRoadLinksHistoryFromVVH(any[Set[Long]])).thenReturn(Seq())
    when(mockRoadLinkService.getRoadLinksByLinkIdsFromVVH(any[Set[Long]], any[Boolean], any[Boolean])).thenAnswer(
      toMockAnswer(dbLinks ++ projectLinks.asInstanceOf[Seq[ProjectLink]].filterNot(l => dbLinks.map(_.linkId).contains(l.linkId)),
        roadLink, palinks.asInstanceOf[Seq[ProjectAddressLink]].map(toRoadLink)
      ))
  }

  test("create road link project without road parts") {
    runWithRollback {
      val roadAddressProject = RoadAddressProject(0, ProjectState.apply(1), "TestProject", "TestUser", DateTime.now(), "TestUser", DateTime.parse("1901-01-01"), DateTime.now(), "Some additional info", List.empty[ReservedRoadPart], None)
      val project = projectService.createRoadLinkProject(roadAddressProject)
      project.reservedParts should have size (0)
    }
  }

  test("try to create a road link project with same name as an existing project") {
    runWithRollback {
      val roadAddressProject1 = RoadAddressProject(0, ProjectState.apply(1), "TestProject", "TestUser1", DateTime.now(), "TestUser1", DateTime.parse("1901-01-01"), DateTime.now(), "Some additional info", List.empty[ReservedRoadPart], None)
      projectService.createRoadLinkProject(roadAddressProject1)

      val roadAddressProject2 = RoadAddressProject(0, ProjectState.apply(1), "TESTPROJECT", "TestUser2", DateTime.now(), "TestUser2", DateTime.parse("1902-03-03"), DateTime.now(), "Some other info", List.empty[ReservedRoadPart], None)
      val error = intercept[NameExistsException] {
        projectService.createRoadLinkProject(roadAddressProject2)
      }
      error.getMessage should be("Nimellä TESTPROJECT on jo olemassa projekti. Muuta nimeä.")

      val roadAddressProject3 = RoadAddressProject(0, ProjectState.apply(1), "testproject", "TestUser3", DateTime.now(), "TestUser3", DateTime.parse("1903-03-03"), DateTime.now(), "Some other info", List.empty[ReservedRoadPart], None)
      val error2 = intercept[NameExistsException] {
        projectService.createRoadLinkProject(roadAddressProject3)
      }
      error2.getMessage should be("Nimellä testproject on jo olemassa projekti. Muuta nimeä.")
    }
  }

  test("Adding and removing TR_ID") {
    runWithRollback {
      val projectId = Sequences.nextViitePrimaryKeySeqValue
      val rap = RoadAddressProject(projectId, ProjectState.apply(3), "TestProject", "TestUser", DateTime.parse("2700-01-01"), "TestUser", DateTime.parse("2700-01-01"), DateTime.now(), "Some additional info", List.empty[ReservedRoadPart], None)
      runWithRollback {
        ProjectDAO.createRoadAddressProject(rap)
        val emptyTrId = ProjectDAO.getRotatingTRProjectId(projectId)
        emptyTrId.isEmpty should be(true)
        val projectNone = ProjectDAO.getRoadAddressProjectById(projectId)
        projectService.removeRotatingTRId(projectId)
        projectNone.head.statusInfo.getOrElse("").size should be(0)
        ProjectDAO.addRotatingTRProjectId(projectId)
        val trId = ProjectDAO.getRotatingTRProjectId(projectId)
        trId.nonEmpty should be(true)
        projectService.removeRotatingTRId(projectId)
        emptyTrId.isEmpty should be(true)
        ProjectDAO.addRotatingTRProjectId(projectId)
        projectService.removeRotatingTRId(projectId)
        val project = ProjectDAO.getRoadAddressProjectById(projectId).head
        project.status should be(ProjectState.Incomplete)
        project.statusInfo.getOrElse("1").size should be > 2
      }
    }
  }

  test("change roadpart direction and check reversed attribute, service level") {
    runWithRollback {
      val rap = RoadAddressProject(0L, ProjectState.apply(1), "TestProject", "TestUser", DateTime.parse("1901-01-01"),
        "TestUser", DateTime.parse("1901-01-01"), DateTime.now(), "Some additional info",
        Seq(), None)
      val project = projectService.createRoadLinkProject(rap)
      val id = project.id
      mockForProject(id, RoadAddressDAO.fetchByRoadPart(5, 207).map(toProjectLink(project)))
      projectService.saveProject(project.copy(reservedParts = Seq(
        ReservedRoadPart(0L, 5, 207, Some(0L), Some(Continuous), Some(8L), None, None, None, None, true))))
      val projectLinks = ProjectDAO.getProjectLinks(id)
      ProjectDAO.updateProjectLinks(projectLinks.map(x => x.id).toSet, LinkStatus.Transfer, "test")
      mockForProject(id)
      projectService.changeDirection(id, 5, 207, projectLinks.map(l => LinkToRevert(l.id, l.linkId, l.status.value, l.geometry)), "test") should be(None)
      val updatedProjectLinks = ProjectDAO.getProjectLinks(id)
      val maxBefore = if (projectLinks.nonEmpty) projectLinks.maxBy(_.endAddrMValue).endAddrMValue else 0
      val maxAfter = if (updatedProjectLinks.nonEmpty) updatedProjectLinks.maxBy(_.endAddrMValue).endAddrMValue else 0
      maxBefore should be(maxAfter)
      val combined = updatedProjectLinks.filter(_.track == Track.Combined)
      val right = updatedProjectLinks.filter(_.track == Track.RightSide)
      val left = updatedProjectLinks.filter(_.track == Track.LeftSide)

      (combined ++ right).sortBy(_.startAddrMValue).foldLeft(Seq.empty[ProjectLink]) { case (seq, plink) =>
        if (seq.nonEmpty)
          seq.last.endAddrMValue should be(plink.startAddrMValue)
        seq ++ Seq(plink)
      }

      (combined ++ left).sortBy(_.startAddrMValue).foldLeft(Seq.empty[ProjectLink]) { case (seq, plink) =>
        if (seq.nonEmpty)
          seq.last.endAddrMValue should be(plink.startAddrMValue)
        seq ++ Seq(plink)
      }
      updatedProjectLinks.foreach(x => x.reversed should be(true))
      projectService.changeDirection(id, 5, 207, projectLinks.map(l => LinkToRevert(l.id, l.linkId, l.status.value, l.geometry)), "test")
      val secondUpdatedProjectLinks = ProjectDAO.getProjectLinks(id)
      projectLinks.sortBy(_.endAddrMValue).map(_.geometry).zip(secondUpdatedProjectLinks.sortBy(_.endAddrMValue).map(_.geometry)).forall { case (x, y) => x == y }
      secondUpdatedProjectLinks.foreach(x => x.reversed should be(false))
    }
  }

  private def toProjectLink(project: RoadAddressProject)(roadAddress: RoadAddress): ProjectLink = {
    ProjectLink(id = NewRoadAddress, roadAddress.roadNumber, roadAddress.roadPartNumber, roadAddress.track,
      roadAddress.discontinuity, roadAddress.startAddrMValue, roadAddress.endAddrMValue, roadAddress.startDate,
      roadAddress.endDate, createdBy = Option(project.createdBy), 0L, roadAddress.linkId, roadAddress.startMValue, roadAddress.endMValue,
      roadAddress.sideCode, roadAddress.calibrationPoints, floating = false, roadAddress.geometry, project.id, LinkStatus.NotHandled, RoadType.PublicRoad,
      roadAddress.linkGeomSource, GeometryUtils.geometryLength(roadAddress.geometry), 0, roadAddress.ely, false,
      None, roadAddress.adjustedTimestamp)
  }

  test("Using TR_id as project_id when querying should be empty") {
    runWithRollback {
      val projectId = Sequences.nextViitePrimaryKeySeqValue
      val rap = RoadAddressProject(projectId, ProjectState.apply(2), "TestProject", "TestUser", DateTime.parse("2700-01-01"), "TestUser", DateTime.parse("2700-01-01"), DateTime.now(), "Some additional info", List.empty[ReservedRoadPart], None)
      runWithRollback {
        ProjectDAO.createRoadAddressProject(rap)
        ProjectDAO.addRotatingTRProjectId(projectId)
        projectService.updateProjectsWaitingResponseFromTR()
        val project = ProjectDAO.getRoadAddressProjectById(projectId).head
        project.statusInfo.getOrElse("").size should be(0)
        projectService.updateProjectsWaitingResponseFromTR()
      }
    }
  }

  test("Using TR_id as project_id when querrying info: should fail") {
    runWithRollback {
      val projectId = Sequences.nextViitePrimaryKeySeqValue
      val rap = RoadAddressProject(projectId, ProjectState.apply(2), "TestProject", "TestUser", DateTime.parse("2700-01-01"), "TestUser", DateTime.parse("2700-01-01"), DateTime.now(), "Some additional info", List.empty[ReservedRoadPart], None)
      runWithRollback {
        ProjectDAO.createRoadAddressProject(rap)
        projectService.updateProjectsWaitingResponseFromTR()
        val project = ProjectDAO.getRoadAddressProjectById(projectId).head
        project.statusInfo.getOrElse("") contains ("Failed to find TR-ID") should be(true)
      }
    }
  }

  test("create road link project without valid roadParts") {
    val roadlink = RoadLink(5175306, Seq(Point(535605.272, 6982204.22, 85.90899999999965))
      , 540.3960283713503, State, 99, TrafficDirection.AgainstDigitizing, UnknownLinkType, Some("25.06.2015 03:00:00"), Some("vvh_modified"), Map("MUNICIPALITYCODE" -> BigInt.apply(749)),
      InUse, NormalLinkInterface)
    when(mockRoadLinkService.getRoadLinksByLinkIdsFromVVH(Set(5175306L))).thenReturn(Seq(roadlink))
    runWithRollback {
      val roadAddressProject = RoadAddressProject(0, ProjectState.apply(1), "TestProject", "TestUser", DateTime.now(), "TestUser", DateTime.parse("1901-01-01"), DateTime.now(), "Some additional info", List.empty[ReservedRoadPart], None)
      val project = projectService.createRoadLinkProject(roadAddressProject)
      project.reservedParts should have size (0)
    }
  }

  test("create and get projects by id") {
    var count = 0
    runWithRollback {
      val countCurrentProjects = projectService.getRoadAddressAllProjects
      val roadAddressProject = RoadAddressProject(0, ProjectState.apply(1), "TestProject", "TestUser", DateTime.now(), "TestUser", DateTime.parse("1901-01-01"), DateTime.now(), "Some additional info", Seq(), None)
      val project = projectService.createRoadLinkProject(roadAddressProject)
      mockForProject(project.id, RoadAddressDAO.fetchByRoadPart(5, 203).map(toProjectLink(roadAddressProject)))
      projectService.saveProject(project.copy(reservedParts = Seq(
        ReservedRoadPart(0L, 5, 203, Some(0L), Some(Continuous), Some(8L), None, None, None, None, true))))
      val countAfterInsertProjects = projectService.getRoadAddressAllProjects
      count = countCurrentProjects.size + 1
      countAfterInsertProjects.size should be(count)
    }
    runWithRollback {
      projectService.getRoadAddressAllProjects.size should be(count - 1)
    }
  }

  test("save project") {
    var count = 0
    runWithRollback {
      val countCurrentProjects = projectService.getRoadAddressAllProjects
      val id = 0
      val roadAddressProject = RoadAddressProject(id, ProjectState.apply(1), "TestProject", "TestUser", DateTime.now(), "TestUser", DateTime.parse("1901-01-01"), DateTime.now(), "Some additional info", List(), None)
      val project = projectService.createRoadLinkProject(roadAddressProject)
      mockForProject(project.id, RoadAddressDAO.fetchByRoadPart(1130, 4).map(toProjectLink(roadAddressProject)))
      projectService.saveProject(project.copy(reservedParts = List(
        ReservedRoadPart(Sequences.nextViitePrimaryKeySeqValue: Long, 1130: Long, 4: Long, Some(5L), Some(Discontinuity.apply("jatkuva")), Some(8L), newLength = None, newDiscontinuity = None, newEly = None))))
      val countAfterInsertProjects = projectService.getRoadAddressAllProjects
      count = countCurrentProjects.size + 1
      countAfterInsertProjects.size should be(count)
    }
    runWithRollback {
      projectService.getRoadAddressAllProjects
    } should have size (count - 1)
  }

  test("create and delete project") {
    var count = 0
    runWithRollback {
      val countCurrentProjects = projectService.getRoadAddressAllProjects
      val roadAddressProject = RoadAddressProject(0, ProjectState.apply(1), "TestProject", "TestUser", DateTime.now(), "TestUser", DateTime.parse("1901-01-01"), DateTime.now(), "Some additional info", Seq(), None)
      val project = projectService.createRoadLinkProject(roadAddressProject)
      mockForProject(project.id, RoadAddressDAO.fetchByRoadPart(5, 203).map(toProjectLink(roadAddressProject)))
      projectService.saveProject(project.copy(reservedParts = Seq(ReservedRoadPart(0L, 5, 203, Some(100L), Some(Continuous), Some(8L), None, None, None, None))))
      val countAfterInsertProjects = projectService.getRoadAddressAllProjects
      count = countCurrentProjects.size + 1
      countAfterInsertProjects.size should be(count)
      projectService.deleteProject(project.id)
      val projectsAfterOperations = projectService.getRoadAddressAllProjects
      projectsAfterOperations.size should be(count)
      projectsAfterOperations.exists(_.id == project.id) should be(true)
      projectsAfterOperations.find(_.id == project.id).get.status should be(ProjectState.Deleted)
    }
  }

  test("Unchanged with termination test, repreats termination update, checks calibration points are cleared and moved to correct positions") {
    var count = 0
    val roadLink = RoadLink(5170939L, Seq(Point(535605.272, 6982204.22, 85.90899999999965))
      , 540.3960283713503, State, 99, TrafficDirection.AgainstDigitizing, UnknownLinkType, Some("25.06.2015 03:00:00"), Some("vvh_modified"), Map("MUNICIPALITYCODE" -> BigInt.apply(749)),
      InUse, NormalLinkInterface)
    runWithRollback {
      val countCurrentProjects = projectService.getRoadAddressAllProjects
      val id = 0
      val addresses = Seq(ReservedRoadPart(5: Long, 5: Long, 205: Long, Some(5L), Some(Discontinuity.apply("jatkuva")), Some(8L), newLength = None, newDiscontinuity = None, newEly = None),
        ReservedRoadPart(5: Long, 5: Long, 206: Long, Some(5L), Some(Discontinuity.apply("jatkuva")), Some(8L), newLength = None, newDiscontinuity = None, newEly = None))
      val roadAddressProject = RoadAddressProject(id, ProjectState.apply(1), "TestProject", "TestUser", DateTime.now(), "TestUser", DateTime.parse("1901-01-01"), DateTime.now(), "Some additional info", Seq(), None)
      val savedProject = projectService.createRoadLinkProject(roadAddressProject)
      mockForProject(savedProject.id, (RoadAddressDAO.fetchByRoadPart(5, 205) ++ RoadAddressDAO.fetchByRoadPart(5, 206)).map(toProjectLink(savedProject)))
      projectService.saveProject(savedProject.copy(reservedParts = addresses))
      val countAfterInsertProjects = projectService.getRoadAddressAllProjects
      count = countCurrentProjects.size + 1
      countAfterInsertProjects.size should be(count)
      projectService.allLinksHandled(savedProject.id) should be(false)
      projectService.getRoadAddressSingleProject(savedProject.id).nonEmpty should be(true)
      projectService.getRoadAddressSingleProject(savedProject.id).get.reservedParts.nonEmpty should be(true)
      val projectLinks = ProjectDAO.getProjectLinks(savedProject.id)
      val partitioned = projectLinks.partition(_.roadPartNumber == 205)
      val linkIds205 = partitioned._1.map(_.linkId).toSet
      val linkIds206 = partitioned._2.map(_.linkId).toSet
      reset(mockRoadLinkService)
      when(mockRoadLinkService.getRoadLinksHistoryFromVVH(any[Set[Long]])).thenReturn(Seq())
      when(mockRoadLinkService.getRoadLinksByLinkIdsFromVVH(any[Set[Long]], any[Boolean], any[Boolean])).thenAnswer(
        toMockAnswer(projectLinks, roadLink)
      )
      projectService.updateProjectLinks(savedProject.id, Set(), linkIds205.toSeq, LinkStatus.UnChanged, "-", 0, 0, 0, Option.empty[Int]) should be(None)
      projectService.allLinksHandled(savedProject.id) should be(false)
      projectService.updateProjectLinks(savedProject.id, Set(), linkIds206.toSeq, LinkStatus.UnChanged, "-", 0, 0, 0, Option.empty[Int]) should be(None)
      projectService.allLinksHandled(savedProject.id) should be(true)
      projectService.updateProjectLinks(savedProject.id, Set(), Seq(5168573), LinkStatus.Terminated, "-", 0, 0, 0, Option.empty[Int]) should be(None)
      projectService.allLinksHandled(savedProject.id) should be(true)
      val changeProjectOpt = projectService.getChangeProject(savedProject.id)
      val change = changeProjectOpt.get
      val updatedProjectLinks = ProjectDAO.getProjectLinks(savedProject.id)
      updatedProjectLinks.exists { x => x.status == LinkStatus.UnChanged } should be(true)
      updatedProjectLinks.exists { x => x.status == LinkStatus.Terminated } should be(true)
      updatedProjectLinks.filter(pl => pl.linkId == 5168579).head.calibrationPoints should be((None, Some(CalibrationPoint(5168579, 15.173, 4681))))
      projectService.updateProjectLinks(savedProject.id, Set(), Seq(5168579), LinkStatus.Terminated, "-", 0, 0, 0, Option.empty[Int])
      val updatedProjectLinks2 = ProjectDAO.getProjectLinks(savedProject.id)
      updatedProjectLinks2.filter(pl => pl.linkId == 5168579).head.calibrationPoints should be((None, None))
      updatedProjectLinks2.filter(pl => pl.linkId == 5168583).head.calibrationPoints should be((None, Some(CalibrationPoint(5168583, 63.8, 4666))))
      updatedProjectLinks2.filter(pl => pl.roadPartNumber == 205).exists { x => x.status == LinkStatus.Terminated } should be(false)
    }
    runWithRollback {
      projectService.getRoadAddressAllProjects
    } should have size (count - 1)
  }

  test("Transfer and then terminate") {
    var count = 0
    val roadLink = RoadLink(5170939L, Seq(Point(535605.272, 6982204.22, 85.90899999999965))
      , 540.3960283713503, State, 99, TrafficDirection.AgainstDigitizing, UnknownLinkType, Some("25.06.2015 03:00:00"), Some("vvh_modified"), Map("MUNICIPALITYCODE" -> BigInt.apply(749)),
      InUse, NormalLinkInterface)
    runWithRollback {
      val countCurrentProjects = projectService.getRoadAddressAllProjects
      val id = 0
      val addresses = List(ReservedRoadPart(5: Long, 5: Long, 207: Long, Some(5L), Some(Discontinuity.apply("jatkuva")), Some(8L), newLength = None, newDiscontinuity = None, newEly = None))
      val roadAddressProject = RoadAddressProject(id, ProjectState.apply(1), "TestProject", "TestUser", DateTime.now(), "TestUser", DateTime.parse("1901-01-01"), DateTime.now(), "Some additional info", Seq(), None)
      val savedProject = projectService.createRoadLinkProject(roadAddressProject)
      mockForProject(savedProject.id, RoadAddressDAO.fetchByRoadPart(5, 207).map(toProjectLink(savedProject)))
      projectService.saveProject(savedProject.copy(reservedParts = addresses))
      val countAfterInsertProjects = projectService.getRoadAddressAllProjects
      count = countCurrentProjects.size + 1
      countAfterInsertProjects.size should be(count)
      projectService.allLinksHandled(savedProject.id) should be(false)
      val projectLinks = ProjectDAO.getProjectLinks(savedProject.id)
      val partitioned = projectLinks.partition(_.roadPartNumber == 207)
      val highestDistanceEnd = projectLinks.map(p => p.endAddrMValue).max
      val linkIds207 = partitioned._1.map(_.linkId).toSet
      reset(mockRoadLinkService)
      when(mockRoadLinkService.getRoadLinksHistoryFromVVH(any[Set[Long]])).thenReturn(Seq())
      when(mockRoadLinkService.getRoadLinksByLinkIdsFromVVH(any[Set[Long]], any[Boolean], any[Boolean])).thenAnswer(
        toMockAnswer(projectLinks, roadLink)
      )
      projectService.updateProjectLinks(savedProject.id, Set(), linkIds207.toSeq, LinkStatus.Transfer, "-", 0, 0, 0, Option.empty[Int]) should be(None)
      projectService.updateProjectLinks(savedProject.id, Set(), Seq(5168510), LinkStatus.Terminated, "-", 0, 0, 0, Option.empty[Int]) should be(None)
      projectService.allLinksHandled(savedProject.id) should be(true)
      val changeProjectOpt = projectService.getChangeProject(savedProject.id)
      val change = changeProjectOpt.get
      val updatedProjectLinks = ProjectDAO.getProjectLinks(savedProject.id)
      updatedProjectLinks.exists { x => x.status == LinkStatus.Transfer } should be(true)
      updatedProjectLinks.exists { x => x.status == LinkStatus.Terminated } should be(true)
      updatedProjectLinks.filter(pl => pl.linkId == 5168540).head.calibrationPoints should be((Some(CalibrationPoint(5168540, 0.0, 0)), None))
      updatedProjectLinks.filter(pl => pl.linkId == 6463199).head.calibrationPoints should be((None, Some(CalibrationPoint(6463199, 442.89, highestDistanceEnd - projectLinks.filter(pl => pl.linkId == 5168510).head.endAddrMValue)))) //we terminated link with distance 172
      projectService.updateProjectLinks(savedProject.id, Set(), Seq(5168540), LinkStatus.Terminated, "-", 0, 0, 0, Option.empty[Int]) should be(None)
      val updatedProjectLinks2 = ProjectDAO.getProjectLinks(savedProject.id)
      updatedProjectLinks2.filter(pl => pl.linkId == 6463199).head.calibrationPoints should be(None, Some(CalibrationPoint(6463199, 442.89, highestDistanceEnd - projectLinks.filter(pl => pl.linkId == 5168510).head.endAddrMValue - updatedProjectLinks.filter(pl => pl.linkId == 5168540).head.endAddrMValue)))
    }
    runWithRollback {
      projectService.getRoadAddressAllProjects
    } should have size (count - 1)
  }

  test("Terminate then transfer") {
    var count = 0
    val roadLink = RoadLink(5170939L, Seq(Point(535605.272, 6982204.22, 85.90899999999965))
      , 540.3960283713503, State, 99, TrafficDirection.AgainstDigitizing, UnknownLinkType, Some("25.06.2015 03:00:00"), Some("vvh_modified"), Map("MUNICIPALITYCODE" -> BigInt.apply(749)),
      InUse, NormalLinkInterface)
    runWithRollback {
      val countCurrentProjects = projectService.getRoadAddressAllProjects
      val id = 0
      val addresses = List(ReservedRoadPart(5: Long, 5: Long, 207: Long, Some(5L), Some(Discontinuity.apply("jatkuva")), Some(8L), newLength = None, newDiscontinuity = None, newEly = None))
      val roadAddressProject = RoadAddressProject(id, ProjectState.apply(1), "TestProject", "TestUser", DateTime.now(), "TestUser", DateTime.parse("1901-01-01"), DateTime.now(), "Some additional info", Seq(), None)
      val savedProject = projectService.createRoadLinkProject(roadAddressProject)
      mockForProject(savedProject.id, RoadAddressDAO.fetchByRoadPart(5, 207).map(toProjectLink(savedProject)))
      projectService.saveProject(savedProject.copy(reservedParts = addresses))
      val countAfterInsertProjects = projectService.getRoadAddressAllProjects
      count = countCurrentProjects.size + 1
      countAfterInsertProjects.size should be(count)
      projectService.allLinksHandled(savedProject.id) should be(false)
      val projectLinks = ProjectDAO.getProjectLinks(savedProject.id)
      val partitioned = projectLinks.partition(_.roadPartNumber == 207)
      val highestDistanceStart = projectLinks.map(p => p.startAddrMValue).max
      val highestDistanceEnd = projectLinks.map(p => p.endAddrMValue).max
      val linkIds207 = partitioned._1.map(_.linkId).toSet
      reset(mockRoadLinkService)
      when(mockRoadLinkService.getRoadLinksHistoryFromVVH(any[Set[Long]])).thenReturn(Seq())
      when(mockRoadLinkService.getRoadLinksByLinkIdsFromVVH(any[Set[Long]], any[Boolean], any[Boolean])).thenAnswer(
        toMockAnswer(projectLinks, roadLink)
      )
      projectService.updateProjectLinks(savedProject.id, Set(), Seq(5168510), LinkStatus.Terminated, "-", 0, 0, 0, Option.empty[Int])
      projectService.updateProjectLinks(savedProject.id, Set(), linkIds207.filterNot(_ == 5168510L).toSeq, LinkStatus.Transfer, "-", 0, 0, 0, Option.empty[Int])
      projectService.allLinksHandled(savedProject.id) should be(true)
      val changeProjectOpt = projectService.getChangeProject(savedProject.id)
      val change = changeProjectOpt.get
      val updatedProjectLinks = ProjectDAO.getProjectLinks(savedProject.id)
      updatedProjectLinks.exists { x => x.status == LinkStatus.Transfer } should be(true)
      updatedProjectLinks.exists { x => x.status == LinkStatus.Terminated } should be(true)
      updatedProjectLinks.filter(pl => pl.linkId == 5168540).head.calibrationPoints should be((Some(CalibrationPoint(5168540, 0.0, 0)), None))
      updatedProjectLinks.filter(pl => pl.linkId == 6463199).head.calibrationPoints should be((None, Some(CalibrationPoint(6463199, 442.89, highestDistanceEnd - 172)))) //we terminated link with distance 172
      projectService.updateProjectLinks(savedProject.id, Set(), Seq(5168540), LinkStatus.Terminated, "-", 0, 0, 0, Option.empty[Int])
      val updatedProjectLinks2 = ProjectDAO.getProjectLinks(savedProject.id)
      updatedProjectLinks2.filter(pl => pl.linkId == 6463199).head.calibrationPoints should be(None, Some(CalibrationPoint(6463199, 442.89, highestDistanceEnd - projectLinks.filter(pl => pl.linkId == 5168510).head.endAddrMValue - updatedProjectLinks.filter(pl => pl.linkId == 5168540).head.endAddrMValue)))
    }
    runWithRollback {
      projectService.getRoadAddressAllProjects
    } should have size (count - 1)
  }

  test("Terminate, new links and then transfer") {
    val roadLink = RoadLink(51L, Seq(Point(535605.272, 6982204.22, 85.90899999999965))
      , 540.3960283713503, State, 1, TrafficDirection.AgainstDigitizing, Motorway,
      Some("25.06.2015 03:00:00"), Some("vvh_modified"), Map("MUNICIPALITYCODE" -> BigInt.apply(749)),
      InUse, NormalLinkInterface)
    runWithRollback {
      val id = 0
      val addresses = List(ReservedRoadPart(5: Long, 5: Long, 205: Long, Some(5L), Some(Discontinuity.apply("jatkuva")), Some(8L), newLength = None, newDiscontinuity = None, newEly = None))
      val roadAddressProject = RoadAddressProject(id, ProjectState.apply(1), "TestProject", "TestUser", DateTime.now(), "TestUser", DateTime.parse("2021-01-01"), DateTime.now(), "Some additional info", Seq(), None)
      val savedProject = projectService.createRoadLinkProject(roadAddressProject)
      mockForProject(savedProject.id, RoadAddressDAO.fetchByRoadPart(5, 205).map(toProjectLink(savedProject)))
      projectService.saveProject(savedProject.copy(reservedParts = addresses))
      val projectLinks = ProjectDAO.getProjectLinks(savedProject.id)
      projectLinks.size should be(66)

      val linkIds = projectLinks.map(pl => pl.track.value -> pl.linkId).groupBy(_._1).mapValues(_.map(_._2).toSet)
      val newLinkTemplates = Seq(ProjectLink(-1000L, 0L, 0L, Track.apply(99), Discontinuity.Continuous, 0L, 0L, None, None,
        None, 0L, 1234L, 0.0, 43.1, SideCode.Unknown, (None, None), false,
        Seq(Point(468.5, 0.5), Point(512.0, 0.0)), 0L, LinkStatus.Unknown, RoadType.PublicRoad, LinkGeomSource.NormalLinkInterface, 43.1, 0L, 0, false,
        None, 86400L),
        ProjectLink(-1000L, 0L, 0L, Track.apply(99), Discontinuity.Continuous, 0L, 0L, None, None,
          None, 0L, 1235L, 0.0, 71.1, SideCode.Unknown, (None, None), false,
          Seq(Point(510.0, 0.0), Point(581.0, 0.0)), 0L, LinkStatus.Unknown, RoadType.PublicRoad, LinkGeomSource.NormalLinkInterface, 71.1, 0L, 0, false,
          None, 86400L))
      projectService.updateProjectLinks(savedProject.id, Set(), Seq(5172715, 5172714, 5172031, 5172030), LinkStatus.Terminated, "-", 5, 205, 0, None)
      linkIds.keySet.foreach(k =>
        projectService.updateProjectLinks(savedProject.id, Set(), (linkIds(k) -- Set(5172715, 5172714, 5172031, 5172030)).toSeq, LinkStatus.Transfer, "-", 5, 205, k, None)
      )
      ProjectDAO.getProjectLinks(savedProject.id).size should be(66)
      when(mockRoadLinkService.getSuravageRoadLinksFromVVH(any[Set[Long]])).thenReturn(Seq())
      when(mockRoadLinkService.getRoadLinksByLinkIdsFromVVH(any[Set[Long]], any[Boolean], any[Boolean])).thenReturn(newLinkTemplates.take(1).map(toRoadLink))
      createProjectLinks(newLinkTemplates.take(1).map(_.linkId), savedProject.id, 5L, 205L, 1, 5, 2, 1, 8, "U", "road name").get("success") should be(Some(true))
      when(mockRoadLinkService.getRoadLinksByLinkIdsFromVVH(any[Set[Long]], any[Boolean], any[Boolean])).thenReturn(newLinkTemplates.tail.take(1).map(toRoadLink))
      createProjectLinks(newLinkTemplates.tail.take(1).map(_.linkId), savedProject.id, 5L, 205L, 2, 5, 2, 1, 8, "U", "road name").get("success") should be(Some(true))
      ProjectDAO.getProjectLinks(savedProject.id).size should be(68)
      val changeInfo = projectService.getChangeProject(savedProject.id)
      projectService.allLinksHandled(savedProject.id) should be(true)
      changeInfo.get.changeInfoSeq.foreach { ci =>
        ci.changeType match {
          case Termination =>
            ci.source.startAddressM should be(Some(0))
            ci.source.endAddressM should be(Some(546))
            ci.target.startAddressM should be(None)
            ci.target.endAddressM should be(None)
          case Transfer =>
            ci.source.startAddressM should be(Some(546))
            ci.source.endAddressM should be(Some(6730))
            ci.target.startAddressM should be(Some(57))
<<<<<<< HEAD
=======
            (ci.source.startAddressM.get - ci.target.startAddressM.get) should be((ci.source.endAddressM.get - ci.target.endAddressM.get) +- 1)
>>>>>>> 02f8e758
          case AddressChangeType.New =>
            ci.source.startAddressM should be(None)
            ci.target.startAddressM should be(Some(0))
            ci.source.endAddressM should be(None)
            ci.target.endAddressM should be(Some(57))
          case _ =>
            throw new RuntimeException(s"Nobody expects ${ci.changeType} inquisition!")
        }
      }
    }
  }

  test("Validate road part dates with project date - startDate") {
    runWithRollback {
      val projDate = DateTime.parse("1990-01-01")
      val addresses = List(ReservedRoadPart(5: Long, 5: Long, 205: Long, Some(5L), Some(Discontinuity.apply("jatkuva")), Some(8L), newLength = None, newDiscontinuity = None, newEly = None))
      val errorMsg = projectService.validateProjectDate(addresses, projDate)
      errorMsg should not be (None)
    }
  }

  test("Validate road part dates with project date - startDate valid") {
    runWithRollback {
      val projDate = DateTime.parse("2015-01-01")
      val addresses = List(ReservedRoadPart(5: Long, 5: Long, 205: Long, Some(5L), Some(Discontinuity.apply("jatkuva")), Some(8L), newLength = None, newDiscontinuity = None, newEly = None))
      val errorMsg = projectService.validateProjectDate(addresses, projDate)
      errorMsg should be(None)
    }
  }

  test("Validate road part dates with project date - startDate and endDate") {
    runWithRollback {
      val projDate = DateTime.parse("1990-01-01")
      val addresses = List(ReservedRoadPart(5: Long, 5: Long, 205: Long, Some(5L), Some(Discontinuity.apply("jatkuva")), Some(8L), newLength = None, newDiscontinuity = None, newEly = None))
      val errorMsg = projectService.validateProjectDate(addresses, projDate)
      errorMsg should not be (None)
    }
  }

  test("Validate road part dates with project date - startDate and endDate valid") {
    runWithRollback {
      val projDate = DateTime.parse("2018-01-01")
      val addresses = List(ReservedRoadPart(5: Long, 5: Long, 205: Long, Some(5L), Some(Discontinuity.apply("jatkuva")), Some(8L), newLength = None, newDiscontinuity = None, newEly = None))
      val errorMsg = projectService.validateProjectDate(addresses, projDate)
      errorMsg should be(None)
    }
  }

  test("process roadChange data and import the roadLink") {
    //First Create Mock Project, RoadLinks and

    runWithRollback {
      var projectId = 0L
      val roadNumber = 1943845
      val roadPartNumber = 1
      val linkId = 12345L
      val commonHistoryId = 123
      //Creation of Test road
      val id = RoadAddressDAO.getNextRoadAddressId
      val ra = Seq(RoadAddress(id, roadNumber, roadPartNumber, RoadType.PublicRoad, Track.Combined, Discontinuous, 0L, 10L,
        Some(DateTime.parse("1901-01-01")), None, Option("tester"), 0, linkId, 0.0, 9.8, SideCode.TowardsDigitizing, 0, (None, None), false,
        Seq(Point(0.0, 0.0), Point(0.0, 9.8)), LinkGeomSource.NormalLinkInterface, 8, NoTermination, commonHistoryId))
      RoadAddressDAO.create(ra)
      val roadBeforeChanges = RoadAddressDAO.fetchByLinkId(Set(linkId)).head
      when(mockRoadLinkService.getRoadLinksHistoryFromVVH(any[Set[Long]])).thenReturn(Seq())
      when(mockRoadLinkService.getRoadLinksByLinkIdsFromVVH(any[Set[Long]], any[Boolean], any[Boolean])).thenReturn(Seq(RoadLink(linkId, ra.head.geometry, 9.8, State, 1, TrafficDirection.BothDirections,
        Motorway, None, None, Map("MUNICIPALITYCODE" -> BigInt(167)))))
      when(mockRoadLinkService.getVVHRoadlinks(any[Set[Long]], any[Boolean])).thenReturn(Seq(VVHRoadlink(linkId, 167,
        ra.head.geometry, State, TrafficDirection.BothDirections, FeatureClass.AllOthers, None, Map("MUNICIPALITYCODE" -> BigInt(167)),
        ConstructionType.InUse, LinkGeomSource.NormalLinkInterface)))
      when(mockRoadLinkService.getSuravageRoadLinksFromVVH(Set(linkId))).thenReturn(Seq())
      //Creation of test project with test links
      val project = RoadAddressProject(projectId, ProjectState.Incomplete, "testiprojekti", "Test", DateTime.now(), "Test",
        DateTime.parse("1990-01-01"), DateTime.now(), "info",
        List(ReservedRoadPart(Sequences.nextViitePrimaryKeySeqValue: Long, roadNumber: Long, roadPartNumber: Long, Some(5L), Some(Discontinuity.apply("jatkuva")), Some(8L), newLength = None, newDiscontinuity = None, newEly = None)), None)
      val savedProject = projectService.createRoadLinkProject(project)
      val projectLinkId = savedProject.reservedParts.head.startingLinkId
      projectLinkId.isEmpty should be(false)
      projectId = savedProject.id
      val unchangedValue = LinkStatus.UnChanged.value
      val projectLink = ProjectDAO.fetchFirstLink(projectId, roadNumber, roadPartNumber)
      projectLink.isEmpty should be(false)
      //Changing the status of the test link
      sqlu"""Update Project_Link Set Status = $unchangedValue
            Where ID = ${projectLink.get.id} And PROJECT_ID = $projectId""".execute

      //Creation of test road_address_changes
      sqlu"""insert into road_address_changes
             (project_id,change_type,new_road_number,new_road_part_number,new_track_code,new_start_addr_m,new_end_addr_m,new_discontinuity,new_road_type,new_ely,
              old_road_number,old_road_part_number,old_track_code,old_start_addr_m,old_end_addr_m)
             Values ($projectId,1,$roadNumber,$roadPartNumber,0,0,10,2,1,8,$roadNumber,$roadPartNumber,0,0,10)""".execute

      projectService.updateRoadAddressWithProjectLinks(ProjectState.Saved2TR, projectId)

      val roadsAfterChanges = RoadAddressDAO.fetchByLinkId(Set(linkId), false, true)
      roadsAfterChanges.size should be(1)
      val roadAfterPublishing = roadsAfterChanges.filter(x => x.startDate.nonEmpty && x.endDate.isEmpty).head
      val endedAddress = roadsAfterChanges.filter(x => x.endDate.nonEmpty)

      roadBeforeChanges.linkId should be(roadAfterPublishing.linkId)
      roadBeforeChanges.roadNumber should be(roadAfterPublishing.roadNumber)
      roadBeforeChanges.roadPartNumber should be(roadAfterPublishing.roadPartNumber)
      endedAddress.isEmpty should be(true)
      roadAfterPublishing.startDate.get.toString("yyyy-MM-dd") should be("1901-01-01")
      roadAfterPublishing.commonHistoryId should be(commonHistoryId)
    }
  }

  test("Calculate delta for project") {
    var count = 0
    val roadlink = RoadLink(5170939L, Seq(Point(535605.272, 6982204.22, 85.90899999999965))
      , 540.3960283713503, State, 99, TrafficDirection.AgainstDigitizing, UnknownLinkType, Some("25.06.2015 03:00:00"), Some("vvh_modified"), Map("MUNICIPALITYCODE" -> BigInt.apply(749)),
      InUse, NormalLinkInterface)
    runWithRollback {
      val countCurrentProjects = projectService.getRoadAddressAllProjects
      val addresses = List(ReservedRoadPart(Sequences.nextViitePrimaryKeySeqValue, 5L, 205L, Some(5L), Some(Discontinuity.apply("jatkuva")), Some(8L), newLength = None, newDiscontinuity = None, newEly = None))
      val roadAddressProject = RoadAddressProject(0, ProjectState.apply(1), "TestProject", "TestUser", DateTime.now(), "TestUser", DateTime.parse("1901-01-01"), DateTime.now(), "Some additional info", List(), None)
      val saved = projectService.createRoadLinkProject(roadAddressProject)
      mockForProject(saved.id, RoadAddressDAO.fetchByRoadPart(5, 205).map(toProjectLink(saved)))
      val changed = saved.copy(reservedParts = addresses)
      projectService.saveProject(changed)
      val countAfterInsertProjects = projectService.getRoadAddressAllProjects
      val projectLinks = ProjectDAO.fetchByProjectRoadPart(5, 205, saved.id)
      projectLinks.nonEmpty should be(true)
      count = countCurrentProjects.size + 1
      countAfterInsertProjects.size should be(count)
      sqlu"""UPDATE Project_link set status = ${LinkStatus.Terminated.value} Where PROJECT_ID = ${saved.id}""".execute
      val terminations = ProjectDeltaCalculator.delta(saved).terminations
      terminations should have size (projectLinks.size)
      sqlu"""UPDATE Project_link set status = ${LinkStatus.New.value} Where PROJECT_ID = ${saved.id}""".execute
      val newCreations = ProjectDeltaCalculator.delta(saved).newRoads
      newCreations should have size (projectLinks.size)
      val sections = ProjectDeltaCalculator.partition(terminations)
      sections should have size (2)
      sections.exists(_.track == Track.LeftSide) should be(true)
      sections.exists(_.track == Track.RightSide) should be(true)
      sections.groupBy(_.endMAddr).keySet.size should be(1)
    }
    runWithRollback {
      projectService.getRoadAddressAllProjects
    } should have size (count - 1)
  }

  test("Calculate delta for project with discontinuity") {
    var count = 0
    val roadlink = RoadLink(5170939L, Seq(Point(535605.272, 6982204.22, 85.90899999999965))
      , 540.3960283713503, State, 99, TrafficDirection.AgainstDigitizing, UnknownLinkType, Some("25.06.2015 03:00:00"), Some("vvh_modified"), Map("MUNICIPALITYCODE" -> BigInt.apply(749)),
      InUse, NormalLinkInterface)
    runWithRollback {
      val countCurrentProjects = projectService.getRoadAddressAllProjects
      val addresses = List(ReservedRoadPart(Sequences.nextViitePrimaryKeySeqValue, 5L, 205L, Some(5L), Some(Discontinuity.apply("jatkuva")), Some(8L), newLength = None, newDiscontinuity = None, newEly = None))
      val roadAddressProject = RoadAddressProject(0, ProjectState.apply(1), "TestProject", "TestUser", DateTime.now(), "TestUser", DateTime.parse("1901-01-01"), DateTime.now(), "Some additional info", List(), None)
      val saved = projectService.createRoadLinkProject(roadAddressProject)
      mockForProject(saved.id, RoadAddressDAO.fetchByRoadPart(5, 205).map(toProjectLink(saved)))
      val changed = saved.copy(reservedParts = addresses)
      projectService.saveProject(changed)
      val countAfterInsertProjects = projectService.getRoadAddressAllProjects
      val projectLinks = ProjectDAO.fetchByProjectRoadPart(5, 205, saved.id)
      count = countCurrentProjects.size + 1
      countAfterInsertProjects.size should be(count)
      sqlu"""UPDATE Project_link set status = ${LinkStatus.Terminated.value} where project_id = ${saved.id}""".execute
      val terminations = ProjectDeltaCalculator.delta(saved).terminations
      terminations should have size (projectLinks.size)
      val modTerminations = terminations.map(t =>
        if (t.endAddrMValue == 4529)
          t.copy(discontinuity = Discontinuity.MinorDiscontinuity)
        else
          t
      )
      val sections = ProjectDeltaCalculator.partition(modTerminations)
      sections should have size (4)
      sections.exists(_.track == Track.LeftSide) should be(true)
      sections.exists(_.track == Track.RightSide) should be(true)
      sections.groupBy(_.track).keySet should have size (2)
    }
    runWithRollback {
      projectService.getRoadAddressAllProjects
    } should have size (count - 1)
  }

  test("process roadChange data and expire the roadLink") {
    //First Create Mock Project, RoadLinks and

    runWithRollback {
      var projectId = 0L
      val roadNumber = 1943845
      val roadPartNumber = 1
      val linkId = 12345L
      val commonHistoryId = 123
      //Creation of Test road
      val id = RoadAddressDAO.getNextRoadAddressId
      val ra = Seq(RoadAddress(id, roadNumber, roadPartNumber, RoadType.Unknown, Track.Combined, Discontinuous, 0L, 10L,
        Some(DateTime.parse("1901-01-01")), None, Option("tester"), 0, linkId, 0.0, 9.8, SideCode.TowardsDigitizing, 0, (None, None), false,
        Seq(Point(0.0, 0.0), Point(0.0, 9.8)), LinkGeomSource.NormalLinkInterface, 5, NoTermination, commonHistoryId))
      RoadAddressDAO.create(ra)
      val roadsBeforeChanges = RoadAddressDAO.fetchByLinkId(Set(linkId)).head

      when(mockRoadLinkService.getRoadLinksHistoryFromVVH(any[Set[Long]])).thenReturn(Seq())
      when(mockRoadLinkService.getRoadLinksByLinkIdsFromVVH(any[Set[Long]], any[Boolean], any[Boolean])).thenReturn(Seq(RoadLink(linkId, ra.head.geometry, 9.8, State, 1, TrafficDirection.BothDirections,
        Motorway, None, None, Map("MUNICIPALITYCODE" -> BigInt(167)))))
      when(mockRoadLinkService.getVVHRoadlinks(any[Set[Long]], any[Boolean])).thenReturn(Seq(VVHRoadlink(linkId, 167,
        ra.head.geometry, State, TrafficDirection.BothDirections, FeatureClass.AllOthers, None, Map("MUNICIPALITYCODE" -> BigInt(167)),
        ConstructionType.InUse, LinkGeomSource.NormalLinkInterface)))
      when(mockRoadLinkService.getSuravageRoadLinksFromVVH(Set(linkId))).thenReturn(Seq())
      //Creation of test project with test links
      val project = RoadAddressProject(projectId, ProjectState.Incomplete, "testiprojekti", "Test", DateTime.now(), "Test",
        DateTime.parse("2020-01-01"), DateTime.now(), "info",
        List(ReservedRoadPart(Sequences.nextViitePrimaryKeySeqValue: Long, roadNumber: Long, roadPartNumber: Long, Some(5L), Some(Discontinuity.apply("jatkuva")), Some(8L), newLength = None, newDiscontinuity = None, newEly = None)), None)
      when(mockRoadLinkService.getRoadLinksHistoryFromVVH(any[Set[Long]])).thenReturn(Seq())
      val proj = projectService.createRoadLinkProject(project)
      projectId = proj.id
      val projectLinkId = proj.reservedParts.head.startingLinkId.get
      val link = ProjectDAO.getProjectLinksByLinkIdAndProjectId(projectLinkId, projectId).head
      val terminatedValue = LinkStatus.Terminated.value
      //Changing the status of the test link
      sqlu"""Update Project_Link Set Status = $terminatedValue
            Where ID = ${link.id}""".execute

      //Creation of test road_address_changes
      sqlu"""insert into road_address_changes
             (project_id,change_type,new_road_number,new_road_part_number,new_track_code,new_start_addr_m,new_end_addr_m,new_discontinuity,new_road_type,new_ely,
              old_road_number,old_road_part_number,old_track_code,old_start_addr_m,old_end_addr_m)
             Values ($projectId,5,$roadNumber,$roadPartNumber,1,0,10,1,1,8,$roadNumber,$roadPartNumber,1,0,10)""".execute

      projectService.updateRoadAddressWithProjectLinks(ProjectState.Saved2TR, projectId)

      val roadsAfterChanges = RoadAddressDAO.fetchByLinkId(Set(linkId))
      roadsAfterChanges.size should be(1)
      val endedAddress = roadsAfterChanges.filter(x => x.endDate.nonEmpty)
      endedAddress.head.endDate.nonEmpty should be(true)
      endedAddress.size should be(1)
      endedAddress.head.endDate.get.toString("yyyy-MM-dd") should be("2020-01-01")
      endedAddress.head.commonHistoryId should be(commonHistoryId)
      sql"""SELECT id FROM PROJECT_LINK WHERE project_id=$projectId""".as[Long].firstOption should be(None)
      sql"""SELECT id FROM PROJECT_RESERVED_ROAD_PART WHERE project_id=$projectId""".as[Long].firstOption should be(None)
    }
  }

  test("road name exists on TR success response") {
    runWithRollback {
      val projectId = Sequences.nextViitePrimaryKeySeqValue
      sqlu"""INSERT INTO ROAD_NAMES VALUES (ROAD_NAME_SEQ.nextval, 99999, 'road name test', TIMESTAMP '2018-03-23 12:26:36.000000', null, TIMESTAMP '2018-03-23 12:26:36.000000', null, 'test user', TIMESTAMP '2018-03-23 12:26:36.000000')""".execute

      sqlu"""INSERT INTO PROJECT VALUES($projectId, 2, 'test project', 8, 'silari', TIMESTAMP '2018-03-23 11:36:15.000000', '-', TIMESTAMP '2018-03-23 12:26:33.000000', NULL, TIMESTAMP '2018-03-23 00:00:00.000000', NULL, 0, 1, 533406.572, 6994060.048, 12)""".execute
      sqlu"""INSERT INTO PROJECT_RESERVED_ROAD_PART VALUES (${Sequences.nextViitePrimaryKeySeqValue}, 99999, 1, $projectId, '-')""".execute
      sqlu"""INSERT INTO LRM_POSITION VALUES (lrm_position_primary_key_seq.nextval, 0, 2, 0, 85.617, NULL, 5170979, 1500079296000, TIMESTAMP '2018-03-23 00:00:00.000000', 1)""".execute
      sqlu"""INSERT INTO PROJECT_LINK VALUES (${Sequences.nextViitePrimaryKeySeqValue}, $projectId, 0, 5, 99999, 1, 0, 86, lrm_position_primary_key_seq.currval, 'test user', 'test user', TIMESTAMP '2018-03-23 12:26:36.000000', TIMESTAMP '2018-03-23 00:00:00.000000', 2, 3, 1, NULL, NULL, 8, 0, '[533399.731,6994038.906,126.260],[533390.742,6994052.408,126.093],[533387.649,6994056.057,126.047],[533348.256,6994107.273,125.782]')""".execute
      sqlu"""INSERT INTO PROJECT_LINK_NAME VALUES (PROJECT_LINK_NAME_SEQ.nextval, $projectId, 99999, 'another road name test')""".execute

      projectService.updateRoadAddressWithProjectLinks(ProjectState.Saved2TR, projectId)

      val project = projectService.getRoadAddressSingleProject(projectId)
      val namesAfterUpdate = RoadNameDAO.getLatestRoadName(99999)
      project.get.statusInfo.get should be(roadNameWasNotSavedInProject + s"${99999}")
      namesAfterUpdate.get.roadName should be("road name test")
    }
  }

  test("road name is saved on TR success response") {
    runWithRollback {
      val projectId = Sequences.nextViitePrimaryKeySeqValue
      sqlu"""INSERT INTO PROJECT VALUES($projectId, 2, 'test project', 8, 'silari', TIMESTAMP '2018-03-23 11:36:15.000000', '-', TIMESTAMP '2018-03-23 12:26:33.000000', NULL, TIMESTAMP '2018-03-23 00:00:00.000000', NULL, 0, 1, 533406.572, 6994060.048, 12)""".execute
      sqlu"""INSERT INTO PROJECT_RESERVED_ROAD_PART VALUES (${Sequences.nextViitePrimaryKeySeqValue}, 99999, 1, $projectId, '-')""".execute
      sqlu"""INSERT INTO LRM_POSITION VALUES (lrm_position_primary_key_seq.nextval, 0, 2, 0, 85.617, NULL, 5170979, 1500079296000, TIMESTAMP '2018-03-23 00:00:00.000000', 1)""".execute
      sqlu"""INSERT INTO PROJECT_LINK VALUES (${Sequences.nextViitePrimaryKeySeqValue}, $projectId, 0, 5, 99999, 1, 0, 86, lrm_position_primary_key_seq.currval, 'test user', 'test user', TIMESTAMP '2018-03-23 12:26:36.000000', TIMESTAMP '2018-03-23 00:00:00.000000', 2, 3, 1, NULL, NULL, 8, 0, '[533399.731,6994038.906,126.260],[533390.742,6994052.408,126.093],[533387.649,6994056.057,126.047],[533348.256,6994107.273,125.782]')""".execute
      sqlu"""INSERT INTO PROJECT_LINK_NAME VALUES (PROJECT_LINK_NAME_SEQ.nextval, $projectId, 99999, 'road name test')""".execute

      projectService.updateRoadAddressWithProjectLinks(ProjectState.Saved2TR, projectId)

      val project = projectService.getRoadAddressSingleProject(projectId)
      val namesAfterUpdate = RoadNameDAO.getLatestRoadName(99999)
      project.get.statusInfo should be(None)
      namesAfterUpdate.get.roadName should be("road name test")
    }
  }

  test("if road name is same should not create error message") {
    runWithRollback {
      val projectId = Sequences.nextViitePrimaryKeySeqValue
      sqlu"""INSERT INTO ROAD_NAMES VALUES (ROAD_NAME_SEQ.nextval, 99999, 'road name test', TIMESTAMP '2018-03-23 12:26:36.000000', null, TIMESTAMP '2018-03-23 12:26:36.000000', null, 'test user', TIMESTAMP '2018-03-23 12:26:36.000000')""".execute

      sqlu"""INSERT INTO PROJECT VALUES($projectId, 2, 'test project', 8, 'silari', TIMESTAMP '2018-03-23 11:36:15.000000', '-', TIMESTAMP '2018-03-23 12:26:33.000000', NULL, TIMESTAMP '2018-03-23 00:00:00.000000', NULL, 0, 1, 533406.572, 6994060.048, 12)""".execute
      sqlu"""INSERT INTO PROJECT_RESERVED_ROAD_PART VALUES (${Sequences.nextViitePrimaryKeySeqValue}, 99999, 1, $projectId, '-')""".execute
      sqlu"""INSERT INTO LRM_POSITION VALUES (lrm_position_primary_key_seq.nextval, 0, 2, 0, 85.617, NULL, 5170979, 1500079296000, TIMESTAMP '2018-03-23 00:00:00.000000', 1)""".execute
      sqlu"""INSERT INTO PROJECT_LINK VALUES (${Sequences.nextViitePrimaryKeySeqValue}, $projectId, 0, 5, 99999, 1, 0, 86, lrm_position_primary_key_seq.currval, 'test user', 'test user', TIMESTAMP '2018-03-23 12:26:36.000000', TIMESTAMP '2018-03-23 00:00:00.000000', 2, 3, 1, NULL, NULL, 8, 0, '[533399.731,6994038.906,126.260],[533390.742,6994052.408,126.093],[533387.649,6994056.057,126.047],[533348.256,6994107.273,125.782]')""".execute
      sqlu"""INSERT INTO PROJECT_LINK_NAME VALUES (PROJECT_LINK_NAME_SEQ.nextval, $projectId, 99999, 'road name test')""".execute

      projectService.updateRoadAddressWithProjectLinks(ProjectState.Saved2TR, projectId)

      val project = projectService.getRoadAddressSingleProject(projectId)
      val namesAfterUpdate = RoadNameDAO.getLatestRoadName(99999)
      project.get.statusInfo should be(None)
      namesAfterUpdate.get.roadName should be("road name test")
    }
  }

  test("verify existence of roadAddressNumbersAndSEParts") {
    val roadNumber = 1943845
    val roadStartPart = 1
    val roadEndPart = 2
    runWithRollback {
      val id1 = RoadAddressDAO.getNextRoadAddressId
      val id2 = RoadAddressDAO.getNextRoadAddressId
      val ra = Seq(RoadAddress(id1, roadNumber, roadStartPart, RoadType.Unknown, Track.Combined, Discontinuous, 0L, 10L,
        Some(DateTime.parse("1901-01-01")), None, Option("tester"), 0, 12345L, 0.0, 9.8, SideCode.TowardsDigitizing, 0, (None, None), false,
        Seq(Point(0.0, 0.0), Point(0.0, 9.8)), LinkGeomSource.NormalLinkInterface, 5, NoTermination, 0))
      val rb = Seq(RoadAddress(id2, roadNumber, roadEndPart, RoadType.Unknown, Track.Combined, Discontinuous, 0L, 10L,
        Some(DateTime.parse("1901-01-01")), None, Option("tester"), 0, 12345L, 0.0, 9.8, SideCode.TowardsDigitizing, 0, (None, None), false,
        Seq(Point(0.0, 0.0), Point(0.0, 9.8)), LinkGeomSource.NormalLinkInterface, 5, NoTermination, 0))
      when(mockRoadLinkService.getRoadLinksHistoryFromVVH(any[Set[Long]])).thenReturn(Seq())
      val shouldNotExist = projectService.checkRoadPartsExist(roadNumber, roadStartPart, roadEndPart)
      shouldNotExist.get should be("Tienumeroa ei ole olemassa, tarkista tiedot")
      RoadAddressDAO.create(ra)
      val roadNumberShouldNotExist = projectService.checkRoadPartsExist(roadNumber, roadStartPart + 1, roadEndPart)
      roadNumberShouldNotExist.get should be("Tiellä ei ole olemassa valittua alkuosaa, tarkista tiedot")
      val endingPartShouldNotExist = projectService.checkRoadPartsExist(roadNumber, roadStartPart, roadEndPart)
      endingPartShouldNotExist.get should be("Tiellä ei ole olemassa valittua loppuosaa, tarkista tiedot")
      RoadAddressDAO.create(rb)
      val allIsOk = projectService.checkRoadPartsExist(roadNumber, roadStartPart, roadEndPart)
      allIsOk should be(None)
    }
  }

  test("check reservability of a road") {
    val roadNumber = 1943845
    val roadStartPart = 1
    val roadEndPart = 2
    val roadlink = RoadLink(12345L, Seq(Point(535605.272, 6982204.22, 85.90899999999965))
      , 540.3960283713503, State, 99, TrafficDirection.AgainstDigitizing, UnknownLinkType, Some("25.06.2015 03:00:00"), Some("vvh_modified"), Map("MUNICIPALITYCODE" -> BigInt.apply(749)),
      InUse, NormalLinkInterface)
    when(mockRoadLinkService.getRoadLinksByLinkIdsFromVVH(any[Set[Long]], any[Boolean], any[Boolean])).thenReturn(Seq(roadlink))
    runWithRollback {
      val id1 = RoadAddressDAO.getNextRoadAddressId
      val ra = Seq(RoadAddress(id1, roadNumber, roadStartPart, RoadType.Unknown, Track.Combined, Discontinuous, 0L, 10L,
        Some(DateTime.parse("1901-01-01")), None, Option("tester"), 0, 12345L, 0.0, 9.8, SideCode.TowardsDigitizing, 0, (None, None), false,
        Seq(Point(0.0, 0.0), Point(0.0, 9.8)), LinkGeomSource.NormalLinkInterface, 8, NoTermination, 0))
      val reservation = projectService.checkRoadPartsReservable(roadNumber, roadStartPart, roadEndPart)
      reservation.right.get.size should be(0)
      RoadAddressDAO.create(ra)
      val id2 = RoadAddressDAO.getNextRoadAddressId
      val rb = Seq(RoadAddress(id2, roadNumber, roadEndPart, RoadType.Unknown, Track.Combined, Discontinuous, 0L, 10L,
        Some(DateTime.parse("1901-01-01")), None, Option("tester"), 0, 12345L, 0.0, 9.8, SideCode.TowardsDigitizing, 0, (None, None), false,
        Seq(Point(0.0, 0.0), Point(0.0, 9.8)), LinkGeomSource.NormalLinkInterface, 8, NoTermination, 0))
      RoadAddressDAO.create(rb)
      val reservationAfterB = projectService.checkRoadPartsReservable(roadNumber, roadStartPart, roadEndPart)
      reservationAfterB.right.get.size should be(2)
      reservationAfterB.right.get.map(_.roadNumber).distinct.size should be(1)
      reservationAfterB.right.get.map(_.roadNumber).distinct.head should be(roadNumber)
    }
  }

  test("check the length of a road") {
    val roadNumber = 1943845
    val roadStartPart = 1
    val roadEndPart = 2
    val linkId = 12345L
    val startDate = Some(DateTime.parse("1901-01-01"))
    val roadLink = RoadLink(linkId, Seq(Point(535605.272, 6982204.22, 85.90899999999965)),
      540.3960283713503, State, 99, TrafficDirection.AgainstDigitizing, UnknownLinkType, Some("25.06.2015 03:00:00"),
      Some("vvh_modified"), Map("MUNICIPALITYCODE" -> BigInt.apply(749)), InUse, NormalLinkInterface)
    when(mockRoadLinkService.getRoadLinksByLinkIdsFromVVH(any[Set[Long]], any[Boolean], any[Boolean])).thenReturn(Seq(roadLink))
    runWithRollback {
      val id1 = RoadAddressDAO.getNextRoadAddressId
      val ra = Seq(RoadAddress(id1, roadNumber, roadStartPart, RoadType.Unknown, Track.Combined, Discontinuous, 0L, 10L,
        startDate, None, Option("tester"), 0, linkId, 0.0, 9.8, SideCode.TowardsDigitizing, 0, (None, None), false,
        Seq(Point(0.0, 0.0), Point(0.0, 9.8)), NormalLinkInterface, 8, NoTermination, 0))
      val reservation = projectService.checkRoadPartsReservable(roadNumber, roadStartPart, roadEndPart)
      reservation.right.get.size should be(0)
      RoadAddressDAO.create(ra)
      val id2 = RoadAddressDAO.getNextRoadAddressId
      val ra2 = Seq(RoadAddress(id2, roadNumber, roadEndPart, RoadType.Unknown, Track.Combined, Discontinuous, 0L, 10L,
        startDate, None, Option("tester"), 0, linkId, 0.0, 9.8, SideCode.TowardsDigitizing, 0, (None, None), false,
        Seq(Point(0.0, 0.0), Point(0.0, 9.8)), NormalLinkInterface, 8, NoTermination, 0))
      RoadAddressDAO.create(ra2)
      //inserting a historic road for part 2
      val id3 = RoadAddressDAO.getNextRoadAddressId
      val ra3 = Seq(RoadAddress(id3, roadNumber, roadEndPart, RoadType.Unknown, Track.Combined, Discontinuous, 10L, 25L,
        startDate, Some(DateTime.parse("1901-02-03")), Option("tester"), 0, linkId, 0.0, 15.0, SideCode.TowardsDigitizing, 0, (None, None), false,
        Seq(Point(0.0, 9.8), Point(0.0, 25)), NormalLinkInterface, 8, NoTermination, 0))
      RoadAddressDAO.create(ra3)
      val reservationAfterB = projectService.checkRoadPartsReservable(roadNumber, roadStartPart, roadEndPart)
      reservationAfterB.right.get.size should be(2)
      reservationAfterB.right.get.map(_.roadNumber).distinct.size should be(1)
      reservationAfterB.right.get.map(_.roadNumber).distinct.head should be(roadNumber)
      val part2AddrLength = (ra2 ++ ra3).filter(_.endDate.isEmpty).maxBy(_.endAddrMValue).endAddrMValue
      reservationAfterB.right.get.filter(r => r.roadPartNumber == roadEndPart).head.addressLength.get should be(part2AddrLength)
    }
  }

  test("get the road address project") {
    var count = 0
    runWithRollback {
      val roadlink = RoadLink(12345L, Seq(Point(535605.272, 6982204.22, 85.90899999999965))
        , 540.3960283713503, State, 99, TrafficDirection.AgainstDigitizing, UnknownLinkType, Some("25.06.2015 03:00:00"), Some("vvh_modified"), Map("MUNICIPALITYCODE" -> BigInt.apply(749)),
        InUse, NormalLinkInterface)
      val countCurrentProjects = projectService.getRoadAddressAllProjects
      val addresses: List[ReservedRoadPart] = List(ReservedRoadPart(Sequences.nextViitePrimaryKeySeqValue: Long, 5: Long, 203: Long, Some(5L), Some(Discontinuity.apply("jatkuva")), Some(8L), newLength = None, newDiscontinuity = None, newEly = None))
      val roadAddressProject = RoadAddressProject(0, ProjectState.apply(1), "TestProject", "TestUser", DateTime.now(), "TestUser", DateTime.parse("1901-01-01"), DateTime.now(), "Some additional info", Seq(), None)
      val saved = projectService.createRoadLinkProject(roadAddressProject)
      mockForProject(saved.id, RoadAddressDAO.fetchByRoadPart(5, 203).map(toProjectLink(saved)))
      projectService.saveProject(saved.copy(reservedParts = addresses))
      when(mockRoadLinkService.getRoadLinksHistoryFromVVH(any[Set[Long]])).thenReturn(Seq())
      val countAfterInsertProjects = projectService.getRoadAddressAllProjects
      count = countCurrentProjects.size + 1
      countAfterInsertProjects.size should be(count)
      val project = projectService.getRoadAddressSingleProject(saved.id)
      project.size should be(1)
      project.head.name should be("TestProject")
    }
    runWithRollback {
      projectService.getRoadAddressAllProjects.size should be(count - 1)
    }
  }

  test("Check for new roadaddress reservation") {
    var count = 0
    runWithRollback {
      reset(mockRoadLinkService)
      val roadlink = RoadLink(12345L, Seq(Point(535605.272, 6982204.22, 85.90899999999965))
        , 540.3960283713503, State, 99, TrafficDirection.AgainstDigitizing, UnknownLinkType, Some("25.06.2015 03:00:00"), Some("vvh_modified"), Map("MUNICIPALITYCODE" -> BigInt.apply(749)),
        InUse, NormalLinkInterface)
      val countCurrentProjects = projectService.getRoadAddressAllProjects
      val addresses: List[ReservedRoadPart] = List(ReservedRoadPart(Sequences.nextViitePrimaryKeySeqValue: Long, 5: Long, 203: Long, Some(5L), Some(Discontinuity.apply("jatkuva")), Some(8L), newLength = None, newDiscontinuity = None, newEly = None))
      val roadAddressProject = RoadAddressProject(0, ProjectState.apply(1), "TestProject", "TestUser", DateTime.now(), "TestUser", DateTime.parse("1901-01-01"), DateTime.now(), "Some additional info", Seq(), None)
      val saved = projectService.createRoadLinkProject(roadAddressProject)
      mockForProject(saved.id, RoadAddressDAO.fetchByRoadPart(5, 203).map(toProjectLink(saved)))
      projectService.saveProject(saved.copy(reservedParts = addresses))
      val countAfterInsertProjects = projectService.getRoadAddressAllProjects
      count = countCurrentProjects.size + 1
      countAfterInsertProjects.size should be(count)
      val project = projectService.getRoadAddressSingleProject(saved.id)
      project.size should be(1)
      project.head.name should be("TestProject")
    }
    runWithRollback {
      projectService.getRoadAddressAllProjects.size should be(count - 1)
    }
  }

  test("Project ELY -1 update when reserving roadpart and revert to -1 when all reserved roadparts are removed") {
    val projectIdNew = 0L
    val roadNumber = 1943845
    val roadPartNumber = 1
    val linkId = 12345L

    runWithRollback {

      //Creation of Test road
      val id = RoadAddressDAO.getNextRoadAddressId
      val ra = Seq(RoadAddress(id, roadNumber, roadPartNumber, RoadType.Unknown, Track.Combined, Discontinuous, 0L, 10L,
        Some(DateTime.parse("1901-01-01")), None, Option("tester"), 0, linkId, 0.0, 9.8, SideCode.TowardsDigitizing, 0, (None, None), false,
        Seq(Point(0.0, 0.0), Point(0.0, 9.8)), LinkGeomSource.NormalLinkInterface, 8, NoTermination, 0))
      val rl = RoadLink(linkId, ra.head.geometry, 9.8, State, 1, TrafficDirection.BothDirections,
        Motorway, None, None, Map("MUNICIPALITYCODE" -> BigInt(167)))
      when(mockRoadLinkService.getRoadLinksHistoryFromVVH(any[Set[Long]])).thenReturn(Seq())
      when(mockRoadLinkService.getRoadLinksByLinkIdsFromVVH(any[Set[Long]], any[Boolean], any[Boolean])).thenReturn(Seq(rl))
      RoadAddressDAO.create(ra)
      val addresses: List[ReservedRoadPart] = List(ReservedRoadPart(Sequences.nextViitePrimaryKeySeqValue: Long, 5: Long, 203: Long, Some(5L), Some(Discontinuity.apply("jatkuva")), Some(8L), newLength = None, newDiscontinuity = None, newEly = None))

      //Creation of test project with test links
      val project = RoadAddressProject(projectIdNew, ProjectState.Incomplete, "testiprojekti", "Test", DateTime.now(), "Test",
        DateTime.now(), DateTime.now(), "info",
        List.empty, None)
      val proj = projectService.createRoadLinkProject(project)
      val returnedProject = projectService.getRoadAddressSingleProject(proj.id).get
      returnedProject.name should be("testiprojekti")
      returnedProject.ely.getOrElse(-1) should be(-1)
      mockForProject(proj.id, RoadAddressDAO.fetchByRoadPart(5, 203).map(toProjectLink(proj)))
      val projupdated = projectService.saveProject(proj.copy(reservedParts = addresses))
      val updatedReturnProject = projectService.getRoadAddressSingleProject(proj.id).head
      updatedReturnProject.ely.getOrElse(-1) should be(8)
      projectService.saveProject(proj.copy(ely = None)) //returns project to null
      val updatedReturnProject2 = projectService.getRoadAddressSingleProject(proj.id).head
      updatedReturnProject2.ely.getOrElse(-1) should be(-1)
      projectService.saveProject(proj.copy(reservedParts = addresses))
      val updatedReturnProject3 = projectService.getRoadAddressSingleProject(proj.id).head
      updatedReturnProject3.ely.getOrElse(-1) should be(8)
    }
  }

  test("get the project with it's reserved road parts") {
    var projectId = 0L
    val roadNumber = 1943845
    val roadPartNumber = 1
    val linkId = 12345L

    runWithRollback {

      //Creation of Test road
      val id = RoadAddressDAO.getNextRoadAddressId
      val ra = Seq(RoadAddress(id, roadNumber, roadPartNumber, RoadType.Unknown, Track.Combined, Discontinuous, 0L, 10L,
        Some(DateTime.parse("1901-01-01")), None, Option("tester"), 0, linkId, 0.0, 9.8, SideCode.TowardsDigitizing, 0, (None, None), false,
        Seq(Point(0.0, 0.0), Point(0.0, 9.8)), LinkGeomSource.NormalLinkInterface, 8, NoTermination, 0))
      val rl = RoadLink(linkId, ra.head.geometry, 9.8, State, 1, TrafficDirection.BothDirections,
        Motorway, None, None, Map("MUNICIPALITYCODE" -> BigInt(167)))
      when(mockRoadLinkService.getRoadLinksHistoryFromVVH(any[Set[Long]])).thenReturn(Seq())
      when(mockRoadLinkService.getRoadLinksByLinkIdsFromVVH(any[Set[Long]], any[Boolean], any[Boolean])).thenReturn(Seq(rl))
      RoadAddressDAO.create(ra)

      //Creation of test project with test links
      val project = RoadAddressProject(projectId, ProjectState.Incomplete, "testiprojekti", "Test", DateTime.now(), "Test",
        DateTime.now(), DateTime.now(), "info",
        List(ReservedRoadPart(Sequences.nextViitePrimaryKeySeqValue: Long, roadNumber: Long, roadPartNumber: Long, Some(5L), Some(Discontinuity.apply("jatkuva")), Some(8L), newLength = None, newDiscontinuity = None, newEly = None)), None)
      val proj = projectService.createRoadLinkProject(project)
      val returnedProject = projectService.getRoadAddressSingleProject(proj.id).get
      returnedProject.name should be("testiprojekti")
      returnedProject.reservedParts.size should be(1)
      returnedProject.reservedParts.head.roadNumber should be(roadNumber)
    }

  }

  test("error message when reserving already used road number&part (in other project ids). Empty error message if same road number&part but == proj id ") {
    runWithRollback {
      val idr = RoadAddressDAO.getNextRoadAddressId
      val id = Sequences.nextViitePrimaryKeySeqValue
      val rap = RoadAddressProject(id, ProjectState.apply(1), "TestProject", "TestUser", DateTime.parse("2700-01-01"), "TestUser", DateTime.parse("1972-03-03"), DateTime.parse("2700-01-01"), "Some additional info", List.empty[ReservedRoadPart], None)
      val projectLink = toProjectLink(rap, LinkStatus.New)(RoadAddress(idr, 5, 203, RoadType.Unknown, Track.Combined, Discontinuous,
        0L, 10L, Some(DateTime.parse("1901-01-01")), Some(DateTime.parse("1902-01-01")), Option("tester"), 0, 12345L, 0.0, 9.8,
        SideCode.TowardsDigitizing, 0, (None, None), false, Seq(Point(0.0, 0.0), Point(0.0, 9.8)), LinkGeomSource.NormalLinkInterface, 8, NoTermination, 0))
      ProjectDAO.createRoadAddressProject(rap)

      val rap2 = RoadAddressProject(id + 1, ProjectState.apply(1), "TestProject", "TestUser", DateTime.parse("2700-01-01"), "TestUser", DateTime.parse("1972-03-04"), DateTime.parse("2700-01-01"), "Some additional info", List.empty[ReservedRoadPart], None)
      val projectLink2 = toProjectLink(rap2, LinkStatus.New)(RoadAddress(idr, 5, 999, RoadType.Unknown, Track.Combined, Discontinuous,
        0L, 10L, Some(DateTime.parse("1901-01-01")), Some(DateTime.parse("1902-01-01")), Option("tester"), 0, 12345L, 0.0, 9.8,
        SideCode.TowardsDigitizing, 0, (None, None), false, Seq(Point(0.0, 0.0), Point(0.0, 9.8)), LinkGeomSource.NormalLinkInterface, 8, NoTermination, 0))
      ProjectDAO.createRoadAddressProject(rap2)

      val projectLink3 = toProjectLink(rap, LinkStatus.New)(RoadAddress(idr, 5, 999, RoadType.Unknown, Track.Combined, Discontinuous,
        0L, 10L, Some(DateTime.parse("1901-01-01")), Some(DateTime.parse("1902-01-01")), Option("tester"), 0, 12345L, 0.0, 9.8,
        SideCode.TowardsDigitizing, 0, (None, None), false, Seq(Point(0.0, 0.0), Point(0.0, 9.8)), LinkGeomSource.NormalLinkInterface, 8, NoTermination, 0))

      val p = ProjectAddressLink(idr, projectLink.linkId, projectLink.geometry,
        1, AdministrativeClass.apply(1), LinkType.apply(1), RoadLinkType.apply(1), ConstructionType.apply(1), projectLink.linkGeomSource, RoadType.PublicUnderConstructionRoad, Some(""), None, 111, Some(""), Some("vvh_modified"),
        Map(), projectLink.roadNumber, projectLink.roadPartNumber, 2, -1, projectLink.discontinuity.value,
        projectLink.startAddrMValue, projectLink.endAddrMValue, projectLink.startMValue, projectLink.endMValue,
        projectLink.sideCode,
        projectLink.calibrationPoints._1,
        projectLink.calibrationPoints._2, Anomaly.None, projectLink.lrmPositionId, projectLink.status, 0)

      mockForProject(id, Seq(p))

      val message1project1 = projectService.addNewLinksToProject(Seq(projectLink), id, "U", p.linkId).getOrElse("")
      val links = ProjectDAO.getProjectLinks(id)
      links.size should be(0)
      message1project1 should be("TIE 5 OSA 203 on jo olemassa projektin alkupäivänä 03.03.1972, tarkista tiedot") //check that it is reserved in roadaddress table

      val message1project2 = projectService.addNewLinksToProject(Seq(projectLink2), id + 1, "U", p.linkId)
      val links2 = ProjectDAO.getProjectLinks(id + 1)
      links2.size should be(1)
      message1project2 should be(None)

      val message2project1 = projectService.addNewLinksToProject(Seq(projectLink3), id, "U", p.linkId).getOrElse("")
      val links3 = ProjectDAO.getProjectLinks(id)
      links3.size should be(0)
      message2project1 should be("TIE 5 OSA 999 on jo varattuna projektissa TestProject, tarkista tiedot")
    }
  }

  test("parsePrefillData no-link from vvh") {
    projectService.parsePreFillData(Seq.empty[VVHRoadlink]) should be(Left("Link could not be found in VVH"))
  }

  test("parsePrefillData contains correct info") {
    runWithRollback{
      val attributes1 = Map("ROADNUMBER" -> BigInt(100), "ROADPARTNUMBER" -> BigInt(100))
      val newRoadLink1 = VVHRoadlink(1, 2, List(Point(0.0, 0.0), Point(20.0, 0.0)), AdministrativeClass.apply(1), TrafficDirection.BothDirections, FeatureClass.DrivePath, None, attributes1)
      projectService.parsePreFillData(Seq(newRoadLink1)) should be(Right(PreFillInfo(100, 100, "")))
    }
  }

  test("parsePrefillData contains correct info with road name pre fillled") {
    runWithRollback{
      sqlu"""INSERT INTO ROAD_NAMES VALUES (ROAD_NAME_SEQ.nextval, 100, 'road name test', TIMESTAMP '2018-03-23 12:26:36.000000', null, TIMESTAMP '2018-03-23 12:26:36.000000', null, 'test user', TIMESTAMP '2018-03-23 12:26:36.000000')""".execute
      val attributes1 = Map("ROADNUMBER" -> BigInt(100), "ROADPARTNUMBER" -> BigInt(100))
      val newRoadLink1 = VVHRoadlink(1, 2, List(Point(0.0, 0.0), Point(20.0, 0.0)), AdministrativeClass.apply(1), TrafficDirection.BothDirections, FeatureClass.DrivePath, None, attributes1)
      projectService.parsePreFillData(Seq(newRoadLink1)) should be(Right(PreFillInfo(100, 100, "road name test")))
    }
  }

  test("parsePrefillData incomplete data") {
    val attributes1 = Map("ROADNUMBER" -> BigInt(2))
    val newRoadLink1 = VVHRoadlink(1, 2, List(Point(0.0, 0.0), Point(20.0, 0.0)), AdministrativeClass.apply(1), TrafficDirection.BothDirections, FeatureClass.DrivePath, None, attributes1)
    projectService.parsePreFillData(Seq(newRoadLink1)) should be(Left("Link does not contain valid prefill info"))
  }

  test("changing project ELY") {
    runWithRollback {
      val roadAddressProject = RoadAddressProject(0, ProjectState.apply(1), "TestProject", "TestUser", DateTime.now(), "TestUser", DateTime.parse("1901-01-01"), DateTime.now(), "Some additional info", List.empty[ReservedRoadPart], None, None)
      when(mockRoadLinkService.getRoadLinksHistoryFromVVH(any[Set[Long]])).thenReturn(Seq())
      val project = projectService.createRoadLinkProject(roadAddressProject)
      project.ely should be(None)
      val result = projectService.setProjectEly(project.id, 2)
      result should be(None)
      val result2 = projectService.setProjectEly(project.id, 2)
      result2 should be(None)
      val result3 = projectService.setProjectEly(project.id, 3)
      result3.isEmpty should be(false)
    }
  }

  test("split road address save behaves correctly on transfer + new") {
    val road = 5L
    val roadPart = 205L
    val origStartM = 1024L
    val origEndM = 1547L
    val origStartD = Some(DateTime.now().minusYears(10))
    val linkId = 1049L
    val endM = 520.387
    val suravageLinkId = 5774839L
    val user = Some("user")
    val project = RoadAddressProject(-1L, Sent2TR, "split", user.get, DateTime.now(), user.get,
      DateTime.now().plusMonths(2), DateTime.now(), "", Seq(), None, None)

    // Original road address: 1024 -> 1547
    val roadAddress = RoadAddress(1L, road, roadPart, PublicRoad, Track.Combined, Continuous, origStartM, origEndM, origStartD,
      None, None, 1L, linkId, 0.0, endM, SideCode.TowardsDigitizing, 86400L, (None, None), false, Seq(Point(1024.0, 0.0), Point(1025.0, 1544.386)),
      LinkGeomSource.NormalLinkInterface, 8L, NoTermination, 123)

    val projectLink = ProjectLink(0, road, roadPart, Track.Combined, Continuous, 0, 0, Some(DateTime.now()), None, user,
      0, 0, 0.0, 0.0, SideCode.TowardsDigitizing, (None, None), false, Seq(Point(0.0, 0.0), Point(0.0, 0.0)),
      -1L, null, PublicRoad, null, 0.0, 1L, 8L, false, None, 748800L)
    val transferAndNew = Seq(

      // Transferred road address: 1028 -> 1128
      projectLink.copy(id = 2, startAddrMValue = origStartM + 4, endAddrMValue = origStartM + 104, lrmPositionId = 2, linkId = suravageLinkId,
        startMValue = 0.0, endMValue = 99.384, geometry = Seq(Point(1024.0, 0.0), Point(1024.0, 99.384)), status = LinkStatus.Transfer,
        linkGeomSource = LinkGeomSource.SuravageLinkInterface, geometryLength = 99.384, connectedLinkId = Some(linkId)),

      // New road address: 1128 -> 1205
      projectLink.copy(id = 3, startAddrMValue = origStartM + 104, endAddrMValue = origStartM + 181, lrmPositionId = 3, linkId = suravageLinkId,
        startMValue = 99.384, endMValue = 176.495, geometry = Seq(Point(1024.0, 99.384), Point(1101.111, 99.384)), status = LinkStatus.New,
        linkGeomSource = LinkGeomSource.SuravageLinkInterface, geometryLength = 77.111, connectedLinkId = Some(linkId)),

      // Terminated road address: 1124 -> 1547
      projectLink.copy(id = 4, startAddrMValue = origStartM + 100, endAddrMValue = origEndM, lrmPositionId = 4, linkId = linkId,
        startMValue = 99.384, endMValue = endM, geometry = Seq(Point(1024.0, 99.384), Point(1025.0, 1544.386)), status = LinkStatus.Terminated,
        linkGeomSource = LinkGeomSource.NormalLinkInterface, geometryLength = endM - 99.384, connectedLinkId = Some(suravageLinkId))

    )
    val result = projectService.createSplitRoadAddress(roadAddress, transferAndNew, project)
    result should have size 4
    result.count(_.terminated == TerminationCode.Termination) should be(1)
    result.count(_.startDate == roadAddress.startDate) should be(2)
    result.count(_.startDate.get == project.startDate) should be(2)
    result.count(_.endDate.isEmpty) should be(2)
  }

  test("split road address save behaves correctly on unchanged + new") {
    val road = 5L
    val roadPart = 205L
    val origStartM = 1024L
    val origEndM = 1547L
    val origStartD = Some(DateTime.now().minusYears(10))
    val linkId = 1049L
    val endM = 520.387
    val suravageLinkId = 5774839L
    val user = Some("user")
    val project = RoadAddressProject(-1L, Sent2TR, "split", user.get, DateTime.now(), user.get,
      DateTime.now().plusMonths(2), DateTime.now(), "", Seq(), None, None)
    val roadAddress = RoadAddress(1L, 5L, 205L, PublicRoad, Track.Combined, Continuous, origStartM, origEndM, origStartD,
      None, None, 1L, linkId, 0.0, endM, SideCode.TowardsDigitizing, 86400L, (None, None), false, Seq(Point(1024.0, 0.0), Point(1025.0, 1544.386)),
      LinkGeomSource.NormalLinkInterface, 8L, TerminationCode.NoTermination, 0)
    val unchangedAndNew = Seq(ProjectLink(2L, 5, 205, Track.Combined, Continuous, origStartM, origStartM + 100L, Some(DateTime.now()), None, user,
      2L, suravageLinkId, 0.0, 99.384, SideCode.TowardsDigitizing, (None, None), false, Seq(Point(1024.0, 0.0), Point(1024.0, 99.384)),
      -1L, LinkStatus.UnChanged, PublicRoad, LinkGeomSource.SuravageLinkInterface, 99.384, 1L, 8L, false, Some(linkId), 85088L),
      ProjectLink(3L, 5, 205, Track.Combined, Continuous, origStartM + 100L, origStartM + 177L, Some(DateTime.now()), None, user,
        3L, suravageLinkId, 99.384, 176.495, SideCode.TowardsDigitizing, (None, None), false, Seq(Point(1024.0, 99.384), Point(1101.111, 99.384)),
        -1L, LinkStatus.New, PublicRoad, LinkGeomSource.SuravageLinkInterface, 77.111, 1L, 8L, false, Some(linkId), 85088L),
      ProjectLink(4L, 5, 205, Track.Combined, Continuous, origStartM + 100L, origEndM, Some(DateTime.now()), None, user,
        4L, linkId, 99.384, endM, SideCode.TowardsDigitizing, (None, None), false, Seq(Point(1024.0, 99.384), Point(1025.0, 1544.386)),
        -1L, LinkStatus.Terminated, PublicRoad, LinkGeomSource.NormalLinkInterface, endM - 99.384, 1L, 8L, false, Some(suravageLinkId), 85088L))
    val result = projectService.createSplitRoadAddress(roadAddress, unchangedAndNew, project)
    result should have size (3)
    result.count(_.terminated == TerminationCode.Termination) should be(1)
    result.count(_.startDate == roadAddress.startDate) should be(2)
    result.count(_.startDate.get == project.startDate) should be(1)
    result.count(_.endDate.isEmpty) should be(2)
  }

  test("verify correction of a null ELY code project") {
    runWithRollback {
      val rap = RoadAddressProject(0L, ProjectState.apply(1), "TestProject", "TestUser", DateTime.parse("1901-01-01"),
        "TestUser", DateTime.parse("1901-01-01"), DateTime.now(), "Some additional info",
        Seq(), None)
      val project = projectService.createRoadLinkProject(rap)
      val id = project.id
      val roadParts = RoadAddressDAO.fetchByRoadPart(5, 207).map(toProjectLink(project))
      mockForProject(id, roadParts)
      ProjectDAO.reserveRoadPart(id, roadParts.head.roadNumber, roadParts.head.roadPartNumber, "TestUser")
      ProjectDAO.create(Seq(roadParts.head))
      ProjectDAO.getProjectEly(project.id).isEmpty should be(true)
      projectService.correctNullProjectEly()
      ProjectDAO.getProjectEly(project.id).isEmpty should be(false)
    }
  }

  test("split road address is splitting historic versions") {
    runWithRollback {
      val road = 19999L
      val roadPart = 205L
      val origStartM = 0L
      val origEndM = 102L
      val origStartD = Some(DateTime.now().minusYears(10))
      val linkId = 1049L
      val endM = 102.04
      val suravageLinkId = 5774839L
      val user = Some("user")
      val roadAddress = RoadAddress(NewRoadAddress, road, roadPart, PublicRoad, Track.Combined, EndOfRoad, origStartM, origEndM, origStartD,
        None, None, 1L, linkId, 0.0, endM, SideCode.TowardsDigitizing, 86400L,
        (Some(CalibrationPoint(linkId, 0.0, origStartM)), Some(CalibrationPoint(linkId, endM, origEndM))),
        false, Seq(Point(1024.0, 0.0), Point(1024.0, 102.04)),
        LinkGeomSource.NormalLinkInterface, 8L, TerminationCode.NoTermination, 0)
      val roadAddressHistory = RoadAddress(NewRoadAddress, road, roadPart + 1, PublicRoad, Track.Combined, EndOfRoad, origStartM, origEndM,
        origStartD.map(_.minusYears(5)), origStartD.map(_.minusYears(15)),
        None, 1L, linkId, 0.0, endM, SideCode.TowardsDigitizing, 86400L, (None, None), false, Seq(Point(1024.0, 0.0), Point(1025.0, 1544.386)),
        LinkGeomSource.NormalLinkInterface, 8L, TerminationCode.NoTermination, 0)
      val roadAddressHistory2 = RoadAddress(NewRoadAddress, road, roadPart + 2, PublicRoad, Track.Combined, EndOfRoad, origStartM, origEndM,
        origStartD.map(_.minusYears(15)), origStartD.map(_.minusYears(20)),
        None, 1L, linkId, 0.0, endM, SideCode.TowardsDigitizing, 86400L, (None, None), false, Seq(Point(1024.0, 0.0), Point(1025.0, 1544.386)),
        LinkGeomSource.NormalLinkInterface, 8L, TerminationCode.NoTermination, 0)
      val id = RoadAddressDAO.create(Seq(roadAddress)).head
      RoadAddressDAO.create(Seq(roadAddressHistory, roadAddressHistory2))
      val project = RoadAddressProject(-1L, Sent2TR, "split", user.get, DateTime.now(), user.get,
        DateTime.now().plusMonths(2), DateTime.now(), "", Seq(), None, None)
      val unchangedAndNew = Seq(ProjectLink(2L, road, roadPart, Track.Combined, Continuous, origStartM, origStartM + 52L, Some(DateTime.now()), None, user,
        2L, suravageLinkId, 0.0, 51.984, SideCode.TowardsDigitizing, (Some(CalibrationPoint(linkId, 0.0, origStartM)), None),
        false, Seq(Point(1024.0, 0.0), Point(1024.0, 51.984)),
        -1L, LinkStatus.UnChanged, PublicRoad, LinkGeomSource.SuravageLinkInterface, 51.984, id, 8L, false, Some(linkId), 85088L),
        ProjectLink(3L, road, roadPart, Track.Combined, EndOfRoad, origStartM + 52L, origStartM + 177L, Some(DateTime.now()), None, user,
          3L, suravageLinkId, 51.984, 176.695, SideCode.TowardsDigitizing, (None, Some(CalibrationPoint(suravageLinkId, 176.695, origStartM + 177L))),
          false, Seq(Point(1024.0, 99.384), Point(1148.711, 99.4)),
          -1L, LinkStatus.New, PublicRoad, LinkGeomSource.SuravageLinkInterface, 124.711, id, 8L, false, Some(linkId), 85088L),
        ProjectLink(4L, 5, 205, Track.Combined, EndOfRoad, origStartM + 52L, origEndM, Some(DateTime.now()), None, user,
          4L, linkId, 50.056, endM, SideCode.TowardsDigitizing, (None, Some(CalibrationPoint(linkId, endM, origEndM))), false,
          Seq(Point(1024.0, 51.984), Point(1024.0, 102.04)),
          -1L, LinkStatus.Terminated, PublicRoad, LinkGeomSource.NormalLinkInterface, endM - 50.056, id, 8L, false, Some(suravageLinkId), 85088L))
      projectService.updateTerminationForHistory(Set(), unchangedAndNew)
      val suravageAddresses = RoadAddressDAO.fetchByLinkId(Set(suravageLinkId), true, true)
      // Remove the current road address from list because it is not terminated by this procedure
      val oldLinkAddresses = RoadAddressDAO.fetchByLinkId(Set(linkId), true, true, true, Set(id))
      suravageAddresses.foreach { a =>
        a.terminated should be(NoTermination)
        a.endDate.nonEmpty || a.endAddrMValue == origStartM + 177L should be(true)
        a.linkGeomSource should be(SuravageLinkInterface)
      }
      oldLinkAddresses.foreach { a =>
        a.terminated should be(Subsequent)
        a.endDate.nonEmpty should be(true)
        a.linkGeomSource should be(NormalLinkInterface)
      }
    }
  }
  test("two projects with same road part") {
    runWithRollback {
      val error = intercept[RuntimeException] {
        val rap1 = RoadAddressProject(0L, ProjectState.apply(1), "TestProject", "TestUser", DateTime.parse("1901-01-01"),
          "TestUser", DateTime.parse("1901-01-01"), DateTime.now(), "Some additional info",
          Seq(), None)
        val rap2 = RoadAddressProject(0L, ProjectState.apply(1), "TestProject2", "TestUser", DateTime.parse("1901-01-01"),
          "TestUser", DateTime.parse("1901-01-01"), DateTime.now(), "Some additional info",
          Seq(), None)
        val addr1 = List(ReservedRoadPart(Sequences.nextViitePrimaryKeySeqValue, 5, 207, Some(0L), Some(Continuous), Some(8L), None, None, None, None, true))
        val project1 = projectService.createRoadLinkProject(rap1)
        mockForProject(project1.id, RoadAddressDAO.fetchByRoadPart(5, 207).map(toProjectLink(project1)))
        projectService.saveProject(project1.copy(reservedParts = addr1))
        val project2 = projectService.createRoadLinkProject(rap2)
        mockForProject(project2.id, RoadAddressDAO.fetchByRoadPart(5, 207).map(toProjectLink(project2)))
        projectService.saveProject(project2.copy(reservedParts = addr1))
      }
      error.getMessage should be("Tie 5 osa 207 ei ole vapaana projektin alkupäivämääränä. Tieosoite on jo varattuna projektissa: TestProject.")

    }
  }

  test("create project link for road part that is not reserved") {
    runWithRollback {
      val rap = RoadAddressProject(0L, ProjectState.apply(1), "TestProject", "TestUser", DateTime.parse("1901-01-01"),
        "TestUser", DateTime.parse("1901-01-01"), DateTime.now(), "Some additional info",
        Seq(), None)
      val newLink = Seq(ProjectLink(-1000L, 5L, 203L, Track.apply(99), Discontinuity.Continuous, 0L, 0L, None, None,
        None, 0L, 12345L, 0.0, 43.1, SideCode.Unknown, (None, None), false,
        Seq(Point(468.5, 0.5), Point(512.0, 0.0)), 0L, LinkStatus.Unknown, RoadType.PublicRoad, LinkGeomSource.NormalLinkInterface, 43.1, 0L, 0, false,
        None, 86400L))
      val project = projectService.createRoadLinkProject(rap)
      when(mockRoadLinkService.getRoadLinksByLinkIdsFromVVH(any[Set[Long]], any[Boolean], any[Boolean])).thenReturn(newLink.map(toRoadLink))
      val response = projectService.createProjectLinks(Seq(12345L), project.id, 5, 203, Track.Combined, Discontinuity.Continuous, RoadType.PublicRoad, LinkGeomSource.NormalLinkInterface, 8L, "test", "road name")
      response.get("success").get.asInstanceOf[Boolean] should be(false)
      response.get("errorMessage").get.asInstanceOf[String] should be("TIE 5 OSA 203 on jo olemassa projektin alkupäivänä 01.01.1901, tarkista tiedot")
    }
  }

  test("renumber a reserved road part to a road part reserved by other project") {
    runWithRollback {
      val rap1 = RoadAddressProject(0L, ProjectState.apply(1), "TestProject", "TestUser", DateTime.parse("1901-01-01"),
        "TestUser", DateTime.parse("1901-01-01"), DateTime.now(), "Some additional info",
        Seq(), None)
      val rap2 = RoadAddressProject(0L, ProjectState.apply(1), "TestProject2", "TestUser", DateTime.parse("1901-01-01"),
        "TestUser", DateTime.parse("1901-01-01"), DateTime.now(), "Some additional info",
        Seq(), None)
      val addr1 = List(ReservedRoadPart(Sequences.nextViitePrimaryKeySeqValue, 5, 207, Some(0L), Some(Continuous), Some(8L), None, None, None, None, true))
      val addr2 = List(ReservedRoadPart(Sequences.nextViitePrimaryKeySeqValue, 5, 203, Some(5L), Some(Discontinuity.apply("jatkuva")), Some(8L), None, None, None, None, true))
      val project1 = projectService.createRoadLinkProject(rap1)
      mockForProject(project1.id, RoadAddressDAO.fetchByRoadPart(5, 207).map(toProjectLink(project1)))
      projectService.saveProject(project1.copy(reservedParts = addr1))

      val project2 = projectService.createRoadLinkProject(rap2)
      mockForProject(project2.id, RoadAddressDAO.fetchByRoadPart(5, 203).map(toProjectLink(project1)))
      projectService.saveProject(project2.copy(reservedParts = addr2))

      val response = projectService.updateProjectLinks(project1.id, Set(), ProjectDAO.getProjectLinks(project1.id).map(_.linkId), LinkStatus.Numbering, "TestUser", 5, 203, 0, None, RoadType.PublicRoad.value, Discontinuity.Continuous.value, Some(8))
      response.get should be("TIE 5 OSA 203 on jo olemassa projektin alkupäivänä 01.01.1901, tarkista tiedot")
    }
  }

  test("renumber a project link to a road part not reserved with end date null") {
    runWithRollback {
      val rap1 = RoadAddressProject(0L, ProjectState.apply(1), "TestProject", "TestUser", DateTime.parse("1901-01-01"),
        "TestUser", DateTime.parse("1901-01-01"), DateTime.now(), "Some additional info",
        Seq(), None)
      val addr1 = List(ReservedRoadPart(Sequences.nextViitePrimaryKeySeqValue, 5, 207, Some(0L), Some(Continuous), Some(8L), None, None, None, None, true))
      val project1 = projectService.createRoadLinkProject(rap1)
      mockForProject(project1.id, RoadAddressDAO.fetchByRoadPart(5, 207).map(toProjectLink(project1)))
      projectService.saveProject(project1.copy(reservedParts = addr1))
      val response = projectService.updateProjectLinks(project1.id, Set(), ProjectDAO.getProjectLinks(project1.id).map(_.linkId), LinkStatus.Numbering, "TestUser", 5, 203, 0, None, RoadType.PublicRoad.value, Discontinuity.Continuous.value, Some(8))
      response.get should be("TIE 5 OSA 203 on jo olemassa projektin alkupäivänä 01.01.1901, tarkista tiedot")
    }
  }

  test("renumber all project links and change the last link discontinuity") {
    runWithRollback {
      val rap1 = RoadAddressProject(0L, ProjectState.apply(1), "TestProject", "TestUser", DateTime.now(),
        "TestUser", DateTime.now().plusDays(1), DateTime.now(), "Some additional info",
        Seq(), None)
      val addr1 = List(ReservedRoadPart(Sequences.nextViitePrimaryKeySeqValue, 5, 207, Some(0L), Some(Continuous), Some(8L), None, None, None, None, true))
      val project1 = projectService.createRoadLinkProject(rap1)
      mockForProject(project1.id, RoadAddressDAO.fetchByRoadPart(5, 207).map(toProjectLink(project1)))
      projectService.saveProject(project1.copy(reservedParts = addr1))
      projectService.updateProjectLinks(project1.id, Set(), ProjectDAO.getProjectLinks(project1.id).map(_.linkId), LinkStatus.Numbering, "TestUser", 6, 207, 0, None, RoadType.PublicRoad.value, Discontinuity.EndOfRoad.value, Some(8))

      //Descending order by end address
      val projectLinks = ProjectDAO.getProjectLinks(project1.id).sortBy(-_.endAddrMValue)
      projectLinks.tail.forall(_.discontinuity == Discontinuity.Continuous) should be(true)
      projectLinks.head.discontinuity should be(Discontinuity.EndOfRoad)
    }
  }

  test("Reserving new part with same linkId for existing part in same project (with status New too), should override and remove old part") {
    runWithRollback {
      val rap = RoadAddressProject(0L, ProjectState.apply(1), "TestProject", "TestUser", DateTime.parse("1901-01-01"),
        "TestUser", DateTime.parse("1901-01-01"), DateTime.now(), "Some additional info",
        Seq(), None)
      val newLink = Seq(ProjectLink(-1000L, 9999L, 1L, Track.apply(0), Discontinuity.Continuous, 0L, 0L, None, None,
        None, 0L, 12345L, 0.0, 43.1, SideCode.Unknown, (None, None), false,
        Seq(Point(468.5, 0.5), Point(512.0, 0.0)), 0L, LinkStatus.Unknown, RoadType.PublicRoad, LinkGeomSource.NormalLinkInterface, 43.1, 0L, 0, false,
        None, 86400L))
      val project = projectService.createRoadLinkProject(rap)
      when(mockRoadLinkService.getRoadLinksByLinkIdsFromVVH(any[Set[Long]], any[Boolean], any[Boolean])).thenReturn(newLink.map(toRoadLink))
      val createdLink = projectService.createProjectLinks(Seq(12345L), project.id, 9999, 1, Track.Combined, Discontinuity.Continuous, RoadType.PublicRoad, LinkGeomSource.NormalLinkInterface, 8L, "test", "road name")
      createdLink.get("success").get.asInstanceOf[Boolean] should be(true)
      val updatedLink = ProjectDAO.getProjectLinksByLinkIdAndProjectId(12345L, project.id)

      projectService.updateProjectLinks(project.id, Set(updatedLink.head.id), Seq(), LinkStatus.New, "TestUserTwo", 9999, 2, 1, Some(30), 5L, 2) should be(None)
      val reservedParts = ProjectDAO.fetchReservedRoadParts(project.id)
      reservedParts.size should be(1)
      reservedParts.head.roadPartNumber should be(2)
      reservedParts.head.newDiscontinuity.get should be(Discontinuity.apply(2))

      val link = ProjectDAO.getProjectLinksByLinkIdAndProjectId(12345L, project.id).head
      link.status should be(LinkStatus.New)
      link.discontinuity should be(Discontinuity.apply(2))
      link.track should be(Track.apply(1))
      link.roadType should be(RoadType.apply(5))
    }
  }

  test("revert all new road should remove road name") {
    runWithRollback {
      val testRoad: (Long, Long, String) = {
        (99999L, 1L, "Test name")
      }

      val (project, links) = util.setUpProjectWithLinks(LinkStatus.New, Seq(0L, 10L, 20L), roads = Seq(testRoad), discontinuity = Discontinuity.Continuous)
      val roadLinks = links.map(toRoadLink)
      when(mockRoadLinkService.getCurrentAndComplementaryAndSuravageRoadLinksFromVVH(any[Set[Long]], any[Boolean], any[Boolean])).thenReturn(roadLinks)
      ProjectLinkNameDAO.get(99999L, project.id).get.roadName should be("Test name")
      val linksToRevert = links.map(l => {
        LinkToRevert(l.id, l.linkId, l.status.value, l.geometry)
      })
      projectService.revertLinks(project.id, 99999L, 1L, linksToRevert, "Test User")
      ProjectLinkNameDAO.get(99999L, project.id) should be(None)
    }
  }

  test("unreserved road with new road name should remove road name") {
    runWithRollback {
      val testRoad: (Long, Long, String) = {
        (99999L, 1L, "Test name")
      }
      val (project, _) = util.setUpProjectWithLinks(LinkStatus.Transfer, Seq(0L, 10L, 20L), roads = Seq(testRoad), discontinuity = Discontinuity.Continuous)
      ProjectLinkNameDAO.get(99999L, project.id).get.roadName should be("Test name")
      projectService.saveProject(project.copy(reservedParts = Seq()))
      ProjectLinkNameDAO.get(99999L, project.id) should be(None)
    }
  }

  test("delete the project should remove project road name if no other project uses same road") {
    runWithRollback {
      val testRoad: (Long, Long, String) = {
        (99999L, 1L, "Test name")
      }
      val (project, _) = util.setUpProjectWithLinks(LinkStatus.Transfer, Seq(0L, 10L, 20L), roads = Seq(testRoad), discontinuity = Discontinuity.Continuous)
      ProjectLinkNameDAO.get(99999L, project.id).get.roadName should be("Test name")
      projectService.deleteProject(project.id)
      ProjectLinkNameDAO.get(99999L, project.id) should be(None)
    }
  }

  test("if road exists in another project the new road name should not be removed") {
    runWithRollback {
      val testRoads: Seq[(Long, Long, String)] = Seq((99999L, 1L, "Test name"), (99999L, 2L, "Test name"))
      val (project, links) = util.setUpProjectWithLinks(LinkStatus.Transfer, Seq(0L, 10L, 20L), roads = testRoads, discontinuity = Discontinuity.Continuous)
      ProjectLinkNameDAO.get(99999L, project.id).get.roadName should be("Test name")
      val linksToRevert = links.map(l => {
        LinkToRevert(l.id, l.linkId, l.status.value, l.geometry)
      })
      projectService.revertLinks(project.id, 99999L, 1L, linksToRevert, "Test User")
      ProjectDAO.getProjectLinks(project.id).count(_.roadPartNumber == 2L) should be(2)
      ProjectLinkNameDAO.get(99999L, project.id).get.roadName should be("Test name")
    }
  }

  test("if road name exists the revert should put the original name in the project link name if no other exists in project") {
    runWithRollback {
      val testRoad: (Long, Long, String) = {
        (99999L, 1L, "new name")
      }
      val (project, links) = util.setUpProjectWithLinks(LinkStatus.Transfer, Seq(0L, 10L, 20L), roads = Seq(testRoad), discontinuity = Discontinuity.Continuous)
      val roadLinks = links.map(toRoadLink)
      when(mockRoadLinkService.getCurrentAndComplementaryAndSuravageRoadLinksFromVVH(any[Set[Long]], any[Boolean], any[Boolean])).thenReturn(roadLinks)
      sqlu"""INSERT INTO ROAD_NAMES VALUES (ROAD_NAME_SEQ.NEXTVAL, 99999, 'test name', sysdate, null, sysdate, null, 'test user', sysdate)""".execute
      ProjectLinkNameDAO.get(99999L, project.id).get.roadName should be("new name")
      val linksToRevert = links.map(l => {
        LinkToRevert(l.id, l.linkId, l.status.value, l.geometry)
      })
      projectService.revertLinks(project.id, 99999L, 1L, linksToRevert, "Test User")
      ProjectLinkNameDAO.get(99999L, project.id).get.roadName should be("test name")
    }
  }

  test("Road address geometry after reverting should be the same as VVH") {
    val projectId = 0L
    val user = "TestUser"
    val (roadNumber, roadPartNumber) = (26020L, 12L)
    val (newRoadNumber, newRoadPart) = (9999L, 1L)
    val smallerRoadGeom = Seq(Point(0.0, 0.0), Point(0.0, 5.0))
    val roadGeom = Seq(Point(0.0, 0.0), Point(0.0, 10.0))
    runWithRollback {

      val roadAddresses = RoadAddressDAO.fetchByRoadPart(roadNumber, roadPartNumber)


      val rap = RoadAddressProject(projectId, ProjectState.apply(1), "TestProject", user, DateTime.parse("1901-01-01"),
        "TestUser", DateTime.parse("1901-01-01"), DateTime.now(), "Some additional info",
        Seq(), None)
      ProjectDAO.createRoadAddressProject(rap)
      val projectLinksFromRoadAddresses = roadAddresses.map(ra => toProjectLink(rap)(ra))

      ProjectDAO.reserveRoadPart(projectId, roadNumber, roadPartNumber, "Test")
      ProjectDAO.create(projectLinksFromRoadAddresses)

      val numberingLink = Seq(ProjectLink(-1000L, newRoadNumber, newRoadPart, Track.apply(0), Discontinuity.Continuous, 0L, 0L, None, None,
        Option(user), 0L, projectLinksFromRoadAddresses.head.linkId, 0.0, 10.0, SideCode.Unknown, (None, None), false,
        smallerRoadGeom, 0L, LinkStatus.Numbering, RoadType.PublicRoad, LinkGeomSource.NormalLinkInterface, 10.0, roadAddresses.head.id, 0, false,
        None, 86400L))
      ProjectDAO.reserveRoadPart(projectId, newRoadNumber, newRoadPart, "Test")
      ProjectDAO.create(numberingLink)
      val numberingLinks = ProjectDAO.getProjectLinks(projectId, Option(LinkStatus.Numbering))
      numberingLinks.head.geometry should be equals (smallerRoadGeom)

      val projectLinks = ProjectDAO.getProjectLinks(projectId)
      val linksToRevert = projectLinks.filter(_.status != LinkStatus.NotHandled).map(pl => {
        LinkToRevert(pl.id, pl.linkId, pl.status.value, pl.geometry)
      })
      val roadLinks = projectLinks.map(toRoadLink).head.copy(geometry = roadGeom)
      when(mockRoadLinkService.getCurrentAndComplementaryAndSuravageRoadLinksFromVVH(any[Set[Long]], any[Boolean], any[Boolean])).thenReturn(Seq(roadLinks))


      projectService.revertLinks(projectId, newRoadNumber, newRoadPart, linksToRevert, user)
      val geomAfterRevert = GeometryUtils.truncateGeometry3D(roadGeom, projectLinksFromRoadAddresses.head.startMValue, projectLinksFromRoadAddresses.head.endMValue)
      val linksAfterRevert = ProjectDAO.getProjectLinks(projectId)
      linksAfterRevert.map(_.geometry).contains(geomAfterRevert) should be(true)


    }
  }

  test("New user given addressMValues, even on Left/Right tracks, should keep continuous and incremented address values (calibration ones included) for all links") {
    /**
      * This test checks:
      * 1.result of addressMValues for new given address value for one Track.Combined link
      * 2.result of MValues (segment and address) in recalculated calibration points for new given address value for one link
      * 3.result of addressMValues for yet another new given address value in other link, being that link Track.LeftSide or Track.RightSide
      * 4.result of MValues (segment and address) in recalculated calibration points for second new given address value for Track.LeftSide or Track.RightSide link
      */
    val coeff = 1.0

    def liesInBetween(measure: Double, interval: (Double, Double)): Boolean = {
      measure >= interval._1 && measure <= interval._2
    }

    runWithRollback {
      /**
        * Illustrative picture
        *
        * |--Left--||--Left--|
        * |--combined--|                    |--combined--|
        * |-------Right------|
        */

      /**
        * Test data
        */

      val rap = RoadAddressProject(0L, ProjectState.apply(1), "TestProject", "TestUser", DateTime.parse("1901-01-01"),
        "TestUser", DateTime.parse("1901-01-01"), DateTime.now(), "Some additional info",
        Seq(), None)

      val pl1 = ProjectLink(-1000L, 9999L, 1L, Track.apply(0), Discontinuity.Continuous, 0L, 0L, None, None,
        None, 0L, 12345L, 0.0, 0.0, SideCode.Unknown, (None, None), false,
        Seq(Point(10.0, 10.0), Point(20.0, 10.0)), 0L, LinkStatus.New, RoadType.PublicRoad, LinkGeomSource.NormalLinkInterface, GeometryUtils.geometryLength(Seq(Point(10.0, 10.0), Point(20.0, 10.0))), 0L, 0, false,
        None, 86400L)
      val pl2 = ProjectLink(-1000L, 9999L, 1L, Track.apply(2), Discontinuity.Continuous, 0L, 0L, None, None,
        None, 0L, 12346L, 0.0, 0.0, SideCode.Unknown, (None, None), false,
        Seq(Point(20.0, 10.0), Point(30.0, 15.0)), 0L, LinkStatus.New, RoadType.PublicRoad, LinkGeomSource.NormalLinkInterface, GeometryUtils.geometryLength(Seq(Point(20.0, 10.0), Point(30.0, 15.0))), 0L, 0, false,
        None, 86400L)
      val pl3 = ProjectLink(-1000L, 9999L, 1L, Track.apply(2), Discontinuity.Continuous, 0L, 0L, None, None,
        None, 0L, 12347L, 0.0, 0.0, SideCode.Unknown, (None, None), false,
        Seq(Point(30.0, 15.0), Point(45.0, 10.0)), 0L, LinkStatus.New, RoadType.PublicRoad, LinkGeomSource.NormalLinkInterface, GeometryUtils.geometryLength(Seq(Point(30.0, 15.0), Point(45.0, 10.0))), 0L, 0, false,
        None, 86400L)
      val pl4 = ProjectLink(-1000L, 9999L, 1L, Track.apply(1), Discontinuity.Continuous, 0L, 0L, None, None,
        None, 0L, 12348L, 0.0, 0.0, SideCode.Unknown, (None, None), false,
        Seq(Point(20.0, 10.0), Point(25.0, 5.0), Point(45.0, 10.0)), 0L, LinkStatus.New, RoadType.PublicRoad, LinkGeomSource.NormalLinkInterface, GeometryUtils.geometryLength(Seq(Point(20.0, 10.0), Point(25.0, 5.0), Point(45.0, 10.0))), 0L, 0, false,
        None, 86400L)
      val pl5 = ProjectLink(-1000L, 9999L, 1L, Track.apply(0), Discontinuity.Continuous, 0L, 0L, None, None,
        None, 0L, 12349L, 0.0, 0.0, SideCode.Unknown, (None, None), false,
        Seq(Point(45.0, 10.0), Point(60.0, 10.0)), 0L, LinkStatus.New, RoadType.PublicRoad, LinkGeomSource.NormalLinkInterface, GeometryUtils.geometryLength(Seq(Point(45.0, 10.0), Point(60.0, 10.0))), 0L, 0, false,
        None, 86400L)

      val project = projectService.createRoadLinkProject(rap)
      when(mockRoadLinkService.getRoadLinksByLinkIdsFromVVH(any[Set[Long]], any[Boolean], any[Boolean])).thenReturn(Seq(pl1).map(toRoadLink))
      projectService.createProjectLinks(Seq(12345L), project.id, 9999, 1, Track.Combined, Discontinuity.Continuous, RoadType.PublicRoad, LinkGeomSource.NormalLinkInterface, 8L, "test", "road name")
      when(mockRoadLinkService.getRoadLinksByLinkIdsFromVVH(any[Set[Long]], any[Boolean], any[Boolean])).thenReturn(Seq(pl4).map(toRoadLink))
      projectService.createProjectLinks(Seq(12348L), project.id, 9999, 1, Track.RightSide, Discontinuity.Continuous, RoadType.PublicRoad, LinkGeomSource.NormalLinkInterface, 8L, "test", "road name")
      when(mockRoadLinkService.getRoadLinksByLinkIdsFromVVH(any[Set[Long]], any[Boolean], any[Boolean])).thenReturn(Seq(pl2, pl3).map(toRoadLink))
      projectService.createProjectLinks(Seq(12346L, 12347L), project.id, 9999, 1, Track.LeftSide, Discontinuity.Continuous, RoadType.PublicRoad, LinkGeomSource.NormalLinkInterface, 8L, "test", "road name")
      when(mockRoadLinkService.getRoadLinksByLinkIdsFromVVH(any[Set[Long]], any[Boolean], any[Boolean])).thenReturn(Seq(pl5).map(toRoadLink))
      projectService.createProjectLinks(Seq(12349L), project.id, 9999, 1, Track.Combined, Discontinuity.Continuous, RoadType.PublicRoad, LinkGeomSource.NormalLinkInterface, 8L, "test", "road name")
      val links = ProjectDAO.getProjectLinks(project.id).sortBy(_.startAddrMValue)

      links.filterNot(_.track == Track.RightSide).sortBy(_.endAddrMValue).scanLeft(0.0) { case (m, pl) =>
        m should be(pl.startAddrMValue)
        pl.endAddrMValue
      }
      links.filterNot(_.track == Track.LeftSide).sortBy(_.endAddrMValue).scanLeft(0.0) { case (m, pl) =>
        m should be(pl.startAddrMValue)
        pl.endAddrMValue
      }

      links.sortBy(_.endAddrMValue).scanLeft(0.0) { case (m, pl) =>
        if (pl.calibrationPoints._1.headOption.nonEmpty) {
          pl.calibrationPoints._1.get.addressMValue should be(pl.startAddrMValue)
          pl.calibrationPoints._1.get.segmentMValue should be(pl.endMValue - pl.startMValue)
        }
        if (pl.calibrationPoints._2.headOption.nonEmpty) {
          pl.calibrationPoints._2.get.addressMValue should be(pl.endAddrMValue)
          pl.calibrationPoints._2.get.addressMValue should be(pl.endMValue)
        }
        0.0 //any double val, needed for expected type value in recursive scan
      }


      val linkidToIncrement = pl1.linkId
      val idsToIncrement = links.filter(_.linkId == linkidToIncrement).head.id
      val valueToIncrement = 2.0
      val newEndAddressValue = Seq(links.filter(_.linkId == linkidToIncrement).head.endAddrMValue.toInt, valueToIncrement.toInt).sum
      projectService.updateProjectLinks(project.id, Set(idsToIncrement), Seq(), LinkStatus.New, "TestUserTwo", 9999, 1, 0, Some(newEndAddressValue), 1L, 5) should be(None)
      val linksAfterGivenAddrMValue = ProjectDAO.getProjectLinks(project.id)

      /**
        * Test 1.
        */
      linksAfterGivenAddrMValue.filterNot(_.track == Track.RightSide).sortBy(_.endAddrMValue).scanLeft(0.0) { case (m, pl) =>
        m should be(pl.startAddrMValue)
        pl.endAddrMValue
      }
      linksAfterGivenAddrMValue.filterNot(_.track == Track.LeftSide).sortBy(_.endAddrMValue).scanLeft(0.0) { case (m, pl) =>
        m should be(pl.startAddrMValue)
        pl.endAddrMValue
      }

      /**
        * Test 2.
        */
      linksAfterGivenAddrMValue.sortBy(_.endAddrMValue).scanLeft(0.0) { case (m, pl) =>
        if (pl.calibrationPoints._1.headOption.nonEmpty) {
          pl.calibrationPoints._1.get.addressMValue should be(pl.startAddrMValue)
          pl.calibrationPoints._1.get.segmentMValue should be(pl.endMValue - pl.startMValue)
        }
        if (pl.calibrationPoints._2.headOption.nonEmpty) {
          pl.calibrationPoints._2.get.addressMValue should be(pl.endAddrMValue)
          pl.calibrationPoints._2.get.addressMValue should be(pl.endMValue)
        }
        0.0 //any double val, needed for expected type value in recursive scan
      }

      //only link and links after linkidToIncrement should be extended
      val extendedLink = links.filter(_.linkId == linkidToIncrement).head
      val linksBefore = links.filter(_.endAddrMValue >= extendedLink.endAddrMValue).sortBy(_.endAddrMValue)
      val linksAfter = linksAfterGivenAddrMValue.filter(_.endAddrMValue >= extendedLink.endAddrMValue).sortBy(_.endAddrMValue)
      linksBefore.zip(linksAfter).foreach { case (st, en) =>
        liesInBetween(en.endAddrMValue, (st.endAddrMValue + valueToIncrement - coeff, st.endAddrMValue + valueToIncrement + coeff))
      }


      val secondLinkidToIncrement = pl4.linkId
      val secondIdToIncrement = linksAfterGivenAddrMValue.filter(_.linkId == secondLinkidToIncrement).head.id
      val secondValueToIncrement = 3.0
      val secondNewEndAddressValue = Seq(links.filter(_.linkId == secondLinkidToIncrement).head.endAddrMValue.toInt, secondValueToIncrement.toInt).sum
      projectService.updateProjectLinks(project.id, Set(secondIdToIncrement), Seq(), LinkStatus.New, "TestUserTwo", 9999, 1, 1, Some(secondNewEndAddressValue), 1L, 5) should be(None)
      val linksAfterSecondGivenAddrMValue = ProjectDAO.getProjectLinks(project.id)

      /**
        * Test 3.
        */
      linksAfterSecondGivenAddrMValue.filterNot(_.track == Track.RightSide).sortBy(_.endAddrMValue).scanLeft(0.0) { case (m, pl) =>
        m should be(pl.startAddrMValue)
        pl.endAddrMValue
      }
      linksAfterSecondGivenAddrMValue.filterNot(_.track == Track.LeftSide).sortBy(_.endAddrMValue).scanLeft(0.0) { case (m, pl) =>
        m should be(pl.startAddrMValue)
        pl.endAddrMValue
      }

      /**
        * Test 4.
        */
      linksAfterSecondGivenAddrMValue.sortBy(_.endAddrMValue).scanLeft(0.0) { case (m, pl) =>
        if (pl.calibrationPoints._1.headOption.nonEmpty) {
          pl.calibrationPoints._1.get.addressMValue should be(pl.startAddrMValue)
          pl.calibrationPoints._1.get.segmentMValue should be(pl.endMValue - pl.startMValue)
        }
        if (pl.calibrationPoints._2.headOption.nonEmpty) {
          pl.calibrationPoints._2.get.addressMValue should be(pl.endAddrMValue)
          pl.calibrationPoints._2.get.addressMValue should be(pl.endMValue)
        }
        0.0 //any double val, needed for expected type value in recursive scan
      }

      //only link and links after secondLinkidToIncrement should be extended
      val secondExtendedLink = linksAfterGivenAddrMValue.filter(_.linkId == secondLinkidToIncrement).head
      val secondLinksBefore = linksAfterGivenAddrMValue.filter(_.endAddrMValue >= secondExtendedLink.endAddrMValue).sortBy(_.endAddrMValue)
      val secondLinksAfter = linksAfterSecondGivenAddrMValue.filter(_.endAddrMValue >= secondExtendedLink.endAddrMValue).sortBy(_.endAddrMValue)
      secondLinksBefore.zip(secondLinksAfter).foreach { case (st, en) =>
        liesInBetween(en.endAddrMValue, (st.endAddrMValue + valueToIncrement + secondValueToIncrement - coeff, st.endAddrMValue + valueToIncrement + secondValueToIncrement + coeff))
      }

    }
  }

  test("Re-Reversing direction should restore and ignore previous user given addressMValues") {
    /**
      * This test checks:
      * 1.result of addressMValues for new given address value for one Track.Combined link
      * 2.result of reversing direction
      */
    val coeff = 1.0

    def liesInBetween(measure: Double, interval: (Double, Double)): Boolean = {
      measure >= interval._1 && measure <= interval._2
    }

    runWithRollback {
      /**
        * Illustrative picture
        *
        * |--Left--||--Left--|
        * |--combined--|                    |--combined--|
        * |-------Right------|
        */

      /**
        * Test data
        */

      val rap = RoadAddressProject(0L, ProjectState.apply(1), "TestProject", "TestUser", DateTime.parse("1901-01-01"),
        "TestUser", DateTime.parse("1901-01-01"), DateTime.now(), "Some additional info",
        Seq(), None)

      val pl1 = ProjectLink(-1000L, 9999L, 1L, Track.apply(0), Discontinuity.Continuous, 0L, 0L, None, None,
        None, 0L, 12345L, 0.0, 0.0, SideCode.Unknown, (None, None), false,
        Seq(Point(10.0, 10.0), Point(20.0, 10.0)), 0L, LinkStatus.New, RoadType.PublicRoad, LinkGeomSource.NormalLinkInterface, GeometryUtils.geometryLength(Seq(Point(10.0, 10.0), Point(20.0, 10.0))), 0L, 0, false,
        None, 86400L)
      val pl2 = ProjectLink(-1000L, 9999L, 1L, Track.apply(2), Discontinuity.Continuous, 0L, 0L, None, None,
        None, 0L, 12346L, 0.0, 0.0, SideCode.Unknown, (None, None), false,
        Seq(Point(20.0, 10.0), Point(30.0, 15.0)), 0L, LinkStatus.New, RoadType.PublicRoad, LinkGeomSource.NormalLinkInterface, GeometryUtils.geometryLength(Seq(Point(20.0, 10.0), Point(30.0, 15.0))), 0L, 0, false,
        None, 86400L)
      val pl3 = ProjectLink(-1000L, 9999L, 1L, Track.apply(2), Discontinuity.Continuous, 0L, 0L, None, None,
        None, 0L, 12347L, 0.0, 0.0, SideCode.Unknown, (None, None), false,
        Seq(Point(30.0, 15.0), Point(45.0, 10.0)), 0L, LinkStatus.New, RoadType.PublicRoad, LinkGeomSource.NormalLinkInterface, GeometryUtils.geometryLength(Seq(Point(30.0, 15.0), Point(45.0, 10.0))), 0L, 0, false,
        None, 86400L)
      val pl4 = ProjectLink(-1000L, 9999L, 1L, Track.apply(1), Discontinuity.Continuous, 0L, 0L, None, None,
        None, 0L, 12348L, 0.0, 0.0, SideCode.Unknown, (None, None), false,
        Seq(Point(20.0, 10.0), Point(25.0, 5.0), Point(45.0, 10.0)), 0L, LinkStatus.New, RoadType.PublicRoad, LinkGeomSource.NormalLinkInterface, GeometryUtils.geometryLength(Seq(Point(20.0, 10.0), Point(25.0, 5.0), Point(45.0, 10.0))), 0L, 0, false,
        None, 86400L)
      val pl5 = ProjectLink(-1000L, 9999L, 1L, Track.apply(0), Discontinuity.Continuous, 0L, 0L, None, None,
        None, 0L, 12349L, 0.0, 0.0, SideCode.Unknown, (None, None), false,
        Seq(Point(45.0, 10.0), Point(60.0, 10.0)), 0L, LinkStatus.New, RoadType.PublicRoad, LinkGeomSource.NormalLinkInterface, GeometryUtils.geometryLength(Seq(Point(45.0, 10.0), Point(60.0, 10.0))), 0L, 0, false,
        None, 86400L)

      val project = projectService.createRoadLinkProject(rap)
      when(mockRoadLinkService.getRoadLinksByLinkIdsFromVVH(any[Set[Long]], any[Boolean], any[Boolean])).thenReturn(Seq(pl1).map(toRoadLink))
      projectService.createProjectLinks(Seq(12345L), project.id, 9999, 1, Track.Combined, Discontinuity.Continuous, RoadType.PublicRoad, LinkGeomSource.NormalLinkInterface, 8L, "test", "road name")
      when(mockRoadLinkService.getRoadLinksByLinkIdsFromVVH(any[Set[Long]], any[Boolean], any[Boolean])).thenReturn(Seq(pl4).map(toRoadLink))
      projectService.createProjectLinks(Seq(12348L), project.id, 9999, 1, Track.RightSide, Discontinuity.Continuous, RoadType.PublicRoad, LinkGeomSource.NormalLinkInterface, 8L, "test", "road name")
      when(mockRoadLinkService.getRoadLinksByLinkIdsFromVVH(any[Set[Long]], any[Boolean], any[Boolean])).thenReturn(Seq(pl2, pl3).map(toRoadLink))
      projectService.createProjectLinks(Seq(12346L, 12347L), project.id, 9999, 1, Track.LeftSide, Discontinuity.Continuous, RoadType.PublicRoad, LinkGeomSource.NormalLinkInterface, 8L, "test", "road name")
      when(mockRoadLinkService.getRoadLinksByLinkIdsFromVVH(any[Set[Long]], any[Boolean], any[Boolean])).thenReturn(Seq(pl5).map(toRoadLink))
      projectService.createProjectLinks(Seq(12349L), project.id, 9999, 1, Track.Combined, Discontinuity.Continuous, RoadType.PublicRoad, LinkGeomSource.NormalLinkInterface, 8L, "test", "road name")
      val links = ProjectDAO.getProjectLinks(project.id).sortBy(_.startAddrMValue)

      val linkidToIncrement = pl1.linkId
      val idsToIncrement = links.filter(_.linkId == linkidToIncrement).head.id
      val valueToIncrement = 2.0
      val newEndAddressValue = Seq(links.filter(_.linkId == linkidToIncrement).head.endAddrMValue.toInt, valueToIncrement.toInt).sum
      projectService.updateProjectLinks(project.id, Set(idsToIncrement), Seq(linkidToIncrement), LinkStatus.New, "TestUserTwo", 9999, 1, 0, Some(newEndAddressValue), 1L, 5) should be(None)
      val linksAfterGivenAddrMValue = ProjectDAO.getProjectLinks(project.id)

      //only link and links after linkidToIncrement should be extended
      val extendedLink = links.filter(_.linkId == linkidToIncrement).head
      val linksBefore = links.filter(_.endAddrMValue >= extendedLink.endAddrMValue).sortBy(_.endAddrMValue)
      val linksAfter = linksAfterGivenAddrMValue.filter(_.endAddrMValue >= extendedLink.endAddrMValue).sortBy(_.endAddrMValue)
      linksBefore.zip(linksAfter).foreach { case (st, en) =>
        liesInBetween(en.endAddrMValue, (st.endAddrMValue + valueToIncrement - coeff, st.endAddrMValue + valueToIncrement + coeff))
      }

      projectService.changeDirection(project.id, 9999L, 1L, Seq(LinkToRevert(pl1.id, pl1.linkId, pl1.status.value, pl1.geometry)), "TestUserTwo")
      projectService.changeDirection(project.id, 9999L, 1L, Seq(LinkToRevert(pl1.id, pl1.linkId, pl1.status.value, pl1.geometry)), "TestUserTwo")
      val linksAfterReverse = ProjectDAO.getProjectLinks(project.id).sortBy(_.startAddrMValue)

      links.sortBy(_.endAddrMValue).zip(linksAfterReverse.sortBy(_.endAddrMValue)).foreach { case (st, en) =>
        (st.startAddrMValue, st.endAddrMValue) should be(en.startAddrMValue, en.endAddrMValue)
        (st.startMValue, st.endMValue) should be(en.startMValue, en.endMValue)
      }
    }
  }

  test("Change direction should not alter discontinuity of road addresses that are not the same road number and road part number") {
    runWithRollback {

      val rap = RoadAddressProject(0L, ProjectState.apply(1), "TestProject", "TestUser", DateTime.parse("1901-01-01"),
        "TestUser", DateTime.parse("1901-01-01"), DateTime.now(), "Some additional info",
        Seq(), None)

      val pl1 = ProjectLink(-1000L, 9999L, 1L, Track.apply(0), Discontinuity.Continuous, 0L, 0L, None, None,
        None, 0L, 12345L, 0.0, 0.0, SideCode.Unknown, (None, None), false,
        Seq(Point(10.0, 10.0), Point(20.0, 10.0)), 0L, LinkStatus.New, RoadType.PublicRoad, LinkGeomSource.NormalLinkInterface, GeometryUtils.geometryLength(Seq(Point(10.0, 10.0), Point(20.0, 10.0))), 0L, 0, false,
        None, 86400L)
      val pl2 = ProjectLink(-1000L, 9999L, 1L, Track.apply(2), Discontinuity.Continuous, 0L, 0L, None, None,
        None, 0L, 12346L, 0.0, 0.0, SideCode.Unknown, (None, None), false,
        Seq(Point(20.0, 10.0), Point(30.0, 15.0)), 0L, LinkStatus.New, RoadType.PublicRoad, LinkGeomSource.NormalLinkInterface, GeometryUtils.geometryLength(Seq(Point(20.0, 10.0), Point(30.0, 15.0))), 0L, 0, false,
        None, 86400L)
      val pl3 = ProjectLink(-1000L, 9999L, 1L, Track.apply(2), Discontinuity.Continuous, 0L, 0L, None, None,
        None, 0L, 12347L, 0.0, 0.0, SideCode.Unknown, (None, None), false,
        Seq(Point(30.0, 15.0), Point(45.0, 10.0)), 0L, LinkStatus.New, RoadType.PublicRoad, LinkGeomSource.NormalLinkInterface, GeometryUtils.geometryLength(Seq(Point(30.0, 15.0), Point(45.0, 10.0))), 0L, 0, false,
        None, 86400L)
      val pl4 = ProjectLink(-1000L, 9999L, 1L, Track.apply(1), Discontinuity.Continuous, 0L, 0L, None, None,
        None, 0L, 12348L, 0.0, 0.0, SideCode.Unknown, (None, None), false,
        Seq(Point(20.0, 10.0), Point(25.0, 5.0), Point(45.0, 10.0)), 0L, LinkStatus.New, RoadType.PublicRoad, LinkGeomSource.NormalLinkInterface, GeometryUtils.geometryLength(Seq(Point(20.0, 10.0), Point(25.0, 5.0), Point(45.0, 10.0))), 0L, 0, false,
        None, 86400L)
      val pl5 = ProjectLink(-1000L, 9998L, 1L, Track.apply(0), Discontinuity.EndOfRoad, 0L, 0L, None, None,
        None, 0L, 12349L, 0.0, 0.0, SideCode.Unknown, (None, None), false,
        Seq(Point(45.0, 10.0), Point(60.0, 10.0)), 0L, LinkStatus.New, RoadType.PublicRoad, LinkGeomSource.NormalLinkInterface, GeometryUtils.geometryLength(Seq(Point(45.0, 10.0), Point(60.0, 10.0))), 0L, 0, false,
        None, 86400L)

      val project = projectService.createRoadLinkProject(rap)
      when(mockRoadLinkService.getRoadLinksByLinkIdsFromVVH(any[Set[Long]], any[Boolean], any[Boolean])).thenReturn(Seq(pl1).map(toRoadLink))
      projectService.createProjectLinks(Seq(12345L), project.id, 9999, 1, Track.Combined, Discontinuity.Continuous, RoadType.PublicRoad, LinkGeomSource.NormalLinkInterface, 8L, "test", "road name")
      when(mockRoadLinkService.getRoadLinksByLinkIdsFromVVH(any[Set[Long]], any[Boolean], any[Boolean])).thenReturn(Seq(pl4).map(toRoadLink))
      projectService.createProjectLinks(Seq(12348L), project.id, 9999, 1, Track.RightSide, Discontinuity.Continuous, RoadType.PublicRoad, LinkGeomSource.NormalLinkInterface, 8L, "test", "road name")
      when(mockRoadLinkService.getRoadLinksByLinkIdsFromVVH(any[Set[Long]], any[Boolean], any[Boolean])).thenReturn(Seq(pl2, pl3).map(toRoadLink))
      projectService.createProjectLinks(Seq(12346L, 12347L), project.id, 9999, 1, Track.LeftSide, Discontinuity.Continuous, RoadType.PublicRoad, LinkGeomSource.NormalLinkInterface, 8L, "test", "road name")
      when(mockRoadLinkService.getRoadLinksByLinkIdsFromVVH(any[Set[Long]], any[Boolean], any[Boolean])).thenReturn(Seq(pl5).map(toRoadLink))
      projectService.createProjectLinks(Seq(12349L), project.id, 9998, 1, Track.Combined, Discontinuity.EndOfRoad, RoadType.PublicRoad, LinkGeomSource.NormalLinkInterface, 8L, "test", "road name")
      val linksBeforeChange = ProjectDAO.getProjectLinks(project.id).sortBy(_.startAddrMValue)
      val linkBC = linksBeforeChange.filter(_.roadNumber == 9998L)
      linkBC.size should be(1)
      linkBC.head.discontinuity.value should be(Discontinuity.EndOfRoad.value)
      projectService.changeDirection(project.id, 9999L, 1L, Seq(LinkToRevert(pl1.id, pl1.linkId, pl1.status.value, pl1.geometry)), "TestUserTwo")
      val linksAfterChange = ProjectDAO.getProjectLinks(project.id).sortBy(_.startAddrMValue)
      val linkAC = linksAfterChange.filter(_.roadNumber == 9998L)
      linkAC.size should be(1)
      linkAC.head.discontinuity.value should be(linkBC.head.discontinuity.value)
    }
  }

  test("Transfer last ajr 1 & 2 links from part 1 to part 2 and adjust endAddrMValues for last links from transfered part and transfer the rest of the part 2") {

    runWithRollback {
      /**
        * Test data
        */
      val rap = RoadAddressProject(0L, ProjectState.apply(1), "TestProject", "TestUser", DateTime.parse("1901-01-01"),
        "TestUser", DateTime.parse("1990-01-01"), DateTime.now(), "Some additional info",
        Seq(), None)
      //part1
      //track1
      sqlu"""INSERT INTO LRM_POSITION VALUES(lrm_position_primary_key_seq.nextval, NULL, 2, 0, 9.0, NULL, 12345, 1510876800000, TIMESTAMP '2018-03-06 09:56:18.675242', 1)""".execute
      sqlu"""INSERT INTO ROAD_ADDRESS VALUES(viite_general_seq.nextval, 9999, 1, 1, 5, 0, 9, lrm_position_primary_key_seq.currval, TIMESTAMP '1980-08-01 00:00:00.000000', NULL, 'TR', TIMESTAMP '2015-12-30 00:00:00.000000', 2, '0', MDSYS.SDO_GEOMETRY(4002, 3067, NULL, MDSYS.SDO_ELEM_INFO_ARRAY(1, 2, 1), MDSYS.SDO_ORDINATE_ARRAY(5.0, 0.0, 0, 0, 5.0, 9.0, 0, 9)), NULL, 1, 1, 0, 9990)""".execute

      sqlu"""INSERT INTO LRM_POSITION VALUES(lrm_position_primary_key_seq.nextval, NULL, 2, 0, 12.0, NULL, 12346, 1510876800000, TIMESTAMP '2018-03-06 09:56:18.675242', 1)""".execute
      sqlu"""INSERT INTO ROAD_ADDRESS VALUES(viite_general_seq.nextval, 9999, 1, 1, 5, 9, 21, lrm_position_primary_key_seq.currval, TIMESTAMP '1980-08-01 00:00:00.000000', NULL, 'TR', TIMESTAMP '2015-12-30 00:00:00.000000', 2, '0', MDSYS.SDO_GEOMETRY(4002, 3067, NULL, MDSYS.SDO_ELEM_INFO_ARRAY(1, 2, 1), MDSYS.SDO_ORDINATE_ARRAY(5.0, 9.0, 0, 9, 5.0, 21.0, 0, 21)), NULL, 1, 1, 0, 9991)""".execute

      sqlu"""INSERT INTO LRM_POSITION VALUES(lrm_position_primary_key_seq.nextval, NULL, 2, 0, 5.0, NULL, 12347, 1510876800000, TIMESTAMP '2018-03-06 09:56:18.675242', 1)""".execute
      sqlu"""INSERT INTO ROAD_ADDRESS VALUES(viite_general_seq.nextval, 9999, 1, 1, 5, 21, 26, lrm_position_primary_key_seq.currval, TIMESTAMP '1980-08-01 00:00:00.000000', NULL, 'TR', TIMESTAMP '2015-12-30 00:00:00.000000', 2, '0', MDSYS.SDO_GEOMETRY(4002, 3067, NULL, MDSYS.SDO_ELEM_INFO_ARRAY(1, 2, 1), MDSYS.SDO_ORDINATE_ARRAY(5.0, 21.0, 0, 21, 5.0, 26.0, 0, 26)), NULL, 1, 1, 0, 9992)""".execute

      //track2
      sqlu"""INSERT INTO LRM_POSITION VALUES(lrm_position_primary_key_seq.nextval, NULL, 2, 0, 10.0, NULL, 12348, 1510876800000, TIMESTAMP '2018-03-06 09:56:18.675242', 1)""".execute
      sqlu"""INSERT INTO ROAD_ADDRESS VALUES(viite_general_seq.nextval, 9999, 1, 2, 5, 0, 10, lrm_position_primary_key_seq.currval, TIMESTAMP '1980-08-01 00:00:00.000000', NULL, 'TR', TIMESTAMP '2015-12-30 00:00:00.000000', 2, '0', MDSYS.SDO_GEOMETRY(4002, 3067, NULL, MDSYS.SDO_ELEM_INFO_ARRAY(1, 2, 1), MDSYS.SDO_ORDINATE_ARRAY(0.0, 0.0, 0, 0, 0.0, 10.0, 0, 10)), NULL, 1, 1, 0, 9993)""".execute

      sqlu"""INSERT INTO LRM_POSITION VALUES(lrm_position_primary_key_seq.nextval, NULL, 2, 0, 8.0, NULL, 12349, 1510876800000, TIMESTAMP '2018-03-06 09:56:18.675242', 1)""".execute
      sqlu"""INSERT INTO ROAD_ADDRESS VALUES(viite_general_seq.nextval, 9999, 1, 2, 5, 10, 18, lrm_position_primary_key_seq.currval, TIMESTAMP '1980-08-01 00:00:00.000000', NULL, 'TR', TIMESTAMP '2015-12-30 00:00:00.000000', 2, '0', MDSYS.SDO_GEOMETRY(4002, 3067, NULL, MDSYS.SDO_ELEM_INFO_ARRAY(1, 2, 1), MDSYS.SDO_ORDINATE_ARRAY(0.0, 10.0, 0, 10, 0.0, 18.0, 0, 18)), NULL, 1, 1, 0, 9994)""".execute

      sqlu"""INSERT INTO LRM_POSITION VALUES(lrm_position_primary_key_seq.nextval, NULL, 2, 0, 5.0, NULL, 12350, 1510876800000, TIMESTAMP '2018-03-06 09:56:18.675242', 1)""".execute
      sqlu"""INSERT INTO ROAD_ADDRESS VALUES(viite_general_seq.nextval, 9999, 1, 2, 5, 18, 23, lrm_position_primary_key_seq.currval, TIMESTAMP '1980-08-01 00:00:00.000000', NULL, 'TR', TIMESTAMP '2015-12-30 00:00:00.000000', 2, '0', MDSYS.SDO_GEOMETRY(4002, 3067, NULL, MDSYS.SDO_ELEM_INFO_ARRAY(1, 2, 1), MDSYS.SDO_ORDINATE_ARRAY(0.0, 18.0, 0, 18, 0.0, 23.0, 0, 23)), NULL, 1, 1, 0, 9995)""".execute

      sqlu"""INSERT INTO LRM_POSITION VALUES(lrm_position_primary_key_seq.nextval, NULL, 2, 0, 3.0, NULL, 12351, 1510876800000, TIMESTAMP '2018-03-06 09:56:18.675242', 1)""".execute
      sqlu"""INSERT INTO ROAD_ADDRESS VALUES(viite_general_seq.nextval, 9999, 1, 2, 5, 23, 26, lrm_position_primary_key_seq.currval, TIMESTAMP '1980-08-01 00:00:00.000000', NULL, 'TR', TIMESTAMP '2015-12-30 00:00:00.000000', 2, '0', MDSYS.SDO_GEOMETRY(4002, 3067, NULL, MDSYS.SDO_ELEM_INFO_ARRAY(1, 2, 1), MDSYS.SDO_ORDINATE_ARRAY(0.0, 23.0, 0, 23, 0.0, 26.0, 0, 26)), NULL, 1, 1, 0, 9996)""".execute

      //part2
      //track1
      sqlu"""INSERT INTO LRM_POSITION VALUES(lrm_position_primary_key_seq.nextval, NULL, 2, 0, 2.0, NULL, 12352, 1510876800000, TIMESTAMP '2018-03-06 09:56:18.675242', 1)""".execute
      sqlu"""INSERT INTO ROAD_ADDRESS VALUES(viite_general_seq.nextval, 9999, 2, 1, 5, 0, 2, lrm_position_primary_key_seq.currval, TIMESTAMP '1980-08-01 00:00:00.000000', NULL, 'TR', TIMESTAMP '2015-12-30 00:00:00.000000', 2, '0', MDSYS.SDO_GEOMETRY(4002, 3067, NULL, MDSYS.SDO_ELEM_INFO_ARRAY(1, 2, 1), MDSYS.SDO_ORDINATE_ARRAY(5.0, 26.0, 0, 0, 5.0, 28.0, 0, 2)), NULL, 1, 1, 0, 9997)""".execute

      sqlu"""INSERT INTO LRM_POSITION VALUES(lrm_position_primary_key_seq.nextval, NULL, 2, 0, 7.0, NULL, 12353, 1510876800000, TIMESTAMP '2018-03-06 09:56:18.675242', 1)""".execute
      sqlu"""INSERT INTO ROAD_ADDRESS VALUES(viite_general_seq.nextval, 9999, 2, 1, 5, 2, 9, lrm_position_primary_key_seq.currval, TIMESTAMP '1980-08-01 00:00:00.000000', NULL, 'TR', TIMESTAMP '2015-12-30 00:00:00.000000', 2, '0', MDSYS.SDO_GEOMETRY(4002, 3067, NULL, MDSYS.SDO_ELEM_INFO_ARRAY(1, 2, 1), MDSYS.SDO_ORDINATE_ARRAY(5.0, 28.0, 0, 2, 5.0, 35.0, 0, 7)), NULL, 1, 1, 0, 9998)""".execute

      //track2
      sqlu"""INSERT INTO LRM_POSITION VALUES(lrm_position_primary_key_seq.nextval, NULL, 2, 0, 3.0, NULL, 12354, 1510876800000, TIMESTAMP '2018-03-06 09:56:18.675242', 1)""".execute
      sqlu"""INSERT INTO ROAD_ADDRESS VALUES(viite_general_seq.nextval, 9999, 2, 2, 5, 0, 3, lrm_position_primary_key_seq.currval, TIMESTAMP '1980-08-01 00:00:00.000000', NULL, 'TR', TIMESTAMP '2015-12-30 00:00:00.000000', 2, '0', MDSYS.SDO_GEOMETRY(4002, 3067, NULL, MDSYS.SDO_ELEM_INFO_ARRAY(1, 2, 1), MDSYS.SDO_ORDINATE_ARRAY(0.0, 26.0, 0, 0, 0.0, 29.0, 0, 3)), NULL, 1, 1, 0, 9999)""".execute

      sqlu"""INSERT INTO LRM_POSITION VALUES(lrm_position_primary_key_seq.nextval, NULL, 2, 0, 8.0, NULL, 12355, 1510876800000, TIMESTAMP '2018-03-06 09:56:18.675242', 1)""".execute
      sqlu"""INSERT INTO ROAD_ADDRESS VALUES(viite_general_seq.nextval, 9999, 2, 2, 5, 3, 11, lrm_position_primary_key_seq.currval, TIMESTAMP '1980-08-01 00:00:00.000000', NULL, 'TR', TIMESTAMP '2015-12-30 00:00:00.000000', 2, '0', MDSYS.SDO_GEOMETRY(4002, 3067, NULL, MDSYS.SDO_ELEM_INFO_ARRAY(1, 2, 1), MDSYS.SDO_ORDINATE_ARRAY(0.0, 29.0, 0, 3, 0.0, 37.0, 0, 11)), NULL, 1, 1, 0, 10000)""".execute

      val project = projectService.createRoadLinkProject(rap)
      val id = project.id
      val part1 = RoadAddressDAO.fetchByRoadPart(9999, 1)
      val part2 = RoadAddressDAO.fetchByRoadPart(9999, 2)
      val toProjectLinks = (part1 ++ part2).map(toProjectLink(rap))
      val roadLinks = toProjectLinks.map(toRoadLink)
      when(mockRoadLinkService.getRoadLinksHistoryFromVVH(any[Set[Long]])).thenReturn(Seq())
      when(mockRoadLinkService.getRoadLinksByLinkIdsFromVVH(any[Set[Long]], any[Boolean], any[Boolean])).thenReturn(roadLinks)
      projectService.saveProject(project.copy(reservedParts = Seq(ReservedRoadPart(0L, 9999, 1, null, Some(Continuous), Some(1L), None, None, None, None, true), ReservedRoadPart(0L, 9999, 2, null, Some(Continuous), Some(1L), None, None, None, None, true))))

      val projectLinks = ProjectDAO.getProjectLinks(id)
      val part1track1 = Set(12345L, 12346L, 12347L)
      val part1track2 = Set(12348L, 12349L, 12350L, 12351L)
      val part1track1Links = projectLinks.filter(pl => part1track1.contains(pl.linkId)).map(_.id).toSet
      val part1Track2Links = projectLinks.filter(pl => part1track2.contains(pl.linkId)).map(_.id).toSet

      when(mockRoadLinkService.getRoadLinksByLinkIdsFromVVH(any[Set[Long]], any[Boolean], any[Boolean])).thenReturn(projectLinks.filter(pl => part1track1Links.contains(pl.linkId)).map(toRoadLink))
      ProjectDAO.updateProjectLinks(part1track1Links, LinkStatus.UnChanged, "test")
      when(mockRoadLinkService.getRoadLinksByLinkIdsFromVVH(any[Set[Long]], any[Boolean], any[Boolean])).thenReturn(projectLinks.filter(pl => part1Track2Links.contains(pl.linkId)).map(toRoadLink))
      ProjectDAO.updateProjectLinks(part1Track2Links, LinkStatus.UnChanged, "test")

      /**
        * Tranfering adjacents of part1 to part2
        */
      val part1AdjacentToPart2IdRightSide = Set(12347L)
      val part1AdjacentToPart2IdLeftSide = Set(12351L)
      val part1AdjacentToPart2LinkRightSide = projectLinks.filter(pl => part1AdjacentToPart2IdRightSide.contains(pl.linkId)).map(_.id).toSet
      val part1AdjacentToPart2LinkLeftSide = projectLinks.filter(pl => part1AdjacentToPart2IdLeftSide.contains(pl.linkId)).map(_.id).toSet

      when(mockRoadLinkService.getRoadLinksByLinkIdsFromVVH(any[Set[Long]], any[Boolean], any[Boolean])).thenReturn(projectLinks.filter(pl => part1AdjacentToPart2IdRightSide.contains(pl.linkId)).map(toRoadLink))
      projectService.updateProjectLinks(id, part1AdjacentToPart2LinkRightSide, Seq(), LinkStatus.Transfer, "test",
        9999, 2, 1, None, 1, 5, Some(1L), false, None)
      val projectLinks4 = ProjectDAO.getProjectLinks(id)
      when(mockRoadLinkService.getRoadLinksByLinkIdsFromVVH(any[Set[Long]], any[Boolean], any[Boolean])).thenReturn(projectLinks.filter(pl => part1Track2Links.contains(pl.linkId)).map(toRoadLink))
      projectService.updateProjectLinks(id, part1AdjacentToPart2LinkLeftSide, Seq(), LinkStatus.Transfer, "test",
        9999, 2, 2, None, 1, 5, Some(1L), false, None)

      val part2track1 = Set(12352L, 12353L)
      val part2track2 = Set(12354L, 12355L)
      val part2track1Links = projectLinks.filter(pl => part2track1.contains(pl.linkId)).map(_.id).toSet
      val part2Track2Links = projectLinks.filter(pl => part2track2.contains(pl.linkId)).map(_.id).toSet
      val projectLinks3 = ProjectDAO.getProjectLinks(id)
      when(mockRoadLinkService.getRoadLinksByLinkIdsFromVVH(any[Set[Long]], any[Boolean], any[Boolean])).thenReturn(projectLinks.filter(pl => part2track1Links.contains(pl.linkId)).map(toRoadLink))
      projectService.updateProjectLinks(id, part2track1Links, Seq(), LinkStatus.Transfer, "test",
        9999, 2, 1, None, 1, 5, Some(1L), false, None)
      when(mockRoadLinkService.getRoadLinksByLinkIdsFromVVH(any[Set[Long]], any[Boolean], any[Boolean])).thenReturn(projectLinks.filter(pl => part2Track2Links.contains(pl.linkId)).map(toRoadLink))
      projectService.updateProjectLinks(id, part2Track2Links, Seq(), LinkStatus.Transfer, "test",
        9999, 2, 2, None, 1, 5, Some(1L), false, None)

      val projectLinks2 = ProjectDAO.getProjectLinks(id)

      val parts = projectLinks2.partition(_.roadPartNumber === 1)
      val part1tracks = parts._1.partition(_.track === Track.RightSide)
      part1tracks._1.maxBy(_.endAddrMValue).endAddrMValue should be(part1tracks._2.maxBy(_.endAddrMValue).endAddrMValue)
      val part2tracks = parts._2.partition(_.track === Track.RightSide)
      part2tracks._1.maxBy(_.endAddrMValue).endAddrMValue should be(part2tracks._2.maxBy(_.endAddrMValue).endAddrMValue)
    }
  }

  test("Transfer the rest of the part 2 and then the last ajr 1 & 2 links from part 1 to part 2 and adjust endAddrMValues for last links from transfered part") {

    runWithRollback {
      /**
        * Test data
        */
      val rap = RoadAddressProject(0L, ProjectState.apply(1), "TestProject", "TestUser", DateTime.parse("1901-01-01"),
        "TestUser", DateTime.parse("1990-01-01"), DateTime.now(), "Some additional info",
        Seq(), None)

      //part1
      //track1
      sqlu"""INSERT INTO LRM_POSITION VALUES(lrm_position_primary_key_seq.nextval, NULL, 2, 0, 9.0, NULL, 12345, 1510876800000, TIMESTAMP '2018-03-06 09:56:18.675242', 1)""".execute
      sqlu"""INSERT INTO ROAD_ADDRESS VALUES(viite_general_seq.nextval, 9999, 1, 1, 5, 0, 9, lrm_position_primary_key_seq.currval, TIMESTAMP '1980-08-01 00:00:00.000000', NULL, 'TR', TIMESTAMP '2015-12-30 00:00:00.000000', 2, '0', MDSYS.SDO_GEOMETRY(4002, 3067, NULL, MDSYS.SDO_ELEM_INFO_ARRAY(1, 2, 1), MDSYS.SDO_ORDINATE_ARRAY(5.0, 0.0, 0, 0, 5.0, 9.0, 0, 9)), NULL, 1, 1, 0, 9990)""".execute

      sqlu"""INSERT INTO LRM_POSITION VALUES(lrm_position_primary_key_seq.nextval, NULL, 2, 0, 12.0, NULL, 12346, 1510876800000, TIMESTAMP '2018-03-06 09:56:18.675242', 1)""".execute
      sqlu"""INSERT INTO ROAD_ADDRESS VALUES(viite_general_seq.nextval, 9999, 1, 1, 5, 9, 21, lrm_position_primary_key_seq.currval, TIMESTAMP '1980-08-01 00:00:00.000000', NULL, 'TR', TIMESTAMP '2015-12-30 00:00:00.000000', 2, '0', MDSYS.SDO_GEOMETRY(4002, 3067, NULL, MDSYS.SDO_ELEM_INFO_ARRAY(1, 2, 1), MDSYS.SDO_ORDINATE_ARRAY(5.0, 9.0, 0, 9, 5.0, 21.0, 0, 21)), NULL, 1, 1, 0, 9991)""".execute

      sqlu"""INSERT INTO LRM_POSITION VALUES(lrm_position_primary_key_seq.nextval, NULL, 2, 0, 5.0, NULL, 12347, 1510876800000, TIMESTAMP '2018-03-06 09:56:18.675242', 1)""".execute
      sqlu"""INSERT INTO ROAD_ADDRESS VALUES(viite_general_seq.nextval, 9999, 1, 1, 5, 21, 26, lrm_position_primary_key_seq.currval, TIMESTAMP '1980-08-01 00:00:00.000000', NULL, 'TR', TIMESTAMP '2015-12-30 00:00:00.000000', 2, '0', MDSYS.SDO_GEOMETRY(4002, 3067, NULL, MDSYS.SDO_ELEM_INFO_ARRAY(1, 2, 1), MDSYS.SDO_ORDINATE_ARRAY(5.0, 21.0, 0, 21, 5.0, 26.0, 0, 26)), NULL, 1, 1, 0, 9992)""".execute

      //track2
      sqlu"""INSERT INTO LRM_POSITION VALUES(lrm_position_primary_key_seq.nextval, NULL, 2, 0, 10.0, NULL, 12348, 1510876800000, TIMESTAMP '2018-03-06 09:56:18.675242', 1)""".execute
      sqlu"""INSERT INTO ROAD_ADDRESS VALUES(viite_general_seq.nextval, 9999, 1, 2, 5, 0, 10, lrm_position_primary_key_seq.currval, TIMESTAMP '1980-08-01 00:00:00.000000', NULL, 'TR', TIMESTAMP '2015-12-30 00:00:00.000000', 2, '0', MDSYS.SDO_GEOMETRY(4002, 3067, NULL, MDSYS.SDO_ELEM_INFO_ARRAY(1, 2, 1), MDSYS.SDO_ORDINATE_ARRAY(0.0, 0.0, 0, 0, 0.0, 10.0, 0, 10)), NULL, 1, 1, 0, 9993)""".execute

      sqlu"""INSERT INTO LRM_POSITION VALUES(lrm_position_primary_key_seq.nextval, NULL, 2, 0, 8.0, NULL, 12349, 1510876800000, TIMESTAMP '2018-03-06 09:56:18.675242', 1)""".execute
      sqlu"""INSERT INTO ROAD_ADDRESS VALUES(viite_general_seq.nextval, 9999, 1, 2, 5, 10, 18, lrm_position_primary_key_seq.currval, TIMESTAMP '1980-08-01 00:00:00.000000', NULL, 'TR', TIMESTAMP '2015-12-30 00:00:00.000000', 2, '0', MDSYS.SDO_GEOMETRY(4002, 3067, NULL, MDSYS.SDO_ELEM_INFO_ARRAY(1, 2, 1), MDSYS.SDO_ORDINATE_ARRAY(0.0, 10.0, 0, 10, 0.0, 18.0, 0, 18)), NULL, 1, 1, 0, 9994)""".execute

      sqlu"""INSERT INTO LRM_POSITION VALUES(lrm_position_primary_key_seq.nextval, NULL, 2, 0, 5.0, NULL, 12350, 1510876800000, TIMESTAMP '2018-03-06 09:56:18.675242', 1)""".execute
      sqlu"""INSERT INTO ROAD_ADDRESS VALUES(viite_general_seq.nextval, 9999, 1, 2, 5, 18, 23, lrm_position_primary_key_seq.currval, TIMESTAMP '1980-08-01 00:00:00.000000', NULL, 'TR', TIMESTAMP '2015-12-30 00:00:00.000000', 2, '0', MDSYS.SDO_GEOMETRY(4002, 3067, NULL, MDSYS.SDO_ELEM_INFO_ARRAY(1, 2, 1), MDSYS.SDO_ORDINATE_ARRAY(0.0, 18.0, 0, 18, 0.0, 23.0, 0, 23)), NULL, 1, 1, 0, 9995)""".execute

      sqlu"""INSERT INTO LRM_POSITION VALUES(lrm_position_primary_key_seq.nextval, NULL, 2, 0, 3.0, NULL, 12351, 1510876800000, TIMESTAMP '2018-03-06 09:56:18.675242', 1)""".execute
      sqlu"""INSERT INTO ROAD_ADDRESS VALUES(viite_general_seq.nextval, 9999, 1, 2, 5, 23, 26, lrm_position_primary_key_seq.currval, TIMESTAMP '1980-08-01 00:00:00.000000', NULL, 'TR', TIMESTAMP '2015-12-30 00:00:00.000000', 2, '0', MDSYS.SDO_GEOMETRY(4002, 3067, NULL, MDSYS.SDO_ELEM_INFO_ARRAY(1, 2, 1), MDSYS.SDO_ORDINATE_ARRAY(0.0, 23.0, 0, 23, 0.0, 26.0, 0, 26)), NULL, 1, 1, 0, 9996)""".execute

      //part2
      //track1
      sqlu"""INSERT INTO LRM_POSITION VALUES(lrm_position_primary_key_seq.nextval, NULL, 2, 0, 2.0, NULL, 12352, 1510876800000, TIMESTAMP '2018-03-06 09:56:18.675242', 1)""".execute
      sqlu"""INSERT INTO ROAD_ADDRESS VALUES(viite_general_seq.nextval, 9999, 2, 1, 5, 0, 2, lrm_position_primary_key_seq.currval, TIMESTAMP '1980-08-01 00:00:00.000000', NULL, 'TR', TIMESTAMP '2015-12-30 00:00:00.000000', 2, '0', MDSYS.SDO_GEOMETRY(4002, 3067, NULL, MDSYS.SDO_ELEM_INFO_ARRAY(1, 2, 1), MDSYS.SDO_ORDINATE_ARRAY(5.0, 26.0, 0, 0, 5.0, 28.0, 0, 2)), NULL, 1, 1, 0, 9997)""".execute

      sqlu"""INSERT INTO LRM_POSITION VALUES(lrm_position_primary_key_seq.nextval, NULL, 2, 0, 7.0, NULL, 12353, 1510876800000, TIMESTAMP '2018-03-06 09:56:18.675242', 1)""".execute
      sqlu"""INSERT INTO ROAD_ADDRESS VALUES(viite_general_seq.nextval, 9999, 2, 1, 5, 2, 9, lrm_position_primary_key_seq.currval, TIMESTAMP '1980-08-01 00:00:00.000000', NULL, 'TR', TIMESTAMP '2015-12-30 00:00:00.000000', 2, '0', MDSYS.SDO_GEOMETRY(4002, 3067, NULL, MDSYS.SDO_ELEM_INFO_ARRAY(1, 2, 1), MDSYS.SDO_ORDINATE_ARRAY(5.0, 28.0, 0, 2, 5.0, 35.0, 0, 7)), NULL, 1, 1, 0, 9998)""".execute

      //track2
      sqlu"""INSERT INTO LRM_POSITION VALUES(lrm_position_primary_key_seq.nextval, NULL, 2, 0, 3.0, NULL, 12354, 1510876800000, TIMESTAMP '2018-03-06 09:56:18.675242', 1)""".execute
      sqlu"""INSERT INTO ROAD_ADDRESS VALUES(viite_general_seq.nextval, 9999, 2, 2, 5, 0, 3, lrm_position_primary_key_seq.currval, TIMESTAMP '1980-08-01 00:00:00.000000', NULL, 'TR', TIMESTAMP '2015-12-30 00:00:00.000000', 2, '0', MDSYS.SDO_GEOMETRY(4002, 3067, NULL, MDSYS.SDO_ELEM_INFO_ARRAY(1, 2, 1), MDSYS.SDO_ORDINATE_ARRAY(0.0, 26.0, 0, 0, 0.0, 29.0, 0, 3)), NULL, 1, 1, 0, 9999)""".execute

      sqlu"""INSERT INTO LRM_POSITION VALUES(lrm_position_primary_key_seq.nextval, NULL, 2, 0, 8.0, NULL, 12355, 1510876800000, TIMESTAMP '2018-03-06 09:56:18.675242', 1)""".execute
      sqlu"""INSERT INTO ROAD_ADDRESS VALUES(viite_general_seq.nextval, 9999, 2, 2, 5, 3, 11, lrm_position_primary_key_seq.currval, TIMESTAMP '1980-08-01 00:00:00.000000', NULL, 'TR', TIMESTAMP '2015-12-30 00:00:00.000000', 2, '0', MDSYS.SDO_GEOMETRY(4002, 3067, NULL, MDSYS.SDO_ELEM_INFO_ARRAY(1, 2, 1), MDSYS.SDO_ORDINATE_ARRAY(0.0, 29.0, 0, 3, 0.0, 37.0, 0, 11)), NULL, 1, 1, 0, 10000)""".execute

      val project = projectService.createRoadLinkProject(rap)
      val id = project.id
      val part1 = RoadAddressDAO.fetchByRoadPart(9999, 1)
      val part2 = RoadAddressDAO.fetchByRoadPart(9999, 2)
      val toProjectLinks = (part1 ++ part2).map(toProjectLink(rap))
      val roadLinks = toProjectLinks.map(toRoadLink)
      when(mockRoadLinkService.getRoadLinksHistoryFromVVH(any[Set[Long]])).thenReturn(Seq())
      when(mockRoadLinkService.getRoadLinksByLinkIdsFromVVH(any[Set[Long]], any[Boolean], any[Boolean])).thenReturn(roadLinks)
      projectService.saveProject(project.copy(reservedParts = Seq(ReservedRoadPart(0L, 9999, 1, null, Some(Continuous), Some(1L), None, None, None, None, true), ReservedRoadPart(0L, 9999, 2, null, Some(Continuous), Some(1L), None, None, None, None, true))))

      val projectLinks = ProjectDAO.getProjectLinks(id)
      val part1track1 = Set(12345L, 12346L, 12347L)
      val part1track2 = Set(12348L, 12349L, 12350L, 12351L)
      val part1track1Links = projectLinks.filter(pl => part1track1.contains(pl.linkId)).map(_.id).toSet
      val part1Track2Links = projectLinks.filter(pl => part1track2.contains(pl.linkId)).map(_.id).toSet

      when(mockRoadLinkService.getRoadLinksByLinkIdsFromVVH(any[Set[Long]], any[Boolean], any[Boolean])).thenReturn(projectLinks.filter(pl => part1track1Links.contains(pl.linkId)).map(toRoadLink))
      ProjectDAO.updateProjectLinks(part1track1Links, LinkStatus.UnChanged, "test")
      when(mockRoadLinkService.getRoadLinksByLinkIdsFromVVH(any[Set[Long]], any[Boolean], any[Boolean])).thenReturn(projectLinks.filter(pl => part1Track2Links.contains(pl.linkId)).map(toRoadLink))
      ProjectDAO.updateProjectLinks(part1Track2Links, LinkStatus.UnChanged, "test")

      val part2track1 = Set(12352L, 12353L)
      val part2track2 = Set(12354L, 12355L)
      val part2track1Links = projectLinks.filter(pl => part2track1.contains(pl.linkId)).map(_.id).toSet
      val part2Track2Links = projectLinks.filter(pl => part2track2.contains(pl.linkId)).map(_.id).toSet

      when(mockRoadLinkService.getRoadLinksByLinkIdsFromVVH(any[Set[Long]], any[Boolean], any[Boolean])).thenReturn(projectLinks.filter(pl => part2track1Links.contains(pl.linkId)).map(toRoadLink))
      projectService.updateProjectLinks(id, part2track1Links, Seq(), LinkStatus.Transfer, "test",
        9999, 2, 1, None, 1, 5, Some(1L), false, None)
      when(mockRoadLinkService.getRoadLinksByLinkIdsFromVVH(any[Set[Long]], any[Boolean], any[Boolean])).thenReturn(projectLinks.filter(pl => part2Track2Links.contains(pl.linkId)).map(toRoadLink))
      projectService.updateProjectLinks(id, part2Track2Links, Seq(), LinkStatus.Transfer, "test",
        9999, 2, 2, None, 1, 5, Some(1L), false, None)
      /**
        * Tranfering adjacents of part1 to part2
        */
      val part1AdjacentToPart2IdRightSide = Set(12347L)
      val part1AdjacentToPart2IdLeftSide = Set(12351L)
      val part1AdjacentToPart2LinkRightSide = projectLinks.filter(pl => part1AdjacentToPart2IdRightSide.contains(pl.linkId)).map(_.id).toSet
      val part1AdjacentToPart2LinkLeftSide = projectLinks.filter(pl => part1AdjacentToPart2IdLeftSide.contains(pl.linkId)).map(_.id).toSet


      when(mockRoadLinkService.getRoadLinksByLinkIdsFromVVH(any[Set[Long]], any[Boolean], any[Boolean])).thenReturn(projectLinks.filter(pl => part1AdjacentToPart2IdRightSide.contains(pl.linkId)).map(toRoadLink))
      projectService.updateProjectLinks(id, part1AdjacentToPart2LinkRightSide, Seq(), LinkStatus.Transfer, "test",
        9999, 2, 1, None, 1, 5, Some(1L), false, None)
      when(mockRoadLinkService.getRoadLinksByLinkIdsFromVVH(any[Set[Long]], any[Boolean], any[Boolean])).thenReturn(projectLinks.filter(pl => part1Track2Links.contains(pl.linkId)).map(toRoadLink))
      projectService.updateProjectLinks(id, part1AdjacentToPart2LinkLeftSide, Seq(), LinkStatus.Transfer, "test",
        9999, 2, 2, None, 1, 5, Some(1L), false, None)

      val projectLinks2 = ProjectDAO.getProjectLinks(id)

      val parts = projectLinks2.partition(_.roadPartNumber === 1)
      val part1tracks = parts._1.partition(_.track === Track.RightSide)
      part1tracks._1.maxBy(_.endAddrMValue).endAddrMValue should be(part1tracks._2.maxBy(_.endAddrMValue).endAddrMValue)
      val part2tracks = parts._2.partition(_.track === Track.RightSide)
      part2tracks._1.maxBy(_.endAddrMValue).endAddrMValue should be(part2tracks._2.maxBy(_.endAddrMValue).endAddrMValue)
    }
  }
}<|MERGE_RESOLUTION|>--- conflicted
+++ resolved
@@ -569,10 +569,6 @@
             ci.source.startAddressM should be(Some(546))
             ci.source.endAddressM should be(Some(6730))
             ci.target.startAddressM should be(Some(57))
-<<<<<<< HEAD
-=======
-            (ci.source.startAddressM.get - ci.target.startAddressM.get) should be((ci.source.endAddressM.get - ci.target.endAddressM.get) +- 1)
->>>>>>> 02f8e758
           case AddressChangeType.New =>
             ci.source.startAddressM should be(None)
             ci.target.startAddressM should be(Some(0))
