package fi.liikennevirasto.viite

import java.sql.BatchUpdateException
import java.util.Properties

import fi.liikennevirasto.GeometryUtils
import fi.liikennevirasto.digiroad2.asset.ConstructionType.InUse
import fi.liikennevirasto.digiroad2.asset.LinkGeomSource.NormalLinkInterface
import fi.liikennevirasto.digiroad2.asset.SideCode.{AgainstDigitizing, TowardsDigitizing}
import fi.liikennevirasto.digiroad2.asset._
import fi.liikennevirasto.digiroad2.client.vvh._
import fi.liikennevirasto.digiroad2.dao.Sequences
import fi.liikennevirasto.digiroad2.linearasset.{KMTKID, PolyLine, RoadLink}
import fi.liikennevirasto.digiroad2.oracle.OracleDatabase
import fi.liikennevirasto.digiroad2.service.RoadLinkService
import fi.liikennevirasto.digiroad2.util.Track
import fi.liikennevirasto.digiroad2.util.Track.{Combined, LeftSide, RightSide}
import fi.liikennevirasto.digiroad2.{DigiroadEventBus, Point}
import fi.liikennevirasto.viite.Dummies._
import fi.liikennevirasto.viite.RoadType.PublicRoad
import fi.liikennevirasto.viite.dao.CalibrationPointSource.ProjectLinkSource
import fi.liikennevirasto.viite.dao.Discontinuity.{Continuous, Discontinuous}
import fi.liikennevirasto.viite.dao.ProjectState.Sent2TR
import fi.liikennevirasto.viite.dao.TerminationCode.NoTermination
import fi.liikennevirasto.viite.dao.{LinkStatus, ProjectRoadwayChange, RoadwayDAO, _}
import fi.liikennevirasto.viite.model.{Anomaly, ProjectAddressLink, RoadAddressLinkLike}
import fi.liikennevirasto.viite.process.RoadwayAddressMapper
import org.joda.time.DateTime
import org.mockito.ArgumentMatchers.any
import org.mockito.Mockito.{when, _}
import org.mockito.invocation.InvocationOnMock
import org.mockito.stubbing.Answer
import org.scalatest.mock.MockitoSugar
import org.scalatest.{BeforeAndAfter, FunSuite, Matchers}
import slick.driver.JdbcDriver.backend.Database
import slick.driver.JdbcDriver.backend.Database.dynamicSession
import slick.jdbc.StaticQuery.interpolation

class ProjectServiceSpec extends FunSuite with Matchers with BeforeAndAfter {
  lazy val properties: Properties = {
    val props = new Properties()
    props.load(getClass.getResourceAsStream("/digiroad2.properties"))
    props
  }
  val mockProjectService: ProjectService = MockitoSugar.mock[ProjectService]
  val mockRoadLinkService: RoadLinkService = MockitoSugar.mock[RoadLinkService]
  val mockRoadAddressService: RoadAddressService = MockitoSugar.mock[RoadAddressService]
  val mockNodesAndJunctionsService: NodesAndJunctionsService = MockitoSugar.mock[NodesAndJunctionsService]
  val mockEventBus: DigiroadEventBus = MockitoSugar.mock[DigiroadEventBus]
  val mockVVHClient: VVHClient = MockitoSugar.mock[VVHClient]
  val mockVVHRoadLinkClient: VVHRoadLinkClient = MockitoSugar.mock[VVHRoadLinkClient]
  val mockVVHComplementaryClient: VVHComplementaryClient = MockitoSugar.mock[VVHComplementaryClient]
  val projectValidator = new ProjectValidator
  val projectDAO = new ProjectDAO
  val projectLinkDAO = new ProjectLinkDAO
  val roadwayDAO = new RoadwayDAO
  val roadNetworkDAO = new RoadNetworkDAO
  val linearLocationDAO = new LinearLocationDAO
  val projectReservedPartDAO = new ProjectReservedPartDAO
  val roadwayPointDAO = new RoadwayPointDAO
  val nodePointDAO = new NodePointDAO
  val junctionPointDAO = new JunctionPointDAO
  val nodeDAO = new NodeDAO
  val roadwayChangesDAO = new RoadwayChangesDAO
  val roadwayAddressMapper = new RoadwayAddressMapper(roadwayDAO, linearLocationDAO)
  val mockProjectLinkDAO: ProjectLinkDAO = MockitoSugar.mock[ProjectLinkDAO]
  val mockRoadwayDAO: RoadwayDAO = MockitoSugar.mock[RoadwayDAO]
  val mockLinearLocationDAO: LinearLocationDAO = MockitoSugar.mock[LinearLocationDAO]
  val mockRoadwayChangesDAO: RoadwayChangesDAO = MockitoSugar.mock[RoadwayChangesDAO]

  private val uuid = "aaaaaaaaaaaaaaaaaaaaaaaaaaaaaaaa"

  private val roadwayNumber1 = 1000000000l
  private val roadwayNumber2 = 2000000000l
  private val roadwayNumber3 = 3000000000l
  private val linearLocationId = 1

  val mockRoadwayAddressMapper: RoadwayAddressMapper = MockitoSugar.mock[RoadwayAddressMapper]

  val roadAddressService: RoadAddressService = new RoadAddressService(mockRoadLinkService, roadwayDAO, linearLocationDAO, roadNetworkDAO, roadwayPointDAO, nodePointDAO, junctionPointDAO, mockRoadwayAddressMapper, mockEventBus) {
    override def withDynSession[T](f: => T): T = f

    override def withDynTransaction[T](f: => T): T = f
  }
  val roadAddressServiceRealRoadwayAddressMapper: RoadAddressService = new RoadAddressService(mockRoadLinkService, roadwayDAO, linearLocationDAO, roadNetworkDAO, roadwayPointDAO, nodePointDAO, junctionPointDAO, roadwayAddressMapper, mockEventBus) {
    override def withDynSession[T](f: => T): T = f

    override def withDynTransaction[T](f: => T): T = f
  }
  val projectService: ProjectService = new ProjectService(roadAddressServiceRealRoadwayAddressMapper, mockRoadLinkService, mockNodesAndJunctionsService, roadwayDAO,
    roadwayPointDAO, linearLocationDAO, projectDAO, projectLinkDAO,
    nodeDAO, nodePointDAO, junctionPointDAO, projectReservedPartDAO, roadwayChangesDAO,
    roadwayAddressMapper, mockEventBus) {
    override def withDynSession[T](f: => T): T = f

    override def withDynTransaction[T](f: => T): T = f
  }

  val projectServiceWithRoadAddressMock: ProjectService = new ProjectService(mockRoadAddressService, mockRoadLinkService, mockNodesAndJunctionsService, roadwayDAO,
    roadwayPointDAO, linearLocationDAO, projectDAO, projectLinkDAO,
    nodeDAO, nodePointDAO, junctionPointDAO, projectReservedPartDAO, roadwayChangesDAO,
    roadwayAddressMapper, mockEventBus) {
    override def withDynSession[T](f: => T): T = f

    override def withDynTransaction[T](f: => T): T = f
  }

  after {
    reset(mockRoadLinkService)
  }

  def withDynTransaction[T](f: => T): T = OracleDatabase.withDynTransaction(f)

  def runWithRollback[T](f: => T): T = {
    Database.forDataSource(OracleDatabase.ds).withDynTransaction {
      val t = f
      dynamicSession.rollback()
      t
    }
  }

  val linearLocations = Seq(
    dummyLinearLocation(roadwayNumber = 1L, orderNumber = 1L, linkId = 123L, startMValue = 0.0, endMValue = 10.0),
    dummyLinearLocation(roadwayNumber = 1L, orderNumber = 2L, linkId = 123L, startMValue = 10.0, endMValue = 20.0),
    dummyLinearLocation(roadwayNumber = 1L, orderNumber = 3L, linkId = 124L, startMValue = 0.0, endMValue = 10.0),
    dummyLinearLocation(roadwayNumber = 1L, orderNumber = 4L, linkId = 125L, startMValue = 0.0, endMValue = 10.0)
  )

  val roadways = Seq(
    dummyRoadway(roadwayNumber = 1L, roadNumber = 1L, roadPartNumber = 1L, startAddrM = 0L, endAddrM = 400L, DateTime.now(), None)
  )

  val historyRoadLinks = Seq(
    dummyHistoryRoadLink(linkId = 123L, Seq(0.0, 10.0, 20.0)),
    dummyHistoryRoadLink(linkId = 125L, Seq(0.0, 10.0))
  )

  val roadLinks = Seq(
    dummyRoadLink(linkId = 123L, Seq(0.0, 10.0, 20.0), NormalLinkInterface),
    dummyRoadLink(linkId = 124L, Seq(0.0, 10.0), NormalLinkInterface)
  )

  val newRoadLink1 = RoadLink(1, KMTKID(uuid, 1), Seq(Point(0.0, 0.0), Point(20.0, 0.0)), 20.0, AdministrativeClass.apply(1),
    0, TrafficDirection.BothDirections, UnknownLinkType, None, None, Map("ROADNUMBER" -> BigInt(100), "ROADPARTNUMBER" -> BigInt(100)),
    ConstructionType.UnknownConstructionType, LinkGeomSource.NormalLinkInterface)

  private def createProjectLinks(linkIds: Seq[Long], projectId: Long, roadNumber: Long, roadPartNumber: Long, track: Int,
                                 discontinuity: Int, roadType: Int, roadLinkSource: Int,
                                 roadEly: Long, user: String, roadName: String): Map[String, Any] = {
    projectService.createProjectLinks(linkIds, projectId, roadNumber, roadPartNumber, Track.apply(track), Discontinuity.apply(discontinuity),
      RoadType.apply(roadType), LinkGeomSource.apply(roadLinkSource), roadEly, user, roadName)
  }

  private def toProjectLink(project: Project, status: LinkStatus)(roadAddress: RoadAddress): ProjectLink = {
    ProjectLink(id = NewIdValue, roadAddress.roadNumber, roadAddress.roadPartNumber, roadAddress.track,
      roadAddress.discontinuity, roadAddress.startAddrMValue, roadAddress.endAddrMValue, roadAddress.startAddrMValue, roadAddress.endAddrMValue, roadAddress.startDate,
      roadAddress.endDate, createdBy = Option(project.createdBy), roadAddress.linkId, roadAddress.startMValue, roadAddress.endMValue,
      roadAddress.sideCode, roadAddress.toProjectLinkCalibrationPoints(), roadAddress.geometry, project.id, status, RoadType.PublicRoad,
      roadAddress.linkGeomSource, GeometryUtils.geometryLength(roadAddress.geometry), if (status == LinkStatus.New) 0 else roadAddress.id, if (status == LinkStatus.New) 0 else roadAddress.linearLocationId, roadAddress.ely, reversed = false,
      None, roadAddress.adjustedTimestamp)
  }

  private def toProjectAddressLink(ral: RoadAddressLinkLike): ProjectAddressLink = {
    ProjectAddressLink(ral.id, ral.linkId, ral.geometry, ral.length, ral.administrativeClass, ral.linkType,
      ral.constructionType, ral.roadLinkSource, ral.roadType, ral.kmtkRoadName, ral.roadName, ral.municipalityCode, ral.municipalityName, ral.modifiedAt, ral.modifiedBy,
      ral.attributes, ral.roadNumber, ral.roadPartNumber, ral.trackCode, ral.elyCode, ral.discontinuity,
      ral.startAddressM, ral.endAddressM, ral.startMValue, ral.endMValue, ral.sideCode, ral.startCalibrationPoint, ral.endCalibrationPoint,
      ral.anomaly, LinkStatus.Unknown, ral.id, ral.linearLocationId)
  }

  private def extractTrafficDirection(sideCode: SideCode, track: Track): TrafficDirection = {
    (sideCode, track) match {
      case (_, Track.Combined) => TrafficDirection.BothDirections
      case (TowardsDigitizing, Track.RightSide) => TrafficDirection.TowardsDigitizing
      case (TowardsDigitizing, Track.LeftSide) => TrafficDirection.AgainstDigitizing
      case (AgainstDigitizing, Track.RightSide) => TrafficDirection.AgainstDigitizing
      case (AgainstDigitizing, Track.LeftSide) => TrafficDirection.TowardsDigitizing
      case (_, _) => TrafficDirection.UnknownDirection
    }
  }

  private def toRoadLink(ral: ProjectLink): RoadLink = {
    RoadLink(ral.linkId, KMTKID(s"bbbbbbbbbbbbbbbbbbbbbbbbbbbb${ral.linkId}", 1), ral.geometry, ral.geometryLength, State, 1,
      extractTrafficDirection(ral.sideCode, ral.track), Motorway, None, None, Map(
        "MUNICIPALITYCODE" -> BigInt(749), "VERTICALLEVEL" -> BigInt(1), "SURFACETYPE" -> BigInt(1),
        "ROADNUMBER" -> BigInt(ral.roadNumber), "ROADPARTNUMBER" -> BigInt(ral.roadPartNumber)),
      ConstructionType.InUse, LinkGeomSource.NormalLinkInterface)
  }

  private def toRoadLink(ral: RoadAddressLinkLike): RoadLink = {
    RoadLink(ral.linkId, KMTKID(s"bbbbbbbbbbbbbbbbbbbbbbbbbbbb${ral.linkId}", 1), ral.geometry, ral.length, ral.administrativeClass, 1,
      extractTrafficDirection(ral.sideCode, Track.apply(ral.trackCode.toInt)), ral.linkType, ral.modifiedAt, ral.modifiedBy, Map(
        "MUNICIPALITYCODE" -> BigInt(749), "VERTICALLEVEL" -> BigInt(1), "SURFACETYPE" -> BigInt(1),
        "ROADNUMBER" -> BigInt(ral.roadNumber), "ROADPARTNUMBER" -> BigInt(ral.roadPartNumber)),
      ral.constructionType, ral.roadLinkSource)
  }

  private def toMockAnswer(projectLinks: Seq[ProjectLink], roadLink: RoadLink, seq: Seq[RoadLink] = Seq()) = {
    new Answer[Seq[RoadLink]]() {
      override def answer(invocation: InvocationOnMock): Seq[RoadLink] = {
        val ids = if (invocation.getArguments.apply(0) == null)
          Set[Long]()
        else invocation.getArguments.apply(0).asInstanceOf[Set[Long]]
        projectLinks.groupBy(_.linkId).filterKeys(l => ids.contains(l)).mapValues { pl =>
          val startP = Point(pl.map(_.startAddrMValue).min, 0.0)
          val endP = Point(pl.map(_.endAddrMValue).max, 0.0)
          val maxLen = pl.map(_.endMValue).max
          val midP = Point((startP.x + endP.x) * .5,
            if (endP.x - startP.x < maxLen) {
              Math.sqrt(maxLen * maxLen - (startP.x - endP.x) * (startP.x - endP.x)) / 2
            }
            else 0.0)
          val forcedGeom = pl.filter(l => l.id == -1000L && l.geometry.nonEmpty).sortBy(_.startAddrMValue)
          val (startFG, endFG) = (forcedGeom.headOption.map(_.startingPoint), forcedGeom.lastOption.map(_.endPoint))
          if (pl.head.id == -1000L) {
            roadLink.copy(linkId = pl.head.linkId, geometry = Seq(startFG.get, endFG.get))
          } else
            roadLink.copy(linkId = pl.head.linkId, geometry = Seq(startP, midP, endP))
        }.values.toSeq ++ seq
      }
    }
  }

  private def toMockAnswer(roadLinks: Seq[RoadLink]) = {
    new Answer[Seq[RoadLink]]() {
      override def answer(invocation: InvocationOnMock): Seq[RoadLink] = {
        val ids = invocation.getArguments.apply(0).asInstanceOf[Set[Long]]
        roadLinks.filter(rl => ids.contains(rl.linkId))
      }
    }
  }

  private def mockForProject[T <: PolyLine](id: Long, l: Seq[T] = Seq()) = {
    val roadLink = RoadLink(1, KMTKID(uuid, 1), Seq(Point(535602.222, 6982200.25, 89.9999), Point(535605.272, 6982204.22, 85.90899999999965))
      , 540.3960283713503, State, 99, TrafficDirection.AgainstDigitizing, UnknownLinkType, Some("25.06.2015 03:00:00"), Some("kmtk_modified"), Map("MUNICIPALITYCODE" -> BigInt.apply(749)),
      InUse, NormalLinkInterface)
    val (projectLinks, palinks) = l.partition(_.isInstanceOf[ProjectLink])
    val dbLinks = projectLinkDAO.fetchProjectLinks(id)
<<<<<<< HEAD
    when(mockRoadLinkService.getRoadLinksHistoryFromKMTK(any[Set[Long]])).thenReturn(Seq())
    when(mockRoadLinkService.getRoadLinksAndComplementaryByLinkIds(any[Set[Long]])).thenAnswer(
=======
    when(mockRoadLinkService.getRoadLinksHistoryFromVVH(any[Set[Long]])).thenReturn(Seq())
    when(mockRoadLinkService.getRoadLinksByLinkIdsFromVVH(any[Set[Long]])).thenAnswer(
>>>>>>> 9cdbd1cf
      toMockAnswer(dbLinks ++ projectLinks.asInstanceOf[Seq[ProjectLink]].filterNot(l => dbLinks.map(_.linkId).contains(l.linkId)),
        roadLink, palinks.asInstanceOf[Seq[ProjectAddressLink]].map(toRoadLink)
      ))
  }

  private def setUpProjectWithLinks(linkStatus: LinkStatus, addrM: Seq[Long], changeTrack: Boolean = false, roadNumber: Long = 19999L,
                                    roadPartNumber: Long = 1L, discontinuity: Discontinuity = Discontinuity.Continuous, ely: Long = 8L, roadwayId: Long = 0L, startDate: Option[DateTime] = None) = {
    val id = Sequences.nextViitePrimaryKeySeqValue

    def projectLink(startAddrM: Long, endAddrM: Long, track: Track, projectId: Long, status: LinkStatus = LinkStatus.NotHandled,
                    roadNumber: Long = 19999L, roadPartNumber: Long = 1L, discontinuity: Discontinuity = Discontinuity.Continuous, ely: Long = 8L, linkId: Long = 0L, roadwayId: Long = 0L, linearLocationId: Long = 0L, startDate: Option[DateTime] = None) = {
      ProjectLink(NewIdValue, roadNumber, roadPartNumber, track, discontinuity, startAddrM, endAddrM, startAddrM, endAddrM, startDate, None,
        Some("User"), linkId, 0.0, (endAddrM - startAddrM).toDouble, SideCode.TowardsDigitizing, (None, None),
        Seq(Point(0.0, startAddrM), Point(0.0, endAddrM)), projectId, status, RoadType.PublicRoad,
        LinkGeomSource.NormalLinkInterface, (endAddrM - startAddrM).toDouble, roadwayId, linearLocationId, ely, reversed = false, None, 0L)
    }

    def withTrack(t: Track): Seq[ProjectLink] = {
      addrM.init.zip(addrM.tail).map { case (st, en) =>
        projectLink(st, en, t, id, linkStatus, roadNumber, roadPartNumber, discontinuity, ely, roadwayId = roadwayId, startDate = startDate)
      }
    }

    val projectStartDate = if (startDate.isEmpty) DateTime.now() else startDate.get
    val project = Project(id, ProjectState.Incomplete, "f", "s", projectStartDate, "", projectStartDate, projectStartDate,
      "", Seq(), Seq(), None, None)
    projectDAO.create(project)
    val links =
      if (changeTrack) {
        withTrack(RightSide) ++ withTrack(LeftSide)
      } else {
        withTrack(Combined)
      }
    projectReservedPartDAO.reserveRoadPart(id, roadNumber, roadPartNumber, "u")
    projectLinkDAO.create(links)
    project
  }
  private def toProjectLink(project: Project)(roadAddress: RoadAddress): ProjectLink = {
    ProjectLink(id = NewIdValue, roadAddress.roadNumber, roadAddress.roadPartNumber, roadAddress.track,
      roadAddress.discontinuity, roadAddress.startAddrMValue, roadAddress.endAddrMValue, roadAddress.startAddrMValue, roadAddress.endAddrMValue, roadAddress.startDate,
      roadAddress.endDate, createdBy = Option(project.createdBy), roadAddress.linkId, roadAddress.startMValue, roadAddress.endMValue,
      roadAddress.sideCode, roadAddress.toProjectLinkCalibrationPoints(), roadAddress.geometry, project.id, LinkStatus.NotHandled, RoadType.PublicRoad,
      roadAddress.linkGeomSource, GeometryUtils.geometryLength(roadAddress.geometry), 0, 0, roadAddress.ely, reversed = false,
      None, roadAddress.adjustedTimestamp)
  }

  test("Test createRoadLinkProject When no road parts reserved Then return 0 reserved parts project") {
    runWithRollback {
      val roadAddressProject = Project(0, ProjectState.apply(1), "TestProject", "TestUser", DateTime.now(), "TestUser", DateTime.parse("1901-01-01"), DateTime.now(), "Some additional info", List.empty[ProjectReservedPart], Seq(), None)
      val project = projectService.createRoadLinkProject(roadAddressProject)
      project.reservedParts should have size 0
    }
  }

  test("Test createRoadLinkProject When creating road link project without valid roadParts Then return project without the invalid parts") {
    val roadlink = RoadLink(5175306, KMTKID(uuid, 1), Seq(Point(535605.272, 6982204.22, 85.90899999999965))
      , 540.3960283713503, State, 99, TrafficDirection.AgainstDigitizing, UnknownLinkType, Some("25.06.2015 03:00:00"), Some("kmtk_modified"), Map("MUNICIPALITYCODE" -> BigInt.apply(749)),
      InUse, NormalLinkInterface)
    when(mockRoadLinkService.getRoadLinksAndComplementaryByLinkIds(Set(5175306L))).thenReturn(Seq(roadlink))
    runWithRollback {
      val roadAddressProject = Project(0, ProjectState.apply(1), "TestProject", "TestUser", DateTime.now(), "TestUser", DateTime.parse("1901-01-01"), DateTime.now(), "Some additional info", List.empty[ProjectReservedPart], Seq(), None)
      val project = projectService.createRoadLinkProject(roadAddressProject)
      project.reservedParts should have size 0
    }
  }

  test("Test createRoadLinkProject When creating a road link project with same name as an existing project Then return error") {
    runWithRollback {
      val roadAddressProject1 = Project(0, ProjectState.apply(1), "TestProject", "TestUser1", DateTime.now(), "TestUser1", DateTime.parse("1901-01-01"), DateTime.now(), "Some additional info", List.empty[ProjectReservedPart], Seq(), None)
      projectService.createRoadLinkProject(roadAddressProject1)

      val roadAddressProject2 = Project(0, ProjectState.apply(1), "TESTPROJECT", "TestUser2", DateTime.now(), "TestUser2", DateTime.parse("1902-03-03"), DateTime.now(), "Some other info", List.empty[ProjectReservedPart], Seq(), None)
      val error = intercept[NameExistsException] {
        projectService.createRoadLinkProject(roadAddressProject2)
      }
      error.getMessage should be("Nimellä TESTPROJECT on jo olemassa projekti. Muuta nimeä.")

      val roadAddressProject3 = Project(0, ProjectState.apply(1), "testproject", "TestUser3", DateTime.now(), "TestUser3", DateTime.parse("1903-03-03"), DateTime.now(), "Some other info", List.empty[ProjectReservedPart], Seq(), None)
      val error2 = intercept[NameExistsException] {
        projectService.createRoadLinkProject(roadAddressProject3)
      }
      error2.getMessage should be("Nimellä testproject on jo olemassa projekti. Muuta nimeä.")
    }
  }

  test("Test saveProject When two projects with same road part Then return on key error") {
    runWithRollback {
      val error = intercept[BatchUpdateException] {
        val rap1 = Project(0L, ProjectState.apply(1), "TestProject", "TestUser", DateTime.parse("1901-01-01"),
          "TestUser", DateTime.parse("1963-01-01"), DateTime.now(), "Some additional info",
          Seq(), Seq(), None)
        val rap2 = Project(0L, ProjectState.apply(1), "TestProject2", "TestUser", DateTime.parse("1901-01-01"),
          "TestUser", DateTime.parse("1963-01-01"), DateTime.now(), "Some additional info",
          Seq(), Seq(), None)
        val addr1 = List(ProjectReservedPart(Sequences.nextViitePrimaryKeySeqValue, 5, 207, Some(0L), Some(Continuous), Some(8L), None, None, None, None))
        val project1 = projectService.createRoadLinkProject(rap1)
        mockForProject(project1.id, roadwayAddressMapper.getRoadAddressesByRoadway(roadwayDAO.fetchAllByRoadAndPart(5, 207)).map(toProjectLink(project1)))
        projectService.saveProject(project1.copy(reservedParts = addr1))
        val project2 = projectService.createRoadLinkProject(rap2)
        mockForProject(project2.id, roadwayAddressMapper.getRoadAddressesByRoadway(roadwayDAO.fetchAllByRoadAndPart(5, 207)).map(toProjectLink(project2)))
        projectService.saveProject(project2.copy(reservedParts = addr1))
      }
      error.getErrorCode should be(2291)
    }
  }

  test("Test saveProject When new part is added Then return project with new reservation") {
    var count = 0
    runWithRollback {
      reset(mockRoadLinkService)
      val roadlink = RoadLink(12345L, KMTKID(uuid, 1), Seq(Point(535605.272, 6982204.22, 85.90899999999965))
        , 540.3960283713503, State, 99, TrafficDirection.AgainstDigitizing, UnknownLinkType, Some("25.06.2015 03:00:00"), Some("kmtk_modified"), Map("MUNICIPALITYCODE" -> BigInt.apply(749)),
        InUse, NormalLinkInterface)
      val countCurrentProjects = projectService.getAllProjects
      val addresses: List[ProjectReservedPart] = List(ProjectReservedPart(Sequences.nextViitePrimaryKeySeqValue: Long, 5: Long, 207: Long, Some(5L), Some(Discontinuity.apply("jatkuva")), Some(8L), newLength = None, newDiscontinuity = None, newEly = None))
      val roadAddressProject = Project(0, ProjectState.apply(1), "TestProject", "TestUser", DateTime.now(), "TestUser", DateTime.parse("1963-01-01"), DateTime.now(), "Some additional info", Seq(), Seq(), None)
      val saved = projectService.createRoadLinkProject(roadAddressProject)
      mockForProject(saved.id, roadwayAddressMapper.getRoadAddressesByRoadway(roadwayDAO.fetchAllByRoadAndPart(5, 207)).map(toProjectLink(saved)))
      projectService.saveProject(saved.copy(reservedParts = addresses))
      val countAfterInsertProjects = projectService.getAllProjects
      count = countCurrentProjects.size + 1
      countAfterInsertProjects.size should be(count)
      val project = projectService.getSingleProjectById(saved.id)
      project.size should be(1)
      project.head.name should be("TestProject")
    }
  }

  test("Test checkRoadPartsExist When roadway exist Then return None") {
    runWithRollback {
      val roadNumber = 19438
      val roadStartPart = 1
      val roadwayNumber = 8000
      val id1 = Sequences.nextRoadwayId
      val ra = Seq(Roadway(id1, roadwayNumber, roadNumber, roadStartPart, RoadType.Unknown, Track.Combined, Discontinuous, 0L, 1000L, reversed = false,
        DateTime.parse("1901-01-01"), None, "tester", Some("test road"), 1L))
      roadwayDAO.create(ra)
      val check = projectService.checkRoadPartsExist(roadNumber, roadStartPart, roadStartPart)
      check should be(None)
    }
  }

  test("Test checkRoadPartsExist When roadway does not exist Then return error message") {
    runWithRollback {
      val roadNumber = 19438
      val roadStartPart = 1
      val roadEndPart = 2
      val check = projectService.checkRoadPartsExist(roadNumber, roadStartPart, roadEndPart)
      check should be(Some(ErrorStartingRoadPartNotFound))
    }
  }

  test("Test checkRoadPartsExist When start road way exists and end doesn't then return error message") {
    runWithRollback {
      val roadNumber = 19438
      val roadStartPart = 1
      val roadEndPart = 2
      val roadwayNumber = 8000
      val id1 = Sequences.nextRoadwayId
      val ra = Seq(Roadway(id1, roadwayNumber, roadNumber, roadStartPart, RoadType.Unknown, Track.Combined, Discontinuous, 0L, 1000L, reversed = false,
        DateTime.parse("1901-01-01"), None, "tester", Some("test road"), 1L))
      roadwayDAO.create(ra)
      val check = projectService.checkRoadPartsExist(roadNumber, roadStartPart, roadEndPart)
      check should be(Some(ErrorEndingRoadPartNotFound))
    }
  }

  test("Test checkRoadPartsExist When start road way does not exist and end exists then return error message") {
    runWithRollback {
      val roadNumber = 19438
      val roadStartPart = 1
      val roadEndPart = 2
      val roadwayNumber = 8000
      val id1 = Sequences.nextRoadwayId
      val ra = Seq(Roadway(id1, roadwayNumber, roadNumber, roadEndPart, RoadType.Unknown, Track.Combined, Discontinuous, 0L, 1000L, reversed = false,
        DateTime.parse("1901-01-01"), None, "tester", Some("test road"), 1L))
      roadwayDAO.create(ra)
      val check = projectService.checkRoadPartsExist(roadNumber, roadStartPart, roadEndPart)
      check should be(Some(ErrorStartingRoadPartNotFound))
    }
  }

  test("Test validateReservations When road parts don't exist Then return error") {
    runWithRollback {
      val roadNumber = 19438
      val roadPartNumber = 1
      val projectEly = 8L
      val errorRoad = s"TIE $roadNumber OSA: $roadPartNumber"
      val reservedPart = ProjectReservedPart(0L, roadNumber, roadPartNumber, Some(1000L), Some(Continuous), Some(projectEly))
      val roadWays = roadwayDAO.fetchAllByRoadAndPart(roadNumber, roadPartNumber)
      projectService.validateReservations(reservedPart, Seq(), roadWays) should be(Some(s"$ErrorFollowingRoadPartsNotFoundInDB $errorRoad"))
    }
  }

  test("Test checkRoadPartsReservable When road does not exist Then return on right should be 0") {
    val roadNumber = 19438
    val roadStartPart = 1
    val roadEndPart = 2
    val roadLink = RoadLink(12345L, KMTKID(uuid, 1), Seq(Point(535605.272, 6982204.22, 85.90899999999965))
      , 540.3960283713503, State, 99, TrafficDirection.AgainstDigitizing, UnknownLinkType, Some("25.06.2015 03:00:00"), Some("kmtk_modified"), Map("MUNICIPALITYCODE" -> BigInt.apply(749)),
      InUse, NormalLinkInterface)
<<<<<<< HEAD
    when(mockRoadLinkService.getRoadLinksAndComplementaryByLinkIds(any[Set[Long]])).thenReturn(Seq(roadLink))
=======
    when(mockRoadLinkService.getRoadLinksByLinkIdsFromVVH(any[Set[Long]])).thenReturn(Seq(roadLink))
>>>>>>> 9cdbd1cf
    runWithRollback {
      val reservation = projectService.checkRoadPartsReservable(roadNumber, roadStartPart, roadEndPart)
      reservation.right.get._1.size should be(0)
    }
  }

  test("Test checkRoadPartsReservable When road can Then return on right part 2") {
    val roadNumber = 19438
    val roadStartPart = 1
    val roadEndPart = 2
    val roadwayNumber = 8000
    val roadLink = RoadLink(12345L, KMTKID(uuid, 1), Seq(Point(535605.272, 6982204.22, 85.90899999999965))
      , 540.3960283713503, State, 99, TrafficDirection.AgainstDigitizing, UnknownLinkType, Some("25.06.2015 03:00:00"), Some("kmtk_modified"), Map("MUNICIPALITYCODE" -> BigInt.apply(749)),
      InUse, NormalLinkInterface)
<<<<<<< HEAD
    when(mockRoadLinkService.getRoadLinksAndComplementaryByLinkIds(any[Set[Long]])).thenReturn(Seq(roadLink))
=======
    when(mockRoadLinkService.getRoadLinksByLinkIdsFromVVH(any[Set[Long]])).thenReturn(Seq(roadLink))
>>>>>>> 9cdbd1cf
    runWithRollback {
      val id1 = Sequences.nextRoadwayId
      val ra = Seq(Roadway(id1, roadwayNumber, roadNumber, roadStartPart, RoadType.Unknown, Track.Combined, Discontinuous, 0L, 1000L,
        reversed = false, DateTime.parse("1901-01-01"), None, "tester", Some("test road"), 8L))
      val ll = LinearLocation(0L, 1, 123456, 0, 1000L, SideCode.TowardsDigitizing, 123456, (None, None),
        Seq(Point(535605.272, 6982204.22, 85.90899999999965)), LinkGeomSource.NormalLinkInterface, roadwayNumber)
      roadwayDAO.create(ra)
      linearLocationDAO.create(Seq(ll))
      val id2 = Sequences.nextRoadwayId
      val rb = Seq(Roadway(id2, roadwayNumber, roadNumber, roadEndPart, RoadType.Unknown, Track.Combined, Discontinuous, 0L, 1000L,
        reversed = false, DateTime.parse("1901-01-01"), None, "tester", Some("Test road 2"), 8L))
      roadwayDAO.create(rb)
      val reservationAfterB = projectService.checkRoadPartsReservable(roadNumber, roadStartPart, roadEndPart)
      reservationAfterB.right.get._1.size should be(2)
      reservationAfterB.right.get._1.map(_.roadNumber).distinct.size should be(1)
      reservationAfterB.right.get._1.map(_.roadNumber).distinct.head should be(roadNumber)
    }
  }

  test("Test getRoadAddressAllProjects When project is created Then return project") {
    var count = 0
    runWithRollback {
      val countCurrentProjects = projectService.getAllProjects
      val roadAddressProject = Project(0, ProjectState.apply(1), "TestProject", "TestUser", DateTime.now(), "TestUser", DateTime.parse("1963-01-01"), DateTime.now(), "Some additional info", Seq(), Seq(), None)
      val project = projectService.createRoadLinkProject(roadAddressProject)
      mockForProject(project.id, roadwayAddressMapper.getRoadAddressesByRoadway(roadwayDAO.fetchAllByRoadAndPart(5, 207)).map(toProjectLink(roadAddressProject)))
      projectService.saveProject(project.copy(reservedParts = Seq(
        ProjectReservedPart(0L, 5, 207, Some(0L), Some(Continuous), Some(8L), None, None, None, None))))
      val countAfterInsertProjects = projectService.getAllProjects
      count = countCurrentProjects.size + 1
      countAfterInsertProjects.size should be(count)
    }
  }

  test("Test getRotatingTRProjectId, removeRotatingTRId and addRotatingTRProjectId  When project has just been created, when project has no TR_ID and when project already has a TR_ID Then returning no TR_ID, then returning a TR_ID") {
    runWithRollback {
      val projectId = Sequences.nextViitePrimaryKeySeqValue
      val rap = Project(projectId, ProjectState.apply(3), "TestProject", "TestUser", DateTime.parse("2700-01-01"), "TestUser", DateTime.parse("2700-01-01"), DateTime.now(), "Some additional info", List.empty[ProjectReservedPart], Seq(), None)
      runWithRollback {
        projectDAO.create(rap)
        val emptyTrId = projectDAO.fetchTRIdByProjectId(projectId)
        emptyTrId.isEmpty should be(true)
        val projectNone = projectService.fetchProjectById(projectId)
        projectService.removeRotatingTRId(projectId)
        projectNone.head.statusInfo.getOrElse("").length should be(0)
        projectDAO.assignNewProjectTRId(projectId)
        val trId = projectDAO.fetchTRIdByProjectId(projectId)
        trId.nonEmpty should be(true)
        projectService.removeRotatingTRId(projectId)
        emptyTrId.isEmpty should be(true)
        projectDAO.assignNewProjectTRId(projectId)
        projectService.removeRotatingTRId(projectId)
        val project = projectService.fetchProjectById(projectId).head
        project.status should be(ProjectState.Incomplete)
        project.statusInfo.getOrElse("1").length should be > 2
      }
    }
  }

  test("Test projectService.changeDirection When project links have a defined direction Then return project_links with adjusted M addresses and side codes due to the reversing ") {
    runWithRollback {
      val rap = Project(0L, ProjectState.apply(1), "TestProject", "TestUser", DateTime.parse("1963-01-01"),
        "TestUser", DateTime.parse("1963-01-01"), DateTime.now(), "Some additional info",
        Seq(), Seq(), None)
      val project = projectService.createRoadLinkProject(rap)
      val id = project.id
      mockForProject(id, roadwayAddressMapper.getRoadAddressesByLinearLocation(linearLocationDAO.fetchByRoadways(roadwayDAO.fetchAllBySection(5, 207).map(_.roadwayNumber).toSet)).map(toProjectLink(project)))
      projectService.saveProject(project.copy(reservedParts = Seq(
        ProjectReservedPart(0L, 5, 207, Some(0L), Some(Continuous), Some(8L), None, None, None, None))))
      val projectLinks = projectLinkDAO.fetchProjectLinks(id)
      projectLinkDAO.updateProjectLinksStatus(projectLinks.map(x => x.id).toSet, LinkStatus.Transfer, "test")
      mockForProject(id)
      projectService.changeDirection(id, 5, 207, projectLinks.map(l => LinkToRevert(l.id, l.linkId, l.status.value, l.geometry)), ProjectCoordinates(0, 0, 0), "test") should be(None)
      val updatedProjectLinks = projectLinkDAO.fetchProjectLinks(id)
      val maxBefore = if (projectLinks.nonEmpty) projectLinks.maxBy(_.endAddrMValue).endAddrMValue else 0
      val maxAfter = if (updatedProjectLinks.nonEmpty) updatedProjectLinks.maxBy(_.endAddrMValue).endAddrMValue else 0
      maxBefore should be(maxAfter)
      val combined = updatedProjectLinks.filter(_.track == Track.Combined)
      val right = updatedProjectLinks.filter(_.track == Track.RightSide)
      val left = updatedProjectLinks.filter(_.track == Track.LeftSide)

      (combined ++ right).sortBy(_.startAddrMValue).foldLeft(Seq.empty[ProjectLink]) { case (seq, plink) =>
        if (seq.nonEmpty)
          seq.last.endAddrMValue should be(plink.startAddrMValue)
        seq ++ Seq(plink)
      }

      (combined ++ left).sortBy(_.startAddrMValue).foldLeft(Seq.empty[ProjectLink]) { case (seq, plink) =>
        if (seq.nonEmpty)
          seq.last.endAddrMValue should be(plink.startAddrMValue)
        seq ++ Seq(plink)
      }
      projectService.changeDirection(id, 5, 207, projectLinks.map(l => LinkToRevert(l.id, l.linkId, l.status.value, l.geometry)), ProjectCoordinates(0, 0, 0), "test")
      val secondUpdatedProjectLinks = projectLinkDAO.fetchProjectLinks(id)
      projectLinks.sortBy(_.endAddrMValue).map(_.geometry).zip(secondUpdatedProjectLinks.sortBy(_.endAddrMValue).map(_.geometry)).forall { case (x, y) => x == y }
      secondUpdatedProjectLinks.foreach(x => x.reversed should be(false))
    }
  }

  test("Test projectService.updateProjectsWaitingResponseFromTR() When project has been created with no reserved parts nor project links Then return project status info should be \"\" ") {
    runWithRollback {
      val projectId = Sequences.nextViitePrimaryKeySeqValue
      val rap = Project(projectId, ProjectState.apply(2), "TestProject", "TestUser", DateTime.parse("2700-01-01"), "TestUser", DateTime.parse("2700-01-01"), DateTime.now(), "Some additional info", List.empty[ProjectReservedPart], Seq(), None)
      runWithRollback {
        projectDAO.create(rap)
        projectDAO.assignNewProjectTRId(projectId)
        projectService.updateProjectsWaitingResponseFromTR()
        val project = projectService.fetchProjectById(projectId).head
        project.statusInfo.getOrElse("").length should be(0)
        projectService.updateProjectsWaitingResponseFromTR()
      }
    }
  }

  test("Test projectService.updateProjectsWaitingResponseFromTR() When project has been created with no reserved parts nor project links Then return project status info should be \"Failed to find TR-ID\" ") {
    runWithRollback {
      val projectId = Sequences.nextViitePrimaryKeySeqValue
      val rap = Project(projectId, ProjectState.apply(2), "TestProject", "TestUser", DateTime.parse("2700-01-01"), "TestUser", DateTime.parse("2700-01-01"), DateTime.now(), "Some additional info", List.empty[ProjectReservedPart], Seq(), None)
      runWithRollback {
        projectDAO.create(rap)
        projectService.updateProjectsWaitingResponseFromTR()
        val project = projectService.fetchProjectById(projectId).head
        project.statusInfo.getOrElse("") contains "Failed to find TR-ID" should be(true)
      }
    }
  }

  test("Test projectService.saveProject When after project creation we reserve roads to it Then return the count of created project should be increased AND Test projectService.getAllProjects When not specifying a projectId Then return the count of returned projects should be 0 ") {
    var count = 0
    runWithRollback {
      val countCurrentProjects = projectService.getAllProjects
      val id = 0
      val roadAddressProject = Project(id, ProjectState.apply(1), "TestProject", "TestUser", DateTime.now(), "TestUser", DateTime.parse("1997-01-01"), DateTime.now(), "Some additional info", List(), Seq(), None)
      val project = projectService.createRoadLinkProject(roadAddressProject)
      mockForProject(project.id, roadwayAddressMapper.getRoadAddressesByLinearLocation(linearLocationDAO.fetchByRoadways(roadwayDAO.fetchAllBySection(1130, 4).map(_.roadwayNumber).toSet)).map(toProjectLink(roadAddressProject)))
      projectService.saveProject(project.copy(reservedParts = List(
        ProjectReservedPart(Sequences.nextViitePrimaryKeySeqValue: Long, 1130: Long, 4: Long, Some(5L), Some(Discontinuity.apply("jatkuva")), Some(1L), newLength = None, newDiscontinuity = None, newEly = None))))
      val countAfterInsertProjects = projectService.getAllProjects
      count = countCurrentProjects.size + 1
      countAfterInsertProjects.size should be(count)
    }
    runWithRollback {
      projectService.getAllProjects
    } should have size (count - 1)
  }

  test("Test projectService.createRoadLinkProject(), projectService.deleteProject When a user wants to create a new, simple project and then delete it Then return the number of existing projects should increase by 1 and then decrease by 1 as well") {
    var count = 0
    runWithRollback {
      val countCurrentProjects = projectService.getAllProjects
      val roadAddressProject = Project(0, ProjectState.apply(1), "TestProject", "TestUser", DateTime.now(), "TestUser", DateTime.parse("2012-01-01"), DateTime.now(), "Some additional info", Seq(), Seq(), None)
      val project = projectService.createRoadLinkProject(roadAddressProject)
      mockForProject(project.id, roadwayAddressMapper.getRoadAddressesByLinearLocation(linearLocationDAO.fetchByRoadways(roadwayDAO.fetchAllBySection(5, 203).map(_.roadwayNumber).toSet)).map(toProjectLink(roadAddressProject)))
      projectService.saveProject(project.copy(reservedParts = Seq(ProjectReservedPart(0L, 5, 203, Some(100L), Some(Continuous), Some(8L), None, None, None, None))))
      val countAfterInsertProjects = projectService.getAllProjects
      count = countCurrentProjects.size + 1
      countAfterInsertProjects.size should be(count)
      projectService.deleteProject(project.id)
      val projectsAfterOperations = projectService.getAllProjects
      projectsAfterOperations.size should be(count)
      projectsAfterOperations.exists(_.id == project.id) should be(true)
      projectsAfterOperations.find(_.id == project.id).get.status should be(ProjectState.Deleted)
    }
  }

  test("Test projectService.validateProjectDate() When evaluating project links with start date are equal as the project start date Then return no error message") {
    runWithRollback {
      val projDate = DateTime.parse("1990-01-01")
      val addresses = List(ProjectReservedPart(5: Long, 5: Long, 205: Long, Some(5L), Some(Discontinuity.apply("jatkuva")), Some(8L), newLength = None, newDiscontinuity = None, newEly = None))
      val errorMsg = projectService.validateProjectDate(addresses, projDate)
      errorMsg should not be None
    }
  }

  test("Test projectService.validateProjectDate() When evaluating  project links whose start date is a valid one Then return no error message") {
    runWithRollback {
      val projDate = DateTime.parse("2015-01-01")
      val addresses = List(ProjectReservedPart(5: Long, 5: Long, 205: Long, Some(5L), Some(Discontinuity.apply("jatkuva")), Some(8L), newLength = None, newDiscontinuity = None, newEly = None))
      val errorMsg = projectService.validateProjectDate(addresses, projDate)
      errorMsg should be(None)
    }
  }

  test("Test projectService.validateProjectDate() When evaluating  project links whose start date and end dates are valid Then return no error message") {
    runWithRollback {
      val projDate = DateTime.parse("2018-01-01")
      val addresses = List(ProjectReservedPart(5: Long, 5: Long, 205: Long, Some(5L), Some(Discontinuity.apply("jatkuva")), Some(8L), newLength = None, newDiscontinuity = None, newEly = None))
      val errorMsg = projectService.validateProjectDate(addresses, projDate)
      errorMsg should be(None)
    }
  }

  test("Test projectService.getSingleProjectById() When after creation of a new project, with reserved parts Then return only 1 project whose name is the same that was defined. ") {
    var count = 0
    runWithRollback {
      val countCurrentProjects = projectService.getAllProjects
      val addresses: List[ProjectReservedPart] = List(ProjectReservedPart(Sequences.nextViitePrimaryKeySeqValue: Long, 5: Long, 206: Long, Some(5L), Some(Discontinuity.apply("jatkuva")), Some(8L), newLength = None, newDiscontinuity = None, newEly = None))
      val roadAddressProject = Project(0, ProjectState.apply(1), "TestProject", "TestUser", DateTime.now(), "TestUser", DateTime.parse("2017-01-01"), DateTime.now(), "Some additional info", Seq(), Seq(), None)
      val saved = projectService.createRoadLinkProject(roadAddressProject)
      mockForProject(saved.id, roadwayAddressMapper.getRoadAddressesByLinearLocation(linearLocationDAO.fetchByRoadways(roadwayDAO.fetchAllBySection(5, 206).map(_.roadwayNumber).toSet)).map(toProjectLink(saved)))
      projectService.saveProject(saved.copy(reservedParts = addresses))
      when(mockRoadLinkService.getRoadLinksHistoryFromKMTK(any[Set[Long]])).thenReturn(Seq())
      val countAfterInsertProjects = projectService.getAllProjects
      count = countCurrentProjects.size + 1
      countAfterInsertProjects.size should be(count)
      val project = projectService.getSingleProjectById(saved.id)
      project.size should be(1)
      project.head.name should be("TestProject")
    }
    runWithRollback {
      projectService.getAllProjects.size should be(count - 1)
    }
  }

  test("Test getRoadAddressSingleProject When project with reserved parts is created Then return the created project") {
    val projectId = 0L
    val roadNumber = 19438
    val roadPartNumber = 1
    val linkId = 12345L
    val roadwayNumber = 8000
    runWithRollback {
      //Creation of Test road
      val id = Sequences.nextRoadwayId
      val ra = Seq(Roadway(id, roadwayNumber, roadNumber, roadPartNumber, RoadType.Unknown, Track.Combined, Discontinuous, 0L, 1000L,
        reversed = false, DateTime.parse("1901-01-01"), None, "Tester", Option("test name"), 8L))
      val ll = LinearLocation(0L, 1, linkId, 0, 1000L, SideCode.TowardsDigitizing, 123456, (None, None),
        Seq(Point(535605.272, 6982204.22, 85.90899999999965)), LinkGeomSource.NormalLinkInterface, roadwayNumber)
      val rl = RoadLink(linkId, KMTKID(s"bbbbbbbbbbbbbbbbbbbbbbbbbbbbb$linkId", 1), Seq(Point(0.0, 0.0), Point(0.0, 9.8)), 9.8, State, 1, TrafficDirection.BothDirections,
        Motorway, None, None, Map("MUNICIPALITYCODE" -> BigInt(167)))
<<<<<<< HEAD
      when(mockRoadLinkService.getRoadLinksHistoryFromKMTK(any[Set[Long]])).thenReturn(Seq())
      when(mockRoadLinkService.getRoadLinksAndComplementaryByLinkIds(any[Set[Long]])).thenReturn(Seq(rl))
=======
      when(mockRoadLinkService.getRoadLinksHistoryFromVVH(any[Set[Long]])).thenReturn(Seq())
      when(mockRoadLinkService.getRoadLinksByLinkIdsFromVVH(any[Set[Long]])).thenReturn(Seq(rl))
>>>>>>> 9cdbd1cf
      roadwayDAO.create(ra)
      linearLocationDAO.create(Seq(ll))

      //Creation of test project with test links
      val project = Project(projectId, ProjectState.Incomplete, "testiprojekti", "Test", DateTime.now(), "Test",
        DateTime.now(), DateTime.now(), "info",
        List(ProjectReservedPart(Sequences.nextViitePrimaryKeySeqValue: Long, roadNumber: Long, roadPartNumber: Long, Some(5L), Some(Discontinuity.apply("jatkuva")), Some(8L), newLength = None, newDiscontinuity = None, newEly = None)), Seq(), None)
      val proj = projectService.createRoadLinkProject(project)
      val returnedProject = projectService.getSingleProjectById(proj.id).get
      returnedProject.name should be("testiprojekti")
      returnedProject.reservedParts.size should be(1)
      returnedProject.reservedParts.head.roadNumber should be(roadNumber)
    }
  }

  test("Test addNewLinksToProject When reserving part already used in other project Then return error message") {
    runWithRollback {
      val idr = Sequences.nextRoadwayId
      val id = Sequences.nextViitePrimaryKeySeqValue
      val rap = Project(id, ProjectState.apply(1), "TestProject", "TestUser", DateTime.parse("2700-01-01"), "TestUser", DateTime.parse("1972-03-03"), DateTime.parse("2700-01-01"), "Some additional info", List.empty[ProjectReservedPart], Seq(), None)
      val projectLink = toProjectLink(rap, LinkStatus.New)(RoadAddress(idr, 123, 5, 207, RoadType.Unknown, Track.Combined, Discontinuous,
        0L, 10L, Some(DateTime.parse("1963-01-01")), Some(DateTime.parse("1902-01-01")), Option("tester"), 12345L, 0.0, 9.8,
        SideCode.TowardsDigitizing, 0, (None, None), Seq(Point(0.0, 0.0), Point(0.0, 9.8)), LinkGeomSource.NormalLinkInterface, 8, NoTermination, 0))
      projectDAO.create(rap)
      projectService.saveProject(rap)


      val rap2 = Project(id + 1, ProjectState.apply(1), "TestProject2", "TestUser", DateTime.parse("2700-01-01"), "TestUser", DateTime.now(), DateTime.parse("2700-01-01"), "Some additional info", List.empty[ProjectReservedPart], Seq(), None)
      val projectLink2 = toProjectLink(rap2, LinkStatus.New)(RoadAddress(idr, 1234, 5, 999, RoadType.Unknown, Track.Combined, Discontinuous,
        0L, 10L, Some(DateTime.parse("1901-01-01")), Some(DateTime.parse("1902-01-01")), Option("tester"), 12345L, 0.0, 9.8,
        SideCode.TowardsDigitizing, 0, (None, None), Seq(Point(0.0, 0.0), Point(0.0, 9.8)), LinkGeomSource.NormalLinkInterface, 8, NoTermination, 0))
      projectDAO.create(rap2)
      projectService.saveProject(rap2)
      val roadwayN = 100000L
      addProjectLinksToProject(LinkStatus.Transfer, Seq(0L, 10L), discontinuity = Discontinuity.Continuous, lastLinkDiscontinuity = Discontinuity.EndOfRoad, project = rap2, roadNumber = 5L, roadPartNumber = 999L, roadwayNumber = roadwayN, withRoadInfo = true)

      val projectLink3 = toProjectLink(rap, LinkStatus.New)(RoadAddress(idr, 12345, 5, 999, RoadType.Unknown, Track.Combined, Discontinuous,
        0L, 10L, Some(DateTime.parse("1901-01-01")), Some(DateTime.parse("1902-01-01")), Option("tester"), 12345L, 0.0, 9.8,
        SideCode.TowardsDigitizing, 0, (None, None),  Seq(Point(0.0, 0.0), Point(0.0, 9.8)), LinkGeomSource.NormalLinkInterface, 8, NoTermination, 0))

      val calibrationPoints = projectLink.toCalibrationPoints
      val p = ProjectAddressLink(idr, projectLink.linkId, projectLink.geometry,
        1, AdministrativeClass.apply(1), LinkType.apply(1), ConstructionType.apply(1), projectLink.linkGeomSource, RoadType.PublicUnderConstructionRoad, Some(""), None, 111, "Heinola", Some(""), Some("kmtk_modified"),
        Map(), projectLink.roadNumber, projectLink.roadPartNumber, 2, -1, projectLink.discontinuity.value,
        projectLink.startAddrMValue, projectLink.endAddrMValue, projectLink.startMValue, projectLink.endMValue,
        projectLink.sideCode,
        calibrationPoints._1,
        calibrationPoints._2, Anomaly.None, projectLink.status, 12345, 123456)

      mockForProject(id, Seq(p))

      val message1project1 = projectService.addNewLinksToProject(Seq(projectLink), id, "U", p.linkId, newTransaction = true, Discontinuous).getOrElse("")
      val links = projectLinkDAO.fetchProjectLinks(id)
      links.size should be(0)
      message1project1 should be(RoadNotAvailableMessage) //check that it is reserved in roadaddress table

      val message1project2 = projectService.addNewLinksToProject(Seq(projectLink2), id + 1, "U", p.linkId, newTransaction = true, Discontinuous)
      val links2 = projectLinkDAO.fetchProjectLinks(id + 1)
      links2.size should be(2)
      message1project2 should be(None)

      val message2project1 = projectService.addNewLinksToProject(Seq(projectLink3), id, "U", p.linkId, newTransaction = true, Discontinuous).getOrElse("")
      val links3 = projectLinkDAO.fetchProjectLinks(id)
      links3.size should be(0)
      message2project1 should be("Antamasi tienumero ja tieosanumero ovat jo käytössä. Tarkista syöttämäsi tiedot.")
    }
  }

  test("Test projectService.parsePreFillData When supplied a empty sequence of RoadLinks Then return a error message.") {
    projectService.parsePreFillData(Seq.empty[RoadLink]) should be(Left("Link could not be found"))
  }

  test("Test projectService.parsePreFillData When supplied a sequence of one valid RoadLink Then return the correct pre-fill data for that link.") {
    runWithRollback {
      projectService.parsePreFillData(Seq(newRoadLink1)) should be(Right(PreFillInfo(100, 100, "", RoadNameSource.UnknownSource)))
    }
  }

  test("Test projectService.parsePreFillData When supplied a sequence of one valid RoadLink Then return the correct pre-fill data for that link and it's correct name.") {
    runWithRollback {
      sqlu"""INSERT INTO ROAD_NAME VALUES (ROAD_NAME_SEQ.nextval, 100, 'road name test', TIMESTAMP '2018-03-23 12:26:36.000000', null, TIMESTAMP '2018-03-23 12:26:36.000000', null, 'test user', TIMESTAMP '2018-03-23 12:26:36.000000')""".execute
      projectService.parsePreFillData(Seq(newRoadLink1)) should be(Right(PreFillInfo(100, 100, "road name test", RoadNameSource.RoadAddressSource)))
    }
  }

  test("Test projectService.parsePrefillData() When getting road name data from the Project Link Name table Then return the  correct info with road name pre filled and the correct sources") {
    runWithRollback{

      val user = Some("user")

      val roadAddressProject = Project(0L, Sent2TR, "split", user.get, DateTime.now(), user.get,
        DateTime.now().plusMonths(2), DateTime.now(), "", Seq(), Seq(), None, None)

      val project = projectService.createRoadLinkProject(roadAddressProject)

      sqlu""" Insert into project_link_name values (VIITE_GENERAL_SEQ.nextval, ${project.id}, 100, 'TestRoadName_Project_Link')""".execute

      projectService.parsePreFillData(Seq(newRoadLink1), project.id) should be(Right(PreFillInfo(100, 100, "TestRoadName_Project_Link", RoadNameSource.ProjectLinkSource)))
    }
  }

  test("Test projectService.parsePrefillData() When road name data exists both in Project Link Name table and Road_Name table Then return the correct info with road name pre filled and the correct sources, in this case RoadAddressSource") {
    runWithRollback{

      val user = Some("user")

      val roadAddressProject = Project(0L, Sent2TR, "split", user.get, DateTime.now(), user.get,
        DateTime.now().plusMonths(2), DateTime.now(), "", Seq(), Seq(), None, None)

      val project = projectService.createRoadLinkProject(roadAddressProject)

      sqlu"""INSERT INTO ROAD_NAME VALUES (ROAD_NAME_SEQ.nextval, 100, 'road name test', TIMESTAMP '2018-03-23 12:26:36.000000', null, TIMESTAMP '2018-03-23 12:26:36.000000', null, 'test user', TIMESTAMP '2018-03-23 12:26:36.000000')""".execute
      sqlu""" Insert into project_link_name values (VIITE_GENERAL_SEQ.nextval, ${project.id}, 100, 'TestRoadName_Project_Link')""".execute

      projectService.parsePreFillData(Seq(newRoadLink1), project.id) should be(Right(PreFillInfo(100, 100, "road name test", RoadNameSource.RoadAddressSource)))
    }
  }

  test("Test projectService.parsePreFillData When supplied a sequence of one incomplete RoadLink Then return an error message indicating that the information is incomplete.") {
    val attributes1 = Map("ROADNUMBER" -> BigInt(2))
    val newRoadLink2 = newRoadLink1.copy(attributes = attributes1)
    projectService.parsePreFillData(Seq(newRoadLink2)) should be(Left("Link does not contain valid prefill info"))
  }

  test("Test createProjectLinks When project link is created for part not reserved Then should return error message") {
    runWithRollback {
      val rap = Project(0L, ProjectState.apply(1), "TestProject", "TestUser", DateTime.parse("1901-01-01"),
        "TestUser", DateTime.parse("1901-01-01"), DateTime.now(), "Some additional info",
        Seq(), Seq(), None)
      val newLink = Seq(ProjectLink(-1000L, 5L, 206L, Track.apply(99), Discontinuity.Continuous, 0L, 50L, 0L, 50L, None, None,
        None, 12345L, 0.0, 43.1, SideCode.Unknown, (None, None),
        Seq(Point(468.5, 0.5), Point(512.0, 0.0)), 0L, LinkStatus.Unknown, RoadType.PublicRoad, LinkGeomSource.NormalLinkInterface, 43.1, 49704009, 1000570, 8L, reversed = false, None, 123456L, 12345L))
      val project = projectService.createRoadLinkProject(rap)
<<<<<<< HEAD
      when(mockRoadLinkService.getRoadLinksAndComplementaryByLinkIds(any[Set[Long]])).thenReturn(newLink.map(toRoadLink))
=======
      when(mockRoadLinkService.getRoadLinksByLinkIdsFromVVH(any[Set[Long]])).thenReturn(newLink.map(toRoadLink))
>>>>>>> 9cdbd1cf
      val response = projectService.createProjectLinks(Seq(12345L), project.id, 5, 206, Track.Combined, Discontinuity.Continuous, RoadType.PublicRoad, LinkGeomSource.NormalLinkInterface, 8L, "test", "road name")
      response("success").asInstanceOf[Boolean] should be(false)
      response("errorMessage").asInstanceOf[String] should be(RoadNotAvailableMessage)
    }
  }

  test("Test projectService.updateProjectLinks When applying the operation \"Numerointi\" to a road part that is ALREADY reserved in a different project Then return an error message") {
    runWithRollback {
      val rap1 = Project(0L, ProjectState.apply(1), "TestProject", "TestUser", DateTime.parse("1963-01-01"),
        "TestUser", DateTime.parse("1963-01-01"), DateTime.now(), "Some additional info",
        Seq(), Seq(), None)
      val rap2 = Project(0L, ProjectState.apply(1), "TestProject2", "TestUser", DateTime.parse("2012-01-01"),
        "TestUser", DateTime.parse("2017-01-01"), DateTime.now(), "Some additional info",
        Seq(), Seq(), None)
      val addr1 = List(ProjectReservedPart(Sequences.nextViitePrimaryKeySeqValue, 5, 207, Some(0L), Some(Continuous),
        Some(8L), None, None, None, None))
      val addr2 = List(ProjectReservedPart(Sequences.nextViitePrimaryKeySeqValue, 5, 206, Some(5L), Some(Discontinuity.apply("jatkuva")),
        Some(8L), None, None, None, None))
      val project1 = projectService.createRoadLinkProject(rap1)

      mockForProject(project1.id, roadAddressServiceRealRoadwayAddressMapper.getRoadAddressWithRoadAndPart(5, 207).map(toProjectLink(project1)))
      projectService.saveProject(project1.copy(reservedParts = addr1))

      val project2 = projectService.createRoadLinkProject(rap2)
      mockForProject(project2.id, roadAddressServiceRealRoadwayAddressMapper.getRoadAddressWithRoadAndPart(5, 206).map(toProjectLink(project2)))
      projectService.saveProject(project2.copy(reservedParts = addr2))

      val response = projectService.updateProjectLinks(project1.id, Set(), projectLinkDAO.fetchProjectLinks(project1.id).map(_.linkId),
        LinkStatus.Numbering, "TestUser", 5, 206, 0, None,
        RoadType.PublicRoad.value, Discontinuity.Continuous.value, Some(8))
      response.get should be("Antamasi tienumero ja tieosanumero ovat jo käytössä. Tarkista syöttämäsi tiedot.")
    }
  }

  test("Test projectService.updateProjectLinks When applying the operation \"Numerointi\" to a road part that is ALREADY reserved in a different project Then return an error message" +
    "renumber a project link to a road part not reserved with end date null") {
    runWithRollback {
      val rap1 = Project(0L, ProjectState.apply(1), "TestProject", "TestUser", DateTime.parse("1963-01-01"),
        "TestUser", DateTime.parse("1963-01-01"), DateTime.now(), "Some additional info",
        Seq(), Seq(), None)
      val addr1 = List(ProjectReservedPart(Sequences.nextViitePrimaryKeySeqValue, 5, 207, Some(0L), Some(Continuous), Some(8L), None, None, None, None))
      val project1 = projectService.createRoadLinkProject(rap1)
      mockForProject(project1.id, roadAddressServiceRealRoadwayAddressMapper.getRoadAddressWithRoadAndPart(5, 207).map(toProjectLink(project1)))
      projectService.saveProject(project1.copy(reservedParts = addr1))
      val response = projectService.updateProjectLinks(project1.id, Set(), projectLinkDAO.fetchProjectLinks(project1.id).map(_.linkId), LinkStatus.Numbering, "TestUser", 5, 203, 0, None, RoadType.PublicRoad.value, Discontinuity.Continuous.value, Some(8))
      response.get should be("Antamasi tienumero ja tieosanumero ovat jo käytössä. Tarkista syöttämäsi tiedot.")
    }
  }

  test("Test projectService.updateProjectLinks When applying the operation \"Numerointi\" to a road part that already has some other action applied Then return an error message") {
    runWithRollback {
      val rap1 = Project(0L, ProjectState.apply(1), "TestProject", "TestUser", DateTime.parse("1963-01-01"),
        "TestUser", DateTime.parse("1963-01-01"), DateTime.now(), "Some additional info",
        Seq(), Seq(), None)
      val addr1 = List(ProjectReservedPart(Sequences.nextViitePrimaryKeySeqValue, 5, 207, Some(0L), Some(Continuous),
        Some(8L), None, None, None, None))
      val project1 = projectService.createRoadLinkProject(rap1)
      mockForProject(project1.id, roadAddressServiceRealRoadwayAddressMapper.getRoadAddressWithRoadAndPart(5, 207).map(toProjectLink(project1)))
      projectService.saveProject(project1.copy(reservedParts = addr1))
      projectService.updateProjectLinks(project1.id, Set(), projectLinkDAO.fetchProjectLinks(project1.id).map(_.linkId),
        LinkStatus.Terminated, "TestUser", 5, 207, 0, None,
        RoadType.PublicRoad.value, Discontinuity.Continuous.value, Some(8))
      val response = projectService.updateProjectLinks(project1.id, Set(), projectLinkDAO.fetchProjectLinks(project1.id).map(_.linkId),
        LinkStatus.Numbering, "TestUser", 5, 308, 0, None,
        RoadType.PublicRoad.value, Discontinuity.Continuous.value, Some(8))
      response.get should be(ErrorOtherActionWithNumbering)
    }
  }

  test("Test projectLinkDAO.getProjectLinks() When after the \"Numerointi\" operation on project links of a newly created project Then the last returned link should have a discontinuity of \"EndOfRoad\", all the others should be \"Continuous\" ") {
    runWithRollback {
      val rap1 = Project(0L, ProjectState.apply(1), "TestProject", "TestUser", DateTime.now(),
        "TestUser", DateTime.now().plusDays(1), DateTime.now(), "Some additional info",
        Seq(), Seq(), None)
      val addr1 = List(ProjectReservedPart(Sequences.nextViitePrimaryKeySeqValue, 5, 207, Some(0L), Some(Continuous), Some(8L), None, None, None, None))
      val project1 = projectService.createRoadLinkProject(rap1)
      mockForProject(project1.id, roadAddressServiceRealRoadwayAddressMapper.getRoadAddressWithRoadAndPart(5, 207).map(toProjectLink(project1)))
      projectService.saveProject(project1.copy(reservedParts = addr1))
      val fetchedProjectLinks = projectLinkDAO.fetchProjectLinks(project1.id)
      projectService.updateProjectLinks(project1.id, Set(fetchedProjectLinks.maxBy(_.endAddrMValue).id), fetchedProjectLinks.map(_.linkId), LinkStatus.Numbering, "TestUser", 6, 207, 0, None, RoadType.PublicRoad.value, Discontinuity.EndOfRoad.value, Some(8))

      //Descending order by end address
      val projectLinks = projectLinkDAO.fetchProjectLinks(project1.id).sortBy(-_.endAddrMValue)
      projectLinks.tail.forall(_.discontinuity == Discontinuity.Continuous) should be(true)
      projectLinks.head.discontinuity should be(Discontinuity.EndOfRoad)
    }
  }

  test("Test revertLinks When new roads have name Then the revert should remove the road name") {
    runWithRollback {
      val testRoad: (Long, Long, String) = {
        (99999L, 1L, "Test name")
      }

      val (project, links) = util.setUpProjectWithLinks(LinkStatus.New, Seq(0L, 10L, 20L), roads = Seq(testRoad), discontinuity = Discontinuity.Continuous)
      val roadLinks = links.map(toRoadLink)
      //when(mockRoadLinkService.getCurrentAndComplementaryRoadLinks(any[Set[Long]])).thenReturn(roadLinks) // TODO Remove?
      ProjectLinkNameDAO.get(99999L, project.id).get.roadName should be("Test name")
      val linksToRevert = links.map(l => {
        LinkToRevert(l.id, l.linkId, l.status.value, l.geometry)
      })
      projectService.revertLinksByRoadPart(project.id, 99999L, 1L, linksToRevert, "Test User")
      ProjectLinkNameDAO.get(99999L, project.id) should be(None)
    }
  }

  test("Test projectService.saveProject() When updating a project to remove ALL it's reserved roads Then the project should lose it's associated road names.") {
    runWithRollback {
      val testRoad: (Long, Long, String) = {
        (99999L, 1L, "Test name")
      }
      val (project, _) = util.setUpProjectWithLinks(LinkStatus.Transfer, Seq(0L, 10L, 20L), roads = Seq(testRoad), discontinuity = Discontinuity.Continuous)
      ProjectLinkNameDAO.get(99999L, project.id).get.roadName should be("Test name")
      projectService.saveProject(project.copy(reservedParts = Seq()))
      ProjectLinkNameDAO.get(99999L, project.id) should be(None)
    }
  }

  test("Test projectService.deleteProject() When deleting a project Then if no other project makes use of a road name then said name should be removed as well.") {
    runWithRollback {
      val testRoad: (Long, Long, String) = {
        (99999L, 1L, "Test name")
      }
      val (project, _) = util.setUpProjectWithLinks(LinkStatus.Transfer, Seq(0L, 10L, 20L), roads = Seq(testRoad), discontinuity = Discontinuity.Continuous)
      ProjectLinkNameDAO.get(99999L, project.id).get.roadName should be("Test name")
      projectService.deleteProject(project.id)
      ProjectLinkNameDAO.get(99999L, project.id) should be(None)
    }
  }

  test("Test revertLinks When road exists in another project Then the new road name should not be removed") {
    runWithRollback {
      val testRoads: Seq[(Long, Long, String)] = Seq((99999L, 1L, "Test name"), (99999L, 2L, "Test name"))
      val (project, links) = util.setUpProjectWithLinks(LinkStatus.Transfer, Seq(0L, 10L, 20L), roads = testRoads, discontinuity = Discontinuity.Continuous)
      ProjectLinkNameDAO.get(99999L, project.id).get.roadName should be("Test name")
      val linksToRevert = links.map(l => {
        LinkToRevert(l.id, l.linkId, l.status.value, l.geometry)
      })
      val roadLinks = links.map(toRoadLink)
<<<<<<< HEAD
      when(mockRoadLinkService.getCurrentAndComplementaryRoadLinks(any[Set[Long]])).thenReturn(roadLinks)
=======
      when(mockRoadLinkService.getCurrentAndComplementaryRoadLinksFromVVH(any[Set[Long]])).thenReturn(roadLinks)
>>>>>>> 9cdbd1cf
      projectService.revertLinksByRoadPart(project.id, 99999L, 1L, linksToRevert, "Test User")
      projectLinkDAO.fetchProjectLinks(project.id).count(_.roadPartNumber == 2L) should be(2)
      ProjectLinkNameDAO.get(99999L, project.id).get.roadName should be("Test name")
    }
  }

  test("Test revertLinks When road name exists Then the revert should put the original name in the project link name if no other exists in project") {
    runWithRollback {
      val testRoad: (Long, Long, String) = {
        (99999L, 1L, "new name")
      }
      val (project, links) = util.setUpProjectWithLinks(LinkStatus.Transfer, Seq(0L, 10L, 20L), roads = Seq(testRoad), discontinuity = Discontinuity.Continuous)
      val roadLinks = links.map(toRoadLink)
      when(mockRoadLinkService.getCurrentAndComplementaryRoadLinks(any[Set[Long]])).thenReturn(roadLinks)
      sqlu"""INSERT INTO ROAD_NAME VALUES (ROAD_NAME_SEQ.NEXTVAL, 99999, 'test name', sysdate, null, sysdate, null, 'test user', sysdate)""".execute
      ProjectLinkNameDAO.get(99999L, project.id).get.roadName should be("new name")
      val linksToRevert = links.map(l => {
        LinkToRevert(l.id, l.linkId, l.status.value, l.geometry)
      })
<<<<<<< HEAD
      when(mockRoadLinkService.getCurrentAndComplementaryRoadLinks(any[Set[Long]])).thenReturn(roadLinks)
=======
      when(mockRoadLinkService.getCurrentAndComplementaryRoadLinksFromVVH(any[Set[Long]])).thenReturn(roadLinks)
>>>>>>> 9cdbd1cf
      projectService.revertLinksByRoadPart(project.id, 99999L, 1L, linksToRevert, "Test User")
      ProjectLinkNameDAO.get(99999L, project.id).get.roadName should be("test name")
    }
  }

  test("Test projectService.updateProjectLinks() When new user given addressMValues, even on Left/Right tracks Then all links should keep continuous and incremented address values (calibration ones included).") {
    /**
      * This test checks:
      * 1.result of addressMValues for new given address value for one Track.Combined link
      * 2.result of MValues (segment and address) in recalculated calibration points for new given address value for one link
      * 3.result of addressMValues for yet another new given address value in other link, being that link Track.LeftSide or Track.RightSide
      * 4.result of MValues (segment and address) in recalculated calibration points for second new given address value for Track.LeftSide or Track.RightSide link
      */
    val coeff = 1.0

    def liesInBetween(measure: Double, interval: (Double, Double)): Boolean = {
      measure >= interval._1 && measure <= interval._2
    }

    runWithRollback {
      /**
        * Illustrative picture
        *
        * |--Left--||--Left--|
        * |--combined--|                    |--combined--|
        * |-------Right------|
        */

      /**
        * Test data
        */

      val rap = Project(0L, ProjectState.apply(1), "TestProject", "TestUser", DateTime.parse("1901-01-01"),
        "TestUser", DateTime.parse("1901-01-01"), DateTime.now(), "Some additional info",
        Seq(), Seq(), None)

      val pl1 = ProjectLink(-1000L, 9999L, 1L, Track.apply(0), Discontinuity.Continuous, 0L, 0L, 0L, 0L, None, None,
        None, 12345L, 0.0, 0.0, SideCode.Unknown, (None, None),
        Seq(Point(10.0, 10.0), Point(20.0, 10.0)), 0L, LinkStatus.New, RoadType.PublicRoad, LinkGeomSource.NormalLinkInterface, GeometryUtils.geometryLength(Seq(Point(10.0, 10.0), Point(20.0, 10.0))), 0L, 0, 0, reversed = false,
        None, 86400L)
      val pl2 = ProjectLink(-1000L, 9999L, 1L, Track.apply(2), Discontinuity.Continuous, 0L, 0L, 0L, 0L, None, None,
        None, 12346L, 0.0, 0.0, SideCode.Unknown, (None, None),
        Seq(Point(20.0, 10.0), Point(30.0, 15.0)), 0L, LinkStatus.New, RoadType.PublicRoad, LinkGeomSource.NormalLinkInterface, GeometryUtils.geometryLength(Seq(Point(20.0, 10.0), Point(30.0, 15.0))), 0L, 0, 0, reversed = false,
        None, 86400L)
      val pl3 = ProjectLink(-1000L, 9999L, 1L, Track.apply(2), Discontinuity.Continuous, 0L, 0L, 0L, 0L, None, None,
        None, 12347L, 0.0, 0.0, SideCode.Unknown, (None, None),
        Seq(Point(30.0, 15.0), Point(45.0, 10.0)), 0L, LinkStatus.New, RoadType.PublicRoad, LinkGeomSource.NormalLinkInterface, GeometryUtils.geometryLength(Seq(Point(30.0, 15.0), Point(45.0, 10.0))), 0L, 0, 0, reversed = false,
        None, 86400L)
      val pl4 = ProjectLink(-1000L, 9999L, 1L, Track.apply(1), Discontinuity.Continuous, 0L, 0L, 0L, 0L, None, None,
        None, 12348L, 0.0, 0.0, SideCode.Unknown, (None, None),
        Seq(Point(20.0, 10.0), Point(25.0, 5.0), Point(45.0, 10.0)), 0L, LinkStatus.New, RoadType.PublicRoad, LinkGeomSource.NormalLinkInterface, GeometryUtils.geometryLength(Seq(Point(20.0, 10.0), Point(25.0, 5.0), Point(45.0, 10.0))), 0L, 0, 0, reversed = false,
        None, 86400L)
      val pl5 = ProjectLink(-1000L, 9999L, 1L, Track.apply(0), Discontinuity.Continuous, 0L, 0L, 0L, 0L, None, None,
        None, 12349L, 0.0, 0.0, SideCode.Unknown, (None, None),
        Seq(Point(45.0, 10.0), Point(60.0, 10.0)), 0L, LinkStatus.New, RoadType.PublicRoad, LinkGeomSource.NormalLinkInterface, GeometryUtils.geometryLength(Seq(Point(45.0, 10.0), Point(60.0, 10.0))), 0L, 0, 0, reversed = false,
        None, 86400L)

      val project = projectService.createRoadLinkProject(rap)
<<<<<<< HEAD
      when(mockRoadLinkService.getRoadLinksAndComplementaryByLinkIds(any[Set[Long]])).thenReturn(Seq(pl1).map(toRoadLink))
      projectService.createProjectLinks(Seq(12345L), project.id, 9999, 1, Track.Combined, Discontinuity.Continuous, RoadType.PublicRoad, LinkGeomSource.NormalLinkInterface, 8L, "test", "road name")
      when(mockRoadLinkService.getRoadLinksAndComplementaryByLinkIds(any[Set[Long]])).thenReturn(Seq(pl4).map(toRoadLink))
      projectService.createProjectLinks(Seq(12348L), project.id, 9999, 1, Track.RightSide, Discontinuity.Continuous, RoadType.PublicRoad, LinkGeomSource.NormalLinkInterface, 8L, "test", "road name")
      when(mockRoadLinkService.getRoadLinksAndComplementaryByLinkIds(any[Set[Long]])).thenReturn(Seq(pl2, pl3).map(toRoadLink))
      projectService.createProjectLinks(Seq(12346L, 12347L), project.id, 9999, 1, Track.LeftSide, Discontinuity.Continuous, RoadType.PublicRoad, LinkGeomSource.NormalLinkInterface, 8L, "test", "road name")
      when(mockRoadLinkService.getRoadLinksAndComplementaryByLinkIds(any[Set[Long]])).thenReturn(Seq(pl5).map(toRoadLink))
=======
      when(mockRoadLinkService.getRoadLinksByLinkIdsFromVVH(any[Set[Long]])).thenReturn(Seq(pl1).map(toRoadLink))
      projectService.createProjectLinks(Seq(12345L), project.id, 9999, 1, Track.Combined, Discontinuity.Continuous, RoadType.PublicRoad, LinkGeomSource.NormalLinkInterface, 8L, "test", "road name")
      when(mockRoadLinkService.getRoadLinksByLinkIdsFromVVH(any[Set[Long]])).thenReturn(Seq(pl4).map(toRoadLink))
      projectService.createProjectLinks(Seq(12348L), project.id, 9999, 1, Track.RightSide, Discontinuity.Continuous, RoadType.PublicRoad, LinkGeomSource.NormalLinkInterface, 8L, "test", "road name")
      when(mockRoadLinkService.getRoadLinksByLinkIdsFromVVH(any[Set[Long]])).thenReturn(Seq(pl2, pl3).map(toRoadLink))
      projectService.createProjectLinks(Seq(12346L, 12347L), project.id, 9999, 1, Track.LeftSide, Discontinuity.Continuous, RoadType.PublicRoad, LinkGeomSource.NormalLinkInterface, 8L, "test", "road name")
      when(mockRoadLinkService.getRoadLinksByLinkIdsFromVVH(any[Set[Long]])).thenReturn(Seq(pl5).map(toRoadLink))
>>>>>>> 9cdbd1cf
      projectService.createProjectLinks(Seq(12349L), project.id, 9999, 1, Track.Combined, Discontinuity.Continuous, RoadType.PublicRoad, LinkGeomSource.NormalLinkInterface, 8L, "test", "road name")
      val links = projectLinkDAO.fetchProjectLinks(project.id).sortBy(_.startAddrMValue)

      links.filterNot(_.track == Track.RightSide).sortBy(_.endAddrMValue).scanLeft(0.0) { case (m, pl) =>
        m should be(pl.startAddrMValue)
        pl.endAddrMValue
      }
      links.filterNot(_.track == Track.LeftSide).sortBy(_.endAddrMValue).scanLeft(0.0) { case (m, pl) =>
        m should be(pl.startAddrMValue)
        pl.endAddrMValue
      }

      links.sortBy(_.endAddrMValue).scanLeft(0.0) { case (m, pl) =>
        if (pl.calibrationPoints._1.nonEmpty) {
          pl.calibrationPoints._1.get.addressMValue should be(pl.startAddrMValue)
          pl.calibrationPoints._1.get.segmentMValue should be(pl.endMValue - pl.startMValue)
        }
        if (pl.calibrationPoints._2.nonEmpty) {
          pl.calibrationPoints._2.get.addressMValue should be(pl.endAddrMValue)
          pl.calibrationPoints._2.get.addressMValue should be(pl.endMValue)
        }
        0.0 //any double val, needed for expected type value in recursive scan
      }


      val linkidToIncrement = pl1.linkId
      val idsToIncrement = links.filter(_.linkId == linkidToIncrement).head.id
      val valueToIncrement = 2.0
      val newEndAddressValue = Seq(links.filter(_.linkId == linkidToIncrement).head.endAddrMValue.toInt, valueToIncrement.toInt).sum
      projectService.updateProjectLinks(project.id, Set(idsToIncrement), Seq(), LinkStatus.New, "TestUserTwo", 9999, 1, 0, Some(newEndAddressValue), 1L, 5) should be(None)
      val linksAfterGivenAddrMValue = projectLinkDAO.fetchProjectLinks(project.id)

      /**
        * Test 1.
        */
      linksAfterGivenAddrMValue.filterNot(_.track == Track.RightSide).sortBy(_.endAddrMValue).scanLeft(0.0) { case (m, pl) =>
        m should be(pl.startAddrMValue)
        pl.endAddrMValue
      }
      linksAfterGivenAddrMValue.filterNot(_.track == Track.LeftSide).sortBy(_.endAddrMValue).scanLeft(0.0) { case (m, pl) =>
        m should be(pl.startAddrMValue)
        pl.endAddrMValue
      }

      /**
        * Test 2.
        */
      linksAfterGivenAddrMValue.sortBy(_.endAddrMValue).scanLeft(0.0) { case (m, pl) =>
        if (pl.calibrationPoints._1.nonEmpty) {
          pl.calibrationPoints._1.get.addressMValue should be(pl.startAddrMValue)
          pl.calibrationPoints._1.get.segmentMValue should be(pl.endMValue - pl.startMValue)
        }
        if (pl.calibrationPoints._2.nonEmpty) {
          pl.calibrationPoints._2.get.addressMValue should be(pl.endAddrMValue)
          pl.calibrationPoints._2.get.addressMValue should be(pl.endMValue)
        }
        0.0 //any double val, needed for expected type value in recursive scan
      }

      //only link and links after linkidToIncrement should be extended
      val extendedLink = links.filter(_.linkId == linkidToIncrement).head
      val linksBefore = links.filter(_.endAddrMValue >= extendedLink.endAddrMValue).sortBy(_.endAddrMValue)
      val linksAfter = linksAfterGivenAddrMValue.filter(_.endAddrMValue >= extendedLink.endAddrMValue).sortBy(_.endAddrMValue)
      linksBefore.zip(linksAfter).foreach { case (st, en) =>
        liesInBetween(en.endAddrMValue, (st.endAddrMValue + valueToIncrement - coeff, st.endAddrMValue + valueToIncrement + coeff))
      }


      val secondLinkidToIncrement = pl4.linkId
      val secondIdToIncrement = linksAfterGivenAddrMValue.filter(_.linkId == secondLinkidToIncrement).head.id
      val secondValueToIncrement = 3.0
      val secondNewEndAddressValue = Seq(links.filter(_.linkId == secondLinkidToIncrement).head.endAddrMValue.toInt, secondValueToIncrement.toInt).sum
      projectService.updateProjectLinks(project.id, Set(secondIdToIncrement), Seq(), LinkStatus.New, "TestUserTwo", 9999, 1, 1, Some(secondNewEndAddressValue), 1L, 5) should be(None)
      val linksAfterSecondGivenAddrMValue = projectLinkDAO.fetchProjectLinks(project.id)

      /**
        * Test 3.
        */
      linksAfterSecondGivenAddrMValue.filterNot(_.track == Track.RightSide).sortBy(_.endAddrMValue).scanLeft(0.0) { case (m, pl) =>
        m should be(pl.startAddrMValue)
        pl.endAddrMValue
      }
      linksAfterSecondGivenAddrMValue.filterNot(_.track == Track.LeftSide).sortBy(_.endAddrMValue).scanLeft(0.0) { case (m, pl) =>
        m should be(pl.startAddrMValue)
        pl.endAddrMValue
      }

      /**
        * Test 4.
        */
      linksAfterSecondGivenAddrMValue.sortBy(_.endAddrMValue).scanLeft(0.0) { case (m, pl) =>
        if (pl.calibrationPoints._1.nonEmpty) {
          pl.calibrationPoints._1.get.addressMValue should be(pl.startAddrMValue)
          pl.calibrationPoints._1.get.segmentMValue should be(pl.endMValue - pl.startMValue)
        }
        if (pl.calibrationPoints._2.nonEmpty) {
          pl.calibrationPoints._2.get.addressMValue should be(pl.endAddrMValue)
          pl.calibrationPoints._2.get.addressMValue should be(pl.endMValue)
        }
        0.0 //any double val, needed for expected type value in recursive scan
      }

      //only link and links after secondLinkidToIncrement should be extended
      val secondExtendedLink = linksAfterGivenAddrMValue.filter(_.linkId == secondLinkidToIncrement).head
      val secondLinksBefore = linksAfterGivenAddrMValue.filter(_.endAddrMValue >= secondExtendedLink.endAddrMValue).sortBy(_.endAddrMValue)
      val secondLinksAfter = linksAfterSecondGivenAddrMValue.filter(_.endAddrMValue >= secondExtendedLink.endAddrMValue).sortBy(_.endAddrMValue)
      secondLinksBefore.zip(secondLinksAfter).foreach { case (st, en) =>
        liesInBetween(en.endAddrMValue, (st.endAddrMValue + valueToIncrement + secondValueToIncrement - coeff, st.endAddrMValue + valueToIncrement + secondValueToIncrement + coeff))
      }

    }
  }

  test("Test projectService.updateProjectLinks() and projectService.changeDirection() When Re-Reversing direction of project links Then all links should revert to the previous fiven addressMValues.") {
    /**
      * This test checks:
      * 1.result of addressMValues for new given address value for one Track.Combined link
      * 2.result of reversing direction
      */
    val coeff = 1.0

    def liesInBetween(measure: Double, interval: (Double, Double)): Boolean = {
      measure >= interval._1 && measure <= interval._2
    }

    runWithRollback {
      /**
        * Illustrative picture
        *
        * |--Left--||--Left--|
        * |--combined--|                    |--combined--|
        * |-------Right------|
        */

      /**
        * Test data
        */

      val rap = Project(0L, ProjectState.apply(1), "TestProject", "TestUser", DateTime.parse("1901-01-01"),
        "TestUser", DateTime.parse("1901-01-01"), DateTime.now(), "Some additional info",
        Seq(), Seq(), None)

      val pl1 = ProjectLink(-1000L, 9999L, 1L, Track.apply(0), Discontinuity.Continuous, 0L, 0L, 0L, 0L, None, None,
        None, 12345L, 0.0, 0.0, SideCode.Unknown, (None, None),
        Seq(Point(10.0, 10.0), Point(20.0, 10.0)), 0L, LinkStatus.New, RoadType.PublicRoad, LinkGeomSource.NormalLinkInterface, GeometryUtils.geometryLength(Seq(Point(10.0, 10.0), Point(20.0, 10.0))), 0L, 0, 0, reversed = false,
        None, 86400L)
      val pl2 = ProjectLink(-1000L, 9999L, 1L, Track.apply(2), Discontinuity.Continuous, 0L, 0L, 0L, 0L, None, None,
        None, 12346L, 0.0, 0.0, SideCode.Unknown, (None, None),
        Seq(Point(20.0, 10.0), Point(30.0, 15.0)), 0L, LinkStatus.New, RoadType.PublicRoad, LinkGeomSource.NormalLinkInterface, GeometryUtils.geometryLength(Seq(Point(20.0, 10.0), Point(30.0, 15.0))), 0L, 0, 0, reversed = false,
        None, 86400L)
      val pl3 = ProjectLink(-1000L, 9999L, 1L, Track.apply(2), Discontinuity.Continuous, 0L, 0L, 0L, 0L, None, None,
        None, 12347L, 0.0, 0.0, SideCode.Unknown, (None, None),
        Seq(Point(30.0, 15.0), Point(45.0, 10.0)), 0L, LinkStatus.New, RoadType.PublicRoad, LinkGeomSource.NormalLinkInterface, GeometryUtils.geometryLength(Seq(Point(30.0, 15.0), Point(45.0, 10.0))), 0L, 0, 0, reversed = false,
        None, 86400L)
      val pl4 = ProjectLink(-1000L, 9999L, 1L, Track.apply(1), Discontinuity.Continuous, 0L, 0L, 0L, 0L, None, None,
        None, 12348L, 0.0, 0.0, SideCode.Unknown, (None, None),
        Seq(Point(20.0, 10.0), Point(25.0, 5.0), Point(45.0, 10.0)), 0L, LinkStatus.New, RoadType.PublicRoad, LinkGeomSource.NormalLinkInterface, GeometryUtils.geometryLength(Seq(Point(20.0, 10.0), Point(25.0, 5.0), Point(45.0, 10.0))), 0L, 0, 0, reversed = false,
        None, 86400L)
      val pl5 = ProjectLink(-1000L, 9999L, 1L, Track.apply(0), Discontinuity.Continuous, 0L, 0L, 0L, 0L, None, None,
        None, 12349L, 0.0, 0.0, SideCode.Unknown, (None, None),
        Seq(Point(45.0, 10.0), Point(60.0, 10.0)), 0L, LinkStatus.New, RoadType.PublicRoad, LinkGeomSource.NormalLinkInterface, GeometryUtils.geometryLength(Seq(Point(45.0, 10.0), Point(60.0, 10.0))), 0L, 0, 0, reversed = false,
        None, 86400L)

      val project = projectService.createRoadLinkProject(rap)
<<<<<<< HEAD
      when(mockRoadLinkService.getRoadLinksAndComplementaryByLinkIds(any[Set[Long]])).thenReturn(Seq(pl1).map(toRoadLink))
      projectService.createProjectLinks(Seq(12345L), project.id, 9999, 1, Track.Combined, Discontinuity.Continuous, RoadType.PublicRoad, LinkGeomSource.NormalLinkInterface, 8L, "test", "road name")
      when(mockRoadLinkService.getRoadLinksAndComplementaryByLinkIds(any[Set[Long]])).thenReturn(Seq(pl4).map(toRoadLink))
      projectService.createProjectLinks(Seq(12348L), project.id, 9999, 1, Track.RightSide, Discontinuity.Continuous, RoadType.PublicRoad, LinkGeomSource.NormalLinkInterface, 8L, "test", "road name")
      when(mockRoadLinkService.getRoadLinksAndComplementaryByLinkIds(any[Set[Long]])).thenReturn(Seq(pl2, pl3).map(toRoadLink))
      projectService.createProjectLinks(Seq(12346L, 12347L), project.id, 9999, 1, Track.LeftSide, Discontinuity.Continuous, RoadType.PublicRoad, LinkGeomSource.NormalLinkInterface, 8L, "test", "road name")
      when(mockRoadLinkService.getRoadLinksAndComplementaryByLinkIds(any[Set[Long]])).thenReturn(Seq(pl5).map(toRoadLink))
=======
      when(mockRoadLinkService.getRoadLinksByLinkIdsFromVVH(any[Set[Long]])).thenReturn(Seq(pl1).map(toRoadLink))
      projectService.createProjectLinks(Seq(12345L), project.id, 9999, 1, Track.Combined, Discontinuity.Continuous, RoadType.PublicRoad, LinkGeomSource.NormalLinkInterface, 8L, "test", "road name")
      when(mockRoadLinkService.getRoadLinksByLinkIdsFromVVH(any[Set[Long]])).thenReturn(Seq(pl4).map(toRoadLink))
      projectService.createProjectLinks(Seq(12348L), project.id, 9999, 1, Track.RightSide, Discontinuity.Continuous, RoadType.PublicRoad, LinkGeomSource.NormalLinkInterface, 8L, "test", "road name")
      when(mockRoadLinkService.getRoadLinksByLinkIdsFromVVH(any[Set[Long]])).thenReturn(Seq(pl2, pl3).map(toRoadLink))
      projectService.createProjectLinks(Seq(12346L, 12347L), project.id, 9999, 1, Track.LeftSide, Discontinuity.Continuous, RoadType.PublicRoad, LinkGeomSource.NormalLinkInterface, 8L, "test", "road name")
      when(mockRoadLinkService.getRoadLinksByLinkIdsFromVVH(any[Set[Long]])).thenReturn(Seq(pl5).map(toRoadLink))
>>>>>>> 9cdbd1cf
      projectService.createProjectLinks(Seq(12349L), project.id, 9999, 1, Track.Combined, Discontinuity.Continuous, RoadType.PublicRoad, LinkGeomSource.NormalLinkInterface, 8L, "test", "road name")
      val links = projectLinkDAO.fetchProjectLinks(project.id).sortBy(_.startAddrMValue)

      val linkidToIncrement = pl1.linkId
      val idsToIncrement = links.filter(_.linkId == linkidToIncrement).head.id
      val valueToIncrement = 2.0
      val newEndAddressValue = Seq(links.filter(_.linkId == linkidToIncrement).head.endAddrMValue.toInt, valueToIncrement.toInt).sum
      projectService.updateProjectLinks(project.id, Set(idsToIncrement), Seq(linkidToIncrement), LinkStatus.New, "TestUserTwo", 9999, 1, 0, Some(newEndAddressValue), 1L, 5) should be(None)
      val linksAfterGivenAddrMValue = projectLinkDAO.fetchProjectLinks(project.id)

      //only link and links after linkidToIncrement should be extended
      val extendedLink = links.filter(_.linkId == linkidToIncrement).head
      val linksBefore = links.filter(_.endAddrMValue >= extendedLink.endAddrMValue).sortBy(_.endAddrMValue)
      val linksAfter = linksAfterGivenAddrMValue.filter(_.endAddrMValue >= extendedLink.endAddrMValue).sortBy(_.endAddrMValue)
      linksBefore.zip(linksAfter).foreach { case (st, en) =>
        liesInBetween(en.endAddrMValue, (st.endAddrMValue + valueToIncrement - coeff, st.endAddrMValue + valueToIncrement + coeff))
      }

      projectService.changeDirection(project.id, 9999L, 1L, Seq(LinkToRevert(pl1.id, pl1.linkId, pl1.status.value, pl1.geometry)), ProjectCoordinates(0, 0, 0), "TestUserTwo")
      projectService.changeDirection(project.id, 9999L, 1L, Seq(LinkToRevert(pl1.id, pl1.linkId, pl1.status.value, pl1.geometry)), ProjectCoordinates(0, 0, 0), "TestUserTwo")
      val linksAfterReverse = projectLinkDAO.fetchProjectLinks(project.id).sortBy(_.startAddrMValue)

      links.sortBy(_.endAddrMValue).zip(linksAfterReverse.sortBy(_.endAddrMValue)).foreach { case (st, en) =>
        (st.startAddrMValue, st.endAddrMValue) should be(en.startAddrMValue, en.endAddrMValue)
        (st.startMValue, st.endMValue) should be(en.startMValue, en.endMValue)
      }
    }
  }

  test("Test projectService.changeDirection() When after the creation of valid project links on a project Then the discontinuity of road addresses that are not the same road number and road part number should not be altered.") {
    runWithRollback {

      val rap = Project(0L, ProjectState.apply(1), "TestProject", "TestUser", DateTime.parse("1901-01-01"),
        "TestUser", DateTime.parse("1901-01-01"), DateTime.now(), "Some additional info",
        Seq(), Seq(), None)

      val pl1 = ProjectLink(-1000L, 9999L, 1L, Track.apply(0), Discontinuity.Continuous, 0L, 0L, 0L, 0L, None, None,
        None, 12345L, 0.0, 0.0, SideCode.Unknown, (None, None),
        Seq(Point(10.0, 10.0), Point(20.0, 10.0)), 0L, LinkStatus.New, RoadType.PublicRoad, LinkGeomSource.NormalLinkInterface, GeometryUtils.geometryLength(Seq(Point(10.0, 10.0), Point(20.0, 10.0))), 0L, 0, 0, reversed = false,
        None, 86400L)
      val pl2 = ProjectLink(-1000L, 9999L, 1L, Track.apply(2), Discontinuity.Continuous, 0L, 0L, 0L, 0L, None, None,
        None, 12346L, 0.0, 0.0, SideCode.Unknown, (None, None),
        Seq(Point(20.0, 10.0), Point(30.0, 15.0)), 0L, LinkStatus.New, RoadType.PublicRoad, LinkGeomSource.NormalLinkInterface, GeometryUtils.geometryLength(Seq(Point(20.0, 10.0), Point(30.0, 15.0))), 0L, 0, 0, reversed = false,
        None, 86400L)
      val pl3 = ProjectLink(-1000L, 9999L, 1L, Track.apply(2), Discontinuity.Continuous, 0L, 0L, 0L, 0L, None, None,
        None, 12347L, 0.0, 0.0, SideCode.Unknown, (None, None),
        Seq(Point(30.0, 15.0), Point(45.0, 10.0)), 0L, LinkStatus.New, RoadType.PublicRoad, LinkGeomSource.NormalLinkInterface, GeometryUtils.geometryLength(Seq(Point(30.0, 15.0), Point(45.0, 10.0))), 0L, 0, 0, reversed = false,
        None, 86400L)
      val pl4 = ProjectLink(-1000L, 9999L, 1L, Track.apply(1), Discontinuity.Continuous, 0L, 0L, 0L, 0L, None, None,
        None, 12348L, 0.0, 0.0, SideCode.Unknown, (None, None),
        Seq(Point(20.0, 10.0), Point(25.0, 5.0), Point(45.0, 10.0)), 0L, LinkStatus.New, RoadType.PublicRoad, LinkGeomSource.NormalLinkInterface, GeometryUtils.geometryLength(Seq(Point(20.0, 10.0), Point(25.0, 5.0), Point(45.0, 10.0))), 0L, 0, 0, reversed = false,
        None, 86400L)
      val pl5 = ProjectLink(-1000L, 9998L, 1L, Track.apply(0), Discontinuity.EndOfRoad, 0L, 0L, 0L, 0L, None, None,
        None, 12349L, 0.0, 0.0, SideCode.Unknown, (None, None),
        Seq(Point(45.0, 10.0), Point(60.0, 10.0)), 0L, LinkStatus.New, RoadType.PublicRoad, LinkGeomSource.NormalLinkInterface, GeometryUtils.geometryLength(Seq(Point(45.0, 10.0), Point(60.0, 10.0))), 0L, 0, 0, reversed = false,
        None, 86400L)

      val project = projectService.createRoadLinkProject(rap)
<<<<<<< HEAD
      when(mockRoadLinkService.getRoadLinksAndComplementaryByLinkIds(any[Set[Long]])).thenReturn(Seq(pl1).map(toRoadLink))
      projectService.createProjectLinks(Seq(12345L), project.id, 9999, 1, Track.Combined, Discontinuity.Continuous, RoadType.PublicRoad, LinkGeomSource.NormalLinkInterface, 8L, "test", "road name")
      when(mockRoadLinkService.getRoadLinksAndComplementaryByLinkIds(any[Set[Long]])).thenReturn(Seq(pl4).map(toRoadLink))
      projectService.createProjectLinks(Seq(12348L), project.id, 9999, 1, Track.RightSide, Discontinuity.Continuous, RoadType.PublicRoad, LinkGeomSource.NormalLinkInterface, 8L, "test", "road name")
      when(mockRoadLinkService.getRoadLinksAndComplementaryByLinkIds(any[Set[Long]])).thenReturn(Seq(pl2, pl3).map(toRoadLink))
      projectService.createProjectLinks(Seq(12346L, 12347L), project.id, 9999, 1, Track.LeftSide, Discontinuity.Continuous, RoadType.PublicRoad, LinkGeomSource.NormalLinkInterface, 8L, "test", "road name")
      when(mockRoadLinkService.getRoadLinksAndComplementaryByLinkIds(any[Set[Long]])).thenReturn(Seq(pl5).map(toRoadLink))
=======
      when(mockRoadLinkService.getRoadLinksByLinkIdsFromVVH(any[Set[Long]])).thenReturn(Seq(pl1).map(toRoadLink))
      projectService.createProjectLinks(Seq(12345L), project.id, 9999, 1, Track.Combined, Discontinuity.Continuous, RoadType.PublicRoad, LinkGeomSource.NormalLinkInterface, 8L, "test", "road name")
      when(mockRoadLinkService.getRoadLinksByLinkIdsFromVVH(any[Set[Long]])).thenReturn(Seq(pl4).map(toRoadLink))
      projectService.createProjectLinks(Seq(12348L), project.id, 9999, 1, Track.RightSide, Discontinuity.Continuous, RoadType.PublicRoad, LinkGeomSource.NormalLinkInterface, 8L, "test", "road name")
      when(mockRoadLinkService.getRoadLinksByLinkIdsFromVVH(any[Set[Long]])).thenReturn(Seq(pl2, pl3).map(toRoadLink))
      projectService.createProjectLinks(Seq(12346L, 12347L), project.id, 9999, 1, Track.LeftSide, Discontinuity.Continuous, RoadType.PublicRoad, LinkGeomSource.NormalLinkInterface, 8L, "test", "road name")
      when(mockRoadLinkService.getRoadLinksByLinkIdsFromVVH(any[Set[Long]])).thenReturn(Seq(pl5).map(toRoadLink))
>>>>>>> 9cdbd1cf
      projectService.createProjectLinks(Seq(12349L), project.id, 9998, 1, Track.Combined, Discontinuity.EndOfRoad, RoadType.PublicRoad, LinkGeomSource.NormalLinkInterface, 8L, "test", "road name")
      val linksBeforeChange = projectLinkDAO.fetchProjectLinks(project.id).sortBy(_.startAddrMValue)
      val linkBC = linksBeforeChange.filter(_.roadNumber == 9998L)
      linkBC.size should be(1)
      linkBC.head.discontinuity.value should be(Discontinuity.EndOfRoad.value)
      projectService.changeDirection(project.id, 9999L, 1L, Seq(LinkToRevert(pl1.id, pl1.linkId, pl1.status.value, pl1.geometry)), ProjectCoordinates(0, 0, 0), "TestUserTwo")
      val linksAfterChange = projectLinkDAO.fetchProjectLinks(project.id).sortBy(_.startAddrMValue)
      val linkAC = linksAfterChange.filter(_.roadNumber == 9998L)
      linkAC.size should be(1)
      linkAC.head.discontinuity.value should be(linkBC.head.discontinuity.value)
    }
  }

  test("Test createRoadLinkProject When project in writable state Then  Service should identify states (Incomplete, ErrorInViite and ErrorInTR)") {
    runWithRollback {
      val incomplete = Project(0L, ProjectState.apply(1), "I am Incomplete", "TestUser", DateTime.parse("1901-01-01"),
        "TestUser", DateTime.parse("1901-01-01"), DateTime.now(), "Some additional info",
        Seq(), Seq(), None)
      val incompleteProject = projectService.createRoadLinkProject(incomplete)
      val errorInViite = Project(0L, ProjectState.apply(1), "I am ErrorInViite", "TestUser", DateTime.parse("1901-01-01"),
        "TestUser", DateTime.parse("1901-01-01"), DateTime.now(), "Some additional info",
        Seq(), Seq(), None)
      val errorInViiteProject = projectService.createRoadLinkProject(errorInViite)
      val erroredInTR = Project(0L, ProjectState.apply(1), "I am ErroredInTR", "TestUser", DateTime.parse("1901-01-01"),
        "TestUser", DateTime.parse("1901-01-01"), DateTime.now(), "Some additional info",
        Seq(), Seq(), None)
      val erroredInTRProject = projectService.createRoadLinkProject(erroredInTR)
      projectService.isWritableState(incompleteProject.id) should be(true)
      projectService.isWritableState(errorInViiteProject.id) should be(true)
      projectService.isWritableState(erroredInTRProject.id) should be(true)
    }
  }

  test("Test projectService.updateProjectLinks() When transferring last ajr 1 & 2 links from part 1 to part 2 and adjust endAddrMValues for last links from transferred part and transfer the rest of the part 2 " +
    "Then the mAddressValues of the last links should be equal in both sides of the tracks for part 1.")
  {
    runWithRollback {
      /**
        * Test data
        */
      val rap = Project(0L, ProjectState.apply(1), "TestProject", "TestUser", DateTime.parse("1901-01-01"),
        "TestUser", DateTime.parse("1995-01-01"), DateTime.now(), "Some additional info",
        Seq(), Seq(), None)

      // part1
      // track1

      sqlu"""INSERT INTO LINK (ID) VALUES (12345)""".execute
      sqlu"""INSERT INTO LINK (ID) VALUES (12346)""".execute
      sqlu"""INSERT INTO LINK (ID) VALUES (12347)""".execute
      sqlu"""INSERT INTO LINEAR_LOCATION (ID,ROADWAY_NUMBER,ORDER_NUMBER,LINK_ID,START_MEASURE,END_MEASURE,SIDE,GEOMETRY,VALID_FROM,VALID_TO,CREATED_BY,CREATED_TIME)
            VALUES(LINEAR_LOCATION_SEQ.nextval, 123, 1, 12345, 0, 9, 2, MDSYS.SDO_GEOMETRY(4002, 3067, NULL, MDSYS.SDO_ELEM_INFO_ARRAY(1, 2, 1), MDSYS.SDO_ORDINATE_ARRAY(5.0, 0.0, 0, 0, 5.0, 9.0, 0, 9)), TIMESTAMP '2015-12-30 00:00:00.000000', NULL, 'TR', TIMESTAMP '2015-12-30 00:00:00.000000')""".execute
      sqlu"""INSERT INTO LINEAR_LOCATION (ID,ROADWAY_NUMBER,ORDER_NUMBER,LINK_ID,START_MEASURE,END_MEASURE,SIDE,GEOMETRY,VALID_FROM,VALID_TO,CREATED_BY,CREATED_TIME)
            VALUES(LINEAR_LOCATION_SEQ.nextval, 123, 2, 12346, 0, 12, 2, MDSYS.SDO_GEOMETRY(4002, 3067, NULL, MDSYS.SDO_ELEM_INFO_ARRAY(1, 2, 1), MDSYS.SDO_ORDINATE_ARRAY(5.0, 9.0, 0, 9, 5.0, 21.0, 0, 21)), TIMESTAMP '2015-12-30 00:00:00.000000', NULL, 'TR', TIMESTAMP '2015-12-30 00:00:00.000000')""".execute
      sqlu"""INSERT INTO LINEAR_LOCATION (ID,ROADWAY_NUMBER,ORDER_NUMBER,LINK_ID,START_MEASURE,END_MEASURE,SIDE,GEOMETRY,VALID_FROM,VALID_TO,CREATED_BY,CREATED_TIME)
            VALUES(LINEAR_LOCATION_SEQ.nextval, 123, 3, 12347, 0, 5, 2, MDSYS.SDO_GEOMETRY(4002, 3067, NULL, MDSYS.SDO_ELEM_INFO_ARRAY(1, 2, 1), MDSYS.SDO_ORDINATE_ARRAY(5.0, 21.0, 0, 21, 5.0, 26.0, 0, 26)), TIMESTAMP '2015-12-30 00:00:00.000000', NULL, 'TR', TIMESTAMP '2015-12-30 00:00:00.000000')""".execute

      sqlu"""Insert into ROADWAY (ID,ROADWAY_NUMBER,ROAD_NUMBER,ROAD_PART_NUMBER,TRACK,START_ADDR_M,END_ADDR_M,REVERSED,DISCONTINUITY,START_DATE,END_DATE,CREATED_BY,CREATED_TIME,ROAD_TYPE,ELY,TERMINATED,VALID_FROM,VALID_TO)
        values (ROADWAY_SEQ.nextval, 123,9999,1,1,0,26,0,1,to_date('22-10-90','DD-MM-RR'),null,'TR',to_timestamp('21-09-18 12.04.42.970245000','DD-MM-RR HH24.MI.SSXFF','nls_numeric_characters=''. '''),1,8,0,to_date('16-10-98','DD-MM-RR'),null)""".execute



      // track2
      sqlu"""INSERT INTO LINK (ID) VALUES (12348)""".execute
      sqlu"""INSERT INTO LINK (ID) VALUES (12349)""".execute
      sqlu"""INSERT INTO LINK (ID) VALUES (12350)""".execute
      sqlu"""INSERT INTO LINK (ID) VALUES (12351)""".execute
      sqlu"""INSERT INTO LINEAR_LOCATION (ID,ROADWAY_NUMBER,ORDER_NUMBER,LINK_ID,START_MEASURE,END_MEASURE,SIDE,GEOMETRY,VALID_FROM,VALID_TO,CREATED_BY,CREATED_TIME)
            VALUES(LINEAR_LOCATION_SEQ.nextval, 124, 1, 12348, 0, 10, 2, MDSYS.SDO_GEOMETRY(4002, 3067, NULL, MDSYS.SDO_ELEM_INFO_ARRAY(1, 2, 1), MDSYS.SDO_ORDINATE_ARRAY(0.0, 0.0, 0, 0, 0.0, 10.0, 0, 10)), TIMESTAMP '2015-12-30 00:00:00.000000', NULL, 'TR', TIMESTAMP '2015-12-30 00:00:00.000000')""".execute
      sqlu"""INSERT INTO LINEAR_LOCATION (ID,ROADWAY_NUMBER,ORDER_NUMBER,LINK_ID,START_MEASURE,END_MEASURE,SIDE,GEOMETRY,VALID_FROM,VALID_TO,CREATED_BY,CREATED_TIME)
            VALUES(LINEAR_LOCATION_SEQ.nextval, 124, 2, 12349, 0, 8, 2, MDSYS.SDO_GEOMETRY(4002, 3067, NULL, MDSYS.SDO_ELEM_INFO_ARRAY(1, 2, 1), MDSYS.SDO_ORDINATE_ARRAY(0.0, 10.0, 0, 10, 0.0, 18.0, 0, 18)), TIMESTAMP '2015-12-30 00:00:00.000000', NULL, 'TR', TIMESTAMP '2015-12-30 00:00:00.000000')""".execute
      sqlu"""INSERT INTO LINEAR_LOCATION (ID,ROADWAY_NUMBER,ORDER_NUMBER,LINK_ID,START_MEASURE,END_MEASURE,SIDE,GEOMETRY,VALID_FROM,VALID_TO,CREATED_BY,CREATED_TIME)
            VALUES(LINEAR_LOCATION_SEQ.nextval, 124, 3, 12350, 0, 5, 2, MDSYS.SDO_GEOMETRY(4002, 3067, NULL, MDSYS.SDO_ELEM_INFO_ARRAY(1, 2, 1), MDSYS.SDO_ORDINATE_ARRAY(0.0, 18.0, 0, 18, 0.0, 23.0, 0, 23)), TIMESTAMP '2015-12-30 00:00:00.000000', NULL, 'TR', TIMESTAMP '2015-12-30 00:00:00.000000')""".execute
      sqlu"""INSERT INTO LINEAR_LOCATION (ID,ROADWAY_NUMBER,ORDER_NUMBER,LINK_ID,START_MEASURE,END_MEASURE,SIDE,GEOMETRY,VALID_FROM,VALID_TO,CREATED_BY,CREATED_TIME)
            VALUES(LINEAR_LOCATION_SEQ.nextval, 124, 4, 12351, 0, 3, 2, MDSYS.SDO_GEOMETRY(4002, 3067, NULL, MDSYS.SDO_ELEM_INFO_ARRAY(1, 2, 1), MDSYS.SDO_ORDINATE_ARRAY(0.0, 23.0, 0, 23, 0.0, 26.0, 0, 26)), TIMESTAMP '2015-12-30 00:00:00.000000', NULL, 'TR', TIMESTAMP '2015-12-30 00:00:00.000000')""".execute

      sqlu"""Insert into ROADWAY (ID,ROADWAY_NUMBER,ROAD_NUMBER,ROAD_PART_NUMBER,TRACK,START_ADDR_M,END_ADDR_M,REVERSED,DISCONTINUITY,START_DATE,END_DATE,CREATED_BY,CREATED_TIME,ROAD_TYPE,ELY,TERMINATED,VALID_FROM,VALID_TO)
        values (ROADWAY_SEQ.nextval, 124,9999,1,2,0,26,0,1,to_date('22-10-90','DD-MM-RR'),null,'TR',to_timestamp('21-09-18 12.04.42.970245000','DD-MM-RR HH24.MI.SSXFF','nls_numeric_characters=''. '''),1,8,0,to_date('16-10-98','DD-MM-RR'),null)""".execute

      // part2
      // track1
      sqlu"""INSERT INTO LINK (ID) VALUES (12352)""".execute
      sqlu"""INSERT INTO LINK (ID) VALUES (12353)""".execute
      sqlu"""INSERT INTO LINEAR_LOCATION (ID,ROADWAY_NUMBER,ORDER_NUMBER,LINK_ID,START_MEASURE,END_MEASURE,SIDE,GEOMETRY,VALID_FROM,VALID_TO,CREATED_BY,CREATED_TIME)
            VALUES(LINEAR_LOCATION_SEQ.nextval, 125, 1, 12352, 0, 2, 2, MDSYS.SDO_GEOMETRY(4002, 3067, NULL, MDSYS.SDO_ELEM_INFO_ARRAY(1, 2, 1), MDSYS.SDO_ORDINATE_ARRAY(5.0, 26.0, 0, 0, 5.0, 28.0, 0, 2)), TIMESTAMP '2015-12-30 00:00:00.000000', NULL, 'TR', TIMESTAMP '2015-12-30 00:00:00.000000')""".execute
      sqlu"""INSERT INTO LINEAR_LOCATION (ID,ROADWAY_NUMBER,ORDER_NUMBER,LINK_ID,START_MEASURE,END_MEASURE,SIDE,GEOMETRY,VALID_FROM,VALID_TO,CREATED_BY,CREATED_TIME)
            VALUES(LINEAR_LOCATION_SEQ.nextval, 125, 2, 12353, 0, 7, 2, MDSYS.SDO_GEOMETRY(4002, 3067, NULL, MDSYS.SDO_ELEM_INFO_ARRAY(1, 2, 1), MDSYS.SDO_ORDINATE_ARRAY(5.0, 28.0, 0, 2, 5.0, 35.0, 0, 7)), TIMESTAMP '2015-12-30 00:00:00.000000', NULL, 'TR', TIMESTAMP '2015-12-30 00:00:00.000000')""".execute

      sqlu"""Insert into ROADWAY (ID,ROADWAY_NUMBER,ROAD_NUMBER,ROAD_PART_NUMBER,TRACK,START_ADDR_M,END_ADDR_M,REVERSED,DISCONTINUITY,START_DATE,END_DATE,CREATED_BY,CREATED_TIME,ROAD_TYPE,ELY,TERMINATED,VALID_FROM,VALID_TO)
        values (ROADWAY_SEQ.nextval, 125,9999,2,1,0,7,0,1,to_date('22-10-90','DD-MM-RR'),null,'TR',to_timestamp('21-09-18 12.04.42.970245000','DD-MM-RR HH24.MI.SSXFF','nls_numeric_characters=''. '''),1,8,0,to_date('16-10-98','DD-MM-RR'),null)""".execute

      // track2
      sqlu"""INSERT INTO LINK (ID) VALUES (12354)""".execute
      sqlu"""INSERT INTO LINK (ID) VALUES (12355)""".execute
      sqlu"""INSERT INTO LINEAR_LOCATION (ID,ROADWAY_NUMBER,ORDER_NUMBER,LINK_ID,START_MEASURE,END_MEASURE,SIDE,GEOMETRY,VALID_FROM,VALID_TO,CREATED_BY,CREATED_TIME)
            VALUES(LINEAR_LOCATION_SEQ.nextval, 126, 1, 12354, 0, 3, 2, MDSYS.SDO_GEOMETRY(4002, 3067, NULL, MDSYS.SDO_ELEM_INFO_ARRAY(1, 2, 1), MDSYS.SDO_ORDINATE_ARRAY(0.0, 26.0, 0, 0, 0.0, 29.0, 0, 3)), TIMESTAMP '2015-12-30 00:00:00.000000', NULL, 'TR', TIMESTAMP '2015-12-30 00:00:00.000000')""".execute
      sqlu"""INSERT INTO LINEAR_LOCATION (ID,ROADWAY_NUMBER,ORDER_NUMBER,LINK_ID,START_MEASURE,END_MEASURE,SIDE,GEOMETRY,VALID_FROM,VALID_TO,CREATED_BY,CREATED_TIME)
            VALUES(LINEAR_LOCATION_SEQ.nextval, 126, 2, 12355, 0, 8, 2, MDSYS.SDO_GEOMETRY(4002, 3067, NULL, MDSYS.SDO_ELEM_INFO_ARRAY(1, 2, 1), MDSYS.SDO_ORDINATE_ARRAY(0.0, 29.0, 0, 3, 0.0, 37.0, 0, 11)), TIMESTAMP '2015-12-30 00:00:00.000000', NULL, 'TR', TIMESTAMP '2015-12-30 00:00:00.000000')""".execute

      sqlu"""Insert into ROADWAY (ID,ROADWAY_NUMBER,ROAD_NUMBER,ROAD_PART_NUMBER,TRACK,START_ADDR_M,END_ADDR_M,REVERSED,DISCONTINUITY,START_DATE,END_DATE,CREATED_BY,CREATED_TIME,ROAD_TYPE,ELY,TERMINATED,VALID_FROM,VALID_TO)
        values (ROADWAY_SEQ.nextval, 126,9999,2,2,0,11,0,1,to_date('22-10-90','DD-MM-RR'),null,'TR',to_timestamp('21-09-18 12.04.42.970245000','DD-MM-RR HH24.MI.SSXFF','nls_numeric_characters=''. '''),1,8,0,to_date('16-10-98','DD-MM-RR'),null)""".execute

      val project = projectService.createRoadLinkProject(rap)
      val id = project.id
      val part1 = roadwayAddressMapper.getRoadAddressesByLinearLocation(linearLocationDAO.fetchByRoadways(roadwayDAO.fetchAllBySection(9999, 1).map(_.roadwayNumber).toSet))
      val part2 = roadwayAddressMapper.getRoadAddressesByLinearLocation(linearLocationDAO.fetchByRoadways(roadwayDAO.fetchAllBySection(9999, 2).map(_.roadwayNumber).toSet))
      val toProjectLinks = (part1 ++ part2).map(toProjectLink(rap))
      val roadLinks = toProjectLinks.map(toRoadLink)

<<<<<<< HEAD
      when(mockRoadLinkService.getRoadLinksHistoryFromKMTK(any[Set[Long]])).thenReturn(Seq())
      when(mockRoadLinkService.getRoadLinksAndComplementaryByLinkIds(any[Set[Long]])).thenReturn(roadLinks)
=======
      when(mockRoadLinkService.getRoadLinksHistoryFromVVH(any[Set[Long]])).thenReturn(Seq())
      when(mockRoadLinkService.getRoadLinksByLinkIdsFromVVH(any[Set[Long]])).thenReturn(roadLinks)
>>>>>>> 9cdbd1cf
      projectService.saveProject(project.copy(reservedParts = Seq(ProjectReservedPart(0L, 9999, 1, null, Some(Continuous), Some(8L), None, None, None, None), ProjectReservedPart(0L, 9999, 2, null, Some(Continuous), Some(8L), None, None, None, None))))

      val projectLinks = projectLinkDAO.fetchProjectLinks(id)
      val part1track1 = Set(12345L, 12346L, 12347L)
      val part1track2 = Set(12348L, 12349L, 12350L, 12351L)
      val part1track1Links = projectLinks.filter(pl => part1track1.contains(pl.linkId)).map(_.id).toSet
      val part1Track2Links = projectLinks.filter(pl => part1track2.contains(pl.linkId)).map(_.id).toSet

<<<<<<< HEAD
      when(mockRoadLinkService.getRoadLinksAndComplementaryByLinkIds(any[Set[Long]])).thenReturn(projectLinks.filter(pl => part1track1Links.contains(pl.linkId)).map(toRoadLink))
      projectLinkDAO.updateProjectLinksStatus(part1track1Links, LinkStatus.UnChanged, "test")
      when(mockRoadLinkService.getRoadLinksAndComplementaryByLinkIds(any[Set[Long]])).thenReturn(projectLinks.filter(pl => part1Track2Links.contains(pl.linkId)).map(toRoadLink))
=======
      when(mockRoadLinkService.getRoadLinksByLinkIdsFromVVH(any[Set[Long]])).thenReturn(projectLinks.filter(pl => part1track1Links.contains(pl.linkId)).map(toRoadLink))
      projectLinkDAO.updateProjectLinksStatus(part1track1Links, LinkStatus.UnChanged, "test")
      when(mockRoadLinkService.getRoadLinksByLinkIdsFromVVH(any[Set[Long]])).thenReturn(projectLinks.filter(pl => part1Track2Links.contains(pl.linkId)).map(toRoadLink))
>>>>>>> 9cdbd1cf
      projectLinkDAO.updateProjectLinksStatus(part1Track2Links, LinkStatus.UnChanged, "test")

      /**
        * Tranfering adjacents of part1 to part2
        */
      val part1AdjacentToPart2IdRightSide = Set(12347L)
      val part1AdjacentToPart2IdLeftSide = Set(12351L)
      val part1AdjacentToPart2LinkRightSide = projectLinks.filter(pl => part1AdjacentToPart2IdRightSide.contains(pl.linkId)).map(_.id).toSet
      val part1AdjacentToPart2LinkLeftSide = projectLinks.filter(pl => part1AdjacentToPart2IdLeftSide.contains(pl.linkId)).map(_.id).toSet

<<<<<<< HEAD
      when(mockRoadLinkService.getRoadLinksAndComplementaryByLinkIds(any[Set[Long]])).thenReturn(projectLinks.filter(pl => part1AdjacentToPart2IdRightSide.contains(pl.linkId)).map(toRoadLink))
      projectService.updateProjectLinks(id, part1AdjacentToPart2LinkRightSide, Seq(), LinkStatus.Transfer, "test",
        9999, 2, 1, None, 1, 5, Some(1L), reversed = false, None)
      when(mockRoadLinkService.getRoadLinksAndComplementaryByLinkIds(any[Set[Long]])).thenReturn(projectLinks.filter(pl => part1Track2Links.contains(pl.linkId)).map(toRoadLink))
=======
      when(mockRoadLinkService.getRoadLinksByLinkIdsFromVVH(any[Set[Long]])).thenReturn(projectLinks.filter(pl => part1AdjacentToPart2IdRightSide.contains(pl.linkId)).map(toRoadLink))
      projectService.updateProjectLinks(id, part1AdjacentToPart2LinkRightSide, Seq(), LinkStatus.Transfer, "test",
        9999, 2, 1, None, 1, 5, Some(1L), reversed = false, None)
      when(mockRoadLinkService.getRoadLinksByLinkIdsFromVVH(any[Set[Long]])).thenReturn(projectLinks.filter(pl => part1Track2Links.contains(pl.linkId)).map(toRoadLink))
>>>>>>> 9cdbd1cf
      projectService.updateProjectLinks(id, part1AdjacentToPart2LinkLeftSide, Seq(), LinkStatus.Transfer, "test",
        9999, 2, 2, None, 1, 5, Some(1L), reversed = false, None)

      val part2track1 = Set(12352L, 12353L)
      val part2track2 = Set(12354L, 12355L)
      val part2track1Links = projectLinks.filter(pl => part2track1.contains(pl.linkId)).map(_.id).toSet
      val part2Track2Links = projectLinks.filter(pl => part2track2.contains(pl.linkId)).map(_.id).toSet
<<<<<<< HEAD
      when(mockRoadLinkService.getRoadLinksAndComplementaryByLinkIds(any[Set[Long]])).thenReturn(projectLinks.filter(pl => part2track1Links.contains(pl.linkId)).map(toRoadLink))
      projectService.updateProjectLinks(id, part2track1Links, Seq(), LinkStatus.Transfer, "test",
        9999, 2, 1, None, 1, 5, Some(1L), reversed = false, None)
      when(mockRoadLinkService.getRoadLinksAndComplementaryByLinkIds(any[Set[Long]])).thenReturn(projectLinks.filter(pl => part2Track2Links.contains(pl.linkId)).map(toRoadLink))
=======
      when(mockRoadLinkService.getRoadLinksByLinkIdsFromVVH(any[Set[Long]])).thenReturn(projectLinks.filter(pl => part2track1Links.contains(pl.linkId)).map(toRoadLink))
      projectService.updateProjectLinks(id, part2track1Links, Seq(), LinkStatus.Transfer, "test",
        9999, 2, 1, None, 1, 5, Some(1L), reversed = false, None)
      when(mockRoadLinkService.getRoadLinksByLinkIdsFromVVH(any[Set[Long]])).thenReturn(projectLinks.filter(pl => part2Track2Links.contains(pl.linkId)).map(toRoadLink))
>>>>>>> 9cdbd1cf
      projectService.updateProjectLinks(id, part2Track2Links, Seq(), LinkStatus.Transfer, "test",
        9999, 2, 2, None, 1, 5, Some(1L), reversed = false, None)

      val projectLinks2 = projectLinkDAO.fetchProjectLinks(id)

      val parts = projectLinks2.partition(_.roadPartNumber === 1)
      val part1tracks = parts._1.partition(_.track === Track.RightSide)
      part1tracks._1.maxBy(_.endAddrMValue).endAddrMValue should be(part1tracks._2.maxBy(_.endAddrMValue).endAddrMValue)
      val part2tracks = parts._2.partition(_.track === Track.RightSide)
      part2tracks._1.maxBy(_.endAddrMValue).endAddrMValue should be(part2tracks._2.maxBy(_.endAddrMValue).endAddrMValue)
    }
  }

  test("Test projectService.updateProjectLinks When transferring the rest of the part 2 and then the last ajr 1 & 2 links from part 1 to part 2 and adjust endAddrMValues for last links from transferred part " +
    "Then the mAddressValues of the last links should be equal in both sides of the tracks for part 1." )
  {
    runWithRollback {
      /**
        * Test data
        */
      val rap = Project(0L, ProjectState.apply(1), "TestProject", "TestUser", DateTime.parse("1901-01-01"),
        "TestUser", DateTime.parse("1991-01-01"), DateTime.now(), "Some additional info",
        Seq(), Seq(), None)

      // part1
      // track1
      sqlu"""INSERT INTO LINK (ID) VALUES (12345)""".execute
      sqlu"""INSERT INTO LINK (ID) VALUES (12346)""".execute
      sqlu"""INSERT INTO LINK (ID) VALUES (12347)""".execute
      sqlu"""INSERT INTO LINEAR_LOCATION (ID,ROADWAY_NUMBER,ORDER_NUMBER,LINK_ID,START_MEASURE,END_MEASURE,SIDE,GEOMETRY,VALID_FROM,VALID_TO,CREATED_BY,CREATED_TIME)
            VALUES(LINEAR_LOCATION_SEQ.nextval, 1234567, 1, 12345, 0, 9, 2, MDSYS.SDO_GEOMETRY(4002, 3067, NULL, MDSYS.SDO_ELEM_INFO_ARRAY(1, 2, 1), MDSYS.SDO_ORDINATE_ARRAY(5.0, 0.0, 0, 0, 5.0, 9.0, 0, 9)), TIMESTAMP '2015-12-30 00:00:00.000000', NULL, 'TR', TIMESTAMP '2015-12-30 00:00:00.000000')""".execute
      sqlu"""INSERT INTO LINEAR_LOCATION (ID,ROADWAY_NUMBER,ORDER_NUMBER,LINK_ID,START_MEASURE,END_MEASURE,SIDE,GEOMETRY,VALID_FROM,VALID_TO,CREATED_BY,CREATED_TIME)
            VALUES(LINEAR_LOCATION_SEQ.nextval, 1234567, 2, 12346, 0, 12, 2, MDSYS.SDO_GEOMETRY(4002, 3067, NULL, MDSYS.SDO_ELEM_INFO_ARRAY(1, 2, 1), MDSYS.SDO_ORDINATE_ARRAY(5.0, 9.0, 0, 9, 5.0, 21.0, 0, 21)), TIMESTAMP '2015-12-30 00:00:00.000000', NULL, 'TR', TIMESTAMP '2015-12-30 00:00:00.000000')""".execute
      sqlu"""INSERT INTO LINEAR_LOCATION (ID,ROADWAY_NUMBER,ORDER_NUMBER,LINK_ID,START_MEASURE,END_MEASURE,SIDE,GEOMETRY,VALID_FROM,VALID_TO,CREATED_BY,CREATED_TIME)
            VALUES(LINEAR_LOCATION_SEQ.nextval, 1234567, 3, 12347, 0, 5, 2, MDSYS.SDO_GEOMETRY(4002, 3067, NULL, MDSYS.SDO_ELEM_INFO_ARRAY(1, 2, 1), MDSYS.SDO_ORDINATE_ARRAY(5.0, 21.0, 0, 21, 5.0, 26.0, 0, 26)), TIMESTAMP '2015-12-30 00:00:00.000000', NULL, 'TR', TIMESTAMP '2015-12-30 00:00:00.000000')""".execute

      sqlu"""Insert into ROADWAY (ID,ROADWAY_NUMBER,ROAD_NUMBER,ROAD_PART_NUMBER,TRACK,START_ADDR_M,END_ADDR_M,REVERSED,DISCONTINUITY,START_DATE,END_DATE,CREATED_BY,CREATED_TIME,ROAD_TYPE,ELY,TERMINATED,VALID_FROM,VALID_TO)
        values (ROADWAY_SEQ.nextval, 1234567,9999,1,1,0,26,0,1,to_date('22-10-90','DD-MM-RR'),null,'TR',to_timestamp('21-09-18 12.04.42.970245000','DD-MM-RR HH24.MI.SSXFF','nls_numeric_characters=''. '''),1,8,0,to_date('16-10-98','DD-MM-RR'),null)""".execute



      // track2
      sqlu"""INSERT INTO LINK (ID) VALUES (12348)""".execute
      sqlu"""INSERT INTO LINK (ID) VALUES (12349)""".execute
      sqlu"""INSERT INTO LINK (ID) VALUES (12350)""".execute
      sqlu"""INSERT INTO LINK (ID) VALUES (12351)""".execute
      sqlu"""INSERT INTO LINEAR_LOCATION (ID,ROADWAY_NUMBER,ORDER_NUMBER,LINK_ID,START_MEASURE,END_MEASURE,SIDE,GEOMETRY,VALID_FROM,VALID_TO,CREATED_BY,CREATED_TIME)
            VALUES(LINEAR_LOCATION_SEQ.nextval, 1234568, 1, 12348, 0, 10, 2, MDSYS.SDO_GEOMETRY(4002, 3067, NULL, MDSYS.SDO_ELEM_INFO_ARRAY(1, 2, 1), MDSYS.SDO_ORDINATE_ARRAY(0.0, 0.0, 0, 0, 0.0, 10.0, 0, 10)), TIMESTAMP '2015-12-30 00:00:00.000000', NULL, 'TR', TIMESTAMP '2015-12-30 00:00:00.000000')""".execute
      sqlu"""INSERT INTO LINEAR_LOCATION (ID,ROADWAY_NUMBER,ORDER_NUMBER,LINK_ID,START_MEASURE,END_MEASURE,SIDE,GEOMETRY,VALID_FROM,VALID_TO,CREATED_BY,CREATED_TIME)
            VALUES(LINEAR_LOCATION_SEQ.nextval, 1234568, 2, 12349, 0, 8, 2, MDSYS.SDO_GEOMETRY(4002, 3067, NULL, MDSYS.SDO_ELEM_INFO_ARRAY(1, 2, 1), MDSYS.SDO_ORDINATE_ARRAY(0.0, 10.0, 0, 10, 0.0, 18.0, 0, 18)), TIMESTAMP '2015-12-30 00:00:00.000000', NULL, 'TR', TIMESTAMP '2015-12-30 00:00:00.000000')""".execute
      sqlu"""INSERT INTO LINEAR_LOCATION (ID,ROADWAY_NUMBER,ORDER_NUMBER,LINK_ID,START_MEASURE,END_MEASURE,SIDE,GEOMETRY,VALID_FROM,VALID_TO,CREATED_BY,CREATED_TIME)
            VALUES(LINEAR_LOCATION_SEQ.nextval, 1234568, 3, 12350, 0, 5, 2, MDSYS.SDO_GEOMETRY(4002, 3067, NULL, MDSYS.SDO_ELEM_INFO_ARRAY(1, 2, 1), MDSYS.SDO_ORDINATE_ARRAY(0.0, 18.0, 0, 18, 0.0, 23.0, 0, 23)), TIMESTAMP '2015-12-30 00:00:00.000000', NULL, 'TR', TIMESTAMP '2015-12-30 00:00:00.000000')""".execute
      sqlu"""INSERT INTO LINEAR_LOCATION (ID,ROADWAY_NUMBER,ORDER_NUMBER,LINK_ID,START_MEASURE,END_MEASURE,SIDE,GEOMETRY,VALID_FROM,VALID_TO,CREATED_BY,CREATED_TIME)
            VALUES(LINEAR_LOCATION_SEQ.nextval, 1234568, 4, 12351, 0, 3, 2, MDSYS.SDO_GEOMETRY(4002, 3067, NULL, MDSYS.SDO_ELEM_INFO_ARRAY(1, 2, 1), MDSYS.SDO_ORDINATE_ARRAY(0.0, 23.0, 0, 23, 0.0, 26.0, 0, 26)), TIMESTAMP '2015-12-30 00:00:00.000000', NULL, 'TR', TIMESTAMP '2015-12-30 00:00:00.000000')""".execute

      sqlu"""Insert into ROADWAY (ID,ROADWAY_NUMBER,ROAD_NUMBER,ROAD_PART_NUMBER,TRACK,START_ADDR_M,END_ADDR_M,REVERSED,DISCONTINUITY,START_DATE,END_DATE,CREATED_BY,CREATED_TIME,ROAD_TYPE,ELY,TERMINATED,VALID_FROM,VALID_TO)
        values (ROADWAY_SEQ.nextval, 1234568,9999,1,2,0,26,0,1,to_date('22-10-90','DD-MM-RR'),null,'TR',to_timestamp('21-09-18 12.04.42.970245000','DD-MM-RR HH24.MI.SSXFF','nls_numeric_characters=''. '''),1,8,0,to_date('16-10-98','DD-MM-RR'),null)""".execute

      // part2
      // track1
      sqlu"""INSERT INTO LINK (ID) VALUES (12352)""".execute
      sqlu"""INSERT INTO LINK (ID) VALUES (12353)""".execute
      sqlu"""INSERT INTO LINEAR_LOCATION (ID,ROADWAY_NUMBER,ORDER_NUMBER,LINK_ID,START_MEASURE,END_MEASURE,SIDE,GEOMETRY,VALID_FROM,VALID_TO,CREATED_BY,CREATED_TIME)
            VALUES(LINEAR_LOCATION_SEQ.nextval, 1234569, 1, 12352, 0, 2, 2,MDSYS.SDO_GEOMETRY(4002, 3067, NULL, MDSYS.SDO_ELEM_INFO_ARRAY(1, 2, 1), MDSYS.SDO_ORDINATE_ARRAY(5.0, 26.0, 0, 0, 5.0, 28.0, 0, 2)), TIMESTAMP '2015-12-30 00:00:00.000000', NULL, 'TR', TIMESTAMP '2015-12-30 00:00:00.000000')""".execute
      sqlu"""INSERT INTO LINEAR_LOCATION (ID,ROADWAY_NUMBER,ORDER_NUMBER,LINK_ID,START_MEASURE,END_MEASURE,SIDE,GEOMETRY,VALID_FROM,VALID_TO,CREATED_BY,CREATED_TIME)
            VALUES(LINEAR_LOCATION_SEQ.nextval, 1234569, 2, 12353, 0, 7, 2, MDSYS.SDO_GEOMETRY(4002, 3067, NULL, MDSYS.SDO_ELEM_INFO_ARRAY(1, 2, 1), MDSYS.SDO_ORDINATE_ARRAY(5.0, 28.0, 0, 2, 5.0, 35.0, 0, 7)), TIMESTAMP '2015-12-30 00:00:00.000000', NULL, 'TR', TIMESTAMP '2015-12-30 00:00:00.000000')""".execute

      sqlu"""Insert into ROADWAY (ID,ROADWAY_NUMBER,ROAD_NUMBER,ROAD_PART_NUMBER,TRACK,START_ADDR_M,END_ADDR_M,REVERSED,DISCONTINUITY,START_DATE,END_DATE,CREATED_BY,CREATED_TIME,ROAD_TYPE,ELY,TERMINATED,VALID_FROM,VALID_TO)
        values (ROADWAY_SEQ.nextval, 1234569,9999,2,1,0,7,0,1,to_date('22-10-90','DD-MM-RR'),null,'TR',to_timestamp('21-09-18 12.04.42.970245000','DD-MM-RR HH24.MI.SSXFF','nls_numeric_characters=''. '''),1,8,0,to_date('16-10-98','DD-MM-RR'),null)""".execute

      // track2
      sqlu"""INSERT INTO LINK (ID) VALUES (12354)""".execute
      sqlu"""INSERT INTO LINK (ID) VALUES (12355)""".execute
      sqlu"""INSERT INTO LINEAR_LOCATION (ID,ROADWAY_NUMBER,ORDER_NUMBER,LINK_ID,START_MEASURE,END_MEASURE,SIDE,GEOMETRY,VALID_FROM,VALID_TO,CREATED_BY,CREATED_TIME)
            VALUES(LINEAR_LOCATION_SEQ.nextval, 1234570, 1, 12354, 0, 3, 2, MDSYS.SDO_GEOMETRY(4002, 3067, NULL, MDSYS.SDO_ELEM_INFO_ARRAY(1, 2, 1), MDSYS.SDO_ORDINATE_ARRAY(0.0, 26.0, 0, 0, 0.0, 29.0, 0, 3)), TIMESTAMP '2015-12-30 00:00:00.000000', NULL, 'TR', TIMESTAMP '2015-12-30 00:00:00.000000')""".execute
      sqlu"""INSERT INTO LINEAR_LOCATION (ID,ROADWAY_NUMBER,ORDER_NUMBER,LINK_ID,START_MEASURE,END_MEASURE,SIDE,GEOMETRY,VALID_FROM,VALID_TO,CREATED_BY,CREATED_TIME)
            VALUES(LINEAR_LOCATION_SEQ.nextval, 1234570, 2, 12355, 0, 8, 2, MDSYS.SDO_GEOMETRY(4002, 3067, NULL, MDSYS.SDO_ELEM_INFO_ARRAY(1, 2, 1), MDSYS.SDO_ORDINATE_ARRAY(0.0, 29.0, 0, 3, 0.0, 37.0, 0, 11)), TIMESTAMP '2015-12-30 00:00:00.000000', NULL, 'TR', TIMESTAMP '2015-12-30 00:00:00.000000')""".execute

      sqlu"""Insert into ROADWAY (ID,ROADWAY_NUMBER,ROAD_NUMBER,ROAD_PART_NUMBER,TRACK,START_ADDR_M,END_ADDR_M,REVERSED,DISCONTINUITY,START_DATE,END_DATE,CREATED_BY,CREATED_TIME,ROAD_TYPE,ELY,TERMINATED,VALID_FROM,VALID_TO)
        values (ROADWAY_SEQ.nextval, 1234570,9999,2,2,0,11,0,1,to_date('22-10-90','DD-MM-RR'),null,'TR',to_timestamp('21-09-18 12.04.42.970245000','DD-MM-RR HH24.MI.SSXFF','nls_numeric_characters=''. '''),1,8,0,to_date('16-10-98','DD-MM-RR'),null)""".execute

      val project = projectService.createRoadLinkProject(rap)
      val id = project.id
      val part1 = roadwayAddressMapper.getRoadAddressesByLinearLocation(linearLocationDAO.fetchByRoadways(roadwayDAO.fetchAllBySection(9999, 1).map(_.roadwayNumber).toSet))
      val part2 = roadwayAddressMapper.getRoadAddressesByLinearLocation(linearLocationDAO.fetchByRoadways(roadwayDAO.fetchAllBySection(9999, 2).map(_.roadwayNumber).toSet))
      val toProjectLinks = (part1 ++ part2).map(toProjectLink(rap))
      val roadLinks = toProjectLinks.map(toRoadLink)
<<<<<<< HEAD
      when(mockRoadLinkService.getRoadLinksHistoryFromKMTK(any[Set[Long]])).thenReturn(Seq())
      when(mockRoadLinkService.getRoadLinksAndComplementaryByLinkIds(any[Set[Long]])).thenReturn(roadLinks)
=======
      when(mockRoadLinkService.getRoadLinksHistoryFromVVH(any[Set[Long]])).thenReturn(Seq())
      when(mockRoadLinkService.getRoadLinksByLinkIdsFromVVH(any[Set[Long]])).thenReturn(roadLinks)
>>>>>>> 9cdbd1cf
      projectService.saveProject(project.copy(reservedParts = Seq(ProjectReservedPart(0L, 9999, 1, null, Some(Continuous), Some(8L), None, None, None, None), ProjectReservedPart(0L, 9999, 2, null, Some(Continuous), Some(8L), None, None, None, None))))

      val projectLinks = projectLinkDAO.fetchProjectLinks(id)
      val part1track1 = Set(12345L, 12346L, 12347L)
      val part1track2 = Set(12348L, 12349L, 12350L, 12351L)
      val part1track1Links = projectLinks.filter(pl => part1track1.contains(pl.linkId)).map(_.id).toSet
      val part1Track2Links = projectLinks.filter(pl => part1track2.contains(pl.linkId)).map(_.id).toSet

<<<<<<< HEAD
      when(mockRoadLinkService.getRoadLinksAndComplementaryByLinkIds(any[Set[Long]])).thenReturn(projectLinks.filter(pl => part1track1Links.contains(pl.linkId)).map(toRoadLink))
      projectLinkDAO.updateProjectLinksStatus(part1track1Links, LinkStatus.UnChanged, "test")
      when(mockRoadLinkService.getRoadLinksAndComplementaryByLinkIds(any[Set[Long]])).thenReturn(projectLinks.filter(pl => part1Track2Links.contains(pl.linkId)).map(toRoadLink))
=======
      when(mockRoadLinkService.getRoadLinksByLinkIdsFromVVH(any[Set[Long]])).thenReturn(projectLinks.filter(pl => part1track1Links.contains(pl.linkId)).map(toRoadLink))
      projectLinkDAO.updateProjectLinksStatus(part1track1Links, LinkStatus.UnChanged, "test")
      when(mockRoadLinkService.getRoadLinksByLinkIdsFromVVH(any[Set[Long]])).thenReturn(projectLinks.filter(pl => part1Track2Links.contains(pl.linkId)).map(toRoadLink))
>>>>>>> 9cdbd1cf
      projectLinkDAO.updateProjectLinksStatus(part1Track2Links, LinkStatus.UnChanged, "test")

      val part2track1 = Set(12352L, 12353L)
      val part2track2 = Set(12354L, 12355L)
      val part2track1Links = projectLinks.filter(pl => part2track1.contains(pl.linkId)).map(_.id).toSet
      val part2Track2Links = projectLinks.filter(pl => part2track2.contains(pl.linkId)).map(_.id).toSet

<<<<<<< HEAD
      when(mockRoadLinkService.getRoadLinksAndComplementaryByLinkIds(any[Set[Long]])).thenReturn(projectLinks.filter(pl => part2track1Links.contains(pl.linkId)).map(toRoadLink))
      projectService.updateProjectLinks(id, part2track1Links, Seq(), LinkStatus.Transfer, "test",
        newRoadNumber = 9999, newRoadPartNumber = 2, newTrackCode = 1, userDefinedEndAddressM = None, roadType = 1, discontinuity = 5, ely = Some(1L), roadName = None)
      when(mockRoadLinkService.getRoadLinksAndComplementaryByLinkIds(any[Set[Long]])).thenReturn(projectLinks.filter(pl => part2Track2Links.contains(pl.linkId)).map(toRoadLink))
=======
      when(mockRoadLinkService.getRoadLinksByLinkIdsFromVVH(any[Set[Long]])).thenReturn(projectLinks.filter(pl => part2track1Links.contains(pl.linkId)).map(toRoadLink))
      projectService.updateProjectLinks(id, part2track1Links, Seq(), LinkStatus.Transfer, "test",
        newRoadNumber = 9999, newRoadPartNumber = 2, newTrackCode = 1, userDefinedEndAddressM = None, roadType = 1, discontinuity = 5, ely = Some(1L), roadName = None)
      when(mockRoadLinkService.getRoadLinksByLinkIdsFromVVH(any[Set[Long]])).thenReturn(projectLinks.filter(pl => part2Track2Links.contains(pl.linkId)).map(toRoadLink))
>>>>>>> 9cdbd1cf
      projectService.updateProjectLinks(id, part2Track2Links, Seq(), LinkStatus.Transfer, "test",
        newRoadNumber = 9999, newRoadPartNumber = 2, newTrackCode = 2, userDefinedEndAddressM = None, roadType = 1, discontinuity = 5, ely = Some(1L), roadName = None)
      /**
        * Tranfering adjacents of part1 to part2
        */
      val part1AdjacentToPart2IdRightSide = Set(12347L)
      val part1AdjacentToPart2IdLeftSide = Set(12351L)
      val part1AdjacentToPart2LinkRightSide = projectLinks.filter(pl => part1AdjacentToPart2IdRightSide.contains(pl.linkId)).map(_.id).toSet
      val part1AdjacentToPart2LinkLeftSide = projectLinks.filter(pl => part1AdjacentToPart2IdLeftSide.contains(pl.linkId)).map(_.id).toSet


<<<<<<< HEAD
      when(mockRoadLinkService.getRoadLinksAndComplementaryByLinkIds(any[Set[Long]])).thenReturn(projectLinks.filter(pl => part1AdjacentToPart2IdRightSide.contains(pl.linkId)).map(toRoadLink))
      projectService.updateProjectLinks(id, part1AdjacentToPart2LinkRightSide, Seq(), LinkStatus.Transfer, "test",
        newRoadNumber = 9999, newRoadPartNumber = 2, newTrackCode = 1, userDefinedEndAddressM = None, roadType = 1, discontinuity = 5, ely = Some(1L), roadName = None)
      when(mockRoadLinkService.getRoadLinksAndComplementaryByLinkIds(any[Set[Long]])).thenReturn(projectLinks.filter(pl => part1Track2Links.contains(pl.linkId)).map(toRoadLink))
=======
      when(mockRoadLinkService.getRoadLinksByLinkIdsFromVVH(any[Set[Long]])).thenReturn(projectLinks.filter(pl => part1AdjacentToPart2IdRightSide.contains(pl.linkId)).map(toRoadLink))
      projectService.updateProjectLinks(id, part1AdjacentToPart2LinkRightSide, Seq(), LinkStatus.Transfer, "test",
        newRoadNumber = 9999, newRoadPartNumber = 2, newTrackCode = 1, userDefinedEndAddressM = None, roadType = 1, discontinuity = 5, ely = Some(1L), roadName = None)
      when(mockRoadLinkService.getRoadLinksByLinkIdsFromVVH(any[Set[Long]])).thenReturn(projectLinks.filter(pl => part1Track2Links.contains(pl.linkId)).map(toRoadLink))
>>>>>>> 9cdbd1cf
      projectService.updateProjectLinks(id, part1AdjacentToPart2LinkLeftSide, Seq(), LinkStatus.Transfer, "test",
        newRoadNumber = 9999, newRoadPartNumber = 2, newTrackCode = 2, userDefinedEndAddressM = None, roadType = 1, discontinuity = 5, ely = Some(1L), roadName = None)

      val projectLinks2 = projectLinkDAO.fetchProjectLinks(id)

      val parts = projectLinks2.partition(_.roadPartNumber === 1)
      val part1tracks = parts._1.partition(_.track === Track.RightSide)
      part1tracks._1.maxBy(_.endAddrMValue).endAddrMValue should be(part1tracks._2.maxBy(_.endAddrMValue).endAddrMValue)
      val part2tracks = parts._2.partition(_.track === Track.RightSide)
      part2tracks._1.maxBy(_.endAddrMValue).endAddrMValue should be(part2tracks._2.maxBy(_.endAddrMValue).endAddrMValue)
    }
  }

  test("Test expireHistoryRows When link is renumbered Then set end date to old roadway") {
    runWithRollback {

      // Create roadway
      val linkId = 10000
      val oldEndAddress = 100
      val roadway = Roadway(Sequences.nextRoadwayId, Sequences.nextRoadwayNumber, 9999, 1, RoadType.PublicRoad,
        Track.Combined, Discontinuity.Continuous, 0, oldEndAddress, reversed = false, DateTime.now().minusYears(10), None, "test",
        Some("Test Road"), 1, TerminationCode.NoTermination, DateTime.now().minusYears(10), None)

      roadwayDAO.create(Seq(roadway))

      // Create project link
      val roadAddressLength = roadway.endAddrMValue - roadway.startAddrMValue
      val projectId = Sequences.nextProjectId
      val newLength = 110.123
      val newEndAddr = 110
      val projectLink = ProjectLink(Sequences.nextViitePrimaryKeySeqValue, roadway.roadNumber, roadway.roadPartNumber,
        roadway.track, roadway.discontinuity, roadway.startAddrMValue, roadway.endAddrMValue + 10,
        roadway.startAddrMValue, roadway.endAddrMValue, Some(DateTime.now().plusMonths(1)), None, Some("test"),
        linkId, 0.0, newLength, SideCode.TowardsDigitizing,
        (Some(ProjectLinkCalibrationPoint(linkId, 0, 0, CalibrationPointSource.RoadAddressSource)),
          Some(ProjectLinkCalibrationPoint(linkId, newLength, newEndAddr, CalibrationPointSource.RoadAddressSource))),
        Seq(Point(0.0, 0.0), Point(0.0, newLength)), projectId, LinkStatus.Numbering,
        roadway.roadType, LinkGeomSource.NormalLinkInterface, newLength, roadway.id, 1234, roadway.ely, reversed = false, None,
        DateTime.now().minusMonths(10).getMillis, roadway.roadwayNumber, roadway.roadName, Some(roadAddressLength),
        Some(0), Some(newEndAddr), Some(roadway.track), Some(roadway.roadNumber), Some(roadway.roadPartNumber)
      )

      // Check before change
      roadwayDAO.fetchAllByRoadwayId(Seq(roadway.id)).head.validTo should be(None)

      // Call the method to be tested
      projectService.expireHistoryRows(roadway.id)

      // Check results
      roadwayDAO.fetchAllByRoadwayId(Seq(roadway.id)).isEmpty should be(true)

      //createHistoryRows method expires the history rows for the roadway
      roadwayDAO.fetchAllByRoadwayNumbers(Set(roadway.roadwayNumber), withHistory = true).isEmpty should be (true)

    }
  }

  test("Test expireHistoryRows When expiring one roadway by id Then it should be expired by validTo date") {
    runWithRollback {

      val roadLink = RoadLink(5170939L, KMTKID(uuid, 1), Seq(Point(535605.272, 6982204.22, 85.90899999999965))
      , 540.3960283713503, State, 99, TrafficDirection.AgainstDigitizing, UnknownLinkType, Some("25.06.2015 03:00:00"), Some("kmtk_modified"), Map("MUNICIPALITYCODE" -> BigInt.apply(749)),
      InUse, NormalLinkInterface)

      val projectId = Sequences.nextProjectId

      val roadwayId = Sequences.nextRoadwayId

      val roadAddressProject = Project(projectId, ProjectState.apply(1), "TestProject", "TestUser", DateTime.now(), "TestUser", DateTime.parse("1970-01-01"), DateTime.now(), "Some additional info", Seq(), Seq(), None)

      val projectLink = dummyProjectLink(1, 1, Track.Combined, Discontinuity.EndOfRoad, 0, 100, Some(DateTime.parse("1970-01-01")), None, 12345, 0, 100, SideCode.TowardsDigitizing, LinkStatus.UnChanged, projectId, PublicRoad, Seq(Point(0.0, 0.0), Point(0.0, 100.0)))

      val roadway = dummyRoadway(roadwayNumber =1234l, roadNumber = 1, roadPartNumber = 1, startAddrM = 0, endAddrM = 100, startDate = DateTime.now(), endDate = None, roadwayId = roadwayId)

      roadwayDAO.create(Seq(roadway))

<<<<<<< HEAD
      when(mockRoadLinkService.getRoadLinksHistoryFromKMTK(any[Set[Long]])).thenReturn(Seq())
      when(mockRoadLinkService.getRoadLinksAndComplementaryByLinkIds(any[Set[Long]])).thenAnswer(
=======
      when(mockRoadLinkService.getRoadLinksHistoryFromVVH(any[Set[Long]])).thenReturn(Seq())
      when(mockRoadLinkService.getRoadLinksByLinkIdsFromVVH(any[Set[Long]])).thenAnswer(
>>>>>>> 9cdbd1cf
        toMockAnswer(Seq(projectLink), roadLink)
      )
      val historicRoadId = projectService.expireHistoryRows(roadwayId)
      historicRoadId should be (1)
    }
  }

  test("Test Road names should not have valid road name for any roadnumber after TR response") {
    runWithRollback {
      val projectId = Sequences.nextViitePrimaryKeySeqValue
      sqlu"""INSERT INTO ROAD_NAME VALUES (ROAD_NAME_SEQ.nextval, 66666, 'ROAD TEST', TIMESTAMP '2018-03-23 12:26:36.000000', null, TIMESTAMP '2018-03-23 12:26:36.000000', null, 'test user', TIMESTAMP '2018-03-23 12:26:36.000000')""".execute

      sqlu"""INSERT INTO PROJECT VALUES($projectId, 2, 'test project', 'silari', TIMESTAMP '2018-03-23 11:36:15.000000', '-', TIMESTAMP '2018-03-23 12:26:33.000000', NULL, NULL, NULL, 1, 533406.572, 6994060.048, 12)""".execute
      sqlu"""INSERT INTO PROJECT_RESERVED_ROAD_PART VALUES (${Sequences.nextViitePrimaryKeySeqValue}, 66666, 1, $projectId, '-')""".execute

      sqlu"""INSERT INTO PROJECT_LINK VALUES (${Sequences.nextViitePrimaryKeySeqValue}, $projectId, 0, 5, 66666, 1, 0, 86, 'test user', 'test user', TIMESTAMP '2018-03-23 12:26:36.000000', TIMESTAMP '2018-03-23 00:00:00.000000', 2, 3, 1, NULL, NULL, NULL, 8, 0, NULL, NULL, NULL, NULL, 1543328166000, 1, 0, NULL, 0, 85.617, NULL)""".execute

      sqlu"""INSERT INTO PROJECT_LINK_NAME VALUES (PROJECT_LINK_NAME_SEQ.nextval, $projectId, 66666, 'ROAD TEST')""".execute
      val namesBeforeUpdate = RoadNameDAO.getLatestRoadName(66666)
      val changeInfos = List(
        RoadwayChangeInfo(AddressChangeType.New,
          source = dummyRoadwayChangeSection(Some(66666L), Some(1L), Some(0L), Some(0L), Some(100L), Some(RoadType.apply(1)), Some(Discontinuity.Continuous), Some(8L)),
          target = dummyRoadwayChangeSection(Some(66666L), Some(1L), Some(0L), Some(0L), Some(100L), Some(RoadType.apply(1)), Some(Discontinuity.Continuous), Some(8L)),
          Continuous, RoadType.apply(1), reversed = false, 1)
      )

      val changes = List(
        ProjectRoadwayChange(projectId, Some("test project"), 8, "Test", DateTime.now(), changeInfos.head, DateTime.now(), Some(0))
      )

      val projectBefore = projectService.getSingleProjectById(projectId)
      projectService.handleNewRoadNames(changes)
      val project = projectService.getSingleProjectById(projectId)
      val validNamesAfterUpdate = RoadNameDAO.getCurrentRoadNamesByRoadNumber(66666)
      validNamesAfterUpdate.size should be(1)
      validNamesAfterUpdate.head.roadName should be(namesBeforeUpdate.get.roadName)
    }
  }

  test("Test publishProject When sending changes to TR and provoking a IOException exception when publishing a project Then check if the project state is changed to 9") {
    var count = 0
    val roadNumber = 5L
    val part = 207L
    val roadLink = RoadLink(5170939L, KMTKID(uuid, 1), Seq(Point(535605.272, 6982204.22, 85.90899999999965)), 540.3960283713503, State,
      99, TrafficDirection.AgainstDigitizing, UnknownLinkType, Some("25.06.2015 03:00:00"), Some("kmtk_modified"),
      Map("MUNICIPALITYCODE" -> BigInt.apply(749)), InUse, NormalLinkInterface)
    runWithRollback {
      val countCurrentProjects = projectService.getAllProjects
      val id = 0
      val addresses = List(ProjectReservedPart(5: Long, roadNumber: Long, part: Long, Some(5L), Some(Discontinuity.apply("jatkuva")),
        Some(8L), newLength = None, newDiscontinuity = None, newEly = None))
      val project = Project(id, ProjectState.Incomplete, "TestProject", "TestUser", DateTime.now(),
        "TestUser", DateTime.parse("1970-01-01"), DateTime.now(), "Some additional info", Seq(), Seq(), None)
      val savedProject = projectService.createRoadLinkProject(project)
<<<<<<< HEAD
        mockForProject(savedProject.id, roadwayAddressMapper.getRoadAddressesByRoadway(roadwayDAO.fetchAllByRoadAndPart(roadNumber, part)).map(toProjectLink(savedProject)))
        projectService.saveProject(savedProject.copy(reservedParts = addresses))
        val countAfterInsertProjects = projectService.getAllProjects
        count = countCurrentProjects.size + 1
        countAfterInsertProjects.size should be(count)
        projectService.allLinksHandled(savedProject.id) should be(false)
        val projectLinks = projectLinkDAO.fetchProjectLinks(savedProject.id)
        val partitioned = projectLinks.partition(_.roadPartNumber == part)
        val linkIds207 = partitioned._1.map(_.linkId).toSet
        reset(mockRoadLinkService)
        when(mockRoadLinkService.getRoadLinksHistoryFromKMTK(any[Set[Long]])).thenReturn(Seq())
        when(mockRoadLinkService.getRoadLinksAndComplementaryByLinkIds(any[Set[Long]])).thenAnswer(
          toMockAnswer(projectLinks, roadLink)
        )
        projectService.updateProjectLinks(savedProject.id, Set(), linkIds207.toSeq, LinkStatus.Transfer, "-", roadNumber, part, 0, Option.empty[Int]) should be(None)
        projectService.updateProjectLinks(savedProject.id, Set(), Seq(5168510), LinkStatus.Terminated, "-", roadNumber, part, 0, Option.empty[Int]) should be(None)
        projectService.allLinksHandled(savedProject.id) should be(true)
=======
      mockForProject(savedProject.id, roadwayAddressMapper.getRoadAddressesByRoadway(roadwayDAO.fetchAllByRoadAndPart(roadNumber, part)).map(toProjectLink(savedProject)))
      projectService.saveProject(savedProject.copy(reservedParts = addresses))
      val countAfterInsertProjects = projectService.getAllProjects
      count = countCurrentProjects.size + 1
      countAfterInsertProjects.size should be(count)
      projectService.allLinksHandled(savedProject.id) should be(false)
      val projectLinks = projectLinkDAO.fetchProjectLinks(savedProject.id)
      val partitioned = projectLinks.partition(_.roadPartNumber == part)
      val linkIds207 = partitioned._1.map(_.linkId).toSet
      reset(mockRoadLinkService)
      when(mockRoadLinkService.getRoadLinksHistoryFromVVH(any[Set[Long]])).thenReturn(Seq())
      when(mockRoadLinkService.getRoadLinksByLinkIdsFromVVH(any[Set[Long]])).thenAnswer(
        toMockAnswer(projectLinks, roadLink)
      )
      projectService.updateProjectLinks(savedProject.id, Set(), linkIds207.toSeq, LinkStatus.Transfer, "-", roadNumber, part, 0, Option.empty[Int]) should be(None)
      projectService.updateProjectLinks(savedProject.id, Set(), Seq(5168510), LinkStatus.Terminated, "-", roadNumber, part, 0, Option.empty[Int]) should be(None)
      projectService.allLinksHandled(savedProject.id) should be(true)
>>>>>>> 9cdbd1cf

      projectService.updateProjectLinks(project.id, Set(), Seq(5168540), LinkStatus.Terminated, "-", roadNumber, part, 0, Option.empty[Int]) should be(None)
      //         This will result in a IO exception being thrown and caught inside the publish, making the update of the project for the state SendingToTR
      //         If the tests ever get a way to have TR connectivity then this needs to be somewhat addressed

      projectService.publishProject(savedProject.id)
      val currentProjectStatus = projectDAO.fetchProjectStatus(savedProject.id)
      currentProjectStatus.isDefined should be(true)
      currentProjectStatus.get.value should be(ProjectState.SendingToTR.value)
    }

  }

  test("Test fillRoadNames When creating one project link for one new road name Then method should get the road name of the created project links") {
    val roadNumber = 5L
    val roadPartNumber = 207L
    val testRoadName = "forTestingPurposes"
    runWithRollback {
      val rap = Project(0L, ProjectState.apply(1), "TestProject", "TestUser", DateTime.parse("1901-01-01"),
        "TestUser", DateTime.parse("1971-01-01"), DateTime.now(), "Some additional info",
        Seq(), Seq(), None)
      val project = projectService.createRoadLinkProject(rap)
      val projectId = project.id

      mockForProject(projectId, roadwayAddressMapper.getRoadAddressesByRoadway(roadwayDAO.fetchAllByRoadAndPart(roadNumber, roadPartNumber)).map(toProjectLink(project)))
      projectService.saveProject(project.copy(reservedParts = Seq(
        ProjectReservedPart(0L, roadNumber, roadPartNumber, Some(0L), Some(Continuous), Some(8L), None, None, None, None))))
      val projectLinks = projectLinkDAO.fetchProjectLinks(projectId)
      ProjectLinkNameDAO.create(projectId, roadNumber, testRoadName)

      projectService.fillRoadNames(projectLinks.head).roadName.get should be(testRoadName)
    }
  }

  test("Test fillRoadNames When creating one project link for one new road name Then through RoadNameDao the road name of the created project links should be same as the latest one") {
    val roadNumber = 5L
    val roadPartNumber = 207L
    runWithRollback {
      val rap = Project(0L, ProjectState.apply(1), "TestProject", "TestUser", DateTime.parse("1901-01-01"),
        "TestUser", DateTime.parse("1970-01-01"), DateTime.now(), "Some additional info",
        Seq(), Seq(), None)
      val project = projectService.createRoadLinkProject(rap)
      val id = project.id
      mockForProject(project.id, roadwayAddressMapper.getRoadAddressesByRoadway(roadwayDAO.fetchAllByRoadAndPart(roadNumber, roadPartNumber)).map(toProjectLink(project)))
      projectService.saveProject(project.copy(reservedParts = Seq(
        ProjectReservedPart(0L, roadNumber, roadPartNumber, Some(0L), Some(Continuous), Some(8L), None, None, None, None))))
      val projectLinks = projectLinkDAO.fetchProjectLinks(id)

      projectService.fillRoadNames(projectLinks.head).roadName.get should be(RoadNameDAO.getLatestRoadName(roadNumber).get.roadName)
    }
  }

  test("Test getLatestRoadName When having no road name for given road number Then road name should not be saved on TR success response if road number > 70.000 (even though it has no name)") {
    runWithRollback {
      val projectId = Sequences.nextViitePrimaryKeySeqValue
      sqlu"""INSERT INTO PROJECT VALUES($projectId, 2, 'test project', 'silari', TIMESTAMP '2018-03-23 11:36:15.000000', '-', TIMESTAMP '2018-03-23 12:26:33.000000', NULL, TIMESTAMP '2018-03-23 00:00:00.000000', NULL, 0, 533406.572, 6994060.048, 12)""".execute
      sqlu"""INSERT INTO PROJECT_RESERVED_ROAD_PART VALUES (${Sequences.nextViitePrimaryKeySeqValue}, 70001, 1, $projectId, '-')""".execute
      sqlu"""Insert into PROJECT_LINK (ID,PROJECT_ID,TRACK,DISCONTINUITY_TYPE,ROAD_NUMBER,ROAD_PART_NUMBER,START_ADDR_M,END_ADDR_M,ORIGINAL_START_ADDR_M,ORIGINAL_END_ADDR_M,CREATED_BY,MODIFIED_BY,CREATED_DATE,MODIFIED_DATE,STATUS,CALIBRATION_POINTS,ROAD_TYPE,ROADWAY_ID,CONNECTED_LINK_ID,ELY,REVERSED,SIDE,START_MEASURE,END_MEASURE,LINK_ID,ADJUSTED_TIMESTAMP,LINK_SOURCE)
                VALUES (${Sequences.nextViitePrimaryKeySeqValue}, $projectId, 0, 5, 70001, 1, 0, 86, 0, 86, 'test user', 'test user', TIMESTAMP '2018-03-23 12:26:36.000000', TIMESTAMP '2018-03-23 00:00:00.000000', 2, 3, 1, NULL, NULL, 8, 0, 2, 0, 85.617, 5170979, 1500079296000, 1)""".execute
      sqlu"""INSERT INTO PROJECT_LINK_NAME VALUES (PROJECT_LINK_NAME_SEQ.nextval, $projectId, 70001, NULL)""".execute
      val namesBeforeUpdate = RoadNameDAO.getLatestRoadName(70001)
      namesBeforeUpdate.isEmpty should be(true)
      projectService.updateRoadwaysAndLinearLocationsWithProjectLinks(ProjectState.Saved2TR, projectId)

      val project = projectService.getSingleProjectById(projectId)
      val namesAfterUpdate = RoadNameDAO.getLatestRoadName(70001)
      project.get.statusInfo should be(None)
      namesAfterUpdate.isEmpty should be(true)
    }
  }

  test("Test getLatestRoadName road name exists on TR success response") {
    runWithRollback {
      val projectId = Sequences.nextViitePrimaryKeySeqValue
      sqlu"""INSERT INTO ROAD_NAME VALUES (ROAD_NAME_SEQ.nextval, 66666, 'road name test', TIMESTAMP '2018-03-23 12:26:36.000000', null, TIMESTAMP '2018-03-23 12:26:36.000000', null, 'test user', TIMESTAMP '2018-03-23 12:26:36.000000')""".execute

      sqlu"""INSERT INTO PROJECT VALUES($projectId, 2, 'test project', 'silari', TIMESTAMP '2018-03-23 11:36:15.000000', '-', TIMESTAMP '2018-03-23 12:26:33.000000', NULL, TIMESTAMP '2018-03-23 00:00:00.000000', NULL, 0, 533406.572, 6994060.048, 12)""".execute
      sqlu"""INSERT INTO PROJECT_RESERVED_ROAD_PART VALUES (${Sequences.nextViitePrimaryKeySeqValue}, 66666, 1, $projectId, '-')""".execute
      sqlu"""INSERT INTO PROJECT_LINK VALUES (${Sequences.nextViitePrimaryKeySeqValue}, $projectId, 0, 5, 66666, 1, 0, 86, 'test user', 'test user', TIMESTAMP '2018-03-23 12:26:36.000000', TIMESTAMP '2018-03-23 00:00:00.000000', 2, 3, 1, NULL, NULL, NULL, 8, 0, 2, 0, 85.617, 5170979, 1500079296000, 1, 0, NULL, 0, 86, NULL)""".execute
      sqlu"""INSERT INTO PROJECT_LINK_NAME VALUES (PROJECT_LINK_NAME_SEQ.nextval, $projectId, 66666, 'another road name test')""".execute

      val changeInfos = List(
        RoadwayChangeInfo(AddressChangeType.New,
          source = dummyRoadwayChangeSection(Some(66666L), Some(1L), Some(0L), Some(0L), Some(100L), Some(RoadType.apply(1)), Some(Discontinuity.Continuous), Some(8L)),
          target = dummyRoadwayChangeSection(Some(66666L), Some(1L), Some(0L), Some(0L), Some(100L), Some(RoadType.apply(1)), Some(Discontinuity.Continuous), Some(8L)),
          Continuous, RoadType.apply(1), reversed = false, 1)
      )

      val changes = List(
        ProjectRoadwayChange(projectId, Some("test project"), 8, "Test", DateTime.now(), changeInfos.head, DateTime.now(), Some(0))
      )

      val namesBeforeUpdate = RoadNameDAO.getLatestRoadName(66666)
      val projectBefore = projectService.getSingleProjectById(projectId)
      projectService.handleNewRoadNames(changes)
      val namesAfterUpdate = RoadNameDAO.getLatestRoadName(66666)
      val project = projectService.getSingleProjectById(projectId)
      namesAfterUpdate.get.roadName should be(namesBeforeUpdate.get.roadName)
    }
  }

  test("Test getLatestRoadName When existing TR success response Then the road name should be saved") {
    runWithRollback {
      val projectId = Sequences.nextViitePrimaryKeySeqValue
      sqlu"""INSERT INTO PROJECT VALUES($projectId, 2, 'test project', 'silari', TIMESTAMP '2018-03-23 11:36:15.000000', '-', TIMESTAMP '2018-03-23 12:26:33.000000', NULL, TIMESTAMP '2018-03-23 00:00:00.000000', NULL, 0, 533406.572, 6994060.048, 12)""".execute
      sqlu"""INSERT INTO PROJECT_RESERVED_ROAD_PART VALUES (${Sequences.nextViitePrimaryKeySeqValue}, 66666, 1, $projectId, '-')""".execute
      sqlu"""INSERT INTO PROJECT_LINK VALUES (${Sequences.nextViitePrimaryKeySeqValue}, $projectId, 0, 5, 66666, 1, 0, 86, 'test user', 'test user', TIMESTAMP '2018-03-23 12:26:36.000000', TIMESTAMP '2018-03-23 00:00:00.000000', 2, 3, 1, NULL, NULL, NULL, 8, 0, 2, 0, 85.617, 5170979, 1500079296000, 1, 0, NULL, 0, 86, NULL)""".execute
      sqlu"""INSERT INTO PROJECT_LINK_NAME VALUES (PROJECT_LINK_NAME_SEQ.nextval, $projectId, 66666, 'road name test')""".execute
      val changeInfos = List(
        RoadwayChangeInfo(AddressChangeType.New,
          source = dummyRoadwayChangeSection(Some(66666L), Some(1L), Some(0L), Some(0L), Some(100L), Some(RoadType.apply(1)), Some(Discontinuity.Continuous), Some(8L)),
          target = dummyRoadwayChangeSection(Some(66666L), Some(1L), Some(0L), Some(0L), Some(100L), Some(RoadType.apply(1)), Some(Discontinuity.Continuous), Some(8L)),
          Continuous, RoadType.apply(1), reversed = false, 1)
      )

      val changes = List(
        ProjectRoadwayChange(projectId, Some("test project"), 8, "Test", DateTime.now(), changeInfos.head, DateTime.now(), Some(0))
      )

      val namesBeforeUpdate = RoadNameDAO.getLatestRoadName(66666)
      val projectBefore = projectService.getSingleProjectById(projectId)
      projectService.handleNewRoadNames(changes)
      val namesAfterUpdate = RoadNameDAO.getLatestRoadName(66666)
      val project = projectService.getSingleProjectById(projectId)
      project.get.statusInfo should be(None)
      namesAfterUpdate.get.roadName should be("road name test")
    }
  }

  test("Test getLatestRoadName When existing TR success response Then multiple names should be saved") {
    runWithRollback {
      val projectId = Sequences.nextViitePrimaryKeySeqValue
      sqlu"""INSERT INTO PROJECT VALUES($projectId, 2, 'test project', 'silari', TIMESTAMP '2018-03-23 11:36:15.000000', '-', TIMESTAMP '2018-03-23 12:26:33.000000', NULL, TIMESTAMP '2018-03-23 00:00:00.000000', NULL, 0, 533406.572, 6994060.048, 12)""".execute
      sqlu"""INSERT INTO PROJECT_RESERVED_ROAD_PART VALUES (${Sequences.nextViitePrimaryKeySeqValue}, 66666, 1, $projectId, '-')""".execute
      sqlu"""INSERT INTO PROJECT_RESERVED_ROAD_PART VALUES (${Sequences.nextViitePrimaryKeySeqValue}, 55555, 1, $projectId, '-')""".execute
      sqlu"""INSERT INTO PROJECT_LINK VALUES (${Sequences.nextViitePrimaryKeySeqValue}, $projectId, 0, 5, 66666, 1, 0, 86, 'test user', 'test user', TIMESTAMP '2018-03-23 12:26:36.000000', TIMESTAMP '2018-03-23 00:00:00.000000', 2, 3, 1, NULL, NULL, NULL, 8, 0, 2, 0, 85.617, 5170979, 1500079296000, 1, 0, NULL, 0, 86, NULL)""".execute
      sqlu"""INSERT INTO PROJECT_LINK VALUES (${Sequences.nextViitePrimaryKeySeqValue}, $projectId, 0, 5, 55555, 1, 0, 86, 'test user', 'test user', TIMESTAMP '2018-03-23 12:26:36.000000', TIMESTAMP '2018-03-23 00:00:00.000000', 2, 3, 1, NULL, NULL, NULL, 8, 0, 2, 0, 85.617, 5170980, 1500079296000, 1, 0, NULL, 0, 86, NULL)""".execute
      sqlu"""INSERT INTO PROJECT_LINK_NAME VALUES (PROJECT_LINK_NAME_SEQ.nextval, $projectId, 66666, 'road name test')""".execute
      sqlu"""INSERT INTO PROJECT_LINK_NAME VALUES (PROJECT_LINK_NAME_SEQ.nextval, $projectId, 55555, 'road name test2')""".execute
      RoadNameDAO.getLatestRoadName(55555).isEmpty should be (true)
      RoadNameDAO.getLatestRoadName(66666).isEmpty should be (true)
      val changeInfos = List(
        RoadwayChangeInfo(AddressChangeType.New,
          source = dummyRoadwayChangeSection(Some(66666L), Some(1L), Some(0L), Some(0L), Some(100L), Some(RoadType.apply(1)), Some(Discontinuity.Continuous), Some(8L)),
          target = dummyRoadwayChangeSection(Some(66666L), Some(1L), Some(0L), Some(0L), Some(100L), Some(RoadType.apply(1)), Some(Discontinuity.Continuous), Some(8L)),
          Continuous, RoadType.apply(1), reversed = false, 1),
        RoadwayChangeInfo(AddressChangeType.New,
          source = dummyRoadwayChangeSection(Some(55555L), Some(1L), Some(0L), Some(0L), Some(100L), Some(RoadType.apply(1)), Some(Discontinuity.Continuous), Some(8L)),
          target = dummyRoadwayChangeSection(Some(55555L), Some(1L), Some(0L), Some(0L), Some(100L), Some(RoadType.apply(1)), Some(Discontinuity.Continuous), Some(8L)),
          Continuous, RoadType.apply(1), reversed = false, 1)
      )

      val changes = List(
        ProjectRoadwayChange(projectId, Some("test project"), 8, "Test", DateTime.now(), changeInfos.head, DateTime.now(), Some(0)),
        ProjectRoadwayChange(projectId, Some("test project"), 8, "Test", DateTime.now(), changeInfos(1), DateTime.now(), Some(0))
      )

      val projectBefore = projectService.getSingleProjectById(projectId)
      projectService.handleNewRoadNames(changes)
      val project = projectService.getSingleProjectById(projectId)
      val namesAfterUpdate55555 = RoadNameDAO.getLatestRoadName(55555)
      val namesAfterUpdate66666 = RoadNameDAO.getLatestRoadName(66666)
      project.get.statusInfo should be(None)
      namesAfterUpdate55555.get.roadName should be("road name test2")
      namesAfterUpdate66666.get.roadName should be("road name test")
    }
  }

  test("Test getProjectLinks When doing some operations (Unchanged with termination test, repeats termination update), Then the calibration points are cleared and moved to correct positions") {
    var count = 0
    val roadLink = RoadLink(5170939L, KMTKID(uuid, 1), Seq(Point(535605.272, 6982204.22, 85.90899999999965))
      , 540.3960283713503, State, 99, TrafficDirection.AgainstDigitizing, UnknownLinkType, Some("25.06.2015 03:00:00"), Some("kmtk_modified"), Map("MUNICIPALITYCODE" -> BigInt.apply(749)),
      InUse, NormalLinkInterface)
    runWithRollback {
      val countCurrentProjects = projectService.getAllProjects
      val id = 0
      val addresses = Seq(ProjectReservedPart(5: Long, 5: Long, 205: Long, Some(5L), Some(Discontinuity.apply("jatkuva")), Some(8L), newLength = None, newDiscontinuity = None, newEly = None),
        ProjectReservedPart(5: Long, 5: Long, 206: Long, Some(5L), Some(Discontinuity.apply("jatkuva")), Some(8L), newLength = None, newDiscontinuity = None, newEly = None))
      val project = Project(id, ProjectState.apply(1), "TestProject", "TestUser", DateTime.now(), "TestUser", DateTime.parse("2017-01-01"), DateTime.now(), "Some additional info", Seq(), Seq(), None)
      val savedProject = projectService.createRoadLinkProject(project)
      mockForProject(savedProject.id, (roadwayAddressMapper.getRoadAddressesByLinearLocation(linearLocationDAO.fetchByRoadways(roadwayDAO.fetchAllBySection(5, 205).map(_.roadwayNumber).toSet)) ++ roadwayAddressMapper.getRoadAddressesByLinearLocation(linearLocationDAO.fetchByRoadways(roadwayDAO.fetchAllBySection(5, 206).map(_.roadwayNumber).toSet))).map(toProjectLink(savedProject)))
      projectService.saveProject(savedProject.copy(reservedParts = addresses))
      val countAfterInsertProjects = projectService.getAllProjects
      count = countCurrentProjects.size + 1
      countAfterInsertProjects.size should be(count)
      projectService.allLinksHandled(savedProject.id) should be(false)
      projectService.getSingleProjectById(savedProject.id).nonEmpty should be(true)
      projectService.getSingleProjectById(savedProject.id).get.reservedParts.nonEmpty should be(true)
      val projectLinks = projectLinkDAO.fetchProjectLinks(savedProject.id)
      val partitioned = projectLinks.partition(_.roadPartNumber == 205)
      val linkIds205 = partitioned._1.map(_.linkId).toSet
      val linkIds206 = partitioned._2.map(_.linkId).toSet
      reset(mockRoadLinkService)
<<<<<<< HEAD
      when(mockRoadLinkService.getRoadLinksHistoryFromKMTK(any[Set[Long]])).thenReturn(Seq())
      when(mockRoadLinkService.getRoadLinksAndComplementaryByLinkIds(any[Set[Long]])).thenAnswer(
=======
      when(mockRoadLinkService.getRoadLinksHistoryFromVVH(any[Set[Long]])).thenReturn(Seq())
      when(mockRoadLinkService.getRoadLinksByLinkIdsFromVVH(any[Set[Long]])).thenAnswer(
>>>>>>> 9cdbd1cf
        toMockAnswer(projectLinks, roadLink)
      )
      projectService.updateProjectLinks(savedProject.id, Set(), linkIds205.toSeq, LinkStatus.UnChanged, "-", 0, 0, 0, Option.empty[Int]) should be(None)
      projectService.allLinksHandled(savedProject.id) should be(false)
      projectService.updateProjectLinks(savedProject.id, Set(), linkIds206.toSeq, LinkStatus.UnChanged, "-", 0, 0, 0, Option.empty[Int]) should be(None)
      projectService.allLinksHandled(savedProject.id) should be(true)
      projectService.updateProjectLinks(savedProject.id, Set(), Seq(5168573), LinkStatus.Terminated, "-", 0, 0, 0, Option.empty[Int]) should be(None)
      projectService.allLinksHandled(savedProject.id) should be(true)
      val updatedProjectLinks = projectLinkDAO.fetchProjectLinks(savedProject.id)
      updatedProjectLinks.exists { x => x.status == LinkStatus.UnChanged } should be(true)
      updatedProjectLinks.exists { x => x.status == LinkStatus.Terminated } should be(true)
      updatedProjectLinks.filter(pl => pl.linkId == 5168579).head.calibrationPoints should be((None, Some(ProjectLinkCalibrationPoint(5168579, 15.173, 4681, ProjectLinkSource))))
      projectService.updateProjectLinks(savedProject.id, Set(), Seq(5168579), LinkStatus.Terminated, "-", 0, 0, 0, Option.empty[Int])
      val updatedProjectLinks2 = projectLinkDAO.fetchProjectLinks(savedProject.id)
      val sortedRoad206AfterTermination = updatedProjectLinks2.filter(_.roadPartNumber == 206).sortBy(_.startAddrMValue)
      updatedProjectLinks2.filter(pl => pl.linkId == 5168579).head.calibrationPoints should be((None, None))
      val lastValid = sortedRoad206AfterTermination.filter(_.status != LinkStatus.Terminated).last
      sortedRoad206AfterTermination.filter(_.status != LinkStatus.Terminated).last.calibrationPoints should be((None, Some(ProjectLinkCalibrationPoint(lastValid.linkId, lastValid.endMValue, lastValid.endAddrMValue, ProjectLinkSource))))
      updatedProjectLinks2.filter(pl => pl.roadPartNumber == 205).exists { x => x.status == LinkStatus.Terminated } should be(false)
    }
    runWithRollback {
      projectService.getAllProjects
    } should have size (count - 1)
  }

  test("Test getProjectLinks When doing some operations (Transfer and then Terminate), Then the calibration points are cleared and moved to correct positions") {
<<<<<<< HEAD
      var count = 0
      val roadLink = RoadLink(5170939L, KMTKID(uuid, 1), Seq(Point(535605.272, 6982204.22, 85.90899999999965))
        , 540.3960283713503, State, 99, TrafficDirection.AgainstDigitizing, UnknownLinkType, Some("25.06.2015 03:00:00"), Some("kmtk_modified"), Map("MUNICIPALITYCODE" -> BigInt.apply(749)),
        InUse, NormalLinkInterface)
      runWithRollback {
        val countCurrentProjects = projectService.getAllProjects
        val id = 0
        val addresses = List(ProjectReservedPart(5: Long, 5: Long, 207: Long, Some(5L), Some(Discontinuity.apply("jatkuva")), Some(8L), newLength = None, newDiscontinuity = None, newEly = None))
        val project = Project(id, ProjectState.apply(1), "TestProject", "TestUser", DateTime.now(), "TestUser", DateTime.parse("1970-01-01"), DateTime.now(), "Some additional info", Seq(), Seq(), None)
        val savedProject = projectService.createRoadLinkProject(project)
        mockForProject(savedProject.id, (roadwayAddressMapper.getRoadAddressesByLinearLocation(linearLocationDAO.fetchByRoadways(roadwayDAO.fetchAllBySection(5, 207).map(_.roadwayNumber).toSet)) ++ roadwayAddressMapper.getRoadAddressesByLinearLocation(linearLocationDAO.fetchByRoadways(roadwayDAO.fetchAllBySection(5, 207).map(_.roadwayNumber).toSet))).map(toProjectLink(savedProject)))

        projectService.saveProject(savedProject.copy(reservedParts = addresses))
        val countAfterInsertProjects = projectService.getAllProjects
        count = countCurrentProjects.size + 1
        countAfterInsertProjects.size should be(count)
        projectService.allLinksHandled(savedProject.id) should be(false)
        val projectLinks = projectLinkDAO.fetchProjectLinks(savedProject.id)
        val partitioned = projectLinks.partition(_.roadPartNumber == 207)
        val highestDistanceEnd = projectLinks.map(p => p.endAddrMValue).max
        val linkIds207 = partitioned._1.map(_.linkId).toSet
        reset(mockRoadLinkService)
        when(mockRoadLinkService.getRoadLinksHistoryFromKMTK(any[Set[Long]])).thenReturn(Seq())
        when(mockRoadLinkService.getRoadLinksAndComplementaryByLinkIds(any[Set[Long]])).thenAnswer(
          toMockAnswer(projectLinks, roadLink)
        )
        projectService.updateProjectLinks(savedProject.id, Set(), linkIds207.toSeq, LinkStatus.Transfer, "-", 5, 207, 0, Option.empty[Int]) should be(None)
        projectService.updateProjectLinks(savedProject.id, Set(), Seq(5168510), LinkStatus.Terminated, "-", 5, 207, 0, Option.empty[Int]) should be(None)
        projectService.allLinksHandled(savedProject.id) should be(true)
        val changeProjectOpt = projectService.getChangeProject(savedProject.id)
        val change = changeProjectOpt._1.get
        val updatedProjectLinks = projectLinkDAO.fetchProjectLinks(savedProject.id)
        updatedProjectLinks.exists { x => x.status == LinkStatus.Transfer } should be(true)
        updatedProjectLinks.exists { x => x.status == LinkStatus.Terminated } should be(true)
        val sortedProjectLinks = updatedProjectLinks.sortBy(_.startAddrMValue)
        sortedProjectLinks.head.calibrationPoints._1.nonEmpty should be (true)
        sortedProjectLinks.head.calibrationPoints._1.get.segmentMValue should be (0.0)
        sortedProjectLinks.head.calibrationPoints._1.get.addressMValue should be (0)
        sortedProjectLinks.head.calibrationPoints._1.get.source should be (ProjectLinkSource)
        sortedProjectLinks.head.calibrationPoints._2.isEmpty should be (true)
=======
    var count = 0
    val roadLink = RoadLink(5170939L, Seq(Point(535605.272, 6982204.22, 85.90899999999965))
      , 540.3960283713503, State, 99, TrafficDirection.AgainstDigitizing, UnknownLinkType, Some("25.06.2015 03:00:00"), Some("vvh_modified"), Map("MUNICIPALITYCODE" -> BigInt.apply(749)),
      InUse, NormalLinkInterface)
    runWithRollback {
      val countCurrentProjects = projectService.getAllProjects
      val id = 0
      val addresses = List(ProjectReservedPart(5: Long, 5: Long, 207: Long, Some(5L), Some(Discontinuity.apply("jatkuva")), Some(8L), newLength = None, newDiscontinuity = None, newEly = None))
      val project = Project(id, ProjectState.apply(1), "TestProject", "TestUser", DateTime.now(), "TestUser", DateTime.parse("1970-01-01"), DateTime.now(), "Some additional info", Seq(), Seq(), None)
      val savedProject = projectService.createRoadLinkProject(project)
      mockForProject(savedProject.id, (roadwayAddressMapper.getRoadAddressesByLinearLocation(linearLocationDAO.fetchByRoadways(roadwayDAO.fetchAllBySection(5, 207).map(_.roadwayNumber).toSet)) ++ roadwayAddressMapper.getRoadAddressesByLinearLocation(linearLocationDAO.fetchByRoadways(roadwayDAO.fetchAllBySection(5, 207).map(_.roadwayNumber).toSet))).map(toProjectLink(savedProject)))

      projectService.saveProject(savedProject.copy(reservedParts = addresses))
      val countAfterInsertProjects = projectService.getAllProjects
      count = countCurrentProjects.size + 1
      countAfterInsertProjects.size should be(count)
      projectService.allLinksHandled(savedProject.id) should be(false)
      val projectLinks = projectLinkDAO.fetchProjectLinks(savedProject.id)
      val partitioned = projectLinks.partition(_.roadPartNumber == 207)
      val highestDistanceEnd = projectLinks.map(p => p.endAddrMValue).max
      val linkIds207 = partitioned._1.map(_.linkId).toSet
      reset(mockRoadLinkService)
      when(mockRoadLinkService.getRoadLinksHistoryFromVVH(any[Set[Long]])).thenReturn(Seq())
      when(mockRoadLinkService.getRoadLinksByLinkIdsFromVVH(any[Set[Long]])).thenAnswer(
        toMockAnswer(projectLinks, roadLink)
      )
      projectService.updateProjectLinks(savedProject.id, Set(), linkIds207.toSeq, LinkStatus.Transfer, "-", 5, 207, 0, Option.empty[Int]) should be(None)
      projectService.updateProjectLinks(savedProject.id, Set(), Seq(5168510), LinkStatus.Terminated, "-", 5, 207, 0, Option.empty[Int]) should be(None)
      projectService.allLinksHandled(savedProject.id) should be(true)
      val changeProjectOpt = projectService.getChangeProject(savedProject.id)
      val change = changeProjectOpt._1.get
      val updatedProjectLinks = projectLinkDAO.fetchProjectLinks(savedProject.id)
      updatedProjectLinks.exists { x => x.status == LinkStatus.Transfer } should be(true)
      updatedProjectLinks.exists { x => x.status == LinkStatus.Terminated } should be(true)
      val sortedProjectLinks = updatedProjectLinks.sortBy(_.startAddrMValue)
      sortedProjectLinks.head.calibrationPoints._1.nonEmpty should be (true)
      sortedProjectLinks.head.calibrationPoints._1.get.segmentMValue should be (0.0)
      sortedProjectLinks.head.calibrationPoints._1.get.addressMValue should be (0)
      sortedProjectLinks.head.calibrationPoints._1.get.source should be (ProjectLinkSource)
      sortedProjectLinks.head.calibrationPoints._2.isEmpty should be (true)
>>>>>>> 9cdbd1cf

      sortedProjectLinks.last.calibrationPoints._1.isEmpty should be (true)
      sortedProjectLinks.last.calibrationPoints._2.nonEmpty should be (true)
      sortedProjectLinks.last.calibrationPoints._2.get.segmentMValue should be (442.89)
      sortedProjectLinks.last.calibrationPoints._2.get.addressMValue should be (highestDistanceEnd - projectLinks.filter(pl => pl.linkId == 5168510).head.endAddrMValue)
      sortedProjectLinks.last.calibrationPoints._2.get.source should be (ProjectLinkSource)

      projectService.updateProjectLinks(savedProject.id, Set(), Seq(5168540), LinkStatus.Terminated, "-", 5, 207, 0, Option.empty[Int]) should be(None)
      val updatedProjectLinks2 = projectLinkDAO.fetchProjectLinks(savedProject.id)
      val sortedProjectLinks2 = updatedProjectLinks2.sortBy(_.startAddrMValue)

      sortedProjectLinks2.last.calibrationPoints._1.isEmpty should be (true)
      sortedProjectLinks2.last.calibrationPoints._2.nonEmpty should be (true)
      sortedProjectLinks2.last.calibrationPoints._2.get.segmentMValue should be (442.89)
      sortedProjectLinks2.last.calibrationPoints._2.get.addressMValue should be (highestDistanceEnd - projectLinks.filter(pl => pl.linkId == 5168510).head.endAddrMValue - updatedProjectLinks.filter(pl => pl.linkId == 5168540).head.endAddrMValue)
      sortedProjectLinks2.last.calibrationPoints._2.get.source should be (ProjectLinkSource)
    }

  }

  test("Test getProjectLinks When doing some operations (Terminate then transfer), Then the calibration points are cleared and moved to correct positions") {
<<<<<<< HEAD
      var count = 0
      val roadLink = RoadLink(5170939L, KMTKID(uuid, 1), Seq(Point(535605.272, 6982204.22, 85.90899999999965))
        , 540.3960283713503, State, 99, TrafficDirection.AgainstDigitizing, UnknownLinkType, Some("25.06.2015 03:00:00"), Some("kmtk_modified"), Map("MUNICIPALITYCODE" -> BigInt.apply(749)),
        InUse, NormalLinkInterface)
      runWithRollback {
        val countCurrentProjects = projectService.getAllProjects
        val id = 0
        val addresses = List(ProjectReservedPart(5: Long, 5: Long, 207: Long, Some(5L), Some(Discontinuity.apply("jatkuva")), Some(8L), newLength = None, newDiscontinuity = None, newEly = None))
        val project = Project(id, ProjectState.apply(1), "TestProject", "TestUser", DateTime.now(), "TestUser", DateTime.parse("1970-01-01"), DateTime.now(), "Some additional info", Seq(), Seq(), None)
        val savedProject = projectService.createRoadLinkProject(project)
        mockForProject(savedProject.id, (roadwayAddressMapper.getRoadAddressesByLinearLocation(linearLocationDAO.fetchByRoadways(roadwayDAO.fetchAllBySection(5, 207).map(_.roadwayNumber).toSet)) ++ roadwayAddressMapper.getRoadAddressesByLinearLocation(linearLocationDAO.fetchByRoadways(roadwayDAO.fetchAllBySection(5, 207).map(_.roadwayNumber).toSet))).map(toProjectLink(savedProject)))

        projectService.saveProject(savedProject.copy(reservedParts = addresses))
        val countAfterInsertProjects = projectService.getAllProjects
        count = countCurrentProjects.size + 1
        countAfterInsertProjects.size should be(count)
        projectService.allLinksHandled(savedProject.id) should be(false)
        val projectLinks = projectLinkDAO.fetchProjectLinks(savedProject.id)
        val partitioned = projectLinks.partition(_.roadPartNumber == 207)
        val highestDistanceEnd = projectLinks.map(p => p.endAddrMValue).max
        val linkIds207 = partitioned._1.map(_.linkId).toSet
        reset(mockRoadLinkService)
        when(mockRoadLinkService.getRoadLinksHistoryFromKMTK(any[Set[Long]])).thenReturn(Seq())
        when(mockRoadLinkService.getRoadLinksAndComplementaryByLinkIds(any[Set[Long]])).thenAnswer(
          toMockAnswer(projectLinks, roadLink)
        )
        projectService.updateProjectLinks(savedProject.id, Set(), Seq(5168510), LinkStatus.Terminated, "-", 5, 207, 0, Option.empty[Int])
        projectService.updateProjectLinks(savedProject.id, Set(), linkIds207.filterNot(_ == 5168510L).toSeq, LinkStatus.Transfer, "-", 5, 207, 0, Option.empty[Int])
        projectService.allLinksHandled(savedProject.id) should be(true)
        val changeProjectOpt = projectService.getChangeProject(savedProject.id)
        val change = changeProjectOpt._1.get
        val updatedProjectLinks = projectLinkDAO.fetchProjectLinks(savedProject.id)
        updatedProjectLinks.exists { x => x.status == LinkStatus.Transfer } should be(true)
        updatedProjectLinks.exists { x => x.status == LinkStatus.Terminated } should be(true)
        val sortedProjectLinks = updatedProjectLinks.sortBy(_.startAddrMValue)
        sortedProjectLinks.head.calibrationPoints._1.nonEmpty should be (true)
        sortedProjectLinks.head.calibrationPoints._1.get.segmentMValue should be (0.0)
        sortedProjectLinks.head.calibrationPoints._1.get.addressMValue should be (0)
        sortedProjectLinks.head.calibrationPoints._1.get.source should be (ProjectLinkSource)
        sortedProjectLinks.head.calibrationPoints._2.isEmpty should be (true)
=======
    var count = 0
    val roadLink = RoadLink(5170939L, Seq(Point(535605.272, 6982204.22, 85.90899999999965))
      , 540.3960283713503, State, 99, TrafficDirection.AgainstDigitizing, UnknownLinkType, Some("25.06.2015 03:00:00"), Some("vvh_modified"), Map("MUNICIPALITYCODE" -> BigInt.apply(749)),
      InUse, NormalLinkInterface)
    runWithRollback {
      val countCurrentProjects = projectService.getAllProjects
      val id = 0
      val addresses = List(ProjectReservedPart(5: Long, 5: Long, 207: Long, Some(5L), Some(Discontinuity.apply("jatkuva")), Some(8L), newLength = None, newDiscontinuity = None, newEly = None))
      val project = Project(id, ProjectState.apply(1), "TestProject", "TestUser", DateTime.now(), "TestUser", DateTime.parse("1970-01-01"), DateTime.now(), "Some additional info", Seq(), Seq(), None)
      val savedProject = projectService.createRoadLinkProject(project)
      mockForProject(savedProject.id, (roadwayAddressMapper.getRoadAddressesByLinearLocation(linearLocationDAO.fetchByRoadways(roadwayDAO.fetchAllBySection(5, 207).map(_.roadwayNumber).toSet)) ++ roadwayAddressMapper.getRoadAddressesByLinearLocation(linearLocationDAO.fetchByRoadways(roadwayDAO.fetchAllBySection(5, 207).map(_.roadwayNumber).toSet))).map(toProjectLink(savedProject)))

      projectService.saveProject(savedProject.copy(reservedParts = addresses))
      val countAfterInsertProjects = projectService.getAllProjects
      count = countCurrentProjects.size + 1
      countAfterInsertProjects.size should be(count)
      projectService.allLinksHandled(savedProject.id) should be(false)
      val projectLinks = projectLinkDAO.fetchProjectLinks(savedProject.id)
      val partitioned = projectLinks.partition(_.roadPartNumber == 207)
      val highestDistanceEnd = projectLinks.map(p => p.endAddrMValue).max
      val linkIds207 = partitioned._1.map(_.linkId).toSet
      reset(mockRoadLinkService)
      when(mockRoadLinkService.getRoadLinksHistoryFromVVH(any[Set[Long]])).thenReturn(Seq())
      when(mockRoadLinkService.getRoadLinksByLinkIdsFromVVH(any[Set[Long]])).thenAnswer(
        toMockAnswer(projectLinks, roadLink)
      )
      projectService.updateProjectLinks(savedProject.id, Set(), Seq(5168510), LinkStatus.Terminated, "-", 5, 207, 0, Option.empty[Int])
      projectService.updateProjectLinks(savedProject.id, Set(), linkIds207.filterNot(_ == 5168510L).toSeq, LinkStatus.Transfer, "-", 5, 207, 0, Option.empty[Int])
      projectService.allLinksHandled(savedProject.id) should be(true)
      val changeProjectOpt = projectService.getChangeProject(savedProject.id)
      val change = changeProjectOpt._1.get
      val updatedProjectLinks = projectLinkDAO.fetchProjectLinks(savedProject.id)
      updatedProjectLinks.exists { x => x.status == LinkStatus.Transfer } should be(true)
      updatedProjectLinks.exists { x => x.status == LinkStatus.Terminated } should be(true)
      val sortedProjectLinks = updatedProjectLinks.sortBy(_.startAddrMValue)
      sortedProjectLinks.head.calibrationPoints._1.nonEmpty should be (true)
      sortedProjectLinks.head.calibrationPoints._1.get.segmentMValue should be (0.0)
      sortedProjectLinks.head.calibrationPoints._1.get.addressMValue should be (0)
      sortedProjectLinks.head.calibrationPoints._1.get.source should be (ProjectLinkSource)
      sortedProjectLinks.head.calibrationPoints._2.isEmpty should be (true)
>>>>>>> 9cdbd1cf

      sortedProjectLinks.last.calibrationPoints._1.isEmpty should be (true)
      sortedProjectLinks.last.calibrationPoints._2.nonEmpty should be (true)
      sortedProjectLinks.last.calibrationPoints._2.get.segmentMValue should be (442.89)
      sortedProjectLinks.last.calibrationPoints._2.get.addressMValue should be (highestDistanceEnd - projectLinks.filter(pl => pl.linkId == 5168510).head.endAddrMValue)
      sortedProjectLinks.last.calibrationPoints._2.get.source should be (ProjectLinkSource)

      projectService.updateProjectLinks(savedProject.id, Set(), Seq(5168540), LinkStatus.Terminated, "-", 5, 207, 0, Option.empty[Int])
      val updatedProjectLinks2 = projectLinkDAO.fetchProjectLinks(savedProject.id)
      val sortedProjectLinks2 = updatedProjectLinks2.sortBy(_.startAddrMValue)

      sortedProjectLinks2.last.calibrationPoints._1.isEmpty should be (true)
      sortedProjectLinks2.last.calibrationPoints._2.nonEmpty should be (true)
      sortedProjectLinks2.last.calibrationPoints._2.get.segmentMValue should be (442.89)
      sortedProjectLinks2.last.calibrationPoints._2.get.addressMValue should be (highestDistanceEnd - projectLinks.filter(pl => pl.linkId == 5168510).head.endAddrMValue - updatedProjectLinks.filter(pl => pl.linkId == 5168540).head.endAddrMValue)
      sortedProjectLinks2.last.calibrationPoints._2.get.source should be (ProjectLinkSource)
    }

  }

  test("Test revertLinks When reverting the road Then the road address geometry after reverting should be the same as in KMTK") {
    val projectId = 0L
    val user = "TestUser"
    val (roadNumber, roadPartNumber) = (26020L, 12L)
    val (newRoadNumber, newRoadPart) = (9999L, 1L)
    val smallerRoadGeom = Seq(Point(0.0, 0.0), Point(0.0, 5.0))
    val roadGeom = Seq(Point(0.0, 0.0), Point(0.0, 10.0))
    runWithRollback {
      val roadwayNumber = 1
      val roadwayId = Sequences.nextRoadwayId
      val roadAddresses = roadwayAddressMapper.getRoadAddressesByRoadway(roadwayDAO.fetchAllBySection(roadNumber, roadPartNumber))

      val rap = Project(projectId, ProjectState.apply(1), "TestProject", user, DateTime.parse("1901-01-01"),
        "TestUser", DateTime.parse("1901-01-01"), DateTime.now(), "Some additional info",
        Seq(), Seq(), None)
      projectDAO.create(rap)
      val projectLinksFromRoadAddresses = roadAddresses.map(ra => toProjectLink(rap)(ra))

      val linearLocation = dummyLinearLocation(roadwayNumber, 1, projectLinksFromRoadAddresses.head.linkId, 0.0, 10.0)
      val roadway = dummyRoadway(roadwayNumber, 9999L, 1, 0, 10, DateTime.now(), None, roadwayId)

      linearLocationDAO.create(Seq(linearLocation))
      roadwayDAO.create(Seq(roadway))

      projectReservedPartDAO.reserveRoadPart(projectId, roadNumber, roadPartNumber, "Test")
      projectLinkDAO.create(projectLinksFromRoadAddresses)

      val numberingLink = Seq(ProjectLink(-1000L, newRoadNumber, newRoadPart, Track.apply(0), Discontinuity.Continuous, 0L, 5L, 0L, 10L, None, None,
        Option(user), projectLinksFromRoadAddresses.head.linkId, 0.0, 10.0, SideCode.Unknown, (None, None),
        smallerRoadGeom, rap.id, LinkStatus.Numbering, RoadType.PublicRoad, LinkGeomSource.NormalLinkInterface, 10.0, roadAddresses.head.id, roadwayNumber+Math.round(linearLocation.orderNumber), 0, reversed = false,
        None, 86400L))
      projectReservedPartDAO.reserveRoadPart(projectId, newRoadNumber, newRoadPart, "Test")
      projectLinkDAO.create(numberingLink)
      val numberingLinks = projectLinkDAO.fetchProjectLinks(projectId, Option(LinkStatus.Numbering))
      numberingLinks.head.geometry should be equals smallerRoadGeom

     val projectLinks = projectLinkDAO.fetchProjectLinks(projectId)
     val linksToRevert = projectLinks.filter(_.status != LinkStatus.NotHandled).map(pl => {
       LinkToRevert(pl.id, pl.linkId, pl.status.value, pl.geometry)
     })
<<<<<<< HEAD
      val roadLinks = projectLinks.map(toRoadLink).head.copy(geometry = roadGeom)
      when(mockRoadLinkService.getCurrentAndComplementaryRoadLinks(any[Set[Long]])).thenReturn(Seq(roadLinks))
=======
     val roadLinks = projectLinks.updated(0, projectLinks.head.copy(geometry = roadGeom)).map(toRoadLink)
      when(mockRoadLinkService.getCurrentAndComplementaryRoadLinksFromVVH(any[Set[Long]])).thenReturn(roadLinks)
>>>>>>> 9cdbd1cf
      projectService.revertLinksByRoadPart(projectId, newRoadNumber, newRoadPart, linksToRevert, user)
      val geomAfterRevert = GeometryUtils.truncateGeometry3D(roadGeom, projectLinksFromRoadAddresses.head.startMValue, projectLinksFromRoadAddresses.head.endMValue)
      val linksAfterRevert = projectLinkDAO.fetchProjectLinks(projectId)
      linksAfterRevert.map(_.geometry).contains(geomAfterRevert) should be(true)
    }
  }

  test("Test changeDirection() When projectLinks are reversed the track codes must switch and start_addr_m and end_addr_m should be the same for the first and last links") {
    runWithRollback {
      val roadNumber = 9999L
      val roadPartNumber = 1L
      val project = setUpProjectWithLinks(LinkStatus.Transfer, Seq(0, 100, 150, 300), changeTrack = true, roadNumber, roadPartNumber)
      val projectLinksBefore = projectLinkDAO.fetchProjectLinks(project.id).sortBy(_.startAddrMValue)

      val linksToRevert = projectLinksBefore.map( pl => LinkToRevert(pl.id, pl.id, LinkStatus.Transfer.value, pl.geometry))
      projectService.changeDirection(project.id, roadNumber, roadPartNumber, linksToRevert, ProjectCoordinates(0,0, 5), "testUser")

      val projectLinksAfter = projectLinkDAO.fetchProjectLinks(project.id).sortBy(_.startAddrMValue)
      projectLinksAfter.size should be(projectLinksBefore.size)
      projectLinksAfter.head.startAddrMValue should be(projectLinksBefore.head.startAddrMValue)
      projectLinksAfter.last.endAddrMValue should be(projectLinksBefore.last.endAddrMValue)
      var i = 0
      projectLinksAfter.foreach(pl => {
        pl.track match {
          case Track.RightSide => projectLinksBefore(i).track should be(Track.LeftSide)
          case Track.LeftSide => projectLinksBefore(i).track should be(Track.RightSide)
          case _ => "ignore"
        }
        i += 1
      })
    }
  }

  test("Test handleNewRoadNames - Test if a new RoadName is created from a project link and without duplicates") {
    runWithRollback {

      val testRoadNumber1 = 9999
      val testRoadNumber2 = 9998
      val testName = "TEST ROAD NAME"

      val rap = Project(0L, ProjectState.apply(1), "TestProject", "TestUser", DateTime.parse("1901-01-01"),
        "TestUser", DateTime.parse("1901-01-01"), DateTime.now(), "Some additional info",
        Seq(), Seq(), None)
      val project = projectService.createRoadLinkProject(rap)

      val changeInfos = List(
        RoadwayChangeInfo(AddressChangeType.New,
          source = dummyRoadwayChangeSection(Some(testRoadNumber1), Some(1L), Some(0L), Some(0L), Some(100L), Some(RoadType.apply(1)), Some(Discontinuity.Continuous), Some(8L)),
          target = dummyRoadwayChangeSection(Some(testRoadNumber1), Some(1L), Some(0L), Some(100L), Some(200L), Some(RoadType.apply(5)), Some(Discontinuity.Continuous), Some(8L)),
          Continuous, RoadType.apply(1), reversed = false, 1),

        RoadwayChangeInfo(AddressChangeType.New,
          source = dummyRoadwayChangeSection(Some(testRoadNumber1), Some(1L), Some(0L), Some(100L), Some(200L), Some(RoadType.apply(1)), Some(Discontinuity.Continuous), Some(8L)),
          target = dummyRoadwayChangeSection(Some(testRoadNumber1), Some(1L), Some(0L), Some(100L), Some(200L), Some(RoadType.apply(5)), Some(Discontinuity.Continuous), Some(8L)),
          Continuous, RoadType.apply(5), reversed = false, 2),

        RoadwayChangeInfo(AddressChangeType.New,
          source = dummyRoadwayChangeSection(Some(testRoadNumber1), Some(1L), Some(0L), Some(200L), Some(400L), Some(RoadType.apply(1)), Some(Discontinuity.Continuous), Some(8L)),
          target = dummyRoadwayChangeSection(Some(testRoadNumber1), Some(1L), Some(0L), Some(200L), Some(400L), Some(RoadType.apply(1)), Some(Discontinuity.Continuous), Some(8L)),
          Continuous, RoadType.apply(5), reversed = false, 3),
        RoadwayChangeInfo(AddressChangeType.New,
          source = dummyRoadwayChangeSection(Some(testRoadNumber2), Some(1L), Some(0L), Some(200L), Some(400L), Some(RoadType.apply(1)), Some(Discontinuity.Continuous), Some(8L)),
          target = dummyRoadwayChangeSection(Some(testRoadNumber2), Some(1L), Some(0L), Some(200L), Some(400L), Some(RoadType.apply(1)), Some(Discontinuity.Continuous), Some(8L)),
          Continuous, RoadType.apply(5), reversed = false, 3),
        RoadwayChangeInfo(AddressChangeType.New,
          source = dummyRoadwayChangeSection(Some(testRoadNumber2), Some(1L), Some(0L), Some(200L), Some(400L), Some(RoadType.apply(1)), Some(Discontinuity.Continuous), Some(8L)),
          target = dummyRoadwayChangeSection(Some(testRoadNumber2), Some(1L), Some(0L), Some(200L), Some(400L), Some(RoadType.apply(1)), Some(Discontinuity.Continuous), Some(8L)),
          Continuous, RoadType.apply(5), reversed = false, 3),
        RoadwayChangeInfo(AddressChangeType.New,
          source = dummyRoadwayChangeSection(Some(testRoadNumber2), Some(1L), Some(0L), Some(200L), Some(400L), Some(RoadType.apply(1)), Some(Discontinuity.Continuous), Some(8L)),
          target = dummyRoadwayChangeSection(Some(testRoadNumber2), Some(1L), Some(0L), Some(200L), Some(400L), Some(RoadType.apply(1)), Some(Discontinuity.Continuous), Some(8L)),
          Continuous, RoadType.apply(5), reversed = false, 3)
      )

      val projectStartTime = DateTime.now()

      val changes = List(
        ProjectRoadwayChange(project.id, Some("projectName"), 8, "Test", DateTime.now(), changeInfos.head, projectStartTime, Some(0)),
        ProjectRoadwayChange(project.id, Some("projectName"), 8, "Test", DateTime.now(), changeInfos(1), projectStartTime, Some(0)),
        ProjectRoadwayChange(project.id, Some("projectName"), 8, "Test", DateTime.now(), changeInfos(2), projectStartTime, Some(0)),
        ProjectRoadwayChange(project.id, Some("projectName"), 8, "Test", DateTime.now(), changeInfos(3), projectStartTime, Some(0)),
        ProjectRoadwayChange(project.id, Some("projectName"), 8, "Test", DateTime.now(), changeInfos(4), projectStartTime, Some(0)),
        ProjectRoadwayChange(project.id, Some("projectName"), 8, "Test", DateTime.now(), changeInfos(5), projectStartTime, Some(0))
      )

      ProjectLinkNameDAO.create(project.id, testRoadNumber1, testName)
      ProjectLinkNameDAO.create(project.id, testRoadNumber2, testName)

      // Method to be tested
      projectService.handleNewRoadNames(changes)

      // Test if project link is removed from DB
      ProjectLinkNameDAO.get(project.id, testRoadNumber1) should be (None)

      // Test if the new roadnames have the test road name & number
      val roadnames1 = RoadNameDAO.getAllByRoadNumber(testRoadNumber1)
      roadnames1.foreach(rn => {
        rn.roadName should be (testName)
        rn.roadNumber should be (testRoadNumber1)
      })

      val roadnames2 = RoadNameDAO.getAllByRoadNumber(testRoadNumber2)
      roadnames2.foreach(rn => {
        rn.roadName should be (testName)
        rn.roadNumber should be (testRoadNumber2)
      })
    }
  }

  test("Test handleTerminatedRoadwayChanges - When a project has a Termination RoadWayChange then the RoadName(s) for that RoadNumber have to be expired") {
    runWithRollback {

      val roadNumber = 9999
      val name = "TEST ROAD NAME"

      val roadnames = Seq(
        RoadName(99999, roadNumber, name, startDate = Some(DateTime.now()), createdBy = "Test")
      )
      RoadNameDAO.create(roadnames)

      val changeInfos = List(
        RoadwayChangeInfo(AddressChangeType.Termination,
          source = dummyRoadwayChangeSection(Some(roadNumber), Some(1L), Some(0L), Some(0L), Some(100L), Some(RoadType.apply(1)), Some(Discontinuity.Continuous), Some(8L)),
          target = dummyRoadwayChangeSection(Some(roadNumber), Some(1L), Some(0L), Some(100L), Some(200L), Some(RoadType.apply(5)), Some(Discontinuity.Continuous), Some(8L)),
          Continuous, RoadType.apply(1), reversed = false, 1),

        RoadwayChangeInfo(AddressChangeType.Unchanged,
          source = dummyRoadwayChangeSection(Some(roadNumber), Some(1L), Some(0L), Some(100L), Some(200L), Some(RoadType.apply(1)), Some(Discontinuity.Continuous), Some(8L)),
          target = dummyRoadwayChangeSection(Some(roadNumber), Some(1L), Some(0L), Some(100L), Some(200L), Some(RoadType.apply(5)), Some(Discontinuity.Continuous), Some(8L)),
          Continuous, RoadType.apply(5), reversed = false, 2),

        RoadwayChangeInfo(AddressChangeType.Unchanged,
          source = dummyRoadwayChangeSection(Some(roadNumber), Some(1L), Some(0L), Some(200L), Some(400L), Some(RoadType.apply(1)), Some(Discontinuity.Continuous), Some(8L)),
          target = dummyRoadwayChangeSection(Some(roadNumber), Some(1L), Some(0L), Some(200L), Some(400L), Some(RoadType.apply(1)), Some(Discontinuity.Continuous), Some(8L)),
          Continuous, RoadType.apply(5), reversed = false, 3)
      )

      val projectStartTime = DateTime.now()

      val changes = List(
        ProjectRoadwayChange(0L, Some("projectName"), 8, "Test", DateTime.now(), changeInfos.head, projectStartTime, Some(0)),
        ProjectRoadwayChange(0L, Some("projectName"), 8, "Test", DateTime.now(), changeInfos(1), projectStartTime, Some(0)),
        ProjectRoadwayChange(0L, Some("projectName"), 8, "Test", DateTime.now(), changeInfos(2), projectStartTime, Some(0))
      )

      // Method to be tested
      projectService.handleTerminatedRoadwayChanges(changes)

      val roadNames = RoadNameDAO.getAllByRoadNumber(roadNumber)
      roadNames.foreach(rn => {
        rn.endDate.isDefined should be (true)
        rn.endDate.get.toLocalDate should be (projectStartTime.toLocalDate.minusDays(1))
      })

    }
  }

  test("Test handleTransferAndRenumeration: Transfer to new roadway - If source roadway exists expire its road name and create new road name for targer road number") {
    runWithRollback {

      val srcRoadNumber = 99998
      val targetRoadNumber = 99999
      val testName = "TEST ROAD NAME"

      val rap = Project(0L, ProjectState.apply(1), "TestProject", "TestUser", DateTime.now(),
        "TestUser", DateTime.now(), DateTime.now(), "Some additional info",
        Seq(), Seq(), None)
      val project = projectService.createRoadLinkProject(rap)
      ProjectLinkNameDAO.create(project.id, targetRoadNumber, testName)

      val roadnames = Seq(RoadName(99999, srcRoadNumber, testName, startDate = Some(DateTime.now()), createdBy = "Test"))
      RoadNameDAO.create(roadnames)

      val roadways = List(dummyRoadway(0L, srcRoadNumber, 0L, 0L, 0L, DateTime.now, Some(DateTime.now)))
      roadwayDAO.create(roadways)

      val changeInfos = List(
        RoadwayChangeInfo(AddressChangeType.Transfer,
          source = dummyRoadwayChangeSection(Some(srcRoadNumber), Some(1L), Some(0L), Some(0L), Some(100L), Some(RoadType.apply(1)), Some(Discontinuity.Continuous), Some(8L)),
          target = dummyRoadwayChangeSection(Some(targetRoadNumber), Some(1L), Some(0L), Some(100L), Some(200L), Some(RoadType.apply(5)), Some(Discontinuity.Continuous), Some(8L)),
          Continuous, RoadType.apply(1), reversed = false, 1)
      )

      val changes = List(
        ProjectRoadwayChange(project.id, Some("projectName"), 8, "Test", DateTime.now(), changeInfos.head, project.startDate, Some(0))
      )
      projectService.handleRoadNames(changes)
      ProjectLinkNameDAO.get(project.id, targetRoadNumber) should be(None)
      val srcRoadNames = RoadNameDAO.getAllByRoadNumber(srcRoadNumber)
      srcRoadNames.foreach(rn => {
        if(rn.endDate.isDefined) {
          rn.endDate.get.toLocalDate should be(project.startDate.toLocalDate.minusDays(1))
        }
      })
      val targetRoadNames = RoadNameDAO.getAllByRoadNumber(targetRoadNumber)
      targetRoadNames.foreach(rn => {
        rn.roadNumber should be(targetRoadNumber)
        rn.roadName should be(testName)
      })
    }
  }

  test("Test handleTransferAndRenumeration: Transfer to existing roadway - If source roadway exists expire its roadname") {
    runWithRollback {

      val srcRoadNumber = 99998
      val targetRoadNumber = 99999
      val testName = "TEST ROAD NAME"

      val rap = Project(0L, ProjectState.apply(1), "TestProject", "TestUser", DateTime.now(),
        "TestUser", DateTime.now(), DateTime.now(), "Some additional info",
        Seq(), Seq(), None)
      val project = projectService.createRoadLinkProject(rap)
      ProjectLinkNameDAO.create(project.id, targetRoadNumber, testName)

      val roadnames = Seq(RoadName(99999, srcRoadNumber, testName, startDate = Some(DateTime.now()), createdBy = "Test"))
      RoadNameDAO.create(roadnames)

      val roadways = List(
        Roadway(0L, 0L, srcRoadNumber, 0L, RoadType.PublicRoad, Track.Combined, Continuous, 0L, 0L, reversed = false, DateTime.now, Some(DateTime.now), "dummy", None, 0L, NoTermination),
        Roadway(-1L, 0L, targetRoadNumber, 0L, RoadType.PublicRoad, Track.Combined, Continuous, 0L, 0L, reversed = false, DateTime.now, Some(DateTime.now), "dummy", None, 0L, NoTermination)
      )
      roadwayDAO.create(roadways)

      val changeInfos = List(
        RoadwayChangeInfo(AddressChangeType.Transfer,
          source = dummyRoadwayChangeSection(Some(srcRoadNumber), Some(1L), Some(0L), Some(0L), Some(100L), Some(RoadType.apply(1)), Some(Discontinuity.Continuous), Some(8L)),
          target = dummyRoadwayChangeSection(Some(targetRoadNumber), Some(1L), Some(0L), Some(100L), Some(200L), Some(RoadType.apply(5)), Some(Discontinuity.Continuous), Some(8L)),
          Continuous, RoadType.apply(1), reversed = false, 1)
      )

      val changes = List(
        ProjectRoadwayChange(project.id, Some("projectName"), 8, "Test", DateTime.now(), changeInfos.head, project.startDate, Some(0))
      )
      projectService.handleRoadNames(changes)

      val srcRoadNames = RoadNameDAO.getAllByRoadNumber(srcRoadNumber)
      srcRoadNames.foreach(rn => {
        if(rn.endDate.isDefined) {
          rn.endDate.get.toLocalDate should be(project.startDate.toLocalDate.minusDays(1))
        }
      })
    }
  }

  test("Test handleTransferAndRenumeration: Renumeration to new roadway - If source roadway exists expire its road name and create new road name for targer road number") {
    runWithRollback {

      val srcRoadNumber = 99998
      val targetRoadNumber = 99999
      val testName = "TEST ROAD NAME"

      val rap = Project(0L, ProjectState.apply(1), "TestProject", "TestUser", DateTime.now(),
        "TestUser", DateTime.now(), DateTime.now(), "Some additional info",
        Seq(), Seq(), None)
      val project = projectService.createRoadLinkProject(rap)
      ProjectLinkNameDAO.create(project.id, targetRoadNumber, testName)

      val roadnames = Seq(RoadName(99999, srcRoadNumber, testName, startDate = Some(DateTime.now()), createdBy = "Test"))
      RoadNameDAO.create(roadnames)

      val roadways = List(dummyRoadway(0L, srcRoadNumber, 0L, 0L, 0L, DateTime.now, Some(DateTime.now)))
      roadwayDAO.create(roadways)

      val changeInfos = List(
        RoadwayChangeInfo(AddressChangeType.ReNumeration,
          source = dummyRoadwayChangeSection(Some(srcRoadNumber), Some(1L), Some(0L), Some(0L), Some(100L), Some(RoadType.apply(1)), Some(Discontinuity.Continuous), Some(8L)),
          target = dummyRoadwayChangeSection(Some(targetRoadNumber), Some(1L), Some(0L), Some(100L), Some(200L), Some(RoadType.apply(5)), Some(Discontinuity.Continuous), Some(8L)),
          Continuous, RoadType.apply(1), reversed = false, 1)
      )

      val changes = List(
        ProjectRoadwayChange(project.id, Some("projectName"), 8, "Test", DateTime.now(), changeInfos.head, project.startDate, Some(0))
      )
      projectService.handleRoadNames(changes)
      ProjectLinkNameDAO.get(project.id, targetRoadNumber) should be(None)
      val srcRoadNames = RoadNameDAO.getAllByRoadNumber(srcRoadNumber)
      srcRoadNames.foreach(rn => {
        if(rn.endDate.isDefined) {
          rn.endDate.get.toLocalDate should be(project.startDate.toLocalDate.minusDays(1))
        }
      })
      val targetRoadNames = RoadNameDAO.getAllByRoadNumber(targetRoadNumber)
      targetRoadNames.foreach(rn => {
        rn.roadNumber should be(targetRoadNumber)
        rn.roadName should be(testName)
      })
    }
  }

  test("Test handleTransferAndRenumeration: Renumeration to existing roadway - If source roadway exists expire its roadname") {
    runWithRollback {

      val srcRoadNumber = 99998
      val targetRoadNumber = 99999
      val testName = "TEST ROAD NAME"

      val rap = Project(0L, ProjectState.apply(1), "TestProject", "TestUser", DateTime.now(),
        "TestUser", DateTime.now(), DateTime.now(), "Some additional info",
        Seq(), Seq(), None)
      val project = projectService.createRoadLinkProject(rap)
      ProjectLinkNameDAO.create(project.id, targetRoadNumber, testName)

      val roadNames = Seq(RoadName(99999, srcRoadNumber, testName, startDate = Some(DateTime.now()), createdBy = "Test"))
      RoadNameDAO.create(roadNames)

      val roadways = List(
        Roadway(0L, 0L, srcRoadNumber, 0L, RoadType.PublicRoad, Track.Combined, Continuous, 0L, 0L, startDate = DateTime.now, endDate = Some(DateTime.now), createdBy = "dummy", roadName = None, ely = 0L, terminated = NoTermination),
        Roadway(-1L, 0L, targetRoadNumber, 0L, RoadType.PublicRoad, Track.Combined, Continuous, 0L, 0L, reversed = false, DateTime.now, Some(DateTime.now), "dummy", None, 0L, NoTermination)
      )
      roadwayDAO.create(roadways)

      val changeInfos = List(
        RoadwayChangeInfo(AddressChangeType.ReNumeration,
          source = dummyRoadwayChangeSection(Some(srcRoadNumber), Some(1L), Some(0L), Some(0L), Some(100L), Some(RoadType.apply(1)), Some(Discontinuity.Continuous), Some(8L)),
          target = dummyRoadwayChangeSection(Some(targetRoadNumber), Some(1L), Some(0L), Some(100L), Some(200L), Some(RoadType.apply(5)), Some(Discontinuity.Continuous), Some(8L)),
          Continuous, RoadType.apply(1), reversed = false, 1)
      )

      val changes = List(
        ProjectRoadwayChange(project.id, Some("projectName"), 8, "Test", DateTime.now(), changeInfos.head, project.startDate, Some(0))
      )
      projectService.handleRoadNames(changes)

      val srcRoadNames = RoadNameDAO.getAllByRoadNumber(srcRoadNumber)
      srcRoadNames.foreach(rn => {
        if(rn.endDate.isDefined) {
          rn.endDate.get.toLocalDate should be(project.startDate.toLocalDate.minusDays(1))
        }
      })
    }
  }

  test("Test save project with reserved road parts having different ELY codes should not update them. Formed road parts on other side," +
    " should get ely from project links") {
    runWithRollback {

      val roadNumber = 26020
      val part1 = 12
      val part2 = 34
      val ely1 = Some(2L)
      val ely2 = Some(1L)

      val rap = Project(0L, ProjectState.apply(1), "TestProject", "TestUser", DateTime.now(),
        "TestUser", DateTime.now(), DateTime.now(), "Some additional info",
        Seq(), Seq(), None)
      val reservations = List(
        ProjectReservedPart(Sequences.nextViitePrimaryKeySeqValue, roadNumber, part1, Some(0L), Some(Continuous), ely1, None, None, None, None),
        ProjectReservedPart(Sequences.nextViitePrimaryKeySeqValue, roadNumber, part2, Some(0L), Some(Continuous), ely2, None, None, None, None)
      )
      val project = projectService.createRoadLinkProject(rap)

      val address1 = roadwayAddressMapper.getRoadAddressesByLinearLocation(linearLocationDAO.fetchByRoadways(roadwayDAO.fetchAllBySection(roadNumber, part1).map(_.roadwayNumber).toSet))
      val address2 = roadwayAddressMapper.getRoadAddressesByLinearLocation(linearLocationDAO.fetchByRoadways(roadwayDAO.fetchAllBySection(roadNumber, part2).map(_.roadwayNumber).toSet))
      mockForProject(project.id, (address1 ++ address2).map(toProjectLink(rap)))
      val savedProject = projectService.saveProject(project.copy(reservedParts = reservations, formedParts = reservations))
      val originalElyPart1 = roadwayDAO.fetchAllByRoadAndPart(roadNumber, part1).map(_.ely).toSet
      val originalElyPart2 = roadwayDAO.fetchAllByRoadAndPart(roadNumber, part2).map(_.ely).toSet
      val reservedPart1 = savedProject.reservedParts.find(rp => rp.roadNumber == roadNumber && rp.roadPartNumber == part1)
      val reservedPart2 = savedProject.reservedParts.find(rp => rp.roadNumber == roadNumber && rp.roadPartNumber == part2)
      val formedPart1 = savedProject.reservedParts.find(rp => rp.roadNumber == roadNumber && rp.roadPartNumber == part1)
      val formedPart2 = savedProject.reservedParts.find(rp => rp.roadNumber == roadNumber && rp.roadPartNumber == part2)
      reservedPart1.nonEmpty should be (true)
      reservedPart1.get.ely.get should be (originalElyPart1.head)
      reservedPart2.nonEmpty should be (true)
      reservedPart2.get.ely.get should be (originalElyPart2.head)

    }
  }

  //TODO remove after cleaning all floating code
  /*test("If the suplied, old, road address has a valid_to < sysdate then the outputted, new, road addresses are floating") {
    val road = 5L
    val roadPart = 205L
    val origStartM = 1024L
    val origEndM = 1547L
    val linkId = 1049L
    val endM = 520.387
    val suravageLinkId = 5774839L

    runWithRollback {

    val linearLocationId = Sequences.nextLinearLocationId
    val user = Some("user")
    val project = Project(-1L, Sent2TR, "split", user.get, DateTime.now(), user.get,
      DateTime.now().plusMonths(2), DateTime.now(), "", Seq(), None, None)

    // Original road address: 1024 -> 1547
    val roadAddress = RoadAddress(1L, linearLocationId, road, roadPart, PublicRoad, Track.Combined, Continuous, origStartM, origEndM, Some(DateTime.now().minusYears(10)),
      None, None, linkId, 0.0, endM, SideCode.TowardsDigitizing, 86400L, (None, None),  Seq(Point(1024.0, 0.0), Point(1025.0, 1544.386)),
      LinkGeomSource.NormalLinkInterface, 8L, NoTermination, 123)

    val projectLink = ProjectLink(0, road, roadPart, Track.Combined, Continuous, 0, 0, 0, 0, Some(DateTime.now()), None, user,
      0, 0.0, 0.0, SideCode.TowardsDigitizing, (None, None),  Seq(Point(0.0, 0.0), Point(0.0, 0.0)),
      -1L, null, PublicRoad, null, 0.0, 1L, linearLocationId, 8L, reversed = false, None, 748800L)
    val transferAndNew = Seq(

      // Transferred road address: 1028 -> 1128
      projectLink.copy(id = 2, startAddrMValue = origStartM + 4, endAddrMValue = origStartM + 104, linkId = suravageLinkId,
        startMValue = 0.0, endMValue = 99.384, geometry = Seq(Point(1024.0, 0.0), Point(1024.0, 99.384)), status = LinkStatus.Transfer,
        linkGeomSource = LinkGeomSource.SuravageLinkInterface, geometryLength = 99.384, connectedLinkId = Some(linkId)),

      // New road address: 1128 -> 1205
      projectLink.copy(id = 3, startAddrMValue = origStartM + 104, endAddrMValue = origStartM + 181, linkId = suravageLinkId,
        startMValue = 99.384, endMValue = 176.495, geometry = Seq(Point(1024.0, 99.384), Point(1101.111, 99.384)), status = LinkStatus.New,
        linkGeomSource = LinkGeomSource.SuravageLinkInterface, geometryLength = 77.111, connectedLinkId = Some(linkId)),

      // Terminated road address: 1124 -> 1547
      projectLink.copy(id = 4, startAddrMValue = origStartM + 100, endAddrMValue = origEndM, linkId = linkId,
        startMValue = 99.384, endMValue = endM, geometry = Seq(Point(1024.0, 99.384), Point(1025.0, 1544.386)), status = LinkStatus.Terminated,
        linkGeomSource = LinkGeomSource.NormalLinkInterface, geometryLength = endM - 99.384, connectedLinkId = Some(suravageLinkId))

    )
    val yesterdayDate = Option(DateTime.now().plusDays(-1))
    val result = projectService.createSplitRoadAddress(roadAddress.copy(validTo = yesterdayDate), transferAndNew, project)
    result should have size 4
    result.count(_.terminated == TerminationCode.Termination) should be(1)
    result.count(_.startDate == roadAddress.startDate) should be(2)
    result.count(_.startDate.get == project.startDate) should be(2)
    result.count(_.endDate.isEmpty) should be(2)
    result.filter(res => res.terminated == TerminationCode.NoTermination && res.roadwayNumber != -1000).forall(_.isFloating) should be(true)
    }
  }*/

  test("Test changeDirection When after the creation of valid project links on a project Then the side code of road addresses should be reversed.") {
    runWithRollback {

      val rap = Project(0L, ProjectState.apply(1), "TestProject", "TestUser", DateTime.parse("1901-01-01"),
        "TestUser", DateTime.parse("1901-01-01"), DateTime.now(), "Some additional info",
        Seq(), Seq(), None)

      val geom1 = Seq(Point(419.26, 5896.197), Point(420.115, 5911.262))
      val geom2 = Seq(Point(420.115, 5911.262), Point(420.289, 5929.439))
      val geom3 = Seq(Point(420.289, 5929.439), Point(420.80, 5951.574))
      val geom4 = Seq(Point(420.802, 5951.574), Point(434.144, 5957.563))
      val geom5 = Seq(Point(445.712, 5957.31), Point(434.144, 5957.563))
      val geom6 = Seq(Point(445.712, 5957.31), Point(454.689, 5959.367))
      val geom7 = Seq(Point(454.689, 5959.367), Point(554.849, 6005.186))
      val geom8 = Seq(Point(430.743, 5896.673), Point(430.719, 5910.37))
      val geom9 = Seq(Point(430.719, 5910.37), Point(433.033, 5945.855))
      val geom10 = Seq(Point(433.033, 5945.855), Point(420.802, 5951.574))
      val geom11 = Seq(Point(443.483, 5945.637), Point(433.033, 5945.855))
      val geom12 = Seq(Point(443.483, 5945.637), Point(451.695, 5947.231))
      val geom13 = Seq(Point(451.695, 5947.231), Point(580.822, 5990.441))

      val pl1 = ProjectLink(-1000L, 9999L, 1L, Track.RightSide, Discontinuity.Continuous, 0L, 0L, 0L, 0L, None, None,
        None, 12345L, 0.0, 0.0, SideCode.Unknown, (None, None),
        geom1, 0L, LinkStatus.New, RoadType.PublicRoad, LinkGeomSource.NormalLinkInterface, GeometryUtils.geometryLength(geom1), 0L, 0, 0, reversed = false,
        None, NewIdValue)
      val pl2 = ProjectLink(-1000L, 9999L, 1L, Track.RightSide, Discontinuity.Continuous, 0L, 0L, 0L, 0L, None, None,
        None, 12346L, 0.0, 0.0, SideCode.Unknown, (None, None),
        geom2, 0L, LinkStatus.New, RoadType.PublicRoad, LinkGeomSource.NormalLinkInterface, GeometryUtils.geometryLength(geom2), 0L, 0, 0, reversed = false,
        None, NewIdValue)
      val pl3 = ProjectLink(-1000L, 9999L, 1L, Track.RightSide, Discontinuity.Continuous, 0L, 0L, 0L, 0L, None, None,
        None, 12347L, 0.0, 0.0, SideCode.Unknown, (None, None),
        geom3, 0L, LinkStatus.New, RoadType.PublicRoad, LinkGeomSource.NormalLinkInterface, GeometryUtils.geometryLength(geom3), 0L, 0, 0, reversed = false,
        None, NewIdValue)
      val pl4 = ProjectLink(-1000L, 9999L, 1L, Track.RightSide, Discontinuity.Continuous, 0L, 0L, 0L, 0L, None, None,
        None, 12348L, 0.0, 0.0, SideCode.Unknown, (None, None),
        geom4, 0L, LinkStatus.New, RoadType.PublicRoad, LinkGeomSource.NormalLinkInterface, GeometryUtils.geometryLength(geom4), 0L, 0, 0, reversed = false,
        None, NewIdValue)
      val pl5 = ProjectLink(-1000L, 9999L, 1L, Track.RightSide, Discontinuity.Continuous, 0L, 0L, 0L, 0L, None, None,
        None, 12349L, 0.0, 0.0, SideCode.Unknown, (None, None),
        geom5, 0L, LinkStatus.New, RoadType.PublicRoad, LinkGeomSource.NormalLinkInterface, GeometryUtils.geometryLength(geom5), 0L, 0, 0, reversed = false,
        None, NewIdValue)
      val pl6 = ProjectLink(-1000L, 9999L, 1L, Track.RightSide, Discontinuity.Continuous, 0L, 0L, 0L, 0L, None, None,
        None, 12350L, 0.0, 0.0, SideCode.Unknown, (None, None),
        geom6, 0L, LinkStatus.New, RoadType.PublicRoad, LinkGeomSource.NormalLinkInterface, GeometryUtils.geometryLength(geom6), 0L, 0, 0, reversed = false,
        None, NewIdValue)
      val pl7 = ProjectLink(-1000L, 9999L, 1L, Track.RightSide, Discontinuity.Continuous, 0L, 0L, 0L, 0L, None, None,
        None, 12351L, 0.0, 0.0, SideCode.Unknown, (None, None),
        geom7, 0L, LinkStatus.New, RoadType.PublicRoad, LinkGeomSource.NormalLinkInterface, GeometryUtils.geometryLength(geom7), 0L, 0, 0, reversed = false,
        None, NewIdValue)
      val pl8 = ProjectLink(-1000L, 9999L, 1L, Track.RightSide, Discontinuity.Continuous, 0L, 0L, 0L, 0L, None, None,
        None, 12352L, 0.0, 0.0, SideCode.Unknown, (None, None),
        geom8, 0L, LinkStatus.New, RoadType.PublicRoad, LinkGeomSource.NormalLinkInterface, GeometryUtils.geometryLength(geom8), 0L, 0, 0, reversed = false,
        None, NewIdValue)
      val pl9 = ProjectLink(-1000L, 9999L, 1L, Track.RightSide, Discontinuity.Continuous, 0L, 0L, 0L, 0L, None, None,
        None, 12353L, 0.0, 0.0, SideCode.Unknown, (None, None),
        geom9, 0L, LinkStatus.New, RoadType.PublicRoad, LinkGeomSource.NormalLinkInterface, GeometryUtils.geometryLength(geom9), 0L, 0, 0, reversed = false,
        None, NewIdValue)
      val pl10 = ProjectLink(-1000L, 9999L, 1L, Track.RightSide, Discontinuity.Continuous, 0L, 0L, 0L, 0L, None, None,
        None, 12354L, 0.0, 0.0, SideCode.Unknown, (None, None),
        geom10, 0L, LinkStatus.New, RoadType.PublicRoad, LinkGeomSource.NormalLinkInterface, GeometryUtils.geometryLength(geom10), 0L, 0, 0, reversed = false,
        None, NewIdValue)
      val pl11 = ProjectLink(-1000L, 9999L, 1L, Track.RightSide, Discontinuity.Continuous, 0L, 0L, 0L, 0L, None, None,
        None, 12355L, 0.0, 0.0, SideCode.Unknown, (None, None),
        geom11, 0L, LinkStatus.New, RoadType.PublicRoad, LinkGeomSource.NormalLinkInterface, GeometryUtils.geometryLength(geom11), 0L, 0, 0, reversed = false,
        None, NewIdValue)
      val pl12 = ProjectLink(-1000L, 9999L, 1L, Track.RightSide, Discontinuity.Continuous, 0L, 0L, 0L, 0L, None, None,
        None, 12356L, 0.0, 0.0, SideCode.Unknown, (None, None),
        geom12, 0L, LinkStatus.New, RoadType.PublicRoad, LinkGeomSource.NormalLinkInterface, GeometryUtils.geometryLength(geom12), 0L, 0, 0, reversed = false,
        None, NewIdValue)
      val pl13 = ProjectLink(-1000L, 9999L, 1L, Track.RightSide, Discontinuity.Continuous, 0L, 0L, 0L, 0L, None, None,
        None, 12357L, 0.0, 0.0, SideCode.Unknown, (None, None),
        geom13, 0L, LinkStatus.New, RoadType.PublicRoad, LinkGeomSource.NormalLinkInterface, GeometryUtils.geometryLength(geom13), 0L, 0, 0, reversed = false,
        None, NewIdValue)

      val project = projectService.createRoadLinkProject(rap)
<<<<<<< HEAD
      when(mockRoadLinkService.getRoadLinksAndComplementaryByLinkIds(any[Set[Long]])).thenReturn(Seq(pl1, pl2, pl3, pl4, pl5, pl6, pl7).map(toRoadLink))
=======
      when(mockRoadLinkService.getRoadLinksByLinkIdsFromVVH(any[Set[Long]])).thenReturn(Seq(pl1, pl2, pl3, pl4, pl5, pl6, pl7).map(toRoadLink))
>>>>>>> 9cdbd1cf
      projectService.createProjectLinks(Seq(12345L, 12346L, 12347L, 12348L, 12349L, 12350L, 12351L), project.id, roadNumber = 9999, roadPartNumber = 1, track = Track.RightSide, discontinuity = Discontinuity.Continuous, roadType = RoadType.PublicRoad, roadLinkSource = LinkGeomSource.NormalLinkInterface, roadEly = 8L, user = "test", roadName = "road name")
      when(mockRoadLinkService.getRoadLinksAndComplementaryByLinkIds(Set(12352L, 12353L, 12354L))).thenReturn(Seq(pl8, pl9, pl10).map(toRoadLink))
      projectService.createProjectLinks(Seq(12352L, 12353L, 12354L), project.id, roadNumber = 9999, roadPartNumber = 1, track = Track.LeftSide, discontinuity = Discontinuity.Continuous, roadType = RoadType.PublicRoad, roadLinkSource = LinkGeomSource.NormalLinkInterface, roadEly = 8L, user = "test", roadName = "road name")
      when(mockRoadLinkService.getRoadLinksAndComplementaryByLinkIds(Set(12355L, 12356L, 12357L))).thenReturn(Seq(pl11, pl12, pl13).map(toRoadLink))
      projectService.createProjectLinks(Seq(12355L, 12356L, 12357L), project.id, 9999, 1, Track.LeftSide, Discontinuity.Continuous, RoadType.PublicRoad, LinkGeomSource.NormalLinkInterface, 8L, "test", "road name")

      val linksBeforeChange = projectLinkDAO.fetchProjectLinks(project.id).sortBy(_.startAddrMValue)
      projectService.changeDirection(project.id, 9999L, 1L, Seq(LinkToRevert(pl1.id, pl1.linkId, pl1.status.value, pl1.geometry)), ProjectCoordinates(0, 0, 0), "TestUserTwo")
      val linksAfterChange = projectLinkDAO.fetchProjectLinks(project.id).sortBy(_.startAddrMValue)

      linksBeforeChange.forall{bc =>
        val changedLink = linksAfterChange.find(_.linkId == bc.linkId)
        SideCode.switch(changedLink.get.sideCode) == bc.sideCode
      }
    }
  }

  test("Test checkRoadPartsReservable When there are some transferred road links to that same road part.") {
    runWithRollback {
      val raId = Sequences.nextRoadwayId
      val startDate = DateTime.now()
      val linearLocationId = Sequences.nextLinearLocationId
      val roadNumber = 20000L
      val roadPartNumber = 1L
      val newRoadPartNumber = 2L

      val ra = Seq(
        //Combined
        Roadway(raId, roadwayNumber1, roadNumber, roadPartNumber, RoadType.PublicRoad, Track.Combined, Discontinuity.EndOfRoad,
          0L, 20L, reversed = false, DateTime.now(), None, "test_user", None, 8, NoTermination, startDate, None),
        //RightSide
        Roadway(raId + 1, roadwayNumber2, roadNumber, newRoadPartNumber, RoadType.PublicRoad, Track.Combined, Discontinuity.EndOfRoad,
          0L, 50L, reversed = false, DateTime.now(), None, "test_user", None, 8, NoTermination, startDate, None))

      val linearLocations = Seq(
        //        part1
        LinearLocation(linearLocationId, 1, 1000l, 0.0, 15.0, SideCode.TowardsDigitizing, 10000000000l,
          (None, None), Seq(Point(0.0, 0.0), Point(0.0, 15.0)), LinkGeomSource.ComplementaryLinkInterface,
          roadwayNumber1, Some(startDate), None),
        LinearLocation(linearLocationId + 1, 2, 2000l, 0.0, 5.0, SideCode.TowardsDigitizing, 10000000000l,
          (None, None),  Seq(Point(0.0, 15.0), Point(0.0, 20.0)), LinkGeomSource.ComplementaryLinkInterface,
          roadwayNumber1, Some(startDate), None),
        //part2
        LinearLocation(linearLocationId + 2, 1, 3000l, 0.0, 5.0, SideCode.TowardsDigitizing, 10000000000l,
          (None, None), Seq(Point(0.0, 20.0), Point(0.0, 25.0)), LinkGeomSource.ComplementaryLinkInterface,
          roadwayNumber2, Some(startDate), None),
        LinearLocation(linearLocationId + 3, 2, 4000l, 0.0, 45.0, SideCode.TowardsDigitizing, 10000000000l,
          (None, None), Seq(Point(0.0, 25.0), Point(0.0, 70.0)), LinkGeomSource.ComplementaryLinkInterface,
          roadwayNumber2, Some(startDate), None)
      )
      roadwayDAO.create(ra)
      linearLocationDAO.create(linearLocations)

      val rap = Project(0L, ProjectState.apply(1), "TestProject", "TestUser", DateTime.now(),
        "TestUser", DateTime.now(), DateTime.now(), "Some additional info",
        Seq(), Seq(), None)
      val project = projectService.createRoadLinkProject(rap)
      val project_id = project.id
      val roadway1 = roadwayDAO.fetchAllBySection(roadNumber, roadPartNumber)
      val roadway2 = roadwayDAO.fetchAllBySection(roadNumber, newRoadPartNumber)
      mockForProject(project_id, roadwayAddressMapper.getRoadAddressesByLinearLocation(linearLocationDAO.fetchByRoadways(roadway1.map(_.roadwayNumber).toSet++roadway2.map(_.roadwayNumber).toSet)).map(toProjectLink(project)))
      val reservedPart1 = ProjectReservedPart(0L, roadNumber, roadPartNumber, None, None, None, None, None, None, None)
      val reservedPart2 = ProjectReservedPart(0L, roadNumber, newRoadPartNumber, None, None, None, None, None, None, None)
      projectService.saveProject(project.copy(reservedParts = Seq(reservedPart1, reservedPart2)))
      val projectLinks = projectLinkDAO.fetchProjectLinks(project_id)
      val lastLink = Set(projectLinks.filter(_.roadPartNumber == roadPartNumber).maxBy(_.endAddrMValue).id)

      projectService.updateProjectLinks(project_id, lastLink, Seq(), LinkStatus.Transfer, "test",
        roadNumber, newRoadPartNumber, 0, None, 1, 5, Some(8L), reversed = false, None)
      val lengthOfTheTransferredPart = 5
      val lengthPart1 = linearLocations.filter(_.roadwayNumber == roadwayNumber1).map(_.endMValue).sum - linearLocations.filter(_.roadwayNumber == roadwayNumber1).map(_.startMValue).sum
      val lengthPart2 = linearLocations.filter(_.roadwayNumber == roadwayNumber2).map(_.endMValue).sum - linearLocations.filter(_.roadwayNumber == roadwayNumber2).map(_.startMValue).sum
      val newLengthOfTheRoadPart1 = lengthPart1 - lengthOfTheTransferredPart
      val newLengthOfTheRoadPart2 = lengthPart2 + lengthOfTheTransferredPart

      val reservation = projectReservedPartDAO.fetchReservedRoadParts(project_id)
      val formed = projectReservedPartDAO.fetchFormedRoadParts(project_id)

      reservation.filter(_.roadPartNumber == 1).head.addressLength should be(Some(ra.head.endAddrMValue))
      reservation.filter(_.roadPartNumber == 2).head.addressLength should be(Some(ra.last.endAddrMValue))

      formed.filter(_.roadPartNumber == 1).head.newLength should be(Some(newLengthOfTheRoadPart1))
      formed.filter(_.roadPartNumber == 2).head.newLength should be(Some(lengthOfTheTransferredPart))

      val roadWay_2 = roadwayDAO.fetchAllBySection(roadNumber, newRoadPartNumber)
      mockForProject(project_id, roadwayAddressMapper.getRoadAddressesByLinearLocation(linearLocationDAO.fetchByRoadways(roadWay_2.map(_.roadwayNumber).toSet)).map(toProjectLink(project)))

      val projectLinksSet = projectLinkDAO.fetchProjectLinks(project_id).filter(_.roadPartNumber == 2).map(_.id).toSet
      projectService.updateProjectLinks(project_id, projectLinksSet, Seq(), LinkStatus.Transfer, "test",
        roadNumber, newRoadPartNumber, 0, None, 1, 5, Some(1L), reversed = false, None)

      val reservation2 = projectReservedPartDAO.fetchReservedRoadParts(project_id)
      val formed2 = projectReservedPartDAO.fetchFormedRoadParts(project_id)
      reservation2.filter(_.roadPartNumber == 1).head.addressLength should be(Some(ra.head.endAddrMValue))
      reservation.filter(_.roadPartNumber == 2).head.addressLength should be(Some(ra.last.endAddrMValue))

      formed2.filter(_.roadPartNumber == 1).head.newLength should be(Some(newLengthOfTheRoadPart1))
      formed2.filter(_.roadPartNumber == 2).head.newLength should be(Some(ra.last.endAddrMValue+lengthOfTheTransferredPart))

      projectService.validateProjectById(project_id).exists(
        _.validationError.message == s"Toimenpidettä ei saa tehdä tieosalle, jota ei ole varattu projektiin. Varaa tie $roadNumber osa $newRoadPartNumber."
      ) should be(false)
    }
  }

  test("Test projectService.createProjectLinks() discontinuity assignment When creating some links Then the Discontinuity of the last (with bigger endAddrM) new created links should be the one the user gave and should not change any other link discontinuity that was previosly given.") {
    runWithRollback {

      val rap = Project(0L, ProjectState.apply(1), "TestProject", "TestUser", DateTime.parse("1901-01-01"),
        "TestUser", DateTime.parse("1901-01-01"), DateTime.now(), "Some additional info",
        Seq(), Seq(), None)

      val linkAfterRoundabout = ProjectLink(-1000L, 9999L, 1L, Track.apply(0), Discontinuity.EndOfRoad, 0L, 0L, 0L, 0L, None, None,
        None, 12345L, 0.0, 5.0, SideCode.TowardsDigitizing, (None, None),
        Seq(Point(15.0, 0.0), Point(20.0, 0.0)), 0L, LinkStatus.New, RoadType.PublicRoad, LinkGeomSource.NormalLinkInterface, GeometryUtils.geometryLength(Seq(Point(15.0, 0.0), Point(20.0, 0.0))), 0L, 0, 0, reversed = false,
        None, 86400L)
      val linkBeforeRoundaboutMinorDiscontinuous = ProjectLink(-1000L, 9999L, 1L, Track.apply(0), Discontinuity.MinorDiscontinuity, 0L, 0L, 0L, 0L, None, None,
        None, 12346L, 0.0, 5.0, SideCode.TowardsDigitizing, (None, None),
        Seq(Point(5.0, 0.0), Point(15.0, 0.0)), 0L, LinkStatus.New, RoadType.PublicRoad, LinkGeomSource.NormalLinkInterface, GeometryUtils.geometryLength(Seq(Point(5.0, 0.0), Point(15.0, 0.0))), 0L, 0, 0, reversed = false,
        None, 86400L)
      val linkBeforeRoundaboutContinuous = ProjectLink(-1000L, 9999L, 1L, Track.apply(0), Discontinuity.Continuous, 0L, 0L, 0L, 0L, None, None,
        None, 12347L, 0.0, 5.0, SideCode.TowardsDigitizing, (None, None),
        Seq(Point(0.0, 0.0), Point(5.0, 0.0)), 0L, LinkStatus.New, RoadType.PublicRoad, LinkGeomSource.NormalLinkInterface, GeometryUtils.geometryLength(Seq(Point(0.0, 0.0), Point(5.0, 0.0))), 0L, 0, 0, reversed = false,
        None, 86400L)


      val project = projectService.createRoadLinkProject(rap)
      when(mockRoadLinkService.getRoadLinksByLinkIdsFromVVH(any[Set[Long]])).thenReturn(Seq(linkAfterRoundabout).map(toRoadLink))
      projectService.createProjectLinks(Seq(12345L), project.id, 9999, 1, Track.Combined, Discontinuity.EndOfRoad, RoadType.PublicRoad, LinkGeomSource.NormalLinkInterface, 8L, "test", "road name")
      when(mockRoadLinkService.getRoadLinksByLinkIdsFromVVH(any[Set[Long]])).thenReturn(Seq(linkBeforeRoundaboutMinorDiscontinuous, linkBeforeRoundaboutContinuous).map(toRoadLink))
      projectService.createProjectLinks(Seq(12347L, 12346L), project.id, 9999, 1, Track.Combined, Discontinuity.MinorDiscontinuity, RoadType.PublicRoad, LinkGeomSource.NormalLinkInterface, 8L, "test", "road name")

      val afterAllProjectLinksCreation = projectLinkDAO.fetchProjectLinks(project.id).sortBy(_.startAddrMValue)

      afterAllProjectLinksCreation.filter(_.linkId == 12345L).head.discontinuity should be (Discontinuity.EndOfRoad)
      afterAllProjectLinksCreation.filter(_.linkId == 12346L).head.discontinuity should be (Discontinuity.MinorDiscontinuity)
      afterAllProjectLinksCreation.filter(_.linkId == 12347L).head.discontinuity should be (Discontinuity.Continuous)
    }
  }

  test("Test updateRoadwaysAndLinearLocationsWithProjectLinks When VIITE-2236 situation Then don't violate unique constraint on roadway_point table.") {
    runWithRollback {
      sqlu"""Insert into LINK (ID,SOURCE,ADJUSTED_TIMESTAMP,CREATED_TIME) values ('568121','4','1446398762000',to_timestamp('27.12.2019 13:12:50','DD.MM.RRRR HH24:MI:SS'))""".execute
      sqlu"""Insert into LINK (ID,SOURCE,ADJUSTED_TIMESTAMP,CREATED_TIME) values ('7256596','4','1498959782000',to_timestamp('27.12.2019 13:12:50','DD.MM.RRRR HH24:MI:SS'))""".execute
      sqlu"""Insert into LINK (ID,SOURCE,ADJUSTED_TIMESTAMP,CREATED_TIME) values ('7256590','4','1498959782000',to_timestamp('27.12.2019 13:12:50','DD.MM.RRRR HH24:MI:SS'))""".execute
      sqlu"""Insert into LINK (ID,SOURCE,ADJUSTED_TIMESTAMP,CREATED_TIME) values ('7256584','4','1498959782000',to_timestamp('27.12.2019 13:12:50','DD.MM.RRRR HH24:MI:SS'))""".execute
      sqlu"""Insert into LINK (ID,SOURCE,ADJUSTED_TIMESTAMP,CREATED_TIME) values ('7256586','4','1503961971000',to_timestamp('27.12.2019 13:12:50','DD.MM.RRRR HH24:MI:SS'))""".execute
      sqlu"""Insert into LINK (ID,SOURCE,ADJUSTED_TIMESTAMP,CREATED_TIME) values ('7256594','4','1533681057000',to_timestamp('27.12.2019 13:12:50','DD.MM.RRRR HH24:MI:SS'))""".execute
      sqlu"""Insert into LINK (ID,SOURCE,ADJUSTED_TIMESTAMP,CREATED_TIME) values ('568164','4','1449097206000',to_timestamp('27.12.2019 13:12:50','DD.MM.RRRR HH24:MI:SS'))""".execute
      sqlu"""Insert into LINK (ID,SOURCE,ADJUSTED_TIMESTAMP,CREATED_TIME) values ('568122','4','1449097206000',to_timestamp('27.12.2019 13:12:50','DD.MM.RRRR HH24:MI:SS'))""".execute

      sqlu"""Insert into ROADWAY (ID,ROADWAY_NUMBER,ROAD_NUMBER,ROAD_PART_NUMBER,TRACK,START_ADDR_M,END_ADDR_M,REVERSED,DISCONTINUITY,START_DATE,END_DATE,CREATED_BY,CREATED_TIME,ROAD_TYPE,ELY,TERMINATED,VALID_FROM,VALID_TO) values ('1052907','40998','22006','12','0','0','215','0','5',to_date('01.01.2017','DD.MM.RRRR'),null,'import',to_timestamp('27.12.2019 13:12:51','DD.MM.RRRR HH24:MI:SS'),'1','2','0',to_date('28.12.2016','DD.MM.RRRR'),null)""".execute
      sqlu"""Insert into ROADWAY (ID,ROADWAY_NUMBER,ROAD_NUMBER,ROAD_PART_NUMBER,TRACK,START_ADDR_M,END_ADDR_M,REVERSED,DISCONTINUITY,START_DATE,END_DATE,CREATED_BY,CREATED_TIME,ROAD_TYPE,ELY,TERMINATED,VALID_FROM,VALID_TO) values ('1052911','40998','22006','12','0','0','215','0','2',to_date('01.01.1989','DD.MM.RRRR'),to_date('31.12.2016','DD.MM.RRRR'),'import',to_timestamp('27.12.2019 13:12:51','DD.MM.RRRR HH24:MI:SS'),'1','2','0',to_date('28.12.2016','DD.MM.RRRR'),null)""".execute
      sqlu"""Insert into ROADWAY (ID,ROADWAY_NUMBER,ROAD_NUMBER,ROAD_PART_NUMBER,TRACK,START_ADDR_M,END_ADDR_M,REVERSED,DISCONTINUITY,START_DATE,END_DATE,CREATED_BY,CREATED_TIME,ROAD_TYPE,ELY,TERMINATED,VALID_FROM,VALID_TO) values ('1052912','40999','22006','12','0','215','216','0','2',to_date('01.01.1989','DD.MM.RRRR'),to_date('30.12.1997','DD.MM.RRRR'),'import',to_timestamp('27.12.2019 13:12:51','DD.MM.RRRR HH24:MI:SS'),'1','2','1',to_date('31.01.2013','DD.MM.RRRR'),null)""".execute
      sqlu"""Insert into ROADWAY (ID,ROADWAY_NUMBER,ROAD_NUMBER,ROAD_PART_NUMBER,TRACK,START_ADDR_M,END_ADDR_M,REVERSED,DISCONTINUITY,START_DATE,END_DATE,CREATED_BY,CREATED_TIME,ROAD_TYPE,ELY,TERMINATED,VALID_FROM,VALID_TO) values ('1052910','41000','22006','34','0','0','310','0','2',to_date('01.01.1989','DD.MM.RRRR'),null,'import',to_timestamp('27.12.2019 13:12:51','DD.MM.RRRR HH24:MI:SS'),'1','2','0',to_date('14.06.2016','DD.MM.RRRR'),null)""".execute
      sqlu"""Insert into ROADWAY (ID,ROADWAY_NUMBER,ROAD_NUMBER,ROAD_PART_NUMBER,TRACK,START_ADDR_M,END_ADDR_M,REVERSED,DISCONTINUITY,START_DATE,END_DATE,CREATED_BY,CREATED_TIME,ROAD_TYPE,ELY,TERMINATED,VALID_FROM,VALID_TO) values ('1052909','6446223','22006','23','0','0','45','0','2',to_date('20.05.2007','DD.MM.RRRR'),null,'import',to_timestamp('27.12.2019 13:12:51','DD.MM.RRRR HH24:MI:SS'),'1','2','0',to_date('14.06.2016','DD.MM.RRRR'),null)""".execute
      sqlu"""Insert into ROADWAY (ID,ROADWAY_NUMBER,ROAD_NUMBER,ROAD_PART_NUMBER,TRACK,START_ADDR_M,END_ADDR_M,REVERSED,DISCONTINUITY,START_DATE,END_DATE,CREATED_BY,CREATED_TIME,ROAD_TYPE,ELY,TERMINATED,VALID_FROM,VALID_TO) values ('1052906','6446225','22006','45','0','0','248','0','1',to_date('20.05.2007','DD.MM.RRRR'),null,'import',to_timestamp('27.12.2019 13:12:51','DD.MM.RRRR HH24:MI:SS'),'1','2','0',to_date('25.01.2017','DD.MM.RRRR'),null)""".execute
      sqlu"""Insert into ROADWAY (ID,ROADWAY_NUMBER,ROAD_NUMBER,ROAD_PART_NUMBER,TRACK,START_ADDR_M,END_ADDR_M,REVERSED,DISCONTINUITY,START_DATE,END_DATE,CREATED_BY,CREATED_TIME,ROAD_TYPE,ELY,TERMINATED,VALID_FROM,VALID_TO) values ('1052908','166883589','22006','12','0','215','295','0','2',to_date('01.01.2017','DD.MM.RRRR'),null,'import',to_timestamp('27.12.2019 13:12:51','DD.MM.RRRR HH24:MI:SS'),'1','2','0',to_date('28.12.2016','DD.MM.RRRR'),null)""".execute

      sqlu"""Insert into LINEAR_LOCATION (ID,ROADWAY_NUMBER,ORDER_NUMBER,LINK_ID,START_MEASURE,END_MEASURE,SIDE,GEOMETRY,VALID_FROM,VALID_TO,CREATED_BY,CREATED_TIME) values ('1039046',  '6446225','1','7256596',      0, 248.793,'3',MDSYS.SDO_GEOMETRY(4002, 3067, NULL, MDSYS.SDO_ELEM_INFO_ARRAY(1, 2, 1), MDSYS.SDO_ORDINATE_ARRAY(267357.266, 6789458.693, 0, 248.793, 267131.966, 6789520.79, 0, 248.793)), to_date('25.01.2017','DD.MM.RRRR'),null,'import',to_timestamp('27.12.2019 13:12:51','DD.MM.RRRR HH24:MI:SS'))""".execute
      sqlu"""Insert into LINEAR_LOCATION (ID,ROADWAY_NUMBER,ORDER_NUMBER,LINK_ID,START_MEASURE,END_MEASURE,SIDE,GEOMETRY,VALID_FROM,VALID_TO,CREATED_BY,CREATED_TIME) values ('1039047',    '40998','1', '568164',      0,   7.685,'3',MDSYS.SDO_GEOMETRY(4002, 3067, NULL, MDSYS.SDO_ELEM_INFO_ARRAY(1, 2, 1), MDSYS.SDO_ORDINATE_ARRAY(267444.126, 6789234.9, 0, 7.685, 267437.206, 6789238.158, 0, 7.685)),      to_date('28.12.2016','DD.MM.RRRR'),null,'import',to_timestamp('27.12.2019 13:12:51','DD.MM.RRRR HH24:MI:SS'))""".execute
      sqlu"""Insert into LINEAR_LOCATION (ID,ROADWAY_NUMBER,ORDER_NUMBER,LINK_ID,START_MEASURE,END_MEASURE,SIDE,GEOMETRY,VALID_FROM,VALID_TO,CREATED_BY,CREATED_TIME) values ('1039048',    '40998','2','7256584',      0, 171.504,'2',MDSYS.SDO_GEOMETRY(4002, 3067, NULL, MDSYS.SDO_ELEM_INFO_ARRAY(1, 2, 1), MDSYS.SDO_ORDINATE_ARRAY(267444.126, 6789234.9, 0, 171.504, 267597.461, 6789260.633, 0, 171.504)),  to_date('28.12.2016','DD.MM.RRRR'),null,'import',to_timestamp('27.12.2019 13:12:51','DD.MM.RRRR HH24:MI:SS'))""".execute
      sqlu"""Insert into LINEAR_LOCATION (ID,ROADWAY_NUMBER,ORDER_NUMBER,LINK_ID,START_MEASURE,END_MEASURE,SIDE,GEOMETRY,VALID_FROM,VALID_TO,CREATED_BY,CREATED_TIME) values ('1039049',    '40998','3','7256586',      0,  38.688,'2',MDSYS.SDO_GEOMETRY(4002, 3067, NULL, MDSYS.SDO_ELEM_INFO_ARRAY(1, 2, 1), MDSYS.SDO_ORDINATE_ARRAY(267597.461, 6789260.633, 0, 38.688, 267518.603, 6789333.458, 0, 38.688)),  to_date('28.12.2016','DD.MM.RRRR'),null,'import',to_timestamp('27.12.2019 13:12:51','DD.MM.RRRR HH24:MI:SS'))""".execute
      sqlu"""Insert into LINEAR_LOCATION (ID,ROADWAY_NUMBER,ORDER_NUMBER,LINK_ID,START_MEASURE,END_MEASURE,SIDE,GEOMETRY,VALID_FROM,VALID_TO,CREATED_BY,CREATED_TIME) values ('1039050','166883589','1','7256586', 38.688, 120.135,'2',MDSYS.SDO_GEOMETRY(4002, 3067, NULL, MDSYS.SDO_ELEM_INFO_ARRAY(1, 2, 1), MDSYS.SDO_ORDINATE_ARRAY(267597.461, 6789260.633, 0, 120.135, 267518.603, 6789333.458, 0, 120.135)),to_date('28.12.2016','DD.MM.RRRR'),null,'import',to_timestamp('27.12.2019 13:12:51','DD.MM.RRRR HH24:MI:SS'))""".execute
      sqlu"""Insert into LINEAR_LOCATION (ID,ROADWAY_NUMBER,ORDER_NUMBER,LINK_ID,START_MEASURE,END_MEASURE,SIDE,GEOMETRY,VALID_FROM,VALID_TO,CREATED_BY,CREATED_TIME) values ('1039051',  '6446223','1','7256594',      0,  44.211,'3',MDSYS.SDO_GEOMETRY(4002, 3067, NULL, MDSYS.SDO_ELEM_INFO_ARRAY(1, 2, 1), MDSYS.SDO_ORDINATE_ARRAY(267597.461, 6789260.633, 0, 44.211, 267633.898, 6789283.726, 0, 44.211)),  to_date('14.06.2016','DD.MM.RRRR'),null,'import',to_timestamp('27.12.2019 13:12:51','DD.MM.RRRR HH24:MI:SS'))""".execute
      sqlu"""Insert into LINEAR_LOCATION (ID,ROADWAY_NUMBER,ORDER_NUMBER,LINK_ID,START_MEASURE,END_MEASURE,SIDE,GEOMETRY,VALID_FROM,VALID_TO,CREATED_BY,CREATED_TIME) values ('1039052',    '41000','1','7256590',      0, 130.538,'2',MDSYS.SDO_GEOMETRY(4002, 3067, NULL, MDSYS.SDO_ELEM_INFO_ARRAY(1, 2, 1), MDSYS.SDO_ORDINATE_ARRAY(267431.685, 6789375.9, 0, 130.538, 267357.266, 6789458.693, 0, 130.538)),  to_date('14.06.2016','DD.MM.RRRR'),null,'import',to_timestamp('27.12.2019 13:12:51','DD.MM.RRRR HH24:MI:SS'))""".execute
      sqlu"""Insert into LINEAR_LOCATION (ID,ROADWAY_NUMBER,ORDER_NUMBER,LINK_ID,START_MEASURE,END_MEASURE,SIDE,GEOMETRY,VALID_FROM,VALID_TO,CREATED_BY,CREATED_TIME) values ('1039053',    '41000','2', '568121',      0, 177.547,'3',MDSYS.SDO_GEOMETRY(4002, 3067, NULL, MDSYS.SDO_ELEM_INFO_ARRAY(1, 2, 1), MDSYS.SDO_ORDINATE_ARRAY(267525.375, 6789455.936, 0, 177.547, 267357.266, 6789458.693, 0, 177.547)),to_date('14.06.2016','DD.MM.RRRR'),null,'import',to_timestamp('27.12.2019 13:12:51','DD.MM.RRRR HH24:MI:SS'))""".execute
      sqlu"""Insert into LINEAR_LOCATION (ID,ROADWAY_NUMBER,ORDER_NUMBER,LINK_ID,START_MEASURE,END_MEASURE,SIDE,GEOMETRY,VALID_FROM,VALID_TO,CREATED_BY,CREATED_TIME) values ('1039054',    '41000','3', '568122',      0,   9.514,'3',MDSYS.SDO_GEOMETRY(4002, 3067, NULL, MDSYS.SDO_ELEM_INFO_ARRAY(1, 2, 1), MDSYS.SDO_ORDINATE_ARRAY(267534.612, 6789453.659, 0, 9.514, 267525.375, 6789455.936, 0, 9.514)),    to_date('14.06.2016','DD.MM.RRRR'),null,'import',to_timestamp('27.12.2019 13:12:51','DD.MM.RRRR HH24:MI:SS'))""".execute

      sqlu"""Insert into ROADWAY_POINT (ID,ROADWAY_NUMBER,ADDR_M,CREATED_BY,CREATED_TIME,MODIFIED_BY,MODIFIED_TIME) values ('1019231','6446225','0','import',to_timestamp('27.12.2019 13:12:50','DD.MM.RRRR HH24:MI:SSXFF'),'import',to_timestamp('27.12.2019 13:12:50','DD.MM.RRRR HH24:MI:SS'))""".execute
      sqlu"""Insert into ROADWAY_POINT (ID,ROADWAY_NUMBER,ADDR_M,CREATED_BY,CREATED_TIME,MODIFIED_BY,MODIFIED_TIME) values ('1019232','6446225','248','import',to_timestamp('27.12.2019 13:12:50','DD.MM.RRRR HH24:MI:SSXFF'),'import',to_timestamp('27.12.2019 13:12:50','DD.MM.RRRR HH24:MI:SS'))""".execute
      sqlu"""Insert into ROADWAY_POINT (ID,ROADWAY_NUMBER,ADDR_M,CREATED_BY,CREATED_TIME,MODIFIED_BY,MODIFIED_TIME) values ('1019233','40998','0','import',to_timestamp('27.12.2019 13:12:51','DD.MM.RRRR HH24:MI:SSXFF'),'import',to_timestamp('27.12.2019 13:12:51','DD.MM.RRRR HH24:MI:SS'))""".execute
      sqlu"""Insert into ROADWAY_POINT (ID,ROADWAY_NUMBER,ADDR_M,CREATED_BY,CREATED_TIME,MODIFIED_BY,MODIFIED_TIME) values ('1019234','166883589','295','import',to_timestamp('27.12.2019 13:12:51','DD.MM.RRRR HH24:MI:SSXFF'),'import',to_timestamp('27.12.2019 13:12:51','DD.MM.RRRR HH24:MI:SS'))""".execute
      sqlu"""Insert into ROADWAY_POINT (ID,ROADWAY_NUMBER,ADDR_M,CREATED_BY,CREATED_TIME,MODIFIED_BY,MODIFIED_TIME) values ('1019235','6446223','0','import',to_timestamp('27.12.2019 13:12:51','DD.MM.RRRR HH24:MI:SSXFF'),'import',to_timestamp('27.12.2019 13:12:51','DD.MM.RRRR HH24:MI:SS'))""".execute
      sqlu"""Insert into ROADWAY_POINT (ID,ROADWAY_NUMBER,ADDR_M,CREATED_BY,CREATED_TIME,MODIFIED_BY,MODIFIED_TIME) values ('1019236','6446223','45','import',to_timestamp('27.12.2019 13:12:51','DD.MM.RRRR HH24:MI:SSXFF'),'import',to_timestamp('27.12.2019 13:12:51','DD.MM.RRRR HH24:MI:SS'))""".execute
      sqlu"""Insert into ROADWAY_POINT (ID,ROADWAY_NUMBER,ADDR_M,CREATED_BY,CREATED_TIME,MODIFIED_BY,MODIFIED_TIME) values ('1019237','41000','0','import',to_timestamp('27.12.2019 13:12:51','DD.MM.RRRR HH24:MI:SSXFF'),'import',to_timestamp('27.12.2019 13:12:51','DD.MM.RRRR HH24:MI:SS'))""".execute
      sqlu"""Insert into ROADWAY_POINT (ID,ROADWAY_NUMBER,ADDR_M,CREATED_BY,CREATED_TIME,MODIFIED_BY,MODIFIED_TIME) values ('1019238','41000','310','import',to_timestamp('27.12.2019 13:12:51','DD.MM.RRRR HH24:MI:SSXFF'),'import',to_timestamp('27.12.2019 13:12:51','DD.MM.RRRR HH24:MI:SS'))""".execute
      sqlu"""Insert into ROADWAY_POINT (ID,ROADWAY_NUMBER,ADDR_M,CREATED_BY,CREATED_TIME,MODIFIED_BY,MODIFIED_TIME) values ('1019239','40998','215','k567997',to_timestamp('27.12.2019 13:26:55','DD.MM.RRRR HH24:MI:SSXFF'),'k567997',to_timestamp('27.12.2019 13:26:55','DD.MM.RRRR HH24:MI:SS'))""".execute
      sqlu"""Insert into ROADWAY_POINT (ID,ROADWAY_NUMBER,ADDR_M,CREATED_BY,CREATED_TIME,MODIFIED_BY,MODIFIED_TIME) values ('1019240','40998','177','k567997',to_timestamp('27.12.2019 13:26:55','DD.MM.RRRR HH24:MI:SSXFF'),'k567997',to_timestamp('27.12.2019 13:26:55','DD.MM.RRRR HH24:MI:SS'))""".execute
      sqlu"""Insert into ROADWAY_POINT (ID,ROADWAY_NUMBER,ADDR_M,CREATED_BY,CREATED_TIME,MODIFIED_BY,MODIFIED_TIME) values ('1019241','41000','275','k567997',to_timestamp('27.12.2019 13:26:55','DD.MM.RRRR HH24:MI:SSXFF'),'k567997',to_timestamp('27.12.2019 13:26:55','DD.MM.RRRR HH24:MI:SS'))""".execute
      sqlu"""Insert into ROADWAY_POINT (ID,ROADWAY_NUMBER,ADDR_M,CREATED_BY,CREATED_TIME,MODIFIED_BY,MODIFIED_TIME) values ('1019242','40998','8','k567997',to_timestamp('27.12.2019 13:26:55','DD.MM.RRRR HH24:MI:SSXFF'),'k567997',to_timestamp('27.12.2019 13:26:55','DD.MM.RRRR HH24:MI:SS'))""".execute
      sqlu"""Insert into ROADWAY_POINT (ID,ROADWAY_NUMBER,ADDR_M,CREATED_BY,CREATED_TIME,MODIFIED_BY,MODIFIED_TIME) values ('1019243','41000','300','k567997',to_timestamp('27.12.2019 13:26:55','DD.MM.RRRR HH24:MI:SSXFF'),'k567997',to_timestamp('27.12.2019 13:26:55','DD.MM.RRRR HH24:MI:SS'))""".execute
      sqlu"""Insert into ROADWAY_POINT (ID,ROADWAY_NUMBER,ADDR_M,CREATED_BY,CREATED_TIME,MODIFIED_BY,MODIFIED_TIME) values ('1019244','41000','127','k567997',to_timestamp('27.12.2019 13:26:55','DD.MM.RRRR HH24:MI:SSXFF'),'k567997',to_timestamp('27.12.2019 13:26:55','DD.MM.RRRR HH24:MI:SS'))""".execute

      sqlu"""Insert into CALIBRATION_POINT (ID,ROADWAY_POINT_ID,LINK_ID,START_END,TYPE,VALID_FROM,VALID_TO,CREATED_BY,CREATED_TIME) values ('1020345','1019231','7256596','0','2',to_date('27.12.2019','DD.MM.RRRR'),null,'import',to_timestamp('27.12.2019 13:12:51','DD.MM.RRRR HH24:MI:SS'))""".execute
      sqlu"""Insert into CALIBRATION_POINT (ID,ROADWAY_POINT_ID,LINK_ID,START_END,TYPE,VALID_FROM,VALID_TO,CREATED_BY,CREATED_TIME) values ('1020346','1019232','7256596','1','2',to_date('27.12.2019','DD.MM.RRRR'),null,'import',to_timestamp('27.12.2019 13:12:51','DD.MM.RRRR HH24:MI:SS'))""".execute
      sqlu"""Insert into CALIBRATION_POINT (ID,ROADWAY_POINT_ID,LINK_ID,START_END,TYPE,VALID_FROM,VALID_TO,CREATED_BY,CREATED_TIME) values ('1020347','1019233','568164','0','2',to_date('27.12.2019','DD.MM.RRRR'),null,'import',to_timestamp('27.12.2019 13:12:51','DD.MM.RRRR HH24:MI:SS'))""".execute
      sqlu"""Insert into CALIBRATION_POINT (ID,ROADWAY_POINT_ID,LINK_ID,START_END,TYPE,VALID_FROM,VALID_TO,CREATED_BY,CREATED_TIME) values ('1020348','1019234','7256586','1','2',to_date('27.12.2019','DD.MM.RRRR'),null,'import',to_timestamp('27.12.2019 13:12:51','DD.MM.RRRR HH24:MI:SS'))""".execute
      sqlu"""Insert into CALIBRATION_POINT (ID,ROADWAY_POINT_ID,LINK_ID,START_END,TYPE,VALID_FROM,VALID_TO,CREATED_BY,CREATED_TIME) values ('1020349','1019235','7256594','0','2',to_date('27.12.2019','DD.MM.RRRR'),null,'import',to_timestamp('27.12.2019 13:12:51','DD.MM.RRRR HH24:MI:SS'))""".execute
      sqlu"""Insert into CALIBRATION_POINT (ID,ROADWAY_POINT_ID,LINK_ID,START_END,TYPE,VALID_FROM,VALID_TO,CREATED_BY,CREATED_TIME) values ('1020350','1019236','7256594','1','2',to_date('27.12.2019','DD.MM.RRRR'),null,'import',to_timestamp('27.12.2019 13:12:51','DD.MM.RRRR HH24:MI:SS'))""".execute
      sqlu"""Insert into CALIBRATION_POINT (ID,ROADWAY_POINT_ID,LINK_ID,START_END,TYPE,VALID_FROM,VALID_TO,CREATED_BY,CREATED_TIME) values ('1020351','1019237','7256590','0','2',to_date('27.12.2019','DD.MM.RRRR'),null,'import',to_timestamp('27.12.2019 13:12:51','DD.MM.RRRR HH24:MI:SS'))""".execute
      sqlu"""Insert into CALIBRATION_POINT (ID,ROADWAY_POINT_ID,LINK_ID,START_END,TYPE,VALID_FROM,VALID_TO,CREATED_BY,CREATED_TIME) values ('1020352','1019238','568122','1','2',to_date('27.12.2019','DD.MM.RRRR'),null,'import',to_timestamp('27.12.2019 13:12:51','DD.MM.RRRR HH24:MI:SS'))""".execute

      sqlu"""Insert into PROJECT (ID,STATE,NAME,CREATED_BY,CREATED_DATE,MODIFIED_BY,MODIFIED_DATE,ADD_INFO,START_DATE,STATUS_INFO,TR_ID,COORD_X,COORD_Y,ZOOM) values ('1000351','2','aa','silari',to_date('27.12.2019','DD.MM.RRRR'),'-',to_date('27.12.2019','DD.MM.RRRR'),null,to_date('01.01.2020','DD.MM.RRRR'),null,'1000109',267287.82,6789454.18,'12')""".execute

      sqlu"""Insert into PROJECT_RESERVED_ROAD_PART (ID,ROAD_NUMBER,ROAD_PART_NUMBER,PROJECT_ID,CREATED_BY) values ('1000366','22006','56','1000351','-')""".execute
      sqlu"""Insert into PROJECT_RESERVED_ROAD_PART (ID,ROAD_NUMBER,ROAD_PART_NUMBER,PROJECT_ID,CREATED_BY) values ('1000365','22006','68','1000351','-')""".execute
      sqlu"""Insert into PROJECT_RESERVED_ROAD_PART (ID,ROAD_NUMBER,ROAD_PART_NUMBER,PROJECT_ID,CREATED_BY) values ('1000352','22006','12','1000351','silari')""".execute
      sqlu"""Insert into PROJECT_RESERVED_ROAD_PART (ID,ROAD_NUMBER,ROAD_PART_NUMBER,PROJECT_ID,CREATED_BY) values ('1000353','22006','23','1000351','silari')""".execute
      sqlu"""Insert into PROJECT_RESERVED_ROAD_PART (ID,ROAD_NUMBER,ROAD_PART_NUMBER,PROJECT_ID,CREATED_BY) values ('1000354','22006','34','1000351','silari')""".execute
      sqlu"""Insert into PROJECT_RESERVED_ROAD_PART (ID,ROAD_NUMBER,ROAD_PART_NUMBER,PROJECT_ID,CREATED_BY) values ('1000369','22006','24','1000351','-')""".execute
      sqlu"""Insert into PROJECT_RESERVED_ROAD_PART (ID,ROAD_NUMBER,ROAD_PART_NUMBER,PROJECT_ID,CREATED_BY) values ('1000355','22006','45','1000351','silari')""".execute
      sqlu"""Insert into PROJECT_RESERVED_ROAD_PART (ID,ROAD_NUMBER,ROAD_PART_NUMBER,PROJECT_ID,CREATED_BY) values ('1000368','22006','67','1000351','-')""".execute

      sqlu"""Insert into PROJECT_LINK (ID,PROJECT_ID,TRACK,DISCONTINUITY_TYPE,ROAD_NUMBER,ROAD_PART_NUMBER,START_ADDR_M,END_ADDR_M,CREATED_BY,MODIFIED_BY,CREATED_DATE,MODIFIED_DATE,STATUS,CALIBRATION_POINTS,ROAD_TYPE,ROADWAY_ID,LINEAR_LOCATION_ID,CONNECTED_LINK_ID,ELY,REVERSED,SIDE,START_MEASURE,END_MEASURE,LINK_ID,ADJUSTED_TIMESTAMP,LINK_SOURCE,CALIBRATION_POINTS_SOURCE,GEOMETRY,ORIGINAL_START_ADDR_M,ORIGINAL_END_ADDR_M,ROADWAY_NUMBER) values ('1000356','1000351','0','2','22006','67','169','177','silari','silari',to_date('27.12.2019','DD.MM.RRRR'),to_date('27.12.2019','DD.MM.RRRR'),'3','1','1','1052907','1039047',null,'2','1','2',0,7.685,'568164','1449097206000','4','2',MDSYS.SDO_GEOMETRY(4002, 3067, NULL, MDSYS.SDO_ELEM_INFO_ARRAY(1, 2, 1), MDSYS.SDO_ORDINATE_ARRAY(267444.126, 6789234.9, 53.176999999996, 267440.935, 6789235.99, 53.2259999999951, 267437.206395653, 6789238.15776997, 53.2499974535623)),'0','8','166883765')""".execute
      sqlu"""Insert into PROJECT_LINK (ID,PROJECT_ID,TRACK,DISCONTINUITY_TYPE,ROAD_NUMBER,ROAD_PART_NUMBER,START_ADDR_M,END_ADDR_M,CREATED_BY,MODIFIED_BY,CREATED_DATE,MODIFIED_DATE,STATUS,CALIBRATION_POINTS,ROAD_TYPE,ROADWAY_ID,LINEAR_LOCATION_ID,CONNECTED_LINK_ID,ELY,REVERSED,SIDE,START_MEASURE,END_MEASURE,LINK_ID,ADJUSTED_TIMESTAMP,LINK_SOURCE,CALIBRATION_POINTS_SOURCE,GEOMETRY,ORIGINAL_START_ADDR_M,ORIGINAL_END_ADDR_M,ROADWAY_NUMBER) values ('1000357','1000351','0','5','22006','67','0','169','silari','silari',to_date('27.12.2019','DD.MM.RRRR'),to_date('27.12.2019','DD.MM.RRRR'),'3','3','1','1052907','1039048',null,'2','1','3',0,171.504,'7256584','1498959782000','4','1',MDSYS.SDO_GEOMETRY(4002, 3067, NULL, MDSYS.SDO_ELEM_INFO_ARRAY(1, 2, 1), MDSYS.SDO_ORDINATE_ARRAY(267444.126, 6789234.9, 53.176999999996, 267464.548, 6789227.526, 52.8959999999934, 267496.884, 6789219.216, 52.2939999999944, 267515.938, 6789216.916, 51.7979999999952, 267535.906, 6789218.028, 51.1319999999978, 267556.73, 6789224.333, 50.304999999993, 267574.187, 6789234.039, 49.5789999999979, 267588.124, 6789247.565, 49.0240000000049, 267597.460867063, 6789260.63281394, 48.7730035736591)),'8','177','166883765')""".execute
      sqlu"""Insert into PROJECT_LINK (ID,PROJECT_ID,TRACK,DISCONTINUITY_TYPE,ROAD_NUMBER,ROAD_PART_NUMBER,START_ADDR_M,END_ADDR_M,CREATED_BY,MODIFIED_BY,CREATED_DATE,MODIFIED_DATE,STATUS,CALIBRATION_POINTS,ROAD_TYPE,ROADWAY_ID,LINEAR_LOCATION_ID,CONNECTED_LINK_ID,ELY,REVERSED,SIDE,START_MEASURE,END_MEASURE,LINK_ID,ADJUSTED_TIMESTAMP,LINK_SOURCE,CALIBRATION_POINTS_SOURCE,GEOMETRY,ORIGINAL_START_ADDR_M,ORIGINAL_END_ADDR_M,ROADWAY_NUMBER) values ('1000358','1000351','0','5','22006','56','80','118','silari','silari',to_date('27.12.2019','DD.MM.RRRR'),to_date('27.12.2019','DD.MM.RRRR'),'3','3','1','1052907','1039049',null,'2','1','3',0,38.688,'7256586','1503961971000','4','1',MDSYS.SDO_GEOMETRY(4002, 3067, NULL, MDSYS.SDO_ELEM_INFO_ARRAY(1, 2, 1), MDSYS.SDO_ORDINATE_ARRAY(267597.461, 6789260.633, 48.773000000001, 267597.534, 6789260.792, 48.7719999999972, 267600.106, 6789269.768, 48.6059999999998, 267600.106, 6789280.257, 48.4780000000028, 267597.713, 6789287.648, 48.4360000000015, 267591.642, 6789293.381, 48.4370000000054, 267589.345139337, 6789294.52943033, 48.4244527667907)),'177','215','166883761')""".execute
      sqlu"""Insert into PROJECT_LINK (ID,PROJECT_ID,TRACK,DISCONTINUITY_TYPE,ROAD_NUMBER,ROAD_PART_NUMBER,START_ADDR_M,END_ADDR_M,CREATED_BY,MODIFIED_BY,CREATED_DATE,MODIFIED_DATE,STATUS,CALIBRATION_POINTS,ROAD_TYPE,ROADWAY_ID,LINEAR_LOCATION_ID,CONNECTED_LINK_ID,ELY,REVERSED,SIDE,START_MEASURE,END_MEASURE,LINK_ID,ADJUSTED_TIMESTAMP,LINK_SOURCE,CALIBRATION_POINTS_SOURCE,GEOMETRY,ORIGINAL_START_ADDR_M,ORIGINAL_END_ADDR_M,ROADWAY_NUMBER) values ('1000359','1000351','0','5','22006','56','0','80','silari','silari',to_date('27.12.2019','DD.MM.RRRR'),to_date('27.12.2019','DD.MM.RRRR'),'3','2','1','1052908','1039050',null,'2','1','3',38.688,120.135,'7256586','1503961971000','4','2',MDSYS.SDO_GEOMETRY(4002, 3067, NULL, MDSYS.SDO_ELEM_INFO_ARRAY(1, 2, 1), MDSYS.SDO_ORDINATE_ARRAY(267589.345139337, 6789294.52943033, 48.4244527667907, 267578.828, 6789299.788, 48.3669999999984, 267559.269, 6789308.892, 48.2510000000038, 267546.792, 6789314.963, 48.2390000000014, 267533.979, 6789321.707, 48.2140000000072, 267524.2, 6789327.103, 48.226999999999, 267521.164, 6789329.463, 48.247000000003, 267518.603162863, 6789333.45774594, 48.2559994276524)),'215','295','166883589')""".execute
      sqlu"""Insert into PROJECT_LINK (ID,PROJECT_ID,TRACK,DISCONTINUITY_TYPE,ROAD_NUMBER,ROAD_PART_NUMBER,START_ADDR_M,END_ADDR_M,CREATED_BY,MODIFIED_BY,CREATED_DATE,MODIFIED_DATE,STATUS,CALIBRATION_POINTS,ROAD_TYPE,ROADWAY_ID,LINEAR_LOCATION_ID,CONNECTED_LINK_ID,ELY,REVERSED,SIDE,START_MEASURE,END_MEASURE,LINK_ID,ADJUSTED_TIMESTAMP,LINK_SOURCE,CALIBRATION_POINTS_SOURCE,GEOMETRY,ORIGINAL_START_ADDR_M,ORIGINAL_END_ADDR_M,ROADWAY_NUMBER) values ('1000360','1000351','0','1','22006','68','0','45','silari','silari',to_date('27.12.2019','DD.MM.RRRR'),to_date('27.12.2019','DD.MM.RRRR'),'3','3','1','1052909','1039051',null,'2','1','2',0,44.211,'7256594','1533681057000','4','2',MDSYS.SDO_GEOMETRY(4002, 3067, NULL, MDSYS.SDO_ELEM_INFO_ARRAY(1, 2, 1), MDSYS.SDO_ORDINATE_ARRAY(267597.461, 6789260.633, 48.773000000001, 267603.782, 6789267.752, 48.6589999999997, 267610.19, 6789273.485, 48.5580000000045, 267616.597, 6789277.869, 48.4689999999973, 267623.131, 6789280.868, 48.4400000000023, 267633.897953407, 6789283.72598763, 48.4409999956788)),'0','45','6446223')""".execute
      sqlu"""Insert into PROJECT_LINK (ID,PROJECT_ID,TRACK,DISCONTINUITY_TYPE,ROAD_NUMBER,ROAD_PART_NUMBER,START_ADDR_M,END_ADDR_M,CREATED_BY,MODIFIED_BY,CREATED_DATE,MODIFIED_DATE,STATUS,CALIBRATION_POINTS,ROAD_TYPE,ROADWAY_ID,LINEAR_LOCATION_ID,CONNECTED_LINK_ID,ELY,REVERSED,SIDE,START_MEASURE,END_MEASURE,LINK_ID,ADJUSTED_TIMESTAMP,LINK_SOURCE,CALIBRATION_POINTS_SOURCE,GEOMETRY,ORIGINAL_START_ADDR_M,ORIGINAL_END_ADDR_M,ROADWAY_NUMBER) values ('1000361','1000351','0','5','22006','12','0','127','silari','silari',to_date('27.12.2019','DD.MM.RRRR'),to_date('27.12.2019','DD.MM.RRRR'),'3','3','1','1052910','1039052',null,'2','0','2',0,130.538,'7256590','1498959782000','4','2',MDSYS.SDO_GEOMETRY(4002, 3067, NULL, MDSYS.SDO_ELEM_INFO_ARRAY(1, 2, 1), MDSYS.SDO_ORDINATE_ARRAY(267431.685, 6789375.9, 48.4470000000001, 267424.673, 6789383.39, 48.4180000000051, 267415.075, 6789389.356, 48.448000000004, 267401.067, 6789396.879, 48.5190000000002, 267384.985, 6789404.661, 48.6150000000052, 267366.307, 6789414.259, 48.6889999999985, 267356.079, 6789421.259, 48.6999999999971, 267351.522, 6789425.931, 48.7119999999995, 267349.187, 6789432.416, 48.7799999999988, 267348.928, 6789442.533, 48.9700000000012, 267352.041, 6789450.574, 49.1230000000069, 267357.266, 6789458.693, 49.3099999999977)),'0','127','166883763')""".execute
      sqlu"""Insert into PROJECT_LINK (ID,PROJECT_ID,TRACK,DISCONTINUITY_TYPE,ROAD_NUMBER,ROAD_PART_NUMBER,START_ADDR_M,END_ADDR_M,CREATED_BY,MODIFIED_BY,CREATED_DATE,MODIFIED_DATE,STATUS,CALIBRATION_POINTS,ROAD_TYPE,ROADWAY_ID,LINEAR_LOCATION_ID,CONNECTED_LINK_ID,ELY,REVERSED,SIDE,START_MEASURE,END_MEASURE,LINK_ID,ADJUSTED_TIMESTAMP,LINK_SOURCE,CALIBRATION_POINTS_SOURCE,GEOMETRY,ORIGINAL_START_ADDR_M,ORIGINAL_END_ADDR_M,ROADWAY_NUMBER) values ('1000362','1000351','0','5','22006','23','0','174','silari','silari',to_date('27.12.2019','DD.MM.RRRR'),to_date('27.12.2019','DD.MM.RRRR'),'3','2','1','1052910','1039053',null,'2','0','3',0,177.547,'568121','1446398762000','4','2',MDSYS.SDO_GEOMETRY(4002, 3067, NULL, MDSYS.SDO_ELEM_INFO_ARRAY(1, 2, 1), MDSYS.SDO_ORDINATE_ARRAY(267525.375, 6789455.936, 52.7309999999998, 267499.516, 6789463.571, 52.426999999996, 267458.911, 6789473.392, 52.0339999999997, 267426.281, 6789480.881, 51.4360000000015, 267403.97, 6789481.494, 50.7459999999992, 267378.849, 6789475.013, 49.9879999999976, 267357.54, 6789459.007, 49.3179999999993, 267357.266194778, 6789458.69322321, 49.3100056869441)),'127','301','166883762')""".execute
      sqlu"""Insert into PROJECT_LINK (ID,PROJECT_ID,TRACK,DISCONTINUITY_TYPE,ROAD_NUMBER,ROAD_PART_NUMBER,START_ADDR_M,END_ADDR_M,CREATED_BY,MODIFIED_BY,CREATED_DATE,MODIFIED_DATE,STATUS,CALIBRATION_POINTS,ROAD_TYPE,ROADWAY_ID,LINEAR_LOCATION_ID,CONNECTED_LINK_ID,ELY,REVERSED,SIDE,START_MEASURE,END_MEASURE,LINK_ID,ADJUSTED_TIMESTAMP,LINK_SOURCE,CALIBRATION_POINTS_SOURCE,GEOMETRY,ORIGINAL_START_ADDR_M,ORIGINAL_END_ADDR_M,ROADWAY_NUMBER) values ('1000363','1000351','0','2','22006','23','174','183','silari','silari',to_date('27.12.2019','DD.MM.RRRR'),to_date('27.12.2019','DD.MM.RRRR'),'3','1','1','1052910','1039054',null,'2','0','3',0,9.514,'568122','1449097206000','4','2',MDSYS.SDO_GEOMETRY(4002, 3067, NULL, MDSYS.SDO_ELEM_INFO_ARRAY(1, 2, 1), MDSYS.SDO_ORDINATE_ARRAY(267534.612, 6789453.659, 52.7939999999944, 267529.741, 6789454.905, 52.8300000000017, 267525.375, 6789455.936, 52.7309999999998)),'301','310','166883762')""".execute
      sqlu"""Insert into PROJECT_LINK (ID,PROJECT_ID,TRACK,DISCONTINUITY_TYPE,ROAD_NUMBER,ROAD_PART_NUMBER,START_ADDR_M,END_ADDR_M,CREATED_BY,MODIFIED_BY,CREATED_DATE,MODIFIED_DATE,STATUS,CALIBRATION_POINTS,ROAD_TYPE,ROADWAY_ID,LINEAR_LOCATION_ID,CONNECTED_LINK_ID,ELY,REVERSED,SIDE,START_MEASURE,END_MEASURE,LINK_ID,ADJUSTED_TIMESTAMP,LINK_SOURCE,CALIBRATION_POINTS_SOURCE,GEOMETRY,ORIGINAL_START_ADDR_M,ORIGINAL_END_ADDR_M,ROADWAY_NUMBER) values ('1000364','1000351','0','2','22006','24','0','248','silari','silari',to_date('27.12.2019','DD.MM.RRRR'),to_date('27.12.2019','DD.MM.RRRR'),'3','3','1','1052906','1039046',null,'2','1','2',0,248.793,'7256596','1498959782000','4','2',MDSYS.SDO_GEOMETRY(4002, 3067, NULL, MDSYS.SDO_ELEM_INFO_ARRAY(1, 2, 1), MDSYS.SDO_ORDINATE_ARRAY(267357.266, 6789458.693, 49.3099999999977, 267343.965, 6789448.141, 49.0489999999991, 267334.962, 6789442.665, 48.8600000000006, 267328.617, 6789440.381, 48.7949999999983, 267322.527, 6789439.365, 48.8000000000029, 267314.914, 6789441.141, 48.8439999999973, 267303.749, 6789445.455, 48.976999999999, 267287.508, 6789453.576, 49.0160000000033, 267268.999, 6789462.419, 49.2119999999995, 267228.658, 6789482.321, 49.3870000000024, 267201.225, 6789496.844, 49.4649999999965, 267167.876, 6789511.367, 49.7329999999929, 267147.437, 6789519.436, 49.9670000000042, 267131.966200167, 6789520.78998248, 50.2599962090907)),'0','248','6446225')""".execute

      sqlu"""Insert into PROJECT_LINK_NAME (ID,PROJECT_ID,ROAD_NUMBER,ROAD_NAME) values ('17','1000351','22006','MOMMOLAN RAMPIT')""".execute

      sqlu"""Insert into ROADWAY_CHANGES (PROJECT_ID,CHANGE_TYPE,OLD_ROAD_NUMBER,NEW_ROAD_NUMBER,OLD_ROAD_PART_NUMBER,NEW_ROAD_PART_NUMBER,OLD_TRACK,NEW_TRACK,OLD_START_ADDR_M,NEW_START_ADDR_M,OLD_END_ADDR_M,NEW_END_ADDR_M,NEW_DISCONTINUITY,NEW_ROAD_TYPE,NEW_ELY,OLD_ROAD_TYPE,OLD_DISCONTINUITY,OLD_ELY,REVERSED,ROADWAY_CHANGE_ID) values ('1000351','3','22006','22006','12','67','0','0','0','0','177','177','2','1','2','1','5','2','1','1000753')""".execute
      sqlu"""Insert into ROADWAY_CHANGES (PROJECT_ID,CHANGE_TYPE,OLD_ROAD_NUMBER,NEW_ROAD_NUMBER,OLD_ROAD_PART_NUMBER,NEW_ROAD_PART_NUMBER,OLD_TRACK,NEW_TRACK,OLD_START_ADDR_M,NEW_START_ADDR_M,OLD_END_ADDR_M,NEW_END_ADDR_M,NEW_DISCONTINUITY,NEW_ROAD_TYPE,NEW_ELY,OLD_ROAD_TYPE,OLD_DISCONTINUITY,OLD_ELY,REVERSED,ROADWAY_CHANGE_ID) values ('1000351','3','22006','22006','34','12','0','0','0','0','127','127','5','1','2','1','5','2','0','1000754')""".execute
      sqlu"""Insert into ROADWAY_CHANGES (PROJECT_ID,CHANGE_TYPE,OLD_ROAD_NUMBER,NEW_ROAD_NUMBER,OLD_ROAD_PART_NUMBER,NEW_ROAD_PART_NUMBER,OLD_TRACK,NEW_TRACK,OLD_START_ADDR_M,NEW_START_ADDR_M,OLD_END_ADDR_M,NEW_END_ADDR_M,NEW_DISCONTINUITY,NEW_ROAD_TYPE,NEW_ELY,OLD_ROAD_TYPE,OLD_DISCONTINUITY,OLD_ELY,REVERSED,ROADWAY_CHANGE_ID) values ('1000351','3','22006','22006','12','56','0','0','215','0','295','80','5','1','2','1','2','2','1','1000755')""".execute
      sqlu"""Insert into ROADWAY_CHANGES (PROJECT_ID,CHANGE_TYPE,OLD_ROAD_NUMBER,NEW_ROAD_NUMBER,OLD_ROAD_PART_NUMBER,NEW_ROAD_PART_NUMBER,OLD_TRACK,NEW_TRACK,OLD_START_ADDR_M,NEW_START_ADDR_M,OLD_END_ADDR_M,NEW_END_ADDR_M,NEW_DISCONTINUITY,NEW_ROAD_TYPE,NEW_ELY,OLD_ROAD_TYPE,OLD_DISCONTINUITY,OLD_ELY,REVERSED,ROADWAY_CHANGE_ID) values ('1000351','3','22006','22006','34','23','0','0','127','0','310','183','2','1','2','1','2','2','0','1000756')""".execute
      sqlu"""Insert into ROADWAY_CHANGES (PROJECT_ID,CHANGE_TYPE,OLD_ROAD_NUMBER,NEW_ROAD_NUMBER,OLD_ROAD_PART_NUMBER,NEW_ROAD_PART_NUMBER,OLD_TRACK,NEW_TRACK,OLD_START_ADDR_M,NEW_START_ADDR_M,OLD_END_ADDR_M,NEW_END_ADDR_M,NEW_DISCONTINUITY,NEW_ROAD_TYPE,NEW_ELY,OLD_ROAD_TYPE,OLD_DISCONTINUITY,OLD_ELY,REVERSED,ROADWAY_CHANGE_ID) values ('1000351','3','22006','22006','23','68','0','0','0','0','45','45','1','1','2','1','2','2','1','1000757')""".execute
      sqlu"""Insert into ROADWAY_CHANGES (PROJECT_ID,CHANGE_TYPE,OLD_ROAD_NUMBER,NEW_ROAD_NUMBER,OLD_ROAD_PART_NUMBER,NEW_ROAD_PART_NUMBER,OLD_TRACK,NEW_TRACK,OLD_START_ADDR_M,NEW_START_ADDR_M,OLD_END_ADDR_M,NEW_END_ADDR_M,NEW_DISCONTINUITY,NEW_ROAD_TYPE,NEW_ELY,OLD_ROAD_TYPE,OLD_DISCONTINUITY,OLD_ELY,REVERSED,ROADWAY_CHANGE_ID) values ('1000351','3','22006','22006','45','24','0','0','0','0','248','248','2','1','2','1','1','2','1','1000758')""".execute
      sqlu"""Insert into ROADWAY_CHANGES (PROJECT_ID,CHANGE_TYPE,OLD_ROAD_NUMBER,NEW_ROAD_NUMBER,OLD_ROAD_PART_NUMBER,NEW_ROAD_PART_NUMBER,OLD_TRACK,NEW_TRACK,OLD_START_ADDR_M,NEW_START_ADDR_M,OLD_END_ADDR_M,NEW_END_ADDR_M,NEW_DISCONTINUITY,NEW_ROAD_TYPE,NEW_ELY,OLD_ROAD_TYPE,OLD_DISCONTINUITY,OLD_ELY,REVERSED,ROADWAY_CHANGE_ID) values ('1000351','3','22006','22006','12','56','0','0','177','80','215','118','5','1','2','1','5','2','1','1000759')""".execute

      sqlu"""Insert into ROADWAY_CHANGES_LINK (ROADWAY_CHANGE_ID,PROJECT_ID,PROJECT_LINK_ID) values ('1000753','1000351','1000357')""".execute
      sqlu"""Insert into ROADWAY_CHANGES_LINK (ROADWAY_CHANGE_ID,PROJECT_ID,PROJECT_LINK_ID) values ('1000753','1000351','1000356')""".execute
      sqlu"""Insert into ROADWAY_CHANGES_LINK (ROADWAY_CHANGE_ID,PROJECT_ID,PROJECT_LINK_ID) values ('1000754','1000351','1000361')""".execute
      sqlu"""Insert into ROADWAY_CHANGES_LINK (ROADWAY_CHANGE_ID,PROJECT_ID,PROJECT_LINK_ID) values ('1000755','1000351','1000359')""".execute
      sqlu"""Insert into ROADWAY_CHANGES_LINK (ROADWAY_CHANGE_ID,PROJECT_ID,PROJECT_LINK_ID) values ('1000756','1000351','1000362')""".execute
      sqlu"""Insert into ROADWAY_CHANGES_LINK (ROADWAY_CHANGE_ID,PROJECT_ID,PROJECT_LINK_ID) values ('1000756','1000351','1000363')""".execute
      sqlu"""Insert into ROADWAY_CHANGES_LINK (ROADWAY_CHANGE_ID,PROJECT_ID,PROJECT_LINK_ID) values ('1000757','1000351','1000360')""".execute
      sqlu"""Insert into ROADWAY_CHANGES_LINK (ROADWAY_CHANGE_ID,PROJECT_ID,PROJECT_LINK_ID) values ('1000758','1000351','1000364')""".execute
      sqlu"""Insert into ROADWAY_CHANGES_LINK (ROADWAY_CHANGE_ID,PROJECT_ID,PROJECT_LINK_ID) values ('1000759','1000351','1000358')""".execute

      projectService.updateRoadwaysAndLinearLocationsWithProjectLinks(ProjectState.Saved2TR, 1000351)

      val roadwayPoints = roadwayPointDAO.fetch(Seq((166883763l, 0l)))
      roadwayPoints.size should be(1)

    }
  }

  def toRoadwayAndLinearLocation(p: ProjectLink):(LinearLocation, Roadway) = {
    def calibrationPoint(cp: Option[ProjectLinkCalibrationPoint]): Option[Long] = {
      cp match {
        case Some(x) =>
          Some(x.addressMValue)
        case _ => Option.empty[Long]
      }
    }

    val startDate = p.startDate.getOrElse(DateTime.now()).minusDays(1)

    (LinearLocation(-1000, 1, p.linkId, p.startMValue, p.endMValue, p.sideCode, p.linkGeometryTimeStamp,
      (calibrationPoint(p.calibrationPoints._1), calibrationPoint(p.calibrationPoints._2)), p.geometry, p.linkGeomSource,
      p.roadwayNumber, Some(startDate), p.endDate),
      Roadway(-1000, p.roadwayNumber, p.roadNumber, p.roadPartNumber, p.roadType, p.track, p.discontinuity, p.startAddrMValue, p.endAddrMValue, p.reversed, startDate, p.endDate,
        p.createdBy.getOrElse("-"), p.roadName, p.ely, TerminationCode.NoTermination, DateTime.now(), None))
  }

  private def addProjectLinksToProject(linkStatus: LinkStatus, addrM: Seq[Long], changeTrack: Boolean = false, roadNumber: Long = 19999L,
                                       roadPartNumber: Long = 1L, discontinuity: Discontinuity = Discontinuity.Continuous, ely: Long = 8L, roadwayId: Long = 0L,
                                       lastLinkDiscontinuity: Discontinuity = Discontinuity.Continuous, project: Project, roadwayNumber: Long = 0L, withRoadInfo: Boolean = false): Project = {

    def withTrack(t: Track): Seq[ProjectLink] = {
      addrM.init.zip(addrM.tail).map { case (st, en) =>
        projectLink(st, en, t, project.id, linkStatus, roadNumber, roadPartNumber, discontinuity, ely, roadwayId)
      }
    }

    val links =
      if (changeTrack) {
        withTrack(RightSide) ++ withTrack(LeftSide)
      } else {
        withTrack(Combined)
      }
    if(projectReservedPartDAO.fetchReservedRoadPart(roadNumber, roadPartNumber).isEmpty)
      projectReservedPartDAO.reserveRoadPart(project.id, roadNumber, roadPartNumber, "u")
    val newLinks = links.dropRight(1) ++ Seq(links.last.copy(discontinuity = lastLinkDiscontinuity))
    val newLinksWithRoadwayInfo = if(withRoadInfo){
      val (ll, rw) = newLinks.map(_.copy(roadwayNumber = roadwayNumber)).map(toRoadwayAndLinearLocation).unzip
      linearLocationDAO.create(ll)
      roadwayDAO.create(rw)
      val roadways = newLinks.map(p => (p.roadNumber, p.roadPartNumber)).distinct.flatMap(p => roadwayDAO.fetchAllByRoadAndPart(p._1, p._2))
      println(roadways)
      newLinks.map(nl => {
        val roadway = roadways.find(r => r.roadNumber == nl.roadNumber && r.roadPartNumber == nl.roadPartNumber && r.startAddrMValue == nl.startAddrMValue && r.endAddrMValue == nl.endAddrMValue)
        if (roadway.nonEmpty) {
          nl.copy(roadwayId = roadway.get.id, roadwayNumber = roadway.get.roadwayNumber)
        }
        else nl
      })
    } else {
      newLinks
    }
    projectLinkDAO.create(newLinksWithRoadwayInfo)
    project
  }

  private def projectLink(startAddrM: Long, endAddrM: Long, track: Track, projectId: Long, status: LinkStatus = LinkStatus.NotHandled,
                          roadNumber: Long = 19999L, roadPartNumber: Long = 1L, discontinuity: Discontinuity = Discontinuity.Continuous, ely: Long = 8L, roadwayId: Long = 0L, linearLocationId: Long = 0L) = {
    val startDate = if (status !== LinkStatus.New) Some(DateTime.now()) else None
    ProjectLink(NewIdValue, roadNumber, roadPartNumber, track, discontinuity, startAddrM, endAddrM, startAddrM, endAddrM, startDate, None,
      Some("User"), startAddrM, 0.0, (endAddrM - startAddrM).toDouble, SideCode.TowardsDigitizing, (None, None),
      Seq(Point(0.0, startAddrM), Point(0.0, endAddrM)), projectId, status, RoadType.PublicRoad,
      LinkGeomSource.NormalLinkInterface, (endAddrM - startAddrM).toDouble, roadwayId, linearLocationId, ely, reversed = false, None, 0L)
  }
}<|MERGE_RESOLUTION|>--- conflicted
+++ resolved
@@ -236,13 +236,8 @@
       InUse, NormalLinkInterface)
     val (projectLinks, palinks) = l.partition(_.isInstanceOf[ProjectLink])
     val dbLinks = projectLinkDAO.fetchProjectLinks(id)
-<<<<<<< HEAD
     when(mockRoadLinkService.getRoadLinksHistoryFromKMTK(any[Set[Long]])).thenReturn(Seq())
     when(mockRoadLinkService.getRoadLinksAndComplementaryByLinkIds(any[Set[Long]])).thenAnswer(
-=======
-    when(mockRoadLinkService.getRoadLinksHistoryFromVVH(any[Set[Long]])).thenReturn(Seq())
-    when(mockRoadLinkService.getRoadLinksByLinkIdsFromVVH(any[Set[Long]])).thenAnswer(
->>>>>>> 9cdbd1cf
       toMockAnswer(dbLinks ++ projectLinks.asInstanceOf[Seq[ProjectLink]].filterNot(l => dbLinks.map(_.linkId).contains(l.linkId)),
         roadLink, palinks.asInstanceOf[Seq[ProjectAddressLink]].map(toRoadLink)
       ))
@@ -444,11 +439,7 @@
     val roadLink = RoadLink(12345L, KMTKID(uuid, 1), Seq(Point(535605.272, 6982204.22, 85.90899999999965))
       , 540.3960283713503, State, 99, TrafficDirection.AgainstDigitizing, UnknownLinkType, Some("25.06.2015 03:00:00"), Some("kmtk_modified"), Map("MUNICIPALITYCODE" -> BigInt.apply(749)),
       InUse, NormalLinkInterface)
-<<<<<<< HEAD
     when(mockRoadLinkService.getRoadLinksAndComplementaryByLinkIds(any[Set[Long]])).thenReturn(Seq(roadLink))
-=======
-    when(mockRoadLinkService.getRoadLinksByLinkIdsFromVVH(any[Set[Long]])).thenReturn(Seq(roadLink))
->>>>>>> 9cdbd1cf
     runWithRollback {
       val reservation = projectService.checkRoadPartsReservable(roadNumber, roadStartPart, roadEndPart)
       reservation.right.get._1.size should be(0)
@@ -463,11 +454,7 @@
     val roadLink = RoadLink(12345L, KMTKID(uuid, 1), Seq(Point(535605.272, 6982204.22, 85.90899999999965))
       , 540.3960283713503, State, 99, TrafficDirection.AgainstDigitizing, UnknownLinkType, Some("25.06.2015 03:00:00"), Some("kmtk_modified"), Map("MUNICIPALITYCODE" -> BigInt.apply(749)),
       InUse, NormalLinkInterface)
-<<<<<<< HEAD
     when(mockRoadLinkService.getRoadLinksAndComplementaryByLinkIds(any[Set[Long]])).thenReturn(Seq(roadLink))
-=======
-    when(mockRoadLinkService.getRoadLinksByLinkIdsFromVVH(any[Set[Long]])).thenReturn(Seq(roadLink))
->>>>>>> 9cdbd1cf
     runWithRollback {
       val id1 = Sequences.nextRoadwayId
       val ra = Seq(Roadway(id1, roadwayNumber, roadNumber, roadStartPart, RoadType.Unknown, Track.Combined, Discontinuous, 0L, 1000L,
@@ -697,13 +684,8 @@
         Seq(Point(535605.272, 6982204.22, 85.90899999999965)), LinkGeomSource.NormalLinkInterface, roadwayNumber)
       val rl = RoadLink(linkId, KMTKID(s"bbbbbbbbbbbbbbbbbbbbbbbbbbbbb$linkId", 1), Seq(Point(0.0, 0.0), Point(0.0, 9.8)), 9.8, State, 1, TrafficDirection.BothDirections,
         Motorway, None, None, Map("MUNICIPALITYCODE" -> BigInt(167)))
-<<<<<<< HEAD
       when(mockRoadLinkService.getRoadLinksHistoryFromKMTK(any[Set[Long]])).thenReturn(Seq())
       when(mockRoadLinkService.getRoadLinksAndComplementaryByLinkIds(any[Set[Long]])).thenReturn(Seq(rl))
-=======
-      when(mockRoadLinkService.getRoadLinksHistoryFromVVH(any[Set[Long]])).thenReturn(Seq())
-      when(mockRoadLinkService.getRoadLinksByLinkIdsFromVVH(any[Set[Long]])).thenReturn(Seq(rl))
->>>>>>> 9cdbd1cf
       roadwayDAO.create(ra)
       linearLocationDAO.create(Seq(ll))
 
@@ -837,11 +819,7 @@
         None, 12345L, 0.0, 43.1, SideCode.Unknown, (None, None),
         Seq(Point(468.5, 0.5), Point(512.0, 0.0)), 0L, LinkStatus.Unknown, RoadType.PublicRoad, LinkGeomSource.NormalLinkInterface, 43.1, 49704009, 1000570, 8L, reversed = false, None, 123456L, 12345L))
       val project = projectService.createRoadLinkProject(rap)
-<<<<<<< HEAD
       when(mockRoadLinkService.getRoadLinksAndComplementaryByLinkIds(any[Set[Long]])).thenReturn(newLink.map(toRoadLink))
-=======
-      when(mockRoadLinkService.getRoadLinksByLinkIdsFromVVH(any[Set[Long]])).thenReturn(newLink.map(toRoadLink))
->>>>>>> 9cdbd1cf
       val response = projectService.createProjectLinks(Seq(12345L), project.id, 5, 206, Track.Combined, Discontinuity.Continuous, RoadType.PublicRoad, LinkGeomSource.NormalLinkInterface, 8L, "test", "road name")
       response("success").asInstanceOf[Boolean] should be(false)
       response("errorMessage").asInstanceOf[String] should be(RoadNotAvailableMessage)
@@ -981,11 +959,7 @@
         LinkToRevert(l.id, l.linkId, l.status.value, l.geometry)
       })
       val roadLinks = links.map(toRoadLink)
-<<<<<<< HEAD
       when(mockRoadLinkService.getCurrentAndComplementaryRoadLinks(any[Set[Long]])).thenReturn(roadLinks)
-=======
-      when(mockRoadLinkService.getCurrentAndComplementaryRoadLinksFromVVH(any[Set[Long]])).thenReturn(roadLinks)
->>>>>>> 9cdbd1cf
       projectService.revertLinksByRoadPart(project.id, 99999L, 1L, linksToRevert, "Test User")
       projectLinkDAO.fetchProjectLinks(project.id).count(_.roadPartNumber == 2L) should be(2)
       ProjectLinkNameDAO.get(99999L, project.id).get.roadName should be("Test name")
@@ -1005,11 +979,7 @@
       val linksToRevert = links.map(l => {
         LinkToRevert(l.id, l.linkId, l.status.value, l.geometry)
       })
-<<<<<<< HEAD
       when(mockRoadLinkService.getCurrentAndComplementaryRoadLinks(any[Set[Long]])).thenReturn(roadLinks)
-=======
-      when(mockRoadLinkService.getCurrentAndComplementaryRoadLinksFromVVH(any[Set[Long]])).thenReturn(roadLinks)
->>>>>>> 9cdbd1cf
       projectService.revertLinksByRoadPart(project.id, 99999L, 1L, linksToRevert, "Test User")
       ProjectLinkNameDAO.get(99999L, project.id).get.roadName should be("test name")
     }
@@ -1068,7 +1038,6 @@
         None, 86400L)
 
       val project = projectService.createRoadLinkProject(rap)
-<<<<<<< HEAD
       when(mockRoadLinkService.getRoadLinksAndComplementaryByLinkIds(any[Set[Long]])).thenReturn(Seq(pl1).map(toRoadLink))
       projectService.createProjectLinks(Seq(12345L), project.id, 9999, 1, Track.Combined, Discontinuity.Continuous, RoadType.PublicRoad, LinkGeomSource.NormalLinkInterface, 8L, "test", "road name")
       when(mockRoadLinkService.getRoadLinksAndComplementaryByLinkIds(any[Set[Long]])).thenReturn(Seq(pl4).map(toRoadLink))
@@ -1076,15 +1045,6 @@
       when(mockRoadLinkService.getRoadLinksAndComplementaryByLinkIds(any[Set[Long]])).thenReturn(Seq(pl2, pl3).map(toRoadLink))
       projectService.createProjectLinks(Seq(12346L, 12347L), project.id, 9999, 1, Track.LeftSide, Discontinuity.Continuous, RoadType.PublicRoad, LinkGeomSource.NormalLinkInterface, 8L, "test", "road name")
       when(mockRoadLinkService.getRoadLinksAndComplementaryByLinkIds(any[Set[Long]])).thenReturn(Seq(pl5).map(toRoadLink))
-=======
-      when(mockRoadLinkService.getRoadLinksByLinkIdsFromVVH(any[Set[Long]])).thenReturn(Seq(pl1).map(toRoadLink))
-      projectService.createProjectLinks(Seq(12345L), project.id, 9999, 1, Track.Combined, Discontinuity.Continuous, RoadType.PublicRoad, LinkGeomSource.NormalLinkInterface, 8L, "test", "road name")
-      when(mockRoadLinkService.getRoadLinksByLinkIdsFromVVH(any[Set[Long]])).thenReturn(Seq(pl4).map(toRoadLink))
-      projectService.createProjectLinks(Seq(12348L), project.id, 9999, 1, Track.RightSide, Discontinuity.Continuous, RoadType.PublicRoad, LinkGeomSource.NormalLinkInterface, 8L, "test", "road name")
-      when(mockRoadLinkService.getRoadLinksByLinkIdsFromVVH(any[Set[Long]])).thenReturn(Seq(pl2, pl3).map(toRoadLink))
-      projectService.createProjectLinks(Seq(12346L, 12347L), project.id, 9999, 1, Track.LeftSide, Discontinuity.Continuous, RoadType.PublicRoad, LinkGeomSource.NormalLinkInterface, 8L, "test", "road name")
-      when(mockRoadLinkService.getRoadLinksByLinkIdsFromVVH(any[Set[Long]])).thenReturn(Seq(pl5).map(toRoadLink))
->>>>>>> 9cdbd1cf
       projectService.createProjectLinks(Seq(12349L), project.id, 9999, 1, Track.Combined, Discontinuity.Continuous, RoadType.PublicRoad, LinkGeomSource.NormalLinkInterface, 8L, "test", "road name")
       val links = projectLinkDAO.fetchProjectLinks(project.id).sortBy(_.startAddrMValue)
 
@@ -1249,7 +1209,6 @@
         None, 86400L)
 
       val project = projectService.createRoadLinkProject(rap)
-<<<<<<< HEAD
       when(mockRoadLinkService.getRoadLinksAndComplementaryByLinkIds(any[Set[Long]])).thenReturn(Seq(pl1).map(toRoadLink))
       projectService.createProjectLinks(Seq(12345L), project.id, 9999, 1, Track.Combined, Discontinuity.Continuous, RoadType.PublicRoad, LinkGeomSource.NormalLinkInterface, 8L, "test", "road name")
       when(mockRoadLinkService.getRoadLinksAndComplementaryByLinkIds(any[Set[Long]])).thenReturn(Seq(pl4).map(toRoadLink))
@@ -1257,15 +1216,6 @@
       when(mockRoadLinkService.getRoadLinksAndComplementaryByLinkIds(any[Set[Long]])).thenReturn(Seq(pl2, pl3).map(toRoadLink))
       projectService.createProjectLinks(Seq(12346L, 12347L), project.id, 9999, 1, Track.LeftSide, Discontinuity.Continuous, RoadType.PublicRoad, LinkGeomSource.NormalLinkInterface, 8L, "test", "road name")
       when(mockRoadLinkService.getRoadLinksAndComplementaryByLinkIds(any[Set[Long]])).thenReturn(Seq(pl5).map(toRoadLink))
-=======
-      when(mockRoadLinkService.getRoadLinksByLinkIdsFromVVH(any[Set[Long]])).thenReturn(Seq(pl1).map(toRoadLink))
-      projectService.createProjectLinks(Seq(12345L), project.id, 9999, 1, Track.Combined, Discontinuity.Continuous, RoadType.PublicRoad, LinkGeomSource.NormalLinkInterface, 8L, "test", "road name")
-      when(mockRoadLinkService.getRoadLinksByLinkIdsFromVVH(any[Set[Long]])).thenReturn(Seq(pl4).map(toRoadLink))
-      projectService.createProjectLinks(Seq(12348L), project.id, 9999, 1, Track.RightSide, Discontinuity.Continuous, RoadType.PublicRoad, LinkGeomSource.NormalLinkInterface, 8L, "test", "road name")
-      when(mockRoadLinkService.getRoadLinksByLinkIdsFromVVH(any[Set[Long]])).thenReturn(Seq(pl2, pl3).map(toRoadLink))
-      projectService.createProjectLinks(Seq(12346L, 12347L), project.id, 9999, 1, Track.LeftSide, Discontinuity.Continuous, RoadType.PublicRoad, LinkGeomSource.NormalLinkInterface, 8L, "test", "road name")
-      when(mockRoadLinkService.getRoadLinksByLinkIdsFromVVH(any[Set[Long]])).thenReturn(Seq(pl5).map(toRoadLink))
->>>>>>> 9cdbd1cf
       projectService.createProjectLinks(Seq(12349L), project.id, 9999, 1, Track.Combined, Discontinuity.Continuous, RoadType.PublicRoad, LinkGeomSource.NormalLinkInterface, 8L, "test", "road name")
       val links = projectLinkDAO.fetchProjectLinks(project.id).sortBy(_.startAddrMValue)
 
@@ -1324,7 +1274,6 @@
         None, 86400L)
 
       val project = projectService.createRoadLinkProject(rap)
-<<<<<<< HEAD
       when(mockRoadLinkService.getRoadLinksAndComplementaryByLinkIds(any[Set[Long]])).thenReturn(Seq(pl1).map(toRoadLink))
       projectService.createProjectLinks(Seq(12345L), project.id, 9999, 1, Track.Combined, Discontinuity.Continuous, RoadType.PublicRoad, LinkGeomSource.NormalLinkInterface, 8L, "test", "road name")
       when(mockRoadLinkService.getRoadLinksAndComplementaryByLinkIds(any[Set[Long]])).thenReturn(Seq(pl4).map(toRoadLink))
@@ -1332,15 +1281,6 @@
       when(mockRoadLinkService.getRoadLinksAndComplementaryByLinkIds(any[Set[Long]])).thenReturn(Seq(pl2, pl3).map(toRoadLink))
       projectService.createProjectLinks(Seq(12346L, 12347L), project.id, 9999, 1, Track.LeftSide, Discontinuity.Continuous, RoadType.PublicRoad, LinkGeomSource.NormalLinkInterface, 8L, "test", "road name")
       when(mockRoadLinkService.getRoadLinksAndComplementaryByLinkIds(any[Set[Long]])).thenReturn(Seq(pl5).map(toRoadLink))
-=======
-      when(mockRoadLinkService.getRoadLinksByLinkIdsFromVVH(any[Set[Long]])).thenReturn(Seq(pl1).map(toRoadLink))
-      projectService.createProjectLinks(Seq(12345L), project.id, 9999, 1, Track.Combined, Discontinuity.Continuous, RoadType.PublicRoad, LinkGeomSource.NormalLinkInterface, 8L, "test", "road name")
-      when(mockRoadLinkService.getRoadLinksByLinkIdsFromVVH(any[Set[Long]])).thenReturn(Seq(pl4).map(toRoadLink))
-      projectService.createProjectLinks(Seq(12348L), project.id, 9999, 1, Track.RightSide, Discontinuity.Continuous, RoadType.PublicRoad, LinkGeomSource.NormalLinkInterface, 8L, "test", "road name")
-      when(mockRoadLinkService.getRoadLinksByLinkIdsFromVVH(any[Set[Long]])).thenReturn(Seq(pl2, pl3).map(toRoadLink))
-      projectService.createProjectLinks(Seq(12346L, 12347L), project.id, 9999, 1, Track.LeftSide, Discontinuity.Continuous, RoadType.PublicRoad, LinkGeomSource.NormalLinkInterface, 8L, "test", "road name")
-      when(mockRoadLinkService.getRoadLinksByLinkIdsFromVVH(any[Set[Long]])).thenReturn(Seq(pl5).map(toRoadLink))
->>>>>>> 9cdbd1cf
       projectService.createProjectLinks(Seq(12349L), project.id, 9998, 1, Track.Combined, Discontinuity.EndOfRoad, RoadType.PublicRoad, LinkGeomSource.NormalLinkInterface, 8L, "test", "road name")
       val linksBeforeChange = projectLinkDAO.fetchProjectLinks(project.id).sortBy(_.startAddrMValue)
       val linkBC = linksBeforeChange.filter(_.roadNumber == 9998L)
@@ -1450,13 +1390,8 @@
       val toProjectLinks = (part1 ++ part2).map(toProjectLink(rap))
       val roadLinks = toProjectLinks.map(toRoadLink)
 
-<<<<<<< HEAD
       when(mockRoadLinkService.getRoadLinksHistoryFromKMTK(any[Set[Long]])).thenReturn(Seq())
       when(mockRoadLinkService.getRoadLinksAndComplementaryByLinkIds(any[Set[Long]])).thenReturn(roadLinks)
-=======
-      when(mockRoadLinkService.getRoadLinksHistoryFromVVH(any[Set[Long]])).thenReturn(Seq())
-      when(mockRoadLinkService.getRoadLinksByLinkIdsFromVVH(any[Set[Long]])).thenReturn(roadLinks)
->>>>>>> 9cdbd1cf
       projectService.saveProject(project.copy(reservedParts = Seq(ProjectReservedPart(0L, 9999, 1, null, Some(Continuous), Some(8L), None, None, None, None), ProjectReservedPart(0L, 9999, 2, null, Some(Continuous), Some(8L), None, None, None, None))))
 
       val projectLinks = projectLinkDAO.fetchProjectLinks(id)
@@ -1465,15 +1400,9 @@
       val part1track1Links = projectLinks.filter(pl => part1track1.contains(pl.linkId)).map(_.id).toSet
       val part1Track2Links = projectLinks.filter(pl => part1track2.contains(pl.linkId)).map(_.id).toSet
 
-<<<<<<< HEAD
       when(mockRoadLinkService.getRoadLinksAndComplementaryByLinkIds(any[Set[Long]])).thenReturn(projectLinks.filter(pl => part1track1Links.contains(pl.linkId)).map(toRoadLink))
       projectLinkDAO.updateProjectLinksStatus(part1track1Links, LinkStatus.UnChanged, "test")
       when(mockRoadLinkService.getRoadLinksAndComplementaryByLinkIds(any[Set[Long]])).thenReturn(projectLinks.filter(pl => part1Track2Links.contains(pl.linkId)).map(toRoadLink))
-=======
-      when(mockRoadLinkService.getRoadLinksByLinkIdsFromVVH(any[Set[Long]])).thenReturn(projectLinks.filter(pl => part1track1Links.contains(pl.linkId)).map(toRoadLink))
-      projectLinkDAO.updateProjectLinksStatus(part1track1Links, LinkStatus.UnChanged, "test")
-      when(mockRoadLinkService.getRoadLinksByLinkIdsFromVVH(any[Set[Long]])).thenReturn(projectLinks.filter(pl => part1Track2Links.contains(pl.linkId)).map(toRoadLink))
->>>>>>> 9cdbd1cf
       projectLinkDAO.updateProjectLinksStatus(part1Track2Links, LinkStatus.UnChanged, "test")
 
       /**
@@ -1484,17 +1413,10 @@
       val part1AdjacentToPart2LinkRightSide = projectLinks.filter(pl => part1AdjacentToPart2IdRightSide.contains(pl.linkId)).map(_.id).toSet
       val part1AdjacentToPart2LinkLeftSide = projectLinks.filter(pl => part1AdjacentToPart2IdLeftSide.contains(pl.linkId)).map(_.id).toSet
 
-<<<<<<< HEAD
       when(mockRoadLinkService.getRoadLinksAndComplementaryByLinkIds(any[Set[Long]])).thenReturn(projectLinks.filter(pl => part1AdjacentToPart2IdRightSide.contains(pl.linkId)).map(toRoadLink))
       projectService.updateProjectLinks(id, part1AdjacentToPart2LinkRightSide, Seq(), LinkStatus.Transfer, "test",
         9999, 2, 1, None, 1, 5, Some(1L), reversed = false, None)
       when(mockRoadLinkService.getRoadLinksAndComplementaryByLinkIds(any[Set[Long]])).thenReturn(projectLinks.filter(pl => part1Track2Links.contains(pl.linkId)).map(toRoadLink))
-=======
-      when(mockRoadLinkService.getRoadLinksByLinkIdsFromVVH(any[Set[Long]])).thenReturn(projectLinks.filter(pl => part1AdjacentToPart2IdRightSide.contains(pl.linkId)).map(toRoadLink))
-      projectService.updateProjectLinks(id, part1AdjacentToPart2LinkRightSide, Seq(), LinkStatus.Transfer, "test",
-        9999, 2, 1, None, 1, 5, Some(1L), reversed = false, None)
-      when(mockRoadLinkService.getRoadLinksByLinkIdsFromVVH(any[Set[Long]])).thenReturn(projectLinks.filter(pl => part1Track2Links.contains(pl.linkId)).map(toRoadLink))
->>>>>>> 9cdbd1cf
       projectService.updateProjectLinks(id, part1AdjacentToPart2LinkLeftSide, Seq(), LinkStatus.Transfer, "test",
         9999, 2, 2, None, 1, 5, Some(1L), reversed = false, None)
 
@@ -1502,17 +1424,10 @@
       val part2track2 = Set(12354L, 12355L)
       val part2track1Links = projectLinks.filter(pl => part2track1.contains(pl.linkId)).map(_.id).toSet
       val part2Track2Links = projectLinks.filter(pl => part2track2.contains(pl.linkId)).map(_.id).toSet
-<<<<<<< HEAD
       when(mockRoadLinkService.getRoadLinksAndComplementaryByLinkIds(any[Set[Long]])).thenReturn(projectLinks.filter(pl => part2track1Links.contains(pl.linkId)).map(toRoadLink))
       projectService.updateProjectLinks(id, part2track1Links, Seq(), LinkStatus.Transfer, "test",
         9999, 2, 1, None, 1, 5, Some(1L), reversed = false, None)
       when(mockRoadLinkService.getRoadLinksAndComplementaryByLinkIds(any[Set[Long]])).thenReturn(projectLinks.filter(pl => part2Track2Links.contains(pl.linkId)).map(toRoadLink))
-=======
-      when(mockRoadLinkService.getRoadLinksByLinkIdsFromVVH(any[Set[Long]])).thenReturn(projectLinks.filter(pl => part2track1Links.contains(pl.linkId)).map(toRoadLink))
-      projectService.updateProjectLinks(id, part2track1Links, Seq(), LinkStatus.Transfer, "test",
-        9999, 2, 1, None, 1, 5, Some(1L), reversed = false, None)
-      when(mockRoadLinkService.getRoadLinksByLinkIdsFromVVH(any[Set[Long]])).thenReturn(projectLinks.filter(pl => part2Track2Links.contains(pl.linkId)).map(toRoadLink))
->>>>>>> 9cdbd1cf
       projectService.updateProjectLinks(id, part2Track2Links, Seq(), LinkStatus.Transfer, "test",
         9999, 2, 2, None, 1, 5, Some(1L), reversed = false, None)
 
@@ -1600,13 +1515,8 @@
       val part2 = roadwayAddressMapper.getRoadAddressesByLinearLocation(linearLocationDAO.fetchByRoadways(roadwayDAO.fetchAllBySection(9999, 2).map(_.roadwayNumber).toSet))
       val toProjectLinks = (part1 ++ part2).map(toProjectLink(rap))
       val roadLinks = toProjectLinks.map(toRoadLink)
-<<<<<<< HEAD
       when(mockRoadLinkService.getRoadLinksHistoryFromKMTK(any[Set[Long]])).thenReturn(Seq())
       when(mockRoadLinkService.getRoadLinksAndComplementaryByLinkIds(any[Set[Long]])).thenReturn(roadLinks)
-=======
-      when(mockRoadLinkService.getRoadLinksHistoryFromVVH(any[Set[Long]])).thenReturn(Seq())
-      when(mockRoadLinkService.getRoadLinksByLinkIdsFromVVH(any[Set[Long]])).thenReturn(roadLinks)
->>>>>>> 9cdbd1cf
       projectService.saveProject(project.copy(reservedParts = Seq(ProjectReservedPart(0L, 9999, 1, null, Some(Continuous), Some(8L), None, None, None, None), ProjectReservedPart(0L, 9999, 2, null, Some(Continuous), Some(8L), None, None, None, None))))
 
       val projectLinks = projectLinkDAO.fetchProjectLinks(id)
@@ -1615,15 +1525,9 @@
       val part1track1Links = projectLinks.filter(pl => part1track1.contains(pl.linkId)).map(_.id).toSet
       val part1Track2Links = projectLinks.filter(pl => part1track2.contains(pl.linkId)).map(_.id).toSet
 
-<<<<<<< HEAD
       when(mockRoadLinkService.getRoadLinksAndComplementaryByLinkIds(any[Set[Long]])).thenReturn(projectLinks.filter(pl => part1track1Links.contains(pl.linkId)).map(toRoadLink))
       projectLinkDAO.updateProjectLinksStatus(part1track1Links, LinkStatus.UnChanged, "test")
       when(mockRoadLinkService.getRoadLinksAndComplementaryByLinkIds(any[Set[Long]])).thenReturn(projectLinks.filter(pl => part1Track2Links.contains(pl.linkId)).map(toRoadLink))
-=======
-      when(mockRoadLinkService.getRoadLinksByLinkIdsFromVVH(any[Set[Long]])).thenReturn(projectLinks.filter(pl => part1track1Links.contains(pl.linkId)).map(toRoadLink))
-      projectLinkDAO.updateProjectLinksStatus(part1track1Links, LinkStatus.UnChanged, "test")
-      when(mockRoadLinkService.getRoadLinksByLinkIdsFromVVH(any[Set[Long]])).thenReturn(projectLinks.filter(pl => part1Track2Links.contains(pl.linkId)).map(toRoadLink))
->>>>>>> 9cdbd1cf
       projectLinkDAO.updateProjectLinksStatus(part1Track2Links, LinkStatus.UnChanged, "test")
 
       val part2track1 = Set(12352L, 12353L)
@@ -1631,17 +1535,10 @@
       val part2track1Links = projectLinks.filter(pl => part2track1.contains(pl.linkId)).map(_.id).toSet
       val part2Track2Links = projectLinks.filter(pl => part2track2.contains(pl.linkId)).map(_.id).toSet
 
-<<<<<<< HEAD
       when(mockRoadLinkService.getRoadLinksAndComplementaryByLinkIds(any[Set[Long]])).thenReturn(projectLinks.filter(pl => part2track1Links.contains(pl.linkId)).map(toRoadLink))
       projectService.updateProjectLinks(id, part2track1Links, Seq(), LinkStatus.Transfer, "test",
         newRoadNumber = 9999, newRoadPartNumber = 2, newTrackCode = 1, userDefinedEndAddressM = None, roadType = 1, discontinuity = 5, ely = Some(1L), roadName = None)
       when(mockRoadLinkService.getRoadLinksAndComplementaryByLinkIds(any[Set[Long]])).thenReturn(projectLinks.filter(pl => part2Track2Links.contains(pl.linkId)).map(toRoadLink))
-=======
-      when(mockRoadLinkService.getRoadLinksByLinkIdsFromVVH(any[Set[Long]])).thenReturn(projectLinks.filter(pl => part2track1Links.contains(pl.linkId)).map(toRoadLink))
-      projectService.updateProjectLinks(id, part2track1Links, Seq(), LinkStatus.Transfer, "test",
-        newRoadNumber = 9999, newRoadPartNumber = 2, newTrackCode = 1, userDefinedEndAddressM = None, roadType = 1, discontinuity = 5, ely = Some(1L), roadName = None)
-      when(mockRoadLinkService.getRoadLinksByLinkIdsFromVVH(any[Set[Long]])).thenReturn(projectLinks.filter(pl => part2Track2Links.contains(pl.linkId)).map(toRoadLink))
->>>>>>> 9cdbd1cf
       projectService.updateProjectLinks(id, part2Track2Links, Seq(), LinkStatus.Transfer, "test",
         newRoadNumber = 9999, newRoadPartNumber = 2, newTrackCode = 2, userDefinedEndAddressM = None, roadType = 1, discontinuity = 5, ely = Some(1L), roadName = None)
       /**
@@ -1653,17 +1550,10 @@
       val part1AdjacentToPart2LinkLeftSide = projectLinks.filter(pl => part1AdjacentToPart2IdLeftSide.contains(pl.linkId)).map(_.id).toSet
 
 
-<<<<<<< HEAD
       when(mockRoadLinkService.getRoadLinksAndComplementaryByLinkIds(any[Set[Long]])).thenReturn(projectLinks.filter(pl => part1AdjacentToPart2IdRightSide.contains(pl.linkId)).map(toRoadLink))
       projectService.updateProjectLinks(id, part1AdjacentToPart2LinkRightSide, Seq(), LinkStatus.Transfer, "test",
         newRoadNumber = 9999, newRoadPartNumber = 2, newTrackCode = 1, userDefinedEndAddressM = None, roadType = 1, discontinuity = 5, ely = Some(1L), roadName = None)
       when(mockRoadLinkService.getRoadLinksAndComplementaryByLinkIds(any[Set[Long]])).thenReturn(projectLinks.filter(pl => part1Track2Links.contains(pl.linkId)).map(toRoadLink))
-=======
-      when(mockRoadLinkService.getRoadLinksByLinkIdsFromVVH(any[Set[Long]])).thenReturn(projectLinks.filter(pl => part1AdjacentToPart2IdRightSide.contains(pl.linkId)).map(toRoadLink))
-      projectService.updateProjectLinks(id, part1AdjacentToPart2LinkRightSide, Seq(), LinkStatus.Transfer, "test",
-        newRoadNumber = 9999, newRoadPartNumber = 2, newTrackCode = 1, userDefinedEndAddressM = None, roadType = 1, discontinuity = 5, ely = Some(1L), roadName = None)
-      when(mockRoadLinkService.getRoadLinksByLinkIdsFromVVH(any[Set[Long]])).thenReturn(projectLinks.filter(pl => part1Track2Links.contains(pl.linkId)).map(toRoadLink))
->>>>>>> 9cdbd1cf
       projectService.updateProjectLinks(id, part1AdjacentToPart2LinkLeftSide, Seq(), LinkStatus.Transfer, "test",
         newRoadNumber = 9999, newRoadPartNumber = 2, newTrackCode = 2, userDefinedEndAddressM = None, roadType = 1, discontinuity = 5, ely = Some(1L), roadName = None)
 
@@ -1740,13 +1630,8 @@
 
       roadwayDAO.create(Seq(roadway))
 
-<<<<<<< HEAD
       when(mockRoadLinkService.getRoadLinksHistoryFromKMTK(any[Set[Long]])).thenReturn(Seq())
       when(mockRoadLinkService.getRoadLinksAndComplementaryByLinkIds(any[Set[Long]])).thenAnswer(
-=======
-      when(mockRoadLinkService.getRoadLinksHistoryFromVVH(any[Set[Long]])).thenReturn(Seq())
-      when(mockRoadLinkService.getRoadLinksByLinkIdsFromVVH(any[Set[Long]])).thenAnswer(
->>>>>>> 9cdbd1cf
         toMockAnswer(Seq(projectLink), roadLink)
       )
       val historicRoadId = projectService.expireHistoryRows(roadwayId)
@@ -1801,7 +1686,6 @@
       val project = Project(id, ProjectState.Incomplete, "TestProject", "TestUser", DateTime.now(),
         "TestUser", DateTime.parse("1970-01-01"), DateTime.now(), "Some additional info", Seq(), Seq(), None)
       val savedProject = projectService.createRoadLinkProject(project)
-<<<<<<< HEAD
         mockForProject(savedProject.id, roadwayAddressMapper.getRoadAddressesByRoadway(roadwayDAO.fetchAllByRoadAndPart(roadNumber, part)).map(toProjectLink(savedProject)))
         projectService.saveProject(savedProject.copy(reservedParts = addresses))
         val countAfterInsertProjects = projectService.getAllProjects
@@ -1819,25 +1703,6 @@
         projectService.updateProjectLinks(savedProject.id, Set(), linkIds207.toSeq, LinkStatus.Transfer, "-", roadNumber, part, 0, Option.empty[Int]) should be(None)
         projectService.updateProjectLinks(savedProject.id, Set(), Seq(5168510), LinkStatus.Terminated, "-", roadNumber, part, 0, Option.empty[Int]) should be(None)
         projectService.allLinksHandled(savedProject.id) should be(true)
-=======
-      mockForProject(savedProject.id, roadwayAddressMapper.getRoadAddressesByRoadway(roadwayDAO.fetchAllByRoadAndPart(roadNumber, part)).map(toProjectLink(savedProject)))
-      projectService.saveProject(savedProject.copy(reservedParts = addresses))
-      val countAfterInsertProjects = projectService.getAllProjects
-      count = countCurrentProjects.size + 1
-      countAfterInsertProjects.size should be(count)
-      projectService.allLinksHandled(savedProject.id) should be(false)
-      val projectLinks = projectLinkDAO.fetchProjectLinks(savedProject.id)
-      val partitioned = projectLinks.partition(_.roadPartNumber == part)
-      val linkIds207 = partitioned._1.map(_.linkId).toSet
-      reset(mockRoadLinkService)
-      when(mockRoadLinkService.getRoadLinksHistoryFromVVH(any[Set[Long]])).thenReturn(Seq())
-      when(mockRoadLinkService.getRoadLinksByLinkIdsFromVVH(any[Set[Long]])).thenAnswer(
-        toMockAnswer(projectLinks, roadLink)
-      )
-      projectService.updateProjectLinks(savedProject.id, Set(), linkIds207.toSeq, LinkStatus.Transfer, "-", roadNumber, part, 0, Option.empty[Int]) should be(None)
-      projectService.updateProjectLinks(savedProject.id, Set(), Seq(5168510), LinkStatus.Terminated, "-", roadNumber, part, 0, Option.empty[Int]) should be(None)
-      projectService.allLinksHandled(savedProject.id) should be(true)
->>>>>>> 9cdbd1cf
 
       projectService.updateProjectLinks(project.id, Set(), Seq(5168540), LinkStatus.Terminated, "-", roadNumber, part, 0, Option.empty[Int]) should be(None)
       //         This will result in a IO exception being thrown and caught inside the publish, making the update of the project for the state SendingToTR
@@ -2031,13 +1896,8 @@
       val linkIds205 = partitioned._1.map(_.linkId).toSet
       val linkIds206 = partitioned._2.map(_.linkId).toSet
       reset(mockRoadLinkService)
-<<<<<<< HEAD
       when(mockRoadLinkService.getRoadLinksHistoryFromKMTK(any[Set[Long]])).thenReturn(Seq())
       when(mockRoadLinkService.getRoadLinksAndComplementaryByLinkIds(any[Set[Long]])).thenAnswer(
-=======
-      when(mockRoadLinkService.getRoadLinksHistoryFromVVH(any[Set[Long]])).thenReturn(Seq())
-      when(mockRoadLinkService.getRoadLinksByLinkIdsFromVVH(any[Set[Long]])).thenAnswer(
->>>>>>> 9cdbd1cf
         toMockAnswer(projectLinks, roadLink)
       )
       projectService.updateProjectLinks(savedProject.id, Set(), linkIds205.toSeq, LinkStatus.UnChanged, "-", 0, 0, 0, Option.empty[Int]) should be(None)
@@ -2064,7 +1924,6 @@
   }
 
   test("Test getProjectLinks When doing some operations (Transfer and then Terminate), Then the calibration points are cleared and moved to correct positions") {
-<<<<<<< HEAD
       var count = 0
       val roadLink = RoadLink(5170939L, KMTKID(uuid, 1), Seq(Point(535605.272, 6982204.22, 85.90899999999965))
         , 540.3960283713503, State, 99, TrafficDirection.AgainstDigitizing, UnknownLinkType, Some("25.06.2015 03:00:00"), Some("kmtk_modified"), Map("MUNICIPALITYCODE" -> BigInt.apply(749)),
@@ -2105,48 +1964,6 @@
         sortedProjectLinks.head.calibrationPoints._1.get.addressMValue should be (0)
         sortedProjectLinks.head.calibrationPoints._1.get.source should be (ProjectLinkSource)
         sortedProjectLinks.head.calibrationPoints._2.isEmpty should be (true)
-=======
-    var count = 0
-    val roadLink = RoadLink(5170939L, Seq(Point(535605.272, 6982204.22, 85.90899999999965))
-      , 540.3960283713503, State, 99, TrafficDirection.AgainstDigitizing, UnknownLinkType, Some("25.06.2015 03:00:00"), Some("vvh_modified"), Map("MUNICIPALITYCODE" -> BigInt.apply(749)),
-      InUse, NormalLinkInterface)
-    runWithRollback {
-      val countCurrentProjects = projectService.getAllProjects
-      val id = 0
-      val addresses = List(ProjectReservedPart(5: Long, 5: Long, 207: Long, Some(5L), Some(Discontinuity.apply("jatkuva")), Some(8L), newLength = None, newDiscontinuity = None, newEly = None))
-      val project = Project(id, ProjectState.apply(1), "TestProject", "TestUser", DateTime.now(), "TestUser", DateTime.parse("1970-01-01"), DateTime.now(), "Some additional info", Seq(), Seq(), None)
-      val savedProject = projectService.createRoadLinkProject(project)
-      mockForProject(savedProject.id, (roadwayAddressMapper.getRoadAddressesByLinearLocation(linearLocationDAO.fetchByRoadways(roadwayDAO.fetchAllBySection(5, 207).map(_.roadwayNumber).toSet)) ++ roadwayAddressMapper.getRoadAddressesByLinearLocation(linearLocationDAO.fetchByRoadways(roadwayDAO.fetchAllBySection(5, 207).map(_.roadwayNumber).toSet))).map(toProjectLink(savedProject)))
-
-      projectService.saveProject(savedProject.copy(reservedParts = addresses))
-      val countAfterInsertProjects = projectService.getAllProjects
-      count = countCurrentProjects.size + 1
-      countAfterInsertProjects.size should be(count)
-      projectService.allLinksHandled(savedProject.id) should be(false)
-      val projectLinks = projectLinkDAO.fetchProjectLinks(savedProject.id)
-      val partitioned = projectLinks.partition(_.roadPartNumber == 207)
-      val highestDistanceEnd = projectLinks.map(p => p.endAddrMValue).max
-      val linkIds207 = partitioned._1.map(_.linkId).toSet
-      reset(mockRoadLinkService)
-      when(mockRoadLinkService.getRoadLinksHistoryFromVVH(any[Set[Long]])).thenReturn(Seq())
-      when(mockRoadLinkService.getRoadLinksByLinkIdsFromVVH(any[Set[Long]])).thenAnswer(
-        toMockAnswer(projectLinks, roadLink)
-      )
-      projectService.updateProjectLinks(savedProject.id, Set(), linkIds207.toSeq, LinkStatus.Transfer, "-", 5, 207, 0, Option.empty[Int]) should be(None)
-      projectService.updateProjectLinks(savedProject.id, Set(), Seq(5168510), LinkStatus.Terminated, "-", 5, 207, 0, Option.empty[Int]) should be(None)
-      projectService.allLinksHandled(savedProject.id) should be(true)
-      val changeProjectOpt = projectService.getChangeProject(savedProject.id)
-      val change = changeProjectOpt._1.get
-      val updatedProjectLinks = projectLinkDAO.fetchProjectLinks(savedProject.id)
-      updatedProjectLinks.exists { x => x.status == LinkStatus.Transfer } should be(true)
-      updatedProjectLinks.exists { x => x.status == LinkStatus.Terminated } should be(true)
-      val sortedProjectLinks = updatedProjectLinks.sortBy(_.startAddrMValue)
-      sortedProjectLinks.head.calibrationPoints._1.nonEmpty should be (true)
-      sortedProjectLinks.head.calibrationPoints._1.get.segmentMValue should be (0.0)
-      sortedProjectLinks.head.calibrationPoints._1.get.addressMValue should be (0)
-      sortedProjectLinks.head.calibrationPoints._1.get.source should be (ProjectLinkSource)
-      sortedProjectLinks.head.calibrationPoints._2.isEmpty should be (true)
->>>>>>> 9cdbd1cf
 
       sortedProjectLinks.last.calibrationPoints._1.isEmpty should be (true)
       sortedProjectLinks.last.calibrationPoints._2.nonEmpty should be (true)
@@ -2168,7 +1985,6 @@
   }
 
   test("Test getProjectLinks When doing some operations (Terminate then transfer), Then the calibration points are cleared and moved to correct positions") {
-<<<<<<< HEAD
       var count = 0
       val roadLink = RoadLink(5170939L, KMTKID(uuid, 1), Seq(Point(535605.272, 6982204.22, 85.90899999999965))
         , 540.3960283713503, State, 99, TrafficDirection.AgainstDigitizing, UnknownLinkType, Some("25.06.2015 03:00:00"), Some("kmtk_modified"), Map("MUNICIPALITYCODE" -> BigInt.apply(749)),
@@ -2209,48 +2025,6 @@
         sortedProjectLinks.head.calibrationPoints._1.get.addressMValue should be (0)
         sortedProjectLinks.head.calibrationPoints._1.get.source should be (ProjectLinkSource)
         sortedProjectLinks.head.calibrationPoints._2.isEmpty should be (true)
-=======
-    var count = 0
-    val roadLink = RoadLink(5170939L, Seq(Point(535605.272, 6982204.22, 85.90899999999965))
-      , 540.3960283713503, State, 99, TrafficDirection.AgainstDigitizing, UnknownLinkType, Some("25.06.2015 03:00:00"), Some("vvh_modified"), Map("MUNICIPALITYCODE" -> BigInt.apply(749)),
-      InUse, NormalLinkInterface)
-    runWithRollback {
-      val countCurrentProjects = projectService.getAllProjects
-      val id = 0
-      val addresses = List(ProjectReservedPart(5: Long, 5: Long, 207: Long, Some(5L), Some(Discontinuity.apply("jatkuva")), Some(8L), newLength = None, newDiscontinuity = None, newEly = None))
-      val project = Project(id, ProjectState.apply(1), "TestProject", "TestUser", DateTime.now(), "TestUser", DateTime.parse("1970-01-01"), DateTime.now(), "Some additional info", Seq(), Seq(), None)
-      val savedProject = projectService.createRoadLinkProject(project)
-      mockForProject(savedProject.id, (roadwayAddressMapper.getRoadAddressesByLinearLocation(linearLocationDAO.fetchByRoadways(roadwayDAO.fetchAllBySection(5, 207).map(_.roadwayNumber).toSet)) ++ roadwayAddressMapper.getRoadAddressesByLinearLocation(linearLocationDAO.fetchByRoadways(roadwayDAO.fetchAllBySection(5, 207).map(_.roadwayNumber).toSet))).map(toProjectLink(savedProject)))
-
-      projectService.saveProject(savedProject.copy(reservedParts = addresses))
-      val countAfterInsertProjects = projectService.getAllProjects
-      count = countCurrentProjects.size + 1
-      countAfterInsertProjects.size should be(count)
-      projectService.allLinksHandled(savedProject.id) should be(false)
-      val projectLinks = projectLinkDAO.fetchProjectLinks(savedProject.id)
-      val partitioned = projectLinks.partition(_.roadPartNumber == 207)
-      val highestDistanceEnd = projectLinks.map(p => p.endAddrMValue).max
-      val linkIds207 = partitioned._1.map(_.linkId).toSet
-      reset(mockRoadLinkService)
-      when(mockRoadLinkService.getRoadLinksHistoryFromVVH(any[Set[Long]])).thenReturn(Seq())
-      when(mockRoadLinkService.getRoadLinksByLinkIdsFromVVH(any[Set[Long]])).thenAnswer(
-        toMockAnswer(projectLinks, roadLink)
-      )
-      projectService.updateProjectLinks(savedProject.id, Set(), Seq(5168510), LinkStatus.Terminated, "-", 5, 207, 0, Option.empty[Int])
-      projectService.updateProjectLinks(savedProject.id, Set(), linkIds207.filterNot(_ == 5168510L).toSeq, LinkStatus.Transfer, "-", 5, 207, 0, Option.empty[Int])
-      projectService.allLinksHandled(savedProject.id) should be(true)
-      val changeProjectOpt = projectService.getChangeProject(savedProject.id)
-      val change = changeProjectOpt._1.get
-      val updatedProjectLinks = projectLinkDAO.fetchProjectLinks(savedProject.id)
-      updatedProjectLinks.exists { x => x.status == LinkStatus.Transfer } should be(true)
-      updatedProjectLinks.exists { x => x.status == LinkStatus.Terminated } should be(true)
-      val sortedProjectLinks = updatedProjectLinks.sortBy(_.startAddrMValue)
-      sortedProjectLinks.head.calibrationPoints._1.nonEmpty should be (true)
-      sortedProjectLinks.head.calibrationPoints._1.get.segmentMValue should be (0.0)
-      sortedProjectLinks.head.calibrationPoints._1.get.addressMValue should be (0)
-      sortedProjectLinks.head.calibrationPoints._1.get.source should be (ProjectLinkSource)
-      sortedProjectLinks.head.calibrationPoints._2.isEmpty should be (true)
->>>>>>> 9cdbd1cf
 
       sortedProjectLinks.last.calibrationPoints._1.isEmpty should be (true)
       sortedProjectLinks.last.calibrationPoints._2.nonEmpty should be (true)
@@ -2311,13 +2085,8 @@
      val linksToRevert = projectLinks.filter(_.status != LinkStatus.NotHandled).map(pl => {
        LinkToRevert(pl.id, pl.linkId, pl.status.value, pl.geometry)
      })
-<<<<<<< HEAD
       val roadLinks = projectLinks.map(toRoadLink).head.copy(geometry = roadGeom)
       when(mockRoadLinkService.getCurrentAndComplementaryRoadLinks(any[Set[Long]])).thenReturn(Seq(roadLinks))
-=======
-     val roadLinks = projectLinks.updated(0, projectLinks.head.copy(geometry = roadGeom)).map(toRoadLink)
-      when(mockRoadLinkService.getCurrentAndComplementaryRoadLinksFromVVH(any[Set[Long]])).thenReturn(roadLinks)
->>>>>>> 9cdbd1cf
       projectService.revertLinksByRoadPart(projectId, newRoadNumber, newRoadPart, linksToRevert, user)
       val geomAfterRevert = GeometryUtils.truncateGeometry3D(roadGeom, projectLinksFromRoadAddresses.head.startMValue, projectLinksFromRoadAddresses.head.endMValue)
       val linksAfterRevert = projectLinkDAO.fetchProjectLinks(projectId)
@@ -2817,11 +2586,7 @@
         None, NewIdValue)
 
       val project = projectService.createRoadLinkProject(rap)
-<<<<<<< HEAD
       when(mockRoadLinkService.getRoadLinksAndComplementaryByLinkIds(any[Set[Long]])).thenReturn(Seq(pl1, pl2, pl3, pl4, pl5, pl6, pl7).map(toRoadLink))
-=======
-      when(mockRoadLinkService.getRoadLinksByLinkIdsFromVVH(any[Set[Long]])).thenReturn(Seq(pl1, pl2, pl3, pl4, pl5, pl6, pl7).map(toRoadLink))
->>>>>>> 9cdbd1cf
       projectService.createProjectLinks(Seq(12345L, 12346L, 12347L, 12348L, 12349L, 12350L, 12351L), project.id, roadNumber = 9999, roadPartNumber = 1, track = Track.RightSide, discontinuity = Discontinuity.Continuous, roadType = RoadType.PublicRoad, roadLinkSource = LinkGeomSource.NormalLinkInterface, roadEly = 8L, user = "test", roadName = "road name")
       when(mockRoadLinkService.getRoadLinksAndComplementaryByLinkIds(Set(12352L, 12353L, 12354L))).thenReturn(Seq(pl8, pl9, pl10).map(toRoadLink))
       projectService.createProjectLinks(Seq(12352L, 12353L, 12354L), project.id, roadNumber = 9999, roadPartNumber = 1, track = Track.LeftSide, discontinuity = Discontinuity.Continuous, roadType = RoadType.PublicRoad, roadLinkSource = LinkGeomSource.NormalLinkInterface, roadEly = 8L, user = "test", roadName = "road name")
@@ -2949,9 +2714,9 @@
 
 
       val project = projectService.createRoadLinkProject(rap)
-      when(mockRoadLinkService.getRoadLinksByLinkIdsFromVVH(any[Set[Long]])).thenReturn(Seq(linkAfterRoundabout).map(toRoadLink))
+      when(mockRoadLinkService.getRoadLinksAndComplementaryByLinkIds(any[Set[Long]])).thenReturn(Seq(linkAfterRoundabout).map(toRoadLink))
       projectService.createProjectLinks(Seq(12345L), project.id, 9999, 1, Track.Combined, Discontinuity.EndOfRoad, RoadType.PublicRoad, LinkGeomSource.NormalLinkInterface, 8L, "test", "road name")
-      when(mockRoadLinkService.getRoadLinksByLinkIdsFromVVH(any[Set[Long]])).thenReturn(Seq(linkBeforeRoundaboutMinorDiscontinuous, linkBeforeRoundaboutContinuous).map(toRoadLink))
+      when(mockRoadLinkService.getRoadLinksAndComplementaryByLinkIds(any[Set[Long]])).thenReturn(Seq(linkBeforeRoundaboutMinorDiscontinuous, linkBeforeRoundaboutContinuous).map(toRoadLink))
       projectService.createProjectLinks(Seq(12347L, 12346L), project.id, 9999, 1, Track.Combined, Discontinuity.MinorDiscontinuity, RoadType.PublicRoad, LinkGeomSource.NormalLinkInterface, 8L, "test", "road name")
 
       val afterAllProjectLinksCreation = projectLinkDAO.fetchProjectLinks(project.id).sortBy(_.startAddrMValue)
