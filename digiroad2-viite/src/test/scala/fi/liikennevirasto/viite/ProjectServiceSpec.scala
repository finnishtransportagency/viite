--- conflicted
+++ resolved
@@ -613,21 +613,12 @@
       links.size should be(1)
     }
   }
-<<<<<<< HEAD
   test("Change roadlink direction"){
     runWithRollback {
       val idr = RoadAddressDAO.getNextRoadAddressId
       val id = Sequences.nextViitePrimaryKeySeqValue
       val rap = RoadAddressProject(id, ProjectState.apply(1), "TestProject", "TestUser", DateTime.parse("2700-01-01"), "TestUser", DateTime.parse("2700-01-01"), DateTime.now(), "Some additional info", List.empty[ReservedRoadPart], None)
       val projectLink= toProjectLink(rap)(RoadAddress(idr, 1943845, 1, RoadType.Unknown, Track.Combined, Discontinuous, 0L, 10L, Some(DateTime.parse("1901-01-01")), Some(DateTime.parse("1902-01-01")), Option("tester"), 0, 12345L, 0.0, 9.8, SideCode.TowardsDigitizing, 0, (None, None), false,
-=======
-  test("error message when reserving already used road number&part") {
-    runWithRollback {
-      val idr = RoadAddressDAO.getNextRoadAddressId
-      val id = Sequences.nextViitePrimaryKeySeqValue
-      val rap = RoadAddressProject(id, ProjectState.apply(1), "TestProject", "TestUser", DateTime.parse("2700-01-01"), "TestUser", DateTime.parse("1972-03-03"), DateTime.parse("2700-01-01"), "Some additional info", List.empty[ReservedRoadPart], None)
-      val projectLink = toProjectLink(rap)(RoadAddress(idr, 5, 203, RoadType.Unknown, Track.Combined, Discontinuous, 0L, 10L, Some(DateTime.parse("1901-01-01")), Some(DateTime.parse("1902-01-01")), Option("tester"), 0, 12345L, 0.0, 9.8, SideCode.TowardsDigitizing, 0, (None, None), false,
->>>>>>> 75479c5f
         Seq(Point(0.0, 0.0), Point(0.0, 9.8)), LinkGeomSource.NormalLinkInterface))
       ProjectDAO.createRoadAddressProject(rap)
 
@@ -637,11 +628,10 @@
         projectLink.startAddrMValue, projectLink.endAddrMValue, projectLink.startMValue, projectLink.endMValue,
         projectLink.sideCode,
         projectLink.calibrationPoints._1,
-<<<<<<< HEAD
         projectLink.calibrationPoints._2,Anomaly.None, projectLink.lrmPositionId, projectLink.status)
 
       projectService.addNewLinksToProject(Seq(p), id, projectLink.roadNumber, projectLink.roadPartNumber, projectLink.track.value.toLong, projectLink.discontinuity.value.toLong)
-      projectService.changeDirection(Seq(idr))
+      projectService.changeDirection(Seq(projectLink.linkId))
       val links= ProjectDAO.getProjectLinks(id)
       links.size should be (1)
       links.head.sideCode should be (SideCode.AgainstDigitizing)
@@ -657,21 +647,12 @@
           Seq(Point(0.0, 0.0), Point(0.0, 9.8)), LinkGeomSource.NormalLinkInterface))
         ProjectDAO.createRoadAddressProject(rap)
 
-        val p = ProjectAddressLink(idr, projectLink.linkId, projectLink.geom,
-          1, AdministrativeClass.apply(1), LinkType.apply(1), RoadLinkType.apply(1), ConstructionType.apply(1), projectLink.linkGeomSource, RoadType.PublicUnderConstructionRoad, "", 111, Some(""), Some("vvh_modified"),
-          null, projectLink.roadNumber, projectLink.roadPartNumber, 2, -1, projectLink.discontinuity.value,
-          projectLink.startAddrMValue, projectLink.endAddrMValue, projectLink.startMValue, projectLink.endMValue,
-          projectLink.sideCode,
-          projectLink.calibrationPoints._1,
-          projectLink.calibrationPoints._2,Anomaly.None, projectLink.lrmPositionId, projectLink.status)
-
-
-        val message=  projectService.addNewLinksToProject(Seq(p), id, projectLink.roadNumber, projectLink.roadPartNumber, projectLink.track.value.toLong, projectLink.discontinuity.value.toLong)
-        val links = ProjectDAO.getProjectLinks(id)
-        links.size should be(0)
-        message should be ("TIE 5 OSA 203 on jo olemassa projektin alkupäivänä 03.03.1972, tarkista tiedot.")
-      }
-=======
+      val p = ProjectAddressLink(idr, projectLink.linkId, projectLink.geom,
+        1, AdministrativeClass.apply(1), LinkType.apply(1), RoadLinkType.apply(1), ConstructionType.apply(1), projectLink.linkGeomSource, RoadType.PublicUnderConstructionRoad, "", 111, Some(""), Some("vvh_modified"),
+        null, projectLink.roadNumber, projectLink.roadPartNumber, 2, -1, projectLink.discontinuity.value,
+        projectLink.startAddrMValue, projectLink.endAddrMValue, projectLink.startMValue, projectLink.endMValue,
+        projectLink.sideCode,
+        projectLink.calibrationPoints._1,
         projectLink.calibrationPoints._2, Anomaly.None, projectLink.lrmPositionId, projectLink.status)
 
 
@@ -679,7 +660,6 @@
       val links = ProjectDAO.getProjectLinks(id)
       links.size should be(0)
       message should be("TIE 5 OSA 203 on jo olemassa projektin alkupäivänä 03.03.1972, tarkista tiedot.")
->>>>>>> 75479c5f
     }
   }
 
