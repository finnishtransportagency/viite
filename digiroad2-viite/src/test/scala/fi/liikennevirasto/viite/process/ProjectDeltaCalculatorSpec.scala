package fi.liikennevirasto.viite.process

import fi.liikennevirasto.GeometryUtils
import fi.liikennevirasto.digiroad2.asset.LinkGeomSource
import fi.liikennevirasto.digiroad2.asset.LinkGeomSource.NormalLinkInterface
import fi.liikennevirasto.digiroad2.asset.SideCode.TowardsDigitizing
import fi.liikennevirasto.digiroad2.postgis.PostGISDatabase
import fi.liikennevirasto.digiroad2.util.Track
import fi.liikennevirasto.digiroad2.Point
import fi.liikennevirasto.digiroad2.asset.AdministrativeClass
import fi.liikennevirasto.viite.dao.CalibrationPointDAO.CalibrationPointType.{NoCP, RoadAddressCP}
import fi.liikennevirasto.viite.dao.Discontinuity.{Continuous, MinorDiscontinuity}
import fi.liikennevirasto.viite.dao.TerminationCode.NoTermination
import fi.liikennevirasto.viite.dao._
import org.joda.time.DateTime
import org.scalatest.{FunSuite, Matchers}
import slick.driver.JdbcDriver.backend.Database
import slick.driver.JdbcDriver.backend.Database.dynamicSession
import fi.liikennevirasto.viite.util.toProjectLink
import fi.liikennevirasto.viite.util.toTransition

class ProjectDeltaCalculatorSpec extends FunSuite with Matchers {
  def withDynTransaction[T](f: => T): T = PostGISDatabase.withDynTransaction(f)

  def runWithRollback[T](f: => T): T = {
    Database.forDataSource(PostGISDatabase.ds).withDynTransaction {
      val t = f
      dynamicSession.rollback()
      t
    }
  }

  private def createRoadAddress(start: Long, distance: Long, roadwayNumber: Long = 0L) = {
    //TODO the road address now have the linear location id and has been set to 1L
    RoadAddress(id = start, linearLocationId = 1L, roadNumber = 5, roadPartNumber = 205, administrativeClass = AdministrativeClass.State, track = Track.Combined, discontinuity = Continuous, startAddrMValue = start, endAddrMValue = start + distance, linkId = start, startMValue = 0.0, endMValue = distance.toDouble, sideCode = TowardsDigitizing, adjustedTimestamp = 0L, geometry = Seq(Point(0.0, start), Point(0.0, start + distance)), linkGeomSource = NormalLinkInterface, ely = 8, terminated = NoTermination, roadwayNumber = roadwayNumber)
  }

  private val project: Project = Project(13L, ProjectState.Incomplete, "foo", "user", DateTime.now(), "user", DateTime.now(),
    DateTime.now(), "", Seq(), Seq(), None, None)

  private def createTransferProjectLink(start: Long, distance: Long) = {
    toProjectLinkWithMove(project, LinkStatus.Transfer)(createRoadAddress(start, distance))
  }

  private def toProjectLinkWithMove(project: Project, status: LinkStatus)(roadAddress: RoadAddress): ProjectLink = {
    ProjectLink(roadAddress.id, roadAddress.roadNumber, roadAddress.roadPartNumber, roadAddress.track, roadAddress.discontinuity, roadAddress.startAddrMValue + project.id, roadAddress.endAddrMValue + project.id, roadAddress.startAddrMValue + project.id, roadAddress.endAddrMValue + project.id, roadAddress.startDate, roadAddress.endDate, createdBy = Option(project.createdBy), roadAddress.linkId, roadAddress.startMValue, roadAddress.endMValue, roadAddress.sideCode, roadAddress.calibrationPointTypes, (roadAddress.startCalibrationPointType, roadAddress.endCalibrationPointType), roadAddress.geometry, project.id, status, roadAddress.administrativeClass, roadAddress.linkGeomSource, GeometryUtils.geometryLength(roadAddress.geometry), roadAddress.id, roadAddress.linearLocationId, roadAddress.ely, reversed = false, None, 748800L)
  }

  test("Test ProjectDeltaCalculator.partition When executing multiple transfers on single road part Then returns the correct From RoadSection -> To RoadSection mapping.") {
    val transfer1 = (0 to 10).map(x => (createRoadAddress(x * 10, 10), createTransferProjectLink(x * 10, 10)))
    val transfer2 = (12 to 15).map(x => (createRoadAddress(x * 10, 10), createTransferProjectLink(x * 10, 10)))
    val mapping =
      ProjectDeltaCalculator.partition(transfer1 ++ transfer2).adjustedSections.map(_._1)
    mapping.foreach { elem =>
      elem._1.startMAddr should be(elem._2.startMAddr - project.id)
      elem._1.endMAddr should be(elem._2.endMAddr - project.id)
      elem._1.track should be(elem._2.track)
    }
  }

  test("Test ProjectDeltaCalculator.partition When executing a Unchanged and 2 transfer on single road part Then returns the correct From RoadSection -> To RoadSection mapping.") {
    val addresses = (0 to 10).map(i => createRoadAddress(i * 10, 10L))
    val addresses2 = (11 to 21).map(i => createRoadAddress(i * 10, 10L)).map(a => a.copy(roadPartNumber = 206, startAddrMValue = a.startAddrMValue - 110L, endAddrMValue = a.endAddrMValue - 110L))
    val (transferLinks1, transferLinks2) = addresses2.map(toTransition(project, LinkStatus.Transfer)).partition(_._2.startAddrMValue == 0L)
    val projectLinks = addresses.map(toTransition(project, LinkStatus.UnChanged)) ++
      transferLinks1.map(l => (l._1, l._2.copy(roadPartNumber = 205, startAddrMValue = 110L, endAddrMValue = 120L))) ++
      transferLinks2.map(l => (l._1, l._2.copy(startAddrMValue = l._2.startAddrMValue - 10L, endAddrMValue = l._2.endAddrMValue - 10L)))

    val partitions = ProjectDeltaCalculator.partition(projectLinks).adjustedSections.map(_._1)
//    partitions should have size 3
    val start205 = partitions.find(p => p._1.roadPartNumberStart == 205 && p._2.roadPartNumberStart == 205)
    val to205 = partitions.find(p => p._1.roadPartNumberStart == 206 && p._2.roadPartNumberStart == 205)
    val remain205 = partitions.find(p => p._1.roadPartNumberStart == 206 && p._2.roadPartNumberStart == 206)

    start205.size should be (1)
    to205.size should be (1)
    remain205.size should be (1)

    start205.map(x => (x._1.startMAddr, x._2.startMAddr, x._1.endMAddr, x._2.endMAddr)) should be(Some((0L, 0L, 110L, 110L)))
  }

  test("Test ProjectDeltaCalculator.partition When .") {
    val addresses = (0 to 21).map(i => createRoadAddress(i * 21, 21))
    val transferLinks= addresses.map(toTransition(project, LinkStatus.Transfer))
    val projectLinks = transferLinks.map(l => (l._1, l._2.copy(reversed = true)))

    val partitions = ProjectDeltaCalculator.partition(projectLinks)
    val adjustedTransferred = ProjectDeltaCalculator.adjustStartSourceAddressValues(partitions.adjustedSections, partitions.originalSections)

    adjustedTransferred._1.foreach(println)
        partitions
  }
  test("Test ProjectDeltaCalculator.partition When two parts.") {
    val addresses = (0 to 10).map(i => createRoadAddress(i * 10, 10))
    val addresses2 = (11 to 21).map(i => createRoadAddress(i * 10, 10L)).map(a => a.copy(roadPartNumber = 206, startAddrMValue = a.startAddrMValue - 110L,
      endAddrMValue = a.endAddrMValue - 110L))
    val transferLinks= (addresses ++ addresses2).map(toTransition(project, LinkStatus.Transfer))
    val projectLinks = transferLinks.map(l => (l._1, l._2.copy(reversed = true)))

    val partitions = ProjectDeltaCalculator.partition(projectLinks)
    val adjustedTransferred = ProjectDeltaCalculator.adjustStartSourceAddressValues(partitions.adjustedSections, partitions.originalSections)

    adjustedTransferred._1.foreach(println)
    partitions
  }

  test("Test ProjectDeltaCalculator.partition When executing a numbering operation on single road part Then returns the correct From RoadSection -> To RoadSection mapping with the new road number/road part number.") {
    val addresses = (0 to 10).map(i => createRoadAddress(i * 10, 10L))
    val numberingLinks = addresses.map(a => (a, a.copy(roadNumber = 12345, roadPartNumber = 1))).map(x => (x._1, toProjectLink(project, LinkStatus.Numbering)(x._2)))

    val partitions = ProjectDeltaCalculator.partition(numberingLinks).adjustedSections.map(_._1)
    partitions should have size 1
    val correctRoadNumber = partitions.find(p => p._1.roadNumber == 5 && p._2.roadNumber == 12345)
    val correctRoadPartNumber = partitions.find(p => p._1.roadPartNumberStart == 205 && p._1.roadPartNumberEnd == 205 && p._2.roadPartNumberStart == 1 && p._2.roadPartNumberEnd == 1)
    correctRoadNumber.size should be(1)
    correctRoadPartNumber.size should be(1)

    correctRoadNumber.get._1.track should be(correctRoadNumber.get._2.track)
    correctRoadNumber.get._1.discontinuity should be(correctRoadNumber.get._2.discontinuity)
    correctRoadNumber.map(x => (x._1.startMAddr, x._2.startMAddr, x._1.endMAddr, x._2.endMAddr)) should be(Some((0L, 0L, 110L, 110L)))
  }

<<<<<<< HEAD
  // Needs a change? 1. Matching of track addresses should be done during addresscalculation. 2. Terminations call different overload of partition() that is used in
  // projectdeltacalculator.

//  test("Test ProjectDeltaCalculator.partition When executing a termination and a transfer operation on a single, 2 tracked road part Then returns the correct From RoadSection -> To RoadSection mapping.") {
//    val addresses = (0 to 9).map(i => createRoadAddress(i * 12, 12L)).map(_.copy(track = Track.RightSide))
//    val addresses2 = (0 to 11).map(i => createRoadAddress(i * 10, 10L)).map(l => l.copy(track = Track.LeftSide, id = l.id + 1))
//    val terminations = Seq(toProjectLink(project, LinkStatus.Terminated)(addresses.head), toProjectLink(project, LinkStatus.Terminated)(addresses2.head))
//    val transfers = (addresses.tail ++ addresses2.tail).map(t => {
//      val d = if (t.track == Track.RightSide) 12 else 10
//      (t, toProjectLink(project, LinkStatus.Transfer)(t.copy(startAddrMValue = t.startAddrMValue - d,
//        endAddrMValue = t.endAddrMValue - d)))
//    })
//
//    val termPart = ProjectDeltaCalculator.partition(terminations)
//    termPart should have size 2
//    termPart.foreach(x => {
//      x.startMAddr should be(0L)
//      x.endMAddr should be(11L)
//    })
//
//    val transferParts = ProjectDeltaCalculator.partition(transfers).adjustedSections.map(_._1)
//    transferParts should have size 2
//    transferParts.foreach(x => {
//      val (fr, to) = x
//      fr.startMAddr should be(11L)
//      to.startMAddr should be(0L)
//      fr.endMAddr should be(120L)
//      to.endMAddr should be(109L)
//    })
//  }
=======
  test("Test ProjectDeltaCalculator.partition When executing a termination and a transfer operation on a single, 2 tracked road part Then returns the correct From RoadSection -> To RoadSection mapping.") {
    val addresses = (0 to 9).map(i => createRoadAddress(i * 12, 12L)).map(_.copy(track = Track.RightSide))
    val addresses2 = (0 to 11).map(i => createRoadAddress(i * 10, 10L)).map(l => l.copy(id = l.id + 1, track = Track.LeftSide))
    val terminations = Seq(toProjectLink(project, LinkStatus.Terminated)(addresses.head), toProjectLink(project, LinkStatus.Terminated)(addresses2.head))
    val transfers = (addresses.tail ++ addresses2.tail).map(t => {
      val d = if (t.track == Track.RightSide) 12 else 10
      (t, toProjectLink(project, LinkStatus.Transfer)(t.copy(startAddrMValue = t.startAddrMValue - d, endAddrMValue = t.endAddrMValue - d)))
    })

    val termPart = ProjectDeltaCalculator.partition(terminations)
    termPart should have size 2
    termPart.foreach(x => {
      x.startMAddr should be(0L)
      x.endMAddr should be(11L)
    })

    val transferParts = ProjectDeltaCalculator.partition(transfers, oppositeSections = Seq()).adjustedSections.keys
    transferParts should have size 2
    transferParts.foreach(x => {
      val (fr, to) = x
      fr.startMAddr should be(11L)
      to.startMAddr should be(0L)
      fr.endMAddr should be(120L)
      to.endMAddr should be(109L)
    })
  }
>>>>>>> 18f7f1cc

  test("Test ProjectDeltaCalculator.partition When executing a unchanged operation and terminating 2 different tracks, the links have different roadwayNumbers Then returns the correct From RoadSection -> To RoadSection mapping, roadways are not considered.") {
    val addresses = (0 to 9).map(i => createRoadAddress(i * 12, 12L, i)).map(_.copy(track = Track.RightSide, roadwayNumber = 1))
    val addresses2 = (0 to 11).map(i => createRoadAddress(i * 10, 10L, i)).map(l => l.copy(id = l.id + 1, track = Track.LeftSide, roadwayNumber = 2))
    val terminations = Seq(toProjectLink(project, LinkStatus.Terminated)(addresses.last), toProjectLink(project, LinkStatus.Terminated)(addresses2.last))
    val unchanged = (addresses.init ++ addresses2.init).map(toTransition(project, LinkStatus.UnChanged))

    val termPart = ProjectDeltaCalculator.partition(terminations)
    termPart should have size 2
    termPart.foreach(x => {
      x.endMAddr should be(120L)
    })

    val unchangedParts = ProjectDeltaCalculator.partition(unchanged).adjustedSections.map(_._1)
    unchangedParts should have size 2
    unchangedParts.foreach(x => {
      val (fr, to) = x
      fr.startMAddr should be(to.startMAddr)
      fr.endMAddr should be(to.endMAddr)
    })
  }

<<<<<<< HEAD
  // uncParts and transfers needs rethinking if adjustement in parition are needed.

//  test("Test ProjectDeltaCalculator.partition When executing a unchanged, a 2 track termination and a transfer operation on a single road part with 2 tracks Then returns the correct From RoadSection -> To RoadSection mapping.") {
//    val addresses    = (0 to 9).map(i => createRoadAddress(i * 12, 12L)).map(_.copy(track = Track.RightSide))
//    val addresses2   = (0 to 11).map(i => createRoadAddress(i * 10, 10L)).map(l => l.copy(track = Track.LeftSide, id = l.id + 1))
//    val terminations = Seq(addresses(4), addresses(5), addresses2(5), addresses2(6)).map(t => {
//      toProjectLink(project, LinkStatus.Terminated)(t)
//    })
//    val unchanged    = (addresses.take(3) ++ addresses2.take(4)).map(toTransition(project, LinkStatus.UnChanged))
//    val transfers    = (addresses.drop(5) ++ addresses2.drop(6)).map(toTransition(project, LinkStatus.Transfer)).map {
//      case (a, pl) =>
//        val d = if (pl.track == Track.RightSide) 11L else 7L
//        (a, pl.copy(startAddrMValue = pl.startAddrMValue - d, endAddrMValue = pl.endAddrMValue - d))
//    }
//
//    val newLinks = Seq(ProjectLink(981, 5, 205, Track.RightSide,
//      Discontinuity.MinorDiscontinuity, 36, 49, 36, 49, None, None,
//      createdBy = Option(project.createdBy), 981, 0.0, 12.1,
//      TowardsDigitizing, (NoCP, NoCP), (NoCP, NoCP), Seq(Point(0.0, 36.0), Point(0.0, 48.1)), project.id, LinkStatus.New,
//      RoadType.PublicRoad, LinkGeomSource.NormalLinkInterface, 12.1, -1L, -1L, 8, reversed = false, None, 85900L),
//      ProjectLink(982, 5, 205, Track.LeftSide,
//        Discontinuity.MinorDiscontinuity, 40, 53, 40, 53, None, None,
//        createdBy = Option(project.createdBy), 982, 0.0, 12.2,
//        TowardsDigitizing, (NoCP, NoCP), (NoCP, NoCP), Seq(Point(0.0, 36.0), Point(0.0, 48.2)), project.id, LinkStatus.New,
//        RoadType.PublicRoad, LinkGeomSource.NormalLinkInterface, 12.2, -1L, -1L, 8, reversed = false, None, 85900L),
//      ProjectLink(983, 5, 205, Track.RightSide,
//        Discontinuity.MinorDiscontinuity, 109, 124, 109, 124, None, None,
//        createdBy = Option(project.createdBy), 983, 0.0, 15.2,
//        TowardsDigitizing, (NoCP, NoCP), (NoCP, NoCP), Seq(Point(0.0, 120.0), Point(0.0, 135.2)), project.id, LinkStatus.New,
//        RoadType.PublicRoad, LinkGeomSource.NormalLinkInterface, 15.2, -1L, -1L, 8, reversed = false, None, 85900L),
//      ProjectLink(984, 5, 205, Track.LeftSide,
//        Discontinuity.MinorDiscontinuity, 113, 127, 113, 127, None, None,
//        createdBy = Option(project.createdBy), 984, 0.0, 14.2,
//        TowardsDigitizing, (NoCP, NoCP), (NoCP, NoCP), Seq(Point(0.0, 120.0), Point(0.0, 135.2)), project.id, LinkStatus.New,
//        RoadType.PublicRoad, LinkGeomSource.NormalLinkInterface, 14.2, -1L, -1L, 8, reversed = false, None, 85900L)
//    )
//    withDynTransaction {
//      val termPart: Seq[RoadwaySection] = ProjectDeltaCalculator.partition(terminations)
//      termPart should have size 2
//      termPart.foreach(x => {
//        x.endMAddr should be(71L)
//      })
//    }
//
//        val uncParts = ProjectDeltaCalculator.partition(unchanged).adjustedSections.map(_._1)
//        uncParts should have size 2
//        uncParts.foreach(x => {
//          val (fr, _) = x
//          fr.startMAddr should be(0L)
////          fr.endMAddr should be(38L)
//        })
//
//    val transferParts = ProjectDeltaCalculator.partition(transfers).adjustedSections.map(_._1)
//    transferParts should have size 2
//    transferParts.foreach(x => {
//      val (fr, to) = x
//      fr.endMAddr should be(120L)
//      to.endMAddr should be(111L)
//    })
//
//    withDynTransaction {
//    val newParts = ProjectDeltaCalculator.partition(newLinks)
//    newParts should have size 4
//    newParts.filter(_.startMAddr < 100).foreach(to => {
//      to.endMAddr should be(51)
//    })
//    newParts.filter(_.startMAddr >= 100).foreach(to => {
//      to.endMAddr should be(125)
//    })
//  }
//  }
=======
  test("Test ProjectDeltaCalculator.partition When executing a unchanged, a 2 track termination and a transfer operation on a single road part with 2 tracks Then returns the correct From RoadSection -> To RoadSection mapping.") {
    val addresses = (0 to 9).map(i => createRoadAddress(i * 12, 12L)).map(_.copy(track = Track.RightSide))
    val addresses2 = (0 to 11).map(i => createRoadAddress(i * 10, 10L)).map(l => l.copy(id = l.id + 1, track = Track.LeftSide))
    val terminations = Seq(addresses(4), addresses(5), addresses2(5), addresses2(6)).map(t => {
      toProjectLink(project, LinkStatus.Terminated)(t)
    })
    val unchanged = (addresses.take(3) ++ addresses2.take(4)).map(toTransition(project, LinkStatus.UnChanged))
    val transfers = (addresses.drop(5) ++ addresses2.drop(6)).map(toTransition(project, LinkStatus.Transfer)).map {
      case (a, pl) =>
        val d = if (pl.track == Track.RightSide) 11L else 7L
        (a, pl.copy(startAddrMValue = pl.startAddrMValue - d, endAddrMValue = pl.endAddrMValue - d))
    }

    val newLinks = Seq(ProjectLink(981, 5, 205, Track.RightSide, Discontinuity.MinorDiscontinuity, 36, 49, 36, 49, None, None, createdBy = Option(project.createdBy), 981, 0.0, 12.1, TowardsDigitizing, (NoCP, NoCP), (NoCP, NoCP), Seq(Point(0.0, 36.0), Point(0.0, 48.1)), project.id, LinkStatus.New, AdministrativeClass.State, LinkGeomSource.NormalLinkInterface, 12.1, -1L, -1L, 8, reversed = false, None, 85900L),
      ProjectLink(982, 5, 205, Track.LeftSide, Discontinuity.MinorDiscontinuity, 40, 53, 40, 53, None, None, createdBy = Option(project.createdBy), 982, 0.0, 12.2, TowardsDigitizing, (NoCP, NoCP), (NoCP, NoCP), Seq(Point(0.0, 36.0), Point(0.0, 48.2)), project.id, LinkStatus.New, AdministrativeClass.State, LinkGeomSource.NormalLinkInterface, 12.2, -1L, -1L, 8, reversed = false, None, 85900L),
      ProjectLink(983, 5, 205, Track.RightSide, Discontinuity.MinorDiscontinuity, 109, 124, 109, 124, None, None, createdBy = Option(project.createdBy), 983, 0.0, 15.2, TowardsDigitizing, (NoCP, NoCP), (NoCP, NoCP), Seq(Point(0.0, 120.0), Point(0.0, 135.2)), project.id, LinkStatus.New, AdministrativeClass.State, LinkGeomSource.NormalLinkInterface, 15.2, -1L, -1L, 8, reversed = false, None, 85900L),
      ProjectLink(984, 5, 205, Track.LeftSide, Discontinuity.MinorDiscontinuity, 113, 127, 113, 127, None, None, createdBy = Option(project.createdBy), 984, 0.0, 14.2, TowardsDigitizing, (NoCP, NoCP), (NoCP, NoCP), Seq(Point(0.0, 120.0), Point(0.0, 135.2)), project.id, LinkStatus.New, AdministrativeClass.State, LinkGeomSource.NormalLinkInterface, 14.2, -1L, -1L, 8, reversed = false, None, 85900L)
    )

    val termPart: Seq[RoadwaySection] = ProjectDeltaCalculator.partition(terminations)
    termPart should have size 2
    termPart.foreach(x => {
      x.endMAddr should be(71L)
    })


    val uncParts = ProjectDeltaCalculator.partition(unchanged, oppositeSections = Seq()).adjustedSections.keys
    uncParts should have size 2
    uncParts.foreach(x => {
      val (fr, _) = x
      fr.startMAddr should be(0L)
      fr.endMAddr should be(38L)
    })

    val transferParts = ProjectDeltaCalculator.partition(transfers, oppositeSections = Seq()).adjustedSections.keys
    transferParts should have size 2
    transferParts.foreach(x => {
      val (fr, to) = x
      fr.endMAddr should be(120L)
      to.endMAddr should be(111L)
    })

    val newParts = ProjectDeltaCalculator.partition(newLinks)
    newParts should have size 4
    newParts.filter(_.startMAddr < 100).foreach(to => {
      to.endMAddr should be(51)
    })
    newParts.filter(_.startMAddr >= 100).foreach(to => {
      to.endMAddr should be(125)
    })
  }
>>>>>>> 18f7f1cc

  test("Test ProjectDeltaCalculator.partition When executing a unchanged and a road type change operation on a single road part, then create a new road Then returns the correct From RoadSection -> To RoadSection mapping.") {
    val addresses = (0 to 9).map(i => createRoadAddress(i * 12, 12L)).map(ra =>
      if (ra.id > 50)
        ra
      else
        ra.copy(administrativeClass = AdministrativeClass.Municipality)
    )
    val unchanged = addresses.map(a => (a, toProjectLink(project, LinkStatus.UnChanged)(a)))

<<<<<<< HEAD
    val newLinks = Seq(ProjectLink(981, 5, 205, Track.Combined,
      Discontinuity.MinorDiscontinuity, 120, 130, 120, 130, None, None,
      createdBy = Option(project.createdBy), 981, 0.0, 12.1,
      TowardsDigitizing, (NoCP, NoCP), (NoCP, NoCP), Seq(Point(0.0, 36.0), Point(0.0, 48.1)), project.id, LinkStatus.New,
      RoadType.PublicRoad, LinkGeomSource.NormalLinkInterface, 12.1, -1L, -1L, 8, reversed = false,
      None, 748800L))
    val uncParts = ProjectDeltaCalculator.partition(unchanged, Seq()).adjustedSections.map(_._1)
=======
    val newLinks = Seq(ProjectLink(981, 5, 205, Track.Combined, Discontinuity.MinorDiscontinuity, 120, 130, 120, 130, None, None, createdBy = Option(project.createdBy), 981, 0.0, 12.1, TowardsDigitizing, (NoCP, NoCP), (NoCP, NoCP), Seq(Point(0.0, 36.0), Point(0.0, 48.1)), project.id, LinkStatus.New, AdministrativeClass.State, LinkGeomSource.NormalLinkInterface, 12.1, -1L, -1L, 8, reversed = false, None, 748800L))
    val uncParts = ProjectDeltaCalculator.partition(unchanged, Seq()).adjustedSections.keys
>>>>>>> 18f7f1cc
    uncParts should have size 2
    uncParts.foreach(x => {
      val (fr, to) = x
      (fr.startMAddr == 60 || fr.endMAddr == 60) should be(true)
      (to.startMAddr == 60 || to.endMAddr == 60) should be(true)
      if (fr.startMAddr == 0L)
        fr.administrativeClass should be(AdministrativeClass.Municipality)
      else
        fr.administrativeClass should be(AdministrativeClass.State)
      if (to.startMAddr == 0L)
        to.administrativeClass should be(AdministrativeClass.Municipality)
      else
        to.administrativeClass should be(AdministrativeClass.State)
    })
    val newParts = ProjectDeltaCalculator.partition(newLinks)
    newParts should have size 1
    newParts.foreach(to => {
      to.startMAddr should be(120)
      to.endMAddr should be(130)
    })
  }

  test("Test ProjectDeltaCalculator.partition When executing a Unchanged operation but changing it's ELY value Then returns the correct From RoadSection -> To RoadSection mapping, ensuring the new ELY is in effect.") {
    val addresses = (0 to 9).map(i => createRoadAddress(i * 12, 12L))
    val links = addresses.filter(_.endAddrMValue < 61).map(a => (a, toProjectLink(project, LinkStatus.UnChanged)(a.copy(ely = 5))))
    val partitioned = ProjectDeltaCalculator.partition(links, Seq()).adjustedSections.map(_._1)
    partitioned.size should be(1)
    val (fr, to) = partitioned.head
    fr.startMAddr should be(to.startMAddr)
    fr.endMAddr should be(to.endMAddr)
    fr.ely should be(8)
    to.ely should be(5)
  }

  test("Test ProjectDeltaCalculator.partition When executing a Unchanged operation but changing it's Discontinuity value Then returns the correct From RoadSection -> To RoadSection mapping, ensuring the new Discontinuity is in effect.") {
    val addresses = (0 to 9).map(i => createRoadAddress(i * 12, 12L))
    val links = addresses.map(a => {
      if (a.endAddrMValue == 60) {
        (a, toProjectLink(project, LinkStatus.UnChanged)(a.copy(discontinuity = Discontinuity.MinorDiscontinuity)))
      } else {
        toTransition(project, LinkStatus.UnChanged)(a)
      }
    })
    val partitioned = ProjectDeltaCalculator.partition(links).adjustedSections.map(_._1)
    partitioned.size should be(2)
    partitioned.foreach(x => {
      val (fr, to) = x
      if (fr.startMAddr == 0) {
        fr.discontinuity should be(Discontinuity.Continuous)
        to.discontinuity should be(Discontinuity.MinorDiscontinuity)
      } else {
        fr.discontinuity should be(Discontinuity.Continuous)
        to.discontinuity should be(Discontinuity.Continuous)
      }
    })
  }

  test("Test ProjectDeltaCalculator.partition When executing Multiple transfers with reversal and discontinuity change operations Then returns the correct From RoadSection -> To RoadSection mapping.") {
    val transfer = Seq((createRoadAddress(0, 502).copy(discontinuity = MinorDiscontinuity),
      createTransferProjectLink(1524, 502).copy(reversed = true)),
      (createRoadAddress(502, 1524),
        createTransferProjectLink(0, 1524).copy(discontinuity = MinorDiscontinuity, reversed = true)))
    val mapping =
      ProjectDeltaCalculator.partition(transfer).adjustedSections.map(_._1)
    mapping should have size 2
    mapping.foreach { case (from, to) =>
      from.endMAddr - from.startMAddr should be(to.endMAddr - to.startMAddr)
      if (from.discontinuity != Continuous)
        to.discontinuity should be(Continuous)
      else
        to.discontinuity should be(MinorDiscontinuity)
    }
  }

  test("Multiple transfers with reversal and discontinuity") {
    val transfer = Seq((createRoadAddress(0, 502).copy(discontinuity = MinorDiscontinuity),
      createTransferProjectLink(1524, 502).copy(reversed = true)),
      (createRoadAddress(502, 1524),
        createTransferProjectLink(0, 1524).copy(discontinuity = MinorDiscontinuity, reversed = true)))
    val mapping =
      ProjectDeltaCalculator.partition(transfer).adjustedSections.map(_._1)
    mapping should have size 2
    mapping.foreach { case (from, to) =>
      from.endMAddr - from.startMAddr should be(to.endMAddr - to.startMAddr)
      if (from.discontinuity != Continuous)
        to.discontinuity should be(Continuous)
      else
        to.discontinuity should be(MinorDiscontinuity)
    }
  }

  test("Partitioner should separate links containing calibration points whose origin is ProjectLink") {
    val addresses          = (0 to 9).map(i => {
      createRoadAddress(i * 2, 2L)
    })
    val projectLinksWithCp = addresses.sortBy(_.startAddrMValue).map(a => {
      val projectLink = toProjectLink(project, LinkStatus.UnChanged)(a.copy(ely = 5))
      if (a.id == 10L)
        (a.copy(roadwayNumber = 1), projectLink.copy(calibrationPointTypes =
          (CalibrationPointDAO.CalibrationPointType.NoCP, CalibrationPointDAO.CalibrationPointType.JunctionPointCP), roadwayNumber = 1))
      else if (a.id > 10L)
        (a.copy(roadwayNumber = 2), projectLink.copy(roadwayNumber = 2))
      else
        (a.copy(roadwayNumber = 1), projectLink.copy(roadwayNumber = 1))
    })
    val partitionCp        = ProjectDeltaCalculator.partition(projectLinksWithCp, Seq()).adjustedSections.map(_._1)
    partitionCp.size should be(2)
    val firstSection  = partitionCp.head
    val secondSection = partitionCp.last
    val cutPoint      = projectLinksWithCp.find(_._2.roadwayId == 10L).get._2
    firstSection._1.startMAddr should be(projectLinksWithCp.head._2.startAddrMValue)
    firstSection._1.endMAddr should be(cutPoint.endAddrMValue)
    secondSection._1.startMAddr should be(cutPoint.endAddrMValue)
    secondSection._1.endMAddr should be(projectLinksWithCp.last._2.endAddrMValue)
  }
}<|MERGE_RESOLUTION|>--- conflicted
+++ resolved
@@ -43,7 +43,12 @@
   }
 
   private def toProjectLinkWithMove(project: Project, status: LinkStatus)(roadAddress: RoadAddress): ProjectLink = {
-    ProjectLink(roadAddress.id, roadAddress.roadNumber, roadAddress.roadPartNumber, roadAddress.track, roadAddress.discontinuity, roadAddress.startAddrMValue + project.id, roadAddress.endAddrMValue + project.id, roadAddress.startAddrMValue + project.id, roadAddress.endAddrMValue + project.id, roadAddress.startDate, roadAddress.endDate, createdBy = Option(project.createdBy), roadAddress.linkId, roadAddress.startMValue, roadAddress.endMValue, roadAddress.sideCode, roadAddress.calibrationPointTypes, (roadAddress.startCalibrationPointType, roadAddress.endCalibrationPointType), roadAddress.geometry, project.id, status, roadAddress.administrativeClass, roadAddress.linkGeomSource, GeometryUtils.geometryLength(roadAddress.geometry), roadAddress.id, roadAddress.linearLocationId, roadAddress.ely, reversed = false, None, 748800L)
+    ProjectLink(roadAddress.id, roadAddress.roadNumber, roadAddress.roadPartNumber, roadAddress.track,
+      roadAddress.discontinuity, roadAddress.startAddrMValue + project.id, roadAddress.endAddrMValue + project.id, roadAddress.startAddrMValue + project.id, roadAddress.endAddrMValue + project.id, roadAddress.startDate,
+      roadAddress.endDate, createdBy = Option(project.createdBy), roadAddress.linkId, roadAddress.startMValue, roadAddress.endMValue,
+      roadAddress.sideCode, roadAddress.calibrationPointTypes, (roadAddress.startCalibrationPointType, roadAddress.endCalibrationPointType), roadAddress.geometry, project.id, status,
+      roadAddress.roadType, roadAddress.linkGeomSource, GeometryUtils.geometryLength(roadAddress.geometry), roadAddress.id, roadAddress.linearLocationId, roadAddress.ely, reversed = false,
+      None, 748800L)
   }
 
   test("Test ProjectDeltaCalculator.partition When executing multiple transfers on single road part Then returns the correct From RoadSection -> To RoadSection mapping.") {
@@ -60,7 +65,8 @@
 
   test("Test ProjectDeltaCalculator.partition When executing a Unchanged and 2 transfer on single road part Then returns the correct From RoadSection -> To RoadSection mapping.") {
     val addresses = (0 to 10).map(i => createRoadAddress(i * 10, 10L))
-    val addresses2 = (11 to 21).map(i => createRoadAddress(i * 10, 10L)).map(a => a.copy(roadPartNumber = 206, startAddrMValue = a.startAddrMValue - 110L, endAddrMValue = a.endAddrMValue - 110L))
+    val addresses2 = (11 to 21).map(i => createRoadAddress(i * 10, 10L)).map(a => a.copy(roadPartNumber = 206, startAddrMValue = a.startAddrMValue - 110L,
+      endAddrMValue = a.endAddrMValue - 110L))
     val (transferLinks1, transferLinks2) = addresses2.map(toTransition(project, LinkStatus.Transfer)).partition(_._2.startAddrMValue == 0L)
     val projectLinks = addresses.map(toTransition(project, LinkStatus.UnChanged)) ++
       transferLinks1.map(l => (l._1, l._2.copy(roadPartNumber = 205, startAddrMValue = 110L, endAddrMValue = 120L))) ++
@@ -120,7 +126,6 @@
     correctRoadNumber.map(x => (x._1.startMAddr, x._2.startMAddr, x._1.endMAddr, x._2.endMAddr)) should be(Some((0L, 0L, 110L, 110L)))
   }
 
-<<<<<<< HEAD
   // Needs a change? 1. Matching of track addresses should be done during addresscalculation. 2. Terminations call different overload of partition() that is used in
   // projectdeltacalculator.
 
@@ -151,38 +156,10 @@
 //      to.endMAddr should be(109L)
 //    })
 //  }
-=======
-  test("Test ProjectDeltaCalculator.partition When executing a termination and a transfer operation on a single, 2 tracked road part Then returns the correct From RoadSection -> To RoadSection mapping.") {
-    val addresses = (0 to 9).map(i => createRoadAddress(i * 12, 12L)).map(_.copy(track = Track.RightSide))
-    val addresses2 = (0 to 11).map(i => createRoadAddress(i * 10, 10L)).map(l => l.copy(id = l.id + 1, track = Track.LeftSide))
-    val terminations = Seq(toProjectLink(project, LinkStatus.Terminated)(addresses.head), toProjectLink(project, LinkStatus.Terminated)(addresses2.head))
-    val transfers = (addresses.tail ++ addresses2.tail).map(t => {
-      val d = if (t.track == Track.RightSide) 12 else 10
-      (t, toProjectLink(project, LinkStatus.Transfer)(t.copy(startAddrMValue = t.startAddrMValue - d, endAddrMValue = t.endAddrMValue - d)))
-    })
-
-    val termPart = ProjectDeltaCalculator.partition(terminations)
-    termPart should have size 2
-    termPart.foreach(x => {
-      x.startMAddr should be(0L)
-      x.endMAddr should be(11L)
-    })
-
-    val transferParts = ProjectDeltaCalculator.partition(transfers, oppositeSections = Seq()).adjustedSections.keys
-    transferParts should have size 2
-    transferParts.foreach(x => {
-      val (fr, to) = x
-      fr.startMAddr should be(11L)
-      to.startMAddr should be(0L)
-      fr.endMAddr should be(120L)
-      to.endMAddr should be(109L)
-    })
-  }
->>>>>>> 18f7f1cc
 
   test("Test ProjectDeltaCalculator.partition When executing a unchanged operation and terminating 2 different tracks, the links have different roadwayNumbers Then returns the correct From RoadSection -> To RoadSection mapping, roadways are not considered.") {
     val addresses = (0 to 9).map(i => createRoadAddress(i * 12, 12L, i)).map(_.copy(track = Track.RightSide, roadwayNumber = 1))
-    val addresses2 = (0 to 11).map(i => createRoadAddress(i * 10, 10L, i)).map(l => l.copy(id = l.id + 1, track = Track.LeftSide, roadwayNumber = 2))
+    val addresses2 = (0 to 11).map(i => createRoadAddress(i * 10, 10L, i)).map(l => l.copy(track = Track.LeftSide, id = l.id + 1, roadwayNumber = 2))
     val terminations = Seq(toProjectLink(project, LinkStatus.Terminated)(addresses.last), toProjectLink(project, LinkStatus.Terminated)(addresses2.last))
     val unchanged = (addresses.init ++ addresses2.init).map(toTransition(project, LinkStatus.UnChanged))
 
@@ -201,7 +178,6 @@
     })
   }
 
-<<<<<<< HEAD
   // uncParts and transfers needs rethinking if adjustement in parition are needed.
 
 //  test("Test ProjectDeltaCalculator.partition When executing a unchanged, a 2 track termination and a transfer operation on a single road part with 2 tracks Then returns the correct From RoadSection -> To RoadSection mapping.") {
@@ -273,59 +249,6 @@
 //    })
 //  }
 //  }
-=======
-  test("Test ProjectDeltaCalculator.partition When executing a unchanged, a 2 track termination and a transfer operation on a single road part with 2 tracks Then returns the correct From RoadSection -> To RoadSection mapping.") {
-    val addresses = (0 to 9).map(i => createRoadAddress(i * 12, 12L)).map(_.copy(track = Track.RightSide))
-    val addresses2 = (0 to 11).map(i => createRoadAddress(i * 10, 10L)).map(l => l.copy(id = l.id + 1, track = Track.LeftSide))
-    val terminations = Seq(addresses(4), addresses(5), addresses2(5), addresses2(6)).map(t => {
-      toProjectLink(project, LinkStatus.Terminated)(t)
-    })
-    val unchanged = (addresses.take(3) ++ addresses2.take(4)).map(toTransition(project, LinkStatus.UnChanged))
-    val transfers = (addresses.drop(5) ++ addresses2.drop(6)).map(toTransition(project, LinkStatus.Transfer)).map {
-      case (a, pl) =>
-        val d = if (pl.track == Track.RightSide) 11L else 7L
-        (a, pl.copy(startAddrMValue = pl.startAddrMValue - d, endAddrMValue = pl.endAddrMValue - d))
-    }
-
-    val newLinks = Seq(ProjectLink(981, 5, 205, Track.RightSide, Discontinuity.MinorDiscontinuity, 36, 49, 36, 49, None, None, createdBy = Option(project.createdBy), 981, 0.0, 12.1, TowardsDigitizing, (NoCP, NoCP), (NoCP, NoCP), Seq(Point(0.0, 36.0), Point(0.0, 48.1)), project.id, LinkStatus.New, AdministrativeClass.State, LinkGeomSource.NormalLinkInterface, 12.1, -1L, -1L, 8, reversed = false, None, 85900L),
-      ProjectLink(982, 5, 205, Track.LeftSide, Discontinuity.MinorDiscontinuity, 40, 53, 40, 53, None, None, createdBy = Option(project.createdBy), 982, 0.0, 12.2, TowardsDigitizing, (NoCP, NoCP), (NoCP, NoCP), Seq(Point(0.0, 36.0), Point(0.0, 48.2)), project.id, LinkStatus.New, AdministrativeClass.State, LinkGeomSource.NormalLinkInterface, 12.2, -1L, -1L, 8, reversed = false, None, 85900L),
-      ProjectLink(983, 5, 205, Track.RightSide, Discontinuity.MinorDiscontinuity, 109, 124, 109, 124, None, None, createdBy = Option(project.createdBy), 983, 0.0, 15.2, TowardsDigitizing, (NoCP, NoCP), (NoCP, NoCP), Seq(Point(0.0, 120.0), Point(0.0, 135.2)), project.id, LinkStatus.New, AdministrativeClass.State, LinkGeomSource.NormalLinkInterface, 15.2, -1L, -1L, 8, reversed = false, None, 85900L),
-      ProjectLink(984, 5, 205, Track.LeftSide, Discontinuity.MinorDiscontinuity, 113, 127, 113, 127, None, None, createdBy = Option(project.createdBy), 984, 0.0, 14.2, TowardsDigitizing, (NoCP, NoCP), (NoCP, NoCP), Seq(Point(0.0, 120.0), Point(0.0, 135.2)), project.id, LinkStatus.New, AdministrativeClass.State, LinkGeomSource.NormalLinkInterface, 14.2, -1L, -1L, 8, reversed = false, None, 85900L)
-    )
-
-    val termPart: Seq[RoadwaySection] = ProjectDeltaCalculator.partition(terminations)
-    termPart should have size 2
-    termPart.foreach(x => {
-      x.endMAddr should be(71L)
-    })
-
-
-    val uncParts = ProjectDeltaCalculator.partition(unchanged, oppositeSections = Seq()).adjustedSections.keys
-    uncParts should have size 2
-    uncParts.foreach(x => {
-      val (fr, _) = x
-      fr.startMAddr should be(0L)
-      fr.endMAddr should be(38L)
-    })
-
-    val transferParts = ProjectDeltaCalculator.partition(transfers, oppositeSections = Seq()).adjustedSections.keys
-    transferParts should have size 2
-    transferParts.foreach(x => {
-      val (fr, to) = x
-      fr.endMAddr should be(120L)
-      to.endMAddr should be(111L)
-    })
-
-    val newParts = ProjectDeltaCalculator.partition(newLinks)
-    newParts should have size 4
-    newParts.filter(_.startMAddr < 100).foreach(to => {
-      to.endMAddr should be(51)
-    })
-    newParts.filter(_.startMAddr >= 100).foreach(to => {
-      to.endMAddr should be(125)
-    })
-  }
->>>>>>> 18f7f1cc
 
   test("Test ProjectDeltaCalculator.partition When executing a unchanged and a road type change operation on a single road part, then create a new road Then returns the correct From RoadSection -> To RoadSection mapping.") {
     val addresses = (0 to 9).map(i => createRoadAddress(i * 12, 12L)).map(ra =>
@@ -336,18 +259,13 @@
     )
     val unchanged = addresses.map(a => (a, toProjectLink(project, LinkStatus.UnChanged)(a)))
 
-<<<<<<< HEAD
     val newLinks = Seq(ProjectLink(981, 5, 205, Track.Combined,
       Discontinuity.MinorDiscontinuity, 120, 130, 120, 130, None, None,
       createdBy = Option(project.createdBy), 981, 0.0, 12.1,
       TowardsDigitizing, (NoCP, NoCP), (NoCP, NoCP), Seq(Point(0.0, 36.0), Point(0.0, 48.1)), project.id, LinkStatus.New,
-      RoadType.PublicRoad, LinkGeomSource.NormalLinkInterface, 12.1, -1L, -1L, 8, reversed = false,
+      AdministrativeClass.State, LinkGeomSource.NormalLinkInterface, 12.1, -1L, -1L, 8, reversed = false,
       None, 748800L))
     val uncParts = ProjectDeltaCalculator.partition(unchanged, Seq()).adjustedSections.map(_._1)
-=======
-    val newLinks = Seq(ProjectLink(981, 5, 205, Track.Combined, Discontinuity.MinorDiscontinuity, 120, 130, 120, 130, None, None, createdBy = Option(project.createdBy), 981, 0.0, 12.1, TowardsDigitizing, (NoCP, NoCP), (NoCP, NoCP), Seq(Point(0.0, 36.0), Point(0.0, 48.1)), project.id, LinkStatus.New, AdministrativeClass.State, LinkGeomSource.NormalLinkInterface, 12.1, -1L, -1L, 8, reversed = false, None, 748800L))
-    val uncParts = ProjectDeltaCalculator.partition(unchanged, Seq()).adjustedSections.keys
->>>>>>> 18f7f1cc
     uncParts should have size 2
     uncParts.foreach(x => {
       val (fr, to) = x
