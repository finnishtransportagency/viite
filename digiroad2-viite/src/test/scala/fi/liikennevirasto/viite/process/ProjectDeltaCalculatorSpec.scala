--- conflicted
+++ resolved
@@ -312,111 +312,6 @@
     }
   }
 
-<<<<<<< HEAD
-  //TODO Will be implemented when split is implemented
-  //  test("Calculate delta for split suravage link") {
-  //    runWithRollback {
-  //      val reservationId = Sequences.nextViitePrimaryKeySeqValue
-  //      val roadwayId = Sequences.nextRoadwayId
-  //      val ids = (1 until 4).map(_ => Sequences.nextViitePrimaryKeySeqValue).sorted
-  //      val project = RoadAddressProject(Sequences.nextViitePrimaryKeySeqValue, ProjectState.apply(1), "TestProject", "TestUser", DateTime.parse("2999-01-01"), "TestUser", DateTime.parse("2999-01-01"), DateTime.parse("2999-01-01"), "Some additional info", Seq(), None , None)
-  //      ProjectDAO.createRoadAddressProject(project)
-  //
-  //      sqlu"""INSERT INTO PROJECT_RESERVED_ROAD_PART(id, road_number, road_part_number, project_id, created_by)
-  //            values ($reservationId, 6591, 1, ${project.id}, '-')
-  //          """.execute
-  //
-  //      sqlu"""Insert into ROADWAY (ID,ROAD_NUMBER,ROAD_PART_NUMBER,TRACK,DISCONTINUITY,START_ADDR_M,END_ADDR_M,
-  //            START_DATE,END_DATE,CREATED_BY,VALID_FROM,CALIBRATION_POINTS,FLOATING,GEOMETRY,VALID_TO,
-  //            SIDE,START_MEASURE,END_MEASURE,LINK_ID,ADJUSTED_TIMESTAMP,MODIFIED_DATE,LINK_SOURCE) values
-  //            ($roadwayId,'6591','1','0','5','0','85',to_date('01.01.1996','DD.MM.YYYY'),null,'tr',
-  //            to_date('16.10.1998','DD.MM.YYYY'),'0','0', ST_GeomFromText('LINESTRING(445889.442 7004298.67 0 0, 445956.884 7004244.253 0 85)', 3067),null,
-  //            '3','0',86.818,'6550673','1476392565000',current_date,'1')""".execute
-  //
-  //      sqlu"""Insert into PROJECT_LINK (ID,PROJECT_ID,TRACK,DISCONTINUITY_TYPE,ROAD_NUMBER,ROAD_PART_NUMBER,
-  //            START_ADDR_M,END_ADDR_M,CREATED_BY,MODIFIED_BY,CREATED_DATE,MODIFIED_DATE,STATUS,
-  //            CALIBRATION_POINTS,ROAD_TYPE,ROADWAY_ID,CONNECTED_LINK_ID, GEOMETRY,
-  //            SIDE,START_MEASURE,END_MEASURE,LINK_ID,ADJUSTED_TIMESTAMP,LINK_SOURCE)
-  //            values (${ids(1)},${project.id},'0','5','6591','1','0','62','silari',null,
-  //            to_date('20.10.2017','DD.MM.YYYY'),null,${LinkStatus.UnChanged.value},'0','1',${ids(0)},'6550673','',
-  //            '3','0',63.926,'499972936','0','3')""".execute
-  //
-  //      sqlu"""Insert into PROJECT_LINK (ID,PROJECT_ID,TRACK,DISCONTINUITY_TYPE,ROAD_NUMBER,ROAD_PART_NUMBER,
-  //            START_ADDR_M,END_ADDR_M,CREATED_BY,MODIFIED_BY,CREATED_DATE,MODIFIED_DATE,STATUS,
-  //            CALIBRATION_POINTS,ROAD_TYPE,ROADWAY_ID,CONNECTED_LINK_ID, GEOMETRY,
-  //            SIDE,START_MEASURE,END_MEASURE,LINK_ID,ADJUSTED_TIMESTAMP,LINK_SOURCE)
-  //            values (${ids(2)},${project.id},'0','5','6591','1','62','85','silari',null,
-  //            to_date('20.10.2017','DD.MM.YYYY'),null,${LinkStatus.New.value},'0','1',${ids(0)},'6550673','',
-  //            '3',63.926,307.99,'499972936','0','3')""".execute
-  //
-  //      sqlu"""Insert into PROJECT_LINK (ID,PROJECT_ID,TRACK,DISCONTINUITY_TYPE,ROAD_NUMBER,ROAD_PART_NUMBER,
-  //            START_ADDR_M,END_ADDR_M,CREATED_BY,MODIFIED_BY,CREATED_DATE,MODIFIED_DATE,STATUS,
-  //            CALIBRATION_POINTS,ROAD_TYPE,ROADWAY_ID,CONNECTED_LINK_ID, GEOMETRY,
-  //            SIDE,START_MEASURE,END_MEASURE,LINK_ID,ADJUSTED_TIMESTAMP,LINK_SOURCE)
-  //            values (${ids(3)},${project.id},'0','5','6591','1','62','85','silari',null,
-  //            to_date('20.10.2017','DD.MM.YYYY'),null,${LinkStatus.Terminated.value},'2','9',${ids(0)},'499972936','',
-  //            '3',63.752,86.818,'6550673','0','1')""".execute
-  //
-  //      val delta = ProjectDeltaCalculator.delta(project)
-  //      delta.terminations should have size (1)
-  //      delta.unChanged.mapping should have size (1)
-  //      delta.newRoads should have size (1)
-  //      val term = delta.terminations.head
-  //      term.startAddrMValue should be (62)
-  //      term.endAddrMValue should be (85)
-  //      term.id should be (ids(3))
-  //      val (uncSource, uncTarget) = delta.unChanged.mapping.head
-  //      uncSource.startAddrMValue should be (0)
-  //      uncSource.endAddrMValue should be (62)
-  //      uncSource.id should be (roadwayId)
-  //      uncTarget.startAddrMValue should be (0)
-  //      uncTarget.endAddrMValue should be (62)
-  //      uncTarget.id should be (ids(1))
-  //      val cre = delta.newRoads.head
-  //      cre.startAddrMValue should be (62)
-  //      cre.endAddrMValue should be (85)
-  //      cre.id should be (ids(2))
-  //    }
-  //  }
-
-  //TODO this will be implemented at VIITE-1541
-  //  test("Calculate delta for project") {
-  //    var count = 0
-  //    val roadlink = RoadLink(5170939L, Seq(Point(535605.272, 6982204.22, 85.90899999999965))
-  //      , 540.3960283713503, State, 99, TrafficDirection.AgainstDigitizing, UnknownLinkType, Some("25.06.2015 03:00:00"), Some("vvh_modified"), Map("MUNICIPALITYCODE" -> BigInt.apply(749)),
-  //      InUse, NormalLinkInterface)
-  //    runWithRollback {
-  //      val countCurrentProjects = projectService.getRoadAddressAllProjects
-  //      val addresses = List(ReservedRoadPart(Sequences.nextViitePrimaryKeySeqValue, 5L, 205L, Some(5L), Some(Discontinuity.apply("jatkuva")), Some(8L), newLength = None, newDiscontinuity = None, newEly = None))
-  //      val roadAddressProject = RoadAddressProject(0, ProjectState.apply(1), "TestProject", "TestUser", DateTime.now(), "TestUser", DateTime.parse("1901-01-01"), DateTime.now(), "Some additional info", List(), None)
-  //      val saved = projectService.createRoadLinkProject(roadAddressProject)
-  //      mockForProject(saved.id, RoadAddressDAO.fetchByRoadPart(5, 205).map(toProjectLink(saved)))
-  //      val changed = saved.copy(reservedParts = addresses)
-  //      projectService.saveProject(changed)
-  //      val countAfterInsertProjects = projectService.getRoadAddressAllProjects
-  //      val projectLinks = ProjectDAO.fetchByProjectRoadPart(5, 205, saved.id)
-  //      projectLinks.nonEmpty should be(true)
-  //      count = countCurrentProjects.size + 1
-  //      countAfterInsertProjects.size should be(count)
-  //      sqlu"""UPDATE Project_link set status = ${LinkStatus.Terminated.value} Where PROJECT_ID = ${saved.id}""".execute
-  //      val terminations = ProjectDeltaCalculator.delta(saved).terminations
-  //      terminations should have size (projectLinks.size)
-  //      sqlu"""UPDATE Project_link set status = ${LinkStatus.New.value} Where PROJECT_ID = ${saved.id}""".execute
-  //      val newCreations = ProjectDeltaCalculator.delta(saved).newRoads
-  //      newCreations should have size (projectLinks.size)
-  //      val sections = ProjectDeltaCalculator.partition(terminations)
-  //      sections should have size (2)
-  //      sections.exists(_.track == Track.LeftSide) should be(true)
-  //      sections.exists(_.track == Track.RightSide) should be(true)
-  //      sections.groupBy(_.endMAddr).keySet.size should be(1)
-  //    }
-  //    runWithRollback {
-  //      projectService.getRoadAddressAllProjects
-  //    } should have size (count - 1)
-  //  }
-
-=======
->>>>>>> 57e1d26a
   test("Multiple transfers with reversal and discontinuity") {
     val transfer = Seq((createRoadAddress(0, 502).copy(discontinuity = MinorDiscontinuity),
       createTransferProjectLink(1524, 502).copy(reversed = true)),
@@ -457,74 +352,4 @@
     secondSection._1.startMAddr should be(cutPoint.endAddrMValue)
     secondSection._1.endMAddr should be(projectLinksWithCp.last._2.endAddrMValue)
   }
-<<<<<<< HEAD
-
-  //TODO Will be implemented when split is implemented
-  //  test("Calculate delta for split suravage link") {
-  //    runWithRollback {
-  //      val reservationId = Sequences.nextViitePrimaryKeySeqValue
-  //      val roadwayId = Sequences.nextRoadwayId
-  //      val ids = (1 until 4).map(_ => Sequences.nextViitePrimaryKeySeqValue).sorted
-  //      val project = RoadAddressProject(Sequences.nextViitePrimaryKeySeqValue, ProjectState.apply(1), "TestProject", "TestUser", DateTime.parse("2999-01-01"), "TestUser", DateTime.parse("2999-01-01"), DateTime.parse("2999-01-01"), "Some additional info", Seq(), None , None)
-  //      ProjectDAO.createRoadAddressProject(project)
-  //
-  //      sqlu"""INSERT INTO PROJECT_RESERVED_ROAD_PART(id, road_number, road_part_number, project_id, created_by)
-  //            values ($reservationId, 6591, 1, ${project.id}, '-')
-  //          """.execute
-  //
-  //      sqlu"""Insert into ROADWAY (ID,ROAD_NUMBER,ROAD_PART_NUMBER,TRACK,DISCONTINUITY,START_ADDR_M,END_ADDR_M,
-  //            START_DATE,END_DATE,CREATED_BY,VALID_FROM,CALIBRATION_POINTS,FLOATING,GEOMETRY,VALID_TO,
-  //            SIDE,START_MEASURE,END_MEASURE,LINK_ID,ADJUSTED_TIMESTAMP,MODIFIED_DATE,LINK_SOURCE) values
-  //            ($roadwayId,'6591','1','0','5','0','85',to_date('01.01.1996','DD.MM.YYYY'),null,'tr',
-  //            to_date('16.10.1998','DD.MM.YYYY'),'0','0', ST_GeomFromText('LINESTRING(445889.442 7004298.67 0 0, 445956.884 7004244.253 0 85)', 3067),null,
-  //            '3','0',86.818,'6550673','1476392565000',current_date,'1')""".execute
-  //
-  //      sqlu"""Insert into PROJECT_LINK (ID,PROJECT_ID,TRACK,DISCONTINUITY_TYPE,ROAD_NUMBER,ROAD_PART_NUMBER,
-  //            START_ADDR_M,END_ADDR_M,CREATED_BY,MODIFIED_BY,CREATED_DATE,MODIFIED_DATE,STATUS,
-  //            CALIBRATION_POINTS,ROAD_TYPE,ROADWAY_ID,CONNECTED_LINK_ID, GEOMETRY,
-  //            SIDE,START_MEASURE,END_MEASURE,LINK_ID,ADJUSTED_TIMESTAMP,LINK_SOURCE)
-  //            values (${ids(1)},${project.id},'0','5','6591','1','0','62','silari',null,
-  //            to_date('20.10.2017','DD.MM.YYYY'),null,${LinkStatus.UnChanged.value},'0','1',${ids(0)},'6550673','',
-  //            '3','0',63.926,'499972936','0','3')""".execute
-  //
-  //      sqlu"""Insert into PROJECT_LINK (ID,PROJECT_ID,TRACK,DISCONTINUITY_TYPE,ROAD_NUMBER,ROAD_PART_NUMBER,
-  //            START_ADDR_M,END_ADDR_M,CREATED_BY,MODIFIED_BY,CREATED_DATE,MODIFIED_DATE,STATUS,
-  //            CALIBRATION_POINTS,ROAD_TYPE,ROADWAY_ID,CONNECTED_LINK_ID, GEOMETRY,
-  //            SIDE,START_MEASURE,END_MEASURE,LINK_ID,ADJUSTED_TIMESTAMP,LINK_SOURCE)
-  //            values (${ids(2)},${project.id},'0','5','6591','1','62','85','silari',null,
-  //            to_date('20.10.2017','DD.MM.YYYY'),null,${LinkStatus.New.value},'0','1',${ids(0)},'6550673','',
-  //            '3',63.926,307.99,'499972936','0','3')""".execute
-  //
-  //      sqlu"""Insert into PROJECT_LINK (ID,PROJECT_ID,TRACK,DISCONTINUITY_TYPE,ROAD_NUMBER,ROAD_PART_NUMBER,
-  //            START_ADDR_M,END_ADDR_M,CREATED_BY,MODIFIED_BY,CREATED_DATE,MODIFIED_DATE,STATUS,
-  //            CALIBRATION_POINTS,ROAD_TYPE,ROADWAY_ID,CONNECTED_LINK_ID, GEOMETRY,
-  //            SIDE,START_MEASURE,END_MEASURE,LINK_ID,ADJUSTED_TIMESTAMP,LINK_SOURCE)
-  //            values (${ids(3)},${project.id},'0','5','6591','1','62','85','silari',null,
-  //            to_date('20.10.2017','DD.MM.YYYY'),null,${LinkStatus.Terminated.value},'2','9',${ids(0)},'499972936','',
-  //            '3',63.752,86.818,'6550673','0','1')""".execute
-  //
-  //      val delta = ProjectDeltaCalculator.delta(project)
-  //      delta.terminations should have size (1)
-  //      delta.unChanged.mapping should have size (1)
-  //      delta.newRoads should have size (1)
-  //      val term = delta.terminations.head
-  //      term.startAddrMValue should be (62)
-  //      term.endAddrMValue should be (85)
-  //      term.id should be (ids(3))
-  //      val (uncSource, uncTarget) = delta.unChanged.mapping.head
-  //      uncSource.startAddrMValue should be (0)
-  //      uncSource.endAddrMValue should be (62)
-  //      uncSource.id should be (roadwayId)
-  //      uncTarget.startAddrMValue should be (0)
-  //      uncTarget.endAddrMValue should be (62)
-  //      uncTarget.id should be (ids(1))
-  //      val cre = delta.newRoads.head
-  //      cre.startAddrMValue should be (62)
-  //      cre.endAddrMValue should be (85)
-  //      cre.id should be (ids(2))
-  //    }
-  //  }
-
-=======
->>>>>>> 57e1d26a
 }