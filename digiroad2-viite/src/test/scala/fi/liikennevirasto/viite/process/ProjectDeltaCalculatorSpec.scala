package fi.liikennevirasto.viite.process

import fi.liikennevirasto.digiroad2.asset.LinkGeomSource
import fi.liikennevirasto.digiroad2.asset.LinkGeomSource.NormalLinkInterface
import fi.liikennevirasto.digiroad2.asset.SideCode.TowardsDigitizing
import fi.liikennevirasto.digiroad2.dao.{Queries, Sequences}
import fi.liikennevirasto.digiroad2.oracle.OracleDatabase
import fi.liikennevirasto.digiroad2.util.Track
import fi.liikennevirasto.digiroad2.{GeometryUtils, Point}
import fi.liikennevirasto.viite.RoadType
import fi.liikennevirasto.viite.RoadType.PublicRoad
import fi.liikennevirasto.viite.dao.Discontinuity.{Continuous, MinorDiscontinuity}
import fi.liikennevirasto.viite.dao.TerminationCode.NoTermination
import fi.liikennevirasto.viite.dao._
import org.joda.time.DateTime
import org.scalatest.{FunSuite, Matchers}
import slick.driver.JdbcDriver.backend.Database
import slick.driver.JdbcDriver.backend.Database.dynamicSession
import slick.jdbc.StaticQuery.interpolation
import fi.liikennevirasto.viite.util.toProjectLink
import fi.liikennevirasto.viite.util.toTransition

class ProjectDeltaCalculatorSpec  extends FunSuite with Matchers{
  def withDynTransaction[T](f: => T): T = OracleDatabase.withDynTransaction(f)
  def runWithRollback[T](f: => T): T = {
    Database.forDataSource(OracleDatabase.ds).withDynTransaction {
      val t = f
      dynamicSession.rollback()
      t
    }
  }

  private def createRoadAddress(start: Long, distance: Long) = {
    RoadAddress(id = start, roadNumber = 5, roadPartNumber = 205, roadType = PublicRoad, track = Track.Combined,
      discontinuity = Continuous, startAddrMValue = start, endAddrMValue = start+distance, lrmPositionId = start, linkId = start,
      startMValue = 0.0, endMValue = distance.toDouble, sideCode = TowardsDigitizing, adjustedTimestamp = 0L,
      geometry = Seq(Point(0.0, start), Point(0.0, start+distance)), linkGeomSource = NormalLinkInterface, ely = 8, terminated = NoTermination, commonHistoryId = 0L)
  }
  private val project: RoadAddressProject = RoadAddressProject(13L, ProjectState.Incomplete, "foo", "user", DateTime.now(), "user", DateTime.now(),
    DateTime.now(), "", Seq(), None, None)
  private def createTransferProjectLink(start: Long, distance: Long) = {
    toProjectLinkWithMove(project, LinkStatus.Transfer)(createRoadAddress(start, distance))
  }

  private def toProjectLinkWithMove(project: RoadAddressProject, status: LinkStatus)(roadAddress: RoadAddress): ProjectLink = {
    ProjectLink(roadAddress.id, roadAddress.roadNumber, roadAddress.roadPartNumber, roadAddress.track,
      roadAddress.discontinuity, roadAddress.startAddrMValue + project.id, roadAddress.endAddrMValue + project.id, roadAddress.startDate,
      roadAddress.endDate, createdBy=Option(project.createdBy), 0L, roadAddress.linkId, roadAddress.startMValue, roadAddress.endMValue,
      roadAddress.sideCode, roadAddress.calibrationPoints, floating=false, roadAddress.geometry, project.id, status,
      roadAddress.roadType, roadAddress.linkGeomSource, GeometryUtils.geometryLength(roadAddress.geometry), roadAddress.id, roadAddress.ely, false,
      None, 748800L)
  }

  test("Multiple transfers on single road part") {
    val transfer1 = (0 to 10).map(x => (createRoadAddress(x*10, 10), createTransferProjectLink(x*10, 10)))
    val transfer2 = (12 to 15).map(x => (createRoadAddress(x*10, 10), createTransferProjectLink(x*10, 10)))
    val mapping =
      ProjectDeltaCalculator.partition(transfer1 ++ transfer2)
    mapping.foreach{ elem =>
      elem._1.startMAddr should be (elem._2.startMAddr - project.id)
      elem._1.endMAddr should be (elem._2.endMAddr - project.id)
      elem._1.track should be (elem._2.track)
    }
  }

  test("Unchanged + transfer + transfer") {
    val addresses = (0 to 10).map(i => createRoadAddress(i*10, 10L))
    val addresses2 = (11 to 21).map(i => createRoadAddress(i*10, 10L)).map(a => a.copy(roadPartNumber=206, startAddrMValue = a.startAddrMValue-110L,
      endAddrMValue = a.endAddrMValue - 110L))
    val (transferLinks1, transferLinks2) = addresses2.map(toTransition(project, LinkStatus.Transfer)).partition(_._2.startAddrMValue == 0L)
    val projectLinks = addresses.map(toTransition(project, LinkStatus.UnChanged)) ++
      transferLinks1.map(l => (l._1, l._2.copy(roadPartNumber = 205, startAddrMValue = 110L, endAddrMValue=120L))) ++
      transferLinks2.map(l => (l._1, l._2.copy(startAddrMValue = l._2.startAddrMValue - 10L, endAddrMValue = l._2.endAddrMValue - 10L)))

    val partitions = ProjectDeltaCalculator.partition(projectLinks)
    partitions should have size(3)
    val start205 = partitions.find(p => p._1.roadPartNumberStart == 205 && p._2.roadPartNumberStart == 205)
    val to205 = partitions.find(p => p._1.roadPartNumberStart == 206 && p._2.roadPartNumberStart == 205)
    val remain205 = partitions.find(p => p._1.roadPartNumberStart == 206 && p._2.roadPartNumberStart == 206)

    start205.size should be (1)
    to205.size should be (1)
    remain205.size should be (1)

    start205.map(x => (x._1.startMAddr, x._2.startMAddr, x._1.endMAddr, x._2.endMAddr)) should be (Some((0L, 0L, 110L, 110L)))
  }

  test("Numbering operation") {
    val addresses = (0 to 10).map(i => createRoadAddress(i*10, 10L))
    val numberingLinks = addresses.map(a => (a, a.copy(roadNumber = 12345, roadPartNumber = 1))).map(x => (x._1, toProjectLink(project, LinkStatus.Numbering)(x._2)))

    val partitions = ProjectDeltaCalculator.partition(numberingLinks)
    partitions should have size(1)
    val correctRoadNumber = partitions.find(p => p._1.roadNumber == 5 && p._2.roadNumber == 12345)
    val correctRoadPartNumber = partitions.find(p => p._1.roadPartNumberStart == 205 && p._1.roadPartNumberEnd == 205 && p._2.roadPartNumberStart == 1 && p._2.roadPartNumberEnd == 1)
    correctRoadNumber.size should be (1)
    correctRoadPartNumber.size should be (1)

    correctRoadNumber.get._1.track should be (correctRoadNumber.get._2.track)
    correctRoadNumber.get._1.discontinuity should be (correctRoadNumber.get._2.discontinuity)
    correctRoadNumber.map(x => (x._1.startMAddr, x._2.startMAddr, x._1.endMAddr, x._2.endMAddr)) should be (Some((0L, 0L, 110L, 110L)))
  }

  test("2 track termination + transfer") {
    val addresses = (0 to 9).map(i => createRoadAddress(i*12, 12L)).map(_.copy(track = Track.RightSide))
    val addresses2 = (0 to 11).map(i => createRoadAddress(i*10, 10L)).map(l => l.copy(track = Track.LeftSide, id=l.id+1))
    val terminations = Seq(addresses.head, addresses2.head)
    val transfers = (addresses.tail ++ addresses2.tail).map(t => {
      val d = if (t.track == Track.RightSide) 12 else 10
      (t, toProjectLink(project, LinkStatus.Transfer)(t.copy(startAddrMValue = t.startAddrMValue - d,
        endAddrMValue = t.endAddrMValue - d)))
    })

    val termPart = ProjectDeltaCalculator.partition(terminations)
    termPart should have size(2)
    termPart.foreach(x => {
      x.startMAddr should be (0L)
      x.endMAddr should be (11L)
    })

    val transferParts = ProjectDeltaCalculator.partition(transfers)
    transferParts should have size(2)
    transferParts.foreach(x => {
      val (fr, to) = x
      fr.startMAddr should be (11L)
      to.startMAddr should be (0L)
      fr.endMAddr should be (120L)
      to.endMAddr should be (109L)
    })
  }

  test("unchanged + 2 track termination") {
    val addresses = (0 to 9).map(i => createRoadAddress(i*12, 12L)).map(_.copy(track = Track.RightSide))
    val addresses2 = (0 to 11).map(i => createRoadAddress(i*10, 10L)).map(l => l.copy(track = Track.LeftSide, id=l.id+1))
    val terminations = Seq(addresses.last, addresses2.last)
    val unchanged = (addresses.init ++ addresses2.init).map(toTransition(project, LinkStatus.UnChanged))

    val termPart = ProjectDeltaCalculator.partition(terminations)
    termPart should have size(2)
    termPart.foreach(x => {
<<<<<<< HEAD
      x.startMAddr should be (109L)
=======
>>>>>>> 91761fdc
      x.endMAddr should be (120L)
    })

    val transferParts = ProjectDeltaCalculator.partition(unchanged)
    transferParts should have size(2)
    transferParts.foreach(x => {
      val (fr, to) = x
      fr.startMAddr should be (to.startMAddr)
      fr.endMAddr should be (to.endMAddr)
    })
  }

  test("unchanged + 2 track termination + transfer") {
    val addresses = (0 to 9).map(i => createRoadAddress(i*12, 12L)).map(_.copy(track = Track.RightSide))
    val addresses2 = (0 to 11).map(i => createRoadAddress(i*10, 10L)).map(l => l.copy(track = Track.LeftSide, id=l.id+1))
    val terminations = Seq(addresses(4), addresses(5), addresses2(5), addresses2(6))
    val unchanged = (addresses.take(3) ++ addresses2.take(4)).map(toTransition(project, LinkStatus.UnChanged))
    val transfers = (addresses.drop(5) ++ addresses2.drop(6)).map(toTransition(project, LinkStatus.Transfer)).map {
      case (a, pl) =>
        val d = if (pl.track == Track.RightSide) 11L else 7L
        (a, pl.copy(startAddrMValue = pl.startAddrMValue - d, endAddrMValue = pl.endAddrMValue - d))
    }

    val newLinks = Seq(ProjectLink(981, 5, 205, Track.RightSide,
      Discontinuity.MinorDiscontinuity, 36, 49, None, None,
      createdBy=Option(project.createdBy), 0L, 981, 0.0, 12.1,
      TowardsDigitizing, (None, None), floating=false, Seq(Point(0.0, 36.0), Point(0.0, 48.1)), project.id, LinkStatus.New,
      RoadType.PublicRoad, LinkGeomSource.NormalLinkInterface, 12.1, -1L, 8,false, None, 85900L),
      ProjectLink(982, 5, 205, Track.LeftSide,
      Discontinuity.MinorDiscontinuity, 40, 53, None, None,
      createdBy=Option(project.createdBy), 0L, 982, 0.0, 12.2,
      TowardsDigitizing, (None, None), floating=false, Seq(Point(0.0, 36.0), Point(0.0, 48.2)), project.id, LinkStatus.New,
      RoadType.PublicRoad, LinkGeomSource.NormalLinkInterface, 12.2, -1L, 8,false, None, 85900L),
      ProjectLink(983, 5, 205, Track.RightSide,
      Discontinuity.MinorDiscontinuity, 109, 124, None, None,
      createdBy=Option(project.createdBy), 0L, 983, 0.0, 15.2,
      TowardsDigitizing, (None, None), floating=false, Seq(Point(0.0, 120.0), Point(0.0, 135.2)), project.id, LinkStatus.New,
      RoadType.PublicRoad, LinkGeomSource.NormalLinkInterface, 15.2, -1L, 8,false, None, 85900L),
      ProjectLink(984, 5, 205, Track.LeftSide,
      Discontinuity.MinorDiscontinuity, 113, 127, None, None,
      createdBy=Option(project.createdBy), 0L, 984, 0.0, 14.2,
      TowardsDigitizing, (None, None), floating=false, Seq(Point(0.0, 120.0), Point(0.0, 135.2)), project.id, LinkStatus.New,
      RoadType.PublicRoad, LinkGeomSource.NormalLinkInterface, 14.2, -1L, 8,false, None, 85900L)
    )

    val termPart = ProjectDeltaCalculator.partition(terminations)
    termPart should have size(2)
    termPart.foreach(x => {
<<<<<<< HEAD
      x.startMAddr should be (49L)
=======
>>>>>>> 91761fdc
      x.endMAddr should be (71L)
    })


    val uncParts = ProjectDeltaCalculator.partition(unchanged)
    uncParts should have size(2)
    uncParts.foreach(x => {
      val (fr, to) = x
      fr.startMAddr should be (0L)
      fr.endMAddr should be (38L)
    })

    val transferParts = ProjectDeltaCalculator.partition(transfers)
    transferParts should have size(2)
    transferParts.foreach(x => {
      val (fr, to) = x
      fr.endMAddr should be (120L)
      to.endMAddr should be (111L)
    })

    val newParts = ProjectDeltaCalculator.partition(newLinks)
    newParts should have size(4)
    newParts.filter(_.startMAddr < 100).foreach(to => {
<<<<<<< HEAD
      to.startMAddr should be (38)
      to.endMAddr should be (51)
    })
    newParts.filter(_.startMAddr >= 100).foreach(to => {
      to.startMAddr should be (111)
=======
      to.endMAddr should be (51)
    })
    newParts.filter(_.startMAddr >= 100).foreach(to => {
>>>>>>> 91761fdc
      to.endMAddr should be (125)
    })
  }

  test("unchanged with road type change in between + new") {
    val addresses = (0 to 9).map(i => createRoadAddress(i*12, 12L)).map( ra =>
      if (ra.id > 50)
        ra
      else
        ra.copy(roadType = RoadType.MunicipalityStreetRoad)
    )
    val unchanged = addresses.map(a => (a, toProjectLink(project, LinkStatus.UnChanged)(a)))

    val newLinks = Seq(ProjectLink(981, 5, 205, Track.Combined,
      Discontinuity.MinorDiscontinuity, 120, 130, None, None,
      createdBy=Option(project.createdBy), 0L, 981, 0.0, 12.1,
      TowardsDigitizing, (None, None), floating=false, Seq(Point(0.0, 36.0), Point(0.0, 48.1)), project.id, LinkStatus.New,
      RoadType.PublicRoad, LinkGeomSource.NormalLinkInterface, 12.1, -1L, 8,false,
      None, 748800L))
    val uncParts = ProjectDeltaCalculator.partition(unchanged)
    uncParts should have size(2)
    uncParts.foreach(x => {
      val (fr, to) = x
      (fr.startMAddr == 60 || fr.endMAddr == 60) should be (true)
      (to.startMAddr == 60 || to.endMAddr == 60) should be (true)
      if (fr.startMAddr == 0L)
        fr.roadType should be (RoadType.MunicipalityStreetRoad)
      else
        fr.roadType should be (RoadType.PublicRoad)
      if (to.startMAddr == 0L)
        to.roadType should be (RoadType.MunicipalityStreetRoad)
      else
        to.roadType should be (RoadType.PublicRoad)
    })
    val newParts = ProjectDeltaCalculator.partition(newLinks)
    newParts should have size(1)
    newParts.foreach(to => {
      to.startMAddr should be (120)
      to.endMAddr should be (130)
    })
  }

  test("Calculate delta for split suravage link") {
    runWithRollback {
      val reservationId = Sequences.nextViitePrimaryKeySeqValue
      val lrms = Queries.fetchLrmPositionIds(4)
      val ids = (0 until 4).map(_ => Sequences.nextViitePrimaryKeySeqValue)
      val project = RoadAddressProject(Sequences.nextViitePrimaryKeySeqValue, ProjectState.apply(1), "TestProject", "TestUser", DateTime.parse("2999-01-01"), "TestUser", DateTime.parse("2999-01-01"), DateTime.parse("2999-01-01"), "Some additional info", Seq(), None , None)
      ProjectDAO.createRoadAddressProject(project)
      sqlu"""INSERT INTO PROJECT_RESERVED_ROAD_PART(id, road_number, road_part_number, project_id, created_by)
            values ($reservationId, 6591, 1, ${project.id}, '-')
          """.execute
      sqlu"""Insert into LRM_POSITION (ID,LANE_CODE,SIDE_CODE,START_MEASURE,END_MEASURE,MML_ID,LINK_ID,ADJUSTED_TIMESTAMP,
            MODIFIED_DATE,LINK_SOURCE) values (${lrms(0)},null,'3','0',86.818,null,'6550673','1476392565000',
            sysdate,'1')""".execute
      sqlu"""Insert into ROAD_ADDRESS (ID,ROAD_NUMBER,ROAD_PART_NUMBER,TRACK_CODE,DISCONTINUITY,START_ADDR_M,END_ADDR_M,
            LRM_POSITION_ID,START_DATE,END_DATE,CREATED_BY,VALID_FROM,CALIBRATION_POINTS,FLOATING,GEOMETRY,VALID_TO) values
            (${ids(0)},'6591','1','0','5','0','85',${lrms(0)},to_date('01.01.1996','DD.MM.RRRR'),null,'tr',
            to_date('16.10.1998','DD.MM.RRRR'),'0','0',MDSYS.SDO_GEOMETRY(4002,3067,NULL,MDSYS.SDO_ELEM_INFO_ARRAY(1,2,1),
            MDSYS.SDO_ORDINATE_ARRAY(445889.442,7004298.67,0,0,445956.884,7004244.253,0,85)),null)""".execute
      sqlu"""Insert into LRM_POSITION (ID,LANE_CODE,SIDE_CODE,START_MEASURE,END_MEASURE,MML_ID,LINK_ID,ADJUSTED_TIMESTAMP,MODIFIED_DATE,LINK_SOURCE)
            values (${lrms(1)},null,'3','0',63.926,null,'499972936','0',sysdate,'3')""".execute
      sqlu"""Insert into LRM_POSITION (ID,LANE_CODE,SIDE_CODE,START_MEASURE,END_MEASURE,MML_ID,LINK_ID,ADJUSTED_TIMESTAMP,MODIFIED_DATE,LINK_SOURCE)
            values (${lrms(2)},null,'3',63.926,307.99,null,'499972936','0',sysdate,'3')""".execute
      sqlu"""Insert into LRM_POSITION (ID,LANE_CODE,SIDE_CODE,START_MEASURE,END_MEASURE,MML_ID,LINK_ID,ADJUSTED_TIMESTAMP,MODIFIED_DATE,LINK_SOURCE)
            values (${lrms(3)},null,'3',63.752,86.818,null,'6550673','0',sysdate,'1')""".execute
      sqlu"""Insert into PROJECT_LINK (ID,PROJECT_ID,TRACK_CODE,DISCONTINUITY_TYPE,ROAD_NUMBER,ROAD_PART_NUMBER,
            START_ADDR_M,END_ADDR_M,LRM_POSITION_ID,CREATED_BY,MODIFIED_BY,CREATED_DATE,MODIFIED_DATE,STATUS,
            CALIBRATION_POINTS,ROAD_TYPE,ROAD_ADDRESS_ID,CONNECTED_LINK_ID, GEOMETRY)
            values (${ids(1)},${project.id},'0','5','6591','1','0','62',${lrms(1)},'silari',null,
            to_date('20.10.2017','DD.MM.RRRR'),null,'1','0','1',${ids(0)},'6550673','')""".execute
      sqlu"""Insert into PROJECT_LINK (ID,PROJECT_ID,TRACK_CODE,DISCONTINUITY_TYPE,ROAD_NUMBER,ROAD_PART_NUMBER,
            START_ADDR_M,END_ADDR_M,LRM_POSITION_ID,CREATED_BY,MODIFIED_BY,CREATED_DATE,MODIFIED_DATE,STATUS,
            CALIBRATION_POINTS,ROAD_TYPE,ROAD_ADDRESS_ID,CONNECTED_LINK_ID, GEOMETRY)
             values (${ids(2)},${project.id},'0','5','6591','1','62','85',${lrms(2)},'silari',null,
             to_date('20.10.2017','DD.MM.RRRR'),null,'2','0','1',${ids(0)},'6550673','')""".execute
      sqlu"""Insert into PROJECT_LINK (ID,PROJECT_ID,TRACK_CODE,DISCONTINUITY_TYPE,ROAD_NUMBER,ROAD_PART_NUMBER,
            START_ADDR_M,END_ADDR_M,LRM_POSITION_ID,CREATED_BY,MODIFIED_BY,CREATED_DATE,MODIFIED_DATE,STATUS,
            CALIBRATION_POINTS,ROAD_TYPE,ROAD_ADDRESS_ID,CONNECTED_LINK_ID, GEOMETRY)
            values (${ids(3)},${project.id},'0','5','6591','1','62','85',${lrms(3)},'silari',null,
            to_date('20.10.2017','DD.MM.RRRR'),null,'5','2','9',${ids(0)},'499972936','')""".execute
      val delta = ProjectDeltaCalculator.delta(project)
      delta.terminations should have size (1)
      delta.unChanged.mapping should have size (1)
      delta.newRoads should have size (1)
      val term = delta.terminations.head
      term.startAddrMValue should be (62)
      term.endAddrMValue should be (85)
      term.id should be (ids(0))
      val (uncSource, uncTarget) = delta.unChanged.mapping.head
      uncSource.startAddrMValue should be (0)
      uncSource.endAddrMValue should be (62)
      uncSource.id should be (ids(0))
      val cre = delta.newRoads.head
      cre.startAddrMValue should be (62)
      cre.endAddrMValue should be (85)
      cre.id should be (ids(2))
    }
  }


  test ("road with ely change") {
    val addresses = (0 to 9).map(i => createRoadAddress(i*12, 12L))
    val links = addresses.filter(_.endAddrMValue < 61).map(a => (a, toProjectLink(project, LinkStatus.UnChanged)(a.copy(ely = 5))))
    val partitioned = ProjectDeltaCalculator.partition(links)
    partitioned.size should be (1)
    val (fr, to) = partitioned.head
    fr.startMAddr should be (to.startMAddr)
    fr.endMAddr should be (to.endMAddr)
    fr.ely should be (8)
    to.ely should be (5)
  }

  test("road with discontinuity change") {
    val addresses = (0 to 9).map(i => createRoadAddress(i*12, 12L))
    val links = addresses.map(a => {
      if (a.endAddrMValue == 60) {
        (a, toProjectLink(project, LinkStatus.UnChanged)(a.copy(discontinuity = Discontinuity.MinorDiscontinuity)))
      } else {
        toTransition(project, LinkStatus.UnChanged)(a)
      }
    })
    val partitioned = ProjectDeltaCalculator.partition(links)
    partitioned.size should be (2)
    partitioned.foreach(x => {
      val (fr, to) = x
      if (fr.startMAddr == 0) {
        fr.discontinuity should be (Discontinuity.Continuous)
        to.discontinuity should be (Discontinuity.MinorDiscontinuity)
      } else {
        fr.discontinuity should be (Discontinuity.Continuous)
        to.discontinuity should be (Discontinuity.Continuous)
      }
    })
  }

  test("Multiple transfers with reversal and discontinuity") {
    val transfer = Seq((createRoadAddress(0, 502).copy(discontinuity = MinorDiscontinuity),
      createTransferProjectLink(1524, 502).copy(reversed = true)),
      (createRoadAddress(502, 1524),
        createTransferProjectLink(0, 1524).copy(discontinuity = MinorDiscontinuity, reversed = true)))
    val mapping =
      ProjectDeltaCalculator.partition(transfer)
    mapping should have size (2)
    mapping.foreach{case (from, to) =>
      from.endMAddr - from.startMAddr should be (to.endMAddr - to.startMAddr)
      if (from.discontinuity != Continuous)
        to.discontinuity should be (Continuous)
      else
        to.discontinuity should be (MinorDiscontinuity)
    }
  }
}<|MERGE_RESOLUTION|>--- conflicted
+++ resolved
@@ -138,10 +138,6 @@
     val termPart = ProjectDeltaCalculator.partition(terminations)
     termPart should have size(2)
     termPart.foreach(x => {
-<<<<<<< HEAD
-      x.startMAddr should be (109L)
-=======
->>>>>>> 91761fdc
       x.endMAddr should be (120L)
     })
 
@@ -190,10 +186,6 @@
     val termPart = ProjectDeltaCalculator.partition(terminations)
     termPart should have size(2)
     termPart.foreach(x => {
-<<<<<<< HEAD
-      x.startMAddr should be (49L)
-=======
->>>>>>> 91761fdc
       x.endMAddr should be (71L)
     })
 
@@ -217,17 +209,9 @@
     val newParts = ProjectDeltaCalculator.partition(newLinks)
     newParts should have size(4)
     newParts.filter(_.startMAddr < 100).foreach(to => {
-<<<<<<< HEAD
-      to.startMAddr should be (38)
       to.endMAddr should be (51)
     })
     newParts.filter(_.startMAddr >= 100).foreach(to => {
-      to.startMAddr should be (111)
-=======
-      to.endMAddr should be (51)
-    })
-    newParts.filter(_.startMAddr >= 100).foreach(to => {
->>>>>>> 91761fdc
       to.endMAddr should be (125)
     })
   }
