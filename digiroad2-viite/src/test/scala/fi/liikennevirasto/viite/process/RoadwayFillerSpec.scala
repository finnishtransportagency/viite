--- conflicted
+++ resolved
@@ -67,7 +67,6 @@
     override def withDynTransaction[T](f: => T): T = f
   }
 
-<<<<<<< HEAD
 //  test("Test RoadwayFiller.fillRoadways() When dealing with unchanged addresses with a new Road Type in the middle of them Then check correctly assigned roadway id's."){
 //    withDynTransaction {
 //      val roadways = Map(
@@ -443,382 +442,5 @@
 //      result.size should be(1)
 //    }
 //  }
-=======
-  test("Test RoadwayFiller.fillRoadways() When dealing with unchanged addresses with a new Road Type in the middle of them Then check correctly assigned roadway id's."){
-    withDynTransaction {
-      val roadways = Map(
-        (0L, dummyRoadway(roadwayNumber = 1L, roadNumber = 1L, roadPartNumber = 1L, startAddrM = 0L, endAddrM = 400L, DateTime.now(), None))
-      )
-
-      val changeInfos = Seq(
-        RoadwayChangeInfo(AddressChangeType.Unchanged,
-          source = dummyRoadwayChangeSection(Some(1L), Some(1L), Some(0L), Some(0L), Some(100L), Some(AdministrativeClass.apply(1)), Some(Discontinuity.Continuous), Some(8L)),
-          target = dummyRoadwayChangeSection(Some(1L), Some(1L), Some(0L), Some(0L), Some(100L), Some(AdministrativeClass.apply(1)), Some(Discontinuity.Continuous), Some(8L)),
-          Continuous, AdministrativeClass.apply(1), reversed = false, 1),
-
-        RoadwayChangeInfo(AddressChangeType.Unchanged,
-          source = dummyRoadwayChangeSection(Some(1L), Some(1L), Some(0L), Some(100L), Some(200L), Some(AdministrativeClass.apply(1)), Some(Discontinuity.Continuous), Some(8L)),
-          target = dummyRoadwayChangeSection(Some(1L), Some(1L), Some(0L), Some(100L), Some(200L), Some(AdministrativeClass.apply(3)), Some(Discontinuity.Continuous), Some(8L)),
-          Continuous, AdministrativeClass.apply(3), reversed = false, 2),
-
-        RoadwayChangeInfo(AddressChangeType.Unchanged,
-          source = dummyRoadwayChangeSection(Some(1L), Some(1L), Some(0L), Some(200L), Some(400L), Some(AdministrativeClass.apply(1)), Some(Discontinuity.Continuous), Some(8L)),
-          target = dummyRoadwayChangeSection(Some(1L), Some(1L), Some(0L), Some(200L), Some(400L), Some(AdministrativeClass.apply(1)), Some(Discontinuity.Continuous), Some(8L)),
-          Continuous, AdministrativeClass.apply(3), reversed = false, 3)
-      )
-
-      val projectLinks = Seq(
-        dummyProjectLink(1L, 1L, Track.Combined, Discontinuity.Continuous, 0L, 100L, Some(DateTime.now()), status = LinkStatus.UnChanged, administrativeClass = AdministrativeClass.apply(1)),
-        dummyProjectLink(1L, 1L, Track.Combined, Discontinuity.Continuous, 100L, 200L, Some(DateTime.now()), status = LinkStatus.UnChanged, administrativeClass = AdministrativeClass.apply(3)),
-        dummyProjectLink(1L, 1L, Track.Combined, Discontinuity.Continuous, 200L, 400L, Some(DateTime.now()), status = LinkStatus.UnChanged, administrativeClass = AdministrativeClass.apply(1))
-      )
-
-      val changes = Seq(
-        (ProjectRoadwayChange(0L, Some("projectName"), 8, "Test", DateTime.now(), changeInfos.head, DateTime.now(), Some(0)), Seq(projectLinks.head)),
-        (ProjectRoadwayChange(0L, Some("projectName"), 8, "Test", DateTime.now(), changeInfos(1), DateTime.now(), Some(0)), Seq(projectLinks(1))),
-        (ProjectRoadwayChange(0L, Some("projectName"), 8, "Test", DateTime.now(), changeInfos(2), DateTime.now(), Some(0)), Seq(projectLinks(2)))
-      )
-
-      val result = RoadwayFiller.fillRoadways(roadways, Map[Long, Roadway](), changes)
-      result.size should be(3)
-      result.head._1.size should be(2)
-      result.head._1.head.roadwayNumber should not be roadways.head._2.roadwayNumber
-      result(1)._1.size should be(2)
-      result(1)._1.head.roadwayNumber should not be roadways.head._2.roadwayNumber
-      result(2)._1.size should be(2)
-      result(2)._1.head.roadwayNumber should not be roadways.head._2.roadwayNumber
-    }
-  }
-
-  test("Test RoadwayFiller.fillRoadways() When dealing with newly created addresses with a new Road Type between them Then check correctly assigned roadway id's.") {
-    withDynTransaction{
-      val changeInfos = Seq(
-        RoadwayChangeInfo(AddressChangeType.New,
-          source = dummyRoadwayChangeSection(Some(1L), Some(1L), Some(0L), Some(0L), Some(100L), Some(AdministrativeClass.apply(1)), Some(Discontinuity.Continuous), Some(8L)),
-          target = dummyRoadwayChangeSection(Some(1L), Some(1L), Some(0L), Some(0L), Some(100L), Some(AdministrativeClass.apply(1)), Some(Discontinuity.Continuous), Some(8L)),
-          Continuous, AdministrativeClass.apply(1), reversed = false, 1),
-
-        RoadwayChangeInfo(AddressChangeType.New,
-          source = dummyRoadwayChangeSection(Some(1L), Some(1L), Some(0L), Some(100L), Some(200L), Some(AdministrativeClass.apply(3)), Some(Discontinuity.Continuous), Some(8L)),
-          target = dummyRoadwayChangeSection(Some(1L), Some(1L), Some(0L), Some(100L), Some(200L), Some(AdministrativeClass.apply(3)), Some(Discontinuity.Continuous), Some(8L)),
-          Continuous, AdministrativeClass.apply(3), reversed = false, 2),
-
-        RoadwayChangeInfo(AddressChangeType.New,
-          source = dummyRoadwayChangeSection(Some(1L), Some(1L), Some(0L), Some(200L), Some(400L), Some(AdministrativeClass.apply(1)), Some(Discontinuity.Continuous), Some(8L)),
-          target = dummyRoadwayChangeSection(Some(1L), Some(1L), Some(0L), Some(200L), Some(400L), Some(AdministrativeClass.apply(1)), Some(Discontinuity.Continuous), Some(8L)),
-          Continuous, AdministrativeClass.apply(3), reversed = false, 3)
-      )
-
-      val projectLinks = Seq(
-        dummyProjectLink(1L, 1L, Track.Combined, Discontinuity.Continuous, 0L, 100L, Some(DateTime.now()), status = LinkStatus.New, administrativeClass = AdministrativeClass.apply(1), roadwayNumber = NewIdValue),
-        dummyProjectLink(1L, 1L, Track.Combined, Discontinuity.Continuous, 100L, 200L, Some(DateTime.now()), status = LinkStatus.New, administrativeClass = AdministrativeClass.apply(3), roadwayNumber = NewIdValue),
-        dummyProjectLink(1L, 1L, Track.Combined, Discontinuity.Continuous, 200L, 400L, Some(DateTime.now()), status = LinkStatus.New, administrativeClass = AdministrativeClass.apply(1), roadwayNumber = NewIdValue)
-      )
-
-      val changes = Seq(
-        (ProjectRoadwayChange(0L, Some("projectName"), 8, "Test", DateTime.now(), changeInfos.head, DateTime.now(), Some(0)), Seq(projectLinks.head)),
-        (ProjectRoadwayChange(0L, Some("projectName"), 8, "Test", DateTime.now(), changeInfos(1), DateTime.now(), Some(0)), Seq(projectLinks(1))),
-        (ProjectRoadwayChange(0L, Some("projectName"), 8, "Test", DateTime.now(), changeInfos(2), DateTime.now(), Some(0)), Seq(projectLinks(2)))
-      )
-
-      val result = RoadwayFiller.fillRoadways(Map[Long, Roadway](), Map[Long, Roadway](), changes)
-      result.size should be(3)
-      result.head._1.size should be(1)
-      result(1)._1.size should be(1)
-      result(2)._1.size should be(1)
-      result.map(_._1.head.roadwayNumber).distinct.size should be(3)
-    }
-  }
-
-  test("Test RoadwayFiller.fillRoadways() When dealing with unchanged at roads at the start and terminated at the end Then check correctly assigned roadway id's.") {
-    withDynTransaction {
-      val roadways = Map(
-        (0L, dummyRoadway(roadwayNumber = 1L, roadNumber = 1L, roadPartNumber = 1L, startAddrM = 0L, endAddrM = 200L, DateTime.now(), None))
-      )
-
-      val changeInfos = Seq(
-        RoadwayChangeInfo(AddressChangeType.Unchanged,
-          source = dummyRoadwayChangeSection(Some(1L), Some(1L), Some(0L), Some(0L), Some(100L), Some(AdministrativeClass.apply(1)), Some(Discontinuity.Continuous), Some(8L)),
-          target = dummyRoadwayChangeSection(Some(1L), Some(1L), Some(0L), Some(0L), Some(100L), Some(AdministrativeClass.apply(1)), Some(Discontinuity.Continuous), Some(8L)),
-          Continuous, AdministrativeClass.apply(1), reversed = false, 1),
-
-        RoadwayChangeInfo(AddressChangeType.Termination,
-          source = dummyRoadwayChangeSection(Some(1L), Some(1L), Some(0L), Some(100L), Some(200L), Some(AdministrativeClass.apply(1)), Some(Discontinuity.Continuous), Some(8L)),
-          target = dummyRoadwayChangeSection(None, None, None, None, None, None, Some(Discontinuity.Continuous), Some(8L)),
-          Continuous, AdministrativeClass.apply(1), reversed = false, 2)
-      )
-
-      val projectLinks = Seq(
-        dummyProjectLink(1L, 1L, Track.Combined, Discontinuity.Continuous, 0L, 100L, Some(DateTime.now()), status = LinkStatus.UnChanged, administrativeClass = AdministrativeClass.apply(1)),
-        dummyProjectLink(1L, 1L, Track.Combined, Discontinuity.Continuous, 100L, 200L, Some(DateTime.now()), status = LinkStatus.UnChanged, administrativeClass = AdministrativeClass.apply(1))
-      )
-
-      val changes = Seq(
-        (ProjectRoadwayChange(0L, Some("projectName"), 8, "Test", DateTime.now(), changeInfos.head, DateTime.now(), Some(0)), Seq(projectLinks.head)),
-        (ProjectRoadwayChange(0L, Some("projectName"), 8, "Test", DateTime.now(), changeInfos(1), DateTime.now(), Some(0)), Seq(projectLinks(1)))
-      )
-
-      val result = RoadwayFiller.fillRoadways(roadways, Map[Long, Roadway](), changes)
-      result.size should be(2)
-      result.head._1.size should be(2)
-      result.head._1.head.roadwayNumber should not be roadways.head._2.roadwayNumber
-      result(1)._1.size should be(1)
-      result(1)._1.head.roadwayNumber should not be roadways.head._2.roadwayNumber
-      result(1)._1.head.terminated.value should be(TerminationCode.Termination.value)
-    }
-  }
-
-  test("Test RoadwayFiller.fillRoadways() When dealing with the termination of the first link and the transferring the remainder Then check correctly assigned roadway id's.") {
-    withDynTransaction {
-      val roadways = Map(
-        (0L, dummyRoadway(roadwayNumber = 1L, roadNumber = 1L, roadPartNumber = 1L, startAddrM = 0L, endAddrM = 200L, DateTime.now(), None))
-      )
-
-      val changeInfos = Seq(
-        RoadwayChangeInfo(AddressChangeType.Termination,
-          source = dummyRoadwayChangeSection(Some(1L), Some(1L), Some(0L), Some(0L), Some(100L), Some(AdministrativeClass.apply(1)), Some(Discontinuity.Continuous), Some(8L)),
-          target = dummyRoadwayChangeSection(None, None, None, None, None, None, Some(Discontinuity.Continuous), Some(8L)),
-          Continuous, AdministrativeClass.apply(1), reversed = false, 1),
-
-        RoadwayChangeInfo(AddressChangeType.Transfer,
-          source = dummyRoadwayChangeSection(Some(1L), Some(1L), Some(0L), Some(100L), Some(200L), Some(AdministrativeClass.apply(1)), Some(Discontinuity.Continuous), Some(8L)),
-          target = dummyRoadwayChangeSection(Some(1L), Some(1L), Some(0L), Some(0L), Some(100L), Some(AdministrativeClass.apply(1)), Some(Discontinuity.Continuous), Some(8L)),
-          Continuous, AdministrativeClass.apply(1), reversed = false, 2)
-      )
-
-      val projectLinks = Seq(
-        dummyProjectLink(1L, 1L, Track.Combined, Discontinuity.Continuous, 0L, 100L, Some(DateTime.now()), status = LinkStatus.Terminated, administrativeClass = AdministrativeClass.apply(1)),
-        dummyProjectLink(1L, 1L, Track.Combined, Discontinuity.Continuous, 100L, 200L, Some(DateTime.now()), status = LinkStatus.Transfer, administrativeClass = AdministrativeClass.apply(1))
-      )
-
-      val changes = Seq(
-        (ProjectRoadwayChange(0L, Some("projectName"), 8, "Test", DateTime.now(), changeInfos.head, DateTime.now(), Some(0)), Seq(projectLinks.head)),
-        (ProjectRoadwayChange(0L, Some("projectName"), 8, "Test", DateTime.now(), changeInfos(1), DateTime.now(), Some(0)), Seq(projectLinks(1)))
-      )
-
-      val result = RoadwayFiller.fillRoadways(roadways, Map[Long, Roadway](), changes)
-      result.size should be(2)
-      result.head._1.size should be(1)
-      result.head._1.head.roadwayNumber should not be roadways.head._2.roadwayNumber
-      result.head._1.head.terminated.value should be(TerminationCode.Termination.value)
-      result(1)._1.size should be(2)
-      result(1)._1.head.roadwayNumber should not be roadways.head._2.roadwayNumber
-    }
-  }
-
-  test("Test RoadwayFiller.fillRoadways() When dealing with a termination in the Middle of the Roadway Then check correctly assigned roadway id's.") {
-    withDynTransaction {
-      val roadways = Map(
-        (0L, dummyRoadway(roadwayNumber = 1L, roadNumber = 1L, roadPartNumber = 1L, startAddrM = 0L, endAddrM = 300L, DateTime.now(), None))
-      )
-
-      val changeInfos = Seq(
-        RoadwayChangeInfo(AddressChangeType.Unchanged,
-          source = dummyRoadwayChangeSection(Some(1L), Some(1L), Some(0L), Some(0L), Some(100L), Some(AdministrativeClass.apply(1)), Some(Discontinuity.Continuous), Some(8L)),
-          target = dummyRoadwayChangeSection(Some(1L), Some(1L), Some(0L), Some(0L), Some(100L), Some(AdministrativeClass.apply(1)), Some(Discontinuity.Continuous), Some(8L)),
-          Continuous, AdministrativeClass.apply(1), reversed = false, 1),
-
-        RoadwayChangeInfo(AddressChangeType.Termination,
-          source = dummyRoadwayChangeSection(Some(1L), Some(1L), Some(0L), Some(100L), Some(200L), Some(AdministrativeClass.apply(1)), Some(Discontinuity.Continuous), Some(8L)),
-          target = dummyRoadwayChangeSection(None, None, None, None, None, None, Some(Discontinuity.Continuous), Some(8L)),
-          Continuous, AdministrativeClass.apply(1), reversed = false, 2),
-
-        RoadwayChangeInfo(AddressChangeType.New,
-          source = dummyRoadwayChangeSection(Some(1L), Some(1L), Some(0L), Some(100L), Some(200L), Some(AdministrativeClass.apply(1)), Some(Discontinuity.Continuous), Some(8L)),
-          target = dummyRoadwayChangeSection(Some(1L), Some(1L), Some(0L), Some(100L), Some(500L), Some(AdministrativeClass.apply(1)), Some(Discontinuity.Continuous), Some(8L)),
-          Continuous, AdministrativeClass.apply(1), reversed = false, 3),
-
-        RoadwayChangeInfo(AddressChangeType.Transfer,
-          source = dummyRoadwayChangeSection(Some(1L), Some(1L), Some(0L), Some(100L), Some(200L), Some(AdministrativeClass.apply(1)), Some(Discontinuity.Continuous), Some(8L)),
-          target = dummyRoadwayChangeSection(Some(1L), Some(1L), Some(0L), Some(500L), Some(600L), Some(AdministrativeClass.apply(1)), Some(Discontinuity.Continuous), Some(8L)),
-          Continuous, AdministrativeClass.apply(1), reversed = false, 4)
-      )
-
-      val projectLinks = Seq(
-        dummyProjectLink(1L, 1L, Track.Combined, Discontinuity.Continuous, 0L, 100L, Some(DateTime.now()), status = LinkStatus.UnChanged, administrativeClass = AdministrativeClass.apply(1)),
-        dummyProjectLink(1L, 1L, Track.Combined, Discontinuity.Continuous, 100L, 200L, Some(DateTime.now()), endDate = Some(DateTime.now()), status = LinkStatus.Terminated, administrativeClass = AdministrativeClass.apply(1)),
-        dummyProjectLink(1L, 1L, Track.Combined, Discontinuity.Continuous, 100L, 500L, Some(DateTime.now()), status = LinkStatus.New, administrativeClass = AdministrativeClass.apply(1)),
-        dummyProjectLink(1L, 1L, Track.Combined, Discontinuity.Continuous, 500L, 600L, Some(DateTime.now()), status = LinkStatus.Transfer, administrativeClass = AdministrativeClass.apply(1))
-      )
-
-      val changes = Seq(
-        (ProjectRoadwayChange(0L, Some("projectName"), 8, "Test", DateTime.now(), changeInfos.head, DateTime.now(), Some(0)), Seq(projectLinks.head)),
-        (ProjectRoadwayChange(0L, Some("projectName"), 8, "Test", DateTime.now(), changeInfos(1), DateTime.now(), Some(0)), Seq(projectLinks(1))),
-        (ProjectRoadwayChange(0L, Some("projectName"), 8, "Test", DateTime.now(), changeInfos(2), DateTime.now(), Some(0)), Seq(projectLinks(2))),
-        (ProjectRoadwayChange(0L, Some("projectName"), 8, "Test", DateTime.now(), changeInfos(3), DateTime.now(), Some(0)), Seq(projectLinks(3)))
-      )
-
-      val result = RoadwayFiller.fillRoadways(roadways, Map[Long, Roadway](), changes)
-      result.size should be(4)
-      //Unchanged
-      result.head._1.size should be(2)
-      result.head._1.head.roadwayNumber should not be roadways.head._2.roadwayNumber
-      //Terminated
-      result(1)._1.size should be(1)
-      result(1)._1.head.roadwayNumber should not be roadways.head._2.roadwayNumber
-      result(1)._1.head.terminated.value should be(TerminationCode.Termination.value)
-      result(1)._1.head.endDate.isDefined should be(true)
-      //New
-      result(2)._1.size should be(1)
-      result(2)._1.head.roadwayNumber should not be roadways.head._2.roadwayNumber
-      //Transfer
-      result(3)._1.size should be(2) //History row + new row
-      result(3)._1.head.roadwayNumber should not be roadways.head._2.roadwayNumber
-    }
-  }
-
-  test("Test RoadwayFiller.fillRoadways() When dealing with the numbering operation Then check correctly assigned roadway id's.") {
-    withDynTransaction {
-      val roadways = Map(
-        (0L, dummyRoadway(roadwayNumber = 1L, roadNumber = 1L, roadPartNumber = 1L, startAddrM = 0L, endAddrM = 200L, DateTime.now(), None))
-      )
-
-      val changeInfos = Seq(
-        RoadwayChangeInfo(AddressChangeType.ReNumeration,
-          source = dummyRoadwayChangeSection(Some(1L), Some(1L), Some(0L), Some(0L), Some(200L), Some(AdministrativeClass.apply(1)), Some(Discontinuity.Continuous), Some(8L)),
-          target = dummyRoadwayChangeSection(Some(1L), Some(2L), Some(0L), Some(0L), Some(200L), Some(AdministrativeClass.apply(1)), Some(Discontinuity.Continuous), Some(8L)),
-          Continuous, AdministrativeClass.apply(1), reversed = false, 1)
-      )
-
-      val projectLinks = Seq(
-        dummyProjectLink(1L, 1L, Track.Combined, Discontinuity.Continuous, 0L, 100L, Some(DateTime.now()), status = LinkStatus.Numbering, administrativeClass = AdministrativeClass.apply(1), roadwayNumber = roadways.head._2.roadwayNumber),
-        dummyProjectLink(1L, 1L, Track.Combined, Discontinuity.Continuous, 100L, 200L, Some(DateTime.now()), status = LinkStatus.Numbering, administrativeClass = AdministrativeClass.apply(1), roadwayNumber = roadways.head._2.roadwayNumber)
-      )
-
-      val changes = Seq(
-        (ProjectRoadwayChange(0L, Some("projectName"), 8, "Test", DateTime.now(), changeInfos.head, DateTime.now(), Some(0)), projectLinks)
-      )
-
-      val result = RoadwayFiller.fillRoadways(roadways, Map[Long, Roadway](), changes)
-      result.size should be(1)
-      result.head._1.size should be(2)
-      result.head._1.head.roadwayNumber should be(roadways.head._2.roadwayNumber)
-      result.head._1.head.endDate.isDefined should be(true)
-      result.head._1.head.roadwayNumber should be(result.head._1.last.roadwayNumber)
-    }
-  }
-
-  test("Test RoadwayFiller.fillRoadways() When dealing with a termination of a roadway with history Then check correctly assigned roadway id's.") {
-    withDynTransaction {
-      val roadways = Map(
-        (0L, dummyRoadway(roadwayNumber = 1L, roadNumber = 1L, roadPartNumber = 1L, startAddrM = 0L, endAddrM = 200L, DateTime.parse("1950-01-01"), None))
-      )
-
-      val historyRoadways = Map(
-        (0L, dummyRoadway(roadwayNumber = 1L, roadNumber = 1L, roadPartNumber = 1L, startAddrM = 100L, endAddrM = 300L, DateTime.parse("1901-01-01"), Some(DateTime.parse("1950-01-01"))))
-      )
-
-      val changeInfos = Seq(
-        RoadwayChangeInfo(AddressChangeType.Termination,
-          source = dummyRoadwayChangeSection(Some(1L), Some(1L), Some(0L), Some(0L), Some(200L), Some(AdministrativeClass.apply(1)), Some(Discontinuity.Continuous), Some(8L)),
-          target = dummyRoadwayChangeSection(Some(1L), Some(1L), Some(0L), Some(0L), Some(200L), Some(AdministrativeClass.apply(1)), Some(Discontinuity.Continuous), Some(8L)),
-          Continuous, AdministrativeClass.apply(1), reversed = false, 1)
-      )
-
-      val projectLinks = Seq(
-        dummyProjectLink(1L, 1L, Track.Combined, Discontinuity.Continuous, 0L, 100L, Some(DateTime.now()), status = LinkStatus.Terminated, administrativeClass = AdministrativeClass.apply(1)),
-        dummyProjectLink(1L, 1L, Track.Combined, Discontinuity.Continuous, 100L, 200L, Some(DateTime.now()), status = LinkStatus.Terminated, administrativeClass = AdministrativeClass.apply(1))
-      )
-
-      val changes = Seq(
-        (ProjectRoadwayChange(0L, Some("projectName"), 8, "Test", DateTime.now(), changeInfos.head, DateTime.now(), Some(0)), projectLinks)
-      )
-
-      val result = RoadwayFiller.fillRoadways(roadways, historyRoadways, changes)
-      result.size should be(1)
-      result.head._1.size should be(2)
-      result.head._1.head.roadwayNumber should be(roadways.head._2.roadwayNumber)
-      result.head._1.last.roadwayNumber should be(roadways.head._2.roadwayNumber)
-      result.head._1.last.endDate.isDefined should be(true)
-      result.head._1.head.terminated.value should be(TerminationCode.Termination.value)
-      result.head._1.last.terminated should be(Subsequent)
-    }
-  }
-
-  test("Test RoadwayFiller.fillRoadways() When dealing with transfered addresses check if the end_addr_m values are correct"){
-    runWithRollback {
-      val roadways = Map(
-        (0L, dummyRoadway(roadwayNumber = 1L, roadNumber = 9999L, roadPartNumber = 1L, startAddrM = 0L, endAddrM = 400L, DateTime.now(), None)),
-        (0L, dummyRoadway(roadwayNumber = 1L, roadNumber = 9999L, roadPartNumber = 2L, startAddrM = 0L, endAddrM = 1000L, DateTime.now(), None))
-      )
-
-      val changeInfos = Seq(
-        RoadwayChangeInfo(AddressChangeType.Unchanged,
-          source = dummyRoadwayChangeSection(Some(1L), Some(1L), Some(0L), Some(0L), Some(100L), Some(AdministrativeClass.apply(1)), Some(Discontinuity.Continuous), Some(8L)),
-          target = dummyRoadwayChangeSection(Some(1L), Some(1L), Some(0L), Some(0L), Some(100L), Some(AdministrativeClass.apply(1)), Some(Discontinuity.Continuous), Some(8L)),
-          Continuous, AdministrativeClass.apply(1), reversed = false, 1),
-
-        RoadwayChangeInfo(AddressChangeType.Transfer,
-          source = dummyRoadwayChangeSection(Some(1L), Some(1L), Some(0L), Some(100L), Some(400L), Some(AdministrativeClass.apply(1)), Some(Discontinuity.Continuous), Some(8L)),
-          target = dummyRoadwayChangeSection(Some(1L), Some(2L), Some(0L), Some(0L), Some(300L), Some(AdministrativeClass.apply(1)), Some(Discontinuity.Continuous), Some(8L)),
-          Continuous, AdministrativeClass.apply(3), reversed = false, 2),
-
-        RoadwayChangeInfo(AddressChangeType.Transfer,
-          source = dummyRoadwayChangeSection(Some(1L), Some(2L), Some(0L), Some(0L), Some(1000L), Some(AdministrativeClass.apply(1)), Some(Discontinuity.Continuous), Some(8L)),
-          target = dummyRoadwayChangeSection(Some(1L), Some(2L), Some(0L), Some(300L), Some(1000L), Some(AdministrativeClass.apply(1)), Some(Discontinuity.Continuous), Some(8L)),
-          Continuous, AdministrativeClass.apply(3), reversed = false, 3)
-      )
-
-      val projectLinks = Seq(
-        dummyProjectLink(1L, 1L, Track.Combined, Discontinuity.Continuous, 0L, 100L, Some(DateTime.now()), status = LinkStatus.UnChanged, administrativeClass = AdministrativeClass.apply(1)),
-        dummyProjectLink(1L, 2L, Track.Combined, Discontinuity.Continuous, 0L, 300L, Some(DateTime.now()), status = LinkStatus.Transfer, administrativeClass = AdministrativeClass.apply(1)),
-        dummyProjectLink(1L, 2L, Track.Combined, Discontinuity.Continuous, 300L, 1000L, Some(DateTime.now()), status = LinkStatus.Transfer, administrativeClass = AdministrativeClass.apply(1))
-      )
-
-      val changes = Seq(
-        (ProjectRoadwayChange(0L, Some("projectName"), 8, "Test", DateTime.now(), changeInfos.head, DateTime.now(), Some(0)), Seq(projectLinks.head)),
-        (ProjectRoadwayChange(0L, Some("projectName"), 8, "Test", DateTime.now(), changeInfos(1), DateTime.now(), Some(0)), Seq(projectLinks(1))),
-        (ProjectRoadwayChange(0L, Some("projectName"), 8, "Test", DateTime.now(), changeInfos(2), DateTime.now(), Some(0)), Seq(projectLinks(2)))
-      )
-
-      val result = RoadwayFiller.fillRoadways(roadways, Map[Long, Roadway](), changes)
-      result.size should be(3)
-      result.head._1.head.roadwayNumber should not be roadways.head._2.roadwayNumber
-      result.head._1.head.roadPartNumber should be (1)
-      result.head._1.head.endAddrMValue should be(100)
-      result(1)._1.size should be(2)
-      result(1)._1.last.startAddrMValue should be (0)
-      result(1)._1.last.endAddrMValue should be(300)
-      result(2)._1.size should be(2)
-      result(2)._1.last.startAddrMValue should be (300)
-      result(2)._1.last.endAddrMValue should be (1000)
-    }
-  }
-
-  test("Test RoadwayFiller.fillRoadways() When dealing with Unchanged + Transfer with same properties and same roadwayNumber then they should be merged into one"){
-    runWithRollback {
-      val roadwayNumber1 = 1
-
-      val roadways = Map(
-        (0L, dummyRoadway(roadwayNumber = 1L, roadNumber = 9999L, roadPartNumber = 1L, startAddrM = 0L, endAddrM = 300L, DateTime.now(), None))
-      )
-
-      val changeInfos = Seq(
-        RoadwayChangeInfo(AddressChangeType.Unchanged,
-          source = dummyRoadwayChangeSection(Some(1L), Some(1L), Some(0L), Some(0L), Some(100L), Some(AdministrativeClass.apply(1)), Some(Discontinuity.Continuous), Some(8L)),
-          target = dummyRoadwayChangeSection(Some(1L), Some(1L), Some(0L), Some(0L), Some(100L), Some(AdministrativeClass.apply(2)), Some(Discontinuity.Continuous), Some(8L)),
-          Continuous, AdministrativeClass.apply(1), reversed = false, 1),
-
-        RoadwayChangeInfo(AddressChangeType.Transfer,
-          source = dummyRoadwayChangeSection(Some(1L), Some(1L), Some(0L), Some(100L), Some(300L), Some(AdministrativeClass.apply(1)), Some(Discontinuity.EndOfRoad), Some(8L)),
-          target = dummyRoadwayChangeSection(Some(1L), Some(1L), Some(0L), Some(100L), Some(300L), Some(AdministrativeClass.apply(2)), Some(Discontinuity.EndOfRoad), Some(8L)),
-          Continuous, AdministrativeClass.apply(2), reversed = false, 2)
-      )
-
-      val projectLinks = Seq(
-        dummyProjectLink(1L, 1L, Track.Combined, Discontinuity.Continuous, 0L, 100L, Some(DateTime.now()), status = LinkStatus.UnChanged, administrativeClass = AdministrativeClass.apply(1)).copy(roadwayNumber = roadwayNumber1),
-        dummyProjectLink(1L, 1L, Track.Combined, Discontinuity.Continuous, 100L, 300L, Some(DateTime.now()), status = LinkStatus.Transfer, administrativeClass = AdministrativeClass.apply(1)).copy(roadwayNumber = roadwayNumber1)
-      )
-
-      val changes = Seq(
-        (ProjectRoadwayChange(0L, Some("projectName"), 8, "Test", DateTime.now(), changeInfos.head, DateTime.now(), Some(0)), Seq(projectLinks.head)),
-        (ProjectRoadwayChange(0L, Some("projectName"), 8, "Test", DateTime.now(), changeInfos(1), DateTime.now(), Some(0)), Seq(projectLinks.last))
-      )
-
-      val result = RoadwayFiller.fillRoadways(roadways, Map[Long, Roadway](), changes)
-      result.size should be(1)
-    }
-  }
->>>>>>> 411071c7
 
 }