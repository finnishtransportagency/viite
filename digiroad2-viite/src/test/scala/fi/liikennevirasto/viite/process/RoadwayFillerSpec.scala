--- conflicted
+++ resolved
@@ -166,15 +166,9 @@
           Continuous, AdministrativeClass.apply(1), reversed = false, 1),
 
         RoadwayChangeInfo(AddressChangeType.Termination,
-<<<<<<< HEAD
-          source = dummyRoadwayChangeSection(Some(1L), Some(1L), Some(0L), Some(100L), Some(200L), Some(RoadType.apply(1)), Some(Discontinuity.Continuous), Some(8L)),
+          source = dummyRoadwayChangeSection(Some(1L), Some(1L), Some(0L), Some(100L), Some(200L), Some(AdministrativeClass.apply(1)), Some(Discontinuity.Continuous), Some(8L)),
           target = dummyRoadwayChangeSection(None, None, None, None, None, None, Some(Discontinuity.Continuous), Some(8L)),
-          Continuous, RoadType.apply(1), reversed = false, 2)
-=======
-          source = dummyRoadwayChangeSection(Some(1L), Some(1L), Some(0L), Some(100L), Some(200L), Some(AdministrativeClass.apply(1)), Some(Discontinuity.Continuous), Some(8L)),
-          target = dummyRoadwayChangeSection(Some(1L), Some(1L), Some(0L), Some(100L), Some(200L), Some(AdministrativeClass.apply(1)), Some(Discontinuity.Continuous), Some(8L)),
           Continuous, AdministrativeClass.apply(1), reversed = false, 2)
->>>>>>> 0d5bdeb1
       )
 
       val projectLinks = Seq(
