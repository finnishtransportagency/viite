package fi.liikennevirasto.viite.process

import fi.liikennevirasto.GeometryUtils
import fi.liikennevirasto.digiroad2.Point
import fi.liikennevirasto.digiroad2.asset.SideCode.TowardsDigitizing
import fi.liikennevirasto.digiroad2.asset.{LinkGeomSource, SideCode}
import fi.liikennevirasto.digiroad2.dao.Sequences
import fi.liikennevirasto.digiroad2.oracle.OracleDatabase
import fi.liikennevirasto.digiroad2.util.Track
import fi.liikennevirasto.digiroad2.asset.AdministrativeClass
import fi.liikennevirasto.viite.dao.CalibrationPointDAO.CalibrationPointType
import fi.liikennevirasto.viite.dao.CalibrationPointDAO.CalibrationPointType.{NoCP, RoadAddressCP}
import fi.liikennevirasto.viite.dao.ProjectCalibrationPointDAO.UserDefinedCalibrationPoint
import fi.liikennevirasto.viite.dao._
import fi.liikennevirasto.viite.process.strategy.DefaultSectionCalculatorStrategy
import fi.liikennevirasto.viite.util.CalibrationPointsUtils
import org.joda.time.DateTime
import org.scalatest.{FunSuite, Matchers}
import slick.driver.JdbcDriver.backend.Database
import slick.driver.JdbcDriver.backend.Database.dynamicSession

import scala.collection.immutable.ListMap

class DefaultSectionCalculatorStrategySpec extends FunSuite with Matchers {
  def runWithRollback(f: => Unit): Unit = {
   Database.forDataSource(OracleDatabase.ds).withDynTransaction {
      f
      dynamicSession.rollback()
    }
  }
  val defaultSectionCalculatorStrategy = new DefaultSectionCalculatorStrategy
  val roadwayDAO = new RoadwayDAO
  val linearLocationDAO = new LinearLocationDAO
  val projectDAO = new ProjectDAO
  val projectReservedPartDAO = new ProjectReservedPartDAO
  val projectLinkDAO = new ProjectLinkDAO

  def setUpSideCodeDeterminationTestData(): Seq[ProjectLink] = {
    //1st four cases, lines parallel to the axis
    // | Case
    val geom1 = Seq(Point(10.0, 10.0), Point(10.0, 20.0))
    // | Case
    val geom2 = Seq(Point(10.0, 0.0), Point(10.0, 10.0))
    //- Case
    val geom3 = Seq(Point(10.0, 10.0), Point(20.0, 10.0))
    // - Case
    val geom4 = Seq(Point(0.0, 10.0), Point(10.0, 10.0))
    //Last four cases, 45º to the axis
    // / Case
    val geom5 = Seq(Point(10.0, 10.0), Point(20.0, 20.0))
    // / Case
    val geom6 = Seq(Point(20.0, 0.0), Point(10.0, 10.0))
    // \ Case
    val geom7 = Seq(Point(0.0, 0.0), Point(10.0, 10.0))
    // \ Case
    val geom8 = Seq(Point(10.0, 10.0), Point(0.0, 20.0))

    val projectLink1 = ProjectLink(-1000L, 9999L, 1L, Track.apply(0), Discontinuity.Continuous, 0L, 0L, 0L, 0L, None, None, None, 1L, 0.0, 0.0, SideCode.Unknown, (NoCP, NoCP), (NoCP, NoCP), geom1, 0L, LinkStatus.New, AdministrativeClass.State, LinkGeomSource.NormalLinkInterface, GeometryUtils.geometryLength(geom1), 0L, 0, 0, reversed = false, None, 86400L)
    val projectLink2 = ProjectLink(-1000L, 9999L, 1L, Track.apply(0), Discontinuity.Continuous, 0L, 0L, 0L, 0L, None, None, None, 2L, 0.0, 0.0, SideCode.Unknown, (NoCP, NoCP), (NoCP, NoCP), geom2, 0L, LinkStatus.New, AdministrativeClass.State, LinkGeomSource.NormalLinkInterface, GeometryUtils.geometryLength(geom2), 0L, 0, 0, reversed = false, None, 86400L)
    val projectLink3 = ProjectLink(-1000L, 9999L, 1L, Track.apply(0), Discontinuity.Continuous, 0L, 0L, 0L, 0L, None, None, None, 3L, 0.0, 0.0, SideCode.Unknown, (NoCP, NoCP), (NoCP, NoCP), geom3, 0L, LinkStatus.New, AdministrativeClass.State, LinkGeomSource.NormalLinkInterface, GeometryUtils.geometryLength(geom3), 0L, 0, 0, reversed = false, None, 86400L)
    val projectLink4 = ProjectLink(-1000L, 9999L, 1L, Track.apply(0), Discontinuity.Continuous, 0L, 0L, 0L, 0L, None, None, None, 4L, 0.0, 0.0, SideCode.Unknown, (NoCP, NoCP), (NoCP, NoCP), geom4, 0L, LinkStatus.New, AdministrativeClass.State, LinkGeomSource.NormalLinkInterface, GeometryUtils.geometryLength(geom4), 0L, 0, 0, reversed = false, None, 86400L)
    val projectLink5 = ProjectLink(-1000L, 9999L, 1L, Track.apply(0), Discontinuity.Continuous, 0L, 0L, 0L, 0L, None, None, None, 5L, 0.0, 0.0, SideCode.Unknown, (NoCP, NoCP), (NoCP, NoCP), geom5, 0L, LinkStatus.New, AdministrativeClass.State, LinkGeomSource.NormalLinkInterface, GeometryUtils.geometryLength(geom5), 0L, 0, 0, reversed = false, None, 86400L)
    val projectLink6 = ProjectLink(-1000L, 9999L, 1L, Track.apply(0), Discontinuity.Continuous, 0L, 0L, 0L, 0L, None, None, None, 6L, 0.0, 0.0, SideCode.Unknown, (NoCP, NoCP), (NoCP, NoCP), geom6, 0L, LinkStatus.New, AdministrativeClass.State, LinkGeomSource.NormalLinkInterface, GeometryUtils.geometryLength(geom6), 0L, 0, 0, reversed = false, None, 86400L)
    val projectLink7 = ProjectLink(-1000L, 9999L, 1L, Track.apply(0), Discontinuity.Continuous, 0L, 0L, 0L, 0L, None, None, None, 7L, 0.0, 0.0, SideCode.Unknown, (NoCP, NoCP), (NoCP, NoCP), geom7, 0L, LinkStatus.New, AdministrativeClass.State, LinkGeomSource.NormalLinkInterface, GeometryUtils.geometryLength(geom7), 0L, 0, 0, reversed = false, None, 86400L)
    val projectLink8 = ProjectLink(-1000L, 9999L, 1L, Track.apply(0), Discontinuity.Continuous, 0L, 0L, 0L, 0L, None, None, None, 8L, 0.0, 0.0, SideCode.Unknown, (NoCP, NoCP), (NoCP, NoCP), geom8, 0L, LinkStatus.New, AdministrativeClass.State, LinkGeomSource.NormalLinkInterface, GeometryUtils.geometryLength(geom8), 0L, 0, 0, reversed = false, None, 86400L)
    Seq(projectLink1, projectLink2, projectLink3, projectLink4, projectLink5, projectLink6, projectLink7, projectLink8).sortBy(_.linkId)
  }

  def buildTestDataForProject(project: Option[Project], rws: Option[Seq[Roadway]], lil: Option[Seq[LinearLocation]], pls: Option[Seq[ProjectLink]]): Unit = {
    if (rws.nonEmpty)
      roadwayDAO.create(rws.get)
    if (lil.nonEmpty)
      linearLocationDAO.create(lil.get, "user")
    if (project.nonEmpty)
      projectDAO.create(project.get)
    if (pls.nonEmpty) {
      if (project.nonEmpty) {
        val roadParts = pls.get.groupBy(pl => (pl.roadNumber, pl.roadPartNumber)).keys
        roadParts.foreach(rp => projectReservedPartDAO.reserveRoadPart(project.get.id, rp._1, rp._2, "user"))
        projectLinkDAO.create(pls.get.map(_.copy(projectId = project.get.id)))
      } else {
        projectLinkDAO.create(pls.get)
      }
    }
  }

  def toRoadwayAndLinearLocation(p: ProjectLink):(LinearLocation, Roadway) = {
    val startDate = p.startDate.getOrElse(DateTime.now()).minusDays(1)

    (LinearLocation(p.linearLocationId, 1, p.linkId, p.startMValue, p.endMValue, p.sideCode, p.linkGeometryTimeStamp,
      (CalibrationPointsUtils.toCalibrationPointReference(p.startCalibrationPoint),
        CalibrationPointsUtils.toCalibrationPointReference(p.endCalibrationPoint)),
      p.geometry, p.linkGeomSource,
      p.roadwayNumber, Some(startDate), p.endDate),
      Roadway(p.roadwayId, p.roadwayNumber, p.roadNumber, p.roadPartNumber, p.administrativeClass, p.track, p.discontinuity, p.startAddrMValue, p.endAddrMValue, p.reversed, startDate, p.endDate,
        p.createdBy.getOrElse("-"), p.roadName, p.ely, TerminationCode.NoTermination, DateTime.now(), None))
  }

  test("Test defaultSectionCalculatorStrategy.assignMValues() and findStartingPoints When using 4 geometries that end up in a point " +
    "Then return the same project links, but now with correct MValues and directions") {
    runWithRollback {
      val geomLeft1 = Seq(Point(10.0, 10.0), Point(20.0, 10.0))
      val geomLeft2 = Seq(Point(20.0, 10.0), Point(30.0, 10.0))

      val projectLinkLeft1 = ProjectLink(-1000L, 9999L, 1L, Track.apply(2), Discontinuity.Continuous, 0L, 0L, 0L, 0L, None, None, None, 12345L, 0.0, 0.0, SideCode.Unknown, (NoCP, NoCP), (NoCP, NoCP), geomLeft1, 0L, LinkStatus.New, AdministrativeClass.State, LinkGeomSource.NormalLinkInterface, GeometryUtils.geometryLength(geomLeft1), 0L, 0, 0, reversed = false, None, 86400L)
      val projectLinkLeft2 = ProjectLink(-1000L, 9999L, 1L, Track.apply(2), Discontinuity.Continuous, 0L, 0L, 0L, 0L, None, None, None, 12346L, 0.0, 0.0, SideCode.Unknown, (NoCP, NoCP), (NoCP, NoCP), geomLeft2, 0L, LinkStatus.New, AdministrativeClass.State, LinkGeomSource.NormalLinkInterface, GeometryUtils.geometryLength(geomLeft2), 0L, 0, 0, reversed = false, None, 86400L)

      val geomRight1 = Seq(Point(10.0, 20.0), Point(20.0, 20.0))
      val geomRight2 = Seq(Point(20.0, 20.0), Point(30.0, 20.0))

      val projectLinkRight1 = ProjectLink(-1000L, 9999L, 1L, Track.apply(1), Discontinuity.Continuous, 0L, 0L, 0L, 0L, None, None, None, 12347L, 0.0, 0.0, SideCode.Unknown, (NoCP, NoCP), (NoCP, NoCP), geomRight1, 0L, LinkStatus.New, AdministrativeClass.State, LinkGeomSource.NormalLinkInterface, GeometryUtils.geometryLength(geomRight1), 0L, 0, 0, reversed = false, None, 86400L)

      val projectLinkRight2 = ProjectLink(-1000L, 9999L, 1L, Track.apply(1), Discontinuity.Continuous, 0L, 0L, 0L, 0L, None, None, None, 12348L, 0.0, 0.0, SideCode.Unknown, (NoCP, NoCP), (NoCP, NoCP), geomRight2, 0L, LinkStatus.New, AdministrativeClass.State, LinkGeomSource.NormalLinkInterface, GeometryUtils.geometryLength(geomRight2), 0L, 0, 0, reversed = false, None, 86400L)

      val leftSideProjectLinks = Seq(projectLinkLeft1, projectLinkLeft2)
      val rightSideProjectLinks = Seq(projectLinkRight1, projectLinkRight2)
      val newProjectLinks = leftSideProjectLinks ++ rightSideProjectLinks

      val projectLinksWithAssignedValues = defaultSectionCalculatorStrategy.assignMValues(newProjectLinks, Seq.empty[ProjectLink], Seq.empty[UserDefinedCalibrationPoint])
      val startingPointsForCalculations = defaultSectionCalculatorStrategy.findStartingPoints(newProjectLinks, Seq.empty[ProjectLink], Seq.empty[ProjectLink], Seq.empty[UserDefinedCalibrationPoint])
      projectLinksWithAssignedValues.forall(_.sideCode == projectLinksWithAssignedValues.head.sideCode) should be(true)
      startingPointsForCalculations should be((geomRight2.last, geomLeft2.last))

      val additionalGeomLeft1 = Seq(Point(40.0, 10.0), Point(30.0, 10.0))
      val additionalGeomRight1 = Seq(Point(40.0, 20.0), Point(30.0, 20.0))

      val additionalProjectLinkLeft1 = ProjectLink(-1000L, 9999L, 1L, Track.apply(2), Discontinuity.Continuous, 0L, 0L, 0L, 0L, None, None, None, 12349L, 0.0, 0.0, SideCode.Unknown, (NoCP, NoCP), (NoCP, NoCP), additionalGeomLeft1, 0L, LinkStatus.New, AdministrativeClass.State, LinkGeomSource.NormalLinkInterface, GeometryUtils.geometryLength(additionalGeomLeft1), 0L, 0, 0, reversed = false, None, 86400L)

      val additionalProjectLinkRight1 = ProjectLink(-1000L, 9999L, 1L, Track.apply(1), Discontinuity.Continuous, 0L, 0L, 0L, 0L, None, None, None, 12350L, 0.0, 0.0, SideCode.Unknown, (NoCP, NoCP), (NoCP, NoCP), additionalGeomRight1, 0L, LinkStatus.New, AdministrativeClass.State, LinkGeomSource.NormalLinkInterface, GeometryUtils.geometryLength(additionalGeomRight1), 0L, 0, 0, reversed = false, None, 86400L)

      val leftSideAdditionalProjectLinks = Seq(additionalProjectLinkLeft1)
      val rightSideAdditionalProjectLinks = Seq(additionalProjectLinkRight1)
      val additionalProjectLinks = leftSideAdditionalProjectLinks ++ rightSideAdditionalProjectLinks

      val projectLinksWithAssignedValuesPlus = defaultSectionCalculatorStrategy.assignMValues(projectLinksWithAssignedValues ++ additionalProjectLinks, Seq.empty[ProjectLink], Seq.empty[UserDefinedCalibrationPoint])
      val findStartingPointsPlus = defaultSectionCalculatorStrategy.findStartingPoints(projectLinksWithAssignedValues ++ additionalProjectLinks, Seq.empty[ProjectLink], Seq.empty[ProjectLink], Seq.empty[UserDefinedCalibrationPoint])
      projectLinksWithAssignedValuesPlus.filter(p => projectLinksWithAssignedValues.map(_.linkId).contains(p.linkId)).forall(_.sideCode == projectLinksWithAssignedValuesPlus.filter(p => projectLinksWithAssignedValues.map(_.linkId).contains(p.linkId)).head.sideCode) should be(true)
      projectLinksWithAssignedValuesPlus.map(_.sideCode.value).sorted.containsSlice(projectLinksWithAssignedValues.map(_.sideCode.value).sorted) should be(true)
      projectLinksWithAssignedValues.map(_.sideCode.value).containsSlice(projectLinksWithAssignedValuesPlus.filter(p => additionalProjectLinks.map(_.linkId).contains(p.linkId)).map(_.sideCode).map(SideCode.switch).map(_.value))
      findStartingPointsPlus should be(startingPointsForCalculations)


      val additionalGeomLeftBefore = Seq(Point(10.0, 10.0), Point(0.0, 10.0))
      val additionalGeomRightBefore = Seq(Point(10.0, 20.0), Point(0.0, 20.0))

      val additionalProjectLinkLeftBefore = ProjectLink(-1000L, 9999L, 1L, Track.apply(2), Discontinuity.Continuous, 0L, 0L, 0L, 0L, None, None, None, 12351L, 0.0, 0.0, SideCode.Unknown, (NoCP, NoCP), (NoCP, NoCP), additionalGeomLeftBefore, 0L, LinkStatus.New, AdministrativeClass.State, LinkGeomSource.NormalLinkInterface, GeometryUtils.geometryLength(additionalGeomLeftBefore), 0L, 0, 0, reversed = false, None, 86400L)

      val additionalProjectLinkRightBefore = ProjectLink(-1000L, 9999L, 1L, Track.apply(1), Discontinuity.Continuous, 0L, 0L, 0L, 0L, None, None, None, 12352L, 0.0, 0.0, SideCode.Unknown, (NoCP, NoCP), (NoCP, NoCP), additionalGeomRightBefore, 0L, LinkStatus.New, AdministrativeClass.State, LinkGeomSource.NormalLinkInterface, GeometryUtils.geometryLength(additionalGeomRightBefore), 0L, 0, 0, reversed = false, None, 86400L)

      val leftSideBeforeProjectLinks = Seq(additionalProjectLinkLeftBefore)
      val rightSideBeforeProjectLinks = Seq(additionalProjectLinkRightBefore)
      val beforeProjectLinks = leftSideBeforeProjectLinks ++ rightSideBeforeProjectLinks

      val projectLinksWithAssignedValuesBefore = defaultSectionCalculatorStrategy.assignMValues(projectLinksWithAssignedValues ++ beforeProjectLinks, Seq.empty[ProjectLink], Seq.empty[UserDefinedCalibrationPoint])
      projectLinksWithAssignedValuesBefore.filter(p => projectLinksWithAssignedValues.map(_.linkId).contains(p.linkId)).forall(_.sideCode == projectLinksWithAssignedValuesBefore.filter(p => projectLinksWithAssignedValues.map(_.linkId).contains(p.linkId)).head.sideCode) should be(true)
      projectLinksWithAssignedValuesBefore.map(_.sideCode.value).containsSlice(projectLinksWithAssignedValuesPlus.filter(p => additionalProjectLinks.map(_.linkId).contains(p.linkId)).map(_.sideCode).map(SideCode.switch).map(_.value))
    }
  }

  test("Test defaultSectionCalculatorStrategy.assignMValues() When using 2 tracks with huge discontinuity and not proper administrative class sections Then they will fail if the sections cannot be adjusted for two tracks due to their huge discontinuity") {
    runWithRollback {
      val geomLeft1 = Seq(Point(0.0, 0.0), Point(0.0, 30.0))
      val geomLeft2 = Seq(Point(0.0, 30.0), Point(0.0, 60.0))

      val projId = Sequences.nextViiteProjectId
      val roadwayId = Sequences.nextRoadwayId
      val linearLocationId = Sequences.nextLinearLocationId
      val projectLinkId = Sequences.nextProjectLinkId
      val project = Project(projId, ProjectState.Incomplete, "f", "s", DateTime.now(), "", DateTime.now(), DateTime.now(),
        "", Seq(), Seq(), None, None)

      val projectLinkLeft1 = ProjectLink(projectLinkId, 9999L, 1L, Track.apply(2), Discontinuity.Continuous, 0L, 0L, 0L, 0L, None, None, Some("user"), 12345L, 0.0, 0.0, SideCode.Unknown, (NoCP, NoCP), (CalibrationPointType.NoCP, CalibrationPointType.NoCP), geomLeft1, projId, LinkStatus.New, AdministrativeClass.State, LinkGeomSource.NormalLinkInterface, GeometryUtils.geometryLength(geomLeft1), 0L, 0, 0, reversed = false, None, 86400L, roadwayNumber = 12345L)
      val projectLinkLeft2 = ProjectLink(projectLinkId + 1, 9999L, 1L, Track.apply(2), Discontinuity.Discontinuous, 0L, 0L, 0L, 0L, None, None, Some("user"), 12346L, 0.0, 0.0, SideCode.Unknown, (NoCP, NoCP), (CalibrationPointType.NoCP, CalibrationPointType.NoCP), geomLeft2, projId, LinkStatus.New, AdministrativeClass.State, LinkGeomSource.NormalLinkInterface, GeometryUtils.geometryLength(geomLeft2), 0L, 0, 0, reversed = false, None, 86400L, roadwayNumber = 12345L)

      val geomRight1 = Seq(Point(5.0, 0.0), Point(5.0, 5.0))
      val geomRight2 = Seq(Point(5.0, 5.0), Point(5.0, 62.0))

      val projectLinkRight1 = ProjectLink(projectLinkId + 2, 9999L, 1L, Track.apply(1), Discontinuity.Continuous, 0L, 5L, 0L, 5L, None, None, Some("user"), 12347L, 0.0, 5.0, SideCode.Unknown, (RoadAddressCP, NoCP), (NoCP, NoCP), geomRight1, projId, LinkStatus.Transfer, AdministrativeClass.Municipality, LinkGeomSource.NormalLinkInterface, GeometryUtils.geometryLength(geomRight1), roadwayId, linearLocationId, 0, reversed = false, None, 86400L, roadwayNumber = 12346L)

      val projectLinkRight2 = ProjectLink(projectLinkId + 3, 9999L, 1L, Track.apply(1), Discontinuity.Discontinuous, 5L, 62L, 5L, 62L, None, None, Some("user"), 12348L, 0.0, 57.0, SideCode.Unknown, (NoCP, RoadAddressCP), (NoCP, NoCP), geomRight2, projId, LinkStatus.Transfer, AdministrativeClass.Municipality, LinkGeomSource.NormalLinkInterface, GeometryUtils.geometryLength(geomRight2), roadwayId + 1, linearLocationId + 1, 0, reversed = false, None, 86400L, roadwayNumber = 12347L)

      val leftSideProjectLinks = Seq(projectLinkLeft1, projectLinkLeft2)
      val rightSideProjectLinks = Seq(projectLinkRight1, projectLinkRight2)
      val (linearLocation1, roadway1) = Seq(projectLinkRight1).map(toRoadwayAndLinearLocation).head
      val (linearLocation2, roadway2) = Seq(projectLinkRight2).map(toRoadwayAndLinearLocation).head

      buildTestDataForProject(Some(project), Some(Seq(roadway1, roadway2)), Some(Seq(linearLocation1, linearLocation2)), Some(leftSideProjectLinks ++ rightSideProjectLinks))

      defaultSectionCalculatorStrategy.assignMValues(leftSideProjectLinks, rightSideProjectLinks, Seq.empty[UserDefinedCalibrationPoint])
    }
  }

  test("Test defaultSectionCalculatorStrategy.assignMValues() When using 2 tracks with proper pairing administrative class sections Then they will calculate values properly") {
    runWithRollback {
      val geomLeft1 = Seq(Point(0.0, 0.0), Point(0.0, 30.0))
      val geomLeft2 = Seq(Point(0.0, 30.0), Point(0.0, 60.0))

      val projId = Sequences.nextViiteProjectId
      val roadwayId = Sequences.nextRoadwayId
      val linearLocationId = Sequences.nextLinearLocationId
      val projectLinkId = Sequences.nextProjectLinkId
      val project = Project(projId, ProjectState.Incomplete, "f", "s", DateTime.now(), "", DateTime.now(), DateTime.now(),
        "", Seq(), Seq(), None, None)

      val projectLinkLeft1 = ProjectLink(projectLinkId, 9999L, 1L, Track.apply(2), Discontinuity.Continuous, 0L, 0L, 0L, 0L, None, None, Some("user"), 12345L, 0.0, 30.0, SideCode.Unknown, (NoCP, NoCP), (CalibrationPointType.NoCP, CalibrationPointType.NoCP), geomLeft1, 0L, LinkStatus.New, AdministrativeClass.State, LinkGeomSource.NormalLinkInterface, GeometryUtils.geometryLength(geomLeft1), 0L, 0, 0, reversed = false, None, 86400L, roadwayNumber = 12345L)
      val projectLinkLeft2 = ProjectLink(projectLinkId+1, 9999L, 1L, Track.apply(2), Discontinuity.Discontinuous, 0L, 0L, 0L, 0L, None, None, Some("user"), 12346L, 0.0, 30.0, SideCode.Unknown, (NoCP, NoCP), (CalibrationPointType.NoCP, CalibrationPointType.NoCP), geomLeft2, 0L, LinkStatus.New, AdministrativeClass.State, LinkGeomSource.NormalLinkInterface, GeometryUtils.geometryLength(geomLeft2), 0L, 0, 0, reversed = false, None, 86400L, roadwayNumber = 12345L)

      val geomRight1 = Seq(Point(5.0, 0.0), Point(5.0, 5.0))
      val geomRight2 = Seq(Point(5.0, 5.0), Point(5.0, 62.0))

      val projectLinkRight1 = ProjectLink(projectLinkId+2, 9999L, 1L, Track.apply(1), Discontinuity.Continuous, 0L, 5L, 0L, 5L, None, None, Some("user"), 12347L, 0.0, 5.0, SideCode.Unknown, (NoCP, NoCP), (CalibrationPointType.NoCP, CalibrationPointType.NoCP), geomRight1, 0L, LinkStatus.Transfer, AdministrativeClass.Municipality, LinkGeomSource.NormalLinkInterface, GeometryUtils.geometryLength(geomRight1), roadwayId, linearLocationId, 0, reversed = false, None, 86400L, roadwayNumber = 12346L)

      val projectLinkRight2 = ProjectLink(projectLinkId+3, 9999L, 1L, Track.apply(1), Discontinuity.Discontinuous, 5L, 62L, 5L, 62L, None, None, Some("user"), 12348L, 0.0, 57.0, SideCode.Unknown, (NoCP, NoCP), (CalibrationPointType.NoCP, CalibrationPointType.NoCP), geomRight2, 0L, LinkStatus.Transfer, AdministrativeClass.Municipality, LinkGeomSource.NormalLinkInterface, GeometryUtils.geometryLength(geomRight2), roadwayId, linearLocationId+1, 0, reversed = false, None, 86400L, roadwayNumber = 12347L)

      val leftSideProjectLinks = Seq(projectLinkLeft1, projectLinkLeft2)
      val rightSideProjectLinks = Seq(projectLinkRight1, projectLinkRight2)

      val (linearLocation1, roadway1) = Seq(projectLinkRight1).map(toRoadwayAndLinearLocation).head
      val (linearLocation2, roadway2) = Seq(projectLinkRight2).map(toRoadwayAndLinearLocation).head

      buildTestDataForProject(Some(project), Some(Seq(roadway1.copy(endAddrMValue = roadway2.endAddrMValue))), Some(Seq(linearLocation1, linearLocation2)), Some(leftSideProjectLinks ++ rightSideProjectLinks))

      val projectLinksWithAssignedValues = defaultSectionCalculatorStrategy.assignMValues(leftSideProjectLinks, rightSideProjectLinks, Seq.empty[UserDefinedCalibrationPoint])
      projectLinksWithAssignedValues.filter(pl => pl.endAddrMValue == 0L).isEmpty should be (true)
    }
  }

  test("Test defaultSectionCalculatorStrategy.assignMValues() When using 2 tracks (mismatching link numbers) with proper pairing road type sections Then they will calculate values properly") {
    runWithRollback {
      val geomLeft1 = Seq(Point(0.0, 0.0), Point(0.0, 60.0))

      val projId = Sequences.nextViiteProjectId
      val roadwayId = Sequences.nextRoadwayId
      val linearLocationId = Sequences.nextLinearLocationId
      val projectLinkId = Sequences.nextProjectLinkId
      val project = Project(projId, ProjectState.Incomplete, "f", "s", DateTime.now(), "", DateTime.now(), DateTime.now(),
        "", Seq(), Seq(), None, None)

      val projectLinkLeft1 = ProjectLink(projectLinkId, 9999L, 1L, Track.apply(2), Discontinuity.Discontinuous, 0L, 0L, 0L, 0L, None, None, Some("user"), 12345L, 0.0, 60.0, SideCode.Unknown, (NoCP, NoCP), (CalibrationPointType.NoCP, CalibrationPointType.NoCP), geomLeft1, 0L, LinkStatus.New, AdministrativeClass.State, LinkGeomSource.NormalLinkInterface, GeometryUtils.geometryLength(geomLeft1), 0L, 0, 0, reversed = false, None, 86400L, roadwayNumber = 12345L)

      val geomRight1 = Seq(Point(5.0, 0.0), Point(5.0, 5.0))
      val geomRight2 = Seq(Point(5.0, 5.0), Point(5.0, 62.0))

      val projectLinkRight1 = ProjectLink(projectLinkId+2, 9999L, 1L, Track.apply(1), Discontinuity.Continuous, 0L, 5L, 0L, 5L, None, None, Some("user"), 12347L, 0.0, 5.0, SideCode.Unknown, (NoCP, NoCP), (CalibrationPointType.NoCP, CalibrationPointType.NoCP), geomRight1, 0L, LinkStatus.Transfer, AdministrativeClass.State, LinkGeomSource.NormalLinkInterface, GeometryUtils.geometryLength(geomRight1), roadwayId, linearLocationId, 0, reversed = false, None, 86400L, roadwayNumber = 12346L)

      val projectLinkRight2 = ProjectLink(projectLinkId+3, 9999L, 1L, Track.apply(1), Discontinuity.Discontinuous, 5L, 62L, 5L, 62L, None, None, Some("user"), 12348L, 0.0, 57.0, SideCode.Unknown, (NoCP, NoCP), (CalibrationPointType.NoCP, CalibrationPointType.NoCP), geomRight2, 0L, LinkStatus.Transfer, AdministrativeClass.State, LinkGeomSource.NormalLinkInterface, GeometryUtils.geometryLength(geomRight2), roadwayId, linearLocationId+1, 0, reversed = false, None, 86400L, roadwayNumber = 12347L)

      val leftSideProjectLinks = Seq(projectLinkLeft1)
      val rightSideProjectLinks = Seq(projectLinkRight1, projectLinkRight2)

      val (linearLocation1, roadway1) = Seq(projectLinkRight1).map(toRoadwayAndLinearLocation).head
      val (linearLocation2, roadway2) = Seq(projectLinkRight2).map(toRoadwayAndLinearLocation).head

      buildTestDataForProject(Some(project), Some(Seq(roadway1.copy(endAddrMValue = roadway2.endAddrMValue))), Some(Seq(linearLocation1, linearLocation2)), Some(leftSideProjectLinks ++ rightSideProjectLinks))

      val projectLinksWithAssignedValues = defaultSectionCalculatorStrategy.assignMValues(leftSideProjectLinks, rightSideProjectLinks, Seq.empty[UserDefinedCalibrationPoint])
      projectLinksWithAssignedValues.filter(pl => pl.endAddrMValue == 0L).isEmpty should be (true)
    }
  }

  test("Test findStartingPoints When transfering some links from one two track road to the beginning of another two track road that is not been handled yet Then the road should still maintain the previous existing direction") {
    runWithRollback {
      val geomRoad1TransferLeft = Seq(Point(0.0, 5.0), Point(10.0, 5.0))
      val geomRoad1TransferRight = Seq(Point(0.0, 0.0), Point(10.0, 0.0))
      val geomRoad2NotHandledLeft = Seq(Point(10.0, 5.0), Point(20.0, 3.0))
      val geomRoad2NotHandledRight = Seq(Point(10.0, 0.0), Point(20.0, 3.0))
      val geomRoad2NotHandledCombined = Seq(Point(20.0, 3.0), Point(30.0, 3.0))
      val plId = Sequences.nextProjectLinkId

      val Road1TransferLeftLink = ProjectLink(plId + 1, 9999L, 1L, Track.LeftSide, Discontinuity.Continuous, 0L, 10L, 890L, 900L, None, None, None, 12345L, 0.0, 10.0, SideCode.TowardsDigitizing, (NoCP, NoCP), (NoCP, NoCP), geomRoad1TransferLeft, 0L, LinkStatus.Transfer, AdministrativeClass.State, LinkGeomSource.NormalLinkInterface, GeometryUtils.geometryLength(geomRoad1TransferLeft), 0L, 0, 0, reversed = false, None, 86400L)
      val Road1TransferRightLink = ProjectLink(plId + 2, 9999L, 1L, Track.RightSide, Discontinuity.Continuous, 890L, 900L, 890L, 900L, None, None, None, 12346L, 0.0, 10.0, SideCode.TowardsDigitizing, (NoCP, NoCP), (NoCP, NoCP), geomRoad1TransferRight, 0L, LinkStatus.Transfer, AdministrativeClass.State, LinkGeomSource.NormalLinkInterface, GeometryUtils.geometryLength(geomRoad1TransferRight), 0L, 0, 0, reversed = false, None, 86400L)
      val Road2NotHandledLeftLink = ProjectLink(plId + 3, 9999L, 1L, Track.LeftSide, Discontinuity.Continuous, 0L, 10L, 0L, 10L, None, None, None, 12345L, 0.0, 10.0, SideCode.TowardsDigitizing, (NoCP, NoCP), (NoCP, NoCP), geomRoad2NotHandledLeft, 0L, LinkStatus.NotHandled, AdministrativeClass.State, LinkGeomSource.NormalLinkInterface, GeometryUtils.geometryLength(geomRoad2NotHandledLeft), 0L, 0, 0, reversed = false, None, 86400L)
      val Road2NotHandledRightLink = ProjectLink(plId + 4, 9999L, 1L, Track.RightSide, Discontinuity.Continuous, 0L, 10L, 0L, 10L, None, None, None, 12346L, 0.0, 10.0, SideCode.TowardsDigitizing, (NoCP, NoCP), (NoCP, NoCP), geomRoad2NotHandledRight, 0L, LinkStatus.NotHandled, AdministrativeClass.State, LinkGeomSource.NormalLinkInterface, GeometryUtils.geometryLength(geomRoad2NotHandledRight), 0L, 0, 0, reversed = false, None, 86400L)
      val Road2NotHandledCombinedLink = ProjectLink(plId + 4, 9999L, 1L, Track.Combined, Discontinuity.Continuous, 10L, 20L, 10L, 20L, None, None, None, 12346L, 0.0, 10.0, SideCode.TowardsDigitizing, (NoCP, NoCP), (NoCP, NoCP), geomRoad2NotHandledCombined, 0L, LinkStatus.NotHandled, AdministrativeClass.State, LinkGeomSource.NormalLinkInterface, GeometryUtils.geometryLength(geomRoad2NotHandledCombined), 0L, 0, 0, reversed = false, None, 86400L)


      val otherProjectLinks = Seq(Road2NotHandledRightLink, Road2NotHandledLeftLink, Road1TransferLeftLink, Road2NotHandledCombinedLink, Road1TransferRightLink)
      val newProjectLinks = Seq()

      val startingPointsForCalculations = defaultSectionCalculatorStrategy.findStartingPoints(newProjectLinks, otherProjectLinks, Seq.empty[ProjectLink], Seq.empty[UserDefinedCalibrationPoint])
      startingPointsForCalculations should be((Road1TransferRightLink.geometry.head, Road1TransferLeftLink.geometry.head))
    }
  }

  /*
       ^
        \    <- #2 Transfer
         \   <- #1 Transfer
          \  <- #3 New
   */
  test("Test findStartingPoints When adding one (New) link before the existing (Transfer) road Then the road should still maintain the previous existing direction") {
    runWithRollback {
      val geomTransfer1 = Seq(Point(30.0, 20.0), Point(20.0, 30.0))
      val geomTransfer2 = Seq(Point(20.0, 30.0), Point(10.0, 40.0))
      val plId = Sequences.nextProjectLinkId

      val projectLink1 = ProjectLink(plId + 1, 9999L, 1L, Track.Combined, Discontinuity.Continuous, 0L, 15L, 15L, 30L, None, None, None, 12345L, 0.0, 15.0, SideCode.TowardsDigitizing, (NoCP, NoCP), (NoCP, NoCP), geomTransfer1, 0L, LinkStatus.Transfer, AdministrativeClass.State, LinkGeomSource.NormalLinkInterface, GeometryUtils.geometryLength(geomTransfer1), 0L, 0, 0, reversed = false, None, 86400L)
      val projectLink2 = ProjectLink(plId + 2, 9999L, 1L, Track.Combined, Discontinuity.Continuous, 15L, 30L, 30L, 45L, None, None, None, 12346L, 0.0, 15.0, SideCode.TowardsDigitizing, (NoCP, NoCP), (NoCP, NoCP), geomTransfer2, 0L, LinkStatus.Transfer, AdministrativeClass.State, LinkGeomSource.NormalLinkInterface, GeometryUtils.geometryLength(geomTransfer2), 0L, 0, 0, reversed = false, None, 86400L)

      val geomNew3 = Seq(Point(40.0, 10.0), Point(30.0, 20.0))

      val projectLinkNew3 = ProjectLink(plId + 3, 9999L, 1L, Track.Combined, Discontinuity.Continuous, 0L, 0L, 0L, 0L, None, None, None, 12347L, 0.0, 0.0, SideCode.Unknown, (NoCP, NoCP), (NoCP, NoCP), geomNew3, 0L, LinkStatus.New, AdministrativeClass.State, LinkGeomSource.NormalLinkInterface, GeometryUtils.geometryLength(geomNew3), 0L, 0, 0, reversed = false, None, 86400L)

      val otherProjectLinks = Seq(projectLink1, projectLink2)
      val newProjectLinks = Seq(projectLinkNew3)

      val startingPointsForCalculations = defaultSectionCalculatorStrategy.findStartingPoints(newProjectLinks, otherProjectLinks, Seq.empty[ProjectLink], Seq.empty[UserDefinedCalibrationPoint])
      startingPointsForCalculations should be((geomNew3.head, geomNew3.head))
    }
  }

  /*
       ^
        \    <- #2 Transfer
         \   <- #1 Transfer
          \  <- #3 New (inverted geometry)
   */
  test("Test findStartingPoints When adding one (New) link with inverted geometry before the existing (Transfer) road Then the road should still maintain the previous existing direction") {
    runWithRollback {
      val geomTransfer1 = Seq(Point(30.0, 20.0), Point(20.0, 30.0))
      val geomTransfer2 = Seq(Point(20.0, 30.0), Point(10.0, 40.0))
      val plId = Sequences.nextProjectLinkId

      val projectLink1 = ProjectLink(plId + 1, 9999L, 1L, Track.Combined, Discontinuity.Continuous, 0L, 15L, 15L, 30L, None, None, None, 12345L, 0.0, 15.0, SideCode.TowardsDigitizing, (NoCP, NoCP), (NoCP, NoCP), geomTransfer1, 0L, LinkStatus.Transfer, AdministrativeClass.State, LinkGeomSource.NormalLinkInterface, GeometryUtils.geometryLength(geomTransfer1), 0L, 0, 0, reversed = false, None, 86400L)
      val projectLink2 = ProjectLink(plId + 2, 9999L, 1L, Track.Combined, Discontinuity.Continuous, 15L, 30L, 30L, 45L, None, None, None, 12346L, 0.0, 15.0, SideCode.TowardsDigitizing, (NoCP, NoCP), (NoCP, NoCP), geomTransfer2, 0L, LinkStatus.Transfer, AdministrativeClass.State, LinkGeomSource.NormalLinkInterface, GeometryUtils.geometryLength(geomTransfer2), 0L, 0, 0, reversed = false, None, 86400L)

      val geomNew3 = Seq(Point(30.0, 20.0), Point(40.0, 10.0))

      val projectLinkNew3 = ProjectLink(plId + 3, 9999L, 1L, Track.Combined, Discontinuity.Continuous, 0L, 0L, 0L, 0L, None, None, None, 12347L, 0.0, 0.0, SideCode.Unknown, (NoCP, NoCP), (NoCP, NoCP), geomNew3, 0L, LinkStatus.New, AdministrativeClass.State, LinkGeomSource.NormalLinkInterface, GeometryUtils.geometryLength(geomNew3), 0L, 0, 0, reversed = false, None, 86400L)

      val otherProjectLinks = Seq(projectLink1, projectLink2)
      val newProjectLinks = Seq(projectLinkNew3)

      val startingPointsForCalculations = defaultSectionCalculatorStrategy.findStartingPoints(newProjectLinks, otherProjectLinks, Seq.empty[ProjectLink], Seq.empty[UserDefinedCalibrationPoint])
      startingPointsForCalculations should be((geomNew3.last, geomNew3.last))
    }
  }

  /*
         \  <- #1
             (minor discontinuity)
           \  <- #2
   */
  private def testFindStartingPointsWithOneMinorDiscontinuity(sideCode: SideCode, linkStatus: LinkStatus): Unit = {
    runWithRollback {
      val geom1 = Seq(Point(10.0, 20.0), Point(0.0, 30.0))
      val plId = Sequences.nextProjectLinkId

      val projectLink1 = ProjectLink(plId + 1, 9999L, 1L, Track.Combined, Discontinuity.Continuous, 0L, 15L, 0L, 15L, None, None, None, 12345L, 0.0, 15.0, sideCode, (NoCP, NoCP), (NoCP, NoCP), geom1, 0L, linkStatus, AdministrativeClass.State, LinkGeomSource.NormalLinkInterface, GeometryUtils.geometryLength(geom1), 0L, 0, 0, reversed = false, None, 86400L)

      val geomNew2 = Seq(Point(30.0, 0.0), Point(20.0, 10.0))

      // Notice that discontinuity value should not affect calculations, which are based on geometry. That's why we have here this value "Continuous".
      val projectLinkNew2 = ProjectLink(plId + 3, 9999L, 1L, Track.Combined, Discontinuity.Continuous, 0L, 0L, 0L, 0L, None, None, None, 12347L, 0.0, 0.0, SideCode.Unknown, (NoCP, NoCP), (NoCP, NoCP), geomNew2, 0L, LinkStatus.New, AdministrativeClass.State, LinkGeomSource.NormalLinkInterface, GeometryUtils.geometryLength(geomNew2), 0L, 0, 0, reversed = false, None, 86400L)

      val otherProjectLinks = Seq(projectLink1)
      val newProjectLinks = Seq(projectLinkNew2)

      val startingPointsForCalculations = defaultSectionCalculatorStrategy.findStartingPoints(newProjectLinks, otherProjectLinks, Seq.empty[ProjectLink], Seq.empty[UserDefinedCalibrationPoint])
      if (sideCode == SideCode.TowardsDigitizing) {
        startingPointsForCalculations should be((geomNew2.head, geomNew2.head))
      } else {
        startingPointsForCalculations should be((geom1.last, geom1.last))
      }
    }
  }

  /*
        ^
         \  <- #1 New
             (minor discontinuity)
           \  <- #2 New
   */
  test("Test findStartingPoints When adding one (New) link with minor discontinuity before the existing (New) road Then the road should still maintain the previous existing direction") {
    testFindStartingPointsWithOneMinorDiscontinuity(SideCode.TowardsDigitizing, LinkStatus.New)
  }

  /*
         \  <- #1 New
             (minor discontinuity)
           \  <- #2 New
            v
   */
  test("Test findStartingPoints When adding one (New) link with minor discontinuity after the existing (New) road (against digitization) Then the road should still maintain the previous existing direction") {
    testFindStartingPointsWithOneMinorDiscontinuity(SideCode.AgainstDigitizing, LinkStatus.New)
  }

  /*
        ^
         \  <- #1 Transfer
             (minor discontinuity)
           \  <- #2 New
   */
  test("Test findStartingPoints When adding one (New) link with minor discontinuity before the existing (Transfer) road Then the road should still maintain the previous existing direction") {
    testFindStartingPointsWithOneMinorDiscontinuity(SideCode.TowardsDigitizing, LinkStatus.Transfer)
  }

  /*
         \  <- #1 Transfer
             (minor discontinuity)
           \  <- #2 New
            v
   */
  test("Test findStartingPoints When adding one (New) link with minor discontinuity after the existing (Transfer) road (against digitization) Then the road should still maintain the previous existing direction") {
    testFindStartingPointsWithOneMinorDiscontinuity(SideCode.AgainstDigitizing, LinkStatus.Transfer)
  }

  /*
        ^
         \  <- #1 NotHandled
             (minor discontinuity)
           \  <- #2 New
   */
  test("Test findStartingPoints When adding one (New) link with minor discontinuity before the existing (NotHandled) road Then the road should still maintain the previous existing direction") {
    testFindStartingPointsWithOneMinorDiscontinuity(SideCode.TowardsDigitizing, LinkStatus.NotHandled)
  }

  /*
         \  <- #1 NotHandled
             (minor discontinuity)
           \  <- #2 New
            v
   */
  test("Test findStartingPoints When adding one (New) link with minor discontinuity after the existing (NotHandled) road (against digitization) Then the road should still maintain the previous existing direction") {
    testFindStartingPointsWithOneMinorDiscontinuity(SideCode.AgainstDigitizing, LinkStatus.NotHandled)
  }

  /*
         \  <- #1
             (minor discontinuity)
           \  <- #2
               (minor discontinuity)
             \  <- #3
   */
  private def testFindStartingPointsWithTwoMinorDiscontinuitiesNewInMiddle(sideCode: SideCode, linkStatus: LinkStatus): Unit = {
    runWithRollback {
      val geom1 = Seq(Point(10.0, 40.0), Point(0.0, 50.0))
      val plId = Sequences.nextProjectLinkId

      val projectLink1 = ProjectLink(plId + 1, 9999L, 1L, Track.Combined, Discontinuity.Continuous, 0L, 15L, 0L, 15L, None, None, None, 12345L, 0.0, 15.0, sideCode, (NoCP, NoCP), (NoCP, NoCP), geom1, 0L, linkStatus, AdministrativeClass.State, LinkGeomSource.NormalLinkInterface, GeometryUtils.geometryLength(geom1), 0L, 0, 0, reversed = false, None, 86400L)

      val geomNew2 = Seq(Point(30.0, 20.0), Point(20.0, 30.0))
      val geomNew3 = Seq(Point(50.0, 0.0), Point(40.0, 10.0))

      // Notice that discontinuity value should not affect calculations, which are based on geometry. That's why we have here this value "Continuous".
      val projectLinkNew2 = ProjectLink(plId + 2, 9999L, 1L, Track.Combined, Discontinuity.Continuous, 0L, 0L, 0L, 0L, None, None, None, 12347L, 0.0, 0.0, SideCode.Unknown, (NoCP, NoCP), (NoCP, NoCP), geomNew2, 0L, LinkStatus.New, AdministrativeClass.State, LinkGeomSource.NormalLinkInterface, GeometryUtils.geometryLength(geomNew2), 0L, 0, 0, reversed = false, None, 86400L)
      val projectLinkNew3 = ProjectLink(plId + 3, 9999L, 1L, Track.Combined, Discontinuity.Continuous, 0L, 0L, 0L, 0L, None, None, None, 12347L, 0.0, 0.0, SideCode.Unknown, (NoCP, NoCP), (NoCP, NoCP), geomNew3, 0L, LinkStatus.New, AdministrativeClass.State, LinkGeomSource.NormalLinkInterface, GeometryUtils.geometryLength(geomNew3), 0L, 0, 0, reversed = false, None, 86400L)

      val otherProjectLinks = Seq(projectLink1, projectLinkNew3)
      val newProjectLinks = Seq(projectLinkNew2)

      val startingPointsForCalculations = defaultSectionCalculatorStrategy.findStartingPoints(newProjectLinks, otherProjectLinks, Seq.empty[ProjectLink], Seq.empty[UserDefinedCalibrationPoint])
      if (sideCode == SideCode.TowardsDigitizing) {
        startingPointsForCalculations should be((geomNew3.head, geomNew3.head))
      } else {
        startingPointsForCalculations should be((geom1.last, geom1.last))
      }
    }
  }

  /*
        ^
         \  <- #1 New
             (minor discontinuity)
           \  <- #2 New
               (minor discontinuity)
             \  <- #3 New
   */
  test("Test findStartingPoints When adding one (New) link with minor discontinuities before and after the existing (New) links Then the road should still maintain the previous existing direction") {
    testFindStartingPointsWithTwoMinorDiscontinuitiesNewInMiddle(SideCode.TowardsDigitizing, LinkStatus.New)
  }

  /*
         \  <- #1 New
             (minor discontinuity)
           \  <- #2 New
               (minor discontinuity)
             \  <- #3 New
              v
   */
  test("Test findStartingPoints When adding one (New) link with minor discontinuities before and after the existing (New) links (against digitization) Then the road should still maintain the previous existing direction") {
    testFindStartingPointsWithTwoMinorDiscontinuitiesNewInMiddle(SideCode.AgainstDigitizing, LinkStatus.New)
  }

  /*
        ^
         \  <- #1 Transfer
             (minor discontinuity)
           \  <- #2 New
               (minor discontinuity)
             \  <- #3 New
   */
  test("Test findStartingPoints When adding one (New) link with minor discontinuities before and after the existing (New and Transfer) links Then the road should still maintain the previous existing direction") {
    testFindStartingPointsWithTwoMinorDiscontinuitiesNewInMiddle(SideCode.TowardsDigitizing, LinkStatus.Transfer)
  }

  /*
         \  <- #1 Transfer
             (minor discontinuity)
           \  <- #2 New
               (minor discontinuity)
             \  <- #3 New
              v
   */
  test("Test findStartingPoints When adding one (New) link with minor discontinuities before and after the existing (Transfer and New) links (against digitization) Then the road should still maintain the previous existing direction") {
    testFindStartingPointsWithTwoMinorDiscontinuitiesNewInMiddle(SideCode.AgainstDigitizing, LinkStatus.Transfer)
  }

  /*
        ^
         \  <- #1 NotHandled
             (minor discontinuity)
           \  <- #2 New
               (minor discontinuity)
             \  <- #3 New
   */
  test("Test findStartingPoints When adding one (New) link with minor discontinuities before and after the existing (New and NotHandled) links Then the road should still maintain the previous existing direction") {
    testFindStartingPointsWithTwoMinorDiscontinuitiesNewInMiddle(SideCode.TowardsDigitizing, LinkStatus.NotHandled)
  }

  /*
         \  <- #1 NotHandled
             (minor discontinuity)
           \  <- #2 New
               (minor discontinuity)
             \  <- #3 New
              v
   */
  test("Test findStartingPoints When adding one (New) link with minor discontinuities before and after the existing (NotHandled and New) links (against digitization) Then the road should still maintain the previous existing direction") {
    testFindStartingPointsWithTwoMinorDiscontinuitiesNewInMiddle(SideCode.AgainstDigitizing, LinkStatus.NotHandled)
  }

  /*
       \  <- #1
           (minor discontinuity)
         \  <- #2
             (minor discontinuity)
          \ \  <- #3/#4
   */
  private def testFindStartingPointsWithTwoMinorDiscontinuitiesNewInMiddleTwoTrackOnOtherSide(sideCode: SideCode, linkStatus: LinkStatus): Unit = {
    runWithRollback {
      val geom1 = Seq(Point(10.0, 40.0), Point(0.0, 50.0))
      val geom3 = Seq(Point(45.0, 0.0), Point(35.0, 10.0))
      val geom4 = Seq(Point(55.0, 0.0), Point(45.0, 10.0))
      val plId = Sequences.nextProjectLinkId

      val startAddr1 = if (sideCode == SideCode.TowardsDigitizing) 15L else 0
      val endAddr1 = if (sideCode == SideCode.TowardsDigitizing) 30L else 15L
      val projectLink1 = ProjectLink(plId + 1, 9999L, 1L, Track.Combined, Discontinuity.Continuous, startAddr1, endAddr1, startAddr1, endAddr1, None, None, None, 12345L, 0.0, 15.0, sideCode, (NoCP, NoCP), (NoCP, NoCP), geom1, 0L, linkStatus, AdministrativeClass.State, LinkGeomSource.NormalLinkInterface, GeometryUtils.geometryLength(geom1), 0L, 0, 0, reversed = false, None, 86400L)

      val startAddr34 = if (sideCode == SideCode.TowardsDigitizing) 0L else 15L
      val endAddr34 = if (sideCode == SideCode.TowardsDigitizing) 15L else 30L
      val projectLinkNew3 = ProjectLink(plId + 3, 9999L, 1L, if (sideCode == SideCode.TowardsDigitizing) Track.LeftSide else Track.RightSide, Discontinuity.Continuous, startAddr34, endAddr34, startAddr34, endAddr34, None, None, None, 12347L, 0.0, 0.0, sideCode, (NoCP, NoCP), (NoCP, NoCP), geom3, 0L, LinkStatus.New, AdministrativeClass.State, LinkGeomSource.NormalLinkInterface, GeometryUtils.geometryLength(geom3), 0L, 0, 0, reversed = false, None, 86400L)
      val projectLinkNew4 = ProjectLink(plId + 4, 9999L, 1L, if (sideCode == SideCode.TowardsDigitizing) Track.RightSide else Track.LeftSide, Discontinuity.Continuous, startAddr34, endAddr34, startAddr34, endAddr34, None, None, None, 12348L, 0.0, 0.0, sideCode, (NoCP, NoCP), (NoCP, NoCP), geom4, 0L, LinkStatus.New, AdministrativeClass.State, LinkGeomSource.NormalLinkInterface, GeometryUtils.geometryLength(geom4), 0L, 0, 0, reversed = false, None, 86400L)

      val geomNew2 = Seq(Point(30.0, 20.0), Point(20.0, 30.0))

      // Notice that discontinuity value should not affect calculations, which are based on geometry. That's why we have here this value "Continuous".
      val projectLinkNew2 = ProjectLink(plId + 2, 9999L, 1L, Track.Combined, Discontinuity.Continuous, 0L, 0L, 0L, 0L, None, None, None, 12346L, 0.0, 0.0, SideCode.Unknown, (NoCP, NoCP), (NoCP, NoCP), geomNew2, 0L, LinkStatus.New, AdministrativeClass.State, LinkGeomSource.NormalLinkInterface, GeometryUtils.geometryLength(geomNew2), 0L, 0, 0, reversed = false, None, 86400L)

      val otherProjectLinks = Seq(projectLink1, projectLinkNew3, projectLinkNew4)
      val newProjectLinks = Seq(projectLinkNew2)

      val startingPointsForCalculations = defaultSectionCalculatorStrategy.findStartingPoints(newProjectLinks, otherProjectLinks, Seq.empty[ProjectLink], Seq.empty[UserDefinedCalibrationPoint])
      if (sideCode == SideCode.TowardsDigitizing) {
        startingPointsForCalculations should be((geom4.head, geom3.head))
      } else {
        startingPointsForCalculations should be((geom1.last, geom1.last))
      }
    }
  }

  /*
      ^
       \  <- #1 NotHandled
           (minor discontinuity)
         \  <- #2 New
             (minor discontinuity)
          \ \  <- #3/#4 New
   */
  test("Test findStartingPoints When adding one (New) link with minor discontinuities before and after the existing (New two track and NotHandled) road Then the road should still maintain the previous existing direction") {
    testFindStartingPointsWithTwoMinorDiscontinuitiesNewInMiddleTwoTrackOnOtherSide(SideCode.TowardsDigitizing, LinkStatus.NotHandled)
  }

  /*
       \  <- #1 NotHandled
           (minor discontinuity)
         \  <- #2 New
             (minor discontinuity)
          \ \  <- #3/#4 New
           v v
   */
  test("Test findStartingPoints When adding one (New) link with minor discontinuities before and after the existing (NotHandled and New two track) road (against digitizing) Then the road should still maintain the previous existing direction") {
    testFindStartingPointsWithTwoMinorDiscontinuitiesNewInMiddleTwoTrackOnOtherSide(SideCode.AgainstDigitizing, LinkStatus.NotHandled)
  }

  /*
      ^
       \  <- #1 New
           (minor discontinuity)
         \  <- #2 New
             (minor discontinuity)
          \ \  <- #3/#4 New
   */
  test("Test findStartingPoints When adding one (New) link with minor discontinuities before and after the existing (New two track and New) road Then the road should still maintain the previous existing direction") {
    testFindStartingPointsWithTwoMinorDiscontinuitiesNewInMiddleTwoTrackOnOtherSide(SideCode.TowardsDigitizing, LinkStatus.New)
  }

  /*
       \  <- #1 New
           (minor discontinuity)
         \  <- #2 New
             (minor discontinuity)
          \ \  <- #3/#4 New
           v v
   */
  test("Test findStartingPoints When adding one (New) link with minor discontinuities before and after the existing (New and New two track) road (against digitizing) Then the road should still maintain the previous existing direction") {
    testFindStartingPointsWithTwoMinorDiscontinuitiesNewInMiddleTwoTrackOnOtherSide(SideCode.AgainstDigitizing, LinkStatus.New)
  }

  /*
      ^
       \  <- #1 Transfer
           (minor discontinuity)
         \  <- #2 New
             (minor discontinuity)
          \ \  <- #3/#4 New
   */
  test("Test findStartingPoints When adding one (New) link with minor discontinuities before and after the existing (New two track and Transfer) road Then the road should still maintain the previous existing direction") {
    testFindStartingPointsWithTwoMinorDiscontinuitiesNewInMiddleTwoTrackOnOtherSide(SideCode.TowardsDigitizing, LinkStatus.Transfer)
  }

  /*
       \  <- #1 Transfer
           (minor discontinuity)
         \  <- #2 New
             (minor discontinuity)
          \ \  <- #3/#4 New
           v v
   */
  test("Test findStartingPoints When adding one (New) link with minor discontinuities before and after the existing (Transfer and New two track) road (against digitizing) Then the road should still maintain the previous existing direction") {
    testFindStartingPointsWithTwoMinorDiscontinuitiesNewInMiddleTwoTrackOnOtherSide(SideCode.AgainstDigitizing, LinkStatus.Transfer)
  }

  /*
                ^
                 \   <- #1 Transfer
                      (minor discontinuity)
       #3 New ->  \ \  <- #2 New
   */
  test("Test findStartingPoints When adding two track road (New) with minor discontinuity before the existing (Transfer) road Then the road should still maintain the previous existing direction") {
    runWithRollback {
      val geomTransfer1 = Seq(Point(10.0, 20.0), Point(0.0, 30.0))
      val plId = Sequences.nextProjectLinkId

      val projectLink1 = ProjectLink(plId + 1, 9999L, 1L, Track.Combined, Discontinuity.Continuous, 0L, 15L, 0L, 15L, None, None, None, 12345L, 0.0, 15.0, SideCode.TowardsDigitizing, (NoCP, NoCP), (NoCP, NoCP), geomTransfer1, 0L, LinkStatus.Transfer, AdministrativeClass.State, LinkGeomSource.NormalLinkInterface, GeometryUtils.geometryLength(geomTransfer1), 0L, 0, 0, reversed = false, None, 86400L)

      val geomNew2 = Seq(Point(35.0, 0.0), Point(25.0, 10.0))
      val geomNew3 = Seq(Point(25.0, 0.0), Point(15.0, 10.0))

      val projectLinkNew2 = ProjectLink(plId + 2, 9999L, 1L, Track.RightSide, Discontinuity.MinorDiscontinuity, 0L, 0L, 0L, 0L, None, None, None, 12347L, 0.0, 0.0, SideCode.Unknown, (NoCP, NoCP), (NoCP, NoCP), geomNew2, 0L, LinkStatus.New, AdministrativeClass.State, LinkGeomSource.NormalLinkInterface, GeometryUtils.geometryLength(geomNew2), 0L, 0, 0, reversed = false, None, 86400L)
      val projectLinkNew3 = ProjectLink(plId + 3, 9999L, 1L, Track.LeftSide, Discontinuity.MinorDiscontinuity, 0L, 0L, 0L, 0L, None, None, None, 12347L, 0.0, 0.0, SideCode.Unknown, (NoCP, NoCP), (NoCP, NoCP), geomNew3, 0L, LinkStatus.New, AdministrativeClass.State, LinkGeomSource.NormalLinkInterface, GeometryUtils.geometryLength(geomNew3), 0L, 0, 0, reversed = false, None, 86400L)


      val otherProjectLinks = Seq(projectLink1)
      val newProjectLinks = Seq(projectLinkNew2, projectLinkNew3)

      val startingPointsForCalculations = defaultSectionCalculatorStrategy.findStartingPoints(newProjectLinks, otherProjectLinks, Seq.empty[ProjectLink], Seq.empty[UserDefinedCalibrationPoint])
      startingPointsForCalculations should be((geomNew2.head, geomNew3.head))
    }
  }

  test("Test findStartingPoints When creating New Left track link which have its geometry reversed and Transfer Combined to RightSide before existing NotHandled link road Then the road should still maintain the previous existing direction") {
    runWithRollback {
      val geomNotHandled1 = Seq(Point(10.0, 5.0), Point(20.0, 5.0))
      val plId = Sequences.nextProjectLinkId

      val projectLink1 = ProjectLink(plId + 1, 9999L, 1L, Track.Combined, Discontinuity.Continuous, 10L, 25L, 10L, 25L, None, None, None, 12345L, 0.0, 15.0, SideCode.TowardsDigitizing, (NoCP, NoCP), (NoCP, NoCP), geomNotHandled1, 0L, LinkStatus.NotHandled, AdministrativeClass.State, LinkGeomSource.NormalLinkInterface, GeometryUtils.geometryLength(geomNotHandled1), 0L, 0, 0, reversed = false, None, 86400L)

      val geomNewLeft = Seq(Point(10.0, 5.0), Point(0.0, 10.0))
      val geomTransferRight = Seq(Point(0.0, 0.0), Point(10.0, 5.0))

      val projectLinkTransfer = ProjectLink(plId + 2, 9999L, 1L, Track.RightSide, Discontinuity.Continuous, 0L, 10L, 0L, 10L, None, None, None, 12347L, 0.0, 10.0, SideCode.TowardsDigitizing, (NoCP, NoCP), (NoCP, NoCP), geomTransferRight, 0L, LinkStatus.Transfer, AdministrativeClass.State, LinkGeomSource.NormalLinkInterface, GeometryUtils.geometryLength(geomTransferRight), 0L, 0, 0, reversed = false, None, 86400L)
      val projectLinkNew = ProjectLink(plId + 3, 9999L, 1L, Track.LeftSide, Discontinuity.Continuous, 0L, 0L, 0L, 0L, None, None, None, 12347L, 0.0, 10.0, SideCode.Unknown, (NoCP, NoCP), (NoCP, NoCP), geomNewLeft, 0L, LinkStatus.New, AdministrativeClass.State, LinkGeomSource.NormalLinkInterface, GeometryUtils.geometryLength(geomNewLeft), 0L, 0, 0, reversed = false, None, 86400L)

      val otherProjectLinks = Seq(projectLink1, projectLinkTransfer)
      val projectLinks = Seq(projectLinkNew)

      val startingPointsForCalculations = defaultSectionCalculatorStrategy.findStartingPoints(projectLinks, otherProjectLinks, Seq.empty[ProjectLink], Seq.empty[UserDefinedCalibrationPoint])
      startingPointsForCalculations should be((geomTransferRight.head, geomNewLeft.last))
    }
  }

  test("Test findStartingPoints When adding two (New) links before and after existing transfer links(s) Then the road should maintain the previous direction") {
    runWithRollback {
      val geomTransferComb1 = Seq(Point(40.0, 30.0), Point(30.0, 40.0))
      val geomTransferComb2 = Seq(Point(30.0, 40.0), Point(20.0, 50.0))
      val plId = Sequences.nextProjectLinkId

      val projectLinkComb1 = ProjectLink(plId + 1, 9999L, 1L, Track.Combined, Discontinuity.Continuous, 15L, 30L, 15L, 30L, None, None, None, 12345L, 0.0, 15.0, SideCode.TowardsDigitizing, (NoCP, NoCP), (NoCP, NoCP), geomTransferComb1, 0L, LinkStatus.Transfer, AdministrativeClass.State, LinkGeomSource.NormalLinkInterface, GeometryUtils.geometryLength(geomTransferComb1), 0L, 0, 0, reversed = false, None, 86400L)
      val projectLinkComb2 = ProjectLink(plId + 2, 9999L, 1L, Track.Combined, Discontinuity.Continuous, 30L, 45L, 30L, 45L, None, None, None, 12346L, 0.0, 15.0, SideCode.TowardsDigitizing, (NoCP, NoCP), (NoCP, NoCP), geomTransferComb2, 0L, LinkStatus.Transfer, AdministrativeClass.State, LinkGeomSource.NormalLinkInterface, GeometryUtils.geometryLength(geomTransferComb2), 0L, 0, 0, reversed = false, None, 86400L)

      val geomNewCombBefore = Seq(Point(50.0, 20.0), Point(40.0, 30.0))
      val geomNewCombAfter = Seq(Point(10.0, 60.0), Point(20.0, 60.0))

      val projectLinkCombNewBefore = ProjectLink(plId + 3, 9999L, 1L, Track.Combined, Discontinuity.Continuous, 0L, 0L, 0L, 0L, None, None, None, 12347L, 0.0, 0.0, SideCode.Unknown, (NoCP, NoCP), (NoCP, NoCP), geomNewCombBefore, 0L, LinkStatus.New, AdministrativeClass.State, LinkGeomSource.NormalLinkInterface, GeometryUtils.geometryLength(geomNewCombBefore), 0L, 0, 0, reversed = false, None, 86400L)

      val projectLinkCombNewAfter = ProjectLink(plId + 4, 9999L, 1L, Track.Combined, Discontinuity.Continuous, 0L, 0L, 0L, 0L, None, None, None, 12347L, 0.0, 0.0, SideCode.Unknown, (NoCP, NoCP), (NoCP, NoCP), geomNewCombAfter, 0L, LinkStatus.New, AdministrativeClass.State, LinkGeomSource.NormalLinkInterface, GeometryUtils.geometryLength(geomNewCombAfter), 0L, 0, 0, reversed = false, None, 86400L)

      val transferProjectLinks = Seq(projectLinkComb1, projectLinkComb2)
      val newProjectLinks = Seq(projectLinkCombNewBefore, projectLinkCombNewAfter)

      val startingPointsForCalculations = defaultSectionCalculatorStrategy.findStartingPoints(newProjectLinks, transferProjectLinks, Seq.empty[ProjectLink], Seq.empty[UserDefinedCalibrationPoint])
      startingPointsForCalculations should be((geomNewCombBefore.head, geomNewCombBefore.head))
    }
  }

  test("Test defaultSectionCalculatorStrategy.assignMValues() When supplying a variety of project links Then return said project links but EVERY SideCode should be TowardsDigitizing") {
    runWithRollback {
      val projectLinks = setUpSideCodeDeterminationTestData()
      projectLinks.foreach(p => {
        val assigned = defaultSectionCalculatorStrategy.assignMValues(Seq(p), Seq.empty[ProjectLink], Seq.empty[UserDefinedCalibrationPoint])
        assigned.head.linkId should be(p.linkId)
        assigned.head.geometry should be(p.geometry)
        assigned.head.sideCode should be(SideCode.TowardsDigitizing)
      })
    }
  }

  test("Test defaultSectionCalculatorStrategy.assignMValues() When supplying a variety of project links Then return said project links but EVERY SideCode should be AgainstDigitizing") {
    runWithRollback {
      val projectLinks = setUpSideCodeDeterminationTestData()
      projectLinks.foreach(p => {
        val pl = p.copyWithGeometry(p.geometry.reverse)
        val assigned = defaultSectionCalculatorStrategy.assignMValues(Seq(pl), Seq.empty[ProjectLink], Seq.empty[UserDefinedCalibrationPoint])
        assigned.head.linkId should be(pl.linkId)
        assigned.head.geometry should be(pl.geometry)
        assigned.head.sideCode should be(SideCode.AgainstDigitizing)
      })
    }
  }

  test("Test defaultSectionCalculatorStrategy.assignMValues() and the attribution of roadway_numbers for new Left Right sections with same number of links Then " +
    "if there are for e.g. 3 (three) consecutive links with same roadway_number (and all Transfer status), the first 3 (three) opposite track links (with all New status) should share some new generated roadway_number between them") {
    runWithRollback {
      //geoms
      //Left
      //before roundabout
      val geomTransferLeft1 = Seq(Point(0.0, 5.0), Point(5.0, 5.0))
      val geomTransferLeft2 = Seq(Point(5.0, 5.0), Point(10.0, 5.0))
      //after roundabout
      val geomTransferLeft3 = Seq(Point(10.0, 5.0), Point(11.0, 10.0))
      val geomTransferLeft4 = Seq(Point(11.0, 10.0), Point(13.0, 15.0))
      val geomTransferLeft5 = Seq(Point(13.0, 15.0), Point(15.0, 25.0))

      //Right
      //before roundabout
      val geomNewRight1 = Seq(Point(0.0, 0.0), Point(5.0, 0.0))
      val geomNewRight2 = Seq(Point(5.0, 0.0), Point(10.0, 0.0))
      //after roundabout
      val geomTransferRight3 = Seq(Point(20.0, 0.0), Point(19.0, 5.0))
      val geomTransferRight4 = Seq(Point(19.0, 5.0), Point(18.0, 10.0))
      val geomTransferRight5 = Seq(Point(18.0, 10.0), Point(15.0, 25.0))

      val projectId = Sequences.nextViiteProjectId
      val roadwayId = Sequences.nextRoadwayId
      val linearLocationId = Sequences.nextLinearLocationId
      val roadwayNumber = Sequences.nextRoadwayNumber
      val project = Project(projectId, ProjectState.Incomplete, "f", "s", DateTime.now(), "", DateTime.now(), DateTime.now(),
        "", Seq(), Seq(), None, None)

      //projectlinks

      //before roundabout

      //Left Transfer
      val projectLinkLeft1 = ProjectLink(-1000L, 9999L, 1L, Track.apply(2), Discontinuity.Continuous, 0L, 5L, 0L, 5L, None, None, None, 12345L, 0.0, 5.0, SideCode.TowardsDigitizing, (NoCP, NoCP), (NoCP, NoCP), geomTransferLeft1, projectId, LinkStatus.Transfer, AdministrativeClass.State, LinkGeomSource.NormalLinkInterface, GeometryUtils.geometryLength(geomTransferLeft1), roadwayId, linearLocationId, 8L, reversed = false, None, 86400L, roadwayNumber = roadwayNumber)
      val projectLinkLeft2 = ProjectLink(-1000L, 9999L, 1L, Track.apply(2), Discontinuity.ParallelLink, 5L, 10L, 5L, 10L, None, None, None, 12346L, 0.0, 5.0, SideCode.TowardsDigitizing, (NoCP, NoCP), (NoCP, NoCP), geomTransferLeft2, projectId, LinkStatus.Transfer, AdministrativeClass.State, LinkGeomSource.NormalLinkInterface, GeometryUtils.geometryLength(geomTransferLeft2), roadwayId + 1, linearLocationId + 1, 8L, reversed = false, None, 86400L, roadwayNumber = roadwayNumber)
      //Right New
      val projectLinkRight1 = ProjectLink(-1000L, 9999L, 1L, Track.apply(1), Discontinuity.Continuous, 0L, 0L, 0L, 0L, None, None, None, 12347L, 0.0, 5.0, SideCode.TowardsDigitizing, (NoCP, NoCP), (NoCP, NoCP), geomNewRight1, projectId, LinkStatus.New, AdministrativeClass.State, LinkGeomSource.NormalLinkInterface, GeometryUtils.geometryLength(geomNewRight1), 0, 0, 8L, reversed = false, None, 86400L)
      val projectLinkRight2 = ProjectLink(-1000L, 9999L, 1L, Track.apply(1), Discontinuity.MinorDiscontinuity, 0L, 0L, 0L, 0L, None, None, None, 12348L, 0.0, 5.0, SideCode.TowardsDigitizing, (NoCP, NoCP), (NoCP, NoCP), geomNewRight2, projectId, LinkStatus.New, AdministrativeClass.State, LinkGeomSource.NormalLinkInterface, GeometryUtils.geometryLength(geomNewRight2), 0, 0, 8L, reversed = false, None, 86400L)

      //after roundabout

      //Left New
      val projectLinkLeft3 = ProjectLink(-1000L, 9999L, 1L, Track.apply(2), Discontinuity.Continuous, 0L, 0L, 0L, 0L, None, None, None, 12349L, 0.0, 5.1, SideCode.TowardsDigitizing, (NoCP, NoCP), (NoCP, NoCP), geomTransferLeft3, projectId, LinkStatus.New, AdministrativeClass.State, LinkGeomSource.NormalLinkInterface, GeometryUtils.geometryLength(geomTransferLeft3), 0, 0, 8L, reversed = false, None, 86400L)
      val projectLinkLeft4 = ProjectLink(-1000L, 9999L, 1L, Track.apply(2), Discontinuity.Continuous, 0L, 0L, 0L, 0L, None, None, None, 12350L, 0.0, 5.3, SideCode.TowardsDigitizing, (NoCP, NoCP), (NoCP, NoCP), geomTransferLeft4, projectId, LinkStatus.New, AdministrativeClass.State, LinkGeomSource.NormalLinkInterface, GeometryUtils.geometryLength(geomTransferLeft4), 0, 0, 8L, reversed = false, None, 86400L)
      val projectLinkLeft5 = ProjectLink(-1000L, 9999L, 1L, Track.apply(2), Discontinuity.Continuous, 0L, 0L, 0L, 0L, None, None, None, 12351L, 0.0, 10.1, SideCode.TowardsDigitizing, (NoCP, NoCP), (NoCP, NoCP), geomTransferLeft5, projectId, LinkStatus.New, AdministrativeClass.State, LinkGeomSource.NormalLinkInterface, GeometryUtils.geometryLength(geomTransferLeft5), 0, 0, 8L, reversed = false, None, 86400L)
      //Right Transfer
      val projectLinkRight3 = ProjectLink(-1000L, 9999L, 1L, Track.apply(1), Discontinuity.Continuous, 0L, 5L, 0L, 5L, None, None, None, 12352L, 0.0, 5.1, SideCode.TowardsDigitizing, (NoCP, NoCP), (NoCP, NoCP), geomTransferRight3, projectId, LinkStatus.Transfer, AdministrativeClass.State, LinkGeomSource.NormalLinkInterface, GeometryUtils.geometryLength(geomTransferRight3), roadwayId + 2, linearLocationId + 2, 8L, reversed = false, None, 86400L, roadwayNumber = Sequences.nextRoadwayNumber)
      val nextRwNumber = Sequences.nextRoadwayNumber
      val projectLinkRight4 = ProjectLink(-1000L, 9999L, 1L, Track.apply(1), Discontinuity.Continuous, 5L, 10L, 5L, 10L, None, None, None, 12352L, 0.0, 5.1, SideCode.TowardsDigitizing, (NoCP, NoCP), (NoCP, NoCP), geomTransferRight4, projectId, LinkStatus.Transfer, AdministrativeClass.State, LinkGeomSource.NormalLinkInterface, GeometryUtils.geometryLength(geomTransferRight4), roadwayId + 3, linearLocationId + 3, 8L, reversed = false, None, 86400L, roadwayNumber = nextRwNumber)
      val projectLinkRight5 = ProjectLink(-1000L, 9999L, 1L, Track.apply(1), Discontinuity.Continuous, 0L, 15L, 10L, 15L, None, None, None, 12353L, 0.0, 15.2, SideCode.TowardsDigitizing, (NoCP, NoCP), (NoCP, NoCP), geomTransferRight5, projectId, LinkStatus.Transfer, AdministrativeClass.State, LinkGeomSource.NormalLinkInterface, GeometryUtils.geometryLength(geomTransferRight5), roadwayId + 4, linearLocationId + 4, 8L, reversed = false, None, 86400L, roadwayNumber = nextRwNumber)

      //create before transfer data
      val (linearLeft1, rwLeft1): (LinearLocation, Roadway) = Seq(projectLinkLeft1).map(toRoadwayAndLinearLocation).head
      val (linearLeft2, rwLeft2): (LinearLocation, Roadway) = Seq(projectLinkLeft2).map(toRoadwayAndLinearLocation).head
      val rw1WithId = rwLeft1.copy(id = roadwayId, ely = 8L)
      val rw2WithId = rwLeft2.copy(id = roadwayId+1, ely = 8L)
      val linearLeft1WithId = linearLeft1.copy(id = linearLocationId)
      val linearLeft2WithId = linearLeft2.copy(id = linearLocationId+1)

      //create after transfer data
      val (linearRight3, rwRight3): (LinearLocation, Roadway) = Seq(projectLinkRight3).map(toRoadwayAndLinearLocation).head
      val (linearRight4, rwRight4): (LinearLocation, Roadway) = Seq(projectLinkRight4).map(toRoadwayAndLinearLocation).head
      val (linearRight5, rwRight5): (LinearLocation, Roadway) = Seq(projectLinkRight5).map(toRoadwayAndLinearLocation).head
      val rw3WithId = rwRight3.copy(id = roadwayId+2, ely = 8L)
      val rw4WithId = rwRight4.copy(id = roadwayId+3, ely = 8L)
      val rw5WithId = rwRight5.copy(id = roadwayId+4, ely = 8L)
      val linearRight3WithId = linearRight3.copy(id = linearLocationId+2)
      val linearRight4WithId = linearRight4.copy(id = linearLocationId+3)
      val linearRight5WithId = linearRight5.copy(id = linearLocationId+4)

      buildTestDataForProject(Some(project), Some(Seq(rw1WithId, rw2WithId, rw3WithId, rw4WithId, rw5WithId)), Some(Seq(linearLeft1WithId, linearLeft2WithId, linearRight3WithId, linearRight4WithId, linearRight5WithId)), None)

      /*  assignMValues before roundabout */
      val assignedValues = defaultSectionCalculatorStrategy.assignMValues(Seq(projectLinkRight1, projectLinkRight2), Seq(projectLinkLeft1, projectLinkLeft2), Seq.empty[UserDefinedCalibrationPoint])

      val (left, right) = assignedValues.partition(_.track == Track.LeftSide)
      val groupedLeft1: ListMap[Long, Seq[ProjectLink]] = ListMap(left.groupBy(_.roadwayNumber).toSeq.sortBy(r => r._2.minBy(_.startAddrMValue).startAddrMValue): _*)
      val groupedRight1: ListMap[Long, Seq[ProjectLink]] = ListMap(right.groupBy(_.roadwayNumber).toSeq.sortBy(r => r._2.minBy(_.startAddrMValue).startAddrMValue): _*)
      groupedLeft1.size should be (groupedRight1.size)
      groupedLeft1.size should be (1)
      groupedLeft1.zip(groupedRight1).forall(zipped => zipped._1._2.maxBy(_.endAddrMValue).endAddrMValue == zipped._2._2.maxBy(_.endAddrMValue).endAddrMValue) should be (true)

      val assignedValues2 = defaultSectionCalculatorStrategy.assignMValues(Seq(projectLinkRight1, projectLinkRight2.copy(administrativeClass = AdministrativeClass.Private)), Seq(projectLinkLeft1, projectLinkLeft2.copy(administrativeClass = AdministrativeClass.Private, roadwayNumber = Sequences.nextRoadwayNumber)), Seq.empty[UserDefinedCalibrationPoint])

      val (left2, right2) = assignedValues2.partition(_.track == Track.LeftSide)
      //should have same 2 different roadwayNumber since they have 2 different administrativeClasses (projectLinkLeft2 have now Private AdministrativeClass)
      val groupedLeft2: ListMap[Long, Seq[ProjectLink]] = ListMap(left2.groupBy(_.roadwayNumber).toSeq.sortBy(r => r._2.minBy(_.startAddrMValue).startAddrMValue): _*)
      val groupedRight2: ListMap[Long, Seq[ProjectLink]] = ListMap(right2.groupBy(_.roadwayNumber).toSeq.sortBy(r => r._2.minBy(_.startAddrMValue).startAddrMValue): _*)
      groupedLeft2.size should be (groupedRight2.size)
      groupedLeft2.size should be (2)
      groupedLeft2.zip(groupedRight2).forall(zipped => zipped._1._2.maxBy(_.endAddrMValue).endAddrMValue == zipped._2._2.maxBy(_.endAddrMValue).endAddrMValue) should be (true)

      /*  assignMValues before and after roundabout */
      val assignedValues3 = defaultSectionCalculatorStrategy.assignMValues(Seq(projectLinkLeft3, projectLinkLeft4, projectLinkLeft5), assignedValues++Seq(projectLinkRight3, projectLinkRight4, projectLinkRight5), Seq.empty[UserDefinedCalibrationPoint])

      val (left3, right3) = assignedValues3.partition(_.track == Track.LeftSide)
      val groupedLeft3: ListMap[Long, Seq[ProjectLink]] = ListMap(left3.groupBy(_.roadwayNumber).toSeq.sortBy(r => r._2.minBy(_.startAddrMValue).startAddrMValue): _*)
      val groupedRight3: ListMap[Long, Seq[ProjectLink]] = ListMap(right3.groupBy(_.roadwayNumber).toSeq.sortBy(r => r._2.minBy(_.startAddrMValue).startAddrMValue): _*)
      groupedLeft3.size should be (groupedRight3.size)
      groupedLeft3.size should be (3)
      groupedLeft3.zip(groupedRight3).forall(zipped => zipped._1._2.maxBy(_.endAddrMValue).endAddrMValue == zipped._2._2.maxBy(_.endAddrMValue).endAddrMValue) should be (true)

      assignedValues3.find(_.linearLocationId == projectLinkRight4.linearLocationId).get.roadwayNumber should be (assignedValues3.find(_.linearLocationId == projectLinkRight5.linearLocationId).get.roadwayNumber)
      assignedValues3.find(_.linearLocationId == projectLinkLeft4.linearLocationId).get.roadwayNumber should be (assignedValues3.find(_.linearLocationId == projectLinkLeft5.linearLocationId).get.roadwayNumber)

      /*  assignMValues after roundabout */
      val assignedValues4 = defaultSectionCalculatorStrategy.assignMValues(Seq(projectLinkLeft3, projectLinkLeft4, projectLinkLeft5), Seq(projectLinkRight3, projectLinkRight4, projectLinkRight5), Seq.empty[UserDefinedCalibrationPoint])

      val (left4, right4) = assignedValues4.partition(_.track == Track.LeftSide)
      left4.map(_.roadwayNumber).distinct.size should be (2)
      right4.map(_.roadwayNumber).distinct.size should be (left4.map(_.roadwayNumber).distinct.size)
      val groupedLeft4: ListMap[Long, Seq[ProjectLink]] = ListMap(left4.groupBy(_.roadwayNumber).toSeq.sortBy(r => r._2.minBy(_.startAddrMValue).startAddrMValue): _*)
      val groupedRight4: ListMap[Long, Seq[ProjectLink]] = ListMap(right4.groupBy(_.roadwayNumber).toSeq.sortBy(r => r._2.minBy(_.startAddrMValue).startAddrMValue): _*)
      groupedLeft4.size should be (groupedRight4.size)
      groupedLeft4.size should be (2)
      groupedLeft4.zip(groupedRight4).forall(zipped => zipped._1._2.maxBy(_.endAddrMValue).endAddrMValue == zipped._2._2.maxBy(_.endAddrMValue).endAddrMValue) should be (true)
    }
  }

  test("Test defaultSectionCalculatorStrategy.assignMValues() and the attribution of roadway_numbers for new Left Right sections that have already roadwayNumbers Then " +
    "if there are for e.g. 3 (three) consecutive links with different roadway_numbers (and all Transfer status), the first 3 (three) opposite track links  (with all New status and already splited) should generate also 3 new roadway_numbers") {
    runWithRollback {
      //  Left: Before roundabout (Transfer)
      val geomTransferLeft1 = Seq(Point(0.0, 5.0), Point(5.0, 5.0))
      val geomTransferLeft2 = Seq(Point(5.0, 5.0), Point(10.0, 5.0))
      //  Left: After Roundabout (New)
      val geomNewLeft3 = Seq(Point(20.0, 5.0), Point(21.0, 10.0))

      //  Right: Before Roundabout (New)
      val geomNewRight1 = Seq(Point(0.0, 0.0), Point(5.0, 0.0))
      val geomNewRight2 = Seq(Point(5.0, 0.0), Point(10.0, 0.0))
      //  Right: After roundabout (Transfer)
      val geomTransferRight3 = Seq(Point(20.0, 0.0), Point(19.0, 5.0))


      val projectId = Sequences.nextViiteProjectId
      val roadwayId = Sequences.nextRoadwayId
      val linearLocationId = Sequences.nextLinearLocationId
      val project = Project(projectId, ProjectState.Incomplete, "f", "s", DateTime.now(), "", DateTime.now(), DateTime.now(),
        "", Seq(), Seq(), None, None)

      // Project Links:

<<<<<<< HEAD
      //  Left: Before roundabout (Transfer)
      val projectLinkLeft1 = ProjectLink(Sequences.nextProjectLinkId, 9999L, 1L, Track.apply(2), Discontinuity.Continuous, 0L, 5L, 0L, 5L, None, None,
        None, 12345L, 0.0, 5.0, SideCode.TowardsDigitizing, (NoCP, NoCP), (NoCP, NoCP),
        geomTransferLeft1, projectId, LinkStatus.Transfer, RoadType.PublicRoad, LinkGeomSource.NormalLinkInterface, GeometryUtils.geometryLength(geomTransferLeft1), roadwayId, linearLocationId, 8L, reversed = false,
        None, 86400L, roadwayNumber = Sequences.nextRoadwayNumber)
      val projectLinkLeft2 = ProjectLink(Sequences.nextProjectLinkId, 9999L, 1L, Track.apply(2), Discontinuity.ParallelLink, 5L, 10L, 5L, 10L, None, None,
        None, 12346L, 0.0, 5.0, SideCode.TowardsDigitizing, (NoCP, NoCP), (NoCP, NoCP),
        geomTransferLeft2, projectId, LinkStatus.Transfer, RoadType.PublicRoad, LinkGeomSource.NormalLinkInterface, GeometryUtils.geometryLength(geomTransferLeft2), roadwayId + 1, linearLocationId + 1, 8L, reversed = false,
        None, 86400L, roadwayNumber = Sequences.nextRoadwayNumber)

      //  Create before Transfer data
      val (linearLeft1, rwLeft1): (LinearLocation, Roadway) = Seq(projectLinkLeft1).map(toRoadwayAndLinearLocation).head
      val (linearLeft2, rwLeft2): (LinearLocation, Roadway) = Seq(projectLinkLeft2).map(toRoadwayAndLinearLocation).head
      val rw1WithId = rwLeft1.copy(id = roadwayId, ely = 8L)
      val rw2WithId = rwLeft2.copy(id = roadwayId+1, ely = 8L)
      val linearLeft1WithId = linearLeft1.copy(id = linearLocationId)
      val linearLeft2WithId = linearLeft2.copy(id = linearLocationId+1)

      //  Right: Before Roundabout (New)
      val projectLinkRight1 = ProjectLink(Sequences.nextProjectLinkId, 9999L, 1L, Track.apply(1), Discontinuity.Continuous, 0L, 5L, 0L, 0L, None, None,
        None, 12347L, 0.0, 5.0, SideCode.TowardsDigitizing, (NoCP, NoCP), (NoCP, NoCP),
        geomNewRight1, projectId, LinkStatus.New, RoadType.PublicRoad, LinkGeomSource.NormalLinkInterface, GeometryUtils.geometryLength(geomNewRight1), 0, 0, 8L, reversed = false,
        None, 86400L)
      val projectLinkRight2 = ProjectLink(Sequences.nextProjectLinkId, 9999L, 1L, Track.apply(1), Discontinuity.MinorDiscontinuity, 5L, 10L, 0L, 0L, None, None,
        None, 12348L, 0.0, 5.0, SideCode.TowardsDigitizing, (NoCP, NoCP), (NoCP, NoCP),
        geomNewRight2, projectId, LinkStatus.New, RoadType.PublicRoad, LinkGeomSource.NormalLinkInterface, GeometryUtils.geometryLength(geomNewRight2), 0, 0, 8L, reversed = false,
        None, 86400L)

      //  Left: After Roundabout (New)
      val projectLinkLeft3 = ProjectLink(Sequences.nextProjectLinkId, 9999L, 1L, Track.apply(2), Discontinuity.Continuous, 10L, 15L, 0L, 0L, None, None,
        None, 12349L, 0.0, 5.1, SideCode.TowardsDigitizing, (NoCP, NoCP), (NoCP, NoCP),
        geomNewLeft3, projectId, LinkStatus.New, RoadType.PublicRoad, LinkGeomSource.NormalLinkInterface, GeometryUtils.geometryLength(geomNewLeft3), 0, 0, 8L, reversed = false,
        None, 86400L)
      //  Right: After roundabout (Transfer)
      val projectLinkRight3 = ProjectLink(Sequences.nextProjectLinkId, 9999L, 1L, Track.apply(1), Discontinuity.Continuous, 10L, 15L, 0L, 5L, None, None,
        None, 12352L, 0.0, 5.1, SideCode.TowardsDigitizing, (NoCP, NoCP), (NoCP, NoCP),
        geomTransferRight3, projectId, LinkStatus.Transfer, RoadType.PublicRoad, LinkGeomSource.NormalLinkInterface, GeometryUtils.geometryLength(geomTransferRight3), roadwayId + 2, linearLocationId + 2, 8L, reversed = false,
        None, 86400L, roadwayNumber = Sequences.nextRoadwayNumber)
=======
      //Left Transfer
      val projectLinkLeft1 = ProjectLink(Sequences.nextProjectLinkId, 9999L, 1L, Track.apply(2), Discontinuity.Continuous, 0L, 5L, 0L, 5L, None, None, None, 12345L, 0.0, 5.0, SideCode.TowardsDigitizing, (NoCP, NoCP), (NoCP, NoCP), geomTransferLeft1, projectId, LinkStatus.Transfer, AdministrativeClass.State, LinkGeomSource.NormalLinkInterface, GeometryUtils.geometryLength(geomTransferLeft1), roadwayId, linearLocationId, 8L, reversed = false, None, 86400L, roadwayNumber = Sequences.nextRoadwayNumber)
      val projectLinkLeft2 = ProjectLink(Sequences.nextProjectLinkId, 9999L, 1L, Track.apply(2), Discontinuity.ParallelLink, 5L, 10L, 5L, 10L, None, None, None, 12346L, 0.0, 5.0, SideCode.TowardsDigitizing, (NoCP, NoCP), (NoCP, NoCP), geomTransferLeft2, projectId, LinkStatus.Transfer, AdministrativeClass.State, LinkGeomSource.NormalLinkInterface, GeometryUtils.geometryLength(geomTransferLeft2), roadwayId + 1, linearLocationId + 1, 8L, reversed = false, None, 86400L, roadwayNumber = Sequences.nextRoadwayNumber)
      //Right New
      val projectLinkRight1 = ProjectLink(Sequences.nextProjectLinkId, 9999L, 1L, Track.apply(1), Discontinuity.Continuous, 0L, 5L, 0L, 0L, None, None, None, 12347L, 0.0, 5.0, SideCode.TowardsDigitizing, (NoCP, NoCP), (NoCP, NoCP), geomNewRight1, projectId, LinkStatus.New, AdministrativeClass.State, LinkGeomSource.NormalLinkInterface, GeometryUtils.geometryLength(geomNewRight1), 0, 0, 8L, reversed = false, None, 86400L, roadwayNumber = roadwayNumber1)
      val projectLinkRight2 = ProjectLink(Sequences.nextProjectLinkId, 9999L, 1L, Track.apply(1), Discontinuity.MinorDiscontinuity, 5L, 10L, 0L, 0L, None, None, None, 12348L, 0.0, 5.0, SideCode.TowardsDigitizing, (NoCP, NoCP), (NoCP, NoCP), geomNewRight2, projectId, LinkStatus.New, AdministrativeClass.State, LinkGeomSource.NormalLinkInterface, GeometryUtils.geometryLength(geomNewRight2), 0, 0, 8L, reversed = false, None, 86400L, roadwayNumber = roadwayNumber1)

      //after roundabout

      //Left New
      val projectLinkLeft3 = ProjectLink(Sequences.nextProjectLinkId, 9999L, 1L, Track.apply(2), Discontinuity.Continuous, 10L, 15L, 0L, 0L, None, None, None, 12349L, 0.0, 5.1, SideCode.TowardsDigitizing, (NoCP, NoCP), (NoCP, NoCP), geomNewLeft3, projectId, LinkStatus.New, AdministrativeClass.State, LinkGeomSource.NormalLinkInterface, GeometryUtils.geometryLength(geomNewLeft3), 0, 0, 8L, reversed = false, None, 86400L)

      //Right Transfer
      val projectLinkRight3 = ProjectLink(Sequences.nextProjectLinkId, 9999L, 1L, Track.apply(1), Discontinuity.Continuous, 10L, 15L, 0L, 5L, None, None, None, 12352L, 0.0, 5.1, SideCode.TowardsDigitizing, (NoCP, NoCP), (NoCP, NoCP), geomTransferRight3, projectId, LinkStatus.Transfer, AdministrativeClass.State, LinkGeomSource.NormalLinkInterface, GeometryUtils.geometryLength(geomTransferRight3), roadwayId + 2, linearLocationId + 2, 8L, reversed = false, None, 86400L, roadwayNumber = Sequences.nextRoadwayNumber)
>>>>>>> 0d5bdeb1

      //  Create after Transfer Data
      val (linearRight3, rwRight3): (LinearLocation, Roadway) = Seq(projectLinkRight3).map(toRoadwayAndLinearLocation).head
      val rw3WithId = rwRight3.copy(id = roadwayId+2, ely = 8L)
      val linearRight3WithId = linearRight3.copy(id = linearLocationId+2)

      buildTestDataForProject(Some(project), Some(Seq(rw1WithId, rw2WithId, rw3WithId)), Some(Seq(linearLeft1WithId, linearLeft2WithId, linearRight3WithId)), None)

      //  Assign m values before roundabout
      val assignedValues = defaultSectionCalculatorStrategy.assignMValues(Seq(projectLinkRight1, projectLinkRight2, projectLinkLeft3), Seq(projectLinkLeft1, projectLinkLeft2, projectLinkRight3), Seq.empty[UserDefinedCalibrationPoint])

      val reAssignedRight1 = assignedValues.filter(_.id == projectLinkRight1.id).head
      val reAssignedRight2 = assignedValues.filter(_.id == projectLinkRight2.id).head

      projectLinkRight1.roadwayNumber should be (projectLinkRight2.roadwayNumber)
      reAssignedRight1.roadwayNumber should not be projectLinkRight1.roadwayNumber
      reAssignedRight2.roadwayNumber should not be reAssignedRight1.roadwayNumber
    }
  }

  test("Test defaultSectionCalculatorStrategy.assignMValues() and the attribution of roadway_numbers for new Left Right sections with same number of links Then " +
    "if there are for e.g. 2 (two) consecutive links with diff roadway number (and all Transfer status), the opposite track (New), should also have 2 diff roadway numbers link(s) even if the amount of the new links is the same than the Transfer side") {
    runWithRollback {

      /*geoms
         ^  ^
         |  |
Left     |  ^   Right
         ^  |
         |  |
         |  |
          ^
          | Combined
          ^
          |
      */

      //Combined
      val geomTransferCombined1 = Seq(Point(10.0, 0.0), Point(10.0, 5.0))
      val geomTransferCombined2 = Seq(Point(10.0, 5.0), Point(10.0, 10.0))

      //Left
      val geomNewLeft1 = Seq(Point(10.0, 10.0), Point(8.0, 13.0))
      val geomNewLeft2 = Seq(Point(8.0, 13.0), Point(5.0, 20.0))

      //Right
      val geomTransferRight1 = Seq(Point(10.0, 10.0), Point(15.0, 23.0))
      val geomTransferRight2 = Seq(Point(15.0, 23.0), Point(15.0, 30.0))


      val projectId = Sequences.nextViiteProjectId
      val roadwayId1 = Sequences.nextRoadwayId
      val roadwayId2 = Sequences.nextRoadwayId
      val roadwayId3 = Sequences.nextRoadwayId
      val roadwayNumber1 = Sequences.nextRoadwayNumber
      val roadwayNumber2 = Sequences.nextRoadwayNumber
      val roadwayNumber3 = Sequences.nextRoadwayNumber
      val linearLocationId1 = Sequences.nextLinearLocationId
      val linearLocationId2 = Sequences.nextLinearLocationId
      val linearLocationId3 = Sequences.nextLinearLocationId
      val linearLocationId4 = Sequences.nextLinearLocationId
      val project = Project(projectId, ProjectState.Incomplete, "f", "s", DateTime.now(), "", DateTime.now(), DateTime.now(),
        "", Seq(), Seq(), None, None)

      //projectlinks

      //Combined Transfer
      val projectLinkCombined1 = ProjectLink(-1000L, 9999L, 1L, Track.apply(0), Discontinuity.Continuous, 0L, 5L, 0L, 5L, None, None, None, 12345L, 0.0, 5.0, SideCode.TowardsDigitizing, (NoCP, NoCP), (NoCP, NoCP), geomTransferCombined1, projectId, LinkStatus.Transfer, AdministrativeClass.State, LinkGeomSource.NormalLinkInterface, GeometryUtils.geometryLength(geomTransferCombined1), roadwayId1, linearLocationId1, 8L, reversed = false, None, 86400L, roadwayNumber = roadwayNumber1)

      val projectLinkCombined2 = ProjectLink(-1000L, 9999L, 1L, Track.apply(0), Discontinuity.Continuous, 5L, 10L, 5L, 10L, None, None, None, 12346L, 0.0, 5.0, SideCode.TowardsDigitizing, (NoCP, NoCP), (NoCP, NoCP), geomTransferCombined2, projectId, LinkStatus.Transfer, AdministrativeClass.State, LinkGeomSource.NormalLinkInterface, GeometryUtils.geometryLength(geomTransferCombined2), roadwayId2, linearLocationId2, 8L, reversed = false, None, 86400L, roadwayNumber = roadwayNumber2)


      //Left New
      val projectLinkLeft1 = ProjectLink(-1000L, 9999L, 1L, Track.apply(2), Discontinuity.Continuous, 0L, 0L, 0L, 0L, None, None, None, 12348L, 0.0, 3.0, SideCode.TowardsDigitizing, (NoCP, NoCP), (NoCP, NoCP), geomNewLeft1, projectId, LinkStatus.New, AdministrativeClass.State, LinkGeomSource.NormalLinkInterface, GeometryUtils.geometryLength(geomNewLeft1), -1000, -1000, 8L, reversed = false, None, 86400L)
      val projectLinkLeft2 = ProjectLink(-1000L, 9999L, 1L, Track.apply(2), Discontinuity.Discontinuous, 0L, 0L, 0L, 0L, None, None, None, 12349L, 0.0, 6.0, SideCode.TowardsDigitizing, (NoCP, NoCP), (NoCP, NoCP), geomNewLeft2, projectId, LinkStatus.New, AdministrativeClass.State, LinkGeomSource.NormalLinkInterface, GeometryUtils.geometryLength(geomNewLeft2), -1000, -1000, 8L, reversed = false, None, 86400L)

      //Right Transfer
      val projectLinkRight1 = ProjectLink(-1000L, 9999L, 1L, Track.apply(1), Discontinuity.Continuous, 10L, 23L, 10L, 23L, None, None, None, 12346L, 5.0, 18.0, SideCode.TowardsDigitizing, (NoCP, NoCP), (NoCP, NoCP), geomTransferRight1, projectId, LinkStatus.Transfer, AdministrativeClass.State, LinkGeomSource.NormalLinkInterface, GeometryUtils.geometryLength(geomTransferRight1), roadwayId2, linearLocationId3, 8L, reversed = false, None, 86400L, roadwayNumber = roadwayNumber2)
      val projectLinkRight2 = ProjectLink(-1000L, 9999L, 1L, Track.apply(1), Discontinuity.Discontinuous, 23L, 30, 23L, 30L, None, None, None, 12347L, 0.0, 7.0, SideCode.TowardsDigitizing, (NoCP, NoCP), (NoCP, NoCP), geomTransferRight2, projectId, LinkStatus.Transfer, AdministrativeClass.State, LinkGeomSource.NormalLinkInterface, GeometryUtils.geometryLength(geomTransferRight2), roadwayId3, linearLocationId4, 8L, reversed = false, None, 86400L, roadwayNumber = roadwayNumber3)

      //create before transfer data
      val roadwayCombined1 =  Roadway(roadwayId1, roadwayNumber1, 9999L, 1, AdministrativeClass.State, Track.apply(0), Discontinuity.Continuous, 0, 5, reversed = false, DateTime.now(), None, "tester", Some("rd 9999"), 8L, TerminationCode.NoTermination, DateTime.now(), None)
      val linearCombined1 = LinearLocation(linearLocationId1, 1, 12345L, 0.0, 5.0, SideCode.TowardsDigitizing, 86400L,
        (CalibrationPointsUtils.toCalibrationPointReference(Some(CalibrationPoint(12345L, 0.0, 0))),
          CalibrationPointsUtils.toCalibrationPointReference(None)),
        geomTransferCombined1, LinkGeomSource.NormalLinkInterface,
        roadwayNumber1, Some(DateTime.now().minusDays(1)), None)

      val roadwayCombined2 = Roadway(roadwayId2, roadwayNumber2, 9999L, 1, AdministrativeClass.State, Track.apply(0), Discontinuity.Continuous, 5, 18, reversed = false, DateTime.now(), None, "tester", Some("rd 9999"), 8L, TerminationCode.NoTermination, DateTime.now(), None)
      val linearCombined2 = LinearLocation(linearLocationId2, 1, 12346L, 0.0, 5.0, SideCode.TowardsDigitizing, 86400L,
        (CalibrationPointsUtils.toCalibrationPointReference(None),
          CalibrationPointsUtils.toCalibrationPointReference(None)),
        geomTransferCombined2, LinkGeomSource.NormalLinkInterface,
        roadwayNumber2, Some(DateTime.now().minusDays(1)), None)
      val linearCombined3 = LinearLocation(linearLocationId3, 2, 12346L, 5.0, 18.0, SideCode.TowardsDigitizing, 86400L,
        (CalibrationPointsUtils.toCalibrationPointReference(None),
          CalibrationPointsUtils.toCalibrationPointReference(None)),
        geomTransferRight1, LinkGeomSource.NormalLinkInterface,
        roadwayNumber2, Some(DateTime.now().minusDays(1)), None)

      val roadwayCombined3 = Roadway(roadwayId3, roadwayNumber3, 9999L, 1, AdministrativeClass.State, Track.apply(0), Discontinuity.Discontinuous, 0, 7, reversed = false, DateTime.now(), None, "tester", Some("rd 9999"), 8L, TerminationCode.NoTermination, DateTime.now(), None)
      val linearCombined4 = LinearLocation(linearLocationId4, 1, 12347L, 0.0, 7.0, SideCode.TowardsDigitizing, 86400L,
        (CalibrationPointsUtils.toCalibrationPointReference(None),
          CalibrationPointsUtils.toCalibrationPointReference(Some(CalibrationPoint(12347L, 7.0, 30)))),
        geomTransferRight2, LinkGeomSource.NormalLinkInterface,
        roadwayNumber3, Some(DateTime.now().minusDays(1)), None)

      buildTestDataForProject(Some(project), Some(Seq(roadwayCombined1, roadwayCombined2, roadwayCombined3)), Some(Seq(linearCombined1, linearCombined2, linearCombined3, linearCombined4)), None)
      val assignedValues = defaultSectionCalculatorStrategy.assignMValues(Seq(projectLinkLeft1, projectLinkLeft2), Seq(projectLinkCombined1, projectLinkCombined2, projectLinkRight1, projectLinkRight2), Seq.empty[UserDefinedCalibrationPoint])

      val (left, right) = assignedValues.filterNot(_.track == Track.Combined).partition(_.track == Track.LeftSide)
      val groupedLeft: ListMap[Long, Seq[ProjectLink]] = ListMap(left.groupBy(_.roadwayNumber).toSeq.sortBy(r => r._2.minBy(_.startAddrMValue).startAddrMValue): _*)
      val groupedRight: ListMap[Long, Seq[ProjectLink]] = ListMap(right.groupBy(_.roadwayNumber).toSeq.sortBy(r => r._2.minBy(_.startAddrMValue).startAddrMValue): _*)
      groupedLeft.size should be (groupedRight.size)
      groupedLeft.size should be (2)
      groupedLeft.zip(groupedRight).forall(zipped => zipped._1._2.maxBy(_.endAddrMValue).endAddrMValue == zipped._2._2.maxBy(_.endAddrMValue).endAddrMValue) should be (true)
    }
  }

  test("Test defaultSectionCalculatorStrategy.assignMValues() and the attribution of roadway_numbers for new Left Right sections with diff number of links Then " +
    "if there are for e.g. 2 (two) consecutive links with diff roadway number (and all Transfer status), the opposite track (New), should also have 2 diff roadway numbers link(s) even if the amount of the new links is bigger than the Transfer side") {
    runWithRollback {

      /*geoms
         ^  ^
         |  |
Left     ^  ^   Right
         |  |
         ^  |
         |  |
          ^
          | Combined
          ^
          |
      */

      //Combined
      val geomTransferCombined1 = Seq(Point(10.0, 0.0), Point(10.0, 5.0))
      val geomTransferCombined2 = Seq(Point(10.0, 5.0), Point(10.0, 10.0))

      //Left
      val geomNewLeft1 = Seq(Point(10.0, 10.0), Point(8.0, 13.0))
      val geomNewLeft2 = Seq(Point(8.0, 13.0), Point(6.0, 16.0))
      val geomNewLeft3 = Seq(Point(6.0, 16.0), Point(5.0, 20.0))

      //Right
      val geomTransferRight1 = Seq(Point(10.0, 10.0), Point(15.0, 23.0))
      val geomTransferRight2 = Seq(Point(15.0, 23.0), Point(15.0, 30.0))


      val projectId = Sequences.nextViiteProjectId
      val roadwayId1 = Sequences.nextRoadwayId
      val roadwayId2 = Sequences.nextRoadwayId
      val roadwayId3 = Sequences.nextRoadwayId
      val roadwayNumber1 = Sequences.nextRoadwayNumber
      val roadwayNumber2 = Sequences.nextRoadwayNumber
      val roadwayNumber3 = Sequences.nextRoadwayNumber
      val linearLocationId1 = Sequences.nextLinearLocationId
      val linearLocationId2 = Sequences.nextLinearLocationId
      val linearLocationId3 = Sequences.nextLinearLocationId
      val linearLocationId4 = Sequences.nextLinearLocationId
      val project = Project(projectId, ProjectState.Incomplete, "f", "s", DateTime.now(), "", DateTime.now(), DateTime.now(),
        "", Seq(), Seq(), None, None)

      //projectlinks

      //Combined Transfer
      val projectLinkCombined1 = ProjectLink(-1000L, 9999L, 1L, Track.apply(0), Discontinuity.Continuous, 0L, 5L, 0L, 5L, None, None, None, 12345L, 0.0, 5.0, SideCode.TowardsDigitizing, (NoCP, NoCP), (NoCP, NoCP), geomTransferCombined1, projectId, LinkStatus.Transfer, AdministrativeClass.State, LinkGeomSource.NormalLinkInterface, GeometryUtils.geometryLength(geomTransferCombined1), roadwayId1, linearLocationId1, 8L, reversed = false, None, 86400L, roadwayNumber = roadwayNumber1)

      val projectLinkCombined2 = ProjectLink(-1000L, 9999L, 1L, Track.apply(0), Discontinuity.Continuous, 5L, 10L, 5L, 10L, None, None, None, 12346L, 0.0, 5.0, SideCode.TowardsDigitizing, (NoCP, NoCP), (NoCP, NoCP), geomTransferCombined2, projectId, LinkStatus.Transfer, AdministrativeClass.State, LinkGeomSource.NormalLinkInterface, GeometryUtils.geometryLength(geomTransferCombined2), roadwayId2, linearLocationId2, 8L, reversed = false, None, 86400L, roadwayNumber = roadwayNumber2)


      //Left New
      val projectLinkLeft1 = ProjectLink(-1000L, 9999L, 1L, Track.apply(2), Discontinuity.Continuous, 0L, 0L, 0L, 0L, None, None, None, 12348L, 0.0, 3.0, SideCode.TowardsDigitizing, (NoCP, NoCP), (NoCP, NoCP), geomNewLeft1, projectId, LinkStatus.New, AdministrativeClass.State, LinkGeomSource.NormalLinkInterface, GeometryUtils.geometryLength(geomNewLeft1), -1000, -1000, 8L, reversed = false, None, 86400L)
      val projectLinkLeft2 = ProjectLink(-1000L, 9999L, 1L, Track.apply(2), Discontinuity.Continuous, 0L, 0L, 0L, 0L, None, None, None, 12349L, 0.0, 6.0, SideCode.TowardsDigitizing, (NoCP, NoCP), (NoCP, NoCP), geomNewLeft2, projectId, LinkStatus.New, AdministrativeClass.State, LinkGeomSource.NormalLinkInterface, GeometryUtils.geometryLength(geomNewLeft2), -1000, -1000, 8L, reversed = false, None, 86400L)
      val projectLinkLeft3 = ProjectLink(-1000L, 9999L, 1L, Track.apply(2), Discontinuity.Discontinuous, 0L, 0L, 0L, 0L, None, None, None, 12350L, 0.0, 10.0, SideCode.TowardsDigitizing, (NoCP, NoCP), (NoCP, NoCP), geomNewLeft3, projectId, LinkStatus.New, AdministrativeClass.State, LinkGeomSource.NormalLinkInterface, GeometryUtils.geometryLength(geomNewLeft3), -1000, -1000, 8L, reversed = false, None, 86400L)

      //Right Transfer
      val projectLinkRight1 = ProjectLink(-1000L, 9999L, 1L, Track.apply(1), Discontinuity.Continuous, 10L, 23L, 10L, 23L, None, None, None, 12346L, 5.0, 18.0, SideCode.TowardsDigitizing, (NoCP, NoCP), (NoCP, NoCP), geomTransferRight1, projectId, LinkStatus.Transfer, AdministrativeClass.State, LinkGeomSource.NormalLinkInterface, GeometryUtils.geometryLength(geomTransferRight1), roadwayId2, linearLocationId3, 8L, reversed = false, None, 86400L, roadwayNumber = roadwayNumber2)
      val projectLinkRight2 = ProjectLink(-1000L, 9999L, 1L, Track.apply(1), Discontinuity.Discontinuous, 23L, 30, 23L, 30L, None, None, None, 12347L, 0.0, 7.0, SideCode.TowardsDigitizing, (NoCP, NoCP), (NoCP, NoCP), geomTransferRight2, projectId, LinkStatus.Transfer, AdministrativeClass.State, LinkGeomSource.NormalLinkInterface, GeometryUtils.geometryLength(geomTransferRight2), roadwayId3, linearLocationId4, 8L, reversed = false, None, 86400L, roadwayNumber = roadwayNumber3)

      //create before transfer data
      val roadwayCombined1 =  Roadway(roadwayId1, roadwayNumber1, 9999L, 1, AdministrativeClass.State, Track.apply(0), Discontinuity.Continuous, 0, 5, reversed = false, DateTime.now(), None, "tester", Some("rd 9999"), 8L, TerminationCode.NoTermination, DateTime.now(), None)
      val linearCombined1 = LinearLocation(linearLocationId1, 1, 12345L, 0.0, 5.0, SideCode.TowardsDigitizing, 86400L,
        (CalibrationPointsUtils.toCalibrationPointReference(Some(CalibrationPoint(12345L, 0.0, 0))),
          CalibrationPointsUtils.toCalibrationPointReference(None)),
        geomTransferCombined1, LinkGeomSource.NormalLinkInterface,
        roadwayNumber1, Some(DateTime.now().minusDays(1)), None)

      val roadwayCombined2 = Roadway(roadwayId2, roadwayNumber2, 9999L, 1, AdministrativeClass.State, Track.apply(0), Discontinuity.Continuous, 5, 18, reversed = false, DateTime.now(), None, "tester", Some("rd 9999"), 8L, TerminationCode.NoTermination, DateTime.now(), None)
      val linearCombined2 = LinearLocation(linearLocationId2, 1, 12346L, 0.0, 5.0, SideCode.TowardsDigitizing, 86400L,
        (CalibrationPointsUtils.toCalibrationPointReference(None),
          CalibrationPointsUtils.toCalibrationPointReference(None)),
        geomTransferCombined2, LinkGeomSource.NormalLinkInterface,
        roadwayNumber2, Some(DateTime.now().minusDays(1)), None)
      val linearCombined3 = LinearLocation(linearLocationId3, 2, 12346L, 5.0, 18.0, SideCode.TowardsDigitizing, 86400L,
        (CalibrationPointsUtils.toCalibrationPointReference(None),
          CalibrationPointsUtils.toCalibrationPointReference(None)),
        geomTransferRight1, LinkGeomSource.NormalLinkInterface,
        roadwayNumber2, Some(DateTime.now().minusDays(1)), None)

      val roadwayCombined3 = Roadway(roadwayId3, roadwayNumber3, 9999L, 1, AdministrativeClass.State, Track.apply(0), Discontinuity.Discontinuous, 0, 7, reversed = false, DateTime.now(), None, "tester", Some("rd 9999"), 8L, TerminationCode.NoTermination, DateTime.now(), None)
      val linearCombined4 = LinearLocation(linearLocationId4, 1, 12347L, 0.0, 7.0, SideCode.TowardsDigitizing, 86400L,
        (CalibrationPointsUtils.toCalibrationPointReference(None),
          CalibrationPointsUtils.toCalibrationPointReference(Some(CalibrationPoint(12347L, 7.0, 30)))),
        geomTransferRight2, LinkGeomSource.NormalLinkInterface,
        roadwayNumber3, Some(DateTime.now().minusDays(1)), None)

      buildTestDataForProject(Some(project), Some(Seq(roadwayCombined1, roadwayCombined2, roadwayCombined3)), Some(Seq(linearCombined1, linearCombined2, linearCombined3, linearCombined4)), None)
      val assignedValues = defaultSectionCalculatorStrategy.assignMValues(Seq(projectLinkLeft1, projectLinkLeft2, projectLinkLeft3), Seq(projectLinkCombined1, projectLinkCombined2, projectLinkRight1, projectLinkRight2), Seq.empty[UserDefinedCalibrationPoint])

      val (left, right) = assignedValues.filterNot(_.track == Track.Combined).partition(_.track == Track.LeftSide)
      val groupedLeft: ListMap[Long, Seq[ProjectLink]] = ListMap(left.groupBy(_.roadwayNumber).toSeq.sortBy(r => r._2.minBy(_.startAddrMValue).startAddrMValue): _*)
      val groupedRight: ListMap[Long, Seq[ProjectLink]] = ListMap(right.groupBy(_.roadwayNumber).toSeq.sortBy(r => r._2.minBy(_.startAddrMValue).startAddrMValue): _*)
      groupedLeft.size should be (groupedRight.size)
      groupedLeft.size should be (2)
      groupedLeft.zip(groupedRight).forall(zipped => zipped._1._2.maxBy(_.endAddrMValue).endAddrMValue == zipped._2._2.maxBy(_.endAddrMValue).endAddrMValue) should be (true)
    }
  }

  test("Test defaultSectionCalculatorStrategy.assignMValues() and the attribution of roadway_numbers for new Left Right sections with diff number of links Then " +
    "if there are for e.g. 2 (two) consecutive links with diff roadway number (and all Transfer status), the opposite track (New), should split their link(s) if the amount of links is lower than two, to have the same amount of roadway numbers") {
    runWithRollback {
      /*  Geoms

              ^   ^
              |   |
         Left |   ^  Right
              |   |
              |   |
               \ /
                ^
                |
                ^
                |
        */

      //  Combined
      val geomTransferCombined1 = Seq(Point(10.0, 0.0), Point(10.0, 5.0))
      val geomTransferCombined2 = Seq(Point(10.0, 5.0), Point(10.0, 10.0))

      //  Left
      val geomNewLeft1 = Seq(Point(10.0, 10.0), Point(5.0, 20.0))

      //  Right
      val geomTransferRight1 = Seq(Point(10.0, 10.0), Point(15.0, 23.0))
      val geomTransferRight2 = Seq(Point(15.0, 23.0), Point(15.0, 30.0))


      val projectId = Sequences.nextViiteProjectId
      val roadwayId1 = Sequences.nextRoadwayId
      val roadwayId2 = Sequences.nextRoadwayId
      val roadwayId3 = Sequences.nextRoadwayId
      val roadwayNumber1 = Sequences.nextRoadwayNumber
      val roadwayNumber2 = Sequences.nextRoadwayNumber
      val roadwayNumber3 = Sequences.nextRoadwayNumber
      val linearLocationId1 = Sequences.nextLinearLocationId
      val linearLocationId2 = Sequences.nextLinearLocationId
      val linearLocationId3 = Sequences.nextLinearLocationId
      val linearLocationId4 = Sequences.nextLinearLocationId

      val project = Project(projectId, ProjectState.Incomplete, "f", "s", DateTime.now(), "", DateTime.now(), DateTime.now(),
        "", Seq(), Seq(), None, None)

<<<<<<< HEAD
      //  Combined Transfer
      val projectLinkCombined1 = ProjectLink(-1000L, 9999L, 1L, Track.apply(0), Discontinuity.Continuous, 0L, 5L, 0L, 5L, None, None,
        None, 12345L, 0.0, 5.0, SideCode.TowardsDigitizing, (NoCP, NoCP), (NoCP, NoCP),
        geomTransferCombined1, projectId, LinkStatus.Transfer, RoadType.PublicRoad, LinkGeomSource.NormalLinkInterface, GeometryUtils.geometryLength(geomTransferCombined1), roadwayId1, linearLocationId1, 8L, reversed = false,
        None, 86400L, roadwayNumber = roadwayNumber1)
=======
      //projectlinks

      //Combined Transfer
      val projectLinkCombined1 = ProjectLink(-1000L, 9999L, 1L, Track.apply(0), Discontinuity.Continuous, 0L, 5L, 0L, 5L, None, None, None, 12345L, 0.0, 5.0, SideCode.TowardsDigitizing, (NoCP, NoCP), (NoCP, NoCP), geomTransferCombined1, projectId, LinkStatus.Transfer, AdministrativeClass.State, LinkGeomSource.NormalLinkInterface, GeometryUtils.geometryLength(geomTransferCombined1), roadwayId1, linearLocationId1, 8L, reversed = false, None, 86400L, roadwayNumber = roadwayNumber1)
>>>>>>> 0d5bdeb1

      val projectLinkCombined2 = ProjectLink(-1000L, 9999L, 1L, Track.apply(0), Discontinuity.Continuous, 5L, 10L, 5L, 10L, None, None, None, 12346L, 0.0, 5.0, SideCode.TowardsDigitizing, (NoCP, NoCP), (NoCP, NoCP), geomTransferCombined2, projectId, LinkStatus.Transfer, AdministrativeClass.State, LinkGeomSource.NormalLinkInterface, GeometryUtils.geometryLength(geomTransferCombined2), roadwayId2, linearLocationId2, 8L, reversed = false, None, 86400L, roadwayNumber = roadwayNumber2)

<<<<<<< HEAD
      //  Left New
      val projectLinkLeft1 = ProjectLink(-1000L, 9999L, 1L, Track.apply(2), Discontinuity.Discontinuous, 0L, 0L, 0L, 0L, None, None,
        None, 12348L, 0.0, 11.18, SideCode.TowardsDigitizing, (NoCP, NoCP), (NoCP, NoCP),
        geomNewLeft1, projectId, LinkStatus.New, RoadType.PublicRoad, LinkGeomSource.NormalLinkInterface, GeometryUtils.geometryLength(geomNewLeft1), -1000, -1000, 8L, reversed = false,
        None, 86400L)

      //  Right Transfer
      val projectLinkRight1 = ProjectLink(-1000L, 9999L, 1L, Track.apply(1), Discontinuity.Continuous, 10L, 23L, 10L, 23L, None, None,
        None, 12346L, 5.0, 18.0, SideCode.TowardsDigitizing, (NoCP, NoCP), (NoCP, NoCP),
        geomTransferRight1, projectId, LinkStatus.Transfer, RoadType.PublicRoad, LinkGeomSource.NormalLinkInterface, GeometryUtils.geometryLength(geomTransferRight1), roadwayId2, linearLocationId3, 8L, reversed = false,
        None, 86400L, roadwayNumber = roadwayNumber2)
      val projectLinkRight2 = ProjectLink(-1000L, 9999L, 1L, Track.apply(1), Discontinuity.Discontinuous, 23L, 30, 23L, 30L, None, None,
        None, 12347L, 0.0, 5.0, SideCode.TowardsDigitizing, (NoCP, NoCP), (NoCP, NoCP),
        geomTransferRight2, projectId, LinkStatus.Transfer, RoadType.PublicRoad, LinkGeomSource.NormalLinkInterface, GeometryUtils.geometryLength(geomTransferRight2), roadwayId3, linearLocationId4, 8L, reversed = false,
        None, 86400L, roadwayNumber = roadwayNumber3)

      //  Create before transfer data
      val roadwayCombined1 =  Roadway(roadwayId1, roadwayNumber1, 9999L,1, RoadType.PublicRoad, Track.apply(0), Discontinuity.Continuous, 0, 5, reversed = false, DateTime.now(), None,
        "tester", Some("rd 9999"), 8L, TerminationCode.NoTermination, DateTime.now(), None)
=======

      //Left New
      val projectLinkLeft1 = ProjectLink(-1000L, 9999L, 1L, Track.apply(2), Discontinuity.Discontinuous, 0L, 0L, 0L, 0L, None, None, None, 12348L, 0.0, 11.18, SideCode.TowardsDigitizing, (NoCP, NoCP), (NoCP, NoCP), geomNewLeft1, projectId, LinkStatus.New, AdministrativeClass.State, LinkGeomSource.NormalLinkInterface, GeometryUtils.geometryLength(geomNewLeft1), -1000, -1000, 8L, reversed = false, None, 86400L)

      //Right Transfer
      val projectLinkRight1 = ProjectLink(-1000L, 9999L, 1L, Track.apply(1), Discontinuity.Continuous, 10L, 23L, 10L, 23L, None, None, None, 12346L, 5.0, 18.0, SideCode.TowardsDigitizing, (NoCP, NoCP), (NoCP, NoCP), geomTransferRight1, projectId, LinkStatus.Transfer, AdministrativeClass.State, LinkGeomSource.NormalLinkInterface, GeometryUtils.geometryLength(geomTransferRight1), roadwayId2, linearLocationId3, 8L, reversed = false, None, 86400L, roadwayNumber = roadwayNumber2)
      val projectLinkRight2 = ProjectLink(-1000L, 9999L, 1L, Track.apply(1), Discontinuity.Discontinuous, 23L, 30, 23L, 30L, None, None, None, 12347L, 0.0, 5.0, SideCode.TowardsDigitizing, (NoCP, NoCP), (NoCP, NoCP), geomTransferRight2, projectId, LinkStatus.Transfer, AdministrativeClass.State, LinkGeomSource.NormalLinkInterface, GeometryUtils.geometryLength(geomTransferRight2), roadwayId3, linearLocationId4, 8L, reversed = false, None, 86400L, roadwayNumber = roadwayNumber3)

      //create before transfer data
      val roadwayCombined1 =  Roadway(roadwayId1, roadwayNumber1, 9999L, 1, AdministrativeClass.State, Track.apply(0), Discontinuity.Continuous, 0, 5, reversed = false, DateTime.now(), None, "tester", Some("rd 9999"), 8L, TerminationCode.NoTermination, DateTime.now(), None)
>>>>>>> 0d5bdeb1
      val linearCombined1 = LinearLocation(linearLocationId1, 1, 12345L, 0.0, 5.0, SideCode.TowardsDigitizing, 86400L,
        (CalibrationPointsUtils.toCalibrationPointReference(Some(CalibrationPoint(12345L, 0.0, 0))),
          CalibrationPointsUtils.toCalibrationPointReference(None)),
        geomTransferCombined1, LinkGeomSource.NormalLinkInterface,
        roadwayNumber1, Some(DateTime.now().minusDays(1)), None)

      val roadwayCombined2 = Roadway(roadwayId2, roadwayNumber2, 9999L, 1, AdministrativeClass.State, Track.apply(0), Discontinuity.Continuous, 5, 18, reversed = false, DateTime.now(), None, "tester", Some("rd 9999"), 8L, TerminationCode.NoTermination, DateTime.now(), None)
      val linearCombined2 = LinearLocation(linearLocationId2, 1, 12346L, 0.0, 5.0, SideCode.TowardsDigitizing, 86400L,
        (CalibrationPointsUtils.toCalibrationPointReference(None),
          CalibrationPointsUtils.toCalibrationPointReference(None)),
        geomTransferCombined2, LinkGeomSource.NormalLinkInterface,
        roadwayNumber2, Some(DateTime.now().minusDays(1)), None)
      val linearCombined3 = LinearLocation(linearLocationId3, 2, 12346L, 5.0, 18.0, SideCode.TowardsDigitizing, 86400L,
        (CalibrationPointsUtils.toCalibrationPointReference(None),
          CalibrationPointsUtils.toCalibrationPointReference(None)),
        geomTransferRight1, LinkGeomSource.NormalLinkInterface,
        roadwayNumber2, Some(DateTime.now().minusDays(1)), None)

      val roadwayCombined3 = Roadway(roadwayId3, roadwayNumber3, 9999L, 1, AdministrativeClass.State, Track.apply(0), Discontinuity.Discontinuous, 0, 7, reversed = false, DateTime.now(), None, "tester", Some("rd 9999"), 8L, TerminationCode.NoTermination, DateTime.now(), None)
      val linearCombined4 = LinearLocation(linearLocationId4, 1, 12347L, 0.0, 7.0, SideCode.TowardsDigitizing, 86400L,
        (CalibrationPointsUtils.toCalibrationPointReference(None),
          CalibrationPointsUtils.toCalibrationPointReference(Some(CalibrationPoint(12347L, 7.0, 30)))),
        geomTransferRight2, LinkGeomSource.NormalLinkInterface,
        roadwayNumber3, Some(DateTime.now().minusDays(1)), None)

      buildTestDataForProject(Some(project), Some(Seq(roadwayCombined1, roadwayCombined2, roadwayCombined3)), Some(Seq(linearCombined1, linearCombined2, linearCombined3, linearCombined4)), None)
      val assignedValues = defaultSectionCalculatorStrategy.assignMValues(Seq(projectLinkLeft1), Seq(projectLinkCombined1, projectLinkCombined2, projectLinkRight1, projectLinkRight2), Seq.empty[UserDefinedCalibrationPoint])

      val (left, right) = assignedValues.filterNot(_.track == Track.Combined).partition(_.track == Track.LeftSide)
      val groupedLeft: ListMap[Long, Seq[ProjectLink]] = ListMap(left.groupBy(_.roadwayNumber).toSeq.sortBy(r => r._2.minBy(_.startAddrMValue).startAddrMValue): _*)
      val groupedRight: ListMap[Long, Seq[ProjectLink]] = ListMap(right.groupBy(_.roadwayNumber).toSeq.sortBy(r => r._2.minBy(_.startAddrMValue).startAddrMValue): _*)
      groupedLeft.size should be (groupedRight.size)
      groupedLeft.size should be (2)
      groupedLeft.zip(groupedRight).forall(zipped => zipped._1._2.maxBy(_.endAddrMValue).endAddrMValue == zipped._2._2.maxBy(_.endAddrMValue).endAddrMValue) should be (true)
    }
  }

  test("Test defaultSectionCalculatorStrategy.assignMValues() and the attribution of roadway_numbers for new Left Right sections with diff number of links Then " +
        "if there are for e.g. 3 (three) consecutive links with diff roadway number (and all Transfer status), the opposite track (New), should split their link(s) if the amount of links is lower than three, to have the same amount of roadway numbers, and not split the first one if the first transfer link found is too long when comparing to the opposite first New link") {
    runWithRollback {
      /*  Geometries

                 ^
                 |  Combined
                ^ ^ (30)
                |   \
                |     ----
                |         ^ (24)
          Left  |         | Right
           (xx) ^         |
                |         ^ (23)
                |        /
                |   ----
                | /
                 ^ (10)
                 |  Combined
                 |

        */

      //  Combined
      val geomTransferCombined1 = Seq(Point(10.0, 0.0), Point(10.0, 5.0))
      val geomTransferCombined2 = Seq(Point(10.0, 5.0), Point(10.0, 10.0))

      //  Left
      val geomNewLeft1 = Seq(Point(10.0, 10.0), Point(9.0, 11.0))
      val geomNewLeft2 = Seq(Point(9.0, 11.0), Point(5.0, 20.0))

      //  Right
      val geomTransferRight1 = Seq(Point(10.0, 10.0), Point(15.0, 23.0))
      val geomTransferRight2 = Seq(Point(15.0, 23.0), Point(15.0, 24.0))
      val geomTransferRight3 = Seq(Point(15.0, 24.0), Point(15.0, 30.0))


      val projectId = Sequences.nextViiteProjectId
      val roadwayId1 = Sequences.nextRoadwayId
      val roadwayId2 = Sequences.nextRoadwayId
      val roadwayId3 = Sequences.nextRoadwayId
      val roadwayNumber1 = Sequences.nextRoadwayNumber
      val roadwayNumber2 = Sequences.nextRoadwayNumber
      val roadwayNumber3 = Sequences.nextRoadwayNumber
      val roadwayNumber4 = Sequences.nextRoadwayNumber
      val linearLocationId1 = Sequences.nextLinearLocationId
      val linearLocationId2 = Sequences.nextLinearLocationId
      val linearLocationId3 = Sequences.nextLinearLocationId
      val linearLocationId4 = Sequences.nextLinearLocationId
      val linearLocationId5 = Sequences.nextLinearLocationId
      val project = Project(projectId, ProjectState.Incomplete, "f", "s", DateTime.now(), "", DateTime.now(), DateTime.now(),
        "", Seq(), Seq(), None, None)

      //  Project Links

<<<<<<< HEAD
      //  Combined Transfer
      val projectLinkCombined1 = ProjectLink(-1000L, 9999L, 1L, Track.apply(0), Discontinuity.Continuous, 0L, 5L, 0L, 5L, None, None,
        None, 12345L, 0.0, 5.0, SideCode.TowardsDigitizing, (NoCP, NoCP), (NoCP, NoCP),
        geomTransferCombined1, projectId, LinkStatus.Transfer, RoadType.PublicRoad, LinkGeomSource.NormalLinkInterface, GeometryUtils.geometryLength(geomTransferCombined1), roadwayId1, linearLocationId1, 8L, reversed = false,
        None, 86400L, roadwayNumber = roadwayNumber1)
=======
      //Combined Transfer
      val projectLinkCombined1 = ProjectLink(-1000L, 9999L, 1L, Track.apply(0), Discontinuity.Continuous, 0L, 5L, 0L, 5L, None, None, None, 12345L, 0.0, 5.0, SideCode.TowardsDigitizing, (NoCP, NoCP), (NoCP, NoCP), geomTransferCombined1, projectId, LinkStatus.Transfer, AdministrativeClass.State, LinkGeomSource.NormalLinkInterface, GeometryUtils.geometryLength(geomTransferCombined1), roadwayId1, linearLocationId1, 8L, reversed = false, None, 86400L, roadwayNumber = roadwayNumber1)
>>>>>>> 0d5bdeb1

      val projectLinkCombined2 = ProjectLink(-1000L, 9999L, 1L, Track.apply(0), Discontinuity.Continuous, 5L, 10L, 5L, 10L, None, None, None, 12346L, 0.0, 5.0, SideCode.TowardsDigitizing, (NoCP, NoCP), (NoCP, NoCP), geomTransferCombined2, projectId, LinkStatus.Transfer, AdministrativeClass.State, LinkGeomSource.NormalLinkInterface, GeometryUtils.geometryLength(geomTransferCombined2), roadwayId2, linearLocationId2, 8L, reversed = false, None, 86400L, roadwayNumber = roadwayNumber2)


<<<<<<< HEAD
      //  Left New
      val projectLinkLeft1 = ProjectLink(-1000L, 9999L, 1L, Track.apply(2), Discontinuity.Continuous, 0L, 0L, 0L, 0L, None, None,
        None, 12350L, 0.0, 1.0, SideCode.TowardsDigitizing, (NoCP, NoCP), (NoCP, NoCP),
        geomNewLeft1, projectId, LinkStatus.New, RoadType.PublicRoad, LinkGeomSource.NormalLinkInterface, GeometryUtils.geometryLength(geomNewLeft1), -1000, -1000, 8L, reversed = false,
        None, 86400L)
      val projectLinkLeft2 = ProjectLink(-1000L, 9999L, 1L, Track.apply(2), Discontinuity.Continuous, 0L, 0L, 0L, 0L, None, None,
        None, 12348L, 0.0, 10.18, SideCode.TowardsDigitizing, (NoCP, NoCP), (NoCP, NoCP),
        geomNewLeft2, projectId, LinkStatus.New, RoadType.PublicRoad, LinkGeomSource.NormalLinkInterface, GeometryUtils.geometryLength(geomNewLeft2), -1000, -1000, 8L, reversed = false,
        None, 86400L)

      //  Right Transfer
      val projectLinkRight1 = ProjectLink(-1000L, 9999L, 1L, Track.apply(1), Discontinuity.Continuous, 10L, 23L, 10L, 23L, None, None,
        None, 12346L, 5.0, 18.0, SideCode.TowardsDigitizing, (NoCP, NoCP), (NoCP, NoCP),
        geomTransferRight1, projectId, LinkStatus.Transfer, RoadType.PublicRoad, LinkGeomSource.NormalLinkInterface, GeometryUtils.geometryLength(geomTransferRight1), roadwayId2, linearLocationId3, 8L, reversed = false,
        None, 86400L, roadwayNumber = roadwayNumber2)
      val projectLinkRight2 = ProjectLink(-1000L, 9999L, 1L, Track.apply(1), Discontinuity.Continuous, 23L, 24L, 23L, 24L, None, None,
        None, 12349L, 0.0, 1.0, SideCode.TowardsDigitizing, (NoCP, NoCP), (NoCP, NoCP),
        geomTransferRight2, projectId, LinkStatus.Transfer, RoadType.PublicRoad, LinkGeomSource.NormalLinkInterface, GeometryUtils.geometryLength(geomTransferRight2), roadwayId3, linearLocationId4, 8L, reversed = false,
        None, 86400L, roadwayNumber = roadwayNumber3)
      val projectLinkRight3 = ProjectLink(-1000L, 9999L, 1L, Track.apply(1), Discontinuity.Discontinuous, 24L, 30, 23L, 30L, None, None,
        None, 12347L, 0.0, 5.0, SideCode.TowardsDigitizing, (NoCP, NoCP), (NoCP, NoCP),
        geomTransferRight3, projectId, LinkStatus.Transfer, RoadType.PublicRoad, LinkGeomSource.NormalLinkInterface, GeometryUtils.geometryLength(geomTransferRight3), roadwayId3, linearLocationId5, 8L, reversed = false,
        None, 86400L, roadwayNumber = roadwayNumber4)

      //  Create before transfer data
      val roadwayCombined1 =  Roadway(roadwayId1, roadwayNumber1, 9999L,1, RoadType.PublicRoad, Track.apply(0), Discontinuity.Continuous, 0, 5, reversed = false, DateTime.now(), None,
        "tester", Some("rd 9999"), 8L, TerminationCode.NoTermination, DateTime.now(), None)
=======
      //Left New
      val projectLinkLeft1 = ProjectLink(-1000L, 9999L, 1L, Track.apply(2), Discontinuity.Continuous, 0L, 0L, 0L, 0L, None, None, None, 12350L, 0.0, 1.0, SideCode.TowardsDigitizing, (NoCP, NoCP), (NoCP, NoCP), geomNewLeft1, projectId, LinkStatus.New, AdministrativeClass.State, LinkGeomSource.NormalLinkInterface, GeometryUtils.geometryLength(geomNewLeft1), -1000, -1000, 8L, reversed = false, None, 86400L)
      val projectLinkLeft2 = ProjectLink(-1000L, 9999L, 1L, Track.apply(2), Discontinuity.Continuous, 0L, 0L, 0L, 0L, None, None, None, 12348L, 0.0, 10.18, SideCode.TowardsDigitizing, (NoCP, NoCP), (NoCP, NoCP), geomNewLeft2, projectId, LinkStatus.New, AdministrativeClass.State, LinkGeomSource.NormalLinkInterface, GeometryUtils.geometryLength(geomNewLeft2), -1000, -1000, 8L, reversed = false, None, 86400L)

      //Right Transfer
      val projectLinkRight1 = ProjectLink(-1000L, 9999L, 1L, Track.apply(1), Discontinuity.Continuous, 10L, 23L, 10L, 23L, None, None, None, 12346L, 5.0, 18.0, SideCode.TowardsDigitizing, (NoCP, NoCP), (NoCP, NoCP), geomTransferRight1, projectId, LinkStatus.Transfer, AdministrativeClass.State, LinkGeomSource.NormalLinkInterface, GeometryUtils.geometryLength(geomTransferRight1), roadwayId2, linearLocationId3, 8L, reversed = false, None, 86400L, roadwayNumber = roadwayNumber2)
      val projectLinkRight2 = ProjectLink(-1000L, 9999L, 1L, Track.apply(1), Discontinuity.Continuous, 23L, 24L, 23L, 24L, None, None, None, 12349L, 0.0, 1.0, SideCode.TowardsDigitizing, (NoCP, NoCP), (NoCP, NoCP), geomTransferRight2, projectId, LinkStatus.Transfer, AdministrativeClass.State, LinkGeomSource.NormalLinkInterface, GeometryUtils.geometryLength(geomTransferRight2), roadwayId3, linearLocationId4, 8L, reversed = false, None, 86400L, roadwayNumber = roadwayNumber3)
      val projectLinkRight3 = ProjectLink(-1000L, 9999L, 1L, Track.apply(1), Discontinuity.Discontinuous, 24L, 30, 23L, 30L, None, None, None, 12347L, 0.0, 5.0, SideCode.TowardsDigitizing, (NoCP, NoCP), (NoCP, NoCP), geomTransferRight3, projectId, LinkStatus.Transfer, AdministrativeClass.State, LinkGeomSource.NormalLinkInterface, GeometryUtils.geometryLength(geomTransferRight3), roadwayId3, linearLocationId5, 8L, reversed = false, None, 86400L, roadwayNumber = roadwayNumber4)

      //create before transfer data
      val roadwayCombined1 =  Roadway(roadwayId1, roadwayNumber1, 9999L, 1, AdministrativeClass.State, Track.apply(0), Discontinuity.Continuous, 0, 5, reversed = false, DateTime.now(), None, "tester", Some("rd 9999"), 8L, TerminationCode.NoTermination, DateTime.now(), None)
>>>>>>> 0d5bdeb1
      val linearCombined1 = LinearLocation(linearLocationId1, 1, 12345L, 0.0, 5.0, SideCode.TowardsDigitizing, 86400L,
        (CalibrationPointsUtils.toCalibrationPointReference(Some(CalibrationPoint(12345L, 0.0, 0))),
          CalibrationPointsUtils.toCalibrationPointReference(None)),
        geomTransferCombined1, LinkGeomSource.NormalLinkInterface,
        roadwayNumber1, Some(DateTime.now().minusDays(1)), None)

      val roadwayCombined2 = Roadway(roadwayId2, roadwayNumber2, 9999L, 1, AdministrativeClass.State, Track.apply(0), Discontinuity.Continuous, 5, 18, reversed = false, DateTime.now(), None, "tester", Some("rd 9999"), 8L, TerminationCode.NoTermination, DateTime.now(), None)
      val linearCombined2 = LinearLocation(linearLocationId2, 1, 12346L, 0.0, 5.0, SideCode.TowardsDigitizing, 86400L,
        (CalibrationPointsUtils.toCalibrationPointReference(None),
          CalibrationPointsUtils.toCalibrationPointReference(None)),
        geomTransferCombined2, LinkGeomSource.NormalLinkInterface,
        roadwayNumber2, Some(DateTime.now().minusDays(1)), None)
      val linearCombined3 = LinearLocation(linearLocationId3, 2, 12346L, 5.0, 18.0, SideCode.TowardsDigitizing, 86400L,
        (CalibrationPointsUtils.toCalibrationPointReference(None),
          CalibrationPointsUtils.toCalibrationPointReference(None)),
        geomTransferRight1, LinkGeomSource.NormalLinkInterface,
        roadwayNumber2, Some(DateTime.now().minusDays(1)), None)

      val roadwayCombined3 = Roadway(roadwayId3, roadwayNumber3, 9999L, 1, AdministrativeClass.State, Track.apply(0), Discontinuity.Discontinuous, 0, 7, reversed = false, DateTime.now(), None, "tester", Some("rd 9999"), 8L, TerminationCode.NoTermination, DateTime.now(), None)
      val linearCombined4 = LinearLocation(linearLocationId4, 1, 12347L, 0.0, 7.0, SideCode.TowardsDigitizing, 86400L,
        (CalibrationPointsUtils.toCalibrationPointReference(None),
          CalibrationPointsUtils.toCalibrationPointReference(Some(CalibrationPoint(12347L, 7.0, 30)))),
        geomTransferRight2, LinkGeomSource.NormalLinkInterface,
        roadwayNumber3, Some(DateTime.now().minusDays(1)), None)

      buildTestDataForProject(Some(project), Some(Seq(roadwayCombined1, roadwayCombined2, roadwayCombined3)), Some(Seq(linearCombined1, linearCombined2, linearCombined3, linearCombined4)), None)
      val assignedValues = defaultSectionCalculatorStrategy.assignMValues(Seq(projectLinkLeft1, projectLinkLeft2), Seq(projectLinkCombined1, projectLinkCombined2, projectLinkRight1, projectLinkRight2, projectLinkRight3), Seq.empty[UserDefinedCalibrationPoint])

      val (left, right) = assignedValues.filterNot(_.track == Track.Combined).partition(_.track == Track.LeftSide)
      val groupedLeft: ListMap[Long, Seq[ProjectLink]] = ListMap(left.groupBy(_.roadwayNumber).toSeq.sortBy(r => r._2.minBy(_.startAddrMValue).startAddrMValue): _*)
      val groupedRight: ListMap[Long, Seq[ProjectLink]] = ListMap(right.groupBy(_.roadwayNumber).toSeq.sortBy(r => r._2.minBy(_.startAddrMValue).startAddrMValue): _*)
      groupedLeft.size should be (groupedRight.size)
      groupedLeft.size should be (3)
      groupedLeft.zip(groupedRight).forall(zipped => zipped._1._2.maxBy(_.endAddrMValue).endAddrMValue == zipped._2._2.maxBy(_.endAddrMValue).endAddrMValue) should be (true)
    }
  }

  test("Test defaultSectionCalculatorStrategy.assignMValues() and the attribution of roadway_numbers for new Left Right sections with diff number of links Then " +
    "if there are some consecutive links with diff roadway_number (and all Transfer status), the opposite track, should split their link(s) if the amount of links is lower than the Transfer track side with same end addresses as the other side and different roadway numbers") {
    runWithRollback {
      /*  Geometries

                    (25) ^
                         |  Combined2
                         |
                        ^ ^ (20)
                Left3 /   |  Right4
                 ----     |
           (13) ^         ^ (16)
                |         |
                |         |  Right3
          Left2 |         |
                |         ^ (13)
                |         |
                |         |  Right2
           (09) ^         |
                 \        ^ (10)
                   ----   |  Right1
                Left1   \ |
                         ^ (5)
                         |
                         | Combined1
                         |

        */

      //  Combined
      val geomTransferCombined1 = Seq(Point(10.0, 0.0), Point(10.0, 5.0))
      val geomTransferCombined2 = Seq(Point(12.0, 20.0), Point(12.0, 25.0))

      //  Left
      val geomNewLeft1 = Seq(Point(10.0, 5.0), Point(8.0, 10.0), Point(5.0, 10.0))
      val geomNewLeft2 = Seq(Point(5.0, 10.0), Point(0.0, 10.0), Point(0.0, 15.0))
      val geomNewLeft3 = Seq(Point(0.0, 15.0), Point(0.0, 20.0), Point(12.0, 20.0))

      //  Right
      val geomTransferRight1 = Seq(Point(10.0, 5.0), Point(12.0, 10.0))
      val geomTransferRight2 = Seq(Point(12.0, 10.0), Point(12.0, 13.0))
      val geomTransferRight3 = Seq(Point(12.0, 13.0), Point(12.0, 16.0))
      val geomTransferRight4 = Seq(Point(12.0, 16.0), Point(12.0, 20.0))

      val projectId = Sequences.nextViiteProjectId
      val roadwayId1 = Sequences.nextRoadwayId
      val roadwayId2 = Sequences.nextRoadwayId
      val roadwayNumber1 = Sequences.nextRoadwayNumber
      val roadwayNumber2 = Sequences.nextRoadwayNumber
      val linearLocationId1 = Sequences.nextLinearLocationId
      val linearLocationId2 = Sequences.nextLinearLocationId
      val linearLocationId3 = Sequences.nextLinearLocationId
      val linearLocationId4 = Sequences.nextLinearLocationId
      val linearLocationId5 = Sequences.nextLinearLocationId
      val linearLocationId6 = Sequences.nextLinearLocationId
      val project = Project(projectId, ProjectState.Incomplete, "f", "s", DateTime.now(), "", DateTime.now(), DateTime.now(),
        "", Seq(), Seq(), None, None)

      //  Project Links

<<<<<<< HEAD
      //  Combined Transfer
      val projectLinkCombined1 = ProjectLink(-1000L, 9999L, 1L, Track.apply(0), Discontinuity.Continuous, 0L, 5L, 0L, 5L, None, None,
        None, 12345L, 0.0, 5.0, SideCode.TowardsDigitizing, (NoCP, NoCP), (NoCP, NoCP),
        geomTransferCombined1, projectId, LinkStatus.Transfer, RoadType.PublicRoad, LinkGeomSource.NormalLinkInterface, GeometryUtils.geometryLength(geomTransferCombined1), roadwayId1, linearLocationId1, 8L, reversed = false,
        None, 86400L, roadwayNumber = roadwayNumber1)
=======
      //Combined Transfer
      val projectLinkCombined1 = ProjectLink(-1000L, 9999L, 1L, Track.apply(0), Discontinuity.Continuous, 0L, 5L, 0L, 5L, None, None, None, 12345L, 0.0, 5.0, SideCode.TowardsDigitizing, (NoCP, NoCP), (NoCP, NoCP), geomTransferCombined1, projectId, LinkStatus.Transfer, AdministrativeClass.State, LinkGeomSource.NormalLinkInterface, GeometryUtils.geometryLength(geomTransferCombined1), roadwayId1, linearLocationId1, 8L, reversed = false, None, 86400L, roadwayNumber = roadwayNumber1)
>>>>>>> 0d5bdeb1

      val projectLinkCombined2 = ProjectLink(-1000L, 9999L, 1L, Track.apply(0), Discontinuity.EndOfRoad, 20L, 25L, 20L, 25L, None, None, None, 12349L, 0.0, 5.0, SideCode.TowardsDigitizing, (NoCP, NoCP), (NoCP, NoCP), geomTransferCombined2, projectId, LinkStatus.Transfer, AdministrativeClass.State, LinkGeomSource.NormalLinkInterface, GeometryUtils.geometryLength(geomTransferCombined2), roadwayId2, linearLocationId6, 8L, reversed = false, None, 86400L, roadwayNumber = roadwayNumber2)

<<<<<<< HEAD
      //  Left New
      val projectLinkLeft1 = ProjectLink(-1000L, 9999L, 1L, Track.apply(2), Discontinuity.Continuous, 0L, 0L, 0L, 0L, None, None,
        None, 12350L, 0.0, 20.0, SideCode.TowardsDigitizing, (NoCP, NoCP), (NoCP, NoCP),
        geomNewLeft1, projectId, LinkStatus.New, RoadType.PublicRoad, LinkGeomSource.NormalLinkInterface, GeometryUtils.geometryLength(geomNewLeft1), -1000, -1000, 8L, reversed = false,
        None, 86400L)
      val projectLinkLeft2 = ProjectLink(-1000L, 9999L, 1L, Track.apply(2), Discontinuity.Continuous, 0L, 0L, 0L, 0L, None, None,
        None, 12351L, 0.0, 20.0, SideCode.TowardsDigitizing, (NoCP, NoCP), (NoCP, NoCP),
        geomNewLeft2, projectId, LinkStatus.New, RoadType.PublicRoad, LinkGeomSource.NormalLinkInterface, GeometryUtils.geometryLength(geomNewLeft2), -1000, -1000, 8L, reversed = false,
        None, 86400L)
      val projectLinkLeft3 = ProjectLink(-1000L, 9999L, 1L, Track.apply(2), Discontinuity.Continuous, 0L, 0L, 0L, 0L, None, None,
        None, 12352L, 0.0, 20.0, SideCode.TowardsDigitizing, (NoCP, NoCP), (NoCP, NoCP),
        geomNewLeft3, projectId, LinkStatus.New, RoadType.PublicRoad, LinkGeomSource.NormalLinkInterface, GeometryUtils.geometryLength(geomNewLeft3), -1000, -1000, 8L, reversed = false,
        None, 86400L)

      //  Right Transfer
      val projectLinkRight1 = ProjectLink(-1000L, 9999L, 1L, Track.apply(1), Discontinuity.Continuous, 5L, 10L, 5L, 10L, None, None,
        None, 12346L, 0.0, 5.0, SideCode.TowardsDigitizing, (NoCP, NoCP), (NoCP, NoCP),
        geomTransferRight1, projectId, LinkStatus.Transfer, RoadType.PublicRoad, LinkGeomSource.NormalLinkInterface, GeometryUtils.geometryLength(geomTransferRight1), roadwayId1, linearLocationId2, 8L, reversed = false,
        None, 86400L, roadwayNumber = roadwayNumber1)
      val projectLinkRight2 = ProjectLink(-1000L, 9999L, 1L, Track.apply(1), Discontinuity.Continuous, 10L, 13, 10L, 13L, None, None,
        None, 12347L, 3.0, 6.0, SideCode.TowardsDigitizing, (NoCP, NoCP), (NoCP, NoCP),
        geomTransferRight2, projectId, LinkStatus.Transfer, RoadType.PublicRoad, LinkGeomSource.NormalLinkInterface, GeometryUtils.geometryLength(geomTransferRight2), roadwayId1, linearLocationId3, 8L, reversed = false,
        None, 86400L, roadwayNumber = roadwayNumber1)
      val projectLinkRight3 = ProjectLink(-1000L, 9999L, 1L, Track.apply(1), Discontinuity.Continuous, 13L, 16L, 13L, 16L, None, None,
        None, 12347L, 0.0, 3.0, SideCode.TowardsDigitizing, (NoCP, NoCP), (NoCP, NoCP),
        geomTransferRight3, projectId, LinkStatus.Transfer, RoadType.PublicRoad, LinkGeomSource.NormalLinkInterface, GeometryUtils.geometryLength(geomTransferRight3), roadwayId2, linearLocationId4, 8L, reversed = false,
        None, 86400L, roadwayNumber = roadwayNumber2)
      val projectLinkRight4 = ProjectLink(-1000L, 9999L, 1L, Track.apply(1), Discontinuity.Continuous, 16L, 20L, 16L, 20L, None, None,
        None, 12348L, 0.0, 4.0, SideCode.TowardsDigitizing, (NoCP, NoCP), (NoCP, NoCP),
        geomTransferRight4, projectId, LinkStatus.Transfer, RoadType.PublicRoad, LinkGeomSource.NormalLinkInterface, GeometryUtils.geometryLength(geomTransferRight4), roadwayId2, linearLocationId5, 8L, reversed = false,
        None, 86400L, roadwayNumber = roadwayNumber2)

      //  Create before transfer data
      val roadwayCombined1 =  Roadway(roadwayId1, roadwayNumber1, 9999L,1, RoadType.PublicRoad, Track.apply(0), Discontinuity.Continuous, 0, 13, reversed = false, DateTime.now(), None,
        "tester", Some("rd 9999"), 8L, TerminationCode.NoTermination, DateTime.now(), None)
=======
      //Left New
      val projectLinkLeft1 = ProjectLink(-1000L, 9999L, 1L, Track.apply(2), Discontinuity.Continuous, 0L, 0L, 0L, 0L, None, None, None, 12350L, 0.0, 20.0, SideCode.TowardsDigitizing, (NoCP, NoCP), (NoCP, NoCP), geomNewLeft1, projectId, LinkStatus.New, AdministrativeClass.State, LinkGeomSource.NormalLinkInterface, GeometryUtils.geometryLength(geomNewLeft1), -1000, -1000, 8L, reversed = false, None, 86400L)
      val projectLinkLeft2 = ProjectLink(-1000L, 9999L, 1L, Track.apply(2), Discontinuity.Continuous, 0L, 0L, 0L, 0L, None, None, None, 12351L, 0.0, 20.0, SideCode.TowardsDigitizing, (NoCP, NoCP), (NoCP, NoCP), geomNewLeft2, projectId, LinkStatus.New, AdministrativeClass.State, LinkGeomSource.NormalLinkInterface, GeometryUtils.geometryLength(geomNewLeft2), -1000, -1000, 8L, reversed = false, None, 86400L)
      val projectLinkLeft3 = ProjectLink(-1000L, 9999L, 1L, Track.apply(2), Discontinuity.Continuous, 0L, 0L, 0L, 0L, None, None, None, 12352L, 0.0, 20.0, SideCode.TowardsDigitizing, (NoCP, NoCP), (NoCP, NoCP), geomNewLeft3, projectId, LinkStatus.New, AdministrativeClass.State, LinkGeomSource.NormalLinkInterface, GeometryUtils.geometryLength(geomNewLeft3), -1000, -1000, 8L, reversed = false, None, 86400L)

      //Right Transfer
      val projectLinkRight1 = ProjectLink(-1000L, 9999L, 1L, Track.apply(1), Discontinuity.Continuous, 5L, 10L, 5L, 10L, None, None, None, 12346L, 0.0, 5.0, SideCode.TowardsDigitizing, (NoCP, NoCP), (NoCP, NoCP), geomTransferRight1, projectId, LinkStatus.Transfer, AdministrativeClass.State, LinkGeomSource.NormalLinkInterface, GeometryUtils.geometryLength(geomTransferRight1), roadwayId1, linearLocationId2, 8L, reversed = false, None, 86400L, roadwayNumber = roadwayNumber1)
      val projectLinkRight2 = ProjectLink(-1000L, 9999L, 1L, Track.apply(1), Discontinuity.Continuous, 10L, 13, 10L, 13L, None, None, None, 12347L, 3.0, 6.0, SideCode.TowardsDigitizing, (NoCP, NoCP), (NoCP, NoCP), geomTransferRight2, projectId, LinkStatus.Transfer, AdministrativeClass.State, LinkGeomSource.NormalLinkInterface, GeometryUtils.geometryLength(geomTransferRight2), roadwayId1, linearLocationId3, 8L, reversed = false, None, 86400L, roadwayNumber = roadwayNumber1)
      val projectLinkRight3 = ProjectLink(-1000L, 9999L, 1L, Track.apply(1), Discontinuity.Continuous, 13L, 16L, 13L, 16L, None, None, None, 12347L, 0.0, 3.0, SideCode.TowardsDigitizing, (NoCP, NoCP), (NoCP, NoCP), geomTransferRight3, projectId, LinkStatus.Transfer, AdministrativeClass.State, LinkGeomSource.NormalLinkInterface, GeometryUtils.geometryLength(geomTransferRight3), roadwayId2, linearLocationId4, 8L, reversed = false, None, 86400L, roadwayNumber = roadwayNumber2)
      val projectLinkRight4 = ProjectLink(-1000L, 9999L, 1L, Track.apply(1), Discontinuity.Continuous, 16L, 20L, 16L, 20L, None, None, None, 12348L, 0.0, 4.0, SideCode.TowardsDigitizing, (NoCP, NoCP), (NoCP, NoCP), geomTransferRight4, projectId, LinkStatus.Transfer, AdministrativeClass.State, LinkGeomSource.NormalLinkInterface, GeometryUtils.geometryLength(geomTransferRight4), roadwayId2, linearLocationId5, 8L, reversed = false, None, 86400L, roadwayNumber = roadwayNumber2)

      //create before transfer data
      val roadwayCombined1 =  Roadway(roadwayId1, roadwayNumber1, 9999L, 1, AdministrativeClass.State, Track.apply(0), Discontinuity.Continuous, 0, 13, reversed = false, DateTime.now(), None, "tester", Some("rd 9999"), 8L, TerminationCode.NoTermination, DateTime.now(), None)
>>>>>>> 0d5bdeb1
      val linearCombined1 = LinearLocation(linearLocationId1, 1, 12345L, 0.0, 5.0, SideCode.TowardsDigitizing, 86400L,
        (CalibrationPointsUtils.toCalibrationPointReference(Some(CalibrationPoint(12345L, 0.0, 0))),
          CalibrationPointsUtils.toCalibrationPointReference(None)),
        geomTransferCombined1, LinkGeomSource.NormalLinkInterface,
        roadwayNumber1, Some(DateTime.now().minusDays(1)), None)
      val linearCombined2 = LinearLocation(linearLocationId2, 2, 12346L, 0.0, 5.0, SideCode.TowardsDigitizing, 86400L,
        (CalibrationPointsUtils.toCalibrationPointReference(None),
          CalibrationPointsUtils.toCalibrationPointReference(None)),
        geomTransferRight1, LinkGeomSource.NormalLinkInterface,
        roadwayNumber1, Some(DateTime.now().minusDays(1)), None)
      val linearCombined3 = LinearLocation(linearLocationId3, 3, 12347L, 3.0, 6.0, SideCode.TowardsDigitizing, 86400L,
        (CalibrationPointsUtils.toCalibrationPointReference(None),
          CalibrationPointsUtils.toCalibrationPointReference(None)),
        geomTransferRight2, LinkGeomSource.NormalLinkInterface,
        roadwayNumber1, Some(DateTime.now().minusDays(1)), None)

      val roadwayCombined2 = Roadway(roadwayId2, roadwayNumber2, 9999L, 1, AdministrativeClass.State, Track.apply(0), Discontinuity.EndOfRoad, 13, 25, reversed = false, DateTime.now(), None, "tester", Some("rd 9999"), 8L, TerminationCode.NoTermination, DateTime.now(), None)
      val linearCombined4 = LinearLocation(linearLocationId4, 1, 12347L, 0.0, 3.0, SideCode.TowardsDigitizing, 86400L,
        (CalibrationPointsUtils.toCalibrationPointReference(None),
          CalibrationPointsUtils.toCalibrationPointReference(None)),
        geomTransferRight3, LinkGeomSource.NormalLinkInterface,
        roadwayNumber2, Some(DateTime.now().minusDays(1)), None)
      val linearCombined5 = LinearLocation(linearLocationId5, 2, 12348L, 0.0, 4.0, SideCode.TowardsDigitizing, 86400L,
        (CalibrationPointsUtils.toCalibrationPointReference(None),
          CalibrationPointsUtils.toCalibrationPointReference(None)),
        geomTransferRight4, LinkGeomSource.NormalLinkInterface,
        roadwayNumber2, Some(DateTime.now().minusDays(1)), None)
      val linearCombined6 = LinearLocation(linearLocationId6, 3, 12349L, 0.0, 5.0, SideCode.TowardsDigitizing, 86400L,
        (CalibrationPointsUtils.toCalibrationPointReference(None),
          CalibrationPointsUtils.toCalibrationPointReference(Some(CalibrationPoint(12349L, 5.0, 20)))),
        geomTransferCombined2, LinkGeomSource.NormalLinkInterface,
        roadwayNumber2, Some(DateTime.now().minusDays(1)), None)

      buildTestDataForProject(Some(project), Some(Seq(roadwayCombined1, roadwayCombined2)), Some(Seq(linearCombined1, linearCombined2, linearCombined3, linearCombined4, linearCombined5, linearCombined6)), None)
      val assignedValues = defaultSectionCalculatorStrategy.assignMValues(Seq(projectLinkLeft1, projectLinkLeft2, projectLinkLeft3), Seq(projectLinkCombined1, projectLinkRight1, projectLinkRight2, projectLinkRight3, projectLinkRight4, projectLinkCombined2), Seq.empty[UserDefinedCalibrationPoint])

      val (left, right) = assignedValues.filterNot(_.track == Track.Combined).partition(_.track == Track.LeftSide)
      val groupedLeft: ListMap[Long, Seq[ProjectLink]] = ListMap(left.groupBy(_.roadwayNumber).toSeq.sortBy(r => r._2.minBy(_.startAddrMValue).startAddrMValue): _*)
      val groupedRight: ListMap[Long, Seq[ProjectLink]] = ListMap(right.groupBy(_.roadwayNumber).toSeq.sortBy(r => r._2.minBy(_.startAddrMValue).startAddrMValue): _*)
      groupedLeft.size should be (groupedRight.size)
      groupedLeft.size should be (2)
      groupedLeft.zip(groupedRight).forall(zipped => zipped._1._2.maxBy(_.endAddrMValue).endAddrMValue == zipped._2._2.maxBy(_.endAddrMValue).endAddrMValue) should be (true)
    }
  }

  test("Test findStartingPoints When adding two new left and right track links before new and existing Combined links Then the starting points for the left and right road should be points of Left and Right Tracks and not one from the completely opposite side (where the existing Combined link is)") {
    runWithRollback {
      val geomLeft1 = Seq(Point(0.0, 15.0), Point(5.0, 17.0))
      val geomRight1 = Seq(Point(0.0, 10.0), Point(5.0, 17.0))
      val geomNewComb1 = Seq(Point(10.0, 15.0), Point(5.0, 17.0))//against
      val geomTransferComb1 = Seq(Point(20.0, 5.0), Point(15.0, 10.0))//against
      val geomTransferComb2 = Seq(Point(25.0, 0.0), Point(20.0, 5.0))//against
      val otherPartGeomTransferComb1 = Seq(Point(35.0, 0.0), Point(30.0, 0.0))//against
      val plId = Sequences.nextProjectLinkId


      val projectLinkOtherPartComb1 = ProjectLink(plId + 1, 9999L, 2L, Track.Combined, Discontinuity.Continuous, 0L, 5L, 0L, 5L, None, None, None, 12344L, 0.0, 5.0, SideCode.AgainstDigitizing, (NoCP, NoCP), (NoCP, NoCP), otherPartGeomTransferComb1, 0L, LinkStatus.Transfer, AdministrativeClass.State, LinkGeomSource.NormalLinkInterface, GeometryUtils.geometryLength(otherPartGeomTransferComb1), 0L, 0, 0, reversed = false, None, 86400L)
      val projectLinkComb1 = ProjectLink(plId + 1, 9999L, 1L, Track.Combined, Discontinuity.Continuous, 5L, 10L, 5L, 10L, None, None, None, 12345L, 0.0, 5.0, SideCode.AgainstDigitizing, (NoCP, NoCP), (NoCP, NoCP), geomTransferComb1, 0L, LinkStatus.Transfer, AdministrativeClass.State, LinkGeomSource.NormalLinkInterface, GeometryUtils.geometryLength(geomTransferComb1), 0L, 0, 0, reversed = false, None, 86400L)
      val projectLinkComb2 = ProjectLink(plId + 2, 9999L, 1L, Track.Combined, Discontinuity.MinorDiscontinuity, 10L, 15L, 10L, 15L, None, None, None, 12346L, 0.0, 5.0, SideCode.AgainstDigitizing, (NoCP, NoCP), (NoCP, NoCP), geomTransferComb2, 0L, LinkStatus.Transfer, AdministrativeClass.State, LinkGeomSource.NormalLinkInterface, GeometryUtils.geometryLength(geomTransferComb2), 0L, 0, 0, reversed = false, None, 86400L)
      val projectLinkCombNewBefore = ProjectLink(plId + 3, 9999L, 1L, Track.Combined, Discontinuity.MinorDiscontinuity, 0L, 5L, 0L, 5L, None, None, None, 12347L, 0.0, 5.0, SideCode.AgainstDigitizing, (NoCP, NoCP), (NoCP, NoCP), geomNewComb1, 0L, LinkStatus.New, AdministrativeClass.State, LinkGeomSource.NormalLinkInterface, GeometryUtils.geometryLength(geomNewComb1), 0L, 0, 0, reversed = false, None, 86400L)
      val projectLinkNewLeft = ProjectLink(plId + 4, 9999L, 1L, Track.LeftSide, Discontinuity.Continuous, 0L, 0L, 0L, 0L, None, None, None, 12348L, 0.0, 0.0, SideCode.Unknown, (NoCP, NoCP), (NoCP, NoCP), geomLeft1, 0L, LinkStatus.New, AdministrativeClass.State, LinkGeomSource.NormalLinkInterface, GeometryUtils.geometryLength(geomLeft1), 0L, 0, 0, reversed = false, None, 86400L)
      val projectLinkNewRight = ProjectLink(plId + 5, 9999L, 1L, Track.RightSide, Discontinuity.Continuous, 0L, 0L, 0L, 0L, None, None, None, 12349L, 0.0, 0.0, SideCode.Unknown, (NoCP, NoCP), (NoCP, NoCP), geomRight1, 0L, LinkStatus.New, AdministrativeClass.State, LinkGeomSource.NormalLinkInterface, GeometryUtils.geometryLength(geomRight1), 0L, 0, 0, reversed = false, None, 86400L)


      val transferProjectLinks = Seq(projectLinkComb1, projectLinkComb2)
      val newProjectLinks = Seq(projectLinkCombNewBefore, projectLinkNewLeft, projectLinkNewRight)
      val otherPartLinks = Seq(projectLinkOtherPartComb1)

      val startingPointsForCalculations = defaultSectionCalculatorStrategy.findStartingPoints(newProjectLinks, transferProjectLinks, otherPartLinks, Seq.empty[UserDefinedCalibrationPoint])
      startingPointsForCalculations should be((projectLinkNewRight.startingPoint, projectLinkNewLeft.startingPoint))
    }
  }

  test("Test findStartingPoints When adding new combined link before existing Unhandled links Then the starting point should be the loose candidate from the new link") {
    runWithRollback {
      val geomNewComb1 = Seq(Point(0.0, 20.0), Point(5.0, 15.0))
      val geomTransferComb1 = Seq(Point(5.0, 15.0), Point(10.0, 10.0))
      val geomTransferComb2 = Seq(Point(10.0, 10.0), Point(15.0, 5.0))
      val plId = Sequences.nextProjectLinkId


      val projectLinkNewComb1Before = ProjectLink(plId, 9999L, 1L, Track.Combined, Discontinuity.Continuous, 0L, 0, 0, 0, None, None, None, 12344L, 0.0, 5.0, SideCode.TowardsDigitizing, (NoCP, NoCP), (NoCP, NoCP), geomNewComb1, 0L, LinkStatus.New, AdministrativeClass.State, LinkGeomSource.NormalLinkInterface, GeometryUtils.geometryLength(geomNewComb1), 0L, 0, 0, reversed = false, None, 86400L)
      val projectLinkComb1 = ProjectLink(plId + 1, 9999L, 1L, Track.Combined, Discontinuity.Continuous, 0L, 5L, 0L, 5L, None, None, None, 12345L, 0.0, 5.0, SideCode.TowardsDigitizing, (NoCP, NoCP), (NoCP, NoCP), geomTransferComb1, 0L, LinkStatus.NotHandled, AdministrativeClass.State, LinkGeomSource.NormalLinkInterface, GeometryUtils.geometryLength(geomTransferComb1), 0L, 0, 0, reversed = false, None, 86400L)
      val projectLinkComb2 = ProjectLink(plId + 2, 9999L, 1L, Track.Combined, Discontinuity.EndOfRoad, 5L, 10L, 5L, 10L, None, None, None, 12346L, 0.0, 5.0, SideCode.TowardsDigitizing, (NoCP, NoCP), (NoCP, NoCP), geomTransferComb2, 0L, LinkStatus.NotHandled, AdministrativeClass.State, LinkGeomSource.NormalLinkInterface, GeometryUtils.geometryLength(geomTransferComb2), 0L, 0, 0, reversed = false, None, 86400L)

      val transferProjectLinks = Seq(projectLinkComb1, projectLinkComb2)
      val newProjectLinks = Seq(projectLinkNewComb1Before)
      val otherPartLinks = Seq()

      val startingPointsForCalculations = defaultSectionCalculatorStrategy.findStartingPoints(newProjectLinks, transferProjectLinks, otherPartLinks, Seq.empty[UserDefinedCalibrationPoint])
      startingPointsForCalculations should be((projectLinkNewComb1Before.startingPoint, projectLinkNewComb1Before.startingPoint))
    }
  }

  test("Test defaultSectionCalculatorStrategy.findStartingPoint() When transferring existing first link of part 2 to part 1, that is after that last link of part 1 Then the starting point should be the one from first link of part 1 that is not handled and the direction of part 1 should not change") {
    runWithRollback {
      val geomNotHandledComb1Part1 = Seq(Point(0.0, 0.0), Point(5.0, 0.0))
      val geomNotHandledComb2Part1 = Seq(Point(5.0, 0.0), Point(10.0, 0.0))
      val geomTransferComb1Part2ToPart1 = Seq(Point(10.0, 0.0), Point(16.0, 0.0))
      val plId = Sequences.nextProjectLinkId


      val projectLinkNotHandledComb1Part1 = ProjectLink(plId, 9999L, 1L, Track.Combined, Discontinuity.Continuous, 0L, 5L, 0L, 5L, None, None, None, 12344L, 0.0, 5.0, SideCode.TowardsDigitizing, (NoCP, NoCP), (NoCP, NoCP), geomNotHandledComb1Part1, 0L, LinkStatus.NotHandled, AdministrativeClass.State, LinkGeomSource.NormalLinkInterface, GeometryUtils.geometryLength(geomNotHandledComb1Part1), 0L, 0L, 0L, reversed = false, None, 86400L)
      val projectLinkNotHandledComb2Part1 = ProjectLink(plId + 1, 9999L, 1L, Track.Combined, Discontinuity.Continuous, 5L, 10L, 5L, 10L, None, None, None, 12345L, 0.0, 5.0, SideCode.TowardsDigitizing, (NoCP, NoCP), (NoCP, NoCP), geomNotHandledComb2Part1, 0L, LinkStatus.NotHandled, AdministrativeClass.State, LinkGeomSource.NormalLinkInterface, GeometryUtils.geometryLength(geomNotHandledComb2Part1), 0L, 0, 0, reversed = false, None, 86400L)
      val projectLinkTransferComb1Part2ToPart1 = ProjectLink(plId + 2, 9999L, 1L, Track.Combined, Discontinuity.EndOfRoad, 0L, 6L, 0L, 6L, None, None, None, 12346L, 0.0, 6.0, SideCode.TowardsDigitizing, (NoCP, NoCP), (NoCP, NoCP), geomTransferComb1Part2ToPart1, 0L, LinkStatus.Transfer, AdministrativeClass.State, LinkGeomSource.NormalLinkInterface, GeometryUtils.geometryLength(geomTransferComb1Part2ToPart1), 0L, 0, 0, reversed = false, None, 86400L)

      val transferProjectLinks = Seq(projectLinkTransferComb1Part2ToPart1, projectLinkNotHandledComb1Part1, projectLinkNotHandledComb2Part1)
      val newProjectLinks = Seq()
      val otherPartLinks = Seq()

      val startingPointsForCalculations = defaultSectionCalculatorStrategy.findStartingPoints(newProjectLinks, transferProjectLinks, otherPartLinks, Seq.empty[UserDefinedCalibrationPoint])
      startingPointsForCalculations should be((projectLinkNotHandledComb1Part1.startingPoint, projectLinkNotHandledComb1Part1.startingPoint))
    }
  }

  test("Test defaultSectionCalculatorStrategy.findStartingPoint() When transferring existing first link of part 2 to part 1, that is before that first part 1 link Then the starting point should be the one from part2 that is being transferred and the direction of part 1 should not change") {
    runWithRollback {
      val geomTransferComb1Part2ToPart1 = Seq(Point(0.0, 0.0), Point(6.0, 0.0))
      val geomNotHandledComb1Part1 = Seq(Point(6.0, 0.0), Point(11.0, 0.0))
      val geomNotHandledComb2Part1 = Seq(Point(11.0, 0.0), Point(16.0, 0.0))
      val plId = Sequences.nextProjectLinkId


      val projectLinkNotHandledComb1Part1 = ProjectLink(plId, 9999L, 1L, Track.Combined, Discontinuity.Continuous, 0L, 5L, 0L, 5L, None, None, None, 12344L, 0.0, 5.0, SideCode.TowardsDigitizing, (NoCP, NoCP), (NoCP, NoCP), geomNotHandledComb1Part1, 0L, LinkStatus.NotHandled, AdministrativeClass.State, LinkGeomSource.NormalLinkInterface, GeometryUtils.geometryLength(geomNotHandledComb1Part1), 0L, 0L, 0L, reversed = false, None, 86400L)
      val projectLinkNotHandledComb2Part1 = ProjectLink(plId + 1, 9999L, 1L, Track.Combined, Discontinuity.Continuous, 5L, 10L, 5L, 10L, None, None, None, 12345L, 0.0, 5.0, SideCode.TowardsDigitizing, (NoCP, NoCP), (NoCP, NoCP), geomNotHandledComb2Part1, 0L, LinkStatus.NotHandled, AdministrativeClass.State, LinkGeomSource.NormalLinkInterface, GeometryUtils.geometryLength(geomNotHandledComb2Part1), 0L, 0, 0, reversed = false, None, 86400L)
      val projectLinkTransferComb1Part2ToPart1 = ProjectLink(plId + 2, 9999L, 1L, Track.Combined, Discontinuity.EndOfRoad, 0L, 6L, 0L, 6L, None, None, None, 12346L, 0.0, 6.0, SideCode.TowardsDigitizing, (NoCP, NoCP), (NoCP, NoCP), geomTransferComb1Part2ToPart1, 0L, LinkStatus.Transfer, AdministrativeClass.State, LinkGeomSource.NormalLinkInterface, GeometryUtils.geometryLength(geomTransferComb1Part2ToPart1), 0L, 0, 0, reversed = false, None, 86400L)

      val transferProjectLinks = Seq(projectLinkTransferComb1Part2ToPart1, projectLinkNotHandledComb1Part1, projectLinkNotHandledComb2Part1)
      val newProjectLinks = Seq()
      val otherPartLinks = Seq()

      val startingPointsForCalculations = defaultSectionCalculatorStrategy.findStartingPoints(newProjectLinks, transferProjectLinks, otherPartLinks, Seq.empty[UserDefinedCalibrationPoint])
      startingPointsForCalculations should be((projectLinkTransferComb1Part2ToPart1.startingPoint, projectLinkTransferComb1Part2ToPart1.startingPoint))
    }
  }

  test("Test defaultSectionCalculatorStrategy.findStartingPoint() When transferring last link of part 1 to part 2, that is before the old first part 2 link Then the starting point should be the one from new link of part2 that is being transferred and the direction of both parts should not change") {
    runWithRollback {
      val geomNotHandledPart1 = Seq(Point(0.0, 0.0), Point(5.0, 0.0))
      val geomTransferNewFirstLinkPart2 = Seq(Point(5.0, 0.0), Point(10.0, 0.0))
      val geomTransferOldFirstLinkPart2 = Seq(Point(10.0, 0.0), Point(15.0, 0.0))
      val plId = Sequences.nextProjectLinkId

<<<<<<< HEAD
      val projectLinkTransferNewFirstLinkPart2 = ProjectLink(plId + 1, 9999L, 2L, Track.Combined, Discontinuity.Continuous, 5L, 10L, 5L, 10L, None, None,
        None, 12345L, 0.0, 5.0, SideCode.TowardsDigitizing, (NoCP, NoCP), (NoCP, NoCP),
        geomTransferNewFirstLinkPart2, 0L, LinkStatus.Transfer, RoadType.PublicRoad, LinkGeomSource.NormalLinkInterface, GeometryUtils.geometryLength(geomTransferNewFirstLinkPart2), 0L, 0, 0, reversed = false,
        None, 86400L)
      val projectLinkTransferOldFirstLinkPart2 = ProjectLink(plId + 2, 9999L, 2L, Track.Combined, Discontinuity.EndOfRoad, 0L, 5L, 0L, 6L, None, None,
        None, 12346L, 0.0, 5.0, SideCode.TowardsDigitizing, (NoCP, NoCP), (NoCP, NoCP),
        geomTransferOldFirstLinkPart2, 0L, LinkStatus.Transfer, RoadType.PublicRoad, LinkGeomSource.NormalLinkInterface, GeometryUtils.geometryLength(geomTransferOldFirstLinkPart2), 0L, 0, 0, reversed = false,
        None, 86400L)
=======

      val projectLinkNotHandledPart1 = ProjectLink(plId, 9999L, 1L, Track.Combined, Discontinuity.Continuous, 0L, 5L, 0L, 5L, None, None, None, 12344L, 0.0, 5.0, SideCode.TowardsDigitizing, (NoCP, NoCP), (NoCP, NoCP), geomNotHandledPart1, 0L, LinkStatus.NotHandled, AdministrativeClass.State, LinkGeomSource.NormalLinkInterface, GeometryUtils.geometryLength(geomNotHandledPart1), 0L, 0L, 0L, reversed = false, None, 86400L)
      val projectLinkTransferNewFirstLinkPart2 = ProjectLink(plId + 1, 9999L, 2L, Track.Combined, Discontinuity.Continuous, 5L, 10L, 5L, 10L, None, None, None, 12345L, 0.0, 5.0, SideCode.TowardsDigitizing, (NoCP, NoCP), (NoCP, NoCP), geomTransferNewFirstLinkPart2, 0L, LinkStatus.Transfer, AdministrativeClass.State, LinkGeomSource.NormalLinkInterface, GeometryUtils.geometryLength(geomTransferNewFirstLinkPart2), 0L, 0, 0, reversed = false, None, 86400L)
      val projectLinkTransferOldFirstLinkPart2 = ProjectLink(plId + 2, 9999L, 2L, Track.Combined, Discontinuity.EndOfRoad, 0L, 5L, 0L, 6L, None, None, None, 12346L, 0.0, 5.0, SideCode.TowardsDigitizing, (NoCP, NoCP), (NoCP, NoCP), geomTransferOldFirstLinkPart2, 0L, LinkStatus.Transfer, AdministrativeClass.State, LinkGeomSource.NormalLinkInterface, GeometryUtils.geometryLength(geomTransferOldFirstLinkPart2), 0L, 0, 0, reversed = false, None, 86400L)
>>>>>>> 0d5bdeb1

      val transferProjectLinks = Seq(projectLinkTransferNewFirstLinkPart2, projectLinkTransferOldFirstLinkPart2)
      val newProjectLinks = Seq()
      val otherPartLinks = Seq()

      val startingPointsForCalculations = defaultSectionCalculatorStrategy.findStartingPoints(newProjectLinks, transferProjectLinks, otherPartLinks, Seq.empty[UserDefinedCalibrationPoint])
      startingPointsForCalculations should be((projectLinkTransferNewFirstLinkPart2.startingPoint, projectLinkTransferNewFirstLinkPart2.startingPoint))
    }
  }

  /*
                     |   <- New #2 (One more link added in the beginning)
                     |   <- New #1 (Against digitization)
                     v
   */
  test("Test findStartingPoints When adding one (New) link before the existing (New) road that goes against the digitization Then the road should still maintain the previous existing direction") {
    runWithRollback {
      val geomNew1 = Seq(Point(0.0, 0.0), Point(0.0, 10.0))
      val plId = Sequences.nextProjectLinkId

      val projectLinkNew1 = ProjectLink(plId, 9999L, 1L, Track.Combined, Discontinuity.Continuous, 0L, 10L, 0L, 0L, None, None, None, 12344L, 0.0, 10.0, SideCode.AgainstDigitizing, (NoCP, NoCP), (NoCP, NoCP), geomNew1, 0L, LinkStatus.New, AdministrativeClass.State, LinkGeomSource.NormalLinkInterface, GeometryUtils.geometryLength(geomNew1), 0L, 0, 0, reversed = false, None, 86400L)

      val geomNew2 = Seq(Point(0.0, 10.0), Point(0.0, 20.0))

      val projectLinkNew2 = ProjectLink(plId + 1, 9999L, 1L, Track.Combined, Discontinuity.Continuous, 0L, 0L, 0L, 0L, None, None, None, 12347L, 0.0, 0.0, SideCode.Unknown, (NoCP, NoCP), (NoCP, NoCP), geomNew2, 0L, LinkStatus.New, AdministrativeClass.State, LinkGeomSource.NormalLinkInterface, GeometryUtils.geometryLength(geomNew2), 0L, 0, 0, reversed = false, None, 86400L)

      val otherProjectLinks = Seq(projectLinkNew1)
      val newProjectLinks = Seq(projectLinkNew2)

      val startingPointsForCalculations = defaultSectionCalculatorStrategy.findStartingPoints(newProjectLinks, otherProjectLinks, Seq.empty[ProjectLink], Seq.empty[UserDefinedCalibrationPoint])
      startingPointsForCalculations should be((geomNew2.last, geomNew2.last))
    }
  }

  /*
                     |   <- New #1 (Against digitization)
                     |   <- New #2 (One more link added at the end)
                     v
   */
  test("Test findStartingPoints When adding one (New) link after the existing (New) road that goes against the digitization Then the road should still maintain the previous existing direction") {
    runWithRollback {
      val geomNew1 = Seq(Point(0.0, 10.0), Point(0.0, 20.0))
      val plId = Sequences.nextProjectLinkId

      val projectLinkNew1 = ProjectLink(plId, 9999L, 1L, Track.Combined, Discontinuity.Continuous, 0L, 10L, 0L, 0L, None, None, None, 12344L, 0.0, 10.0, SideCode.AgainstDigitizing, (NoCP, NoCP), (NoCP, NoCP), geomNew1, 0L, LinkStatus.New, AdministrativeClass.State, LinkGeomSource.NormalLinkInterface, GeometryUtils.geometryLength(geomNew1), 0L, 0, 0, reversed = false, None, 86400L)

      val geomNew2 = Seq(Point(0.0, 0.0), Point(0.0, 10.0))

      val projectLinkNew2 = ProjectLink(plId + 1, 9999L, 1L, Track.Combined, Discontinuity.Continuous, 0L, 0L, 0L, 0L, None, None, None, 12347L, 0.0, 0.0, SideCode.Unknown, (NoCP, NoCP), (NoCP, NoCP), geomNew2, 0L, LinkStatus.New, AdministrativeClass.State, LinkGeomSource.NormalLinkInterface, GeometryUtils.geometryLength(geomNew2), 0L, 0, 0, reversed = false, None, 86400L)

      val otherProjectLinks = Seq(projectLinkNew1)
      val newProjectLinks = Seq(projectLinkNew2)

      val startingPointsForCalculations = defaultSectionCalculatorStrategy.findStartingPoints(newProjectLinks, otherProjectLinks, Seq.empty[ProjectLink], Seq.empty[UserDefinedCalibrationPoint])
      startingPointsForCalculations should be((geomNew1.last, geomNew1.last))
    }
  }

  /*

                      -|-
               C1   /    \  C2
                  |-       -|

  Test specific case for two completely new links i.e. with Unknown side codes and the Combined link number 2  have its geometry against normal geometry grow
  Then the starting point should never be their mutual connecting point, but instead one of the edges.


   */
  test("Test findStartingPoints When adding two completely (New) links both with end addresses 0, unknown side code and with one of them having inverted geometry grow, Then the direction should not be the one starting in the mid.") {
    runWithRollback {
      val geomNew1 = Seq(Point(723.562,44.87,94.7409999999945),
          Point(792.515,54.912,95.8469999999943))
      val plId = Sequences.nextProjectLinkId

      val projectLinkNew1 = ProjectLink(plId, 9999L, 1L, Track.Combined, Discontinuity.Continuous, 0L, 0L, 0L, 0L, None, None, None, 12344L, 0.0, 9.0, SideCode.Unknown, (NoCP, NoCP), (NoCP, NoCP), geomNew1, 0L, LinkStatus.New, AdministrativeClass.State, LinkGeomSource.NormalLinkInterface, GeometryUtils.geometryLength(geomNew1), 0L, 0, 0, reversed = false, None, 86400L)

      val geomNew2 = Seq(Point(973.346,33.188,93.2029999999941),
        Point(847.231,62.266,94.823000000004),
        Point(792.515,54.912,95.8469999999943))

      val projectLinkNew2 = ProjectLink(plId + 1, 9999L, 1L, Track.Combined, Discontinuity.Continuous, 0L, 0L, 0L, 0L, None, None, None, 12345L, 0.0, 10.0, SideCode.Unknown, (NoCP, NoCP), (NoCP, NoCP), geomNew2, 0L, LinkStatus.New, AdministrativeClass.State, LinkGeomSource.NormalLinkInterface, GeometryUtils.geometryLength(geomNew2), 0L, 0, 0, reversed = false, None, 86400L)

      val otherProjectLinks = Seq()
      val newProjectLinks = Seq(projectLinkNew1, projectLinkNew2)

      val startingPointsForCalculations = defaultSectionCalculatorStrategy.findStartingPoints(newProjectLinks, otherProjectLinks, Seq.empty[ProjectLink], Seq.empty[UserDefinedCalibrationPoint])
      startingPointsForCalculations should not be((geomNew2.last, geomNew2.last))
    }
  }

  /*
                               |
                               |    <- New #1 (Against digitization)
                              / \
    New #2 (Right track) ->  |   |  <- New #3 (Left track)
                             v   v
   */
  test("Test findStartingPoints When adding two track road (New) after the existing (New) road that goes against the digitization Then the road should still maintain the previous existing direction") {
    runWithRollback {
      val geomNew1 = Seq(Point(5.0, 10.0), Point(5.0, 20.0))
      val plId = Sequences.nextProjectLinkId

      val projectLinkNew1 = ProjectLink(plId, 9999L, 1L, Track.Combined, Discontinuity.Continuous, 0L, 10L, 0L, 0L, None, None, None, 12344L, 0.0, 10.0, SideCode.AgainstDigitizing, (NoCP, NoCP), (NoCP, NoCP), geomNew1, 0L, LinkStatus.New, AdministrativeClass.State, LinkGeomSource.NormalLinkInterface, GeometryUtils.geometryLength(geomNew1), 0L, 0, 0, reversed = false, None, 86400L)

      val geomNew2 = Seq(Point(0.0, 0.0), Point(5.0, 10.0))

      val projectLinkNew2 = ProjectLink(plId + 1, 9999L, 1L, Track.RightSide, Discontinuity.Continuous, 0L, 0L, 0L, 0L, None, None, None, 12345L, 0.0, 0.0, SideCode.Unknown, (NoCP, NoCP), (NoCP, NoCP), geomNew2, 0L, LinkStatus.New, AdministrativeClass.State, LinkGeomSource.NormalLinkInterface, GeometryUtils.geometryLength(geomNew2), 0L, 0, 0, reversed = false, None, 86400L)

      val geomNew3 = Seq(Point(10.0, 0.0), Point(5.0, 10.0))

      val projectLinkNew3 = ProjectLink(plId + 2, 9999L, 1L, Track.LeftSide, Discontinuity.Continuous, 0L, 0L, 0L, 0L, None, None, None, 12346L, 0.0, 0.0, SideCode.Unknown, (NoCP, NoCP), (NoCP, NoCP), geomNew3, 0L, LinkStatus.New, AdministrativeClass.State, LinkGeomSource.NormalLinkInterface, GeometryUtils.geometryLength(geomNew3), 0L, 0, 0, reversed = false, None, 86400L)

      val otherProjectLinks = Seq(projectLinkNew1)
      val newProjectLinks = Seq(projectLinkNew2, projectLinkNew3)

      val startingPointsForCalculations = defaultSectionCalculatorStrategy.findStartingPoints(newProjectLinks, otherProjectLinks, Seq.empty[ProjectLink], Seq.empty[UserDefinedCalibrationPoint])
      startingPointsForCalculations should be((geomNew1.last, geomNew1.last))
    }
  }

  /*
                               ^
                               |
                               |    <- New #1
                              / \
     New #2 (Left track) ->  |   |  <- New #3 (Right track)
   */
  test("Test findStartingPoints When adding left side of two track road (New) before the existing (New) road Then the road should still maintain the previous existing direction") {
    runWithRollback {
      val geomNew1 = Seq(Point(5.0, 10.0), Point(5.0, 20.0))
      val plId = Sequences.nextProjectLinkId

      val projectLinkNew1 = ProjectLink(plId, 9999L, 1L, Track.Combined, Discontinuity.Continuous, 0L, 10L, 0L, 0L, None, None, None, 12344L, 0.0, 10.0, SideCode.TowardsDigitizing, (NoCP, NoCP), (NoCP, NoCP), geomNew1, 0L, LinkStatus.New, AdministrativeClass.State, LinkGeomSource.NormalLinkInterface, GeometryUtils.geometryLength(geomNew1), 0L, 0, 0, reversed = false, None, 86400L)

      val geomNew2 = Seq(Point(0.0, 0.0), Point(5.0, 10.0))

      val projectLinkNew2 = ProjectLink(plId + 1, 9999L, 1L, Track.LeftSide, Discontinuity.Continuous, 0L, 0L, 0L, 0L, None, None, None, 12345L, 0.0, 0.0, SideCode.Unknown, (NoCP, NoCP), (NoCP, NoCP), geomNew2, 0L, LinkStatus.New, AdministrativeClass.State, LinkGeomSource.NormalLinkInterface, GeometryUtils.geometryLength(geomNew2), 0L, 0, 0, reversed = false, None, 86400L)

      val geomNew3 = Seq(Point(10.0, 0.0), Point(5.0, 10.0))

      val projectLinkNew3 = ProjectLink(plId + 2, 9999L, 1L, Track.RightSide, Discontinuity.Continuous, 0L, 0L, 0L, 0L, None, None, None, 12346L, 0.0, 0.0, SideCode.Unknown, (NoCP, NoCP), (NoCP, NoCP), geomNew3, 0L, LinkStatus.New, AdministrativeClass.State, LinkGeomSource.NormalLinkInterface, GeometryUtils.geometryLength(geomNew3), 0L, 0, 0, reversed = false, None, 86400L)

      val otherProjectLinks = Seq(projectLinkNew1, projectLinkNew3)
      val newProjectLinks = Seq(projectLinkNew2)

      val startingPointsForCalculations = defaultSectionCalculatorStrategy.findStartingPoints(newProjectLinks, otherProjectLinks, Seq.empty[ProjectLink], Seq.empty[UserDefinedCalibrationPoint])
      startingPointsForCalculations should be((geomNew3.head, geomNew2.head))
    }
  }

  /*
       |   <- #2
       |   <- #1
       |   <- #3
   */
  private def testNewExistingNew(statusOfExisting: LinkStatus, sideCode: SideCode): Unit = {
    runWithRollback {
      val geom1 = Seq(Point(0.0, 10.0), Point(0.0, 20.0))

      val projectLink1 = ProjectLink(1, 9999L, 1L, Track.Combined, Discontinuity.Continuous, 0L, 10L, 0L, 0L, None, None, None, 12344L, 0.0, 10.0, sideCode, (NoCP, NoCP), (NoCP, NoCP), geom1, 0L, statusOfExisting, AdministrativeClass.State, LinkGeomSource.NormalLinkInterface, GeometryUtils.geometryLength(geom1), 0L, 0, 0, reversed = false, None, 86400L)

      val geomNew2 = Seq(Point(0.0, 20.0), Point(0.0, 30.0))
      val geomNew3 = Seq(Point(0.0, 0.0), Point(0.0, 10.0))

      val projectLinkNew2 = ProjectLink(2, 9999L, 1L, Track.Combined, Discontinuity.Continuous, 0L, 0L, 0L, 0L, None, None, None, 12345L, 0.0, 0.0, SideCode.Unknown, (NoCP, NoCP), (NoCP, NoCP), geomNew2, 0L, LinkStatus.New, AdministrativeClass.State, LinkGeomSource.NormalLinkInterface, GeometryUtils.geometryLength(geomNew2), 0L, 0, 0, reversed = false, None, 86400L)

      val projectLinkNew3 = ProjectLink(3, 9999L, 1L, Track.Combined, Discontinuity.Continuous, 0L, 0L, 0L, 0L, None, None, None, 12346L, 0.0, 0.0, SideCode.Unknown, (NoCP, NoCP), (NoCP, NoCP), geomNew3, 0L, LinkStatus.New, AdministrativeClass.State, LinkGeomSource.NormalLinkInterface, GeometryUtils.geometryLength(geomNew3), 0L, 0, 0, reversed = false, None, 86400L)

      val otherProjectLinks = Seq(projectLink1)
      val newProjectLinks = Seq(projectLinkNew2, projectLinkNew3)

      val startingPointsForCalculations = defaultSectionCalculatorStrategy.findStartingPoints(newProjectLinks, otherProjectLinks, Seq.empty[ProjectLink], Seq.empty[UserDefinedCalibrationPoint])
      if (sideCode == SideCode.AgainstDigitizing) {
        startingPointsForCalculations should be((geomNew2.last, geomNew2.last))
      } else {
        startingPointsForCalculations should be((geomNew3.head, geomNew3.head))
      }
    }
  }

  test("Test findStartingPoints When adding (New) links before and after the existing (NotHandled) road that goes towards the digitization Then the road should still maintain the previous existing direction") {
    testNewExistingNew(LinkStatus.NotHandled, SideCode.TowardsDigitizing)
  }

  test("Test findStartingPoints When adding (New) links before and after the existing (New) road that goes towards the digitization Then the road should still maintain the previous existing direction") {
    testNewExistingNew(LinkStatus.New, SideCode.TowardsDigitizing)
  }

  test("Test findStartingPoints When adding (New) links before and after the existing (Transfer) road that goes towards the digitization Then the road should still maintain the previous existing direction") {
    testNewExistingNew(LinkStatus.Transfer, SideCode.TowardsDigitizing)
  }

  test("Test findStartingPoints When adding (New) links before and after the existing (NotHandled) road that goes against the digitization Then the road should still maintain the previous existing direction") {
    testNewExistingNew(LinkStatus.NotHandled, SideCode.AgainstDigitizing)
  }

  test("Test findStartingPoints When adding (New) links before and after the existing (New) road that goes against the digitization Then the road should still maintain the previous existing direction") {
    testNewExistingNew(LinkStatus.New, SideCode.AgainstDigitizing)
  }

  test("Test findStartingPoints When adding (New) links before and after the existing (Transfer) road that goes against the digitization Then the road should still maintain the previous existing direction") {
    testNewExistingNew(LinkStatus.Transfer, SideCode.AgainstDigitizing)
  }

  /*
        |
        |   <- #2
       / \
      |   |  <- #0 / #1
       \ /
        |   <- #3
        |
   */
  private def testNewExistingTwoTrackNew(statusOfExisting: LinkStatus, sideCode: SideCode): Unit = {
    runWithRollback {
      val geom0 = Seq(Point(10.0, 10.0), Point(5.0, 15.0), Point(10.0, 20.0))
      val geom1 = Seq(Point(10.0, 10.0), Point(15.0, 15.0), Point(10.0, 20.0))

      val projectLink0 = ProjectLink(0, 9999L, 1L, if (sideCode == TowardsDigitizing) Track.LeftSide else Track.RightSide, Discontinuity.Continuous, 0L, 10L, 0L, 0L, None, None, None, 12344L, 0.0, GeometryUtils.geometryLength(geom0), sideCode, (NoCP, NoCP), (NoCP, NoCP), geom0, 0L, statusOfExisting, AdministrativeClass.State, LinkGeomSource.NormalLinkInterface, GeometryUtils.geometryLength(geom0), 0L, 0, 0, reversed = false, None, 86400L)

      val projectLink1 = ProjectLink(1, 9999L, 1L, if (sideCode == TowardsDigitizing) Track.RightSide else Track.LeftSide, Discontinuity.Continuous, 0L, 10L, 0L, 0L, None, None, None, 12344L, 0.0, GeometryUtils.geometryLength(geom1), sideCode, (NoCP, NoCP), (NoCP, NoCP), geom1, 0L, statusOfExisting, AdministrativeClass.State, LinkGeomSource.NormalLinkInterface, GeometryUtils.geometryLength(geom1), 0L, 0, 0, reversed = false, None, 86400L)

      val geomNew2 = Seq(Point(10.0, 20.0), Point(10.0, 30.0))
      val geomNew3 = Seq(Point(10.0, 0.0), Point(10.0, 10.0))

      val projectLinkNew2 = ProjectLink(2, 9999L, 1L, Track.Combined, Discontinuity.Continuous, 0L, 0L, 0L, 0L, None, None, None, 12345L, 0.0, 0.0, SideCode.Unknown, (NoCP, NoCP), (NoCP, NoCP), geomNew2, 0L, LinkStatus.New, AdministrativeClass.State, LinkGeomSource.NormalLinkInterface, GeometryUtils.geometryLength(geomNew2), 0L, 0, 0, reversed = false, None, 86400L)

      val projectLinkNew3 = ProjectLink(3, 9999L, 1L, Track.Combined, Discontinuity.Continuous, 0L, 0L, 0L, 0L, None, None, None, 12346L, 0.0, 0.0, SideCode.Unknown, (NoCP, NoCP), (NoCP, NoCP), geomNew3, 0L, LinkStatus.New, AdministrativeClass.State, LinkGeomSource.NormalLinkInterface, GeometryUtils.geometryLength(geomNew3), 0L, 0, 0, reversed = false, None, 86400L)

      val otherProjectLinks = Seq(projectLink0, projectLink1)
      val newProjectLinks = Seq(projectLinkNew2, projectLinkNew3)

      val startingPointsForCalculations = defaultSectionCalculatorStrategy.findStartingPoints(newProjectLinks, otherProjectLinks, Seq.empty[ProjectLink], Seq.empty[UserDefinedCalibrationPoint])
      if (sideCode == SideCode.AgainstDigitizing) {
        startingPointsForCalculations should be((geomNew2.last, geomNew2.last))
      } else {
        startingPointsForCalculations should be((geomNew3.head, geomNew3.head))
      }
    }
  }

  test("Test findStartingPoints When adding (New) links before and after the existing (NotHandled) two track road that goes towards the digitization Then the road should still maintain the previous existing direction") {
    testNewExistingTwoTrackNew(LinkStatus.NotHandled, SideCode.TowardsDigitizing)
  }

  test("Test findStartingPoints When adding (New) links before and after the existing (New) two track road that goes towards the digitization Then the road should still maintain the previous existing direction") {
    testNewExistingTwoTrackNew(LinkStatus.New, SideCode.TowardsDigitizing)
  }

  test("Test findStartingPoints When adding (New) links before and after the existing (Transfer) two track road that goes towards the digitization Then the road should still maintain the previous existing direction") {
    testNewExistingTwoTrackNew(LinkStatus.Transfer, SideCode.TowardsDigitizing)
  }

  test("Test findStartingPoints When adding (New) links before and after the existing (NotHandled) two track road that goes against the digitization Then the road should still maintain the previous existing direction") {
    testNewExistingTwoTrackNew(LinkStatus.NotHandled, SideCode.AgainstDigitizing)
  }

  test("Test findStartingPoints When adding (New) links before and after the existing (New) two track road that goes against the digitization Then the road should still maintain the previous existing direction") {
    testNewExistingTwoTrackNew(LinkStatus.New, SideCode.AgainstDigitizing)
  }

  test("Test findStartingPoints When adding (New) links before and after the existing (Transfer) two track road that goes against the digitization Then the road should still maintain the previous existing direction") {
    testNewExistingTwoTrackNew(LinkStatus.Transfer, SideCode.AgainstDigitizing)
  }

}<|MERGE_RESOLUTION|>--- conflicted
+++ resolved
@@ -884,16 +884,9 @@
 
       // Project Links:
 
-<<<<<<< HEAD
       //  Left: Before roundabout (Transfer)
-      val projectLinkLeft1 = ProjectLink(Sequences.nextProjectLinkId, 9999L, 1L, Track.apply(2), Discontinuity.Continuous, 0L, 5L, 0L, 5L, None, None,
-        None, 12345L, 0.0, 5.0, SideCode.TowardsDigitizing, (NoCP, NoCP), (NoCP, NoCP),
-        geomTransferLeft1, projectId, LinkStatus.Transfer, RoadType.PublicRoad, LinkGeomSource.NormalLinkInterface, GeometryUtils.geometryLength(geomTransferLeft1), roadwayId, linearLocationId, 8L, reversed = false,
-        None, 86400L, roadwayNumber = Sequences.nextRoadwayNumber)
-      val projectLinkLeft2 = ProjectLink(Sequences.nextProjectLinkId, 9999L, 1L, Track.apply(2), Discontinuity.ParallelLink, 5L, 10L, 5L, 10L, None, None,
-        None, 12346L, 0.0, 5.0, SideCode.TowardsDigitizing, (NoCP, NoCP), (NoCP, NoCP),
-        geomTransferLeft2, projectId, LinkStatus.Transfer, RoadType.PublicRoad, LinkGeomSource.NormalLinkInterface, GeometryUtils.geometryLength(geomTransferLeft2), roadwayId + 1, linearLocationId + 1, 8L, reversed = false,
-        None, 86400L, roadwayNumber = Sequences.nextRoadwayNumber)
+      val projectLinkLeft1 = ProjectLink(Sequences.nextProjectLinkId, 9999L, 1L, Track.apply(2), Discontinuity.Continuous, 0L, 5L, 0L, 5L, None, None, None, 12345L, 0.0, 5.0, SideCode.TowardsDigitizing, (NoCP, NoCP), (NoCP, NoCP), geomTransferLeft1, projectId, LinkStatus.Transfer, AdministrativeClass.State, LinkGeomSource.NormalLinkInterface, GeometryUtils.geometryLength(geomTransferLeft1), roadwayId, linearLocationId, 8L, reversed = false, None, 86400L, roadwayNumber = Sequences.nextRoadwayNumber)
+      val projectLinkLeft2 = ProjectLink(Sequences.nextProjectLinkId, 9999L, 1L, Track.apply(2), Discontinuity.ParallelLink, 5L, 10L, 5L, 10L, None, None, None, 12346L, 0.0, 5.0, SideCode.TowardsDigitizing, (NoCP, NoCP), (NoCP, NoCP), geomTransferLeft2, projectId, LinkStatus.Transfer, AdministrativeClass.State, LinkGeomSource.NormalLinkInterface, GeometryUtils.geometryLength(geomTransferLeft2), roadwayId + 1, linearLocationId + 1, 8L, reversed = false, None, 86400L, roadwayNumber = Sequences.nextRoadwayNumber)
 
       //  Create before Transfer data
       val (linearLeft1, rwLeft1): (LinearLocation, Roadway) = Seq(projectLinkLeft1).map(toRoadwayAndLinearLocation).head
@@ -906,39 +899,17 @@
       //  Right: Before Roundabout (New)
       val projectLinkRight1 = ProjectLink(Sequences.nextProjectLinkId, 9999L, 1L, Track.apply(1), Discontinuity.Continuous, 0L, 5L, 0L, 0L, None, None,
         None, 12347L, 0.0, 5.0, SideCode.TowardsDigitizing, (NoCP, NoCP), (NoCP, NoCP),
-        geomNewRight1, projectId, LinkStatus.New, RoadType.PublicRoad, LinkGeomSource.NormalLinkInterface, GeometryUtils.geometryLength(geomNewRight1), 0, 0, 8L, reversed = false,
+        geomNewRight1, projectId, LinkStatus.New, AdministrativeClass.State, LinkGeomSource.NormalLinkInterface, GeometryUtils.geometryLength(geomNewRight1), 0, 0, 8L, reversed = false,
         None, 86400L)
       val projectLinkRight2 = ProjectLink(Sequences.nextProjectLinkId, 9999L, 1L, Track.apply(1), Discontinuity.MinorDiscontinuity, 5L, 10L, 0L, 0L, None, None,
         None, 12348L, 0.0, 5.0, SideCode.TowardsDigitizing, (NoCP, NoCP), (NoCP, NoCP),
-        geomNewRight2, projectId, LinkStatus.New, RoadType.PublicRoad, LinkGeomSource.NormalLinkInterface, GeometryUtils.geometryLength(geomNewRight2), 0, 0, 8L, reversed = false,
+        geomNewRight2, projectId, LinkStatus.New, AdministrativeClass.State, LinkGeomSource.NormalLinkInterface, GeometryUtils.geometryLength(geomNewRight2), 0, 0, 8L, reversed = false,
         None, 86400L)
 
       //  Left: After Roundabout (New)
-      val projectLinkLeft3 = ProjectLink(Sequences.nextProjectLinkId, 9999L, 1L, Track.apply(2), Discontinuity.Continuous, 10L, 15L, 0L, 0L, None, None,
-        None, 12349L, 0.0, 5.1, SideCode.TowardsDigitizing, (NoCP, NoCP), (NoCP, NoCP),
-        geomNewLeft3, projectId, LinkStatus.New, RoadType.PublicRoad, LinkGeomSource.NormalLinkInterface, GeometryUtils.geometryLength(geomNewLeft3), 0, 0, 8L, reversed = false,
-        None, 86400L)
+      val projectLinkLeft3 = ProjectLink(Sequences.nextProjectLinkId, 9999L, 1L, Track.apply(2), Discontinuity.Continuous, 10L, 15L, 0L, 0L, None, None, None, 12349L, 0.0, 5.1, SideCode.TowardsDigitizing, (NoCP, NoCP), (NoCP, NoCP), geomNewLeft3, projectId, LinkStatus.New, AdministrativeClass.State, LinkGeomSource.NormalLinkInterface, GeometryUtils.geometryLength(geomNewLeft3), 0, 0, 8L, reversed = false, None, 86400L)
       //  Right: After roundabout (Transfer)
-      val projectLinkRight3 = ProjectLink(Sequences.nextProjectLinkId, 9999L, 1L, Track.apply(1), Discontinuity.Continuous, 10L, 15L, 0L, 5L, None, None,
-        None, 12352L, 0.0, 5.1, SideCode.TowardsDigitizing, (NoCP, NoCP), (NoCP, NoCP),
-        geomTransferRight3, projectId, LinkStatus.Transfer, RoadType.PublicRoad, LinkGeomSource.NormalLinkInterface, GeometryUtils.geometryLength(geomTransferRight3), roadwayId + 2, linearLocationId + 2, 8L, reversed = false,
-        None, 86400L, roadwayNumber = Sequences.nextRoadwayNumber)
-=======
-      //Left Transfer
-      val projectLinkLeft1 = ProjectLink(Sequences.nextProjectLinkId, 9999L, 1L, Track.apply(2), Discontinuity.Continuous, 0L, 5L, 0L, 5L, None, None, None, 12345L, 0.0, 5.0, SideCode.TowardsDigitizing, (NoCP, NoCP), (NoCP, NoCP), geomTransferLeft1, projectId, LinkStatus.Transfer, AdministrativeClass.State, LinkGeomSource.NormalLinkInterface, GeometryUtils.geometryLength(geomTransferLeft1), roadwayId, linearLocationId, 8L, reversed = false, None, 86400L, roadwayNumber = Sequences.nextRoadwayNumber)
-      val projectLinkLeft2 = ProjectLink(Sequences.nextProjectLinkId, 9999L, 1L, Track.apply(2), Discontinuity.ParallelLink, 5L, 10L, 5L, 10L, None, None, None, 12346L, 0.0, 5.0, SideCode.TowardsDigitizing, (NoCP, NoCP), (NoCP, NoCP), geomTransferLeft2, projectId, LinkStatus.Transfer, AdministrativeClass.State, LinkGeomSource.NormalLinkInterface, GeometryUtils.geometryLength(geomTransferLeft2), roadwayId + 1, linearLocationId + 1, 8L, reversed = false, None, 86400L, roadwayNumber = Sequences.nextRoadwayNumber)
-      //Right New
-      val projectLinkRight1 = ProjectLink(Sequences.nextProjectLinkId, 9999L, 1L, Track.apply(1), Discontinuity.Continuous, 0L, 5L, 0L, 0L, None, None, None, 12347L, 0.0, 5.0, SideCode.TowardsDigitizing, (NoCP, NoCP), (NoCP, NoCP), geomNewRight1, projectId, LinkStatus.New, AdministrativeClass.State, LinkGeomSource.NormalLinkInterface, GeometryUtils.geometryLength(geomNewRight1), 0, 0, 8L, reversed = false, None, 86400L, roadwayNumber = roadwayNumber1)
-      val projectLinkRight2 = ProjectLink(Sequences.nextProjectLinkId, 9999L, 1L, Track.apply(1), Discontinuity.MinorDiscontinuity, 5L, 10L, 0L, 0L, None, None, None, 12348L, 0.0, 5.0, SideCode.TowardsDigitizing, (NoCP, NoCP), (NoCP, NoCP), geomNewRight2, projectId, LinkStatus.New, AdministrativeClass.State, LinkGeomSource.NormalLinkInterface, GeometryUtils.geometryLength(geomNewRight2), 0, 0, 8L, reversed = false, None, 86400L, roadwayNumber = roadwayNumber1)
-
-      //after roundabout
-
-      //Left New
-      val projectLinkLeft3 = ProjectLink(Sequences.nextProjectLinkId, 9999L, 1L, Track.apply(2), Discontinuity.Continuous, 10L, 15L, 0L, 0L, None, None, None, 12349L, 0.0, 5.1, SideCode.TowardsDigitizing, (NoCP, NoCP), (NoCP, NoCP), geomNewLeft3, projectId, LinkStatus.New, AdministrativeClass.State, LinkGeomSource.NormalLinkInterface, GeometryUtils.geometryLength(geomNewLeft3), 0, 0, 8L, reversed = false, None, 86400L)
-
-      //Right Transfer
       val projectLinkRight3 = ProjectLink(Sequences.nextProjectLinkId, 9999L, 1L, Track.apply(1), Discontinuity.Continuous, 10L, 15L, 0L, 5L, None, None, None, 12352L, 0.0, 5.1, SideCode.TowardsDigitizing, (NoCP, NoCP), (NoCP, NoCP), geomTransferRight3, projectId, LinkStatus.Transfer, AdministrativeClass.State, LinkGeomSource.NormalLinkInterface, GeometryUtils.geometryLength(geomTransferRight3), roadwayId + 2, linearLocationId + 2, 8L, reversed = false, None, 86400L, roadwayNumber = Sequences.nextRoadwayNumber)
->>>>>>> 0d5bdeb1
 
       //  Create after Transfer Data
       val (linearRight3, rwRight3): (LinearLocation, Roadway) = Seq(projectLinkRight3).map(toRoadwayAndLinearLocation).head
@@ -1203,53 +1174,20 @@
       val project = Project(projectId, ProjectState.Incomplete, "f", "s", DateTime.now(), "", DateTime.now(), DateTime.now(),
         "", Seq(), Seq(), None, None)
 
-<<<<<<< HEAD
       //  Combined Transfer
-      val projectLinkCombined1 = ProjectLink(-1000L, 9999L, 1L, Track.apply(0), Discontinuity.Continuous, 0L, 5L, 0L, 5L, None, None,
-        None, 12345L, 0.0, 5.0, SideCode.TowardsDigitizing, (NoCP, NoCP), (NoCP, NoCP),
-        geomTransferCombined1, projectId, LinkStatus.Transfer, RoadType.PublicRoad, LinkGeomSource.NormalLinkInterface, GeometryUtils.geometryLength(geomTransferCombined1), roadwayId1, linearLocationId1, 8L, reversed = false,
-        None, 86400L, roadwayNumber = roadwayNumber1)
-=======
-      //projectlinks
-
-      //Combined Transfer
       val projectLinkCombined1 = ProjectLink(-1000L, 9999L, 1L, Track.apply(0), Discontinuity.Continuous, 0L, 5L, 0L, 5L, None, None, None, 12345L, 0.0, 5.0, SideCode.TowardsDigitizing, (NoCP, NoCP), (NoCP, NoCP), geomTransferCombined1, projectId, LinkStatus.Transfer, AdministrativeClass.State, LinkGeomSource.NormalLinkInterface, GeometryUtils.geometryLength(geomTransferCombined1), roadwayId1, linearLocationId1, 8L, reversed = false, None, 86400L, roadwayNumber = roadwayNumber1)
->>>>>>> 0d5bdeb1
 
       val projectLinkCombined2 = ProjectLink(-1000L, 9999L, 1L, Track.apply(0), Discontinuity.Continuous, 5L, 10L, 5L, 10L, None, None, None, 12346L, 0.0, 5.0, SideCode.TowardsDigitizing, (NoCP, NoCP), (NoCP, NoCP), geomTransferCombined2, projectId, LinkStatus.Transfer, AdministrativeClass.State, LinkGeomSource.NormalLinkInterface, GeometryUtils.geometryLength(geomTransferCombined2), roadwayId2, linearLocationId2, 8L, reversed = false, None, 86400L, roadwayNumber = roadwayNumber2)
 
-<<<<<<< HEAD
       //  Left New
-      val projectLinkLeft1 = ProjectLink(-1000L, 9999L, 1L, Track.apply(2), Discontinuity.Discontinuous, 0L, 0L, 0L, 0L, None, None,
-        None, 12348L, 0.0, 11.18, SideCode.TowardsDigitizing, (NoCP, NoCP), (NoCP, NoCP),
-        geomNewLeft1, projectId, LinkStatus.New, RoadType.PublicRoad, LinkGeomSource.NormalLinkInterface, GeometryUtils.geometryLength(geomNewLeft1), -1000, -1000, 8L, reversed = false,
-        None, 86400L)
+      val projectLinkLeft1 = ProjectLink(-1000L, 9999L, 1L, Track.apply(2), Discontinuity.Discontinuous, 0L, 0L, 0L, 0L, None, None, None, 12348L, 0.0, 11.18, SideCode.TowardsDigitizing, (NoCP, NoCP), (NoCP, NoCP), geomNewLeft1, projectId, LinkStatus.New, AdministrativeClass.State, LinkGeomSource.NormalLinkInterface, GeometryUtils.geometryLength(geomNewLeft1), -1000, -1000, 8L, reversed = false, None, 86400L)
 
       //  Right Transfer
-      val projectLinkRight1 = ProjectLink(-1000L, 9999L, 1L, Track.apply(1), Discontinuity.Continuous, 10L, 23L, 10L, 23L, None, None,
-        None, 12346L, 5.0, 18.0, SideCode.TowardsDigitizing, (NoCP, NoCP), (NoCP, NoCP),
-        geomTransferRight1, projectId, LinkStatus.Transfer, RoadType.PublicRoad, LinkGeomSource.NormalLinkInterface, GeometryUtils.geometryLength(geomTransferRight1), roadwayId2, linearLocationId3, 8L, reversed = false,
-        None, 86400L, roadwayNumber = roadwayNumber2)
-      val projectLinkRight2 = ProjectLink(-1000L, 9999L, 1L, Track.apply(1), Discontinuity.Discontinuous, 23L, 30, 23L, 30L, None, None,
-        None, 12347L, 0.0, 5.0, SideCode.TowardsDigitizing, (NoCP, NoCP), (NoCP, NoCP),
-        geomTransferRight2, projectId, LinkStatus.Transfer, RoadType.PublicRoad, LinkGeomSource.NormalLinkInterface, GeometryUtils.geometryLength(geomTransferRight2), roadwayId3, linearLocationId4, 8L, reversed = false,
-        None, 86400L, roadwayNumber = roadwayNumber3)
-
-      //  Create before transfer data
-      val roadwayCombined1 =  Roadway(roadwayId1, roadwayNumber1, 9999L,1, RoadType.PublicRoad, Track.apply(0), Discontinuity.Continuous, 0, 5, reversed = false, DateTime.now(), None,
-        "tester", Some("rd 9999"), 8L, TerminationCode.NoTermination, DateTime.now(), None)
-=======
-
-      //Left New
-      val projectLinkLeft1 = ProjectLink(-1000L, 9999L, 1L, Track.apply(2), Discontinuity.Discontinuous, 0L, 0L, 0L, 0L, None, None, None, 12348L, 0.0, 11.18, SideCode.TowardsDigitizing, (NoCP, NoCP), (NoCP, NoCP), geomNewLeft1, projectId, LinkStatus.New, AdministrativeClass.State, LinkGeomSource.NormalLinkInterface, GeometryUtils.geometryLength(geomNewLeft1), -1000, -1000, 8L, reversed = false, None, 86400L)
-
-      //Right Transfer
       val projectLinkRight1 = ProjectLink(-1000L, 9999L, 1L, Track.apply(1), Discontinuity.Continuous, 10L, 23L, 10L, 23L, None, None, None, 12346L, 5.0, 18.0, SideCode.TowardsDigitizing, (NoCP, NoCP), (NoCP, NoCP), geomTransferRight1, projectId, LinkStatus.Transfer, AdministrativeClass.State, LinkGeomSource.NormalLinkInterface, GeometryUtils.geometryLength(geomTransferRight1), roadwayId2, linearLocationId3, 8L, reversed = false, None, 86400L, roadwayNumber = roadwayNumber2)
       val projectLinkRight2 = ProjectLink(-1000L, 9999L, 1L, Track.apply(1), Discontinuity.Discontinuous, 23L, 30, 23L, 30L, None, None, None, 12347L, 0.0, 5.0, SideCode.TowardsDigitizing, (NoCP, NoCP), (NoCP, NoCP), geomTransferRight2, projectId, LinkStatus.Transfer, AdministrativeClass.State, LinkGeomSource.NormalLinkInterface, GeometryUtils.geometryLength(geomTransferRight2), roadwayId3, linearLocationId4, 8L, reversed = false, None, 86400L, roadwayNumber = roadwayNumber3)
 
-      //create before transfer data
+      //  Create before transfer data
       val roadwayCombined1 =  Roadway(roadwayId1, roadwayNumber1, 9999L, 1, AdministrativeClass.State, Track.apply(0), Discontinuity.Continuous, 0, 5, reversed = false, DateTime.now(), None, "tester", Some("rd 9999"), 8L, TerminationCode.NoTermination, DateTime.now(), None)
->>>>>>> 0d5bdeb1
       val linearCombined1 = LinearLocation(linearLocationId1, 1, 12345L, 0.0, 5.0, SideCode.TowardsDigitizing, 86400L,
         (CalibrationPointsUtils.toCalibrationPointReference(Some(CalibrationPoint(12345L, 0.0, 0))),
           CalibrationPointsUtils.toCalibrationPointReference(None)),
@@ -1342,61 +1280,23 @@
 
       //  Project Links
 
-<<<<<<< HEAD
       //  Combined Transfer
-      val projectLinkCombined1 = ProjectLink(-1000L, 9999L, 1L, Track.apply(0), Discontinuity.Continuous, 0L, 5L, 0L, 5L, None, None,
-        None, 12345L, 0.0, 5.0, SideCode.TowardsDigitizing, (NoCP, NoCP), (NoCP, NoCP),
-        geomTransferCombined1, projectId, LinkStatus.Transfer, RoadType.PublicRoad, LinkGeomSource.NormalLinkInterface, GeometryUtils.geometryLength(geomTransferCombined1), roadwayId1, linearLocationId1, 8L, reversed = false,
-        None, 86400L, roadwayNumber = roadwayNumber1)
-=======
-      //Combined Transfer
       val projectLinkCombined1 = ProjectLink(-1000L, 9999L, 1L, Track.apply(0), Discontinuity.Continuous, 0L, 5L, 0L, 5L, None, None, None, 12345L, 0.0, 5.0, SideCode.TowardsDigitizing, (NoCP, NoCP), (NoCP, NoCP), geomTransferCombined1, projectId, LinkStatus.Transfer, AdministrativeClass.State, LinkGeomSource.NormalLinkInterface, GeometryUtils.geometryLength(geomTransferCombined1), roadwayId1, linearLocationId1, 8L, reversed = false, None, 86400L, roadwayNumber = roadwayNumber1)
->>>>>>> 0d5bdeb1
 
       val projectLinkCombined2 = ProjectLink(-1000L, 9999L, 1L, Track.apply(0), Discontinuity.Continuous, 5L, 10L, 5L, 10L, None, None, None, 12346L, 0.0, 5.0, SideCode.TowardsDigitizing, (NoCP, NoCP), (NoCP, NoCP), geomTransferCombined2, projectId, LinkStatus.Transfer, AdministrativeClass.State, LinkGeomSource.NormalLinkInterface, GeometryUtils.geometryLength(geomTransferCombined2), roadwayId2, linearLocationId2, 8L, reversed = false, None, 86400L, roadwayNumber = roadwayNumber2)
 
 
-<<<<<<< HEAD
       //  Left New
-      val projectLinkLeft1 = ProjectLink(-1000L, 9999L, 1L, Track.apply(2), Discontinuity.Continuous, 0L, 0L, 0L, 0L, None, None,
-        None, 12350L, 0.0, 1.0, SideCode.TowardsDigitizing, (NoCP, NoCP), (NoCP, NoCP),
-        geomNewLeft1, projectId, LinkStatus.New, RoadType.PublicRoad, LinkGeomSource.NormalLinkInterface, GeometryUtils.geometryLength(geomNewLeft1), -1000, -1000, 8L, reversed = false,
-        None, 86400L)
-      val projectLinkLeft2 = ProjectLink(-1000L, 9999L, 1L, Track.apply(2), Discontinuity.Continuous, 0L, 0L, 0L, 0L, None, None,
-        None, 12348L, 0.0, 10.18, SideCode.TowardsDigitizing, (NoCP, NoCP), (NoCP, NoCP),
-        geomNewLeft2, projectId, LinkStatus.New, RoadType.PublicRoad, LinkGeomSource.NormalLinkInterface, GeometryUtils.geometryLength(geomNewLeft2), -1000, -1000, 8L, reversed = false,
-        None, 86400L)
-
-      //  Right Transfer
-      val projectLinkRight1 = ProjectLink(-1000L, 9999L, 1L, Track.apply(1), Discontinuity.Continuous, 10L, 23L, 10L, 23L, None, None,
-        None, 12346L, 5.0, 18.0, SideCode.TowardsDigitizing, (NoCP, NoCP), (NoCP, NoCP),
-        geomTransferRight1, projectId, LinkStatus.Transfer, RoadType.PublicRoad, LinkGeomSource.NormalLinkInterface, GeometryUtils.geometryLength(geomTransferRight1), roadwayId2, linearLocationId3, 8L, reversed = false,
-        None, 86400L, roadwayNumber = roadwayNumber2)
-      val projectLinkRight2 = ProjectLink(-1000L, 9999L, 1L, Track.apply(1), Discontinuity.Continuous, 23L, 24L, 23L, 24L, None, None,
-        None, 12349L, 0.0, 1.0, SideCode.TowardsDigitizing, (NoCP, NoCP), (NoCP, NoCP),
-        geomTransferRight2, projectId, LinkStatus.Transfer, RoadType.PublicRoad, LinkGeomSource.NormalLinkInterface, GeometryUtils.geometryLength(geomTransferRight2), roadwayId3, linearLocationId4, 8L, reversed = false,
-        None, 86400L, roadwayNumber = roadwayNumber3)
-      val projectLinkRight3 = ProjectLink(-1000L, 9999L, 1L, Track.apply(1), Discontinuity.Discontinuous, 24L, 30, 23L, 30L, None, None,
-        None, 12347L, 0.0, 5.0, SideCode.TowardsDigitizing, (NoCP, NoCP), (NoCP, NoCP),
-        geomTransferRight3, projectId, LinkStatus.Transfer, RoadType.PublicRoad, LinkGeomSource.NormalLinkInterface, GeometryUtils.geometryLength(geomTransferRight3), roadwayId3, linearLocationId5, 8L, reversed = false,
-        None, 86400L, roadwayNumber = roadwayNumber4)
-
-      //  Create before transfer data
-      val roadwayCombined1 =  Roadway(roadwayId1, roadwayNumber1, 9999L,1, RoadType.PublicRoad, Track.apply(0), Discontinuity.Continuous, 0, 5, reversed = false, DateTime.now(), None,
-        "tester", Some("rd 9999"), 8L, TerminationCode.NoTermination, DateTime.now(), None)
-=======
-      //Left New
       val projectLinkLeft1 = ProjectLink(-1000L, 9999L, 1L, Track.apply(2), Discontinuity.Continuous, 0L, 0L, 0L, 0L, None, None, None, 12350L, 0.0, 1.0, SideCode.TowardsDigitizing, (NoCP, NoCP), (NoCP, NoCP), geomNewLeft1, projectId, LinkStatus.New, AdministrativeClass.State, LinkGeomSource.NormalLinkInterface, GeometryUtils.geometryLength(geomNewLeft1), -1000, -1000, 8L, reversed = false, None, 86400L)
       val projectLinkLeft2 = ProjectLink(-1000L, 9999L, 1L, Track.apply(2), Discontinuity.Continuous, 0L, 0L, 0L, 0L, None, None, None, 12348L, 0.0, 10.18, SideCode.TowardsDigitizing, (NoCP, NoCP), (NoCP, NoCP), geomNewLeft2, projectId, LinkStatus.New, AdministrativeClass.State, LinkGeomSource.NormalLinkInterface, GeometryUtils.geometryLength(geomNewLeft2), -1000, -1000, 8L, reversed = false, None, 86400L)
 
-      //Right Transfer
+      //  Right Transfer
       val projectLinkRight1 = ProjectLink(-1000L, 9999L, 1L, Track.apply(1), Discontinuity.Continuous, 10L, 23L, 10L, 23L, None, None, None, 12346L, 5.0, 18.0, SideCode.TowardsDigitizing, (NoCP, NoCP), (NoCP, NoCP), geomTransferRight1, projectId, LinkStatus.Transfer, AdministrativeClass.State, LinkGeomSource.NormalLinkInterface, GeometryUtils.geometryLength(geomTransferRight1), roadwayId2, linearLocationId3, 8L, reversed = false, None, 86400L, roadwayNumber = roadwayNumber2)
       val projectLinkRight2 = ProjectLink(-1000L, 9999L, 1L, Track.apply(1), Discontinuity.Continuous, 23L, 24L, 23L, 24L, None, None, None, 12349L, 0.0, 1.0, SideCode.TowardsDigitizing, (NoCP, NoCP), (NoCP, NoCP), geomTransferRight2, projectId, LinkStatus.Transfer, AdministrativeClass.State, LinkGeomSource.NormalLinkInterface, GeometryUtils.geometryLength(geomTransferRight2), roadwayId3, linearLocationId4, 8L, reversed = false, None, 86400L, roadwayNumber = roadwayNumber3)
       val projectLinkRight3 = ProjectLink(-1000L, 9999L, 1L, Track.apply(1), Discontinuity.Discontinuous, 24L, 30, 23L, 30L, None, None, None, 12347L, 0.0, 5.0, SideCode.TowardsDigitizing, (NoCP, NoCP), (NoCP, NoCP), geomTransferRight3, projectId, LinkStatus.Transfer, AdministrativeClass.State, LinkGeomSource.NormalLinkInterface, GeometryUtils.geometryLength(geomTransferRight3), roadwayId3, linearLocationId5, 8L, reversed = false, None, 86400L, roadwayNumber = roadwayNumber4)
 
-      //create before transfer data
+      //  Create before transfer data
       val roadwayCombined1 =  Roadway(roadwayId1, roadwayNumber1, 9999L, 1, AdministrativeClass.State, Track.apply(0), Discontinuity.Continuous, 0, 5, reversed = false, DateTime.now(), None, "tester", Some("rd 9999"), 8L, TerminationCode.NoTermination, DateTime.now(), None)
->>>>>>> 0d5bdeb1
       val linearCombined1 = LinearLocation(linearLocationId1, 1, 12345L, 0.0, 5.0, SideCode.TowardsDigitizing, 86400L,
         (CalibrationPointsUtils.toCalibrationPointReference(Some(CalibrationPoint(12345L, 0.0, 0))),
           CalibrationPointsUtils.toCalibrationPointReference(None)),
@@ -1494,70 +1394,24 @@
 
       //  Project Links
 
-<<<<<<< HEAD
       //  Combined Transfer
-      val projectLinkCombined1 = ProjectLink(-1000L, 9999L, 1L, Track.apply(0), Discontinuity.Continuous, 0L, 5L, 0L, 5L, None, None,
-        None, 12345L, 0.0, 5.0, SideCode.TowardsDigitizing, (NoCP, NoCP), (NoCP, NoCP),
-        geomTransferCombined1, projectId, LinkStatus.Transfer, RoadType.PublicRoad, LinkGeomSource.NormalLinkInterface, GeometryUtils.geometryLength(geomTransferCombined1), roadwayId1, linearLocationId1, 8L, reversed = false,
-        None, 86400L, roadwayNumber = roadwayNumber1)
-=======
-      //Combined Transfer
       val projectLinkCombined1 = ProjectLink(-1000L, 9999L, 1L, Track.apply(0), Discontinuity.Continuous, 0L, 5L, 0L, 5L, None, None, None, 12345L, 0.0, 5.0, SideCode.TowardsDigitizing, (NoCP, NoCP), (NoCP, NoCP), geomTransferCombined1, projectId, LinkStatus.Transfer, AdministrativeClass.State, LinkGeomSource.NormalLinkInterface, GeometryUtils.geometryLength(geomTransferCombined1), roadwayId1, linearLocationId1, 8L, reversed = false, None, 86400L, roadwayNumber = roadwayNumber1)
->>>>>>> 0d5bdeb1
 
       val projectLinkCombined2 = ProjectLink(-1000L, 9999L, 1L, Track.apply(0), Discontinuity.EndOfRoad, 20L, 25L, 20L, 25L, None, None, None, 12349L, 0.0, 5.0, SideCode.TowardsDigitizing, (NoCP, NoCP), (NoCP, NoCP), geomTransferCombined2, projectId, LinkStatus.Transfer, AdministrativeClass.State, LinkGeomSource.NormalLinkInterface, GeometryUtils.geometryLength(geomTransferCombined2), roadwayId2, linearLocationId6, 8L, reversed = false, None, 86400L, roadwayNumber = roadwayNumber2)
 
-<<<<<<< HEAD
       //  Left New
-      val projectLinkLeft1 = ProjectLink(-1000L, 9999L, 1L, Track.apply(2), Discontinuity.Continuous, 0L, 0L, 0L, 0L, None, None,
-        None, 12350L, 0.0, 20.0, SideCode.TowardsDigitizing, (NoCP, NoCP), (NoCP, NoCP),
-        geomNewLeft1, projectId, LinkStatus.New, RoadType.PublicRoad, LinkGeomSource.NormalLinkInterface, GeometryUtils.geometryLength(geomNewLeft1), -1000, -1000, 8L, reversed = false,
-        None, 86400L)
-      val projectLinkLeft2 = ProjectLink(-1000L, 9999L, 1L, Track.apply(2), Discontinuity.Continuous, 0L, 0L, 0L, 0L, None, None,
-        None, 12351L, 0.0, 20.0, SideCode.TowardsDigitizing, (NoCP, NoCP), (NoCP, NoCP),
-        geomNewLeft2, projectId, LinkStatus.New, RoadType.PublicRoad, LinkGeomSource.NormalLinkInterface, GeometryUtils.geometryLength(geomNewLeft2), -1000, -1000, 8L, reversed = false,
-        None, 86400L)
-      val projectLinkLeft3 = ProjectLink(-1000L, 9999L, 1L, Track.apply(2), Discontinuity.Continuous, 0L, 0L, 0L, 0L, None, None,
-        None, 12352L, 0.0, 20.0, SideCode.TowardsDigitizing, (NoCP, NoCP), (NoCP, NoCP),
-        geomNewLeft3, projectId, LinkStatus.New, RoadType.PublicRoad, LinkGeomSource.NormalLinkInterface, GeometryUtils.geometryLength(geomNewLeft3), -1000, -1000, 8L, reversed = false,
-        None, 86400L)
-
-      //  Right Transfer
-      val projectLinkRight1 = ProjectLink(-1000L, 9999L, 1L, Track.apply(1), Discontinuity.Continuous, 5L, 10L, 5L, 10L, None, None,
-        None, 12346L, 0.0, 5.0, SideCode.TowardsDigitizing, (NoCP, NoCP), (NoCP, NoCP),
-        geomTransferRight1, projectId, LinkStatus.Transfer, RoadType.PublicRoad, LinkGeomSource.NormalLinkInterface, GeometryUtils.geometryLength(geomTransferRight1), roadwayId1, linearLocationId2, 8L, reversed = false,
-        None, 86400L, roadwayNumber = roadwayNumber1)
-      val projectLinkRight2 = ProjectLink(-1000L, 9999L, 1L, Track.apply(1), Discontinuity.Continuous, 10L, 13, 10L, 13L, None, None,
-        None, 12347L, 3.0, 6.0, SideCode.TowardsDigitizing, (NoCP, NoCP), (NoCP, NoCP),
-        geomTransferRight2, projectId, LinkStatus.Transfer, RoadType.PublicRoad, LinkGeomSource.NormalLinkInterface, GeometryUtils.geometryLength(geomTransferRight2), roadwayId1, linearLocationId3, 8L, reversed = false,
-        None, 86400L, roadwayNumber = roadwayNumber1)
-      val projectLinkRight3 = ProjectLink(-1000L, 9999L, 1L, Track.apply(1), Discontinuity.Continuous, 13L, 16L, 13L, 16L, None, None,
-        None, 12347L, 0.0, 3.0, SideCode.TowardsDigitizing, (NoCP, NoCP), (NoCP, NoCP),
-        geomTransferRight3, projectId, LinkStatus.Transfer, RoadType.PublicRoad, LinkGeomSource.NormalLinkInterface, GeometryUtils.geometryLength(geomTransferRight3), roadwayId2, linearLocationId4, 8L, reversed = false,
-        None, 86400L, roadwayNumber = roadwayNumber2)
-      val projectLinkRight4 = ProjectLink(-1000L, 9999L, 1L, Track.apply(1), Discontinuity.Continuous, 16L, 20L, 16L, 20L, None, None,
-        None, 12348L, 0.0, 4.0, SideCode.TowardsDigitizing, (NoCP, NoCP), (NoCP, NoCP),
-        geomTransferRight4, projectId, LinkStatus.Transfer, RoadType.PublicRoad, LinkGeomSource.NormalLinkInterface, GeometryUtils.geometryLength(geomTransferRight4), roadwayId2, linearLocationId5, 8L, reversed = false,
-        None, 86400L, roadwayNumber = roadwayNumber2)
-
-      //  Create before transfer data
-      val roadwayCombined1 =  Roadway(roadwayId1, roadwayNumber1, 9999L,1, RoadType.PublicRoad, Track.apply(0), Discontinuity.Continuous, 0, 13, reversed = false, DateTime.now(), None,
-        "tester", Some("rd 9999"), 8L, TerminationCode.NoTermination, DateTime.now(), None)
-=======
-      //Left New
       val projectLinkLeft1 = ProjectLink(-1000L, 9999L, 1L, Track.apply(2), Discontinuity.Continuous, 0L, 0L, 0L, 0L, None, None, None, 12350L, 0.0, 20.0, SideCode.TowardsDigitizing, (NoCP, NoCP), (NoCP, NoCP), geomNewLeft1, projectId, LinkStatus.New, AdministrativeClass.State, LinkGeomSource.NormalLinkInterface, GeometryUtils.geometryLength(geomNewLeft1), -1000, -1000, 8L, reversed = false, None, 86400L)
       val projectLinkLeft2 = ProjectLink(-1000L, 9999L, 1L, Track.apply(2), Discontinuity.Continuous, 0L, 0L, 0L, 0L, None, None, None, 12351L, 0.0, 20.0, SideCode.TowardsDigitizing, (NoCP, NoCP), (NoCP, NoCP), geomNewLeft2, projectId, LinkStatus.New, AdministrativeClass.State, LinkGeomSource.NormalLinkInterface, GeometryUtils.geometryLength(geomNewLeft2), -1000, -1000, 8L, reversed = false, None, 86400L)
       val projectLinkLeft3 = ProjectLink(-1000L, 9999L, 1L, Track.apply(2), Discontinuity.Continuous, 0L, 0L, 0L, 0L, None, None, None, 12352L, 0.0, 20.0, SideCode.TowardsDigitizing, (NoCP, NoCP), (NoCP, NoCP), geomNewLeft3, projectId, LinkStatus.New, AdministrativeClass.State, LinkGeomSource.NormalLinkInterface, GeometryUtils.geometryLength(geomNewLeft3), -1000, -1000, 8L, reversed = false, None, 86400L)
 
-      //Right Transfer
+      //  Right Transfer
       val projectLinkRight1 = ProjectLink(-1000L, 9999L, 1L, Track.apply(1), Discontinuity.Continuous, 5L, 10L, 5L, 10L, None, None, None, 12346L, 0.0, 5.0, SideCode.TowardsDigitizing, (NoCP, NoCP), (NoCP, NoCP), geomTransferRight1, projectId, LinkStatus.Transfer, AdministrativeClass.State, LinkGeomSource.NormalLinkInterface, GeometryUtils.geometryLength(geomTransferRight1), roadwayId1, linearLocationId2, 8L, reversed = false, None, 86400L, roadwayNumber = roadwayNumber1)
       val projectLinkRight2 = ProjectLink(-1000L, 9999L, 1L, Track.apply(1), Discontinuity.Continuous, 10L, 13, 10L, 13L, None, None, None, 12347L, 3.0, 6.0, SideCode.TowardsDigitizing, (NoCP, NoCP), (NoCP, NoCP), geomTransferRight2, projectId, LinkStatus.Transfer, AdministrativeClass.State, LinkGeomSource.NormalLinkInterface, GeometryUtils.geometryLength(geomTransferRight2), roadwayId1, linearLocationId3, 8L, reversed = false, None, 86400L, roadwayNumber = roadwayNumber1)
       val projectLinkRight3 = ProjectLink(-1000L, 9999L, 1L, Track.apply(1), Discontinuity.Continuous, 13L, 16L, 13L, 16L, None, None, None, 12347L, 0.0, 3.0, SideCode.TowardsDigitizing, (NoCP, NoCP), (NoCP, NoCP), geomTransferRight3, projectId, LinkStatus.Transfer, AdministrativeClass.State, LinkGeomSource.NormalLinkInterface, GeometryUtils.geometryLength(geomTransferRight3), roadwayId2, linearLocationId4, 8L, reversed = false, None, 86400L, roadwayNumber = roadwayNumber2)
       val projectLinkRight4 = ProjectLink(-1000L, 9999L, 1L, Track.apply(1), Discontinuity.Continuous, 16L, 20L, 16L, 20L, None, None, None, 12348L, 0.0, 4.0, SideCode.TowardsDigitizing, (NoCP, NoCP), (NoCP, NoCP), geomTransferRight4, projectId, LinkStatus.Transfer, AdministrativeClass.State, LinkGeomSource.NormalLinkInterface, GeometryUtils.geometryLength(geomTransferRight4), roadwayId2, linearLocationId5, 8L, reversed = false, None, 86400L, roadwayNumber = roadwayNumber2)
 
-      //create before transfer data
+      //  Create before transfer data
       val roadwayCombined1 =  Roadway(roadwayId1, roadwayNumber1, 9999L, 1, AdministrativeClass.State, Track.apply(0), Discontinuity.Continuous, 0, 13, reversed = false, DateTime.now(), None, "tester", Some("rd 9999"), 8L, TerminationCode.NoTermination, DateTime.now(), None)
->>>>>>> 0d5bdeb1
       val linearCombined1 = LinearLocation(linearLocationId1, 1, 12345L, 0.0, 5.0, SideCode.TowardsDigitizing, 86400L,
         (CalibrationPointsUtils.toCalibrationPointReference(Some(CalibrationPoint(12345L, 0.0, 0))),
           CalibrationPointsUtils.toCalibrationPointReference(None)),
@@ -1701,21 +1555,14 @@
       val geomTransferOldFirstLinkPart2 = Seq(Point(10.0, 0.0), Point(15.0, 0.0))
       val plId = Sequences.nextProjectLinkId
 
-<<<<<<< HEAD
       val projectLinkTransferNewFirstLinkPart2 = ProjectLink(plId + 1, 9999L, 2L, Track.Combined, Discontinuity.Continuous, 5L, 10L, 5L, 10L, None, None,
         None, 12345L, 0.0, 5.0, SideCode.TowardsDigitizing, (NoCP, NoCP), (NoCP, NoCP),
-        geomTransferNewFirstLinkPart2, 0L, LinkStatus.Transfer, RoadType.PublicRoad, LinkGeomSource.NormalLinkInterface, GeometryUtils.geometryLength(geomTransferNewFirstLinkPart2), 0L, 0, 0, reversed = false,
+        geomTransferNewFirstLinkPart2, 0L, LinkStatus.Transfer, AdministrativeClass.State, LinkGeomSource.NormalLinkInterface, GeometryUtils.geometryLength(geomTransferNewFirstLinkPart2), 0L, 0, 0, reversed = false,
         None, 86400L)
       val projectLinkTransferOldFirstLinkPart2 = ProjectLink(plId + 2, 9999L, 2L, Track.Combined, Discontinuity.EndOfRoad, 0L, 5L, 0L, 6L, None, None,
         None, 12346L, 0.0, 5.0, SideCode.TowardsDigitizing, (NoCP, NoCP), (NoCP, NoCP),
-        geomTransferOldFirstLinkPart2, 0L, LinkStatus.Transfer, RoadType.PublicRoad, LinkGeomSource.NormalLinkInterface, GeometryUtils.geometryLength(geomTransferOldFirstLinkPart2), 0L, 0, 0, reversed = false,
+        geomTransferOldFirstLinkPart2, 0L, LinkStatus.Transfer, AdministrativeClass.State, LinkGeomSource.NormalLinkInterface, GeometryUtils.geometryLength(geomTransferOldFirstLinkPart2), 0L, 0, 0, reversed = false,
         None, 86400L)
-=======
-
-      val projectLinkNotHandledPart1 = ProjectLink(plId, 9999L, 1L, Track.Combined, Discontinuity.Continuous, 0L, 5L, 0L, 5L, None, None, None, 12344L, 0.0, 5.0, SideCode.TowardsDigitizing, (NoCP, NoCP), (NoCP, NoCP), geomNotHandledPart1, 0L, LinkStatus.NotHandled, AdministrativeClass.State, LinkGeomSource.NormalLinkInterface, GeometryUtils.geometryLength(geomNotHandledPart1), 0L, 0L, 0L, reversed = false, None, 86400L)
-      val projectLinkTransferNewFirstLinkPart2 = ProjectLink(plId + 1, 9999L, 2L, Track.Combined, Discontinuity.Continuous, 5L, 10L, 5L, 10L, None, None, None, 12345L, 0.0, 5.0, SideCode.TowardsDigitizing, (NoCP, NoCP), (NoCP, NoCP), geomTransferNewFirstLinkPart2, 0L, LinkStatus.Transfer, AdministrativeClass.State, LinkGeomSource.NormalLinkInterface, GeometryUtils.geometryLength(geomTransferNewFirstLinkPart2), 0L, 0, 0, reversed = false, None, 86400L)
-      val projectLinkTransferOldFirstLinkPart2 = ProjectLink(plId + 2, 9999L, 2L, Track.Combined, Discontinuity.EndOfRoad, 0L, 5L, 0L, 6L, None, None, None, 12346L, 0.0, 5.0, SideCode.TowardsDigitizing, (NoCP, NoCP), (NoCP, NoCP), geomTransferOldFirstLinkPart2, 0L, LinkStatus.Transfer, AdministrativeClass.State, LinkGeomSource.NormalLinkInterface, GeometryUtils.geometryLength(geomTransferOldFirstLinkPart2), 0L, 0, 0, reversed = false, None, 86400L)
->>>>>>> 0d5bdeb1
 
       val transferProjectLinks = Seq(projectLinkTransferNewFirstLinkPart2, projectLinkTransferOldFirstLinkPart2)
       val newProjectLinks = Seq()
