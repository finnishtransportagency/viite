package fi.liikennevirasto.viite.process

import fi.liikennevirasto.GeometryUtils
import fi.liikennevirasto.digiroad2.Point
import fi.liikennevirasto.digiroad2.asset.SideCode.TowardsDigitizing
import fi.liikennevirasto.digiroad2.asset.{LinkGeomSource, SideCode}
import fi.liikennevirasto.digiroad2.dao.Sequences
import fi.liikennevirasto.digiroad2.oracle.OracleDatabase
import fi.liikennevirasto.digiroad2.util.Track
import fi.liikennevirasto.viite.RoadType
import fi.liikennevirasto.viite.dao.ProjectCalibrationPointDAO.UserDefinedCalibrationPoint
import fi.liikennevirasto.viite.dao._
import fi.liikennevirasto.viite.process.strategy.DefaultSectionCalculatorStrategy
import org.joda.time.DateTime
import org.scalatest.{FunSuite, Matchers}
import slick.driver.JdbcDriver.backend.Database
import slick.driver.JdbcDriver.backend.Database.dynamicSession

class DefaultSectionCalculatorStrategySpec extends FunSuite with Matchers {
  def runWithRollback(f: => Unit): Unit = {
   Database.forDataSource(OracleDatabase.ds).withDynTransaction {
      f
      dynamicSession.rollback()
    }
  }
  val defaultSectionCalculatorStrategy = new DefaultSectionCalculatorStrategy
  val roadwayDAO = new RoadwayDAO
  val linearLocationDAO = new LinearLocationDAO
  val projectDAO = new ProjectDAO
  val projectReservedPartDAO = new ProjectReservedPartDAO
  val projectLinkDAO = new ProjectLinkDAO

  def setUpSideCodeDeterminationTestData(): Seq[ProjectLink] = {
    //1st four cases, lines parallel to the axis
    // | Case
    val geom1 = Seq(Point(10.0, 10.0), Point(10.0, 20.0))
    // | Case
    val geom2 = Seq(Point(10.0, 0.0), Point(10.0, 10.0))
    //- Case
    val geom3 = Seq(Point(10.0, 10.0), Point(20.0, 10.0))
    // - Case
    val geom4 = Seq(Point(0.0, 10.0), Point(10.0, 10.0))
    //Last four cases, 45º to the axis
    // / Case
    val geom5 = Seq(Point(10.0, 10.0), Point(20.0, 20.0))
    // / Case
    val geom6 = Seq(Point(20.0, 0.0), Point(10.0, 10.0))
    // \ Case
    val geom7 = Seq(Point(0.0, 0.0), Point(10.0, 10.0))
    // \ Case
    val geom8 = Seq(Point(10.0, 10.0), Point(0.0, 20.0))

    val projectLink1 = ProjectLink(-1000L, 9999L, 1L, Track.apply(0), Discontinuity.Continuous, 0L, 0L, 0L, 0L, None, None,
      None, 1L, 0.0, 0.0, SideCode.Unknown, (None, None),
      geom1, 0L, LinkStatus.New, RoadType.PublicRoad, LinkGeomSource.NormalLinkInterface, GeometryUtils.geometryLength(geom1), 0L, 0, 0, reversed = false,
      None, 86400L)
    val projectLink2 = ProjectLink(-1000L, 9999L, 1L, Track.apply(0), Discontinuity.Continuous, 0L, 0L, 0L, 0L, None, None,
      None, 2L, 0.0, 0.0, SideCode.Unknown, (None, None),
      geom2, 0L, LinkStatus.New, RoadType.PublicRoad, LinkGeomSource.NormalLinkInterface, GeometryUtils.geometryLength(geom2), 0L, 0, 0, reversed = false,
      None, 86400L)
    val projectLink3 = ProjectLink(-1000L, 9999L, 1L, Track.apply(0), Discontinuity.Continuous, 0L, 0L, 0L, 0L, None, None,
      None, 3L, 0.0, 0.0, SideCode.Unknown, (None, None),
      geom3, 0L, LinkStatus.New, RoadType.PublicRoad, LinkGeomSource.NormalLinkInterface, GeometryUtils.geometryLength(geom3), 0L, 0, 0, reversed = false,
      None, 86400L)
    val projectLink4 = ProjectLink(-1000L, 9999L, 1L, Track.apply(0), Discontinuity.Continuous, 0L, 0L, 0L, 0L, None, None,
      None, 4L, 0.0, 0.0, SideCode.Unknown, (None, None),
      geom4, 0L, LinkStatus.New, RoadType.PublicRoad, LinkGeomSource.NormalLinkInterface, GeometryUtils.geometryLength(geom4), 0L, 0, 0, reversed = false,
      None, 86400L)
    val projectLink5 = ProjectLink(-1000L, 9999L, 1L, Track.apply(0), Discontinuity.Continuous, 0L, 0L, 0L, 0L, None, None,
      None, 5L, 0.0, 0.0, SideCode.Unknown, (None, None),
      geom5, 0L, LinkStatus.New, RoadType.PublicRoad, LinkGeomSource.NormalLinkInterface, GeometryUtils.geometryLength(geom5), 0L, 0, 0, reversed = false,
      None, 86400L)
    val projectLink6 = ProjectLink(-1000L, 9999L, 1L, Track.apply(0), Discontinuity.Continuous, 0L, 0L, 0L, 0L, None, None,
      None, 6L, 0.0, 0.0, SideCode.Unknown, (None, None),
      geom6, 0L, LinkStatus.New, RoadType.PublicRoad, LinkGeomSource.NormalLinkInterface, GeometryUtils.geometryLength(geom6), 0L, 0, 0, reversed = false,
      None, 86400L)
    val projectLink7 = ProjectLink(-1000L, 9999L, 1L, Track.apply(0), Discontinuity.Continuous, 0L, 0L, 0L, 0L, None, None,
      None, 7L, 0.0, 0.0, SideCode.Unknown, (None, None),
      geom7, 0L, LinkStatus.New, RoadType.PublicRoad, LinkGeomSource.NormalLinkInterface, GeometryUtils.geometryLength(geom7), 0L, 0, 0, reversed = false,
      None, 86400L)
    val projectLink8 = ProjectLink(-1000L, 9999L, 1L, Track.apply(0), Discontinuity.Continuous, 0L, 0L, 0L, 0L, None, None,
      None, 8L, 0.0, 0.0, SideCode.Unknown, (None, None),
      geom8, 0L, LinkStatus.New, RoadType.PublicRoad, LinkGeomSource.NormalLinkInterface, GeometryUtils.geometryLength(geom8), 0L, 0, 0, reversed = false,
      None, 86400L)
    Seq(projectLink1, projectLink2, projectLink3, projectLink4, projectLink5, projectLink6, projectLink7, projectLink8).sortBy(_.linkId)
  }

  def buildTestDataForProject(project: Option[Project], rws: Option[Seq[Roadway]], lil: Option[Seq[LinearLocation]], pls: Option[Seq[ProjectLink]]): Unit = {
    if (rws.nonEmpty)
      roadwayDAO.create(rws.get)
    if (lil.nonEmpty)
      linearLocationDAO.create(lil.get, "user")
    if (project.nonEmpty)
      projectDAO.create(project.get)
    if (pls.nonEmpty) {
      if (project.nonEmpty) {
        val roadParts = pls.get.groupBy(pl => (pl.roadNumber, pl.roadPartNumber)).keys
        roadParts.foreach(rp => projectReservedPartDAO.reserveRoadPart(project.get.id, rp._1, rp._2, "user"))
        projectLinkDAO.create(pls.get.map(_.copy(projectId = project.get.id)))
      } else {
        projectLinkDAO.create(pls.get)
      }
    }
  }

  def toRoadwayAndLinearLocation(p: ProjectLink):(LinearLocation, Roadway) = {
    def calibrationPoint(cp: Option[ProjectLinkCalibrationPoint]): Option[Long] = {
      cp match {
        case Some(x) =>
          Some(x.addressMValue)
        case _ => Option.empty[Long]
      }
    }

    val startDate = p.startDate.getOrElse(DateTime.now()).minusDays(1)

    (LinearLocation(-1000, 1, p.linkId, p.startMValue, p.endMValue, p.sideCode, p.linkGeometryTimeStamp,
      (calibrationPoint(p.calibrationPoints._1), calibrationPoint(p.calibrationPoints._2)), p.geometry, p.linkGeomSource,
      p.roadwayNumber, Some(startDate), p.endDate),
      Roadway(-1000, p.roadwayNumber, p.roadNumber, p.roadPartNumber, p.roadType, p.track, p.discontinuity, p.startAddrMValue, p.endAddrMValue, p.reversed, startDate, p.endDate,
        p.createdBy.getOrElse("-"), p.roadName, p.ely, TerminationCode.NoTermination, DateTime.now(), None))
  }

  test("Test defaultSectionCalculatorStrategy.assignMValues() and findStartingPoints When using 4 geometries that end up in a point " +
    "Then return the same project links, but now with correct MValues and directions") {
    val geomLeft1 = Seq(Point(10.0, 10.0), Point(20.0, 10.0))
    val geomLeft2 = Seq(Point(20.0, 10.0), Point(30.0, 10.0))

    val projectLinkLeft1 = ProjectLink(-1000L, 9999L, 1L, Track.apply(2), Discontinuity.Continuous, 0L, 0L, 0L, 0L, None, None,
      None, 12345L, 0.0, 0.0, SideCode.Unknown, (None, None),
      geomLeft1, 0L, LinkStatus.New, RoadType.PublicRoad, LinkGeomSource.NormalLinkInterface, GeometryUtils.geometryLength(geomLeft1), 0L, 0, 0, reversed = false,
      None, 86400L)
    val projectLinkLeft2 = ProjectLink(-1000L, 9999L, 1L, Track.apply(2), Discontinuity.Continuous, 0L, 0L, 0L, 0L, None, None,
      None, 12346L, 0.0, 0.0, SideCode.Unknown, (None, None),
      geomLeft2, 0L, LinkStatus.New, RoadType.PublicRoad, LinkGeomSource.NormalLinkInterface, GeometryUtils.geometryLength(geomLeft2), 0L, 0, 0, reversed = false,
      None, 86400L)

    val geomRight1 = Seq(Point(10.0, 20.0), Point(20.0, 20.0))
    val geomRight2 = Seq(Point(20.0, 20.0), Point(30.0, 20.0))

    val projectLinkRight1 = ProjectLink(-1000L, 9999L, 1L, Track.apply(1), Discontinuity.Continuous, 0L, 0L, 0L, 0L, None, None,
      None, 12347L, 0.0, 0.0, SideCode.Unknown, (None, None),
      geomRight1, 0L, LinkStatus.New, RoadType.PublicRoad, LinkGeomSource.NormalLinkInterface, GeometryUtils.geometryLength(geomRight1), 0L, 0, 0, reversed = false,
      None, 86400L)

    val projectLinkRight2 = ProjectLink(-1000L, 9999L, 1L, Track.apply(1), Discontinuity.Continuous, 0L, 0L, 0L, 0L, None, None,
      None, 12348L, 0.0, 0.0, SideCode.Unknown, (None, None),
      geomRight2, 0L, LinkStatus.New, RoadType.PublicRoad, LinkGeomSource.NormalLinkInterface, GeometryUtils.geometryLength(geomRight2), 0L, 0, 0, reversed = false,
      None, 86400L)

    val leftSideProjectLinks = Seq(projectLinkLeft1, projectLinkLeft2)
    val rightSideProjectLinks = Seq(projectLinkRight1, projectLinkRight2)
    val newProjectLinks = leftSideProjectLinks ++ rightSideProjectLinks

    val projectLinksWithAssignedValues = defaultSectionCalculatorStrategy.assignMValues(newProjectLinks, Seq.empty[ProjectLink], Seq.empty[UserDefinedCalibrationPoint])
    val startingPointsForCalculations = defaultSectionCalculatorStrategy.findStartingPoints(newProjectLinks, Seq.empty[ProjectLink], Seq.empty[ProjectLink], Seq.empty[UserDefinedCalibrationPoint])
    projectLinksWithAssignedValues.forall(_.sideCode == projectLinksWithAssignedValues.head.sideCode) should be(true)
    startingPointsForCalculations should be((geomRight2.last, geomLeft2.last))

    val additionalGeomLeft1 = Seq(Point(40.0, 10.0), Point(30.0, 10.0))
    val additionalGeomRight1 = Seq(Point(40.0, 20.0), Point(30.0, 20.0))

    val additionalProjectLinkLeft1 = ProjectLink(-1000L, 9999L, 1L, Track.apply(2), Discontinuity.Continuous, 0L, 0L, 0L, 0L, None, None,
      None, 12349L, 0.0, 0.0, SideCode.Unknown, (None, None),
      additionalGeomLeft1, 0L, LinkStatus.New, RoadType.PublicRoad, LinkGeomSource.NormalLinkInterface, GeometryUtils.geometryLength(additionalGeomLeft1), 0L, 0, 0, reversed = false,
      None, 86400L)

    val additionalProjectLinkRight1 = ProjectLink(-1000L, 9999L, 1L, Track.apply(1), Discontinuity.Continuous, 0L, 0L, 0L, 0L, None, None,
      None, 12350L, 0.0, 0.0, SideCode.Unknown, (None, None),
      additionalGeomRight1, 0L, LinkStatus.New, RoadType.PublicRoad, LinkGeomSource.NormalLinkInterface, GeometryUtils.geometryLength(additionalGeomRight1), 0L, 0, 0, reversed = false,
      None, 86400L)

    val leftSideAdditionalProjectLinks = Seq(additionalProjectLinkLeft1)
    val rightSideAdditionalProjectLinks = Seq(additionalProjectLinkRight1)
    val additionalProjectLinks = leftSideAdditionalProjectLinks ++ rightSideAdditionalProjectLinks

    val projectLinksWithAssignedValuesPlus = defaultSectionCalculatorStrategy.assignMValues(projectLinksWithAssignedValues ++ additionalProjectLinks, Seq.empty[ProjectLink], Seq.empty[UserDefinedCalibrationPoint])
    val findStartingPointsPlus = defaultSectionCalculatorStrategy.findStartingPoints(projectLinksWithAssignedValues ++ additionalProjectLinks, Seq.empty[ProjectLink], Seq.empty[ProjectLink], Seq.empty[UserDefinedCalibrationPoint])
    projectLinksWithAssignedValuesPlus.filter(p => projectLinksWithAssignedValues.map(_.linkId).contains(p.linkId)).forall(_.sideCode == projectLinksWithAssignedValuesPlus.filter(p => projectLinksWithAssignedValues.map(_.linkId).contains(p.linkId)).head.sideCode) should be(true)
    projectLinksWithAssignedValuesPlus.map(_.sideCode.value).sorted.containsSlice(projectLinksWithAssignedValues.map(_.sideCode.value).sorted) should be(true)
    projectLinksWithAssignedValues.map(_.sideCode.value).containsSlice(projectLinksWithAssignedValuesPlus.filter(p => additionalProjectLinks.map(_.linkId).contains(p.linkId)).map(_.sideCode).map(SideCode.switch).map(_.value))
    findStartingPointsPlus should be(startingPointsForCalculations)


    val additionalGeomLeftBefore = Seq(Point(10.0, 10.0), Point(0.0, 10.0))
    val additionalGeomRightBefore = Seq(Point(10.0, 20.0), Point(0.0, 20.0))

    val additionalProjectLinkLeftBefore = ProjectLink(-1000L, 9999L, 1L, Track.apply(2), Discontinuity.Continuous, 0L, 0L, 0L, 0L, None, None,
      None, 12351L, 0.0, 0.0, SideCode.Unknown, (None, None),
      additionalGeomLeftBefore, 0L, LinkStatus.New, RoadType.PublicRoad, LinkGeomSource.NormalLinkInterface, GeometryUtils.geometryLength(additionalGeomLeftBefore), 0L, 0, 0, reversed = false,
      None, 86400L)

    val additionalProjectLinkRightBefore = ProjectLink(-1000L, 9999L, 1L, Track.apply(1), Discontinuity.Continuous, 0L, 0L, 0L, 0L, None, None,
      None, 12352L, 0.0, 0.0, SideCode.Unknown, (None, None),
      additionalGeomRightBefore, 0L, LinkStatus.New, RoadType.PublicRoad, LinkGeomSource.NormalLinkInterface, GeometryUtils.geometryLength(additionalGeomRightBefore), 0L, 0, 0, reversed = false,
      None, 86400L)

    val leftSideBeforeProjectLinks = Seq(additionalProjectLinkLeftBefore)
    val rightSideBeforeProjectLinks = Seq(additionalProjectLinkRightBefore)
    val beforeProjectLinks = leftSideBeforeProjectLinks ++ rightSideBeforeProjectLinks

    val projectLinksWithAssignedValuesBefore = defaultSectionCalculatorStrategy.assignMValues(projectLinksWithAssignedValues ++ beforeProjectLinks, Seq.empty[ProjectLink], Seq.empty[UserDefinedCalibrationPoint])
    projectLinksWithAssignedValuesBefore.filter(p => projectLinksWithAssignedValues.map(_.linkId).contains(p.linkId)).forall(_.sideCode == projectLinksWithAssignedValuesBefore.filter(p => projectLinksWithAssignedValues.map(_.linkId).contains(p.linkId)).head.sideCode) should be(true)
    projectLinksWithAssignedValuesBefore.map(_.sideCode.value).containsSlice(projectLinksWithAssignedValuesPlus.filter(p => additionalProjectLinks.map(_.linkId).contains(p.linkId)).map(_.sideCode).map(SideCode.switch).map(_.value))
  }

  /*
       ^
        \    <- #2 Transfer
         \   <- #1 Transfer
          \  <- #3 New
   */
  test("Test findStartingPoints When adding one (New) link before the existing (Transfer) road Then the road should still maintain the previous existing direction") {
    runWithRollback {
      val geomTransfer1 = Seq(Point(30.0, 20.0), Point(20.0, 30.0))
      val geomTransfer2 = Seq(Point(20.0, 30.0), Point(10.0, 40.0))
      val plId = Sequences.nextViitePrimaryKeySeqValue

      val projectLink1 = ProjectLink(plId + 1, 9999L, 1L, Track.Combined, Discontinuity.Continuous, 0L, 15L, 15L, 30L, None, None,
        None, 12345L, 0.0, 15.0, SideCode.TowardsDigitizing, (None, None),
        geomTransfer1, 0L, LinkStatus.Transfer, RoadType.PublicRoad, LinkGeomSource.NormalLinkInterface, GeometryUtils.geometryLength(geomTransfer1), 0L, 0, 0, reversed = false,
        None, 86400L)
      val projectLink2 = ProjectLink(plId + 2, 9999L, 1L, Track.Combined, Discontinuity.Continuous, 15L, 30L, 30L, 45L, None, None,
        None, 12346L, 0.0, 15.0, SideCode.TowardsDigitizing, (None, None),
        geomTransfer2, 0L, LinkStatus.Transfer, RoadType.PublicRoad, LinkGeomSource.NormalLinkInterface, GeometryUtils.geometryLength(geomTransfer2), 0L, 0, 0, reversed = false,
        None, 86400L)

      val geomNew3 = Seq(Point(40.0, 10.0), Point(30.0, 20.0))

      val projectLinkNew3 = ProjectLink(plId + 3, 9999L, 1L, Track.Combined, Discontinuity.Continuous, 0L, 0L, 0L, 0L, None, None,
        None, 12347L, 0.0, 0.0, SideCode.Unknown, (None, None),
        geomNew3, 0L, LinkStatus.New, RoadType.PublicRoad, LinkGeomSource.NormalLinkInterface, GeometryUtils.geometryLength(geomNew3), 0L, 0, 0, reversed = false,
        None, 86400L)

      val otherProjectLinks = Seq(projectLink1, projectLink2)
      val newProjectLinks = Seq(projectLinkNew3)

      val startingPointsForCalculations = defaultSectionCalculatorStrategy.findStartingPoints(newProjectLinks, otherProjectLinks, Seq.empty[ProjectLink], Seq.empty[UserDefinedCalibrationPoint])
      startingPointsForCalculations should be((geomNew3.head, geomNew3.head))
    }
  }

  /*
       ^
        \    <- #2 Transfer
         \   <- #1 Transfer
          \  <- #3 New (inverted geometry)
   */
  test("Test findStartingPoints When adding one (New) link with inverted geometry before the existing (Transfer) road Then the road should still maintain the previous existing direction") {
    runWithRollback {
      val geomTransfer1 = Seq(Point(30.0, 20.0), Point(20.0, 30.0))
      val geomTransfer2 = Seq(Point(20.0, 30.0), Point(10.0, 40.0))
      val plId = Sequences.nextViitePrimaryKeySeqValue

      val projectLink1 = ProjectLink(plId + 1, 9999L, 1L, Track.Combined, Discontinuity.Continuous, 0L, 15L, 15L, 30L, None, None,
        None, 12345L, 0.0, 15.0, SideCode.TowardsDigitizing, (None, None),
        geomTransfer1, 0L, LinkStatus.Transfer, RoadType.PublicRoad, LinkGeomSource.NormalLinkInterface, GeometryUtils.geometryLength(geomTransfer1), 0L, 0, 0, reversed = false,
        None, 86400L)
      val projectLink2 = ProjectLink(plId + 2, 9999L, 1L, Track.Combined, Discontinuity.Continuous, 15L, 30L, 30L, 45L, None, None,
        None, 12346L, 0.0, 15.0, SideCode.TowardsDigitizing, (None, None),
        geomTransfer2, 0L, LinkStatus.Transfer, RoadType.PublicRoad, LinkGeomSource.NormalLinkInterface, GeometryUtils.geometryLength(geomTransfer2), 0L, 0, 0, reversed = false,
        None, 86400L)

      val geomNew3 = Seq(Point(30.0, 20.0), Point(40.0, 10.0))

      val projectLinkNew3 = ProjectLink(plId + 3, 9999L, 1L, Track.Combined, Discontinuity.Continuous, 0L, 0L, 0L, 0L, None, None,
        None, 12347L, 0.0, 0.0, SideCode.Unknown, (None, None),
        geomNew3, 0L, LinkStatus.New, RoadType.PublicRoad, LinkGeomSource.NormalLinkInterface, GeometryUtils.geometryLength(geomNew3), 0L, 0, 0, reversed = false,
        None, 86400L)

      val otherProjectLinks = Seq(projectLink1, projectLink2)
      val newProjectLinks = Seq(projectLinkNew3)

      val startingPointsForCalculations = defaultSectionCalculatorStrategy.findStartingPoints(newProjectLinks, otherProjectLinks, Seq.empty[ProjectLink], Seq.empty[UserDefinedCalibrationPoint])
      startingPointsForCalculations should be((geomNew3.last, geomNew3.last))
    }
  }

  /*
        ^
         \   <- #1 Transfer
             (minor discontinuity)
           \  <- #2 New
   */
  test("Test findStartingPoints When adding one (New) link with minor discontinuity before the existing (Transfer) road Then the road should still maintain the previous existing direction") {
    runWithRollback {
      val geomTransfer1 = Seq(Point(10.0, 20.0), Point(0.0, 30.0))
      val plId = Sequences.nextViitePrimaryKeySeqValue

      val projectLink1 = ProjectLink(plId + 1, 9999L, 1L, Track.Combined, Discontinuity.Continuous, 0L, 15L, 0L, 15L, None, None,
        None, 12345L, 0.0, 15.0, SideCode.TowardsDigitizing, (None, None),
        geomTransfer1, 0L, LinkStatus.Transfer, RoadType.PublicRoad, LinkGeomSource.NormalLinkInterface, GeometryUtils.geometryLength(geomTransfer1), 0L, 0, 0, reversed = false,
        None, 86400L)

      val geomNew2 = Seq(Point(30.0, 0.0), Point(20.0, 10.0))

      val projectLinkNew2 = ProjectLink(plId + 3, 9999L, 1L, Track.Combined, Discontinuity.MinorDiscontinuity, 0L, 0L, 0L, 0L, None, None,
        None, 12347L, 0.0, 0.0, SideCode.Unknown, (None, None),
        geomNew2, 0L, LinkStatus.New, RoadType.PublicRoad, LinkGeomSource.NormalLinkInterface, GeometryUtils.geometryLength(geomNew2), 0L, 0, 0, reversed = false,
        None, 86400L)

      val otherProjectLinks = Seq(projectLink1)
      val newProjectLinks = Seq(projectLinkNew2)

      val startingPointsForCalculations = defaultSectionCalculatorStrategy.findStartingPoints(newProjectLinks, otherProjectLinks, Seq.empty[ProjectLink], Seq.empty[UserDefinedCalibrationPoint])
      startingPointsForCalculations should be((geomNew2.head, geomNew2.head))
    }
  }

  /*
         \   <- #1 Transfer
             (minor discontinuity)
           \  <- #2 New
            v
   */
  test("Test findStartingPoints When adding one (New) link with minor discontinuity after the existing (Transfer) road (against digitization) Then the road should still maintain the previous existing direction") {
    runWithRollback {
      val geomTransfer1 = Seq(Point(10.0, 20.0), Point(0.0, 30.0))
      val plId = Sequences.nextViitePrimaryKeySeqValue

      val projectLink1 = ProjectLink(plId + 1, 9999L, 1L, Track.Combined, Discontinuity.Continuous, 0L, 15L, 0L, 15L, None, None,
        None, 12345L, 0.0, 15.0, SideCode.AgainstDigitizing, (None, None),
        geomTransfer1, 0L, LinkStatus.Transfer, RoadType.PublicRoad, LinkGeomSource.NormalLinkInterface, GeometryUtils.geometryLength(geomTransfer1), 0L, 0, 0, reversed = false,
        None, 86400L)

      val geomNew2 = Seq(Point(30.0, 0.0), Point(20.0, 10.0))

      val projectLinkNew2 = ProjectLink(plId + 3, 9999L, 1L, Track.Combined, Discontinuity.Continuous, 0L, 0L, 0L, 0L, None, None,
        None, 12347L, 0.0, 0.0, SideCode.Unknown, (None, None),
        geomNew2, 0L, LinkStatus.New, RoadType.PublicRoad, LinkGeomSource.NormalLinkInterface, GeometryUtils.geometryLength(geomNew2), 0L, 0, 0, reversed = false,
        None, 86400L)

      val otherProjectLinks = Seq(projectLink1)
      val newProjectLinks = Seq(projectLinkNew2)

      val startingPointsForCalculations = defaultSectionCalculatorStrategy.findStartingPoints(newProjectLinks, otherProjectLinks, Seq.empty[ProjectLink], Seq.empty[UserDefinedCalibrationPoint])
      startingPointsForCalculations should be((geomTransfer1.last, geomTransfer1.last))
    }
  }

  /*
                ^
                 \   <- #1 Transfer
                      (minor discontinuity)
       #3 New ->  \ \  <- #2 New
   */
  test("Test findStartingPoints When adding two track road (New) with minor discontinuity before the existing (Transfer) road Then the road should still maintain the previous existing direction") {
    runWithRollback {
      val geomTransfer1 = Seq(Point(10.0, 20.0), Point(0.0, 30.0))
      val plId = Sequences.nextViitePrimaryKeySeqValue

      val projectLink1 = ProjectLink(plId + 1, 9999L, 1L, Track.Combined, Discontinuity.Continuous, 0L, 15L, 0L, 15L, None, None,
        None, 12345L, 0.0, 15.0, SideCode.TowardsDigitizing, (None, None),
        geomTransfer1, 0L, LinkStatus.Transfer, RoadType.PublicRoad, LinkGeomSource.NormalLinkInterface, GeometryUtils.geometryLength(geomTransfer1), 0L, 0, 0, reversed = false,
        None, 86400L)

      val geomNew2 = Seq(Point(35.0, 0.0), Point(25.0, 10.0))
      val geomNew3 = Seq(Point(25.0, 0.0), Point(15.0, 10.0))

      val projectLinkNew2 = ProjectLink(plId + 2, 9999L, 1L, Track.RightSide, Discontinuity.MinorDiscontinuity, 0L, 0L, 0L, 0L, None, None,
        None, 12347L, 0.0, 0.0, SideCode.Unknown, (None, None),
        geomNew2, 0L, LinkStatus.New, RoadType.PublicRoad, LinkGeomSource.NormalLinkInterface, GeometryUtils.geometryLength(geomNew2), 0L, 0, 0, reversed = false,
        None, 86400L)
      val projectLinkNew3 = ProjectLink(plId + 3, 9999L, 1L, Track.LeftSide, Discontinuity.MinorDiscontinuity, 0L, 0L, 0L, 0L, None, None,
        None, 12347L, 0.0, 0.0, SideCode.Unknown, (None, None),
        geomNew3, 0L, LinkStatus.New, RoadType.PublicRoad, LinkGeomSource.NormalLinkInterface, GeometryUtils.geometryLength(geomNew3), 0L, 0, 0, reversed = false,
        None, 86400L)


      val otherProjectLinks = Seq(projectLink1)
      val newProjectLinks = Seq(projectLinkNew2, projectLinkNew3)

      val startingPointsForCalculations = defaultSectionCalculatorStrategy.findStartingPoints(newProjectLinks, otherProjectLinks, Seq.empty[ProjectLink], Seq.empty[UserDefinedCalibrationPoint])
      startingPointsForCalculations should be((geomNew2.head, geomNew3.head))
    }
  }

  test("Test findStartingPoints When adding two (New) links before and after existing transfer links(s) Then the road should maintain the previous direction") {
    runWithRollback {
      val geomTransferComb1 = Seq(Point(40.0, 30.0), Point(30.0, 40.0))
      val geomTransferComb2 = Seq(Point(30.0, 40.0), Point(20.0, 50.0))
      val plId = Sequences.nextViitePrimaryKeySeqValue

      val projectLinkComb1 = ProjectLink(plId + 1, 9999L, 1L, Track.Combined, Discontinuity.Continuous, 15L, 30L, 15L, 30L, None, None,
        None, 12345L, 0.0, 15.0, SideCode.TowardsDigitizing, (None, None),
        geomTransferComb1, 0L, LinkStatus.Transfer, RoadType.PublicRoad, LinkGeomSource.NormalLinkInterface, GeometryUtils.geometryLength(geomTransferComb1), 0L, 0, 0, reversed = false,
        None, 86400L)
      val projectLinkComb2 = ProjectLink(plId + 2, 9999L, 1L, Track.Combined, Discontinuity.Continuous, 30L, 45L, 30L, 45L, None, None,
        None, 12346L, 0.0, 15.0, SideCode.TowardsDigitizing, (None, None),
        geomTransferComb2, 0L, LinkStatus.Transfer, RoadType.PublicRoad, LinkGeomSource.NormalLinkInterface, GeometryUtils.geometryLength(geomTransferComb2), 0L, 0, 0, reversed = false,
        None, 86400L)

      val geomNewCombBefore = Seq(Point(50.0, 20.0), Point(40.0, 30.0))
      val geomNewCombAfter = Seq(Point(10.0, 60.0), Point(20.0, 60.0))

      val projectLinkCombNewBefore = ProjectLink(plId + 3, 9999L, 1L, Track.Combined, Discontinuity.Continuous, 0L, 0L, 0L, 0L, None, None,
        None, 12347L, 0.0, 0.0, SideCode.Unknown, (None, None),
        geomNewCombBefore, 0L, LinkStatus.New, RoadType.PublicRoad, LinkGeomSource.NormalLinkInterface, GeometryUtils.geometryLength(geomNewCombBefore), 0L, 0, 0, reversed = false,
        None, 86400L)

      val projectLinkCombNewAfter = ProjectLink(plId + 4, 9999L, 1L, Track.Combined, Discontinuity.Continuous, 0L, 0L, 0L, 0L, None, None,
        None, 12347L, 0.0, 0.0, SideCode.Unknown, (None, None),
        geomNewCombAfter, 0L, LinkStatus.New, RoadType.PublicRoad, LinkGeomSource.NormalLinkInterface, GeometryUtils.geometryLength(geomNewCombAfter), 0L, 0, 0, reversed = false,
        None, 86400L)

      val transferProjectLinks = Seq(projectLinkComb1, projectLinkComb2)
      val newProjectLinks = Seq(projectLinkCombNewBefore, projectLinkCombNewAfter)

      val startingPointsForCalculations = defaultSectionCalculatorStrategy.findStartingPoints(newProjectLinks, transferProjectLinks, Seq.empty[ProjectLink], Seq.empty[UserDefinedCalibrationPoint])
      startingPointsForCalculations should be((geomNewCombBefore.head, geomNewCombBefore.head))
    }
  }

  test("Test defaultSectionCalculatorStrategy.assignMValues() When supplying a variety of project links Then return said project links but EVERY SideCode should be TowardsDigitizing") {
    runWithRollback {
      val projectLinks = setUpSideCodeDeterminationTestData()
      projectLinks.foreach(p => {
        val assigned = defaultSectionCalculatorStrategy.assignMValues(Seq(p), Seq.empty[ProjectLink], Seq.empty[UserDefinedCalibrationPoint])
        assigned.head.linkId should be(p.linkId)
        assigned.head.geometry should be(p.geometry)
        assigned.head.sideCode should be(SideCode.TowardsDigitizing)
      })
    }
  }

  test("Test defaultSectionCalculatorStrategy.assignMValues() When supplying a variety of project links Then return said project links but EVERY SideCode should be AgainstDigitizing") {
    runWithRollback {
      val projectLinks = setUpSideCodeDeterminationTestData()
      projectLinks.foreach(p => {
        val pl = p.copyWithGeometry(p.geometry.reverse)
        val assigned = defaultSectionCalculatorStrategy.assignMValues(Seq(pl), Seq.empty[ProjectLink], Seq.empty[UserDefinedCalibrationPoint])
        assigned.head.linkId should be(pl.linkId)
        assigned.head.geometry should be(pl.geometry)
        assigned.head.sideCode should be(SideCode.AgainstDigitizing)
      })
    }
  }

  test("Test defaultSectionCalculatorStrategy.assignMValues() and the attribution of roadway_numbers for new Left Right sections with same number of links Then " +
    "if there are for e.g. 3 (three) consecutive links with same roadway_number (and all Transfer status), the first 3 (three) opposite track links (with all New status) should share some new generated roadway_number between them") {
    runWithRollback {
      //geoms
      //Left
      //before roundabout
      val geomTransferLeft1 = Seq(Point(0.0, 5.0), Point(5.0, 5.0))
      val geomTransferLeft2 = Seq(Point(5.0, 5.0), Point(10.0, 5.0))
      //after roundabout
      val geomTransferLeft3 = Seq(Point(10.0, 5.0), Point(11.0, 10.0))
      val geomTransferLeft4 = Seq(Point(11.0, 10.0), Point(13.0, 15.0))
      val geomTransferLeft5 = Seq(Point(13.0, 15.0), Point(15.0, 25.0))

      //Right
      //before roundabout
      val geomTransferRight1 = Seq(Point(0.0, 0.0), Point(5.0, 0.0))
      val geomTransferRight2 = Seq(Point(5.0, 0.0), Point(10.0, 0.0))
      //after roundabout
      val geomTransferRight3 = Seq(Point(20.0, 0.0), Point(19.0, 5.0))
      val geomTransferRight4 = Seq(Point(19.0, 5.0), Point(18.0, 10.0))
      val geomTransferRight5 = Seq(Point(18.0, 10.0), Point(15.0, 25.0))

      val projectId = Sequences.nextViitePrimaryKeySeqValue
      val roadwayId = Sequences.nextRoadwayId
      val linearLocationId = Sequences.nextLinearLocationId
      val roadwayNumber = Sequences.nextRoadwayNumber
      val project = Project(projectId, ProjectState.Incomplete, "f", "s", DateTime.now(), "", DateTime.now(), DateTime.now(),
        "", Seq(), Seq(), None, None)

      //projectlinks

      //before roundabout

      //Left Transfer
      val projectLinkLeft1 = ProjectLink(-1000L, 9999L, 1L, Track.apply(2), Discontinuity.Continuous, 0L, 5L, 0L, 5L, None, None,
        None, 12345L, 0.0, 5.0, SideCode.TowardsDigitizing, (None, None),
        geomTransferLeft1, projectId, LinkStatus.Transfer, RoadType.PublicRoad, LinkGeomSource.NormalLinkInterface, GeometryUtils.geometryLength(geomTransferLeft1), roadwayId, linearLocationId, 8L, reversed = false,
        None, 86400L, roadwayNumber = roadwayNumber)
      val projectLinkLeft2 = ProjectLink(-1000L, 9999L, 1L, Track.apply(2), Discontinuity.Continuous, 5L, 10L, 5L, 10L, None, None,
        None, 12346L, 0.0, 5.0, SideCode.TowardsDigitizing, (None, None),
        geomTransferLeft2, projectId, LinkStatus.Transfer, RoadType.PublicRoad, LinkGeomSource.NormalLinkInterface, GeometryUtils.geometryLength(geomTransferLeft2), roadwayId + 1, linearLocationId + 1, 8L, reversed = false,
        None, 86400L, roadwayNumber = roadwayNumber)
      //Right New
      val projectLinkRight1 = ProjectLink(-1000L, 9999L, 1L, Track.apply(1), Discontinuity.Continuous, 0L, 0L, 0L, 0L, None, None,
        None, 12347L, 0.0, 5.0, SideCode.TowardsDigitizing, (None, None),
        geomTransferLeft1, projectId, LinkStatus.New, RoadType.PublicRoad, LinkGeomSource.NormalLinkInterface, GeometryUtils.geometryLength(geomTransferLeft1), 0, 0, 8L, reversed = false,
        None, 86400L)
      val projectLinkRight2 = ProjectLink(-1000L, 9999L, 1L, Track.apply(1), Discontinuity.Continuous, 0L, 0L, 0L, 0L, None, None,
        None, 12348L, 0.0, 5.0, SideCode.TowardsDigitizing, (None, None),
        geomTransferLeft2, projectId, LinkStatus.New, RoadType.PublicRoad, LinkGeomSource.NormalLinkInterface, GeometryUtils.geometryLength(geomTransferLeft2), 0, 0, 8L, reversed = false,
        None, 86400L)

      //after roundabout

      //Left New
      val projectLinkLeft3 = ProjectLink(-1000L, 9999L, 1L, Track.apply(2), Discontinuity.Continuous, 0L, 0L, 0L, 0L, None, None,
        None, 12349L, 0.0, 5.1, SideCode.TowardsDigitizing, (None, None),
        geomTransferLeft3, projectId, LinkStatus.New, RoadType.PublicRoad, LinkGeomSource.NormalLinkInterface, GeometryUtils.geometryLength(geomTransferLeft3), 0, 0, 8L, reversed = false,
        None, 86400L)
      val projectLinkLeft4 = ProjectLink(-1000L, 9999L, 1L, Track.apply(2), Discontinuity.Continuous, 0L, 0L, 0L, 0L, None, None,
        None, 12350L, 0.0, 5.3, SideCode.TowardsDigitizing, (None, None),
        geomTransferLeft4, projectId, LinkStatus.New, RoadType.PublicRoad, LinkGeomSource.NormalLinkInterface, GeometryUtils.geometryLength(geomTransferLeft4), 0, 0, 8L, reversed = false,
        None, 86400L)
      val projectLinkLeft5 = ProjectLink(-1000L, 9999L, 1L, Track.apply(2), Discontinuity.Continuous, 0L, 0L, 0L, 0L, None, None,
        None, 12351L, 0.0, 10.1, SideCode.TowardsDigitizing, (None, None),
        geomTransferLeft5, projectId, LinkStatus.New, RoadType.PublicRoad, LinkGeomSource.NormalLinkInterface, GeometryUtils.geometryLength(geomTransferLeft5), 0, 0, 8L, reversed = false,
        None, 86400L)
      //Right Transfer
      val projectLinkRight3 = ProjectLink(-1000L, 9999L, 1L, Track.apply(1), Discontinuity.Continuous, 0L, 5L, 0L, 5L, None, None,
        None, 12352L, 0.0, 5.1, SideCode.TowardsDigitizing, (None, None),
        geomTransferRight3, projectId, LinkStatus.Transfer, RoadType.PublicRoad, LinkGeomSource.NormalLinkInterface, GeometryUtils.geometryLength(geomTransferRight3), roadwayId + 2, linearLocationId + 2, 8L, reversed = false,
        None, 86400L, roadwayNumber = Sequences.nextRoadwayNumber)
      val nextRwNumber = Sequences.nextRoadwayNumber
      val projectLinkRight4 = ProjectLink(-1000L, 9999L, 1L, Track.apply(1), Discontinuity.Continuous, 5L, 10L, 5L, 10L, None, None,
        None, 12352L, 0.0, 5.1, SideCode.TowardsDigitizing, (None, None),
        geomTransferRight4, projectId, LinkStatus.Transfer, RoadType.PublicRoad, LinkGeomSource.NormalLinkInterface, GeometryUtils.geometryLength(geomTransferRight4), roadwayId + 3, linearLocationId + 3, 8L, reversed = false,
        None, 86400L, roadwayNumber = nextRwNumber)
      val projectLinkRight5 = ProjectLink(-1000L, 9999L, 1L, Track.apply(1), Discontinuity.Continuous, 0L, 15L, 0L, 15L, None, None,
        None, 12353L, 0.0, 15.2, SideCode.TowardsDigitizing, (None, None),
        geomTransferRight5, projectId, LinkStatus.Transfer, RoadType.PublicRoad, LinkGeomSource.NormalLinkInterface, GeometryUtils.geometryLength(geomTransferRight5), roadwayId + 4, linearLocationId + 4, 8L, reversed = false,
        None, 86400L, roadwayNumber = nextRwNumber)

      //create before transfer data
      val (linearLeft1, rwLeft1): (LinearLocation, Roadway) = Seq(projectLinkLeft1).map(toRoadwayAndLinearLocation).head
      val (linearLeft2, rwLeft2): (LinearLocation, Roadway) = Seq(projectLinkLeft2).map(toRoadwayAndLinearLocation).head
      val rw1WithId = rwLeft1.copy(id = roadwayId, ely = 8L)
      val rw2WithId = rwLeft2.copy(id = roadwayId+1, ely = 8L)
      val linearLeft1WithId = linearLeft1.copy(id = linearLocationId)
      val linearLeft2WithId = linearLeft2.copy(id = linearLocationId+1)

      //create after transfer data
      val (linearRight3, rwRight3): (LinearLocation, Roadway) = Seq(projectLinkRight3).map(toRoadwayAndLinearLocation).head
      val (linearRight4, rwRight4): (LinearLocation, Roadway) = Seq(projectLinkRight4).map(toRoadwayAndLinearLocation).head
      val (linearRight5, rwRight5): (LinearLocation, Roadway) = Seq(projectLinkRight5).map(toRoadwayAndLinearLocation).head
      val rw3WithId = rwRight3.copy(id = roadwayId+2, ely = 8L)
      val rw4WithId = rwRight4.copy(id = roadwayId+3, ely = 8L)
      val rw5WithId = rwRight5.copy(id = roadwayId+4, ely = 8L)
      val linearRight3WithId = linearRight3.copy(id = linearLocationId+2)
      val linearRight4WithId = linearRight4.copy(id = linearLocationId+3)
      val linearRight5WithId = linearRight5.copy(id = linearLocationId+4)

      buildTestDataForProject(Some(project), Some(Seq(rw1WithId, rw2WithId, rw3WithId, rw4WithId, rw5WithId)), Some(Seq(linearLeft1WithId, linearLeft2WithId, linearRight3WithId, linearRight4WithId, linearRight5WithId)), None)

      /*
      assignMValues before roundabout
       */
      val assignedValues = defaultSectionCalculatorStrategy.assignMValues(Seq(projectLinkRight1, projectLinkRight2), Seq(projectLinkLeft1, projectLinkLeft2), Seq.empty[UserDefinedCalibrationPoint])

      val (left, right) = assignedValues.partition(_.track == Track.LeftSide)

      left.map(_.roadwayNumber).distinct.size should be (1)
      right.map(_.roadwayNumber).distinct.size should be (left.map(_.roadwayNumber).distinct.size)

      val assignedValues2 = defaultSectionCalculatorStrategy.assignMValues(Seq(projectLinkRight1, projectLinkRight2.copy(roadType = RoadType.PrivateRoadType)), Seq(projectLinkLeft1, projectLinkLeft2.copy(roadwayNumber = Sequences.nextRoadwayNumber, roadType = RoadType.PrivateRoadType)), Seq.empty[UserDefinedCalibrationPoint])

      val (left2, right2) = assignedValues2.partition(_.track == Track.LeftSide)
      //should have same 2 different roadwayNumber since they have 2 different roadtypes (projectLinkLeft2 have now Private RoadType)
      left2.map(_.roadwayNumber).distinct.size should be (2)
      right2.map(_.roadwayNumber).distinct.size should be (left2.map(_.roadwayNumber).distinct.size)

      /*
        assignMValues after roundabout
       */
      val assignedValues3 = defaultSectionCalculatorStrategy.assignMValues(Seq(projectLinkLeft3, projectLinkLeft4, projectLinkLeft5), assignedValues++Seq(projectLinkRight3, projectLinkRight4, projectLinkRight5), Seq.empty[UserDefinedCalibrationPoint])

      val (left3, right3) = assignedValues3.partition(_.track == Track.LeftSide)
      left3.map(_.roadwayNumber).distinct.size should be (3)
      right3.map(_.roadwayNumber).distinct.size should be (left3.map(_.roadwayNumber).distinct.size)

      assignedValues3.find(_.linearLocationId == projectLinkRight4.linearLocationId).get.roadwayNumber should be (assignedValues3.find(_.linearLocationId == projectLinkRight5.linearLocationId).get.roadwayNumber)
      assignedValues3.find(_.linearLocationId == projectLinkLeft4.linearLocationId).get.roadwayNumber should be (assignedValues3.find(_.linearLocationId == projectLinkLeft5.linearLocationId).get.roadwayNumber)
    }
  }

  test("Test findStartingPoints When adding two new left and right track links before new and existing Combined links Then the starting points for the left and right road should be points of Left and Right Tracks and not one from the completely opposite side (where the existing Combined link is)") {
    runWithRollback {
      val geomLeft1 = Seq(Point(0.0, 15.0), Point(5.0, 17.0))
      val geomRight1 = Seq(Point(0.0, 10.0), Point(5.0, 17.0))
      val geomNewComb1 = Seq(Point(10.0, 15.0), Point(5.0, 17.0))//against
      val geomTransferComb1 = Seq(Point(20.0, 5.0), Point(15.0, 10.0))//against
      val geomTransferComb2 = Seq(Point(25.0, 0.0), Point(20.0, 5.0))//against
      val otherPartGeomTransferComb1 = Seq(Point(35.0, 0.0), Point(30.0, 0.0))//against
      val plId = Sequences.nextViitePrimaryKeySeqValue


      val projectLinkOtherPartComb1 = ProjectLink(plId + 1, 9999L, 2L, Track.Combined, Discontinuity.Continuous, 0L, 5L, 0L, 5L, None, None,
        None, 12344L, 0.0, 5.0, SideCode.AgainstDigitizing, (None, None),
        otherPartGeomTransferComb1, 0L, LinkStatus.Transfer, RoadType.PublicRoad, LinkGeomSource.NormalLinkInterface, GeometryUtils.geometryLength(otherPartGeomTransferComb1), 0L, 0, 0, reversed = false,
        None, 86400L)
      val projectLinkComb1 = ProjectLink(plId + 1, 9999L, 1L, Track.Combined, Discontinuity.Continuous, 5L, 10L, 5L, 10L, None, None,
        None, 12345L, 0.0, 5.0, SideCode.AgainstDigitizing, (None, None),
        geomTransferComb1, 0L, LinkStatus.Transfer, RoadType.PublicRoad, LinkGeomSource.NormalLinkInterface, GeometryUtils.geometryLength(geomTransferComb1), 0L, 0, 0, reversed = false,
        None, 86400L)
      val projectLinkComb2 = ProjectLink(plId + 2, 9999L, 1L, Track.Combined, Discontinuity.MinorDiscontinuity, 10L, 15L, 10L, 15L, None, None,
        None, 12346L, 0.0, 5.0, SideCode.AgainstDigitizing, (None, None),
        geomTransferComb2, 0L, LinkStatus.Transfer, RoadType.PublicRoad, LinkGeomSource.NormalLinkInterface, GeometryUtils.geometryLength(geomTransferComb2), 0L, 0, 0, reversed = false,
        None, 86400L)
      val projectLinkCombNewBefore = ProjectLink(plId + 3, 9999L, 1L, Track.Combined, Discontinuity.MinorDiscontinuity, 0L, 5L, 0L, 5L, None, None,
        None, 12347L, 0.0, 5.0, SideCode.AgainstDigitizing, (None, None),
        geomNewComb1, 0L, LinkStatus.New, RoadType.PublicRoad, LinkGeomSource.NormalLinkInterface, GeometryUtils.geometryLength(geomNewComb1), 0L, 0, 0, reversed = false,
        None, 86400L)
      val projectLinkNewLeft = ProjectLink(plId + 4, 9999L, 1L, Track.LeftSide, Discontinuity.Continuous, 0L, 0L, 0L, 0L, None, None,
        None, 12348L, 0.0, 0.0, SideCode.Unknown, (None, None),
        geomLeft1, 0L, LinkStatus.New, RoadType.PublicRoad, LinkGeomSource.NormalLinkInterface, GeometryUtils.geometryLength(geomLeft1), 0L, 0, 0, reversed = false,
        None, 86400L)
      val projectLinkNewRight = ProjectLink(plId + 5, 9999L, 1L, Track.RightSide, Discontinuity.Continuous, 0L, 0L, 0L, 0L, None, None,
        None, 12349L, 0.0, 0.0, SideCode.Unknown, (None, None),
        geomRight1, 0L, LinkStatus.New, RoadType.PublicRoad, LinkGeomSource.NormalLinkInterface, GeometryUtils.geometryLength(geomRight1), 0L, 0, 0, reversed = false,
        None, 86400L)


      val transferProjectLinks = Seq(projectLinkComb1, projectLinkComb2)
      val newProjectLinks = Seq(projectLinkCombNewBefore, projectLinkNewLeft, projectLinkNewRight)
      val otherPartLinks = Seq(projectLinkOtherPartComb1)

      val startingPointsForCalculations = defaultSectionCalculatorStrategy.findStartingPoints(newProjectLinks, transferProjectLinks, otherPartLinks, Seq.empty[UserDefinedCalibrationPoint])
      startingPointsForCalculations should be((projectLinkNewRight.startingPoint, projectLinkNewLeft.startingPoint))
    }
  }

  test("Test findStartingPoints When adding new combined link before existing Unhandled links Then the starting point should be the loose candidate from the new link") {
    runWithRollback {
      val geomNewComb1 = Seq(Point(0.0, 20.0), Point(5.0, 15.0))
      val geomTransferComb1 = Seq(Point(5.0, 15.0), Point(10.0, 10.0))
      val geomTransferComb2 = Seq(Point(10.0, 10.0), Point(15.0, 5.0))
      val plId = Sequences.nextViitePrimaryKeySeqValue


      val projectLinkNewComb1Before = ProjectLink(plId, 9999L, 1L, Track.Combined, Discontinuity.Continuous, 0L, 0, 0, 0, None, None,
        None, 12344L, 0.0, 5.0, SideCode.TowardsDigitizing, (None, None),
        geomNewComb1, 0L, LinkStatus.New, RoadType.PublicRoad, LinkGeomSource.NormalLinkInterface, GeometryUtils.geometryLength(geomNewComb1), 0L, 0, 0, reversed = false,
        None, 86400L)
      val projectLinkComb1 = ProjectLink(plId + 1, 9999L, 1L, Track.Combined, Discontinuity.Continuous, 0L, 5L, 0L, 5L, None, None,
        None, 12345L, 0.0, 5.0, SideCode.TowardsDigitizing, (None, None),
        geomTransferComb1, 0L, LinkStatus.NotHandled, RoadType.PublicRoad, LinkGeomSource.NormalLinkInterface, GeometryUtils.geometryLength(geomTransferComb1), 0L, 0, 0, reversed = false,
        None, 86400L)
      val projectLinkComb2 = ProjectLink(plId + 2, 9999L, 1L, Track.Combined, Discontinuity.EndOfRoad, 5L, 10L, 5L, 10L, None, None,
        None, 12346L, 0.0, 5.0, SideCode.TowardsDigitizing, (None, None),
        geomTransferComb2, 0L, LinkStatus.NotHandled, RoadType.PublicRoad, LinkGeomSource.NormalLinkInterface, GeometryUtils.geometryLength(geomTransferComb2), 0L, 0, 0, reversed = false,
        None, 86400L)

      val transferProjectLinks = Seq(projectLinkComb1, projectLinkComb2)
      val newProjectLinks = Seq(projectLinkNewComb1Before)
      val otherPartLinks = Seq()

      val startingPointsForCalculations = defaultSectionCalculatorStrategy.findStartingPoints(newProjectLinks, transferProjectLinks, otherPartLinks, Seq.empty[UserDefinedCalibrationPoint])
      startingPointsForCalculations should be((projectLinkNewComb1Before.startingPoint, projectLinkNewComb1Before.startingPoint))
    }
  }

<<<<<<< HEAD
=======
  /*
                     |   <- New #2 (One more link added in the beginning)
                     |   <- New #1 (Against digitization)
                     v
   */
  test("Test findStartingPoints When adding one (New) link before the existing (New) road that goes against the digitization Then the road should still maintain the previous existing direction") {
    runWithRollback {
      val geomNew1 = Seq(Point(0.0, 0.0), Point(0.0, 10.0))
      val plId = Sequences.nextViitePrimaryKeySeqValue

      val projectLinkNew1 = ProjectLink(plId, 9999L, 1L, Track.Combined, Discontinuity.Continuous, 0L, 10L, 0L, 0L, None, None,
        None, 12344L, 0.0, 10.0, SideCode.AgainstDigitizing, (None, None),
        geomNew1, 0L, LinkStatus.New, RoadType.PublicRoad, LinkGeomSource.NormalLinkInterface, GeometryUtils.geometryLength(geomNew1), 0L, 0, 0, reversed = false,
        None, 86400L)

      val geomNew2 = Seq(Point(0.0, 10.0), Point(0.0, 20.0))

      val projectLinkNew2 = ProjectLink(plId + 1, 9999L, 1L, Track.Combined, Discontinuity.Continuous, 0L, 0L, 0L, 0L, None, None,
        None, 12347L, 0.0, 0.0, SideCode.Unknown, (None, None),
        geomNew2, 0L, LinkStatus.New, RoadType.PublicRoad, LinkGeomSource.NormalLinkInterface, GeometryUtils.geometryLength(geomNew2), 0L, 0, 0, reversed = false,
        None, 86400L)

      val otherProjectLinks = Seq(projectLinkNew1)
      val newProjectLinks = Seq(projectLinkNew2)

      val startingPointsForCalculations = defaultSectionCalculatorStrategy.findStartingPoints(newProjectLinks, otherProjectLinks, Seq.empty[ProjectLink], Seq.empty[UserDefinedCalibrationPoint])
      startingPointsForCalculations should be((geomNew2.last, geomNew2.last))
    }
  }

  /*
                     |   <- New #1 (Against digitization)
                     |   <- New #2 (One more link added at the end)
                     v
   */
  test("Test findStartingPoints When adding one (New) link after the existing (New) road that goes against the digitization Then the road should still maintain the previous existing direction") {
    runWithRollback {
      val geomNew1 = Seq(Point(0.0, 10.0), Point(0.0, 20.0))
      val plId = Sequences.nextViitePrimaryKeySeqValue

      val projectLinkNew1 = ProjectLink(plId, 9999L, 1L, Track.Combined, Discontinuity.Continuous, 0L, 10L, 0L, 0L, None, None,
        None, 12344L, 0.0, 10.0, SideCode.AgainstDigitizing, (None, None),
        geomNew1, 0L, LinkStatus.New, RoadType.PublicRoad, LinkGeomSource.NormalLinkInterface, GeometryUtils.geometryLength(geomNew1), 0L, 0, 0, reversed = false,
        None, 86400L)

      val geomNew2 = Seq(Point(0.0, 0.0), Point(0.0, 10.0))

      val projectLinkNew2 = ProjectLink(plId + 1, 9999L, 1L, Track.Combined, Discontinuity.Continuous, 0L, 0L, 0L, 0L, None, None,
        None, 12347L, 0.0, 0.0, SideCode.Unknown, (None, None),
        geomNew2, 0L, LinkStatus.New, RoadType.PublicRoad, LinkGeomSource.NormalLinkInterface, GeometryUtils.geometryLength(geomNew2), 0L, 0, 0, reversed = false,
        None, 86400L)

      val otherProjectLinks = Seq(projectLinkNew1)
      val newProjectLinks = Seq(projectLinkNew2)

      val startingPointsForCalculations = defaultSectionCalculatorStrategy.findStartingPoints(newProjectLinks, otherProjectLinks, Seq.empty[ProjectLink], Seq.empty[UserDefinedCalibrationPoint])
      startingPointsForCalculations should be((geomNew1.last, geomNew1.last))
    }
  }

  /*
                               |
                               |    <- New #1 (Against digitization)
                              / \
    New #2 (Right track) ->  |   |  <- New #3 (Left track)
                             v   v
   */
  test("Test findStartingPoints When adding two track road (New) after the existing (New) road that goes against the digitization Then the road should still maintain the previous existing direction") {
    runWithRollback {
      val geomNew1 = Seq(Point(5.0, 10.0), Point(5.0, 20.0))
      val plId = Sequences.nextViitePrimaryKeySeqValue

      val projectLinkNew1 = ProjectLink(plId, 9999L, 1L, Track.Combined, Discontinuity.Continuous, 0L, 10L, 0L, 0L, None, None,
        None, 12344L, 0.0, 10.0, SideCode.AgainstDigitizing, (None, None),
        geomNew1, 0L, LinkStatus.New, RoadType.PublicRoad, LinkGeomSource.NormalLinkInterface, GeometryUtils.geometryLength(geomNew1), 0L, 0, 0, reversed = false,
        None, 86400L)

      val geomNew2 = Seq(Point(0.0, 0.0), Point(5.0, 10.0))

      val projectLinkNew2 = ProjectLink(plId + 1, 9999L, 1L, Track.RightSide, Discontinuity.Continuous, 0L, 0L, 0L, 0L, None, None,
        None, 12345L, 0.0, 0.0, SideCode.Unknown, (None, None),
        geomNew2, 0L, LinkStatus.New, RoadType.PublicRoad, LinkGeomSource.NormalLinkInterface, GeometryUtils.geometryLength(geomNew2), 0L, 0, 0, reversed = false,
        None, 86400L)

      val geomNew3 = Seq(Point(10.0, 0.0), Point(5.0, 10.0))

      val projectLinkNew3 = ProjectLink(plId + 2, 9999L, 1L, Track.LeftSide, Discontinuity.Continuous, 0L, 0L, 0L, 0L, None, None,
        None, 12346L, 0.0, 0.0, SideCode.Unknown, (None, None),
        geomNew3, 0L, LinkStatus.New, RoadType.PublicRoad, LinkGeomSource.NormalLinkInterface, GeometryUtils.geometryLength(geomNew3), 0L, 0, 0, reversed = false,
        None, 86400L)

      val otherProjectLinks = Seq(projectLinkNew1)
      val newProjectLinks = Seq(projectLinkNew2, projectLinkNew3)

      val startingPointsForCalculations = defaultSectionCalculatorStrategy.findStartingPoints(newProjectLinks, otherProjectLinks, Seq.empty[ProjectLink], Seq.empty[UserDefinedCalibrationPoint])
      startingPointsForCalculations should be((geomNew1.last, geomNew1.last))
    }
  }

  /*
       |   <- #2
       |   <- #1
       |   <- #3
   */
  private def testNewExistingNew(statusOfExisting: LinkStatus, sideCode: SideCode): Unit = {
    runWithRollback {
      val geom1 = Seq(Point(0.0, 10.0), Point(0.0, 20.0))

      val projectLink1 = ProjectLink(1, 9999L, 1L, Track.Combined, Discontinuity.Continuous, 0L, 10L, 0L, 0L, None, None,
        None, 12344L, 0.0, 10.0, sideCode, (None, None),
        geom1, 0L, statusOfExisting, RoadType.PublicRoad, LinkGeomSource.NormalLinkInterface, GeometryUtils.geometryLength(geom1), 0L, 0, 0, reversed = false,
        None, 86400L)

      val geomNew2 = Seq(Point(0.0, 20.0), Point(0.0, 30.0))
      val geomNew3 = Seq(Point(0.0, 0.0), Point(0.0, 10.0))

      val projectLinkNew2 = ProjectLink(2, 9999L, 1L, Track.Combined, Discontinuity.Continuous, 0L, 0L, 0L, 0L, None, None,
        None, 12345L, 0.0, 0.0, SideCode.Unknown, (None, None),
        geomNew2, 0L, LinkStatus.New, RoadType.PublicRoad, LinkGeomSource.NormalLinkInterface, GeometryUtils.geometryLength(geomNew2), 0L, 0, 0, reversed = false,
        None, 86400L)

      val projectLinkNew3 = ProjectLink(3, 9999L, 1L, Track.Combined, Discontinuity.Continuous, 0L, 0L, 0L, 0L, None, None,
        None, 12346L, 0.0, 0.0, SideCode.Unknown, (None, None),
        geomNew3, 0L, LinkStatus.New, RoadType.PublicRoad, LinkGeomSource.NormalLinkInterface, GeometryUtils.geometryLength(geomNew3), 0L, 0, 0, reversed = false,
        None, 86400L)

      val otherProjectLinks = Seq(projectLink1)
      val newProjectLinks = Seq(projectLinkNew2, projectLinkNew3)

      val startingPointsForCalculations = defaultSectionCalculatorStrategy.findStartingPoints(newProjectLinks, otherProjectLinks, Seq.empty[ProjectLink], Seq.empty[UserDefinedCalibrationPoint])
      if (sideCode == SideCode.AgainstDigitizing) {
        startingPointsForCalculations should be((geomNew2.last, geomNew2.last))
      } else {
        startingPointsForCalculations should be((geomNew3.head, geomNew3.head))
      }
    }
  }

  test("Test findStartingPoints When adding (New) links before and after the existing (NotHandled) road that goes towards the digitization Then the road should still maintain the previous existing direction") {
    testNewExistingNew(LinkStatus.NotHandled, SideCode.TowardsDigitizing)
  }

  test("Test findStartingPoints When adding (New) links before and after the existing (New) road that goes towards the digitization Then the road should still maintain the previous existing direction") {
    testNewExistingNew(LinkStatus.New, SideCode.TowardsDigitizing)
  }

  test("Test findStartingPoints When adding (New) links before and after the existing (Transfer) road that goes towards the digitization Then the road should still maintain the previous existing direction") {
    testNewExistingNew(LinkStatus.Transfer, SideCode.TowardsDigitizing)
  }

  test("Test findStartingPoints When adding (New) links before and after the existing (NotHandled) road that goes against the digitization Then the road should still maintain the previous existing direction") {
    testNewExistingNew(LinkStatus.NotHandled, SideCode.AgainstDigitizing)
  }

  test("Test findStartingPoints When adding (New) links before and after the existing (New) road that goes against the digitization Then the road should still maintain the previous existing direction") {
    testNewExistingNew(LinkStatus.New, SideCode.AgainstDigitizing)
  }

  test("Test findStartingPoints When adding (New) links before and after the existing (Transfer) road that goes against the digitization Then the road should still maintain the previous existing direction") {
    testNewExistingNew(LinkStatus.Transfer, SideCode.AgainstDigitizing)
  }

  /*
        |
        |   <- #2
       / \
      |   |  <- #0 / #1
       \ /
        |   <- #3
        |
   */
  private def testNewExistingTwoTrackNew(statusOfExisting: LinkStatus, sideCode: SideCode): Unit = {
    runWithRollback {
      val geom0 = Seq(Point(10.0, 10.0), Point(5.0, 15.0), Point(10.0, 20.0))
      val geom1 = Seq(Point(10.0, 10.0), Point(15.0, 15.0), Point(10.0, 20.0))

      val projectLink0 = ProjectLink(0, 9999L, 1L, if (sideCode == TowardsDigitizing) Track.LeftSide else Track.RightSide, Discontinuity.Continuous, 0L, 10L, 0L, 0L, None, None,
        None, 12344L, 0.0, GeometryUtils.geometryLength(geom0), sideCode, (None, None),
        geom0, 0L, statusOfExisting, RoadType.PublicRoad, LinkGeomSource.NormalLinkInterface, GeometryUtils.geometryLength(geom0), 0L, 0, 0, reversed = false,
        None, 86400L)

      val projectLink1 = ProjectLink(1, 9999L, 1L, if (sideCode == TowardsDigitizing) Track.RightSide else Track.LeftSide, Discontinuity.Continuous, 0L, 10L, 0L, 0L, None, None,
        None, 12344L, 0.0, GeometryUtils.geometryLength(geom1), sideCode, (None, None),
        geom1, 0L, statusOfExisting, RoadType.PublicRoad, LinkGeomSource.NormalLinkInterface, GeometryUtils.geometryLength(geom1), 0L, 0, 0, reversed = false,
        None, 86400L)

      val geomNew2 = Seq(Point(10.0, 20.0), Point(10.0, 30.0))
      val geomNew3 = Seq(Point(10.0, 0.0), Point(10.0, 10.0))

      val projectLinkNew2 = ProjectLink(2, 9999L, 1L, Track.Combined, Discontinuity.Continuous, 0L, 0L, 0L, 0L, None, None,
        None, 12345L, 0.0, 0.0, SideCode.Unknown, (None, None),
        geomNew2, 0L, LinkStatus.New, RoadType.PublicRoad, LinkGeomSource.NormalLinkInterface, GeometryUtils.geometryLength(geomNew2), 0L, 0, 0, reversed = false,
        None, 86400L)

      val projectLinkNew3 = ProjectLink(3, 9999L, 1L, Track.Combined, Discontinuity.Continuous, 0L, 0L, 0L, 0L, None, None,
        None, 12346L, 0.0, 0.0, SideCode.Unknown, (None, None),
        geomNew3, 0L, LinkStatus.New, RoadType.PublicRoad, LinkGeomSource.NormalLinkInterface, GeometryUtils.geometryLength(geomNew3), 0L, 0, 0, reversed = false,
        None, 86400L)

      val otherProjectLinks = Seq(projectLink0, projectLink1)
      val newProjectLinks = Seq(projectLinkNew2, projectLinkNew3)

      val startingPointsForCalculations = defaultSectionCalculatorStrategy.findStartingPoints(newProjectLinks, otherProjectLinks, Seq.empty[ProjectLink], Seq.empty[UserDefinedCalibrationPoint])
      if (sideCode == SideCode.AgainstDigitizing) {
        startingPointsForCalculations should be((geomNew2.last, geomNew2.last))
      } else {
        startingPointsForCalculations should be((geomNew3.head, geomNew3.head))
      }
    }
  }

  test("Test findStartingPoints When adding (New) links before and after the existing (NotHandled) two track road that goes towards the digitization Then the road should still maintain the previous existing direction") {
    testNewExistingTwoTrackNew(LinkStatus.NotHandled, SideCode.TowardsDigitizing)
  }

  test("Test findStartingPoints When adding (New) links before and after the existing (New) two track road that goes towards the digitization Then the road should still maintain the previous existing direction") {
    testNewExistingTwoTrackNew(LinkStatus.New, SideCode.TowardsDigitizing)
  }

  test("Test findStartingPoints When adding (New) links before and after the existing (Transfer) two track road that goes towards the digitization Then the road should still maintain the previous existing direction") {
    testNewExistingTwoTrackNew(LinkStatus.Transfer, SideCode.TowardsDigitizing)
  }

  test("Test findStartingPoints When adding (New) links before and after the existing (NotHandled) two track road that goes against the digitization Then the road should still maintain the previous existing direction") {
    testNewExistingTwoTrackNew(LinkStatus.NotHandled, SideCode.AgainstDigitizing)
  }

  test("Test findStartingPoints When adding (New) links before and after the existing (New) two track road that goes against the digitization Then the road should still maintain the previous existing direction") {
    testNewExistingTwoTrackNew(LinkStatus.New, SideCode.AgainstDigitizing)
  }

  test("Test findStartingPoints When adding (New) links before and after the existing (Transfer) two track road that goes against the digitization Then the road should still maintain the previous existing direction") {
    testNewExistingTwoTrackNew(LinkStatus.Transfer, SideCode.AgainstDigitizing)
  }

>>>>>>> 59903fac
  test("Test defaultSectionCalculatorStrategy.findStartingPoint() When transferring existing first link of part 2 to part 1, that is after that last link of part 1 Then the starting point should be the one from first link of part 1 that is not handled and the direction of part 1 should not change") {
    runWithRollback {
      val geomNotHandledComb1Part1 = Seq(Point(0.0, 0.0), Point(5.0, 0.0))
      val geomNotHandledComb2Part1 = Seq(Point(5.0, 0.0), Point(10.0, 0.0))
      val geomTransferComb1Part2ToPart1 = Seq(Point(10.0, 0.0), Point(16.0, 0.0))
      val plId = Sequences.nextViitePrimaryKeySeqValue


      val projectLinkNotHandledComb1Part1 = ProjectLink(plId, 9999L, 1L, Track.Combined, Discontinuity.Continuous, 0L, 5L, 0L, 5L, None, None,
        None, 12344L, 0.0, 5.0, SideCode.TowardsDigitizing, (None, None),
        geomNotHandledComb1Part1, 0L, LinkStatus.NotHandled, RoadType.PublicRoad, LinkGeomSource.NormalLinkInterface, GeometryUtils.geometryLength(geomNotHandledComb1Part1), 0L, 0L, 0L, reversed = false,
        None, 86400L)
      val projectLinkNotHandledComb2Part1 = ProjectLink(plId + 1, 9999L, 1L, Track.Combined, Discontinuity.Continuous, 5L, 10L, 5L, 10L, None, None,
        None, 12345L, 0.0, 5.0, SideCode.TowardsDigitizing, (None, None),
        geomNotHandledComb2Part1, 0L, LinkStatus.NotHandled, RoadType.PublicRoad, LinkGeomSource.NormalLinkInterface, GeometryUtils.geometryLength(geomNotHandledComb2Part1), 0L, 0, 0, reversed = false,
        None, 86400L)
      val projectLinkTransferComb1Part2ToPart1 = ProjectLink(plId + 2, 9999L, 1L, Track.Combined, Discontinuity.EndOfRoad, 0L, 6L, 0L, 6L, None, None,
        None, 12346L, 0.0, 6.0, SideCode.TowardsDigitizing, (None, None),
        geomTransferComb1Part2ToPart1, 0L, LinkStatus.Transfer, RoadType.PublicRoad, LinkGeomSource.NormalLinkInterface, GeometryUtils.geometryLength(geomTransferComb1Part2ToPart1), 0L, 0, 0, reversed = false,
        None, 86400L)

      val transferProjectLinks = Seq(projectLinkTransferComb1Part2ToPart1, projectLinkNotHandledComb1Part1, projectLinkNotHandledComb2Part1)
      val newProjectLinks = Seq()
      val otherPartLinks = Seq()

      val startingPointsForCalculations = defaultSectionCalculatorStrategy.findStartingPoints(newProjectLinks, transferProjectLinks, otherPartLinks, Seq.empty[UserDefinedCalibrationPoint])
      startingPointsForCalculations should be((projectLinkNotHandledComb1Part1.startingPoint, projectLinkNotHandledComb1Part1.startingPoint))
    }
  }

  test("Test defaultSectionCalculatorStrategy.findStartingPoint() When transferring existing first link of part 2 to part 1, that is before that first part 1 link Then the starting point should be the one from part2 that is being transferred and the direction of part 1 should not change") {
    runWithRollback {
      val geomTransferComb1Part2ToPart1 = Seq(Point(0.0, 0.0), Point(6.0, 0.0))
      val geomNotHandledComb1Part1 = Seq(Point(6.0, 0.0), Point(11.0, 0.0))
      val geomNotHandledComb2Part1 = Seq(Point(11.0, 0.0), Point(16.0, 0.0))
      val plId = Sequences.nextViitePrimaryKeySeqValue


      val projectLinkNotHandledComb1Part1 = ProjectLink(plId, 9999L, 1L, Track.Combined, Discontinuity.Continuous, 0L, 5L, 0L, 5L, None, None,
        None, 12344L, 0.0, 5.0, SideCode.TowardsDigitizing, (None, None),
        geomNotHandledComb1Part1, 0L, LinkStatus.NotHandled, RoadType.PublicRoad, LinkGeomSource.NormalLinkInterface, GeometryUtils.geometryLength(geomNotHandledComb1Part1), 0L, 0L, 0L, reversed = false,
        None, 86400L)
      val projectLinkNotHandledComb2Part1 = ProjectLink(plId + 1, 9999L, 1L, Track.Combined, Discontinuity.Continuous, 5L, 10L, 5L, 10L, None, None,
        None, 12345L, 0.0, 5.0, SideCode.TowardsDigitizing, (None, None),
        geomNotHandledComb2Part1, 0L, LinkStatus.NotHandled, RoadType.PublicRoad, LinkGeomSource.NormalLinkInterface, GeometryUtils.geometryLength(geomNotHandledComb2Part1), 0L, 0, 0, reversed = false,
        None, 86400L)
      val projectLinkTransferComb1Part2ToPart1 = ProjectLink(plId + 2, 9999L, 1L, Track.Combined, Discontinuity.EndOfRoad, 0L, 6L, 0L, 6L, None, None,
        None, 12346L, 0.0, 6.0, SideCode.TowardsDigitizing, (None, None),
        geomTransferComb1Part2ToPart1, 0L, LinkStatus.Transfer, RoadType.PublicRoad, LinkGeomSource.NormalLinkInterface, GeometryUtils.geometryLength(geomTransferComb1Part2ToPart1), 0L, 0, 0, reversed = false,
        None, 86400L)

      val transferProjectLinks = Seq(projectLinkTransferComb1Part2ToPart1, projectLinkNotHandledComb1Part1, projectLinkNotHandledComb2Part1)
      val newProjectLinks = Seq()
      val otherPartLinks = Seq()

      val startingPointsForCalculations = defaultSectionCalculatorStrategy.findStartingPoints(newProjectLinks, transferProjectLinks, otherPartLinks, Seq.empty[UserDefinedCalibrationPoint])
      startingPointsForCalculations should be((projectLinkTransferComb1Part2ToPart1.startingPoint, projectLinkTransferComb1Part2ToPart1.startingPoint))
    }
  }

}<|MERGE_RESOLUTION|>--- conflicted
+++ resolved
@@ -646,8 +646,66 @@
     }
   }
 
-<<<<<<< HEAD
-=======
+  test("Test defaultSectionCalculatorStrategy.findStartingPoint() When transferring existing first link of part 2 to part 1, that is after that last link of part 1 Then the starting point should be the one from first link of part 1 that is not handled and the direction of part 1 should not change") {
+    runWithRollback {
+      val geomNotHandledComb1Part1 = Seq(Point(0.0, 0.0), Point(5.0, 0.0))
+      val geomNotHandledComb2Part1 = Seq(Point(5.0, 0.0), Point(10.0, 0.0))
+      val geomTransferComb1Part2ToPart1 = Seq(Point(10.0, 0.0), Point(16.0, 0.0))
+      val plId = Sequences.nextViitePrimaryKeySeqValue
+
+
+      val projectLinkNotHandledComb1Part1 = ProjectLink(plId, 9999L, 1L, Track.Combined, Discontinuity.Continuous, 0L, 5L, 0L, 5L, None, None,
+        None, 12344L, 0.0, 5.0, SideCode.TowardsDigitizing, (None, None),
+        geomNotHandledComb1Part1, 0L, LinkStatus.NotHandled, RoadType.PublicRoad, LinkGeomSource.NormalLinkInterface, GeometryUtils.geometryLength(geomNotHandledComb1Part1), 0L, 0L, 0L, reversed = false,
+        None, 86400L)
+      val projectLinkNotHandledComb2Part1 = ProjectLink(plId + 1, 9999L, 1L, Track.Combined, Discontinuity.Continuous, 5L, 10L, 5L, 10L, None, None,
+        None, 12345L, 0.0, 5.0, SideCode.TowardsDigitizing, (None, None),
+        geomNotHandledComb2Part1, 0L, LinkStatus.NotHandled, RoadType.PublicRoad, LinkGeomSource.NormalLinkInterface, GeometryUtils.geometryLength(geomNotHandledComb2Part1), 0L, 0, 0, reversed = false,
+        None, 86400L)
+      val projectLinkTransferComb1Part2ToPart1 = ProjectLink(plId + 2, 9999L, 1L, Track.Combined, Discontinuity.EndOfRoad, 0L, 6L, 0L, 6L, None, None,
+        None, 12346L, 0.0, 6.0, SideCode.TowardsDigitizing, (None, None),
+        geomTransferComb1Part2ToPart1, 0L, LinkStatus.Transfer, RoadType.PublicRoad, LinkGeomSource.NormalLinkInterface, GeometryUtils.geometryLength(geomTransferComb1Part2ToPart1), 0L, 0, 0, reversed = false,
+        None, 86400L)
+
+      val transferProjectLinks = Seq(projectLinkTransferComb1Part2ToPart1, projectLinkNotHandledComb1Part1, projectLinkNotHandledComb2Part1)
+      val newProjectLinks = Seq()
+      val otherPartLinks = Seq()
+
+      val startingPointsForCalculations = defaultSectionCalculatorStrategy.findStartingPoints(newProjectLinks, transferProjectLinks, otherPartLinks, Seq.empty[UserDefinedCalibrationPoint])
+      startingPointsForCalculations should be((projectLinkNotHandledComb1Part1.startingPoint, projectLinkNotHandledComb1Part1.startingPoint))
+    }
+  }
+
+  test("Test defaultSectionCalculatorStrategy.findStartingPoint() When transferring existing first link of part 2 to part 1, that is before that first part 1 link Then the starting point should be the one from part2 that is being transferred and the direction of part 1 should not change") {
+    runWithRollback {
+      val geomTransferComb1Part2ToPart1 = Seq(Point(0.0, 0.0), Point(6.0, 0.0))
+      val geomNotHandledComb1Part1 = Seq(Point(6.0, 0.0), Point(11.0, 0.0))
+      val geomNotHandledComb2Part1 = Seq(Point(11.0, 0.0), Point(16.0, 0.0))
+      val plId = Sequences.nextViitePrimaryKeySeqValue
+
+
+      val projectLinkNotHandledComb1Part1 = ProjectLink(plId, 9999L, 1L, Track.Combined, Discontinuity.Continuous, 0L, 5L, 0L, 5L, None, None,
+        None, 12344L, 0.0, 5.0, SideCode.TowardsDigitizing, (None, None),
+        geomNotHandledComb1Part1, 0L, LinkStatus.NotHandled, RoadType.PublicRoad, LinkGeomSource.NormalLinkInterface, GeometryUtils.geometryLength(geomNotHandledComb1Part1), 0L, 0L, 0L, reversed = false,
+        None, 86400L)
+      val projectLinkNotHandledComb2Part1 = ProjectLink(plId + 1, 9999L, 1L, Track.Combined, Discontinuity.Continuous, 5L, 10L, 5L, 10L, None, None,
+        None, 12345L, 0.0, 5.0, SideCode.TowardsDigitizing, (None, None),
+        geomNotHandledComb2Part1, 0L, LinkStatus.NotHandled, RoadType.PublicRoad, LinkGeomSource.NormalLinkInterface, GeometryUtils.geometryLength(geomNotHandledComb2Part1), 0L, 0, 0, reversed = false,
+        None, 86400L)
+      val projectLinkTransferComb1Part2ToPart1 = ProjectLink(plId + 2, 9999L, 1L, Track.Combined, Discontinuity.EndOfRoad, 0L, 6L, 0L, 6L, None, None,
+        None, 12346L, 0.0, 6.0, SideCode.TowardsDigitizing, (None, None),
+        geomTransferComb1Part2ToPart1, 0L, LinkStatus.Transfer, RoadType.PublicRoad, LinkGeomSource.NormalLinkInterface, GeometryUtils.geometryLength(geomTransferComb1Part2ToPart1), 0L, 0, 0, reversed = false,
+        None, 86400L)
+
+      val transferProjectLinks = Seq(projectLinkTransferComb1Part2ToPart1, projectLinkNotHandledComb1Part1, projectLinkNotHandledComb2Part1)
+      val newProjectLinks = Seq()
+      val otherPartLinks = Seq()
+
+      val startingPointsForCalculations = defaultSectionCalculatorStrategy.findStartingPoints(newProjectLinks, transferProjectLinks, otherPartLinks, Seq.empty[UserDefinedCalibrationPoint])
+      startingPointsForCalculations should be((projectLinkTransferComb1Part2ToPart1.startingPoint, projectLinkTransferComb1Part2ToPart1.startingPoint))
+    }
+  }
+
   /*
                      |   <- New #2 (One more link added in the beginning)
                      |   <- New #1 (Against digitization)
@@ -883,7 +941,6 @@
     testNewExistingTwoTrackNew(LinkStatus.Transfer, SideCode.AgainstDigitizing)
   }
 
->>>>>>> 59903fac
   test("Test defaultSectionCalculatorStrategy.findStartingPoint() When transferring existing first link of part 2 to part 1, that is after that last link of part 1 Then the starting point should be the one from first link of part 1 that is not handled and the direction of part 1 should not change") {
     runWithRollback {
       val geomNotHandledComb1Part1 = Seq(Point(0.0, 0.0), Point(5.0, 0.0))
