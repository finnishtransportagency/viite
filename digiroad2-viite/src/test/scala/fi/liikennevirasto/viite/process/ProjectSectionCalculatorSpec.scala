package fi.liikennevirasto.viite.process

import fi.liikennevirasto.digiroad2.asset.SideCode.{AgainstDigitizing, TowardsDigitizing}
import fi.liikennevirasto.digiroad2.{DigiroadEventBus, Point}
import fi.liikennevirasto.digiroad2.asset.{LinkGeomSource, SideCode}
import fi.liikennevirasto.digiroad2.oracle.OracleDatabase
import fi.liikennevirasto.digiroad2.service.RoadLinkService
import fi.liikennevirasto.digiroad2.util.Track
import fi.liikennevirasto.viite.dao.Discontinuity.{Continuous, Discontinuous, EndOfRoad, MinorDiscontinuity}
import fi.liikennevirasto.viite._
import fi.liikennevirasto.viite.dao.CalibrationPointSource.ProjectLinkSource
import fi.liikennevirasto.viite.dao.FloatingReason.NoFloating
import fi.liikennevirasto.viite.dao.TerminationCode.NoTermination
import fi.liikennevirasto.viite.dao.{LinkStatus, _}
import org.joda.time.DateTime
import org.scalatest.mock.MockitoSugar
import org.scalatest.{FunSuite, Matchers}
import fi.liikennevirasto.viite.util._
import slick.driver.JdbcDriver.backend.Database
import slick.driver.JdbcDriver.backend.Database.dynamicSession

class ProjectSectionCalculatorSpec extends FunSuite with Matchers {
  val mockRoadLinkService: RoadLinkService = MockitoSugar.mock[RoadLinkService]
  val mockEventBus: DigiroadEventBus = MockitoSugar.mock[DigiroadEventBus]
  val roadAddressService: RoadAddressService {
  } = new RoadAddressService(mockRoadLinkService, mockEventBus) {
    override def withDynSession[T](f: => T): T = f

    override def withDynTransaction[T](f: => T): T = f
  }
  val projectService: ProjectService {
  } = new ProjectService(roadAddressService, mockRoadLinkService, mockEventBus) {
    override def withDynSession[T](f: => T): T = f

    override def withDynTransaction[T](f: => T): T = f
  }

  def runWithRollback[T](f: => T): T = {
    Database.forDataSource(OracleDatabase.ds).withDynTransaction {
      val t = f
      dynamicSession.rollback()
      t
    }
  }

  val projectId = 1
  val rap = RoadAddressProject(projectId, ProjectState.apply(1), "TestProject", "TestUser", DateTime.parse("2700-01-01"),
    "TestUser", DateTime.parse("1972-03-03"), DateTime.parse("2700-01-01"), "Some additional info",
    List.empty[ReservedRoadPart], None)

  test("MValues && AddressMValues && CalibrationPoints calculation for new road addresses") {
    runWithRollback {
      val idRoad0 = 0L
      val idRoad1 = 1L
      val idRoad2 = 2L
      val idRoad3 = 3L
      val projectLink0 = toProjectLink(rap, LinkStatus.New)(RoadAddress(idRoad0, 5, 1, RoadType.Unknown, Track.Combined, Continuous,
        0L, 0L, Some(DateTime.parse("1901-01-01")), Some(DateTime.parse("1902-01-01")), Option("tester"), 12345L, 0.0, 9.8, SideCode.TowardsDigitizing,
        0, (None, None), floating = NoFloating, Seq(Point(0.0, 0.0), Point(0.0, 9.8)), LinkGeomSource.NormalLinkInterface, 8, NoTermination, 0))
      val projectLink1 = toProjectLink(rap, LinkStatus.New)(RoadAddress(idRoad1, 5, 1, RoadType.Unknown, Track.Combined, Continuous,
        0L, 0L, Some(DateTime.parse("1901-01-01")), Some(DateTime.parse("1902-01-01")), Option("tester"), 12346L, 0.0, 9.8, SideCode.TowardsDigitizing,
        0, (None, None), floating = NoFloating, Seq(Point(0.0, 30.0), Point(0.0, 39.8)), LinkGeomSource.NormalLinkInterface, 8, NoTermination, 0))
      val projectLink2 = toProjectLink(rap, LinkStatus.New)(RoadAddress(idRoad2, 5, 1, RoadType.Unknown, Track.Combined, Continuous,
        0L, 0L, Some(DateTime.parse("1901-01-01")), Some(DateTime.parse("1902-01-01")), Option("tester"), 12347L, 0.0, 9.8, SideCode.TowardsDigitizing,
        0, (None, None), floating = NoFloating, Seq(Point(0.0, 20.2), Point(0.0, 30.0)), LinkGeomSource.NormalLinkInterface, 8, NoTermination, 0))
      val projectLink3 = toProjectLink(rap, LinkStatus.New)(RoadAddress(idRoad3, 5, 1, RoadType.Unknown, Track.Combined, Continuous,
        0L, 0L, Some(DateTime.parse("1901-01-01")), Some(DateTime.parse("1902-01-01")), Option("tester"), 12348L, 0.0, 10.4, SideCode.TowardsDigitizing,
        0, (None, None), floating = NoFloating, Seq(Point(0.0, 9.8), Point(0.0, 20.2)), LinkGeomSource.NormalLinkInterface, 8, NoTermination, 0))

      val projectLinkSeq = Seq(projectLink0, projectLink1, projectLink2, projectLink3)
      val output = ProjectSectionCalculator.assignMValues(projectLinkSeq)
      output.length should be(4)
      output.foreach(o =>
        o.sideCode == SideCode.TowardsDigitizing || o.id == idRoad1 && o.sideCode == SideCode.AgainstDigitizing should be(true)
      )
      output(3).id should be(idRoad1)
      output(3).startMValue should be(0.0)
      output(3).endMValue should be(output(3).geometryLength +- 0.001)
      output(3).startAddrMValue should be(30L)
      output(3).endAddrMValue should be(40L)

      output(2).id should be(idRoad2)
      output(2).startMValue should be(0.0)
      output(2).endMValue should be(output(2).geometryLength +- 0.001)
      output(2).startAddrMValue should be(20L)
      output(2).endAddrMValue should be(30L)

      output(1).id should be(idRoad3)
      output(1).startMValue should be(0.0)
      output(1).endMValue should be(output(1).geometryLength +- 0.001)
      output(1).startAddrMValue should be(10L)
      output(1).endAddrMValue should be(20L)

      output.head.id should be(idRoad0)
      output.head.startMValue should be(0.0)
      output.head.endMValue should be(output.head.geometryLength +- 0.001)
      output.head.startAddrMValue should be(0L)
      output.head.endAddrMValue should be(10L)

      output(3).calibrationPoints should be(None, Some(ProjectLinkCalibrationPoint(12346, 9.799999999999997, 40, ProjectLinkSource)))

      output.head.calibrationPoints should be(Some(ProjectLinkCalibrationPoint(12345, 0.0, 0, ProjectLinkSource)), None)
    }
  }

  test("Mvalues calculation for complex case") {
    runWithRollback {
      val idRoad0 = 0L //   |
      val idRoad1 = 1L //  /
      val idRoad2 = 2L //    \
      val idRoad3 = 3L //  \
      val idRoad4 = 4L //    /
      val idRoad5 = 5L //   |
      val idRoad6 = 6L //  /
      val idRoad7 = 7L //    \
      val idRoad8 = 8L //   |
      val projectLink0 = toProjectLink(rap, LinkStatus.New)(RoadAddress(idRoad0, 5, 1, RoadType.Unknown, Track.Combined, Continuous,
        0L, 0L, Some(DateTime.parse("1901-01-01")), Some(DateTime.parse("1902-01-01")), Option("tester"), idRoad0, 0.0, 0.0, SideCode.TowardsDigitizing, 0, (None, None), floating = NoFloating,
        Seq(Point(0.0, 0.0), Point(0.0, 9.8)), LinkGeomSource.NormalLinkInterface, 8, NoTermination, 0))
      val projectLink1 = toProjectLink(rap, LinkStatus.New)(RoadAddress(idRoad1, 5, 1, RoadType.Unknown, Track.RightSide, Continuous,
        0L, 0L, Some(DateTime.parse("1901-01-01")), Some(DateTime.parse("1902-01-01")), Option("tester"), idRoad1, 0.0, 0.0, SideCode.TowardsDigitizing, 0, (None, None), floating = NoFloating,
        Seq(Point(0.0, 9.8), Point(-2.0, 20.2)), LinkGeomSource.NormalLinkInterface, 8, NoTermination, 0))
      val projectLink2 = toProjectLink(rap, LinkStatus.New)(RoadAddress(idRoad2, 5, 1, RoadType.Unknown, Track.LeftSide, Continuous,
        0L, 0L, Some(DateTime.parse("1901-01-01")), Some(DateTime.parse("1902-01-01")), Option("tester"), idRoad2, 0.0, 0.0, SideCode.TowardsDigitizing, 0, (None, None), floating = NoFloating,
        Seq(Point(0.0, 9.8), Point(2.0, 19.2)), LinkGeomSource.NormalLinkInterface, 8, NoTermination, 0))
      val projectLink3 = toProjectLink(rap, LinkStatus.New)(RoadAddress(idRoad3, 5, 1, RoadType.Unknown, Track.RightSide, Continuous,
        0L, 0L, Some(DateTime.parse("1901-01-01")), Some(DateTime.parse("1902-01-01")), Option("tester"), idRoad3, 0.0, 0.0, SideCode.TowardsDigitizing, 0, (None, None), floating = NoFloating,
        Seq(Point(-2.0, 20.2), Point(1.0, 30.0)), LinkGeomSource.NormalLinkInterface, 8, NoTermination, 0))
      val projectLink4 = toProjectLink(rap, LinkStatus.New)(RoadAddress(idRoad4, 5, 1, RoadType.Unknown, Track.LeftSide, Continuous,
        0L, 0L, Some(DateTime.parse("1901-01-01")), Some(DateTime.parse("1902-01-01")), Option("tester"), idRoad4, 0.0, 0.0, SideCode.TowardsDigitizing, 0, (None, None), floating = NoFloating,
        Seq(Point(2.0, 19.2), Point(1.0, 30.0)), LinkGeomSource.NormalLinkInterface, 8, NoTermination, 0))
      val projectLink5 = toProjectLink(rap, LinkStatus.New)(RoadAddress(idRoad5, 5, 1, RoadType.Unknown, Track.Combined, Continuous,
        0L, 0L, Some(DateTime.parse("1901-01-01")), Some(DateTime.parse("1902-01-01")), Option("tester"), idRoad5, 0.0, 0.0, SideCode.TowardsDigitizing, 0, (None, None), floating = NoFloating,
        Seq(Point(1.0, 30.0), Point(0.0, 48.0)), LinkGeomSource.NormalLinkInterface, 8, NoTermination, 0))
      val projectLink6 = toProjectLink(rap, LinkStatus.New)(RoadAddress(idRoad6, 5, 1, RoadType.Unknown, Track.RightSide, Continuous,
        0L, 0L, Some(DateTime.parse("1901-01-01")), Some(DateTime.parse("1902-01-01")), Option("tester"), idRoad6, 0.0, 0.0, SideCode.TowardsDigitizing, 0, (None, None), floating = NoFloating,
        Seq(Point(0.0, 48.0), Point(2.0, 68.0), Point(0.0, 96.0)), LinkGeomSource.NormalLinkInterface, 8, NoTermination, 0))
      val projectLink7 = toProjectLink(rap, LinkStatus.New)(RoadAddress(idRoad7, 5, 1, RoadType.Unknown, Track.LeftSide, Continuous,
        0L, 0L, Some(DateTime.parse("1901-01-01")), Some(DateTime.parse("1902-01-01")), Option("tester"), idRoad7, 0.0, 0.0, SideCode.TowardsDigitizing, 0, (None, None), floating = NoFloating,
        Seq(Point(0.0, 48.0), Point(-2.0, 68.0), Point(0.0, 96.0)), LinkGeomSource.NormalLinkInterface, 8, NoTermination, 0))
      val projectLink8 = toProjectLink(rap, LinkStatus.New)(RoadAddress(idRoad8, 5, 1, RoadType.Unknown, Track.Combined, Continuous,
        0L, 0L, Some(DateTime.parse("1901-01-01")), Some(DateTime.parse("1902-01-01")), Option("tester"), idRoad8, 0.0, 0.0, SideCode.TowardsDigitizing, 0, (None, None), floating = NoFloating,
        Seq(Point(0.0, 96.0), Point(0.0, 148.0)), LinkGeomSource.NormalLinkInterface, 8, NoTermination, 0))

      val projectLinkSeq = Seq(projectLink0, projectLink1, projectLink2, projectLink3, projectLink4, projectLink5, projectLink6, projectLink7, projectLink8).map(pl =>
        pl.copy(endMValue = pl.geometryLength))
      val output = ProjectSectionCalculator.assignMValues(projectLinkSeq).sortBy(_.linkId)
      output.length should be(9)
      output.foreach(pl => pl.sideCode == TowardsDigitizing should be(true))
      val start = output.find(_.id == idRoad0).get
      start.calibrationPoints._1.nonEmpty should be(true)
      start.calibrationPoints._2.nonEmpty should be(true)
      start.startAddrMValue should be(0L)

      output.filter(pl => pl.id == idRoad1 || pl.id == idRoad2).foreach { pl =>
        pl.calibrationPoints._1.nonEmpty should be(true)
        pl.calibrationPoints._2.nonEmpty should be(false)
      }

      output.filter(pl => pl.id == idRoad3 || pl.id == idRoad4).foreach { pl =>
        pl.calibrationPoints._1.nonEmpty should be(false)
        pl.calibrationPoints._2.nonEmpty should be(true)
      }

      output.filter(pl => pl.id > idRoad4).foreach { pl =>
        pl.calibrationPoints._1.nonEmpty should be(true)
        pl.calibrationPoints._2.nonEmpty should be(true)
      }

      output.find(_.id == idRoad8).get.endAddrMValue should be(149L)
    }
  }

  test("Mvalues calculation for against digitization case") {
    runWithRollback {
      val idRoad0 = 0L //   |
      val idRoad1 = 1L //  /
      val idRoad2 = 2L //    \
      val idRoad3 = 3L //  \
      val idRoad4 = 4L //    /
      val idRoad5 = 5L //   |
      val idRoad6 = 6L //  /
      val idRoad7 = 7L //    \
      val idRoad8 = 8L //   |
      val projectLink0 = toProjectLink(rap, LinkStatus.New)(RoadAddress(idRoad0, 5, 1, RoadType.Unknown, Track.Combined, Continuous,
        0L, 0L, Some(DateTime.parse("1901-01-01")), Some(DateTime.parse("1902-01-01")), Option("tester"), idRoad0, 0.0, 0.0, SideCode.TowardsDigitizing, 0, (None, None), floating = NoFloating,
        Seq(Point(0.0, 0.0), Point(0.0, 9.8)), LinkGeomSource.NormalLinkInterface, 8, NoTermination, 0))
      val projectLink1 = toProjectLink(rap, LinkStatus.New)(RoadAddress(idRoad1, 5, 1, RoadType.Unknown, Track.RightSide, Continuous,
        0L, 0L, Some(DateTime.parse("1901-01-01")), Some(DateTime.parse("1902-01-01")), Option("tester"), idRoad1, 0.0, 0.0, SideCode.TowardsDigitizing, 0, (None, None), floating = NoFloating,
        Seq(Point(0.0, 9.8), Point(-2.0, 20.2)), LinkGeomSource.NormalLinkInterface, 8, NoTermination, 0))
      val projectLink2 = toProjectLink(rap, LinkStatus.New)(RoadAddress(idRoad2, 5, 1, RoadType.Unknown, Track.LeftSide, Continuous,
        0L, 0L, Some(DateTime.parse("1901-01-01")), Some(DateTime.parse("1902-01-01")), Option("tester"), idRoad2, 0.0, 0.0, SideCode.TowardsDigitizing, 0, (None, None), floating = NoFloating,
        Seq(Point(0.0, 9.8), Point(2.0, 19.2)), LinkGeomSource.NormalLinkInterface, 8, NoTermination, 0))
      val projectLink3 = toProjectLink(rap, LinkStatus.New)(RoadAddress(idRoad3, 5, 1, RoadType.Unknown, Track.RightSide, Continuous,
        0L, 0L, Some(DateTime.parse("1901-01-01")), Some(DateTime.parse("1902-01-01")), Option("tester"), idRoad3, 0.0, 0.0, SideCode.TowardsDigitizing, 0, (None, None), floating = NoFloating,
        Seq(Point(-2.0, 20.2), Point(1.0, 30.0)), LinkGeomSource.NormalLinkInterface, 8, NoTermination, 0))
      val projectLink4 = toProjectLink(rap, LinkStatus.New)(RoadAddress(idRoad4, 5, 1, RoadType.Unknown, Track.LeftSide, Continuous,
        0L, 0L, Some(DateTime.parse("1901-01-01")), Some(DateTime.parse("1902-01-01")), Option("tester"), idRoad4, 0.0, 0.0, SideCode.TowardsDigitizing, 0, (None, None), floating = NoFloating,
        Seq(Point(2.0, 19.2), Point(1.0, 30.0)), LinkGeomSource.NormalLinkInterface, 8, NoTermination, 0))
      val projectLink5 = toProjectLink(rap, LinkStatus.New)(RoadAddress(idRoad5, 5, 1, RoadType.Unknown, Track.Combined, Continuous,
        0L, 0L, Some(DateTime.parse("1901-01-01")), Some(DateTime.parse("1902-01-01")), Option("tester"), idRoad5, 0.0, 0.0, SideCode.TowardsDigitizing, 0, (None, None), floating = NoFloating,
        Seq(Point(1.0, 30.0), Point(0.0, 48.0)), LinkGeomSource.NormalLinkInterface, 8, NoTermination, 0))
      val projectLink6 = toProjectLink(rap, LinkStatus.New)(RoadAddress(idRoad6, 5, 1, RoadType.Unknown, Track.RightSide, Continuous,
        0L, 0L, Some(DateTime.parse("1901-01-01")), Some(DateTime.parse("1902-01-01")), Option("tester"), idRoad6, 0.0, 0.0, SideCode.TowardsDigitizing, 0, (None, None), floating = NoFloating,
        Seq(Point(0.0, 48.0), Point(2.0, 68.0), Point(0.0, 96.0)), LinkGeomSource.NormalLinkInterface, 8, NoTermination, 0))
      val projectLink7 = toProjectLink(rap, LinkStatus.New)(RoadAddress(idRoad7, 5, 1, RoadType.Unknown, Track.LeftSide, Continuous,
        0L, 0L, Some(DateTime.parse("1901-01-01")), Some(DateTime.parse("1902-01-01")), Option("tester"), idRoad7, 0.0, 0.0, SideCode.TowardsDigitizing, 0, (None, None), floating = NoFloating,
        Seq(Point(0.0, 48.0), Point(-2.0, 68.0), Point(0.0, 96.0)), LinkGeomSource.NormalLinkInterface, 8, NoTermination, 0))
      val projectLink8 = toProjectLink(rap, LinkStatus.New)(RoadAddress(idRoad8, 5, 1, RoadType.Unknown, Track.Combined, Continuous,
        0L, 0L, Some(DateTime.parse("1901-01-01")), Some(DateTime.parse("1902-01-01")), Option("tester"), idRoad8, 0.0, 0.0, SideCode.TowardsDigitizing, 0, (None, None), floating = NoFloating,
        Seq(Point(0.0, 96.0), Point(0.0, 148.0)), LinkGeomSource.NormalLinkInterface, 8, NoTermination, 0))

      val projectLinkSeq = Seq(projectLink0, projectLink1, projectLink2, projectLink3, projectLink4, projectLink5, projectLink6, projectLink7, projectLink8).map(
        pl => pl.copy(sideCode = SideCode.AgainstDigitizing)
      )
      val output = ProjectSectionCalculator.assignMValues(projectLinkSeq).sortBy(_.linkId)
      output.length should be(9)
      output.foreach(pl => pl.sideCode == AgainstDigitizing should be(true))
      val start = output.find(_.id == idRoad0).get
      start.calibrationPoints._1.nonEmpty should be(true)
      start.calibrationPoints._2.nonEmpty should be(true)
      start.endAddrMValue should be(149L)

      output.filter(pl => pl.id == idRoad1 || pl.id == idRoad2).foreach { pl =>
        pl.calibrationPoints._1.nonEmpty should be(false)
        pl.calibrationPoints._2.nonEmpty should be(true)
      }

      output.filter(pl => pl.id == idRoad3 || pl.id == idRoad4).foreach { pl =>
        pl.calibrationPoints._1.nonEmpty should be(true)
        pl.calibrationPoints._2.nonEmpty should be(false)
      }

      output.filter(pl => pl.id > idRoad4).foreach { pl =>
        pl.calibrationPoints._1.nonEmpty should be(true)
        pl.calibrationPoints._2.nonEmpty should be(true)
      }

      output.find(_.id == idRoad8).get.startAddrMValue should be(0L)
    }
  }

  test("New addressing calibration points, mixed directions") {
    runWithRollback {
      val idRoad0 = 0L //   >
      val idRoad1 = 1L //     <
      val idRoad2 = 2L //   >
      val idRoad3 = 3L //     <
      val projectLink0 = toProjectLink(rap, LinkStatus.New)(RoadAddress(idRoad0, 5, 1, RoadType.Unknown, Track.Combined, Continuous,
        0L, 0L, Some(DateTime.parse("1901-01-01")), Some(DateTime.parse("1902-01-01")), Option("tester"), idRoad0, 0.0, 0.0, SideCode.TowardsDigitizing, 0, (None, None), floating = NoFloating,
        Seq(Point(0.0, 0.0), Point(0.0, 9.8)), LinkGeomSource.NormalLinkInterface, 8, NoTermination, 0))
      val projectLink1 = toProjectLink(rap, LinkStatus.New)(RoadAddress(idRoad1, 5, 1, RoadType.Unknown, Track.Combined, Continuous,
        0L, 0L, Some(DateTime.parse("1901-01-01")), Some(DateTime.parse("1902-01-01")), Option("tester"), idRoad1, 0.0, 0.0, SideCode.AgainstDigitizing, 0, (None, None), floating = NoFloating,
        Seq(Point(4.0, 7.5), Point(0.0, 9.8)), LinkGeomSource.NormalLinkInterface, 8, NoTermination, 0))
      val projectLink2 = toProjectLink(rap, LinkStatus.New)(RoadAddress(idRoad2, 5, 1, RoadType.Unknown, Track.Combined, Continuous,
        0L, 0L, Some(DateTime.parse("1901-01-01")), Some(DateTime.parse("1902-01-01")), Option("tester"), idRoad2, 0.0, 0.0, SideCode.TowardsDigitizing, 0, (None, None), floating = NoFloating,
        Seq(Point(4.0, 7.5), Point(6.0, 19.2)), LinkGeomSource.NormalLinkInterface, 8, NoTermination, 0))
      val projectLink3 = toProjectLink(rap, LinkStatus.New)(RoadAddress(idRoad3, 5, 1, RoadType.Unknown, Track.Combined, Continuous,
        0L, 0L, Some(DateTime.parse("1901-01-01")), Some(DateTime.parse("1902-01-01")), Option("tester"), idRoad3, 0.0, 0.0, SideCode.AgainstDigitizing, 0, (None, None), floating = NoFloating,
        Seq(Point(10.0, 15.0), Point(6.0, 19.2)), LinkGeomSource.NormalLinkInterface, 8, NoTermination, 0))

      val projectLinkSeq = Seq(projectLink0, projectLink1, projectLink2, projectLink3)
      val output = ProjectSectionCalculator.assignMValues(projectLinkSeq).sortBy(_.linkId)
      output.length should be(4)
      output.foreach(pl => pl.sideCode == AgainstDigitizing || pl.id % 2 == 0 should be(true))
      output.foreach(pl => pl.sideCode == TowardsDigitizing || pl.id % 2 != 0 should be(true))
      val start = output.find(_.id == idRoad0).get
      start.calibrationPoints._1.nonEmpty should be(true)
      start.calibrationPoints._2.nonEmpty should be(false)
      start.startAddrMValue should be(0L)
      val end = output.find(_.id == idRoad3).get
      end.calibrationPoints._1.nonEmpty should be(false)
      end.calibrationPoints._2.nonEmpty should be(true)
      end.endAddrMValue should be(32L)
    }
  }


  test("determineMValues Tracks 0+1+2") {
    runWithRollback {
      def trackMap(pl: ProjectLink) = {
        pl.linkId -> (pl.track, pl.sideCode)
      }

      val idRoad0 = 0L //   0 Track
      val idRoad1 = 1L //   1 Track
      val idRoad2 = 2L //   2 Track
      val projectLink0 = toProjectLink(rap, LinkStatus.New)(RoadAddress(idRoad0, 5, 1, RoadType.Unknown, Track.Combined, Continuous,
        0L, 0L, Some(DateTime.parse("1901-01-01")), Some(DateTime.parse("1902-01-01")), Option("tester"), idRoad0, 0.0, 0.0, SideCode.TowardsDigitizing, 0, (None, None), floating = NoFloating,
        Seq(Point(20.0, 10.0), Point(28, 15)), LinkGeomSource.NormalLinkInterface, 8, NoTermination, 0))
      val projectLink1 = toProjectLink(rap, LinkStatus.New)(RoadAddress(idRoad1, 5, 1, RoadType.Unknown, Track.RightSide, Continuous,
        0L, 0L, Some(DateTime.parse("1901-01-01")), Some(DateTime.parse("1902-01-01")), Option("tester"), idRoad1, 0.0, 0.0, SideCode.TowardsDigitizing, 0, (None, None), floating = NoFloating,
        Seq(Point(42, 14), Point(28, 15)), LinkGeomSource.NormalLinkInterface, 8, NoTermination, 0))
      val projectLink2 = toProjectLink(rap, LinkStatus.New)(RoadAddress(idRoad2, 5, 1, RoadType.Unknown, Track.LeftSide, Continuous,
        0L, 0L, Some(DateTime.parse("1901-01-01")), Some(DateTime.parse("1902-01-01")), Option("tester"), idRoad2, 0.0, 0.0, SideCode.TowardsDigitizing, 0, (None, None), floating = NoFloating,
        Seq(Point(28, 15), Point(75, 19.2)), LinkGeomSource.NormalLinkInterface, 8, NoTermination, 0))
      val list = List(projectLink0, projectLink1, projectLink2)
      val ordered = ProjectSectionCalculator.assignMValues(list).map(trackMap).toMap
      // Test that the result is not dependent on the order of the links
      list.permutations.foreach(l => {
        ProjectSectionCalculator.assignMValues(l).map(trackMap).toMap should be(ordered)
      })
    }
  }

  test("determineMValues one link") {
    runWithRollback {
      val projectLink0T = toProjectLink(rap, LinkStatus.New)(RoadAddress(0L, 5, 1, RoadType.Unknown, Track.Combined, Continuous,
        0L, 0L, Some(DateTime.parse("1901-01-01")), Some(DateTime.parse("1902-01-01")), Option("tester"), 0L, 0.0, 0.0, SideCode.TowardsDigitizing, 0, (None, None), floating = NoFloating,
        Seq(Point(20.0, 10.0), Point(28, 15)), LinkGeomSource.NormalLinkInterface, 8, NoTermination, 0))
      val projectLink0A = toProjectLink(rap, LinkStatus.New)(RoadAddress(0L, 5, 1, RoadType.Unknown, Track.Combined, Continuous,
        0L, 0L, Some(DateTime.parse("1901-01-01")), Some(DateTime.parse("1902-01-01")), Option("tester"), 0L, 0.0, 0.0, SideCode.AgainstDigitizing, 0, (None, None), floating = NoFloating,
        Seq(Point(20.0, 10.0), Point(28, 15)), LinkGeomSource.NormalLinkInterface, 8, NoTermination, 0))

      val towards = ProjectSectionCalculator.assignMValues(Seq(projectLink0T)).head
      val against = ProjectSectionCalculator.assignMValues(Seq(projectLink0A)).head
      towards.sideCode should be(SideCode.TowardsDigitizing)
      against.sideCode should be(SideCode.AgainstDigitizing)
      towards.calibrationPoints._1 should be(Some(ProjectLinkCalibrationPoint(0, 0.0, 0, ProjectLinkSource)))
      towards.calibrationPoints._2 should be(Some(ProjectLinkCalibrationPoint(0, projectLink0T.geometryLength, 9, ProjectLinkSource)))
      against.calibrationPoints._2 should be(Some(ProjectLinkCalibrationPoint(0, 0.0, 9, ProjectLinkSource)))
      against.calibrationPoints._1 should be(Some(ProjectLinkCalibrationPoint(0, projectLink0A.geometryLength, 0, ProjectLinkSource)))
    }
  }

  test("determineMValues missing other track - exception is thrown and links are returned as-is") {
    runWithRollback {
      val projectLink0 = toProjectLink(rap, LinkStatus.New)(RoadAddress(0L, 5, 1, RoadType.Unknown, Track.RightSide, Continuous,
        0L, 0L, Some(DateTime.parse("1901-01-01")), Some(DateTime.parse("1902-01-01")), Option("tester"), 0L, 0.0, 0.0, SideCode.TowardsDigitizing, 0, (None, None), floating = NoFloating,
        Seq(Point(20.0, 10.0), Point(28, 15)), LinkGeomSource.NormalLinkInterface, 8, NoTermination, 0))
      val projectLink1 = toProjectLink(rap, LinkStatus.New)(RoadAddress(1L, 5, 1, RoadType.Unknown, Track.RightSide, Continuous,
        0L, 0L, Some(DateTime.parse("1901-01-01")), Some(DateTime.parse("1902-01-01")), Option("tester"), 1L, 0.0, 0.0, SideCode.TowardsDigitizing, 0, (None, None), floating = NoFloating,
        Seq(Point(28.0, 15.0), Point(38, 15)), LinkGeomSource.NormalLinkInterface, 8, NoTermination, 0))

      val output = ProjectSectionCalculator.assignMValues(Seq(projectLink0, projectLink1))
      output.foreach { pl =>
        pl.startAddrMValue should be(0L)
        pl.endAddrMValue should be(0L)
      }
    }
  }

  test("determineMValues incompatible digitization on tracks is accepted and corrected") {
    runWithRollback {
      val idRoad0 = 0L //   R<
      val idRoad1 = 1L //   R<
      val idRoad2 = 2L //   L<    <- Note! Incompatible, means the addressing direction is against the right track
      val idRoad3 = 3L //   L<    <- Note! Incompatible, means the addressing direction is against the right track
      val projectLink0 = toProjectLink(rap, LinkStatus.New)(RoadAddress(idRoad0, 5, 1, RoadType.Unknown, Track.RightSide, Continuous,
        0L, 0L, Some(DateTime.parse("1901-01-01")), Some(DateTime.parse("1902-01-01")), Option("tester"), idRoad0, 0.0, 0.0, SideCode.AgainstDigitizing, 0, (Some(CalibrationPoint(0L, 0.0, 0L)), None), floating = NoFloating,
        Seq(Point(28, 9.8), Point(20.0, 10.0)), LinkGeomSource.NormalLinkInterface, 8, NoTermination, 0))
      val projectLink1 = toProjectLink(rap, LinkStatus.New)(RoadAddress(idRoad1, 5, 1, RoadType.Unknown, Track.RightSide, Continuous,
        0L, 0L, Some(DateTime.parse("1901-01-01")), Some(DateTime.parse("1902-01-01")), Option("tester"), idRoad1, 0.0, 0.0, SideCode.AgainstDigitizing, 0, (None, None), floating = NoFloating,
        Seq(Point(42, 9.7), Point(28, 9.8)), LinkGeomSource.NormalLinkInterface, 8, NoTermination, 0))
      val projectLink2 = toProjectLink(rap, LinkStatus.New)(RoadAddress(idRoad2, 5, 1, RoadType.Unknown, Track.LeftSide, Continuous,
        0L, 0L, Some(DateTime.parse("1901-01-01")), Some(DateTime.parse("1902-01-01")), Option("tester"), idRoad2, 0.0, 0.0, SideCode.AgainstDigitizing, 0, (None, None), floating = NoFloating,
        Seq(Point(20, 10.1), Point(28, 10.2)), LinkGeomSource.NormalLinkInterface, 8, NoTermination, 0))
      val projectLink3 = toProjectLink(rap, LinkStatus.New)(RoadAddress(idRoad3, 5, 1, RoadType.Unknown, Track.LeftSide, Continuous,
        0L, 0L, Some(DateTime.parse("1901-01-01")), Some(DateTime.parse("1902-01-01")), Option("tester"), idRoad3, 0.0, 0.0, SideCode.AgainstDigitizing, 0, (None, None), floating = NoFloating,
        Seq(Point(28, 10.2), Point(42, 10.3)), LinkGeomSource.NormalLinkInterface, 8, NoTermination, 0))
      val list = List(projectLink0, projectLink1, projectLink2, projectLink3)
      val ordered = ProjectSectionCalculator.assignMValues(list)
      // Test that the direction of left track is corrected to match the right track
      val (right, left) = ordered.partition(_.track == Track.RightSide)
      right.foreach(
        _.sideCode should be(AgainstDigitizing)
      )
      left.foreach(
        _.sideCode should be(TowardsDigitizing)
      )
    }
  }

  test("determineMValues different track lengths are adjusted") {
    runWithRollback {
      // Left track = 89.930 meters
      val idRoad0 = 0L //   L>
      val idRoad1 = 1L //   L>
      val idRoad2 = 2L //   L>
      val idRoad3 = 3L //   L<
      // Right track = 83.154 meters
      val idRoad4 = 4L //   R>
      val idRoad5 = 5L //   R>
      val projectLink0 = toProjectLink(rap, LinkStatus.New)(RoadAddress(idRoad0, 5, 1, RoadType.Unknown, Track.LeftSide, Continuous,
        0L, 0L, Some(DateTime.parse("1901-01-01")), Some(DateTime.parse("1902-01-01")), Option("tester"), idRoad0, 0.0, 0.0, SideCode.TowardsDigitizing, 0, (None, None), floating = NoFloating,
        Seq(Point(20.0, 10.0), Point(28, 15)), LinkGeomSource.NormalLinkInterface, 8, NoTermination, 0))
      val projectLink1 = toProjectLink(rap, LinkStatus.New)(RoadAddress(idRoad1, 5, 1, RoadType.Unknown, Track.LeftSide, Continuous,
        0L, 0L, Some(DateTime.parse("1901-01-01")), Some(DateTime.parse("1902-01-01")), Option("tester"), idRoad1, 0.0, 0.0, SideCode.TowardsDigitizing, 0, (None, None), floating = NoFloating,
        Seq(Point(28, 15), Point(42, 19)), LinkGeomSource.NormalLinkInterface, 8, NoTermination, 0))
      val projectLink2 = toProjectLink(rap, LinkStatus.New)(RoadAddress(idRoad2, 5, 1, RoadType.Unknown, Track.LeftSide, Continuous,
        0L, 0L, Some(DateTime.parse("1901-01-01")), Some(DateTime.parse("1902-01-01")), Option("tester"), idRoad2, 0.0, 0.0, SideCode.TowardsDigitizing, 0, (None, None), floating = NoFloating,
        Seq(Point(42, 19), Point(75, 29.2)), LinkGeomSource.NormalLinkInterface, 8, NoTermination, 0))
      val projectLink3 = toProjectLink(rap, LinkStatus.New)(RoadAddress(idRoad3, 5, 1, RoadType.Unknown, Track.LeftSide, Continuous,
        0L, 0L, Some(DateTime.parse("1901-01-01")), Some(DateTime.parse("1902-01-01")), Option("tester"), idRoad3, 0.0, 0.0, SideCode.AgainstDigitizing, 0, (None, None), floating = NoFloating,
        Seq(Point(103.0, 15.0), Point(75, 29.2)), LinkGeomSource.NormalLinkInterface, 8, NoTermination, 0))
      val projectLink4 = toProjectLink(rap, LinkStatus.New)(RoadAddress(idRoad4, 5, 1, RoadType.Unknown, Track.RightSide, Continuous,
        0L, 0L, Some(DateTime.parse("1901-01-01")), Some(DateTime.parse("1902-01-01")), Option("tester"), idRoad4, 0.0, 0.0, SideCode.TowardsDigitizing, 0, (None, None), floating = NoFloating,
        Seq(Point(20.0, 10.0), Point(42, 11)), LinkGeomSource.NormalLinkInterface, 8, NoTermination, 0))
      val projectLink5 = toProjectLink(rap, LinkStatus.New)(RoadAddress(idRoad5, 5, 1, RoadType.Unknown, Track.RightSide, Continuous,
        0L, 0L, Some(DateTime.parse("1901-01-01")), Some(DateTime.parse("1902-01-01")), Option("tester"), idRoad5, 0.0, 0.0, SideCode.TowardsDigitizing, 0, (None, None), floating = NoFloating,
        Seq(Point(42, 11), Point(103, 15)), LinkGeomSource.NormalLinkInterface, 8, NoTermination, 0))
      val list = List(projectLink0, projectLink1, projectLink2, projectLink3, projectLink4, projectLink5)
      val ordered = ProjectSectionCalculator.assignMValues(list)
      ordered.map(fi.liikennevirasto.viite.util.prettyPrint).foreach(println)
      ordered.flatMap(_.calibrationPoints._1).foreach(
        _.addressMValue should be(0L)
      )
      ordered.flatMap(_.calibrationPoints._2).foreach(
        _.addressMValue should be(86L)
      )
    }
  }

  test("determineMValues calibration points are cleared") {
    runWithRollback {
      // Left track = 85.308 meters
      val idRoad0 = 0L //   L>
      val idRoad1 = 1L //   L>
      val idRoad2 = 2L //   L>
      val idRoad3 = 3L //   L<
      // Right track = 83.154 meters
      val idRoad4 = 4L //   R>
      val idRoad5 = 5L //   R>
      val projectLink0 = toProjectLink(rap, LinkStatus.New)(RoadAddress(idRoad0, 5, 1, RoadType.Unknown, Track.LeftSide, Continuous,
        0L, 9L, Some(DateTime.parse("1901-01-01")), Some(DateTime.parse("1902-01-01")), Option("tester"), idRoad0, 0.0, 0.0, SideCode.TowardsDigitizing, 0, (None, Some(CalibrationPoint(idRoad0, 9.0, 9L))), floating = NoFloating,
        Seq(Point(20.0, 10.0), Point(28, 15)), LinkGeomSource.NormalLinkInterface, 8, NoTermination, 0))
      val projectLink1 = toProjectLink(rap, LinkStatus.New)(RoadAddress(idRoad1, 5, 1, RoadType.Unknown, Track.LeftSide, Continuous,
        9L, 20L, Some(DateTime.parse("1901-01-01")), Some(DateTime.parse("1902-01-01")), Option("tester"), idRoad1, 0.0, 0.0, SideCode.TowardsDigitizing, 0, (Some(CalibrationPoint(idRoad1, 0.0, 9L)), None), floating = NoFloating,
        Seq(Point(28, 15), Point(42, 19)), LinkGeomSource.NormalLinkInterface, 8, NoTermination, 0))
      val projectLink2 = toProjectLink(rap, LinkStatus.New)(RoadAddress(idRoad2, 5, 1, RoadType.Unknown, Track.LeftSide, Continuous,
        0L, 0L, Some(DateTime.parse("1901-01-01")), Some(DateTime.parse("1902-01-01")), Option("tester"), idRoad2, 0.0, 0.0, SideCode.TowardsDigitizing, 0, (None, None), floating = NoFloating,
        Seq(Point(42, 19), Point(75, 29.2)), LinkGeomSource.NormalLinkInterface, 8, NoTermination, 0))
      val projectLink3 = toProjectLink(rap, LinkStatus.New)(RoadAddress(idRoad3, 5, 1, RoadType.Unknown, Track.LeftSide, Continuous,
        0L, 0L, Some(DateTime.parse("1901-01-01")), Some(DateTime.parse("1902-01-01")), Option("tester"), idRoad3, 0.0, 0.0, SideCode.AgainstDigitizing, 0, (None, None), floating = NoFloating,
        Seq(Point(103.0, 15.0), Point(75, 29.2)), LinkGeomSource.NormalLinkInterface, 8, NoTermination, 0))
      val projectLink4 = toProjectLink(rap, LinkStatus.New)(RoadAddress(idRoad4, 5, 1, RoadType.Unknown, Track.RightSide, Continuous,
        0L, 0L, Some(DateTime.parse("1901-01-01")), Some(DateTime.parse("1902-01-01")), Option("tester"), idRoad4, 0.0, 0.0, SideCode.TowardsDigitizing, 0, (None, None), floating = NoFloating,
        Seq(Point(20.0, 10.0), Point(42, 11)), LinkGeomSource.NormalLinkInterface, 8, NoTermination, 0))
      val projectLink5 = toProjectLink(rap, LinkStatus.New)(RoadAddress(idRoad5, 5, 1, RoadType.Unknown, Track.RightSide, Continuous,
        0L, 0L, Some(DateTime.parse("1901-01-01")), Some(DateTime.parse("1902-01-01")), Option("tester"), idRoad5, 0.0, 0.0, SideCode.TowardsDigitizing, 0, (None, None), floating = NoFloating,
        Seq(Point(42, 11), Point(103, 15)), LinkGeomSource.NormalLinkInterface, 8, NoTermination, 0))
      val list = List(projectLink0, projectLink1, projectLink2, projectLink3, projectLink4, projectLink5)
      val ordered = ProjectSectionCalculator.assignMValues(list)
      ordered.flatMap(_.calibrationPoints._1) should have size 2
      ordered.flatMap(_.calibrationPoints._2) should have size 2
    }
  }

  test("Track sections are combined to start from the same position") {
    runWithRollback {
      // Left track = 85.308 meters
      val idRoad0 = 0L //   C>
      val idRoad1 = 1L //   L>
      val idRoad2 = 2L //   R>
      val projectLink0 = toProjectLink(rap, LinkStatus.UnChanged)(RoadAddress(idRoad0, 5, 1, RoadType.Unknown, Track.Combined, Continuous,
        0L, 8L, Some(DateTime.parse("1901-01-01")), Some(DateTime.parse("1902-01-01")), Option("tester"), idRoad0, 0.0, 8.0, SideCode.TowardsDigitizing, 0, (Some(CalibrationPoint(0L, 0.0, 0L)), None), floating = NoFloating,
        Seq(Point(20.0, 10.0), Point(28, 10)), LinkGeomSource.NormalLinkInterface, 8, NoTermination, 0))
      val projectLink1 = toProjectLink(rap, LinkStatus.New)(RoadAddress(idRoad1, 5, 1, RoadType.Unknown, Track.LeftSide, Continuous,
        0L, 0L, Some(DateTime.parse("1901-01-01")), Some(DateTime.parse("1902-01-01")), Option("tester"), idRoad1, 0.0, 0.0, SideCode.TowardsDigitizing, 0, (None, None), floating = NoFloating,
        Seq(Point(28, 10), Point(28, 19)), LinkGeomSource.NormalLinkInterface, 8, NoTermination, 0))
      val projectLink2 = toProjectLink(rap, LinkStatus.New)(RoadAddress(idRoad2, 5, 1, RoadType.Unknown, Track.RightSide, Continuous,
        0L, 0L, Some(DateTime.parse("1901-01-01")), Some(DateTime.parse("1902-01-01")), Option("tester"), idRoad2, 0.0, 0.0, SideCode.TowardsDigitizing, 0, (None, None), floating = NoFloating,
        Seq(Point(28, 1), Point(28, 10)), LinkGeomSource.NormalLinkInterface, 8, NoTermination, 0))
      val list = List(projectLink0, projectLink1, projectLink2)
      val ordered = ProjectSectionCalculator.assignMValues(list)
      val left = ordered.find(_.linkId == idRoad1).get
      val right = ordered.find(_.linkId == idRoad2).get
      left.sideCode == right.sideCode should be(false)
    }
  }

  test("Unchanged + New project links are calculated properly") {
    runWithRollback {
      val idRoad0 = 0L //   U>
      val idRoad1 = 1L //   U>
      val idRoad2 = 2L //   N>
      val projectLink0 = toProjectLink(rap, LinkStatus.New)(RoadAddress(idRoad0, 5, 1, RoadType.Unknown, Track.Combined, Continuous,
        0L, 9L, Some(DateTime.parse("1901-01-01")), Some(DateTime.parse("1902-01-01")), Option("tester"), idRoad0, 0.0, 8.0, SideCode.TowardsDigitizing, 0, (Some(CalibrationPoint(idRoad0, 0.0, 0L)), None), floating = NoFloating,
        Seq(Point(20.0, 10.0), Point(28, 10)), LinkGeomSource.NormalLinkInterface, 8, NoTermination, 0)).copy(status = LinkStatus.UnChanged)
      val projectLink1 = toProjectLink(rap, LinkStatus.New)(RoadAddress(idRoad1, 5, 1, RoadType.Unknown, Track.Combined, Continuous,
        9L, 19L, Some(DateTime.parse("1901-01-01")), Some(DateTime.parse("1902-01-01")), Option("tester"), idRoad1, 0.0, 9.0, SideCode.TowardsDigitizing, 0, (None, Some(CalibrationPoint(idRoad1, 9.0, 19L))), floating = NoFloating,
        Seq(Point(28, 10), Point(28, 19)), LinkGeomSource.NormalLinkInterface, 8, NoTermination, 0)).copy(status = LinkStatus.UnChanged)
      val projectLink2 = toProjectLink(rap, LinkStatus.New)(RoadAddress(idRoad2, 5, 1, RoadType.Unknown, Track.Combined, Continuous,
        0L, 0L, Some(DateTime.parse("1901-01-01")), Some(DateTime.parse("1902-01-01")), Option("tester"), idRoad2, 0.0, 11.0, SideCode.TowardsDigitizing, 0, (None, None), floating = NoFloating,
        Seq(Point(28, 19), Point(28, 30)), LinkGeomSource.NormalLinkInterface, 8, NoTermination, 0)).copy(status = LinkStatus.New)
      val list = List(projectLink0, projectLink1, projectLink2)
      val (created, unchanged) = list.partition(_.status == LinkStatus.New)
      val ordered = ProjectSectionCalculator.assignMValues(created ++ unchanged)
      val road2 = ordered.find(_.linkId == idRoad2).get
      road2.startAddrMValue should be(19L)
      road2.endAddrMValue should be(30L)
      road2.calibrationPoints._1 should be(None)
      road2.calibrationPoints._2.nonEmpty should be(true)
      ordered.count(_.calibrationPoints._2.nonEmpty) should be(1)
    }
  }

  test("Unchanged + Terminated links are calculated properly") {
    runWithRollback {
      val idRoad0 = 0L //   U>
      val idRoad1 = 1L //   U>
      val idRoad2 = 2L //   T>
      val projectLink0 = toProjectLink(rap, LinkStatus.New)(RoadAddress(idRoad0, 5, 1, RoadType.Unknown, Track.Combined, Continuous,
        0L, 9L, Some(DateTime.parse("1901-01-01")), Some(DateTime.parse("1902-01-01")), Option("tester"), idRoad0, 0.0, 0.0, SideCode.TowardsDigitizing, 0, (Some(CalibrationPoint(idRoad0, 0.0, 0L)), None), floating = NoFloating,
        Seq(Point(20.0, 10.0), Point(28, 10)), LinkGeomSource.NormalLinkInterface, 8, NoTermination, 0)).copy(status = LinkStatus.UnChanged)
      val projectLink1 = toProjectLink(rap, LinkStatus.New)(RoadAddress(idRoad1, 5, 1, RoadType.Unknown, Track.Combined, Continuous,
        9L, 19L, Some(DateTime.parse("1901-01-01")), Some(DateTime.parse("1902-01-01")), Option("tester"), idRoad1, 0.0, 0.0, SideCode.TowardsDigitizing, 0, (None, None), floating = NoFloating,
        Seq(Point(28, 10), Point(28, 19)), LinkGeomSource.NormalLinkInterface, 8, NoTermination, 0)).copy(status = LinkStatus.UnChanged)
      val projectLink2 = toProjectLink(rap, LinkStatus.New)(RoadAddress(idRoad2, 5, 1, RoadType.Unknown, Track.Combined, Continuous,
        19L, 30L, Some(DateTime.parse("1901-01-01")), Some(DateTime.parse("1902-01-01")), Option("tester"), idRoad2, 0.0, 0.0, SideCode.TowardsDigitizing, 0, (None, Some(CalibrationPoint(idRoad2, 11.0, 30L))), floating = NoFloating,
        Seq(Point(28, 19), Point(28, 30)), LinkGeomSource.NormalLinkInterface, 8, NoTermination, 0)).copy(status = LinkStatus.Terminated)
      val list = List(projectLink0, projectLink1, projectLink2)
      val (_, unchanged) = list.partition(_.status == LinkStatus.Terminated)
      val ordered = ProjectSectionCalculator.assignMValues(unchanged)
      ordered.find(_.linkId == idRoad2) should be(None)
      ordered.head.startAddrMValue should be(0L)
      ordered.last.endAddrMValue should be(19L)
      ordered.count(_.calibrationPoints._1.nonEmpty) should be(1)
      ordered.count(_.calibrationPoints._2.nonEmpty) should be(1)
    }
  }

  test("Project section calculator test for new + transfer") {
    runWithRollback {
      val idRoad0 = 0L // T
      val idRoad1 = 1L // N
      val idRoad2 = 2L // N
      val idRoad3 = 3L // T
      val projectLink0 = toProjectLink(rap, LinkStatus.New)(RoadAddress(idRoad0, 5, 1, RoadType.Unknown, Track.Combined, Continuous, 0L, 12L, Some(DateTime.parse("1901-01-01")), Some(DateTime.parse("1902-01-01")), Option("tester"), 12345L, 0.0, 0.0, SideCode.TowardsDigitizing, 0, (None, None), floating = NoFloating,
        Seq(Point(0.0, 0.0), Point(0.0, 9.8)), LinkGeomSource.NormalLinkInterface, 8, NoTermination, 0))
      val projectLink1 = toProjectLink(rap, LinkStatus.New)(RoadAddress(idRoad1, 5, 1, RoadType.Unknown, Track.Combined, Continuous, 0L, 0L, Some(DateTime.parse("1901-01-01")), Some(DateTime.parse("1902-01-01")), Option("tester"), 12346L, 0.0, 0.0, SideCode.TowardsDigitizing, 0, (None, None), floating = NoFloating,
        Seq(Point(0.0, -10.0), Point(0.0, 0.0)), LinkGeomSource.NormalLinkInterface, 8, NoTermination, 0))
      val projectLink2 = toProjectLink(rap, LinkStatus.New)(RoadAddress(idRoad2, 5, 1, RoadType.Unknown, Track.Combined, Continuous, 0L, 0L, Some(DateTime.parse("1901-01-01")), Some(DateTime.parse("1902-01-01")), Option("tester"), 12347L, 0.0, 0.0, SideCode.TowardsDigitizing, 0, (None, None), floating = NoFloating,
        Seq(Point(0.0, -20.2), Point(0.0, -10.0)), LinkGeomSource.NormalLinkInterface, 8, NoTermination, 0))
      val projectLink3 = toProjectLink(rap, LinkStatus.New)(RoadAddress(idRoad3, 5, 1, RoadType.Unknown, Track.Combined, Discontinuous, 12L, 24L, Some(DateTime.parse("1901-01-01")), Some(DateTime.parse("1902-01-01")), Option("tester"), 12348L, 0.0, 0.0, SideCode.TowardsDigitizing, 0, (None, None), floating = NoFloating,
        Seq(Point(0.0, 9.8), Point(0.0, 20.2)), LinkGeomSource.NormalLinkInterface, 8, NoTermination, 0))

      val projectLinkSeqT = Seq(projectLink0, projectLink3).map(_.copy(status = LinkStatus.Transfer))
      val projectLinkSeqN = Seq(projectLink1, projectLink2).map(_.copy(status = LinkStatus.New))
      val output = ProjectSectionCalculator.assignMValues(projectLinkSeqN ++ projectLinkSeqT)
      output.length should be(4)
      val maxAddr = output.map(_.endAddrMValue).max
      output.filter(_.id == idRoad0).foreach { r =>
        r.calibrationPoints should be(None, None)
        // new value = original + (new end - old end)
        r.startAddrMValue should be(projectLink0.startAddrMValue + maxAddr - projectLink3.endAddrMValue)
        r.endAddrMValue should be(projectLink0.endAddrMValue + maxAddr - projectLink3.endAddrMValue)
      }
      output.filter(_.id == idRoad3).foreach { r =>
        r.calibrationPoints should be(None, Some(ProjectLinkCalibrationPoint(12348, 10.399999999999999, 44, ProjectLinkSource)))
        r.startAddrMValue should be(maxAddr + projectLink3.startAddrMValue - projectLink3.endAddrMValue)
        r.endAddrMValue should be(maxAddr)
      }

      output.head.calibrationPoints should be(Some(ProjectLinkCalibrationPoint(12347, 0.0, 0, ProjectLinkSource)), None)
    }
  }

  test("validate if there is a calibration point when has MinorDiscontinuity at end of address and start of next one with 2 tracks (Left and Right)") {
    runWithRollback{
      // Left track = 85.308 meters
      val idRoad0 = 0L //   L>
      val idRoad1 = 1L //   L>
      val idRoad2 = 2L //   L>
      val idRoad3 = 3L //   L>
      // Right track = 83.154 meters
      val idRoad4 = 4L //   R>
      val idRoad5 = 5L //   R>
      val projectLink0 = toProjectLink(rap, LinkStatus.New)(RoadAddress(idRoad0, 5, 1, RoadType.Unknown, Track.LeftSide, Continuous,
        0L, 0L, Some(DateTime.parse("1901-01-01")), Some(DateTime.parse("1902-01-01")), Option("tester"), idRoad0, 0.0, 0.0, SideCode.TowardsDigitizing, 0, (None, None), floating = NoFloating,
        Seq(Point(20.0, 10.0), Point(28, 15)), LinkGeomSource.NormalLinkInterface, 8, NoTermination, 0))
      val projectLink1 = toProjectLink(rap, LinkStatus.New)(RoadAddress(idRoad1, 5, 1, RoadType.Unknown, Track.LeftSide, MinorDiscontinuity,
        0L, 0L, Some(DateTime.parse("1901-01-01")), Some(DateTime.parse("1902-01-01")), Option("tester"), idRoad1, 0.0, 0.0, SideCode.TowardsDigitizing, 0, (None, None), floating = NoFloating,
        Seq(Point(28, 15), Point(41, 18)), LinkGeomSource.NormalLinkInterface, 8, NoTermination, 0))
      val projectLink2 = toProjectLink(rap, LinkStatus.New)(RoadAddress(idRoad2, 5, 1, RoadType.Unknown, Track.LeftSide, Continuous,
        0L, 0L, Some(DateTime.parse("1901-01-01")), Some(DateTime.parse("1902-01-01")), Option("tester"), idRoad2, 0.0, 0.0, SideCode.TowardsDigitizing, 0, (None, None), floating = NoFloating,
        Seq(Point(42, 19), Point(75, 29.2)), LinkGeomSource.NormalLinkInterface, 8, NoTermination, 0))
      val projectLink3 = toProjectLink(rap, LinkStatus.New)(RoadAddress(idRoad3, 5, 1, RoadType.Unknown, Track.LeftSide, Continuous,
        0L, 0L, Some(DateTime.parse("1901-01-01")), Some(DateTime.parse("1902-01-01")), Option("tester"), idRoad3, 0.0, 0.0, SideCode.TowardsDigitizing, 0, (None, None), floating = NoFloating,
        Seq(Point(103.0, 15.0),Point(75, 29.2)), LinkGeomSource.NormalLinkInterface, 8, NoTermination, 0))
      val projectLink4 = toProjectLink(rap, LinkStatus.New)(RoadAddress(idRoad4, 5, 1, RoadType.Unknown, Track.RightSide, MinorDiscontinuity,
        0L, 0L, Some(DateTime.parse("1901-01-01")), Some(DateTime.parse("1902-01-01")), Option("tester"), idRoad4, 0.0, 0.0, SideCode.TowardsDigitizing, 0, (None, None), floating = NoFloating,
        Seq(Point(20.0, 10.0), Point(42, 11)), LinkGeomSource.NormalLinkInterface, 8, NoTermination, 0))
      val projectLink5 = toProjectLink(rap, LinkStatus.New)(RoadAddress(idRoad5, 5, 1, RoadType.Unknown, Track.RightSide, Continuous,
        0L, 0L, Some(DateTime.parse("1901-01-01")), Some(DateTime.parse("1902-01-01")), Option("tester"), idRoad5, 0.0, 0.0, SideCode.TowardsDigitizing, 0, (None, None), floating = NoFloating,
        Seq(Point(42, 11), Point(103, 15)), LinkGeomSource.NormalLinkInterface, 8, NoTermination, 0))
      val list = List(projectLink0, projectLink1, projectLink2, projectLink3, projectLink4, projectLink5)
      val ordered = ProjectSectionCalculator.assignMValues(list)
      // check left and right track - should have 4 calibration points: start, end, minor discontinuity and next one after discontinuity
      (ordered.filter(_.track == Track.LeftSide).flatMap(_.calibrationPoints._1) ++ ordered.filter(_.track == Track.LeftSide).flatMap(_.calibrationPoints._2)) should have size 4
      (ordered.filter(_.track == Track.RightSide).flatMap(_.calibrationPoints._1) ++ ordered.filter(_.track == Track.RightSide).flatMap(_.calibrationPoints._2)) should have size 4
    }
  }

  test("validate if there is a calibration point when has Discontinuous at end of address and start of next one with 2 tracks (Left and Right)") {
    runWithRollback {
      // Left track = 85.308 meters
      val idRoad0 = 0L //   L>
      val idRoad1 = 1L //   L>
      val idRoad2 = 2L //   L>
      val idRoad3 = 3L //   L>
      // Right track = 83.154 meters
      val idRoad4 = 4L //   R>
      val idRoad5 = 5L //   R>
      val projectLink0 = toProjectLink(rap, LinkStatus.New)(RoadAddress(idRoad0, 5, 1, RoadType.Unknown, Track.LeftSide, Continuous,
        0L, 0L, Some(DateTime.parse("1901-01-01")), Some(DateTime.parse("1902-01-01")), Option("tester"), idRoad0, 0.0, 0.0, SideCode.TowardsDigitizing, 0, (None, None), floating = NoFloating,
        Seq(Point(20.0, 10.0), Point(28, 15)), LinkGeomSource.NormalLinkInterface, 8, NoTermination, 0))
      val projectLink1 = toProjectLink(rap, LinkStatus.New)(RoadAddress(idRoad1, 5, 1, RoadType.Unknown, Track.LeftSide, Discontinuous,
        0L, 0L, Some(DateTime.parse("1901-01-01")), Some(DateTime.parse("1902-01-01")), Option("tester"), idRoad1, 0.0, 0.0, SideCode.TowardsDigitizing, 0, (None, None), floating = NoFloating,
        Seq(Point(28, 15), Point(41, 18)), LinkGeomSource.NormalLinkInterface, 8, NoTermination, 0))
      val projectLink2 = toProjectLink(rap, LinkStatus.New)(RoadAddress(idRoad2, 5, 1, RoadType.Unknown, Track.LeftSide, Continuous,
        0L, 0L, Some(DateTime.parse("1901-01-01")), Some(DateTime.parse("1902-01-01")), Option("tester"), idRoad2, 0.0, 0.0, SideCode.TowardsDigitizing, 0, (None, None), floating = NoFloating,
        Seq(Point(42, 19), Point(75, 29.2)), LinkGeomSource.NormalLinkInterface, 8, NoTermination, 0))
      val projectLink3 = toProjectLink(rap, LinkStatus.New)(RoadAddress(idRoad3, 5, 1, RoadType.Unknown, Track.LeftSide, Continuous,
<<<<<<< HEAD
        0L, 0L, Some(DateTime.parse("1901-01-01")), Some(DateTime.parse("1902-01-01")), Option("tester"), idRoad3, 0.0, 0.0, SideCode.TowardsDigitizing, 0, (None, None), floating = false,
        Seq(Point(103.0, 15.0), Point(75, 29.2)), LinkGeomSource.NormalLinkInterface, 8, NoTermination, 0))
=======
        0L, 0L, Some(DateTime.parse("1901-01-01")), Some(DateTime.parse("1902-01-01")), Option("tester"), idRoad3, 0.0, 0.0, SideCode.TowardsDigitizing, 0, (None, None), floating = NoFloating,
        Seq(Point(103.0, 15.0),Point(75, 29.2)), LinkGeomSource.NormalLinkInterface, 8, NoTermination, 0))
>>>>>>> 362b7855
      val projectLink4 = toProjectLink(rap, LinkStatus.New)(RoadAddress(idRoad4, 5, 1, RoadType.Unknown, Track.RightSide, Discontinuous,
        0L, 0L, Some(DateTime.parse("1901-01-01")), Some(DateTime.parse("1902-01-01")), Option("tester"), idRoad4, 0.0, 0.0, SideCode.TowardsDigitizing, 0, (None, None), floating = NoFloating,
        Seq(Point(20.0, 10.0), Point(42, 11)), LinkGeomSource.NormalLinkInterface, 8, NoTermination, 0))
      val projectLink5 = toProjectLink(rap, LinkStatus.New)(RoadAddress(idRoad5, 5, 1, RoadType.Unknown, Track.RightSide, Continuous,
        0L, 0L, Some(DateTime.parse("1901-01-01")), Some(DateTime.parse("1902-01-01")), Option("tester"), idRoad5, 0.0, 0.0, SideCode.TowardsDigitizing, 0, (None, None), floating = NoFloating,
        Seq(Point(42, 11), Point(103, 15)), LinkGeomSource.NormalLinkInterface, 8, NoTermination, 0))
      val list = List(projectLink0, projectLink1, projectLink2, projectLink3, projectLink4, projectLink5)
      val ordered = ProjectSectionCalculator.assignMValues(list)
      // check left and right track - should have 4 calibration points: start, end, discontinuity and next one after discontinuity
      (ordered.filter(_.track == Track.LeftSide).flatMap(_.calibrationPoints._1) ++ ordered.filter(_.track == Track.LeftSide).flatMap(_.calibrationPoints._2)) should have size 4
      (ordered.filter(_.track == Track.RightSide).flatMap(_.calibrationPoints._1) ++ ordered.filter(_.track == Track.RightSide).flatMap(_.calibrationPoints._2)) should have size 4
    }
  }

  test("validate if there is a calibration point when has MinorDiscontinuity at end of address and start of next one with track Combined") {
    runWithRollback {
      // Combined track = 85.308 meters with MinorDiscontinuity
      val idRoad0 = 0L //   C>
      val idRoad1 = 1L //   C>
      val idRoad2 = 2L //   C>
      val idRoad3 = 3L //   C>
      val projectLink0 = toProjectLink(rap, LinkStatus.New)(RoadAddress(idRoad0, 5, 1, RoadType.PublicRoad, Track.Combined, Continuous,
        0L, 0L, Some(DateTime.parse("1901-01-01")), Some(DateTime.parse("1902-01-01")), Option("tester"), idRoad0, 0.0, 0.0, SideCode.TowardsDigitizing, 0, (None, None), floating = NoFloating,
        Seq(Point(20.0, 10.0), Point(28, 15)), LinkGeomSource.NormalLinkInterface, 8, NoTermination, 0))
      val projectLink1 = toProjectLink(rap, LinkStatus.New)(RoadAddress(idRoad1, 5, 1, RoadType.PublicRoad, Track.Combined, MinorDiscontinuity,
        0L, 0L, Some(DateTime.parse("1901-01-01")), Some(DateTime.parse("1902-01-01")), Option("tester"), idRoad1, 0.0, 0.0, SideCode.TowardsDigitizing, 0, (None, None), floating = NoFloating,
        Seq(Point(28, 15), Point(41, 18)), LinkGeomSource.NormalLinkInterface, 8, NoTermination, 0))
      val projectLink2 = toProjectLink(rap, LinkStatus.New)(RoadAddress(idRoad2, 5, 1, RoadType.PublicRoad, Track.Combined, Continuous,
        0L, 0L, Some(DateTime.parse("1901-01-01")), Some(DateTime.parse("1902-01-01")), Option("tester"), idRoad2, 0.0, 0.0, SideCode.TowardsDigitizing, 0, (None, None), floating = NoFloating,
        Seq(Point(42, 19), Point(75, 29.2)), LinkGeomSource.NormalLinkInterface, 8, NoTermination, 0))
      val projectLink3 = toProjectLink(rap, LinkStatus.New)(RoadAddress(idRoad3, 5, 1, RoadType.PublicRoad, Track.Combined, Continuous,
<<<<<<< HEAD
        0L, 0L, Some(DateTime.parse("1901-01-01")), Some(DateTime.parse("1902-01-01")), Option("tester"), idRoad3, 0.0, 0.0, SideCode.TowardsDigitizing, 0, (None, None), floating = false,
        Seq(Point(103.0, 15.0), Point(75, 29.2)), LinkGeomSource.NormalLinkInterface, 8, NoTermination, 0))
=======
        0L, 0L, Some(DateTime.parse("1901-01-01")), Some(DateTime.parse("1902-01-01")), Option("tester"), idRoad3, 0.0, 0.0, SideCode.TowardsDigitizing, 0, (None, None), floating = NoFloating,
        Seq(Point(103.0, 15.0),Point(75, 29.2)), LinkGeomSource.NormalLinkInterface, 8, NoTermination, 0))
>>>>>>> 362b7855
      val list = List(projectLink0, projectLink1, projectLink2, projectLink3)
      val ordered = ProjectSectionCalculator.assignMValues(list)
      // check combined track - should have 4 calibration points: start, end, minor discontinuity and next one after discontinuity
      (ordered.filter(_.track == Track.Combined).flatMap(_.calibrationPoints._1) ++ ordered.filter(_.track == Track.Combined).flatMap(_.calibrationPoints._2)) should have size 4
    }
  }

  test("validate if there is a calibration point when has Discontinuous at end of address and start of next one with track Combined") {
    runWithRollback {
      // Combined track = 85.308 meters with Discontinuous
      val idRoad0 = 0L //   C>
      val idRoad1 = 1L //   C>
      val idRoad2 = 2L //   C>
      val idRoad3 = 3L //   C>
      val projectLink0 = toProjectLink(rap, LinkStatus.New)(RoadAddress(idRoad0, 5, 1, RoadType.PublicRoad, Track.Combined, Continuous,
        0L, 0L, Some(DateTime.parse("1901-01-01")), Some(DateTime.parse("1902-01-01")), Option("tester"), idRoad0, 0.0, 0.0, SideCode.TowardsDigitizing, 0, (None, None), floating = NoFloating,
        Seq(Point(20.0, 10.0), Point(28, 15)), LinkGeomSource.NormalLinkInterface, 8, NoTermination, 0))
      val projectLink1 = toProjectLink(rap, LinkStatus.New)(RoadAddress(idRoad1, 5, 1, RoadType.PublicRoad, Track.Combined, Discontinuous,
        0L, 0L, Some(DateTime.parse("1901-01-01")), Some(DateTime.parse("1902-01-01")), Option("tester"), idRoad1, 0.0, 0.0, SideCode.TowardsDigitizing, 0, (None, None), floating = NoFloating,
        Seq(Point(28, 15), Point(41, 18)), LinkGeomSource.NormalLinkInterface, 8, NoTermination, 0))
      val projectLink2 = toProjectLink(rap, LinkStatus.New)(RoadAddress(idRoad2, 5, 1, RoadType.PublicRoad, Track.Combined, Continuous,
        0L, 0L, Some(DateTime.parse("1901-01-01")), Some(DateTime.parse("1902-01-01")), Option("tester"), idRoad2, 0.0, 0.0, SideCode.TowardsDigitizing, 0, (None, None), floating = NoFloating,
        Seq(Point(42, 19), Point(75, 29.2)), LinkGeomSource.NormalLinkInterface, 8, NoTermination, 0))
      val projectLink3 = toProjectLink(rap, LinkStatus.New)(RoadAddress(idRoad3, 5, 1, RoadType.PublicRoad, Track.Combined, Continuous,
<<<<<<< HEAD
        0L, 0L, Some(DateTime.parse("1901-01-01")), Some(DateTime.parse("1902-01-01")), Option("tester"), idRoad3, 0.0, 0.0, SideCode.TowardsDigitizing, 0, (None, None), floating = false,
        Seq(Point(103.0, 15.0), Point(75, 29.2)), LinkGeomSource.NormalLinkInterface, 8, NoTermination, 0))
=======
        0L, 0L, Some(DateTime.parse("1901-01-01")), Some(DateTime.parse("1902-01-01")), Option("tester"), idRoad3, 0.0, 0.0, SideCode.TowardsDigitizing, 0, (None, None), floating = NoFloating,
        Seq(Point(103.0, 15.0),Point(75, 29.2)), LinkGeomSource.NormalLinkInterface, 8, NoTermination, 0))
>>>>>>> 362b7855
      val list = List(projectLink0, projectLink1, projectLink2, projectLink3)
      val ordered = ProjectSectionCalculator.assignMValues(list)
      // check combined track - should have 4 calibration points: start, end, discontinuity and next one after discontinuity
      (ordered.filter(_.track == Track.Combined).flatMap(_.calibrationPoints._1) ++ ordered.filter(_.track == Track.Combined).flatMap(_.calibrationPoints._2)) should have size 4
    }
  }

  test("When projects links ends on a right and left track section calculator for new + transfer should have the same end address") {
    runWithRollback {
      val idRoad6 = 6L // N   /
      val idRoad5 = 5L // T \
      val idRoad4 = 4L // N   /
      val idRoad3 = 3L // T \
      val idRoad2 = 2L // N   /
      val idRoad1 = 1L // U  |

      val projectLink1 = toProjectLink(rap, LinkStatus.UnChanged)(RoadAddress(idRoad1, 5, 1, RoadType.Unknown, Track.Combined, Continuous, 0L, 10L, Some(DateTime.parse("1901-01-01")), Some(DateTime.parse("1902-01-01")), Option("tester"), 12347L, 0.0, 0.0, SideCode.AgainstDigitizing, 0, (None, None), NoFloating,
        Seq(Point(3.0, 0.0), Point(3.0, 2.0)), LinkGeomSource.NormalLinkInterface, 8, NoTermination, 0))

      val projectLink2 = toProjectLink(rap, LinkStatus.Transfer)(RoadAddress(idRoad2, 5, 1, RoadType.Unknown, Track.RightSide, Continuous, 0L, 12L, Some(DateTime.parse("1901-01-01")), Some(DateTime.parse("1902-01-01")), Option("tester"), 12345L, 0.0, 0.0, SideCode.AgainstDigitizing, 0, (None, None), NoFloating,
        Seq(Point(3.0, 2.0), Point(1.0, 4.0)), LinkGeomSource.NormalLinkInterface, 8, NoTermination, 0))
      val projectLink3 = toProjectLink(rap, LinkStatus.Transfer)(RoadAddress(idRoad3, 5, 1, RoadType.Unknown, Track.RightSide, EndOfRoad, 12L, 24L, Some(DateTime.parse("1901-01-01")), Some(DateTime.parse("1902-01-01")), Option("tester"), 12348L, 0.0, 0.0, SideCode.AgainstDigitizing, 0, (None, None), NoFloating,
        Seq(Point(1.0, 4.0), Point(0.0, 6.0)), LinkGeomSource.NormalLinkInterface, 8, NoTermination, 0))

      val projectLink4 = toProjectLink(rap, LinkStatus.New)(RoadAddress(idRoad4, 5, 1, RoadType.Unknown, Track.LeftSide, Continuous, 0L, 0L, Some(DateTime.parse("1901-01-01")), Some(DateTime.parse("1902-01-01")), Option("tester"), 12346L, 0.0, 0.0, SideCode.AgainstDigitizing, 0, (None, None), NoFloating,
        Seq(Point(3.0, 2.0), Point(5.0, 4.0)), LinkGeomSource.NormalLinkInterface, 8, NoTermination, 0))
      val projectLink5 = toProjectLink(rap, LinkStatus.New)(RoadAddress(idRoad5, 5, 1, RoadType.Unknown, Track.LeftSide, Continuous, 0L, 0L, Some(DateTime.parse("1901-01-01")), Some(DateTime.parse("1902-01-01")), Option("tester"), 12347L, 0.0, 0.0, SideCode.AgainstDigitizing, 0, (None, None), NoFloating,
        Seq(Point(5.0, 4.0), Point(6.0, 6.0)), LinkGeomSource.NormalLinkInterface, 8, NoTermination, 0))
      val projectLink6 = toProjectLink(rap, LinkStatus.New)(RoadAddress(idRoad6, 5, 1, RoadType.Unknown, Track.LeftSide, EndOfRoad, 0L, 0L, Some(DateTime.parse("1901-01-01")), Some(DateTime.parse("1902-01-01")), Option("tester"), 12347L, 0.0, 0.0, SideCode.AgainstDigitizing, 0, (None, None), NoFloating,
        Seq(Point(6.0, 6.0), Point(7.0, 7.0)), LinkGeomSource.NormalLinkInterface, 8, NoTermination, 0))


      val projectLinks = ProjectSectionCalculator.assignMValues(Seq(projectLink1, projectLink2, projectLink3, projectLink4, projectLink5, projectLink6))
      projectLinks.find(_.id == idRoad6).get.endAddrMValue should be(projectLinks.find(_.id == idRoad3).get.endAddrMValue)
    }
  }

}<|MERGE_RESOLUTION|>--- conflicted
+++ resolved
@@ -612,13 +612,8 @@
         0L, 0L, Some(DateTime.parse("1901-01-01")), Some(DateTime.parse("1902-01-01")), Option("tester"), idRoad2, 0.0, 0.0, SideCode.TowardsDigitizing, 0, (None, None), floating = NoFloating,
         Seq(Point(42, 19), Point(75, 29.2)), LinkGeomSource.NormalLinkInterface, 8, NoTermination, 0))
       val projectLink3 = toProjectLink(rap, LinkStatus.New)(RoadAddress(idRoad3, 5, 1, RoadType.Unknown, Track.LeftSide, Continuous,
-<<<<<<< HEAD
-        0L, 0L, Some(DateTime.parse("1901-01-01")), Some(DateTime.parse("1902-01-01")), Option("tester"), idRoad3, 0.0, 0.0, SideCode.TowardsDigitizing, 0, (None, None), floating = false,
-        Seq(Point(103.0, 15.0), Point(75, 29.2)), LinkGeomSource.NormalLinkInterface, 8, NoTermination, 0))
-=======
         0L, 0L, Some(DateTime.parse("1901-01-01")), Some(DateTime.parse("1902-01-01")), Option("tester"), idRoad3, 0.0, 0.0, SideCode.TowardsDigitizing, 0, (None, None), floating = NoFloating,
         Seq(Point(103.0, 15.0),Point(75, 29.2)), LinkGeomSource.NormalLinkInterface, 8, NoTermination, 0))
->>>>>>> 362b7855
       val projectLink4 = toProjectLink(rap, LinkStatus.New)(RoadAddress(idRoad4, 5, 1, RoadType.Unknown, Track.RightSide, Discontinuous,
         0L, 0L, Some(DateTime.parse("1901-01-01")), Some(DateTime.parse("1902-01-01")), Option("tester"), idRoad4, 0.0, 0.0, SideCode.TowardsDigitizing, 0, (None, None), floating = NoFloating,
         Seq(Point(20.0, 10.0), Point(42, 11)), LinkGeomSource.NormalLinkInterface, 8, NoTermination, 0))
@@ -650,13 +645,8 @@
         0L, 0L, Some(DateTime.parse("1901-01-01")), Some(DateTime.parse("1902-01-01")), Option("tester"), idRoad2, 0.0, 0.0, SideCode.TowardsDigitizing, 0, (None, None), floating = NoFloating,
         Seq(Point(42, 19), Point(75, 29.2)), LinkGeomSource.NormalLinkInterface, 8, NoTermination, 0))
       val projectLink3 = toProjectLink(rap, LinkStatus.New)(RoadAddress(idRoad3, 5, 1, RoadType.PublicRoad, Track.Combined, Continuous,
-<<<<<<< HEAD
-        0L, 0L, Some(DateTime.parse("1901-01-01")), Some(DateTime.parse("1902-01-01")), Option("tester"), idRoad3, 0.0, 0.0, SideCode.TowardsDigitizing, 0, (None, None), floating = false,
-        Seq(Point(103.0, 15.0), Point(75, 29.2)), LinkGeomSource.NormalLinkInterface, 8, NoTermination, 0))
-=======
         0L, 0L, Some(DateTime.parse("1901-01-01")), Some(DateTime.parse("1902-01-01")), Option("tester"), idRoad3, 0.0, 0.0, SideCode.TowardsDigitizing, 0, (None, None), floating = NoFloating,
         Seq(Point(103.0, 15.0),Point(75, 29.2)), LinkGeomSource.NormalLinkInterface, 8, NoTermination, 0))
->>>>>>> 362b7855
       val list = List(projectLink0, projectLink1, projectLink2, projectLink3)
       val ordered = ProjectSectionCalculator.assignMValues(list)
       // check combined track - should have 4 calibration points: start, end, minor discontinuity and next one after discontinuity
@@ -681,13 +671,8 @@
         0L, 0L, Some(DateTime.parse("1901-01-01")), Some(DateTime.parse("1902-01-01")), Option("tester"), idRoad2, 0.0, 0.0, SideCode.TowardsDigitizing, 0, (None, None), floating = NoFloating,
         Seq(Point(42, 19), Point(75, 29.2)), LinkGeomSource.NormalLinkInterface, 8, NoTermination, 0))
       val projectLink3 = toProjectLink(rap, LinkStatus.New)(RoadAddress(idRoad3, 5, 1, RoadType.PublicRoad, Track.Combined, Continuous,
-<<<<<<< HEAD
-        0L, 0L, Some(DateTime.parse("1901-01-01")), Some(DateTime.parse("1902-01-01")), Option("tester"), idRoad3, 0.0, 0.0, SideCode.TowardsDigitizing, 0, (None, None), floating = false,
-        Seq(Point(103.0, 15.0), Point(75, 29.2)), LinkGeomSource.NormalLinkInterface, 8, NoTermination, 0))
-=======
         0L, 0L, Some(DateTime.parse("1901-01-01")), Some(DateTime.parse("1902-01-01")), Option("tester"), idRoad3, 0.0, 0.0, SideCode.TowardsDigitizing, 0, (None, None), floating = NoFloating,
         Seq(Point(103.0, 15.0),Point(75, 29.2)), LinkGeomSource.NormalLinkInterface, 8, NoTermination, 0))
->>>>>>> 362b7855
       val list = List(projectLink0, projectLink1, projectLink2, projectLink3)
       val ordered = ProjectSectionCalculator.assignMValues(list)
       // check combined track - should have 4 calibration points: start, end, discontinuity and next one after discontinuity
