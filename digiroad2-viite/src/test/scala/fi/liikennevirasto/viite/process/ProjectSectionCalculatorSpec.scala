package fi.liikennevirasto.viite.process

import fi.liikennevirasto.GeometryUtils
import fi.liikennevirasto.digiroad2.asset.SideCode.{AgainstDigitizing, TowardsDigitizing}
import fi.liikennevirasto.digiroad2.asset.{AdministrativeClass, LinkGeomSource, SideCode}
import fi.liikennevirasto.digiroad2.dao.Sequences
import fi.liikennevirasto.digiroad2.oracle.OracleDatabase
import fi.liikennevirasto.digiroad2.service.RoadLinkService
import fi.liikennevirasto.digiroad2.util.Track
import fi.liikennevirasto.digiroad2.{DigiroadEventBus, Point, asset}
import fi.liikennevirasto.viite._
import fi.liikennevirasto.viite.dao.CalibrationPointDAO.CalibrationPointType.{JunctionPointCP, NoCP, RoadAddressCP}
import fi.liikennevirasto.viite.dao.Discontinuity.{Continuous, Discontinuous, EndOfRoad, MinorDiscontinuity, ParallelLink}
import fi.liikennevirasto.viite.dao.TerminationCode.NoTermination
import fi.liikennevirasto.viite.dao.{LinkStatus, _}
import fi.liikennevirasto.viite.process.strategy.TrackCalculatorContext
import fi.liikennevirasto.viite.util._
import org.joda.time.DateTime
import org.scalatest.mockito.MockitoSugar
import org.scalatest.{FunSuite, Matchers}
import slick.driver.JdbcDriver.backend.Database
import slick.driver.JdbcDriver.backend.Database.dynamicSession

class ProjectSectionCalculatorSpec extends FunSuite with Matchers {
  val mockRoadLinkService: RoadLinkService = MockitoSugar.mock[RoadLinkService]
  val mockNodesAndJunctionsService = MockitoSugar.mock[NodesAndJunctionsService]
  val mockEventBus: DigiroadEventBus = MockitoSugar.mock[DigiroadEventBus]
  val mockRoadwayAddressMapper: RoadwayAddressMapper = MockitoSugar.mock[RoadwayAddressMapper]
  val mockRoadwayDAO = MockitoSugar.mock[RoadwayDAO]
  val projectDAO = new ProjectDAO
  val projectReservedPartDAO = new ProjectReservedPartDAO
  val projectLinkDAO = new ProjectLinkDAO
  val roadwayPointDAO = new RoadwayPointDAO
  val nodeDAO = new NodeDAO
  val nodePointDAO = new NodePointDAO
  val junctionDAO = new JunctionDAO
  val junctionPointDAO = new JunctionPointDAO
  val roadwayChangesDAO = new RoadwayChangesDAO
  val roadwayDAO = new RoadwayDAO
  val linearLocationDAO = new LinearLocationDAO
  val roadNetworkDAO = new RoadNetworkDAO
  val roadwayAddressMapper = new RoadwayAddressMapper(roadwayDAO, linearLocationDAO)
  val roadAddressService: RoadAddressService = new RoadAddressService(mockRoadLinkService, roadwayDAO, linearLocationDAO,
    roadNetworkDAO, roadwayPointDAO, nodePointDAO, junctionPointDAO, mockRoadwayAddressMapper, mockEventBus, frozenVVH = false) {

    override def withDynSession[T](f: => T): T = f

    override def withDynTransaction[T](f: => T): T = f
  }
  val projectService: ProjectService = new ProjectService(roadAddressService, mockRoadLinkService, mockNodesAndJunctionsService, roadwayDAO,
    roadwayPointDAO, linearLocationDAO, projectDAO, projectLinkDAO,
    nodeDAO, nodePointDAO, junctionPointDAO, projectReservedPartDAO, roadwayChangesDAO,
    roadwayAddressMapper, mockEventBus) {
    override def withDynSession[T](f: => T): T = f

    override def withDynTransaction[T](f: => T): T = f
  }

  def runWithRollback[T](f: => T): T = {
    Database.forDataSource(OracleDatabase.ds).withDynTransaction {
      val t = f
      dynamicSession.rollback()
      t
    }
  }

  val projectId = 1
  val rap = Project(projectId, ProjectState.apply(1), "TestProject", "TestUser", DateTime.parse("2700-01-01"),
    "TestUser", DateTime.parse("1972-03-03"), DateTime.parse("2700-01-01"), "Some additional info",
    List.empty[ProjectReservedPart], Seq(), None)

  def toRoadwayAndLinearLocation(p: ProjectLink):(LinearLocation, Roadway) = {
    val startDate = p.startDate.getOrElse(DateTime.now()).minusDays(1)

    (LinearLocation(p.linearLocationId, 1, p.linkId, p.startMValue, p.endMValue, p.sideCode, p.linkGeometryTimeStamp,
      (CalibrationPointsUtils.toCalibrationPointReference(p.startCalibrationPoint),
        CalibrationPointsUtils.toCalibrationPointReference(p.endCalibrationPoint)),
      p.geometry, p.linkGeomSource,
      p.roadwayNumber, Some(startDate), p.endDate),
      Roadway(p.roadwayId, p.roadwayNumber, p.roadNumber, p.roadPartNumber, p.administrativeClass, p.track, p.discontinuity, p.startAddrMValue, p.endAddrMValue, p.reversed, startDate, p.endDate,
        p.createdBy.getOrElse("-"), p.roadName, p.ely, TerminationCode.NoTermination, DateTime.now(), None))
  }

  def toRoadwaysAndLinearLocations(pls: Seq[ProjectLink]): (Seq[LinearLocation], Seq[Roadway]) = {
    pls.foldLeft((Seq.empty[LinearLocation], Seq.empty[Roadway])) { (list, p) =>
      val startDate = p.startDate.getOrElse(DateTime.now()).minusDays(1)

      (list._1 :+ LinearLocation(p.linearLocationId, 1, p.linkId, p.startMValue, p.endMValue, p.sideCode, p.linkGeometryTimeStamp,
        (CalibrationPointsUtils.toCalibrationPointReference(p.startCalibrationPoint),
          CalibrationPointsUtils.toCalibrationPointReference(p.endCalibrationPoint)),
        p.geometry, p.linkGeomSource,
        p.roadwayNumber, Some(startDate), p.endDate), list._2 :+ Roadway(p.roadwayId, p.roadwayNumber, p.roadNumber, p.roadPartNumber, p.administrativeClass, p.track, p.discontinuity, p.startAddrMValue, p.endAddrMValue, p.reversed, startDate, p.endDate,
        p.createdBy.getOrElse("-"), p.roadName, p.ely, TerminationCode.NoTermination, DateTime.now(), None))
    }
  }

  def buildTestDataForProject(project: Option[Project], rws: Option[Seq[Roadway]], lil: Option[Seq[LinearLocation]], pls: Option[Seq[ProjectLink]]): Unit = {
    if (rws.nonEmpty)
      roadwayDAO.create(rws.get)
    if (lil.nonEmpty)
      linearLocationDAO.create(lil.get, "user")
    if (project.nonEmpty)
      projectDAO.create(project.get)
    if (pls.nonEmpty) {
      if (project.nonEmpty) {
        val roadParts = pls.get.groupBy(pl => (pl.roadNumber, pl.roadPartNumber)).keys
        roadParts.foreach(rp => projectReservedPartDAO.reserveRoadPart(project.get.id, rp._1, rp._2, "user"))
        projectLinkDAO.create(pls.get.map(_.copy(projectId = project.get.id)))
      } else {
        projectLinkDAO.create(pls.get)
      }
    }
  }

  test("Test assignMValues When assigning values for new road addresses Then values should be properly assigned") {
    runWithRollback {
      val idRoad0 = 0L
      val idRoad1 = 1L
      val idRoad2 = 2L
      val idRoad3 = 3L
      val projectLink0 = toProjectLink(rap, LinkStatus.New)(RoadAddress(idRoad0, 0, 5, 1, AdministrativeClass.Unknown, Track.Combined, Continuous, 0L, 0L, Some(DateTime.parse("1901-01-01")), Some(DateTime.parse("1902-01-01")), Option("tester"), 12345L, 0.0, 9.8, SideCode.TowardsDigitizing, 0, (None, None), Seq(Point(0.0, 0.0), Point(0.0, 9.8)), LinkGeomSource.NormalLinkInterface, 8, NoTermination, 0))
      val projectLink1 = toProjectLink(rap, LinkStatus.New)(RoadAddress(idRoad1, 0, 5, 1, AdministrativeClass.Unknown, Track.Combined, Continuous, 0L, 0L, Some(DateTime.parse("1901-01-01")), Some(DateTime.parse("1902-01-01")), Option("tester"), 12346L, 0.0, 9.8, SideCode.TowardsDigitizing, 0, (None, None), Seq(Point(0.0, 30.0), Point(0.0, 39.8)), LinkGeomSource.NormalLinkInterface, 8, NoTermination, 0))
      val projectLink2 = toProjectLink(rap, LinkStatus.New)(RoadAddress(idRoad2, 0, 5, 1, AdministrativeClass.Unknown, Track.Combined, Continuous, 0L, 0L, Some(DateTime.parse("1901-01-01")), Some(DateTime.parse("1902-01-01")), Option("tester"), 12347L, 0.0, 9.8, SideCode.TowardsDigitizing, 0, (None, None), Seq(Point(0.0, 20.2), Point(0.0, 30.0)), LinkGeomSource.NormalLinkInterface, 8, NoTermination, 0))
      val projectLink3 = toProjectLink(rap, LinkStatus.New)(RoadAddress(idRoad3, 0, 5, 1, AdministrativeClass.Unknown, Track.Combined, Continuous, 0L, 0L, Some(DateTime.parse("1901-01-01")), Some(DateTime.parse("1902-01-01")), Option("tester"), 12348L, 0.0, 10.4, SideCode.TowardsDigitizing, 0, (None, None), Seq(Point(0.0, 9.8), Point(0.0, 20.2)), LinkGeomSource.NormalLinkInterface, 8, NoTermination, 0))

      val projectLinkSeq = Seq(projectLink0, projectLink1, projectLink2, projectLink3)
      val output = ProjectSectionCalculator.assignMValues(projectLinkSeq)
      output.length should be(4)
      output.foreach(o =>
        o.sideCode == SideCode.TowardsDigitizing || o.id == idRoad1 && o.sideCode == SideCode.AgainstDigitizing should be(true)
      )
      output(3).id should be(idRoad1)
      output(3).startMValue should be(0.0)
      output(3).endMValue should be(output(3).geometryLength +- 0.001)
      output(3).startAddrMValue should be(30L)
      output(3).endAddrMValue should be(40L)

      output(2).id should be(idRoad2)
      output(2).startMValue should be(0.0)
      output(2).endMValue should be(output(2).geometryLength +- 0.001)
      output(2).startAddrMValue should be(20L)
      output(2).endAddrMValue should be(30L)

      output(1).id should be(idRoad3)
      output(1).startMValue should be(0.0)
      output(1).endMValue should be(output(1).geometryLength +- 0.001)
      output(1).startAddrMValue should be(10L)
      output(1).endAddrMValue should be(20L)

      output.head.id should be(idRoad0)
      output.head.startMValue should be(0.0)
      output.head.endMValue should be(output.head.geometryLength +- 0.001)
      output.head.startAddrMValue should be(0L)
      output.head.endAddrMValue should be(10L)

      output(3).calibrationPoints should be(None, Some(CalibrationPoint(12346, Math.round(9.799999999999997*10.0)/10.0, 40, RoadAddressCP)))

      output.head.calibrationPoints should be(Some(CalibrationPoint(12345, 0.0, 0, RoadAddressCP)), None)
    }
  }

  test("Test assignMValues When assigning values for new road addresses in a complex case Then values should be properly assigned") {
    runWithRollback {
      val idRoad0 = 0L //   |
      val idRoad1 = 1L //  /
      val idRoad2 = 2L //    \
      val idRoad3 = 3L //  \
      val idRoad4 = 4L //    /
      val idRoad5 = 5L //   |
      val idRoad6 = 6L //  /
      val idRoad7 = 7L //    \
      val idRoad8 = 8L //   |
      val projectLink0 = toProjectLink(rap, LinkStatus.New)(RoadAddress(idRoad0, 0, 5, 1, AdministrativeClass.Unknown, Track.Combined, Continuous, 0L, 0L, Some(DateTime.parse("1901-01-01")), Some(DateTime.parse("1902-01-01")), Option("tester"), idRoad0, 0.0, 0.0, SideCode.TowardsDigitizing, 0, (None, None), Seq(Point(0.0, 0.0), Point(0.0, 9.8)), LinkGeomSource.NormalLinkInterface, 8, NoTermination, 0))
      val projectLink1 = toProjectLink(rap, LinkStatus.New)(RoadAddress(idRoad1, 0, 5, 1, AdministrativeClass.Unknown, Track.RightSide, Continuous, 0L, 0L, Some(DateTime.parse("1901-01-01")), Some(DateTime.parse("1902-01-01")), Option("tester"), idRoad1, 0.0, 0.0, SideCode.TowardsDigitizing, 0, (None, None), Seq(Point(0.0, 9.8), Point(-2.0, 20.2)), LinkGeomSource.NormalLinkInterface, 8, NoTermination, 0))
      val projectLink2 = toProjectLink(rap, LinkStatus.New)(RoadAddress(idRoad2, 0, 5, 1, AdministrativeClass.Unknown, Track.LeftSide, Continuous, 0L, 0L, Some(DateTime.parse("1901-01-01")), Some(DateTime.parse("1902-01-01")), Option("tester"), idRoad2, 0.0, 0.0, SideCode.TowardsDigitizing, 0, (None, None), Seq(Point(0.0, 9.8), Point(2.0, 19.2)), LinkGeomSource.NormalLinkInterface, 8, NoTermination, 0))
      val projectLink3 = toProjectLink(rap, LinkStatus.New)(RoadAddress(idRoad3, 0, 5, 1, AdministrativeClass.Unknown, Track.RightSide, Continuous, 0L, 0L, Some(DateTime.parse("1901-01-01")), Some(DateTime.parse("1902-01-01")), Option("tester"), idRoad3, 0.0, 0.0, SideCode.TowardsDigitizing, 0, (None, None), Seq(Point(-2.0, 20.2), Point(1.0, 30.0)), LinkGeomSource.NormalLinkInterface, 8, NoTermination, 0))
      val projectLink4 = toProjectLink(rap, LinkStatus.New)(RoadAddress(idRoad4, 0, 5, 1, AdministrativeClass.Unknown, Track.LeftSide, Continuous, 0L, 0L, Some(DateTime.parse("1901-01-01")), Some(DateTime.parse("1902-01-01")), Option("tester"), idRoad4, 0.0, 0.0, SideCode.TowardsDigitizing, 0, (None, None), Seq(Point(2.0, 19.2), Point(1.0, 30.0)), LinkGeomSource.NormalLinkInterface, 8, NoTermination, 0))
      val projectLink5 = toProjectLink(rap, LinkStatus.New)(RoadAddress(idRoad5, 0, 5, 1, AdministrativeClass.Unknown, Track.Combined, Continuous, 0L, 0L, Some(DateTime.parse("1901-01-01")), Some(DateTime.parse("1902-01-01")), Option("tester"), idRoad5, 0.0, 0.0, SideCode.TowardsDigitizing, 0, (None, None), Seq(Point(1.0, 30.0), Point(0.0, 48.0)), LinkGeomSource.NormalLinkInterface, 8, NoTermination, 0))
      val projectLink6 = toProjectLink(rap, LinkStatus.New)(RoadAddress(idRoad6, 0, 5, 1, AdministrativeClass.Unknown, Track.RightSide, Continuous, 0L, 0L, Some(DateTime.parse("1901-01-01")), Some(DateTime.parse("1902-01-01")), Option("tester"), idRoad6, 0.0, 0.0, SideCode.TowardsDigitizing, 0, (None, None), Seq(Point(0.0, 48.0), Point(2.0, 68.0), Point(0.0, 96.0)), LinkGeomSource.NormalLinkInterface, 8, NoTermination, 0))
      val projectLink7 = toProjectLink(rap, LinkStatus.New)(RoadAddress(idRoad7, 0, 5, 1, AdministrativeClass.Unknown, Track.LeftSide, Continuous, 0L, 0L, Some(DateTime.parse("1901-01-01")), Some(DateTime.parse("1902-01-01")), Option("tester"), idRoad7, 0.0, 0.0, SideCode.TowardsDigitizing, 0, (None, None), Seq(Point(0.0, 48.0), Point(-2.0, 68.0), Point(0.0, 96.0)), LinkGeomSource.NormalLinkInterface, 8, NoTermination, 0))
      val projectLink8 = toProjectLink(rap, LinkStatus.New)(RoadAddress(idRoad8, 0, 5, 1, AdministrativeClass.Unknown, Track.Combined, Continuous, 0L, 0L, Some(DateTime.parse("1901-01-01")), Some(DateTime.parse("1902-01-01")), Option("tester"), idRoad8, 0.0, 0.0, SideCode.TowardsDigitizing, 0, (None, None), Seq(Point(0.0, 96.0), Point(0.0, 148.0)), LinkGeomSource.NormalLinkInterface, 8, NoTermination, 0))

      val projectLinkSeq = Seq(projectLink0, projectLink1, projectLink2, projectLink3, projectLink4, projectLink5, projectLink6, projectLink7, projectLink8).map(pl =>
        pl.copy(endMValue = pl.geometryLength))
      val output = ProjectSectionCalculator.assignMValues(projectLinkSeq).sortBy(_.linkId)
      output.length should be(9)
      output.foreach(pl => pl.sideCode == AgainstDigitizing should be(true))
      val start = output.find(_.id == idRoad0).get
      start.calibrationPoints._1.nonEmpty should be(true)
      start.calibrationPoints._2.nonEmpty should be(true)
      start.startAddrMValue should be(139L)

      output.filter(pl => pl.id == idRoad1 || pl.id == idRoad2).foreach { pl =>
        pl.calibrationPoints._1.nonEmpty should be(false)
        pl.calibrationPoints._2.nonEmpty should be(true)
      }

      output.filter(pl => pl.id == idRoad3 || pl.id == idRoad4).foreach { pl =>
        pl.calibrationPoints._1.nonEmpty should be(true)
        pl.calibrationPoints._2.nonEmpty should be(false)
      }

      output.filter(pl => pl.id > idRoad4).foreach { pl =>
        pl.calibrationPoints._1.nonEmpty should be(true)
        pl.calibrationPoints._2.nonEmpty should be(true)
      }

      output.find(_.id == idRoad0).get.endAddrMValue should be(149L)
    }
  }

  test("Test assignMValues When giving against digitization case Then values should be properly assigned") {
    runWithRollback {
      val idRoad0 = 0L //   |
      val idRoad1 = 1L //  /
      val idRoad2 = 2L //    \
      val idRoad3 = 3L //  \
      val idRoad4 = 4L //    /
      val idRoad5 = 5L //   |
      val idRoad6 = 6L //  /
      val idRoad7 = 7L //    \
      val idRoad8 = 8L //   |
      val projectLink0 = toProjectLink(rap, LinkStatus.New)(RoadAddress(idRoad0, 0, 5, 1, AdministrativeClass.Unknown, Track.Combined, Continuous, 0L, 0L, Some(DateTime.parse("1901-01-01")), Some(DateTime.parse("1902-01-01")), Option("tester"), idRoad0, 0.0, 0.0, SideCode.TowardsDigitizing, 0, (None, None), Seq(Point(0.0, 0.0), Point(0.0, 9.8)), LinkGeomSource.NormalLinkInterface, 8, NoTermination, 0))
      val projectLink1 = toProjectLink(rap, LinkStatus.New)(RoadAddress(idRoad1, 0, 5, 1, AdministrativeClass.Unknown, Track.RightSide, Continuous, 0L, 0L, Some(DateTime.parse("1901-01-01")), Some(DateTime.parse("1902-01-01")), Option("tester"), idRoad1, 0.0, 0.0, SideCode.TowardsDigitizing, 0, (None, None), Seq(Point(0.0, 9.8), Point(-2.0, 20.2)), LinkGeomSource.NormalLinkInterface, 8, NoTermination, 0))
      val projectLink2 = toProjectLink(rap, LinkStatus.New)(RoadAddress(idRoad2, 0, 5, 1, AdministrativeClass.Unknown, Track.LeftSide, Continuous, 0L, 0L, Some(DateTime.parse("1901-01-01")), Some(DateTime.parse("1902-01-01")), Option("tester"), idRoad2, 0.0, 0.0, SideCode.TowardsDigitizing, 0, (None, None), Seq(Point(0.0, 9.8), Point(2.0, 19.2)), LinkGeomSource.NormalLinkInterface, 8, NoTermination, 0))
      val projectLink3 = toProjectLink(rap, LinkStatus.New)(RoadAddress(idRoad3, 0, 5, 1, AdministrativeClass.Unknown, Track.RightSide, Continuous, 0L, 0L, Some(DateTime.parse("1901-01-01")), Some(DateTime.parse("1902-01-01")), Option("tester"), idRoad3, 0.0, 0.0, SideCode.TowardsDigitizing, 0, (None, None), Seq(Point(-2.0, 20.2), Point(1.0, 30.0)), LinkGeomSource.NormalLinkInterface, 8, NoTermination, 0))
      val projectLink4 = toProjectLink(rap, LinkStatus.New)(RoadAddress(idRoad4, 0, 5, 1, AdministrativeClass.Unknown, Track.LeftSide, Continuous, 0L, 0L, Some(DateTime.parse("1901-01-01")), Some(DateTime.parse("1902-01-01")), Option("tester"), idRoad4, 0.0, 0.0, SideCode.TowardsDigitizing, 0, (None, None), Seq(Point(2.0, 19.2), Point(1.0, 30.0)), LinkGeomSource.NormalLinkInterface, 8, NoTermination, 0))
      val projectLink5 = toProjectLink(rap, LinkStatus.New)(RoadAddress(idRoad5, 0, 5, 1, AdministrativeClass.Unknown, Track.Combined, Continuous, 0L, 0L, Some(DateTime.parse("1901-01-01")), Some(DateTime.parse("1902-01-01")), Option("tester"), idRoad5, 0.0, 0.0, SideCode.TowardsDigitizing, 0, (None, None), Seq(Point(1.0, 30.0), Point(0.0, 48.0)), LinkGeomSource.NormalLinkInterface, 8, NoTermination, 0))
      val projectLink6 = toProjectLink(rap, LinkStatus.New)(RoadAddress(idRoad6, 0, 5, 1, AdministrativeClass.Unknown, Track.RightSide, Continuous, 0L, 0L, Some(DateTime.parse("1901-01-01")), Some(DateTime.parse("1902-01-01")), Option("tester"), idRoad6, 0.0, 0.0, SideCode.TowardsDigitizing, 0, (None, None), Seq(Point(0.0, 48.0), Point(2.0, 68.0), Point(0.0, 96.0)), LinkGeomSource.NormalLinkInterface, 8, NoTermination, 0))
      val projectLink7 = toProjectLink(rap, LinkStatus.New)(RoadAddress(idRoad7, 0, 5, 1, AdministrativeClass.Unknown, Track.LeftSide, Continuous, 0L, 0L, Some(DateTime.parse("1901-01-01")), Some(DateTime.parse("1902-01-01")), Option("tester"), idRoad7, 0.0, 0.0, SideCode.TowardsDigitizing, 0, (None, None), Seq(Point(0.0, 48.0), Point(-2.0, 68.0), Point(0.0, 96.0)), LinkGeomSource.NormalLinkInterface, 8, NoTermination, 0))
      val projectLink8 = toProjectLink(rap, LinkStatus.New)(RoadAddress(idRoad8, 0, 5, 1, AdministrativeClass.Unknown, Track.Combined, Continuous, 0L, 0L, Some(DateTime.parse("1901-01-01")), Some(DateTime.parse("1902-01-01")), Option("tester"), idRoad8, 0.0, 0.0, SideCode.TowardsDigitizing, 0, (None, None), Seq(Point(0.0, 96.0), Point(0.0, 148.0)), LinkGeomSource.NormalLinkInterface, 8, NoTermination, 0))

      val projectLinkSeq = Seq(projectLink0, projectLink1, projectLink2, projectLink3, projectLink4, projectLink5, projectLink6, projectLink7, projectLink8).map(
        pl => pl.copy(sideCode = SideCode.AgainstDigitizing)
      )
      val output = ProjectSectionCalculator.assignMValues(projectLinkSeq).sortBy(_.linkId)
      output.length should be(9)
      output.foreach(pl => pl.sideCode == TowardsDigitizing should be(true))
      val start = output.find(_.id == idRoad0).get
      start.calibrationPoints._1.nonEmpty should be(true)
      start.calibrationPoints._2.nonEmpty should be(true)
      start.endAddrMValue should be(10L)

      output.filter(pl => pl.id == idRoad1 || pl.id == idRoad2).foreach { pl =>
        pl.calibrationPoints._1.nonEmpty should be(true)
        pl.calibrationPoints._2.nonEmpty should be(false)
      }

      output.filter(pl => pl.id == idRoad3 || pl.id == idRoad4).foreach { pl =>
        pl.calibrationPoints._1.nonEmpty should be(false)
        pl.calibrationPoints._2.nonEmpty should be(true)
      }

      output.filter(pl => pl.id > idRoad4).foreach { pl =>
        pl.calibrationPoints._1.nonEmpty should be(true)
        pl.calibrationPoints._2.nonEmpty should be(true)
      }

      output.find(_.id == idRoad0).get.startAddrMValue should be(0L)
    }
  }

  test("Test assignMValues When addressing calibration points and mixed directions Then values should be properly assigned") {
    runWithRollback {
      val idRoad0 = 0L //   >
      val idRoad1 = 1L //     <
      val idRoad2 = 2L //   >
      val idRoad3 = 3L //     <
      val projectLink0 = toProjectLink(rap, LinkStatus.New)(RoadAddress(idRoad0, 0, 5, 1, AdministrativeClass.Unknown, Track.Combined, Continuous, 0L, 0L, Some(DateTime.parse("1901-01-01")), Some(DateTime.parse("1902-01-01")), Option("tester"), idRoad0, 0.0, 0.0, SideCode.TowardsDigitizing, 0, (None, None), Seq(Point(0.0, 0.0), Point(0.0, 9.8)), LinkGeomSource.NormalLinkInterface, 8, NoTermination, 0))
      val projectLink1 = toProjectLink(rap, LinkStatus.New)(RoadAddress(idRoad1, 0, 5, 1, AdministrativeClass.Unknown, Track.Combined, Continuous, 0L, 0L, Some(DateTime.parse("1901-01-01")), Some(DateTime.parse("1902-01-01")), Option("tester"), idRoad1, 0.0, 0.0, SideCode.AgainstDigitizing, 0, (None, None), Seq(Point(4.0, 7.5), Point(0.0, 9.8)), LinkGeomSource.NormalLinkInterface, 8, NoTermination, 0))
      val projectLink2 = toProjectLink(rap, LinkStatus.New)(RoadAddress(idRoad2, 0, 5, 1, AdministrativeClass.Unknown, Track.Combined, Continuous, 0L, 0L, Some(DateTime.parse("1901-01-01")), Some(DateTime.parse("1902-01-01")), Option("tester"), idRoad2, 0.0, 0.0, SideCode.TowardsDigitizing, 0, (None, None), Seq(Point(4.0, 7.5), Point(6.0, 19.2)), LinkGeomSource.NormalLinkInterface, 8, NoTermination, 0))
      val projectLink3 = toProjectLink(rap, LinkStatus.New)(RoadAddress(idRoad3, 0, 5, 1, AdministrativeClass.Unknown, Track.Combined, Continuous, 0L, 0L, Some(DateTime.parse("1901-01-01")), Some(DateTime.parse("1902-01-01")), Option("tester"), idRoad3, 0.0, 0.0, SideCode.AgainstDigitizing, 0, (None, None), Seq(Point(10.0, 15.0), Point(6.0, 19.2)), LinkGeomSource.NormalLinkInterface, 8, NoTermination, 0))

      val projectLinkSeq = Seq(projectLink0, projectLink1, projectLink2, projectLink3)
      val output = ProjectSectionCalculator.assignMValues(projectLinkSeq).sortBy(_.linkId)
      output.length should be(4)
      output.foreach(pl => pl.sideCode == AgainstDigitizing || pl.id % 2 == 0 should be(true))
      output.foreach(pl => pl.sideCode == TowardsDigitizing || pl.id % 2 != 0 should be(true))
      val start = output.find(_.id == idRoad0).get
      start.calibrationPoints._1.nonEmpty should be(true)
      start.calibrationPoints._2.nonEmpty should be(false)
      start.startAddrMValue should be(0L)
      val end = output.find(_.id == idRoad3).get
      end.calibrationPoints._1.nonEmpty should be(false)
      end.calibrationPoints._2.nonEmpty should be(true)
      end.endAddrMValue should be(32L)
    }
  }

  test("Test assignMValues When assigning values for Tracks 0+1+2 Then the result should not be dependent on the order of the links") {
    runWithRollback {
      def trackMap(pl: ProjectLink) = {
        pl.linkId -> (pl.track, pl.sideCode)
      }

      val idRoad0 = 0L //   0 Track
      val idRoad1 = 1L //   1 Track
      val idRoad2 = 2L //   2 Track
      val projectLink0 = toProjectLink(rap, LinkStatus.New)(RoadAddress(idRoad0, 0, 5, 1, AdministrativeClass.Unknown, Track.Combined, Continuous, 0L, 0L, Some(DateTime.parse("1901-01-01")), Some(DateTime.parse("1902-01-01")), Option("tester"), idRoad0, 0.0, 0.0, SideCode.TowardsDigitizing, 0, (None, None), Seq(Point(20.0, 10.0), Point(28, 15)), LinkGeomSource.NormalLinkInterface, 8, NoTermination, 0))
      val projectLink1 = toProjectLink(rap, LinkStatus.New)(RoadAddress(idRoad1, 0, 5, 1, AdministrativeClass.Unknown, Track.RightSide, Continuous, 0L, 0L, Some(DateTime.parse("1901-01-01")), Some(DateTime.parse("1902-01-01")), Option("tester"), idRoad1, 0.0, 0.0, SideCode.TowardsDigitizing, 0, (None, None), Seq(Point(42, 14), Point(28, 15)), LinkGeomSource.NormalLinkInterface, 8, NoTermination, 0))
      val projectLink2 = toProjectLink(rap, LinkStatus.New)(RoadAddress(idRoad2, 0, 5, 1, AdministrativeClass.Unknown, Track.LeftSide, Continuous, 0L, 0L, Some(DateTime.parse("1901-01-01")), Some(DateTime.parse("1902-01-01")), Option("tester"), idRoad2, 0.0, 0.0, SideCode.TowardsDigitizing, 0, (None, None), Seq(Point(28, 15), Point(75, 19.2)), LinkGeomSource.NormalLinkInterface, 8, NoTermination, 0))
      val list = List(projectLink0, projectLink1, projectLink2)
      val ordered = ProjectSectionCalculator.assignMValues(list).map(trackMap).toMap
      // Test that the result is not dependent on the order of the links
      list.permutations.foreach(l => {
        ProjectSectionCalculator.assignMValues(l).map(trackMap).toMap should be(ordered)
      })
    }
  }

  test("Test assignMValues When giving one link Towards and one Against Digitizing Then calibrations points should be properly assigned") {
    runWithRollback {
      val geometry = Seq(Point(20.0, 10.0), Point(28, 15))
      val projectLink0T = toProjectLink(rap, LinkStatus.New)(RoadAddress(0L, 0, 5, 1, AdministrativeClass.Unknown, Track.Combined, Continuous, 0L, 0L, Some(DateTime.parse("1901-01-01")), Some(DateTime.parse("1902-01-01")), Option("tester"), 0L, 0.0, GeometryUtils.geometryLength(geometry), SideCode.TowardsDigitizing, 0, (None, None), geometry, LinkGeomSource.NormalLinkInterface, 8, NoTermination, 0))
      val projectLink0A = toProjectLink(rap, LinkStatus.New)(RoadAddress(0L, 0, 5, 1, AdministrativeClass.Unknown, Track.Combined, Continuous, 0L, 0L, Some(DateTime.parse("1901-01-01")), Some(DateTime.parse("1902-01-01")), Option("tester"), 0L, 0.0, GeometryUtils.geometryLength(geometry), SideCode.AgainstDigitizing, 0, (None, None), geometry, LinkGeomSource.NormalLinkInterface, 8, NoTermination, 0))

      val towards = ProjectSectionCalculator.assignMValues(Seq(projectLink0T)).head
      val against = ProjectSectionCalculator.assignMValues(Seq(projectLink0A)).head
      towards.sideCode should be(SideCode.TowardsDigitizing)
      against.sideCode should be(SideCode.AgainstDigitizing)
      towards.calibrationPoints._1 should be(Some(CalibrationPoint(0, 0.0, 0, RoadAddressCP)))
      towards.calibrationPoints._2 should be(Some(CalibrationPoint(0, projectLink0T.geometryLength, 9, RoadAddressCP)))
      against.calibrationPoints._2 should be(Some(CalibrationPoint(0, 0.0, 9, RoadAddressCP)))
      against.calibrationPoints._1 should be(Some(CalibrationPoint(0, projectLink0A.geometryLength, 0, RoadAddressCP)))
    }
  }

  test("Test assignMValues When giving links without opposite track Then exception is thrown and links are returned as-is") {
    runWithRollback {
      val projectLink0 = toProjectLink(rap, LinkStatus.New)(RoadAddress(0L, 0, 5, 1, AdministrativeClass.Unknown, Track.RightSide, Continuous, 0L, 0L, Some(DateTime.parse("1901-01-01")), Some(DateTime.parse("1902-01-01")), Option("tester"), 0L, 0.0, 0.0, SideCode.TowardsDigitizing, 0, (None, None), Seq(Point(20.0, 10.0), Point(28, 15)), LinkGeomSource.NormalLinkInterface, 8, NoTermination, 0))
      val projectLink1 = toProjectLink(rap, LinkStatus.New)(RoadAddress(1L, 0, 5, 1, AdministrativeClass.Unknown, Track.RightSide, Continuous, 0L, 0L, Some(DateTime.parse("1901-01-01")), Some(DateTime.parse("1902-01-01")), Option("tester"), 1L, 0.0, 0.0, SideCode.TowardsDigitizing, 0, (None, None), Seq(Point(28.0, 15.0), Point(38, 15)), LinkGeomSource.NormalLinkInterface, 8, NoTermination, 0))

      ProjectSectionCalculator.assignMValues(Seq(projectLink0, projectLink1))
    }
  }

  test("Test assignMValues When giving incompatible digitization on tracks Then the direction of left track is corrected to match the right track") {
    runWithRollback {
      val idRoad0 = 0L //   R<
      val idRoad1 = 1L //   R<
      val idRoad2 = 2L //   L<    <- Note! Incompatible, means the addressing direction is against the right track
      val idRoad3 = 3L //   L<    <- Note! Incompatible, means the addressing direction is against the right track
      val projectLink0 = toProjectLink(rap, LinkStatus.New)(RoadAddress(idRoad0, 0, 5, 1, AdministrativeClass.Unknown, Track.RightSide, Continuous, 0L, 0L, Some(DateTime.parse("1901-01-01")), Some(DateTime.parse("1902-01-01")), Option("tester"), idRoad0, 0.0, 0.0, SideCode.AgainstDigitizing, 0, (Some(CalibrationPoint(0L, 0.0, 0L)), None), Seq(Point(28, 9.8), Point(20.0, 10.0)), LinkGeomSource.NormalLinkInterface, 8, NoTermination, 0))
      val projectLink1 = toProjectLink(rap, LinkStatus.New)(RoadAddress(idRoad1, 0, 5, 1, AdministrativeClass.Unknown, Track.RightSide, Continuous, 0L, 0L, Some(DateTime.parse("1901-01-01")), Some(DateTime.parse("1902-01-01")), Option("tester"), idRoad1, 0.0, 0.0, SideCode.AgainstDigitizing, 0, (None, None), Seq(Point(42, 9.7), Point(28, 9.8)), LinkGeomSource.NormalLinkInterface, 8, NoTermination, 0))
      val projectLink2 = toProjectLink(rap, LinkStatus.New)(RoadAddress(idRoad2, 0, 5, 1, AdministrativeClass.Unknown, Track.LeftSide, Continuous, 0L, 0L, Some(DateTime.parse("1901-01-01")), Some(DateTime.parse("1902-01-01")), Option("tester"), idRoad2, 0.0, 0.0, SideCode.AgainstDigitizing, 0, (None, None), Seq(Point(20, 10.1), Point(28, 10.2)), LinkGeomSource.NormalLinkInterface, 8, NoTermination, 0))
      val projectLink3 = toProjectLink(rap, LinkStatus.New)(RoadAddress(idRoad3, 0, 5, 1, AdministrativeClass.Unknown, Track.LeftSide, Continuous, 0L, 0L, Some(DateTime.parse("1901-01-01")), Some(DateTime.parse("1902-01-01")), Option("tester"), idRoad3, 0.0, 0.0, SideCode.AgainstDigitizing, 0, (None, None), Seq(Point(28, 10.2), Point(42, 10.3)), LinkGeomSource.NormalLinkInterface, 8, NoTermination, 0))
      val list = List(projectLink0, projectLink1, projectLink2, projectLink3)
      val ordered = ProjectSectionCalculator.assignMValues(list)
      // Test that the direction of left track is corrected to match the right track
      val (right, left) = ordered.partition(_.track == Track.RightSide)
      right.foreach(
        _.sideCode should be(AgainstDigitizing)
      )
      left.foreach(
        _.sideCode should be(TowardsDigitizing)
      )
    }
  }

  test("Test assignMValues When giving links with different track lengths Then different track lengths are adjusted") {
    runWithRollback {
      // Left track = 89.930 meters
      val idRoad0 = 0L //   L>
      val idRoad1 = 1L //   L>
      val idRoad2 = 2L //   L>
      val idRoad3 = 3L //   L<
      // Right track = 83.154 meters
      val idRoad4 = 4L //   R>
      val idRoad5 = 5L //   R>
      val projectLink0 = toProjectLink(rap, LinkStatus.New)(RoadAddress(idRoad0, 0, 5, 1, AdministrativeClass.Unknown, Track.LeftSide, Continuous, 0L, 0L, Some(DateTime.parse("1901-01-01")), Some(DateTime.parse("1902-01-01")), Option("tester"), idRoad0, 0.0, 0.0, SideCode.TowardsDigitizing, 0, (None, None), Seq(Point(20.0, 10.0), Point(28, 15)), LinkGeomSource.NormalLinkInterface, 8, NoTermination, 0))
      val projectLink1 = toProjectLink(rap, LinkStatus.New)(RoadAddress(idRoad1, 0, 5, 1, AdministrativeClass.Unknown, Track.LeftSide, Continuous, 0L, 0L, Some(DateTime.parse("1901-01-01")), Some(DateTime.parse("1902-01-01")), Option("tester"), idRoad1, 0.0, 0.0, SideCode.TowardsDigitizing, 0, (None, None), Seq(Point(28, 15), Point(42, 19)), LinkGeomSource.NormalLinkInterface, 8, NoTermination, 0))
      val projectLink2 = toProjectLink(rap, LinkStatus.New)(RoadAddress(idRoad2, 0, 5, 1, AdministrativeClass.Unknown, Track.LeftSide, Continuous, 0L, 0L, Some(DateTime.parse("1901-01-01")), Some(DateTime.parse("1902-01-01")), Option("tester"), idRoad2, 0.0, 0.0, SideCode.TowardsDigitizing, 0, (None, None), Seq(Point(42, 19), Point(75, 29.2)), LinkGeomSource.NormalLinkInterface, 8, NoTermination, 0))
      val projectLink3 = toProjectLink(rap, LinkStatus.New)(RoadAddress(idRoad3, 0, 5, 1, AdministrativeClass.Unknown, Track.LeftSide, Continuous, 0L, 0L, Some(DateTime.parse("1901-01-01")), Some(DateTime.parse("1902-01-01")), Option("tester"), idRoad3, 0.0, 0.0, SideCode.AgainstDigitizing, 0, (None, None), Seq(Point(103.0, 15.0), Point(75, 29.2)), LinkGeomSource.NormalLinkInterface, 8, NoTermination, 0))
      val projectLink4 = toProjectLink(rap, LinkStatus.New)(RoadAddress(idRoad4, 0, 5, 1, AdministrativeClass.Unknown, Track.RightSide, Continuous, 0L, 0L, Some(DateTime.parse("1901-01-01")), Some(DateTime.parse("1902-01-01")), Option("tester"), idRoad4, 0.0, 0.0, SideCode.TowardsDigitizing, 0, (None, None), Seq(Point(20.0, 10.0), Point(42, 11)), LinkGeomSource.NormalLinkInterface, 8, NoTermination, 0))
      val projectLink5 = toProjectLink(rap, LinkStatus.New)(RoadAddress(idRoad5, 0, 5, 1, AdministrativeClass.Unknown, Track.RightSide, Continuous, 0L, 0L, Some(DateTime.parse("1901-01-01")), Some(DateTime.parse("1902-01-01")), Option("tester"), idRoad5, 0.0, 0.0, SideCode.TowardsDigitizing, 0, (None, None), Seq(Point(42, 11), Point(103, 15)), LinkGeomSource.NormalLinkInterface, 8, NoTermination, 0))
      val list = List(projectLink0, projectLink1, projectLink2, projectLink3, projectLink4, projectLink5)
      val ordered = ProjectSectionCalculator.assignMValues(list)
      ordered.map(fi.liikennevirasto.viite.util.prettyPrint).foreach(println)
      ordered.flatMap(_.calibrationPoints._1).foreach(
        _.addressMValue should be(0L)
      )
      ordered.flatMap(_.calibrationPoints._2).foreach(
        _.addressMValue should be(86L)
      )
    }
  }

  test("Test assignMValues When giving links in different tracks and RoadAddressCP in the middle Then proper calibration points should be created for each track and RoadAddressCPs cleared from the middle") {
    runWithRollback {
      // Left track = 85.308 meters
      val idRoad0 = 0L //   L>
      val idRoad1 = 1L //   L>
      val idRoad2 = 2L //   L>
      val idRoad3 = 3L //   L<
      // Right track = 83.154 meters
      val idRoad4 = 4L //   R>
      val idRoad5 = 5L //   R>

      val geom0 = Seq(Point(20.0, 10.0), Point(28, 15))
      val geom1 = Seq(Point(28, 15), Point(42, 19))
      val geom2 = Seq(Point(42, 19), Point(75, 29.2))
      val geom3 = Seq(Point(103.0, 15.0), Point(75, 29.2))
      val geom4 = Seq(Point(20.0, 10.0), Point(42, 11))
      val geom5 = Seq(Point(42, 11), Point(103, 15))
      val projectLink0 = toProjectLink(rap, LinkStatus.New)(RoadAddress(idRoad0, 0, 5, 1, AdministrativeClass.Unknown, Track.LeftSide, Continuous, 0L, 9L, Some(DateTime.parse("1901-01-01")), Some(DateTime.parse("1902-01-01")), Option("tester"), idRoad0, 0.0, GeometryUtils.geometryLength(geom0), SideCode.TowardsDigitizing, 0, (None, Some(CalibrationPoint(idRoad0, 9.0, 9L, RoadAddressCP))), geom0, LinkGeomSource.NormalLinkInterface, 8, NoTermination, 0))
      val projectLink1 = toProjectLink(rap, LinkStatus.New)(RoadAddress(idRoad1, 0, 5, 1, AdministrativeClass.Unknown, Track.LeftSide, Continuous, 9L, 20L, Some(DateTime.parse("1901-01-01")), Some(DateTime.parse("1902-01-01")), Option("tester"), idRoad1, 0.0, GeometryUtils.geometryLength(geom1), SideCode.TowardsDigitizing, 0, (Some(CalibrationPoint(idRoad1, 0.0, 9L, RoadAddressCP)), None), geom1, LinkGeomSource.NormalLinkInterface, 8, NoTermination, 0))
      val projectLink2 = toProjectLink(rap, LinkStatus.New)(RoadAddress(idRoad2, 0, 5, 1, AdministrativeClass.Unknown, Track.LeftSide, Continuous, 0L, 0L, Some(DateTime.parse("1901-01-01")), Some(DateTime.parse("1902-01-01")), Option("tester"), idRoad2, 0.0, GeometryUtils.geometryLength(geom2), SideCode.TowardsDigitizing, 0, (None, None), geom2, LinkGeomSource.NormalLinkInterface, 8, NoTermination, 0))
      val projectLink3 = toProjectLink(rap, LinkStatus.New)(RoadAddress(idRoad3, 0, 5, 1, AdministrativeClass.Unknown, Track.LeftSide, Continuous, 0L, 0L, Some(DateTime.parse("1901-01-01")), Some(DateTime.parse("1902-01-01")), Option("tester"), idRoad3, 0.0, GeometryUtils.geometryLength(geom3), SideCode.AgainstDigitizing, 0, (None, None), geom3, LinkGeomSource.NormalLinkInterface, 8, NoTermination, 0))
      val projectLink4 = toProjectLink(rap, LinkStatus.New)(RoadAddress(idRoad4, 0, 5, 1, AdministrativeClass.Unknown, Track.RightSide, Continuous, 0L, 0L, Some(DateTime.parse("1901-01-01")), Some(DateTime.parse("1902-01-01")), Option("tester"), idRoad4, 0.0, GeometryUtils.geometryLength(geom4), SideCode.TowardsDigitizing, 0, (None, None), geom4, LinkGeomSource.NormalLinkInterface, 8, NoTermination, 0))
      val projectLink5 = toProjectLink(rap, LinkStatus.New)(RoadAddress(idRoad5, 0, 5, 1, AdministrativeClass.Unknown, Track.RightSide, Continuous, 0L, 0L, Some(DateTime.parse("1901-01-01")), Some(DateTime.parse("1902-01-01")), Option("tester"), idRoad5, 0.0, GeometryUtils.geometryLength(geom5), SideCode.TowardsDigitizing, 0, (None, None), geom5, LinkGeomSource.NormalLinkInterface, 8, NoTermination, 0))
      val list = List(projectLink0, projectLink1, projectLink2, projectLink3, projectLink4, projectLink5)
      val ordered = ProjectSectionCalculator.assignMValues(list)
      ordered.flatMap(_.calibrationPoints._1) should have size 2
      ordered.flatMap(_.calibrationPoints._2) should have size 2
    }
  }

  test("Test assignMValues When giving links in one track with JunctionPointCP in the middle Then proper calibration points should be created and JunctionPointCPs kept in place") {
    runWithRollback {
      val idRoad0 = 0L
      val idRoad1 = 1L
      val idRoad2 = 2L
      val idRoad3 = 3L

      val geom0 = Seq(Point(20.0, 10.0), Point(28, 15))
      val geom1 = Seq(Point(28, 15), Point(42, 19))
      val geom2 = Seq(Point(42, 19), Point(75, 29.2))
      val geom3 = Seq(Point(103.0, 15.0), Point(75, 29.2))
      val projectLink0 = toProjectLink(rap, LinkStatus.New)(RoadAddress(idRoad0, 0, 5, 1, AdministrativeClass.Unknown, Track.Combined, Continuous, 0L, 9L, Some(DateTime.parse("1901-01-01")), Some(DateTime.parse("1902-01-01")), Option("tester"), idRoad0, 0.0, GeometryUtils.geometryLength(geom0), SideCode.TowardsDigitizing, 0, (None, Some(CalibrationPoint(idRoad0, 9.0, 9L, JunctionPointCP))), geom0, LinkGeomSource.NormalLinkInterface, 8, NoTermination, 0))
      val projectLink1 = toProjectLink(rap, LinkStatus.New)(RoadAddress(idRoad1, 0, 5, 1, AdministrativeClass.Unknown, Track.Combined, Continuous, 9L, 20L, Some(DateTime.parse("1901-01-01")), Some(DateTime.parse("1902-01-01")), Option("tester"), idRoad1, 0.0, GeometryUtils.geometryLength(geom1), SideCode.TowardsDigitizing, 0, (Some(CalibrationPoint(idRoad1, 0.0, 9L, JunctionPointCP)), None), geom1, LinkGeomSource.NormalLinkInterface, 8, NoTermination, 0))
      val projectLink2 = toProjectLink(rap, LinkStatus.New)(RoadAddress(idRoad2, 0, 5, 1, AdministrativeClass.Unknown, Track.Combined, Continuous, 0L, 0L, Some(DateTime.parse("1901-01-01")), Some(DateTime.parse("1902-01-01")), Option("tester"), idRoad2, 0.0, GeometryUtils.geometryLength(geom2), SideCode.TowardsDigitizing, 0, (None, None), geom2, LinkGeomSource.NormalLinkInterface, 8, NoTermination, 0))
      val projectLink3 = toProjectLink(rap, LinkStatus.New)(RoadAddress(idRoad3, 0, 5, 1, AdministrativeClass.Unknown, Track.Combined, Continuous, 0L, 0L, Some(DateTime.parse("1901-01-01")), Some(DateTime.parse("1902-01-01")), Option("tester"), idRoad3, 0.0, GeometryUtils.geometryLength(geom3), SideCode.AgainstDigitizing, 0, (None, None), geom3, LinkGeomSource.NormalLinkInterface, 8, NoTermination, 0))
      val list = List(projectLink0, projectLink1, projectLink2, projectLink3)
      val ordered = ProjectSectionCalculator.assignMValues(list)
      ordered.flatMap(_.calibrationPoints._1) should have size 2
      ordered.flatMap(_.calibrationPoints._2) should have size 2
      ordered.head.startCalibrationPointType should be(RoadAddressCP)
      ordered.filter(p => p.startAddrMValue == 0).head.endCalibrationPointType should be(JunctionPointCP)
      ordered.filter(p => p.startAddrMValue == 9).head.startCalibrationPointType should be(JunctionPointCP)
      ordered.last.endCalibrationPointType should be(RoadAddressCP)
    }
  }

  test("Test assignMValues When giving links in one track with JunctionPointCP at the beginning and end Then JunctionPointCPs should be changed to RoadAddressCPs") {
    runWithRollback {
      val idRoad0 = 0L
      val idRoad1 = 1L
      val idRoad2 = 2L
      val idRoad3 = 3L

      val geom0 = Seq(Point(20.0, 10.0), Point(28, 15))
      val geom1 = Seq(Point(28, 15), Point(42, 19))
      val geom2 = Seq(Point(42, 19), Point(75, 29.2))
      val geom3 = Seq(Point(103.0, 15.0), Point(75, 29.2))
      val projectLink0 = toProjectLink(rap, LinkStatus.New)(RoadAddress(idRoad0, 0, 5, 1, AdministrativeClass.Unknown, Track.Combined, Continuous, 0L, 9L, Some(DateTime.parse("1901-01-01")), Some(DateTime.parse("1902-01-01")), Option("tester"), idRoad0, 0.0, GeometryUtils.geometryLength(geom0), SideCode.TowardsDigitizing, 0, (Some(CalibrationPoint(idRoad0, 0.0, 0L, JunctionPointCP)), None), geom0, LinkGeomSource.NormalLinkInterface, 8, NoTermination, 0))
      val projectLink1 = toProjectLink(rap, LinkStatus.New)(RoadAddress(idRoad1, 0, 5, 1, AdministrativeClass.Unknown, Track.Combined, Continuous, 9L, 20L, Some(DateTime.parse("1901-01-01")), Some(DateTime.parse("1902-01-01")), Option("tester"), idRoad1, 0.0, GeometryUtils.geometryLength(geom1), SideCode.TowardsDigitizing, 0, (None, None), geom1, LinkGeomSource.NormalLinkInterface, 8, NoTermination, 0))
      val projectLink2 = toProjectLink(rap, LinkStatus.New)(RoadAddress(idRoad2, 0, 5, 1, AdministrativeClass.Unknown, Track.Combined, Continuous, 20L, 30L, Some(DateTime.parse("1901-01-01")), Some(DateTime.parse("1902-01-01")), Option("tester"), idRoad2, 0.0, GeometryUtils.geometryLength(geom2), SideCode.TowardsDigitizing, 0, (None, None), geom2, LinkGeomSource.NormalLinkInterface, 8, NoTermination, 0))
      val projectLink3 = toProjectLink(rap, LinkStatus.New)(RoadAddress(idRoad3, 0, 5, 1, AdministrativeClass.Unknown, Track.Combined, Continuous, 30L, 40L, Some(DateTime.parse("1901-01-01")), Some(DateTime.parse("1902-01-01")), Option("tester"), idRoad3, 0.0, GeometryUtils.geometryLength(geom3), SideCode.AgainstDigitizing, 0, (None, Some(CalibrationPoint(idRoad3, GeometryUtils.geometryLength(geom3), 40L, JunctionPointCP))), geom3, LinkGeomSource.NormalLinkInterface, 8, NoTermination, 0))
      val list = List(projectLink0, projectLink1, projectLink2, projectLink3)
      val ordered = ProjectSectionCalculator.assignMValues(list)
      ordered.flatMap(_.calibrationPoints._1) should have size 1
      ordered.flatMap(_.calibrationPoints._2) should have size 1
      ordered.head.startCalibrationPointType should be(RoadAddressCP)
      ordered.last.endCalibrationPointType should be(RoadAddressCP)
    }
  }

  test("Test assignMValues When track sections are combined to start from the same position Then tracks should still be different") {
    runWithRollback {
      // Left track = 85.308 meters
      val idRoad0 = 0L //   C>
      val idRoad1 = 1L //   L>
      val idRoad2 = 2L //   R>
      val roadwayId = Sequences.nextRoadwayId
      val roadwayNumber = Sequences.nextRoadwayNumber
      val linearLocationId = Sequences.nextLinearLocationId
      val projectLink0 = toProjectLink(rap, LinkStatus.UnChanged)(RoadAddress(idRoad0, 0, 5, 1, AdministrativeClass.Unknown, Track.Combined, Continuous, 0L, 8L, Some(DateTime.parse("1901-01-01")), None, Option("tester"), idRoad0, 0.0, 8.0, SideCode.TowardsDigitizing, 0, (Some(CalibrationPoint(0L, 0.0, 0L)), None), Seq(Point(20.0, 10.0), Point(28, 10)), LinkGeomSource.NormalLinkInterface, 8, NoTermination, 0)).copy(projectId = rap.id, roadwayId = roadwayId, linearLocationId = linearLocationId, roadwayNumber = roadwayNumber)
      val projectLink1 = toProjectLink(rap, LinkStatus.New)(RoadAddress(idRoad1, 0, 5, 1, AdministrativeClass.Unknown, Track.LeftSide, Continuous, 0L, 0L, Some(DateTime.parse("1901-01-01")), None, Option("tester"), idRoad1, 0.0, 0.0, SideCode.TowardsDigitizing, 0, (None, None), Seq(Point(28, 10), Point(28, 19)), LinkGeomSource.NormalLinkInterface, 8, NoTermination, 0)).copy(projectId = rap.id)
      val projectLink2 = toProjectLink(rap, LinkStatus.New)(RoadAddress(idRoad2, 0, 5, 1, AdministrativeClass.Unknown, Track.RightSide, Continuous, 0L, 0L, Some(DateTime.parse("1901-01-01")), None, Option("tester"), idRoad2, 0.0, 0.0, SideCode.TowardsDigitizing, 0, (None, None), Seq(Point(28, 1), Point(28, 10)), LinkGeomSource.NormalLinkInterface, 8, NoTermination, 0)).copy(projectId = rap.id)

      val (linearCombined, rwComb): (LinearLocation, Roadway) = Seq(projectLink0).map(toRoadwayAndLinearLocation).head
      val rwCombWithId = rwComb.copy(id = roadwayId, ely = 8L)
      val linearRightWithId = linearCombined.copy(id = linearLocationId)
      buildTestDataForProject(Some(rap), Some(Seq(rwCombWithId)), Some(Seq(linearRightWithId)), None)

      val list = List(projectLink0, projectLink1, projectLink2)
      val ordered = ProjectSectionCalculator.assignMValues(list)
      val left = ordered.find(_.linkId == idRoad1).get
      val right = ordered.find(_.linkId == idRoad2).get
      left.sideCode == right.sideCode should be(false)
    }
  }

  test("Test assignMValues When giving created + unchanged links Then links should be calculated properly") {
    runWithRollback {
      val idRoad1 = 1L //   U>
      val idRoad2 = 2L //   U>
      val idRoad3 = 3L //   N>
      /*
      |--U-->|--U-->|--N-->|
       */
      val linearLocationId = Sequences.nextLinearLocationId
      val roadwayNumber1 = Sequences.nextRoadwayNumber
      val roadwayNumber2 = Sequences.nextRoadwayNumber

      val geom1 = Seq(Point(20.0, 10.0), Point(28, 10))
      val geom2 = Seq(Point(28, 10), Point(28, 19))
      val geom3 = Seq(Point(28, 19), Point(28, 30))
      val raMap: Map[Long, RoadAddress] = Map(
        idRoad1 -> RoadAddress(idRoad1, linearLocationId, 5, 1, AdministrativeClass.Unknown, Track.Combined, Continuous, 0L, 9L, Some(DateTime.parse("1901-01-01")), None, Option("tester"), idRoad1, 0.0, GeometryUtils.geometryLength(geom1), SideCode.TowardsDigitizing, 0, (Some(CalibrationPoint(idRoad1, 0.0, 0L, RoadAddressCP)), None), geom1, LinkGeomSource.NormalLinkInterface, 8, NoTermination, roadwayNumber1),
        idRoad2 -> RoadAddress(idRoad2, linearLocationId + 1, 5, 1, AdministrativeClass.Unknown, Track.Combined, Continuous, 9L, 19L, Some(DateTime.parse("1901-01-01")), None, Option("tester"), idRoad2, 0.0, GeometryUtils.geometryLength(geom2), SideCode.TowardsDigitizing, 0, (None, Some(CalibrationPoint(idRoad2, 9.0, 19L, RoadAddressCP))), geom2, LinkGeomSource.NormalLinkInterface, 8, NoTermination, roadwayNumber2),
        idRoad3 -> RoadAddress(idRoad3, 0, 5, 1, AdministrativeClass.Unknown, Track.Combined, Continuous, 0L, 0L, Some(DateTime.parse("1901-01-01")), None, Option("tester"), idRoad3, 0.0, GeometryUtils.geometryLength(geom3), SideCode.TowardsDigitizing, 0, (None, None), geom3, LinkGeomSource.NormalLinkInterface, 8, NoTermination, NewIdValue)
      )

      val projId = Sequences.nextViiteProjectId
      val project = Project(projId, ProjectState.Incomplete, "f", "s", DateTime.now(), "", DateTime.now(), DateTime.now(),
        "", Seq(), Seq(), None, None)

      val projectLink1 = toProjectLink(rap, LinkStatus.UnChanged)(raMap(idRoad1))
      val projectLink2 = toProjectLink(rap, LinkStatus.UnChanged)(raMap(idRoad2))
      val projectLink3 = toProjectLink(rap, LinkStatus.New)(raMap(idRoad3))
      val list = List(projectLink1, projectLink2, projectLink3).map(_.copy(projectId = projId))

      val (linearLocation1, roadway1) = toRoadwayAndLinearLocation(projectLink1)
      val (linearLocation2, roadway2) = toRoadwayAndLinearLocation(projectLink2)

      buildTestDataForProject(Some(project), Some(Seq(roadway1, roadway2)), Some(Seq(linearLocation1, linearLocation2)), Some(Seq(projectLink1, projectLink2)))

      val (created, unchanged) = list.partition(_.status == LinkStatus.New)
      val ordered = ProjectSectionCalculator.assignMValues(created ++ unchanged)
      val road3 = ordered.find(_.linkId == idRoad3).get
      road3.startAddrMValue should be(19L)
      road3.endAddrMValue should be(30L)
      road3.calibrationPoints._1 should be(None)
      road3.calibrationPoints._2.nonEmpty should be(true)
      ordered.size should be (3)
      ordered.count(_.calibrationPoints._2.nonEmpty) should be(1)
    }
  }

  test("Test assignMValues When giving unchanged + terminated links Then links should be calculated properly") {
    runWithRollback {
      val idRoad0 = 0L //   U>
      val idRoad1 = 1L //   U>
      val idRoad2 = 2L //   T>

      val roadwayId = Sequences.nextRoadwayId
      val roadwayNumber = Sequences.nextRoadwayNumber
      val linearLocationId = Sequences.nextLinearLocationId

      val projectLink0 = toProjectLink(rap, LinkStatus.UnChanged)(RoadAddress(idRoad0, 0, 5, 1, AdministrativeClass.Unknown, Track.Combined, Continuous, 0L, 9L, Some(DateTime.parse("1901-01-01")), None, Option("tester"), idRoad0, 0.0, 0.0, SideCode.TowardsDigitizing, 0, (Some(CalibrationPoint(idRoad0, 0.0, 0L)), None), Seq(Point(20.0, 10.0), Point(28, 10)), LinkGeomSource.NormalLinkInterface, 8, NoTermination, 0)).copy(projectId = rap.id, roadwayId = roadwayId, linearLocationId = linearLocationId, roadwayNumber = roadwayNumber)
      val projectLink1 = toProjectLink(rap, LinkStatus.UnChanged)(RoadAddress(idRoad1, 0, 5, 1, AdministrativeClass.Unknown, Track.Combined, Continuous, 9L, 19L, Some(DateTime.parse("1901-01-01")), None, Option("tester"), idRoad1, 0.0, 0.0, SideCode.TowardsDigitizing, 0, (None, None), Seq(Point(28, 10), Point(28, 19)), LinkGeomSource.NormalLinkInterface, 8, NoTermination, 0)).copy(projectId = rap.id, roadwayId = roadwayId+1, linearLocationId = linearLocationId+1, roadwayNumber = roadwayNumber+1)
      val projectLink2 = toProjectLink(rap, LinkStatus.Terminated)(RoadAddress(idRoad2, 0, 5, 1, AdministrativeClass.Unknown, Track.Combined, Continuous, 19L, 30L, Some(DateTime.parse("1901-01-01")), None, Option("tester"), idRoad2, 0.0, 0.0, SideCode.TowardsDigitizing, 0, (None, Some(CalibrationPoint(idRoad2, 11.0, 30L))), Seq(Point(28, 19), Point(28, 30)), LinkGeomSource.NormalLinkInterface, 8, NoTermination, 0)).copy(projectId = rap.id, roadwayId = roadwayId+2, linearLocationId = linearLocationId+2, roadwayNumber = roadwayNumber+2)

      val (linearCombined1, rwComb1): (LinearLocation, Roadway) = Seq(projectLink0).map(toRoadwayAndLinearLocation).head
      val (linearCombined2, rwComb2): (LinearLocation, Roadway) = Seq(projectLink1).map(toRoadwayAndLinearLocation).head
      val (linearCombined3, rwComb3): (LinearLocation, Roadway) = Seq(projectLink2).map(toRoadwayAndLinearLocation).head
      val rwComb1WithId = rwComb1.copy(id = roadwayId, ely = 8L)
      val rwComb2WithId = rwComb2.copy(id = roadwayId+1, ely = 8L)
      val rwComb3WithId = rwComb3.copy(id = roadwayId+2, ely = 8L)
      val linearCombined1WithId = linearCombined1.copy(id = linearLocationId)
      val linearCombined2WithId = linearCombined2.copy(id = linearLocationId+1)
      val linearCombined3WithId = linearCombined3.copy(id = linearLocationId+2)
      buildTestDataForProject(Some(rap), Some(Seq(rwComb1WithId, rwComb2WithId, rwComb3WithId)), Some(Seq(linearCombined1WithId, linearCombined2WithId, linearCombined3WithId)), None)

      val list = List(projectLink0, projectLink1, projectLink2)
      val (_, unchanged) = list.partition(_.status == LinkStatus.Terminated)
      val ordered = ProjectSectionCalculator.assignMValues(unchanged)
      ordered.find(_.linkId == idRoad2) should be(None)
      ordered.head.startAddrMValue should be(0L)
      ordered.last.endAddrMValue should be(19L)
      ordered.count(_.calibrationPoints._1.nonEmpty) should be(1)
      ordered.count(_.calibrationPoints._2.nonEmpty) should be(1)
    }
  }

  test("Test assignMValues When giving new + transfer links Then Project section calculator should assign values properly") {
    runWithRollback {
      val idRoad0 = 0L // T
      val idRoad1 = 1L // N
      val idRoad2 = 2L // N
      val idRoad3 = 3L // T

      val roadwayId = Sequences.nextRoadwayId
      val roadwayNumber = Sequences.nextRoadwayNumber
      val linearLocationId = Sequences.nextLinearLocationId
      val geom0 = Seq(Point(0.0, 0.0), Point(0.0, 9.8))
      val geom1 = Seq(Point(0.0, -10.0), Point(0.0, 0.0))
      val geom2 = Seq(Point(0.0, -20.2), Point(0.0, -10.0))
      val projectLink0 = toProjectLink(rap, LinkStatus.Transfer)(RoadAddress(idRoad0, 0, 5, 1, AdministrativeClass.Unknown, Track.Combined, Continuous, 0L, 12L, Some(DateTime.parse("1901-01-01")), None, Option("tester"), 12345L, 0.0, GeometryUtils.geometryLength(geom0), SideCode.TowardsDigitizing, 0, (None, None), geom0, LinkGeomSource.NormalLinkInterface, 8, NoTermination, 0))
              .copy(projectId = rap.id, roadwayId = roadwayId, linearLocationId = linearLocationId, roadwayNumber = roadwayNumber)
      val projectLink1 = toProjectLink(rap, LinkStatus.New)(RoadAddress(idRoad1, 0, 5, 1, AdministrativeClass.Unknown, Track.Combined, Continuous, 0L, 0L, Some(DateTime.parse("1901-01-01")), None, Option("tester"), 12346L, 0.0, GeometryUtils.geometryLength(geom1), SideCode.TowardsDigitizing, 0, (None, None), geom1, LinkGeomSource.NormalLinkInterface, 8, NoTermination, 0))
              .copy(projectId = rap.id)
      val projectLink2 = toProjectLink(rap, LinkStatus.New)(RoadAddress(idRoad2, 0, 5, 1, AdministrativeClass.Unknown, Track.Combined, Continuous, 0L, 0L, Some(DateTime.parse("1901-01-01")), None, Option("tester"), 12347L, 0.0, GeometryUtils.geometryLength(geom2), SideCode.TowardsDigitizing, 0, (None, None), geom2, LinkGeomSource.NormalLinkInterface, 8, NoTermination, 0))
              .copy(projectId = rap.id)
      val geom3 = Seq(Point(0.0, 9.8), Point(0.0, 20.2))
      val projectLink3 = toProjectLink(rap, LinkStatus.Transfer)(RoadAddress(idRoad3, 0, 5, 1, AdministrativeClass.Unknown, Track.Combined, Discontinuous, 12L, 24L, Some(DateTime.parse("1901-01-01")), None, Option("tester"), 12348L, 0.0, GeometryUtils.geometryLength(geom3), SideCode.TowardsDigitizing, 0, (None, None), geom3, LinkGeomSource.NormalLinkInterface, 8, NoTermination, 0))
              .copy(projectId = rap.id, roadwayId = roadwayId+3, linearLocationId = linearLocationId+3, roadwayNumber = roadwayNumber+3)

      val (linearCombined0, rwComb0): (LinearLocation, Roadway) = Seq(projectLink0).map(toRoadwayAndLinearLocation).head
      val (linearCombined3, rwComb3): (LinearLocation, Roadway) = Seq(projectLink3).map(toRoadwayAndLinearLocation).head
      val rwComb0WithId = rwComb0.copy(id = roadwayId, ely = 8L)
      val rwComb3WithId = rwComb3.copy(id = roadwayId+3, ely = 8L)
      val linearCombined0WithId = linearCombined0.copy(id = linearLocationId)
      val linearCombined3WithId = linearCombined3.copy(id = linearLocationId + 3)
      buildTestDataForProject(Some(rap), Some(Seq(rwComb0WithId, rwComb3WithId)), Some(Seq(linearCombined0WithId, linearCombined3WithId)), None)

      val projectLinkSeqT = Seq(projectLink0, projectLink3)
      val projectLinkSeqN = Seq(projectLink1, projectLink2)
      val output = ProjectSectionCalculator.assignMValues(projectLinkSeqN ++ projectLinkSeqT)
      output.length should be(4)
      val maxAddr = output.map(_.endAddrMValue).max
      output.filter(_.id == idRoad0).foreach { r =>
        r.calibrationPoints should be(None, None)
        // new value = original + (new end - old end)
        r.startAddrMValue should be(projectLink0.startAddrMValue + maxAddr - projectLink3.endAddrMValue)
        r.endAddrMValue should be(projectLink0.endAddrMValue + maxAddr - projectLink3.endAddrMValue)
      }
      output.filter(_.id == idRoad3).foreach { r =>
        r.calibrationPoints should be(None, Some(CalibrationPoint(12348, Math.round(10.399999999999999 * 10.0) / 10.0, 44, RoadAddressCP)))
        r.startAddrMValue should be(maxAddr + projectLink3.startAddrMValue - projectLink3.endAddrMValue)
        r.endAddrMValue should be(maxAddr)
      }

      output.head.calibrationPoints should be(Some(CalibrationPoint(12347, 0.0, 0, RoadAddressCP)), None)
    }
  }

  test("Test assignMValues When there is a MinorDiscontinuity at end of address Then start of next one with 2 tracks (Left and Right) should also have calibration points, 4 in total") {
    runWithRollback{
      // Left track = 85.308 meters
      val idRoad0 = 0L //   L>
      val idRoad1 = 1L //   L>
      val idRoad2 = 2L //   L>
      val idRoad3 = 3L //   L>
      // Right track = 83.154 meters
      val idRoad4 = 4L //   R>
      val idRoad5 = 5L //   R>
      val projectLink0 = toProjectLink(rap, LinkStatus.New)(RoadAddress(idRoad0, 0, 5, 1, AdministrativeClass.Unknown, Track.LeftSide, Continuous, 0L, 0L, Some(DateTime.parse("1901-01-01")), Some(DateTime.parse("1902-01-01")), Option("tester"), idRoad0, 0.0, 0.0, SideCode.TowardsDigitizing, 0, (None, None), Seq(Point(20.0, 10.0), Point(28, 15)), LinkGeomSource.NormalLinkInterface, 8, NoTermination, 0))
      val projectLink1 = toProjectLink(rap, LinkStatus.New)(RoadAddress(idRoad1, 0, 5, 1, AdministrativeClass.Unknown, Track.LeftSide, MinorDiscontinuity, 0L, 0L, Some(DateTime.parse("1901-01-01")), Some(DateTime.parse("1902-01-01")), Option("tester"), idRoad1, 0.0, 0.0, SideCode.TowardsDigitizing, 0, (None, None), Seq(Point(28, 15), Point(41, 18)), LinkGeomSource.NormalLinkInterface, 8, NoTermination, 0))
      val projectLink2 = toProjectLink(rap, LinkStatus.New)(RoadAddress(idRoad2, 0, 5, 1, AdministrativeClass.Unknown, Track.LeftSide, Continuous, 0L, 0L, Some(DateTime.parse("1901-01-01")), Some(DateTime.parse("1902-01-01")), Option("tester"), idRoad2, 0.0, 0.0, SideCode.TowardsDigitizing, 0, (None, None), Seq(Point(42, 19), Point(75, 29.2)), LinkGeomSource.NormalLinkInterface, 8, NoTermination, 0))
      val projectLink3 = toProjectLink(rap, LinkStatus.New)(RoadAddress(idRoad3, 0, 5, 1, AdministrativeClass.Unknown, Track.LeftSide, Continuous, 0L, 0L, Some(DateTime.parse("1901-01-01")), Some(DateTime.parse("1902-01-01")), Option("tester"), idRoad3, 0.0, 0.0, SideCode.TowardsDigitizing, 0, (None, None), Seq(Point(103.0, 15.0),Point(75, 29.2)), LinkGeomSource.NormalLinkInterface, 8, NoTermination, 0))
      val projectLink4 = toProjectLink(rap, LinkStatus.New)(RoadAddress(idRoad4, 0, 5, 1, AdministrativeClass.Unknown, Track.RightSide, MinorDiscontinuity, 0L, 0L, Some(DateTime.parse("1901-01-01")), Some(DateTime.parse("1902-01-01")), Option("tester"), idRoad4, 0.0, 0.0, SideCode.TowardsDigitizing, 0, (None, None), Seq(Point(20.0, 10.0), Point(42, 11)), LinkGeomSource.NormalLinkInterface, 8, NoTermination, 0))
      val projectLink5 = toProjectLink(rap, LinkStatus.New)(RoadAddress(idRoad5, 0, 5, 1, AdministrativeClass.Unknown, Track.RightSide, Continuous, 0L, 0L, Some(DateTime.parse("1901-01-01")), Some(DateTime.parse("1902-01-01")), Option("tester"), idRoad5, 0.0, 0.0, SideCode.TowardsDigitizing, 0, (None, None), Seq(Point(42, 11), Point(103, 15)), LinkGeomSource.NormalLinkInterface, 8, NoTermination, 0))
      val list = List(projectLink0, projectLink1, projectLink2, projectLink3, projectLink4, projectLink5)
      val ordered = ProjectSectionCalculator.assignMValues(list)
      // check left and right track - should have 4 calibration points: start, end, minor discontinuity and next one after discontinuity
      (ordered.filter(_.track == Track.LeftSide).flatMap(_.calibrationPoints._1) ++ ordered.filter(_.track == Track.LeftSide).flatMap(_.calibrationPoints._2)) should have size 4
      (ordered.filter(_.track == Track.RightSide).flatMap(_.calibrationPoints._1) ++ ordered.filter(_.track == Track.RightSide).flatMap(_.calibrationPoints._2)) should have size 4
    }
  }

  test("Test assignMValues When there is a Discontinuity at end of address Then start of next one with 2 tracks (Left and Right) should also have calibration points, 4 in total") {
    runWithRollback {
      // Left track = 85.308 meters
      val idRoad0 = 0L //   L>
      val idRoad1 = 1L //   L>
      val idRoad2 = 2L //   L>
      val idRoad3 = 3L //   L>
      // Right track = 83.154 meters
      val idRoad4 = 4L //   R>
      val idRoad5 = 5L //   R>
      val projectLink0 = toProjectLink(rap, LinkStatus.New)(RoadAddress(idRoad0, 0, 5, 1, AdministrativeClass.Unknown, Track.LeftSide, Continuous, 0L, 0L, Some(DateTime.parse("1901-01-01")), Some(DateTime.parse("1902-01-01")), Option("tester"), idRoad0, 0.0, 0.0, SideCode.TowardsDigitizing, 0, (None, None), Seq(Point(20.0, 10.0), Point(28, 15)), LinkGeomSource.NormalLinkInterface, 8, NoTermination, 0))
      val projectLink1 = toProjectLink(rap, LinkStatus.New)(RoadAddress(idRoad1, 0, 5, 1, AdministrativeClass.Unknown, Track.LeftSide, Discontinuous, 0L, 0L, Some(DateTime.parse("1901-01-01")), Some(DateTime.parse("1902-01-01")), Option("tester"), idRoad1, 0.0, 0.0, SideCode.TowardsDigitizing, 0, (None, None), Seq(Point(28, 15), Point(41, 18)), LinkGeomSource.NormalLinkInterface, 8, NoTermination, 0))
      val projectLink2 = toProjectLink(rap, LinkStatus.New)(RoadAddress(idRoad2, 0, 5, 1, AdministrativeClass.Unknown, Track.LeftSide, Continuous, 0L, 0L, Some(DateTime.parse("1901-01-01")), Some(DateTime.parse("1902-01-01")), Option("tester"), idRoad2, 0.0, 0.0, SideCode.TowardsDigitizing, 0, (None, None), Seq(Point(42, 19), Point(75, 29.2)), LinkGeomSource.NormalLinkInterface, 8, NoTermination, 0))
      val projectLink3 = toProjectLink(rap, LinkStatus.New)(RoadAddress(idRoad3, 0, 5, 1, AdministrativeClass.Unknown, Track.LeftSide, Continuous, 0L, 0L, Some(DateTime.parse("1901-01-01")), Some(DateTime.parse("1902-01-01")), Option("tester"), idRoad3, 0.0, 0.0, SideCode.TowardsDigitizing, 0, (None, None), Seq(Point(103.0, 15.0),Point(75, 29.2)), LinkGeomSource.NormalLinkInterface, 8, NoTermination, 0))
      val projectLink4 = toProjectLink(rap, LinkStatus.New)(RoadAddress(idRoad4, 0, 5, 1, AdministrativeClass.Unknown, Track.RightSide, Discontinuous, 0L, 0L, Some(DateTime.parse("1901-01-01")), Some(DateTime.parse("1902-01-01")), Option("tester"), idRoad4, 0.0, 0.0, SideCode.TowardsDigitizing, 0, (None, None), Seq(Point(20.0, 10.0), Point(42, 11)), LinkGeomSource.NormalLinkInterface, 8, NoTermination, 0))
      val projectLink5 = toProjectLink(rap, LinkStatus.New)(RoadAddress(idRoad5, 0, 5, 1, AdministrativeClass.Unknown, Track.RightSide, Continuous, 0L, 0L, Some(DateTime.parse("1901-01-01")), Some(DateTime.parse("1902-01-01")), Option("tester"), idRoad5, 0.0, 0.0, SideCode.TowardsDigitizing, 0, (None, None), Seq(Point(42, 11), Point(103, 15)), LinkGeomSource.NormalLinkInterface, 8, NoTermination, 0))
      val list = List(projectLink0, projectLink1, projectLink2, projectLink3, projectLink4, projectLink5)
      val ordered = ProjectSectionCalculator.assignMValues(list)
      // check left and right track - should have 4 calibration points: start, end, discontinuity and next one after discontinuity
      (ordered.filter(_.track == Track.LeftSide).flatMap(_.calibrationPoints._1) ++ ordered.filter(_.track == Track.LeftSide).flatMap(_.calibrationPoints._2)) should have size 4
      (ordered.filter(_.track == Track.RightSide).flatMap(_.calibrationPoints._1) ++ ordered.filter(_.track == Track.RightSide).flatMap(_.calibrationPoints._2)) should have size 4
    }
  }

  test("Test assignMValues When there is a MinorDiscontinuity at end of address Then start of next one with 1 track (Combined) should also have calibration points, 4 in total") {
    runWithRollback {
      // Combined track = 85.308 meters with MinorDiscontinuity
      val idRoad0 = 0L //   C>
      val idRoad1 = 1L //   C>
      val idRoad2 = 2L //   C>
      val idRoad3 = 3L //   C>
      val projectLink0 = toProjectLink(rap, LinkStatus.New)(RoadAddress(idRoad0, 0, 5, 1, AdministrativeClass.State, Track.Combined, Continuous, 0L, 0L, Some(DateTime.parse("1901-01-01")), Some(DateTime.parse("1902-01-01")), Option("tester"), idRoad0, 0.0, 0.0, SideCode.TowardsDigitizing, 0, (None, None), Seq(Point(20.0, 10.0), Point(28, 15)), LinkGeomSource.NormalLinkInterface, 8, NoTermination, 0))
      val projectLink1 = toProjectLink(rap, LinkStatus.New)(RoadAddress(idRoad1, 0, 5, 1, AdministrativeClass.State, Track.Combined, MinorDiscontinuity, 0L, 0L, Some(DateTime.parse("1901-01-01")), Some(DateTime.parse("1902-01-01")), Option("tester"), idRoad1, 0.0, 0.0, SideCode.TowardsDigitizing, 0, (None, None), Seq(Point(28, 15), Point(41, 18)), LinkGeomSource.NormalLinkInterface, 8, NoTermination, 0))
      val projectLink2 = toProjectLink(rap, LinkStatus.New)(RoadAddress(idRoad2, 0, 5, 1, AdministrativeClass.State, Track.Combined, Continuous, 0L, 0L, Some(DateTime.parse("1901-01-01")), Some(DateTime.parse("1902-01-01")), Option("tester"), idRoad2, 0.0, 0.0, SideCode.TowardsDigitizing, 0, (None, None), Seq(Point(42, 19), Point(75, 29.2)), LinkGeomSource.NormalLinkInterface, 8, NoTermination, 0))
      val projectLink3 = toProjectLink(rap, LinkStatus.New)(RoadAddress(idRoad3, 0, 5, 1, AdministrativeClass.State, Track.Combined, Continuous, 0L, 0L, Some(DateTime.parse("1901-01-01")), Some(DateTime.parse("1902-01-01")), Option("tester"), idRoad3, 0.0, 0.0, SideCode.TowardsDigitizing, 0, (None, None), Seq(Point(103.0, 15.0),Point(75, 29.2)), LinkGeomSource.NormalLinkInterface, 8, NoTermination, 0))
      val list = List(projectLink0, projectLink1, projectLink2, projectLink3)
      val ordered = ProjectSectionCalculator.assignMValues(list)
      // check combined track - should have 4 calibration points: start, end, minor discontinuity and next one after discontinuity
      (ordered.filter(_.track == Track.Combined).flatMap(_.calibrationPoints._1) ++ ordered.filter(_.track == Track.Combined).flatMap(_.calibrationPoints._2)) should have size 4
    }
  }

  test("Test assignMValues When there is a Discontinuity at end of address Then start of next one with 1 track (Combined) should also have calibration points, 4 in total") {
    runWithRollback {
      // Combined track = 85.308 meters with Discontinuous
      val idRoad0 = 0L //   C>
      val idRoad1 = 1L //   C>
      val idRoad2 = 2L //   C>
      val idRoad3 = 3L //   C>
      val projectLink0 = toProjectLink(rap, LinkStatus.New)(RoadAddress(idRoad0, 0, 5, 1, AdministrativeClass.State, Track.Combined, Continuous, 0L, 0L, Some(DateTime.parse("1901-01-01")), Some(DateTime.parse("1902-01-01")), Option("tester"), idRoad0, 0.0, 0.0, SideCode.TowardsDigitizing, 0, (None, None), Seq(Point(20.0, 10.0), Point(28, 15)), LinkGeomSource.NormalLinkInterface, 8, NoTermination, 0))
      val projectLink1 = toProjectLink(rap, LinkStatus.New)(RoadAddress(idRoad1, 0, 5, 1, AdministrativeClass.State, Track.Combined, MinorDiscontinuity, 0L, 0L, Some(DateTime.parse("1901-01-01")), Some(DateTime.parse("1902-01-01")), Option("tester"), idRoad1, 0.0, 0.0, SideCode.TowardsDigitizing, 0, (None, None), Seq(Point(28, 15), Point(41, 18)), LinkGeomSource.NormalLinkInterface, 8, NoTermination, 0))
      val projectLink2 = toProjectLink(rap, LinkStatus.New)(RoadAddress(idRoad2, 0, 5, 1, AdministrativeClass.State, Track.Combined, Continuous, 0L, 0L, Some(DateTime.parse("1901-01-01")), Some(DateTime.parse("1902-01-01")), Option("tester"), idRoad2, 0.0, 0.0, SideCode.TowardsDigitizing, 0, (None, None), Seq(Point(42, 19), Point(75, 29.2)), LinkGeomSource.NormalLinkInterface, 8, NoTermination, 0))
      val projectLink3 = toProjectLink(rap, LinkStatus.New)(RoadAddress(idRoad3, 0, 5, 1, AdministrativeClass.State, Track.Combined, Continuous, 0L, 0L, Some(DateTime.parse("1901-01-01")), Some(DateTime.parse("1902-01-01")), Option("tester"), idRoad3, 0.0, 0.0, SideCode.AgainstDigitizing, 0, (None, None), Seq(Point(103.0, 15.0),Point(75, 29.2)), LinkGeomSource.NormalLinkInterface, 8, NoTermination, 0))
      val list = List(projectLink0, projectLink1, projectLink2, projectLink3)
      val ordered = ProjectSectionCalculator.assignMValues(list)
      // check combined track - should have 4 calibration points: start, end, discontinuity and next one after discontinuity
      (ordered.filter(_.track == Track.Combined).flatMap(_.calibrationPoints._1) ++ ordered.filter(_.track == Track.Combined).flatMap(_.calibrationPoints._2)) should have size 4
    }
  }

//  test("Test assignMValues When projects links ends on a right and left track Then the section calculator for new + transfer should have the same end address") {
//    runWithRollback {
//      val idRoad6 = 6L // N   /
//      val idRoad5 = 5L // T \
//      val idRoad4 = 4L // N   /
//      val idRoad3 = 3L // T \
//      val idRoad2 = 2L // N   /
//      val idRoad1 = 1L // U  |
//      val roadwayId = Sequences.nextRoadwayId
//      val roadwayNumber = Sequences.nextRoadwayNumber
//      val linearLocationId = Sequences.nextLinearLocationId
//
//      val projectLink1 = toProjectLink(rap, LinkStatus.UnChanged)(RoadAddress(idRoad1, 0, 5, 1, RoadType.Unknown, Track.Combined, Continuous, 0L, 10L, Some(DateTime.parse("1901-01-01")), None, Option("tester"), 12347L, 0.0, 0.0, SideCode.AgainstDigitizing, 0, (None, None),
//        Seq(Point(3.0, 0.0), Point(3.0, 2.0)), LinkGeomSource.NormalLinkInterface, 8, NoTermination, 0)).copy(projectId = rap.id, roadwayNumber = roadwayNumber, roadwayId = roadwayId, linearLocationId = linearLocationId)
//
//      val projectLink2 = toProjectLink(rap, LinkStatus.Transfer)(RoadAddress(idRoad2, 0, 5, 1, RoadType.Unknown, Track.RightSide, Continuous, 0L, 12L, Some(DateTime.parse("1901-01-01")), None, Option("tester"), 12345L, 0.0, 0.0, SideCode.AgainstDigitizing, 0, (None, None),
//        Seq(Point(3.0, 2.0), Point(1.0, 4.0)), LinkGeomSource.NormalLinkInterface, 8, NoTermination, 0)).copy(projectId = rap.id, roadwayNumber = roadwayNumber+1, roadwayId = roadwayId+1, linearLocationId = linearLocationId+1)
//      val projectLink3 = toProjectLink(rap, LinkStatus.Transfer)(RoadAddress(idRoad3, 0, 5, 1, RoadType.Unknown, Track.RightSide, EndOfRoad, 12L, 24L, Some(DateTime.parse("1901-01-01")), None, Option("tester"), 12348L, 0.0, 0.0, SideCode.AgainstDigitizing, 0, (None, None),
//        Seq(Point(1.0, 4.0), Point(0.0, 6.0)), LinkGeomSource.NormalLinkInterface, 8, NoTermination, 0)).copy(projectId = rap.id, roadwayNumber = roadwayNumber+1, roadwayId = roadwayId+1, linearLocationId = linearLocationId+2)
//
//      val projectLink4 = toProjectLink(rap, LinkStatus.New)(RoadAddress(idRoad4, 0, 5, 1, RoadType.Unknown, Track.LeftSide, Continuous, 0L, 0L, Some(DateTime.parse("1901-01-01")), None, Option("tester"), 12346L, 0.0, 0.0, SideCode.AgainstDigitizing, 0, (None, None),
//        Seq(Point(3.0, 2.0), Point(5.0, 4.0)), LinkGeomSource.NormalLinkInterface, 8, NoTermination, 0)).copy(projectId = rap.id)
//      val projectLink5 = toProjectLink(rap, LinkStatus.New)(RoadAddress(idRoad5, 0, 5, 1, RoadType.Unknown, Track.LeftSide, Continuous, 0L, 0L, Some(DateTime.parse("1901-01-01")), None, Option("tester"), 12347L, 0.0, 0.0, SideCode.AgainstDigitizing, 0, (None, None),
//        Seq(Point(5.0, 4.0), Point(6.0, 6.0)), LinkGeomSource.NormalLinkInterface, 8, NoTermination, 0)).copy(projectId = rap.id)
//      val projectLink6 = toProjectLink(rap, LinkStatus.New)(RoadAddress(idRoad6, 0, 5, 1, RoadType.Unknown, Track.LeftSide, EndOfRoad, 0L, 0L, Some(DateTime.parse("1901-01-01")), None, Option("tester"), 12347L, 0.0, 0.0, SideCode.AgainstDigitizing, 0, (None, None),
//        Seq(Point(6.0, 6.0), Point(7.0, 7.0)), LinkGeomSource.NormalLinkInterface, 8, NoTermination, 0)).copy(projectId = rap.id)
//
//      val (linearCombined, rwComb): (LinearLocation, Roadway) = Seq(projectLink1).map(toRoadwayAndLinearLocation).head
//      val (linearRight1, rwRight1): (LinearLocation, Roadway) = Seq(projectLink2).map(toRoadwayAndLinearLocation).head
//      val (linearRight2, rwRight2): (LinearLocation, Roadway) = Seq(projectLink3).map(toRoadwayAndLinearLocation).head
//      val rwCombWithId = rwComb.copy(id = roadwayId, ely = 8L)
//      val rwRight1And2WithId = rwRight1.copy(id = roadwayId+1, ely = 8L, startAddrMValue = projectLink2.startAddrMValue, endAddrMValue = projectLink3.endAddrMValue)
//      val linearCombinedWithId = linearCombined.copy(id = linearLocationId)
//      val linearRight1WithId = linearRight1.copy(id = linearLocationId+1)
//      val linearRight2WithId = linearRight2.copy(id = linearLocationId+2)
//      buildTestDataForProject(Some(rap), Some(Seq(rwCombWithId, rwRight1And2WithId)), Some(Seq(linearCombinedWithId, linearRight1WithId, linearRight2WithId)), None)
//
//      val projectLinks = ProjectSectionCalculator.assignMValues(Seq(projectLink1, projectLink2, projectLink3, projectLink4, projectLink5, projectLink6))
//      projectLinks.find(_.id == idRoad6).get.endAddrMValue should be(projectLinks.find(_.id == idRoad3).get.endAddrMValue)
//    }
//  }

  test("Test assignTerminatedMValues When Terminating links on Left/Right tracks and different addrMValues Then they should be adjusted in order to have the same end address") {
    runWithRollback {
      val roadwayDAO = new RoadwayDAO
      val linearLocationDAO = new LinearLocationDAO

      val roadNumber1 = 990
      val roadPartNumber1 = 1

<<<<<<< HEAD
      val testRoadway1 = Roadway(Sequences.nextRoadwayId, Sequences.nextRoadwayNumber, roadNumber1, roadPartNumber1, RoadType.PublicRoad, Track.Combined, Discontinuity.Continuous,
        0, 50, reversed = false, DateTime.parse("2000-01-01"), None, "test", Some("TEST ROAD 1"), 1, TerminationCode.NoTermination)

      val testRoadway2 = Roadway(Sequences.nextRoadwayId, Sequences.nextRoadwayNumber, roadNumber1, roadPartNumber1, RoadType.PublicRoad, Track.RightSide, Discontinuity.EndOfRoad,
        50, 105, reversed = false, DateTime.parse("2000-01-01"), None, "test", Some("TEST ROAD 2"), 1, TerminationCode.NoTermination)

      val testRoadway3 = Roadway(Sequences.nextRoadwayId, Sequences.nextRoadwayNumber, roadNumber1, roadPartNumber1, RoadType.PublicRoad, Track.LeftSide, Discontinuity.EndOfRoad,
        50, 107, reversed = false, DateTime.parse("2000-01-01"), None, "test", Some("TEST ROAD 3"), 1, TerminationCode.NoTermination)
=======
      val roadwayNumber1 = 1000000000L
      val roadwayNumber2 = 2000000000L
      val roadwayNumber3 = 3000000000L

      val roadwayId1 = Sequences.nextRoadwayId
      val roadwayId2 = roadwayId1 + 1
      val roadwayId3 = roadwayId2 + 1
      val linearLocationId1 = Sequences.nextLinearLocationId
      val linearLocationId2 = linearLocationId1 + 1
      val linearLocationId3 = linearLocationId2 + 1

      val testRoadway1 = Roadway(roadwayId1, roadwayNumber1, roadNumber1, roadPartNumber1, AdministrativeClass.State, Track.Combined, Discontinuity.Continuous, 0, 50, reversed = false, DateTime.parse("2000-01-01"), None, "test", Some("TEST ROAD 1"), 1, TerminationCode.NoTermination)

      val testRoadway2 = Roadway(roadwayId2, roadwayNumber2, roadNumber1, roadPartNumber1, AdministrativeClass.State, Track.RightSide, Discontinuity.EndOfRoad, 50, 105, reversed = false, DateTime.parse("2000-01-01"), None, "test", Some("TEST ROAD 2"), 1, TerminationCode.NoTermination)

      val testRoadway3 = Roadway(roadwayId3, roadwayNumber3, roadNumber1, roadPartNumber1, AdministrativeClass.State, Track.LeftSide, Discontinuity.EndOfRoad, 50, 107, reversed = false, DateTime.parse("2000-01-01"), None, "test", Some("TEST ROAD 3"), 1, TerminationCode.NoTermination)
>>>>>>> cb197a09

      val linearLocation1 = LinearLocation(Sequences.nextLinearLocationId, 1, 12345, 0.0, 50.0, SideCode.TowardsDigitizing, 10000000000L,
        (CalibrationPointReference(Some(0L)), CalibrationPointReference.None),
        Seq(Point(0.0, 0.0), Point(50.0, 5.0)), LinkGeomSource.NormalLinkInterface, testRoadway1.roadwayNumber)

      val linearLocation2 = LinearLocation(Sequences.nextLinearLocationId, 1, 12346, 0.0, 55.0, SideCode.TowardsDigitizing, 10000000000L,
        (CalibrationPointReference.None, CalibrationPointReference(Some(105))),
        Seq(Point(0.0, 0.0), Point(100.0, 10.0)), LinkGeomSource.NormalLinkInterface, testRoadway2.roadwayNumber)

      val linearLocation3 = LinearLocation(Sequences.nextLinearLocationId, 1, 12347, 0.0, 57.0, SideCode.TowardsDigitizing, 10000000000L,
        (CalibrationPointReference.None, CalibrationPointReference(Some(107))),
        Seq(Point(0.0, 0.0), Point(100.0, 0.0)), LinkGeomSource.NormalLinkInterface, testRoadway3.roadwayNumber)

      roadwayDAO.create(List(testRoadway1, testRoadway2, testRoadway3))

      linearLocationDAO.create(List(linearLocation1, linearLocation2, linearLocation3))

<<<<<<< HEAD
      val projectLink1 = toProjectLink(rap, LinkStatus.UnChanged)(RoadAddress(testRoadway1.id, linearLocation1.id, roadNumber1, roadPartNumber1, RoadType.Unknown, Track.Combined, Continuous, 0L, 50L, Some(DateTime.parse("1901-01-01")), None, Option("tester"), 12345L, 0.0, 50.0, SideCode.TowardsDigitizing, 0, (None, None),
        Seq(Point(0.0, 5.0), Point(50.0, 5.0)), LinkGeomSource.NormalLinkInterface, 8, NoTermination, testRoadway1.roadwayNumber)).copy(roadAddressStartAddrM = Some(0L), roadAddressEndAddrM = Some(50L), roadAddressTrack = Some(Track.Combined))

      val projectLink2 = toProjectLink(rap, LinkStatus.Terminated)(RoadAddress(testRoadway2.id, linearLocation2.id, roadNumber1, roadPartNumber1, RoadType.Unknown, Track.RightSide, EndOfRoad, 50L, 105L, Some(DateTime.parse("1901-01-01")), None, Option("tester"), 12346L, 0.0, 55.0, SideCode.TowardsDigitizing, 0, (None, None),
        Seq(Point(50.0, 5.0), Point(100.0, 10.0)), LinkGeomSource.NormalLinkInterface, 8, NoTermination, testRoadway2.roadwayNumber)).copy(roadAddressStartAddrM = Some(50L), roadAddressEndAddrM = Some(105L), roadAddressTrack = Some(Track.RightSide))
      val projectLink3 = toProjectLink(rap, LinkStatus.Terminated)(RoadAddress(testRoadway3.id, linearLocation3.id, roadNumber1, roadPartNumber1, RoadType.Unknown, Track.LeftSide, EndOfRoad, 50L, 107L, Some(DateTime.parse("1901-01-01")), None, Option("tester"), 12347L, 0.0, 57.0, SideCode.TowardsDigitizing, 0, (None, None),
        Seq(Point(50.0, 5.0), Point(100.0, 0.0)), LinkGeomSource.NormalLinkInterface, 8, NoTermination, testRoadway3.roadwayNumber)).copy(roadAddressStartAddrM = Some(50L), roadAddressEndAddrM = Some(107L), roadAddressTrack = Some(Track.LeftSide))
=======
      val idRoad3 = 3L // T \
      val idRoad2 = 2L // T   /
      val idRoad1 = 1L // U  |

      val projectLink1 = toProjectLink(rap, LinkStatus.UnChanged)(RoadAddress(idRoad1, linearLocationId1, roadNumber1, roadPartNumber1, AdministrativeClass.Unknown, Track.Combined, Continuous, 0L, 50L, Some(DateTime.parse("1901-01-01")), None, Option("tester"), 12345L, 0.0, 50.0, SideCode.TowardsDigitizing, 0, (None, None), Seq(Point(0.0, 5.0), Point(50.0, 5.0)), LinkGeomSource.NormalLinkInterface, 8, NoTermination, 0)).copy(roadAddressStartAddrM = Some(0L), roadAddressEndAddrM = Some(50L), roadAddressTrack = Some(Track.Combined))

      val projectLink2 = toProjectLink(rap, LinkStatus.Terminated)(RoadAddress(idRoad2, linearLocationId2, roadNumber1, roadPartNumber1, AdministrativeClass.Unknown, Track.RightSide, EndOfRoad, 50L, 105L, Some(DateTime.parse("1901-01-01")), None, Option("tester"), 12346L, 0.0, 55.0, SideCode.TowardsDigitizing, 0, (None, None), Seq(Point(50.0, 5.0), Point(100.0, 10.0)), LinkGeomSource.NormalLinkInterface, 8, NoTermination, 0)).copy(roadAddressStartAddrM = Some(50L), roadAddressEndAddrM = Some(105L), roadAddressTrack = Some(Track.RightSide))
      val projectLink3 = toProjectLink(rap, LinkStatus.Terminated)(RoadAddress(idRoad3, linearLocationId3, roadNumber1, roadPartNumber1, AdministrativeClass.Unknown, Track.LeftSide, EndOfRoad, 50L, 107L, Some(DateTime.parse("1901-01-01")), None, Option("tester"), 12347L, 0.0, 57.0, SideCode.TowardsDigitizing, 0, (None, None), Seq(Point(50.0, 5.0), Point(100.0, 0.0)), LinkGeomSource.NormalLinkInterface, 8, NoTermination, 0)).copy(roadAddressStartAddrM = Some(50L), roadAddressEndAddrM = Some(107L), roadAddressTrack = Some(Track.LeftSide))
>>>>>>> cb197a09

      val projectLinks = ProjectSectionCalculator.assignTerminatedMValues(Seq(projectLink2, projectLink3), Seq(projectLink1))
      projectLinks.filter(_.track == Track.LeftSide).head.startAddrMValue should be (projectLinks.filter(_.track == Track.RightSide).head.startAddrMValue)
      projectLinks.filter(_.track == Track.LeftSide).last.endAddrMValue should be (projectLinks.filter(_.track == Track.RightSide).last.endAddrMValue)
      projectLinks.filter(_.track == Track.LeftSide).head.endAddrMValue should be ((projectLink2.endAddrMValue + projectLink3.endAddrMValue) / 2)
    }
  }

  test("Test assignTerminatedMValues When Terminating links on Left/Right tracks and different addrMValues Then they should be adjusted in order to have the same end address and same amount of roadway numbers") {
    runWithRollback {
      val roadNumber = 990
      val roadPartNumber = 1

      // Track 0
      val testRoadway1 = Roadway(Sequences.nextRoadwayId, Sequences.nextRoadwayNumber, roadNumber, roadPartNumber, RoadType.PublicRoad, Track.Combined, Discontinuity.Continuous,
        0L, 50L, reversed = false, DateTime.parse("2000-01-01"), None, "tester", Some("TEST ROADWAY 1, TRACK 0"), 1, TerminationCode.NoTermination)

      val linearLocation1 = LinearLocation(Sequences.nextLinearLocationId, 1, 12345, 0.0, 50.0, SideCode.TowardsDigitizing, 10000000000L,
        (CalibrationPointReference(Some(0L)), CalibrationPointReference(Some(50L))),
        Seq(Point(0.0, 5.0), Point(50.0, 5.0)), LinkGeomSource.NormalLinkInterface, testRoadway1.roadwayNumber)

      val projectLink1 = toProjectLink(rap, LinkStatus.UnChanged)(RoadAddress(
        testRoadway1.id, linearLocation1.id, roadNumber, roadPartNumber, testRoadway1.roadType, testRoadway1.track, Discontinuity.Discontinuous,
        testRoadway1.startAddrMValue, testRoadway1.endAddrMValue, Some(testRoadway1.startDate), None, Some(testRoadway1.createdBy),
        linearLocation1.linkId, linearLocation1.startMValue, linearLocation1.endMValue, linearLocation1.sideCode, 0, (None, None),
        linearLocation1.geometry, LinkGeomSource.NormalLinkInterface, 8, NoTermination, testRoadway1.roadwayNumber))
        .copy(roadAddressStartAddrM = Some(testRoadway1.startAddrMValue), roadAddressEndAddrM = Some(testRoadway1.endAddrMValue), roadAddressTrack = Some(testRoadway1.track))

      // Track 1
      val testRoadway2 = Roadway(Sequences.nextRoadwayId, Sequences.nextRoadwayNumber, roadNumber, roadPartNumber, RoadType.PublicRoad, Track.RightSide, Discontinuity.Continuous,
        50L, 150L, reversed = false, DateTime.parse("2000-01-01"), None, "tester", Some("TEST ROADWAY 2, TRACK 1"), 1, TerminationCode.NoTermination)

      val linearLocation2 = LinearLocation(Sequences.nextLinearLocationId, 1, 12347, 0.0, 100.0, SideCode.TowardsDigitizing, 10000000000L,
        (CalibrationPointReference(Some(50L)), CalibrationPointReference.None),
        Seq(Point(50.0, 5.0), Point(150.0, 0.0)), LinkGeomSource.NormalLinkInterface, testRoadway2.roadwayNumber)

      val projectLink2 = toProjectLink(rap, LinkStatus.Terminated)(RoadAddress(
        testRoadway2.id, linearLocation2.id, roadNumber, roadPartNumber, testRoadway2.roadType, testRoadway2.track, testRoadway2.discontinuity,
        testRoadway2.startAddrMValue, testRoadway2.endAddrMValue, Some(testRoadway2.startDate), None, Some(testRoadway2.createdBy),
        linearLocation2.linkId, linearLocation2.startMValue, linearLocation2.endMValue, linearLocation2.sideCode, 0, (None, None),
        linearLocation2.geometry, LinkGeomSource.NormalLinkInterface, 8, NoTermination, testRoadway2.roadwayNumber))
        .copy(roadAddressStartAddrM = Some(testRoadway2.startAddrMValue), roadAddressEndAddrM = Some(testRoadway2.endAddrMValue), roadAddressTrack = Some(testRoadway2.track))

      val testRoadway3 = Roadway(Sequences.nextRoadwayId, Sequences.nextRoadwayNumber, roadNumber, roadPartNumber, RoadType.PublicRoad, Track.RightSide, Discontinuity.EndOfRoad,
        150L, 200L, reversed = false, DateTime.parse("2000-01-01"), None, "tester", Some("TEST ROADWAY 3, TRACK 1"), 1, TerminationCode.NoTermination)

      val linearLocation3_1 = LinearLocation(Sequences.nextLinearLocationId, 1, 12349, 0.0, 10.0, SideCode.TowardsDigitizing, 10000000000L,
        (CalibrationPointReference.None, CalibrationPointReference.None),
        Seq(Point(150.0, 0.0), Point(160.0, 0.0)), LinkGeomSource.NormalLinkInterface, testRoadway3.roadwayNumber)

      val projectLink3_1 = toProjectLink(rap, LinkStatus.Terminated)(RoadAddress(
        testRoadway3.id, linearLocation3_1.id, roadNumber, roadPartNumber, testRoadway3.roadType, testRoadway3.track, Discontinuity.Continuous,
        testRoadway3.startAddrMValue, 160, Some(testRoadway3.startDate), None, Some(testRoadway3.createdBy),
        linearLocation3_1.linkId, linearLocation3_1.startMValue, linearLocation3_1.endMValue, linearLocation3_1.sideCode, 0, (None, None),
        linearLocation3_1.geometry, LinkGeomSource.NormalLinkInterface, 8, NoTermination, testRoadway3.roadwayNumber))
        .copy(roadAddressStartAddrM = Some(testRoadway3.startAddrMValue), roadAddressEndAddrM = Some(160), roadAddressTrack = Some(testRoadway3.track))

      val linearLocation3_2 = LinearLocation(Sequences.nextLinearLocationId, 2, 12351, 0.0, 40.0, SideCode.TowardsDigitizing, 10000000000L,
        (CalibrationPointReference.None, CalibrationPointReference.None),
        Seq(Point(160.0, 0.0), Point(200.0, 0.0)), LinkGeomSource.NormalLinkInterface, testRoadway3.roadwayNumber)

      val projectLink3_2 = toProjectLink(rap, LinkStatus.Transfer)(RoadAddress(
        testRoadway3.id, linearLocation3_2.id, roadNumber, roadPartNumber, testRoadway3.roadType, testRoadway3.track, testRoadway3.discontinuity,
        160, testRoadway3.endAddrMValue, Some(testRoadway3.startDate), None, Some(testRoadway3.createdBy),
        linearLocation3_2.linkId, linearLocation3_2.startMValue, linearLocation3_2.endMValue, linearLocation3_2.sideCode, 0, (None, None),
        linearLocation3_2.geometry, LinkGeomSource.NormalLinkInterface, 8, NoTermination, testRoadway3.roadwayNumber))
        .copy(roadAddressStartAddrM = Some(160), roadAddressEndAddrM = Some(testRoadway3.endAddrMValue), roadAddressTrack = Some(testRoadway3.track))

      // Track 2
      val testRoadway4 = Roadway(Sequences.nextRoadwayId, Sequences.nextRoadwayNumber, roadNumber, roadPartNumber, RoadType.PublicRoad, Track.LeftSide, Discontinuity.Continuous,
        50L, 150L, reversed = false, DateTime.parse("2000-01-01"), None, "tester", Some("TEST ROADWAY 4, TRACK 2"), 1, TerminationCode.NoTermination)

      val linearLocation4 = LinearLocation(Sequences.nextLinearLocationId, 1, 12346, 0.0, 100.0, SideCode.TowardsDigitizing, 10000000000L,
        (CalibrationPointReference(Some(50L)), CalibrationPointReference.None),
        Seq(Point(50.0, 5.0), Point(150.0, 10.0)), LinkGeomSource.NormalLinkInterface, testRoadway4.roadwayNumber)

      val projectLink4 = toProjectLink(rap, LinkStatus.Terminated)(RoadAddress(
        testRoadway4.id, linearLocation4.id, roadNumber, roadPartNumber, testRoadway4.roadType, testRoadway4.track, testRoadway4.discontinuity,
        testRoadway4.startAddrMValue, testRoadway4.endAddrMValue, Some(testRoadway4.startDate), None, Some(testRoadway4.createdBy),
        linearLocation4.linkId, linearLocation4.startMValue, linearLocation4.endMValue, linearLocation4.sideCode, 0, (None, None),
        linearLocation4.geometry, LinkGeomSource.NormalLinkInterface, 8, NoTermination, testRoadway4.roadwayNumber))
        .copy(roadAddressStartAddrM = Some(testRoadway4.startAddrMValue), roadAddressEndAddrM = Some(testRoadway4.endAddrMValue), roadAddressTrack = Some(testRoadway4.track))

      val testRoadway5 = Roadway(Sequences.nextRoadwayId, Sequences.nextRoadwayNumber, roadNumber, roadPartNumber, RoadType.PublicRoad, Track.LeftSide, Discontinuity.EndOfRoad,
        150L, 200L, reversed = false, DateTime.parse("2000-01-01"), None, "tester", Some("TEST ROADWAY 5, TRACK 2"), 1, TerminationCode.NoTermination)

      val linearLocation5 = LinearLocation(Sequences.nextLinearLocationId, 1, 12348, 0.0, 50.0, SideCode.TowardsDigitizing, 10000000000L,
        (CalibrationPointReference.None, CalibrationPointReference.None),
        Seq(Point(150.0, 10.0), Point(200.0, 10.0)), LinkGeomSource.NormalLinkInterface, testRoadway5.roadwayNumber)

      val projectLink5 = toProjectLink(rap, LinkStatus.Transfer)(RoadAddress(
        testRoadway5.id, linearLocation5.id, roadNumber, roadPartNumber, testRoadway5.roadType, testRoadway5.track, testRoadway5.discontinuity,
        testRoadway5.startAddrMValue, testRoadway5.endAddrMValue, Some(testRoadway5.startDate), None, Some(testRoadway5.createdBy),
        linearLocation5.linkId, linearLocation5.startMValue, linearLocation5.endMValue, linearLocation5.sideCode, 0, (None, None),
        linearLocation5.geometry, LinkGeomSource.NormalLinkInterface, 8, NoTermination, testRoadway5.roadwayNumber))
        .copy(roadAddressStartAddrM = Some(testRoadway5.startAddrMValue), roadAddressEndAddrM = Some(testRoadway5.endAddrMValue), roadAddressTrack = Some(testRoadway5.track))

      roadwayDAO.create(List(testRoadway1, testRoadway2, testRoadway3, testRoadway4, testRoadway5))
      linearLocationDAO.create(List(linearLocation1, linearLocation2, linearLocation3_1, linearLocation3_2, linearLocation4, linearLocation5))

      val terminatedProjectLinks = ProjectSectionCalculator.assignTerminatedMValues(
        Seq(projectLink2, projectLink3_1, projectLink4),
        Seq(projectLink1, projectLink3_2, projectLink5))

      val (rightPrjLinks, leftPrjLinks) = terminatedProjectLinks.filterNot(_.track == Track.Combined).partition(_.track == Track.RightSide)

      rightPrjLinks.map(_.roadwayNumber).distinct.size should be(leftPrjLinks.map(_.roadwayNumber).distinct.size)

      rightPrjLinks.zipWithIndex.foreach { case (r, i) =>
          r.startAddrMValue should be(leftPrjLinks(i).startAddrMValue)
          r.endAddrMValue should be(leftPrjLinks(i).endAddrMValue)
      }

        val strategy = TrackCalculatorContext.getStrategy(leftPrjLinks, rightPrjLinks)
        val estimatedEnd = strategy.getFixedAddress(projectLink4, projectLink3_1)._2
        leftPrjLinks.last.endAddrMValue should be (estimatedEnd)
        rightPrjLinks.last.endAddrMValue should be (estimatedEnd)
    }
  }

  test("Test assignTerminatedMValues When Terminating links on Left/Right tracks and different addrMValues Then both Unchanged links should be adjusted in order to have the same end address" +
    " and Terminated should have same adjusted start addr") {
    runWithRollback {
      val roadwayDAO = new RoadwayDAO
      val linearLocationDAO = new LinearLocationDAO

      val roadNumber1 = 990
      val roadPartNumber1 = 1

      val roadwayNumber1 = 1000000000L
      val roadwayNumber2 = 2000000000L
      val roadwayNumber3 = 3000000000L
      val roadwayNumber4 = 4000000000L

      val roadwayId1 = Sequences.nextRoadwayId
      val roadwayId2 = roadwayId1 + 1
      val roadwayId3 = roadwayId2 + 1
      val roadwayId4 = roadwayId3 + 1
      val linearLocationId1 = Sequences.nextLinearLocationId
      val linearLocationId2 = linearLocationId1 + 1
      val linearLocationId3 = linearLocationId2 + 1
      val linearLocationId4 = linearLocationId3 + 1

      val testRoadway1 = Roadway(roadwayId1, roadwayNumber1, roadNumber1, roadPartNumber1, AdministrativeClass.State, Track.RightSide, Discontinuity.Continuous, 0, 50, reversed = false, DateTime.parse("2000-01-01"), None, "test", Some("TEST ROAD 1"), 1, TerminationCode.NoTermination)

      val testRoadway2 = Roadway(roadwayId2, roadwayNumber2, roadNumber1, roadPartNumber1, AdministrativeClass.State, Track.LeftSide, Discontinuity.Continuous, 0, 52, reversed = false, DateTime.parse("2000-01-01"), None, "test", Some("TEST ROAD 2"), 1, TerminationCode.NoTermination)

      val testRoadway3 = Roadway(roadwayId3, roadwayNumber3, roadNumber1, roadPartNumber1, AdministrativeClass.State, Track.RightSide, Discontinuity.EndOfRoad, 50, 105, reversed = false, DateTime.parse("2000-01-01"), None, "test", Some("TEST ROAD 3"), 1, TerminationCode.NoTermination)

      val testRoadway4 = Roadway(roadwayId4, roadwayNumber4, roadNumber1, roadPartNumber1, AdministrativeClass.State, Track.LeftSide, Discontinuity.EndOfRoad, 52, 109, reversed = false, DateTime.parse("2000-01-01"), None, "test", Some("TEST ROAD 4"), 1, TerminationCode.NoTermination)


      val linearLocation1 = LinearLocation(linearLocationId1, 1, 12345, 0.0, 50.0, SideCode.TowardsDigitizing, 10000000000L,
        (CalibrationPointReference(Some(0L)), CalibrationPointReference.None),
        Seq(Point(0.0, 0.0), Point(50.0, 10.0)), LinkGeomSource.NormalLinkInterface, roadwayNumber1)

      val linearLocation2 = LinearLocation(linearLocationId2, 1, 12346, 0.0, 52.0, SideCode.TowardsDigitizing, 10000000000L,
        (CalibrationPointReference(Some(0L)), CalibrationPointReference.None),
        Seq(Point(0.0, 0.0), Point(52.0, 0.0)), LinkGeomSource.NormalLinkInterface, roadwayNumber2)

      val linearLocation3 = LinearLocation(linearLocationId3, 1, 12347, 0.0, 55.0, SideCode.TowardsDigitizing, 10000000000L,
        (CalibrationPointReference.None, CalibrationPointReference(Some(105))),
        Seq(Point(0.0, 0.0), Point(55.0, 10.0)), LinkGeomSource.NormalLinkInterface, roadwayNumber3)

      val linearLocation4 = LinearLocation(linearLocationId4, 1, 12348, 0.0, 57.0, SideCode.TowardsDigitizing, 10000000000L,
        (CalibrationPointReference.None, CalibrationPointReference(Some(109))),
        Seq(Point(0.0, 0.0), Point(57.0, 0.0)), LinkGeomSource.NormalLinkInterface, roadwayNumber4)

      roadwayDAO.create(List(testRoadway1, testRoadway2, testRoadway3, testRoadway4))

      linearLocationDAO.create(List(linearLocation1, linearLocation2, linearLocation3, linearLocation4))

<<<<<<< HEAD
      val projectLink1 = toProjectLink(rap, LinkStatus.UnChanged)(RoadAddress(roadwayId1, linearLocationId1, roadNumber1, roadPartNumber1, RoadType.Unknown, Track.Combined, Continuous, 0L, 50L, Some(DateTime.parse("1901-01-01")), None, Option("tester"), 12345L, 0.0, 50.0, SideCode.TowardsDigitizing, 0, (None, None),
        Seq(Point(0.0, 10.0), Point(50.0, 10.0)), LinkGeomSource.NormalLinkInterface, 8, NoTermination, 0)).copy(roadAddressStartAddrM = Some(0L), roadAddressEndAddrM = Some(50L), roadAddressTrack = Some(Track.RightSide))
      val projectLink2 = toProjectLink(rap, LinkStatus.UnChanged)(RoadAddress(roadwayId2, linearLocationId2, roadNumber1, roadPartNumber1, RoadType.Unknown, Track.Combined, Continuous, 0L, 52L, Some(DateTime.parse("1901-01-01")), None, Option("tester"), 12346L, 0.0, 52.0, SideCode.TowardsDigitizing, 0, (None, None),
        Seq(Point(0.0, 0.0), Point(52.0, 0.0)), LinkGeomSource.NormalLinkInterface, 8, NoTermination, 0)).copy(roadAddressStartAddrM = Some(0L), roadAddressEndAddrM = Some(52L), roadAddressTrack = Some(Track.LeftSide))

      val projectLink3 = toProjectLink(rap, LinkStatus.Terminated)(RoadAddress(roadwayId3, linearLocationId3, roadNumber1, roadPartNumber1, RoadType.Unknown, Track.RightSide, EndOfRoad, 50L, 105L, Some(DateTime.parse("1901-01-01")), None, Option("tester"), 12347L, 0.0, 55.0, SideCode.TowardsDigitizing, 0, (None, None),
        Seq(Point(50.0, 5.0), Point(100.0, 10.0)), LinkGeomSource.NormalLinkInterface, 8, NoTermination, 0)).copy(roadAddressStartAddrM = Some(50L), roadAddressEndAddrM = Some(105L), roadAddressTrack = Some(Track.RightSide))
      val projectLink4 = toProjectLink(rap, LinkStatus.Terminated)(RoadAddress(roadwayId4, linearLocationId4, roadNumber1, roadPartNumber1, RoadType.Unknown, Track.LeftSide, EndOfRoad, 52L, 109L, Some(DateTime.parse("1901-01-01")), None, Option("tester"), 12348L, 0.0, 57.0, SideCode.TowardsDigitizing, 0, (None, None),
        Seq(Point(52.0, 5.0), Point(102.0, 0.0)), LinkGeomSource.NormalLinkInterface, 8, NoTermination, 0)).copy(roadAddressStartAddrM = Some(50L), roadAddressEndAddrM = Some(109L), roadAddressTrack = Some(Track.LeftSide))
=======
      val idRoad4 = 3L // T
      val idRoad3 = 3L // T
      val idRoad2 = 2L // U
      val idRoad1 = 1L // U

      val projectLink1 = toProjectLink(rap, LinkStatus.UnChanged)(RoadAddress(idRoad1, linearLocationId1, roadNumber1, roadPartNumber1, AdministrativeClass.Unknown, Track.Combined, Continuous, 0L, 50L, Some(DateTime.parse("1901-01-01")), None, Option("tester"), 12345L, 0.0, 50.0, SideCode.TowardsDigitizing, 0, (None, None), Seq(Point(0.0, 10.0), Point(50.0, 10.0)), LinkGeomSource.NormalLinkInterface, 8, NoTermination, 0)).copy(roadAddressStartAddrM = Some(0L), roadAddressEndAddrM = Some(50L), roadAddressTrack = Some(Track.RightSide))
      val projectLink2 = toProjectLink(rap, LinkStatus.UnChanged)(RoadAddress(idRoad2, linearLocationId2, roadNumber1, roadPartNumber1, AdministrativeClass.Unknown, Track.Combined, Continuous, 0L, 52L, Some(DateTime.parse("1901-01-01")), None, Option("tester"), 12346L, 0.0, 52.0, SideCode.TowardsDigitizing, 0, (None, None), Seq(Point(0.0, 0.0), Point(52.0, 0.0)), LinkGeomSource.NormalLinkInterface, 8, NoTermination, 0)).copy(roadAddressStartAddrM = Some(0L), roadAddressEndAddrM = Some(52L), roadAddressTrack = Some(Track.LeftSide))

      val projectLink3 = toProjectLink(rap, LinkStatus.Terminated)(RoadAddress(idRoad3, linearLocationId3, roadNumber1, roadPartNumber1, AdministrativeClass.Unknown, Track.RightSide, EndOfRoad, 50L, 105L, Some(DateTime.parse("1901-01-01")), None, Option("tester"), 12347L, 0.0, 55.0, SideCode.TowardsDigitizing, 0, (None, None), Seq(Point(50.0, 5.0), Point(100.0, 10.0)), LinkGeomSource.NormalLinkInterface, 8, NoTermination, 0)).copy(roadAddressStartAddrM = Some(50L), roadAddressEndAddrM = Some(105L), roadAddressTrack = Some(Track.RightSide))
      val projectLink4 = toProjectLink(rap, LinkStatus.Terminated)(RoadAddress(idRoad4, linearLocationId4, roadNumber1, roadPartNumber1, AdministrativeClass.Unknown, Track.LeftSide, EndOfRoad, 52L, 109L, Some(DateTime.parse("1901-01-01")), None, Option("tester"), 12348L, 0.0, 57.0, SideCode.TowardsDigitizing, 0, (None, None), Seq(Point(52.0, 5.0), Point(102.0, 0.0)), LinkGeomSource.NormalLinkInterface, 8, NoTermination, 0)).copy(roadAddressStartAddrM = Some(50L), roadAddressEndAddrM = Some(109L), roadAddressTrack = Some(Track.LeftSide))
>>>>>>> cb197a09

      val projectLinks = ProjectSectionCalculator.assignTerminatedMValues(Seq(projectLink3, projectLink4), Seq(projectLink1, projectLink2))




      projectLinks.filter(_.track == Track.LeftSide).head.startAddrMValue should be ((projectLink1.endAddrMValue + projectLink2.endAddrMValue) / 2)
      projectLinks.filter(_.track == Track.RightSide).head.startAddrMValue should be ((projectLink1.endAddrMValue + projectLink2.endAddrMValue) / 2)
      projectLinks.filter(_.track == Track.LeftSide).last.endAddrMValue should be (projectLinks.filter(_.track == Track.RightSide).last.endAddrMValue)
      projectLinks.filter(_.track == Track.LeftSide).head.startAddrMValue should be (projectLinks.filter(_.track == Track.RightSide).head.startAddrMValue)
    }
  }

  /*
           #2
    #0 /\  __
      #1 \/ /\
            ||
            ||
            || #3 /  #11
         #4 ||  /|  #9/#10
            || //  #7
            ||//  #5/#8
            |_/  #6

 */
  test("Test assignMValues When adding New link sections to the existing ones Then Direction for those should always be the same as the existing section (which are for e.g. Transfer, Unchanged, Numbering) making the addressMValues be sequential") {
    runWithRollback {
      //(x,y)   -> (x,y)
      val idRoad0 = 0L //   N>  C(0, 90)   ->  (10, 100)
      val idRoad1 = 1L //   N>  C(10, 100) ->  (20, 80)

      val idRoad2 = 2L //   T>  C(20, 80)  ->  (30, 90)
      val idRoad3 = 3L //   T>  L(30, 90)  ->  (50, 20)
      val idRoad4 = 4L //   T>  R(30, 90)  ->  (40, 10)
      val idRoad5 = 5L //   T>  L(50, 20)  ->  (60, 30)
      val idRoad6 = 6L //   T>  R(40, 10)  ->  (60, 20)

      val idRoad7 = 7L //   N>  L(60, 30)  ->  (70, 40)
      val idRoad8 = 8L //   N>  R(60, 20)  ->  (70, 30)
      val idRoad9 = 9L //   N>  L(70, 40)  ->  (80, 50)
      val idRoad10 = 10L // N>  R(70, 30)  ->  (80, 50)
      val idRoad11 = 11L // N>  C(80, 50)  ->  (90, 60)
      val roadwayId = Sequences.nextRoadwayId
      val roadwayNumber = Sequences.nextRoadwayNumber
      val linearLocationId = Sequences.nextLinearLocationId

      //NEW
      val projectLink0 = toProjectLink(rap, LinkStatus.New)(RoadAddress(idRoad0, 0, 5, 1, AdministrativeClass.Unknown, Track.Combined, Continuous, 0L, 0L, Some(DateTime.parse("1901-01-01")), None, Option("tester"), idRoad0, 0.0, 14.1, SideCode.Unknown, 0, (None, None), Seq(Point(0.0, 90.0), Point(10.0, 100.0)), LinkGeomSource.NormalLinkInterface, 8, NoTermination, 0)).copy(projectId = rap.id)
      val projectLink1 = toProjectLink(rap, LinkStatus.New)(RoadAddress(idRoad1, 0, 5, 1, AdministrativeClass.Unknown, Track.Combined, Continuous, 0L, 0L, Some(DateTime.parse("1901-01-01")), None, Option("tester"), idRoad1, 0.0, 22.3, SideCode.Unknown, 0, (None, None), Seq(Point(10.0, 100.0), Point(20.0, 80.0)), LinkGeomSource.NormalLinkInterface, 8, NoTermination, 0)).copy(projectId = rap.id)

      //TRANSFER
      val projectLink2 = toProjectLink(rap, LinkStatus.Transfer)(RoadAddress(idRoad2, 0, 5, 1, AdministrativeClass.Unknown, Track.Combined, Continuous, 0L, 14L, Some(DateTime.parse("1901-01-01")), None, Option("tester"), idRoad2, 0.0, 14.1, SideCode.TowardsDigitizing, 0, (None, None), Seq(Point(20.0, 80.0), Point(30.0, 90.0)), LinkGeomSource.NormalLinkInterface, 8, NoTermination, 0)).copy(projectId = rap.id, roadwayId = roadwayId, linearLocationId = linearLocationId, roadwayNumber = roadwayNumber)
      val projectLink3 = toProjectLink(rap, LinkStatus.Transfer)(RoadAddress(idRoad3, 0, 5, 1, AdministrativeClass.Unknown, Track.LeftSide, Continuous, 14L, 87L, Some(DateTime.parse("1901-01-01")), None, Option("tester"), idRoad3, 0.0, 72.8, SideCode.AgainstDigitizing, 0, (None, None), Seq(Point(30.0, 90.0), Point(50.0, 20.0)), LinkGeomSource.NormalLinkInterface, 8, NoTermination, 0)).copy(projectId = rap.id, roadwayId = roadwayId + 7, linearLocationId = linearLocationId + 7, roadwayNumber = roadwayNumber + 7)
      val projectLink4 = toProjectLink(rap, LinkStatus.Transfer)(RoadAddress(idRoad4, 0, 5, 1, AdministrativeClass.Unknown, Track.RightSide, Continuous, 14L, 95L, Some(DateTime.parse("1901-01-01")), None, Option("tester"), idRoad4, 0.0, 80.6, SideCode.AgainstDigitizing, 0, (None, None), Seq(Point(30.0, 90.0), Point(40.0, 10.0)), LinkGeomSource.NormalLinkInterface, 8, NoTermination, 0)).copy(projectId = rap.id, roadwayId = roadwayId + 8, linearLocationId = linearLocationId + 9, roadwayNumber = roadwayNumber + 8)
      val projectLink5 = toProjectLink(rap, LinkStatus.Transfer)(RoadAddress(idRoad5, 0, 5, 1, AdministrativeClass.Unknown, Track.LeftSide, Continuous, 87L, 101L, Some(DateTime.parse("1901-01-01")), None, Option("tester"), idRoad5, 0.0, 14.1, SideCode.TowardsDigitizing, 0, (None, None), Seq(Point(50.0, 20.0), Point(60.0, 30.0)), LinkGeomSource.NormalLinkInterface, 8, NoTermination, 0)).copy(projectId = rap.id, roadwayId = roadwayId + 7, linearLocationId = linearLocationId + 8, roadwayNumber = roadwayNumber + 7)
      val projectLink6 = toProjectLink(rap, LinkStatus.Transfer)(RoadAddress(idRoad6, 0, 5, 1, AdministrativeClass.Unknown, Track.RightSide, Continuous, 95L, 118L, Some(DateTime.parse("1901-01-01")), None, Option("tester"), idRoad6, 0.0, 22.3, SideCode.TowardsDigitizing, 0, (None, None), Seq(Point(40.0, 10.0), Point(60.0, 20.0)), LinkGeomSource.NormalLinkInterface, 8, NoTermination, 0)).copy(projectId = rap.id, roadwayId = roadwayId + 8, linearLocationId = linearLocationId + 10, roadwayNumber = roadwayNumber + 8)

      //NEW
      val projectLink7 = toProjectLink(rap, LinkStatus.New)(RoadAddress(idRoad7, 0, 5, 1, AdministrativeClass.Unknown, Track.LeftSide, Continuous, 0L, 0L, Some(DateTime.parse("1901-01-01")), None, Option("tester"), idRoad7, 0.0, 0.0, SideCode.Unknown, 0, (None, None), Seq(Point(60.0, 30.0), Point(70.0, 40.0)), LinkGeomSource.NormalLinkInterface, 8, NoTermination, 0)).copy(projectId = rap.id)
      val projectLink8 = toProjectLink(rap, LinkStatus.New)(RoadAddress(idRoad8, 0, 5, 1, AdministrativeClass.Unknown, Track.RightSide, Continuous, 0L, 0L, Some(DateTime.parse("1901-01-01")), None, Option("tester"), idRoad8, 0.0, 0.0, SideCode.Unknown, 0, (None, None), Seq(Point(60.0, 20.0), Point(70.0, 30.0)), LinkGeomSource.NormalLinkInterface, 8, NoTermination, 0)).copy(projectId = rap.id)
      val projectLink9 = toProjectLink(rap, LinkStatus.New)(RoadAddress(idRoad9, 0, 5, 1, AdministrativeClass.Unknown, Track.LeftSide, Continuous, 0L, 0L, Some(DateTime.parse("1901-01-01")), None, Option("tester"), idRoad9, 0.0, 0.0, SideCode.Unknown, 0, (None, None), Seq(Point(70.0, 40.0), Point(80.0, 50.0)), LinkGeomSource.NormalLinkInterface, 8, NoTermination, 0)).copy(projectId = rap.id)
      val projectLink10 = toProjectLink(rap, LinkStatus.New)(RoadAddress(idRoad10, 0, 5, 1, AdministrativeClass.Unknown, Track.RightSide, Continuous, 0L, 0L, Some(DateTime.parse("1901-01-01")), None, Option("tester"), idRoad10, 0.0, 0.0, SideCode.Unknown, 0, (None, None), Seq(Point(70.0, 30.0), Point(80.0, 50.0)), LinkGeomSource.NormalLinkInterface, 8, NoTermination, 0)).copy(projectId = rap.id)
      val projectLink11 = toProjectLink(rap, LinkStatus.New)(RoadAddress(idRoad11, 0, 5, 1, AdministrativeClass.Unknown, Track.Combined, Continuous, 0L, 0L, Some(DateTime.parse("1901-01-01")), None, Option("tester"), idRoad11, 0.0, 0.0, SideCode.Unknown, 0, (None, None), Seq(Point(80.0, 50.0), Point(90.0, 60.0)), LinkGeomSource.NormalLinkInterface, 8, NoTermination, 0)).copy(projectId = rap.id)


      val (linearCombined, rwComb): (LinearLocation, Roadway) = Seq(projectLink2).map(toRoadwayAndLinearLocation).head
      val (linearLeft1, rwLeft1): (LinearLocation, Roadway) = Seq(projectLink3).map(toRoadwayAndLinearLocation).head
      val (linearLeft2, rwLeft2): (LinearLocation, Roadway) = Seq(projectLink5).map(toRoadwayAndLinearLocation).head
      val (linearRight1, rwRight1): (LinearLocation, Roadway) = Seq(projectLink4).map(toRoadwayAndLinearLocation).head
      val (linearRight2, rwRight2): (LinearLocation, Roadway) = Seq(projectLink6).map(toRoadwayAndLinearLocation).head
      val rwCombWithId = rwComb.copy(id = roadwayId, ely = 8L)
      val rwLeft1And2WithId = rwLeft1.copy(id = roadwayId + 7, startAddrMValue = projectLink3.startAddrMValue, endAddrMValue = projectLink5.endAddrMValue, ely = 8L)
      val rwRight1And2WithId = rwRight1.copy(id = roadwayId + 8, startAddrMValue = projectLink4.startAddrMValue, endAddrMValue = projectLink6.endAddrMValue, ely = 8L)
      val linearCombinedWithId = linearCombined.copy(id = linearLocationId)
      val linearLeft1WithId = linearLeft1.copy(id = linearLocationId + 7)
      val linearLeft2WithId = linearLeft2.copy(id = linearLocationId + 8)
      val linearRight1WithId = linearRight1.copy(id = linearLocationId + 9)
      val linearRight2WithId = linearRight2.copy(id = linearLocationId + 10)
      buildTestDataForProject(Some(rap), Some(Seq(rwCombWithId, rwLeft1And2WithId, rwRight1And2WithId)), Some(Seq(linearCombinedWithId, linearLeft1WithId, linearLeft2WithId, linearRight1WithId, linearRight2WithId)), None)

      val list1 = List(projectLink0, projectLink1, projectLink2, projectLink3, projectLink4, projectLink5, projectLink6)
      val ordered = ProjectSectionCalculator.assignMValues(list1)
      ordered.minBy(_.startAddrMValue).id should be(idRoad0) // TODO "6 was not equal to 0"

      val list2 = ordered.toList ::: List(projectLink7, projectLink8, projectLink9, projectLink10, projectLink11)
      val ordered2 = ProjectSectionCalculator.assignMValues(list2)
      ordered2.maxBy(_.endAddrMValue).id should be(idRoad11)
    }
  }

  /*
               #2
      #0 /\    __
        #1 \  / /\
                ||
    Minor --^   ||
    disc.       || #3 /  #11
             #4 ||  /|  #9/#10
                || //  #7
                ||//  #5/#8
                |_/  #6

   */
  test("Test assignMValues When adding New link sections with minor discontinuity to the existing ones Then Direction for those should always be the same as the existing section (which are for e.g. Transfer, Unchanged, Numbering) making the addressMValues be sequential") {
    runWithRollback {
      //(x,y)   -> (x,y)
      val idRoad0 = 0L //   N>  C(0, 90)   ->  (10, 100)
      val idRoad1 = 1L //   N>  C(10, 100) ->  (18, 78)

      val idRoad2 = 2L //   T>  C(20, 80)  ->  (30, 90)
      val idRoad3 = 3L //   T>  L(30, 90)  ->  (50, 20)
      val idRoad4 = 4L //   T>  R(30, 90)  ->  (40, 10)
      val idRoad5 = 5L //   T>  L(50, 20)  ->  (60, 30)
      val idRoad6 = 6L //   T>  R(40, 10)  ->  (60, 20)

      val idRoad7 = 7L //   N>  L(60, 30)  ->  (70, 40)
      val idRoad8 = 8L //   N>  R(60, 20)  ->  (70, 30)
      val idRoad9 = 9L //   N>  L(70, 40)  ->  (80, 50)
      val idRoad10 = 10L // N>  R(70, 30)  ->  (80, 50)
      val idRoad11 = 11L // N>  C(80, 50)  ->  (90, 60)
      val roadwayId = Sequences.nextRoadwayId
      val roadwayNumber = Sequences.nextRoadwayNumber
      val linearLocationId = Sequences.nextLinearLocationId

      //NEW
      val projectLink0 = toProjectLink(rap, LinkStatus.New)(RoadAddress(idRoad0, 0, 5, 1, AdministrativeClass.Unknown, Track.Combined, Continuous, 0L, 0L, Some(DateTime.parse("1901-01-01")), None, Option("tester"), idRoad0, 0.0, 14.1, SideCode.Unknown, 0, (None, None), Seq(Point(0.0, 90.0), Point(10.0, 100.0)), LinkGeomSource.NormalLinkInterface, 8, NoTermination, 0)).copy(projectId = rap.id)
      val projectLink1 = toProjectLink(rap, LinkStatus.New)(RoadAddress(idRoad1, 0, 5, 1, AdministrativeClass.Unknown, Track.Combined, MinorDiscontinuity, 0L, 0L, Some(DateTime.parse("1901-01-01")), None, Option("tester"), idRoad1, 0.0, 22.3, SideCode.Unknown, 0, (None, None), Seq(Point(10.0, 100.0), Point(18.0, 78.0)), LinkGeomSource.NormalLinkInterface, 8, NoTermination, 0)).copy(projectId = rap.id)

      //TRANSFER
      val projectLink2 = toProjectLink(rap, LinkStatus.Transfer)(RoadAddress(idRoad2, 0, 5, 1, AdministrativeClass.Unknown, Track.Combined, Continuous, 0L, 14L, Some(DateTime.parse("1901-01-01")), None, Option("tester"), idRoad2, 0.0, 14.1, SideCode.TowardsDigitizing, 0, (None, None), Seq(Point(20.0, 80.0), Point(30.0, 90.0)), LinkGeomSource.NormalLinkInterface, 8, NoTermination, 0)).copy(projectId = rap.id, roadwayId = roadwayId, linearLocationId = linearLocationId, roadwayNumber = roadwayNumber)
      val projectLink3 = toProjectLink(rap, LinkStatus.Transfer)(RoadAddress(idRoad3, 0, 5, 1, AdministrativeClass.Unknown, Track.LeftSide, Continuous, 14L, 87L, Some(DateTime.parse("1901-01-01")), None, Option("tester"), idRoad3, 0.0, 72.8, SideCode.AgainstDigitizing, 0, (None, None), Seq(Point(30.0, 90.0), Point(50.0, 20.0)), LinkGeomSource.NormalLinkInterface, 8, NoTermination, 0)).copy(projectId = rap.id, roadwayId = roadwayId + 7, linearLocationId = linearLocationId + 7, roadwayNumber = roadwayNumber + 7)
      val projectLink4 = toProjectLink(rap, LinkStatus.Transfer)(RoadAddress(idRoad4, 0, 5, 1, AdministrativeClass.Unknown, Track.RightSide, Continuous, 14L, 95L, Some(DateTime.parse("1901-01-01")), None, Option("tester"), idRoad4, 0.0, 80.6, SideCode.AgainstDigitizing, 0, (None, None), Seq(Point(30.0, 90.0), Point(40.0, 10.0)), LinkGeomSource.NormalLinkInterface, 8, NoTermination, 0)).copy(projectId = rap.id, roadwayId = roadwayId + 8, linearLocationId = linearLocationId + 9, roadwayNumber = roadwayNumber + 8)
      val projectLink5 = toProjectLink(rap, LinkStatus.Transfer)(RoadAddress(idRoad5, 0, 5, 1, AdministrativeClass.Unknown, Track.LeftSide, Continuous, 87L, 101L, Some(DateTime.parse("1901-01-01")), None, Option("tester"), idRoad5, 0.0, 14.1, SideCode.TowardsDigitizing, 0, (None, None), Seq(Point(50.0, 20.0), Point(60.0, 30.0)), LinkGeomSource.NormalLinkInterface, 8, NoTermination, 0)).copy(projectId = rap.id, roadwayId = roadwayId + 7, linearLocationId = linearLocationId + 8, roadwayNumber = roadwayNumber + 7)
      val projectLink6 = toProjectLink(rap, LinkStatus.Transfer)(RoadAddress(idRoad6, 0, 5, 1, AdministrativeClass.Unknown, Track.RightSide, Continuous, 95L, 118L, Some(DateTime.parse("1901-01-01")), None, Option("tester"), idRoad6, 0.0, 22.3, SideCode.TowardsDigitizing, 0, (None, None), Seq(Point(40.0, 10.0), Point(60.0, 20.0)), LinkGeomSource.NormalLinkInterface, 8, NoTermination, 0)).copy(projectId = rap.id, roadwayId = roadwayId + 8, linearLocationId = linearLocationId + 10, roadwayNumber = roadwayNumber + 8)

      //NEW
      val projectLink7 = toProjectLink(rap, LinkStatus.New)(RoadAddress(idRoad7, 0, 5, 1, AdministrativeClass.Unknown, Track.LeftSide, Continuous, 0L, 0L, Some(DateTime.parse("1901-01-01")), None, Option("tester"), idRoad7, 0.0, 0.0, SideCode.Unknown, 0, (None, None), Seq(Point(60.0, 30.0), Point(70.0, 40.0)), LinkGeomSource.NormalLinkInterface, 8, NoTermination, 0)).copy(projectId = rap.id)
      val projectLink8 = toProjectLink(rap, LinkStatus.New)(RoadAddress(idRoad8, 0, 5, 1, AdministrativeClass.Unknown, Track.RightSide, Continuous, 0L, 0L, Some(DateTime.parse("1901-01-01")), None, Option("tester"), idRoad8, 0.0, 0.0, SideCode.Unknown, 0, (None, None), Seq(Point(60.0, 20.0), Point(70.0, 30.0)), LinkGeomSource.NormalLinkInterface, 8, NoTermination, 0)).copy(projectId = rap.id)
      val projectLink9 = toProjectLink(rap, LinkStatus.New)(RoadAddress(idRoad9, 0, 5, 1, AdministrativeClass.Unknown, Track.LeftSide, Continuous, 0L, 0L, Some(DateTime.parse("1901-01-01")), None, Option("tester"), idRoad9, 0.0, 0.0, SideCode.Unknown, 0, (None, None), Seq(Point(70.0, 40.0), Point(80.0, 50.0)), LinkGeomSource.NormalLinkInterface, 8, NoTermination, 0)).copy(projectId = rap.id)
      val projectLink10 = toProjectLink(rap, LinkStatus.New)(RoadAddress(idRoad10, 0, 5, 1, AdministrativeClass.Unknown, Track.RightSide, Continuous, 0L, 0L, Some(DateTime.parse("1901-01-01")), None, Option("tester"), idRoad10, 0.0, 0.0, SideCode.Unknown, 0, (None, None), Seq(Point(70.0, 30.0), Point(80.0, 50.0)), LinkGeomSource.NormalLinkInterface, 8, NoTermination, 0)).copy(projectId = rap.id)
      val projectLink11 = toProjectLink(rap, LinkStatus.New)(RoadAddress(idRoad11, 0, 5, 1, AdministrativeClass.Unknown, Track.Combined, Continuous, 0L, 0L, Some(DateTime.parse("1901-01-01")), None, Option("tester"), idRoad11, 0.0, 0.0, SideCode.Unknown, 0, (None, None), Seq(Point(80.0, 50.0), Point(90.0, 60.0)), LinkGeomSource.NormalLinkInterface, 8, NoTermination, 0)).copy(projectId = rap.id)


      val (linearCombined, rwComb): (LinearLocation, Roadway) = Seq(projectLink2).map(toRoadwayAndLinearLocation).head
      val (linearLeft1, rwLeft1): (LinearLocation, Roadway) = Seq(projectLink3).map(toRoadwayAndLinearLocation).head
      val (linearLeft2, rwLeft2): (LinearLocation, Roadway) = Seq(projectLink5).map(toRoadwayAndLinearLocation).head
      val (linearRight1, rwRight1): (LinearLocation, Roadway) = Seq(projectLink4).map(toRoadwayAndLinearLocation).head
      val (linearRight2, rwRight2): (LinearLocation, Roadway) = Seq(projectLink6).map(toRoadwayAndLinearLocation).head
      val rwCombWithId = rwComb.copy(id = roadwayId, ely = 8L)
      val rwLeft1And2WithId = rwLeft1.copy(id = roadwayId + 7, startAddrMValue = projectLink3.startAddrMValue, endAddrMValue = projectLink5.endAddrMValue, ely = 8L)
      val rwRight1And2WithId = rwRight1.copy(id = roadwayId + 8, startAddrMValue = projectLink4.startAddrMValue, endAddrMValue = projectLink6.endAddrMValue, ely = 8L)
      val linearCombinedWithId = linearCombined.copy(id = linearLocationId)
      val linearLeft1WithId = linearLeft1.copy(id = linearLocationId + 7)
      val linearLeft2WithId = linearLeft2.copy(id = linearLocationId + 8)
      val linearRight1WithId = linearRight1.copy(id = linearLocationId + 9)
      val linearRight2WithId = linearRight2.copy(id = linearLocationId + 10)
      buildTestDataForProject(Some(rap), Some(Seq(rwCombWithId, rwLeft1And2WithId, rwRight1And2WithId)), Some(Seq(linearCombinedWithId, linearLeft1WithId, linearLeft2WithId, linearRight1WithId, linearRight2WithId)), None)

      val list1 = List(projectLink0, projectLink1, projectLink2, projectLink3, projectLink4, projectLink5, projectLink6)
      val ordered = ProjectSectionCalculator.assignMValues(list1)
      ordered.minBy(_.startAddrMValue).id should be(idRoad0) // TODO "6 was not equal to 0"

      val list2 = ordered.toList ::: List(projectLink7, projectLink8, projectLink9, projectLink10, projectLink11)
      val ordered2 = ProjectSectionCalculator.assignMValues(list2)
      ordered2.maxBy(_.endAddrMValue).id should be(idRoad11)
    }
  }

  test("Test assignMValues When adding only New sections Then Direction for those should always be the same (on both Tracks) as the existing section (which are for e.g. Transfer, Unchanged, Numbering) making the addressMValues be sequential") {
    runWithRollback{
      //(x,y)   -> (x,y)
      val idRoad0 = 0L //   N>  L(30, 0)   ->  (30, 10)
      val idRoad1 = 1L //   N>  R(40, 0) ->  (40, 10)
      val idRoad2 = 2L //   N>  L(30, 10)  ->  (30, 20)
      val idRoad3 = 3L //   N>  R(40, 10)  ->  (40, 20)
      val idRoad4 = 4L //   N>  L(40, 10)  ->  (30, 10)
      val idRoad5 = 5L //   N>  L(30, 10)  ->  (10, 10)
      val idRoad6 = 6L //   N>  R(40, 20)  ->  (30, 20)
      val idRoad7 = 7L //   N>  L(10, 10)  ->  (0, 10)
      val idRoad8 = 8L //   N>  R(30, 20)  ->  (10, 20)
      val idRoad9 = 9L //   N>  L(0, 10)  ->  (0, 20)
      val idRoad10 = 10L //   N>  R(10, 20)  ->  (0, 20)
      val idRoad11 = 11L // N>  L(0, 20)  ->  (0, 30)
      val idRoad12 = 12L // N>  R(10, 20)  ->  (10, 30)


      //NEW
      val projectLink0 = toProjectLink(rap, LinkStatus.New)(RoadAddress(idRoad0, 0, 5, 1, AdministrativeClass.Unknown, Track.LeftSide, Continuous, 0L, 0L, Some(DateTime.parse("1901-01-01")), None, Option("tester"), idRoad0, 0.0, 10.0, SideCode.Unknown, 0, (None, None), Seq(Point(30.0, 0.0), Point(30.0, 10.0)), LinkGeomSource.NormalLinkInterface, 8, NoTermination, 0))
      val projectLink1 = toProjectLink(rap, LinkStatus.New)(RoadAddress(idRoad1, 0, 5, 1, AdministrativeClass.Unknown, Track.RightSide, Continuous, 0L, 0L, Some(DateTime.parse("1901-01-01")), None, Option("tester"), idRoad1, 0.0, 10.0, SideCode.Unknown, 0, (None, None), Seq(Point(40.0, 0.0), Point(40.0, 10.0)), LinkGeomSource.NormalLinkInterface, 8, NoTermination, 0))
      val projectLink2 = toProjectLink(rap, LinkStatus.New)(RoadAddress(idRoad2, 0, 5, 1, AdministrativeClass.Unknown, Track.LeftSide, Continuous, 0L, 0L, Some(DateTime.parse("1901-01-01")), None, Option("tester"), idRoad2, 0.0, 10.0, SideCode.Unknown, 0, (None, None), Seq(Point(30.0, 10.0), Point(30.0, 20.0)), LinkGeomSource.NormalLinkInterface, 8, NoTermination, 0))
      val projectLink3 = toProjectLink(rap, LinkStatus.New)(RoadAddress(idRoad3, 0, 5, 1, AdministrativeClass.Unknown, Track.RightSide, Continuous, 0L, 0L, Some(DateTime.parse("1901-01-01")), None, Option("tester"), idRoad3, 0.0, 10.0, SideCode.Unknown, 0, (None, None), Seq(Point(40.0, 10.0),Point(40.0, 20.0)), LinkGeomSource.NormalLinkInterface, 8, NoTermination, 0))
      val projectLink4 = toProjectLink(rap, LinkStatus.New)(RoadAddress(idRoad4, 0, 5, 1, AdministrativeClass.Unknown, Track.LeftSide, Continuous, 0L, 0L, Some(DateTime.parse("1901-01-01")), None, Option("tester"), idRoad4, 0.0, 10.0, SideCode.Unknown, 0, (None, None), Seq(Point(40.0, 10.0), Point(30.0, 10.0)), LinkGeomSource.NormalLinkInterface, 8, NoTermination, 0))
      val projectLink5 = toProjectLink(rap, LinkStatus.New)(RoadAddress(idRoad5, 0, 5, 1, AdministrativeClass.Unknown, Track.LeftSide, Continuous, 0L, 0L, Some(DateTime.parse("1901-01-01")), None, Option("tester"), idRoad5, 0.0, 20.0, SideCode.Unknown, 0, (None, None), Seq(Point(30.0, 10.0), Point(10.0, 10.0)), LinkGeomSource.NormalLinkInterface, 8, NoTermination, 0))
      val projectLink6 = toProjectLink(rap, LinkStatus.New)(RoadAddress(idRoad6, 0, 5, 1, AdministrativeClass.Unknown, Track.RightSide, Continuous, 0L, 0L, Some(DateTime.parse("1901-01-01")), None, Option("tester"), idRoad6, 0.0, 10.0, SideCode.Unknown, 0, (None, None), Seq(Point(40.0, 20.0), Point(30.0, 20.0)), LinkGeomSource.NormalLinkInterface, 8, NoTermination, 0))
      val projectLink7 = toProjectLink(rap, LinkStatus.New)(RoadAddress(idRoad7, 0, 5, 1, AdministrativeClass.Unknown, Track.LeftSide, Continuous, 0L, 0L, Some(DateTime.parse("1901-01-01")), None, Option("tester"), idRoad7, 0.0, 10.0, SideCode.Unknown, 0, (None, None), Seq(Point(10.0, 10.0), Point(0.0, 10.0)), LinkGeomSource.NormalLinkInterface, 8, NoTermination, 0))
      val projectLink8 = toProjectLink(rap, LinkStatus.New)(RoadAddress(idRoad8, 0, 5, 1, AdministrativeClass.Unknown, Track.RightSide, Continuous, 0L, 0L, Some(DateTime.parse("1901-01-01")), None, Option("tester"), idRoad8, 0.0, 20.0, SideCode.Unknown, 0, (None, None), Seq(Point(30.0, 20.0),Point(10.0, 20.0)), LinkGeomSource.NormalLinkInterface, 8, NoTermination, 0))
      val projectLink9 = toProjectLink(rap, LinkStatus.New)(RoadAddress(idRoad9, 0, 5, 1, AdministrativeClass.Unknown, Track.LeftSide, Continuous, 0L, 0L, Some(DateTime.parse("1901-01-01")), None, Option("tester"), idRoad9, 0.0, 10.0, SideCode.Unknown, 0, (None, None), Seq(Point(0.0, 10.0), Point(0.0, 20.0)), LinkGeomSource.NormalLinkInterface, 8, NoTermination, 0))
      val projectLink10 = toProjectLink(rap, LinkStatus.New)(RoadAddress(idRoad10, 0, 5, 1, AdministrativeClass.Unknown, Track.RightSide, Continuous, 0L, 0L, Some(DateTime.parse("1901-01-01")), None, Option("tester"), idRoad10, 0.0, 10.0, SideCode.Unknown, 0, (None, None), Seq(Point(10.0, 20.0), Point(0.0, 20.0)), LinkGeomSource.NormalLinkInterface, 8, NoTermination, 0))
      val projectLink11 = toProjectLink(rap, LinkStatus.New)(RoadAddress(idRoad11, 0, 5, 1, AdministrativeClass.Unknown, Track.LeftSide, Continuous, 0L, 0L, Some(DateTime.parse("1901-01-01")), None, Option("tester"), idRoad11, 0.0, 10.0, SideCode.Unknown, 0, (None, None), Seq(Point(0.0, 20.0), Point(0.0, 30.0)), LinkGeomSource.NormalLinkInterface, 8, NoTermination, 0))
      val projectLink12 = toProjectLink(rap, LinkStatus.New)(RoadAddress(idRoad12, 0, 5, 1, AdministrativeClass.Unknown, Track.RightSide, Continuous, 0L, 0L, Some(DateTime.parse("1901-01-01")), None, Option("tester"), idRoad12, 0.0, 10.0, SideCode.Unknown, 0, (None, None), Seq(Point(10.0, 20.0), Point(10.0, 30.0)), LinkGeomSource.NormalLinkInterface, 8, NoTermination, 0))

      val listRight = List(projectLink1, projectLink3, projectLink6, projectLink8, projectLink10, projectLink12)

      ProjectSectionCalculator.assignMValues(listRight).toList

      val listLeft = List(projectLink0, projectLink2, projectLink4,projectLink5, projectLink7, projectLink9, projectLink11)

      ProjectSectionCalculator.assignMValues(listLeft).toList

      val list = ProjectSectionCalculator.assignMValues(listRight ::: listLeft)
      val (left, right) = list.partition(_.track == Track.LeftSide)

      val (sortedLeft, sortedRight) = (left.sortBy(_.startAddrMValue), right.sortBy(_.startAddrMValue))
      sortedLeft.zip(sortedLeft.tail).forall{
        case (curr, next) => (curr.discontinuity == Continuous && curr.endAddrMValue == next.startAddrMValue && curr.connected(next)) || curr.discontinuity == MinorDiscontinuity
      }
      sortedRight.zip(sortedRight.tail).forall{
        case (curr, next) => (curr.discontinuity == Continuous && curr.endAddrMValue == next.startAddrMValue && curr.connected(next)) || curr.discontinuity == MinorDiscontinuity
      }

      ((sortedLeft.head.startAddrMValue == 0 && sortedLeft.head.startAddrMValue == 0) || (sortedLeft.last.startAddrMValue == 0 && sortedLeft.last.startAddrMValue == 0)) should be (true)

    }
  }

  test("Test yet another assignMValues When adding only New sections Then Direction for those should always be the same (on both Tracks) as the existing section (which are for e.g. Transfer, Unchanged, Numbering) making the addressMValues be sequential ") {
    runWithRollback{
      //(x,y)   -> (x,y)
      val idRoad0 = 0L //   N>  L(10, 0)   ->  (0, 10)
      val idRoad1 = 1L //   N>  R(20, 0) ->  (15, 10)
      val idRoad2 = 2L //   N>  L(0, 10)  ->  (10, 20)
      val idRoad3 = 3L //   N>  R(15, 10)  ->  (10, 20)
      val idRoad4 = 4L //   N>  L(10, 20)  ->  (40, 30)
      val idRoad5 = 5L //   N>  R(10, 20)  ->  (45, 25)
      val idRoad6 = 6L //   N>  L(40, 30)  ->  (50, 35)
      val idRoad7 = 7L //   N>  R(45, 25)  ->  (55, 30)
      val idRoad8 = 8L //   N>  L(45, 25)  ->  (40, 30)
      val idRoad9 = 9L //   N>  R(55, 30)  ->  (50, 35)
      val idRoad10 = 10L // N>  L(40, 30)  ->  (30, 40)
      val idRoad11 = 11L // N>  R(50, 35)  ->  (40, 50)


      //NEW
      val projectLink0 = toProjectLink(rap, LinkStatus.New)(RoadAddress(idRoad0, 0, 5, 1, AdministrativeClass.Unknown, Track.LeftSide, Continuous, 0L, 0L, Some(DateTime.parse("1901-01-01")), None, Option("tester"), idRoad0, 0.0, 10.0, SideCode.Unknown, 0, (None, None), Seq(Point(10.0, 0.0), Point(0.0, 10.0)), LinkGeomSource.NormalLinkInterface, 8, NoTermination, 0))
      val projectLink1 = toProjectLink(rap, LinkStatus.New)(RoadAddress(idRoad1, 0, 5, 1, AdministrativeClass.Unknown, Track.RightSide, Continuous, 0L, 0L, Some(DateTime.parse("1901-01-01")), None, Option("tester"), idRoad1, 0.0, 10.0, SideCode.Unknown, 0, (None, None), Seq(Point(20.0, 0.0), Point(15.0, 10.0)), LinkGeomSource.NormalLinkInterface, 8, NoTermination, 0))
      val projectLink2 = toProjectLink(rap, LinkStatus.New)(RoadAddress(idRoad2, 0, 5, 1, AdministrativeClass.Unknown, Track.LeftSide, Continuous, 0L, 0L, Some(DateTime.parse("1901-01-01")), None, Option("tester"), idRoad2, 0.0, 10.0, SideCode.Unknown, 0, (None, None), Seq(Point(0.0, 10.0), Point(10.0, 20.0)), LinkGeomSource.NormalLinkInterface, 8, NoTermination, 0))
      val projectLink3 = toProjectLink(rap, LinkStatus.New)(RoadAddress(idRoad3, 0, 5, 1, AdministrativeClass.Unknown, Track.RightSide, Continuous, 0L, 0L, Some(DateTime.parse("1901-01-01")), None, Option("tester"), idRoad3, 0.0, 10.0, SideCode.Unknown, 0, (None, None), Seq(Point(15.0, 10.0),Point(10.0, 20.0)), LinkGeomSource.NormalLinkInterface, 8, NoTermination, 0))
      val projectLink4 = toProjectLink(rap, LinkStatus.New)(RoadAddress(idRoad4, 0, 5, 1, AdministrativeClass.Unknown, Track.LeftSide, Continuous, 0L, 0L, Some(DateTime.parse("1901-01-01")), None, Option("tester"), idRoad4, 0.0, 10.0, SideCode.Unknown, 0, (None, None), Seq(Point(10.0, 20.0), Point(40.0, 30.0)), LinkGeomSource.NormalLinkInterface, 8, NoTermination, 0))
      val projectLink5 = toProjectLink(rap, LinkStatus.New)(RoadAddress(idRoad5, 0, 5, 1, AdministrativeClass.Unknown, Track.RightSide, Continuous, 0L, 0L, Some(DateTime.parse("1901-01-01")), None, Option("tester"), idRoad5, 0.0, 20.0, SideCode.Unknown, 0, (None, None), Seq(Point(10.0, 20.0), Point(45.0, 25.0)), LinkGeomSource.NormalLinkInterface, 8, NoTermination, 0))
      val projectLink6 = toProjectLink(rap, LinkStatus.New)(RoadAddress(idRoad6, 0, 5, 1, AdministrativeClass.Unknown, Track.LeftSide, Continuous, 0L, 0L, Some(DateTime.parse("1901-01-01")), None, Option("tester"), idRoad6, 0.0, 10.0, SideCode.Unknown, 0, (None, None), Seq(Point(40.0, 30.0), Point(50.0, 35.0)), LinkGeomSource.NormalLinkInterface, 8, NoTermination, 0))
      val projectLink7 = toProjectLink(rap, LinkStatus.New)(RoadAddress(idRoad7, 0, 5, 1, AdministrativeClass.Unknown, Track.RightSide, Continuous, 0L, 0L, Some(DateTime.parse("1901-01-01")), None, Option("tester"), idRoad7, 0.0, 10.0, SideCode.Unknown, 0, (None, None), Seq(Point(45.0, 25.0), Point(55.0, 30.0)), LinkGeomSource.NormalLinkInterface, 8, NoTermination, 0))
      val projectLink8 = toProjectLink(rap, LinkStatus.New)(RoadAddress(idRoad8, 0, 5, 1, AdministrativeClass.Unknown, Track.LeftSide, Continuous, 0L, 0L, Some(DateTime.parse("1901-01-01")), None, Option("tester"), idRoad8, 0.0, 20.0, SideCode.Unknown, 0, (None, None), Seq(Point(45.0, 25.0),Point(40.0, 30.0)), LinkGeomSource.NormalLinkInterface, 8, NoTermination, 0))
      val projectLink9 = toProjectLink(rap, LinkStatus.New)(RoadAddress(idRoad9, 0, 5, 1, AdministrativeClass.Unknown, Track.RightSide, Continuous, 0L, 0L, Some(DateTime.parse("1901-01-01")), None, Option("tester"), idRoad9, 0.0, 10.0, SideCode.Unknown, 0, (None, None), Seq(Point(55.0, 30.0), Point(55.0, 35.0)), LinkGeomSource.NormalLinkInterface, 8, NoTermination, 0))
      val projectLink10 = toProjectLink(rap, LinkStatus.New)(RoadAddress(idRoad10, 0, 5, 1, AdministrativeClass.Unknown, Track.LeftSide, Continuous, 0L, 0L, Some(DateTime.parse("1901-01-01")), None, Option("tester"), idRoad10, 0.0, 10.0, SideCode.Unknown, 0, (None, None), Seq(Point(40.0, 30.0), Point(30.0, 40.0)), LinkGeomSource.NormalLinkInterface, 8, NoTermination, 0))
      val projectLink11 = toProjectLink(rap, LinkStatus.New)(RoadAddress(idRoad11, 0, 5, 1, AdministrativeClass.Unknown, Track.RightSide, Continuous, 0L, 0L, Some(DateTime.parse("1901-01-01")), None, Option("tester"), idRoad11, 0.0, 10.0, SideCode.Unknown, 0, (None, None), Seq(Point(55.0, 35.0), Point(40.0, 50.0)), LinkGeomSource.NormalLinkInterface, 8, NoTermination, 0))

      val listRight = List(projectLink1, projectLink3, projectLink5, projectLink7,
        projectLink9, projectLink11)

      ProjectSectionCalculator.assignMValues(listRight).toList

      val listLeft = List(projectLink0, projectLink2, projectLink4, projectLink6, projectLink8, projectLink10)

      ProjectSectionCalculator.assignMValues(listLeft).toList

      val list = ProjectSectionCalculator.assignMValues(listRight ::: listLeft)
      val (left, right) = list.partition(_.track == Track.LeftSide)

      val (sortedLeft, sortedRight) = (left.sortBy(_.startAddrMValue), right.sortBy(_.startAddrMValue))
      sortedLeft.zip(sortedLeft.tail).forall{
        case (curr, next) => (curr.discontinuity == Continuous && curr.endAddrMValue == next.startAddrMValue && curr.connected(next)) || curr.discontinuity == MinorDiscontinuity
      }
      sortedRight.zip(sortedRight.tail).forall{
        case (curr, next) => (curr.discontinuity == Continuous && curr.endAddrMValue == next.startAddrMValue && curr.connected(next)) || curr.discontinuity == MinorDiscontinuity
      }

      ((sortedLeft.head.startAddrMValue == 0 && sortedLeft.head.startAddrMValue == 0) || (sortedLeft.last.startAddrMValue == 0 && sortedLeft.last.startAddrMValue == 0)) should be (true)

    }
  }

  test("Test assignMValues When having square MinorDiscontinuity links Then values should be properly assigned") {
    runWithRollback {
      val idRoad1 = 1L
      val idRoad2 = 2L
      val idRoad3 = 3L
      val idRoad4 = 4L
      val idRoad5 = 5L
      val idRoad6 = 6L
      val idRoad7 = 7L
      val idRoad8 = 8L
      val idRoad9 = 9L

      val geom1 = Seq(Point(188.243, 340.933), Point(257.618, 396.695))
      val geom2 = Seq(Point(193.962, 333.886), Point(263.596, 390.49))
      val geom3 = Seq(Point(163.456, 321.325), Point(188.243, 340.933))
      val geom4 = Seq(Point(169.578, 313.621), Point(193.962, 333.886))
      val geom5 = Seq(Point(150.106, 310.28), Point(163.456, 321.325))
      val geom6 = Seq(Point(155.553, 303.429), Point(169.578, 313.621))
      val geom7 = Seq(Point(155.553, 303.429), Point(150.106, 310.28))
      val geom8 = Seq(Point(162.991, 293.056), Point(155.553, 303.429))
      val geom9 = Seq(Point(370.169, 63.814), Point(162.991, 293.056))
      val projectLink1 = toProjectLink(rap, LinkStatus.New)(RoadAddress(idRoad1, 0, 5, 1, AdministrativeClass.Municipality, Track.RightSide, Continuous, 0L, 0L, Some(DateTime.parse("1901-01-01")), None, Option("tester"), 12345L, 0.0, 89.0, SideCode.AgainstDigitizing, 0, (None, None), geom1, LinkGeomSource.NormalLinkInterface, 8, NoTermination, 0))
      val projectLink2 = toProjectLink(rap, LinkStatus.New)(RoadAddress(idRoad2, 0, 5, 1, AdministrativeClass.Municipality, Track.LeftSide, Continuous, 0L, 0L, Some(DateTime.parse("1901-01-01")), None, Option("tester"), 12346L, 0.0, 89.7, SideCode.AgainstDigitizing, 0, (None, None), geom2, LinkGeomSource.NormalLinkInterface, 8, NoTermination, 0))
      val projectLink3 = toProjectLink(rap, LinkStatus.New)(RoadAddress(idRoad3, 0, 5, 1, AdministrativeClass.Municipality, Track.RightSide, Continuous, 0L, 0L, Some(DateTime.parse("1901-01-01")), None, Option("tester"), 12347L, 0.0, 31.6, SideCode.AgainstDigitizing, 0, (None, None), geom3, LinkGeomSource.NormalLinkInterface, 8, NoTermination, 0))
      val projectLink4 = toProjectLink(rap, LinkStatus.New)(RoadAddress(idRoad4, 0, 5, 1, AdministrativeClass.Municipality, Track.LeftSide, Continuous, 0L, 0L, Some(DateTime.parse("1901-01-01")), None, Option("tester"), 12348L, 0.0, 31.7, SideCode.AgainstDigitizing, 0, (None, None), geom4, LinkGeomSource.NormalLinkInterface, 8, NoTermination, 0))
      val projectLink5 = toProjectLink(rap, LinkStatus.New)(RoadAddress(idRoad5, 0, 5, 1, AdministrativeClass.Municipality, Track.RightSide, Continuous, 0L, 0L, Some(DateTime.parse("1901-01-01")), None, Option("tester"), 12349L, 0.0, 17.3, SideCode.AgainstDigitizing, 0, (None, None), geom5, LinkGeomSource.NormalLinkInterface, 8, NoTermination, 0))
      val projectLink6 = toProjectLink(rap, LinkStatus.New)(RoadAddress(idRoad6, 0, 5, 1, AdministrativeClass.Municipality, Track.LeftSide, MinorDiscontinuity, 0L, 0L, Some(DateTime.parse("1901-01-01")), None, Option("tester"), 12350L, 0.0, 17.3, SideCode.AgainstDigitizing, 0, (None, None), geom6, LinkGeomSource.NormalLinkInterface, 8, NoTermination, 0))
      val projectLink7 = toProjectLink(rap, LinkStatus.New)(RoadAddress(idRoad7, 0, 5, 1, AdministrativeClass.Municipality, Track.Combined, Continuous, 0L, 0L, Some(DateTime.parse("1901-01-01")), None, Option("tester"), 12351L, 0.0, 8.7, SideCode.AgainstDigitizing, 0, (None, None), geom7, LinkGeomSource.NormalLinkInterface, 8, NoTermination, 0))
      val projectLink8 = toProjectLink(rap, LinkStatus.New)(RoadAddress(idRoad8, 0, 5, 1, AdministrativeClass.Municipality, Track.Combined, Continuous, 0L, 0L, Some(DateTime.parse("1901-01-01")), None, Option("tester"), 12352L, 0.0, 12.8, SideCode.AgainstDigitizing, 0, (None, None), geom8, LinkGeomSource.NormalLinkInterface, 8, NoTermination, 0))
      val projectLink9 = toProjectLink(rap, LinkStatus.New)(RoadAddress(idRoad9, 0, 5, 1, AdministrativeClass.Municipality, Track.Combined, EndOfRoad, 0L, 0L, Some(DateTime.parse("1901-01-01")), None, Option("tester"), 12353L, 0.0, 308.9, SideCode.AgainstDigitizing, 0, (None, None), geom9, LinkGeomSource.NormalLinkInterface, 8, NoTermination, 0))

      val projectLinkSeq = Seq(projectLink1, projectLink2, projectLink3, projectLink4, projectLink5, projectLink6, projectLink7, projectLink8, projectLink9)
      val output = ProjectSectionCalculator.assignMValues(projectLinkSeq)
      output.length should be(9)

      val (leftCombined, rightCombined): (Seq[ProjectLink], Seq[ProjectLink]) = (output.filter(_.track != Track.RightSide).sortBy(_.startAddrMValue), output.filter(_.track != Track.LeftSide).sortBy(_.startAddrMValue))

      leftCombined.zip(leftCombined.tail).foreach {
        case (prev, next) =>
          prev.endAddrMValue should be(next.startAddrMValue)
      }

      rightCombined.zip(rightCombined.tail).foreach {
        case (prev, next) =>
          prev.endAddrMValue should be(next.startAddrMValue)
      }
    }
  }

  test("Test assignMValues When having triangular MinorDiscontinuity links Then values should be properly assigned") {
    runWithRollback {
      val idRoad1 = 1L
      val idRoad2 = 2L
      val idRoad3 = 3L
      val idRoad4 = 4L
      val idRoad5 = 5L
      val idRoad6 = 6L
      val idRoad7 = 7L
      val idRoad8 = 8L
      val idRoad9 = 9L
      val idRoad10 = 10L
      val idRoad11 = 11L
      val idRoad12 = 12L
      val idRoad13 = 13L
      val idRoad14 = 14L

      val geom1 = Seq(Point(4070.023, 474.741), Point(4067.966, 485.143))
      val geom2 = Seq(Point(4067.966, 485.143), Point(4060.025, 517.742))
      val geom3 = Seq(Point(4060.025, 517.742), Point(4063.384, 533.616))
      val geom4 = Seq(Point(4060.025, 517.742), Point(4071.924, 520.061))
      val geom5 = Seq(Point(3960.625, 513.012), Point(4060.025, 517.742))
      val geom6 = Seq(Point(3941.276, 512.61), Point(3960.625, 513.012))
      val geom7 = Seq(Point(3872.632, 510.988), Point(3941.2755, 512.6099))
      val geom8 = Seq(Point(4081.276, 475.638), Point(4078.719, 485.954))
      val geom9 = Seq(Point(4078.719, 485.954), Point(4071.924, 520.061))
      val geom10 = Seq(Point(4071.924, 520.061), Point(4065.662, 530.002))
      val geom11 = Seq(Point(4065.662, 530.002), Point(4063.384, 533.617))
      val geom12 = Seq(Point(3955.063, 524.51), Point(4063.384, 533.617))
      val geom13 = Seq(Point(3935.859, 524.055), Point(3955.062, 524.509))
      val geom14 = Seq(Point(3879.928, 522.732), Point(3935.859, 524.055))

      val linearLocationId = Sequences.nextLinearLocationId
      val roadwayNumber = Sequences.nextRoadwayNumber

      val raMap: Map[Long, RoadAddress] = Map(
        idRoad1 -> RoadAddress(idRoad1, linearLocationId + 1, 5, 1, AdministrativeClass.Municipality, Track.LeftSide, Continuous, 0L, 9L, Some(DateTime.parse("1901-01-01")), None, Option("tester"), 12345L, 0.0, 10.6, SideCode.TowardsDigitizing, 0, (None, None), geom1, LinkGeomSource.NormalLinkInterface, 8, NoTermination, roadwayNumber + 1),
        idRoad2 -> RoadAddress(idRoad2, linearLocationId + 2, 5, 1, AdministrativeClass.Municipality, Track.LeftSide, Continuous, 9L, 38L, Some(DateTime.parse("1901-01-01")), None, Option("tester"), 12346L, 0.0, 33.55, SideCode.TowardsDigitizing, 0, (None, None), geom2, LinkGeomSource.NormalLinkInterface, 8, NoTermination, roadwayNumber + 2),
        idRoad3 -> RoadAddress(idRoad3, linearLocationId + 3, 5, 1, AdministrativeClass.Municipality, Track.LeftSide, MinorDiscontinuity, 38L, 52L, Some(DateTime.parse("1901-01-01")), None, Option("tester"), 12347L, 0.0, 16.22, SideCode.TowardsDigitizing, 0, (None, None), geom3, LinkGeomSource.NormalLinkInterface, 8, NoTermination, roadwayNumber + 3),
        idRoad4 -> RoadAddress(idRoad4, linearLocationId + 4, 5, 1, AdministrativeClass.Municipality, Track.LeftSide, Continuous, 52L, 62L, Some(DateTime.parse("1901-01-01")), None, Option("tester"), 12348L, 0.0, 12.1, SideCode.AgainstDigitizing, 0, (None, None), geom4, LinkGeomSource.NormalLinkInterface, 8, NoTermination, roadwayNumber + 4),
        idRoad5 -> RoadAddress(idRoad5, linearLocationId + 5, 5, 1, AdministrativeClass.Municipality, Track.LeftSide, Continuous, 62L, 148L, Some(DateTime.parse("1901-01-01")), None, Option("tester"), 12349L, 0.0, 99.51, SideCode.AgainstDigitizing, 0, (None, None), geom5, LinkGeomSource.NormalLinkInterface, 8, NoTermination, roadwayNumber + 5),
        idRoad6 -> RoadAddress(idRoad6, linearLocationId + 6, 5, 1, AdministrativeClass.Municipality, Track.LeftSide, Continuous, 148L, 165L, Some(DateTime.parse("1901-01-01")), None, Option("tester"), 12350L, 0.0, 19.35, SideCode.AgainstDigitizing, 0, (None, None), geom6, LinkGeomSource.NormalLinkInterface, 8, NoTermination, roadwayNumber + 6),
        idRoad7 -> RoadAddress(idRoad7, linearLocationId + 7, 5, 1, AdministrativeClass.Municipality, Track.LeftSide, MinorDiscontinuity, 165L, 224L, Some(DateTime.parse("1901-01-01")), None, Option("tester"), 12351L, 0.0, 68.66, SideCode.AgainstDigitizing, 0, (None, None), geom7, LinkGeomSource.NormalLinkInterface, 8, NoTermination, roadwayNumber + 7),
        idRoad8 -> RoadAddress(idRoad8, linearLocationId + 8, 5, 1, AdministrativeClass.Municipality, Track.RightSide, Continuous, 0L, 10L, Some(DateTime.parse("1901-01-01")), None, Option("tester"), 12352L, 0.0, 10.6, SideCode.TowardsDigitizing, 0, (None, None), geom8, LinkGeomSource.NormalLinkInterface, 8, NoTermination, roadwayNumber + 8),
        idRoad9 -> RoadAddress(idRoad9, linearLocationId + 9, 5, 1, AdministrativeClass.Municipality, Track.RightSide, Continuous, 10L, 41L, Some(DateTime.parse("1901-01-01")), None, Option("tester"), 12353L, 0.0, 34.77, SideCode.TowardsDigitizing, 0, (None, None), geom9, LinkGeomSource.NormalLinkInterface, 8, NoTermination, roadwayNumber + 9),
        idRoad10 -> RoadAddress(idRoad10, linearLocationId + 10, 5, 1, AdministrativeClass.Municipality, Track.RightSide, ParallelLink, 41L, 52L, Some(DateTime.parse("1901-01-01")), None, Option("tester"), 12354L, 0.0, 11.74, SideCode.TowardsDigitizing, 0, (None, None), geom10, LinkGeomSource.NormalLinkInterface, 8, NoTermination, roadwayNumber + 10),
        idRoad11 -> RoadAddress(idRoad11, linearLocationId + 11, 5, 1, AdministrativeClass.Municipality, Track.RightSide, Continuous, 52L, 56L, Some(DateTime.parse("1901-01-01")), None, Option("tester"), 12355L, 0.0, 4.27, SideCode.TowardsDigitizing, 0, (None, None), geom11, LinkGeomSource.NormalLinkInterface, 8, NoTermination, roadwayNumber + 11),
        idRoad12 -> RoadAddress(idRoad12, linearLocationId + 12, 5, 1, AdministrativeClass.Municipality, Track.RightSide, Continuous, 56L, 155L, Some(DateTime.parse("1901-01-01")), None, Option("tester"), 12356L, 0.0, 108.7, SideCode.AgainstDigitizing, 0, (None, None), geom12, LinkGeomSource.NormalLinkInterface, 8, NoTermination, roadwayNumber + 12),
        idRoad13 -> RoadAddress(idRoad13, linearLocationId + 13, 5, 1, AdministrativeClass.Municipality, Track.RightSide, Continuous, 155L, 173L, Some(DateTime.parse("1901-01-01")), None, Option("tester"), 12357L, 0.0, 19.2, SideCode.AgainstDigitizing, 0, (None, None), geom13, LinkGeomSource.NormalLinkInterface, 8, NoTermination, roadwayNumber + 13),
        idRoad14 -> RoadAddress(idRoad14, linearLocationId + 14, 5, 1, AdministrativeClass.Municipality, Track.RightSide, ParallelLink, 173L, 224L, Some(DateTime.parse("1901-01-01")), None, Option("tester"), 12358L, 0.0, 55.94, SideCode.AgainstDigitizing, 0, (None, None), geom14, LinkGeomSource.NormalLinkInterface, 8, NoTermination, roadwayNumber + 14)
      )


      val projId = Sequences.nextViitePrimaryKeySeqValue
      val project = Project(projId, ProjectState.Incomplete, "f", "s", DateTime.now(), "", DateTime.now(), DateTime.now(),
        "", Seq(), Seq(), None, None)

      // Left pls
      val projectLink1 = toProjectLink(rap, LinkStatus.Transfer)(raMap(idRoad1))
      val projectLink2 = toProjectLink(rap, LinkStatus.Transfer)(raMap(idRoad2))
      val projectLink3 = toProjectLink(rap, LinkStatus.Transfer)(raMap(idRoad3))
      val projectLink4 = toProjectLink(rap, LinkStatus.Transfer)(raMap(idRoad4))
      val projectLink5 = toProjectLink(rap, LinkStatus.Transfer)(raMap(idRoad5))
      val projectLink6 = toProjectLink(rap, LinkStatus.Transfer)(raMap(idRoad6))
      val projectLink7 = toProjectLink(rap, LinkStatus.Transfer)(raMap(idRoad7))

      // Right pls
      val projectLink8 = toProjectLink(rap, LinkStatus.Transfer)(raMap(idRoad8))
      val projectLink9 = toProjectLink(rap, LinkStatus.Transfer)(raMap(idRoad9))
      val projectLink10 = toProjectLink(rap, LinkStatus.Transfer)(raMap(idRoad10))
      val projectLink11 = toProjectLink(rap, LinkStatus.Transfer)(raMap(idRoad11))
      val projectLink12 = toProjectLink(rap, LinkStatus.Transfer)(raMap(idRoad12))
      val projectLink13 = toProjectLink(rap, LinkStatus.Transfer)(raMap(idRoad13))
      val projectLink14 = toProjectLink(rap, LinkStatus.Transfer)(raMap(idRoad14))


      val leftProjectLinks = Seq(projectLink1, projectLink2, projectLink3, projectLink4, projectLink5, projectLink6, projectLink7).map(_.copy(projectId = projId))
      val rightProjectLinks = Seq(projectLink8, projectLink9, projectLink10,
        projectLink11, projectLink12, projectLink13, projectLink14).map(_.copy(projectId = projId))

      val (leftLinearLocations, leftRoadways) = toRoadwaysAndLinearLocations(leftProjectLinks)
      val (rightLinearLocations, rightRoadways) = toRoadwaysAndLinearLocations(rightProjectLinks)

      buildTestDataForProject(Some(project), Some(leftRoadways ++ rightRoadways), Some(leftLinearLocations ++ rightLinearLocations), Some(leftProjectLinks ++ rightProjectLinks))

      val output = ProjectSectionCalculator.assignMValues(leftProjectLinks ++ rightProjectLinks)

      output.length should be(14)

      val (leftCombined, rightCombined): (Seq[ProjectLink], Seq[ProjectLink]) = (output.filter(_.track != Track.RightSide).sortBy(_.startAddrMValue), output.filter(_.track != Track.LeftSide).sortBy(_.startAddrMValue))

      leftCombined.zip(leftCombined.tail).foreach {
        case (prev, next) =>
          prev.endAddrMValue should be(next.startAddrMValue)
      }

      rightCombined.zip(rightCombined.tail).foreach {
        case (prev, next) =>
          prev.endAddrMValue should be(next.startAddrMValue)
      }
    }
  }

  /*
        ^
        | #1
           #3  #2
           --  <--
   */
  test("Test assignMValues When new link with discontinuity on both sides is added in the between of two other links Then the direction should stay same and new address values should be properly assigned") {
    runWithRollback {
      val idRoad1 = 1L
      val idRoad2 = 2L
      val idRoad3 = 3L

      val geom1 = Seq(Point(0.0, 20.0), Point(0.0, 30.0))
      val geom2 = Seq(Point(50.0, 0.0), Point(40.0, 2.0))
      val geom3 = Seq(Point(20.0, 5.0), Point(10.0, 10.0))

      val projectLink1 = toProjectLink(rap, LinkStatus.New)(RoadAddress(idRoad1, 0, 5, 1, AdministrativeClass.Municipality, Track.Combined, Continuous, 10L, 20L, Some(DateTime.parse("1901-01-01")), None, Option("tester"), 12345L, 0.0, 10.6, SideCode.TowardsDigitizing, 0, (None, None), geom1, LinkGeomSource.NormalLinkInterface, 8, NoTermination, 0))
      val projectLink2 = toProjectLink(rap, LinkStatus.New)(RoadAddress(idRoad2, 0, 5, 1, AdministrativeClass.Municipality, Track.Combined, MinorDiscontinuity, 0L, 10L, Some(DateTime.parse("1901-01-01")), None, Option("tester"), 12346L, 0.0, 11.2, SideCode.TowardsDigitizing, 0, (None, None), geom2, LinkGeomSource.NormalLinkInterface, 8, NoTermination, 0))
      val projectLink3 = toProjectLink(rap, LinkStatus.New)(RoadAddress(idRoad3, 0, 5, 1, AdministrativeClass.Municipality, Track.Combined, Continuous, 0L, 0L, Some(DateTime.parse("1901-01-01")), None, Option("tester"), 12347L, 0.0, 12.3, SideCode.Unknown, 0, (None, None), geom3, LinkGeomSource.NormalLinkInterface, 8, NoTermination, 0))

      val projectLinkSeq = Seq(projectLink1, projectLink2, projectLink3)

      val output = ProjectSectionCalculator.assignMValues(projectLinkSeq)

      output.length should be(3)

      output.zip(output.tail).foreach {
        case (prev, next) =>
          prev.endAddrMValue should be(next.startAddrMValue)
      }

      output.foreach(pl => {
        (pl.endAddrMValue - pl.startAddrMValue) should be >= 10L
        pl.sideCode should be(asset.SideCode.TowardsDigitizing)
        pl.reversed should be(false)
      }
      )
    }
  }

  /*
        ^
        c
        | #1
        c  #3  #2
           --  c--c
   */
  test("Test assignMValues When new link with discontinuity on both sides is added in the between of two other links having calibration points at the beginning and end and discontinuity places Then the direction should stay same and new address values should be properly assigned") {
    runWithRollback {
      val idRoad1 = 1L
      val idRoad2 = 2L
      val idRoad3 = 3L

      val geom1 = Seq(Point(0.0, 20.0), Point(0.0, 30.0))
      val geom2 = Seq(Point(50.0, 0.0), Point(40.0, 2.0))
      val geom3 = Seq(Point(20.0, 5.0), Point(11.0, 10.0))

      val projectLink1 = toProjectLink(rap, LinkStatus.New)(RoadAddress(idRoad1, 0, 5, 1, AdministrativeClass.Municipality, Track.Combined, Continuous, 10L, 20L, Some(DateTime.parse("1901-01-01")), None, Option("tester"), 12345L, 0.0, 10.6, SideCode.TowardsDigitizing, 0, (Some(CalibrationPoint(12345L, 0, 10L)), Some(CalibrationPoint(12345L, 10.6, 20L))), geom1, LinkGeomSource.NormalLinkInterface, 8, NoTermination, 0))
      val projectLink2 = toProjectLink(rap, LinkStatus.New)(RoadAddress(idRoad2, 0, 5, 1, AdministrativeClass.Municipality, Track.Combined, MinorDiscontinuity, 0L, 10L, Some(DateTime.parse("1901-01-01")), None, Option("tester"), 12346L, 0.0, 11.2, SideCode.TowardsDigitizing, 0, (Some(CalibrationPoint(12346L, 0, 0L)), Some(CalibrationPoint(12346L, 11.2, 10L))), geom2, LinkGeomSource.NormalLinkInterface, 8, NoTermination, 0))
      val projectLink3 = toProjectLink(rap, LinkStatus.New)(RoadAddress(idRoad3, 0, 5, 1, AdministrativeClass.Municipality, Track.Combined, Continuous, 0L, 0L, Some(DateTime.parse("1901-01-01")), None, Option("tester"), 12347L, 0.0, 12.3, SideCode.Unknown, 0, (None, None), geom3, LinkGeomSource.NormalLinkInterface, 8, NoTermination, 0))

      val projectLinkSeq = Seq(projectLink1, projectLink2, projectLink3)

      val output = ProjectSectionCalculator.assignMValues(projectLinkSeq)

      output.length should be(3)

      output.zip(output.tail).foreach {
        case (prev, next) =>
          prev.endAddrMValue should be(next.startAddrMValue)
      }

      output.foreach(pl => {
        (pl.endAddrMValue - pl.startAddrMValue) should be(10L)
        pl.sideCode should be(asset.SideCode.TowardsDigitizing)
        pl.reversed should be(false)
      }
      )
    }
  }

  /*
        ^
        c
        | #1
        c  #3  #2
           --  --
   */
  test("Test assignMValues When two new links with discontinuities are added before existing and transfer operation is done last Then the direction should stay same and new address values should be properly assigned") {
    runWithRollback {
      val geom1 = Seq(Point(0.0, 20.0), Point(0.0, 30.0))
      val geom2 = Seq(Point(50.0, 0.0), Point(40.0, 2.0))
      val geom3 = Seq(Point(20.0, 5.0), Point(11.0, 10.0))

      val roadNumber = 9999L
      val roadPartNumber = 1L
      val administrativeClass = AdministrativeClass.State
      val track = Track.Combined
      val roadwayId1 = Sequences.nextRoadwayId
      val roadway1 = Roadway(roadwayId1, Sequences.nextRoadwayNumber, roadNumber, roadPartNumber, administrativeClass, track, Discontinuity.Continuous, 0L, 10L, reversed = false, DateTime.parse("2000-01-01"), None, "Test", None, 0, NoTermination)
      roadwayDAO.create(Seq(roadway1))

      val linkId1 = 12345L
      val link1 = Link(linkId1, LinkGeomSource.NormalLinkInterface.value, 0, None)
      LinkDAO.create(link1.id, link1.adjustedTimestamp, link1.source)

      val linearLocationId1 = Sequences.nextLinearLocationId
      val linearLocation1 = LinearLocation(linearLocationId1, 1, linkId1, 0.0, 10.0, SideCode.TowardsDigitizing, 0L,
        (CalibrationPointReference(Some(0L)), CalibrationPointReference(Some(10L))),
        geom1, LinkGeomSource.NormalLinkInterface, roadway1.roadwayNumber)
      linearLocationDAO.create(Seq(linearLocation1))

      val plId = Sequences.nextProjectLinkId
      val projectLink1 = ProjectLink(plId + 1, roadNumber, roadPartNumber, track, roadway1.discontinuity, 0L, 10L, roadway1.startAddrMValue, roadway1.endAddrMValue, None, None, None, linkId1, linearLocation1.startMValue, linearLocation1.endMValue, linearLocation1.sideCode, (RoadAddressCP, RoadAddressCP), (RoadAddressCP, RoadAddressCP), linearLocation1.geometry, 0L, LinkStatus.Transfer, roadway1.administrativeClass, LinkGeomSource.apply(link1.source.intValue()), GeometryUtils.geometryLength(linearLocation1.geometry), roadway1.id, linearLocation1.id, 0, roadway1.reversed, None, 86400L)
      val projectLink2 = ProjectLink(plId + 2, roadNumber, roadPartNumber, track, Discontinuity.MinorDiscontinuity, 0L, 10L, 0L, 0L, None, None, None, 12346L, 0.0, 11.2, SideCode.TowardsDigitizing, (NoCP, NoCP), (NoCP, NoCP), geom2, 0L, LinkStatus.New, administrativeClass, LinkGeomSource.NormalLinkInterface, GeometryUtils.geometryLength(geom2), 0L, 0, 0, reversed = false, None, 86400L)
      val projectLink3 = ProjectLink(plId + 3, roadNumber, roadPartNumber, track, Discontinuity.Continuous, 10L, 20L, 0L, 0L, None, None, None, 12347L, 0.0, 12.3, SideCode.TowardsDigitizing, (NoCP, NoCP), (NoCP, NoCP), geom3, 0L, LinkStatus.New, administrativeClass, LinkGeomSource.NormalLinkInterface, GeometryUtils.geometryLength(geom3), 0L, 0, 0, reversed = false, None, 86400L)

      val projectLinkSeq = Seq(projectLink1, projectLink2, projectLink3)

      val output = ProjectSectionCalculator.assignMValues(projectLinkSeq)

      output.length should be(3)

      output.zip(output.tail).foreach {
        case (prev, next) =>
          prev.endAddrMValue should be(next.startAddrMValue)
      }

      output.foreach(pl => {
        (pl.endAddrMValue - pl.startAddrMValue) should be(10L)
        pl.sideCode should be(asset.SideCode.TowardsDigitizing)
        pl.reversed should be(false)
      }
      )
    }
  }

  /*
        | #1
        v  #3  #2
           --  -->
   */
  test("Test assignMValues When new link with discontinuity on both sides is added in the between of two other links (against digitizing) Then the direction should stay same and new address values should be properly assigned") {
    runWithRollback {
      val idRoad1 = 1L
      val idRoad2 = 2L
      val idRoad3 = 3L

      val geom1 = Seq(Point(0.0, 20.0), Point(0.0, 30.0))
      val geom2 = Seq(Point(50.0, 0.0), Point(40.0, 2.0))
      val geom3 = Seq(Point(20.0, 5.0), Point(10.0, 10.0))

      val projectLink1 = toProjectLink(rap, LinkStatus.New)(RoadAddress(idRoad1, 0, 5, 1, AdministrativeClass.Municipality, Track.Combined, MinorDiscontinuity, 0L, 10L, Some(DateTime.parse("1901-01-01")), None, Option("tester"), 12345L, 0.0, 10.6, SideCode.AgainstDigitizing, 0, (None, None), geom1, LinkGeomSource.NormalLinkInterface, 8, NoTermination, 0))
      val projectLink2 = toProjectLink(rap, LinkStatus.New)(RoadAddress(idRoad2, 0, 5, 1, AdministrativeClass.Municipality, Track.Combined, Continuous, 10L, 20L, Some(DateTime.parse("1901-01-01")), None, Option("tester"), 12346L, 0.0, 11.2, SideCode.AgainstDigitizing, 0, (None, None), geom2, LinkGeomSource.NormalLinkInterface, 8, NoTermination, 0))
      val projectLink3 = toProjectLink(rap, LinkStatus.New)(RoadAddress(idRoad3, 0, 5, 1, AdministrativeClass.Municipality, Track.Combined, Continuous, 0L, 0L, Some(DateTime.parse("1901-01-01")), None, Option("tester"), 12347L, 0.0, 12.3, SideCode.Unknown, 0, (None, None), geom3, LinkGeomSource.NormalLinkInterface, 8, NoTermination, 0))

      val projectLinkSeq = Seq(projectLink1, projectLink2, projectLink3)

      val output = ProjectSectionCalculator.assignMValues(projectLinkSeq)

      output.length should be(3)

      output.zip(output.tail).foreach {
        case (prev, next) =>
          prev.endAddrMValue should be(next.startAddrMValue)
      }

      output.foreach(pl => {
        (pl.endAddrMValue - pl.startAddrMValue) should be >= 10L
        pl.sideCode should be(asset.SideCode.AgainstDigitizing)
        pl.reversed should be(false)
      }
      )
    }
  }

  /*
          #3  #2
          --  <--
    #1 |
       v
   */
  test("Test assignMValues When new link with discontinuity on both sides is added in the between of two other links (against digitizing) (geom 2) Then the direction should stay same and new address values should be properly assigned") {
    runWithRollback {
      val geom1 = Seq(Point(0.0, 0.0), Point(0.0, 10.0))
      val geom2 = Seq(Point(30.0, 22.0), Point(40.0, 23.0))
      val geom3 = Seq(Point(10.0, 20.0), Point(20.0, 21.0))

      val roadNumber = 5
      val roadPartNumber = 1
      val administrativeClass = AdministrativeClass.Municipality
      val track = Track.Combined
      val plId = Sequences.nextProjectLinkId
      val projectLink1 = ProjectLink(plId + 1, roadNumber, roadPartNumber, track, Discontinuity.MinorDiscontinuity, 0L, 10L, 0L, 0L, None, None, None, 12345L, 0.0, 10.0, SideCode.AgainstDigitizing, (NoCP, NoCP), (NoCP, NoCP), geom1, 0L, LinkStatus.New, administrativeClass, LinkGeomSource.NormalLinkInterface, GeometryUtils.geometryLength(geom1), 0L, 0, 0, reversed = false, None, 86400L)
      val projectLink2 = ProjectLink(plId + 2, roadNumber, roadPartNumber, track, Discontinuity.MinorDiscontinuity, 0L, 10L, 0L, 0L, None, None, None, 12346L, 0.0, 11.2, SideCode.AgainstDigitizing, (NoCP, NoCP), (NoCP, NoCP), geom2, 0L, LinkStatus.New, administrativeClass, LinkGeomSource.NormalLinkInterface, GeometryUtils.geometryLength(geom2), 0L, 0, 0, reversed = false, None, 86400L)
      val projectLink3 = ProjectLink(plId + 3, roadNumber, roadPartNumber, track, Discontinuity.Continuous, 10L, 20L, 0L, 0L, None, None, None, 12347L, 0.0, 12.3, SideCode.AgainstDigitizing, (NoCP, NoCP), (NoCP, NoCP), geom3, 0L, LinkStatus.New, administrativeClass, LinkGeomSource.NormalLinkInterface, GeometryUtils.geometryLength(geom3), 0L, 0, 0, reversed = false, None, 86400L)

      val projectLinkSeq = Seq(projectLink1, projectLink2, projectLink3)

      val output = ProjectSectionCalculator.assignMValues(projectLinkSeq)

      output.length should be(3)

      output.zip(output.tail).foreach {
        case (prev, next) =>
          prev.endAddrMValue should be(next.startAddrMValue)
      }

      output.foreach(pl => {
        (pl.endAddrMValue - pl.startAddrMValue) should be >= 10L
        pl.sideCode should be(asset.SideCode.AgainstDigitizing)
        pl.reversed should be(false)
      }
      )
    }
  }

  /*
            #3  #2
         ^  --  -->
      #1 |
   */
  test("Test assignMValues When new link with discontinuity on both sides is added in the between of two other links (geom 2) Then the direction should stay same and new address values should be properly assigned") {
    runWithRollback {
      val idRoad2 = 2L
      val idRoad3 = 3L

      val geom1 = Seq(Point(0.0, 0.0), Point(0.0, 10.0))
      val geom2 = Seq(Point(30.0, 22.0), Point(40.0, 23.0))
      val geom3 = Seq(Point(10.0, 20.0), Point(20.0, 21.0))

      val roadNumber = 5
      val roadPartNumber = 1
      val administrativeClass = AdministrativeClass.Municipality
      val track = Track.Combined
      val roadwayId1 = Sequences.nextRoadwayId
      val roadway1 = Roadway(roadwayId1, Sequences.nextRoadwayNumber, roadNumber, roadPartNumber, administrativeClass, track, MinorDiscontinuity, 0L, 10L, reversed = false, DateTime.parse("1901-01-01"), None, "tester", None, 8, NoTermination)
      roadwayDAO.create(Seq(roadway1))

      val linkId1 = 12345L
      val link1 = Link(linkId1, LinkGeomSource.NormalLinkInterface.value, 0, None)
      LinkDAO.create(link1.id, link1.adjustedTimestamp, link1.source)

      val linearLocationId1 = Sequences.nextLinearLocationId
      val linearLocation1 = LinearLocation(linearLocationId1, 1, linkId1, 0.0, 10.0, SideCode.TowardsDigitizing, 0L,
        (CalibrationPointReference(Some(0L)), CalibrationPointReference(Some(10L))),
        geom1, LinkGeomSource.NormalLinkInterface, roadway1.roadwayNumber)
      linearLocationDAO.create(Seq(linearLocation1))

      val plId = Sequences.nextProjectLinkId
      val projectLink1 = ProjectLink(plId + 1, roadNumber, roadPartNumber, track, roadway1.discontinuity, 0L, 10L, roadway1.startAddrMValue, roadway1.endAddrMValue, None, None, None, linkId1, linearLocation1.startMValue, linearLocation1.endMValue, linearLocation1.sideCode, (RoadAddressCP, RoadAddressCP), (RoadAddressCP, RoadAddressCP), linearLocation1.geometry, 0L, LinkStatus.Transfer, roadway1.administrativeClass, LinkGeomSource.apply(link1.source.intValue()), GeometryUtils.geometryLength(linearLocation1.geometry), roadway1.id, linearLocation1.id, 0, roadway1.reversed, None, 86400L)

      val projectLink2 = toProjectLink(rap, LinkStatus.New)(RoadAddress(idRoad2, 0, 5, 1, AdministrativeClass.Municipality, Track.Combined, Continuous, 10L, 20L, Some(DateTime.parse("1901-01-01")), None, Option("tester"), 12346L, 0.0, 11.2, SideCode.TowardsDigitizing, 0, (None, None), geom2, LinkGeomSource.NormalLinkInterface, 8, NoTermination, 0))
      val projectLink3 = toProjectLink(rap, LinkStatus.New)(RoadAddress(idRoad3, 0, 5, 1, AdministrativeClass.Municipality, Track.Combined, Continuous, 0L, 0L, Some(DateTime.parse("1901-01-01")), None, Option("tester"), 12347L, 0.0, 12.3, SideCode.Unknown, 0, (None, None), geom3, LinkGeomSource.NormalLinkInterface, 8, NoTermination, 0))

      val projectLinkSeq = Seq(projectLink1, projectLink2, projectLink3)

      val output = ProjectSectionCalculator.assignMValues(projectLinkSeq)

      output.length should be(3)

      output.zip(output.tail).foreach {
        case (prev, next) =>
          prev.endAddrMValue should be(next.startAddrMValue)
      }

      output.foreach(pl => {
        (pl.endAddrMValue - pl.startAddrMValue) should be >= 10L
        pl.sideCode should be(asset.SideCode.TowardsDigitizing)
        pl.reversed should be(false)
      }
      )
    }
  }

}<|MERGE_RESOLUTION|>--- conflicted
+++ resolved
@@ -590,9 +590,9 @@
       val projectLink0 = toProjectLink(rap, LinkStatus.Transfer)(RoadAddress(idRoad0, 0, 5, 1, AdministrativeClass.Unknown, Track.Combined, Continuous, 0L, 12L, Some(DateTime.parse("1901-01-01")), None, Option("tester"), 12345L, 0.0, GeometryUtils.geometryLength(geom0), SideCode.TowardsDigitizing, 0, (None, None), geom0, LinkGeomSource.NormalLinkInterface, 8, NoTermination, 0))
               .copy(projectId = rap.id, roadwayId = roadwayId, linearLocationId = linearLocationId, roadwayNumber = roadwayNumber)
       val projectLink1 = toProjectLink(rap, LinkStatus.New)(RoadAddress(idRoad1, 0, 5, 1, AdministrativeClass.Unknown, Track.Combined, Continuous, 0L, 0L, Some(DateTime.parse("1901-01-01")), None, Option("tester"), 12346L, 0.0, GeometryUtils.geometryLength(geom1), SideCode.TowardsDigitizing, 0, (None, None), geom1, LinkGeomSource.NormalLinkInterface, 8, NoTermination, 0))
-              .copy(projectId = rap.id)
+        .copy(projectId = rap.id)
       val projectLink2 = toProjectLink(rap, LinkStatus.New)(RoadAddress(idRoad2, 0, 5, 1, AdministrativeClass.Unknown, Track.Combined, Continuous, 0L, 0L, Some(DateTime.parse("1901-01-01")), None, Option("tester"), 12347L, 0.0, GeometryUtils.geometryLength(geom2), SideCode.TowardsDigitizing, 0, (None, None), geom2, LinkGeomSource.NormalLinkInterface, 8, NoTermination, 0))
-              .copy(projectId = rap.id)
+        .copy(projectId = rap.id)
       val geom3 = Seq(Point(0.0, 9.8), Point(0.0, 20.2))
       val projectLink3 = toProjectLink(rap, LinkStatus.Transfer)(RoadAddress(idRoad3, 0, 5, 1, AdministrativeClass.Unknown, Track.Combined, Discontinuous, 12L, 24L, Some(DateTime.parse("1901-01-01")), None, Option("tester"), 12348L, 0.0, GeometryUtils.geometryLength(geom3), SideCode.TowardsDigitizing, 0, (None, None), geom3, LinkGeomSource.NormalLinkInterface, 8, NoTermination, 0))
               .copy(projectId = rap.id, roadwayId = roadwayId+3, linearLocationId = linearLocationId+3, roadwayNumber = roadwayNumber+3)
@@ -760,7 +760,6 @@
       val roadNumber1 = 990
       val roadPartNumber1 = 1
 
-<<<<<<< HEAD
       val testRoadway1 = Roadway(Sequences.nextRoadwayId, Sequences.nextRoadwayNumber, roadNumber1, roadPartNumber1, RoadType.PublicRoad, Track.Combined, Discontinuity.Continuous,
         0, 50, reversed = false, DateTime.parse("2000-01-01"), None, "test", Some("TEST ROAD 1"), 1, TerminationCode.NoTermination)
 
@@ -769,24 +768,6 @@
 
       val testRoadway3 = Roadway(Sequences.nextRoadwayId, Sequences.nextRoadwayNumber, roadNumber1, roadPartNumber1, RoadType.PublicRoad, Track.LeftSide, Discontinuity.EndOfRoad,
         50, 107, reversed = false, DateTime.parse("2000-01-01"), None, "test", Some("TEST ROAD 3"), 1, TerminationCode.NoTermination)
-=======
-      val roadwayNumber1 = 1000000000L
-      val roadwayNumber2 = 2000000000L
-      val roadwayNumber3 = 3000000000L
-
-      val roadwayId1 = Sequences.nextRoadwayId
-      val roadwayId2 = roadwayId1 + 1
-      val roadwayId3 = roadwayId2 + 1
-      val linearLocationId1 = Sequences.nextLinearLocationId
-      val linearLocationId2 = linearLocationId1 + 1
-      val linearLocationId3 = linearLocationId2 + 1
-
-      val testRoadway1 = Roadway(roadwayId1, roadwayNumber1, roadNumber1, roadPartNumber1, AdministrativeClass.State, Track.Combined, Discontinuity.Continuous, 0, 50, reversed = false, DateTime.parse("2000-01-01"), None, "test", Some("TEST ROAD 1"), 1, TerminationCode.NoTermination)
-
-      val testRoadway2 = Roadway(roadwayId2, roadwayNumber2, roadNumber1, roadPartNumber1, AdministrativeClass.State, Track.RightSide, Discontinuity.EndOfRoad, 50, 105, reversed = false, DateTime.parse("2000-01-01"), None, "test", Some("TEST ROAD 2"), 1, TerminationCode.NoTermination)
-
-      val testRoadway3 = Roadway(roadwayId3, roadwayNumber3, roadNumber1, roadPartNumber1, AdministrativeClass.State, Track.LeftSide, Discontinuity.EndOfRoad, 50, 107, reversed = false, DateTime.parse("2000-01-01"), None, "test", Some("TEST ROAD 3"), 1, TerminationCode.NoTermination)
->>>>>>> cb197a09
 
       val linearLocation1 = LinearLocation(Sequences.nextLinearLocationId, 1, 12345, 0.0, 50.0, SideCode.TowardsDigitizing, 10000000000L,
         (CalibrationPointReference(Some(0L)), CalibrationPointReference.None),
@@ -804,24 +785,13 @@
 
       linearLocationDAO.create(List(linearLocation1, linearLocation2, linearLocation3))
 
-<<<<<<< HEAD
       val projectLink1 = toProjectLink(rap, LinkStatus.UnChanged)(RoadAddress(testRoadway1.id, linearLocation1.id, roadNumber1, roadPartNumber1, RoadType.Unknown, Track.Combined, Continuous, 0L, 50L, Some(DateTime.parse("1901-01-01")), None, Option("tester"), 12345L, 0.0, 50.0, SideCode.TowardsDigitizing, 0, (None, None),
         Seq(Point(0.0, 5.0), Point(50.0, 5.0)), LinkGeomSource.NormalLinkInterface, 8, NoTermination, testRoadway1.roadwayNumber)).copy(roadAddressStartAddrM = Some(0L), roadAddressEndAddrM = Some(50L), roadAddressTrack = Some(Track.Combined))
 
-      val projectLink2 = toProjectLink(rap, LinkStatus.Terminated)(RoadAddress(testRoadway2.id, linearLocation2.id, roadNumber1, roadPartNumber1, RoadType.Unknown, Track.RightSide, EndOfRoad, 50L, 105L, Some(DateTime.parse("1901-01-01")), None, Option("tester"), 12346L, 0.0, 55.0, SideCode.TowardsDigitizing, 0, (None, None),
+      val projectLink2 = toProjectLink(rap, LinkStatus.Terminated)(RoadAddress(testRoadway2.id, linearLocation2.id, roadNumber1, roadPartNumber1, AdministrativeClass.Unknown, Track.RightSide, EndOfRoad, 50L, 105L, Some(DateTime.parse("1901-01-01")), None, Option("tester"), 12346L, 0.0, 55.0, SideCode.TowardsDigitizing, 0, (None, None),
         Seq(Point(50.0, 5.0), Point(100.0, 10.0)), LinkGeomSource.NormalLinkInterface, 8, NoTermination, testRoadway2.roadwayNumber)).copy(roadAddressStartAddrM = Some(50L), roadAddressEndAddrM = Some(105L), roadAddressTrack = Some(Track.RightSide))
-      val projectLink3 = toProjectLink(rap, LinkStatus.Terminated)(RoadAddress(testRoadway3.id, linearLocation3.id, roadNumber1, roadPartNumber1, RoadType.Unknown, Track.LeftSide, EndOfRoad, 50L, 107L, Some(DateTime.parse("1901-01-01")), None, Option("tester"), 12347L, 0.0, 57.0, SideCode.TowardsDigitizing, 0, (None, None),
+      val projectLink3 = toProjectLink(rap, LinkStatus.Terminated)(RoadAddress(testRoadway3.id, linearLocation3.id, roadNumber1, roadPartNumber1, AdministrativeClass.Unknown, Track.LeftSide, EndOfRoad, 50L, 107L, Some(DateTime.parse("1901-01-01")), None, Option("tester"), 12347L, 0.0, 57.0, SideCode.TowardsDigitizing, 0, (None, None),
         Seq(Point(50.0, 5.0), Point(100.0, 0.0)), LinkGeomSource.NormalLinkInterface, 8, NoTermination, testRoadway3.roadwayNumber)).copy(roadAddressStartAddrM = Some(50L), roadAddressEndAddrM = Some(107L), roadAddressTrack = Some(Track.LeftSide))
-=======
-      val idRoad3 = 3L // T \
-      val idRoad2 = 2L // T   /
-      val idRoad1 = 1L // U  |
-
-      val projectLink1 = toProjectLink(rap, LinkStatus.UnChanged)(RoadAddress(idRoad1, linearLocationId1, roadNumber1, roadPartNumber1, AdministrativeClass.Unknown, Track.Combined, Continuous, 0L, 50L, Some(DateTime.parse("1901-01-01")), None, Option("tester"), 12345L, 0.0, 50.0, SideCode.TowardsDigitizing, 0, (None, None), Seq(Point(0.0, 5.0), Point(50.0, 5.0)), LinkGeomSource.NormalLinkInterface, 8, NoTermination, 0)).copy(roadAddressStartAddrM = Some(0L), roadAddressEndAddrM = Some(50L), roadAddressTrack = Some(Track.Combined))
-
-      val projectLink2 = toProjectLink(rap, LinkStatus.Terminated)(RoadAddress(idRoad2, linearLocationId2, roadNumber1, roadPartNumber1, AdministrativeClass.Unknown, Track.RightSide, EndOfRoad, 50L, 105L, Some(DateTime.parse("1901-01-01")), None, Option("tester"), 12346L, 0.0, 55.0, SideCode.TowardsDigitizing, 0, (None, None), Seq(Point(50.0, 5.0), Point(100.0, 10.0)), LinkGeomSource.NormalLinkInterface, 8, NoTermination, 0)).copy(roadAddressStartAddrM = Some(50L), roadAddressEndAddrM = Some(105L), roadAddressTrack = Some(Track.RightSide))
-      val projectLink3 = toProjectLink(rap, LinkStatus.Terminated)(RoadAddress(idRoad3, linearLocationId3, roadNumber1, roadPartNumber1, AdministrativeClass.Unknown, Track.LeftSide, EndOfRoad, 50L, 107L, Some(DateTime.parse("1901-01-01")), None, Option("tester"), 12347L, 0.0, 57.0, SideCode.TowardsDigitizing, 0, (None, None), Seq(Point(50.0, 5.0), Point(100.0, 0.0)), LinkGeomSource.NormalLinkInterface, 8, NoTermination, 0)).copy(roadAddressStartAddrM = Some(50L), roadAddressEndAddrM = Some(107L), roadAddressTrack = Some(Track.LeftSide))
->>>>>>> cb197a09
 
       val projectLinks = ProjectSectionCalculator.assignTerminatedMValues(Seq(projectLink2, projectLink3), Seq(projectLink1))
       projectLinks.filter(_.track == Track.LeftSide).head.startAddrMValue should be (projectLinks.filter(_.track == Track.RightSide).head.startAddrMValue)
@@ -994,28 +964,15 @@
 
       linearLocationDAO.create(List(linearLocation1, linearLocation2, linearLocation3, linearLocation4))
 
-<<<<<<< HEAD
-      val projectLink1 = toProjectLink(rap, LinkStatus.UnChanged)(RoadAddress(roadwayId1, linearLocationId1, roadNumber1, roadPartNumber1, RoadType.Unknown, Track.Combined, Continuous, 0L, 50L, Some(DateTime.parse("1901-01-01")), None, Option("tester"), 12345L, 0.0, 50.0, SideCode.TowardsDigitizing, 0, (None, None),
+      val projectLink1 = toProjectLink(rap, LinkStatus.UnChanged)(RoadAddress(roadwayId1, linearLocationId1, roadNumber1, roadPartNumber1, AdministrativeClass.Unknown, Track.Combined, Continuous, 0L, 50L, Some(DateTime.parse("1901-01-01")), None, Option("tester"), 12345L, 0.0, 50.0, SideCode.TowardsDigitizing, 0, (None, None),
         Seq(Point(0.0, 10.0), Point(50.0, 10.0)), LinkGeomSource.NormalLinkInterface, 8, NoTermination, 0)).copy(roadAddressStartAddrM = Some(0L), roadAddressEndAddrM = Some(50L), roadAddressTrack = Some(Track.RightSide))
-      val projectLink2 = toProjectLink(rap, LinkStatus.UnChanged)(RoadAddress(roadwayId2, linearLocationId2, roadNumber1, roadPartNumber1, RoadType.Unknown, Track.Combined, Continuous, 0L, 52L, Some(DateTime.parse("1901-01-01")), None, Option("tester"), 12346L, 0.0, 52.0, SideCode.TowardsDigitizing, 0, (None, None),
+      val projectLink2 = toProjectLink(rap, LinkStatus.UnChanged)(RoadAddress(roadwayId2, linearLocationId2, roadNumber1, roadPartNumber1, AdministrativeClass.Unknown, Track.Combined, Continuous, 0L, 52L, Some(DateTime.parse("1901-01-01")), None, Option("tester"), 12346L, 0.0, 52.0, SideCode.TowardsDigitizing, 0, (None, None),
         Seq(Point(0.0, 0.0), Point(52.0, 0.0)), LinkGeomSource.NormalLinkInterface, 8, NoTermination, 0)).copy(roadAddressStartAddrM = Some(0L), roadAddressEndAddrM = Some(52L), roadAddressTrack = Some(Track.LeftSide))
 
-      val projectLink3 = toProjectLink(rap, LinkStatus.Terminated)(RoadAddress(roadwayId3, linearLocationId3, roadNumber1, roadPartNumber1, RoadType.Unknown, Track.RightSide, EndOfRoad, 50L, 105L, Some(DateTime.parse("1901-01-01")), None, Option("tester"), 12347L, 0.0, 55.0, SideCode.TowardsDigitizing, 0, (None, None),
+      val projectLink3 = toProjectLink(rap, LinkStatus.Terminated)(RoadAddress(roadwayId3, linearLocationId3, roadNumber1, roadPartNumber1, AdministrativeClass.Unknown, Track.RightSide, EndOfRoad, 50L, 105L, Some(DateTime.parse("1901-01-01")), None, Option("tester"), 12347L, 0.0, 55.0, SideCode.TowardsDigitizing, 0, (None, None),
         Seq(Point(50.0, 5.0), Point(100.0, 10.0)), LinkGeomSource.NormalLinkInterface, 8, NoTermination, 0)).copy(roadAddressStartAddrM = Some(50L), roadAddressEndAddrM = Some(105L), roadAddressTrack = Some(Track.RightSide))
-      val projectLink4 = toProjectLink(rap, LinkStatus.Terminated)(RoadAddress(roadwayId4, linearLocationId4, roadNumber1, roadPartNumber1, RoadType.Unknown, Track.LeftSide, EndOfRoad, 52L, 109L, Some(DateTime.parse("1901-01-01")), None, Option("tester"), 12348L, 0.0, 57.0, SideCode.TowardsDigitizing, 0, (None, None),
+      val projectLink4 = toProjectLink(rap, LinkStatus.Terminated)(RoadAddress(roadwayId4, linearLocationId4, roadNumber1, roadPartNumber1, AdministrativeClass.Unknown, Track.LeftSide, EndOfRoad, 52L, 109L, Some(DateTime.parse("1901-01-01")), None, Option("tester"), 12348L, 0.0, 57.0, SideCode.TowardsDigitizing, 0, (None, None),
         Seq(Point(52.0, 5.0), Point(102.0, 0.0)), LinkGeomSource.NormalLinkInterface, 8, NoTermination, 0)).copy(roadAddressStartAddrM = Some(50L), roadAddressEndAddrM = Some(109L), roadAddressTrack = Some(Track.LeftSide))
-=======
-      val idRoad4 = 3L // T
-      val idRoad3 = 3L // T
-      val idRoad2 = 2L // U
-      val idRoad1 = 1L // U
-
-      val projectLink1 = toProjectLink(rap, LinkStatus.UnChanged)(RoadAddress(idRoad1, linearLocationId1, roadNumber1, roadPartNumber1, AdministrativeClass.Unknown, Track.Combined, Continuous, 0L, 50L, Some(DateTime.parse("1901-01-01")), None, Option("tester"), 12345L, 0.0, 50.0, SideCode.TowardsDigitizing, 0, (None, None), Seq(Point(0.0, 10.0), Point(50.0, 10.0)), LinkGeomSource.NormalLinkInterface, 8, NoTermination, 0)).copy(roadAddressStartAddrM = Some(0L), roadAddressEndAddrM = Some(50L), roadAddressTrack = Some(Track.RightSide))
-      val projectLink2 = toProjectLink(rap, LinkStatus.UnChanged)(RoadAddress(idRoad2, linearLocationId2, roadNumber1, roadPartNumber1, AdministrativeClass.Unknown, Track.Combined, Continuous, 0L, 52L, Some(DateTime.parse("1901-01-01")), None, Option("tester"), 12346L, 0.0, 52.0, SideCode.TowardsDigitizing, 0, (None, None), Seq(Point(0.0, 0.0), Point(52.0, 0.0)), LinkGeomSource.NormalLinkInterface, 8, NoTermination, 0)).copy(roadAddressStartAddrM = Some(0L), roadAddressEndAddrM = Some(52L), roadAddressTrack = Some(Track.LeftSide))
-
-      val projectLink3 = toProjectLink(rap, LinkStatus.Terminated)(RoadAddress(idRoad3, linearLocationId3, roadNumber1, roadPartNumber1, AdministrativeClass.Unknown, Track.RightSide, EndOfRoad, 50L, 105L, Some(DateTime.parse("1901-01-01")), None, Option("tester"), 12347L, 0.0, 55.0, SideCode.TowardsDigitizing, 0, (None, None), Seq(Point(50.0, 5.0), Point(100.0, 10.0)), LinkGeomSource.NormalLinkInterface, 8, NoTermination, 0)).copy(roadAddressStartAddrM = Some(50L), roadAddressEndAddrM = Some(105L), roadAddressTrack = Some(Track.RightSide))
-      val projectLink4 = toProjectLink(rap, LinkStatus.Terminated)(RoadAddress(idRoad4, linearLocationId4, roadNumber1, roadPartNumber1, AdministrativeClass.Unknown, Track.LeftSide, EndOfRoad, 52L, 109L, Some(DateTime.parse("1901-01-01")), None, Option("tester"), 12348L, 0.0, 57.0, SideCode.TowardsDigitizing, 0, (None, None), Seq(Point(52.0, 5.0), Point(102.0, 0.0)), LinkGeomSource.NormalLinkInterface, 8, NoTermination, 0)).copy(roadAddressStartAddrM = Some(50L), roadAddressEndAddrM = Some(109L), roadAddressTrack = Some(Track.LeftSide))
->>>>>>> cb197a09
 
       val projectLinks = ProjectSectionCalculator.assignTerminatedMValues(Seq(projectLink3, projectLink4), Seq(projectLink1, projectLink2))
 
