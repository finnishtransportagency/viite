--- conflicted
+++ resolved
@@ -588,33 +588,21 @@
       val geom0 = Seq(Point(0.0, 0.0), Point(0.0, 9.8))
       val geom1 = Seq(Point(0.0, -10.0), Point(0.0, 0.0))
       val geom2 = Seq(Point(0.0, -20.2), Point(0.0, -10.0))
-<<<<<<< HEAD
       val geom3 = Seq(Point(0.0, 9.8), Point(0.0, 20.2))
-      val projectLink0 = toProjectLink(rap, LinkStatus.Transfer)(RoadAddress(idRoad0, 0, 5, 1, RoadType.Unknown,
+      val projectLink0 = toProjectLink(rap, LinkStatus.Transfer)(RoadAddress(idRoad0, 0, 5, 1, AdministrativeClass.Unknown,
         Track.Combined, Continuous, 0L, 10L, Some(DateTime.parse("1901-01-01")), None, Option("tester"), 12345L,
         0.0, GeometryUtils.geometryLength(geom0), SideCode.TowardsDigitizing, 0, (None, None), geom0, LinkGeomSource.NormalLinkInterface, 8, NoTermination, 0))
         .copy(projectId = rap.id, roadwayNumber = roadwayNumber, roadwayId = roadwayId, linearLocationId = linearLocationId)
-      val projectLink1 = toProjectLink(rap, LinkStatus.New)(RoadAddress(idRoad1, 0, 5, 1, RoadType.Unknown,
+      val projectLink1 = toProjectLink(rap, LinkStatus.New)(RoadAddress(idRoad1, 0, 5, 1, AdministrativeClass.Unknown,
         Track.Combined, Continuous, 0L, 0L, Some(DateTime.parse("1901-01-01")), None, Option("tester"), 12346L,
         0.0, GeometryUtils.geometryLength(geom1), SideCode.TowardsDigitizing, 0, (None, None), geom1, LinkGeomSource.NormalLinkInterface, 8, NoTermination, 0))
-=======
-      val projectLink0 = toProjectLink(rap, LinkStatus.Transfer)(RoadAddress(idRoad0, 0, 5, 1, AdministrativeClass.Unknown, Track.Combined, Continuous, 0L, 12L, Some(DateTime.parse("1901-01-01")), None, Option("tester"), 12345L, 0.0, GeometryUtils.geometryLength(geom0), SideCode.TowardsDigitizing, 0, (None, None), geom0, LinkGeomSource.NormalLinkInterface, 8, NoTermination, 0))
-              .copy(projectId = rap.id, roadwayId = roadwayId, linearLocationId = linearLocationId, roadwayNumber = roadwayNumber)
-      val projectLink1 = toProjectLink(rap, LinkStatus.New)(RoadAddress(idRoad1, 0, 5, 1, AdministrativeClass.Unknown, Track.Combined, Continuous, 0L, 0L, Some(DateTime.parse("1901-01-01")), None, Option("tester"), 12346L, 0.0, GeometryUtils.geometryLength(geom1), SideCode.TowardsDigitizing, 0, (None, None), geom1, LinkGeomSource.NormalLinkInterface, 8, NoTermination, 0))
->>>>>>> 18f7f1cc
         .copy(projectId = rap.id)
       val projectLink2 = toProjectLink(rap, LinkStatus.New)(RoadAddress(idRoad2, 0, 5, 1, AdministrativeClass.Unknown, Track.Combined, Continuous, 0L, 0L, Some(DateTime.parse("1901-01-01")), None, Option("tester"), 12347L, 0.0, GeometryUtils.geometryLength(geom2), SideCode.TowardsDigitizing, 0, (None, None), geom2, LinkGeomSource.NormalLinkInterface, 8, NoTermination, 0))
         .copy(projectId = rap.id)
-<<<<<<< HEAD
-      val projectLink3 = toProjectLink(rap, LinkStatus.Transfer)(RoadAddress(idRoad3, 0, 5, 1, RoadType.Unknown,
+      val projectLink3 = toProjectLink(rap, LinkStatus.Transfer)(RoadAddress(idRoad3, 0, 5, 1, AdministrativeClass.Unknown,
         Track.Combined, Discontinuous, 10L, 20L, Some(DateTime.parse("1901-01-01")), None, Option("tester"), 12348L,
         0.0, GeometryUtils.geometryLength(geom3), SideCode.TowardsDigitizing, 0, (None, None), geom3, LinkGeomSource.NormalLinkInterface, 8, NoTermination, 0))
         .copy(projectId = rap.id, roadwayNumber = roadwayNumber+3, roadwayId = roadwayId+3, linearLocationId = linearLocationId+3)
-=======
-      val geom3 = Seq(Point(0.0, 9.8), Point(0.0, 20.2))
-      val projectLink3 = toProjectLink(rap, LinkStatus.Transfer)(RoadAddress(idRoad3, 0, 5, 1, AdministrativeClass.Unknown, Track.Combined, Discontinuous, 12L, 24L, Some(DateTime.parse("1901-01-01")), None, Option("tester"), 12348L, 0.0, GeometryUtils.geometryLength(geom3), SideCode.TowardsDigitizing, 0, (None, None), geom3, LinkGeomSource.NormalLinkInterface, 8, NoTermination, 0))
-              .copy(projectId = rap.id, roadwayId = roadwayId+3, linearLocationId = linearLocationId+3, roadwayNumber = roadwayNumber+3)
->>>>>>> 18f7f1cc
 
       val (linearCombined0, rwComb0): (LinearLocation, Roadway) = Seq(projectLink0).map(toRoadwayAndLinearLocation).head
       val (linearCombined3, rwComb3): (LinearLocation, Roadway) = Seq(projectLink3).map(toRoadwayAndLinearLocation).head
@@ -817,116 +805,9 @@
 
       val terminatedProjectLinks = ProjectSectionCalculator.assignTerminatedMValues(terminated, recalculated)
 
-<<<<<<< HEAD
       terminatedProjectLinks.filter(_.track == Track.LeftSide).head.startAddrMValue should be (terminatedProjectLinks.filter(_.track == Track.RightSide).head.startAddrMValue)
       terminatedProjectLinks.filter(_.track == Track.LeftSide).last.endAddrMValue should be (terminatedProjectLinks.filter(_.track == Track.RightSide).last.endAddrMValue)
       terminatedProjectLinks.filter(_.track == Track.LeftSide).head.endAddrMValue should be ((projectLink2.endAddrMValue + projectLink3.endAddrMValue) / 2)
-=======
-      // Track 0
-      val testRoadway1 = Roadway(Sequences.nextRoadwayId, Sequences.nextRoadwayNumber, roadNumber, roadPartNumber, AdministrativeClass.State, Track.Combined, Discontinuity.Continuous,
-        0L, 50L, reversed = false, DateTime.parse("2000-01-01"), None, "tester", Some("TEST ROADWAY 1, TRACK 0"), 1, TerminationCode.NoTermination)
-
-      val linearLocation1 = LinearLocation(Sequences.nextLinearLocationId, 1, 12345, 0.0, 50.0, SideCode.TowardsDigitizing, 10000000000L,
-        (CalibrationPointReference(Some(0L)), CalibrationPointReference(Some(50L))),
-        Seq(Point(0.0, 5.0), Point(50.0, 5.0)), LinkGeomSource.NormalLinkInterface, testRoadway1.roadwayNumber)
-
-      val projectLink1 = toProjectLink(rap, LinkStatus.UnChanged)(RoadAddress(
-        testRoadway1.id, linearLocation1.id, roadNumber, roadPartNumber, testRoadway1.administrativeClass, testRoadway1.track, Discontinuity.Discontinuous,
-        testRoadway1.startAddrMValue, testRoadway1.endAddrMValue, Some(testRoadway1.startDate), None, Some(testRoadway1.createdBy),
-        linearLocation1.linkId, linearLocation1.startMValue, linearLocation1.endMValue, linearLocation1.sideCode, 0, (None, None),
-        linearLocation1.geometry, LinkGeomSource.NormalLinkInterface, 8, NoTermination, testRoadway1.roadwayNumber))
-        .copy(roadAddressStartAddrM = Some(testRoadway1.startAddrMValue), roadAddressEndAddrM = Some(testRoadway1.endAddrMValue), roadAddressTrack = Some(testRoadway1.track))
-
-      // Track 1
-      val testRoadway2 = Roadway(Sequences.nextRoadwayId, Sequences.nextRoadwayNumber, roadNumber, roadPartNumber, AdministrativeClass.State, Track.RightSide, Discontinuity.Continuous,
-        50L, 150L, reversed = false, DateTime.parse("2000-01-01"), None, "tester", Some("TEST ROADWAY 2, TRACK 1"), 1, TerminationCode.NoTermination)
-
-      val linearLocation2 = LinearLocation(Sequences.nextLinearLocationId, 1, 12347, 0.0, 100.0, SideCode.TowardsDigitizing, 10000000000L,
-        (CalibrationPointReference(Some(50L)), CalibrationPointReference.None),
-        Seq(Point(50.0, 5.0), Point(150.0, 0.0)), LinkGeomSource.NormalLinkInterface, testRoadway2.roadwayNumber)
-
-      val projectLink2 = toProjectLink(rap, LinkStatus.Terminated)(RoadAddress(
-        testRoadway2.id, linearLocation2.id, roadNumber, roadPartNumber, testRoadway2.administrativeClass, testRoadway2.track, testRoadway2.discontinuity,
-        testRoadway2.startAddrMValue, testRoadway2.endAddrMValue, Some(testRoadway2.startDate), None, Some(testRoadway2.createdBy),
-        linearLocation2.linkId, linearLocation2.startMValue, linearLocation2.endMValue, linearLocation2.sideCode, 0, (None, None),
-        linearLocation2.geometry, LinkGeomSource.NormalLinkInterface, 8, NoTermination, testRoadway2.roadwayNumber))
-        .copy(roadAddressStartAddrM = Some(testRoadway2.startAddrMValue), roadAddressEndAddrM = Some(testRoadway2.endAddrMValue), roadAddressTrack = Some(testRoadway2.track))
-
-      val testRoadway3 = Roadway(Sequences.nextRoadwayId, Sequences.nextRoadwayNumber, roadNumber, roadPartNumber, AdministrativeClass.State, Track.RightSide, Discontinuity.EndOfRoad,
-        150L, 200L, reversed = false, DateTime.parse("2000-01-01"), None, "tester", Some("TEST ROADWAY 3, TRACK 1"), 1, TerminationCode.NoTermination)
-
-      val linearLocation3_1 = LinearLocation(Sequences.nextLinearLocationId, 1, 12349, 0.0, 10.0, SideCode.TowardsDigitizing, 10000000000L,
-        (CalibrationPointReference.None, CalibrationPointReference.None),
-        Seq(Point(150.0, 0.0), Point(160.0, 0.0)), LinkGeomSource.NormalLinkInterface, testRoadway3.roadwayNumber)
-
-      val projectLink3_1 = toProjectLink(rap, LinkStatus.Terminated)(RoadAddress(
-        testRoadway3.id, linearLocation3_1.id, roadNumber, roadPartNumber, testRoadway3.administrativeClass, testRoadway3.track, Discontinuity.Continuous,
-        testRoadway3.startAddrMValue, 160, Some(testRoadway3.startDate), None, Some(testRoadway3.createdBy),
-        linearLocation3_1.linkId, linearLocation3_1.startMValue, linearLocation3_1.endMValue, linearLocation3_1.sideCode, 0, (None, None),
-        linearLocation3_1.geometry, LinkGeomSource.NormalLinkInterface, 8, NoTermination, testRoadway3.roadwayNumber))
-        .copy(roadAddressStartAddrM = Some(testRoadway3.startAddrMValue), roadAddressEndAddrM = Some(160), roadAddressTrack = Some(testRoadway3.track))
-
-      val linearLocation3_2 = LinearLocation(Sequences.nextLinearLocationId, 2, 12351, 0.0, 40.0, SideCode.TowardsDigitizing, 10000000000L,
-        (CalibrationPointReference.None, CalibrationPointReference.None),
-        Seq(Point(160.0, 0.0), Point(200.0, 0.0)), LinkGeomSource.NormalLinkInterface, testRoadway3.roadwayNumber)
-
-      val projectLink3_2 = toProjectLink(rap, LinkStatus.Transfer)(RoadAddress(
-        testRoadway3.id, linearLocation3_2.id, roadNumber, roadPartNumber, testRoadway3.administrativeClass, testRoadway3.track, testRoadway3.discontinuity,
-        160, testRoadway3.endAddrMValue, Some(testRoadway3.startDate), None, Some(testRoadway3.createdBy),
-        linearLocation3_2.linkId, linearLocation3_2.startMValue, linearLocation3_2.endMValue, linearLocation3_2.sideCode, 0, (None, None),
-        linearLocation3_2.geometry, LinkGeomSource.NormalLinkInterface, 8, NoTermination, testRoadway3.roadwayNumber))
-        .copy(roadAddressStartAddrM = Some(160), roadAddressEndAddrM = Some(testRoadway3.endAddrMValue), roadAddressTrack = Some(testRoadway3.track))
-
-      // Track 2
-      val testRoadway4 = Roadway(Sequences.nextRoadwayId, Sequences.nextRoadwayNumber, roadNumber, roadPartNumber, AdministrativeClass.State, Track.LeftSide, Discontinuity.Continuous,
-        50L, 150L, reversed = false, DateTime.parse("2000-01-01"), None, "tester", Some("TEST ROADWAY 4, TRACK 2"), 1, TerminationCode.NoTermination)
-
-      val linearLocation4 = LinearLocation(Sequences.nextLinearLocationId, 1, 12346, 0.0, 100.0, SideCode.TowardsDigitizing, 10000000000L,
-        (CalibrationPointReference(Some(50L)), CalibrationPointReference.None),
-        Seq(Point(50.0, 5.0), Point(150.0, 10.0)), LinkGeomSource.NormalLinkInterface, testRoadway4.roadwayNumber)
-
-      val projectLink4 = toProjectLink(rap, LinkStatus.Terminated)(RoadAddress(
-        testRoadway4.id, linearLocation4.id, roadNumber, roadPartNumber, testRoadway4.administrativeClass, testRoadway4.track, testRoadway4.discontinuity,
-        testRoadway4.startAddrMValue, testRoadway4.endAddrMValue, Some(testRoadway4.startDate), None, Some(testRoadway4.createdBy),
-        linearLocation4.linkId, linearLocation4.startMValue, linearLocation4.endMValue, linearLocation4.sideCode, 0, (None, None),
-        linearLocation4.geometry, LinkGeomSource.NormalLinkInterface, 8, NoTermination, testRoadway4.roadwayNumber))
-        .copy(roadAddressStartAddrM = Some(testRoadway4.startAddrMValue), roadAddressEndAddrM = Some(testRoadway4.endAddrMValue), roadAddressTrack = Some(testRoadway4.track))
-
-      val testRoadway5 = Roadway(Sequences.nextRoadwayId, Sequences.nextRoadwayNumber, roadNumber, roadPartNumber, AdministrativeClass.State, Track.LeftSide, Discontinuity.EndOfRoad,
-        150L, 200L, reversed = false, DateTime.parse("2000-01-01"), None, "tester", Some("TEST ROADWAY 5, TRACK 2"), 1, TerminationCode.NoTermination)
-
-      val linearLocation5 = LinearLocation(Sequences.nextLinearLocationId, 1, 12348, 0.0, 50.0, SideCode.TowardsDigitizing, 10000000000L,
-        (CalibrationPointReference.None, CalibrationPointReference.None),
-        Seq(Point(150.0, 10.0), Point(200.0, 10.0)), LinkGeomSource.NormalLinkInterface, testRoadway5.roadwayNumber)
-
-      val projectLink5 = toProjectLink(rap, LinkStatus.Transfer)(RoadAddress(
-        testRoadway5.id, linearLocation5.id, roadNumber, roadPartNumber, testRoadway5.administrativeClass, testRoadway5.track, testRoadway5.discontinuity,
-        testRoadway5.startAddrMValue, testRoadway5.endAddrMValue, Some(testRoadway5.startDate), None, Some(testRoadway5.createdBy),
-        linearLocation5.linkId, linearLocation5.startMValue, linearLocation5.endMValue, linearLocation5.sideCode, 0, (None, None),
-        linearLocation5.geometry, LinkGeomSource.NormalLinkInterface, 8, NoTermination, testRoadway5.roadwayNumber))
-        .copy(roadAddressStartAddrM = Some(testRoadway5.startAddrMValue), roadAddressEndAddrM = Some(testRoadway5.endAddrMValue), roadAddressTrack = Some(testRoadway5.track))
-
-      roadwayDAO.create(List(testRoadway1, testRoadway2, testRoadway3, testRoadway4, testRoadway5))
-      linearLocationDAO.create(List(linearLocation1, linearLocation2, linearLocation3_1, linearLocation3_2, linearLocation4, linearLocation5))
-
-      val terminatedProjectLinks = ProjectSectionCalculator.assignTerminatedMValues(
-        Seq(projectLink2, projectLink3_1, projectLink4),
-        Seq(projectLink1, projectLink3_2, projectLink5))
-
-      val (rightPrjLinks, leftPrjLinks) = terminatedProjectLinks.filterNot(_.track == Track.Combined).partition(_.track == Track.RightSide)
-
-      rightPrjLinks.map(_.roadwayNumber).distinct.size should be(leftPrjLinks.map(_.roadwayNumber).distinct.size)
-
-      rightPrjLinks.zipWithIndex.foreach { case (r, i) =>
-          r.startAddrMValue should be(leftPrjLinks(i).startAddrMValue)
-          r.endAddrMValue should be(leftPrjLinks(i).endAddrMValue)
-      }
-
-        val strategy = TrackCalculatorContext.getStrategy(leftPrjLinks, rightPrjLinks)
-        val estimatedEnd = strategy.getFixedAddress(projectLink4, projectLink3_1)._2
-        leftPrjLinks.last.endAddrMValue should be (estimatedEnd)
-        rightPrjLinks.last.endAddrMValue should be (estimatedEnd)
->>>>>>> 18f7f1cc
     }
   }
 
@@ -1094,32 +975,28 @@
 
       linearLocationDAO.create(List(linearLocation1, linearLocation2, linearLocation3, linearLocation4))
 
-<<<<<<< HEAD
       val projectLink1 = toProjectLink(rap, LinkStatus.UnChanged)(RoadAddress(roadwayId1, linearLocationId1, roadNumber1, roadPartNumber1, RoadType.Unknown, Track.RightSide,
         Continuous, 0L, 50L, Some(DateTime.parse("1901-01-01")), None, Option("tester"), 12345L, 0.0, 50.0, SideCode.TowardsDigitizing, 0, (None, None),
         Seq(Point(0.0, 10.0), Point(50.0, 10.0)), LinkGeomSource.NormalLinkInterface, 8, NoTermination, 0)).copy(roadAddressStartAddrM = Some(0L), roadAddressEndAddrM =
         Some(50L), roadAddressTrack = Some(Track.RightSide))
+      val projectLink1 = toProjectLink(rap, LinkStatus.UnChanged)(RoadAddress(roadwayId1, linearLocationId1, roadNumber1, roadPartNumber1, AdministrativeClass.Unknown, Track.Combined, Continuous, 0L, 50L, Some(DateTime.parse("1901-01-01")), None, Option("tester"), 12345L, 0.0, 50.0, SideCode.TowardsDigitizing, 0, (None, None),
+        Seq(Point(0.0, 10.0), Point(50.0, 10.0)), LinkGeomSource.NormalLinkInterface, 8, NoTermination, 0)).copy(roadAddressStartAddrM = Some(0L), roadAddressEndAddrM = Some(50L), roadAddressTrack = Some(Track.RightSide))
+      val projectLink2 = toProjectLink(rap, LinkStatus.UnChanged)(RoadAddress(roadwayId2, linearLocationId2, roadNumber1, roadPartNumber1, AdministrativeClass.Unknown, Track.Combined, Continuous, 0L, 52L, Some(DateTime.parse("1901-01-01")), None, Option("tester"), 12346L, 0.0, 52.0, SideCode.TowardsDigitizing, 0, (None, None),
+        Seq(Point(0.0, 0.0), Point(52.0, 0.0)), LinkGeomSource.NormalLinkInterface, 8, NoTermination, 0)).copy(roadAddressStartAddrM = Some(0L), roadAddressEndAddrM = Some(52L), roadAddressTrack = Some(Track.LeftSide))
 
       val projectLink2 = toProjectLink(rap, LinkStatus.UnChanged)(RoadAddress(roadwayId2, linearLocationId2, roadNumber1, roadPartNumber1, RoadType.Unknown, Track.LeftSide,
         Continuous, 0L, 52L, Some(DateTime.parse("1901-01-01")), None, Option("tester"), 12346L, 0.0, 52.0, SideCode.TowardsDigitizing, 0, (None, None),
         Seq(Point(0.0, 0.0), Point(52.0, 0.0)), LinkGeomSource.NormalLinkInterface, 8, NoTermination, 0)).copy(roadAddressStartAddrM = Some(0L), roadAddressEndAddrM =
         Some(52L), roadAddressTrack = Some(Track.LeftSide))
+      val projectLink3 = toProjectLink(rap, LinkStatus.Terminated)(RoadAddress(roadwayId3, linearLocationId3, roadNumber1, roadPartNumber1, AdministrativeClass.Unknown, Track.RightSide, EndOfRoad, 50L, 105L, Some(DateTime.parse("1901-01-01")), None, Option("tester"), 12347L, 0.0, 55.0, SideCode.TowardsDigitizing, 0, (None, None),
+        Seq(Point(50.0, 5.0), Point(100.0, 10.0)), LinkGeomSource.NormalLinkInterface, 8, NoTermination, 0)).copy(roadAddressStartAddrM = Some(50L), roadAddressEndAddrM = Some(105L), roadAddressTrack = Some(Track.RightSide))
+      val projectLink4 = toProjectLink(rap, LinkStatus.Terminated)(RoadAddress(roadwayId4, linearLocationId4, roadNumber1, roadPartNumber1, AdministrativeClass.Unknown, Track.LeftSide, EndOfRoad, 52L, 109L, Some(DateTime.parse("1901-01-01")), None, Option("tester"), 12348L, 0.0, 57.0, SideCode.TowardsDigitizing, 0, (None, None),
+        Seq(Point(52.0, 5.0), Point(102.0, 0.0)), LinkGeomSource.NormalLinkInterface, 8, NoTermination, 0)).copy(roadAddressStartAddrM = Some(50L), roadAddressEndAddrM = Some(109L), roadAddressTrack = Some(Track.LeftSide))
 
       val projectLink3 = toProjectLink(rap, LinkStatus.Terminated)(RoadAddress(roadwayId3, linearLocationId3, roadNumber1, roadPartNumber1, RoadType.Unknown, Track.RightSide,
         EndOfRoad, 50L, 105L, Some(DateTime.parse("1901-01-01")), None, Option("tester"), 12347L, 0.0, 55.0, SideCode.TowardsDigitizing, 0, (None, None),
         Seq(Point(50.0, 10.0), Point(100.0, 10.0)), LinkGeomSource.NormalLinkInterface, 8, NoTermination, 0)).copy(roadAddressStartAddrM = Some(50L), roadAddressEndAddrM =
         Some(105L), roadAddressTrack = Some(Track.RightSide))
-=======
-      val projectLink1 = toProjectLink(rap, LinkStatus.UnChanged)(RoadAddress(roadwayId1, linearLocationId1, roadNumber1, roadPartNumber1, AdministrativeClass.Unknown, Track.Combined, Continuous, 0L, 50L, Some(DateTime.parse("1901-01-01")), None, Option("tester"), 12345L, 0.0, 50.0, SideCode.TowardsDigitizing, 0, (None, None),
-        Seq(Point(0.0, 10.0), Point(50.0, 10.0)), LinkGeomSource.NormalLinkInterface, 8, NoTermination, 0)).copy(roadAddressStartAddrM = Some(0L), roadAddressEndAddrM = Some(50L), roadAddressTrack = Some(Track.RightSide))
-      val projectLink2 = toProjectLink(rap, LinkStatus.UnChanged)(RoadAddress(roadwayId2, linearLocationId2, roadNumber1, roadPartNumber1, AdministrativeClass.Unknown, Track.Combined, Continuous, 0L, 52L, Some(DateTime.parse("1901-01-01")), None, Option("tester"), 12346L, 0.0, 52.0, SideCode.TowardsDigitizing, 0, (None, None),
-        Seq(Point(0.0, 0.0), Point(52.0, 0.0)), LinkGeomSource.NormalLinkInterface, 8, NoTermination, 0)).copy(roadAddressStartAddrM = Some(0L), roadAddressEndAddrM = Some(52L), roadAddressTrack = Some(Track.LeftSide))
-
-      val projectLink3 = toProjectLink(rap, LinkStatus.Terminated)(RoadAddress(roadwayId3, linearLocationId3, roadNumber1, roadPartNumber1, AdministrativeClass.Unknown, Track.RightSide, EndOfRoad, 50L, 105L, Some(DateTime.parse("1901-01-01")), None, Option("tester"), 12347L, 0.0, 55.0, SideCode.TowardsDigitizing, 0, (None, None),
-        Seq(Point(50.0, 5.0), Point(100.0, 10.0)), LinkGeomSource.NormalLinkInterface, 8, NoTermination, 0)).copy(roadAddressStartAddrM = Some(50L), roadAddressEndAddrM = Some(105L), roadAddressTrack = Some(Track.RightSide))
-      val projectLink4 = toProjectLink(rap, LinkStatus.Terminated)(RoadAddress(roadwayId4, linearLocationId4, roadNumber1, roadPartNumber1, AdministrativeClass.Unknown, Track.LeftSide, EndOfRoad, 52L, 109L, Some(DateTime.parse("1901-01-01")), None, Option("tester"), 12348L, 0.0, 57.0, SideCode.TowardsDigitizing, 0, (None, None),
-        Seq(Point(52.0, 5.0), Point(102.0, 0.0)), LinkGeomSource.NormalLinkInterface, 8, NoTermination, 0)).copy(roadAddressStartAddrM = Some(50L), roadAddressEndAddrM = Some(109L), roadAddressTrack = Some(Track.LeftSide))
->>>>>>> 18f7f1cc
 
       val projectLink4 = toProjectLink(rap, LinkStatus.Terminated)(RoadAddress(roadwayId4, linearLocationId4, roadNumber1, roadPartNumber1, RoadType.Unknown, Track.LeftSide,
         EndOfRoad, 52L, 109L, Some(DateTime.parse("1901-01-01")), None, Option("tester"), 12348L, 0.0, 57.0, SideCode.TowardsDigitizing, 0, (None, None),
