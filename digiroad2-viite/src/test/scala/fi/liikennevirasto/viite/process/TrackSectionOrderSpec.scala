package fi.liikennevirasto.viite.process

import fi.liikennevirasto.digiroad2.asset.SideCode.{AgainstDigitizing, TowardsDigitizing}
import fi.liikennevirasto.digiroad2.{GeometryUtils, Point}
import fi.liikennevirasto.digiroad2.asset.{LinkGeomSource, SideCode}
import fi.liikennevirasto.digiroad2.util.Track
import fi.liikennevirasto.viite.{ReservedRoadPart, RoadType}
import fi.liikennevirasto.viite.dao.Discontinuity.Continuous
import fi.liikennevirasto.viite.dao.TerminationCode.NoTermination
import fi.liikennevirasto.viite.dao._
import org.joda.time.DateTime
import org.scalatest.{FunSuite, Matchers}
import fi.liikennevirasto.viite.util._

class TrackSectionOrderSpec extends FunSuite with Matchers {
  val projectId = 1
  val rap = RoadAddressProject(projectId, ProjectState.apply(1), "TestProject", "TestUser", DateTime.parse("2700-01-01"),
    "TestUser", DateTime.parse("1972-03-03"), DateTime.parse("2700-01-01"), "Some additional info",
    List.empty[ReservedRoadPart], None)

<<<<<<< HEAD
  private def dummyProjectLink(id: Long, geometry: Seq[Point], track: Track = Track.Combined) = {
    toProjectLink(rap, LinkStatus.New)(RoadAddress(id, 5, 1, RoadType.Unknown, track, Continuous,
      0L, 0L, Some(DateTime.parse("1901-01-01")), Some(DateTime.parse("1902-01-01")), Option("tester"), 0, id, 0.0, 0.0, SideCode.TowardsDigitizing, 0, (None, None), false,
=======
  private def dummyProjectLink(id: Long, geometry: Seq[Point]) = {
    toProjectLink(rap, LinkStatus.New)(RoadAddress(id, 5, 1, RoadType.Unknown, Track.Combined, Continuous,
      0L, 0L, Some(DateTime.parse("1901-01-01")), Some(DateTime.parse("1902-01-01")), Option("tester"), id, 0.0, 0.0, SideCode.TowardsDigitizing, 0, (None, None), false,
>>>>>>> 414eb407
      geometry, LinkGeomSource.NormalLinkInterface, 8, NoTermination, 0))
  }

  test("check that orderProjectLinksTopologyByGeometry is not dependent on the links order") {
    val idRoad0 = 0L //   >
    val idRoad1 = 1L //     <
    val idRoad2 = 2L //   >
    val idRoad3 = 3L //     <
    val projectLink0 = toProjectLink(rap, LinkStatus.New)(RoadAddress(idRoad0, 5, 1, RoadType.Unknown, Track.Combined, Continuous,
      0L, 0L, Some(DateTime.parse("1901-01-01")), Some(DateTime.parse("1902-01-01")), Option("tester"), idRoad0, 0.0, 0.0, SideCode.TowardsDigitizing, 0, (None, None), false,
      Seq(Point(20.0, 10.0), Point(28, 15)), LinkGeomSource.NormalLinkInterface, 8, NoTermination, 0))
    val projectLink1 = toProjectLink(rap, LinkStatus.New)(RoadAddress(idRoad1, 5, 1, RoadType.Unknown, Track.Combined, Continuous,
      0L, 0L, Some(DateTime.parse("1901-01-01")), Some(DateTime.parse("1902-01-01")), Option("tester"), idRoad1, 0.0, 0.0, SideCode.AgainstDigitizing, 0, (None, None), false,
      Seq(Point(42, 14),Point(28, 15)), LinkGeomSource.NormalLinkInterface, 8, NoTermination, 0))
    val projectLink2 = toProjectLink(rap, LinkStatus.New)(RoadAddress(idRoad2, 5, 1, RoadType.Unknown, Track.Combined, Continuous,
      0L, 0L, Some(DateTime.parse("1901-01-01")), Some(DateTime.parse("1902-01-01")), Option("tester"), idRoad2, 0.0, 0.0, SideCode.TowardsDigitizing, 0, (None, None), false,
      Seq(Point(42, 14), Point(75, 19.2)), LinkGeomSource.NormalLinkInterface, 8, NoTermination, 0))
    val projectLink3 = toProjectLink(rap, LinkStatus.New)(RoadAddress(idRoad3, 5, 1, RoadType.Unknown, Track.Combined, Continuous,
      0L, 0L, Some(DateTime.parse("1901-01-01")), Some(DateTime.parse("1902-01-01")), Option("tester"), idRoad3, 0.0, 0.0, SideCode.AgainstDigitizing, 0, (None, None), false,
      Seq(Point(103.0, 15.0),Point(75, 19.2)), LinkGeomSource.NormalLinkInterface, 8, NoTermination, 0))
    val list = List(projectLink0, projectLink1, projectLink2, projectLink3)
    val (ordered, _) = TrackSectionOrder.orderProjectLinksTopologyByGeometry((Point(20.0, 10.0), Point(20.0, 10.0)), list)
    // Test that the result is not dependent on the order of the links
    list.permutations.foreach(l => {
      TrackSectionOrder.orderProjectLinksTopologyByGeometry((Point(20.0, 10.0), Point(20.0, 10.0)), l)._1 should be(ordered)
    })
  }

  test("combined track with one ill-fitting link direction after discontinuity") {
    val points = Seq(Seq(Point(100,110), Point(75, 130), Point(50,159)),
      Seq(Point(50,160), Point(0, 110), Point(0,60)),
      Seq(Point(0,60), Point(-50, 80), Point(-100, 110)),
      Seq(Point(-100,110), Point(-120, 140), Point(-150,210)))
    val geom = points.map(g =>
      if (g.head.y > g.last.y)
        g.reverse
      else g
    )
    val list = geom.zip(0 to 3).map{ case (g, id) =>
      toProjectLink(rap, LinkStatus.New)(RoadAddress(id, 5, 1, RoadType.Unknown, Track.Combined, Continuous,
        0L, 0L, Some(DateTime.parse("1901-01-01")), Some(DateTime.parse("1902-01-01")), Option("tester"), id, 0.0, 0.0, SideCode.Unknown, 0, (None, None), false,
        g, LinkGeomSource.NormalLinkInterface, 5, NoTermination, 0))
    }
    val (ordered, _) = TrackSectionOrder.orderProjectLinksTopologyByGeometry((Point(100,110), Point(100,110)), list)
    ordered.map(_.id) should be (Seq(0L, 1L, 2L, 3L))
  }

  test("roundabout with Towards facing starting link") {
    val points = Seq(Seq(Point(150.00, 110.00),Point(146.19, 129.13),Point(135.36, 145.36)),
      Seq(Point(135.36, 145.36),Point(119.13, 156.19),Point(100.00, 160.00)),
      Seq(Point(100.00, 160.00),Point(80.87, 156.19),Point(64.64, 145.36)),
      Seq(Point(64.64, 145.36),Point(53.81, 129.13),Point(50.00, 110.00)),
      Seq(Point(50.00, 110.00),Point(53.81, 90.87),Point(64.64, 74.64)),
      Seq(Point(64.64, 74.64),Point(80.87, 63.81),Point(100.00, 60.00)),
      Seq(Point(100.00, 60.00),Point(119.13, 63.81),Point(135.36, 74.64)),
      Seq(Point(135.36, 74.64),Point(146.19, 90.87),Point(150.00, 110.00)))
    val geom = points.map(g =>
      if (g.head.y > g.last.y)
        g.reverse
      else g
    )
    val list = geom.zip(0 to 7).map{ case (g, id) =>
      toProjectLink(rap, LinkStatus.New)(RoadAddress(id, 5, 1, RoadType.Unknown, Track.Combined, Continuous,
        0L, 0L, Some(DateTime.parse("1901-01-01")), Some(DateTime.parse("1902-01-01")), Option("tester"), id, 0.0, 0.0, SideCode.Unknown, 0, (None, None), false,
        g, LinkGeomSource.NormalLinkInterface, 5, NoTermination, 0))
    }
    TrackSectionOrder.isRoundabout(list) should be (true)
    TrackSectionOrder.isRoundabout(list.init) should be (false)
    TrackSectionOrder.isRoundabout(list.tail) should be (false)
    val result = TrackSectionOrder.mValueRoundabout(list)
    result should have size(8)
    result.head.sideCode should be (TowardsDigitizing)
    result.forall(_.sideCode == result.head.sideCode) should be (false)
    result.head.geometry should be (list.head.geometry)
  }

  test("invalid roundabout geometry throws exception") {
    val points = Seq(Seq(Point(150.00, 110.00),Point(146.19, 129.13),Point(135.36, 145.36)),
      Seq(Point(135.36, 145.36),Point(119.13, 156.19),Point(100.00, 160.00)),
      Seq(Point(100.00, 160.00),Point(80.87, 156.19),Point(80, 140)),
      Seq(Point(80, 140), Point(90, 130),Point(70, 100)),
      Seq(Point(70, 100),Point(60.00, 120.00),Point(50.00, 110.00)),
      Seq(Point(50.00, 110.00),Point(60.00, 83.81),Point(100.00, 60.00)),
      Seq(Point(100.00, 60.00),Point(119.13, 63.81),Point(135.36, 74.64)),
      Seq(Point(135.36, 74.64),Point(146.19, 90.87),Point(150.00, 110.00)))
    val geom = points.map(g =>
      if (g.head.y > g.last.y)
        g.reverse
      else g
    )
    val list = geom.zip(0 to 7).map{ case (g, id) =>
      toProjectLink(rap, LinkStatus.New)(RoadAddress(id, 5, 1, RoadType.Unknown, Track.Combined, Continuous,
        0L, 0L, Some(DateTime.parse("1901-01-01")), Some(DateTime.parse("1902-01-01")), Option("tester"), id, 0.0, 0.0, SideCode.Unknown, 0, (None, None), false,
        g, LinkGeomSource.NormalLinkInterface, 5, NoTermination, 0))
    }
    TrackSectionOrder.isRoundabout(list) should be (true)
    intercept[InvalidGeometryException] {
      TrackSectionOrder.mValueRoundabout(list)
    }
  }

  test("roundabout with Against facing starting link") {
    val points = Seq(Seq(Point(100.00, 160.00),Point(80.87, 156.19),Point(64.64, 145.36)),
      Seq(Point(64.64, 145.36),Point(53.81, 129.13),Point(50.00, 110.00)),
      Seq(Point(50.00, 110.00),Point(53.81, 90.87),Point(64.64, 74.64)),
      Seq(Point(64.64, 74.64),Point(80.87, 63.81),Point(100.00, 60.00)),
      Seq(Point(100.00, 60.00),Point(119.13, 63.81),Point(135.36, 74.64)),
      Seq(Point(135.36, 74.64),Point(146.19, 90.87),Point(150.00, 110.00)),
      Seq(Point(150.00, 110.00),Point(146.19, 129.13),Point(135.36, 145.36)),
      Seq(Point(135.36, 145.36),Point(119.13, 156.19),Point(100.00, 160.00))
    )
    val geom = points.map(g =>
      if (g.head.y > g.last.y)
        g.reverse
      else g
    )
    val list = geom.zip(0 to 7).map{ case (g, id) =>
      toProjectLink(rap, LinkStatus.New)(RoadAddress(id, 5, 1, RoadType.Unknown, Track.Combined, Continuous,
        0L, 0L, Some(DateTime.parse("1901-01-01")), Some(DateTime.parse("1902-01-01")), Option("tester"), id, 0.0, 0.0, SideCode.Unknown, 0, (None, None), false,
        g, LinkGeomSource.NormalLinkInterface, 5, NoTermination, 0))
    }
    TrackSectionOrder.isRoundabout(list) should be (true)
    TrackSectionOrder.isRoundabout(list.init) should be (false)
    TrackSectionOrder.isRoundabout(list.tail) should be (false)
    val result = TrackSectionOrder.mValueRoundabout(list)
    result should have size(8)
    result.head.sideCode should be (AgainstDigitizing)
    result.forall(_.sideCode == result.head.sideCode) should be (false)
    result.head.geometry should be (list.head.geometry)
  }

  test("Ramp doesn't pass as a roundabout") {
    val points = Seq(Seq(Point(150.00, 40.00),Point(100.00, 160.00),Point(80.87, 156.19),Point(64.64, 145.36)),
      Seq(Point(64.64, 145.36),Point(53.81, 129.13),Point(50.00, 110.00)),
      Seq(Point(50.00, 110.00),Point(53.81, 90.87),Point(90.0, 74.64)),
      Seq(Point(90.0, 74.64), Point(160.00, 75.0))
    )
    val geom = points.map(g =>
      if (g.head.y > g.last.y)
        g.reverse
      else g
    )
    val list = geom.zip(0 to 7).map{ case (g, id) =>
      toProjectLink(rap, LinkStatus.New)(RoadAddress(id, 5, 1, RoadType.Unknown, Track.Combined, Continuous,
        0L, 0L, Some(DateTime.parse("1901-01-01")), Some(DateTime.parse("1902-01-01")), Option("tester"), id, 0.0, 0.0, SideCode.Unknown, 0, (None, None), false,
        g, LinkGeomSource.NormalLinkInterface, 5, NoTermination, 0))
    }
    list.permutations.forall(l => !TrackSectionOrder.isRoundabout(l)) should be (true)
  }

  test("Pick the most in right project link on orderProjectLinksTopologyByGeometry") {
    //                                 (25,15)
    //                                  / |
    //                                /   |
    //                              /     |
    //                            2L      2L
    //                           /        |
    //                         /          |
    //   |---------0L---------|-----1L----|
    //(10,10)            (20,10)       (30,10)
    val projectLinks = List(
      dummyProjectLink(1L, Seq(Point(20, 10), Point(30, 10))),
      dummyProjectLink(0L, Seq(Point(10, 10), Point(15, 10), Point(20, 10))),
      dummyProjectLink(2L, Seq(Point(20, 10), Point(25, 15), Point(30, 10)))
    )

    val (ordered, _) = TrackSectionOrder.orderProjectLinksTopologyByGeometry((Point(10, 10), Point(10, 10)), projectLinks)

    ordered.map(_.linkId) should be (List(0L, 1L, 2L))
  }

  test("Pick the forward when there is more than 2 connected links on orderProjectLinksTopologyByGeometry") {
    //                                            3L
    //                                   /|------------------|
    //                              2L /  |
    //                               /    |
    //                              |     | 4L
    //                              |\    |
    //                              |  \  |
    //                              | 7L \|-------------------|
    //                          1L  |     -         5L
    //                              |     |
    //                              |     | 6L
    //                              |     |
    //                              -     -
    //

    val projectLinks = List(
      dummyProjectLink(1L, Seq(Point(2, 1), Point(2, 3), Point(2, 6)), Track.LeftSide),
      dummyProjectLink(2L, Seq(Point(2, 6), Point(3, 7), Point(4, 8)), Track.LeftSide),
      dummyProjectLink(3L, Seq(Point(4, 8), Point(6, 8), Point(8, 8)), Track.LeftSide),
      dummyProjectLink(4L, Seq(Point(4, 4), Point(4, 6), Point(4, 8)), Track.RightSide),
      dummyProjectLink(5L, Seq(Point(4, 4), Point(6, 4), Point(8, 4)), Track.RightSide),
      dummyProjectLink(6L, Seq(Point(4, 1), Point(4, 2), Point(4, 4)), Track.RightSide),
      dummyProjectLink(7L, Seq(Point(2, 6), Point(3, 5), Point(4, 4)), Track.RightSide)
    )

    val (rightOrdered, leftOrdered) = TrackSectionOrder.orderProjectLinksTopologyByGeometry((Point(4, 1), Point(2, 1)), projectLinks)

    rightOrdered.map(_.linkId) should be (List(6L, 4L, 7L, 5L))
    leftOrdered.map(_.linkId) should be (List(1L, 2L, 3L))
  }
}<|MERGE_RESOLUTION|>--- conflicted
+++ resolved
@@ -18,15 +18,9 @@
     "TestUser", DateTime.parse("1972-03-03"), DateTime.parse("2700-01-01"), "Some additional info",
     List.empty[ReservedRoadPart], None)
 
-<<<<<<< HEAD
   private def dummyProjectLink(id: Long, geometry: Seq[Point], track: Track = Track.Combined) = {
     toProjectLink(rap, LinkStatus.New)(RoadAddress(id, 5, 1, RoadType.Unknown, track, Continuous,
-      0L, 0L, Some(DateTime.parse("1901-01-01")), Some(DateTime.parse("1902-01-01")), Option("tester"), 0, id, 0.0, 0.0, SideCode.TowardsDigitizing, 0, (None, None), false,
-=======
-  private def dummyProjectLink(id: Long, geometry: Seq[Point]) = {
-    toProjectLink(rap, LinkStatus.New)(RoadAddress(id, 5, 1, RoadType.Unknown, Track.Combined, Continuous,
       0L, 0L, Some(DateTime.parse("1901-01-01")), Some(DateTime.parse("1902-01-01")), Option("tester"), id, 0.0, 0.0, SideCode.TowardsDigitizing, 0, (None, None), false,
->>>>>>> 414eb407
       geometry, LinkGeomSource.NormalLinkInterface, 8, NoTermination, 0))
   }
 
