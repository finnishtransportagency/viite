package fi.liikennevirasto.viite.process

import fi.liikennevirasto.digiroad2.asset.{LinkGeomSource, SideCode}
import fi.liikennevirasto.digiroad2.util.Track
import fi.liikennevirasto.viite.RoadType
import fi.liikennevirasto.viite.dao.FloatingReason.NoFloating
import fi.liikennevirasto.viite.dao.TerminationCode.NoTermination
import fi.liikennevirasto.viite.dao.{CalibrationPoint, Discontinuity, RoadAddress}
import org.joda.time.DateTime
import org.scalatest.{FunSuite, Matchers}

/**
  * Created by venholat on 30.9.2016.
  */
class LinkRoadAddressCalculatorSpec extends FunSuite with Matchers{

  test("testRecalculate one track road with single part") {
    val addresses = Seq(RoadAddress(1, 1, 1, RoadType.Unknown, Track.Combined, Discontinuity.Continuous, 0, 100, Some(DateTime.now),
      None, Option("tester"), 123L, 0.0, 98.3, SideCode.Unknown, 0, (Some(CalibrationPoint(123L, 0.0, 0)), None), NoFloating, Seq(),
      LinkGeomSource.NormalLinkInterface, 8, NoTermination, 0),
      RoadAddress(2, 1, 1, RoadType.Unknown, Track.Combined, Discontinuity.Continuous, 100, 130, Some(DateTime.now), None,
        Option("tester"), 124L, 0.0, 33.2, SideCode.Unknown, 0, (None, None), NoFloating, Seq(), LinkGeomSource.NormalLinkInterface, 8, NoTermination, 0),
      RoadAddress(3, 1, 1, RoadType.Unknown, Track.Combined, Discontinuity.Continuous, 130, 180, Some(DateTime.now), None,
        Option("tester"), 125L, 0.0, 48.1, SideCode.Unknown, 0, (None, Some(CalibrationPoint(125L, 48.1, 180))), NoFloating,
        Seq(), LinkGeomSource.NormalLinkInterface, 8, NoTermination, 0))
    val returnval = LinkRoadAddressCalculator.recalculate(addresses)
    returnval.last.endAddrMValue should be (180)
    returnval.last.endMValue should be (48.1)
    returnval.head.endAddrMValue should be (Math.round(180.0/(98.3+33.2+48.1)*98.3))
    returnval.filter(_.startAddrMValue==0) should have size (1)
  }

  test("testRecalculate one track road with single parts") {
    val addresses = Seq(
      RoadAddress(1, 1, 1, RoadType.Unknown, Track.LeftSide, Discontinuity.Continuous, 0, 110, Some(DateTime.now), None, Option("tester"),
        123L, 0.0, 108.3, SideCode.Unknown, 0, (Some(CalibrationPoint(123L, 0.0, 0)), None), NoFloating, Seq(), LinkGeomSource.NormalLinkInterface, 8, NoTermination, 0),
      RoadAddress(2, 1, 1, RoadType.Unknown, Track.LeftSide, Discontinuity.Continuous, 110, 135, Some(DateTime.now), None, Option("tester"),
        124L, 0.0, 25.2, SideCode.Unknown, 0, (None, None), NoFloating, Seq(), LinkGeomSource.NormalLinkInterface, 8, NoTermination, 0),
      RoadAddress(3, 1, 1, RoadType.Unknown, Track.LeftSide, Discontinuity.Continuous, 135, 180, Some(DateTime.now), None, Option("tester"),
<<<<<<< HEAD
        125L, 0.0, 58.1, SideCode.Unknown, 0, (None, Some(CalibrationPoint(125L, 48.1, 180))), false, Seq(), LinkGeomSource.NormalLinkInterface, 8, NoTermination, 0),
=======
        125L, 0.0, 58.1, SideCode.Unknown, 0, (None, Some(CalibrationPoint(125L, 48.1, 180))),NoFloating, Seq(), LinkGeomSource.NormalLinkInterface, 8, NoTermination, 0),
>>>>>>> 362b7855
      RoadAddress(4, 1, 1, RoadType.Unknown, Track.RightSide, Discontinuity.Continuous, 0, 100, Some(DateTime.now), None, Option("tester"),
        223L, 0.0, 98.3, SideCode.Unknown, 0, (Some(CalibrationPoint(223L, 0.0, 0)), None), NoFloating, Seq(), LinkGeomSource.NormalLinkInterface, 8, NoTermination, 0),
      RoadAddress(5, 1, 1, RoadType.Unknown, Track.RightSide, Discontinuity.Continuous, 100, 130, Some(DateTime.now), None, Option("tester"),
        224L, 0.0, 33.2, SideCode.Unknown, 0, (None, None), NoFloating, Seq(), LinkGeomSource.NormalLinkInterface, 8, NoTermination, 0),
      RoadAddress(6, 1, 1, RoadType.Unknown, Track.RightSide, Discontinuity.Continuous, 130, 180, Some(DateTime.now), None, Option("tester"),
        225L, 0.0, 48.1, SideCode.Unknown, 0, (None, Some(CalibrationPoint(225L, 48.1, 180))), NoFloating, Seq(), LinkGeomSource.NormalLinkInterface, 8, NoTermination, 0)
    )
    val (left, right) = LinkRoadAddressCalculator.recalculate(addresses).partition(_.track == Track.LeftSide)
    left.last.endAddrMValue should be (180)
    right.last.endAddrMValue should be (180)
    left.head.endAddrMValue should be (Math.round(180.0/(108.3+25.2+58.1)*108.3))
    right.head.endAddrMValue should be (Math.round(180.0/(98.3+33.2+48.1)*98.3))
    left.filter(_.startAddrMValue==0) should have size (1)
    right.filter(_.startAddrMValue==0) should have size (1)
  }

  test("testRecalculate one track road with multiple parts together") {
    val addresses = Seq(
      RoadAddress(1, 1, 1, RoadType.Unknown, Track.Combined, Discontinuity.Continuous, 0, 110, Some(DateTime.now), None, Option("tester"),
        123L, 0.0, 108.3, SideCode.Unknown, 0, (Some(CalibrationPoint(123L, 0.0, 0)), None), NoFloating, Seq(), LinkGeomSource.NormalLinkInterface, 8, NoTermination, 0),
      RoadAddress(2, 1, 1, RoadType.Unknown, Track.Combined, Discontinuity.Continuous, 110, 135, Some(DateTime.now), None, Option("tester"),
        124L, 0.0, 25.2, SideCode.Unknown, 0, (None, None), NoFloating, Seq(), LinkGeomSource.NormalLinkInterface, 8, NoTermination, 0),
      RoadAddress(3, 1, 1, RoadType.Unknown, Track.Combined, Discontinuity.Continuous, 135, 180, Some(DateTime.now), None, Option("tester"),
        125L, 0.0, 58.1, SideCode.Unknown, 0, (None, Some(CalibrationPoint(125L, 58.1, 180))), NoFloating, Seq(), LinkGeomSource.NormalLinkInterface, 8, NoTermination, 0),
      RoadAddress(4, 1, 2, RoadType.Unknown, Track.Combined, Discontinuity.Continuous, 0, 100, Some(DateTime.now), None, Option("tester"),
        223L, 0.0, 98.3, SideCode.Unknown, 0, (Some(CalibrationPoint(223L, 0.0, 0)), None), NoFloating, Seq(), LinkGeomSource.NormalLinkInterface, 8, NoTermination, 0),
      RoadAddress(5, 1, 2, RoadType.Unknown, Track.Combined, Discontinuity.Continuous, 100, 108, Some(DateTime.now), None, Option("tester"),
        224L, 0.0, 8.0, SideCode.Unknown, 0, (None, None), NoFloating, Seq(), LinkGeomSource.NormalLinkInterface, 8, NoTermination, 0),
      RoadAddress(6, 1, 2, RoadType.Unknown, Track.Combined, Discontinuity.Continuous, 108, 116, Some(DateTime.now), None, Option("tester"),
        224L, 0.0, 8.0, SideCode.Unknown, 0, (None, None), NoFloating, Seq(), LinkGeomSource.NormalLinkInterface, 8, NoTermination, 0),
      RoadAddress(7, 1, 2, RoadType.Unknown, Track.Combined, Discontinuity.Continuous, 116, 124, Some(DateTime.now), None, Option("tester"),
        224L, 0.0, 8.0, SideCode.Unknown, 0, (None, None), NoFloating, Seq(), LinkGeomSource.NormalLinkInterface, 8, NoTermination, 0),
      RoadAddress(8, 1, 2, RoadType.Unknown, Track.Combined, Discontinuity.Continuous, 124, 130, Some(DateTime.now), None, Option("tester"),
        224L, 0.0, 9.2, SideCode.Unknown, 0, (None, None), NoFloating, Seq(), LinkGeomSource.NormalLinkInterface, 8, NoTermination, 0),
      RoadAddress(9, 1, 2, RoadType.Unknown, Track.Combined, Discontinuity.Continuous, 130, 180, Some(DateTime.now), None, Option("tester"),
        225L, 0.0, 48.1, SideCode.Unknown, 0, (None, Some(CalibrationPoint(225L, 48.1, 180))), NoFloating, Seq(), LinkGeomSource.NormalLinkInterface, 8, NoTermination, 0)
    )
    val (one, two) = LinkRoadAddressCalculator.recalculate(addresses).partition(_.roadPartNumber == 1)
    one.last.endAddrMValue should be (180)
    two.last.endAddrMValue should be (180)
    one.head.endAddrMValue should be (Math.round(180.0/(108.3+25.2+58.1)*108.3))
    two.head.endAddrMValue should be (Math.round(180.0/(98.3+33.2+48.1)*98.3))
    one.filter(_.startAddrMValue==0) should have size (1)
    two.filter(_.startAddrMValue==0) should have size (1)
  }

  test("testRecalculate multiple track road with single part") {
    val addresses = Seq(
      RoadAddress(1, 1, 1, RoadType.Unknown, Track.Combined, Discontinuity.Continuous, 0, 110, Some(DateTime.now), None, Option("tester"),
        123L, 0.0, 108.3, SideCode.Unknown, 0, (Some(CalibrationPoint(123L, 0.0, 0)), None), NoFloating, Seq(), LinkGeomSource.NormalLinkInterface, 8, NoTermination, 0),
      RoadAddress(2, 1, 1, RoadType.Unknown, Track.Combined, Discontinuity.Continuous, 110, 135, Some(DateTime.now), None, Option("tester"),
        124L, 0.0, 25.2, SideCode.Unknown, 0, (None, None), NoFloating, Seq(), LinkGeomSource.NormalLinkInterface, 8, NoTermination, 0),
      RoadAddress(3, 1, 1, RoadType.Unknown, Track.Combined, Discontinuity.Continuous, 135, 180, Some(DateTime.now), None, Option("tester"),
        125L, 0.0, 58.1, SideCode.Unknown, 0, (None, Some(CalibrationPoint(125L, 58.1, 180))), NoFloating, Seq(), LinkGeomSource.NormalLinkInterface, 8, NoTermination, 0),
      RoadAddress(4, 1, 1, RoadType.Unknown, Track.LeftSide, Discontinuity.Continuous, 180, 225, Some(DateTime.now), None, Option("tester"),
        223L, 0.0, 44.3, SideCode.Unknown, 0, (Some(CalibrationPoint(223L, 0.0, 180)), None), NoFloating, Seq(), LinkGeomSource.NormalLinkInterface, 8, NoTermination, 0),
      RoadAddress(5, 1, 1, RoadType.Unknown, Track.LeftSide, Discontinuity.Continuous, 225, 265, Some(DateTime.now), None, Option("tester"),
        224L, 0.0, 33.2, SideCode.Unknown, 0, (None, Some(CalibrationPoint(225L, 33.2, 265))), NoFloating, Seq(), LinkGeomSource.NormalLinkInterface, 8, NoTermination, 0),
      RoadAddress(6, 1, 1, RoadType.Unknown, Track.RightSide, Discontinuity.Continuous, 180, 230, Some(DateTime.now), None, Option("tester"),
        225L, 0.0, 48.1, SideCode.Unknown, 0, (Some(CalibrationPoint(225L, 0.0, 180)), None), NoFloating, Seq(), LinkGeomSource.NormalLinkInterface, 8, NoTermination, 0),
      RoadAddress(7, 1, 1, RoadType.Unknown, Track.RightSide, Discontinuity.Continuous, 230, 265, Some(DateTime.now), None, Option("tester"),
        323L, 0.0, 38.3, SideCode.Unknown, 0, (None, Some(CalibrationPoint(323L, 38.3, 265))), NoFloating, Seq(), LinkGeomSource.NormalLinkInterface, 8, NoTermination, 0),
      RoadAddress(8, 1, 1, RoadType.Unknown, Track.Combined, Discontinuity.Continuous, 265, 300, Some(DateTime.now), None, Option("tester"),
        324L, 0.0, 33.2, SideCode.Unknown, 0, (Some(CalibrationPoint(323L, 0.0, 265)), None), NoFloating, Seq(), LinkGeomSource.NormalLinkInterface, 8, NoTermination, 0),
      RoadAddress(9, 1, 1, RoadType.Unknown, Track.Combined, Discontinuity.EndOfRoad, 300, 350, Some(DateTime.now), None, Option("tester"),
        325L, 0.0, 48.1, SideCode.Unknown, 0, (None, Some(CalibrationPoint(225L, 48.1, 350))), NoFloating, Seq(), LinkGeomSource.NormalLinkInterface, 8, NoTermination, 0)
    )
    val results = LinkRoadAddressCalculator.recalculate(addresses).toList.sortBy(_.endAddrMValue)
    results.last.endAddrMValue should be (350)
    results.head.endAddrMValue should be (102)
    results.filter(_.startAddrMValue==0) should have size (1)
  }

  test("calibration point in the middle of the link must not break calculation") {
    val addresses = Seq(
      RoadAddress(1, 1, 1, RoadType.Unknown, Track.Combined, Discontinuity.Continuous, 0, 110, Some(DateTime.now), None, Option("tester"), 123L, 0.0, 108.3,
        SideCode.Unknown, 0, (Some(CalibrationPoint(123L, 0.0, 0)), None), NoFloating, Seq(), LinkGeomSource.NormalLinkInterface, 8, NoTermination, 0),
      RoadAddress(2, 1, 1, RoadType.Unknown, Track.Combined, Discontinuity.Continuous, 110, 135, Some(DateTime.now), None, Option("tester"), 123L, 108.3, 135.2,
        SideCode.Unknown, 0, (None, None), NoFloating, Seq(), LinkGeomSource.NormalLinkInterface, 8, NoTermination, 0),
      RoadAddress(3, 1, 1, RoadType.Unknown, Track.Combined, Discontinuity.Continuous, 135, 180, Some(DateTime.now), None, Option("tester"), 123L, 135.2, 180.1,
        SideCode.Unknown, 0, (None, Some(CalibrationPoint(123L, 180.1, 180))), NoFloating, Seq(), LinkGeomSource.NormalLinkInterface, 8, NoTermination, 0),
      RoadAddress(4, 1, 1, RoadType.Unknown, Track.Combined, Discontinuity.Continuous, 180, 225, Some(DateTime.now), None, Option("tester"), 123L, 180.1, 224.3,
        SideCode.Unknown, 0, (Some(CalibrationPoint(123L, 180.1, 180)), None), NoFloating, Seq(), LinkGeomSource.NormalLinkInterface, 8, NoTermination, 0),
      RoadAddress(5, 1, 1, RoadType.Unknown, Track.Combined, Discontinuity.Continuous, 225, 265, Some(DateTime.now), None, Option("tester"), 123L, 224.3, 265.2,
        SideCode.Unknown, 0, (None, Some(CalibrationPoint(225L, 265.2, 265))), NoFloating, Seq(), LinkGeomSource.NormalLinkInterface, 8, NoTermination, 0))
    val results = LinkRoadAddressCalculator.recalculate(addresses).toList.sortBy(_.endAddrMValue)
    results.last.endAddrMValue should be (265)
    results.head.endAddrMValue should be (108)
    results.filter(_.startAddrMValue==0) should have size (1)
  }
}<|MERGE_RESOLUTION|>--- conflicted
+++ resolved
@@ -37,11 +37,7 @@
       RoadAddress(2, 1, 1, RoadType.Unknown, Track.LeftSide, Discontinuity.Continuous, 110, 135, Some(DateTime.now), None, Option("tester"),
         124L, 0.0, 25.2, SideCode.Unknown, 0, (None, None), NoFloating, Seq(), LinkGeomSource.NormalLinkInterface, 8, NoTermination, 0),
       RoadAddress(3, 1, 1, RoadType.Unknown, Track.LeftSide, Discontinuity.Continuous, 135, 180, Some(DateTime.now), None, Option("tester"),
-<<<<<<< HEAD
-        125L, 0.0, 58.1, SideCode.Unknown, 0, (None, Some(CalibrationPoint(125L, 48.1, 180))), false, Seq(), LinkGeomSource.NormalLinkInterface, 8, NoTermination, 0),
-=======
         125L, 0.0, 58.1, SideCode.Unknown, 0, (None, Some(CalibrationPoint(125L, 48.1, 180))),NoFloating, Seq(), LinkGeomSource.NormalLinkInterface, 8, NoTermination, 0),
->>>>>>> 362b7855
       RoadAddress(4, 1, 1, RoadType.Unknown, Track.RightSide, Discontinuity.Continuous, 0, 100, Some(DateTime.now), None, Option("tester"),
         223L, 0.0, 98.3, SideCode.Unknown, 0, (Some(CalibrationPoint(223L, 0.0, 0)), None), NoFloating, Seq(), LinkGeomSource.NormalLinkInterface, 8, NoTermination, 0),
       RoadAddress(5, 1, 1, RoadType.Unknown, Track.RightSide, Discontinuity.Continuous, 100, 130, Some(DateTime.now), None, Option("tester"),
