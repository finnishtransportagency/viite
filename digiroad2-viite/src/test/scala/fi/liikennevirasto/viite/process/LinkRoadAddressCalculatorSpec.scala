package fi.liikennevirasto.viite.process

import fi.liikennevirasto.digiroad2.util.Track
import fi.liikennevirasto.viite.dao.{CalibrationPoint, Discontinuity, RoadAddress, RoadType}
import org.joda.time.DateTime
import org.scalatest.{FunSuite, Matchers}

/**
  * Created by venholat on 30.9.2016.
  */
class LinkRoadAddressCalculatorSpec extends FunSuite with Matchers{

  test("testRecalculate one track road with single part") {
    val addresses = Seq(RoadAddress(1, 1, 1, Track.Combined, 1, RoadType.Public, Discontinuity.Continuous, 0, 100, DateTime.now, null, 123L, 0.0, 98.3, (Some(CalibrationPoint(123L, 0.0, 0)), None)),
      RoadAddress(2, 1, 1, Track.Combined, 1, RoadType.Public, Discontinuity.Continuous, 100, 130, DateTime.now, null, 124L, 0.0, 33.2),
      RoadAddress(3, 1, 1, Track.Combined, 1, RoadType.Public, Discontinuity.Continuous, 130, 180, DateTime.now, null, 125L, 0.0, 48.1, (None, Some(CalibrationPoint(125L, 48.1, 180)))))
    val returnval = LinkRoadAddressCalculator.recalculate(addresses)
    returnval.last.endAddrMValue should be (180)
    returnval.last.endMValue should be (48.1)
    returnval.head.endAddrMValue should be (Math.round(180.0/(98.3+33.2+48.1)*98.3))
    returnval.filter(_.startAddrMValue==0) should have size (1)
  }

  test("testRecalculate one track road with single parts") {
    val addresses = Seq(
      RoadAddress(1, 1, 1, Track.LeftSide, 1, RoadType.Public, Discontinuity.Continuous, 0, 110, DateTime.now, null, 123L, 0.0, 108.3, (Some(CalibrationPoint(123L, 0.0, 0)), None)),
      RoadAddress(2, 1, 1, Track.LeftSide, 1, RoadType.Public, Discontinuity.Continuous, 110, 135, DateTime.now, null, 124L, 0.0, 25.2),
      RoadAddress(3, 1, 1, Track.LeftSide, 1, RoadType.Public, Discontinuity.Continuous, 135, 180, DateTime.now, null, 125L, 0.0, 58.1, (None, Some(CalibrationPoint(125L, 48.1, 180)))),
      RoadAddress(4, 1, 1, Track.RightSide, 1, RoadType.Public, Discontinuity.Continuous, 0, 100, DateTime.now, null, 223L, 0.0, 98.3, (Some(CalibrationPoint(223L, 0.0, 0)), None)),
      RoadAddress(5, 1, 1, Track.RightSide, 1, RoadType.Public, Discontinuity.Continuous, 100, 130, DateTime.now, null, 224L, 0.0, 33.2),
      RoadAddress(6, 1, 1, Track.RightSide, 1, RoadType.Public, Discontinuity.Continuous, 130, 180, DateTime.now, null, 225L, 0.0, 48.1, (None, Some(CalibrationPoint(225L, 48.1, 180))))
    )
    val (left, right) = LinkRoadAddressCalculator.recalculate(addresses).partition(_.track == Track.LeftSide)
    left.last.endAddrMValue should be (180)
    right.last.endAddrMValue should be (180)
    left.head.endAddrMValue should be (Math.round(180.0/(108.3+25.2+58.1)*108.3))
    right.head.endAddrMValue should be (Math.round(180.0/(98.3+33.2+48.1)*98.3))
    left.filter(_.startAddrMValue==0) should have size (1)
    right.filter(_.startAddrMValue==0) should have size (1)
  }

<<<<<<< HEAD
  test("testRecalculate one track road with multiple parts together") {
=======
  ignore("testRecalculate one track road with multiple parts") {
>>>>>>> 248d2f86
    val addresses = Seq(
      RoadAddress(1, 1, 1, Track.Combined, 1, RoadType.Public, Discontinuity.Continuous, 0, 110, DateTime.now, null, 123L, 0.0, 108.3, (Some(CalibrationPoint(123L, 0.0, 0)), None)),
      RoadAddress(2, 1, 1, Track.Combined, 1, RoadType.Public, Discontinuity.Continuous, 110, 135, DateTime.now, null, 124L, 0.0, 25.2),
      RoadAddress(3, 1, 1, Track.Combined, 1, RoadType.Public, Discontinuity.Continuous, 135, 180, DateTime.now, null, 125L, 0.0, 58.1, (None, Some(CalibrationPoint(125L, 58.1, 180)))),
      RoadAddress(4, 1, 2, Track.Combined, 1, RoadType.Public, Discontinuity.Continuous, 0, 100, DateTime.now, null, 223L, 0.0, 98.3, (Some(CalibrationPoint(223L, 0.0, 0)), None)),
      RoadAddress(5, 1, 2, Track.Combined, 1, RoadType.Public, Discontinuity.Continuous, 100, 108, DateTime.now, null, 224L, 0.0, 8.0),
      RoadAddress(6, 1, 2, Track.Combined, 1, RoadType.Public, Discontinuity.Continuous, 108, 116, DateTime.now, null, 224L, 0.0, 8.0),
      RoadAddress(7, 1, 2, Track.Combined, 1, RoadType.Public, Discontinuity.Continuous, 116, 124, DateTime.now, null, 224L, 0.0, 8.0),
      RoadAddress(8, 1, 2, Track.Combined, 1, RoadType.Public, Discontinuity.Continuous, 124, 130, DateTime.now, null, 224L, 0.0, 9.2),
      RoadAddress(9, 1, 2, Track.Combined, 1, RoadType.Public, Discontinuity.Continuous, 130, 180, DateTime.now, null, 225L, 0.0, 48.1, (None, Some(CalibrationPoint(225L, 48.1, 180))))
    )
    val (one, two) = LinkRoadAddressCalculator.recalculate(addresses).partition(_.roadPartNumber == 1)
    one.last.endAddrMValue should be (180)
    two.last.endAddrMValue should be (180)
    one.head.endAddrMValue should be (Math.round(180.0/(108.3+25.2+58.1)*108.3))
    two.head.endAddrMValue should be (Math.round(180.0/(98.3+33.2+48.1)*98.3))
    one.filter(_.startAddrMValue==0) should have size (1)
    two.filter(_.startAddrMValue==0) should have size (1)
  }

  test("testRecalculate multiple track road with single part") {
    val addresses = Seq(
      RoadAddress(1, 1, 1, Track.Combined, 1, RoadType.Public, Discontinuity.Continuous, 0, 110, DateTime.now, null, 123L, 0.0, 108.3, (Some(CalibrationPoint(123L, 0.0, 0)), None)),
      RoadAddress(2, 1, 1, Track.Combined, 1, RoadType.Public, Discontinuity.Continuous, 110, 135, DateTime.now, null, 124L, 0.0, 25.2),
      RoadAddress(3, 1, 1, Track.Combined, 1, RoadType.Public, Discontinuity.Continuous, 135, 180, DateTime.now, null, 125L, 0.0, 58.1, (None, Some(CalibrationPoint(125L, 58.1, 180)))),
      RoadAddress(4, 1, 1, Track.LeftSide, 1, RoadType.Public, Discontinuity.Continuous, 180, 225, DateTime.now, null, 223L, 0.0, 44.3, (Some(CalibrationPoint(223L, 0.0, 180)), None)),
      RoadAddress(5, 1, 1, Track.LeftSide, 1, RoadType.Public, Discontinuity.Continuous, 225, 265, DateTime.now, null, 224L, 0.0, 33.2, (None, Some(CalibrationPoint(225L, 33.2, 265)))),
      RoadAddress(6, 1, 1, Track.RightSide, 1, RoadType.Public, Discontinuity.Continuous, 180, 230, DateTime.now, null, 225L, 0.0, 48.1, (Some(CalibrationPoint(225L, 0.0, 180)), None)),
      RoadAddress(7, 1, 1, Track.RightSide, 1, RoadType.Public, Discontinuity.Continuous, 230, 265, DateTime.now, null, 323L, 0.0, 38.3, (None, Some(CalibrationPoint(323L, 38.3, 265)))),
      RoadAddress(8, 1, 1, Track.Combined, 1, RoadType.Public, Discontinuity.Continuous, 265, 300, DateTime.now, null, 324L, 0.0, 33.2, (Some(CalibrationPoint(323L, 0.0, 265)), None)),
      RoadAddress(9, 1, 1, Track.Combined, 1, RoadType.Public, Discontinuity.EndOfRoad, 300, 350, DateTime.now, null, 325L, 0.0, 48.1, (None, Some(CalibrationPoint(225L, 48.1, 350))))
    )
    val results = LinkRoadAddressCalculator.recalculate(addresses).toList.sortBy(_.endAddrMValue)
    results.last.endAddrMValue should be (350)
    results.head.endAddrMValue should be (102)
    results.filter(_.startAddrMValue==0) should have size (1)
  }
}<|MERGE_RESOLUTION|>--- conflicted
+++ resolved
@@ -39,11 +39,7 @@
     right.filter(_.startAddrMValue==0) should have size (1)
   }
 
-<<<<<<< HEAD
   test("testRecalculate one track road with multiple parts together") {
-=======
-  ignore("testRecalculate one track road with multiple parts") {
->>>>>>> 248d2f86
     val addresses = Seq(
       RoadAddress(1, 1, 1, Track.Combined, 1, RoadType.Public, Discontinuity.Continuous, 0, 110, DateTime.now, null, 123L, 0.0, 108.3, (Some(CalibrationPoint(123L, 0.0, 0)), None)),
       RoadAddress(2, 1, 1, Track.Combined, 1, RoadType.Public, Discontinuity.Continuous, 110, 135, DateTime.now, null, 124L, 0.0, 25.2),
