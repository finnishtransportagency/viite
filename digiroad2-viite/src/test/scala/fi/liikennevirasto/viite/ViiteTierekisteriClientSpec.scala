package fi.liikennevirasto.viite

import java.net.ConnectException
import java.util.Properties

import org.apache.http.client.config.RequestConfig
import org.apache.http.client.methods.{HttpGet, HttpPost}
import org.apache.http.conn.{ConnectTimeoutException, HttpHostConnectException}
import org.apache.http.impl.client.HttpClientBuilder
import org.scalatest.{FunSuite, Matchers}

import scala.reflect.io.File

/**
  * Created by alapeijario on 17.5.2017.
  */
class ViiteTierekisteriClientSpec extends FunSuite with Matchers {

<<<<<<< HEAD
    val properties: Properties = {
      val props = new Properties()
      props.load(getClass.getResourceAsStream("/digiroad2.properties"))
      props

    }

    def getRestEndPoint: String = {
      val loadedKeyString = properties.getProperty("digiroad2.tierekisteriViiteRestApiEndPoint")
      println("viite-endpoint = "+loadedKeyString)
      if (loadedKeyString == null)
        throw new IllegalArgumentException("Missing TierekisteriViiteRestApiEndPoint")
      loadedKeyString
    }


    test("TR-connection Create test") {
      val request = new HttpPost(getRestEndPoint + "addresschange/")

      val message= ViiteTierekisteriClient.sendJsonMessage(changepPoject(0, "Testproject", "TestUser", 3, "2017-06-01", Seq {
        changeInfoitem(2, 1, 1, changeInfoRoadParts(None, None, None, None, None, None), changeInfoRoadParts(None, Option(0), Option(8), Option(0), Option(8), Option(1001))) // projectid 0 wont be added to TR
      }))
      message.projectId should be (0)
      message.reason should startWith ("Created")
    }
=======
  val dr2properties: Properties = {
    val props = new Properties()
    props.load(getClass.getResourceAsStream("/digiroad2.properties"))
    props
  }
>>>>>>> c5d35dd7

  def getRestEndPoint: String = {
    val loadedKeyString = dr2properties.getProperty("digiroad2.tierekisteriViiteRestApiEndPoint")
    println("viite-endpoint = "+loadedKeyString)
    if (loadedKeyString == null)
      throw new IllegalArgumentException("Missing TierekisteriViiteRestApiEndPoint")
    loadedKeyString
  }

  private def testConnection: Boolean = {
    val url = dr2properties.getProperty("digiroad2.tierekisteriViiteRestApiEndPoint")
    val request = new HttpGet(url)
    request.setConfig(RequestConfig.custom().setConnectTimeout(2500).build())
    val client = HttpClientBuilder.create().build()
    try {
      val response = client.execute(request)
      try {
        response.getStatusLine.getStatusCode >= 200
      } finally {
        response.close()
      }
    } catch {
      case e: HttpHostConnectException =>
        false
      case e: ConnectTimeoutException =>
        false
      case e: ConnectException =>
        false
    }
  }

  test("TR-connection Create test") {
    assume(testConnection)
    val message= ViiteTierekisteriClient.sendJsonMessage(changepPoject(0, "Testproject", "TestUser", 3, "2017-06-01", Seq {
      changeInfoitem(2, 1, 1, changeInfoRoadParts(None, None, None, None, None, None), changeInfoRoadParts(Option(403), Option(0), Option(8), Option(0), Option(8), Option(1001))) // projectid 0 wont be added to TR
    }))
    message.projectId should be (0)
    message.status should be (201)
    message.reason should startWith ("Created")
  }

  test("Get project status from TR") {
    assume(testConnection)
    val response = ViiteTierekisteriClient.getProjectStatus("0")
    response
  }
}<|MERGE_RESOLUTION|>--- conflicted
+++ resolved
@@ -16,39 +16,11 @@
   */
 class ViiteTierekisteriClientSpec extends FunSuite with Matchers {
 
-<<<<<<< HEAD
-    val properties: Properties = {
-      val props = new Properties()
-      props.load(getClass.getResourceAsStream("/digiroad2.properties"))
-      props
-
-    }
-
-    def getRestEndPoint: String = {
-      val loadedKeyString = properties.getProperty("digiroad2.tierekisteriViiteRestApiEndPoint")
-      println("viite-endpoint = "+loadedKeyString)
-      if (loadedKeyString == null)
-        throw new IllegalArgumentException("Missing TierekisteriViiteRestApiEndPoint")
-      loadedKeyString
-    }
-
-
-    test("TR-connection Create test") {
-      val request = new HttpPost(getRestEndPoint + "addresschange/")
-
-      val message= ViiteTierekisteriClient.sendJsonMessage(changepPoject(0, "Testproject", "TestUser", 3, "2017-06-01", Seq {
-        changeInfoitem(2, 1, 1, changeInfoRoadParts(None, None, None, None, None, None), changeInfoRoadParts(None, Option(0), Option(8), Option(0), Option(8), Option(1001))) // projectid 0 wont be added to TR
-      }))
-      message.projectId should be (0)
-      message.reason should startWith ("Created")
-    }
-=======
   val dr2properties: Properties = {
     val props = new Properties()
     props.load(getClass.getResourceAsStream("/digiroad2.properties"))
     props
   }
->>>>>>> c5d35dd7
 
   def getRestEndPoint: String = {
     val loadedKeyString = dr2properties.getProperty("digiroad2.tierekisteriViiteRestApiEndPoint")
