--- conflicted
+++ resolved
@@ -1382,7 +1382,32 @@
     returnedAdjacents.map(_.linkId) should contain allOf (baseLinkId+1L, baseLinkId+2L)
   }
 
-<<<<<<< HEAD
+  test("getAdjacentAddressesWithoutTX should not return addresses that are already selected by ") {
+    val selectedId = 741L
+    val selectedLinkId = 852L
+    val selectedGeom = List(Point(10.0, 10.0, 0.0), Point(10.0, 10.0, 0.0))
+    val (id1, id2) = (456L, 789L)
+    val (linkId1, linkId2) = (987L, 654L)
+    val (geom1, geom2) = (List(Point(0.0, 0.0, 0.0), Point(10.0, 10.0, 0.0)), List(Point(10.0, 10.0, 0.0), Point(20.0, 20.0, 0.0)))
+    val (roadNumber, roadPartNumber) = (99, 1)
+
+    val selectedRoadAddress = RoadAddress(selectedId, roadNumber, roadPartNumber, RoadType.Unknown, Track.Combined, Discontinuity.Continuous, 10, 20, Some(DateTime.now()), None, Some("tr"),
+      selectedLinkId, 0.0, 65.259, SideCode.TowardsDigitizing, 0, (None, None), true, selectedGeom, LinkGeomSource.NormalLinkInterface, 8, NoTermination, 0)
+
+    val roadAddress1 = RoadAddress(id1, roadNumber, roadPartNumber, RoadType.Unknown, Track.Combined, Discontinuity.Continuous, 0, 10, Some(DateTime.now()), None, Some("tr"),
+      linkId1, 0.0, 65.259, SideCode.TowardsDigitizing, 0, (None, None), true, geom1, LinkGeomSource.NormalLinkInterface, 8, NoTermination, 0)
+
+    val roadAddress2 = RoadAddress(id2, roadNumber, roadPartNumber, RoadType.Unknown, Track.Combined, Discontinuity.Continuous, 20, 30, Some(DateTime.now()), None, Some("tr"),
+      linkId2, 0.0, 65.259, SideCode.TowardsDigitizing, 0, (None, None), true, geom1, LinkGeomSource.NormalLinkInterface, 8, NoTermination, 0)
+
+    runWithRollback{
+      RoadAddressDAO.create(Seq(selectedRoadAddress, roadAddress1, roadAddress2))
+      val returnedAdjacents = roadAddressService.getAdjacentAddressesInTX(Set.empty[Long], Set(selectedId, id1), selectedLinkId, selectedId, roadNumber, roadPartNumber, Track.Combined)
+      returnedAdjacents.size should be (1)
+      returnedAdjacents.map(ra => (ra.id, ra.linkId, ra.roadNumber, ra.roadPartNumber)).head should be (Seq(roadAddress2).map(ra => (ra.id, ra.linkId, ra.roadNumber, ra.roadPartNumber)).head)
+    }
+  }
+
   test("check correct fetching of road address via ID") {
     val baseLinkId = 12345L
     val ra = RoadAddress(-1000, 75, 2, RoadType.Unknown, Track.Combined, Discontinuity.Continuous, 3532, 3598, Some(DateTime.now.minusDays(5)), None, Some("tr"),
@@ -1444,31 +1469,6 @@
       result.head.geometry should be (geom1)
       GeometryUtils.areAdjacent(mySelected.geometry, result.head.geometry) should be (true)
 
-=======
-  test("getAdjacentAddressesWithoutTX should not return addresses that are already selected by ") {
-    val selectedId = 741L
-    val selectedLinkId = 852L
-    val selectedGeom = List(Point(10.0, 10.0, 0.0), Point(10.0, 10.0, 0.0))
-    val (id1, id2) = (456L, 789L)
-    val (linkId1, linkId2) = (987L, 654L)
-    val (geom1, geom2) = (List(Point(0.0, 0.0, 0.0), Point(10.0, 10.0, 0.0)), List(Point(10.0, 10.0, 0.0), Point(20.0, 20.0, 0.0)))
-    val (roadNumber, roadPartNumber) = (99, 1)
-
-    val selectedRoadAddress = RoadAddress(selectedId, roadNumber, roadPartNumber, RoadType.Unknown, Track.Combined, Discontinuity.Continuous, 10, 20, Some(DateTime.now()), None, Some("tr"),
-      selectedLinkId, 0.0, 65.259, SideCode.TowardsDigitizing, 0, (None, None), true, selectedGeom, LinkGeomSource.NormalLinkInterface, 8, NoTermination, 0)
-
-    val roadAddress1 = RoadAddress(id1, roadNumber, roadPartNumber, RoadType.Unknown, Track.Combined, Discontinuity.Continuous, 0, 10, Some(DateTime.now()), None, Some("tr"),
-      linkId1, 0.0, 65.259, SideCode.TowardsDigitizing, 0, (None, None), true, geom1, LinkGeomSource.NormalLinkInterface, 8, NoTermination, 0)
-
-    val roadAddress2 = RoadAddress(id2, roadNumber, roadPartNumber, RoadType.Unknown, Track.Combined, Discontinuity.Continuous, 20, 30, Some(DateTime.now()), None, Some("tr"),
-      linkId2, 0.0, 65.259, SideCode.TowardsDigitizing, 0, (None, None), true, geom1, LinkGeomSource.NormalLinkInterface, 8, NoTermination, 0)
-
-    runWithRollback{
-      RoadAddressDAO.create(Seq(selectedRoadAddress, roadAddress1, roadAddress2))
-      val returnedAdjacents = roadAddressService.getAdjacentAddressesInTX(Set.empty[Long], Set(selectedId, id1), selectedLinkId, selectedId, roadNumber, roadPartNumber, Track.Combined)
-      returnedAdjacents.size should be (1)
-      returnedAdjacents.map(ra => (ra.id, ra.linkId, ra.roadNumber, ra.roadPartNumber)).head should be (Seq(roadAddress2).map(ra => (ra.id, ra.linkId, ra.roadNumber, ra.roadPartNumber)).head)
->>>>>>> 26fac642
     }
   }
 
