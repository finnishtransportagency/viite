package fi.liikennevirasto.viite

import java.util.{Date, Properties}

import fi.liikennevirasto.digiroad2._
import fi.liikennevirasto.digiroad2.asset.ConstructionType.{InUse, UnknownConstructionType}
import fi.liikennevirasto.digiroad2.asset.LinkGeomSource.{HistoryLinkInterface, NormalLinkInterface}
import fi.liikennevirasto.digiroad2.asset.SideCode.{AgainstDigitizing, TowardsDigitizing}
import fi.liikennevirasto.digiroad2.asset.TrafficDirection.BothDirections
import fi.liikennevirasto.digiroad2.asset._
import fi.liikennevirasto.digiroad2.client.vvh.ChangeType._
import fi.liikennevirasto.digiroad2.client.vvh.FeatureClass.AllOthers
import fi.liikennevirasto.digiroad2.client.vvh._
import fi.liikennevirasto.digiroad2.dao.Sequences
import fi.liikennevirasto.digiroad2.linearasset.RoadLink
import fi.liikennevirasto.digiroad2.oracle.OracleDatabase
import fi.liikennevirasto.digiroad2.service.RoadLinkType.{FloatingRoadLinkType, NormalRoadLinkType, UnknownRoadLinkType}
import fi.liikennevirasto.digiroad2.service.{RoadLinkService, RoadLinkType}
import fi.liikennevirasto.digiroad2.user.{Configuration, User}
import fi.liikennevirasto.digiroad2.util.Track
import fi.liikennevirasto.viite.RoadType._
import fi.liikennevirasto.viite.dao.Discontinuity._
import fi.liikennevirasto.viite.dao.TerminationCode._
import fi.liikennevirasto.viite.dao._
import fi.liikennevirasto.viite.model.Anomaly.NoAddressGiven
import fi.liikennevirasto.viite.model.{Anomaly, RoadAddressLink, RoadAddressLinkPartitioner}
import fi.liikennevirasto.viite.process.RoadAddressFiller.LinearLocationAdjustment
import fi.liikennevirasto.viite.process.{DefloatMapper, LinkRoadAddressCalculator, RoadAddressFiller}
import fi.liikennevirasto.viite.util.StaticTestData
import org.joda.time.DateTime
import org.mockito.ArgumentCaptor
import org.mockito.Matchers.any
import org.mockito.Mockito._
import org.scalatest.mock.MockitoSugar
import org.scalatest.{FunSuite, Matchers}
import slick.driver.JdbcDriver.backend.Database
import slick.driver.JdbcDriver.backend.Database.dynamicSession
import slick.jdbc.StaticQuery
import slick.jdbc.StaticQuery.interpolation

import scala.concurrent.ExecutionContext.Implicits.global
import scala.concurrent.Future

class RoadAddressServiceSpec extends FunSuite with Matchers{
  val mockRoadLinkService = MockitoSugar.mock[RoadLinkService]
  val mockEventBus = MockitoSugar.mock[DigiroadEventBus]
  val roadAddressService = new RoadAddressService(mockRoadLinkService,mockEventBus) {
    override def withDynSession[T](f: => T): T = f
    override def withDynTransaction[T](f: => T): T = f
  }
  def runWithRollback[T](f: => T): T = {
    Database.forDataSource(OracleDatabase.ds).withDynTransaction {
      val t = f
      dynamicSession.rollback()
      t
    }
  }

  private def calibrationPoint(geometry: Seq[Point], calibrationPoint: Option[CalibrationPoint]) = {
    calibrationPoint match {
      case Some(point) =>
        val mValue = point.segmentMValue match {
          case 0.0 => 0.0
          case _ => Math.min(point.segmentMValue, GeometryUtils.geometryLength(geometry))
        }
        Option(Seq(("point", GeometryUtils.calculatePointFromLinearReference(geometry, mValue)), ("value", point.addressMValue)).toMap)
      case _ => None
    }
  }

  def roadAddressLinkToApi(roadLink: RoadAddressLink): Map[String, Any] = {
    Map(
      "segmentId" -> roadLink.id,
      "linkId" -> roadLink.linkId,
      "mmlId" -> roadLink.attributes.get("MTKID"),
      "points" -> roadLink.geometry,
      "calibrationPoints" -> Seq(calibrationPoint(roadLink.geometry, roadLink.startCalibrationPoint),
        calibrationPoint(roadLink.geometry, roadLink.endCalibrationPoint)),
      "administrativeClass" -> roadLink.administrativeClass.toString,
      "linkType" -> roadLink.linkType.value,
      "modifiedAt" -> roadLink.modifiedAt,
      "modifiedBy" -> roadLink.modifiedBy,
      "municipalityCode" -> roadLink.attributes.get("MUNICIPALITYCODE"),
      "verticalLevel" -> roadLink.attributes.get("VERTICALLEVEL"),
      "roadNameFi" -> roadLink.attributes.get("ROADNAME_FI"),
      "roadNameSe" -> roadLink.attributes.get("ROADNAME_SE"),
      "roadNameSm" -> roadLink.attributes.get("ROADNAME_SM"),
      "minAddressNumberRight" -> roadLink.attributes.get("FROM_RIGHT"),
      "maxAddressNumberRight" -> roadLink.attributes.get("TO_RIGHT"),
      "minAddressNumberLeft" -> roadLink.attributes.get("FROM_LEFT"),
      "maxAddressNumberLeft" -> roadLink.attributes.get("TO_LEFT"),
      "roadNumber" -> roadLink.roadNumber,
      "roadPartNumber" -> roadLink.roadPartNumber,
      "elyCode" -> roadLink.elyCode,
      "trackCode" -> roadLink.trackCode,
      "startAddressM" -> roadLink.startAddressM,
      "endAddressM" -> roadLink.endAddressM,
      "discontinuity" -> roadLink.discontinuity,
      "endDate" -> roadLink.endDate,
      "commonHistoryId" -> roadLink.commonHistoryID)
  }

  test("test getRoadLinkFromVVH should have specific fields (still to be defined) not empty") {

    OracleDatabase.withDynTransaction {

      val roadLinks = Seq(RoadAddressLink(0, 5171208, Seq(Point(532837.14110884, 6993543.6296834, 0.0), Point(533388.14110884, 6994014.1296834, 0.0)),
        0.0, Municipality, UnknownLinkType, NormalRoadLinkType, InUse, NormalLinkInterface, RoadType.MunicipalityStreetRoad,
        Some("Vt5"), None, BigInt(0), None, None, Map("linkId" -> 5171208, "segmentId" -> 63298), 5, 205, 1, 0, 0, 0, 1, "2015-01-01", "2016-01-01",
        0.0, 0.0, SideCode.Unknown, None, None, Anomaly.None, 123))
      val partitionedRoadLinks = RoadAddressLinkPartitioner.partition(roadLinks)
      partitionedRoadLinks.map {
        _.map(roadAddressLinkToApi)
      }
      val roadPartNumber = partitionedRoadLinks.head.head.roadPartNumber
      val roadNumber = partitionedRoadLinks.head.head.roadNumber
      val trackCode = partitionedRoadLinks.head.head.trackCode
      val segmentId = partitionedRoadLinks.head.head.id
      val constructionType = partitionedRoadLinks.head.head.constructionType.value
      val commonHistoryId = partitionedRoadLinks.head.head.commonHistoryID

      segmentId should not be None
      roadNumber should be(5)
      roadPartNumber should be(205)
      trackCode should be(1)
      constructionType should be(0)
      commonHistoryId should be(123)
    }
  }

  test("test createMissingRoadAddress should not add two equal roadAddresses"){
    runWithRollback {
      val roadAddressLinks = Seq(
        RoadAddressLink(0, 1611616, Seq(Point(374668.195, 6676884.282, 24.48399999999674), Point(374643.384, 6676882.176, 24.42399999999907)), 297.7533188814259, State, SingleCarriageway, NormalRoadLinkType, InUse, NormalLinkInterface, RoadType.PrivateRoadType, Some("Vt5"), None, BigInt(0), Some("22.09.2016 14:51:28"), Some("dr1_conversion"), Map("linkId" -> 1611605, "segmentId" -> 63298), 1, 3, 0, 0, 0, 0, 0, "", "", 0.0, 0.0, SideCode.Unknown, None, None, Anomaly.None, 0)
      )
      val oldMissingRA = RoadAddressDAO.getMissingRoadAddresses(Set()).size
      roadAddressLinks.foreach { links =>
        RoadAddressDAO.createMissingRoadAddress(
          MissingRoadAddress(links.linkId, Some(links.startAddressM), Some(links.endAddressM), RoadType.PublicRoad, Some(links.roadNumber),
            Some(links.roadPartNumber), None, None, Anomaly.NoAddressGiven, Seq(Point(374668.195, 6676884.282, 24.48399999999674),Point(374643.384, 6676882.176, 24.42399999999907))))
      }
      val linksFromDB = getSpecificMissingRoadAddresses(roadAddressLinks(0).linkId)
      RoadAddressDAO.getMissingRoadAddresses(Set()) should have size(oldMissingRA)
      linksFromDB(0)._2 should be(0)
      linksFromDB(0)._3 should be(0)
      linksFromDB(0)._4 should be(1)
      linksFromDB(0)._5 should be(3)
      linksFromDB(0)._6 should be(1)
    }
  }

  private def getSpecificMissingRoadAddresses(linkId :Long): List[(Long, Long, Long, Long, Long, Int)] = {
    sql"""
          select link_id, start_addr_m, end_addr_m, road_number, road_part_number, anomaly_code
            from missing_road_address where link_id = $linkId
      """.as[(Long, Long, Long, Long, Long, Int)].list
  }

  private def getFloatingCount(): Long = {
    sql"""
       select count(*)
       from ROAD_ADDRESS where floating = '1'
       and valid_to is null and END_DATE is null
    """.as[Long].first
  }

  test("Check the correct return of a RoadAddressLink by Municipality") {
    val municipalityId = 235

    val modifificationDate = "1455274504000l"
    val modificationUser = "testUser"
    runWithRollback {
      val (linkId) = sql""" Select ra.LINK_ID
                                From ROAD_ADDRESS ra
                                Order By ra.id asc""".as[Long].firstOption.get
      val roadLink = RoadLink(linkId, Seq(Point(50200, 7630000.0, 0.0), Point(50210, 7630000.0, 10.0)), 0, Municipality, 0, TrafficDirection.TowardsDigitizing, Freeway, Some(modifificationDate), Some(modificationUser), attributes = Map("MUNICIPALITYCODE" -> BigInt(235)))

      when(mockRoadLinkService.getRoadLinksWithComplementaryAndChangesFromVVH(municipalityId)).thenReturn((Seq(roadLink),Seq()))
      when(mockRoadLinkService.getComplementaryRoadLinksFromVVH(municipalityId)).thenReturn(Seq())
      when(mockRoadLinkService.getSuravageRoadLinks(municipalityId)).thenReturn(Seq())
      val roadAddressLink = roadAddressService.getRoadAddressesLinkByMunicipality(municipalityId)

      roadAddressLink.isInstanceOf[Seq[RoadAddressLink]] should be(true)
      roadAddressLink.nonEmpty should be(true)
      roadAddressLink.head.linkId should be(linkId)
      roadAddressLink.head.attributes.contains("MUNICIPALITYCODE") should be (true)
      roadAddressLink.head.attributes.get("MUNICIPALITYCODE") should be (Some(municipalityId))
    }
  }

  test("check MissingRoadAddres geometry is created correctly") {
    runWithRollback {
      val geom = Seq(Point(374668.195, 6676884.282, 0.0),Point(374643.384, 6676882.176, 0.0))
      val raLink = RoadAddressLink(0, 1611616, geom, 297.7533188814259, State, SingleCarriageway, NormalRoadLinkType,
        InUse, NormalLinkInterface, RoadType.PrivateRoadType, Some("Vt5"), None, BigInt(0), Some("22.09.2016 14:51:28"), Some("dr1_conversion"),
                    Map("linkId" -> 1611605, "segmentId" -> 63298), 1, 3, 0, 0, 0, 0, 0, "", "", 0.0, 0.0, SideCode.Unknown,
                    None, None, Anomaly.None)

      RoadAddressDAO.createMissingRoadAddress(
      MissingRoadAddress(raLink.linkId, Some(raLink.startAddressM), Some(raLink.endAddressM), RoadType.PublicRoad,
        Some(raLink.roadNumber), Some(raLink.roadPartNumber), None, None, Anomaly.NoAddressGiven, geom))

      RoadAddressDAO.getMissingRoadAddresses(Set(raLink.linkId)).foreach { mra =>
        mra.geom should be(geom)
      }
    }
  }

  test("check PO temporary restrictions"){

    val l1: Long = 5168616
    val l2: Long = 5168617
    val l3: Long = 5168618 //meet dropSegmentsOutsideGeometry restrictions
    val l4: Long = 5168619 //meet extendToGeometry restrictions
    val l5: Long = 5168620 //meet capToGeometry restrictions

    val roadLinksSeq = Seq(RoadLink(l1, Seq(Point(532686.507,6997280.405,99.28599999999278), Point(532682.145,6997307.366,98.99700000000303),
      Point(532673.695,6997367.113,99.11299999999756), Point(532665.336,6997428.384,99.31699999999546), Point(532655.448,6997496.461,99.58400000000256),
      Point(532647.278,6997553.917,99.76600000000326), Point(532640.024,6997604.115,99.93700000000536), Point(532635.796,6997630.174,100.08000000000175),
      Point(532635.575,6998631.749,100.07700000000477)), 355.82666256921844, State, 99, BothDirections, UnknownLinkType, Some("25.11.2013 02:00:00"), Some("vvh_modified"), Map("MUNICIPALITYCODE" -> BigInt(235))),
      RoadLink(l2, Seq(Point(532686.507,6997280.405,99.28599999999278), Point(532682.145,6997307.366,98.99700000000303),
        Point(532673.695,6997367.113,99.11299999999756), Point(532665.336,6997428.384,99.31699999999546), Point(532655.448,6997496.461,99.58400000000256),
        Point(532647.278,6997553.917,99.76600000000326), Point(532640.024,6997604.115,99.93700000000536), Point(532635.796,6997630.174,100.08000000000175),
        Point(532635.575,6997631.749,100.07700000000477)), 355.02666256921844, State, 99, BothDirections, UnknownLinkType, Some("25.11.2013 02:00:00"), Some("vvh_modified"), Map("MUNICIPALITYCODE" -> BigInt(235))),
      RoadLink(l3, Seq(Point(532686.507,6997280.405,99.28599999999278), Point(532682.145,6997307.366,98.99700000000303),
        Point(532673.695,6997367.113,99.11299999999756), Point(532665.336,6997428.384,99.31699999999546), Point(532655.448,6997496.461,99.58400000000256),
        Point(532647.278,6997553.917,99.76600000000326), Point(532640.024,6997604.115,99.93700000000536), Point(532635.796,6997630.174,100.08000000000175),
        Point(532635.575,6997631.749,100.07700000000477)), 355.02666256921844, State, 99, BothDirections, UnknownLinkType, Some("25.11.2013 02:00:00"), Some("vvh_modified"), Map("MUNICIPALITYCODE" -> BigInt(235))),
      RoadLink(l4, Seq(Point(532686.507,6997280.405,99.28599999999278), Point(532682.145,6997307.366,98.99700000000303),
        Point(532673.695,6997367.113,99.11299999999756), Point(532665.336,6997428.384,99.31699999999546), Point(532655.448,6997496.461,99.58400000000256),
        Point(532647.278,6997553.917,99.76600000000326), Point(532640.024,6997604.115,99.93700000000536), Point(532635.796,6997630.174,100.08000000000175),
        Point(532635.575,6997632.749,100.07700000000477)), 355.02666256921844, State, 99, BothDirections, UnknownLinkType, Some("25.11.2013 02:00:00"), Some("vvh_modified"), Map("MUNICIPALITYCODE" -> BigInt(235))),
      RoadLink(l5, Seq(Point(532686.507,6997280.405,99.28599999999278), Point(532682.145,6997307.366,98.99700000000303),
        Point(532673.695,6997367.113,99.11299999999756), Point(532665.336,6997428.384,99.31699999999546), Point(532655.448,6997496.461,99.58400000000256),
        Point(532647.278,6997553.917,99.76600000000326), Point(532640.024,6997604.115,99.93700000000536), Point(532635.796,6997630.174,100.08000000000175),
        Point(532635.575,6997632.749,100.07700000000477)), 355.02666256921844, State, 99, BothDirections, UnknownLinkType, Some("25.11.2013 02:00:00"), Some("vvh_modified"), Map("MUNICIPALITYCODE" -> BigInt(235)))
    )
    val roadAddressLinksMap = Map(l2 -> Seq(RoadAddressLink(333012, l2, Seq(Point(532686.507,6997280.405,0.0), Point(532682.145,6997307.366,0.0),
      Point(532673.695,6997367.113,0.0),Point(532665.336,6997428.384,0.0), Point(532655.448,6997496.461,0.0),
      Point(532647.278,6997553.917,0.0),Point(532640.024,6997604.115,0.0), Point(532635.796,6997630.174,0.0),
      Point(532635.575, 6997631.749, 0.0)), 355.02666256921844, State, UnknownLinkType, NormalRoadLinkType, InUse, NormalLinkInterface, RoadType.PublicRoad, Some("Vt5"), None, BigInt(0), Some("29.10.2015 17:34:02"), Some("vvh_modified"), Map("linkId" -> 1611605, "segmentId" -> 63298), 5, 206, 0, 8, 5, 3446, 3800, "", "", 0.0, 355.027, SideCode.BothDirections, None, None, Anomaly.None)),
      l1 -> Seq(RoadAddressLink(333013, l1, Seq(Point(532686.507,6997280.405,0.0), Point(532682.145,6997307.366,0.0),
        Point(532673.695,6997367.113,0.0),Point(532665.336,6997428.384,0.0), Point(532655.448,6997496.461,0.0),
        Point(532647.278,6997553.917,0.0),Point(532640.024,6997604.115,0.0), Point(532635.796,6997630.174,0.0),
        Point(532635.575, 6997631.749, 0.0)), 355.02666256921844, State, UnknownLinkType, NormalRoadLinkType, InUse, NormalLinkInterface, RoadType.PublicRoad, Some("Vt5"), None, BigInt(0), Some("29.10.2015 17:34:02"), Some("vvh_modified"), Map("linkId" -> 1611605, "segmentId" -> 63298), 5, 206, 0, 8, 5, 3446, 3800, "", "", 0.0, 355.027, SideCode.BothDirections, None, None, Anomaly.None)),
      l4 -> Seq(RoadAddressLink(333014, l4, Seq(Point(532686.507,6997280.405,0.0), Point(532682.145,6997307.366,0.0),
        Point(532673.695,6997367.113,0.0),Point(532665.336,6997428.384,0.0), Point(532655.448,6997496.461,0.0),
        Point(532647.278,6997553.917,0.0),Point(532640.024,6997604.115,0.0), Point(532635.796,6997630.174,0.0),
        Point(532635.575, 6997631.749, 0.0)), 355.02666256921844, State, UnknownLinkType, NormalRoadLinkType, InUse, NormalLinkInterface, RoadType.PublicRoad, Some("Vt5"), None, BigInt(0), Some("29.10.2015 17:34:02"), Some("vvh_modified"), Map("linkId" -> 1611605, "segmentId" -> 63298), 5, 206, 0, 8, 5, 3446, 3800, "", "", 354.0276, 355.029, SideCode.BothDirections, None, None, Anomaly.None)),
      l3 -> Seq(RoadAddressLink(333015, l3, Seq(Point(532686.507,6997280.405,0.0), Point(532682.145,6997307.366,0.0),
        Point(532673.695,6997367.113,0.0),Point(532665.336,6997428.384,0.0), Point(532655.448,6997496.461,0.0),
        Point(532647.278,6997553.917,0.0),Point(532640.024,6997604.115,0.0), Point(532635.796,6997630.174,0.0),
        Point(532637.575, 6996631.749, 0.0)), 355.02666256921844, State, UnknownLinkType, NormalRoadLinkType, InUse, NormalLinkInterface, RoadType.PublicRoad, Some("Vt5"), None, BigInt(0), Some("29.10.2015 17:34:02"), Some("vvh_modified"), Map("linkId" -> 1611605, "segmentId" -> 63298), 5, 206, 0, 8, 5, 3446, 3800, "", "", 355.82666256921844, 355.927, SideCode.BothDirections, None, None, Anomaly.None)),
      l5 -> Seq(RoadAddressLink(333016, l5, Seq(Point(532686.507,6997280.405,0.0), Point(532682.145,6997307.366,0.0),
        Point(532673.695,6997367.113,0.0),Point(532665.336,6997428.384,0.0), Point(532655.448,6997496.461,0.0),
        Point(532647.278,6997553.917,0.0),Point(532640.024,6997604.115,0.0), Point(532635.796,6997630.174,0.0)),
        352.0, State, UnknownLinkType, NormalRoadLinkType, InUse, NormalLinkInterface, RoadType.PublicRoad, Some("Vt5"), None, BigInt(0), Some("29.10.2015 17:34:02"), Some("vvh_modified"), Map("linkId" -> 1611605, "segmentId" -> 63298), 5, 206, 0, 8, 5, 3446, 3800, "", "", 355.82666256921844, 355.927, SideCode.BothDirections, None, None, Anomaly.None))
    )

    val (topology, changeSet) = RoadAddressFiller.fillTopology(roadLinksSeq, roadAddressLinksMap)
    changeSet.adjustedMValues.size should be (2)
    changeSet.toFloatingAddressIds.size should be (1)
    changeSet.toFloatingAddressIds.contains(333015L) should be (true)
    changeSet.adjustedMValues.map(_.linkId) should be (Seq(l4, l5))
  }

  test("Linear location modifications are published"){
    val localMockRoadLinkService = MockitoSugar.mock[RoadLinkService]
    val localMockEventBus = MockitoSugar.mock[DigiroadEventBus]
    val localRoadAddressService = new RoadAddressService(localMockRoadLinkService,localMockEventBus)
    val boundingRectangle = BoundingRectangle(Point(533341.472,6988382.846), Point(533333.28,6988419.385))
    val filter = OracleDatabase.boundingBoxFilter(boundingRectangle, "geometry")
    runWithRollback {
      val modificationDate = "1455274504000l"
      val modificationUser = "testUser"
      val query = s"""select ra.LINK_ID, ra.end_measure
        from ROAD_ADDRESS ra
        where $filter and ra.valid_to is null order by ra.id asc"""
      val (linkId, endM) = StaticQuery.queryNA[(Long, Double)](query).firstOption.get
      val roadLink = RoadLink(linkId, Seq(Point(0.0, 0.0), Point(endM + .5, 0.0)), endM + .5, Municipality, 1, TrafficDirection.TowardsDigitizing, Freeway, Some(modificationDate), Some(modificationUser), attributes = Map("MUNICIPALITYCODE" -> BigInt(235)))
      when(localMockRoadLinkService.getRoadLinksFromVVH(any[BoundingRectangle], any[Seq[(Int,Int)]], any[Set[Int]], any[Boolean], any[Boolean],any[Boolean])).thenReturn(Seq(roadLink))
      when(localMockRoadLinkService.getComplementaryRoadLinksFromVVH(any[BoundingRectangle], any[Set[Int]])).thenReturn(Seq.empty)
      when(localMockRoadLinkService.getRoadLinksHistoryFromVVH(any[Set[Long]])).thenReturn(Seq.empty)
      when(localMockRoadLinkService.getChangeInfoFromVVHF(any[BoundingRectangle], any[Set[Int]])).thenReturn(Future(Seq.empty))
      when(localMockRoadLinkService.getSuravageLinksFromVVHF(any[BoundingRectangle], any[Set[Int]])).thenReturn(Future(Seq.empty))
      val captor: ArgumentCaptor[Iterable[Any]] = ArgumentCaptor.forClass(classOf[Iterable[Any]])
      reset(localMockEventBus)
      val links = localRoadAddressService.getRoadAddressLinksWithSuravage(boundingRectangle, Seq())
      links.size should be (1)
      verify(localMockEventBus, times(3)).publish(any[String], captor.capture)
      val capturedAdjustments = captor.getAllValues
      val missing = capturedAdjustments.get(0)
      val adjusting = capturedAdjustments.get(1)
      val floating = capturedAdjustments.get(2)
      missing.size should be (0)
      adjusting.size should be (1)
      floating.size should be (0)
      adjusting.head.asInstanceOf[LinearLocationAdjustment].endMeasure should be (Some(endM+.5))
    }
  }

  test("Floating check gets geometry updated") {
    val linkId = 5171359L
    val roadLink = VVHRoadlink(linkId, 1, Seq(Point(0.0, 0.0), Point(0.0, 31.045)), State, TrafficDirection.BothDirections,
      AllOthers, None, Map(), ConstructionType.InUse, LinkGeomSource.NormalLinkInterface)
    when(mockRoadLinkService.getCurrentAndComplementaryVVHRoadLinks(Set(linkId))).thenReturn(Seq(roadLink))
    runWithRollback {
      val addressList = RoadAddressDAO.fetchByLinkId(Set(linkId))
      addressList should have size (1)
      val address = addressList.head
      address.floating should be (false)
      address.geometry shouldNot be (roadLink.geometry)
      roadAddressService.checkRoadAddressFloatingWithoutTX(Set(address.id))
      dynamicSession.rollback()
      val addressUpdated = RoadAddressDAO.queryById(Set(address.id)).head
      addressUpdated.geometry shouldNot be (address.geometry)
      addressUpdated.geometry should be(roadLink.geometry)
      addressUpdated.floating should be (false)
      addressUpdated.commonHistoryId should be (addressList.head.commonHistoryId)
    }
  }

  test("Floating check gets floating flag updated, not geometry") {
    val linkId = 5171359L
    when(mockRoadLinkService.getCurrentAndComplementaryVVHRoadLinks(Set(linkId))).thenReturn(Nil)
    runWithRollback {
      val addressList = RoadAddressDAO.fetchByLinkId(Set(linkId))
      addressList should have size (1)
      val address = addressList.head
      address.floating should be (false)
      roadAddressService.checkRoadAddressFloatingWithoutTX(Set(address.id))
      dynamicSession.rollback()
      val addressUpdated = RoadAddressDAO.queryById(Set(address.id)).head
      addressUpdated.geometry should be (address.geometry)
      addressUpdated.floating should be (true)
      addressUpdated.commonHistoryId should be (addressList.head.commonHistoryId)
    }
  }

  test("merge road addresses") {
    val linkId1 = 5171285L
    val linkId2 = 5170935L
    val linkId3 = 5171863L
    runWithRollback {
      val addressList = RoadAddressDAO.fetchByLinkId(Set(linkId1, linkId2, linkId3))
      addressList should have size (3)
      addressList.forall(_.commonHistoryId == addressList.head.commonHistoryId) should be (true)
      val address = addressList.head
      val newAddr = address.copy(id = NewRoadAddress, startAddrMValue = addressList.map(_.startAddrMValue).min,
        endAddrMValue = addressList.map(_.endAddrMValue).max)
      val merger = RoadAddressMerge(addressList.map(_.id).toSet, Seq(newAddr))
      roadAddressService.mergeRoadAddressInTX(merger)
      val addressListMerged = RoadAddressDAO.fetchByLinkId(Set(linkId1, linkId2, linkId3))
      addressListMerged should have size (1)
      addressListMerged.head.linkId should be (address.linkId)
      addressListMerged.head.commonHistoryId should be (addressList.head.commonHistoryId)
    }
    runWithRollback {
      RoadAddressDAO.fetchByLinkId(Set(linkId1, linkId2, linkId3)) should have size (3)
    }
  }


  test("transferRoadAddress should keep calibration points") {
    val linkId1 = 15171208
    val linkId2 = 15171209
    val segmentId1 = 63298
    val segmentId2 = 63299
    val commonHistoryId = 1015171208
    runWithRollback {
      val floatGeom = Seq(Point(532837.14110884, 6993543.6296834), Point(533388.14110884, 6994014.1296834))
      val floatGeomLength = GeometryUtils.geometryLength(floatGeom)
      val floatingLinks = Seq(
        RoadAddressLink(linkId1, linkId1, floatGeom, floatGeomLength, Municipality, SingleCarriageway,
          NormalRoadLinkType, InUse, HistoryLinkInterface, RoadType.MunicipalityStreetRoad, Some("Vt5"), None, BigInt(0),
          None, None, Map("linkId" -> linkId1, "segmentId" -> segmentId1), 5, 205, 1, 0, 0, 0, 500, "01.01.2015", "", 0.0, floatGeomLength,
          SideCode.TowardsDigitizing, Option(CalibrationPoint(linkId1, 0.0, 0)), Option(CalibrationPoint(linkId1, floatGeomLength, 500)), Anomaly.None, commonHistoryId))
      RoadAddressDAO.create(floatingLinks.map(roadAddressLinkToRoadAddress(true)))

      val cutPoint = GeometryUtils.calculatePointFromLinearReference(floatGeom, 230.0).get
      val geom1 = Seq(floatGeom.head, cutPoint)
      val geom2 = Seq(cutPoint, floatGeom.last)
      val targetLinks = Seq(
        RoadAddressLink(0, linkId1, geom1, GeometryUtils.geometryLength(geom1), Municipality, SingleCarriageway,
          NormalRoadLinkType, InUse, HistoryLinkInterface, RoadType.MunicipalityStreetRoad, Some("Vt5"), None, BigInt(0),
          None, None, Map("linkId" -> linkId1, "segmentId" -> segmentId1), 5, 205, 1, 0, 0, 0, 1, "01.01.2015", "", 0.0, GeometryUtils.geometryLength(geom1),
          SideCode.Unknown, None, None, Anomaly.None, commonHistoryId),
        RoadAddressLink(0, linkId2, geom2, GeometryUtils.geometryLength(geom2), Municipality, SingleCarriageway,
          NormalRoadLinkType, InUse, HistoryLinkInterface, RoadType.MunicipalityStreetRoad, Some("Vt5"), None, BigInt(0),
          None, None, Map("linkId" -> linkId2, "segmentId" -> segmentId2), 5, 205, 1, 0, 0, 1, 2, "01.01.2015", "", 0.0, GeometryUtils.geometryLength(geom2),
          SideCode.Unknown, None, None, Anomaly.None, commonHistoryId))
      when(mockRoadLinkService.getCurrentAndHistoryRoadLinksFromVVH(any[Set[Long]], any[Boolean])).thenReturn((targetLinks.map(roadAddressLinkToRoadLink), floatingLinks.map(roadAddressLinkToHistoryLink)))
      when(mockRoadLinkService.getRoadLinksHistoryFromVVH(any[Set[Long]])).thenReturn(floatingLinks.map(roadAddressLinkToHistoryLink))
      val newLinks = roadAddressService.transferRoadAddress(floatingLinks, targetLinks, User(1L, "foo", new Configuration()))
      newLinks should have size (2)
      newLinks.filter(_.linkId == linkId1).head.endCalibrationPoint should be(None)
      newLinks.filter(_.linkId == linkId2).head.startCalibrationPoint should be(None)
      newLinks.filter(_.linkId == linkId1).head.startCalibrationPoint.isEmpty should be(false)
      newLinks.filter(_.linkId == linkId2).head.endCalibrationPoint.isEmpty should be(false)
      newLinks.filter(_.linkId == linkId1).head.commonHistoryId should be(commonHistoryId)
      newLinks.filter(_.linkId == linkId2).head.commonHistoryId should be(commonHistoryId)
      val startCP = newLinks.filter(_.linkId == linkId1).head.startCalibrationPoint.get
      val endCP = newLinks.filter(_.linkId == linkId2).head.endCalibrationPoint.get
      startCP.segmentMValue should be(0.0)
      endCP.segmentMValue should be(GeometryUtils.geometryLength(geom2) +- 0.1)
      startCP.addressMValue should be(0L)
      endCP.addressMValue should be(500L)
    }
  }

  private def roadAddressLinkToRoadLink(roadAddressLink: RoadAddressLink) = {
    RoadLink(roadAddressLink.linkId, roadAddressLink.geometry, GeometryUtils.geometryLength(roadAddressLink.geometry),
      roadAddressLink.administrativeClass, 99, TrafficDirection.AgainstDigitizing, SingleCarriageway,
      Some("25.06.2015 03:00:00"), Some("vvh_modified"), Map("MUNICIPALITYCODE" -> BigInt.apply(749)),
      InUse, NormalLinkInterface)
  }

  private def roadAddressLinkToHistoryLink(roadAddressLink: RoadAddressLink) = {
    VVHHistoryRoadLink(roadAddressLink.linkId, 749, roadAddressLink.geometry, roadAddressLink.administrativeClass,
      TrafficDirection.AgainstDigitizing, FeatureClass.AllOthers, 123, 123, Map("MUNICIPALITYCODE" -> BigInt.apply(749)))
  }

  private def roadAddressLinkToRoadAddress(floating: Boolean)(l: RoadAddressLink) = {
    RoadAddress(l.id, l.roadNumber, l.roadPartNumber, RoadType.Unknown, Track.apply(l.trackCode.toInt), Discontinuity.apply(l.discontinuity.toInt),
      l.startAddressM, l.endAddressM, Option(new DateTime(new Date())), None, None, l.linkId, l.startMValue, l.endMValue, l.sideCode, 0,
      (l.startCalibrationPoint, l.endCalibrationPoint), floating, l.geometry, LinkGeomSource.NormalLinkInterface, l.elyCode, NoTermination,
      l.commonHistoryID)
  }

  test("recalculate one track road with single part") {
    runWithRollback {
      val roads = RoadAddressDAO.fetchByRoadPart(833, 1)
      val adjusted = LinkRoadAddressCalculator.recalculate(roads)
      adjusted.head.endAddrMValue should be (22)
      adjusted.lift(1).get.endAddrMValue should be (400)
      adjusted.filter(_.startAddrMValue == 0) should have size (1)
    }
  }

  test("Defloating road links on road 1130 part 4") {
    val links = StaticTestData.road1130Links.filter(_.roadNumber.getOrElse("") == "1130").filter(_.attributes("ROADPARTNUMBER").asInstanceOf[BigInt].intValue == 4)
    val history = StaticTestData.road1130HistoryLinks
    val roadAddressService = new RoadAddressService(mockRoadLinkService,mockEventBus)
    when(mockRoadLinkService.getCurrentAndHistoryRoadLinksFromVVH(any[Set[Long]],any[Boolean])).thenReturn((StaticTestData.road1130Links, StaticTestData.road1130HistoryLinks))
    when(mockRoadLinkService.getRoadLinksFromVVH(BoundingRectangle(Point(351714,6674367),Point(361946,6681967)), Seq((1,50000)), Set(), false, true, false)).thenReturn(links)
    when(mockRoadLinkService.getComplementaryRoadLinksFromVVH(any[BoundingRectangle], any[Set[Int]])).thenReturn(Seq())
    when(mockRoadLinkService.getRoadLinksHistoryFromVVH(any[Set[Long]])).thenReturn(history)
    when(mockRoadLinkService.getChangeInfoFromVVHF(any[BoundingRectangle], any[Set[Int]])).thenReturn(Future(Seq.empty))
    when(mockRoadLinkService.getSuravageLinksFromVVHF(any[BoundingRectangle], any[Set[Int]])).thenReturn(Future(Seq.empty))
    when(mockRoadLinkService.getRoadLinksHistoryFromVVH(any[Set[Long]])).thenReturn(StaticTestData.road1130HistoryLinks)
    runWithRollback {
      val addressLinks = roadAddressService.getRoadAddressLinksWithSuravage(BoundingRectangle(Point(351714, 6674367), Point(361946, 6681967)), Seq((1, 50000)), false, true)
      addressLinks.count(_.id == 0L) should be(2) // >There should be 2 unknown address links
      addressLinks.forall(_.id == 0L) should be(false)
      addressLinks.count(_.roadLinkSource == LinkGeomSource.HistoryLinkInterface) should be(4)
      // >There should be 4 floating links
      val replacement1s = addressLinks.filter(l => l.linkId == 1717639 || l.linkId == 499897217)
      val replacement1t = addressLinks.filter(l => l.linkId == 500130192)
      replacement1s.size should be(2)
      replacement1t.size should be(1)
      val result1 = roadAddressService.transferRoadAddress(replacement1s, replacement1t, User(0L, "foo", Configuration())).sortBy(_.startAddrMValue)
      sanityCheck(result1)
      result1.head.startMValue should be(0.0)
      result1.head.startAddrMValue should be(replacement1s.map(_.startAddressM).min)
      result1.last.endAddrMValue should be(replacement1s.map(_.endAddressM).max)

      val replacement2s = addressLinks.filter(l => l.linkId == 1718096 || l.linkId == 1718097)
      val replacement2t = addressLinks.filter(l => l.linkId == 500130201)
      replacement2s.size should be(2)
      replacement2t.size should be(1)
      val result2 = roadAddressService.transferRoadAddress(replacement2s, replacement2t, User(0L, "foo", Configuration())).sortBy(_.startAddrMValue)
      sanityCheck(result2)

      result2.head.startMValue should be(0.0)
      result2.head.startAddrMValue should be(replacement2s.map(_.startAddressM).min)
      result2.last.endAddrMValue should be(replacement2s.map(_.endAddressM).max)
    }
  }

  test("GetFloatingAdjacents road links on road 75 part 2 sourceLinkId 5176142") {
    val roadAddressService = new RoadAddressService(mockRoadLinkService,mockEventBus)
    val road75FloatingAddresses = RoadAddress(367,75,2,RoadType.Unknown, Track.Combined,Discontinuity.Continuous,3532,3598,None,None,Some("tr"),
      5176142,0.0,65.259,SideCode.TowardsDigitizing,0,(None,None),true,List(Point(538889.668,6999800.979,0.0), Point(538912.266,6999862.199,0.0)), LinkGeomSource.NormalLinkInterface, 8, NoTermination, 0)

    when(mockRoadLinkService.getCurrentAndHistoryRoadLinksFromVVH(any[Set[Long]],any[Boolean])).thenReturn(
      (Seq(), Stream()))

    val result = roadAddressService.getFloatingAdjacent(Set(road75FloatingAddresses.linkId), Set(road75FloatingAddresses.id), road75FloatingAddresses.linkId, road75FloatingAddresses.id, road75FloatingAddresses.roadNumber, road75FloatingAddresses.roadPartNumber, road75FloatingAddresses.track.value)
    result.size should be (0)
  }

  test("Defloating road links from three links to two links") {
    val commonHistoryId = 123
    val sources = Seq(
      createRoadAddressLink(8000001L, 123L, Seq(Point(0.0, 0.0), Point(10.0, 10.0)), 1L, 1L, 0, 100, 114, SideCode.TowardsDigitizing, Anomaly.None, commonHistoryId = commonHistoryId),
      createRoadAddressLink(8000002L, 124L, Seq(Point(10.0, 10.0), Point(20.0, 20.0)), 1L, 1L, 0, 114, 128, SideCode.TowardsDigitizing, Anomaly.None, commonHistoryId = commonHistoryId),
      createRoadAddressLink(8000003L, 125L, Seq(Point(20.0, 20.0), Point(30.0, 30.0)), 1L, 1L, 0, 128, 142, SideCode.TowardsDigitizing, Anomaly.None, commonHistoryId = commonHistoryId)
    )
    val targets = Seq(
      createRoadAddressLink(0L, 457L, Seq(Point(15.0, 15.0), Point(30.0, 30.0)), 0, 0, 0, 0, 0, SideCode.Unknown, Anomaly.NoAddressGiven, commonHistoryId = commonHistoryId),
      createRoadAddressLink(0L, 456L, Seq(Point(0.0, 0.0), Point(15.0, 15.0)), 0, 0, 0, 0, 0, SideCode.Unknown, Anomaly.NoAddressGiven, commonHistoryId = commonHistoryId)
    )
    when(mockRoadLinkService.getCurrentAndHistoryRoadLinksFromVVH(any[Set[Long]], any[Boolean])).thenReturn(
      (targets.map(roadAddressLinkToRoadLink), sources.map(roadAddressLinkToHistoryLink)))
    when(mockRoadLinkService.getRoadLinksHistoryFromVVH(any[Set[Long]])).thenReturn(Seq())
    val targetLinks = targets.map(roadAddressLinkToRoadLink)
    val result = runWithRollback {
      RoadAddressDAO.create(sources.map(roadAddressLinkToRoadAddress(true)))
      roadAddressService.transferRoadAddress(sources, targets, User(0L, "foo", Configuration()))
    }
    sanityCheck(result)
    val linkResult = result.map(ra => RoadAddressLinkBuilder.build(targetLinks.find(_.linkId == ra.linkId).get, ra))
    val link456 = linkResult.find(_.linkId == 456L)
    val link457 = linkResult.find(_.linkId == 457L)
    link456.nonEmpty should be(true)
    link457.nonEmpty should be(true)
    link456.get.startAddressM should be(100)
    link457.get.startAddressM should be(121)
    link456.get.endAddressM should be(121)
    link457.get.endAddressM should be(142)
    result.forall(l => l.startCalibrationPoint.isEmpty && l.endCalibrationPoint.isEmpty) should be(true)
    result.forall(l => l.commonHistoryId == commonHistoryId) should be(true)
  }

  test("Defloating road links from three links to two links with against digitizing direction") {
    val commonHistoryId = 123
    val sources = Seq(
      createRoadAddressLink(800001L, 123L, Seq(Point(0.0, 0.0), Point(10.0, 10.0)), 1L, 1L, 0, 128, 142, SideCode.AgainstDigitizing, Anomaly.None, commonHistoryId = commonHistoryId),
      createRoadAddressLink(800002L, 124L, Seq(Point(10.0, 10.0), Point(20.0, 20.0)), 1L, 1L, 0, 114, 128, SideCode.AgainstDigitizing, Anomaly.None, commonHistoryId = commonHistoryId),
      createRoadAddressLink(800003L, 125L, Seq(Point(20.0, 20.0), Point(30.0, 30.0)), 1L, 1L, 0, 100, 114, SideCode.AgainstDigitizing, Anomaly.None, commonHistoryId = commonHistoryId)
    )
    val targets = Seq(
      createRoadAddressLink(0L, 457L, Seq(Point(15.0, 15.0), Point(30.0, 30.0)), 0, 0, 0, 0, 0, SideCode.Unknown, Anomaly.NoAddressGiven, commonHistoryId = commonHistoryId),
      createRoadAddressLink(0L, 456L, Seq(Point(0.0, 0.0), Point(15.0, 15.0)), 0, 0, 0, 0, 0, SideCode.Unknown, Anomaly.NoAddressGiven, commonHistoryId = commonHistoryId)
    )
    when(mockRoadLinkService.getCurrentAndHistoryRoadLinksFromVVH(any[Set[Long]], any[Boolean])).thenReturn(
      (targets.map(roadAddressLinkToRoadLink), sources.map(roadAddressLinkToHistoryLink)))
    when(mockRoadLinkService.getRoadLinksHistoryFromVVH(any[Set[Long]])).thenReturn(Seq())
    val result = runWithRollback {
      RoadAddressDAO.create(sources.map(roadAddressLinkToRoadAddress(true)))
      roadAddressService.transferRoadAddress(sources, targets, User(0L, "foo", Configuration()))
    }
    sanityCheck(result)
    val link456 = result.find(_.linkId == 456L)
    val link457 = result.find(_.linkId == 457L)
    link456.nonEmpty should be(true)
    link457.nonEmpty should be(true)
    link456.get.startAddrMValue should be(121)
    link457.get.startAddrMValue should be(100)
    link456.get.endAddrMValue should be(142)
    link457.get.endAddrMValue should be(121)
    result.forall(l => l.startCalibrationPoint.isEmpty && l.endCalibrationPoint.isEmpty) should be(true)
    result.forall(l => l.sideCode == SideCode.AgainstDigitizing) should be(true)
    result.forall(l => l.commonHistoryId == commonHistoryId) should be(true)
  }

  test("Defloating road links from three links to two links with one calibration point in beginning") {
    val commonHistoryId = 123
    val sources = Seq(
      createRoadAddressLink(800001L, 123L, Seq(Point(0.0, 0.0), Point(10.0, 10.0)), 1L, 1L, 0, 0, 14, SideCode.TowardsDigitizing, Anomaly.None, startCalibrationPoint = true, endCalibrationPoint = false, commonHistoryId = commonHistoryId),
      createRoadAddressLink(800003L, 125L, Seq(Point(20.0, 20.0), Point(30.0, 30.0)), 1L, 1L, 0, 28, 42, SideCode.TowardsDigitizing, Anomaly.None, startCalibrationPoint = false, endCalibrationPoint = false, commonHistoryId = commonHistoryId),
      createRoadAddressLink(800002L, 124L, Seq(Point(10.0, 10.0), Point(20.0, 20.0)), 1L, 1L, 0, 14, 28, SideCode.TowardsDigitizing, Anomaly.None, startCalibrationPoint = false, endCalibrationPoint = false, commonHistoryId = commonHistoryId)
    )
    val targets = Seq(
      createRoadAddressLink(0L, 456L, Seq(Point(0.0, 0.0), Point(15.0, 15.0)), 0, 0, 0, 0, 0, SideCode.Unknown, Anomaly.NoAddressGiven, startCalibrationPoint = false, endCalibrationPoint = false, commonHistoryId = commonHistoryId),
      createRoadAddressLink(0L, 457L, Seq(Point(15.0, 15.0), Point(30.0, 30.0)), 0, 0, 0, 0, 0, SideCode.Unknown, Anomaly.NoAddressGiven, startCalibrationPoint = false, endCalibrationPoint = false, commonHistoryId = commonHistoryId)
    )
    when(mockRoadLinkService.getCurrentAndHistoryRoadLinksFromVVH(any[Set[Long]], any[Boolean])).thenReturn(
      (targets.map(roadAddressLinkToRoadLink), sources.map(roadAddressLinkToHistoryLink)))
    when(mockRoadLinkService.getRoadLinksHistoryFromVVH(any[Set[Long]])).thenReturn(Seq())
    val result = runWithRollback {
      RoadAddressDAO.create(sources.map(roadAddressLinkToRoadAddress(true)))
      roadAddressService.transferRoadAddress(sources, targets, User(0L, "foo", Configuration()))
    }
    sanityCheck(result)
    val link456 = result.find(_.linkId == 456L)
    val link457 = result.find(_.linkId == 457L)
    link456.nonEmpty should be(true)
    link457.nonEmpty should be(true)
    link456.get.startAddrMValue should be(0)
    link457.get.startAddrMValue should be(21)
    link456.get.endAddrMValue should be(21)
    link457.get.endAddrMValue should be(42)
    result.forall(l => l.endCalibrationPoint.isEmpty) should be(true)
    link456.get.startCalibrationPoint.nonEmpty should be(true)
    link457.get.startCalibrationPoint.nonEmpty should be(false)
    result.forall(l => l.commonHistoryId == commonHistoryId) should be(true)
  }

  test("Defloating road links from three links to two links with one calibration point in the end") {
    val commonHistoryId = 123
    val sources = Seq(
      createRoadAddressLink(800001L, 123L, Seq(Point(0.0,0.0), Point(10.0, 10.0)), 1L, 1L, 0, 0, 14, SideCode.TowardsDigitizing, Anomaly.None, commonHistoryId = commonHistoryId),
      createRoadAddressLink(800003L, 125L, Seq(Point(20.0,20.0), Point(30.0, 30.0)), 1L, 1L, 0, 28, 42, SideCode.TowardsDigitizing, Anomaly.None, endCalibrationPoint = true, commonHistoryId = commonHistoryId),
      createRoadAddressLink(800002L, 124L, Seq(Point(10.0,10.0), Point(20.0, 20.0)), 1L, 1L, 0, 14, 28, SideCode.TowardsDigitizing, Anomaly.None, commonHistoryId = commonHistoryId)
    )
    val targets = Seq(
      createRoadAddressLink(0L, 456L, Seq(Point(0.0,0.0), Point(15.0, 15.0)), 0, 0, 0, 0, 0, SideCode.Unknown, Anomaly.NoAddressGiven, commonHistoryId = commonHistoryId),
      createRoadAddressLink(0L, 457L, Seq(Point(15.0,15.0), Point(30.0, 30.0)), 0, 0, 0, 0, 0, SideCode.Unknown, Anomaly.NoAddressGiven, commonHistoryId = commonHistoryId)
    )
    when(mockRoadLinkService.getCurrentAndHistoryRoadLinksFromVVH(any[Set[Long]],any[Boolean])).thenReturn(
      (targets.map(roadAddressLinkToRoadLink), sources.map(roadAddressLinkToHistoryLink)))
    when(mockRoadLinkService.getRoadLinksHistoryFromVVH(any[Set[Long]])).thenReturn(Seq())
    val result = runWithRollback {
      RoadAddressDAO.create(sources.map(roadAddressLinkToRoadAddress(true)))
      roadAddressService.transferRoadAddress(sources, targets, User(0L, "foo", Configuration()))
    }
    sanityCheck(result)
    val link456 = result.find(_.linkId == 456L)
    val link457 = result.find(_.linkId == 457L)
    link456.nonEmpty should be (true)
    link457.nonEmpty should be (true)
    link456.get.startAddrMValue should be (0)
    link457.get.startAddrMValue should be (21)
    link456.get.endAddrMValue should be (21)
    link457.get.endAddrMValue should be (42)
    result.forall(l => l.startCalibrationPoint.isEmpty) should be (true)
    link456.get.endCalibrationPoint.isEmpty should be (true)
    link457.get.endCalibrationPoint.isEmpty should be (false)
    result.forall(l => l.commonHistoryId == commonHistoryId) should be(true)
  }


  test("Zigzag geometry defloating") {

    /*

   (10,10) x                     x (30,10)           ,                     x (30,10)
          / \                   /                   / \                   /
         /   \                 /                   /   \                 /
        /     \               /                   /     \               /
       /       \             /                   /       \             /
      x (5,5)   \           /                   x (5,5)   \           /
                 \         /                               \         /
                  \       /                                 \       /
                   \     /                                   \     /
                    \   /                                     \   /
                     \ /                                (19,1) x /
                      x (20,0)                                  v

     */

    val commonHistoryId = 123
    val sources = Seq(
      createRoadAddressLink(800001L, 123L, Seq(Point(5.0, 5.0), Point(10.0, 10.0)), 1L, 1L, 0, 100, 107, SideCode.TowardsDigitizing, Anomaly.None, false, false, commonHistoryId),
      createRoadAddressLink(800003L, 125L, Seq(Point(20.0, 0.0), Point(30.0, 10.0)), 1L, 1L, 0, 121, 135, SideCode.TowardsDigitizing, Anomaly.None, false, false, commonHistoryId),
      createRoadAddressLink(800002L, 124L, Seq(Point(20.0, 0.0), Point(10.0, 10.0)), 1L, 1L, 0, 107, 121, SideCode.AgainstDigitizing, Anomaly.None, false, false, commonHistoryId)
    )
    val targets = Seq(
      createRoadAddressLink(0L, 456L, Seq(Point(19.0, 1.0), Point(10.0, 10.0), Point(5.0, 5.0)), 0, 0, 0, 0, 0, SideCode.Unknown, Anomaly.NoAddressGiven, false, false, commonHistoryId),
      createRoadAddressLink(0L, 457L, Seq(Point(19.0, 1.0), Point(20.0, 0.0), Point(30.0, 10.0)), 0, 0, 0, 0, 0, SideCode.Unknown, Anomaly.NoAddressGiven, false, false, commonHistoryId)
    )
    when(mockRoadLinkService.getCurrentAndHistoryRoadLinksFromVVH(any[Set[Long]], any[Boolean])).thenReturn(
      (targets.map(roadAddressLinkToRoadLink), sources.map(roadAddressLinkToHistoryLink)))
    when(mockRoadLinkService.getRoadLinksHistoryFromVVH(any[Set[Long]])).thenReturn(Seq())
    val result = runWithRollback {
      RoadAddressDAO.create(sources.map(roadAddressLinkToRoadAddress(true)))
      roadAddressService.transferRoadAddress(sources, targets, User(0L, "foo", Configuration()))
    }
    sanityCheck(result)
    val link456 = result.find(_.linkId == 456L)
    val link457 = result.find(_.linkId == 457L)
    link456.nonEmpty should be(true)
    link457.nonEmpty should be(true)
    link456.get.sideCode should be(SideCode.AgainstDigitizing)
    link457.get.sideCode should be(SideCode.TowardsDigitizing)
    link456.get.startAddrMValue should be(100)
    link457.get.startAddrMValue should be(120)
    link456.get.endAddrMValue should be(120)
    link457.get.endAddrMValue should be(135)
    link456.get.startCalibrationPoint.nonEmpty should be(false)
    link457.get.startCalibrationPoint.nonEmpty should be(false)
    link457.get.endCalibrationPoint.nonEmpty should be(false)
    link456.get.endCalibrationPoint.nonEmpty should be(false)
    result.forall(l => l.commonHistoryId == commonHistoryId) should be(true)
  }

  ignore("test mapping 6760") {
    val properties: Properties = {
      val props = new Properties()
      props.load(getClass.getResourceAsStream("/digiroad2.properties"))
      props
    }
    val VVHClient = new VVHClient(properties.getProperty("digiroad2.VVHRestApiEndPoint"))
    val myService = new RoadAddressService(new RoadLinkService(VVHClient, mockEventBus, new DummySerializer()),mockEventBus) {
      override def withDynTransaction[T](f: => T): T = f
      override def withDynSession[T](f: => T): T = f
    }
    val targetIds = Seq("500055834","500055835","500055830","500055829")
    val roadAddresses = runWithRollback {
      targetIds.map(_.toLong).foreach(id => RoadAddressDAO.createMissingRoadAddress(id, 0L, 0L, 1))
      myService.getRoadAddressesAfterCalculation(Seq("3611217","3611218"), targetIds, User(0L, "foo", Configuration()))
    }
    roadAddresses.size should be >0
  }

  test("Kokkolantie 2 + 1 segments to 2 segments mapping (2 links to 1 link)") {
    val commonHistoryId = 123
    runWithRollback {
      val targetLinkData = createRoadAddressLink(0L, 1392315L, Seq(Point(336973.635, 7108605.965), Point(336994.491, 7108726.504)), 0, 0, 0, 0, 0, SideCode.Unknown,
        Anomaly.NoAddressGiven, commonHistoryId = commonHistoryId)
      val geom = Seq(Point(336991.162, 7108706.098), Point(336994.491, 7108726.504))
      val sourceLinkData0 = createRoadAddressLink(Sequences.nextViitePrimaryKeySeqValue, 1392315L, Seq(Point(336973.635, 7108605.965), Point(336991.633, 7108709.155)), 8, 412, 2, 3045, 3148, SideCode.TowardsDigitizing,
        Anomaly.GeometryChanged, true, false, commonHistoryId)
      val sourceLinkData1 = createRoadAddressLink(Sequences.nextViitePrimaryKeySeqValue, 1392326L, GeometryUtils.truncateGeometry2D(geom, 0.0, 15.753), 8, 412, 2, 3148, 3164, SideCode.TowardsDigitizing,
        Anomaly.None, commonHistoryId = commonHistoryId)
      val sourceLinkData2 = createRoadAddressLink(Sequences.nextViitePrimaryKeySeqValue, 1392326L, GeometryUtils.truncateGeometry2D(geom, 15.753, 20.676), 8, 412, 2, 3164, 3169, SideCode.TowardsDigitizing,
        Anomaly.None, false, true, commonHistoryId)
      val sourceLinkDataC = createRoadAddressLink(Sequences.nextViitePrimaryKeySeqValue, 1392326L, geom, 0, 0, 0, 0, 0, SideCode.Unknown,
        Anomaly.NoAddressGiven, commonHistoryId = commonHistoryId)
      val sourceLinks = Seq(sourceLinkData0, sourceLinkData1, sourceLinkData2).map(_.copy(roadLinkType = FloatingRoadLinkType))
      val historyLinks = Seq(sourceLinkData0, sourceLinkDataC).map(roadAddressLinkToHistoryLink)
      val targetLinks = Seq(targetLinkData)
      val roadAddressSeq = sourceLinks.map(roadAddressLinkToRoadAddress(true)).map { ra =>
        if (ra.startAddrMValue == 3164)
          ra.copy(startMValue = 15.753, endMValue = 20.676,
            calibrationPoints = (None, ra.calibrationPoints._2.map(_.copy(segmentMValue = 20.676))))
        else
          ra
      }
      RoadAddressDAO.create(roadAddressSeq)
      RoadAddressDAO.createMissingRoadAddress(1392315, 0, 0, 2)
      // pre-checks
      RoadAddressDAO.fetchByLinkId(Set(1392315L, 1392326L), true) should have size (3)
      val mapping = DefloatMapper.createAddressMap(sourceLinks, targetLinks)
      mapping should have size (3)

      val roadLinks = targetLinks.map(roadAddressLinkToRoadLink)
      when(mockRoadLinkService.getCurrentAndHistoryRoadLinksFromVVH(Set(1392315L))).thenReturn((roadLinks, historyLinks.filter(_.linkId == 1392315L)))
      when(mockRoadLinkService.getCurrentAndHistoryRoadLinksFromVVH(Set(1392326L))).thenReturn((Seq(), historyLinks.filter(_.linkId == 1392326L)))
      val roadAddresses = roadAddressService.getRoadAddressesAfterCalculation(Seq("1392326", "1392315"), Seq("1392315"), User(0L, "Teppo", Configuration()))
      roadAddressService.transferFloatingToGap(Set(1392326, 1392315), Set(1392315), roadAddresses, "Teppo")

      val transferred = RoadAddressDAO.fetchByLinkId(Set(1392315L, 1392326L), false)
      transferred should have size (1)
      transferred.head.linkId should be(1392315L)
      transferred.head.roadNumber should be(8)
      transferred.head.roadPartNumber should be(412)
      transferred.head.track.value should be(2)
      transferred.head.endCalibrationPoint.isEmpty should be(false)
      transferred.head.startCalibrationPoint.isEmpty should be(false)
      transferred.head.startAddrMValue should be(3045)
      transferred.head.endAddrMValue should be(3169)
      GeometryUtils.areAdjacent(transferred.head.geometry, Seq(targetLinkData.geometry.head, targetLinkData.geometry.last)) should be(true)
      transferred.forall(l => l.commonHistoryId == commonHistoryId) should be(true)
    }
  }

  test("Filtering not relevant changes to be applied") {
    def DummyRoadAddress(id: Long, linkId: Long, timestamp: Long): RoadAddress = {
      RoadAddress(1, 199, 199, PublicRoad, Track.Combined, Continuous, 100L, 105L,
        Some(DateTime.now().minusYears(15)), Some(DateTime.now().minusYears(10)), None, linkId, 0.0, 4.61, TowardsDigitizing,
        timestamp, (None, None), true, Seq(Point(0, 0), Point(1.0, 4.5)), NormalLinkInterface, 20L, NoTermination, 0)
    }

    def DummyChangeInfo(oldId: Option[Long], newId: Option[Long], timestamp: Long): ChangeInfo ={
      ChangeInfo(oldId, newId, 1L, 1, Some(0),Some(10),Some(0),Some(10), timestamp)
    }

    runWithRollback {
      val roadAddresses = Seq(
        DummyRoadAddress(id = 1L, linkId = 222L, timestamp = 10),
        DummyRoadAddress(id = 2L, linkId = 333L, timestamp = 20),
        DummyRoadAddress(id = 3L, linkId = 444l, timestamp = 30)
      )

      val changesToBeApplied = Seq(
        DummyChangeInfo(Some(222L), Some(555L), 20),
        DummyChangeInfo(Some(222L), Some(222L), 15),
        DummyChangeInfo(None, Some(222L), 15),
        DummyChangeInfo(Some(222L), None, 20)
      )

      val changesNotApplied = Seq(
        DummyChangeInfo(Some(666L), Some(555L), 20),
        DummyChangeInfo(Some(222L), Some(222L), 0),
        DummyChangeInfo(Some(222L), Some(222L), 9)
      )

     val result = roadAddressService.filterRelevantChanges(roadAddresses, changesNotApplied ++ changesToBeApplied)

      result.size should be (4)
      result.forall(changesToBeApplied.contains) should be (true)
    }
  }

  test("Test change info on links 5622931, 5622953, 499914628 and 499914643 (will refuse transfer)") {
    val geom6 = Seq(Point(6733893, 332453), Point(6733990, 332420))
    val geom8 = Seq(Point(6733990, 332420), Point(6734010, 332412))
    val geom7 = Seq(Point(6734010, 332412), Point(6734148, 332339))
    val geom9 = Seq(Point(6734148, 332339), Point(6734173, 332309))

    val geom1 = GeometryUtils.truncateGeometry3D(geom6, 0.0349106, 93.90506222)
    val geom2 = Seq(Point(6734008.707,332412.780), Point(6734010.761,332411.959))
    val geom3 = GeometryUtils.truncateGeometry3D(geom6, 93.90506222, 103.78471484)
    val geom4 = GeometryUtils.truncateGeometry3D(geom7, 1.31962463, 157.72241408)
    val geom5 = geom9

    val linkId1 = 5622927
    val linkId2 = 5622931
    val linkId3 = 5622932
    val linkId4 = 5622950
    val linkId5 = 5622953
    val linkId6 = 499914628
    val linkId7 = 499914643

    val commonHistoryId = 123

    runWithRollback {
      val oldAddressLinks = Seq(
        createRoadAddressLink(Sequences.nextViitePrimaryKeySeqValue, linkId1, geom1, 2825, 3, 0, 0, 101, SideCode.TowardsDigitizing, Anomaly.None, true, false, commonHistoryId),
        createRoadAddressLink(Sequences.nextViitePrimaryKeySeqValue, linkId2, geom2, 2825, 3, 0, 101, 103, SideCode.TowardsDigitizing, Anomaly.None, false, false, commonHistoryId),
        createRoadAddressLink(Sequences.nextViitePrimaryKeySeqValue, linkId3, geom3, 2825, 3, 0, 103, 113, SideCode.TowardsDigitizing, Anomaly.None, false, false, commonHistoryId),
        createRoadAddressLink(Sequences.nextViitePrimaryKeySeqValue, linkId4, geom4, 2825, 3, 0, 113, 279, SideCode.TowardsDigitizing, Anomaly.None, false, false, commonHistoryId),
        createRoadAddressLink(Sequences.nextViitePrimaryKeySeqValue, linkId5, geom5, 2825, 3, 0, 279, 321, SideCode.TowardsDigitizing, Anomaly.None, false, true, commonHistoryId) // end calibration point for testing
      )

      val addresses = oldAddressLinks.map(roadAddressLinkToRoadAddress(false))

      val newLinks = Seq(
        createRoadAddressLink(NewRoadAddress, linkId6, geom6, 0, 0, 0, 0, 0, SideCode.TowardsDigitizing, Anomaly.None, false, false, commonHistoryId),
        createRoadAddressLink(NewRoadAddress, linkId7, geom7, 0, 0, 0, 0, 0, SideCode.TowardsDigitizing, Anomaly.None, false, false, commonHistoryId),
        createRoadAddressLink(NewRoadAddress, linkId2, geom8, 0, 0, 0, 0, 0, SideCode.TowardsDigitizing, Anomaly.None, false, false, commonHistoryId),
        createRoadAddressLink(NewRoadAddress, linkId5, geom9, 0, 0, 0, 0, 0, SideCode.TowardsDigitizing, Anomaly.None, false, false, commonHistoryId)
      ).map(roadAddressLinkToRoadLink)
      val changeTable = Seq(
        createChangeTable(linkId2, linkId2, ChangeType.ReplacedCommonPart, 0, 2.21200769, 19.59840118, 20.49478145, 1476478965000L),
        createChangeTable(0, linkId2, ChangeType.ReplacedNewPart, 0, 0, 0, 23.59840118, 1476478965000L),
        createChangeTable(linkId1, linkId6, ChangeType.CombinedModifiedPart, 0, 93.90293074, 0.0349106, 95.90506222, 1476478965000L),
        createChangeTable(linkId3, linkId6, ChangeType.CombinedRemovedPart, 0, 19.46021513, 98.90506222, 103.78471484, 1476478965000L),
        createChangeTable(linkId4, linkId7, ChangeType.CombinedModifiedPart, 0, 156.4126127, 1.31962463, 159.72241408, 1476478965000L),
        createChangeTable(linkId2, linkId7, ChangeType.CombinedModifiedPart, 0, 3.21200769, 0.0, 1.31962463, 1476478965000L)
      )

      RoadAddressDAO.create(addresses)
      val newAddresses = roadAddressService.applyChanges(newLinks, changeTable, addresses)

      // Test that this is not accepted as 101-103 is moved to locate after 103-113
      newAddresses.flatMap(_.allSegments).map(_.id).toSet should be (addresses.map(_.id).toSet)

      newAddresses.flatMap(_.allSegments).map(_.commonHistoryId).toSet.size should be (1)
      newAddresses.flatMap(_.allSegments).map(_.commonHistoryId).toSet.head should be (commonHistoryId)
    }
  }

  test("drop changes that have different old and new lengths"){
    val changeTable = Seq(
      createChangeTable(5622927, 499914628, ChangeType.CombinedModifiedPart, 0, 93.90293074, 0.0349106, 93.93784134, 1476478965000L),
      createChangeTable(5622931, 499914628, ChangeType.CombinedRemovedPart, 0, 2.21200293, 93.90506222, 96.11706515, 1476478965000L),
      createChangeTable(5622950, 499914643, ChangeType.CombinedModifiedPart, 0, 156.4126127, 1.31962463, 157.73223733, 1476478965000L),
      createChangeTable(5622932, 499914643, ChangeType.CombinedRemovedPart, 0,8.554685974199694, 0.0, 8.554685974199694, 1476478965000L)
    )
    roadAddressService.changesSanityCheck(changeTable).size should be (4)

    val changeTable2 = Seq(
      createChangeTable(5622927, 499914628, ChangeType.CombinedModifiedPart, 0, 13.90293074, 0.0349106, 91.93784134, 1476478965000L),
      createChangeTable(5622931, 499914628, ChangeType.CombinedRemovedPart, 0, 2.21200293, 93.90506222, 15.11706515, 1476478965000L),
      createChangeTable(5622950, 499914643, ChangeType.CombinedModifiedPart, 0, 156.4126127, 1.31962463, 146.73223733, 1476478965000L),
      createChangeTable(5622932, 499914643, ChangeType.CombinedRemovedPart, 0,8.554685974199694, 0.0, 6.554685974199694, 1476478965000L)
    )
  roadAddressService.changesSanityCheck(changeTable2).size should be (0)
  }

  test("Test change info on links 5622931, 5622953, 499914628 and 499914643 with only handled transitions") {
    val n499914628Geom = Seq(Point(6733893, 332453), Point(6733990, 332420))
    val n5622931Geom = Seq(Point(6733990, 332420), Point(6734010, 332412))
    val n499914643Geom = Seq(Point(6734010, 332412), Point(6734148, 332339))
    val n5622953Geom = Seq(Point(6734148, 332339), Point(6734173, 332309))

    val o5622927Geom = GeometryUtils.truncateGeometry3D(n499914628Geom, 0.0349106, 93.90506222)
    val o5622931Geom = Seq(Point(6734008.707,332412.780), Point(6734010.761,332411.959))
    val o5622932Geom = GeometryUtils.truncateGeometry3D(n499914628Geom, 93.90506222, 103.78471484)
    val o5622950Geom = GeometryUtils.truncateGeometry3D(n499914643Geom, 1.31962463, 157.72241408)
    val o5622953Geom = n5622953Geom

    val commonHistoryId = 123

    runWithRollback {
      val oldAddressLinks = Seq(
        createRoadAddressLink(Sequences.nextViitePrimaryKeySeqValue, 5622927, o5622927Geom, 92825, 3, 0, 0, 101, SideCode.TowardsDigitizing, Anomaly.None, true, false, commonHistoryId),
        createRoadAddressLink(Sequences.nextViitePrimaryKeySeqValue, 5622931, o5622931Geom, 92825, 3, 0, 101, 103, SideCode.TowardsDigitizing, Anomaly.None, false, false, commonHistoryId),
        createRoadAddressLink(Sequences.nextViitePrimaryKeySeqValue, 5622932, o5622932Geom, 92825, 3, 0, 103, 113, SideCode.TowardsDigitizing, Anomaly.None, false, false, commonHistoryId),
        createRoadAddressLink(Sequences.nextViitePrimaryKeySeqValue, 5622950, o5622950Geom, 92825, 3, 0, 113, 279, SideCode.TowardsDigitizing, Anomaly.None, false, false, commonHistoryId),
        createRoadAddressLink(Sequences.nextViitePrimaryKeySeqValue, 5622953, o5622953Geom, 92825, 3, 0, 279, 321, SideCode.TowardsDigitizing, Anomaly.None, false, true, commonHistoryId) // end calibration point for testing
      )

      val addresses = oldAddressLinks.map(roadAddressLinkToRoadAddress(false))

      val newLinks = Seq(
        createRoadAddressLink(0, 499914628, n499914628Geom, 15, 1, 0, 1, 2, SideCode.TowardsDigitizing, Anomaly.None, false, false, commonHistoryId),
        createRoadAddressLink(0, 499914643, n499914643Geom, 15, 1, 0, 2, 3, SideCode.TowardsDigitizing, Anomaly.None, false, false, commonHistoryId),
        createRoadAddressLink(0, 5622931, n5622931Geom, 15, 1, 0, 3, 4, SideCode.TowardsDigitizing, Anomaly.None, false, false, commonHistoryId),
        createRoadAddressLink(0, 5622953, n5622953Geom, 15, 1, 0, 5, 6, SideCode.TowardsDigitizing, Anomaly.None, false, false, commonHistoryId)
      ).map(roadAddressLinkToRoadLink)
      val changeTable = Seq(
        createChangeTable(5622927, 499914628, ChangeType.CombinedModifiedPart, 0, 93.90293074, 0.0349106, 93.93784134, 1476478965000L),
        createChangeTable(5622931, 499914628, ChangeType.CombinedRemovedPart, 0, 2.21200293, 93.90506222, 96.11706515, 1476478965000L),
        createChangeTable(5622950, 499914643, ChangeType.CombinedModifiedPart, 0, 156.4126127, 1.31962463, 157.73223733, 1476478965000L),
        createChangeTable(5622932, 499914643, ChangeType.CombinedRemovedPart, 0,8.554685974199694, 0.0, 8.554685974199694, 1476478965000L)
      )

      RoadAddressDAO.create(addresses)
      val newAddresses = roadAddressService.applyChanges(newLinks, changeTable, addresses)
      // should contain just the 5622953
      newAddresses.flatMap(_.allSegments).map(_.id).toSet.intersect(addresses.map(_.id).toSet) should have size 1
      newAddresses.flatMap(_.allSegments).exists(_.linkId == 5622953) should be (true)
      newAddresses.flatMap(_.allSegments).map(_.commonHistoryId).toSet.size should be (1)
      newAddresses.flatMap(_.allSegments).forall(_.commonHistoryId == commonHistoryId) should be (true)
    }
  }

  test("Test if changes applied for both current and history valid addresses") {
    val linkGeom = Seq(Point(0, 0), Point(30, 0))

    val address1Geom = GeometryUtils.truncateGeometry3D(linkGeom, 0.0, 5.0)
    val address2Geom = GeometryUtils.truncateGeometry3D(linkGeom, 0.0, 10.0)
    val address3Geom = GeometryUtils.truncateGeometry3D(linkGeom, 0.0, 15.0)

    val commonHistoryId = 123

    runWithRollback {
      val currentAddressLinks = Seq(
        createRoadAddressLink(Sequences.nextViitePrimaryKeySeqValue, 11111, address1Geom, 12345, 1, 0, 0, 5, SideCode.TowardsDigitizing, Anomaly.None, false, false, commonHistoryId),
        createRoadAddressLink(Sequences.nextViitePrimaryKeySeqValue, 11112, address2Geom, 12345, 1, 0, 5, 15, SideCode.TowardsDigitizing, Anomaly.None, false, false, commonHistoryId),
        createRoadAddressLink(Sequences.nextViitePrimaryKeySeqValue, 11113, address3Geom, 12345, 1, 0, 15, 30, SideCode.TowardsDigitizing, Anomaly.None, false, false, commonHistoryId)
        )
      val historyAddressLinks = Seq(
        createRoadAddressLink(Sequences.nextViitePrimaryKeySeqValue, 11111, address1Geom, 12345, 1, 0, 0, 5, SideCode.TowardsDigitizing, Anomaly.None, false, false, commonHistoryId),
        createRoadAddressLink(Sequences.nextViitePrimaryKeySeqValue, 11112, address2Geom, 12345, 1, 0, 5, 15, SideCode.TowardsDigitizing, Anomaly.None, false, false, commonHistoryId),
        createRoadAddressLink(Sequences.nextViitePrimaryKeySeqValue, 11113, address3Geom, 12345, 1, 0, 15, 30, SideCode.TowardsDigitizing, Anomaly.None, false, false, commonHistoryId)
      )

      val currentAddresses = currentAddressLinks.map(roadAddressLinkToRoadAddress(false))
      val historicAddresses = historyAddressLinks.map(roadAddressLinkToRoadAddress(false)).map(_.copy(endDate = Option(new DateTime(new Date()))))

      val roadLinks = Seq(
        RoadLink(90000, linkGeom, GeometryUtils.geometryLength(linkGeom),
          AdministrativeClass.apply(1), 99, TrafficDirection.BothDirections, UnknownLinkType,
          Some("25.06.2015 03:00:00"), Some("vvh_modified"), Map("MUNICIPALITYCODE" -> BigInt.apply(749)),
          InUse, NormalLinkInterface)
      )

      val changeTable = Seq(
        createChangeTable(11111, 90000, ChangeType.CombinedModifiedPart, 0, 5.0, 0, 5.0, 1476478965000L),
        createChangeTable(11112, 90000, ChangeType.CombinedRemovedPart, 0, 10.0, 5.0, 15.0, 1476478965000L),
        createChangeTable(11113, 90000, ChangeType.CombinedRemovedPart, 0, 15.0, 15.0, 30.0, 1476478965000L)
      )

      RoadAddressDAO.create(currentAddresses++historicAddresses)
      val newAddresses = roadAddressService.applyChanges(roadLinks, changeTable, currentAddresses++historicAddresses)

      newAddresses.flatMap(_.allSegments).size should be (currentAddresses.size+historicAddresses.size)
      newAddresses.flatMap(_.allSegments).foreach{a => a.linkId should be (roadLinks.head.linkId)}
    }
  }

  test("Test if changes applied for current valid addresses w/ history addresses non valid") {
    val linkGeom = Seq(Point(0, 0), Point(30, 0))

    val address1Geom = GeometryUtils.truncateGeometry3D(linkGeom, 0.0, 5.0)
    val address2Geom = GeometryUtils.truncateGeometry3D(linkGeom, 0.0, 10.0)
    val address3Geom = GeometryUtils.truncateGeometry3D(linkGeom, 0.0, 15.0)

    val commonHistoryId = 123

    runWithRollback {
      val currentAddressLinks = Seq(
        createRoadAddressLink(Sequences.nextViitePrimaryKeySeqValue, 11111, address1Geom, 12345, 1, 0, 0, 5, SideCode.TowardsDigitizing, Anomaly.None, false, false, commonHistoryId),
        createRoadAddressLink(Sequences.nextViitePrimaryKeySeqValue, 11112, address2Geom, 12345, 1, 0, 5, 15, SideCode.TowardsDigitizing, Anomaly.None, false, false, commonHistoryId),
        createRoadAddressLink(Sequences.nextViitePrimaryKeySeqValue, 11113, address3Geom, 12345, 1, 0, 15, 30, SideCode.TowardsDigitizing, Anomaly.None, false, false, commonHistoryId)
      )
      val historyAddressLinks = Seq(
        createRoadAddressLink(Sequences.nextViitePrimaryKeySeqValue, 11111, address1Geom, 12345, 1, 0, 0, 5, SideCode.TowardsDigitizing, Anomaly.None, false, false, commonHistoryId),
        createRoadAddressLink(Sequences.nextViitePrimaryKeySeqValue, 11112, address2Geom, 12345, 1, 0, 5, 15, SideCode.TowardsDigitizing, Anomaly.None, false, false, commonHistoryId),
        createRoadAddressLink(Sequences.nextViitePrimaryKeySeqValue, 11113, address3Geom, 12345, 1, 0, 15, 30, SideCode.TowardsDigitizing, Anomaly.None, false, false, commonHistoryId)
      )

      val currentAddresses = currentAddressLinks.map(roadAddressLinkToRoadAddress(false))
      val historicAddresses = historyAddressLinks.map(roadAddressLinkToRoadAddress(false)).map(_.copy(endDate = Option(new DateTime(new Date())), validTo = Option(new DateTime(new Date()))))

      val roadLinks = Seq(
        RoadLink(90000, linkGeom, GeometryUtils.geometryLength(linkGeom),
          AdministrativeClass.apply(1), 99, TrafficDirection.BothDirections, UnknownLinkType,
          Some("25.06.2015 03:00:00"), Some("vvh_modified"), Map("MUNICIPALITYCODE" -> BigInt.apply(749)),
          InUse, NormalLinkInterface)
      )

      val changeTable = Seq(
        createChangeTable(11111, 90000, ChangeType.CombinedModifiedPart, 0, 5.0, 0, 5.0, 1476478965000L),
        createChangeTable(11112, 90000, ChangeType.CombinedRemovedPart, 0, 10.0, 5.0, 15.0, 1476478965000L),
        createChangeTable(11113, 90000, ChangeType.CombinedRemovedPart, 0, 15.0, 15.0, 30.0, 1476478965000L)
      )

      RoadAddressDAO.create(currentAddresses++historicAddresses)
      val newAddresses = roadAddressService.applyChanges(roadLinks, changeTable, currentAddresses)

      newAddresses.flatMap(_.allSegments).size should be (currentAddresses.size)
      newAddresses.flatMap(_.allSegments).foreach{a => a.linkId should be (roadLinks.head.linkId)}
    }
  }

  test("Test if changes applied for history valid addresses w/ current addresses non valid") {
    val linkGeom = Seq(Point(0, 0), Point(30, 0))

    val address1Geom = GeometryUtils.truncateGeometry3D(linkGeom, 0.0, 5.0)
    val address2Geom = GeometryUtils.truncateGeometry3D(linkGeom, 0.0, 10.0)
    val address3Geom = GeometryUtils.truncateGeometry3D(linkGeom, 0.0, 15.0)

    val commonHistoryId = 123

    runWithRollback {
      val currentAddressLinks = Seq(
        createRoadAddressLink(Sequences.nextViitePrimaryKeySeqValue, 11111, address1Geom, 12345, 1, 0, 0, 5, SideCode.TowardsDigitizing, Anomaly.None, false, false, commonHistoryId),
        createRoadAddressLink(Sequences.nextViitePrimaryKeySeqValue, 11112, address2Geom, 12345, 1, 0, 5, 15, SideCode.TowardsDigitizing, Anomaly.None, false, false, commonHistoryId),
        createRoadAddressLink(Sequences.nextViitePrimaryKeySeqValue, 11113, address3Geom, 12345, 1, 0, 15, 30, SideCode.TowardsDigitizing, Anomaly.None, false, false, commonHistoryId)
      )
      val historyAddressLinks = Seq(
        createRoadAddressLink(Sequences.nextViitePrimaryKeySeqValue, 11111, address1Geom, 12345, 1, 0, 0, 5, SideCode.TowardsDigitizing, Anomaly.None, false, false, commonHistoryId),
        createRoadAddressLink(Sequences.nextViitePrimaryKeySeqValue, 11112, address2Geom, 12345, 1, 0, 5, 15, SideCode.TowardsDigitizing, Anomaly.None, false, false, commonHistoryId),
        createRoadAddressLink(Sequences.nextViitePrimaryKeySeqValue, 11113, address3Geom, 12345, 1, 0, 15, 30, SideCode.TowardsDigitizing, Anomaly.None, false, false, commonHistoryId)
      )

      val currentAddresses = currentAddressLinks.map(roadAddressLinkToRoadAddress(false)).map(_.copy(validTo = Option(new DateTime(new Date()))))
      val historicAddresses = historyAddressLinks.map(roadAddressLinkToRoadAddress(false)).map(_.copy(endDate = Option(new DateTime(new Date()))))

      val roadLinks = Seq(
        RoadLink(90000, linkGeom, GeometryUtils.geometryLength(linkGeom),
          AdministrativeClass.apply(1), 99, TrafficDirection.BothDirections, UnknownLinkType,
          Some("25.06.2015 03:00:00"), Some("vvh_modified"), Map("MUNICIPALITYCODE" -> BigInt.apply(749)),
          InUse, NormalLinkInterface)
      )

      val changeTable = Seq(
        createChangeTable(11111, 90000, ChangeType.CombinedModifiedPart, 0, 5.0, 0, 5.0, 1476478965000L),
        createChangeTable(11112, 90000, ChangeType.CombinedRemovedPart, 0, 10.0, 5.0, 15.0, 1476478965000L),
        createChangeTable(11113, 90000, ChangeType.CombinedRemovedPart, 0, 15.0, 15.0, 30.0, 1476478965000L)
      )

      RoadAddressDAO.create(currentAddresses++historicAddresses)
      val newAddresses = roadAddressService.applyChanges(roadLinks, changeTable, historicAddresses)

      newAddresses.flatMap(_.allSegments).size should be (historicAddresses.size)
      newAddresses.flatMap(_.allSegments).foreach{a => a.linkId should be (roadLinks.head.linkId)}
    }
  }

  test("Test change info on link 5622931 divided to 5622931, 5622953, 499914628 and 499914643") {
    val n5622953Geom = Seq(Point(6734148, 332339), Point(6734173, 332309))
    val n499914643Geom = Seq(Point(6734010, 332412), Point(6734148, 332339))
    val n5622931Geom = Seq(Point(6733990, 332420), Point(6734010, 332412))
    val n499914628Geom = Seq(Point(6733893, 332453), Point(6733990, 332420))

    val o5622931Geom = n499914628Geom  ++ n5622931Geom ++ n499914643Geom ++ n5622953Geom
    val o1Geom = Seq(Point(6734173, 332309-1984), Point(6734173,332309))

    val commonHistoryId = 123

    runWithRollback {
      val oldAddressLinks = Seq(
        createRoadAddressLink(Sequences.nextViitePrimaryKeySeqValue, 5622931, o5622931Geom, 92826, 3, 0, 1984, 2304, SideCode.AgainstDigitizing, Anomaly.None, false, true, commonHistoryId),
        createRoadAddressLink(Sequences.nextViitePrimaryKeySeqValue, 1, o1Geom, 92826, 3, 0, 0, 1984, SideCode.TowardsDigitizing, Anomaly.None, true, false, commonHistoryId)
      )

      val addresses = oldAddressLinks.map(roadAddressLinkToRoadAddress(false))

      val newLinks = Seq(
        createRoadAddressLink(0, 1, o1Geom, 100,1, 1, 1, 2, SideCode.TowardsDigitizing, Anomaly.None, false, false, commonHistoryId),
        createRoadAddressLink(0, 499914628, n499914628Geom, 100, 1, 0, 2, 3, SideCode.TowardsDigitizing, Anomaly.None, false, false, commonHistoryId),
        createRoadAddressLink(0, 499914643, n499914643Geom, 100, 1,0, 3, 4, SideCode.TowardsDigitizing, Anomaly.None, false, false, commonHistoryId),
        createRoadAddressLink(0, 5622931, n5622931Geom, 100, 1, 4, 4, 5, SideCode.TowardsDigitizing, Anomaly.None, false, false, commonHistoryId),
        createRoadAddressLink(0, 5622953, n5622953Geom, 100, 1, 5, 5, 6, SideCode.TowardsDigitizing, Anomaly.None, false, false, commonHistoryId)
      ).map(roadAddressLinkToRoadLink)
      val changeTable = Seq(
        createChangeTable(5622931, 5622931, ChangeType.DividedModifiedPart, 195.170, 216.710, 0.0, 21.541, 1476478965000L),
        createChangeTable(5622931, 5622953, ChangeType.DividedNewPart, 0, 39.051, 0, 39.051, 1476478965000L),
        createChangeTable(5622931, 499914628, ChangeType.DividedNewPart, 216.710, 319.170, 93.90506222, 103.78471484, 1476478965000L),
        createChangeTable(5622931, 499914643, ChangeType.DividedNewPart, 39.051, 195.170, 0.0, 21.541, 1476478965000L)
      )


      RoadAddressDAO.create(addresses)
      val newAddresses = roadAddressService.applyChanges(newLinks, changeTable, addresses).map(_.allSegments)
      newAddresses should have size 5
      newAddresses.flatten.find(_.linkId == 5622953).exists(_.calibrationPoints._2.nonEmpty) should be (true)
      val flatList = newAddresses.flatten
      flatList.count(_.calibrationPoints._2.nonEmpty) should be (1)
      flatList.count(_.calibrationPoints._1.nonEmpty) should be (1)
      flatList.count(_.startAddrMValue == 0) should be (1)
      flatList.count(_.endAddrMValue == 2304) should be (1)

      // Test that the range is continuous
      flatList.flatMap(r => Seq(r.startAddrMValue, r.endAddrMValue)).filterNot(l => l == 0 || l == 2304).groupBy(l => l)
        .values.forall(_.size == 2) should be (true)

      // Test that the common_history_id is inherited correctly in split
      flatList.forall(_.commonHistoryId == commonHistoryId) should be (true)
    }
  }

  test("Fetch floating road addresses and validate list")  {
    runWithRollback{
      val existingFloatings = getFloatingCount()
      val fetchedFloatings = roadAddressService.getFloatingAdresses()
      existingFloatings should be (fetchedFloatings.size)
    }
  }


  test("Mapping floating road addresses back to link work for historic addresses too") {
    /*
       Test that road address history is placed on links properly: history is moved, terminated address is not
       Current address checks calculation isn't affected by historic. Now we need to also recalculate for floating history
     */
    val commonHistoryId = 123
    runWithRollback {
      val linkGeom1 = Seq(Point(0, 0), Point(1.0, 4.5))
      val linkGeom2 = Seq(Point(1.0, 4.5), Point(12.5, 7.15))
      val newGeom = Seq(Point(0, 0), Point(1.0, 5.0), Point(13.0, 7.0))

      val history1Address = RoadAddress(NewRoadAddress, 199, 199, PublicRoad, Track.Combined, Continuous, 100L, 105L,
        Some(DateTime.now().minusYears(15)), Some(DateTime.now().minusYears(10)), None, 123L, 0.0, 4.61, TowardsDigitizing,
        84600L, (None, None), true, linkGeom1, NormalLinkInterface, 20L, NoTermination, commonHistoryId)
      val history2Address = RoadAddress(NewRoadAddress, 199, 199, PublicRoad, Track.Combined, Continuous, 105L, 116L,
        Some(DateTime.now().minusYears(15)), Some(DateTime.now().minusYears(10)), None, 124L, 0.0, 11.801, TowardsDigitizing,
        84600L, (None, None), true, linkGeom2, NormalLinkInterface, 20L, NoTermination, commonHistoryId)
      val current1Address = RoadAddress(NewRoadAddress, 199, 199, PublicRoad, Track.Combined, Continuous, 15L, 21L,
        Some(DateTime.now().minusYears(10)), None, None, 123L, 0.0, 4.61, TowardsDigitizing,
        84600L, (None, None), true, linkGeom1, NormalLinkInterface, 20L, NoTermination, commonHistoryId)
      val current2Address = RoadAddress(NewRoadAddress, 199, 199, PublicRoad, Track.Combined, Continuous, 21L, 35L,
        Some(DateTime.now().minusYears(10)), None, None, 124L, 0.0, 11.801, TowardsDigitizing,
        84600L, (None, None), true, linkGeom2, NormalLinkInterface, 20L, NoTermination, commonHistoryId)
      val terminatedAddress = RoadAddress(NewRoadAddress, 198, 201, PublicRoad, Track.Combined, Continuous, 10L, 15L,
        Some(DateTime.now().minusYears(20)), Some(DateTime.now().minusYears(17)), None, 123L, 0.0, 4.61, AgainstDigitizing,
        84600L, (None, None), true, linkGeom1, NormalLinkInterface, 20L, Termination, commonHistoryId)

      val surrounding1 = RoadAddress(NewRoadAddress, 199, 199, PublicRoad, Track.Combined, Continuous, 0L, 15L,
        Some(DateTime.now().minusYears(10)), None, None, 121L, 0.0, 15.0, AgainstDigitizing,
        84600L, (Some(CalibrationPoint(121L, 15.0, 0L)), None), false, Seq(Point(0, 0), Point(-14, 5.385)), NormalLinkInterface, 20L, NoTermination, commonHistoryId)
      val surrounding2 = RoadAddress(NewRoadAddress, 199, 199, PublicRoad, Track.Combined, Continuous, 35L, 50L,
        Some(DateTime.now().minusYears(10)), None, None, 125L, 0.0, 15.0, TowardsDigitizing,
        84600L, (None, Some(CalibrationPoint(125L, 15.0, 50L))), false, Seq(Point(13.0, 7.0), Point(13.0, 22.0)), NormalLinkInterface, 20L, NoTermination, commonHistoryId)
      RoadAddressDAO.create(Seq(history1Address, history2Address, current1Address, current2Address, terminatedAddress)) should have size (5)

      val roadLinksSeq = Seq(RoadLink(123L, linkGeom1, 4.61, State, 99, BothDirections, UnknownLinkType,
        Some("25.11.2013 02:00:00"), Some("vvh_modified"), Map("MUNICIPALITYCODE" -> BigInt(235))),
        RoadLink(124L, linkGeom2, 11.801, State, 99, BothDirections, UnknownLinkType, Some("25.11.2013 02:00:00"),
          Some("vvh_modified"), Map("MUNICIPALITYCODE" -> BigInt(235))),
        RoadLink(456L, newGeom, 17.265, State, 99, BothDirections, UnknownLinkType, Some("25.11.2013 02:00:00"),
          Some("vvh_modified"), Map("MUNICIPALITYCODE" -> BigInt(235))))
      when(mockRoadLinkService.getCurrentAndHistoryRoadLinksFromVVH(Set(123L), false)).thenReturn(
        (Seq[RoadLink](), roadLinksSeq.filter(_.linkId == 123L).map(toHistoryLink)))
      when(mockRoadLinkService.getCurrentAndHistoryRoadLinksFromVVH(Set(124L), false)).thenReturn(
        (Seq[RoadLink](), roadLinksSeq.filter(_.linkId == 124L).map(toHistoryLink)))
      when(mockRoadLinkService.getCurrentAndHistoryRoadLinksFromVVH(Set(456L), false)).thenReturn(
        (roadLinksSeq.filter(_.linkId == 456L), Seq[VVHHistoryRoadLink]()))
      val postTransfer = roadAddressService.getRoadAddressesAfterCalculation(Seq("123", "124"), Seq("456"), User(1L, "k", Configuration()))
      postTransfer should have size (2)
      postTransfer.foreach { ra =>
        ra.roadNumber should be(199L)
        ra.roadPartNumber should be(199L)
        (ra.track == Track.Combined || ra.startAddrMValue == 105) should be(true)
        ra.terminated should be(NoTermination)
      }
      postTransfer.count(_.endDate.isEmpty) should be(1)
      postTransfer.exists(ra => ra.startAddrMValue == 15L && ra.endAddrMValue == 35 && ra.endDate.isEmpty) should be(true)
      postTransfer.forall(_.commonHistoryId == commonHistoryId) should be (true)
      RoadAddressDAO.create(Seq(surrounding1, surrounding2)) should have size (2)
      roadAddressService.transferFloatingToGap(Set(123L, 124L), Set(456L), postTransfer, "-")
      val termRA = RoadAddressDAO.fetchByLinkId(Set(123L, 124L), true, true, true)
      termRA should have size (1)
      termRA.head.terminated should be(Termination)
      val current = RoadAddressDAO.fetchByLinkId(Set(456L), true, true, true)
      current should have size (2)
      current.exists(ra => ra.startAddrMValue == 16L && ra.endAddrMValue == 34 && ra.endDate.isEmpty) should be(true)
      current.forall(_.commonHistoryId == commonHistoryId) should be (true)
    }
  }

  test("check if the integration api is returning history") {
    runWithRollback {
      sqlu"""INSERT INTO ROAD_ADDRESS VALUES(viite_general_seq.nextval, 11788, 1, 0, 5, 0, 17, TIMESTAMP '1980-08-01 00:00:00.000000', TIMESTAMP '2013-01-23 00:00:00.000000',
            'TR', TIMESTAMP '2015-12-30 00:00:00.000000', 2, '0',
            MDSYS.SDO_GEOMETRY(4002, 3067, NULL, MDSYS.SDO_ELEM_INFO_ARRAY(1, 2, 1), MDSYS.SDO_ORDINATE_ARRAY(476065.229, 7162211.93, 0, 0, 476060.737, 7162162.094, 0, 51)),
            NULL, 1, 1, 0, 40688, 3, 0, 16.576, 75532, 1510876800000, TIMESTAMP '2018-03-06 09:56:18.675242', 1, NULL)""".execute
      sqlu"""INSERT INTO PUBLISHED_ROAD_ADDRESS VALUES ((SELECT MAX(ID) FROM PUBLISHED_ROAD_NETWORK), viite_general_seq.currval)""".execute

      val attributesMap = Map("MUNICIPALITYCODE" -> BigInt.apply(99999))
      val mockRoadLink = RoadLink(75532, Seq(), 17, AdministrativeClass.apply(2), 1, TrafficDirection.TowardsDigitizing, LinkType.apply(1), None, None, attributesMap)
      when(mockRoadLinkService.getRoadLinksWithComplementaryAndChangesFromVVH(99999)).thenReturn((Seq(mockRoadLink), Seq.empty[ChangeInfo]))
      when(mockRoadLinkService.getSuravageRoadLinks(99999)).thenReturn(Seq())
      when(mockRoadLinkService.getComplementaryRoadLinksFromVVH(99999)).thenReturn(Seq())
      val roadAddresses = roadAddressService.getRoadAddressesLinkByMunicipality(99999)
      roadAddresses.count(_.roadNumber > 0) should be (0)
    }
  }

  test("check if the integration api returns expired addresses") {
    runWithRollback {
      sqlu"""INSERT INTO ROAD_ADDRESS VALUES(viite_general_seq.nextval, 11788, 1, 0, 5, 0, 17, TIMESTAMP '1980-08-01 00:00:00.000000', NULL, 'TR', TIMESTAMP '2015-12-30 00:00:00.000000', 2, '0',
            MDSYS.SDO_GEOMETRY(4002, 3067, NULL, MDSYS.SDO_ELEM_INFO_ARRAY(1, 2, 1), MDSYS.SDO_ORDINATE_ARRAY(476065.229, 7162211.93, 0, 0, 476060.737, 7162162.094, 0, 51)), TIMESTAMP '2013-01-23 00:00:00.000000',
             1, 1, 0, 40688, 3, 0, 16.576, 75532, 1510876800000, TIMESTAMP '2018-03-06 09:56:18.675242', 1, NULL)""".execute
      sqlu"""INSERT INTO PUBLISHED_ROAD_ADDRESS VALUES ((SELECT MAX(ID) FROM PUBLISHED_ROAD_NETWORK), viite_general_seq.currval)""".execute

      val attributesMap = Map("MUNICIPALITYCODE" -> BigInt.apply(99999))
      val mockRoadLink = RoadLink(75532, Seq(), 17, AdministrativeClass.apply(2), 1, TrafficDirection.TowardsDigitizing, LinkType.apply(1), None, None, attributesMap)
      when(mockRoadLinkService.getRoadLinksWithComplementaryAndChangesFromVVH(99999)).thenReturn((Seq(mockRoadLink), Seq.empty[ChangeInfo]))
      when(mockRoadLinkService.getSuravageRoadLinks(99999)).thenReturn(Seq())
      when(mockRoadLinkService.getComplementaryRoadLinksFromVVH(99999)).thenReturn(Seq())
      val roadAddresses = roadAddressService.getRoadAddressesLinkByMunicipality(99999)
      roadAddresses.count(_.roadNumber > 0) should be (0)
    }
  }

  test("check if the integration api returns regular, complementary and suravage") {
    runWithRollback {

      //Regular
      val regularAttributesMap = Map("MUNICIPALITYCODE" -> BigInt.apply(99999))
      val mockRegularRoadLink = RoadLink(75532, Seq(), 17, AdministrativeClass.apply(2), 1, TrafficDirection.TowardsDigitizing, LinkType.apply(1), None, None, regularAttributesMap)
      sqlu"""INSERT INTO ROAD_ADDRESS VALUES(viite_general_seq.nextval, 11788, 1, 0, 5, 0, 17, TIMESTAMP '1980-08-01 00:00:00.000000', NULL, 'TR', TIMESTAMP '2015-12-30 00:00:00.000000', 2, '0', MDSYS.SDO_GEOMETRY(4002, 3067, NULL, MDSYS.SDO_ELEM_INFO_ARRAY(1, 2, 1), MDSYS.SDO_ORDINATE_ARRAY(476065.229, 7162211.93, 0, 0, 476060.737, 7162162.094, 0, 51)), NULL, 1, 1, 0, 40688, 3, 0, 16.576, 75532, 1510876800000, TIMESTAMP '2018-03-06 09:56:18.675242', 1, NULL)""".execute
      sqlu"""INSERT INTO PUBLISHED_ROAD_ADDRESS VALUES ((SELECT MAX(ID) FROM PUBLISHED_ROAD_NETWORK), viite_general_seq.currval)""".execute

      //Complementary
      val complementaryAttributesMap = Map("MUNICIPALITYCODE" -> BigInt.apply(99999))
      val mockComplementaryRoadLink = RoadLink(99989, Seq(), 20, AdministrativeClass.apply(2), 1, TrafficDirection.TowardsDigitizing, LinkType.apply(1), None, None, complementaryAttributesMap)
      sqlu"""INSERT INTO ROAD_ADDRESS VALUES(viite_general_seq.nextval, 62888, 1, 0, 5, 0, 17, TIMESTAMP '1980-08-01 00:00:00.000000', NULL, 'TR', TIMESTAMP '2015-12-30 00:00:00.000000', 2, '0', MDSYS.SDO_GEOMETRY(4002, 3067, NULL, MDSYS.SDO_ELEM_INFO_ARRAY(1, 2, 1), MDSYS.SDO_ORDINATE_ARRAY(476065.229, 7162211.93, 0, 0, 476060.737, 7162162.094, 0, 51)), NULL, 1, 1, 0, 78987, 3, 0, 20.076, 99989, 1510876800000, TIMESTAMP '2018-03-06 09:56:18.675242', 1, NULL)""".execute
      sqlu"""INSERT INTO PUBLISHED_ROAD_ADDRESS VALUES ((SELECT MAX(ID) FROM PUBLISHED_ROAD_NETWORK), viite_general_seq.currval)""".execute

      //Suravage
      val suravageAttributesMap = Map("MUNICIPALITYCODE" -> BigInt.apply(99999))
      val mockSuravageRoadLink = RoadLink(99988, Seq(), 20, AdministrativeClass.apply(2), 1, TrafficDirection.TowardsDigitizing, LinkType.apply(1), None, None, suravageAttributesMap, linkSource = LinkGeomSource.SuravageLinkInterface)
      sqlu"""INSERT INTO ROAD_ADDRESS VALUES(viite_general_seq.nextval, 787878, 1, 0, 5, 0, 17, TIMESTAMP '1980-08-01 00:00:00.000000', NULL, 'TR', TIMESTAMP '2015-12-30 00:00:00.000000', 2, '0', MDSYS.SDO_GEOMETRY(4002, 3067, NULL, MDSYS.SDO_ELEM_INFO_ARRAY(1, 2, 1), MDSYS.SDO_ORDINATE_ARRAY(476065.229, 7162211.93, 0, 0, 476060.737, 7162162.094, 0, 51)), NULL, 1, 1, 0, 78987, 3, 0, 20.076, 99988, 1510876800000, TIMESTAMP '2018-03-06 09:56:18.675242', 1, NULL)""".execute
      sqlu"""INSERT INTO PUBLISHED_ROAD_ADDRESS VALUES ((SELECT MAX(ID) FROM PUBLISHED_ROAD_NETWORK), viite_general_seq.currval)""".execute

      when(mockRoadLinkService.getRoadLinksWithComplementaryAndChangesFromVVH(99999)).thenReturn((Seq(mockRegularRoadLink), Seq.empty[ChangeInfo]))
      when(mockRoadLinkService.getSuravageRoadLinks(99999)).thenReturn(Seq(mockSuravageRoadLink))
      when(mockRoadLinkService.getComplementaryRoadLinksFromVVH(99999)).thenReturn(Seq(mockComplementaryRoadLink))
      val roadAddresses = roadAddressService.getRoadAddressesLinkByMunicipality(99999)
      roadAddresses.size should be (3)
    }
  }

  test("Check for MTK-Class in integration API"){
    runWithRollback {
      //12316 -> FeatureClass.TractorRoad
      val attributesMap1 = Map("MUNICIPALITYCODE" -> BigInt.apply(99999), "MTKCLASS" -> BigInt.apply(12316))
      val mockRoadLink1 = RoadLink(11111, Seq(), 17, AdministrativeClass.apply(2), 1, TrafficDirection.TowardsDigitizing, LinkType.apply(1), None, None, attributesMap1)
      sqlu"""INSERT INTO ROAD_ADDRESS VALUES(viite_general_seq.nextval, 99999, 1, 0, 5, 0, 17, TIMESTAMP '1980-08-01 00:00:00.000000', NULL, 'TR', TIMESTAMP '2015-12-30 00:00:00.000000', 2, '0', MDSYS.SDO_GEOMETRY(4002, 3067, NULL, MDSYS.SDO_ELEM_INFO_ARRAY(1, 2, 1), MDSYS.SDO_ORDINATE_ARRAY(476065.229, 7162211.93, 0, 0, 476060.737, 7162162.094, 0, 51)), NULL, 1, 1, 0, 99999, 3, 0, 16.576, 11111, 1510876800000, TIMESTAMP '2018-03-06 09:56:18.675242', 1,NULL)""".execute
      sqlu"""INSERT INTO PUBLISHED_ROAD_ADDRESS VALUES ((SELECT MAX(ID) FROM PUBLISHED_ROAD_NETWORK), viite_general_seq.currval)""".execute

      //12141 -> FeatureClass.DrivePath
      val attributesMap2 = Map("MUNICIPALITYCODE" -> BigInt.apply(99999), "MTKCLASS" -> BigInt.apply(12141))
      val mockRoadLink2 = RoadLink(22222, Seq(), 17, AdministrativeClass.apply(2), 1, TrafficDirection.TowardsDigitizing, LinkType.apply(1), None, None, attributesMap2)
      sqlu"""INSERT INTO ROAD_ADDRESS VALUES(viite_general_seq.nextval, 99998, 1, 0, 5, 0, 17, TIMESTAMP '1980-08-01 00:00:00.000000', NULL, 'TR', TIMESTAMP '2015-12-30 00:00:00.000000', 2, '0', MDSYS.SDO_GEOMETRY(4002, 3067, NULL, MDSYS.SDO_ELEM_INFO_ARRAY(1, 2, 1), MDSYS.SDO_ORDINATE_ARRAY(476065.229, 7162211.93, 0, 0, 476060.737, 7162162.094, 0, 51)), NULL, 1, 1, 0, 99998, 3, 0, 16.576, 22222, 1510876800000, TIMESTAMP '2018-03-06 09:56:18.675242', 1, NULL)""".execute
      sqlu"""INSERT INTO PUBLISHED_ROAD_ADDRESS VALUES ((SELECT MAX(ID) FROM PUBLISHED_ROAD_NETWORK), viite_general_seq.currval)""".execute

      //12314 -> FeatureClass.CycleOrPedestrianPath
      val attributesMap3 = Map("MUNICIPALITYCODE" -> BigInt.apply(99999), "MTKCLASS" -> BigInt.apply(12314))
      val mockRoadLink3 = RoadLink(33333, Seq(), 17, AdministrativeClass.apply(2), 1, TrafficDirection.TowardsDigitizing, LinkType.apply(1), None, None, attributesMap3)
      sqlu"""INSERT INTO ROAD_ADDRESS VALUES(viite_general_seq.nextval, 99997, 1, 0, 5, 0, 17, TIMESTAMP '1980-08-01 00:00:00.000000', NULL, 'TR', TIMESTAMP '2015-12-30 00:00:00.000000', 2, '0', MDSYS.SDO_GEOMETRY(4002, 3067, NULL, MDSYS.SDO_ELEM_INFO_ARRAY(1, 2, 1), MDSYS.SDO_ORDINATE_ARRAY(476065.229, 7162211.93, 0, 0, 476060.737, 7162162.094, 0, 51)), NULL, 1, 1, 0, 99997, 3, 0, 16.576, 33333, 1510876800000, TIMESTAMP '2018-03-06 09:56:18.675242', 1,NULL)""".execute
      sqlu"""INSERT INTO PUBLISHED_ROAD_ADDRESS VALUES ((SELECT MAX(ID) FROM PUBLISHED_ROAD_NETWORK), viite_general_seq.currval)""".execute

      //12312 -> FeatureClass.WinterRoads
      val attributesMap4 = Map("MUNICIPALITYCODE" -> BigInt.apply(99999), "MTKCLASS" -> BigInt.apply(12312))
      val mockRoadLink4 = RoadLink(44444, Seq(), 17, AdministrativeClass.apply(2), 1, TrafficDirection.TowardsDigitizing, LinkType.apply(1), None, None, attributesMap4)
      sqlu"""INSERT INTO ROAD_ADDRESS VALUES(viite_general_seq.nextval, 99996, 1, 0, 5, 0, 17, TIMESTAMP '1980-08-01 00:00:00.000000', NULL, 'TR', TIMESTAMP '2015-12-30 00:00:00.000000', 2, '0', MDSYS.SDO_GEOMETRY(4002, 3067, NULL, MDSYS.SDO_ELEM_INFO_ARRAY(1, 2, 1), MDSYS.SDO_ORDINATE_ARRAY(476065.229, 7162211.93, 0, 0, 476060.737, 7162162.094, 0, 51)), NULL, 1, 1, 0, 99990, 3, 0, 16.576, 44444, 1510876800000, TIMESTAMP '2018-03-06 09:56:18.675242', 1,NULL)""".execute
      sqlu"""INSERT INTO PUBLISHED_ROAD_ADDRESS VALUES ((SELECT MAX(ID) FROM PUBLISHED_ROAD_NETWORK), viite_general_seq.currval)""".execute

      when(mockRoadLinkService.getRoadLinksWithComplementaryAndChangesFromVVH(99999)).thenReturn((Seq(mockRoadLink1, mockRoadLink2, mockRoadLink3, mockRoadLink4), Seq.empty[ChangeInfo]))
      when(mockRoadLinkService.getSuravageRoadLinks(99999)).thenReturn(Seq())
      when(mockRoadLinkService.getComplementaryRoadLinksFromVVH(99999)).thenReturn(Seq())
      val roadAddresses = roadAddressService.getRoadAddressesLinkByMunicipality(99999)
      roadAddresses.size should be (4)
    }
  }

  test("Check if road address history is fused") {
    runWithRollback {
      val addressList = RoadAddressDAO.fetchByLinkId(Set(5171285L, 5170935L, 5171863L)).map(_.copy(endDate = Some(DateTime.parse("2015-01-01"))))
      val idsString = s" (${addressList.map(_.id).mkString(",")})"
      sqlu"""UPDATE ROAD_ADDRESS SET END_DATE = TO_DATE('2015-01-01', 'YYYY-MM-DD') WHERE ID IN #$idsString""".execute
      addressList should have size (3)
      val address = addressList.head
      val newAddr = address.copy(id = -1000L, startAddrMValue = addressList.map(_.startAddrMValue).min,
        endAddrMValue = addressList.map(_.endAddrMValue).max, endDate = Some(DateTime.parse("2015-01-01")))
      val merger = RoadAddressMerge(addressList.map(_.id).toSet, Seq(newAddr))
      roadAddressService.mergeRoadAddressHistoryInTX(merger)
      val addressListMerged = RoadAddressDAO.fetchByLinkId(Set(5171285L, 5170935L, 5171863L))
      addressListMerged should have size (1)
      addressListMerged.head.linkId should be (address.linkId)
    }
  }

  test("Check if roundabout is properly transferred") {
    runWithRollback {
      //Create of missing roundabout
      sqlu"""INSERT INTO MISSING_ROAD_ADDRESS VALUES(10473181, NULL, NULL, NULL, NULL, 1, 0, 19.58730362428591, MDSYS.SDO_GEOMETRY(4002, 3067, NULL, MDSYS.SDO_ELEM_INFO_ARRAY(1, 2, 1), MDSYS.SDO_ORDINATE_ARRAY(482196.119,6748045.455,0,0,482177.695,6748047.786,0,0)))""".execute
      sqlu"""INSERT INTO MISSING_ROAD_ADDRESS VALUES(10473188, NULL, NULL, NULL, NULL, 1, 0, 21.58614152331046, MDSYS.SDO_GEOMETRY(4002, 3067, NULL, MDSYS.SDO_ELEM_INFO_ARRAY(1, 2, 1), MDSYS.SDO_ORDINATE_ARRAY(482173.031,6748029.022,0,0,482177.695,6748047.786,0,0)))""".execute
      sqlu"""INSERT INTO MISSING_ROAD_ADDRESS VALUES(10473189, NULL, NULL, NULL, NULL, 1, 0, 21.882026111679927, MDSYS.SDO_GEOMETRY(4002, 3067, NULL, MDSYS.SDO_ELEM_INFO_ARRAY(1, 2, 1), MDSYS.SDO_ORDINATE_ARRAY(482194.821,6748025.538,0,0,482196.119,6748045.455,0,0)))""".execute
      sqlu"""INSERT INTO MISSING_ROAD_ADDRESS VALUES(10473190, NULL, NULL, NULL, NULL, 1, 0, 24.50478592842528, MDSYS.SDO_GEOMETRY(4002, 3067, NULL, MDSYS.SDO_ELEM_INFO_ARRAY(1, 2, 1), MDSYS.SDO_ORDINATE_ARRAY(482194.821,6748025.538,0,0,482173.031,6748029.022,0,0)))""".execute

      //Create of existing roundabout
      sqlu"""INSERT INTO ROAD_ADDRESS VALUES(viite_general_seq.nextval, 24962, 1, 0, 5, 23, 50, TIMESTAMP '2017-10-01 00:00:00.000000', NULL, 'u001498', TIMESTAMP '2018-01-05 00:00:00.000000', 0, '1', MDSYS.SDO_GEOMETRY(4002, 3067, NULL, MDSYS.SDO_ELEM_INFO_ARRAY(1, 2, 1), MDSYS.SDO_ORDINATE_ARRAY(482194.039,6748026.255,0,0,482201.757,6748049.556,0,27)), NULL, 3, 3, 0, 190864630, 2, 0, 27.748, 10455861, 1514851200000, TIMESTAMP '2018-03-27 14:30:01.244275', 1, NULL)""".execute
      sqlu"""INSERT INTO ROAD_ADDRESS VALUES(viite_general_seq.nextval, 24962, 1, 0, 5, 0, 23, TIMESTAMP '2017-10-01 00:00:00.000000', NULL, 'u001498', TIMESTAMP '2018-01-05 00:00:00.000000', 2, '1', MDSYS.SDO_GEOMETRY(4002, 3067, NULL, MDSYS.SDO_ELEM_INFO_ARRAY(1, 2, 1), MDSYS.SDO_ORDINATE_ARRAY(482172.597,6748028.685,0,0,482194.039,6748026.255,0,23)), NULL, 3, 3, 0, 190864630, 3, 0, 22.525, 10455862, 1514851200000, TIMESTAMP '2018-03-27 14:30:01.244275', 1, NULL)""".execute
      sqlu"""INSERT INTO ROAD_ADDRESS VALUES(viite_general_seq.nextval, 24962, 1, 0, 1, 81, 107, TIMESTAMP '2017-10-01 00:00:00.000000', NULL, 'u001498', TIMESTAMP '2018-01-05 00:00:00.000000', 1, '1', MDSYS.SDO_GEOMETRY(4002, 3067, NULL, MDSYS.SDO_ELEM_INFO_ARRAY(1, 2, 1), MDSYS.SDO_ORDINATE_ARRAY(482174.312,6748050.985,0,0,482172.597,6748028.685,0,26)), NULL, 3, 3, 0, 190864630, 3, 0, 25.257, 10455860, 1514851200000, TIMESTAMP '2018-03-27 14:30:01.244275', 1,NULL)""".execute
      sqlu"""INSERT INTO ROAD_ADDRESS VALUES(viite_general_seq.nextval, 24962, 1, 0, 5, 50, 81, TIMESTAMP '2017-10-01 00:00:00.000000', NULL, 'u001498', TIMESTAMP '2018-01-05 00:00:00.000000', 0, '1', MDSYS.SDO_GEOMETRY(4002, 3067, NULL, MDSYS.SDO_ELEM_INFO_ARRAY(1, 2, 1), MDSYS.SDO_ORDINATE_ARRAY(482201.757,6748049.556,0,0,482174.312,6748050.985,0,31)), NULL, 3, 3, 0, 190864630, 2, 0, 31.002, 10455853, 1514851200000, TIMESTAMP '2018-03-27 14:30:01.244275', 1,NULL)""".execute

      val sources = Seq(
        RoadAddressLink(9033715, 10455853, Seq(Point(482201.757, 6748049.556, 71.82000000000698), Point(482197.326, 6748053.701, 71.80999999999767), Point(482188.388, 6748056.716, 71.5570000000007), Point(482178.981, 6748054.482, 71.3859999999986), Point(482174.3122952117, 6748050.985221108, 71.4389966489121)), 31.00200000023773, AdministrativeClass.apply(2), LinkType.apply(99), RoadLinkType.FloatingRoadLinkType, ConstructionType.UnknownConstructionType, LinkGeomSource.HistoryLinkInterface, MunicipalityStreetRoad, Some("Test"), Some("Test"), BigInt.apply(286), Some("10.04.2018"), Some("test"), Map(), 24962, 1, 0, 3, 5, 50, 81, "01.10.2017", "", 0.0, 31.002, SideCode.TowardsDigitizing, None, None, Anomaly.None, 190864630, None, false, floating = true),
        RoadAddressLink(9033712, 10455861, Seq(Point(482194.039, 6748026.255, 71.43499999999767), Point(482199.613, 6748030.258, 71.1469999999972), Point(482203.33, 6748034.975, 71.18499999999767), Point(482203.759, 6748041.121, 71.45900000000256), Point(482203.187, 6748045.554, 71.62300000000687), Point(482201.7571678914, 6748049.555530138, 71.81997687090617)), 27.74799999969292, AdministrativeClass.apply(2), LinkType.apply(99), RoadLinkType.FloatingRoadLinkType, ConstructionType.UnknownConstructionType, LinkGeomSource.HistoryLinkInterface, MunicipalityStreetRoad, Some("test"), Some("test"), 286, Some("10.04.2018 23:00:14"), Some("test"), Map(), 24962, 1, 0, 3, 5, 23, 50, "01.10.2017", "", 0.0, 27.748, SideCode.TowardsDigitizing, None, None, Anomaly.None, 190864630, None, false, floating = true),
        RoadAddressLink(9033714, 10455860, Seq(Point(482172.597, 6748028.685, 71.50900000000547), Point(482169.222, 6748034.962, 71.32099999999627), Point(482168.339, 6748039.959, 71.2390000000014), Point(482169.809, 6748046.486, 71.33599999999569), Point(482174.3119397538, 6748050.984939808, 71.4389986219502)), 25.257000000200556, Municipality, UnknownLinkType, FloatingRoadLinkType, UnknownConstructionType, HistoryLinkInterface, MunicipalityStreetRoad, Some("test"), Some("test"), 286, Some("10.04.2018 23:00:14"), Some("test"), Map(), 24962, 1, 0, 3, 1, 81, 107, "01.10.2017", "", 0.0, 25.257, AgainstDigitizing, None, Some(CalibrationPoint(10455860, 0.0, 107)), Anomaly.None, 190864630, None, false, floating = true),
        RoadAddressLink(9033713, 10455862, Seq(Point(482194.039, 6748026.255, 71.43499999999767), Point(482187.606, 6748024.54, 71.08999999999651), Point(482179.458, 6748025.255, 71.23500000000058), Point(482175.456, 6748026.97, 71.3179999999993), Point(482172.597, 6748028.685, 71.50900000000547)), 22.524914383777997, Municipality, UnknownLinkType, FloatingRoadLinkType, UnknownConstructionType, HistoryLinkInterface, MunicipalityStreetRoad, Some("test"), Some("test"), BigInt.apply(286), Some("10.04.2018 23:00:14"), Some("test"), Map(), 24962, 1, 0, 3, 5, 0, 23, "01.10.2017", "", 0.0, 22.525, AgainstDigitizing, Some(CalibrationPoint(10455862, 22.525, 0)), None, Anomaly.None, 190864630, None, false, floating = true))

      val target = Seq(
        RoadAddressLink(0, 10473188, Seq(Point(482173.031, 6748029.022, 71.51399999999558), Point(482170.778, 6748037.771, 71.35599999999977), Point(482173.542, 6748044.438, 71.42699999999604), Point(482177.695, 6748047.786, 71.49099999999453)), 21.58614152331046, AdministrativeClass.apply(2), LinkType.apply(99), UnknownRoadLinkType, InUse, NormalLinkInterface, MunicipalityStreetRoad, Some("test"), Some(""), 286, Some("10.04.2018 23:00:14"), Some("test"), Map(), 0, 0, 99, 3, 5, 0, 0, "", "", 0.0, 21.58614152331046, SideCode.Unknown, None, None, NoAddressGiven, 0, None, false),
        RoadAddressLink(0, 10473190, Seq(Point(482194.821, 6748025.538, 71.5), Point(482193.71, 6748024.668, 71.32700000000477), Point(482186.134, 6748022.469, 71.02700000000186), Point(482180.138, 6748023.264, 71.12799999999697), Point(482173.118, 6748028.88, 71.50199999999313), Point(482173.031, 6748029.022, 71.51399999999558)), 24.50478592842528, AdministrativeClass.apply(2), LinkType.apply(99), UnknownRoadLinkType, InUse, NormalLinkInterface, MunicipalityStreetRoad, Some("test"), Some(""), 286, Some("10.04.2018 23:00:14"), Some("test"), Map(), 0, 0, 99, 3, 5, 0, 0, "", "", 0.0, 24.50478592842528, SideCode.Unknown, None, None, NoAddressGiven, 0, None, false),
        RoadAddressLink(0, 10473189, Seq(Point(482194.821, 6748025.538, 71.5), Point(482199.325, 6748033.093, 71.2100000000064), Point(482197.655, 6748043.768, 71.61000000000058), Point(482196.119, 6748045.455, 71.69199999999546)), 21.882026111679927, AdministrativeClass.apply(2), LinkType.apply(99), UnknownRoadLinkType, InUse, NormalLinkInterface, MunicipalityStreetRoad, Some("test"), Some(""), 286, Some("10.04.2018 23:00:14"), Some("test"), Map(), 0, 0, 99, 3, 5, 0, 0, "", "", 0.0, 21.882026111679927, SideCode.Unknown, None, None, NoAddressGiven, 0, None, false),
        RoadAddressLink(0, 10473181, Seq(Point(482196.119, 6748045.455, 71.69199999999546), Point(482192.43, 6748047.921, 71.72599999999511), Point(482187.626, 6748049.472, 71.67399999999907), Point(482180.138, 6748048.536, 71.53800000000047), Point(482177.695, 6748047.786, 71.49099999999453)), 19.58730362428591, AdministrativeClass.apply(2), UnknownLinkType, UnknownRoadLinkType, InUse, NormalLinkInterface, MunicipalityStreetRoad, Some("test"), Some(""), 286, Some("10.04.2018 23:00:14"), Some("test"), Map(), 0, 0, 99, 3, 5, 0, 0, "", "", 0.0, 19.58730362428591, SideCode.Unknown, None, None, NoAddressGiven, 0, None, false)
      )

      val transferred = roadAddressService.transferRoadAddress(sources, target, User(1, "Test User", Configuration())).sortBy(_.startAddrMValue)
      transferred.size should be(4)
      transferred.head.startAddrMValue should be(0)
      transferred.last.endAddrMValue should be (107)
    }
  }

  test("Check correct constuction of floating links") {
    val attributesMap = Map("MUNICIPALITYCODE" -> BigInt.apply(99999))
    val mockRoadLink = RoadLink(123456789, Seq(Point(0.0, 0.0), Point(10.0, 10.0)), 14.1, AdministrativeClass.apply(2), 1, TrafficDirection.TowardsDigitizing, LinkType.apply(1), None, None, attributesMap)
    val floatingAddress = RoadAddress(9988, 75, 2, RoadType.Unknown, Track.Combined, Discontinuity.Continuous, 3532, 3598, None, None, Some("tr"),
      123456789, 0.0, 65.259, SideCode.TowardsDigitizing, 0, (None, None), true, Seq(Point(0.0, 0.0), Point(11.0, 11.0)), LinkGeomSource.NormalLinkInterface, 8, NoTermination, 0)

    runWithRollback {
      val returnedFloatingAddressees = roadAddressService.buildFloatingAddresses(Seq(mockRoadLink), Seq.empty[VVHRoadlink], Seq(floatingAddress))
      returnedFloatingAddressees.size should be(1)
      returnedFloatingAddressees.head.id should be(floatingAddress.id)
      returnedFloatingAddressees.head.linkId should be(mockRoadLink.linkId)
      returnedFloatingAddressees.head.anomaly should be(Anomaly.None)
      returnedFloatingAddressees.head.roadLinkType should be(RoadLinkType.FloatingRoadLinkType)
      returnedFloatingAddressees.head.administrativeClass should be(mockRoadLink.administrativeClass)
      returnedFloatingAddressees.head.geometry should be(mockRoadLink.geometry)
    }
  }

<<<<<<< HEAD
  test("getAdjacentAddressesWithoutTX should not return addresses that are already selected by ") {
    val selectedId = 741L
    val selectedLinkId = 852L
    val selectedGeom = List(Point(10.0, 10.0, 0.0), Point(10.0, 10.0, 0.0))
    val (id1, id2) = (456L, 789L)
    val (linkId1, linkId2) = (987L, 654L)
    val (geom1, geom2) = (List(Point(0.0, 0.0, 0.0), Point(10.0, 10.0, 0.0)), List(Point(10.0, 10.0, 0.0), Point(20.0, 20.0, 0.0)))
    val (roadNumber, roadPartNumber) = (99, 1)

    val selectedRoadAddress = RoadAddress(selectedId, roadNumber, roadPartNumber, RoadType.Unknown, Track.Combined, Discontinuity.Continuous, 10, 20, Some(DateTime.now()), None, Some("tr"),
      selectedLinkId, 0.0, 65.259, SideCode.TowardsDigitizing, 0, (None, None), true, selectedGeom, LinkGeomSource.NormalLinkInterface, 8, NoTermination, 0)

    val roadAddress1 = RoadAddress(id1, roadNumber, roadPartNumber, RoadType.Unknown, Track.Combined, Discontinuity.Continuous, 0, 10, Some(DateTime.now()), None, Some("tr"),
      linkId1, 0.0, 65.259, SideCode.TowardsDigitizing, 0, (None, None), true, geom1, LinkGeomSource.NormalLinkInterface, 8, NoTermination, 0)

    val roadAddress2 = RoadAddress(id2, roadNumber, roadPartNumber, RoadType.Unknown, Track.Combined, Discontinuity.Continuous, 20, 30, Some(DateTime.now()), None, Some("tr"),
      linkId2, 0.0, 65.259, SideCode.TowardsDigitizing, 0, (None, None), true, geom1, LinkGeomSource.NormalLinkInterface, 8, NoTermination, 0)

    runWithRollback{
      RoadAddressDAO.create(Seq(selectedRoadAddress, roadAddress1, roadAddress2))
      val returnedAdjacents = roadAddressService.getAdjacentAddressesInTX(Set.empty[Long], Set(selectedId, id1), selectedLinkId, selectedId, roadNumber, roadPartNumber, Track.Combined)
      returnedAdjacents.size should be (1)
      returnedAdjacents.map(ra => (ra.id, ra.linkId, ra.roadNumber, ra.roadPartNumber)).head should be (Seq(roadAddress2).map(ra => (ra.id, ra.linkId, ra.roadNumber, ra.roadPartNumber)).head)
    }
=======
  test("getAdjacents should return correct adjacents based on the existing of missing") {
    val baseLinkId = 12345L
    val roadAddressService = new RoadAddressService(mockRoadLinkService, mockEventBus)

    val ra = RoadAddress(-1000, 75, 2, RoadType.Unknown, Track.Combined, Discontinuity.Continuous, 3532, 3598, Some(DateTime.now.minusDays(5)), None, Some("tr"),
      baseLinkId, 0.0, 65.259, SideCode.TowardsDigitizing, 0, (None, None), true, Seq(Point(0.0, 0.0, 0.0), Point(5.0, 5.0, 0.0)), LinkGeomSource.NormalLinkInterface, 8, NoTermination, 0)

    val ra2 = RoadAddress(-1000, 75, 2, RoadType.Unknown, Track.Combined, Discontinuity.Continuous, 3533, 3599, Some(DateTime.now.minusDays(2)), None, Some("tr"),
      baseLinkId+2L, 0.0, 60.259, SideCode.TowardsDigitizing, 0, (None, None), true, Seq(Point(0.0, 0.0, 0.0), Point(5.0, 25.0, 0.0)), LinkGeomSource.NormalLinkInterface, 8, NoTermination, 0)

    val roadLink1 = RoadLink(baseLinkId, Seq(Point(0.0, 0.0, 0.0), Point(5.0, 5.0, 0.0))
      , 540.3960283713503, State, 99, TrafficDirection.AgainstDigitizing, UnknownLinkType, Some("25.06.2015 03:00:00"), Some("vvh_modified"), Map("MUNICIPALITYCODE" -> BigInt.apply(749)),
      InUse, NormalLinkInterface)

    val roadLink2 = RoadLink(baseLinkId + 1L, Seq(Point(5.0, 5.0, 0.0), Point(10.0, 10.0, 0.0))
      , 540.3960283713503, State, 99, TrafficDirection.AgainstDigitizing, UnknownLinkType, Some("25.06.2015 03:00:00"), Some("vvh_modified"), Map("MUNICIPALITYCODE" -> BigInt.apply(749)),
      InUse, NormalLinkInterface)

    val roadLink3 = RoadLink(baseLinkId + 2L, Seq(Point(5.0, 5.0, 0.0), Point(5.0, 15.0, 0.0))
      , 540.3960283713503, State, 99, TrafficDirection.AgainstDigitizing, UnknownLinkType, Some("25.06.2015 03:00:00"), Some("vvh_modified"), Map("MUNICIPALITYCODE" -> BigInt.apply(749)),
      InUse, NormalLinkInterface)


    when(mockRoadLinkService.getRoadLinksByLinkIdsFromVVH(any[Set[Long]], any[Boolean])).thenReturn(Seq(roadLink1))
    when(mockRoadLinkService.getRoadLinksAndChangesFromVVHWithFrozenAPI(any[BoundingRectangle], any[Boolean])).thenReturn((Seq(roadLink2, roadLink3), Seq.empty[ChangeInfo]))

    val returnedAdjacents = runWithRollback {
      RoadAddressDAO.create(Seq(ra,ra2))
      RoadAddressDAO.createMissingRoadAddress(
        MissingRoadAddress(baseLinkId+1L, Some(ra.startAddrMValue), Some(ra.endAddrMValue), RoadType.PublicRoad, Some(ra.roadNumber),
          Some(ra.roadPartNumber), None, None, Anomaly.NoAddressGiven, Seq(Point(0.0, 0.0, 0.0), Point(5.0, 5.0, 0.0))))
      roadAddressService.getAdjacent(Set(baseLinkId), baseLinkId, false)
    }
    returnedAdjacents.size should be (2)
    returnedAdjacents.map(_.linkId) should contain allOf (baseLinkId+1L, baseLinkId+2L)
>>>>>>> d863dea8
  }

  private def createRoadAddressLink(id: Long, linkId: Long, geom: Seq[Point], roadNumber: Long, roadPartNumber: Long, trackCode: Long,
                                    startAddressM: Long, endAddressM: Long, sideCode: SideCode, anomaly: Anomaly, startCalibrationPoint: Boolean = false,
                                    endCalibrationPoint: Boolean = false, commonHistoryId: Long = 0) = {
    val length = GeometryUtils.geometryLength(geom)
    RoadAddressLink(id, linkId, geom, length, State, LinkType.apply(1), NormalRoadLinkType,
      ConstructionType.InUse, NormalLinkInterface, RoadType.PublicRoad, Some("Vt5"), None, BigInt(0), None, None, Map(), roadNumber, roadPartNumber,
      trackCode, 1, 5, startAddressM, endAddressM, "2016-01-01", "", 0.0, GeometryUtils.geometryLength(geom), sideCode,
      if (startCalibrationPoint) { Option(CalibrationPoint(linkId, if (sideCode == SideCode.TowardsDigitizing) 0.0 else length, startAddressM))} else None,
      if (endCalibrationPoint) { Option(CalibrationPoint(linkId, if (sideCode == SideCode.AgainstDigitizing) 0.0 else length, endAddressM))} else None,
      anomaly, commonHistoryId)

  }

  private def toHistoryLink(rl: RoadLink): VVHHistoryRoadLink = {
    VVHHistoryRoadLink(rl.linkId, rl.municipalityCode, rl.geometry, rl.administrativeClass, rl.trafficDirection,
      FeatureClass.AllOthers, 84600, 86400, rl.attributes)
  }

  private def createChangeTable(oldId: Long, newId: Long, changeType: ChangeType, oldStart: Double, oldEnd: Double,
                                newStart: Double, newEnd: Double, vvhTimeStamp: Long) = {
    changeType match {
      case CombinedRemovedPart | CombinedModifiedPart | ReplacedCommonPart | DividedModifiedPart | DividedNewPart =>
        ChangeInfo(Some(oldId), Some(newId), newId, changeType.value, Some(oldStart), Some(oldEnd), Some(newStart),
          Some(newEnd), vvhTimeStamp)
      case ReplacedNewPart => ChangeInfo(None, Some(newId), newId, changeType.value, None, None, Some(newStart),
        Some(newEnd), vvhTimeStamp)
// TODO
//      case ChangeType.Unknown =>
//      case LenghtenedCommonPart =>
//      case LengthenedNewPart =>
//      case ShortenedCommonPart =>
//      case ShortenedRemovedPart =>
//      case Removed =>
//      case New =>
//      case ReplacedRemovedPart =>
      case _ => throw new NotImplementedError("implement it")
    }
  }

  private def sanityCheck(result: Seq[RoadAddress]) = {
    result.size should be > 0
    result.forall(l =>
      l.startCalibrationPoint.isEmpty || l.startCalibrationPoint.get.addressMValue == l.startAddrMValue) should be(true)
    result.forall(l =>
      l.endCalibrationPoint.isEmpty || l.endCalibrationPoint.get.addressMValue == l.endAddrMValue) should be(true)
    result.forall(l =>
      Set[SideCode](SideCode.AgainstDigitizing, SideCode.TowardsDigitizing).contains(l.sideCode)
    )
    result.forall(l =>
      l.startAddrMValue < l.endAddrMValue
    )

  }
}<|MERGE_RESOLUTION|>--- conflicted
+++ resolved
@@ -1343,7 +1343,43 @@
     }
   }
 
-<<<<<<< HEAD
+  test("getAdjacents should return correct adjacents based on the existing of missing") {
+    val baseLinkId = 12345L
+    val roadAddressService = new RoadAddressService(mockRoadLinkService, mockEventBus)
+
+    val ra = RoadAddress(-1000, 75, 2, RoadType.Unknown, Track.Combined, Discontinuity.Continuous, 3532, 3598, Some(DateTime.now.minusDays(5)), None, Some("tr"),
+      baseLinkId, 0.0, 65.259, SideCode.TowardsDigitizing, 0, (None, None), true, Seq(Point(0.0, 0.0, 0.0), Point(5.0, 5.0, 0.0)), LinkGeomSource.NormalLinkInterface, 8, NoTermination, 0)
+
+    val ra2 = RoadAddress(-1000, 75, 2, RoadType.Unknown, Track.Combined, Discontinuity.Continuous, 3533, 3599, Some(DateTime.now.minusDays(2)), None, Some("tr"),
+      baseLinkId+2L, 0.0, 60.259, SideCode.TowardsDigitizing, 0, (None, None), true, Seq(Point(0.0, 0.0, 0.0), Point(5.0, 25.0, 0.0)), LinkGeomSource.NormalLinkInterface, 8, NoTermination, 0)
+
+    val roadLink1 = RoadLink(baseLinkId, Seq(Point(0.0, 0.0, 0.0), Point(5.0, 5.0, 0.0))
+      , 540.3960283713503, State, 99, TrafficDirection.AgainstDigitizing, UnknownLinkType, Some("25.06.2015 03:00:00"), Some("vvh_modified"), Map("MUNICIPALITYCODE" -> BigInt.apply(749)),
+      InUse, NormalLinkInterface)
+
+    val roadLink2 = RoadLink(baseLinkId + 1L, Seq(Point(5.0, 5.0, 0.0), Point(10.0, 10.0, 0.0))
+      , 540.3960283713503, State, 99, TrafficDirection.AgainstDigitizing, UnknownLinkType, Some("25.06.2015 03:00:00"), Some("vvh_modified"), Map("MUNICIPALITYCODE" -> BigInt.apply(749)),
+      InUse, NormalLinkInterface)
+
+    val roadLink3 = RoadLink(baseLinkId + 2L, Seq(Point(5.0, 5.0, 0.0), Point(5.0, 15.0, 0.0))
+      , 540.3960283713503, State, 99, TrafficDirection.AgainstDigitizing, UnknownLinkType, Some("25.06.2015 03:00:00"), Some("vvh_modified"), Map("MUNICIPALITYCODE" -> BigInt.apply(749)),
+      InUse, NormalLinkInterface)
+
+
+    when(mockRoadLinkService.getRoadLinksByLinkIdsFromVVH(any[Set[Long]], any[Boolean])).thenReturn(Seq(roadLink1))
+    when(mockRoadLinkService.getRoadLinksAndChangesFromVVHWithFrozenAPI(any[BoundingRectangle], any[Boolean])).thenReturn((Seq(roadLink2, roadLink3), Seq.empty[ChangeInfo]))
+
+    val returnedAdjacents = runWithRollback {
+      RoadAddressDAO.create(Seq(ra,ra2))
+      RoadAddressDAO.createMissingRoadAddress(
+        MissingRoadAddress(baseLinkId+1L, Some(ra.startAddrMValue), Some(ra.endAddrMValue), RoadType.PublicRoad, Some(ra.roadNumber),
+          Some(ra.roadPartNumber), None, None, Anomaly.NoAddressGiven, Seq(Point(0.0, 0.0, 0.0), Point(5.0, 5.0, 0.0))))
+      roadAddressService.getAdjacent(Set(baseLinkId), baseLinkId, false)
+    }
+    returnedAdjacents.size should be (2)
+    returnedAdjacents.map(_.linkId) should contain allOf (baseLinkId+1L, baseLinkId+2L)
+  }
+
   test("getAdjacentAddressesWithoutTX should not return addresses that are already selected by ") {
     val selectedId = 741L
     val selectedLinkId = 852L
@@ -1368,43 +1404,6 @@
       returnedAdjacents.size should be (1)
       returnedAdjacents.map(ra => (ra.id, ra.linkId, ra.roadNumber, ra.roadPartNumber)).head should be (Seq(roadAddress2).map(ra => (ra.id, ra.linkId, ra.roadNumber, ra.roadPartNumber)).head)
     }
-=======
-  test("getAdjacents should return correct adjacents based on the existing of missing") {
-    val baseLinkId = 12345L
-    val roadAddressService = new RoadAddressService(mockRoadLinkService, mockEventBus)
-
-    val ra = RoadAddress(-1000, 75, 2, RoadType.Unknown, Track.Combined, Discontinuity.Continuous, 3532, 3598, Some(DateTime.now.minusDays(5)), None, Some("tr"),
-      baseLinkId, 0.0, 65.259, SideCode.TowardsDigitizing, 0, (None, None), true, Seq(Point(0.0, 0.0, 0.0), Point(5.0, 5.0, 0.0)), LinkGeomSource.NormalLinkInterface, 8, NoTermination, 0)
-
-    val ra2 = RoadAddress(-1000, 75, 2, RoadType.Unknown, Track.Combined, Discontinuity.Continuous, 3533, 3599, Some(DateTime.now.minusDays(2)), None, Some("tr"),
-      baseLinkId+2L, 0.0, 60.259, SideCode.TowardsDigitizing, 0, (None, None), true, Seq(Point(0.0, 0.0, 0.0), Point(5.0, 25.0, 0.0)), LinkGeomSource.NormalLinkInterface, 8, NoTermination, 0)
-
-    val roadLink1 = RoadLink(baseLinkId, Seq(Point(0.0, 0.0, 0.0), Point(5.0, 5.0, 0.0))
-      , 540.3960283713503, State, 99, TrafficDirection.AgainstDigitizing, UnknownLinkType, Some("25.06.2015 03:00:00"), Some("vvh_modified"), Map("MUNICIPALITYCODE" -> BigInt.apply(749)),
-      InUse, NormalLinkInterface)
-
-    val roadLink2 = RoadLink(baseLinkId + 1L, Seq(Point(5.0, 5.0, 0.0), Point(10.0, 10.0, 0.0))
-      , 540.3960283713503, State, 99, TrafficDirection.AgainstDigitizing, UnknownLinkType, Some("25.06.2015 03:00:00"), Some("vvh_modified"), Map("MUNICIPALITYCODE" -> BigInt.apply(749)),
-      InUse, NormalLinkInterface)
-
-    val roadLink3 = RoadLink(baseLinkId + 2L, Seq(Point(5.0, 5.0, 0.0), Point(5.0, 15.0, 0.0))
-      , 540.3960283713503, State, 99, TrafficDirection.AgainstDigitizing, UnknownLinkType, Some("25.06.2015 03:00:00"), Some("vvh_modified"), Map("MUNICIPALITYCODE" -> BigInt.apply(749)),
-      InUse, NormalLinkInterface)
-
-
-    when(mockRoadLinkService.getRoadLinksByLinkIdsFromVVH(any[Set[Long]], any[Boolean])).thenReturn(Seq(roadLink1))
-    when(mockRoadLinkService.getRoadLinksAndChangesFromVVHWithFrozenAPI(any[BoundingRectangle], any[Boolean])).thenReturn((Seq(roadLink2, roadLink3), Seq.empty[ChangeInfo]))
-
-    val returnedAdjacents = runWithRollback {
-      RoadAddressDAO.create(Seq(ra,ra2))
-      RoadAddressDAO.createMissingRoadAddress(
-        MissingRoadAddress(baseLinkId+1L, Some(ra.startAddrMValue), Some(ra.endAddrMValue), RoadType.PublicRoad, Some(ra.roadNumber),
-          Some(ra.roadPartNumber), None, None, Anomaly.NoAddressGiven, Seq(Point(0.0, 0.0, 0.0), Point(5.0, 5.0, 0.0))))
-      roadAddressService.getAdjacent(Set(baseLinkId), baseLinkId, false)
-    }
-    returnedAdjacents.size should be (2)
-    returnedAdjacents.map(_.linkId) should contain allOf (baseLinkId+1L, baseLinkId+2L)
->>>>>>> d863dea8
   }
 
   private def createRoadAddressLink(id: Long, linkId: Long, geom: Seq[Point], roadNumber: Long, roadPartNumber: Long, trackCode: Long,
