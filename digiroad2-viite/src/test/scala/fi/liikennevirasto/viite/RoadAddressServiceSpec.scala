--- conflicted
+++ resolved
@@ -1285,7 +1285,6 @@
     }
   }
 
-<<<<<<< HEAD
   //TODO this probably will not be needed
 //  test("Check if road address history is fused") {
 //    runWithRollback {
@@ -1386,7 +1385,7 @@
 //    when(mockRoadLinkService.getRoadLinksAndChangesFromVVHWithFrozenAPI(any[BoundingRectangle], any[Boolean])).thenReturn((Seq(roadLink2, roadLink3), Seq.empty[ChangeInfo]))
 //
 //    val returnedAdjacents = runWithRollback {
-//      RoadAddressDAO.create(Seq(ra,ra2))
+//      RoadAddressDAO.create(Seq(ra))
 //      RoadAddressDAO.createMissingRoadAddress(
 //        MissingRoadAddress(baseLinkId+1L, None, None, RoadType.PublicRoad, None, None, None, Some(7.1), Anomaly.NoAddressGiven, Seq(Point(5.0, 5.0, 0.0), Point(10.0, 10.0, 0.0)))
 //      )
@@ -1399,8 +1398,100 @@
 //    returnedAdjacents.size should be (2)
 //    returnedAdjacents.map(_.linkId) should contain allOf (baseLinkId+1L, baseLinkId+2L)
 //  }
-
-  //TODO this will be implemented at VIITE-1538
+//
+//  test("getAdjacents should return correct adjacents in chain geometry (each one adjacent to next one) based on the existing of missing") {
+//    val baseLinkId = 12345L
+//    val roadAddressService = new RoadAddressService(mockRoadLinkService, mockEventBus)
+//
+//    val ra = RoadAddress(-1000, 75, 2, RoadType.Unknown, Track.Combined, Discontinuity.Continuous, 3532, 3598, Some(DateTime.now.minusDays(5)), None, Some("tr"),
+//      baseLinkId, 0.0, 65.259, SideCode.TowardsDigitizing, 0, (None, None), FloatingReason.ApplyChanges, Seq(Point(0.0, 0.0, 0.0), Point(5.0, 5.0, 0.0)), LinkGeomSource.NormalLinkInterface, 8, NoTermination, 0)
+//
+//    val ra2 = RoadAddress(-1000, 75, 2, RoadType.Unknown, Track.Combined, Discontinuity.Continuous, 3533, 3599, Some(DateTime.now.minusDays(2)), None, Some("tr"),
+//      baseLinkId+2L, 0.0, 60.259, SideCode.TowardsDigitizing, 0, (None, None), FloatingReason.ApplyChanges, Seq(Point(0.0, 0.0, 0.0), Point(5.0, 25.0, 0.0)), LinkGeomSource.NormalLinkInterface, 8, NoTermination, 0)
+//
+//    val roadLink1 = RoadLink(baseLinkId, Seq(Point(0.0, 0.0, 0.0), Point(5.0, 5.0, 0.0))
+//      , 540.3960283713503, State, 99, TrafficDirection.AgainstDigitizing, UnknownLinkType, Some("25.06.2015 03:00:00"), Some("vvh_modified"), Map("MUNICIPALITYCODE" -> BigInt.apply(749)),
+//      InUse, NormalLinkInterface)
+//
+//    val roadLink2 = RoadLink(baseLinkId + 1L, Seq(Point(5.0, 5.0, 0.0), Point(10.0, 10.0, 0.0))
+//      , 540.3960283713503, State, 99, TrafficDirection.AgainstDigitizing, UnknownLinkType, Some("25.06.2015 03:00:00"), Some("vvh_modified"), Map("MUNICIPALITYCODE" -> BigInt.apply(749)),
+//      InUse, NormalLinkInterface)
+//
+//    val roadLink3 = RoadLink(baseLinkId + 2L, Seq(Point(10, 10, 0.0), Point(15.0, 15.0, 0.0))
+//      , 540.3960283713503, State, 99, TrafficDirection.AgainstDigitizing, UnknownLinkType, Some("25.06.2015 03:00:00"), Some("vvh_modified"), Map("MUNICIPALITYCODE" -> BigInt.apply(749)),
+//      InUse, NormalLinkInterface)
+//
+//
+//    when(mockRoadLinkService.getRoadLinksByLinkIdsFromVVH(any[Set[Long]], any[Boolean])).thenReturn(Seq(roadLink1))
+//    when(mockRoadLinkService.getRoadLinksAndChangesFromVVHWithFrozenAPI(any[BoundingRectangle], any[Boolean])).thenReturn((Seq(roadLink1, roadLink2), Seq.empty[ChangeInfo]))
+//
+//    runWithRollback {
+//      RoadAddressDAO.create(Seq(ra))
+//      RoadAddressDAO.createMissingRoadAddress(
+//        MissingRoadAddress(baseLinkId+1L, None, None, RoadType.PublicRoad, None, None, None, Some(7.1), Anomaly.NoAddressGiven, Seq(Point(5.0, 5.0, 0.0), Point(10.0, 10.0, 0.0)))
+//      )
+//      RoadAddressDAO.createMissingRoadAddress(
+//        MissingRoadAddress(baseLinkId+2L, None, None, RoadType.PublicRoad, None, None, None, Some(7.1), Anomaly.GeometryChanged, Seq(Point(10.0, 10.0, 0.0), Point(15.0, 15.0, 0.0)))
+//      )
+//      val returnedAdjacents1 = roadAddressService.getAdjacent(Set(baseLinkId), baseLinkId, false)
+//      returnedAdjacents1.size should be (1)
+//      returnedAdjacents1.map(_.linkId).head should be (baseLinkId+1L)
+//      when(mockRoadLinkService.getRoadLinksByLinkIdsFromVVH(any[Set[Long]], any[Boolean])).thenReturn(Seq(roadLink2))
+//      when(mockRoadLinkService.getRoadLinksAndChangesFromVVHWithFrozenAPI(any[BoundingRectangle], any[Boolean])).thenReturn((Seq(roadLink2, roadLink3), Seq.empty[ChangeInfo]))
+//      val returnedAdjacents2 = roadAddressService.getAdjacent(Set(baseLinkId+1), baseLinkId+1, false)
+//      returnedAdjacents2.size should be (1)
+//      returnedAdjacents2.map(_.linkId).head should be (baseLinkId+2L)
+//    }
+//
+//  }
+
+//  test("getAdjacentAddressesWithoutTX should not return addresses that are already selected by ") {
+//    val selectedId = 741L
+//    val selectedLinkId = 852L
+//    val selectedGeom = List(Point(10.0, 10.0, 0.0), Point(10.0, 10.0, 0.0))
+//    val (id1, id2) = (456L, 789L)
+//    val (linkId1, linkId2) = (987L, 654L)
+//    val (geom1, geom2) = (List(Point(0.0, 0.0, 0.0), Point(10.0, 10.0, 0.0)), List(Point(10.0, 10.0, 0.0), Point(20.0, 20.0, 0.0)))
+//    val (roadNumber, roadPartNumber) = (99, 1)
+//
+//    val selectedRoadAddress = RoadAddress(selectedId, roadNumber, roadPartNumber, RoadType.Unknown, Track.Combined, Discontinuity.Continuous, 10, 20, Some(DateTime.now()), None, Some("tr"),
+//      selectedLinkId, 0.0, 65.259, SideCode.TowardsDigitizing, 0, (None, None), FloatingReason.ApplyChanges, selectedGeom, LinkGeomSource.NormalLinkInterface, 8, NoTermination, 0)
+//
+//    val roadAddress1 = RoadAddress(id1, roadNumber, roadPartNumber, RoadType.Unknown, Track.Combined, Discontinuity.Continuous, 0, 10, Some(DateTime.now()), None, Some("tr"),
+//      linkId1, 0.0, 65.259, SideCode.TowardsDigitizing, 0, (None, None), FloatingReason.ApplyChanges, geom1, LinkGeomSource.NormalLinkInterface, 8, NoTermination, 0)
+//
+//    val roadAddress2 = RoadAddress(id2, roadNumber, roadPartNumber, RoadType.Unknown, Track.Combined, Discontinuity.Continuous, 20, 30, Some(DateTime.now()), None, Some("tr"),
+//      linkId2, 0.0, 65.259, SideCode.TowardsDigitizing, 0, (None, None), FloatingReason.ApplyChanges, geom1, LinkGeomSource.NormalLinkInterface, 8, NoTermination, 0)
+//
+//    runWithRollback{
+//      RoadAddressDAO.create(Seq(selectedRoadAddress, roadAddress1, roadAddress2))
+//      val returnedAdjacents = roadAddressService.getAdjacentAddressesInTX(Set.empty[Long], Set(selectedId, id1), selectedLinkId, selectedId, roadNumber, roadPartNumber, Track.Combined)
+//      returnedAdjacents.size should be (1)
+//      returnedAdjacents.map(ra => (ra.id, ra.linkId, ra.roadNumber, ra.roadPartNumber)).head should be (Seq(roadAddress2).map(ra => (ra.id, ra.linkId, ra.roadNumber, ra.roadPartNumber)).head)
+//    }
+//  }
+
+  //TODO this will be implemented at VIITE-1550
+//  test("check correct fetching of road address via ID") {
+//    val baseLinkId = 12345L
+//    val ra = RoadAddress(-1000, 75, 2, RoadType.Unknown, Track.Combined, Discontinuity.Continuous, 3532, 3598, Some(DateTime.now.minusDays(5)), None, Some("tr"),
+//      baseLinkId, 0.0, 65.259, SideCode.TowardsDigitizing, 0, (None, None), FloatingReason.ApplyChanges, Seq(Point(0.0, 0.0, 0.0), Point(5.0, 5.0, 0.0)), LinkGeomSource.NormalLinkInterface, 8, NoTermination, 0)
+//
+//    val roadLink1 = RoadLink(baseLinkId, Seq(Point(0.0, 0.0, 0.0), Point(5.0, 5.0, 0.0))
+//      , 540.3960283713503, State, 99, TrafficDirection.AgainstDigitizing, UnknownLinkType, Some("25.06.2015 03:00:00"), Some("vvh_modified"), Map("MUNICIPALITYCODE" -> BigInt.apply(749)),
+//      InUse, NormalLinkInterface)
+//
+//    when(mockRoadLinkService.getCurrentAndHistoryRoadLinksFromVVH(any[Set[Long]], any[Boolean])).thenReturn((Seq(roadLink1), Seq(toHistoryLink(ra))))
+//
+//    runWithRollback {
+//     val createdId =  RoadAddressDAO.create(Seq(ra)).head
+//      val returnedAddresses = roadAddressService.getRoadAddressLinkById(createdId)
+//      returnedAddresses.size should be (1)
+//      returnedAddresses.head.id should be (createdId)
+//      returnedAddresses.head.linkId should be (baseLinkId)
+//    }
+//  }
+
 //  test("getAdjacents should return correct adjacents in chain geometry (each one adjacent to next one) based on the existing of missing") {
 //    val baseLinkId = 12345L
 //    val roadAddressService = new RoadAddressService(mockRoadLinkService, mockEventBus)
@@ -1446,345 +1537,97 @@
 //    }
 //
 //  }
-
+//
 //  test("getAdjacentAddressesWithoutTX should not return addresses that are already selected by ") {
-//    val selectedId = 741L
-//    val selectedLinkId = 852L
-//    val selectedGeom = List(Point(10.0, 10.0, 0.0), Point(10.0, 10.0, 0.0))
-//    val (id1, id2) = (456L, 789L)
-//    val (linkId1, linkId2) = (987L, 654L)
-//    val (geom1, geom2) = (List(Point(0.0, 0.0, 0.0), Point(10.0, 10.0, 0.0)), List(Point(10.0, 10.0, 0.0), Point(20.0, 20.0, 0.0)))
-//    val (roadNumber, roadPartNumber) = (99, 1)
-//
-//    val selectedRoadAddress = RoadAddress(selectedId, roadNumber, roadPartNumber, RoadType.Unknown, Track.Combined, Discontinuity.Continuous, 10, 20, Some(DateTime.now()), None, Some("tr"),
-//      selectedLinkId, 0.0, 65.259, SideCode.TowardsDigitizing, 0, (None, None), FloatingReason.ApplyChanges, selectedGeom, LinkGeomSource.NormalLinkInterface, 8, NoTermination, 0)
-//
-//    val roadAddress1 = RoadAddress(id1, roadNumber, roadPartNumber, RoadType.Unknown, Track.Combined, Discontinuity.Continuous, 0, 10, Some(DateTime.now()), None, Some("tr"),
-//      linkId1, 0.0, 65.259, SideCode.TowardsDigitizing, 0, (None, None), FloatingReason.ApplyChanges, geom1, LinkGeomSource.NormalLinkInterface, 8, NoTermination, 0)
-//
-//    val roadAddress2 = RoadAddress(id2, roadNumber, roadPartNumber, RoadType.Unknown, Track.Combined, Discontinuity.Continuous, 20, 30, Some(DateTime.now()), None, Some("tr"),
-//      linkId2, 0.0, 65.259, SideCode.TowardsDigitizing, 0, (None, None), FloatingReason.ApplyChanges, geom1, LinkGeomSource.NormalLinkInterface, 8, NoTermination, 0)
-//
-//    runWithRollback{
-//      RoadAddressDAO.create(Seq(selectedRoadAddress, roadAddress1, roadAddress2))
-//      val returnedAdjacents = roadAddressService.getAdjacentAddressesInTX(Set.empty[Long], Set(selectedId, id1), selectedLinkId, selectedId, roadNumber, roadPartNumber, Track.Combined)
-//      returnedAdjacents.size should be (1)
-//      returnedAdjacents.map(ra => (ra.id, ra.linkId, ra.roadNumber, ra.roadPartNumber)).head should be (Seq(roadAddress2).map(ra => (ra.id, ra.linkId, ra.roadNumber, ra.roadPartNumber)).head)
-//    }
-//  }
-
-  //TODO this will be implemented at VIITE-1550
+//  val selectedId = 741L
+//  val selectedLinkId = 852L
+//  val selectedGeom = List(Point(10.0, 10.0, 0.0), Point(10.0, 10.0, 0.0))
+//  val (id1, id2) = (456L, 789L)
+//  val (linkId1, linkId2) = (987L, 654L)
+//  val (geom1, geom2) = (List(Point(0.0, 0.0, 0.0), Point(10.0, 10.0, 0.0)), List(Point(10.0, 10.0, 0.0), Point(20.0, 20.0, 0.0)))
+//  val (roadNumber, roadPartNumber) = (99, 1)
+//
+//  val selectedRoadAddress = RoadAddress(selectedId, roadNumber, roadPartNumber, RoadType.Unknown, Track.Combined, Discontinuity.Continuous, 10, 20, Some(DateTime.now()), None, Some("tr"),
+//  selectedLinkId, 0.0, 65.259, SideCode.TowardsDigitizing, 0, (None, None), FloatingReason.ApplyChanges, selectedGeom, LinkGeomSource.NormalLinkInterface, 8, NoTermination, 0)
+//
+//  val roadAddress1 = RoadAddress(id1, roadNumber, roadPartNumber, RoadType.Unknown, Track.Combined, Discontinuity.Continuous, 0, 10, Some(DateTime.now()), None, Some("tr"),
+//  linkId1, 0.0, 65.259, SideCode.TowardsDigitizing, 0, (None, None), FloatingReason.ApplyChanges, geom1, LinkGeomSource.NormalLinkInterface, 8, NoTermination, 0)
+//
+//  val roadAddress2 = RoadAddress(id2, roadNumber, roadPartNumber, RoadType.Unknown, Track.Combined, Discontinuity.Continuous, 20, 30, Some(DateTime.now()), None, Some("tr"),
+//  linkId2, 0.0, 65.259, SideCode.TowardsDigitizing, 0, (None, None), FloatingReason.ApplyChanges, geom1, LinkGeomSource.NormalLinkInterface, 8, NoTermination, 0)
+//
+//  runWithRollback{
+//  RoadAddressDAO.create(Seq(selectedRoadAddress, roadAddress1, roadAddress2))
+//  val returnedAdjacents = roadAddressService.getAdjacentAddressesInTX(Set.empty[Long], Set(selectedId, id1), selectedLinkId, selectedId, roadNumber, roadPartNumber, Track.Combined)
+//  returnedAdjacents.size should be (1)
+//  returnedAdjacents.map(ra => (ra.id, ra.linkId, ra.roadNumber, ra.roadPartNumber)).head should be (Seq(roadAddress2).map(ra => (ra.id, ra.linkId, ra.roadNumber, ra.roadPartNumber)).head)
+//}
+//}
+//
 //  test("check correct fetching of road address via ID") {
-//    val baseLinkId = 12345L
-//    val ra = RoadAddress(-1000, 75, 2, RoadType.Unknown, Track.Combined, Discontinuity.Continuous, 3532, 3598, Some(DateTime.now.minusDays(5)), None, Some("tr"),
-//      baseLinkId, 0.0, 65.259, SideCode.TowardsDigitizing, 0, (None, None), FloatingReason.ApplyChanges, Seq(Point(0.0, 0.0, 0.0), Point(5.0, 5.0, 0.0)), LinkGeomSource.NormalLinkInterface, 8, NoTermination, 0)
-//
-//    val roadLink1 = RoadLink(baseLinkId, Seq(Point(0.0, 0.0, 0.0), Point(5.0, 5.0, 0.0))
-//      , 540.3960283713503, State, 99, TrafficDirection.AgainstDigitizing, UnknownLinkType, Some("25.06.2015 03:00:00"), Some("vvh_modified"), Map("MUNICIPALITYCODE" -> BigInt.apply(749)),
-//      InUse, NormalLinkInterface)
-//
-//    when(mockRoadLinkService.getCurrentAndHistoryRoadLinksFromVVH(any[Set[Long]], any[Boolean])).thenReturn((Seq(roadLink1), Seq(toHistoryLink(ra))))
-//
-//    runWithRollback {
-//     val createdId =  RoadAddressDAO.create(Seq(ra)).head
-//      val returnedAddresses = roadAddressService.getRoadAddressLinkById(createdId)
-//      returnedAddresses.size should be (1)
-//      returnedAddresses.head.id should be (createdId)
-//      returnedAddresses.head.linkId should be (baseLinkId)
-//    }
-//  }
-
-  //TODO this will be implemented at VIITE-1538
+//  val baseLinkId = 12345L
+//  val ra = RoadAddress(-1000, 75, 2, RoadType.Unknown, Track.Combined, Discontinuity.Continuous, 3532, 3598, Some(DateTime.now.minusDays(5)), None, Some("tr"),
+//  baseLinkId, 0.0, 65.259, SideCode.TowardsDigitizing, 0, (None, None), FloatingReason.ApplyChanges, Seq(Point(0.0, 0.0, 0.0), Point(5.0, 5.0, 0.0)), LinkGeomSource.NormalLinkInterface, 8, NoTermination, 0)
+//
+//  val roadLink1 = RoadLink(baseLinkId, Seq(Point(0.0, 0.0, 0.0), Point(5.0, 5.0, 0.0))
+//  , 540.3960283713503, State, 99, TrafficDirection.AgainstDigitizing, UnknownLinkType, Some("25.06.2015 03:00:00"), Some("vvh_modified"), Map("MUNICIPALITYCODE" -> BigInt.apply(749)),
+//  InUse, NormalLinkInterface)
+//
+//  when(mockRoadLinkService.getCurrentAndHistoryRoadLinksFromVVH(any[Set[Long]], any[Boolean])).thenReturn((Seq(roadLink1), Seq(toHistoryLink(ra))))
+//
+//  runWithRollback {
+//  val createdId =  RoadAddressDAO.create(Seq(ra)).head
+//  val returnedAddresses = roadAddressService.getRoadAddressLinkById(createdId)
+//  returnedAddresses.size should be (1)
+//  returnedAddresses.head.id should be (createdId)
+//  returnedAddresses.head.linkId should be (baseLinkId)
+//}
+//}
+
+//  TODO this will be implemented at VIITE-1538
 //  test("getFloatingAdjacents should return adjacent floatings based on the adjacency of it's history links") {
-//    val baseLinkId = 12345L
-//    val roadNumber = 9999L
-//    val roadPartNumber = 1L
-//
-//    val geom1 = Seq(Point(0.0, 0.0, 0.0), Point(5.0, 5.0, 0.0))
-//    val geom2 = Seq(Point(5.0, 5.0, 0.0), Point(10.0, 10.0, 0.0))
-//    val geom3 = Seq(Point(25.0, 25.0, 0.0), Point(30.0, 30.0, 0.0))
-//
-//    val ra1 = RoadAddress(-1000, roadNumber, roadPartNumber, RoadType.Unknown, Track.Combined, Discontinuity.Continuous, 0, 5, Some(DateTime.now.minusDays(5)), None, Some("tr"),
-//      baseLinkId, 0.0, 65.259, SideCode.TowardsDigitizing, 0, (None, None), FloatingReason.ApplyChanges, geom1, LinkGeomSource.NormalLinkInterface, 8, NoTermination, 0)
-//    val ra2 = RoadAddress(-1000, roadNumber, roadPartNumber, RoadType.Unknown, Track.Combined, Discontinuity.Continuous, 5, 10, Some(DateTime.now.minusDays(5)), None, Some("tr"),
-//      baseLinkId+1, 0.0, 65.259, SideCode.TowardsDigitizing, 0, (None, None), FloatingReason.ApplyChanges, geom2, LinkGeomSource.NormalLinkInterface, 8, NoTermination, 0)
-//    val ra3 = RoadAddress(-1000, roadNumber, roadPartNumber, RoadType.Unknown, Track.Combined, Discontinuity.Continuous, 25, 30, Some(DateTime.now.minusDays(5)), None, Some("tr"),
-//      baseLinkId+2, 0.0, 65.259, SideCode.TowardsDigitizing, 0, (None, None), FloatingReason.ApplyChanges, geom3, LinkGeomSource.NormalLinkInterface, 8, NoTermination, 0)
-//
-//    val roadLink1 = RoadLink(baseLinkId, geom1, 540.3960283713503,
-//      State, 99, TrafficDirection.AgainstDigitizing, UnknownLinkType, Some("25.06.2015 03:00:00"), Some("vvh_modified"), Map("MUNICIPALITYCODE" -> BigInt.apply(749)),
-//      InUse, NormalLinkInterface)
-//
-//    val roadLink2 = RoadLink(baseLinkId+1, geom2, 540.3960283713503,
-//      State, 99, TrafficDirection.AgainstDigitizing, UnknownLinkType, Some("25.06.2015 03:00:00"), Some("vvh_modified"), Map("MUNICIPALITYCODE" -> BigInt.apply(749)),
-//      InUse, NormalLinkInterface)
-//
-//    val roadLink3 = RoadLink(baseLinkId+2, geom3, 540.3960283713503,
-//      State, 99, TrafficDirection.AgainstDigitizing, UnknownLinkType, Some("25.06.2015 03:00:00"), Some("vvh_modified"), Map("MUNICIPALITYCODE" -> BigInt.apply(749)),
-//      InUse, NormalLinkInterface)
-//
-//    when(mockRoadLinkService.getRoadLinksHistoryFromVVH(any[Set[Long]])).thenReturn(
-//      (Seq(roadLink1, roadLink2, roadLink3).map(toHistoryLink))
-//    )
-//    runWithRollback{
-//      RoadAddressDAO.create(Seq(ra1, ra2, ra3))
-//      val created = RoadAddressDAO.fetchByRoadPart(roadNumber, roadPartNumber, includeFloating = true)
-//      val mySelected = created.find(_.linkId == baseLinkId+1).get
-//      val result = roadAddressService.getFloatingAdjacent(Set(mySelected.linkId), Set(mySelected.id), mySelected.linkId, mySelected.id, roadNumber, roadPartNumber, Track.Combined.value)
-//      result.size should be (1)
-//      result.head.linkId should be(baseLinkId)
-//      result.head.geometry should be (geom1)
-//      GeometryUtils.areAdjacent(mySelected.geometry, result.head.geometry) should be (true)
-//
-//    }
-//  }
-=======
-  test("Check if road address history is fused") {
-    runWithRollback {
-      val addressList = RoadAddressDAO.fetchByLinkId(Set(5171285L, 5170935L, 5171863L)).map(_.copy(endDate = Some(DateTime.parse("2015-01-01"))))
-      val idsString = s" (${addressList.map(_.id).mkString(",")})"
-      sqlu"""UPDATE ROAD_ADDRESS SET END_DATE = TO_DATE('2015-01-01', 'YYYY-MM-DD') WHERE ID IN #$idsString""".execute
-      addressList should have size (3)
-      val address = addressList.head
-      val newAddr = address.copy(id = -1000L, startAddrMValue = addressList.map(_.startAddrMValue).min,
-        endAddrMValue = addressList.map(_.endAddrMValue).max, endDate = Some(DateTime.parse("2015-01-01")))
-      val merger = RoadAddressMerge(addressList.map(_.id).toSet, Seq(newAddr))
-      roadAddressService.mergeRoadAddressHistoryInTX(merger)
-      val addressListMerged = RoadAddressDAO.fetchByLinkId(Set(5171285L, 5170935L, 5171863L))
-      addressListMerged should have size (1)
-      addressListMerged.head.linkId should be (address.linkId)
-    }
-  }
-
-  test("Check if roundabout is properly transferred") {
-    runWithRollback {
-      //Create of missing roundabout
-      sqlu"""INSERT INTO MISSING_ROAD_ADDRESS VALUES(10473181, NULL, NULL, NULL, NULL, 1, 0, 19.58730362428591, MDSYS.SDO_GEOMETRY(4002, 3067, NULL, MDSYS.SDO_ELEM_INFO_ARRAY(1, 2, 1), MDSYS.SDO_ORDINATE_ARRAY(482196.119,6748045.455,0,0,482177.695,6748047.786,0,0)))""".execute
-      sqlu"""INSERT INTO MISSING_ROAD_ADDRESS VALUES(10473188, NULL, NULL, NULL, NULL, 1, 0, 21.58614152331046, MDSYS.SDO_GEOMETRY(4002, 3067, NULL, MDSYS.SDO_ELEM_INFO_ARRAY(1, 2, 1), MDSYS.SDO_ORDINATE_ARRAY(482173.031,6748029.022,0,0,482177.695,6748047.786,0,0)))""".execute
-      sqlu"""INSERT INTO MISSING_ROAD_ADDRESS VALUES(10473189, NULL, NULL, NULL, NULL, 1, 0, 21.882026111679927, MDSYS.SDO_GEOMETRY(4002, 3067, NULL, MDSYS.SDO_ELEM_INFO_ARRAY(1, 2, 1), MDSYS.SDO_ORDINATE_ARRAY(482194.821,6748025.538,0,0,482196.119,6748045.455,0,0)))""".execute
-      sqlu"""INSERT INTO MISSING_ROAD_ADDRESS VALUES(10473190, NULL, NULL, NULL, NULL, 1, 0, 24.50478592842528, MDSYS.SDO_GEOMETRY(4002, 3067, NULL, MDSYS.SDO_ELEM_INFO_ARRAY(1, 2, 1), MDSYS.SDO_ORDINATE_ARRAY(482194.821,6748025.538,0,0,482173.031,6748029.022,0,0)))""".execute
-
-      //Create of existing roundabout
-      sqlu"""INSERT INTO ROAD_ADDRESS VALUES(viite_general_seq.nextval, 24962, 1, 0, 5, 23, 50, TIMESTAMP '2017-10-01 00:00:00.000000', NULL, 'u001498', TIMESTAMP '2018-01-05 00:00:00.000000', 0, '1', MDSYS.SDO_GEOMETRY(4002, 3067, NULL, MDSYS.SDO_ELEM_INFO_ARRAY(1, 2, 1), MDSYS.SDO_ORDINATE_ARRAY(482194.039,6748026.255,0,0,482201.757,6748049.556,0,27)), NULL, 3, 3, 0, 190864630, 2, 0, 27.748, 10455861, 1514851200000, TIMESTAMP '2018-03-27 14:30:01.244275', 1, NULL)""".execute
-      sqlu"""INSERT INTO ROAD_ADDRESS VALUES(viite_general_seq.nextval, 24962, 1, 0, 5, 0, 23, TIMESTAMP '2017-10-01 00:00:00.000000', NULL, 'u001498', TIMESTAMP '2018-01-05 00:00:00.000000', 2, '1', MDSYS.SDO_GEOMETRY(4002, 3067, NULL, MDSYS.SDO_ELEM_INFO_ARRAY(1, 2, 1), MDSYS.SDO_ORDINATE_ARRAY(482172.597,6748028.685,0,0,482194.039,6748026.255,0,23)), NULL, 3, 3, 0, 190864630, 3, 0, 22.525, 10455862, 1514851200000, TIMESTAMP '2018-03-27 14:30:01.244275', 1, NULL)""".execute
-      sqlu"""INSERT INTO ROAD_ADDRESS VALUES(viite_general_seq.nextval, 24962, 1, 0, 1, 81, 107, TIMESTAMP '2017-10-01 00:00:00.000000', NULL, 'u001498', TIMESTAMP '2018-01-05 00:00:00.000000', 1, '1', MDSYS.SDO_GEOMETRY(4002, 3067, NULL, MDSYS.SDO_ELEM_INFO_ARRAY(1, 2, 1), MDSYS.SDO_ORDINATE_ARRAY(482174.312,6748050.985,0,0,482172.597,6748028.685,0,26)), NULL, 3, 3, 0, 190864630, 3, 0, 25.257, 10455860, 1514851200000, TIMESTAMP '2018-03-27 14:30:01.244275', 1,NULL)""".execute
-      sqlu"""INSERT INTO ROAD_ADDRESS VALUES(viite_general_seq.nextval, 24962, 1, 0, 5, 50, 81, TIMESTAMP '2017-10-01 00:00:00.000000', NULL, 'u001498', TIMESTAMP '2018-01-05 00:00:00.000000', 0, '1', MDSYS.SDO_GEOMETRY(4002, 3067, NULL, MDSYS.SDO_ELEM_INFO_ARRAY(1, 2, 1), MDSYS.SDO_ORDINATE_ARRAY(482201.757,6748049.556,0,0,482174.312,6748050.985,0,31)), NULL, 3, 3, 0, 190864630, 2, 0, 31.002, 10455853, 1514851200000, TIMESTAMP '2018-03-27 14:30:01.244275', 1,NULL)""".execute
-
-      val sources = Seq(
-        RoadAddressLink(9033715, 10455853, Seq(Point(482201.757, 6748049.556, 71.82000000000698), Point(482197.326, 6748053.701, 71.80999999999767), Point(482188.388, 6748056.716, 71.5570000000007), Point(482178.981, 6748054.482, 71.3859999999986), Point(482174.3122952117, 6748050.985221108, 71.4389966489121)), 31.00200000023773, AdministrativeClass.apply(2), LinkType.apply(99), RoadLinkType.FloatingRoadLinkType, ConstructionType.UnknownConstructionType, LinkGeomSource.HistoryLinkInterface, MunicipalityStreetRoad, Some("Test"), Some("Test"), BigInt.apply(286), Some("10.04.2018"), Some("test"), Map(), 24962, 1, 0, 3, 5, 50, 81, "01.10.2017", "", 0.0, 31.002, SideCode.TowardsDigitizing, None, None, Anomaly.None, 190864630, None, false, floating = true),
-        RoadAddressLink(9033712, 10455861, Seq(Point(482194.039, 6748026.255, 71.43499999999767), Point(482199.613, 6748030.258, 71.1469999999972), Point(482203.33, 6748034.975, 71.18499999999767), Point(482203.759, 6748041.121, 71.45900000000256), Point(482203.187, 6748045.554, 71.62300000000687), Point(482201.7571678914, 6748049.555530138, 71.81997687090617)), 27.74799999969292, AdministrativeClass.apply(2), LinkType.apply(99), RoadLinkType.FloatingRoadLinkType, ConstructionType.UnknownConstructionType, LinkGeomSource.HistoryLinkInterface, MunicipalityStreetRoad, Some("test"), Some("test"), 286, Some("10.04.2018 23:00:14"), Some("test"), Map(), 24962, 1, 0, 3, 5, 23, 50, "01.10.2017", "", 0.0, 27.748, SideCode.TowardsDigitizing, None, None, Anomaly.None, 190864630, None, false, floating = true),
-        RoadAddressLink(9033714, 10455860, Seq(Point(482172.597, 6748028.685, 71.50900000000547), Point(482169.222, 6748034.962, 71.32099999999627), Point(482168.339, 6748039.959, 71.2390000000014), Point(482169.809, 6748046.486, 71.33599999999569), Point(482174.3119397538, 6748050.984939808, 71.4389986219502)), 25.257000000200556, Municipality, UnknownLinkType, FloatingRoadLinkType, UnknownConstructionType, HistoryLinkInterface, MunicipalityStreetRoad, Some("test"), Some("test"), 286, Some("10.04.2018 23:00:14"), Some("test"), Map(), 24962, 1, 0, 3, 1, 81, 107, "01.10.2017", "", 0.0, 25.257, AgainstDigitizing, None, Some(CalibrationPoint(10455860, 0.0, 107)), Anomaly.None, 190864630, None, false, floating = true),
-        RoadAddressLink(9033713, 10455862, Seq(Point(482194.039, 6748026.255, 71.43499999999767), Point(482187.606, 6748024.54, 71.08999999999651), Point(482179.458, 6748025.255, 71.23500000000058), Point(482175.456, 6748026.97, 71.3179999999993), Point(482172.597, 6748028.685, 71.50900000000547)), 22.524914383777997, Municipality, UnknownLinkType, FloatingRoadLinkType, UnknownConstructionType, HistoryLinkInterface, MunicipalityStreetRoad, Some("test"), Some("test"), BigInt.apply(286), Some("10.04.2018 23:00:14"), Some("test"), Map(), 24962, 1, 0, 3, 5, 0, 23, "01.10.2017", "", 0.0, 22.525, AgainstDigitizing, Some(CalibrationPoint(10455862, 22.525, 0)), None, Anomaly.None, 190864630, None, false, floating = true))
-
-      val target = Seq(
-        RoadAddressLink(0, 10473188, Seq(Point(482173.031, 6748029.022, 71.51399999999558), Point(482170.778, 6748037.771, 71.35599999999977), Point(482173.542, 6748044.438, 71.42699999999604), Point(482177.695, 6748047.786, 71.49099999999453)), 21.58614152331046, AdministrativeClass.apply(2), LinkType.apply(99), UnknownRoadLinkType, InUse, NormalLinkInterface, MunicipalityStreetRoad, Some("test"), Some(""), 286, Some("10.04.2018 23:00:14"), Some("test"), Map(), 0, 0, 99, 3, 5, 0, 0, "", "", 0.0, 21.58614152331046, SideCode.Unknown, None, None, NoAddressGiven, 0, None, false),
-        RoadAddressLink(0, 10473190, Seq(Point(482194.821, 6748025.538, 71.5), Point(482193.71, 6748024.668, 71.32700000000477), Point(482186.134, 6748022.469, 71.02700000000186), Point(482180.138, 6748023.264, 71.12799999999697), Point(482173.118, 6748028.88, 71.50199999999313), Point(482173.031, 6748029.022, 71.51399999999558)), 24.50478592842528, AdministrativeClass.apply(2), LinkType.apply(99), UnknownRoadLinkType, InUse, NormalLinkInterface, MunicipalityStreetRoad, Some("test"), Some(""), 286, Some("10.04.2018 23:00:14"), Some("test"), Map(), 0, 0, 99, 3, 5, 0, 0, "", "", 0.0, 24.50478592842528, SideCode.Unknown, None, None, NoAddressGiven, 0, None, false),
-        RoadAddressLink(0, 10473189, Seq(Point(482194.821, 6748025.538, 71.5), Point(482199.325, 6748033.093, 71.2100000000064), Point(482197.655, 6748043.768, 71.61000000000058), Point(482196.119, 6748045.455, 71.69199999999546)), 21.882026111679927, AdministrativeClass.apply(2), LinkType.apply(99), UnknownRoadLinkType, InUse, NormalLinkInterface, MunicipalityStreetRoad, Some("test"), Some(""), 286, Some("10.04.2018 23:00:14"), Some("test"), Map(), 0, 0, 99, 3, 5, 0, 0, "", "", 0.0, 21.882026111679927, SideCode.Unknown, None, None, NoAddressGiven, 0, None, false),
-        RoadAddressLink(0, 10473181, Seq(Point(482196.119, 6748045.455, 71.69199999999546), Point(482192.43, 6748047.921, 71.72599999999511), Point(482187.626, 6748049.472, 71.67399999999907), Point(482180.138, 6748048.536, 71.53800000000047), Point(482177.695, 6748047.786, 71.49099999999453)), 19.58730362428591, AdministrativeClass.apply(2), UnknownLinkType, UnknownRoadLinkType, InUse, NormalLinkInterface, MunicipalityStreetRoad, Some("test"), Some(""), 286, Some("10.04.2018 23:00:14"), Some("test"), Map(), 0, 0, 99, 3, 5, 0, 0, "", "", 0.0, 19.58730362428591, SideCode.Unknown, None, None, NoAddressGiven, 0, None, false)
-      )
-
-      val transferred = roadAddressService.transferRoadAddress(sources, target, User(1, "Test User", Configuration())).sortBy(_.startAddrMValue)
-      transferred.size should be(4)
-      transferred.head.startAddrMValue should be(0)
-      transferred.last.endAddrMValue should be (107)
-    }
-  }
-
-  test("Check correct construction of floating links") {
-    val attributesMap = Map("MUNICIPALITYCODE" -> BigInt.apply(99999))
-    val mockRoadLink = RoadLink(123456789, Seq(Point(0.0, 0.0), Point(10.0, 10.0)), 14.1, AdministrativeClass.apply(2), 1, TrafficDirection.TowardsDigitizing, LinkType.apply(1), None, None, attributesMap)
-    val floatingAddress = RoadAddress(9988, 75, 2, RoadType.Unknown, Track.Combined, Discontinuity.Continuous, 3532, 3598, None, None, Some("tr"),
-      123456789, 0.0, 65.259, SideCode.TowardsDigitizing, 0, (None, None), FloatingReason.ApplyChanges, Seq(Point(0.0, 0.0), Point(11.0, 11.0)), LinkGeomSource.NormalLinkInterface, 8, NoTermination, 0)
-
-    runWithRollback {
-      val returnedFloatingAddressees = roadAddressService.buildFloatingAddresses(Seq(mockRoadLink), Seq.empty[VVHRoadlink], Seq(floatingAddress))
-      returnedFloatingAddressees.size should be(1)
-      returnedFloatingAddressees.head.id should be(floatingAddress.id)
-      returnedFloatingAddressees.head.linkId should be(mockRoadLink.linkId)
-      returnedFloatingAddressees.head.anomaly should be(Anomaly.None)
-      returnedFloatingAddressees.head.roadLinkType should be(RoadLinkType.FloatingRoadLinkType)
-      returnedFloatingAddressees.head.administrativeClass should be(mockRoadLink.administrativeClass)
-      returnedFloatingAddressees.head.geometry should be(mockRoadLink.geometry)
-    }
-  }
-
-  test("getAdjacents should return correct adjacents in fork geometry based on the existing of missing") {
-    val baseLinkId = 12345L
-    val roadAddressService = new RoadAddressService(mockRoadLinkService, mockEventBus)
-
-    val ra = RoadAddress(-1000, 75, 2, RoadType.Unknown, Track.Combined, Discontinuity.Continuous, 3532, 3598, Some(DateTime.now.minusDays(5)), None, Some("tr"),
-      baseLinkId, 0.0, 65.259, SideCode.TowardsDigitizing, 0, (None, None), FloatingReason.ApplyChanges, Seq(Point(0.0, 0.0, 0.0), Point(5.0, 5.0, 0.0)), LinkGeomSource.NormalLinkInterface, 8, NoTermination, 0)
-
-    val ra2 = RoadAddress(-1000, 75, 2, RoadType.Unknown, Track.Combined, Discontinuity.Continuous, 3533, 3599, Some(DateTime.now.minusDays(2)), None, Some("tr"),
-      baseLinkId+2L, 0.0, 60.259, SideCode.TowardsDigitizing, 0, (None, None), FloatingReason.ApplyChanges, Seq(Point(0.0, 0.0, 0.0), Point(5.0, 25.0, 0.0)), LinkGeomSource.NormalLinkInterface, 8, NoTermination, 0)
-
-    val roadLink1 = RoadLink(baseLinkId, Seq(Point(0.0, 0.0, 0.0), Point(5.0, 5.0, 0.0))
-      , 540.3960283713503, State, 99, TrafficDirection.AgainstDigitizing, UnknownLinkType, Some("25.06.2015 03:00:00"), Some("vvh_modified"), Map("MUNICIPALITYCODE" -> BigInt.apply(749)),
-      InUse, NormalLinkInterface)
-
-    val roadLink2 = RoadLink(baseLinkId + 1L, Seq(Point(5.0, 5.0, 0.0), Point(10.0, 10.0, 0.0))
-      , 540.3960283713503, State, 99, TrafficDirection.AgainstDigitizing, UnknownLinkType, Some("25.06.2015 03:00:00"), Some("vvh_modified"), Map("MUNICIPALITYCODE" -> BigInt.apply(749)),
-      InUse, NormalLinkInterface)
-
-    val roadLink3 = RoadLink(baseLinkId + 2L, Seq(Point(5.0, 5.0, 0.0), Point(5.0, 15.0, 0.0))
-      , 540.3960283713503, State, 99, TrafficDirection.AgainstDigitizing, UnknownLinkType, Some("25.06.2015 03:00:00"), Some("vvh_modified"), Map("MUNICIPALITYCODE" -> BigInt.apply(749)),
-      InUse, NormalLinkInterface)
-
-
-    when(mockRoadLinkService.getRoadLinksByLinkIdsFromVVH(any[Set[Long]], any[Boolean])).thenReturn(Seq(roadLink1))
-    when(mockRoadLinkService.getRoadLinksAndChangesFromVVHWithFrozenAPI(any[BoundingRectangle], any[Boolean])).thenReturn((Seq(roadLink2, roadLink3), Seq.empty[ChangeInfo]))
-
-    val returnedAdjacents = runWithRollback {
-      RoadAddressDAO.create(Seq(ra))
-      RoadAddressDAO.createMissingRoadAddress(
-        MissingRoadAddress(baseLinkId+1L, None, None, RoadType.PublicRoad, None, None, None, Some(7.1), Anomaly.NoAddressGiven, Seq(Point(5.0, 5.0, 0.0), Point(10.0, 10.0, 0.0)))
-      )
-      RoadAddressDAO.createMissingRoadAddress(
-        MissingRoadAddress(baseLinkId+2L, None, None, RoadType.PublicRoad, None, None, None, Some(10.0), Anomaly.GeometryChanged, Seq(Point(5.0, 5.0, 0.0), Point(5.0, 15.0, 0.0)))
-      )
-
-      roadAddressService.getAdjacent(Set(baseLinkId), baseLinkId, false)
-    }
-    returnedAdjacents.size should be (2)
-    returnedAdjacents.map(_.linkId) should contain allOf (baseLinkId+1L, baseLinkId+2L)
-  }
-
-  test("getAdjacents should return correct adjacents in chain geometry (each one adjacent to next one) based on the existing of missing") {
-    val baseLinkId = 12345L
-    val roadAddressService = new RoadAddressService(mockRoadLinkService, mockEventBus)
-
-    val ra = RoadAddress(-1000, 75, 2, RoadType.Unknown, Track.Combined, Discontinuity.Continuous, 3532, 3598, Some(DateTime.now.minusDays(5)), None, Some("tr"),
-      baseLinkId, 0.0, 65.259, SideCode.TowardsDigitizing, 0, (None, None), FloatingReason.ApplyChanges, Seq(Point(0.0, 0.0, 0.0), Point(5.0, 5.0, 0.0)), LinkGeomSource.NormalLinkInterface, 8, NoTermination, 0)
-
-    val ra2 = RoadAddress(-1000, 75, 2, RoadType.Unknown, Track.Combined, Discontinuity.Continuous, 3533, 3599, Some(DateTime.now.minusDays(2)), None, Some("tr"),
-      baseLinkId+2L, 0.0, 60.259, SideCode.TowardsDigitizing, 0, (None, None), FloatingReason.ApplyChanges, Seq(Point(0.0, 0.0, 0.0), Point(5.0, 25.0, 0.0)), LinkGeomSource.NormalLinkInterface, 8, NoTermination, 0)
-
-    val roadLink1 = RoadLink(baseLinkId, Seq(Point(0.0, 0.0, 0.0), Point(5.0, 5.0, 0.0))
-      , 540.3960283713503, State, 99, TrafficDirection.AgainstDigitizing, UnknownLinkType, Some("25.06.2015 03:00:00"), Some("vvh_modified"), Map("MUNICIPALITYCODE" -> BigInt.apply(749)),
-      InUse, NormalLinkInterface)
-
-    val roadLink2 = RoadLink(baseLinkId + 1L, Seq(Point(5.0, 5.0, 0.0), Point(10.0, 10.0, 0.0))
-      , 540.3960283713503, State, 99, TrafficDirection.AgainstDigitizing, UnknownLinkType, Some("25.06.2015 03:00:00"), Some("vvh_modified"), Map("MUNICIPALITYCODE" -> BigInt.apply(749)),
-      InUse, NormalLinkInterface)
-
-    val roadLink3 = RoadLink(baseLinkId + 2L, Seq(Point(10, 10, 0.0), Point(15.0, 15.0, 0.0))
-      , 540.3960283713503, State, 99, TrafficDirection.AgainstDigitizing, UnknownLinkType, Some("25.06.2015 03:00:00"), Some("vvh_modified"), Map("MUNICIPALITYCODE" -> BigInt.apply(749)),
-      InUse, NormalLinkInterface)
-
-
-    when(mockRoadLinkService.getRoadLinksByLinkIdsFromVVH(any[Set[Long]], any[Boolean])).thenReturn(Seq(roadLink1))
-    when(mockRoadLinkService.getRoadLinksAndChangesFromVVHWithFrozenAPI(any[BoundingRectangle], any[Boolean])).thenReturn((Seq(roadLink1, roadLink2), Seq.empty[ChangeInfo]))
-
-    runWithRollback {
-      RoadAddressDAO.create(Seq(ra))
-      RoadAddressDAO.createMissingRoadAddress(
-        MissingRoadAddress(baseLinkId+1L, None, None, RoadType.PublicRoad, None, None, None, Some(7.1), Anomaly.NoAddressGiven, Seq(Point(5.0, 5.0, 0.0), Point(10.0, 10.0, 0.0)))
-      )
-      RoadAddressDAO.createMissingRoadAddress(
-        MissingRoadAddress(baseLinkId+2L, None, None, RoadType.PublicRoad, None, None, None, Some(7.1), Anomaly.GeometryChanged, Seq(Point(10.0, 10.0, 0.0), Point(15.0, 15.0, 0.0)))
-      )
-    val returnedAdjacents1 = roadAddressService.getAdjacent(Set(baseLinkId), baseLinkId, false)
-      returnedAdjacents1.size should be (1)
-      returnedAdjacents1.map(_.linkId).head should be (baseLinkId+1L)
-      when(mockRoadLinkService.getRoadLinksByLinkIdsFromVVH(any[Set[Long]], any[Boolean])).thenReturn(Seq(roadLink2))
-      when(mockRoadLinkService.getRoadLinksAndChangesFromVVHWithFrozenAPI(any[BoundingRectangle], any[Boolean])).thenReturn((Seq(roadLink2, roadLink3), Seq.empty[ChangeInfo]))
-      val returnedAdjacents2 = roadAddressService.getAdjacent(Set(baseLinkId+1), baseLinkId+1, false)
-      returnedAdjacents2.size should be (1)
-      returnedAdjacents2.map(_.linkId).head should be (baseLinkId+2L)
-    }
-
-  }
-
-  test("getAdjacentAddressesWithoutTX should not return addresses that are already selected by ") {
-    val selectedId = 741L
-    val selectedLinkId = 852L
-    val selectedGeom = List(Point(10.0, 10.0, 0.0), Point(10.0, 10.0, 0.0))
-    val (id1, id2) = (456L, 789L)
-    val (linkId1, linkId2) = (987L, 654L)
-    val (geom1, geom2) = (List(Point(0.0, 0.0, 0.0), Point(10.0, 10.0, 0.0)), List(Point(10.0, 10.0, 0.0), Point(20.0, 20.0, 0.0)))
-    val (roadNumber, roadPartNumber) = (99, 1)
-
-    val selectedRoadAddress = RoadAddress(selectedId, roadNumber, roadPartNumber, RoadType.Unknown, Track.Combined, Discontinuity.Continuous, 10, 20, Some(DateTime.now()), None, Some("tr"),
-      selectedLinkId, 0.0, 65.259, SideCode.TowardsDigitizing, 0, (None, None), FloatingReason.ApplyChanges, selectedGeom, LinkGeomSource.NormalLinkInterface, 8, NoTermination, 0)
-
-    val roadAddress1 = RoadAddress(id1, roadNumber, roadPartNumber, RoadType.Unknown, Track.Combined, Discontinuity.Continuous, 0, 10, Some(DateTime.now()), None, Some("tr"),
-      linkId1, 0.0, 65.259, SideCode.TowardsDigitizing, 0, (None, None), FloatingReason.ApplyChanges, geom1, LinkGeomSource.NormalLinkInterface, 8, NoTermination, 0)
-
-    val roadAddress2 = RoadAddress(id2, roadNumber, roadPartNumber, RoadType.Unknown, Track.Combined, Discontinuity.Continuous, 20, 30, Some(DateTime.now()), None, Some("tr"),
-      linkId2, 0.0, 65.259, SideCode.TowardsDigitizing, 0, (None, None), FloatingReason.ApplyChanges, geom1, LinkGeomSource.NormalLinkInterface, 8, NoTermination, 0)
-
-    runWithRollback{
-      RoadAddressDAO.create(Seq(selectedRoadAddress, roadAddress1, roadAddress2))
-      val returnedAdjacents = roadAddressService.getAdjacentAddressesInTX(Set.empty[Long], Set(selectedId, id1), selectedLinkId, selectedId, roadNumber, roadPartNumber, Track.Combined)
-      returnedAdjacents.size should be (1)
-      returnedAdjacents.map(ra => (ra.id, ra.linkId, ra.roadNumber, ra.roadPartNumber)).head should be (Seq(roadAddress2).map(ra => (ra.id, ra.linkId, ra.roadNumber, ra.roadPartNumber)).head)
-    }
-  }
-
-  test("check correct fetching of road address via ID") {
-    val baseLinkId = 12345L
-    val ra = RoadAddress(-1000, 75, 2, RoadType.Unknown, Track.Combined, Discontinuity.Continuous, 3532, 3598, Some(DateTime.now.minusDays(5)), None, Some("tr"),
-      baseLinkId, 0.0, 65.259, SideCode.TowardsDigitizing, 0, (None, None), FloatingReason.ApplyChanges, Seq(Point(0.0, 0.0, 0.0), Point(5.0, 5.0, 0.0)), LinkGeomSource.NormalLinkInterface, 8, NoTermination, 0)
-
-    val roadLink1 = RoadLink(baseLinkId, Seq(Point(0.0, 0.0, 0.0), Point(5.0, 5.0, 0.0))
-      , 540.3960283713503, State, 99, TrafficDirection.AgainstDigitizing, UnknownLinkType, Some("25.06.2015 03:00:00"), Some("vvh_modified"), Map("MUNICIPALITYCODE" -> BigInt.apply(749)),
-      InUse, NormalLinkInterface)
-
-    when(mockRoadLinkService.getCurrentAndHistoryRoadLinksFromVVH(any[Set[Long]], any[Boolean])).thenReturn((Seq(roadLink1), Seq(toHistoryLink(ra))))
-
-    runWithRollback {
-     val createdId =  RoadAddressDAO.create(Seq(ra)).head
-      val returnedAddresses = roadAddressService.getRoadAddressLinkById(createdId)
-      returnedAddresses.size should be (1)
-      returnedAddresses.head.id should be (createdId)
-      returnedAddresses.head.linkId should be (baseLinkId)
-    }
-  }
-
-  test("getFloatingAdjacents should return adjacent floatings based on the adjacency of it's history links") {
-    val baseLinkId = 12345L
-    val roadNumber = 9999L
-    val roadPartNumber = 1L
-
-    val geom1 = Seq(Point(0.0, 0.0, 0.0), Point(5.0, 5.0, 0.0))
-    val geom2 = Seq(Point(5.0, 5.0, 0.0), Point(10.0, 10.0, 0.0))
-    val geom3 = Seq(Point(25.0, 25.0, 0.0), Point(30.0, 30.0, 0.0))
-
-    val ra1 = RoadAddress(-1000, roadNumber, roadPartNumber, RoadType.Unknown, Track.Combined, Discontinuity.Continuous, 0, 5, Some(DateTime.now.minusDays(5)), None, Some("tr"),
-      baseLinkId, 0.0, 65.259, SideCode.TowardsDigitizing, 0, (None, None), FloatingReason.ApplyChanges, geom1, LinkGeomSource.NormalLinkInterface, 8, NoTermination, 0)
-    val ra2 = RoadAddress(-1000, roadNumber, roadPartNumber, RoadType.Unknown, Track.Combined, Discontinuity.Continuous, 5, 10, Some(DateTime.now.minusDays(5)), None, Some("tr"),
-      baseLinkId+1, 0.0, 65.259, SideCode.TowardsDigitizing, 0, (None, None), FloatingReason.ApplyChanges, geom2, LinkGeomSource.NormalLinkInterface, 8, NoTermination, 0)
-    val ra3 = RoadAddress(-1000, roadNumber, roadPartNumber, RoadType.Unknown, Track.Combined, Discontinuity.Continuous, 25, 30, Some(DateTime.now.minusDays(5)), None, Some("tr"),
-      baseLinkId+2, 0.0, 65.259, SideCode.TowardsDigitizing, 0, (None, None), FloatingReason.ApplyChanges, geom3, LinkGeomSource.NormalLinkInterface, 8, NoTermination, 0)
-
-    val roadLink1 = RoadLink(baseLinkId, geom1, 540.3960283713503,
-      State, 99, TrafficDirection.AgainstDigitizing, UnknownLinkType, Some("25.06.2015 03:00:00"), Some("vvh_modified"), Map("MUNICIPALITYCODE" -> BigInt.apply(749)),
-      InUse, NormalLinkInterface)
-
-    val roadLink2 = RoadLink(baseLinkId+1, geom2, 540.3960283713503,
-      State, 99, TrafficDirection.AgainstDigitizing, UnknownLinkType, Some("25.06.2015 03:00:00"), Some("vvh_modified"), Map("MUNICIPALITYCODE" -> BigInt.apply(749)),
-      InUse, NormalLinkInterface)
-
-    val roadLink3 = RoadLink(baseLinkId+2, geom3, 540.3960283713503,
-      State, 99, TrafficDirection.AgainstDigitizing, UnknownLinkType, Some("25.06.2015 03:00:00"), Some("vvh_modified"), Map("MUNICIPALITYCODE" -> BigInt.apply(749)),
-      InUse, NormalLinkInterface)
-
-    when(mockRoadLinkService.getRoadLinksHistoryFromVVH(any[Set[Long]])).thenReturn(
-      (Seq(roadLink1, roadLink2, roadLink3).map(toHistoryLink))
-    )
-    runWithRollback{
-      RoadAddressDAO.create(Seq(ra1, ra2, ra3))
-      val created = RoadAddressDAO.fetchByRoadPart(roadNumber, roadPartNumber, includeFloating = true)
-      val mySelected = created.find(_.linkId == baseLinkId+1).get
-      val result = roadAddressService.getFloatingAdjacent(Set(mySelected.linkId), Set(mySelected.id), mySelected.linkId, mySelected.id, roadNumber, roadPartNumber, Track.Combined.value)
-      result.size should be (1)
-      result.head.linkId should be(baseLinkId)
-      result.head.geometry should be (geom1)
-      GeometryUtils.areAdjacent(mySelected.geometry, result.head.geometry) should be (true)
-
-    }
-  }
->>>>>>> dbd2d1a7
+//  val baseLinkId = 12345L
+//  val roadNumber = 9999L
+//  val roadPartNumber = 1L
+//
+//  val geom1 = Seq(Point(0.0, 0.0, 0.0), Point(5.0, 5.0, 0.0))
+//  val geom2 = Seq(Point(5.0, 5.0, 0.0), Point(10.0, 10.0, 0.0))
+//  val geom3 = Seq(Point(25.0, 25.0, 0.0), Point(30.0, 30.0, 0.0))
+//
+//  val ra1 = RoadAddress(-1000, roadNumber, roadPartNumber, RoadType.Unknown, Track.Combined, Discontinuity.Continuous, 0, 5, Some(DateTime.now.minusDays(5)), None, Some("tr"),
+//  baseLinkId, 0.0, 65.259, SideCode.TowardsDigitizing, 0, (None, None), FloatingReason.ApplyChanges, geom1, LinkGeomSource.NormalLinkInterface, 8, NoTermination, 0)
+//  val ra2 = RoadAddress(-1000, roadNumber, roadPartNumber, RoadType.Unknown, Track.Combined, Discontinuity.Continuous, 5, 10, Some(DateTime.now.minusDays(5)), None, Some("tr"),
+//  baseLinkId+1, 0.0, 65.259, SideCode.TowardsDigitizing, 0, (None, None), FloatingReason.ApplyChanges, geom2, LinkGeomSource.NormalLinkInterface, 8, NoTermination, 0)
+//  val ra3 = RoadAddress(-1000, roadNumber, roadPartNumber, RoadType.Unknown, Track.Combined, Discontinuity.Continuous, 25, 30, Some(DateTime.now.minusDays(5)), None, Some("tr"),
+//  baseLinkId+2, 0.0, 65.259, SideCode.TowardsDigitizing, 0, (None, None), FloatingReason.ApplyChanges, geom3, LinkGeomSource.NormalLinkInterface, 8, NoTermination, 0)
+//
+//  val roadLink1 = RoadLink(baseLinkId, geom1, 540.3960283713503,
+//  State, 99, TrafficDirection.AgainstDigitizing, UnknownLinkType, Some("25.06.2015 03:00:00"), Some("vvh_modified"), Map("MUNICIPALITYCODE" -> BigInt.apply(749)),
+//  InUse, NormalLinkInterface)
+//
+//  val roadLink2 = RoadLink(baseLinkId+1, geom2, 540.3960283713503,
+//  State, 99, TrafficDirection.AgainstDigitizing, UnknownLinkType, Some("25.06.2015 03:00:00"), Some("vvh_modified"), Map("MUNICIPALITYCODE" -> BigInt.apply(749)),
+//  InUse, NormalLinkInterface)
+//
+//  val roadLink3 = RoadLink(baseLinkId+2, geom3, 540.3960283713503,
+//  State, 99, TrafficDirection.AgainstDigitizing, UnknownLinkType, Some("25.06.2015 03:00:00"), Some("vvh_modified"), Map("MUNICIPALITYCODE" -> BigInt.apply(749)),
+//  InUse, NormalLinkInterface)
+//
+//  when(mockRoadLinkService.getRoadLinksHistoryFromVVH(any[Set[Long]])).thenReturn(
+//  (Seq(roadLink1, roadLink2, roadLink3).map(toHistoryLink))
+//  )
+//  runWithRollback{
+//  RoadAddressDAO.create(Seq(ra1, ra2, ra3))
+//  val created = RoadAddressDAO.fetchByRoadPart(roadNumber, roadPartNumber, includeFloating = true)
+//  val mySelected = created.find(_.linkId == baseLinkId+1).get
+//  val result = roadAddressService.getFloatingAdjacent(Set(mySelected.linkId), Set(mySelected.id), mySelected.linkId, mySelected.id, roadNumber, roadPartNumber, Track.Combined.value)
+//  result.size should be (1)
+//  result.head.linkId should be(baseLinkId)
+//  result.head.geometry should be (geom1)
+//  GeometryUtils.areAdjacent(mySelected.geometry, result.head.geometry) should be (true)
+//
+//}
+//}
 
   private def createRoadAddressLink(id: Long, linkId: Long, geom: Seq[Point], roadNumber: Long, roadPartNumber: Long, trackCode: Long,
                                     startAddressM: Long, endAddressM: Long, sideCode: SideCode, anomaly: Anomaly, startCalibrationPoint: Boolean = false,
