--- conflicted
+++ resolved
@@ -9,11 +9,10 @@
 import fi.liikennevirasto.digiroad2.oracle.OracleDatabase
 import fi.liikennevirasto.digiroad2.service.RoadLinkService
 import fi.liikennevirasto.digiroad2.util.Track
-<<<<<<< HEAD
 import fi.liikennevirasto.viite.dao.{ProjectReservedPartDAO, _}
-=======
+import fi.liikennevirasto.viite.process._
+import fi.liikennevirasto.digiroad2.util.Track
 import fi.liikennevirasto.viite.dao._
->>>>>>> 4213fd83
 import fi.liikennevirasto.viite.process._
 import org.joda.time.DateTime
 import org.mockito.ArgumentCaptor
@@ -41,20 +40,16 @@
   val projectDAO = new ProjectDAO
   val projectReservedPartDAO = new ProjectReservedPartDAO
   val projectLinkDAO = new ProjectLinkDAO
-<<<<<<< HEAD
-=======
   val roadwayPointDAO = new RoadwayPointDAO
   val nodeDAO = new NodeDAO
   val nodePointDAO = new NodePointDAO
   val junctionDAO = new JunctionDAO
   val junctionPointDAO = new JunctionPointDAO
->>>>>>> 4213fd83
   val roadAddressService: RoadAddressService = new RoadAddressService(mockRoadLinkService, mockRoadwayDAO, mockLinearLocationDAO, mockRoadNetworkDAO, roadwayAddressMappper, mockEventBus) {
     override def withDynSession[T](f: => T): T = f
     override def withDynTransaction[T](f: => T): T = f
   }
 
-<<<<<<< HEAD
   def runWithRollback[T](f: => T): T = {
     Database.forDataSource(OracleDatabase.ds).withDynTransaction {
       val t = f
@@ -63,39 +58,15 @@
     }
   }
 
-  private def dummyProject(id: Long, status: ProjectState, reservedParts: Seq[ProjectReservedPart] = List.empty[ProjectReservedPart], coordinates: Option[ProjectCoordinates] = None): Project ={
-    Project(id, status, "testProject", "testUser", DateTime.parse("1901-01-01"), "testUser", DateTime.parse("1901-01-01"), DateTime.now(), "additional info here", reservedParts, Seq(), Some("current status info"), coordinates)
-  }
-
-  private def extractTrafficDirection(sideCode: SideCode, track: Track): TrafficDirection = {
-    (sideCode, track) match {
-      case (_, Track.Combined) => TrafficDirection.BothDirections
-      case (TowardsDigitizing, Track.RightSide) => TrafficDirection.TowardsDigitizing
-      case (TowardsDigitizing, Track.LeftSide) => TrafficDirection.AgainstDigitizing
-      case (AgainstDigitizing, Track.RightSide) => TrafficDirection.AgainstDigitizing
-      case (AgainstDigitizing, Track.LeftSide) => TrafficDirection.TowardsDigitizing
-      case (_, _) => TrafficDirection.UnknownDirection
-=======
   val nodesAndJunctionsService = new NodesAndJunctionsService(mockRoadwayDAO, roadwayPointDAO, mockLinearLocationDAO, nodeDAO, nodePointDAO, junctionDAO, junctionPointDAO)
 
-    def runWithRollback[T](f: => T): T = {
-      Database.forDataSource(OracleDatabase.ds).withDynTransaction {
-        val t = f
-        dynamicSession.rollback()
-        t
-      }
->>>>>>> 4213fd83
+  def runWithRollback[T](f: => T): T = {
+    Database.forDataSource(OracleDatabase.ds).withDynTransaction {
+      val t = f
+      dynamicSession.rollback()
+      t
     }
   }
-
-<<<<<<< HEAD
-  private def toRoadLink(ral: ProjectLink): RoadLink = {
-    RoadLink(ral.linkId, ral.geometry, ral.geometryLength, State, 1,
-      extractTrafficDirection(ral.sideCode, ral.track), Motorway, None, None, Map(
-        "MUNICIPALITYCODE" -> BigInt(749), "VERTICALLEVEL" -> BigInt(1), "SURFACETYPE" -> BigInt(1),
-        "ROADNUMBER" -> BigInt(ral.roadNumber), "ROADPARTNUMBER" -> BigInt(ral.roadPartNumber)),
-      ConstructionType.InUse, LinkGeomSource.NormalLinkInterface)
-=======
   private def dummyProject(id: Long, status: ProjectState, reservedParts: Seq[ProjectReservedPart] = List.empty[ProjectReservedPart], coordinates: Option[ProjectCoordinates] = None): Project ={
     Project(id, status, "testProject", "testUser", DateTime.parse("1901-01-01"), "testUser", DateTime.parse("1901-01-01"), DateTime.now(), "additional info here", reservedParts, Seq(), Some("current status info"), coordinates)
   }
@@ -127,7 +98,25 @@
       case (AgainstDigitizing, Track.LeftSide) => TrafficDirection.TowardsDigitizing
       case (_, _) => TrafficDirection.UnknownDirection
     }
->>>>>>> 4213fd83
+  }
+
+  private def toRoadLink(ral: ProjectLink): RoadLink = {
+    RoadLink(ral.linkId, ral.geometry, ral.geometryLength, State, 1,
+      extractTrafficDirection(ral.sideCode, ral.track), Motorway, None, None, Map(
+        "MUNICIPALITYCODE" -> BigInt(749), "VERTICALLEVEL" -> BigInt(1), "SURFACETYPE" -> BigInt(1),
+        "ROADNUMBER" -> BigInt(ral.roadNumber), "ROADPARTNUMBER" -> BigInt(ral.roadPartNumber)),
+      ConstructionType.InUse, LinkGeomSource.NormalLinkInterface)
+  }
+
+  private def extractTrafficDirection(sideCode: SideCode, track: Track): TrafficDirection = {
+    (sideCode, track) match {
+      case (_, Track.Combined) => TrafficDirection.BothDirections
+      case (TowardsDigitizing, Track.RightSide) => TrafficDirection.TowardsDigitizing
+      case (TowardsDigitizing, Track.LeftSide) => TrafficDirection.AgainstDigitizing
+      case (AgainstDigitizing, Track.RightSide) => TrafficDirection.AgainstDigitizing
+      case (AgainstDigitizing, Track.LeftSide) => TrafficDirection.TowardsDigitizing
+      case (_, _) => TrafficDirection.UnknownDirection
+    }
   }
 
     private def toRoadLink(ral: ProjectLink): RoadLink = {
