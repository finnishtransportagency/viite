--- conflicted
+++ resolved
@@ -923,185 +923,6 @@
 //    }
 //  }
 
-<<<<<<< HEAD
-  //TODO this will be implemented at VIITE-1538
-//  test("Fetch floating road addresses and validate list")  {
-//    runWithRollback{
-//      val existingFloatings = getFloatingCount()
-//      val fetchedFloatings = roadAddressService.getFloatingAdresses()
-//      existingFloatings should be (fetchedFloatings.size)
-//    }
-//  }
-
-
-  //TODO this will be implemented at VIITE-1538
-//  test("Mapping floating road addresses back to link work for historic addresses too") {
-//    /*
-//       Test that road address history is placed on links properly: history is moved, terminated address is not
-//       Current address checks calculation isn't affected by historic. Now we need to also recalculate for floating history
-//     */
-//    val roadwayNumber = 123
-//    runWithRollback {
-//      val linkGeom1 = Seq(Point(0, 0), Point(1.0, 4.5))
-//      val linkGeom2 = Seq(Point(1.0, 4.5), Point(12.5, 7.15))
-//      val newGeom = Seq(Point(0, 0), Point(1.0, 5.0), Point(13.0, 7.0))
-//
-//      val history1Address = RoadAddress(NewRoadAddress, 199, 199, PublicRoad, Track.Combined, Continuous, 100L, 105L,
-//        Some(DateTime.now().minusYears(15)), Some(DateTime.now().minusYears(10)), None, 123L, 0.0, 4.61, TowardsDigitizing,
-//        84600L, (None, None), FloatingReason.ApplyChanges, linkGeom1, NormalLinkInterface, 20L, NoTermination, roadwayNumber)
-//      val history2Address = RoadAddress(NewRoadAddress, 199, 199, PublicRoad, Track.Combined, Continuous, 105L, 116L,
-//        Some(DateTime.now().minusYears(15)), Some(DateTime.now().minusYears(10)), None, 124L, 0.0, 11.801, TowardsDigitizing,
-//        84600L, (None, None), FloatingReason.ApplyChanges, linkGeom2, NormalLinkInterface, 20L, NoTermination, roadwayNumber)
-//      val current1Address = RoadAddress(NewRoadAddress, 199, 199, PublicRoad, Track.Combined, Continuous, 15L, 21L,
-//        Some(DateTime.now().minusYears(10)), None, None, 123L, 0.0, 4.61, TowardsDigitizing,
-//        84600L, (None, None), FloatingReason.ApplyChanges, linkGeom1, NormalLinkInterface, 20L, NoTermination, roadwayNumber)
-//      val current2Address = RoadAddress(NewRoadAddress, 199, 199, PublicRoad, Track.Combined, Continuous, 21L, 35L,
-//        Some(DateTime.now().minusYears(10)), None, None, 124L, 0.0, 11.801, TowardsDigitizing,
-//        84600L, (None, None), FloatingReason.ApplyChanges, linkGeom2, NormalLinkInterface, 20L, NoTermination, roadwayNumber)
-//      val terminatedAddress = RoadAddress(NewRoadAddress, 198, 201, PublicRoad, Track.Combined, Continuous, 10L, 15L,
-//        Some(DateTime.now().minusYears(20)), Some(DateTime.now().minusYears(17)), None, 123L, 0.0, 4.61, AgainstDigitizing,
-//        84600L, (None, None), FloatingReason.ApplyChanges, linkGeom1, NormalLinkInterface, 20L, Termination, roadwayNumber)
-//
-//      val surrounding1 = RoadAddress(NewRoadAddress, 199, 199, PublicRoad, Track.Combined, Continuous, 0L, 15L,
-//        Some(DateTime.now().minusYears(10)), None, None, 121L, 0.0, 15.0, AgainstDigitizing,
-//        84600L, (Some(CalibrationPoint(121L, 15.0, 0L)), None), NoFloating, Seq(Point(0, 0), Point(-14, 5.385)), NormalLinkInterface, 20L, NoTermination, roadwayNumber)
-//      val surrounding2 = RoadAddress(NewRoadAddress, 199, 199, PublicRoad, Track.Combined, Continuous, 35L, 50L,
-//        Some(DateTime.now().minusYears(10)), None, None, 125L, 0.0, 15.0, TowardsDigitizing,
-//        84600L, (None, Some(CalibrationPoint(125L, 15.0, 50L))), NoFloating, Seq(Point(13.0, 7.0), Point(13.0, 22.0)), NormalLinkInterface, 20L, NoTermination, roadwayNumber)
-//      RoadAddressDAO.create(Seq(history1Address, history2Address, current1Address, current2Address, terminatedAddress)) should have size (5)
-//
-//      val roadLinksSeq = Seq(RoadLink(123L, linkGeom1, 4.61, State, 99, BothDirections, UnknownLinkType,
-//        Some("25.11.2013 02:00:00"), Some("vvh_modified"), Map("MUNICIPALITYCODE" -> BigInt(235))),
-//        RoadLink(124L, linkGeom2, 11.801, State, 99, BothDirections, UnknownLinkType, Some("25.11.2013 02:00:00"),
-//          Some("vvh_modified"), Map("MUNICIPALITYCODE" -> BigInt(235))),
-//        RoadLink(456L, newGeom, 17.265, State, 99, BothDirections, UnknownLinkType, Some("25.11.2013 02:00:00"),
-//          Some("vvh_modified"), Map("MUNICIPALITYCODE" -> BigInt(235))))
-//      when(mockRoadLinkService.getCurrentAndHistoryRoadLinksFromVVH(Set(123L), false)).thenReturn(
-//        (Seq[RoadLink](), roadLinksSeq.filter(_.linkId == 123L).map(toHistoryLink)))
-//      when(mockRoadLinkService.getCurrentAndHistoryRoadLinksFromVVH(Set(124L), false)).thenReturn(
-//        (Seq[RoadLink](), roadLinksSeq.filter(_.linkId == 124L).map(toHistoryLink)))
-//      when(mockRoadLinkService.getCurrentAndHistoryRoadLinksFromVVH(Set(456L), false)).thenReturn(
-//        (roadLinksSeq.filter(_.linkId == 456L), Seq[VVHHistoryRoadLink]()))
-//      val postTransfer = roadAddressService.getRoadAddressesAfterCalculation(Seq("123", "124"), Seq("456"), User(1L, "k", Configuration()))
-//      postTransfer should have size (2)
-//      postTransfer.foreach { ra =>
-//        ra.roadNumber should be(199L)
-//        ra.roadPartNumber should be(199L)
-//        (ra.track == Track.Combined || ra.startAddrMValue == 105) should be(true)
-//        ra.terminated should be(NoTermination)
-//      }
-//      postTransfer.count(_.endDate.isEmpty) should be(1)
-//      postTransfer.exists(ra => ra.startAddrMValue == 15L && ra.endAddrMValue == 35 && ra.endDate.isEmpty) should be(true)
-//      postTransfer.forall(_.roadwayNumber == roadwayNumber) should be (true)
-//      RoadAddressDAO.create(Seq(surrounding1, surrounding2)) should have size (2)
-//      roadAddressService.transferFloatingToGap(Set(123L, 124L), Set(456L), postTransfer, "-")
-//      val termRA = RoadAddressDAO.fetchByLinkId(Set(123L, 124L), true, true, true)
-//      termRA should have size (1)
-//      termRA.head.terminated should be(Termination)
-//      val current = RoadAddressDAO.fetchByLinkId(Set(456L), true, true, true)
-//      current should have size (2)
-//      current.exists(ra => ra.startAddrMValue == 16L && ra.endAddrMValue == 34 && ra.endDate.isEmpty) should be(true)
-//      current.forall(_.roadwayNumber == roadwayNumber) should be (true)
-//    }
-//  }
-
-  //TODO this will be implemented at VIITE-1537
-//  test("Check if roundabout is properly transferred") {
-//    runWithRollback {
-//      //Create of missing roundabout
-//      sqlu"""INSERT INTO UNADDRESSED_ROAD_LINK VALUES(10473181, NULL, NULL, NULL, NULL, 1, 0, 19.58730362428591, MDSYS.SDO_GEOMETRY(4002, 3067, NULL, MDSYS.SDO_ELEM_INFO_ARRAY(1, 2, 1), MDSYS.SDO_ORDINATE_ARRAY(482196.119,6748045.455,0,0,482177.695,6748047.786,0,0)))""".execute
-//      sqlu"""INSERT INTO UNADDRESSED_ROAD_LINK VALUES(10473188, NULL, NULL, NULL, NULL, 1, 0, 21.58614152331046, MDSYS.SDO_GEOMETRY(4002, 3067, NULL, MDSYS.SDO_ELEM_INFO_ARRAY(1, 2, 1), MDSYS.SDO_ORDINATE_ARRAY(482173.031,6748029.022,0,0,482177.695,6748047.786,0,0)))""".execute
-//      sqlu"""INSERT INTO UNADDRESSED_ROAD_LINK VALUES(10473189, NULL, NULL, NULL, NULL, 1, 0, 21.882026111679927, MDSYS.SDO_GEOMETRY(4002, 3067, NULL, MDSYS.SDO_ELEM_INFO_ARRAY(1, 2, 1), MDSYS.SDO_ORDINATE_ARRAY(482194.821,6748025.538,0,0,482196.119,6748045.455,0,0)))""".execute
-//      sqlu"""INSERT INTO UNADDRESSED_ROAD_LINK VALUES(10473190, NULL, NULL, NULL, NULL, 1, 0, 24.50478592842528, MDSYS.SDO_GEOMETRY(4002, 3067, NULL, MDSYS.SDO_ELEM_INFO_ARRAY(1, 2, 1), MDSYS.SDO_ORDINATE_ARRAY(482194.821,6748025.538,0,0,482173.031,6748029.022,0,0)))""".execute
-//
-//      //Create of existing roundabout
-//      sqlu"""INSERT INTO ROADWAY VALUES(nextval('viite_general_seq'), 24962, 1, 0, 5, 23, 50, TIMESTAMP '2017-10-01 00:00:00.000000', NULL, 'u001498', TIMESTAMP '2018-01-05 00:00:00.000000', 0, '1', MDSYS.SDO_GEOMETRY(4002, 3067, NULL, MDSYS.SDO_ELEM_INFO_ARRAY(1, 2, 1), MDSYS.SDO_ORDINATE_ARRAY(482194.039,6748026.255,0,0,482201.757,6748049.556,0,27)), NULL, 3, 3, 0, 190864630, 2, 0, 27.748, 10455861, 1514851200000, TIMESTAMP '2018-03-27 14:30:01.244275', 1, NULL)""".execute
-//      sqlu"""INSERT INTO ROADWAY VALUES(nextval('viite_general_seq'), 24962, 1, 0, 5, 0, 23, TIMESTAMP '2017-10-01 00:00:00.000000', NULL, 'u001498', TIMESTAMP '2018-01-05 00:00:00.000000', 2, '1', MDSYS.SDO_GEOMETRY(4002, 3067, NULL, MDSYS.SDO_ELEM_INFO_ARRAY(1, 2, 1), MDSYS.SDO_ORDINATE_ARRAY(482172.597,6748028.685,0,0,482194.039,6748026.255,0,23)), NULL, 3, 3, 0, 190864630, 3, 0, 22.525, 10455862, 1514851200000, TIMESTAMP '2018-03-27 14:30:01.244275', 1, NULL)""".execute
-//      sqlu"""INSERT INTO ROADWAY VALUES(nextval('viite_general_seq'), 24962, 1, 0, 1, 81, 107, TIMESTAMP '2017-10-01 00:00:00.000000', NULL, 'u001498', TIMESTAMP '2018-01-05 00:00:00.000000', 1, '1', MDSYS.SDO_GEOMETRY(4002, 3067, NULL, MDSYS.SDO_ELEM_INFO_ARRAY(1, 2, 1), MDSYS.SDO_ORDINATE_ARRAY(482174.312,6748050.985,0,0,482172.597,6748028.685,0,26)), NULL, 3, 3, 0, 190864630, 3, 0, 25.257, 10455860, 1514851200000, TIMESTAMP '2018-03-27 14:30:01.244275', 1,NULL)""".execute
-//      sqlu"""INSERT INTO ROADWAY VALUES(nextval('viite_general_seq'), 24962, 1, 0, 5, 50, 81, TIMESTAMP '2017-10-01 00:00:00.000000', NULL, 'u001498', TIMESTAMP '2018-01-05 00:00:00.000000', 0, '1', MDSYS.SDO_GEOMETRY(4002, 3067, NULL, MDSYS.SDO_ELEM_INFO_ARRAY(1, 2, 1), MDSYS.SDO_ORDINATE_ARRAY(482201.757,6748049.556,0,0,482174.312,6748050.985,0,31)), NULL, 3, 3, 0, 190864630, 2, 0, 31.002, 10455853, 1514851200000, TIMESTAMP '2018-03-27 14:30:01.244275', 1,NULL)""".execute
-//
-//      val sources = Seq(
-//        RoadAddressLink(9033715, 10455853, Seq(Point(482201.757, 6748049.556, 71.82000000000698), Point(482197.326, 6748053.701, 71.80999999999767), Point(482188.388, 6748056.716, 71.5570000000007), Point(482178.981, 6748054.482, 71.3859999999986), Point(482174.3122952117, 6748050.985221108, 71.4389966489121)), 31.00200000023773, AdministrativeClass.apply(2), LinkType.apply(99), RoadLinkType.FloatingRoadLinkType, ConstructionType.UnknownConstructionType, LinkGeomSource.HistoryLinkInterface, MunicipalityStreetRoad, Some("Test"), Some("Test"), BigInt.apply(286), Some("10.04.2018"), Some("test"), Map(), 24962, 1, 0, 3, 5, 50, 81, "01.10.2017", "", 0.0, 31.002, SideCode.TowardsDigitizing, None, None, Anomaly.None, 190864630, None, false, floating = true),
-//        RoadAddressLink(9033712, 10455861, Seq(Point(482194.039, 6748026.255, 71.43499999999767), Point(482199.613, 6748030.258, 71.1469999999972), Point(482203.33, 6748034.975, 71.18499999999767), Point(482203.759, 6748041.121, 71.45900000000256), Point(482203.187, 6748045.554, 71.62300000000687), Point(482201.7571678914, 6748049.555530138, 71.81997687090617)), 27.74799999969292, AdministrativeClass.apply(2), LinkType.apply(99), RoadLinkType.FloatingRoadLinkType, ConstructionType.UnknownConstructionType, LinkGeomSource.HistoryLinkInterface, MunicipalityStreetRoad, Some("test"), Some("test"), 286, Some("10.04.2018 23:00:14"), Some("test"), Map(), 24962, 1, 0, 3, 5, 23, 50, "01.10.2017", "", 0.0, 27.748, SideCode.TowardsDigitizing, None, None, Anomaly.None, 190864630, None, false, floating = true),
-//        RoadAddressLink(9033714, 10455860, Seq(Point(482172.597, 6748028.685, 71.50900000000547), Point(482169.222, 6748034.962, 71.32099999999627), Point(482168.339, 6748039.959, 71.2390000000014), Point(482169.809, 6748046.486, 71.33599999999569), Point(482174.3119397538, 6748050.984939808, 71.4389986219502)), 25.257000000200556, Municipality, UnknownLinkType, FloatingRoadLinkType, UnknownConstructionType, HistoryLinkInterface, MunicipalityStreetRoad, Some("test"), Some("test"), 286, Some("10.04.2018 23:00:14"), Some("test"), Map(), 24962, 1, 0, 3, 1, 81, 107, "01.10.2017", "", 0.0, 25.257, AgainstDigitizing, None, Some(CalibrationPoint(10455860, 0.0, 107)), Anomaly.None, 190864630, None, false, floating = true),
-//        RoadAddressLink(9033713, 10455862, Seq(Point(482194.039, 6748026.255, 71.43499999999767), Point(482187.606, 6748024.54, 71.08999999999651), Point(482179.458, 6748025.255, 71.23500000000058), Point(482175.456, 6748026.97, 71.3179999999993), Point(482172.597, 6748028.685, 71.50900000000547)), 22.524914383777997, Municipality, UnknownLinkType, FloatingRoadLinkType, UnknownConstructionType, HistoryLinkInterface, MunicipalityStreetRoad, Some("test"), Some("test"), BigInt.apply(286), Some("10.04.2018 23:00:14"), Some("test"), Map(), 24962, 1, 0, 3, 5, 0, 23, "01.10.2017", "", 0.0, 22.525, AgainstDigitizing, Some(CalibrationPoint(10455862, 22.525, 0)), None, Anomaly.None, 190864630, None, false, floating = true))
-//
-//      val target = Seq(
-//        RoadAddressLink(0, 10473188, Seq(Point(482173.031, 6748029.022, 71.51399999999558), Point(482170.778, 6748037.771, 71.35599999999977), Point(482173.542, 6748044.438, 71.42699999999604), Point(482177.695, 6748047.786, 71.49099999999453)), 21.58614152331046, AdministrativeClass.apply(2), LinkType.apply(99), UnknownRoadLinkType, InUse, NormalLinkInterface, MunicipalityStreetRoad, Some("test"), Some(""), 286, Some("10.04.2018 23:00:14"), Some("test"), Map(), 0, 0, 99, 3, 5, 0, 0, "", "", 0.0, 21.58614152331046, SideCode.Unknown, None, None, NoAddressGiven, 0, None, false),
-//        RoadAddressLink(0, 10473190, Seq(Point(482194.821, 6748025.538, 71.5), Point(482193.71, 6748024.668, 71.32700000000477), Point(482186.134, 6748022.469, 71.02700000000186), Point(482180.138, 6748023.264, 71.12799999999697), Point(482173.118, 6748028.88, 71.50199999999313), Point(482173.031, 6748029.022, 71.51399999999558)), 24.50478592842528, AdministrativeClass.apply(2), LinkType.apply(99), UnknownRoadLinkType, InUse, NormalLinkInterface, MunicipalityStreetRoad, Some("test"), Some(""), 286, Some("10.04.2018 23:00:14"), Some("test"), Map(), 0, 0, 99, 3, 5, 0, 0, "", "", 0.0, 24.50478592842528, SideCode.Unknown, None, None, NoAddressGiven, 0, None, false),
-//        RoadAddressLink(0, 10473189, Seq(Point(482194.821, 6748025.538, 71.5), Point(482199.325, 6748033.093, 71.2100000000064), Point(482197.655, 6748043.768, 71.61000000000058), Point(482196.119, 6748045.455, 71.69199999999546)), 21.882026111679927, AdministrativeClass.apply(2), LinkType.apply(99), UnknownRoadLinkType, InUse, NormalLinkInterface, MunicipalityStreetRoad, Some("test"), Some(""), 286, Some("10.04.2018 23:00:14"), Some("test"), Map(), 0, 0, 99, 3, 5, 0, 0, "", "", 0.0, 21.882026111679927, SideCode.Unknown, None, None, NoAddressGiven, 0, None, false),
-//        RoadAddressLink(0, 10473181, Seq(Point(482196.119, 6748045.455, 71.69199999999546), Point(482192.43, 6748047.921, 71.72599999999511), Point(482187.626, 6748049.472, 71.67399999999907), Point(482180.138, 6748048.536, 71.53800000000047), Point(482177.695, 6748047.786, 71.49099999999453)), 19.58730362428591, AdministrativeClass.apply(2), UnknownLinkType, UnknownRoadLinkType, InUse, NormalLinkInterface, MunicipalityStreetRoad, Some("test"), Some(""), 286, Some("10.04.2018 23:00:14"), Some("test"), Map(), 0, 0, 99, 3, 5, 0, 0, "", "", 0.0, 19.58730362428591, SideCode.Unknown, None, None, NoAddressGiven, 0, None, false)
-//      )
-//
-//      val transferred = roadAddressService.transferRoadAddress(sources, target, User(1, "Test User", Configuration())).sortBy(_.startAddrMValue)
-//      transferred.size should be(4)
-//      transferred.head.startAddrMValue should be(0)
-//      transferred.last.endAddrMValue should be (107)
-//    }
-//  }
-
-  //TODO this will be implemented at VIITE-1538
-//  test("Check correct construction of floating links") {
-//    val attributesMap = Map("MUNICIPALITYCODE" -> BigInt.apply(99999))
-//    val mockRoadLink = RoadLink(123456789, Seq(Point(0.0, 0.0), Point(10.0, 10.0)), 14.1, AdministrativeClass.apply(2), 1, TrafficDirection.TowardsDigitizing, LinkType.apply(1), None, None, attributesMap)
-//    val floatingAddress = RoadAddress(9988, 75, 2, RoadType.Unknown, Track.Combined, Discontinuity.Continuous, 3532, 3598, None, None, Some("tr"),
-//      123456789, 0.0, 65.259, SideCode.TowardsDigitizing, 0, (None, None), FloatingReason.ApplyChanges, Seq(Point(0.0, 0.0), Point(11.0, 11.0)), LinkGeomSource.NormalLinkInterface, 8, NoTermination, 0)
-//
-//    runWithRollback {
-//      val returnedFloatingAddressees = roadAddressService.buildFloatingAddresses(Seq(mockRoadLink), Seq.empty[VVHRoadlink], Seq(floatingAddress))
-//      returnedFloatingAddressees.size should be(1)
-//      returnedFloatingAddressees.head.id should be(floatingAddress.id)
-//      returnedFloatingAddressees.head.linkId should be(mockRoadLink.linkId)
-//      returnedFloatingAddressees.head.anomaly should be(Anomaly.None)
-//      returnedFloatingAddressees.head.roadLinkType should be(RoadLinkType.FloatingRoadLinkType)
-//      returnedFloatingAddressees.head.administrativeClass should be(mockRoadLink.administrativeClass)
-//      returnedFloatingAddressees.head.geometry should be(mockRoadLink.geometry)
-//    }
-//  }
-
-  //TODO this will be implemented at VIITE-1538
-//  test("getAdjacents should return correct adjacents in fork geometry based on the existing of missing") {
-//    val baseLinkId = 12345L
-//    val roadAddressService = new RoadAddressService(mockRoadLinkService, mockEventBus)
-//
-//    val ra = RoadAddress(-1000, 75, 2, RoadType.Unknown, Track.Combined, Discontinuity.Continuous, 3532, 3598, Some(DateTime.now.minusDays(5)), None, Some("tr"),
-//      baseLinkId, 0.0, 65.259, SideCode.TowardsDigitizing, 0, (None, None), FloatingReason.ApplyChanges, Seq(Point(0.0, 0.0, 0.0), Point(5.0, 5.0, 0.0)), LinkGeomSource.NormalLinkInterface, 8, NoTermination, 0)
-//
-//    val ra2 = RoadAddress(-1000, 75, 2, RoadType.Unknown, Track.Combined, Discontinuity.Continuous, 3533, 3599, Some(DateTime.now.minusDays(2)), None, Some("tr"),
-//      baseLinkId+2L, 0.0, 60.259, SideCode.TowardsDigitizing, 0, (None, None), FloatingReason.ApplyChanges, Seq(Point(0.0, 0.0, 0.0), Point(5.0, 25.0, 0.0)), LinkGeomSource.NormalLinkInterface, 8, NoTermination, 0)
-//
-//    val roadLink1 = RoadLink(baseLinkId, Seq(Point(0.0, 0.0, 0.0), Point(5.0, 5.0, 0.0))
-//      , 540.3960283713503, State, 99, TrafficDirection.AgainstDigitizing, UnknownLinkType, Some("25.06.2015 03:00:00"), Some("vvh_modified"), Map("MUNICIPALITYCODE" -> BigInt.apply(749)),
-//      InUse, NormalLinkInterface)
-//
-//    val roadLink2 = RoadLink(baseLinkId + 1L, Seq(Point(5.0, 5.0, 0.0), Point(10.0, 10.0, 0.0))
-//      , 540.3960283713503, State, 99, TrafficDirection.AgainstDigitizing, UnknownLinkType, Some("25.06.2015 03:00:00"), Some("vvh_modified"), Map("MUNICIPALITYCODE" -> BigInt.apply(749)),
-//      InUse, NormalLinkInterface)
-//
-//    val roadLink3 = RoadLink(baseLinkId + 2L, Seq(Point(5.0, 5.0, 0.0), Point(5.0, 15.0, 0.0))
-//      , 540.3960283713503, State, 99, TrafficDirection.AgainstDigitizing, UnknownLinkType, Some("25.06.2015 03:00:00"), Some("vvh_modified"), Map("MUNICIPALITYCODE" -> BigInt.apply(749)),
-//      InUse, NormalLinkInterface)
-//
-//
-//    when(mockRoadLinkService.getRoadLinksByLinkIdsFromVVH(any[Set[Long]], any[Boolean])).thenReturn(Seq(roadLink1))
-//    when(mockRoadLinkService.getRoadLinksAndChangesFromVVHWithFrozenAPI(any[BoundingRectangle], any[Boolean])).thenReturn((Seq(roadLink2, roadLink3), Seq.empty[ChangeInfo]))
-//
-//    val returnedAdjacents = runWithRollback {
-//      RoadAddressDAO.create(Seq(ra))
-//      RoadAddressDAO.createUnaddressedRoadLink(
-//        UnaddressedRoadLink(baseLinkId+1L, None, None, RoadType.PublicRoad, None, None, None, Some(7.1), Anomaly.NoAddressGiven, Seq(Point(5.0, 5.0, 0.0), Point(10.0, 10.0, 0.0)))
-//      )
-//      RoadAddressDAO.createUnaddressedRoadLink(
-//        UnaddressedRoadLink(baseLinkId+2L, None, None, RoadType.PublicRoad, None, None, None, Some(10.0), Anomaly.GeometryChanged, Seq(Point(5.0, 5.0, 0.0), Point(5.0, 15.0, 0.0)))
-//      )
-//
-//      roadAddressService.getAdjacent(Set(baseLinkId), baseLinkId, false)
-//    }
-//    returnedAdjacents.size should be (2)
-//    returnedAdjacents.map(_.linkId) should contain allOf (baseLinkId+1L, baseLinkId+2L)
-//  }
-=======
->>>>>>> 8cf5b707
 //
 //  test("getAdjacents should return correct adjacents in chain geometry (each one adjacent to next one) based on the existing of missing") {
 //    val baseLinkId = 12345L
