--- conflicted
+++ resolved
@@ -5,19 +5,12 @@
 import fi.liikennevirasto.digiroad2.{DigiroadEventBus, Point}
 import fi.liikennevirasto.digiroad2.asset._
 import fi.liikennevirasto.digiroad2.client.vvh._
-<<<<<<< HEAD
+import fi.liikennevirasto.digiroad2.dao.Sequences
 import fi.liikennevirasto.digiroad2.linearasset.{KMTKID, RoadLink}
-import fi.liikennevirasto.digiroad2.oracle.OracleDatabase
-import fi.liikennevirasto.digiroad2.service.RoadLinkService
-import fi.liikennevirasto.viite.Dummies._
-=======
-import fi.liikennevirasto.digiroad2.dao.Sequences
-import fi.liikennevirasto.digiroad2.linearasset.RoadLink
 import fi.liikennevirasto.digiroad2.oracle.OracleDatabase
 import fi.liikennevirasto.digiroad2.service.RoadLinkService
 import fi.liikennevirasto.viite.dao.{ProjectReservedPartDAO, _}
 import fi.liikennevirasto.digiroad2.util.Track
->>>>>>> 0b25dac8
 import fi.liikennevirasto.viite.dao._
 import fi.liikennevirasto.viite.process._
 import org.joda.time.DateTime
@@ -29,11 +22,9 @@
 import slick.driver.JdbcDriver.backend.Database
 import slick.driver.JdbcDriver.backend.Database.dynamicSession
 import slick.jdbc.StaticQuery.interpolation
-<<<<<<< HEAD
-=======
+
 import fi.liikennevirasto.viite.Dummies._
 import fi.liikennevirasto.viite.dao.TerminationCode.NoTermination
->>>>>>> 0b25dac8
 
 import scala.concurrent.ExecutionContext.Implicits.global
 import scala.concurrent.Future
@@ -67,8 +58,6 @@
     override def withDynTransaction[T](f: => T): T = f
   }
 
-<<<<<<< HEAD
-=======
   val nodesAndJunctionsService = new NodesAndJunctionsService(mockRoadwayDAO, roadwayPointDAO, mockLinearLocationDAO, nodeDAO, nodePointDAO, junctionDAO, junctionPointDAO, roadwayChangesDAO)
 
   val projectService = new ProjectService(roadAddressService, mockRoadLinkService, nodesAndJunctionsService, roadwayDAO,
@@ -78,16 +67,14 @@
     override def withDynSession[T](f: => T): T = f
     override def withDynTransaction[T](f: => T): T = f
   }
->>>>>>> 0b25dac8
-  def runWithRollback[T](f: => T): T = {
-    Database.forDataSource(OracleDatabase.ds).withDynTransaction {
-      val t = f
-      dynamicSession.rollback()
-      t
+
+    def runWithRollback[T](f: => T): T = {
+      Database.forDataSource(OracleDatabase.ds).withDynTransaction {
+        val t = f
+        dynamicSession.rollback()
+        t
+      }
     }
-<<<<<<< HEAD
-=======
-  }
 
   private def dummyProject(id: Long, status: ProjectState, reservedParts: Seq[ProjectReservedPart] = List.empty[ProjectReservedPart], coordinates: Option[ProjectCoordinates] = None): Project ={
     Project(id, status, "testProject", "testUser", DateTime.parse("1901-01-01"), "testUser", DateTime.parse("1901-01-01"), DateTime.now(), "additional info here", reservedParts, Seq(), Some("current status info"), coordinates)
@@ -104,90 +91,13 @@
     }
   }
 
-    private def toRoadLink(ral: ProjectLink): RoadLink = {
-      RoadLink(ral.linkId, ral.geometry, ral.geometryLength, State, 1,
-        extractTrafficDirection(ral.sideCode, ral.track), Motorway, None, None, Map(
-          "MUNICIPALITYCODE" -> BigInt(749), "VERTICALLEVEL" -> BigInt(1), "SURFACETYPE" -> BigInt(1),
-          "ROADNUMBER" -> BigInt(ral.roadNumber), "ROADPARTNUMBER" -> BigInt(ral.roadPartNumber)),
-        ConstructionType.InUse, LinkGeomSource.NormalLinkInterface)
-    }
-
-  test("Test getRoadAddressLinksByLinkId When called by any bounding box and any road number limits Then should return road addresses on normal and history road links") {
-    val linearLocations = Seq(
-      dummyLinearLocation(roadwayNumber = 1L, orderNumber = 1L, linkId = 123L, startMValue = 0.0, endMValue = 10.0),
-      dummyLinearLocation(roadwayNumber = 1L, orderNumber = 2L, linkId = 123L, startMValue = 10.0, endMValue = 20.0),
-      dummyLinearLocation(roadwayNumber = 1L, orderNumber = 3L, linkId = 124L, startMValue = 0.0, endMValue = 10.0),
-      dummyLinearLocation(roadwayNumber = 1L, orderNumber = 4L, linkId = 125L, startMValue = 0.0, endMValue = 10.0)
-    )
-
-    val vvhHistoryRoadLinks = Seq(
-      dummyVvhHistoryRoadLink(linkId = 123L, Seq(0.0, 10.0, 20.0)),
-      dummyVvhHistoryRoadLink(linkId = 125L, Seq(0.0, 10.0))
-    )
-
-    val roadways = Seq(
-      dummyRoadway(roadwayNumber = 1L, roadNumber = 1L, roadPartNumber = 1L, startAddrM = 0L, endAddrM = 400L, DateTime.now(), None)
-    )
-
-    val roadLinks = Seq(
-      dummyRoadLink(linkId = 123L, Seq(0.0, 10.0, 20.0), NormalLinkInterface),
-      dummyRoadLink(linkId = 124L, Seq(0.0, 10.0), NormalLinkInterface)
-    )
-
-    when(mockLinearLocationDAO.fetchLinearLocationByBoundingBox(any[BoundingRectangle], any[Seq[(Int,Int)]])).thenReturn(linearLocations)
-
-    when(mockRoadwayDAO.fetchAllByRoadwayNumbers(any[Set[Long]], any[Boolean])).thenReturn(roadways)
-
-    //Road Link service mocks
-    when(mockRoadLinkService.getChangeInfoFromVVHF(any[Set[Long]])).thenReturn(Future(Seq.empty))
-    when(mockRoadLinkService.getRoadLinksHistoryFromVVH(any[Set[Long]])).thenReturn(vvhHistoryRoadLinks)
-    when(mockRoadLinkService.getRoadLinksByLinkIdsFromVVH(any[Set[Long]], any[Boolean])).thenReturn(roadLinks)
-
-    val result = roadAddressService.getRoadAddressLinksByBoundingBox(BoundingRectangle(Point(0.0, 0.0), Point(0.0, 20.0)), Seq())
-
-    verify(mockRoadLinkService, times(1)).getChangeInfoFromVVHF(Set(123L, 124L, 125L))
-    verify(mockRoadLinkService, times(1)).getRoadLinksHistoryFromVVH(Set(123L, 124L, 125L))
-    verify(mockRoadLinkService, times(1)).getRoadLinksByLinkIdsFromVVH(Set(123L, 124L, 125L), frozenTimeVVHAPIServiceEnabled = false)
-
-    result.size should be (3)
-  }
-
-  test("Test getRoadAddressLinksByLinkId When called by any bounding box and any road number limits Then should not filter out floatings") {
-    val linearLocations = Seq(
-      dummyLinearLocation(roadwayNumber = 1L, orderNumber = 1L, linkId = 123L, startMValue = 0.0, endMValue = 10.0),
-      dummyLinearLocation(roadwayNumber = 1L, orderNumber = 2L, linkId = 123L, startMValue = 10.0, endMValue = 20.0),
-      dummyLinearLocation(roadwayNumber = 1L, orderNumber = 3L, linkId = 124L, startMValue = 0.0, endMValue = 10.0),
-      dummyLinearLocation(roadwayNumber = 1L, orderNumber = 4L, linkId = 125L, startMValue = 0.0, endMValue = 10.0)
-    )
-
-    val roadways = Seq(
-      dummyRoadway(roadwayNumber = 1L, roadNumber = 1L, roadPartNumber = 1L, startAddrM = 0L, endAddrM = 400L, DateTime.now(), None)
-    )
-
-    val vvhHistoryRoadLinks = Seq(
-      dummyVvhHistoryRoadLink(linkId = 123L, Seq(0.0, 10.0, 20.0)),
-      dummyVvhHistoryRoadLink(linkId = 125L, Seq(0.0, 10.0))
-    )
-
-    val roadLinks = Seq(
-      dummyRoadLink(linkId = 123L, Seq(0.0, 10.0, 20.0), NormalLinkInterface),
-      dummyRoadLink(linkId = 124L, Seq(0.0, 10.0), NormalLinkInterface)
-    )
-
-    when(mockLinearLocationDAO.fetchLinearLocationByBoundingBox(any[BoundingRectangle], any[Seq[(Int,Int)]])).thenReturn(linearLocations)
-
-    when(mockRoadwayDAO.fetchAllByRoadwayNumbers(any[Set[Long]], any[Boolean])).thenReturn(roadways)
-
-    //Road Link service mocks
-    when(mockRoadLinkService.getChangeInfoFromVVHF(any[Set[Long]])).thenReturn(Future(Seq.empty))
-    when(mockRoadLinkService.getRoadLinksHistoryFromVVH(any[Set[Long]])).thenReturn(vvhHistoryRoadLinks)
-    when(mockRoadLinkService.getRoadLinksByLinkIdsFromVVH(any[Set[Long]], any[Boolean])).thenReturn(roadLinks)
-
-    val roadAddressLinks = roadAddressService.getRoadAddressLinksByBoundingBox(BoundingRectangle(Point(0.0, 0.0), Point(0.0, 20.0)), Seq())
-
-    roadAddressLinks.size should be (3)
-    roadAddressLinks.map(_.linkId).distinct should contain allOf (123L,124L)
->>>>>>> 0b25dac8
+  // TODO KMTKID
+  private def toRoadLink(ral: ProjectLink): RoadLink = {
+    RoadLink(ral.linkId, new KMTKID("", 0), ral.geometry, ral.geometryLength, State, 1,
+      extractTrafficDirection(ral.sideCode, ral.track), Motorway, None, None, Map(
+        "MUNICIPALITYCODE" -> BigInt(749), "VERTICALLEVEL" -> BigInt(1), "SURFACETYPE" -> BigInt(1),
+        "ROADNUMBER" -> BigInt(ral.roadNumber), "ROADPARTNUMBER" -> BigInt(ral.roadPartNumber)),
+      ConstructionType.InUse, LinkGeomSource.NormalLinkInterface)
   }
 
   test("Test getRoadAddressesWithLinearGeometry When municipality has road addresses on top of suravage and complementary road links Then should not return floatings") {
@@ -239,11 +149,7 @@
 
 
     //Road Link service mocks
-<<<<<<< HEAD
     when(mockRoadLinkService.getRoadLinksWithComplementaryAndChangesFromVVH(any[Int])).thenReturn((roadLinks, Seq()))
-=======
-    when(mockRoadLinkService.getRoadLinksWithComplementaryAndChangesFromVVH(any[Int], any[Boolean])).thenReturn((roadLinks, Seq()))
->>>>>>> 0b25dac8
 
     val roads = roadAddressService.getAllByMunicipality(municipality = 100)
 
@@ -294,11 +200,7 @@
 
 
     //Road Link service mocks
-<<<<<<< HEAD
     when(mockRoadLinkService.getRoadLinksWithComplementaryAndChangesFromVVH(any[Int])).thenReturn((roadLinks, Seq()))
-=======
-    when(mockRoadLinkService.getRoadLinksWithComplementaryAndChangesFromVVH(any[Int], any[Boolean])).thenReturn((roadLinks, Seq()))
->>>>>>> 0b25dac8
 
     val now = DateTime.now
     roadAddressService.getAllByMunicipality(municipality = 100)
@@ -580,11 +482,7 @@
     when(mockLinearLocationDAO.fetchRoadwayByLinkId(any[Set[Long]])).thenReturn(linearLocations)
 
 
-<<<<<<< HEAD
     when(mockRoadLinkService.getRoadLinksWithComplementaryAndChangesFromVVH(99999)).thenReturn(roadLinks)
-=======
-    when(mockRoadLinkService.getRoadLinksWithComplementaryAndChangesFromVVH(99999, useFrozenVVHLinks = false)).thenReturn(roadLinks)
->>>>>>> 0b25dac8
     when(mockRoadLinkService.getComplementaryRoadLinksFromVVH(99999)).thenReturn(Seq())
     val roadAddresses = roadAddressService.getAllByMunicipality(99999)
     roadAddresses.size should be (4)
@@ -619,7 +517,7 @@
 
       when(mockRoadwayDAO.fetchAllByRoadwayId(any[Seq[Long]])).thenReturn(Seq(rw1WithId, rw2WithId))
       when(mockLinearLocationDAO.fetchByRoadways(any[Set[Long]])).thenReturn(Seq(lc1, lc2WithId))
-      when(mockRoadLinkService.getRoadLinksByLinkIdsFromVVH(any[Set[Long]], any[Boolean])).thenReturn(pls.map(toRoadLink))
+      when(mockRoadLinkService.getRoadLinksAndComplementaryByLinkIds(any[Set[Long]])).thenReturn(pls.map(toRoadLink))
 
       projectDAO.create(rap)
 
@@ -727,7 +625,7 @@
 
       when(mockRoadwayDAO.fetchAllByRoadwayId(any[Seq[Long]])).thenReturn(Seq(rw1WithId, rw2WithId))
       when(mockLinearLocationDAO.fetchByRoadways(any[Set[Long]])).thenReturn(Seq(lc1, lc2WithId))
-      when(mockRoadLinkService.getRoadLinksByLinkIdsFromVVH(any[Set[Long]], any[Boolean])).thenReturn(pls.map(toRoadLink))
+      when(mockRoadLinkService.getRoadLinksAndComplementaryByLinkIds(any[Set[Long]])).thenReturn(pls.map(toRoadLink))
 
       projectDAO.create(rap)
 
