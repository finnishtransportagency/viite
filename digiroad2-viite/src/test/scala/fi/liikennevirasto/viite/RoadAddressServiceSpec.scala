package fi.liikennevirasto.viite

import java.util.{Date, Properties}

import fi.liikennevirasto.digiroad2.ChangeType.{Unknown => _, _}
import fi.liikennevirasto.digiroad2.FeatureClass.AllOthers
import fi.liikennevirasto.digiroad2.RoadLinkType.{FloatingRoadLinkType, NormalRoadLinkType}
import fi.liikennevirasto.digiroad2.{ChangeType, _}
import fi.liikennevirasto.digiroad2.asset.ConstructionType.InUse
import fi.liikennevirasto.digiroad2.asset.LinkGeomSource.{HistoryLinkInterface, NormalLinkInterface}
import fi.liikennevirasto.digiroad2.asset.SideCode.{AgainstDigitizing, TowardsDigitizing}
import fi.liikennevirasto.digiroad2.asset.TrafficDirection.BothDirections
import fi.liikennevirasto.digiroad2.asset._
import fi.liikennevirasto.digiroad2.linearasset.RoadLink
import fi.liikennevirasto.digiroad2.masstransitstop.oracle.Sequences
import fi.liikennevirasto.digiroad2.oracle.OracleDatabase
import fi.liikennevirasto.viite.util._
import fi.liikennevirasto.digiroad2.user.{Configuration, User}
import fi.liikennevirasto.digiroad2.util.Track
import fi.liikennevirasto.viite.RoadType.PublicRoad
import fi.liikennevirasto.viite.dao.Discontinuity.{Continuous, Discontinuous}
import fi.liikennevirasto.viite.dao._
import fi.liikennevirasto.viite.model.{Anomaly, RoadAddressLink, RoadAddressLinkPartitioner}
import fi.liikennevirasto.viite.process.RoadAddressFiller.LRMValueAdjustment
import fi.liikennevirasto.viite.process.{DefloatMapper, LinkRoadAddressCalculator, RoadAddressChangeInfoMapper, RoadAddressFiller}
import fi.liikennevirasto.viite.util.StaticTestData
import fi.liikennevirasto.viite.util._
import org.joda.time.DateTime
import org.mockito.ArgumentCaptor
import org.mockito.Matchers.{any, _}
import org.mockito.Mockito._
import org.scalatest.mock.MockitoSugar
import org.scalatest.{FunSuite, Matchers}
import slick.driver.JdbcDriver.backend.Database
import slick.driver.JdbcDriver.backend.Database.dynamicSession
import slick.jdbc.StaticQuery
import slick.jdbc.StaticQuery.interpolation

import scala.concurrent.Future
import scala.concurrent.ExecutionContext.Implicits.global
import scala.util.control.NonFatal

class RoadAddressServiceSpec extends FunSuite with Matchers{
  val mockRoadLinkService = MockitoSugar.mock[RoadLinkService]
  val mockEventBus = MockitoSugar.mock[DigiroadEventBus]
  val roadAddressService = new RoadAddressService(mockRoadLinkService,mockEventBus) {
    override def withDynSession[T](f: => T): T = f
    override def withDynTransaction[T](f: => T): T = f
  }
  def runWithRollback[T](f: => T): T = {
    Database.forDataSource(OracleDatabase.ds).withDynTransaction {
      val t = f
      dynamicSession.rollback()
      t
    }
  }

  private def calibrationPoint(geometry: Seq[Point], calibrationPoint: Option[CalibrationPoint]) = {
    calibrationPoint match {
      case Some(point) =>
        val mValue = point.segmentMValue match {
          case 0.0 => 0.0
          case _ => Math.min(point.segmentMValue, GeometryUtils.geometryLength(geometry))
        }
        Option(Seq(("point", GeometryUtils.calculatePointFromLinearReference(geometry, mValue)), ("value", point.addressMValue)).toMap)
      case _ => None
    }
  }

  def roadAddressLinkToApi(roadLink: RoadAddressLink): Map[String, Any] = {
    Map(
      "segmentId" -> roadLink.id,
      "linkId" -> roadLink.linkId,
      "mmlId" -> roadLink.attributes.get("MTKID"),
      "points" -> roadLink.geometry,
      "calibrationPoints" -> Seq(calibrationPoint(roadLink.geometry, roadLink.startCalibrationPoint),
        calibrationPoint(roadLink.geometry, roadLink.endCalibrationPoint)),
      "administrativeClass" -> roadLink.administrativeClass.toString,
      "linkType" -> roadLink.linkType.value,
      "modifiedAt" -> roadLink.modifiedAt,
      "modifiedBy" -> roadLink.modifiedBy,
      "municipalityCode" -> roadLink.attributes.get("MUNICIPALITYCODE"),
      "verticalLevel" -> roadLink.attributes.get("VERTICALLEVEL"),
      "roadNameFi" -> roadLink.attributes.get("ROADNAME_FI"),
      "roadNameSe" -> roadLink.attributes.get("ROADNAME_SE"),
      "roadNameSm" -> roadLink.attributes.get("ROADNAME_SM"),
      "minAddressNumberRight" -> roadLink.attributes.get("FROM_RIGHT"),
      "maxAddressNumberRight" -> roadLink.attributes.get("TO_RIGHT"),
      "minAddressNumberLeft" -> roadLink.attributes.get("FROM_LEFT"),
      "maxAddressNumberLeft" -> roadLink.attributes.get("TO_LEFT"),
      "roadNumber" -> roadLink.roadNumber,
      "roadPartNumber" -> roadLink.roadPartNumber,
      "elyCode" -> roadLink.elyCode,
      "trackCode" -> roadLink.trackCode,
      "startAddressM" -> roadLink.startAddressM,
      "endAddressM" -> roadLink.endAddressM,
      "discontinuity" -> roadLink.discontinuity,
      "endDate" -> roadLink.endDate)
  }

<<<<<<< HEAD
=======
  test("testGetCalibrationPoints") {
    //TODO
  }

  test("testRoadClass") {
    //TODO
  }


>>>>>>> efad4685
  test("test getRoadLinkFromVVH should have specific fields (still to be defined) not empty"){

    OracleDatabase.withDynTransaction {

      val roadLinks = Seq(RoadAddressLink(0,5171208,Seq(Point(532837.14110884,6993543.6296834,0.0),Point(533388.14110884,6994014.1296834,0.0)),0.0,Municipality, UnknownLinkType, NormalRoadLinkType, InUse, NormalLinkInterface, RoadType.MunicipalityStreetRoad, "Vt5", BigInt(0),None,None,Map("linkId" ->5171208, "segmentId" -> 63298 ),5,205,1,0,0,0,1,"2015-01-01","2016-01-01",0.0,0.0,SideCode.Unknown,None,None, Anomaly.None, 0))
      val partitionedRoadLinks = RoadAddressLinkPartitioner.partition(roadLinks)
      partitionedRoadLinks.map {
        _.map(roadAddressLinkToApi)
      }
      val roadPartNumber = partitionedRoadLinks.head.head.roadPartNumber
      val roadNumber = partitionedRoadLinks.head.head.roadNumber
      val trackCode = partitionedRoadLinks.head.head.trackCode
      val segmentId = partitionedRoadLinks.head.head.id
      val constructionType = partitionedRoadLinks.head.head.constructionType.value

      segmentId should not be None
      roadNumber should be (5)
      roadPartNumber should be (205)
      trackCode should be (1)
      constructionType should be (0)
    }
  }

  test("test createMissingRoadAddress should not add two equal roadAddresses"){
    runWithRollback {
      val roadAddressLinks = Seq(
        RoadAddressLink(0, 1611616, Seq(Point(374668.195, 6676884.282, 24.48399999999674), Point(374643.384, 6676882.176, 24.42399999999907)), 297.7533188814259, State, SingleCarriageway, NormalRoadLinkType, InUse, NormalLinkInterface, RoadType.PrivateRoadType, "Vt5", BigInt(0), Some("22.09.2016 14:51:28"), Some("dr1_conversion"), Map("linkId" -> 1611605, "segmentId" -> 63298), 1, 3, 0, 0, 0, 0, 0, "", "", 0.0, 0.0, SideCode.Unknown, None, None, Anomaly.None, 0)
      )
      val oldMissingRA = RoadAddressDAO.getMissingRoadAddresses(Set()).size
      roadAddressLinks.foreach { links =>
        RoadAddressDAO.createMissingRoadAddress(
          MissingRoadAddress(links.linkId, Some(links.startAddressM), Some(links.endAddressM), RoadType.PublicRoad, Some(links.roadNumber),
            Some(links.roadPartNumber), None, None, Anomaly.NoAddressGiven, Seq(Point(374668.195, 6676884.282, 24.48399999999674),Point(374643.384, 6676882.176, 24.42399999999907))))
      }
      val linksFromDB = getSpecificMissingRoadAddresses(roadAddressLinks(0).linkId)
      RoadAddressDAO.getMissingRoadAddresses(Set()) should have size(oldMissingRA)
      linksFromDB(0)._2 should be(0)
      linksFromDB(0)._3 should be(0)
      linksFromDB(0)._4 should be(1)
      linksFromDB(0)._5 should be(3)
      linksFromDB(0)._6 should be(1)
    }
  }

  private def getSpecificMissingRoadAddresses(linkId :Long): List[(Long, Long, Long, Long, Long, Int)] = {
    sql"""
          select link_id, start_addr_m, end_addr_m, road_number, road_part_number, anomaly_code
            from missing_road_address where link_id = $linkId
      """.as[(Long, Long, Long, Long, Long, Int)].list
  }

  private def getFloatingCount(): Long = {
    sql"""
       select count(*)
       from ROAD_ADDRESS where floating = 1 and (valid_from is null or valid_from <= sysdate)
       and (valid_to is null or valid_to > sysdate) and END_DATE is null
    """.as[Long].first
  }

  test("Check the correct return of a RoadAddressLink by Municipality") {
    val municipalityId = 235

    val modifificationDate = "1455274504000l"
    val modificationUser = "testUser"
    runWithRollback {
      val (linkId) = sql""" Select pos.LINK_ID
                                From ROAD_ADDRESS ra inner join LRM_POSITION pos on ra.LRM_POSITION_ID = pos.id
                                Order By ra.id asc""".as[Long].firstOption.get
      val roadLink = RoadLink(linkId, Seq(Point(50200, 7630000.0, 0.0), Point(50210, 7630000.0, 10.0)), 0, Municipality, 0, TrafficDirection.TowardsDigitizing, Freeway, Some(modifificationDate), Some(modificationUser), attributes = Map("MUNICIPALITYCODE" -> BigInt(235)))

      when(mockRoadLinkService.getViiteRoadLinksFromVVHByMunicipality(municipalityId)).thenReturn(Seq(roadLink))
      val roadAddressLink = roadAddressService.getRoadAddressesLinkByMunicipality(municipalityId)

      roadAddressLink.isInstanceOf[Seq[RoadAddressLink]] should be(true)
      roadAddressLink.nonEmpty should be(true)
      roadAddressLink.head.linkId should be(linkId)
      roadAddressLink.head.attributes.contains("MUNICIPALITYCODE") should be (true)
      roadAddressLink.head.attributes.get("MUNICIPALITYCODE") should be (Some(municipalityId))
    }
  }

  test("check MissingRoadAddres geometry is created correctly") {
    runWithRollback {
      val geom = Seq(Point(374668.195, 6676884.282, 0.0),Point(374643.384, 6676882.176, 0.0))
      val raLink = RoadAddressLink(0, 1611616, geom, 297.7533188814259, State, SingleCarriageway, NormalRoadLinkType,
                    InUse, NormalLinkInterface, RoadType.PrivateRoadType, "Vt5", BigInt(0), Some("22.09.2016 14:51:28"), Some("dr1_conversion"),
                    Map("linkId" -> 1611605, "segmentId" -> 63298), 1, 3, 0, 0, 0, 0, 0, "", "", 0.0, 0.0, SideCode.Unknown,
                    None, None, Anomaly.None, 0)

      RoadAddressDAO.createMissingRoadAddress(
      MissingRoadAddress(raLink.linkId, Some(raLink.startAddressM), Some(raLink.endAddressM), RoadType.PublicRoad,
        Some(raLink.roadNumber), Some(raLink.roadPartNumber), None, None, Anomaly.NoAddressGiven, geom))

      RoadAddressDAO.getMissingRoadAddresses(Set(raLink.linkId)).foreach { mra =>
        mra.geom should be(geom)
      }
    }
  }

  test("check PO temporary restrictions"){

    val l1: Long = 5168616
    val l2: Long = 5168617
    val l3: Long = 5168618 //meet dropSegmentsOutsideGeometry restrictions
    val l4: Long = 5168619 //meet extendToGeometry restrictions
    val l5: Long = 5168620 //meet capToGeometry restrictions

    val roadLinksSeq = Seq(RoadLink(l1, Seq(Point(532686.507,6997280.405,99.28599999999278), Point(532682.145,6997307.366,98.99700000000303),
      Point(532673.695,6997367.113,99.11299999999756), Point(532665.336,6997428.384,99.31699999999546), Point(532655.448,6997496.461,99.58400000000256),
      Point(532647.278,6997553.917,99.76600000000326), Point(532640.024,6997604.115,99.93700000000536), Point(532635.796,6997630.174,100.08000000000175),
      Point(532635.575,6998631.749,100.07700000000477)), 355.82666256921844, State, 99, BothDirections, UnknownLinkType, Some("25.11.2013 02:00:00"), Some("vvh_modified"), Map("MUNICIPALITYCODE" -> BigInt(235))),
      RoadLink(l2, Seq(Point(532686.507,6997280.405,99.28599999999278), Point(532682.145,6997307.366,98.99700000000303),
        Point(532673.695,6997367.113,99.11299999999756), Point(532665.336,6997428.384,99.31699999999546), Point(532655.448,6997496.461,99.58400000000256),
        Point(532647.278,6997553.917,99.76600000000326), Point(532640.024,6997604.115,99.93700000000536), Point(532635.796,6997630.174,100.08000000000175),
        Point(532635.575,6997631.749,100.07700000000477)), 355.02666256921844, State, 99, BothDirections, UnknownLinkType, Some("25.11.2013 02:00:00"), Some("vvh_modified"), Map("MUNICIPALITYCODE" -> BigInt(235))),
      RoadLink(l3, Seq(Point(532686.507,6997280.405,99.28599999999278), Point(532682.145,6997307.366,98.99700000000303),
        Point(532673.695,6997367.113,99.11299999999756), Point(532665.336,6997428.384,99.31699999999546), Point(532655.448,6997496.461,99.58400000000256),
        Point(532647.278,6997553.917,99.76600000000326), Point(532640.024,6997604.115,99.93700000000536), Point(532635.796,6997630.174,100.08000000000175),
        Point(532635.575,6997631.749,100.07700000000477)), 355.02666256921844, State, 99, BothDirections, UnknownLinkType, Some("25.11.2013 02:00:00"), Some("vvh_modified"), Map("MUNICIPALITYCODE" -> BigInt(235))),
      RoadLink(l4, Seq(Point(532686.507,6997280.405,99.28599999999278), Point(532682.145,6997307.366,98.99700000000303),
        Point(532673.695,6997367.113,99.11299999999756), Point(532665.336,6997428.384,99.31699999999546), Point(532655.448,6997496.461,99.58400000000256),
        Point(532647.278,6997553.917,99.76600000000326), Point(532640.024,6997604.115,99.93700000000536), Point(532635.796,6997630.174,100.08000000000175),
        Point(532635.575,6997632.749,100.07700000000477)), 355.02666256921844, State, 99, BothDirections, UnknownLinkType, Some("25.11.2013 02:00:00"), Some("vvh_modified"), Map("MUNICIPALITYCODE" -> BigInt(235))),
      RoadLink(l5, Seq(Point(532686.507,6997280.405,99.28599999999278), Point(532682.145,6997307.366,98.99700000000303),
        Point(532673.695,6997367.113,99.11299999999756), Point(532665.336,6997428.384,99.31699999999546), Point(532655.448,6997496.461,99.58400000000256),
        Point(532647.278,6997553.917,99.76600000000326), Point(532640.024,6997604.115,99.93700000000536), Point(532635.796,6997630.174,100.08000000000175),
        Point(532635.575,6997632.749,100.07700000000477)), 355.02666256921844, State, 99, BothDirections, UnknownLinkType, Some("25.11.2013 02:00:00"), Some("vvh_modified"), Map("MUNICIPALITYCODE" -> BigInt(235)))
    )
    val roadAddressLinksMap = Map(l2 -> Seq(RoadAddressLink(333012, l2, Seq(Point(532686.507,6997280.405,0.0), Point(532682.145,6997307.366,0.0),
      Point(532673.695,6997367.113,0.0),Point(532665.336,6997428.384,0.0), Point(532655.448,6997496.461,0.0),
      Point(532647.278,6997553.917,0.0),Point(532640.024,6997604.115,0.0), Point(532635.796,6997630.174,0.0),
      Point(532635.575,6997631.749,0.0)), 355.02666256921844, State, UnknownLinkType, NormalRoadLinkType, InUse, NormalLinkInterface, RoadType.PublicRoad, "Vt5", BigInt(0), Some("29.10.2015 17:34:02"), Some("vvh_modified"), Map("linkId" -> 1611605, "segmentId" -> 63298), 5, 206, 0, 8, 5, 3446, 3800, "", "", 0.0, 355.027, SideCode.BothDirections, None, None, Anomaly.None, 0)),
      l1 -> Seq(RoadAddressLink(333013, l1, Seq(Point(532686.507,6997280.405,0.0), Point(532682.145,6997307.366,0.0),
        Point(532673.695,6997367.113,0.0),Point(532665.336,6997428.384,0.0), Point(532655.448,6997496.461,0.0),
        Point(532647.278,6997553.917,0.0),Point(532640.024,6997604.115,0.0), Point(532635.796,6997630.174,0.0),
        Point(532635.575,6997631.749,0.0)), 355.02666256921844, State, UnknownLinkType, NormalRoadLinkType, InUse, NormalLinkInterface, RoadType.PublicRoad,"Vt5", BigInt(0), Some("29.10.2015 17:34:02"), Some("vvh_modified"), Map("linkId" -> 1611605, "segmentId" -> 63298), 5, 206, 0, 8, 5, 3446, 3800, "", "", 0.0, 355.027, SideCode.BothDirections, None, None, Anomaly.None, 0)),
      l4 -> Seq(RoadAddressLink(333014, l4, Seq(Point(532686.507,6997280.405,0.0), Point(532682.145,6997307.366,0.0),
        Point(532673.695,6997367.113,0.0),Point(532665.336,6997428.384,0.0), Point(532655.448,6997496.461,0.0),
        Point(532647.278,6997553.917,0.0),Point(532640.024,6997604.115,0.0), Point(532635.796,6997630.174,0.0),
        Point(532635.575,6997631.749,0.0)), 355.02666256921844, State, UnknownLinkType, NormalRoadLinkType, InUse, NormalLinkInterface, RoadType.PublicRoad, "Vt5", BigInt(0),Some("29.10.2015 17:34:02"), Some("vvh_modified"), Map("linkId" -> 1611605, "segmentId" -> 63298), 5, 206, 0, 8, 5, 3446, 3800, "", "", 354.0276, 355.029, SideCode.BothDirections, None, None,Anomaly.None, 0)),
      l3 -> Seq(RoadAddressLink(333015, l3, Seq(Point(532686.507,6997280.405,0.0), Point(532682.145,6997307.366,0.0),
        Point(532673.695,6997367.113,0.0),Point(532665.336,6997428.384,0.0), Point(532655.448,6997496.461,0.0),
        Point(532647.278,6997553.917,0.0),Point(532640.024,6997604.115,0.0), Point(532635.796,6997630.174,0.0),
        Point(532637.575,6996631.749,0.0)), 355.02666256921844, State, UnknownLinkType, NormalRoadLinkType, InUse, NormalLinkInterface, RoadType.PublicRoad, "Vt5", BigInt(0),Some("29.10.2015 17:34:02"), Some("vvh_modified"), Map("linkId" -> 1611605, "segmentId" -> 63298), 5, 206, 0, 8, 5, 3446, 3800, "", "", 355.82666256921844, 355.927, SideCode.BothDirections, None, None, Anomaly.None, 0)),
      l5 -> Seq(RoadAddressLink(333016, l5, Seq(Point(532686.507,6997280.405,0.0), Point(532682.145,6997307.366,0.0),
        Point(532673.695,6997367.113,0.0),Point(532665.336,6997428.384,0.0), Point(532655.448,6997496.461,0.0),
        Point(532647.278,6997553.917,0.0),Point(532640.024,6997604.115,0.0), Point(532635.796,6997630.174,0.0)),
        352.0, State, UnknownLinkType, NormalRoadLinkType, InUse, NormalLinkInterface, RoadType.PublicRoad, "Vt5", BigInt(0),Some("29.10.2015 17:34:02"), Some("vvh_modified"), Map("linkId" -> 1611605, "segmentId" -> 63298), 5, 206, 0, 8, 5, 3446, 3800, "", "", 355.82666256921844, 355.927, SideCode.BothDirections, None, None, Anomaly.None, 0))
    )

    val (topology, changeSet) = RoadAddressFiller.fillTopology(roadLinksSeq, roadAddressLinksMap)
    changeSet.adjustedMValues.size should be (2)
    changeSet.toFloatingAddressIds.size should be (1)
    changeSet.toFloatingAddressIds.contains(333015L) should be (true)
    changeSet.adjustedMValues.map(_.linkId) should be (Seq(l4, l5))
  }

  test("LRM modifications are published"){
    val localMockRoadLinkService = MockitoSugar.mock[RoadLinkService]
    val localMockEventBus = MockitoSugar.mock[DigiroadEventBus]
    val localRoadAddressService = new RoadAddressService(localMockRoadLinkService,localMockEventBus)
    val boundingRectangle = BoundingRectangle(Point(533341.472,6988382.846), Point(533333.28,6988419.385))
    val filter = OracleDatabase.boundingBoxFilter(boundingRectangle, "geometry")
    runWithRollback {
      val modificationDate = "1455274504000l"
      val modificationUser = "testUser"
      val query = s"""select pos.LINK_ID, pos.end_measure
        from ROAD_ADDRESS ra inner join LRM_POSITION pos on ra.LRM_POSITION_ID = pos.id
        where $filter and (ra.valid_to > sysdate or ra.valid_to is null) order by ra.id asc"""
      val (linkId, endM) = StaticQuery.queryNA[(Long, Double)](query).firstOption.get
      val roadLink = RoadLink(linkId, Seq(Point(0.0, 0.0), Point(endM + .5, 0.0)), endM + .5, Municipality, 1, TrafficDirection.TowardsDigitizing, Freeway, Some(modificationDate), Some(modificationUser), attributes = Map("MUNICIPALITYCODE" -> BigInt(235)))
      when(localMockRoadLinkService.getViiteRoadLinksFromVVH(any[BoundingRectangle], any[Seq[(Int,Int)]], any[Set[Int]], any[Boolean], any[Boolean],any[Boolean])).thenReturn(Seq(roadLink))
      when(localMockRoadLinkService.getComplementaryRoadLinksFromVVH(any[BoundingRectangle], any[Set[Int]])).thenReturn(Seq.empty)
      when(localMockRoadLinkService.getViiteRoadLinksHistoryFromVVH(any[Set[Long]])).thenReturn(Seq.empty)
      when(localMockRoadLinkService.getChangeInfoFromVVHF(any[BoundingRectangle], any[Set[Int]])).thenReturn(Future(Seq.empty))
      when(localMockRoadLinkService.getSuravageLinksFromVVHF(any[BoundingRectangle], any[Set[Int]])).thenReturn(Future(Seq.empty))
      val captor: ArgumentCaptor[Iterable[Any]] = ArgumentCaptor.forClass(classOf[Iterable[Any]])
      reset(localMockEventBus)
      val links = localRoadAddressService.getRoadAddressLinksWithSuravage(boundingRectangle, Seq(), Set())
      links.size should be (1)
      verify(localMockEventBus, times(3)).publish(any[String], captor.capture)
      val capturedAdjustments = captor.getAllValues
      val missing = capturedAdjustments.get(0)
      val adjusting = capturedAdjustments.get(1)
      val floating = capturedAdjustments.get(2)
      missing.size should be (0)
      adjusting.size should be (1)
      floating.size should be (0)
      adjusting.head.asInstanceOf[LRMValueAdjustment].endMeasure should be (Some(endM+.5))
    }
  }

  test("Floating check gets geometry updated") {
    val roadLink = VVHRoadlink(5171359L, 1, Seq(Point(0.0, 0.0), Point(0.0, 31.045)), State, TrafficDirection.BothDirections,
      AllOthers, None, Map(), ConstructionType.InUse, LinkGeomSource.NormalLinkInterface)
    when(mockRoadLinkService.getCurrentAndComplementaryVVHRoadLinks(Set(5171359L))).thenReturn(Seq(roadLink))
    runWithRollback {
      val addressList = RoadAddressDAO.fetchByLinkId(Set(5171359L))
      addressList should have size (1)
      val address = addressList.head
      address.floating should be (false)
      address.geometry shouldNot be (roadLink.geometry)
      roadAddressService.checkRoadAddressFloatingWithoutTX(Set(address.id))
      dynamicSession.rollback()
      val addressUpdated = RoadAddressDAO.queryById(Set(address.id)).head
      addressUpdated.geometry shouldNot be (address.geometry)
      addressUpdated.geometry should be(roadLink.geometry)
      addressUpdated.floating should be (false)
    }
  }

  test("Floating check gets floating flag updated, not geometry") {
    when(mockRoadLinkService.getCurrentAndComplementaryVVHRoadLinks(Set(5171359L))).thenReturn(Nil)
    runWithRollback {
      val addressList = RoadAddressDAO.fetchByLinkId(Set(5171359L))
      addressList should have size (1)
      val address = addressList.head
      address.floating should be (false)
      roadAddressService.checkRoadAddressFloatingWithoutTX(Set(address.id))
      dynamicSession.rollback()
      val addressUpdated = RoadAddressDAO.queryById(Set(address.id)).head
      addressUpdated.geometry should be (address.geometry)
      addressUpdated.floating should be (true)
    }
  }

  test("merge road addresses") {
    runWithRollback {
      val addressList = RoadAddressDAO.fetchByLinkId(Set(5171285L, 5170935L, 5171863L))
      addressList should have size (3)
      val address = addressList.head
      val newAddr = address.copy(id = -1000L, startAddrMValue = addressList.map(_.startAddrMValue).min,
        endAddrMValue = addressList.map(_.endAddrMValue).max)
      val merger = RoadAddressMerge(addressList.map(_.id).toSet, Seq(newAddr))
      roadAddressService.mergeRoadAddressInTX(merger)
      val addressListMerged = RoadAddressDAO.fetchByLinkId(Set(5171285L, 5170935L, 5171863L))
      addressListMerged should have size (1)
      addressListMerged.head.linkId should be (address.linkId)
    }
    runWithRollback {
      RoadAddressDAO.fetchByLinkId(Set(5171285L, 5170935L, 5171863L)) should have size (3)
    }
  }


  test("transferRoadAddress should keep calibration points") {
    runWithRollback {
      val floatGeom = Seq(Point(532837.14110884, 6993543.6296834, 0.0), Point(533388.14110884, 6994014.1296834, 0.0))
      val floatGeomLength = GeometryUtils.geometryLength(floatGeom)
      val floatingLinks = Seq(
        RoadAddressLink(15171208, 15171208, floatGeom,
          floatGeomLength, Municipality, SingleCarriageway, NormalRoadLinkType, InUse, HistoryLinkInterface, RoadType.MunicipalityStreetRoad,"Vt5", BigInt(0),
          None, None, Map("linkId" -> 15171208, "segmentId" -> 63298), 5, 205, 1, 0, 0, 0, 500, "01.01.2015", "", 0.0, floatGeomLength,
          SideCode.TowardsDigitizing, Option(CalibrationPoint(15171208, 0.0, 0)), Option(CalibrationPoint(15171208, floatGeomLength, 500)), Anomaly.None, 0))
      RoadAddressDAO.create(floatingLinks.map(roadAddressLinkToRoadAddress(true)))

      val cutPoint = GeometryUtils.calculatePointFromLinearReference(floatGeom, 230.0).get
      val geom1 = Seq(floatGeom.head, cutPoint)
      val geom2 = Seq(cutPoint, floatGeom.last)
      val targetLinks = Seq(
        RoadAddressLink(0, 15171208, geom1,
          GeometryUtils.geometryLength(geom1), Municipality, SingleCarriageway, NormalRoadLinkType, InUse, HistoryLinkInterface, RoadType.MunicipalityStreetRoad,"Vt5", BigInt(0),
          None, None, Map("linkId" -> 15171208, "segmentId" -> 63298), 5, 205, 1, 0, 0, 0, 1, "01.01.2015", "", 0.0, 0.0,
          SideCode.Unknown, None, None, Anomaly.None, 0),
        RoadAddressLink(0, 15171209, geom2,
          GeometryUtils.geometryLength(geom2), Municipality, SingleCarriageway, NormalRoadLinkType, InUse, HistoryLinkInterface, RoadType.MunicipalityStreetRoad,"Vt5", BigInt(0),
          None, None, Map("linkId" -> 15171209, "segmentId" -> 63299), 5, 205, 1, 0, 0, 1, 2, "01.01.2015", "", 0.0, 0.0,
          SideCode.Unknown, None, None, Anomaly.None, 0))
      when(mockRoadLinkService.getViiteCurrentAndHistoryRoadLinksFromVVH(any[Set[Long]],any[Boolean])).thenReturn((targetLinks.map(roadAddressLinkToRoadLink), floatingLinks.map(roadAddressLinkToHistoryLink)))
      when(mockRoadLinkService.getViiteRoadLinksHistoryFromVVH(any[Set[Long]])).thenReturn(floatingLinks.map(roadAddressLinkToHistoryLink))
      when(mockRoadLinkService.getRoadLinksFromVVH(any[BoundingRectangle], any[BoundingRectangle])).thenReturn(targetLinks.map(roadAddressLinkToRoadLink))
      val newLinks = roadAddressService.transferRoadAddress(floatingLinks, targetLinks, User(1L, "foo", new Configuration()))
      newLinks should have size (2)
      newLinks.filter(_.linkId == 15171208).head.endCalibrationPoint should be (None)
      newLinks.filter(_.linkId == 15171209).head.startCalibrationPoint should be (None)
      newLinks.filter(_.linkId == 15171208).head.startCalibrationPoint.isEmpty should be (false)
      newLinks.filter(_.linkId == 15171209).head.endCalibrationPoint.isEmpty should be (false)
      val startCP = newLinks.filter(_.linkId == 15171208).head.startCalibrationPoint.get
      val endCP = newLinks.filter(_.linkId == 15171209).head.endCalibrationPoint.get
      startCP.segmentMValue should be (0.0)
      endCP.segmentMValue should be (GeometryUtils.geometryLength(geom2) +- 0.1)
      startCP.addressMValue should be (0L)
      endCP.addressMValue should be (500L)
    }
  }

  private def roadAddressLinkToRoadLink(roadAddressLink: RoadAddressLink) = {
    RoadLink(roadAddressLink.linkId,roadAddressLink.geometry
      ,GeometryUtils.geometryLength(roadAddressLink.geometry),roadAddressLink.administrativeClass,99,TrafficDirection.AgainstDigitizing
      ,SingleCarriageway,Some("25.06.2015 03:00:00"), Some("vvh_modified"),Map("MUNICIPALITYCODE" -> BigInt.apply(749)),
      InUse,NormalLinkInterface)
  }

  private def roadAddressLinkToHistoryLink(roadAddressLink: RoadAddressLink) = {
    VVHHistoryRoadLink(roadAddressLink.linkId,749,roadAddressLink.geometry
      ,roadAddressLink.administrativeClass,TrafficDirection.AgainstDigitizing
      ,FeatureClass.AllOthers,123,123,Map("MUNICIPALITYCODE" -> BigInt.apply(749)))
  }

  private def roadAddressLinkToRoadAddress(floating: Boolean)(l: RoadAddressLink) = {
    RoadAddress(l.id, l.roadNumber, l.roadPartNumber, RoadType.Unknown, Track.apply(l.trackCode.toInt), Discontinuity.apply(l.discontinuity.toInt),
      l.startAddressM, l.endAddressM, Option(new DateTime(new Date())), None, None, 0, l.linkId, l.startMValue, l.endMValue, l.sideCode, 0,
      (l.startCalibrationPoint, l.endCalibrationPoint), floating, l.geometry, LinkGeomSource.NormalLinkInterface, l.elyCode)
  }

  test("recalculate one track road with single part") {
    runWithRollback {
      val roads = RoadAddressDAO.fetchByRoadPart(833, 1)
      val adjusted = LinkRoadAddressCalculator.recalculate(roads)
      adjusted.head.endAddrMValue should be (22)
      adjusted.lift(1).get.endAddrMValue should be (400)
      adjusted.filter(_.startAddrMValue == 0) should have size (1)
    }
  }

  test("Defloating road links on road 1130 part 4") {
    val links = StaticTestData.road1130Links.filter(_.roadNumber.getOrElse("") == "1130").filter(_.attributes("ROADPARTNUMBER").asInstanceOf[BigInt].intValue == 4)
    val history = StaticTestData.road1130HistoryLinks
    val roadAddressService = new RoadAddressService(mockRoadLinkService,mockEventBus)
    when(mockRoadLinkService.getViiteCurrentAndHistoryRoadLinksFromVVH(any[Set[Long]],any[Boolean])).thenReturn((StaticTestData.road1130Links, StaticTestData.road1130HistoryLinks))
    when(mockRoadLinkService.getViiteRoadLinksFromVVH(BoundingRectangle(Point(351714,6674367),Point(361946,6681967)), Seq((1,50000)), Set(), false, true, false)).thenReturn(links)
    when(mockRoadLinkService.getComplementaryRoadLinksFromVVH(any[BoundingRectangle], any[Set[Int]])).thenReturn(Seq())
    when(mockRoadLinkService.getViiteRoadLinksHistoryFromVVH(any[Set[Long]])).thenReturn(history)
    when(mockRoadLinkService.getChangeInfoFromVVHF(any[BoundingRectangle], any[Set[Int]])).thenReturn(Future(Seq.empty))
    when(mockRoadLinkService.getSuravageLinksFromVVHF(any[BoundingRectangle], any[Set[Int]])).thenReturn(Future(Seq.empty))
    when(mockRoadLinkService.getViiteRoadLinksHistoryFromVVH(any[Set[Long]])).thenReturn(StaticTestData.road1130HistoryLinks)
    runWithRollback {
      val addressLinks = roadAddressService.getRoadAddressLinksWithSuravage(BoundingRectangle(Point(351714, 6674367), Point(361946, 6681967)), Seq((1, 50000)), Set(), false, true)
      addressLinks.count(_.id == 0L) should be(2) // >There should be 2 unknown address links
      addressLinks.forall(_.id == 0L) should be(false)
      addressLinks.count(_.roadLinkSource == LinkGeomSource.HistoryLinkInterface) should be(4)
      // >There should be 4 floating links
      val replacement1s = addressLinks.filter(l => l.linkId == 1717639 || l.linkId == 499897217)
      val replacement1t = addressLinks.filter(l => l.linkId == 500130192)
      replacement1s.size should be(2)
      replacement1t.size should be(1)
      val result1 = roadAddressService.transferRoadAddress(replacement1s, replacement1t, User(0L, "foo", Configuration())).sortBy(_.startAddrMValue)
      sanityCheck(result1)
      result1.head.startMValue should be(0.0)
      result1.head.startAddrMValue should be(replacement1s.map(_.startAddressM).min)
      result1.last.endAddrMValue should be(replacement1s.map(_.endAddressM).max)

      val replacement2s = addressLinks.filter(l => l.linkId == 1718096 || l.linkId == 1718097)
      val replacement2t = addressLinks.filter(l => l.linkId == 500130201)
      replacement2s.size should be(2)
      replacement2t.size should be(1)
      val result2 = roadAddressService.transferRoadAddress(replacement2s, replacement2t, User(0L, "foo", Configuration())).sortBy(_.startAddrMValue)
      sanityCheck(result2)

      result2.head.startMValue should be(0.0)
      result2.head.startAddrMValue should be(replacement2s.map(_.startAddressM).min)
      result2.last.endAddrMValue should be(replacement2s.map(_.endAddressM).max)
    }
  }

  test("GetFloatingAdjacents road links on road 75 part 2 sourceLinkId 5176142") {
    val roadAddressService = new RoadAddressService(mockRoadLinkService,mockEventBus)
    val road75FloatingAddresses = RoadAddress(367,75,2,RoadType.Unknown, Track.Combined,Discontinuity.Continuous,3532,3598,None,None,Some("tr"),
      70000389,5176142,0.0,65.259,SideCode.TowardsDigitizing,0,(None,None),true,List(Point(538889.668,6999800.979,0.0), Point(538912.266,6999862.199,0.0)), LinkGeomSource.NormalLinkInterface, 8)

    when(mockRoadLinkService.getViiteCurrentAndHistoryRoadLinksFromVVH(any[Set[Long]],any[Boolean])).thenReturn(
      (Seq(), Stream()))

    val result = roadAddressService.getFloatingAdjacent(Set(road75FloatingAddresses.linkId), road75FloatingAddresses.linkId, road75FloatingAddresses.roadNumber, road75FloatingAddresses.roadPartNumber, road75FloatingAddresses.track.value)
    result.size should be (0)
  }

  test("GetAdjacents road links on road 75 part 2 targetLinkId 5176147") {
    val roadAddressService = new RoadAddressService(mockRoadLinkService,mockEventBus)
    val road75TargetLink = Seq(RoadLink(5176147,List(Point(538909.794,6999855.848,101.153999999995), Point(538915.453,6999869.226,100.69899999999325), Point(538918.052,6999875.753,101.44500000000698)),21.551092889334765,State,99,BothDirections,UnknownLinkType,Some(""),Some("vvh_modified"),Map("TO_RIGHT" -> 873, "LAST_EDITED_DATE" -> BigInt.apply(0L), "FROM_LEFT" -> 872, "MTKHEREFLIP" -> 0, "MTKID" -> 441179395, "ROADNAME_FI" -> "Nilsiäntie", "VERTICALACCURACY" -> 201, "VALIDFROM" -> BigInt.apply(0L), "CONSTRUCTIONTYPE" -> 0, "SURFACETYPE" -> 2, "MTKCLASS" -> 12121, "ROADPARTNUMBER" -> 2, "points" -> List(Map("x" -> 538909.794, "y" -> 6999855.848, "z" -> 101.153999999995, "m" -> 0), Map("x" -> 538915.453, "y" -> 6999869.226, "z" -> 100.69899999999325, "m" -> 14.525699999998324), Map("x" -> 538918.052, "y" -> 6999875.753, "z" -> 101.44500000000698, "m" -> 21.55109999999695)), "OBJECTID" -> 2739051, "TO_LEFT" -> 874, "VERTICALLEVEL" -> 0, "MUNICIPALITYCODE" -> 749, "FROM_RIGHT" -> 871, "CREATED_DATE" -> BigInt.apply(0L), "GEOMETRY_EDITED_DATE" -> BigInt.apply(0L), "HORIZONTALACCURACY" -> 3000, "ROADNUMBER" -> 75),InUse,NormalLinkInterface))
    val roadLinks = Seq(
      RoadLink(5176153,List(Point(538918.701,6999861.318,97.69500000000698), Point(538908.109,6999873.097,97.49700000000303)),15.840937630113233,Unknown,8,BothDirections,CycleOrPedestrianPath,Some("08.06.2017 18:02:01"),Some("automatic_generation"),Map("MTKHEREFLIP" -> 1, "MTKID" -> 1046479017, "VERTICALACCURACY" -> 201, "VALIDFROM" -> BigInt.apply(1418083200000L), "CONSTRUCTIONTYPE" -> 0, "SURFACETYPE" -> 2, "MTKCLASS" -> 12314, "points" -> List(Map("x" -> 538918.701, "y" -> 6999861.318, "z" -> 97.69500000000698, "m" -> 0), Map("x" -> 538908.109, "y" -> 6999873.097, "z" -> 97.49700000000303, "m" -> 15.8408999999956)), "OBJECTID" -> 2739057, "VERTICALLEVEL" -> BigInt.apply(-1), "MUNICIPALITYCODE" -> BigInt.apply(749), "CREATED_DATE" -> BigInt.apply(1446132842000L) , "HORIZONTALACCURACY" -> 15000),InUse,NormalLinkInterface),
      RoadLink(5176148,List(Point(538947.853,6999873.982,100.79399999999441), Point(538933.887,6999875.424,101.00699999999779), Point(538918.052,6999875.753,101.44500000000698)),29.878663844853985,Private,6,BothDirections,SingleCarriageway,Some("08.06.2017 18:02:01"),Some("automatic_generation"),Map("MTKHEREFLIP" -> 1, "MTKID" -> 1046464265, "VERTICALACCURACY" -> 201, "VALIDFROM" -> BigInt.apply(1418083200000L), "CONSTRUCTIONTYPE" -> 0, "SURFACETYPE" -> 1, "MTKCLASS" -> 12141, "points" -> List(Map("x" -> 538947.853, "y" -> 6999873.982, "z" -> 100.79399999999441, "m" -> 0), Map("x" -> 538933.887, "y" -> 6999875.424, "z" -> 101.00699999999779, "m" -> 14.040200000003097), Map("x" -> 538918.052, "y" -> 6999875.753, "z" -> 101.44500000000698, "m" -> 29.878700000001118)), "OBJECTID" -> 2739052, "VERTICALLEVEL" -> BigInt.apply(0), "MUNICIPALITYCODE" -> BigInt.apply(749), "CREATED_DATE" -> BigInt.apply(1446132842000L), "HORIZONTALACCURACY" -> 2000),InUse,NormalLinkInterface),
      RoadLink(499836959,List(Point(538792.385,6999181.636,98.24300000000221), Point(538790.62,6999210.402,98.5280000000057), Point(538789.2,6999243.536,98.74000000000524), Point(538787.224,6999284.683,98.7219999999943), Point(538784.755,6999334.547,98.10700000000361), Point(538783.407,6999371.984,97.54200000000128), Point(538782.819,6999399.938,97.05400000000373), Point(538783.484,6999433.826,96.68099999999686), Point(538785.575,6999467.829,96.61800000000221), Point(538787.164,6999483.295,96.68700000000536), Point(538792.141,6999514.696,96.99599999999919), Point(538801.236,6999555.027,97.4829999999929), Point(538810.254,6999586.333,97.86900000000605), Point(538819.572,6999614.06,98.2039999999979), Point(538834.679,6999655.645,98.71799999999348), Point(538845.987,6999685.356,99.0850000000064), Point(538864.988,6999735.798,99.71499999999651), Point(538880.908,6999778.072,100.24899999999616), Point(538889.669,6999800.979,100.51200000000244), Point(538896.546,6999818.978,100.73200000000361), Point(538909.551,6999855.126,101.1469999999972), Point(538909.794,6999855.848,101.153999999995)),695.0810638900756,State,99,BothDirections,UnknownLinkType,Some("07.04.2017 14:20:02"),Some("vvh_modified"),Map("TO_RIGHT" -> 869, "LAST_EDITED_DATE" -> BigInt.apply(1491564002000L), "FROM_LEFT" -> 796, "MTKHEREFLIP" -> 0, "MTKID" -> 318861771, "ROADNAME_FI" -> "Nilsiäntie", "VERTICALACCURACY" -> 201, "VALIDFROM" -> BigInt.apply(1418083200000L), "CONSTRUCTIONTYPE" -> 0, "SURFACETYPE" -> 2, "MTKCLASS" -> 12121, "ROADPARTNUMBER" -> 2, "points" -> List(Map("x" -> 538792.385, "y" -> 6999181.636, "z" -> 98.24300000000221, "m" -> 0), Map("x" -> 538790.62, "y" -> 6999210.402, "z" -> 98.5280000000057, "m" -> 28.820099999997183), Map("x" -> 538789.2, "y" -> 6999243.536, "z" -> 98.74000000000524, "m" -> 61.98450000000594), Map("x" -> 538787.224, "y" -> 6999284.683, "z" -> 98.7219999999943, "m" -> 103.17889999999898), Map("x" -> 538784.755, "y" -> 6999334.547, "z" -> 98.10700000000361, "m" -> 153.10400000000664), Map("x" -> 538783.407, "y" -> 6999371.984, "z" -> 97.54200000000128, "m" -> 190.56530000000203), Map("x" -> 538782.819, "y" -> 6999399.938, "z" -> 97.05400000000373, "m" -> 218.52550000000338), Map("x" -> 538783.484, "y" -> 6999433.826, "z" -> 96.68099999999686, "m" -> 252.41999999999825), Map("x" -> 538785.575, "y" -> 6999467.829, "z" -> 96.61800000000221, "m" -> 286.4872000000032), Map("x" -> 538787.164, "y" -> 6999483.295, "z" -> 96.68700000000536, "m" -> 302.03459999999905), Map("x" -> 538792.141, "y" -> 6999514.696, "z" -> 96.99599999999919, "m" -> 333.82760000000417), Map("x" -> 538801.236, "y" -> 6999555.027, "z" -> 97.4829999999929, "m" -> 375.17140000000654), Map("x" -> 538810.254, "y" -> 6999586.333, "z" -> 97.86900000000605, "m" -> 407.75040000000445), Map("x" -> 538819.572, "y" -> 6999614.06, "z" -> 98.2039999999979, "m" -> 437.0011999999988), Map("x" -> 538834.679, "y" -> 6999655.645, "z" -> 98.71799999999348, "m" -> 481.24520000000484), Map("x" -> 538845.987, "y" -> 6999685.356, "z" -> 99.0850000000064, "m" -> 513.0353999999934), Map("x" -> 538864.988, "y" -> 6999735.798, "z" -> 99.71499999999651, "m" -> 566.9375), Map("x" -> 538880.908, "y" -> 6999778.072, "z" -> 100.24899999999616, "m" -> 612.1098000000056), Map("x" -> 538889.669, "y" -> 6999800.979, "z" -> 100.51200000000244, "m" -> 636.6349999999948), Map("x" -> 538896.546, "y" -> 6999818.978, "z" -> 100.73200000000361, "m" -> 655.9030000000057), Map("x" -> 538909.551, "y" -> 6999855.126, "z" -> 101.1469999999972, "m" -> 694.3193000000028), Map("x" -> 538909.794, "y" -> 6999855.848, "z" -> 101.153999999995, "m" -> 695.0810999999958)), "OBJECTID" -> 2739046, "TO_LEFT" -> 870, "VERTICALLEVEL" -> BigInt.apply(0), "MUNICIPALITYCODE" -> BigInt.apply(749), "FROM_RIGHT" -> 795, "CREATED_DATE" -> BigInt.apply(1446132842000L), "GEOMETRY_EDITED_DATE" -> BigInt.apply(1472941768000L), "HORIZONTALACCURACY" -> 3000, "ROADNUMBER" -> 75),InUse,NormalLinkInterface),
      RoadLink(5176151,List(Point(538909.794,6999855.848,101.153999999995), Point(538905.753,6999857.568,101.08800000000338), Point(538901.355,6999859.052,100.9890000000014), Point(538898.319,6999859.816,100.8969999999972)),12.164095949095342,State,99,BothDirections,UnknownLinkType,Some("12.02.2016 12:55:04"),Some("vvh_modified"),Map("TO_RIGHT" -> 2, "LAST_EDITED_DATE" -> BigInt.apply(1455274504000L), "FROM_LEFT" -> 1, "MTKHEREFLIP" -> 1, "MTKID" -> 441179434, "ROADNAME_FI" -> "Kinnusentie", "VERTICALACCURACY" -> 201, "VALIDFROM" -> BigInt.apply(1418083200000L), "CONSTRUCTIONTYPE" -> 0, "SURFACETYPE" -> 2, "MTKCLASS" -> 12131, "points" -> List(Map("x" -> 538909.794, "y" -> 6999855.848, "z" -> 101.153999999995, "m" -> 0), Map("x" -> 538905.753, "y" -> 6999857.568, "z" -> 101.08800000000338, "m" -> 4.391799999997602), Map("x" -> 538901.355, "y" -> 6999859.052, "z" -> 100.9890000000014, "m" -> 9.033400000000256), Map("x" -> 538898.319, "y" -> 6999859.816, "z" -> 100.8969999999972, "m" -> 12.164099999994505)), "OBJECTID" -> 2739055, "TO_LEFT" -> 1, "VERTICALLEVEL" -> BigInt.apply(0), "MUNICIPALITYCODE" -> BigInt.apply(749), "FROM_RIGHT" -> 2, "CREATED_DATE" -> BigInt.apply(1446132842000L), "GEOMETRY_EDITED_DATE" -> BigInt.apply(1455274504000L), "HORIZONTALACCURACY" -> 3000),InUse,NormalLinkInterface),
      RoadLink(5176147,List(Point(538909.794,6999855.848,101.153999999995), Point(538915.453,6999869.226,100.69899999999325), Point(538918.052,6999875.753,101.44500000000698)),21.551092889334765,State,99,BothDirections,UnknownLinkType,Some("07.04.2017 14:20:02"),Some("vvh_modified"),Map("TO_RIGHT" -> 873, "LAST_EDITED_DATE" -> BigInt.apply(1491564002000L), "FROM_LEFT" -> 872, "MTKHEREFLIP" -> 0, "MTKID" -> 441179395, "ROADNAME_FI" -> "Nilsiäntie", "VERTICALACCURACY" -> 201, "VALIDFROM" -> BigInt.apply(1418083200000L), "CONSTRUCTIONTYPE" -> 0, "SURFACETYPE" -> 2, "MTKCLASS" -> 12121, "ROADPARTNUMBER" -> 2, "points" -> List(Map("x" -> 538909.794, "y" -> 6999855.848, "z" -> 101.153999999995, "m" -> 0), Map("x" -> 538915.453, "y" -> 6999869.226, "z" -> 100.69899999999325, "m" -> 14.525699999998324), Map("x" -> 538918.052, "y" -> 6999875.753, "z" -> 101.44500000000698, "m" -> 21.55109999999695)), "OBJECTID" -> 2739051, "TO_LEFT" -> 874, "VERTICALLEVEL" -> 0, "MUNICIPALITYCODE" -> BigInt.apply(749), "FROM_RIGHT" -> 871, "CREATED_DATE" -> BigInt.apply(1446132842000L), "GEOMETRY_EDITED_DATE" -> BigInt.apply(1455274504000L), "HORIZONTALACCURACY" -> 3000, "ROADNUMBER" -> 75),InUse,NormalLinkInterface),
      RoadLink(6479168,List(Point(538918.052,6999875.753,101.44500000000698), Point(538921.358,6999884.381,101.54099999999744), Point(538935.727,6999923.678,102.04499999999825), Point(538956.539,6999978.306,102.78399999999965), Point(538956.722,6999978.783,102.79399999999441), Point(538967.108,7000005.884,103.1079999999929), Point(538971.654,7000019.597,103.1420000000071)),153.5202644294187,State,99,BothDirections,UnknownLinkType,Some("07.04.2017 14:20:02"),Some("vvh_modified"),Map("TO_RIGHT" -> 883, "LAST_EDITED_DATE" -> BigInt.apply(1491564002000L), "FROM_LEFT" -> 876, "MTKHEREFLIP" -> 0, "MTKID" -> 318861789, "ROADNAME_FI" -> "Nilsiäntie", "VERTICALACCURACY" -> 201, "VALIDFROM" -> BigInt.apply(1418083200000L), "CONSTRUCTIONTYPE" -> 0, "SURFACETYPE" -> 2, "MTKCLASS" -> 12121, "ROADPARTNUMBER" -> 2, "points" -> List(Map("x" -> 538918.052, "y" -> 6999875.753, "z" -> 101.44500000000698, "m" -> 0), Map("x" -> 538921.358, "y" -> 6999884.381, "z" -> 101.54099999999744, "m" -> 9.239700000005541), Map("x" -> 538935.727, "y" -> 6999923.678, "z" -> 102.04499999999825, "m" -> 51.081300000005285), Map("x" -> 538956.539, "y" -> 6999978.306, "z" -> 102.78399999999965, "m" -> 109.53949999999895), Map("x" -> 538956.722, "y" -> 6999978.783, "z" -> 102.79399999999441, "m" -> 110.0503999999928), Map("x" -> 538967.108, "y" -> 7000005.884, "z" -> 103.1079999999929, "m" -> 139.07339999999385), Map("x" -> 538971.654, "y" -> 7000019.597, "z" -> 103.1420000000071, "m" -> 153.52030000000377)), "OBJECTID" -> 2739027, "TO_LEFT" -> 884, "VERTICALLEVEL" -> BigInt.apply(0), "MUNICIPALITYCODE" -> BigInt.apply(749), "FROM_RIGHT" -> 875, "CREATED_DATE" -> BigInt.apply(1446132842000L), "GEOMETRY_EDITED_DATE" -> BigInt.apply(1448028123000L), "HORIZONTALACCURACY" -> 3000, "ROADNUMBER" -> 75),InUse,NormalLinkInterface)
    )
    val changeInfo = Seq(
      ChangeInfo(Some(5176142),Some(499836959),318861771,1,Some(0.0),Some(58.44607544),Some(636.63498845),Some(695.08106389),1472941768000L),
      ChangeInfo(Some(5176109),Some(499836959),318861771,2,Some(0.0),Some(566.9374729),Some(0.0),Some(566.9374729),1472941768000L),
      ChangeInfo(Some(5176143),Some(499836959),318861771,2,Some(0.0),Some(69.69751556),Some(566.9374729),Some(636.63498845),1472941768000L),
      ChangeInfo(Some(5176142),Some(5176142),318861771,7,Some(0.0),Some(58.4456179),Some(0.0),Some(58.44607544),1455274504000L),
      ChangeInfo(Some(5176142),None,318861771,8,Some(58.4456179),Some(65.25904657),None,None,1455274504000L),
      ChangeInfo(Some(5176147),Some(5176147),441179395,3,Some(0.0),Some(14.74135819),Some(6.81226464),Some(21.55109289),1455274504000L),
      ChangeInfo(None,Some(5176147),441179395,4,None,None,Some(0.0),Some(6.81226464),1455274504000L),
      ChangeInfo(Some(5176151),Some(5176151),441179434,7,Some(11.41471577),Some(0.0),Some(0.0),Some(12.16409595),1455274504000L),
      ChangeInfo(Some(5176151),None,441179434,8,Some(0.0),Some(11.41471577),None,None,1455274504000L)
    )

    when(mockRoadLinkService.getViiteRoadLinksByLinkIdsFromVVH(any[Set[Long]], any[Boolean],any[Boolean])).thenReturn(road75TargetLink)
    when(mockRoadLinkService.getRoadLinksAndChangesFromVVHWithFrozenTimeAPI(any[BoundingRectangle], any[Set[Int]],any[Boolean])).thenReturn((roadLinks, changeInfo))

    val result = roadAddressService.getAdjacent(Set(road75TargetLink.head.linkId),road75TargetLink.head.linkId)
    result.size should be (3)
    GeometryUtils.areAdjacent(road75TargetLink.head.geometry, result(0).geometry) should be (true)
    GeometryUtils.areAdjacent(road75TargetLink.head.geometry, result(1).geometry) should be (true)
    GeometryUtils.areAdjacent(road75TargetLink.head.geometry, result(2).geometry) should be (true)
  }

  test("Defloating road links from three links to two links") {
    val sources = Seq(
      createRoadAddressLink(8000001L, 123L, Seq(Point(0.0,0.0), Point(10.0, 10.0)), 1L, 1L, 0, 100, 114, SideCode.TowardsDigitizing, Anomaly.None),
      createRoadAddressLink(8000002L, 124L, Seq(Point(10.0,10.0), Point(20.0, 20.0)), 1L, 1L, 0, 114, 128, SideCode.TowardsDigitizing, Anomaly.None),
      createRoadAddressLink(8000003L, 125L, Seq(Point(20.0,20.0), Point(30.0, 30.0)), 1L, 1L, 0, 128, 142, SideCode.TowardsDigitizing, Anomaly.None)
    )
    val targets = Seq(
      createRoadAddressLink(0L, 457L, Seq(Point(15.0,15.0), Point(30.0, 30.0)), 0, 0, 0, 0, 0, SideCode.Unknown, Anomaly.NoAddressGiven),
      createRoadAddressLink(0L, 456L, Seq(Point(0.0,0.0), Point(15.0, 15.0)), 0, 0, 0, 0, 0, SideCode.Unknown, Anomaly.NoAddressGiven)
    )
    when(mockRoadLinkService.getViiteCurrentAndHistoryRoadLinksFromVVH(any[Set[Long]],any[Boolean])).thenReturn(
      (targets.map(roadAddressLinkToRoadLink), sources.map(roadAddressLinkToHistoryLink)))
    when(mockRoadLinkService.getViiteRoadLinksHistoryFromVVH(any[Set[Long]])).thenReturn(Seq())
    val targetLinks = targets.map(roadAddressLinkToRoadLink)
    when(mockRoadLinkService.getRoadLinksFromVVH(any[BoundingRectangle], any[BoundingRectangle])).thenReturn(targetLinks)
    val result = runWithRollback {
      RoadAddressDAO.create(sources.map(roadAddressLinkToRoadAddress(true)))
      roadAddressService.transferRoadAddress(sources, targets, User(0L, "foo", Configuration()))
    }
    sanityCheck(result)
    val linkResult = result.map(ra => RoadAddressLinkBuilder.build(targetLinks.find(_.linkId == ra.linkId).get, ra))
    val link456 = linkResult.find(_.linkId == 456L)
    val link457 = linkResult.find(_.linkId == 457L)
    link456.nonEmpty should be(true)
    link457.nonEmpty should be(true)
    link456.get.startAddressM should be(100)
    link457.get.startAddressM should be(121)
    link456.get.endAddressM should be(121)
    link457.get.endAddressM should be(142)
    result.forall(l => l.startCalibrationPoint.isEmpty && l.endCalibrationPoint.isEmpty) should be(true)
  }

  test("Defloating road links from three links to two links with against digitizing direction") {
    val sources = Seq(
      createRoadAddressLink(800001L, 123L, Seq(Point(0.0,0.0), Point(10.0, 10.0)), 1L, 1L, 0, 128, 142, SideCode.AgainstDigitizing, Anomaly.None),
      createRoadAddressLink(800002L, 124L, Seq(Point(10.0,10.0), Point(20.0, 20.0)), 1L, 1L, 0, 114, 128, SideCode.AgainstDigitizing, Anomaly.None),
      createRoadAddressLink(800003L, 125L, Seq(Point(20.0,20.0), Point(30.0, 30.0)), 1L, 1L, 0, 100, 114, SideCode.AgainstDigitizing, Anomaly.None)
    )
    val targets = Seq(
      createRoadAddressLink(0L, 457L, Seq(Point(15.0,15.0), Point(30.0, 30.0)), 0, 0, 0, 0, 0, SideCode.Unknown, Anomaly.NoAddressGiven),
      createRoadAddressLink(0L, 456L, Seq(Point(0.0,0.0), Point(15.0, 15.0)), 0, 0, 0, 0, 0, SideCode.Unknown, Anomaly.NoAddressGiven)
    )
    when(mockRoadLinkService.getViiteCurrentAndHistoryRoadLinksFromVVH(any[Set[Long]],any[Boolean])).thenReturn(
      (targets.map(roadAddressLinkToRoadLink), sources.map(roadAddressLinkToHistoryLink)))
    when(mockRoadLinkService.getViiteRoadLinksHistoryFromVVH(any[Set[Long]])).thenReturn(Seq())
    when(mockRoadLinkService.getRoadLinksFromVVH(any[BoundingRectangle], any[BoundingRectangle])).thenReturn(Seq())
    val result = runWithRollback {
      RoadAddressDAO.create(sources.map(roadAddressLinkToRoadAddress(true)))
      roadAddressService.transferRoadAddress(sources, targets, User(0L, "foo", Configuration()))
    }
    sanityCheck(result)
    val link456 = result.find(_.linkId == 456L)
    val link457 = result.find(_.linkId == 457L)
    link456.nonEmpty should be (true)
    link457.nonEmpty should be (true)
    link456.get.startAddrMValue should be (121)
    link457.get.startAddrMValue should be (100)
    link456.get.endAddrMValue should be (142)
    link457.get.endAddrMValue should be (121)
    result.forall(l => l.startCalibrationPoint.isEmpty && l.endCalibrationPoint.isEmpty) should be (true)
    result.forall(l => l.sideCode == SideCode.AgainstDigitizing) should be (true)
  }

  test("Defloating road links from three links to two links with one calibration point in beginning") {
    val sources = Seq(
      createRoadAddressLink(800001L, 123L, Seq(Point(0.0,0.0), Point(10.0, 10.0)), 1L, 1L, 0, 0, 14, SideCode.TowardsDigitizing, Anomaly.None, startCalibrationPoint = true),
      createRoadAddressLink(800003L, 125L, Seq(Point(20.0,20.0), Point(30.0, 30.0)), 1L, 1L, 0, 28, 42, SideCode.TowardsDigitizing, Anomaly.None),
      createRoadAddressLink(800002L, 124L, Seq(Point(10.0,10.0), Point(20.0, 20.0)), 1L, 1L, 0, 14, 28, SideCode.TowardsDigitizing, Anomaly.None)
    )
    val targets = Seq(
      createRoadAddressLink(0L, 456L, Seq(Point(0.0,0.0), Point(15.0, 15.0)), 0, 0, 0, 0, 0, SideCode.Unknown, Anomaly.NoAddressGiven),
      createRoadAddressLink(0L, 457L, Seq(Point(15.0,15.0), Point(30.0, 30.0)), 0, 0, 0, 0, 0, SideCode.Unknown, Anomaly.NoAddressGiven)
    )
    when(mockRoadLinkService.getViiteCurrentAndHistoryRoadLinksFromVVH(any[Set[Long]],any[Boolean])).thenReturn(
      (targets.map(roadAddressLinkToRoadLink), sources.map(roadAddressLinkToHistoryLink)))
    when(mockRoadLinkService.getViiteRoadLinksHistoryFromVVH(any[Set[Long]])).thenReturn(Seq())
    when(mockRoadLinkService.getRoadLinksFromVVH(any[BoundingRectangle], any[BoundingRectangle])).thenReturn(Seq())
    val result = runWithRollback {
      RoadAddressDAO.create(sources.map(roadAddressLinkToRoadAddress(true)))
      roadAddressService.transferRoadAddress(sources, targets, User(0L, "foo", Configuration()))
    }
    sanityCheck(result)
    val link456 = result.find(_.linkId == 456L)
    val link457 = result.find(_.linkId == 457L)
    link456.nonEmpty should be (true)
    link457.nonEmpty should be (true)
    link456.get.startAddrMValue should be (0)
    link457.get.startAddrMValue should be (21)
    link456.get.endAddrMValue should be (21)
    link457.get.endAddrMValue should be (42)
    result.forall(l => l.endCalibrationPoint.isEmpty) should be (true)
    link456.get.startCalibrationPoint.nonEmpty should be (true)
    link457.get.startCalibrationPoint.nonEmpty should be (false)
  }

  test("Defloating road links from three links to two links with one calibration point in the end") {
    val sources = Seq(
      createRoadAddressLink(800001L, 123L, Seq(Point(0.0,0.0), Point(10.0, 10.0)), 1L, 1L, 0, 0, 14, SideCode.TowardsDigitizing, Anomaly.None),
      createRoadAddressLink(800003L, 125L, Seq(Point(20.0,20.0), Point(30.0, 30.0)), 1L, 1L, 0, 28, 42, SideCode.TowardsDigitizing, Anomaly.None, endCalibrationPoint = true),
      createRoadAddressLink(800002L, 124L, Seq(Point(10.0,10.0), Point(20.0, 20.0)), 1L, 1L, 0, 14, 28, SideCode.TowardsDigitizing, Anomaly.None)
    )
    val targets = Seq(
      createRoadAddressLink(0L, 456L, Seq(Point(0.0,0.0), Point(15.0, 15.0)), 0, 0, 0, 0, 0, SideCode.Unknown, Anomaly.NoAddressGiven),
      createRoadAddressLink(0L, 457L, Seq(Point(15.0,15.0), Point(30.0, 30.0)), 0, 0, 0, 0, 0, SideCode.Unknown, Anomaly.NoAddressGiven)
    )
    when(mockRoadLinkService.getViiteCurrentAndHistoryRoadLinksFromVVH(any[Set[Long]],any[Boolean])).thenReturn(
      (targets.map(roadAddressLinkToRoadLink), sources.map(roadAddressLinkToHistoryLink)))
    when(mockRoadLinkService.getViiteRoadLinksHistoryFromVVH(any[Set[Long]])).thenReturn(Seq())
    when(mockRoadLinkService.getRoadLinksFromVVH(any[BoundingRectangle], any[BoundingRectangle])).thenReturn(Seq())
    val result = runWithRollback {
      RoadAddressDAO.create(sources.map(roadAddressLinkToRoadAddress(true)))
      roadAddressService.transferRoadAddress(sources, targets, User(0L, "foo", Configuration()))
    }
    sanityCheck(result)
    val link456 = result.find(_.linkId == 456L)
    val link457 = result.find(_.linkId == 457L)
    link456.nonEmpty should be (true)
    link457.nonEmpty should be (true)
    link456.get.startAddrMValue should be (0)
    link457.get.startAddrMValue should be (21)
    link456.get.endAddrMValue should be (21)
    link457.get.endAddrMValue should be (42)
    result.forall(l => l.startCalibrationPoint.isEmpty) should be (true)
    link456.get.endCalibrationPoint.isEmpty should be (true)
    link457.get.endCalibrationPoint.isEmpty should be (false)
  }

  test("Defloating road links from three links to two links with one calibration point in between") {
    val sources = Seq(
      createRoadAddressLink(800001L, 123L, Seq(Point(0.0,0.0), Point(10.0, 10.0)), 1L, 1L, 0, 100, 114, SideCode.TowardsDigitizing, Anomaly.None, endCalibrationPoint = true),
      createRoadAddressLink(800003L, 125L, Seq(Point(20.0,20.0), Point(30.0, 30.0)), 1L, 1L, 0, 128, 142, SideCode.TowardsDigitizing, Anomaly.None),
      createRoadAddressLink(800002L, 124L, Seq(Point(10.0,10.0), Point(20.0, 20.0)), 1L, 1L, 0, 114, 128, SideCode.TowardsDigitizing, Anomaly.None, startCalibrationPoint = true)
    )
    val targets = Seq(
      createRoadAddressLink(0L, 456L, Seq(Point(0.0,0.0), Point(10.0, 10.0)), 0, 0, 0, 0, 0, SideCode.Unknown, Anomaly.NoAddressGiven),
      createRoadAddressLink(0L, 457L, Seq(Point(10.0,10.0), Point(30.0, 30.0)), 0, 0, 0, 0, 0, SideCode.Unknown, Anomaly.NoAddressGiven)
    )
    when(mockRoadLinkService.getViiteCurrentAndHistoryRoadLinksFromVVH(any[Set[Long]],any[Boolean])).thenReturn(
      (targets.map(roadAddressLinkToRoadLink), sources.map(roadAddressLinkToHistoryLink)))
    when(mockRoadLinkService.getViiteRoadLinksHistoryFromVVH(any[Set[Long]])).thenReturn(Seq())
    when(mockRoadLinkService.getRoadLinksFromVVH(any[BoundingRectangle], any[BoundingRectangle])).thenReturn(Seq())
    the [IllegalArgumentException] thrownBy {
      runWithRollback {
        RoadAddressDAO.create(sources.map(roadAddressLinkToRoadAddress(true)))
        roadAddressService.transferRoadAddress(sources, targets, User(0L, "foo", Configuration()))
      }
    } should have message "Start calibration point not in the first link of source"
  }

  test("Zigzag geometry defloating") {

    /*

   (10,10) x                     x (30,10)           ,                     x (30,10)
          / \                   /                   / \                   /
         /   \                 /                   /   \                 /
        /     \               /                   /     \               /
       /       \             /                   /       \             /
      x (5,5)   \           /                   x (5,5)   \           /
                 \         /                               \         /
                  \       /                                 \       /
                   \     /                                   \     /
                    \   /                                     \   /
                     \ /                                (19,1) x /
                      x (20,0)                                  v

     */

    val sources = Seq(
      createRoadAddressLink(800001L, 123L, Seq(Point(5.0,5.0), Point(10.0, 10.0)), 1L, 1L, 0, 100, 107, SideCode.TowardsDigitizing, Anomaly.None),
      createRoadAddressLink(800003L, 125L, Seq(Point(20.0,0.0), Point(30.0, 10.0)), 1L, 1L, 0, 121, 135, SideCode.TowardsDigitizing, Anomaly.None),
      createRoadAddressLink(800002L, 124L, Seq(Point(20.0, 0.0), Point(10.0,10.0)), 1L, 1L, 0, 107, 121, SideCode.AgainstDigitizing, Anomaly.None)
    )
    val targets = Seq(
      createRoadAddressLink(0L, 456L, Seq(Point(19.0, 1.0), Point(10.0, 10.0), Point(5.0,5.0)), 0, 0, 0, 0, 0, SideCode.Unknown, Anomaly.NoAddressGiven),
      createRoadAddressLink(0L, 457L, Seq(Point(19.0,1.0), Point(20.0, 0.0), Point(30.0, 10.0)), 0, 0, 0, 0, 0, SideCode.Unknown, Anomaly.NoAddressGiven)
    )
    when(mockRoadLinkService.getViiteCurrentAndHistoryRoadLinksFromVVH(any[Set[Long]],any[Boolean])).thenReturn(
      (targets.map(roadAddressLinkToRoadLink), sources.map(roadAddressLinkToHistoryLink)))
    when(mockRoadLinkService.getViiteRoadLinksHistoryFromVVH(any[Set[Long]])).thenReturn(Seq())
    when(mockRoadLinkService.getRoadLinksFromVVH(any[BoundingRectangle], any[BoundingRectangle])).thenReturn(Seq())
    val result = runWithRollback {
      RoadAddressDAO.create(sources.map(roadAddressLinkToRoadAddress(true)))
      roadAddressService.transferRoadAddress(sources, targets, User(0L, "foo", Configuration()))
    }
    sanityCheck(result)
    val link456 = result.find(_.linkId == 456L)
    val link457 = result.find(_.linkId == 457L)
    link456.nonEmpty should be (true)
    link457.nonEmpty should be (true)
    link456.get.sideCode should be (SideCode.AgainstDigitizing)
    link457.get.sideCode should be (SideCode.TowardsDigitizing)
    link456.get.startAddrMValue should be (100)
    link457.get.startAddrMValue should be (120)
    link456.get.endAddrMValue should be (120)
    link457.get.endAddrMValue should be (135)
    link456.get.startCalibrationPoint.nonEmpty should be (false)
    link457.get.startCalibrationPoint.nonEmpty should be (false)
    link457.get.endCalibrationPoint.nonEmpty should be (false)
    link456.get.endCalibrationPoint.nonEmpty should be (false)
  }

  ignore("test mapping 6760") {
    val properties: Properties = {
      val props = new Properties()
      props.load(getClass.getResourceAsStream("/digiroad2.properties"))
      props
    }
    val VVHClient = new VVHClient(properties.getProperty("digiroad2.VVHRestApiEndPoint"))
    val myService = new RoadAddressService(new RoadLinkService(VVHClient, mockEventBus, new DummySerializer()),mockEventBus) {
      override def withDynTransaction[T](f: => T): T = f
      override def withDynSession[T](f: => T): T = f
    }
    val targetIds = Seq("500055834","500055835","500055830","500055829")
    val roadAddresses = runWithRollback {
      targetIds.map(_.toLong).foreach(id => RoadAddressDAO.createMissingRoadAddress(id, 0L, 0L, 1))
      myService.getRoadAddressesAfterCalculation(Seq("3611217","3611218"), targetIds, User(0L, "foo", Configuration()))
    }
    roadAddresses.size should be >0
  }

  test("Kokkolantie 2 + 1 segments to 2 segments mapping (2 links to 1 link)") {
    runWithRollback {
      val targetLinkData = createRoadAddressLink(0L, 1392315L, Seq(Point(336973.635, 7108605.965), Point(336994.491, 7108726.504)), 0, 0, 0, 0, 0, SideCode.Unknown,
        Anomaly.NoAddressGiven)
      val geom = Seq(Point(336991.162, 7108706.098), Point(336994.491, 7108726.504))
      val sourceLinkData0 = createRoadAddressLink(Sequences.nextViitePrimaryKeySeqValue, 1392315L, Seq(Point(336973.635, 7108605.965), Point(336991.633, 7108709.155)), 8, 412, 2, 3045, 3148, SideCode.TowardsDigitizing,
        Anomaly.GeometryChanged, true, false)
      val sourceLinkData1 = createRoadAddressLink(Sequences.nextViitePrimaryKeySeqValue, 1392326L, GeometryUtils.truncateGeometry2D(geom, 0.0, 15.753), 8, 412, 2, 3148, 3164, SideCode.TowardsDigitizing,
        Anomaly.None)
      val sourceLinkData2 = createRoadAddressLink(Sequences.nextViitePrimaryKeySeqValue, 1392326L, GeometryUtils.truncateGeometry2D(geom, 15.753, 20.676), 8, 412, 2, 3164, 3169, SideCode.TowardsDigitizing,
        Anomaly.None, false, true)
      val sourceLinkDataC = createRoadAddressLink(Sequences.nextViitePrimaryKeySeqValue, 1392326L, geom, 0, 0, 0, 0, 0, SideCode.Unknown,
        Anomaly.NoAddressGiven)
      val sourceLinks = Seq(sourceLinkData0, sourceLinkData1, sourceLinkData2).map(_.copy(roadLinkType = FloatingRoadLinkType))
      val historyLinks = Seq(sourceLinkData0, sourceLinkDataC).map(roadAddressLinkToHistoryLink)
      val targetLinks = Seq(targetLinkData)
      val roadAddressSeq = sourceLinks.map(roadAddressLinkToRoadAddress(true)).map{ ra =>
        if (ra.startAddrMValue == 3164)
          ra.copy(startMValue = 15.753, endMValue = 20.676,
            calibrationPoints = (None, ra.calibrationPoints._2.map(_.copy(segmentMValue = 20.676))))
        else
          ra
      }
      RoadAddressDAO.create(roadAddressSeq)
      RoadAddressDAO.createMissingRoadAddress(1392315, 0, 0, 2)
      // pre-checks
      RoadAddressDAO.fetchByLinkId(Set(1392315L, 1392326L), true) should have size (3)
      val mapping = DefloatMapper.createAddressMap(sourceLinks, targetLinks)
      mapping should have size (2)

      val roadLinks = targetLinks.map(roadAddressLinkToRoadLink)
      when(mockRoadLinkService.getViiteCurrentAndHistoryRoadLinksFromVVH(Set(1392315L))).thenReturn((roadLinks, historyLinks.filter(_.linkId == 1392315L)))
      when(mockRoadLinkService.getViiteCurrentAndHistoryRoadLinksFromVVH(Set(1392326L))).thenReturn((Seq(), historyLinks.filter(_.linkId == 1392326L)))
      val roadAddresses = roadAddressService.getRoadAddressesAfterCalculation(Seq("1392326", "1392315"), Seq("1392315"), User(0L, "Teppo", Configuration()))
      roadAddressService.transferFloatingToGap(Set(1392326, 1392315), Set(1392315), roadAddresses, "Teppo")

      val transferred = RoadAddressDAO.fetchByLinkId(Set(1392315L, 1392326L), false)
      transferred should have size (1)
      transferred.head.linkId should be (1392315L)
      transferred.head.roadNumber should be (8)
      transferred.head.roadPartNumber should be (412)
      transferred.head.track.value should be (2)
      transferred.head.endCalibrationPoint.isEmpty should be (false)
      transferred.head.startCalibrationPoint.isEmpty should be (false)
      transferred.head.startAddrMValue should be (3045)
      transferred.head.endAddrMValue should be (3169)
      GeometryUtils.areAdjacent(transferred.head.geometry, Seq(targetLinkData.geometry.head, targetLinkData.geometry.last)) should be (true)
    }
  }

  test("Test change info on links 5622931, 5622953, 499914628 and 499914643 (will refuse transfer)") {
    val n499914628Geom = Seq(Point(6733893, 332453), Point(6733990, 332420))
    val n5622931Geom = Seq(Point(6733990, 332420), Point(6734010, 332412))
    val n499914643Geom = Seq(Point(6734010, 332412), Point(6734148, 332339))
    val n5622953Geom = Seq(Point(6734148, 332339), Point(6734173, 332309))

    val o5622927Geom = GeometryUtils.truncateGeometry3D(n499914628Geom, 0.0349106, 93.90506222)
    val o5622931Geom = Seq(Point(6734008.707,332412.780), Point(6734010.761,332411.959))
    val o5622932Geom = GeometryUtils.truncateGeometry3D(n499914628Geom, 93.90506222, 103.78471484)
    val o5622950Geom = GeometryUtils.truncateGeometry3D(n499914643Geom, 1.31962463, 157.72241408)
    val o5622953Geom = n5622953Geom

    runWithRollback {
      val oldAddressLinks = Seq(
        createRoadAddressLink(Sequences.nextViitePrimaryKeySeqValue, 5622927, o5622927Geom, 2825, 3, 0, 0, 101, SideCode.TowardsDigitizing, Anomaly.None, true, false),
        createRoadAddressLink(Sequences.nextViitePrimaryKeySeqValue, 5622931, o5622931Geom, 2825, 3, 0, 101, 103, SideCode.TowardsDigitizing, Anomaly.None, false, false),
        createRoadAddressLink(Sequences.nextViitePrimaryKeySeqValue, 5622932, o5622932Geom, 2825, 3, 0, 103, 113, SideCode.TowardsDigitizing, Anomaly.None, false, false),
        createRoadAddressLink(Sequences.nextViitePrimaryKeySeqValue, 5622950, o5622950Geom, 2825, 3, 0, 113, 279, SideCode.TowardsDigitizing, Anomaly.None, false, false),
        createRoadAddressLink(Sequences.nextViitePrimaryKeySeqValue, 5622953, o5622953Geom, 2825, 3, 0, 279, 321, SideCode.TowardsDigitizing, Anomaly.None, false, true) // end calibration point for testing
      )

      val addresses = oldAddressLinks.map(roadAddressLinkToRoadAddress(false))

      val newLinks = Seq(
        createRoadAddressLink(0, 499914628, n499914628Geom, 0, 0, 0, 0, 0, SideCode.TowardsDigitizing, Anomaly.None, false, false),
        createRoadAddressLink(0, 499914643, n499914643Geom, 0, 0, 0, 0, 0, SideCode.TowardsDigitizing, Anomaly.None, false, false),
        createRoadAddressLink(0, 5622931, n5622931Geom, 0, 0, 0, 0, 0, SideCode.TowardsDigitizing, Anomaly.None, false, false),
        createRoadAddressLink(0, 5622953, n5622953Geom, 0, 0, 0, 0, 0, SideCode.TowardsDigitizing, Anomaly.None, false, false)
      ).map(roadAddressLinkToRoadLink)
      val changeTable = Seq(
        createChangeTable(5622931, 5622931, ChangeType.ReplacedCommonPart, 0, 2.21200769, 19.59840118, 20.49478145, 1476478965000L),
        createChangeTable(0, 5622931, ChangeType.ReplacedNewPart, 0, 0, 0, 19.59840118, 1476478965000L),
        createChangeTable(5622927, 499914628, ChangeType.CombinedModifiedPart, 0, 93.90293074, 0.0349106, 93.90506222, 1476478965000L),
        createChangeTable(5622932, 499914628, ChangeType.CombinedRemovedPart, 0, 19.46021513, 93.90506222, 103.78471484, 1476478965000L),
        createChangeTable(5622950, 499914643, ChangeType.CombinedModifiedPart, 0, 156.4126127, 1.31962463, 157.72241408, 1476478965000L),
        createChangeTable(5622931, 499914643, ChangeType.CombinedModifiedPart, 0, 2.21200769, 0.0, 1.31962463, 1476478965000L)
      )

      RoadAddressDAO.create(addresses)
      val newAddresses = roadAddressService.applyChanges(newLinks, changeTable, addresses.groupBy(_.linkId).mapValues(s => LinkRoadAddressHistory(s, Seq())))

      // Test that this is not accepted as 101-103 is moved to locate after 103-113
      newAddresses.values.map(_.allSegments).toSeq.flatten.map(_.id).toSet should be (addresses.map(_.id).toSet)
    }
  }

  test("Test change info on links 5622931, 5622953, 499914628 and 499914643 with only handled transitions") {
    val n499914628Geom = Seq(Point(6733893, 332453), Point(6733990, 332420))
    val n5622931Geom = Seq(Point(6733990, 332420), Point(6734010, 332412))
    val n499914643Geom = Seq(Point(6734010, 332412), Point(6734148, 332339))
    val n5622953Geom = Seq(Point(6734148, 332339), Point(6734173, 332309))

    val o5622927Geom = GeometryUtils.truncateGeometry3D(n499914628Geom, 0.0349106, 93.90506222)
    val o5622931Geom = Seq(Point(6734008.707,332412.780), Point(6734010.761,332411.959))
    val o5622932Geom = GeometryUtils.truncateGeometry3D(n499914628Geom, 93.90506222, 103.78471484)
    val o5622950Geom = GeometryUtils.truncateGeometry3D(n499914643Geom, 1.31962463, 157.72241408)
    val o5622953Geom = n5622953Geom

    runWithRollback {
      val oldAddressLinks = Seq(
        createRoadAddressLink(Sequences.nextViitePrimaryKeySeqValue, 5622927, o5622927Geom, 92825, 3, 0, 0, 101, SideCode.TowardsDigitizing, Anomaly.None, true, false),
        createRoadAddressLink(Sequences.nextViitePrimaryKeySeqValue, 5622931, o5622931Geom, 92825, 3, 0, 101, 103, SideCode.TowardsDigitizing, Anomaly.None, false, false),
        createRoadAddressLink(Sequences.nextViitePrimaryKeySeqValue, 5622932, o5622932Geom, 92825, 3, 0, 103, 113, SideCode.TowardsDigitizing, Anomaly.None, false, false),
        createRoadAddressLink(Sequences.nextViitePrimaryKeySeqValue, 5622950, o5622950Geom, 92825, 3, 0, 113, 279, SideCode.TowardsDigitizing, Anomaly.None, false, false),
        createRoadAddressLink(Sequences.nextViitePrimaryKeySeqValue, 5622953, o5622953Geom, 92825, 3, 0, 279, 321, SideCode.TowardsDigitizing, Anomaly.None, false, true) // end calibration point for testing
      )

      val addresses = oldAddressLinks.map(roadAddressLinkToRoadAddress(false))

      val newLinks = Seq(
        createRoadAddressLink(0, 499914628, n499914628Geom, 15, 1, 0, 1, 2, SideCode.TowardsDigitizing, Anomaly.None, false, false),
        createRoadAddressLink(0, 499914643, n499914643Geom, 15, 1, 0, 2, 3, SideCode.TowardsDigitizing, Anomaly.None, false, false),
        createRoadAddressLink(0, 5622931, n5622931Geom, 15, 1, 0, 3, 4, SideCode.TowardsDigitizing, Anomaly.None, false, false),
        createRoadAddressLink(0, 5622953, n5622953Geom, 15, 1, 0, 5, 6, SideCode.TowardsDigitizing, Anomaly.None, false, false)
      ).map(roadAddressLinkToRoadLink)
      val changeTable = Seq(
        createChangeTable(5622927, 499914628, ChangeType.CombinedModifiedPart, 0, 93.90293074, 0.0349106, 93.90506222, 1476478965000L),
        createChangeTable(5622931, 499914628, ChangeType.CombinedRemovedPart, 0, GeometryUtils.geometryLength(o5622931Geom), 93.90506222, 103.78471484, 1476478965000L),
        createChangeTable(5622950, 499914643, ChangeType.CombinedModifiedPart, 0, 156.4126127, 1.31962463, 157.72241408, 1476478965000L),
        createChangeTable(5622932, 499914643, ChangeType.CombinedRemovedPart, 0, GeometryUtils.geometryLength(o5622932Geom), 0.0, 1.31962463, 1476478965000L)
      )

      RoadAddressDAO.create(addresses)
      val newAddresses = roadAddressService.applyChanges(newLinks, changeTable, addresses.groupBy(_.linkId).mapValues(s => LinkRoadAddressHistory(s, Seq())))
      // should contain just the 5622953
      newAddresses.values.map(_.allSegments).toSeq.flatten.map(_.id).toSet.intersect(addresses.map(_.id).toSet) should have size (1)
      newAddresses.get(5622953).isEmpty should be (false)
    }
  }

  test("Test change info on link 5622931 divided to 5622931, 5622953, 499914628 and 499914643") {
    val n5622953Geom = Seq(Point(6734148, 332339), Point(6734173, 332309))
    val n499914643Geom = Seq(Point(6734010, 332412), Point(6734148, 332339))
    val n5622931Geom = Seq(Point(6733990, 332420), Point(6734010, 332412))
    val n499914628Geom = Seq(Point(6733893, 332453), Point(6733990, 332420))

    val o5622931Geom = n499914628Geom  ++ n5622931Geom ++ n499914643Geom ++ n5622953Geom
    val o1Geom = Seq(Point(6734173, 332309-1984), Point(6734173,332309))

    runWithRollback {
      val oldAddressLinks = Seq(
        createRoadAddressLink(Sequences.nextViitePrimaryKeySeqValue, 5622931, o5622931Geom, 92826, 3, 0, 1984, 2304, SideCode.AgainstDigitizing, Anomaly.None, false, true),
        createRoadAddressLink(Sequences.nextViitePrimaryKeySeqValue, 1, o1Geom, 92826, 3, 0, 0, 1984, SideCode.TowardsDigitizing, Anomaly.None, true, false)
      )

      val addresses = oldAddressLinks.map(roadAddressLinkToRoadAddress(false))

      val newLinks = Seq(
        createRoadAddressLink(0, 1, o1Geom, 100,1, 1, 1, 2, SideCode.TowardsDigitizing, Anomaly.None, false, false),
        createRoadAddressLink(0, 499914628, n499914628Geom, 100, 1, 0, 2, 3, SideCode.TowardsDigitizing, Anomaly.None, false, false),
        createRoadAddressLink(0, 499914643, n499914643Geom, 100, 1,0, 3, 4, SideCode.TowardsDigitizing, Anomaly.None, false, false),
        createRoadAddressLink(0, 5622931, n5622931Geom, 100, 1, 4, 4, 5, SideCode.TowardsDigitizing, Anomaly.None, false, false),
        createRoadAddressLink(0, 5622953, n5622953Geom, 100, 1, 5, 5, 6, SideCode.TowardsDigitizing, Anomaly.None, false, false)
      ).map(roadAddressLinkToRoadLink)
      val changeTable = Seq(
        createChangeTable(5622931, 5622931, ChangeType.DividedModifiedPart, 195.170, 216.710, 0.0, 21.541, 1476478965000L),
        createChangeTable(5622931, 5622953, ChangeType.DividedNewPart, 0, 39.051, 0, 39.051, 1476478965000L),
        createChangeTable(5622931, 499914628, ChangeType.DividedNewPart, 216.710, 319.170, 93.90506222, 103.78471484, 1476478965000L),
        createChangeTable(5622931, 499914643, ChangeType.DividedNewPart, 39.051, 195.170, 0.0, 21.541, 1476478965000L)
      )


      RoadAddressDAO.create(addresses)
      val newAddresses = roadAddressService.applyChanges(newLinks, changeTable, addresses.groupBy(_.linkId).mapValues(s =>
        LinkRoadAddressHistory(s, Seq()))).mapValues(_.allSegments)
      newAddresses should have size (5)
      newAddresses(5622953).headOption.exists(_.calibrationPoints._2.nonEmpty) should be (true)
      val flatList = newAddresses.values.flatten
      flatList.count(_.calibrationPoints._2.nonEmpty) should be (1)
      flatList.count(_.calibrationPoints._1.nonEmpty) should be (1)
      flatList.count(_.startAddrMValue == 0) should be (1)
      flatList.count(_.endAddrMValue == 2304) should be (1)
      // Test that the range is continuous
      flatList.flatMap(r => Seq(r.startAddrMValue, r.endAddrMValue)).filterNot(l => l == 0 || l == 2304).groupBy(l => l)
        .values.forall(_.size == 2) should be (true)
    }
  }

<<<<<<< HEAD
  test("Mapping floating road addresses back to link work for historic addresses too") {
    /*
       Test that road address history is placed on links properly: history is moved, terminated address is not
       Current address checks calculation isn't affected by historic. No recalculation for historic
     */
    runWithRollback {
      val linkGeom1 = Seq(Point(0, 0), Point(1.0, 4.5))
      val linkGeom2 = Seq(Point(1.0, 4.5), Point(12.5, 7.15))
      val newGeom = Seq(Point(0, 0), Point(1.0, 5.0), Point(13.0, 7.0))

      val history1Address = RoadAddress(NewRoadAddress, 199, 199, PublicRoad, Track.Combined, Continuous, 100L, 105L,
        Some(DateTime.now().minusYears(15)), Some(DateTime.now().minusYears(10)), None, 0L, 123L, 0.0, 4.61, TowardsDigitizing,
        84600L, (None, None), true, linkGeom1, NormalLinkInterface, 20L, false)
      val history2Address = RoadAddress(NewRoadAddress, 199, 199, PublicRoad, Track.LeftSide, Continuous, 105L, 116L,
        Some(DateTime.now().minusYears(15)), Some(DateTime.now().minusYears(10)), None, 0L, 124L, 0.0, 11.801, TowardsDigitizing,
        84600L, (None, None), true, linkGeom2, NormalLinkInterface, 20L, false)
      val current1Address = RoadAddress(NewRoadAddress, 199, 199, PublicRoad, Track.Combined, Continuous, 15L, 21L,
        Some(DateTime.now().minusYears(10)), None, None, 0L, 123L, 0.0, 4.61, TowardsDigitizing,
        84600L, (None, None), true, linkGeom1, NormalLinkInterface, 20L, false)
      val current2Address = RoadAddress(NewRoadAddress, 199, 199, PublicRoad, Track.Combined, Continuous, 21L, 35L,
        Some(DateTime.now().minusYears(10)), None, None, 0L, 124L, 0.0, 11.801, TowardsDigitizing,
        84600L, (None, None), true, linkGeom2, NormalLinkInterface, 20L, false)
      val terminatedAddress = RoadAddress(NewRoadAddress, 198, 201, PublicRoad, Track.Combined, Continuous, 10L, 15L,
        Some(DateTime.now().minusYears(20)), Some(DateTime.now().minusYears(17)), None, 0L, 123L, 0.0, 4.61, AgainstDigitizing,
        84600L, (None, None), true, linkGeom1, NormalLinkInterface, 20L, true)

      val surrounding1 = RoadAddress(NewRoadAddress, 199, 199, PublicRoad, Track.Combined, Continuous, 0L, 15L,
        Some(DateTime.now().minusYears(10)), None, None, 0L, 121L, 0.0, 15.0, AgainstDigitizing,
        84600L, (Some(CalibrationPoint(121L, 15.0, 0L)), None), false, Seq(Point(0, 0),Point(-14,5.385)), NormalLinkInterface, 20L, false)
      val surrounding2 = RoadAddress(NewRoadAddress, 199, 199, PublicRoad, Track.Combined, Continuous, 35L, 50L,
        Some(DateTime.now().minusYears(10)), None, None, 0L, 125L, 0.0, 15.0, TowardsDigitizing,
        84600L, (None, Some(CalibrationPoint(125L, 15.0, 50L))), false, Seq(Point(13.0, 7.0),Point(13.0, 22.0)), NormalLinkInterface, 20L, false)
      RoadAddressDAO.create(Seq(history1Address, history2Address, current1Address, current2Address, terminatedAddress)) should have size (5)

      val roadLinksSeq = Seq(RoadLink(123L, linkGeom1, 4.61, State, 99, BothDirections, UnknownLinkType,
        Some("25.11.2013 02:00:00"), Some("vvh_modified"), Map("MUNICIPALITYCODE" -> BigInt(235))),
        RoadLink(124L, linkGeom2, 11.801, State, 99, BothDirections, UnknownLinkType, Some("25.11.2013 02:00:00"),
          Some("vvh_modified"), Map("MUNICIPALITYCODE" -> BigInt(235))),
        RoadLink(456L, newGeom, 17.265, State, 99, BothDirections, UnknownLinkType, Some("25.11.2013 02:00:00"),
          Some("vvh_modified"), Map("MUNICIPALITYCODE" -> BigInt(235))))
      when(mockRoadLinkService.getViiteCurrentAndHistoryRoadLinksFromVVH(Set(123L), false)).thenReturn(
        (Seq[RoadLink](), roadLinksSeq.filter(_.linkId==123L).map(toHistoryLink)))
      when(mockRoadLinkService.getViiteCurrentAndHistoryRoadLinksFromVVH(Set(124L), false)).thenReturn(
        (Seq[RoadLink](), roadLinksSeq.filter(_.linkId==124L).map(toHistoryLink)))
      when(mockRoadLinkService.getViiteCurrentAndHistoryRoadLinksFromVVH(Set(456L), false)).thenReturn(
        (roadLinksSeq.filter(_.linkId==456L), Seq[VVHHistoryRoadLink]()))
      val postTransfer = roadAddressService.getRoadAddressesAfterCalculation(Seq("123", "124"), Seq("456"), User(1L, "k", Configuration()))
      postTransfer should have size(3)
      postTransfer.foreach{ ra =>
        ra.roadNumber should be (199L)
        ra.roadPartNumber should be (199L)
        (ra.track == Track.Combined || ra.startAddrMValue == 105) should be (true)
        ra.terminated should be (false)
      }
      postTransfer.count(_.endDate.isEmpty) should be (1)
      postTransfer.exists(ra => ra.startAddrMValue == 15L && ra.endAddrMValue == 35 && ra.endDate.isEmpty) should be (true)
      RoadAddressDAO.create(Seq(surrounding1, surrounding2)) should have size (2)
      roadAddressService.transferFloatingToGap(Set(123L, 124L), Set(456L), postTransfer, "-")
      val termRA = RoadAddressDAO.fetchByLinkId(Set(123L, 124L), true, true, true)
      termRA should have size(1)
      termRA.head.terminated should be (true)
      val current = RoadAddressDAO.fetchByLinkId(Set(456L), true, true, true)
      current should have size(3)
      current.exists(ra => ra.startAddrMValue == 16L && ra.endAddrMValue == 34 && ra.endDate.isEmpty) should be (true)
    }
  }

=======
  test("Fetch floating road addresses and validate list")  {
    runWithRollback{
      val existingFloatings = getFloatingCount()
      val fetchedFloatings = roadAddressService.getFloatingAdresses()
      existingFloatings should be (fetchedFloatings.size)
    }
  }


>>>>>>> efad4685
  private def createRoadAddressLink(id: Long, linkId: Long, geom: Seq[Point], roadNumber: Long, roadPartNumber: Long, trackCode: Long,
                                    startAddressM: Long, endAddressM: Long, sideCode: SideCode, anomaly: Anomaly, startCalibrationPoint: Boolean = false,
                                    endCalibrationPoint: Boolean = false) = {
    val length = GeometryUtils.geometryLength(geom)
    RoadAddressLink(id, linkId, geom, length, State, LinkType.apply(1), NormalRoadLinkType,
      ConstructionType.InUse, NormalLinkInterface, RoadType.PublicRoad,"Vt5", BigInt(0), None, None, Map(), roadNumber, roadPartNumber,
      trackCode, 1, 5, startAddressM, endAddressM, "2016-01-01", "", 0.0, GeometryUtils.geometryLength(geom), sideCode,
      if (startCalibrationPoint) { Option(CalibrationPoint(linkId, if (sideCode == SideCode.TowardsDigitizing) 0.0 else length, startAddressM))} else None,
      if (endCalibrationPoint) { Option(CalibrationPoint(linkId, if (sideCode == SideCode.AgainstDigitizing) 0.0 else length, endAddressM))} else None,
      anomaly, 0)

  }

  private def toHistoryLink(rl: RoadLink): VVHHistoryRoadLink = {
    VVHHistoryRoadLink(rl.linkId, rl.municipalityCode, rl.geometry, rl.administrativeClass, rl.trafficDirection,
      FeatureClass.AllOthers, 84600, 86400, rl.attributes)
  }

  private def createChangeTable(oldId: Long, newId: Long, changeType: ChangeType, oldStart: Double, oldEnd: Double,
                                newStart: Double, newEnd: Double, vvhTimeStamp: Long) = {
    changeType match {
      case CombinedRemovedPart | CombinedModifiedPart | ReplacedCommonPart | DividedModifiedPart | DividedNewPart =>
        ChangeInfo(Some(oldId), Some(newId), newId, changeType.value, Some(oldStart), Some(oldEnd), Some(newStart),
          Some(newEnd), vvhTimeStamp)
      case ReplacedNewPart => ChangeInfo(None, Some(newId), newId, changeType.value, None, None, Some(newStart),
        Some(newEnd), vvhTimeStamp)
// TODO
//      case ChangeType.Unknown =>
//      case LenghtenedCommonPart =>
//      case LengthenedNewPart =>
//      case ShortenedCommonPart =>
//      case ShortenedRemovedPart =>
//      case Removed =>
//      case New =>
//      case ReplacedRemovedPart =>
      case _ => throw new NotImplementedError("implement it")
    }
  }

  private def sanityCheck(result: Seq[RoadAddress]) = {
    result.size should be > 0
    result.forall(l =>
      l.startCalibrationPoint.isEmpty || l.startCalibrationPoint.get.addressMValue == l.startAddrMValue) should be (true)
    result.forall(l =>
      l.endCalibrationPoint.isEmpty || l.endCalibrationPoint.get.addressMValue == l.endAddrMValue) should be (true)
    result.forall(l =>
      Set[SideCode](SideCode.AgainstDigitizing, SideCode.TowardsDigitizing).contains(l.sideCode)
    )
    result.forall(l =>
      l.startAddrMValue < l.endAddrMValue
    )

  }
}<|MERGE_RESOLUTION|>--- conflicted
+++ resolved
@@ -5,7 +5,6 @@
 import fi.liikennevirasto.digiroad2.ChangeType.{Unknown => _, _}
 import fi.liikennevirasto.digiroad2.FeatureClass.AllOthers
 import fi.liikennevirasto.digiroad2.RoadLinkType.{FloatingRoadLinkType, NormalRoadLinkType}
-import fi.liikennevirasto.digiroad2.{ChangeType, _}
 import fi.liikennevirasto.digiroad2.asset.ConstructionType.InUse
 import fi.liikennevirasto.digiroad2.asset.LinkGeomSource.{HistoryLinkInterface, NormalLinkInterface}
 import fi.liikennevirasto.digiroad2.asset.SideCode.{AgainstDigitizing, TowardsDigitizing}
@@ -14,20 +13,20 @@
 import fi.liikennevirasto.digiroad2.linearasset.RoadLink
 import fi.liikennevirasto.digiroad2.masstransitstop.oracle.Sequences
 import fi.liikennevirasto.digiroad2.oracle.OracleDatabase
-import fi.liikennevirasto.viite.util._
 import fi.liikennevirasto.digiroad2.user.{Configuration, User}
 import fi.liikennevirasto.digiroad2.util.Track
+import fi.liikennevirasto.digiroad2.{ChangeType, _}
 import fi.liikennevirasto.viite.RoadType.PublicRoad
-import fi.liikennevirasto.viite.dao.Discontinuity.{Continuous, Discontinuous}
+import fi.liikennevirasto.viite.dao.Discontinuity.Continuous
+import fi.liikennevirasto.viite.dao.TerminationCode.{NoTermination, Termination}
 import fi.liikennevirasto.viite.dao._
 import fi.liikennevirasto.viite.model.{Anomaly, RoadAddressLink, RoadAddressLinkPartitioner}
 import fi.liikennevirasto.viite.process.RoadAddressFiller.LRMValueAdjustment
-import fi.liikennevirasto.viite.process.{DefloatMapper, LinkRoadAddressCalculator, RoadAddressChangeInfoMapper, RoadAddressFiller}
+import fi.liikennevirasto.viite.process.{DefloatMapper, LinkRoadAddressCalculator, RoadAddressFiller}
 import fi.liikennevirasto.viite.util.StaticTestData
-import fi.liikennevirasto.viite.util._
 import org.joda.time.DateTime
 import org.mockito.ArgumentCaptor
-import org.mockito.Matchers.{any, _}
+import org.mockito.Matchers.any
 import org.mockito.Mockito._
 import org.scalatest.mock.MockitoSugar
 import org.scalatest.{FunSuite, Matchers}
@@ -36,9 +35,8 @@
 import slick.jdbc.StaticQuery
 import slick.jdbc.StaticQuery.interpolation
 
+import scala.concurrent.ExecutionContext.Implicits.global
 import scala.concurrent.Future
-import scala.concurrent.ExecutionContext.Implicits.global
-import scala.util.control.NonFatal
 
 class RoadAddressServiceSpec extends FunSuite with Matchers{
   val mockRoadLinkService = MockitoSugar.mock[RoadLinkService]
@@ -98,18 +96,6 @@
       "endDate" -> roadLink.endDate)
   }
 
-<<<<<<< HEAD
-=======
-  test("testGetCalibrationPoints") {
-    //TODO
-  }
-
-  test("testRoadClass") {
-    //TODO
-  }
-
-
->>>>>>> efad4685
   test("test getRoadLinkFromVVH should have specific fields (still to be defined) not empty"){
 
     OracleDatabase.withDynTransaction {
@@ -919,7 +905,16 @@
     }
   }
 
-<<<<<<< HEAD
+  test("Fetch floating road addresses and validate list")  {
+    runWithRollback{
+      val existingFloatings = getFloatingCount()
+      val fetchedFloatings = roadAddressService.getFloatingAdresses()
+      existingFloatings should be (fetchedFloatings.size)
+    }
+  }
+
+
+
   test("Mapping floating road addresses back to link work for historic addresses too") {
     /*
        Test that road address history is placed on links properly: history is moved, terminated address is not
@@ -932,26 +927,26 @@
 
       val history1Address = RoadAddress(NewRoadAddress, 199, 199, PublicRoad, Track.Combined, Continuous, 100L, 105L,
         Some(DateTime.now().minusYears(15)), Some(DateTime.now().minusYears(10)), None, 0L, 123L, 0.0, 4.61, TowardsDigitizing,
-        84600L, (None, None), true, linkGeom1, NormalLinkInterface, 20L, false)
+        84600L, (None, None), true, linkGeom1, NormalLinkInterface, 20L, NoTermination)
       val history2Address = RoadAddress(NewRoadAddress, 199, 199, PublicRoad, Track.LeftSide, Continuous, 105L, 116L,
         Some(DateTime.now().minusYears(15)), Some(DateTime.now().minusYears(10)), None, 0L, 124L, 0.0, 11.801, TowardsDigitizing,
-        84600L, (None, None), true, linkGeom2, NormalLinkInterface, 20L, false)
+        84600L, (None, None), true, linkGeom2, NormalLinkInterface, 20L, NoTermination)
       val current1Address = RoadAddress(NewRoadAddress, 199, 199, PublicRoad, Track.Combined, Continuous, 15L, 21L,
         Some(DateTime.now().minusYears(10)), None, None, 0L, 123L, 0.0, 4.61, TowardsDigitizing,
-        84600L, (None, None), true, linkGeom1, NormalLinkInterface, 20L, false)
+        84600L, (None, None), true, linkGeom1, NormalLinkInterface, 20L, NoTermination)
       val current2Address = RoadAddress(NewRoadAddress, 199, 199, PublicRoad, Track.Combined, Continuous, 21L, 35L,
         Some(DateTime.now().minusYears(10)), None, None, 0L, 124L, 0.0, 11.801, TowardsDigitizing,
-        84600L, (None, None), true, linkGeom2, NormalLinkInterface, 20L, false)
+        84600L, (None, None), true, linkGeom2, NormalLinkInterface, 20L, NoTermination)
       val terminatedAddress = RoadAddress(NewRoadAddress, 198, 201, PublicRoad, Track.Combined, Continuous, 10L, 15L,
         Some(DateTime.now().minusYears(20)), Some(DateTime.now().minusYears(17)), None, 0L, 123L, 0.0, 4.61, AgainstDigitizing,
-        84600L, (None, None), true, linkGeom1, NormalLinkInterface, 20L, true)
+        84600L, (None, None), true, linkGeom1, NormalLinkInterface, 20L, Termination)
 
       val surrounding1 = RoadAddress(NewRoadAddress, 199, 199, PublicRoad, Track.Combined, Continuous, 0L, 15L,
         Some(DateTime.now().minusYears(10)), None, None, 0L, 121L, 0.0, 15.0, AgainstDigitizing,
-        84600L, (Some(CalibrationPoint(121L, 15.0, 0L)), None), false, Seq(Point(0, 0),Point(-14,5.385)), NormalLinkInterface, 20L, false)
+        84600L, (Some(CalibrationPoint(121L, 15.0, 0L)), None), false, Seq(Point(0, 0),Point(-14,5.385)), NormalLinkInterface, 20L, NoTermination)
       val surrounding2 = RoadAddress(NewRoadAddress, 199, 199, PublicRoad, Track.Combined, Continuous, 35L, 50L,
         Some(DateTime.now().minusYears(10)), None, None, 0L, 125L, 0.0, 15.0, TowardsDigitizing,
-        84600L, (None, Some(CalibrationPoint(125L, 15.0, 50L))), false, Seq(Point(13.0, 7.0),Point(13.0, 22.0)), NormalLinkInterface, 20L, false)
+        84600L, (None, Some(CalibrationPoint(125L, 15.0, 50L))), false, Seq(Point(13.0, 7.0),Point(13.0, 22.0)), NormalLinkInterface, 20L, NoTermination)
       RoadAddressDAO.create(Seq(history1Address, history2Address, current1Address, current2Address, terminatedAddress)) should have size (5)
 
       val roadLinksSeq = Seq(RoadLink(123L, linkGeom1, 4.61, State, 99, BothDirections, UnknownLinkType,
@@ -972,7 +967,7 @@
         ra.roadNumber should be (199L)
         ra.roadPartNumber should be (199L)
         (ra.track == Track.Combined || ra.startAddrMValue == 105) should be (true)
-        ra.terminated should be (false)
+        ra.terminated should be (NoTermination)
       }
       postTransfer.count(_.endDate.isEmpty) should be (1)
       postTransfer.exists(ra => ra.startAddrMValue == 15L && ra.endAddrMValue == 35 && ra.endDate.isEmpty) should be (true)
@@ -980,24 +975,13 @@
       roadAddressService.transferFloatingToGap(Set(123L, 124L), Set(456L), postTransfer, "-")
       val termRA = RoadAddressDAO.fetchByLinkId(Set(123L, 124L), true, true, true)
       termRA should have size(1)
-      termRA.head.terminated should be (true)
+      termRA.head.terminated should be (Termination)
       val current = RoadAddressDAO.fetchByLinkId(Set(456L), true, true, true)
       current should have size(3)
       current.exists(ra => ra.startAddrMValue == 16L && ra.endAddrMValue == 34 && ra.endDate.isEmpty) should be (true)
     }
   }
 
-=======
-  test("Fetch floating road addresses and validate list")  {
-    runWithRollback{
-      val existingFloatings = getFloatingCount()
-      val fetchedFloatings = roadAddressService.getFloatingAdresses()
-      existingFloatings should be (fetchedFloatings.size)
-    }
-  }
-
-
->>>>>>> efad4685
   private def createRoadAddressLink(id: Long, linkId: Long, geom: Seq[Point], roadNumber: Long, roadPartNumber: Long, trackCode: Long,
                                     startAddressM: Long, endAddressM: Long, sideCode: SideCode, anomaly: Anomaly, startCalibrationPoint: Boolean = false,
                                     endCalibrationPoint: Boolean = false) = {
