--- conflicted
+++ resolved
@@ -819,21 +819,12 @@
         createRoadAddressLink(NewRoadAddress, linkId5, geom9, 0, 0, 0, 0, 0, SideCode.TowardsDigitizing, Anomaly.None, false, false, 0, commonHistoryId)
       ).map(roadAddressLinkToRoadLink)
       val changeTable = Seq(
-<<<<<<< HEAD
         createChangeTable(linkId2, linkId2, ChangeType.ReplacedCommonPart, 0, 2.21200769, 19.59840118, 20.49478145, 1476478965000L),
-        createChangeTable(0, linkId2, ChangeType.ReplacedNewPart, 0, 0, 0, 19.59840118, 1476478965000L),
-        createChangeTable(linkId1, linkId6, ChangeType.CombinedModifiedPart, 0, 93.90293074, 0.0349106, 93.90506222, 1476478965000L),
-        createChangeTable(linkId3, linkId6, ChangeType.CombinedRemovedPart, 0, 19.46021513, 93.90506222, 103.78471484, 1476478965000L),
-        createChangeTable(linkId4, linkId7, ChangeType.CombinedModifiedPart, 0, 156.4126127, 1.31962463, 157.72241408, 1476478965000L),
-        createChangeTable(linkId2, linkId7, ChangeType.CombinedModifiedPart, 0, 2.21200769, 0.0, 1.31962463, 1476478965000L)
-=======
-        createChangeTable(5622931, 5622931, ChangeType.ReplacedCommonPart, 0, 2.21200769, 19.59840118, 20.49478145, 1476478965000L),
-        createChangeTable(0, 5622931, ChangeType.ReplacedNewPart, 0, 0, 0, 23.59840118, 1476478965000L),
-        createChangeTable(5622927, 499914628, ChangeType.CombinedModifiedPart, 0, 93.90293074, 0.0349106, 95.90506222, 1476478965000L),
-        createChangeTable(5622932, 499914628, ChangeType.CombinedRemovedPart, 0, 19.46021513, 98.90506222, 103.78471484, 1476478965000L),
-        createChangeTable(5622950, 499914643, ChangeType.CombinedModifiedPart, 0, 156.4126127, 1.31962463, 159.72241408, 1476478965000L),
-        createChangeTable(5622931, 499914643, ChangeType.CombinedModifiedPart, 0, 3.21200769, 0.0, 1.31962463, 1476478965000L)
->>>>>>> 6d513262
+        createChangeTable(0, linkId2, ChangeType.ReplacedNewPart, 0, 0, 0, 23.59840118, 1476478965000L),
+        createChangeTable(linkId1, linkId6, ChangeType.CombinedModifiedPart, 0, 93.90293074, 0.0349106, 95.90506222, 1476478965000L),
+        createChangeTable(linkId3, linkId6, ChangeType.CombinedRemovedPart, 0, 19.46021513, 98.90506222, 103.78471484, 1476478965000L),
+        createChangeTable(linkId4, linkId7, ChangeType.CombinedModifiedPart, 0, 156.4126127, 1.31962463, 159.72241408, 1476478965000L),
+        createChangeTable(linkId2, linkId7, ChangeType.CombinedModifiedPart, 0, 3.21200769, 0.0, 1.31962463, 1476478965000L)
       )
 
       RoadAddressDAO.create(addresses)
