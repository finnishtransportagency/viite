package fi.liikennevirasto.viite

import java.util.{Date, Properties}

import fi.liikennevirasto.digiroad2._
import fi.liikennevirasto.digiroad2.asset.ConstructionType.{InUse, UnknownConstructionType}
import fi.liikennevirasto.digiroad2.asset.LinkGeomSource.{HistoryLinkInterface, NormalLinkInterface}
import fi.liikennevirasto.digiroad2.asset.SideCode.{AgainstDigitizing, TowardsDigitizing}
import fi.liikennevirasto.digiroad2.asset.TrafficDirection.BothDirections
import fi.liikennevirasto.digiroad2.asset._
import fi.liikennevirasto.digiroad2.client.vvh.ChangeType._
import fi.liikennevirasto.digiroad2.client.vvh.FeatureClass.AllOthers
import fi.liikennevirasto.digiroad2.client.vvh._
import fi.liikennevirasto.digiroad2.dao.Sequences
import fi.liikennevirasto.digiroad2.linearasset.RoadLink
import fi.liikennevirasto.digiroad2.oracle.OracleDatabase
import fi.liikennevirasto.digiroad2.service.RoadLinkType.{FloatingRoadLinkType, NormalRoadLinkType, UnknownRoadLinkType}
import fi.liikennevirasto.digiroad2.service.{RoadLinkService, RoadLinkType}
import fi.liikennevirasto.digiroad2.user.{Configuration, User}
import fi.liikennevirasto.digiroad2.util.Track
import fi.liikennevirasto.viite.RoadType._
import fi.liikennevirasto.viite.dao.Discontinuity._
import fi.liikennevirasto.viite.dao.TerminationCode._
import fi.liikennevirasto.viite.dao._
import fi.liikennevirasto.viite.dao.FloatingReason.NoFloating
import fi.liikennevirasto.viite.model.Anomaly.NoAddressGiven
import fi.liikennevirasto.viite.model.{Anomaly, RoadAddressLink, RoadAddressLinkPartitioner}
import fi.liikennevirasto.viite.process.RoadAddressFiller.LinearLocationAdjustment
import fi.liikennevirasto.viite.process.{DefloatMapper, LinkRoadAddressCalculator, RoadAddressFiller, RoadwayAddressMapper}
import fi.liikennevirasto.viite.util.StaticTestData
import org.joda.time.DateTime
import org.mockito.ArgumentCaptor
import org.mockito.Matchers.any
import org.mockito.Mockito._
import org.scalatest.mock.MockitoSugar
import org.scalatest.{FunSuite, Matchers}
import slick.driver.JdbcDriver.backend.Database
import slick.driver.JdbcDriver.backend.Database.dynamicSession
import slick.jdbc.StaticQuery
import slick.jdbc.StaticQuery.interpolation

import scala.concurrent.ExecutionContext.Implicits.global
import scala.concurrent.Future

class RoadAddressServiceSpec extends FunSuite with Matchers{
  val mockRoadLinkService = MockitoSugar.mock[RoadLinkService]
  val mockEventBus = MockitoSugar.mock[DigiroadEventBus]
  val mockRoadwayAddressMapper = MockitoSugar.mock[RoadwayAddressMapper]
  val roadAddressService = new RoadAddressService(mockRoadLinkService, new RoadAddressDAO, new LinearLocationDAO, mockRoadwayAddressMapper, mockEventBus) {
    override def withDynSession[T](f: => T): T = f
    override def withDynTransaction[T](f: => T): T = f
  }
  def runWithRollback[T](f: => T): T = {
    Database.forDataSource(OracleDatabase.ds).withDynTransaction {
      val t = f
      dynamicSession.rollback()
      t
    }
  }

  private def calibrationPoint(geometry: Seq[Point], calibrationPoint: Option[CalibrationPoint]) = {
    calibrationPoint match {
      case Some(point) =>
        val mValue = point.segmentMValue match {
          case 0.0 => 0.0
          case _ => Math.min(point.segmentMValue, GeometryUtils.geometryLength(geometry))
        }
        Option(Seq(("point", GeometryUtils.calculatePointFromLinearReference(geometry, mValue)), ("value", point.addressMValue)).toMap)
      case _ => None
    }
  }

  def roadAddressLinkToApi(roadLink: RoadAddressLink): Map[String, Any] = {
    Map(
      "segmentId" -> roadLink.id,
      "linkId" -> roadLink.linkId,
      "mmlId" -> roadLink.attributes.get("MTKID"),
      "points" -> roadLink.geometry,
      "calibrationPoints" -> Seq(calibrationPoint(roadLink.geometry, roadLink.startCalibrationPoint),
        calibrationPoint(roadLink.geometry, roadLink.endCalibrationPoint)),
      "administrativeClass" -> roadLink.administrativeClass.toString,
      "linkType" -> roadLink.linkType.value,
      "modifiedAt" -> roadLink.modifiedAt,
      "modifiedBy" -> roadLink.modifiedBy,
      "municipalityCode" -> roadLink.attributes.get("MUNICIPALITYCODE"),
      "verticalLevel" -> roadLink.attributes.get("VERTICALLEVEL"),
      "roadNameFi" -> roadLink.attributes.get("ROADNAME_FI"),
      "roadNameSe" -> roadLink.attributes.get("ROADNAME_SE"),
      "roadNameSm" -> roadLink.attributes.get("ROADNAME_SM"),
      "minAddressNumberRight" -> roadLink.attributes.get("FROM_RIGHT"),
      "maxAddressNumberRight" -> roadLink.attributes.get("TO_RIGHT"),
      "minAddressNumberLeft" -> roadLink.attributes.get("FROM_LEFT"),
      "maxAddressNumberLeft" -> roadLink.attributes.get("TO_LEFT"),
      "roadNumber" -> roadLink.roadNumber,
      "roadPartNumber" -> roadLink.roadPartNumber,
      "elyCode" -> roadLink.elyCode,
      "trackCode" -> roadLink.trackCode,
      "startAddressM" -> roadLink.startAddressM,
      "endAddressM" -> roadLink.endAddressM,
      "discontinuity" -> roadLink.discontinuity,
      "endDate" -> roadLink.endDate,
      "roadwayId" -> roadLink.roadwayNumber) // TODO Rename roadwayId to roadwayNumber
  }

  test("test getRoadLinkFromVVH should have specific fields (still to be defined) not empty") {

    OracleDatabase.withDynTransaction {

      val roadLinks = Seq(RoadAddressLink(0, 0, 5171208, Seq(Point(532837.14110884, 6993543.6296834, 0.0), Point(533388.14110884, 6994014.1296834, 0.0)),
        0.0, Municipality, UnknownLinkType, NormalRoadLinkType, InUse, NormalLinkInterface, RoadType.MunicipalityStreetRoad,
        Some("Vt5"), None, BigInt(0), None, None, Map("linkId" -> 5171208, "segmentId" -> 63298), 5, 205, 1, 0, 0, 0, 1, "2015-01-01", "2016-01-01",
        0.0, 0.0, SideCode.Unknown, None, None, Anomaly.None, 123))
      val partitionedRoadLinks = RoadAddressLinkPartitioner.partition(roadLinks)
      partitionedRoadLinks.map {
        _.map(roadAddressLinkToApi)
      }
      val roadPartNumber = partitionedRoadLinks.head.head.roadPartNumber
      val roadNumber = partitionedRoadLinks.head.head.roadNumber
      val trackCode = partitionedRoadLinks.head.head.trackCode
      val segmentId = partitionedRoadLinks.head.head.id
      val constructionType = partitionedRoadLinks.head.head.constructionType.value
      val roadwayNumber = partitionedRoadLinks.head.head.roadwayNumber

      segmentId should not be None
      roadNumber should be(5)
      roadPartNumber should be(205)
      trackCode should be(1)
      constructionType should be(0)
      roadwayNumber should be(123)
    }
  }

<<<<<<< HEAD
//TODO this test should not be here, we are testing the DAO here not the service
//  test("test createMissingRoadAddress should not add two equal roadAddresses"){
//    runWithRollback {
//      val roadAddressLinks = Seq(
//        RoadAddressLink(0, 1611616, Seq(Point(374668.195, 6676884.282, 24.48399999999674), Point(374643.384, 6676882.176, 24.42399999999907)), 297.7533188814259, State, SingleCarriageway, NormalRoadLinkType, InUse, NormalLinkInterface, RoadType.PrivateRoadType, Some("Vt5"), None, BigInt(0), Some("22.09.2016 14:51:28"), Some("dr1_conversion"), Map("linkId" -> 1611605, "segmentId" -> 63298), 1, 3, 0, 0, 0, 0, 0, "", "", 0.0, 0.0, SideCode.Unknown, None, None, Anomaly.None, 0)
//      )
//      val oldMissingRA = RoadAddressDAO.getMissingRoadAddresses(Set()).size
//      roadAddressLinks.foreach { links =>
//        RoadAddressDAO.createMissingRoadAddress(
//          MissingRoadAddress(links.linkId, Some(links.startAddressM), Some(links.endAddressM), RoadType.PublicRoad, Some(links.roadNumber),
//            Some(links.roadPartNumber), None, None, Anomaly.NoAddressGiven, Seq(Point(374668.195, 6676884.282, 24.48399999999674),Point(374643.384, 6676882.176, 24.42399999999907))))
//      }
//      val linksFromDB = getSpecificMissingRoadAddresses(roadAddressLinks(0).linkId)
//      RoadAddressDAO.getMissingRoadAddresses(Set()) should have size(oldMissingRA)
//      linksFromDB(0)._2 should be(0)
//      linksFromDB(0)._3 should be(0)
//      linksFromDB(0)._4 should be(1)
//      linksFromDB(0)._5 should be(3)
//      linksFromDB(0)._6 should be(1)
//    }
//  }

  private def getSpecificMissingRoadAddresses(linkId :Long): List[(Long, Long, Long, Long, Long, Int)] = {
    sql"""
          select link_id, start_addr_m, end_addr_m, road_number, road_part_number, anomaly_code
            from missing_road_address where link_id = $linkId
      """.as[(Long, Long, Long, Long, Long, Int)].list
  }

  private def getFloatingCount(): Long = {
    sql"""
       select count(*)
       from ROADWAY where floating > 0
       and valid_to is null and END_DATE is null
    """.as[Long].first
  }

=======
>>>>>>> e2f63db7
  test("Check the correct return of a RoadAddressLink by Municipality") {
    val municipalityId = 235

    val modifificationDate = "1455274504000l"
    val modificationUser = "testUser"
    runWithRollback {
      val (linkId) = sql""" Select ra.LINK_ID
                                From ROADWAY ra
                                Order By ra.id asc""".as[Long].firstOption.get
      val roadLink = RoadLink(linkId, Seq(Point(50200, 7630000.0, 0.0), Point(50210, 7630000.0, 10.0)), 0, Municipality, 0, TrafficDirection.TowardsDigitizing, Freeway, Some(modifificationDate), Some(modificationUser), attributes = Map("MUNICIPALITYCODE" -> BigInt(235)))

      when(mockRoadLinkService.getRoadLinksWithComplementaryAndChangesFromVVH(municipalityId)).thenReturn((Seq(roadLink),Seq()))
      when(mockRoadLinkService.getComplementaryRoadLinksFromVVH(municipalityId)).thenReturn(Seq())
      when(mockRoadLinkService.getSuravageRoadLinks(municipalityId)).thenReturn(Seq())
      val roadAddressLink = roadAddressService.getAllByMunicipality(municipalityId)

      roadAddressLink.isInstanceOf[Seq[RoadAddressLink]] should be(true)
      roadAddressLink.nonEmpty should be(true)
      roadAddressLink.head.linkId should be(linkId)
      roadAddressLink.head.attributes.contains("MUNICIPALITYCODE") should be (true)
      roadAddressLink.head.attributes.get("MUNICIPALITYCODE") should be (Some(municipalityId))
    }
  }

  //TODO VIITE-1550
//  test("Linear location modifications are published") {
//    val localMockRoadLinkService = MockitoSugar.mock[RoadLinkService]
//    val localMockEventBus = MockitoSugar.mock[DigiroadEventBus]
//    val mockRoadwayAddressMapper = MockitoSugar.mock[RoadwayAddressMapper]
//    val localRoadAddressService = new RoadAddressService(localMockRoadLinkService, new RoadAddressDAO, mockRoadwayAddressMapper,localMockEventBus)
//    val boundingRectangle = BoundingRectangle(Point(533341.472,6988382.846), Point(533333.28,6988419.385))
//    val filter = OracleDatabase.boundingBoxFilter(boundingRectangle, "geometry")
//    runWithRollback {
//      val modificationDate = "1455274504000l"
//      val modificationUser = "testUser"
//      val query =
//        s"""select ra.LINK_ID, ra.end_measure
//        from ROAD_ADDRESS ra
//        where $filter and ra.valid_to is null order by ra.id asc"""
//      val (linkId, endM) = StaticQuery.queryNA[(Long, Double)](query).firstOption.get
//      val roadLink = RoadLink(linkId, Seq(Point(0.0, 0.0), Point(endM + .5, 0.0)), endM + .5, Municipality, 1, TrafficDirection.TowardsDigitizing, Freeway, Some(modificationDate), Some(modificationUser), attributes = Map("MUNICIPALITYCODE" -> BigInt(235)))
//      when(localMockRoadLinkService.getRoadLinksFromVVH(any[BoundingRectangle], any[Seq[(Int,Int)]], any[Set[Int]], any[Boolean], any[Boolean],any[Boolean])).thenReturn(Seq(roadLink))
//      when(localMockRoadLinkService.getComplementaryRoadLinksFromVVH(any[BoundingRectangle], any[Set[Int]])).thenReturn(Seq.empty)
//      when(localMockRoadLinkService.getRoadLinksHistoryFromVVH(any[Set[Long]])).thenReturn(Seq.empty)
//      when(localMockRoadLinkService.getChangeInfoFromVVHF(any[BoundingRectangle], any[Set[Int]])).thenReturn(Future(Seq.empty))
//      when(localMockRoadLinkService.getSuravageLinksFromVVHF(any[BoundingRectangle], any[Set[Int]])).thenReturn(Future(Seq.empty))
//      val captor: ArgumentCaptor[Iterable[Any]] = ArgumentCaptor.forClass(classOf[Iterable[Any]])
//      reset(localMockEventBus)
//      val links = localRoadAddressService.getRoadAddressLinksWithSuravage(boundingRectangle, Seq())
//      links.size should be (1)
//      verify(localMockEventBus, times(3)).publish(any[String], captor.capture)
//      val capturedAdjustments = captor.getAllValues
//      val missing = capturedAdjustments.get(0)
//      val adjusting = capturedAdjustments.get(1)
//      val floating = capturedAdjustments.get(2)
//      missing.size should be (0)
//      adjusting.size should be (1)
//      floating.size should be (0)
//      adjusting.head.asInstanceOf[LinearLocationAdjustment].endMeasure should be(Some(endM + .5))
//    }
//  }

  test("Check for MTK-Class in integration API"){
    runWithRollback {
      //12316 -> FeatureClass.TractorRoad
      val attributesMap1 = Map("MUNICIPALITYCODE" -> BigInt.apply(99999), "MTKCLASS" -> BigInt.apply(12316))
      val mockRoadLink1 = RoadLink(11111, Seq(), 17, AdministrativeClass.apply(2), 1, TrafficDirection.TowardsDigitizing, LinkType.apply(1), None, None, attributesMap1)
      sqlu"""INSERT INTO ROAD_ADDRESS VALUES(viite_general_seq.nextval, 99999, 1, 0, 5, 0, 17, TIMESTAMP '1980-08-01 00:00:00.000000', NULL, 'TR', TIMESTAMP '2015-12-30 00:00:00.000000', 2, '0', MDSYS.SDO_GEOMETRY(4002, 3067, NULL, MDSYS.SDO_ELEM_INFO_ARRAY(1, 2, 1), MDSYS.SDO_ORDINATE_ARRAY(476065.229, 7162211.93, 0, 0, 476060.737, 7162162.094, 0, 51)), NULL, 1, 1, 0, 99999, 3, 0, 16.576, 11111, 1510876800000, TIMESTAMP '2018-03-06 09:56:18.675242', 1,NULL)""".execute
      sqlu"""INSERT INTO PUBLISHED_ROAD_ADDRESS VALUES ((SELECT MAX(ID) FROM PUBLISHED_ROAD_NETWORK), viite_general_seq.currval)""".execute

      //12141 -> FeatureClass.DrivePath
      val attributesMap2 = Map("MUNICIPALITYCODE" -> BigInt.apply(99999), "MTKCLASS" -> BigInt.apply(12141))
      val mockRoadLink2 = RoadLink(22222, Seq(), 17, AdministrativeClass.apply(2), 1, TrafficDirection.TowardsDigitizing, LinkType.apply(1), None, None, attributesMap2)
      sqlu"""INSERT INTO ROAD_ADDRESS VALUES(viite_general_seq.nextval, 99998, 1, 0, 5, 0, 17, TIMESTAMP '1980-08-01 00:00:00.000000', NULL, 'TR', TIMESTAMP '2015-12-30 00:00:00.000000', 2, '0', MDSYS.SDO_GEOMETRY(4002, 3067, NULL, MDSYS.SDO_ELEM_INFO_ARRAY(1, 2, 1), MDSYS.SDO_ORDINATE_ARRAY(476065.229, 7162211.93, 0, 0, 476060.737, 7162162.094, 0, 51)), NULL, 1, 1, 0, 99998, 3, 0, 16.576, 22222, 1510876800000, TIMESTAMP '2018-03-06 09:56:18.675242', 1, NULL)""".execute
      sqlu"""INSERT INTO PUBLISHED_ROAD_ADDRESS VALUES ((SELECT MAX(ID) FROM PUBLISHED_ROAD_NETWORK), viite_general_seq.currval)""".execute

      //12314 -> FeatureClass.CycleOrPedestrianPath
      val attributesMap3 = Map("MUNICIPALITYCODE" -> BigInt.apply(99999), "MTKCLASS" -> BigInt.apply(12314))
      val mockRoadLink3 = RoadLink(33333, Seq(), 17, AdministrativeClass.apply(2), 1, TrafficDirection.TowardsDigitizing, LinkType.apply(1), None, None, attributesMap3)
      sqlu"""INSERT INTO ROAD_ADDRESS VALUES(viite_general_seq.nextval, 99997, 1, 0, 5, 0, 17, TIMESTAMP '1980-08-01 00:00:00.000000', NULL, 'TR', TIMESTAMP '2015-12-30 00:00:00.000000', 2, '0', MDSYS.SDO_GEOMETRY(4002, 3067, NULL, MDSYS.SDO_ELEM_INFO_ARRAY(1, 2, 1), MDSYS.SDO_ORDINATE_ARRAY(476065.229, 7162211.93, 0, 0, 476060.737, 7162162.094, 0, 51)), NULL, 1, 1, 0, 99997, 3, 0, 16.576, 33333, 1510876800000, TIMESTAMP '2018-03-06 09:56:18.675242', 1,NULL)""".execute
      sqlu"""INSERT INTO PUBLISHED_ROAD_ADDRESS VALUES ((SELECT MAX(ID) FROM PUBLISHED_ROAD_NETWORK), viite_general_seq.currval)""".execute

      //12312 -> FeatureClass.WinterRoads
      val attributesMap4 = Map("MUNICIPALITYCODE" -> BigInt.apply(99999), "MTKCLASS" -> BigInt.apply(12312))
      val mockRoadLink4 = RoadLink(44444, Seq(), 17, AdministrativeClass.apply(2), 1, TrafficDirection.TowardsDigitizing, LinkType.apply(1), None, None, attributesMap4)
      sqlu"""INSERT INTO ROAD_ADDRESS VALUES(viite_general_seq.nextval, 99996, 1, 0, 5, 0, 17, TIMESTAMP '1980-08-01 00:00:00.000000', NULL, 'TR', TIMESTAMP '2015-12-30 00:00:00.000000', 2, '0', MDSYS.SDO_GEOMETRY(4002, 3067, NULL, MDSYS.SDO_ELEM_INFO_ARRAY(1, 2, 1), MDSYS.SDO_ORDINATE_ARRAY(476065.229, 7162211.93, 0, 0, 476060.737, 7162162.094, 0, 51)), NULL, 1, 1, 0, 99990, 3, 0, 16.576, 44444, 1510876800000, TIMESTAMP '2018-03-06 09:56:18.675242', 1,NULL)""".execute
      sqlu"""INSERT INTO PUBLISHED_ROAD_ADDRESS VALUES ((SELECT MAX(ID) FROM PUBLISHED_ROAD_NETWORK), viite_general_seq.currval)""".execute

      when(mockRoadLinkService.getRoadLinksWithComplementaryAndChangesFromVVH(99999)).thenReturn((Seq(mockRoadLink1, mockRoadLink2, mockRoadLink3, mockRoadLink4), Seq.empty[ChangeInfo]))
      when(mockRoadLinkService.getSuravageRoadLinks(99999)).thenReturn(Seq())
      when(mockRoadLinkService.getComplementaryRoadLinksFromVVH(99999)).thenReturn(Seq())
      val roadAddresses = roadAddressService.getAllByMunicipality(99999)
      roadAddresses.size should be (4)
    }
  }

  private def getSpecificMissingRoadAddresses(linkId :Long): List[(Long, Long, Long, Long, Long, Int)] = {
    sql"""
          select link_id, start_addr_m, end_addr_m, road_number, road_part_number, anomaly_code
            from missing_road_address where link_id = $linkId
      """.as[(Long, Long, Long, Long, Long, Int)].list
  }

  private def getFloatingCount(): Long = {
    sql"""
       select count(*)
       from ROAD_ADDRESS where floating > 0
       and valid_to is null and END_DATE is null
    """.as[Long].first
  }

//TODO This will not be needed anymore since those were temporary restrictions from
//  test("check PO temporary restrictions"){
//
//    val l1: Long = 5168616
//    val l2: Long = 5168617
//    val l3: Long = 5168618 //meet dropSegmentsOutsideGeometry restrictions
//    val l4: Long = 5168619 //meet extendToGeometry restrictions
//    val l5: Long = 5168620 //meet capToGeometry restrictions
//
//    val roadLinksSeq = Seq(RoadLink(l1, Seq(Point(532686.507,6997280.405,99.28599999999278), Point(532682.145,6997307.366,98.99700000000303),
//      Point(532673.695,6997367.113,99.11299999999756), Point(532665.336,6997428.384,99.31699999999546), Point(532655.448,6997496.461,99.58400000000256),
//      Point(532647.278,6997553.917,99.76600000000326), Point(532640.024,6997604.115,99.93700000000536), Point(532635.796,6997630.174,100.08000000000175),
//      Point(532635.575,6998631.749,100.07700000000477)), 355.82666256921844, State, 99, BothDirections, UnknownLinkType, Some("25.11.2013 02:00:00"), Some("vvh_modified"), Map("MUNICIPALITYCODE" -> BigInt(235))),
//      RoadLink(l2, Seq(Point(532686.507,6997280.405,99.28599999999278), Point(532682.145,6997307.366,98.99700000000303),
//        Point(532673.695,6997367.113,99.11299999999756), Point(532665.336,6997428.384,99.31699999999546), Point(532655.448,6997496.461,99.58400000000256),
//        Point(532647.278,6997553.917,99.76600000000326), Point(532640.024,6997604.115,99.93700000000536), Point(532635.796,6997630.174,100.08000000000175),
//        Point(532635.575,6997631.749,100.07700000000477)), 355.02666256921844, State, 99, BothDirections, UnknownLinkType, Some("25.11.2013 02:00:00"), Some("vvh_modified"), Map("MUNICIPALITYCODE" -> BigInt(235))),
//      RoadLink(l3, Seq(Point(532686.507,6997280.405,99.28599999999278), Point(532682.145,6997307.366,98.99700000000303),
//        Point(532673.695,6997367.113,99.11299999999756), Point(532665.336,6997428.384,99.31699999999546), Point(532655.448,6997496.461,99.58400000000256),
//        Point(532647.278,6997553.917,99.76600000000326), Point(532640.024,6997604.115,99.93700000000536), Point(532635.796,6997630.174,100.08000000000175),
//        Point(532635.575,6997631.749,100.07700000000477)), 355.02666256921844, State, 99, BothDirections, UnknownLinkType, Some("25.11.2013 02:00:00"), Some("vvh_modified"), Map("MUNICIPALITYCODE" -> BigInt(235))),
//      RoadLink(l4, Seq(Point(532686.507,6997280.405,99.28599999999278), Point(532682.145,6997307.366,98.99700000000303),
//        Point(532673.695,6997367.113,99.11299999999756), Point(532665.336,6997428.384,99.31699999999546), Point(532655.448,6997496.461,99.58400000000256),
//        Point(532647.278,6997553.917,99.76600000000326), Point(532640.024,6997604.115,99.93700000000536), Point(532635.796,6997630.174,100.08000000000175),
//        Point(532635.575,6997632.749,100.07700000000477)), 355.02666256921844, State, 99, BothDirections, UnknownLinkType, Some("25.11.2013 02:00:00"), Some("vvh_modified"), Map("MUNICIPALITYCODE" -> BigInt(235))),
//      RoadLink(l5, Seq(Point(532686.507,6997280.405,99.28599999999278), Point(532682.145,6997307.366,98.99700000000303),
//        Point(532673.695,6997367.113,99.11299999999756), Point(532665.336,6997428.384,99.31699999999546), Point(532655.448,6997496.461,99.58400000000256),
//        Point(532647.278,6997553.917,99.76600000000326), Point(532640.024,6997604.115,99.93700000000536), Point(532635.796,6997630.174,100.08000000000175),
//        Point(532635.575,6997632.749,100.07700000000477)), 355.02666256921844, State, 99, BothDirections, UnknownLinkType, Some("25.11.2013 02:00:00"), Some("vvh_modified"), Map("MUNICIPALITYCODE" -> BigInt(235)))
//    )
//    //TODO this roadAddressLink have linearLocationId equal to zero, just to compile.
//    val roadAddressLinksMap = Map(l2 -> Seq(RoadAddressLink(333012, 0, l2, Seq(Point(532686.507,6997280.405,0.0), Point(532682.145,6997307.366,0.0),
//      Point(532673.695,6997367.113,0.0),Point(532665.336,6997428.384,0.0), Point(532655.448,6997496.461,0.0),
//      Point(532647.278,6997553.917,0.0),Point(532640.024,6997604.115,0.0), Point(532635.796,6997630.174,0.0),
//      Point(532635.575, 6997631.749, 0.0)), 355.02666256921844, State, UnknownLinkType, NormalRoadLinkType, InUse, NormalLinkInterface, RoadType.PublicRoad, Some("Vt5"), None, BigInt(0), Some("29.10.2015 17:34:02"), Some("vvh_modified"), Map("linkId" -> 1611605, "segmentId" -> 63298), 5, 206, 0, 8, 5, 3446, 3800, "", "", 0.0, 355.027, SideCode.BothDirections, None, None, Anomaly.None)),
//      l1 -> Seq(RoadAddressLink(333013, 0, l1, Seq(Point(532686.507,6997280.405,0.0), Point(532682.145,6997307.366,0.0),
//        Point(532673.695,6997367.113,0.0),Point(532665.336,6997428.384,0.0), Point(532655.448,6997496.461,0.0),
//        Point(532647.278,6997553.917,0.0),Point(532640.024,6997604.115,0.0), Point(532635.796,6997630.174,0.0),
//        Point(532635.575, 6997631.749, 0.0)), 355.02666256921844, State, UnknownLinkType, NormalRoadLinkType, InUse, NormalLinkInterface, RoadType.PublicRoad, Some("Vt5"), None, BigInt(0), Some("29.10.2015 17:34:02"), Some("vvh_modified"), Map("linkId" -> 1611605, "segmentId" -> 63298), 5, 206, 0, 8, 5, 3446, 3800, "", "", 0.0, 355.027, SideCode.BothDirections, None, None, Anomaly.None)),
//      l4 -> Seq(RoadAddressLink(333014, 0, l4, Seq(Point(532686.507,6997280.405,0.0), Point(532682.145,6997307.366,0.0),
//        Point(532673.695,6997367.113,0.0),Point(532665.336,6997428.384,0.0), Point(532655.448,6997496.461,0.0),
//        Point(532647.278,6997553.917,0.0),Point(532640.024,6997604.115,0.0), Point(532635.796,6997630.174,0.0),
//        Point(532635.575, 6997631.749, 0.0)), 355.02666256921844, State, UnknownLinkType, NormalRoadLinkType, InUse, NormalLinkInterface, RoadType.PublicRoad, Some("Vt5"), None, BigInt(0), Some("29.10.2015 17:34:02"), Some("vvh_modified"), Map("linkId" -> 1611605, "segmentId" -> 63298), 5, 206, 0, 8, 5, 3446, 3800, "", "", 354.0276, 355.029, SideCode.BothDirections, None, None, Anomaly.None)),
//      l3 -> Seq(RoadAddressLink(333015, 0, l3, Seq(Point(532686.507,6997280.405,0.0), Point(532682.145,6997307.366,0.0),
//        Point(532673.695,6997367.113,0.0),Point(532665.336,6997428.384,0.0), Point(532655.448,6997496.461,0.0),
//        Point(532647.278,6997553.917,0.0),Point(532640.024,6997604.115,0.0), Point(532635.796,6997630.174,0.0),
//        Point(532637.575, 6996631.749, 0.0)), 355.02666256921844, State, UnknownLinkType, NormalRoadLinkType, InUse, NormalLinkInterface, RoadType.PublicRoad, Some("Vt5"), None, BigInt(0), Some("29.10.2015 17:34:02"), Some("vvh_modified"), Map("linkId" -> 1611605, "segmentId" -> 63298), 5, 206, 0, 8, 5, 3446, 3800, "", "", 355.82666256921844, 355.927, SideCode.BothDirections, None, None, Anomaly.None)),
//      l5 -> Seq(RoadAddressLink(333016, 0, l5, Seq(Point(532686.507,6997280.405,0.0), Point(532682.145,6997307.366,0.0),
//        Point(532673.695,6997367.113,0.0),Point(532665.336,6997428.384,0.0), Point(532655.448,6997496.461,0.0),
//        Point(532647.278,6997553.917,0.0),Point(532640.024,6997604.115,0.0), Point(532635.796,6997630.174,0.0)),
//        352.0, State, UnknownLinkType, NormalRoadLinkType, InUse, NormalLinkInterface, RoadType.PublicRoad, Some("Vt5"), None, BigInt(0), Some("29.10.2015 17:34:02"), Some("vvh_modified"), Map("linkId" -> 1611605, "segmentId" -> 63298), 5, 206, 0, 8, 5, 3446, 3800, "", "", 355.82666256921844, 355.927, SideCode.BothDirections, None, None, Anomaly.None))
//    )
//
//    val (topology, changeSet) = RoadAddressFiller.fillTopology(roadLinksSeq, roadAddressLinksMap)
//    changeSet.adjustedMValues.size should be (2)
//    changeSet.toFloatingAddressIds.size should be (1)
//    changeSet.toFloatingAddressIds.contains(333015L) should be (true)
//    changeSet.adjustedMValues.map(_.linkId) should be (Seq(l4, l5))
//  }

//TODO this test should not be here, we are testing the DAO here not the service
//  test("test createMissingRoadAddress should not add two equal roadAddresses"){
//    runWithRollback {
//      val roadAddressLinks = Seq(
//        RoadAddressLink(0, 1611616, Seq(Point(374668.195, 6676884.282, 24.48399999999674), Point(374643.384, 6676882.176, 24.42399999999907)), 297.7533188814259, State, SingleCarriageway, NormalRoadLinkType, InUse, NormalLinkInterface, RoadType.PrivateRoadType, Some("Vt5"), None, BigInt(0), Some("22.09.2016 14:51:28"), Some("dr1_conversion"), Map("linkId" -> 1611605, "segmentId" -> 63298), 1, 3, 0, 0, 0, 0, 0, "", "", 0.0, 0.0, SideCode.Unknown, None, None, Anomaly.None, 0)
//      )
//      val oldMissingRA = RoadAddressDAO.getMissingRoadAddresses(Set()).size
//      roadAddressLinks.foreach { links =>
//        RoadAddressDAO.createMissingRoadAddress(
//          MissingRoadAddress(links.linkId, Some(links.startAddressM), Some(links.endAddressM), RoadType.PublicRoad, Some(links.roadNumber),
//            Some(links.roadPartNumber), None, None, Anomaly.NoAddressGiven, Seq(Point(374668.195, 6676884.282, 24.48399999999674),Point(374643.384, 6676882.176, 24.42399999999907))))
//      }
//      val linksFromDB = getSpecificMissingRoadAddresses(roadAddressLinks(0).linkId)
//      RoadAddressDAO.getMissingRoadAddresses(Set()) should have size(oldMissingRA)
//      linksFromDB(0)._2 should be(0)
//      linksFromDB(0)._3 should be(0)
//      linksFromDB(0)._4 should be(1)
//      linksFromDB(0)._5 should be(3)
//      linksFromDB(0)._6 should be(1)
//    }
//  }

  //TODO this test should not be here, we are testing the DAO here not the service
//  test("check MissingRoadAddres geometry is created correctly") {
//    runWithRollback {
//      val geom = Seq(Point(374668.195, 6676884.282, 0.0),Point(374643.384, 6676882.176, 0.0))
//      val raLink = RoadAddressLink(0, 1611616, geom, 297.7533188814259, State, SingleCarriageway, NormalRoadLinkType,
//        InUse, NormalLinkInterface, RoadType.PrivateRoadType, Some("Vt5"), None, BigInt(0), Some("22.09.2016 14:51:28"), Some("dr1_conversion"),
//                    Map("linkId" -> 1611605, "segmentId" -> 63298), 1, 3, 0, 0, 0, 0, 0, "", "", 0.0, 0.0, SideCode.Unknown,
//        None, None, Anomaly.None)
//
//      RoadAddressDAO.createMissingRoadAddress(
//      MissingRoadAddress(raLink.linkId, Some(raLink.startAddressM), Some(raLink.endAddressM), RoadType.PublicRoad,
//        Some(raLink.roadNumber), Some(raLink.roadPartNumber), None, None, Anomaly.NoAddressGiven, geom))
//
//      RoadAddressDAO.getMissingRoadAddresses(Set(raLink.linkId)).foreach { mra =>
//        mra.geom should be(geom)
//      }
//    }
//  }

<<<<<<< HEAD
  test("check PO temporary restrictions"){

    val l1: Long = 5168616
    val l2: Long = 5168617
    val l3: Long = 5168618 //meet dropSegmentsOutsideGeometry restrictions
    val l4: Long = 5168619 //meet extendToGeometry restrictions
    val l5: Long = 5168620 //meet capToGeometry restrictions

    val roadLinksSeq = Seq(RoadLink(l1, Seq(Point(532686.507,6997280.405,99.28599999999278), Point(532682.145,6997307.366,98.99700000000303),
      Point(532673.695,6997367.113,99.11299999999756), Point(532665.336,6997428.384,99.31699999999546), Point(532655.448,6997496.461,99.58400000000256),
      Point(532647.278,6997553.917,99.76600000000326), Point(532640.024,6997604.115,99.93700000000536), Point(532635.796,6997630.174,100.08000000000175),
      Point(532635.575,6998631.749,100.07700000000477)), 355.82666256921844, State, 99, BothDirections, UnknownLinkType, Some("25.11.2013 02:00:00"), Some("vvh_modified"), Map("MUNICIPALITYCODE" -> BigInt(235))),
      RoadLink(l2, Seq(Point(532686.507,6997280.405,99.28599999999278), Point(532682.145,6997307.366,98.99700000000303),
        Point(532673.695,6997367.113,99.11299999999756), Point(532665.336,6997428.384,99.31699999999546), Point(532655.448,6997496.461,99.58400000000256),
        Point(532647.278,6997553.917,99.76600000000326), Point(532640.024,6997604.115,99.93700000000536), Point(532635.796,6997630.174,100.08000000000175),
        Point(532635.575,6997631.749,100.07700000000477)), 355.02666256921844, State, 99, BothDirections, UnknownLinkType, Some("25.11.2013 02:00:00"), Some("vvh_modified"), Map("MUNICIPALITYCODE" -> BigInt(235))),
      RoadLink(l3, Seq(Point(532686.507,6997280.405,99.28599999999278), Point(532682.145,6997307.366,98.99700000000303),
        Point(532673.695,6997367.113,99.11299999999756), Point(532665.336,6997428.384,99.31699999999546), Point(532655.448,6997496.461,99.58400000000256),
        Point(532647.278,6997553.917,99.76600000000326), Point(532640.024,6997604.115,99.93700000000536), Point(532635.796,6997630.174,100.08000000000175),
        Point(532635.575,6997631.749,100.07700000000477)), 355.02666256921844, State, 99, BothDirections, UnknownLinkType, Some("25.11.2013 02:00:00"), Some("vvh_modified"), Map("MUNICIPALITYCODE" -> BigInt(235))),
      RoadLink(l4, Seq(Point(532686.507,6997280.405,99.28599999999278), Point(532682.145,6997307.366,98.99700000000303),
        Point(532673.695,6997367.113,99.11299999999756), Point(532665.336,6997428.384,99.31699999999546), Point(532655.448,6997496.461,99.58400000000256),
        Point(532647.278,6997553.917,99.76600000000326), Point(532640.024,6997604.115,99.93700000000536), Point(532635.796,6997630.174,100.08000000000175),
        Point(532635.575,6997632.749,100.07700000000477)), 355.02666256921844, State, 99, BothDirections, UnknownLinkType, Some("25.11.2013 02:00:00"), Some("vvh_modified"), Map("MUNICIPALITYCODE" -> BigInt(235))),
      RoadLink(l5, Seq(Point(532686.507,6997280.405,99.28599999999278), Point(532682.145,6997307.366,98.99700000000303),
        Point(532673.695,6997367.113,99.11299999999756), Point(532665.336,6997428.384,99.31699999999546), Point(532655.448,6997496.461,99.58400000000256),
        Point(532647.278,6997553.917,99.76600000000326), Point(532640.024,6997604.115,99.93700000000536), Point(532635.796,6997630.174,100.08000000000175),
        Point(532635.575,6997632.749,100.07700000000477)), 355.02666256921844, State, 99, BothDirections, UnknownLinkType, Some("25.11.2013 02:00:00"), Some("vvh_modified"), Map("MUNICIPALITYCODE" -> BigInt(235)))
    )
    //TODO this roadAddressLink have linearLocationId equal to zero, just to compile.
    val roadAddressLinksMap = Map(l2 -> Seq(RoadAddressLink(333012, 0, l2, Seq(Point(532686.507,6997280.405,0.0), Point(532682.145,6997307.366,0.0),
      Point(532673.695,6997367.113,0.0),Point(532665.336,6997428.384,0.0), Point(532655.448,6997496.461,0.0),
      Point(532647.278,6997553.917,0.0),Point(532640.024,6997604.115,0.0), Point(532635.796,6997630.174,0.0),
      Point(532635.575, 6997631.749, 0.0)), 355.02666256921844, State, UnknownLinkType, NormalRoadLinkType, InUse, NormalLinkInterface, RoadType.PublicRoad, Some("Vt5"), None, BigInt(0), Some("29.10.2015 17:34:02"), Some("vvh_modified"), Map("linkId" -> 1611605, "segmentId" -> 63298), 5, 206, 0, 8, 5, 3446, 3800, "", "", 0.0, 355.027, SideCode.BothDirections, None, None, Anomaly.None)),
      l1 -> Seq(RoadAddressLink(333013, 0, l1, Seq(Point(532686.507,6997280.405,0.0), Point(532682.145,6997307.366,0.0),
        Point(532673.695,6997367.113,0.0),Point(532665.336,6997428.384,0.0), Point(532655.448,6997496.461,0.0),
        Point(532647.278,6997553.917,0.0),Point(532640.024,6997604.115,0.0), Point(532635.796,6997630.174,0.0),
        Point(532635.575, 6997631.749, 0.0)), 355.02666256921844, State, UnknownLinkType, NormalRoadLinkType, InUse, NormalLinkInterface, RoadType.PublicRoad, Some("Vt5"), None, BigInt(0), Some("29.10.2015 17:34:02"), Some("vvh_modified"), Map("linkId" -> 1611605, "segmentId" -> 63298), 5, 206, 0, 8, 5, 3446, 3800, "", "", 0.0, 355.027, SideCode.BothDirections, None, None, Anomaly.None)),
      l4 -> Seq(RoadAddressLink(333014, 0, l4, Seq(Point(532686.507,6997280.405,0.0), Point(532682.145,6997307.366,0.0),
        Point(532673.695,6997367.113,0.0),Point(532665.336,6997428.384,0.0), Point(532655.448,6997496.461,0.0),
        Point(532647.278,6997553.917,0.0),Point(532640.024,6997604.115,0.0), Point(532635.796,6997630.174,0.0),
        Point(532635.575, 6997631.749, 0.0)), 355.02666256921844, State, UnknownLinkType, NormalRoadLinkType, InUse, NormalLinkInterface, RoadType.PublicRoad, Some("Vt5"), None, BigInt(0), Some("29.10.2015 17:34:02"), Some("vvh_modified"), Map("linkId" -> 1611605, "segmentId" -> 63298), 5, 206, 0, 8, 5, 3446, 3800, "", "", 354.0276, 355.029, SideCode.BothDirections, None, None, Anomaly.None)),
      l3 -> Seq(RoadAddressLink(333015, 0, l3, Seq(Point(532686.507,6997280.405,0.0), Point(532682.145,6997307.366,0.0),
        Point(532673.695,6997367.113,0.0),Point(532665.336,6997428.384,0.0), Point(532655.448,6997496.461,0.0),
        Point(532647.278,6997553.917,0.0),Point(532640.024,6997604.115,0.0), Point(532635.796,6997630.174,0.0),
        Point(532637.575, 6996631.749, 0.0)), 355.02666256921844, State, UnknownLinkType, NormalRoadLinkType, InUse, NormalLinkInterface, RoadType.PublicRoad, Some("Vt5"), None, BigInt(0), Some("29.10.2015 17:34:02"), Some("vvh_modified"), Map("linkId" -> 1611605, "segmentId" -> 63298), 5, 206, 0, 8, 5, 3446, 3800, "", "", 355.82666256921844, 355.927, SideCode.BothDirections, None, None, Anomaly.None)),
      l5 -> Seq(RoadAddressLink(333016, 0, l5, Seq(Point(532686.507,6997280.405,0.0), Point(532682.145,6997307.366,0.0),
        Point(532673.695,6997367.113,0.0),Point(532665.336,6997428.384,0.0), Point(532655.448,6997496.461,0.0),
        Point(532647.278,6997553.917,0.0),Point(532640.024,6997604.115,0.0), Point(532635.796,6997630.174,0.0)),
        352.0, State, UnknownLinkType, NormalRoadLinkType, InUse, NormalLinkInterface, RoadType.PublicRoad, Some("Vt5"), None, BigInt(0), Some("29.10.2015 17:34:02"), Some("vvh_modified"), Map("linkId" -> 1611605, "segmentId" -> 63298), 5, 206, 0, 8, 5, 3446, 3800, "", "", 355.82666256921844, 355.927, SideCode.BothDirections, None, None, Anomaly.None))
    )

    val (topology, changeSet) = RoadAddressFiller.fillTopology(roadLinksSeq, roadAddressLinksMap)
    changeSet.adjustedMValues.size should be (2)
    changeSet.toFloatingAddressIds.size should be (1)
    changeSet.toFloatingAddressIds.contains(333015L) should be (true)
    changeSet.adjustedMValues.map(_.linkId) should be (Seq(l4, l5))
  }

  test("Linear location modifications are published") {
    val localMockRoadLinkService = MockitoSugar.mock[RoadLinkService]
    val localMockEventBus = MockitoSugar.mock[DigiroadEventBus]
    val mockRoadwayAddressMapper = MockitoSugar.mock[RoadwayAddressMapper]
    val localRoadAddressService = new RoadAddressService(localMockRoadLinkService, new RoadAddressDAO, mockRoadwayAddressMapper,localMockEventBus)
    val boundingRectangle = BoundingRectangle(Point(533341.472,6988382.846), Point(533333.28,6988419.385))
    val filter = OracleDatabase.boundingBoxFilter(boundingRectangle, "geometry")
    runWithRollback {
      val modificationDate = "1455274504000l"
      val modificationUser = "testUser"
      val query =
        s"""select ra.LINK_ID, ra.end_measure
        from ROADWAY ra
        where $filter and ra.valid_to is null order by ra.id asc"""
      val (linkId, endM) = StaticQuery.queryNA[(Long, Double)](query).firstOption.get
      val roadLink = RoadLink(linkId, Seq(Point(0.0, 0.0), Point(endM + .5, 0.0)), endM + .5, Municipality, 1, TrafficDirection.TowardsDigitizing, Freeway, Some(modificationDate), Some(modificationUser), attributes = Map("MUNICIPALITYCODE" -> BigInt(235)))
      when(localMockRoadLinkService.getRoadLinksFromVVH(any[BoundingRectangle], any[Seq[(Int,Int)]], any[Set[Int]], any[Boolean], any[Boolean],any[Boolean])).thenReturn(Seq(roadLink))
      when(localMockRoadLinkService.getComplementaryRoadLinksFromVVH(any[BoundingRectangle], any[Set[Int]])).thenReturn(Seq.empty)
      when(localMockRoadLinkService.getRoadLinksHistoryFromVVH(any[Set[Long]])).thenReturn(Seq.empty)
      when(localMockRoadLinkService.getChangeInfoFromVVHF(any[BoundingRectangle], any[Set[Int]])).thenReturn(Future(Seq.empty))
      when(localMockRoadLinkService.getSuravageLinksFromVVHF(any[BoundingRectangle], any[Set[Int]])).thenReturn(Future(Seq.empty))
      val captor: ArgumentCaptor[Iterable[Any]] = ArgumentCaptor.forClass(classOf[Iterable[Any]])
      reset(localMockEventBus)
      val links = localRoadAddressService.getRoadAddressLinksWithSuravage(boundingRectangle, Seq())
      links.size should be (1)
      verify(localMockEventBus, times(3)).publish(any[String], captor.capture)
      val capturedAdjustments = captor.getAllValues
      val missing = capturedAdjustments.get(0)
      val adjusting = capturedAdjustments.get(1)
      val floating = capturedAdjustments.get(2)
      missing.size should be (0)
      adjusting.size should be (1)
      floating.size should be (0)
      adjusting.head.asInstanceOf[LinearLocationAdjustment].endMeasure should be(Some(endM + .5))
    }
  }

=======
>>>>>>> e2f63db7
  //TODO this will be implemented at VIITE-1538
//  test("Floating check gets geometry updated") {
//    val linkId = 5171359L
//    val roadLink = VVHRoadlink(linkId, 1, Seq(Point(0.0, 0.0), Point(0.0, 31.045)), State, TrafficDirection.BothDirections,
//      AllOthers, None, Map(), ConstructionType.InUse, LinkGeomSource.NormalLinkInterface)
//    when(mockRoadLinkService.getCurrentAndComplementaryVVHRoadLinks(Set(linkId))).thenReturn(Seq(roadLink))
//    runWithRollback {
//      val addressList = RoadAddressDAO.fetchByLinkId(Set(linkId))
//      addressList should have size (1)
//      val address = addressList.head
//      address.isFloating should be (false)
//      address.geometry shouldNot be (roadLink.geometry)
//      roadAddressService.checkRoadAddressFloatingWithoutTX(Set(address.id))
//      dynamicSession.rollback()
//      val addressUpdated = RoadAddressDAO.queryById(Set(address.id)).head
//      addressUpdated.geometry shouldNot be (address.geometry)
//      addressUpdated.geometry should be(roadLink.geometry)
//      addressUpdated.isFloating should be (true)
//      addressUpdated.roadwayNumber should be (addressList.head.roadwayNumber)
//    }
//  }

  //TODO this will be implemented at VIITE-1537
//  test("Floating check gets floating flag updated, not geometry") {
//    val linkId = 5171359L
//    when(mockRoadLinkService.getCurrentAndComplementaryVVHRoadLinks(Set(linkId))).thenReturn(Nil)
//    runWithRollback {
//      val addressList = RoadAddressDAO.fetchByLinkId(Set(linkId))
//      addressList should have size (1)
//      val address = addressList.head
//      address.isFloating should be (false)
//      roadAddressService.checkRoadAddressFloatingWithoutTX(Set(address.id))
//      dynamicSession.rollback()
//      val addressUpdated = RoadAddressDAO.queryById(Set(address.id)).head
//      addressUpdated.geometry should be (address.geometry)
//      addressUpdated.isFloating should be (true)
//      addressUpdated.roadwayNumber should be (addressList.head.roadwayNumber)
//    }
//  }

  //TODO probably this can be deleted
//  test("merge road addresses") {
//    val linkId1 = 5171285L
//    val linkId2 = 5170935L
//    val linkId3 = 5171863L
//    runWithRollback {
//      val addressList = RoadAddressDAO.fetchByLinkId(Set(linkId1, linkId2, linkId3))
//      addressList should have size (3)
//      addressList.forall(_.roadwayNumber == addressList.head.roadwayNumber) should be (true)
//      val address = addressList.head
//      val newAddr = address.copy(id = NewRoadAddress, startAddrMValue = addressList.map(_.startAddrMValue).min,
//        endAddrMValue = addressList.map(_.endAddrMValue).max)
//      val merger = RoadAddressMerge(addressList.map(_.id).toSet, Seq(newAddr))
//      roadAddressService.mergeRoadAddressInTX(merger)
//      val addressListMerged = RoadAddressDAO.fetchByLinkId(Set(linkId1, linkId2, linkId3))
//      addressListMerged should have size (1)
//      addressListMerged.head.linkId should be (address.linkId)
//      addressListMerged.head.roadwayNumber should be (addressList.head.roadwayNumber)
//    }
//    runWithRollback {
//      RoadAddressDAO.fetchByLinkId(Set(linkId1, linkId2, linkId3)) should have size (3)
//    }
//  }

  //TODO this will be implemented at VIITE-1537
//  test("transferRoadAddress should keep calibration points") {
//    val linkId1 = 15171208
//    val linkId2 = 15171209
//    val segmentId1 = 63298
//    val segmentId2 = 63299
//    val roadwayNumber = 1015171208
//    runWithRollback {
//      val floatGeom = Seq(Point(532837.14110884, 6993543.6296834), Point(533388.14110884, 6994014.1296834))
//      val floatGeomLength = GeometryUtils.geometryLength(floatGeom)
//      val floatingLinks = Seq(
//        RoadAddressLink(linkId1, linkId1, floatGeom, floatGeomLength, Municipality, SingleCarriageway,
//          NormalRoadLinkType, InUse, HistoryLinkInterface, RoadType.MunicipalityStreetRoad, Some("Vt5"), None, BigInt(0),
//          None, None, Map("linkId" -> linkId1, "segmentId" -> segmentId1), 5, 205, 1, 0, 0, 0, 500, "01.01.2015", "", 0.0, floatGeomLength,
//          SideCode.TowardsDigitizing, Option(CalibrationPoint(linkId1, 0.0, 0)), Option(CalibrationPoint(linkId1, floatGeomLength, 500)), Anomaly.None, roadwayNumber))
//      RoadAddressDAO.create(floatingLinks.map(roadAddressLinkToRoadAddress(FloatingReason.NewAddressGiven)))
//
//      val cutPoint = GeometryUtils.calculatePointFromLinearReference(floatGeom, 230.0).get
//      val geom1 = Seq(floatGeom.head, cutPoint)
//      val geom2 = Seq(cutPoint, floatGeom.last)
//      val targetLinks = Seq(
//        RoadAddressLink(0, linkId1, geom1, GeometryUtils.geometryLength(geom1), Municipality, SingleCarriageway,
//          NormalRoadLinkType, InUse, HistoryLinkInterface, RoadType.MunicipalityStreetRoad, Some("Vt5"), None, BigInt(0),
//          None, None, Map("linkId" -> linkId1, "segmentId" -> segmentId1), 5, 205, 1, 0, 0, 0, 1, "01.01.2015", "", 0.0, GeometryUtils.geometryLength(geom1),
//          SideCode.Unknown, None, None, Anomaly.None, roadwayNumber),
//        RoadAddressLink(0, linkId2, geom2, GeometryUtils.geometryLength(geom2), Municipality, SingleCarriageway,
//          NormalRoadLinkType, InUse, HistoryLinkInterface, RoadType.MunicipalityStreetRoad, Some("Vt5"), None, BigInt(0),
//          None, None, Map("linkId" -> linkId2, "segmentId" -> segmentId2), 5, 205, 1, 0, 0, 1, 2, "01.01.2015", "", 0.0, GeometryUtils.geometryLength(geom2),
//          SideCode.Unknown, None, None, Anomaly.None, roadwayNumber))
//      when(mockRoadLinkService.getCurrentAndHistoryRoadLinksFromVVH(any[Set[Long]], any[Boolean])).thenReturn((targetLinks.map(roadAddressLinkToRoadLink), floatingLinks.map(roadAddressLinkToHistoryLink)))
//      when(mockRoadLinkService.getRoadLinksHistoryFromVVH(any[Set[Long]])).thenReturn(floatingLinks.map(roadAddressLinkToHistoryLink))
//      val newLinks = roadAddressService.transferRoadAddress(floatingLinks, targetLinks, User(1L, "foo", new Configuration()))
//      newLinks should have size (2)
//      newLinks.filter(_.linkId == linkId1).head.endCalibrationPoint should be(None)
//      newLinks.filter(_.linkId == linkId2).head.startCalibrationPoint should be(None)
//      newLinks.filter(_.linkId == linkId1).head.startCalibrationPoint.isEmpty should be(false)
//      newLinks.filter(_.linkId == linkId2).head.endCalibrationPoint.isEmpty should be(false)
//      newLinks.filter(_.linkId == linkId1).head.roadwayNumber should be(roadwayNumber)
//      newLinks.filter(_.linkId == linkId2).head.roadwayNumber should be(roadwayNumber)
//      val startCP = newLinks.filter(_.linkId == linkId1).head.startCalibrationPoint.get
//      val endCP = newLinks.filter(_.linkId == linkId2).head.endCalibrationPoint.get
//      startCP.segmentMValue should be(0.0)
//      endCP.segmentMValue should be(GeometryUtils.geometryLength(geom2) +- 0.1)
//      startCP.addressMValue should be(0L)
//      endCP.addressMValue should be(500L)
//    }
//  }

  private def roadAddressLinkToRoadLink(roadAddressLink: RoadAddressLink) = {
    RoadLink(roadAddressLink.linkId, roadAddressLink.geometry, GeometryUtils.geometryLength(roadAddressLink.geometry),
      roadAddressLink.administrativeClass, 99, TrafficDirection.AgainstDigitizing, SingleCarriageway,
      Some("25.06.2015 03:00:00"), Some("vvh_modified"), Map("MUNICIPALITYCODE" -> BigInt.apply(749)),
      InUse, NormalLinkInterface)
  }

  private def roadAddressLinkToHistoryLink(roadAddressLink: RoadAddressLink) = {
    VVHHistoryRoadLink(roadAddressLink.linkId, 749, roadAddressLink.geometry, roadAddressLink.administrativeClass,
      TrafficDirection.AgainstDigitizing, FeatureClass.AllOthers, 123, 123, Map("MUNICIPALITYCODE" -> BigInt.apply(749)))
  }

  private def roadAddressLinkToRoadAddress(floating: FloatingReason)(l: RoadAddressLink) = {
    throw new NotImplementedError("Is missing the linear location id")
//    RoadAddress(l.id, l.roadNumber, l.roadPartNumber, RoadType.Unknown, Track.apply(l.trackCode.toInt), Discontinuity.apply(l.discontinuity.toInt),
//      l.startAddressM, l.endAddressM, Option(new DateTime(new Date())), None, None, l.linkId, l.startMValue, l.endMValue, l.sideCode, 0,
//      (l.startCalibrationPoint, l.endCalibrationPoint), floating, l.geometry, LinkGeomSource.NormalLinkInterface, l.elyCode, NoTermination,
//      l.roadwayNumber)
  }

  //TODO check if this will be needed at all
//  test("check correct fetching of road address via ID") {
//    val baseLinkId = 12345L
//    val ra = RoadAddress(-1000, 75, 2, RoadType.Unknown, Track.Combined, Discontinuity.Continuous, 3532, 3598, Some(DateTime.now.minusDays(5)), None, Some("tr"),
//      baseLinkId, 0.0, 65.259, SideCode.TowardsDigitizing, 0, (None, None), FloatingReason.ApplyChanges, Seq(Point(0.0, 0.0, 0.0), Point(5.0, 5.0, 0.0)), LinkGeomSource.NormalLinkInterface, 8, NoTermination, 0)
//
//    val roadLink1 = RoadLink(baseLinkId, Seq(Point(0.0, 0.0, 0.0), Point(5.0, 5.0, 0.0))
//      , 540.3960283713503, State, 99, TrafficDirection.AgainstDigitizing, UnknownLinkType, Some("25.06.2015 03:00:00"), Some("vvh_modified"), Map("MUNICIPALITYCODE" -> BigInt.apply(749)),
//      InUse, NormalLinkInterface)
//
//    when(mockRoadLinkService.getCurrentAndHistoryRoadLinksFromVVH(any[Set[Long]], any[Boolean])).thenReturn((Seq(roadLink1), Seq(toHistoryLink(ra))))
//
//    runWithRollback {
//      val createdId =  RoadAddressDAO.create(Seq(ra)).head
//      val returnedAddresses = roadAddressService.getRoadAddressLinkById(createdId)
//      returnedAddresses.size should be (1)
//      returnedAddresses.head.id should be (createdId)
//      returnedAddresses.head.linkId should be (baseLinkId)
//    }
//  }

  //TODO probably this can be deleted because there is no need to recalculate
//  test("recalculate one track road with single part") {
//    runWithRollback {
//      val roads = RoadAddressDAO.fetchByRoadPart(833, 1)
//      val adjusted = LinkRoadAddressCalculator.recalculate(roads)
//      adjusted.head.endAddrMValue should be (22)
//      adjusted.lift(1).get.endAddrMValue should be (400)
//      adjusted.filter(_.startAddrMValue == 0) should have size (1)
//    }
//  }

  //TODO Will be implemented at VIITE-1537
//  test("Defloating road links on road 1130 part 4") {
//    val links = StaticTestData.road1130Links.filter(_.roadNumber.getOrElse("") == "1130").filter(_.attributes("ROADPARTNUMBER").asInstanceOf[BigInt].intValue == 4)
//    val history = StaticTestData.road1130HistoryLinks
//    val roadAddressService = new RoadAddressService(mockRoadLinkService, new RoadAddressDAO, mockRoadwayAddressMapper,mockEventBus)
//    when(mockRoadLinkService.getCurrentAndHistoryRoadLinksFromVVH(any[Set[Long]],any[Boolean])).thenReturn((StaticTestData.road1130Links, StaticTestData.road1130HistoryLinks))
//    when(mockRoadLinkService.getRoadLinksFromVVH(BoundingRectangle(Point(351714,6674367),Point(361946,6681967)), Seq((1,50000)), Set(), false, true, false)).thenReturn(links)
//    when(mockRoadLinkService.getComplementaryRoadLinksFromVVH(any[BoundingRectangle], any[Set[Int]])).thenReturn(Seq())
//    when(mockRoadLinkService.getRoadLinksHistoryFromVVH(any[Set[Long]])).thenReturn(history)
//    when(mockRoadLinkService.getChangeInfoFromVVHF(any[BoundingRectangle], any[Set[Int]])).thenReturn(Future(Seq.empty))
//    when(mockRoadLinkService.getSuravageLinksFromVVHF(any[BoundingRectangle], any[Set[Int]])).thenReturn(Future(Seq.empty))
//    when(mockRoadLinkService.getRoadLinksHistoryFromVVH(any[Set[Long]])).thenReturn(StaticTestData.road1130HistoryLinks)
//    runWithRollback {
//      val addressLinks = roadAddressService.getRoadAddressLinksWithSuravage(BoundingRectangle(Point(351714, 6674367), Point(361946, 6681967)), Seq((1, 50000)), false, true)
//      addressLinks.count(_.id == 0L) should be(2) // >There should be 2 unknown address links
//      addressLinks.forall(_.id == 0L) should be(false)
//      addressLinks.count(_.roadLinkSource == LinkGeomSource.HistoryLinkInterface) should be(4)
//      // >There should be 4 floating links
//      val replacement1s = addressLinks.filter(l => l.linkId == 1717639 || l.linkId == 499897217)
//      val replacement1t = addressLinks.filter(l => l.linkId == 500130192)
//      replacement1s.size should be(2)
//      replacement1t.size should be(1)
//      val result1 = roadAddressService.transferRoadAddress(replacement1s, replacement1t, User(0L, "foo", Configuration())).sortBy(_.startAddrMValue)
//      sanityCheck(result1)
//      result1.head.startMValue should be(0.0)
//      result1.head.startAddrMValue should be(replacement1s.map(_.startAddressM).min)
//      result1.last.endAddrMValue should be(replacement1s.map(_.endAddressM).max)
//
//      val replacement2s = addressLinks.filter(l => l.linkId == 1718096 || l.linkId == 1718097)
//      val replacement2t = addressLinks.filter(l => l.linkId == 500130201)
//      replacement2s.size should be(2)
//      replacement2t.size should be(1)
//      val result2 = roadAddressService.transferRoadAddress(replacement2s, replacement2t, User(0L, "foo", Configuration())).sortBy(_.startAddrMValue)
//      sanityCheck(result2)
//
//      result2.head.startMValue should be(0.0)
//      result2.head.startAddrMValue should be(replacement2s.map(_.startAddressM).min)
//      result2.last.endAddrMValue should be(replacement2s.map(_.endAddressM).max)
//    }
//  }

//TODO this will be implemented at VIITE-1537
//  test("GetFloatingAdjacents road links on road 75 part 2 sourceLinkId 5176142") {
//    val roadAddressService = new RoadAddressService(mockRoadLinkService,mockEventBus)
//    val road75FloatingAddresses = RoadAddress(367,75,2,RoadType.Unknown, Track.Combined,Discontinuity.Continuous,3532,3598,None,None,Some("tr"),
//      5176142,0.0,65.259,SideCode.TowardsDigitizing,0,(None,None),FloatingReason.ApplyChanges,List(Point(538889.668,6999800.979,0.0), Point(538912.266,6999862.199,0.0)),
//      LinkGeomSource.NormalLinkInterface, 8, NoTermination, 0)
//
//    when(mockRoadLinkService.getRoadLinksHistoryFromVVH(any[Set[Long]])).thenReturn(
//      Seq.empty[VVHHistoryRoadLink]
//    )
//
//    val result = roadAddressService.getFloatingAdjacent(Set(road75FloatingAddresses.linkId), Set(road75FloatingAddresses.id), road75FloatingAddresses.linkId, road75FloatingAddresses.id, road75FloatingAddresses.roadNumber, road75FloatingAddresses.roadPartNumber, road75FloatingAddresses.track.value)
//    result.size should be (0)
//  }

  //TODO this will be implemented at VIITE-1537
//  test("Defloating road links from three links to two links") {
//    val roadwayNumber = 123
//    val sources = Seq(
//      createRoadAddressLink(8000001L, 123L, Seq(Point(0.0, 0.0), Point(10.0, 10.0)), 1L, 1L, 0, 100, 114, SideCode.TowardsDigitizing, Anomaly.None, roadwayNumber = roadwayNumber),
//      createRoadAddressLink(8000002L, 124L, Seq(Point(10.0, 10.0), Point(20.0, 20.0)), 1L, 1L, 0, 114, 128, SideCode.TowardsDigitizing, Anomaly.None, roadwayNumber = roadwayNumber),
//      createRoadAddressLink(8000003L, 125L, Seq(Point(20.0, 20.0), Point(30.0, 30.0)), 1L, 1L, 0, 128, 142, SideCode.TowardsDigitizing, Anomaly.None, roadwayNumber = roadwayNumber)
//    )
//    val targets = Seq(
//      createRoadAddressLink(0L, 457L, Seq(Point(15.0, 15.0), Point(30.0, 30.0)), 0, 0, 0, 0, 0, SideCode.Unknown, Anomaly.NoAddressGiven, roadwayNumber = roadwayNumber),
//      createRoadAddressLink(0L, 456L, Seq(Point(0.0, 0.0), Point(15.0, 15.0)), 0, 0, 0, 0, 0, SideCode.Unknown, Anomaly.NoAddressGiven, roadwayNumber = roadwayNumber)
//    )
//    when(mockRoadLinkService.getCurrentAndHistoryRoadLinksFromVVH(any[Set[Long]], any[Boolean])).thenReturn(
//      (targets.map(roadAddressLinkToRoadLink), sources.map(roadAddressLinkToHistoryLink)))
//    when(mockRoadLinkService.getRoadLinksHistoryFromVVH(any[Set[Long]])).thenReturn(Seq())
//    val targetLinks = targets.map(roadAddressLinkToRoadLink)
//    val result = runWithRollback {
//      RoadAddressDAO.create(sources.map(roadAddressLinkToRoadAddress(FloatingReason.NewAddressGiven)))
//      roadAddressService.transferRoadAddress(sources, targets, User(0L, "foo", Configuration()))
//    }
//    sanityCheck(result)
//    val linkResult = result.map(ra => RoadAddressLinkBuilder.build(targetLinks.find(_.linkId == ra.linkId).get, ra))
//    val link456 = linkResult.find(_.linkId == 456L)
//    val link457 = linkResult.find(_.linkId == 457L)
//    link456.nonEmpty should be(true)
//    link457.nonEmpty should be(true)
//    link456.get.startAddressM should be(100)
//    link457.get.startAddressM should be(121)
//    link456.get.endAddressM should be(121)
//    link457.get.endAddressM should be(142)
//    result.forall(l => l.startCalibrationPoint.isEmpty && l.endCalibrationPoint.isEmpty) should be(true)
//    result.forall(l => l.roadwayNumber == roadwayNumber) should be(true)
//  }

  //TODO this will be implemented at VIITE-1537
//  test("Defloating road links from three links to two links with against digitizing direction") {
//    val roadwayNumber = 123
//    val sources = Seq(
//      createRoadAddressLink(800001L, 123L, Seq(Point(0.0, 0.0), Point(10.0, 10.0)), 1L, 1L, 0, 128, 142, SideCode.AgainstDigitizing, Anomaly.None, roadwayNumber = roadwayNumber),
//      createRoadAddressLink(800002L, 124L, Seq(Point(10.0, 10.0), Point(20.0, 20.0)), 1L, 1L, 0, 114, 128, SideCode.AgainstDigitizing, Anomaly.None, roadwayNumber = roadwayNumber),
//      createRoadAddressLink(800003L, 125L, Seq(Point(20.0, 20.0), Point(30.0, 30.0)), 1L, 1L, 0, 100, 114, SideCode.AgainstDigitizing, Anomaly.None, roadwayNumber = roadwayNumber)
//    )
//    val targets = Seq(
//      createRoadAddressLink(0L, 457L, Seq(Point(15.0, 15.0), Point(30.0, 30.0)), 0, 0, 0, 0, 0, SideCode.Unknown, Anomaly.NoAddressGiven, roadwayNumber = roadwayNumber),
//      createRoadAddressLink(0L, 456L, Seq(Point(0.0, 0.0), Point(15.0, 15.0)), 0, 0, 0, 0, 0, SideCode.Unknown, Anomaly.NoAddressGiven, roadwayNumber = roadwayNumber)
//    )
//    when(mockRoadLinkService.getCurrentAndHistoryRoadLinksFromVVH(any[Set[Long]], any[Boolean])).thenReturn(
//      (targets.map(roadAddressLinkToRoadLink), sources.map(roadAddressLinkToHistoryLink)))
//    when(mockRoadLinkService.getRoadLinksHistoryFromVVH(any[Set[Long]])).thenReturn(Seq())
//    val result = runWithRollback {
//      RoadAddressDAO.create(sources.map(roadAddressLinkToRoadAddress(FloatingReason.ApplyChanges)))
//      roadAddressService.transferRoadAddress(sources, targets, User(0L, "foo", Configuration()))
//    }
//    sanityCheck(result)
//    val link456 = result.find(_.linkId == 456L)
//    val link457 = result.find(_.linkId == 457L)
//    link456.nonEmpty should be(true)
//    link457.nonEmpty should be(true)
//    link456.get.startAddrMValue should be(121)
//    link457.get.startAddrMValue should be(100)
//    link456.get.endAddrMValue should be(142)
//    link457.get.endAddrMValue should be(121)
//    result.forall(l => l.startCalibrationPoint.isEmpty && l.endCalibrationPoint.isEmpty) should be(true)
//    result.forall(l => l.sideCode == SideCode.AgainstDigitizing) should be(true)
//    result.forall(l => l.roadwayNumber == roadwayNumber) should be(true)
//  }

  //TODO this will be implemented at VIITE-1537
//  test("Defloating road links from three links to two links with one calibration point in beginning") {
//    val roadwayNumber = 123
//    val sources = Seq(
//      createRoadAddressLink(800001L, 123L, Seq(Point(0.0, 0.0), Point(10.0, 10.0)), 1L, 1L, 0, 0, 14, SideCode.TowardsDigitizing, Anomaly.None, startCalibrationPoint = true, endCalibrationPoint = false, roadwayNumber = roadwayNumber),
//      createRoadAddressLink(800003L, 125L, Seq(Point(20.0, 20.0), Point(30.0, 30.0)), 1L, 1L, 0, 28, 42, SideCode.TowardsDigitizing, Anomaly.None, startCalibrationPoint = false, endCalibrationPoint = false, roadwayNumber = roadwayNumber),
//      createRoadAddressLink(800002L, 124L, Seq(Point(10.0, 10.0), Point(20.0, 20.0)), 1L, 1L, 0, 14, 28, SideCode.TowardsDigitizing, Anomaly.None, startCalibrationPoint = false, endCalibrationPoint = false, roadwayNumber = roadwayNumber)
//    )
//    val targets = Seq(
//      createRoadAddressLink(0L, 456L, Seq(Point(0.0, 0.0), Point(15.0, 15.0)), 0, 0, 0, 0, 0, SideCode.Unknown, Anomaly.NoAddressGiven, startCalibrationPoint = false, endCalibrationPoint = false, roadwayNumber = roadwayNumber),
//      createRoadAddressLink(0L, 457L, Seq(Point(15.0, 15.0), Point(30.0, 30.0)), 0, 0, 0, 0, 0, SideCode.Unknown, Anomaly.NoAddressGiven, startCalibrationPoint = false, endCalibrationPoint = false, roadwayNumber = roadwayNumber)
//    )
//    when(mockRoadLinkService.getCurrentAndHistoryRoadLinksFromVVH(any[Set[Long]], any[Boolean])).thenReturn(
//      (targets.map(roadAddressLinkToRoadLink), sources.map(roadAddressLinkToHistoryLink)))
//    when(mockRoadLinkService.getRoadLinksHistoryFromVVH(any[Set[Long]])).thenReturn(Seq())
//    val result = runWithRollback {
//      RoadAddressDAO.create(sources.map(roadAddressLinkToRoadAddress(FloatingReason.ApplyChanges)))
//      roadAddressService.transferRoadAddress(sources, targets, User(0L, "foo", Configuration()))
//    }
//    sanityCheck(result)
//    val link456 = result.find(_.linkId == 456L)
//    val link457 = result.find(_.linkId == 457L)
//    link456.nonEmpty should be(true)
//    link457.nonEmpty should be(true)
//    link456.get.startAddrMValue should be(0)
//    link457.get.startAddrMValue should be(21)
//    link456.get.endAddrMValue should be(21)
//    link457.get.endAddrMValue should be(42)
//    result.forall(l => l.endCalibrationPoint.isEmpty) should be(true)
//    link456.get.startCalibrationPoint.nonEmpty should be(true)
//    link457.get.startCalibrationPoint.nonEmpty should be(false)
//    result.forall(l => l.roadwayNumber == roadwayNumber) should be(true)
//  }

  //TODO this will be implemented at VIITE-1537
//  test("Defloating road links from three links to two links with one calibration point in the end") {
//    val roadwayNumber = 123
//    val sources = Seq(
//      createRoadAddressLink(800001L, 123L, Seq(Point(0.0,0.0), Point(10.0, 10.0)), 1L, 1L, 0, 0, 14, SideCode.TowardsDigitizing, Anomaly.None, roadwayNumber = roadwayNumber),
//      createRoadAddressLink(800003L, 125L, Seq(Point(20.0,20.0), Point(30.0, 30.0)), 1L, 1L, 0, 28, 42, SideCode.TowardsDigitizing, Anomaly.None, endCalibrationPoint = true, roadwayNumber = roadwayNumber),
//      createRoadAddressLink(800002L, 124L, Seq(Point(10.0,10.0), Point(20.0, 20.0)), 1L, 1L, 0, 14, 28, SideCode.TowardsDigitizing, Anomaly.None, roadwayNumber = roadwayNumber)
//    )
//    val targets = Seq(
//      createRoadAddressLink(0L, 456L, Seq(Point(0.0,0.0), Point(15.0, 15.0)), 0, 0, 0, 0, 0, SideCode.Unknown, Anomaly.NoAddressGiven, roadwayNumber = roadwayNumber),
//      createRoadAddressLink(0L, 457L, Seq(Point(15.0,15.0), Point(30.0, 30.0)), 0, 0, 0, 0, 0, SideCode.Unknown, Anomaly.NoAddressGiven, roadwayNumber = roadwayNumber)
//    )
//    when(mockRoadLinkService.getCurrentAndHistoryRoadLinksFromVVH(any[Set[Long]],any[Boolean])).thenReturn(
//      (targets.map(roadAddressLinkToRoadLink), sources.map(roadAddressLinkToHistoryLink)))
//    when(mockRoadLinkService.getRoadLinksHistoryFromVVH(any[Set[Long]])).thenReturn(Seq())
//    val result = runWithRollback {
//      RoadAddressDAO.create(sources.map(roadAddressLinkToRoadAddress(FloatingReason.ApplyChanges)))
//      roadAddressService.transferRoadAddress(sources, targets, User(0L, "foo", Configuration()))
//    }
//    sanityCheck(result)
//    val link456 = result.find(_.linkId == 456L)
//    val link457 = result.find(_.linkId == 457L)
//    link456.nonEmpty should be (true)
//    link457.nonEmpty should be (true)
//    link456.get.startAddrMValue should be (0)
//    link457.get.startAddrMValue should be (21)
//    link456.get.endAddrMValue should be (21)
//    link457.get.endAddrMValue should be (42)
//    result.forall(l => l.startCalibrationPoint.isEmpty) should be (true)
//    link456.get.endCalibrationPoint.isEmpty should be (true)
//    link457.get.endCalibrationPoint.isEmpty should be (false)
//    result.forall(l => l.roadwayNumber == roadwayNumber) should be(true)
//  }

  //TODO this will be implemented at VIITE-1537
//  test("Zigzag geometry defloating") {
//
//    /*
//
//   (10,10) x                     x (30,10)           ,                     x (30,10)
//          / \                   /                   / \                   /
//         /   \                 /                   /   \                 /
//        /     \               /                   /     \               /
//       /       \             /                   /       \             /
//      x (5,5)   \           /                   x (5,5)   \           /
//                 \         /                               \         /
//                  \       /                                 \       /
//                   \     /                                   \     /
//                    \   /                                     \   /
//                     \ /                                (19,1) x /
//                      x (20,0)                                  v
//
//     */
//
//    val roadwayNumber = 123
//    val sources = Seq(
//      createRoadAddressLink(800001L, 123L, Seq(Point(5.0, 5.0), Point(10.0, 10.0)), 1L, 1L, 0, 100, 107, SideCode.TowardsDigitizing, Anomaly.None, false, false, roadwayNumber),
//      createRoadAddressLink(800003L, 125L, Seq(Point(20.0, 0.0), Point(30.0, 10.0)), 1L, 1L, 0, 121, 135, SideCode.TowardsDigitizing, Anomaly.None, false, false, roadwayNumber),
//      createRoadAddressLink(800002L, 124L, Seq(Point(20.0, 0.0), Point(10.0, 10.0)), 1L, 1L, 0, 107, 121, SideCode.AgainstDigitizing, Anomaly.None, false, false, roadwayNumber)
//    )
//    val targets = Seq(
//      createRoadAddressLink(0L, 456L, Seq(Point(19.0, 1.0), Point(10.0, 10.0), Point(5.0, 5.0)), 0, 0, 0, 0, 0, SideCode.Unknown, Anomaly.NoAddressGiven, false, false, roadwayNumber),
//      createRoadAddressLink(0L, 457L, Seq(Point(19.0, 1.0), Point(20.0, 0.0), Point(30.0, 10.0)), 0, 0, 0, 0, 0, SideCode.Unknown, Anomaly.NoAddressGiven, false, false, roadwayNumber)
//    )
//    when(mockRoadLinkService.getCurrentAndHistoryRoadLinksFromVVH(any[Set[Long]], any[Boolean])).thenReturn(
//      (targets.map(roadAddressLinkToRoadLink), sources.map(roadAddressLinkToHistoryLink)))
//    when(mockRoadLinkService.getRoadLinksHistoryFromVVH(any[Set[Long]])).thenReturn(Seq())
//    val result = runWithRollback {
//      RoadAddressDAO.create(sources.map(roadAddressLinkToRoadAddress(FloatingReason.ApplyChanges)))
//      roadAddressService.transferRoadAddress(sources, targets, User(0L, "foo", Configuration()))
//    }
//    sanityCheck(result)
//    val link456 = result.find(_.linkId == 456L)
//    val link457 = result.find(_.linkId == 457L)
//    link456.nonEmpty should be(true)
//    link457.nonEmpty should be(true)
//    link456.get.sideCode should be(SideCode.AgainstDigitizing)
//    link457.get.sideCode should be(SideCode.TowardsDigitizing)
//    link456.get.startAddrMValue should be(100)
//    link457.get.startAddrMValue should be(120)
//    link456.get.endAddrMValue should be(120)
//    link457.get.endAddrMValue should be(135)
//    link456.get.startCalibrationPoint.nonEmpty should be(false)
//    link457.get.startCalibrationPoint.nonEmpty should be(false)
//    link457.get.endCalibrationPoint.nonEmpty should be(false)
//    link456.get.endCalibrationPoint.nonEmpty should be(false)
//    result.forall(l => l.roadwayNumber == roadwayNumber) should be(true)
//  }

  //TODO this will be implemented at VIITE-1536
//  test("Kokkolantie 2 + 1 segments to 2 segments mapping (2 links to 1 link)") {
//    val roadwayNumber = 123
//    runWithRollback {
//      val targetLinkData = createRoadAddressLink(0L, 1392315L, Seq(Point(336973.635, 7108605.965), Point(336994.491, 7108726.504)), 0, 0, 0, 0, 0, SideCode.Unknown,
//        Anomaly.NoAddressGiven, roadwayNumber = roadwayNumber)
//      val geom = Seq(Point(336991.162, 7108706.098), Point(336994.491, 7108726.504))
//      val sourceLinkData0 = createRoadAddressLink(Sequences.nextRoadAddressId, 1392315L, Seq(Point(336973.635, 7108605.965), Point(336991.633, 7108709.155)), 8, 412, 2, 3045, 3148, SideCode.TowardsDigitizing,
//        Anomaly.GeometryChanged, true, false, roadwayNumber)
//      val sourceLinkData1 = createRoadAddressLink(Sequences.nextRoadAddressId, 1392326L, GeometryUtils.truncateGeometry2D(geom, 0.0, 15.753), 8, 412, 2, 3148, 3164, SideCode.TowardsDigitizing,
//        Anomaly.None, roadwayNumber = roadwayNumber)
//      val sourceLinkData2 = createRoadAddressLink(Sequences.nextRoadAddressId, 1392326L, GeometryUtils.truncateGeometry2D(geom, 15.753, 20.676), 8, 412, 2, 3164, 3169, SideCode.TowardsDigitizing,
//        Anomaly.None, false, true, roadwayNumber)
//      val sourceLinkDataC = createRoadAddressLink(Sequences.nextRoadAddressId, 1392326L, geom, 0, 0, 0, 0, 0, SideCode.Unknown,
//        Anomaly.NoAddressGiven, roadwayNumber = roadwayNumber)
//      val sourceLinks = Seq(sourceLinkData0, sourceLinkData1, sourceLinkData2).map(_.copy(roadLinkType = FloatingRoadLinkType))
//      val historyLinks = Seq(sourceLinkData0, sourceLinkDataC).map(roadAddressLinkToHistoryLink)
//      val targetLinks = Seq(targetLinkData)
//      val roadAddressSeq = sourceLinks.map(roadAddressLinkToRoadAddress(FloatingReason.ApplyChanges)).map { ra =>
//        if (ra.startAddrMValue == 3164)
//          ra.copy(startMValue = 15.753, endMValue = 20.676,
//            calibrationPoints = (None, ra.calibrationPoints._2.map(_.copy(segmentMValue = 20.676))))
//        else
//          ra
//      }
//      RoadAddressDAO.create(roadAddressSeq)
//      RoadAddressDAO.createMissingRoadAddress(1392315, 0, 0, 2)
//      // pre-checks
//      RoadAddressDAO.fetchByLinkId(Set(1392315L, 1392326L), true) should have size (3)
//      val mapping = DefloatMapper.createAddressMap(sourceLinks, targetLinks)
//      mapping should have size (3)
//
//      val roadLinks = targetLinks.map(roadAddressLinkToRoadLink)
//      when(mockRoadLinkService.getCurrentAndHistoryRoadLinksFromVVH(Set(1392315L))).thenReturn((roadLinks, historyLinks.filter(_.linkId == 1392315L)))
//      when(mockRoadLinkService.getCurrentAndHistoryRoadLinksFromVVH(Set(1392326L))).thenReturn((Seq(), historyLinks.filter(_.linkId == 1392326L)))
//      val roadAddresses = roadAddressService.getRoadAddressesAfterCalculation(Seq("1392326", "1392315"), Seq("1392315"), User(0L, "Teppo", Configuration()))
//      roadAddressService.transferFloatingToGap(Set(1392326, 1392315), Set(1392315), roadAddresses, "Teppo")
//
//      val transferred = RoadAddressDAO.fetchByLinkId(Set(1392315L, 1392326L), false)
//      transferred should have size (1)
//      transferred.head.linkId should be(1392315L)
//      transferred.head.roadNumber should be(8)
//      transferred.head.roadPartNumber should be(412)
//      transferred.head.track.value should be(2)
//      transferred.head.endCalibrationPoint.isEmpty should be(false)
//      transferred.head.startCalibrationPoint.isEmpty should be(false)
//      transferred.head.startAddrMValue should be(3045)
//      transferred.head.endAddrMValue should be(3169)
//      GeometryUtils.areAdjacent(transferred.head.geometry, Seq(targetLinkData.geometry.head, targetLinkData.geometry.last)) should be(true)
//      transferred.forall(l => l.roadwayNumber == roadwayNumber) should be(true)
//    }
//  }

  //TODO this will be implemented at VIITE-1536
//  test("Filtering not relevant changes to be applied") {
//    def DummyRoadAddress(id: Long, linkId: Long, timestamp: Long): RoadAddress = {
//      RoadAddress(1, 199, 199, PublicRoad, Track.Combined, Continuous, 100L, 105L,
//        Some(DateTime.now().minusYears(15)), Some(DateTime.now().minusYears(10)), None, linkId, 0.0, 4.61, TowardsDigitizing,
//        timestamp, (None, None), FloatingReason.ApplyChanges, Seq(Point(0, 0), Point(1.0, 4.5)), NormalLinkInterface, 20L, NoTermination, 0)
//    }
//
//    def DummyChangeInfo(oldId: Option[Long], newId: Option[Long], timestamp: Long): ChangeInfo ={
//      ChangeInfo(oldId, newId, 1L, 1, Some(0),Some(10),Some(0),Some(10), timestamp)
//    }
//
//    runWithRollback {
//      val roadAddresses = Seq(
//        DummyRoadAddress(id = 1L, linkId = 222L, timestamp = 10),
//        DummyRoadAddress(id = 2L, linkId = 333L, timestamp = 20),
//        DummyRoadAddress(id = 3L, linkId = 444l, timestamp = 30)
//      )
//
//      val changesToBeApplied = Seq(
//        DummyChangeInfo(Some(222L), Some(555L), 20),
//        DummyChangeInfo(Some(222L), Some(222L), 15),
//        DummyChangeInfo(None, Some(222L), 15),
//        DummyChangeInfo(Some(222L), None, 20)
//      )
//
//      val changesNotApplied = Seq(
//        DummyChangeInfo(Some(666L), Some(555L), 20),
//        DummyChangeInfo(Some(222L), Some(222L), 0),
//        DummyChangeInfo(Some(222L), Some(222L), 9)
//      )
//
//     val result = roadAddressService.filterRelevantChanges(roadAddresses, changesNotApplied ++ changesToBeApplied)
//
//      result.size should be (4)
//      result.forall(changesToBeApplied.contains) should be (true)
//    }
//  }

  //TODO this will be implemented at VIITE-1536
//  test("Test change info on links 5622931, 5622953, 499914628 and 499914643 (will refuse transfer)") {
//    val geom6 = Seq(Point(6733893, 332453), Point(6733990, 332420))
//    val geom8 = Seq(Point(6733990, 332420), Point(6734010, 332412))
//    val geom7 = Seq(Point(6734010, 332412), Point(6734148, 332339))
//    val geom9 = Seq(Point(6734148, 332339), Point(6734173, 332309))
//
//    val geom1 = GeometryUtils.truncateGeometry3D(geom6, 0.0349106, 93.90506222)
//    val geom2 = Seq(Point(6734008.707,332412.780), Point(6734010.761,332411.959))
//    val geom3 = GeometryUtils.truncateGeometry3D(geom6, 93.90506222, 103.78471484)
//    val geom4 = GeometryUtils.truncateGeometry3D(geom7, 1.31962463, 157.72241408)
//    val geom5 = geom9
//
//    val linkId1 = 5622927
//    val linkId2 = 5622931
//    val linkId3 = 5622932
//    val linkId4 = 5622950
//    val linkId5 = 5622953
//    val linkId6 = 499914628
//    val linkId7 = 499914643
//
//    val roadwayNumber = 123
//
//    runWithRollback {
//      val oldAddressLinks = Seq(
//        createRoadAddressLink(Sequences.nextRoadAddressId, linkId1, geom1, 2825, 3, 0, 0, 101, SideCode.TowardsDigitizing, Anomaly.None, true, false, roadwayNumber),
//        createRoadAddressLink(Sequences.nextRoadAddressId, linkId2, geom2, 2825, 3, 0, 101, 103, SideCode.TowardsDigitizing, Anomaly.None, false, false, roadwayNumber),
//        createRoadAddressLink(Sequences.nextRoadAddressId, linkId3, geom3, 2825, 3, 0, 103, 113, SideCode.TowardsDigitizing, Anomaly.None, false, false, roadwayNumber),
//        createRoadAddressLink(Sequences.nextRoadAddressId, linkId4, geom4, 2825, 3, 0, 113, 279, SideCode.TowardsDigitizing, Anomaly.None, false, false, roadwayNumber),
//        createRoadAddressLink(Sequences.nextRoadAddressId, linkId5, geom5, 2825, 3, 0, 279, 321, SideCode.TowardsDigitizing, Anomaly.None, false, true, roadwayNumber) // end calibration point for testing
//      )
//
//      val addresses = oldAddressLinks.map(roadAddressLinkToRoadAddress(NoFloating))
//
//      val newLinks = Seq(
//        createRoadAddressLink(NewRoadAddress, linkId6, geom6, 0, 0, 0, 0, 0, SideCode.TowardsDigitizing, Anomaly.None, false, false, roadwayNumber),
//        createRoadAddressLink(NewRoadAddress, linkId7, geom7, 0, 0, 0, 0, 0, SideCode.TowardsDigitizing, Anomaly.None, false, false, roadwayNumber),
//        createRoadAddressLink(NewRoadAddress, linkId2, geom8, 0, 0, 0, 0, 0, SideCode.TowardsDigitizing, Anomaly.None, false, false, roadwayNumber),
//        createRoadAddressLink(NewRoadAddress, linkId5, geom9, 0, 0, 0, 0, 0, SideCode.TowardsDigitizing, Anomaly.None, false, false, roadwayNumber)
//      ).map(roadAddressLinkToRoadLink)
//      val changeTable = Seq(
//        createChangeTable(linkId2, linkId2, ChangeType.ReplacedCommonPart, 0, 2.21200769, 19.59840118, 20.49478145, 1476478965000L),
//        createChangeTable(0, linkId2, ChangeType.ReplacedNewPart, 0, 0, 0, 23.59840118, 1476478965000L),
//        createChangeTable(linkId1, linkId6, ChangeType.CombinedModifiedPart, 0, 93.90293074, 0.0349106, 95.90506222, 1476478965000L),
//        createChangeTable(linkId3, linkId6, ChangeType.CombinedRemovedPart, 0, 19.46021513, 98.90506222, 103.78471484, 1476478965000L),
//        createChangeTable(linkId4, linkId7, ChangeType.CombinedModifiedPart, 0, 156.4126127, 1.31962463, 159.72241408, 1476478965000L),
//        createChangeTable(linkId2, linkId7, ChangeType.CombinedModifiedPart, 0, 3.21200769, 0.0, 1.31962463, 1476478965000L)
//      )
//
//      RoadAddressDAO.create(addresses)
//      val newAddresses = roadAddressService.applyChanges(newLinks, changeTable, addresses)
//
//      // Test that this is not accepted as 101-103 is moved to locate after 103-113
//      newAddresses.flatMap(_.allSegments).map(_.id).toSet should be (addresses.map(_.id).toSet)
//
//      newAddresses.flatMap(_.allSegments).map(_.roadwayNumber).toSet.size should be (1)
//      newAddresses.flatMap(_.allSegments).map(_.roadwayNumber).toSet.head should be (roadwayNumber)
//    }
//  }

  //TODO this will be implemented at VIITE-1536
//  test("drop changes that have different old and new lengths"){
//    val changeTable = Seq(
//      createChangeTable(5622927, 499914628, ChangeType.CombinedModifiedPart, 0, 93.90293074, 0.0349106, 93.93784134, 1476478965000L),
//      createChangeTable(5622931, 499914628, ChangeType.CombinedRemovedPart, 0, 2.21200293, 93.90506222, 96.11706515, 1476478965000L),
//      createChangeTable(5622950, 499914643, ChangeType.CombinedModifiedPart, 0, 156.4126127, 1.31962463, 157.73223733, 1476478965000L),
//      createChangeTable(5622932, 499914643, ChangeType.CombinedRemovedPart, 0,8.554685974199694, 0.0, 8.554685974199694, 1476478965000L)
//    )
//    roadAddressService.changesSanityCheck(changeTable).size should be (4)
//
//    val changeTable2 = Seq(
//      createChangeTable(5622927, 499914628, ChangeType.CombinedModifiedPart, 0, 13.90293074, 0.0349106, 91.93784134, 1476478965000L),
//      createChangeTable(5622931, 499914628, ChangeType.CombinedRemovedPart, 0, 2.21200293, 93.90506222, 15.11706515, 1476478965000L),
//      createChangeTable(5622950, 499914643, ChangeType.CombinedModifiedPart, 0, 156.4126127, 1.31962463, 146.73223733, 1476478965000L),
//      createChangeTable(5622932, 499914643, ChangeType.CombinedRemovedPart, 0,8.554685974199694, 0.0, 6.554685974199694, 1476478965000L)
//    )
//  roadAddressService.changesSanityCheck(changeTable2).size should be (0)
//  }

  //TODO this will be implemented at VIITE-1536
//  test("Test change info on links 5622931, 5622953, 499914628 and 499914643 with only handled transitions") {
//    val n499914628Geom = Seq(Point(6733893, 332453), Point(6733990, 332420))
//    val n5622931Geom = Seq(Point(6733990, 332420), Point(6734010, 332412))
//    val n499914643Geom = Seq(Point(6734010, 332412), Point(6734148, 332339))
//    val n5622953Geom = Seq(Point(6734148, 332339), Point(6734173, 332309))
//
//    val o5622927Geom = GeometryUtils.truncateGeometry3D(n499914628Geom, 0.0349106, 93.90506222)
//    val o5622931Geom = Seq(Point(6734008.707,332412.780), Point(6734010.761,332411.959))
//    val o5622932Geom = GeometryUtils.truncateGeometry3D(n499914628Geom, 93.90506222, 103.78471484)
//    val o5622950Geom = GeometryUtils.truncateGeometry3D(n499914643Geom, 1.31962463, 157.72241408)
//    val o5622953Geom = n5622953Geom
//
//    val roadwayNumber = 123
//
//    runWithRollback {
//      val oldAddressLinks = Seq(
//        createRoadAddressLink(Sequences.nextRoadAddressId, 5622927, o5622927Geom, 92825, 3, 0, 0, 101, SideCode.TowardsDigitizing, Anomaly.None, true, false, roadwayNumber),
//        createRoadAddressLink(Sequences.nextRoadAddressId, 5622931, o5622931Geom, 92825, 3, 0, 101, 103, SideCode.TowardsDigitizing, Anomaly.None, false, false, roadwayNumber),
//        createRoadAddressLink(Sequences.nextRoadAddressId, 5622932, o5622932Geom, 92825, 3, 0, 103, 113, SideCode.TowardsDigitizing, Anomaly.None, false, false, roadwayNumber),
//        createRoadAddressLink(Sequences.nextRoadAddressId, 5622950, o5622950Geom, 92825, 3, 0, 113, 279, SideCode.TowardsDigitizing, Anomaly.None, false, false, roadwayNumber),
//        createRoadAddressLink(Sequences.nextRoadAddressId, 5622953, o5622953Geom, 92825, 3, 0, 279, 321, SideCode.TowardsDigitizing, Anomaly.None, false, true, roadwayNumber) // end calibration point for testing
//      )
//
//      val addresses = oldAddressLinks.map(roadAddressLinkToRoadAddress(NoFloating))
//
//      val newLinks = Seq(
//        createRoadAddressLink(0, 499914628, n499914628Geom, 15, 1, 0, 1, 2, SideCode.TowardsDigitizing, Anomaly.None, false, false, roadwayNumber),
//        createRoadAddressLink(0, 499914643, n499914643Geom, 15, 1, 0, 2, 3, SideCode.TowardsDigitizing, Anomaly.None, false, false, roadwayNumber),
//        createRoadAddressLink(0, 5622931, n5622931Geom, 15, 1, 0, 3, 4, SideCode.TowardsDigitizing, Anomaly.None, false, false, roadwayNumber),
//        createRoadAddressLink(0, 5622953, n5622953Geom, 15, 1, 0, 5, 6, SideCode.TowardsDigitizing, Anomaly.None, false, false, roadwayNumber)
//      ).map(roadAddressLinkToRoadLink)
//      val changeTable = Seq(
//        createChangeTable(5622927, 499914628, ChangeType.CombinedModifiedPart, 0, 93.90293074, 0.0349106, 93.93784134, 1476478965000L),
//        createChangeTable(5622931, 499914628, ChangeType.CombinedRemovedPart, 0, 2.21200293, 93.90506222, 96.11706515, 1476478965000L),
//        createChangeTable(5622950, 499914643, ChangeType.CombinedModifiedPart, 0, 156.4126127, 1.31962463, 157.73223733, 1476478965000L),
//        createChangeTable(5622932, 499914643, ChangeType.CombinedRemovedPart, 0,8.554685974199694, 0.0, 8.554685974199694, 1476478965000L)
//      )
//
//      RoadAddressDAO.create(addresses)
//      val newAddresses = roadAddressService.applyChanges(newLinks, changeTable, addresses)
//      // should contain just the 5622953
//      newAddresses.flatMap(_.allSegments).map(_.id).toSet.intersect(addresses.map(_.id).toSet) should have size 1
//      newAddresses.flatMap(_.allSegments).exists(_.linkId == 5622953) should be (true)
//      newAddresses.flatMap(_.allSegments).map(_.roadwayNumber).toSet.size should be (1)
//      newAddresses.flatMap(_.allSegments).forall(_.roadwayNumber == roadwayNumber) should be (true)
//    }
//  }

  //TODO this will be implemented at VIITE-1536
//  test("Test if changes applied for both current and history valid addresses") {
//    val linkGeom = Seq(Point(0, 0), Point(30, 0))
//
//    val address1Geom = GeometryUtils.truncateGeometry3D(linkGeom, 0.0, 5.0)
//    val address2Geom = GeometryUtils.truncateGeometry3D(linkGeom, 0.0, 10.0)
//    val address3Geom = GeometryUtils.truncateGeometry3D(linkGeom, 0.0, 15.0)
//
//    val roadwayNumber = 123
//
//    runWithRollback {
//      val currentAddressLinks = Seq(
//        createRoadAddressLink(Sequences.nextRoadAddressId, 11111, address1Geom, 12345, 1, 0, 0, 5, SideCode.TowardsDigitizing, Anomaly.None, false, false, roadwayNumber),
//        createRoadAddressLink(Sequences.nextRoadAddressId, 11112, address2Geom, 12345, 1, 0, 5, 15, SideCode.TowardsDigitizing, Anomaly.None, false, false, roadwayNumber),
//        createRoadAddressLink(Sequences.nextRoadAddressId, 11113, address3Geom, 12345, 1, 0, 15, 30, SideCode.TowardsDigitizing, Anomaly.None, false, false, roadwayNumber)
//        )
//      val historyAddressLinks = Seq(
//        createRoadAddressLink(Sequences.nextRoadAddressId, 11111, address1Geom, 12345, 1, 0, 0, 5, SideCode.TowardsDigitizing, Anomaly.None, false, false, roadwayNumber),
//        createRoadAddressLink(Sequences.nextRoadAddressId, 11112, address2Geom, 12345, 1, 0, 5, 15, SideCode.TowardsDigitizing, Anomaly.None, false, false, roadwayNumber),
//        createRoadAddressLink(Sequences.nextRoadAddressId, 11113, address3Geom, 12345, 1, 0, 15, 30, SideCode.TowardsDigitizing, Anomaly.None, false, false, roadwayNumber)
//      )
//
//      val currentAddresses = currentAddressLinks.map(roadAddressLinkToRoadAddress(NoFloating))
//      val historicAddresses = historyAddressLinks.map(roadAddressLinkToRoadAddress(NoFloating)).map(_.copy(endDate = Option(new DateTime(new Date()))))
//
//      val roadLinks = Seq(
//        RoadLink(90000, linkGeom, GeometryUtils.geometryLength(linkGeom),
//          AdministrativeClass.apply(1), 99, TrafficDirection.BothDirections, UnknownLinkType,
//          Some("25.06.2015 03:00:00"), Some("vvh_modified"), Map("MUNICIPALITYCODE" -> BigInt.apply(749)),
//          InUse, NormalLinkInterface)
//      )
//
//      val changeTable = Seq(
//        createChangeTable(11111, 90000, ChangeType.CombinedModifiedPart, 0, 5.0, 0, 5.0, 1476478965000L),
//        createChangeTable(11112, 90000, ChangeType.CombinedRemovedPart, 0, 10.0, 5.0, 15.0, 1476478965000L),
//        createChangeTable(11113, 90000, ChangeType.CombinedRemovedPart, 0, 15.0, 15.0, 30.0, 1476478965000L)
//      )
//
//      RoadAddressDAO.create(currentAddresses++historicAddresses)
//      val newAddresses = roadAddressService.applyChanges(roadLinks, changeTable, currentAddresses++historicAddresses)
//
//      newAddresses.flatMap(_.allSegments).size should be (currentAddresses.size+historicAddresses.size)
//      newAddresses.flatMap(_.allSegments).foreach{a => a.linkId should be (roadLinks.head.linkId)}
//    }
//  }

  //TODO this will be implemented at VIITE-1536
//  test("Test if changes applied for current valid addresses w/ history addresses non valid") {
//    val linkGeom = Seq(Point(0, 0), Point(30, 0))
//
//    val address1Geom = GeometryUtils.truncateGeometry3D(linkGeom, 0.0, 5.0)
//    val address2Geom = GeometryUtils.truncateGeometry3D(linkGeom, 0.0, 10.0)
//    val address3Geom = GeometryUtils.truncateGeometry3D(linkGeom, 0.0, 15.0)
//
//    val roadwayNumber = 123
//
//    runWithRollback {
//      val currentAddressLinks = Seq(
//        createRoadAddressLink(Sequences.nextRoadAddressId, 11111, address1Geom, 12345, 1, 0, 0, 5, SideCode.TowardsDigitizing, Anomaly.None, false, false, roadwayNumber),
//        createRoadAddressLink(Sequences.nextRoadAddressId, 11112, address2Geom, 12345, 1, 0, 5, 15, SideCode.TowardsDigitizing, Anomaly.None, false, false, roadwayNumber),
//        createRoadAddressLink(Sequences.nextRoadAddressId, 11113, address3Geom, 12345, 1, 0, 15, 30, SideCode.TowardsDigitizing, Anomaly.None, false, false, roadwayNumber)
//      )
//      val historyAddressLinks = Seq(
//        createRoadAddressLink(Sequences.nextRoadAddressId, 11111, address1Geom, 12345, 1, 0, 0, 5, SideCode.TowardsDigitizing, Anomaly.None, false, false, roadwayNumber),
//        createRoadAddressLink(Sequences.nextRoadAddressId, 11112, address2Geom, 12345, 1, 0, 5, 15, SideCode.TowardsDigitizing, Anomaly.None, false, false, roadwayNumber),
//        createRoadAddressLink(Sequences.nextRoadAddressId, 11113, address3Geom, 12345, 1, 0, 15, 30, SideCode.TowardsDigitizing, Anomaly.None, false, false, roadwayNumber)
//      )
//
//      val currentAddresses = currentAddressLinks.map(roadAddressLinkToRoadAddress(NoFloating))
//      val historicAddresses = historyAddressLinks.map(roadAddressLinkToRoadAddress(NoFloating)).map(_.copy(endDate = Option(new DateTime(new Date())), validTo = Option(new DateTime(new Date()))))
//
//      val roadLinks = Seq(
//        RoadLink(90000, linkGeom, GeometryUtils.geometryLength(linkGeom),
//          AdministrativeClass.apply(1), 99, TrafficDirection.BothDirections, UnknownLinkType,
//          Some("25.06.2015 03:00:00"), Some("vvh_modified"), Map("MUNICIPALITYCODE" -> BigInt.apply(749)),
//          InUse, NormalLinkInterface)
//      )
//
//      val changeTable = Seq(
//        createChangeTable(11111, 90000, ChangeType.CombinedModifiedPart, 0, 5.0, 0, 5.0, 1476478965000L),
//        createChangeTable(11112, 90000, ChangeType.CombinedRemovedPart, 0, 10.0, 5.0, 15.0, 1476478965000L),
//        createChangeTable(11113, 90000, ChangeType.CombinedRemovedPart, 0, 15.0, 15.0, 30.0, 1476478965000L)
//      )
//
//      RoadAddressDAO.create(currentAddresses++historicAddresses)
//      val newAddresses = roadAddressService.applyChanges(roadLinks, changeTable, currentAddresses)
//
//      newAddresses.flatMap(_.allSegments).size should be (currentAddresses.size)
//      newAddresses.flatMap(_.allSegments).foreach{a => a.linkId should be (roadLinks.head.linkId)}
//    }
//  }

  //TODO this will be implemented at VIITE-1536
//  test("Test if changes applied for history valid addresses w/ current addresses non valid") {
//    val linkGeom = Seq(Point(0, 0), Point(30, 0))
//
//    val address1Geom = GeometryUtils.truncateGeometry3D(linkGeom, 0.0, 5.0)
//    val address2Geom = GeometryUtils.truncateGeometry3D(linkGeom, 0.0, 10.0)
//    val address3Geom = GeometryUtils.truncateGeometry3D(linkGeom, 0.0, 15.0)
//
//    val roadwayNumber = 123
//
//    runWithRollback {
//      val currentAddressLinks = Seq(
//        createRoadAddressLink(Sequences.nextRoadAddressId, 11111, address1Geom, 12345, 1, 0, 0, 5, SideCode.TowardsDigitizing, Anomaly.None, false, false, roadwayNumber),
//        createRoadAddressLink(Sequences.nextRoadAddressId, 11112, address2Geom, 12345, 1, 0, 5, 15, SideCode.TowardsDigitizing, Anomaly.None, false, false, roadwayNumber),
//        createRoadAddressLink(Sequences.nextRoadAddressId, 11113, address3Geom, 12345, 1, 0, 15, 30, SideCode.TowardsDigitizing, Anomaly.None, false, false, roadwayNumber)
//      )
//      val historyAddressLinks = Seq(
//        createRoadAddressLink(Sequences.nextRoadAddressId, 11111, address1Geom, 12345, 1, 0, 0, 5, SideCode.TowardsDigitizing, Anomaly.None, false, false, roadwayNumber),
//        createRoadAddressLink(Sequences.nextRoadAddressId, 11112, address2Geom, 12345, 1, 0, 5, 15, SideCode.TowardsDigitizing, Anomaly.None, false, false, roadwayNumber),
//        createRoadAddressLink(Sequences.nextRoadAddressId, 11113, address3Geom, 12345, 1, 0, 15, 30, SideCode.TowardsDigitizing, Anomaly.None, false, false, roadwayNumber)
//      )
//
//      val currentAddresses = currentAddressLinks.map(roadAddressLinkToRoadAddress(NoFloating)).map(_.copy(validTo = Option(new DateTime(new Date()))))
//      val historicAddresses = historyAddressLinks.map(roadAddressLinkToRoadAddress(NoFloating)).map(_.copy(endDate = Option(new DateTime(new Date()))))
//
//      val roadLinks = Seq(
//        RoadLink(90000, linkGeom, GeometryUtils.geometryLength(linkGeom),
//          AdministrativeClass.apply(1), 99, TrafficDirection.BothDirections, UnknownLinkType,
//          Some("25.06.2015 03:00:00"), Some("vvh_modified"), Map("MUNICIPALITYCODE" -> BigInt.apply(749)),
//          InUse, NormalLinkInterface)
//      )
//
//      val changeTable = Seq(
//        createChangeTable(11111, 90000, ChangeType.CombinedModifiedPart, 0, 5.0, 0, 5.0, 1476478965000L),
//        createChangeTable(11112, 90000, ChangeType.CombinedRemovedPart, 0, 10.0, 5.0, 15.0, 1476478965000L),
//        createChangeTable(11113, 90000, ChangeType.CombinedRemovedPart, 0, 15.0, 15.0, 30.0, 1476478965000L)
//      )
//
//      RoadAddressDAO.create(currentAddresses++historicAddresses)
//      val newAddresses = roadAddressService.applyChanges(roadLinks, changeTable, historicAddresses)
//
//      newAddresses.flatMap(_.allSegments).size should be (historicAddresses.size)
//      newAddresses.flatMap(_.allSegments).foreach{a => a.linkId should be (roadLinks.head.linkId)}
//    }
//  }

  //TODO this will be implemented at VIITE-1536
//  test("Test change info on link 5622931 divided to 5622931, 5622953, 499914628 and 499914643") {
//    val n5622953Geom = Seq(Point(6734148, 332339), Point(6734173, 332309))
//    val n499914643Geom = Seq(Point(6734010, 332412), Point(6734148, 332339))
//    val n5622931Geom = Seq(Point(6733990, 332420), Point(6734010, 332412))
//    val n499914628Geom = Seq(Point(6733893, 332453), Point(6733990, 332420))
//
//    val o5622931Geom = n499914628Geom  ++ n5622931Geom ++ n499914643Geom ++ n5622953Geom
//    val o1Geom = Seq(Point(6734173, 332309-1984), Point(6734173,332309))
//
//    val roadwayNumber = 123
//
//    runWithRollback {
//      val oldAddressLinks = Seq(
//        createRoadAddressLink(Sequences.nextRoadAddressId, 5622931, o5622931Geom, 92826, 3, 0, 1984, 2304, SideCode.AgainstDigitizing, Anomaly.None, false, true, roadwayNumber),
//        createRoadAddressLink(Sequences.nextRoadAddressId, 1, o1Geom, 92826, 3, 0, 0, 1984, SideCode.TowardsDigitizing, Anomaly.None, true, false, roadwayNumber)
//      )
//
//      val addresses = oldAddressLinks.map(roadAddressLinkToRoadAddress(NoFloating))
//
//      val newLinks = Seq(
//        createRoadAddressLink(0, 1, o1Geom, 100, 1, 1, 1, 2, SideCode.TowardsDigitizing, Anomaly.None, false, false, roadwayNumber),
//        createRoadAddressLink(0, 499914628, n499914628Geom, 100, 1, 0, 2, 3, SideCode.TowardsDigitizing, Anomaly.None, false, false, roadwayNumber),
//        createRoadAddressLink(0, 499914643, n499914643Geom, 100, 1, 0, 3, 4, SideCode.TowardsDigitizing, Anomaly.None, false, false, roadwayNumber),
//        createRoadAddressLink(0, 5622931, n5622931Geom, 100, 1, 4, 4, 5, SideCode.TowardsDigitizing, Anomaly.None, false, false, roadwayNumber),
//        createRoadAddressLink(0, 5622953, n5622953Geom, 100, 1, 5, 5, 6, SideCode.TowardsDigitizing, Anomaly.None, false, false, roadwayNumber)
//      ).map(roadAddressLinkToRoadLink)
//      val changeTable = Seq(
//        createChangeTable(5622931, 5622931, ChangeType.DividedModifiedPart, 195.170, 216.710, 0.0, 21.541, 1476478965000L),
//        createChangeTable(5622931, 5622953, ChangeType.DividedNewPart, 0, 39.051, 0, 39.051, 1476478965000L),
//        createChangeTable(5622931, 499914628, ChangeType.DividedNewPart, 216.710, 319.170, 93.90506222, 103.78471484, 1476478965000L),
//        createChangeTable(5622931, 499914643, ChangeType.DividedNewPart, 39.051, 195.170, 0.0, 21.541, 1476478965000L)
//      )
//
//
//      RoadAddressDAO.create(addresses)
//      val newAddresses = roadAddressService.applyChanges(newLinks, changeTable, addresses).map(_.allSegments)
//      newAddresses should have size 5
//      newAddresses.flatten.find(_.linkId == 5622953).exists(_.calibrationPoints._2.nonEmpty) should be (true)
//      val flatList = newAddresses.flatten
//      flatList.count(_.calibrationPoints._2.nonEmpty) should be (1)
//      flatList.count(_.calibrationPoints._1.nonEmpty) should be (1)
//      flatList.count(_.startAddrMValue == 0) should be (1)
//      flatList.count(_.endAddrMValue == 2304) should be (1)
//
//      // Test that the range is continuous
//      flatList.flatMap(r => Seq(r.startAddrMValue, r.endAddrMValue)).filterNot(l => l == 0 || l == 2304).groupBy(l => l)
//        .values.forall(_.size == 2) should be (true)
//
//      // Test that the common_history_id is inherited correctly in split
//      flatList.forall(_.roadwayNumber == roadwayNumber) should be (true)
//    }
//  }

  //TODO this will be implemented at VIITE-1538
//  test("Fetch floating road addresses and validate list")  {
//    runWithRollback{
//      val existingFloatings = getFloatingCount()
//      val fetchedFloatings = roadAddressService.getFloatingAdresses()
//      existingFloatings should be (fetchedFloatings.size)
//    }
//  }


  //TODO this will be implemented at VIITE-1538
//  test("Mapping floating road addresses back to link work for historic addresses too") {
//    /*
//       Test that road address history is placed on links properly: history is moved, terminated address is not
//       Current address checks calculation isn't affected by historic. Now we need to also recalculate for floating history
//     */
//    val roadwayNumber = 123
//    runWithRollback {
//      val linkGeom1 = Seq(Point(0, 0), Point(1.0, 4.5))
//      val linkGeom2 = Seq(Point(1.0, 4.5), Point(12.5, 7.15))
//      val newGeom = Seq(Point(0, 0), Point(1.0, 5.0), Point(13.0, 7.0))
//
//      val history1Address = RoadAddress(NewRoadAddress, 199, 199, PublicRoad, Track.Combined, Continuous, 100L, 105L,
//        Some(DateTime.now().minusYears(15)), Some(DateTime.now().minusYears(10)), None, 123L, 0.0, 4.61, TowardsDigitizing,
//        84600L, (None, None), FloatingReason.ApplyChanges, linkGeom1, NormalLinkInterface, 20L, NoTermination, roadwayNumber)
//      val history2Address = RoadAddress(NewRoadAddress, 199, 199, PublicRoad, Track.Combined, Continuous, 105L, 116L,
//        Some(DateTime.now().minusYears(15)), Some(DateTime.now().minusYears(10)), None, 124L, 0.0, 11.801, TowardsDigitizing,
//        84600L, (None, None), FloatingReason.ApplyChanges, linkGeom2, NormalLinkInterface, 20L, NoTermination, roadwayNumber)
//      val current1Address = RoadAddress(NewRoadAddress, 199, 199, PublicRoad, Track.Combined, Continuous, 15L, 21L,
//        Some(DateTime.now().minusYears(10)), None, None, 123L, 0.0, 4.61, TowardsDigitizing,
//        84600L, (None, None), FloatingReason.ApplyChanges, linkGeom1, NormalLinkInterface, 20L, NoTermination, roadwayNumber)
//      val current2Address = RoadAddress(NewRoadAddress, 199, 199, PublicRoad, Track.Combined, Continuous, 21L, 35L,
//        Some(DateTime.now().minusYears(10)), None, None, 124L, 0.0, 11.801, TowardsDigitizing,
//        84600L, (None, None), FloatingReason.ApplyChanges, linkGeom2, NormalLinkInterface, 20L, NoTermination, roadwayNumber)
//      val terminatedAddress = RoadAddress(NewRoadAddress, 198, 201, PublicRoad, Track.Combined, Continuous, 10L, 15L,
//        Some(DateTime.now().minusYears(20)), Some(DateTime.now().minusYears(17)), None, 123L, 0.0, 4.61, AgainstDigitizing,
//        84600L, (None, None), FloatingReason.ApplyChanges, linkGeom1, NormalLinkInterface, 20L, Termination, roadwayNumber)
//
//      val surrounding1 = RoadAddress(NewRoadAddress, 199, 199, PublicRoad, Track.Combined, Continuous, 0L, 15L,
//        Some(DateTime.now().minusYears(10)), None, None, 121L, 0.0, 15.0, AgainstDigitizing,
//        84600L, (Some(CalibrationPoint(121L, 15.0, 0L)), None), NoFloating, Seq(Point(0, 0), Point(-14, 5.385)), NormalLinkInterface, 20L, NoTermination, roadwayNumber)
//      val surrounding2 = RoadAddress(NewRoadAddress, 199, 199, PublicRoad, Track.Combined, Continuous, 35L, 50L,
//        Some(DateTime.now().minusYears(10)), None, None, 125L, 0.0, 15.0, TowardsDigitizing,
//        84600L, (None, Some(CalibrationPoint(125L, 15.0, 50L))), NoFloating, Seq(Point(13.0, 7.0), Point(13.0, 22.0)), NormalLinkInterface, 20L, NoTermination, roadwayNumber)
//      RoadAddressDAO.create(Seq(history1Address, history2Address, current1Address, current2Address, terminatedAddress)) should have size (5)
//
//      val roadLinksSeq = Seq(RoadLink(123L, linkGeom1, 4.61, State, 99, BothDirections, UnknownLinkType,
//        Some("25.11.2013 02:00:00"), Some("vvh_modified"), Map("MUNICIPALITYCODE" -> BigInt(235))),
//        RoadLink(124L, linkGeom2, 11.801, State, 99, BothDirections, UnknownLinkType, Some("25.11.2013 02:00:00"),
//          Some("vvh_modified"), Map("MUNICIPALITYCODE" -> BigInt(235))),
//        RoadLink(456L, newGeom, 17.265, State, 99, BothDirections, UnknownLinkType, Some("25.11.2013 02:00:00"),
//          Some("vvh_modified"), Map("MUNICIPALITYCODE" -> BigInt(235))))
//      when(mockRoadLinkService.getCurrentAndHistoryRoadLinksFromVVH(Set(123L), false)).thenReturn(
//        (Seq[RoadLink](), roadLinksSeq.filter(_.linkId == 123L).map(toHistoryLink)))
//      when(mockRoadLinkService.getCurrentAndHistoryRoadLinksFromVVH(Set(124L), false)).thenReturn(
//        (Seq[RoadLink](), roadLinksSeq.filter(_.linkId == 124L).map(toHistoryLink)))
//      when(mockRoadLinkService.getCurrentAndHistoryRoadLinksFromVVH(Set(456L), false)).thenReturn(
//        (roadLinksSeq.filter(_.linkId == 456L), Seq[VVHHistoryRoadLink]()))
//      val postTransfer = roadAddressService.getRoadAddressesAfterCalculation(Seq("123", "124"), Seq("456"), User(1L, "k", Configuration()))
//      postTransfer should have size (2)
//      postTransfer.foreach { ra =>
//        ra.roadNumber should be(199L)
//        ra.roadPartNumber should be(199L)
//        (ra.track == Track.Combined || ra.startAddrMValue == 105) should be(true)
//        ra.terminated should be(NoTermination)
//      }
//      postTransfer.count(_.endDate.isEmpty) should be(1)
//      postTransfer.exists(ra => ra.startAddrMValue == 15L && ra.endAddrMValue == 35 && ra.endDate.isEmpty) should be(true)
//      postTransfer.forall(_.roadwayNumber == roadwayNumber) should be (true)
//      RoadAddressDAO.create(Seq(surrounding1, surrounding2)) should have size (2)
//      roadAddressService.transferFloatingToGap(Set(123L, 124L), Set(456L), postTransfer, "-")
//      val termRA = RoadAddressDAO.fetchByLinkId(Set(123L, 124L), true, true, true)
//      termRA should have size (1)
//      termRA.head.terminated should be(Termination)
//      val current = RoadAddressDAO.fetchByLinkId(Set(456L), true, true, true)
//      current should have size (2)
//      current.exists(ra => ra.startAddrMValue == 16L && ra.endAddrMValue == 34 && ra.endDate.isEmpty) should be(true)
//      current.forall(_.roadwayNumber == roadwayNumber) should be (true)
//    }
//  }

  //TODO this will be implemented at VIITE-1551
//  test("check if the integration api is returning history") {
//    runWithRollback {
//      sqlu"""INSERT INTO ROADWAY VALUES(viite_general_seq.nextval, 11788, 1, 0, 5, 0, 17, TIMESTAMP '1980-08-01 00:00:00.000000', TIMESTAMP '2013-01-23 00:00:00.000000',
//            'TR', TIMESTAMP '2015-12-30 00:00:00.000000', 2, '0',
//            MDSYS.SDO_GEOMETRY(4002, 3067, NULL, MDSYS.SDO_ELEM_INFO_ARRAY(1, 2, 1), MDSYS.SDO_ORDINATE_ARRAY(476065.229, 7162211.93, 0, 0, 476060.737, 7162162.094, 0, 51)),
//            NULL, 1, 1, 0, 40688, 3, 0, 16.576, 75532, 1510876800000, TIMESTAMP '2018-03-06 09:56:18.675242', 1, NULL)""".execute
//      sqlu"""INSERT INTO PUBLISHED_ROADWAY VALUES ((SELECT MAX(ID) FROM PUBLISHED_ROAD_NETWORK), viite_general_seq.currval)""".execute
//
//      val attributesMap = Map("MUNICIPALITYCODE" -> BigInt.apply(99999))
//      val mockRoadLink = RoadLink(75532, Seq(), 17, AdministrativeClass.apply(2), 1, TrafficDirection.TowardsDigitizing, LinkType.apply(1), None, None, attributesMap)
//      when(mockRoadLinkService.getRoadLinksWithComplementaryAndChangesFromVVH(99999)).thenReturn((Seq(mockRoadLink), Seq.empty[ChangeInfo]))
//      when(mockRoadLinkService.getSuravageRoadLinks(99999)).thenReturn(Seq())
//      when(mockRoadLinkService.getComplementaryRoadLinksFromVVH(99999)).thenReturn(Seq())
//      val roadAddresses = roadAddressService.getRoadAddressesLinkByMunicipality(99999)
//      roadAddresses.count(_.roadNumber > 0) should be (0)
//    }
//  }

  //TODO this will be implemented at VIITE-1551
//  test("check if the integration api returns expired addresses") {
//    runWithRollback {
//      sqlu"""INSERT INTO ROADWAY VALUES(viite_general_seq.nextval, 11788, 1, 0, 5, 0, 17, TIMESTAMP '1980-08-01 00:00:00.000000', NULL, 'TR', TIMESTAMP '2015-12-30 00:00:00.000000', 2, '0',
//            MDSYS.SDO_GEOMETRY(4002, 3067, NULL, MDSYS.SDO_ELEM_INFO_ARRAY(1, 2, 1), MDSYS.SDO_ORDINATE_ARRAY(476065.229, 7162211.93, 0, 0, 476060.737, 7162162.094, 0, 51)), TIMESTAMP '2013-01-23 00:00:00.000000',
//             1, 1, 0, 40688, 3, 0, 16.576, 75532, 1510876800000, TIMESTAMP '2018-03-06 09:56:18.675242', 1, NULL)""".execute
//      sqlu"""INSERT INTO PUBLISHED_ROADWAY VALUES ((SELECT MAX(ID) FROM PUBLISHED_ROAD_NETWORK), viite_general_seq.currval)""".execute
//
//      val attributesMap = Map("MUNICIPALITYCODE" -> BigInt.apply(99999))
//      val mockRoadLink = RoadLink(75532, Seq(), 17, AdministrativeClass.apply(2), 1, TrafficDirection.TowardsDigitizing, LinkType.apply(1), None, None, attributesMap)
//      when(mockRoadLinkService.getRoadLinksWithComplementaryAndChangesFromVVH(99999)).thenReturn((Seq(mockRoadLink), Seq.empty[ChangeInfo]))
//      when(mockRoadLinkService.getSuravageRoadLinks(99999)).thenReturn(Seq())
//      when(mockRoadLinkService.getComplementaryRoadLinksFromVVH(99999)).thenReturn(Seq())
//      val roadAddresses = roadAddressService.getRoadAddressesLinkByMunicipality(99999)
//      roadAddresses.count(_.roadNumber > 0) should be (0)
//    }
//  }

  //TODO this will be implemented at VIITE-1551
//  test("check if the integration api returns regular, complementary and suravage") {
//    runWithRollback {
//
//      //Regular
//      val regularAttributesMap = Map("MUNICIPALITYCODE" -> BigInt.apply(99999))
//      val mockRegularRoadLink = RoadLink(75532, Seq(), 17, AdministrativeClass.apply(2), 1, TrafficDirection.TowardsDigitizing, LinkType.apply(1), None, None, regularAttributesMap)
//      sqlu"""INSERT INTO ROADWAY VALUES(viite_general_seq.nextval, 11788, 1, 0, 5, 0, 17, TIMESTAMP '1980-08-01 00:00:00.000000', NULL, 'TR', TIMESTAMP '2015-12-30 00:00:00.000000', 2, '0', MDSYS.SDO_GEOMETRY(4002, 3067, NULL, MDSYS.SDO_ELEM_INFO_ARRAY(1, 2, 1), MDSYS.SDO_ORDINATE_ARRAY(476065.229, 7162211.93, 0, 0, 476060.737, 7162162.094, 0, 51)), NULL, 1, 1, 0, 40688, 3, 0, 16.576, 75532, 1510876800000, TIMESTAMP '2018-03-06 09:56:18.675242', 1, NULL)""".execute
//      sqlu"""INSERT INTO PUBLISHED_ROADWAY VALUES ((SELECT MAX(ID) FROM PUBLISHED_ROAD_NETWORK), viite_general_seq.currval)""".execute
//
//      //Complementary
//      val complementaryAttributesMap = Map("MUNICIPALITYCODE" -> BigInt.apply(99999))
//      val mockComplementaryRoadLink = RoadLink(99989, Seq(), 20, AdministrativeClass.apply(2), 1, TrafficDirection.TowardsDigitizing, LinkType.apply(1), None, None, complementaryAttributesMap)
//      sqlu"""INSERT INTO ROADWAY VALUES(viite_general_seq.nextval, 62888, 1, 0, 5, 0, 17, TIMESTAMP '1980-08-01 00:00:00.000000', NULL, 'TR', TIMESTAMP '2015-12-30 00:00:00.000000', 2, '0', MDSYS.SDO_GEOMETRY(4002, 3067, NULL, MDSYS.SDO_ELEM_INFO_ARRAY(1, 2, 1), MDSYS.SDO_ORDINATE_ARRAY(476065.229, 7162211.93, 0, 0, 476060.737, 7162162.094, 0, 51)), NULL, 1, 1, 0, 78987, 3, 0, 20.076, 99989, 1510876800000, TIMESTAMP '2018-03-06 09:56:18.675242', 1, NULL)""".execute
//      sqlu"""INSERT INTO PUBLISHED_ROADWAY VALUES ((SELECT MAX(ID) FROM PUBLISHED_ROAD_NETWORK), viite_general_seq.currval)""".execute
//
//      //Suravage
//      val suravageAttributesMap = Map("MUNICIPALITYCODE" -> BigInt.apply(99999))
//      val mockSuravageRoadLink = RoadLink(99988, Seq(), 20, AdministrativeClass.apply(2), 1, TrafficDirection.TowardsDigitizing, LinkType.apply(1), None, None, suravageAttributesMap, linkSource = LinkGeomSource.SuravageLinkInterface)
//      sqlu"""INSERT INTO ROADWAY VALUES(viite_general_seq.nextval, 787878, 1, 0, 5, 0, 17, TIMESTAMP '1980-08-01 00:00:00.000000', NULL, 'TR', TIMESTAMP '2015-12-30 00:00:00.000000', 2, '0', MDSYS.SDO_GEOMETRY(4002, 3067, NULL, MDSYS.SDO_ELEM_INFO_ARRAY(1, 2, 1), MDSYS.SDO_ORDINATE_ARRAY(476065.229, 7162211.93, 0, 0, 476060.737, 7162162.094, 0, 51)), NULL, 1, 1, 0, 78987, 3, 0, 20.076, 99988, 1510876800000, TIMESTAMP '2018-03-06 09:56:18.675242', 1, NULL)""".execute
//      sqlu"""INSERT INTO PUBLISHED_ROADWAY VALUES ((SELECT MAX(ID) FROM PUBLISHED_ROAD_NETWORK), viite_general_seq.currval)""".execute
//
//      when(mockRoadLinkService.getRoadLinksWithComplementaryAndChangesFromVVH(99999)).thenReturn((Seq(mockRegularRoadLink), Seq.empty[ChangeInfo]))
//      when(mockRoadLinkService.getSuravageRoadLinks(99999)).thenReturn(Seq(mockSuravageRoadLink))
//      when(mockRoadLinkService.getComplementaryRoadLinksFromVVH(99999)).thenReturn(Seq(mockComplementaryRoadLink))
//      val roadAddresses = roadAddressService.getRoadAddressesLinkByMunicipality(99999)
//      roadAddresses.size should be (3)
//    }
//  }

<<<<<<< HEAD
  test("Check for MTK-Class in integration API"){
    runWithRollback {
      //12316 -> FeatureClass.TractorRoad
      val attributesMap1 = Map("MUNICIPALITYCODE" -> BigInt.apply(99999), "MTKCLASS" -> BigInt.apply(12316))
      val mockRoadLink1 = RoadLink(11111, Seq(), 17, AdministrativeClass.apply(2), 1, TrafficDirection.TowardsDigitizing, LinkType.apply(1), None, None, attributesMap1)
      sqlu"""INSERT INTO ROADWAY VALUES(viite_general_seq.nextval, 99999, 1, 0, 5, 0, 17, TIMESTAMP '1980-08-01 00:00:00.000000', NULL, 'TR', TIMESTAMP '2015-12-30 00:00:00.000000', 2, '0', MDSYS.SDO_GEOMETRY(4002, 3067, NULL, MDSYS.SDO_ELEM_INFO_ARRAY(1, 2, 1), MDSYS.SDO_ORDINATE_ARRAY(476065.229, 7162211.93, 0, 0, 476060.737, 7162162.094, 0, 51)), NULL, 1, 1, 0, 99999, 3, 0, 16.576, 11111, 1510876800000, TIMESTAMP '2018-03-06 09:56:18.675242', 1,NULL)""".execute
      sqlu"""INSERT INTO PUBLISHED_ROADWAY VALUES ((SELECT MAX(ID) FROM PUBLISHED_ROAD_NETWORK), viite_general_seq.currval)""".execute

      //12141 -> FeatureClass.DrivePath
      val attributesMap2 = Map("MUNICIPALITYCODE" -> BigInt.apply(99999), "MTKCLASS" -> BigInt.apply(12141))
      val mockRoadLink2 = RoadLink(22222, Seq(), 17, AdministrativeClass.apply(2), 1, TrafficDirection.TowardsDigitizing, LinkType.apply(1), None, None, attributesMap2)
      sqlu"""INSERT INTO ROADWAY VALUES(viite_general_seq.nextval, 99998, 1, 0, 5, 0, 17, TIMESTAMP '1980-08-01 00:00:00.000000', NULL, 'TR', TIMESTAMP '2015-12-30 00:00:00.000000', 2, '0', MDSYS.SDO_GEOMETRY(4002, 3067, NULL, MDSYS.SDO_ELEM_INFO_ARRAY(1, 2, 1), MDSYS.SDO_ORDINATE_ARRAY(476065.229, 7162211.93, 0, 0, 476060.737, 7162162.094, 0, 51)), NULL, 1, 1, 0, 99998, 3, 0, 16.576, 22222, 1510876800000, TIMESTAMP '2018-03-06 09:56:18.675242', 1, NULL)""".execute
      sqlu"""INSERT INTO PUBLISHED_ROADWAY VALUES ((SELECT MAX(ID) FROM PUBLISHED_ROAD_NETWORK), viite_general_seq.currval)""".execute

      //12314 -> FeatureClass.CycleOrPedestrianPath
      val attributesMap3 = Map("MUNICIPALITYCODE" -> BigInt.apply(99999), "MTKCLASS" -> BigInt.apply(12314))
      val mockRoadLink3 = RoadLink(33333, Seq(), 17, AdministrativeClass.apply(2), 1, TrafficDirection.TowardsDigitizing, LinkType.apply(1), None, None, attributesMap3)
      sqlu"""INSERT INTO ROADWAY VALUES(viite_general_seq.nextval, 99997, 1, 0, 5, 0, 17, TIMESTAMP '1980-08-01 00:00:00.000000', NULL, 'TR', TIMESTAMP '2015-12-30 00:00:00.000000', 2, '0', MDSYS.SDO_GEOMETRY(4002, 3067, NULL, MDSYS.SDO_ELEM_INFO_ARRAY(1, 2, 1), MDSYS.SDO_ORDINATE_ARRAY(476065.229, 7162211.93, 0, 0, 476060.737, 7162162.094, 0, 51)), NULL, 1, 1, 0, 99997, 3, 0, 16.576, 33333, 1510876800000, TIMESTAMP '2018-03-06 09:56:18.675242', 1,NULL)""".execute
      sqlu"""INSERT INTO PUBLISHED_ROADWAY VALUES ((SELECT MAX(ID) FROM PUBLISHED_ROAD_NETWORK), viite_general_seq.currval)""".execute

      //12312 -> FeatureClass.WinterRoads
      val attributesMap4 = Map("MUNICIPALITYCODE" -> BigInt.apply(99999), "MTKCLASS" -> BigInt.apply(12312))
      val mockRoadLink4 = RoadLink(44444, Seq(), 17, AdministrativeClass.apply(2), 1, TrafficDirection.TowardsDigitizing, LinkType.apply(1), None, None, attributesMap4)
      sqlu"""INSERT INTO ROADWAY VALUES(viite_general_seq.nextval, 99996, 1, 0, 5, 0, 17, TIMESTAMP '1980-08-01 00:00:00.000000', NULL, 'TR', TIMESTAMP '2015-12-30 00:00:00.000000', 2, '0', MDSYS.SDO_GEOMETRY(4002, 3067, NULL, MDSYS.SDO_ELEM_INFO_ARRAY(1, 2, 1), MDSYS.SDO_ORDINATE_ARRAY(476065.229, 7162211.93, 0, 0, 476060.737, 7162162.094, 0, 51)), NULL, 1, 1, 0, 99990, 3, 0, 16.576, 44444, 1510876800000, TIMESTAMP '2018-03-06 09:56:18.675242', 1,NULL)""".execute
      sqlu"""INSERT INTO PUBLISHED_ROADWAY VALUES ((SELECT MAX(ID) FROM PUBLISHED_ROAD_NETWORK), viite_general_seq.currval)""".execute

      when(mockRoadLinkService.getRoadLinksWithComplementaryAndChangesFromVVH(99999)).thenReturn((Seq(mockRoadLink1, mockRoadLink2, mockRoadLink3, mockRoadLink4), Seq.empty[ChangeInfo]))
      when(mockRoadLinkService.getSuravageRoadLinks(99999)).thenReturn(Seq())
      when(mockRoadLinkService.getComplementaryRoadLinksFromVVH(99999)).thenReturn(Seq())
      val roadAddresses = roadAddressService.getRoadAddressesLinkByMunicipality(99999)
      roadAddresses.size should be (4)
    }
  }

=======
>>>>>>> e2f63db7
  //TODO this probably will not be needed
//  test("Check if road address history is fused") {
//    runWithRollback {
//      val addressList = RoadAddressDAO.fetchByLinkId(Set(5171285L, 5170935L, 5171863L)).map(_.copy(endDate = Some(DateTime.parse("2015-01-01"))))
//      val idsString = s" (${addressList.map(_.id).mkString(",")})"
//      sqlu"""UPDATE ROADWAY SET END_DATE = TO_DATE('2015-01-01', 'YYYY-MM-DD') WHERE ID IN #$idsString""".execute
//      addressList should have size (3)
//      val address = addressList.head
//      val newAddr = address.copy(id = -1000L, startAddrMValue = addressList.map(_.startAddrMValue).min,
//        endAddrMValue = addressList.map(_.endAddrMValue).max, endDate = Some(DateTime.parse("2015-01-01")))
//      val merger = RoadAddressMerge(addressList.map(_.id).toSet, Seq(newAddr))
//      roadAddressService.mergeRoadAddressHistoryInTX(merger)
//      val addressListMerged = RoadAddressDAO.fetchByLinkId(Set(5171285L, 5170935L, 5171863L))
//      addressListMerged should have size (1)
//      addressListMerged.head.linkId should be (address.linkId)
//    }
//  }

  //TODO this will be implemented at VIITE-1537
//  test("Check if roundabout is properly transferred") {
//    runWithRollback {
//      //Create of missing roundabout
//      sqlu"""INSERT INTO MISSING_ROAD_ADDRESS VALUES(10473181, NULL, NULL, NULL, NULL, 1, 0, 19.58730362428591, MDSYS.SDO_GEOMETRY(4002, 3067, NULL, MDSYS.SDO_ELEM_INFO_ARRAY(1, 2, 1), MDSYS.SDO_ORDINATE_ARRAY(482196.119,6748045.455,0,0,482177.695,6748047.786,0,0)))""".execute
//      sqlu"""INSERT INTO MISSING_ROAD_ADDRESS VALUES(10473188, NULL, NULL, NULL, NULL, 1, 0, 21.58614152331046, MDSYS.SDO_GEOMETRY(4002, 3067, NULL, MDSYS.SDO_ELEM_INFO_ARRAY(1, 2, 1), MDSYS.SDO_ORDINATE_ARRAY(482173.031,6748029.022,0,0,482177.695,6748047.786,0,0)))""".execute
//      sqlu"""INSERT INTO MISSING_ROAD_ADDRESS VALUES(10473189, NULL, NULL, NULL, NULL, 1, 0, 21.882026111679927, MDSYS.SDO_GEOMETRY(4002, 3067, NULL, MDSYS.SDO_ELEM_INFO_ARRAY(1, 2, 1), MDSYS.SDO_ORDINATE_ARRAY(482194.821,6748025.538,0,0,482196.119,6748045.455,0,0)))""".execute
//      sqlu"""INSERT INTO MISSING_ROAD_ADDRESS VALUES(10473190, NULL, NULL, NULL, NULL, 1, 0, 24.50478592842528, MDSYS.SDO_GEOMETRY(4002, 3067, NULL, MDSYS.SDO_ELEM_INFO_ARRAY(1, 2, 1), MDSYS.SDO_ORDINATE_ARRAY(482194.821,6748025.538,0,0,482173.031,6748029.022,0,0)))""".execute
//
//      //Create of existing roundabout
//      sqlu"""INSERT INTO ROADWAY VALUES(viite_general_seq.nextval, 24962, 1, 0, 5, 23, 50, TIMESTAMP '2017-10-01 00:00:00.000000', NULL, 'u001498', TIMESTAMP '2018-01-05 00:00:00.000000', 0, '1', MDSYS.SDO_GEOMETRY(4002, 3067, NULL, MDSYS.SDO_ELEM_INFO_ARRAY(1, 2, 1), MDSYS.SDO_ORDINATE_ARRAY(482194.039,6748026.255,0,0,482201.757,6748049.556,0,27)), NULL, 3, 3, 0, 190864630, 2, 0, 27.748, 10455861, 1514851200000, TIMESTAMP '2018-03-27 14:30:01.244275', 1, NULL)""".execute
//      sqlu"""INSERT INTO ROADWAY VALUES(viite_general_seq.nextval, 24962, 1, 0, 5, 0, 23, TIMESTAMP '2017-10-01 00:00:00.000000', NULL, 'u001498', TIMESTAMP '2018-01-05 00:00:00.000000', 2, '1', MDSYS.SDO_GEOMETRY(4002, 3067, NULL, MDSYS.SDO_ELEM_INFO_ARRAY(1, 2, 1), MDSYS.SDO_ORDINATE_ARRAY(482172.597,6748028.685,0,0,482194.039,6748026.255,0,23)), NULL, 3, 3, 0, 190864630, 3, 0, 22.525, 10455862, 1514851200000, TIMESTAMP '2018-03-27 14:30:01.244275', 1, NULL)""".execute
//      sqlu"""INSERT INTO ROADWAY VALUES(viite_general_seq.nextval, 24962, 1, 0, 1, 81, 107, TIMESTAMP '2017-10-01 00:00:00.000000', NULL, 'u001498', TIMESTAMP '2018-01-05 00:00:00.000000', 1, '1', MDSYS.SDO_GEOMETRY(4002, 3067, NULL, MDSYS.SDO_ELEM_INFO_ARRAY(1, 2, 1), MDSYS.SDO_ORDINATE_ARRAY(482174.312,6748050.985,0,0,482172.597,6748028.685,0,26)), NULL, 3, 3, 0, 190864630, 3, 0, 25.257, 10455860, 1514851200000, TIMESTAMP '2018-03-27 14:30:01.244275', 1,NULL)""".execute
//      sqlu"""INSERT INTO ROADWAY VALUES(viite_general_seq.nextval, 24962, 1, 0, 5, 50, 81, TIMESTAMP '2017-10-01 00:00:00.000000', NULL, 'u001498', TIMESTAMP '2018-01-05 00:00:00.000000', 0, '1', MDSYS.SDO_GEOMETRY(4002, 3067, NULL, MDSYS.SDO_ELEM_INFO_ARRAY(1, 2, 1), MDSYS.SDO_ORDINATE_ARRAY(482201.757,6748049.556,0,0,482174.312,6748050.985,0,31)), NULL, 3, 3, 0, 190864630, 2, 0, 31.002, 10455853, 1514851200000, TIMESTAMP '2018-03-27 14:30:01.244275', 1,NULL)""".execute
//
//      val sources = Seq(
//        RoadAddressLink(9033715, 10455853, Seq(Point(482201.757, 6748049.556, 71.82000000000698), Point(482197.326, 6748053.701, 71.80999999999767), Point(482188.388, 6748056.716, 71.5570000000007), Point(482178.981, 6748054.482, 71.3859999999986), Point(482174.3122952117, 6748050.985221108, 71.4389966489121)), 31.00200000023773, AdministrativeClass.apply(2), LinkType.apply(99), RoadLinkType.FloatingRoadLinkType, ConstructionType.UnknownConstructionType, LinkGeomSource.HistoryLinkInterface, MunicipalityStreetRoad, Some("Test"), Some("Test"), BigInt.apply(286), Some("10.04.2018"), Some("test"), Map(), 24962, 1, 0, 3, 5, 50, 81, "01.10.2017", "", 0.0, 31.002, SideCode.TowardsDigitizing, None, None, Anomaly.None, 190864630, None, false, floating = true),
//        RoadAddressLink(9033712, 10455861, Seq(Point(482194.039, 6748026.255, 71.43499999999767), Point(482199.613, 6748030.258, 71.1469999999972), Point(482203.33, 6748034.975, 71.18499999999767), Point(482203.759, 6748041.121, 71.45900000000256), Point(482203.187, 6748045.554, 71.62300000000687), Point(482201.7571678914, 6748049.555530138, 71.81997687090617)), 27.74799999969292, AdministrativeClass.apply(2), LinkType.apply(99), RoadLinkType.FloatingRoadLinkType, ConstructionType.UnknownConstructionType, LinkGeomSource.HistoryLinkInterface, MunicipalityStreetRoad, Some("test"), Some("test"), 286, Some("10.04.2018 23:00:14"), Some("test"), Map(), 24962, 1, 0, 3, 5, 23, 50, "01.10.2017", "", 0.0, 27.748, SideCode.TowardsDigitizing, None, None, Anomaly.None, 190864630, None, false, floating = true),
//        RoadAddressLink(9033714, 10455860, Seq(Point(482172.597, 6748028.685, 71.50900000000547), Point(482169.222, 6748034.962, 71.32099999999627), Point(482168.339, 6748039.959, 71.2390000000014), Point(482169.809, 6748046.486, 71.33599999999569), Point(482174.3119397538, 6748050.984939808, 71.4389986219502)), 25.257000000200556, Municipality, UnknownLinkType, FloatingRoadLinkType, UnknownConstructionType, HistoryLinkInterface, MunicipalityStreetRoad, Some("test"), Some("test"), 286, Some("10.04.2018 23:00:14"), Some("test"), Map(), 24962, 1, 0, 3, 1, 81, 107, "01.10.2017", "", 0.0, 25.257, AgainstDigitizing, None, Some(CalibrationPoint(10455860, 0.0, 107)), Anomaly.None, 190864630, None, false, floating = true),
//        RoadAddressLink(9033713, 10455862, Seq(Point(482194.039, 6748026.255, 71.43499999999767), Point(482187.606, 6748024.54, 71.08999999999651), Point(482179.458, 6748025.255, 71.23500000000058), Point(482175.456, 6748026.97, 71.3179999999993), Point(482172.597, 6748028.685, 71.50900000000547)), 22.524914383777997, Municipality, UnknownLinkType, FloatingRoadLinkType, UnknownConstructionType, HistoryLinkInterface, MunicipalityStreetRoad, Some("test"), Some("test"), BigInt.apply(286), Some("10.04.2018 23:00:14"), Some("test"), Map(), 24962, 1, 0, 3, 5, 0, 23, "01.10.2017", "", 0.0, 22.525, AgainstDigitizing, Some(CalibrationPoint(10455862, 22.525, 0)), None, Anomaly.None, 190864630, None, false, floating = true))
//
//      val target = Seq(
//        RoadAddressLink(0, 10473188, Seq(Point(482173.031, 6748029.022, 71.51399999999558), Point(482170.778, 6748037.771, 71.35599999999977), Point(482173.542, 6748044.438, 71.42699999999604), Point(482177.695, 6748047.786, 71.49099999999453)), 21.58614152331046, AdministrativeClass.apply(2), LinkType.apply(99), UnknownRoadLinkType, InUse, NormalLinkInterface, MunicipalityStreetRoad, Some("test"), Some(""), 286, Some("10.04.2018 23:00:14"), Some("test"), Map(), 0, 0, 99, 3, 5, 0, 0, "", "", 0.0, 21.58614152331046, SideCode.Unknown, None, None, NoAddressGiven, 0, None, false),
//        RoadAddressLink(0, 10473190, Seq(Point(482194.821, 6748025.538, 71.5), Point(482193.71, 6748024.668, 71.32700000000477), Point(482186.134, 6748022.469, 71.02700000000186), Point(482180.138, 6748023.264, 71.12799999999697), Point(482173.118, 6748028.88, 71.50199999999313), Point(482173.031, 6748029.022, 71.51399999999558)), 24.50478592842528, AdministrativeClass.apply(2), LinkType.apply(99), UnknownRoadLinkType, InUse, NormalLinkInterface, MunicipalityStreetRoad, Some("test"), Some(""), 286, Some("10.04.2018 23:00:14"), Some("test"), Map(), 0, 0, 99, 3, 5, 0, 0, "", "", 0.0, 24.50478592842528, SideCode.Unknown, None, None, NoAddressGiven, 0, None, false),
//        RoadAddressLink(0, 10473189, Seq(Point(482194.821, 6748025.538, 71.5), Point(482199.325, 6748033.093, 71.2100000000064), Point(482197.655, 6748043.768, 71.61000000000058), Point(482196.119, 6748045.455, 71.69199999999546)), 21.882026111679927, AdministrativeClass.apply(2), LinkType.apply(99), UnknownRoadLinkType, InUse, NormalLinkInterface, MunicipalityStreetRoad, Some("test"), Some(""), 286, Some("10.04.2018 23:00:14"), Some("test"), Map(), 0, 0, 99, 3, 5, 0, 0, "", "", 0.0, 21.882026111679927, SideCode.Unknown, None, None, NoAddressGiven, 0, None, false),
//        RoadAddressLink(0, 10473181, Seq(Point(482196.119, 6748045.455, 71.69199999999546), Point(482192.43, 6748047.921, 71.72599999999511), Point(482187.626, 6748049.472, 71.67399999999907), Point(482180.138, 6748048.536, 71.53800000000047), Point(482177.695, 6748047.786, 71.49099999999453)), 19.58730362428591, AdministrativeClass.apply(2), UnknownLinkType, UnknownRoadLinkType, InUse, NormalLinkInterface, MunicipalityStreetRoad, Some("test"), Some(""), 286, Some("10.04.2018 23:00:14"), Some("test"), Map(), 0, 0, 99, 3, 5, 0, 0, "", "", 0.0, 19.58730362428591, SideCode.Unknown, None, None, NoAddressGiven, 0, None, false)
//      )
//
//      val transferred = roadAddressService.transferRoadAddress(sources, target, User(1, "Test User", Configuration())).sortBy(_.startAddrMValue)
//      transferred.size should be(4)
//      transferred.head.startAddrMValue should be(0)
//      transferred.last.endAddrMValue should be (107)
//    }
//  }

  //TODO this will be implemented at VIITE-1538
//  test("Check correct construction of floating links") {
//    val attributesMap = Map("MUNICIPALITYCODE" -> BigInt.apply(99999))
//    val mockRoadLink = RoadLink(123456789, Seq(Point(0.0, 0.0), Point(10.0, 10.0)), 14.1, AdministrativeClass.apply(2), 1, TrafficDirection.TowardsDigitizing, LinkType.apply(1), None, None, attributesMap)
//    val floatingAddress = RoadAddress(9988, 75, 2, RoadType.Unknown, Track.Combined, Discontinuity.Continuous, 3532, 3598, None, None, Some("tr"),
//      123456789, 0.0, 65.259, SideCode.TowardsDigitizing, 0, (None, None), FloatingReason.ApplyChanges, Seq(Point(0.0, 0.0), Point(11.0, 11.0)), LinkGeomSource.NormalLinkInterface, 8, NoTermination, 0)
//
//    runWithRollback {
//      val returnedFloatingAddressees = roadAddressService.buildFloatingAddresses(Seq(mockRoadLink), Seq.empty[VVHRoadlink], Seq(floatingAddress))
//      returnedFloatingAddressees.size should be(1)
//      returnedFloatingAddressees.head.id should be(floatingAddress.id)
//      returnedFloatingAddressees.head.linkId should be(mockRoadLink.linkId)
//      returnedFloatingAddressees.head.anomaly should be(Anomaly.None)
//      returnedFloatingAddressees.head.roadLinkType should be(RoadLinkType.FloatingRoadLinkType)
//      returnedFloatingAddressees.head.administrativeClass should be(mockRoadLink.administrativeClass)
//      returnedFloatingAddressees.head.geometry should be(mockRoadLink.geometry)
//    }
//  }

  //TODO this will be implemented at VIITE-1538
//  test("getAdjacents should return correct adjacents in fork geometry based on the existing of missing") {
//    val baseLinkId = 12345L
//    val roadAddressService = new RoadAddressService(mockRoadLinkService, mockEventBus)
//
//    val ra = RoadAddress(-1000, 75, 2, RoadType.Unknown, Track.Combined, Discontinuity.Continuous, 3532, 3598, Some(DateTime.now.minusDays(5)), None, Some("tr"),
//      baseLinkId, 0.0, 65.259, SideCode.TowardsDigitizing, 0, (None, None), FloatingReason.ApplyChanges, Seq(Point(0.0, 0.0, 0.0), Point(5.0, 5.0, 0.0)), LinkGeomSource.NormalLinkInterface, 8, NoTermination, 0)
//
//    val ra2 = RoadAddress(-1000, 75, 2, RoadType.Unknown, Track.Combined, Discontinuity.Continuous, 3533, 3599, Some(DateTime.now.minusDays(2)), None, Some("tr"),
//      baseLinkId+2L, 0.0, 60.259, SideCode.TowardsDigitizing, 0, (None, None), FloatingReason.ApplyChanges, Seq(Point(0.0, 0.0, 0.0), Point(5.0, 25.0, 0.0)), LinkGeomSource.NormalLinkInterface, 8, NoTermination, 0)
//
//    val roadLink1 = RoadLink(baseLinkId, Seq(Point(0.0, 0.0, 0.0), Point(5.0, 5.0, 0.0))
//      , 540.3960283713503, State, 99, TrafficDirection.AgainstDigitizing, UnknownLinkType, Some("25.06.2015 03:00:00"), Some("vvh_modified"), Map("MUNICIPALITYCODE" -> BigInt.apply(749)),
//      InUse, NormalLinkInterface)
//
//    val roadLink2 = RoadLink(baseLinkId + 1L, Seq(Point(5.0, 5.0, 0.0), Point(10.0, 10.0, 0.0))
//      , 540.3960283713503, State, 99, TrafficDirection.AgainstDigitizing, UnknownLinkType, Some("25.06.2015 03:00:00"), Some("vvh_modified"), Map("MUNICIPALITYCODE" -> BigInt.apply(749)),
//      InUse, NormalLinkInterface)
//
//    val roadLink3 = RoadLink(baseLinkId + 2L, Seq(Point(5.0, 5.0, 0.0), Point(5.0, 15.0, 0.0))
//      , 540.3960283713503, State, 99, TrafficDirection.AgainstDigitizing, UnknownLinkType, Some("25.06.2015 03:00:00"), Some("vvh_modified"), Map("MUNICIPALITYCODE" -> BigInt.apply(749)),
//      InUse, NormalLinkInterface)
//
//
//    when(mockRoadLinkService.getRoadLinksByLinkIdsFromVVH(any[Set[Long]], any[Boolean])).thenReturn(Seq(roadLink1))
//    when(mockRoadLinkService.getRoadLinksAndChangesFromVVHWithFrozenAPI(any[BoundingRectangle], any[Boolean])).thenReturn((Seq(roadLink2, roadLink3), Seq.empty[ChangeInfo]))
//
//    val returnedAdjacents = runWithRollback {
//      RoadAddressDAO.create(Seq(ra))
//      RoadAddressDAO.createMissingRoadAddress(
//        MissingRoadAddress(baseLinkId+1L, None, None, RoadType.PublicRoad, None, None, None, Some(7.1), Anomaly.NoAddressGiven, Seq(Point(5.0, 5.0, 0.0), Point(10.0, 10.0, 0.0)))
//      )
//      RoadAddressDAO.createMissingRoadAddress(
//        MissingRoadAddress(baseLinkId+2L, None, None, RoadType.PublicRoad, None, None, None, Some(10.0), Anomaly.GeometryChanged, Seq(Point(5.0, 5.0, 0.0), Point(5.0, 15.0, 0.0)))
//      )
//
//      roadAddressService.getAdjacent(Set(baseLinkId), baseLinkId, false)
//    }
//    returnedAdjacents.size should be (2)
//    returnedAdjacents.map(_.linkId) should contain allOf (baseLinkId+1L, baseLinkId+2L)
//  }
//
//  test("getAdjacents should return correct adjacents in chain geometry (each one adjacent to next one) based on the existing of missing") {
//    val baseLinkId = 12345L
//    val roadAddressService = new RoadAddressService(mockRoadLinkService, mockEventBus)
//
//    val ra = RoadAddress(-1000, 75, 2, RoadType.Unknown, Track.Combined, Discontinuity.Continuous, 3532, 3598, Some(DateTime.now.minusDays(5)), None, Some("tr"),
//      baseLinkId, 0.0, 65.259, SideCode.TowardsDigitizing, 0, (None, None), FloatingReason.ApplyChanges, Seq(Point(0.0, 0.0, 0.0), Point(5.0, 5.0, 0.0)), LinkGeomSource.NormalLinkInterface, 8, NoTermination, 0)
//
//    val ra2 = RoadAddress(-1000, 75, 2, RoadType.Unknown, Track.Combined, Discontinuity.Continuous, 3533, 3599, Some(DateTime.now.minusDays(2)), None, Some("tr"),
//      baseLinkId+2L, 0.0, 60.259, SideCode.TowardsDigitizing, 0, (None, None), FloatingReason.ApplyChanges, Seq(Point(0.0, 0.0, 0.0), Point(5.0, 25.0, 0.0)), LinkGeomSource.NormalLinkInterface, 8, NoTermination, 0)
//
//    val roadLink1 = RoadLink(baseLinkId, Seq(Point(0.0, 0.0, 0.0), Point(5.0, 5.0, 0.0))
//      , 540.3960283713503, State, 99, TrafficDirection.AgainstDigitizing, UnknownLinkType, Some("25.06.2015 03:00:00"), Some("vvh_modified"), Map("MUNICIPALITYCODE" -> BigInt.apply(749)),
//      InUse, NormalLinkInterface)
//
//    val roadLink2 = RoadLink(baseLinkId + 1L, Seq(Point(5.0, 5.0, 0.0), Point(10.0, 10.0, 0.0))
//      , 540.3960283713503, State, 99, TrafficDirection.AgainstDigitizing, UnknownLinkType, Some("25.06.2015 03:00:00"), Some("vvh_modified"), Map("MUNICIPALITYCODE" -> BigInt.apply(749)),
//      InUse, NormalLinkInterface)
//
//    val roadLink3 = RoadLink(baseLinkId + 2L, Seq(Point(10, 10, 0.0), Point(15.0, 15.0, 0.0))
//      , 540.3960283713503, State, 99, TrafficDirection.AgainstDigitizing, UnknownLinkType, Some("25.06.2015 03:00:00"), Some("vvh_modified"), Map("MUNICIPALITYCODE" -> BigInt.apply(749)),
//      InUse, NormalLinkInterface)
//
//
//    when(mockRoadLinkService.getRoadLinksByLinkIdsFromVVH(any[Set[Long]], any[Boolean])).thenReturn(Seq(roadLink1))
//    when(mockRoadLinkService.getRoadLinksAndChangesFromVVHWithFrozenAPI(any[BoundingRectangle], any[Boolean])).thenReturn((Seq(roadLink1, roadLink2), Seq.empty[ChangeInfo]))
//
//    runWithRollback {
//      RoadAddressDAO.create(Seq(ra))
//      RoadAddressDAO.createMissingRoadAddress(
//        MissingRoadAddress(baseLinkId+1L, None, None, RoadType.PublicRoad, None, None, None, Some(7.1), Anomaly.NoAddressGiven, Seq(Point(5.0, 5.0, 0.0), Point(10.0, 10.0, 0.0)))
//      )
//      RoadAddressDAO.createMissingRoadAddress(
//        MissingRoadAddress(baseLinkId+2L, None, None, RoadType.PublicRoad, None, None, None, Some(7.1), Anomaly.GeometryChanged, Seq(Point(10.0, 10.0, 0.0), Point(15.0, 15.0, 0.0)))
//      )
//      val returnedAdjacents1 = roadAddressService.getAdjacent(Set(baseLinkId), baseLinkId, false)
//      returnedAdjacents1.size should be (1)
//      returnedAdjacents1.map(_.linkId).head should be (baseLinkId+1L)
//      when(mockRoadLinkService.getRoadLinksByLinkIdsFromVVH(any[Set[Long]], any[Boolean])).thenReturn(Seq(roadLink2))
//      when(mockRoadLinkService.getRoadLinksAndChangesFromVVHWithFrozenAPI(any[BoundingRectangle], any[Boolean])).thenReturn((Seq(roadLink2, roadLink3), Seq.empty[ChangeInfo]))
//      val returnedAdjacents2 = roadAddressService.getAdjacent(Set(baseLinkId+1), baseLinkId+1, false)
//      returnedAdjacents2.size should be (1)
//      returnedAdjacents2.map(_.linkId).head should be (baseLinkId+2L)
//    }
//
//  }

//  test("getAdjacentAddressesWithoutTX should not return addresses that are already selected by ") {
//    val selectedId = 741L
//    val selectedLinkId = 852L
//    val selectedGeom = List(Point(10.0, 10.0, 0.0), Point(10.0, 10.0, 0.0))
//    val (id1, id2) = (456L, 789L)
//    val (linkId1, linkId2) = (987L, 654L)
//    val (geom1, geom2) = (List(Point(0.0, 0.0, 0.0), Point(10.0, 10.0, 0.0)), List(Point(10.0, 10.0, 0.0), Point(20.0, 20.0, 0.0)))
//    val (roadNumber, roadPartNumber) = (99, 1)
//
//    val selectedRoadAddress = RoadAddress(selectedId, roadNumber, roadPartNumber, RoadType.Unknown, Track.Combined, Discontinuity.Continuous, 10, 20, Some(DateTime.now()), None, Some("tr"),
//      selectedLinkId, 0.0, 65.259, SideCode.TowardsDigitizing, 0, (None, None), FloatingReason.ApplyChanges, selectedGeom, LinkGeomSource.NormalLinkInterface, 8, NoTermination, 0)
//
//    val roadAddress1 = RoadAddress(id1, roadNumber, roadPartNumber, RoadType.Unknown, Track.Combined, Discontinuity.Continuous, 0, 10, Some(DateTime.now()), None, Some("tr"),
//      linkId1, 0.0, 65.259, SideCode.TowardsDigitizing, 0, (None, None), FloatingReason.ApplyChanges, geom1, LinkGeomSource.NormalLinkInterface, 8, NoTermination, 0)
//
//    val roadAddress2 = RoadAddress(id2, roadNumber, roadPartNumber, RoadType.Unknown, Track.Combined, Discontinuity.Continuous, 20, 30, Some(DateTime.now()), None, Some("tr"),
//      linkId2, 0.0, 65.259, SideCode.TowardsDigitizing, 0, (None, None), FloatingReason.ApplyChanges, geom1, LinkGeomSource.NormalLinkInterface, 8, NoTermination, 0)
//
//    runWithRollback{
//      RoadAddressDAO.create(Seq(selectedRoadAddress, roadAddress1, roadAddress2))
//      val returnedAdjacents = roadAddressService.getAdjacentAddressesInTX(Set.empty[Long], Set(selectedId, id1), selectedLinkId, selectedId, roadNumber, roadPartNumber, Track.Combined)
//      returnedAdjacents.size should be (1)
//      returnedAdjacents.map(ra => (ra.id, ra.linkId, ra.roadNumber, ra.roadPartNumber)).head should be (Seq(roadAddress2).map(ra => (ra.id, ra.linkId, ra.roadNumber, ra.roadPartNumber)).head)
//    }
//  }

//  test("getAdjacents should return correct adjacents in chain geometry (each one adjacent to next one) based on the existing of missing") {
//    val baseLinkId = 12345L
//    val roadAddressService = new RoadAddressService(mockRoadLinkService, mockEventBus)
//
//    val ra = RoadAddress(-1000, 75, 2, RoadType.Unknown, Track.Combined, Discontinuity.Continuous, 3532, 3598, Some(DateTime.now.minusDays(5)), None, Some("tr"),
//      baseLinkId, 0.0, 65.259, SideCode.TowardsDigitizing, 0, (None, None), FloatingReason.ApplyChanges, Seq(Point(0.0, 0.0, 0.0), Point(5.0, 5.0, 0.0)), LinkGeomSource.NormalLinkInterface, 8, NoTermination, 0)
//
//    val ra2 = RoadAddress(-1000, 75, 2, RoadType.Unknown, Track.Combined, Discontinuity.Continuous, 3533, 3599, Some(DateTime.now.minusDays(2)), None, Some("tr"),
//      baseLinkId+2L, 0.0, 60.259, SideCode.TowardsDigitizing, 0, (None, None), FloatingReason.ApplyChanges, Seq(Point(0.0, 0.0, 0.0), Point(5.0, 25.0, 0.0)), LinkGeomSource.NormalLinkInterface, 8, NoTermination, 0)
//
//    val roadLink1 = RoadLink(baseLinkId, Seq(Point(0.0, 0.0, 0.0), Point(5.0, 5.0, 0.0))
//      , 540.3960283713503, State, 99, TrafficDirection.AgainstDigitizing, UnknownLinkType, Some("25.06.2015 03:00:00"), Some("vvh_modified"), Map("MUNICIPALITYCODE" -> BigInt.apply(749)),
//      InUse, NormalLinkInterface)
//
//    val roadLink2 = RoadLink(baseLinkId + 1L, Seq(Point(5.0, 5.0, 0.0), Point(10.0, 10.0, 0.0))
//      , 540.3960283713503, State, 99, TrafficDirection.AgainstDigitizing, UnknownLinkType, Some("25.06.2015 03:00:00"), Some("vvh_modified"), Map("MUNICIPALITYCODE" -> BigInt.apply(749)),
//      InUse, NormalLinkInterface)
//
//    val roadLink3 = RoadLink(baseLinkId + 2L, Seq(Point(10, 10, 0.0), Point(15.0, 15.0, 0.0))
//      , 540.3960283713503, State, 99, TrafficDirection.AgainstDigitizing, UnknownLinkType, Some("25.06.2015 03:00:00"), Some("vvh_modified"), Map("MUNICIPALITYCODE" -> BigInt.apply(749)),
//      InUse, NormalLinkInterface)
//
//
//    when(mockRoadLinkService.getRoadLinksByLinkIdsFromVVH(any[Set[Long]], any[Boolean])).thenReturn(Seq(roadLink1))
//    when(mockRoadLinkService.getRoadLinksAndChangesFromVVHWithFrozenAPI(any[BoundingRectangle], any[Boolean])).thenReturn((Seq(roadLink1, roadLink2), Seq.empty[ChangeInfo]))
//
//    runWithRollback {
//      RoadAddressDAO.create(Seq(ra,ra2))
//      RoadAddressDAO.createMissingRoadAddress(
//        MissingRoadAddress(baseLinkId+1L, None, None, RoadType.PublicRoad, None, None, None, Some(7.1), Anomaly.NoAddressGiven, Seq(Point(5.0, 5.0, 0.0), Point(10.0, 10.0, 0.0)))
//      )
//      RoadAddressDAO.createMissingRoadAddress(
//        MissingRoadAddress(baseLinkId+2L, None, None, RoadType.PublicRoad, None, None, None, Some(7.1), Anomaly.GeometryChanged, Seq(Point(10.0, 10.0, 0.0), Point(15.0, 15.0, 0.0)))
//      )
//    val returnedAdjacents1 = roadAddressService.getAdjacent(Set(baseLinkId), baseLinkId, false)
//      returnedAdjacents1.size should be (1)
//      returnedAdjacents1.map(_.linkId).head should be (baseLinkId+1L)
//      when(mockRoadLinkService.getRoadLinksByLinkIdsFromVVH(any[Set[Long]], any[Boolean])).thenReturn(Seq(roadLink2))
//      when(mockRoadLinkService.getRoadLinksAndChangesFromVVHWithFrozenAPI(any[BoundingRectangle], any[Boolean])).thenReturn((Seq(roadLink2, roadLink3), Seq.empty[ChangeInfo]))
//      val returnedAdjacents2 = roadAddressService.getAdjacent(Set(baseLinkId+1), baseLinkId+1, false)
//      returnedAdjacents2.size should be (1)
//      returnedAdjacents2.map(_.linkId).head should be (baseLinkId+2L)
//    }
//
//  }
//
//  test("getAdjacentAddressesWithoutTX should not return addresses that are already selected by ") {
//  val selectedId = 741L
//  val selectedLinkId = 852L
//  val selectedGeom = List(Point(10.0, 10.0, 0.0), Point(10.0, 10.0, 0.0))
//  val (id1, id2) = (456L, 789L)
//  val (linkId1, linkId2) = (987L, 654L)
//  val (geom1, geom2) = (List(Point(0.0, 0.0, 0.0), Point(10.0, 10.0, 0.0)), List(Point(10.0, 10.0, 0.0), Point(20.0, 20.0, 0.0)))
//  val (roadNumber, roadPartNumber) = (99, 1)
//
//  val selectedRoadAddress = RoadAddress(selectedId, roadNumber, roadPartNumber, RoadType.Unknown, Track.Combined, Discontinuity.Continuous, 10, 20, Some(DateTime.now()), None, Some("tr"),
//  selectedLinkId, 0.0, 65.259, SideCode.TowardsDigitizing, 0, (None, None), FloatingReason.ApplyChanges, selectedGeom, LinkGeomSource.NormalLinkInterface, 8, NoTermination, 0)
//
//  val roadAddress1 = RoadAddress(id1, roadNumber, roadPartNumber, RoadType.Unknown, Track.Combined, Discontinuity.Continuous, 0, 10, Some(DateTime.now()), None, Some("tr"),
//  linkId1, 0.0, 65.259, SideCode.TowardsDigitizing, 0, (None, None), FloatingReason.ApplyChanges, geom1, LinkGeomSource.NormalLinkInterface, 8, NoTermination, 0)
//
//  val roadAddress2 = RoadAddress(id2, roadNumber, roadPartNumber, RoadType.Unknown, Track.Combined, Discontinuity.Continuous, 20, 30, Some(DateTime.now()), None, Some("tr"),
//  linkId2, 0.0, 65.259, SideCode.TowardsDigitizing, 0, (None, None), FloatingReason.ApplyChanges, geom1, LinkGeomSource.NormalLinkInterface, 8, NoTermination, 0)
//
//  runWithRollback{
//  RoadAddressDAO.create(Seq(selectedRoadAddress, roadAddress1, roadAddress2))
//  val returnedAdjacents = roadAddressService.getAdjacentAddressesInTX(Set.empty[Long], Set(selectedId, id1), selectedLinkId, selectedId, roadNumber, roadPartNumber, Track.Combined)
//  returnedAdjacents.size should be (1)
//  returnedAdjacents.map(ra => (ra.id, ra.linkId, ra.roadNumber, ra.roadPartNumber)).head should be (Seq(roadAddress2).map(ra => (ra.id, ra.linkId, ra.roadNumber, ra.roadPartNumber)).head)
//}
//}
//
//  test("check correct fetching of road address via ID") {
//  val baseLinkId = 12345L
//  val ra = RoadAddress(-1000, 75, 2, RoadType.Unknown, Track.Combined, Discontinuity.Continuous, 3532, 3598, Some(DateTime.now.minusDays(5)), None, Some("tr"),
//  baseLinkId, 0.0, 65.259, SideCode.TowardsDigitizing, 0, (None, None), FloatingReason.ApplyChanges, Seq(Point(0.0, 0.0, 0.0), Point(5.0, 5.0, 0.0)), LinkGeomSource.NormalLinkInterface, 8, NoTermination, 0)
//
//  val roadLink1 = RoadLink(baseLinkId, Seq(Point(0.0, 0.0, 0.0), Point(5.0, 5.0, 0.0))
//  , 540.3960283713503, State, 99, TrafficDirection.AgainstDigitizing, UnknownLinkType, Some("25.06.2015 03:00:00"), Some("vvh_modified"), Map("MUNICIPALITYCODE" -> BigInt.apply(749)),
//  InUse, NormalLinkInterface)
//
//  when(mockRoadLinkService.getCurrentAndHistoryRoadLinksFromVVH(any[Set[Long]], any[Boolean])).thenReturn((Seq(roadLink1), Seq(toHistoryLink(ra))))
//
//  runWithRollback {
//  val createdId =  RoadAddressDAO.create(Seq(ra)).head
//  val returnedAddresses = roadAddressService.getRoadAddressLinkById(createdId)
//  returnedAddresses.size should be (1)
//  returnedAddresses.head.id should be (createdId)
//  returnedAddresses.head.linkId should be (baseLinkId)
//}
//}

//  TODO this will be implemented at VIITE-1538
//  test("getFloatingAdjacents should return adjacent floatings based on the adjacency of it's history links") {
//  val baseLinkId = 12345L
//  val roadNumber = 9999L
//  val roadPartNumber = 1L
//
//  val geom1 = Seq(Point(0.0, 0.0, 0.0), Point(5.0, 5.0, 0.0))
//  val geom2 = Seq(Point(5.0, 5.0, 0.0), Point(10.0, 10.0, 0.0))
//  val geom3 = Seq(Point(25.0, 25.0, 0.0), Point(30.0, 30.0, 0.0))
//
//  val ra1 = RoadAddress(-1000, roadNumber, roadPartNumber, RoadType.Unknown, Track.Combined, Discontinuity.Continuous, 0, 5, Some(DateTime.now.minusDays(5)), None, Some("tr"),
//  baseLinkId, 0.0, 65.259, SideCode.TowardsDigitizing, 0, (None, None), FloatingReason.ApplyChanges, geom1, LinkGeomSource.NormalLinkInterface, 8, NoTermination, 0)
//  val ra2 = RoadAddress(-1000, roadNumber, roadPartNumber, RoadType.Unknown, Track.Combined, Discontinuity.Continuous, 5, 10, Some(DateTime.now.minusDays(5)), None, Some("tr"),
//  baseLinkId+1, 0.0, 65.259, SideCode.TowardsDigitizing, 0, (None, None), FloatingReason.ApplyChanges, geom2, LinkGeomSource.NormalLinkInterface, 8, NoTermination, 0)
//  val ra3 = RoadAddress(-1000, roadNumber, roadPartNumber, RoadType.Unknown, Track.Combined, Discontinuity.Continuous, 25, 30, Some(DateTime.now.minusDays(5)), None, Some("tr"),
//  baseLinkId+2, 0.0, 65.259, SideCode.TowardsDigitizing, 0, (None, None), FloatingReason.ApplyChanges, geom3, LinkGeomSource.NormalLinkInterface, 8, NoTermination, 0)
//
//  val roadLink1 = RoadLink(baseLinkId, geom1, 540.3960283713503,
//  State, 99, TrafficDirection.AgainstDigitizing, UnknownLinkType, Some("25.06.2015 03:00:00"), Some("vvh_modified"), Map("MUNICIPALITYCODE" -> BigInt.apply(749)),
//  InUse, NormalLinkInterface)
//
//  val roadLink2 = RoadLink(baseLinkId+1, geom2, 540.3960283713503,
//  State, 99, TrafficDirection.AgainstDigitizing, UnknownLinkType, Some("25.06.2015 03:00:00"), Some("vvh_modified"), Map("MUNICIPALITYCODE" -> BigInt.apply(749)),
//  InUse, NormalLinkInterface)
//
//  val roadLink3 = RoadLink(baseLinkId+2, geom3, 540.3960283713503,
//  State, 99, TrafficDirection.AgainstDigitizing, UnknownLinkType, Some("25.06.2015 03:00:00"), Some("vvh_modified"), Map("MUNICIPALITYCODE" -> BigInt.apply(749)),
//  InUse, NormalLinkInterface)
//
//  when(mockRoadLinkService.getRoadLinksHistoryFromVVH(any[Set[Long]])).thenReturn(
//  (Seq(roadLink1, roadLink2, roadLink3).map(toHistoryLink))
//  )
//  runWithRollback{
//  RoadAddressDAO.create(Seq(ra1, ra2, ra3))
//  val created = RoadAddressDAO.fetchByRoadPart(roadNumber, roadPartNumber, includeFloating = true)
//  val mySelected = created.find(_.linkId == baseLinkId+1).get
//  val result = roadAddressService.getFloatingAdjacent(Set(mySelected.linkId), Set(mySelected.id), mySelected.linkId, mySelected.id, roadNumber, roadPartNumber, Track.Combined.value)
//  result.size should be (1)
//  result.head.linkId should be(baseLinkId)
//  result.head.geometry should be (geom1)
//  GeometryUtils.areAdjacent(mySelected.geometry, result.head.geometry) should be (true)
//
//}
//}

  private def createRoadAddressLink(roadAddressId: Long, linearLocationId: Long, linkId: Long, geom: Seq[Point], roadNumber: Long, roadPartNumber: Long, trackCode: Long,
                                    startAddressM: Long, endAddressM: Long, sideCode: SideCode, anomaly: Anomaly, startCalibrationPoint: Boolean = false,
                                    endCalibrationPoint: Boolean = false, roadwayNumber: Long = 0) = {
    val length = GeometryUtils.geometryLength(geom)
    RoadAddressLink(roadAddressId, linearLocationId, linkId, geom, length, State, LinkType.apply(1), NormalRoadLinkType,
      ConstructionType.InUse, NormalLinkInterface, RoadType.PublicRoad, Some("Vt5"), None, BigInt(0), None, None, Map(), roadNumber, roadPartNumber,
      trackCode, 1, 5, startAddressM, endAddressM, "2016-01-01", "", 0.0, GeometryUtils.geometryLength(geom), sideCode,
      if (startCalibrationPoint) { Option(CalibrationPoint(linkId, if (sideCode == SideCode.TowardsDigitizing) 0.0 else length, startAddressM))} else None,
      if (endCalibrationPoint) { Option(CalibrationPoint(linkId, if (sideCode == SideCode.AgainstDigitizing) 0.0 else length, endAddressM))} else None,
      anomaly, roadwayNumber)

  }

  private def toHistoryLink(rl: RoadLink): VVHHistoryRoadLink = {
    VVHHistoryRoadLink(rl.linkId, rl.municipalityCode, rl.geometry, rl.administrativeClass, rl.trafficDirection,
      FeatureClass.AllOthers, 84600, 86400, rl.attributes)
  }

  private def toHistoryLink(ra: RoadAddress): VVHHistoryRoadLink = {
    VVHHistoryRoadLink(ra.linkId, 0, ra.geometry, State, TrafficDirection.TowardsDigitizing,
      FeatureClass.AllOthers, 84600, 86400, Map.empty[String, Any])
  }

  private def createChangeTable(oldId: Long, newId: Long, changeType: ChangeType, oldStart: Double, oldEnd: Double,
                                newStart: Double, newEnd: Double, vvhTimeStamp: Long) = {
    changeType match {
      case CombinedRemovedPart | CombinedModifiedPart | ReplacedCommonPart | DividedModifiedPart | DividedNewPart =>
        ChangeInfo(Some(oldId), Some(newId), newId, changeType.value, Some(oldStart), Some(oldEnd), Some(newStart),
          Some(newEnd), vvhTimeStamp)
      case ReplacedNewPart => ChangeInfo(None, Some(newId), newId, changeType.value, None, None, Some(newStart),
        Some(newEnd), vvhTimeStamp)
// TODO
//      case ChangeType.Unknown =>
//      case LenghtenedCommonPart =>
//      case LengthenedNewPart =>
//      case ShortenedCommonPart =>
//      case ShortenedRemovedPart =>
//      case Removed =>
//      case New =>
//      case ReplacedRemovedPart =>
      case _ => throw new NotImplementedError("implement it")
    }
  }

  private def sanityCheck(result: Seq[RoadAddress]) = {
    result.size should be > 0
    result.forall(l =>
      l.startCalibrationPoint.isEmpty || l.startCalibrationPoint.get.addressMValue == l.startAddrMValue) should be(true)
    result.forall(l =>
      l.endCalibrationPoint.isEmpty || l.endCalibrationPoint.get.addressMValue == l.endAddrMValue) should be(true)
    result.forall(l =>
      Set[SideCode](SideCode.AgainstDigitizing, SideCode.TowardsDigitizing).contains(l.sideCode)
    )
    result.forall(l =>
      l.startAddrMValue < l.endAddrMValue
    )

  }
}<|MERGE_RESOLUTION|>--- conflicted
+++ resolved
@@ -130,46 +130,6 @@
     }
   }
 
-<<<<<<< HEAD
-//TODO this test should not be here, we are testing the DAO here not the service
-//  test("test createMissingRoadAddress should not add two equal roadAddresses"){
-//    runWithRollback {
-//      val roadAddressLinks = Seq(
-//        RoadAddressLink(0, 1611616, Seq(Point(374668.195, 6676884.282, 24.48399999999674), Point(374643.384, 6676882.176, 24.42399999999907)), 297.7533188814259, State, SingleCarriageway, NormalRoadLinkType, InUse, NormalLinkInterface, RoadType.PrivateRoadType, Some("Vt5"), None, BigInt(0), Some("22.09.2016 14:51:28"), Some("dr1_conversion"), Map("linkId" -> 1611605, "segmentId" -> 63298), 1, 3, 0, 0, 0, 0, 0, "", "", 0.0, 0.0, SideCode.Unknown, None, None, Anomaly.None, 0)
-//      )
-//      val oldMissingRA = RoadAddressDAO.getMissingRoadAddresses(Set()).size
-//      roadAddressLinks.foreach { links =>
-//        RoadAddressDAO.createMissingRoadAddress(
-//          MissingRoadAddress(links.linkId, Some(links.startAddressM), Some(links.endAddressM), RoadType.PublicRoad, Some(links.roadNumber),
-//            Some(links.roadPartNumber), None, None, Anomaly.NoAddressGiven, Seq(Point(374668.195, 6676884.282, 24.48399999999674),Point(374643.384, 6676882.176, 24.42399999999907))))
-//      }
-//      val linksFromDB = getSpecificMissingRoadAddresses(roadAddressLinks(0).linkId)
-//      RoadAddressDAO.getMissingRoadAddresses(Set()) should have size(oldMissingRA)
-//      linksFromDB(0)._2 should be(0)
-//      linksFromDB(0)._3 should be(0)
-//      linksFromDB(0)._4 should be(1)
-//      linksFromDB(0)._5 should be(3)
-//      linksFromDB(0)._6 should be(1)
-//    }
-//  }
-
-  private def getSpecificMissingRoadAddresses(linkId :Long): List[(Long, Long, Long, Long, Long, Int)] = {
-    sql"""
-          select link_id, start_addr_m, end_addr_m, road_number, road_part_number, anomaly_code
-            from missing_road_address where link_id = $linkId
-      """.as[(Long, Long, Long, Long, Long, Int)].list
-  }
-
-  private def getFloatingCount(): Long = {
-    sql"""
-       select count(*)
-       from ROADWAY where floating > 0
-       and valid_to is null and END_DATE is null
-    """.as[Long].first
-  }
-
-=======
->>>>>>> e2f63db7
   test("Check the correct return of a RoadAddressLink by Municipality") {
     val municipalityId = 235
 
@@ -177,7 +137,7 @@
     val modificationUser = "testUser"
     runWithRollback {
       val (linkId) = sql""" Select ra.LINK_ID
-                                From ROADWAY ra
+                                From ROAD_ADDRESS ra
                                 Order By ra.id asc""".as[Long].firstOption.get
       val roadLink = RoadLink(linkId, Seq(Point(50200, 7630000.0, 0.0), Point(50210, 7630000.0, 10.0)), 0, Municipality, 0, TrafficDirection.TowardsDigitizing, Freeway, Some(modifificationDate), Some(modificationUser), attributes = Map("MUNICIPALITYCODE" -> BigInt(235)))
 
@@ -382,105 +342,6 @@
 //    }
 //  }
 
-<<<<<<< HEAD
-  test("check PO temporary restrictions"){
-
-    val l1: Long = 5168616
-    val l2: Long = 5168617
-    val l3: Long = 5168618 //meet dropSegmentsOutsideGeometry restrictions
-    val l4: Long = 5168619 //meet extendToGeometry restrictions
-    val l5: Long = 5168620 //meet capToGeometry restrictions
-
-    val roadLinksSeq = Seq(RoadLink(l1, Seq(Point(532686.507,6997280.405,99.28599999999278), Point(532682.145,6997307.366,98.99700000000303),
-      Point(532673.695,6997367.113,99.11299999999756), Point(532665.336,6997428.384,99.31699999999546), Point(532655.448,6997496.461,99.58400000000256),
-      Point(532647.278,6997553.917,99.76600000000326), Point(532640.024,6997604.115,99.93700000000536), Point(532635.796,6997630.174,100.08000000000175),
-      Point(532635.575,6998631.749,100.07700000000477)), 355.82666256921844, State, 99, BothDirections, UnknownLinkType, Some("25.11.2013 02:00:00"), Some("vvh_modified"), Map("MUNICIPALITYCODE" -> BigInt(235))),
-      RoadLink(l2, Seq(Point(532686.507,6997280.405,99.28599999999278), Point(532682.145,6997307.366,98.99700000000303),
-        Point(532673.695,6997367.113,99.11299999999756), Point(532665.336,6997428.384,99.31699999999546), Point(532655.448,6997496.461,99.58400000000256),
-        Point(532647.278,6997553.917,99.76600000000326), Point(532640.024,6997604.115,99.93700000000536), Point(532635.796,6997630.174,100.08000000000175),
-        Point(532635.575,6997631.749,100.07700000000477)), 355.02666256921844, State, 99, BothDirections, UnknownLinkType, Some("25.11.2013 02:00:00"), Some("vvh_modified"), Map("MUNICIPALITYCODE" -> BigInt(235))),
-      RoadLink(l3, Seq(Point(532686.507,6997280.405,99.28599999999278), Point(532682.145,6997307.366,98.99700000000303),
-        Point(532673.695,6997367.113,99.11299999999756), Point(532665.336,6997428.384,99.31699999999546), Point(532655.448,6997496.461,99.58400000000256),
-        Point(532647.278,6997553.917,99.76600000000326), Point(532640.024,6997604.115,99.93700000000536), Point(532635.796,6997630.174,100.08000000000175),
-        Point(532635.575,6997631.749,100.07700000000477)), 355.02666256921844, State, 99, BothDirections, UnknownLinkType, Some("25.11.2013 02:00:00"), Some("vvh_modified"), Map("MUNICIPALITYCODE" -> BigInt(235))),
-      RoadLink(l4, Seq(Point(532686.507,6997280.405,99.28599999999278), Point(532682.145,6997307.366,98.99700000000303),
-        Point(532673.695,6997367.113,99.11299999999756), Point(532665.336,6997428.384,99.31699999999546), Point(532655.448,6997496.461,99.58400000000256),
-        Point(532647.278,6997553.917,99.76600000000326), Point(532640.024,6997604.115,99.93700000000536), Point(532635.796,6997630.174,100.08000000000175),
-        Point(532635.575,6997632.749,100.07700000000477)), 355.02666256921844, State, 99, BothDirections, UnknownLinkType, Some("25.11.2013 02:00:00"), Some("vvh_modified"), Map("MUNICIPALITYCODE" -> BigInt(235))),
-      RoadLink(l5, Seq(Point(532686.507,6997280.405,99.28599999999278), Point(532682.145,6997307.366,98.99700000000303),
-        Point(532673.695,6997367.113,99.11299999999756), Point(532665.336,6997428.384,99.31699999999546), Point(532655.448,6997496.461,99.58400000000256),
-        Point(532647.278,6997553.917,99.76600000000326), Point(532640.024,6997604.115,99.93700000000536), Point(532635.796,6997630.174,100.08000000000175),
-        Point(532635.575,6997632.749,100.07700000000477)), 355.02666256921844, State, 99, BothDirections, UnknownLinkType, Some("25.11.2013 02:00:00"), Some("vvh_modified"), Map("MUNICIPALITYCODE" -> BigInt(235)))
-    )
-    //TODO this roadAddressLink have linearLocationId equal to zero, just to compile.
-    val roadAddressLinksMap = Map(l2 -> Seq(RoadAddressLink(333012, 0, l2, Seq(Point(532686.507,6997280.405,0.0), Point(532682.145,6997307.366,0.0),
-      Point(532673.695,6997367.113,0.0),Point(532665.336,6997428.384,0.0), Point(532655.448,6997496.461,0.0),
-      Point(532647.278,6997553.917,0.0),Point(532640.024,6997604.115,0.0), Point(532635.796,6997630.174,0.0),
-      Point(532635.575, 6997631.749, 0.0)), 355.02666256921844, State, UnknownLinkType, NormalRoadLinkType, InUse, NormalLinkInterface, RoadType.PublicRoad, Some("Vt5"), None, BigInt(0), Some("29.10.2015 17:34:02"), Some("vvh_modified"), Map("linkId" -> 1611605, "segmentId" -> 63298), 5, 206, 0, 8, 5, 3446, 3800, "", "", 0.0, 355.027, SideCode.BothDirections, None, None, Anomaly.None)),
-      l1 -> Seq(RoadAddressLink(333013, 0, l1, Seq(Point(532686.507,6997280.405,0.0), Point(532682.145,6997307.366,0.0),
-        Point(532673.695,6997367.113,0.0),Point(532665.336,6997428.384,0.0), Point(532655.448,6997496.461,0.0),
-        Point(532647.278,6997553.917,0.0),Point(532640.024,6997604.115,0.0), Point(532635.796,6997630.174,0.0),
-        Point(532635.575, 6997631.749, 0.0)), 355.02666256921844, State, UnknownLinkType, NormalRoadLinkType, InUse, NormalLinkInterface, RoadType.PublicRoad, Some("Vt5"), None, BigInt(0), Some("29.10.2015 17:34:02"), Some("vvh_modified"), Map("linkId" -> 1611605, "segmentId" -> 63298), 5, 206, 0, 8, 5, 3446, 3800, "", "", 0.0, 355.027, SideCode.BothDirections, None, None, Anomaly.None)),
-      l4 -> Seq(RoadAddressLink(333014, 0, l4, Seq(Point(532686.507,6997280.405,0.0), Point(532682.145,6997307.366,0.0),
-        Point(532673.695,6997367.113,0.0),Point(532665.336,6997428.384,0.0), Point(532655.448,6997496.461,0.0),
-        Point(532647.278,6997553.917,0.0),Point(532640.024,6997604.115,0.0), Point(532635.796,6997630.174,0.0),
-        Point(532635.575, 6997631.749, 0.0)), 355.02666256921844, State, UnknownLinkType, NormalRoadLinkType, InUse, NormalLinkInterface, RoadType.PublicRoad, Some("Vt5"), None, BigInt(0), Some("29.10.2015 17:34:02"), Some("vvh_modified"), Map("linkId" -> 1611605, "segmentId" -> 63298), 5, 206, 0, 8, 5, 3446, 3800, "", "", 354.0276, 355.029, SideCode.BothDirections, None, None, Anomaly.None)),
-      l3 -> Seq(RoadAddressLink(333015, 0, l3, Seq(Point(532686.507,6997280.405,0.0), Point(532682.145,6997307.366,0.0),
-        Point(532673.695,6997367.113,0.0),Point(532665.336,6997428.384,0.0), Point(532655.448,6997496.461,0.0),
-        Point(532647.278,6997553.917,0.0),Point(532640.024,6997604.115,0.0), Point(532635.796,6997630.174,0.0),
-        Point(532637.575, 6996631.749, 0.0)), 355.02666256921844, State, UnknownLinkType, NormalRoadLinkType, InUse, NormalLinkInterface, RoadType.PublicRoad, Some("Vt5"), None, BigInt(0), Some("29.10.2015 17:34:02"), Some("vvh_modified"), Map("linkId" -> 1611605, "segmentId" -> 63298), 5, 206, 0, 8, 5, 3446, 3800, "", "", 355.82666256921844, 355.927, SideCode.BothDirections, None, None, Anomaly.None)),
-      l5 -> Seq(RoadAddressLink(333016, 0, l5, Seq(Point(532686.507,6997280.405,0.0), Point(532682.145,6997307.366,0.0),
-        Point(532673.695,6997367.113,0.0),Point(532665.336,6997428.384,0.0), Point(532655.448,6997496.461,0.0),
-        Point(532647.278,6997553.917,0.0),Point(532640.024,6997604.115,0.0), Point(532635.796,6997630.174,0.0)),
-        352.0, State, UnknownLinkType, NormalRoadLinkType, InUse, NormalLinkInterface, RoadType.PublicRoad, Some("Vt5"), None, BigInt(0), Some("29.10.2015 17:34:02"), Some("vvh_modified"), Map("linkId" -> 1611605, "segmentId" -> 63298), 5, 206, 0, 8, 5, 3446, 3800, "", "", 355.82666256921844, 355.927, SideCode.BothDirections, None, None, Anomaly.None))
-    )
-
-    val (topology, changeSet) = RoadAddressFiller.fillTopology(roadLinksSeq, roadAddressLinksMap)
-    changeSet.adjustedMValues.size should be (2)
-    changeSet.toFloatingAddressIds.size should be (1)
-    changeSet.toFloatingAddressIds.contains(333015L) should be (true)
-    changeSet.adjustedMValues.map(_.linkId) should be (Seq(l4, l5))
-  }
-
-  test("Linear location modifications are published") {
-    val localMockRoadLinkService = MockitoSugar.mock[RoadLinkService]
-    val localMockEventBus = MockitoSugar.mock[DigiroadEventBus]
-    val mockRoadwayAddressMapper = MockitoSugar.mock[RoadwayAddressMapper]
-    val localRoadAddressService = new RoadAddressService(localMockRoadLinkService, new RoadAddressDAO, mockRoadwayAddressMapper,localMockEventBus)
-    val boundingRectangle = BoundingRectangle(Point(533341.472,6988382.846), Point(533333.28,6988419.385))
-    val filter = OracleDatabase.boundingBoxFilter(boundingRectangle, "geometry")
-    runWithRollback {
-      val modificationDate = "1455274504000l"
-      val modificationUser = "testUser"
-      val query =
-        s"""select ra.LINK_ID, ra.end_measure
-        from ROADWAY ra
-        where $filter and ra.valid_to is null order by ra.id asc"""
-      val (linkId, endM) = StaticQuery.queryNA[(Long, Double)](query).firstOption.get
-      val roadLink = RoadLink(linkId, Seq(Point(0.0, 0.0), Point(endM + .5, 0.0)), endM + .5, Municipality, 1, TrafficDirection.TowardsDigitizing, Freeway, Some(modificationDate), Some(modificationUser), attributes = Map("MUNICIPALITYCODE" -> BigInt(235)))
-      when(localMockRoadLinkService.getRoadLinksFromVVH(any[BoundingRectangle], any[Seq[(Int,Int)]], any[Set[Int]], any[Boolean], any[Boolean],any[Boolean])).thenReturn(Seq(roadLink))
-      when(localMockRoadLinkService.getComplementaryRoadLinksFromVVH(any[BoundingRectangle], any[Set[Int]])).thenReturn(Seq.empty)
-      when(localMockRoadLinkService.getRoadLinksHistoryFromVVH(any[Set[Long]])).thenReturn(Seq.empty)
-      when(localMockRoadLinkService.getChangeInfoFromVVHF(any[BoundingRectangle], any[Set[Int]])).thenReturn(Future(Seq.empty))
-      when(localMockRoadLinkService.getSuravageLinksFromVVHF(any[BoundingRectangle], any[Set[Int]])).thenReturn(Future(Seq.empty))
-      val captor: ArgumentCaptor[Iterable[Any]] = ArgumentCaptor.forClass(classOf[Iterable[Any]])
-      reset(localMockEventBus)
-      val links = localRoadAddressService.getRoadAddressLinksWithSuravage(boundingRectangle, Seq())
-      links.size should be (1)
-      verify(localMockEventBus, times(3)).publish(any[String], captor.capture)
-      val capturedAdjustments = captor.getAllValues
-      val missing = capturedAdjustments.get(0)
-      val adjusting = capturedAdjustments.get(1)
-      val floating = capturedAdjustments.get(2)
-      missing.size should be (0)
-      adjusting.size should be (1)
-      floating.size should be (0)
-      adjusting.head.asInstanceOf[LinearLocationAdjustment].endMeasure should be(Some(endM + .5))
-    }
-  }
-
-=======
->>>>>>> e2f63db7
   //TODO this will be implemented at VIITE-1538
 //  test("Floating check gets geometry updated") {
 //    val linkId = 5171359L
@@ -1451,43 +1312,6 @@
 //    }
 //  }
 
-<<<<<<< HEAD
-  test("Check for MTK-Class in integration API"){
-    runWithRollback {
-      //12316 -> FeatureClass.TractorRoad
-      val attributesMap1 = Map("MUNICIPALITYCODE" -> BigInt.apply(99999), "MTKCLASS" -> BigInt.apply(12316))
-      val mockRoadLink1 = RoadLink(11111, Seq(), 17, AdministrativeClass.apply(2), 1, TrafficDirection.TowardsDigitizing, LinkType.apply(1), None, None, attributesMap1)
-      sqlu"""INSERT INTO ROADWAY VALUES(viite_general_seq.nextval, 99999, 1, 0, 5, 0, 17, TIMESTAMP '1980-08-01 00:00:00.000000', NULL, 'TR', TIMESTAMP '2015-12-30 00:00:00.000000', 2, '0', MDSYS.SDO_GEOMETRY(4002, 3067, NULL, MDSYS.SDO_ELEM_INFO_ARRAY(1, 2, 1), MDSYS.SDO_ORDINATE_ARRAY(476065.229, 7162211.93, 0, 0, 476060.737, 7162162.094, 0, 51)), NULL, 1, 1, 0, 99999, 3, 0, 16.576, 11111, 1510876800000, TIMESTAMP '2018-03-06 09:56:18.675242', 1,NULL)""".execute
-      sqlu"""INSERT INTO PUBLISHED_ROADWAY VALUES ((SELECT MAX(ID) FROM PUBLISHED_ROAD_NETWORK), viite_general_seq.currval)""".execute
-
-      //12141 -> FeatureClass.DrivePath
-      val attributesMap2 = Map("MUNICIPALITYCODE" -> BigInt.apply(99999), "MTKCLASS" -> BigInt.apply(12141))
-      val mockRoadLink2 = RoadLink(22222, Seq(), 17, AdministrativeClass.apply(2), 1, TrafficDirection.TowardsDigitizing, LinkType.apply(1), None, None, attributesMap2)
-      sqlu"""INSERT INTO ROADWAY VALUES(viite_general_seq.nextval, 99998, 1, 0, 5, 0, 17, TIMESTAMP '1980-08-01 00:00:00.000000', NULL, 'TR', TIMESTAMP '2015-12-30 00:00:00.000000', 2, '0', MDSYS.SDO_GEOMETRY(4002, 3067, NULL, MDSYS.SDO_ELEM_INFO_ARRAY(1, 2, 1), MDSYS.SDO_ORDINATE_ARRAY(476065.229, 7162211.93, 0, 0, 476060.737, 7162162.094, 0, 51)), NULL, 1, 1, 0, 99998, 3, 0, 16.576, 22222, 1510876800000, TIMESTAMP '2018-03-06 09:56:18.675242', 1, NULL)""".execute
-      sqlu"""INSERT INTO PUBLISHED_ROADWAY VALUES ((SELECT MAX(ID) FROM PUBLISHED_ROAD_NETWORK), viite_general_seq.currval)""".execute
-
-      //12314 -> FeatureClass.CycleOrPedestrianPath
-      val attributesMap3 = Map("MUNICIPALITYCODE" -> BigInt.apply(99999), "MTKCLASS" -> BigInt.apply(12314))
-      val mockRoadLink3 = RoadLink(33333, Seq(), 17, AdministrativeClass.apply(2), 1, TrafficDirection.TowardsDigitizing, LinkType.apply(1), None, None, attributesMap3)
-      sqlu"""INSERT INTO ROADWAY VALUES(viite_general_seq.nextval, 99997, 1, 0, 5, 0, 17, TIMESTAMP '1980-08-01 00:00:00.000000', NULL, 'TR', TIMESTAMP '2015-12-30 00:00:00.000000', 2, '0', MDSYS.SDO_GEOMETRY(4002, 3067, NULL, MDSYS.SDO_ELEM_INFO_ARRAY(1, 2, 1), MDSYS.SDO_ORDINATE_ARRAY(476065.229, 7162211.93, 0, 0, 476060.737, 7162162.094, 0, 51)), NULL, 1, 1, 0, 99997, 3, 0, 16.576, 33333, 1510876800000, TIMESTAMP '2018-03-06 09:56:18.675242', 1,NULL)""".execute
-      sqlu"""INSERT INTO PUBLISHED_ROADWAY VALUES ((SELECT MAX(ID) FROM PUBLISHED_ROAD_NETWORK), viite_general_seq.currval)""".execute
-
-      //12312 -> FeatureClass.WinterRoads
-      val attributesMap4 = Map("MUNICIPALITYCODE" -> BigInt.apply(99999), "MTKCLASS" -> BigInt.apply(12312))
-      val mockRoadLink4 = RoadLink(44444, Seq(), 17, AdministrativeClass.apply(2), 1, TrafficDirection.TowardsDigitizing, LinkType.apply(1), None, None, attributesMap4)
-      sqlu"""INSERT INTO ROADWAY VALUES(viite_general_seq.nextval, 99996, 1, 0, 5, 0, 17, TIMESTAMP '1980-08-01 00:00:00.000000', NULL, 'TR', TIMESTAMP '2015-12-30 00:00:00.000000', 2, '0', MDSYS.SDO_GEOMETRY(4002, 3067, NULL, MDSYS.SDO_ELEM_INFO_ARRAY(1, 2, 1), MDSYS.SDO_ORDINATE_ARRAY(476065.229, 7162211.93, 0, 0, 476060.737, 7162162.094, 0, 51)), NULL, 1, 1, 0, 99990, 3, 0, 16.576, 44444, 1510876800000, TIMESTAMP '2018-03-06 09:56:18.675242', 1,NULL)""".execute
-      sqlu"""INSERT INTO PUBLISHED_ROADWAY VALUES ((SELECT MAX(ID) FROM PUBLISHED_ROAD_NETWORK), viite_general_seq.currval)""".execute
-
-      when(mockRoadLinkService.getRoadLinksWithComplementaryAndChangesFromVVH(99999)).thenReturn((Seq(mockRoadLink1, mockRoadLink2, mockRoadLink3, mockRoadLink4), Seq.empty[ChangeInfo]))
-      when(mockRoadLinkService.getSuravageRoadLinks(99999)).thenReturn(Seq())
-      when(mockRoadLinkService.getComplementaryRoadLinksFromVVH(99999)).thenReturn(Seq())
-      val roadAddresses = roadAddressService.getRoadAddressesLinkByMunicipality(99999)
-      roadAddresses.size should be (4)
-    }
-  }
-
-=======
->>>>>>> e2f63db7
   //TODO this probably will not be needed
 //  test("Check if road address history is fused") {
 //    runWithRollback {
