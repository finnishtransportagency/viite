--- conflicted
+++ resolved
@@ -350,7 +350,6 @@
     }
   }
 
-<<<<<<< HEAD
   test("get projects by id") {
     runWithRollback{
       val countCurrentProjects = roadAddressService.getRoadAddressProjects(0)
@@ -363,7 +362,8 @@
       countAfterInsertProjects.size should be (count)
 
     }
-=======
+  }
+
   test("order links by adjacency"){
     val targets = Seq(
       RoadAddressLink(0,500074228,List(Point(422567.965,7227452.099,11.505000000004657), Point(422567.097,7227461.748,11.51600000000326), Point(422565.931,7227472.045,11.53200000000652)),20.050769702601443,State,UnknownLinkType,UnknownRoadLinkType,InUse,LinkGeomSource.Unknown,PublicRoad,Some("20.02.2017 23:23:52"),Some("vvh_modified"),Map("TO_RIGHT" -> 686,"LAST_EDITED_DATE" -> "", "FROM_LEFT" -> 685, "MTKHEREFLIP" -> 0, "MTKID" -> 1280433854, "ROADNAME_FI" -> "", "VERTICALACCURACY" -> 201, "VALIDFROM" -> "", "CONSTRUCTIONTYPE" -> 0, "SURFACETYPE" -> 2, "MTKCLASS" -> 12121, "ROADPARTNUMBER" -> 6, "points" -> List(Map("x" -> 422567.965, "y" -> 7227452.099, "z" -> 11.505000000004657, "m" -> 0), Map("x" -> 422567.097, "y" -> 7227461.748, "z" -> 11.51600000000326, "m" -> 9.687999999994645), Map("x" -> 422565.931, "y" -> 7227472.045, "z" -> 11.53200000000652, "m" -> 20.050799999997253)), "TO_LEFT" -> 685, "VERTICALLEVEL" -> 0, "MUNICIPALITYCODE" -> 564, "FROM_RIGHT" -> 686, "CREATED_DATE" -> 0, "GEOMETRY_EDITED_DATE" -> 14876, "HORIZONTALACCURACY" -> 3000, "ROADNUMBER" -> 847),0,0,0,99,12,5,0,"","",0.0,20.050769702601443,SideCode.Unknown,None,None,NoAddressGiven),
@@ -384,6 +384,5 @@
     third.linkId should equal(500074212)
     val checkAdjacency = GeometryUtils.areAdjacent(first.geometry, second.geometry)
     checkAdjacency should be (true)
->>>>>>> 20ff4712
   }
 }