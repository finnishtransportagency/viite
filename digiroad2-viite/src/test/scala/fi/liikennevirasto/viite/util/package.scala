--- conflicted
+++ resolved
@@ -94,8 +94,6 @@
       rl.roadLinkSource, GeometryUtils.geometryLength(rl.geometry), if (rl.status == LinkStatus.New ) 0 else rl.id, rl.elyCode,false,
       None, rl.vvhTimeStamp)
   }
-<<<<<<< HEAD
-=======
 
   def addressToProjectLink(project: RoadAddressProject)(rl: ProjectAddressLink): ProjectLink = {
     ProjectLink(rl.id, rl.roadNumber, rl.roadPartNumber, Track.apply(rl.trackCode.toInt),
@@ -107,8 +105,4 @@
       None, rl.vvhTimeStamp)
   }
 
-
-
-
->>>>>>> 05295b1e
 }