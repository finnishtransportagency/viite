--- conflicted
+++ resolved
@@ -196,16 +196,10 @@
       insertedRoadAddresses.size should be(16)
 
       val roadAddressIds = insertedRoadAddresses.map(_.id).mkString(", ")
-<<<<<<< HEAD
-      // TODO Fix me!
-      //val calibrationPoints = sql"""select start_addr_m, calibration_points from road_address where id in (#${roadAddressIds})""".as[(Long, Long)].toMap
-      //calibrationPoints should equal(expectedCalibrationPointValuesForAET)
-=======
       val calibrationPoints = sql"""select start_addr_m, calibration_points from road_address where id in (#${roadAddressIds})""".as[(Long, Long)].list
       calibrationPoints should equal(expectedCalibrationPointValuesForAET)
->>>>>>> 729c30de
-
-      //insertedRoadAddresses.foldLeft(Map.empty[Long, (Option[CalibrationPoint], Option[CalibrationPoint])])((map, ra) => map + (ra.startAddrMValue -> ra.calibrationPoints)) should equal(expectedCalibrationPointsForAET)
+
+      insertedRoadAddresses.foldLeft(Map.empty[Long, (Option[CalibrationPoint], Option[CalibrationPoint])])((map, ra) => map + (ra.startAddrMValue -> ra.calibrationPoints)) should equal(expectedCalibrationPointsForAET)
     }
   }
 
