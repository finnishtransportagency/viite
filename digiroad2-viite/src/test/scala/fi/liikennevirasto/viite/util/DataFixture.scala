--- conflicted
+++ resolved
@@ -190,7 +190,6 @@
 
         //Get All Municipalities
         val municipalities: ParSet[Long] = municipalityEly.keySet.par
-<<<<<<< HEAD
         println("Total municipalities keys for ely " + ely + " -> " + municipalities.size)
 
         //For each municipality get all VVH Roadlinks
@@ -198,9 +197,9 @@
         municipalities.foreach { municipality =>
           println("Start processing municipality %d".format(municipality))
 
-          //Obtain all RoadLink by municipality and change info from VVH
-          val (roadLinks, changedRoadLinks) = roadLinkService.getRoadLinksAndChangesFromVVH(municipality.toInt)
-          val allRoadLinks = roadLinks
+        //Obtain all RoadLink by municipality and change info from VVH
+        val (roadLinks, changedRoadLinks) = roadLinkService.getRoadLinksAndChangesFromVVH(municipality.toInt, geometryFrozen)
+        val allRoadLinks = roadLinks
 
           println("Total roadlinks for municipality " + municipality + " -> " + allRoadLinks.size)
           println("Total of changes for municipality " + municipality + " -> " + changedRoadLinks.size)
@@ -216,32 +215,6 @@
             } catch {
               case e: Exception => println("ERR! -> " + e.getMessage)
             }
-=======
-        println ("Total municipalities keys for ely " + ely + " -> " + municipalities.size)
-
-      //For each municipality get all VVH Roadlinks
-      municipalities.tasksupport = new ForkJoinTaskSupport(new scala.concurrent.forkjoin.ForkJoinPool(numThreads))
-      municipalities.foreach { municipality =>
-        println("Start processing municipality %d".format(municipality))
-
-        //Obtain all RoadLink by municipality and change info from VVH
-        val (roadLinks, changedRoadLinks) = roadLinkService.getRoadLinksAndChangesFromVVH(municipality.toInt, geometryFrozen)
-        val allRoadLinks = roadLinks
-
-        println ("Total roadlinks for municipality " + municipality + " -> " + allRoadLinks.size)
-        println ("Total of changes for municipality " + municipality + " -> " + changedRoadLinks.size)
-        if (roadLinks.nonEmpty) {
-          try {
-
-            val roadsChanges = ApplyChangeInfoProcess.applyChanges(linearLocations, allRoadLinks, changedRoadLinks)
-            roadAddressService.updateChangeSet(roadsChanges._2)
-            println(s"AppliedChanges for municipality $municipality")
-            println(s"${roadsChanges._2.droppedSegmentIds.size} dropped roads")
-            println(s"${roadsChanges._2.adjustedMValues.size} adjusted m values")
-            println(s"${roadsChanges._2.newLinearLocations.size} new linear locations")
-          } catch {
-            case e: Exception => println("ERR! -> " + e.getMessage)
->>>>>>> 040bd6d4
           }
           println("End processing municipality %d".format(municipality))
         }
