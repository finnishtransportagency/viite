--- conflicted
+++ resolved
@@ -9,13 +9,9 @@
 import fi.liikennevirasto.digiroad2.oracle.OracleDatabase
 import fi.liikennevirasto.digiroad2.oracle.OracleDatabase.ds
 import fi.liikennevirasto.digiroad2.service.RoadLinkService
-<<<<<<< HEAD
 import fi.liikennevirasto.digiroad2.util.{MunicipalityCodeImporter, SqlScriptRunner}
-=======
-import fi.liikennevirasto.digiroad2.util.SqlScriptRunner
 import fi.liikennevirasto.digiroad2.util.DataFixture.migrateAll
 import fi.liikennevirasto.viite.AddressConsistencyValidator.AddressError.InconsistentLrmHistory
->>>>>>> fa6a76da
 import fi.liikennevirasto.viite.dao._
 import fi.liikennevirasto.viite.process.{ContinuityChecker, FloatingChecker, InvalidAddressDataException, LinkRoadAddressCalculator}
 import fi.liikennevirasto.viite.util.AssetDataImporter.Conversion
@@ -439,15 +435,12 @@
         importRoadNames()
       case Some("correct_null_ely_code_projects") =>
         correctNullElyCodeProjects()
-<<<<<<< HEAD
+      case Some("check_lrm_position_history") =>
+        checkLrmPositionHistory()
       case Some("test") =>
         tearDown()
         setUpTest()
         importMunicipalityCodes()
-=======
-      case Some("check_lrm_position_history") =>
-        checkLrmPositionHistory()
->>>>>>> fa6a76da
       case _ => println("Usage: DataFixture import_road_addresses <conversion table name> | recalculate_addresses | update_missing | " +
         "find_floating_road_addresses | import_complementary_road_address | fuse_multi_segment_road_addresses " +
         "| update_road_addresses_geometry_no_complementary | update_road_addresses_geometry | import_road_address_change_test_data " +
