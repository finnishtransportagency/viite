package fi.liikennevirasto.viite.util

import java.sql.Timestamp
import java.util.Properties

import com.googlecode.flyway.core.Flyway
import fi.liikennevirasto.digiroad2._
import fi.liikennevirasto.digiroad2.asset.LinkGeomSource
import fi.liikennevirasto.digiroad2.client.vvh.VVHClient
import fi.liikennevirasto.digiroad2.oracle.OracleDatabase
import fi.liikennevirasto.digiroad2.oracle.OracleDatabase.ds
import fi.liikennevirasto.digiroad2.service.RoadLinkService
import fi.liikennevirasto.digiroad2.util.{MunicipalityCodeImporter, SqlScriptRunner}
import fi.liikennevirasto.viite.AddressConsistencyValidator.AddressError.InconsistentLrmHistory
import fi.liikennevirasto.viite._
import fi.liikennevirasto.viite.dao._
import fi.liikennevirasto.viite.process.RoadAddressFiller.ChangeSet
import fi.liikennevirasto.viite.process._
import fi.liikennevirasto.viite.util.DataImporter.Conversion
import org.joda.time.format.PeriodFormatterBuilder
import org.joda.time.{DateTime, Period}

import scala.collection.parallel.immutable.ParSet
import scala.collection.parallel.ForkJoinTaskSupport
import scala.language.postfixOps

object DataFixture {
  val TestAssetId = 300000
  lazy val properties: Properties = {
    val props = new Properties()
    props.load(getClass.getResourceAsStream("/bonecp.properties"))
    props
  }
  lazy val dr2properties: Properties = {
    val props = new Properties()
    props.load(getClass.getResourceAsStream("/digiroad2.properties"))
    props
  }

<<<<<<< HEAD

  val dataImporter = new DataImporter
=======
  val dataImporter = new AssetDataImporter
>>>>>>> 87891ed9
  lazy val vvhClient: VVHClient = {
    new VVHClient(dr2properties.getProperty("digiroad2.VVHRestApiEndPoint"))
  }

  val eventBus = new DummyEventBus
  val linkService = new RoadLinkService(vvhClient, eventBus, new DummySerializer)
  val roadAddressDAO = new RoadwayDAO
  val linearLocationDAO = new LinearLocationDAO
  val roadNetworkDAO: RoadNetworkDAO = new RoadNetworkDAO
  val roadAddressService = new RoadAddressService(linkService, roadAddressDAO, linearLocationDAO, roadNetworkDAO, new UnaddressedRoadLinkDAO, new RoadwayAddressMapper(roadAddressDAO, linearLocationDAO), eventBus)

  lazy val continuityChecker = new ContinuityChecker(new RoadLinkService(vvhClient, new DummyEventBus, new DummySerializer))

  private lazy val hms = new PeriodFormatterBuilder() minimumPrintedDigits (2) printZeroAlways() appendHours() appendSeparator (":") appendMinutes() appendSuffix (":") appendSeconds() toFormatter

  //private lazy val geometryFrozen: Boolean = dr2properties.getProperty("digiroad2.VVHRoadlink.frozen", "false").toBoolean

//  private lazy val numberThreads: Int = 2
  private lazy val numberThreads: Int = 6

  //TODO this can be deleted
//  private def loopRoadParts(roadNumber: Int): Unit = {
//    var partNumberOpt = RoadAddressDAO.fetchNextRoadPartNumber(roadNumber, 0)
//    while (partNumberOpt.nonEmpty) {
//      val partNumber = partNumberOpt.get
//      val roads = RoadAddressDAO.fetchByRoadPart(roadNumber, partNumber, includeFloating = true)
//      try {
//        val adjusted = LinkRoadAddressCalculator.recalculate(roads)
//        assert(adjusted.lengthCompare(roads.size) == 0) // Must not lose any
//        val (changed, unchanged) = adjusted.partition(ra =>
//          roads.exists(oldra => ra.id == oldra.id && (oldra.startAddrMValue != ra.startAddrMValue || oldra.endAddrMValue != ra.endAddrMValue))
//        )
//        println(s"Road $roadNumber, part $partNumber: ${changed.size} updated, ${unchanged.size} kept unchanged")
//        changed.foreach(addr => RoadAddressDAO.update(addr, None))
//      } catch {
//        case ex: InvalidAddressDataException => println(s"!!! Road $roadNumber, part $partNumber contains invalid address data - part skipped !!!")
//          ex.printStackTrace()
//      }
//      partNumberOpt = RoadAddressDAO.fetchNextRoadPartNumber(roadNumber, partNumber)
//    }
//  }
//
//  def recalculate():Unit = {
//    OracleDatabase.withDynTransaction {
//      var roadNumberOpt = RoadAddressDAO.fetchNextRoadNumber(0)
//      while (roadNumberOpt.nonEmpty) {
//        loopRoadParts(roadNumberOpt.get)
//        roadNumberOpt = RoadAddressDAO.fetchNextRoadNumber(roadNumberOpt.get)
//      }
//    }
//  }

  private def toIntNumber(value: Any): Int = {
    try {
      value match {
        case b: Int => b.intValue()
        case _ => value.asInstanceOf[String].toInt
      }
    } catch {
      case e: Exception => numberThreads
    }
  }

  def importRoadAddresses(importTableName: Option[String]): Unit = {
    println(s"\nCommencing road address import from conversion at time: ${DateTime.now()}")
    val vvhClient = new VVHClient(dr2properties.getProperty("digiroad2.VVHRestApiEndPoint"))
    val geometryAdjustedTimeStamp = dr2properties.getProperty("digiroad2.viite.importTimeStamp", "")
    if (geometryAdjustedTimeStamp == "" || geometryAdjustedTimeStamp.toLong == 0L) {
      println(s"****** Missing or bad value for digiroad2.viite.importTimeStamp in properties: '$geometryAdjustedTimeStamp' ******")
    } else {
      println(s"****** Road address geometry timestamp is $geometryAdjustedTimeStamp ******")
      importTableName match {
        case None => // shouldn't get here because args size test
          throw new Exception("****** Import failed! conversiontable name required as second input ******")
        case Some(tableName) =>
          val importOptions = ImportOptions(
            onlyComplementaryLinks = false,
            useFrozenLinkService = dr2properties.getProperty("digiroad2.VVHRoadlink.frozen", "false").toBoolean,
            geometryAdjustedTimeStamp.toLong, tableName,
            onlyCurrentRoads = dr2properties.getProperty("digiroad2.importOnlyCurrent", "false").toBoolean)
          dataImporter.importRoadAddressData(Conversion.database(), vvhClient, importOptions)

      }
      println(s"Road address import complete at time: ${DateTime.now()}")
    }

  }

  def updateUnaddressedRoadLink(): Unit = {
    println(s"\nUpdating unaddressed road link table at time: ${DateTime.now()}")
    val vvhClient = new VVHClient(dr2properties.getProperty("digiroad2.VVHRestApiEndPoint"))
    dataImporter.updateUnaddressedRoadLinks(vvhClient)
    println(s"Unaddressed road link update complete at time: ${DateTime.now()}")
    println()
  }

  def updateLinearLocationGeometry(): Unit = {
    println(s"\nUpdating road address table geometries at time: ${DateTime.now()}")
    val vVHClient = new VVHClient(dr2properties.getProperty("digiroad2.VVHRestApiEndPoint"))
    dataImporter.updateLinearLocationGeometry(vvhClient)
    println(s"Road addresses geometry update complete at time: ${DateTime.now()}")
    println()
  }

  def findFloatingRoadAddresses(): Unit = {
    println(s"\nFinding road addresses that are floating at time: ${DateTime.now()}")
    val vvhClient = new VVHClient(dr2properties.getProperty("digiroad2.VVHRestApiEndPoint"))
    val username = properties.getProperty("bonecp.username")
    val roadLinkService = new RoadLinkService(vvhClient, new DummyEventBus, new DummySerializer)
    val roadAddressDAO = new RoadwayDAO
    val linearLocationDAO = new LinearLocationDAO
    val roadNetworkDAO = new RoadNetworkDAO
    val roadAddressService = new RoadAddressService(roadLinkService, roadAddressDAO, linearLocationDAO, roadNetworkDAO, new UnaddressedRoadLinkDAO, new RoadwayAddressMapper(roadAddressDAO, linearLocationDAO), new DummyEventBus)
    OracleDatabase.withDynTransaction {
      val checker = new FloatingChecker(roadLinkService)
      val roads = checker.checkRoadNetwork(username)
      println(s"${roads.size} segment(s) found")
      roadAddressService.checkRoadAddressFloatingWithoutTX(roads.map(_.id).toSet, float = true)
    }
    println(s"\nRoad Addresses floating field update complete at time: ${DateTime.now()}")
    println()
  }

  private def importComplementaryRoadAddress(): Unit = {
    println(s"\nCommencing complementary road address import at time: ${DateTime.now()}")
    OracleDatabase.withDynTransaction {
      OracleDatabase.setSessionLanguage()
    }
    SqlScriptRunner.runViiteScripts(List(
      "insert_complementary_geometry_data.sql"
    ))
    println(s"complementary road address import completed at time: ${DateTime.now()}")
    println()
  }

  //TODO this can be deleted
  //  private def combineMultipleSegmentsOnLinks(): Unit = {
//    println(s"\nCombining multiple segments on links at time: ${DateTime.now()}")
//    OracleDatabase.withDynTransaction {
//      OracleDatabase.setSessionLanguage()
//      RoadAddressDAO.getAllValidRoadNumbers().foreach(road => {
//        val roadAddresses = RoadAddressDAO.fetchMultiSegmentLinkIds(road).groupBy(_.linkId)
//        val replacements = roadAddresses.mapValues(RoadAddressLinkBuilder.fuseRoadAddress)
//        roadAddresses.foreach { case (linkId, list) =>
//          val currReplacement = replacements(linkId)
//          if (list.lengthCompare(currReplacement.size) != 0) {
//            val (kept, removed) = list.partition(ra => currReplacement.exists(_.id == ra.id))
//            val created = currReplacement.filterNot(ra => kept.exists(_.id == ra.id))
//            RoadAddressDAO.remove(removed)
//            if (created.nonEmpty)
//              RoadAddressDAO.create(created, created.head.createdBy, Some("Automatic_merged"))
//          }
//        }
//      })
//    }
//    println(s"\nFinished the combination of multiple segments on links at time: ${DateTime.now()}")
//  }

  private def importRoadNames() {
    SqlScriptRunner.runViiteScripts(List(
      "roadnames.sql"
    ))
  }

  private def importRoadAddressChangeTestData(): Unit = {
    println(s"\nCommencing road address change test data import at time: ${DateTime.now()}")
    OracleDatabase.withDynTransaction {
      OracleDatabase.setSessionLanguage()
    }
    SqlScriptRunner.runViiteScripts(List(
      "insert_road_address_change_test_data.sql"
    ))
    println(s"Road Address Change Test Data import completed at time: ${DateTime.now()}")
    println()
  }

  private def applyChangeInformationToRoadAddressLinks(numThreads: Int): Unit = {

    val roadLinkService = new RoadLinkService(vvhClient, new DummyEventBus, new JsonSerializer)
    val linearLocationDAO = new LinearLocationDAO

    println("Clearing cache...")
    roadLinkService.clearCache()
    println("Cache cleaned.")

    val linearLocations =
      OracleDatabase.withDynTransaction {
        linearLocationDAO.fetchCurrentLinearLocations
      }

    println("Total linearLocations " + linearLocations.size)

    //get All municipalities and group them for ely
    OracleDatabase.withDynTransaction {
                MunicipalityDAO.getMunicipalityMapping
    }.groupBy(_._2).foreach{
      case (ely, municipalityEly) =>

        //Get All Municipalities
        val municipalities: ParSet[Long] = municipalityEly.keySet.par
        println ("Total municipalities keys for ely " + ely + " -> " + municipalities.size)

      //For each municipality get all VVH Roadlinks
      municipalities.tasksupport = new ForkJoinTaskSupport(new scala.concurrent.forkjoin.ForkJoinPool(numThreads))
      municipalities.foreach { municipality =>
        println("Start processing municipality %d".format(municipality))

        //Obtain all RoadLink by municipality and change info from VVH
        val (roadLinks, changedRoadLinks) = roadLinkService.getRoadLinksAndChangesFromVVH(municipality.toInt)
        val allRoadLinks = roadLinks

        println ("Total roadlinks for municipality " + municipality + " -> " + allRoadLinks.size)
        println ("Total of changes for municipality " + municipality + " -> " + changedRoadLinks.size)
        if (roadLinks.nonEmpty) {
          try {

            val roadsChanges = ApplyChangeInfoProcess.applyChanges(linearLocations, allRoadLinks, changedRoadLinks)
            roadAddressService.updateChangeSet(roadsChanges._2)
            println(s"AppliedChanges for municipality $municipality")
            println(s"${roadsChanges._2.droppedSegmentIds.size} dropped roads")
            println(s"${roadsChanges._2.adjustedMValues.size} adjusted m values")
            println(s"${roadsChanges._2.newLinearLocations.size} new linear locations")
          } catch {
            case e: Exception => println("ERR! -> " + e.getMessage)
          }
        }
        println("End processing municipality %d".format(municipality))
      }
    }
  }

  //TODO Those processes are no longer needed
//  private def updateProjectLinkGeom(): Unit = {
//    val roadLinkService = new RoadLinkService(vvhClient, new DummyEventBus, new DummySerializer)
//    val roadAddressDAO = new RoadwayDAO
//    val linearLocationDAO = new LinearLocationDAO
//    val roadNetworkDAO = new RoadNetworkDAO
//    val roadAddressService = new RoadAddressService(roadLinkService, roadAddressDAO, linearLocationDAO, roadNetworkDAO, new UnaddressedRoadLinkDAO, new RoadwayAddressMapper(roadAddressDAO, linearLocationDAO), new DummyEventBus)
//    val projectService = new ProjectService(roadAddressService, roadLinkService, new DummyEventBus)
//    val projectsIDs = projectService.getAllProjects.map(x => x.id)
//    val projectCount = projectsIDs.size
//    var c = 0
//    projectsIDs.foreach(x => {
//      c += 1
//      println("Updating Geometry for project " + c + "/" + projectCount)
//      projectService.updateProjectLinkGeometry(x, "BJ")
//    })
//
//  }
//
//  private def updateProjectLinkSdoGeometry(): Unit = {
//    val roadLinkService = new RoadLinkService(vvhClient, new DummyEventBus, new DummySerializer)
//    val roadAddressDAO = new RoadwayDAO
//    val linearLocationDAO = new LinearLocationDAO
//    val roadNetworkDAO: RoadNetworkDAO = new RoadNetworkDAO
//    val roadAddressService = new RoadAddressService(roadLinkService, roadAddressDAO, linearLocationDAO, roadNetworkDAO, new UnaddressedRoadLinkDAO, new RoadwayAddressMapper(roadAddressDAO, linearLocationDAO), new DummyEventBus)
//
//    val projectService = new ProjectService(roadAddressService, roadLinkService, new DummyEventBus)
//    val projectsIDs = projectService.getAllProjects.map(x => x.id)
//    val projectCount = projectsIDs.size
//    var c = 0
//    projectsIDs.foreach(proj => {
//      c += 1
//      println("Updating Geometry for project " + c + "/" + projectCount)
//      projectService.updateProjectLinkSdoGeometry(proj, "BJ")
//    })
//
//  }

  //TODO this might not be needed anymore
  private def correctNullElyCodeProjects(): Unit = {
    val roadLinkService = new RoadLinkService(vvhClient, new DummyEventBus, new DummySerializer)
    val roadAddressDAO = new RoadwayDAO
    val linearLocationDAO = new LinearLocationDAO
    val roadNetworkDAO = new RoadNetworkDAO
    val roadAddressService = new RoadAddressService(roadLinkService, roadAddressDAO, linearLocationDAO, roadNetworkDAO, new UnaddressedRoadLinkDAO, new RoadwayAddressMapper(roadAddressDAO, linearLocationDAO), new DummyEventBus)
    val projectService = new ProjectService(roadAddressService, roadLinkService, new DummyEventBus)
    val startTime = DateTime.now()
    println(s"Starting project Ely code correct now")
    projectService.correctNullProjectEly()
    println(s"Project Ely's correct in  ${hms.print(new Period(startTime, DateTime.now()))}")
  }


  private def updateRoadAddressGeometrySource(): Unit = {
    throw new NotImplementedError("Will be implemented at VIITE-1554")

    //    val roadLinkService = new RoadLinkService(vvhClient, new DummyEventBus, new DummySerializer)
//
//    //Get All Roads
//    val roads: Seq[Long] =
//      OracleDatabase.withDynTransaction {
//        RoadAddressDAO.getAllValidRoadNumbers()
//      }
//
//    //For each municipality get all VVH Roadlinks
//    roads.par.foreach { road =>
//      println("%d: Fetch road addresses for road #%d".format(road, road))
//      OracleDatabase.withDynTransaction {
//        val roadAddressSeq = RoadAddressDAO.fetchByRoad(road)
//        // Floating addresses are ignored
//        val linkIds = roadAddressSeq.map(_.linkId).toSet
//        println("%d: %d address rows fetched on %d links".format(road, roadAddressSeq.size, linkIds.size))
//        val cacLinks = roadLinkService.getCurrentAndComplementaryVVHRoadLinks(linkIds)
//          .map(rl => rl.linkId -> rl.linkSource).toMap
//        // If not present in current and complementary, check the historic links, too
//        val vvhHistoryLinks = roadLinkService.getRoadLinksHistoryFromVVH(linkIds -- cacLinks.keySet)
//          .map(rl => rl.linkId -> LinkGeomSource.HistoryLinkInterface).toMap
//        val vvhLinks = cacLinks ++ vvhHistoryLinks
//        val updated = roadAddressSeq
//          .filterNot(ra => vvhLinks.getOrElse(ra.linkId, ra.linkGeomSource) == ra.linkGeomSource)
//          .count(ra =>
//            RoadAddressDAO.updateLinkSource(ra.id, vvhLinks(ra.linkId))
//          )
//        println("%d: %d addresses updated".format(road, updated))
//      }
//    }

  }

  //TODO check if this will continue to be needed
//  def checkLinearLocation(): Unit = {
//    OracleDatabase.withDynTransaction {
//      val roadwayNumbers = RoadAddressDAO.getRoadwayNumbersFromRoadAddress
//      println(s"Found a total of ${roadwayNumbers.size} roadway ids")
//      val chunks = generateCommonIdChunks(roadwayNumbers, 1000)
//      chunks.par.foreach {
//        case (min, max) =>
//          println(s"Processing roadway ids from $min to $max")
//          val roads = RoadAddressDAO.getRoadAddressByFilter(RoadAddressDAO.withRoadwayNumbers(min, max))
//          roads.groupBy(_.roadwayNumber).foreach { group =>
//            val dateTimeLines = group._2.map(_.startDate).distinct
//
//            val mappedTimeLines: Seq[TimeLine] = dateTimeLines.flatMap {
//              date =>
//                val groupedAddresses: Seq[TimeLine] = group._2.groupBy(g => (g.roadNumber, g.roadPartNumber)).map { roadAddresses =>
//                  val filteredAdresses: Seq[RoadAddress] = roadAddresses._2.filter { ra => ra.validTo.isEmpty && (date.get.getMillis >= ra.startDate.get.getMillis) && (ra.endDate.isEmpty || date.get.getMillis < ra.endDate.get.getMillis) }
//                  val addrLength = filteredAdresses.map(_.endAddrMValue).sum - filteredAdresses.map(_.startAddrMValue).sum
//                  TimeLine(addrLength, filteredAdresses)
//                }.filter(_.addresses.nonEmpty).toSeq
//                groupedAddresses
//            }
//
//            val roadErrors = if (mappedTimeLines.size > 1) {
//              val errors: Set[RoadAddress] = mappedTimeLines.sliding(2).flatMap { case Seq(first, second) => {
//                if (first.addressLength != second.addressLength) {
//                  first.addresses.toSet
//                }
//                else {
//                  Set.empty[RoadAddress]
//                }
//              }
//              }.toSet
//              errors
//            } else {
//              Set.empty[RoadAddress]
//            }
//            println(s"Found ${roadErrors.size} errors for roadway_number ${group._2.head.roadwayNumber}")
//            val lastVersion = getLatestRoadNetworkVersionId
//
//            roadErrors.filter { road =>
//              val error = RoadNetworkDAO.getRoadNetworkError(road.id, InconsistentLrmHistory)
//              error.isEmpty || error.get.network_version != lastVersion
//            }.foreach(error => RoadNetworkDAO.addRoadNetworkError(error.id, InconsistentLrmHistory.value))
//          }
//      }
//    }
//  }

  //TODO check if this will be needed
//  def fuseRoadAddressWithHistory(): Unit = {
//
//    val roadLinkService = new RoadLinkService(vvhClient, new DummyEventBus, new DummySerializer)
//    val roadAddressService = new RoadAddressService(roadLinkService, new DummyEventBus)
//    val elyCodes = OracleDatabase.withDynSession {
//      MunicipalityDAO.getMunicipalityMapping.values.toSet
//    }
//
//    elyCodes.foreach(ely => {
//      println(s"Going to fuse roads for ely $ely")
//      val roads = OracleDatabase.withDynSession {
//        RoadAddressDAO.getRoadAddressByEly(ely)
//      }
//      println(s"Got ${roads.size} addresses for ely $ely")
//      val fusedRoadAddresses = RoadAddressLinkBuilder.fuseRoadAddressWithTransaction(roads)
//      val kept = fusedRoadAddresses.map(_.id).toSet
//      val removed = roads.map(_.id).toSet.diff(kept)
//      val roadAddressesToRegister = fusedRoadAddresses.filter(_.id == fi.liikennevirasto.viite.NewRoadAddress)
//      println(s"Fusing ${roadAddressesToRegister.size} roads for ely $ely")
//      if (roadAddressesToRegister.nonEmpty)
//        roadAddressService.mergeRoadAddressHistory(RoadAddressMerge(removed, roadAddressesToRegister))
//    })
//  }

  /*private def showFreezeInfo(): Unit = {
    println("Road link geometry freeze is active; exiting without changes")
  }*/

  def flyway: Flyway = {
    val flyway = new Flyway()
    flyway.setDataSource(ds)
    flyway.setInitVersion("-1")
    flyway.setInitOnMigrate(true)
    flyway.setLocations("db.migration")
    flyway
  }

  def migrateAll(): Int = {
    flyway.migrate()
  }

  def tearDown() {
    flyway.clean()
  }

  def setUpTest() {
    migrateAll()
    SqlScriptRunner.runScripts(List(
      "insert_users.sql",
      "test_fixture_sequences.sql",
      "insert_road_address_data.sql",
      "insert_floating_road_addresses.sql",
      "insert_overlapping_road_addresses.sql", // Test data for OverLapDataFixture (VIITE-1518)
      "insert_project_link_data.sql",
      "insert_road_names.sql"
    ))
  }

  def importMunicipalityCodes() {
    println("\nCommencing municipality code import at time: ")
    println(DateTime.now())
    new MunicipalityCodeImporter().importMunicipalityCodes()
    println("Municipality code import complete at time: ")
    println(DateTime.now())
    println("\n")
  }

  def main(args: Array[String]): Unit = {
    import scala.util.control.Breaks._
    val username = properties.getProperty("bonecp.username")
    if (!username.startsWith("dr2dev")) {
      println("*************************************************************************************")
      println("YOU ARE RUNNING FIXTURE RESET AGAINST A NON-DEVELOPER DATABASE, TYPE 'YES' TO PROCEED")
      println("*************************************************************************************")
      breakable {
        while (true) {
          val input = Console.readLine()
          if (input.trim() == "YES") {
            break()
          }
        }
      }
    }

    args.headOption match {
      /*case Some("find_floating_road_addresses") if geometryFrozen =>
        showFreezeInfo()*/
      case Some("find_floating_road_addresses") =>
        findFloatingRoadAddresses()
      case Some("import_road_addresses") =>
        if (args.length > 1)
          importRoadAddresses(Some(args(1)))
        else
          throw new Exception("****** Import failed! conversiontable name required as second input ******")
      case Some("import_complementary_road_address") =>
        importComplementaryRoadAddress()
      /*case Some("update_missing") if geometryFrozen =>
        showFreezeInfo()*/
      case Some("update_missing") =>
        updateUnaddressedRoadLink()
//      case Some("fuse_multi_segment_road_addresses") =>
//        combineMultipleSegmentsOnLinks()
      case Some("update_road_addresses_geometry") =>
        updateLinearLocationGeometry()
      case Some("import_road_address_change_test_data") =>
        importRoadAddressChangeTestData()
      /*case Some("apply_change_information_to_road_address_links") if geometryFrozen =>
        showFreezeInfo()*/
      case Some("apply_change_information_to_road_address_links") =>
        val numThreads = if (args.length > 1) toIntNumber(args(1)) else numberThreads
        applyChangeInformationToRoadAddressLinks(numThreads)
      /*case Some("update_road_address_link_source") if geometryFrozen =>
        showFreezeInfo()*/
      case Some("update_road_address_link_source") =>
        updateRoadAddressGeometrySource()
//      case Some("update_project_link_geom") =>
//        updateProjectLinkGeom()
//      case Some("update_project_link_SDO_GEOMETRY") =>
//        updateProjectLinkSdoGeometry()
      case Some("import_road_names") =>
        importRoadNames()
      /*case Some("correct_null_ely_code_projects") => // TODO is this batch process still needed?
        correctNullElyCodeProjects()*/
//      case Some("check_lrm_position") =>
//        checkLinearLocation()
//      case Some("fuse_road_address_with_history") =>
//        fuseRoadAddressWithHistory()
      case Some("test") =>
        tearDown()
        setUpTest()
        importMunicipalityCodes()

      case _ => println("Usage: DataFixture import_road_addresses <conversion table name> | recalculate_addresses | update_missing " +
        "| find_floating_road_addresses | import_complementary_road_address | fuse_multi_segment_road_addresses " +
        "| update_road_addresses_geometry_no_complementary | update_road_addresses_geometry | import_road_address_change_test_data " +
        "| apply_change_information_to_road_address_links | update_road_address_link_source | correct_null_ely_code_projects | import_road_names " +
        "| fuse_road_address_with_history | check_lrm_position | revert_overlapped_road_addresses")
    }
  }

  case class TimeLine(addressLength: Long, addresses: Seq[RoadAddress])

  private def generateCommonIdChunks(ids: Seq[Long], chunkNumber: Long): Seq[(Long, Long)] = {
    val (chunks, _) = ids.foldLeft((Seq[Long](0), 0)) {
      case ((fchunks, index), linkId) =>
        if (index > 0 && index % chunkNumber == 0) {
          (fchunks ++ Seq(linkId), index + 1)
        } else {
          (fchunks, index + 1)
        }
    }
    val result = if (chunks.last == ids.last) {
      chunks
    } else {
      chunks ++ Seq(ids.last)
    }

    result.zip(result.tail)
  }
}<|MERGE_RESOLUTION|>--- conflicted
+++ resolved
@@ -37,12 +37,8 @@
     props
   }
 
-<<<<<<< HEAD
 
   val dataImporter = new DataImporter
-=======
-  val dataImporter = new AssetDataImporter
->>>>>>> 87891ed9
   lazy val vvhClient: VVHClient = {
     new VVHClient(dr2properties.getProperty("digiroad2.VVHRestApiEndPoint"))
   }
