--- conflicted
+++ resolved
@@ -467,11 +467,7 @@
       case Some("apply_change_information_to_road_address_links") if geometryFrozen =>
         showFreezeInfo()
       case Some("apply_change_information_to_road_address_links") =>
-<<<<<<< HEAD
-        val numThreads = if(args.length > 1) toIntNumber(args(1)) else numberThreads
-=======
         val numThreads = if (args.length > 1) toIntNumber(args(1)) else numberThreads
->>>>>>> 91761fdc
         applyChangeInformationToRoadAddressLinks(numThreads)
       case Some("update_road_address_link_source") if geometryFrozen =>
         showFreezeInfo()
