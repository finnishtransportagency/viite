package fi.liikennevirasto.viite.util

import java.sql.Timestamp
import java.util.Properties

import com.googlecode.flyway.core.Flyway
import fi.liikennevirasto.digiroad2._
import fi.liikennevirasto.digiroad2.asset.LinkGeomSource
import fi.liikennevirasto.digiroad2.client.vvh.VVHClient
import fi.liikennevirasto.digiroad2.oracle.OracleDatabase
import fi.liikennevirasto.digiroad2.oracle.OracleDatabase.ds
import fi.liikennevirasto.digiroad2.service.RoadLinkService
import fi.liikennevirasto.digiroad2.util.{MunicipalityCodeImporter, SqlScriptRunner}
import fi.liikennevirasto.viite.AddressConsistencyValidator.AddressError.InconsistentLrmHistory
import fi.liikennevirasto.viite._
import fi.liikennevirasto.viite.dao._
import fi.liikennevirasto.viite.process.RoadAddressFiller.ChangeSet
import fi.liikennevirasto.viite.process._
import fi.liikennevirasto.viite.util.AssetDataImporter.Conversion
import org.joda.time.format.PeriodFormatterBuilder
import org.joda.time.{DateTime, Period}

import scala.collection.parallel.immutable.ParSet
import scala.collection.parallel.ForkJoinTaskSupport
import scala.language.postfixOps

object DataFixture {
  val TestAssetId = 300000
  lazy val properties: Properties = {
    val props = new Properties()
    props.load(getClass.getResourceAsStream("/bonecp.properties"))
    props
  }
  lazy val dr2properties: Properties = {
    val props = new Properties()
    props.load(getClass.getResourceAsStream("/digiroad2.properties"))
    props
  }

  val dataImporter = new AssetDataImporter
  lazy val vvhClient: VVHClient = {
    new VVHClient(dr2properties.getProperty("digiroad2.VVHRestApiEndPoint"))
  }

  val eventBus = new DummyEventBus
  val linkService = new RoadLinkService(vvhClient, eventBus, new DummySerializer)
  val roadAddressDAO = new RoadwayDAO
  val linearLocationDAO = new LinearLocationDAO
  val roadNetworkDAO: RoadNetworkDAO = new RoadNetworkDAO
  val roadAddressService = new RoadAddressService(linkService, roadAddressDAO, linearLocationDAO, roadNetworkDAO, new RoadwayAddressMapper(roadAddressDAO, linearLocationDAO), eventBus)

  lazy val continuityChecker = new ContinuityChecker(new RoadLinkService(vvhClient, new DummyEventBus, new DummySerializer))

  private lazy val hms = new PeriodFormatterBuilder() minimumPrintedDigits (2) printZeroAlways() appendHours() appendSeparator (":") appendMinutes() appendSuffix (":") appendSeconds() toFormatter

  //private lazy val geometryFrozen: Boolean = dr2properties.getProperty("digiroad2.VVHRoadlink.frozen", "false").toBoolean

//  private lazy val numberThreads: Int = 2
  private lazy val numberThreads: Int = 6

  //TODO this can be deleted
//  private def loopRoadParts(roadNumber: Int): Unit = {
//    var partNumberOpt = RoadAddressDAO.fetchNextRoadPartNumber(roadNumber, 0)
//    while (partNumberOpt.nonEmpty) {
//      val partNumber = partNumberOpt.get
//      val roads = RoadAddressDAO.fetchByRoadPart(roadNumber, partNumber, includeFloating = true)
//      try {
//        val adjusted = LinkRoadAddressCalculator.recalculate(roads)
//        assert(adjusted.lengthCompare(roads.size) == 0) // Must not lose any
//        val (changed, unchanged) = adjusted.partition(ra =>
//          roads.exists(oldra => ra.id == oldra.id && (oldra.startAddrMValue != ra.startAddrMValue || oldra.endAddrMValue != ra.endAddrMValue))
//        )
//        println(s"Road $roadNumber, part $partNumber: ${changed.size} updated, ${unchanged.size} kept unchanged")
//        changed.foreach(addr => RoadAddressDAO.update(addr, None))
//      } catch {
//        case ex: InvalidAddressDataException => println(s"!!! Road $roadNumber, part $partNumber contains invalid address data - part skipped !!!")
//          ex.printStackTrace()
//      }
//      partNumberOpt = RoadAddressDAO.fetchNextRoadPartNumber(roadNumber, partNumber)
//    }
//  }
//
//  def recalculate():Unit = {
//    OracleDatabase.withDynTransaction {
//      var roadNumberOpt = RoadAddressDAO.fetchNextRoadNumber(0)
//      while (roadNumberOpt.nonEmpty) {
//        loopRoadParts(roadNumberOpt.get)
//        roadNumberOpt = RoadAddressDAO.fetchNextRoadNumber(roadNumberOpt.get)
//      }
//    }
//  }

  private def toIntNumber(value: Any): Int = {
    try {
      value match {
        case b: Int => b.intValue()
        case _ => value.asInstanceOf[String].toInt
      }
    } catch {
      case e: Exception => numberThreads
    }
  }

  def importRoadAddresses(importTableName: Option[String]): Unit = {
    println(s"\nCommencing road address import from conversion at time: ${DateTime.now()}")
    val vvhClient = new VVHClient(dr2properties.getProperty("digiroad2.VVHRestApiEndPoint"))
    val geometryAdjustedTimeStamp = dr2properties.getProperty("digiroad2.viite.importTimeStamp", "")
    if (geometryAdjustedTimeStamp == "" || geometryAdjustedTimeStamp.toLong == 0L) {
      println(s"****** Missing or bad value for digiroad2.viite.importTimeStamp in properties: '$geometryAdjustedTimeStamp' ******")
    } else {
      println(s"****** Road address geometry timestamp is $geometryAdjustedTimeStamp ******")
      importTableName match {
        case None => // shouldn't get here because args size test
          throw new Exception("****** Import failed! conversiontable name required as second input ******")
        case Some(tableName) =>
          val importOptions = ImportOptions(
            onlyComplementaryLinks = false,
            useFrozenLinkService = dr2properties.getProperty("digiroad2.VVHRoadlink.frozen", "false").toBoolean,
            geometryAdjustedTimeStamp.toLong, tableName,
            onlyCurrentRoads = dr2properties.getProperty("digiroad2.importOnlyCurrent", "false").toBoolean)
          dataImporter.importRoadAddressData(Conversion.database(), vvhClient, importOptions)

      }
      println(s"Road address import complete at time: ${DateTime.now()}")
    }

  }

  def updateUnaddressedRoadLink(): Unit = {
    println(s"\nUpdating unaddressed road link table at time: ${DateTime.now()}")
    val vvhClient = new VVHClient(dr2properties.getProperty("digiroad2.VVHRestApiEndPoint"))
    dataImporter.updateUnaddressedRoadLinks(vvhClient)
    println(s"Unaddressed road link update complete at time: ${DateTime.now()}")
    println()
  }

  def updateRoadAddressesGeometry(): Unit = {
    println(s"\nUpdating road address table geometries at time: ${DateTime.now()}")
    val vVHClient = new VVHClient(dr2properties.getProperty("digiroad2.VVHRestApiEndPoint"))
    dataImporter.updateRoadAddressesGeometry(vvhClient)
    println(s"Road addresses geometry update complete at time: ${DateTime.now()}")
    println()
  }

  def findFloatingRoadAddresses(): Unit = {
    println(s"\nFinding road addresses that are floating at time: ${DateTime.now()}")
    val vvhClient = new VVHClient(dr2properties.getProperty("digiroad2.VVHRestApiEndPoint"))
    val username = properties.getProperty("bonecp.username")
    val roadLinkService = new RoadLinkService(vvhClient, new DummyEventBus, new DummySerializer)
    val roadAddressDAO = new RoadwayDAO
    val linearLocationDAO = new LinearLocationDAO
    val roadNetworkDAO = new RoadNetworkDAO
    val roadAddressService = new RoadAddressService(roadLinkService, roadAddressDAO, linearLocationDAO, roadNetworkDAO, new UnaddressedRoadLinkDAO, new RoadwayAddressMapper(roadAddressDAO, linearLocationDAO), new DummyEventBus)
    OracleDatabase.withDynTransaction {
      val checker = new FloatingChecker(roadLinkService)
      val roads = checker.checkRoadNetwork(username)
      println(s"${roads.size} segment(s) found")
      roadAddressService.checkRoadAddressFloatingWithoutTX(roads.map(_.id).toSet, float = true)
    }
    println(s"\nRoad Addresses floating field update complete at time: ${DateTime.now()}")
    println()
  }

  private def importComplementaryRoadAddress(): Unit = {
    println(s"\nCommencing complementary road address import at time: ${DateTime.now()}")
    OracleDatabase.withDynTransaction {
      OracleDatabase.setSessionLanguage()
    }
    SqlScriptRunner.runViiteScripts(List(
      "insert_complementary_geometry_data.sql"
    ))
    println(s"complementary road address import completed at time: ${DateTime.now()}")
    println()
  }

  //TODO this can be deleted
  //  private def combineMultipleSegmentsOnLinks(): Unit = {
//    println(s"\nCombining multiple segments on links at time: ${DateTime.now()}")
//    OracleDatabase.withDynTransaction {
//      OracleDatabase.setSessionLanguage()
//      RoadAddressDAO.getAllValidRoadNumbers().foreach(road => {
//        val roadAddresses = RoadAddressDAO.fetchMultiSegmentLinkIds(road).groupBy(_.linkId)
//        val replacements = roadAddresses.mapValues(RoadAddressLinkBuilder.fuseRoadAddress)
//        roadAddresses.foreach { case (linkId, list) =>
//          val currReplacement = replacements(linkId)
//          if (list.lengthCompare(currReplacement.size) != 0) {
//            val (kept, removed) = list.partition(ra => currReplacement.exists(_.id == ra.id))
//            val created = currReplacement.filterNot(ra => kept.exists(_.id == ra.id))
//            RoadAddressDAO.remove(removed)
//            if (created.nonEmpty)
//              RoadAddressDAO.create(created, created.head.createdBy, Some("Automatic_merged"))
//          }
//        }
//      })
//    }
//    println(s"\nFinished the combination of multiple segments on links at time: ${DateTime.now()}")
//  }

  private def importRoadNames() {
    SqlScriptRunner.runViiteScripts(List(
      "roadnames.sql"
    ))
  }

  private def importRoadAddressChangeTestData(): Unit = {
    println(s"\nCommencing road address change test data import at time: ${DateTime.now()}")
    OracleDatabase.withDynTransaction {
      OracleDatabase.setSessionLanguage()
    }
    SqlScriptRunner.runViiteScripts(List(
      "insert_road_address_change_test_data.sql"
    ))
    println(s"Road Address Change Test Data import completed at time: ${DateTime.now()}")
    println()
  }

  private def applyChangeInformationToRoadAddressLinks(numThreads: Int): Unit = {

    val roadLinkService = new RoadLinkService(vvhClient, new DummyEventBus, new JsonSerializer)
    val linearLocationDAO = new LinearLocationDAO

    println("Clearing cache...")
    roadLinkService.clearCache()
    println("Cache cleaned.")

    val linearLocations =
      OracleDatabase.withDynTransaction {
        linearLocationDAO.fetchCurrentLinearLocations
      }

    println("Total linearLocations " + linearLocations.size)

    //get All municipalities and group them for ely
    OracleDatabase.withDynTransaction {
                MunicipalityDAO.getMunicipalityMapping
    }.groupBy(_._2).foreach{
      case (ely, municipalityEly) =>

        //Get All Municipalities
        val municipalities: ParSet[Long] = municipalityEly.keySet.par
        println ("Total municipalities keys for ely " + ely + " -> " + municipalities.size)

      //For each municipality get all VVH Roadlinks
      municipalities.tasksupport = new ForkJoinTaskSupport(new scala.concurrent.forkjoin.ForkJoinPool(numThreads))
      municipalities.foreach { municipality =>
        println("Start processing municipality %d".format(municipality))

        //Obtain all RoadLink by municipality and change info from VVH
        val (roadLinks, changedRoadLinks) = roadLinkService.getRoadLinksAndChangesFromVVH(municipality.toInt)
        val allRoadLinks = roadLinks

        println ("Total roadlinks for municipality " + municipality + " -> " + allRoadLinks.size)
        println ("Total of changes for municipality " + municipality + " -> " + changedRoadLinks.size)
        if (roadLinks.nonEmpty) {
          try {

            val roadsChanges = ApplyChangeInfoProcess.applyChanges(linearLocations, allRoadLinks, changedRoadLinks)
            roadAddressService.updateChangeSet(roadsChanges._2)
            println(s"AppliedChanges for municipality $municipality")
            println(s"${roadsChanges._2.droppedSegmentIds.size} dropped roads")
            println(s"${roadsChanges._2.adjustedMValues.size} adjusted m values")
            println(s"${roadsChanges._2.newLinearLocations.size} new linear locations")
          } catch {
            case e: Exception => println("ERR! -> " + e.getMessage)
          }
        }
        println("End processing municipality %d".format(municipality))
      }
    }
  }

  //TODO Those processes are no longer needed
//  private def updateProjectLinkGeom(): Unit = {
//    val roadLinkService = new RoadLinkService(vvhClient, new DummyEventBus, new DummySerializer)
//    val roadAddressDAO = new RoadwayDAO
//    val linearLocationDAO = new LinearLocationDAO
//    val roadNetworkDAO = new RoadNetworkDAO
//    val roadAddressService = new RoadAddressService(roadLinkService, roadAddressDAO, linearLocationDAO, roadNetworkDAO, new UnaddressedRoadLinkDAO, new RoadwayAddressMapper(roadAddressDAO, linearLocationDAO), new DummyEventBus)
//    val projectService = new ProjectService(roadAddressService, roadLinkService, new DummyEventBus)
//    val projectsIDs = projectService.getAllProjects.map(x => x.id)
//    val projectCount = projectsIDs.size
//    var c = 0
//    projectsIDs.foreach(x => {
//      c += 1
//      println("Updating Geometry for project " + c + "/" + projectCount)
//      projectService.updateProjectLinkGeometry(x, "BJ")
//    })
//
//  }
//
//  private def updateProjectLinkSdoGeometry(): Unit = {
//    val roadLinkService = new RoadLinkService(vvhClient, new DummyEventBus, new DummySerializer)
//    val roadAddressDAO = new RoadwayDAO
//    val linearLocationDAO = new LinearLocationDAO
//    val roadNetworkDAO: RoadNetworkDAO = new RoadNetworkDAO
//    val roadAddressService = new RoadAddressService(roadLinkService, roadAddressDAO, linearLocationDAO, roadNetworkDAO, new UnaddressedRoadLinkDAO, new RoadwayAddressMapper(roadAddressDAO, linearLocationDAO), new DummyEventBus)
//
//    val projectService = new ProjectService(roadAddressService, roadLinkService, new DummyEventBus)
//    val projectsIDs = projectService.getAllProjects.map(x => x.id)
//    val projectCount = projectsIDs.size
//    var c = 0
//    projectsIDs.foreach(proj => {
//      c += 1
//      println("Updating Geometry for project " + c + "/" + projectCount)
//      projectService.updateProjectLinkSdoGeometry(proj, "BJ")
//    })
//
//  }

  //TODO this might not be needed anymore
  private def correctNullElyCodeProjects(): Unit = {
    val roadLinkService = new RoadLinkService(vvhClient, new DummyEventBus, new DummySerializer)
    val roadAddressDAO = new RoadwayDAO
    val linearLocationDAO = new LinearLocationDAO
    val roadNetworkDAO = new RoadNetworkDAO
    val roadAddressService = new RoadAddressService(roadLinkService, roadAddressDAO, linearLocationDAO, roadNetworkDAO, new UnaddressedRoadLinkDAO, new RoadwayAddressMapper(roadAddressDAO, linearLocationDAO), new DummyEventBus)
    val projectService = new ProjectService(roadAddressService, roadLinkService, new DummyEventBus)
    val startTime = DateTime.now()
    println(s"Starting project Ely code correct now")
    projectService.correctNullProjectEly()
    println(s"Project Ely's correct in  ${hms.print(new Period(startTime, DateTime.now()))}")
  }


  private def updateRoadAddressGeometrySource(): Unit = {
    throw new NotImplementedError("Will be implemented at VIITE-1554")

    //    val roadLinkService = new RoadLinkService(vvhClient, new DummyEventBus, new DummySerializer)
//
//    //Get All Roads
//    val roads: Seq[Long] =
//      OracleDatabase.withDynTransaction {
//        RoadAddressDAO.getAllValidRoadNumbers()
//      }
//
//    //For each municipality get all VVH Roadlinks
//    roads.par.foreach { road =>
//      println("%d: Fetch road addresses for road #%d".format(road, road))
//      OracleDatabase.withDynTransaction {
//        val roadAddressSeq = RoadAddressDAO.fetchByRoad(road)
//        // Floating addresses are ignored
//        val linkIds = roadAddressSeq.map(_.linkId).toSet
//        println("%d: %d address rows fetched on %d links".format(road, roadAddressSeq.size, linkIds.size))
//        val cacLinks = roadLinkService.getCurrentAndComplementaryVVHRoadLinks(linkIds)
//          .map(rl => rl.linkId -> rl.linkSource).toMap
//        // If not present in current and complementary, check the historic links, too
//        val vvhHistoryLinks = roadLinkService.getRoadLinksHistoryFromVVH(linkIds -- cacLinks.keySet)
//          .map(rl => rl.linkId -> LinkGeomSource.HistoryLinkInterface).toMap
//        val vvhLinks = cacLinks ++ vvhHistoryLinks
//        val updated = roadAddressSeq
//          .filterNot(ra => vvhLinks.getOrElse(ra.linkId, ra.linkGeomSource) == ra.linkGeomSource)
//          .count(ra =>
//            RoadAddressDAO.updateLinkSource(ra.id, vvhLinks(ra.linkId))
//          )
//        println("%d: %d addresses updated".format(road, updated))
//      }
//    }

  }

  //TODO check if this will continue to be needed
//  def checkLinearLocation(): Unit = {
//    OracleDatabase.withDynTransaction {
//      val roadwayNumbers = RoadAddressDAO.getRoadwayNumbersFromRoadAddress
//      println(s"Found a total of ${roadwayNumbers.size} roadway ids")
//      val chunks = generateCommonIdChunks(roadwayNumbers, 1000)
//      chunks.par.foreach {
//        case (min, max) =>
//          println(s"Processing roadway ids from $min to $max")
//          val roads = RoadAddressDAO.getRoadAddressByFilter(RoadAddressDAO.withRoadwayNumbers(min, max))
//          roads.groupBy(_.roadwayNumber).foreach { group =>
//            val dateTimeLines = group._2.map(_.startDate).distinct
//
//            val mappedTimeLines: Seq[TimeLine] = dateTimeLines.flatMap {
//              date =>
//                val groupedAddresses: Seq[TimeLine] = group._2.groupBy(g => (g.roadNumber, g.roadPartNumber)).map { roadAddresses =>
//                  val filteredAdresses: Seq[RoadAddress] = roadAddresses._2.filter { ra => ra.validTo.isEmpty && (date.get.getMillis >= ra.startDate.get.getMillis) && (ra.endDate.isEmpty || date.get.getMillis < ra.endDate.get.getMillis) }
//                  val addrLength = filteredAdresses.map(_.endAddrMValue).sum - filteredAdresses.map(_.startAddrMValue).sum
//                  TimeLine(addrLength, filteredAdresses)
//                }.filter(_.addresses.nonEmpty).toSeq
//                groupedAddresses
//            }
//
//            val roadErrors = if (mappedTimeLines.size > 1) {
//              val errors: Set[RoadAddress] = mappedTimeLines.sliding(2).flatMap { case Seq(first, second) => {
//                if (first.addressLength != second.addressLength) {
//                  first.addresses.toSet
//                }
//                else {
//                  Set.empty[RoadAddress]
//                }
//              }
//              }.toSet
//              errors
//            } else {
//              Set.empty[RoadAddress]
//            }
//            println(s"Found ${roadErrors.size} errors for roadway_number ${group._2.head.roadwayNumber}")
//            val lastVersion = getLatestRoadNetworkVersionId
//
//            roadErrors.filter { road =>
//              val error = RoadNetworkDAO.getRoadNetworkError(road.id, InconsistentLrmHistory)
//              error.isEmpty || error.get.network_version != lastVersion
//            }.foreach(error => RoadNetworkDAO.addRoadNetworkError(error.id, InconsistentLrmHistory.value))
//          }
//      }
//    }
//  }

  //TODO check if this will be needed
//  def fuseRoadAddressWithHistory(): Unit = {
//
//    val roadLinkService = new RoadLinkService(vvhClient, new DummyEventBus, new DummySerializer)
//    val roadAddressService = new RoadAddressService(roadLinkService, new DummyEventBus)
//    val elyCodes = OracleDatabase.withDynSession {
//      MunicipalityDAO.getMunicipalityMapping.values.toSet
//    }
//
//    elyCodes.foreach(ely => {
//      println(s"Going to fuse roads for ely $ely")
//      val roads = OracleDatabase.withDynSession {
//        RoadAddressDAO.getRoadAddressByEly(ely)
//      }
//      println(s"Got ${roads.size} addresses for ely $ely")
//      val fusedRoadAddresses = RoadAddressLinkBuilder.fuseRoadAddressWithTransaction(roads)
//      val kept = fusedRoadAddresses.map(_.id).toSet
//      val removed = roads.map(_.id).toSet.diff(kept)
//      val roadAddressesToRegister = fusedRoadAddresses.filter(_.id == fi.liikennevirasto.viite.NewRoadAddress)
//      println(s"Fusing ${roadAddressesToRegister.size} roads for ely $ely")
//      if (roadAddressesToRegister.nonEmpty)
//        roadAddressService.mergeRoadAddressHistory(RoadAddressMerge(removed, roadAddressesToRegister))
//    })
//  }

  /*private def showFreezeInfo(): Unit = {
    println("Road link geometry freeze is active; exiting without changes")
  }*/

  def flyway: Flyway = {
    val flyway = new Flyway()
    flyway.setDataSource(ds)
    flyway.setInitVersion("-1")
    flyway.setInitOnMigrate(true)
    flyway.setLocations("db.migration")
    flyway
  }

  def migrateAll(): Int = {
    flyway.migrate()
  }

  def tearDown() {
    flyway.clean()
  }

  def setUpTest() {
    migrateAll()
    SqlScriptRunner.runScripts(List(
      "insert_users.sql",
      "test_fixture_sequences.sql",
      "insert_road_address_data.sql",
      "insert_floating_road_addresses.sql",
      "insert_overlapping_road_addresses.sql", // Test data for OverLapDataFixture (VIITE-1518)
      "insert_project_link_data.sql",
      "insert_road_names.sql"
    ))
  }

  def importMunicipalityCodes() {
    println("\nCommencing municipality code import at time: ")
    println(DateTime.now())
    new MunicipalityCodeImporter().importMunicipalityCodes()
    println("Municipality code import complete at time: ")
    println(DateTime.now())
    println("\n")
  }

  def main(args: Array[String]): Unit = {
    import scala.util.control.Breaks._
    val username = properties.getProperty("bonecp.username")
    if (!username.startsWith("dr2dev")) {
      println("*************************************************************************************")
      println("YOU ARE RUNNING FIXTURE RESET AGAINST A NON-DEVELOPER DATABASE, TYPE 'YES' TO PROCEED")
      println("*************************************************************************************")
      breakable {
        while (true) {
          val input = Console.readLine()
          if (input.trim() == "YES") {
            break()
          }
        }
      }
    }

    args.headOption match {
      /*case Some("find_floating_road_addresses") if geometryFrozen =>
        showFreezeInfo()*/
      case Some("find_floating_road_addresses") =>
        findFloatingRoadAddresses()
      case Some("import_road_addresses") =>
        if (args.length > 1)
          importRoadAddresses(Some(args(1)))
        else
          throw new Exception("****** Import failed! conversiontable name required as second input ******")
      case Some("import_complementary_road_address") =>
        importComplementaryRoadAddress()
      /*case Some("update_missing") if geometryFrozen =>
        showFreezeInfo()*/
      case Some("update_missing") =>
        updateUnaddressedRoadLink()
//      case Some("fuse_multi_segment_road_addresses") =>
//        combineMultipleSegmentsOnLinks()
      case Some("update_road_addresses_geometry") =>
        updateRoadAddressesGeometry()
      case Some("import_road_address_change_test_data") =>
        importRoadAddressChangeTestData()
      /*case Some("apply_change_information_to_road_address_links") if geometryFrozen =>
        showFreezeInfo()*/
      case Some("apply_change_information_to_road_address_links") =>
        val numThreads = if (args.length > 1) toIntNumber(args(1)) else numberThreads
        applyChangeInformationToRoadAddressLinks(numThreads)
      /*case Some("update_road_address_link_source") if geometryFrozen =>
        showFreezeInfo()*/
      case Some("update_road_address_link_source") =>
        updateRoadAddressGeometrySource()
//      case Some("update_project_link_geom") =>
//        updateProjectLinkGeom()
//      case Some("update_project_link_SDO_GEOMETRY") =>
//        updateProjectLinkSdoGeometry()
      case Some("import_road_names") =>
        importRoadNames()
<<<<<<< HEAD
      case Some("correct_null_ely_code_projects") => // TODO is this batch process still needed?
        correctNullElyCodeProjects()
=======
      /*case Some("correct_null_ely_code_projects") =>
        correctNullElyCodeProjects()*/
>>>>>>> 6598e5d9
//      case Some("check_lrm_position") =>
//        checkLinearLocation()
//      case Some("fuse_road_address_with_history") =>
//        fuseRoadAddressWithHistory()
      case Some("test") =>
        tearDown()
        setUpTest()
        importMunicipalityCodes()

      case _ => println("Usage: DataFixture import_road_addresses <conversion table name> | recalculate_addresses | update_missing " +
        "| find_floating_road_addresses | import_complementary_road_address | fuse_multi_segment_road_addresses " +
        "| update_road_addresses_geometry_no_complementary | update_road_addresses_geometry | import_road_address_change_test_data " +
        "| apply_change_information_to_road_address_links | update_road_address_link_source | correct_null_ely_code_projects | import_road_names " +
        "| fuse_road_address_with_history | check_lrm_position | revert_overlapped_road_addresses")
    }
  }

  case class TimeLine(addressLength: Long, addresses: Seq[RoadAddress])

  private def generateCommonIdChunks(ids: Seq[Long], chunkNumber: Long): Seq[(Long, Long)] = {
    val (chunks, _) = ids.foldLeft((Seq[Long](0), 0)) {
      case ((fchunks, index), linkId) =>
        if (index > 0 && index % chunkNumber == 0) {
          (fchunks ++ Seq(linkId), index + 1)
        } else {
          (fchunks, index + 1)
        }
    }
    val result = if (chunks.last == ids.last) {
      chunks
    } else {
      chunks ++ Seq(ids.last)
    }

    result.zip(result.tail)
  }
}<|MERGE_RESOLUTION|>--- conflicted
+++ resolved
@@ -47,7 +47,7 @@
   val roadAddressDAO = new RoadwayDAO
   val linearLocationDAO = new LinearLocationDAO
   val roadNetworkDAO: RoadNetworkDAO = new RoadNetworkDAO
-  val roadAddressService = new RoadAddressService(linkService, roadAddressDAO, linearLocationDAO, roadNetworkDAO, new RoadwayAddressMapper(roadAddressDAO, linearLocationDAO), eventBus)
+  val roadAddressService = new RoadAddressService(linkService, roadAddressDAO, linearLocationDAO, roadNetworkDAO, new UnaddressedRoadLinkDAO, new RoadwayAddressMapper(roadAddressDAO, linearLocationDAO), eventBus)
 
   lazy val continuityChecker = new ContinuityChecker(new RoadLinkService(vvhClient, new DummyEventBus, new DummySerializer))
 
@@ -529,13 +529,8 @@
 //        updateProjectLinkSdoGeometry()
       case Some("import_road_names") =>
         importRoadNames()
-<<<<<<< HEAD
-      case Some("correct_null_ely_code_projects") => // TODO is this batch process still needed?
-        correctNullElyCodeProjects()
-=======
-      /*case Some("correct_null_ely_code_projects") =>
+      /*case Some("correct_null_ely_code_projects") => // TODO is this batch process still needed?
         correctNullElyCodeProjects()*/
->>>>>>> 6598e5d9
 //      case Some("check_lrm_position") =>
 //        checkLinearLocation()
 //      case Some("fuse_road_address_with_history") =>
