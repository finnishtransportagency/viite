package fi.liikennevirasto.viite.util

import java.util.Properties

import com.googlecode.flyway.core.Flyway
import fi.liikennevirasto.digiroad2._
import fi.liikennevirasto.digiroad2.client.vvh.VVHClient
import fi.liikennevirasto.digiroad2.dao.Queries
import fi.liikennevirasto.digiroad2.oracle.OracleDatabase
import fi.liikennevirasto.digiroad2.oracle.OracleDatabase.ds
import fi.liikennevirasto.digiroad2.service.RoadLinkService
import fi.liikennevirasto.digiroad2.util.{MunicipalityCodeImporter, SqlScriptRunner}
import fi.liikennevirasto.viite._
import fi.liikennevirasto.viite.dao._
import fi.liikennevirasto.viite.process._
import fi.liikennevirasto.viite.util.DataImporter.Conversion
import org.joda.time.format.PeriodFormatterBuilder
import org.joda.time.DateTime
import org.scalatra.BadRequest

import scala.collection.mutable.ListBuffer
import scala.collection.parallel.immutable.ParSet
import scala.collection.parallel.ForkJoinTaskSupport
import scala.language.postfixOps

object DataFixture {
  val TestAssetId = 300000
  lazy val properties: Properties = {
    val props = new Properties()
    props.load(getClass.getResourceAsStream("/bonecp.properties"))
    props
  }
  lazy val dr2properties: Properties = {
    val props = new Properties()
    props.load(getClass.getResourceAsStream("/digiroad2.properties"))
    props
  }


  val dataImporter = new DataImporter
  lazy val vvhClient: VVHClient = {
    new VVHClient(dr2properties.getProperty("digiroad2.VVHRestApiEndPoint"))
  }

  val eventBus = new DummyEventBus
  val linkService = new RoadLinkService(vvhClient, eventBus, new DummySerializer)
  val roadAddressDAO = new RoadwayDAO
  val linearLocationDAO = new LinearLocationDAO
  val roadNetworkDAO: RoadNetworkDAO = new RoadNetworkDAO
  val roadAddressService = new RoadAddressService(linkService, roadAddressDAO, linearLocationDAO, roadNetworkDAO, new UnaddressedRoadLinkDAO, new RoadwayAddressMapper(roadAddressDAO, linearLocationDAO), eventBus, dr2properties.getProperty("digiroad2.VVHRoadlink.frozen", "false").toBoolean)

  lazy val continuityChecker = new ContinuityChecker(new RoadLinkService(vvhClient, new DummyEventBus, new DummySerializer))

  private lazy val hms = new PeriodFormatterBuilder() minimumPrintedDigits (2) printZeroAlways() appendHours() appendSeparator (":") appendMinutes() appendSuffix (":") appendSeconds() toFormatter

  private lazy val geometryFrozen: Boolean = dr2properties.getProperty("digiroad2.VVHRoadlink.frozen", "false").toBoolean

  private lazy val numberThreads: Int = 6

  private def toIntNumber(value: Any): Int = {
    try {
      value match {
        case b: Int => b.intValue()
        case _ => value.asInstanceOf[String].toInt
      }
    } catch {
      case e: Exception => numberThreads
    }
  }

  def importRoadAddresses(importTableName: Option[String]): Unit = {
    println(s"\nCommencing road address import from conversion at time: ${DateTime.now()}")
    val vvhClient = new VVHClient(dr2properties.getProperty("digiroad2.VVHRestApiEndPoint"))
    val geometryAdjustedTimeStamp = dr2properties.getProperty("digiroad2.viite.importTimeStamp", "")
    if (geometryAdjustedTimeStamp == "" || geometryAdjustedTimeStamp.toLong == 0L) {
      println(s"****** Missing or bad value for digiroad2.viite.importTimeStamp in properties: '$geometryAdjustedTimeStamp' ******")
    } else {
      println(s"****** Road address geometry timestamp is $geometryAdjustedTimeStamp ******")
      importTableName match {
        case None => // shouldn't get here because args size test
          throw new Exception("****** Import failed! conversiontable name required as second input ******")
        case Some(tableName) =>
          val importOptions = ImportOptions(
            onlyComplementaryLinks = false,
            useFrozenLinkService = geometryFrozen,
            geometryAdjustedTimeStamp.toLong, tableName,
            onlyCurrentRoads = dr2properties.getProperty("digiroad2.importOnlyCurrent", "false").toBoolean)
          dataImporter.importRoadAddressData(Conversion.database(), vvhClient, importOptions)

      }
      println(s"Road address import complete at time: ${DateTime.now()}")
    }

  }

  def updateLinearLocationGeometry(): Unit = {
    println(s"\nUpdating road address table geometries at time: ${DateTime.now()}")
    val vvhClient = new VVHClient(dr2properties.getProperty("digiroad2.VVHRestApiEndPoint"))
    dataImporter.updateLinearLocationGeometry(vvhClient)
    println(s"Road addresses geometry update complete at time: ${DateTime.now()}")
    println()
  }

  //  def findFloatingRoadAddresses(): Unit = {
  //    println(s"\nFinding road addresses that are floating at time: ${DateTime.now()}")
  //    val vvhClient = new VVHClient(dr2properties.getProperty("digiroad2.VVHRestApiEndPoint"))
  //    val username = properties.getProperty("bonecp.username")
  //    val roadLinkService = new RoadLinkService(vvhClient, new DummyEventBus, new DummySerializer)
  //    val roadAddressDAO = new RoadwayDAO
  //    val linearLocationDAO = new LinearLocationDAO
  //    val roadNetworkDAO = new RoadNetworkDAO
  //    val roadAddressService = new RoadAddressService(roadLinkService, roadAddressDAO, linearLocationDAO, roadNetworkDAO, new UnaddressedRoadLinkDAO, new RoadwayAddressMapper(roadAddressDAO, linearLocationDAO), new DummyEventBus)
  //    OracleDatabase.withDynTransaction {
  //      val checker = new RoadNetworkChecker(roadLinkService)
  //      val roads = checker.checkRoadNetwork(username)
  //      println(s"${roads.size} segment(s) found")
  //      roadAddressService.checkRoadAddressFloatingWithoutTX(roads.map(_.id).toSet, float = true)
  //    }
  //    println(s"\nRoad Addresses floating field update complete at time: ${DateTime.now()}")
  //    println()
  //  }

  def checkRoadNetwork(): Unit = {
    println(s"\nstart checking road network at time: ${DateTime.now()}")
    val vvhClient = new VVHClient(dr2properties.getProperty("digiroad2.VVHRestApiEndPoint"))
    val username = properties.getProperty("bonecp.username")
    val roadLinkService = new RoadLinkService(vvhClient, new DummyEventBus, new DummySerializer)
    OracleDatabase.withDynTransaction {
      val checker = new RoadNetworkChecker(roadLinkService)
      checker.checkRoadNetwork(username)
    }
    println(s"\nend checking road network at time: ${DateTime.now()}")
    println()
  }

  private def importComplementaryRoadAddress(): Unit = {
    println(s"\nCommencing complementary road address import at time: ${DateTime.now()}")
    OracleDatabase.withDynTransaction {
      OracleDatabase.setSessionLanguage()
    }
    SqlScriptRunner.runViiteScripts(List(
      "insert_complementary_geometry_data.sql"
    ))
    println(s"complementary road address import completed at time: ${DateTime.now()}")
    println()
  }

  private def importRoadNames(): Unit = {
    SqlScriptRunner.runViiteScripts(List(
      "roadnames.sql"
    ))
  }

  private def importRoadAddressChangeTestData(): Unit = {
    println(s"\nCommencing road address change test data import at time: ${DateTime.now()}")
    OracleDatabase.withDynTransaction {
      OracleDatabase.setSessionLanguage()
    }
    SqlScriptRunner.runViiteScripts(List(
      "insert_road_address_change_test_data.sql"
    ))
    println(s"Road Address Change Test Data import completed at time: ${DateTime.now()}")
    println()
  }

  private def testIntegrationAPIWithAllMunicipalities(): Unit = {
    println(s"\nStarting fetch for integration API for all municipalities")
    val municipalities = OracleDatabase.withDynTransaction {
      Queries.getMunicipalities
    }
    val failedMunicipalities = municipalities.map(
      municipalityCode =>
        try {
          println(s"\nProcessing municipality $municipalityCode")
          val knownAddressLinksSize = roadAddressService.getAllByMunicipality(municipalityCode)
          if (knownAddressLinksSize.nonEmpty) {
            println(s"\nMunicipality $municipalityCode returned ${knownAddressLinksSize.size} links with valid values")
            None
          } else {
            println(s"\n*** WARNING Municipality $municipalityCode returned zero links! ***")
            municipalityCode
          }
        }
        catch {
          case e: Exception =>
            val message = s"\n*** ERROR Failed to get road addresses for municipality $municipalityCode! ***"
            println(s"\n" + message + s"\n"+ e.printStackTrace())
            municipalityCode
        }
    ).filterNot(_ == None)
    println(s"\n------------------------------------------------------------------------------\n")
    if (failedMunicipalities.nonEmpty) {
      println(s"*** ${failedMunicipalities.size} municipalities returned 0 links. Those municipalities are: ${failedMunicipalities.mkString(", ")} ***")
    } else {
      println(s"Test passed.")
    }
  }

  private def applyChangeInformationToRoadAddressLinks(numThreads: Int): Unit = {

    val roadLinkService = new RoadLinkService(vvhClient, new DummyEventBus, new JsonSerializer)
    val linearLocationDAO = new LinearLocationDAO

    println("Clearing cache...")
    roadLinkService.clearCache()
    println("Cache cleaned.")

    val linearLocations =
      OracleDatabase.withDynTransaction {
        linearLocationDAO.fetchCurrentLinearLocations
      }

    println("Total linearLocations " + linearLocations.size)

    //get All municipalities and group them for ely
    OracleDatabase.withDynTransaction {
      MunicipalityDAO.getMunicipalityMapping
    }.groupBy(_._2).foreach {
      case (ely, municipalityEly) =>

        //Get All Municipalities
        val municipalities: ParSet[Long] = municipalityEly.keySet.par
        println("Total municipalities keys for ely " + ely + " -> " + municipalities.size)

        //For each municipality get all VVH Roadlinks
        municipalities.tasksupport = new ForkJoinTaskSupport(new scala.concurrent.forkjoin.ForkJoinPool(numThreads))
        municipalities.foreach { municipality =>
          println("Start processing municipality %d".format(municipality))

        //Obtain all RoadLink by municipality and change info from VVH
        val (roadLinks, changedRoadLinks) = roadLinkService.getRoadLinksAndChangesFromVVH(municipality.toInt, geometryFrozen)
        val allRoadLinks = roadLinks

          println("Total roadlinks for municipality " + municipality + " -> " + allRoadLinks.size)
          println("Total of changes for municipality " + municipality + " -> " + changedRoadLinks.size)
          if (roadLinks.nonEmpty) {
            try {

              val roadsChanges = ApplyChangeInfoProcess.applyChanges(linearLocations, allRoadLinks, changedRoadLinks)
              roadAddressService.updateChangeSet(roadsChanges._2)
              println(s"AppliedChanges for municipality $municipality")
              println(s"${roadsChanges._2.droppedSegmentIds.size} dropped roads")
              println(s"${roadsChanges._2.adjustedMValues.size} adjusted m values")
              println(s"${roadsChanges._2.newLinearLocations.size} new linear locations")
            } catch {
              case e: Exception => println("ERR! -> " + e.getMessage)
            }
          }
          println("End processing municipality %d".format(municipality))
        }
    }
  }

  /*private def showFreezeInfo(): Unit = {
    println("Road link geometry freeze is active; exiting without changes")
  }*/

  def flyway: Flyway = {
    val flyway = new Flyway()
    flyway.setDataSource(ds)
    flyway.setInitVersion("-1")
    flyway.setInitOnMigrate(true)
    flyway.setLocations("db.migration")
    flyway
  }

  def migrateAll(): Int = {
    flyway.migrate()
  }

  def tearDown() {
    flyway.clean()
  }

  def setUpTest() {
    migrateAll()
    SqlScriptRunner.runScripts(List(
      "insert_users.sql",
      "test_fixture_sequences.sql",
<<<<<<< HEAD
      "insert_road_address_data.sql",
      "insert_overlapping_road_addresses.sql", // Test data for OverLapDataFixture (VIITE-1518)
=======
      "insert_roadways.sql",
      "insert_linear_locations.sql",
>>>>>>> 86aee145
      "insert_project_link_data.sql",
      "insert_road_names.sql"
    ))
  }

  def flywayInit() {
    flyway.init()
  }

  def importMunicipalityCodes() {
    println("\nCommencing municipality code import at time: ")
    println(DateTime.now())
    new MunicipalityCodeImporter().importMunicipalityCodes()
    println("Municipality code import complete at time: ")
    println(DateTime.now())
    println("\n")
  }

  def main(args: Array[String]): Unit = {
    import scala.util.control.Breaks._
    val operation = args.headOption
    val username = properties.getProperty("bonecp.username")
    if (!username.startsWith("dr2dev") && !operation.getOrElse("").equals("test_integration_api_all_municipalities")) {
      println("*************************************************************************************")
      println("YOU ARE RUNNING FIXTURE RESET AGAINST A NON-DEVELOPER DATABASE, TYPE 'YES' TO PROCEED")
      println("*************************************************************************************")
      breakable {
        while (true) {
          val input = Console.readLine()
          if (input.trim() == "YES") {
            break()
          }
        }
      }
    }

    operation match {
      /*case Some("find_floating_road_addresses") if geometryFrozen =>
        showFreezeInfo()*/
      //      case Some("find_floating_road_addresses") =>
      //        findFloatingRoadAddresses()
      case Some("check_road_network") =>
        checkRoadNetwork()
      case Some("import_road_addresses") =>
        if (args.length > 1)
          importRoadAddresses(Some(args(1)))
        else
          throw new Exception("****** Import failed! conversiontable name required as second input ******")
      case Some("import_complementary_road_address") =>
        importComplementaryRoadAddress()
      /*case Some("update_missing") if geometryFrozen =>
        showFreezeInfo()*/
      case Some("update_road_addresses_geometry") =>
        updateLinearLocationGeometry()
      case Some("import_road_address_change_test_data") =>
        importRoadAddressChangeTestData()
      /*case Some("apply_change_information_to_road_address_links") if geometryFrozen =>
        showFreezeInfo()*/
      case Some("apply_change_information_to_road_address_links") =>
        val numThreads = if (args.length > 1) toIntNumber(args(1)) else numberThreads
        applyChangeInformationToRoadAddressLinks(numThreads)
      case Some("import_road_names") =>
        importRoadNames()
      case Some("test") =>
        tearDown()
        setUpTest()
        importMunicipalityCodes()
      case Some("flyway_init") =>
        flywayInit()
      case Some("test_integration_api_all_municipalities") =>
        testIntegrationAPIWithAllMunicipalities()

      case _ => println("Usage: DataFixture import_road_addresses <conversion table name> | update_missing " +
        "| import_complementary_road_address " +
        "| update_road_addresses_geometry | import_road_address_change_test_data " +
        "| apply_change_information_to_road_address_links | import_road_names | check_road_network" +
        "| test | flyway_init")
    }
  }

  case class TimeLine(addressLength: Long, addresses: Seq[RoadAddress])

}<|MERGE_RESOLUTION|>--- conflicted
+++ resolved
@@ -277,13 +277,8 @@
     SqlScriptRunner.runScripts(List(
       "insert_users.sql",
       "test_fixture_sequences.sql",
-<<<<<<< HEAD
-      "insert_road_address_data.sql",
-      "insert_overlapping_road_addresses.sql", // Test data for OverLapDataFixture (VIITE-1518)
-=======
       "insert_roadways.sql",
       "insert_linear_locations.sql",
->>>>>>> 86aee145
       "insert_project_link_data.sql",
       "insert_road_names.sql"
     ))
