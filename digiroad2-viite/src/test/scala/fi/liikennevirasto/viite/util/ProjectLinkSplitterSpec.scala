package fi.liikennevirasto.viite.util

import java.util.Properties

import fi.liikennevirasto.digiroad2.asset.LinkGeomSource.{NormalLinkInterface, SuravageLinkInterface}
import fi.liikennevirasto.digiroad2.asset.SideCode.{AgainstDigitizing, TowardsDigitizing}
import fi.liikennevirasto.digiroad2.asset._
import fi.liikennevirasto.digiroad2.util.Track
import fi.liikennevirasto.digiroad2.util.Track.{Combined, Unknown}
import fi.liikennevirasto.digiroad2._
import fi.liikennevirasto.digiroad2.asset.ConstructionType.InUse
import fi.liikennevirasto.digiroad2.linearasset.RoadLink
import fi.liikennevirasto.digiroad2.masstransitstop.oracle.Sequences
import fi.liikennevirasto.digiroad2.oracle.OracleDatabase
import fi.liikennevirasto.viite.RoadType.{PublicRoad, UnknownOwnerRoad}
import fi.liikennevirasto.viite._
import fi.liikennevirasto.viite.dao.Discontinuity.Continuous
import fi.liikennevirasto.viite.dao.LinkStatus.{New, NotHandled}
import fi.liikennevirasto.viite.dao._
import fi.liikennevirasto.viite.model.{Anomaly, RoadAddressLink, RoadAddressLinkLike}
import org.joda.time.DateTime
import org.mockito.Matchers.any
import org.mockito.Mockito.{reset, when}
import org.scalatest.mock.MockitoSugar
import org.scalatest.{BeforeAndAfter, FunSuite, Matchers}
import slick.driver.JdbcDriver.backend.Database
import slick.driver.JdbcDriver.backend.Database.dynamicSession
import slick.jdbc.StaticQuery.interpolation

class ProjectLinkSplitterSpec extends FunSuite with Matchers with BeforeAndAfter {

  val properties: Properties = {
    val props = new Properties()
    props.load(getClass.getResourceAsStream("/digiroad2.properties"))
    props
  }
  val mockProjectService = MockitoSugar.mock[ProjectService]
  val mockRoadLinkService = MockitoSugar.mock[RoadLinkService]
  val mockRoadAddressService = MockitoSugar.mock[RoadAddressService]
  val mockEventBus = MockitoSugar.mock[DigiroadEventBus]
  val roadAddressService = new RoadAddressService(mockRoadLinkService, mockEventBus) {
    override def withDynSession[T](f: => T): T = f

    override def withDynTransaction[T](f: => T): T = f
  }
  val projectService = new ProjectService(roadAddressService, mockRoadLinkService, mockEventBus) {
    override def withDynSession[T](f: => T): T = f

    override def withDynTransaction[T](f: => T): T = f
  }

  val projectServiceWithRoadAddressMock = new ProjectService(mockRoadAddressService, mockRoadLinkService, mockEventBus) {
    override def withDynSession[T](f: => T): T = f

    override def withDynTransaction[T](f: => T): T = f
  }

  after {
    reset(mockRoadLinkService)
  }

  def withDynTransaction[T](f: => T): T = OracleDatabase.withDynTransaction(f)

  def runWithRollback[T](f: => T): T = {
    Database.forDataSource(OracleDatabase.ds).withDynTransaction {
      val t = f
      dynamicSession.rollback()
      t
    }
  }

  test("Intersection point for simple case") {
    ProjectLinkSplitter.intersectionPoint((Point(0.0, 0.0), Point(10.0, 0.0)), (Point(0.0, 1.0), Point(10.0, -1.0))) should be (Some(Point(5.0, 0.0)))
  }

  test("Intersection is not a point for parallel") {
    ProjectLinkSplitter.intersectionPoint((Point(10.0, 2.0), Point(0.0, 1.0)), (Point(0.0, 1.0), Point(10.0, 2.0))) should be (None)
  }

  test("Intersection point not found for parallel") {
    ProjectLinkSplitter.intersectionPoint((Point(0.0, 1.5), Point(10.0, 2.5)), (Point(0.0, 1.0), Point(10.0, 2.0))) should be (None)
  }

  test("Intersection point for vertical segment") {
    ProjectLinkSplitter.intersectionPoint((Point(5.0, 0.0), Point(5.0, 10.0)), (Point(0.0, 1.0), Point(10.0, -1.0))) should be (Some(Point(5.0, 0.0)))
  }

  test("Intersection point for two vertical segments") {
    ProjectLinkSplitter.intersectionPoint((Point(5.0, 0.0), Point(5.0, 10.0)), (Point(5.0, 0.0), Point(5.0, 5.0))) should be (None)
    ProjectLinkSplitter.intersectionPoint((Point(6.0, 0.0), Point(6.0, 10.0)), (Point(5.0, 0.0), Point(5.0, 5.0))) should be (None)
  }

  test("Intersection point for nearly vertical segments") {
    ProjectLinkSplitter.intersectionPoint((Point(5.0, 0.0), Point(5.0005, 10.0)), (Point(5.0, 0.0), Point(4.9995, 5.0))) should be (Some(Point(5.0, 0.0)))
  }

  test("Intersection point, second parameter is vertical") {
    ProjectLinkSplitter.intersectionPoint((Point(4.5,10.041381265149107),Point(5.526846871753764,16.20246249567169)),
      (Point(5.0,10.0),Point(5.0,16.0))).isEmpty should be (false)
  }

  test("Intersection point for equal nearly vertical segments") {
    ProjectLinkSplitter.intersectionPoint((Point(5.0, 0.0), Point(5.0005, 10.0)), (Point(5.0, 0.0), Point(5.0005, 5.0))) should be (Some(Point(5.0, 0.0)))
    ProjectLinkSplitter.intersectionPoint((Point(5.0, 0.0), Point(5.0005, 10.0)), (Point(5.0, 11.0), Point(5.0005, 15.0))) should be (None)
  }

  test("Geometry boundaries test") {
    val geom = Seq(Point(5.0, 0.0), Point(5.0, 10.0), Point(6.0, 16.0), Point(9.0, 20.0), Point(14.0, 18.0), Point(16.0, 6.0))
    val (left, right) = ProjectLinkSplitter.geometryToBoundaries(geom)
    left.size should be (geom.size)
    right.size should be (geom.size)
    left.zip(right).zip(geom).foreach{ case ((l, r), g) =>
      // Assume max 90 degree turn on test data: left and right corners are sqrt(2)*MaxSuravageTolerance away
      l.distance2DTo(g) should be >= MaxSuravageToleranceToGeometry
      l.distance2DTo(g) should be <= (MaxSuravageToleranceToGeometry * Math.sqrt(2.0))
      l.distance2DTo(g) should be (r.distance2DTo(g) +- 0.001)
    }
  }

  test("Intersection find to boundaries test") {
    val geom = Seq(Point(5.0, 0.0), Point(5.0, 10.0), Point(6.0, 16.0), Point(9.0, 20.0), Point(14.0, 18.0), Point(16.0, 6.0))
    val (left, right) = ProjectLinkSplitter.geometryToBoundaries(geom)
    val template = Seq(Point(5.0, 0.0), Point(5.0, 10.0), Point(5.0, 16.0), Point(4.0, 20.0))
    val interOpt =
      ProjectLinkSplitter.findIntersection(left, template, Some(Epsilon), Some(Epsilon))
    ProjectLinkSplitter.findIntersection(right, template, Some(Epsilon), Some(Epsilon)) should be (None)
    interOpt.isEmpty should be (false)
    interOpt.foreach { p =>
      p.x should be(5.0 +- 0.001)
      p.y should be(13.0414 +- 0.001)
    }
  }

  test("Intersection find to boundaries test on right boundary") {
    val geom = Seq(Point(5.0, 0.0), Point(5.0, 10.0), Point(6.0, 16.0), Point(9.0, 20.0), Point(14.0, 18.0), Point(16.0, 6.0))
    val (left, right) = ProjectLinkSplitter.geometryToBoundaries(geom)
    val template = Seq(Point(5.0, 0.0), Point(5.0, 10.0), Point(5.5, 13.0), Point(10.0, 15.0))
    val interOpt =
      ProjectLinkSplitter.findIntersection(right, template, Some(Epsilon), Some(Epsilon))
    ProjectLinkSplitter.findIntersection(left, template, Some(Epsilon), Some(Epsilon)) should be (None)
    interOpt.isEmpty should be (false)
    interOpt.foreach { p =>
      p.x should be(6.04745 +- 0.001)
      p.y should be(13.2433 +- 0.001)
    }
  }

  test("Matching geometry test") {
    val geom = Seq(Point(5.0, 0.0), Point(5.0, 10.0), Point(6.0, 16.0), Point(9.0, 20.0), Point(14.0, 18.0), Point(16.0, 6.0))
    val geomT = Seq(Point(5.0, 0.0), Point(5.0, 10.0), Point(5.0, 16.0), Point(4.0, 20.0))
    val suravage = VVHRoadlink(1234L, 0, geom, State, TrafficDirection.BothDirections, FeatureClass.AllOthers)
    val template = VVHRoadlink(1235L, 0, geomT, State, TrafficDirection.BothDirections, FeatureClass.AllOthers)
    val splitGeometryOpt = ProjectLinkSplitter.findMatchingGeometrySegment(suravage, template)
    splitGeometryOpt.isEmpty should be (false)
    val g = splitGeometryOpt.get
    GeometryUtils.geometryLength(g) should be < GeometryUtils.geometryLength(geomT)
    GeometryUtils.geometryLength(g) should be > (0.0)
    GeometryUtils.minimumDistance(g.last, geomT) should be < MaxDistanceForConnectedLinks
    g.length should be (3)
    g.lastOption.foreach { p =>
      p.x should be(5.0 +- 0.001)
      p.y should be(13.0414 +- 0.001)
    }
  }

  test("Matching geometry test for differing digitization directions") {
    val geom = Seq(Point(5.0, 0.0), Point(15.0, 0.0), Point(16.0, 0.5), Point(20.0, 0.8))
    val geomT = Seq(Point(5.0, 0.0), Point(15.0, 0.0), Point(17.0, -0.5), Point(20.0, -2.0)).reverse
    val suravage = VVHRoadlink(1234L, 0, geom, State, TrafficDirection.BothDirections, FeatureClass.AllOthers)
    val template = VVHRoadlink(1235L, 0, geomT, State, TrafficDirection.BothDirections, FeatureClass.AllOthers)
    val splitGeometryOpt = ProjectLinkSplitter.findMatchingGeometrySegment(suravage, template)
    splitGeometryOpt.isEmpty should be (false)
    val g = splitGeometryOpt.get
    GeometryUtils.geometryLength(g) should be < GeometryUtils.geometryLength(geomT)
    GeometryUtils.geometryLength(g) should be > (0.0)
    GeometryUtils.minimumDistance(g.last, geomT) should be < MaxDistanceForConnectedLinks
    g.length should be (3)
    g.headOption.foreach { p =>
      p.x should be(15.75 +- 0.1)
      p.y should be(-.19 +- 0.1)
    }
  }

  test("Split aligning project links") {
    val sGeom = Seq(Point(5.0, 0.0), Point(15.0, 0.0), Point(16.0, 0.5), Point(20.0, 0.8))
    val tGeom = Seq(Point(5.0, 0.0), Point(15.0, 0.0), Point(16.0, 1.5), Point(20.0, 4.8))
    val sLen = GeometryUtils.geometryLength(sGeom)
    val tLen = GeometryUtils.geometryLength(tGeom)
    val suravage = ProjectLink(0L, 0L, 0L, Track.Unknown, Discontinuity.Continuous, 0L, 0L, None, None, None, 0L, 123L, 0.0, sLen,
      SideCode.Unknown, (None, None), false, sGeom, 1L, LinkStatus.NotHandled, RoadType.Unknown, LinkGeomSource.SuravageLinkInterface,
      sLen, 0L, 5, false, None, 85088L)
    val template = ProjectLink(2L, 5L, 205L, Track.Combined, Discontinuity.Continuous, 1024L, 1040L, None, None, None, 0L, 124L, 0.0, sLen,
      SideCode.TowardsDigitizing, (None, None), false, tGeom, 1L, LinkStatus.NotHandled, RoadType.PublicRoad, LinkGeomSource.NormalLinkInterface,
      tLen, 0L, 5, false, None, 85088L)
    val (sl, tl) = ProjectLinkSplitter.split(suravage, template, SplitOptions(Point(15.5, 0.75), LinkStatus.UnChanged,
      LinkStatus.New, 5L, 205L, Track.Combined, Discontinuity.Continuous, 8L, LinkGeomSource.NormalLinkInterface,
      RoadType.PublicRoad, 1L, ProjectCoordinates(0, 1, 1))).partition(_.linkGeomSource == LinkGeomSource.SuravageLinkInterface)
    val (splitA, splitB) = sl.partition(_.status != LinkStatus.New)
    sl should have size (2)
    tl should have size (1)
    val terminatedLink = tl.head
    terminatedLink.status should be (LinkStatus.Terminated)
    terminatedLink.endAddrMValue should be (template.endAddrMValue)
    terminatedLink.startAddrMValue should be (splitB.head.startAddrMValue)
    splitA.head.endAddrMValue should be (splitB.head.startAddrMValue)
    sl.foreach { l =>
      l.endAddrMValue == terminatedLink.startAddrMValue || l.startAddrMValue == terminatedLink.startAddrMValue should be(true)
      l.linkGeomSource should be (LinkGeomSource.SuravageLinkInterface)
      l.status == LinkStatus.New || l.status == LinkStatus.UnChanged || l.status == LinkStatus.Transfer should be (true)
      l.roadNumber should be (template.roadNumber)
      l.roadPartNumber should be (template.roadPartNumber)
      l.sideCode should be (SideCode.TowardsDigitizing)
    }

  }

  test("Split opposing project links") {
    val sGeom = Seq(Point(5.0, 0.0), Point(15.0, 0.0), Point(16.0, 0.5), Point(20.0, -0.8)).reverse
    val tGeom = Seq(Point(5.0, 0.0), Point(15.0, 0.0), Point(16.0, 1.5), Point(20.0, 4.8))
    val sLen = GeometryUtils.geometryLength(sGeom)
    val tLen = GeometryUtils.geometryLength(tGeom)
    val suravage = ProjectLink(0L, 0L, 0L, Track.Unknown, Discontinuity.Continuous, 0L, 0L, None, None, None, 0L, 123L, 0.0, sLen,
      SideCode.Unknown, (None, None), false, sGeom, 1L, LinkStatus.NotHandled, RoadType.Unknown, LinkGeomSource.SuravageLinkInterface,
      sLen, 0L, 5, false, None, 85088L)
    val template = ProjectLink(2L, 5L, 205L, Track.Combined, Discontinuity.Continuous, 1024L, 1040L, None, None, None, 0L, 124L, 0.0, sLen,
      SideCode.TowardsDigitizing, (None, None), false, tGeom, 1L, LinkStatus.NotHandled, RoadType.PublicRoad, LinkGeomSource.NormalLinkInterface,
      tLen, 0L, 5, false, None, 85088L)
    val (sl, tl) = ProjectLinkSplitter.split(suravage, template, SplitOptions(Point(15.5, 0.75), LinkStatus.UnChanged,
      LinkStatus.New, 5L, 205L, Track.Combined, Discontinuity.Continuous, 8L, LinkGeomSource.NormalLinkInterface,
      RoadType.PublicRoad, 1L, ProjectCoordinates(0, 1, 1))).partition(_.linkGeomSource == LinkGeomSource.SuravageLinkInterface)
    sl should have size (2)
    tl should have size (1)
    val (splitA, splitB) = sl.partition(_.status != LinkStatus.New)
    val terminatedLink = tl.head
    terminatedLink.status should be (LinkStatus.Terminated)
    terminatedLink.endAddrMValue should be (template.endAddrMValue)
    terminatedLink.startAddrMValue should be (splitA.head.endAddrMValue)
    terminatedLink.startAddrMValue should be (splitB.head.startAddrMValue)
    GeometryUtils.areAdjacent(terminatedLink.geometry, splitA.head.geometry) should be (true)
    GeometryUtils.areAdjacent(terminatedLink.geometry, template.geometry) should be (true)
    sl.foreach { l =>
      l.sideCode should be (SideCode.AgainstDigitizing)
<<<<<<< HEAD
      l.endAddrMValue == template.endAddrMValue || l.startMValue > 0.0 should be (true)
      l.startAddrMValue == template.startAddrMValue || l.startMValue == 0.0 should be (true)
=======
>>>>>>> 04e5b99c
    }
  }

  test("Split aligning project/suravage links joining at the end") {
    val sGeom = Seq(Point(5.0, 0.0), Point(15.0, 0.0), Point(16.0, 0.5), Point(20.0, 3.8))
    val tGeom = Seq(Point(5.0, 3.0), Point(15.0, 0.0), Point(16.0, 0.5), Point(20.0, 3.8))
    val sLen = GeometryUtils.geometryLength(sGeom)
    val tLen = GeometryUtils.geometryLength(tGeom)
    val suravage = ProjectLink(0L, 0L, 0L, Track.Unknown, Discontinuity.Continuous, 0L, 0L, None, None, None, 0L, 123L, 0.0, sLen,
      SideCode.Unknown, (None, None), false, sGeom, 1L, LinkStatus.NotHandled, RoadType.Unknown, LinkGeomSource.SuravageLinkInterface,
      sLen, 0L, 5, false, None, 85088L)
    val template = ProjectLink(2L, 5L, 205L, Track.Combined, Discontinuity.Continuous, 1024L, 1040L, None, None, None, 0L, 124L, 0.0, sLen,
      SideCode.TowardsDigitizing, (None, None), false, tGeom, 1L, LinkStatus.NotHandled, RoadType.PublicRoad, LinkGeomSource.NormalLinkInterface,
      tLen, 10L, 5,false, None, 85088L)
    val (sl, tl) = ProjectLinkSplitter.split(suravage, template, SplitOptions(Point(15.0, 0.0), LinkStatus.Transfer,
      LinkStatus.New, 5L, 205L, Track.Combined, Discontinuity.Continuous, 8L, LinkGeomSource.NormalLinkInterface,
      RoadType.PublicRoad, 1L, ProjectCoordinates(0, 1, 1))).partition(_.linkGeomSource == LinkGeomSource.SuravageLinkInterface)
    sl should have size (2)
    tl should have size (1)
    val (splitA, splitB) = sl.partition(_.status != LinkStatus.New)
    val terminatedLink = tl.head
    terminatedLink.status should be(LinkStatus.Terminated)
    terminatedLink.startAddrMValue should be(template.startAddrMValue)
    terminatedLink.endAddrMValue should be (splitA.head.startAddrMValue)
    splitA.head.endAddrMValue should be (template.endAddrMValue)
    GeometryUtils.areAdjacent(terminatedLink.geometry, splitB.head.geometry) should be(true)
    GeometryUtils.areAdjacent(terminatedLink.geometry, splitA.head.geometry) should be(true)
    GeometryUtils.areAdjacent(terminatedLink.geometry, template.geometry) should be(true)
    sl.foreach { l =>
      l.roadAddressId should be(template.roadAddressId)
      GeometryUtils.areAdjacent(l.geometry, suravage.geometry) should be(true)
      l.roadNumber should be(template.roadNumber)
      l.roadPartNumber should be(template.roadPartNumber)
      l.sideCode should be(SideCode.TowardsDigitizing)
    }

  }

  test("Split by suravage border -> uniq suravage link -> (Newlink length -> 0, Unchangedlink length -> original suravage length)") {
    val sGeom = Seq(Point(480428.187, 7059183.911), Point(480441.534, 7059195.878), Point(480445.646, 7059199.566),
      Point(480451.056, 7059204.417), Point(480453.065, 7059206.218), Point(480456.611, 7059209.042),
      Point(480463.941, 7059214.747))
    val tGeom = Seq(Point(480428.187,7059183.911),Point(480453.614, 7059206.710), Point(480478.813, 7059226.322),
      Point(480503.826, 7059244.02),Point(480508.221, 7059247.010))
    val sLen = GeometryUtils.geometryLength(sGeom)
    val tLen = GeometryUtils.geometryLength(tGeom)
    val suravage = ProjectLink(0L, 0L, 0L, Track.Unknown, Discontinuity.Continuous, 0L, 0L, None, None, None, 0L, 123L, 0.0, sLen,
      SideCode.Unknown, (None, None), false, sGeom, 1L, LinkStatus.NotHandled, RoadType.Unknown, LinkGeomSource.SuravageLinkInterface,
      sLen, 0L, 9L, false, None, 85088L)
    val template = ProjectLink(2L, 27L, 22L, Track.Combined, Discontinuity.Continuous, 5076L, 5131L, None, None, None, 0L, 124L, 0.0, tLen,
      SideCode.TowardsDigitizing, (None, None), false, tGeom, 1L, LinkStatus.NotHandled, RoadType.PublicRoad, LinkGeomSource.NormalLinkInterface,
      tLen, 0L, 9L, false, None, 85088L)
    val (sl, tl) = ProjectLinkSplitter.split(suravage, template, SplitOptions(Point(480463.941, 7059214.747), LinkStatus.UnChanged,
      LinkStatus.New, 27L, 22L, Track.Combined, Discontinuity.Continuous, 8L, LinkGeomSource.NormalLinkInterface,
      RoadType.PublicRoad, 1L, ProjectCoordinates(0, 1, 1))).partition(_.linkGeomSource == LinkGeomSource.SuravageLinkInterface)
    sl should have size (1)
    tl should have size (1)
    val terminatedLink = tl.head
    val unChangedLink = sl.head
    terminatedLink.status should be (LinkStatus.Terminated)
    terminatedLink.endAddrMValue should be (template.endAddrMValue)
    terminatedLink.endMValue should be (template.endMValue)
    GeometryUtils.areAdjacent(terminatedLink.geometry, unChangedLink.geometry) should be (true)
    (GeometryUtils.areAdjacent(unChangedLink.geometry.head, sGeom.head) || GeometryUtils.areAdjacent(unChangedLink.geometry.last, sGeom.last)) should be (true)
    GeometryUtils.geometryLength(unChangedLink.geometry) should be (0)
    unChangedLink.startAddrMValue should be (template.startAddrMValue)
    unChangedLink.endAddrMValue should be (terminatedLink.startAddrMValue)
  }

  test("Geometry split") {
    val splitOptions = SplitOptions(
      Point(445447.5,7004165.0,0.0),
      LinkStatus.UnChanged, LinkStatus.New, 77, 1, Combined, Continuous, 8L, SuravageLinkInterface,
      RoadType.PublicRoad, 1, ProjectCoordinates(0, 1, 1))
    val template = ProjectLink(452342,77,14,Combined,Continuous,4286,4612,None,None,None,70452502,6138625,0.0,327.138,TowardsDigitizing,
      (None,Some(CalibrationPoint(6138625,327.138,4612))),false,List(Point(445417.266,7004142.049,0.0), Point(445420.674,7004144.679,0.0),
        Point(445436.147,7004155.708,0.0), Point(445448.743,7004164.052,0.0), Point(445461.586,7004172.012,0.0),
        Point(445551.316,7004225.769,0.0), Point(445622.099,7004268.174,0.0), Point(445692.288,7004310.224,0.0),
        Point(445696.301,7004312.628,0.0)),452278,NotHandled,PublicRoad,NormalLinkInterface,327.13776793597697,295486,8L,false, None, 85088L)
    val suravage = ProjectLink(-1000,0,0,Unknown,Continuous,0,0,None,None,Some("silari"),-1,499972933,0.0,322.45979989463626,
      TowardsDigitizing,(None,None),false,List(Point(445417.266,7004142.049,0.0), Point(445420.674,7004144.679,0.0),
        Point(445436.147,7004155.708,0.0), Point(445448.743,7004164.052,0.0), Point(445461.586,7004172.012,0.0),
        Point(445551.316,7004225.769,0.0), Point(445622.099,7004268.174,0.0), Point(445692.288,7004310.224,0.0)),452278,
      New,UnknownOwnerRoad,SuravageLinkInterface,322.45979989463626,0,8L,false, None, 85088L)
    val result = ProjectLinkSplitter.split(suravage, template, splitOptions)
    result should have size(3)
    result.foreach(pl =>
    {
      pl.connectedLinkId.isEmpty should be (false)
      pl.startAddrMValue should be < pl.endAddrMValue
      pl.sideCode should be (TowardsDigitizing)
    })
  }

  test("Geometries that are only touching should not have matching geometry segment") {
    val template = ProjectLink(452389,77,14,Combined,Continuous,4286,4612,None,None,None,70452560,6138625,0.0,327.138,
      TowardsDigitizing,(None,Some(CalibrationPoint(6138625,327.138,4612))),false,List(Point(445417.266,7004142.049,0.0),
        Point(445420.674,7004144.679,0.0), Point(445436.147,7004155.708,0.0), Point(445448.743,7004164.052,0.0),
        Point(445461.586,7004172.012,0.0), Point(445551.316,7004225.769,0.0), Point(445622.099,7004268.174,0.0),
        Point(445692.288,7004310.224,0.0), Point(445696.301,7004312.628,0.0)),452278,NotHandled,PublicRoad,
      NormalLinkInterface,327.13776793597697,295486,9L,false, None, 85088L)
    val suravage = ProjectLink(-1000,0,0,Unknown,Continuous,0,0,None,None,Some("silari"),-1,499972931,0.0,313.38119201522017,
      TowardsDigitizing,(None,None),false,List(Point(445186.594,7003930.051,0.0), Point(445278.988,7004016.523,0.0),
        Point(445295.313,7004031.801,0.0), Point(445376.923,7004108.181,0.0), Point(445391.041,7004120.899,0.0),
        Point(445405.631,7004133.071,0.0), Point(445417.266,7004142.049,0.0)),452278,New,UnknownOwnerRoad,
      SuravageLinkInterface,313.38119201522017,0,9L,false, None, 85088L)
    ProjectLinkSplitter.findMatchingGeometrySegment(suravage, template) should be (None)
  }

  test("Preview the split") {
    runWithRollback {
      val projectId = Sequences.nextViitePrimaryKeySeqValue
      val lrmPositionId = Sequences.nextLrmPositionPrimaryKeySeqValue
      val roadLink = RoadLink(1, Seq(Point(0, 0), Point(0, 45.3), Point(0, 87))
        , 540.3960283713503, State, 99, TrafficDirection.AgainstDigitizing, UnknownLinkType, Some("25.06.2015 03:00:00"), Some("vvh_modified"), Map("MUNICIPALITYCODE" -> BigInt.apply(749)),
        InUse, NormalLinkInterface)
      val suravageAddressLink = RoadAddressLink(Sequences.nextViitePrimaryKeySeqValue, 2, Seq(Point(0, 0), Point(0, 45.3), Point(0, 123)), 123,
        AdministrativeClass.apply(1), LinkType.apply(1), RoadLinkType.UnknownRoadLinkType, ConstructionType.Planned, LinkGeomSource.SuravageLinkInterface, RoadType.PublicRoad, "testRoad",
        8, None, None, null, 1, 1, Track.Combined.value, 8, Discontinuity.Continuous.value, 0, 123, "", "", 0, 123, SideCode.AgainstDigitizing, None, None, Anomaly.None, 1)

      when(mockRoadAddressService.getSuravageRoadLinkAddressesByLinkIds(any[Set[Long]])).thenReturn(Seq(suravageAddressLink))
      when(mockRoadLinkService.getRoadLinksWithComplementaryFromVVH(any[BoundingRectangle], any[Set[Int]], any[Boolean])).thenReturn(Seq(roadLink))
      val rap = RoadAddressProject(projectId, ProjectState.apply(1), "TestProject", "TestUser", DateTime.parse("2700-01-01"), "TestUser", DateTime.parse("2700-01-01"), DateTime.now(), "Some additional info", List.empty[ReservedRoadPart], None)
      ProjectDAO.createRoadAddressProject(rap)
      val templateGeom = toGeomString(Seq(Point(0, 0), Point(0, 45.3), Point(0, 123.5), Point(0.5, 140)))
      sqlu""" insert into LRM_Position(id,start_Measure,end_Measure,Link_id,side_code) Values($lrmPositionId,0,87,1,2) """.execute
      sqlu""" INSERT INTO PROJECT_RESERVED_ROAD_PART (ID, ROAD_NUMBER, ROAD_PART_NUMBER, PROJECT_ID, CREATED_BY) VALUES (${Sequences.nextViitePrimaryKeySeqValue},1,1,$projectId,'""')""".execute
      sqlu""" INSERT INTO PROJECT_LINK (ID, PROJECT_ID, TRACK_CODE, DISCONTINUITY_TYPE, ROAD_NUMBER, ROAD_PART_NUMBER, START_ADDR_M, END_ADDR_M, LRM_POSITION_ID, CREATED_BY, CREATED_DATE, STATUS, GEOMETRY) VALUES (${Sequences.nextViitePrimaryKeySeqValue},$projectId,0,0,1,1,0,87,$lrmPositionId,'testuser',TO_DATE('2017-10-06 14:54:41', 'YYYY-MM-DD HH24:MI:SS'), 0, $templateGeom)""".execute

      when(mockRoadLinkService.getViiteRoadLinksHistoryFromVVH(any[Set[Long]])).thenReturn(Seq())
      when(mockRoadLinkService.getSuravageRoadLinksByLinkIdsFromVVH(any[Set[Long]], any[Boolean])).thenReturn(Seq(toRoadLink(suravageAddressLink)))
      when(mockRoadLinkService.getViiteRoadLinksByLinkIdsFromVVH(any[Set[Long]], any[Boolean], any[Boolean])).thenReturn(Seq(roadLink))
      val splitOptions = SplitOptions(Point(0, 45.3), LinkStatus.Transfer, LinkStatus.New, 0, 0, Track.Combined, Discontinuity.Continuous, 0, LinkGeomSource.Unknown, RoadType.Unknown, projectId, ProjectCoordinates(0, 45.3, 10))
      val (splitedLinks, errorMessage, vector) = projectServiceWithRoadAddressMock.preSplitSuravageLinkInTX(suravageAddressLink.linkId,  "TestUser", splitOptions)
      errorMessage.isEmpty should be (true)
      splitedLinks.nonEmpty should be (true)
      splitedLinks.get.size should be (3)
      val (sl, tl) = splitedLinks.get.partition(_.linkGeomSource == LinkGeomSource.SuravageLinkInterface)
      val (splitA, splitB) = sl.partition(_.status != LinkStatus.New)
      splitA.size should be (1)
      splitB.size should be (1)
      tl.size should be (1)
      splitB.head.startAddrMValue should be (tl.head.startAddrMValue)
      splitB.head.startAddrMValue should be (splitA.head.endAddrMValue)
    }
  }

  private def toRoadLink(ral: RoadAddressLinkLike): RoadLink = {
    RoadLink(ral.linkId, ral.geometry, ral.length, ral.administrativeClass, 1,
      extractTrafficDirection(ral.sideCode, Track.apply(ral.trackCode.toInt)), ral.linkType, ral.modifiedAt, ral.modifiedBy, Map(
        "MUNICIPALITYCODE" -> BigInt(749), "VERTICALLEVEL" -> BigInt(1), "SURFACETYPE" -> BigInt(1),
        "ROADNUMBER" -> BigInt(ral.roadNumber), "ROADPARTNUMBER" -> BigInt(ral.roadPartNumber)),
      ral.constructionType, ral.roadLinkSource)
  }

  def toGeomString(geometry: Seq[Point]): String = {
    def toBD(d: Double): String = {
      val zeroEndRegex = """(\.0+)$""".r
      val lastZero = """(\.[0-9])0*$""".r
      val bd = BigDecimal(d).setScale(3, BigDecimal.RoundingMode.HALF_UP).toString
      lastZero.replaceAllIn(zeroEndRegex.replaceFirstIn(bd, ""), { m => m.group(0) } )
    }
    geometry.map(p =>
      (if (p.z != 0.0)
        Seq(p.x, p.y, p.z)
      else
        Seq(p.x, p.y)).map(toBD).mkString("[", ",","]")).mkString(",")
  }

  private def extractTrafficDirection(sideCode: SideCode, track: Track): TrafficDirection = {
    (sideCode, track) match {
      case (_, Track.Combined) => TrafficDirection.BothDirections
      case (TowardsDigitizing, Track.RightSide) => TrafficDirection.TowardsDigitizing
      case (TowardsDigitizing, Track.LeftSide) => TrafficDirection.AgainstDigitizing
      case (AgainstDigitizing, Track.RightSide) => TrafficDirection.AgainstDigitizing
      case (AgainstDigitizing, Track.LeftSide) => TrafficDirection.TowardsDigitizing
      case (_, _) => TrafficDirection.UnknownDirection
    }
  }
}<|MERGE_RESOLUTION|>--- conflicted
+++ resolved
@@ -230,21 +230,15 @@
       RoadType.PublicRoad, 1L, ProjectCoordinates(0, 1, 1))).partition(_.linkGeomSource == LinkGeomSource.SuravageLinkInterface)
     sl should have size (2)
     tl should have size (1)
-    val (splitA, splitB) = sl.partition(_.status != LinkStatus.New)
     val terminatedLink = tl.head
     terminatedLink.status should be (LinkStatus.Terminated)
     terminatedLink.endAddrMValue should be (template.endAddrMValue)
-    terminatedLink.startAddrMValue should be (splitA.head.endAddrMValue)
-    terminatedLink.startAddrMValue should be (splitB.head.startAddrMValue)
-    GeometryUtils.areAdjacent(terminatedLink.geometry, splitA.head.geometry) should be (true)
-    GeometryUtils.areAdjacent(terminatedLink.geometry, template.geometry) should be (true)
+    GeometryUtils.areAdjacent(terminatedLink.geometry,
+      GeometryUtils.truncateGeometry2D(template.geometry, terminatedLink.startMValue, template.geometryLength)) should be (true)
     sl.foreach { l =>
       l.sideCode should be (SideCode.AgainstDigitizing)
-<<<<<<< HEAD
       l.endAddrMValue == template.endAddrMValue || l.startMValue > 0.0 should be (true)
       l.startAddrMValue == template.startAddrMValue || l.startMValue == 0.0 should be (true)
-=======
->>>>>>> 04e5b99c
     }
   }
 
@@ -314,6 +308,39 @@
     unChangedLink.endAddrMValue should be (terminatedLink.startAddrMValue)
   }
 
+  test("Split by suravage border -> uniq suravage link ->  (Newlink length -> original suravage length, Unchangedlink length -> 0)") {
+    val sGeom = Seq(Point(480428.187, 7059183.911), Point(480441.534, 7059195.878), Point(480445.646, 7059199.566),
+      Point(480451.056, 7059204.417), Point(480453.065, 7059206.218), Point(480456.611, 7059209.042),
+      Point(480463.941, 7059214.747))
+    val tGeom = Seq(Point(480428.187,7059183.911),Point(480453.614, 7059206.710), Point(480478.813, 7059226.322),
+      Point(480503.826, 7059244.02),Point(480508.221, 7059247.010))
+    val sLen = GeometryUtils.geometryLength(sGeom)
+    val tLen = GeometryUtils.geometryLength(tGeom)
+    val suravage = ProjectLink(0L, 0L, 0L, Track.Unknown, Discontinuity.Continuous, 0L, 0L, None, None, None, 0L, 123L, 0.0, sLen,
+      SideCode.Unknown, (None, None), false, sGeom, 1L, LinkStatus.NotHandled, RoadType.Unknown, LinkGeomSource.SuravageLinkInterface,
+      sLen, 0L, 9L, false, None, 85088L)
+    val template = ProjectLink(2L, 27L, 22L, Track.Combined, Discontinuity.Continuous, 5076L, 5131L, None, None, None, 0L, 124L, 0.0, tLen,
+      SideCode.TowardsDigitizing, (None, None), false, tGeom, 1L, LinkStatus.NotHandled, RoadType.PublicRoad, LinkGeomSource.NormalLinkInterface,
+      tLen, 0L, 9L, false, None, 85088L)
+    val (sl, tl) = ProjectLinkSplitter.split(suravage, template, SplitOptions(Point(480428.187, 7059183.911), LinkStatus.UnChanged,
+      LinkStatus.New, 27L, 22L, Track.Combined, Discontinuity.Continuous, 8L, LinkGeomSource.NormalLinkInterface,
+      RoadType.PublicRoad, 1L, ProjectCoordinates(0, 1, 1))).partition(_.linkGeomSource == LinkGeomSource.SuravageLinkInterface)
+    sl should have size (1)
+    tl should have size (1)
+    val terminatedLink = tl.head
+    val newLink = sl.head
+    terminatedLink.status should be (LinkStatus.Terminated)
+    terminatedLink.startAddrMValue should be (template.startAddrMValue)
+    terminatedLink.endAddrMValue should be (template.endAddrMValue)
+    terminatedLink.endMValue should be (template.endMValue)
+    newLink.startAddrMValue should be (template.startAddrMValue)
+    newLink.endAddrMValue should be (template.endAddrMValue)
+    GeometryUtils.areAdjacent(terminatedLink.geometry, newLink.geometry) should be (true)
+    GeometryUtils.areAdjacent(newLink.geometry.head, sGeom.head) should be (true)
+    GeometryUtils.areAdjacent(newLink.geometry.last, sGeom.last) should be (true)
+    GeometryUtils.geometryLength(newLink.geometry) should be (GeometryUtils.geometryLength(sGeom))
+  }
+
   test("Geometry split") {
     val splitOptions = SplitOptions(
       Point(445447.5,7004165.0,0.0),
