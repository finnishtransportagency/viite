package fi.liikennevirasto.viite

<<<<<<< HEAD
import fi.liikennevirasto.digiroad2.{DigiroadEventBus, Point}
=======
import fi.liikennevirasto.digiroad2.Point
>>>>>>> b38c6c0b
import fi.liikennevirasto.digiroad2.asset.{BoundingRectangle, LinkGeomSource, SideCode}
import fi.liikennevirasto.digiroad2.dao.Sequences
import fi.liikennevirasto.digiroad2.oracle.OracleDatabase
import fi.liikennevirasto.digiroad2.service.RoadLinkService
import fi.liikennevirasto.digiroad2.util.Track
import fi.liikennevirasto.viite.RoadType.PublicRoad
import fi.liikennevirasto.viite.dao.BeforeAfter.Before
import fi.liikennevirasto.viite.dao.{BeforeAfter, _}
import fi.liikennevirasto.viite.process.RoadwayAddressMapper
import org.joda.time.DateTime
import org.mockito.ArgumentMatchers.any
import org.mockito.Mockito.when
import org.scalatest.mockito.MockitoSugar
import org.scalatest.{BeforeAndAfter, FunSuite, Matchers}
import slick.driver.JdbcDriver.backend.Database
import slick.driver.JdbcDriver.backend.Database.dynamicSession
import slick.jdbc.StaticQuery.interpolation

import scala.util.{Left, Right}

class NodesAndJunctionsServiceSpec extends FunSuite with Matchers with BeforeAndAfter {

  val mockNodesAndJunctionsService = MockitoSugar.mock[NodesAndJunctionsService]
  private val roadNumber1 = 990
  private val roadwayNumber1 = 1000000000l
  private val roadPartNumber1 = 1
  val mockLinearLocationDAO = MockitoSugar.mock[LinearLocationDAO]
  val mockRoadwayDAO = MockitoSugar.mock[RoadwayDAO]
<<<<<<< HEAD
  val mockRoadLinkService: RoadLinkService = MockitoSugar.mock[RoadLinkService]
  val mockRoadwayAddressMapper: RoadwayAddressMapper = MockitoSugar.mock[RoadwayAddressMapper]
  val mockEventBus: DigiroadEventBus = MockitoSugar.mock[DigiroadEventBus]
=======
  val mockRoadwayChangesDAO = MockitoSugar.mock[RoadwayChangesDAO]
>>>>>>> b38c6c0b
  val roadwayDAO = new RoadwayDAO
  val roadwayPointDAO = new RoadwayPointDAO
  val nodeDAO = new NodeDAO
  val nodePointDAO = new NodePointDAO
  val junctionDAO = new JunctionDAO
  val junctionPointDAO = new JunctionPointDAO
<<<<<<< HEAD
  val roadAddressService: RoadAddressService = new RoadAddressService(mockRoadLinkService, new RoadwayDAO, new LinearLocationDAO, new RoadNetworkDAO, mockRoadwayAddressMapper, mockEventBus) {
    override def withDynSession[T](f: => T): T = f

    override def withDynTransaction[T](f: => T): T = f
  }
  val projectService: ProjectService = new ProjectService(roadAddressService, mockRoadLinkService, mockEventBus) {
=======
  val linearLocationDAO = new LinearLocationDAO
  val roadwayChangesDAO = new RoadwayChangesDAO
  val nodesAndJunctionsService = new NodesAndJunctionsService(mockRoadwayDAO, roadwayPointDAO, mockLinearLocationDAO, nodeDAO, nodePointDAO, junctionDAO, junctionPointDAO) {
>>>>>>> b38c6c0b
    override def withDynSession[T](f: => T): T = f

    override def withDynTransaction[T](f: => T): T = f
  }

<<<<<<< HEAD
  val nodesAndJunctionsService = new NodesAndJunctionsService(mockRoadwayDAO, roadwayPointDAO, mockLinearLocationDAO, nodeDAO, nodePointDAO, junctionDAO, junctionPointDAO) {
    override def withDynSession[T](f: => T): T = f

    override def withDynTransaction[T](f: => T): T = f
  }
=======
  def runWithRollback(f: => Unit): Unit = {
    Database.forDataSource(OracleDatabase.ds).withDynTransaction {
      f
      dynamicSession.rollback()
    }
  }

  def withDynTransaction[T](f: => T): T = OracleDatabase.withDynTransaction(f)

>>>>>>> b38c6c0b
  val testRoadway1 = Roadway(NewIdValue, roadwayNumber1, roadNumber1, roadPartNumber1, RoadType.PublicRoad, Track.Combined, Discontinuity.Continuous,
    0, 100, reversed = false, DateTime.parse("2000-01-01"), None, "test", Some("TEST ROAD 1"), 1, TerminationCode.NoTermination)

  val testNode1 = Node(NewIdValue, NewIdValue, Point(100, 100), Some("Test node"), NodeType.NormalIntersection,
    DateTime.parse("2019-01-01"), None, DateTime.parse("2019-01-01"), None, Some("Test"), None)

  val testRoadwayPoint1 = RoadwayPoint(NewIdValue, roadwayNumber1, 0, "Test", None, None, None)

  val testNodePoint1 = NodePoint(NewIdValue, BeforeAfter.Before, -1, None,
    DateTime.parse("2019-01-01"), None, DateTime.parse("2019-01-01"), None, Some("Test"), None, 0, 0, 0, 0, Track.Combined)

<<<<<<< HEAD
  def withDynTransaction[T](f: => T): T = OracleDatabase.withDynTransaction(f)

  def runWithRollback(f: => Unit): Unit = {
    Database.forDataSource(OracleDatabase.ds).withDynTransaction {
      f
      dynamicSession.rollback()
    }
=======
  val testJunction1 = Junction(NewIdValue, -1, None, DateTime.parse("2019-01-01"), None,
    DateTime.parse("2019-01-01"), None, None, None)

  val testJunctionPoint1 = JunctionPoint(NewIdValue, BeforeAfter.Before, -1, -1,
    DateTime.parse("2019-01-01"), None, DateTime.parse("2019-01-01"), None, None, None, -1, 10, 0, 0, Track.Combined)

  val testLinearLocation1 = LinearLocation(NewIdValue, 1, 1000l, 0.0, 2.8, SideCode.TowardsDigitizing, 10000000000l,
    (None, None), Seq(Point(99.0, 99.0), Point(101.0, 101.0)), LinkGeomSource.NormalLinkInterface, -1)

  def dummyProjectLink(roadNumber: Long, roadPartNumber: Long, trackCode: Track, discontinuityType: Discontinuity, startAddrM: Long, endAddrM: Long, startDate: Option[DateTime], endDate: Option[DateTime] = None, linkId: Long = 0, startMValue: Double = 0,
                       endMValue: Double = 0, sideCode: SideCode = SideCode.Unknown, status: LinkStatus, projectId: Long = 0, roadType: RoadType = RoadType.PublicRoad, geometry: Seq[Point] = Seq(), roadwayNumber: Long) = {
    ProjectLink(0L, roadNumber, roadPartNumber, trackCode, discontinuityType, startAddrM, endAddrM, startAddrM, endAddrM, startDate, endDate,
      Some("user"), linkId, startMValue, endMValue, sideCode, (None, None), geometry, projectId,
      status, roadType, LinkGeomSource.NormalLinkInterface, geometryLength = 0.0, roadwayId = 0, linearLocationId = 0, ely = 8, reversed = false, None, linkGeometryTimeStamp = 0, roadwayNumber)
>>>>>>> b38c6c0b
  }

  def dummyProjectLink(roadNumber: Long, roadPartNumber: Long, trackCode: Track, discontinuityType: Discontinuity, startAddrM: Long, endAddrM: Long, startDate: Option[DateTime], endDate: Option[DateTime] = None, linkId: Long = 0, startMValue: Double = 0,
                       endMValue: Double = 0, sideCode: SideCode = SideCode.Unknown, status: LinkStatus, projectId: Long = 0, roadType: RoadType = RoadType.PublicRoad, geometry: Seq[Point] = Seq(), roadwayNumber: Long) = {
    ProjectLink(0L, roadNumber, roadPartNumber, trackCode, discontinuityType, startAddrM, endAddrM, startAddrM, endAddrM, startDate, endDate,
      Some("user"), linkId, startMValue, endMValue, sideCode, (None, None), geometry, projectId,
      status, roadType, LinkGeomSource.NormalLinkInterface, geometryLength = 0.0, roadwayId = 0, linearLocationId = 0, ely = 8, reversed = false, None, linkGeometryTimeStamp = 0, roadwayNumber)
  }

  test("Test nodesAndJunctionsService.getNodesByRoadAttributes When there are less than 50 nodes in the given road Then should return the list of those nodes") {
    runWithRollback {
      roadwayDAO.create(Seq(testRoadway1))
      val nodeId = Sequences.nextNodeId
      nodeDAO.create(Seq(testNode1.copy(id = nodeId)))
      val roadwayPointId = Sequences.nextRoadwayPointId
      roadwayPointDAO.create(testRoadwayPoint1.copy(id = roadwayPointId))
      nodePointDAO.create(Seq(testNodePoint1.copy(nodeId = Some(nodeId), roadwayPointId = roadwayPointId)))

      val nodesAndRoadAttributes = nodesAndJunctionsService.getNodesByRoadAttributes(roadNumber1, None, None)
      nodesAndRoadAttributes.isRight should be(true)
      nodesAndRoadAttributes match {
        case Right(nodes) => {
          nodes.size should be(1)
          val node = nodes.head
          node._1.name should be(Some("Test node"))
          node._1.coordinates should be(Point(100, 100))
          node._2.roadNumber should be(roadNumber1)
          node._2.roadPartNumber should be(roadPartNumber1)
        }
        case _ => println("should not get here")
      }
    }
  }

  test("Test nodesAndJunctionsService.getNodesByRoadAttributes When there are more than 50 nodes in the given road for a single road part Then should return the list of those nodes") {
    runWithRollback {
      roadwayDAO.create(Seq(testRoadway1))
      for (index <- 0 to MaxAllowedNodes) {
        val nodeId = Sequences.nextNodeId
        nodeDAO.create(Seq(testNode1.copy(id = nodeId)))
        val roadwayPointId = Sequences.nextRoadwayPointId
        roadwayPointDAO.create(testRoadwayPoint1.copy(id = roadwayPointId, addrMValue = index))
        nodePointDAO.create(Seq(testNodePoint1.copy(nodeId = Some(nodeId), roadwayPointId = roadwayPointId)))
      }

      val nodesAndRoadAttributes = nodesAndJunctionsService.getNodesByRoadAttributes(roadNumber1, Some(roadPartNumber1), None)
      nodesAndRoadAttributes.isRight should be(true)
      nodesAndRoadAttributes match {
        case Right(nodes) => nodes.size should be(51)
        case _ => fail()
      }
    }
  }


  test("Test nodesAndJunctionsService.getNodesByRoadAttributes When there are more than 50 nodes Then should return error message") {
    runWithRollback {
      roadwayDAO.create(Seq(testRoadway1))
      for (index <- 0 to MaxAllowedNodes) {
        val nodeId = Sequences.nextNodeId
        nodeDAO.create(Seq(testNode1.copy(id = nodeId)))
        val roadwayPointId = Sequences.nextRoadwayPointId
        roadwayPointDAO.create(testRoadwayPoint1.copy(id = roadwayPointId, addrMValue = index))
        nodePointDAO.create(Seq(testNodePoint1.copy(nodeId = Some(nodeId), roadwayPointId = roadwayPointId)))
      }

      val nodesAndRoadAttributes = nodesAndJunctionsService.getNodesByRoadAttributes(roadNumber1, None, None)
      nodesAndRoadAttributes.isLeft should be(true)
      nodesAndRoadAttributes match {
        case Left(errorMessage) => errorMessage should be(ReturnedTooManyNodesErrorMessage)
        case _ => fail()
      }
    }
  }

<<<<<<< HEAD
  test("Test nodesAndJunctionsService.handleNodePointTemplates When creating projectLinks Then node points template should be handled/created properly and" +
    " When reverse, the node points BeforeAfter should be reversed") {
=======
  test("Test nodesAndJunctionsService.handleNodePointTemplates When creating projectlinks Then node points template should be handled/created properly") {
>>>>>>> b38c6c0b
    runWithRollback {
      /*
      |--L-->|
              |0--C1-->0|0--C2-->0|
      |0--R-->0|
       */

      val leftGeom = Seq(Point(0.0, 10.0), Point(50.0, 5.0))
      val rightGeom = Seq(Point(0.0, 0.0), Point(50.0, 5.0))
      val combGeom1 = Seq(Point(50.0, 5.0), Point(100.0, 5.0))
      val combGeom2 = Seq(Point(100.0, 5.0), Point(150.0, 5.0))

      val roadwayNumber = Sequences.nextRoadwayNumber
<<<<<<< HEAD
      val id = Sequences.nextViitePrimaryKeySeqValue
      val left = dummyProjectLink(999, 999, Track.LeftSide, Discontinuity.Continuous, 0 , 50, Some(DateTime.now()), None, 12345, 0, 50, SideCode.TowardsDigitizing, LinkStatus.Transfer, 0L, RoadType.PublicRoad, leftGeom, roadwayNumber).copy(id = id)
      val right = dummyProjectLink(999, 999, Track.RightSide, Discontinuity.Continuous, 0 , 50, Some(DateTime.now()), None, 12346, 0, 50, SideCode.TowardsDigitizing, LinkStatus.Transfer, 0L, RoadType.PublicRoad, rightGeom,roadwayNumber+1).copy(id = id+1)
      val combined1 = dummyProjectLink(999, 999, Track.Combined, Discontinuity.Continuous, 50 , 100, Some(DateTime.now()), None, 12347, 0, 50, SideCode.TowardsDigitizing, LinkStatus.Transfer, 0L, RoadType.FerryRoad, combGeom1, roadwayNumber+2).copy(id = id+2)
      val combined2 = dummyProjectLink(999, 999, Track.Combined, Discontinuity.EndOfRoad, 100 , 150, Some(DateTime.now()), None, 12348, 0, 50, SideCode.TowardsDigitizing, LinkStatus.Transfer, 0L, RoadType.PublicRoad, combGeom2, roadwayNumber+3).copy(id = id+3)

      val projectChanges = List(
        //left
        ProjectRoadwayChange(0, Some("project name"), 8L, "test user", DateTime.now,
          RoadwayChangeInfo(AddressChangeType.New,
            RoadwayChangeSection(None, None, None, None, None, None, Some(PublicRoad), Some(Discontinuity.Continuous), Some(8L)),
            RoadwayChangeSection(Some(999), Some(Track.LeftSide.value.toLong), startRoadPartNumber = Some(999L), endRoadPartNumber = Some(999L), startAddressM = Some(0L), endAddressM = Some(50L), Some(RoadType.PublicRoad), Some(Discontinuity.Continuous), Some(8L)),
            Discontinuity.Continuous,RoadType.PublicRoad,  reversed = false, 1, 8)
          ,DateTime.now,Some(0L)),
        //right
        ProjectRoadwayChange(0, Some("project name"), 8L, "test user", DateTime.now,
          RoadwayChangeInfo(AddressChangeType.New,
            RoadwayChangeSection(None, None, None, None, None, None, Some(PublicRoad), Some(Discontinuity.Continuous), Some(8L)),
            RoadwayChangeSection(Some(999), Some(Track.RightSide.value.toLong), startRoadPartNumber = Some(999L), endRoadPartNumber = Some(999L), startAddressM = Some(0L), endAddressM = Some(50L), Some(RoadType.PublicRoad), Some(Discontinuity.Continuous), Some(8L)),
            Discontinuity.Continuous,RoadType.PublicRoad,  reversed = false, 2, 8)
          ,DateTime.now,Some(0L)),
        //combined
        ProjectRoadwayChange(0, Some("project name"), 8L, "test user", DateTime.now,
          RoadwayChangeInfo(AddressChangeType.New,
            RoadwayChangeSection(None, None, None, None, None, None, Some(PublicRoad), Some(Discontinuity.Continuous), Some(8L)),
            RoadwayChangeSection(Some(999), Some(Track.Combined.value.toLong), startRoadPartNumber = Some(999L), endRoadPartNumber = Some(999L), startAddressM = Some(50L), endAddressM = Some(100L), Some(RoadType.FerryRoad), Some(Discontinuity.Continuous), Some(8L)),
            Discontinuity.Continuous,RoadType.FerryRoad,  reversed = false, 3, 8)
          ,DateTime.now,Some(0L)),
        ProjectRoadwayChange(0, Some("project name"), 8L, "test user", DateTime.now,
        RoadwayChangeInfo(AddressChangeType.New,
          RoadwayChangeSection(None, None, None, None, None, None, Some(PublicRoad), Some(Discontinuity.Continuous), Some(8L)),
          RoadwayChangeSection(Some(999), Some(Track.Combined.value.toLong), startRoadPartNumber = Some(999L), endRoadPartNumber = Some(999L), startAddressM = Some(50L), endAddressM = Some(150L), Some(RoadType.PublicRoad), Some(Discontinuity.EndOfRoad), Some(8L)),
          Discontinuity.Continuous,RoadType.PublicRoad,  reversed = false, 3, 8)
        ,DateTime.now,Some(0L))
      )

      val pls = Seq(left, right, combined1, combined2)
      nodesAndJunctionsService.handleNodePointTemplates(projectChanges, pls, projectService.mapChangedRoadwayNumbers(pls, pls))

      val fetchedNodesPoints = pls.flatMap(pl => nodePointDAO.fetchNodePointTemplate(pl.roadwayNumber)).sortBy(_.id)
      val node1 = fetchedNodesPoints.find(n => n.roadwayNumber == left.roadwayNumber && n.beforeAfter == BeforeAfter.After)
      node1.isEmpty  should be (true)
      val node2 = fetchedNodesPoints.find(n => n.roadwayNumber == left.roadwayNumber && n.beforeAfter == BeforeAfter.Before)
      node2.isEmpty  should be (true)
      val node3 = fetchedNodesPoints.find(n => n.roadwayNumber == right.roadwayNumber && n.beforeAfter == BeforeAfter.After)
      node3.nonEmpty should be (true)
      val node4 = fetchedNodesPoints.find(n => n.roadwayNumber == right.roadwayNumber && n.beforeAfter == BeforeAfter.Before)
      node4.nonEmpty should be (true)
      val node5 = fetchedNodesPoints.find(n => n.roadwayNumber == combined1.roadwayNumber && n.beforeAfter == BeforeAfter.After)
      node5.nonEmpty should be (true)
      val node6 = fetchedNodesPoints.find(n => n.roadwayNumber == combined2.roadwayNumber && n.beforeAfter == BeforeAfter.Before)
      node6.nonEmpty should be (true)

      //testing reverse
      /*
     |<--L--|
             |0<--C1--0|0<--C2--0|
     |0<--R--0|
      */

      val reversedLeft = left.copy(status = LinkStatus.Transfer, discontinuity = Discontinuity.EndOfRoad, sideCode = SideCode.switch(left.sideCode), reversed = true, startAddrMValue = 100, endAddrMValue = 150)
      val reversedRight = right.copy(status = LinkStatus.Transfer, discontinuity = Discontinuity.EndOfRoad, sideCode = SideCode.switch(left.sideCode), reversed = true, startAddrMValue = 100, endAddrMValue = 150)
      val reversedCombined1 = combined1.copy(status = LinkStatus.Transfer, discontinuity = Discontinuity.Continuous, sideCode = SideCode.switch(left.sideCode), reversed = true, startAddrMValue = 50, endAddrMValue = 100)
      val reversedCombined2 = combined2.copy(status = LinkStatus.Transfer, discontinuity = Discontinuity.Continuous, sideCode = SideCode.switch(left.sideCode), reversed = true, startAddrMValue = 0, endAddrMValue = 50)

      val reversedProjectChanges = List(
        //left
        ProjectRoadwayChange(0, Some("project name"), 8L, "test user", DateTime.now,
          RoadwayChangeInfo(AddressChangeType.Transfer,
            RoadwayChangeSection(Some(999), Some(Track.LeftSide.value.toLong), startRoadPartNumber = Some(999L), endRoadPartNumber = Some(999L), startAddressM = Some(0L), endAddressM = Some(50L), Some(RoadType.PublicRoad), Some(Discontinuity.Continuous), Some(8L)),
            RoadwayChangeSection(Some(999), Some(Track.LeftSide.value.toLong), startRoadPartNumber = Some(999L), endRoadPartNumber = Some(999L), startAddressM = Some(100), endAddressM = Some(150L), Some(RoadType.PublicRoad), Some(Discontinuity.EndOfRoad), Some(8L)),
            Discontinuity.Continuous,RoadType.PublicRoad,  reversed = true, 1, 8)
          ,DateTime.now,Some(0L)),
        //right
        ProjectRoadwayChange(0, Some("project name"), 8L, "test user", DateTime.now,
          RoadwayChangeInfo(AddressChangeType.Transfer,
            RoadwayChangeSection(Some(999), Some(Track.RightSide.value.toLong), startRoadPartNumber = Some(999L), endRoadPartNumber = Some(999L), startAddressM = Some(0L), endAddressM = Some(50L), Some(RoadType.PublicRoad), Some(Discontinuity.Continuous), Some(8L)),
            RoadwayChangeSection(Some(999), Some(Track.RightSide.value.toLong), startRoadPartNumber = Some(999L), endRoadPartNumber = Some(999L), startAddressM = Some(100), endAddressM = Some(150L), Some(RoadType.PublicRoad), Some(Discontinuity.EndOfRoad), Some(8L)),
            Discontinuity.Continuous,RoadType.PublicRoad,  reversed = true, 2, 8)
          ,DateTime.now,Some(0L)),
        ProjectRoadwayChange(0, Some("project name"), 8L, "test user", DateTime.now,
          RoadwayChangeInfo(AddressChangeType.Transfer,
            RoadwayChangeSection(Some(999), Some(Track.Combined.value.toLong), startRoadPartNumber = Some(999L), endRoadPartNumber = Some(999L), startAddressM = Some(50L), endAddressM = Some(100L), Some(RoadType.FerryRoad), Some(Discontinuity.Continuous), Some(8L)),
            RoadwayChangeSection(Some(999), Some(Track.Combined.value.toLong), startRoadPartNumber = Some(999L), endRoadPartNumber = Some(999L), startAddressM = Some(50L), endAddressM = Some(100L), Some(RoadType.FerryRoad), Some(Discontinuity.Continuous), Some(8L)),
            Discontinuity.Continuous,RoadType.PublicRoad,  reversed = true, 2, 8)
          ,DateTime.now,Some(0L)),
        //combined
        ProjectRoadwayChange(0, Some("project name"), 8L, "test user", DateTime.now,
          RoadwayChangeInfo(AddressChangeType.Transfer,
            RoadwayChangeSection(Some(999), Some(Track.Combined.value.toLong), startRoadPartNumber = Some(999L), endRoadPartNumber = Some(999L), startAddressM = Some(100), endAddressM = Some(150L), Some(RoadType.PublicRoad), Some(Discontinuity.EndOfRoad), Some(8L)),
            RoadwayChangeSection(Some(999), Some(Track.Combined.value.toLong), startRoadPartNumber = Some(999L), endRoadPartNumber = Some(999L), startAddressM = Some(0L), endAddressM = Some(50L), Some(RoadType.PublicRoad), Some(Discontinuity.Continuous), Some(8L)),
            Discontinuity.Continuous,RoadType.PublicRoad,  reversed = true, 3, 8)
          ,DateTime.now,Some(0L))
      )

      val reversedPls = Seq(reversedCombined1, reversedCombined2, reversedRight, reversedLeft)

      val reversedRoadways = Seq(Roadway(NewIdValue, left.roadwayNumber, 999, 999, RoadType.PublicRoad, Track.LeftSide, Discontinuity.EndOfRoad,
        100, 150, reversed = true, DateTime.parse("2000-01-01"), None, "test", Some("TEST ROAD 1"), 1, TerminationCode.NoTermination),
        Roadway(NewIdValue, right.roadwayNumber, 999, 999, RoadType.PublicRoad, Track.RightSide, Discontinuity.EndOfRoad,
          100, 150, reversed = true, DateTime.parse("2000-01-01"), None, "test", Some("TEST ROAD 1"), 1, TerminationCode.NoTermination),
        Roadway(NewIdValue, combined1.roadwayNumber, 999, 999, RoadType.PublicRoad, Track.Combined, Discontinuity.Continuous,
          50, 100, reversed = true, DateTime.parse("2000-01-01"), None, "test", Some("TEST ROAD 1"), 1, TerminationCode.NoTermination),
        Roadway(NewIdValue, combined2.roadwayNumber, 999, 999, RoadType.PublicRoad, Track.Combined, Discontinuity.Continuous,
          0, 50, reversed = true, DateTime.parse("2000-01-01"), None, "test", Some("TEST ROAD 1"), 1, TerminationCode.NoTermination)
      )
      roadwayDAO.create(reversedRoadways)

      val mappedRoadwayNumbers = projectService.mapChangedRoadwayNumbers(reversedPls, reversedPls)
      roadAddressService.handleRoadwayPointsUpdate(reversedProjectChanges, mappedRoadwayNumbers)
      nodesAndJunctionsService.handleNodePointTemplates(reversedProjectChanges, reversedPls, mappedRoadwayNumbers)
      val fetchedReversedNodesPoints = reversedPls.flatMap(pl => nodePointDAO.fetchNodePointTemplate(pl.roadwayNumber)).sortBy(_.id)
      fetchedNodesPoints.size should be (fetchedReversedNodesPoints.size)
      fetchedNodesPoints.zip(fetchedReversedNodesPoints).foreach{ case (before, after) =>
          before.id should be (after.id)
          before.beforeAfter should be (BeforeAfter.switch(after.beforeAfter))
      }

    }
  }

  test("Test nodesAndJunctionsService.handleJunctionPointTemplates roadsToHead case When creating projectlinks Then junction template and junctions points should be handled/created properly and" +
    " When reverse, the junction points BeforeAfter should be reversed") {
=======

      val left = dummyProjectLink(999, 999, Track.LeftSide, Discontinuity.Continuous, 0, 50, Some(DateTime.now()), None, 12345, 0, 50, SideCode.TowardsDigitizing, LinkStatus.Transfer, 0L, RoadType.PublicRoad, leftGeom, roadwayNumber)
      val right = dummyProjectLink(999, 999, Track.RightSide, Discontinuity.Continuous, 0, 50, Some(DateTime.now()), None, 12346, 0, 50, SideCode.TowardsDigitizing, LinkStatus.Transfer, 0L, RoadType.PublicRoad, rightGeom, roadwayNumber + 1)
      val combined1 = dummyProjectLink(999, 999, Track.Combined, Discontinuity.Continuous, 50, 100, Some(DateTime.now()), None, 12347, 0, 50, SideCode.TowardsDigitizing, LinkStatus.Transfer, 0L, RoadType.FerryRoad, combGeom1, roadwayNumber + 2)
      val combined2 = dummyProjectLink(999, 999, Track.Combined, Discontinuity.EndOfRoad, 100, 150, Some(DateTime.now()), None, 12348, 0, 50, SideCode.TowardsDigitizing, LinkStatus.Transfer, 0L, RoadType.PublicRoad, combGeom2, roadwayNumber + 3)

      val roadway1 = Roadway(NewIdValue, roadwayNumber, 999, 999, RoadType.PublicRoad, Track.LeftSide, Discontinuity.Continuous, 0L, 50L, reversed = false, DateTime.now, None, "user", None, 8L, TerminationCode.NoTermination, DateTime.now, None)
      val roadway2 = Roadway(NewIdValue, roadwayNumber+1, 999, 999, RoadType.PublicRoad, Track.RightSide, Discontinuity.Continuous, 0L, 50L, reversed = false, DateTime.now, None, "user", None, 8L, TerminationCode.NoTermination, DateTime.now, None)
      val roadway3 = Roadway(NewIdValue, roadwayNumber+2, 999, 999, RoadType.PublicRoad, Track.Combined, Discontinuity.Continuous, 50L, 100L, reversed = false, DateTime.now, None, "user", None, 8L, TerminationCode.NoTermination, DateTime.now, None)
      val roadway4 = Roadway(NewIdValue, roadwayNumber+3, 999, 999, RoadType.PublicRoad, Track.Combined, Discontinuity.EndOfRoad, 100L, 150L, reversed = false, DateTime.now, None, "user", None, 8L, TerminationCode.NoTermination, DateTime.now, None)


      val pls = Seq(left, right, combined1, combined2)
      roadwayDAO.create(Seq(roadway1, roadway2, roadway3, roadway4))
      nodesAndJunctionsService.handleNodePointTemplates(pls)

      val fetchedNodesPoints = pls.flatMap(pl => nodePointDAO.fetchNodePointTemplate(pl.roadwayNumber))
      fetchedNodesPoints.exists(n => n.roadwayNumber == left.roadwayNumber && n.beforeAfter == BeforeAfter.After) should be(false)
      fetchedNodesPoints.exists(n => n.roadwayNumber == left.roadwayNumber && n.beforeAfter == BeforeAfter.Before) should be(false)
      fetchedNodesPoints.exists(n => n.roadwayNumber == right.roadwayNumber && n.beforeAfter == BeforeAfter.After) should be(true)
      fetchedNodesPoints.exists(n => n.roadwayNumber == right.roadwayNumber && n.beforeAfter == BeforeAfter.Before) should be(true)
      fetchedNodesPoints.exists(n => n.roadwayNumber == combined1.roadwayNumber && n.beforeAfter == BeforeAfter.After) should be(true)
      fetchedNodesPoints.exists(n => n.roadwayNumber == combined2.roadwayNumber && n.beforeAfter == BeforeAfter.Before) should be(true)
    }
  }

  test("Test nodesAndJunctionsService.handleJunctionPointTemplates roadsToHead case When creating projectlinks Then junction template and junctions points should be handled/created properly") {
>>>>>>> b38c6c0b
    runWithRollback {
      /*
     |--R-->0|0--L-->
       */
      val geom1 = Seq(Point(0.0, 0.0), Point(10.0, 0.0))
      val geom2 = Seq(Point(10.0, 0.0), Point(20.0, 0.0))
<<<<<<< HEAD
      val road999 = 999L
      val road1000 = 1000L
      val part = 1L
      val roadwayNumber = Sequences.nextRoadwayNumber
      val roadway = Roadway(NewIdValue, roadwayNumber, road999, part, RoadType.PublicRoad, Track.Combined, Discontinuity.Continuous,0L, 10L, reversed = false, DateTime.now,None, "user", None, 8L, TerminationCode.NoTermination, DateTime.now, None)
      val linearLocation = LinearLocation(NewIdValue, 1, 12345, 0L, 10L, SideCode.TowardsDigitizing, 0L, calibrationPoints = (None, Some(10)), geom1, LinkGeomSource.NormalLinkInterface, roadwayNumber, None, None)
      val link1 = dummyProjectLink(road1000, part, Track.Combined, Discontinuity.EndOfRoad, 0 , 10, Some(DateTime.now()), None, 12346, 0, 10, SideCode.TowardsDigitizing, LinkStatus.Transfer, 0L, RoadType.PublicRoad, geom2, roadwayNumber+1)

      val projectChanges = List(
        //combined
        ProjectRoadwayChange(0, Some("project name"), 8L, "test user", DateTime.now,
          RoadwayChangeInfo(AddressChangeType.New,
            RoadwayChangeSection(None, None, None, None, None, None, Some(PublicRoad), Some(Discontinuity.Continuous), Some(8L)),
            RoadwayChangeSection(Some(link1.roadNumber), Some(Track.Combined.value.toLong), startRoadPartNumber = Some(link1.roadPartNumber), endRoadPartNumber = Some(link1.roadPartNumber), startAddressM = Some(link1.startAddrMValue), endAddressM = Some(link1.endAddrMValue), Some(RoadType.PublicRoad), Some(Discontinuity.Continuous), Some(8L)),
            Discontinuity.Continuous,RoadType.PublicRoad,  reversed = false, 1, 8)
          ,DateTime.now,Some(0L))
      )

      val pls = Seq(link1).map(_.copy(id = Sequences.nextViitePrimaryKeySeqValue))
      val reversedPls = pls.map(_.copy(sideCode = SideCode.switch(link1.sideCode), reversed = true))
      when(mockLinearLocationDAO.fetchLinearLocationByBoundingBox(any[BoundingRectangle], any[Seq[(Int, Int)]])).thenReturn(Seq(linearLocation))
      when(mockRoadwayDAO.fetchAllByRoadwayNumbers(any[Set[Long]], any[Boolean])).thenReturn(Seq(roadway))

      val reversedProjectChanges = projectChanges.map(p => p.copy(changeInfo = p.changeInfo.copy(changeType = AddressChangeType.Transfer, source = p.changeInfo.target, reversed = true)))

      nodesAndJunctionsService.handleJunctionPointTemplates(projectChanges, pls, projectService.mapChangedRoadwayNumbers(pls, pls))
=======
      val roadwayNumber = Sequences.nextRoadwayNumber
      val roadway = Roadway(NewIdValue, roadwayNumber, 1, 1, RoadType.PublicRoad, Track.Combined, Discontinuity.Continuous, 0L, 10L, reversed = false, DateTime.now, None, "user", None, 8L, TerminationCode.NoTermination, DateTime.now, None)
      val roadway2 = Roadway(NewIdValue, roadwayNumber+1, 1, 2, RoadType.PublicRoad, Track.Combined, Discontinuity.Continuous, 0L, 10L, reversed = false, DateTime.now, None, "user", None, 8L, TerminationCode.NoTermination, DateTime.now, None)
      val linearLocation = LinearLocation(NewIdValue, 1, 12345, 0L, 10L, SideCode.TowardsDigitizing, 0L, calibrationPoints = (None, Some(10)), geom1, LinkGeomSource.NormalLinkInterface, roadwayNumber, None, None)
      val link1 = dummyProjectLink(1, 2, Track.Combined, Discontinuity.EndOfRoad, 0, 10, Some(DateTime.now()), None, 12346, 0, 10, SideCode.TowardsDigitizing, LinkStatus.Transfer, 0L, RoadType.PublicRoad, geom2, roadwayNumber + 1)

      val pls = Seq(link1)

      roadwayDAO.create(Seq(roadway, roadway2))
      when(mockLinearLocationDAO.fetchLinearLocationByBoundingBox(any[BoundingRectangle], any[Seq[(Int, Int)]])).thenReturn(Seq(linearLocation))
      when(mockRoadwayDAO.fetchAllByRoadwayNumbers(any[Set[Long]], any[Boolean])).thenReturn(Seq(roadway))

      nodesAndJunctionsService.handleJunctionPointTemplates(pls)
>>>>>>> b38c6c0b

      val roadJunctionPoints = junctionPointDAO.fetchJunctionPointsByRoadwayPoints(roadway.roadwayNumber, roadway.endAddrMValue, BeforeAfter.Before)
      val junction1 = junctionDAO.fetchByIds(Seq(roadJunctionPoints.head.junctionId))

      val linkJunctionPoints = junctionPointDAO.fetchJunctionPointsByRoadwayPoints(link1.roadwayNumber, link1.startAddrMValue, BeforeAfter.After)
      val junction2 = junctionDAO.fetchByIds(Seq(linkJunctionPoints.head.junctionId))

<<<<<<< HEAD
      junction1 should be (junction2)
=======
      junction1 should be(junction2)
>>>>>>> b38c6c0b

      val roadwayPoint1 = roadwayPointDAO.fetch(roadway.roadwayNumber, roadway.endAddrMValue)
      val roadwayPoint2 = roadwayPointDAO.fetch(link1.roadwayNumber, link1.startAddrMValue)

<<<<<<< HEAD
      roadwayPoint1.head.addrMValue should be (roadway.endAddrMValue)
      roadwayPoint2.head.addrMValue should be (link1.startAddrMValue)

      roadJunctionPoints.isDefined should be (true)
      roadJunctionPoints.head.beforeAfter should be (BeforeAfter.Before)
      roadJunctionPoints.head.roadwayNumber should be (roadway.roadwayNumber)
      linkJunctionPoints.isDefined should be (true)
      linkJunctionPoints.head.beforeAfter should be (BeforeAfter.After)
      linkJunctionPoints.head.roadwayNumber should be (link1.roadwayNumber)

      val reversedRoadways = Seq(Roadway(NewIdValue, link1.roadwayNumber, link1.roadNumber, link1.roadPartNumber, RoadType.PublicRoad, Track.Combined, Discontinuity.Continuous,
        link1.startAddrMValue, link1.endAddrMValue, reversed = true, DateTime.parse("2000-01-01"), None, "test", Some("TEST ROAD 1"), 1, TerminationCode.NoTermination)
      )
      roadwayDAO.create(reversedRoadways)

      val mappedRoadwayNumbers = projectService.mapChangedRoadwayNumbers(reversedPls, reversedPls)
      roadAddressService.handleRoadwayPointsUpdate(reversedProjectChanges, mappedRoadwayNumbers)
      val roadwayPointsAfterUpdate = roadwayPointDAO.fetchByRoadwayNumber(link1.roadwayNumber)
      nodesAndJunctionsService.handleJunctionPointTemplates(reversedProjectChanges, reversedPls, mappedRoadwayNumbers)
      val reversedLinkJunctionPoints = junctionPointDAO.fetchJunctionPointsByRoadwayPoints(link1.roadwayNumber, roadwayPointsAfterUpdate.head.addrMValue, BeforeAfter.Before)
      linkJunctionPoints.head.id should be (reversedLinkJunctionPoints.head.id)
      reversedLinkJunctionPoints.head.beforeAfter should be (BeforeAfter.switch(linkJunctionPoints.head.beforeAfter))
    }
  }

  test("Test nodesAndJunctionsService.handleJunctionPointTemplates roadsFromHead case When creating projectLinks Then junction template and junctions points should be handled/created properly and " +
    "When reverse, the junction points BeforeAfter should be reversed") {
=======
      roadwayPoint1.head.addrMValue should be(roadway.endAddrMValue)
      roadwayPoint2.head.addrMValue should be(link1.startAddrMValue)

      roadJunctionPoints.isDefined should be(true)
      roadJunctionPoints.head.beforeAfter should be(dao.BeforeAfter.Before)
      roadJunctionPoints.head.roadwayNumber should be(roadway.roadwayNumber)
      linkJunctionPoints.isDefined should be(true)
      linkJunctionPoints.head.beforeAfter should be(dao.BeforeAfter.After)
      linkJunctionPoints.head.roadwayNumber should be(link1.roadwayNumber)
    }
  }

  test("Test nodesAndJunctionsService.handleJunctionPointTemplates roadsFromHead case When creating projectLinks Then junction template and junctions points should be handled/created properly") {
>>>>>>> b38c6c0b
    runWithRollback {
      /*
     <--R--0|0--L-->
       */
      val geom1 = Seq(Point(0.0, 0.0), Point(10.0, 0.0))
      val geom2 = Seq(Point(10.0, 0.0), Point(20.0, 0.0))
<<<<<<< HEAD
      val road999 = 999L
      val road1000 = 1000L
      val part = 1L
      val roadwayNumber = Sequences.nextRoadwayNumber
      val roadway = Roadway(NewIdValue, roadwayNumber, road999, part, RoadType.PublicRoad, Track.Combined, Discontinuity.Continuous,0L, 10L, reversed = false, DateTime.now,None, "user", None, 8L, TerminationCode.NoTermination, DateTime.now, None)
      val linearLocation = LinearLocation(NewIdValue, 1, 12345, 0L, 10L, SideCode.AgainstDigitizing, 0L, calibrationPoints = (None, Some(10)), geom1, LinkGeomSource.NormalLinkInterface, roadwayNumber, None, None)
      val link1 = dummyProjectLink(road1000, part, Track.Combined, Discontinuity.EndOfRoad, 0 , 10, Some(DateTime.now()), None, 12346, 0, 10, SideCode.TowardsDigitizing, LinkStatus.Transfer, 0L, RoadType.PublicRoad, geom2, roadwayNumber+1)

      val projectChanges = List(
        //combined
        ProjectRoadwayChange(0, Some("project name"), 8L, "test user", DateTime.now,
          RoadwayChangeInfo(AddressChangeType.New,
            RoadwayChangeSection(None, None, None, None, None, None, Some(PublicRoad), Some(Discontinuity.Continuous), Some(8L)),
            RoadwayChangeSection(Some(link1.roadNumber), Some(Track.Combined.value.toLong), startRoadPartNumber = Some(link1.roadPartNumber), endRoadPartNumber = Some(link1.roadPartNumber), startAddressM = Some(link1.startAddrMValue), endAddressM = Some(link1.endAddrMValue), Some(RoadType.PublicRoad), Some(Discontinuity.Continuous), Some(8L)),
            Discontinuity.Continuous,RoadType.PublicRoad,  reversed = false, 1, 8)
          ,DateTime.now,Some(0L))
      )

      val pls = Seq(link1).map(_.copy(id = Sequences.nextViitePrimaryKeySeqValue))
      val reversedPls = pls.map(_.copy(sideCode = SideCode.switch(link1.sideCode), reversed = true))

      when(mockLinearLocationDAO.fetchLinearLocationByBoundingBox(any[BoundingRectangle], any[Seq[(Int, Int)]])).thenReturn(Seq(linearLocation))
      when(mockRoadwayDAO.fetchAllByRoadwayNumbers(any[Set[Long]], any[Boolean])).thenReturn(Seq(roadway))

      val reversedProjectChanges = projectChanges.map(p => p.copy(changeInfo = p.changeInfo.copy(changeType = AddressChangeType.Transfer, source = p.changeInfo.target, reversed = true)))

      nodesAndJunctionsService.handleJunctionPointTemplates(projectChanges, pls, projectService.mapChangedRoadwayNumbers(pls, pls))
=======
      val roadwayNumber = Sequences.nextRoadwayNumber
      val roadway = Roadway(NewIdValue, roadwayNumber, 1, 1, RoadType.PublicRoad, Track.Combined, Discontinuity.Continuous, 0L, 10L, reversed = false, DateTime.now, None, "user", None, 8L, TerminationCode.NoTermination, DateTime.now, None)
      val roadway2 = Roadway(NewIdValue, roadwayNumber + 1, 1, 2, RoadType.PublicRoad, Track.Combined, Discontinuity.Continuous, 0L, 10L, reversed = false, DateTime.now, None, "user", None, 8L, TerminationCode.NoTermination, DateTime.now, None)
      val linearLocation = LinearLocation(NewIdValue, 1, 12345, 0L, 10L, SideCode.AgainstDigitizing, 0L, calibrationPoints = (None, Some(10)), geom1, LinkGeomSource.NormalLinkInterface, roadwayNumber, None, None)
      val link1 = dummyProjectLink(1, 2, Track.Combined, Discontinuity.EndOfRoad, 0, 10, Some(DateTime.now()), None, 12346, 0, 10, SideCode.TowardsDigitizing, LinkStatus.Transfer, 0L, RoadType.PublicRoad, geom2, roadwayNumber + 1)

      val pls = Seq(link1)
      roadwayDAO.create(Seq(roadway, roadway2))
      when(mockLinearLocationDAO.fetchLinearLocationByBoundingBox(any[BoundingRectangle], any[Seq[(Int, Int)]])).thenReturn(Seq(linearLocation))
      when(mockRoadwayDAO.fetchAllByRoadwayNumbers(any[Set[Long]], any[Boolean])).thenReturn(Seq(roadway))

      nodesAndJunctionsService.handleJunctionPointTemplates(pls)
>>>>>>> b38c6c0b

      val roadJunctionPoints = junctionPointDAO.fetchJunctionPointsByRoadwayPoints(roadway.roadwayNumber, roadway.startAddrMValue, BeforeAfter.After)
      val junction1 = junctionDAO.fetchByIds(Seq(roadJunctionPoints.head.junctionId))

      val linkJunctionPoints = junctionPointDAO.fetchJunctionPointsByRoadwayPoints(link1.roadwayNumber, link1.startAddrMValue, BeforeAfter.After)
      val junction2 = junctionDAO.fetchByIds(Seq(linkJunctionPoints.head.junctionId))

<<<<<<< HEAD
      junction1 should be (junction2)
=======
      junction1 should be(junction2)
>>>>>>> b38c6c0b

      val roadwayPoint1 = roadwayPointDAO.fetch(roadway.roadwayNumber, roadway.startAddrMValue)
      val roadwayPoint2 = roadwayPointDAO.fetch(link1.roadwayNumber, link1.startAddrMValue)

<<<<<<< HEAD
      roadwayPoint1.head.addrMValue should be (roadway.startAddrMValue)
      roadwayPoint2.head.addrMValue should be (link1.startAddrMValue)

      roadJunctionPoints.isDefined should be (true)
      roadJunctionPoints.head.beforeAfter should be (BeforeAfter.After)
      roadJunctionPoints.head.roadwayNumber should be (roadway.roadwayNumber)
      linkJunctionPoints.isDefined should be (true)
      linkJunctionPoints.head.beforeAfter should be (BeforeAfter.After)
      linkJunctionPoints.head.roadwayNumber should be (link1.roadwayNumber)

      val reversedRoadways = Seq(Roadway(NewIdValue, link1.roadwayNumber, link1.roadNumber, link1.roadPartNumber, RoadType.PublicRoad, Track.Combined, Discontinuity.Continuous,
        link1.startAddrMValue, link1.endAddrMValue, reversed = true, DateTime.parse("2000-01-01"), None, "test", Some("TEST ROAD 1"), 1, TerminationCode.NoTermination)
      )
      roadwayDAO.create(reversedRoadways)

      val mappedRoadwayNumbers = projectService.mapChangedRoadwayNumbers(reversedPls, reversedPls)
      roadAddressService.handleRoadwayPointsUpdate(reversedProjectChanges, mappedRoadwayNumbers)
      val roadwayPointsAfterUpdate = roadwayPointDAO.fetchByRoadwayNumber(link1.roadwayNumber)
      nodesAndJunctionsService.handleJunctionPointTemplates(reversedProjectChanges, reversedPls, mappedRoadwayNumbers)
      val reversedLinkJunctionPoints = junctionPointDAO.fetchJunctionPointsByRoadwayPoints(link1.roadwayNumber, roadwayPointsAfterUpdate.head.addrMValue, BeforeAfter.Before)
      linkJunctionPoints.head.id should be (reversedLinkJunctionPoints.head.id)
      reversedLinkJunctionPoints.head.beforeAfter should be (BeforeAfter.switch(linkJunctionPoints.head.beforeAfter))
    }
  }

  test("Test nodesAndJunctionsService.handleJunctionPointTemplates roadsToTail case When creating projectLinks Then junction template and junctions points should be handled/created properly and " +
    "When reverse, the junction points BeforeAfter should be reversed") {
=======
      roadwayPoint1.head.addrMValue should be(roadway.startAddrMValue)
      roadwayPoint2.head.addrMValue should be(link1.startAddrMValue)

      roadJunctionPoints.isDefined should be(true)
      roadJunctionPoints.head.beforeAfter should be(dao.BeforeAfter.After)
      roadJunctionPoints.head.roadwayNumber should be(roadway.roadwayNumber)
      linkJunctionPoints.isDefined should be(true)
      linkJunctionPoints.head.beforeAfter should be(dao.BeforeAfter.After)
      linkJunctionPoints.head.roadwayNumber should be(link1.roadwayNumber)
    }
  }

  test("Test nodesAndJunctionsService.handleJunctionPointTemplates roadsToTail case When creating projectLinks Then junction template and junctions points should be handled/created properly") {
>>>>>>> b38c6c0b
    runWithRollback {
      /*
      |--R--0>|<0--L--|
       */
      val geom1 = Seq(Point(0.0, 0.0), Point(10.0, 0.0))
      val geom2 = Seq(Point(10.0, 0.0), Point(20.0, 0.0))
<<<<<<< HEAD
      val road999 = 999L
      val road1000 = 1000L
      val part = 1L
      val roadwayNumber = Sequences.nextRoadwayNumber
      val roadway = Roadway(NewIdValue, roadwayNumber, road999, part, RoadType.PublicRoad, Track.Combined, Discontinuity.Continuous,0L, 10L, reversed = false, DateTime.now,None, "user", None, 8L, TerminationCode.NoTermination, DateTime.now, None)
      val linearLocation = LinearLocation(NewIdValue, 1, 12345, 0L, 10L, SideCode.TowardsDigitizing, 0L, calibrationPoints = (None, Some(10)), geom1, LinkGeomSource.NormalLinkInterface, roadwayNumber, None, None)
      val link1 = dummyProjectLink(road1000, part, Track.Combined, Discontinuity.EndOfRoad, 0 , 10, Some(DateTime.now()), None, 12346, 0, 10, SideCode.AgainstDigitizing, LinkStatus.Transfer, 0L, RoadType.PublicRoad, geom2, roadwayNumber+1)

      val projectChanges = List(
        //combined
        ProjectRoadwayChange(0, Some("project name"), 8L, "test user", DateTime.now,
          RoadwayChangeInfo(AddressChangeType.New,
            RoadwayChangeSection(None, None, None, None, None, None, Some(PublicRoad), Some(Discontinuity.Continuous), Some(8L)),
            RoadwayChangeSection(Some(link1.roadNumber), Some(Track.Combined.value.toLong), startRoadPartNumber = Some(link1.roadPartNumber), endRoadPartNumber = Some(link1.roadPartNumber), startAddressM = Some(link1.startAddrMValue), endAddressM = Some(link1.endAddrMValue), Some(RoadType.PublicRoad), Some(Discontinuity.Continuous), Some(8L)),
            Discontinuity.Continuous,RoadType.PublicRoad,  reversed = false, 1, 8)
          ,DateTime.now,Some(0L))
      )

      val pls = Seq(link1).map(_.copy(id = Sequences.nextViitePrimaryKeySeqValue))
      val reversedPls = pls.map(_.copy(sideCode = SideCode.switch(link1.sideCode), reversed = true))

      when(mockLinearLocationDAO.fetchLinearLocationByBoundingBox(any[BoundingRectangle], any[Seq[(Int, Int)]])).thenReturn(Seq(linearLocation))
      when(mockRoadwayDAO.fetchAllByRoadwayNumbers(any[Set[Long]], any[Boolean])).thenReturn(Seq(roadway))

      val reversedProjectChanges = projectChanges.map(p => p.copy(changeInfo = p.changeInfo.copy(changeType = AddressChangeType.Transfer, source = p.changeInfo.target, reversed = true)))

      nodesAndJunctionsService.handleJunctionPointTemplates(projectChanges, pls, projectService.mapChangedRoadwayNumbers(pls, pls))
=======
      val roadwayNumber = Sequences.nextRoadwayNumber
      val roadway = Roadway(NewIdValue, roadwayNumber, 1, 1, RoadType.PublicRoad, Track.Combined, Discontinuity.Continuous, 0L, 10L, reversed = false, DateTime.now, None, "user", None, 8L, TerminationCode.NoTermination, DateTime.now, None)
      val roadway2 = Roadway(NewIdValue, roadwayNumber + 1, 1, 2, RoadType.PublicRoad, Track.Combined, Discontinuity.Continuous, 0L, 10L, reversed = false, DateTime.now, None, "user", None, 8L, TerminationCode.NoTermination, DateTime.now, None)
      val linearLocation = LinearLocation(NewIdValue, 1, 12345, 0L, 10L, SideCode.TowardsDigitizing, 0L, calibrationPoints = (None, Some(10)), geom1, LinkGeomSource.NormalLinkInterface, roadwayNumber, None, None)
      val link1 = dummyProjectLink(1, 2, Track.Combined, Discontinuity.EndOfRoad, 0, 10, Some(DateTime.now()), None, 12346, 0, 10, SideCode.AgainstDigitizing, LinkStatus.Transfer, 0L, RoadType.PublicRoad, geom2, roadwayNumber + 1)

      val pls = Seq(link1)
      roadwayDAO.create(Seq(roadway, roadway2))
      when(mockLinearLocationDAO.fetchLinearLocationByBoundingBox(any[BoundingRectangle], any[Seq[(Int, Int)]])).thenReturn(Seq(linearLocation))
      when(mockRoadwayDAO.fetchAllByRoadwayNumbers(any[Set[Long]], any[Boolean])).thenReturn(Seq(roadway))

      nodesAndJunctionsService.handleJunctionPointTemplates(pls)
>>>>>>> b38c6c0b

      val roadJunctionPoints = junctionPointDAO.fetchJunctionPointsByRoadwayPoints(roadway.roadwayNumber, roadway.endAddrMValue, BeforeAfter.Before)
      val junction1 = junctionDAO.fetchByIds(Seq(roadJunctionPoints.head.junctionId))

      val linkJunctionPoints = junctionPointDAO.fetchJunctionPointsByRoadwayPoints(link1.roadwayNumber, link1.endAddrMValue, BeforeAfter.Before)
      val junction2 = junctionDAO.fetchByIds(Seq(linkJunctionPoints.head.junctionId))

<<<<<<< HEAD
      junction1 should be (junction2)
=======
      junction1 should be(junction2)
>>>>>>> b38c6c0b

      val roadwayPoint1 = roadwayPointDAO.fetch(roadway.roadwayNumber, roadway.endAddrMValue)
      val roadwayPoint2 = roadwayPointDAO.fetch(link1.roadwayNumber, link1.endAddrMValue)

<<<<<<< HEAD
      roadwayPoint1.head.addrMValue should be (roadway.endAddrMValue)
      roadwayPoint2.head.addrMValue should be (link1.endAddrMValue)

      roadJunctionPoints.isDefined should be (true)
      roadJunctionPoints.head.beforeAfter should be (BeforeAfter.Before)
      roadJunctionPoints.head.roadwayNumber should be (roadway.roadwayNumber)
      linkJunctionPoints.isDefined should be (true)
      linkJunctionPoints.head.beforeAfter should be (BeforeAfter.Before)
      linkJunctionPoints.head.roadwayNumber should be (link1.roadwayNumber)

      val reversedRoadways = Seq(Roadway(NewIdValue, link1.roadwayNumber, link1.roadNumber, link1.roadPartNumber, RoadType.PublicRoad, Track.Combined, Discontinuity.Continuous,
        link1.startAddrMValue, link1.endAddrMValue, reversed = true, DateTime.parse("2000-01-01"), None, "test", Some("TEST ROAD 1"), 1, TerminationCode.NoTermination)
      )
      roadwayDAO.create(reversedRoadways)

      val mappedRoadwayNumbers = projectService.mapChangedRoadwayNumbers(reversedPls, reversedPls)
      roadAddressService.handleRoadwayPointsUpdate(reversedProjectChanges, mappedRoadwayNumbers)
      val roadwayPointsAfterUpdate = roadwayPointDAO.fetchByRoadwayNumber(link1.roadwayNumber)
      nodesAndJunctionsService.handleJunctionPointTemplates(reversedProjectChanges, reversedPls, mappedRoadwayNumbers)
      val reversedLinkJunctionPoints = junctionPointDAO.fetchJunctionPointsByRoadwayPoints(link1.roadwayNumber, roadwayPointsAfterUpdate.head.addrMValue, BeforeAfter.After)
      linkJunctionPoints.head.id should be (reversedLinkJunctionPoints.head.id)
      reversedLinkJunctionPoints.head.beforeAfter should be (BeforeAfter.switch(linkJunctionPoints.head.beforeAfter))
    }
  }

  test("Test nodesAndJunctionsService.handleJunctionPointTemplates roadsFromTail case When creating projectLinks Then junction template and junctions points should be handled/created properly and" +
    " When reverse, the junction points BeforeAfter should be reversed") {
=======
      roadwayPoint1.head.addrMValue should be(roadway.endAddrMValue)
      roadwayPoint2.head.addrMValue should be(link1.endAddrMValue)

      roadJunctionPoints.isDefined should be(true)
      roadJunctionPoints.head.beforeAfter should be(dao.BeforeAfter.Before)
      roadJunctionPoints.head.roadwayNumber should be(roadway.roadwayNumber)
      linkJunctionPoints.isDefined should be(true)
      linkJunctionPoints.head.beforeAfter should be(dao.BeforeAfter.Before)
      linkJunctionPoints.head.roadwayNumber should be(link1.roadwayNumber)
    }
  }

  test("Test nodesAndJunctionsService.handleJunctionPointTemplates roadsFromTail case When creating projectLinks Then junction template and junctions points should be handled/created properly") {
>>>>>>> b38c6c0b
    runWithRollback {
      /*
      <--R--0|<0--L--|
       */
      val geom1 = Seq(Point(0.0, 0.0), Point(10.0, 0.0))
      val geom2 = Seq(Point(10.0, 0.0), Point(20.0, 0.0))
<<<<<<< HEAD
      val road999 = 999L
      val road1000 = 1000L
      val part = 1L
      val roadwayNumber = Sequences.nextRoadwayNumber
      val roadway = Roadway(NewIdValue, roadwayNumber, road999, part, RoadType.PublicRoad, Track.Combined, Discontinuity.Continuous,0L, 10L, reversed = false, DateTime.now,None, "user", None, 8L, TerminationCode.NoTermination, DateTime.now, None)
      val linearLocation = LinearLocation(NewIdValue, 1, 12345, 0L, 10L, SideCode.AgainstDigitizing, 0L, calibrationPoints = (None, Some(10)), geom1, LinkGeomSource.NormalLinkInterface, roadwayNumber, None, None)
      val link1 = dummyProjectLink(road1000, part, Track.Combined, Discontinuity.EndOfRoad, 0 , 10, Some(DateTime.now()), None, 12346, 0, 10, SideCode.AgainstDigitizing, LinkStatus.Transfer, 0L, RoadType.PublicRoad, geom2, roadwayNumber+1)

      val projectChanges = List(
        //combined
        ProjectRoadwayChange(0, Some("project name"), 8L, "test user", DateTime.now,
          RoadwayChangeInfo(AddressChangeType.New,
            RoadwayChangeSection(None, None, None, None, None, None, Some(PublicRoad), Some(Discontinuity.Continuous), Some(8L)),
            RoadwayChangeSection(Some(link1.roadNumber), Some(Track.Combined.value.toLong), startRoadPartNumber = Some(link1.roadPartNumber), endRoadPartNumber = Some(link1.roadPartNumber), startAddressM = Some(link1.startAddrMValue), endAddressM = Some(link1.endAddrMValue), Some(RoadType.PublicRoad), Some(Discontinuity.Continuous), Some(8L)),
            Discontinuity.Continuous,RoadType.PublicRoad,  reversed = false, 1, 8)
          ,DateTime.now,Some(0L))
      )

      val pls = Seq(link1).map(_.copy(id = Sequences.nextViitePrimaryKeySeqValue))
      val reversedPls = pls.map(_.copy(sideCode = SideCode.switch(link1.sideCode), reversed = true))

      when(mockLinearLocationDAO.fetchLinearLocationByBoundingBox(any[BoundingRectangle], any[Seq[(Int, Int)]])).thenReturn(Seq(linearLocation))
      when(mockRoadwayDAO.fetchAllByRoadwayNumbers(any[Set[Long]], any[Boolean])).thenReturn(Seq(roadway))

      val reversedProjectChanges = projectChanges.map(p => p.copy(changeInfo = p.changeInfo.copy(changeType = AddressChangeType.Transfer, source = p.changeInfo.target, reversed = true)))

      nodesAndJunctionsService.handleJunctionPointTemplates(projectChanges, pls, projectService.mapChangedRoadwayNumbers(pls, pls))
=======
      val roadwayNumber = Sequences.nextRoadwayNumber
      val roadway = Roadway(NewIdValue, roadwayNumber, 1, 1, RoadType.PublicRoad, Track.Combined, Discontinuity.Continuous, 0L, 10L, reversed = false, DateTime.now, None, "user", None, 8L, TerminationCode.NoTermination, DateTime.now, None)
      val roadway2 = Roadway(NewIdValue, roadwayNumber + 1, 1, 2, RoadType.PublicRoad, Track.Combined, Discontinuity.Continuous, 0L, 10L, reversed = false, DateTime.now, None, "user", None, 8L, TerminationCode.NoTermination, DateTime.now, None)
      val linearLocation = LinearLocation(NewIdValue, 1, 12345, 0L, 10L, SideCode.AgainstDigitizing, 0L, calibrationPoints = (None, Some(10)), geom1, LinkGeomSource.NormalLinkInterface, roadwayNumber, None, None)
      val link1 = dummyProjectLink(1, 2, Track.Combined, Discontinuity.EndOfRoad, 0, 10, Some(DateTime.now()), None, 12346, 0, 10, SideCode.AgainstDigitizing, LinkStatus.Transfer, 0L, RoadType.PublicRoad, geom2, roadwayNumber + 1)

      val pls = Seq(link1)
      roadwayDAO.create(Seq(roadway, roadway2))
      when(mockLinearLocationDAO.fetchLinearLocationByBoundingBox(any[BoundingRectangle], any[Seq[(Int, Int)]])).thenReturn(Seq(linearLocation))
      when(mockRoadwayDAO.fetchAllByRoadwayNumbers(any[Set[Long]], any[Boolean])).thenReturn(Seq(roadway))

      nodesAndJunctionsService.handleJunctionPointTemplates(pls)
>>>>>>> b38c6c0b

      val roadJunctionPoints = junctionPointDAO.fetchJunctionPointsByRoadwayPoints(roadway.roadwayNumber, roadway.startAddrMValue, BeforeAfter.After)
      val junction1 = junctionDAO.fetchByIds(Seq(roadJunctionPoints.head.junctionId))

      val linkJunctionPoints = junctionPointDAO.fetchJunctionPointsByRoadwayPoints(link1.roadwayNumber, link1.endAddrMValue, BeforeAfter.Before)
      val junction2 = junctionDAO.fetchByIds(Seq(linkJunctionPoints.head.junctionId))

<<<<<<< HEAD
      junction1 should be (junction2)
=======
      junction1 should be(junction2)
>>>>>>> b38c6c0b

      val roadwayPoint1 = roadwayPointDAO.fetch(roadway.roadwayNumber, roadway.startAddrMValue)
      val roadwayPoint2 = roadwayPointDAO.fetch(link1.roadwayNumber, link1.endAddrMValue)

<<<<<<< HEAD
      roadwayPoint1.head.addrMValue should be (roadway.startAddrMValue)
      roadwayPoint2.head.addrMValue should be (link1.endAddrMValue)

      roadJunctionPoints.isDefined should be (true)
      roadJunctionPoints.head.beforeAfter should be (BeforeAfter.After)
      roadJunctionPoints.head.roadwayNumber should be (roadway.roadwayNumber)
      linkJunctionPoints.isDefined should be (true)
      linkJunctionPoints.head.beforeAfter should be (BeforeAfter.Before)
      linkJunctionPoints.head.roadwayNumber should be (link1.roadwayNumber)

      val reversedRoadways = Seq(Roadway(NewIdValue, link1.roadwayNumber, link1.roadNumber, link1.roadPartNumber, RoadType.PublicRoad, Track.Combined, Discontinuity.Continuous,
        link1.startAddrMValue, link1.endAddrMValue, reversed = true, DateTime.parse("2000-01-01"), None, "test", Some("TEST ROAD 1"), 1, TerminationCode.NoTermination)
      )
      roadwayDAO.create(reversedRoadways)

      val mappedRoadwayNumbers = projectService.mapChangedRoadwayNumbers(reversedPls, reversedPls)
      roadAddressService.handleRoadwayPointsUpdate(reversedProjectChanges, mappedRoadwayNumbers)
      val roadwayPointsAfterUpdate = roadwayPointDAO.fetchByRoadwayNumber(link1.roadwayNumber)
      nodesAndJunctionsService.handleJunctionPointTemplates(reversedProjectChanges, reversedPls, mappedRoadwayNumbers)
      val reversedLinkJunctionPoints = junctionPointDAO.fetchJunctionPointsByRoadwayPoints(link1.roadwayNumber, roadwayPointsAfterUpdate.head.addrMValue, BeforeAfter.After)
      linkJunctionPoints.head.id should be (reversedLinkJunctionPoints.head.id)
      reversedLinkJunctionPoints.head.beforeAfter should be (BeforeAfter.switch(linkJunctionPoints.head.beforeAfter))
    }
  }

  //TODO add test to check handleJunctionPointTemplates creation between new different roadpart links that intersect between them in project

=======
      roadwayPoint1.head.addrMValue should be(roadway.startAddrMValue)
      roadwayPoint2.head.addrMValue should be(link1.endAddrMValue)

      roadJunctionPoints.isDefined should be(true)
      roadJunctionPoints.head.beforeAfter should be(dao.BeforeAfter.After)
      roadJunctionPoints.head.roadwayNumber should be(roadway.roadwayNumber)
      linkJunctionPoints.isDefined should be(true)
      linkJunctionPoints.head.beforeAfter should be(dao.BeforeAfter.Before)
      linkJunctionPoints.head.roadwayNumber should be(link1.roadwayNumber)
    }
  }

  test("Test getTemplatesByBoundingBox When no matching templates Then return nothing") {
    runWithRollback {
      val roadwayNumber = Sequences.nextRoadwayNumber
      roadwayDAO.create(Seq(testRoadway1.copy(roadwayNumber = roadwayNumber)))
      linearLocationDAO.create(Seq(testLinearLocation1.copy(roadwayNumber = roadwayNumber)))
      val roadwayPointId = roadwayPointDAO.create(testRoadwayPoint1.copy(roadwayNumber = roadwayNumber))
      nodePointDAO.create(Seq(testNodePoint1.copy(roadwayPointId = roadwayPointId)))
      val junctionId = junctionDAO.create(Seq(testJunction1)).head
      junctionPointDAO.create(Seq(testJunctionPoint1.copy(junctionId = junctionId, roadwayPointId = roadwayPointId)))

      val templates = nodesAndJunctionsService.getTemplatesByBoundingBox(BoundingRectangle(Point(96, 96), Point(98, 98)))
      templates._1.size should be(0)
      templates._2.size should be(0)
    }
  }

  test("Test getTemplatesByBoundingBox When matching templates Then return them") {
    runWithRollback {
      val roadwayNumber = Sequences.nextRoadwayNumber
      roadwayDAO.create(Seq(testRoadway1.copy(roadwayNumber = roadwayNumber)))
      linearLocationDAO.create(Seq(testLinearLocation1.copy(roadwayNumber = roadwayNumber)))
      val roadwayPointId = roadwayPointDAO.create(testRoadwayPoint1.copy(roadwayNumber = roadwayNumber))
      nodePointDAO.create(Seq(testNodePoint1.copy(roadwayPointId = roadwayPointId)))
      val junctionId = junctionDAO.create(Seq(testJunction1)).head
      junctionPointDAO.create(Seq(testJunctionPoint1.copy(junctionId = junctionId, roadwayPointId = roadwayPointId)))

      val templates = nodesAndJunctionsService.getTemplatesByBoundingBox(BoundingRectangle(Point(98, 98), Point(102, 102)))
      templates._1.size should be(1)
      templates._2.size should be(1)
      templates._2.head._2.size should be(1)
      templates._1.head.roadwayNumber should be(roadwayNumber)
      templates._2.head._1.id should be(junctionId)
      templates._2.head._1.nodeId should be(None)
      templates._2.head._2.head.junctionId should be(junctionId)
    }
  }

  test("Test getNodesWithJunctionByBoundingBox When matching templates Then return them") {
    runWithRollback {
      val roadwayNumber = Sequences.nextRoadwayNumber
      roadwayDAO.create(Seq(testRoadway1.copy(roadwayNumber = roadwayNumber)))
      linearLocationDAO.create(Seq(testLinearLocation1.copy(roadwayNumber = roadwayNumber)))
      val roadwayPointId = roadwayPointDAO.create(testRoadwayPoint1.copy(roadwayNumber = roadwayNumber))
      nodePointDAO.create(Seq(testNodePoint1.copy(roadwayPointId = roadwayPointId)))
      val junctionId = junctionDAO.create(Seq(testJunction1)).head
      junctionPointDAO.create(Seq(testJunctionPoint1.copy(junctionId = junctionId, roadwayPointId = roadwayPointId)))

      val nodes = nodesAndJunctionsService.getNodesWithJunctionByBoundingBox(BoundingRectangle(Point(98, 98), Point(102, 102)))
      nodes(None)._1.size should be(1)
      nodes(None)._2.size should be(1)
      nodes(None)._2.head._2.size should be(1)
      nodes(None)._1.head.roadwayNumber should be(roadwayNumber)
      nodes(None)._2.head._1.id should be(junctionId)
      nodes(None)._2.head._1.nodeId should be(None)
      nodes(None)._2.head._2.head.junctionId should be(junctionId)
    }
  }

  // <editor-fold desc="Nodes">
  /**
    * Test case for Termination:
    * Reserve road number 1 and road part 2
    * * Assume that road number 1 road part 1, is just before it.
    * Terminate road number 1 and road part 2
    *
    * Expected:
    * Node Point at the end of road part 2 should be expire.
    * Node at the end of road part 2 should expire conditionally:
    * * If there are no more node points nor junctions referenced by this nodeId, then expire the node.
    */
  test("Test expireObsoleteNodesAndJunctions case When road part is terminated Then also node points for terminated road should be expired") {
    runWithRollback {
      val roadGeom1 = Seq(Point(0.0, 0.0), Point(100.0, 0.0))
      val roadGeom2 = Seq(Point(100.0, 0.0), Point(250.0, 0.0))

      val roadwayNumber = Sequences.nextRoadwayNumber

      val roadLink1 = dummyProjectLink(1, 1, Track.Combined, Discontinuity.Continuous, 0, 100, Some(DateTime.now()), None, 12345, 0, 100.0, SideCode.TowardsDigitizing, LinkStatus.New, 0, RoadType.PublicRoad, roadGeom1, roadwayNumber)
      val roadLink2 = dummyProjectLink(1, 2, Track.Combined, Discontinuity.Continuous, 0, 150, Some(DateTime.now()), None, 12346, 0, 150.0, SideCode.TowardsDigitizing, LinkStatus.New, 0, RoadType.PublicRoad, roadGeom2, roadwayNumber + 1)

      val roadways = Seq(
        Roadway(NewIdValue, roadLink1.roadwayNumber, roadLink1.roadNumber, roadLink1.roadPartNumber, roadLink1.roadType, roadLink1.track, roadLink1.discontinuity, roadLink1.startAddrMValue, roadLink1.endAddrMValue, reversed = false, roadLink1.startDate.get, roadLink1.endDate, "user", None, 8L, TerminationCode.NoTermination, DateTime.now, None),
        Roadway(NewIdValue, roadLink2.roadwayNumber, roadLink2.roadNumber, roadLink2.roadPartNumber, roadLink2.roadType, roadLink2.track, roadLink2.discontinuity, roadLink2.startAddrMValue, roadLink2.endAddrMValue, reversed = false, roadLink2.startDate.get, roadLink2.endDate, "user", None, 8L, TerminationCode.NoTermination, DateTime.now, None))
      val linearLocations = Seq(
        LinearLocation(NewIdValue, 1, roadLink1.linkId, roadLink1.startAddrMValue, roadLink1.endAddrMValue, roadLink1.sideCode, 0L, calibrationPoints = (Some(roadLink1.startAddrMValue), Some(roadLink1.endAddrMValue)), roadGeom1, LinkGeomSource.NormalLinkInterface, roadLink1.roadwayNumber, Some(DateTime.now), None),
        LinearLocation(NewIdValue, 1, roadLink2.linkId, roadLink2.startAddrMValue, roadLink2.endAddrMValue, roadLink2.sideCode, 0L, calibrationPoints = (Some(roadLink2.startAddrMValue), Some(roadLink2.endAddrMValue)), roadGeom2, LinkGeomSource.NormalLinkInterface, roadLink2.roadwayNumber, Some(DateTime.now), None))

      when(mockLinearLocationDAO.fetchLinearLocationByBoundingBox(any[BoundingRectangle], any[Seq[(Int, Int)]])).thenReturn(linearLocations)
      when(mockRoadwayDAO.fetchAllByRoadwayNumbers(any[Set[Long]], any[Boolean])).thenReturn(roadways)

      val projectLinks = Seq(roadLink1, roadLink2)
      roadwayDAO.create(roadways)
      // Creation of nodes and node points
      nodesAndJunctionsService.handleNodePointTemplates(projectLinks)

      val node1 = Node(Sequences.nextNodeId, Sequences.nextNodeNumber, roadLink1.geometry.head, None, NodeType.EndOfRoad, DateTime.now(), None, DateTime.now(), None, Some("user"), Some(DateTime.now()))
      val node2 = Node(Sequences.nextNodeId, Sequences.nextNodeNumber, roadLink2.geometry.head, None, NodeType.EndOfRoad, DateTime.now(), None, DateTime.now(), None, Some("user"), Some(DateTime.now()))
      val node3 = Node(Sequences.nextNodeId, Sequences.nextNodeNumber, roadLink2.geometry.last, None, NodeType.EndOfRoad, DateTime.now(), None, DateTime.now(), None, Some("user"), Some(DateTime.now()))

      nodeDAO.create(Seq(node1, node2, node3))

      val nodePointTemplates = projectLinks.flatMap(pl => nodePointDAO.fetchNodePointTemplate(pl.roadwayNumber))
      nodePointTemplates.length should be(4)
      nodePointTemplates.foreach(
        np => {
          if (np.roadwayNumber == roadLink1.roadwayNumber) {
            if (np.addrM == roadLink1.startAddrMValue)
              sqlu"""UPDATE NODE_POINT SET NODE_ID = ${node1.id} WHERE ID = ${np.id}""".execute
            else if (np.addrM == roadLink1.endAddrMValue)
              sqlu"""UPDATE NODE_POINT SET NODE_ID = ${node2.id} WHERE ID = ${np.id}""".execute
          } else if (np.roadwayNumber == roadLink2.roadwayNumber) {
            if (np.addrM == roadLink2.startAddrMValue)
              sqlu"""UPDATE NODE_POINT SET NODE_ID = ${node2.id} WHERE ID = ${np.id}""".execute
            else if (np.addrM == roadLink2.endAddrMValue)
              sqlu"""UPDATE NODE_POINT SET NODE_ID = ${node3.id} WHERE ID = ${np.id}""".execute
          }
        }
      )

      val nodePoints = nodePointDAO.fetchNodePointsByNodeId(Seq(node1.id, node2.id, node3.id))
      nodePoints.length should be(4)
      nodePoints.exists(node => node.roadwayNumber == roadLink1.roadwayNumber && node.beforeAfter == BeforeAfter.After && node.addrM == roadLink1.startAddrMValue) should be(true)
      nodePoints.exists(node => node.roadwayNumber == roadLink1.roadwayNumber && node.beforeAfter == BeforeAfter.Before && node.addrM == roadLink1.endAddrMValue) should be(true)
      nodePoints.exists(node => node.roadwayNumber == roadLink2.roadwayNumber && node.beforeAfter == BeforeAfter.After && node.addrM == roadLink2.startAddrMValue) should be(true)
      nodePoints.exists(node => node.roadwayNumber == roadLink2.roadwayNumber && node.beforeAfter == BeforeAfter.Before && node.addrM == roadLink2.endAddrMValue) should be(true)

      val terminatedRoadLink = roadLink2.copy(endDate = Some(DateTime.now()), status = LinkStatus.Terminated, projectId = 1)

      nodesAndJunctionsService.expireObsoleteNodesAndJunctions(Seq(terminatedRoadLink), Some(terminatedRoadLink.endDate.get.minusDays(1)))

      // Test expired node and node points
      val nodePointsAfterExpiration = nodePointDAO.fetchNodePointsByNodeId(Seq(node1.id, node2.id, node3.id))
      nodePointsAfterExpiration.length should be(2)
      nodePointsAfterExpiration.exists(node => node.roadwayNumber == roadLink1.roadwayNumber && node.beforeAfter == BeforeAfter.After && node.addrM == roadLink1.startAddrMValue) should be(true)
      nodePointsAfterExpiration.exists(node => node.roadwayNumber == roadLink1.roadwayNumber && node.beforeAfter == BeforeAfter.Before && node.addrM == roadLink1.endAddrMValue) should be(true)
      nodePointsAfterExpiration.exists(node => node.roadwayNumber == terminatedRoadLink.roadwayNumber) should be(false)
      nodePointsAfterExpiration.exists(node => node.roadwayNumber == terminatedRoadLink.roadwayNumber) should be(false)
    }
  }

  /**
    * Test case for New:
    * Create road number 1 part 1
    * * Assume road number 1 part 1 before new road
    *
    * Expected (the road was “extended”)
    * Node Points should be expired conditionally :
    * * If the remaining node points referenced by this nodeId are all present in the same road number, road part, track and road type
    * then all of those node points and the node itself should expire.
    */
  test("Test expireObsoleteNodesAndJunctions case When road is extended after the existing road") {
    runWithRollback {
      val roadGeom1 = Seq(Point(0.0, 0.0), Point(100.0, 0.0))

      val roadwayNumber = Sequences.nextRoadwayNumber

      val roadLink = dummyProjectLink(1, 1, Track.Combined, Discontinuity.Continuous, 0, 100, Some(DateTime.now()), None, 12345, 0, 100.0, SideCode.TowardsDigitizing, LinkStatus.New, 0, RoadType.PublicRoad, roadGeom1, roadwayNumber)

      val roadways = Seq(
        Roadway(NewIdValue, roadLink.roadwayNumber, roadLink.roadNumber, roadLink.roadPartNumber, roadLink.roadType, roadLink.track, roadLink.discontinuity, roadLink.startAddrMValue, roadLink.endAddrMValue, reversed = false, roadLink.startDate.get, roadLink.endDate, "user", None, 8L, TerminationCode.NoTermination, DateTime.now, None))
      val linearLocations = Seq(
        LinearLocation(NewIdValue, 1, roadLink.linkId, roadLink.startAddrMValue, roadLink.endAddrMValue, roadLink.sideCode, 0L, calibrationPoints = (Some(roadLink.startAddrMValue), Some(roadLink.endAddrMValue)), roadGeom1, LinkGeomSource.NormalLinkInterface, roadLink.roadwayNumber, Some(DateTime.now), None))

      when(mockLinearLocationDAO.fetchLinearLocationByBoundingBox(any[BoundingRectangle], any[Seq[(Int, Int)]])).thenReturn(linearLocations)
      when(mockRoadwayDAO.fetchAllByRoadwayNumbers(any[Set[Long]], any[Boolean])).thenReturn(roadways)

      val projectLinks = Seq(roadLink)
      roadwayDAO.create(roadways)
      // Creation of nodes and node points
      nodesAndJunctionsService.handleNodePointTemplates(projectLinks)

      val node1 = Node(Sequences.nextNodeId, Sequences.nextNodeNumber, roadLink.geometry.head, None, NodeType.EndOfRoad, DateTime.now(), None, DateTime.now(), None, Some("user"), Some(DateTime.now()))
      val node2 = Node(Sequences.nextNodeId, Sequences.nextNodeNumber, roadLink.geometry.last, None, NodeType.EndOfRoad, DateTime.now(), None, DateTime.now(), None, Some("user"), Some(DateTime.now()))

      nodeDAO.create(Seq(node1, node2))

      val nodePointTemplates = projectLinks.flatMap(pl => nodePointDAO.fetchNodePointTemplate(pl.roadwayNumber))
      nodePointTemplates.length should be(2)

      nodePointTemplates.foreach(
        np => {
          if (np.addrM == roadLink.startAddrMValue)
            sqlu"""UPDATE NODE_POINT SET NODE_ID = ${node1.id} WHERE ID = ${np.id}""".execute
          else if (np.addrM == roadLink.endAddrMValue)
            sqlu"""UPDATE NODE_POINT SET NODE_ID = ${node2.id} WHERE ID = ${np.id}""".execute
        }
      )

      val nodePoints = nodePointDAO.fetchNodePointsByNodeId(Seq(node1.id, node2.id))
      nodePoints.length should be(2)
      nodePoints.exists(node => node.roadwayNumber == roadLink.roadwayNumber && node.beforeAfter == BeforeAfter.After && node.addrM == roadLink.startAddrMValue) should be(true)
      nodePoints.exists(node => node.roadwayNumber == roadLink.roadwayNumber && node.beforeAfter == BeforeAfter.Before && node.addrM == roadLink.endAddrMValue) should be(true)

      val roadGeom2 = Seq(Point(100.0, 0.0), Point(250.0, 0.0))
      val unchangedRoadLink = roadLink.copy(status = LinkStatus.UnChanged)
      val newRoadLink = dummyProjectLink(1, 1, Track.Combined, Discontinuity.Continuous, 100, 250, Some(DateTime.now()), None, 12346, 0, 150.0, SideCode.TowardsDigitizing, LinkStatus.New, 0, RoadType.PublicRoad, roadGeom2, roadwayNumber + 1)

      val newRoadways = Seq(
        Roadway(NewIdValue, roadLink.roadwayNumber, roadLink.roadNumber, roadLink.roadPartNumber, roadLink.roadType, roadLink.track, roadLink.discontinuity, roadLink.startAddrMValue, roadLink.endAddrMValue, reversed = false, roadLink.startDate.get, roadLink.endDate, "user", None, 8L, TerminationCode.NoTermination, DateTime.now, None),
        Roadway(NewIdValue, newRoadLink.roadwayNumber, newRoadLink.roadNumber, newRoadLink.roadPartNumber, newRoadLink.roadType, newRoadLink.track, newRoadLink.discontinuity, newRoadLink.startAddrMValue, newRoadLink.endAddrMValue, reversed = false, newRoadLink.startDate.get, newRoadLink.endDate, "user", None, 8L, TerminationCode.NoTermination, DateTime.now, None))
      val newLinearLocations = Seq(
        LinearLocation(NewIdValue, 1, roadLink.linkId, roadLink.startAddrMValue, roadLink.endAddrMValue, roadLink.sideCode, 0L, calibrationPoints = (Some(roadLink.startAddrMValue), Some(roadLink.endAddrMValue)), roadGeom1, LinkGeomSource.NormalLinkInterface, roadLink.roadwayNumber, Some(DateTime.now), None),
        LinearLocation(NewIdValue, 2, newRoadLink.linkId, newRoadLink.startAddrMValue, newRoadLink.endAddrMValue, newRoadLink.sideCode, 0L, calibrationPoints = (Some(newRoadLink.startAddrMValue), Some(newRoadLink.endAddrMValue)), roadGeom2, LinkGeomSource.NormalLinkInterface, newRoadLink.roadwayNumber, Some(DateTime.now), None))

      when(mockLinearLocationDAO.fetchLinearLocationByBoundingBox(any[BoundingRectangle], any[Seq[(Int, Int)]])).thenReturn(newLinearLocations)
      when(mockRoadwayDAO.fetchAllByRoadwayNumbers(any[Set[Long]], any[Boolean])).thenReturn(newRoadways)

      nodesAndJunctionsService.expireObsoleteNodesAndJunctions(Seq(unchangedRoadLink, newRoadLink), Some(DateTime.now().minusDays(1)))

      // Test expired node and node points
      val nodePointsAfterExpiration = nodePointDAO.fetchNodePointsByNodeId(Seq(node1.id, node2.id))
      nodePointsAfterExpiration.length should be(1)
      nodePointsAfterExpiration.exists(node => node.roadwayNumber == roadLink.roadwayNumber && node.beforeAfter == BeforeAfter.After && node.addrM == roadLink.startAddrMValue) should be(true)
      nodePointsAfterExpiration.exists(node => node.roadwayNumber == roadLink.roadwayNumber && node.beforeAfter == BeforeAfter.Before && node.addrM == roadLink.endAddrMValue) should be(false)
    }
  }

  /**
    * Test case for New:
    * Create road number 1 part 1
    * * Assume road number 1 part 1 after new road
    *
    * Expected (the road was “extended”)
    * Node Points should be expired conditionally :
    * * If the remaining node points referenced by this nodeId are all present in the same road number, road part, track and road type
    * then all of those node points and the node itself should expire.
    */
  test("Test expireObsoleteNodesAndJunctions case When road is extended before the existing road") {
    runWithRollback {
      val roadGeom1 = Seq(Point(100.0, 0.0), Point(250.0, 0.0))

      val roadwayNumber = Sequences.nextRoadwayNumber

      val roadLink = dummyProjectLink(1, 1, Track.Combined, Discontinuity.Continuous, 100, 250, Some(DateTime.now()), None, 12345, 100, 250.0, SideCode.TowardsDigitizing, LinkStatus.New, 0, RoadType.PublicRoad, roadGeom1, roadwayNumber)

      val roadways = Seq(
        Roadway(NewIdValue, roadLink.roadwayNumber, roadLink.roadNumber, roadLink.roadPartNumber, roadLink.roadType, roadLink.track, roadLink.discontinuity, roadLink.startAddrMValue, roadLink.endAddrMValue, reversed = false, roadLink.startDate.get, roadLink.endDate, "user", None, 8L, TerminationCode.NoTermination, DateTime.now, None))
      val linearLocations = Seq(
        LinearLocation(NewIdValue, 1, roadLink.linkId, roadLink.startAddrMValue, roadLink.endAddrMValue, roadLink.sideCode, 0L, calibrationPoints = (Some(roadLink.startAddrMValue), Some(roadLink.endAddrMValue)), roadGeom1, LinkGeomSource.NormalLinkInterface, roadLink.roadwayNumber, Some(DateTime.now), None))

      when(mockLinearLocationDAO.fetchLinearLocationByBoundingBox(any[BoundingRectangle], any[Seq[(Int, Int)]])).thenReturn(linearLocations)
      when(mockRoadwayDAO.fetchAllByRoadwayNumbers(any[Set[Long]], any[Boolean])).thenReturn(roadways)

      val projectLinks = Seq(roadLink)
      roadwayDAO.create(roadways)
      // Creation of nodes and node points
      nodesAndJunctionsService.handleNodePointTemplates(projectLinks)

      val node1 = Node(Sequences.nextNodeId, Sequences.nextNodeNumber, roadLink.geometry.head, None, NodeType.EndOfRoad, DateTime.now(), None, DateTime.now(), None, Some("user"), Some(DateTime.now()))
      val node2 = Node(Sequences.nextNodeId, Sequences.nextNodeNumber, roadLink.geometry.last, None, NodeType.EndOfRoad, DateTime.now(), None, DateTime.now(), None, Some("user"), Some(DateTime.now()))

      nodeDAO.create(Seq(node1, node2))

      val nodePointTemplates = projectLinks.flatMap(pl => nodePointDAO.fetchNodePointTemplate(pl.roadwayNumber))
      nodePointTemplates.length should be(2)

      nodePointTemplates.foreach(
        np => {
          if (np.addrM == roadLink.startAddrMValue)
            sqlu"""UPDATE NODE_POINT SET NODE_ID = ${node1.id} WHERE ID = ${np.id}""".execute
          else if (np.addrM == roadLink.endAddrMValue)
            sqlu"""UPDATE NODE_POINT SET NODE_ID = ${node2.id} WHERE ID = ${np.id}""".execute
        }
      )

      val nodePoints = nodePointDAO.fetchNodePointsByNodeId(Seq(node1.id, node2.id))
      nodePoints.length should be(2)
      nodePoints.exists(node => node.roadwayNumber == roadLink.roadwayNumber && node.beforeAfter == BeforeAfter.After && node.addrM == roadLink.startAddrMValue) should be(true)
      nodePoints.exists(node => node.roadwayNumber == roadLink.roadwayNumber && node.beforeAfter == BeforeAfter.Before && node.addrM == roadLink.endAddrMValue) should be(true)

      val roadGeom2 = Seq(Point(0.0, 0.0), Point(100.0, 0.0))
      val newRoadLink = dummyProjectLink(1, 1, Track.Combined, Discontinuity.Continuous, 0, 100, Some(DateTime.now()), None, 12346, 0, 100.0, SideCode.TowardsDigitizing, LinkStatus.New, 0, RoadType.PublicRoad, roadGeom2, roadwayNumber + 1)

      val newRoadways = Seq(
        Roadway(NewIdValue, roadLink.roadwayNumber, roadLink.roadNumber, roadLink.roadPartNumber, roadLink.roadType, roadLink.track, roadLink.discontinuity, roadLink.startAddrMValue, roadLink.endAddrMValue, reversed = false, roadLink.startDate.get, roadLink.endDate, "user", None, 8L, TerminationCode.NoTermination, DateTime.now, None),
        Roadway(NewIdValue, newRoadLink.roadwayNumber, newRoadLink.roadNumber, newRoadLink.roadPartNumber, newRoadLink.roadType, newRoadLink.track, newRoadLink.discontinuity, newRoadLink.startAddrMValue, newRoadLink.endAddrMValue, reversed = false, newRoadLink.startDate.get, newRoadLink.endDate, "user", None, 8L, TerminationCode.NoTermination, DateTime.now, None))
      val newLinearLocations = Seq(
        LinearLocation(NewIdValue, 1, roadLink.linkId, roadLink.startAddrMValue, roadLink.endAddrMValue, roadLink.sideCode, 0L, calibrationPoints = (Some(roadLink.startAddrMValue), Some(roadLink.endAddrMValue)), roadGeom1, LinkGeomSource.NormalLinkInterface, roadLink.roadwayNumber, Some(DateTime.now), None),
        LinearLocation(NewIdValue, 2, newRoadLink.linkId, newRoadLink.startAddrMValue, newRoadLink.endAddrMValue, newRoadLink.sideCode, 0L, calibrationPoints = (Some(newRoadLink.startAddrMValue), Some(newRoadLink.endAddrMValue)), roadGeom2, LinkGeomSource.NormalLinkInterface, newRoadLink.roadwayNumber, Some(DateTime.now), None))

      when(mockLinearLocationDAO.fetchLinearLocationByBoundingBox(any[BoundingRectangle], any[Seq[(Int, Int)]])).thenReturn(newLinearLocations)
      when(mockRoadwayDAO.fetchAllByRoadwayNumbers(any[Set[Long]], any[Boolean])).thenReturn(newRoadways)

      nodesAndJunctionsService.handleNodePointTemplates(Seq(roadLink, newRoadLink))
      nodesAndJunctionsService.expireObsoleteNodesAndJunctions(Seq(roadLink, newRoadLink), Some(DateTime.now().minusDays(1)))

      // Test expired node and node points
      val nodePointsAfterExpiration = nodePointDAO.fetchNodePointsByNodeId(Seq(node1.id, node2.id))
      nodePointsAfterExpiration.length should be(1)
      nodePointsAfterExpiration.exists(node => node.roadwayNumber == roadLink.roadwayNumber && node.beforeAfter == BeforeAfter.After && node.addrM == roadLink.startAddrMValue) should be(false)
      nodePointsAfterExpiration.exists(node => node.roadwayNumber == roadLink.roadwayNumber && node.beforeAfter == BeforeAfter.Before && node.addrM == roadLink.endAddrMValue) should be(true)
    }
  }
  // </editor-fold>
  // <editor-fold desc="Junctions">
  /**
    * Test case for Termination:
    * Reserve road number 2 part 1
    * * Assume that road number 1 road part 1, is just before it.
    * Terminate road number 2 part 1
    *
    * Expected:
    * Junction Point at the start of road 2 should be expire.
    * Junction at the start of road 2 should expire conditionally:
    * * If there are no more junction points referenced by this junctionId, then expire the both junction and the junction point at end of road number 1.
    */
  test("Test expireObsoleteNodesAndJunctions case When road is terminated Then also junction points should be expired") {
    runWithRollback {
      val roadGeom1 = Seq(Point(0.0, 0.0), Point(100.0, 0.0))
      val roadGeom2 = Seq(Point(100.0, 0.0), Point(250.0, 0.0))

      val roadwayNumber = Sequences.nextRoadwayNumber

      val road1Link = dummyProjectLink(1, 1, Track.Combined, Discontinuity.Continuous, 0, 100, Some(DateTime.now()), None, 12345, 0, 100.0, SideCode.TowardsDigitizing, LinkStatus.New, 0, RoadType.PublicRoad, roadGeom1, roadwayNumber)
      val road2Link = dummyProjectLink(2, 1, Track.Combined, Discontinuity.Continuous, 0, 150, Some(DateTime.now()), None, 12346, 0, 150.0, SideCode.TowardsDigitizing, LinkStatus.New, 0, RoadType.PublicRoad, roadGeom2, roadwayNumber + 1)

      val projectLinks = Seq(road1Link, road2Link)

      val roadways = Seq(
        Roadway(NewIdValue, road1Link.roadwayNumber, road1Link.roadNumber, road1Link.roadPartNumber, road1Link.roadType, road1Link.track, road1Link.discontinuity, road1Link.startAddrMValue, road1Link.endAddrMValue, reversed = false, road1Link.startDate.get, road1Link.endDate, "user", None, 8L, TerminationCode.NoTermination, DateTime.now, None),
        Roadway(NewIdValue, road2Link.roadwayNumber, road2Link.roadNumber, road2Link.roadPartNumber, road2Link.roadType, road2Link.track, road2Link.discontinuity, road2Link.startAddrMValue, road2Link.endAddrMValue, reversed = false, road2Link.startDate.get, road2Link.endDate, "user", None, 8L, TerminationCode.NoTermination, DateTime.now, None))
      val linearLocations = Seq(
        LinearLocation(NewIdValue, 1, road1Link.linkId, road1Link.startAddrMValue, road1Link.endAddrMValue, road1Link.sideCode, 0L, calibrationPoints = (Some(road1Link.startAddrMValue), Some(road1Link.endAddrMValue)), roadGeom1, LinkGeomSource.NormalLinkInterface, road1Link.roadwayNumber, Some(DateTime.now), None),
        LinearLocation(NewIdValue, 1, road2Link.linkId, road2Link.startAddrMValue, road2Link.endAddrMValue, road2Link.sideCode, 0L, calibrationPoints = (Some(road2Link.startAddrMValue), Some(road2Link.endAddrMValue)), roadGeom2, LinkGeomSource.NormalLinkInterface, road2Link.roadwayNumber, Some(DateTime.now), None))

      when(mockLinearLocationDAO.fetchLinearLocationByBoundingBox(any[BoundingRectangle], any[Seq[(Int, Int)]])).thenReturn(linearLocations)
      when(mockRoadwayDAO.fetchAllByRoadwayNumbers(any[Set[Long]], any[Boolean])).thenReturn(roadways)

      roadwayDAO.create(roadways)

      // Creation of junction points template
      nodesAndJunctionsService.handleJunctionPointTemplates(projectLinks)
      val junctionPointTemplates = junctionPointDAO.fetchByRoadwayPointIds(
        roadwayPointDAO.fetchByRoadwayNumbers(projectLinks.map(_.roadwayNumber)).map(_.id))
      junctionPointTemplates.length should be(2)

      val junctions = junctionDAO.fetchByIds(junctionPointTemplates.map(_.junctionId))
      junctions.length should be(1)

      val terminatedRoadLink = road2Link.copy(endDate = Some(DateTime.now()), status = LinkStatus.Terminated, projectId = 1)

      nodesAndJunctionsService.expireObsoleteNodesAndJunctions(Seq(terminatedRoadLink), Some(terminatedRoadLink.endDate.get.minusDays(1)))

      // Test expired junction points
      val junctionPointTemplatesAfterTermination = junctionPointDAO.fetchByRoadwayPointIds(
        roadwayPointDAO.fetchByRoadwayNumbers(Seq(road1Link, terminatedRoadLink).map(_.roadwayNumber)).map(_.id))
      junctionPointTemplatesAfterTermination.length should be(0)

      // Test expired junction
      val expiredJunctions = junctionDAO.fetchByIds(junctionPointTemplates.map(_.junctionId))
      expiredJunctions.length should be(0)
    }
  }

  /**
    * Test case for Termination:
    * Reserve road number 2 part 1
    * * Assume road number 1 part 1
    * * The road number 2 is connected to the middle of two links of the road number 1
    * Terminate road number 2 part 1
    *
    * Expected:
    * Junction Point in the road 2 at the intersection with the road 1 should be expire.
    * Junction in the intersection should be expire conditionally:
    * * If the remaining junction points referenced by this junctionId are all present in the same road number, then all of those junction points and the junction itself should expire.
    */
  test("Test expireObsoleteNodesAndJunctions case When road is terminated Then also junction and junction points should be expired if they are in the same road") {
    runWithRollback {
      val roadGeom1Link1 = Seq(Point(0.0, 5.0), Point(5.0, 5.0))
      val roadGeom1Link2 = Seq(Point(5.0, 5.0), Point(5.0, 10.0))
      val roadGeom2 = Seq(Point(5.0, 0.0), Point(5.0, 5.0))

      val roadwayNumber = Sequences.nextRoadwayNumber

      val road1Link1 = dummyProjectLink(1, 1, Track.Combined, Discontinuity.Continuous, 0, 5, Some(DateTime.now()), None, 12345, 0, 5.0, SideCode.TowardsDigitizing, LinkStatus.New, 0, RoadType.PublicRoad, roadGeom1Link1, roadwayNumber)
      val road1Link2 = dummyProjectLink(1, 1, Track.Combined, Discontinuity.Continuous, 5, 10, Some(DateTime.now()), None, 12346, 5.0, 10.0, SideCode.TowardsDigitizing, LinkStatus.New, 0, RoadType.PublicRoad, roadGeom1Link2, roadwayNumber)
      val road2Link = dummyProjectLink(2, 1, Track.Combined, Discontinuity.Continuous, 0, 5, Some(DateTime.now()), None, 12347, 0, 5.0, SideCode.TowardsDigitizing, LinkStatus.New, 0, RoadType.PublicRoad, roadGeom2, roadwayNumber + 1)

      val roadways = Seq(
        Roadway(NewIdValue, road1Link1.roadwayNumber, road1Link1.roadNumber, road1Link1.roadPartNumber, road1Link1.roadType, road1Link1.track, road1Link1.discontinuity, road1Link1.startAddrMValue, road1Link2.endAddrMValue, reversed = false, road1Link1.startDate.get, road1Link1.endDate, "user", None, 8L, TerminationCode.NoTermination, DateTime.now, None),
        Roadway(NewIdValue, road2Link.roadwayNumber, road2Link.roadNumber, road2Link.roadPartNumber, road2Link.roadType, road2Link.track, road2Link.discontinuity, road2Link.startAddrMValue, road2Link.endAddrMValue, reversed = false, road2Link.startDate.get, road2Link.endDate, "user", None, 8L, TerminationCode.NoTermination, DateTime.now, None))
      val linearLocations = Seq(
        LinearLocation(NewIdValue, 1, road1Link1.linkId, road1Link1.startAddrMValue, road1Link1.endAddrMValue, road1Link1.sideCode, 0L, calibrationPoints = (Some(road1Link1.startAddrMValue), Some(road1Link1.endAddrMValue)), roadGeom1Link1, LinkGeomSource.NormalLinkInterface, road1Link1.roadwayNumber, Some(DateTime.now), None),
        LinearLocation(NewIdValue, 2, road1Link2.linkId, road1Link2.startAddrMValue, road1Link2.endAddrMValue, road1Link2.sideCode, 0L, calibrationPoints = (Some(road1Link2.startAddrMValue), Some(road1Link2.endAddrMValue)), roadGeom1Link2, LinkGeomSource.NormalLinkInterface, road1Link2.roadwayNumber, Some(DateTime.now), None),
        LinearLocation(NewIdValue, 1, road2Link.linkId, road2Link.startAddrMValue, road2Link.endAddrMValue, road2Link.sideCode, 0L, calibrationPoints = (Some(road2Link.startAddrMValue), Some(road2Link.endAddrMValue)), roadGeom2, LinkGeomSource.NormalLinkInterface, road2Link.roadwayNumber, Some(DateTime.now), None))

      when(mockLinearLocationDAO.fetchLinearLocationByBoundingBox(any[BoundingRectangle], any[Seq[(Int, Int)]])).thenReturn(linearLocations)
      when(mockRoadwayDAO.fetchAllByRoadwayNumbers(any[Set[Long]], any[Boolean])).thenReturn(roadways)

      val projectLinks = Seq(road1Link1, road1Link1, road2Link)

      roadwayDAO.create(roadways)

      // Creation of junction points template
      nodesAndJunctionsService.handleJunctionPointTemplates(projectLinks)
      val junctionPointTemplates = junctionPointDAO.fetchByRoadwayPointIds(
        roadwayPointDAO.fetchByRoadwayNumbers(projectLinks.map(_.roadwayNumber)).map(_.id))
      junctionPointTemplates.length should be(3)

      val junctions = junctionDAO.fetchByIds(junctionPointTemplates.map(_.junctionId))
      junctions.length should be(1)

      val terminatedRoadLink = road2Link.copy(endDate = Some(DateTime.now().minusDays(1)), status = LinkStatus.Terminated, projectId = 1)

      nodesAndJunctionsService.expireObsoleteNodesAndJunctions(Seq(terminatedRoadLink), Some(terminatedRoadLink.endDate.get.minusDays(1)))

      // Test expired junction points
      val junctionPointTemplatesAfterTermination = junctionPointDAO.fetchByRoadwayPointIds(
        roadwayPointDAO.fetchByRoadwayNumbers(Seq(road1Link1, road1Link2, terminatedRoadLink).map(_.roadwayNumber)).map(_.id))
      junctionPointTemplatesAfterTermination.length should be(0)

      // Test expired junction
      val expiredJunctions = junctionDAO.fetchByIds(junctionPointTemplates.map(_.junctionId))
      expiredJunctions.length should be(0)
    }
  }
  // </editor-fold>
>>>>>>> b38c6c0b
}<|MERGE_RESOLUTION|>--- conflicted
+++ resolved
@@ -1,10 +1,6 @@
 package fi.liikennevirasto.viite
 
-<<<<<<< HEAD
 import fi.liikennevirasto.digiroad2.{DigiroadEventBus, Point}
-=======
-import fi.liikennevirasto.digiroad2.Point
->>>>>>> b38c6c0b
 import fi.liikennevirasto.digiroad2.asset.{BoundingRectangle, LinkGeomSource, SideCode}
 import fi.liikennevirasto.digiroad2.dao.Sequences
 import fi.liikennevirasto.digiroad2.oracle.OracleDatabase
@@ -33,43 +29,35 @@
   private val roadPartNumber1 = 1
   val mockLinearLocationDAO = MockitoSugar.mock[LinearLocationDAO]
   val mockRoadwayDAO = MockitoSugar.mock[RoadwayDAO]
-<<<<<<< HEAD
+  val mockRoadwayChangesDAO = MockitoSugar.mock[RoadwayChangesDAO]
   val mockRoadLinkService: RoadLinkService = MockitoSugar.mock[RoadLinkService]
   val mockRoadwayAddressMapper: RoadwayAddressMapper = MockitoSugar.mock[RoadwayAddressMapper]
   val mockEventBus: DigiroadEventBus = MockitoSugar.mock[DigiroadEventBus]
-=======
-  val mockRoadwayChangesDAO = MockitoSugar.mock[RoadwayChangesDAO]
->>>>>>> b38c6c0b
   val roadwayDAO = new RoadwayDAO
   val roadwayPointDAO = new RoadwayPointDAO
   val nodeDAO = new NodeDAO
   val nodePointDAO = new NodePointDAO
   val junctionDAO = new JunctionDAO
   val junctionPointDAO = new JunctionPointDAO
-<<<<<<< HEAD
+  val linearLocationDAO = new LinearLocationDAO
+  val roadwayChangesDAO = new RoadwayChangesDAO
   val roadAddressService: RoadAddressService = new RoadAddressService(mockRoadLinkService, new RoadwayDAO, new LinearLocationDAO, new RoadNetworkDAO, mockRoadwayAddressMapper, mockEventBus) {
     override def withDynSession[T](f: => T): T = f
 
     override def withDynTransaction[T](f: => T): T = f
   }
-  val projectService: ProjectService = new ProjectService(roadAddressService, mockRoadLinkService, mockEventBus) {
-=======
-  val linearLocationDAO = new LinearLocationDAO
-  val roadwayChangesDAO = new RoadwayChangesDAO
-  val nodesAndJunctionsService = new NodesAndJunctionsService(mockRoadwayDAO, roadwayPointDAO, mockLinearLocationDAO, nodeDAO, nodePointDAO, junctionDAO, junctionPointDAO) {
->>>>>>> b38c6c0b
-    override def withDynSession[T](f: => T): T = f
-
-    override def withDynTransaction[T](f: => T): T = f
-  }
-
-<<<<<<< HEAD
+
   val nodesAndJunctionsService = new NodesAndJunctionsService(mockRoadwayDAO, roadwayPointDAO, mockLinearLocationDAO, nodeDAO, nodePointDAO, junctionDAO, junctionPointDAO) {
     override def withDynSession[T](f: => T): T = f
 
     override def withDynTransaction[T](f: => T): T = f
   }
-=======
+  val projectService: ProjectService = new ProjectService(roadAddressService, mockRoadLinkService, nodesAndJunctionsService, mockEventBus) {
+    override def withDynSession[T](f: => T): T = f
+
+    override def withDynTransaction[T](f: => T): T = f
+  }
+
   def runWithRollback(f: => Unit): Unit = {
     Database.forDataSource(OracleDatabase.ds).withDynTransaction {
       f
@@ -79,7 +67,6 @@
 
   def withDynTransaction[T](f: => T): T = OracleDatabase.withDynTransaction(f)
 
->>>>>>> b38c6c0b
   val testRoadway1 = Roadway(NewIdValue, roadwayNumber1, roadNumber1, roadPartNumber1, RoadType.PublicRoad, Track.Combined, Discontinuity.Continuous,
     0, 100, reversed = false, DateTime.parse("2000-01-01"), None, "test", Some("TEST ROAD 1"), 1, TerminationCode.NoTermination)
 
@@ -91,15 +78,6 @@
   val testNodePoint1 = NodePoint(NewIdValue, BeforeAfter.Before, -1, None,
     DateTime.parse("2019-01-01"), None, DateTime.parse("2019-01-01"), None, Some("Test"), None, 0, 0, 0, 0, Track.Combined)
 
-<<<<<<< HEAD
-  def withDynTransaction[T](f: => T): T = OracleDatabase.withDynTransaction(f)
-
-  def runWithRollback(f: => Unit): Unit = {
-    Database.forDataSource(OracleDatabase.ds).withDynTransaction {
-      f
-      dynamicSession.rollback()
-    }
-=======
   val testJunction1 = Junction(NewIdValue, -1, None, DateTime.parse("2019-01-01"), None,
     DateTime.parse("2019-01-01"), None, None, None)
 
@@ -108,14 +86,6 @@
 
   val testLinearLocation1 = LinearLocation(NewIdValue, 1, 1000l, 0.0, 2.8, SideCode.TowardsDigitizing, 10000000000l,
     (None, None), Seq(Point(99.0, 99.0), Point(101.0, 101.0)), LinkGeomSource.NormalLinkInterface, -1)
-
-  def dummyProjectLink(roadNumber: Long, roadPartNumber: Long, trackCode: Track, discontinuityType: Discontinuity, startAddrM: Long, endAddrM: Long, startDate: Option[DateTime], endDate: Option[DateTime] = None, linkId: Long = 0, startMValue: Double = 0,
-                       endMValue: Double = 0, sideCode: SideCode = SideCode.Unknown, status: LinkStatus, projectId: Long = 0, roadType: RoadType = RoadType.PublicRoad, geometry: Seq[Point] = Seq(), roadwayNumber: Long) = {
-    ProjectLink(0L, roadNumber, roadPartNumber, trackCode, discontinuityType, startAddrM, endAddrM, startAddrM, endAddrM, startDate, endDate,
-      Some("user"), linkId, startMValue, endMValue, sideCode, (None, None), geometry, projectId,
-      status, roadType, LinkGeomSource.NormalLinkInterface, geometryLength = 0.0, roadwayId = 0, linearLocationId = 0, ely = 8, reversed = false, None, linkGeometryTimeStamp = 0, roadwayNumber)
->>>>>>> b38c6c0b
-  }
 
   def dummyProjectLink(roadNumber: Long, roadPartNumber: Long, trackCode: Track, discontinuityType: Discontinuity, startAddrM: Long, endAddrM: Long, startDate: Option[DateTime], endDate: Option[DateTime] = None, linkId: Long = 0, startMValue: Double = 0,
                        endMValue: Double = 0, sideCode: SideCode = SideCode.Unknown, status: LinkStatus, projectId: Long = 0, roadType: RoadType = RoadType.PublicRoad, geometry: Seq[Point] = Seq(), roadwayNumber: Long) = {
@@ -190,12 +160,8 @@
     }
   }
 
-<<<<<<< HEAD
   test("Test nodesAndJunctionsService.handleNodePointTemplates When creating projectLinks Then node points template should be handled/created properly and" +
     " When reverse, the node points BeforeAfter should be reversed") {
-=======
-  test("Test nodesAndJunctionsService.handleNodePointTemplates When creating projectlinks Then node points template should be handled/created properly") {
->>>>>>> b38c6c0b
     runWithRollback {
       /*
       |--L-->|
@@ -209,7 +175,6 @@
       val combGeom2 = Seq(Point(100.0, 5.0), Point(150.0, 5.0))
 
       val roadwayNumber = Sequences.nextRoadwayNumber
-<<<<<<< HEAD
       val id = Sequences.nextViitePrimaryKeySeqValue
       val left = dummyProjectLink(999, 999, Track.LeftSide, Discontinuity.Continuous, 0 , 50, Some(DateTime.now()), None, 12345, 0, 50, SideCode.TowardsDigitizing, LinkStatus.Transfer, 0L, RoadType.PublicRoad, leftGeom, roadwayNumber).copy(id = id)
       val right = dummyProjectLink(999, 999, Track.RightSide, Discontinuity.Continuous, 0 , 50, Some(DateTime.now()), None, 12346, 0, 50, SideCode.TowardsDigitizing, LinkStatus.Transfer, 0L, RoadType.PublicRoad, rightGeom,roadwayNumber+1).copy(id = id+1)
@@ -333,42 +298,12 @@
 
   test("Test nodesAndJunctionsService.handleJunctionPointTemplates roadsToHead case When creating projectlinks Then junction template and junctions points should be handled/created properly and" +
     " When reverse, the junction points BeforeAfter should be reversed") {
-=======
-
-      val left = dummyProjectLink(999, 999, Track.LeftSide, Discontinuity.Continuous, 0, 50, Some(DateTime.now()), None, 12345, 0, 50, SideCode.TowardsDigitizing, LinkStatus.Transfer, 0L, RoadType.PublicRoad, leftGeom, roadwayNumber)
-      val right = dummyProjectLink(999, 999, Track.RightSide, Discontinuity.Continuous, 0, 50, Some(DateTime.now()), None, 12346, 0, 50, SideCode.TowardsDigitizing, LinkStatus.Transfer, 0L, RoadType.PublicRoad, rightGeom, roadwayNumber + 1)
-      val combined1 = dummyProjectLink(999, 999, Track.Combined, Discontinuity.Continuous, 50, 100, Some(DateTime.now()), None, 12347, 0, 50, SideCode.TowardsDigitizing, LinkStatus.Transfer, 0L, RoadType.FerryRoad, combGeom1, roadwayNumber + 2)
-      val combined2 = dummyProjectLink(999, 999, Track.Combined, Discontinuity.EndOfRoad, 100, 150, Some(DateTime.now()), None, 12348, 0, 50, SideCode.TowardsDigitizing, LinkStatus.Transfer, 0L, RoadType.PublicRoad, combGeom2, roadwayNumber + 3)
-
-      val roadway1 = Roadway(NewIdValue, roadwayNumber, 999, 999, RoadType.PublicRoad, Track.LeftSide, Discontinuity.Continuous, 0L, 50L, reversed = false, DateTime.now, None, "user", None, 8L, TerminationCode.NoTermination, DateTime.now, None)
-      val roadway2 = Roadway(NewIdValue, roadwayNumber+1, 999, 999, RoadType.PublicRoad, Track.RightSide, Discontinuity.Continuous, 0L, 50L, reversed = false, DateTime.now, None, "user", None, 8L, TerminationCode.NoTermination, DateTime.now, None)
-      val roadway3 = Roadway(NewIdValue, roadwayNumber+2, 999, 999, RoadType.PublicRoad, Track.Combined, Discontinuity.Continuous, 50L, 100L, reversed = false, DateTime.now, None, "user", None, 8L, TerminationCode.NoTermination, DateTime.now, None)
-      val roadway4 = Roadway(NewIdValue, roadwayNumber+3, 999, 999, RoadType.PublicRoad, Track.Combined, Discontinuity.EndOfRoad, 100L, 150L, reversed = false, DateTime.now, None, "user", None, 8L, TerminationCode.NoTermination, DateTime.now, None)
-
-
-      val pls = Seq(left, right, combined1, combined2)
-      roadwayDAO.create(Seq(roadway1, roadway2, roadway3, roadway4))
-      nodesAndJunctionsService.handleNodePointTemplates(pls)
-
-      val fetchedNodesPoints = pls.flatMap(pl => nodePointDAO.fetchNodePointTemplate(pl.roadwayNumber))
-      fetchedNodesPoints.exists(n => n.roadwayNumber == left.roadwayNumber && n.beforeAfter == BeforeAfter.After) should be(false)
-      fetchedNodesPoints.exists(n => n.roadwayNumber == left.roadwayNumber && n.beforeAfter == BeforeAfter.Before) should be(false)
-      fetchedNodesPoints.exists(n => n.roadwayNumber == right.roadwayNumber && n.beforeAfter == BeforeAfter.After) should be(true)
-      fetchedNodesPoints.exists(n => n.roadwayNumber == right.roadwayNumber && n.beforeAfter == BeforeAfter.Before) should be(true)
-      fetchedNodesPoints.exists(n => n.roadwayNumber == combined1.roadwayNumber && n.beforeAfter == BeforeAfter.After) should be(true)
-      fetchedNodesPoints.exists(n => n.roadwayNumber == combined2.roadwayNumber && n.beforeAfter == BeforeAfter.Before) should be(true)
-    }
-  }
-
-  test("Test nodesAndJunctionsService.handleJunctionPointTemplates roadsToHead case When creating projectlinks Then junction template and junctions points should be handled/created properly") {
->>>>>>> b38c6c0b
     runWithRollback {
       /*
      |--R-->0|0--L-->
        */
       val geom1 = Seq(Point(0.0, 0.0), Point(10.0, 0.0))
       val geom2 = Seq(Point(10.0, 0.0), Point(20.0, 0.0))
-<<<<<<< HEAD
       val road999 = 999L
       val road1000 = 1000L
       val part = 1L
@@ -395,21 +330,6 @@
       val reversedProjectChanges = projectChanges.map(p => p.copy(changeInfo = p.changeInfo.copy(changeType = AddressChangeType.Transfer, source = p.changeInfo.target, reversed = true)))
 
       nodesAndJunctionsService.handleJunctionPointTemplates(projectChanges, pls, projectService.mapChangedRoadwayNumbers(pls, pls))
-=======
-      val roadwayNumber = Sequences.nextRoadwayNumber
-      val roadway = Roadway(NewIdValue, roadwayNumber, 1, 1, RoadType.PublicRoad, Track.Combined, Discontinuity.Continuous, 0L, 10L, reversed = false, DateTime.now, None, "user", None, 8L, TerminationCode.NoTermination, DateTime.now, None)
-      val roadway2 = Roadway(NewIdValue, roadwayNumber+1, 1, 2, RoadType.PublicRoad, Track.Combined, Discontinuity.Continuous, 0L, 10L, reversed = false, DateTime.now, None, "user", None, 8L, TerminationCode.NoTermination, DateTime.now, None)
-      val linearLocation = LinearLocation(NewIdValue, 1, 12345, 0L, 10L, SideCode.TowardsDigitizing, 0L, calibrationPoints = (None, Some(10)), geom1, LinkGeomSource.NormalLinkInterface, roadwayNumber, None, None)
-      val link1 = dummyProjectLink(1, 2, Track.Combined, Discontinuity.EndOfRoad, 0, 10, Some(DateTime.now()), None, 12346, 0, 10, SideCode.TowardsDigitizing, LinkStatus.Transfer, 0L, RoadType.PublicRoad, geom2, roadwayNumber + 1)
-
-      val pls = Seq(link1)
-
-      roadwayDAO.create(Seq(roadway, roadway2))
-      when(mockLinearLocationDAO.fetchLinearLocationByBoundingBox(any[BoundingRectangle], any[Seq[(Int, Int)]])).thenReturn(Seq(linearLocation))
-      when(mockRoadwayDAO.fetchAllByRoadwayNumbers(any[Set[Long]], any[Boolean])).thenReturn(Seq(roadway))
-
-      nodesAndJunctionsService.handleJunctionPointTemplates(pls)
->>>>>>> b38c6c0b
 
       val roadJunctionPoints = junctionPointDAO.fetchJunctionPointsByRoadwayPoints(roadway.roadwayNumber, roadway.endAddrMValue, BeforeAfter.Before)
       val junction1 = junctionDAO.fetchByIds(Seq(roadJunctionPoints.head.junctionId))
@@ -417,18 +337,13 @@
       val linkJunctionPoints = junctionPointDAO.fetchJunctionPointsByRoadwayPoints(link1.roadwayNumber, link1.startAddrMValue, BeforeAfter.After)
       val junction2 = junctionDAO.fetchByIds(Seq(linkJunctionPoints.head.junctionId))
 
-<<<<<<< HEAD
-      junction1 should be (junction2)
-=======
       junction1 should be(junction2)
->>>>>>> b38c6c0b
 
       val roadwayPoint1 = roadwayPointDAO.fetch(roadway.roadwayNumber, roadway.endAddrMValue)
       val roadwayPoint2 = roadwayPointDAO.fetch(link1.roadwayNumber, link1.startAddrMValue)
 
-<<<<<<< HEAD
-      roadwayPoint1.head.addrMValue should be (roadway.endAddrMValue)
-      roadwayPoint2.head.addrMValue should be (link1.startAddrMValue)
+      roadwayPoint1.head.addrMValue should be(roadway.endAddrMValue)
+      roadwayPoint2.head.addrMValue should be(link1.startAddrMValue)
 
       roadJunctionPoints.isDefined should be (true)
       roadJunctionPoints.head.beforeAfter should be (BeforeAfter.Before)
@@ -454,28 +369,12 @@
 
   test("Test nodesAndJunctionsService.handleJunctionPointTemplates roadsFromHead case When creating projectLinks Then junction template and junctions points should be handled/created properly and " +
     "When reverse, the junction points BeforeAfter should be reversed") {
-=======
-      roadwayPoint1.head.addrMValue should be(roadway.endAddrMValue)
-      roadwayPoint2.head.addrMValue should be(link1.startAddrMValue)
-
-      roadJunctionPoints.isDefined should be(true)
-      roadJunctionPoints.head.beforeAfter should be(dao.BeforeAfter.Before)
-      roadJunctionPoints.head.roadwayNumber should be(roadway.roadwayNumber)
-      linkJunctionPoints.isDefined should be(true)
-      linkJunctionPoints.head.beforeAfter should be(dao.BeforeAfter.After)
-      linkJunctionPoints.head.roadwayNumber should be(link1.roadwayNumber)
-    }
-  }
-
-  test("Test nodesAndJunctionsService.handleJunctionPointTemplates roadsFromHead case When creating projectLinks Then junction template and junctions points should be handled/created properly") {
->>>>>>> b38c6c0b
     runWithRollback {
       /*
      <--R--0|0--L-->
        */
       val geom1 = Seq(Point(0.0, 0.0), Point(10.0, 0.0))
       val geom2 = Seq(Point(10.0, 0.0), Point(20.0, 0.0))
-<<<<<<< HEAD
       val road999 = 999L
       val road1000 = 1000L
       val part = 1L
@@ -503,20 +402,6 @@
       val reversedProjectChanges = projectChanges.map(p => p.copy(changeInfo = p.changeInfo.copy(changeType = AddressChangeType.Transfer, source = p.changeInfo.target, reversed = true)))
 
       nodesAndJunctionsService.handleJunctionPointTemplates(projectChanges, pls, projectService.mapChangedRoadwayNumbers(pls, pls))
-=======
-      val roadwayNumber = Sequences.nextRoadwayNumber
-      val roadway = Roadway(NewIdValue, roadwayNumber, 1, 1, RoadType.PublicRoad, Track.Combined, Discontinuity.Continuous, 0L, 10L, reversed = false, DateTime.now, None, "user", None, 8L, TerminationCode.NoTermination, DateTime.now, None)
-      val roadway2 = Roadway(NewIdValue, roadwayNumber + 1, 1, 2, RoadType.PublicRoad, Track.Combined, Discontinuity.Continuous, 0L, 10L, reversed = false, DateTime.now, None, "user", None, 8L, TerminationCode.NoTermination, DateTime.now, None)
-      val linearLocation = LinearLocation(NewIdValue, 1, 12345, 0L, 10L, SideCode.AgainstDigitizing, 0L, calibrationPoints = (None, Some(10)), geom1, LinkGeomSource.NormalLinkInterface, roadwayNumber, None, None)
-      val link1 = dummyProjectLink(1, 2, Track.Combined, Discontinuity.EndOfRoad, 0, 10, Some(DateTime.now()), None, 12346, 0, 10, SideCode.TowardsDigitizing, LinkStatus.Transfer, 0L, RoadType.PublicRoad, geom2, roadwayNumber + 1)
-
-      val pls = Seq(link1)
-      roadwayDAO.create(Seq(roadway, roadway2))
-      when(mockLinearLocationDAO.fetchLinearLocationByBoundingBox(any[BoundingRectangle], any[Seq[(Int, Int)]])).thenReturn(Seq(linearLocation))
-      when(mockRoadwayDAO.fetchAllByRoadwayNumbers(any[Set[Long]], any[Boolean])).thenReturn(Seq(roadway))
-
-      nodesAndJunctionsService.handleJunctionPointTemplates(pls)
->>>>>>> b38c6c0b
 
       val roadJunctionPoints = junctionPointDAO.fetchJunctionPointsByRoadwayPoints(roadway.roadwayNumber, roadway.startAddrMValue, BeforeAfter.After)
       val junction1 = junctionDAO.fetchByIds(Seq(roadJunctionPoints.head.junctionId))
@@ -524,18 +409,13 @@
       val linkJunctionPoints = junctionPointDAO.fetchJunctionPointsByRoadwayPoints(link1.roadwayNumber, link1.startAddrMValue, BeforeAfter.After)
       val junction2 = junctionDAO.fetchByIds(Seq(linkJunctionPoints.head.junctionId))
 
-<<<<<<< HEAD
-      junction1 should be (junction2)
-=======
       junction1 should be(junction2)
->>>>>>> b38c6c0b
 
       val roadwayPoint1 = roadwayPointDAO.fetch(roadway.roadwayNumber, roadway.startAddrMValue)
       val roadwayPoint2 = roadwayPointDAO.fetch(link1.roadwayNumber, link1.startAddrMValue)
 
-<<<<<<< HEAD
-      roadwayPoint1.head.addrMValue should be (roadway.startAddrMValue)
-      roadwayPoint2.head.addrMValue should be (link1.startAddrMValue)
+      roadwayPoint1.head.addrMValue should be(roadway.startAddrMValue)
+      roadwayPoint2.head.addrMValue should be(link1.startAddrMValue)
 
       roadJunctionPoints.isDefined should be (true)
       roadJunctionPoints.head.beforeAfter should be (BeforeAfter.After)
@@ -561,28 +441,12 @@
 
   test("Test nodesAndJunctionsService.handleJunctionPointTemplates roadsToTail case When creating projectLinks Then junction template and junctions points should be handled/created properly and " +
     "When reverse, the junction points BeforeAfter should be reversed") {
-=======
-      roadwayPoint1.head.addrMValue should be(roadway.startAddrMValue)
-      roadwayPoint2.head.addrMValue should be(link1.startAddrMValue)
-
-      roadJunctionPoints.isDefined should be(true)
-      roadJunctionPoints.head.beforeAfter should be(dao.BeforeAfter.After)
-      roadJunctionPoints.head.roadwayNumber should be(roadway.roadwayNumber)
-      linkJunctionPoints.isDefined should be(true)
-      linkJunctionPoints.head.beforeAfter should be(dao.BeforeAfter.After)
-      linkJunctionPoints.head.roadwayNumber should be(link1.roadwayNumber)
-    }
-  }
-
-  test("Test nodesAndJunctionsService.handleJunctionPointTemplates roadsToTail case When creating projectLinks Then junction template and junctions points should be handled/created properly") {
->>>>>>> b38c6c0b
     runWithRollback {
       /*
       |--R--0>|<0--L--|
        */
       val geom1 = Seq(Point(0.0, 0.0), Point(10.0, 0.0))
       val geom2 = Seq(Point(10.0, 0.0), Point(20.0, 0.0))
-<<<<<<< HEAD
       val road999 = 999L
       val road1000 = 1000L
       val part = 1L
@@ -610,20 +474,6 @@
       val reversedProjectChanges = projectChanges.map(p => p.copy(changeInfo = p.changeInfo.copy(changeType = AddressChangeType.Transfer, source = p.changeInfo.target, reversed = true)))
 
       nodesAndJunctionsService.handleJunctionPointTemplates(projectChanges, pls, projectService.mapChangedRoadwayNumbers(pls, pls))
-=======
-      val roadwayNumber = Sequences.nextRoadwayNumber
-      val roadway = Roadway(NewIdValue, roadwayNumber, 1, 1, RoadType.PublicRoad, Track.Combined, Discontinuity.Continuous, 0L, 10L, reversed = false, DateTime.now, None, "user", None, 8L, TerminationCode.NoTermination, DateTime.now, None)
-      val roadway2 = Roadway(NewIdValue, roadwayNumber + 1, 1, 2, RoadType.PublicRoad, Track.Combined, Discontinuity.Continuous, 0L, 10L, reversed = false, DateTime.now, None, "user", None, 8L, TerminationCode.NoTermination, DateTime.now, None)
-      val linearLocation = LinearLocation(NewIdValue, 1, 12345, 0L, 10L, SideCode.TowardsDigitizing, 0L, calibrationPoints = (None, Some(10)), geom1, LinkGeomSource.NormalLinkInterface, roadwayNumber, None, None)
-      val link1 = dummyProjectLink(1, 2, Track.Combined, Discontinuity.EndOfRoad, 0, 10, Some(DateTime.now()), None, 12346, 0, 10, SideCode.AgainstDigitizing, LinkStatus.Transfer, 0L, RoadType.PublicRoad, geom2, roadwayNumber + 1)
-
-      val pls = Seq(link1)
-      roadwayDAO.create(Seq(roadway, roadway2))
-      when(mockLinearLocationDAO.fetchLinearLocationByBoundingBox(any[BoundingRectangle], any[Seq[(Int, Int)]])).thenReturn(Seq(linearLocation))
-      when(mockRoadwayDAO.fetchAllByRoadwayNumbers(any[Set[Long]], any[Boolean])).thenReturn(Seq(roadway))
-
-      nodesAndJunctionsService.handleJunctionPointTemplates(pls)
->>>>>>> b38c6c0b
 
       val roadJunctionPoints = junctionPointDAO.fetchJunctionPointsByRoadwayPoints(roadway.roadwayNumber, roadway.endAddrMValue, BeforeAfter.Before)
       val junction1 = junctionDAO.fetchByIds(Seq(roadJunctionPoints.head.junctionId))
@@ -631,18 +481,13 @@
       val linkJunctionPoints = junctionPointDAO.fetchJunctionPointsByRoadwayPoints(link1.roadwayNumber, link1.endAddrMValue, BeforeAfter.Before)
       val junction2 = junctionDAO.fetchByIds(Seq(linkJunctionPoints.head.junctionId))
 
-<<<<<<< HEAD
-      junction1 should be (junction2)
-=======
       junction1 should be(junction2)
->>>>>>> b38c6c0b
 
       val roadwayPoint1 = roadwayPointDAO.fetch(roadway.roadwayNumber, roadway.endAddrMValue)
       val roadwayPoint2 = roadwayPointDAO.fetch(link1.roadwayNumber, link1.endAddrMValue)
 
-<<<<<<< HEAD
-      roadwayPoint1.head.addrMValue should be (roadway.endAddrMValue)
-      roadwayPoint2.head.addrMValue should be (link1.endAddrMValue)
+      roadwayPoint1.head.addrMValue should be(roadway.endAddrMValue)
+      roadwayPoint2.head.addrMValue should be(link1.endAddrMValue)
 
       roadJunctionPoints.isDefined should be (true)
       roadJunctionPoints.head.beforeAfter should be (BeforeAfter.Before)
@@ -668,28 +513,12 @@
 
   test("Test nodesAndJunctionsService.handleJunctionPointTemplates roadsFromTail case When creating projectLinks Then junction template and junctions points should be handled/created properly and" +
     " When reverse, the junction points BeforeAfter should be reversed") {
-=======
-      roadwayPoint1.head.addrMValue should be(roadway.endAddrMValue)
-      roadwayPoint2.head.addrMValue should be(link1.endAddrMValue)
-
-      roadJunctionPoints.isDefined should be(true)
-      roadJunctionPoints.head.beforeAfter should be(dao.BeforeAfter.Before)
-      roadJunctionPoints.head.roadwayNumber should be(roadway.roadwayNumber)
-      linkJunctionPoints.isDefined should be(true)
-      linkJunctionPoints.head.beforeAfter should be(dao.BeforeAfter.Before)
-      linkJunctionPoints.head.roadwayNumber should be(link1.roadwayNumber)
-    }
-  }
-
-  test("Test nodesAndJunctionsService.handleJunctionPointTemplates roadsFromTail case When creating projectLinks Then junction template and junctions points should be handled/created properly") {
->>>>>>> b38c6c0b
     runWithRollback {
       /*
       <--R--0|<0--L--|
        */
       val geom1 = Seq(Point(0.0, 0.0), Point(10.0, 0.0))
       val geom2 = Seq(Point(10.0, 0.0), Point(20.0, 0.0))
-<<<<<<< HEAD
       val road999 = 999L
       val road1000 = 1000L
       val part = 1L
@@ -717,20 +546,6 @@
       val reversedProjectChanges = projectChanges.map(p => p.copy(changeInfo = p.changeInfo.copy(changeType = AddressChangeType.Transfer, source = p.changeInfo.target, reversed = true)))
 
       nodesAndJunctionsService.handleJunctionPointTemplates(projectChanges, pls, projectService.mapChangedRoadwayNumbers(pls, pls))
-=======
-      val roadwayNumber = Sequences.nextRoadwayNumber
-      val roadway = Roadway(NewIdValue, roadwayNumber, 1, 1, RoadType.PublicRoad, Track.Combined, Discontinuity.Continuous, 0L, 10L, reversed = false, DateTime.now, None, "user", None, 8L, TerminationCode.NoTermination, DateTime.now, None)
-      val roadway2 = Roadway(NewIdValue, roadwayNumber + 1, 1, 2, RoadType.PublicRoad, Track.Combined, Discontinuity.Continuous, 0L, 10L, reversed = false, DateTime.now, None, "user", None, 8L, TerminationCode.NoTermination, DateTime.now, None)
-      val linearLocation = LinearLocation(NewIdValue, 1, 12345, 0L, 10L, SideCode.AgainstDigitizing, 0L, calibrationPoints = (None, Some(10)), geom1, LinkGeomSource.NormalLinkInterface, roadwayNumber, None, None)
-      val link1 = dummyProjectLink(1, 2, Track.Combined, Discontinuity.EndOfRoad, 0, 10, Some(DateTime.now()), None, 12346, 0, 10, SideCode.AgainstDigitizing, LinkStatus.Transfer, 0L, RoadType.PublicRoad, geom2, roadwayNumber + 1)
-
-      val pls = Seq(link1)
-      roadwayDAO.create(Seq(roadway, roadway2))
-      when(mockLinearLocationDAO.fetchLinearLocationByBoundingBox(any[BoundingRectangle], any[Seq[(Int, Int)]])).thenReturn(Seq(linearLocation))
-      when(mockRoadwayDAO.fetchAllByRoadwayNumbers(any[Set[Long]], any[Boolean])).thenReturn(Seq(roadway))
-
-      nodesAndJunctionsService.handleJunctionPointTemplates(pls)
->>>>>>> b38c6c0b
 
       val roadJunctionPoints = junctionPointDAO.fetchJunctionPointsByRoadwayPoints(roadway.roadwayNumber, roadway.startAddrMValue, BeforeAfter.After)
       val junction1 = junctionDAO.fetchByIds(Seq(roadJunctionPoints.head.junctionId))
@@ -738,18 +553,13 @@
       val linkJunctionPoints = junctionPointDAO.fetchJunctionPointsByRoadwayPoints(link1.roadwayNumber, link1.endAddrMValue, BeforeAfter.Before)
       val junction2 = junctionDAO.fetchByIds(Seq(linkJunctionPoints.head.junctionId))
 
-<<<<<<< HEAD
-      junction1 should be (junction2)
-=======
       junction1 should be(junction2)
->>>>>>> b38c6c0b
 
       val roadwayPoint1 = roadwayPointDAO.fetch(roadway.roadwayNumber, roadway.startAddrMValue)
       val roadwayPoint2 = roadwayPointDAO.fetch(link1.roadwayNumber, link1.endAddrMValue)
 
-<<<<<<< HEAD
-      roadwayPoint1.head.addrMValue should be (roadway.startAddrMValue)
-      roadwayPoint2.head.addrMValue should be (link1.endAddrMValue)
+      roadwayPoint1.head.addrMValue should be(roadway.startAddrMValue)
+      roadwayPoint2.head.addrMValue should be(link1.endAddrMValue)
 
       roadJunctionPoints.isDefined should be (true)
       roadJunctionPoints.head.beforeAfter should be (BeforeAfter.After)
@@ -774,19 +584,6 @@
   }
 
   //TODO add test to check handleJunctionPointTemplates creation between new different roadpart links that intersect between them in project
-
-=======
-      roadwayPoint1.head.addrMValue should be(roadway.startAddrMValue)
-      roadwayPoint2.head.addrMValue should be(link1.endAddrMValue)
-
-      roadJunctionPoints.isDefined should be(true)
-      roadJunctionPoints.head.beforeAfter should be(dao.BeforeAfter.After)
-      roadJunctionPoints.head.roadwayNumber should be(roadway.roadwayNumber)
-      linkJunctionPoints.isDefined should be(true)
-      linkJunctionPoints.head.beforeAfter should be(dao.BeforeAfter.Before)
-      linkJunctionPoints.head.roadwayNumber should be(link1.roadwayNumber)
-    }
-  }
 
   test("Test getTemplatesByBoundingBox When no matching templates Then return nothing") {
     runWithRollback {
@@ -1205,5 +1002,4 @@
     }
   }
   // </editor-fold>
->>>>>>> b38c6c0b
 }