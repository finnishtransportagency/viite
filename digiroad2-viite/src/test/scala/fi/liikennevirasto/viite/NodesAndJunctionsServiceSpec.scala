package fi.liikennevirasto.viite

import java.sql.Date

import fi.liikennevirasto.digiroad2.asset.{BoundingRectangle, LinkGeomSource, SideCode}
import fi.liikennevirasto.digiroad2.dao.Sequences
import fi.liikennevirasto.digiroad2.oracle.OracleDatabase
import fi.liikennevirasto.digiroad2.service.RoadLinkService
import fi.liikennevirasto.digiroad2.util.Track
import fi.liikennevirasto.digiroad2.{DigiroadEventBus, Point}
import fi.liikennevirasto.digiroad2.asset.AdministrativeClass
import fi.liikennevirasto.viite.dao.CalibrationPointDAO.CalibrationPointLocation
import fi.liikennevirasto.viite.dao.CalibrationPointDAO.CalibrationPointType.{NoCP, RoadAddressCP}
import fi.liikennevirasto.viite.dao.{BeforeAfter, _}
import fi.liikennevirasto.viite.process.RoadwayAddressMapper
import fi.liikennevirasto.viite.util.CalibrationPointsUtils
import org.joda.time.DateTime
import org.mockito.ArgumentMatchers.{any, anyLong}
import org.mockito.Mockito.when
import org.mockito.invocation.InvocationOnMock
import org.mockito.stubbing.Answer
import org.scalatest.mockito.MockitoSugar
import org.scalatest.{BeforeAndAfter, FunSuite, Matchers}
import slick.driver.JdbcDriver.backend.Database
import slick.driver.JdbcDriver.backend.Database.dynamicSession
import slick.jdbc.StaticQuery.interpolation

import scala.util.{Left, Right}

class NodesAndJunctionsServiceSpec extends FunSuite with Matchers with BeforeAndAfter {

  val mockNodesAndJunctionsService = MockitoSugar.mock[NodesAndJunctionsService]
  private val roadNumber1 = 990
  private val roadwayNumber1 = 1000000000l
  private val roadwayNumber2 = 1000000002l
  private val roadPartNumber1 = 1
  val roadNumberLimits = Seq((RoadClass.forJunctions.start, RoadClass.forJunctions.end))
  val mockLinearLocationDAO = MockitoSugar.mock[LinearLocationDAO]
  val mockRoadwayDAO = MockitoSugar.mock[RoadwayDAO]
  val mockRoadwayChangesDAO = MockitoSugar.mock[RoadwayChangesDAO]
  val mockRoadLinkService: RoadLinkService = MockitoSugar.mock[RoadLinkService]
  val mockRoadwayAddressMapper: RoadwayAddressMapper = MockitoSugar.mock[RoadwayAddressMapper]
  val mockEventBus: DigiroadEventBus = MockitoSugar.mock[DigiroadEventBus]
  val roadwayDAO = new RoadwayDAO
  val roadwayPointDAO = new RoadwayPointDAO
  val nodeDAO = new NodeDAO
  val nodePointDAO = new NodePointDAO
  val junctionDAO = new JunctionDAO
  val junctionPointDAO = new JunctionPointDAO
  val linearLocationDAO = new LinearLocationDAO
  val roadwayChangesDAO = new RoadwayChangesDAO
  val projectDAO = new ProjectDAO
  val projectLinkDAO = new ProjectLinkDAO
  val projectReservedPartDAO = new ProjectReservedPartDAO
  val roadwayAddressMapper = new RoadwayAddressMapper(roadwayDAO, linearLocationDAO)
  val roadAddressService: RoadAddressService = new RoadAddressService(mockRoadLinkService, new RoadwayDAO,
    new LinearLocationDAO, new RoadNetworkDAO, roadwayPointDAO, nodePointDAO, junctionPointDAO,
    mockRoadwayAddressMapper, mockEventBus, frozenVVH = false) {

    override def withDynSession[T](f: => T): T = f

    override def withDynTransaction[T](f: => T): T = f
  }

  val nodesAndJunctionsService = new NodesAndJunctionsService(mockRoadwayDAO, roadwayPointDAO, mockLinearLocationDAO, nodeDAO, nodePointDAO, junctionDAO, junctionPointDAO, roadwayChangesDAO) {
    override def withDynSession[T](f: => T): T = f

    override def withDynTransaction[T](f: => T): T = f

    override def withDynTransactionNewOrExisting[T](f: => T): T = f
  }

  val projectService: ProjectService = new ProjectService(roadAddressService, mockRoadLinkService, nodesAndJunctionsService, roadwayDAO,
    roadwayPointDAO, linearLocationDAO, projectDAO, projectLinkDAO,
    nodeDAO, nodePointDAO, junctionPointDAO, projectReservedPartDAO, roadwayChangesDAO,
    roadwayAddressMapper, mockEventBus) {
    override def withDynSession[T](f: => T): T = f

    override def withDynTransaction[T](f: => T): T = f
  }

  def runWithRollback(f: => Unit): Unit = {
    Database.forDataSource(OracleDatabase.ds).withDynTransaction {
      f
      dynamicSession.rollback()
    }
  }

  def withDynTransaction[T](f: => T): T = OracleDatabase.withDynTransaction(f)

  val testRoadway1 = Roadway(NewIdValue, roadwayNumber1, roadNumber1, roadPartNumber1, AdministrativeClass.State, Track.Combined, Discontinuity.Continuous, 0, 100, reversed = false, DateTime.parse("2000-01-01"), None, "test", Some("TEST ROAD 1"), 1, TerminationCode.NoTermination)

  val testNode1 = Node(NewIdValue, NewIdValue, Point(100, 100), Some("Test node"), NodeType.NormalIntersection,
    DateTime.parse("2019-01-01"), None, DateTime.parse("2019-01-01"), None, "Test", None, registrationDate = new DateTime())

  val testRoadwayPoint1 = RoadwayPoint(NewIdValue, roadwayNumber1, 0, "Test", None, None, None)
  val testRoadwayPoint2 = RoadwayPoint(NewIdValue, roadwayNumber2, 0, "Test", None, None, None)

  val testNodePoint1 = NodePoint(NewIdValue, BeforeAfter.Before, -1, None, NodePointType.UnknownNodePointType, Some(testNode1.startDate), testNode1.endDate,
    DateTime.parse("2019-01-01"), None, "Test", None, 0, 0, 0, 0, Track.Combined, 0)

  val testJunction1 = Junction(NewIdValue, None, None, DateTime.parse("2019-01-01"), None,
    DateTime.parse("2019-01-01"), None, "Test", None)

  val testJunctionPoint1 = JunctionPoint(NewIdValue, BeforeAfter.Before, -1, -1, Some(testJunction1.startDate), testJunction1.endDate,
    DateTime.parse("2019-01-01"), None, "Test", None, -1, 10, 0, 0, Track.Combined, Discontinuity.Continuous)

  val testLinearLocation1 = LinearLocation(NewIdValue, 1, 1000l, 0.0, 2.8, SideCode.TowardsDigitizing, 10000000000l,
    (CalibrationPointReference.None, CalibrationPointReference.None), Seq(Point(99.0, 99.0), Point(101.0, 101.0)), LinkGeomSource.NormalLinkInterface, -1)

  def dummyProjectLink(roadNumber: Long, roadPartNumber: Long, trackCode: Track, discontinuityType: Discontinuity, startAddrM: Long, endAddrM: Long, originalStartAddr: Long = 0, originalEndAddr: Long = 0, startDate: Option[DateTime], endDate: Option[DateTime] = None, linkId: Long = 0, startMValue: Double = 0, endMValue: Double = 0, sideCode: SideCode = SideCode.Unknown, status: LinkStatus, projectId: Long = 0, administrativeClass: AdministrativeClass = AdministrativeClass.State, geometry: Seq[Point] = Seq(), roadwayNumber: Long): ProjectLink = {
    ProjectLink(0L, roadNumber, roadPartNumber, trackCode, discontinuityType, startAddrM, endAddrM, originalStartAddr, originalEndAddr, startDate, endDate, Some("user"), linkId, startMValue, endMValue, sideCode, (NoCP, NoCP), (NoCP, NoCP), geometry, projectId, status, administrativeClass, LinkGeomSource.NormalLinkInterface, geometryLength = 0.0, roadwayId = 0, linearLocationId = 0, ely = 8, reversed = false, None, linkGeometryTimeStamp = 0, roadwayNumber)
  }

  def buildTestDataForProject(project: Option[Project], rws: Option[Seq[Roadway]], lil: Option[Seq[LinearLocation]],
                              pls: Option[Seq[ProjectLink]]): Unit = {
    if (rws.nonEmpty)
      roadwayDAO.create(rws.get)
    if (lil.nonEmpty)
      linearLocationDAO.create(lil.get, "user")
    if (project.nonEmpty)
      projectDAO.create(project.get)
    if (pls.nonEmpty) {
      if (project.nonEmpty) {
        val roadParts = pls.get.groupBy(pl => (pl.roadNumber, pl.roadPartNumber)).keys
        roadParts.foreach(rp => projectReservedPartDAO.reserveRoadPart(project.get.id, rp._1, rp._2, "user"))
        projectLinkDAO.create(pls.get.map(_.copy(projectId = project.get.id)))
      } else {
        projectLinkDAO.create(pls.get)
      }
    }
  }

  def toRoadwayAndLinearLocation(p: ProjectLink): (LinearLocation, Roadway) = {
    val startDate = p.startDate.getOrElse(DateTime.now()).minusDays(1)

    (LinearLocation(p.linearLocationId, 1, p.linkId, p.startMValue, p.endMValue, p.sideCode, p.linkGeometryTimeStamp,
      (CalibrationPointsUtils.toCalibrationPointReference(p.startCalibrationPoint),
        CalibrationPointsUtils.toCalibrationPointReference(p.endCalibrationPoint)),
      p.geometry, p.linkGeomSource, p.roadwayNumber, Some(startDate), p.endDate),
      Roadway(p.roadwayId, p.roadwayNumber, p.roadNumber, p.roadPartNumber, p.administrativeClass, p.track, p.discontinuity, p.startAddrMValue, p.endAddrMValue, p.reversed, startDate, p.endDate,
        p.createdBy.getOrElse("-"), p.roadName, p.ely, TerminationCode.NoTermination, DateTime.now(), None))
  }

  before {
    // Forward all calls to mock.fetchAllBySectionAndTracks to actual implementation
    when(mockRoadwayDAO.fetchAllBySectionAndTracks(anyLong(), anyLong(), any()))
      .thenAnswer(
        new Answer[Seq[Roadway]] {
          override def answer(i: InvocationOnMock): Seq[Roadway] = {
            roadwayDAO.fetchAllBySectionAndTracks(i.getArgument(0), i.getArgument(1), i.getArgument(2))
          }
        })
  }

  test("Test nodesAndJunctionsService.getNodesByRoadAttributes When there are less than 50 nodes in the given road Then should return the list of those nodes") {
    runWithRollback {
      roadwayDAO.create(Seq(testRoadway1))
      val nodeNumber = nodeDAO.create(Seq(testNode1)).head
      val roadwayPointId = Sequences.nextRoadwayPointId
      roadwayPointDAO.create(testRoadwayPoint1.copy(id = roadwayPointId))
      nodePointDAO.create(Seq(testNodePoint1.copy(nodeNumber = Some(nodeNumber), roadwayPointId = roadwayPointId)))

      val nodesAndRoadAttributes = nodesAndJunctionsService.getNodesByRoadAttributes(roadNumber1, None, None)
      nodesAndRoadAttributes.isRight should be(true)
      nodesAndRoadAttributes match {
        case Right(nodes) => {
          nodes.size should be(1)
          val node = nodes.head
          node._1.name should be(Some("Test node"))
          node._1.coordinates should be(Point(100, 100))
          node._2.roadNumber should be(roadNumber1)
          node._2.roadPartNumber should be(roadPartNumber1)
        }
        case _ => fail("Should not get here")
      }
    }
  }

  test("Test nodesAndJunctionsService.getNodesByRoadAttributes When there are more than 50 nodes in the given road for a single road part Then should return the list of those nodes") {
    runWithRollback {
      roadwayDAO.create(Seq(testRoadway1))
      for (index <- 0 to MaxAllowedNodes) {
        val nodeId = Sequences.nextNodeId
        val nodeNumber = nodeDAO.create(Seq(testNode1.copy(id = nodeId))).head
        val roadwayPointId = Sequences.nextRoadwayPointId
        roadwayPointDAO.create(testRoadwayPoint1.copy(id = roadwayPointId, addrMValue = index))
        nodePointDAO.create(Seq(testNodePoint1.copy(nodeNumber = Some(nodeNumber), roadwayPointId = roadwayPointId)))
      }

      val nodesAndRoadAttributes = nodesAndJunctionsService.getNodesByRoadAttributes(roadNumber1, Some(roadPartNumber1), None)
      nodesAndRoadAttributes.isRight should be(true)
      nodesAndRoadAttributes match {
        case Right(nodes) => nodes.size should be(51)
        case _ => fail()
      }
    }
  }

  test("Test nodesAndJunctionsService.getNodesByRoadAttributes When there are more than 50 nodes Then should return error message") {
    runWithRollback {
      roadwayDAO.create(Seq(testRoadway1))
      for (index <- 0 to MaxAllowedNodes) {
        val nodeId = Sequences.nextNodeId
        val nodeNumber = nodeDAO.create(Seq(testNode1.copy(id = nodeId))).head
        val roadwayPointId = Sequences.nextRoadwayPointId
        roadwayPointDAO.create(testRoadwayPoint1.copy(id = roadwayPointId, addrMValue = index))
        nodePointDAO.create(Seq(testNodePoint1.copy(nodeNumber = Some(nodeNumber), roadwayPointId = roadwayPointId)))
      }

      val nodesAndRoadAttributes = nodesAndJunctionsService.getNodesByRoadAttributes(roadNumber1, None, None)
      nodesAndRoadAttributes.isLeft should be(true)
      nodesAndRoadAttributes match {
        case Left(errorMessage) => errorMessage should be(ReturnedTooManyNodesErrorMessage)
        case _ => fail()
      }
    }
  }

  test("Test getTemplatesByBoundingBox When matching templates Then return them") {
    runWithRollback {
      val roadwayNumber = Sequences.nextRoadwayNumber
      roadwayDAO.create(Seq(testRoadway1.copy(roadwayNumber = roadwayNumber)))
      linearLocationDAO.create(Seq(testLinearLocation1.copy(roadwayNumber = roadwayNumber)))
      val roadwayPointId = roadwayPointDAO.create(testRoadwayPoint1.copy(roadwayNumber = roadwayNumber))
      nodePointDAO.create(Seq(testNodePoint1.copy(roadwayPointId = roadwayPointId)))
      val junctionId = junctionDAO.create(Seq(testJunction1)).head
      junctionPointDAO.create(Seq(testJunctionPoint1.copy(junctionId = junctionId, roadwayPointId = roadwayPointId)))

      val templates = nodesAndJunctionsService.getTemplatesByBoundingBox(BoundingRectangle(Point(98, 98), Point(102, 102)))
      templates._1.size should be(1)
      templates._2.size should be(1)
      templates._2.head._2.size should be(1)
      templates._1.head.roadwayNumber should be(roadwayNumber)
      templates._2.head._1.id should be(junctionId)
      templates._2.head._1.nodeNumber should be(None)
      templates._2.head._2.head.junctionId should be(junctionId)
    }
  }

  test("Test nodesAndJunctionsService.handleJunctionTemplates roadsToHead case When creating projectlinks Then junction template and junctions points should be handled/created properly") {
    runWithRollback {
      /*
     v0---R---|
     |0--PL-->|--PL-->|


     PL: Project link
     R: Existing road
       */
      val geom1 = Seq(Point(10.0, 0.0), Point(0.0, 0.0))
      val geom2 = Seq(Point(0.0, 0.0), Point(11.0, 0.0))
      val geom3 = Seq(Point(11.0, 0.0), Point(20.0, 0.0))
      val road999 = 999L
      val road1000 = 1000L
      val part = 1L
      val roadwayNumber = Sequences.nextRoadwayNumber
      val rwId = Sequences.nextRoadwayId
      val roadway = Roadway(rwId, roadwayNumber, road999, part, AdministrativeClass.State, Track.Combined, Discontinuity.Discontinuous, 0L, 10L, reversed = false, DateTime.now, None, "user", None, 8L, TerminationCode.NoTermination, DateTime.now, None)
      val roadway2 = Roadway(rwId + 1, roadwayNumber + 1, road1000, part, AdministrativeClass.State, Track.Combined, Discontinuity.Continuous, 0L, 20L, reversed = false, DateTime.now, None, "user", None, 8L, TerminationCode.NoTermination, DateTime.now, None)
      val linearLocationId = Sequences.nextLinearLocationId
      val linearLocation = LinearLocation(linearLocationId, 1, 12345, 0L, 10L, SideCode.TowardsDigitizing, 0L,
        calibrationPoints = (CalibrationPointReference(Some(0)), CalibrationPointReference(Some(10))),
        geom1, LinkGeomSource.NormalLinkInterface, roadwayNumber, None, None)
      val projectId = Sequences.nextViiteProjectId
      val plId1 = projectId + 1

      val project = Project(projectId, ProjectState.Incomplete, "f", "s", DateTime.now(), "", DateTime.now(), DateTime.now(),
        "", Seq(), Seq(), None, None)

      val link1 = dummyProjectLink(road1000, part, Track.Combined, Discontinuity.Continuous, 0, 11, 0, 11, Some(DateTime.now()), None, 12346, 0, 10, SideCode.TowardsDigitizing, LinkStatus.New, projectId, AdministrativeClass.State, geom2, roadwayNumber + 1).copy(id = plId1 + 1, roadwayId = rwId + 1, linearLocationId = linearLocationId + 1)
      val link2 = dummyProjectLink(road1000, part, Track.Combined, Discontinuity.Continuous, 11, 20, 11, 20, Some(DateTime.now()), None, 12347, 0, 10, SideCode.TowardsDigitizing, LinkStatus.New, projectId, AdministrativeClass.State, geom3, roadwayNumber + 1).copy(id = plId1 + 2, roadwayId = rwId + 1, linearLocationId = linearLocationId + 2)

      val linearLocations = Seq(
        LinearLocation(linearLocationId, 1, 12345, 0.0, 10.0, SideCode.TowardsDigitizing, 10000000000l,
          (CalibrationPointReference(Some(0l)), CalibrationPointReference.None),
          Seq(Point(0.0, 0.0), Point(10.0, 0.0)), LinkGeomSource.ComplementaryLinkInterface,
          roadwayNumber, Some(DateTime.parse("2000-01-01")), None),
        LinearLocation(linearLocationId + 1, 1, 12346, 0.0, 11.0, SideCode.TowardsDigitizing, 10000000000l,
          (CalibrationPointReference.None, CalibrationPointReference.None),
          Seq(Point(0.0, 0.0), Point(11.0, 0.0)), LinkGeomSource.ComplementaryLinkInterface,
          roadwayNumber + 1, Some(DateTime.parse("2000-01-01")), None),
        LinearLocation(linearLocationId + 2, 2, 12347, 0.0, 9.0, SideCode.TowardsDigitizing, 10000000000l,
          (CalibrationPointReference.None, CalibrationPointReference.None),
          Seq(Point(11.0, 0.0), Point(20.0, 0.0)), LinkGeomSource.ComplementaryLinkInterface,
          roadwayNumber + 1, Some(DateTime.parse("2000-01-01")), None)
      )
      val pls = Seq(link1, link2)
      roadwayDAO.create(Seq(roadway, roadway2))
      buildTestDataForProject(Some(project), None, Some(linearLocations), Some(pls))
      val projectChanges = List(
        ProjectRoadwayChange(0, Some("project name"), 8L, "test user", DateTime.now,
          RoadwayChangeInfo(AddressChangeType.New,
            RoadwayChangeSection(None, None, None, None, None, None, Some(AdministrativeClass.State), Some(Discontinuity.Continuous), Some(8L)),
            RoadwayChangeSection(Some(link1.roadNumber), Some(Track.Combined.value.toLong), startRoadPartNumber = Some(link1.roadPartNumber), endRoadPartNumber = Some(link1.roadPartNumber), startAddressM = Some(link1.startAddrMValue), endAddressM = Some(link2.endAddrMValue), Some(AdministrativeClass.State), Some(Discontinuity.Continuous), Some(8L)),
            Discontinuity.Continuous, AdministrativeClass.State, reversed = false, 1, 8)
          , DateTime.now, Some(0L))
      )

      when(mockLinearLocationDAO.fetchLinearLocationByBoundingBox(any[BoundingRectangle], any[Seq[(Int, Int)]])).thenReturn(Seq(linearLocation))
      when(mockRoadwayDAO.fetchAllByRoadwayNumbers(any[Set[Long]], any[Boolean])).thenReturn(Seq(roadway))

      val mappedRoadwayNumbers = projectLinkDAO.fetchProjectLinksChange(projectId)
      nodesAndJunctionsService.handleJunctionAndJunctionPoints(projectChanges, pls, mappedRoadwayNumbers)

      val roadJunctionPoints = junctionPointDAO.fetchByRoadwayPoint(roadway.roadwayNumber, roadway.endAddrMValue, BeforeAfter.Before)
      val junction1 = junctionDAO.fetchByIds(Seq(roadJunctionPoints.head.junctionId))

      val link1JunctionPoints = junctionPointDAO.fetchByRoadwayPoint(link1.roadwayNumber, link1.startAddrMValue, BeforeAfter.After)
      val link2JunctionPoints = junctionPointDAO.fetchByRoadwayPoint(link2.roadwayNumber, link2.startAddrMValue, BeforeAfter.After)
      val junction2 = junctionDAO.fetchByIds(Seq(link1JunctionPoints.head.junctionId))

      junction1 should be(junction2)

      val roadwayPoint1 = roadwayPointDAO.fetch(roadway.roadwayNumber, roadway.endAddrMValue)
      val roadwayPoint2 = roadwayPointDAO.fetch(link1.roadwayNumber, link1.startAddrMValue)

      roadwayPoint1.head.addrMValue should be(roadway.endAddrMValue)
      roadwayPoint2.head.addrMValue should be(link1.startAddrMValue)

      roadJunctionPoints.isDefined should be(true)
      roadJunctionPoints.head.beforeAfter should be(BeforeAfter.Before)
      roadJunctionPoints.head.roadwayNumber should be(roadway.roadwayNumber)
      link1JunctionPoints.isDefined should be(true)
      link1JunctionPoints.head.beforeAfter should be(BeforeAfter.After)
      link1JunctionPoints.head.roadwayNumber should be(link1.roadwayNumber)
      link2JunctionPoints.isDefined should be(false)

    }
  }

  test("Test nodesAndJunctionsService.handleJunctionTemplates roadsToHead case When creating projectlinks Then junction template and junctions points should be handled/created properly and" +
    " When reverse, the junction points BeforeAfter should be reversed") {
    runWithRollback {
      /*
     |--R-->0|0--L-->
       */
      val geom1 = Seq(Point(0.0, 0.0), Point(10.0, 0.0))
      val geom2 = Seq(Point(10.0, 0.0), Point(20.0, 0.0))
      val road999 = 999L
      val road1000 = 1000L
      val part = 1L
      val roadwayNumber = Sequences.nextRoadwayNumber
      val rwId = Sequences.nextRoadwayId
      val roadway = Roadway(rwId, roadwayNumber, road999, part, AdministrativeClass.State, Track.Combined, Discontinuity.Continuous, 0L, 10L, reversed = false, DateTime.now, None, "user", None, 8L, TerminationCode.NoTermination, DateTime.now, None)
      val roadway2 = Roadway(rwId + 1, roadwayNumber + 1, road1000, part, AdministrativeClass.State, Track.Combined, Discontinuity.Continuous, 0L, 10L, reversed = false, DateTime.now, None, "user", None, 8L, TerminationCode.NoTermination, DateTime.now, None)
      val linearLocationId = Sequences.nextLinearLocationId
      val linearLocation = LinearLocation(linearLocationId, 1, 12345, 0L, 10L, SideCode.TowardsDigitizing, 0L,
        calibrationPoints = (CalibrationPointReference(Some(0)), CalibrationPointReference(Some(10))),
        geom1, LinkGeomSource.NormalLinkInterface, roadwayNumber, None, None)
      val projectId = Sequences.nextViiteProjectId
      val plId1 = projectId + 1

      val project = Project(projectId, ProjectState.Incomplete, "f", "s", DateTime.now(), "", DateTime.now(), DateTime.now(),
        "", Seq(), Seq(), None, None)

      val link1 = dummyProjectLink(road1000, part, Track.Combined, Discontinuity.EndOfRoad, 0, 10, 0, 10, Some(DateTime.now()), None, 12346, 0, 10, SideCode.TowardsDigitizing, LinkStatus.Transfer, projectId, AdministrativeClass.State, geom2, roadwayNumber + 1).copy(id = plId1 + 1, roadwayId = rwId + 1, linearLocationId = linearLocationId + 1)


      val linearLocations = Seq(
        LinearLocation(linearLocationId, 1, 1000l, 0.0, 50.0, SideCode.TowardsDigitizing, 10000000000l,
          (CalibrationPointReference(Some(0l)), CalibrationPointReference.None),
          Seq(Point(0.0, 0.0), Point(10.0, 0.0)), LinkGeomSource.ComplementaryLinkInterface,
          roadwayNumber, Some(DateTime.parse("2000-01-01")), None),
        LinearLocation(linearLocationId + 1, 1, 2000l, 0.0, 10.0, SideCode.TowardsDigitizing, 10000000000l,
          (CalibrationPointReference.None, CalibrationPointReference.None),
          Seq(Point(10.0, 0.0), Point(20.0, 0.0)), LinkGeomSource.ComplementaryLinkInterface,
          roadwayNumber + 1, Some(DateTime.parse("2000-01-01")), None)
      )
      val pls = Seq(link1)
      val reversedPls = pls.map(_.copy(sideCode = SideCode.switch(link1.sideCode), reversed = true))
      roadwayDAO.create(Seq(roadway, roadway2))
      buildTestDataForProject(Some(project), None, Some(linearLocations), Some(reversedPls))
      val projectChanges = List(
        //combined
        ProjectRoadwayChange(0, Some("project name"), 8L, "test user", DateTime.now,
          RoadwayChangeInfo(AddressChangeType.New,
            RoadwayChangeSection(None, None, None, None, None, None, Some(AdministrativeClass.State), Some(Discontinuity.Continuous), Some(8L)),
            RoadwayChangeSection(Some(link1.roadNumber), Some(Track.Combined.value.toLong), startRoadPartNumber = Some(link1.roadPartNumber), endRoadPartNumber = Some(link1.roadPartNumber), startAddressM = Some(link1.startAddrMValue), endAddressM = Some(link1.endAddrMValue), Some(AdministrativeClass.State), Some(Discontinuity.Continuous), Some(8L)),
            Discontinuity.Continuous, AdministrativeClass.State, reversed = false, 1, 8)
          , DateTime.now, Some(0L))
      )

      when(mockLinearLocationDAO.fetchLinearLocationByBoundingBox(any[BoundingRectangle], any[Seq[(Int, Int)]])).thenReturn(Seq(linearLocation))
      when(mockRoadwayDAO.fetchAllByRoadwayNumbers(any[Set[Long]], any[Boolean])).thenReturn(Seq(roadway))

      val reversedProjectChanges = projectChanges.map(p => p.copy(changeInfo = p.changeInfo.copy(changeType = AddressChangeType.Transfer, source = p.changeInfo.target, reversed = true)))

      val mappedRoadwayNumbers = projectLinkDAO.fetchProjectLinksChange(projectId)
      sqlu"""INSERT INTO LINK (ID) VALUES (12345)""".execute
      sqlu"""INSERT INTO LINK (ID) VALUES (12346)""".execute
      nodesAndJunctionsService.handleJunctionAndJunctionPoints(projectChanges, pls, mappedRoadwayNumbers)

      val roadJunctionPoints = junctionPointDAO.fetchByRoadwayPoint(roadway.roadwayNumber, roadway.endAddrMValue, BeforeAfter.Before)
      val junction1 = junctionDAO.fetchByIds(Seq(roadJunctionPoints.head.junctionId))

      val linkJunctionPoints = junctionPointDAO.fetchByRoadwayPoint(link1.roadwayNumber, link1.startAddrMValue, BeforeAfter.After)
      val junction2 = junctionDAO.fetchByIds(Seq(linkJunctionPoints.head.junctionId))

      junction1 should be(junction2)

      val roadwayPoint1 = roadwayPointDAO.fetch(roadway.roadwayNumber, roadway.endAddrMValue)
      val roadwayPoint2 = roadwayPointDAO.fetch(link1.roadwayNumber, link1.startAddrMValue)

      roadwayPoint1.head.addrMValue should be(roadway.endAddrMValue)
      roadwayPoint2.head.addrMValue should be(link1.startAddrMValue)

      roadJunctionPoints.isDefined should be(true)
      roadJunctionPoints.head.beforeAfter should be(BeforeAfter.Before)
      roadJunctionPoints.head.roadwayNumber should be(roadway.roadwayNumber)
      linkJunctionPoints.isDefined should be(true)
      linkJunctionPoints.head.beforeAfter should be(BeforeAfter.After)
      linkJunctionPoints.head.roadwayNumber should be(link1.roadwayNumber)

      val reversedRoadways = Seq(Roadway(NewIdValue, link1.roadwayNumber, link1.roadNumber, link1.roadPartNumber, AdministrativeClass.State, Track.Combined, Discontinuity.Continuous, link1.startAddrMValue, link1.endAddrMValue, reversed = true, DateTime.parse("2000-01-01"), None, "test", Some("TEST ROAD 1"), 1, TerminationCode.NoTermination)
      )
      roadwayDAO.expireById(Seq(roadway, roadway2).map(_.id).toSet)
      roadwayDAO.create(reversedRoadways)
      val mappedReservedRoadwayNumbers = projectLinkDAO.fetchProjectLinksChange(projectId)
      roadAddressService.handleRoadwayPointsUpdate(reversedProjectChanges, mappedReservedRoadwayNumbers)
      val roadwayPointsAfterUpdate = roadwayPointDAO.fetchByRoadwayNumber(link1.roadwayNumber)
      nodesAndJunctionsService.handleJunctionAndJunctionPoints(reversedProjectChanges, reversedPls, mappedReservedRoadwayNumbers)
      val reversedLinkJunctionPoints = junctionPointDAO.fetchByRoadwayPoint(link1.roadwayNumber, roadwayPointsAfterUpdate.head.addrMValue, BeforeAfter.Before)
      linkJunctionPoints.head.id should be(reversedLinkJunctionPoints.head.id)
      reversedLinkJunctionPoints.head.beforeAfter should be(BeforeAfter.switch(linkJunctionPoints.head.beforeAfter))
    }
  }

  test("Test nodesAndJunctionsService.handleJunctionTemplates roadsFromHead case When creating projectLinks Then junction template and junctions points should be handled/created properly and " +
    "When reverse, the junction points BeforeAfter should be reversed") {
    runWithRollback {
      /*
     <--R--0|0--L-->
       */
      val geom1 = Seq(Point(0.0, 0.0), Point(10.0, 0.0))
      val geom2 = Seq(Point(10.0, 0.0), Point(20.0, 0.0))
      val road999 = 999L
      val road1000 = 1000L
      val part = 1L
      val roadwayNumber = Sequences.nextRoadwayNumber
      val rwId = Sequences.nextRoadwayId
      val linearLocationId = Sequences.nextLinearLocationId
      val roadway = Roadway(rwId, roadwayNumber, road999, part, AdministrativeClass.State, Track.Combined, Discontinuity.Continuous, 0L, 10L, reversed = false, DateTime.now, None, "user", None, 8L, TerminationCode.NoTermination, DateTime.now, None)
      val roadway2 = Roadway(rwId + 1, roadwayNumber + 1, road1000, part, AdministrativeClass.State, Track.Combined, Discontinuity.Continuous, 0L, 10L, reversed = false, DateTime.now, None, "user", None, 8L, TerminationCode.NoTermination, DateTime.now, None)
      val linearLocation = LinearLocation(linearLocationId, 1, 12345, 0L, 10L, SideCode.AgainstDigitizing, 0L,
        calibrationPoints = (CalibrationPointReference.None, CalibrationPointReference(Some(10))),
        geom1, LinkGeomSource.NormalLinkInterface, roadwayNumber, None, None)
      val linearLocation2 = LinearLocation(linearLocationId + 1, 1, 12346, 0L, 10L, SideCode.TowardsDigitizing, 0L,
        calibrationPoints = (CalibrationPointReference.None, CalibrationPointReference(Some(10))),
        geom1, LinkGeomSource.NormalLinkInterface, roadwayNumber + 1, None, None)

      val projectId = Sequences.nextViiteProjectId

      val link1 = dummyProjectLink(road1000, part, Track.Combined, Discontinuity.EndOfRoad, 0, 10, 0, 10, Some(DateTime.now()), None, 12346, 0, 10, SideCode.TowardsDigitizing, LinkStatus.Transfer, projectId, AdministrativeClass.State, geom2, roadwayNumber + 1).copy(id = projectId + 1, roadwayId = rwId + 1, linearLocationId = linearLocationId + 1)

      val project = Project(projectId, ProjectState.Incomplete, "f", "s", DateTime.now(), "", DateTime.now(), DateTime.now(),
        "", Seq(), Seq(), None, None)
      val pls = Seq(link1)

      buildTestDataForProject(Some(project), Some(Seq(roadway, roadway2)), Some(Seq(linearLocation, linearLocation2)), Some(pls))

      val projectChanges = List(
        //combined
        ProjectRoadwayChange(0, Some("project name"), 8L, "test user", DateTime.now,
          RoadwayChangeInfo(AddressChangeType.New,
            RoadwayChangeSection(None, None, None, None, None, None, Some(AdministrativeClass.State), Some(Discontinuity.Continuous), Some(8L)),
            RoadwayChangeSection(Some(link1.roadNumber), Some(Track.Combined.value.toLong), startRoadPartNumber = Some(link1.roadPartNumber), endRoadPartNumber = Some(link1.roadPartNumber), startAddressM = Some(link1.startAddrMValue), endAddressM = Some(link1.endAddrMValue), Some(AdministrativeClass.State), Some(Discontinuity.Continuous), Some(8L)),
            Discontinuity.Continuous, AdministrativeClass.State, reversed = false, 1, 8)
          , DateTime.now, Some(0L))
      )

      val reversedPls = pls.map(_.copy(sideCode = SideCode.switch(link1.sideCode), reversed = true))

      when(mockLinearLocationDAO.fetchLinearLocationByBoundingBox(any[BoundingRectangle], any[Seq[(Int, Int)]])).thenReturn(Seq(linearLocation))
      when(mockRoadwayDAO.fetchAllByRoadwayNumbers(any[Set[Long]], any[Boolean])).thenReturn(Seq(roadway))

      val reversedProjectChanges = projectChanges.map(p => p.copy(changeInfo = p.changeInfo.copy(changeType = AddressChangeType.Transfer, source = p.changeInfo.target, reversed = true)))
      val mappedRoadwayNumbers = projectLinkDAO.fetchProjectLinksChange(projectId)
      nodesAndJunctionsService.handleJunctionAndJunctionPoints(projectChanges, pls, mappedRoadwayNumbers)

      val roadJunctionPoints = junctionPointDAO.fetchByRoadwayPoint(roadway.roadwayNumber, roadway.startAddrMValue, BeforeAfter.After)
      val junction1 = junctionDAO.fetchByIds(Seq(roadJunctionPoints.head.junctionId))

      val linkJunctionPoints = junctionPointDAO.fetchByRoadwayPoint(link1.roadwayNumber, link1.startAddrMValue, BeforeAfter.After)
      val junction2 = junctionDAO.fetchByIds(Seq(linkJunctionPoints.head.junctionId))

      junction1 should be(junction2)

      val roadwayPoint1 = roadwayPointDAO.fetch(roadway.roadwayNumber, roadway.startAddrMValue)
      val roadwayPoint2 = roadwayPointDAO.fetch(link1.roadwayNumber, link1.startAddrMValue)

      roadwayPoint1.head.addrMValue should be(roadway.startAddrMValue)
      roadwayPoint2.head.addrMValue should be(link1.startAddrMValue)

      roadJunctionPoints.isDefined should be(true)
      roadJunctionPoints.head.beforeAfter should be(BeforeAfter.After)
      roadJunctionPoints.head.roadwayNumber should be(roadway.roadwayNumber)
      linkJunctionPoints.isDefined should be(true)
      linkJunctionPoints.head.beforeAfter should be(BeforeAfter.After)
      linkJunctionPoints.head.roadwayNumber should be(link1.roadwayNumber)

      val reversedRoadways = Seq(Roadway(NewIdValue, link1.roadwayNumber, link1.roadNumber, link1.roadPartNumber, AdministrativeClass.State, Track.Combined, Discontinuity.Continuous, link1.startAddrMValue, link1.endAddrMValue, reversed = true, DateTime.parse("2000-01-01"), None, "test", Some("TEST ROAD 1"), 1, TerminationCode.NoTermination)
      )
      roadwayDAO.create(reversedRoadways)
      val mappedReversedRoadwayNumbers = projectLinkDAO.fetchProjectLinksChange(projectId)
      roadAddressService.handleRoadwayPointsUpdate(reversedProjectChanges, mappedReversedRoadwayNumbers)
      val roadwayPointsAfterUpdate = roadwayPointDAO.fetchByRoadwayNumber(link1.roadwayNumber)
      nodesAndJunctionsService.handleJunctionAndJunctionPoints(reversedProjectChanges, reversedPls, mappedReversedRoadwayNumbers)
      val reversedLinkJunctionPoints = junctionPointDAO.fetchByRoadwayPoint(link1.roadwayNumber, roadwayPointsAfterUpdate.head.addrMValue, BeforeAfter.Before)
      linkJunctionPoints.head.id should be(reversedLinkJunctionPoints.head.id)
      reversedLinkJunctionPoints.head.beforeAfter should be(BeforeAfter.switch(linkJunctionPoints.head.beforeAfter))
    }
  }

  test("Test nodesAndJunctionsService.handleJunctionTemplates roadsToTail case When creating projectLinks Then junction template and junctions points should be handled/created properly and " +
    "When reverse, the junction points BeforeAfter should be reversed") {
    runWithRollback {
      /*
      |--R--0>|<0--L--|
       */
      val geom1 = Seq(Point(0.0, 0.0), Point(10.0, 0.0))
      val geom2 = Seq(Point(10.0, 0.0), Point(20.0, 0.0))
      val road999 = 999L
      val road1000 = 1000L
      val part = 1L
      val roadwayNumber = Sequences.nextRoadwayNumber
      val rwId = Sequences.nextRoadwayId
      val linearLocationId = Sequences.nextLinearLocationId
      val roadway = Roadway(rwId, roadwayNumber, road999, part, AdministrativeClass.State, Track.Combined, Discontinuity.Continuous, 0L, 10L, reversed = false, DateTime.now, None, "user", None, 8L, TerminationCode.NoTermination, DateTime.now, None)
      val roadway2 = Roadway(rwId + 1, roadwayNumber + 1, road1000, part, AdministrativeClass.State, Track.Combined, Discontinuity.Continuous, 0L, 10L, reversed = false, DateTime.now, None, "user", None, 8L, TerminationCode.NoTermination, DateTime.now, None)
      val linearLocation = LinearLocation(linearLocationId, 1, 12345, 0L, 10L, SideCode.TowardsDigitizing, 0L,
        calibrationPoints = (CalibrationPointReference(Some(0L)), CalibrationPointReference(Some(10L))),
        geom1, LinkGeomSource.NormalLinkInterface, roadwayNumber, None, None)
      val linearLocation2 = LinearLocation(linearLocationId + 1, 1, 12346, 0L, 10L, SideCode.TowardsDigitizing, 0L,
        calibrationPoints = (CalibrationPointReference(Some(0L)), CalibrationPointReference(Some(10L))),
        geom2, LinkGeomSource.NormalLinkInterface, roadwayNumber + 1, None, None)
      val projectId = Sequences.nextViiteProjectId

      val link1 = dummyProjectLink(road1000, part, Track.Combined, Discontinuity.EndOfRoad, 0, 10, 0, 10, Some(DateTime.now()), None, 12346, 0, 10, SideCode.AgainstDigitizing, LinkStatus.Transfer, projectId, AdministrativeClass.State, geom2, roadwayNumber + 1).copy(id = projectId + 1, roadwayId = rwId + 1, linearLocationId = linearLocationId + 1)

      val project = Project(projectId, ProjectState.Incomplete, "f", "s", DateTime.now(), "", DateTime.now(), DateTime.now(),
        "", Seq(), Seq(), None, None)
      val pls = Seq(link1).map(_.copy(id = Sequences.nextProjectLinkId))

      buildTestDataForProject(Some(project), Some(Seq(roadway, roadway2)), Some(Seq(linearLocation, linearLocation2)), Some(pls))

      val projectChanges = List(
        //combined
        ProjectRoadwayChange(0, Some("project name"), 8L, "test user", DateTime.now,
          RoadwayChangeInfo(AddressChangeType.New,
            RoadwayChangeSection(None, None, None, None, None, None, Some(AdministrativeClass.State), Some(Discontinuity.Continuous), Some(8L)),
            RoadwayChangeSection(Some(link1.roadNumber), Some(Track.Combined.value.toLong), startRoadPartNumber = Some(link1.roadPartNumber), endRoadPartNumber = Some(link1.roadPartNumber), startAddressM = Some(link1.startAddrMValue), endAddressM = Some(link1.endAddrMValue), Some(AdministrativeClass.State), Some(Discontinuity.Continuous), Some(8L)),
            Discontinuity.Continuous, AdministrativeClass.State, reversed = false, 1, 8)
          , DateTime.now, Some(0L))
      )

      val reversedPls = pls.map(_.copy(sideCode = SideCode.switch(link1.sideCode), reversed = true))

      when(mockLinearLocationDAO.fetchLinearLocationByBoundingBox(any[BoundingRectangle], any[Seq[(Int, Int)]])).thenReturn(Seq(linearLocation))
      when(mockRoadwayDAO.fetchAllByRoadwayNumbers(any[Set[Long]], any[Boolean])).thenReturn(Seq(roadway))

      val reversedProjectChanges = projectChanges.map(p => p.copy(changeInfo = p.changeInfo.copy(changeType = AddressChangeType.Transfer, source = p.changeInfo.target, reversed = true)))
      val mappedRoadwayNumbers = projectLinkDAO.fetchProjectLinksChange(projectId)
      nodesAndJunctionsService.handleJunctionAndJunctionPoints(projectChanges, pls, mappedRoadwayNumbers)

      val roadJunctionPoints = junctionPointDAO.fetchByRoadwayPoint(roadway.roadwayNumber, roadway.endAddrMValue, BeforeAfter.Before)
      val junction1 = junctionDAO.fetchByIds(Seq(roadJunctionPoints.head.junctionId))

      val linkJunctionPoints = junctionPointDAO.fetchByRoadwayPoint(link1.roadwayNumber, link1.endAddrMValue, BeforeAfter.Before)
      val junction2 = junctionDAO.fetchByIds(Seq(linkJunctionPoints.head.junctionId))

      junction1 should be(junction2)

      val roadwayPoint1 = roadwayPointDAO.fetch(roadway.roadwayNumber, roadway.endAddrMValue)
      val roadwayPoint2 = roadwayPointDAO.fetch(link1.roadwayNumber, link1.endAddrMValue)

      roadwayPoint1.head.addrMValue should be(roadway.endAddrMValue)
      roadwayPoint2.head.addrMValue should be(link1.endAddrMValue)

      roadJunctionPoints.isDefined should be(true)
      roadJunctionPoints.head.beforeAfter should be(BeforeAfter.Before)
      roadJunctionPoints.head.roadwayNumber should be(roadway.roadwayNumber)
      linkJunctionPoints.isDefined should be(true)
      linkJunctionPoints.head.beforeAfter should be(BeforeAfter.Before)
      linkJunctionPoints.head.roadwayNumber should be(link1.roadwayNumber)

      val reversedRoadways = Seq(Roadway(NewIdValue, link1.roadwayNumber, link1.roadNumber, link1.roadPartNumber, AdministrativeClass.State, Track.Combined, Discontinuity.Continuous, link1.startAddrMValue, link1.endAddrMValue, reversed = true, DateTime.parse("2000-01-01"), None, "test", Some("TEST ROAD 1"), 1, TerminationCode.NoTermination)
      )
      roadwayDAO.create(reversedRoadways)
      val mappedReversedRoadwayNumbers = projectLinkDAO.fetchProjectLinksChange(projectId)
      roadAddressService.handleRoadwayPointsUpdate(reversedProjectChanges, mappedReversedRoadwayNumbers)
      val roadwayPointsAfterUpdate = roadwayPointDAO.fetchByRoadwayNumber(link1.roadwayNumber)
      nodesAndJunctionsService.handleJunctionAndJunctionPoints(reversedProjectChanges, reversedPls, mappedReversedRoadwayNumbers)
      val reversedLinkJunctionPoints = junctionPointDAO.fetchByRoadwayPoint(link1.roadwayNumber, roadwayPointsAfterUpdate.head.addrMValue, BeforeAfter.After)
      linkJunctionPoints.head.id should be(reversedLinkJunctionPoints.head.id)
      reversedLinkJunctionPoints.head.beforeAfter should be(BeforeAfter.switch(linkJunctionPoints.head.beforeAfter))
    }
  }

  test("Test nodesAndJunctionsService.handleJunctionTemplates roadsFromTail case When creating projectLinks Then junction template and junctions points should be handled/created properly and" +
    " When reverse, the junction points BeforeAfter should be reversed") {
    runWithRollback {
      /*
      <--R--0|<0--L--|
       */
      val geom1 = Seq(Point(0.0, 0.0), Point(10.0, 0.0))
      val geom2 = Seq(Point(10.0, 0.0), Point(20.0, 0.0))
      val road999 = 999L
      val road1000 = 1000L
      val part = 1L
      val roadwayNumber = Sequences.nextRoadwayNumber
      val rwId = Sequences.nextRoadwayId
      val linearLocationId = Sequences.nextLinearLocationId
      val roadway = Roadway(rwId, roadwayNumber, road999, part, AdministrativeClass.State, Track.Combined, Discontinuity.Continuous, 0L, 10L, reversed = false, DateTime.now, None, "user", None, 8L, TerminationCode.NoTermination, DateTime.now, None)
      val roadway2 = Roadway(rwId + 1, roadwayNumber + 1, road1000, part, AdministrativeClass.State, Track.Combined, Discontinuity.Continuous, 0L, 10L, reversed = false, DateTime.now, None, "user", None, 8L, TerminationCode.NoTermination, DateTime.now, None)
      val linearLocation = LinearLocation(linearLocationId, 1, 12345, 0L, 10L, SideCode.AgainstDigitizing, 0L, calibrationPoints = (CalibrationPointReference(Some(0)), CalibrationPointReference(Some(10))), geom1, LinkGeomSource.NormalLinkInterface, roadwayNumber, None, None)
      val linearLocation2 = LinearLocation(linearLocationId + 1, 1, 12346, 0L, 10L, SideCode.AgainstDigitizing, 0L, calibrationPoints = (CalibrationPointReference(Some(0)), CalibrationPointReference(Some(10))), geom2, LinkGeomSource.NormalLinkInterface, roadwayNumber + 1, None, None)

      val projectId = Sequences.nextViiteProjectId

      val link1 = dummyProjectLink(road1000, part, Track.Combined, Discontinuity.EndOfRoad, 0, 10, 0, 10, Some(DateTime.now()), None, 12346, 0, 10, SideCode.AgainstDigitizing, LinkStatus.Transfer, projectId, AdministrativeClass.State, geom2, roadwayNumber + 1).copy(id = projectId + 1, roadwayId = rwId + 1, linearLocationId = linearLocationId + 1)

      val project = Project(projectId, ProjectState.Incomplete, "f", "s", DateTime.now(), "", DateTime.now(), DateTime.now(),
        "", Seq(), Seq(), None, None)
      val pls = Seq(link1)

      buildTestDataForProject(Some(project), Some(Seq(roadway, roadway2)), Some(Seq(linearLocation, linearLocation2)), Some(pls))

      val projectChanges = List(
        //combined
        ProjectRoadwayChange(0, Some("project name"), 8L, "test user", DateTime.now,
          RoadwayChangeInfo(AddressChangeType.New,
            RoadwayChangeSection(None, None, None, None, None, None, Some(AdministrativeClass.State), Some(Discontinuity.Continuous), Some(8L)),
            RoadwayChangeSection(Some(link1.roadNumber), Some(Track.Combined.value.toLong), startRoadPartNumber = Some(link1.roadPartNumber), endRoadPartNumber = Some(link1.roadPartNumber), startAddressM = Some(link1.startAddrMValue), endAddressM = Some(link1.endAddrMValue), Some(AdministrativeClass.State), Some(Discontinuity.Continuous), Some(8L)),
            Discontinuity.Continuous, AdministrativeClass.State, reversed = false, 1, 8)
          , DateTime.now, Some(0L))
      )

      val reversedPls = pls.map(_.copy(sideCode = SideCode.switch(link1.sideCode), reversed = true))

      when(mockLinearLocationDAO.fetchLinearLocationByBoundingBox(any[BoundingRectangle], any[Seq[(Int, Int)]])).thenReturn(Seq(linearLocation))
      when(mockRoadwayDAO.fetchAllByRoadwayNumbers(any[Set[Long]], any[Boolean])).thenReturn(Seq(roadway))

      val reversedProjectChanges = projectChanges.map(p => p.copy(changeInfo = p.changeInfo.copy(changeType = AddressChangeType.Transfer, source = p.changeInfo.target, reversed = true)))
      val mappedRoadwayNumbers = projectLinkDAO.fetchProjectLinksChange(projectId)
      nodesAndJunctionsService.handleJunctionAndJunctionPoints(projectChanges, pls, mappedRoadwayNumbers)

      val roadJunctionPoints = junctionPointDAO.fetchByRoadwayPoint(roadway.roadwayNumber, roadway.startAddrMValue, BeforeAfter.After)
      val junction1 = junctionDAO.fetchByIds(Seq(roadJunctionPoints.head.junctionId))

      val linkJunctionPoints = junctionPointDAO.fetchByRoadwayPoint(link1.roadwayNumber, link1.endAddrMValue, BeforeAfter.Before)
      val junction2 = junctionDAO.fetchByIds(Seq(linkJunctionPoints.head.junctionId))

      junction1 should be(junction2)

      val roadwayPoint1 = roadwayPointDAO.fetch(roadway.roadwayNumber, roadway.startAddrMValue)
      val roadwayPoint2 = roadwayPointDAO.fetch(link1.roadwayNumber, link1.endAddrMValue)

      roadwayPoint1.head.addrMValue should be(roadway.startAddrMValue)
      roadwayPoint2.head.addrMValue should be(link1.endAddrMValue)

      roadJunctionPoints.isDefined should be(true)
      roadJunctionPoints.head.beforeAfter should be(BeforeAfter.After)
      roadJunctionPoints.head.roadwayNumber should be(roadway.roadwayNumber)
      linkJunctionPoints.isDefined should be(true)
      linkJunctionPoints.head.beforeAfter should be(BeforeAfter.Before)
      linkJunctionPoints.head.roadwayNumber should be(link1.roadwayNumber)

      val reversedRoadways = Seq(Roadway(NewIdValue, link1.roadwayNumber, link1.roadNumber, link1.roadPartNumber, AdministrativeClass.State, Track.Combined, Discontinuity.Continuous, link1.startAddrMValue, link1.endAddrMValue, reversed = true, DateTime.parse("2000-01-01"), None, "test", Some("TEST ROAD 1"), 1, TerminationCode.NoTermination)
      )
      roadwayDAO.create(reversedRoadways)
      val mappedReversedRoadwayNumbers = projectLinkDAO.fetchProjectLinksChange(projectId)
      roadAddressService.handleRoadwayPointsUpdate(reversedProjectChanges, mappedReversedRoadwayNumbers)
      val roadwayPointsAfterUpdate = roadwayPointDAO.fetchByRoadwayNumber(link1.roadwayNumber)
      nodesAndJunctionsService.handleJunctionAndJunctionPoints(reversedProjectChanges, reversedPls, mappedReversedRoadwayNumbers)
      val reversedLinkJunctionPoints = junctionPointDAO.fetchByRoadwayPoint(link1.roadwayNumber, roadwayPointsAfterUpdate.head.addrMValue, BeforeAfter.After)
      linkJunctionPoints.head.id should be(reversedLinkJunctionPoints.head.id)
      reversedLinkJunctionPoints.head.beforeAfter should be(BeforeAfter.switch(linkJunctionPoints.head.beforeAfter))
    }
  }

  test("Test nodesAndJunctionsService.handleJunctionTemplates When creating one road that intersects itself with discontinuous address values Then junction template and junctions points should be handled/created properly") {
    runWithRollback {
      /*
     |--L1-->|
              0
             | \
             |   L2
             |    \
             R3    >0|
             |    / |
             |  R2* |
             V /    |
     |--R1-->|0     |
             |      |
             R4     L3
             |      |
             v      v
            Note:
            0: Illustration where junction points should be created
            L: Left track
            R: Right Track
            R*: Minor Discontinuity Right track
       */

      val road = 999L
      val part = 1L
      val projectId = Sequences.nextViiteProjectId
      val rwId = Sequences.nextRoadwayId
      val llId = Sequences.nextLinearLocationId
      val rwNumber = Sequences.nextRoadwayNumber
      val plId = Sequences.nextProjectLinkId


      val leftGeom1 = Seq(Point(0.0, 50.0), Point(5.0, 50.0))
      val leftGeom2 = Seq(Point(5.0, 50.0), Point(10.0, 45.0))
      val leftGeom3 = Seq(Point(10.0, 45.0), Point(10.0, 35.0))
      val rightGeom1 = Seq(Point(0.0, 40.0), Point(5.0, 40.0))
      val rightGeom2 = Seq(Point(5.0, 40.0), Point(10.0, 45.0))
      val rightGeom3 = Seq(Point(5.0, 50.0), Point(5.0, 40.0))
      val rightGeom4 = Seq(Point(5.0, 40.0), Point(5.0, 35.0))

<<<<<<< HEAD
      val leftLink1 = dummyProjectLink(road, part, Track.LeftSide, Discontinuity.Continuous, 0, 5, 0, 5, Some(DateTime.now()), None, 12345, 0, 5, SideCode.TowardsDigitizing, LinkStatus.Transfer, projectId, RoadType.PublicRoad, leftGeom1, rwNumber).copy(id = plId, projectId = projectId, roadwayId = rwId, linearLocationId = llId)
      val leftLink2 = dummyProjectLink(road, part, Track.LeftSide, Discontinuity.Continuous, 5, 10, 5, 10, Some(DateTime.now()), None, 12346, 0, 5, SideCode.TowardsDigitizing, LinkStatus.Transfer, projectId, RoadType.PublicRoad, leftGeom2, rwNumber).copy(id = plId + 1, projectId = projectId, roadwayId = rwId, linearLocationId = llId + 1)
      val leftLink3 = dummyProjectLink(road, part, Track.LeftSide, Discontinuity.EndOfRoad, 10, 20, 10, 20, Some(DateTime.now()), None, 12347, 0, 10, SideCode.TowardsDigitizing, LinkStatus.Transfer, projectId, RoadType.PublicRoad, leftGeom3, rwNumber + 1).copy(id = plId + 2, projectId = projectId, roadwayId = rwId + 1, linearLocationId = llId + 2)
      val rightLink1 = dummyProjectLink(road, part, Track.RightSide, Discontinuity.Continuous, 0, 5, 0, 5, Some(DateTime.now()), None, 12348, 0, 5, SideCode.TowardsDigitizing, LinkStatus.Transfer, projectId, RoadType.PublicRoad, rightGeom1, rwNumber + 2).copy(id = plId + 3, projectId = projectId, roadwayId = rwId + 2, linearLocationId = llId + 3)
      val rightLink2 = dummyProjectLink(road, part, Track.RightSide, Discontinuity.MinorDiscontinuity, 5, 10, 5, 10, Some(DateTime.now()), None, 12349, 0, 5, SideCode.TowardsDigitizing, LinkStatus.Transfer, projectId, RoadType.PublicRoad, rightGeom2, rwNumber + 2).copy(id = plId + 4, projectId = projectId, roadwayId = rwId + 2, linearLocationId = llId + 4)
      val rightLink3 = dummyProjectLink(road, part, Track.RightSide, Discontinuity.Continuous, 10, 15, 10, 15, Some(DateTime.now()), None, 12350, 0, 5, SideCode.TowardsDigitizing, LinkStatus.Transfer, projectId, RoadType.PublicRoad, rightGeom3, rwNumber + 3).copy(id = plId + 5, projectId = projectId, roadwayId = rwId + 3, linearLocationId = llId + 5)
      val rightLink4 = dummyProjectLink(road, part, Track.RightSide, Discontinuity.EndOfRoad, 15, 20, 15, 20, Some(DateTime.now()), None, 12351, 0, 5, SideCode.TowardsDigitizing, LinkStatus.Transfer, projectId, RoadType.PublicRoad, rightGeom4, rwNumber + 3).copy(id = plId + 6, projectId = projectId, roadwayId = rwId + 3, linearLocationId = llId + 6)
=======
      val leftLink1 = dummyProjectLink(road, part, Track.LeftSide, Discontinuity.Continuous, 0, 5, 0, 5, Some(DateTime.now()), None, 12345, 0, 5, SideCode.TowardsDigitizing, LinkStatus.Transfer, projectId, AdministrativeClass.State, leftGeom1, rwNumber).copy(id = plId, projectId = projectId, roadwayId = rwId, linearLocationId = llId)
      val leftLink2 = dummyProjectLink(road, part, Track.LeftSide, Discontinuity.ParallelLink, 5, 10, 5, 10, Some(DateTime.now()), None, 12346, 0, 5, SideCode.TowardsDigitizing, LinkStatus.Transfer, projectId, AdministrativeClass.State, leftGeom2, rwNumber).copy(id = plId + 1, projectId = projectId, roadwayId = rwId, linearLocationId = llId + 1)
      val leftLink3 = dummyProjectLink(road, part, Track.LeftSide, Discontinuity.EndOfRoad, 10, 20, 10, 20, Some(DateTime.now()), None, 12347, 0, 10, SideCode.TowardsDigitizing, LinkStatus.Transfer, projectId, AdministrativeClass.State, leftGeom3, rwNumber + 1).copy(id = plId + 2, projectId = projectId, roadwayId = rwId + 1, linearLocationId = llId + 2)
      val rightLink1 = dummyProjectLink(road, part, Track.RightSide, Discontinuity.Continuous, 0, 5, 0, 5, Some(DateTime.now()), None, 12348, 0, 5, SideCode.TowardsDigitizing, LinkStatus.Transfer, projectId, AdministrativeClass.State, rightGeom1, rwNumber + 2).copy(id = plId + 3, projectId = projectId, roadwayId = rwId + 2, linearLocationId = llId + 3)
      val rightLink2 = dummyProjectLink(road, part, Track.RightSide, Discontinuity.Discontinuous, 5, 10, 5, 10, Some(DateTime.now()), None, 12349, 0, 5, SideCode.TowardsDigitizing, LinkStatus.Transfer, projectId, AdministrativeClass.State, rightGeom2, rwNumber + 2).copy(id = plId + 4, projectId = projectId, roadwayId = rwId + 2, linearLocationId = llId + 4)
      val rightLink3 = dummyProjectLink(road, part, Track.RightSide, Discontinuity.Continuous, 10, 15, 10, 15, Some(DateTime.now()), None, 12350, 0, 5, SideCode.TowardsDigitizing, LinkStatus.Transfer, projectId, AdministrativeClass.State, rightGeom3, rwNumber + 3).copy(id = plId + 5, projectId = projectId, roadwayId = rwId + 3, linearLocationId = llId + 5)
      val rightLink4 = dummyProjectLink(road, part, Track.RightSide, Discontinuity.EndOfRoad, 15, 20, 15, 20, Some(DateTime.now()), None, 12351, 0, 5, SideCode.TowardsDigitizing, LinkStatus.Transfer, projectId, AdministrativeClass.State, rightGeom4, rwNumber + 3).copy(id = plId + 6, projectId = projectId, roadwayId = rwId + 3, linearLocationId = llId + 6)
>>>>>>> cb197a09

      val project = Project(projectId, ProjectState.Incomplete, "f", "s", DateTime.now(), "", DateTime.now(), DateTime.now(),
        "", Seq(), Seq(), None, None)

      val leftPLinks = Seq(leftLink1, leftLink2, leftLink3)
      val rightPLinks = Seq(rightLink1, rightLink2, rightLink3, rightLink4)

      val (lll1, rw1): (LinearLocation, Roadway) = Seq(leftLink1).map(toRoadwayAndLinearLocation).head
      val (lll2, rw2): (LinearLocation, Roadway) = Seq(leftLink2).map(toRoadwayAndLinearLocation).head
      val (lll3, rw3): (LinearLocation, Roadway) = Seq(leftLink3).map(toRoadwayAndLinearLocation).head
      val (rll1, rw4): (LinearLocation, Roadway) = Seq(rightLink1).map(toRoadwayAndLinearLocation).head
      val (rll2, rw5): (LinearLocation, Roadway) = Seq(rightLink2).map(toRoadwayAndLinearLocation).head
      val (rll3, rw6): (LinearLocation, Roadway) = Seq(rightLink3).map(toRoadwayAndLinearLocation).head
      val (rll4, rw7): (LinearLocation, Roadway) = Seq(rightLink4).map(toRoadwayAndLinearLocation).head
      val rw1WithId = rw2.copy(startAddrMValue = 0, endAddrMValue = 10, ely = 8L)
      val rw2WithId = rw5.copy(startAddrMValue = 0, endAddrMValue = 10, ely = 8L)
      val rw3WithId = rw3.copy(startAddrMValue = 10, endAddrMValue = 20, ely = 8L)
      val rw4WithId = rw7.copy(startAddrMValue = 10, endAddrMValue = 20, ely = 8L)
      val orderedlll1 = lll1.copy(orderNumber = 1)
      val orderedlll2 = lll2.copy(orderNumber = 2)
      val orderedlll3 = lll3.copy(orderNumber = 3)

      val orderedrll1 = rll1.copy(orderNumber = 1)
      val orderedrll2 = rll2.copy(orderNumber = 2)
      val orderedrll3 = rll3.copy(orderNumber = 3)
      val orderedrll4 = rll4.copy(orderNumber = 4)

      buildTestDataForProject(Some(project),
        Some(Seq(rw1WithId, rw2WithId, rw3WithId, rw4WithId)), Some(Seq(orderedlll1, orderedlll2, orderedlll3, orderedrll1, orderedrll2, orderedrll3, orderedrll4)), Some(leftPLinks ++ rightPLinks))

      val projectChanges = List(
        // left - parallel link
        ProjectRoadwayChange(projectId, Some("project name"), 8L, "test user", DateTime.now,
          RoadwayChangeInfo(AddressChangeType.New,
<<<<<<< HEAD
            RoadwayChangeSection(None, None, None, None, None, None, Some(PublicRoad), Some(Discontinuity.Continuous), Some(8L)),
            RoadwayChangeSection(Some(road), Some(Track.LeftSide.value.toLong), startRoadPartNumber = Some(part), endRoadPartNumber = Some(part), startAddressM = Some(0L), endAddressM = Some(10L), Some(RoadType.PublicRoad), Some(Discontinuity.ParallelLink), Some(8L)),
            Discontinuity.Continuous, RoadType.PublicRoad, reversed = false, 1, 8)
=======
            RoadwayChangeSection(None, None, None, None, None, None, Some(AdministrativeClass.State), Some(Discontinuity.Continuous), Some(8L)),
            RoadwayChangeSection(Some(road), Some(Track.LeftSide.value.toLong), startRoadPartNumber = Some(part), endRoadPartNumber = Some(part), startAddressM = Some(0L), endAddressM = Some(10L), Some(AdministrativeClass.State), Some(Discontinuity.ParallelLink), Some(8L)),
            Discontinuity.ParallelLink, AdministrativeClass.State, reversed = false, 1, 8)
>>>>>>> cb197a09
          , DateTime.now, Some(0L)),
        // right - discontinuous
        ProjectRoadwayChange(projectId, Some("project name"), 8L, "test user", DateTime.now,
          RoadwayChangeInfo(AddressChangeType.New,
<<<<<<< HEAD
            RoadwayChangeSection(None, None, None, None, None, None, Some(PublicRoad), Some(Discontinuity.Continuous), Some(8L)),
            RoadwayChangeSection(Some(road), Some(Track.RightSide.value.toLong), startRoadPartNumber = Some(part), endRoadPartNumber = Some(part), startAddressM = Some(0L), endAddressM = Some(10L), Some(RoadType.PublicRoad), Some(Discontinuity.Discontinuous), Some(8L)),
            Discontinuity.MinorDiscontinuity, RoadType.PublicRoad, reversed = false, 2, 8)
=======
            RoadwayChangeSection(None, None, None, None, None, None, Some(AdministrativeClass.State), Some(Discontinuity.Continuous), Some(8L)),
            RoadwayChangeSection(Some(road), Some(Track.RightSide.value.toLong), startRoadPartNumber = Some(part), endRoadPartNumber = Some(part), startAddressM = Some(0L), endAddressM = Some(10L), Some(AdministrativeClass.State), Some(Discontinuity.Discontinuous), Some(8L)),
            Discontinuity.Discontinuous, AdministrativeClass.State, reversed = false, 2, 8)
>>>>>>> cb197a09
          , DateTime.now, Some(0L)),
        //  left - end of road
        ProjectRoadwayChange(projectId, Some("project name"), 8L, "test user", DateTime.now,
          RoadwayChangeInfo(AddressChangeType.New,
            RoadwayChangeSection(None, None, None, None, None, None, Some(AdministrativeClass.State), Some(Discontinuity.Continuous), Some(8L)),
            RoadwayChangeSection(Some(road), Some(Track.LeftSide.value.toLong), startRoadPartNumber = Some(part), endRoadPartNumber = Some(part), startAddressM = Some(10L), endAddressM = Some(20L), Some(AdministrativeClass.State), Some(Discontinuity.EndOfRoad), Some(8L)),
            Discontinuity.EndOfRoad, AdministrativeClass.State, reversed = false, 3, 8)
          , DateTime.now, Some(0L)),
        //  right - end of road
        ProjectRoadwayChange(projectId, Some("project name"), 8L, "test user", DateTime.now,
          RoadwayChangeInfo(AddressChangeType.New,
            RoadwayChangeSection(None, None, None, None, None, None, Some(AdministrativeClass.State), Some(Discontinuity.Continuous), Some(8L)),
            RoadwayChangeSection(Some(road), Some(Track.RightSide.value.toLong), startRoadPartNumber = Some(part), endRoadPartNumber = Some(part), startAddressM = Some(10L), endAddressM = Some(20L), Some(AdministrativeClass.State), Some(Discontinuity.EndOfRoad), Some(8L)),
            Discontinuity.EndOfRoad, AdministrativeClass.State, reversed = false, 4, 8)
          , DateTime.now, Some(0L))
      )

      when(mockLinearLocationDAO.fetchLinearLocationByBoundingBox(any[BoundingRectangle], any[Seq[(Int, Int)]])).thenReturn(Seq(orderedlll1, orderedlll2, orderedlll3, orderedrll1, orderedrll2, orderedrll3, orderedrll4))
      when(mockRoadwayDAO.fetchAllByRoadwayNumbers(any[Set[Long]], any[Boolean])).thenReturn(Seq(rw1WithId, rw2WithId, rw3WithId, rw4WithId))

      val mappedReservedRoadwayNumbers = projectLinkDAO.fetchProjectLinksChange(projectId)
      roadAddressService.handleRoadwayPointsUpdate(projectChanges, mappedReservedRoadwayNumbers)
      nodesAndJunctionsService.handleJunctionAndJunctionPoints(projectChanges, leftPLinks ++ rightPLinks, mappedReservedRoadwayNumbers)

      val roadwayPoints = roadwayPointDAO.fetchByRoadwayNumbers((leftPLinks ++ rightPLinks).map(_.roadwayNumber)).map(_.id)
      val junctionPoints = junctionPointDAO.fetchByRoadwayPointIds(roadwayPoints)
      val junctionTemplates = junctionDAO.fetchTemplatesByRoadwayNumbers(junctionPoints.map(_.roadwayNumber).distinct)

      junctionPoints.count(_.beforeAfter == BeforeAfter.Before) should be(5)
      junctionPoints.count(_.beforeAfter == BeforeAfter.After) should be(5)
      junctionPoints.length should be(10)
      junctionTemplates.size should be(3)

      nodesAndJunctionsService.expireObsoleteNodesAndJunctions(leftPLinks ++ rightPLinks, Some(project.startDate.minusDays(1)), username = project.createdBy)

      val shouldExistJunctionPoints = junctionPointDAO.fetchByRoadwayPointIds(roadwayPoints)
      shouldExistJunctionPoints.length should be(10)
      shouldExistJunctionPoints.count(_.beforeAfter == BeforeAfter.Before) should be(5)
      shouldExistJunctionPoints.count(_.beforeAfter == BeforeAfter.After) should be(5)

      val shouldExistJunctionTemplates = junctionDAO.fetchTemplatesByRoadwayNumbers(shouldExistJunctionPoints.map(_.roadwayNumber).distinct)
      shouldExistJunctionTemplates.size should be(3)
      val calibrationPointsInJunctionPointsPlace = CalibrationPointDAO.fetchByLinkId((leftPLinks ++ rightPLinks).map(_.linkId))
      calibrationPointsInJunctionPointsPlace.size should be (10)
      val (start, end) = calibrationPointsInJunctionPointsPlace.partition(_.startOrEnd == CalibrationPointLocation.StartOfLink)
      val startCalibrationPointsLinks = start.map(_.linkId).distinct
      val endCalibrationPointsLinks = end.map(_.linkId).distinct
      startCalibrationPointsLinks.size should be (5)
      endCalibrationPointsLinks.size should be (5)

      startCalibrationPointsLinks.forall(List(leftLink2.linkId, leftLink3.linkId, rightLink2.linkId, rightLink3.linkId, rightLink4.linkId).contains(_)) should be (true)
      endCalibrationPointsLinks.forall(List(leftLink1.linkId, leftLink2.linkId, rightLink1.linkId, rightLink2.linkId, rightLink3.linkId).contains(_)) should be (true)

    }
  }

  test("Test nodesAndJunctionsService.handleJunctionTemplates When reversing one road that intersects itself with discontinuous address values Then junction template and junctions points should be handled/created properly") {
    runWithRollback {

      /*
           <---R3---0                   |--L1--->
                    ^^                           0
                    | \                          | \
                    |   R2                       |   L2
                    |    \    Reversing          |    \
                   L2*    0^   ====>             R3    >0|
                    |    / |                     |    / |
                    |  L3  |                     |  R2* |
                    | /    |                     V /    |
           <---L4--0^<     |             |--R1-->|0     |
                    |      |                     |      |
                    L1     R1                    R4     L3
                    |      |                     |      |
                    _      _                     v      v
      Note:
            0: Illustration where junction points should be created
            L: Left track
            R: Right Track
            *: Minor Discontinuity
       */
      // defining road, part, ids etc..
      val road = 999L
      val part = 1L
      val projectId = Sequences.nextViiteProjectId
      val rwId = Sequences.nextRoadwayId
      val llId = Sequences.nextLinearLocationId
      val rwNumber = Sequences.nextRoadwayNumber
      val plId = Sequences.nextProjectLinkId

      //Geometry
      val leftGeom1 = Seq(Point(0.0, 50.0), Point(5.0, 50.0))
      val leftGeom2 = Seq(Point(5.0, 50.0), Point(10.0, 45.0))
      val leftGeom3 = Seq(Point(10.0, 45.0), Point(10.0, 35.0))
      val rightGeom1 = Seq(Point(0.0, 40.0), Point(5.0, 40.0))
      val rightGeom2 = Seq(Point(5.0, 40.0), Point(10.0, 45.0))
      val rightGeom3 = Seq(Point(5.0, 50.0), Point(5.0, 40.0))
      val rightGeom4 = Seq(Point(5.0, 40.0), Point(5.0, 35.0))

      // ProjectLinks
      val leftLink1 = dummyProjectLink(road, part, Track.LeftSide, Discontinuity.Continuous, 0, 5, 0, 5, Some(DateTime.now()), None, 12345, 0, 5, SideCode.TowardsDigitizing, LinkStatus.Transfer, projectId, RoadType.PublicRoad, leftGeom1, rwNumber).copy(id = plId, projectId = projectId, roadwayId = rwId, linearLocationId = llId, reversed = true)
      val leftLink2 = dummyProjectLink(road, part, Track.LeftSide, Discontinuity.Continuous, 5, 10, 5, 10, Some(DateTime.now()), None, 12346, 0, 5, SideCode.TowardsDigitizing, LinkStatus.Transfer, projectId, RoadType.PublicRoad, leftGeom2, rwNumber).copy(id = plId + 1, projectId = projectId, roadwayId = rwId, linearLocationId = llId + 1, reversed = true)
      val leftLink3 = dummyProjectLink(road, part, Track.LeftSide, Discontinuity.EndOfRoad, 10, 20, 10, 20, Some(DateTime.now()), None, 12347, 0, 10, SideCode.TowardsDigitizing, LinkStatus.Transfer, projectId, RoadType.PublicRoad, leftGeom3, rwNumber + 1).copy(id = plId + 2, projectId = projectId, roadwayId = rwId + 1, linearLocationId = llId + 2, reversed = true)
      val rightLink1 = dummyProjectLink(road, part, Track.RightSide, Discontinuity.Continuous, 0, 5, 0, 5, Some(DateTime.now()), None, 12348, 0, 5, SideCode.TowardsDigitizing, LinkStatus.Transfer, projectId, RoadType.PublicRoad, rightGeom1, rwNumber + 2).copy(id = plId + 3, projectId = projectId, roadwayId = rwId + 2, linearLocationId = llId + 3, reversed = true)
      val rightLink2 = dummyProjectLink(road, part, Track.RightSide, Discontinuity.MinorDiscontinuity, 5, 10, 5, 10, Some(DateTime.now()), None, 12349, 0, 5, SideCode.TowardsDigitizing, LinkStatus.Transfer, projectId, RoadType.PublicRoad, rightGeom2, rwNumber + 2).copy(id = plId + 4, projectId = projectId, roadwayId = rwId + 2, linearLocationId = llId + 4, reversed = true)
      val rightLink3 = dummyProjectLink(road, part, Track.RightSide, Discontinuity.Continuous, 10, 15, 10, 15, Some(DateTime.now()), None, 12350, 0, 5, SideCode.TowardsDigitizing, LinkStatus.Transfer, projectId, RoadType.PublicRoad, rightGeom3, rwNumber + 3).copy(id = plId + 5, projectId = projectId, roadwayId = rwId + 3, linearLocationId = llId + 5, reversed = true)
      val rightLink4 = dummyProjectLink(road, part, Track.RightSide, Discontinuity.EndOfRoad, 15, 20, 15, 20, Some(DateTime.now()), None, 12351, 0, 5, SideCode.TowardsDigitizing, LinkStatus.Transfer, projectId, RoadType.PublicRoad, rightGeom4, rwNumber + 3).copy(id = plId + 6, projectId = projectId, roadwayId = rwId + 3, linearLocationId = llId + 6, reversed = true)

      // Creating Project
      val project = Project(projectId, ProjectState.Incomplete, "f", "s", DateTime.now(), "", DateTime.now(), DateTime.now(),
        "", Seq(), Seq(), None, None)

      // Grouping project links by track
      val leftPLinks = Seq(leftLink1, leftLink2, leftLink3)
      val rightPLinks = Seq(rightLink1, rightLink2, rightLink3, rightLink4)

      // Grouping linear locations with roadways
      val (lll1, rw1): (LinearLocation, Roadway) = Seq(leftLink1).map(toRoadwayAndLinearLocation).head
      val (lll2, rw2): (LinearLocation, Roadway) = Seq(leftLink2).map(toRoadwayAndLinearLocation).head
      val (lll3, rw3): (LinearLocation, Roadway) = Seq(leftLink3).map(toRoadwayAndLinearLocation).head
      val (rll1, rw4): (LinearLocation, Roadway) = Seq(rightLink1).map(toRoadwayAndLinearLocation).head
      val (rll2, rw5): (LinearLocation, Roadway) = Seq(rightLink2).map(toRoadwayAndLinearLocation).head
      val (rll3, rw6): (LinearLocation, Roadway) = Seq(rightLink3).map(toRoadwayAndLinearLocation).head
      val (rll4, rw7): (LinearLocation, Roadway) = Seq(rightLink4).map(toRoadwayAndLinearLocation).head
      // Defining roadways and their M values
      val rw1WithId = rw2.copy(ely = 8L, startAddrMValue = 0, endAddrMValue = 10)
      val rw2WithId = rw5.copy(ely = 8L, startAddrMValue = 0, endAddrMValue = 10)
      val rw3WithId = rw3.copy(ely = 8L, startAddrMValue = 10, endAddrMValue = 20)
      val rw4WithId = rw7.copy(ely = 8L, startAddrMValue = 10, endAddrMValue = 20)

      // Defining linear location order numbering
      val orderedlll1 = lll1.copy(orderNumber = 1)
      val orderedlll2 = lll2.copy(orderNumber = 2)
      val orderedlll3 = lll3.copy(orderNumber = 3)

      val orderedrll1 = rll1.copy(orderNumber = 1)
      val orderedrll2 = rll2.copy(orderNumber = 2)
      val orderedrll3 = rll3.copy(orderNumber = 3)
      val orderedrll4 = rll4.copy(orderNumber = 4)

      // Building data for project
      buildTestDataForProject(Some(project),
        Some(Seq(rw1WithId, rw2WithId, rw3WithId, rw4WithId)), Some(Seq(orderedlll1, orderedlll2, orderedlll3, orderedrll1, orderedrll2, orderedrll3, orderedrll4)), Some(leftPLinks ++ rightPLinks))

      // Changes that happened in project
      val projectChanges = List(
        // right -> left & end of road -> continuous (i.e. parallel)
        ProjectRoadwayChange(projectId, Some("project name"), 8L, "test user", DateTime.now,
          RoadwayChangeInfo(AddressChangeType.Transfer,
            RoadwayChangeSection(Some(road), Some(Track.RightSide.value.toLong), startRoadPartNumber = Some(part), endRoadPartNumber = Some(part), startAddressM = Some(10L), endAddressM = Some(20L), Some(RoadType.PublicRoad), Some(Discontinuity.EndOfRoad), Some(8L)),
            RoadwayChangeSection(Some(road), Some(Track.LeftSide.value.toLong), startRoadPartNumber = Some(part), endRoadPartNumber = Some(part), startAddressM = Some(0L), endAddressM = Some(10L), Some(RoadType.PublicRoad), Some(Discontinuity.Continuous), Some(8L)),
            Discontinuity.Continuous, RoadType.PublicRoad, reversed = true, 1, 8)
          , DateTime.now, Some(0L)),
        // left -> right & end of road -> minor discontinuity
        ProjectRoadwayChange(projectId, Some("project name"), 8L, "test user", DateTime.now,
          RoadwayChangeInfo(AddressChangeType.Transfer,
            RoadwayChangeSection(Some(road), Some(Track.LeftSide.value.toLong), startRoadPartNumber = Some(part), endRoadPartNumber = Some(part), startAddressM = Some(10L), endAddressM = Some(20L), Some(RoadType.PublicRoad), Some(Discontinuity.EndOfRoad), Some(8L)),
            RoadwayChangeSection(Some(road), Some(Track.RightSide.value.toLong), startRoadPartNumber = Some(part), endRoadPartNumber = Some(part), startAddressM = Some(0L), endAddressM = Some(10L), Some(RoadType.PublicRoad), Some(Discontinuity.MinorDiscontinuity), Some(8L)),
            Discontinuity.MinorDiscontinuity, RoadType.PublicRoad, reversed = true, 2, 8)
          , DateTime.now, Some(0L)),
        //  right -> left & continuous -> end of road
        ProjectRoadwayChange(projectId, Some("project name"), 8L, "test user", DateTime.now,
          RoadwayChangeInfo(AddressChangeType.Transfer,
            RoadwayChangeSection(Some(road), Some(Track.RightSide.value.toLong), startRoadPartNumber = Some(part), endRoadPartNumber = Some(part), startAddressM = Some(0L), endAddressM = Some(10L), Some(RoadType.PublicRoad), Some(Discontinuity.Continuous), Some(8L)),
            RoadwayChangeSection(Some(road), Some(Track.LeftSide.value.toLong), startRoadPartNumber = Some(part), endRoadPartNumber = Some(part), startAddressM = Some(10L), endAddressM = Some(20L), Some(RoadType.PublicRoad), Some(Discontinuity.EndOfRoad), Some(8L)),
            Discontinuity.EndOfRoad, RoadType.PublicRoad, reversed = true, 3, 8)
          , DateTime.now, Some(0L)),
        //  left -> right & minor discontinuity -> end of road
        ProjectRoadwayChange(projectId, Some("project name"), 8L, "test user", DateTime.now,
          RoadwayChangeInfo(AddressChangeType.Transfer,
            RoadwayChangeSection(Some(road), Some(Track.LeftSide.value.toLong), startRoadPartNumber = Some(part), endRoadPartNumber = Some(part), startAddressM = Some(0L), endAddressM = Some(10L), Some(RoadType.PublicRoad), Some(Discontinuity.MinorDiscontinuity), Some(8L)),
            RoadwayChangeSection(Some(road), Some(Track.RightSide.value.toLong), startRoadPartNumber = Some(part), endRoadPartNumber = Some(part), startAddressM = Some(10L), endAddressM = Some(20L), Some(RoadType.PublicRoad), Some(Discontinuity.EndOfRoad), Some(8L)),
            Discontinuity.EndOfRoad, RoadType.PublicRoad, reversed = true, 4, 8)
          , DateTime.now, Some(0L))
      )
      // Get linear locations and roadway numbers
      when(mockLinearLocationDAO.fetchLinearLocationByBoundingBox(any[BoundingRectangle], any[Seq[(Int, Int)]])).thenReturn(Seq(orderedlll1, orderedlll2, orderedlll3, orderedrll1, orderedrll2, orderedrll3, orderedrll4))
      when(mockRoadwayDAO.fetchAllByRoadwayNumbers(any[Set[Long]], any[Boolean])).thenReturn(Seq(rw1WithId, rw2WithId, rw3WithId, rw4WithId))

      val mappedReservedRoadwayNumbers = projectLinkDAO.fetchProjectLinksChange(projectId)
      roadAddressService.handleRoadwayPointsUpdate(projectChanges, mappedReservedRoadwayNumbers)
      nodesAndJunctionsService.handleJunctionAndJunctionPoints(projectChanges, leftPLinks ++ rightPLinks, mappedReservedRoadwayNumbers)

      val roadwayPoints = roadwayPointDAO.fetchByRoadwayNumbers((leftPLinks ++ rightPLinks).map(_.roadwayNumber)).map(_.id)
      val junctionPoints = junctionPointDAO.fetchByRoadwayPointIds(roadwayPoints)
      val junctionTemplates = junctionDAO.fetchTemplatesByRoadwayNumbers(junctionPoints.map(_.roadwayNumber).distinct)

      junctionPoints.count(_.beforeAfter == BeforeAfter.Before) should be(5)
      junctionPoints.count(_.beforeAfter == BeforeAfter.After) should be(5)
      junctionPoints.length should be(10)
      junctionTemplates.size should be(3)

      nodesAndJunctionsService.expireObsoleteNodesAndJunctions(leftPLinks ++ rightPLinks, Some(project.startDate.minusDays(1)), username = project.createdBy)

      val shouldExistJunctionPoints = junctionPointDAO.fetchByRoadwayPointIds(roadwayPoints)
      shouldExistJunctionPoints.length should be(10)
      shouldExistJunctionPoints.count(_.beforeAfter == BeforeAfter.Before) should be(5)
      shouldExistJunctionPoints.count(_.beforeAfter == BeforeAfter.After) should be(5)

      val shouldExistJunctionTemplates = junctionDAO.fetchTemplatesByRoadwayNumbers(shouldExistJunctionPoints.map(_.roadwayNumber).distinct)
      shouldExistJunctionTemplates.size should be(3)
      val calibrationPointsInJunctionPointsPlace = CalibrationPointDAO.fetchByLinkId((leftPLinks ++ rightPLinks).map(_.linkId))
      calibrationPointsInJunctionPointsPlace.size should be (10)
      val (start, end) = calibrationPointsInJunctionPointsPlace.partition(_.startOrEnd == CalibrationPointLocation.StartOfLink)
      val startCalibrationPointsLinks = start.map(_.linkId).distinct
      val endCalibrationPointsLinks = end.map(_.linkId).distinct
      startCalibrationPointsLinks.size should be (5)
      endCalibrationPointsLinks.size should be (5)

      startCalibrationPointsLinks.forall(List(leftLink2.linkId, leftLink3.linkId, rightLink2.linkId, rightLink3.linkId, rightLink4.linkId).contains(_)) should be (true)
      endCalibrationPointsLinks.forall(List(leftLink1.linkId, leftLink2.linkId, rightLink1.linkId, rightLink2.linkId, rightLink3.linkId).contains(_)) should be (true)
    }
  }

  test("Test nodesAndJunctionsService.handleJunctionTemplates When creating one road that connects itself with the tail point of one link being discontinuous Then junction template and junctions points should be handled/created properly." +
    "Test nodesAndJunctionsService.expireObsoleteNodesAndJunctions When terminating one link that had junction point Then only the terminated junction point should be expired, not all of them, neither his Junction.") {
    runWithRollback {
      /*  |--L-->|
                 |
                 C1
                 |
                 V
          |-R*->0|
                 |
                 C2
                 |
                 v

           Notes:
            0: Illustration where junction points should be created
            C: Combined track
            L: Left track
            R: Right Track
            R*: Discontinuous Right track
       */
      val road = 999L
      val part = 1L
      val projectId = Sequences.nextViiteProjectId
      val rwId = Sequences.nextRoadwayId
      val llId = Sequences.nextLinearLocationId
      val rwNumber = Sequences.nextRoadwayNumber
      val plId = Sequences.nextProjectLinkId

      val leftGeom1 = Seq(Point(0.0, 50.0), Point(5.0, 50.0))
      val rightGeom1 = Seq(Point(0.0, 40.0), Point(5.0, 40.0))
      val combGeom1 = Seq(Point(5.0, 50.0), Point(5.0, 40.0))
      val combGeom2 = Seq(Point(5.0, 40.0), Point(5.0, 35.0))

      val leftLink1 = dummyProjectLink(road, part, Track.LeftSide, Discontinuity.Continuous, 0, 5, 0, 5, Some(DateTime.now()), None, 12345, 0, 5, SideCode.TowardsDigitizing, LinkStatus.Transfer, projectId, AdministrativeClass.State, leftGeom1, rwNumber).copy(id = plId, projectId = projectId, roadwayId = rwId, linearLocationId = llId)
      val rightLink1 = dummyProjectLink(road, part, Track.RightSide, Discontinuity.Discontinuous, 0, 5, 0, 5, Some(DateTime.now()), None, 12346, 0, 5, SideCode.TowardsDigitizing, LinkStatus.Transfer, projectId, AdministrativeClass.State, rightGeom1, rwNumber + 1).copy(id = plId + 1, projectId = projectId, roadwayId = rwId + 1, linearLocationId = llId + 1)
      val combLink1 = dummyProjectLink(road, part, Track.Combined, Discontinuity.Continuous, 5, 15, 5, 15, Some(DateTime.now()), None, 12347, 0, 10, SideCode.TowardsDigitizing, LinkStatus.Transfer, projectId, AdministrativeClass.State, combGeom1, rwNumber + 2).copy(id = plId + 2, projectId = projectId, roadwayId = rwId + 2, linearLocationId = llId + 2)
      val combLink2 = dummyProjectLink(road, part, Track.Combined, Discontinuity.EndOfRoad, 15, 20, 15, 20, Some(DateTime.now()), None, 12348, 0, 5, SideCode.TowardsDigitizing, LinkStatus.Transfer, projectId, AdministrativeClass.State, combGeom2, rwNumber + 2).copy(id = plId + 3, projectId = projectId, roadwayId = rwId + 2, linearLocationId = llId + 3)

      val project = Project(projectId, ProjectState.Incomplete, "f", "s", DateTime.now(), "", DateTime.now(), DateTime.now(),
        "", Seq(), Seq(), None, None)

      val leftPLinks = Seq(leftLink1)
      val rightPLinks = Seq(rightLink1)
      val combPLinks = Seq(combLink1, combLink2)

      val (lll1, rw1): (LinearLocation, Roadway) = Seq(leftLink1).map(toRoadwayAndLinearLocation).head
      val (rll1, rw2): (LinearLocation, Roadway) = Seq(rightLink1).map(toRoadwayAndLinearLocation).head
      val (cll1, rw3): (LinearLocation, Roadway) = Seq(combLink1).map(toRoadwayAndLinearLocation).head
      val (cll2, _): (LinearLocation, Roadway) = Seq(combLink2).map(toRoadwayAndLinearLocation).head
      val rw1WithId = rw1.copy(startAddrMValue = 0, endAddrMValue = 5, ely = 8L)
      val rw2WithId = rw2.copy(startAddrMValue = 0, endAddrMValue = 5, ely = 8L)
      val rw3WithId = rw3.copy(startAddrMValue = 5, endAddrMValue = 20, ely = 8L)

      val orderedcll1 = cll1.copy(orderNumber = 1)
      val orderedcll2 = cll2.copy(orderNumber = 2)

      buildTestDataForProject(Some(project), Some(Seq(rw1WithId, rw2WithId, rw3WithId)), Some(Seq(lll1, rll1, orderedcll1, orderedcll2)), Some(leftPLinks ++ rightPLinks ++ combPLinks))

      val projectChanges = List(
        //  left
        ProjectRoadwayChange(projectId, Some("project name"), 8L, "test user", DateTime.now,
          RoadwayChangeInfo(AddressChangeType.New,
            RoadwayChangeSection(None, None, None, None, None, None, Some(AdministrativeClass.State), Some(Discontinuity.Continuous), Some(8L)),
            RoadwayChangeSection(Some(road), Some(Track.LeftSide.value.toLong), startRoadPartNumber = Some(part), endRoadPartNumber = Some(part), startAddressM = Some(0L), endAddressM = Some(5L), Some(AdministrativeClass.State), Some(Discontinuity.Continuous), Some(8L)),
            Discontinuity.Continuous, AdministrativeClass.State, reversed = false, 1, 8)
          , DateTime.now, Some(0L)),
        //  right
        ProjectRoadwayChange(projectId, Some("project name"), 8L, "test user", DateTime.now,
          RoadwayChangeInfo(AddressChangeType.New,
            RoadwayChangeSection(None, None, None, None, None, None, Some(AdministrativeClass.State), Some(Discontinuity.Continuous), Some(8L)),
            RoadwayChangeSection(Some(road), Some(Track.RightSide.value.toLong), startRoadPartNumber = Some(part), endRoadPartNumber = Some(part), startAddressM = Some(0L), endAddressM = Some(5L), Some(AdministrativeClass.State), Some(Discontinuity.Discontinuous), Some(8L)),
            Discontinuity.Discontinuous, AdministrativeClass.State, reversed = false, 2, 8)
          , DateTime.now, Some(0L)),
        //  combined
        ProjectRoadwayChange(projectId, Some("project name"), 8L, "test user", DateTime.now,
          RoadwayChangeInfo(AddressChangeType.New,
            RoadwayChangeSection(None, None, None, None, None, None, Some(AdministrativeClass.State), Some(Discontinuity.Continuous), Some(8L)),
            RoadwayChangeSection(Some(road), Some(Track.Combined.value.toLong), startRoadPartNumber = Some(part), endRoadPartNumber = Some(part), startAddressM = Some(5L), endAddressM = Some(15L), Some(AdministrativeClass.State), Some(Discontinuity.Continuous), Some(8L)),
            Discontinuity.Continuous, AdministrativeClass.State, reversed = false, 3, 8)
          , DateTime.now, Some(0L)),
        ProjectRoadwayChange(projectId, Some("project name"), 8L, "test user", DateTime.now,
          RoadwayChangeInfo(AddressChangeType.New,
            RoadwayChangeSection(None, None, None, None, None, None, Some(AdministrativeClass.State), Some(Discontinuity.Continuous), Some(8L)),
            RoadwayChangeSection(Some(road), Some(Track.Combined.value.toLong), startRoadPartNumber = Some(part), endRoadPartNumber = Some(part), startAddressM = Some(15L), endAddressM = Some(20L), Some(AdministrativeClass.State), Some(Discontinuity.EndOfRoad), Some(8L)),
            Discontinuity.EndOfRoad, AdministrativeClass.State, reversed = false, 4, 8)
          , DateTime.now, Some(0L))
      )

      when(mockLinearLocationDAO.fetchLinearLocationByBoundingBox(BoundingRectangle(leftGeom1.head, leftGeom1.head), roadNumberLimits)).thenReturn(Seq())
      when(mockRoadwayDAO.fetchAllByRoadwayNumbers(Set.empty[Long], false)).thenReturn(Seq())

      when(mockLinearLocationDAO.fetchLinearLocationByBoundingBox(BoundingRectangle(leftGeom1.last, leftGeom1.last), roadNumberLimits)).thenReturn(Seq(lll1, orderedcll1, orderedcll2))
      when(mockRoadwayDAO.fetchAllByRoadwayNumbers(Set(lll1.roadwayNumber, orderedcll1.roadwayNumber), false)).thenReturn(Seq(rw1WithId, rw3WithId))

      when(mockLinearLocationDAO.fetchLinearLocationByBoundingBox(BoundingRectangle(rightGeom1.head, rightGeom1.head), roadNumberLimits)).thenReturn(Seq())
      when(mockLinearLocationDAO.fetchLinearLocationByBoundingBox(BoundingRectangle(rightGeom1.last, rightGeom1.last), roadNumberLimits)).thenReturn(Seq(rll1, orderedcll1, orderedcll2))
      when(mockRoadwayDAO.fetchAllByRoadwayNumbers(Set(rll1.roadwayNumber, orderedcll1.roadwayNumber), false)).thenReturn(Seq(rw2WithId, rw3WithId))

      when(mockLinearLocationDAO.fetchLinearLocationByBoundingBox(BoundingRectangle(combGeom1.head, combGeom1.head), roadNumberLimits)).thenReturn(Seq(orderedcll1, orderedcll2, lll1))
      when(mockRoadwayDAO.fetchAllByRoadwayNumbers(Set(lll1.roadwayNumber, orderedcll1.roadwayNumber), false)).thenReturn(Seq(rw1WithId, rw3WithId))
      when(mockLinearLocationDAO.fetchLinearLocationByBoundingBox(BoundingRectangle(combGeom1.last, combGeom1.last), roadNumberLimits)).thenReturn(Seq(rll1, orderedcll1, orderedcll2))
      when(mockRoadwayDAO.fetchAllByRoadwayNumbers(Set(rll1.roadwayNumber, orderedcll1.roadwayNumber), false)).thenReturn(Seq(rw2WithId, rw3WithId))
      when(mockLinearLocationDAO.fetchLinearLocationByBoundingBox(BoundingRectangle(combGeom2.head, combGeom2.head), roadNumberLimits)).thenReturn(Seq(rll1, orderedcll1, orderedcll2))
      when(mockLinearLocationDAO.fetchLinearLocationByBoundingBox(BoundingRectangle(combGeom2.last, combGeom2.last), roadNumberLimits)).thenReturn(Seq())

      val mappedReservedRoadwayNumbers = projectLinkDAO.fetchProjectLinksChange(projectId)
      roadAddressService.handleRoadwayPointsUpdate(projectChanges, mappedReservedRoadwayNumbers)
      nodesAndJunctionsService.handleNodePoints(projectChanges, leftPLinks ++ rightPLinks ++ combPLinks, mappedReservedRoadwayNumbers)
      nodesAndJunctionsService.handleJunctionAndJunctionPoints(projectChanges, leftPLinks ++ rightPLinks ++ combPLinks, mappedReservedRoadwayNumbers)

      when(mockRoadwayDAO.fetchAllByRoadwayNumbers(Set(lll1.roadwayNumber, rll1.roadwayNumber, orderedcll1.roadwayNumber), false)).thenReturn(Seq(rw1WithId, rw2WithId, rw3WithId))
      nodesAndJunctionsService.expireObsoleteNodesAndJunctions(leftPLinks ++ rightPLinks ++ combPLinks, Some(project.startDate.minusDays(1)))

      val roadwayPoints = roadwayPointDAO.fetchByRoadwayNumbers((leftPLinks ++ rightPLinks ++ combPLinks).map(_.roadwayNumber)).map(_.id)
      val junctionPointTemplates = junctionPointDAO.fetchByRoadwayPointIds(roadwayPoints)
      val templateRoadwayNumbers = junctionPointTemplates.map(_.roadwayNumber).distinct
      val junctions = junctionDAO.fetchTemplatesByRoadwayNumbers(templateRoadwayNumbers)

      junctionPointTemplates.length should be(3)
      junctionPointTemplates.count(_.beforeAfter == BeforeAfter.Before) should be(2)
      junctionPointTemplates.count(_.beforeAfter == BeforeAfter.After) should be(1)
      junctions.size should be(1)

      /*  Preparing expiring data */
      val project2 = Project(projectId + 1, ProjectState.Incomplete, "ProjectTerminatedLinks", "s", DateTime.now(), "", DateTime.now(), DateTime.now(),
        "", Seq(), Seq(), None, None)
      val terminatingProjectChanges = List(
        //  left
        ProjectRoadwayChange(projectId, Some("project name"), 8L, "test user", DateTime.now,
          RoadwayChangeInfo(AddressChangeType.Unchanged,
            RoadwayChangeSection(Some(road), Some(Track.LeftSide.value.toLong), startRoadPartNumber = Some(part), endRoadPartNumber = Some(part), startAddressM = Some(0L), endAddressM = Some(5L), Some(AdministrativeClass.State), Some(Discontinuity.Continuous), Some(8L)),
            RoadwayChangeSection(Some(road), Some(Track.LeftSide.value.toLong), startRoadPartNumber = Some(part), endRoadPartNumber = Some(part), startAddressM = Some(0L), endAddressM = Some(5L), Some(AdministrativeClass.State), Some(Discontinuity.Continuous), Some(8L)),
            Discontinuity.Continuous, AdministrativeClass.State, reversed = false, 1, 8)
          , DateTime.now, Some(0L)),
        // right
        ProjectRoadwayChange(projectId, Some("project name"), 8L, "test user", DateTime.now,
          RoadwayChangeInfo(AddressChangeType.Unchanged,
            RoadwayChangeSection(Some(road), Some(Track.RightSide.value.toLong), startRoadPartNumber = Some(part), endRoadPartNumber = Some(part), startAddressM = Some(0L), endAddressM = Some(5L), Some(AdministrativeClass.State), Some(Discontinuity.Discontinuous), Some(8L)),
            RoadwayChangeSection(Some(road), Some(Track.RightSide.value.toLong), startRoadPartNumber = Some(part), endRoadPartNumber = Some(part), startAddressM = Some(0L), endAddressM = Some(5L), Some(AdministrativeClass.State), Some(Discontinuity.Discontinuous), Some(8L)),
            Discontinuity.Discontinuous, AdministrativeClass.State, reversed = false, 2, 8)
          , DateTime.now, Some(0L)),
        // combined
        ProjectRoadwayChange(projectId, Some("project name"), 8L, "test user", DateTime.now,
          RoadwayChangeInfo(AddressChangeType.Transfer,
            RoadwayChangeSection(Some(road), Some(Track.Combined.value.toLong), startRoadPartNumber = Some(part), endRoadPartNumber = Some(part), startAddressM = Some(5L), endAddressM = Some(15L), Some(AdministrativeClass.State), Some(Discontinuity.Continuous), Some(8L)),
            RoadwayChangeSection(Some(road), Some(Track.Combined.value.toLong), startRoadPartNumber = Some(part), endRoadPartNumber = Some(part), startAddressM = Some(5L), endAddressM = Some(15L), Some(AdministrativeClass.State), Some(Discontinuity.EndOfRoad), Some(8L)),
            Discontinuity.EndOfRoad, AdministrativeClass.State, reversed = false, 3, 8)
          , DateTime.now, Some(0L)),
        ProjectRoadwayChange(projectId, Some("project name"), 8L, "test user", DateTime.now,
          RoadwayChangeInfo(AddressChangeType.Termination,
            RoadwayChangeSection(Some(road), Some(Track.Combined.value.toLong), startRoadPartNumber = Some(part), endRoadPartNumber = Some(part), startAddressM = Some(15L), endAddressM = Some(20L), Some(AdministrativeClass.State), Some(Discontinuity.EndOfRoad), Some(8L)),
            RoadwayChangeSection(None, None, None, None, None, None, Some(AdministrativeClass.State), Some(Discontinuity.Continuous), Some(8L)),
            Discontinuity.EndOfRoad, AdministrativeClass.State, reversed = false, 4, 8)
          , DateTime.now, Some(0L))
      )

      linearLocationDAO.expireByRoadwayNumbers(Set(combLink1.roadwayNumber, combLink2.roadwayNumber))
      roadwayDAO.expireHistory(Set(combLink1.roadwayId, combLink2.roadwayId))
      projectLinkDAO.moveProjectLinksToHistory(projectId)
      val unchangedLeftLink1 = dummyProjectLink(road, part, Track.LeftSide, Discontinuity.Continuous, 0, 5, 0, 5, Some(DateTime.now()), None, 12345, 0, 5, SideCode.TowardsDigitizing, LinkStatus.UnChanged, projectId + 1, AdministrativeClass.State, leftGeom1, rwNumber).copy(id = plId + 4, roadwayId = rwId, linearLocationId = llId)
      val unchangedRightLink1 = dummyProjectLink(road, part, Track.RightSide, Discontinuity.Discontinuous, 0, 5, 0, 5, Some(DateTime.now()), None, 12346, 0, 5, SideCode.TowardsDigitizing, LinkStatus.UnChanged, projectId + 1, AdministrativeClass.State, rightGeom1, rwNumber + 1).copy(id = plId + 5, roadwayId = rwId + 1, linearLocationId = llId + 1)
      val transferCombLink1 = dummyProjectLink(road, part, Track.Combined, Discontinuity.EndOfRoad, 5, 15, 5, 15, Some(DateTime.now()), None, 12347, 0, 10, SideCode.TowardsDigitizing, LinkStatus.Transfer, projectId + 1, AdministrativeClass.State, combGeom1, rwNumber + 3).copy(id = plId + 6, roadwayId = rwId + 3, linearLocationId = llId + 6)
      val terminatedCombLink2 = dummyProjectLink(road, part, Track.Combined, Discontinuity.EndOfRoad, 15, 20, 15, 20, Some(DateTime.now()), None, 12348, 0, 5, SideCode.TowardsDigitizing, LinkStatus.Terminated, projectId + 1, AdministrativeClass.State, combGeom2, rwNumber + 4).copy(id = plId + 7, roadwayId = rwId + 4, linearLocationId = llId + 7)

      val rwTransfer = rw3WithId.copy(id = transferCombLink1.roadwayId, roadwayNumber = transferCombLink1.roadwayNumber, endAddrMValue = 15)
      val rwTerminated = rw3WithId.copy(id = terminatedCombLink2.roadwayId, roadwayNumber = terminatedCombLink2.roadwayNumber, endAddrMValue = 20)
      val transferLinearLocation = orderedcll1.copy(id = transferCombLink1.linearLocationId, roadwayNumber = transferCombLink1.roadwayNumber)
      val terminatedLinearLocation = orderedcll2.copy(id = terminatedCombLink2.linearLocationId, roadwayNumber = terminatedCombLink2.roadwayNumber)

      when(mockRoadwayDAO.fetchAllByRoadwayNumbers(Set(unchangedLeftLink1.roadwayNumber, transferCombLink1.roadwayNumber), false)).thenReturn(Seq(rw1WithId, rwTransfer))
      when(mockLinearLocationDAO.fetchLinearLocationByBoundingBox(BoundingRectangle(transferCombLink1.geometry.last, transferCombLink1.geometry.last), roadNumberLimits)).thenReturn(Seq(rll1, transferLinearLocation, terminatedLinearLocation))
      when(mockRoadwayDAO.fetchAllByRoadwayNumbers(Set(terminatedCombLink2.roadwayNumber), false)).thenReturn(Seq(rwTerminated))
      when(mockLinearLocationDAO.fetchLinearLocationByBoundingBox(BoundingRectangle(unchangedRightLink1.geometry.last, transferCombLink1.geometry.last), roadNumberLimits)).thenReturn(Seq(rll1, transferLinearLocation))
      when(mockRoadwayDAO.fetchAllByRoadwayNumbers(Set(unchangedRightLink1.roadwayNumber, transferCombLink1.roadwayNumber), false)).thenReturn(Seq(rw2WithId, rwTransfer))
      when(mockRoadwayDAO.fetchAllByRoadwayNumbers(Set(unchangedLeftLink1.roadwayNumber, unchangedRightLink1.roadwayNumber, transferCombLink1.roadwayNumber), false)).thenReturn(Seq(rw1WithId, rw2WithId, rwTransfer))

      buildTestDataForProject(Some(project2),
        Some(Seq(rwTransfer, rwTerminated)),
        Some(Seq(
          transferLinearLocation,
          terminatedLinearLocation)),
        Some(Seq(unchangedLeftLink1, unchangedRightLink1, transferCombLink1, terminatedCombLink2)))

      val mappedAfterChanges: Seq[ProjectRoadLinkChange] = projectLinkDAO.fetchProjectLinksChange(projectId + 1)
        .map { l =>
          if (l.newRoadwayNumber == transferCombLink1.roadwayNumber) {
            l.copy(originalLinearLocationId = combLink1.linearLocationId, linearLocationId = transferCombLink1.linearLocationId, originalRoadwayNumber = combLink1.roadwayNumber)
          }
          else if (l.newRoadwayNumber == terminatedCombLink2.roadwayNumber) {
            l.copy(originalLinearLocationId = combLink2.linearLocationId, linearLocationId = terminatedCombLink2.linearLocationId, originalRoadwayNumber = combLink2.roadwayNumber)
          }
          else l
        }

      projectLinkDAO.moveProjectLinksToHistory(projectId + 1)
      roadAddressService.handleRoadwayPointsUpdate(terminatingProjectChanges, mappedAfterChanges)
      nodesAndJunctionsService.handleNodePoints(terminatingProjectChanges, Seq(leftLink1) ++ Seq(rightLink1) ++ Seq(transferCombLink1, terminatedCombLink2), mappedAfterChanges)
      nodesAndJunctionsService.handleJunctionAndJunctionPoints(terminatingProjectChanges, Seq(leftLink1) ++ Seq(rightLink1) ++ Seq(transferCombLink1, terminatedCombLink2), mappedAfterChanges)

      /*  Ending expiring data  */
      val endDate = Some(project2.startDate.minusDays(1))
      nodesAndJunctionsService.expireObsoleteNodesAndJunctions(Seq(unchangedLeftLink1, unchangedRightLink1, transferCombLink1, terminatedCombLink2), endDate)

      val junctionPointsAfterTermination: Seq[JunctionPoint] = junctionPointDAO.fetchByRoadwayPointIds(roadwayPoints)
      junctionPointsAfterTermination.length should be(2)

      val junctionsAfterExpire = junctionDAO.fetchByIds(junctionPointsAfterTermination.map(_.junctionId))
      junctionsAfterExpire.length should be(1)
    }
  }

  test("Test nodesAndJunctionsService.handleJunctionTemplates When creating two track Discontinuous links and one combined EndOfRoad that are not connected by geometry, only by address Then junction template and junctions points should not be created") {
    runWithRollback {
      /*
     |--L*-->|
                  |--C-->|
     |--R*-->|

            Note:
            0: Illustration where junction points should be created
            C: Combined track EndOfRoad
            L*: Discontinuous Left track
            R*: Discontinuous Right track
       */

      val road = 999L
      val part = 1L
      val projectId = Sequences.nextViiteProjectId
      val rwId = Sequences.nextRoadwayId
      val llId = Sequences.nextLinearLocationId
      val rwNumber = Sequences.nextRoadwayNumber
      val plId = Sequences.nextProjectLinkId

      val leftGeom1 = Seq(Point(0.0, 50.0), Point(5.0, 50.0))
      val rightGeom1 = Seq(Point(0.0, 40.0), Point(5.0, 40.0))
      val combGeom1 = Seq(Point(7.0, 45.0), Point(12.0, 45.0))

      val leftLink1 = dummyProjectLink(road, part, Track.LeftSide, Discontinuity.MinorDiscontinuity, 0, 5, 0, 5, Some(DateTime.now()), None, 12345, 0, 5, SideCode.TowardsDigitizing, LinkStatus.Transfer, projectId, AdministrativeClass.State, leftGeom1, rwNumber).copy(id = plId, projectId = projectId, roadwayId = rwId, linearLocationId = llId)
      val rightLink1 = dummyProjectLink(road, part, Track.RightSide, Discontinuity.MinorDiscontinuity, 0, 5, 0, 5, Some(DateTime.now()), None, 12346, 0, 5, SideCode.TowardsDigitizing, LinkStatus.Transfer, projectId, AdministrativeClass.State, rightGeom1, rwNumber + 1).copy(id = plId + 1, projectId = projectId, roadwayId = rwId + 1, linearLocationId = llId + 1)
      val combLink1 = dummyProjectLink(road, part, Track.Combined, Discontinuity.EndOfRoad, 5, 10, 5, 10, Some(DateTime.now()), None, 12347, 0, 5, SideCode.TowardsDigitizing, LinkStatus.Transfer, projectId, AdministrativeClass.State, combGeom1, rwNumber + 2).copy(id = plId + 2, projectId = projectId, roadwayId = rwId + 2, linearLocationId = llId + 2)

      val project = Project(projectId, ProjectState.Incomplete, "f", "s", DateTime.now(), "", DateTime.now(), DateTime.now(),
        "", Seq(), Seq(), None, None)

      val leftPLinks = Seq(leftLink1)
      val rightPLinks = Seq(rightLink1)
      val combPLinks = Seq(combLink1)

      val (lll1, rw1): (LinearLocation, Roadway) = Seq(leftLink1).map(toRoadwayAndLinearLocation).head
      val (rll1, rw2): (LinearLocation, Roadway) = Seq(rightLink1).map(toRoadwayAndLinearLocation).head
      val (cll1, rw3): (LinearLocation, Roadway) = Seq(combLink1).map(toRoadwayAndLinearLocation).head
      val rw1WithId = rw1.copy(startAddrMValue = 0, endAddrMValue = 5, ely = 8L)
      val rw2WithId = rw2.copy(startAddrMValue = 0, endAddrMValue = 5, ely = 8L)
      val rw3WithId = rw3.copy(startAddrMValue = 5, endAddrMValue = 10, ely = 8L)

      buildTestDataForProject(Some(project), Some(Seq(rw1WithId, rw2WithId, rw3WithId)), Some(Seq(lll1, rll1, cll1)), Some(leftPLinks ++ rightPLinks ++ combPLinks))

      val projectChanges = List(
        //left
        ProjectRoadwayChange(projectId, Some("project name"), 8L, "test user", DateTime.now,
          RoadwayChangeInfo(AddressChangeType.New,
            RoadwayChangeSection(None, None, None, None, None, None, Some(AdministrativeClass.State), Some(Discontinuity.Continuous), Some(8L)),
            RoadwayChangeSection(Some(road), Some(Track.LeftSide.value.toLong), startRoadPartNumber = Some(part), endRoadPartNumber = Some(part), startAddressM = Some(0L), endAddressM = Some(5L), Some(AdministrativeClass.State), Some(Discontinuity.MinorDiscontinuity), Some(8L)),
            Discontinuity.MinorDiscontinuity, AdministrativeClass.State, reversed = false, 1, 8)
          , DateTime.now, Some(0L)),
        //right
        ProjectRoadwayChange(projectId, Some("project name"), 8L, "test user", DateTime.now,
          RoadwayChangeInfo(AddressChangeType.New,
            RoadwayChangeSection(None, None, None, None, None, None, Some(AdministrativeClass.State), Some(Discontinuity.Continuous), Some(8L)),
            RoadwayChangeSection(Some(road), Some(Track.RightSide.value.toLong), startRoadPartNumber = Some(part), endRoadPartNumber = Some(part), startAddressM = Some(0L), endAddressM = Some(5L), Some(AdministrativeClass.State), Some(Discontinuity.MinorDiscontinuity), Some(8L)),
            Discontinuity.MinorDiscontinuity, AdministrativeClass.State, reversed = false, 2, 8)
          , DateTime.now, Some(0L)),
        //combined
        ProjectRoadwayChange(projectId, Some("project name"), 8L, "test user", DateTime.now,
          RoadwayChangeInfo(AddressChangeType.New,
            RoadwayChangeSection(None, None, None, None, None, None, Some(AdministrativeClass.State), Some(Discontinuity.Continuous), Some(8L)),
            RoadwayChangeSection(Some(road), Some(Track.Combined.value.toLong), startRoadPartNumber = Some(part), endRoadPartNumber = Some(part), startAddressM = Some(5L), endAddressM = Some(10L), Some(AdministrativeClass.State), Some(Discontinuity.EndOfRoad), Some(8L)),
            Discontinuity.EndOfRoad, AdministrativeClass.State, reversed = false, 3, 8)
          , DateTime.now, Some(0L))
      )

      when(mockLinearLocationDAO.fetchLinearLocationByBoundingBox(BoundingRectangle(leftGeom1.head, leftGeom1.head), roadNumberLimits)).thenReturn(Seq())
      when(mockRoadwayDAO.fetchAllByRoadwayNumbers(Set.empty[Long], false)).thenReturn(Seq())

      when(mockLinearLocationDAO.fetchLinearLocationByBoundingBox(BoundingRectangle(leftGeom1.last, leftGeom1.last), roadNumberLimits)).thenReturn(Seq())
      when(mockLinearLocationDAO.fetchLinearLocationByBoundingBox(BoundingRectangle(rightGeom1.head, rightGeom1.head), roadNumberLimits)).thenReturn(Seq())
      when(mockLinearLocationDAO.fetchLinearLocationByBoundingBox(BoundingRectangle(rightGeom1.last, rightGeom1.last), roadNumberLimits)).thenReturn(Seq())
      when(mockLinearLocationDAO.fetchLinearLocationByBoundingBox(BoundingRectangle(combGeom1.head, combGeom1.head), roadNumberLimits)).thenReturn(Seq())
      when(mockLinearLocationDAO.fetchLinearLocationByBoundingBox(BoundingRectangle(combGeom1.last, combGeom1.last), roadNumberLimits)).thenReturn(Seq())

      val mappedReservedRoadwayNumbers = projectLinkDAO.fetchProjectLinksChange(projectId)
      roadAddressService.handleRoadwayPointsUpdate(projectChanges, mappedReservedRoadwayNumbers)
      nodesAndJunctionsService.handleJunctionAndJunctionPoints(projectChanges, leftPLinks ++ rightPLinks ++ combPLinks, mappedReservedRoadwayNumbers)

      val roadwayPoints = roadwayPointDAO.fetchByRoadwayNumbers((leftPLinks ++ rightPLinks ++ combPLinks).map(_.roadwayNumber)).map(_.id)
      val junctionPointTemplates = junctionPointDAO.fetchByRoadwayPointIds(roadwayPoints)
      junctionPointTemplates.length should be(0)
    }
  }

  test("Test nodesAndJunctionsService.handleJunctionTemplates When creating two track MinorDiscontinuous links and one combined MinorDiscontinuous and one combined EndOfRoad that are not connected by geometry, only by address Then junction template and junctions points should not be created") {
    runWithRollback {
      /*
     |--L*-->|
                  |--C1-->|   |--C2-->|
     |--R*-->|

            Note:
            0: Illustration where junction points should be created
            C1: Combined track Discontinuous
            C2: Combined track EndOfRoad
            L*: Discontinuous Left track
            R*: Discontinuous Right track
       */

      val road = 999L
      val part = 1L
      val projectId = Sequences.nextViiteProjectId
      val rwId = Sequences.nextRoadwayId
      val llId = Sequences.nextLinearLocationId
      val rwNumber = Sequences.nextRoadwayNumber
      val plId = Sequences.nextProjectLinkId


      val leftGeom1 = Seq(Point(0.0, 50.0), Point(5.0, 50.0))
      val rightGeom1 = Seq(Point(0.0, 40.0), Point(5.0, 40.0))
      val combGeom1 = Seq(Point(7.0, 45.0), Point(12.0, 45.0))
      val combGeom2 = Seq(Point(14.0, 45.0), Point(19.0, 45.0))

      val leftLink1 = dummyProjectLink(road, part, Track.LeftSide, Discontinuity.MinorDiscontinuity, 0, 5, 0, 5, Some(DateTime.now()), None, 12345, 0, 5, SideCode.TowardsDigitizing, LinkStatus.Transfer, projectId, AdministrativeClass.State, leftGeom1, rwNumber).copy(id = plId, projectId = projectId, roadwayId = rwId, linearLocationId = llId)
      val rightLink1 = dummyProjectLink(road, part, Track.RightSide, Discontinuity.MinorDiscontinuity, 0, 5, 0, 5, Some(DateTime.now()), None, 12346, 0, 5, SideCode.TowardsDigitizing, LinkStatus.Transfer, projectId, AdministrativeClass.State, rightGeom1, rwNumber + 1).copy(id = plId + 1, projectId = projectId, roadwayId = rwId + 1, linearLocationId = llId + 1)
      val combLink1 = dummyProjectLink(road, part, Track.Combined, Discontinuity.MinorDiscontinuity, 5, 10, 5, 10, Some(DateTime.now()), None, 12347, 0, 5, SideCode.TowardsDigitizing, LinkStatus.Transfer, projectId, AdministrativeClass.State, combGeom1, rwNumber + 2).copy(id = plId + 2, projectId = projectId, roadwayId = rwId + 2, linearLocationId = llId + 2)
      val combLink2 = dummyProjectLink(road, part, Track.Combined, Discontinuity.EndOfRoad, 10, 15, 10, 15, Some(DateTime.now()), None, 12348, 0, 5, SideCode.TowardsDigitizing, LinkStatus.Transfer, projectId, AdministrativeClass.State, combGeom2, rwNumber + 2).copy(id = plId + 3, projectId = projectId, roadwayId = rwId + 2, linearLocationId = llId + 3)

      val project = Project(projectId, ProjectState.Incomplete, "f", "s", DateTime.now(), "", DateTime.now(), DateTime.now(),
        "", Seq(), Seq(), None, None)

      val leftPLinks = Seq(leftLink1)
      val rightPLinks = Seq(rightLink1)
      val combPLinks = Seq(combLink1, combLink2)

      val (lll1, rw1): (LinearLocation, Roadway) = Seq(leftLink1).map(toRoadwayAndLinearLocation).head
      val (rll1, rw2): (LinearLocation, Roadway) = Seq(rightLink1).map(toRoadwayAndLinearLocation).head
      val (cll1, rw3): (LinearLocation, Roadway) = Seq(combLink1).map(toRoadwayAndLinearLocation).head
      val (cll2, rw4): (LinearLocation, Roadway) = Seq(combLink2).map(toRoadwayAndLinearLocation).head
      val rw1WithId = rw1.copy(startAddrMValue = 0, endAddrMValue = 5, ely = 8L)
      val rw2WithId = rw2.copy(startAddrMValue = 0, endAddrMValue = 5, ely = 8L)
      val rw3WithId = rw3.copy(startAddrMValue = 5, endAddrMValue = 15, ely = 8L)
      val orderedcll1 = cll1.copy(orderNumber = 1)
      val orderedcll2 = cll2.copy(orderNumber = 2)

      buildTestDataForProject(Some(project), Some(Seq(rw1WithId, rw2WithId, rw3WithId)), Some(Seq(lll1, rll1, orderedcll1, orderedcll2)), Some(leftPLinks ++ rightPLinks ++ combPLinks))

      val projectChanges = List(
        //left
        ProjectRoadwayChange(projectId, Some("project name"), 8L, "test user", DateTime.now,
          RoadwayChangeInfo(AddressChangeType.New,
            RoadwayChangeSection(None, None, None, None, None, None, Some(AdministrativeClass.State), Some(Discontinuity.MinorDiscontinuity), Some(8L)),
            RoadwayChangeSection(Some(road), Some(Track.LeftSide.value.toLong), startRoadPartNumber = Some(part), endRoadPartNumber = Some(part), startAddressM = Some(0L), endAddressM = Some(5L), Some(AdministrativeClass.State), Some(Discontinuity.MinorDiscontinuity), Some(8L)),
            Discontinuity.MinorDiscontinuity, AdministrativeClass.State, reversed = false, 1, 8)
          , DateTime.now, Some(0L)),
        //right
        ProjectRoadwayChange(projectId, Some("project name"), 8L, "test user", DateTime.now,
          RoadwayChangeInfo(AddressChangeType.New,
            RoadwayChangeSection(None, None, None, None, None, None, Some(AdministrativeClass.State), Some(Discontinuity.MinorDiscontinuity), Some(8L)),
            RoadwayChangeSection(Some(road), Some(Track.RightSide.value.toLong), startRoadPartNumber = Some(part), endRoadPartNumber = Some(part), startAddressM = Some(0L), endAddressM = Some(5L), Some(AdministrativeClass.State), Some(Discontinuity.MinorDiscontinuity), Some(8L)),
            Discontinuity.MinorDiscontinuity, AdministrativeClass.State, reversed = false, 2, 8)
          , DateTime.now, Some(0L)),
        //combined
        ProjectRoadwayChange(projectId, Some("project name"), 8L, "test user", DateTime.now,
          RoadwayChangeInfo(AddressChangeType.New,
            RoadwayChangeSection(None, None, None, None, None, None, Some(AdministrativeClass.State), Some(Discontinuity.MinorDiscontinuity), Some(8L)),
            RoadwayChangeSection(Some(road), Some(Track.Combined.value.toLong), startRoadPartNumber = Some(part), endRoadPartNumber = Some(part), startAddressM = Some(5L), endAddressM = Some(10L), Some(AdministrativeClass.State), Some(Discontinuity.MinorDiscontinuity), Some(8L)),
            Discontinuity.MinorDiscontinuity, AdministrativeClass.State, reversed = false, 3, 8)
          , DateTime.now, Some(0L)),
        ProjectRoadwayChange(projectId, Some("project name"), 8L, "test user", DateTime.now,
          RoadwayChangeInfo(AddressChangeType.New,
            RoadwayChangeSection(None, None, None, None, None, None, Some(AdministrativeClass.State), Some(Discontinuity.Continuous), Some(8L)),
            RoadwayChangeSection(Some(road), Some(Track.Combined.value.toLong), startRoadPartNumber = Some(part), endRoadPartNumber = Some(part), startAddressM = Some(10L), endAddressM = Some(15L), Some(AdministrativeClass.State), Some(Discontinuity.EndOfRoad), Some(8L)),
            Discontinuity.EndOfRoad, AdministrativeClass.State, reversed = false, 4, 8)
          , DateTime.now, Some(0L))
      )

      when(mockLinearLocationDAO.fetchLinearLocationByBoundingBox(BoundingRectangle(leftGeom1.head, leftGeom1.head), roadNumberLimits)).thenReturn(Seq())
      when(mockRoadwayDAO.fetchAllByRoadwayNumbers(Set.empty[Long], false)).thenReturn(Seq())

      when(mockLinearLocationDAO.fetchLinearLocationByBoundingBox(BoundingRectangle(leftGeom1.last, leftGeom1.last), roadNumberLimits)).thenReturn(Seq())
      when(mockLinearLocationDAO.fetchLinearLocationByBoundingBox(BoundingRectangle(rightGeom1.head, rightGeom1.head), roadNumberLimits)).thenReturn(Seq())
      when(mockLinearLocationDAO.fetchLinearLocationByBoundingBox(BoundingRectangle(rightGeom1.last, rightGeom1.last), roadNumberLimits)).thenReturn(Seq())
      when(mockLinearLocationDAO.fetchLinearLocationByBoundingBox(BoundingRectangle(combGeom1.head, combGeom1.head), roadNumberLimits)).thenReturn(Seq())
      when(mockLinearLocationDAO.fetchLinearLocationByBoundingBox(BoundingRectangle(combGeom1.last, combGeom1.last), roadNumberLimits)).thenReturn(Seq())
      when(mockLinearLocationDAO.fetchLinearLocationByBoundingBox(BoundingRectangle(combGeom2.head, combGeom2.head), roadNumberLimits)).thenReturn(Seq())
      when(mockLinearLocationDAO.fetchLinearLocationByBoundingBox(BoundingRectangle(combGeom2.last, combGeom2.last), roadNumberLimits)).thenReturn(Seq())

      val mappedReservedRoadwayNumbers = projectLinkDAO.fetchProjectLinksChange(projectId)
      roadAddressService.handleRoadwayPointsUpdate(projectChanges, mappedReservedRoadwayNumbers)
      nodesAndJunctionsService.handleJunctionAndJunctionPoints(projectChanges, leftPLinks ++ rightPLinks ++ combPLinks, mappedReservedRoadwayNumbers)

      val roadwayPoints = roadwayPointDAO.fetchByRoadwayNumbers((leftPLinks ++ rightPLinks ++ combPLinks).map(_.roadwayNumber)).map(_.id)
      val junctionPointTemplates = junctionPointDAO.fetchByRoadwayPointIds(roadwayPoints)
      junctionPointTemplates.length should be(0)
    }
  }

  test("Test nodesAndJunctionsService.handleJunctionTemplates When creating two track Discontinuous links and one combined Continuous and one combined EndOfRoad that are not connected by geometry, only by address Then junction template and junctions points should not be created.") {
    runWithRollback {
      /*
     |--L*-->|
                  |--C1-->|--C2-->|
     |--R*-->|

            Note:
            0: Illustration where junction points should be created
            C1: Combined track Continuous
            C2: Combined track EndOfRoad
            L*: Discontinuous Left track
            R*: Discontinuous Right track
       */

      val road = 999L
      val part = 1L
      val projectId = Sequences.nextViiteProjectId
      val rwId = Sequences.nextRoadwayId
      val llId = Sequences.nextLinearLocationId
      val rwNumber = Sequences.nextRoadwayNumber
      val plId = Sequences.nextProjectLinkId


      val leftGeom1 = Seq(Point(0.0, 50.0), Point(5.0, 50.0))
      val rightGeom1 = Seq(Point(0.0, 40.0), Point(5.0, 40.0))
      val combGeom1 = Seq(Point(7.0, 45.0), Point(12.0, 45.0))
      val combGeom2 = Seq(Point(12.0, 45.0), Point(17.0, 45.0))

      val leftLink1 = dummyProjectLink(road, part, Track.LeftSide, Discontinuity.MinorDiscontinuity, 0, 5, 0, 5, Some(DateTime.now()), None, 12345, 0, 5, SideCode.TowardsDigitizing, LinkStatus.Transfer, projectId, AdministrativeClass.State, leftGeom1, rwNumber).copy(id = plId, projectId = projectId, roadwayId = rwId, linearLocationId = llId)
      val rightLink1 = dummyProjectLink(road, part, Track.RightSide, Discontinuity.MinorDiscontinuity, 0, 5, 0, 5, Some(DateTime.now()), None, 12346, 0, 5, SideCode.TowardsDigitizing, LinkStatus.Transfer, projectId, AdministrativeClass.State, rightGeom1, rwNumber + 1).copy(id = plId + 1, projectId = projectId, roadwayId = rwId + 1, linearLocationId = llId + 1)
      val combLink1 = dummyProjectLink(road, part, Track.Combined, Discontinuity.Continuous, 5, 10, 5, 10, Some(DateTime.now()), None, 12347, 0, 5, SideCode.TowardsDigitizing, LinkStatus.Transfer, projectId, AdministrativeClass.State, combGeom1, rwNumber + 2).copy(id = plId + 2, projectId = projectId, roadwayId = rwId + 2, linearLocationId = llId + 2)
      val combLink2 = dummyProjectLink(road, part, Track.Combined, Discontinuity.EndOfRoad, 10, 15, 10, 15, Some(DateTime.now()), None, 12348, 0, 5, SideCode.TowardsDigitizing, LinkStatus.Transfer, projectId, AdministrativeClass.State, combGeom2, rwNumber + 2).copy(id = plId + 3, projectId = projectId, roadwayId = rwId + 2, linearLocationId = llId + 3)

      val project = Project(projectId, ProjectState.Incomplete, "f", "s", DateTime.now(), "", DateTime.now(), DateTime.now(),
        "", Seq(), Seq(), None, None)

      val leftPLinks = Seq(leftLink1)
      val rightPLinks = Seq(rightLink1)
      val combPLinks = Seq(combLink1, combLink2)

      val (lll1, rw1): (LinearLocation, Roadway) = Seq(leftLink1).map(toRoadwayAndLinearLocation).head
      val (rll1, rw2): (LinearLocation, Roadway) = Seq(rightLink1).map(toRoadwayAndLinearLocation).head
      val (cll1, rw3): (LinearLocation, Roadway) = Seq(combLink1).map(toRoadwayAndLinearLocation).head
      val (cll2, rw4): (LinearLocation, Roadway) = Seq(combLink2).map(toRoadwayAndLinearLocation).head
      val rw1WithId = rw1.copy(startAddrMValue = 0, endAddrMValue = 5, ely = 8L)
      val rw2WithId = rw2.copy(startAddrMValue = 0, endAddrMValue = 5, ely = 8L)
      val rw3WithId = rw3.copy(startAddrMValue = 5, endAddrMValue = 15, ely = 8L)
      val orderedcll1 = cll1.copy(orderNumber = 1)
      val orderedcll2 = cll2.copy(orderNumber = 2)

      buildTestDataForProject(Some(project), Some(Seq(rw1WithId, rw2WithId, rw3WithId)), Some(Seq(lll1, rll1, orderedcll1, orderedcll2)), Some(leftPLinks ++ rightPLinks ++ combPLinks))

      val projectChanges = List(
        //left
        ProjectRoadwayChange(projectId, Some("project name"), 8L, "test user", DateTime.now,
          RoadwayChangeInfo(AddressChangeType.New,
            RoadwayChangeSection(None, None, None, None, None, None, Some(AdministrativeClass.State), Some(Discontinuity.MinorDiscontinuity), Some(8L)),
            RoadwayChangeSection(Some(road), Some(Track.LeftSide.value.toLong), startRoadPartNumber = Some(part), endRoadPartNumber = Some(part), startAddressM = Some(0L), endAddressM = Some(5L), Some(AdministrativeClass.State), Some(Discontinuity.MinorDiscontinuity), Some(8L)),
            Discontinuity.MinorDiscontinuity, AdministrativeClass.State, reversed = false, 1, 8)
          , DateTime.now, Some(0L)),
        //right
        ProjectRoadwayChange(projectId, Some("project name"), 8L, "test user", DateTime.now,
          RoadwayChangeInfo(AddressChangeType.New,
            RoadwayChangeSection(None, None, None, None, None, None, Some(AdministrativeClass.State), Some(Discontinuity.MinorDiscontinuity), Some(8L)),
            RoadwayChangeSection(Some(road), Some(Track.RightSide.value.toLong), startRoadPartNumber = Some(part), endRoadPartNumber = Some(part), startAddressM = Some(0L), endAddressM = Some(5L), Some(AdministrativeClass.State), Some(Discontinuity.MinorDiscontinuity), Some(8L)),
            Discontinuity.MinorDiscontinuity, AdministrativeClass.State, reversed = false, 2, 8)
          , DateTime.now, Some(0L)),
        //combined
        ProjectRoadwayChange(projectId, Some("project name"), 8L, "test user", DateTime.now,
          RoadwayChangeInfo(AddressChangeType.New,
            RoadwayChangeSection(None, None, None, None, None, None, Some(AdministrativeClass.State), Some(Discontinuity.Continuous), Some(8L)),
            RoadwayChangeSection(Some(road), Some(Track.Combined.value.toLong), startRoadPartNumber = Some(part), endRoadPartNumber = Some(part), startAddressM = Some(5L), endAddressM = Some(15L), Some(AdministrativeClass.State), Some(Discontinuity.Continuous), Some(8L)),
            Discontinuity.Continuous, AdministrativeClass.State, reversed = false, 3, 8)
          , DateTime.now, Some(0L)),
        ProjectRoadwayChange(projectId, Some("project name"), 8L, "test user", DateTime.now,
          RoadwayChangeInfo(AddressChangeType.New,
            RoadwayChangeSection(None, None, None, None, None, None, Some(AdministrativeClass.State), Some(Discontinuity.EndOfRoad), Some(8L)),
            RoadwayChangeSection(Some(road), Some(Track.Combined.value.toLong), startRoadPartNumber = Some(part), endRoadPartNumber = Some(part), startAddressM = Some(10L), endAddressM = Some(15L), Some(AdministrativeClass.State), Some(Discontinuity.EndOfRoad), Some(8L)),
            Discontinuity.EndOfRoad, AdministrativeClass.State, reversed = false, 4, 8)
          , DateTime.now, Some(0L))
      )

      when(mockLinearLocationDAO.fetchLinearLocationByBoundingBox(BoundingRectangle(leftGeom1.head, leftGeom1.head), roadNumberLimits)).thenReturn(Seq())
      when(mockRoadwayDAO.fetchAllByRoadwayNumbers(Set.empty[Long], false)).thenReturn(Seq())

      when(mockLinearLocationDAO.fetchLinearLocationByBoundingBox(BoundingRectangle(leftGeom1.last, leftGeom1.last), roadNumberLimits)).thenReturn(Seq())
      when(mockLinearLocationDAO.fetchLinearLocationByBoundingBox(BoundingRectangle(rightGeom1.head, rightGeom1.head), roadNumberLimits)).thenReturn(Seq())
      when(mockLinearLocationDAO.fetchLinearLocationByBoundingBox(BoundingRectangle(rightGeom1.last, rightGeom1.last), roadNumberLimits)).thenReturn(Seq())
      when(mockLinearLocationDAO.fetchLinearLocationByBoundingBox(BoundingRectangle(combGeom1.head, combGeom1.head), roadNumberLimits)).thenReturn(Seq())
      when(mockLinearLocationDAO.fetchLinearLocationByBoundingBox(BoundingRectangle(combGeom1.last, combGeom1.last), roadNumberLimits)).thenReturn(Seq(orderedcll1, orderedcll2))
      when(mockRoadwayDAO.fetchAllByRoadwayNumbers(Set(orderedcll1.roadwayNumber, orderedcll2.roadwayNumber), false)).thenReturn(Seq(rw3WithId))
      when(mockLinearLocationDAO.fetchLinearLocationByBoundingBox(BoundingRectangle(combGeom2.last, combGeom2.last), roadNumberLimits)).thenReturn(Seq())

      val mappedReservedRoadwayNumbers = projectLinkDAO.fetchProjectLinksChange(projectId)
      roadAddressService.handleRoadwayPointsUpdate(projectChanges, mappedReservedRoadwayNumbers)
      nodesAndJunctionsService.handleJunctionAndJunctionPoints(projectChanges, leftPLinks ++ rightPLinks ++ combPLinks, mappedReservedRoadwayNumbers)

      val roadwayPoints = roadwayPointDAO.fetchByRoadwayNumbers((leftPLinks ++ rightPLinks ++ combPLinks).map(_.roadwayNumber)).map(_.id)
      val junctionPointTemplates = junctionPointDAO.fetchByRoadwayPointIds(roadwayPoints)
      junctionPointTemplates.length should be(0)
    }
  }

  test("Test nodesAndJunctionsService.handleJunctionTemplates When creating two track where one of them is Discontinuous and the other is not Then one junction and its junctions points should be created.") {
    runWithRollback {
      /*
             ^
             | C2
     |--L*-->|
             | C1
     |--R*-->|

            Note:
            0: Illustration where junction points should be created
            C1: Combined track Continuous
            C2: Combined track EndOfRoad
            L*: Discontinuous Left track
            R: Continuous Right track
       */

      val road = 999L
      val part = 1L
      val projectId = Sequences.nextViiteProjectId
      val rwId = Sequences.nextRoadwayId
      val llId = Sequences.nextLinearLocationId
      val rwNumber = Sequences.nextRoadwayNumber
      val plId = Sequences.nextProjectLinkId


      val leftGeom1 = Seq(Point(0.0, 50.0), Point(5.0, 50.0))
      val rightGeom1 = Seq(Point(0.0, 40.0), Point(5.0, 40.0))
      val combGeom1 = Seq(Point(5.0, 40), Point(5.0, 50.0))
      val combGeom2 = Seq(Point(5.0, 50.0), Point(5.0, 55.0))

      val leftLink1 = dummyProjectLink(road, part, Track.LeftSide, Discontinuity.MinorDiscontinuity, 0, 5, 0, 5, Some(DateTime.now()), None, 12345, 0, 5, SideCode.TowardsDigitizing, LinkStatus.New, projectId, AdministrativeClass.State, leftGeom1, rwNumber).copy(id = plId, projectId = projectId, roadwayId = rwId, linearLocationId = llId)
      val rightLink1 = dummyProjectLink(road, part, Track.RightSide, Discontinuity.MinorDiscontinuity, 0, 5, 0, 5, Some(DateTime.now()), None, 12346, 0, 5, SideCode.TowardsDigitizing, LinkStatus.New, projectId, AdministrativeClass.State, rightGeom1, rwNumber + 1).copy(id = plId + 1, projectId = projectId, roadwayId = rwId + 1, linearLocationId = llId + 1)
      val combLink1 = dummyProjectLink(road, part, Track.Combined, Discontinuity.Continuous, 5, 15, 5, 15, Some(DateTime.now()), None, 12347, 0, 10, SideCode.TowardsDigitizing, LinkStatus.New, projectId, AdministrativeClass.State, combGeom1, rwNumber + 2).copy(id = plId + 2, projectId = projectId, roadwayId = rwId + 2, linearLocationId = llId + 2)
      val combLink2 = dummyProjectLink(road, part, Track.Combined, Discontinuity.EndOfRoad, 15, 25, 15, 25, Some(DateTime.now()), None, 12348, 0, 10, SideCode.TowardsDigitizing, LinkStatus.New, projectId, AdministrativeClass.State, combGeom2, rwNumber + 2).copy(id = plId + 3, projectId = projectId, roadwayId = rwId + 2, linearLocationId = llId + 3)

      val project = Project(projectId, ProjectState.Incomplete, "f", "s", DateTime.now(), "", DateTime.now(), DateTime.now(),
        "", Seq(), Seq(), None, None)

      val leftPLinks = Seq(leftLink1)
      val rightPLinks = Seq(rightLink1)
      val combPLinks = Seq(combLink1, combLink2)

      val (lll1, rw1): (LinearLocation, Roadway) = Seq(leftLink1).map(toRoadwayAndLinearLocation).head
      val (rll1, rw2): (LinearLocation, Roadway) = Seq(rightLink1).map(toRoadwayAndLinearLocation).head
      val (cll1, rw3): (LinearLocation, Roadway) = Seq(combLink1).map(toRoadwayAndLinearLocation).head
      val (cll2, rw4): (LinearLocation, Roadway) = Seq(combLink2).map(toRoadwayAndLinearLocation).head
      val rw1WithId = rw1.copy(startAddrMValue = 0, endAddrMValue = 5, ely = 8L)
      val rw2WithId = rw2.copy(startAddrMValue = 0, endAddrMValue = 5, ely = 8L)
      val rw3WithId = rw3.copy(startAddrMValue = 5, endAddrMValue = 25, ely = 8L)
      val orderedcll1 = cll1.copy(orderNumber = 1)
      val orderedcll2 = cll2.copy(orderNumber = 2)

      buildTestDataForProject(Some(project), Some(Seq(rw1WithId, rw2WithId, rw3WithId)), Some(Seq(lll1, rll1, orderedcll1, orderedcll2)), Some(leftPLinks ++ rightPLinks ++ combPLinks))

      val projectChanges = List(
        //left
        ProjectRoadwayChange(projectId, Some("project name"), 8L, "test user", DateTime.now,
          RoadwayChangeInfo(AddressChangeType.New,
            RoadwayChangeSection(None, None, None, None, None, None, Some(AdministrativeClass.State), Some(Discontinuity.Discontinuous), Some(8L)),
            RoadwayChangeSection(Some(road), Some(Track.LeftSide.value.toLong), startRoadPartNumber = Some(part), endRoadPartNumber = Some(part), startAddressM = Some(0L), endAddressM = Some(5L), Some(AdministrativeClass.State), Some(Discontinuity.Discontinuous), Some(8L)),
            Discontinuity.Discontinuous, AdministrativeClass.State, reversed = false, 1, 8)
          , DateTime.now, Some(0L)),
        //right
        ProjectRoadwayChange(projectId, Some("project name"), 8L, "test user", DateTime.now,
          RoadwayChangeInfo(AddressChangeType.New,
            RoadwayChangeSection(None, None, None, None, None, None, Some(AdministrativeClass.State), Some(Discontinuity.Continuous), Some(8L)),
            RoadwayChangeSection(Some(road), Some(Track.RightSide.value.toLong), startRoadPartNumber = Some(part), endRoadPartNumber = Some(part), startAddressM = Some(0L), endAddressM = Some(5L), Some(AdministrativeClass.State), Some(Discontinuity.Continuous), Some(8L)),
            Discontinuity.Continuous, AdministrativeClass.State, reversed = false, 2, 8)
          , DateTime.now, Some(0L)),
        //combined
        ProjectRoadwayChange(projectId, Some("project name"), 8L, "test user", DateTime.now,
          RoadwayChangeInfo(AddressChangeType.New,
            RoadwayChangeSection(None, None, None, None, None, None, Some(AdministrativeClass.State), Some(Discontinuity.Continuous), Some(8L)),
            RoadwayChangeSection(Some(road), Some(Track.Combined.value.toLong), startRoadPartNumber = Some(part), endRoadPartNumber = Some(part), startAddressM = Some(5L), endAddressM = Some(15L), Some(AdministrativeClass.State), Some(Discontinuity.Continuous), Some(8L)),
            Discontinuity.Continuous, AdministrativeClass.State, reversed = false, 3, 8)
          , DateTime.now, Some(0L)),
        ProjectRoadwayChange(projectId, Some("project name"), 8L, "test user", DateTime.now,
          RoadwayChangeInfo(AddressChangeType.New,
            RoadwayChangeSection(None, None, None, None, None, None, Some(AdministrativeClass.State), Some(Discontinuity.EndOfRoad), Some(8L)),
            RoadwayChangeSection(Some(road), Some(Track.Combined.value.toLong), startRoadPartNumber = Some(part), endRoadPartNumber = Some(part), startAddressM = Some(15L), endAddressM = Some(25L), Some(AdministrativeClass.State), Some(Discontinuity.EndOfRoad), Some(8L)),
            Discontinuity.EndOfRoad, AdministrativeClass.State, reversed = false, 4, 8)
          , DateTime.now, Some(0L))
      )

      when(mockLinearLocationDAO.fetchLinearLocationByBoundingBox(BoundingRectangle(leftGeom1.head, leftGeom1.head), roadNumberLimits)).thenReturn(Seq())
      when(mockRoadwayDAO.fetchAllByRoadwayNumbers(Set.empty[Long], false)).thenReturn(Seq())

      when(mockLinearLocationDAO.fetchLinearLocationByBoundingBox(BoundingRectangle(leftGeom1.last, leftGeom1.last), roadNumberLimits)).thenReturn(Seq())
      when(mockLinearLocationDAO.fetchLinearLocationByBoundingBox(BoundingRectangle(rightGeom1.head, rightGeom1.head), roadNumberLimits)).thenReturn(Seq())
      when(mockLinearLocationDAO.fetchLinearLocationByBoundingBox(BoundingRectangle(rightGeom1.last, rightGeom1.last), roadNumberLimits)).thenReturn(Seq())
      when(mockLinearLocationDAO.fetchLinearLocationByBoundingBox(BoundingRectangle(combGeom1.head, combGeom1.head), roadNumberLimits)).thenReturn(Seq())
      when(mockLinearLocationDAO.fetchLinearLocationByBoundingBox(BoundingRectangle(combGeom1.last, combGeom1.last), roadNumberLimits)).thenReturn(Seq(orderedcll1, orderedcll2))
      when(mockRoadwayDAO.fetchAllByRoadwayNumbers(Set(orderedcll1.roadwayNumber, orderedcll2.roadwayNumber), false)).thenReturn(Seq(rw3WithId))
      when(mockLinearLocationDAO.fetchLinearLocationByBoundingBox(BoundingRectangle(combGeom2.last, combGeom2.last), roadNumberLimits)).thenReturn(Seq())

      val mappedReservedRoadwayNumbers = projectLinkDAO.fetchProjectLinksChange(projectId)
      roadAddressService.handleRoadwayPointsUpdate(projectChanges, mappedReservedRoadwayNumbers)
      nodesAndJunctionsService.handleJunctionAndJunctionPoints(projectChanges, leftPLinks ++ rightPLinks ++ combPLinks, mappedReservedRoadwayNumbers)
      nodesAndJunctionsService.expireObsoleteNodesAndJunctions(leftPLinks ++ rightPLinks ++ combPLinks, Some(project.startDate.minusDays(1)))

      val roadwayPoints = roadwayPointDAO.fetchByRoadwayNumbers((leftPLinks ++ rightPLinks ++ combPLinks).map(_.roadwayNumber)).map(_.id)
      val junctionPointTemplates = junctionPointDAO.fetchByRoadwayPointIds(roadwayPoints)
      junctionPointTemplates.length should be(3)
    }
  }

  test("Test nodesAndJunctionsService.handleJunctionTemplates When both part and track changes") {
    runWithRollback {
      /*
                                                      ^   ^
                                                P3 T2 |   | P3 T1
                                                      |   |
                                P2 T0 (Continuous)    |   |
                            --->0------>------>------>0--->
                            ^   ^
          (Continuous)  P1  |   | P1 (Discontinuous)
                        T2  |   | T1
                            |   |

        * Note
          * 0: Illustration where junction points should be created
        */

      val projectId: Long = Sequences.nextViiteProjectId
      val project = Project(projectId, ProjectState.Incomplete, "f", "s", DateTime.now(), "", DateTime.now(), DateTime.now(),
        "", Seq(), Seq(), None, None)

      val plId = Sequences.nextProjectLinkId
      val rwId = Sequences.nextRoadwayId
      val llId = Sequences.nextLinearLocationId

      // road part 1
      val (pl1_1, ll1_1, rw1_1) = dummyVerticalRoad(projectId, 1, 999L, 1L, Sequences.nextRoadwayNumber, Track.RightSide, discontinuity = Discontinuity.Discontinuous, firstPointAt = Point(5.0, 0.0), linkId = 12345, plId = plId, rw = (rwId, None), llId = llId)
      val (pl1_2, ll1_2, rw1_2) = dummyVerticalRoad(projectId, 1, 999L, 1L, Sequences.nextRoadwayNumber, Track.LeftSide, discontinuity = Discontinuity.Continuous, linkId = 12346, plId = plId + 1, rw = (rwId + 1, None), llId = llId + 1)

      // road part 2
      val (pl2_1, ll2_1, rw2_a) = dummyHorizontalRoad(projectId, 1, 999L, 2L, Sequences.nextRoadwayNumber, firstPointAt = Point(0.0, 10.0), linkId = 12347, plId = plId + 2, rw = (rwId + 2, None), llId = llId + 2, size = 5)
      val (pl2_2, ll2_2, rw2_b) = dummyHorizontalRoad(projectId, 3, 999L, 2L, rw2_a.roadwayNumber, startAddrAt = 5, firstPointAt = Point(5.0, 10.0), orderNumber = 2.0, linkId = 12348, plId = plId + 3, rw = (rwId + 2, Some(rw2_a)), llId = llId + 3, size = 7)
      val (pl2_3, ll2_3, rw2) = dummyHorizontalRoad(projectId, 1, 999L, 2L, rw2_a.roadwayNumber, startAddrAt = 26, firstPointAt = Point(26.0, 10.0), orderNumber = 5.0, linkId = 12351, plId = plId + 6, rw = (rwId + 2, Some(rw2_b)), llId = llId + 6, size = 5)

      // road part 3
      val (pl3_1, ll3_1, rw3_1) = dummyVerticalRoad(projectId, 2, 999L, 3L, Sequences.nextRoadwayNumber, Track.RightSide, discontinuity = Discontinuity.EndOfRoad, firstPointAt = Point(31.0, 10.0), linkId = 12352, plId = plId + 7, rw = (rwId + 3, None), llId = llId + 7)
      val (pl3_2, ll3_2, rw3_2) = dummyVerticalRoad(projectId, 2, 999L, 3L, Sequences.nextRoadwayNumber, Track.LeftSide, discontinuity = Discontinuity.EndOfRoad, firstPointAt = Point(26.0, 10.0), linkId = 12354, plId = plId + 9, rw = (rwId + 4, None), llId = llId + 9)

      val roadways = Seq(rw1_1, rw1_2, rw2, rw3_1, rw3_2)
      val projectLinks = pl1_1 ++ pl1_2 ++ pl2_1 ++ pl2_2 ++ pl2_3 ++ pl3_1 ++ pl3_2
      val linearLocations = ll1_1 ++ ll1_2 ++ ll2_1 ++ ll2_2 ++ ll2_3 ++ ll3_1 ++ ll3_2

      buildTestDataForProject(Some(project), Some(roadways), Some(linearLocations), Some(projectLinks))

      val projectChanges = List(
        // road part 1
        ProjectRoadwayChange(projectId, Some("project name"), 8L, "test user", DateTime.now,
          RoadwayChangeInfo(AddressChangeType.New,
            RoadwayChangeSection(None, None, None, None, None, None, Some(AdministrativeClass.State), Some(Discontinuity.MinorDiscontinuity), Some(8L)),
            RoadwayChangeSection(Some(rw1_1.roadNumber), Some(rw1_1.track.value), startRoadPartNumber = Some(rw1_1.roadPartNumber), endRoadPartNumber = Some(rw1_1.roadPartNumber), startAddressM = Some(rw1_1.startAddrMValue), endAddressM = Some(rw1_1.endAddrMValue), Some(rw1_1.administrativeClass), Some(rw1_1.discontinuity), Some(rw1_1.ely)),
            rw1_1.discontinuity, rw1_1.administrativeClass, reversed = false, 1, rw1_1.ely)
          , DateTime.now, Some(0L)),
        ProjectRoadwayChange(projectId, Some("project name"), 8L, "test user", DateTime.now,
          RoadwayChangeInfo(AddressChangeType.New,
            RoadwayChangeSection(None, None, None, None, None, None, Some(AdministrativeClass.State), Some(Discontinuity.MinorDiscontinuity), Some(8L)),
            RoadwayChangeSection(Some(rw1_2.roadNumber), Some(rw1_2.track.value), startRoadPartNumber = Some(rw1_2.roadPartNumber), endRoadPartNumber = Some(rw1_2.roadPartNumber), startAddressM = Some(rw1_2.startAddrMValue), endAddressM = Some(rw1_2.endAddrMValue), Some(rw1_2.administrativeClass), Some(rw1_2.discontinuity), Some(rw1_2.ely)),
            rw1_2.discontinuity, rw1_2.administrativeClass, reversed = false, 2, rw1_2.ely)
          , DateTime.now, Some(0L)),
        // road part 2
        ProjectRoadwayChange(projectId, Some("project name"), 8L, "test user", DateTime.now,
          RoadwayChangeInfo(AddressChangeType.New,
            RoadwayChangeSection(None, None, None, None, None, None, Some(AdministrativeClass.State), Some(Discontinuity.MinorDiscontinuity), Some(8L)),
            RoadwayChangeSection(Some(rw2.roadNumber), Some(rw2.track.value), startRoadPartNumber = Some(rw2.roadPartNumber), endRoadPartNumber = Some(rw2.roadPartNumber), startAddressM = Some(rw2.startAddrMValue), endAddressM = Some(rw2.endAddrMValue), Some(rw2.administrativeClass), Some(rw2.discontinuity), Some(rw2.ely)),
            rw2.discontinuity, rw2.administrativeClass, reversed = false, 3, rw2.ely)
          , DateTime.now, Some(0L)),
        // road part 3
        ProjectRoadwayChange(projectId, Some("project name"), 8L, "test user", DateTime.now,
          RoadwayChangeInfo(AddressChangeType.New,
            RoadwayChangeSection(None, None, None, None, None, None, Some(AdministrativeClass.State), Some(Discontinuity.MinorDiscontinuity), Some(8L)),
            RoadwayChangeSection(Some(rw3_1.roadNumber), Some(rw1_1.track.value), startRoadPartNumber = Some(rw3_1.roadPartNumber), endRoadPartNumber = Some(rw3_1.roadPartNumber), startAddressM = Some(rw3_1.startAddrMValue), endAddressM = Some(rw3_1.endAddrMValue), Some(rw3_1.administrativeClass), Some(rw3_1.discontinuity), Some(rw3_1.ely)),
            rw3_1.discontinuity, rw3_1.administrativeClass, reversed = false, 4, rw1_1.ely)
          , DateTime.now, Some(0L)),
        ProjectRoadwayChange(projectId, Some("project name"), 8L, "test user", DateTime.now,
          RoadwayChangeInfo(AddressChangeType.New,
            RoadwayChangeSection(None, None, None, None, None, None, Some(AdministrativeClass.State), Some(Discontinuity.MinorDiscontinuity), Some(8L)),
            RoadwayChangeSection(Some(rw3_2.roadNumber), Some(rw3_2.track.value), startRoadPartNumber = Some(rw3_2.roadPartNumber), endRoadPartNumber = Some(rw3_2.roadPartNumber), startAddressM = Some(rw3_2.startAddrMValue), endAddressM = Some(rw3_2.endAddrMValue), Some(rw3_2.administrativeClass), Some(rw3_2.discontinuity), Some(rw3_2.ely)),
            rw3_2.discontinuity, rw3_2.administrativeClass, reversed = false, 5, rw3_2.ely)
          , DateTime.now, Some(0L))
      )

      val mappedReservedRoadwayNumbers = projectLinkDAO.fetchProjectLinksChange(projectId)
      roadAddressService.handleRoadwayPointsUpdate(projectChanges, mappedReservedRoadwayNumbers)
      nodesAndJunctionsService.handleNodePoints(projectChanges, projectLinks, mappedReservedRoadwayNumbers)

      when(mockLinearLocationDAO.fetchLinearLocationByBoundingBox(BoundingRectangle(pl1_1.head.geometry.head, pl1_1.head.geometry.head), roadNumberLimits)).thenReturn(ll1_1)
      when(mockLinearLocationDAO.fetchLinearLocationByBoundingBox(BoundingRectangle(pl1_2.head.geometry.head, pl1_2.head.geometry.head), roadNumberLimits)).thenReturn(ll1_2)
      when(mockLinearLocationDAO.fetchLinearLocationByBoundingBox(BoundingRectangle(pl2_1.head.geometry.head, pl2_1.head.geometry.head), roadNumberLimits)).thenReturn(ll1_2 ++ ll2_1 ++ ll2_2 ++ ll2_3)

      when(mockLinearLocationDAO.fetchLinearLocationByBoundingBox(BoundingRectangle(pl2_1.head.geometry.last, pl2_1.head.geometry.last), roadNumberLimits)).thenReturn(ll1_1 ++ ll2_1 ++ ll2_2 ++ ll2_3)
      when(mockLinearLocationDAO.fetchLinearLocationByBoundingBox(BoundingRectangle(pl2_3.head.geometry.head, pl2_3.head.geometry.head), roadNumberLimits)).thenReturn(ll2_1 ++ ll2_2 ++ ll2_3 ++ ll3_2)
      when(mockLinearLocationDAO.fetchLinearLocationByBoundingBox(BoundingRectangle(pl2_3.head.geometry.last, pl2_3.head.geometry.last), roadNumberLimits)).thenReturn(ll2_1 ++ ll2_2 ++ ll2_3 ++ ll3_1)

      when(mockLinearLocationDAO.fetchLinearLocationByBoundingBox(BoundingRectangle(pl3_1.head.geometry.last, pl3_1.head.geometry.last), roadNumberLimits)).thenReturn(ll3_1)
      when(mockLinearLocationDAO.fetchLinearLocationByBoundingBox(BoundingRectangle(pl3_1.last.geometry.last, pl3_1.last.geometry.last), roadNumberLimits)).thenReturn(ll3_1)
      when(mockLinearLocationDAO.fetchLinearLocationByBoundingBox(BoundingRectangle(pl3_2.head.geometry.last, pl3_2.head.geometry.last), roadNumberLimits)).thenReturn(ll3_2)
      when(mockLinearLocationDAO.fetchLinearLocationByBoundingBox(BoundingRectangle(pl3_2.last.geometry.last, pl3_2.last.geometry.last), roadNumberLimits)).thenReturn(ll3_2)

      pl2_2.tail.foreach { pl =>
        when(mockLinearLocationDAO.fetchLinearLocationByBoundingBox(BoundingRectangle(pl.geometry.head, pl.geometry.head), roadNumberLimits)).thenReturn(ll2_1 ++ ll2_2 ++ ll2_3)
        when(mockRoadwayDAO.fetchAllByRoadwayNumbers((ll2_1 ++ ll2_2 ++ ll2_3).map(_.roadwayNumber).toSet, false)).thenReturn(Seq(rw2))
      }

      when(mockRoadwayDAO.fetchAllByRoadwayNumbers(ll1_1.map(_.roadwayNumber).toSet, false)).thenReturn(Seq(rw1_1))
      when(mockRoadwayDAO.fetchAllByRoadwayNumbers(ll1_2.map(_.roadwayNumber).toSet, false)).thenReturn(Seq(rw1_2))
      when(mockRoadwayDAO.fetchAllByRoadwayNumbers((ll1_1 ++ ll1_2).map(_.roadwayNumber).toSet, false)).thenReturn(Seq(rw1_1, rw1_2))
      when(mockRoadwayDAO.fetchAllByRoadwayNumbers(ll3_1.map(_.roadwayNumber).toSet, false)).thenReturn(Seq(rw3_1))
      when(mockRoadwayDAO.fetchAllByRoadwayNumbers(ll3_2.map(_.roadwayNumber).toSet, false)).thenReturn(Seq(rw3_2))
      when(mockRoadwayDAO.fetchAllByRoadwayNumbers((ll3_1 ++ ll3_2).map(_.roadwayNumber).toSet, false)).thenReturn(Seq(rw3_1, rw3_2))

      when(mockRoadwayDAO.fetchAllByRoadwayNumbers((ll1_2 ++ ll2_1 ++ ll2_2 ++ ll2_3).map(_.roadwayNumber).toSet, false)).thenReturn(Seq(rw1_2, rw2))
      when(mockRoadwayDAO.fetchAllByRoadwayNumbers((ll1_1 ++ ll2_1 ++ ll2_2 ++ ll2_3).map(_.roadwayNumber).toSet, false)).thenReturn(Seq(rw1_1, rw2))
      when(mockRoadwayDAO.fetchAllByRoadwayNumbers((ll2_1 ++ ll2_2 ++ ll2_3 ++ ll3_2).map(_.roadwayNumber).toSet, false)).thenReturn(Seq(rw3_2, rw2))
      when(mockRoadwayDAO.fetchAllByRoadwayNumbers((ll2_1 ++ ll2_2 ++ ll2_3 ++ ll3_1).map(_.roadwayNumber).toSet, false)).thenReturn(Seq(rw3_1, rw2))

      nodesAndJunctionsService.handleJunctionAndJunctionPoints(projectChanges, projectLinks, mappedReservedRoadwayNumbers)

      val roadwayPoints = roadwayPointDAO.fetchByRoadwayNumbers(roadways.map(_.roadwayNumber))
      val junctionPointTemplates = junctionPointDAO.fetchByRoadwayPointIds(roadwayPoints.map(_.id))
      junctionPointTemplates.size should be(6)
      junctionPointTemplates.map(_.junctionId).distinct.size should be(2)

      nodesAndJunctionsService.expireObsoleteNodesAndJunctions(projectLinks, Some(project.startDate.minusDays(1)))

      val roadwayPoints2 = roadwayPointDAO.fetchByRoadwayNumbers(roadways.map(_.roadwayNumber))
      val junctionPointTemplates2 = junctionPointDAO.fetchByRoadwayPointIds(roadwayPoints2.map(_.id))
      junctionPointTemplates2.size should be(6)
      junctionPointTemplates2.map(_.junctionId).distinct.size should be(2)
    }
  }

  test("Test nodesAndJunctionsService.handleJunctionTemplates When exists discontinuity by addresses") {
    runWithRollback {
      /*
                ^
                |   P2 C3
                |
                0 --P3--> ---P4--->
                ^
                |   P2 C2
                |
        --P1--> 0
                ^   P2 C1
                |

        * Note
          * 0: Illustration where junction points should be created
          * P1: Road part 1:
            * from 0 to 5       (Discontinuous)
          * P2: Road part 2:
            * C1: from 0 to 5
            * C2: and 5 to 15
            * C3: and 15 to 30  (Discontinuous)
          * P3: Road part 3:
            * from 0 to 5
          * P4: Road part 4:
            * from 0 to 5       (End of road)
       */

      val projectId: Long = Sequences.nextViiteProjectId
      val project = Project(projectId, ProjectState.Incomplete, "f", "s", DateTime.now(), "", DateTime.now(), DateTime.now(),
        "", Seq(), Seq(), None, None)

      val rwNumber = Sequences.nextRoadwayNumber
      val rwId = Sequences.nextRoadwayId
      val plId = Sequences.nextProjectLinkId
      val llId = Sequences.nextLinearLocationId

      val (pl1, ll1, rw1) = dummyHorizontalRoad(projectId, 1, 999L, 1L, rwNumber, discontinuity = Discontinuity.Discontinuous, firstPointAt = Point(0.0, 5.0), linkId = 12345, plId = plId, rw = (rwId, None), llId = llId, size = 5)

      val (pl2_1, ll2_1, rw2_1) = dummyVerticalRoad(projectId, 1, 999L, 2L, rwNumber + 1, discontinuity = Discontinuity.Continuous, firstPointAt = Point(5.0, 0.0), linkId = 12346, plId = plId + 1, rw = (rwId + 1, None), llId = llId + 1, size = 5)

      val (pl2_2, ll2_2, rw2_2) = dummyVerticalRoad(projectId, 2, 999L, 2L, rwNumber + 2, startAddrAt = 5, discontinuity = Discontinuity.Discontinuous, firstPointAt = Point(5.0, 5.0), linkId = 12347, plId = plId + 2, rw = (rwId + 2, None), llId = llId + 2, size = 15)

      val (pl3, ll3, rw3) = dummyHorizontalRoad(projectId, 1, 999L, 3L, rwNumber + 3, discontinuity = Discontinuity.Continuous, firstPointAt = Point(5.0, 20.0), linkId = 12349, plId = plId + 4, rw = (rwId + 3, None), llId = llId + 4, size = 5)

      val (pl4, ll4, rw4) = dummyHorizontalRoad(projectId, 1, 999L, 4L, rwNumber + 4, discontinuity = Discontinuity.EndOfRoad, firstPointAt = Point(10.0, 20.0), linkId = 12350, plId = plId + 5, rw = (rwId + 4, None), llId = llId + 5, size = 5)

      val roadways = Seq(rw1, rw2_1, rw2_2, rw3, rw4)
      val projectLinks = pl1 ++ pl2_1 ++ pl2_2 ++ pl3 ++ pl4
      val linearLocations = ll1 ++ ll2_1 ++ ll2_2 ++ ll3 ++ ll4

      buildTestDataForProject(Some(project), Some(roadways), Some(linearLocations), Some(projectLinks))

      val projectChanges = List(
        ProjectRoadwayChange(projectId, Some("project name"), 8L, "test user", DateTime.now,
          RoadwayChangeInfo(AddressChangeType.New,
            RoadwayChangeSection(None, None, None, None, None, None, Some(AdministrativeClass.State), Some(Discontinuity.MinorDiscontinuity), Some(8L)),
            RoadwayChangeSection(Some(rw1.roadNumber), Some(rw1.track.value), startRoadPartNumber = Some(rw1.roadPartNumber), endRoadPartNumber = Some(rw1.roadPartNumber), startAddressM = Some(rw1.startAddrMValue), endAddressM = Some(rw1.endAddrMValue), Some(rw1.administrativeClass), Some(rw1.discontinuity), Some(rw1.ely)),
            rw1.discontinuity, rw1.administrativeClass, reversed = false, 1, rw1.ely)
          , DateTime.now, Some(0L)),

        ProjectRoadwayChange(projectId, Some("project name"), 8L, "test user", DateTime.now,
          RoadwayChangeInfo(AddressChangeType.New,
            RoadwayChangeSection(None, None, None, None, None, None, Some(AdministrativeClass.State), Some(Discontinuity.MinorDiscontinuity), Some(8L)),
            RoadwayChangeSection(Some(rw2_1.roadNumber), Some(rw2_1.track.value), startRoadPartNumber = Some(rw2_1.roadPartNumber), endRoadPartNumber = Some(rw2_1.roadPartNumber), startAddressM = Some(rw2_1.startAddrMValue), endAddressM = Some(rw2_1.endAddrMValue), Some(rw2_1.administrativeClass), Some(rw2_1.discontinuity), Some(rw2_1.ely)),
            rw2_1.discontinuity, rw2_1.administrativeClass, reversed = false, 1, rw2_1.ely)
          , DateTime.now, Some(0L)),

        ProjectRoadwayChange(projectId, Some("project name"), 8L, "test user", DateTime.now,
          RoadwayChangeInfo(AddressChangeType.New,
            RoadwayChangeSection(None, None, None, None, None, None, Some(AdministrativeClass.State), Some(Discontinuity.MinorDiscontinuity), Some(8L)),
            RoadwayChangeSection(Some(rw2_2.roadNumber), Some(rw2_2.track.value), startRoadPartNumber = Some(rw2_2.roadPartNumber), endRoadPartNumber = Some(rw2_2.roadPartNumber), startAddressM = Some(rw2_2.startAddrMValue), endAddressM = Some(rw2_2.endAddrMValue), Some(rw2_2.administrativeClass), Some(rw2_2.discontinuity), Some(rw2_2.ely)),
            rw2_2.discontinuity, rw2_2.administrativeClass, reversed = false, 1, rw2_2.ely)
          , DateTime.now, Some(0L)),

        ProjectRoadwayChange(projectId, Some("project name"), 8L, "test user", DateTime.now,
          RoadwayChangeInfo(AddressChangeType.New,
            RoadwayChangeSection(None, None, None, None, None, None, Some(AdministrativeClass.State), Some(Discontinuity.MinorDiscontinuity), Some(8L)),
            RoadwayChangeSection(Some(rw3.roadNumber), Some(rw3.track.value), startRoadPartNumber = Some(rw3.roadPartNumber), endRoadPartNumber = Some(rw3.roadPartNumber), startAddressM = Some(rw3.startAddrMValue), endAddressM = Some(rw3.endAddrMValue), Some(rw3.administrativeClass), Some(rw3.discontinuity), Some(rw3.ely)),
            rw3.discontinuity, rw3.administrativeClass, reversed = false, 1, rw3.ely)
          , DateTime.now, Some(0L)),

        ProjectRoadwayChange(projectId, Some("project name"), 8L, "test user", DateTime.now,
          RoadwayChangeInfo(AddressChangeType.New,
            RoadwayChangeSection(None, None, None, None, None, None, Some(AdministrativeClass.State), Some(Discontinuity.MinorDiscontinuity), Some(8L)),
            RoadwayChangeSection(Some(rw4.roadNumber), Some(rw4.track.value), startRoadPartNumber = Some(rw4.roadPartNumber), endRoadPartNumber = Some(rw4.roadPartNumber), startAddressM = Some(rw4.startAddrMValue), endAddressM = Some(rw4.endAddrMValue), Some(rw4.administrativeClass), Some(rw4.discontinuity), Some(rw4.ely)),
            rw4.discontinuity, rw4.administrativeClass, reversed = false, 1, rw4.ely)
          , DateTime.now, Some(0L))
      )

      val mappedReservedRoadwayNumbers = projectLinkDAO.fetchProjectLinksChange(projectId)
      roadAddressService.handleRoadwayPointsUpdate(projectChanges, mappedReservedRoadwayNumbers)
      nodesAndJunctionsService.handleNodePoints(projectChanges, projectLinks, mappedReservedRoadwayNumbers)

      when(mockLinearLocationDAO.fetchLinearLocationByBoundingBox(BoundingRectangle(Point(0.0, 5.0), Point(0.0, 5.0)), roadNumberLimits)).thenReturn(ll1)
      when(mockLinearLocationDAO.fetchLinearLocationByBoundingBox(BoundingRectangle(Point(5.0, 5.0), Point(5.0, 5.0)), roadNumberLimits)).thenReturn(ll1 ++ ll2_1 :+ ll2_2.head)
      when(mockLinearLocationDAO.fetchLinearLocationByBoundingBox(BoundingRectangle(Point(5.0, 0.0), Point(5.0, 0.0)), roadNumberLimits)).thenReturn(ll2_1)
      when(mockLinearLocationDAO.fetchLinearLocationByBoundingBox(BoundingRectangle(Point(5.0, 20.0), Point(5.0, 20.0)), roadNumberLimits)).thenReturn(ll2_2 ++ ll3)
      when(mockLinearLocationDAO.fetchLinearLocationByBoundingBox(BoundingRectangle(Point(5.0, 35.0), Point(5.0, 35.0)), roadNumberLimits)).thenReturn(ll2_2.tail)
      when(mockLinearLocationDAO.fetchLinearLocationByBoundingBox(BoundingRectangle(Point(10.0, 20.0), Point(10.0, 20.0)), roadNumberLimits)).thenReturn(ll3 ++ ll4)
      when(mockLinearLocationDAO.fetchLinearLocationByBoundingBox(BoundingRectangle(Point(15.0, 20.0), Point(15.0, 20.0)), roadNumberLimits)).thenReturn(ll4)

      when(mockRoadwayDAO.fetchAllByRoadwayNumbers(ll1.map(_.roadwayNumber).toSet, false)).thenReturn(Seq(rw1))
      when(mockRoadwayDAO.fetchAllByRoadwayNumbers(ll2_1.map(_.roadwayNumber).toSet, false)).thenReturn(Seq(rw2_1))
      when(mockRoadwayDAO.fetchAllByRoadwayNumbers(ll2_2.map(_.roadwayNumber).toSet, false)).thenReturn(Seq(rw2_2))
      when(mockRoadwayDAO.fetchAllByRoadwayNumbers(ll3.map(_.roadwayNumber).toSet, false)).thenReturn(Seq(rw3))
      when(mockRoadwayDAO.fetchAllByRoadwayNumbers(ll4.map(_.roadwayNumber).toSet, false)).thenReturn(Seq(rw4))

      when(mockRoadwayDAO.fetchAllByRoadwayNumbers((ll1 ++ ll2_1 :+ ll2_2.head).map(_.roadwayNumber).toSet, false)).thenReturn(Seq(rw1, rw2_1, rw2_2))
      when(mockRoadwayDAO.fetchAllByRoadwayNumbers((ll2_1 ++ ll2_2).map(_.roadwayNumber).toSet, false)).thenReturn(Seq(rw2_1, rw2_2))
      when(mockRoadwayDAO.fetchAllByRoadwayNumbers((ll2_2 ++ ll3).map(_.roadwayNumber).toSet, false)).thenReturn(Seq(rw2_2, rw3))
      when(mockRoadwayDAO.fetchAllByRoadwayNumbers(ll2_2.tail.map(_.roadwayNumber).toSet, false)).thenReturn(Seq(rw2_2))
      when(mockRoadwayDAO.fetchAllByRoadwayNumbers((ll3 ++ ll4).map(_.roadwayNumber).toSet, false)).thenReturn(Seq(rw3, rw4))

      nodesAndJunctionsService.handleJunctionAndJunctionPoints(projectChanges, projectLinks, mappedReservedRoadwayNumbers)
      nodesAndJunctionsService.expireObsoleteNodesAndJunctions(projectLinks, Some(project.startDate.minusDays(1)))

      val roadwayPoints = roadwayPointDAO.fetchByRoadwayNumbers(roadways.map(_.roadwayNumber))
      val junctionPointTemplates = junctionPointDAO.fetchByRoadwayPointIds(roadwayPoints.map(_.id))
      junctionPointTemplates.map(_.junctionId).distinct.size should be(2)
      junctionPointTemplates.size should be(6)
    }
  }

  test("Test nodesAndJunctionsService.handleJunctionTemplates When creating one track Discontinuous links and one opposite track Continuous and one combined EndOfRoad that are not connected by geometry with the discontinuous link, only by address, Then junction template and junctions points should be not be created.") {
    runWithRollback {
      /*
     |--L-->|-
              \
                L
                  \
                    >|--C1-->|--C2-->|

     |----R*---->|

            Note:
            0: Illustration where junction points should be created
            C1: Combined track Continuous
            C2: Combined track EndOfRoad
            L: Continuous Left track
            R*: Discontinuous Right track
       */

      val road = 999L
      val part = 1L
      val projectId = Sequences.nextViiteProjectId
      val rwId = Sequences.nextRoadwayId
      val llId = Sequences.nextLinearLocationId
      val rwNumber = Sequences.nextRoadwayNumber
      val plId = Sequences.nextProjectLinkId


      val leftGeom1 = Seq(Point(0.0, 50.0), Point(5.0, 50.0))
      val leftGeom2 = Seq(Point(5.0, 50.0), Point(12.0, 45.0))
      val rightGeom1 = Seq(Point(0.0, 40.0), Point(10.0, 40.0))
      val combGeom1 = Seq(Point(12.0, 45.0), Point(17.0, 45.0))
      val combGeom2 = Seq(Point(17.0, 45.0), Point(23.0, 45.0))

      val leftLink1 = dummyProjectLink(road, part, Track.LeftSide, Discontinuity.Continuous, 0, 5, 0, 5, Some(DateTime.now()), None, 12345, 0, 5, SideCode.TowardsDigitizing, LinkStatus.Transfer, projectId, AdministrativeClass.State, leftGeom1, rwNumber).copy(id = plId, projectId = projectId, roadwayId = rwId, linearLocationId = llId)
      val leftLink2 = dummyProjectLink(road, part, Track.LeftSide, Discontinuity.Continuous, 5, 10, 5, 10, Some(DateTime.now()), None, 12346, 0, 5, SideCode.TowardsDigitizing, LinkStatus.Transfer, projectId, AdministrativeClass.State, leftGeom2, rwNumber).copy(id = plId + 1, projectId = projectId, roadwayId = rwId, linearLocationId = llId + 1)
      val rightLink1 = dummyProjectLink(road, part, Track.RightSide, Discontinuity.MinorDiscontinuity, 0, 10, 0, 10, Some(DateTime.now()), None, 12347, 0, 5, SideCode.TowardsDigitizing, LinkStatus.Transfer, projectId, AdministrativeClass.State, rightGeom1, rwNumber + 1).copy(id = plId + 2, projectId = projectId, roadwayId = rwId + 1, linearLocationId = llId + 2)
      val combLink1 = dummyProjectLink(road, part, Track.Combined, Discontinuity.Continuous, 10, 15, 10, 15, Some(DateTime.now()), None, 12348, 0, 5, SideCode.TowardsDigitizing, LinkStatus.Transfer, projectId, AdministrativeClass.State, combGeom1, rwNumber + 2).copy(id = plId + 3, projectId = projectId, roadwayId = rwId + 2, linearLocationId = llId + 3)
      val combLink2 = dummyProjectLink(road, part, Track.Combined, Discontinuity.EndOfRoad, 15, 20, 15, 20, Some(DateTime.now()), None, 12349, 0, 5, SideCode.TowardsDigitizing, LinkStatus.Transfer, projectId, AdministrativeClass.State, combGeom2, rwNumber + 2).copy(id = plId + 4, projectId = projectId, roadwayId = rwId + 2, linearLocationId = llId + 4)

      val project = Project(projectId, ProjectState.Incomplete, "f", "s", DateTime.now(), "", DateTime.now(), DateTime.now(),
        "", Seq(), Seq(), None, None)

      val leftPLinks = Seq(leftLink1, leftLink2)
      val rightPLinks = Seq(rightLink1)
      val combPLinks = Seq(combLink1, combLink2)

      val (lll1, rw1): (LinearLocation, Roadway) = Seq(leftLink1).map(toRoadwayAndLinearLocation).head
      val (lll2, rw11): (LinearLocation, Roadway) = Seq(leftLink2).map(toRoadwayAndLinearLocation).head
      val (rll1, rw2): (LinearLocation, Roadway) = Seq(rightLink1).map(toRoadwayAndLinearLocation).head
      val (cll1, rw3): (LinearLocation, Roadway) = Seq(combLink1).map(toRoadwayAndLinearLocation).head
      val (cll2, rw4): (LinearLocation, Roadway) = Seq(combLink2).map(toRoadwayAndLinearLocation).head
      val rw1WithId = rw1.copy(startAddrMValue = 0, endAddrMValue = 10, ely = 8L)
      val rw2WithId = rw2.copy(startAddrMValue = 0, endAddrMValue = 10, ely = 8L)
      val rw3WithId = rw3.copy(startAddrMValue = 10, endAddrMValue = 20, ely = 8L)
      val orderedlll1 = lll1.copy(orderNumber = 1)
      val orderedlll2 = lll2.copy(orderNumber = 2)
      val orderedcll1 = cll1.copy(orderNumber = 1)
      val orderedcll2 = cll2.copy(orderNumber = 2)

      buildTestDataForProject(Some(project), Some(Seq(rw1WithId, rw2WithId, rw3WithId)), Some(Seq(orderedlll1, orderedlll2, rll1, orderedcll1, orderedcll2)), Some(leftPLinks ++ rightPLinks ++ combPLinks))

      val projectChanges = List(
        //left
        ProjectRoadwayChange(projectId, Some("project name"), 8L, "test user", DateTime.now,
          RoadwayChangeInfo(AddressChangeType.New,
            RoadwayChangeSection(None, None, None, None, None, None, Some(AdministrativeClass.State), Some(Discontinuity.Continuous), Some(8L)),
            RoadwayChangeSection(Some(road), Some(Track.LeftSide.value.toLong), startRoadPartNumber = Some(part), endRoadPartNumber = Some(part), startAddressM = Some(0L), endAddressM = Some(10L), Some(AdministrativeClass.State), Some(Discontinuity.Continuous), Some(8L)),
            Discontinuity.Continuous, AdministrativeClass.State, reversed = false, 1, 8)
          , DateTime.now, Some(0L)),
        //right
        ProjectRoadwayChange(projectId, Some("project name"), 8L, "test user", DateTime.now,
          RoadwayChangeInfo(AddressChangeType.New,
            RoadwayChangeSection(None, None, None, None, None, None, Some(AdministrativeClass.State), Some(Discontinuity.MinorDiscontinuity), Some(8L)),
            RoadwayChangeSection(Some(road), Some(Track.RightSide.value.toLong), startRoadPartNumber = Some(part), endRoadPartNumber = Some(part), startAddressM = Some(0L), endAddressM = Some(10L), Some(AdministrativeClass.State), Some(Discontinuity.MinorDiscontinuity), Some(8L)),
            Discontinuity.MinorDiscontinuity, AdministrativeClass.State, reversed = false, 2, 8)
          , DateTime.now, Some(0L)),
        //combined
        ProjectRoadwayChange(projectId, Some("project name"), 8L, "test user", DateTime.now,
          RoadwayChangeInfo(AddressChangeType.New,
            RoadwayChangeSection(None, None, None, None, None, None, Some(AdministrativeClass.State), Some(Discontinuity.Continuous), Some(8L)),
            RoadwayChangeSection(Some(road), Some(Track.Combined.value.toLong), startRoadPartNumber = Some(part), endRoadPartNumber = Some(part), startAddressM = Some(10L), endAddressM = Some(15L), Some(AdministrativeClass.State), Some(Discontinuity.Continuous), Some(8L)),
            Discontinuity.Continuous, AdministrativeClass.State, reversed = false, 3, 8)
          , DateTime.now, Some(0L)),
        ProjectRoadwayChange(projectId, Some("project name"), 8L, "test user", DateTime.now,
          RoadwayChangeInfo(AddressChangeType.New,
            RoadwayChangeSection(None, None, None, None, None, None, Some(AdministrativeClass.State), Some(Discontinuity.EndOfRoad), Some(8L)),
            RoadwayChangeSection(Some(road), Some(Track.Combined.value.toLong), startRoadPartNumber = Some(part), endRoadPartNumber = Some(part), startAddressM = Some(15L), endAddressM = Some(20L), Some(AdministrativeClass.State), Some(Discontinuity.EndOfRoad), Some(8L)),
            Discontinuity.EndOfRoad, AdministrativeClass.State, reversed = false, 4, 8)
          , DateTime.now, Some(0L))
      )

      when(mockLinearLocationDAO.fetchLinearLocationByBoundingBox(BoundingRectangle(leftGeom1.head, leftGeom1.head), roadNumberLimits)).thenReturn(Seq())
      when(mockRoadwayDAO.fetchAllByRoadwayNumbers(Set.empty[Long], false)).thenReturn(Seq())

      when(mockLinearLocationDAO.fetchLinearLocationByBoundingBox(BoundingRectangle(leftGeom1.last, leftGeom1.last), roadNumberLimits)).thenReturn(Seq(orderedlll1, orderedlll2))
      when(mockRoadwayDAO.fetchAllByRoadwayNumbers(Set(orderedlll1.roadwayNumber), false)).thenReturn(Seq(rw1WithId))
      when(mockLinearLocationDAO.fetchLinearLocationByBoundingBox(BoundingRectangle(leftGeom2.last, leftGeom2.last), roadNumberLimits)).thenReturn(Seq(orderedlll1, orderedlll2, orderedcll1, orderedcll2))
      when(mockRoadwayDAO.fetchAllByRoadwayNumbers(Set(rw1WithId.roadwayNumber, orderedcll1.roadwayNumber), false)).thenReturn(Seq(rw1WithId, rw3WithId))
      when(mockLinearLocationDAO.fetchLinearLocationByBoundingBox(BoundingRectangle(rightGeom1.head, rightGeom1.head), roadNumberLimits)).thenReturn(Seq())
      when(mockLinearLocationDAO.fetchLinearLocationByBoundingBox(BoundingRectangle(rightGeom1.last, rightGeom1.last), roadNumberLimits)).thenReturn(Seq())
      when(mockLinearLocationDAO.fetchLinearLocationByBoundingBox(BoundingRectangle(combGeom1.head, combGeom1.head), roadNumberLimits)).thenReturn(Seq())
      when(mockLinearLocationDAO.fetchLinearLocationByBoundingBox(BoundingRectangle(combGeom1.last, combGeom1.last), roadNumberLimits)).thenReturn(Seq(orderedcll1, orderedcll2))
      when(mockRoadwayDAO.fetchAllByRoadwayNumbers(Set(orderedcll1.roadwayNumber, orderedcll2.roadwayNumber), false)).thenReturn(Seq(rw3WithId))
      when(mockLinearLocationDAO.fetchLinearLocationByBoundingBox(BoundingRectangle(combGeom2.last, combGeom2.last), roadNumberLimits)).thenReturn(Seq())

      val mappedReservedRoadwayNumbers = projectLinkDAO.fetchProjectLinksChange(projectId)
      roadAddressService.handleRoadwayPointsUpdate(projectChanges, mappedReservedRoadwayNumbers)
      nodesAndJunctionsService.handleJunctionAndJunctionPoints(projectChanges, leftPLinks ++ rightPLinks ++ combPLinks, mappedReservedRoadwayNumbers)

      val roadwayPoints = roadwayPointDAO.fetchByRoadwayNumbers((leftPLinks ++ rightPLinks ++ combPLinks).map(_.roadwayNumber)).map(_.id)
      val junctionPointTemplates = junctionPointDAO.fetchByRoadwayPointIds(roadwayPoints)
      junctionPointTemplates.length should be(0)
    }
  }

  test("Test nodesAndJunctionsService.handleJunctionTemplates When creating new road parts where one of them ends in the same road and which link is EndOfRoad Then junction template and junctions points should be handled/created properly") {
    runWithRollback {
      /*
              |
              |
              C3
              |
              v
     |--C1-->|0|--C2-->|

            Note:
            0: Illustration where junction points should be created
            C: Combined track
       */

      val road = 999L
      val part1 = 1L
      val part2 = 2L
      val part3 = 3L
      val projectId = Sequences.nextViiteProjectId
      val rwId = Sequences.nextRoadwayId
      val llId = Sequences.nextLinearLocationId
      val rwNumber = Sequences.nextRoadwayNumber
      val plId = Sequences.nextProjectLinkId


      val combGeom1 = Seq(Point(0.0, 0.0), Point(10.0, 0.0))
      val combGeom2 = Seq(Point(10.0, 0.0), Point(20.0, 0.0))
      val combGeom3 = Seq(Point(10.0, 10.0), Point(10.0, 0.0))

      val combLink1 = dummyProjectLink(road, part1, Track.Combined, Discontinuity.Continuous, 0, 10, 0, 10, Some(DateTime.now()), None, 12345, 0, 10, SideCode.TowardsDigitizing, LinkStatus.Transfer, projectId, AdministrativeClass.State, combGeom1, rwNumber).copy(id = plId, projectId = projectId, roadwayId = rwId, linearLocationId = llId)
      val combLink2 = dummyProjectLink(road, part2, Track.Combined, Discontinuity.Discontinuous, 0, 10, 0, 10, Some(DateTime.now()), None, 12346, 0, 10, SideCode.TowardsDigitizing, LinkStatus.Transfer, projectId, AdministrativeClass.State, combGeom2, rwNumber + 1).copy(id = plId + 1, projectId = projectId, roadwayId = rwId + 1, linearLocationId = llId + 1)
      val combLink3 = dummyProjectLink(road, part3, Track.Combined, Discontinuity.EndOfRoad, 0, 10, 0, 10, Some(DateTime.now()), None, 12347, 0, 10, SideCode.TowardsDigitizing, LinkStatus.Transfer, projectId, AdministrativeClass.State, combGeom3, rwNumber + 2).copy(id = plId + 2, projectId = projectId, roadwayId = rwId + 2, linearLocationId = llId + 2)

      val project = Project(projectId, ProjectState.Incomplete, "f", "s", DateTime.now(), "", DateTime.now(), DateTime.now(),
        "", Seq(), Seq(), None, None)

      val combPLinks = Seq(combLink1, combLink2, combLink3)

      val (cll1, rw1): (LinearLocation, Roadway) = Seq(combLink1).map(toRoadwayAndLinearLocation).head
      val (cll2, rw2): (LinearLocation, Roadway) = Seq(combLink2).map(toRoadwayAndLinearLocation).head
      val (cll3, rw3): (LinearLocation, Roadway) = Seq(combLink3).map(toRoadwayAndLinearLocation).head
      val rw1WithId = rw1.copy(startAddrMValue = 0, endAddrMValue = 10, ely = 8L)
      val rw2WithId = rw2.copy(startAddrMValue = 0, endAddrMValue = 10, ely = 8L)
      val rw3WithId = rw3.copy(startAddrMValue = 0, endAddrMValue = 10, ely = 8L)

      buildTestDataForProject(Some(project), Some(Seq(rw1WithId, rw2WithId, rw3WithId)), Some(Seq(cll1, cll2, cll3)), Some(combPLinks))

      val projectChanges = List(
        //Combined
        ProjectRoadwayChange(projectId, Some("project name"), 8L, "test user", DateTime.now,
          RoadwayChangeInfo(AddressChangeType.New,
            RoadwayChangeSection(None, None, None, None, None, None, Some(AdministrativeClass.State), Some(Discontinuity.Continuous), Some(8L)),
            RoadwayChangeSection(Some(road), Some(Track.Combined.value.toLong), startRoadPartNumber = Some(part1), endRoadPartNumber = Some(part1), startAddressM = Some(0L), endAddressM = Some(10L), Some(AdministrativeClass.State), Some(Discontinuity.Continuous), Some(8L)),
            Discontinuity.Continuous, AdministrativeClass.State, reversed = false, 1, 8)
          , DateTime.now, Some(0L)),
        ProjectRoadwayChange(projectId, Some("project name"), 8L, "test user", DateTime.now,
          RoadwayChangeInfo(AddressChangeType.New,
            RoadwayChangeSection(None, None, None, None, None, None, Some(AdministrativeClass.State), Some(Discontinuity.Continuous), Some(8L)),
            RoadwayChangeSection(Some(road), Some(Track.Combined.value.toLong), startRoadPartNumber = Some(part2), endRoadPartNumber = Some(part2), startAddressM = Some(0L), endAddressM = Some(10L), Some(AdministrativeClass.State), Some(Discontinuity.Discontinuous), Some(8L)),
            Discontinuity.Discontinuous, AdministrativeClass.State, reversed = false, 2, 8)
          , DateTime.now, Some(0L)),
        ProjectRoadwayChange(projectId, Some("project name"), 8L, "test user", DateTime.now,
          RoadwayChangeInfo(AddressChangeType.New,
            RoadwayChangeSection(None, None, None, None, None, None, Some(AdministrativeClass.State), Some(Discontinuity.Continuous), Some(8L)),
            RoadwayChangeSection(Some(road), Some(Track.Combined.value.toLong), startRoadPartNumber = Some(part3), endRoadPartNumber = Some(part3), startAddressM = Some(0L), endAddressM = Some(10L), Some(AdministrativeClass.State), Some(Discontinuity.EndOfRoad), Some(8L)),
            Discontinuity.EndOfRoad, AdministrativeClass.State, reversed = false, 3, 8)
          , DateTime.now, Some(0L))
      )

      when(mockLinearLocationDAO.fetchLinearLocationByBoundingBox(BoundingRectangle(combGeom1.head, combGeom1.head), roadNumberLimits)).thenReturn(Seq())
      when(mockRoadwayDAO.fetchAllByRoadwayNumbers(Set.empty[Long], false)).thenReturn(Seq())
      when(mockLinearLocationDAO.fetchLinearLocationByBoundingBox(BoundingRectangle(combGeom1.last, combGeom1.last), roadNumberLimits)).thenReturn(Seq(cll1, cll2, cll3))
      when(mockRoadwayDAO.fetchAllByRoadwayNumbers(Set(cll1.roadwayNumber, cll2.roadwayNumber, cll3.roadwayNumber), false)).thenReturn(Seq(rw1WithId, rw2WithId, rw3WithId))
      when(mockLinearLocationDAO.fetchLinearLocationByBoundingBox(BoundingRectangle(combGeom2.last, combGeom2.last), roadNumberLimits)).thenReturn(Seq())
      when(mockLinearLocationDAO.fetchLinearLocationByBoundingBox(BoundingRectangle(combGeom3.head, combGeom3.head), roadNumberLimits)).thenReturn(Seq())

      val mappedReservedRoadwayNumbers = projectLinkDAO.fetchProjectLinksChange(projectId)
      roadAddressService.handleRoadwayPointsUpdate(projectChanges, mappedReservedRoadwayNumbers)
      nodesAndJunctionsService.handleJunctionAndJunctionPoints(projectChanges, combPLinks, mappedReservedRoadwayNumbers)

      val roadwayPoints = roadwayPointDAO.fetchByRoadwayNumbers(combPLinks.map(_.roadwayNumber)).map(_.id)
      val junctionPointTemplates = junctionPointDAO.fetchByRoadwayPointIds(roadwayPoints)

      junctionPointTemplates.length should be(3)
      junctionPointTemplates.count(_.beforeAfter == BeforeAfter.Before) should be(2)
      junctionPointTemplates.count(_.beforeAfter == BeforeAfter.After) should be(1)

      val junctions = junctionDAO.fetchTemplatesByRoadwayNumbers(junctionPointTemplates.map(_.roadwayNumber).distinct)
      junctions.size should be(1)
    }
  }

  test("Test nodesAndJunctionsService.handleJunctionTemplates When creating new road parts where one of them ends in the beginning geometry point of same road and which link is EndOfRoad Then junction template and junctions points should be handled/created properly") {
    runWithRollback {
    /*
            |
        C3  |
            |
            v
            0--C1-->--C2-->

      * Note:
          0: Illustration where junction points should be created
          C: Combined track
      */

      val road = 999L
      val part1 = 1L
      val part2 = 2L
      val part3 = 3L
      val projectId = Sequences.nextViiteProjectId
      val rwId = Sequences.nextRoadwayId
      val llId = Sequences.nextLinearLocationId
      val rwNumber = Sequences.nextRoadwayNumber
      val plId = Sequences.nextProjectLinkId


      val combGeom1 = Seq(Point(0.0, 0.0), Point(10.0, 0.0))
      val combGeom2 = Seq(Point(10.0, 0.0), Point(20.0, 0.0))
      val combGeom3 = Seq(Point(0.0, 10.0), Point(0.0, 0.0))

      val combLink1 = dummyProjectLink(road, part1, Track.Combined, Discontinuity.Continuous, 0, 10, 0, 10, Some(DateTime.now()), None, 12345, 0, 10, SideCode.TowardsDigitizing, LinkStatus.Transfer, projectId, AdministrativeClass.State, combGeom1, rwNumber).copy(id = plId, projectId = projectId, roadwayId = rwId, linearLocationId = llId)
      val combLink2 = dummyProjectLink(road, part2, Track.Combined, Discontinuity.Discontinuous, 0, 10, 0, 10, Some(DateTime.now()), None, 12346, 0, 10, SideCode.TowardsDigitizing, LinkStatus.Transfer, projectId, AdministrativeClass.State, combGeom2, rwNumber + 1).copy(id = plId + 1, projectId = projectId, roadwayId = rwId + 1, linearLocationId = llId + 1)
      val combLink3 = dummyProjectLink(road, part3, Track.Combined, Discontinuity.EndOfRoad, 0, 10, 0, 10, Some(DateTime.now()), None, 12347, 0, 10, SideCode.TowardsDigitizing, LinkStatus.Transfer, projectId, AdministrativeClass.State, combGeom3, rwNumber + 2).copy(id = plId + 2, projectId = projectId, roadwayId = rwId + 2, linearLocationId = llId + 2)

      val project = Project(projectId, ProjectState.Incomplete, "f", "s", DateTime.now(), "", DateTime.now(), DateTime.now(),
        "", Seq(), Seq(), None, None)

      val combPLinks = Seq(combLink1, combLink2, combLink3)

      val (cll1, rw1): (LinearLocation, Roadway) = Seq(combLink1).map(toRoadwayAndLinearLocation).head
      val (cll2, rw2): (LinearLocation, Roadway) = Seq(combLink2).map(toRoadwayAndLinearLocation).head
      val (cll3, rw3): (LinearLocation, Roadway) = Seq(combLink3).map(toRoadwayAndLinearLocation).head
      val rw1WithId = rw1.copy(startAddrMValue = 0, endAddrMValue = 10, ely = 8L)
      val rw2WithId = rw2.copy(startAddrMValue = 0, endAddrMValue = 10, ely = 8L)
      val rw3WithId = rw3.copy(startAddrMValue = 0, endAddrMValue = 10, ely = 8L)

      buildTestDataForProject(Some(project), Some(Seq(rw1WithId, rw2WithId, rw3WithId)), Some(Seq(cll1, cll2, cll3)), Some(combPLinks))

      val projectChanges = List(
        //  Combined
        ProjectRoadwayChange(projectId, Some("project name"), 8L, "test user", DateTime.now,
          RoadwayChangeInfo(AddressChangeType.New,
            RoadwayChangeSection(None, None, None, None, None, None, Some(AdministrativeClass.State), Some(Discontinuity.Continuous), Some(8L)),
            RoadwayChangeSection(Some(road), Some(Track.Combined.value.toLong), startRoadPartNumber = Some(part1), endRoadPartNumber = Some(part1), startAddressM = Some(0L), endAddressM = Some(10L), Some(AdministrativeClass.State), Some(Discontinuity.Continuous), Some(8L)),
            Discontinuity.Continuous, AdministrativeClass.State, reversed = false, 1, 8)
          , DateTime.now, Some(0L)),
        ProjectRoadwayChange(projectId, Some("project name"), 8L, "test user", DateTime.now,
          RoadwayChangeInfo(AddressChangeType.New,
            RoadwayChangeSection(None, None, None, None, None, None, Some(AdministrativeClass.State), Some(Discontinuity.Discontinuous), Some(8L)),
            RoadwayChangeSection(Some(road), Some(Track.Combined.value.toLong), startRoadPartNumber = Some(part2), endRoadPartNumber = Some(part2), startAddressM = Some(0L), endAddressM = Some(10L), Some(AdministrativeClass.State), Some(Discontinuity.Discontinuous), Some(8L)),
            Discontinuity.Discontinuous, AdministrativeClass.State, reversed = false, 2, 8)
          , DateTime.now, Some(0L)),
        ProjectRoadwayChange(projectId, Some("project name"), 8L, "test user", DateTime.now,
          RoadwayChangeInfo(AddressChangeType.New,
            RoadwayChangeSection(None, None, None, None, None, None, Some(AdministrativeClass.State), Some(Discontinuity.EndOfRoad), Some(8L)),
            RoadwayChangeSection(Some(road), Some(Track.Combined.value.toLong), startRoadPartNumber = Some(part3), endRoadPartNumber = Some(part3), startAddressM = Some(0L), endAddressM = Some(10L), Some(AdministrativeClass.State), Some(Discontinuity.EndOfRoad), Some(8L)),
            Discontinuity.EndOfRoad, AdministrativeClass.State, reversed = false, 3, 8)
          , DateTime.now, Some(0L))
      )

      when(mockLinearLocationDAO.fetchLinearLocationByBoundingBox(BoundingRectangle(combGeom1.head, combGeom1.head), roadNumberLimits)).thenReturn(Seq(cll1, cll3))
      when(mockLinearLocationDAO.fetchLinearLocationByBoundingBox(BoundingRectangle(combGeom1.last, combGeom1.last), roadNumberLimits)).thenReturn(Seq(cll1, cll2))
      when(mockLinearLocationDAO.fetchLinearLocationByBoundingBox(BoundingRectangle(combGeom2.last, combGeom2.last), roadNumberLimits)).thenReturn(Seq(cll2))
      when(mockLinearLocationDAO.fetchLinearLocationByBoundingBox(BoundingRectangle(combGeom3.head, combGeom3.head), roadNumberLimits)).thenReturn(Seq(cll3))

      when(mockRoadwayDAO.fetchAllByRoadwayNumbers(Set(cll1.roadwayNumber), false)).thenReturn(Seq(rw1WithId))
      when(mockRoadwayDAO.fetchAllByRoadwayNumbers(Set(cll1.roadwayNumber, cll3.roadwayNumber), false)).thenReturn(Seq(rw1WithId, rw3WithId))
      when(mockRoadwayDAO.fetchAllByRoadwayNumbers(Set(cll1.roadwayNumber, cll2.roadwayNumber), false)).thenReturn(Seq(rw1WithId, rw2WithId))
      when(mockRoadwayDAO.fetchAllByRoadwayNumbers(Set(cll2.roadwayNumber), false)).thenReturn(Seq(rw2WithId))
      when(mockRoadwayDAO.fetchAllByRoadwayNumbers(Set(cll3.roadwayNumber), false)).thenReturn(Seq(rw3WithId))

      val mappedReservedRoadwayNumbers = projectLinkDAO.fetchProjectLinksChange(projectId)
      roadAddressService.handleRoadwayPointsUpdate(projectChanges, mappedReservedRoadwayNumbers)
      nodesAndJunctionsService.handleNodePoints(projectChanges, combPLinks, mappedReservedRoadwayNumbers)
      nodesAndJunctionsService.handleJunctionAndJunctionPoints(projectChanges, combPLinks, mappedReservedRoadwayNumbers)
      nodesAndJunctionsService.expireObsoleteNodesAndJunctions(combPLinks, Some(project.startDate.minusDays(1)))

      val roadwayPoints = roadwayPointDAO.fetchByRoadwayNumbers(combPLinks.map(_.roadwayNumber)).map(_.id)
      val junctionPointTemplates = junctionPointDAO.fetchByRoadwayPointIds(roadwayPoints)

      junctionPointTemplates.length should be(2)
      junctionPointTemplates.count(_.beforeAfter == BeforeAfter.Before) should be(1)
      junctionPointTemplates.count(_.beforeAfter == BeforeAfter.After) should be(1)

      val junctions = junctionDAO.fetchTemplatesByRoadwayNumbers(junctionPointTemplates.map(_.roadwayNumber).distinct)
      junctions.size should be(1)
    }
  }

  test("Test nodesAndJunctionsService.handleJunctionTemplates When creating new road parts where one of them ends in the ending geometry point of same road and which link is EndOfRoad Then junction template and junctions points should be handled/created properly") {
    runWithRollback {
      /*
                        |
                        | C3
                        |
                        v
          --C1-->--C2-->0

        * Note:
            0: Illustration where junction points should be created
            C: Combined track
        */

      val road = 999L
      val part1 = 1L
      val part2 = 2L
      val part3 = 3L
      val projectId = Sequences.nextViiteProjectId
      val rwId = Sequences.nextRoadwayId
      val llId = Sequences.nextLinearLocationId
      val rwNumber = Sequences.nextRoadwayNumber
      val plId = Sequences.nextProjectLinkId


      val combGeom1 = Seq(Point(0.0, 0.0), Point(10.0, 0.0))
      val combGeom2 = Seq(Point(10.0, 0.0), Point(20.0, 0.0))
      val combGeom3 = Seq(Point(20.0, 10.0), Point(20.0, 0.0))

      val combLink1 = dummyProjectLink(road, part1, Track.Combined, Discontinuity.Continuous, 0, 10, 0, 10, Some(DateTime.now()), None, 12345, 0, 10, SideCode.TowardsDigitizing, LinkStatus.Transfer, projectId, AdministrativeClass.State, combGeom1, rwNumber).copy(id = plId, projectId = projectId, roadwayId = rwId, linearLocationId = llId)
      val combLink2 = dummyProjectLink(road, part2, Track.Combined, Discontinuity.Discontinuous, 0, 10, 0, 10, Some(DateTime.now()), None, 12346, 0, 10, SideCode.TowardsDigitizing, LinkStatus.Transfer, projectId, AdministrativeClass.State, combGeom2, rwNumber + 1).copy(id = plId + 1, projectId = projectId, roadwayId = rwId + 1, linearLocationId = llId + 1)
      val combLink3 = dummyProjectLink(road, part3, Track.Combined, Discontinuity.EndOfRoad, 0, 10, 0, 10, Some(DateTime.now()), None, 12347, 0, 10, SideCode.TowardsDigitizing, LinkStatus.Transfer, projectId, AdministrativeClass.State, combGeom3, rwNumber + 2).copy(id = plId + 2, projectId = projectId, roadwayId = rwId + 2, linearLocationId = llId + 2)

      val project = Project(projectId, ProjectState.Incomplete, "f", "s", DateTime.now(), "", DateTime.now(), DateTime.now(),
        "", Seq(), Seq(), None, None)

      val combPLinks = Seq(combLink1, combLink2, combLink3)

      val (cll1, rw1): (LinearLocation, Roadway) = Seq(combLink1).map(toRoadwayAndLinearLocation).head
      val (cll2, rw2): (LinearLocation, Roadway) = Seq(combLink2).map(toRoadwayAndLinearLocation).head
      val (cll3, rw3): (LinearLocation, Roadway) = Seq(combLink3).map(toRoadwayAndLinearLocation).head
      val rw1WithId = rw1.copy(startAddrMValue = 0, endAddrMValue = 10, ely = 8L)
      val rw2WithId = rw2.copy(startAddrMValue = 0, endAddrMValue = 10, ely = 8L)
      val rw3WithId = rw3.copy(startAddrMValue = 0, endAddrMValue = 10, ely = 8L)

      buildTestDataForProject(Some(project), Some(Seq(rw1WithId, rw2WithId, rw3WithId)), Some(Seq(cll1, cll2, cll3)), Some(combPLinks))

      val projectChanges = List(
        //Combined
        ProjectRoadwayChange(projectId, Some("project name"), 8L, "test user", DateTime.now,
          RoadwayChangeInfo(AddressChangeType.New,
            RoadwayChangeSection(None, None, None, None, None, None, Some(AdministrativeClass.State), Some(Discontinuity.Continuous), Some(8L)),
            RoadwayChangeSection(Some(road), Some(Track.Combined.value.toLong), startRoadPartNumber = Some(part1), endRoadPartNumber = Some(part1), startAddressM = Some(0L), endAddressM = Some(10L), Some(AdministrativeClass.State), Some(Discontinuity.Continuous), Some(8L)),
            Discontinuity.Continuous, AdministrativeClass.State, reversed = false, 1, 8)
          , DateTime.now, Some(0L)),
        ProjectRoadwayChange(projectId, Some("project name"), 8L, "test user", DateTime.now,
          RoadwayChangeInfo(AddressChangeType.New,
            RoadwayChangeSection(None, None, None, None, None, None, Some(AdministrativeClass.State), Some(Discontinuity.Discontinuous), Some(8L)),
            RoadwayChangeSection(Some(road), Some(Track.Combined.value.toLong), startRoadPartNumber = Some(part2), endRoadPartNumber = Some(part2), startAddressM = Some(0L), endAddressM = Some(10L), Some(AdministrativeClass.State), Some(Discontinuity.Discontinuous), Some(8L)),
            Discontinuity.Discontinuous, AdministrativeClass.State, reversed = false, 2, 8)
          , DateTime.now, Some(0L)),
        ProjectRoadwayChange(projectId, Some("project name"), 8L, "test user", DateTime.now,
          RoadwayChangeInfo(AddressChangeType.New,
            RoadwayChangeSection(None, None, None, None, None, None, Some(AdministrativeClass.State), Some(Discontinuity.EndOfRoad), Some(8L)),
            RoadwayChangeSection(Some(road), Some(Track.Combined.value.toLong), startRoadPartNumber = Some(part3), endRoadPartNumber = Some(part3), startAddressM = Some(0L), endAddressM = Some(10L), Some(AdministrativeClass.State), Some(Discontinuity.EndOfRoad), Some(8L)),
            Discontinuity.EndOfRoad, AdministrativeClass.State, reversed = false, 3, 8)
          , DateTime.now, Some(0L))
      )

      when(mockLinearLocationDAO.fetchLinearLocationByBoundingBox(BoundingRectangle(combGeom1.head, combGeom1.head), roadNumberLimits)).thenReturn(Seq(cll1))
      when(mockLinearLocationDAO.fetchLinearLocationByBoundingBox(BoundingRectangle(combGeom1.last, combGeom1.last), roadNumberLimits)).thenReturn(Seq(cll1, cll2))
      when(mockLinearLocationDAO.fetchLinearLocationByBoundingBox(BoundingRectangle(combGeom2.last, combGeom2.last), roadNumberLimits)).thenReturn(Seq(cll2, cll3))
      when(mockLinearLocationDAO.fetchLinearLocationByBoundingBox(BoundingRectangle(combGeom3.head, combGeom3.head), roadNumberLimits)).thenReturn(Seq(cll3))

      when(mockRoadwayDAO.fetchAllByRoadwayNumbers(Set(cll1.roadwayNumber), false)).thenReturn(Seq(rw1WithId))
      when(mockRoadwayDAO.fetchAllByRoadwayNumbers(Set(cll2.roadwayNumber), false)).thenReturn(Seq(rw2WithId))
      when(mockRoadwayDAO.fetchAllByRoadwayNumbers(Set(cll1.roadwayNumber, cll2.roadwayNumber), false)).thenReturn(Seq(rw1WithId, rw2WithId))
      when(mockRoadwayDAO.fetchAllByRoadwayNumbers(Set(cll2.roadwayNumber, cll3.roadwayNumber), false)).thenReturn(Seq(rw2WithId, rw3WithId))
      when(mockRoadwayDAO.fetchAllByRoadwayNumbers(Set(cll3.roadwayNumber), false)).thenReturn(Seq(rw3WithId))

      val mappedReservedRoadwayNumbers = projectLinkDAO.fetchProjectLinksChange(projectId)
      roadAddressService.handleRoadwayPointsUpdate(projectChanges, mappedReservedRoadwayNumbers)
      nodesAndJunctionsService.handleNodePoints(projectChanges, combPLinks, mappedReservedRoadwayNumbers)
      nodesAndJunctionsService.handleJunctionAndJunctionPoints(projectChanges, combPLinks, mappedReservedRoadwayNumbers)
      nodesAndJunctionsService.expireObsoleteNodesAndJunctions(combPLinks, Some(project.startDate.minusDays(1)))

      val roadwayPoints = roadwayPointDAO.fetchByRoadwayNumbers(combPLinks.map(_.roadwayNumber)).map(_.id)
      val junctionPointTemplates = junctionPointDAO.fetchByRoadwayPointIds(roadwayPoints)

      junctionPointTemplates.length should be(2)
      junctionPointTemplates.count(_.beforeAfter == BeforeAfter.Before) should be(2)

      val junctions = junctionDAO.fetchTemplatesByRoadwayNumbers(junctionPointTemplates.map(_.roadwayNumber).distinct)
      junctions.size should be(1)
    }
  }


  test("Test nodesAndJunctionsService.handleJunctionTemplates When creating new road parts that connects to other existing part which link is EndOfRoad and ends in some link of this new roads in same road number Then junction template and junctions points should be handled/created properly.") {
    runWithRollback {
      /*
               |
               |  C3
               |
               v
        --C1-->0--C2-->

        * Note:
            0: Illustration where junction points should be created
            C: Combined track
        */

      val road = 999L
      val part1 = 1L
      val part2 = 2L
      val part3 = 3L
      val projectId = Sequences.nextViiteProjectId
      val rwId = Sequences.nextRoadwayId
      val llId = Sequences.nextLinearLocationId
      val rwNumber = Sequences.nextRoadwayNumber
      val plId = Sequences.nextProjectLinkId


      val combGeom1 = Seq(Point(0.0, 0.0), Point(10.0, 0.0))
      val combGeom2 = Seq(Point(10.0, 0.0), Point(20.0, 0.0))
      val combGeom3 = Seq(Point(10.0, 10.0), Point(10.0, 0.0))

      val combLink1 = dummyProjectLink(road, part1, Track.Combined, Discontinuity.Continuous, 0, 10, 0, 10, Some(DateTime.now()), None, 12345, 0, 10, SideCode.TowardsDigitizing, LinkStatus.Transfer, projectId, AdministrativeClass.State, combGeom1, rwNumber).copy(id = plId, projectId = projectId, roadwayId = rwId, linearLocationId = llId)
      val combLink2 = dummyProjectLink(road, part2, Track.Combined, Discontinuity.Discontinuous, 0, 10, 0, 10, Some(DateTime.now()), None, 12346, 0, 10, SideCode.TowardsDigitizing, LinkStatus.Transfer, projectId, AdministrativeClass.State, combGeom2, rwNumber + 1).copy(id = plId + 1, projectId = projectId, roadwayId = rwId + 1, linearLocationId = llId + 1)
      val combLink3 = dummyProjectLink(road, part3, Track.Combined, Discontinuity.EndOfRoad, 0, 10, 0, 10, Some(DateTime.now()), None, 12347, 0, 10, SideCode.TowardsDigitizing, LinkStatus.Transfer, projectId, AdministrativeClass.State, combGeom3, rwNumber + 2).copy(id = plId + 2, projectId = projectId, roadwayId = rwId + 2, linearLocationId = llId + 2)

      val project = Project(projectId, ProjectState.Incomplete, "f", "s", DateTime.now(), "", DateTime.now(), DateTime.now(),
        "", Seq(), Seq(), None, None)

      val combPLinks = Seq(combLink1, combLink2, combLink3)

      val (lc1, rw1): (LinearLocation, Roadway) = Seq(combLink1).map(toRoadwayAndLinearLocation).head
      val (lc2, rw2): (LinearLocation, Roadway) = Seq(combLink2).map(toRoadwayAndLinearLocation).head
      val (lc3, rw3): (LinearLocation, Roadway) = Seq(combLink3).map(toRoadwayAndLinearLocation).head
      val rw1WithId = rw1.copy(startAddrMValue = 0, endAddrMValue = 10, ely = 8L)
      val rw2WithId = rw2.copy(startAddrMValue = 0, endAddrMValue = 10, ely = 8L)
      val rw3WithId = rw3.copy(startAddrMValue = 0, endAddrMValue = 10, ely = 8L)

      buildTestDataForProject(Some(project), Some(Seq(rw1WithId, rw2WithId, rw3WithId)), Some(Seq(lc1, lc2, lc3)), Some(Seq(combLink1, combLink2)))

      val projectChanges = List(
        //  combined
        ProjectRoadwayChange(projectId, Some("project name"), 8L, "test user", DateTime.now,
          RoadwayChangeInfo(AddressChangeType.New,
            RoadwayChangeSection(None, None, None, None, None, None, Some(AdministrativeClass.State), Some(Discontinuity.Continuous), Some(8L)),
            RoadwayChangeSection(Some(road), Some(Track.Combined.value.toLong), startRoadPartNumber = Some(part1), endRoadPartNumber = Some(part1), startAddressM = Some(0L), endAddressM = Some(10L), Some(AdministrativeClass.State), Some(Discontinuity.Continuous), Some(8L)),
            Discontinuity.Continuous, AdministrativeClass.State, reversed = false, 1, 8)
          , DateTime.now, Some(0L)),
        ProjectRoadwayChange(projectId, Some("project name"), 8L, "test user", DateTime.now,
          RoadwayChangeInfo(AddressChangeType.New,
            RoadwayChangeSection(None, None, None, None, None, None, Some(AdministrativeClass.State), Some(Discontinuity.Continuous), Some(8L)),
            RoadwayChangeSection(Some(road), Some(Track.Combined.value.toLong), startRoadPartNumber = Some(part2), endRoadPartNumber = Some(part2), startAddressM = Some(0L), endAddressM = Some(10L), Some(AdministrativeClass.State), Some(Discontinuity.Discontinuous), Some(8L)),
            Discontinuity.Discontinuous, AdministrativeClass.State, reversed = false, 2, 8)
          , DateTime.now, Some(0L)),
        ProjectRoadwayChange(projectId, Some("project name"), 8L, "test user", DateTime.now,
          RoadwayChangeInfo(AddressChangeType.New,
            RoadwayChangeSection(None, None, None, None, None, None, Some(AdministrativeClass.State), Some(Discontinuity.EndOfRoad), Some(8L)),
            RoadwayChangeSection(Some(road), Some(Track.Combined.value.toLong), startRoadPartNumber = Some(part3), endRoadPartNumber = Some(part3), startAddressM = Some(0L), endAddressM = Some(10L), Some(AdministrativeClass.State), Some(Discontinuity.EndOfRoad), Some(8L)),
            Discontinuity.EndOfRoad, AdministrativeClass.State, reversed = false, 3, 8)
          , DateTime.now, Some(0L))
      )

      when(mockLinearLocationDAO.fetchLinearLocationByBoundingBox(any[BoundingRectangle], any[Seq[(Int, Int)]])).thenReturn(Seq(lc1, lc2, lc3))
      when(mockRoadwayDAO.fetchAllByRoadwayNumbers(any[Set[Long]], any[Boolean])).thenReturn(Seq(rw1WithId, rw2WithId, rw3WithId))

      val mappedReservedRoadwayNumbers = projectLinkDAO.fetchProjectLinksChange(projectId)
      roadAddressService.handleRoadwayPointsUpdate(projectChanges, mappedReservedRoadwayNumbers)
      nodesAndJunctionsService.handleNodePoints(projectChanges, combPLinks, mappedReservedRoadwayNumbers)
      nodesAndJunctionsService.handleJunctionAndJunctionPoints(projectChanges, combPLinks, mappedReservedRoadwayNumbers)
      nodesAndJunctionsService.expireObsoleteNodesAndJunctions(combPLinks, Some(project.startDate.minusDays(1)))

      val roadwayPoints = roadwayPointDAO.fetchByRoadwayNumbers(combPLinks.map(_.roadwayNumber)).map(_.id)
      val junctionPointTemplates = junctionPointDAO.fetchByRoadwayPointIds(roadwayPoints)

      junctionPointTemplates.length should be(3)
      junctionPointTemplates.count(_.beforeAfter == BeforeAfter.Before) should be(2)
      junctionPointTemplates.count(_.beforeAfter == BeforeAfter.After) should be(1)
      val templateRoadwayNumbers = junctionPointTemplates.map(_.roadwayNumber).distinct
      val junctions = junctionDAO.fetchTemplatesByRoadwayNumbers(templateRoadwayNumbers)
      junctions.size should be(1)
    }
  }

  test("Test nodesAndJunctionsService.expireObsoleteNodesAndJunctions When changing the EndOfRoad link of last part to Discontinuous and creating a new one with EndOfRoad that does not connect to the same road Then the existing Junction and his points should not be expired.") {
    runWithRollback {
      /*
               |
               |  C3
               |
               v
        --C1-->0--C2-->0--C4-->

        * Note:
            0: Illustration where junction points should be created
            C: Combined track
        */

      val road = 999L
      val part1 = 1L
      val part2 = 2L
      val part3 = 3L
      val part4 = 4L
      val projectId = Sequences.nextViiteProjectId

      val combGeom1 = Seq(Point(0.0, 0.0), Point(10.0, 0.0))
      val combGeom2 = Seq(Point(10.0, 0.0), Point(20.0, 0.0))
      val combGeom3 = Seq(Point(10.0, 10.0), Point(10.0, 0.0))
      val combGeom4 = Seq(Point(20.0, 0.0), Point(30.0, 0.0))

      val combLink1 = dummyProjectLink(road, part1, Track.Combined, Discontinuity.Continuous, 0, 10, 0, 10, Some(DateTime.now()), None, 12345, 0, 10, SideCode.TowardsDigitizing, LinkStatus.New, projectId, AdministrativeClass.State, combGeom1, Sequences.nextRoadwayNumber).copy(id = Sequences.nextProjectLinkId, projectId = projectId, roadwayId = Sequences.nextRoadwayId, linearLocationId = Sequences.nextLinearLocationId)
      val combLink2 = dummyProjectLink(road, part2, Track.Combined, Discontinuity.Discontinuous, 0, 10, 0, 10, Some(DateTime.now()), None, 12346, 0, 10, SideCode.TowardsDigitizing, LinkStatus.New, projectId, AdministrativeClass.State, combGeom2, Sequences.nextRoadwayNumber).copy(id = Sequences.nextProjectLinkId, projectId = projectId, roadwayId = Sequences.nextRoadwayId, linearLocationId = Sequences.nextLinearLocationId)
      val combLink3 = dummyProjectLink(road, part3, Track.Combined, Discontinuity.Discontinuous, 0, 10, 0, 10, Some(DateTime.now()), None, 12347, 0, 10, SideCode.TowardsDigitizing, LinkStatus.New, projectId, AdministrativeClass.State, combGeom3, Sequences.nextRoadwayNumber).copy(id = Sequences.nextProjectLinkId, projectId = projectId, roadwayId = Sequences.nextRoadwayId, linearLocationId = Sequences.nextLinearLocationId)
      val combLink4 = dummyProjectLink(road, part4, Track.Combined, Discontinuity.EndOfRoad, 0, 10, 0, 10, Some(DateTime.now()), None, 12346, 0, 10, SideCode.TowardsDigitizing, LinkStatus.New, projectId, AdministrativeClass.State, combGeom4, Sequences.nextRoadwayNumber).copy(id = Sequences.nextProjectLinkId, projectId = projectId, roadwayId = Sequences.nextRoadwayId, linearLocationId = Sequences.nextLinearLocationId)

      val project = Project(projectId, ProjectState.Incomplete, "f", "s", DateTime.now(), "", DateTime.now(), DateTime.now(),
        "", Seq(), Seq(), None, None)

      val combPLinks = Seq(combLink1, combLink2, combLink3, combLink4)

      val (lc1, rw1): (LinearLocation, Roadway) = Seq(combLink1).map(toRoadwayAndLinearLocation).head
      val (lc2, rw2): (LinearLocation, Roadway) = Seq(combLink2).map(toRoadwayAndLinearLocation).head
      val (lc3, rw3): (LinearLocation, Roadway) = Seq(combLink3).map(toRoadwayAndLinearLocation).head
      val (lc4, rw4): (LinearLocation, Roadway) = Seq(combLink4).map(toRoadwayAndLinearLocation).head

      buildTestDataForProject(Some(project), Some(Seq(rw1, rw2, rw3, rw4)), Some(Seq(lc1, lc2, lc3, lc4)), Some(Seq(combLink1, combLink2, combLink3, combLink4)))

      val projectChanges = List(
        //  combined
        ProjectRoadwayChange(projectId, Some("project name"), 8L, "test user", DateTime.now,
          RoadwayChangeInfo(AddressChangeType.New,
            RoadwayChangeSection(None, None, None, None, None, None, Some(AdministrativeClass.State), Some(Discontinuity.Continuous), Some(8L)),
            RoadwayChangeSection(Some(road), Some(Track.Combined.value.toLong), startRoadPartNumber = Some(part1), endRoadPartNumber = Some(part1), startAddressM = Some(0L), endAddressM = Some(10L), Some(AdministrativeClass.State), Some(Discontinuity.Continuous), Some(8L)),
            Discontinuity.Continuous, AdministrativeClass.State, reversed = false, 1, 8)
          , DateTime.now, Some(0L)),
        ProjectRoadwayChange(projectId, Some("project name"), 8L, "test user", DateTime.now,
          RoadwayChangeInfo(AddressChangeType.New,
            RoadwayChangeSection(None, None, None, None, None, None, Some(AdministrativeClass.State), Some(Discontinuity.Continuous), Some(8L)),
            RoadwayChangeSection(Some(road), Some(Track.Combined.value.toLong), startRoadPartNumber = Some(part2), endRoadPartNumber = Some(part2), startAddressM = Some(0L), endAddressM = Some(10L), Some(AdministrativeClass.State), Some(Discontinuity.Discontinuous), Some(8L)),
            Discontinuity.Discontinuous, AdministrativeClass.State, reversed = false, 2, 8)
          , DateTime.now, Some(0L)),
        ProjectRoadwayChange(projectId, Some("project name"), 8L, "test user", DateTime.now,
          RoadwayChangeInfo(AddressChangeType.New,
            RoadwayChangeSection(None, None, None, None, None, None, Some(AdministrativeClass.State), Some(Discontinuity.EndOfRoad), Some(8L)),
            RoadwayChangeSection(Some(road), Some(Track.Combined.value.toLong), startRoadPartNumber = Some(part3), endRoadPartNumber = Some(part3), startAddressM = Some(0L), endAddressM = Some(10L), Some(AdministrativeClass.State), Some(Discontinuity.Discontinuous), Some(8L)),
            Discontinuity.Discontinuous, AdministrativeClass.State, reversed = false, 3, 8)
          , DateTime.now, Some(0L)),
        ProjectRoadwayChange(projectId, Some("project name"), 8L, "test user", DateTime.now,
          RoadwayChangeInfo(AddressChangeType.New,
            RoadwayChangeSection(None, None, None, None, None, None, Some(AdministrativeClass.State), Some(Discontinuity.Continuous), Some(8L)),
            RoadwayChangeSection(Some(road), Some(Track.Combined.value.toLong), startRoadPartNumber = Some(part4), endRoadPartNumber = Some(part4), startAddressM = Some(0L), endAddressM = Some(10L), Some(AdministrativeClass.State), Some(Discontinuity.EndOfRoad), Some(8L)),
            Discontinuity.EndOfRoad, AdministrativeClass.State, reversed = false, 4, 8)
          , DateTime.now, Some(0L))
      )

      when(mockLinearLocationDAO.fetchLinearLocationByBoundingBox(any[BoundingRectangle], any[Seq[(Int, Int)]])).thenReturn(Seq(lc1, lc2, lc3, lc4))
      when(mockRoadwayDAO.fetchAllByRoadwayNumbers(any[Set[Long]], any[Boolean])).thenReturn(Seq(rw1, rw2, rw3, rw4))

      val mappedReservedRoadwayNumbers = projectLinkDAO.fetchProjectLinksChange(projectId)
      roadAddressService.handleRoadwayPointsUpdate(projectChanges, mappedReservedRoadwayNumbers)
      nodesAndJunctionsService.handleNodePoints(projectChanges, combPLinks, mappedReservedRoadwayNumbers)
      nodesAndJunctionsService.handleJunctionAndJunctionPoints(projectChanges, combPLinks, mappedReservedRoadwayNumbers)
      nodesAndJunctionsService.expireObsoleteNodesAndJunctions(combPLinks, Some(project.startDate.minusDays(1)))

      val roadwayPoints = roadwayPointDAO.fetchByRoadwayNumbers(combPLinks.map(_.roadwayNumber)).map(_.id)
      val junctionPointTemplates = junctionPointDAO.fetchByRoadwayPointIds(roadwayPoints)

      junctionPointTemplates.length should be(5)
      junctionPointTemplates.count(_.beforeAfter == BeforeAfter.Before) should be(3)
      junctionPointTemplates.count(_.beforeAfter == BeforeAfter.After) should be(2)
      junctionPointTemplates.map(_.junctionId).distinct.size should be (2)
    }
  }

  test("Test nodesAndJunctionsService.handleJunctionTemplates When creating new road parts that connects to other existing part in the beginning point of its geometry which link is EndOfRoad and ends in some link of this new roads in same road number Then junction template and junctions points should be handled/created properly." +
    "Test nodesAndJunctionsService.expireObsoleteNodesAndJunctions When changing the EndOfRoad link of last part to Discontinuous and creating a new one with EndOfRoad that does not connect to the same road Then the existing Junction and his points should be expired.") {
    runWithRollback {
      /*
              |
          C3  |
              |
              v
              0--C1-->--C2-->

        * Notes:
            0: Illustration where junction points should be created
            C: Combined track
        */

      val road = 999L
      val part1 = 1L
      val part2 = 2L
      val part3 = 3L
      val projectId = Sequences.nextViiteProjectId
      val rwId = Sequences.nextRoadwayId
      val llId = Sequences.nextLinearLocationId
      val rwNumber = Sequences.nextRoadwayNumber
      val plId = Sequences.nextProjectLinkId

      val combGeom1 = Seq(Point(0.0, 0.0), Point(10.0, 0.0))
      val combGeom2 = Seq(Point(10.0, 0.0), Point(20.0, 0.0))
      val combGeom3 = Seq(Point(0.0, 10.0), Point(0.0, 0.0))

      val combLink1 = dummyProjectLink(road, part1, Track.Combined, Discontinuity.Continuous, 0, 10, 0, 10, Some(DateTime.now()), None, 12345, 0, 10, SideCode.TowardsDigitizing, LinkStatus.Transfer, projectId, AdministrativeClass.State, combGeom1, rwNumber).copy(id = plId, projectId = projectId, roadwayId = rwId, linearLocationId = llId)
      val combLink2 = dummyProjectLink(road, part2, Track.Combined, Discontinuity.Discontinuous, 0, 10, 0, 10, Some(DateTime.now()), None, 12346, 0, 10, SideCode.TowardsDigitizing, LinkStatus.Transfer, projectId, AdministrativeClass.State, combGeom2, rwNumber + 1).copy(id = plId + 1, projectId = projectId, roadwayId = rwId + 1, linearLocationId = llId + 1)
      val combLink3 = dummyProjectLink(road, part3, Track.Combined, Discontinuity.EndOfRoad, 0, 10, 0, 10, Some(DateTime.now()), None, 12347, 0, 10, SideCode.TowardsDigitizing, LinkStatus.Transfer, projectId, AdministrativeClass.State, combGeom3, rwNumber + 2).copy(id = plId + 2, projectId = projectId, roadwayId = rwId + 2, linearLocationId = llId + 2)

      val project = Project(projectId, ProjectState.Incomplete, "f", "s", DateTime.now(), "", DateTime.now(), DateTime.now(),
        "", Seq(), Seq(), None, None)

      val combPLinks = Seq(combLink1, combLink2, combLink3)

      val (lc1, rw1): (LinearLocation, Roadway) = Seq(combLink1).map(toRoadwayAndLinearLocation).head
      val (lc2, rw2): (LinearLocation, Roadway) = Seq(combLink2).map(toRoadwayAndLinearLocation).head
      val (lc3, rw3): (LinearLocation, Roadway) = Seq(combLink3).map(toRoadwayAndLinearLocation).head
      val rw1WithId = rw1.copy(startAddrMValue = 0, endAddrMValue = 10, ely = 8L)
      val rw2WithId = rw2.copy(startAddrMValue = 0, endAddrMValue = 10, ely = 8L)
      val rw3WithId = rw3.copy(startAddrMValue = 0, endAddrMValue = 10, ely = 8L)

      buildTestDataForProject(Some(project), Some(Seq(rw1WithId, rw2WithId, rw3WithId)), Some(Seq(lc1, lc2, lc3)), Some(combPLinks))

      val projectChanges = List(
        ProjectRoadwayChange(projectId, Some("project name"), 8L, "test user", DateTime.now,
          RoadwayChangeInfo(AddressChangeType.New,
            RoadwayChangeSection(None, None, None, None, None, None, Some(AdministrativeClass.State), Some(Discontinuity.Continuous), Some(8L)),
            RoadwayChangeSection(Some(road), Some(Track.Combined.value.toLong), startRoadPartNumber = Some(part1), endRoadPartNumber = Some(part1), startAddressM = Some(0L), endAddressM = Some(10L), Some(AdministrativeClass.State), Some(Discontinuity.Continuous), Some(8L)),
            Discontinuity.Continuous, AdministrativeClass.State, reversed = false, 1, 8)
          , DateTime.now, Some(0L)),
        ProjectRoadwayChange(projectId, Some("project name"), 8L, "test user", DateTime.now,
          RoadwayChangeInfo(AddressChangeType.New,
            RoadwayChangeSection(None, None, None, None, None, None, Some(AdministrativeClass.State), Some(Discontinuity.Continuous), Some(8L)),
            RoadwayChangeSection(Some(road), Some(Track.Combined.value.toLong), startRoadPartNumber = Some(part2), endRoadPartNumber = Some(part2), startAddressM = Some(0L), endAddressM = Some(10L), Some(AdministrativeClass.State), Some(Discontinuity.Discontinuous), Some(8L)),
            Discontinuity.Discontinuous, AdministrativeClass.State, reversed = false, 2, 8)
          , DateTime.now, Some(0L)),
        ProjectRoadwayChange(projectId, Some("project name"), 8L, "test user", DateTime.now,
          RoadwayChangeInfo(AddressChangeType.New,
            RoadwayChangeSection(None, None, None, None, None, None, Some(AdministrativeClass.State), Some(Discontinuity.Continuous), Some(8L)),
            RoadwayChangeSection(Some(road), Some(Track.Combined.value.toLong), startRoadPartNumber = Some(part3), endRoadPartNumber = Some(part3), startAddressM = Some(0L), endAddressM = Some(10L), Some(AdministrativeClass.State), Some(Discontinuity.EndOfRoad), Some(8L)),
            Discontinuity.EndOfRoad, AdministrativeClass.State, reversed = false, 3, 8)
          , DateTime.now, Some(0L))
      )

      when(mockLinearLocationDAO.fetchLinearLocationByBoundingBox(BoundingRectangle(combGeom1.head, combGeom1.head), roadNumberLimits)).thenReturn(Seq(lc1, lc3))
      when(mockLinearLocationDAO.fetchLinearLocationByBoundingBox(BoundingRectangle(combGeom1.last, combGeom1.last), roadNumberLimits)).thenReturn(Seq(lc1, lc2))
      when(mockLinearLocationDAO.fetchLinearLocationByBoundingBox(BoundingRectangle(combGeom2.last, combGeom2.last), roadNumberLimits)).thenReturn(Seq(lc2))
      when(mockLinearLocationDAO.fetchLinearLocationByBoundingBox(BoundingRectangle(combGeom3.head, combGeom3.head), roadNumberLimits)).thenReturn(Seq(lc3))

      when(mockRoadwayDAO.fetchAllByRoadwayNumbers(Set(lc1.roadwayNumber), false)).thenReturn(Seq(rw1WithId))
      when(mockRoadwayDAO.fetchAllByRoadwayNumbers(Set(lc1.roadwayNumber, lc3.roadwayNumber), false)).thenReturn(Seq(rw1WithId, rw3WithId))
      when(mockRoadwayDAO.fetchAllByRoadwayNumbers(Set(lc1.roadwayNumber, lc2.roadwayNumber), false)).thenReturn(Seq(rw1WithId, rw2WithId))
      when(mockRoadwayDAO.fetchAllByRoadwayNumbers(Set(lc2.roadwayNumber), false)).thenReturn(Seq(rw2WithId))
      when(mockRoadwayDAO.fetchAllByRoadwayNumbers(Set(lc3.roadwayNumber), false)).thenReturn(Seq(rw3WithId))

      val mappedReservedRoadwayNumbers = projectLinkDAO.fetchProjectLinksChange(projectId)
      roadAddressService.handleRoadwayPointsUpdate(projectChanges, mappedReservedRoadwayNumbers)
      nodesAndJunctionsService.handleNodePoints(projectChanges, combPLinks, mappedReservedRoadwayNumbers)
      nodesAndJunctionsService.handleJunctionAndJunctionPoints(projectChanges, combPLinks, mappedReservedRoadwayNumbers)
      nodesAndJunctionsService.expireObsoleteNodesAndJunctions(combPLinks, Some(project.startDate.minusDays(1)))

      val roadwayPoints = roadwayPointDAO.fetchByRoadwayNumbers(combPLinks.map(_.roadwayNumber)).map(_.id)
      val junctionPointTemplates = junctionPointDAO.fetchByRoadwayPointIds(roadwayPoints)

      junctionPointTemplates.length should be(2)
      junctionPointTemplates.count(_.beforeAfter == BeforeAfter.Before) should be(1)
      junctionPointTemplates.count(_.beforeAfter == BeforeAfter.After) should be(1)
      val junctions = junctionDAO.fetchTemplatesByRoadwayNumbers(combPLinks.map(_.roadwayNumber))
      junctions.size should be(1)

      /* Preparing project changes:
              |
          C3  |
              |
              v
              0--C1-->--C2-->0--C4-->

        * Notes:
            0: Illustration where junction points should be created
            C: Combined track
        */
      val project2 = Project(projectId + 1, ProjectState.Incomplete, "ProjectNewEndOfRoadLinks", "s", DateTime.now(), "", DateTime.now(), DateTime.now(),
        "", Seq(), Seq(), None, None)
      val newProjectChanges = List(
        ProjectRoadwayChange(projectId + 1, Some("project name"), 8L, "test user", DateTime.now,
          RoadwayChangeInfo(AddressChangeType.Unchanged,
            RoadwayChangeSection(Some(road), Some(Track.Combined.value.toLong), startRoadPartNumber = Some(part3), endRoadPartNumber = Some(part3), startAddressM = Some(0L), endAddressM = Some(10L), Some(AdministrativeClass.State), Some(Discontinuity.EndOfRoad), Some(8L)),
            RoadwayChangeSection(Some(road), Some(Track.Combined.value.toLong), startRoadPartNumber = Some(part3), endRoadPartNumber = Some(part3), startAddressM = Some(0L), endAddressM = Some(10L), Some(AdministrativeClass.State), Some(Discontinuity.Discontinuous), Some(8L)),
            Discontinuity.Discontinuous, AdministrativeClass.State, reversed = false, 1, 8)
          , DateTime.now, Some(0L)),
        ProjectRoadwayChange(projectId + 1, Some("project name"), 8L, "test user", DateTime.now,
          RoadwayChangeInfo(AddressChangeType.New,
            RoadwayChangeSection(None, None, None, None, None, None, Some(AdministrativeClass.State), Some(Discontinuity.Continuous), Some(8L)),
            RoadwayChangeSection(Some(road), Some(Track.Combined.value.toLong), startRoadPartNumber = Some(4l), endRoadPartNumber = Some(4l), startAddressM = Some(0L), endAddressM = Some(10L), Some(AdministrativeClass.State), Some(Discontinuity.EndOfRoad), Some(8L)),
            Discontinuity.EndOfRoad, AdministrativeClass.State, reversed = false, 2, 8)
          , DateTime.now, Some(0L))
      )

      linearLocationDAO.expireByRoadwayNumbers(Set(combLink3.roadwayNumber))
      roadwayDAO.expireHistory(Set(combLink3.roadwayId))
      projectLinkDAO.moveProjectLinksToHistory(projectId)
      val combGeom4 = Seq(Point(20.0, 0.0), Point(30.0, 0.0))

      val transferLink = dummyProjectLink(road, part3, Track.Combined, Discontinuity.Discontinuous, 0, 10, 0, 10, Some(DateTime.now()), None, 12347, 0, 10, SideCode.TowardsDigitizing, LinkStatus.UnChanged, projectId + 1, AdministrativeClass.State, combGeom3, rwNumber + 2).copy(id = plId + 3, roadwayId = rwId + 3, linearLocationId = llId + 3)
      val newLink = dummyProjectLink(road, 4l, Track.Combined, Discontinuity.EndOfRoad, 0, 10, 0, 10, Some(DateTime.now()), None, 12348, 0, 10, SideCode.TowardsDigitizing, LinkStatus.New, projectId + 1, AdministrativeClass.State, combGeom4, rwNumber + 3).copy(id = plId + 4, roadwayId = rwId + 4, linearLocationId = llId + 4)

      val (lc4, rw4): (LinearLocation, Roadway) = Seq(newLink).map(toRoadwayAndLinearLocation).head
      val rw3WithDiscontinuity = rw3WithId.copy(id = transferLink.roadwayId, roadwayNumber = transferLink.roadwayNumber, discontinuity = Discontinuity.Discontinuous)
      val rw4WithId = rw4.copy(id = newLink.roadwayId, roadwayNumber = newLink.roadwayNumber, startAddrMValue = 0, endAddrMValue = 10, ely = 8L)

      when(mockLinearLocationDAO.fetchLinearLocationByBoundingBox(BoundingRectangle(combGeom2.last, combGeom2.last), roadNumberLimits)).thenReturn(Seq(lc2, lc4))
      when(mockLinearLocationDAO.fetchLinearLocationByBoundingBox(BoundingRectangle(combGeom4.last, combGeom4.last), roadNumberLimits)).thenReturn(Seq(lc4))

      when(mockRoadwayDAO.fetchAllByRoadwayNumbers(Set(transferLink.roadwayNumber), false)).thenReturn(Seq(rw3WithDiscontinuity))
      when(mockRoadwayDAO.fetchAllByRoadwayNumbers(Set(lc2.roadwayNumber, newLink.roadwayNumber), false)).thenReturn(Seq(rw2WithId, rw4WithId))
      when(mockRoadwayDAO.fetchAllByRoadwayNumbers(Set(newLink.roadwayNumber), false)).thenReturn(Seq(rw4WithId))

      buildTestDataForProject(Some(project2),
        Some(Seq(rw3WithDiscontinuity, rw4WithId)),
        Some(Seq(lc3.copy(id = transferLink.linearLocationId, roadwayNumber = transferLink.roadwayNumber),
          lc4.copy(id = newLink.linearLocationId, roadwayNumber = newLink.roadwayNumber))),
        Some(Seq(transferLink, newLink)))

      val mappedAfterNewRoadwayNumber = projectLinkDAO.fetchProjectLinksChange(projectId + 1)
      projectLinkDAO.moveProjectLinksToHistory(projectId + 1)

      val combPLinks2 = Seq(combLink1, combLink2, transferLink, newLink)
      roadAddressService.handleRoadwayPointsUpdate(newProjectChanges, mappedAfterNewRoadwayNumber)
      nodesAndJunctionsService.handleNodePoints(newProjectChanges, combPLinks2, mappedAfterNewRoadwayNumber)
      nodesAndJunctionsService.handleJunctionAndJunctionPoints(newProjectChanges, combPLinks2, mappedAfterNewRoadwayNumber)
      nodesAndJunctionsService.expireObsoleteNodesAndJunctions(combPLinks2, Some(project2.startDate.minusDays(1)))

      val roadwayPointsAfterChanges = roadwayPointDAO.fetchByRoadwayNumbers(combPLinks2.map(_.roadwayNumber)).map(_.id)
      val junctionPointTemplates2 = junctionPointDAO.fetchByRoadwayPointIds(roadwayPointsAfterChanges)

      junctionPointTemplates2.length should be(4)
      junctionPointTemplates2.count(_.beforeAfter == BeforeAfter.Before) should be(2)
      junctionPointTemplates2.count(_.beforeAfter == BeforeAfter.After) should be(2)
      val junctions2 = junctionDAO.fetchTemplatesByRoadwayNumbers(combPLinks2.map(_.roadwayNumber))
      junctions2.size should be(2)
    }
  }

  test("Test nodesAndJunctionsService.handleJunctionTemplates When creating new road parts that connects to other existing part in the ending point of its geometry which link is EndOfRoad and ends in some link of this new roads in same road number Then junction template and junctions points should be handled/created properly." +
    "Test nodesAndJunctionsService.expireObsoleteNodesAndJunctions When changing the EndOfRoad link of last part to Continuous and creating a new one with EndOfRoad that does not connect to the same road Then the existing Junction and his points should be expired.") {
    runWithRollback {
      /*
                        |
                        | C3
                        |
                        v
          --C1-->--C2-->0

        * Notes:
            0: Illustration where junction points should be created
            C: Combined track
        */
      val road = 999L
      val part1 = 1L
      val part2 = 2L
      val part3 = 3L
      val projectId = Sequences.nextViiteProjectId
      val rwId = Sequences.nextRoadwayId
      val llId = Sequences.nextLinearLocationId
      val rwNumber = Sequences.nextRoadwayNumber
      val plId = Sequences.nextProjectLinkId

      val combGeom1 = Seq(Point(0.0, 0.0), Point(10.0, 0.0))
      val combGeom2 = Seq(Point(10.0, 0.0), Point(20.0, 0.0))
      val combGeom3 = Seq(Point(20.0, 10.0), Point(20.0, 0.0))

      val combLink1 = dummyProjectLink(road, part1, Track.Combined, Discontinuity.Continuous, 0, 10, 0, 10, Some(DateTime.now()), None, 12345, 0, 10, SideCode.TowardsDigitizing, LinkStatus.Transfer, projectId, AdministrativeClass.State, combGeom1, rwNumber).copy(id = plId, projectId = projectId, roadwayId = rwId, linearLocationId = llId)
      val combLink2 = dummyProjectLink(road, part2, Track.Combined, Discontinuity.Discontinuous, 0, 10, 0, 10, Some(DateTime.now()), None, 12346, 0, 10, SideCode.TowardsDigitizing, LinkStatus.Transfer, projectId, AdministrativeClass.State, combGeom2, rwNumber + 1).copy(id = plId + 1, projectId = projectId, roadwayId = rwId + 1, linearLocationId = llId + 1)
      val combLink3 = dummyProjectLink(road, part3, Track.Combined, Discontinuity.EndOfRoad, 0, 10, 0, 10, Some(DateTime.now()), None, 12347, 0, 10, SideCode.TowardsDigitizing, LinkStatus.Transfer, projectId, AdministrativeClass.State, combGeom3, rwNumber + 2).copy(id = plId + 2, projectId = projectId, roadwayId = rwId + 2, linearLocationId = llId + 2)

      val project = Project(projectId, ProjectState.Incomplete, "f", "s", DateTime.now(), "", DateTime.now(), DateTime.now(),
        "", Seq(), Seq(), None, None)

      val combPLinks = Seq(combLink1, combLink2, combLink3)

      val (lc1, rw1): (LinearLocation, Roadway) = Seq(combLink1).map(toRoadwayAndLinearLocation).head
      val (lc2, rw2): (LinearLocation, Roadway) = Seq(combLink2).map(toRoadwayAndLinearLocation).head
      val (lc3, rw3): (LinearLocation, Roadway) = Seq(combLink3).map(toRoadwayAndLinearLocation).head
      val rw1WithId = rw1.copy(startAddrMValue = 0, endAddrMValue = 10, ely = 8L)
      val rw2WithId = rw2.copy(startAddrMValue = 0, endAddrMValue = 10, ely = 8L)
      val rw3WithId = rw3.copy(startAddrMValue = 0, endAddrMValue = 10, ely = 8L)

      buildTestDataForProject(Some(project), Some(Seq(rw1WithId, rw2WithId, rw3WithId)), Some(Seq(lc1, lc2, lc3)), Some(Seq(combLink1, combLink2)))

      val projectChanges = List(
        //  Combined
        ProjectRoadwayChange(projectId, Some("project name"), 8L, "test user", DateTime.now,
          RoadwayChangeInfo(AddressChangeType.New,
            RoadwayChangeSection(None, None, None, None, None, None, Some(AdministrativeClass.State), Some(Discontinuity.Continuous), Some(8L)),
            RoadwayChangeSection(Some(road), Some(Track.Combined.value.toLong), startRoadPartNumber = Some(part1), endRoadPartNumber = Some(part1), startAddressM = Some(0L), endAddressM = Some(10L), Some(AdministrativeClass.State), Some(Discontinuity.Continuous), Some(8L)),
            Discontinuity.Continuous, AdministrativeClass.State, reversed = false, 1, 8)
          , DateTime.now, Some(0L)),
        ProjectRoadwayChange(projectId, Some("project name"), 8L, "test user", DateTime.now,
          RoadwayChangeInfo(AddressChangeType.New,
            RoadwayChangeSection(None, None, None, None, None, None, Some(AdministrativeClass.State), Some(Discontinuity.Continuous), Some(8L)),
            RoadwayChangeSection(Some(road), Some(Track.Combined.value.toLong), startRoadPartNumber = Some(part2), endRoadPartNumber = Some(part2), startAddressM = Some(0L), endAddressM = Some(10L), Some(AdministrativeClass.State), Some(Discontinuity.Discontinuous), Some(8L)),
            Discontinuity.Discontinuous, AdministrativeClass.State, reversed = false, 2, 8)
          , DateTime.now, Some(0L)),
        ProjectRoadwayChange(projectId, Some("project name"), 8L, "test user", DateTime.now,
          RoadwayChangeInfo(AddressChangeType.New,
            RoadwayChangeSection(None, None, None, None, None, None, Some(AdministrativeClass.State), Some(Discontinuity.Continuous), Some(8L)),
            RoadwayChangeSection(Some(road), Some(Track.Combined.value.toLong), startRoadPartNumber = Some(part3), endRoadPartNumber = Some(part3), startAddressM = Some(0L), endAddressM = Some(10L), Some(AdministrativeClass.State), Some(Discontinuity.EndOfRoad), Some(8L)),
            Discontinuity.EndOfRoad, AdministrativeClass.State, reversed = false, 3, 8)
          , DateTime.now, Some(0L))
      )

      when(mockLinearLocationDAO.fetchLinearLocationByBoundingBox(BoundingRectangle(combGeom1.head, combGeom1.head), roadNumberLimits)).thenReturn(Seq(lc1))
      when(mockLinearLocationDAO.fetchLinearLocationByBoundingBox(BoundingRectangle(combGeom1.last, combGeom1.last), roadNumberLimits)).thenReturn(Seq(lc1, lc2))
      when(mockLinearLocationDAO.fetchLinearLocationByBoundingBox(BoundingRectangle(combGeom2.last, combGeom2.last), roadNumberLimits)).thenReturn(Seq(lc2, lc3))
      when(mockLinearLocationDAO.fetchLinearLocationByBoundingBox(BoundingRectangle(combGeom3.head, combGeom3.head), roadNumberLimits)).thenReturn(Seq(lc3))

      when(mockRoadwayDAO.fetchAllByRoadwayNumbers(Set(lc1.roadwayNumber), false)).thenReturn(Seq(rw1WithId))
      when(mockRoadwayDAO.fetchAllByRoadwayNumbers(Set(lc3.roadwayNumber), false)).thenReturn(Seq(rw3WithId))
      when(mockRoadwayDAO.fetchAllByRoadwayNumbers(Set(lc1.roadwayNumber, lc2.roadwayNumber), false)).thenReturn(Seq(rw1WithId, rw2WithId))
      when(mockRoadwayDAO.fetchAllByRoadwayNumbers(Set(lc2.roadwayNumber, lc3.roadwayNumber), false)).thenReturn(Seq(rw2WithId, rw3WithId))

      val mappedReservedRoadwayNumbers = projectLinkDAO.fetchProjectLinksChange(projectId)
      roadAddressService.handleRoadwayPointsUpdate(projectChanges, mappedReservedRoadwayNumbers)
      nodesAndJunctionsService.handleNodePoints(projectChanges, combPLinks, mappedReservedRoadwayNumbers)
      nodesAndJunctionsService.handleJunctionAndJunctionPoints(projectChanges, combPLinks, mappedReservedRoadwayNumbers)

      val roadwayPoints = roadwayPointDAO.fetchByRoadwayNumbers(combPLinks.map(_.roadwayNumber)).map(_.id)
      val junctionPointTemplates = junctionPointDAO.fetchByRoadwayPointIds(roadwayPoints)

      junctionPointTemplates.length should be(2)
      junctionPointTemplates.count(_.beforeAfter == BeforeAfter.Before) should be(2)

      val junctions = junctionDAO.fetchTemplatesByRoadwayNumbers(combPLinks.map(_.roadwayNumber))
      junctions.size should be(1)

      /* Preparing project changes:
                        |
                        | C3
                        |
                        v
          --C1-->--C2-->0--C4-->

        * Notes:
            0: Illustration where junction points should be created
            C: Combined track
        */
      val project2 = Project(projectId + 1, ProjectState.Incomplete, "ProjectNewEndOfRoadLinks", "s", DateTime.now(), "", DateTime.now(), DateTime.now(),
        "", Seq(), Seq(), None, None)
      val projectChanges2 = List(
        ProjectRoadwayChange(projectId + 1, Some("project name"), 8L, "test user", DateTime.now,
          RoadwayChangeInfo(AddressChangeType.Unchanged,
            RoadwayChangeSection(Some(road), Some(Track.Combined.value.toLong), startRoadPartNumber = Some(3l), endRoadPartNumber = Some(3l), startAddressM = Some(0L), endAddressM = Some(10L), Some(AdministrativeClass.State), Some(Discontinuity.EndOfRoad), Some(8L)),
            RoadwayChangeSection(Some(road), Some(Track.Combined.value.toLong), startRoadPartNumber = Some(3l), endRoadPartNumber = Some(3l), startAddressM = Some(0L), endAddressM = Some(10L), Some(AdministrativeClass.State), Some(Discontinuity.Discontinuous), Some(8L)),
            Discontinuity.Discontinuous, AdministrativeClass.State, reversed = false, 1, 8)
          , DateTime.now, Some(0L)),
        ProjectRoadwayChange(projectId + 1, Some("project name"), 8L, "test user", DateTime.now,
          RoadwayChangeInfo(AddressChangeType.New,
            RoadwayChangeSection(None, None, None, None, None, None, Some(AdministrativeClass.State), Some(Discontinuity.Continuous), Some(8L)),
            RoadwayChangeSection(Some(road), Some(Track.Combined.value.toLong), startRoadPartNumber = Some(4l), endRoadPartNumber = Some(4l), startAddressM = Some(0L), endAddressM = Some(10L), Some(AdministrativeClass.State), Some(Discontinuity.EndOfRoad), Some(8L)),
            Discontinuity.EndOfRoad, AdministrativeClass.State, reversed = false, 2, 8)
          , DateTime.now, Some(0L))
      )

      linearLocationDAO.expireByRoadwayNumbers(Set(combLink3.roadwayNumber))
      roadwayDAO.expireHistory(Set(combLink3.roadwayId))
      projectLinkDAO.moveProjectLinksToHistory(projectId)
      val combGeom4 = Seq(Point(20.0, 0.0), Point(30.0, 0.0))

      val transferLink = dummyProjectLink(road, 3l, Track.Combined, Discontinuity.Discontinuous, 0, 10, 0, 10, Some(DateTime.now()), None, 12347, 0, 10, SideCode.TowardsDigitizing, LinkStatus.UnChanged, projectId + 1, AdministrativeClass.State, combGeom3, rwNumber + 2).copy(id = plId + 3, roadwayId = rwId + 3, linearLocationId = llId + 3)
      val newLink = dummyProjectLink(road, 4l, Track.Combined, Discontinuity.EndOfRoad, 0, 10, 0, 10, Some(DateTime.now()), None, 12348, 0, 10, SideCode.TowardsDigitizing, LinkStatus.New, projectId + 1, AdministrativeClass.State, combGeom4, rwNumber + 3).copy(id = plId + 4, roadwayId = rwId + 4, linearLocationId = llId + 4)

      val (lc4, rw4): (LinearLocation, Roadway) = Seq(newLink).map(toRoadwayAndLinearLocation).head
      val rw3WithDiscontinuity = rw3WithId.copy(id = transferLink.roadwayId, roadwayNumber = transferLink.roadwayNumber, discontinuity = Discontinuity.Discontinuous)
      val rw4WithId = rw4.copy(id = newLink.roadwayId, roadwayNumber = newLink.roadwayNumber, startAddrMValue = 0, endAddrMValue = 10, ely = 8L)


      when(mockLinearLocationDAO.fetchLinearLocationByBoundingBox(BoundingRectangle(combGeom2.last, combGeom2.last), roadNumberLimits)).thenReturn(Seq(lc2, lc3, lc4))
      when(mockLinearLocationDAO.fetchLinearLocationByBoundingBox(BoundingRectangle(combGeom4.last, combGeom4.last), roadNumberLimits)).thenReturn(Seq(lc4))

      when(mockRoadwayDAO.fetchAllByRoadwayNumbers(Set(transferLink.roadwayNumber), false)).thenReturn(Seq(rw3WithDiscontinuity))
      when(mockRoadwayDAO.fetchAllByRoadwayNumbers(Set(newLink.roadwayNumber), false)).thenReturn(Seq(rw4WithId))
      when(mockRoadwayDAO.fetchAllByRoadwayNumbers(Set(lc2.roadwayNumber, transferLink.roadwayNumber, newLink.roadwayNumber), false)).thenReturn(Seq(rw2WithId, rw3WithId, rw4WithId))

      buildTestDataForProject(Some(project2),
        Some(Seq(rw3WithDiscontinuity, rw4WithId)),
        Some(Seq(lc3.copy(id = transferLink.linearLocationId, roadwayNumber = transferLink.roadwayNumber),
          lc4.copy(id = newLink.linearLocationId, roadwayNumber = newLink.roadwayNumber))),
        Some(Seq(transferLink, newLink)))

      projectLinkDAO.moveProjectLinksToHistory(projectId + 1)

      val combPLinks2 = Seq(transferLink, newLink)
      val mappedAfterNewRoadwayNumber = projectLinkDAO.fetchProjectLinksChange(projectId + 1)
      roadAddressService.handleRoadwayPointsUpdate(projectChanges2, mappedAfterNewRoadwayNumber)
      nodesAndJunctionsService.handleNodePoints(projectChanges2, combPLinks2, mappedAfterNewRoadwayNumber)
      nodesAndJunctionsService.handleJunctionAndJunctionPoints(projectChanges2, combPLinks2, mappedAfterNewRoadwayNumber)
      nodesAndJunctionsService.expireObsoleteNodesAndJunctions(combPLinks2, Some(project2.startDate.minusDays(1)))

      val rwPoints = roadwayPointDAO.fetchByRoadwayNumbers((combPLinks ++ combPLinks2).map(_.roadwayNumber)).map(_.id)
      val junctionPointsAfterChanges = junctionPointDAO.fetchByRoadwayPointIds(rwPoints)
      junctionPointsAfterChanges.length should be(3)
      junctionPointsAfterChanges.count(_.beforeAfter == BeforeAfter.Before) should be(2)
      junctionPointsAfterChanges.count(_.beforeAfter == BeforeAfter.After) should be(1)

      val junctions2 = junctionDAO.fetchTemplatesByRoadwayNumbers(combPLinks.map(_.roadwayNumber))
      junctions2.size should be(1)
    }
  }

  test("Test nodesAndJunctionsService.handleJunctionTemplates When creating one road part that intersects itself and still all links are continuous Then junction template and junctions points should be handled/created properly." +
    "Test nodesAndJunctionsService.expireObsoleteNodesAndJunctions When expiring the 2 last links that will make the road not intersecting itself Then the existing Junction and its Junction points should be expired.") {
    runWithRollback {
      /*
                   ^
                   |
                   | C5
                   |
          ---C1--> 0
                  ^|
                /  |
          C4  /    | C2
            /      v
          /<--C3---|

        * Note:
            0: Illustration where junction points should be created
            C: Combined track
        */

      val road = 999L
      val part = 1L
      val projectId = Sequences.nextViiteProjectId
      val rwId = Sequences.nextRoadwayId
      val llId = Sequences.nextLinearLocationId
      val rwNumber = Sequences.nextRoadwayNumber
      val plId = Sequences.nextProjectLinkId


      val combGeom1 = Seq(Point(0.0, 5.0), Point(5.0, 5.0))
      val combGeom2 = Seq(Point(5.0, 5.0), Point(5.0, 0.0))
      val combGeom3 = Seq(Point(5.0, 0.0), Point(0.0, 0.0))
      val combGeom4 = Seq(Point(0.0, 0.0), Point(5.0, 5.0))
      val combGeom5 = Seq(Point(5.0, 5.0), Point(5.0, 10.0))

      val combLink1 = dummyProjectLink(road, part, Track.Combined, Discontinuity.Continuous, 0, 5, 0, 5, Some(DateTime.now()), None, 12345, 0, 5, SideCode.TowardsDigitizing, LinkStatus.New, projectId, AdministrativeClass.State, combGeom1, rwNumber).copy(id = plId, projectId = projectId, roadwayId = rwId, linearLocationId = llId)
      val combLink2 = dummyProjectLink(road, part, Track.Combined, Discontinuity.Continuous, 5, 10, 5, 10, Some(DateTime.now()), None, 12346, 0, 5, SideCode.TowardsDigitizing, LinkStatus.New, projectId, AdministrativeClass.State, combGeom2, rwNumber).copy(id = plId + 1, projectId = projectId, roadwayId = rwId, linearLocationId = llId + 1)
      val combLink3 = dummyProjectLink(road, part, Track.Combined, Discontinuity.Continuous, 10, 15, 10, 15, Some(DateTime.now()), None, 12347, 0, 5, SideCode.TowardsDigitizing, LinkStatus.New, projectId, AdministrativeClass.State, combGeom3, rwNumber).copy(id = plId + 2, projectId = projectId, roadwayId = rwId, linearLocationId = llId + 2)
      val combLink4 = dummyProjectLink(road, part, Track.Combined, Discontinuity.Continuous, 15, 20, 15, 20, Some(DateTime.now()), None, 12348, 0, 5, SideCode.TowardsDigitizing, LinkStatus.New, projectId, AdministrativeClass.State, combGeom4, rwNumber).copy(id = plId + 3, projectId = projectId, roadwayId = rwId, linearLocationId = llId + 3)
      val combLink5 = dummyProjectLink(road, part, Track.Combined, Discontinuity.EndOfRoad, 20, 25, 20, 25, Some(DateTime.now()), None, 12349, 0, 5, SideCode.TowardsDigitizing, LinkStatus.New, projectId, AdministrativeClass.State, combGeom5, rwNumber).copy(id = plId + 4, projectId = projectId, roadwayId = rwId, linearLocationId = llId + 4)

      val project = Project(projectId, ProjectState.Incomplete, "f", "s", DateTime.now(), "", DateTime.now(), DateTime.now(),
        "", Seq(), Seq(), None, None)

      val combPLinks = Seq(combLink1, combLink2, combLink3, combLink4, combLink5)

      val (lc1, rw1): (LinearLocation, Roadway) = Seq(combLink1).map(toRoadwayAndLinearLocation).head
      val (lc2, rw2): (LinearLocation, Roadway) = Seq(combLink2).map(toRoadwayAndLinearLocation).head
      val (lc3, rw3): (LinearLocation, Roadway) = Seq(combLink3).map(toRoadwayAndLinearLocation).head
      val (lc4, rw4): (LinearLocation, Roadway) = Seq(combLink4).map(toRoadwayAndLinearLocation).head
      val (lc5, rw5): (LinearLocation, Roadway) = Seq(combLink5).map(toRoadwayAndLinearLocation).head
      val rw1WithId = rw1.copy(startAddrMValue = 0, endAddrMValue = 25, ely = 8L)
      val orderedcll1 = lc1.copy(orderNumber = 1)
      val orderedcll2 = lc2.copy(orderNumber = 2)
      val orderedcll3 = lc3.copy(orderNumber = 3)
      val orderedcll4 = lc4.copy(orderNumber = 4)
      val orderedcll5 = lc5.copy(orderNumber = 5)

      buildTestDataForProject(Some(project), Some(Seq(rw1WithId)), Some(Seq(orderedcll1, orderedcll2, orderedcll3, orderedcll4, orderedcll5)), Some(combPLinks))

      val projectChanges = List(
        ProjectRoadwayChange(projectId, Some("project name"), 8L, "test user", DateTime.now,
          RoadwayChangeInfo(AddressChangeType.New,
            RoadwayChangeSection(None, None, None, None, None, None, Some(AdministrativeClass.State), Some(Discontinuity.Continuous), Some(8L)),
            RoadwayChangeSection(Some(road), Some(Track.Combined.value.toLong), startRoadPartNumber = Some(part), endRoadPartNumber = Some(part), startAddressM = Some(0L), endAddressM = Some(25L), Some(AdministrativeClass.State), Some(Discontinuity.EndOfRoad), Some(8L)),
            Discontinuity.EndOfRoad, AdministrativeClass.State, reversed = false, 1, 8)
          , DateTime.now, Some(0L))
      )

      when(mockLinearLocationDAO.fetchLinearLocationByBoundingBox(any[BoundingRectangle], any[Seq[(Int, Int)]])).thenReturn(Seq(orderedcll1, orderedcll2, orderedcll3, orderedcll4, orderedcll5))
      when(mockRoadwayDAO.fetchAllByRoadwayNumbers(any[Set[Long]], any[Boolean])).thenReturn(Seq(rw1WithId))

      val mappedReservedRoadwayNumbers = projectLinkDAO.fetchProjectLinksChange(projectId)
      roadAddressService.handleRoadwayPointsUpdate(projectChanges, mappedReservedRoadwayNumbers)
      nodesAndJunctionsService.handleNodePoints(projectChanges, combPLinks, mappedReservedRoadwayNumbers)
      nodesAndJunctionsService.handleJunctionAndJunctionPoints(projectChanges, combPLinks, mappedReservedRoadwayNumbers)

      val roadwayPoints = roadwayPointDAO.fetchByRoadwayNumbers(combPLinks.map(_.roadwayNumber)).map(_.id)

      val junctionPointTemplates = junctionPointDAO.fetchByRoadwayPointIds(roadwayPoints)
      junctionPointTemplates.length should be(4)
      junctionPointTemplates.count(_.beforeAfter == BeforeAfter.Before) should be(2)
      junctionPointTemplates.count(_.beforeAfter == BeforeAfter.After) should be(2)

      val templateRoadwayNumbers = junctionPointTemplates.map(_.roadwayNumber).distinct

      val junctions = junctionDAO.fetchTemplatesByRoadwayNumbers(templateRoadwayNumbers)
      junctions.size should be(1)

      nodesAndJunctionsService.expireObsoleteNodesAndJunctions(combPLinks, Some(project.startDate.minusDays(1)), username = project.createdBy)

      val shouldExistJunctionPoints = junctionPointDAO.fetchByRoadwayPointIds(roadwayPoints)
      shouldExistJunctionPoints.length should be(4)
      shouldExistJunctionPoints.count(_.beforeAfter == BeforeAfter.Before) should be(2)
      shouldExistJunctionPoints.count(_.beforeAfter == BeforeAfter.After) should be(2)

      val shouldExistJunctionTemplate = junctionDAO.fetchTemplatesByRoadwayNumbers(shouldExistJunctionPoints.map(_.roadwayNumber).distinct)
      shouldExistJunctionTemplate.size should be(1)

      //  Preparing expiring data
      val project2 = Project(projectId + 1, ProjectState.Incomplete, "ProjectTerminatedLinks", "s", DateTime.now(), "", DateTime.now(), DateTime.now(),
        "", Seq(), Seq(), None, None)
      val TerminatingProjectChanges = List(
        ProjectRoadwayChange(projectId + 1, Some("project name"), 8L, "test user", DateTime.now,
          RoadwayChangeInfo(AddressChangeType.Unchanged,
            RoadwayChangeSection(Some(road), Some(Track.Combined.value.toLong), startRoadPartNumber = Some(part), endRoadPartNumber = Some(part), startAddressM = Some(0L), endAddressM = Some(10L), Some(AdministrativeClass.State), Some(Discontinuity.Continuous), Some(8L)),
            RoadwayChangeSection(Some(road), Some(Track.Combined.value.toLong), startRoadPartNumber = Some(part), endRoadPartNumber = Some(part), startAddressM = Some(0L), endAddressM = Some(10L), Some(AdministrativeClass.State), Some(Discontinuity.Continuous), Some(8L)),
            Discontinuity.Continuous, AdministrativeClass.State, reversed = false, 1, 8)
          , DateTime.now, Some(0L)),
        ProjectRoadwayChange(projectId + 1, Some("project name"), 8L, "test user", DateTime.now,
          RoadwayChangeInfo(AddressChangeType.Unchanged,
            RoadwayChangeSection(Some(road), Some(Track.Combined.value.toLong), startRoadPartNumber = Some(part), endRoadPartNumber = Some(part), startAddressM = Some(10L), endAddressM = Some(15L), Some(AdministrativeClass.State), Some(Discontinuity.EndOfRoad), Some(8L)),
            RoadwayChangeSection(Some(road), Some(Track.Combined.value.toLong), startRoadPartNumber = Some(part), endRoadPartNumber = Some(part), startAddressM = Some(10L), endAddressM = Some(15L), Some(AdministrativeClass.State), Some(Discontinuity.EndOfRoad), Some(8L)),
            Discontinuity.EndOfRoad, AdministrativeClass.State, reversed = false, 2, 8)
          , DateTime.now, Some(0L)),
        ProjectRoadwayChange(projectId, Some("project name"), 8L, "test user", DateTime.now,
          RoadwayChangeInfo(AddressChangeType.Termination,
            RoadwayChangeSection(Some(road), Some(Track.Combined.value.toLong), startRoadPartNumber = Some(part), endRoadPartNumber = Some(part), startAddressM = Some(15L), endAddressM = Some(20L), Some(AdministrativeClass.State), Some(Discontinuity.Continuous), Some(8L)),
            RoadwayChangeSection(None, None, None, None, None, None, Some(AdministrativeClass.State), Some(Discontinuity.Continuous), Some(8L)),
            Discontinuity.Continuous, AdministrativeClass.State, reversed = false, 3, 8)
          , DateTime.now, Some(0L)),
        ProjectRoadwayChange(projectId, Some("project name"), 8L, "test user", DateTime.now,
          RoadwayChangeInfo(AddressChangeType.Termination,
            RoadwayChangeSection(Some(road), Some(Track.Combined.value.toLong), startRoadPartNumber = Some(part), endRoadPartNumber = Some(part), startAddressM = Some(20L), endAddressM = Some(25L), Some(AdministrativeClass.State), Some(Discontinuity.EndOfRoad), Some(8L)),
            RoadwayChangeSection(None, None, None, None, None, None, Some(AdministrativeClass.State), Some(Discontinuity.EndOfRoad), Some(8L)),
            Discontinuity.EndOfRoad, AdministrativeClass.State, reversed = false, 4, 8)
          , DateTime.now, Some(0L))

      )

      linearLocationDAO.expireByRoadwayNumbers(Set(combLink4.roadwayNumber, combLink5.roadwayNumber))
      roadwayDAO.expireHistory(Set(combLink4.roadwayId, combLink5.roadwayId))
      projectLinkDAO.moveProjectLinksToHistory(projectId)
      val unchangedLink1 = dummyProjectLink(road, part, Track.Combined, Discontinuity.Continuous, 0, 5, 0, 5, Some(DateTime.now()), None, 12345, 0, 5, SideCode.TowardsDigitizing, LinkStatus.UnChanged, projectId + 1, AdministrativeClass.State, combGeom1, rwNumber + 1).copy(id = plId + 5, roadwayId = rwId + 1, linearLocationId = llId + 5)
      val unchangedLink2 = dummyProjectLink(road, part, Track.Combined, Discontinuity.Continuous, 5, 10, 5, 10, Some(DateTime.now()), None, 12346, 0, 5, SideCode.TowardsDigitizing, LinkStatus.UnChanged, projectId + 1, AdministrativeClass.State, combGeom2, rwNumber + 1).copy(id = plId + 6, roadwayId = rwId + 1, linearLocationId = llId + 6)
      val unchangedLink3 = dummyProjectLink(road, part, Track.Combined, Discontinuity.EndOfRoad, 10, 15, 10, 15, Some(DateTime.now()), None, 12347, 0, 5, SideCode.TowardsDigitizing, LinkStatus.UnChanged, projectId + 1, AdministrativeClass.State, combGeom3, rwNumber + 1).copy(id = plId + 7, roadwayId = rwId + 1, linearLocationId = llId + 7)
      val terminatedLink4 = dummyProjectLink(road, part, Track.Combined, Discontinuity.Continuous, 15, 20, 15, 20, Some(DateTime.now()), None, 12348, 0, 5, SideCode.TowardsDigitizing, LinkStatus.Terminated, projectId + 1, AdministrativeClass.State, combGeom4, rwNumber + 2).copy(id = plId + 8, roadwayId = rwId + 2, linearLocationId = llId + 8)
      val terminatedLink5 = dummyProjectLink(road, part, Track.Combined, Discontinuity.EndOfRoad, 20, 25, 20, 25, Some(DateTime.now()), None, 12349, 0, 5, SideCode.TowardsDigitizing, LinkStatus.Terminated, projectId + 1, AdministrativeClass.State, combGeom5, rwNumber + 2).copy(id = plId + 9, roadwayId = rwId + 2, linearLocationId = llId + 9)

      buildTestDataForProject(Some(project2),
        Some(Seq(rw1WithId.copy(id = unchangedLink1.roadwayId, endAddrMValue = 15),
          rw1WithId.copy(id = terminatedLink4.roadwayId, endAddrMValue = 10, endDate = Some(DateTime.now())))),
        Some(Seq(orderedcll1.copy(id = unchangedLink1.linearLocationId, roadwayNumber = unchangedLink1.roadwayNumber), orderedcll2.copy(id = unchangedLink2.linearLocationId, roadwayNumber = unchangedLink2.roadwayNumber),
          orderedcll3.copy(id = unchangedLink3.linearLocationId, roadwayNumber = unchangedLink3.roadwayNumber),
          orderedcll4.copy(id = terminatedLink4.linearLocationId, roadwayNumber = terminatedLink4.roadwayNumber),
          orderedcll5.copy(id = terminatedLink5.linearLocationId, roadwayNumber = terminatedLink5.roadwayNumber))),
        Some(Seq(unchangedLink1, unchangedLink2, unchangedLink3, terminatedLink4, terminatedLink5)))

      projectLinkDAO.moveProjectLinksToHistory(projectId + 1)

      val mappedAfterTerminationRoadwayNumbers = projectLinkDAO.fetchProjectLinksChange(projectId + 1)
      roadAddressService.handleRoadwayPointsUpdate(TerminatingProjectChanges, mappedAfterTerminationRoadwayNumbers)
      nodesAndJunctionsService.handleNodePoints(TerminatingProjectChanges, combPLinks, mappedAfterTerminationRoadwayNumbers)
      nodesAndJunctionsService.handleJunctionAndJunctionPoints(TerminatingProjectChanges, combPLinks, mappedAfterTerminationRoadwayNumbers)

      /*  Ending expiring data  */
      val terminatedJunctionsBeforeExpire = junctionDAO.fetchExpiredByRoadwayNumbers(templateRoadwayNumbers)
      terminatedJunctionsBeforeExpire count (_.endDate.isDefined) should be(0)
      terminatedJunctionsBeforeExpire count (_.validTo.isDefined) should be(0)
      val endDate = Some(project2.startDate.minusDays(1))
      val terminatedLink1 = combLink4.copy(endDate = endDate, status = LinkStatus.Terminated)
      val terminatedLink2 = combLink5.copy(endDate = endDate, status = LinkStatus.Terminated)

      nodesAndJunctionsService.expireObsoleteNodesAndJunctions(Seq(combLink1, combLink2, combLink3, terminatedLink1, terminatedLink2), endDate)

      val rwPoints = roadwayPointDAO.fetchByRoadwayNumbers(Seq(combLink1, combLink2, combLink3, terminatedLink1, terminatedLink2).map(_.roadwayNumber)).map(_.id)
      val junctionPointsAfterTerminating = junctionPointDAO.fetchByRoadwayPointIds(rwPoints)
      junctionPointsAfterTerminating.length should be(0)

      //  Check that junctions for roadways were expired
      val junctionTemplatesAfterExpire = junctionDAO.fetchTemplatesByRoadwayNumbers(templateRoadwayNumbers)
      junctionTemplatesAfterExpire.length should be(0)

      //  Check that terminated junction was created
      val terminatedJunctionsAfterExpire = junctionDAO.fetchExpiredByRoadwayNumbers(templateRoadwayNumbers)
      terminatedJunctionsAfterExpire.length should be(2)
      terminatedJunctionsAfterExpire count (_.endDate.isDefined) should be(1)
      terminatedJunctionsAfterExpire count (_.validTo.isDefined) should be(1)
    }
  }

  test("Test nodesAndJunctionsService.handleJunctionTemplates When creating new road that connects to other road Then junction template and junctions points should be handled/created properly." +
    "Test nodesAndJunctionsService.expireObsoleteNodesAndJunctions When terminating the road that connects in the middle of the other one Then the existing Junction and his points should be expired.") {
    runWithRollback {
      /*
                        |
                        |
                      road1000
                        |
                        v
          |--road999-->|0|--road999-->|

        * Note:
          0: Illustration where junction points should be created
          C: Combined track
        */
      val road999 = 999L
      val road1000 = 1000L
      val part1 = 1L
      val projectId = Sequences.nextViiteProjectId
      val rwId = Sequences.nextRoadwayId
      val llId = Sequences.nextLinearLocationId
      val rwNumber = Sequences.nextRoadwayNumber
      val plId = Sequences.nextProjectLinkId


      val combGeom1 = Seq(Point(0.0, 0.0), Point(10.0, 0.0))
      val combGeom2 = Seq(Point(10.0, 0.0), Point(20.0, 0.0))
      val combGeom3 = Seq(Point(10.0, 10.0), Point(10.0, 0.0))

      val combLink1 = dummyProjectLink(road999, part1, Track.Combined, Discontinuity.Continuous, 0, 10, 0, 10, Some(DateTime.now()), None, 12345, 0, 10, SideCode.TowardsDigitizing, LinkStatus.New, projectId, AdministrativeClass.State, combGeom1, rwNumber).copy(id = plId, projectId = projectId, roadwayId = rwId, linearLocationId = llId)
      val combLink2 = dummyProjectLink(road999, part1, Track.Combined, Discontinuity.Discontinuous, 10, 20, 10, 20, Some(DateTime.now()), None, 12346, 0, 10, SideCode.TowardsDigitizing, LinkStatus.New, projectId, AdministrativeClass.State, combGeom2, rwNumber).copy(id = plId + 1, projectId = projectId, roadwayId = rwId, linearLocationId = llId + 1)
      val combLink3 = dummyProjectLink(road1000, part1, Track.Combined, Discontinuity.EndOfRoad, 0, 10, 0, 10, Some(DateTime.now()), None, 12347, 0, 10, SideCode.TowardsDigitizing, LinkStatus.New, projectId, AdministrativeClass.State, combGeom3, rwNumber + 1).copy(id = plId + 2, projectId = projectId, roadwayId = rwId + 1, linearLocationId = llId + 2)

      val project = Project(projectId, ProjectState.Incomplete, "f", "s", DateTime.now(), "", DateTime.now(), DateTime.now(),
        "", Seq(), Seq(), None, None)

      val combPLinks = Seq(combLink1, combLink2)

      val (lc1, rw1): (LinearLocation, Roadway) = Seq(combLink1).map(toRoadwayAndLinearLocation).head
      val (lc2, rw2): (LinearLocation, Roadway) = Seq(combLink2).map(toRoadwayAndLinearLocation).head
      val (lc3, rw3): (LinearLocation, Roadway) = Seq(combLink3).map(toRoadwayAndLinearLocation).head
      val rw1WithId = rw1.copy(startAddrMValue = 0, endAddrMValue = 20, ely = 8L)
      val rw2WithId = rw3.copy(startAddrMValue = 0, endAddrMValue = 10, ely = 8L)
      val orderedlc1 = lc1.copy(orderNumber = 1)
      val orderedlc2 = lc2.copy(orderNumber = 2)
      val orderedlc3 = lc3.copy(orderNumber = 1)

      buildTestDataForProject(Some(project), Some(Seq(rw1WithId, rw2WithId)), Some(Seq(orderedlc1, orderedlc2, orderedlc3)), Some(Seq(combLink1, combLink2, combLink3)))

      val projectChanges = List(
        //Combined
        ProjectRoadwayChange(projectId, Some("project name"), 8L, "test user", DateTime.now,
          RoadwayChangeInfo(AddressChangeType.New,
            RoadwayChangeSection(None, None, None, None, None, None, Some(AdministrativeClass.State), Some(Discontinuity.Continuous), Some(8L)),
            RoadwayChangeSection(Some(road999), Some(Track.Combined.value.toLong), startRoadPartNumber = Some(part1), endRoadPartNumber = Some(part1), startAddressM = Some(0L), endAddressM = Some(20L), Some(AdministrativeClass.State), Some(Discontinuity.EndOfRoad), Some(8L)),
            Discontinuity.EndOfRoad, AdministrativeClass.State, reversed = false, 1, 8)
          , DateTime.now, Some(0L)),
        ProjectRoadwayChange(projectId, Some("project name"), 8L, "test user", DateTime.now,
          RoadwayChangeInfo(AddressChangeType.New,
            RoadwayChangeSection(None, None, None, None, None, None, Some(AdministrativeClass.State), Some(Discontinuity.EndOfRoad), Some(8L)),
            RoadwayChangeSection(Some(road1000), Some(Track.Combined.value.toLong), startRoadPartNumber = Some(part1), endRoadPartNumber = Some(part1), startAddressM = Some(0L), endAddressM = Some(10L), Some(AdministrativeClass.State), Some(Discontinuity.EndOfRoad), Some(8L)),
            Discontinuity.EndOfRoad, AdministrativeClass.State, reversed = false, 2, 8)
          , DateTime.now, Some(0L))
      )

      when(mockLinearLocationDAO.fetchLinearLocationByBoundingBox(any[BoundingRectangle], any[Seq[(Int, Int)]])).thenReturn(Seq(orderedlc1, orderedlc2, orderedlc3))
      when(mockRoadwayDAO.fetchAllByRoadwayNumbers(any[Set[Long]], any[Boolean])).thenReturn(Seq(rw1WithId, rw2WithId))

      val mappedReservedRoadwayNumbers = projectLinkDAO.fetchProjectLinksChange(projectId)
      roadAddressService.handleRoadwayPointsUpdate(projectChanges, mappedReservedRoadwayNumbers)
      nodesAndJunctionsService.handleNodePoints(projectChanges, combPLinks, mappedReservedRoadwayNumbers)
      nodesAndJunctionsService.handleJunctionAndJunctionPoints(projectChanges, combPLinks, mappedReservedRoadwayNumbers)

      val roadwayPoints = roadwayPointDAO.fetchByRoadwayNumbers((combPLinks :+ combLink3).map(_.roadwayNumber)).map(_.id)
      val junctionPointTemplates = junctionPointDAO.fetchByRoadwayPointIds(roadwayPoints)

      junctionPointTemplates.length should be(3)
      junctionPointTemplates.count(_.beforeAfter == BeforeAfter.Before) should be(2)
      junctionPointTemplates.count(_.beforeAfter == BeforeAfter.After) should be(1)
      val templateRoadwayNumbers = junctionPointTemplates.map(_.roadwayNumber).distinct
      val junctions = junctionDAO.fetchTemplatesByRoadwayNumbers(templateRoadwayNumbers)
      junctions.size should be(1)

      /*
      preparing expiring data
      /*

           |--C1-->|--C2-->|

      * Note:
        C: Combined track
      */

    */
      val project2 = Project(projectId + 1, ProjectState.Incomplete, "ProjectDeleteRoadOfRoadLinks", "s", DateTime.now(), "", DateTime.now(), DateTime.now(),
        "", Seq(), Seq(), None, None)
      val terminatingProjectChanges = List(
        ProjectRoadwayChange(projectId + 1, Some("project name"), 8L, "test user", DateTime.now,
          RoadwayChangeInfo(AddressChangeType.Termination,
            RoadwayChangeSection(Some(road1000), Some(Track.Combined.value.toLong), startRoadPartNumber = Some(part1), endRoadPartNumber = Some(part1), startAddressM = Some(0L), endAddressM = Some(10L), Some(AdministrativeClass.State), Some(Discontinuity.EndOfRoad), Some(8L)),
            RoadwayChangeSection(None, None, None, None, None, None, Some(AdministrativeClass.State), Some(Discontinuity.Continuous), Some(8L)),
            Discontinuity.EndOfRoad, AdministrativeClass.State, reversed = false, 1, 8)
          , DateTime.now, Some(0L))
      )

      linearLocationDAO.expireByRoadwayNumbers(Set(combLink3.roadwayNumber))
      roadwayDAO.expireHistory(Set(combLink3.roadwayId))
      projectLinkDAO.moveProjectLinksToHistory(projectId)
      val combGeom4 = Seq(Point(20.0, 0.0), Point(30.0, 0.0))

      val terminatedLink = dummyProjectLink(road1000, part1, Track.Combined, Discontinuity.EndOfRoad, 0, 10, 0, 10, Some(DateTime.now()), None, 12347, 0, 10, SideCode.TowardsDigitizing, LinkStatus.Terminated, projectId + 1, AdministrativeClass.State, combGeom4, rwNumber + 1).copy(id = plId + 3, roadwayId = rwId + 2, linearLocationId = llId + 3)

      val (lc4, rw4): (LinearLocation, Roadway) = Seq(terminatedLink).map(toRoadwayAndLinearLocation).head
      val rw4WithId = rw4.copy(id = terminatedLink.roadwayId, ely = 8L)

      when(mockRoadwayDAO.fetchAllByRoadwayNumbers(Set(combLink1.roadwayNumber, combLink2.roadwayNumber, terminatedLink.roadwayNumber), false)).thenReturn(Seq(rw1WithId, rw2WithId, rw4WithId))
      when(mockRoadwayDAO.fetchAllByRoadwayNumbers(Set(combLink1.roadwayNumber), false)).thenReturn(Seq(rw1WithId))
      when(mockRoadwayDAO.fetchAllByRoadwayNumbers(Set(combLink2.roadwayNumber), false)).thenReturn(Seq(rw2WithId))
      when(mockRoadwayDAO.fetchAllByRoadwayNumbers(Set(terminatedLink.roadwayNumber), false)).thenReturn(Seq(rw4WithId))

      buildTestDataForProject(Some(project2),
        Some(Seq(rw4WithId)),
        Some(Seq(lc4)),
        Some(Seq(terminatedLink)))

      val mappedAfterNewRoadwayNumber = projectLinkDAO.fetchProjectLinksChange(projectId + 1).map(_.copy(linearLocationId = terminatedLink.linearLocationId))
      projectLinkDAO.moveProjectLinksToHistory(projectId + 1)

      roadAddressService.handleRoadwayPointsUpdate(terminatingProjectChanges, mappedAfterNewRoadwayNumber)
      nodesAndJunctionsService.handleNodePoints(terminatingProjectChanges, combPLinks, mappedAfterNewRoadwayNumber)
      nodesAndJunctionsService.handleJunctionAndJunctionPoints(terminatingProjectChanges, combPLinks, mappedAfterNewRoadwayNumber)
      /*
      ending expiring data
       */
      val terminatedJunctionsBeforeExpire = junctionDAO.fetchExpiredByRoadwayNumbers(templateRoadwayNumbers)
      terminatedJunctionsBeforeExpire count (_.endDate.isDefined) should be(0)
      terminatedJunctionsBeforeExpire count (_.validTo.isDefined) should be(0)
      val endDate = Some(project2.startDate.minusDays(1))

      nodesAndJunctionsService.expireObsoleteNodesAndJunctions(Seq(terminatedLink), endDate)

      val rwPoints = roadwayPointDAO.fetchByRoadwayNumbers(Seq(combLink1, combLink2, terminatedLink).map(_.roadwayNumber)).map(_.id)
      val junctionPointsAfterTerminating = junctionPointDAO.fetchByRoadwayPointIds(rwPoints)
      junctionPointsAfterTerminating.length should be(0)
      // Check that junctions for roadways were expired
      val junctionTemplatesAfterExpire = junctionDAO.fetchTemplatesByRoadwayNumbers(templateRoadwayNumbers)
      junctionTemplatesAfterExpire.length should be(0)

      // Check that terminated junction was created
      val terminatedJunctionsAfterExpire = junctionDAO.fetchExpiredByRoadwayNumbers(templateRoadwayNumbers)
      terminatedJunctionsAfterExpire.length should be(2)
      terminatedJunctionsAfterExpire count (_.endDate.isDefined) should be(1)
      terminatedJunctionsAfterExpire count (_.validTo.isDefined) should be(1)
    }
  }

  // <editor-fold desc="Ramps and roundabouts">
  test("Test nodesAndJunctionsService.handleJunctionTemplates When creating new different road numbers that connects each other Then junction template and junctions points should be handled/created properly." +
    "Test nodesAndJunctionsService.expireObsoleteNodesAndJunctions When expiring the one part that will make the ramp road parts not intersecting itself Then the existing Junction and its Junction points should be expired.") {
    runWithRollback {
      /*
                            ^
                            |
                            | R2
          ---R1--->---R1--->0


       * Note:
          0: Illustration where junction points should be created
      */

      val road = 20001L
      val part1 = 1L
      val part2 = 2L
      val projectId = Sequences.nextViiteProjectId
      val rwId = Sequences.nextRoadwayId
      val llId = Sequences.nextLinearLocationId
      val rwNumber = Sequences.nextRoadwayNumber
      val plId = Sequences.nextProjectLinkId


      val combGeom1 = Seq(Point(0.0, 0.0), Point(10.0, 0.0))
      val combGeom2 = Seq(Point(10.0, 0.0), Point(20.0, 0.0))
      val combGeom3 = Seq(Point(20.0, 0.0), Point(20.0, 15.0))

      val combLink1 = dummyProjectLink(road, part1, Track.Combined, Discontinuity.Continuous, 0, 10, 0, 10, Some(DateTime.now()), None, 12345, 0, 10, SideCode.TowardsDigitizing, LinkStatus.Transfer, projectId, AdministrativeClass.State, combGeom1, rwNumber).copy(id = plId, calibrationPointTypes = (RoadAddressCP, NoCP), projectId = projectId, roadwayId = rwId, linearLocationId = llId)
      val combLink2 = dummyProjectLink(road, part1, Track.Combined, Discontinuity.Continuous, 10, 20, 10, 20, Some(DateTime.now()), None, 12346, 0, 10, SideCode.TowardsDigitizing, LinkStatus.Transfer, projectId, AdministrativeClass.State, combGeom2, rwNumber).copy(id = plId + 1, calibrationPointTypes = (NoCP, RoadAddressCP), projectId = projectId, roadwayId = rwId, linearLocationId = llId + 1)
      val combLink3 = dummyProjectLink(road, part2, Track.Combined, Discontinuity.EndOfRoad, 0, 15, 0, 15, Some(DateTime.now()), None, 12347, 0, 15, SideCode.TowardsDigitizing, LinkStatus.Transfer, projectId, AdministrativeClass.State, combGeom3, rwNumber + 1).copy(id = plId + 2, calibrationPointTypes = (RoadAddressCP, RoadAddressCP), projectId = projectId, roadwayId = rwId + 1, linearLocationId = llId + 2)

      val project = Project(projectId, ProjectState.Incomplete, "f", "s", DateTime.now(), "", DateTime.now(), DateTime.now(),
        "", Seq(), Seq(), None, None)

      val combPLinks = Seq(combLink1, combLink2, combLink3)

      val (lc1, rw1): (LinearLocation, Roadway) = Seq(combLink1).map(toRoadwayAndLinearLocation).head
      val (lc2, rw2): (LinearLocation, Roadway) = Seq(combLink2).map(toRoadwayAndLinearLocation).head
      val (lc3, rw3): (LinearLocation, Roadway) = Seq(combLink3).map(toRoadwayAndLinearLocation).head
      val rw1WithId = rw1.copy(startAddrMValue = 0, endAddrMValue = 20, ely = 8L)
      val rw2WithId = rw3.copy(startAddrMValue = 0, endAddrMValue = 15, ely = 8L)

      buildTestDataForProject(Some(project), Some(Seq(rw1WithId, rw2WithId)), Some(Seq(lc1, lc2, lc3)), Some(combPLinks))

      val projectChanges = List(
        //  Combined
        ProjectRoadwayChange(projectId, Some("project name"), 8L, "test user", DateTime.now,
          RoadwayChangeInfo(AddressChangeType.New,
            RoadwayChangeSection(None, None, None, None, None, None, Some(AdministrativeClass.State), Some(Discontinuity.Continuous), Some(8L)),
            RoadwayChangeSection(Some(road), Some(Track.Combined.value.toLong), startRoadPartNumber = Some(part1), endRoadPartNumber = Some(part1), startAddressM = Some(0L), endAddressM = Some(10L), Some(AdministrativeClass.State), Some(Discontinuity.Continuous), Some(8L)),
            Discontinuity.Continuous, AdministrativeClass.State, reversed = false, 1, 8)
          , DateTime.now, Some(0L)),
        ProjectRoadwayChange(projectId, Some("project name"), 8L, "test user", DateTime.now,
          RoadwayChangeInfo(AddressChangeType.New,
            RoadwayChangeSection(None, None, None, None, None, None, Some(AdministrativeClass.State), Some(Discontinuity.Continuous), Some(8L)),
            RoadwayChangeSection(Some(road), Some(Track.Combined.value.toLong), startRoadPartNumber = Some(part1), endRoadPartNumber = Some(part1), startAddressM = Some(10L), endAddressM = Some(20L), Some(AdministrativeClass.State), Some(Discontinuity.EndOfRoad), Some(8L)),
            Discontinuity.EndOfRoad, AdministrativeClass.State, reversed = false, 2, 8)
          , DateTime.now, Some(0L)),
        ProjectRoadwayChange(projectId, Some("project name"), 8L, "test user", DateTime.now,
          RoadwayChangeInfo(AddressChangeType.New,
            RoadwayChangeSection(None, None, None, None, None, None, Some(AdministrativeClass.State), Some(Discontinuity.Continuous), Some(8L)),
            RoadwayChangeSection(Some(road), Some(Track.Combined.value.toLong), startRoadPartNumber = Some(part2), endRoadPartNumber = Some(part1), startAddressM = Some(0L), endAddressM = Some(15L), Some(AdministrativeClass.State), Some(Discontinuity.EndOfRoad), Some(8L)),
            Discontinuity.EndOfRoad, AdministrativeClass.State, reversed = false, 3, 8)
          , DateTime.now, Some(0L))
      )

      when(mockLinearLocationDAO.fetchLinearLocationByBoundingBox(any[BoundingRectangle], any[Seq[(Int, Int)]])).thenReturn(Seq(lc1, lc2, lc3))
      when(mockRoadwayDAO.fetchAllByRoadwayNumbers(any[Set[Long]], any[Boolean])).thenReturn(Seq(rw1WithId, rw2WithId))

      val mappedReservedRoadwayNumbers = projectLinkDAO.fetchProjectLinksChange(projectId)
      roadAddressService.handleRoadwayPointsUpdate(projectChanges, mappedReservedRoadwayNumbers)
      roadAddressService.handleProjectCalibrationPointChanges(Seq(lc1, lc2, lc3), username = project.createdBy)
      val createdCalibrationPoints = CalibrationPointDAO.fetchByLinkId(combPLinks.map(_.linkId))
      createdCalibrationPoints.size should be (4)

      createdCalibrationPoints.filter(cp => cp.linkId == combLink1.linkId && cp.startOrEnd == CalibrationPointLocation.StartOfLink).head.addrM should be (0)
      createdCalibrationPoints.filter(cp => cp.linkId == combLink2.linkId && cp.startOrEnd == CalibrationPointLocation.EndOfLink).head.addrM should be (20)
      createdCalibrationPoints.filter(cp => cp.linkId == combLink3.linkId && cp.startOrEnd == CalibrationPointLocation.StartOfLink).head.addrM should be (0)
      createdCalibrationPoints.filter(cp => cp.linkId == combLink3.linkId && cp.startOrEnd == CalibrationPointLocation.EndOfLink).head.addrM should be (15)
      nodesAndJunctionsService.handleNodePoints(projectChanges, combPLinks, mappedReservedRoadwayNumbers)
      nodesAndJunctionsService.handleJunctionAndJunctionPoints(projectChanges, combPLinks, mappedReservedRoadwayNumbers)
      val expiredJunctions = nodesAndJunctionsService.expireObsoleteNodesAndJunctions(combPLinks, None)
      roadAddressService.expireObsoleteCalibrationPointsInJunctions(expiredJunctions)
      val createdCalibrationPointsAfterJunctionPointHandler = CalibrationPointDAO.fetchByLinkId(combPLinks.map(_.linkId))
      createdCalibrationPointsAfterJunctionPointHandler.size should be (4)
      val roadwayPoints = roadwayPointDAO.fetchByRoadwayNumbers(combPLinks.map(_.roadwayNumber))
      val roadwayPointIds = roadwayPoints.map(_.id)
      val junctionPointTemplates = junctionPointDAO.fetchByRoadwayPointIds(roadwayPointIds)
      val templateRoadwayNumbers = junctionPointTemplates.map(_.roadwayNumber).distinct
      val junctions = junctionDAO.fetchTemplatesByRoadwayNumbers(templateRoadwayNumbers)
      junctionPointTemplates.length should be(2)
      junctionPointTemplates.count(_.beforeAfter == BeforeAfter.Before) should be(1)
      junctionPointTemplates.count(_.beforeAfter == BeforeAfter.After) should be(1)
      junctions.size should be(1)

      //  Preparing expiring data
      val project2 = Project(projectId + 1, ProjectState.Incomplete, "ProjectTerminatedLinks", "s", DateTime.now(), "", DateTime.now(), DateTime.now(),
        "", Seq(), Seq(), None, None)

      val terminatingProjectChanges = List(
        ProjectRoadwayChange(project2.id, Some("project name"), 8L, "test user", DateTime.now,
          RoadwayChangeInfo(AddressChangeType.Termination,
            RoadwayChangeSection(Some(road), Some(Track.Combined.value.toLong), startRoadPartNumber = Some(part2), endRoadPartNumber = Some(part1), startAddressM = Some(0L), endAddressM = Some(15L), Some(AdministrativeClass.State), Some(Discontinuity.EndOfRoad), Some(8L)),
            RoadwayChangeSection(None, None, None, None, None, None, Some(AdministrativeClass.State), Some(Discontinuity.Continuous), Some(8L)),
            Discontinuity.EndOfRoad, AdministrativeClass.State, reversed = false, 3, 8)
          , DateTime.now, Some(0L))
      )

      linearLocationDAO.expireByRoadwayNumbers(Set(combLink3.roadwayNumber))
      roadwayDAO.expireHistory(Set(combLink3.roadwayId))
      projectLinkDAO.moveProjectLinksToHistory(projectId)
      val terminatingCombLink3 = dummyProjectLink(road, part2, Track.Combined, Discontinuity.EndOfRoad, 0, 15, 0, 15, Some(DateTime.now()), None, 12347, 0, 15, SideCode.TowardsDigitizing, LinkStatus.Terminated, projectId + 1, AdministrativeClass.State, combGeom3, rwNumber + 1).copy(id = plId + 3, calibrationPointTypes = (RoadAddressCP, RoadAddressCP), roadwayId = rwId + 1, linearLocationId = llId + 2)

      buildTestDataForProject(Some(project2), None, None, Some(Seq(terminatingCombLink3)))

      val mappedAfterTerminationRoadwayNumbers = projectLinkDAO.fetchProjectLinksChange(project2.id)
      projectLinkDAO.moveProjectLinksToHistory(projectId + 1)

      roadAddressService.handleRoadwayPointsUpdate(terminatingProjectChanges, mappedAfterTerminationRoadwayNumbers)
      roadAddressService.handleProjectCalibrationPointChanges(Seq.empty[LinearLocation], username = project.createdBy, mappedAfterTerminationRoadwayNumbers)
      val existingCalibrationPointsForTerminatingRoad = CalibrationPointDAO.fetchByLinkId(Seq(terminatingCombLink3.linkId))
      existingCalibrationPointsForTerminatingRoad.size should be (0)
      nodesAndJunctionsService.handleNodePoints(terminatingProjectChanges, combPLinks, mappedAfterTerminationRoadwayNumbers)
      nodesAndJunctionsService.handleJunctionAndJunctionPoints(terminatingProjectChanges, combPLinks, mappedAfterTerminationRoadwayNumbers)

      //  Ending expiring data
      val terminatedJunctionsBeforeExpire = junctionDAO.fetchExpiredByRoadwayNumbers(templateRoadwayNumbers)
      terminatedJunctionsBeforeExpire count (_.endDate.isDefined) should be(0)
      terminatedJunctionsBeforeExpire count (_.validTo.isDefined) should be(0)
      val endDate = Some(project2.startDate.minusDays(1))
      val terminatedLink1 = terminatingCombLink3.copy(endDate = endDate, status = LinkStatus.Terminated)
      val yetAnotherExpiredJunctions = nodesAndJunctionsService.expireObsoleteNodesAndJunctions(Seq(combLink1, combLink2, terminatedLink1), endDate)

      //  Check that junctions for roadways were expired
      yetAnotherExpiredJunctions.size should be (2)

      when(mockRoadwayAddressMapper.getCurrentRoadAddressesBySection(road, part2)).thenReturn(Seq())
      val roadAddresses = roadwayAddressMapper.mapRoadAddresses(rw1WithId, Seq(lc1, lc2))
      when(mockRoadwayAddressMapper.getCurrentRoadAddressesBySection(road, part1)).thenReturn(roadAddresses)
      roadAddressService.expireObsoleteCalibrationPointsInJunctions(yetAnotherExpiredJunctions)

      val rwPoints = roadwayPointDAO.fetchByRoadwayNumbers(Seq(combLink1, combLink2, terminatedLink1).map(_.roadwayNumber)).map(_.id)
      val junctionPointsAfterTerminating = junctionPointDAO.fetchByRoadwayPointIds(rwPoints)
      junctionPointsAfterTerminating.length should be(0)

      // Check that terminated junction was created
      val terminatedJunctionsAfterExpire = junctionDAO.fetchExpiredByRoadwayNumbers(templateRoadwayNumbers)
      terminatedJunctionsAfterExpire.length should be(2)
      terminatedJunctionsAfterExpire count (_.endDate.isDefined) should be(1)
      terminatedJunctionsAfterExpire count (_.validTo.isDefined) should be(1)

      val calibrationPointsAfterTermination = CalibrationPointDAO.fetchByLinkId(combPLinks.map(_.linkId))
      calibrationPointsAfterTermination.size should be (2)
      calibrationPointsAfterTermination.filter(cp => cp.linkId == combLink1.linkId && cp.startOrEnd == CalibrationPointLocation.StartOfLink).head.addrM should be (0)
      calibrationPointsAfterTermination.filter(cp => cp.linkId == combLink2.linkId && cp.startOrEnd == CalibrationPointLocation.EndOfLink).head.addrM should be (20)
    }
  }

  test("Test nodesAndJunctionsService.handleJunctionTemplates When creating new ramps road part that connects to other part in same road number Then junction template and junctions points should be handled/created properly." +
    "Test nodesAndJunctionsService.expireObsoleteNodesAndJunctions When expiring the one part that will make the ramp road parts not intersecting itself Then the existing Junction and its Junction points should be expired.") {
    runWithRollback {
      /*
                          >|
                        /
                      C3
                    /
          |--C1-->|0|--C2-->|

        * Note:
            0: Illustration where junction points should be created
            C: Combined track
      */

      val road = 20001L
      val part1 = 1L
      val part2 = 2L
      val projectId = Sequences.nextViiteProjectId
      val rwId = Sequences.nextRoadwayId
      val llId = Sequences.nextLinearLocationId
      val rwNumber = Sequences.nextRoadwayNumber
      val plId = Sequences.nextProjectLinkId


      val combGeom1 = Seq(Point(0.0, 0.0), Point(10.0, 0.0))
      val combGeom2 = Seq(Point(10.0, 0.0), Point(20.0, 0.0))
      val combGeom3 = Seq(Point(10.0, 0.0), Point(20.0, 1.0))

      val combLink1 = dummyProjectLink(road, part1, Track.Combined, Discontinuity.Continuous, 0, 10, 0, 10, Some(DateTime.now()), None, 12345, 0, 10, SideCode.TowardsDigitizing, LinkStatus.Transfer, projectId, AdministrativeClass.State, combGeom1, rwNumber).copy(id = plId, calibrationPointTypes = (RoadAddressCP, NoCP), projectId = projectId, roadwayId = rwId, linearLocationId = llId)
      val combLink2 = dummyProjectLink(road, part1, Track.Combined, Discontinuity.Discontinuous, 10, 20, 10, 20, Some(DateTime.now()), None, 12346, 0, 10, SideCode.TowardsDigitizing, LinkStatus.Transfer, projectId, AdministrativeClass.State, combGeom2, rwNumber).copy(id = plId + 1, calibrationPointTypes = (NoCP, RoadAddressCP), projectId = projectId, roadwayId = rwId, linearLocationId = llId + 1)
      val combLink3 = dummyProjectLink(road, part2, Track.Combined, Discontinuity.EndOfRoad, 0, 15, 0, 15, Some(DateTime.now()), None, 12347, 0, 15, SideCode.TowardsDigitizing, LinkStatus.Transfer, projectId, AdministrativeClass.State, combGeom3, rwNumber + 1).copy(id = plId + 2, calibrationPointTypes = (RoadAddressCP, RoadAddressCP), projectId = projectId, roadwayId = rwId + 1, linearLocationId = llId + 2)

      val project = Project(projectId, ProjectState.Incomplete, "f", "s", DateTime.now(), "", DateTime.now(), DateTime.now(),
        "", Seq(), Seq(), None, None)

      val combPLinks = Seq(combLink1, combLink2, combLink3)

      val (lc1, rw1): (LinearLocation, Roadway) = Seq(combLink1).map(toRoadwayAndLinearLocation).head
      val (lc2, rw2): (LinearLocation, Roadway) = Seq(combLink2).map(toRoadwayAndLinearLocation).head
      val (lc3, rw3): (LinearLocation, Roadway) = Seq(combLink3).map(toRoadwayAndLinearLocation).head
      val rw1WithId = rw1.copy(startAddrMValue = 0, endAddrMValue = 20, ely = 8L)
      val rw2WithId = rw3.copy(startAddrMValue = 0, endAddrMValue = 15, ely = 8L)

      buildTestDataForProject(Some(project), Some(Seq(rw1WithId, rw2WithId)), Some(Seq(lc1, lc2, lc3)), Some(combPLinks))

      val projectChanges = List(
        //Combined
        ProjectRoadwayChange(projectId, Some("project name"), 8L, "test user", DateTime.now,
          RoadwayChangeInfo(AddressChangeType.New,
            RoadwayChangeSection(None, None, None, None, None, None, Some(AdministrativeClass.State), Some(Discontinuity.Continuous), Some(8L)),
            RoadwayChangeSection(Some(road), Some(Track.Combined.value.toLong), startRoadPartNumber = Some(part1), endRoadPartNumber = Some(part1), startAddressM = Some(0L), endAddressM = Some(10L), Some(AdministrativeClass.State), Some(Discontinuity.Continuous), Some(8L)),
            Discontinuity.Continuous, AdministrativeClass.State, reversed = false, 1, 8)
          , DateTime.now, Some(0L)),
        ProjectRoadwayChange(projectId, Some("project name"), 8L, "test user", DateTime.now,
          RoadwayChangeInfo(AddressChangeType.New,
            RoadwayChangeSection(None, None, None, None, None, None, Some(AdministrativeClass.State), Some(Discontinuity.Continuous), Some(8L)),
            RoadwayChangeSection(Some(road), Some(Track.Combined.value.toLong), startRoadPartNumber = Some(part1), endRoadPartNumber = Some(part1), startAddressM = Some(10L), endAddressM = Some(20L), Some(AdministrativeClass.State), Some(Discontinuity.Discontinuous), Some(8L)),
            Discontinuity.Discontinuous, AdministrativeClass.State, reversed = false, 2, 8)
          , DateTime.now, Some(0L)),
        ProjectRoadwayChange(projectId, Some("project name"), 8L, "test user", DateTime.now,
          RoadwayChangeInfo(AddressChangeType.New,
            RoadwayChangeSection(None, None, None, None, None, None, Some(AdministrativeClass.State), Some(Discontinuity.Continuous), Some(8L)),
            RoadwayChangeSection(Some(road), Some(Track.Combined.value.toLong), startRoadPartNumber = Some(part2), endRoadPartNumber = Some(part2), startAddressM = Some(0L), endAddressM = Some(15L), Some(AdministrativeClass.State), Some(Discontinuity.EndOfRoad), Some(8L)),
            Discontinuity.EndOfRoad, AdministrativeClass.State, reversed = false, 3, 8)
          , DateTime.now, Some(0L))
      )

      when(mockLinearLocationDAO.fetchLinearLocationByBoundingBox(any[BoundingRectangle], any[Seq[(Int, Int)]])).thenReturn(Seq(lc1, lc2, lc3))
      when(mockRoadwayDAO.fetchAllByRoadwayNumbers(any[Set[Long]], any[Boolean])).thenReturn(Seq(rw1WithId, rw2WithId))

      val mappedReservedRoadwayNumbers = projectLinkDAO.fetchProjectLinksChange(projectId)
      roadAddressService.handleRoadwayPointsUpdate(projectChanges, mappedReservedRoadwayNumbers)
      roadAddressService.handleProjectCalibrationPointChanges(Seq(lc1, lc2, lc3), username = project.createdBy)
      val createdCalibrationPoints = CalibrationPointDAO.fetchByLinkId(combPLinks.map(_.linkId))
      createdCalibrationPoints.size should be (4)

      createdCalibrationPoints.filter(cp => cp.linkId == combLink1.linkId && cp.startOrEnd == CalibrationPointLocation.StartOfLink).head.addrM should be (0)
      createdCalibrationPoints.filter(cp => cp.linkId == combLink2.linkId && cp.startOrEnd == CalibrationPointLocation.EndOfLink).head.addrM should be (20)
      createdCalibrationPoints.filter(cp => cp.linkId == combLink3.linkId && cp.startOrEnd == CalibrationPointLocation.StartOfLink).head.addrM should be (0)
      createdCalibrationPoints.filter(cp => cp.linkId == combLink3.linkId && cp.startOrEnd == CalibrationPointLocation.EndOfLink).head.addrM should be (15)
      nodesAndJunctionsService.handleNodePoints(projectChanges, combPLinks, mappedReservedRoadwayNumbers)
      nodesAndJunctionsService.handleJunctionAndJunctionPoints(projectChanges, combPLinks, mappedReservedRoadwayNumbers)
      val expiredJunctionPoints = nodesAndJunctionsService.expireObsoleteNodesAndJunctions(combPLinks, None)
      roadAddressService.expireObsoleteCalibrationPointsInJunctions(expiredJunctionPoints)
      val createdCalibrationPointsAfterJunctionPointHandler = CalibrationPointDAO.fetchByLinkId(combPLinks.map(_.linkId))
      createdCalibrationPointsAfterJunctionPointHandler.size should be (6)
      val roadwayPoints = roadwayPointDAO.fetchByRoadwayNumbers(combPLinks.map(_.roadwayNumber))
      val roadwayPointIds = roadwayPoints.map(_.id)
      val junctionPointTemplates = junctionPointDAO.fetchByRoadwayPointIds(roadwayPointIds)
      val templateRoadwayNumbers = junctionPointTemplates.map(_.roadwayNumber).distinct
      val junctions = junctionDAO.fetchTemplatesByRoadwayNumbers(templateRoadwayNumbers)
      junctionPointTemplates.length should be(3)
      junctionPointTemplates.count(_.beforeAfter == BeforeAfter.Before) should be(1)
      junctionPointTemplates.count(_.beforeAfter == BeforeAfter.After) should be(2)
      junctions.size should be(1)

      val calibrationPointsInJunctionPointsPlace = createdCalibrationPointsAfterJunctionPointHandler.filterNot(jcp => createdCalibrationPoints.map(_.id).contains(jcp.id))
      calibrationPointsInJunctionPointsPlace.size should be (2)
      calibrationPointsInJunctionPointsPlace.filter(cp => cp.linkId == combLink1.linkId && cp.startOrEnd == CalibrationPointLocation.EndOfLink).head.addrM should be (10)
      calibrationPointsInJunctionPointsPlace.filter(cp => cp.linkId == combLink2.linkId && cp.startOrEnd == CalibrationPointLocation.StartOfLink).head.addrM should be (10)

      //  Preparing expiring data
      val project2 = Project(projectId + 1, ProjectState.Incomplete, "ProjectTerminatedLinks", "s", DateTime.now(), "", DateTime.now(), DateTime.now(),
        "", Seq(), Seq(), None, None)

      val terminatingProjectChanges = List(
        ProjectRoadwayChange(project2.id, Some("project name"), 8L, "test user", DateTime.now,
          RoadwayChangeInfo(AddressChangeType.Termination,
            RoadwayChangeSection(Some(road), Some(Track.Combined.value.toLong), startRoadPartNumber = Some(part2), endRoadPartNumber = Some(part2), startAddressM = Some(0L), endAddressM = Some(15L), Some(AdministrativeClass.State), Some(Discontinuity.EndOfRoad), Some(8L)),
            RoadwayChangeSection(None, None, None, None, None, None, Some(AdministrativeClass.State), Some(Discontinuity.Continuous), Some(8L)),
            Discontinuity.EndOfRoad, AdministrativeClass.State, reversed = false, 3, 8)
          , DateTime.now, Some(0L))
      )

      linearLocationDAO.expireByRoadwayNumbers(Set(combLink3.roadwayNumber))
      roadwayDAO.expireHistory(Set(combLink3.roadwayId))
      projectLinkDAO.moveProjectLinksToHistory(projectId)
      val terminatingCombLink3 = dummyProjectLink(road, part2, Track.Combined, Discontinuity.EndOfRoad, 0, 15, 0, 15, Some(DateTime.now()), None, 12347, 0, 15, SideCode.TowardsDigitizing, LinkStatus.Terminated, projectId + 1, AdministrativeClass.State, combGeom3, rwNumber + 1).copy(id = plId + 3, calibrationPointTypes = (RoadAddressCP, RoadAddressCP), roadwayId = rwId + 1, linearLocationId = llId + 2)

      buildTestDataForProject(Some(project2),
        None,
        None,
        Some(Seq(terminatingCombLink3)))

      val mappedAfterTerminationRoadwayNumbers = projectLinkDAO.fetchProjectLinksChange(project2.id)
      projectLinkDAO.moveProjectLinksToHistory(projectId + 1)

      roadAddressService.handleRoadwayPointsUpdate(terminatingProjectChanges, mappedAfterTerminationRoadwayNumbers)
      roadAddressService.handleProjectCalibrationPointChanges(Seq.empty[LinearLocation], username = project.createdBy, mappedAfterTerminationRoadwayNumbers)
      val existingCalibrationPointsForTerminatingRoad = CalibrationPointDAO.fetchByLinkId(Seq(terminatingCombLink3.linkId))
      existingCalibrationPointsForTerminatingRoad.size should be (0)
      nodesAndJunctionsService.handleNodePoints(terminatingProjectChanges, combPLinks, mappedAfterTerminationRoadwayNumbers)
      nodesAndJunctionsService.handleJunctionAndJunctionPoints(terminatingProjectChanges, combPLinks, mappedAfterTerminationRoadwayNumbers)

      //  Ending expiring data
      val terminatedJunctionsBeforeExpire = junctionDAO.fetchExpiredByRoadwayNumbers(templateRoadwayNumbers)
      terminatedJunctionsBeforeExpire count (_.endDate.isDefined) should be(0)
      terminatedJunctionsBeforeExpire count (_.validTo.isDefined) should be(0)
      val endDate = Some(project2.startDate.minusDays(1))
      val terminatedLink1 = terminatingCombLink3.copy(endDate = endDate, status = LinkStatus.Terminated)
      val yetAnotherExpiredJunctions = nodesAndJunctionsService.expireObsoleteNodesAndJunctions(Seq(combLink1, combLink2, terminatedLink1), endDate)
      yetAnotherExpiredJunctions.size should be (3)

      when(mockRoadwayAddressMapper.getCurrentRoadAddressesBySection(road, part2)).thenReturn(Seq())
      val roadAddresses = roadwayAddressMapper.mapRoadAddresses(rw1WithId, Seq(lc1, lc2))
      when(mockRoadwayAddressMapper.getCurrentRoadAddressesBySection(road, part1)).thenReturn(roadAddresses)
      roadAddressService.expireObsoleteCalibrationPointsInJunctions(yetAnotherExpiredJunctions)

      val rwPoints = roadwayPointDAO.fetchByRoadwayNumbers(Seq(combLink1, combLink2, terminatedLink1).map(_.roadwayNumber)).map(_.id)
      val junctionPointsAfterTerminating = junctionPointDAO.fetchByRoadwayPointIds(rwPoints)
      junctionPointsAfterTerminating.length should be(0)

      //  Check that junctions for roadways were expired
      val junctionsAfterExpire = junctionDAO.fetchTemplatesByRoadwayNumbers(templateRoadwayNumbers)
      junctionsAfterExpire.length should be(0)

      //  Check that terminated junction was created
      val terminatedJunctionsAfterExpire = junctionDAO.fetchExpiredByRoadwayNumbers(templateRoadwayNumbers)
      terminatedJunctionsAfterExpire.length should be(2)
      terminatedJunctionsAfterExpire count (_.endDate.isDefined) should be(1)
      terminatedJunctionsAfterExpire count (_.validTo.isDefined) should be(1)

      val calibrationPointsAfterTermination = CalibrationPointDAO.fetchByLinkId(combPLinks.map(_.linkId))
      calibrationPointsAfterTermination.size should be (2)
      calibrationPointsAfterTermination.filter(cp => cp.linkId == combLink1.linkId && cp.startOrEnd == CalibrationPointLocation.StartOfLink).head.addrM should be (0)
      calibrationPointsAfterTermination.filter(cp => cp.linkId == combLink2.linkId && cp.startOrEnd == CalibrationPointLocation.EndOfLink).head.addrM should be (20)
    }
  }

  test("Test nodesAndJunctionsService.handleJunctionTemplates When creating one roundabout road part that connects to same part in same road number and the connecting link is EndOfRoad Then junction template and junctions points should be handled/created properly") {
    runWithRollback {
      /*

              0---C1-->|
              ^        |
          C4  |        |   C2
              |        V
              |<---C3--|


        * Note:
            0: Illustration where junction points should be created
            C: Combined track
        */

      val road = 20001
      val part = 1L
      val projectId = Sequences.nextViiteProjectId
      val rwId = Sequences.nextRoadwayId
      val llId = Sequences.nextLinearLocationId
      val rwNumber = Sequences.nextRoadwayNumber
      val plId = Sequences.nextProjectLinkId


      val combGeom1 = Seq(Point(0.0, 5.0), Point(5.0, 5.0))
      val combGeom2 = Seq(Point(5.0, 5.0), Point(5.0, 0.0))
      val combGeom3 = Seq(Point(5.0, 0.0), Point(0.0, 0.0))
      val combGeom4 = Seq(Point(0.0, 0.0), Point(0.0, 5.0))

      val combLink1 = dummyProjectLink(road, part, Track.Combined, Discontinuity.Continuous, 0, 5, 0, 5, Some(DateTime.now()), None, 12345, 0, 5, SideCode.TowardsDigitizing, LinkStatus.Transfer, projectId, AdministrativeClass.State, combGeom1, rwNumber).copy(id = plId, projectId = projectId, roadwayId = rwId, linearLocationId = llId)
      val combLink2 = dummyProjectLink(road, part, Track.Combined, Discontinuity.Continuous, 5, 10, 5, 10, Some(DateTime.now()), None, 12346, 0, 5, SideCode.TowardsDigitizing, LinkStatus.Transfer, projectId, AdministrativeClass.State, combGeom2, rwNumber).copy(id = plId + 1, projectId = projectId, roadwayId = rwId, linearLocationId = llId + 1)
      val combLink3 = dummyProjectLink(road, part, Track.Combined, Discontinuity.Continuous, 10, 15, 10, 15, Some(DateTime.now()), None, 12347, 0, 5, SideCode.TowardsDigitizing, LinkStatus.Transfer, projectId, AdministrativeClass.State, combGeom3, rwNumber).copy(id = plId + 2, projectId = projectId, roadwayId = rwId, linearLocationId = llId + 2)
      val combLink4 = dummyProjectLink(road, part, Track.Combined, Discontinuity.EndOfRoad, 15, 20, 15, 20, Some(DateTime.now()), None, 12348, 0, 5, SideCode.TowardsDigitizing, LinkStatus.Transfer, projectId, AdministrativeClass.State, combGeom4, rwNumber).copy(id = plId + 3, projectId = projectId, roadwayId = rwId, linearLocationId = llId + 3)

      val project = Project(projectId, ProjectState.Incomplete, "f", "s", DateTime.now(), "", DateTime.now(), DateTime.now(),
        "", Seq(), Seq(), None, None)

      val combPLinks = Seq(combLink1, combLink2, combLink3, combLink4)

      val (lc1, rw1): (LinearLocation, Roadway) = Seq(combLink1).map(toRoadwayAndLinearLocation).head
      val (lc2, rw2): (LinearLocation, Roadway) = Seq(combLink2).map(toRoadwayAndLinearLocation).head
      val (lc3, rw3): (LinearLocation, Roadway) = Seq(combLink3).map(toRoadwayAndLinearLocation).head
      val (lc4, rw4): (LinearLocation, Roadway) = Seq(combLink4).map(toRoadwayAndLinearLocation).head
      val rw1WithId = rw1.copy(startAddrMValue = 0, endAddrMValue = 20, ely = 8L)

      buildTestDataForProject(Some(project), Some(Seq(rw1WithId)), Some(Seq(lc1, lc2, lc3, lc4)), Some(combPLinks))

      val projectChanges = List(
        //  Combined
        ProjectRoadwayChange(projectId, Some("project name"), 8L, "test user", DateTime.now,
          RoadwayChangeInfo(AddressChangeType.New,
            RoadwayChangeSection(None, None, None, None, None, None, Some(AdministrativeClass.State), Some(Discontinuity.Continuous), Some(8L)),
            RoadwayChangeSection(Some(road), Some(Track.Combined.value.toLong), startRoadPartNumber = Some(part), endRoadPartNumber = Some(part), startAddressM = Some(0L), endAddressM = Some(15L), Some(AdministrativeClass.State), Some(Discontinuity.Continuous), Some(8L)),
            Discontinuity.Continuous, AdministrativeClass.State, reversed = false, 1, 8)
          , DateTime.now, Some(0L)),
        ProjectRoadwayChange(projectId, Some("project name"), 8L, "test user", DateTime.now,
          RoadwayChangeInfo(AddressChangeType.New,
            RoadwayChangeSection(None, None, None, None, None, None, Some(AdministrativeClass.State), Some(Discontinuity.Continuous), Some(8L)),
            RoadwayChangeSection(Some(road), Some(Track.Combined.value.toLong), startRoadPartNumber = Some(part), endRoadPartNumber = Some(part), startAddressM = Some(15L), endAddressM = Some(20L), Some(AdministrativeClass.State), Some(Discontinuity.EndOfRoad), Some(8L)),
            Discontinuity.EndOfRoad, AdministrativeClass.State, reversed = false, 2, 8)
          , DateTime.now, Some(0L))
      )

      when(mockLinearLocationDAO.fetchLinearLocationByBoundingBox(BoundingRectangle(combGeom1.head, combGeom1.head), roadNumberLimits)).thenReturn(Seq(lc1, lc4))
      when(mockLinearLocationDAO.fetchLinearLocationByBoundingBox(BoundingRectangle(combGeom1.last, combGeom1.last), roadNumberLimits)).thenReturn(Seq(lc1, lc2))
      when(mockLinearLocationDAO.fetchLinearLocationByBoundingBox(BoundingRectangle(combGeom2.last, combGeom2.last), roadNumberLimits)).thenReturn(Seq(lc2, lc3))
      when(mockLinearLocationDAO.fetchLinearLocationByBoundingBox(BoundingRectangle(combGeom3.last, combGeom3.last), roadNumberLimits)).thenReturn(Seq(lc3, lc4))
      when(mockRoadwayDAO.fetchAllByRoadwayNumbers(any[Set[Long]], any[Boolean])).thenReturn(Seq(rw1WithId))

      val mappedReservedRoadwayNumbers = projectLinkDAO.fetchProjectLinksChange(projectId)
      roadAddressService.handleRoadwayPointsUpdate(projectChanges, mappedReservedRoadwayNumbers)
      nodesAndJunctionsService.handleNodePoints(projectChanges, combPLinks, mappedReservedRoadwayNumbers)
      nodesAndJunctionsService.handleJunctionAndJunctionPoints(projectChanges, combPLinks, mappedReservedRoadwayNumbers)

      val roadwayPoints = roadwayPointDAO.fetchByRoadwayNumbers(combPLinks.map(_.roadwayNumber)).map(_.id)

      val junctionPointTemplates = junctionPointDAO.fetchByRoadwayPointIds(roadwayPoints)
      junctionPointTemplates.length should be(2)
      junctionPointTemplates.count(_.beforeAfter == BeforeAfter.Before) should be(1)
      junctionPointTemplates.count(_.beforeAfter == BeforeAfter.After) should be(1)

      val junctions = junctionDAO.fetchTemplatesByRoadwayNumbers(junctionPointTemplates.map(_.roadwayNumber).distinct)
      junctions.size should be(1)
    }
  }

  test("Test nodesAndJunctionsService.handleJunctionTemplates When creating one roundabout road part that connects to same part in same road number and the connecting link is Discontinuous Then junction template and junctions points should be handled/created properly") {
    runWithRollback {
      /*

              0---C1-->|
              ^        |
          C4  |        |   C2
              |        V
              |<---C3--|


        * Note:
            0: Illustration where junction points should be created
            C: Combined track
        */

      val road = 20001
      val part = 1L
      val projectId = Sequences.nextViiteProjectId
      val rwId = Sequences.nextRoadwayId
      val llId = Sequences.nextLinearLocationId
      val rwNumber = Sequences.nextRoadwayNumber
      val plId = Sequences.nextProjectLinkId


      val combGeom1 = Seq(Point(0.0, 5.0), Point(5.0, 5.0))
      val combGeom2 = Seq(Point(5.0, 5.0), Point(5.0, 0.0))
      val combGeom3 = Seq(Point(5.0, 0.0), Point(0.0, 0.0))
      val combGeom4 = Seq(Point(0.0, 0.0), Point(0.0, 5.0))

      val combLink1 = dummyProjectLink(road, part, Track.Combined, Discontinuity.Continuous, 0, 5, 0, 5, Some(DateTime.now()), None, 12345, 0, 5, SideCode.TowardsDigitizing, LinkStatus.Transfer, projectId, AdministrativeClass.State, combGeom1, rwNumber).copy(id = plId, projectId = projectId, roadwayId = rwId, linearLocationId = llId)
      val combLink2 = dummyProjectLink(road, part, Track.Combined, Discontinuity.Continuous, 5, 10, 5, 10, Some(DateTime.now()), None, 12346, 0, 5, SideCode.TowardsDigitizing, LinkStatus.Transfer, projectId, AdministrativeClass.State, combGeom2, rwNumber).copy(id = plId + 1, projectId = projectId, roadwayId = rwId, linearLocationId = llId + 1)
      val combLink3 = dummyProjectLink(road, part, Track.Combined, Discontinuity.Continuous, 10, 15, 10, 15, Some(DateTime.now()), None, 12347, 0, 5, SideCode.TowardsDigitizing, LinkStatus.Transfer, projectId, AdministrativeClass.State, combGeom3, rwNumber).copy(id = plId + 2, projectId = projectId, roadwayId = rwId, linearLocationId = llId + 2)
      val combLink4 = dummyProjectLink(road, part, Track.Combined, Discontinuity.Discontinuous, 15, 20, 15, 20, Some(DateTime.now()), None, 12348, 0, 5, SideCode.TowardsDigitizing, LinkStatus.Transfer, projectId, AdministrativeClass.State, combGeom4, rwNumber).copy(id = plId + 3, projectId = projectId, roadwayId = rwId, linearLocationId = llId + 3)

      val project = Project(projectId, ProjectState.Incomplete, "f", "s", DateTime.now(), "", DateTime.now(), DateTime.now(),
        "", Seq(), Seq(), None, None)

      val combPLinks = Seq(combLink1, combLink2, combLink3, combLink4)

      val (lc1, rw1): (LinearLocation, Roadway) = Seq(combLink1).map(toRoadwayAndLinearLocation).head
      val (lc2, rw2): (LinearLocation, Roadway) = Seq(combLink2).map(toRoadwayAndLinearLocation).head
      val (lc3, rw3): (LinearLocation, Roadway) = Seq(combLink3).map(toRoadwayAndLinearLocation).head
      val (lc4, rw4): (LinearLocation, Roadway) = Seq(combLink4).map(toRoadwayAndLinearLocation).head
      val rw1WithId = rw1.copy(startAddrMValue = 0, endAddrMValue = 20, ely = 8L)
      val orderedlc1 = lc1.copy(orderNumber = 1)
      val orderedlc2 = lc2.copy(orderNumber = 2)
      val orderedlc3 = lc3.copy(orderNumber = 3)
      val orderedlc4 = lc4.copy(orderNumber = 4)

      buildTestDataForProject(Some(project), Some(Seq(rw1WithId)), Some(Seq(orderedlc1, orderedlc2, orderedlc3, orderedlc4)), Some(combPLinks))

      val projectChanges = List(
        //Combined
        ProjectRoadwayChange(projectId, Some("project name"), 8L, "test user", DateTime.now,
          RoadwayChangeInfo(AddressChangeType.New,
            RoadwayChangeSection(None, None, None, None, None, None, Some(AdministrativeClass.State), Some(Discontinuity.Continuous), Some(8L)),
            RoadwayChangeSection(Some(road), Some(Track.Combined.value.toLong), startRoadPartNumber = Some(part), endRoadPartNumber = Some(part), startAddressM = Some(0L), endAddressM = Some(15L), Some(AdministrativeClass.State), Some(Discontinuity.Continuous), Some(8L)),
            Discontinuity.Continuous, AdministrativeClass.State, reversed = false, 1, 8)
          , DateTime.now, Some(0L)),
        ProjectRoadwayChange(projectId, Some("project name"), 8L, "test user", DateTime.now,
          RoadwayChangeInfo(AddressChangeType.New,
            RoadwayChangeSection(None, None, None, None, None, None, Some(AdministrativeClass.State), Some(Discontinuity.Discontinuous), Some(8L)),
            RoadwayChangeSection(Some(road), Some(Track.Combined.value.toLong), startRoadPartNumber = Some(part), endRoadPartNumber = Some(part), startAddressM = Some(15L), endAddressM = Some(20L), Some(AdministrativeClass.State), Some(Discontinuity.Discontinuous), Some(8L)),
            Discontinuity.Discontinuous, AdministrativeClass.State, reversed = false, 2, 8)
          , DateTime.now, Some(0L))
      )

      when(mockLinearLocationDAO.fetchLinearLocationByBoundingBox(BoundingRectangle(combGeom1.head, combGeom1.head), roadNumberLimits)).thenReturn(Seq(orderedlc1, orderedlc2, orderedlc3, orderedlc4))
      when(mockLinearLocationDAO.fetchLinearLocationByBoundingBox(BoundingRectangle(combGeom1.last, combGeom1.last), roadNumberLimits)).thenReturn(Seq(orderedlc1, orderedlc2, orderedlc3, orderedlc4))
      when(mockLinearLocationDAO.fetchLinearLocationByBoundingBox(BoundingRectangle(combGeom2.last, combGeom2.last), roadNumberLimits)).thenReturn(Seq(orderedlc1, orderedlc2, orderedlc3, orderedlc4))
      when(mockLinearLocationDAO.fetchLinearLocationByBoundingBox(BoundingRectangle(combGeom3.last, combGeom3.last), roadNumberLimits)).thenReturn(Seq(orderedlc1, orderedlc2, orderedlc3, orderedlc4))
      when(mockRoadwayDAO.fetchAllByRoadwayNumbers(any[Set[Long]], any[Boolean])).thenReturn(Seq(rw1WithId))

      val mappedReservedRoadwayNumbers = projectLinkDAO.fetchProjectLinksChange(projectId)
      roadAddressService.handleRoadwayPointsUpdate(projectChanges, mappedReservedRoadwayNumbers)
      nodesAndJunctionsService.handleNodePoints(projectChanges, combPLinks, mappedReservedRoadwayNumbers)
      nodesAndJunctionsService.handleJunctionAndJunctionPoints(projectChanges, combPLinks, mappedReservedRoadwayNumbers)

      val roadwayPoints = roadwayPointDAO.fetchByRoadwayNumbers(combPLinks.map(_.roadwayNumber)).map(_.id)

      val junctionPointTemplates = junctionPointDAO.fetchByRoadwayPointIds(roadwayPoints)
      junctionPointTemplates.length should be(2)
      junctionPointTemplates.count(_.beforeAfter == BeforeAfter.Before) should be(1)
      junctionPointTemplates.count(_.beforeAfter == BeforeAfter.After) should be(1)

      val junctions = junctionDAO.fetchTemplatesByRoadwayNumbers(junctionPointTemplates.map(_.roadwayNumber).distinct)
      junctions.size should be(1)
    }
  }

  test("Test nodesAndJunctionsService.handleJunctionTemplates When creating one roundabout road part that connects to same part in same road number and the connecting link is MinorDiscontinuity Then junction template and junctions points should be handled/created properly") {
    runWithRollback {
      /*

              0---C1-->|
              ^        |
          C4  |        |   C2
              |        V
              |<---C3--|


        * Note:
            0: Illustration where junction points should be created
            C: Combined track
        */

      val road = 20001
      val part = 1L
      val projectId = Sequences.nextViiteProjectId
      val rwId = Sequences.nextRoadwayId
      val llId = Sequences.nextLinearLocationId
      val rwNumber = Sequences.nextRoadwayNumber
      val plId = Sequences.nextProjectLinkId


      val combGeom1 = Seq(Point(0.0, 5.0), Point(5.0, 5.0))
      val combGeom2 = Seq(Point(5.0, 5.0), Point(5.0, 0.0))
      val combGeom3 = Seq(Point(5.0, 0.0), Point(0.0, 0.0))
      val combGeom4 = Seq(Point(0.0, 0.0), Point(0.0, 5.0))

      val combLink1 = dummyProjectLink(road, part, Track.Combined, Discontinuity.Continuous, 0, 5, 0, 5, Some(DateTime.now()), None, 12345, 0, 5, SideCode.TowardsDigitizing, LinkStatus.Transfer, projectId, AdministrativeClass.State, combGeom1, rwNumber).copy(id = plId, projectId = projectId, roadwayId = rwId, linearLocationId = llId)
      val combLink2 = dummyProjectLink(road, part, Track.Combined, Discontinuity.Continuous, 5, 10, 5, 10, Some(DateTime.now()), None, 12346, 0, 5, SideCode.TowardsDigitizing, LinkStatus.Transfer, projectId, AdministrativeClass.State, combGeom2, rwNumber).copy(id = plId + 1, projectId = projectId, roadwayId = rwId, linearLocationId = llId + 1)
      val combLink3 = dummyProjectLink(road, part, Track.Combined, Discontinuity.Continuous, 10, 15, 10, 15, Some(DateTime.now()), None, 12347, 0, 5, SideCode.TowardsDigitizing, LinkStatus.Transfer, projectId, AdministrativeClass.State, combGeom3, rwNumber).copy(id = plId + 2, projectId = projectId, roadwayId = rwId, linearLocationId = llId + 2)
      val combLink4 = dummyProjectLink(road, part, Track.Combined, Discontinuity.MinorDiscontinuity, 15, 20, 15, 20, Some(DateTime.now()), None, 12348, 0, 5, SideCode.TowardsDigitizing, LinkStatus.Transfer, projectId, AdministrativeClass.State, combGeom4, rwNumber).copy(id = plId + 3, projectId = projectId, roadwayId = rwId, linearLocationId = llId + 3)

      val project = Project(projectId, ProjectState.Incomplete, "f", "s", DateTime.now(), "", DateTime.now(), DateTime.now(),
        "", Seq(), Seq(), None, None)

      val combPLinks = Seq(combLink1, combLink2, combLink3, combLink4)

      val (lc1, rw1): (LinearLocation, Roadway) = Seq(combLink1).map(toRoadwayAndLinearLocation).head
      val (lc2, rw2): (LinearLocation, Roadway) = Seq(combLink2).map(toRoadwayAndLinearLocation).head
      val (lc3, rw3): (LinearLocation, Roadway) = Seq(combLink3).map(toRoadwayAndLinearLocation).head
      val (lc4, rw4): (LinearLocation, Roadway) = Seq(combLink4).map(toRoadwayAndLinearLocation).head
      val rw1WithId = rw1.copy(startAddrMValue = 0, endAddrMValue = 20, ely = 8L)
      val orderedlc1 = lc1.copy(orderNumber = 1)
      val orderedlc2 = lc2.copy(orderNumber = 2)
      val orderedlc3 = lc3.copy(orderNumber = 3)
      val orderedlc4 = lc4.copy(orderNumber = 4)

      buildTestDataForProject(Some(project), Some(Seq(rw1WithId)), Some(Seq(orderedlc1, orderedlc2, orderedlc3, orderedlc4)), Some(combPLinks))

      val projectChanges = List(
        //Combined
        ProjectRoadwayChange(projectId, Some("project name"), 8L, "test user", DateTime.now,
          RoadwayChangeInfo(AddressChangeType.New,
            RoadwayChangeSection(None, None, None, None, None, None, Some(AdministrativeClass.State), Some(Discontinuity.Continuous), Some(8L)),
            RoadwayChangeSection(Some(road), Some(Track.Combined.value.toLong), startRoadPartNumber = Some(part), endRoadPartNumber = Some(part), startAddressM = Some(0L), endAddressM = Some(15L), Some(AdministrativeClass.State), Some(Discontinuity.Continuous), Some(8L)),
            Discontinuity.Continuous, AdministrativeClass.State, reversed = false, 1, 8)
          , DateTime.now, Some(0L)),
        ProjectRoadwayChange(projectId, Some("project name"), 8L, "test user", DateTime.now,
          RoadwayChangeInfo(AddressChangeType.New,
            RoadwayChangeSection(None, None, None, None, None, None, Some(AdministrativeClass.State), Some(Discontinuity.MinorDiscontinuity), Some(8L)),
            RoadwayChangeSection(Some(road), Some(Track.Combined.value.toLong), startRoadPartNumber = Some(part), endRoadPartNumber = Some(part), startAddressM = Some(15L), endAddressM = Some(20L), Some(AdministrativeClass.State), Some(Discontinuity.MinorDiscontinuity), Some(8L)),
            Discontinuity.MinorDiscontinuity, AdministrativeClass.State, reversed = false, 2, 8)
          , DateTime.now, Some(0L))
      )

      when(mockLinearLocationDAO.fetchLinearLocationByBoundingBox(BoundingRectangle(combGeom1.head, combGeom1.head), roadNumberLimits)).thenReturn(Seq(orderedlc1, orderedlc2, orderedlc3, orderedlc4))
      when(mockLinearLocationDAO.fetchLinearLocationByBoundingBox(BoundingRectangle(combGeom1.last, combGeom1.last), roadNumberLimits)).thenReturn(Seq(orderedlc1, orderedlc2, orderedlc3, orderedlc4))
      when(mockLinearLocationDAO.fetchLinearLocationByBoundingBox(BoundingRectangle(combGeom2.last, combGeom2.last), roadNumberLimits)).thenReturn(Seq(orderedlc1, orderedlc2, orderedlc3, orderedlc4))
      when(mockLinearLocationDAO.fetchLinearLocationByBoundingBox(BoundingRectangle(combGeom3.last, combGeom3.last), roadNumberLimits)).thenReturn(Seq(orderedlc1, orderedlc2, orderedlc3, orderedlc4))
      when(mockRoadwayDAO.fetchAllByRoadwayNumbers(any[Set[Long]], any[Boolean])).thenReturn(Seq(rw1WithId))

      val mappedReservedRoadwayNumbers = projectLinkDAO.fetchProjectLinksChange(projectId)
      roadAddressService.handleRoadwayPointsUpdate(projectChanges, mappedReservedRoadwayNumbers)
      nodesAndJunctionsService.handleNodePoints(projectChanges, combPLinks, mappedReservedRoadwayNumbers)
      nodesAndJunctionsService.handleJunctionAndJunctionPoints(projectChanges, combPLinks, mappedReservedRoadwayNumbers)

      val roadwayPoints = roadwayPointDAO.fetchByRoadwayNumbers(combPLinks.map(_.roadwayNumber)).map(_.id)

      val junctionPointTemplates = junctionPointDAO.fetchByRoadwayPointIds(roadwayPoints)
      junctionPointTemplates.length should be(2)
      junctionPointTemplates.count(_.beforeAfter == BeforeAfter.Before) should be(1)
      junctionPointTemplates.count(_.beforeAfter == BeforeAfter.After) should be(1)

      val junctions = junctionDAO.fetchTemplatesByRoadwayNumbers(junctionPointTemplates.map(_.roadwayNumber).distinct)
      junctions.size should be(1)
    }
  }

  test("Test nodesAndJunctionsService.handleNodePointTemplates When creating projectLinks Then node points template should be handled/created properly and" +
    " When reverse, the node points BeforeAfter should be reversed") {
    runWithRollback {
      /*
      |--L-->|
              |0--C1-->0|0--C2-->0|
      |0--R-->0|
       */

      val leftGeom = Seq(Point(0.0, 10.0), Point(50.0, 5.0))
      val rightGeom = Seq(Point(0.0, 0.0), Point(50.0, 5.0))
      val combGeom1 = Seq(Point(50.0, 5.0), Point(100.0, 5.0))
      val combGeom2 = Seq(Point(100.0, 5.0), Point(150.0, 5.0))

      val roadwayNumber = Sequences.nextRoadwayNumber
      val projectId = Sequences.nextViiteProjectId
      val linearLocationId = Sequences.nextLinearLocationId
      val roadwayId = Sequences.nextRoadwayId

      val project = Project(projectId, ProjectState.Incomplete, "f", "s", DateTime.now(), "", DateTime.now(), DateTime.now(),
        "", Seq(), Seq(), None, None)
      val id = Sequences.nextProjectLinkId


      val roadways = Seq(Roadway(roadwayId, roadwayNumber, 999, 999, AdministrativeClass.State, Track.LeftSide, Discontinuity.Continuous, 0, 50, reversed = false, DateTime.parse("2000-01-01"), None, "test", Some("TEST ROAD 1"), 1, TerminationCode.NoTermination),
        Roadway(roadwayId + 1, roadwayNumber + 1, 999, 999, AdministrativeClass.State, Track.RightSide, Discontinuity.Continuous, 0, 50, reversed = false, DateTime.parse("2000-01-01"), None, "test", Some("TEST ROAD 1"), 1, TerminationCode.NoTermination),
        Roadway(roadwayId + 2, roadwayNumber + 2, 999, 999, AdministrativeClass.State, Track.Combined, Discontinuity.Continuous, 50, 100, reversed = false, DateTime.parse("2000-01-01"), None, "test", Some("TEST ROAD 1"), 1, TerminationCode.NoTermination),
        Roadway(roadwayId + 3, roadwayNumber + 3, 999, 999, AdministrativeClass.State, Track.Combined, Discontinuity.EndOfRoad, 100, 150, reversed = false, DateTime.parse("2000-01-01"), None, "test", Some("TEST ROAD 1"), 1, TerminationCode.NoTermination)
      )

      val linearLocations = Seq(
        LinearLocation(linearLocationId, 1, 1000l, 0.0, 50.0, SideCode.TowardsDigitizing, 10000000000l,
          (CalibrationPointReference(Some(0l)), CalibrationPointReference.None), Seq(Point(0.0, 0.0), Point(50.0, 0.0)), LinkGeomSource.ComplementaryLinkInterface,
          roadwayNumber, Some(DateTime.parse("2000-01-01")), None),
        LinearLocation(linearLocationId + 1, 1, 2000l, 0.0, 10.0, SideCode.TowardsDigitizing, 10000000000l,
          (CalibrationPointReference.None, CalibrationPointReference.None), Seq(Point(0.0, 10.0), Point(50.0, 5.0)), LinkGeomSource.ComplementaryLinkInterface,
          roadwayNumber + 1, Some(DateTime.parse("2000-01-01")), None),
        LinearLocation(linearLocationId + 2, 1, 3000l, 0.0, 10.0, SideCode.TowardsDigitizing, 10000000000l,
          (CalibrationPointReference.None, CalibrationPointReference.None), Seq(Point(50.0, 5.0), Point(100.0, 5.0)), LinkGeomSource.ComplementaryLinkInterface,
          roadwayNumber + 2, Some(DateTime.parse("2000-01-01")), None),
        LinearLocation(linearLocationId + 3, 1, 3000l, 0.0, 10.0, SideCode.TowardsDigitizing, 10000000000l,
          (CalibrationPointReference.None, CalibrationPointReference(Some(150l))), Seq(Point(100.0, 5.0), Point(150.0, 5.0)), LinkGeomSource.ComplementaryLinkInterface,
          roadwayNumber + 3, Some(DateTime.parse("2000-01-01")), None)
      )
      val roadwayIds = roadwayDAO.create(roadways)

      val left = dummyProjectLink(999, 999, Track.LeftSide, Discontinuity.Continuous, 0, 50, 0, 50, Some(DateTime.now()), None, 12345, 0, 50, SideCode.TowardsDigitizing, LinkStatus.Transfer, 0L, AdministrativeClass.State, leftGeom, roadwayNumber).copy(id = id, projectId = projectId, roadwayId = roadwayId, linearLocationId = linearLocationId)
      val right = dummyProjectLink(999, 999, Track.RightSide, Discontinuity.Continuous, 0, 50, 0, 50, Some(DateTime.now()), None, 12346, 0, 50, SideCode.TowardsDigitizing, LinkStatus.Transfer, 0L, AdministrativeClass.State, rightGeom, roadwayNumber + 1).copy(id = id + 1, projectId = projectId, roadwayId = roadwayId + 1, linearLocationId = linearLocationId + 1)
      val combined1 = dummyProjectLink(999, 999, Track.Combined, Discontinuity.Continuous, 50, 100, 50, 100, Some(DateTime.now()), None, 12347, 0, 50, SideCode.TowardsDigitizing, LinkStatus.Transfer, 0L, AdministrativeClass.Municipality, combGeom1, roadwayNumber + 2).copy(id = id + 2, projectId = projectId, roadwayId = roadwayId + 2, linearLocationId = linearLocationId + 2)
      val combined2 = dummyProjectLink(999, 999, Track.Combined, Discontinuity.EndOfRoad, 100, 150, 100, 150, Some(DateTime.now()), None, 12348, 0, 50, SideCode.TowardsDigitizing, LinkStatus.Transfer, 0L, AdministrativeClass.State, combGeom2, roadwayNumber + 3).copy(id = id + 3, projectId = projectId, roadwayId = roadwayId + 3, linearLocationId = linearLocationId + 3)
      val pls = Seq(left, right, combined1, combined2)
      buildTestDataForProject(Some(project), None, Some(linearLocations), Some(pls))

      val projectChanges = List(
        //left
        ProjectRoadwayChange(0, Some("project name"), 8L, "test user", DateTime.now,
          RoadwayChangeInfo(AddressChangeType.New,
            RoadwayChangeSection(None, None, None, None, None, None, Some(AdministrativeClass.State), Some(Discontinuity.Continuous), Some(8L)),
            RoadwayChangeSection(Some(999), Some(Track.LeftSide.value.toLong), startRoadPartNumber = Some(999L), endRoadPartNumber = Some(999L), startAddressM = Some(0L), endAddressM = Some(50L), Some(AdministrativeClass.State), Some(Discontinuity.Continuous), Some(8L)),
            Discontinuity.Continuous, AdministrativeClass.State, reversed = false, 1, 8)
          , DateTime.now, Some(0L)),
        //right
        ProjectRoadwayChange(0, Some("project name"), 8L, "test user", DateTime.now,
          RoadwayChangeInfo(AddressChangeType.New,
            RoadwayChangeSection(None, None, None, None, None, None, Some(AdministrativeClass.State), Some(Discontinuity.Continuous), Some(8L)),
            RoadwayChangeSection(Some(999), Some(Track.RightSide.value.toLong), startRoadPartNumber = Some(999L), endRoadPartNumber = Some(999L), startAddressM = Some(0L), endAddressM = Some(50L), Some(AdministrativeClass.State), Some(Discontinuity.Continuous), Some(8L)),
            Discontinuity.Continuous, AdministrativeClass.State, reversed = false, 2, 8)
          , DateTime.now, Some(0L)),
        //combined
        ProjectRoadwayChange(0, Some("project name"), 8L, "test user", DateTime.now,
          RoadwayChangeInfo(AddressChangeType.New,
            RoadwayChangeSection(None, None, None, None, None, None, Some(AdministrativeClass.State), Some(Discontinuity.Continuous), Some(8L)),
            RoadwayChangeSection(Some(999), Some(Track.Combined.value.toLong), startRoadPartNumber = Some(999L), endRoadPartNumber = Some(999L), startAddressM = Some(50L), endAddressM = Some(100L), Some(AdministrativeClass.Municipality), Some(Discontinuity.Continuous), Some(8L)),
            Discontinuity.Continuous, AdministrativeClass.Municipality, reversed = false, 3, 8)
          , DateTime.now, Some(0L)),
        ProjectRoadwayChange(0, Some("project name"), 8L, "test user", DateTime.now,
          RoadwayChangeInfo(AddressChangeType.New,
            RoadwayChangeSection(None, None, None, None, None, None, Some(AdministrativeClass.State), Some(Discontinuity.Continuous), Some(8L)),
            RoadwayChangeSection(Some(999), Some(Track.Combined.value.toLong), startRoadPartNumber = Some(999L), endRoadPartNumber = Some(999L), startAddressM = Some(50L), endAddressM = Some(150L), Some(AdministrativeClass.State), Some(Discontinuity.EndOfRoad), Some(8L)),
            Discontinuity.Continuous, AdministrativeClass.State, reversed = false, 3, 8)
          , DateTime.now, Some(0L))
      )
      val mappedChanges = projectLinkDAO.fetchProjectLinksChange(projectId)
      nodesAndJunctionsService.handleNodePoints(projectChanges, pls, mappedChanges)

      val fetchedNodesPoints = pls.flatMap(pl => nodePointDAO.fetchTemplatesByRoadwayNumber(pl.roadwayNumber)).sortBy(_.id)
      val np1 = fetchedNodesPoints.find(n => n.roadwayNumber == left.roadwayNumber && n.beforeAfter == BeforeAfter.After)
      np1.isEmpty should be(true)
      val np2 = fetchedNodesPoints.find(n => n.roadwayNumber == left.roadwayNumber && n.beforeAfter == BeforeAfter.Before)
      np2.isEmpty should be(true)
      val np3 = fetchedNodesPoints.find(n => n.roadwayNumber == right.roadwayNumber && n.beforeAfter == BeforeAfter.After)
      np3.nonEmpty should be(true)
      val np4 = fetchedNodesPoints.find(n => n.roadwayNumber == right.roadwayNumber && n.beforeAfter == BeforeAfter.Before)
      np4.nonEmpty should be(true)
      val np5 = fetchedNodesPoints.find(n => n.roadwayNumber == combined1.roadwayNumber && n.beforeAfter == BeforeAfter.After)
      np5.nonEmpty should be(true)
      val np6 = fetchedNodesPoints.find(n => n.roadwayNumber == combined2.roadwayNumber && n.beforeAfter == BeforeAfter.Before)
      np6.nonEmpty should be(true)

      //testing reverse
      /*
     |<--L--|
             |0<--C1--0|0<--C2--0|
     |0<--R--0|
      */

      val reversedLeft = left.copy(discontinuity = Discontinuity.EndOfRoad, startAddrMValue = 100, endAddrMValue = 150, sideCode = SideCode.switch(left.sideCode), status = LinkStatus.Transfer, reversed = true)
      val reversedRight = right.copy(discontinuity = Discontinuity.EndOfRoad, startAddrMValue = 100, endAddrMValue = 150, sideCode = SideCode.switch(left.sideCode), status = LinkStatus.Transfer, reversed = true)
      val reversedCombined1 = combined1.copy(discontinuity = Discontinuity.Continuous, startAddrMValue = 50, endAddrMValue = 100, sideCode = SideCode.switch(left.sideCode), status = LinkStatus.Transfer, reversed = true)
      val reversedCombined2 = combined2.copy(discontinuity = Discontinuity.Continuous, startAddrMValue = 0, endAddrMValue = 50, sideCode = SideCode.switch(left.sideCode), status = LinkStatus.Transfer, reversed = true)

      val reversedProjectChanges = List(
        //left
        ProjectRoadwayChange(0, Some("project name"), 8L, "test user", DateTime.now,
          RoadwayChangeInfo(AddressChangeType.Transfer,
            RoadwayChangeSection(Some(999), Some(Track.LeftSide.value.toLong), startRoadPartNumber = Some(999L), endRoadPartNumber = Some(999L), startAddressM = Some(0L), endAddressM = Some(50L), Some(AdministrativeClass.State), Some(Discontinuity.Continuous), Some(8L)),
            RoadwayChangeSection(Some(999), Some(Track.LeftSide.value.toLong), startRoadPartNumber = Some(999L), endRoadPartNumber = Some(999L), startAddressM = Some(100), endAddressM = Some(150L), Some(AdministrativeClass.State), Some(Discontinuity.EndOfRoad), Some(8L)),
            Discontinuity.Continuous, AdministrativeClass.State, reversed = true, 1, 8)
          , DateTime.now, Some(0L)),
        //right
        ProjectRoadwayChange(0, Some("project name"), 8L, "test user", DateTime.now,
          RoadwayChangeInfo(AddressChangeType.Transfer,
            RoadwayChangeSection(Some(999), Some(Track.RightSide.value.toLong), startRoadPartNumber = Some(999L), endRoadPartNumber = Some(999L), startAddressM = Some(0L), endAddressM = Some(50L), Some(AdministrativeClass.State), Some(Discontinuity.Continuous), Some(8L)),
            RoadwayChangeSection(Some(999), Some(Track.RightSide.value.toLong), startRoadPartNumber = Some(999L), endRoadPartNumber = Some(999L), startAddressM = Some(100), endAddressM = Some(150L), Some(AdministrativeClass.State), Some(Discontinuity.EndOfRoad), Some(8L)),
            Discontinuity.Continuous, AdministrativeClass.State, reversed = true, 2, 8)
          , DateTime.now, Some(0L)),
        ProjectRoadwayChange(0, Some("project name"), 8L, "test user", DateTime.now,
          RoadwayChangeInfo(AddressChangeType.Transfer,
            RoadwayChangeSection(Some(999), Some(Track.Combined.value.toLong), startRoadPartNumber = Some(999L), endRoadPartNumber = Some(999L), startAddressM = Some(50L), endAddressM = Some(100L), Some(AdministrativeClass.State), Some(Discontinuity.Continuous), Some(8L)),
            RoadwayChangeSection(Some(999), Some(Track.Combined.value.toLong), startRoadPartNumber = Some(999L), endRoadPartNumber = Some(999L), startAddressM = Some(50L), endAddressM = Some(100L), Some(AdministrativeClass.State), Some(Discontinuity.Continuous), Some(8L)),
            Discontinuity.Continuous, AdministrativeClass.State, reversed = true, 2, 8)
          , DateTime.now, Some(0L)),
        //combined
        ProjectRoadwayChange(0, Some("project name"), 8L, "test user", DateTime.now,
          RoadwayChangeInfo(AddressChangeType.Transfer,
            RoadwayChangeSection(Some(999), Some(Track.Combined.value.toLong), startRoadPartNumber = Some(999L), endRoadPartNumber = Some(999L), startAddressM = Some(100), endAddressM = Some(150L), Some(AdministrativeClass.State), Some(Discontinuity.EndOfRoad), Some(8L)),
            RoadwayChangeSection(Some(999), Some(Track.Combined.value.toLong), startRoadPartNumber = Some(999L), endRoadPartNumber = Some(999L), startAddressM = Some(0L), endAddressM = Some(50L), Some(AdministrativeClass.State), Some(Discontinuity.Continuous), Some(8L)),
            Discontinuity.Continuous, AdministrativeClass.State, reversed = true, 3, 8)
          , DateTime.now, Some(0L))
      )

      val reversedPls = Seq(reversedCombined1, reversedCombined2, reversedRight, reversedLeft)

      val reversedRoadways = Seq(Roadway(roadwayId + 4, left.roadwayNumber, 999, 999, AdministrativeClass.State, Track.LeftSide, Discontinuity.EndOfRoad, 100, 150, reversed = true, DateTime.parse("2000-01-01"), None, "test", Some("TEST ROAD 1"), 1, TerminationCode.NoTermination),
        Roadway(roadwayId + 5, right.roadwayNumber, 999, 999, AdministrativeClass.State, Track.RightSide, Discontinuity.EndOfRoad, 100, 150, reversed = true, DateTime.parse("2000-01-01"), None, "test", Some("TEST ROAD 1"), 1, TerminationCode.NoTermination),
        Roadway(roadwayId + 6, combined1.roadwayNumber, 999, 999, AdministrativeClass.State, Track.Combined, Discontinuity.Continuous, 50, 100, reversed = true, DateTime.parse("2000-01-01"), None, "test", Some("TEST ROAD 1"), 1, TerminationCode.NoTermination),
        Roadway(roadwayId + 7, combined2.roadwayNumber, 999, 999, AdministrativeClass.State, Track.Combined, Discontinuity.Continuous, 0, 50, reversed = true, DateTime.parse("2000-01-01"), None, "test", Some("TEST ROAD 1"), 1, TerminationCode.NoTermination)
      )

      roadwayDAO.expireById(roadwayIds.toSet)
      roadwayDAO.create(reversedRoadways)
      //projectlinks are now reversed
      projectLinkDAO.updateProjectLinks(reversedPls, "user", Seq())
      val mappedRoadwayNumbers = projectLinkDAO.fetchProjectLinksChange(projectId)
      roadAddressService.handleRoadwayPointsUpdate(reversedProjectChanges, mappedRoadwayNumbers)
      nodesAndJunctionsService.handleNodePoints(reversedProjectChanges, reversedPls, mappedRoadwayNumbers)
      val fetchedReversedNodesPoints = reversedPls.flatMap(pl => nodePointDAO.fetchTemplatesByRoadwayNumber(pl.roadwayNumber)).sortBy(_.id)
      fetchedNodesPoints.size should be(fetchedReversedNodesPoints.size)
      fetchedNodesPoints.zip(fetchedReversedNodesPoints.reverse).foreach { case (before, after) =>
        before.beforeAfter should be(BeforeAfter.switch(after.beforeAfter))
      }
    }
  }

  /**
    * Test case for Termination:
    * Reserve road number 1 and road part 2
    * * Assume that road number 1 road part 1, is just before it.
    * Terminate road number 1 and road part 2
    *
    * Expected:
    * Node Point at the end of road part 2 should be expired.
    * Node at the end of road part 2 should expire conditionally:
    * * If there are no more node points nor junctions referenced by this nodeId, then expire the node.
    */
  test("Test expireObsoleteNodesAndJunctions case When road part is terminated Then also node points for terminated road should be expired") {
    runWithRollback {
      val roadGeom1 = Seq(Point(0.0, 0.0), Point(100.0, 0.0))
      val roadGeom2 = Seq(Point(100.0, 0.0), Point(250.0, 0.0))

      val roadwayNumber = Sequences.nextRoadwayNumber
      val projectId = Sequences.nextViiteProjectId
      val plId1 = projectId + 1
      val plId2 = projectId + 2
      val roadLink1 = dummyProjectLink(1, 1, Track.Combined, Discontinuity.Continuous, 0, 100, 0, 100, Some(DateTime.now()), None, 12345, 0, 100.0, SideCode.TowardsDigitizing, LinkStatus.New, projectId, AdministrativeClass.State, roadGeom1, roadwayNumber).copy(id = plId1)
      val roadLink2 = dummyProjectLink(1, 2, Track.Combined, Discontinuity.Continuous, 0, 150, 0, 150, Some(DateTime.now()), None, 12346, 0, 150.0, SideCode.TowardsDigitizing, LinkStatus.New, projectId, AdministrativeClass.State, roadGeom2, roadwayNumber + 1).copy(id = plId2)

      val project = Project(projectId, ProjectState.Incomplete, "f", "s", DateTime.now(), "", DateTime.now(), DateTime.now(),
        "", Seq(), Seq(), None, None)


      val roadways = Seq(
        Roadway(NewIdValue, roadLink1.roadwayNumber, roadLink1.roadNumber, roadLink1.roadPartNumber, roadLink1.administrativeClass, roadLink1.track, roadLink1.discontinuity, roadLink1.startAddrMValue, roadLink1.endAddrMValue, reversed = false, roadLink1.startDate.get, roadLink1.endDate, "user", None, 8L, TerminationCode.NoTermination, DateTime.now, None),
        Roadway(NewIdValue, roadLink2.roadwayNumber, roadLink2.roadNumber, roadLink2.roadPartNumber, roadLink2.administrativeClass, roadLink2.track, roadLink2.discontinuity, roadLink2.startAddrMValue, roadLink2.endAddrMValue, reversed = false, roadLink2.startDate.get, roadLink2.endDate, "user", None, 8L, TerminationCode.NoTermination, DateTime.now, None))
      val linearLocations = Seq(
        LinearLocation(NewIdValue, 1, roadLink1.linkId, roadLink1.startAddrMValue, roadLink1.endAddrMValue, roadLink1.sideCode, 0L, calibrationPoints = (CalibrationPointReference(Some(roadLink1.startAddrMValue)), CalibrationPointReference(Some(roadLink1.endAddrMValue))), roadGeom1, LinkGeomSource.NormalLinkInterface, roadLink1.roadwayNumber, Some(DateTime.now), None),
        LinearLocation(NewIdValue, 1, roadLink2.linkId, roadLink2.startAddrMValue, roadLink2.endAddrMValue, roadLink2.sideCode, 0L, calibrationPoints = (CalibrationPointReference(Some(roadLink2.startAddrMValue)), CalibrationPointReference(Some(roadLink2.endAddrMValue))), roadGeom2, LinkGeomSource.NormalLinkInterface, roadLink2.roadwayNumber, Some(DateTime.now), None))

      when(mockLinearLocationDAO.fetchLinearLocationByBoundingBox(any[BoundingRectangle], any[Seq[(Int, Int)]])).thenReturn(linearLocations)
      when(mockRoadwayDAO.fetchAllByRoadwayNumbers(any[Set[Long]], any[Boolean])).thenReturn(roadways)

      val projectLinks = Seq(roadLink1, roadLink2)
      buildTestDataForProject(Some(project), None, Some(linearLocations), Some(projectLinks))

      roadwayDAO.create(roadways)

      val projectChanges = List(
        //combined
        ProjectRoadwayChange(0, Some("project name"), 8L, "test user", DateTime.now,
          RoadwayChangeInfo(AddressChangeType.New,
            RoadwayChangeSection(None, None, None, None, None, None, Some(AdministrativeClass.State), Some(Discontinuity.Continuous), Some(8L)),
            RoadwayChangeSection(Some(roadLink1.roadNumber), Some(Track.Combined.value.toLong), startRoadPartNumber = Some(roadLink1.roadPartNumber), endRoadPartNumber = Some(roadLink1.roadPartNumber), startAddressM = Some(0L), endAddressM = Some(100L), Some(AdministrativeClass.State), Some(Discontinuity.Continuous), Some(8L)),
            Discontinuity.Continuous, AdministrativeClass.State, reversed = false, 1, 8)
          , DateTime.now, Some(0L)),
        ProjectRoadwayChange(0, Some("project name"), 8L, "test user", DateTime.now,
          RoadwayChangeInfo(AddressChangeType.New,
            RoadwayChangeSection(None, None, None, None, None, None, Some(AdministrativeClass.State), Some(Discontinuity.Continuous), Some(8L)),
            RoadwayChangeSection(Some(roadLink2.roadNumber), Some(Track.Combined.value.toLong), startRoadPartNumber = Some(roadLink2.roadPartNumber), endRoadPartNumber = Some(roadLink2.roadPartNumber), startAddressM = Some(0L), endAddressM = Some(150L), Some(AdministrativeClass.State), Some(Discontinuity.Continuous), Some(8L)),
            Discontinuity.Continuous, AdministrativeClass.State, reversed = false, 2, 8)
          , DateTime.now, Some(0L))
      )
      val mappedRoadwayNumbers = projectLinkDAO.fetchProjectLinksChange(projectId)
      // Creation of nodes and node points
      nodesAndJunctionsService.handleNodePoints(projectChanges, projectLinks, mappedRoadwayNumbers)

      val nodeNumber1 = Sequences.nextNodeNumber
      val nodeNumber2 = Sequences.nextNodeNumber
      val nodeNumber3 = Sequences.nextNodeNumber
      val node1 = Node(NewIdValue, nodeNumber1, roadLink1.geometry.head, None, NodeType.EndOfRoad, DateTime.now(), None, DateTime.now(), None, "user", Some(DateTime.now()), registrationDate = new DateTime())
      val node2 = Node(NewIdValue, nodeNumber2, roadLink2.geometry.head, None, NodeType.EndOfRoad, DateTime.now(), None, DateTime.now(), None, "user", Some(DateTime.now()), registrationDate = new DateTime())
      val node3 = Node(NewIdValue, nodeNumber3, roadLink2.geometry.last, None, NodeType.EndOfRoad, DateTime.now(), None, DateTime.now(), None, "user", Some(DateTime.now()), registrationDate = new DateTime())

      nodeDAO.create(Seq(node1, node2, node3))

      val nodePointTemplates = projectLinks.flatMap(pl => nodePointDAO.fetchTemplatesByRoadwayNumber(pl.roadwayNumber))
      nodePointTemplates.length should be(4)
      nodePointTemplates.foreach(
        np => {
          if (np.roadwayNumber == roadLink1.roadwayNumber) {
            if (np.addrM == roadLink1.startAddrMValue)
              sqlu"""UPDATE NODE_POINT SET NODE_NUMBER = $nodeNumber1 WHERE ID = ${np.id}""".execute
            else if (np.addrM == roadLink1.endAddrMValue)
              sqlu"""UPDATE NODE_POINT SET NODE_NUMBER = $nodeNumber2 WHERE ID = ${np.id}""".execute
          } else if (np.roadwayNumber == roadLink2.roadwayNumber) {
            if (np.addrM == roadLink2.startAddrMValue)
              sqlu"""UPDATE NODE_POINT SET NODE_NUMBER = $nodeNumber2 WHERE ID = ${np.id}""".execute
            else if (np.addrM == roadLink2.endAddrMValue)
              sqlu"""UPDATE NODE_POINT SET NODE_NUMBER = $nodeNumber3 WHERE ID = ${np.id}""".execute
          }
        }
      )

      val nodePoints = nodePointDAO.fetchByNodeNumbers(Seq(nodeNumber1, nodeNumber2, nodeNumber3))
      nodePoints.length should be(4)
      nodePoints.exists(node => node.roadwayNumber == roadLink1.roadwayNumber && node.beforeAfter == BeforeAfter.After && node.addrM == roadLink1.startAddrMValue) should be(true)
      nodePoints.exists(node => node.roadwayNumber == roadLink1.roadwayNumber && node.beforeAfter == BeforeAfter.Before && node.addrM == roadLink1.endAddrMValue) should be(true)
      nodePoints.exists(node => node.roadwayNumber == roadLink2.roadwayNumber && node.beforeAfter == BeforeAfter.After && node.addrM == roadLink2.startAddrMValue) should be(true)
      nodePoints.exists(node => node.roadwayNumber == roadLink2.roadwayNumber && node.beforeAfter == BeforeAfter.Before && node.addrM == roadLink2.endAddrMValue) should be(true)

      val terminatedRoadLink = roadLink2.copy(endDate = Some(DateTime.now().withTimeAtStartOfDay()), projectId = 1, status = LinkStatus.Terminated)

      nodesAndJunctionsService.expireObsoleteNodesAndJunctions(Seq(terminatedRoadLink), Some(terminatedRoadLink.endDate.get))

      // Test expired node and node points
      val nodePointsAfterExpiration = nodePointDAO.fetchByNodeNumbers(Seq(nodeNumber1, nodeNumber2, nodeNumber3))
      nodePointsAfterExpiration.length should be(2)
      nodePointsAfterExpiration.exists(node => node.roadwayNumber == roadLink1.roadwayNumber && node.beforeAfter == BeforeAfter.After && node.addrM == roadLink1.startAddrMValue) should be(true)
      nodePointsAfterExpiration.exists(node => node.roadwayNumber == roadLink1.roadwayNumber && node.beforeAfter == BeforeAfter.Before && node.addrM == roadLink1.endAddrMValue) should be(true)
      nodePointsAfterExpiration.exists(node => node.roadwayNumber == terminatedRoadLink.roadwayNumber) should be(false)
      nodePointsAfterExpiration.exists(node => node.roadwayNumber == terminatedRoadLink.roadwayNumber) should be(false)
    }
  }

  /**
    * Test case for New:
    * Create road number 1 part 1
    * * Assume road number 1 part 1 before new road
    *
    * Expected (the road was “extended”)
    * Node Points should be expired conditionally :
    * * If the remaining node points referenced by this nodeId are all present in the same road number, road part, track and road type
    * then all of those node points and the node itself should expire.
    */
  test("Test expireObsoleteNodesAndJunctions case When road is extended after the existing road") {
    runWithRollback {
      val roadGeom1 = Seq(Point(0.0, 0.0), Point(100.0, 0.0))

      val roadwayNumber = Sequences.nextRoadwayNumber
      val projectId = Sequences.nextViiteProjectId
      val roadLink = dummyProjectLink(1, 1, Track.Combined, Discontinuity.Continuous, 0, 100, 0, 100, Some(DateTime.now()), None, 12345, 0, 100.0, SideCode.TowardsDigitizing, LinkStatus.New, projectId, AdministrativeClass.State, roadGeom1, roadwayNumber)

      val roadways = Seq(
        Roadway(NewIdValue, roadLink.roadwayNumber, roadLink.roadNumber, roadLink.roadPartNumber, roadLink.administrativeClass, roadLink.track, roadLink.discontinuity, roadLink.startAddrMValue, roadLink.endAddrMValue, reversed = false, roadLink.startDate.get, roadLink.endDate, "user", None, 8L, TerminationCode.NoTermination, DateTime.now, None))
      val linearLocations = Seq(
        LinearLocation(NewIdValue, 1, roadLink.linkId, roadLink.startAddrMValue, roadLink.endAddrMValue, roadLink.sideCode, 0L, calibrationPoints = (CalibrationPointReference(Some(roadLink.startAddrMValue)), CalibrationPointReference(Some(roadLink.endAddrMValue))), roadGeom1, LinkGeomSource.NormalLinkInterface, roadLink.roadwayNumber, Some(DateTime.now), None))

      when(mockLinearLocationDAO.fetchLinearLocationByBoundingBox(any[BoundingRectangle], any[Seq[(Int, Int)]])).thenReturn(linearLocations)
      when(mockRoadwayDAO.fetchAllByRoadwayNumbers(any[Set[Long]], any[Boolean])).thenReturn(roadways)

      val projectLinks = Seq(roadLink)

      val project = Project(projectId, ProjectState.Incomplete, "f", "s", DateTime.now(), "", DateTime.now(), DateTime.now(),
        "", Seq(), Seq(), None, None)

      buildTestDataForProject(Some(project), None, Some(linearLocations), Some(projectLinks))

      roadwayDAO.create(roadways)
      // Creation of nodes and node points
      val projectChanges = List(
        //combined
        ProjectRoadwayChange(0, Some("project name"), 8L, "test user", DateTime.now,
          RoadwayChangeInfo(AddressChangeType.New,
            RoadwayChangeSection(None, None, None, None, None, None, Some(AdministrativeClass.State), Some(Discontinuity.Continuous), Some(8L)),
            RoadwayChangeSection(Some(roadLink.roadNumber), Some(Track.Combined.value.toLong), startRoadPartNumber = Some(roadLink.roadPartNumber), endRoadPartNumber = Some(roadLink.roadPartNumber), startAddressM = Some(0L), endAddressM = Some(100L), Some(AdministrativeClass.State), Some(Discontinuity.Continuous), Some(8L)),
            Discontinuity.Continuous, AdministrativeClass.State, reversed = false, 1, 8)
          , DateTime.now, Some(0L))
      )
      val mappedRoadwayNumbers = projectLinkDAO.fetchProjectLinksChange(projectId)
      nodesAndJunctionsService.handleNodePoints(projectChanges, projectLinks, mappedRoadwayNumbers)

      val node1 = Node(Sequences.nextNodeId, Sequences.nextNodeNumber, roadLink.geometry.head, None, NodeType.EndOfRoad, DateTime.now(), None, DateTime.now(), None, "user", Some(DateTime.now()), registrationDate = new DateTime())
      val node2 = Node(Sequences.nextNodeId, Sequences.nextNodeNumber, roadLink.geometry.last, None, NodeType.EndOfRoad, DateTime.now(), None, DateTime.now(), None, "user", Some(DateTime.now()), registrationDate = new DateTime())

      nodeDAO.create(Seq(node1, node2))

      val nodePointTemplates = projectLinks.flatMap(pl => nodePointDAO.fetchTemplatesByRoadwayNumber(pl.roadwayNumber))
      nodePointTemplates.length should be(2)

      nodePointTemplates.foreach(
        np => {
          if (np.addrM == roadLink.startAddrMValue)
            sqlu"""UPDATE NODE_POINT SET NODE_NUMBER = ${node1.nodeNumber} WHERE ID = ${np.id}""".execute
          else if (np.addrM == roadLink.endAddrMValue)
            sqlu"""UPDATE NODE_POINT SET NODE_NUMBER = ${node2.nodeNumber} WHERE ID = ${np.id}""".execute
        }
      )

      val nodePoints = nodePointDAO.fetchByNodeNumbers(Seq(node1.nodeNumber, node2.nodeNumber))
      nodePoints.length should be(2)
      nodePoints.exists(node => node.roadwayNumber == roadLink.roadwayNumber && node.beforeAfter == BeforeAfter.After && node.addrM == roadLink.startAddrMValue) should be(true)
      nodePoints.exists(node => node.roadwayNumber == roadLink.roadwayNumber && node.beforeAfter == BeforeAfter.Before && node.addrM == roadLink.endAddrMValue) should be(true)

      val roadGeom2 = Seq(Point(100.0, 0.0), Point(250.0, 0.0))
      val unchangedRoadLink = roadLink.copy(status = LinkStatus.UnChanged)
      val newRoadLink = dummyProjectLink(1, 1, Track.Combined, Discontinuity.Continuous, 100, 250, 100, 250, Some(DateTime.now()), None, 12346, 0, 150.0, SideCode.TowardsDigitizing, LinkStatus.New, 0, AdministrativeClass.State, roadGeom2, roadwayNumber + 1)

      val newRoadways = Seq(
        Roadway(NewIdValue, roadLink.roadwayNumber, roadLink.roadNumber, roadLink.roadPartNumber, roadLink.administrativeClass, roadLink.track, roadLink.discontinuity, roadLink.startAddrMValue, roadLink.endAddrMValue, reversed = false, roadLink.startDate.get, roadLink.endDate, "user", None, 8L, TerminationCode.NoTermination, DateTime.now, None),
        Roadway(NewIdValue, newRoadLink.roadwayNumber, newRoadLink.roadNumber, newRoadLink.roadPartNumber, newRoadLink.administrativeClass, newRoadLink.track, newRoadLink.discontinuity, newRoadLink.startAddrMValue, newRoadLink.endAddrMValue, reversed = false, newRoadLink.startDate.get, newRoadLink.endDate, "user", None, 8L, TerminationCode.NoTermination, DateTime.now, None))
      val newLinearLocations = Seq(
        LinearLocation(NewIdValue, 1, roadLink.linkId, roadLink.startAddrMValue, roadLink.endAddrMValue, roadLink.sideCode, 0L, calibrationPoints = (CalibrationPointReference(Some(roadLink.startAddrMValue)), CalibrationPointReference(Some(roadLink.endAddrMValue))), roadGeom1, LinkGeomSource.NormalLinkInterface, roadLink.roadwayNumber, Some(DateTime.now), None),
        LinearLocation(NewIdValue, 2, newRoadLink.linkId, newRoadLink.startAddrMValue, newRoadLink.endAddrMValue, newRoadLink.sideCode, 0L, calibrationPoints = (CalibrationPointReference(Some(newRoadLink.startAddrMValue)), CalibrationPointReference(Some(newRoadLink.endAddrMValue))), roadGeom2, LinkGeomSource.NormalLinkInterface, newRoadLink.roadwayNumber, Some(DateTime.now), None))

      when(mockLinearLocationDAO.fetchLinearLocationByBoundingBox(any[BoundingRectangle], any[Seq[(Int, Int)]])).thenReturn(newLinearLocations)
      when(mockRoadwayDAO.fetchAllByRoadwayNumbers(any[Set[Long]], any[Boolean])).thenReturn(newRoadways)

      nodesAndJunctionsService.expireObsoleteNodesAndJunctions(Seq(unchangedRoadLink, newRoadLink), Some(DateTime.now().minusDays(1)))

      // Test expired node and node points
      val nodePointsAfterExpiration = nodePointDAO.fetchByNodeNumbers(Seq(node1.nodeNumber, node2.nodeNumber))
      nodePointsAfterExpiration.length should be(1)
      nodePointsAfterExpiration.exists(node => node.roadwayNumber == roadLink.roadwayNumber && node.beforeAfter == BeforeAfter.After && node.addrM == roadLink.startAddrMValue) should be(true)
      nodePointsAfterExpiration.exists(node => node.roadwayNumber == roadLink.roadwayNumber && node.beforeAfter == BeforeAfter.Before && node.addrM == roadLink.endAddrMValue) should be(false)
    }
  }

  /**
    * Test case for New:
    * Create road number 1 part 1
    * * Assume road number 1 part 1 after new road
    *
    * Expected (the road was “extended”)
    * Node Points should be expired conditionally :
    * * If the remaining node points referenced by this nodeId are all present in the same road number, road part, track and road type
    * then all of those node points and the node itself should expire.
    */
  test("Test expireObsoleteNodesAndJunctions case When road is extended before the existing road") {
    runWithRollback {
      val roadGeom1 = Seq(Point(100.0, 0.0), Point(250.0, 0.0))

      val roadwayNumber = Sequences.nextRoadwayNumber
      val projectId = Sequences.nextViiteProjectId

      val roadLink = dummyProjectLink(1, 1, Track.Combined, Discontinuity.Continuous, 100, 250, 100, 250, Some(DateTime.now()), None, 12345, 100, 250.0, SideCode.TowardsDigitizing, LinkStatus.New, projectId, AdministrativeClass.State, roadGeom1, roadwayNumber)

      val project = Project(projectId, ProjectState.Incomplete, "f", "s", DateTime.now(), "", DateTime.now(), DateTime.now(),
        "", Seq(), Seq(), None, None)


      val roadways = Seq(
        Roadway(NewIdValue, roadLink.roadwayNumber, roadLink.roadNumber, roadLink.roadPartNumber, roadLink.administrativeClass, roadLink.track, roadLink.discontinuity, roadLink.startAddrMValue, roadLink.endAddrMValue, reversed = false, roadLink.startDate.get, roadLink.endDate, "user", None, 8L, TerminationCode.NoTermination, DateTime.now, None))
      val linearLocations = Seq(
        LinearLocation(NewIdValue, 1, roadLink.linkId, roadLink.startAddrMValue, roadLink.endAddrMValue, roadLink.sideCode, 0L, calibrationPoints = (CalibrationPointReference(Some(roadLink.startAddrMValue)), CalibrationPointReference(Some(roadLink.endAddrMValue))), roadGeom1, LinkGeomSource.NormalLinkInterface, roadLink.roadwayNumber, Some(DateTime.now), None))

      when(mockLinearLocationDAO.fetchLinearLocationByBoundingBox(any[BoundingRectangle], any[Seq[(Int, Int)]])).thenReturn(linearLocations)
      when(mockRoadwayDAO.fetchAllByRoadwayNumbers(any[Set[Long]], any[Boolean])).thenReturn(roadways)

      val projectLinks = Seq(roadLink)
      buildTestDataForProject(Some(project), None, Some(linearLocations), Some(projectLinks))

      roadwayDAO.create(roadways)
      val projectChanges = List(
        //combined
        ProjectRoadwayChange(0, Some("project name"), 8L, "test user", DateTime.now,
          RoadwayChangeInfo(AddressChangeType.New,
            RoadwayChangeSection(None, None, None, None, None, None, Some(AdministrativeClass.State), Some(Discontinuity.Continuous), Some(8L)),
            RoadwayChangeSection(Some(roadLink.roadNumber), Some(Track.Combined.value.toLong), startRoadPartNumber = Some(roadLink.roadPartNumber), endRoadPartNumber = Some(roadLink.roadPartNumber), startAddressM = Some(roadLink.startAddrMValue), endAddressM = Some(roadLink.endAddrMValue), Some(AdministrativeClass.State), Some(Discontinuity.Continuous), Some(8L)),
            Discontinuity.Continuous, AdministrativeClass.State, reversed = false, 1, 8)
          , DateTime.now, Some(0L))
      )
      val mappedRoadwayNumbers = projectLinkDAO.fetchProjectLinksChange(projectId)
      // Creation of nodes and node points
      nodesAndJunctionsService.handleNodePoints(projectChanges, projectLinks, mappedRoadwayNumbers)

      val node1 = Node(Sequences.nextNodeId, Sequences.nextNodeNumber, roadLink.geometry.head, None, NodeType.EndOfRoad, DateTime.now(), None, DateTime.now(), None, "user", Some(DateTime.now()), registrationDate = new DateTime())
      val node2 = Node(Sequences.nextNodeId, Sequences.nextNodeNumber, roadLink.geometry.last, None, NodeType.EndOfRoad, DateTime.now(), None, DateTime.now(), None, "user", Some(DateTime.now()), registrationDate = new DateTime())

      nodeDAO.create(Seq(node1, node2))

      val nodePointTemplates = projectLinks.flatMap(pl => nodePointDAO.fetchTemplatesByRoadwayNumber(pl.roadwayNumber))
      nodePointTemplates.length should be(2)

      nodePointTemplates.foreach(
        np => {
          if (np.addrM == roadLink.startAddrMValue)
            sqlu"""UPDATE NODE_POINT SET NODE_NUMBER = ${node1.nodeNumber} WHERE ID = ${np.id}""".execute
          else if (np.addrM == roadLink.endAddrMValue)
            sqlu"""UPDATE NODE_POINT SET NODE_NUMBER = ${node2.nodeNumber} WHERE ID = ${np.id}""".execute
        }
      )

      val nodePoints = nodePointDAO.fetchByNodeNumbers(Seq(node1.nodeNumber, node2.nodeNumber))
      nodePoints.length should be(2)
      nodePoints.exists(node => node.roadwayNumber == roadLink.roadwayNumber && node.beforeAfter == BeforeAfter.After && node.addrM == roadLink.startAddrMValue) should be(true)
      nodePoints.exists(node => node.roadwayNumber == roadLink.roadwayNumber && node.beforeAfter == BeforeAfter.Before && node.addrM == roadLink.endAddrMValue) should be(true)

      val roadGeom2 = Seq(Point(0.0, 0.0), Point(100.0, 0.0))
      val newRoadLink = dummyProjectLink(1, 1, Track.Combined, Discontinuity.Continuous, 0, 100, 0, 100, Some(DateTime.now()), None, 12346, 0, 100.0, SideCode.TowardsDigitizing, LinkStatus.New, 0, AdministrativeClass.State, roadGeom2, roadwayNumber + 1)

      val newRoadways = Seq(
        Roadway(NewIdValue, roadLink.roadwayNumber, roadLink.roadNumber, roadLink.roadPartNumber, roadLink.administrativeClass, roadLink.track, roadLink.discontinuity, roadLink.startAddrMValue, roadLink.endAddrMValue, reversed = false, roadLink.startDate.get, roadLink.endDate, "user", None, 8L, TerminationCode.NoTermination, DateTime.now, None),
        Roadway(NewIdValue, newRoadLink.roadwayNumber, newRoadLink.roadNumber, newRoadLink.roadPartNumber, newRoadLink.administrativeClass, newRoadLink.track, newRoadLink.discontinuity, newRoadLink.startAddrMValue, newRoadLink.endAddrMValue, reversed = false, newRoadLink.startDate.get, newRoadLink.endDate, "user", None, 8L, TerminationCode.NoTermination, DateTime.now, None))
      val newLinearLocations = Seq(
        LinearLocation(NewIdValue, 1, roadLink.linkId, roadLink.startAddrMValue, roadLink.endAddrMValue, roadLink.sideCode, 0L, calibrationPoints = (CalibrationPointReference(Some(roadLink.startAddrMValue)), CalibrationPointReference(Some(roadLink.endAddrMValue))), roadGeom1, LinkGeomSource.NormalLinkInterface, roadLink.roadwayNumber, Some(DateTime.now), None),
        LinearLocation(NewIdValue, 2, newRoadLink.linkId, newRoadLink.startAddrMValue, newRoadLink.endAddrMValue, newRoadLink.sideCode, 0L, calibrationPoints = (CalibrationPointReference(Some(newRoadLink.startAddrMValue)), CalibrationPointReference(Some(newRoadLink.endAddrMValue))), roadGeom2, LinkGeomSource.NormalLinkInterface, newRoadLink.roadwayNumber, Some(DateTime.now), None))

      when(mockLinearLocationDAO.fetchLinearLocationByBoundingBox(any[BoundingRectangle], any[Seq[(Int, Int)]])).thenReturn(newLinearLocations)
      when(mockRoadwayDAO.fetchAllByRoadwayNumbers(any[Set[Long]], any[Boolean])).thenReturn(newRoadways)

      val projectChangesAfterChanges = List(
        //combined
        ProjectRoadwayChange(0, Some("project name"), 8L, "test user", DateTime.now,
          RoadwayChangeInfo(AddressChangeType.New,
            RoadwayChangeSection(None, None, None, None, None, None, Some(AdministrativeClass.State), Some(Discontinuity.Continuous), Some(8L)),
            RoadwayChangeSection(Some(newRoadLink.roadNumber), Some(Track.Combined.value.toLong), startRoadPartNumber = Some(newRoadLink.roadPartNumber), endRoadPartNumber = Some(newRoadLink.roadPartNumber), startAddressM = Some(newRoadLink.startAddrMValue), endAddressM = Some(newRoadLink.endAddrMValue), Some(AdministrativeClass.State), Some(Discontinuity.Continuous), Some(8L)),
            Discontinuity.Continuous, AdministrativeClass.State, reversed = false, 1, 8)
          , DateTime.now, Some(0L)),
        ProjectRoadwayChange(0, Some("project name"), 8L, "test user", DateTime.now,
          RoadwayChangeInfo(AddressChangeType.New,
            RoadwayChangeSection(None, None, None, None, None, None, Some(AdministrativeClass.State), Some(Discontinuity.Continuous), Some(8L)),
            RoadwayChangeSection(Some(roadLink.roadNumber), Some(Track.Combined.value.toLong), startRoadPartNumber = Some(roadLink.roadPartNumber), endRoadPartNumber = Some(roadLink.roadPartNumber), startAddressM = Some(roadLink.startAddrMValue), endAddressM = Some(roadLink.endAddrMValue), Some(AdministrativeClass.State), Some(Discontinuity.Continuous), Some(8L)),
            Discontinuity.Continuous, AdministrativeClass.State, reversed = false, 1, 8)
          , DateTime.now, Some(0L))
      )
      val mappedRoadwayNumbers2 = projectLinkDAO.fetchProjectLinksChange(projectId)
      nodesAndJunctionsService.handleNodePoints(projectChangesAfterChanges, Seq(roadLink, newRoadLink), mappedRoadwayNumbers2)
      nodesAndJunctionsService.expireObsoleteNodesAndJunctions(Seq(roadLink, newRoadLink), Some(DateTime.now().minusDays(1)))

      // Test expired node and node points
      val nodePointsAfterExpiration = nodePointDAO.fetchByNodeNumbers(Seq(node1.nodeNumber, node2.nodeNumber))
      nodePointsAfterExpiration.length should be(1)
      nodePointsAfterExpiration.exists(node => node.roadwayNumber == roadLink.roadwayNumber && node.beforeAfter == BeforeAfter.After && node.addrM == roadLink.startAddrMValue) should be(false)
      nodePointsAfterExpiration.exists(node => node.roadwayNumber == roadLink.roadwayNumber && node.beforeAfter == BeforeAfter.Before && node.addrM == roadLink.endAddrMValue) should be(true)
    }
  }

  /**
    * Test case for Termination:
    * Reserve road number 2 part 1
    * * Assume that road number 1 road part 1, is just before it.
    * Terminate road number 2 part 1
    *
    * Expected:
    * Junction Point at the start of road 2 should be expire.
    * Junction at the start of road 2 should expire conditionally:
    * * If there are no more junction points referenced by this junctionId, then expire the both junction and the junction point at end of road number 1.
    */
  test("Test expireObsoleteNodesAndJunctions case When road is terminated Then also junction points should be expired") {
    runWithRollback {
      val roadGeom1 = Seq(Point(0.0, 0.0), Point(100.0, 0.0))
      val roadGeom2 = Seq(Point(100.0, 0.0), Point(250.0, 0.0))

      val roadwayNumber1 = Sequences.nextRoadwayNumber
      val roadwayNumber2 = Sequences.nextRoadwayNumber
      val projectId = Sequences.nextViiteProjectId
      val plId1 = projectId + 1
      val plId2 = projectId + 2
      val road1Link = dummyProjectLink(1, 1, Track.Combined, Discontinuity.Continuous, 0, 100, 0, 100, Some(DateTime.now()), None, 12345, 0, 100.0, SideCode.TowardsDigitizing, LinkStatus.New, projectId, AdministrativeClass.State, roadGeom1, roadwayNumber1).copy(id = plId1)
      val road2Link = dummyProjectLink(2, 1, Track.Combined, Discontinuity.Continuous, 0, 150, 0, 150, Some(DateTime.now()), None, 12346, 0, 150.0, SideCode.TowardsDigitizing, LinkStatus.New, projectId, AdministrativeClass.State, roadGeom2, roadwayNumber2).copy(id = plId2)

      val project = Project(projectId, ProjectState.Incomplete, "f", "s", DateTime.now(), "", DateTime.now(), DateTime.now(),
        "", Seq(), Seq(), None, None)

      val projectLinks = Seq(road1Link, road2Link)

      val roadways = Seq(
        Roadway(NewIdValue, road1Link.roadwayNumber, road1Link.roadNumber, road1Link.roadPartNumber, road1Link.administrativeClass, road1Link.track, road1Link.discontinuity, road1Link.startAddrMValue, road1Link.endAddrMValue, reversed = false, road1Link.startDate.get, road1Link.endDate, "user", None, 8L, TerminationCode.NoTermination, DateTime.now, None),
        Roadway(NewIdValue, road2Link.roadwayNumber, road2Link.roadNumber, road2Link.roadPartNumber, road2Link.administrativeClass, road2Link.track, road2Link.discontinuity, road2Link.startAddrMValue, road2Link.endAddrMValue, reversed = false, road2Link.startDate.get, road2Link.endDate, "user", None, 8L, TerminationCode.NoTermination, DateTime.now, None))
      val linearLocations = Seq(
        LinearLocation(NewIdValue, 1, road1Link.linkId, road1Link.startAddrMValue, road1Link.endAddrMValue, road1Link.sideCode, 0L, calibrationPoints = (CalibrationPointReference(Some(road1Link.startAddrMValue)), CalibrationPointReference(Some(road1Link.endAddrMValue))), roadGeom1, LinkGeomSource.NormalLinkInterface, road1Link.roadwayNumber, Some(DateTime.now), None),
        LinearLocation(NewIdValue, 1, road2Link.linkId, road2Link.startAddrMValue, road2Link.endAddrMValue, road2Link.sideCode, 0L, calibrationPoints = (CalibrationPointReference(Some(road2Link.startAddrMValue)), CalibrationPointReference(Some(road2Link.endAddrMValue))), roadGeom2, LinkGeomSource.NormalLinkInterface, road2Link.roadwayNumber, Some(DateTime.now), None))

      when(mockLinearLocationDAO.fetchLinearLocationByBoundingBox(any[BoundingRectangle], any[Seq[(Int, Int)]])).thenReturn(linearLocations)
      when(mockRoadwayDAO.fetchAllByRoadwayNumbers(any[Set[Long]], any[Boolean])).thenReturn(roadways)

      roadwayDAO.create(roadways)
      buildTestDataForProject(Some(project), None, Some(linearLocations), Some(projectLinks))
      val projectChanges = List(
        //combined
        ProjectRoadwayChange(0, Some("project name"), 8L, "test user", DateTime.now,
          RoadwayChangeInfo(AddressChangeType.New,
            RoadwayChangeSection(None, None, None, None, None, None, Some(AdministrativeClass.State), Some(Discontinuity.Continuous), Some(8L)),
            RoadwayChangeSection(Some(road1Link.roadNumber), Some(Track.Combined.value.toLong), startRoadPartNumber = Some(road1Link.roadPartNumber), endRoadPartNumber = Some(road1Link.roadPartNumber), startAddressM = Some(road1Link.startAddrMValue), endAddressM = Some(road1Link.endAddrMValue), Some(AdministrativeClass.State), Some(Discontinuity.Continuous), Some(8L)),
            Discontinuity.Continuous, AdministrativeClass.State, reversed = false, 1, 8)
          , DateTime.now, Some(0L)),
        ProjectRoadwayChange(0, Some("project name"), 8L, "test user", DateTime.now,
          RoadwayChangeInfo(AddressChangeType.New,
            RoadwayChangeSection(None, None, None, None, None, None, Some(AdministrativeClass.State), Some(Discontinuity.Continuous), Some(8L)),
            RoadwayChangeSection(Some(road2Link.roadNumber), Some(Track.Combined.value.toLong), startRoadPartNumber = Some(road2Link.roadPartNumber), endRoadPartNumber = Some(road2Link.roadPartNumber), startAddressM = Some(road2Link.startAddrMValue), endAddressM = Some(road2Link.endAddrMValue), Some(AdministrativeClass.State), Some(Discontinuity.Continuous), Some(8L)),
            Discontinuity.Continuous, AdministrativeClass.State, reversed = false, 1, 8)
          , DateTime.now, Some(0L))
      )
      val mappedRoadwayNumbers = projectLinkDAO.fetchProjectLinksChange(projectId)
      // Creation of junction points template
      nodesAndJunctionsService.handleJunctionAndJunctionPoints(projectChanges, projectLinks, mappedRoadwayNumbers)
      val junctionPointTemplates = junctionPointDAO.fetchByRoadwayPointIds(
        roadwayPointDAO.fetchByRoadwayNumbers(projectLinks.map(_.roadwayNumber)).map(_.id))
      junctionPointTemplates.length should be(2)

      val junctions = junctionDAO.fetchByIds(junctionPointTemplates.map(_.junctionId))
      junctions.length should be(1)

      val junctionsBeforeExpire = junctionDAO.fetchTemplatesByRoadwayNumbers(Seq(roadwayNumber1, roadwayNumber2))
      junctionsBeforeExpire.length should be(1)

      val terminatedJunctionsBeforeExpire = junctionDAO.fetchExpiredByRoadwayNumbers(Seq(roadwayNumber1, roadwayNumber2))
      terminatedJunctionsBeforeExpire count (_.endDate.isDefined) should be(0)
      terminatedJunctionsBeforeExpire count (_.validTo.isDefined) should be(0)

      val terminatedRoadLink = road2Link.copy(endDate = Some(DateTime.now()), projectId = 1, status = LinkStatus.Terminated)

      nodesAndJunctionsService.expireObsoleteNodesAndJunctions(Seq(terminatedRoadLink), Some(terminatedRoadLink.endDate.get))

      // Check that junctions for roadways were expired
      val junctionsAfterExpire = junctionDAO.fetchTemplatesByRoadwayNumbers(Seq(roadwayNumber1, roadwayNumber2))
      junctionsAfterExpire.length should be(0)

      // Check that terminated junction was created
      val terminatedJunctionsAfterExpire = junctionDAO.fetchExpiredByRoadwayNumbers(Seq(roadwayNumber1, roadwayNumber2))
      terminatedJunctionsAfterExpire.length should be(2)
      terminatedJunctionsAfterExpire count (_.endDate.isDefined) should be(1)
      terminatedJunctionsAfterExpire count (_.validTo.isDefined) should be(1)

      // Check that original junction was expired
      val originalJunctions = junctionDAO.fetchByIds(junctionPointTemplates.map(_.junctionId))
      originalJunctions.length should be(0)

      // Check that junction points for the original junction were expired
      val originalJunctionPoints = junctionPointDAO.fetchByJunctionIds(junctionPointTemplates.map(_.junctionId))
      originalJunctionPoints.length should be(0)
    }
  }

  /**
    * Test case for Termination:
    * Reserve road number 2 part 1
    * * Assume road number 1 part 1
    * * The road number 2 is connected to the middle of two links of the road number 1
    * Terminate road number 2 part 1
    *
    * Expected:
    * Junction Point in the road 2 at the intersection with the road 1 should be expire.
    * Junction in the intersection should be expire conditionally:
    * * If the remaining junction points referenced by this junctionId are all present in the same road number, then all of those junction points and the junction itself should expire.
    */
  test("Test expireObsoleteNodesAndJunctions case When road is terminated Then also junction and junction points should be expired if they are in the same road") {
    runWithRollback {
      val roadGeom1Link1 = Seq(Point(0.0, 5.0), Point(5.0, 5.0))
      val roadGeom1Link2 = Seq(Point(5.0, 5.0), Point(5.0, 10.0))
      val roadGeom2 = Seq(Point(5.0, 0.0), Point(5.0, 5.0))

      val roadwayNumber = Sequences.nextRoadwayNumber
      val projectId = Sequences.nextViiteProjectId
      val plId1 = projectId + 1
      val plId2 = projectId + 2
      val plId3 = projectId + 3
      val project = Project(projectId, ProjectState.Incomplete, "f", "s", DateTime.now(), "", DateTime.now(), DateTime.now(),
        "", Seq(), Seq(), None, None)
      val road1Link1 = dummyProjectLink(1, 1, Track.Combined, Discontinuity.Continuous, 0, 5, 0, 5, Some(DateTime.now()), None, 12345, 0, 5.0, SideCode.TowardsDigitizing, LinkStatus.New, projectId, AdministrativeClass.State, roadGeom1Link1, roadwayNumber).copy(id = plId1)
      val road1Link2 = dummyProjectLink(1, 1, Track.Combined, Discontinuity.Continuous, 5, 10, 5, 10, Some(DateTime.now()), None, 12346, 5.0, 10.0, SideCode.TowardsDigitizing, LinkStatus.New, projectId, AdministrativeClass.State, roadGeom1Link2, roadwayNumber).copy(id = plId2)
      val road2Link = dummyProjectLink(2, 1, Track.Combined, Discontinuity.Continuous, 0, 5, 0, 5, Some(DateTime.now()), None, 12347, 0, 5.0, SideCode.TowardsDigitizing, LinkStatus.New, projectId, AdministrativeClass.State, roadGeom2, roadwayNumber + 1).copy(id = plId3)

      val roadways = Seq(
        Roadway(NewIdValue, road1Link1.roadwayNumber, road1Link1.roadNumber, road1Link1.roadPartNumber, road1Link1.administrativeClass, road1Link1.track, road1Link1.discontinuity, road1Link1.startAddrMValue, road1Link2.endAddrMValue, reversed = false, road1Link1.startDate.get, road1Link1.endDate, "user", None, 8L, TerminationCode.NoTermination, DateTime.now, None),
        Roadway(NewIdValue, road2Link.roadwayNumber, road2Link.roadNumber, road2Link.roadPartNumber, road2Link.administrativeClass, road2Link.track, road2Link.discontinuity, road2Link.startAddrMValue, road2Link.endAddrMValue, reversed = false, road2Link.startDate.get, road2Link.endDate, "user", None, 8L, TerminationCode.NoTermination, DateTime.now, None))
      val linearLocations = Seq(
        LinearLocation(NewIdValue, 1, road1Link1.linkId, road1Link1.startAddrMValue, road1Link1.endAddrMValue, road1Link1.sideCode, 0L, calibrationPoints = (CalibrationPointReference(Some(road1Link1.startAddrMValue)), CalibrationPointReference(Some(road1Link1.endAddrMValue))), roadGeom1Link1, LinkGeomSource.NormalLinkInterface, road1Link1.roadwayNumber, Some(DateTime.now), None),
        LinearLocation(NewIdValue, 2, road1Link2.linkId, road1Link2.startAddrMValue, road1Link2.endAddrMValue, road1Link2.sideCode, 0L, calibrationPoints = (CalibrationPointReference(Some(road1Link2.startAddrMValue)), CalibrationPointReference(Some(road1Link2.endAddrMValue))), roadGeom1Link2, LinkGeomSource.NormalLinkInterface, road1Link2.roadwayNumber, Some(DateTime.now), None),
        LinearLocation(NewIdValue, 1, road2Link.linkId, road2Link.startAddrMValue, road2Link.endAddrMValue, road2Link.sideCode, 0L, calibrationPoints = (CalibrationPointReference(Some(road2Link.startAddrMValue)), CalibrationPointReference(Some(road2Link.endAddrMValue))), roadGeom2, LinkGeomSource.NormalLinkInterface, road2Link.roadwayNumber, Some(DateTime.now), None))

      when(mockLinearLocationDAO.fetchLinearLocationByBoundingBox(any[BoundingRectangle], any[Seq[(Int, Int)]])).thenReturn(linearLocations)
      when(mockRoadwayDAO.fetchAllByRoadwayNumbers(any[Set[Long]], any[Boolean])).thenReturn(roadways)

      val projectLinks = Seq(road1Link1, road1Link2, road2Link)

      roadwayDAO.create(roadways)
      buildTestDataForProject(Some(project), None, Some(linearLocations), Some(projectLinks))
      val projectChanges = List(
        //combined
        ProjectRoadwayChange(0, Some("project name"), 8L, "test user", DateTime.now,
          RoadwayChangeInfo(AddressChangeType.New,
            RoadwayChangeSection(None, None, None, None, None, None, Some(AdministrativeClass.State), Some(Discontinuity.Continuous), Some(8L)),
            RoadwayChangeSection(Some(road1Link1.roadNumber), Some(Track.Combined.value.toLong), startRoadPartNumber = Some(road1Link1.roadPartNumber), endRoadPartNumber = Some(road1Link1.roadPartNumber), startAddressM = Some(road1Link1.startAddrMValue), endAddressM = Some(road1Link1.endAddrMValue), Some(AdministrativeClass.State), Some(Discontinuity.Continuous), Some(8L)),
            Discontinuity.Continuous, AdministrativeClass.State, reversed = false, 1, 8)
          , DateTime.now, Some(0L)),
        ProjectRoadwayChange(0, Some("project name"), 8L, "test user", DateTime.now,
          RoadwayChangeInfo(AddressChangeType.New,
            RoadwayChangeSection(None, None, None, None, None, None, Some(AdministrativeClass.State), Some(Discontinuity.Continuous), Some(8L)),
            RoadwayChangeSection(Some(road2Link.roadNumber), Some(Track.Combined.value.toLong), startRoadPartNumber = Some(road2Link.roadPartNumber), endRoadPartNumber = Some(road2Link.roadPartNumber), startAddressM = Some(road2Link.startAddrMValue), endAddressM = Some(road2Link.endAddrMValue), Some(AdministrativeClass.State), Some(Discontinuity.Continuous), Some(8L)),
            Discontinuity.Continuous, AdministrativeClass.State, reversed = false, 1, 8)
          , DateTime.now, Some(0L))
      )
      val mappedRoadwayNumbers = projectLinkDAO.fetchProjectLinksChange(projectId)
      // Creation of junction points template
      nodesAndJunctionsService.handleJunctionAndJunctionPoints(projectChanges, projectLinks, mappedRoadwayNumbers)
      val junctionPointTemplates = junctionPointDAO.fetchByRoadwayPointIds(
        roadwayPointDAO.fetchByRoadwayNumbers(projectLinks.map(_.roadwayNumber)).map(_.id))
      junctionPointTemplates.length should be(3)

      val junctions = junctionDAO.fetchByIds(junctionPointTemplates.map(_.junctionId))
      junctions.length should be(1)

      val terminatedRoadLink = road2Link.copy(endDate = Some(DateTime.now().minusDays(1)), projectId = 1, status = LinkStatus.Terminated)

      nodesAndJunctionsService.expireObsoleteNodesAndJunctions(Seq(terminatedRoadLink), Some(terminatedRoadLink.endDate.get))

      // Old junction should be expired
      junctionDAO.fetchByIds(junctionPointTemplates.map(_.junctionId)).length should be(0)

      // New junction should be created with end date
      val terminatedJunctions = junctionDAO.fetchExpiredByRoadwayNumbers(Seq(terminatedRoadLink.roadwayNumber))
      terminatedJunctions.length should be(2)
      terminatedJunctions.count(_.endDate.isDefined) should be(1)
      terminatedJunctions.count(_.validTo.isDefined) should be(1)

      // Old junction points should be expired
      junctionPointDAO.fetchByJunctionIds(junctionPointTemplates.map(_.junctionId)).length should be(0)

      // New junction points should be created for terminated junction
      val terminatedJunctionPoints = junctionPointDAO.fetchAllByJunctionIds(terminatedJunctions.map(_.id))
      terminatedJunctionPoints.length should be(6)
      terminatedJunctionPoints.count(_.validTo.isDefined) should be (3)
      terminatedJunctionPoints.count(_.endDate.isDefined) should be (3)

      junctionPointDAO.fetchByJunctionIds(terminatedJunctions.map(_.id)).length should be(0)
    }
  }

  test("Test expireObsoleteNodesAndJunctions When there is complex changes in the project Then Junction and its Junction points should be properly expired") {
    runWithRollback {
      /*
                  ^
                  |
                  | C2 R1
            C3 R2 |
          <-------0
                  ^
                  | C1 R1
                  |

          Note:
            0: Junction
        */

      val road999 = 999L
      val road1000 = 1000L
      val part1 = 1L
      val projectId = Sequences.nextViiteProjectId
      val rwId = Sequences.nextRoadwayId
      val llId = Sequences.nextLinearLocationId
      val rwNumber = Sequences.nextRoadwayNumber
      val plId = Sequences.nextProjectLinkId

      val combGeom1 = Seq(Point(10.0, 0.0), Point(10.0, 10.0))
      val combGeom2 = Seq(Point(10.0, 10.0), Point(10.0, 20.0))
      val combGeom3 = Seq(Point(10.0, 10.0), Point(1.0, 10.0))

      val combLink1 = dummyProjectLink(road999, part1, Track.Combined, Discontinuity.Continuous, 0, 10, 0, 10, Some(DateTime.now()), None, 12345, 0, 10, SideCode.TowardsDigitizing, LinkStatus.New, projectId, AdministrativeClass.State, combGeom1, rwNumber).copy(id = plId, projectId = projectId, roadwayId = rwId, linearLocationId = llId)
      val combLink2 = dummyProjectLink(road999, part1, Track.Combined, Discontinuity.Discontinuous, 10, 20, 10, 20, Some(DateTime.now()), None, 12346, 0, 10, SideCode.TowardsDigitizing, LinkStatus.New, projectId, AdministrativeClass.State, combGeom2, rwNumber).copy(id = plId + 1, projectId = projectId, roadwayId = rwId, linearLocationId = llId + 1)
      val combLink3 = dummyProjectLink(road1000, part1, Track.Combined, Discontinuity.Discontinuous, 0, 9, 0, 9, Some(DateTime.now()), None, 12347, 0, 10, SideCode.TowardsDigitizing, LinkStatus.New, projectId, AdministrativeClass.State, combGeom3, rwNumber + 1).copy(id = plId + 2, projectId = projectId, roadwayId = rwId + 1, linearLocationId = llId + 2)

      val project = Project(projectId, ProjectState.Incomplete, "f", "s", DateTime.now(), "", DateTime.now(), DateTime.now(),
        "", Seq(), Seq(), None, None)

      val combPLinks = Seq(combLink1, combLink2, combLink3)

      val (lc1, rw1): (LinearLocation, Roadway) = Seq(combLink1).map(toRoadwayAndLinearLocation).head
      val (lc2, rw2): (LinearLocation, Roadway) = Seq(combLink2).map(toRoadwayAndLinearLocation).head
      val (lc3, rw3): (LinearLocation, Roadway) = Seq(combLink3).map(toRoadwayAndLinearLocation).head
      val rw1WithId = rw1.copy(startAddrMValue = 0, endAddrMValue = 20, ely = 8L)
      val rw2WithId = rw3.copy(startAddrMValue = 0, endAddrMValue = 9, ely = 8L)
      val orderedlll1 = lc1.copy(orderNumber = 1)
      val orderedlll2 = lc2.copy(orderNumber = 2)
      val orderedlll3 = lc3.copy(orderNumber = 1)

      buildTestDataForProject(Some(project), Some(Seq(rw1WithId, rw2WithId)), Some(Seq(orderedlll1, orderedlll2, orderedlll3)), Some(Seq(combLink1, combLink2, combLink3)))

      val projectChanges = List(
        //  Combined
        ProjectRoadwayChange(projectId, Some("project name"), 8L, "test user", DateTime.now,
          RoadwayChangeInfo(AddressChangeType.New,
            RoadwayChangeSection(None, None, None, None, None, None, Some(AdministrativeClass.State), Some(Discontinuity.Continuous), Some(8L)),
            RoadwayChangeSection(Some(road999), Some(Track.Combined.value.toLong), startRoadPartNumber = Some(part1), endRoadPartNumber = Some(part1), startAddressM = Some(0L), endAddressM = Some(20L), Some(AdministrativeClass.State), Some(Discontinuity.Discontinuous), Some(8L)),
            Discontinuity.Discontinuous, AdministrativeClass.State, reversed = false, 1, 8)
          , DateTime.now, Some(0L)),
        ProjectRoadwayChange(projectId, Some("project name"), 8L, "test user", DateTime.now,
          RoadwayChangeInfo(AddressChangeType.New,
            RoadwayChangeSection(None, None, None, None, None, None, Some(AdministrativeClass.State), Some(Discontinuity.Continuous), Some(8L)),
            RoadwayChangeSection(Some(road1000), Some(Track.Combined.value.toLong), startRoadPartNumber = Some(part1), endRoadPartNumber = Some(part1), startAddressM = Some(0L), endAddressM = Some(9L), Some(AdministrativeClass.State), Some(Discontinuity.Discontinuous), Some(8L)),
            Discontinuity.Discontinuous, AdministrativeClass.State, reversed = false, 2, 8)
          , DateTime.now, Some(0L))
      )

      when(mockLinearLocationDAO.fetchLinearLocationByBoundingBox(any[BoundingRectangle], any[Seq[(Int, Int)]])).thenReturn(Seq(orderedlll1, orderedlll2, orderedlll3))
      when(mockRoadwayDAO.fetchAllByRoadwayNumbers(any[Set[Long]], any[Boolean])).thenReturn(Seq(rw1WithId, rw2WithId))

      val mappedReservedRoadwayNumbers = projectLinkDAO.fetchProjectLinksChange(projectId)
      roadAddressService.handleRoadwayPointsUpdate(projectChanges, mappedReservedRoadwayNumbers)
      nodesAndJunctionsService.handleNodePoints(projectChanges, combPLinks, mappedReservedRoadwayNumbers)
      nodesAndJunctionsService.handleJunctionAndJunctionPoints(projectChanges, combPLinks, mappedReservedRoadwayNumbers)
      nodesAndJunctionsService.expireObsoleteNodesAndJunctions(combPLinks, Some(project.startDate.minusDays(1)))

      val roadwayPoints = roadwayPointDAO.fetchByRoadwayNumbers(combPLinks.map(_.roadwayNumber))
      val junctionPointTemplates = junctionPointDAO.fetchByRoadwayPointIds(roadwayPoints.map(_.id))

      junctionPointTemplates.length should be(3)
      junctionPointTemplates.count(_.beforeAfter == BeforeAfter.Before) should be(1)
      junctionPointTemplates.count(_.beforeAfter == BeforeAfter.After) should be(2)
      val templateRoadwayNumbers = junctionPointTemplates.map(_.roadwayNumber).distinct
      val junctions = junctionDAO.fetchTemplatesByRoadwayNumbers(templateRoadwayNumbers)
      junctions.size should be(1)

      /*
            C3 R1
          <-------X
                  |
                  | C1 R1
                  |
        */

      val project2 = Project(projectId + 1, ProjectState.Incomplete, "ProjectDeleteRoadOfRoadLinks", "s", DateTime.now(), "", DateTime.now(), DateTime.now(),
        "", Seq(), Seq(), None, None)
      val terminateAndTransferProjectChanges = List(
        ProjectRoadwayChange(projectId, Some("project name"), 8L, "test user", DateTime.now,
          RoadwayChangeInfo(AddressChangeType.Termination,
            RoadwayChangeSection(Some(road999), Some(Track.Combined.value.toLong), startRoadPartNumber = Some(part1), endRoadPartNumber = Some(part1), startAddressM = Some(10L), endAddressM = Some(20L), Some(AdministrativeClass.State), Some(Discontinuity.Discontinuous), Some(8L)),
            RoadwayChangeSection(None, None, None, None, None, None, Some(AdministrativeClass.State), Some(Discontinuity.Continuous), Some(8L)),
            Discontinuity.Discontinuous, AdministrativeClass.State, reversed = false, 1, 8)
          , DateTime.now, Some(0L)),
        ProjectRoadwayChange(projectId, Some("project name"), 8L, "test user", DateTime.now,
          RoadwayChangeInfo(AddressChangeType.Transfer,
            RoadwayChangeSection(Some(road999), Some(Track.Combined.value.toLong), startRoadPartNumber = Some(part1), endRoadPartNumber = Some(part1), startAddressM = Some(0L), endAddressM = Some(10L), Some(AdministrativeClass.State), Some(Discontinuity.Continuous), Some(8L)),
            RoadwayChangeSection(Some(road999), Some(Track.Combined.value.toLong), startRoadPartNumber = Some(part1), endRoadPartNumber = Some(part1), startAddressM = Some(0L), endAddressM = Some(10L), Some(AdministrativeClass.State), Some(Discontinuity.Continuous), Some(8L)),
            Discontinuity.Continuous, AdministrativeClass.State, reversed = false, 2, 8)
          , DateTime.now, Some(0L)),
        ProjectRoadwayChange(projectId, Some("project name"), 8L, "test user", DateTime.now,
          RoadwayChangeInfo(AddressChangeType.Transfer,
            RoadwayChangeSection(Some(road1000), Some(Track.Combined.value.toLong), startRoadPartNumber = Some(part1), endRoadPartNumber = Some(part1), startAddressM = Some(0L), endAddressM = Some(9L), Some(AdministrativeClass.State), Some(Discontinuity.Discontinuous), Some(8L)),
            RoadwayChangeSection(Some(road999), Some(Track.Combined.value.toLong), startRoadPartNumber = Some(part1), endRoadPartNumber = Some(part1), startAddressM = Some(10L), endAddressM = Some(19L), Some(AdministrativeClass.State), Some(Discontinuity.Discontinuous), Some(8L)),
            Discontinuity.Discontinuous, AdministrativeClass.State, reversed = false, 3, 8)
          , DateTime.now, Some(0L))
      )

      linearLocationDAO.expireByRoadwayNumbers(Set(rw1WithId.roadwayNumber, rw2WithId.roadwayNumber))
      roadwayDAO.expireHistory(Set(rw1WithId.id, rw2WithId.id))

      val transferLinkRoad999 = dummyProjectLink(road999, part1, Track.Combined, Discontinuity.Continuous, 0, 10, 0, 10, Some(DateTime.now()), None, 12345, 0, 10, SideCode.TowardsDigitizing, LinkStatus.Transfer, projectId + 1, AdministrativeClass.State, combGeom1, rwNumber + 3).copy(id = plId + 4, roadwayId = rwId + 3, linearLocationId = llId + 7)
      val terminatedLinkRoad999 = dummyProjectLink(road999, part1, Track.Combined, Discontinuity.Discontinuous, 10, 20, 10, 20, Some(DateTime.now()), None, 12346, 0, 10, SideCode.TowardsDigitizing, LinkStatus.Terminated, projectId + 1, AdministrativeClass.State, combGeom2, rwNumber + 2).copy(id = plId + 3, roadwayId = rwId + 2, linearLocationId = llId + 6)
      val transferLinkRoadExRoad1000 = dummyProjectLink(road999, part1, Track.Combined, Discontinuity.Discontinuous, 10, 19, 0, 9, Some(DateTime.now()), None, 12347, 0, 9, SideCode.TowardsDigitizing, LinkStatus.Transfer, projectId + 1, AdministrativeClass.State, combGeom3, rwNumber + 1).copy(id = plId + 5, roadwayId = rwId + 4, linearLocationId = llId + 8)
      val changedProjectLinks = Seq(transferLinkRoad999, terminatedLinkRoad999, transferLinkRoadExRoad1000)

      val (lc4, rw4): (LinearLocation, Roadway) = Seq(terminatedLinkRoad999).map(toRoadwayAndLinearLocation).head
      val (lc5, rw5): (LinearLocation, Roadway) = Seq(transferLinkRoad999).map(toRoadwayAndLinearLocation).head
      val (lc6, rw6): (LinearLocation, Roadway) = Seq(transferLinkRoadExRoad1000).map(toRoadwayAndLinearLocation).head
      val rw4WithId = rw4.copy(id = terminatedLinkRoad999.roadwayId, endDate = Some(DateTime.now()), ely = 8L)
      val rw5WithId = rw5.copy(id = transferLinkRoad999.roadwayId, ely = 8L)
      val rw6WithId = rw6.copy(id = transferLinkRoadExRoad1000.roadwayId, ely = 8L)
      val orderedlll4 = lc4.copy(orderNumber = 2, validTo = Some(DateTime.now()))
      val orderedlll5 = lc5.copy(orderNumber = 1)
      val orderedlll6 = lc6.copy(orderNumber = 1)

      buildTestDataForProject(Some(project2),
        Some(Seq(rw4WithId, rw5WithId, rw6WithId)),
        Some(Seq(orderedlll4, orderedlll5, orderedlll6)), Some(changedProjectLinks))


      val mappedAfterRoadwayInserts = projectLinkDAO.fetchProjectLinksChange(projectId + 1)
      val projectRoadLinkChangesAfterInserts = mappedAfterRoadwayInserts.map { rlc =>
        val pl = changedProjectLinks.find(_.id == rlc.id)
        val oldPl = combPLinks.find(_.linkId == pl.get.linkId)
        rlc.copy(linearLocationId = pl.get.linearLocationId, originalRoadwayNumber = oldPl.get.roadwayNumber, originalRoadNumber = oldPl.get.roadNumber)
      }

      when(mockLinearLocationDAO.fetchLinearLocationByBoundingBox(any[BoundingRectangle], any[Seq[(Int, Int)]])).thenReturn(Seq(orderedlll5, orderedlll6))
      when(mockRoadwayDAO.fetchAllByRoadwayNumbers(any[Set[Long]], any[Boolean])).thenReturn(Seq(rw5WithId, rw6WithId))

      projectLinkDAO.moveProjectLinksToHistory(projectId + 1)

      roadAddressService.handleRoadwayPointsUpdate(terminateAndTransferProjectChanges, projectRoadLinkChangesAfterInserts)
      nodesAndJunctionsService.handleNodePoints(terminateAndTransferProjectChanges, changedProjectLinks, projectRoadLinkChangesAfterInserts)
      nodesAndJunctionsService.handleJunctionAndJunctionPoints(terminateAndTransferProjectChanges, changedProjectLinks, projectRoadLinkChangesAfterInserts)

      //  Ending expired data
      val terminatedJunctionsBeforeExpire = junctionDAO.fetchExpiredByRoadwayNumbers(templateRoadwayNumbers)
      terminatedJunctionsBeforeExpire count (_.endDate.isDefined) should be(0)
      terminatedJunctionsBeforeExpire count (_.validTo.isDefined) should be(0)

      nodesAndJunctionsService.expireObsoleteNodesAndJunctions(changedProjectLinks, Some(project2.startDate.minusDays(1)))

      val oldValidJunctionsPoints = junctionPointDAO.fetchByIds(junctionPointTemplates.map(_.id))
      oldValidJunctionsPoints.isEmpty should be (true)

      val oldValidJunction = junctionDAO.fetchByIds(junctions.map(_.id))
      oldValidJunction.isEmpty should be (true)

      val rwPoints = roadwayPointDAO.fetchByRoadwayNumbers(Seq(terminatedLinkRoad999, transferLinkRoad999, transferLinkRoadExRoad1000).map(_.roadwayNumber)).map(_.id)
      val junctionPointsAfterTerminating = junctionPointDAO.fetchByRoadwayPointIds(rwPoints)
      junctionPointsAfterTerminating.length should be(0)
      //  Check that junctions for roadways were expired
      val junctionTemplatesAfterExpire = junctionDAO.fetchTemplatesByRoadwayNumbers(templateRoadwayNumbers)
      junctionTemplatesAfterExpire.length should be(0)

      //  Check that terminated junction was created
      val terminatedJunctionsAfterExpire = junctionDAO.fetchExpiredByRoadwayNumbers(templateRoadwayNumbers)
      terminatedJunctionsAfterExpire.length should be(2)
      terminatedJunctionsAfterExpire count (_.endDate.isDefined) should be(1)
      terminatedJunctionsAfterExpire count (_.validTo.isDefined) should be(1)
    }
  }

  def dummyHorizontalRoad(projectId: Long, numberOfLinearLocations: Int, roadNumber: Long, roadPartNumber: Long, rwNumber: Long, track: Track = Track.Combined, startAddrAt: Long = 0, administrativeClass: AdministrativeClass = AdministrativeClass.State, discontinuity: Discontinuity = Discontinuity.Continuous, firstPointAt: Point = Point(0.0, 0.0), orderNumber: Double = 1.0, linkId: Long = 0, plId: Long = 0, rw: (Long, Option[Roadway]) = (0, None), llId: Long = 0, size: Int = 10): (Seq[ProjectLink], Seq[LinearLocation], Roadway) = {
    val (rwId, roadway) = rw
    val projectLinks = for (i: Int <- 0 until numberOfLinearLocations) yield {
      val startAddrM = i * size + startAddrAt
      val endAddrM = startAddrM + size
      val startPoint = firstPointAt.x + (i * size)
      val endPoint = startPoint + size
      val geom = Seq(Point(startPoint, firstPointAt.y), Point(endPoint, firstPointAt.y))
      val projectLink = dummyProjectLink(roadNumber, roadPartNumber, track, if (i == numberOfLinearLocations-1) discontinuity else Discontinuity.Continuous, startAddrM, endAddrM, startAddrM, endAddrM, Some(DateTime.now()), None, linkId + i, 0, size, SideCode.TowardsDigitizing, LinkStatus.New, projectId, administrativeClass, geom, rwNumber).copy(id = plId + i, roadwayId = rwId, linearLocationId = llId + i)
      projectLink
    }
    val (linearLocations, roadways) = projectLinks.map(toRoadwayAndLinearLocation).unzip
    val orderedLinearLocations: Seq[LinearLocation] = linearLocations.zipWithIndex.map { case (ll, i) => ll.copy(orderNumber = orderNumber + i) }

    (projectLinks, orderedLinearLocations, roadway.getOrElse(roadways.head).copy(endAddrMValue = roadways.last.endAddrMValue))
  }

  def dummyVerticalRoad(projectId: Long, numberOfLinearLocations: Int, roadNumber: Long, roadPartNumber: Long, rwNumber: Long, track: Track = Track.Combined, startAddrAt: Long = 0, administrativeClass: AdministrativeClass = AdministrativeClass.State, discontinuity: Discontinuity = Discontinuity.Continuous, firstPointAt: Point = Point(0.0, 0.0), orderNumber: Double = 1.0, linkId: Long = 0, plId: Long = 0, rw: (Long, Option[Roadway]) = (0, None), llId: Long = 0, size: Int = 10): (Seq[ProjectLink], Seq[LinearLocation], Roadway) = {
    val (rwId, roadway) = rw
    val projectLinks = for (i: Int <- 0 until numberOfLinearLocations) yield {
      val startAddrM = i * size + startAddrAt
      val endAddrM = startAddrM + size
      val startPoint = firstPointAt.y + (i * size)
      val endPoint = startPoint + size
      val geom = Seq(Point(firstPointAt.x, startPoint), Point(firstPointAt.x, endPoint))
      val discontinuityCode = if ( i === (numberOfLinearLocations - 1) ) { discontinuity } else { Discontinuity.Continuous }
      dummyProjectLink(roadNumber, roadPartNumber, track, discontinuityCode, startAddrM, endAddrM, startAddrM, endAddrM, Some(DateTime.now()), None, linkId + i, 0, size, SideCode.TowardsDigitizing, LinkStatus.New, projectId, administrativeClass, geom, rwNumber).copy(id = plId + i, roadwayId = rwId, linearLocationId = llId + i)
    }
    val (linearLocations, roadways) = projectLinks.map(toRoadwayAndLinearLocation).unzip
    val orderedLinearLocations: Seq[LinearLocation] = linearLocations.zipWithIndex.map { case (ll, i) => ll.copy(orderNumber = orderNumber + i) }

    (projectLinks, orderedLinearLocations, roadway.getOrElse(roadways.head).copy(discontinuity = discontinuity, endAddrMValue = roadways.last.endAddrMValue))
  }

  /**
    * Test case for node points when road type changes
    */
  test("Test handleNodePointTemplates and expireObsoleteNodesAndJunctions when road type changes") {
    runWithRollback {
      /*  |--RT-1-->|--RT-3-->|--RT-1--|  */

      val projectId: Long = Sequences.nextViiteProjectId
      val project = Project(projectId, ProjectState.Incomplete, "f", "s", DateTime.now(), "", DateTime.now(), DateTime.now(),
        "", Seq(), Seq(), None, None)

      val (pl1, ll1, rw1) = dummyHorizontalRoad(projectId, 1, 999L, 1L, Sequences.nextRoadwayNumber, linkId = 12345, plId = Sequences.nextProjectLinkId, rw = (Sequences.nextRoadwayId, None), llId = Sequences.nextLinearLocationId)

      val (pl2, ll2, rw2) = dummyHorizontalRoad(projectId, 1, 999L, 1L, Sequences.nextRoadwayNumber, startAddrAt = 10, administrativeClass = AdministrativeClass.Municipality, firstPointAt = Point(10.0, 0.0), linkId = 12346, plId = Sequences.nextProjectLinkId, rw = (Sequences.nextRoadwayId, None), llId = Sequences.nextLinearLocationId)

      val (pl3, ll3, rw3) = dummyHorizontalRoad(projectId, 1, 999L, 1L, Sequences.nextRoadwayNumber, startAddrAt = 20, firstPointAt = Point(20.0, 0.0), linkId = 12347, plId = Sequences.nextProjectLinkId, rw = (Sequences.nextRoadwayId, None), llId = Sequences.nextLinearLocationId)

      val roadways = Seq(rw1, rw2, rw3)
      val projectLinks = pl1 ++ pl2 ++ pl3
      val linearLocations = ll1 ++ ll2 ++ ll3

      buildTestDataForProject(Some(project), Some(roadways), Some(linearLocations), Some(projectLinks))

      val projectChanges = List(
        ProjectRoadwayChange(projectId, Some("project name"), 8L, "test user", DateTime.now,
          RoadwayChangeInfo(AddressChangeType.New,
            RoadwayChangeSection(None, None, None, None, None, None, Some(AdministrativeClass.State), Some(Discontinuity.MinorDiscontinuity), Some(8L)),
            RoadwayChangeSection(Some(rw1.roadNumber), Some(rw1.track.value), startRoadPartNumber = Some(rw1.roadPartNumber), endRoadPartNumber = Some(rw1.roadPartNumber), startAddressM = Some(rw1.startAddrMValue), endAddressM = Some(rw1.endAddrMValue), Some(rw1.administrativeClass), Some(rw1.discontinuity), Some(rw1.ely)),
            rw1.discontinuity, rw1.administrativeClass, reversed = false, 1, rw1.ely)
          , DateTime.now, Some(0L)),

        ProjectRoadwayChange(projectId, Some("project name"), 8L, "test user", DateTime.now,
          RoadwayChangeInfo(AddressChangeType.New,
            RoadwayChangeSection(None, None, None, None, None, None, Some(AdministrativeClass.State), Some(Discontinuity.MinorDiscontinuity), Some(8L)),
            RoadwayChangeSection(Some(rw2.roadNumber), Some(rw2.track.value), startRoadPartNumber = Some(rw2.roadPartNumber), endRoadPartNumber = Some(rw2.roadPartNumber), startAddressM = Some(rw2.startAddrMValue), endAddressM = Some(rw2.endAddrMValue), Some(rw2.administrativeClass), Some(rw2.discontinuity), Some(rw2.ely)),
            rw2.discontinuity, rw2.administrativeClass, reversed = false, 2, rw2.ely)
          , DateTime.now, Some(0L)),

        ProjectRoadwayChange(projectId, Some("project name"), 8L, "test user", DateTime.now,
          RoadwayChangeInfo(AddressChangeType.New,
            RoadwayChangeSection(None, None, None, None, None, None, Some(AdministrativeClass.State), Some(Discontinuity.MinorDiscontinuity), Some(8L)),
            RoadwayChangeSection(Some(rw3.roadNumber), Some(rw3.track.value), startRoadPartNumber = Some(rw3.roadPartNumber), endRoadPartNumber = Some(rw3.roadPartNumber), startAddressM = Some(rw3.startAddrMValue), endAddressM = Some(rw3.endAddrMValue), Some(rw3.administrativeClass), Some(rw3.discontinuity), Some(rw3.ely)),
            rw3.discontinuity, rw3.administrativeClass, reversed = false, 3, rw3.ely)
          , DateTime.now, Some(0L))
      )

      val mappedReservedRoadwayNumbers = projectLinkDAO.fetchProjectLinksChange(projectId)
      roadAddressService.handleRoadwayPointsUpdate(projectChanges, mappedReservedRoadwayNumbers)
      nodesAndJunctionsService.handleNodePoints(projectChanges, projectLinks, mappedReservedRoadwayNumbers)

      when(mockLinearLocationDAO.fetchLinearLocationByBoundingBox(BoundingRectangle(Point(0.0, 0.0), Point(0.0, 0.0)), roadNumberLimits)).thenReturn(ll1)
      when(mockLinearLocationDAO.fetchLinearLocationByBoundingBox(BoundingRectangle(Point(10.0, 0.0), Point(10.0, 0.0)), roadNumberLimits)).thenReturn(ll1 ++ ll2)
      when(mockLinearLocationDAO.fetchLinearLocationByBoundingBox(BoundingRectangle(Point(20.0, 0.0), Point(20.0, 0.0)), roadNumberLimits)).thenReturn(ll2 ++ ll3)
      when(mockLinearLocationDAO.fetchLinearLocationByBoundingBox(BoundingRectangle(Point(30.0, 0.0), Point(30.0, 0.0)), roadNumberLimits)).thenReturn(ll3)

      when(mockRoadwayDAO.fetchAllByRoadwayNumbers(ll1.map(_.roadwayNumber).toSet, false)).thenReturn(Seq(rw1))
      when(mockRoadwayDAO.fetchAllByRoadwayNumbers(ll2.map(_.roadwayNumber).toSet, false)).thenReturn(Seq(rw2))
      when(mockRoadwayDAO.fetchAllByRoadwayNumbers((ll1 ++ ll2).map(_.roadwayNumber).toSet, false)).thenReturn(Seq(rw1, rw2))
      when(mockRoadwayDAO.fetchAllByRoadwayNumbers((ll2 ++ ll3).map(_.roadwayNumber).toSet, false)).thenReturn(Seq(rw2, rw3))
      when(mockRoadwayDAO.fetchAllByRoadwayNumbers(ll3.map(_.roadwayNumber).toSet, false)).thenReturn(Seq(rw3))

      nodesAndJunctionsService.handleJunctionAndJunctionPoints(projectChanges, projectLinks, mappedReservedRoadwayNumbers)
      nodesAndJunctionsService.expireObsoleteNodesAndJunctions(pl2++ pl1 ++ pl3, Some(project.startDate.minusDays(1)))

      val nodePoints = projectLinks.flatMap(pl => nodePointDAO.fetchTemplatesByRoadwayNumber(pl.roadwayNumber))
      nodePoints.size should be(6)
    }
  }

  /**
    * Test case for node points when track changes from track zero to track two
    */
  test("Test handleNodePointTemplates and expireObsoleteNodesAndJunctions when track zero becomes track 2") {
    runWithRollback {
      /*
        X-----X-----X----X> 997, 1, track = 0
        X-----X-----X----X> 998, 1, track = 0

       * Note:
          X: Existence node points in project

       */
      val project1Id: Long = Sequences.nextViiteProjectId
      val project1 = Project(project1Id, ProjectState.Incomplete, "f", "s", DateTime.now(), "", DateTime.now(), DateTime.now(),
        "", Seq(), Seq(), None, None)

      val (pl1, ll1, rw1) = dummyHorizontalRoad(project1Id, 1, 997L, 1L, Sequences.nextRoadwayNumber, firstPointAt = Point(0.0, 10.0), linkId = 12345, plId = Sequences.nextProjectLinkId, rw = (Sequences.nextRoadwayId, None), llId = Sequences.nextLinearLocationId)

      val (pl2, ll2, rw2) = dummyHorizontalRoad(project1Id, 1, 997L, 1L, Sequences.nextRoadwayNumber, startAddrAt = 10, administrativeClass = AdministrativeClass.Municipality, firstPointAt = Point(10.0, 10.0), linkId = 12346, plId = Sequences.nextProjectLinkId, rw = (Sequences.nextRoadwayId, None), llId = Sequences.nextLinearLocationId)

      val (pl3, ll3, rw3) = dummyHorizontalRoad(project1Id, 1, 997L, 1L, Sequences.nextRoadwayNumber, startAddrAt = 20, discontinuity = Discontinuity.EndOfRoad, firstPointAt = Point(20.0, 10.0), linkId = 12347, plId = Sequences.nextProjectLinkId, rw = (Sequences.nextRoadwayId, None), llId = Sequences.nextLinearLocationId)

      val (pl4, ll4, rw4) = dummyHorizontalRoad(project1Id, 1, 998L, 1L, Sequences.nextRoadwayNumber, firstPointAt = Point(0.0, 0.0), linkId = 12355, plId = Sequences.nextProjectLinkId, rw = (Sequences.nextRoadwayId, None), llId = Sequences.nextLinearLocationId)

      val (pl5, ll5, rw5) = dummyHorizontalRoad(project1Id, 1, 998L, 1L, Sequences.nextRoadwayNumber, startAddrAt = 10, administrativeClass = AdministrativeClass.Municipality, firstPointAt = Point(10.0, 0.0), linkId = 12356, plId = Sequences.nextProjectLinkId, rw = (Sequences.nextRoadwayId, None), llId = Sequences.nextLinearLocationId)

      val (pl6, ll6, rw6) = dummyHorizontalRoad(project1Id, 1, 998L, 1L, Sequences.nextRoadwayNumber, startAddrAt = 20, discontinuity = Discontinuity.EndOfRoad, firstPointAt = Point(20.0, 0.0), linkId = 12357, plId = Sequences.nextProjectLinkId, rw = (Sequences.nextRoadwayId, None), llId = Sequences.nextLinearLocationId)

      val roadways = Seq(rw1, rw2, rw3, rw4, rw5, rw6)
      val projectLinks = pl1 ++ pl2 ++ pl3 ++ pl4 ++ pl5 ++ pl6
      val linearLocations = ll1 ++ ll2 ++ ll3 ++ ll4 ++ ll5 ++ ll6

      buildTestDataForProject(Some(project1), Some(roadways), Some(linearLocations), Some(projectLinks))

      val projectChanges = List(
        ProjectRoadwayChange(project1Id, Some("project name"), 8L, "test user", DateTime.now,
          RoadwayChangeInfo(AddressChangeType.New,
            RoadwayChangeSection(None, None, None, None, None, None, Some(AdministrativeClass.State), Some(Discontinuity.MinorDiscontinuity), Some(8L)),
            RoadwayChangeSection(Some(rw1.roadNumber), Some(rw1.track.value), startRoadPartNumber = Some(rw1.roadPartNumber), endRoadPartNumber = Some(rw1.roadPartNumber), startAddressM = Some(rw1.startAddrMValue), endAddressM = Some(rw1.endAddrMValue), Some(rw1.administrativeClass), Some(rw1.discontinuity), Some(rw1.ely)),
            rw1.discontinuity, rw1.administrativeClass, reversed = false, 1, rw1.ely)
          , DateTime.now, Some(0L)),

        ProjectRoadwayChange(project1Id, Some("project name"), 8L, "test user", DateTime.now,
          RoadwayChangeInfo(AddressChangeType.New,
            RoadwayChangeSection(None, None, None, None, None, None, Some(AdministrativeClass.State), Some(Discontinuity.MinorDiscontinuity), Some(8L)),
            RoadwayChangeSection(Some(rw2.roadNumber), Some(rw2.track.value), startRoadPartNumber = Some(rw2.roadPartNumber), endRoadPartNumber = Some(rw2.roadPartNumber), startAddressM = Some(rw2.startAddrMValue), endAddressM = Some(rw2.endAddrMValue), Some(rw2.administrativeClass), Some(rw2.discontinuity), Some(rw2.ely)),
            rw2.discontinuity, rw2.administrativeClass, reversed = false, 2, rw2.ely)
          , DateTime.now, Some(0L)),

        ProjectRoadwayChange(project1Id, Some("project name"), 8L, "test user", DateTime.now,
          RoadwayChangeInfo(AddressChangeType.New,
            RoadwayChangeSection(None, None, None, None, None, None, Some(AdministrativeClass.State), Some(Discontinuity.MinorDiscontinuity), Some(8L)),
            RoadwayChangeSection(Some(rw3.roadNumber), Some(rw3.track.value), startRoadPartNumber = Some(rw3.roadPartNumber), endRoadPartNumber = Some(rw3.roadPartNumber), startAddressM = Some(rw3.startAddrMValue), endAddressM = Some(rw3.endAddrMValue), Some(rw3.administrativeClass), Some(rw3.discontinuity), Some(rw3.ely)),
            rw3.discontinuity, rw3.administrativeClass, reversed = false, 3, rw3.ely)
          , DateTime.now, Some(0L)),

        ProjectRoadwayChange(project1Id, Some("project name"), 8L, "test user", DateTime.now,
          RoadwayChangeInfo(AddressChangeType.New,
            RoadwayChangeSection(None, None, None, None, None, None, Some(AdministrativeClass.State), Some(Discontinuity.MinorDiscontinuity), Some(8L)),
            RoadwayChangeSection(Some(rw4.roadNumber), Some(rw4.track.value), startRoadPartNumber = Some(rw4.roadPartNumber), endRoadPartNumber = Some(rw4.roadPartNumber), startAddressM = Some(rw4.startAddrMValue), endAddressM = Some(rw4.endAddrMValue), Some(rw4.administrativeClass), Some(rw4.discontinuity), Some(rw4.ely)),
            rw4.discontinuity, rw4.administrativeClass, reversed = false, 4, rw4.ely)
          , DateTime.now, Some(0L)),

        ProjectRoadwayChange(project1Id, Some("project name"), 8L, "test user", DateTime.now,
          RoadwayChangeInfo(AddressChangeType.New,
            RoadwayChangeSection(None, None, None, None, None, None, Some(AdministrativeClass.State), Some(Discontinuity.MinorDiscontinuity), Some(8L)),
            RoadwayChangeSection(Some(rw5.roadNumber), Some(rw5.track.value), startRoadPartNumber = Some(rw5.roadPartNumber), endRoadPartNumber = Some(rw5.roadPartNumber), startAddressM = Some(rw5.startAddrMValue), endAddressM = Some(rw5.endAddrMValue), Some(rw5.administrativeClass), Some(rw5.discontinuity), Some(rw5.ely)),
            rw5.discontinuity, rw5.administrativeClass, reversed = false, 5, rw5.ely)
          , DateTime.now, Some(0L)),

        ProjectRoadwayChange(project1Id, Some("project name"), 8L, "test user", DateTime.now,
          RoadwayChangeInfo(AddressChangeType.New,
            RoadwayChangeSection(None, None, None, None, None, None, Some(AdministrativeClass.State), Some(Discontinuity.MinorDiscontinuity), Some(8L)),
            RoadwayChangeSection(Some(rw6.roadNumber), Some(rw6.track.value), startRoadPartNumber = Some(rw6.roadPartNumber), endRoadPartNumber = Some(rw6.roadPartNumber), startAddressM = Some(rw6.startAddrMValue), endAddressM = Some(rw6.endAddrMValue), Some(rw6.administrativeClass), Some(rw6.discontinuity), Some(rw6.ely)),
            rw6.discontinuity, rw6.administrativeClass, reversed = false, 6, rw6.ely)
          , DateTime.now, Some(0L))
      )

      val mappedReservedRoadwayNumbers = projectLinkDAO.fetchProjectLinksChange(project1Id)
      roadAddressService.handleRoadwayPointsUpdate(projectChanges, mappedReservedRoadwayNumbers)
      nodesAndJunctionsService.handleNodePoints(projectChanges, projectLinks, mappedReservedRoadwayNumbers)

      when(mockLinearLocationDAO.fetchLinearLocationByBoundingBox(BoundingRectangle(Point(0.0, 10.0), Point(0.0, 10.0)), roadNumberLimits)).thenReturn(ll1)
      when(mockLinearLocationDAO.fetchLinearLocationByBoundingBox(BoundingRectangle(Point(10.0, 10.0), Point(10.0, 10.0)), roadNumberLimits)).thenReturn(ll1 ++ ll2)
      when(mockLinearLocationDAO.fetchLinearLocationByBoundingBox(BoundingRectangle(Point(20.0, 10.0), Point(20.0, 10.0)), roadNumberLimits)).thenReturn(ll2 ++ ll3)
      when(mockLinearLocationDAO.fetchLinearLocationByBoundingBox(BoundingRectangle(Point(30.0, 10.0), Point(30.0, 10.0)), roadNumberLimits)).thenReturn(ll3)

      when(mockLinearLocationDAO.fetchLinearLocationByBoundingBox(BoundingRectangle(Point(0.0, 0.0), Point(0.0, 0.0)), roadNumberLimits)).thenReturn(ll4)
      when(mockLinearLocationDAO.fetchLinearLocationByBoundingBox(BoundingRectangle(Point(10.0, 0.0), Point(10.0, 0.0)), roadNumberLimits)).thenReturn(ll4 ++ ll5)
      when(mockLinearLocationDAO.fetchLinearLocationByBoundingBox(BoundingRectangle(Point(20.0, 0.0), Point(20.0, 0.0)), roadNumberLimits)).thenReturn(ll5 ++ ll6)
      when(mockLinearLocationDAO.fetchLinearLocationByBoundingBox(BoundingRectangle(Point(30.0, 0.0), Point(30.0, 0.0)), roadNumberLimits)).thenReturn(ll6)

      when(mockRoadwayDAO.fetchAllByRoadwayNumbers(ll1.map(_.roadwayNumber).toSet, false)).thenReturn(Seq(rw1))
      when(mockRoadwayDAO.fetchAllByRoadwayNumbers(ll2.map(_.roadwayNumber).toSet, false)).thenReturn(Seq(rw2))
      when(mockRoadwayDAO.fetchAllByRoadwayNumbers(ll3.map(_.roadwayNumber).toSet, false)).thenReturn(Seq(rw3))
      when(mockRoadwayDAO.fetchAllByRoadwayNumbers((ll1 ++ ll2).map(_.roadwayNumber).toSet, false)).thenReturn(Seq(rw1, rw2))
      when(mockRoadwayDAO.fetchAllByRoadwayNumbers((ll2 ++ ll3).map(_.roadwayNumber).toSet, false)).thenReturn(Seq(rw2, rw3))

      when(mockRoadwayDAO.fetchAllByRoadwayNumbers(ll4.map(_.roadwayNumber).toSet, false)).thenReturn(Seq(rw4))
      when(mockRoadwayDAO.fetchAllByRoadwayNumbers(ll5.map(_.roadwayNumber).toSet, false)).thenReturn(Seq(rw5))
      when(mockRoadwayDAO.fetchAllByRoadwayNumbers(ll6.map(_.roadwayNumber).toSet, false)).thenReturn(Seq(rw6))
      when(mockRoadwayDAO.fetchAllByRoadwayNumbers((ll4 ++ ll5).map(_.roadwayNumber).toSet, false)).thenReturn(Seq(rw4, rw5))
      when(mockRoadwayDAO.fetchAllByRoadwayNumbers((ll5 ++ ll6).map(_.roadwayNumber).toSet, false)).thenReturn(Seq(rw5, rw6))

      nodesAndJunctionsService.handleJunctionAndJunctionPoints(projectChanges, projectLinks, mappedReservedRoadwayNumbers)
      nodesAndJunctionsService.expireObsoleteNodesAndJunctions(projectLinks, Some(project1.startDate.minusDays(1)))

      val nodePoints = projectLinks.flatMap(pl => nodePointDAO.fetchTemplatesByRoadwayNumber(pl.roadwayNumber))
      nodePoints.size should be(12)
      /*
        ------>----->-----> 999, 1, track = 2
        X-----X-----X----X> 998, 1, track = 1

       * Note:
          X: Existence node points in project

       */
      val project2Id: Long = Sequences.nextViiteProjectId
      val project2 = Project(project2Id, ProjectState.Incomplete, "n", "s", DateTime.now(), "", DateTime.now(), DateTime.now(),
        "", Seq(), Seq(), None, None)

      val (pl1t2, ll1t2, rw1t2) = dummyHorizontalRoad(project1Id, 1, 999L, 1L, rw1.roadwayNumber, track = Track.LeftSide, firstPointAt = Point(0.0, 10.0), linkId = 12345, plId = Sequences.nextProjectLinkId, rw = (Sequences.nextRoadwayId, None), llId = Sequences.nextLinearLocationId)

      val (pl2t2, ll2t2, rw2t2) = dummyHorizontalRoad(project1Id, 1, 999L, 1L, rw2.roadwayNumber, track = Track.LeftSide, startAddrAt = 10, administrativeClass = AdministrativeClass.Municipality, firstPointAt = Point(10.0, 10.0), linkId = 12346, plId = Sequences.nextProjectLinkId, rw = (Sequences.nextRoadwayId, None), llId = Sequences.nextLinearLocationId)

      val (pl3t2, ll3t2, rw3t2) = dummyHorizontalRoad(project1Id, 1, 999L, 1L, rw3.roadwayNumber, track = Track.LeftSide, startAddrAt = 20, discontinuity = Discontinuity.EndOfRoad, firstPointAt = Point(20.0, 10.0), linkId = 12347, plId = Sequences.nextProjectLinkId, rw = (Sequences.nextRoadwayId, None), llId = Sequences.nextLinearLocationId)

      val (pl1t1, ll1t1, rw1t1) = dummyHorizontalRoad(project1Id, 1, 999L, 1L, rw4.roadwayNumber, track = Track.RightSide, firstPointAt = Point(0.0, 0.0), linkId = 12355, plId = Sequences.nextProjectLinkId, rw = (Sequences.nextRoadwayId, None), llId = Sequences.nextLinearLocationId)

      val (pl2t1, ll2t1, rw2t1) = dummyHorizontalRoad(project1Id, 1, 999L, 1L, rw5.roadwayNumber, track = Track.RightSide, startAddrAt = 10, administrativeClass = AdministrativeClass.Municipality, firstPointAt = Point(10.0, 0.0), linkId = 12356, plId = Sequences.nextProjectLinkId, rw = (Sequences.nextRoadwayId, None), llId = Sequences.nextLinearLocationId)

      val (pl3t1, ll3t1, rw3t1) = dummyHorizontalRoad(project1Id, 1, 999L, 1L, rw6.roadwayNumber, track = Track.RightSide, startAddrAt = 20, discontinuity = Discontinuity.EndOfRoad, firstPointAt = Point(20.0, 0.0), linkId = 12357, plId = Sequences.nextProjectLinkId, rw = (Sequences.nextRoadwayId, None), llId = Sequences.nextLinearLocationId)

      val rwt2 = Seq(rw1t2, rw2t2, rw3t2)
      val rwt1 = Seq(rw1t1, rw2t1, rw3t1)

      val plt2 = pl1t2 ++ pl2t2 ++ pl3t2
      val plt1 = pl1t1 ++ pl2t1 ++ pl3t1

      val llt2 = ll1t2 ++ ll2t2 ++ ll3t2
      val llt1 = ll1t1 ++ ll2t1 ++ ll3t1

      val projectLinksAfterTrackChange = plt1 ++ plt2

      linearLocationDAO.expireByRoadwayNumbers(roadways.map(_.roadwayNumber).toSet)
      roadwayDAO.expireHistory(roadways.map(_.id).toSet)

      buildTestDataForProject(Some(project2), Some(rwt1 ++ rwt2), Some(llt1 ++ llt2), Some(projectLinksAfterTrackChange))

      val projectTrackChanges = List(
        ProjectRoadwayChange(project2Id, Some("project another name"), 8L, "test user", DateTime.now,
          RoadwayChangeInfo(AddressChangeType.Transfer,
            RoadwayChangeSection(Some(rw4.roadNumber), Some(rw4.track.value), startRoadPartNumber = Some(rw4.roadPartNumber), endRoadPartNumber = Some(rw4.roadPartNumber), startAddressM = Some(rw4.startAddrMValue), endAddressM = Some(rw4.endAddrMValue), Some(rw4.administrativeClass), Some(rw4.discontinuity), Some(rw4.ely)),
            RoadwayChangeSection(Some(rw1t1.roadNumber), Some(rw1t1.track.value), startRoadPartNumber = Some(rw1t1.roadPartNumber), endRoadPartNumber = Some(rw1t1.roadPartNumber), startAddressM = Some(rw1t1.startAddrMValue), endAddressM = Some(rw1t1.endAddrMValue), Some(rw1t1.administrativeClass), Some(rw1t1.discontinuity), Some(rw1t1.ely)),
            rw1t1.discontinuity, rw1t1.administrativeClass, reversed = false, 1, rw1t1.ely)
          , DateTime.now, Some(0L)),

        ProjectRoadwayChange(project2Id, Some("project another name"), 8L, "test user", DateTime.now,
          RoadwayChangeInfo(AddressChangeType.Transfer,
            RoadwayChangeSection(Some(rw1.roadNumber), Some(rw1.track.value), startRoadPartNumber = Some(rw1.roadPartNumber), endRoadPartNumber = Some(rw1.roadPartNumber), startAddressM = Some(rw1.startAddrMValue), endAddressM = Some(rw1.endAddrMValue), Some(rw1.administrativeClass), Some(rw1.discontinuity), Some(rw1.ely)),
            RoadwayChangeSection(Some(rw1t2.roadNumber), Some(rw1t2.track.value), startRoadPartNumber = Some(rw1t2.roadPartNumber), endRoadPartNumber = Some(rw1t2.roadPartNumber), startAddressM = Some(rw1t2.startAddrMValue), endAddressM = Some(rw1t2.endAddrMValue), Some(rw1t2.administrativeClass), Some(rw1t2.discontinuity), Some(rw1t2.ely)),
            rw1t2.discontinuity, rw1t2.administrativeClass, reversed = false, 2, rw1t2.ely)
          , DateTime.now, Some(0L)),

        ProjectRoadwayChange(project2Id, Some("project another name"), 8L, "test user", DateTime.now,
          RoadwayChangeInfo(AddressChangeType.Transfer,
            RoadwayChangeSection(Some(rw5.roadNumber), Some(rw5.track.value), startRoadPartNumber = Some(rw5.roadPartNumber), endRoadPartNumber = Some(rw5.roadPartNumber), startAddressM = Some(rw5.startAddrMValue), endAddressM = Some(rw5.endAddrMValue), Some(rw5.administrativeClass), Some(rw5.discontinuity), Some(rw5.ely)),
            RoadwayChangeSection(Some(rw2t1.roadNumber), Some(rw2t1.track.value), startRoadPartNumber = Some(rw2t1.roadPartNumber), endRoadPartNumber = Some(rw2t1.roadPartNumber), startAddressM = Some(rw2t1.startAddrMValue), endAddressM = Some(rw2t1.endAddrMValue), Some(rw2t1.administrativeClass), Some(rw2t1.discontinuity), Some(rw2t1.ely)),
            rw2t1.discontinuity, rw2t1.administrativeClass, reversed = false, 3, rw2t1.ely)
          , DateTime.now, Some(0L)),

        ProjectRoadwayChange(project2Id, Some("project another name"), 8L, "test user", DateTime.now,
          RoadwayChangeInfo(AddressChangeType.Transfer,
            RoadwayChangeSection(Some(rw2.roadNumber), Some(rw2.track.value), startRoadPartNumber = Some(rw2.roadPartNumber), endRoadPartNumber = Some(rw2.roadPartNumber), startAddressM = Some(rw2.startAddrMValue), endAddressM = Some(rw2.endAddrMValue), Some(rw2.administrativeClass), Some(rw2.discontinuity), Some(rw2.ely)),
            RoadwayChangeSection(Some(rw2t2.roadNumber), Some(rw2t2.track.value), startRoadPartNumber = Some(rw2t2.roadPartNumber), endRoadPartNumber = Some(rw2t2.roadPartNumber), startAddressM = Some(rw2t2.startAddrMValue), endAddressM = Some(rw2t2.endAddrMValue), Some(rw2t2.administrativeClass), Some(rw2t2.discontinuity), Some(rw2t2.ely)),
            rw2t2.discontinuity, rw2t2.administrativeClass, reversed = false, 4, rw2t2.ely)
          , DateTime.now, Some(0L)),

        ProjectRoadwayChange(project2Id, Some("project another name"), 8L, "test user", DateTime.now,
          RoadwayChangeInfo(AddressChangeType.Transfer,
            RoadwayChangeSection(Some(rw6.roadNumber), Some(rw6.track.value), startRoadPartNumber = Some(rw6.roadPartNumber), endRoadPartNumber = Some(rw6.roadPartNumber), startAddressM = Some(rw6.startAddrMValue), endAddressM = Some(rw6.endAddrMValue), Some(rw6.administrativeClass), Some(rw6.discontinuity), Some(rw6.ely)),
            RoadwayChangeSection(Some(rw3t1.roadNumber), Some(rw3t1.track.value), startRoadPartNumber = Some(rw3t1.roadPartNumber), endRoadPartNumber = Some(rw3t1.roadPartNumber), startAddressM = Some(rw3t1.startAddrMValue), endAddressM = Some(rw3t1.endAddrMValue), Some(rw3t1.administrativeClass), Some(rw3t1.discontinuity), Some(rw3t1.ely)),
            rw3t1.discontinuity, rw3t1.administrativeClass, reversed = false, 5, rw3t1.ely)
          , DateTime.now, Some(0L)),

        ProjectRoadwayChange(project2Id, Some("project another name"), 8L, "test user", DateTime.now,
          RoadwayChangeInfo(AddressChangeType.Transfer,
            RoadwayChangeSection(Some(rw3.roadNumber), Some(rw3.track.value), startRoadPartNumber = Some(rw3.roadPartNumber), endRoadPartNumber = Some(rw3.roadPartNumber), startAddressM = Some(rw3.startAddrMValue), endAddressM = Some(rw3.endAddrMValue), Some(rw3.administrativeClass), Some(rw3.discontinuity), Some(rw3.ely)),
            RoadwayChangeSection(Some(rw3t2.roadNumber), Some(rw3t2.track.value), startRoadPartNumber = Some(rw3t2.roadPartNumber), endRoadPartNumber = Some(rw3t2.roadPartNumber), startAddressM = Some(rw3t2.startAddrMValue), endAddressM = Some(rw3t2.endAddrMValue), Some(rw3t2.administrativeClass), Some(rw3t2.discontinuity), Some(rw3t2.ely)),
            rw3t2.discontinuity, rw3t2.administrativeClass, reversed = false, 6, rw3t2.ely)
          , DateTime.now, Some(0L))
      )

      val mappedReservedRoadwayNumbersAfterTrackChange = projectLinkDAO.fetchProjectLinksChange(project2Id)
      roadAddressService.handleRoadwayPointsUpdate(projectTrackChanges, mappedReservedRoadwayNumbersAfterTrackChange)
      nodesAndJunctionsService.handleNodePoints(projectTrackChanges, projectLinksAfterTrackChange, mappedReservedRoadwayNumbersAfterTrackChange)

      when(mockLinearLocationDAO.fetchLinearLocationByBoundingBox(BoundingRectangle(Point(0.0, 10.0), Point(0.0, 10.0)), roadNumberLimits)).thenReturn(ll1t2)
      when(mockLinearLocationDAO.fetchLinearLocationByBoundingBox(BoundingRectangle(Point(10.0, 10.0), Point(10.0, 10.0)), roadNumberLimits)).thenReturn(ll1t2 ++ ll2t2)
      when(mockLinearLocationDAO.fetchLinearLocationByBoundingBox(BoundingRectangle(Point(20.0, 10.0), Point(20.0, 10.0)), roadNumberLimits)).thenReturn(ll2t2 ++ ll3t2)
      when(mockLinearLocationDAO.fetchLinearLocationByBoundingBox(BoundingRectangle(Point(30.0, 10.0), Point(30.0, 10.0)), roadNumberLimits)).thenReturn(ll3t2)

      when(mockLinearLocationDAO.fetchLinearLocationByBoundingBox(BoundingRectangle(Point(0.0, 0.0), Point(0.0, 0.0)), roadNumberLimits)).thenReturn(ll1t1)
      when(mockLinearLocationDAO.fetchLinearLocationByBoundingBox(BoundingRectangle(Point(10.0, 0.0), Point(10.0, 0.0)), roadNumberLimits)).thenReturn(ll1t1 ++ ll2t1)
      when(mockLinearLocationDAO.fetchLinearLocationByBoundingBox(BoundingRectangle(Point(20.0, 0.0), Point(20.0, 0.0)), roadNumberLimits)).thenReturn(ll2t1 ++ ll3t1)
      when(mockLinearLocationDAO.fetchLinearLocationByBoundingBox(BoundingRectangle(Point(30.0, 0.0), Point(30.0, 0.0)), roadNumberLimits)).thenReturn(ll3t1)

      when(mockRoadwayDAO.fetchAllByRoadwayNumbers(ll1t1.map(_.roadwayNumber).toSet, false)).thenReturn(Seq(rw1t1))
      when(mockRoadwayDAO.fetchAllByRoadwayNumbers(ll2t1.map(_.roadwayNumber).toSet, false)).thenReturn(Seq(rw2t1))
      when(mockRoadwayDAO.fetchAllByRoadwayNumbers(ll3t1.map(_.roadwayNumber).toSet, false)).thenReturn(Seq(rw3t1))
      when(mockRoadwayDAO.fetchAllByRoadwayNumbers((ll1t1 ++ ll2t1).map(_.roadwayNumber).toSet, false)).thenReturn(Seq(rw1t1, rw2t1))
      when(mockRoadwayDAO.fetchAllByRoadwayNumbers((ll2t1 ++ ll3t1).map(_.roadwayNumber).toSet, false)).thenReturn(Seq(rw2t1, rw3t1))

      when(mockRoadwayDAO.fetchAllByRoadwayNumbers(ll1t2.map(_.roadwayNumber).toSet, false)).thenReturn(Seq(rw1t2))
      when(mockRoadwayDAO.fetchAllByRoadwayNumbers(ll2t2.map(_.roadwayNumber).toSet, false)).thenReturn(Seq(rw2t2))
      when(mockRoadwayDAO.fetchAllByRoadwayNumbers(ll3t2.map(_.roadwayNumber).toSet, false)).thenReturn(Seq(rw3t2))
      when(mockRoadwayDAO.fetchAllByRoadwayNumbers((ll1t2 ++ ll2t2).map(_.roadwayNumber).toSet, false)).thenReturn(Seq(rw1t2, rw2t2))
      when(mockRoadwayDAO.fetchAllByRoadwayNumbers((ll2t2 ++ ll3t2).map(_.roadwayNumber).toSet, false)).thenReturn(Seq(rw2t2, rw3t2))

      when(mockRoadwayDAO.fetchAllByRoadwayNumbers((ll1t1 ++ ll1t2).map(_.roadwayNumber).toSet, false)).thenReturn(Seq(rw1t1, rw1t2))
      when(mockRoadwayDAO.fetchAllByRoadwayNumbers((ll2t1 ++ ll2t2).map(_.roadwayNumber).toSet, false)).thenReturn(Seq(rw2t1, rw2t2))
      when(mockRoadwayDAO.fetchAllByRoadwayNumbers((ll3t1 ++ ll3t2).map(_.roadwayNumber).toSet, false)).thenReturn(Seq(rw3t1, rw3t2))

      nodesAndJunctionsService.handleJunctionAndJunctionPoints(projectTrackChanges, projectLinksAfterTrackChange, mappedReservedRoadwayNumbersAfterTrackChange)
      nodesAndJunctionsService.expireObsoleteNodesAndJunctions(projectLinksAfterTrackChange, Some(project2.startDate.minusDays(1)))

      val nodePointsAfterTrackChange = projectLinksAfterTrackChange.flatMap(pl => nodePointDAO.fetchTemplatesByRoadwayNumber(pl.roadwayNumber))
      nodePointsAfterTrackChange.size should be(6)
    }
  }

  test("Test addOrUpdateNode When creating new Then new is created successfully") {
    runWithRollback {
      val node = Node(NewIdValue, Sequences.nextNodeNumber, Point(0, 0), Some("Node name"), NodeType.EndOfRoad,
        DateTime.now().withTimeAtStartOfDay(), None, DateTime.now(), None, "user", Some(DateTime.now()), registrationDate = new DateTime())
      nodesAndJunctionsService.addOrUpdateNode(node, false, node.createdBy) should be (node.nodeNumber)
      val fetched = nodeDAO.fetchByNodeNumber(node.nodeNumber).getOrElse(fail("No node found"))
      fetched.startDate should be(node.startDate)
      fetched.nodeType should be(node.nodeType)
      fetched.nodeNumber should be(node.nodeNumber)
      fetched.coordinates should be(node.coordinates)
      fetched.endDate should be(node.endDate)
      fetched.createdBy should be(node.createdBy)
      fetched.name should be(node.name)
      fetched.editor should be(node.editor)
      fetched.publishedTime should be(node.publishedTime)
      val historyRowEndDate = sql"""SELECT END_DATE from NODE
        WHERE NODE_NUMBER = ${node.nodeNumber} and valid_to is null and end_date is not null""".as[Date].firstOption
      historyRowEndDate should be(None)
    }
  }

  test("Test addOrUpdateNode When update existing Then existing is expired and new created") {
    runWithRollback {
      val node = Node(Sequences.nextNodeId, Sequences.nextNodeNumber, Point(0, 0), Some("Node name"), NodeType.EndOfRoad,
        DateTime.now().withTimeAtStartOfDay(), None, DateTime.now(), None, "user", Some(DateTime.now()), registrationDate = new DateTime())
      nodeDAO.create(Seq(node), node.createdBy)
      nodeDAO.fetchById(node.id) should not be None
      nodesAndJunctionsService.addOrUpdateNode(node.copy(coordinates = Point(1, 1)), false, node.createdBy) should be (node.nodeNumber)
      nodeDAO.fetchById(node.id) should be(None)
      val updated = nodeDAO.fetchByNodeNumber(node.nodeNumber).getOrElse(fail("Node not found"))
      updated.id should not be node.id
      updated.createdBy should be(node.createdBy)
      updated.createdTime should not be node.createdTime
      updated.publishedTime should be(None)
      updated.editor should be(None)
      updated.coordinates should be(Point(1, 1))
      val historyRowEndDate = sql"""SELECT END_DATE from NODE
        WHERE NODE_NUMBER = ${node.nodeNumber} and valid_to is null and end_date is not null""".as[Date].firstOption
      historyRowEndDate should be(None)
    }
  }

  test("Test addOrUpdateNode When update existing and change type but not start date Then existing is expired, new created") {
    runWithRollback {
      val node = Node(Sequences.nextNodeId, Sequences.nextNodeNumber, Point(0, 0), Some("Node name"), NodeType.EndOfRoad,
        DateTime.now().withTimeAtStartOfDay(), None, DateTime.now(), None, "user", Some(DateTime.now()), registrationDate = new DateTime())
      nodeDAO.create(Seq(node), node.createdBy)
      nodeDAO.fetchById(node.id) should not be None
      nodesAndJunctionsService.addOrUpdateNode(node.copy(coordinates = Point(1, 1), nodeType = NodeType.Bridge), false, node.createdBy) should be (node.nodeNumber)
      nodeDAO.fetchById(node.id) should be(None)
      val updated = nodeDAO.fetchByNodeNumber(node.nodeNumber).getOrElse(fail("Node not found"))
      updated.id should not be node.id
      updated.createdBy should be(node.createdBy)
      updated.createdTime should not be node.createdTime
      updated.publishedTime should be(None)
      updated.editor should be(None)
      updated.coordinates should be(Point(1, 1))
      updated.nodeType should be(NodeType.Bridge)
      updated.startDate should be(node.startDate)
      val historyRowEndDate = sql"""SELECT END_DATE from NODE
        WHERE NODE_NUMBER = ${node.nodeNumber} and valid_to is null and end_date is not null""".as[Date].firstOption
      historyRowEndDate should be(None)
    }
  }

  test("Test addOrUpdateNode When update existing and change type and start date Then existing is expired, history and new created") {
    runWithRollback {
      val node = Node(Sequences.nextNodeId, Sequences.nextNodeNumber, Point(0, 0), None, NodeType.EndOfRoad,
        DateTime.now().minusDays(1).withTimeAtStartOfDay(), None, DateTime.now(), None, "user", Some(DateTime.now()), registrationDate = new DateTime())
      nodeDAO.create(Seq(node), node.createdBy)
      nodeDAO.fetchById(node.id) should not be None
      nodesAndJunctionsService.addOrUpdateNode(node.copy(startDate = DateTime.now().plusDays(1).withTimeAtStartOfDay(),
        nodeType = NodeType.Bridge), false, node.createdBy) should be (node.nodeNumber)
      nodeDAO.fetchById(node.id) should be(None)
      val updated = nodeDAO.fetchByNodeNumber(node.nodeNumber).getOrElse(fail("Node not found"))
      updated.id should not be node.id
      updated.createdBy should be(node.createdBy)
      updated.createdTime should not be node.createdTime
      updated.publishedTime should be(None)
      updated.editor should be(None)
      updated.nodeType should be(NodeType.Bridge)
      updated.startDate should not be node.startDate
      val historyRowEndDate = sql"""SELECT END_DATE from NODE
        WHERE NODE_NUMBER = ${node.nodeNumber} and valid_to is null and end_date is not null""".as[Date].firstOption
      historyRowEndDate should not be None
    }
  }

  test("Test addOrUpdate When detached all junctions and nodePoints Then existing node is expired and new created new to history") {
    runWithRollback {
      val node = Node(Sequences.nextNodeId, Sequences.nextNodeNumber, Point(0, 0), Some("Node name"), NodeType.EndOfRoad,
        DateTime.now().withTimeAtStartOfDay(), None, DateTime.now(), None, "user", Some(DateTime.now()), registrationDate = new DateTime())
      nodeDAO.create(Seq(node), node.createdBy)
      val junctions = Seq()
      val nodePoints = Seq()
      nodeDAO.fetchById(node.id) should not be None
      nodesAndJunctionsService.addOrUpdate(node.copy(coordinates = Point(1, 1)), junctions, nodePoints, node.createdBy)
      nodeDAO.fetchById(node.id) should be(None)
    }
  }

  test("Test calculateNodePointsForNode When node not found Then not fail") {
    runWithRollback {
      nodesAndJunctionsService.calculateNodePointsForNode(-1, "TestUser")
    }
  }

  test("Test calculateNodePointsForNodes When nodes not found Then not fail") {
    runWithRollback {
      nodesAndJunctionsService.calculateNodePointsForNodes(Seq.empty[Long], "TestUser")
    }
  }

  test("Test calculateNodePointsForNode When node is empty Then do nothing") {
    runWithRollback {
      val nodeNumber = nodeDAO.create(Seq(testNode1)).head
      nodesAndJunctionsService.calculateNodePointsForNode(nodeNumber, "TestUser")
      nodePointDAO.fetchByNodeNumbers(Seq(nodeNumber))
      val newNodes = nodePointDAO.fetchCalculatedNodePointsForNodeNumber(nodeNumber)
      newNodes.size should be(0)
    }
  }

  test("Test calculateNodePointsForNode most simple case Then calculate node point") {
    runWithRollback {
      val nodeNumber = nodeDAO.create(Seq(testNode1)).head
      val roadwayNumber1 = Sequences.nextRoadwayNumber
      roadwayDAO.create(Seq(testRoadway1.copy(roadwayNumber = roadwayNumber1)))
      val roadwayPointId1 = roadwayPointDAO.create(testRoadwayPoint1.copy(roadwayNumber = roadwayNumber1))
      val junctionId = junctionDAO.create(Seq(testJunction1.copy(nodeNumber = Option(nodeNumber)))).head
      junctionPointDAO.create(Seq(testJunctionPoint1.copy(junctionId = junctionId, roadwayPointId = roadwayPointId1)))

      val before = nodePointDAO.fetchByNodeNumbers(Seq(nodeNumber))
      nodesAndJunctionsService.calculateNodePointsForNode(nodeNumber, "TestUser")
      val after = nodePointDAO.fetchByNodeNumbers(Seq(nodeNumber))
      before.map(_.id).toSet should not be (after.map(_.id).toSet)
      val newNodes = nodePointDAO.fetchCalculatedNodePointsForNodeNumber(nodeNumber)
      newNodes.size should be(1)
      newNodes(0).addrM should be(0)
    }
  }

  test("Test calculateNodePointsForNode When all the road parts of node already contain 'road node points' Then do nothing") {
    runWithRollback {
      val nodeNumber = nodeDAO.create(Seq(testNode1)).head
      val roadwayNumber1 = Sequences.nextRoadwayNumber
      val roadwayNumber2 = Sequences.nextRoadwayNumber
      roadwayDAO.create(Seq(testRoadway1.copy(roadwayNumber = roadwayNumber1)))
      roadwayDAO.create(Seq(testRoadway1.copy(roadwayNumber = roadwayNumber2, roadNumber = 991)))
      val roadwayPointId1 = roadwayPointDAO.create(testRoadwayPoint1.copy(roadwayNumber = roadwayNumber1))
      val roadwayPointId2 = roadwayPointDAO.create(testRoadwayPoint1.copy(roadwayNumber = roadwayNumber2))
      val junctionId = junctionDAO.create(Seq(testJunction1.copy(nodeNumber = Option(nodeNumber)))).head
      val junctionId2 = junctionDAO.create(Seq(testJunction1.copy(nodeNumber = Option(nodeNumber)))).head
      junctionPointDAO.create(Seq(testJunctionPoint1.copy(junctionId = junctionId, roadwayPointId = roadwayPointId1)))
      junctionPointDAO.create(Seq(testJunctionPoint1.copy(junctionId = junctionId2, roadwayPointId = roadwayPointId2)))
      nodePointDAO.create(Seq(testNodePoint1.copy(nodeNumber = Some(nodeNumber), roadwayPointId = roadwayPointId1, nodePointType = NodePointType.RoadNodePoint)))
      nodePointDAO.create(Seq(testNodePoint1.copy(nodeNumber = Some(nodeNumber), roadwayPointId = roadwayPointId2, nodePointType = NodePointType.RoadNodePoint)))

      val before = nodePointDAO.fetchByNodeNumbers(Seq(nodeNumber))
      nodesAndJunctionsService.calculateNodePointsForNode(nodeNumber, "TestUser")
      val after = nodePointDAO.fetchByNodeNumbers(Seq(nodeNumber))
      before.map(_.id).toSet should be(after.map(_.id).toSet)
      val newNodes = nodePointDAO.fetchCalculatedNodePointsForNodeNumber(nodeNumber)
      newNodes.size should be(0)
    }
  }

  test("Test calculateNodePointsForNode When one road part doesn't contain 'road node point' and second road contains 'road node point'. Then calculate node point") {
    runWithRollback {
      val nodeNumber = nodeDAO.create(Seq(testNode1)).head
      val roadwayNumber1 = Sequences.nextRoadwayNumber
      val roadwayNumber2 = Sequences.nextRoadwayNumber
      roadwayDAO.create(Seq(testRoadway1.copy(roadwayNumber = roadwayNumber1)))
      roadwayDAO.create(Seq(testRoadway1.copy(roadwayNumber = roadwayNumber2, roadNumber = 991)))
      val roadwayPointId1 = roadwayPointDAO.create(testRoadwayPoint1.copy(roadwayNumber = roadwayNumber1))
      val roadwayPointId2 = roadwayPointDAO.create(testRoadwayPoint1.copy(roadwayNumber = roadwayNumber2))
      val junctionId = junctionDAO.create(Seq(testJunction1.copy(nodeNumber = Option(nodeNumber)))).head
      val junctionId2 = junctionDAO.create(Seq(testJunction1.copy(nodeNumber = Option(nodeNumber)))).head
      junctionPointDAO.create(Seq(testJunctionPoint1.copy(junctionId = junctionId, roadwayPointId = roadwayPointId1)))
      junctionPointDAO.create(Seq(testJunctionPoint1.copy(junctionId = junctionId2, roadwayPointId = roadwayPointId2)))
      nodePointDAO.create(Seq(testNodePoint1.copy(nodeNumber = Some(nodeNumber), roadwayPointId = roadwayPointId2, nodePointType = NodePointType.RoadNodePoint)))

      val before = nodePointDAO.fetchByNodeNumbers(Seq(nodeNumber))
      nodesAndJunctionsService.calculateNodePointsForNode(nodeNumber, "TestUser")
      val after = nodePointDAO.fetchByNodeNumbers(Seq(nodeNumber))
      before.map(_.id).toSet should not be (after.map(_.id).toSet)
      val newNodes = nodePointDAO.fetchCalculatedNodePointsForNodeNumber(nodeNumber)
      newNodes.size should be(1)
      newNodes(0).addrM should be(0)
    }
  }

  test("Test calculateNodePointsForNode When two track road part doesn't contain 'road node point'. Junction in Left Track. Then calculate node point") {
    runWithRollback {
      val nodeNumber = nodeDAO.create(Seq(testNode1)).head
      val roadwayNumber1 = Sequences.nextRoadwayNumber
      val roadwayNumber2 = Sequences.nextRoadwayNumber
      roadwayDAO.create(Seq(testRoadway1.copy(roadwayNumber = roadwayNumber1, track = Track.LeftSide)))
      roadwayDAO.create(Seq(testRoadway1.copy(roadwayNumber = roadwayNumber2, track = Track.RightSide)))
      val roadwayPointId1 = roadwayPointDAO.create(testRoadwayPoint1.copy(roadwayNumber = roadwayNumber1, addrMValue = 10))
      val roadwayPointId2 = roadwayPointDAO.create(testRoadwayPoint2.copy(roadwayNumber = roadwayNumber2, addrMValue = 20))
      val junctionId1 = junctionDAO.create(Seq(testJunction1.copy(nodeNumber = Option(nodeNumber)))).head
      junctionPointDAO.create(Seq(testJunctionPoint1.copy(junctionId = junctionId1, roadwayPointId = roadwayPointId1)))

      val before = nodePointDAO.fetchByNodeNumbers(Seq(nodeNumber))
      nodesAndJunctionsService.calculateNodePointsForNode(nodeNumber, "TestUser")
      val after = nodePointDAO.fetchByNodeNumbers(Seq(nodeNumber))
      before.map(_.id).toSet should not be (after.map(_.id).toSet)
      val newNodePoints = nodePointDAO.fetchCalculatedNodePointsForNodeNumber(nodeNumber)
      newNodePoints.size should be(2)
      newNodePoints(0).addrM should be(10)
      newNodePoints(1).addrM should be(10)
    }
  }

  test("Test calculateNodePointsForNode When road has both two track and one track part Then calculate node point based on the actual address") {
    runWithRollback {
      val nodeNumber = nodeDAO.create(Seq(testNode1)).head
      val roadwayNumber1 = Sequences.nextRoadwayNumber
      val roadwayNumber2 = Sequences.nextRoadwayNumber
      val roadwayNumber3 = Sequences.nextRoadwayNumber
      roadwayDAO.create(Seq(testRoadway1.copy(roadwayNumber = roadwayNumber1, track = Track.LeftSide, startAddrMValue = 0, endAddrMValue = 50)))
      roadwayDAO.create(Seq(testRoadway1.copy(roadwayNumber = roadwayNumber2, track = Track.RightSide, startAddrMValue = 0, endAddrMValue = 50)))
      roadwayDAO.create(Seq(testRoadway1.copy(roadwayNumber = roadwayNumber3, track = Track.Combined, startAddrMValue = 50, endAddrMValue = 100)))
      val roadwayPointId1 = roadwayPointDAO.create(testRoadwayPoint1.copy(roadwayNumber = roadwayNumber1, addrMValue = 10))
      val roadwayPointId2 = roadwayPointDAO.create(testRoadwayPoint2.copy(roadwayNumber = roadwayNumber2, addrMValue = 20))
      val roadwayPointId3 = roadwayPointDAO.create(testRoadwayPoint2.copy(roadwayNumber = roadwayNumber3, addrMValue = 60))
      val junctionId1 = junctionDAO.create(Seq(testJunction1.copy(nodeNumber = Option(nodeNumber)))).head
      val junctionId2 = junctionDAO.create(Seq(testJunction1.copy(nodeNumber = Option(nodeNumber)))).head
      val junctionId3 = junctionDAO.create(Seq(testJunction1.copy(nodeNumber = Option(nodeNumber)))).head
      junctionPointDAO.create(Seq(testJunctionPoint1.copy(junctionId = junctionId1, roadwayPointId = roadwayPointId1)))
      junctionPointDAO.create(Seq(testJunctionPoint1.copy(junctionId = junctionId2, roadwayPointId = roadwayPointId2)))
      junctionPointDAO.create(Seq(testJunctionPoint1.copy(junctionId = junctionId3, roadwayPointId = roadwayPointId3)))

      val before = nodePointDAO.fetchByNodeNumbers(Seq(nodeNumber))
      nodesAndJunctionsService.calculateNodePointsForNode(nodeNumber, "TestUser")

      val after = nodePointDAO.fetchByNodeNumbers(Seq(nodeNumber))

      before.map(_.id).toSet should not be (after.map(_.id).toSet)
      after.size should be(2)
      after(0).addrM should be (30)
      after(0).track should be (Track.RightSide)
      after(1).addrM should be (30)
      after(1).track should be (Track.RightSide)
    }
  }

  test("Test calculateNodePointsForNode When average calculates on a roadway without junction Then the roadway is selected correctly") {
    runWithRollback {
      val nodeNumber = nodeDAO.create(Seq(testNode1)).head
      val roadwayNumber1 = Sequences.nextRoadwayNumber
      val roadwayNumber2 = Sequences.nextRoadwayNumber
      val roadwayNumber3 = Sequences.nextRoadwayNumber
      val roadwayNumber4 = Sequences.nextRoadwayNumber
      val roadwayNumber5 = Sequences.nextRoadwayNumber
      roadwayDAO.create(Seq(testRoadway1.copy(roadwayNumber = roadwayNumber1, track = Track.LeftSide, startAddrMValue = 0, endAddrMValue = 50)))
      roadwayDAO.create(Seq(testRoadway1.copy(roadwayNumber = roadwayNumber2, track = Track.RightSide, startAddrMValue = 0, endAddrMValue = 50)))
      roadwayDAO.create(Seq(testRoadway1.copy(roadwayNumber = roadwayNumber3, track = Track.Combined, startAddrMValue = 50, endAddrMValue = 100)))
      roadwayDAO.create(Seq(testRoadway1.copy(roadwayNumber = roadwayNumber4, track = Track.LeftSide, startAddrMValue = 100, endAddrMValue = 150)))
      roadwayDAO.create(Seq(testRoadway1.copy(roadwayNumber = roadwayNumber5, track = Track.RightSide, startAddrMValue = 100, endAddrMValue = 150)))
      val roadwayPointId1 = roadwayPointDAO.create(testRoadwayPoint1.copy(roadwayNumber = roadwayNumber1, addrMValue = 10))
      val roadwayPointId2 = roadwayPointDAO.create(testRoadwayPoint2.copy(roadwayNumber = roadwayNumber4, addrMValue = 110))
      val junctionId1 = junctionDAO.create(Seq(testJunction1.copy(nodeNumber = Option(nodeNumber)))).head
      val junctionId2 = junctionDAO.create(Seq(testJunction1.copy(nodeNumber = Option(nodeNumber)))).head
      junctionPointDAO.create(Seq(testJunctionPoint1.copy(junctionId = junctionId1, roadwayPointId = roadwayPointId1)))
      junctionPointDAO.create(Seq(testJunctionPoint1.copy(junctionId = junctionId2, roadwayPointId = roadwayPointId2)))

      val before = nodePointDAO.fetchByNodeNumbers(Seq(nodeNumber))
      nodesAndJunctionsService.calculateNodePointsForNode(nodeNumber, "TestUser")

      val after = nodePointDAO.fetchByNodeNumbers(Seq(nodeNumber))

      before.map(_.id).toSet should not be (after.map(_.id).toSet)
      after.size should be(2)
      after(0).addrM should be (60)
      after(0).track should be (Track.Combined)
      after(0).roadwayNumber should be (roadwayNumber3)
      after(1).addrM should be (60)
      after(1).track should be (Track.Combined)
      after(1).roadwayNumber should be (roadwayNumber3)
    }
  }

  test("Test calculateNodePointsForNode When two track road part doesn't contain 'road node point'. Junction in Right Track. Then calculate node point") {
    runWithRollback {
      val nodeNumber = nodeDAO.create(Seq(testNode1)).head
      val roadwayNumber1 = Sequences.nextRoadwayNumber
      val roadwayNumber2 = Sequences.nextRoadwayNumber
      roadwayDAO.create(Seq(testRoadway1.copy(roadwayNumber = roadwayNumber1, track = Track.LeftSide)))
      roadwayDAO.create(Seq(testRoadway1.copy(roadwayNumber = roadwayNumber2, track = Track.RightSide)))
      val roadwayPointId1 = roadwayPointDAO.create(testRoadwayPoint1.copy(roadwayNumber = roadwayNumber1, addrMValue = 10))
      val roadwayPointId2 = roadwayPointDAO.create(testRoadwayPoint2.copy(roadwayNumber = roadwayNumber2, addrMValue = 20))
      val junctionId2 = junctionDAO.create(Seq(testJunction1.copy(nodeNumber = Option(nodeNumber)))).head
      junctionPointDAO.create(Seq(testJunctionPoint1.copy(junctionId = junctionId2, roadwayPointId = roadwayPointId2)))

      val before = nodePointDAO.fetchByNodeNumbers(Seq(nodeNumber))
      nodesAndJunctionsService.calculateNodePointsForNode(nodeNumber, "TestUser")
      val after = nodePointDAO.fetchByNodeNumbers(Seq(nodeNumber))
      before.map(_.id).toSet should not be (after.map(_.id).toSet)
      val newNodePoints = nodePointDAO.fetchCalculatedNodePointsForNodeNumber(nodeNumber)
      newNodePoints.size should be(2)
      newNodePoints(0).addrM should be(20)
      newNodePoints(1).addrM should be(20)
    }
  }

  test("Test calculateNodePointsForNode When two track road part has junction points on both tracks and no 'road node points' Then calculate node point") {
    runWithRollback {
      val nodeNumber = nodeDAO.create(Seq(testNode1)).head
      val roadwayNumber1 = Sequences.nextRoadwayNumber
      val roadwayNumber2 = Sequences.nextRoadwayNumber
      roadwayDAO.create(Seq(testRoadway1.copy(roadwayNumber = roadwayNumber1, track = Track.LeftSide)))
      roadwayDAO.create(Seq(testRoadway1.copy(roadwayNumber = roadwayNumber2, track = Track.RightSide)))
      val roadwayPointId1 = roadwayPointDAO.create(testRoadwayPoint1.copy(roadwayNumber = roadwayNumber1, addrMValue = 10))
      val roadwayPointId2 = roadwayPointDAO.create(testRoadwayPoint2.copy(roadwayNumber = roadwayNumber2, addrMValue = 20))
      val junctionId1 = junctionDAO.create(Seq(testJunction1.copy(nodeNumber = Option(nodeNumber)))).head
      junctionPointDAO.create(Seq(testJunctionPoint1.copy(junctionId = junctionId1, roadwayPointId = roadwayPointId1)))
      val junctionId2 = junctionDAO.create(Seq(testJunction1.copy(nodeNumber = Option(nodeNumber)))).head
      junctionPointDAO.create(Seq(testJunctionPoint1.copy(junctionId = junctionId2, roadwayPointId = roadwayPointId2)))

      val before = nodePointDAO.fetchByNodeNumbers(Seq(nodeNumber))
      nodesAndJunctionsService.calculateNodePointsForNode(nodeNumber, "TestUser")
      val after = nodePointDAO.fetchByNodeNumbers(Seq(nodeNumber))
      before.map(_.id).toSet should not be (after.map(_.id).toSet)
      val newNodePoints = nodePointDAO.fetchCalculatedNodePointsForNodeNumber(nodeNumber)
      newNodePoints.size should be(2)
      newNodePoints(0).addrM should be(15)
      newNodePoints(1).addrM should be(15)
    }
  }

  test("Test calculateNodePointsForNode When two track road part has junction points on both tracks and crossing road. Powerpoint slide 4 Then calculate node point") {
    runWithRollback {
      val nodeNumber = nodeDAO.create(Seq(testNode1)).head
      val roadwayNumber1 = Sequences.nextRoadwayNumber
      val roadwayNumber2 = Sequences.nextRoadwayNumber
      val roadwayNumber3 = Sequences.nextRoadwayNumber
      roadwayDAO.create(Seq(testRoadway1.copy(roadwayNumber = roadwayNumber1, track = Track.LeftSide)))
      roadwayDAO.create(Seq(testRoadway1.copy(roadwayNumber = roadwayNumber2, track = Track.RightSide)))
      roadwayDAO.create(Seq(testRoadway1.copy(roadwayNumber = roadwayNumber3, roadNumber = 991, track = Track.Combined)))
      val roadwayPointId1 = roadwayPointDAO.create(testRoadwayPoint1.copy(roadwayNumber = roadwayNumber1, addrMValue = 10))
      val roadwayPointId2 = roadwayPointDAO.create(testRoadwayPoint2.copy(roadwayNumber = roadwayNumber2, addrMValue = 20))
      val roadwayPointId3 = roadwayPointDAO.create(testRoadwayPoint2.copy(roadwayNumber = roadwayNumber1, addrMValue = 20))
      val roadwayPointId4 = roadwayPointDAO.create(testRoadwayPoint2.copy(roadwayNumber = roadwayNumber3, addrMValue = 20))
      val roadwayPointId5 = roadwayPointDAO.create(testRoadwayPoint2.copy(roadwayNumber = roadwayNumber3, addrMValue = 30))
      val roadwayPointId6 = roadwayPointDAO.create(testRoadwayPoint2.copy(roadwayNumber = roadwayNumber3, addrMValue = 50))
      val junctionId1 = junctionDAO.create(Seq(testJunction1.copy(nodeNumber = Option(nodeNumber)))).head
      junctionPointDAO.create(Seq(testJunctionPoint1.copy(junctionId = junctionId1, roadwayPointId = roadwayPointId1)))
      val junctionId2 = junctionDAO.create(Seq(testJunction1.copy(nodeNumber = Option(nodeNumber)))).head
      junctionPointDAO.create(Seq(testJunctionPoint1.copy(junctionId = junctionId2, roadwayPointId = roadwayPointId2)))
      val junctionId3 = junctionDAO.create(Seq(testJunction1.copy(nodeNumber = Option(nodeNumber)))).head
      junctionPointDAO.create(Seq(testJunctionPoint1.copy(junctionId = junctionId3, roadwayPointId = roadwayPointId3)))
      val junctionId4 = junctionDAO.create(Seq(testJunction1.copy(nodeNumber = Option(nodeNumber)))).head
      junctionPointDAO.create(Seq(testJunctionPoint1.copy(junctionId = junctionId4, roadwayPointId = roadwayPointId4)))
      junctionPointDAO.create(Seq(testJunctionPoint1.copy(junctionId = junctionId4, roadwayPointId = roadwayPointId5)))
      junctionPointDAO.create(Seq(testJunctionPoint1.copy(junctionId = junctionId4, roadwayPointId = roadwayPointId6)))

      val before = nodePointDAO.fetchByNodeNumbers(Seq(nodeNumber))
      nodesAndJunctionsService.calculateNodePointsForNode(nodeNumber, "TestUser")
      val after = nodePointDAO.fetchByNodeNumbers(Seq(nodeNumber))
      before.map(_.id).toSet should not be (after.map(_.id).toSet)
      val newNodePoints = nodePointDAO.fetchCalculatedNodePointsForNodeNumber(nodeNumber)
      newNodePoints.size should be(4)
      newNodePoints(0).addrM should be(16) // (10 + 20 + 20) / 3 from roadwayNumber 1 and roadwayNumber 2 and from roadNumber 990
      newNodePoints(1).addrM should be(16) // (10 + 20 + 20) / 3 from roadwayNumber 1 and roadwayNumber 2 and from roadNumber 990
      newNodePoints(2).addrM should be(33) // (20 + 30 + 50) / 3 from roadwayNumber 3 and from roadNumber 991
      newNodePoints(3).addrM should be(33) // (20 + 30 + 50) / 3 from roadwayNumber 3 and from roadNumber 991
    }
  }

  test("Test calculateNodePointsForNode When two track road part has junction points on both tracks. Powerpoint slide 4 and two sequential roadways 'road node points' Then calculate node point") {
    runWithRollback {
      val nodeNumber = nodeDAO.create(Seq(testNode1)).head
      val roadwayNumber1 = Sequences.nextRoadwayNumber
      val roadwayNumber2 = Sequences.nextRoadwayNumber
      val roadwayNumber3 = Sequences.nextRoadwayNumber
      val roadwayNumber4 = Sequences.nextRoadwayNumber
      roadwayDAO.create(Seq(testRoadway1.copy(roadwayNumber = roadwayNumber1, track = Track.LeftSide)))
      roadwayDAO.create(Seq(testRoadway1.copy(roadwayNumber = roadwayNumber2, track = Track.RightSide)))
      roadwayDAO.create(Seq(testRoadway1.copy(roadwayNumber = roadwayNumber3, roadNumber = 991, track = Track.Combined)))
      roadwayDAO.create(Seq(testRoadway1.copy(roadwayNumber = roadwayNumber4, roadNumber = 991, track = Track.Combined, startAddrMValue = 100, endAddrMValue = 200)))
      val roadwayPointId1 = roadwayPointDAO.create(testRoadwayPoint1.copy(roadwayNumber = roadwayNumber1, addrMValue = 10))
      val roadwayPointId2 = roadwayPointDAO.create(testRoadwayPoint2.copy(roadwayNumber = roadwayNumber2, addrMValue = 20))
      val roadwayPointId3 = roadwayPointDAO.create(testRoadwayPoint2.copy(roadwayNumber = roadwayNumber1, addrMValue = 20))
      val roadwayPointId4 = roadwayPointDAO.create(testRoadwayPoint2.copy(roadwayNumber = roadwayNumber3, addrMValue = 20))
      val roadwayPointId5 = roadwayPointDAO.create(testRoadwayPoint2.copy(roadwayNumber = roadwayNumber4, addrMValue = 130))
      val roadwayPointId6 = roadwayPointDAO.create(testRoadwayPoint2.copy(roadwayNumber = roadwayNumber4, addrMValue = 150))
      val junctionId1 = junctionDAO.create(Seq(testJunction1.copy(nodeNumber = Option(nodeNumber)))).head
      junctionPointDAO.create(Seq(testJunctionPoint1.copy(junctionId = junctionId1, roadwayPointId = roadwayPointId1)))
      val junctionId2 = junctionDAO.create(Seq(testJunction1.copy(nodeNumber = Option(nodeNumber)))).head
      junctionPointDAO.create(Seq(testJunctionPoint1.copy(junctionId = junctionId2, roadwayPointId = roadwayPointId2)))
      val junctionId3 = junctionDAO.create(Seq(testJunction1.copy(nodeNumber = Option(nodeNumber)))).head
      junctionPointDAO.create(Seq(testJunctionPoint1.copy(junctionId = junctionId3, roadwayPointId = roadwayPointId3)))
      val junctionId4 = junctionDAO.create(Seq(testJunction1.copy(nodeNumber = Option(nodeNumber)))).head
      junctionPointDAO.create(Seq(testJunctionPoint1.copy(junctionId = junctionId4, roadwayPointId = roadwayPointId4)))
      junctionPointDAO.create(Seq(testJunctionPoint1.copy(junctionId = junctionId4, roadwayPointId = roadwayPointId5)))
      junctionPointDAO.create(Seq(testJunctionPoint1.copy(junctionId = junctionId4, roadwayPointId = roadwayPointId6)))

      val before = nodePointDAO.fetchByNodeNumbers(Seq(nodeNumber))
      nodesAndJunctionsService.calculateNodePointsForNode(nodeNumber, "TestUser")
      val after = nodePointDAO.fetchByNodeNumbers(Seq(nodeNumber))
      before.map(_.id).toSet should not be (after.map(_.id).toSet)
      val newNodePoints = nodePointDAO.fetchCalculatedNodePointsForNodeNumber(nodeNumber)
      newNodePoints.size should be(4)
      newNodePoints(0).addrM should be(16) // (10 + 20 + 20) / 3 from roadwayNumber 1 and roadwayNumber 2 and from roadNumber 990
      newNodePoints(1).addrM should be(16) // (10 + 20 + 20) / 3 from roadwayNumber 1 and roadwayNumber 2 and from roadNumber 990
      newNodePoints(2).addrM should be(100) // (20 + 130 + 150) / 3 from roadwayNumber 3 and from roadNumber 991
      newNodePoints(3).addrM should be(100) // (20 + 130 + 150) / 3 from roadwayNumber 4 and from roadNumber 991
    }
  }

  test("Test calculateNodePointsForNode When two track road part has junction points on both tracks. Powerpoint slide 6 Then calculate node point") {
    runWithRollback {
      val nodeNumber = nodeDAO.create(Seq(testNode1)).head
      val roadwayNumber1 = Sequences.nextRoadwayNumber
      val roadwayNumber2 = Sequences.nextRoadwayNumber
      val roadwayNumber3 = Sequences.nextRoadwayNumber
      val roadwayNumber4 = Sequences.nextRoadwayNumber
      roadwayDAO.create(Seq(testRoadway1.copy(roadwayNumber = roadwayNumber1, track = Track.LeftSide)))
      roadwayDAO.create(Seq(testRoadway1.copy(roadwayNumber = roadwayNumber2, track = Track.RightSide)))
      roadwayDAO.create(Seq(testRoadway1.copy(roadwayNumber = roadwayNumber3, roadNumber = 991, track = Track.Combined)))
      roadwayDAO.create(Seq(testRoadway1.copy(roadwayNumber = roadwayNumber4, roadNumber = 991, roadPartNumber = 2, track = Track.Combined, startAddrMValue = 100, endAddrMValue = 200)))
      val roadwayPointId1 = roadwayPointDAO.create(testRoadwayPoint1.copy(roadwayNumber = roadwayNumber1, addrMValue = 10))
      val roadwayPointId2 = roadwayPointDAO.create(testRoadwayPoint2.copy(roadwayNumber = roadwayNumber2, addrMValue = 20))
      val roadwayPointId3 = roadwayPointDAO.create(testRoadwayPoint2.copy(roadwayNumber = roadwayNumber1, addrMValue = 20))
      val roadwayPointId4 = roadwayPointDAO.create(testRoadwayPoint2.copy(roadwayNumber = roadwayNumber3, addrMValue = 20))
      val roadwayPointId5 = roadwayPointDAO.create(testRoadwayPoint2.copy(roadwayNumber = roadwayNumber4, addrMValue = 130))
      val roadwayPointId6 = roadwayPointDAO.create(testRoadwayPoint2.copy(roadwayNumber = roadwayNumber4, addrMValue = 150))
      val junctionId1 = junctionDAO.create(Seq(testJunction1.copy(nodeNumber = Option(nodeNumber)))).head
      junctionPointDAO.create(Seq(testJunctionPoint1.copy(junctionId = junctionId1, roadwayPointId = roadwayPointId1)))
      val junctionId2 = junctionDAO.create(Seq(testJunction1.copy(nodeNumber = Option(nodeNumber)))).head
      junctionPointDAO.create(Seq(testJunctionPoint1.copy(junctionId = junctionId2, roadwayPointId = roadwayPointId2)))
      val junctionId3 = junctionDAO.create(Seq(testJunction1.copy(nodeNumber = Option(nodeNumber)))).head
      junctionPointDAO.create(Seq(testJunctionPoint1.copy(junctionId = junctionId3, roadwayPointId = roadwayPointId3)))
      val junctionId4 = junctionDAO.create(Seq(testJunction1.copy(nodeNumber = Option(nodeNumber)))).head
      junctionPointDAO.create(Seq(testJunctionPoint1.copy(junctionId = junctionId4, roadwayPointId = roadwayPointId4)))
      junctionPointDAO.create(Seq(testJunctionPoint1.copy(junctionId = junctionId4, roadwayPointId = roadwayPointId5)))
      junctionPointDAO.create(Seq(testJunctionPoint1.copy(junctionId = junctionId4, roadwayPointId = roadwayPointId6)))

      val before = nodePointDAO.fetchByNodeNumbers(Seq(nodeNumber))
      nodesAndJunctionsService.calculateNodePointsForNode(nodeNumber, "TestUser")
      val after = nodePointDAO.fetchByNodeNumbers(Seq(nodeNumber))
      before.map(_.id).toSet should not be (after.map(_.id).toSet)
      val newNodePoints = nodePointDAO.fetchCalculatedNodePointsForNodeNumber(nodeNumber)
      newNodePoints.size should be(6)
      newNodePoints(0).addrM should be(16) // (10 + 20 + 20) / 3 from roadwayNumber 1 and roadwayNumber 2 and from roadNumber 990
      newNodePoints(1).addrM should be(16) // (10 + 20 + 20) / 3 from roadwayNumber 1 and roadwayNumber 2 and from roadNumber 990
      newNodePoints(2).addrM should be(20) // (20 ) / 1 from roadwayNumber 3 and from roadNumber 991 and from roadPart 1
      newNodePoints(3).addrM should be(20) // (20) / 1 from roadwayNumber 3 and from roadNumber 991 and from roadPart 1
      newNodePoints(4).addrM should be(140) // (130 + 150) / 2 from roadwayNumber 4 and from roadNumber 991 and from roadPart 1
      newNodePoints(5).addrM should be(140) // (130 + 150) / 2 from roadwayNumber 4 and from roadNumber 991 and from roadPart 1
    }
  }

  test("Test calculateNodePointsForNode When two track road part has junction points on both tracks. Powerpoint slide 6 and roadwaypoint at end of roadway Then calculate node point. Include expired data") {
    runWithRollback {
      val nodeNumber = nodeDAO.create(Seq(testNode1)).head
      val roadwayNumber3 = Sequences.nextRoadwayNumber
      val roadwayNumber5 = Sequences.nextRoadwayNumber
      roadwayDAO.create(Seq(testRoadway1.copy(roadwayNumber = roadwayNumber3, roadNumber = 991, track = Track.Combined)))
      val roadwayNumber4 = roadwayDAO.create(Seq(testRoadway1.copy(roadwayNumber = roadwayNumber5, roadNumber = 991, track = Track.Combined, startAddrMValue = 100, endAddrMValue = 200)))
      roadwayDAO.expireById(roadwayNumber4.toSet)
      roadwayDAO.create(Seq(testRoadway1.copy(roadwayNumber = roadwayNumber5, roadNumber = 991, track = Track.Combined, startAddrMValue = 100, endAddrMValue = 200)))
      val roadwayPointId4 = roadwayPointDAO.create(testRoadwayPoint2.copy(roadwayNumber = roadwayNumber3, addrMValue = 20))
      val roadwayPointId5 = roadwayPointDAO.create(testRoadwayPoint2.copy(roadwayNumber = roadwayNumber5, addrMValue = 180))
      val junctionId4 = junctionDAO.create(Seq(testJunction1.copy(nodeNumber = Option(nodeNumber)))).head
      val junctionId5 = junctionDAO.create(Seq(testJunction1.copy(nodeNumber = Option(nodeNumber)))).head
      val junctionId6 = junctionDAO.create(Seq(testJunction1.copy(nodeNumber = Option(nodeNumber), validTo = Option(DateTime.now())))).head
      junctionDAO.expireById(Seq(junctionId6))

      junctionPointDAO.create(Seq(testJunctionPoint1.copy(junctionId = junctionId4, roadwayPointId = roadwayPointId4)))
      junctionPointDAO.create(Seq(testJunctionPoint1.copy(junctionId = junctionId5, roadwayPointId = roadwayPointId5)))
      val junctionPointDAO3 = junctionPointDAO.create(Seq(testJunctionPoint1.copy(junctionId = junctionId4, roadwayPointId = roadwayPointId4)))
      junctionPointDAO.expireById(junctionPointDAO3)

      val before = nodePointDAO.fetchByNodeNumbers(Seq(nodeNumber))
      nodesAndJunctionsService.calculateNodePointsForNode(nodeNumber, "TestUser")
      val after = nodePointDAO.fetchByNodeNumbers(Seq(nodeNumber))
      before.map(_.id).toSet should not be (after.map(_.id).toSet)
      val newNodePoints = nodePointDAO.fetchCalculatedNodePointsForNodeNumber(nodeNumber)
      newNodePoints.size should be(2)
      newNodePoints(0).addrM should be(100) // (20 + 180) / 2
      newNodePoints(1).addrM should be(100) // (20 + 180) / 2
      newNodePoints(0).roadwayPointId should not be (newNodePoints(1).roadwayPointId)
    }
  }

}<|MERGE_RESOLUTION|>--- conflicted
+++ resolved
@@ -720,23 +720,13 @@
       val rightGeom3 = Seq(Point(5.0, 50.0), Point(5.0, 40.0))
       val rightGeom4 = Seq(Point(5.0, 40.0), Point(5.0, 35.0))
 
-<<<<<<< HEAD
-      val leftLink1 = dummyProjectLink(road, part, Track.LeftSide, Discontinuity.Continuous, 0, 5, 0, 5, Some(DateTime.now()), None, 12345, 0, 5, SideCode.TowardsDigitizing, LinkStatus.Transfer, projectId, RoadType.PublicRoad, leftGeom1, rwNumber).copy(id = plId, projectId = projectId, roadwayId = rwId, linearLocationId = llId)
-      val leftLink2 = dummyProjectLink(road, part, Track.LeftSide, Discontinuity.Continuous, 5, 10, 5, 10, Some(DateTime.now()), None, 12346, 0, 5, SideCode.TowardsDigitizing, LinkStatus.Transfer, projectId, RoadType.PublicRoad, leftGeom2, rwNumber).copy(id = plId + 1, projectId = projectId, roadwayId = rwId, linearLocationId = llId + 1)
-      val leftLink3 = dummyProjectLink(road, part, Track.LeftSide, Discontinuity.EndOfRoad, 10, 20, 10, 20, Some(DateTime.now()), None, 12347, 0, 10, SideCode.TowardsDigitizing, LinkStatus.Transfer, projectId, RoadType.PublicRoad, leftGeom3, rwNumber + 1).copy(id = plId + 2, projectId = projectId, roadwayId = rwId + 1, linearLocationId = llId + 2)
-      val rightLink1 = dummyProjectLink(road, part, Track.RightSide, Discontinuity.Continuous, 0, 5, 0, 5, Some(DateTime.now()), None, 12348, 0, 5, SideCode.TowardsDigitizing, LinkStatus.Transfer, projectId, RoadType.PublicRoad, rightGeom1, rwNumber + 2).copy(id = plId + 3, projectId = projectId, roadwayId = rwId + 2, linearLocationId = llId + 3)
-      val rightLink2 = dummyProjectLink(road, part, Track.RightSide, Discontinuity.MinorDiscontinuity, 5, 10, 5, 10, Some(DateTime.now()), None, 12349, 0, 5, SideCode.TowardsDigitizing, LinkStatus.Transfer, projectId, RoadType.PublicRoad, rightGeom2, rwNumber + 2).copy(id = plId + 4, projectId = projectId, roadwayId = rwId + 2, linearLocationId = llId + 4)
-      val rightLink3 = dummyProjectLink(road, part, Track.RightSide, Discontinuity.Continuous, 10, 15, 10, 15, Some(DateTime.now()), None, 12350, 0, 5, SideCode.TowardsDigitizing, LinkStatus.Transfer, projectId, RoadType.PublicRoad, rightGeom3, rwNumber + 3).copy(id = plId + 5, projectId = projectId, roadwayId = rwId + 3, linearLocationId = llId + 5)
-      val rightLink4 = dummyProjectLink(road, part, Track.RightSide, Discontinuity.EndOfRoad, 15, 20, 15, 20, Some(DateTime.now()), None, 12351, 0, 5, SideCode.TowardsDigitizing, LinkStatus.Transfer, projectId, RoadType.PublicRoad, rightGeom4, rwNumber + 3).copy(id = plId + 6, projectId = projectId, roadwayId = rwId + 3, linearLocationId = llId + 6)
-=======
       val leftLink1 = dummyProjectLink(road, part, Track.LeftSide, Discontinuity.Continuous, 0, 5, 0, 5, Some(DateTime.now()), None, 12345, 0, 5, SideCode.TowardsDigitizing, LinkStatus.Transfer, projectId, AdministrativeClass.State, leftGeom1, rwNumber).copy(id = plId, projectId = projectId, roadwayId = rwId, linearLocationId = llId)
-      val leftLink2 = dummyProjectLink(road, part, Track.LeftSide, Discontinuity.ParallelLink, 5, 10, 5, 10, Some(DateTime.now()), None, 12346, 0, 5, SideCode.TowardsDigitizing, LinkStatus.Transfer, projectId, AdministrativeClass.State, leftGeom2, rwNumber).copy(id = plId + 1, projectId = projectId, roadwayId = rwId, linearLocationId = llId + 1)
+      val leftLink2 = dummyProjectLink(road, part, Track.LeftSide, Discontinuity.Continuous, 5, 10, 5, 10, Some(DateTime.now()), None, 12346, 0, 5, SideCode.TowardsDigitizing, LinkStatus.Transfer, projectId, AdministrativeClass.State, leftGeom2, rwNumber).copy(id = plId + 1, projectId = projectId, roadwayId = rwId, linearLocationId = llId + 1)
       val leftLink3 = dummyProjectLink(road, part, Track.LeftSide, Discontinuity.EndOfRoad, 10, 20, 10, 20, Some(DateTime.now()), None, 12347, 0, 10, SideCode.TowardsDigitizing, LinkStatus.Transfer, projectId, AdministrativeClass.State, leftGeom3, rwNumber + 1).copy(id = plId + 2, projectId = projectId, roadwayId = rwId + 1, linearLocationId = llId + 2)
       val rightLink1 = dummyProjectLink(road, part, Track.RightSide, Discontinuity.Continuous, 0, 5, 0, 5, Some(DateTime.now()), None, 12348, 0, 5, SideCode.TowardsDigitizing, LinkStatus.Transfer, projectId, AdministrativeClass.State, rightGeom1, rwNumber + 2).copy(id = plId + 3, projectId = projectId, roadwayId = rwId + 2, linearLocationId = llId + 3)
-      val rightLink2 = dummyProjectLink(road, part, Track.RightSide, Discontinuity.Discontinuous, 5, 10, 5, 10, Some(DateTime.now()), None, 12349, 0, 5, SideCode.TowardsDigitizing, LinkStatus.Transfer, projectId, AdministrativeClass.State, rightGeom2, rwNumber + 2).copy(id = plId + 4, projectId = projectId, roadwayId = rwId + 2, linearLocationId = llId + 4)
+      val rightLink2 = dummyProjectLink(road, part, Track.RightSide, Discontinuity.MinorDiscontinuity, 5, 10, 5, 10, Some(DateTime.now()), None, 12349, 0, 5, SideCode.TowardsDigitizing, LinkStatus.Transfer, projectId, AdministrativeClass.State, rightGeom2, rwNumber + 2).copy(id = plId + 4, projectId = projectId, roadwayId = rwId + 2, linearLocationId = llId + 4)
       val rightLink3 = dummyProjectLink(road, part, Track.RightSide, Discontinuity.Continuous, 10, 15, 10, 15, Some(DateTime.now()), None, 12350, 0, 5, SideCode.TowardsDigitizing, LinkStatus.Transfer, projectId, AdministrativeClass.State, rightGeom3, rwNumber + 3).copy(id = plId + 5, projectId = projectId, roadwayId = rwId + 3, linearLocationId = llId + 5)
       val rightLink4 = dummyProjectLink(road, part, Track.RightSide, Discontinuity.EndOfRoad, 15, 20, 15, 20, Some(DateTime.now()), None, 12351, 0, 5, SideCode.TowardsDigitizing, LinkStatus.Transfer, projectId, AdministrativeClass.State, rightGeom4, rwNumber + 3).copy(id = plId + 6, projectId = projectId, roadwayId = rwId + 3, linearLocationId = llId + 6)
->>>>>>> cb197a09
 
       val project = Project(projectId, ProjectState.Incomplete, "f", "s", DateTime.now(), "", DateTime.now(), DateTime.now(),
         "", Seq(), Seq(), None, None)
@@ -771,28 +761,16 @@
         // left - parallel link
         ProjectRoadwayChange(projectId, Some("project name"), 8L, "test user", DateTime.now,
           RoadwayChangeInfo(AddressChangeType.New,
-<<<<<<< HEAD
-            RoadwayChangeSection(None, None, None, None, None, None, Some(PublicRoad), Some(Discontinuity.Continuous), Some(8L)),
-            RoadwayChangeSection(Some(road), Some(Track.LeftSide.value.toLong), startRoadPartNumber = Some(part), endRoadPartNumber = Some(part), startAddressM = Some(0L), endAddressM = Some(10L), Some(RoadType.PublicRoad), Some(Discontinuity.ParallelLink), Some(8L)),
-            Discontinuity.Continuous, RoadType.PublicRoad, reversed = false, 1, 8)
-=======
             RoadwayChangeSection(None, None, None, None, None, None, Some(AdministrativeClass.State), Some(Discontinuity.Continuous), Some(8L)),
             RoadwayChangeSection(Some(road), Some(Track.LeftSide.value.toLong), startRoadPartNumber = Some(part), endRoadPartNumber = Some(part), startAddressM = Some(0L), endAddressM = Some(10L), Some(AdministrativeClass.State), Some(Discontinuity.ParallelLink), Some(8L)),
-            Discontinuity.ParallelLink, AdministrativeClass.State, reversed = false, 1, 8)
->>>>>>> cb197a09
+            Discontinuity.Continuous, AdministrativeClass.Stated, reversed = false, 1, 8)
           , DateTime.now, Some(0L)),
         // right - discontinuous
         ProjectRoadwayChange(projectId, Some("project name"), 8L, "test user", DateTime.now,
           RoadwayChangeInfo(AddressChangeType.New,
-<<<<<<< HEAD
-            RoadwayChangeSection(None, None, None, None, None, None, Some(PublicRoad), Some(Discontinuity.Continuous), Some(8L)),
-            RoadwayChangeSection(Some(road), Some(Track.RightSide.value.toLong), startRoadPartNumber = Some(part), endRoadPartNumber = Some(part), startAddressM = Some(0L), endAddressM = Some(10L), Some(RoadType.PublicRoad), Some(Discontinuity.Discontinuous), Some(8L)),
-            Discontinuity.MinorDiscontinuity, RoadType.PublicRoad, reversed = false, 2, 8)
-=======
             RoadwayChangeSection(None, None, None, None, None, None, Some(AdministrativeClass.State), Some(Discontinuity.Continuous), Some(8L)),
             RoadwayChangeSection(Some(road), Some(Track.RightSide.value.toLong), startRoadPartNumber = Some(part), endRoadPartNumber = Some(part), startAddressM = Some(0L), endAddressM = Some(10L), Some(AdministrativeClass.State), Some(Discontinuity.Discontinuous), Some(8L)),
-            Discontinuity.Discontinuous, AdministrativeClass.State, reversed = false, 2, 8)
->>>>>>> cb197a09
+            Discontinuity.MinorDiscontinuity, AdministrativeClass.State, reversed = false, 2, 8)
           , DateTime.now, Some(0L)),
         //  left - end of road
         ProjectRoadwayChange(projectId, Some("project name"), 8L, "test user", DateTime.now,
