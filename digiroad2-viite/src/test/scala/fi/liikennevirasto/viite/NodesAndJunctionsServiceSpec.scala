--- conflicted
+++ resolved
@@ -25,30 +25,21 @@
   private val roadPartNumber1 = 1
   val mockLinearLocationDAO = MockitoSugar.mock[LinearLocationDAO]
   val mockRoadwayDAO = MockitoSugar.mock[RoadwayDAO]
-<<<<<<< HEAD
-=======
   val mockRoadwayChangesDAO = MockitoSugar.mock[RoadwayChangesDAO]
->>>>>>> f723a637
   val roadwayDAO = new RoadwayDAO
   val roadwayPointDAO = new RoadwayPointDAO
   val nodeDAO = new NodeDAO
   val nodePointDAO = new NodePointDAO
   val junctionDAO = new JunctionDAO
   val junctionPointDAO = new JunctionPointDAO
-<<<<<<< HEAD
-
-=======
   val linearLocationDAO = new LinearLocationDAO
   val roadwayChangesDAO = new RoadwayChangesDAO
->>>>>>> f723a637
   val nodesAndJunctionsService = new NodesAndJunctionsService(mockRoadwayDAO, roadwayPointDAO, mockLinearLocationDAO, nodeDAO, nodePointDAO, junctionDAO, junctionPointDAO) {
     override def withDynSession[T](f: => T): T = f
 
     override def withDynTransaction[T](f: => T): T = f
   }
 
-<<<<<<< HEAD
-=======
   def runWithRollback(f: => Unit): Unit = {
     Database.forDataSource(OracleDatabase.ds).withDynTransaction {
       f
@@ -58,7 +49,6 @@
 
   def withDynTransaction[T](f: => T): T = OracleDatabase.withDynTransaction(f)
 
->>>>>>> f723a637
   val testRoadway1 = Roadway(NewIdValue, roadwayNumber1, roadNumber1, roadPartNumber1, RoadType.PublicRoad, Track.Combined, Discontinuity.Continuous,
     0, 100, reversed = false, DateTime.parse("2000-01-01"), None, "test", Some("TEST ROAD 1"), 1, TerminationCode.NoTermination)
 
