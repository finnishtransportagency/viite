--- conflicted
+++ resolved
@@ -20,7 +20,6 @@
 class NodesAndJunctionsServiceSpec extends FunSuite with Matchers with BeforeAndAfter {
 
   val mockNodesAndJunctionsService = MockitoSugar.mock[NodesAndJunctionsService]
-<<<<<<< HEAD
   private val roadNumber1 = 990
   private val roadwayNumber1 = 1000000000l
   private val roadPartNumber1 = 1
@@ -35,19 +34,7 @@
   val junctionPointDAO = new JunctionPointDAO
   val linearLocationDAO = new LinearLocationDAO
   val roadwayChangesDAO = new RoadwayChangesDAO
-
   val nodesAndJunctionsService = new NodesAndJunctionsService(mockRoadwayDAO, roadwayPointDAO, mockLinearLocationDAO, nodeDAO, nodePointDAO, junctionDAO, junctionPointDAO) {
-=======
-
-  val nodeDAO = new NodeDAO
-  val junctionDAO = new JunctionDAO
-  val nodePointDAO = new NodePointDAO
-  val junctionPointDAO = new JunctionPointDAO
-  val roadwayDAO = new RoadwayDAO
-  val roadwayPointDAO = new RoadwayPointDAO
-
-  val nodesAndJunctionsService = new NodesAndJunctionsService(nodeDAO, junctionDAO, nodePointDAO, junctionPointDAO) {
->>>>>>> 6dde227d
     override def withDynSession[T](f: => T): T = f
 
     override def withDynTransaction[T](f: => T): T = f
@@ -77,7 +64,7 @@
     DateTime.parse("2019-01-01"), None, None, None)
 
   val testJunctionPoint1 = JunctionPoint(NewIdValue, BeforeAfter.Before, -1, -1,
-    DateTime.parse("2019-01-01"), None, DateTime.parse("2019-01-01"), None, None, None, -1, 10)
+    DateTime.parse("2019-01-01"), None, DateTime.parse("2019-01-01"), None, None, None, -1, 10, 0, 0, Track.Combined)
 
   val testLinearLocation1 = LinearLocation(NewIdValue, 1, 1000l, 0.0, 2.8, SideCode.TowardsDigitizing, 10000000000l,
     (None, None), Seq(Point(99.0, 99.0), Point(101.0, 101.0)), LinkGeomSource.NormalLinkInterface, -1)
