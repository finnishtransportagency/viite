package fi.liikennevirasto.viite

import fi.liikennevirasto.digiroad2.{DigiroadEventBus, Point}
import fi.liikennevirasto.digiroad2.asset.{BoundingRectangle, LinkGeomSource, SideCode}
import fi.liikennevirasto.digiroad2.dao.Sequences
import fi.liikennevirasto.digiroad2.oracle.OracleDatabase
import fi.liikennevirasto.digiroad2.service.RoadLinkService
import fi.liikennevirasto.digiroad2.util.Track
import fi.liikennevirasto.viite.RoadType.PublicRoad
import fi.liikennevirasto.viite.dao.BeforeAfter.Before
import fi.liikennevirasto.viite.dao.{BeforeAfter, _}
import fi.liikennevirasto.viite.process.RoadwayAddressMapper
import org.joda.time.DateTime
import org.mockito.ArgumentMatchers.any
import org.mockito.Mockito.when
import org.scalatest.mockito.MockitoSugar
import org.scalatest.{BeforeAndAfter, FunSuite, Matchers}
import slick.driver.JdbcDriver.backend.Database
import slick.driver.JdbcDriver.backend.Database.dynamicSession
import slick.jdbc.StaticQuery.interpolation

import scala.util.{Left, Right}

class NodesAndJunctionsServiceSpec extends FunSuite with Matchers with BeforeAndAfter {

  val mockNodesAndJunctionsService = MockitoSugar.mock[NodesAndJunctionsService]
  private val roadNumber1 = 990
  private val roadwayNumber1 = 1000000000l
  private val roadPartNumber1 = 1
  val mockLinearLocationDAO = MockitoSugar.mock[LinearLocationDAO]
  val mockRoadwayDAO = MockitoSugar.mock[RoadwayDAO]
  val mockRoadwayChangesDAO = MockitoSugar.mock[RoadwayChangesDAO]
  val mockRoadLinkService: RoadLinkService = MockitoSugar.mock[RoadLinkService]
  val mockRoadwayAddressMapper: RoadwayAddressMapper = MockitoSugar.mock[RoadwayAddressMapper]
  val mockEventBus: DigiroadEventBus = MockitoSugar.mock[DigiroadEventBus]
  val roadwayDAO = new RoadwayDAO
  val roadwayPointDAO = new RoadwayPointDAO
  val nodeDAO = new NodeDAO
  val nodePointDAO = new NodePointDAO
  val junctionDAO = new JunctionDAO
  val junctionPointDAO = new JunctionPointDAO
  val linearLocationDAO = new LinearLocationDAO
  val roadwayChangesDAO = new RoadwayChangesDAO
  val roadAddressService: RoadAddressService = new RoadAddressService(mockRoadLinkService, new RoadwayDAO, new LinearLocationDAO, new RoadNetworkDAO, roadwayPointDAO, nodePointDAO, junctionPointDAO, mockRoadwayAddressMapper, mockEventBus) {
    override def withDynSession[T](f: => T): T = f

    override def withDynTransaction[T](f: => T): T = f
  }

  val nodesAndJunctionsService = new NodesAndJunctionsService(mockRoadwayDAO, roadwayPointDAO, mockLinearLocationDAO, nodeDAO, nodePointDAO, junctionDAO, junctionPointDAO) {
    override def withDynSession[T](f: => T): T = f

    override def withDynTransaction[T](f: => T): T = f
  }
  val projectService: ProjectService = new ProjectService(roadAddressService, mockRoadLinkService, nodesAndJunctionsService, mockEventBus) {
    override def withDynSession[T](f: => T): T = f

    override def withDynTransaction[T](f: => T): T = f
  }

  def runWithRollback(f: => Unit): Unit = {
    Database.forDataSource(OracleDatabase.ds).withDynTransaction {
      f
      dynamicSession.rollback()
    }
  }

  def withDynTransaction[T](f: => T): T = OracleDatabase.withDynTransaction(f)

  val testRoadway1 = Roadway(NewIdValue, roadwayNumber1, roadNumber1, roadPartNumber1, RoadType.PublicRoad, Track.Combined, Discontinuity.Continuous,
    0, 100, reversed = false, DateTime.parse("2000-01-01"), None, "test", Some("TEST ROAD 1"), 1, TerminationCode.NoTermination)

  val testNode1 = Node(NewIdValue, NewIdValue, Point(100, 100), Some("Test node"), NodeType.NormalIntersection,
    DateTime.parse("2019-01-01"), None, DateTime.parse("2019-01-01"), None, Some("Test"), None)

  val testRoadwayPoint1 = RoadwayPoint(NewIdValue, roadwayNumber1, 0, "Test", None, None, None)

  val testNodePoint1 = NodePoint(NewIdValue, BeforeAfter.Before, -1, None,
    DateTime.parse("2019-01-01"), None, DateTime.parse("2019-01-01"), None, Some("Test"), None, 0, 0, 0, 0, Track.Combined, 0)

  val testJunction1 = Junction(NewIdValue, -1, None, DateTime.parse("2019-01-01"), None,
    DateTime.parse("2019-01-01"), None, None, None)

  val testJunctionPoint1 = JunctionPoint(NewIdValue, BeforeAfter.Before, -1, -1,
    DateTime.parse("2019-01-01"), None, DateTime.parse("2019-01-01"), None, None, None, -1, 10, 0, 0, Track.Combined)

  val testLinearLocation1 = LinearLocation(NewIdValue, 1, 1000l, 0.0, 2.8, SideCode.TowardsDigitizing, 10000000000l,
    (None, None), Seq(Point(99.0, 99.0), Point(101.0, 101.0)), LinkGeomSource.NormalLinkInterface, -1)

  def dummyProjectLink(roadNumber: Long, roadPartNumber: Long, trackCode: Track, discontinuityType: Discontinuity, startAddrM: Long, endAddrM: Long, startDate: Option[DateTime], endDate: Option[DateTime] = None, linkId: Long = 0, startMValue: Double = 0,
                       endMValue: Double = 0, sideCode: SideCode = SideCode.Unknown, status: LinkStatus, projectId: Long = 0, roadType: RoadType = RoadType.PublicRoad, geometry: Seq[Point] = Seq(), roadwayNumber: Long) = {
    ProjectLink(0L, roadNumber, roadPartNumber, trackCode, discontinuityType, startAddrM, endAddrM, startAddrM, endAddrM, startDate, endDate,
      Some("user"), linkId, startMValue, endMValue, sideCode, (None, None), geometry, projectId,
      status, roadType, LinkGeomSource.NormalLinkInterface, geometryLength = 0.0, roadwayId = 0, linearLocationId = 0, ely = 8, reversed = false, None, linkGeometryTimeStamp = 0, roadwayNumber)
  }

  test("Test nodesAndJunctionsService.getNodesByRoadAttributes When there are less than 50 nodes in the given road Then should return the list of those nodes") {
    runWithRollback {
      roadwayDAO.create(Seq(testRoadway1))
      val nodeId = Sequences.nextNodeId
      nodeDAO.create(Seq(testNode1.copy(id = nodeId)))
      val roadwayPointId = Sequences.nextRoadwayPointId
      roadwayPointDAO.create(testRoadwayPoint1.copy(id = roadwayPointId))
      nodePointDAO.create(Seq(testNodePoint1.copy(nodeId = Some(nodeId), roadwayPointId = roadwayPointId)))

      val nodesAndRoadAttributes = nodesAndJunctionsService.getNodesByRoadAttributes(roadNumber1, None, None)
      nodesAndRoadAttributes.isRight should be(true)
      nodesAndRoadAttributes match {
        case Right(nodes) => {
          nodes.size should be(1)
          val node = nodes.head
          node._1.name should be(Some("Test node"))
          node._1.coordinates should be(Point(100, 100))
          node._2.roadNumber should be(roadNumber1)
          node._2.roadPartNumber should be(roadPartNumber1)
        }
        case _ => println("should not get here")
      }
    }
  }

  test("Test nodesAndJunctionsService.getNodesByRoadAttributes When there are more than 50 nodes in the given road for a single road part Then should return the list of those nodes") {
    runWithRollback {
      roadwayDAO.create(Seq(testRoadway1))
      for (index <- 0 to MaxAllowedNodes) {
        val nodeId = Sequences.nextNodeId
        nodeDAO.create(Seq(testNode1.copy(id = nodeId)))
        val roadwayPointId = Sequences.nextRoadwayPointId
        roadwayPointDAO.create(testRoadwayPoint1.copy(id = roadwayPointId, addrMValue = index))
        nodePointDAO.create(Seq(testNodePoint1.copy(nodeId = Some(nodeId), roadwayPointId = roadwayPointId)))
      }

      val nodesAndRoadAttributes = nodesAndJunctionsService.getNodesByRoadAttributes(roadNumber1, Some(roadPartNumber1), None)
      nodesAndRoadAttributes.isRight should be(true)
      nodesAndRoadAttributes match {
        case Right(nodes) => nodes.size should be(51)
        case _ => fail()
      }
    }
  }


  test("Test nodesAndJunctionsService.getNodesByRoadAttributes When there are more than 50 nodes Then should return error message") {
    runWithRollback {
      roadwayDAO.create(Seq(testRoadway1))
      for (index <- 0 to MaxAllowedNodes) {
        val nodeId = Sequences.nextNodeId
        nodeDAO.create(Seq(testNode1.copy(id = nodeId)))
        val roadwayPointId = Sequences.nextRoadwayPointId
        roadwayPointDAO.create(testRoadwayPoint1.copy(id = roadwayPointId, addrMValue = index))
        nodePointDAO.create(Seq(testNodePoint1.copy(nodeId = Some(nodeId), roadwayPointId = roadwayPointId)))
      }

      val nodesAndRoadAttributes = nodesAndJunctionsService.getNodesByRoadAttributes(roadNumber1, None, None)
      nodesAndRoadAttributes.isLeft should be(true)
      nodesAndRoadAttributes match {
        case Left(errorMessage) => errorMessage should be(ReturnedTooManyNodesErrorMessage)
        case _ => fail()
      }
    }
  }

  test("Test nodesAndJunctionsService.handleNodePointTemplates When creating projectLinks Then node points template should be handled/created properly and" +
    " When reverse, the node points BeforeAfter should be reversed") {
    runWithRollback {
      /*
      |--L-->|
              |0--C1-->0|0--C2-->0|
      |0--R-->0|
       */

      val leftGeom = Seq(Point(0.0, 10.0), Point(50.0, 5.0))
      val rightGeom = Seq(Point(0.0, 0.0), Point(50.0, 5.0))
      val combGeom1 = Seq(Point(50.0, 5.0), Point(100.0, 5.0))
      val combGeom2 = Seq(Point(100.0, 5.0), Point(150.0, 5.0))

      val roadwayNumber = Sequences.nextRoadwayNumber
      val id = Sequences.nextViitePrimaryKeySeqValue

      val roadways = Seq(Roadway(NewIdValue, roadwayNumber, 999, 999, RoadType.PublicRoad, Track.LeftSide, Discontinuity.Continuous,
        0, 50, reversed = false, DateTime.parse("2000-01-01"), None, "test", Some("TEST ROAD 1"), 1, TerminationCode.NoTermination),
        Roadway(NewIdValue, roadwayNumber+1, 999, 999, RoadType.PublicRoad, Track.RightSide, Discontinuity.Continuous,
          0, 50, reversed = false, DateTime.parse("2000-01-01"), None, "test", Some("TEST ROAD 1"), 1, TerminationCode.NoTermination),
        Roadway(NewIdValue, roadwayNumber+2, 999, 999, RoadType.PublicRoad, Track.Combined, Discontinuity.Continuous,
          50, 100, reversed = false, DateTime.parse("2000-01-01"), None, "test", Some("TEST ROAD 1"), 1, TerminationCode.NoTermination),
        Roadway(NewIdValue, roadwayNumber+3, 999, 999, RoadType.PublicRoad, Track.Combined, Discontinuity.EndOfRoad,
          100, 150, reversed = false, DateTime.parse("2000-01-01"), None, "test", Some("TEST ROAD 1"), 1, TerminationCode.NoTermination)
      )

      val left = dummyProjectLink(999, 999, Track.LeftSide, Discontinuity.Continuous, 0 , 50, Some(DateTime.now()), None, 12345, 0, 50, SideCode.TowardsDigitizing, LinkStatus.Transfer, 0L, RoadType.PublicRoad, leftGeom, roadwayNumber).copy(id = id)
      val right = dummyProjectLink(999, 999, Track.RightSide, Discontinuity.Continuous, 0 , 50, Some(DateTime.now()), None, 12346, 0, 50, SideCode.TowardsDigitizing, LinkStatus.Transfer, 0L, RoadType.PublicRoad, rightGeom,roadwayNumber+1).copy(id = id+1)
      val combined1 = dummyProjectLink(999, 999, Track.Combined, Discontinuity.Continuous, 50 , 100, Some(DateTime.now()), None, 12347, 0, 50, SideCode.TowardsDigitizing, LinkStatus.Transfer, 0L, RoadType.FerryRoad, combGeom1, roadwayNumber+2).copy(id = id+2)
      val combined2 = dummyProjectLink(999, 999, Track.Combined, Discontinuity.EndOfRoad, 100 , 150, Some(DateTime.now()), None, 12348, 0, 50, SideCode.TowardsDigitizing, LinkStatus.Transfer, 0L, RoadType.PublicRoad, combGeom2, roadwayNumber+3).copy(id = id+3)

      val projectChanges = List(
        //left
        ProjectRoadwayChange(0, Some("project name"), 8L, "test user", DateTime.now,
          RoadwayChangeInfo(AddressChangeType.New,
            RoadwayChangeSection(None, None, None, None, None, None, Some(PublicRoad), Some(Discontinuity.Continuous), Some(8L)),
            RoadwayChangeSection(Some(999), Some(Track.LeftSide.value.toLong), startRoadPartNumber = Some(999L), endRoadPartNumber = Some(999L), startAddressM = Some(0L), endAddressM = Some(50L), Some(RoadType.PublicRoad), Some(Discontinuity.Continuous), Some(8L)),
            Discontinuity.Continuous,RoadType.PublicRoad,  reversed = false, 1, 8)
          ,DateTime.now,Some(0L)),
        //right
        ProjectRoadwayChange(0, Some("project name"), 8L, "test user", DateTime.now,
          RoadwayChangeInfo(AddressChangeType.New,
            RoadwayChangeSection(None, None, None, None, None, None, Some(PublicRoad), Some(Discontinuity.Continuous), Some(8L)),
            RoadwayChangeSection(Some(999), Some(Track.RightSide.value.toLong), startRoadPartNumber = Some(999L), endRoadPartNumber = Some(999L), startAddressM = Some(0L), endAddressM = Some(50L), Some(RoadType.PublicRoad), Some(Discontinuity.Continuous), Some(8L)),
            Discontinuity.Continuous,RoadType.PublicRoad,  reversed = false, 2, 8)
          ,DateTime.now,Some(0L)),
        //combined
        ProjectRoadwayChange(0, Some("project name"), 8L, "test user", DateTime.now,
          RoadwayChangeInfo(AddressChangeType.New,
            RoadwayChangeSection(None, None, None, None, None, None, Some(PublicRoad), Some(Discontinuity.Continuous), Some(8L)),
            RoadwayChangeSection(Some(999), Some(Track.Combined.value.toLong), startRoadPartNumber = Some(999L), endRoadPartNumber = Some(999L), startAddressM = Some(50L), endAddressM = Some(100L), Some(RoadType.FerryRoad), Some(Discontinuity.Continuous), Some(8L)),
            Discontinuity.Continuous,RoadType.FerryRoad,  reversed = false, 3, 8)
          ,DateTime.now,Some(0L)),
        ProjectRoadwayChange(0, Some("project name"), 8L, "test user", DateTime.now,
        RoadwayChangeInfo(AddressChangeType.New,
          RoadwayChangeSection(None, None, None, None, None, None, Some(PublicRoad), Some(Discontinuity.Continuous), Some(8L)),
          RoadwayChangeSection(Some(999), Some(Track.Combined.value.toLong), startRoadPartNumber = Some(999L), endRoadPartNumber = Some(999L), startAddressM = Some(50L), endAddressM = Some(150L), Some(RoadType.PublicRoad), Some(Discontinuity.EndOfRoad), Some(8L)),
          Discontinuity.Continuous,RoadType.PublicRoad,  reversed = false, 3, 8)
        ,DateTime.now,Some(0L))
      )

      val pls = Seq(left, right, combined1, combined2)
      nodesAndJunctionsService.handleNodePointTemplates(projectChanges, pls, projectService.mapChangedRoadwayNumbers(pls, pls))

      val roadwayIds = roadwayDAO.create(roadways)

      val fetchedNodesPoints = pls.flatMap(pl => nodePointDAO.fetchNodePointTemplate(pl.roadwayNumber)).sortBy(_.id)
      val node1 = fetchedNodesPoints.find(n => n.roadwayNumber == left.roadwayNumber && n.beforeAfter == BeforeAfter.After)
      node1.isEmpty  should be (true)
      val node2 = fetchedNodesPoints.find(n => n.roadwayNumber == left.roadwayNumber && n.beforeAfter == BeforeAfter.Before)
      node2.isEmpty  should be (true)
      val node3 = fetchedNodesPoints.find(n => n.roadwayNumber == right.roadwayNumber && n.beforeAfter == BeforeAfter.After)
      node3.nonEmpty should be (true)
      val node4 = fetchedNodesPoints.find(n => n.roadwayNumber == right.roadwayNumber && n.beforeAfter == BeforeAfter.Before)
      node4.nonEmpty should be (true)
      val node5 = fetchedNodesPoints.find(n => n.roadwayNumber == combined1.roadwayNumber && n.beforeAfter == BeforeAfter.After)
      node5.nonEmpty should be (true)
      val node6 = fetchedNodesPoints.find(n => n.roadwayNumber == combined2.roadwayNumber && n.beforeAfter == BeforeAfter.Before)
      node6.nonEmpty should be (true)

      //testing reverse
      /*
     |<--L--|
             |0<--C1--0|0<--C2--0|
     |0<--R--0|
      */

      val reversedLeft = left.copy(status = LinkStatus.Transfer, discontinuity = Discontinuity.EndOfRoad, sideCode = SideCode.switch(left.sideCode), reversed = true, startAddrMValue = 100, endAddrMValue = 150)
      val reversedRight = right.copy(status = LinkStatus.Transfer, discontinuity = Discontinuity.EndOfRoad, sideCode = SideCode.switch(left.sideCode), reversed = true, startAddrMValue = 100, endAddrMValue = 150)
      val reversedCombined1 = combined1.copy(status = LinkStatus.Transfer, discontinuity = Discontinuity.Continuous, sideCode = SideCode.switch(left.sideCode), reversed = true, startAddrMValue = 50, endAddrMValue = 100)
      val reversedCombined2 = combined2.copy(status = LinkStatus.Transfer, discontinuity = Discontinuity.Continuous, sideCode = SideCode.switch(left.sideCode), reversed = true, startAddrMValue = 0, endAddrMValue = 50)

      val reversedProjectChanges = List(
        //left
        ProjectRoadwayChange(0, Some("project name"), 8L, "test user", DateTime.now,
          RoadwayChangeInfo(AddressChangeType.Transfer,
            RoadwayChangeSection(Some(999), Some(Track.LeftSide.value.toLong), startRoadPartNumber = Some(999L), endRoadPartNumber = Some(999L), startAddressM = Some(0L), endAddressM = Some(50L), Some(RoadType.PublicRoad), Some(Discontinuity.Continuous), Some(8L)),
            RoadwayChangeSection(Some(999), Some(Track.LeftSide.value.toLong), startRoadPartNumber = Some(999L), endRoadPartNumber = Some(999L), startAddressM = Some(100), endAddressM = Some(150L), Some(RoadType.PublicRoad), Some(Discontinuity.EndOfRoad), Some(8L)),
            Discontinuity.Continuous,RoadType.PublicRoad,  reversed = true, 1, 8)
          ,DateTime.now,Some(0L)),
        //right
        ProjectRoadwayChange(0, Some("project name"), 8L, "test user", DateTime.now,
          RoadwayChangeInfo(AddressChangeType.Transfer,
            RoadwayChangeSection(Some(999), Some(Track.RightSide.value.toLong), startRoadPartNumber = Some(999L), endRoadPartNumber = Some(999L), startAddressM = Some(0L), endAddressM = Some(50L), Some(RoadType.PublicRoad), Some(Discontinuity.Continuous), Some(8L)),
            RoadwayChangeSection(Some(999), Some(Track.RightSide.value.toLong), startRoadPartNumber = Some(999L), endRoadPartNumber = Some(999L), startAddressM = Some(100), endAddressM = Some(150L), Some(RoadType.PublicRoad), Some(Discontinuity.EndOfRoad), Some(8L)),
            Discontinuity.Continuous,RoadType.PublicRoad,  reversed = true, 2, 8)
          ,DateTime.now,Some(0L)),
        ProjectRoadwayChange(0, Some("project name"), 8L, "test user", DateTime.now,
          RoadwayChangeInfo(AddressChangeType.Transfer,
            RoadwayChangeSection(Some(999), Some(Track.Combined.value.toLong), startRoadPartNumber = Some(999L), endRoadPartNumber = Some(999L), startAddressM = Some(50L), endAddressM = Some(100L), Some(RoadType.FerryRoad), Some(Discontinuity.Continuous), Some(8L)),
            RoadwayChangeSection(Some(999), Some(Track.Combined.value.toLong), startRoadPartNumber = Some(999L), endRoadPartNumber = Some(999L), startAddressM = Some(50L), endAddressM = Some(100L), Some(RoadType.FerryRoad), Some(Discontinuity.Continuous), Some(8L)),
            Discontinuity.Continuous,RoadType.PublicRoad,  reversed = true, 2, 8)
          ,DateTime.now,Some(0L)),
        //combined
        ProjectRoadwayChange(0, Some("project name"), 8L, "test user", DateTime.now,
          RoadwayChangeInfo(AddressChangeType.Transfer,
            RoadwayChangeSection(Some(999), Some(Track.Combined.value.toLong), startRoadPartNumber = Some(999L), endRoadPartNumber = Some(999L), startAddressM = Some(100), endAddressM = Some(150L), Some(RoadType.PublicRoad), Some(Discontinuity.EndOfRoad), Some(8L)),
            RoadwayChangeSection(Some(999), Some(Track.Combined.value.toLong), startRoadPartNumber = Some(999L), endRoadPartNumber = Some(999L), startAddressM = Some(0L), endAddressM = Some(50L), Some(RoadType.PublicRoad), Some(Discontinuity.Continuous), Some(8L)),
            Discontinuity.Continuous,RoadType.PublicRoad,  reversed = true, 3, 8)
          ,DateTime.now,Some(0L))
      )

      val reversedPls = Seq(reversedCombined1, reversedCombined2, reversedRight, reversedLeft)

<<<<<<< HEAD
      val pls = Seq(left, right, combined1, combined2)
      roadwayDAO.create(Seq(roadway1, roadway2, roadway3, roadway4))
      nodesAndJunctionsService.handleNodePointTemplates(pls)

      val fetchedNodesPoints = pls.flatMap(pl => nodePointDAO.fetchTemplatesByRoadwayNumber(pl.roadwayNumber))
      fetchedNodesPoints.exists(n => n.roadwayNumber == left.roadwayNumber && n.beforeAfter == BeforeAfter.After) should be(false)
      fetchedNodesPoints.exists(n => n.roadwayNumber == left.roadwayNumber && n.beforeAfter == BeforeAfter.Before) should be(false)
      fetchedNodesPoints.exists(n => n.roadwayNumber == right.roadwayNumber && n.beforeAfter == BeforeAfter.After) should be(true)
      fetchedNodesPoints.exists(n => n.roadwayNumber == right.roadwayNumber && n.beforeAfter == BeforeAfter.Before) should be(true)
      fetchedNodesPoints.exists(n => n.roadwayNumber == combined1.roadwayNumber && n.beforeAfter == BeforeAfter.After) should be(true)
      fetchedNodesPoints.exists(n => n.roadwayNumber == combined2.roadwayNumber && n.beforeAfter == BeforeAfter.Before) should be(true)
=======
      val reversedRoadways = Seq(Roadway(NewIdValue, left.roadwayNumber, 999, 999, RoadType.PublicRoad, Track.LeftSide, Discontinuity.EndOfRoad,
        100, 150, reversed = true, DateTime.parse("2000-01-01"), None, "test", Some("TEST ROAD 1"), 1, TerminationCode.NoTermination),
        Roadway(NewIdValue, right.roadwayNumber, 999, 999, RoadType.PublicRoad, Track.RightSide, Discontinuity.EndOfRoad,
          100, 150, reversed = true, DateTime.parse("2000-01-01"), None, "test", Some("TEST ROAD 1"), 1, TerminationCode.NoTermination),
        Roadway(NewIdValue, combined1.roadwayNumber, 999, 999, RoadType.PublicRoad, Track.Combined, Discontinuity.Continuous,
          50, 100, reversed = true, DateTime.parse("2000-01-01"), None, "test", Some("TEST ROAD 1"), 1, TerminationCode.NoTermination),
        Roadway(NewIdValue, combined2.roadwayNumber, 999, 999, RoadType.PublicRoad, Track.Combined, Discontinuity.Continuous,
          0, 50, reversed = true, DateTime.parse("2000-01-01"), None, "test", Some("TEST ROAD 1"), 1, TerminationCode.NoTermination)
      )

      roadwayDAO.expireById(roadwayIds.toSet)
      roadwayDAO.create(reversedRoadways)

      val mappedRoadwayNumbers = projectService.mapChangedRoadwayNumbers(reversedPls, reversedPls)
      roadAddressService.handleRoadwayPointsUpdate(reversedProjectChanges, mappedRoadwayNumbers)
      nodesAndJunctionsService.handleNodePointTemplates(reversedProjectChanges, reversedPls, mappedRoadwayNumbers)
      val fetchedReversedNodesPoints = reversedPls.flatMap(pl => nodePointDAO.fetchNodePointTemplate(pl.roadwayNumber)).sortBy(_.id)
      fetchedNodesPoints.size should be (fetchedReversedNodesPoints.size)
      fetchedNodesPoints.zip(fetchedReversedNodesPoints).foreach{ case (before, after) =>
          before.id should be (after.id)
          before.beforeAfter should be (BeforeAfter.switch(after.beforeAfter))
      }
>>>>>>> c7336fae
    }
  }

  test("Test nodesAndJunctionsService.handleJunctionPointTemplates roadsToHead case When creating projectlinks Then junction template and junctions points should be handled/created properly and" +
    " When reverse, the junction points BeforeAfter should be reversed") {
    runWithRollback {
      /*
     |--R-->0|0--L-->
       */
      val geom1 = Seq(Point(0.0, 0.0), Point(10.0, 0.0))
      val geom2 = Seq(Point(10.0, 0.0), Point(20.0, 0.0))
      val road999 = 999L
      val road1000 = 1000L
      val part = 1L
      val roadwayNumber = Sequences.nextRoadwayNumber
      val roadway = Roadway(NewIdValue, roadwayNumber, road999, part, RoadType.PublicRoad, Track.Combined, Discontinuity.Continuous,0L, 10L, reversed = false, DateTime.now,None, "user", None, 8L, TerminationCode.NoTermination, DateTime.now, None)
      val roadway2 = Roadway(NewIdValue, roadwayNumber+1, road1000, part, RoadType.PublicRoad, Track.Combined, Discontinuity.Continuous,0L, 10L, reversed = false, DateTime.now,None, "user", None, 8L, TerminationCode.NoTermination, DateTime.now, None)
      val linearLocation = LinearLocation(NewIdValue, 1, 12345, 0L, 10L, SideCode.TowardsDigitizing, 0L, calibrationPoints = (None, Some(10)), geom1, LinkGeomSource.NormalLinkInterface, roadwayNumber, None, None)
      val link1 = dummyProjectLink(road1000, part, Track.Combined, Discontinuity.EndOfRoad, 0 , 10, Some(DateTime.now()), None, 12346, 0, 10, SideCode.TowardsDigitizing, LinkStatus.Transfer, 0L, RoadType.PublicRoad, geom2, roadwayNumber+1)

      val projectChanges = List(
        //combined
        ProjectRoadwayChange(0, Some("project name"), 8L, "test user", DateTime.now,
          RoadwayChangeInfo(AddressChangeType.New,
            RoadwayChangeSection(None, None, None, None, None, None, Some(PublicRoad), Some(Discontinuity.Continuous), Some(8L)),
            RoadwayChangeSection(Some(link1.roadNumber), Some(Track.Combined.value.toLong), startRoadPartNumber = Some(link1.roadPartNumber), endRoadPartNumber = Some(link1.roadPartNumber), startAddressM = Some(link1.startAddrMValue), endAddressM = Some(link1.endAddrMValue), Some(RoadType.PublicRoad), Some(Discontinuity.Continuous), Some(8L)),
            Discontinuity.Continuous,RoadType.PublicRoad,  reversed = false, 1, 8)
          ,DateTime.now,Some(0L))
      )

      val pls = Seq(link1).map(_.copy(id = Sequences.nextViitePrimaryKeySeqValue))
      val reversedPls = pls.map(_.copy(sideCode = SideCode.switch(link1.sideCode), reversed = true))
      when(mockLinearLocationDAO.fetchLinearLocationByBoundingBox(any[BoundingRectangle], any[Seq[(Int, Int)]])).thenReturn(Seq(linearLocation))
      when(mockRoadwayDAO.fetchAllByRoadwayNumbers(any[Set[Long]], any[Boolean])).thenReturn(Seq(roadway))

      val reversedProjectChanges = projectChanges.map(p => p.copy(changeInfo = p.changeInfo.copy(changeType = AddressChangeType.Transfer, source = p.changeInfo.target, reversed = true)))

      nodesAndJunctionsService.handleJunctionPointTemplates(projectChanges, pls, projectService.mapChangedRoadwayNumbers(pls, pls))

      roadwayDAO.create(Seq(roadway, roadway2))

      val roadJunctionPoints = junctionPointDAO.fetchJunctionPointsByRoadwayPoints(roadway.roadwayNumber, roadway.endAddrMValue, BeforeAfter.Before)
      val junction1 = junctionDAO.fetchByIds(Seq(roadJunctionPoints.head.junctionId))

      val linkJunctionPoints = junctionPointDAO.fetchJunctionPointsByRoadwayPoints(link1.roadwayNumber, link1.startAddrMValue, BeforeAfter.After)
      val junction2 = junctionDAO.fetchByIds(Seq(linkJunctionPoints.head.junctionId))

      junction1 should be(junction2)

      val roadwayPoint1 = roadwayPointDAO.fetch(roadway.roadwayNumber, roadway.endAddrMValue)
      val roadwayPoint2 = roadwayPointDAO.fetch(link1.roadwayNumber, link1.startAddrMValue)

      roadwayPoint1.head.addrMValue should be(roadway.endAddrMValue)
      roadwayPoint2.head.addrMValue should be(link1.startAddrMValue)

      roadJunctionPoints.isDefined should be (true)
      roadJunctionPoints.head.beforeAfter should be (BeforeAfter.Before)
      roadJunctionPoints.head.roadwayNumber should be (roadway.roadwayNumber)
      linkJunctionPoints.isDefined should be (true)
      linkJunctionPoints.head.beforeAfter should be (BeforeAfter.After)
      linkJunctionPoints.head.roadwayNumber should be (link1.roadwayNumber)

      val reversedRoadways = Seq(Roadway(NewIdValue, link1.roadwayNumber, link1.roadNumber, link1.roadPartNumber, RoadType.PublicRoad, Track.Combined, Discontinuity.Continuous,
        link1.startAddrMValue, link1.endAddrMValue, reversed = true, DateTime.parse("2000-01-01"), None, "test", Some("TEST ROAD 1"), 1, TerminationCode.NoTermination)
      )
      roadwayDAO.create(reversedRoadways)

      val mappedRoadwayNumbers = projectService.mapChangedRoadwayNumbers(reversedPls, reversedPls)
      roadAddressService.handleRoadwayPointsUpdate(reversedProjectChanges, mappedRoadwayNumbers)
      val roadwayPointsAfterUpdate = roadwayPointDAO.fetchByRoadwayNumber(link1.roadwayNumber)
      nodesAndJunctionsService.handleJunctionPointTemplates(reversedProjectChanges, reversedPls, mappedRoadwayNumbers)
      val reversedLinkJunctionPoints = junctionPointDAO.fetchJunctionPointsByRoadwayPoints(link1.roadwayNumber, roadwayPointsAfterUpdate.head.addrMValue, BeforeAfter.Before)
      linkJunctionPoints.head.id should be (reversedLinkJunctionPoints.head.id)
      reversedLinkJunctionPoints.head.beforeAfter should be (BeforeAfter.switch(linkJunctionPoints.head.beforeAfter))
    }
  }

  test("Test nodesAndJunctionsService.handleJunctionPointTemplates roadsFromHead case When creating projectLinks Then junction template and junctions points should be handled/created properly and " +
    "When reverse, the junction points BeforeAfter should be reversed") {
    runWithRollback {
      /*
     <--R--0|0--L-->
       */
      val geom1 = Seq(Point(0.0, 0.0), Point(10.0, 0.0))
      val geom2 = Seq(Point(10.0, 0.0), Point(20.0, 0.0))
      val road999 = 999L
      val road1000 = 1000L
      val part = 1L
      val roadwayNumber = Sequences.nextRoadwayNumber
      val roadway = Roadway(NewIdValue, roadwayNumber, road999, part, RoadType.PublicRoad, Track.Combined, Discontinuity.Continuous,0L, 10L, reversed = false, DateTime.now,None, "user", None, 8L, TerminationCode.NoTermination, DateTime.now, None)
      val roadway2 = Roadway(NewIdValue, roadwayNumber+1, road1000, part, RoadType.PublicRoad, Track.Combined, Discontinuity.Continuous,0L, 10L, reversed = false, DateTime.now,None, "user", None, 8L, TerminationCode.NoTermination, DateTime.now, None)
      val linearLocation = LinearLocation(NewIdValue, 1, 12345, 0L, 10L, SideCode.AgainstDigitizing, 0L, calibrationPoints = (None, Some(10)), geom1, LinkGeomSource.NormalLinkInterface, roadwayNumber, None, None)
      val link1 = dummyProjectLink(road1000, part, Track.Combined, Discontinuity.EndOfRoad, 0 , 10, Some(DateTime.now()), None, 12346, 0, 10, SideCode.TowardsDigitizing, LinkStatus.Transfer, 0L, RoadType.PublicRoad, geom2, roadwayNumber+1)

      val projectChanges = List(
        //combined
        ProjectRoadwayChange(0, Some("project name"), 8L, "test user", DateTime.now,
          RoadwayChangeInfo(AddressChangeType.New,
            RoadwayChangeSection(None, None, None, None, None, None, Some(PublicRoad), Some(Discontinuity.Continuous), Some(8L)),
            RoadwayChangeSection(Some(link1.roadNumber), Some(Track.Combined.value.toLong), startRoadPartNumber = Some(link1.roadPartNumber), endRoadPartNumber = Some(link1.roadPartNumber), startAddressM = Some(link1.startAddrMValue), endAddressM = Some(link1.endAddrMValue), Some(RoadType.PublicRoad), Some(Discontinuity.Continuous), Some(8L)),
            Discontinuity.Continuous,RoadType.PublicRoad,  reversed = false, 1, 8)
          ,DateTime.now,Some(0L))
      )

      val pls = Seq(link1).map(_.copy(id = Sequences.nextViitePrimaryKeySeqValue))
      val reversedPls = pls.map(_.copy(sideCode = SideCode.switch(link1.sideCode), reversed = true))

      when(mockLinearLocationDAO.fetchLinearLocationByBoundingBox(any[BoundingRectangle], any[Seq[(Int, Int)]])).thenReturn(Seq(linearLocation))
      when(mockRoadwayDAO.fetchAllByRoadwayNumbers(any[Set[Long]], any[Boolean])).thenReturn(Seq(roadway))

      val reversedProjectChanges = projectChanges.map(p => p.copy(changeInfo = p.changeInfo.copy(changeType = AddressChangeType.Transfer, source = p.changeInfo.target, reversed = true)))

      nodesAndJunctionsService.handleJunctionPointTemplates(projectChanges, pls, projectService.mapChangedRoadwayNumbers(pls, pls))

      roadwayDAO.create(Seq(roadway, roadway2))

      val roadJunctionPoints = junctionPointDAO.fetchJunctionPointsByRoadwayPoints(roadway.roadwayNumber, roadway.startAddrMValue, BeforeAfter.After)
      val junction1 = junctionDAO.fetchByIds(Seq(roadJunctionPoints.head.junctionId))

      val linkJunctionPoints = junctionPointDAO.fetchJunctionPointsByRoadwayPoints(link1.roadwayNumber, link1.startAddrMValue, BeforeAfter.After)
      val junction2 = junctionDAO.fetchByIds(Seq(linkJunctionPoints.head.junctionId))

      junction1 should be(junction2)

      val roadwayPoint1 = roadwayPointDAO.fetch(roadway.roadwayNumber, roadway.startAddrMValue)
      val roadwayPoint2 = roadwayPointDAO.fetch(link1.roadwayNumber, link1.startAddrMValue)

      roadwayPoint1.head.addrMValue should be(roadway.startAddrMValue)
      roadwayPoint2.head.addrMValue should be(link1.startAddrMValue)

      roadJunctionPoints.isDefined should be (true)
      roadJunctionPoints.head.beforeAfter should be (BeforeAfter.After)
      roadJunctionPoints.head.roadwayNumber should be (roadway.roadwayNumber)
      linkJunctionPoints.isDefined should be (true)
      linkJunctionPoints.head.beforeAfter should be (BeforeAfter.After)
      linkJunctionPoints.head.roadwayNumber should be (link1.roadwayNumber)

      val reversedRoadways = Seq(Roadway(NewIdValue, link1.roadwayNumber, link1.roadNumber, link1.roadPartNumber, RoadType.PublicRoad, Track.Combined, Discontinuity.Continuous,
        link1.startAddrMValue, link1.endAddrMValue, reversed = true, DateTime.parse("2000-01-01"), None, "test", Some("TEST ROAD 1"), 1, TerminationCode.NoTermination)
      )
      roadwayDAO.create(reversedRoadways)

      val mappedRoadwayNumbers = projectService.mapChangedRoadwayNumbers(reversedPls, reversedPls)
      roadAddressService.handleRoadwayPointsUpdate(reversedProjectChanges, mappedRoadwayNumbers)
      val roadwayPointsAfterUpdate = roadwayPointDAO.fetchByRoadwayNumber(link1.roadwayNumber)
      nodesAndJunctionsService.handleJunctionPointTemplates(reversedProjectChanges, reversedPls, mappedRoadwayNumbers)
      val reversedLinkJunctionPoints = junctionPointDAO.fetchJunctionPointsByRoadwayPoints(link1.roadwayNumber, roadwayPointsAfterUpdate.head.addrMValue, BeforeAfter.Before)
      linkJunctionPoints.head.id should be (reversedLinkJunctionPoints.head.id)
      reversedLinkJunctionPoints.head.beforeAfter should be (BeforeAfter.switch(linkJunctionPoints.head.beforeAfter))
    }
  }

  test("Test nodesAndJunctionsService.handleJunctionPointTemplates roadsToTail case When creating projectLinks Then junction template and junctions points should be handled/created properly and " +
    "When reverse, the junction points BeforeAfter should be reversed") {
    runWithRollback {
      /*
      |--R--0>|<0--L--|
       */
      val geom1 = Seq(Point(0.0, 0.0), Point(10.0, 0.0))
      val geom2 = Seq(Point(10.0, 0.0), Point(20.0, 0.0))
      val road999 = 999L
      val road1000 = 1000L
      val part = 1L
      val roadwayNumber = Sequences.nextRoadwayNumber
      val roadway = Roadway(NewIdValue, roadwayNumber, road999, part, RoadType.PublicRoad, Track.Combined, Discontinuity.Continuous,0L, 10L, reversed = false, DateTime.now,None, "user", None, 8L, TerminationCode.NoTermination, DateTime.now, None)
      val roadway2 = Roadway(NewIdValue, roadwayNumber+1, road1000, part, RoadType.PublicRoad, Track.Combined, Discontinuity.Continuous,0L, 10L, reversed = false, DateTime.now,None, "user", None, 8L, TerminationCode.NoTermination, DateTime.now, None)
      val linearLocation = LinearLocation(NewIdValue, 1, 12345, 0L, 10L, SideCode.TowardsDigitizing, 0L, calibrationPoints = (None, Some(10)), geom1, LinkGeomSource.NormalLinkInterface, roadwayNumber, None, None)
      val link1 = dummyProjectLink(road1000, part, Track.Combined, Discontinuity.EndOfRoad, 0 , 10, Some(DateTime.now()), None, 12346, 0, 10, SideCode.AgainstDigitizing, LinkStatus.Transfer, 0L, RoadType.PublicRoad, geom2, roadwayNumber+1)

      val projectChanges = List(
        //combined
        ProjectRoadwayChange(0, Some("project name"), 8L, "test user", DateTime.now,
          RoadwayChangeInfo(AddressChangeType.New,
            RoadwayChangeSection(None, None, None, None, None, None, Some(PublicRoad), Some(Discontinuity.Continuous), Some(8L)),
            RoadwayChangeSection(Some(link1.roadNumber), Some(Track.Combined.value.toLong), startRoadPartNumber = Some(link1.roadPartNumber), endRoadPartNumber = Some(link1.roadPartNumber), startAddressM = Some(link1.startAddrMValue), endAddressM = Some(link1.endAddrMValue), Some(RoadType.PublicRoad), Some(Discontinuity.Continuous), Some(8L)),
            Discontinuity.Continuous,RoadType.PublicRoad,  reversed = false, 1, 8)
          ,DateTime.now,Some(0L))
      )

      val pls = Seq(link1).map(_.copy(id = Sequences.nextViitePrimaryKeySeqValue))
      val reversedPls = pls.map(_.copy(sideCode = SideCode.switch(link1.sideCode), reversed = true))

      when(mockLinearLocationDAO.fetchLinearLocationByBoundingBox(any[BoundingRectangle], any[Seq[(Int, Int)]])).thenReturn(Seq(linearLocation))
      when(mockRoadwayDAO.fetchAllByRoadwayNumbers(any[Set[Long]], any[Boolean])).thenReturn(Seq(roadway))

      val reversedProjectChanges = projectChanges.map(p => p.copy(changeInfo = p.changeInfo.copy(changeType = AddressChangeType.Transfer, source = p.changeInfo.target, reversed = true)))

      nodesAndJunctionsService.handleJunctionPointTemplates(projectChanges, pls, projectService.mapChangedRoadwayNumbers(pls, pls))

      roadwayDAO.create(Seq(roadway, roadway2))

      val roadJunctionPoints = junctionPointDAO.fetchJunctionPointsByRoadwayPoints(roadway.roadwayNumber, roadway.endAddrMValue, BeforeAfter.Before)
      val junction1 = junctionDAO.fetchByIds(Seq(roadJunctionPoints.head.junctionId))

      val linkJunctionPoints = junctionPointDAO.fetchJunctionPointsByRoadwayPoints(link1.roadwayNumber, link1.endAddrMValue, BeforeAfter.Before)
      val junction2 = junctionDAO.fetchByIds(Seq(linkJunctionPoints.head.junctionId))

      junction1 should be(junction2)

      val roadwayPoint1 = roadwayPointDAO.fetch(roadway.roadwayNumber, roadway.endAddrMValue)
      val roadwayPoint2 = roadwayPointDAO.fetch(link1.roadwayNumber, link1.endAddrMValue)

      roadwayPoint1.head.addrMValue should be(roadway.endAddrMValue)
      roadwayPoint2.head.addrMValue should be(link1.endAddrMValue)

      roadJunctionPoints.isDefined should be (true)
      roadJunctionPoints.head.beforeAfter should be (BeforeAfter.Before)
      roadJunctionPoints.head.roadwayNumber should be (roadway.roadwayNumber)
      linkJunctionPoints.isDefined should be (true)
      linkJunctionPoints.head.beforeAfter should be (BeforeAfter.Before)
      linkJunctionPoints.head.roadwayNumber should be (link1.roadwayNumber)

      val reversedRoadways = Seq(Roadway(NewIdValue, link1.roadwayNumber, link1.roadNumber, link1.roadPartNumber, RoadType.PublicRoad, Track.Combined, Discontinuity.Continuous,
        link1.startAddrMValue, link1.endAddrMValue, reversed = true, DateTime.parse("2000-01-01"), None, "test", Some("TEST ROAD 1"), 1, TerminationCode.NoTermination)
      )
      roadwayDAO.create(reversedRoadways)

      val mappedRoadwayNumbers = projectService.mapChangedRoadwayNumbers(reversedPls, reversedPls)
      roadAddressService.handleRoadwayPointsUpdate(reversedProjectChanges, mappedRoadwayNumbers)
      val roadwayPointsAfterUpdate = roadwayPointDAO.fetchByRoadwayNumber(link1.roadwayNumber)
      nodesAndJunctionsService.handleJunctionPointTemplates(reversedProjectChanges, reversedPls, mappedRoadwayNumbers)
      val reversedLinkJunctionPoints = junctionPointDAO.fetchJunctionPointsByRoadwayPoints(link1.roadwayNumber, roadwayPointsAfterUpdate.head.addrMValue, BeforeAfter.After)
      linkJunctionPoints.head.id should be (reversedLinkJunctionPoints.head.id)
      reversedLinkJunctionPoints.head.beforeAfter should be (BeforeAfter.switch(linkJunctionPoints.head.beforeAfter))
    }
  }

  test("Test nodesAndJunctionsService.handleJunctionPointTemplates roadsFromTail case When creating projectLinks Then junction template and junctions points should be handled/created properly and" +
    " When reverse, the junction points BeforeAfter should be reversed") {
    runWithRollback {
      /*
      <--R--0|<0--L--|
       */
      val geom1 = Seq(Point(0.0, 0.0), Point(10.0, 0.0))
      val geom2 = Seq(Point(10.0, 0.0), Point(20.0, 0.0))
      val road999 = 999L
      val road1000 = 1000L
      val part = 1L
      val roadwayNumber = Sequences.nextRoadwayNumber
      val roadway = Roadway(NewIdValue, roadwayNumber, road999, part, RoadType.PublicRoad, Track.Combined, Discontinuity.Continuous,0L, 10L, reversed = false, DateTime.now,None, "user", None, 8L, TerminationCode.NoTermination, DateTime.now, None)
      val roadway2 = Roadway(NewIdValue, roadwayNumber+1, road1000, part, RoadType.PublicRoad, Track.Combined, Discontinuity.Continuous,0L, 10L, reversed = false, DateTime.now,None, "user", None, 8L, TerminationCode.NoTermination, DateTime.now, None)
      val linearLocation = LinearLocation(NewIdValue, 1, 12345, 0L, 10L, SideCode.AgainstDigitizing, 0L, calibrationPoints = (None, Some(10)), geom1, LinkGeomSource.NormalLinkInterface, roadwayNumber, None, None)
      val link1 = dummyProjectLink(road1000, part, Track.Combined, Discontinuity.EndOfRoad, 0 , 10, Some(DateTime.now()), None, 12346, 0, 10, SideCode.AgainstDigitizing, LinkStatus.Transfer, 0L, RoadType.PublicRoad, geom2, roadwayNumber+1)

      val projectChanges = List(
        //combined
        ProjectRoadwayChange(0, Some("project name"), 8L, "test user", DateTime.now,
          RoadwayChangeInfo(AddressChangeType.New,
            RoadwayChangeSection(None, None, None, None, None, None, Some(PublicRoad), Some(Discontinuity.Continuous), Some(8L)),
            RoadwayChangeSection(Some(link1.roadNumber), Some(Track.Combined.value.toLong), startRoadPartNumber = Some(link1.roadPartNumber), endRoadPartNumber = Some(link1.roadPartNumber), startAddressM = Some(link1.startAddrMValue), endAddressM = Some(link1.endAddrMValue), Some(RoadType.PublicRoad), Some(Discontinuity.Continuous), Some(8L)),
            Discontinuity.Continuous,RoadType.PublicRoad,  reversed = false, 1, 8)
          ,DateTime.now,Some(0L))
      )

      val pls = Seq(link1).map(_.copy(id = Sequences.nextViitePrimaryKeySeqValue))
      val reversedPls = pls.map(_.copy(sideCode = SideCode.switch(link1.sideCode), reversed = true))

      when(mockLinearLocationDAO.fetchLinearLocationByBoundingBox(any[BoundingRectangle], any[Seq[(Int, Int)]])).thenReturn(Seq(linearLocation))
      when(mockRoadwayDAO.fetchAllByRoadwayNumbers(any[Set[Long]], any[Boolean])).thenReturn(Seq(roadway))

      val reversedProjectChanges = projectChanges.map(p => p.copy(changeInfo = p.changeInfo.copy(changeType = AddressChangeType.Transfer, source = p.changeInfo.target, reversed = true)))

      nodesAndJunctionsService.handleJunctionPointTemplates(projectChanges, pls, projectService.mapChangedRoadwayNumbers(pls, pls))

      roadwayDAO.create(Seq(roadway, roadway2))

      val roadJunctionPoints = junctionPointDAO.fetchJunctionPointsByRoadwayPoints(roadway.roadwayNumber, roadway.startAddrMValue, BeforeAfter.After)
      val junction1 = junctionDAO.fetchByIds(Seq(roadJunctionPoints.head.junctionId))

      val linkJunctionPoints = junctionPointDAO.fetchJunctionPointsByRoadwayPoints(link1.roadwayNumber, link1.endAddrMValue, BeforeAfter.Before)
      val junction2 = junctionDAO.fetchByIds(Seq(linkJunctionPoints.head.junctionId))

      junction1 should be(junction2)

      val roadwayPoint1 = roadwayPointDAO.fetch(roadway.roadwayNumber, roadway.startAddrMValue)
      val roadwayPoint2 = roadwayPointDAO.fetch(link1.roadwayNumber, link1.endAddrMValue)

      roadwayPoint1.head.addrMValue should be(roadway.startAddrMValue)
      roadwayPoint2.head.addrMValue should be(link1.endAddrMValue)

      roadJunctionPoints.isDefined should be (true)
      roadJunctionPoints.head.beforeAfter should be (BeforeAfter.After)
      roadJunctionPoints.head.roadwayNumber should be (roadway.roadwayNumber)
      linkJunctionPoints.isDefined should be (true)
      linkJunctionPoints.head.beforeAfter should be (BeforeAfter.Before)
      linkJunctionPoints.head.roadwayNumber should be (link1.roadwayNumber)

      val reversedRoadways = Seq(Roadway(NewIdValue, link1.roadwayNumber, link1.roadNumber, link1.roadPartNumber, RoadType.PublicRoad, Track.Combined, Discontinuity.Continuous,
        link1.startAddrMValue, link1.endAddrMValue, reversed = true, DateTime.parse("2000-01-01"), None, "test", Some("TEST ROAD 1"), 1, TerminationCode.NoTermination)
      )
      roadwayDAO.create(reversedRoadways)

      val mappedRoadwayNumbers = projectService.mapChangedRoadwayNumbers(reversedPls, reversedPls)
      roadAddressService.handleRoadwayPointsUpdate(reversedProjectChanges, mappedRoadwayNumbers)
      val roadwayPointsAfterUpdate = roadwayPointDAO.fetchByRoadwayNumber(link1.roadwayNumber)
      nodesAndJunctionsService.handleJunctionPointTemplates(reversedProjectChanges, reversedPls, mappedRoadwayNumbers)
      val reversedLinkJunctionPoints = junctionPointDAO.fetchJunctionPointsByRoadwayPoints(link1.roadwayNumber, roadwayPointsAfterUpdate.head.addrMValue, BeforeAfter.After)
      linkJunctionPoints.head.id should be (reversedLinkJunctionPoints.head.id)
      reversedLinkJunctionPoints.head.beforeAfter should be (BeforeAfter.switch(linkJunctionPoints.head.beforeAfter))
    }
  }

  //TODO add test to check handleJunctionPointTemplates creation between new different roadpart links that intersect between them in project

  test("Test getTemplatesByBoundingBox When no matching templates Then return nothing") {
    runWithRollback {
      val roadwayNumber = Sequences.nextRoadwayNumber
      roadwayDAO.create(Seq(testRoadway1.copy(roadwayNumber = roadwayNumber)))
      linearLocationDAO.create(Seq(testLinearLocation1.copy(roadwayNumber = roadwayNumber)))
      val roadwayPointId = roadwayPointDAO.create(testRoadwayPoint1.copy(roadwayNumber = roadwayNumber))
      nodePointDAO.create(Seq(testNodePoint1.copy(roadwayPointId = roadwayPointId)))
      val junctionId = junctionDAO.create(Seq(testJunction1)).head
      junctionPointDAO.create(Seq(testJunctionPoint1.copy(junctionId = junctionId, roadwayPointId = roadwayPointId)))

      val templates = nodesAndJunctionsService.getTemplatesByBoundingBox(BoundingRectangle(Point(96, 96), Point(98, 98)))
      templates._1.size should be(0)
      templates._2.size should be(0)
    }
  }

  test("Test getTemplatesByBoundingBox When matching templates Then return them") {
    runWithRollback {
      val roadwayNumber = Sequences.nextRoadwayNumber
      roadwayDAO.create(Seq(testRoadway1.copy(roadwayNumber = roadwayNumber)))
      linearLocationDAO.create(Seq(testLinearLocation1.copy(roadwayNumber = roadwayNumber)))
      val roadwayPointId = roadwayPointDAO.create(testRoadwayPoint1.copy(roadwayNumber = roadwayNumber))
      nodePointDAO.create(Seq(testNodePoint1.copy(roadwayPointId = roadwayPointId)))
      val junctionId = junctionDAO.create(Seq(testJunction1)).head
      junctionPointDAO.create(Seq(testJunctionPoint1.copy(junctionId = junctionId, roadwayPointId = roadwayPointId)))

      val templates = nodesAndJunctionsService.getTemplatesByBoundingBox(BoundingRectangle(Point(98, 98), Point(102, 102)))
      templates._1.size should be(1)
      templates._2.size should be(1)
      templates._2.head._2.size should be(1)
      templates._1.head.roadwayNumber should be(roadwayNumber)
      templates._2.head._1.id should be(junctionId)
      templates._2.head._1.nodeId should be(None)
      templates._2.head._2.head.junctionId should be(junctionId)
    }
  }

  test("Test getNodesWithJunctionByBoundingBox When matching templates Then return them") {
    runWithRollback {
      val roadwayNumber = Sequences.nextRoadwayNumber
      roadwayDAO.create(Seq(testRoadway1.copy(roadwayNumber = roadwayNumber)))
      linearLocationDAO.create(Seq(testLinearLocation1.copy(roadwayNumber = roadwayNumber)))
      val roadwayPointId = roadwayPointDAO.create(testRoadwayPoint1.copy(roadwayNumber = roadwayNumber))
      nodePointDAO.create(Seq(testNodePoint1.copy(roadwayPointId = roadwayPointId)))
      val junctionId = junctionDAO.create(Seq(testJunction1)).head
      junctionPointDAO.create(Seq(testJunctionPoint1.copy(junctionId = junctionId, roadwayPointId = roadwayPointId)))

      val nodes = nodesAndJunctionsService.getNodesWithJunctionByBoundingBox(BoundingRectangle(Point(98, 98), Point(102, 102)))
      nodes(None)._1.size should be(1)
      nodes(None)._2.size should be(1)
      nodes(None)._2.head._2.size should be(1)
      nodes(None)._1.head.roadwayNumber should be(roadwayNumber)
      nodes(None)._2.head._1.id should be(junctionId)
      nodes(None)._2.head._1.nodeId should be(None)
      nodes(None)._2.head._2.head.junctionId should be(junctionId)
    }
  }

  // <editor-fold desc="Nodes">
  /**
    * Test case for Termination:
    * Reserve road number 1 and road part 2
    * * Assume that road number 1 road part 1, is just before it.
    * Terminate road number 1 and road part 2
    *
    * Expected:
    * Node Point at the end of road part 2 should be expire.
    * Node at the end of road part 2 should expire conditionally:
    * * If there are no more node points nor junctions referenced by this nodeId, then expire the node.
    */
  test("Test expireObsoleteNodesAndJunctions case When road part is terminated Then also node points for terminated road should be expired") {
    runWithRollback {
      val roadGeom1 = Seq(Point(0.0, 0.0), Point(100.0, 0.0))
      val roadGeom2 = Seq(Point(100.0, 0.0), Point(250.0, 0.0))

      val roadwayNumber = Sequences.nextRoadwayNumber

      val roadLink1 = dummyProjectLink(1, 1, Track.Combined, Discontinuity.Continuous, 0, 100, Some(DateTime.now()), None, 12345, 0, 100.0, SideCode.TowardsDigitizing, LinkStatus.New, 0, RoadType.PublicRoad, roadGeom1, roadwayNumber)
      val roadLink2 = dummyProjectLink(1, 2, Track.Combined, Discontinuity.Continuous, 0, 150, Some(DateTime.now()), None, 12346, 0, 150.0, SideCode.TowardsDigitizing, LinkStatus.New, 0, RoadType.PublicRoad, roadGeom2, roadwayNumber + 1)

      val roadways = Seq(
        Roadway(NewIdValue, roadLink1.roadwayNumber, roadLink1.roadNumber, roadLink1.roadPartNumber, roadLink1.roadType, roadLink1.track, roadLink1.discontinuity, roadLink1.startAddrMValue, roadLink1.endAddrMValue, reversed = false, roadLink1.startDate.get, roadLink1.endDate, "user", None, 8L, TerminationCode.NoTermination, DateTime.now, None),
        Roadway(NewIdValue, roadLink2.roadwayNumber, roadLink2.roadNumber, roadLink2.roadPartNumber, roadLink2.roadType, roadLink2.track, roadLink2.discontinuity, roadLink2.startAddrMValue, roadLink2.endAddrMValue, reversed = false, roadLink2.startDate.get, roadLink2.endDate, "user", None, 8L, TerminationCode.NoTermination, DateTime.now, None))
      val linearLocations = Seq(
        LinearLocation(NewIdValue, 1, roadLink1.linkId, roadLink1.startAddrMValue, roadLink1.endAddrMValue, roadLink1.sideCode, 0L, calibrationPoints = (Some(roadLink1.startAddrMValue), Some(roadLink1.endAddrMValue)), roadGeom1, LinkGeomSource.NormalLinkInterface, roadLink1.roadwayNumber, Some(DateTime.now), None),
        LinearLocation(NewIdValue, 1, roadLink2.linkId, roadLink2.startAddrMValue, roadLink2.endAddrMValue, roadLink2.sideCode, 0L, calibrationPoints = (Some(roadLink2.startAddrMValue), Some(roadLink2.endAddrMValue)), roadGeom2, LinkGeomSource.NormalLinkInterface, roadLink2.roadwayNumber, Some(DateTime.now), None))

      when(mockLinearLocationDAO.fetchLinearLocationByBoundingBox(any[BoundingRectangle], any[Seq[(Int, Int)]])).thenReturn(linearLocations)
      when(mockRoadwayDAO.fetchAllByRoadwayNumbers(any[Set[Long]], any[Boolean])).thenReturn(roadways)

      val projectLinks = Seq(roadLink1, roadLink2)
      roadwayDAO.create(roadways)

      val projectChanges = List(
        //combined
        ProjectRoadwayChange(0, Some("project name"), 8L, "test user", DateTime.now,
          RoadwayChangeInfo(AddressChangeType.New,
            RoadwayChangeSection(None, None, None, None, None, None, Some(PublicRoad), Some(Discontinuity.Continuous), Some(8L)),
            RoadwayChangeSection(Some(roadLink1.roadNumber), Some(Track.Combined.value.toLong), startRoadPartNumber = Some(roadLink1.roadPartNumber), endRoadPartNumber = Some(roadLink1.roadPartNumber), startAddressM = Some(0L), endAddressM = Some(100L), Some(RoadType.PublicRoad), Some(Discontinuity.Continuous), Some(8L)),
            Discontinuity.Continuous,RoadType.PublicRoad,  reversed = false, 1, 8)
          ,DateTime.now,Some(0L)),
        ProjectRoadwayChange(0, Some("project name"), 8L, "test user", DateTime.now,
          RoadwayChangeInfo(AddressChangeType.New,
            RoadwayChangeSection(None, None, None, None, None, None, Some(PublicRoad), Some(Discontinuity.Continuous), Some(8L)),
            RoadwayChangeSection(Some(roadLink2.roadNumber), Some(Track.Combined.value.toLong), startRoadPartNumber = Some(roadLink2.roadPartNumber), endRoadPartNumber = Some(roadLink2.roadPartNumber), startAddressM = Some(0L), endAddressM = Some(150L), Some(RoadType.PublicRoad), Some(Discontinuity.Continuous), Some(8L)),
            Discontinuity.Continuous,RoadType.PublicRoad,  reversed = false, 2, 8)
          ,DateTime.now,Some(0L))
      )

      // Creation of nodes and node points
      nodesAndJunctionsService.handleNodePointTemplates(projectChanges, projectLinks, projectService.mapChangedRoadwayNumbers(projectLinks, projectLinks))

      val node1 = Node(Sequences.nextNodeId, Sequences.nextNodeNumber, roadLink1.geometry.head, None, NodeType.EndOfRoad, DateTime.now(), None, DateTime.now(), None, Some("user"), Some(DateTime.now()))
      val node2 = Node(Sequences.nextNodeId, Sequences.nextNodeNumber, roadLink2.geometry.head, None, NodeType.EndOfRoad, DateTime.now(), None, DateTime.now(), None, Some("user"), Some(DateTime.now()))
      val node3 = Node(Sequences.nextNodeId, Sequences.nextNodeNumber, roadLink2.geometry.last, None, NodeType.EndOfRoad, DateTime.now(), None, DateTime.now(), None, Some("user"), Some(DateTime.now()))

      nodeDAO.create(Seq(node1, node2, node3))

      val nodePointTemplates = projectLinks.flatMap(pl => nodePointDAO.fetchTemplatesByRoadwayNumber(pl.roadwayNumber))
      nodePointTemplates.length should be(4)
      nodePointTemplates.foreach(
        np => {
          if (np.roadwayNumber == roadLink1.roadwayNumber) {
            if (np.addrM == roadLink1.startAddrMValue)
              sqlu"""UPDATE NODE_POINT SET NODE_ID = ${node1.id} WHERE ID = ${np.id}""".execute
            else if (np.addrM == roadLink1.endAddrMValue)
              sqlu"""UPDATE NODE_POINT SET NODE_ID = ${node2.id} WHERE ID = ${np.id}""".execute
          } else if (np.roadwayNumber == roadLink2.roadwayNumber) {
            if (np.addrM == roadLink2.startAddrMValue)
              sqlu"""UPDATE NODE_POINT SET NODE_ID = ${node2.id} WHERE ID = ${np.id}""".execute
            else if (np.addrM == roadLink2.endAddrMValue)
              sqlu"""UPDATE NODE_POINT SET NODE_ID = ${node3.id} WHERE ID = ${np.id}""".execute
          }
        }
      )

      val nodePoints = nodePointDAO.fetchNodePointsByNodeId(Seq(node1.id, node2.id, node3.id))
      nodePoints.length should be(4)
      nodePoints.exists(node => node.roadwayNumber == roadLink1.roadwayNumber && node.beforeAfter == BeforeAfter.After && node.addrM == roadLink1.startAddrMValue) should be(true)
      nodePoints.exists(node => node.roadwayNumber == roadLink1.roadwayNumber && node.beforeAfter == BeforeAfter.Before && node.addrM == roadLink1.endAddrMValue) should be(true)
      nodePoints.exists(node => node.roadwayNumber == roadLink2.roadwayNumber && node.beforeAfter == BeforeAfter.After && node.addrM == roadLink2.startAddrMValue) should be(true)
      nodePoints.exists(node => node.roadwayNumber == roadLink2.roadwayNumber && node.beforeAfter == BeforeAfter.Before && node.addrM == roadLink2.endAddrMValue) should be(true)

      val terminatedRoadLink = roadLink2.copy(endDate = Some(DateTime.now()), status = LinkStatus.Terminated, projectId = 1)

      nodesAndJunctionsService.expireObsoleteNodesAndJunctions(Seq(terminatedRoadLink), Some(terminatedRoadLink.endDate.get.minusDays(1)))

      // Test expired node and node points
      val nodePointsAfterExpiration = nodePointDAO.fetchNodePointsByNodeId(Seq(node1.id, node2.id, node3.id))
      nodePointsAfterExpiration.length should be(2)
      nodePointsAfterExpiration.exists(node => node.roadwayNumber == roadLink1.roadwayNumber && node.beforeAfter == BeforeAfter.After && node.addrM == roadLink1.startAddrMValue) should be(true)
      nodePointsAfterExpiration.exists(node => node.roadwayNumber == roadLink1.roadwayNumber && node.beforeAfter == BeforeAfter.Before && node.addrM == roadLink1.endAddrMValue) should be(true)
      nodePointsAfterExpiration.exists(node => node.roadwayNumber == terminatedRoadLink.roadwayNumber) should be(false)
      nodePointsAfterExpiration.exists(node => node.roadwayNumber == terminatedRoadLink.roadwayNumber) should be(false)
    }
  }

  /**
    * Test case for New:
    * Create road number 1 part 1
    * * Assume road number 1 part 1 before new road
    *
    * Expected (the road was “extended”)
    * Node Points should be expired conditionally :
    * * If the remaining node points referenced by this nodeId are all present in the same road number, road part, track and road type
    * then all of those node points and the node itself should expire.
    */
  test("Test expireObsoleteNodesAndJunctions case When road is extended after the existing road") {
    runWithRollback {
      val roadGeom1 = Seq(Point(0.0, 0.0), Point(100.0, 0.0))

      val roadwayNumber = Sequences.nextRoadwayNumber

      val roadLink = dummyProjectLink(1, 1, Track.Combined, Discontinuity.Continuous, 0, 100, Some(DateTime.now()), None, 12345, 0, 100.0, SideCode.TowardsDigitizing, LinkStatus.New, 0, RoadType.PublicRoad, roadGeom1, roadwayNumber)

      val roadways = Seq(
        Roadway(NewIdValue, roadLink.roadwayNumber, roadLink.roadNumber, roadLink.roadPartNumber, roadLink.roadType, roadLink.track, roadLink.discontinuity, roadLink.startAddrMValue, roadLink.endAddrMValue, reversed = false, roadLink.startDate.get, roadLink.endDate, "user", None, 8L, TerminationCode.NoTermination, DateTime.now, None))
      val linearLocations = Seq(
        LinearLocation(NewIdValue, 1, roadLink.linkId, roadLink.startAddrMValue, roadLink.endAddrMValue, roadLink.sideCode, 0L, calibrationPoints = (Some(roadLink.startAddrMValue), Some(roadLink.endAddrMValue)), roadGeom1, LinkGeomSource.NormalLinkInterface, roadLink.roadwayNumber, Some(DateTime.now), None))

      when(mockLinearLocationDAO.fetchLinearLocationByBoundingBox(any[BoundingRectangle], any[Seq[(Int, Int)]])).thenReturn(linearLocations)
      when(mockRoadwayDAO.fetchAllByRoadwayNumbers(any[Set[Long]], any[Boolean])).thenReturn(roadways)

      val projectLinks = Seq(roadLink)
      roadwayDAO.create(roadways)
      // Creation of nodes and node points
      val projectChanges = List(
        //combined
        ProjectRoadwayChange(0, Some("project name"), 8L, "test user", DateTime.now,
          RoadwayChangeInfo(AddressChangeType.New,
            RoadwayChangeSection(None, None, None, None, None, None, Some(PublicRoad), Some(Discontinuity.Continuous), Some(8L)),
            RoadwayChangeSection(Some(roadLink.roadNumber), Some(Track.Combined.value.toLong), startRoadPartNumber = Some(roadLink.roadPartNumber), endRoadPartNumber = Some(roadLink.roadPartNumber), startAddressM = Some(0L), endAddressM = Some(100L), Some(RoadType.PublicRoad), Some(Discontinuity.Continuous), Some(8L)),
            Discontinuity.Continuous,RoadType.PublicRoad,  reversed = false, 1, 8)
          ,DateTime.now,Some(0L))
      )

      nodesAndJunctionsService.handleNodePointTemplates(projectChanges, projectLinks, projectService.mapChangedRoadwayNumbers(projectLinks, projectLinks))

      val node1 = Node(Sequences.nextNodeId, Sequences.nextNodeNumber, roadLink.geometry.head, None, NodeType.EndOfRoad, DateTime.now(), None, DateTime.now(), None, Some("user"), Some(DateTime.now()))
      val node2 = Node(Sequences.nextNodeId, Sequences.nextNodeNumber, roadLink.geometry.last, None, NodeType.EndOfRoad, DateTime.now(), None, DateTime.now(), None, Some("user"), Some(DateTime.now()))

      nodeDAO.create(Seq(node1, node2))

      val nodePointTemplates = projectLinks.flatMap(pl => nodePointDAO.fetchTemplatesByRoadwayNumber(pl.roadwayNumber))
      nodePointTemplates.length should be(2)

      nodePointTemplates.foreach(
        np => {
          if (np.addrM == roadLink.startAddrMValue)
            sqlu"""UPDATE NODE_POINT SET NODE_ID = ${node1.id} WHERE ID = ${np.id}""".execute
          else if (np.addrM == roadLink.endAddrMValue)
            sqlu"""UPDATE NODE_POINT SET NODE_ID = ${node2.id} WHERE ID = ${np.id}""".execute
        }
      )

      val nodePoints = nodePointDAO.fetchNodePointsByNodeId(Seq(node1.id, node2.id))
      nodePoints.length should be(2)
      nodePoints.exists(node => node.roadwayNumber == roadLink.roadwayNumber && node.beforeAfter == BeforeAfter.After && node.addrM == roadLink.startAddrMValue) should be(true)
      nodePoints.exists(node => node.roadwayNumber == roadLink.roadwayNumber && node.beforeAfter == BeforeAfter.Before && node.addrM == roadLink.endAddrMValue) should be(true)

      val roadGeom2 = Seq(Point(100.0, 0.0), Point(250.0, 0.0))
      val unchangedRoadLink = roadLink.copy(status = LinkStatus.UnChanged)
      val newRoadLink = dummyProjectLink(1, 1, Track.Combined, Discontinuity.Continuous, 100, 250, Some(DateTime.now()), None, 12346, 0, 150.0, SideCode.TowardsDigitizing, LinkStatus.New, 0, RoadType.PublicRoad, roadGeom2, roadwayNumber + 1)

      val newRoadways = Seq(
        Roadway(NewIdValue, roadLink.roadwayNumber, roadLink.roadNumber, roadLink.roadPartNumber, roadLink.roadType, roadLink.track, roadLink.discontinuity, roadLink.startAddrMValue, roadLink.endAddrMValue, reversed = false, roadLink.startDate.get, roadLink.endDate, "user", None, 8L, TerminationCode.NoTermination, DateTime.now, None),
        Roadway(NewIdValue, newRoadLink.roadwayNumber, newRoadLink.roadNumber, newRoadLink.roadPartNumber, newRoadLink.roadType, newRoadLink.track, newRoadLink.discontinuity, newRoadLink.startAddrMValue, newRoadLink.endAddrMValue, reversed = false, newRoadLink.startDate.get, newRoadLink.endDate, "user", None, 8L, TerminationCode.NoTermination, DateTime.now, None))
      val newLinearLocations = Seq(
        LinearLocation(NewIdValue, 1, roadLink.linkId, roadLink.startAddrMValue, roadLink.endAddrMValue, roadLink.sideCode, 0L, calibrationPoints = (Some(roadLink.startAddrMValue), Some(roadLink.endAddrMValue)), roadGeom1, LinkGeomSource.NormalLinkInterface, roadLink.roadwayNumber, Some(DateTime.now), None),
        LinearLocation(NewIdValue, 2, newRoadLink.linkId, newRoadLink.startAddrMValue, newRoadLink.endAddrMValue, newRoadLink.sideCode, 0L, calibrationPoints = (Some(newRoadLink.startAddrMValue), Some(newRoadLink.endAddrMValue)), roadGeom2, LinkGeomSource.NormalLinkInterface, newRoadLink.roadwayNumber, Some(DateTime.now), None))

      when(mockLinearLocationDAO.fetchLinearLocationByBoundingBox(any[BoundingRectangle], any[Seq[(Int, Int)]])).thenReturn(newLinearLocations)
      when(mockRoadwayDAO.fetchAllByRoadwayNumbers(any[Set[Long]], any[Boolean])).thenReturn(newRoadways)

      nodesAndJunctionsService.expireObsoleteNodesAndJunctions(Seq(unchangedRoadLink, newRoadLink), Some(DateTime.now().minusDays(1)))

      // Test expired node and node points
      val nodePointsAfterExpiration = nodePointDAO.fetchNodePointsByNodeId(Seq(node1.id, node2.id))
      nodePointsAfterExpiration.length should be(1)
      nodePointsAfterExpiration.exists(node => node.roadwayNumber == roadLink.roadwayNumber && node.beforeAfter == BeforeAfter.After && node.addrM == roadLink.startAddrMValue) should be(true)
      nodePointsAfterExpiration.exists(node => node.roadwayNumber == roadLink.roadwayNumber && node.beforeAfter == BeforeAfter.Before && node.addrM == roadLink.endAddrMValue) should be(false)
    }
  }

  /**
    * Test case for New:
    * Create road number 1 part 1
    * * Assume road number 1 part 1 after new road
    *
    * Expected (the road was “extended”)
    * Node Points should be expired conditionally :
    * * If the remaining node points referenced by this nodeId are all present in the same road number, road part, track and road type
    * then all of those node points and the node itself should expire.
    */
  test("Test expireObsoleteNodesAndJunctions case When road is extended before the existing road") {
    runWithRollback {
      val roadGeom1 = Seq(Point(100.0, 0.0), Point(250.0, 0.0))

      val roadwayNumber = Sequences.nextRoadwayNumber

      val roadLink = dummyProjectLink(1, 1, Track.Combined, Discontinuity.Continuous, 100, 250, Some(DateTime.now()), None, 12345, 100, 250.0, SideCode.TowardsDigitizing, LinkStatus.New, 0, RoadType.PublicRoad, roadGeom1, roadwayNumber)

      val roadways = Seq(
        Roadway(NewIdValue, roadLink.roadwayNumber, roadLink.roadNumber, roadLink.roadPartNumber, roadLink.roadType, roadLink.track, roadLink.discontinuity, roadLink.startAddrMValue, roadLink.endAddrMValue, reversed = false, roadLink.startDate.get, roadLink.endDate, "user", None, 8L, TerminationCode.NoTermination, DateTime.now, None))
      val linearLocations = Seq(
        LinearLocation(NewIdValue, 1, roadLink.linkId, roadLink.startAddrMValue, roadLink.endAddrMValue, roadLink.sideCode, 0L, calibrationPoints = (Some(roadLink.startAddrMValue), Some(roadLink.endAddrMValue)), roadGeom1, LinkGeomSource.NormalLinkInterface, roadLink.roadwayNumber, Some(DateTime.now), None))

      when(mockLinearLocationDAO.fetchLinearLocationByBoundingBox(any[BoundingRectangle], any[Seq[(Int, Int)]])).thenReturn(linearLocations)
      when(mockRoadwayDAO.fetchAllByRoadwayNumbers(any[Set[Long]], any[Boolean])).thenReturn(roadways)

      val projectLinks = Seq(roadLink)
      roadwayDAO.create(roadways)
      val projectChanges = List(
        //combined
        ProjectRoadwayChange(0, Some("project name"), 8L, "test user", DateTime.now,
          RoadwayChangeInfo(AddressChangeType.New,
            RoadwayChangeSection(None, None, None, None, None, None, Some(PublicRoad), Some(Discontinuity.Continuous), Some(8L)),
            RoadwayChangeSection(Some(roadLink.roadNumber), Some(Track.Combined.value.toLong), startRoadPartNumber = Some(roadLink.roadPartNumber), endRoadPartNumber = Some(roadLink.roadPartNumber), startAddressM = Some(roadLink.startAddrMValue), endAddressM = Some(roadLink.endAddrMValue), Some(RoadType.PublicRoad), Some(Discontinuity.Continuous), Some(8L)),
            Discontinuity.Continuous,RoadType.PublicRoad,  reversed = false, 1, 8)
          ,DateTime.now,Some(0L))
      )

      // Creation of nodes and node points
      nodesAndJunctionsService.handleNodePointTemplates(projectChanges, projectLinks, projectService.mapChangedRoadwayNumbers(projectLinks, projectLinks))

      val node1 = Node(Sequences.nextNodeId, Sequences.nextNodeNumber, roadLink.geometry.head, None, NodeType.EndOfRoad, DateTime.now(), None, DateTime.now(), None, Some("user"), Some(DateTime.now()))
      val node2 = Node(Sequences.nextNodeId, Sequences.nextNodeNumber, roadLink.geometry.last, None, NodeType.EndOfRoad, DateTime.now(), None, DateTime.now(), None, Some("user"), Some(DateTime.now()))

      nodeDAO.create(Seq(node1, node2))

      val nodePointTemplates = projectLinks.flatMap(pl => nodePointDAO.fetchTemplatesByRoadwayNumber(pl.roadwayNumber))
      nodePointTemplates.length should be(2)

      nodePointTemplates.foreach(
        np => {
          if (np.addrM == roadLink.startAddrMValue)
            sqlu"""UPDATE NODE_POINT SET NODE_ID = ${node1.id} WHERE ID = ${np.id}""".execute
          else if (np.addrM == roadLink.endAddrMValue)
            sqlu"""UPDATE NODE_POINT SET NODE_ID = ${node2.id} WHERE ID = ${np.id}""".execute
        }
      )

      val nodePoints = nodePointDAO.fetchNodePointsByNodeId(Seq(node1.id, node2.id))
      nodePoints.length should be(2)
      nodePoints.exists(node => node.roadwayNumber == roadLink.roadwayNumber && node.beforeAfter == BeforeAfter.After && node.addrM == roadLink.startAddrMValue) should be(true)
      nodePoints.exists(node => node.roadwayNumber == roadLink.roadwayNumber && node.beforeAfter == BeforeAfter.Before && node.addrM == roadLink.endAddrMValue) should be(true)

      val roadGeom2 = Seq(Point(0.0, 0.0), Point(100.0, 0.0))
      val newRoadLink = dummyProjectLink(1, 1, Track.Combined, Discontinuity.Continuous, 0, 100, Some(DateTime.now()), None, 12346, 0, 100.0, SideCode.TowardsDigitizing, LinkStatus.New, 0, RoadType.PublicRoad, roadGeom2, roadwayNumber + 1)

      val newRoadways = Seq(
        Roadway(NewIdValue, roadLink.roadwayNumber, roadLink.roadNumber, roadLink.roadPartNumber, roadLink.roadType, roadLink.track, roadLink.discontinuity, roadLink.startAddrMValue, roadLink.endAddrMValue, reversed = false, roadLink.startDate.get, roadLink.endDate, "user", None, 8L, TerminationCode.NoTermination, DateTime.now, None),
        Roadway(NewIdValue, newRoadLink.roadwayNumber, newRoadLink.roadNumber, newRoadLink.roadPartNumber, newRoadLink.roadType, newRoadLink.track, newRoadLink.discontinuity, newRoadLink.startAddrMValue, newRoadLink.endAddrMValue, reversed = false, newRoadLink.startDate.get, newRoadLink.endDate, "user", None, 8L, TerminationCode.NoTermination, DateTime.now, None))
      val newLinearLocations = Seq(
        LinearLocation(NewIdValue, 1, roadLink.linkId, roadLink.startAddrMValue, roadLink.endAddrMValue, roadLink.sideCode, 0L, calibrationPoints = (Some(roadLink.startAddrMValue), Some(roadLink.endAddrMValue)), roadGeom1, LinkGeomSource.NormalLinkInterface, roadLink.roadwayNumber, Some(DateTime.now), None),
        LinearLocation(NewIdValue, 2, newRoadLink.linkId, newRoadLink.startAddrMValue, newRoadLink.endAddrMValue, newRoadLink.sideCode, 0L, calibrationPoints = (Some(newRoadLink.startAddrMValue), Some(newRoadLink.endAddrMValue)), roadGeom2, LinkGeomSource.NormalLinkInterface, newRoadLink.roadwayNumber, Some(DateTime.now), None))

      when(mockLinearLocationDAO.fetchLinearLocationByBoundingBox(any[BoundingRectangle], any[Seq[(Int, Int)]])).thenReturn(newLinearLocations)
      when(mockRoadwayDAO.fetchAllByRoadwayNumbers(any[Set[Long]], any[Boolean])).thenReturn(newRoadways)

      val projectChangesAfterChanges = List(
        //combined
        ProjectRoadwayChange(0, Some("project name"), 8L, "test user", DateTime.now,
          RoadwayChangeInfo(AddressChangeType.New,
            RoadwayChangeSection(None, None, None, None, None, None, Some(PublicRoad), Some(Discontinuity.Continuous), Some(8L)),
            RoadwayChangeSection(Some(newRoadLink.roadNumber), Some(Track.Combined.value.toLong), startRoadPartNumber = Some(newRoadLink.roadPartNumber), endRoadPartNumber = Some(newRoadLink.roadPartNumber), startAddressM = Some(newRoadLink.startAddrMValue), endAddressM = Some(newRoadLink.endAddrMValue), Some(RoadType.PublicRoad), Some(Discontinuity.Continuous), Some(8L)),
            Discontinuity.Continuous,RoadType.PublicRoad,  reversed = false, 1, 8)
          ,DateTime.now,Some(0L)),
        ProjectRoadwayChange(0, Some("project name"), 8L, "test user", DateTime.now,
          RoadwayChangeInfo(AddressChangeType.New,
            RoadwayChangeSection(None, None, None, None, None, None, Some(PublicRoad), Some(Discontinuity.Continuous), Some(8L)),
            RoadwayChangeSection(Some(roadLink.roadNumber), Some(Track.Combined.value.toLong), startRoadPartNumber = Some(roadLink.roadPartNumber), endRoadPartNumber = Some(roadLink.roadPartNumber), startAddressM = Some(roadLink.startAddrMValue), endAddressM = Some(roadLink.endAddrMValue), Some(RoadType.PublicRoad), Some(Discontinuity.Continuous), Some(8L)),
            Discontinuity.Continuous,RoadType.PublicRoad,  reversed = false, 1, 8)
          ,DateTime.now,Some(0L))
      )

          nodesAndJunctionsService.handleNodePointTemplates(projectChangesAfterChanges, Seq(roadLink, newRoadLink), projectService.mapChangedRoadwayNumbers(Seq(roadLink, newRoadLink.copy(roadwayNumber = NewIdValue)), (Seq(roadLink, newRoadLink))))
      nodesAndJunctionsService.expireObsoleteNodesAndJunctions(Seq(roadLink, newRoadLink), Some(DateTime.now().minusDays(1)))

      // Test expired node and node points
      val nodePointsAfterExpiration = nodePointDAO.fetchNodePointsByNodeId(Seq(node1.id, node2.id))
      nodePointsAfterExpiration.length should be(1)
      nodePointsAfterExpiration.exists(node => node.roadwayNumber == roadLink.roadwayNumber && node.beforeAfter == BeforeAfter.After && node.addrM == roadLink.startAddrMValue) should be(false)
      nodePointsAfterExpiration.exists(node => node.roadwayNumber == roadLink.roadwayNumber && node.beforeAfter == BeforeAfter.Before && node.addrM == roadLink.endAddrMValue) should be(true)
    }
  }
  // </editor-fold>
  // <editor-fold desc="Junctions">
  /**
    * Test case for Termination:
    * Reserve road number 2 part 1
    * * Assume that road number 1 road part 1, is just before it.
    * Terminate road number 2 part 1
    *
    * Expected:
    * Junction Point at the start of road 2 should be expire.
    * Junction at the start of road 2 should expire conditionally:
    * * If there are no more junction points referenced by this junctionId, then expire the both junction and the junction point at end of road number 1.
    */
  test("Test expireObsoleteNodesAndJunctions case When road is terminated Then also junction points should be expired") {
    runWithRollback {
      val roadGeom1 = Seq(Point(0.0, 0.0), Point(100.0, 0.0))
      val roadGeom2 = Seq(Point(100.0, 0.0), Point(250.0, 0.0))

      val roadwayNumber = Sequences.nextRoadwayNumber

      val road1Link = dummyProjectLink(1, 1, Track.Combined, Discontinuity.Continuous, 0, 100, Some(DateTime.now()), None, 12345, 0, 100.0, SideCode.TowardsDigitizing, LinkStatus.New, 0, RoadType.PublicRoad, roadGeom1, roadwayNumber)
      val road2Link = dummyProjectLink(2, 1, Track.Combined, Discontinuity.Continuous, 0, 150, Some(DateTime.now()), None, 12346, 0, 150.0, SideCode.TowardsDigitizing, LinkStatus.New, 0, RoadType.PublicRoad, roadGeom2, roadwayNumber + 1)

      val projectLinks = Seq(road1Link, road2Link)

      val roadways = Seq(
        Roadway(NewIdValue, road1Link.roadwayNumber, road1Link.roadNumber, road1Link.roadPartNumber, road1Link.roadType, road1Link.track, road1Link.discontinuity, road1Link.startAddrMValue, road1Link.endAddrMValue, reversed = false, road1Link.startDate.get, road1Link.endDate, "user", None, 8L, TerminationCode.NoTermination, DateTime.now, None),
        Roadway(NewIdValue, road2Link.roadwayNumber, road2Link.roadNumber, road2Link.roadPartNumber, road2Link.roadType, road2Link.track, road2Link.discontinuity, road2Link.startAddrMValue, road2Link.endAddrMValue, reversed = false, road2Link.startDate.get, road2Link.endDate, "user", None, 8L, TerminationCode.NoTermination, DateTime.now, None))
      val linearLocations = Seq(
        LinearLocation(NewIdValue, 1, road1Link.linkId, road1Link.startAddrMValue, road1Link.endAddrMValue, road1Link.sideCode, 0L, calibrationPoints = (Some(road1Link.startAddrMValue), Some(road1Link.endAddrMValue)), roadGeom1, LinkGeomSource.NormalLinkInterface, road1Link.roadwayNumber, Some(DateTime.now), None),
        LinearLocation(NewIdValue, 1, road2Link.linkId, road2Link.startAddrMValue, road2Link.endAddrMValue, road2Link.sideCode, 0L, calibrationPoints = (Some(road2Link.startAddrMValue), Some(road2Link.endAddrMValue)), roadGeom2, LinkGeomSource.NormalLinkInterface, road2Link.roadwayNumber, Some(DateTime.now), None))

      when(mockLinearLocationDAO.fetchLinearLocationByBoundingBox(any[BoundingRectangle], any[Seq[(Int, Int)]])).thenReturn(linearLocations)
      when(mockRoadwayDAO.fetchAllByRoadwayNumbers(any[Set[Long]], any[Boolean])).thenReturn(roadways)

      roadwayDAO.create(roadways)

      val projectChanges = List(
        //combined
        ProjectRoadwayChange(0, Some("project name"), 8L, "test user", DateTime.now,
          RoadwayChangeInfo(AddressChangeType.New,
            RoadwayChangeSection(None, None, None, None, None, None, Some(PublicRoad), Some(Discontinuity.Continuous), Some(8L)),
            RoadwayChangeSection(Some(road1Link.roadNumber), Some(Track.Combined.value.toLong), startRoadPartNumber = Some(road1Link.roadPartNumber), endRoadPartNumber = Some(road1Link.roadPartNumber), startAddressM = Some(road1Link.startAddrMValue), endAddressM = Some(road1Link.endAddrMValue), Some(RoadType.PublicRoad), Some(Discontinuity.Continuous), Some(8L)),
            Discontinuity.Continuous,RoadType.PublicRoad,  reversed = false, 1, 8)
          ,DateTime.now,Some(0L)),
        ProjectRoadwayChange(0, Some("project name"), 8L, "test user", DateTime.now,
          RoadwayChangeInfo(AddressChangeType.New,
            RoadwayChangeSection(None, None, None, None, None, None, Some(PublicRoad), Some(Discontinuity.Continuous), Some(8L)),
            RoadwayChangeSection(Some(road2Link.roadNumber), Some(Track.Combined.value.toLong), startRoadPartNumber = Some(road2Link.roadPartNumber), endRoadPartNumber = Some(road2Link.roadPartNumber), startAddressM = Some(road2Link.startAddrMValue), endAddressM = Some(road2Link.endAddrMValue), Some(RoadType.PublicRoad), Some(Discontinuity.Continuous), Some(8L)),
            Discontinuity.Continuous,RoadType.PublicRoad,  reversed = false, 1, 8)
          ,DateTime.now,Some(0L))
      )

      // Creation of junction points template
      nodesAndJunctionsService.handleJunctionPointTemplates(projectChanges, projectLinks, projectService.mapChangedRoadwayNumbers(projectLinks.map(_.copy(roadwayNumber = NewIdValue)), projectLinks))
      val junctionPointTemplates = junctionPointDAO.fetchByRoadwayPointIds(
        roadwayPointDAO.fetchByRoadwayNumbers(projectLinks.map(_.roadwayNumber)).map(_.id))
      junctionPointTemplates.length should be(2)

      val junctions = junctionDAO.fetchByIds(junctionPointTemplates.map(_.junctionId))
      junctions.length should be(1)

      val terminatedRoadLink = road2Link.copy(endDate = Some(DateTime.now()), status = LinkStatus.Terminated, projectId = 1)

      nodesAndJunctionsService.expireObsoleteNodesAndJunctions(Seq(terminatedRoadLink), Some(terminatedRoadLink.endDate.get.minusDays(1)))

      // Test expired junction points
      val junctionPointTemplatesAfterTermination = junctionPointDAO.fetchByRoadwayPointIds(
        roadwayPointDAO.fetchByRoadwayNumbers(Seq(road1Link, terminatedRoadLink).map(_.roadwayNumber)).map(_.id))
      junctionPointTemplatesAfterTermination.length should be(0)

      // Test expired junction
      val expiredJunctions = junctionDAO.fetchByIds(junctionPointTemplates.map(_.junctionId))
      expiredJunctions.length should be(0)
    }
  }

  /**
    * Test case for Termination:
    * Reserve road number 2 part 1
    * * Assume road number 1 part 1
    * * The road number 2 is connected to the middle of two links of the road number 1
    * Terminate road number 2 part 1
    *
    * Expected:
    * Junction Point in the road 2 at the intersection with the road 1 should be expire.
    * Junction in the intersection should be expire conditionally:
    * * If the remaining junction points referenced by this junctionId are all present in the same road number, then all of those junction points and the junction itself should expire.
    */
  test("Test expireObsoleteNodesAndJunctions case When road is terminated Then also junction and junction points should be expired if they are in the same road") {
    runWithRollback {
      val roadGeom1Link1 = Seq(Point(0.0, 5.0), Point(5.0, 5.0))
      val roadGeom1Link2 = Seq(Point(5.0, 5.0), Point(5.0, 10.0))
      val roadGeom2 = Seq(Point(5.0, 0.0), Point(5.0, 5.0))

      val roadwayNumber = Sequences.nextRoadwayNumber

      val road1Link1 = dummyProjectLink(1, 1, Track.Combined, Discontinuity.Continuous, 0, 5, Some(DateTime.now()), None, 12345, 0, 5.0, SideCode.TowardsDigitizing, LinkStatus.New, 0, RoadType.PublicRoad, roadGeom1Link1, roadwayNumber)
      val road1Link2 = dummyProjectLink(1, 1, Track.Combined, Discontinuity.Continuous, 5, 10, Some(DateTime.now()), None, 12346, 5.0, 10.0, SideCode.TowardsDigitizing, LinkStatus.New, 0, RoadType.PublicRoad, roadGeom1Link2, roadwayNumber)
      val road2Link = dummyProjectLink(2, 1, Track.Combined, Discontinuity.Continuous, 0, 5, Some(DateTime.now()), None, 12347, 0, 5.0, SideCode.TowardsDigitizing, LinkStatus.New, 0, RoadType.PublicRoad, roadGeom2, roadwayNumber + 1)

      val roadways = Seq(
        Roadway(NewIdValue, road1Link1.roadwayNumber, road1Link1.roadNumber, road1Link1.roadPartNumber, road1Link1.roadType, road1Link1.track, road1Link1.discontinuity, road1Link1.startAddrMValue, road1Link2.endAddrMValue, reversed = false, road1Link1.startDate.get, road1Link1.endDate, "user", None, 8L, TerminationCode.NoTermination, DateTime.now, None),
        Roadway(NewIdValue, road2Link.roadwayNumber, road2Link.roadNumber, road2Link.roadPartNumber, road2Link.roadType, road2Link.track, road2Link.discontinuity, road2Link.startAddrMValue, road2Link.endAddrMValue, reversed = false, road2Link.startDate.get, road2Link.endDate, "user", None, 8L, TerminationCode.NoTermination, DateTime.now, None))
      val linearLocations = Seq(
        LinearLocation(NewIdValue, 1, road1Link1.linkId, road1Link1.startAddrMValue, road1Link1.endAddrMValue, road1Link1.sideCode, 0L, calibrationPoints = (Some(road1Link1.startAddrMValue), Some(road1Link1.endAddrMValue)), roadGeom1Link1, LinkGeomSource.NormalLinkInterface, road1Link1.roadwayNumber, Some(DateTime.now), None),
        LinearLocation(NewIdValue, 2, road1Link2.linkId, road1Link2.startAddrMValue, road1Link2.endAddrMValue, road1Link2.sideCode, 0L, calibrationPoints = (Some(road1Link2.startAddrMValue), Some(road1Link2.endAddrMValue)), roadGeom1Link2, LinkGeomSource.NormalLinkInterface, road1Link2.roadwayNumber, Some(DateTime.now), None),
        LinearLocation(NewIdValue, 1, road2Link.linkId, road2Link.startAddrMValue, road2Link.endAddrMValue, road2Link.sideCode, 0L, calibrationPoints = (Some(road2Link.startAddrMValue), Some(road2Link.endAddrMValue)), roadGeom2, LinkGeomSource.NormalLinkInterface, road2Link.roadwayNumber, Some(DateTime.now), None))

      when(mockLinearLocationDAO.fetchLinearLocationByBoundingBox(any[BoundingRectangle], any[Seq[(Int, Int)]])).thenReturn(linearLocations)
      when(mockRoadwayDAO.fetchAllByRoadwayNumbers(any[Set[Long]], any[Boolean])).thenReturn(roadways)

      val projectLinks = Seq(road1Link1, road1Link1, road2Link)

      roadwayDAO.create(roadways)

      val projectChanges = List(
        //combined
        ProjectRoadwayChange(0, Some("project name"), 8L, "test user", DateTime.now,
          RoadwayChangeInfo(AddressChangeType.New,
            RoadwayChangeSection(None, None, None, None, None, None, Some(PublicRoad), Some(Discontinuity.Continuous), Some(8L)),
            RoadwayChangeSection(Some(road1Link1.roadNumber), Some(Track.Combined.value.toLong), startRoadPartNumber = Some(road1Link1.roadPartNumber), endRoadPartNumber = Some(road1Link1.roadPartNumber), startAddressM = Some(road1Link1.startAddrMValue), endAddressM = Some(road1Link1.endAddrMValue), Some(RoadType.PublicRoad), Some(Discontinuity.Continuous), Some(8L)),
            Discontinuity.Continuous,RoadType.PublicRoad,  reversed = false, 1, 8)
          ,DateTime.now,Some(0L)),
        ProjectRoadwayChange(0, Some("project name"), 8L, "test user", DateTime.now,
          RoadwayChangeInfo(AddressChangeType.New,
            RoadwayChangeSection(None, None, None, None, None, None, Some(PublicRoad), Some(Discontinuity.Continuous), Some(8L)),
            RoadwayChangeSection(Some(road2Link.roadNumber), Some(Track.Combined.value.toLong), startRoadPartNumber = Some(road2Link.roadPartNumber), endRoadPartNumber = Some(road2Link.roadPartNumber), startAddressM = Some(road2Link.startAddrMValue), endAddressM = Some(road2Link.endAddrMValue), Some(RoadType.PublicRoad), Some(Discontinuity.Continuous), Some(8L)),
            Discontinuity.Continuous,RoadType.PublicRoad,  reversed = false, 1, 8)
          ,DateTime.now,Some(0L))
      )

      // Creation of junction points template
      nodesAndJunctionsService.handleJunctionPointTemplates(projectChanges, projectLinks, projectService.mapChangedRoadwayNumbers(projectLinks, projectLinks))
      val junctionPointTemplates = junctionPointDAO.fetchByRoadwayPointIds(
        roadwayPointDAO.fetchByRoadwayNumbers(projectLinks.map(_.roadwayNumber)).map(_.id))
      junctionPointTemplates.length should be(3)

      val junctions = junctionDAO.fetchByIds(junctionPointTemplates.map(_.junctionId))
      junctions.length should be(1)

      val terminatedRoadLink = road2Link.copy(endDate = Some(DateTime.now().minusDays(1)), status = LinkStatus.Terminated, projectId = 1)

      nodesAndJunctionsService.expireObsoleteNodesAndJunctions(Seq(terminatedRoadLink), Some(terminatedRoadLink.endDate.get.minusDays(1)))

      // Test expired junction points
      val junctionPointTemplatesAfterTermination = junctionPointDAO.fetchByRoadwayPointIds(
        roadwayPointDAO.fetchByRoadwayNumbers(Seq(road1Link1, road1Link2, terminatedRoadLink).map(_.roadwayNumber)).map(_.id))
      junctionPointTemplatesAfterTermination.length should be(0)

      // Test expired junction
      val expiredJunctions = junctionDAO.fetchByIds(junctionPointTemplates.map(_.junctionId))
      expiredJunctions.length should be(0)
    }
  }
  // </editor-fold>
}<|MERGE_RESOLUTION|>--- conflicted
+++ resolved
@@ -41,18 +41,25 @@
   val junctionPointDAO = new JunctionPointDAO
   val linearLocationDAO = new LinearLocationDAO
   val roadwayChangesDAO = new RoadwayChangesDAO
+  val projectDAO = new ProjectDAO
+  val projectLinkDAO = new ProjectLinkDAO
+  val projectReservedPartDAO = new ProjectReservedPartDAO
+  val roadwayAddressMapper = new RoadwayAddressMapper(roadwayDAO, linearLocationDAO)
   val roadAddressService: RoadAddressService = new RoadAddressService(mockRoadLinkService, new RoadwayDAO, new LinearLocationDAO, new RoadNetworkDAO, roadwayPointDAO, nodePointDAO, junctionPointDAO, mockRoadwayAddressMapper, mockEventBus) {
     override def withDynSession[T](f: => T): T = f
 
     override def withDynTransaction[T](f: => T): T = f
   }
 
-  val nodesAndJunctionsService = new NodesAndJunctionsService(mockRoadwayDAO, roadwayPointDAO, mockLinearLocationDAO, nodeDAO, nodePointDAO, junctionDAO, junctionPointDAO) {
+  val nodesAndJunctionsService = new NodesAndJunctionsService(mockRoadwayDAO, roadwayPointDAO, mockLinearLocationDAO, nodeDAO, nodePointDAO, junctionDAO, junctionPointDAO, roadwayChangesDAO) {
     override def withDynSession[T](f: => T): T = f
 
     override def withDynTransaction[T](f: => T): T = f
   }
-  val projectService: ProjectService = new ProjectService(roadAddressService, mockRoadLinkService, nodesAndJunctionsService, mockEventBus) {
+  val projectService: ProjectService = new ProjectService(roadAddressService, mockRoadLinkService, nodesAndJunctionsService, roadwayDAO,
+    roadwayPointDAO, linearLocationDAO, projectDAO, projectLinkDAO,
+    nodeDAO, nodePointDAO, junctionPointDAO, projectReservedPartDAO, roadwayChangesDAO,
+    roadwayAddressMapper, mockEventBus) {
     override def withDynSession[T](f: => T): T = f
 
     override def withDynTransaction[T](f: => T): T = f
@@ -227,7 +234,7 @@
 
       val roadwayIds = roadwayDAO.create(roadways)
 
-      val fetchedNodesPoints = pls.flatMap(pl => nodePointDAO.fetchNodePointTemplate(pl.roadwayNumber)).sortBy(_.id)
+      val fetchedNodesPoints = pls.flatMap(pl => nodePointDAO.fetchTemplatesByRoadwayNumber(pl.roadwayNumber)).sortBy(_.id)
       val node1 = fetchedNodesPoints.find(n => n.roadwayNumber == left.roadwayNumber && n.beforeAfter == BeforeAfter.After)
       node1.isEmpty  should be (true)
       val node2 = fetchedNodesPoints.find(n => n.roadwayNumber == left.roadwayNumber && n.beforeAfter == BeforeAfter.Before)
@@ -285,19 +292,6 @@
 
       val reversedPls = Seq(reversedCombined1, reversedCombined2, reversedRight, reversedLeft)
 
-<<<<<<< HEAD
-      val pls = Seq(left, right, combined1, combined2)
-      roadwayDAO.create(Seq(roadway1, roadway2, roadway3, roadway4))
-      nodesAndJunctionsService.handleNodePointTemplates(pls)
-
-      val fetchedNodesPoints = pls.flatMap(pl => nodePointDAO.fetchTemplatesByRoadwayNumber(pl.roadwayNumber))
-      fetchedNodesPoints.exists(n => n.roadwayNumber == left.roadwayNumber && n.beforeAfter == BeforeAfter.After) should be(false)
-      fetchedNodesPoints.exists(n => n.roadwayNumber == left.roadwayNumber && n.beforeAfter == BeforeAfter.Before) should be(false)
-      fetchedNodesPoints.exists(n => n.roadwayNumber == right.roadwayNumber && n.beforeAfter == BeforeAfter.After) should be(true)
-      fetchedNodesPoints.exists(n => n.roadwayNumber == right.roadwayNumber && n.beforeAfter == BeforeAfter.Before) should be(true)
-      fetchedNodesPoints.exists(n => n.roadwayNumber == combined1.roadwayNumber && n.beforeAfter == BeforeAfter.After) should be(true)
-      fetchedNodesPoints.exists(n => n.roadwayNumber == combined2.roadwayNumber && n.beforeAfter == BeforeAfter.Before) should be(true)
-=======
       val reversedRoadways = Seq(Roadway(NewIdValue, left.roadwayNumber, 999, 999, RoadType.PublicRoad, Track.LeftSide, Discontinuity.EndOfRoad,
         100, 150, reversed = true, DateTime.parse("2000-01-01"), None, "test", Some("TEST ROAD 1"), 1, TerminationCode.NoTermination),
         Roadway(NewIdValue, right.roadwayNumber, 999, 999, RoadType.PublicRoad, Track.RightSide, Discontinuity.EndOfRoad,
@@ -314,13 +308,12 @@
       val mappedRoadwayNumbers = projectService.mapChangedRoadwayNumbers(reversedPls, reversedPls)
       roadAddressService.handleRoadwayPointsUpdate(reversedProjectChanges, mappedRoadwayNumbers)
       nodesAndJunctionsService.handleNodePointTemplates(reversedProjectChanges, reversedPls, mappedRoadwayNumbers)
-      val fetchedReversedNodesPoints = reversedPls.flatMap(pl => nodePointDAO.fetchNodePointTemplate(pl.roadwayNumber)).sortBy(_.id)
+      val fetchedReversedNodesPoints = reversedPls.flatMap(pl => nodePointDAO.fetchTemplatesByRoadwayNumber(pl.roadwayNumber)).sortBy(_.id)
       fetchedNodesPoints.size should be (fetchedReversedNodesPoints.size)
       fetchedNodesPoints.zip(fetchedReversedNodesPoints).foreach{ case (before, after) =>
           before.id should be (after.id)
           before.beforeAfter should be (BeforeAfter.switch(after.beforeAfter))
       }
->>>>>>> c7336fae
     }
   }
 
