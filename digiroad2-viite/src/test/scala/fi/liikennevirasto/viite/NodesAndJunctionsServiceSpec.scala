--- conflicted
+++ resolved
@@ -31,13 +31,9 @@
   val nodePointDAO = new NodePointDAO
   val junctionDAO = new JunctionDAO
   val junctionPointDAO = new JunctionPointDAO
-<<<<<<< HEAD
+  val linearLocationDAO = new LinearLocationDAO
+
   val nodesAndJunctionsService = new NodesAndJunctionsService(mockRoadwayDAO, roadwayPointDAO, mockLinearLocationDAO, nodeDAO, nodePointDAO, junctionDAO, junctionPointDAO) {
-=======
-  val linearLocationDAO = new LinearLocationDAO
-
-  val nodesAndJunctionsService = new NodesAndJunctionsService() {
->>>>>>> 007d0de4
     override def withDynSession[T](f: => T): T = f
 
     override def withDynTransaction[T](f: => T): T = f
@@ -53,9 +49,8 @@
   val testNodePoint1 = NodePoint(NewIdValue, BeforeAfter.Before, -1, None,
     DateTime.parse("2019-01-01"), None, DateTime.parse("2019-01-01"), None, Some("Test"), None, 0, 0)
 
-<<<<<<< HEAD
   def withDynTransaction[T](f: => T): T = OracleDatabase.withDynTransaction(f)
-=======
+
   val testJunction1 = Junction(NewIdValue, -1, None, DateTime.parse("2019-01-01"), None,
     DateTime.parse("2019-01-01"), None, None, None)
 
@@ -64,7 +59,6 @@
 
   val testLinearLocation1 = LinearLocation(NewIdValue, 1, 1000l, 0.0, 2.8, SideCode.TowardsDigitizing, 10000000000l,
     (None, None), Seq(Point(99.0, 99.0), Point(101.0, 101.0)), LinkGeomSource.NormalLinkInterface, -1)
->>>>>>> 007d0de4
 
   def runWithRollback(f: => Unit): Unit = {
     Database.forDataSource(OracleDatabase.ds).withDynTransaction {
@@ -146,7 +140,6 @@
     }
   }
 
-<<<<<<< HEAD
   test("Test nodesAndJunctionsService.handleNodePointTemplates When creating projectlinks Then node points template should be handled/created properly") {
     runWithRollback {
       /*
@@ -345,7 +338,9 @@
       linkJunctionPoints.isDefined should be (true)
       linkJunctionPoints.head.beforeAfter should be (dao.BeforeAfter.Before)
       linkJunctionPoints.head.roadwayNumber should be (link1.roadwayNumber)
-=======
+    }
+  }
+
   test("Test getTemplatesByBoundingBox When no matching templates Then return nothing") {
     runWithRollback {
       val roadwayNumber = Sequences.nextRoadwayNumber
@@ -401,7 +396,6 @@
       nodes(None)._2.head._1.id should be(junctionId)
       nodes(None)._2.head._1.nodeId should be(None)
       nodes(None)._2.head._2.head.junctionId should be(junctionId)
->>>>>>> 007d0de4
     }
   }
 
