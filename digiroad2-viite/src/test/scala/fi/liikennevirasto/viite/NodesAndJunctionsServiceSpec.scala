--- conflicted
+++ resolved
@@ -847,9 +847,6 @@
     }
   }
 
-<<<<<<< HEAD
-  // TODO Mock RoadwayDAO.fetchAllByRoadwayNumbers should return something when fetching with four roadway numbers
-=======
   test("Test nodesAndJunctionsService.handleJunctionTemplates When reversing one road that intersects itself with discontinuous address values Then junction template and junctions points should be handled/created properly") {
     runWithRollback {
 
@@ -1007,7 +1004,7 @@
     }
   }
 
->>>>>>> 6b086b03
+  // TODO Mock RoadwayDAO.fetchAllByRoadwayNumbers should return something when fetching with four roadway numbers
   test("Test nodesAndJunctionsService.handleJunctionTemplates When creating one road that connects itself with the tail point of one link being discontinuous Then junction template and junctions points should be handled/created properly." +
     "Test nodesAndJunctionsService.expireObsoleteNodesAndJunctions When terminating one link that had junction point Then only the terminated junction point should be expired, not all of them, neither his Junction.") {
     runWithRollback {
