package fi.liikennevirasto.viite

import java.sql.Date

import fi.liikennevirasto.digiroad2.asset.{BoundingRectangle, LinkGeomSource, SideCode}
import fi.liikennevirasto.digiroad2.dao.Sequences
import fi.liikennevirasto.digiroad2.oracle.OracleDatabase
import fi.liikennevirasto.digiroad2.service.RoadLinkService
import fi.liikennevirasto.digiroad2.util.Track
import fi.liikennevirasto.digiroad2.{DigiroadEventBus, Point}
import fi.liikennevirasto.viite.RoadType.PublicRoad
import fi.liikennevirasto.viite.dao.{BeforeAfter, _}
import fi.liikennevirasto.viite.process.RoadwayAddressMapper
import org.joda.time.DateTime
import org.mockito.ArgumentMatchers.any
import org.mockito.Mockito.when
import org.scalatest.mockito.MockitoSugar
import org.scalatest.{BeforeAndAfter, FunSuite, Matchers}
import slick.driver.JdbcDriver.backend.Database
import slick.driver.JdbcDriver.backend.Database.dynamicSession
import slick.jdbc.StaticQuery.interpolation

import scala.util.{Left, Right}

class NodesAndJunctionsServiceSpec extends FunSuite with Matchers with BeforeAndAfter {

  val mockNodesAndJunctionsService = MockitoSugar.mock[NodesAndJunctionsService]
  private val roadNumber1 = 990
  private val roadwayNumber1 = 1000000000l
  private val roadPartNumber1 = 1
  val roadNumberLimits = Seq((RoadClass.forJunctions.start, RoadClass.forJunctions.end))
  val mockLinearLocationDAO = MockitoSugar.mock[LinearLocationDAO]
  val mockRoadwayDAO = MockitoSugar.mock[RoadwayDAO]
  val mockRoadwayChangesDAO = MockitoSugar.mock[RoadwayChangesDAO]
  val mockRoadLinkService: RoadLinkService = MockitoSugar.mock[RoadLinkService]
  val mockRoadwayAddressMapper: RoadwayAddressMapper = MockitoSugar.mock[RoadwayAddressMapper]
  val mockEventBus: DigiroadEventBus = MockitoSugar.mock[DigiroadEventBus]
  val roadwayDAO = new RoadwayDAO
  val roadwayPointDAO = new RoadwayPointDAO
  val nodeDAO = new NodeDAO
  val nodePointDAO = new NodePointDAO
  val junctionDAO = new JunctionDAO
  val junctionPointDAO = new JunctionPointDAO
  val linearLocationDAO = new LinearLocationDAO
  val roadwayChangesDAO = new RoadwayChangesDAO
  val projectDAO = new ProjectDAO
  val projectLinkDAO = new ProjectLinkDAO
  val projectReservedPartDAO = new ProjectReservedPartDAO
  val roadwayAddressMapper = new RoadwayAddressMapper(roadwayDAO, linearLocationDAO)
  val roadAddressService: RoadAddressService = new RoadAddressService(mockRoadLinkService, new RoadwayDAO, new LinearLocationDAO, new RoadNetworkDAO, roadwayPointDAO, nodePointDAO, junctionPointDAO, mockRoadwayAddressMapper, mockEventBus) {
    override def withDynSession[T](f: => T): T = f

    override def withDynTransaction[T](f: => T): T = f
  }

  val nodesAndJunctionsService = new NodesAndJunctionsService(mockRoadwayDAO, roadwayPointDAO, mockLinearLocationDAO, nodeDAO, nodePointDAO, junctionDAO, junctionPointDAO, roadwayChangesDAO) {
    override def withDynSession[T](f: => T): T = f

    override def withDynTransaction[T](f: => T): T = f

    override def withDynTransactionNewOrExisting[T](f: => T): T = f
  }

  val projectService: ProjectService = new ProjectService(roadAddressService, mockRoadLinkService, nodesAndJunctionsService, roadwayDAO,
    roadwayPointDAO, linearLocationDAO, projectDAO, projectLinkDAO,
    nodeDAO, nodePointDAO, junctionPointDAO, projectReservedPartDAO, roadwayChangesDAO,
    roadwayAddressMapper, mockEventBus) {
    override def withDynSession[T](f: => T): T = f

    override def withDynTransaction[T](f: => T): T = f
  }

  def runWithRollback(f: => Unit): Unit = {
    Database.forDataSource(OracleDatabase.ds).withDynTransaction {
      f
      dynamicSession.rollback()
    }
  }

  def withDynTransaction[T](f: => T): T = OracleDatabase.withDynTransaction(f)

  val testRoadway1 = Roadway(NewIdValue, roadwayNumber1, roadNumber1, roadPartNumber1, RoadType.PublicRoad, Track.Combined, Discontinuity.Continuous,
    0, 100, reversed = false, DateTime.parse("2000-01-01"), None, "test", Some("TEST ROAD 1"), 1, TerminationCode.NoTermination)

  val testNode1 = Node(NewIdValue, NewIdValue, Point(100, 100), Some("Test node"), NodeType.NormalIntersection,
    DateTime.parse("2019-01-01"), None, DateTime.parse("2019-01-01"), None, "Test", None)

  val testRoadwayPoint1 = RoadwayPoint(NewIdValue, roadwayNumber1, 0, "Test", None, None, None)

  val testNodePoint1 = NodePoint(NewIdValue, BeforeAfter.Before, -1, None, NodePointType.UnknownNodePointType, Some(testNode1.startDate), testNode1.endDate,
    DateTime.parse("2019-01-01"), None, "Test", None, 0, 0, 0, 0, Track.Combined, 0)

  val testJunction1 = Junction(NewIdValue, None, None, DateTime.parse("2019-01-01"), None,
    DateTime.parse("2019-01-01"), None, "Test", None)

  val testJunctionPoint1 = JunctionPoint(NewIdValue, BeforeAfter.Before, -1, -1, Some(testJunction1.startDate), testJunction1.endDate,
    DateTime.parse("2019-01-01"), None, "Test", None, -1, 10, 0, 0, Track.Combined, Discontinuity.Continuous)

  val testLinearLocation1 = LinearLocation(NewIdValue, 1, 1000l, 0.0, 2.8, SideCode.TowardsDigitizing, 10000000000l,
    (None, None), Seq(Point(99.0, 99.0), Point(101.0, 101.0)), LinkGeomSource.NormalLinkInterface, -1)

  def dummyProjectLink(roadNumber: Long, roadPartNumber: Long, trackCode: Track, discontinuityType: Discontinuity, startAddrM: Long, endAddrM: Long, originalStartAddr: Long = 0, originalEndAddr: Long = 0, startDate: Option[DateTime], endDate: Option[DateTime] = None, linkId: Long = 0, startMValue: Double = 0,
                       endMValue: Double = 0, sideCode: SideCode = SideCode.Unknown, status: LinkStatus, projectId: Long = 0, roadType: RoadType = RoadType.PublicRoad, geometry: Seq[Point] = Seq(), roadwayNumber: Long) = {
    ProjectLink(0L, roadNumber, roadPartNumber, trackCode, discontinuityType, startAddrM, endAddrM, originalStartAddr, originalEndAddr, startDate, endDate,
      Some("user"), linkId, startMValue, endMValue, sideCode, (None, None), geometry, projectId,
      status, roadType, LinkGeomSource.NormalLinkInterface, geometryLength = 0.0, roadwayId = 0, linearLocationId = 0, ely = 8, reversed = false, None, linkGeometryTimeStamp = 0, roadwayNumber)
  }

  def buildTestDataForProject(project: Option[Project], rws: Option[Seq[Roadway]], lil: Option[Seq[LinearLocation]], pls: Option[Seq[ProjectLink]]): Unit = {
    if (rws.nonEmpty)
      roadwayDAO.create(rws.get)
    if (lil.nonEmpty)
      linearLocationDAO.create(lil.get, "user")
    if (project.nonEmpty)
      projectDAO.create(project.get)
    if (pls.nonEmpty) {
      if (project.nonEmpty) {
        val roadParts = pls.get.groupBy(pl => (pl.roadNumber, pl.roadPartNumber)).keys
        roadParts.foreach(rp => projectReservedPartDAO.reserveRoadPart(project.get.id, rp._1, rp._2, "user"))
        projectLinkDAO.create(pls.get.map(_.copy(projectId = project.get.id)))
      } else {
        projectLinkDAO.create(pls.get)
      }
    }

  }

  def toRoadwayAndLinearLocation(p: ProjectLink): (LinearLocation, Roadway) = {
    def calibrationPoint(cp: Option[ProjectLinkCalibrationPoint]): Option[Long] = {
      cp match {
        case Some(x) =>
          Some(x.addressMValue)
        case _ => Option.empty[Long]
      }
    }

    val startDate = p.startDate.getOrElse(DateTime.now()).minusDays(1)

    (LinearLocation(p.linearLocationId, 1, p.linkId, p.startMValue, p.endMValue, p.sideCode, p.linkGeometryTimeStamp,
      (calibrationPoint(p.calibrationPoints._1), calibrationPoint(p.calibrationPoints._2)), p.geometry, p.linkGeomSource,
      p.roadwayNumber, Some(startDate), p.endDate),
      Roadway(p.roadwayId, p.roadwayNumber, p.roadNumber, p.roadPartNumber, p.roadType, p.track, p.discontinuity, p.startAddrMValue, p.endAddrMValue, p.reversed, startDate, p.endDate,
        p.createdBy.getOrElse("-"), p.roadName, p.ely, TerminationCode.NoTermination, DateTime.now(), None))
  }

  test("Test nodesAndJunctionsService.getNodesByRoadAttributes When there are less than 50 nodes in the given road Then should return the list of those nodes") {
    runWithRollback {
      roadwayDAO.create(Seq(testRoadway1))
      val nodeNumber = nodeDAO.create(Seq(testNode1)).head
      val roadwayPointId = Sequences.nextRoadwayPointId
      roadwayPointDAO.create(testRoadwayPoint1.copy(id = roadwayPointId))
      nodePointDAO.create(Seq(testNodePoint1.copy(nodeNumber = Some(nodeNumber), roadwayPointId = roadwayPointId)))

      val nodesAndRoadAttributes = nodesAndJunctionsService.getNodesByRoadAttributes(roadNumber1, None, None)
      nodesAndRoadAttributes.isRight should be(true)
      nodesAndRoadAttributes match {
        case Right(nodes) => {
          nodes.size should be(1)
          val node = nodes.head
          node._1.name should be(Some("Test node"))
          node._1.coordinates should be(Point(100, 100))
          node._2.roadNumber should be(roadNumber1)
          node._2.roadPartNumber should be(roadPartNumber1)
        }
        case _ => fail("Should not get here")
      }
    }
  }

  test("Test nodesAndJunctionsService.getNodesByRoadAttributes When there are more than 50 nodes in the given road for a single road part Then should return the list of those nodes") {
    runWithRollback {
      roadwayDAO.create(Seq(testRoadway1))
      for (index <- 0 to MaxAllowedNodes) {
        val nodeId = Sequences.nextNodeId
        val nodeNumber = nodeDAO.create(Seq(testNode1.copy(id = nodeId))).head
        val roadwayPointId = Sequences.nextRoadwayPointId
        roadwayPointDAO.create(testRoadwayPoint1.copy(id = roadwayPointId, addrMValue = index))
        nodePointDAO.create(Seq(testNodePoint1.copy(nodeNumber = Some(nodeNumber), roadwayPointId = roadwayPointId)))
      }

      val nodesAndRoadAttributes = nodesAndJunctionsService.getNodesByRoadAttributes(roadNumber1, Some(roadPartNumber1), None)
      nodesAndRoadAttributes.isRight should be(true)
      nodesAndRoadAttributes match {
        case Right(nodes) => nodes.size should be(51)
        case _ => fail()
      }
    }
  }

  test("Test nodesAndJunctionsService.getNodesByRoadAttributes When there are more than 50 nodes Then should return error message") {
    runWithRollback {
      roadwayDAO.create(Seq(testRoadway1))
      for (index <- 0 to MaxAllowedNodes) {
        val nodeId = Sequences.nextNodeId
        val nodeNumber = nodeDAO.create(Seq(testNode1.copy(id = nodeId))).head
        val roadwayPointId = Sequences.nextRoadwayPointId
        roadwayPointDAO.create(testRoadwayPoint1.copy(id = roadwayPointId, addrMValue = index))
        nodePointDAO.create(Seq(testNodePoint1.copy(nodeNumber = Some(nodeNumber), roadwayPointId = roadwayPointId)))
      }

      val nodesAndRoadAttributes = nodesAndJunctionsService.getNodesByRoadAttributes(roadNumber1, None, None)
      nodesAndRoadAttributes.isLeft should be(true)
      nodesAndRoadAttributes match {
        case Left(errorMessage) => errorMessage should be(ReturnedTooManyNodesErrorMessage)
        case _ => fail()
      }
    }
  }

  test("Test getTemplatesByBoundingBox When matching templates Then return them") {
    runWithRollback {
      val roadwayNumber = Sequences.nextRoadwayNumber
      roadwayDAO.create(Seq(testRoadway1.copy(roadwayNumber = roadwayNumber)))
      linearLocationDAO.create(Seq(testLinearLocation1.copy(roadwayNumber = roadwayNumber)))
      val roadwayPointId = roadwayPointDAO.create(testRoadwayPoint1.copy(roadwayNumber = roadwayNumber))
      nodePointDAO.create(Seq(testNodePoint1.copy(roadwayPointId = roadwayPointId)))
      val junctionId = junctionDAO.create(Seq(testJunction1)).head
      junctionPointDAO.create(Seq(testJunctionPoint1.copy(junctionId = junctionId, roadwayPointId = roadwayPointId)))

      val templates = nodesAndJunctionsService.getTemplatesByBoundingBox(BoundingRectangle(Point(98, 98), Point(102, 102)))
      templates._1.size should be(1)
      templates._2.size should be(1)
      templates._2.head._2.size should be(1)
      templates._1.head.roadwayNumber should be(roadwayNumber)
      templates._2.head._1.id should be(junctionId)
      templates._2.head._1.nodeNumber should be(None)
      templates._2.head._2.head.junctionId should be(junctionId)
    }
  }

  test("Test nodesAndJunctionsService.handleJunctionPointTemplates roadsToHead case When creating projectlinks Then junction template and junctions points should be handled/created properly") {
    runWithRollback {
      /*
     v0---R---|
     |0--PL-->|--PL-->|


     PL: Project link
     R: Existing road
       */
      val geom1 = Seq(Point(10.0, 0.0), Point(0.0, 0.0))
      val geom2 = Seq(Point(0.0, 0.0), Point(11.0, 0.0))
      val geom3 = Seq(Point(11.0, 0.0), Point(20.0, 0.0))
      val road999 = 999L
      val road1000 = 1000L
      val part = 1L
      val roadwayNumber = Sequences.nextRoadwayNumber
      val rwId = Sequences.nextRoadwayId
      val roadway = Roadway(rwId, roadwayNumber, road999, part, RoadType.PublicRoad, Track.Combined, Discontinuity.Discontinuous, 0L, 10L, reversed = false, DateTime.now, None, "user", None, 8L, TerminationCode.NoTermination, DateTime.now, None)
      val roadway2 = Roadway(rwId + 1, roadwayNumber + 1, road1000, part, RoadType.PublicRoad, Track.Combined, Discontinuity.Continuous, 0L, 20L, reversed = false, DateTime.now, None, "user", None, 8L, TerminationCode.NoTermination, DateTime.now, None)
      val linearLocationId = Sequences.nextLinearLocationId
      val linearLocation = LinearLocation(linearLocationId, 1, 12345, 0L, 10L, SideCode.TowardsDigitizing, 0L, calibrationPoints = (Some(0), Some(10)), geom1, LinkGeomSource.NormalLinkInterface, roadwayNumber, None, None)
      val projectId = Sequences.nextViitePrimaryKeySeqValue
      val plId1 = projectId + 1

      val project = Project(projectId, ProjectState.Incomplete, "f", "s", DateTime.now(), "", DateTime.now(), DateTime.now(),
        "", Seq(), Seq(), None, None)

      val link1 = dummyProjectLink(road1000, part, Track.Combined, Discontinuity.Continuous, 0, 11, 0, 11, Some(DateTime.now()), None, 12346, 0, 10, SideCode.TowardsDigitizing, LinkStatus.New, projectId, RoadType.PublicRoad, geom2, roadwayNumber + 1).copy(id = plId1 + 1, roadwayId = rwId + 1, linearLocationId = linearLocationId + 1)
      val link2 = dummyProjectLink(road1000, part, Track.Combined, Discontinuity.Continuous, 11, 20, 11, 20, Some(DateTime.now()), None, 12347, 0, 10, SideCode.TowardsDigitizing, LinkStatus.New, projectId, RoadType.PublicRoad, geom3, roadwayNumber + 1).copy(id = plId1 + 2, roadwayId = rwId + 1, linearLocationId = linearLocationId + 2)

      val linearLocations = Seq(
        LinearLocation(linearLocationId, 1, 12345, 0.0, 10.0, SideCode.TowardsDigitizing, 10000000000l,
          (Some(0l), None), Seq(Point(0.0, 0.0), Point(10.0, 0.0)), LinkGeomSource.ComplementaryLinkInterface,
          roadwayNumber, Some(DateTime.parse("2000-01-01")), None),
        LinearLocation(linearLocationId + 1, 1, 12346, 0.0, 11.0, SideCode.TowardsDigitizing, 10000000000l,
          (None, None), Seq(Point(0.0, 0.0), Point(11.0, 0.0)), LinkGeomSource.ComplementaryLinkInterface,
          roadwayNumber + 1, Some(DateTime.parse("2000-01-01")), None),
        LinearLocation(linearLocationId + 2, 2, 12347, 0.0, 9.0, SideCode.TowardsDigitizing, 10000000000l,
          (None, None), Seq(Point(11.0, 0.0), Point(20.0, 0.0)), LinkGeomSource.ComplementaryLinkInterface,
          roadwayNumber + 1, Some(DateTime.parse("2000-01-01")), None)
      )
      val pls = Seq(link1, link2)
      roadwayDAO.create(Seq(roadway, roadway2))
      buildTestDataForProject(Some(project), None, Some(linearLocations), Some(pls))
      val projectChanges = List(
        ProjectRoadwayChange(0, Some("project name"), 8L, "test user", DateTime.now,
          RoadwayChangeInfo(AddressChangeType.New,
            RoadwayChangeSection(None, None, None, None, None, None, Some(PublicRoad), Some(Discontinuity.Continuous), Some(8L)),
            RoadwayChangeSection(Some(link1.roadNumber), Some(Track.Combined.value.toLong), startRoadPartNumber = Some(link1.roadPartNumber), endRoadPartNumber = Some(link1.roadPartNumber), startAddressM = Some(link1.startAddrMValue), endAddressM = Some(link2.endAddrMValue), Some(RoadType.PublicRoad), Some(Discontinuity.Continuous), Some(8L)),
            Discontinuity.Continuous, RoadType.PublicRoad, reversed = false, 1, 8)
          , DateTime.now, Some(0L))
      )

      when(mockLinearLocationDAO.fetchLinearLocationByBoundingBox(any[BoundingRectangle], any[Seq[(Int, Int)]])).thenReturn(Seq(linearLocation))
      when(mockRoadwayDAO.fetchAllByRoadwayNumbers(any[Set[Long]], any[Boolean])).thenReturn(Seq(roadway))

      val mappedRoadwayNumbers = projectLinkDAO.fetchProjectLinksChange(projectId)
      nodesAndJunctionsService.handleJunctionPointTemplates(projectChanges, pls, mappedRoadwayNumbers)

      val roadJunctionPoints = junctionPointDAO.fetchJunctionPointsByRoadwayPoints(roadway.roadwayNumber, roadway.endAddrMValue, BeforeAfter.Before)
      val junction1 = junctionDAO.fetchByIds(Seq(roadJunctionPoints.head.junctionId))

      val link1JunctionPoints = junctionPointDAO.fetchJunctionPointsByRoadwayPoints(link1.roadwayNumber, link1.startAddrMValue, BeforeAfter.After)
      val link2JunctionPoints = junctionPointDAO.fetchJunctionPointsByRoadwayPoints(link2.roadwayNumber, link2.startAddrMValue, BeforeAfter.After)
      val junction2 = junctionDAO.fetchByIds(Seq(link1JunctionPoints.head.junctionId))

      junction1 should be(junction2)

      val roadwayPoint1 = roadwayPointDAO.fetch(roadway.roadwayNumber, roadway.endAddrMValue)
      val roadwayPoint2 = roadwayPointDAO.fetch(link1.roadwayNumber, link1.startAddrMValue)

      roadwayPoint1.head.addrMValue should be(roadway.endAddrMValue)
      roadwayPoint2.head.addrMValue should be(link1.startAddrMValue)

      roadJunctionPoints.isDefined should be(true)
      roadJunctionPoints.head.beforeAfter should be(BeforeAfter.Before)
      roadJunctionPoints.head.roadwayNumber should be(roadway.roadwayNumber)
      link1JunctionPoints.isDefined should be(true)
      link1JunctionPoints.head.beforeAfter should be(BeforeAfter.After)
      link1JunctionPoints.head.roadwayNumber should be(link1.roadwayNumber)
      link2JunctionPoints.isDefined should be(false)

    }
  }

  // <editor-fold desc="Create & Expire Junction and its Points">
  // <editor-fold desc="with reverse">

  test("Test nodesAndJunctionsService.handleJunctionPointTemplates roadsToHead case When creating projectlinks Then junction template and junctions points should be handled/created properly and" +
    " When reverse, the junction points BeforeAfter should be reversed") {
    runWithRollback {
      /*
     |--R-->0|0--L-->
       */
      val geom1 = Seq(Point(0.0, 0.0), Point(10.0, 0.0))
      val geom2 = Seq(Point(10.0, 0.0), Point(20.0, 0.0))
      val road999 = 999L
      val road1000 = 1000L
      val part = 1L
      val roadwayNumber = Sequences.nextRoadwayNumber
      val rwId = Sequences.nextRoadwayId
      val roadway = Roadway(rwId, roadwayNumber, road999, part, RoadType.PublicRoad, Track.Combined, Discontinuity.Continuous, 0L, 10L, reversed = false, DateTime.now, None, "user", None, 8L, TerminationCode.NoTermination, DateTime.now, None)
      val roadway2 = Roadway(rwId + 1, roadwayNumber + 1, road1000, part, RoadType.PublicRoad, Track.Combined, Discontinuity.Continuous, 0L, 10L, reversed = false, DateTime.now, None, "user", None, 8L, TerminationCode.NoTermination, DateTime.now, None)
      val linearLocationId = Sequences.nextLinearLocationId
      val linearLocation = LinearLocation(linearLocationId, 1, 12345, 0L, 10L, SideCode.TowardsDigitizing, 0L, calibrationPoints = (Some(0), Some(10)), geom1, LinkGeomSource.NormalLinkInterface, roadwayNumber, None, None)
      val projectId = Sequences.nextViitePrimaryKeySeqValue
      val plId1 = projectId + 1

      val project = Project(projectId, ProjectState.Incomplete, "f", "s", DateTime.now(), "", DateTime.now(), DateTime.now(),
        "", Seq(), Seq(), None, None)

      val link1 = dummyProjectLink(road1000, part, Track.Combined, Discontinuity.EndOfRoad, 0, 10, 0, 10, Some(DateTime.now()), None, 12346, 0, 10, SideCode.TowardsDigitizing, LinkStatus.Transfer, projectId, RoadType.PublicRoad, geom2, roadwayNumber + 1).copy(id = plId1 + 1, roadwayId = rwId + 1, linearLocationId = linearLocationId + 1)


      val linearLocations = Seq(
        LinearLocation(linearLocationId, 1, 1000l, 0.0, 50.0, SideCode.TowardsDigitizing, 10000000000l,
          (Some(0l), None), Seq(Point(0.0, 0.0), Point(10.0, 0.0)), LinkGeomSource.ComplementaryLinkInterface,
          roadwayNumber, Some(DateTime.parse("2000-01-01")), None),
        LinearLocation(linearLocationId + 1, 1, 2000l, 0.0, 10.0, SideCode.TowardsDigitizing, 10000000000l,
          (None, None), Seq(Point(10.0, 0.0), Point(20.0, 0.0)), LinkGeomSource.ComplementaryLinkInterface,
          roadwayNumber + 1, Some(DateTime.parse("2000-01-01")), None)
      )
      val pls = Seq(link1)
      val reversedPls = pls.map(_.copy(sideCode = SideCode.switch(link1.sideCode), reversed = true))
      roadwayDAO.create(Seq(roadway, roadway2))
      buildTestDataForProject(Some(project), None, Some(linearLocations), Some(reversedPls))
      val projectChanges = List(
        //combined
        ProjectRoadwayChange(0, Some("project name"), 8L, "test user", DateTime.now,
          RoadwayChangeInfo(AddressChangeType.New,
            RoadwayChangeSection(None, None, None, None, None, None, Some(PublicRoad), Some(Discontinuity.Continuous), Some(8L)),
            RoadwayChangeSection(Some(link1.roadNumber), Some(Track.Combined.value.toLong), startRoadPartNumber = Some(link1.roadPartNumber), endRoadPartNumber = Some(link1.roadPartNumber), startAddressM = Some(link1.startAddrMValue), endAddressM = Some(link1.endAddrMValue), Some(RoadType.PublicRoad), Some(Discontinuity.Continuous), Some(8L)),
            Discontinuity.Continuous, RoadType.PublicRoad, reversed = false, 1, 8)
          , DateTime.now, Some(0L))
      )

      when(mockLinearLocationDAO.fetchLinearLocationByBoundingBox(any[BoundingRectangle], any[Seq[(Int, Int)]])).thenReturn(Seq(linearLocation))
      when(mockRoadwayDAO.fetchAllByRoadwayNumbers(any[Set[Long]], any[Boolean])).thenReturn(Seq(roadway))

      val reversedProjectChanges = projectChanges.map(p => p.copy(changeInfo = p.changeInfo.copy(changeType = AddressChangeType.Transfer, source = p.changeInfo.target, reversed = true)))

      val mappedRoadwayNumbers = projectLinkDAO.fetchProjectLinksChange(projectId)
      nodesAndJunctionsService.handleJunctionPointTemplates(projectChanges, pls, mappedRoadwayNumbers)

      val roadJunctionPoints = junctionPointDAO.fetchJunctionPointsByRoadwayPoints(roadway.roadwayNumber, roadway.endAddrMValue, BeforeAfter.Before)
      val junction1 = junctionDAO.fetchByIds(Seq(roadJunctionPoints.head.junctionId))

      val linkJunctionPoints = junctionPointDAO.fetchJunctionPointsByRoadwayPoints(link1.roadwayNumber, link1.startAddrMValue, BeforeAfter.After)
      val junction2 = junctionDAO.fetchByIds(Seq(linkJunctionPoints.head.junctionId))

      junction1 should be(junction2)

      val roadwayPoint1 = roadwayPointDAO.fetch(roadway.roadwayNumber, roadway.endAddrMValue)
      val roadwayPoint2 = roadwayPointDAO.fetch(link1.roadwayNumber, link1.startAddrMValue)

      roadwayPoint1.head.addrMValue should be(roadway.endAddrMValue)
      roadwayPoint2.head.addrMValue should be(link1.startAddrMValue)

      roadJunctionPoints.isDefined should be(true)
      roadJunctionPoints.head.beforeAfter should be(BeforeAfter.Before)
      roadJunctionPoints.head.roadwayNumber should be(roadway.roadwayNumber)
      linkJunctionPoints.isDefined should be(true)
      linkJunctionPoints.head.beforeAfter should be(BeforeAfter.After)
      linkJunctionPoints.head.roadwayNumber should be(link1.roadwayNumber)

      val reversedRoadways = Seq(Roadway(NewIdValue, link1.roadwayNumber, link1.roadNumber, link1.roadPartNumber, RoadType.PublicRoad, Track.Combined, Discontinuity.Continuous,
        link1.startAddrMValue, link1.endAddrMValue, reversed = true, DateTime.parse("2000-01-01"), None, "test", Some("TEST ROAD 1"), 1, TerminationCode.NoTermination)
      )
      roadwayDAO.expireById(Seq(roadway, roadway2).map(_.id).toSet)
      roadwayDAO.create(reversedRoadways)
      val mappedReservedRoadwayNumbers = projectLinkDAO.fetchProjectLinksChange(projectId)
      roadAddressService.handleRoadwayPointsUpdate(reversedProjectChanges, mappedReservedRoadwayNumbers)
      val roadwayPointsAfterUpdate = roadwayPointDAO.fetchByRoadwayNumber(link1.roadwayNumber)
      nodesAndJunctionsService.handleJunctionPointTemplates(reversedProjectChanges, reversedPls, mappedReservedRoadwayNumbers)
      val reversedLinkJunctionPoints = junctionPointDAO.fetchJunctionPointsByRoadwayPoints(link1.roadwayNumber, roadwayPointsAfterUpdate.head.addrMValue, BeforeAfter.Before)
      linkJunctionPoints.head.id should be(reversedLinkJunctionPoints.head.id)
      reversedLinkJunctionPoints.head.beforeAfter should be(BeforeAfter.switch(linkJunctionPoints.head.beforeAfter))
    }
  }

  test("Test nodesAndJunctionsService.handleJunctionPointTemplates roadsFromHead case When creating projectLinks Then junction template and junctions points should be handled/created properly and " +
    "When reverse, the junction points BeforeAfter should be reversed") {
    runWithRollback {
      /*
     <--R--0|0--L-->
       */
      val geom1 = Seq(Point(0.0, 0.0), Point(10.0, 0.0))
      val geom2 = Seq(Point(10.0, 0.0), Point(20.0, 0.0))
      val road999 = 999L
      val road1000 = 1000L
      val part = 1L
      val roadwayNumber = Sequences.nextRoadwayNumber
      val rwId = Sequences.nextRoadwayId
      val linearLocationId = Sequences.nextLinearLocationId
      val roadway = Roadway(rwId, roadwayNumber, road999, part, RoadType.PublicRoad, Track.Combined, Discontinuity.Continuous, 0L, 10L, reversed = false, DateTime.now, None, "user", None, 8L, TerminationCode.NoTermination, DateTime.now, None)
      val roadway2 = Roadway(rwId + 1, roadwayNumber + 1, road1000, part, RoadType.PublicRoad, Track.Combined, Discontinuity.Continuous, 0L, 10L, reversed = false, DateTime.now, None, "user", None, 8L, TerminationCode.NoTermination, DateTime.now, None)
      val linearLocation = LinearLocation(linearLocationId, 1, 12345, 0L, 10L, SideCode.AgainstDigitizing, 0L, calibrationPoints = (None, Some(10)), geom1, LinkGeomSource.NormalLinkInterface, roadwayNumber, None, None)
      val linearLocation2 = LinearLocation(linearLocationId + 1, 1, 12346, 0L, 10L, SideCode.TowardsDigitizing, 0L, calibrationPoints = (None, Some(10)), geom1, LinkGeomSource.NormalLinkInterface, roadwayNumber + 1, None, None)

      val projectId = Sequences.nextViitePrimaryKeySeqValue

      val link1 = dummyProjectLink(road1000, part, Track.Combined, Discontinuity.EndOfRoad, 0, 10, 0, 10, Some(DateTime.now()), None, 12346, 0, 10, SideCode.TowardsDigitizing, LinkStatus.Transfer, projectId, RoadType.PublicRoad, geom2, roadwayNumber + 1).copy(id = projectId + 1, roadwayId = rwId + 1, linearLocationId = linearLocationId + 1)

      val project = Project(projectId, ProjectState.Incomplete, "f", "s", DateTime.now(), "", DateTime.now(), DateTime.now(),
        "", Seq(), Seq(), None, None)
      val pls = Seq(link1)

      buildTestDataForProject(Some(project), Some(Seq(roadway, roadway2)), Some(Seq(linearLocation, linearLocation2)), Some(pls))

      val projectChanges = List(
        //combined
        ProjectRoadwayChange(0, Some("project name"), 8L, "test user", DateTime.now,
          RoadwayChangeInfo(AddressChangeType.New,
            RoadwayChangeSection(None, None, None, None, None, None, Some(PublicRoad), Some(Discontinuity.Continuous), Some(8L)),
            RoadwayChangeSection(Some(link1.roadNumber), Some(Track.Combined.value.toLong), startRoadPartNumber = Some(link1.roadPartNumber), endRoadPartNumber = Some(link1.roadPartNumber), startAddressM = Some(link1.startAddrMValue), endAddressM = Some(link1.endAddrMValue), Some(RoadType.PublicRoad), Some(Discontinuity.Continuous), Some(8L)),
            Discontinuity.Continuous, RoadType.PublicRoad, reversed = false, 1, 8)
          , DateTime.now, Some(0L))
      )

      val reversedPls = pls.map(_.copy(sideCode = SideCode.switch(link1.sideCode), reversed = true))

      when(mockLinearLocationDAO.fetchLinearLocationByBoundingBox(any[BoundingRectangle], any[Seq[(Int, Int)]])).thenReturn(Seq(linearLocation))
      when(mockRoadwayDAO.fetchAllByRoadwayNumbers(any[Set[Long]], any[Boolean])).thenReturn(Seq(roadway))

      val reversedProjectChanges = projectChanges.map(p => p.copy(changeInfo = p.changeInfo.copy(changeType = AddressChangeType.Transfer, source = p.changeInfo.target, reversed = true)))
      val mappedRoadwayNumbers = projectLinkDAO.fetchProjectLinksChange(projectId)
      nodesAndJunctionsService.handleJunctionPointTemplates(projectChanges, pls, mappedRoadwayNumbers)

      val roadJunctionPoints = junctionPointDAO.fetchJunctionPointsByRoadwayPoints(roadway.roadwayNumber, roadway.startAddrMValue, BeforeAfter.After)
      val junction1 = junctionDAO.fetchByIds(Seq(roadJunctionPoints.head.junctionId))

      val linkJunctionPoints = junctionPointDAO.fetchJunctionPointsByRoadwayPoints(link1.roadwayNumber, link1.startAddrMValue, BeforeAfter.After)
      val junction2 = junctionDAO.fetchByIds(Seq(linkJunctionPoints.head.junctionId))

      junction1 should be(junction2)

      val roadwayPoint1 = roadwayPointDAO.fetch(roadway.roadwayNumber, roadway.startAddrMValue)
      val roadwayPoint2 = roadwayPointDAO.fetch(link1.roadwayNumber, link1.startAddrMValue)

      roadwayPoint1.head.addrMValue should be(roadway.startAddrMValue)
      roadwayPoint2.head.addrMValue should be(link1.startAddrMValue)

      roadJunctionPoints.isDefined should be(true)
      roadJunctionPoints.head.beforeAfter should be(BeforeAfter.After)
      roadJunctionPoints.head.roadwayNumber should be(roadway.roadwayNumber)
      linkJunctionPoints.isDefined should be(true)
      linkJunctionPoints.head.beforeAfter should be(BeforeAfter.After)
      linkJunctionPoints.head.roadwayNumber should be(link1.roadwayNumber)

      val reversedRoadways = Seq(Roadway(NewIdValue, link1.roadwayNumber, link1.roadNumber, link1.roadPartNumber, RoadType.PublicRoad, Track.Combined, Discontinuity.Continuous,
        link1.startAddrMValue, link1.endAddrMValue, reversed = true, DateTime.parse("2000-01-01"), None, "test", Some("TEST ROAD 1"), 1, TerminationCode.NoTermination)
      )
      roadwayDAO.create(reversedRoadways)
      val mappedReversedRoadwayNumbers = projectLinkDAO.fetchProjectLinksChange(projectId)
      roadAddressService.handleRoadwayPointsUpdate(reversedProjectChanges, mappedReversedRoadwayNumbers)
      val roadwayPointsAfterUpdate = roadwayPointDAO.fetchByRoadwayNumber(link1.roadwayNumber)
      nodesAndJunctionsService.handleJunctionPointTemplates(reversedProjectChanges, reversedPls, mappedReversedRoadwayNumbers)
      val reversedLinkJunctionPoints = junctionPointDAO.fetchJunctionPointsByRoadwayPoints(link1.roadwayNumber, roadwayPointsAfterUpdate.head.addrMValue, BeforeAfter.Before)
      linkJunctionPoints.head.id should be(reversedLinkJunctionPoints.head.id)
      reversedLinkJunctionPoints.head.beforeAfter should be(BeforeAfter.switch(linkJunctionPoints.head.beforeAfter))
    }
  }

  test("Test nodesAndJunctionsService.handleJunctionPointTemplates roadsToTail case When creating projectLinks Then junction template and junctions points should be handled/created properly and " +
    "When reverse, the junction points BeforeAfter should be reversed") {
    runWithRollback {
      /*
      |--R--0>|<0--L--|
       */
      val geom1 = Seq(Point(0.0, 0.0), Point(10.0, 0.0))
      val geom2 = Seq(Point(10.0, 0.0), Point(20.0, 0.0))
      val road999 = 999L
      val road1000 = 1000L
      val part = 1L
      val roadwayNumber = Sequences.nextRoadwayNumber
      val rwId = Sequences.nextRoadwayId
      val linearLocationId = Sequences.nextLinearLocationId
      val roadway = Roadway(rwId, roadwayNumber, road999, part, RoadType.PublicRoad, Track.Combined, Discontinuity.Continuous, 0L, 10L, reversed = false, DateTime.now, None, "user", None, 8L, TerminationCode.NoTermination, DateTime.now, None)
      val roadway2 = Roadway(rwId + 1, roadwayNumber + 1, road1000, part, RoadType.PublicRoad, Track.Combined, Discontinuity.Continuous, 0L, 10L, reversed = false, DateTime.now, None, "user", None, 8L, TerminationCode.NoTermination, DateTime.now, None)
      val linearLocation = LinearLocation(linearLocationId, 1, 12345, 0L, 10L, SideCode.TowardsDigitizing, 0L, calibrationPoints = (Some(0), Some(10)), geom1, LinkGeomSource.NormalLinkInterface, roadwayNumber, None, None)
      val linearLocation2 = LinearLocation(linearLocationId + 1, 1, 12346, 0L, 10L, SideCode.TowardsDigitizing, 0L, calibrationPoints = (Some(0), Some(10)), geom2, LinkGeomSource.NormalLinkInterface, roadwayNumber + 1, None, None)
      val projectId = Sequences.nextViitePrimaryKeySeqValue

      val link1 = dummyProjectLink(road1000, part, Track.Combined, Discontinuity.EndOfRoad, 0, 10, 0, 10, Some(DateTime.now()), None, 12346, 0, 10, SideCode.AgainstDigitizing, LinkStatus.Transfer, projectId, RoadType.PublicRoad, geom2, roadwayNumber + 1).copy(id = projectId + 1, roadwayId = rwId + 1, linearLocationId = linearLocationId + 1)

      val project = Project(projectId, ProjectState.Incomplete, "f", "s", DateTime.now(), "", DateTime.now(), DateTime.now(),
        "", Seq(), Seq(), None, None)
      val pls = Seq(link1).map(_.copy(id = Sequences.nextViitePrimaryKeySeqValue))

      buildTestDataForProject(Some(project), Some(Seq(roadway, roadway2)), Some(Seq(linearLocation, linearLocation2)), Some(pls))

      val projectChanges = List(
        //combined
        ProjectRoadwayChange(0, Some("project name"), 8L, "test user", DateTime.now,
          RoadwayChangeInfo(AddressChangeType.New,
            RoadwayChangeSection(None, None, None, None, None, None, Some(PublicRoad), Some(Discontinuity.Continuous), Some(8L)),
            RoadwayChangeSection(Some(link1.roadNumber), Some(Track.Combined.value.toLong), startRoadPartNumber = Some(link1.roadPartNumber), endRoadPartNumber = Some(link1.roadPartNumber), startAddressM = Some(link1.startAddrMValue), endAddressM = Some(link1.endAddrMValue), Some(RoadType.PublicRoad), Some(Discontinuity.Continuous), Some(8L)),
            Discontinuity.Continuous, RoadType.PublicRoad, reversed = false, 1, 8)
          , DateTime.now, Some(0L))
      )

      val reversedPls = pls.map(_.copy(sideCode = SideCode.switch(link1.sideCode), reversed = true))

      when(mockLinearLocationDAO.fetchLinearLocationByBoundingBox(any[BoundingRectangle], any[Seq[(Int, Int)]])).thenReturn(Seq(linearLocation))
      when(mockRoadwayDAO.fetchAllByRoadwayNumbers(any[Set[Long]], any[Boolean])).thenReturn(Seq(roadway))

      val reversedProjectChanges = projectChanges.map(p => p.copy(changeInfo = p.changeInfo.copy(changeType = AddressChangeType.Transfer, source = p.changeInfo.target, reversed = true)))
      val mappedRoadwayNumbers = projectLinkDAO.fetchProjectLinksChange(projectId)
      nodesAndJunctionsService.handleJunctionPointTemplates(projectChanges, pls, mappedRoadwayNumbers)

      val roadJunctionPoints = junctionPointDAO.fetchJunctionPointsByRoadwayPoints(roadway.roadwayNumber, roadway.endAddrMValue, BeforeAfter.Before)
      val junction1 = junctionDAO.fetchByIds(Seq(roadJunctionPoints.head.junctionId))

      val linkJunctionPoints = junctionPointDAO.fetchJunctionPointsByRoadwayPoints(link1.roadwayNumber, link1.endAddrMValue, BeforeAfter.Before)
      val junction2 = junctionDAO.fetchByIds(Seq(linkJunctionPoints.head.junctionId))

      junction1 should be(junction2)

      val roadwayPoint1 = roadwayPointDAO.fetch(roadway.roadwayNumber, roadway.endAddrMValue)
      val roadwayPoint2 = roadwayPointDAO.fetch(link1.roadwayNumber, link1.endAddrMValue)

      roadwayPoint1.head.addrMValue should be(roadway.endAddrMValue)
      roadwayPoint2.head.addrMValue should be(link1.endAddrMValue)

      roadJunctionPoints.isDefined should be(true)
      roadJunctionPoints.head.beforeAfter should be(BeforeAfter.Before)
      roadJunctionPoints.head.roadwayNumber should be(roadway.roadwayNumber)
      linkJunctionPoints.isDefined should be(true)
      linkJunctionPoints.head.beforeAfter should be(BeforeAfter.Before)
      linkJunctionPoints.head.roadwayNumber should be(link1.roadwayNumber)

      val reversedRoadways = Seq(Roadway(NewIdValue, link1.roadwayNumber, link1.roadNumber, link1.roadPartNumber, RoadType.PublicRoad, Track.Combined, Discontinuity.Continuous,
        link1.startAddrMValue, link1.endAddrMValue, reversed = true, DateTime.parse("2000-01-01"), None, "test", Some("TEST ROAD 1"), 1, TerminationCode.NoTermination)
      )
      roadwayDAO.create(reversedRoadways)
      val mappedReversedRoadwayNumbers = projectLinkDAO.fetchProjectLinksChange(projectId)
      roadAddressService.handleRoadwayPointsUpdate(reversedProjectChanges, mappedReversedRoadwayNumbers)
      val roadwayPointsAfterUpdate = roadwayPointDAO.fetchByRoadwayNumber(link1.roadwayNumber)
      nodesAndJunctionsService.handleJunctionPointTemplates(reversedProjectChanges, reversedPls, mappedReversedRoadwayNumbers)
      val reversedLinkJunctionPoints = junctionPointDAO.fetchJunctionPointsByRoadwayPoints(link1.roadwayNumber, roadwayPointsAfterUpdate.head.addrMValue, BeforeAfter.After)
      linkJunctionPoints.head.id should be(reversedLinkJunctionPoints.head.id)
      reversedLinkJunctionPoints.head.beforeAfter should be(BeforeAfter.switch(linkJunctionPoints.head.beforeAfter))
    }
  }

  test("Test nodesAndJunctionsService.handleJunctionPointTemplates roadsFromTail case When creating projectLinks Then junction template and junctions points should be handled/created properly and" +
    " When reverse, the junction points BeforeAfter should be reversed") {
    runWithRollback {
      /*
      <--R--0|<0--L--|
       */
      val geom1 = Seq(Point(0.0, 0.0), Point(10.0, 0.0))
      val geom2 = Seq(Point(10.0, 0.0), Point(20.0, 0.0))
      val road999 = 999L
      val road1000 = 1000L
      val part = 1L
      val roadwayNumber = Sequences.nextRoadwayNumber
      val rwId = Sequences.nextRoadwayId
      val linearLocationId = Sequences.nextLinearLocationId
      val roadway = Roadway(rwId, roadwayNumber, road999, part, RoadType.PublicRoad, Track.Combined, Discontinuity.Continuous, 0L, 10L, reversed = false, DateTime.now, None, "user", None, 8L, TerminationCode.NoTermination, DateTime.now, None)
      val roadway2 = Roadway(rwId + 1, roadwayNumber + 1, road1000, part, RoadType.PublicRoad, Track.Combined, Discontinuity.Continuous, 0L, 10L, reversed = false, DateTime.now, None, "user", None, 8L, TerminationCode.NoTermination, DateTime.now, None)
      val linearLocation = LinearLocation(linearLocationId, 1, 12345, 0L, 10L, SideCode.AgainstDigitizing, 0L, calibrationPoints = (Some(0), Some(10)), geom1, LinkGeomSource.NormalLinkInterface, roadwayNumber, None, None)
      val linearLocation2 = LinearLocation(linearLocationId + 1, 1, 12346, 0L, 10L, SideCode.AgainstDigitizing, 0L, calibrationPoints = (Some(0), Some(10)), geom2, LinkGeomSource.NormalLinkInterface, roadwayNumber + 1, None, None)

      val projectId = Sequences.nextViitePrimaryKeySeqValue

      val link1 = dummyProjectLink(road1000, part, Track.Combined, Discontinuity.EndOfRoad, 0, 10, 0, 10, Some(DateTime.now()), None, 12346, 0, 10, SideCode.AgainstDigitizing, LinkStatus.Transfer, projectId, RoadType.PublicRoad, geom2, roadwayNumber + 1).copy(id = projectId + 1, roadwayId = rwId + 1, linearLocationId = linearLocationId + 1)

      val project = Project(projectId, ProjectState.Incomplete, "f", "s", DateTime.now(), "", DateTime.now(), DateTime.now(),
        "", Seq(), Seq(), None, None)
      val pls = Seq(link1)

      buildTestDataForProject(Some(project), Some(Seq(roadway, roadway2)), Some(Seq(linearLocation, linearLocation2)), Some(pls))

      val projectChanges = List(
        //combined
        ProjectRoadwayChange(0, Some("project name"), 8L, "test user", DateTime.now,
          RoadwayChangeInfo(AddressChangeType.New,
            RoadwayChangeSection(None, None, None, None, None, None, Some(PublicRoad), Some(Discontinuity.Continuous), Some(8L)),
            RoadwayChangeSection(Some(link1.roadNumber), Some(Track.Combined.value.toLong), startRoadPartNumber = Some(link1.roadPartNumber), endRoadPartNumber = Some(link1.roadPartNumber), startAddressM = Some(link1.startAddrMValue), endAddressM = Some(link1.endAddrMValue), Some(RoadType.PublicRoad), Some(Discontinuity.Continuous), Some(8L)),
            Discontinuity.Continuous, RoadType.PublicRoad, reversed = false, 1, 8)
          , DateTime.now, Some(0L))
      )

      val reversedPls = pls.map(_.copy(sideCode = SideCode.switch(link1.sideCode), reversed = true))

      when(mockLinearLocationDAO.fetchLinearLocationByBoundingBox(any[BoundingRectangle], any[Seq[(Int, Int)]])).thenReturn(Seq(linearLocation))
      when(mockRoadwayDAO.fetchAllByRoadwayNumbers(any[Set[Long]], any[Boolean])).thenReturn(Seq(roadway))

      val reversedProjectChanges = projectChanges.map(p => p.copy(changeInfo = p.changeInfo.copy(changeType = AddressChangeType.Transfer, source = p.changeInfo.target, reversed = true)))
      val mappedRoadwayNumbers = projectLinkDAO.fetchProjectLinksChange(projectId)
      nodesAndJunctionsService.handleJunctionPointTemplates(projectChanges, pls, mappedRoadwayNumbers)

      val roadJunctionPoints = junctionPointDAO.fetchJunctionPointsByRoadwayPoints(roadway.roadwayNumber, roadway.startAddrMValue, BeforeAfter.After)
      val junction1 = junctionDAO.fetchByIds(Seq(roadJunctionPoints.head.junctionId))

      val linkJunctionPoints = junctionPointDAO.fetchJunctionPointsByRoadwayPoints(link1.roadwayNumber, link1.endAddrMValue, BeforeAfter.Before)
      val junction2 = junctionDAO.fetchByIds(Seq(linkJunctionPoints.head.junctionId))

      junction1 should be(junction2)

      val roadwayPoint1 = roadwayPointDAO.fetch(roadway.roadwayNumber, roadway.startAddrMValue)
      val roadwayPoint2 = roadwayPointDAO.fetch(link1.roadwayNumber, link1.endAddrMValue)

      roadwayPoint1.head.addrMValue should be(roadway.startAddrMValue)
      roadwayPoint2.head.addrMValue should be(link1.endAddrMValue)

      roadJunctionPoints.isDefined should be(true)
      roadJunctionPoints.head.beforeAfter should be(BeforeAfter.After)
      roadJunctionPoints.head.roadwayNumber should be(roadway.roadwayNumber)
      linkJunctionPoints.isDefined should be(true)
      linkJunctionPoints.head.beforeAfter should be(BeforeAfter.Before)
      linkJunctionPoints.head.roadwayNumber should be(link1.roadwayNumber)

      val reversedRoadways = Seq(Roadway(NewIdValue, link1.roadwayNumber, link1.roadNumber, link1.roadPartNumber, RoadType.PublicRoad, Track.Combined, Discontinuity.Continuous,
        link1.startAddrMValue, link1.endAddrMValue, reversed = true, DateTime.parse("2000-01-01"), None, "test", Some("TEST ROAD 1"), 1, TerminationCode.NoTermination)
      )
      roadwayDAO.create(reversedRoadways)
      val mappedReversedRoadwayNumbers = projectLinkDAO.fetchProjectLinksChange(projectId)
      roadAddressService.handleRoadwayPointsUpdate(reversedProjectChanges, mappedReversedRoadwayNumbers)
      val roadwayPointsAfterUpdate = roadwayPointDAO.fetchByRoadwayNumber(link1.roadwayNumber)
      nodesAndJunctionsService.handleJunctionPointTemplates(reversedProjectChanges, reversedPls, mappedReversedRoadwayNumbers)
      val reversedLinkJunctionPoints = junctionPointDAO.fetchJunctionPointsByRoadwayPoints(link1.roadwayNumber, roadwayPointsAfterUpdate.head.addrMValue, BeforeAfter.After)
      linkJunctionPoints.head.id should be(reversedLinkJunctionPoints.head.id)
      reversedLinkJunctionPoints.head.beforeAfter should be(BeforeAfter.switch(linkJunctionPoints.head.beforeAfter))
    }
  }

  // </editor-fold>

  test("Test nodesAndJunctionsService.handleJunctionPointTemplates When creating one road that intersects itself with discontinuous address values Then junction template and junctions points should be handled/created properly") {
    runWithRollback {
      /*
     |--L1-->|
              0
             | \
             |   L2
             |    \
             R3    >0|
             |    / |
             |  R2* |
             V /    |
     |--R1-->|0     |
             |      |
             R4     L3
             |      |
             v      v
            Note:
            0: Illustration where junction points should be created
            L: Left track
            R: Right Track
            R*: Discontinuous Right track
       */

      val road = 999L
      val part = 1L
      val projectId = Sequences.nextViiteProjectId
      val rwId = Sequences.nextRoadwayId
      val llId = Sequences.nextLinearLocationId
      val rwNumber = Sequences.nextRoadwayNumber
      val plId = Sequences.nextViitePrimaryKeySeqValue


      val leftGeom1 = Seq(Point(0.0, 50.0), Point(5.0, 50.0))
      val leftGeom2 = Seq(Point(5.0, 50.0), Point(10.0, 45.0))
      val leftGeom3 = Seq(Point(10.0, 45.0), Point(10.0, 35.0))
      val rightGeom1 = Seq(Point(0.0, 40.0), Point(5.0, 40.0))
      val rightGeom2 = Seq(Point(5.0, 40.0), Point(10.0, 45.0))
      val rightGeom3 = Seq(Point(5.0, 50.0), Point(5.0, 40.0))
      val rightGeom4 = Seq(Point(5.0, 40.0), Point(5.0, 35.0))

      val leftLink1 = dummyProjectLink(road, part, Track.LeftSide, Discontinuity.Continuous, 0, 5, 0, 5, Some(DateTime.now()), None, 12345, 0, 5, SideCode.TowardsDigitizing, LinkStatus.Transfer, projectId, RoadType.PublicRoad, leftGeom1, rwNumber).copy(id = plId, projectId = projectId, roadwayId = rwId, linearLocationId = llId)
      val leftLink2 = dummyProjectLink(road, part, Track.LeftSide, Discontinuity.ParallelLink, 5, 10, 5, 10, Some(DateTime.now()), None, 12346, 0, 5, SideCode.TowardsDigitizing, LinkStatus.Transfer, projectId, RoadType.PublicRoad, leftGeom2, rwNumber).copy(id = plId + 1, projectId = projectId, roadwayId = rwId, linearLocationId = llId + 1)
      val leftLink3 = dummyProjectLink(road, part, Track.LeftSide, Discontinuity.EndOfRoad, 10, 20, 10, 20, Some(DateTime.now()), None, 12347, 0, 10, SideCode.TowardsDigitizing, LinkStatus.Transfer, projectId, RoadType.PublicRoad, leftGeom3, rwNumber + 1).copy(id = plId + 2, projectId = projectId, roadwayId = rwId + 1, linearLocationId = llId + 2)
      val rightLink1 = dummyProjectLink(road, part, Track.RightSide, Discontinuity.Continuous, 0, 5, 0, 5, Some(DateTime.now()), None, 12348, 0, 5, SideCode.TowardsDigitizing, LinkStatus.Transfer, projectId, RoadType.PublicRoad, rightGeom1, rwNumber + 2).copy(id = plId + 3, projectId = projectId, roadwayId = rwId + 2, linearLocationId = llId + 3)
      val rightLink2 = dummyProjectLink(road, part, Track.RightSide, Discontinuity.Discontinuous, 5, 10, 5, 10, Some(DateTime.now()), None, 12349, 0, 5, SideCode.TowardsDigitizing, LinkStatus.Transfer, projectId, RoadType.PublicRoad, rightGeom2, rwNumber + 2).copy(id = plId + 4, projectId = projectId, roadwayId = rwId + 2, linearLocationId = llId + 4)
      val rightLink3 = dummyProjectLink(road, part, Track.RightSide, Discontinuity.Continuous, 10, 15, 10, 15, Some(DateTime.now()), None, 12350, 0, 5, SideCode.TowardsDigitizing, LinkStatus.Transfer, projectId, RoadType.PublicRoad, rightGeom3, rwNumber + 3).copy(id = plId + 5, projectId = projectId, roadwayId = rwId + 3, linearLocationId = llId + 5)
      val rightLink4 = dummyProjectLink(road, part, Track.RightSide, Discontinuity.EndOfRoad, 15, 20, 15, 20, Some(DateTime.now()), None, 12351, 0, 5, SideCode.TowardsDigitizing, LinkStatus.Transfer, projectId, RoadType.PublicRoad, rightGeom4, rwNumber + 3).copy(id = plId + 6, projectId = projectId, roadwayId = rwId + 3, linearLocationId = llId + 6)

      val project = Project(projectId, ProjectState.Incomplete, "f", "s", DateTime.now(), "", DateTime.now(), DateTime.now(),
        "", Seq(), Seq(), None, None)

      val leftPLinks = Seq(leftLink1, leftLink2, leftLink3)
      val rightPLinks = Seq(rightLink1, rightLink2, rightLink3, rightLink4)

      val (lll1, rw1): (LinearLocation, Roadway) = Seq(leftLink1).map(toRoadwayAndLinearLocation).head
      val (lll2, rw2): (LinearLocation, Roadway) = Seq(leftLink2).map(toRoadwayAndLinearLocation).head
      val (lll3, rw3): (LinearLocation, Roadway) = Seq(leftLink3).map(toRoadwayAndLinearLocation).head
      val (rll1, rw4): (LinearLocation, Roadway) = Seq(rightLink1).map(toRoadwayAndLinearLocation).head
      val (rll2, rw5): (LinearLocation, Roadway) = Seq(rightLink2).map(toRoadwayAndLinearLocation).head
      val (rll3, rw6): (LinearLocation, Roadway) = Seq(rightLink3).map(toRoadwayAndLinearLocation).head
      val (rll4, rw7): (LinearLocation, Roadway) = Seq(rightLink4).map(toRoadwayAndLinearLocation).head
      val rw1WithId = rw2.copy(ely = 8L, startAddrMValue = 0, endAddrMValue = 10)
      val rw2WithId = rw5.copy(ely = 8L, startAddrMValue = 0, endAddrMValue = 10)
      val rw3WithId = rw3.copy(ely = 8L, startAddrMValue = 10, endAddrMValue = 20)
      val rw4WithId = rw7.copy(ely = 8L, startAddrMValue = 10, endAddrMValue = 20)
      val orderedlll1 = lll1.copy(orderNumber = 1)
      val orderedlll2 = lll2.copy(orderNumber = 2)
      val orderedlll3 = lll3.copy(orderNumber = 3)

      val orderedrll1 = rll1.copy(orderNumber = 1)
      val orderedrll2 = rll2.copy(orderNumber = 2)
      val orderedrll3 = rll3.copy(orderNumber = 3)
      val orderedrll4 = rll4.copy(orderNumber = 4)

      buildTestDataForProject(Some(project),
        Some(Seq(rw1WithId, rw2WithId, rw3WithId, rw4WithId)), Some(Seq(orderedlll1, orderedlll2, orderedlll3, orderedrll1, orderedrll2, orderedrll3, orderedrll4)), Some(leftPLinks ++ rightPLinks))

      val projectChanges = List(
        // left - parallel link
        ProjectRoadwayChange(projectId, Some("project name"), 8L, "test user", DateTime.now,
          RoadwayChangeInfo(AddressChangeType.New,
            RoadwayChangeSection(None, None, None, None, None, None, Some(PublicRoad), Some(Discontinuity.Continuous), Some(8L)),
            RoadwayChangeSection(Some(road), Some(Track.LeftSide.value.toLong), startRoadPartNumber = Some(part), endRoadPartNumber = Some(part), startAddressM = Some(0L), endAddressM = Some(10L), Some(RoadType.PublicRoad), Some(Discontinuity.ParallelLink), Some(8L)),
            Discontinuity.ParallelLink, RoadType.PublicRoad, reversed = false, 1, 8)
          , DateTime.now, Some(0L)),
        // right - discontinuous
        ProjectRoadwayChange(projectId, Some("project name"), 8L, "test user", DateTime.now,
          RoadwayChangeInfo(AddressChangeType.New,
            RoadwayChangeSection(None, None, None, None, None, None, Some(PublicRoad), Some(Discontinuity.Continuous), Some(8L)),
            RoadwayChangeSection(Some(road), Some(Track.RightSide.value.toLong), startRoadPartNumber = Some(part), endRoadPartNumber = Some(part), startAddressM = Some(0L), endAddressM = Some(10L), Some(RoadType.PublicRoad), Some(Discontinuity.Discontinuous), Some(8L)),
            Discontinuity.Discontinuous, RoadType.PublicRoad, reversed = false, 2, 8)
          , DateTime.now, Some(0L)),
        //  left - end of road
        ProjectRoadwayChange(projectId, Some("project name"), 8L, "test user", DateTime.now,
          RoadwayChangeInfo(AddressChangeType.New,
            RoadwayChangeSection(None, None, None, None, None, None, Some(PublicRoad), Some(Discontinuity.Continuous), Some(8L)),
            RoadwayChangeSection(Some(road), Some(Track.LeftSide.value.toLong), startRoadPartNumber = Some(part), endRoadPartNumber = Some(part), startAddressM = Some(10L), endAddressM = Some(20L), Some(RoadType.PublicRoad), Some(Discontinuity.EndOfRoad), Some(8L)),
            Discontinuity.EndOfRoad, RoadType.PublicRoad, reversed = false, 3, 8)
          , DateTime.now, Some(0L)),
        //  right - end of road
        ProjectRoadwayChange(projectId, Some("project name"), 8L, "test user", DateTime.now,
          RoadwayChangeInfo(AddressChangeType.New,
            RoadwayChangeSection(None, None, None, None, None, None, Some(PublicRoad), Some(Discontinuity.Continuous), Some(8L)),
            RoadwayChangeSection(Some(road), Some(Track.RightSide.value.toLong), startRoadPartNumber = Some(part), endRoadPartNumber = Some(part), startAddressM = Some(10L), endAddressM = Some(20L), Some(RoadType.PublicRoad), Some(Discontinuity.EndOfRoad), Some(8L)),
            Discontinuity.EndOfRoad, RoadType.PublicRoad, reversed = false, 4, 8)
          , DateTime.now, Some(0L))
      )

      when(mockLinearLocationDAO.fetchLinearLocationByBoundingBox(any[BoundingRectangle], any[Seq[(Int, Int)]])).thenReturn(Seq(orderedlll1, orderedlll2, orderedlll3, orderedrll1, orderedrll2, orderedrll3, orderedrll4))
      when(mockRoadwayDAO.fetchAllByRoadwayNumbers(any[Set[Long]], any[Boolean])).thenReturn(Seq(rw1WithId, rw2WithId, rw3WithId, rw4WithId))

      val mappedReservedRoadwayNumbers = projectLinkDAO.fetchProjectLinksChange(projectId)
      roadAddressService.handleRoadwayPointsUpdate(projectChanges, mappedReservedRoadwayNumbers)
      nodesAndJunctionsService.handleJunctionPointTemplates(projectChanges, leftPLinks ++ rightPLinks, mappedReservedRoadwayNumbers)

      val roadwayPoints = roadwayPointDAO.fetchByRoadwayNumbers((leftPLinks ++ rightPLinks).map(_.roadwayNumber)).map(_.id)
      val junctionPoints = junctionPointDAO.fetchByRoadwayPointIds(roadwayPoints)
      val junctionTemplates = junctionDAO.fetchTemplatesByRoadwayNumbers(junctionPoints.map(_.roadwayNumber).distinct)

      junctionPoints.count(_.beforeAfter == BeforeAfter.Before) should be(5)
      junctionPoints.count(_.beforeAfter == BeforeAfter.After) should be(5)
      junctionPoints.length should be(10)
      junctionTemplates.size should be(3)

      /*  VIITE-2068  Expiring process was expiring those valid junctions that were previously created  */
      nodesAndJunctionsService.expireObsoleteNodesAndJunctions(leftPLinks ++ rightPLinks, Some(project.startDate.minusDays(1)), username = project.createdBy)

      val shouldExistJunctionPoints = junctionPointDAO.fetchByRoadwayPointIds(roadwayPoints)
      shouldExistJunctionPoints.length should be(10)
      shouldExistJunctionPoints.count(_.beforeAfter == BeforeAfter.Before) should be(5)
      shouldExistJunctionPoints.count(_.beforeAfter == BeforeAfter.After) should be(5)

      val shouldExistJunctionTemplates = junctionDAO.fetchTemplatesByRoadwayNumbers(shouldExistJunctionPoints.map(_.roadwayNumber).distinct)
      shouldExistJunctionTemplates.size should be(3)
    }
  }

  test("Test nodesAndJunctionsService.handleJunctionPointTemplates When creating one road that connects itself with the tail point of one link being discontinuous Then junction template and junctions points should be handled/created properly." +
    "Test nodesAndJunctionsService.expireObsoleteNodesAndJunctions When terminating one link that had junction point Then only the terminated junction point should be expired, not all of them, neither his Junction.") {
    runWithRollback {
      /*
     |--L-->|
             |
             |
             |
             C1
             |
             |
             V
     |--R*-->0|
             |
             C2
             |
             v
            Note:
            0: Illustration where junction points should be created
            C: Combined track
            L: Left track
            R: Right Track
            R*: Discontinuous Right track
       */

      val road = 999L
      val part = 1L
      val projectId = Sequences.nextViiteProjectId
      val rwId = Sequences.nextRoadwayId
      val llId = Sequences.nextLinearLocationId
      val rwNumber = Sequences.nextRoadwayNumber
      val plId = Sequences.nextViitePrimaryKeySeqValue


      val leftGeom1 = Seq(Point(0.0, 50.0), Point(5.0, 50.0))
      val rightGeom1 = Seq(Point(0.0, 40.0), Point(5.0, 40.0))
      val combGeom1 = Seq(Point(5.0, 50.0), Point(5.0, 40.0))
      val combGeom2 = Seq(Point(5.0, 40.0), Point(5.0, 35.0))

      val leftLink1 = dummyProjectLink(road, part, Track.LeftSide, Discontinuity.Continuous, 0, 5, 0, 5, Some(DateTime.now()), None, 12345, 0, 5, SideCode.TowardsDigitizing, LinkStatus.Transfer, projectId, RoadType.PublicRoad, leftGeom1, rwNumber).copy(id = plId, projectId = projectId, roadwayId = rwId, linearLocationId = llId)
      val rightLink1 = dummyProjectLink(road, part, Track.RightSide, Discontinuity.Discontinuous, 0, 5, 0, 5, Some(DateTime.now()), None, 12346, 0, 5, SideCode.TowardsDigitizing, LinkStatus.Transfer, projectId, RoadType.PublicRoad, rightGeom1, rwNumber + 1).copy(id = plId + 1, projectId = projectId, roadwayId = rwId + 1, linearLocationId = llId + 1)
      val combLink1 = dummyProjectLink(road, part, Track.Combined, Discontinuity.Continuous, 5, 15, 5, 15, Some(DateTime.now()), None, 12347, 0, 10, SideCode.TowardsDigitizing, LinkStatus.Transfer, projectId, RoadType.PublicRoad, combGeom1, rwNumber + 2).copy(id = plId + 2, projectId = projectId, roadwayId = rwId + 2, linearLocationId = llId + 2)
      val combLink2 = dummyProjectLink(road, part, Track.Combined, Discontinuity.EndOfRoad, 15, 20, 15, 20, Some(DateTime.now()), None, 12348, 0, 5, SideCode.TowardsDigitizing, LinkStatus.Transfer, projectId, RoadType.PublicRoad, combGeom2, rwNumber + 2).copy(id = plId + 3, projectId = projectId, roadwayId = rwId + 2, linearLocationId = llId + 3)

      val project = Project(projectId, ProjectState.Incomplete, "f", "s", DateTime.now(), "", DateTime.now(), DateTime.now(),
        "", Seq(), Seq(), None, None)

      val leftPLinks = Seq(leftLink1)
      val rightPLinks = Seq(rightLink1)
      val combPLinks = Seq(combLink1, combLink2)

      val (lll1, rw1): (LinearLocation, Roadway) = Seq(leftLink1).map(toRoadwayAndLinearLocation).head
      val (rll1, rw2): (LinearLocation, Roadway) = Seq(rightLink1).map(toRoadwayAndLinearLocation).head
      val (cll1, rw3): (LinearLocation, Roadway) = Seq(combLink1).map(toRoadwayAndLinearLocation).head
      val (cll2, rw4): (LinearLocation, Roadway) = Seq(combLink2).map(toRoadwayAndLinearLocation).head
      val rw1WithId = rw1.copy(ely = 8L, startAddrMValue = 0, endAddrMValue = 5)
      val rw2WithId = rw2.copy(ely = 8L, startAddrMValue = 0, endAddrMValue = 5)
      val rw3WithId = rw3.copy(ely = 8L, startAddrMValue = 5, endAddrMValue = 20)

      val orderedcll1 = cll1.copy(orderNumber = 1)
      val orderedcll2 = cll2.copy(orderNumber = 2)


      buildTestDataForProject(Some(project), Some(Seq(rw1WithId, rw2WithId, rw3WithId)), Some(Seq(lll1, rll1, orderedcll1, orderedcll2)), Some(leftPLinks ++ rightPLinks ++ combPLinks))

      val projectChanges = List(
        //left
        ProjectRoadwayChange(projectId, Some("project name"), 8L, "test user", DateTime.now,
          RoadwayChangeInfo(AddressChangeType.New,
            RoadwayChangeSection(None, None, None, None, None, None, Some(PublicRoad), Some(Discontinuity.Continuous), Some(8L)),
            RoadwayChangeSection(Some(road), Some(Track.LeftSide.value.toLong), startRoadPartNumber = Some(part), endRoadPartNumber = Some(part), startAddressM = Some(0L), endAddressM = Some(5L), Some(RoadType.PublicRoad), Some(Discontinuity.Continuous), Some(8L)),
            Discontinuity.Continuous, RoadType.PublicRoad, reversed = false, 1, 8)
          , DateTime.now, Some(0L)),
        //right
        ProjectRoadwayChange(projectId, Some("project name"), 8L, "test user", DateTime.now,
          RoadwayChangeInfo(AddressChangeType.New,
            RoadwayChangeSection(None, None, None, None, None, None, Some(PublicRoad), Some(Discontinuity.Continuous), Some(8L)),
            RoadwayChangeSection(Some(road), Some(Track.RightSide.value.toLong), startRoadPartNumber = Some(part), endRoadPartNumber = Some(part), startAddressM = Some(0L), endAddressM = Some(5L), Some(RoadType.PublicRoad), Some(Discontinuity.Discontinuous), Some(8L)),
            Discontinuity.Discontinuous, RoadType.PublicRoad, reversed = false, 2, 8)
          , DateTime.now, Some(0L)),
        //combined
        ProjectRoadwayChange(projectId, Some("project name"), 8L, "test user", DateTime.now,
          RoadwayChangeInfo(AddressChangeType.New,
            RoadwayChangeSection(None, None, None, None, None, None, Some(PublicRoad), Some(Discontinuity.Continuous), Some(8L)),
            RoadwayChangeSection(Some(road), Some(Track.Combined.value.toLong), startRoadPartNumber = Some(part), endRoadPartNumber = Some(part), startAddressM = Some(5L), endAddressM = Some(15L), Some(RoadType.PublicRoad), Some(Discontinuity.Continuous), Some(8L)),
            Discontinuity.Continuous, RoadType.PublicRoad, reversed = false, 3, 8)
          , DateTime.now, Some(0L)),
        ProjectRoadwayChange(projectId, Some("project name"), 8L, "test user", DateTime.now,
          RoadwayChangeInfo(AddressChangeType.New,
            RoadwayChangeSection(None, None, None, None, None, None, Some(PublicRoad), Some(Discontinuity.Continuous), Some(8L)),
            RoadwayChangeSection(Some(road), Some(Track.Combined.value.toLong), startRoadPartNumber = Some(part), endRoadPartNumber = Some(part), startAddressM = Some(15L), endAddressM = Some(20L), Some(RoadType.PublicRoad), Some(Discontinuity.EndOfRoad), Some(8L)),
            Discontinuity.EndOfRoad, RoadType.PublicRoad, reversed = false, 4, 8)
          , DateTime.now, Some(0L))
      )

      when(mockLinearLocationDAO.fetchLinearLocationByBoundingBox(BoundingRectangle(leftGeom1.head, leftGeom1.head), roadNumberLimits)).thenReturn(Seq())
      when(mockRoadwayDAO.fetchAllByRoadwayNumbers(Set.empty[Long], false)).thenReturn(Seq())

      when(mockLinearLocationDAO.fetchLinearLocationByBoundingBox(BoundingRectangle(leftGeom1.last, leftGeom1.last), roadNumberLimits)).thenReturn(Seq(lll1, orderedcll1, orderedcll2))
      when(mockRoadwayDAO.fetchAllByRoadwayNumbers(Set(lll1.roadwayNumber, orderedcll1.roadwayNumber), false)).thenReturn(Seq(rw1WithId, rw3WithId))

      when(mockLinearLocationDAO.fetchLinearLocationByBoundingBox(BoundingRectangle(rightGeom1.head, rightGeom1.head), roadNumberLimits)).thenReturn(Seq())
      when(mockLinearLocationDAO.fetchLinearLocationByBoundingBox(BoundingRectangle(rightGeom1.last, rightGeom1.last), roadNumberLimits)).thenReturn(Seq(rll1, orderedcll1, orderedcll2))
      when(mockRoadwayDAO.fetchAllByRoadwayNumbers(Set(rll1.roadwayNumber, orderedcll1.roadwayNumber), false)).thenReturn(Seq(rw2WithId, rw3WithId))

      when(mockLinearLocationDAO.fetchLinearLocationByBoundingBox(BoundingRectangle(combGeom1.head, combGeom1.head), roadNumberLimits)).thenReturn(Seq(orderedcll1, orderedcll2, lll1))
      when(mockRoadwayDAO.fetchAllByRoadwayNumbers(Set(lll1.roadwayNumber, orderedcll1.roadwayNumber), false)).thenReturn(Seq(rw1WithId, rw3WithId))
      when(mockLinearLocationDAO.fetchLinearLocationByBoundingBox(BoundingRectangle(combGeom1.last, combGeom1.last), roadNumberLimits)).thenReturn(Seq(rll1, orderedcll1, orderedcll2))
      when(mockRoadwayDAO.fetchAllByRoadwayNumbers(Set(rll1.roadwayNumber, orderedcll1.roadwayNumber), false)).thenReturn(Seq(rw2WithId, rw3WithId))
      when(mockLinearLocationDAO.fetchLinearLocationByBoundingBox(BoundingRectangle(combGeom2.head, combGeom2.head), roadNumberLimits)).thenReturn(Seq(rll1, orderedcll1, orderedcll2))
      when(mockRoadwayDAO.fetchAllByRoadwayNumbers(Set(rll1.roadwayNumber, orderedcll1.roadwayNumber), false)).thenReturn(Seq(rw2WithId, rw3WithId))
      when(mockLinearLocationDAO.fetchLinearLocationByBoundingBox(BoundingRectangle(combGeom2.last, combGeom2.last), roadNumberLimits)).thenReturn(Seq())

      val mappedReservedRoadwayNumbers = projectLinkDAO.fetchProjectLinksChange(projectId)
      roadAddressService.handleRoadwayPointsUpdate(projectChanges, mappedReservedRoadwayNumbers)
      nodesAndJunctionsService.handleJunctionPointTemplates(projectChanges, leftPLinks ++ rightPLinks ++ combPLinks, mappedReservedRoadwayNumbers)

      val roadwayPoints = roadwayPointDAO.fetchByRoadwayNumbers((leftPLinks ++ rightPLinks ++ combPLinks).map(_.roadwayNumber)).map(_.id)
      val junctionPointTemplates = junctionPointDAO.fetchByRoadwayPointIds(roadwayPoints)
      val templateRoadwayNumbers = junctionPointTemplates.map(_.roadwayNumber).distinct
      val junctions = junctionDAO.fetchTemplatesByRoadwayNumbers(templateRoadwayNumbers)

      junctionPointTemplates.length should be(3)
      junctionPointTemplates.count(_.beforeAfter == BeforeAfter.Before) should be(2)
      junctionPointTemplates.count(_.beforeAfter == BeforeAfter.After) should be(1)
      junctions.size should be(1)

      /*
      preparing expiring data
       */
      val project2 = Project(projectId + 1, ProjectState.Incomplete, "ProjectTerminatedLinks", "s", DateTime.now(), "", DateTime.now(), DateTime.now(),
        "", Seq(), Seq(), None, None)
      val terminatingProjectChanges = List(
        //left
        ProjectRoadwayChange(projectId, Some("project name"), 8L, "test user", DateTime.now,
          RoadwayChangeInfo(AddressChangeType.Unchanged,
            RoadwayChangeSection(Some(road), Some(Track.LeftSide.value.toLong), startRoadPartNumber = Some(part), endRoadPartNumber = Some(part), startAddressM = Some(0L), endAddressM = Some(5L), Some(RoadType.PublicRoad), Some(Discontinuity.Continuous), Some(8L)),
            RoadwayChangeSection(Some(road), Some(Track.LeftSide.value.toLong), startRoadPartNumber = Some(part), endRoadPartNumber = Some(part), startAddressM = Some(0L), endAddressM = Some(5L), Some(RoadType.PublicRoad), Some(Discontinuity.Continuous), Some(8L)),
            Discontinuity.Continuous, RoadType.PublicRoad, reversed = false, 1, 8)
          , DateTime.now, Some(0L)),
        //right
        ProjectRoadwayChange(projectId, Some("project name"), 8L, "test user", DateTime.now,
          RoadwayChangeInfo(AddressChangeType.Unchanged,
            RoadwayChangeSection(Some(road), Some(Track.RightSide.value.toLong), startRoadPartNumber = Some(part), endRoadPartNumber = Some(part), startAddressM = Some(0L), endAddressM = Some(5L), Some(RoadType.PublicRoad), Some(Discontinuity.Discontinuous), Some(8L)),
            RoadwayChangeSection(Some(road), Some(Track.RightSide.value.toLong), startRoadPartNumber = Some(part), endRoadPartNumber = Some(part), startAddressM = Some(0L), endAddressM = Some(5L), Some(RoadType.PublicRoad), Some(Discontinuity.Discontinuous), Some(8L)),
            Discontinuity.Discontinuous, RoadType.PublicRoad, reversed = false, 2, 8)
          , DateTime.now, Some(0L)),
        //combined
        ProjectRoadwayChange(projectId, Some("project name"), 8L, "test user", DateTime.now,
          RoadwayChangeInfo(AddressChangeType.Transfer,
            RoadwayChangeSection(Some(road), Some(Track.Combined.value.toLong), startRoadPartNumber = Some(part), endRoadPartNumber = Some(part), startAddressM = Some(5L), endAddressM = Some(15L), Some(RoadType.PublicRoad), Some(Discontinuity.Continuous), Some(8L)),
            RoadwayChangeSection(Some(road), Some(Track.Combined.value.toLong), startRoadPartNumber = Some(part), endRoadPartNumber = Some(part), startAddressM = Some(5L), endAddressM = Some(15L), Some(RoadType.PublicRoad), Some(Discontinuity.Continuous), Some(8L)),
            Discontinuity.Continuous, RoadType.PublicRoad, reversed = false, 3, 8)
          , DateTime.now, Some(0L)),
        ProjectRoadwayChange(projectId, Some("project name"), 8L, "test user", DateTime.now,
          RoadwayChangeInfo(AddressChangeType.Termination,
            RoadwayChangeSection(Some(road), Some(Track.Combined.value.toLong), startRoadPartNumber = Some(part), endRoadPartNumber = Some(part), startAddressM = Some(15L), endAddressM = Some(20L), Some(RoadType.PublicRoad), Some(Discontinuity.EndOfRoad), Some(8L)),
            RoadwayChangeSection(None, None, None, None, None, None, Some(PublicRoad), Some(Discontinuity.Continuous), Some(8L)),
            Discontinuity.EndOfRoad, RoadType.PublicRoad, reversed = false, 4, 8)
          , DateTime.now, Some(0L))
      )

      linearLocationDAO.expireByRoadwayNumbers(Set(combLink1.roadwayNumber, combLink2.roadwayNumber))
      roadwayDAO.expireHistory(Set(combLink1.roadwayId, combLink2.roadwayId))
      projectLinkDAO.moveProjectLinksToHistory(projectId)
      val unchangedLeftLink1 = dummyProjectLink(road, part, Track.LeftSide, Discontinuity.Continuous, 0, 5, 0, 5, Some(DateTime.now()), None, 12345, 0, 5, SideCode.TowardsDigitizing, LinkStatus.UnChanged, projectId + 1, RoadType.PublicRoad, leftGeom1, rwNumber).copy(id = plId + 4, roadwayId = rwId, linearLocationId = llId)
      val unchangedRightLink1 = dummyProjectLink(road, part, Track.RightSide, Discontinuity.Discontinuous, 0, 5, 0, 5, Some(DateTime.now()), None, 12346, 0, 5, SideCode.TowardsDigitizing, LinkStatus.UnChanged, projectId + 1, RoadType.PublicRoad, rightGeom1, rwNumber + 1).copy(id = plId + 5, roadwayId = rwId + 1, linearLocationId = llId + 1)
      val transferCombLink1 = dummyProjectLink(road, part, Track.Combined, Discontinuity.Continuous, 5, 15, 5, 15, Some(DateTime.now()), None, 12347, 0, 10, SideCode.TowardsDigitizing, LinkStatus.Transfer, projectId + 1, RoadType.PublicRoad, combGeom1, rwNumber + 3).copy(id = plId + 6, roadwayId = rwId + 3, linearLocationId = llId + 6)
      val terminatedCombLink2 = dummyProjectLink(road, part, Track.Combined, Discontinuity.EndOfRoad, 15, 20, 15, 20, Some(DateTime.now()), None, 12348, 0, 5, SideCode.TowardsDigitizing, LinkStatus.Terminated, projectId + 1, RoadType.PublicRoad, combGeom2, rwNumber + 4).copy(id = plId + 7, roadwayId = rwId + 4, linearLocationId = llId + 7)

      val rwTransfer = rw3WithId.copy(id = transferCombLink1.roadwayId, roadwayNumber = transferCombLink1.roadwayNumber, endAddrMValue = 15)
      val rwTerminated = rw3WithId.copy(id = terminatedCombLink2.roadwayId, roadwayNumber = terminatedCombLink2.roadwayNumber, endAddrMValue = 20)

      /**
        * mock data
        */
      when(mockRoadwayDAO.fetchAllByRoadwayNumbers(Set(unchangedLeftLink1.roadwayNumber, unchangedRightLink1.roadwayNumber, transferCombLink1.roadwayNumber), false)).thenReturn(Seq(rw1WithId, rw2WithId, rwTransfer))

      buildTestDataForProject(Some(project2),
        Some(Seq(rwTransfer, rwTerminated)),
        Some(Seq(
          orderedcll1.copy(id = transferCombLink1.linearLocationId, roadwayNumber = transferCombLink1.roadwayNumber),
          orderedcll2.copy(id = terminatedCombLink2.linearLocationId, roadwayNumber = terminatedCombLink2.roadwayNumber))),
        Some(Seq(unchangedLeftLink1, unchangedRightLink1, transferCombLink1, terminatedCombLink2)))

      projectLinkDAO.moveProjectLinksToHistory(projectId + 1)

      val mappedAfterTerminationRoadwayNumbers = projectLinkDAO.fetchProjectLinksChange(projectId + 1)
      roadAddressService.handleRoadwayPointsUpdate(terminatingProjectChanges, mappedAfterTerminationRoadwayNumbers)
      nodesAndJunctionsService.handleNodePointTemplates(terminatingProjectChanges, leftPLinks ++ rightPLinks ++ combPLinks, mappedAfterTerminationRoadwayNumbers)
      nodesAndJunctionsService.handleJunctionPointTemplates(terminatingProjectChanges, leftPLinks ++ rightPLinks ++ combPLinks, mappedAfterTerminationRoadwayNumbers)
      /*
      ending expiring data
       */
      val terminatedJunctionsBeforeExpire = junctionDAO.fetchExpiredByRoadwayNumbers(templateRoadwayNumbers)
      terminatedJunctionsBeforeExpire count (_.endDate.isDefined) should be(0)
      terminatedJunctionsBeforeExpire count (_.validTo.isDefined) should be(0)
      val endDate = Some(project2.startDate.minusDays(1))

      nodesAndJunctionsService.expireObsoleteNodesAndJunctions(Seq(unchangedLeftLink1, unchangedRightLink1, transferCombLink1, terminatedCombLink2), endDate)

      val junctionPointTemplatesAfterTermination = junctionPointDAO.fetchByRoadwayPointIds(roadwayPoints)
      junctionPointTemplatesAfterTermination.length should be(2)

      // Check that junctions for roadways were expired
      val junctionTemplatesAfterExpire = junctionDAO.fetchAllByIds(junctionPointTemplatesAfterTermination.map(_.junctionId))
      junctionTemplatesAfterExpire.length should be(1)

      junctionTemplatesAfterExpire count (_.endDate.isDefined) should be(0)
      junctionTemplatesAfterExpire count (_.validTo.isDefined) should be(0)
    }
  }

  test("Test nodesAndJunctionsService.handleJunctionPointTemplates When creating two track Discontinuous links and one combined EndOfRoad that are not connected by geometry, only by address Then junction template and junctions points should not be created") {
    runWithRollback {
      /*
     |--L*-->|
                  |--C-->|
     |--R*-->|

            Note:
            0: Illustration where junction points should be created
            C: Combined track EndOfRoad
            L*: Discontinuous Left track
            R*: Discontinuous Right track
       */

      val road = 999L
      val part = 1L
      val projectId = Sequences.nextViiteProjectId
      val rwId = Sequences.nextRoadwayId
      val llId = Sequences.nextLinearLocationId
      val rwNumber = Sequences.nextRoadwayNumber
      val plId = Sequences.nextViitePrimaryKeySeqValue

      val leftGeom1 = Seq(Point(0.0, 50.0), Point(5.0, 50.0))
      val rightGeom1 = Seq(Point(0.0, 40.0), Point(5.0, 40.0))
      val combGeom1 = Seq(Point(7.0, 45.0), Point(12.0, 45.0))

      val leftLink1 = dummyProjectLink(road, part, Track.LeftSide, Discontinuity.MinorDiscontinuity, 0, 5, 0, 5, Some(DateTime.now()), None, 12345, 0, 5, SideCode.TowardsDigitizing, LinkStatus.Transfer, projectId, RoadType.PublicRoad, leftGeom1, rwNumber).copy(id = plId, projectId = projectId, roadwayId = rwId, linearLocationId = llId)
      val rightLink1 = dummyProjectLink(road, part, Track.RightSide, Discontinuity.MinorDiscontinuity, 0, 5, 0, 5, Some(DateTime.now()), None, 12346, 0, 5, SideCode.TowardsDigitizing, LinkStatus.Transfer, projectId, RoadType.PublicRoad, rightGeom1, rwNumber + 1).copy(id = plId + 1, projectId = projectId, roadwayId = rwId + 1, linearLocationId = llId + 1)
      val combLink1 = dummyProjectLink(road, part, Track.Combined, Discontinuity.EndOfRoad, 5, 10, 5, 10, Some(DateTime.now()), None, 12347, 0, 5, SideCode.TowardsDigitizing, LinkStatus.Transfer, projectId, RoadType.PublicRoad, combGeom1, rwNumber + 2).copy(id = plId + 2, projectId = projectId, roadwayId = rwId + 2, linearLocationId = llId + 2)

      val project = Project(projectId, ProjectState.Incomplete, "f", "s", DateTime.now(), "", DateTime.now(), DateTime.now(),
        "", Seq(), Seq(), None, None)

      val leftPLinks = Seq(leftLink1)
      val rightPLinks = Seq(rightLink1)
      val combPLinks = Seq(combLink1)

      val (lll1, rw1): (LinearLocation, Roadway) = Seq(leftLink1).map(toRoadwayAndLinearLocation).head
      val (rll1, rw2): (LinearLocation, Roadway) = Seq(rightLink1).map(toRoadwayAndLinearLocation).head
      val (cll1, rw3): (LinearLocation, Roadway) = Seq(combLink1).map(toRoadwayAndLinearLocation).head
      val rw1WithId = rw1.copy(ely = 8L, startAddrMValue = 0, endAddrMValue = 5)
      val rw2WithId = rw2.copy(ely = 8L, startAddrMValue = 0, endAddrMValue = 5)
      val rw3WithId = rw3.copy(ely = 8L, startAddrMValue = 5, endAddrMValue = 10)

      buildTestDataForProject(Some(project), Some(Seq(rw1WithId, rw2WithId, rw3WithId)), Some(Seq(lll1, rll1, cll1)), Some(leftPLinks ++ rightPLinks ++ combPLinks))

      val projectChanges = List(
        //left
        ProjectRoadwayChange(projectId, Some("project name"), 8L, "test user", DateTime.now,
          RoadwayChangeInfo(AddressChangeType.New,
            RoadwayChangeSection(None, None, None, None, None, None, Some(PublicRoad), Some(Discontinuity.Continuous), Some(8L)),
            RoadwayChangeSection(Some(road), Some(Track.LeftSide.value.toLong), startRoadPartNumber = Some(part), endRoadPartNumber = Some(part), startAddressM = Some(0L), endAddressM = Some(5L), Some(RoadType.PublicRoad), Some(Discontinuity.MinorDiscontinuity), Some(8L)),
            Discontinuity.MinorDiscontinuity, RoadType.PublicRoad, reversed = false, 1, 8)
          , DateTime.now, Some(0L)),
        //right
        ProjectRoadwayChange(projectId, Some("project name"), 8L, "test user", DateTime.now,
          RoadwayChangeInfo(AddressChangeType.New,
            RoadwayChangeSection(None, None, None, None, None, None, Some(PublicRoad), Some(Discontinuity.Continuous), Some(8L)),
            RoadwayChangeSection(Some(road), Some(Track.RightSide.value.toLong), startRoadPartNumber = Some(part), endRoadPartNumber = Some(part), startAddressM = Some(0L), endAddressM = Some(5L), Some(RoadType.PublicRoad), Some(Discontinuity.MinorDiscontinuity), Some(8L)),
            Discontinuity.MinorDiscontinuity, RoadType.PublicRoad, reversed = false, 2, 8)
          , DateTime.now, Some(0L)),
        //combined
        ProjectRoadwayChange(projectId, Some("project name"), 8L, "test user", DateTime.now,
          RoadwayChangeInfo(AddressChangeType.New,
            RoadwayChangeSection(None, None, None, None, None, None, Some(PublicRoad), Some(Discontinuity.Continuous), Some(8L)),
            RoadwayChangeSection(Some(road), Some(Track.Combined.value.toLong), startRoadPartNumber = Some(part), endRoadPartNumber = Some(part), startAddressM = Some(5L), endAddressM = Some(10L), Some(RoadType.PublicRoad), Some(Discontinuity.EndOfRoad), Some(8L)),
            Discontinuity.EndOfRoad, RoadType.PublicRoad, reversed = false, 3, 8)
          , DateTime.now, Some(0L))
      )

      when(mockLinearLocationDAO.fetchLinearLocationByBoundingBox(BoundingRectangle(leftGeom1.head, leftGeom1.head), roadNumberLimits)).thenReturn(Seq())
      when(mockRoadwayDAO.fetchAllByRoadwayNumbers(Set.empty[Long], false)).thenReturn(Seq())

      when(mockLinearLocationDAO.fetchLinearLocationByBoundingBox(BoundingRectangle(leftGeom1.last, leftGeom1.last), roadNumberLimits)).thenReturn(Seq())
      when(mockLinearLocationDAO.fetchLinearLocationByBoundingBox(BoundingRectangle(rightGeom1.head, rightGeom1.head), roadNumberLimits)).thenReturn(Seq())
      when(mockLinearLocationDAO.fetchLinearLocationByBoundingBox(BoundingRectangle(rightGeom1.last, rightGeom1.last), roadNumberLimits)).thenReturn(Seq())
      when(mockLinearLocationDAO.fetchLinearLocationByBoundingBox(BoundingRectangle(combGeom1.head, combGeom1.head), roadNumberLimits)).thenReturn(Seq())
      when(mockLinearLocationDAO.fetchLinearLocationByBoundingBox(BoundingRectangle(combGeom1.last, combGeom1.last), roadNumberLimits)).thenReturn(Seq())

      val mappedReservedRoadwayNumbers = projectLinkDAO.fetchProjectLinksChange(projectId)
      roadAddressService.handleRoadwayPointsUpdate(projectChanges, mappedReservedRoadwayNumbers)
      nodesAndJunctionsService.handleJunctionPointTemplates(projectChanges, leftPLinks ++ rightPLinks ++ combPLinks, mappedReservedRoadwayNumbers)

      val roadwayPoints = roadwayPointDAO.fetchByRoadwayNumbers((leftPLinks ++ rightPLinks ++ combPLinks).map(_.roadwayNumber)).map(_.id)
      val junctionPointTemplates = junctionPointDAO.fetchByRoadwayPointIds(roadwayPoints)
      junctionPointTemplates.length should be(0)
    }
  }

  test("Test nodesAndJunctionsService.handleJunctionPointTemplates When creating two track MinorDiscontinuous links and one combined MinorDiscontinuous and one combined EndOfRoad that are not connected by geometry, only by address Then junction template and junctions points should not be created") {
    runWithRollback {
      /*
     |--L*-->|
                  |--C1-->|   |--C2-->|
     |--R*-->|

            Note:
            0: Illustration where junction points should be created
            C1: Combined track Discontinuous
            C2: Combined track EndOfRoad
            L*: Discontinuous Left track
            R*: Discontinuous Right track
       */

      val road = 999L
      val part = 1L
      val projectId = Sequences.nextViiteProjectId
      val rwId = Sequences.nextRoadwayId
      val llId = Sequences.nextLinearLocationId
      val rwNumber = Sequences.nextRoadwayNumber
      val plId = Sequences.nextViitePrimaryKeySeqValue


      val leftGeom1 = Seq(Point(0.0, 50.0), Point(5.0, 50.0))
      val rightGeom1 = Seq(Point(0.0, 40.0), Point(5.0, 40.0))
      val combGeom1 = Seq(Point(7.0, 45.0), Point(12.0, 45.0))
      val combGeom2 = Seq(Point(14.0, 45.0), Point(19.0, 45.0))

      val leftLink1 = dummyProjectLink(road, part, Track.LeftSide, Discontinuity.MinorDiscontinuity, 0, 5, 0, 5, Some(DateTime.now()), None, 12345, 0, 5, SideCode.TowardsDigitizing, LinkStatus.Transfer, projectId, RoadType.PublicRoad, leftGeom1, rwNumber).copy(id = plId, projectId = projectId, roadwayId = rwId, linearLocationId = llId)
      val rightLink1 = dummyProjectLink(road, part, Track.RightSide, Discontinuity.MinorDiscontinuity, 0, 5, 0, 5, Some(DateTime.now()), None, 12346, 0, 5, SideCode.TowardsDigitizing, LinkStatus.Transfer, projectId, RoadType.PublicRoad, rightGeom1, rwNumber + 1).copy(id = plId + 1, projectId = projectId, roadwayId = rwId + 1, linearLocationId = llId + 1)
      val combLink1 = dummyProjectLink(road, part, Track.Combined, Discontinuity.MinorDiscontinuity, 5, 10, 5, 10, Some(DateTime.now()), None, 12347, 0, 5, SideCode.TowardsDigitizing, LinkStatus.Transfer, projectId, RoadType.PublicRoad, combGeom1, rwNumber + 2).copy(id = plId + 2, projectId = projectId, roadwayId = rwId + 2, linearLocationId = llId + 2)
      val combLink2 = dummyProjectLink(road, part, Track.Combined, Discontinuity.EndOfRoad, 10, 15, 10, 15, Some(DateTime.now()), None, 12348, 0, 5, SideCode.TowardsDigitizing, LinkStatus.Transfer, projectId, RoadType.PublicRoad, combGeom2, rwNumber + 2).copy(id = plId + 3, projectId = projectId, roadwayId = rwId + 2, linearLocationId = llId + 3)

      val project = Project(projectId, ProjectState.Incomplete, "f", "s", DateTime.now(), "", DateTime.now(), DateTime.now(),
        "", Seq(), Seq(), None, None)

      val leftPLinks = Seq(leftLink1)
      val rightPLinks = Seq(rightLink1)
      val combPLinks = Seq(combLink1, combLink2)

      val (lll1, rw1): (LinearLocation, Roadway) = Seq(leftLink1).map(toRoadwayAndLinearLocation).head
      val (rll1, rw2): (LinearLocation, Roadway) = Seq(rightLink1).map(toRoadwayAndLinearLocation).head
      val (cll1, rw3): (LinearLocation, Roadway) = Seq(combLink1).map(toRoadwayAndLinearLocation).head
      val (cll2, rw4): (LinearLocation, Roadway) = Seq(combLink2).map(toRoadwayAndLinearLocation).head
      val rw1WithId = rw1.copy(ely = 8L, startAddrMValue = 0, endAddrMValue = 5)
      val rw2WithId = rw2.copy(ely = 8L, startAddrMValue = 0, endAddrMValue = 5)
      val rw3WithId = rw3.copy(ely = 8L, startAddrMValue = 5, endAddrMValue = 15)
      val orderedcll1 = cll1.copy(orderNumber = 1)
      val orderedcll2 = cll2.copy(orderNumber = 2)

      buildTestDataForProject(Some(project), Some(Seq(rw1WithId, rw2WithId, rw3WithId)), Some(Seq(lll1, rll1, orderedcll1, orderedcll2)), Some(leftPLinks ++ rightPLinks ++ combPLinks))

      val projectChanges = List(
        //left
        ProjectRoadwayChange(projectId, Some("project name"), 8L, "test user", DateTime.now,
          RoadwayChangeInfo(AddressChangeType.New,
            RoadwayChangeSection(None, None, None, None, None, None, Some(PublicRoad), Some(Discontinuity.MinorDiscontinuity), Some(8L)),
            RoadwayChangeSection(Some(road), Some(Track.LeftSide.value.toLong), startRoadPartNumber = Some(part), endRoadPartNumber = Some(part), startAddressM = Some(0L), endAddressM = Some(5L), Some(RoadType.PublicRoad), Some(Discontinuity.MinorDiscontinuity), Some(8L)),
            Discontinuity.MinorDiscontinuity, RoadType.PublicRoad, reversed = false, 1, 8)
          , DateTime.now, Some(0L)),
        //right
        ProjectRoadwayChange(projectId, Some("project name"), 8L, "test user", DateTime.now,
          RoadwayChangeInfo(AddressChangeType.New,
            RoadwayChangeSection(None, None, None, None, None, None, Some(PublicRoad), Some(Discontinuity.MinorDiscontinuity), Some(8L)),
            RoadwayChangeSection(Some(road), Some(Track.RightSide.value.toLong), startRoadPartNumber = Some(part), endRoadPartNumber = Some(part), startAddressM = Some(0L), endAddressM = Some(5L), Some(RoadType.PublicRoad), Some(Discontinuity.MinorDiscontinuity), Some(8L)),
            Discontinuity.MinorDiscontinuity, RoadType.PublicRoad, reversed = false, 2, 8)
          , DateTime.now, Some(0L)),
        //combined
        ProjectRoadwayChange(projectId, Some("project name"), 8L, "test user", DateTime.now,
          RoadwayChangeInfo(AddressChangeType.New,
            RoadwayChangeSection(None, None, None, None, None, None, Some(PublicRoad), Some(Discontinuity.MinorDiscontinuity), Some(8L)),
            RoadwayChangeSection(Some(road), Some(Track.Combined.value.toLong), startRoadPartNumber = Some(part), endRoadPartNumber = Some(part), startAddressM = Some(5L), endAddressM = Some(10L), Some(RoadType.PublicRoad), Some(Discontinuity.MinorDiscontinuity), Some(8L)),
            Discontinuity.MinorDiscontinuity, RoadType.PublicRoad, reversed = false, 3, 8)
          , DateTime.now, Some(0L)),
        ProjectRoadwayChange(projectId, Some("project name"), 8L, "test user", DateTime.now,
          RoadwayChangeInfo(AddressChangeType.New,
            RoadwayChangeSection(None, None, None, None, None, None, Some(PublicRoad), Some(Discontinuity.Continuous), Some(8L)),
            RoadwayChangeSection(Some(road), Some(Track.Combined.value.toLong), startRoadPartNumber = Some(part), endRoadPartNumber = Some(part), startAddressM = Some(10L), endAddressM = Some(15L), Some(RoadType.PublicRoad), Some(Discontinuity.EndOfRoad), Some(8L)),
            Discontinuity.EndOfRoad, RoadType.PublicRoad, reversed = false, 4, 8)
          , DateTime.now, Some(0L))
      )

      when(mockLinearLocationDAO.fetchLinearLocationByBoundingBox(BoundingRectangle(leftGeom1.head, leftGeom1.head), roadNumberLimits)).thenReturn(Seq())
      when(mockRoadwayDAO.fetchAllByRoadwayNumbers(Set.empty[Long], false)).thenReturn(Seq())

      when(mockLinearLocationDAO.fetchLinearLocationByBoundingBox(BoundingRectangle(leftGeom1.last, leftGeom1.last), roadNumberLimits)).thenReturn(Seq())
      when(mockLinearLocationDAO.fetchLinearLocationByBoundingBox(BoundingRectangle(rightGeom1.head, rightGeom1.head), roadNumberLimits)).thenReturn(Seq())
      when(mockLinearLocationDAO.fetchLinearLocationByBoundingBox(BoundingRectangle(rightGeom1.last, rightGeom1.last), roadNumberLimits)).thenReturn(Seq())
      when(mockLinearLocationDAO.fetchLinearLocationByBoundingBox(BoundingRectangle(combGeom1.head, combGeom1.head), roadNumberLimits)).thenReturn(Seq())
      when(mockLinearLocationDAO.fetchLinearLocationByBoundingBox(BoundingRectangle(combGeom1.last, combGeom1.last), roadNumberLimits)).thenReturn(Seq())
      when(mockLinearLocationDAO.fetchLinearLocationByBoundingBox(BoundingRectangle(combGeom2.head, combGeom2.head), roadNumberLimits)).thenReturn(Seq())
      when(mockLinearLocationDAO.fetchLinearLocationByBoundingBox(BoundingRectangle(combGeom2.last, combGeom2.last), roadNumberLimits)).thenReturn(Seq())

      val mappedReservedRoadwayNumbers = projectLinkDAO.fetchProjectLinksChange(projectId)
      roadAddressService.handleRoadwayPointsUpdate(projectChanges, mappedReservedRoadwayNumbers)
      nodesAndJunctionsService.handleJunctionPointTemplates(projectChanges, leftPLinks ++ rightPLinks ++ combPLinks, mappedReservedRoadwayNumbers)

      val roadwayPoints = roadwayPointDAO.fetchByRoadwayNumbers((leftPLinks ++ rightPLinks ++ combPLinks).map(_.roadwayNumber)).map(_.id)
      val junctionPointTemplates = junctionPointDAO.fetchByRoadwayPointIds(roadwayPoints)
      junctionPointTemplates.length should be(0)
    }
  }

  test("Test nodesAndJunctionsService.handleJunctionPointTemplates When creating two track Discontinuous links and one combined Continuous and one combined EndOfRoad that are not connected by geometry, only by address Then junction template and junctions points should not be created.") {
    runWithRollback {
      /*
     |--L*-->|
                  |--C1-->|--C2-->|
     |--R*-->|

            Note:
            0: Illustration where junction points should be created
            C1: Combined track Continuous
            C2: Combined track EndOfRoad
            L*: Discontinuous Left track
            R*: Discontinuous Right track
       */

      val road = 999L
      val part = 1L
      val projectId = Sequences.nextViiteProjectId
      val rwId = Sequences.nextRoadwayId
      val llId = Sequences.nextLinearLocationId
      val rwNumber = Sequences.nextRoadwayNumber
      val plId = Sequences.nextViitePrimaryKeySeqValue


      val leftGeom1 = Seq(Point(0.0, 50.0), Point(5.0, 50.0))
      val rightGeom1 = Seq(Point(0.0, 40.0), Point(5.0, 40.0))
      val combGeom1 = Seq(Point(7.0, 45.0), Point(12.0, 45.0))
      val combGeom2 = Seq(Point(12.0, 45.0), Point(17.0, 45.0))

      val leftLink1 = dummyProjectLink(road, part, Track.LeftSide, Discontinuity.MinorDiscontinuity, 0, 5, 0, 5, Some(DateTime.now()), None, 12345, 0, 5, SideCode.TowardsDigitizing, LinkStatus.Transfer, projectId, RoadType.PublicRoad, leftGeom1, rwNumber).copy(id = plId, projectId = projectId, roadwayId = rwId, linearLocationId = llId)
      val rightLink1 = dummyProjectLink(road, part, Track.RightSide, Discontinuity.MinorDiscontinuity, 0, 5, 0, 5, Some(DateTime.now()), None, 12346, 0, 5, SideCode.TowardsDigitizing, LinkStatus.Transfer, projectId, RoadType.PublicRoad, rightGeom1, rwNumber + 1).copy(id = plId + 1, projectId = projectId, roadwayId = rwId + 1, linearLocationId = llId + 1)
      val combLink1 = dummyProjectLink(road, part, Track.Combined, Discontinuity.Continuous, 5, 10, 5, 10, Some(DateTime.now()), None, 12347, 0, 5, SideCode.TowardsDigitizing, LinkStatus.Transfer, projectId, RoadType.PublicRoad, combGeom1, rwNumber + 2).copy(id = plId + 2, projectId = projectId, roadwayId = rwId + 2, linearLocationId = llId + 2)
      val combLink2 = dummyProjectLink(road, part, Track.Combined, Discontinuity.EndOfRoad, 10, 15, 10, 15, Some(DateTime.now()), None, 12348, 0, 5, SideCode.TowardsDigitizing, LinkStatus.Transfer, projectId, RoadType.PublicRoad, combGeom2, rwNumber + 2).copy(id = plId + 3, projectId = projectId, roadwayId = rwId + 2, linearLocationId = llId + 3)

      val project = Project(projectId, ProjectState.Incomplete, "f", "s", DateTime.now(), "", DateTime.now(), DateTime.now(),
        "", Seq(), Seq(), None, None)

      val leftPLinks = Seq(leftLink1)
      val rightPLinks = Seq(rightLink1)
      val combPLinks = Seq(combLink1, combLink2)

      val (lll1, rw1): (LinearLocation, Roadway) = Seq(leftLink1).map(toRoadwayAndLinearLocation).head
      val (rll1, rw2): (LinearLocation, Roadway) = Seq(rightLink1).map(toRoadwayAndLinearLocation).head
      val (cll1, rw3): (LinearLocation, Roadway) = Seq(combLink1).map(toRoadwayAndLinearLocation).head
      val (cll2, rw4): (LinearLocation, Roadway) = Seq(combLink2).map(toRoadwayAndLinearLocation).head
      val rw1WithId = rw1.copy(ely = 8L, startAddrMValue = 0, endAddrMValue = 5)
      val rw2WithId = rw2.copy(ely = 8L, startAddrMValue = 0, endAddrMValue = 5)
      val rw3WithId = rw3.copy(ely = 8L, startAddrMValue = 5, endAddrMValue = 15)
      val orderedcll1 = cll1.copy(orderNumber = 1)
      val orderedcll2 = cll2.copy(orderNumber = 2)

      buildTestDataForProject(Some(project), Some(Seq(rw1WithId, rw2WithId, rw3WithId)), Some(Seq(lll1, rll1, orderedcll1, orderedcll2)), Some(leftPLinks ++ rightPLinks ++ combPLinks))

      val projectChanges = List(
        //left
        ProjectRoadwayChange(projectId, Some("project name"), 8L, "test user", DateTime.now,
          RoadwayChangeInfo(AddressChangeType.New,
            RoadwayChangeSection(None, None, None, None, None, None, Some(PublicRoad), Some(Discontinuity.MinorDiscontinuity), Some(8L)),
            RoadwayChangeSection(Some(road), Some(Track.LeftSide.value.toLong), startRoadPartNumber = Some(part), endRoadPartNumber = Some(part), startAddressM = Some(0L), endAddressM = Some(5L), Some(RoadType.PublicRoad), Some(Discontinuity.MinorDiscontinuity), Some(8L)),
            Discontinuity.MinorDiscontinuity, RoadType.PublicRoad, reversed = false, 1, 8)
          , DateTime.now, Some(0L)),
        //right
        ProjectRoadwayChange(projectId, Some("project name"), 8L, "test user", DateTime.now,
          RoadwayChangeInfo(AddressChangeType.New,
            RoadwayChangeSection(None, None, None, None, None, None, Some(PublicRoad), Some(Discontinuity.MinorDiscontinuity), Some(8L)),
            RoadwayChangeSection(Some(road), Some(Track.RightSide.value.toLong), startRoadPartNumber = Some(part), endRoadPartNumber = Some(part), startAddressM = Some(0L), endAddressM = Some(5L), Some(RoadType.PublicRoad), Some(Discontinuity.MinorDiscontinuity), Some(8L)),
            Discontinuity.MinorDiscontinuity, RoadType.PublicRoad, reversed = false, 2, 8)
          , DateTime.now, Some(0L)),
        //combined
        ProjectRoadwayChange(projectId, Some("project name"), 8L, "test user", DateTime.now,
          RoadwayChangeInfo(AddressChangeType.New,
            RoadwayChangeSection(None, None, None, None, None, None, Some(PublicRoad), Some(Discontinuity.Continuous), Some(8L)),
            RoadwayChangeSection(Some(road), Some(Track.Combined.value.toLong), startRoadPartNumber = Some(part), endRoadPartNumber = Some(part), startAddressM = Some(5L), endAddressM = Some(15L), Some(RoadType.PublicRoad), Some(Discontinuity.Continuous), Some(8L)),
            Discontinuity.Continuous, RoadType.PublicRoad, reversed = false, 3, 8)
          , DateTime.now, Some(0L)),
        ProjectRoadwayChange(projectId, Some("project name"), 8L, "test user", DateTime.now,
          RoadwayChangeInfo(AddressChangeType.New,
            RoadwayChangeSection(None, None, None, None, None, None, Some(PublicRoad), Some(Discontinuity.EndOfRoad), Some(8L)),
            RoadwayChangeSection(Some(road), Some(Track.Combined.value.toLong), startRoadPartNumber = Some(part), endRoadPartNumber = Some(part), startAddressM = Some(10L), endAddressM = Some(15L), Some(RoadType.PublicRoad), Some(Discontinuity.EndOfRoad), Some(8L)),
            Discontinuity.EndOfRoad, RoadType.PublicRoad, reversed = false, 4, 8)
          , DateTime.now, Some(0L))
      )

      when(mockLinearLocationDAO.fetchLinearLocationByBoundingBox(BoundingRectangle(leftGeom1.head, leftGeom1.head), roadNumberLimits)).thenReturn(Seq())
      when(mockRoadwayDAO.fetchAllByRoadwayNumbers(Set.empty[Long], false)).thenReturn(Seq())

      when(mockLinearLocationDAO.fetchLinearLocationByBoundingBox(BoundingRectangle(leftGeom1.last, leftGeom1.last), roadNumberLimits)).thenReturn(Seq())
      when(mockLinearLocationDAO.fetchLinearLocationByBoundingBox(BoundingRectangle(rightGeom1.head, rightGeom1.head), roadNumberLimits)).thenReturn(Seq())
      when(mockLinearLocationDAO.fetchLinearLocationByBoundingBox(BoundingRectangle(rightGeom1.last, rightGeom1.last), roadNumberLimits)).thenReturn(Seq())
      when(mockLinearLocationDAO.fetchLinearLocationByBoundingBox(BoundingRectangle(combGeom1.head, combGeom1.head), roadNumberLimits)).thenReturn(Seq())
      when(mockLinearLocationDAO.fetchLinearLocationByBoundingBox(BoundingRectangle(combGeom1.last, combGeom1.last), roadNumberLimits)).thenReturn(Seq(orderedcll1, orderedcll2))
      when(mockRoadwayDAO.fetchAllByRoadwayNumbers(Set(orderedcll1.roadwayNumber, orderedcll2.roadwayNumber), false)).thenReturn(Seq(rw3WithId))
      when(mockLinearLocationDAO.fetchLinearLocationByBoundingBox(BoundingRectangle(combGeom2.last, combGeom2.last), roadNumberLimits)).thenReturn(Seq())

      val mappedReservedRoadwayNumbers = projectLinkDAO.fetchProjectLinksChange(projectId)
      roadAddressService.handleRoadwayPointsUpdate(projectChanges, mappedReservedRoadwayNumbers)
      nodesAndJunctionsService.handleJunctionPointTemplates(projectChanges, leftPLinks ++ rightPLinks ++ combPLinks, mappedReservedRoadwayNumbers)

      val roadwayPoints = roadwayPointDAO.fetchByRoadwayNumbers((leftPLinks ++ rightPLinks ++ combPLinks).map(_.roadwayNumber)).map(_.id)
      val junctionPointTemplates = junctionPointDAO.fetchByRoadwayPointIds(roadwayPoints)
      junctionPointTemplates.length should be(0)
    }
  }

  test("Test nodesAndJunctionsService.handleJunctionPointTemplates When creating one track Discontinuous links and one opposite track Continuous and one combined EndOfRoad that are not connected by geometry with the discontinuous link, only by address, Then junction template and junctions points should be not be created.") {
    runWithRollback {
      /*
     |--L-->|-
              \
                L
                  \
                    >|--C1-->|--C2-->|

     |----R*---->|

            Note:
            0: Illustration where junction points should be created
            C1: Combined track Continuous
            C2: Combined track EndOfRoad
            L: Continuous Left track
            R*: Discontinuous Right track
       */

      val road = 999L
      val part = 1L
      val projectId = Sequences.nextViiteProjectId
      val rwId = Sequences.nextRoadwayId
      val llId = Sequences.nextLinearLocationId
      val rwNumber = Sequences.nextRoadwayNumber
      val plId = Sequences.nextViitePrimaryKeySeqValue


      val leftGeom1 = Seq(Point(0.0, 50.0), Point(5.0, 50.0))
      val leftGeom2 = Seq(Point(5.0, 50.0), Point(12.0, 45.0))
      val rightGeom1 = Seq(Point(0.0, 40.0), Point(10.0, 40.0))
      val combGeom1 = Seq(Point(12.0, 45.0), Point(17.0, 45.0))
      val combGeom2 = Seq(Point(17.0, 45.0), Point(23.0, 45.0))

      val leftLink1 = dummyProjectLink(road, part, Track.LeftSide, Discontinuity.Continuous, 0, 5, 0, 5, Some(DateTime.now()), None, 12345, 0, 5, SideCode.TowardsDigitizing, LinkStatus.Transfer, projectId, RoadType.PublicRoad, leftGeom1, rwNumber).copy(id = plId, projectId = projectId, roadwayId = rwId, linearLocationId = llId)
      val leftLink2 = dummyProjectLink(road, part, Track.LeftSide, Discontinuity.Continuous, 5, 10, 5, 10, Some(DateTime.now()), None, 12346, 0, 5, SideCode.TowardsDigitizing, LinkStatus.Transfer, projectId, RoadType.PublicRoad, leftGeom2, rwNumber).copy(id = plId + 1, projectId = projectId, roadwayId = rwId, linearLocationId = llId + 1)
      val rightLink1 = dummyProjectLink(road, part, Track.RightSide, Discontinuity.MinorDiscontinuity, 0, 10, 0, 10, Some(DateTime.now()), None, 12347, 0, 5, SideCode.TowardsDigitizing, LinkStatus.Transfer, projectId, RoadType.PublicRoad, rightGeom1, rwNumber + 1).copy(id = plId + 2, projectId = projectId, roadwayId = rwId + 1, linearLocationId = llId + 2)
      val combLink1 = dummyProjectLink(road, part, Track.Combined, Discontinuity.Continuous, 10, 15, 10, 15, Some(DateTime.now()), None, 12348, 0, 5, SideCode.TowardsDigitizing, LinkStatus.Transfer, projectId, RoadType.PublicRoad, combGeom1, rwNumber + 2).copy(id = plId + 3, projectId = projectId, roadwayId = rwId + 2, linearLocationId = llId + 3)
      val combLink2 = dummyProjectLink(road, part, Track.Combined, Discontinuity.EndOfRoad, 15, 20, 15, 20, Some(DateTime.now()), None, 12349, 0, 5, SideCode.TowardsDigitizing, LinkStatus.Transfer, projectId, RoadType.PublicRoad, combGeom2, rwNumber + 2).copy(id = plId + 4, projectId = projectId, roadwayId = rwId + 2, linearLocationId = llId + 4)

      val project = Project(projectId, ProjectState.Incomplete, "f", "s", DateTime.now(), "", DateTime.now(), DateTime.now(),
        "", Seq(), Seq(), None, None)

      val leftPLinks = Seq(leftLink1, leftLink2)
      val rightPLinks = Seq(rightLink1)
      val combPLinks = Seq(combLink1, combLink2)

      val (lll1, rw1): (LinearLocation, Roadway) = Seq(leftLink1).map(toRoadwayAndLinearLocation).head
      val (lll2, rw11): (LinearLocation, Roadway) = Seq(leftLink2).map(toRoadwayAndLinearLocation).head
      val (rll1, rw2): (LinearLocation, Roadway) = Seq(rightLink1).map(toRoadwayAndLinearLocation).head
      val (cll1, rw3): (LinearLocation, Roadway) = Seq(combLink1).map(toRoadwayAndLinearLocation).head
      val (cll2, rw4): (LinearLocation, Roadway) = Seq(combLink2).map(toRoadwayAndLinearLocation).head
      val rw1WithId = rw1.copy(ely = 8L, startAddrMValue = 0, endAddrMValue = 10)
      val rw2WithId = rw2.copy(ely = 8L, startAddrMValue = 0, endAddrMValue = 10)
      val rw3WithId = rw3.copy(ely = 8L, startAddrMValue = 10, endAddrMValue = 20)
      val orderedlll1 = lll1.copy(orderNumber = 1)
      val orderedlll2 = lll2.copy(orderNumber = 2)
      val orderedcll1 = cll1.copy(orderNumber = 1)
      val orderedcll2 = cll2.copy(orderNumber = 2)

      buildTestDataForProject(Some(project), Some(Seq(rw1WithId, rw2WithId, rw3WithId)), Some(Seq(orderedlll1, orderedlll2, rll1, orderedcll1, orderedcll2)), Some(leftPLinks ++ rightPLinks ++ combPLinks))

      val projectChanges = List(
        //left
        ProjectRoadwayChange(projectId, Some("project name"), 8L, "test user", DateTime.now,
          RoadwayChangeInfo(AddressChangeType.New,
            RoadwayChangeSection(None, None, None, None, None, None, Some(PublicRoad), Some(Discontinuity.Continuous), Some(8L)),
            RoadwayChangeSection(Some(road), Some(Track.LeftSide.value.toLong), startRoadPartNumber = Some(part), endRoadPartNumber = Some(part), startAddressM = Some(0L), endAddressM = Some(10L), Some(RoadType.PublicRoad), Some(Discontinuity.Continuous), Some(8L)),
            Discontinuity.Continuous, RoadType.PublicRoad, reversed = false, 1, 8)
          , DateTime.now, Some(0L)),
        //right
        ProjectRoadwayChange(projectId, Some("project name"), 8L, "test user", DateTime.now,
          RoadwayChangeInfo(AddressChangeType.New,
            RoadwayChangeSection(None, None, None, None, None, None, Some(PublicRoad), Some(Discontinuity.MinorDiscontinuity), Some(8L)),
            RoadwayChangeSection(Some(road), Some(Track.RightSide.value.toLong), startRoadPartNumber = Some(part), endRoadPartNumber = Some(part), startAddressM = Some(0L), endAddressM = Some(10L), Some(RoadType.PublicRoad), Some(Discontinuity.MinorDiscontinuity), Some(8L)),
            Discontinuity.MinorDiscontinuity, RoadType.PublicRoad, reversed = false, 2, 8)
          , DateTime.now, Some(0L)),
        //combined
        ProjectRoadwayChange(projectId, Some("project name"), 8L, "test user", DateTime.now,
          RoadwayChangeInfo(AddressChangeType.New,
            RoadwayChangeSection(None, None, None, None, None, None, Some(PublicRoad), Some(Discontinuity.Continuous), Some(8L)),
            RoadwayChangeSection(Some(road), Some(Track.Combined.value.toLong), startRoadPartNumber = Some(part), endRoadPartNumber = Some(part), startAddressM = Some(10L), endAddressM = Some(15L), Some(RoadType.PublicRoad), Some(Discontinuity.Continuous), Some(8L)),
            Discontinuity.Continuous, RoadType.PublicRoad, reversed = false, 3, 8)
          , DateTime.now, Some(0L)),
        ProjectRoadwayChange(projectId, Some("project name"), 8L, "test user", DateTime.now,
          RoadwayChangeInfo(AddressChangeType.New,
            RoadwayChangeSection(None, None, None, None, None, None, Some(PublicRoad), Some(Discontinuity.EndOfRoad), Some(8L)),
            RoadwayChangeSection(Some(road), Some(Track.Combined.value.toLong), startRoadPartNumber = Some(part), endRoadPartNumber = Some(part), startAddressM = Some(15L), endAddressM = Some(20L), Some(RoadType.PublicRoad), Some(Discontinuity.EndOfRoad), Some(8L)),
            Discontinuity.EndOfRoad, RoadType.PublicRoad, reversed = false, 4, 8)
          , DateTime.now, Some(0L))
      )

      when(mockLinearLocationDAO.fetchLinearLocationByBoundingBox(BoundingRectangle(leftGeom1.head, leftGeom1.head), roadNumberLimits)).thenReturn(Seq())
      when(mockRoadwayDAO.fetchAllByRoadwayNumbers(Set.empty[Long], false)).thenReturn(Seq())

      when(mockLinearLocationDAO.fetchLinearLocationByBoundingBox(BoundingRectangle(leftGeom1.last, leftGeom1.last), roadNumberLimits)).thenReturn(Seq(orderedlll1, orderedlll2))
      when(mockRoadwayDAO.fetchAllByRoadwayNumbers(Set(orderedlll1.roadwayNumber), false)).thenReturn(Seq(rw1WithId))
      when(mockLinearLocationDAO.fetchLinearLocationByBoundingBox(BoundingRectangle(leftGeom2.last, leftGeom2.last), roadNumberLimits)).thenReturn(Seq(orderedlll1, orderedlll2, orderedcll1, orderedcll2))
      when(mockRoadwayDAO.fetchAllByRoadwayNumbers(Set(rw1WithId.roadwayNumber, orderedcll1.roadwayNumber), false)).thenReturn(Seq(rw1WithId, rw3WithId))
      when(mockLinearLocationDAO.fetchLinearLocationByBoundingBox(BoundingRectangle(rightGeom1.head, rightGeom1.head), roadNumberLimits)).thenReturn(Seq())
      when(mockLinearLocationDAO.fetchLinearLocationByBoundingBox(BoundingRectangle(rightGeom1.last, rightGeom1.last), roadNumberLimits)).thenReturn(Seq())
      when(mockLinearLocationDAO.fetchLinearLocationByBoundingBox(BoundingRectangle(combGeom1.head, combGeom1.head), roadNumberLimits)).thenReturn(Seq())
      when(mockLinearLocationDAO.fetchLinearLocationByBoundingBox(BoundingRectangle(combGeom1.last, combGeom1.last), roadNumberLimits)).thenReturn(Seq(orderedcll1, orderedcll2))
      when(mockRoadwayDAO.fetchAllByRoadwayNumbers(Set(orderedcll1.roadwayNumber, orderedcll2.roadwayNumber), false)).thenReturn(Seq(rw3WithId))
      when(mockLinearLocationDAO.fetchLinearLocationByBoundingBox(BoundingRectangle(combGeom2.last, combGeom2.last), roadNumberLimits)).thenReturn(Seq())

      val mappedReservedRoadwayNumbers = projectLinkDAO.fetchProjectLinksChange(projectId)
      roadAddressService.handleRoadwayPointsUpdate(projectChanges, mappedReservedRoadwayNumbers)
      nodesAndJunctionsService.handleJunctionPointTemplates(projectChanges, leftPLinks ++ rightPLinks ++ combPLinks, mappedReservedRoadwayNumbers)

      val roadwayPoints = roadwayPointDAO.fetchByRoadwayNumbers((leftPLinks ++ rightPLinks ++ combPLinks).map(_.roadwayNumber)).map(_.id)
      val junctionPointTemplates = junctionPointDAO.fetchByRoadwayPointIds(roadwayPoints)
      junctionPointTemplates.length should be(0)
    }
  }

  test("Test nodesAndJunctionsService.handleJunctionPointTemplates When creating new road parts where one of them ends in the same road and which link is EndOfRoad Then junction template and junctions points should be handled/created properly") {
    runWithRollback {
      /*
              |
              |
              C3
              |
              v
     |--C1-->|0|--C2-->|

            Note:
            0: Illustration where junction points should be created
            C: Combined track
       */

      val road = 999L
      val part1 = 1L
      val part2 = 2L
      val part3 = 3L
      val projectId = Sequences.nextViiteProjectId
      val rwId = Sequences.nextRoadwayId
      val llId = Sequences.nextLinearLocationId
      val rwNumber = Sequences.nextRoadwayNumber
      val plId = Sequences.nextViitePrimaryKeySeqValue


      val combGeom1 = Seq(Point(0.0, 0.0), Point(10.0, 0.0))
      val combGeom2 = Seq(Point(10.0, 0.0), Point(20.0, 0.0))
      val combGeom3 = Seq(Point(10.0, 10.0), Point(10.0, 0.0))

      val combLink1 = dummyProjectLink(road, part1, Track.Combined, Discontinuity.Continuous, 0, 10, 0, 10, Some(DateTime.now()), None, 12345, 0, 10, SideCode.TowardsDigitizing, LinkStatus.Transfer, projectId, RoadType.PublicRoad, combGeom1, rwNumber).copy(id = plId, projectId = projectId, roadwayId = rwId, linearLocationId = llId)
      val combLink2 = dummyProjectLink(road, part2, Track.Combined, Discontinuity.Discontinuous, 0, 10, 0, 10, Some(DateTime.now()), None, 12346, 0, 10, SideCode.TowardsDigitizing, LinkStatus.Transfer, projectId, RoadType.PublicRoad, combGeom2, rwNumber + 1).copy(id = plId + 1, projectId = projectId, roadwayId = rwId + 1, linearLocationId = llId + 1)
      val combLink3 = dummyProjectLink(road, part3, Track.Combined, Discontinuity.EndOfRoad, 0, 10, 0, 10, Some(DateTime.now()), None, 12347, 0, 10, SideCode.TowardsDigitizing, LinkStatus.Transfer, projectId, RoadType.PublicRoad, combGeom3, rwNumber + 2).copy(id = plId + 2, projectId = projectId, roadwayId = rwId + 2, linearLocationId = llId + 2)

      val project = Project(projectId, ProjectState.Incomplete, "f", "s", DateTime.now(), "", DateTime.now(), DateTime.now(),
        "", Seq(), Seq(), None, None)

      val combPLinks = Seq(combLink1, combLink2, combLink3)

      val (cll1, rw1): (LinearLocation, Roadway) = Seq(combLink1).map(toRoadwayAndLinearLocation).head
      val (cll2, rw2): (LinearLocation, Roadway) = Seq(combLink2).map(toRoadwayAndLinearLocation).head
      val (cll3, rw3): (LinearLocation, Roadway) = Seq(combLink3).map(toRoadwayAndLinearLocation).head
      val rw1WithId = rw1.copy(ely = 8L, startAddrMValue = 0, endAddrMValue = 10)
      val rw2WithId = rw2.copy(ely = 8L, startAddrMValue = 0, endAddrMValue = 10)
      val rw3WithId = rw3.copy(ely = 8L, startAddrMValue = 0, endAddrMValue = 10)

      buildTestDataForProject(Some(project), Some(Seq(rw1WithId, rw2WithId, rw3WithId)), Some(Seq(cll1, cll2, cll3)), Some(combPLinks))

      val projectChanges = List(
        //Combined
        ProjectRoadwayChange(projectId, Some("project name"), 8L, "test user", DateTime.now,
          RoadwayChangeInfo(AddressChangeType.New,
            RoadwayChangeSection(None, None, None, None, None, None, Some(PublicRoad), Some(Discontinuity.Continuous), Some(8L)),
            RoadwayChangeSection(Some(road), Some(Track.Combined.value.toLong), startRoadPartNumber = Some(part1), endRoadPartNumber = Some(part1), startAddressM = Some(0L), endAddressM = Some(10L), Some(RoadType.PublicRoad), Some(Discontinuity.Continuous), Some(8L)),
            Discontinuity.Continuous, RoadType.PublicRoad, reversed = false, 1, 8)
          , DateTime.now, Some(0L)),
        ProjectRoadwayChange(projectId, Some("project name"), 8L, "test user", DateTime.now,
          RoadwayChangeInfo(AddressChangeType.New,
            RoadwayChangeSection(None, None, None, None, None, None, Some(PublicRoad), Some(Discontinuity.Continuous), Some(8L)),
            RoadwayChangeSection(Some(road), Some(Track.Combined.value.toLong), startRoadPartNumber = Some(part2), endRoadPartNumber = Some(part2), startAddressM = Some(0L), endAddressM = Some(10L), Some(RoadType.PublicRoad), Some(Discontinuity.Discontinuous), Some(8L)),
            Discontinuity.Discontinuous, RoadType.PublicRoad, reversed = false, 2, 8)
          , DateTime.now, Some(0L)),
        ProjectRoadwayChange(projectId, Some("project name"), 8L, "test user", DateTime.now,
          RoadwayChangeInfo(AddressChangeType.New,
            RoadwayChangeSection(None, None, None, None, None, None, Some(PublicRoad), Some(Discontinuity.Continuous), Some(8L)),
            RoadwayChangeSection(Some(road), Some(Track.Combined.value.toLong), startRoadPartNumber = Some(part3), endRoadPartNumber = Some(part3), startAddressM = Some(0L), endAddressM = Some(10L), Some(RoadType.PublicRoad), Some(Discontinuity.EndOfRoad), Some(8L)),
            Discontinuity.EndOfRoad, RoadType.PublicRoad, reversed = false, 3, 8)
          , DateTime.now, Some(0L))
      )

      when(mockLinearLocationDAO.fetchLinearLocationByBoundingBox(BoundingRectangle(combGeom1.head, combGeom1.head), roadNumberLimits)).thenReturn(Seq())
      when(mockRoadwayDAO.fetchAllByRoadwayNumbers(Set.empty[Long], false)).thenReturn(Seq())
      when(mockLinearLocationDAO.fetchLinearLocationByBoundingBox(BoundingRectangle(combGeom1.last, combGeom1.last), roadNumberLimits)).thenReturn(Seq(cll1, cll2, cll3))
      when(mockRoadwayDAO.fetchAllByRoadwayNumbers(Set(cll1.roadwayNumber, cll2.roadwayNumber, cll3.roadwayNumber), false)).thenReturn(Seq(rw1WithId, rw2WithId, rw3WithId))
      when(mockLinearLocationDAO.fetchLinearLocationByBoundingBox(BoundingRectangle(combGeom2.last, combGeom2.last), roadNumberLimits)).thenReturn(Seq())
      when(mockLinearLocationDAO.fetchLinearLocationByBoundingBox(BoundingRectangle(combGeom3.head, combGeom3.head), roadNumberLimits)).thenReturn(Seq())

      val mappedReservedRoadwayNumbers = projectLinkDAO.fetchProjectLinksChange(projectId)
      roadAddressService.handleRoadwayPointsUpdate(projectChanges, mappedReservedRoadwayNumbers)
      nodesAndJunctionsService.handleJunctionPointTemplates(projectChanges, combPLinks, mappedReservedRoadwayNumbers)

      val roadwayPoints = roadwayPointDAO.fetchByRoadwayNumbers(combPLinks.map(_.roadwayNumber)).map(_.id)
      val junctionPointTemplates = junctionPointDAO.fetchByRoadwayPointIds(roadwayPoints)

      junctionPointTemplates.length should be(3)
      junctionPointTemplates.count(_.beforeAfter == BeforeAfter.Before) should be(2)
      junctionPointTemplates.count(_.beforeAfter == BeforeAfter.After) should be(1)

      val junctions = junctionDAO.fetchTemplatesByRoadwayNumbers(junctionPointTemplates.map(_.roadwayNumber).distinct)
      junctions.size should be(1)
    }
  }

  test("Test nodesAndJunctionsService.handleJunctionPointTemplates When creating new road parts where one of them ends in the beginning geometry point of same road and which link is EndOfRoad Then junction template and junctions points should be handled/created properly") {
    runWithRollback {
      /*
      |
      |
     C3
      |
      v
      0|--C1-->|--C2-->|

            Note:
            0: Illustration where junction points should be created
            C: Combined track
       */

      val road = 999L
      val part1 = 1L
      val part2 = 2L
      val part3 = 3L
      val projectId = Sequences.nextViiteProjectId
      val rwId = Sequences.nextRoadwayId
      val llId = Sequences.nextLinearLocationId
      val rwNumber = Sequences.nextRoadwayNumber
      val plId = Sequences.nextViitePrimaryKeySeqValue


      val combGeom1 = Seq(Point(0.0, 0.0), Point(10.0, 0.0))
      val combGeom2 = Seq(Point(10.0, 0.0), Point(20.0, 0.0))
      val combGeom3 = Seq(Point(0.0, 10.0), Point(0.0, 0.0))

      val combLink1 = dummyProjectLink(road, part1, Track.Combined, Discontinuity.Continuous, 0, 10, 0, 10, Some(DateTime.now()), None, 12345, 0, 10, SideCode.TowardsDigitizing, LinkStatus.Transfer, projectId, RoadType.PublicRoad, combGeom1, rwNumber).copy(id = plId, projectId = projectId, roadwayId = rwId, linearLocationId = llId)
      val combLink2 = dummyProjectLink(road, part2, Track.Combined, Discontinuity.Discontinuous, 0, 10, 0, 10, Some(DateTime.now()), None, 12346, 0, 10, SideCode.TowardsDigitizing, LinkStatus.Transfer, projectId, RoadType.PublicRoad, combGeom2, rwNumber + 1).copy(id = plId + 1, projectId = projectId, roadwayId = rwId + 1, linearLocationId = llId + 1)
      val combLink3 = dummyProjectLink(road, part3, Track.Combined, Discontinuity.EndOfRoad, 0, 10, 0, 10, Some(DateTime.now()), None, 12347, 0, 10, SideCode.TowardsDigitizing, LinkStatus.Transfer, projectId, RoadType.PublicRoad, combGeom3, rwNumber + 2).copy(id = plId + 2, projectId = projectId, roadwayId = rwId + 2, linearLocationId = llId + 2)

      val project = Project(projectId, ProjectState.Incomplete, "f", "s", DateTime.now(), "", DateTime.now(), DateTime.now(),
        "", Seq(), Seq(), None, None)

      val combPLinks = Seq(combLink1, combLink2, combLink3)

      val (cll1, rw1): (LinearLocation, Roadway) = Seq(combLink1).map(toRoadwayAndLinearLocation).head
      val (cll2, rw2): (LinearLocation, Roadway) = Seq(combLink2).map(toRoadwayAndLinearLocation).head
      val (cll3, rw3): (LinearLocation, Roadway) = Seq(combLink3).map(toRoadwayAndLinearLocation).head
      val rw1WithId = rw1.copy(ely = 8L, startAddrMValue = 0, endAddrMValue = 10)
      val rw2WithId = rw2.copy(ely = 8L, startAddrMValue = 0, endAddrMValue = 10)
      val rw3WithId = rw3.copy(ely = 8L, startAddrMValue = 0, endAddrMValue = 10)

      buildTestDataForProject(Some(project), Some(Seq(rw1WithId, rw2WithId, rw3WithId)), Some(Seq(cll1, cll2, cll3)), Some(combPLinks))

      val projectChanges = List(
        //Combined
        ProjectRoadwayChange(projectId, Some("project name"), 8L, "test user", DateTime.now,
          RoadwayChangeInfo(AddressChangeType.New,
            RoadwayChangeSection(None, None, None, None, None, None, Some(PublicRoad), Some(Discontinuity.Continuous), Some(8L)),
            RoadwayChangeSection(Some(road), Some(Track.Combined.value.toLong), startRoadPartNumber = Some(part1), endRoadPartNumber = Some(part1), startAddressM = Some(0L), endAddressM = Some(10L), Some(RoadType.PublicRoad), Some(Discontinuity.Continuous), Some(8L)),
            Discontinuity.Continuous, RoadType.PublicRoad, reversed = false, 1, 8)
          , DateTime.now, Some(0L)),
        ProjectRoadwayChange(projectId, Some("project name"), 8L, "test user", DateTime.now,
          RoadwayChangeInfo(AddressChangeType.New,
            RoadwayChangeSection(None, None, None, None, None, None, Some(PublicRoad), Some(Discontinuity.Discontinuous), Some(8L)),
            RoadwayChangeSection(Some(road), Some(Track.Combined.value.toLong), startRoadPartNumber = Some(part2), endRoadPartNumber = Some(part2), startAddressM = Some(0L), endAddressM = Some(10L), Some(RoadType.PublicRoad), Some(Discontinuity.Discontinuous), Some(8L)),
            Discontinuity.Discontinuous, RoadType.PublicRoad, reversed = false, 2, 8)
          , DateTime.now, Some(0L)),
        ProjectRoadwayChange(projectId, Some("project name"), 8L, "test user", DateTime.now,
          RoadwayChangeInfo(AddressChangeType.New,
            RoadwayChangeSection(None, None, None, None, None, None, Some(PublicRoad), Some(Discontinuity.EndOfRoad), Some(8L)),
            RoadwayChangeSection(Some(road), Some(Track.Combined.value.toLong), startRoadPartNumber = Some(part3), endRoadPartNumber = Some(part3), startAddressM = Some(0L), endAddressM = Some(10L), Some(RoadType.PublicRoad), Some(Discontinuity.EndOfRoad), Some(8L)),
            Discontinuity.EndOfRoad, RoadType.PublicRoad, reversed = false, 3, 8)
          , DateTime.now, Some(0L))
      )

      when(mockLinearLocationDAO.fetchLinearLocationByBoundingBox(BoundingRectangle(combGeom1.head, combGeom1.head), roadNumberLimits)).thenReturn(Seq(cll1, cll3))
      when(mockRoadwayDAO.fetchAllByRoadwayNumbers(Set(cll1.roadwayNumber, cll3.roadwayNumber), false)).thenReturn(Seq(rw1WithId, rw3WithId))
      when(mockLinearLocationDAO.fetchLinearLocationByBoundingBox(BoundingRectangle(combGeom1.last, combGeom1.last), roadNumberLimits)).thenReturn(Seq(cll1, cll2))
      when(mockRoadwayDAO.fetchAllByRoadwayNumbers(Set(cll1.roadwayNumber, cll2.roadwayNumber), false)).thenReturn(Seq(rw1WithId, rw2WithId))
      when(mockLinearLocationDAO.fetchLinearLocationByBoundingBox(BoundingRectangle(combGeom2.last, combGeom2.last), roadNumberLimits)).thenReturn(Seq())
      when(mockLinearLocationDAO.fetchLinearLocationByBoundingBox(BoundingRectangle(combGeom3.head, combGeom3.head), roadNumberLimits)).thenReturn(Seq())
      when(mockRoadwayDAO.fetchAllByRoadwayNumbers(Set.empty[Long], false)).thenReturn(Seq())

      val mappedReservedRoadwayNumbers = projectLinkDAO.fetchProjectLinksChange(projectId)
      roadAddressService.handleRoadwayPointsUpdate(projectChanges, mappedReservedRoadwayNumbers)
      nodesAndJunctionsService.handleNodePointTemplates(projectChanges, combPLinks, mappedReservedRoadwayNumbers)
      nodesAndJunctionsService.handleJunctionPointTemplates(projectChanges, combPLinks, mappedReservedRoadwayNumbers)

      val roadwayPoints = roadwayPointDAO.fetchByRoadwayNumbers(combPLinks.map(_.roadwayNumber)).map(_.id)
      val junctionPointTemplates = junctionPointDAO.fetchByRoadwayPointIds(roadwayPoints)

      junctionPointTemplates.length should be(2)
      junctionPointTemplates.count(_.beforeAfter == BeforeAfter.Before) should be(1)
      junctionPointTemplates.count(_.beforeAfter == BeforeAfter.After) should be(1)

      val junctions = junctionDAO.fetchTemplatesByRoadwayNumbers(junctionPointTemplates.map(_.roadwayNumber).distinct)
      junctions.size should be(1)
    }
  }

  test("Test nodesAndJunctionsService.handleJunctionPointTemplates When creating new road parts where one of them ends in the ending geometry point of same road and which link is EndOfRoad Then junction template and junctions points should be handled/created properly") {
    runWithRollback {
      /*
                        |
                        |
                        C3
                        |
                        v
      |--C1-->|--C2-->|0

            Note:
            0: Illustration where junction points should be created
            C: Combined track
       */

      val road = 999L
      val part1 = 1L
      val part2 = 2L
      val part3 = 3L
      val projectId = Sequences.nextViiteProjectId
      val rwId = Sequences.nextRoadwayId
      val llId = Sequences.nextLinearLocationId
      val rwNumber = Sequences.nextRoadwayNumber
      val plId = Sequences.nextViitePrimaryKeySeqValue


      val combGeom1 = Seq(Point(0.0, 0.0), Point(10.0, 0.0))
      val combGeom2 = Seq(Point(10.0, 0.0), Point(20.0, 0.0))
      val combGeom3 = Seq(Point(20.0, 10.0), Point(20.0, 0.0))

      val combLink1 = dummyProjectLink(road, part1, Track.Combined, Discontinuity.Continuous, 0, 10, 0, 10, Some(DateTime.now()), None, 12345, 0, 10, SideCode.TowardsDigitizing, LinkStatus.Transfer, projectId, RoadType.PublicRoad, combGeom1, rwNumber).copy(id = plId, projectId = projectId, roadwayId = rwId, linearLocationId = llId)
      val combLink2 = dummyProjectLink(road, part2, Track.Combined, Discontinuity.Discontinuous, 0, 10, 0, 10, Some(DateTime.now()), None, 12346, 0, 10, SideCode.TowardsDigitizing, LinkStatus.Transfer, projectId, RoadType.PublicRoad, combGeom2, rwNumber + 1).copy(id = plId + 1, projectId = projectId, roadwayId = rwId + 1, linearLocationId = llId + 1)
      val combLink3 = dummyProjectLink(road, part3, Track.Combined, Discontinuity.EndOfRoad, 0, 10, 0, 10, Some(DateTime.now()), None, 12347, 0, 10, SideCode.TowardsDigitizing, LinkStatus.Transfer, projectId, RoadType.PublicRoad, combGeom3, rwNumber + 2).copy(id = plId + 2, projectId = projectId, roadwayId = rwId + 2, linearLocationId = llId + 2)

      val project = Project(projectId, ProjectState.Incomplete, "f", "s", DateTime.now(), "", DateTime.now(), DateTime.now(),
        "", Seq(), Seq(), None, None)

      val combPLinks = Seq(combLink1, combLink2, combLink3)

      val (cll1, rw1): (LinearLocation, Roadway) = Seq(combLink1).map(toRoadwayAndLinearLocation).head
      val (cll2, rw2): (LinearLocation, Roadway) = Seq(combLink2).map(toRoadwayAndLinearLocation).head
      val (cll3, rw3): (LinearLocation, Roadway) = Seq(combLink3).map(toRoadwayAndLinearLocation).head
      val rw1WithId = rw1.copy(ely = 8L, startAddrMValue = 0, endAddrMValue = 10)
      val rw2WithId = rw2.copy(ely = 8L, startAddrMValue = 0, endAddrMValue = 10)
      val rw3WithId = rw3.copy(ely = 8L, startAddrMValue = 0, endAddrMValue = 10)

      buildTestDataForProject(Some(project), Some(Seq(rw1WithId, rw2WithId, rw3WithId)), Some(Seq(cll1, cll2, cll3)), Some(combPLinks))

      val projectChanges = List(
        //Combined
        ProjectRoadwayChange(projectId, Some("project name"), 8L, "test user", DateTime.now,
          RoadwayChangeInfo(AddressChangeType.New,
            RoadwayChangeSection(None, None, None, None, None, None, Some(PublicRoad), Some(Discontinuity.Continuous), Some(8L)),
            RoadwayChangeSection(Some(road), Some(Track.Combined.value.toLong), startRoadPartNumber = Some(part1), endRoadPartNumber = Some(part1), startAddressM = Some(0L), endAddressM = Some(10L), Some(RoadType.PublicRoad), Some(Discontinuity.Continuous), Some(8L)),
            Discontinuity.Continuous, RoadType.PublicRoad, reversed = false, 1, 8)
          , DateTime.now, Some(0L)),
        ProjectRoadwayChange(projectId, Some("project name"), 8L, "test user", DateTime.now,
          RoadwayChangeInfo(AddressChangeType.New,
            RoadwayChangeSection(None, None, None, None, None, None, Some(PublicRoad), Some(Discontinuity.Discontinuous), Some(8L)),
            RoadwayChangeSection(Some(road), Some(Track.Combined.value.toLong), startRoadPartNumber = Some(part2), endRoadPartNumber = Some(part2), startAddressM = Some(0L), endAddressM = Some(10L), Some(RoadType.PublicRoad), Some(Discontinuity.Discontinuous), Some(8L)),
            Discontinuity.Discontinuous, RoadType.PublicRoad, reversed = false, 2, 8)
          , DateTime.now, Some(0L)),
        ProjectRoadwayChange(projectId, Some("project name"), 8L, "test user", DateTime.now,
          RoadwayChangeInfo(AddressChangeType.New,
            RoadwayChangeSection(None, None, None, None, None, None, Some(PublicRoad), Some(Discontinuity.EndOfRoad), Some(8L)),
            RoadwayChangeSection(Some(road), Some(Track.Combined.value.toLong), startRoadPartNumber = Some(part3), endRoadPartNumber = Some(part3), startAddressM = Some(0L), endAddressM = Some(10L), Some(RoadType.PublicRoad), Some(Discontinuity.EndOfRoad), Some(8L)),
            Discontinuity.EndOfRoad, RoadType.PublicRoad, reversed = false, 3, 8)
          , DateTime.now, Some(0L))
      )

      when(mockLinearLocationDAO.fetchLinearLocationByBoundingBox(BoundingRectangle(combGeom1.head, combGeom1.head), roadNumberLimits)).thenReturn(Seq())
      when(mockRoadwayDAO.fetchAllByRoadwayNumbers(Set.empty[Long], false)).thenReturn(Seq())
      when(mockLinearLocationDAO.fetchLinearLocationByBoundingBox(BoundingRectangle(combGeom1.last, combGeom1.last), roadNumberLimits)).thenReturn(Seq(cll1, cll2))
      when(mockRoadwayDAO.fetchAllByRoadwayNumbers(Set(cll1.roadwayNumber, cll2.roadwayNumber), false)).thenReturn(Seq(rw1WithId, rw2WithId))
      when(mockLinearLocationDAO.fetchLinearLocationByBoundingBox(BoundingRectangle(combGeom2.last, combGeom2.last), roadNumberLimits)).thenReturn(Seq(cll2, cll3))
      when(mockRoadwayDAO.fetchAllByRoadwayNumbers(Set(cll2.roadwayNumber, cll3.roadwayNumber), false)).thenReturn(Seq(rw2WithId, rw3WithId))
      when(mockLinearLocationDAO.fetchLinearLocationByBoundingBox(BoundingRectangle(combGeom3.head, combGeom3.head), roadNumberLimits)).thenReturn(Seq())

      val mappedReservedRoadwayNumbers = projectLinkDAO.fetchProjectLinksChange(projectId)
      roadAddressService.handleRoadwayPointsUpdate(projectChanges, mappedReservedRoadwayNumbers)
      nodesAndJunctionsService.handleNodePointTemplates(projectChanges, combPLinks, mappedReservedRoadwayNumbers)
      nodesAndJunctionsService.handleJunctionPointTemplates(projectChanges, combPLinks, mappedReservedRoadwayNumbers)

      val roadwayPoints = roadwayPointDAO.fetchByRoadwayNumbers(combPLinks.map(_.roadwayNumber)).map(_.id)
      val junctionPointTemplates = junctionPointDAO.fetchByRoadwayPointIds(roadwayPoints)

      junctionPointTemplates.length should be(2)
      junctionPointTemplates.count(_.beforeAfter == BeforeAfter.Before) should be(2)

      val junctions = junctionDAO.fetchTemplatesByRoadwayNumbers(junctionPointTemplates.map(_.roadwayNumber).distinct)
      junctions.size should be(1)
    }
  }

  test("Test nodesAndJunctionsService.handleJunctionPointTemplates When creating new road parts that connects to other existing part which link is EndOfRoad and ends in some link of this new roads in same road number Then junction template and junctions points should be handled/created properly." +
    "Test nodesAndJunctionsService.expireObsoleteNodesAndJunctions When changing the EndOfRoad link of last part to Discontinuous and creating a new one with EndOfRoad that does not connect to the same road Then the existing Junction and his points should be expired.") {
    runWithRollback {
      /*
                   |
                   |
                   C3
                   |
                   v
          |--C1-->|0|--C2-->|

        * Note:
          0: Illustration where junction points should be created
          C: Combined track
        */
      val road = 999L
      val part1 = 1L
      val part2 = 2L
      val part3 = 3L
      val projectId = Sequences.nextViiteProjectId
      val rwId = Sequences.nextRoadwayId
      val llId = Sequences.nextLinearLocationId
      val rwNumber = Sequences.nextRoadwayNumber
      val plId = Sequences.nextViitePrimaryKeySeqValue


      val combGeom1 = Seq(Point(0.0, 0.0), Point(10.0, 0.0))
      val combGeom2 = Seq(Point(10.0, 0.0), Point(20.0, 0.0))
      val combGeom3 = Seq(Point(10.0, 10.0), Point(10.0, 0.0))

      val combLink1 = dummyProjectLink(road, part1, Track.Combined, Discontinuity.Continuous, 0, 10, 0, 10, Some(DateTime.now()), None, 12345, 0, 10, SideCode.TowardsDigitizing, LinkStatus.Transfer, projectId, RoadType.PublicRoad, combGeom1, rwNumber).copy(id = plId, projectId = projectId, roadwayId = rwId, linearLocationId = llId)
      val combLink2 = dummyProjectLink(road, part2, Track.Combined, Discontinuity.Discontinuous, 0, 10, 0, 10, Some(DateTime.now()), None, 12346, 0, 10, SideCode.TowardsDigitizing, LinkStatus.Transfer, projectId, RoadType.PublicRoad, combGeom2, rwNumber + 1).copy(id = plId + 1, projectId = projectId, roadwayId = rwId + 1, linearLocationId = llId + 1)
      val combLink3 = dummyProjectLink(road, part3, Track.Combined, Discontinuity.EndOfRoad, 0, 10, 0, 10, Some(DateTime.now()), None, 12347, 0, 10, SideCode.TowardsDigitizing, LinkStatus.Transfer, projectId, RoadType.PublicRoad, combGeom3, rwNumber + 2).copy(id = plId + 2, projectId = projectId, roadwayId = rwId + 2, linearLocationId = llId + 2)

      val project = Project(projectId, ProjectState.Incomplete, "f", "s", DateTime.now(), "", DateTime.now(), DateTime.now(),
        "", Seq(), Seq(), None, None)

      val combPLinks = Seq(combLink1, combLink2)

      val (lc1, rw1): (LinearLocation, Roadway) = Seq(combLink1).map(toRoadwayAndLinearLocation).head
      val (lc2, rw2): (LinearLocation, Roadway) = Seq(combLink2).map(toRoadwayAndLinearLocation).head
      val (lc3, rw3): (LinearLocation, Roadway) = Seq(combLink3).map(toRoadwayAndLinearLocation).head
      val rw1WithId = rw1.copy(ely = 8L, startAddrMValue = 0, endAddrMValue = 10)
      val rw2WithId = rw2.copy(ely = 8L, startAddrMValue = 0, endAddrMValue = 10)
      val rw3WithId = rw3.copy(ely = 8L, startAddrMValue = 0, endAddrMValue = 10)

      buildTestDataForProject(Some(project), Some(Seq(rw1WithId, rw2WithId, rw3WithId)), Some(Seq(lc1, lc2, lc3)), Some(Seq(combLink1, combLink2)))

      val projectChanges = List(
        //Combined
        ProjectRoadwayChange(projectId, Some("project name"), 8L, "test user", DateTime.now,
          RoadwayChangeInfo(AddressChangeType.New,
            RoadwayChangeSection(None, None, None, None, None, None, Some(PublicRoad), Some(Discontinuity.Continuous), Some(8L)),
            RoadwayChangeSection(Some(road), Some(Track.Combined.value.toLong), startRoadPartNumber = Some(part1), endRoadPartNumber = Some(part1), startAddressM = Some(0L), endAddressM = Some(10L), Some(RoadType.PublicRoad), Some(Discontinuity.Continuous), Some(8L)),
            Discontinuity.Continuous, RoadType.PublicRoad, reversed = false, 1, 8)
          , DateTime.now, Some(0L)),
        ProjectRoadwayChange(projectId, Some("project name"), 8L, "test user", DateTime.now,
          RoadwayChangeInfo(AddressChangeType.New,
            RoadwayChangeSection(None, None, None, None, None, None, Some(PublicRoad), Some(Discontinuity.Continuous), Some(8L)),
            RoadwayChangeSection(Some(road), Some(Track.Combined.value.toLong), startRoadPartNumber = Some(part2), endRoadPartNumber = Some(part2), startAddressM = Some(0L), endAddressM = Some(10L), Some(RoadType.PublicRoad), Some(Discontinuity.Discontinuous), Some(8L)),
            Discontinuity.Discontinuous, RoadType.PublicRoad, reversed = false, 2, 8)
          , DateTime.now, Some(0L)),
        ProjectRoadwayChange(projectId, Some("project name"), 8L, "test user", DateTime.now,
          RoadwayChangeInfo(AddressChangeType.New,
            RoadwayChangeSection(None, None, None, None, None, None, Some(PublicRoad), Some(Discontinuity.EndOfRoad), Some(8L)),
            RoadwayChangeSection(Some(road), Some(Track.Combined.value.toLong), startRoadPartNumber = Some(part3), endRoadPartNumber = Some(part3), startAddressM = Some(0L), endAddressM = Some(10L), Some(RoadType.PublicRoad), Some(Discontinuity.EndOfRoad), Some(8L)),
            Discontinuity.EndOfRoad, RoadType.PublicRoad, reversed = false, 3, 8)
          , DateTime.now, Some(0L))
      )

      when(mockLinearLocationDAO.fetchLinearLocationByBoundingBox(any[BoundingRectangle], any[Seq[(Int, Int)]])).thenReturn(Seq(lc1, lc2, lc3))
      when(mockRoadwayDAO.fetchAllByRoadwayNumbers(any[Set[Long]], any[Boolean])).thenReturn(Seq(rw1WithId, rw2WithId, rw3WithId))

      val mappedReservedRoadwayNumbers = projectLinkDAO.fetchProjectLinksChange(projectId)
      roadAddressService.handleRoadwayPointsUpdate(projectChanges, mappedReservedRoadwayNumbers)
      nodesAndJunctionsService.handleNodePointTemplates(projectChanges, combPLinks, mappedReservedRoadwayNumbers)
      nodesAndJunctionsService.handleJunctionPointTemplates(projectChanges, combPLinks, mappedReservedRoadwayNumbers)

      val roadwayPoints = roadwayPointDAO.fetchByRoadwayNumbers((combPLinks :+ combLink3).map(_.roadwayNumber)).map(_.id)
      val junctionPointTemplates = junctionPointDAO.fetchByRoadwayPointIds(roadwayPoints)

      junctionPointTemplates.length should be(3)
      junctionPointTemplates.count(_.beforeAfter == BeforeAfter.Before) should be(2)
      junctionPointTemplates.count(_.beforeAfter == BeforeAfter.After) should be(1)
      val templateRoadwayNumbers = junctionPointTemplates.map(_.roadwayNumber).distinct
      val junctions = junctionDAO.fetchTemplatesByRoadwayNumbers(templateRoadwayNumbers)
      junctions.size should be(1)

      /*
      preparing expiring data
      /*

                   |
                   C3
                   |
                   v
           |--C1-->|--C2-->|--C4-->|

      * Note:
        C: Combined track
      */

    */
      val project2 = Project(projectId + 1, ProjectState.Incomplete, "ProjectNewEndOfRoadLinks", "s", DateTime.now(), "", DateTime.now(), DateTime.now(),
        "", Seq(), Seq(), None, None)
      val TerminatingProjectChanges = List(
        ProjectRoadwayChange(projectId + 1, Some("project name"), 8L, "test user", DateTime.now,
          RoadwayChangeInfo(AddressChangeType.Unchanged,
            RoadwayChangeSection(Some(road), Some(Track.Combined.value.toLong), startRoadPartNumber = Some(3L), endRoadPartNumber = Some(3L), startAddressM = Some(0L), endAddressM = Some(10L), Some(RoadType.PublicRoad), Some(Discontinuity.EndOfRoad), Some(8L)),
            RoadwayChangeSection(Some(road), Some(Track.Combined.value.toLong), startRoadPartNumber = Some(3L), endRoadPartNumber = Some(3L), startAddressM = Some(0L), endAddressM = Some(10L), Some(RoadType.PublicRoad), Some(Discontinuity.Discontinuous), Some(8L)),
            Discontinuity.Discontinuous, RoadType.PublicRoad, reversed = false, 1, 8)
          , DateTime.now, Some(0L)),
        ProjectRoadwayChange(projectId + 1, Some("project name"), 8L, "test user", DateTime.now,
          RoadwayChangeInfo(AddressChangeType.New,
            RoadwayChangeSection(None, None, None, None, None, None, Some(PublicRoad), Some(Discontinuity.Continuous), Some(8L)),
            RoadwayChangeSection(Some(road), Some(Track.Combined.value.toLong), startRoadPartNumber = Some(4L), endRoadPartNumber = Some(4L), startAddressM = Some(0L), endAddressM = Some(10L), Some(RoadType.PublicRoad), Some(Discontinuity.EndOfRoad), Some(8L)),
            Discontinuity.EndOfRoad, RoadType.PublicRoad, reversed = false, 2, 8)
          , DateTime.now, Some(0L))
      )

      linearLocationDAO.expireByRoadwayNumbers(Set(combLink3.roadwayNumber))
      roadwayDAO.expireHistory(Set(combLink3.roadwayId))
      projectLinkDAO.moveProjectLinksToHistory(projectId)
      val combGeom4 = Seq(Point(20.0, 0.0), Point(30.0, 0.0))

      val transferLink = dummyProjectLink(road, 3L, Track.Combined, Discontinuity.Discontinuous, 0, 10, 0, 10, Some(DateTime.now()), None, 12347, 0, 10, SideCode.TowardsDigitizing, LinkStatus.UnChanged, projectId + 1, RoadType.PublicRoad, combGeom3, rwNumber + 2).copy(id = plId + 3, roadwayId = rwId + 3, linearLocationId = llId + 3)
      val newLink = dummyProjectLink(road, 4L, Track.Combined, Discontinuity.EndOfRoad, 0, 10, 0, 10, Some(DateTime.now()), None, 12348, 0, 10, SideCode.TowardsDigitizing, LinkStatus.New, projectId + 1, RoadType.PublicRoad, combGeom4, rwNumber + 3).copy(id = plId + 4, roadwayId = rwId + 4, linearLocationId = llId + 4)

      val (lc4, rw4): (LinearLocation, Roadway) = Seq(newLink).map(toRoadwayAndLinearLocation).head
      val rw3WithDiscontinuity = rw3WithId.copy(discontinuity = Discontinuity.Discontinuous, id = transferLink.roadwayId)
      val rw4WithId = rw4.copy(ely = 8L, startAddrMValue = 0, endAddrMValue = 10, id = newLink.roadwayId)

      when(mockLinearLocationDAO.fetchLinearLocationByBoundingBox(any[BoundingRectangle], any[Seq[(Int, Int)]])).thenReturn(Seq(lc1, lc2, lc4))
      when(mockRoadwayDAO.fetchAllByRoadwayNumbers(any[Set[Long]], any[Boolean])).thenReturn(Seq(rw1WithId, rw2WithId, rw4WithId))

      buildTestDataForProject(Some(project2),
        Some(Seq(rw3WithDiscontinuity, rw4WithId)),
        Some(Seq(lc3.copy(id = transferLink.linearLocationId, roadwayNumber = transferLink.roadwayNumber),
          lc4.copy(id = newLink.linearLocationId, roadwayNumber = newLink.roadwayNumber))),
        Some(Seq(transferLink, newLink)))

      projectLinkDAO.moveProjectLinksToHistory(projectId + 1)

      val mappedAfterNewRoadwayNumber = projectLinkDAO.fetchProjectLinksChange(projectId + 1)
      roadAddressService.handleRoadwayPointsUpdate(TerminatingProjectChanges, mappedAfterNewRoadwayNumber)
      nodesAndJunctionsService.handleNodePointTemplates(TerminatingProjectChanges, combPLinks, mappedAfterNewRoadwayNumber)
      nodesAndJunctionsService.handleJunctionPointTemplates(TerminatingProjectChanges, combPLinks, mappedAfterNewRoadwayNumber)

      /*  Ending expiring data  */
      val terminatedJunctionsBeforeExpire = junctionDAO.fetchExpiredByRoadwayNumbers(templateRoadwayNumbers)
      terminatedJunctionsBeforeExpire count (_.endDate.isDefined) should be(0)
      terminatedJunctionsBeforeExpire count (_.validTo.isDefined) should be(0)
      val endDate = Some(project2.startDate.minusDays(1))

      nodesAndJunctionsService.expireObsoleteNodesAndJunctions(Seq(transferLink, newLink), endDate)

      val rwPoints = roadwayPointDAO.fetchByRoadwayNumbers(Seq(combLink1, combLink2, transferLink, newLink).map(_.roadwayNumber)).map(_.id)
      val junctionPointsAfterTerminating = junctionPointDAO.fetchByRoadwayPointIds(rwPoints)
      junctionPointsAfterTerminating.length should be(0)
      // Check that junctions for roadways were expired
      val junctionTemplatesAfterExpire = junctionDAO.fetchTemplatesByRoadwayNumbers(templateRoadwayNumbers)
      junctionTemplatesAfterExpire.length should be(0)

      // Check that terminated junction was created
      val terminatedJunctionsAfterExpire = junctionDAO.fetchExpiredByRoadwayNumbers(templateRoadwayNumbers)
      terminatedJunctionsAfterExpire.length should be(2)
      terminatedJunctionsAfterExpire count (_.endDate.isDefined) should be(1)
      terminatedJunctionsAfterExpire count (_.validTo.isDefined) should be(1)
    }
  }

  test("Test nodesAndJunctionsService.handleJunctionPointTemplates When creating new road parts that connects to other existing part in the beginning point of its geometry which link is EndOfRoad and ends in some link of this new roads in same road number Then junction template and junctions points should be handled/created properly." +
    "Test nodesAndJunctionsService.expireObsoleteNodesAndJunctions When changing the EndOfRoad link of last part to Discontinuous and creating a new one with EndOfRoad that does not connect to the same road Then the existing Junction and his points should be expired.") {
    runWithRollback {
      /*
         |
         |
         C3
         |
         v
         0|--C1-->|--C2-->|

        * Note:
          0: Illustration where junction points should be created
          C: Combined track
        */
      val road = 999L
      val part1 = 1L
      val part2 = 2L
      val part3 = 3L
      val projectId = Sequences.nextViiteProjectId
      val rwId = Sequences.nextRoadwayId
      val llId = Sequences.nextLinearLocationId
      val rwNumber = Sequences.nextRoadwayNumber
      val plId = Sequences.nextViitePrimaryKeySeqValue


      val combGeom1 = Seq(Point(0.0, 0.0), Point(10.0, 0.0))
      val combGeom2 = Seq(Point(10.0, 0.0), Point(20.0, 0.0))
      val combGeom3 = Seq(Point(0.0, 10.0), Point(0.0, 0.0))

      val combLink1 = dummyProjectLink(road, part1, Track.Combined, Discontinuity.Continuous, 0, 10, 0, 10, Some(DateTime.now()), None, 12345, 0, 10, SideCode.TowardsDigitizing, LinkStatus.Transfer, projectId, RoadType.PublicRoad, combGeom1, rwNumber).copy(id = plId, projectId = projectId, roadwayId = rwId, linearLocationId = llId)
      val combLink2 = dummyProjectLink(road, part2, Track.Combined, Discontinuity.Discontinuous, 0, 10, 0, 10, Some(DateTime.now()), None, 12346, 0, 10, SideCode.TowardsDigitizing, LinkStatus.Transfer, projectId, RoadType.PublicRoad, combGeom2, rwNumber + 1).copy(id = plId + 1, projectId = projectId, roadwayId = rwId + 1, linearLocationId = llId + 1)
      val combLink3 = dummyProjectLink(road, part3, Track.Combined, Discontinuity.EndOfRoad, 0, 10, 0, 10, Some(DateTime.now()), None, 12347, 0, 10, SideCode.TowardsDigitizing, LinkStatus.Transfer, projectId, RoadType.PublicRoad, combGeom3, rwNumber + 2).copy(id = plId + 2, projectId = projectId, roadwayId = rwId + 2, linearLocationId = llId + 2)

      val project = Project(projectId, ProjectState.Incomplete, "f", "s", DateTime.now(), "", DateTime.now(), DateTime.now(),
        "", Seq(), Seq(), None, None)

      val combPLinks = Seq(combLink1, combLink2)

      val (lc1, rw1): (LinearLocation, Roadway) = Seq(combLink1).map(toRoadwayAndLinearLocation).head
      val (lc2, rw2): (LinearLocation, Roadway) = Seq(combLink2).map(toRoadwayAndLinearLocation).head
      val (lc3, rw3): (LinearLocation, Roadway) = Seq(combLink3).map(toRoadwayAndLinearLocation).head
      val rw1WithId = rw1.copy(ely = 8L, startAddrMValue = 0, endAddrMValue = 10)
      val rw2WithId = rw2.copy(ely = 8L, startAddrMValue = 0, endAddrMValue = 10)
      val rw3WithId = rw3.copy(ely = 8L, startAddrMValue = 0, endAddrMValue = 10)

      buildTestDataForProject(Some(project), Some(Seq(rw1WithId, rw2WithId, rw3WithId)), Some(Seq(lc1, lc2, lc3)), Some(Seq(combLink1, combLink2)))

      val projectChanges = List(
        //Combined
        ProjectRoadwayChange(projectId, Some("project name"), 8L, "test user", DateTime.now,
          RoadwayChangeInfo(AddressChangeType.New,
            RoadwayChangeSection(None, None, None, None, None, None, Some(PublicRoad), Some(Discontinuity.Continuous), Some(8L)),
            RoadwayChangeSection(Some(road), Some(Track.Combined.value.toLong), startRoadPartNumber = Some(part1), endRoadPartNumber = Some(part1), startAddressM = Some(0L), endAddressM = Some(10L), Some(RoadType.PublicRoad), Some(Discontinuity.Continuous), Some(8L)),
            Discontinuity.Continuous, RoadType.PublicRoad, reversed = false, 1, 8)
          , DateTime.now, Some(0L)),
        ProjectRoadwayChange(projectId, Some("project name"), 8L, "test user", DateTime.now,
          RoadwayChangeInfo(AddressChangeType.New,
            RoadwayChangeSection(None, None, None, None, None, None, Some(PublicRoad), Some(Discontinuity.Continuous), Some(8L)),
            RoadwayChangeSection(Some(road), Some(Track.Combined.value.toLong), startRoadPartNumber = Some(part2), endRoadPartNumber = Some(part2), startAddressM = Some(0L), endAddressM = Some(10L), Some(RoadType.PublicRoad), Some(Discontinuity.Discontinuous), Some(8L)),
            Discontinuity.Discontinuous, RoadType.PublicRoad, reversed = false, 2, 8)
          , DateTime.now, Some(0L))
      )

      when(mockLinearLocationDAO.fetchLinearLocationByBoundingBox(BoundingRectangle(combGeom1.head, combGeom1.head), roadNumberLimits)).thenReturn(Seq(lc1, lc3))
      when(mockRoadwayDAO.fetchAllByRoadwayNumbers(Set(lc1.roadwayNumber, lc3.roadwayNumber), false)).thenReturn(Seq(rw1WithId, rw3WithId))
      when(mockLinearLocationDAO.fetchLinearLocationByBoundingBox(BoundingRectangle(combGeom1.last, combGeom1.last), roadNumberLimits)).thenReturn(Seq(lc1, lc2))
      when(mockRoadwayDAO.fetchAllByRoadwayNumbers(Set(lc1.roadwayNumber, lc2.roadwayNumber), false)).thenReturn(Seq(rw1WithId, rw2WithId))
      when(mockLinearLocationDAO.fetchLinearLocationByBoundingBox(BoundingRectangle(combGeom2.last, combGeom2.last), roadNumberLimits)).thenReturn(Seq())
      when(mockLinearLocationDAO.fetchLinearLocationByBoundingBox(BoundingRectangle(combGeom3.head, combGeom3.head), roadNumberLimits)).thenReturn(Seq())
      when(mockRoadwayDAO.fetchAllByRoadwayNumbers(Set.empty[Long], false)).thenReturn(Seq())

      val mappedReservedRoadwayNumbers = projectLinkDAO.fetchProjectLinksChange(projectId)
      roadAddressService.handleRoadwayPointsUpdate(projectChanges, mappedReservedRoadwayNumbers)
      nodesAndJunctionsService.handleNodePointTemplates(projectChanges, combPLinks, mappedReservedRoadwayNumbers)
      nodesAndJunctionsService.handleJunctionPointTemplates(projectChanges, combPLinks, mappedReservedRoadwayNumbers)

      val roadwayPoints = roadwayPointDAO.fetchByRoadwayNumbers((combPLinks :+ combLink3).map(_.roadwayNumber)).map(_.id)
      val junctionPointTemplates = junctionPointDAO.fetchByRoadwayPointIds(roadwayPoints)

      junctionPointTemplates.length should be(2)
      junctionPointTemplates.count(_.beforeAfter == BeforeAfter.Before) should be(1)
      junctionPointTemplates.count(_.beforeAfter == BeforeAfter.After) should be(1)
      val templateRoadwayNumbers = junctionPointTemplates.map(_.roadwayNumber).distinct
      val junctions = junctionDAO.fetchTemplatesByRoadwayNumbers(templateRoadwayNumbers)
      junctions.size should be(1)

      /*
      preparing expiring data
      /*

        |
        |
        C3
        |
        v
        |--C1-->|--C2-->|--C4-->|

       * Note:
         C: Combined track
       */

     */
      val project2 = Project(projectId + 1, ProjectState.Incomplete, "ProjectNewEndOfRoadLinks", "s", DateTime.now(), "", DateTime.now(), DateTime.now(),
        "", Seq(), Seq(), None, None)
      val TerminatingProjectChanges = List(
        ProjectRoadwayChange(projectId + 1, Some("project name"), 8L, "test user", DateTime.now,
          RoadwayChangeInfo(AddressChangeType.Unchanged,
            RoadwayChangeSection(Some(road), Some(Track.Combined.value.toLong), startRoadPartNumber = Some(3l), endRoadPartNumber = Some(3l), startAddressM = Some(0L), endAddressM = Some(10L), Some(RoadType.PublicRoad), Some(Discontinuity.EndOfRoad), Some(8L)),
            RoadwayChangeSection(Some(road), Some(Track.Combined.value.toLong), startRoadPartNumber = Some(3l), endRoadPartNumber = Some(3l), startAddressM = Some(0L), endAddressM = Some(10L), Some(RoadType.PublicRoad), Some(Discontinuity.Discontinuous), Some(8L)),
            Discontinuity.Discontinuous, RoadType.PublicRoad, reversed = false, 1, 8)
          , DateTime.now, Some(0L)),
        ProjectRoadwayChange(projectId + 1, Some("project name"), 8L, "test user", DateTime.now,
          RoadwayChangeInfo(AddressChangeType.New,
            RoadwayChangeSection(None, None, None, None, None, None, Some(PublicRoad), Some(Discontinuity.Continuous), Some(8L)),
            RoadwayChangeSection(Some(road), Some(Track.Combined.value.toLong), startRoadPartNumber = Some(4l), endRoadPartNumber = Some(4l), startAddressM = Some(0L), endAddressM = Some(10L), Some(RoadType.PublicRoad), Some(Discontinuity.EndOfRoad), Some(8L)),
            Discontinuity.EndOfRoad, RoadType.PublicRoad, reversed = false, 2, 8)
          , DateTime.now, Some(0L))
      )

      linearLocationDAO.expireByRoadwayNumbers(Set(combLink3.roadwayNumber))
      roadwayDAO.expireHistory(Set(combLink3.roadwayId))
      projectLinkDAO.moveProjectLinksToHistory(projectId)
      val combGeom4 = Seq(Point(20.0, 0.0), Point(30.0, 0.0))

      val transferLink = dummyProjectLink(road, 3l, Track.Combined, Discontinuity.Discontinuous, 0, 10, 0, 10, Some(DateTime.now()), None, 12347, 0, 10, SideCode.TowardsDigitizing, LinkStatus.UnChanged, projectId + 1, RoadType.PublicRoad, combGeom3, rwNumber + 2).copy(id = plId + 3, roadwayId = rwId + 3, linearLocationId = llId + 3)
      val newLink = dummyProjectLink(road, 4l, Track.Combined, Discontinuity.EndOfRoad, 0, 10, 0, 10, Some(DateTime.now()), None, 12348, 0, 10, SideCode.TowardsDigitizing, LinkStatus.New, projectId + 1, RoadType.PublicRoad, combGeom4, rwNumber + 3).copy(id = plId + 4, roadwayId = rwId + 4, linearLocationId = llId + 4)

      val (lc4, rw4): (LinearLocation, Roadway) = Seq(newLink).map(toRoadwayAndLinearLocation).head
      val rw3WithDiscontinuity = rw3WithId.copy(discontinuity = Discontinuity.Discontinuous, id = transferLink.roadwayId, roadwayNumber = transferLink.roadwayNumber)
      val rw4WithId = rw4.copy(ely = 8L, startAddrMValue = 0, endAddrMValue = 10, id = newLink.roadwayId, roadwayNumber = newLink.roadwayNumber)

      when(mockRoadwayDAO.fetchAllByRoadwayNumbers(Set(combLink1.roadwayNumber, combLink2.roadwayNumber, transferLink.roadwayNumber, newLink.roadwayNumber), false)).thenReturn(Seq(rw1WithId, rw2WithId, rw3WithDiscontinuity, rw4WithId))
      when(mockRoadwayDAO.fetchAllByRoadwayNumbers(Set(combLink1.roadwayNumber), false)).thenReturn(Seq(rw1WithId))
      when(mockRoadwayDAO.fetchAllByRoadwayNumbers(Set(combLink2.roadwayNumber), false)).thenReturn(Seq(rw2WithId))
      when(mockRoadwayDAO.fetchAllByRoadwayNumbers(Set(transferLink.roadwayNumber), false)).thenReturn(Seq(rw3WithDiscontinuity))
      when(mockRoadwayDAO.fetchAllByRoadwayNumbers(Set(newLink.roadwayNumber), false)).thenReturn(Seq(rw4WithId))

      buildTestDataForProject(Some(project2),
        Some(Seq(rw3WithDiscontinuity, rw4WithId)),
        Some(Seq(lc3.copy(id = transferLink.linearLocationId, roadwayNumber = transferLink.roadwayNumber),
          lc4.copy(id = newLink.linearLocationId, roadwayNumber = newLink.roadwayNumber))),
        Some(Seq(transferLink, newLink)))

      projectLinkDAO.moveProjectLinksToHistory(projectId + 1)

      val mappedAfterNewRoadwayNumber = projectLinkDAO.fetchProjectLinksChange(projectId + 1)
      roadAddressService.handleRoadwayPointsUpdate(TerminatingProjectChanges, mappedAfterNewRoadwayNumber)
      nodesAndJunctionsService.handleNodePointTemplates(TerminatingProjectChanges, combPLinks, mappedAfterNewRoadwayNumber)
      nodesAndJunctionsService.handleJunctionPointTemplates(TerminatingProjectChanges, combPLinks, mappedAfterNewRoadwayNumber)
      /*
      ending expiring data
       */
      val terminatedJunctionsBeforeExpire = junctionDAO.fetchExpiredByRoadwayNumbers(templateRoadwayNumbers)
      terminatedJunctionsBeforeExpire count (_.endDate.isDefined) should be(0)
      terminatedJunctionsBeforeExpire count (_.validTo.isDefined) should be(0)
      val endDate = Some(project2.startDate.minusDays(1))

      nodesAndJunctionsService.expireObsoleteNodesAndJunctions(Seq(combLink1, combLink2, transferLink, newLink), endDate)

      val rwPoints = roadwayPointDAO.fetchByRoadwayNumbers(Seq(combLink1, combLink2, transferLink, newLink).map(_.roadwayNumber)).map(_.id)
      val junctionPointsAfterTerminating = junctionPointDAO.fetchByRoadwayPointIds(rwPoints)
      junctionPointsAfterTerminating.length should be(0)
      // Check that junctions for roadways were expired
      val junctionTemplatesAfterExpire = junctionDAO.fetchTemplatesByRoadwayNumbers(templateRoadwayNumbers)
      junctionTemplatesAfterExpire.length should be(0)

      // Check that terminated junction was created
      val terminatedJunctionsAfterExpire = junctionDAO.fetchExpiredByRoadwayNumbers(templateRoadwayNumbers)
      terminatedJunctionsAfterExpire.length should be(2)
      terminatedJunctionsAfterExpire count (_.endDate.isDefined) should be(1)
      terminatedJunctionsAfterExpire count (_.validTo.isDefined) should be(1)

    }
  }

  test("Test nodesAndJunctionsService.handleJunctionPointTemplates When creating new road parts that connects to other existing part in the ending point of its geometry which link is EndOfRoad and ends in some link of this new roads in same road number Then junction template and junctions points should be handled/created properly." +
    "Test nodesAndJunctionsService.expireObsoleteNodesAndJunctions When changing the EndOfRoad link of last part to Continuous and creating a new one with EndOfRoad that does not connect to the same road Then the existing Junction and his points should be expired.") {

    runWithRollback {
      /*
                          |
                          |
                          C3
                          |
                          v
         |--C1-->|--C2-->|0

        * Note:
          0: Illustration where junction points should be created
          C: Combined track
        */
      val road = 999L
      val part1 = 1L
      val part2 = 2L
      val part3 = 3L
      val projectId = Sequences.nextViiteProjectId
      val rwId = Sequences.nextRoadwayId
      val llId = Sequences.nextLinearLocationId
      val rwNumber = Sequences.nextRoadwayNumber
      val plId = Sequences.nextViitePrimaryKeySeqValue

      val combGeom1 = Seq(Point(0.0, 0.0), Point(10.0, 0.0))
      val combGeom2 = Seq(Point(10.0, 0.0), Point(20.0, 0.0))
      val combGeom3 = Seq(Point(20.0, 10.0), Point(20.0, 0.0))

      val combLink1 = dummyProjectLink(road, part1, Track.Combined, Discontinuity.Continuous, 0, 10, 0, 10, Some(DateTime.now()), None, 12345, 0, 10, SideCode.TowardsDigitizing, LinkStatus.Transfer, projectId, RoadType.PublicRoad, combGeom1, rwNumber).copy(id = plId, projectId = projectId, roadwayId = rwId, linearLocationId = llId)
      val combLink2 = dummyProjectLink(road, part2, Track.Combined, Discontinuity.Discontinuous, 0, 10, 0, 10, Some(DateTime.now()), None, 12346, 0, 10, SideCode.TowardsDigitizing, LinkStatus.Transfer, projectId, RoadType.PublicRoad, combGeom2, rwNumber + 1).copy(id = plId + 1, projectId = projectId, roadwayId = rwId + 1, linearLocationId = llId + 1)
      val combLink3 = dummyProjectLink(road, part3, Track.Combined, Discontinuity.EndOfRoad, 0, 10, 0, 10, Some(DateTime.now()), None, 12347, 0, 10, SideCode.TowardsDigitizing, LinkStatus.Transfer, projectId, RoadType.PublicRoad, combGeom3, rwNumber + 2).copy(id = plId + 2, projectId = projectId, roadwayId = rwId + 2, linearLocationId = llId + 2)

      val project = Project(projectId, ProjectState.Incomplete, "f", "s", DateTime.now(), "", DateTime.now(), DateTime.now(),
        "", Seq(), Seq(), None, None)

      val combPLinks = Seq(combLink1, combLink2)

      val (lc1, rw1): (LinearLocation, Roadway) = Seq(combLink1).map(toRoadwayAndLinearLocation).head
      val (lc2, rw2): (LinearLocation, Roadway) = Seq(combLink2).map(toRoadwayAndLinearLocation).head
      val (lc3, rw3): (LinearLocation, Roadway) = Seq(combLink3).map(toRoadwayAndLinearLocation).head
      val rw1WithId = rw1.copy(ely = 8L, startAddrMValue = 0, endAddrMValue = 10)
      val rw2WithId = rw2.copy(ely = 8L, startAddrMValue = 0, endAddrMValue = 10)
      val rw3WithId = rw3.copy(ely = 8L, startAddrMValue = 0, endAddrMValue = 10)

      buildTestDataForProject(Some(project), Some(Seq(rw1WithId, rw2WithId, rw3WithId)), Some(Seq(lc1, lc2, lc3)), Some(Seq(combLink1, combLink2)))

      val projectChanges = List(
        //Combined
        ProjectRoadwayChange(projectId, Some("project name"), 8L, "test user", DateTime.now,
          RoadwayChangeInfo(AddressChangeType.New,
            RoadwayChangeSection(None, None, None, None, None, None, Some(PublicRoad), Some(Discontinuity.Continuous), Some(8L)),
            RoadwayChangeSection(Some(road), Some(Track.Combined.value.toLong), startRoadPartNumber = Some(part1), endRoadPartNumber = Some(part1), startAddressM = Some(0L), endAddressM = Some(10L), Some(RoadType.PublicRoad), Some(Discontinuity.Continuous), Some(8L)),
            Discontinuity.Continuous, RoadType.PublicRoad, reversed = false, 1, 8)
          , DateTime.now, Some(0L)),
        ProjectRoadwayChange(projectId, Some("project name"), 8L, "test user", DateTime.now,
          RoadwayChangeInfo(AddressChangeType.New,
            RoadwayChangeSection(None, None, None, None, None, None, Some(PublicRoad), Some(Discontinuity.Continuous), Some(8L)),
            RoadwayChangeSection(Some(road), Some(Track.Combined.value.toLong), startRoadPartNumber = Some(part2), endRoadPartNumber = Some(part2), startAddressM = Some(0L), endAddressM = Some(10L), Some(RoadType.PublicRoad), Some(Discontinuity.Discontinuous), Some(8L)),
            Discontinuity.Discontinuous, RoadType.PublicRoad, reversed = false, 2, 8)
          , DateTime.now, Some(0L))
      )

      when(mockLinearLocationDAO.fetchLinearLocationByBoundingBox(BoundingRectangle(combGeom1.head, combGeom1.head), roadNumberLimits)).thenReturn(Seq())
      when(mockRoadwayDAO.fetchAllByRoadwayNumbers(Set.empty[Long], false)).thenReturn(Seq())
      when(mockLinearLocationDAO.fetchLinearLocationByBoundingBox(BoundingRectangle(combGeom1.last, combGeom1.last), roadNumberLimits)).thenReturn(Seq(lc1, lc2))
      when(mockRoadwayDAO.fetchAllByRoadwayNumbers(Set(lc1.roadwayNumber, lc2.roadwayNumber), false)).thenReturn(Seq(rw1WithId, rw2WithId))
      when(mockLinearLocationDAO.fetchLinearLocationByBoundingBox(BoundingRectangle(combGeom2.last, combGeom2.last), roadNumberLimits)).thenReturn(Seq(lc2, lc3))
      when(mockRoadwayDAO.fetchAllByRoadwayNumbers(Set(lc2.roadwayNumber, lc3.roadwayNumber), false)).thenReturn(Seq(rw2WithId, rw3WithId))
      when(mockLinearLocationDAO.fetchLinearLocationByBoundingBox(BoundingRectangle(combGeom3.head, combGeom3.head), roadNumberLimits)).thenReturn(Seq())

      val mappedReservedRoadwayNumbers = projectLinkDAO.fetchProjectLinksChange(projectId)
      roadAddressService.handleRoadwayPointsUpdate(projectChanges, mappedReservedRoadwayNumbers)
      nodesAndJunctionsService.handleNodePointTemplates(projectChanges, combPLinks, mappedReservedRoadwayNumbers)
      nodesAndJunctionsService.handleJunctionPointTemplates(projectChanges, combPLinks, mappedReservedRoadwayNumbers)

      val roadwayPoints = roadwayPointDAO.fetchByRoadwayNumbers((combPLinks :+ combLink3).map(_.roadwayNumber)).map(_.id)
      val junctionPointTemplates = junctionPointDAO.fetchByRoadwayPointIds(roadwayPoints)

      junctionPointTemplates.length should be(2)
      junctionPointTemplates.count(_.beforeAfter == BeforeAfter.Before) should be(2)

      val templateRoadwayNumbers = junctionPointTemplates.map(_.roadwayNumber).distinct
      val junctions = junctionDAO.fetchTemplatesByRoadwayNumbers(templateRoadwayNumbers)
      junctions.size should be(1)

      /*
     preparing expiring data
      /*


                          |
                          |
                          C3
                          |
                          v
         |--C1-->|--C2-->|--C4-->|

        * Note:
          C: Combined track
        */
      */
      val project2 = Project(projectId + 1, ProjectState.Incomplete, "ProjectNewEndOfRoadLinks", "s", DateTime.now(), "", DateTime.now(), DateTime.now(),
        "", Seq(), Seq(), None, None)
      val TerminatingProjectChanges = List(
        ProjectRoadwayChange(projectId + 1, Some("project name"), 8L, "test user", DateTime.now,
          RoadwayChangeInfo(AddressChangeType.Unchanged,
            RoadwayChangeSection(Some(road), Some(Track.Combined.value.toLong), startRoadPartNumber = Some(3l), endRoadPartNumber = Some(3l), startAddressM = Some(0L), endAddressM = Some(10L), Some(RoadType.PublicRoad), Some(Discontinuity.EndOfRoad), Some(8L)),
            RoadwayChangeSection(Some(road), Some(Track.Combined.value.toLong), startRoadPartNumber = Some(3l), endRoadPartNumber = Some(3l), startAddressM = Some(0L), endAddressM = Some(10L), Some(RoadType.PublicRoad), Some(Discontinuity.Discontinuous), Some(8L)),
            Discontinuity.Discontinuous, RoadType.PublicRoad, reversed = false, 1, 8)
          , DateTime.now, Some(0L)),
        ProjectRoadwayChange(projectId + 1, Some("project name"), 8L, "test user", DateTime.now,
          RoadwayChangeInfo(AddressChangeType.New,
            RoadwayChangeSection(None, None, None, None, None, None, Some(PublicRoad), Some(Discontinuity.Continuous), Some(8L)),
            RoadwayChangeSection(Some(road), Some(Track.Combined.value.toLong), startRoadPartNumber = Some(4l), endRoadPartNumber = Some(4l), startAddressM = Some(0L), endAddressM = Some(10L), Some(RoadType.PublicRoad), Some(Discontinuity.EndOfRoad), Some(8L)),
            Discontinuity.EndOfRoad, RoadType.PublicRoad, reversed = false, 2, 8)
          , DateTime.now, Some(0L))
      )

      linearLocationDAO.expireByRoadwayNumbers(Set(combLink3.roadwayNumber))
      roadwayDAO.expireHistory(Set(combLink3.roadwayId))
      projectLinkDAO.moveProjectLinksToHistory(projectId)
      val combGeom4 = Seq(Point(20.0, 0.0), Point(30.0, 0.0))

      val transferLink = dummyProjectLink(road, 3l, Track.Combined, Discontinuity.Discontinuous, 0, 10, 0, 10, Some(DateTime.now()), None, 12347, 0, 10, SideCode.TowardsDigitizing, LinkStatus.UnChanged, projectId + 1, RoadType.PublicRoad, combGeom3, rwNumber + 2).copy(id = plId + 3, roadwayId = rwId + 3, linearLocationId = llId + 3)
      val newLink = dummyProjectLink(road, 4l, Track.Combined, Discontinuity.EndOfRoad, 0, 10, 0, 10, Some(DateTime.now()), None, 12348, 0, 10, SideCode.TowardsDigitizing, LinkStatus.New, projectId + 1, RoadType.PublicRoad, combGeom4, rwNumber + 3).copy(id = plId + 4, roadwayId = rwId + 4, linearLocationId = llId + 4)

      val (lc4, rw4): (LinearLocation, Roadway) = Seq(newLink).map(toRoadwayAndLinearLocation).head
      val rw3WithDiscontinuity = rw3WithId.copy(discontinuity = Discontinuity.Discontinuous, id = transferLink.roadwayId, roadwayNumber = transferLink.roadwayNumber)
      val rw4WithId = rw4.copy(ely = 8L, startAddrMValue = 0, endAddrMValue = 10, id = newLink.roadwayId, roadwayNumber = newLink.roadwayNumber)

      when(mockRoadwayDAO.fetchAllByRoadwayNumbers(Set(combLink1.roadwayNumber, combLink2.roadwayNumber, transferLink.roadwayNumber, newLink.roadwayNumber), false)).thenReturn(Seq(rw1WithId, rw2WithId, rw3WithDiscontinuity, rw4WithId))
      when(mockRoadwayDAO.fetchAllByRoadwayNumbers(Set(combLink1.roadwayNumber), false)).thenReturn(Seq(rw1WithId))
      when(mockRoadwayDAO.fetchAllByRoadwayNumbers(Set(combLink2.roadwayNumber), false)).thenReturn(Seq(rw2WithId))
      when(mockRoadwayDAO.fetchAllByRoadwayNumbers(Set(transferLink.roadwayNumber), false)).thenReturn(Seq(rw3WithDiscontinuity))
      when(mockRoadwayDAO.fetchAllByRoadwayNumbers(Set(newLink.roadwayNumber), false)).thenReturn(Seq(rw4WithId))

      buildTestDataForProject(Some(project2),
        Some(Seq(rw3WithDiscontinuity, rw4WithId)),
        Some(Seq(lc3.copy(id = transferLink.linearLocationId, roadwayNumber = transferLink.roadwayNumber),
          lc4.copy(id = newLink.linearLocationId, roadwayNumber = newLink.roadwayNumber))),
        Some(Seq(transferLink, newLink)))

      projectLinkDAO.moveProjectLinksToHistory(projectId + 1)

      val mappedAfterNewRoadwayNumber = projectLinkDAO.fetchProjectLinksChange(projectId + 1)
      roadAddressService.handleRoadwayPointsUpdate(TerminatingProjectChanges, mappedAfterNewRoadwayNumber)
      nodesAndJunctionsService.handleNodePointTemplates(TerminatingProjectChanges, combPLinks, mappedAfterNewRoadwayNumber)
      nodesAndJunctionsService.handleJunctionPointTemplates(TerminatingProjectChanges, combPLinks, mappedAfterNewRoadwayNumber)
      /*
      ending expiring data
       */
      val terminatedJunctionsBeforeExpire = junctionDAO.fetchExpiredByRoadwayNumbers(templateRoadwayNumbers)
      terminatedJunctionsBeforeExpire count (_.endDate.isDefined) should be(0)
      terminatedJunctionsBeforeExpire count (_.validTo.isDefined) should be(0)
      val endDate = Some(project2.startDate.minusDays(1))

      nodesAndJunctionsService.expireObsoleteNodesAndJunctions(Seq(transferLink, newLink), endDate)

      val rwPoints = roadwayPointDAO.fetchByRoadwayNumbers(Seq(combLink1, combLink2, transferLink, newLink).map(_.roadwayNumber)).map(_.id)
      val junctionPointsAfterTerminating = junctionPointDAO.fetchByRoadwayPointIds(rwPoints)
      junctionPointsAfterTerminating.length should be(0)
      // Check that junctions for roadways were expired
      val junctionTemplatesAfterExpire = junctionDAO.fetchTemplatesByRoadwayNumbers(templateRoadwayNumbers)
      junctionTemplatesAfterExpire.length should be(0)

      // Check that terminated junction was created
      val terminatedJunctionsAfterExpire = junctionDAO.fetchExpiredByRoadwayNumbers(templateRoadwayNumbers)
      terminatedJunctionsAfterExpire.length should be(2)
      terminatedJunctionsAfterExpire count (_.endDate.isDefined) should be(1)
      terminatedJunctionsAfterExpire count (_.validTo.isDefined) should be(1)
    }
  }

  test("Test nodesAndJunctionsService.handleJunctionPointTemplates When creating one road part that intersects itself and still all links are continuous Then junction template and junctions points should be handled/created properly." +
    "Test nodesAndJunctionsService.expireObsoleteNodesAndJunctions When expiring the 2 last links that will make the road not intersecting itself Then the existing Junction and its Junction points should be expired.") {
    runWithRollback {
      /*
             ^
             |
             |
             C5
             |
     |--C1-->0|
           ^ |
          | C2
        C4   |
       |     v
     |<--C3--|

            Note:
            0: Illustration where junction points should be created
            C: Combined track
       */

      val road = 999L
      val part = 1L
      val projectId = Sequences.nextViiteProjectId
      val rwId = Sequences.nextRoadwayId
      val llId = Sequences.nextLinearLocationId
      val rwNumber = Sequences.nextRoadwayNumber
      val plId = Sequences.nextViitePrimaryKeySeqValue


      val combGeom1 = Seq(Point(0.0, 5.0), Point(5.0, 5.0))
      val combGeom2 = Seq(Point(5.0, 5.0), Point(5.0, 0.0))
      val combGeom3 = Seq(Point(5.0, 0.0), Point(0.0, 0.0))
      val combGeom4 = Seq(Point(0.0, 0.0), Point(5.0, 5.0))
      val combGeom5 = Seq(Point(5.0, 5.0), Point(5.0, 10.0))

      val combLink1 = dummyProjectLink(road, part, Track.Combined, Discontinuity.Continuous, 0, 5, 0, 5, Some(DateTime.now()), None, 12345, 0, 5, SideCode.TowardsDigitizing, LinkStatus.New, projectId, RoadType.PublicRoad, combGeom1, rwNumber).copy(id = plId, projectId = projectId, roadwayId = rwId, linearLocationId = llId)
      val combLink2 = dummyProjectLink(road, part, Track.Combined, Discontinuity.Continuous, 5, 10, 5, 10, Some(DateTime.now()), None, 12346, 0, 5, SideCode.TowardsDigitizing, LinkStatus.New, projectId, RoadType.PublicRoad, combGeom2, rwNumber).copy(id = plId + 1, projectId = projectId, roadwayId = rwId, linearLocationId = llId + 1)
      val combLink3 = dummyProjectLink(road, part, Track.Combined, Discontinuity.Continuous, 10, 15, 10, 15, Some(DateTime.now()), None, 12347, 0, 5, SideCode.TowardsDigitizing, LinkStatus.New, projectId, RoadType.PublicRoad, combGeom3, rwNumber).copy(id = plId + 2, projectId = projectId, roadwayId = rwId, linearLocationId = llId + 2)
      val combLink4 = dummyProjectLink(road, part, Track.Combined, Discontinuity.Continuous, 15, 20, 15, 20, Some(DateTime.now()), None, 12348, 0, 5, SideCode.TowardsDigitizing, LinkStatus.New, projectId, RoadType.PublicRoad, combGeom4, rwNumber).copy(id = plId + 3, projectId = projectId, roadwayId = rwId, linearLocationId = llId + 3)
      val combLink5 = dummyProjectLink(road, part, Track.Combined, Discontinuity.EndOfRoad, 20, 25, 20, 25, Some(DateTime.now()), None, 12349, 0, 5, SideCode.TowardsDigitizing, LinkStatus.New, projectId, RoadType.PublicRoad, combGeom5, rwNumber).copy(id = plId + 4, projectId = projectId, roadwayId = rwId, linearLocationId = llId + 4)

      val project = Project(projectId, ProjectState.Incomplete, "f", "s", DateTime.now(), "", DateTime.now(), DateTime.now(),
        "", Seq(), Seq(), None, None)

      val combPLinks = Seq(combLink1, combLink2, combLink3, combLink4, combLink5)

      val (lc1, rw1): (LinearLocation, Roadway) = Seq(combLink1).map(toRoadwayAndLinearLocation).head
      val (lc2, rw2): (LinearLocation, Roadway) = Seq(combLink2).map(toRoadwayAndLinearLocation).head
      val (lc3, rw3): (LinearLocation, Roadway) = Seq(combLink3).map(toRoadwayAndLinearLocation).head
      val (lc4, rw4): (LinearLocation, Roadway) = Seq(combLink4).map(toRoadwayAndLinearLocation).head
      val (lc5, rw5): (LinearLocation, Roadway) = Seq(combLink5).map(toRoadwayAndLinearLocation).head
      val rw1WithId = rw1.copy(ely = 8L, startAddrMValue = 0, endAddrMValue = 25)
      val orderedcll1 = lc1.copy(orderNumber = 1)
      val orderedcll2 = lc2.copy(orderNumber = 2)
      val orderedcll3 = lc3.copy(orderNumber = 3)
      val orderedcll4 = lc4.copy(orderNumber = 4)
      val orderedcll5 = lc5.copy(orderNumber = 5)

      buildTestDataForProject(Some(project), Some(Seq(rw1WithId)), Some(Seq(orderedcll1, orderedcll2, orderedcll3, orderedcll4, orderedcll5)), Some(combPLinks))

      val projectChanges = List(
        ProjectRoadwayChange(projectId, Some("project name"), 8L, "test user", DateTime.now,
          RoadwayChangeInfo(AddressChangeType.New,
            RoadwayChangeSection(None, None, None, None, None, None, Some(PublicRoad), Some(Discontinuity.Continuous), Some(8L)),
            RoadwayChangeSection(Some(road), Some(Track.Combined.value.toLong), startRoadPartNumber = Some(part), endRoadPartNumber = Some(part), startAddressM = Some(0L), endAddressM = Some(20L), Some(RoadType.PublicRoad), Some(Discontinuity.Continuous), Some(8L)),
            Discontinuity.Continuous, RoadType.PublicRoad, reversed = false, 1, 8)
          , DateTime.now, Some(0L)),
        ProjectRoadwayChange(projectId, Some("project name"), 8L, "test user", DateTime.now,
          RoadwayChangeInfo(AddressChangeType.New,
            RoadwayChangeSection(None, None, None, None, None, None, Some(PublicRoad), Some(Discontinuity.Continuous), Some(8L)),
            RoadwayChangeSection(Some(road), Some(Track.Combined.value.toLong), startRoadPartNumber = Some(part), endRoadPartNumber = Some(part), startAddressM = Some(20L), endAddressM = Some(25L), Some(RoadType.PublicRoad), Some(Discontinuity.EndOfRoad), Some(8L)),
            Discontinuity.EndOfRoad, RoadType.PublicRoad, reversed = false, 2, 8)
          , DateTime.now, Some(0L))
      )

      when(mockLinearLocationDAO.fetchLinearLocationByBoundingBox(any[BoundingRectangle], any[Seq[(Int, Int)]])).thenReturn(Seq(orderedcll1, orderedcll2, orderedcll3, orderedcll4, orderedcll5))
      when(mockRoadwayDAO.fetchAllByRoadwayNumbers(any[Set[Long]], any[Boolean])).thenReturn(Seq(rw1WithId))

      val mappedReservedRoadwayNumbers = projectLinkDAO.fetchProjectLinksChange(projectId)
      roadAddressService.handleRoadwayPointsUpdate(projectChanges, mappedReservedRoadwayNumbers)
      nodesAndJunctionsService.handleNodePointTemplates(projectChanges, combPLinks, mappedReservedRoadwayNumbers)
      nodesAndJunctionsService.handleJunctionPointTemplates(projectChanges, combPLinks, mappedReservedRoadwayNumbers)

      val roadwayPoints = roadwayPointDAO.fetchByRoadwayNumbers(combPLinks.map(_.roadwayNumber)).map(_.id)

      val junctionPointTemplates = junctionPointDAO.fetchByRoadwayPointIds(roadwayPoints)
      junctionPointTemplates.length should be(4)
      junctionPointTemplates.count(_.beforeAfter == BeforeAfter.Before) should be(2)
      junctionPointTemplates.count(_.beforeAfter == BeforeAfter.After) should be(2)

      val templateRoadwayNumbers = junctionPointTemplates.map(_.roadwayNumber).distinct

      val junctions = junctionDAO.fetchTemplatesByRoadwayNumbers(templateRoadwayNumbers)
      junctions.size should be(1)

      /*  VIITE-2068  Expiring process was expiring those valid junctions that were previously created  */
      nodesAndJunctionsService.expireObsoleteNodesAndJunctions(combPLinks, Some(project.startDate.minusDays(1)), username = project.createdBy)

      val shouldExistJunctionPoints = junctionPointDAO.fetchByRoadwayPointIds(roadwayPoints)
      shouldExistJunctionPoints.length should be(4)
      shouldExistJunctionPoints.count(_.beforeAfter == BeforeAfter.Before) should be(2)
      shouldExistJunctionPoints.count(_.beforeAfter == BeforeAfter.After) should be(2)

      val shouldExistJunctionTemplate = junctionDAO.fetchTemplatesByRoadwayNumbers(shouldExistJunctionPoints.map(_.roadwayNumber).distinct)
      shouldExistJunctionTemplate.size should be(1)

      /*  Preparing expiring data */
      val project2 = Project(projectId + 1, ProjectState.Incomplete, "ProjectTerminatedLinks", "s", DateTime.now(), "", DateTime.now(), DateTime.now(),
        "", Seq(), Seq(), None, None)
      val TerminatingProjectChanges = List(
        ProjectRoadwayChange(projectId + 1, Some("project name"), 8L, "test user", DateTime.now,
          RoadwayChangeInfo(AddressChangeType.Unchanged,
            RoadwayChangeSection(Some(road), Some(Track.Combined.value.toLong), startRoadPartNumber = Some(part), endRoadPartNumber = Some(part), startAddressM = Some(0L), endAddressM = Some(10L), Some(RoadType.PublicRoad), Some(Discontinuity.Continuous), Some(8L)),
            RoadwayChangeSection(Some(road), Some(Track.Combined.value.toLong), startRoadPartNumber = Some(part), endRoadPartNumber = Some(part), startAddressM = Some(0L), endAddressM = Some(10L), Some(RoadType.PublicRoad), Some(Discontinuity.Continuous), Some(8L)),
            Discontinuity.Continuous, RoadType.PublicRoad, reversed = false, 1, 8)
          , DateTime.now, Some(0L)),
        ProjectRoadwayChange(projectId + 1, Some("project name"), 8L, "test user", DateTime.now,
          RoadwayChangeInfo(AddressChangeType.Unchanged,
            RoadwayChangeSection(Some(road), Some(Track.Combined.value.toLong), startRoadPartNumber = Some(part), endRoadPartNumber = Some(part), startAddressM = Some(10L), endAddressM = Some(15L), Some(RoadType.PublicRoad), Some(Discontinuity.EndOfRoad), Some(8L)),
            RoadwayChangeSection(Some(road), Some(Track.Combined.value.toLong), startRoadPartNumber = Some(part), endRoadPartNumber = Some(part), startAddressM = Some(10L), endAddressM = Some(15L), Some(RoadType.PublicRoad), Some(Discontinuity.EndOfRoad), Some(8L)),
            Discontinuity.EndOfRoad, RoadType.PublicRoad, reversed = false, 2, 8)
          , DateTime.now, Some(0L)),
        ProjectRoadwayChange(projectId, Some("project name"), 8L, "test user", DateTime.now,
          RoadwayChangeInfo(AddressChangeType.Termination,
            RoadwayChangeSection(Some(road), Some(Track.Combined.value.toLong), startRoadPartNumber = Some(part), endRoadPartNumber = Some(part), startAddressM = Some(15L), endAddressM = Some(20L), Some(RoadType.PublicRoad), Some(Discontinuity.Continuous), Some(8L)),
            RoadwayChangeSection(None, None, None, None, None, None, Some(PublicRoad), Some(Discontinuity.Continuous), Some(8L)),
            Discontinuity.Continuous, RoadType.PublicRoad, reversed = false, 3, 8)
          , DateTime.now, Some(0L)),
        ProjectRoadwayChange(projectId, Some("project name"), 8L, "test user", DateTime.now,
          RoadwayChangeInfo(AddressChangeType.Termination,
            RoadwayChangeSection(Some(road), Some(Track.Combined.value.toLong), startRoadPartNumber = Some(part), endRoadPartNumber = Some(part), startAddressM = Some(20L), endAddressM = Some(25L), Some(RoadType.PublicRoad), Some(Discontinuity.EndOfRoad), Some(8L)),
            RoadwayChangeSection(None, None, None, None, None, None, Some(PublicRoad), Some(Discontinuity.EndOfRoad), Some(8L)),
            Discontinuity.EndOfRoad, RoadType.PublicRoad, reversed = false, 4, 8)
          , DateTime.now, Some(0L))

      )

      linearLocationDAO.expireByRoadwayNumbers(Set(combLink4.roadwayNumber, combLink5.roadwayNumber))
      roadwayDAO.expireHistory(Set(combLink4.roadwayId, combLink5.roadwayId))
      projectLinkDAO.moveProjectLinksToHistory(projectId)
      val unchangedLink1 = dummyProjectLink(road, part, Track.Combined, Discontinuity.Continuous, 0, 5, 0, 5, Some(DateTime.now()), None, 12345, 0, 5, SideCode.TowardsDigitizing, LinkStatus.UnChanged, projectId + 1, RoadType.PublicRoad, combGeom1, rwNumber + 1).copy(id = plId + 5, roadwayId = rwId + 1, linearLocationId = llId + 5)
      val unchangedLink2 = dummyProjectLink(road, part, Track.Combined, Discontinuity.Continuous, 5, 10, 5, 10, Some(DateTime.now()), None, 12346, 0, 5, SideCode.TowardsDigitizing, LinkStatus.UnChanged, projectId + 1, RoadType.PublicRoad, combGeom2, rwNumber + 1).copy(id = plId + 6, roadwayId = rwId + 1, linearLocationId = llId + 6)
      val unchangedLink3 = dummyProjectLink(road, part, Track.Combined, Discontinuity.EndOfRoad, 10, 15, 10, 15, Some(DateTime.now()), None, 12347, 0, 5, SideCode.TowardsDigitizing, LinkStatus.UnChanged, projectId + 1, RoadType.PublicRoad, combGeom3, rwNumber + 1).copy(id = plId + 7, roadwayId = rwId + 1, linearLocationId = llId + 7)
      val terminatedLink4 = dummyProjectLink(road, part, Track.Combined, Discontinuity.Continuous, 15, 20, 15, 20, Some(DateTime.now()), None, 12348, 0, 5, SideCode.TowardsDigitizing, LinkStatus.Terminated, projectId + 1, RoadType.PublicRoad, combGeom4, rwNumber + 2).copy(id = plId + 8, roadwayId = rwId + 2, linearLocationId = llId + 8)
      val terminatedLink5 = dummyProjectLink(road, part, Track.Combined, Discontinuity.EndOfRoad, 20, 25, 20, 25, Some(DateTime.now()), None, 12349, 0, 5, SideCode.TowardsDigitizing, LinkStatus.Terminated, projectId + 1, RoadType.PublicRoad, combGeom5, rwNumber + 2).copy(id = plId + 9, roadwayId = rwId + 2, linearLocationId = llId + 9)

      buildTestDataForProject(Some(project2),
        Some(Seq(rw1WithId.copy(id = unchangedLink1.roadwayId, endAddrMValue = 15),
          rw1WithId.copy(id = terminatedLink4.roadwayId, endAddrMValue = 10, endDate = Some(DateTime.now())))),
        Some(Seq(orderedcll1.copy(id = unchangedLink1.linearLocationId, roadwayNumber = unchangedLink1.roadwayNumber), orderedcll2.copy(id = unchangedLink2.linearLocationId, roadwayNumber = unchangedLink2.roadwayNumber),
          orderedcll3.copy(id = unchangedLink3.linearLocationId, roadwayNumber = unchangedLink3.roadwayNumber),
          orderedcll4.copy(id = terminatedLink4.linearLocationId, roadwayNumber = terminatedLink4.roadwayNumber),
          orderedcll5.copy(id = terminatedLink5.linearLocationId, roadwayNumber = terminatedLink5.roadwayNumber))),
        Some(Seq(unchangedLink1, unchangedLink2, unchangedLink3, terminatedLink4, terminatedLink5)))

      projectLinkDAO.moveProjectLinksToHistory(projectId + 1)

      val mappedAfterTerminationRoadwayNumbers = projectLinkDAO.fetchProjectLinksChange(projectId + 1)
      roadAddressService.handleRoadwayPointsUpdate(TerminatingProjectChanges, mappedAfterTerminationRoadwayNumbers)
      nodesAndJunctionsService.handleNodePointTemplates(TerminatingProjectChanges, combPLinks, mappedAfterTerminationRoadwayNumbers)
      nodesAndJunctionsService.handleJunctionPointTemplates(TerminatingProjectChanges, combPLinks, mappedAfterTerminationRoadwayNumbers)

      /*  Ending expiring data  */
      val terminatedJunctionsBeforeExpire = junctionDAO.fetchExpiredByRoadwayNumbers(templateRoadwayNumbers)
      terminatedJunctionsBeforeExpire count (_.endDate.isDefined) should be(0)
      terminatedJunctionsBeforeExpire count (_.validTo.isDefined) should be(0)
      val endDate = Some(project2.startDate.minusDays(1))
      val terminatedLink1 = combLink4.copy(endDate = endDate, status = LinkStatus.Terminated)
      val terminatedLink2 = combLink5.copy(endDate = endDate, status = LinkStatus.Terminated)

      nodesAndJunctionsService.expireObsoleteNodesAndJunctions(Seq(combLink1, combLink2, combLink3, terminatedLink1, terminatedLink2), endDate)

      val rwPoints = roadwayPointDAO.fetchByRoadwayNumbers(Seq(combLink1, combLink2, combLink3, terminatedLink1, terminatedLink2).map(_.roadwayNumber)).map(_.id)
      val junctionPointsAfterTerminating = junctionPointDAO.fetchByRoadwayPointIds(rwPoints)
      junctionPointsAfterTerminating.length should be(0)
      // Check that junctions for roadways were expired
      val junctionTemplatesAfterExpire = junctionDAO.fetchAllByIds(templateRoadwayNumbers)
      junctionTemplatesAfterExpire.length should be(0)

      // Check that terminated junction was created
      val terminatedJunctionsAfterExpire = junctionDAO.fetchExpiredByRoadwayNumbers(templateRoadwayNumbers)
      terminatedJunctionsAfterExpire.length should be(2)
      terminatedJunctionsAfterExpire count (_.endDate.isDefined) should be(1)
      terminatedJunctionsAfterExpire count (_.validTo.isDefined) should be(1)
    }
  }

  test("Test nodesAndJunctionsService.handleJunctionPointTemplates When creating new road that connects to other road Then junction template and junctions points should be handled/created properly." +
    "Test nodesAndJunctionsService.expireObsoleteNodesAndJunctions When terminating the road that connects in the middle of the other one Then the existing Junction and his points should be expired.") {
    runWithRollback {
      /*
                   |
                   |
                   road1000
                   |
                   v
          |--road999-->|0|--road999-->|

        * Note:
          0: Illustration where junction points should be created
          C: Combined track
        */
      val road999 = 999L
      val road1000 = 1000L
      val part1 = 1L
      val projectId = Sequences.nextViiteProjectId
      val rwId = Sequences.nextRoadwayId
      val llId = Sequences.nextLinearLocationId
      val rwNumber = Sequences.nextRoadwayNumber
      val plId = Sequences.nextViitePrimaryKeySeqValue


      val combGeom1 = Seq(Point(0.0, 0.0), Point(10.0, 0.0))
      val combGeom2 = Seq(Point(10.0, 0.0), Point(20.0, 0.0))
      val combGeom3 = Seq(Point(10.0, 10.0), Point(10.0, 0.0))

      val combLink1 = dummyProjectLink(road999, part1, Track.Combined, Discontinuity.Continuous, 0, 10, 0, 10, Some(DateTime.now()), None, 12345, 0, 10, SideCode.TowardsDigitizing, LinkStatus.New, projectId, RoadType.PublicRoad, combGeom1, rwNumber).copy(id = plId, projectId = projectId, roadwayId = rwId, linearLocationId = llId)
      val combLink2 = dummyProjectLink(road999, part1, Track.Combined, Discontinuity.Discontinuous, 10, 20, 10, 20, Some(DateTime.now()), None, 12346, 0, 10, SideCode.TowardsDigitizing, LinkStatus.New, projectId, RoadType.PublicRoad, combGeom2, rwNumber).copy(id = plId + 1, projectId = projectId, roadwayId = rwId, linearLocationId = llId + 1)
      val combLink3 = dummyProjectLink(road1000, part1, Track.Combined, Discontinuity.EndOfRoad, 0, 10, 0, 10, Some(DateTime.now()), None, 12347, 0, 10, SideCode.TowardsDigitizing, LinkStatus.New, projectId, RoadType.PublicRoad, combGeom3, rwNumber + 1).copy(id = plId + 2, projectId = projectId, roadwayId = rwId + 1, linearLocationId = llId + 2)

      val project = Project(projectId, ProjectState.Incomplete, "f", "s", DateTime.now(), "", DateTime.now(), DateTime.now(),
        "", Seq(), Seq(), None, None)

      val combPLinks = Seq(combLink1, combLink2)

      val (lc1, rw1): (LinearLocation, Roadway) = Seq(combLink1).map(toRoadwayAndLinearLocation).head
      val (lc2, rw2): (LinearLocation, Roadway) = Seq(combLink2).map(toRoadwayAndLinearLocation).head
      val (lc3, rw3): (LinearLocation, Roadway) = Seq(combLink3).map(toRoadwayAndLinearLocation).head
      val rw1WithId = rw1.copy(ely = 8L, startAddrMValue = 0, endAddrMValue = 20)
      val rw2WithId = rw3.copy(ely = 8L, startAddrMValue = 0, endAddrMValue = 10)

      buildTestDataForProject(Some(project), Some(Seq(rw1WithId, rw2WithId)), Some(Seq(lc1, lc2, lc3)), Some(Seq(combLink1, combLink2)))

      val projectChanges = List(
        //Combined
        ProjectRoadwayChange(projectId, Some("project name"), 8L, "test user", DateTime.now,
          RoadwayChangeInfo(AddressChangeType.New,
            RoadwayChangeSection(None, None, None, None, None, None, Some(PublicRoad), Some(Discontinuity.Continuous), Some(8L)),
            RoadwayChangeSection(Some(road999), Some(Track.Combined.value.toLong), startRoadPartNumber = Some(part1), endRoadPartNumber = Some(part1), startAddressM = Some(0L), endAddressM = Some(20L), Some(RoadType.PublicRoad), Some(Discontinuity.EndOfRoad), Some(8L)),
            Discontinuity.EndOfRoad, RoadType.PublicRoad, reversed = false, 1, 8)
          , DateTime.now, Some(0L)),
        ProjectRoadwayChange(projectId, Some("project name"), 8L, "test user", DateTime.now,
          RoadwayChangeInfo(AddressChangeType.New,
            RoadwayChangeSection(None, None, None, None, None, None, Some(PublicRoad), Some(Discontinuity.EndOfRoad), Some(8L)),
            RoadwayChangeSection(Some(road1000), Some(Track.Combined.value.toLong), startRoadPartNumber = Some(part1), endRoadPartNumber = Some(part1), startAddressM = Some(0L), endAddressM = Some(10L), Some(RoadType.PublicRoad), Some(Discontinuity.EndOfRoad), Some(8L)),
            Discontinuity.EndOfRoad, RoadType.PublicRoad, reversed = false, 2, 8)
          , DateTime.now, Some(0L))
      )

      when(mockLinearLocationDAO.fetchLinearLocationByBoundingBox(any[BoundingRectangle], any[Seq[(Int, Int)]])).thenReturn(Seq(lc1, lc2, lc3))
      when(mockRoadwayDAO.fetchAllByRoadwayNumbers(any[Set[Long]], any[Boolean])).thenReturn(Seq(rw1WithId, rw2WithId))

      val mappedReservedRoadwayNumbers = projectLinkDAO.fetchProjectLinksChange(projectId)
      roadAddressService.handleRoadwayPointsUpdate(projectChanges, mappedReservedRoadwayNumbers)
      nodesAndJunctionsService.handleNodePointTemplates(projectChanges, combPLinks, mappedReservedRoadwayNumbers)
      nodesAndJunctionsService.handleJunctionPointTemplates(projectChanges, combPLinks, mappedReservedRoadwayNumbers)

      val roadwayPoints = roadwayPointDAO.fetchByRoadwayNumbers((combPLinks :+ combLink3).map(_.roadwayNumber)).map(_.id)
      val junctionPointTemplates = junctionPointDAO.fetchByRoadwayPointIds(roadwayPoints)

      junctionPointTemplates.length should be(3)
      junctionPointTemplates.count(_.beforeAfter == BeforeAfter.Before) should be(2)
      junctionPointTemplates.count(_.beforeAfter == BeforeAfter.After) should be(1)
      val templateRoadwayNumbers = junctionPointTemplates.map(_.roadwayNumber).distinct
      val junctions = junctionDAO.fetchTemplatesByRoadwayNumbers(templateRoadwayNumbers)
      junctions.size should be(1)

      /*
      preparing expiring data
      /*

           |--C1-->|--C2-->|

      * Note:
        C: Combined track
      */

    */
      val project2 = Project(projectId + 1, ProjectState.Incomplete, "ProjectDeleteRoadOfRoadLinks", "s", DateTime.now(), "", DateTime.now(), DateTime.now(),
        "", Seq(), Seq(), None, None)
      val TerminatingProjectChanges = List(
        ProjectRoadwayChange(projectId + 1, Some("project name"), 8L, "test user", DateTime.now,
          RoadwayChangeInfo(AddressChangeType.Termination,
            RoadwayChangeSection(Some(road1000), Some(Track.Combined.value.toLong), startRoadPartNumber = Some(part1), endRoadPartNumber = Some(part1), startAddressM = Some(0L), endAddressM = Some(10L), Some(RoadType.PublicRoad), Some(Discontinuity.EndOfRoad), Some(8L)),
            RoadwayChangeSection(None, None, None, None, None, None, Some(PublicRoad), Some(Discontinuity.Continuous), Some(8L)),
            Discontinuity.EndOfRoad, RoadType.PublicRoad, reversed = false, 1, 8)
          , DateTime.now, Some(0L))
      )

      linearLocationDAO.expireByRoadwayNumbers(Set(combLink3.roadwayNumber))
      roadwayDAO.expireHistory(Set(combLink3.roadwayId))
      projectLinkDAO.moveProjectLinksToHistory(projectId)
      val combGeom4 = Seq(Point(20.0, 0.0), Point(30.0, 0.0))

      val terminatedLink = dummyProjectLink(road1000, part1, Track.Combined, Discontinuity.EndOfRoad, 0, 10, 0, 10, Some(DateTime.now()), None, 12348, 0, 10, SideCode.TowardsDigitizing, LinkStatus.Terminated, projectId + 1, RoadType.PublicRoad, combGeom4, rwNumber + 1).copy(id = plId + 3, roadwayId = rwId + 2, linearLocationId = llId + 3)

      val (lc4, rw4): (LinearLocation, Roadway) = Seq(terminatedLink).map(toRoadwayAndLinearLocation).head
      val rw4WithId = rw4.copy(ely = 8L, id = terminatedLink.roadwayId)

      when(mockRoadwayDAO.fetchAllByRoadwayNumbers(Set(combLink1.roadwayNumber, combLink2.roadwayNumber, terminatedLink.roadwayNumber), false)).thenReturn(Seq(rw1WithId, rw2WithId, rw4WithId))
      when(mockRoadwayDAO.fetchAllByRoadwayNumbers(Set(combLink1.roadwayNumber), false)).thenReturn(Seq(rw1WithId))
      when(mockRoadwayDAO.fetchAllByRoadwayNumbers(Set(combLink2.roadwayNumber), false)).thenReturn(Seq(rw2WithId))
      when(mockRoadwayDAO.fetchAllByRoadwayNumbers(Set(terminatedLink.roadwayNumber), false)).thenReturn(Seq(rw4WithId))

      buildTestDataForProject(Some(project2),
        Some(Seq(rw4WithId)),
        Some(Seq(lc4)),
        Some(Seq(terminatedLink)))

      projectLinkDAO.moveProjectLinksToHistory(projectId + 1)

      val mappedAfterNewRoadwayNumber = projectLinkDAO.fetchProjectLinksChange(projectId + 1)
      roadAddressService.handleRoadwayPointsUpdate(TerminatingProjectChanges, mappedAfterNewRoadwayNumber)
      nodesAndJunctionsService.handleNodePointTemplates(TerminatingProjectChanges, combPLinks, mappedAfterNewRoadwayNumber)
      nodesAndJunctionsService.handleJunctionPointTemplates(TerminatingProjectChanges, combPLinks, mappedAfterNewRoadwayNumber)
      /*
      ending expiring data
       */
      val terminatedJunctionsBeforeExpire = junctionDAO.fetchExpiredByRoadwayNumbers(templateRoadwayNumbers)
      terminatedJunctionsBeforeExpire count (_.endDate.isDefined) should be(0)
      terminatedJunctionsBeforeExpire count (_.validTo.isDefined) should be(0)
      val endDate = Some(project2.startDate.minusDays(1))

      nodesAndJunctionsService.expireObsoleteNodesAndJunctions(Seq(terminatedLink), endDate)

      val rwPoints = roadwayPointDAO.fetchByRoadwayNumbers(Seq(combLink1, combLink2, terminatedLink).map(_.roadwayNumber)).map(_.id)
      val junctionPointsAfterTerminating = junctionPointDAO.fetchByRoadwayPointIds(rwPoints)
      junctionPointsAfterTerminating.length should be(0)
      // Check that junctions for roadways were expired
      val junctionTemplatesAfterExpire = junctionDAO.fetchTemplatesByRoadwayNumbers(templateRoadwayNumbers)
      junctionTemplatesAfterExpire.length should be(0)

      // Check that terminated junction was created
      val terminatedJunctionsAfterExpire = junctionDAO.fetchExpiredByRoadwayNumbers(templateRoadwayNumbers)
      terminatedJunctionsAfterExpire.length should be(2)
      terminatedJunctionsAfterExpire count (_.endDate.isDefined) should be(1)
      terminatedJunctionsAfterExpire count (_.validTo.isDefined) should be(1)
    }
  }

  // <editor-fold desc="Ramps and roundabouts">
  test("Test nodesAndJunctionsService.handleJunctionPointTemplates When creating new ramps road part that connects to other part in same road number Then junction template and junctions points should be handled/created properly." +
    "Test nodesAndJunctionsService.expireObsoleteNodesAndJunctions When expiring the one part that will make the ramp road parts not intersecting itself Then the existing Junction and its Junction points should be expired.") {
    runWithRollback {
      /*
                          >|
                        /
                      C3
                    /
          |--C1-->|0|--C2-->|

        * Note:
            0: Illustration where junction points should be created
            C: Combined track
      */

      val road = 20001
      val part1 = 1L
      val part2 = 2L
      val projectId = Sequences.nextViiteProjectId
      val rwId = Sequences.nextRoadwayId
      val llId = Sequences.nextLinearLocationId
      val rwNumber = Sequences.nextRoadwayNumber
      val plId = Sequences.nextViitePrimaryKeySeqValue


      val combGeom1 = Seq(Point(0.0, 0.0), Point(10.0, 0.0))
      val combGeom2 = Seq(Point(10.0, 0.0), Point(20.0, 0.0))
      val combGeom3 = Seq(Point(10.0, 0.0), Point(20.0, 1.0))

      val combLink1 = dummyProjectLink(road, part1, Track.Combined, Discontinuity.Continuous, 0, 10, 0, 10, Some(DateTime.now()), None, 12345, 0, 10, SideCode.TowardsDigitizing, LinkStatus.Transfer, projectId, RoadType.PublicRoad, combGeom1, rwNumber).copy(id = plId, projectId = projectId, roadwayId = rwId, linearLocationId = llId)
      val combLink2 = dummyProjectLink(road, part1, Track.Combined, Discontinuity.Discontinuous, 10, 20, 10, 20, Some(DateTime.now()), None, 12346, 0, 10, SideCode.TowardsDigitizing, LinkStatus.Transfer, projectId, RoadType.PublicRoad, combGeom2, rwNumber).copy(id = plId + 1, projectId = projectId, roadwayId = rwId, linearLocationId = llId + 1)
      val combLink3 = dummyProjectLink(road, part2, Track.Combined, Discontinuity.EndOfRoad, 0, 15, 0, 15, Some(DateTime.now()), None, 12347, 0, 15, SideCode.TowardsDigitizing, LinkStatus.Transfer, projectId, RoadType.PublicRoad, combGeom3, rwNumber + 1).copy(id = plId + 2, projectId = projectId, roadwayId = rwId + 1, linearLocationId = llId + 2)

      val project = Project(projectId, ProjectState.Incomplete, "f", "s", DateTime.now(), "", DateTime.now(), DateTime.now(),
        "", Seq(), Seq(), None, None)

      val combPLinks = Seq(combLink1, combLink2, combLink3)

      val (lc1, rw1): (LinearLocation, Roadway) = Seq(combLink1).map(toRoadwayAndLinearLocation).head
      val (lc2, rw2): (LinearLocation, Roadway) = Seq(combLink2).map(toRoadwayAndLinearLocation).head
      val (lc3, rw3): (LinearLocation, Roadway) = Seq(combLink3).map(toRoadwayAndLinearLocation).head
      val rw1WithId = rw1.copy(ely = 8L, startAddrMValue = 0, endAddrMValue = 20)
      val rw2WithId = rw3.copy(ely = 8L, startAddrMValue = 0, endAddrMValue = 15)

      buildTestDataForProject(Some(project), Some(Seq(rw1WithId, rw2WithId)), Some(Seq(lc1, lc2, lc3)), Some(combPLinks))

      val projectChanges = List(
        //Combined
        ProjectRoadwayChange(projectId, Some("project name"), 8L, "test user", DateTime.now,
          RoadwayChangeInfo(AddressChangeType.New,
            RoadwayChangeSection(None, None, None, None, None, None, Some(PublicRoad), Some(Discontinuity.Continuous), Some(8L)),
            RoadwayChangeSection(Some(road), Some(Track.Combined.value.toLong), startRoadPartNumber = Some(part1), endRoadPartNumber = Some(part1), startAddressM = Some(0L), endAddressM = Some(10L), Some(RoadType.PublicRoad), Some(Discontinuity.Continuous), Some(8L)),
            Discontinuity.Continuous, RoadType.PublicRoad, reversed = false, 1, 8)
          , DateTime.now, Some(0L)),
        ProjectRoadwayChange(projectId, Some("project name"), 8L, "test user", DateTime.now,
          RoadwayChangeInfo(AddressChangeType.New,
            RoadwayChangeSection(None, None, None, None, None, None, Some(PublicRoad), Some(Discontinuity.Continuous), Some(8L)),
            RoadwayChangeSection(Some(road), Some(Track.Combined.value.toLong), startRoadPartNumber = Some(part1), endRoadPartNumber = Some(part1), startAddressM = Some(10L), endAddressM = Some(20L), Some(RoadType.PublicRoad), Some(Discontinuity.Discontinuous), Some(8L)),
            Discontinuity.Discontinuous, RoadType.PublicRoad, reversed = false, 2, 8)
          , DateTime.now, Some(0L)),
        ProjectRoadwayChange(projectId, Some("project name"), 8L, "test user", DateTime.now,
          RoadwayChangeInfo(AddressChangeType.New,
            RoadwayChangeSection(None, None, None, None, None, None, Some(PublicRoad), Some(Discontinuity.Continuous), Some(8L)),
            RoadwayChangeSection(Some(road), Some(Track.Combined.value.toLong), startRoadPartNumber = Some(part2), endRoadPartNumber = Some(part2), startAddressM = Some(0L), endAddressM = Some(15L), Some(RoadType.PublicRoad), Some(Discontinuity.EndOfRoad), Some(8L)),
            Discontinuity.EndOfRoad, RoadType.PublicRoad, reversed = false, 3, 8)
          , DateTime.now, Some(0L))
      )

      when(mockLinearLocationDAO.fetchLinearLocationByBoundingBox(any[BoundingRectangle], any[Seq[(Int, Int)]])).thenReturn(Seq(lc1, lc2, lc3))
      when(mockRoadwayDAO.fetchAllByRoadwayNumbers(any[Set[Long]], any[Boolean])).thenReturn(Seq(rw1WithId, rw2WithId))

      val mappedReservedRoadwayNumbers = projectLinkDAO.fetchProjectLinksChange(projectId)
      roadAddressService.handleRoadwayPointsUpdate(projectChanges, mappedReservedRoadwayNumbers)
      nodesAndJunctionsService.handleNodePointTemplates(projectChanges, combPLinks, mappedReservedRoadwayNumbers)
      nodesAndJunctionsService.handleJunctionPointTemplates(projectChanges, combPLinks, mappedReservedRoadwayNumbers)

      val roadwayPoints = roadwayPointDAO.fetchByRoadwayNumbers(combPLinks.map(_.roadwayNumber)).map(_.id)
      val junctionPointTemplates = junctionPointDAO.fetchByRoadwayPointIds(roadwayPoints)
      val templateRoadwayNumbers = junctionPointTemplates.map(_.roadwayNumber).distinct
      val junctions = junctionDAO.fetchTemplatesByRoadwayNumbers(templateRoadwayNumbers)
      junctionPointTemplates.length should be(3)
      junctionPointTemplates.count(_.beforeAfter == BeforeAfter.Before) should be(1)
      junctionPointTemplates.count(_.beforeAfter == BeforeAfter.After) should be(2)
      junctions.size should be(1)

      /*
      preparing expiring data

          |--C1-->|0|--C2-->|
       */


      val project2 = Project(projectId + 1, ProjectState.Incomplete, "ProjectTerminatedLinks", "s", DateTime.now(), "", DateTime.now(), DateTime.now(),
        "", Seq(), Seq(), None, None)

      val terminatingProjectChanges = List(
        ProjectRoadwayChange(projectId, Some("project name"), 8L, "test user", DateTime.now,
          RoadwayChangeInfo(AddressChangeType.Termination,
            RoadwayChangeSection(Some(road), Some(Track.Combined.value.toLong), startRoadPartNumber = Some(part2), endRoadPartNumber = Some(part2), startAddressM = Some(0L), endAddressM = Some(15L), Some(RoadType.PublicRoad), Some(Discontinuity.EndOfRoad), Some(8L)),
            RoadwayChangeSection(None, None, None, None, None, None, Some(PublicRoad), Some(Discontinuity.Continuous), Some(8L)),
            Discontinuity.EndOfRoad, RoadType.PublicRoad, reversed = false, 3, 8)
          , DateTime.now, Some(0L))
      )

      linearLocationDAO.expireByRoadwayNumbers(Set(combLink3.roadwayNumber))
      roadwayDAO.expireHistory(Set(combLink3.roadwayId))
      projectLinkDAO.moveProjectLinksToHistory(projectId)
      val terminatingCombLink3 = dummyProjectLink(road, part2, Track.Combined, Discontinuity.EndOfRoad, 0, 15, 0, 15, Some(DateTime.now()), None, 12347, 0, 15, SideCode.TowardsDigitizing, LinkStatus.Terminated, projectId + 1, RoadType.PublicRoad, combGeom3, rwNumber + 1).copy(id = plId + 3, roadwayId = rwId + 1, linearLocationId = llId + 2)

      buildTestDataForProject(Some(project2),
        None,
        None,
        Some(Seq(terminatingCombLink3)))

      projectLinkDAO.moveProjectLinksToHistory(projectId + 1)

      val mappedAfterTerminationRoadwayNumbers = projectLinkDAO.fetchProjectLinksChange(projectId + 1)
      roadAddressService.handleRoadwayPointsUpdate(terminatingProjectChanges, mappedAfterTerminationRoadwayNumbers)
      nodesAndJunctionsService.handleNodePointTemplates(terminatingProjectChanges, combPLinks, mappedAfterTerminationRoadwayNumbers)
      nodesAndJunctionsService.handleJunctionPointTemplates(terminatingProjectChanges, combPLinks, mappedAfterTerminationRoadwayNumbers)
      /*
      ending expiring data
       */
      val terminatedJunctionsBeforeExpire = junctionDAO.fetchExpiredByRoadwayNumbers(templateRoadwayNumbers)
      terminatedJunctionsBeforeExpire count (_.endDate.isDefined) should be(0)
      terminatedJunctionsBeforeExpire count (_.validTo.isDefined) should be(0)
      val endDate = Some(project2.startDate.minusDays(1))
      val terminatedLink1 = terminatingCombLink3.copy(endDate = endDate, status = LinkStatus.Terminated)

      nodesAndJunctionsService.expireObsoleteNodesAndJunctions(Seq(combLink1, combLink2, terminatedLink1), endDate)

      val rwPoints = roadwayPointDAO.fetchByRoadwayNumbers(Seq(combLink1, combLink2, terminatedLink1).map(_.roadwayNumber)).map(_.id)
      val junctionPointsAfterTerminating = junctionPointDAO.fetchByRoadwayPointIds(rwPoints)
      junctionPointsAfterTerminating.length should be(0)
      // Check that junctions for roadways were expired
      val junctionsAfterExpire = junctionDAO.fetchAllByIds(templateRoadwayNumbers)
      junctionsAfterExpire.length should be(0)

      // Check that terminated junction was created
      val terminatedJunctionsAfterExpire = junctionDAO.fetchExpiredByRoadwayNumbers(templateRoadwayNumbers)
      terminatedJunctionsAfterExpire.length should be(2)
      terminatedJunctionsAfterExpire count (_.endDate.isDefined) should be(1)
      terminatedJunctionsAfterExpire count (_.validTo.isDefined) should be(1)
    }
  }

  test("Test nodesAndJunctionsService.handleJunctionPointTemplates When creating one roundabout road part that connects to same part in same road number and the connecting link is EndOfRoad Then junction template and junctions points should be handled/created properly") {
    runWithRollback {
      /*

     0|--C1-->|
     ^        |
     |       C2
     C4       |
     |        v
     |<--C3---|

            Note:
            0: Illustration where junction points should be created
            C: Combined track
       */

      val road = 20001
      val part = 1L
      val projectId = Sequences.nextViiteProjectId
      val rwId = Sequences.nextRoadwayId
      val llId = Sequences.nextLinearLocationId
      val rwNumber = Sequences.nextRoadwayNumber
      val plId = Sequences.nextViitePrimaryKeySeqValue


      val combGeom1 = Seq(Point(0.0, 5.0), Point(5.0, 5.0))
      val combGeom2 = Seq(Point(5.0, 5.0), Point(5.0, 0.0))
      val combGeom3 = Seq(Point(5.0, 0.0), Point(0.0, 0.0))
      val combGeom4 = Seq(Point(0.0, 0.0), Point(0.0, 5.0))

      val combLink1 = dummyProjectLink(road, part, Track.Combined, Discontinuity.Continuous, 0, 5, 0, 5, Some(DateTime.now()), None, 12345, 0, 5, SideCode.TowardsDigitizing, LinkStatus.Transfer, projectId, RoadType.PublicRoad, combGeom1, rwNumber).copy(id = plId, projectId = projectId, roadwayId = rwId, linearLocationId = llId)
      val combLink2 = dummyProjectLink(road, part, Track.Combined, Discontinuity.Continuous, 5, 10, 5, 10, Some(DateTime.now()), None, 12346, 0, 5, SideCode.TowardsDigitizing, LinkStatus.Transfer, projectId, RoadType.PublicRoad, combGeom2, rwNumber).copy(id = plId + 1, projectId = projectId, roadwayId = rwId, linearLocationId = llId + 1)
      val combLink3 = dummyProjectLink(road, part, Track.Combined, Discontinuity.Continuous, 10, 15, 10, 15, Some(DateTime.now()), None, 12347, 0, 5, SideCode.TowardsDigitizing, LinkStatus.Transfer, projectId, RoadType.PublicRoad, combGeom3, rwNumber).copy(id = plId + 2, projectId = projectId, roadwayId = rwId, linearLocationId = llId + 2)
      val combLink4 = dummyProjectLink(road, part, Track.Combined, Discontinuity.EndOfRoad, 15, 20, 15, 20, Some(DateTime.now()), None, 12348, 0, 5, SideCode.TowardsDigitizing, LinkStatus.Transfer, projectId, RoadType.PublicRoad, combGeom4, rwNumber).copy(id = plId + 3, projectId = projectId, roadwayId = rwId, linearLocationId = llId + 3)

      val project = Project(projectId, ProjectState.Incomplete, "f", "s", DateTime.now(), "", DateTime.now(), DateTime.now(),
        "", Seq(), Seq(), None, None)

      val combPLinks = Seq(combLink1, combLink2, combLink3, combLink4)

      val (lc1, rw1): (LinearLocation, Roadway) = Seq(combLink1).map(toRoadwayAndLinearLocation).head
      val (lc2, rw2): (LinearLocation, Roadway) = Seq(combLink2).map(toRoadwayAndLinearLocation).head
      val (lc3, rw3): (LinearLocation, Roadway) = Seq(combLink3).map(toRoadwayAndLinearLocation).head
      val (lc4, rw4): (LinearLocation, Roadway) = Seq(combLink4).map(toRoadwayAndLinearLocation).head
      val rw1WithId = rw1.copy(ely = 8L, startAddrMValue = 0, endAddrMValue = 20)

      buildTestDataForProject(Some(project), Some(Seq(rw1WithId)), Some(Seq(lc1, lc2, lc3, lc4)), Some(combPLinks))

      val projectChanges = List(
        //Combined
        ProjectRoadwayChange(projectId, Some("project name"), 8L, "test user", DateTime.now,
          RoadwayChangeInfo(AddressChangeType.New,
            RoadwayChangeSection(None, None, None, None, None, None, Some(PublicRoad), Some(Discontinuity.Continuous), Some(8L)),
            RoadwayChangeSection(Some(road), Some(Track.Combined.value.toLong), startRoadPartNumber = Some(part), endRoadPartNumber = Some(part), startAddressM = Some(0L), endAddressM = Some(15L), Some(RoadType.PublicRoad), Some(Discontinuity.Continuous), Some(8L)),
            Discontinuity.Continuous, RoadType.PublicRoad, reversed = false, 1, 8)
          , DateTime.now, Some(0L)),
        ProjectRoadwayChange(projectId, Some("project name"), 8L, "test user", DateTime.now,
          RoadwayChangeInfo(AddressChangeType.New,
            RoadwayChangeSection(None, None, None, None, None, None, Some(PublicRoad), Some(Discontinuity.Continuous), Some(8L)),
            RoadwayChangeSection(Some(road), Some(Track.Combined.value.toLong), startRoadPartNumber = Some(part), endRoadPartNumber = Some(part), startAddressM = Some(15L), endAddressM = Some(20L), Some(RoadType.PublicRoad), Some(Discontinuity.EndOfRoad), Some(8L)),
            Discontinuity.EndOfRoad, RoadType.PublicRoad, reversed = false, 2, 8)
          , DateTime.now, Some(0L))
      )

      when(mockLinearLocationDAO.fetchLinearLocationByBoundingBox(BoundingRectangle(combGeom1.head, combGeom1.head), roadNumberLimits)).thenReturn(Seq(lc1, lc4))
      when(mockLinearLocationDAO.fetchLinearLocationByBoundingBox(BoundingRectangle(combGeom1.last, combGeom1.last), roadNumberLimits)).thenReturn(Seq(lc1, lc2))
      when(mockLinearLocationDAO.fetchLinearLocationByBoundingBox(BoundingRectangle(combGeom2.last, combGeom2.last), roadNumberLimits)).thenReturn(Seq(lc2, lc3))
      when(mockLinearLocationDAO.fetchLinearLocationByBoundingBox(BoundingRectangle(combGeom3.last, combGeom3.last), roadNumberLimits)).thenReturn(Seq(lc3, lc4))
      when(mockRoadwayDAO.fetchAllByRoadwayNumbers(any[Set[Long]], any[Boolean])).thenReturn(Seq(rw1WithId))

      val mappedReservedRoadwayNumbers = projectLinkDAO.fetchProjectLinksChange(projectId)
      roadAddressService.handleRoadwayPointsUpdate(projectChanges, mappedReservedRoadwayNumbers)
      nodesAndJunctionsService.handleNodePointTemplates(projectChanges, combPLinks, mappedReservedRoadwayNumbers)
      nodesAndJunctionsService.handleJunctionPointTemplates(projectChanges, combPLinks, mappedReservedRoadwayNumbers)

      val roadwayPoints = roadwayPointDAO.fetchByRoadwayNumbers(combPLinks.map(_.roadwayNumber)).map(_.id)

      val junctionPointTemplates = junctionPointDAO.fetchByRoadwayPointIds(roadwayPoints)
      junctionPointTemplates.length should be(2)
      junctionPointTemplates.count(_.beforeAfter == BeforeAfter.Before) should be(1)
      junctionPointTemplates.count(_.beforeAfter == BeforeAfter.After) should be(1)

      val junctions = junctionDAO.fetchTemplatesByRoadwayNumbers(junctionPointTemplates.map(_.roadwayNumber).distinct)
      junctions.size should be(1)
    }
  }

  test("Test nodesAndJunctionsService.handleJunctionPointTemplates When creating one roundabout road part that connects to same part in same road number and the connecting link is Discontinuous Then junction template and junctions points should be handled/created properly") {
    runWithRollback {
      /*

     0--C1-->|
     ^       |
     |       C2
     C4      |
     |       v
     |<--C3--|

            Note:
            0: Illustration where junction points should be created
            C: Combined track
       */

      val road = 20001
      val part = 1L
      val projectId = Sequences.nextViiteProjectId
      val rwId = Sequences.nextRoadwayId
      val llId = Sequences.nextLinearLocationId
      val rwNumber = Sequences.nextRoadwayNumber
      val plId = Sequences.nextViitePrimaryKeySeqValue


      val combGeom1 = Seq(Point(0.0, 5.0), Point(5.0, 5.0))
      val combGeom2 = Seq(Point(5.0, 5.0), Point(5.0, 0.0))
      val combGeom3 = Seq(Point(5.0, 0.0), Point(0.0, 0.0))
      val combGeom4 = Seq(Point(0.0, 0.0), Point(0.0, 5.0))

      val combLink1 = dummyProjectLink(road, part, Track.Combined, Discontinuity.Continuous, 0, 5, 0, 5, Some(DateTime.now()), None, 12345, 0, 5, SideCode.TowardsDigitizing, LinkStatus.Transfer, projectId, RoadType.PublicRoad, combGeom1, rwNumber).copy(id = plId, projectId = projectId, roadwayId = rwId, linearLocationId = llId)
      val combLink2 = dummyProjectLink(road, part, Track.Combined, Discontinuity.Continuous, 5, 10, 5, 10, Some(DateTime.now()), None, 12346, 0, 5, SideCode.TowardsDigitizing, LinkStatus.Transfer, projectId, RoadType.PublicRoad, combGeom2, rwNumber).copy(id = plId + 1, projectId = projectId, roadwayId = rwId, linearLocationId = llId + 1)
      val combLink3 = dummyProjectLink(road, part, Track.Combined, Discontinuity.Continuous, 10, 15, 10, 15, Some(DateTime.now()), None, 12347, 0, 5, SideCode.TowardsDigitizing, LinkStatus.Transfer, projectId, RoadType.PublicRoad, combGeom3, rwNumber).copy(id = plId + 2, projectId = projectId, roadwayId = rwId, linearLocationId = llId + 2)
      val combLink4 = dummyProjectLink(road, part, Track.Combined, Discontinuity.Discontinuous, 15, 20, 15, 20, Some(DateTime.now()), None, 12348, 0, 5, SideCode.TowardsDigitizing, LinkStatus.Transfer, projectId, RoadType.PublicRoad, combGeom4, rwNumber).copy(id = plId + 3, projectId = projectId, roadwayId = rwId, linearLocationId = llId + 3)

      val project = Project(projectId, ProjectState.Incomplete, "f", "s", DateTime.now(), "", DateTime.now(), DateTime.now(),
        "", Seq(), Seq(), None, None)

      val combPLinks = Seq(combLink1, combLink2, combLink3, combLink4)

      val (lc1, rw1): (LinearLocation, Roadway) = Seq(combLink1).map(toRoadwayAndLinearLocation).head
      val (lc2, rw2): (LinearLocation, Roadway) = Seq(combLink2).map(toRoadwayAndLinearLocation).head
      val (lc3, rw3): (LinearLocation, Roadway) = Seq(combLink3).map(toRoadwayAndLinearLocation).head
      val (lc4, rw4): (LinearLocation, Roadway) = Seq(combLink4).map(toRoadwayAndLinearLocation).head
      val rw1WithId = rw1.copy(ely = 8L, startAddrMValue = 0, endAddrMValue = 20)
      val orderedlc1 = lc1.copy(orderNumber = 1)
      val orderedlc2 = lc2.copy(orderNumber = 2)
      val orderedlc3 = lc3.copy(orderNumber = 3)
      val orderedlc4 = lc4.copy(orderNumber = 4)

      buildTestDataForProject(Some(project), Some(Seq(rw1WithId)), Some(Seq(orderedlc1, orderedlc2, orderedlc3, orderedlc4)), Some(combPLinks))

      val projectChanges = List(
        //Combined
        ProjectRoadwayChange(projectId, Some("project name"), 8L, "test user", DateTime.now,
          RoadwayChangeInfo(AddressChangeType.New,
            RoadwayChangeSection(None, None, None, None, None, None, Some(PublicRoad), Some(Discontinuity.Continuous), Some(8L)),
            RoadwayChangeSection(Some(road), Some(Track.Combined.value.toLong), startRoadPartNumber = Some(part), endRoadPartNumber = Some(part), startAddressM = Some(0L), endAddressM = Some(15L), Some(RoadType.PublicRoad), Some(Discontinuity.Continuous), Some(8L)),
            Discontinuity.Continuous, RoadType.PublicRoad, reversed = false, 1, 8)
          , DateTime.now, Some(0L)),
        ProjectRoadwayChange(projectId, Some("project name"), 8L, "test user", DateTime.now,
          RoadwayChangeInfo(AddressChangeType.New,
            RoadwayChangeSection(None, None, None, None, None, None, Some(PublicRoad), Some(Discontinuity.Discontinuous), Some(8L)),
            RoadwayChangeSection(Some(road), Some(Track.Combined.value.toLong), startRoadPartNumber = Some(part), endRoadPartNumber = Some(part), startAddressM = Some(15L), endAddressM = Some(20L), Some(RoadType.PublicRoad), Some(Discontinuity.Discontinuous), Some(8L)),
            Discontinuity.Discontinuous, RoadType.PublicRoad, reversed = false, 2, 8)
          , DateTime.now, Some(0L))
      )

      when(mockLinearLocationDAO.fetchLinearLocationByBoundingBox(BoundingRectangle(combGeom1.head, combGeom1.head), roadNumberLimits)).thenReturn(Seq(orderedlc1, orderedlc2, orderedlc3, orderedlc4))
      when(mockLinearLocationDAO.fetchLinearLocationByBoundingBox(BoundingRectangle(combGeom1.last, combGeom1.last), roadNumberLimits)).thenReturn(Seq(orderedlc1, orderedlc2, orderedlc3, orderedlc4))
      when(mockLinearLocationDAO.fetchLinearLocationByBoundingBox(BoundingRectangle(combGeom2.last, combGeom2.last), roadNumberLimits)).thenReturn(Seq(orderedlc1, orderedlc2, orderedlc3, orderedlc4))
      when(mockLinearLocationDAO.fetchLinearLocationByBoundingBox(BoundingRectangle(combGeom3.last, combGeom3.last), roadNumberLimits)).thenReturn(Seq(orderedlc1, orderedlc2, orderedlc3, orderedlc4))
      when(mockRoadwayDAO.fetchAllByRoadwayNumbers(any[Set[Long]], any[Boolean])).thenReturn(Seq(rw1WithId))

      val mappedReservedRoadwayNumbers = projectLinkDAO.fetchProjectLinksChange(projectId)
      roadAddressService.handleRoadwayPointsUpdate(projectChanges, mappedReservedRoadwayNumbers)
      nodesAndJunctionsService.handleNodePointTemplates(projectChanges, combPLinks, mappedReservedRoadwayNumbers)
      nodesAndJunctionsService.handleJunctionPointTemplates(projectChanges, combPLinks, mappedReservedRoadwayNumbers)

      val roadwayPoints = roadwayPointDAO.fetchByRoadwayNumbers(combPLinks.map(_.roadwayNumber)).map(_.id)

      val junctionPointTemplates = junctionPointDAO.fetchByRoadwayPointIds(roadwayPoints)
      junctionPointTemplates.length should be(2)
      junctionPointTemplates.count(_.beforeAfter == BeforeAfter.Before) should be(1)
      junctionPointTemplates.count(_.beforeAfter == BeforeAfter.After) should be(1)

      val junctions = junctionDAO.fetchTemplatesByRoadwayNumbers(junctionPointTemplates.map(_.roadwayNumber).distinct)
      junctions.size should be(1)
    }
  }

  test("Test nodesAndJunctionsService.handleJunctionPointTemplates When creating one roundabout road part that connects to same part in same road number and the connecting link is MinorDiscontinuity Then junction template and junctions points should be handled/created properly") {
    runWithRollback {
      /*

     0--C1-->|
     ^       |
     |       C2
     C4      |
     |       v
     |<--C3--|

            Note:
            0: Illustration where junction points should be created
            C: Combined track
       */

      val road = 20001
      val part = 1L
      val projectId = Sequences.nextViiteProjectId
      val rwId = Sequences.nextRoadwayId
      val llId = Sequences.nextLinearLocationId
      val rwNumber = Sequences.nextRoadwayNumber
      val plId = Sequences.nextViitePrimaryKeySeqValue


      val combGeom1 = Seq(Point(0.0, 5.0), Point(5.0, 5.0))
      val combGeom2 = Seq(Point(5.0, 5.0), Point(5.0, 0.0))
      val combGeom3 = Seq(Point(5.0, 0.0), Point(0.0, 0.0))
      val combGeom4 = Seq(Point(0.0, 0.0), Point(0.0, 5.0))

      val combLink1 = dummyProjectLink(road, part, Track.Combined, Discontinuity.Continuous, 0, 5, 0, 5, Some(DateTime.now()), None, 12345, 0, 5, SideCode.TowardsDigitizing, LinkStatus.Transfer, projectId, RoadType.PublicRoad, combGeom1, rwNumber).copy(id = plId, projectId = projectId, roadwayId = rwId, linearLocationId = llId)
      val combLink2 = dummyProjectLink(road, part, Track.Combined, Discontinuity.Continuous, 5, 10, 5, 10, Some(DateTime.now()), None, 12346, 0, 5, SideCode.TowardsDigitizing, LinkStatus.Transfer, projectId, RoadType.PublicRoad, combGeom2, rwNumber).copy(id = plId + 1, projectId = projectId, roadwayId = rwId, linearLocationId = llId + 1)
      val combLink3 = dummyProjectLink(road, part, Track.Combined, Discontinuity.Continuous, 10, 15, 10, 15, Some(DateTime.now()), None, 12347, 0, 5, SideCode.TowardsDigitizing, LinkStatus.Transfer, projectId, RoadType.PublicRoad, combGeom3, rwNumber).copy(id = plId + 2, projectId = projectId, roadwayId = rwId, linearLocationId = llId + 2)
      val combLink4 = dummyProjectLink(road, part, Track.Combined, Discontinuity.MinorDiscontinuity, 15, 20, 15, 20, Some(DateTime.now()), None, 12348, 0, 5, SideCode.TowardsDigitizing, LinkStatus.Transfer, projectId, RoadType.PublicRoad, combGeom4, rwNumber).copy(id = plId + 3, projectId = projectId, roadwayId = rwId, linearLocationId = llId + 3)

      val project = Project(projectId, ProjectState.Incomplete, "f", "s", DateTime.now(), "", DateTime.now(), DateTime.now(),
        "", Seq(), Seq(), None, None)

      val combPLinks = Seq(combLink1, combLink2, combLink3, combLink4)

      val (lc1, rw1): (LinearLocation, Roadway) = Seq(combLink1).map(toRoadwayAndLinearLocation).head
      val (lc2, rw2): (LinearLocation, Roadway) = Seq(combLink2).map(toRoadwayAndLinearLocation).head
      val (lc3, rw3): (LinearLocation, Roadway) = Seq(combLink3).map(toRoadwayAndLinearLocation).head
      val (lc4, rw4): (LinearLocation, Roadway) = Seq(combLink4).map(toRoadwayAndLinearLocation).head
      val rw1WithId = rw1.copy(ely = 8L, startAddrMValue = 0, endAddrMValue = 20)
      val orderedlc1 = lc1.copy(orderNumber = 1)
      val orderedlc2 = lc2.copy(orderNumber = 2)
      val orderedlc3 = lc3.copy(orderNumber = 3)
      val orderedlc4 = lc4.copy(orderNumber = 4)

      buildTestDataForProject(Some(project), Some(Seq(rw1WithId)), Some(Seq(orderedlc1, orderedlc2, orderedlc3, orderedlc4)), Some(combPLinks))

      val projectChanges = List(
        //Combined
        ProjectRoadwayChange(projectId, Some("project name"), 8L, "test user", DateTime.now,
          RoadwayChangeInfo(AddressChangeType.New,
            RoadwayChangeSection(None, None, None, None, None, None, Some(PublicRoad), Some(Discontinuity.Continuous), Some(8L)),
            RoadwayChangeSection(Some(road), Some(Track.Combined.value.toLong), startRoadPartNumber = Some(part), endRoadPartNumber = Some(part), startAddressM = Some(0L), endAddressM = Some(15L), Some(RoadType.PublicRoad), Some(Discontinuity.Continuous), Some(8L)),
            Discontinuity.Continuous, RoadType.PublicRoad, reversed = false, 1, 8)
          , DateTime.now, Some(0L)),
        ProjectRoadwayChange(projectId, Some("project name"), 8L, "test user", DateTime.now,
          RoadwayChangeInfo(AddressChangeType.New,
            RoadwayChangeSection(None, None, None, None, None, None, Some(PublicRoad), Some(Discontinuity.MinorDiscontinuity), Some(8L)),
            RoadwayChangeSection(Some(road), Some(Track.Combined.value.toLong), startRoadPartNumber = Some(part), endRoadPartNumber = Some(part), startAddressM = Some(15L), endAddressM = Some(20L), Some(RoadType.PublicRoad), Some(Discontinuity.MinorDiscontinuity), Some(8L)),
            Discontinuity.MinorDiscontinuity, RoadType.PublicRoad, reversed = false, 2, 8)
          , DateTime.now, Some(0L))
      )

      when(mockLinearLocationDAO.fetchLinearLocationByBoundingBox(BoundingRectangle(combGeom1.head, combGeom1.head), roadNumberLimits)).thenReturn(Seq(orderedlc1, orderedlc2, orderedlc3, orderedlc4))
      when(mockLinearLocationDAO.fetchLinearLocationByBoundingBox(BoundingRectangle(combGeom1.last, combGeom1.last), roadNumberLimits)).thenReturn(Seq(orderedlc1, orderedlc2, orderedlc3, orderedlc4))
      when(mockLinearLocationDAO.fetchLinearLocationByBoundingBox(BoundingRectangle(combGeom2.last, combGeom2.last), roadNumberLimits)).thenReturn(Seq(orderedlc1, orderedlc2, orderedlc3, orderedlc4))
      when(mockLinearLocationDAO.fetchLinearLocationByBoundingBox(BoundingRectangle(combGeom3.last, combGeom3.last), roadNumberLimits)).thenReturn(Seq(orderedlc1, orderedlc2, orderedlc3, orderedlc4))
      when(mockRoadwayDAO.fetchAllByRoadwayNumbers(any[Set[Long]], any[Boolean])).thenReturn(Seq(rw1WithId))

      val mappedReservedRoadwayNumbers = projectLinkDAO.fetchProjectLinksChange(projectId)
      roadAddressService.handleRoadwayPointsUpdate(projectChanges, mappedReservedRoadwayNumbers)
      nodesAndJunctionsService.handleNodePointTemplates(projectChanges, combPLinks, mappedReservedRoadwayNumbers)
      nodesAndJunctionsService.handleJunctionPointTemplates(projectChanges, combPLinks, mappedReservedRoadwayNumbers)

      val roadwayPoints = roadwayPointDAO.fetchByRoadwayNumbers(combPLinks.map(_.roadwayNumber)).map(_.id)

      val junctionPointTemplates = junctionPointDAO.fetchByRoadwayPointIds(roadwayPoints)
      junctionPointTemplates.length should be(2)
      junctionPointTemplates.count(_.beforeAfter == BeforeAfter.Before) should be(1)
      junctionPointTemplates.count(_.beforeAfter == BeforeAfter.After) should be(1)

      val junctions = junctionDAO.fetchTemplatesByRoadwayNumbers(junctionPointTemplates.map(_.roadwayNumber).distinct)
      junctions.size should be(1)
    }
  }
  // </editor-fold>

  // </editor-fold>
  // <editor-fold desc="Nodes">
  test("Test nodesAndJunctionsService.handleNodePointTemplates When creating projectLinks Then node points template should be handled/created properly and" +
    " When reverse, the node points BeforeAfter should be reversed") {
    runWithRollback {
      /*
      |--L-->|
              |0--C1-->0|0--C2-->0|
      |0--R-->0|
       */

      val leftGeom = Seq(Point(0.0, 10.0), Point(50.0, 5.0))
      val rightGeom = Seq(Point(0.0, 0.0), Point(50.0, 5.0))
      val combGeom1 = Seq(Point(50.0, 5.0), Point(100.0, 5.0))
      val combGeom2 = Seq(Point(100.0, 5.0), Point(150.0, 5.0))

      val roadwayNumber = Sequences.nextRoadwayNumber
      val projectId = Sequences.nextViitePrimaryKeySeqValue
      val linearLocationId = Sequences.nextLinearLocationId
      val roadwayId = Sequences.nextRoadwayId

      val project = Project(projectId, ProjectState.Incomplete, "f", "s", DateTime.now(), "", DateTime.now(), DateTime.now(),
        "", Seq(), Seq(), None, None)
      val id = Sequences.nextViitePrimaryKeySeqValue


      val roadways = Seq(Roadway(roadwayId, roadwayNumber, 999, 999, RoadType.PublicRoad, Track.LeftSide, Discontinuity.Continuous,
        0, 50, reversed = false, DateTime.parse("2000-01-01"), None, "test", Some("TEST ROAD 1"), 1, TerminationCode.NoTermination),
        Roadway(roadwayId + 1, roadwayNumber + 1, 999, 999, RoadType.PublicRoad, Track.RightSide, Discontinuity.Continuous,
          0, 50, reversed = false, DateTime.parse("2000-01-01"), None, "test", Some("TEST ROAD 1"), 1, TerminationCode.NoTermination),
        Roadway(roadwayId + 2, roadwayNumber + 2, 999, 999, RoadType.PublicRoad, Track.Combined, Discontinuity.Continuous,
          50, 100, reversed = false, DateTime.parse("2000-01-01"), None, "test", Some("TEST ROAD 1"), 1, TerminationCode.NoTermination),
        Roadway(roadwayId + 3, roadwayNumber + 3, 999, 999, RoadType.PublicRoad, Track.Combined, Discontinuity.EndOfRoad,
          100, 150, reversed = false, DateTime.parse("2000-01-01"), None, "test", Some("TEST ROAD 1"), 1, TerminationCode.NoTermination)
      )

      val linearLocations = Seq(
        LinearLocation(linearLocationId, 1, 1000l, 0.0, 50.0, SideCode.TowardsDigitizing, 10000000000l,
          (Some(0l), None), Seq(Point(0.0, 0.0), Point(50.0, 0.0)), LinkGeomSource.ComplementaryLinkInterface,
          roadwayNumber, Some(DateTime.parse("2000-01-01")), None),
        LinearLocation(linearLocationId + 1, 1, 2000l, 0.0, 10.0, SideCode.TowardsDigitizing, 10000000000l,
          (None, None), Seq(Point(0.0, 10.0), Point(50.0, 5.0)), LinkGeomSource.ComplementaryLinkInterface,
          roadwayNumber + 1, Some(DateTime.parse("2000-01-01")), None),
        LinearLocation(linearLocationId + 2, 1, 3000l, 0.0, 10.0, SideCode.TowardsDigitizing, 10000000000l,
          (None, None), Seq(Point(50.0, 5.0), Point(100.0, 5.0)), LinkGeomSource.ComplementaryLinkInterface,
          roadwayNumber + 2, Some(DateTime.parse("2000-01-01")), None),
        LinearLocation(linearLocationId + 3, 1, 3000l, 0.0, 10.0, SideCode.TowardsDigitizing, 10000000000l,
          (None, Some(150l)), Seq(Point(100.0, 5.0), Point(150.0, 5.0)), LinkGeomSource.ComplementaryLinkInterface,
          roadwayNumber + 3, Some(DateTime.parse("2000-01-01")), None)
      )
      val roadwayIds = roadwayDAO.create(roadways)

      val left = dummyProjectLink(999, 999, Track.LeftSide, Discontinuity.Continuous, 0, 50, 0, 50, Some(DateTime.now()), None, 12345, 0, 50, SideCode.TowardsDigitizing, LinkStatus.Transfer, 0L, RoadType.PublicRoad, leftGeom, roadwayNumber).copy(id = id, projectId = projectId, roadwayId = roadwayId, linearLocationId = linearLocationId)
      val right = dummyProjectLink(999, 999, Track.RightSide, Discontinuity.Continuous, 0, 50, 0, 50, Some(DateTime.now()), None, 12346, 0, 50, SideCode.TowardsDigitizing, LinkStatus.Transfer, 0L, RoadType.PublicRoad, rightGeom, roadwayNumber + 1).copy(id = id + 1, projectId = projectId, roadwayId = roadwayId + 1, linearLocationId = linearLocationId + 1)
      val combined1 = dummyProjectLink(999, 999, Track.Combined, Discontinuity.Continuous, 50, 100, 50, 100, Some(DateTime.now()), None, 12347, 0, 50, SideCode.TowardsDigitizing, LinkStatus.Transfer, 0L, RoadType.FerryRoad, combGeom1, roadwayNumber + 2).copy(id = id + 2, projectId = projectId, roadwayId = roadwayId + 2, linearLocationId = linearLocationId + 2)
      val combined2 = dummyProjectLink(999, 999, Track.Combined, Discontinuity.EndOfRoad, 100, 150, 100, 150, Some(DateTime.now()), None, 12348, 0, 50, SideCode.TowardsDigitizing, LinkStatus.Transfer, 0L, RoadType.PublicRoad, combGeom2, roadwayNumber + 3).copy(id = id + 3, projectId = projectId, roadwayId = roadwayId + 3, linearLocationId = linearLocationId + 3)
      val pls = Seq(left, right, combined1, combined2)
      buildTestDataForProject(Some(project), None, Some(linearLocations), Some(pls))

      val projectChanges = List(
        //left
        ProjectRoadwayChange(0, Some("project name"), 8L, "test user", DateTime.now,
          RoadwayChangeInfo(AddressChangeType.New,
            RoadwayChangeSection(None, None, None, None, None, None, Some(PublicRoad), Some(Discontinuity.Continuous), Some(8L)),
            RoadwayChangeSection(Some(999), Some(Track.LeftSide.value.toLong), startRoadPartNumber = Some(999L), endRoadPartNumber = Some(999L), startAddressM = Some(0L), endAddressM = Some(50L), Some(RoadType.PublicRoad), Some(Discontinuity.Continuous), Some(8L)),
            Discontinuity.Continuous, RoadType.PublicRoad, reversed = false, 1, 8)
          , DateTime.now, Some(0L)),
        //right
        ProjectRoadwayChange(0, Some("project name"), 8L, "test user", DateTime.now,
          RoadwayChangeInfo(AddressChangeType.New,
            RoadwayChangeSection(None, None, None, None, None, None, Some(PublicRoad), Some(Discontinuity.Continuous), Some(8L)),
            RoadwayChangeSection(Some(999), Some(Track.RightSide.value.toLong), startRoadPartNumber = Some(999L), endRoadPartNumber = Some(999L), startAddressM = Some(0L), endAddressM = Some(50L), Some(RoadType.PublicRoad), Some(Discontinuity.Continuous), Some(8L)),
            Discontinuity.Continuous, RoadType.PublicRoad, reversed = false, 2, 8)
          , DateTime.now, Some(0L)),
        //combined
        ProjectRoadwayChange(0, Some("project name"), 8L, "test user", DateTime.now,
          RoadwayChangeInfo(AddressChangeType.New,
            RoadwayChangeSection(None, None, None, None, None, None, Some(PublicRoad), Some(Discontinuity.Continuous), Some(8L)),
            RoadwayChangeSection(Some(999), Some(Track.Combined.value.toLong), startRoadPartNumber = Some(999L), endRoadPartNumber = Some(999L), startAddressM = Some(50L), endAddressM = Some(100L), Some(RoadType.FerryRoad), Some(Discontinuity.Continuous), Some(8L)),
            Discontinuity.Continuous, RoadType.FerryRoad, reversed = false, 3, 8)
          , DateTime.now, Some(0L)),
        ProjectRoadwayChange(0, Some("project name"), 8L, "test user", DateTime.now,
          RoadwayChangeInfo(AddressChangeType.New,
            RoadwayChangeSection(None, None, None, None, None, None, Some(PublicRoad), Some(Discontinuity.Continuous), Some(8L)),
            RoadwayChangeSection(Some(999), Some(Track.Combined.value.toLong), startRoadPartNumber = Some(999L), endRoadPartNumber = Some(999L), startAddressM = Some(50L), endAddressM = Some(150L), Some(RoadType.PublicRoad), Some(Discontinuity.EndOfRoad), Some(8L)),
            Discontinuity.Continuous, RoadType.PublicRoad, reversed = false, 3, 8)
          , DateTime.now, Some(0L))
      )
      val mappedChanges = projectLinkDAO.fetchProjectLinksChange(projectId)
      nodesAndJunctionsService.handleNodePointTemplates(projectChanges, pls, mappedChanges)

      val fetchedNodesPoints = pls.flatMap(pl => nodePointDAO.fetchTemplatesByRoadwayNumber(pl.roadwayNumber)).sortBy(_.id)
      val node1 = fetchedNodesPoints.find(n => n.roadwayNumber == left.roadwayNumber && n.beforeAfter == BeforeAfter.After)
      node1.isEmpty should be(true)
      val node2 = fetchedNodesPoints.find(n => n.roadwayNumber == left.roadwayNumber && n.beforeAfter == BeforeAfter.Before)
      node2.isEmpty should be(true)
      val node3 = fetchedNodesPoints.find(n => n.roadwayNumber == right.roadwayNumber && n.beforeAfter == BeforeAfter.After)
      node3.nonEmpty should be(true)
      val node4 = fetchedNodesPoints.find(n => n.roadwayNumber == right.roadwayNumber && n.beforeAfter == BeforeAfter.Before)
      node4.nonEmpty should be(true)
      val node5 = fetchedNodesPoints.find(n => n.roadwayNumber == combined1.roadwayNumber && n.beforeAfter == BeforeAfter.After)
      node5.nonEmpty should be(true)
      val node6 = fetchedNodesPoints.find(n => n.roadwayNumber == combined2.roadwayNumber && n.beforeAfter == BeforeAfter.Before)
      node6.nonEmpty should be(true)

      //testing reverse
      /*
     |<--L--|
             |0<--C1--0|0<--C2--0|
     |0<--R--0|
      */

      val reversedLeft = left.copy(status = LinkStatus.Transfer, discontinuity = Discontinuity.EndOfRoad, sideCode = SideCode.switch(left.sideCode), reversed = true, startAddrMValue = 100, endAddrMValue = 150)
      val reversedRight = right.copy(status = LinkStatus.Transfer, discontinuity = Discontinuity.EndOfRoad, sideCode = SideCode.switch(left.sideCode), reversed = true, startAddrMValue = 100, endAddrMValue = 150)
      val reversedCombined1 = combined1.copy(status = LinkStatus.Transfer, discontinuity = Discontinuity.Continuous, sideCode = SideCode.switch(left.sideCode), reversed = true, startAddrMValue = 50, endAddrMValue = 100)
      val reversedCombined2 = combined2.copy(status = LinkStatus.Transfer, discontinuity = Discontinuity.Continuous, sideCode = SideCode.switch(left.sideCode), reversed = true, startAddrMValue = 0, endAddrMValue = 50)

      val reversedProjectChanges = List(
        //left
        ProjectRoadwayChange(0, Some("project name"), 8L, "test user", DateTime.now,
          RoadwayChangeInfo(AddressChangeType.Transfer,
            RoadwayChangeSection(Some(999), Some(Track.LeftSide.value.toLong), startRoadPartNumber = Some(999L), endRoadPartNumber = Some(999L), startAddressM = Some(0L), endAddressM = Some(50L), Some(RoadType.PublicRoad), Some(Discontinuity.Continuous), Some(8L)),
            RoadwayChangeSection(Some(999), Some(Track.LeftSide.value.toLong), startRoadPartNumber = Some(999L), endRoadPartNumber = Some(999L), startAddressM = Some(100), endAddressM = Some(150L), Some(RoadType.PublicRoad), Some(Discontinuity.EndOfRoad), Some(8L)),
            Discontinuity.Continuous, RoadType.PublicRoad, reversed = true, 1, 8)
          , DateTime.now, Some(0L)),
        //right
        ProjectRoadwayChange(0, Some("project name"), 8L, "test user", DateTime.now,
          RoadwayChangeInfo(AddressChangeType.Transfer,
            RoadwayChangeSection(Some(999), Some(Track.RightSide.value.toLong), startRoadPartNumber = Some(999L), endRoadPartNumber = Some(999L), startAddressM = Some(0L), endAddressM = Some(50L), Some(RoadType.PublicRoad), Some(Discontinuity.Continuous), Some(8L)),
            RoadwayChangeSection(Some(999), Some(Track.RightSide.value.toLong), startRoadPartNumber = Some(999L), endRoadPartNumber = Some(999L), startAddressM = Some(100), endAddressM = Some(150L), Some(RoadType.PublicRoad), Some(Discontinuity.EndOfRoad), Some(8L)),
            Discontinuity.Continuous, RoadType.PublicRoad, reversed = true, 2, 8)
          , DateTime.now, Some(0L)),
        ProjectRoadwayChange(0, Some("project name"), 8L, "test user", DateTime.now,
          RoadwayChangeInfo(AddressChangeType.Transfer,
            RoadwayChangeSection(Some(999), Some(Track.Combined.value.toLong), startRoadPartNumber = Some(999L), endRoadPartNumber = Some(999L), startAddressM = Some(50L), endAddressM = Some(100L), Some(RoadType.FerryRoad), Some(Discontinuity.Continuous), Some(8L)),
            RoadwayChangeSection(Some(999), Some(Track.Combined.value.toLong), startRoadPartNumber = Some(999L), endRoadPartNumber = Some(999L), startAddressM = Some(50L), endAddressM = Some(100L), Some(RoadType.FerryRoad), Some(Discontinuity.Continuous), Some(8L)),
            Discontinuity.Continuous, RoadType.PublicRoad, reversed = true, 2, 8)
          , DateTime.now, Some(0L)),
        //combined
        ProjectRoadwayChange(0, Some("project name"), 8L, "test user", DateTime.now,
          RoadwayChangeInfo(AddressChangeType.Transfer,
            RoadwayChangeSection(Some(999), Some(Track.Combined.value.toLong), startRoadPartNumber = Some(999L), endRoadPartNumber = Some(999L), startAddressM = Some(100), endAddressM = Some(150L), Some(RoadType.PublicRoad), Some(Discontinuity.EndOfRoad), Some(8L)),
            RoadwayChangeSection(Some(999), Some(Track.Combined.value.toLong), startRoadPartNumber = Some(999L), endRoadPartNumber = Some(999L), startAddressM = Some(0L), endAddressM = Some(50L), Some(RoadType.PublicRoad), Some(Discontinuity.Continuous), Some(8L)),
            Discontinuity.Continuous, RoadType.PublicRoad, reversed = true, 3, 8)
          , DateTime.now, Some(0L))
      )

      val reversedPls = Seq(reversedCombined1, reversedCombined2, reversedRight, reversedLeft)

      val reversedRoadways = Seq(Roadway(roadwayId + 4, left.roadwayNumber, 999, 999, RoadType.PublicRoad, Track.LeftSide, Discontinuity.EndOfRoad,
        100, 150, reversed = true, DateTime.parse("2000-01-01"), None, "test", Some("TEST ROAD 1"), 1, TerminationCode.NoTermination),
        Roadway(roadwayId + 5, right.roadwayNumber, 999, 999, RoadType.PublicRoad, Track.RightSide, Discontinuity.EndOfRoad,
          100, 150, reversed = true, DateTime.parse("2000-01-01"), None, "test", Some("TEST ROAD 1"), 1, TerminationCode.NoTermination),
        Roadway(roadwayId + 6, combined1.roadwayNumber, 999, 999, RoadType.PublicRoad, Track.Combined, Discontinuity.Continuous,
          50, 100, reversed = true, DateTime.parse("2000-01-01"), None, "test", Some("TEST ROAD 1"), 1, TerminationCode.NoTermination),
        Roadway(roadwayId + 7, combined2.roadwayNumber, 999, 999, RoadType.PublicRoad, Track.Combined, Discontinuity.Continuous,
          0, 50, reversed = true, DateTime.parse("2000-01-01"), None, "test", Some("TEST ROAD 1"), 1, TerminationCode.NoTermination)
      )

      roadwayDAO.expireById(roadwayIds.toSet)
      roadwayDAO.create(reversedRoadways)
      //projectlinks are now reversed
      projectLinkDAO.updateProjectLinks(reversedPls, "user", Seq())
      val mappedRoadwayNumbers = projectLinkDAO.fetchProjectLinksChange(projectId)
      roadAddressService.handleRoadwayPointsUpdate(reversedProjectChanges, mappedRoadwayNumbers)
      nodesAndJunctionsService.handleNodePointTemplates(reversedProjectChanges, reversedPls, mappedRoadwayNumbers)
      val fetchedReversedNodesPoints = reversedPls.flatMap(pl => nodePointDAO.fetchTemplatesByRoadwayNumber(pl.roadwayNumber)).sortBy(_.id)
      fetchedNodesPoints.size should be(fetchedReversedNodesPoints.size)
      fetchedNodesPoints.zip(fetchedReversedNodesPoints).foreach { case (before, after) =>
        before.id should be(after.id)
        before.beforeAfter should be(BeforeAfter.switch(after.beforeAfter))
      }
    }
  }

  test("Test addOrUpdateNode When creating new Then new is created successfully") {
    runWithRollback {
      val node = Node(NewIdValue, Sequences.nextNodeNumber, Point(0, 0), None, NodeType.EndOfRoad,
        DateTime.now().withTimeAtStartOfDay(), None, DateTime.now(), None, "user", Some(DateTime.now()))
      nodesAndJunctionsService.addOrUpdateNode(node, node.createdBy) should be(None)
      val fetched = nodeDAO.fetchByNodeNumber(node.nodeNumber).getOrElse(fail("No node found"))
      fetched.startDate should be(node.startDate)
      fetched.nodeType should be(node.nodeType)
      fetched.nodeNumber should be(node.nodeNumber)
      fetched.coordinates should be(node.coordinates)
      fetched.endDate should be(node.endDate)
      fetched.createdBy should be(node.createdBy)
      fetched.name should be(node.name)
      fetched.editor should be(node.editor)
      fetched.publishedTime should be(node.publishedTime)
      val historyRowEndDate = sql"""SELECT END_DATE from NODE
        WHERE NODE_NUMBER = ${node.nodeNumber} and valid_to is null and end_date is not null""".as[Date].firstOption
      historyRowEndDate should be(None)
    }
  }

  test("Test addOrUpdateNode When update non-existing Then should return error") {
    runWithRollback {
      val node = Node(-1, Sequences.nextNodeNumber, Point(0, 0), None, NodeType.EndOfRoad,
        DateTime.now().withTimeAtStartOfDay(), None, DateTime.now(), None, "user", Some(DateTime.now()))
      nodesAndJunctionsService.addOrUpdateNode(node, node.createdBy) should not be (None)
    }
  }

  test("Test addOrUpdateNode When update existing Then existing is expired and new created") {
    runWithRollback {
      val node = Node(Sequences.nextNodeId, Sequences.nextNodeNumber, Point(0, 0), None, NodeType.EndOfRoad,
        DateTime.now().withTimeAtStartOfDay(), None, DateTime.now(), None, "user", Some(DateTime.now()))
      nodeDAO.create(Seq(node), node.createdBy)
      nodeDAO.fetchById(node.id) should not be None
      nodesAndJunctionsService.addOrUpdateNode(node.copy(coordinates = Point(1, 1)), node.createdBy) should be(None)
      nodeDAO.fetchById(node.id) should be(None)
      val updated = nodeDAO.fetchByNodeNumber(node.nodeNumber).getOrElse(fail("Node not found"))
      updated.id should not be node.id
      updated.createdBy should be(node.createdBy)
      updated.createdTime should not be node.createdTime
      updated.publishedTime should be(None)
      updated.editor should be(None)
      updated.coordinates should be(Point(1, 1))
      val historyRowEndDate = sql"""SELECT END_DATE from NODE
        WHERE NODE_NUMBER = ${node.nodeNumber} and valid_to is null and end_date is not null""".as[Date].firstOption
      historyRowEndDate should be(None)
    }
  }

  test("Test addOrUpdateNode When update existing and change type but not start date Then existing is expired, new created") {
    runWithRollback {
      val node = Node(Sequences.nextNodeId, Sequences.nextNodeNumber, Point(0, 0), None, NodeType.EndOfRoad,
        DateTime.now().withTimeAtStartOfDay(), None, DateTime.now(), None, "user", Some(DateTime.now()))
      nodeDAO.create(Seq(node), node.createdBy)
      nodeDAO.fetchById(node.id) should not be None
      nodesAndJunctionsService.addOrUpdateNode(node.copy(coordinates = Point(1, 1), nodeType = NodeType.Bridge), node.createdBy) should be(None)
      nodeDAO.fetchById(node.id) should be(None)
      val updated = nodeDAO.fetchByNodeNumber(node.nodeNumber).getOrElse(fail("Node not found"))
      updated.id should not be node.id
      updated.createdBy should be(node.createdBy)
      updated.createdTime should not be node.createdTime
      updated.publishedTime should be(None)
      updated.editor should be(None)
      updated.coordinates should be(Point(1, 1))
      updated.nodeType should be(NodeType.Bridge)
      updated.startDate should be(node.startDate)
      val historyRowEndDate = sql"""SELECT END_DATE from NODE
        WHERE NODE_NUMBER = ${node.nodeNumber} and valid_to is null and end_date is not null""".as[Date].firstOption
      historyRowEndDate should be(None)
    }
  }

  test("Test addOrUpdateNode When update existing and change type and start date Then existing is expired, history and new created") {
    runWithRollback {
      val node = Node(Sequences.nextNodeId, Sequences.nextNodeNumber, Point(0, 0), None, NodeType.EndOfRoad,
        DateTime.now().minusDays(1).withTimeAtStartOfDay(), None, DateTime.now(), None, "user", Some(DateTime.now()))
      nodeDAO.create(Seq(node), node.createdBy)
      nodeDAO.fetchById(node.id) should not be None
      nodesAndJunctionsService.addOrUpdateNode(node.copy(startDate = DateTime.now().plusDays(1).withTimeAtStartOfDay(),
        nodeType = NodeType.Bridge), node.createdBy) should be(None)
      nodeDAO.fetchById(node.id) should be(None)
      val updated = nodeDAO.fetchByNodeNumber(node.nodeNumber).getOrElse(fail("Node not found"))
      updated.id should not be node.id
      updated.createdBy should be(node.createdBy)
      updated.createdTime should not be node.createdTime
      updated.publishedTime should be(None)
      updated.editor should be(None)
      updated.nodeType should be(NodeType.Bridge)
      updated.startDate should not be node.startDate
      val historyRowEndDate = sql"""SELECT END_DATE from NODE
        WHERE NODE_NUMBER = ${node.nodeNumber} and valid_to is null and end_date is not null""".as[Date].firstOption
      historyRowEndDate should not be None
    }
  }

  /**
    * Test case for Termination:
    * Reserve road number 1 and road part 2
    * * Assume that road number 1 road part 1, is just before it.
    * Terminate road number 1 and road part 2
    *
    * Expected:
    * Node Point at the end of road part 2 should be expired.
    * Node at the end of road part 2 should expire conditionally:
    * * If there are no more node points nor junctions referenced by this nodeId, then expire the node.
    */
  test("Test expireObsoleteNodesAndJunctions case When road part is terminated Then also node points for terminated road should be expired") {
    runWithRollback {
      val roadGeom1 = Seq(Point(0.0, 0.0), Point(100.0, 0.0))
      val roadGeom2 = Seq(Point(100.0, 0.0), Point(250.0, 0.0))

      val roadwayNumber = Sequences.nextRoadwayNumber
      val projectId = Sequences.nextViitePrimaryKeySeqValue
      val plId1 = projectId + 1
      val plId2 = projectId + 2
      val roadLink1 = dummyProjectLink(1, 1, Track.Combined, Discontinuity.Continuous, 0, 100, 0, 100, Some(DateTime.now()), None, 12345, 0, 100.0, SideCode.TowardsDigitizing, LinkStatus.New, projectId, RoadType.PublicRoad, roadGeom1, roadwayNumber).copy(id = plId1)
      val roadLink2 = dummyProjectLink(1, 2, Track.Combined, Discontinuity.Continuous, 0, 150, 0, 150, Some(DateTime.now()), None, 12346, 0, 150.0, SideCode.TowardsDigitizing, LinkStatus.New, projectId, RoadType.PublicRoad, roadGeom2, roadwayNumber + 1).copy(id = plId2)

      val project = Project(projectId, ProjectState.Incomplete, "f", "s", DateTime.now(), "", DateTime.now(), DateTime.now(),
        "", Seq(), Seq(), None, None)


      val roadways = Seq(
        Roadway(NewIdValue, roadLink1.roadwayNumber, roadLink1.roadNumber, roadLink1.roadPartNumber, roadLink1.roadType, roadLink1.track, roadLink1.discontinuity, roadLink1.startAddrMValue, roadLink1.endAddrMValue, reversed = false, roadLink1.startDate.get, roadLink1.endDate, "user", None, 8L, TerminationCode.NoTermination, DateTime.now, None),
        Roadway(NewIdValue, roadLink2.roadwayNumber, roadLink2.roadNumber, roadLink2.roadPartNumber, roadLink2.roadType, roadLink2.track, roadLink2.discontinuity, roadLink2.startAddrMValue, roadLink2.endAddrMValue, reversed = false, roadLink2.startDate.get, roadLink2.endDate, "user", None, 8L, TerminationCode.NoTermination, DateTime.now, None))
      val linearLocations = Seq(
        LinearLocation(NewIdValue, 1, roadLink1.linkId, roadLink1.startAddrMValue, roadLink1.endAddrMValue, roadLink1.sideCode, 0L, calibrationPoints = (Some(roadLink1.startAddrMValue), Some(roadLink1.endAddrMValue)), roadGeom1, LinkGeomSource.NormalLinkInterface, roadLink1.roadwayNumber, Some(DateTime.now), None),
        LinearLocation(NewIdValue, 1, roadLink2.linkId, roadLink2.startAddrMValue, roadLink2.endAddrMValue, roadLink2.sideCode, 0L, calibrationPoints = (Some(roadLink2.startAddrMValue), Some(roadLink2.endAddrMValue)), roadGeom2, LinkGeomSource.NormalLinkInterface, roadLink2.roadwayNumber, Some(DateTime.now), None))

      when(mockLinearLocationDAO.fetchLinearLocationByBoundingBox(any[BoundingRectangle], any[Seq[(Int, Int)]])).thenReturn(linearLocations)
      when(mockRoadwayDAO.fetchAllByRoadwayNumbers(any[Set[Long]], any[Boolean])).thenReturn(roadways)

      val projectLinks = Seq(roadLink1, roadLink2)
      buildTestDataForProject(Some(project), None, Some(linearLocations), Some(projectLinks))

      roadwayDAO.create(roadways)

      val projectChanges = List(
        //combined
        ProjectRoadwayChange(0, Some("project name"), 8L, "test user", DateTime.now,
          RoadwayChangeInfo(AddressChangeType.New,
            RoadwayChangeSection(None, None, None, None, None, None, Some(PublicRoad), Some(Discontinuity.Continuous), Some(8L)),
            RoadwayChangeSection(Some(roadLink1.roadNumber), Some(Track.Combined.value.toLong), startRoadPartNumber = Some(roadLink1.roadPartNumber), endRoadPartNumber = Some(roadLink1.roadPartNumber), startAddressM = Some(0L), endAddressM = Some(100L), Some(RoadType.PublicRoad), Some(Discontinuity.Continuous), Some(8L)),
            Discontinuity.Continuous, RoadType.PublicRoad, reversed = false, 1, 8)
          , DateTime.now, Some(0L)),
        ProjectRoadwayChange(0, Some("project name"), 8L, "test user", DateTime.now,
          RoadwayChangeInfo(AddressChangeType.New,
            RoadwayChangeSection(None, None, None, None, None, None, Some(PublicRoad), Some(Discontinuity.Continuous), Some(8L)),
            RoadwayChangeSection(Some(roadLink2.roadNumber), Some(Track.Combined.value.toLong), startRoadPartNumber = Some(roadLink2.roadPartNumber), endRoadPartNumber = Some(roadLink2.roadPartNumber), startAddressM = Some(0L), endAddressM = Some(150L), Some(RoadType.PublicRoad), Some(Discontinuity.Continuous), Some(8L)),
            Discontinuity.Continuous, RoadType.PublicRoad, reversed = false, 2, 8)
          , DateTime.now, Some(0L))
      )
      val mappedRoadwayNumbers = projectLinkDAO.fetchProjectLinksChange(projectId)
      // Creation of nodes and node points
      nodesAndJunctionsService.handleNodePointTemplates(projectChanges, projectLinks, mappedRoadwayNumbers)

      val nodeNumber1 = Sequences.nextNodeNumber
      val nodeNumber2 = Sequences.nextNodeNumber
      val nodeNumber3 = Sequences.nextNodeNumber
      val node1 = Node(NewIdValue, nodeNumber1, roadLink1.geometry.head, None, NodeType.EndOfRoad, DateTime.now(), None, DateTime.now(), None, "user", Some(DateTime.now()))
      val node2 = Node(NewIdValue, nodeNumber2, roadLink2.geometry.head, None, NodeType.EndOfRoad, DateTime.now(), None, DateTime.now(), None, "user", Some(DateTime.now()))
      val node3 = Node(NewIdValue, nodeNumber3, roadLink2.geometry.last, None, NodeType.EndOfRoad, DateTime.now(), None, DateTime.now(), None, "user", Some(DateTime.now()))

      nodeDAO.create(Seq(node1, node2, node3))

      val nodePointTemplates = projectLinks.flatMap(pl => nodePointDAO.fetchTemplatesByRoadwayNumber(pl.roadwayNumber))
      nodePointTemplates.length should be(4)
      nodePointTemplates.foreach(
        np => {
          if (np.roadwayNumber == roadLink1.roadwayNumber) {
            if (np.addrM == roadLink1.startAddrMValue)
              sqlu"""UPDATE NODE_POINT SET NODE_NUMBER = $nodeNumber1 WHERE ID = ${np.id}""".execute
            else if (np.addrM == roadLink1.endAddrMValue)
              sqlu"""UPDATE NODE_POINT SET NODE_NUMBER = $nodeNumber2 WHERE ID = ${np.id}""".execute
          } else if (np.roadwayNumber == roadLink2.roadwayNumber) {
            if (np.addrM == roadLink2.startAddrMValue)
              sqlu"""UPDATE NODE_POINT SET NODE_NUMBER = $nodeNumber2 WHERE ID = ${np.id}""".execute
            else if (np.addrM == roadLink2.endAddrMValue)
              sqlu"""UPDATE NODE_POINT SET NODE_NUMBER = $nodeNumber3 WHERE ID = ${np.id}""".execute
          }
        }
      )

<<<<<<< HEAD
      val nodePoints = nodePointDAO.fetchNodePointsByNodeNumbers(Seq(nodeNumber1, nodeNumber2, nodeNumber3))
=======
      val nodePoints = nodePointDAO.fetchByNodeNumbers(Seq(nodeNumber1, nodeNumber2, nodeNumber3))
>>>>>>> 38b4c30e
      nodePoints.length should be(4)
      nodePoints.exists(node => node.roadwayNumber == roadLink1.roadwayNumber && node.beforeAfter == BeforeAfter.After && node.addrM == roadLink1.startAddrMValue) should be(true)
      nodePoints.exists(node => node.roadwayNumber == roadLink1.roadwayNumber && node.beforeAfter == BeforeAfter.Before && node.addrM == roadLink1.endAddrMValue) should be(true)
      nodePoints.exists(node => node.roadwayNumber == roadLink2.roadwayNumber && node.beforeAfter == BeforeAfter.After && node.addrM == roadLink2.startAddrMValue) should be(true)
      nodePoints.exists(node => node.roadwayNumber == roadLink2.roadwayNumber && node.beforeAfter == BeforeAfter.Before && node.addrM == roadLink2.endAddrMValue) should be(true)

      val terminatedRoadLink = roadLink2.copy(endDate = Some(DateTime.now().withTimeAtStartOfDay()), status = LinkStatus.Terminated, projectId = 1)

      nodesAndJunctionsService.expireObsoleteNodesAndJunctions(Seq(terminatedRoadLink), Some(terminatedRoadLink.endDate.get))

      // Test expired node and node points
<<<<<<< HEAD
      val nodePointsAfterExpiration = nodePointDAO.fetchNodePointsByNodeNumbers(Seq(nodeNumber1, nodeNumber2, nodeNumber3))
=======
      val nodePointsAfterExpiration = nodePointDAO.fetchByNodeNumbers(Seq(nodeNumber1, nodeNumber2, nodeNumber3))
>>>>>>> 38b4c30e
      nodePointsAfterExpiration.length should be(2)
      nodePointsAfterExpiration.exists(node => node.roadwayNumber == roadLink1.roadwayNumber && node.beforeAfter == BeforeAfter.After && node.addrM == roadLink1.startAddrMValue) should be(true)
      nodePointsAfterExpiration.exists(node => node.roadwayNumber == roadLink1.roadwayNumber && node.beforeAfter == BeforeAfter.Before && node.addrM == roadLink1.endAddrMValue) should be(true)
      nodePointsAfterExpiration.exists(node => node.roadwayNumber == terminatedRoadLink.roadwayNumber) should be(false)
      nodePointsAfterExpiration.exists(node => node.roadwayNumber == terminatedRoadLink.roadwayNumber) should be(false)
    }
  }

  /**
    * Test case for New:
    * Create road number 1 part 1
    * * Assume road number 1 part 1 before new road
    *
    * Expected (the road was “extended”)
    * Node Points should be expired conditionally :
    * * If the remaining node points referenced by this nodeId are all present in the same road number, road part, track and road type
    * then all of those node points and the node itself should expire.
    */
  test("Test expireObsoleteNodesAndJunctions case When road is extended after the existing road") {
    runWithRollback {
      val roadGeom1 = Seq(Point(0.0, 0.0), Point(100.0, 0.0))

      val roadwayNumber = Sequences.nextRoadwayNumber
      val projectId = Sequences.nextViitePrimaryKeySeqValue
      val roadLink = dummyProjectLink(1, 1, Track.Combined, Discontinuity.Continuous, 0, 100, 0, 100, Some(DateTime.now()), None, 12345, 0, 100.0, SideCode.TowardsDigitizing, LinkStatus.New, projectId, RoadType.PublicRoad, roadGeom1, roadwayNumber)

      val roadways = Seq(
        Roadway(NewIdValue, roadLink.roadwayNumber, roadLink.roadNumber, roadLink.roadPartNumber, roadLink.roadType, roadLink.track, roadLink.discontinuity, roadLink.startAddrMValue, roadLink.endAddrMValue, reversed = false, roadLink.startDate.get, roadLink.endDate, "user", None, 8L, TerminationCode.NoTermination, DateTime.now, None))
      val linearLocations = Seq(
        LinearLocation(NewIdValue, 1, roadLink.linkId, roadLink.startAddrMValue, roadLink.endAddrMValue, roadLink.sideCode, 0L, calibrationPoints = (Some(roadLink.startAddrMValue), Some(roadLink.endAddrMValue)), roadGeom1, LinkGeomSource.NormalLinkInterface, roadLink.roadwayNumber, Some(DateTime.now), None))

      when(mockLinearLocationDAO.fetchLinearLocationByBoundingBox(any[BoundingRectangle], any[Seq[(Int, Int)]])).thenReturn(linearLocations)
      when(mockRoadwayDAO.fetchAllByRoadwayNumbers(any[Set[Long]], any[Boolean])).thenReturn(roadways)

      val projectLinks = Seq(roadLink)

      val project = Project(projectId, ProjectState.Incomplete, "f", "s", DateTime.now(), "", DateTime.now(), DateTime.now(),
        "", Seq(), Seq(), None, None)

      buildTestDataForProject(Some(project), None, Some(linearLocations), Some(projectLinks))

      roadwayDAO.create(roadways)
      // Creation of nodes and node points
      val projectChanges = List(
        //combined
        ProjectRoadwayChange(0, Some("project name"), 8L, "test user", DateTime.now,
          RoadwayChangeInfo(AddressChangeType.New,
            RoadwayChangeSection(None, None, None, None, None, None, Some(PublicRoad), Some(Discontinuity.Continuous), Some(8L)),
            RoadwayChangeSection(Some(roadLink.roadNumber), Some(Track.Combined.value.toLong), startRoadPartNumber = Some(roadLink.roadPartNumber), endRoadPartNumber = Some(roadLink.roadPartNumber), startAddressM = Some(0L), endAddressM = Some(100L), Some(RoadType.PublicRoad), Some(Discontinuity.Continuous), Some(8L)),
            Discontinuity.Continuous, RoadType.PublicRoad, reversed = false, 1, 8)
          , DateTime.now, Some(0L))
      )
      val mappedRoadwayNumbers = projectLinkDAO.fetchProjectLinksChange(projectId)
      nodesAndJunctionsService.handleNodePointTemplates(projectChanges, projectLinks, mappedRoadwayNumbers)

      val node1 = Node(Sequences.nextNodeId, Sequences.nextNodeNumber, roadLink.geometry.head, None, NodeType.EndOfRoad, DateTime.now(), None, DateTime.now(), None, "user", Some(DateTime.now()))
      val node2 = Node(Sequences.nextNodeId, Sequences.nextNodeNumber, roadLink.geometry.last, None, NodeType.EndOfRoad, DateTime.now(), None, DateTime.now(), None, "user", Some(DateTime.now()))

      nodeDAO.create(Seq(node1, node2))

      val nodePointTemplates = projectLinks.flatMap(pl => nodePointDAO.fetchTemplatesByRoadwayNumber(pl.roadwayNumber))
      nodePointTemplates.length should be(2)

      nodePointTemplates.foreach(
        np => {
          if (np.addrM == roadLink.startAddrMValue)
            sqlu"""UPDATE NODE_POINT SET NODE_NUMBER = ${node1.nodeNumber} WHERE ID = ${np.id}""".execute
          else if (np.addrM == roadLink.endAddrMValue)
            sqlu"""UPDATE NODE_POINT SET NODE_NUMBER = ${node2.nodeNumber} WHERE ID = ${np.id}""".execute
        }
      )

<<<<<<< HEAD
      val nodePoints = nodePointDAO.fetchNodePointsByNodeNumbers(Seq(node1.nodeNumber, node2.nodeNumber))
=======
      val nodePoints = nodePointDAO.fetchByNodeNumbers(Seq(node1.nodeNumber, node2.nodeNumber))
>>>>>>> 38b4c30e
      nodePoints.length should be(2)
      nodePoints.exists(node => node.roadwayNumber == roadLink.roadwayNumber && node.beforeAfter == BeforeAfter.After && node.addrM == roadLink.startAddrMValue) should be(true)
      nodePoints.exists(node => node.roadwayNumber == roadLink.roadwayNumber && node.beforeAfter == BeforeAfter.Before && node.addrM == roadLink.endAddrMValue) should be(true)

      val roadGeom2 = Seq(Point(100.0, 0.0), Point(250.0, 0.0))
      val unchangedRoadLink = roadLink.copy(status = LinkStatus.UnChanged)
      val newRoadLink = dummyProjectLink(1, 1, Track.Combined, Discontinuity.Continuous, 100, 250, 100, 250, Some(DateTime.now()), None, 12346, 0, 150.0, SideCode.TowardsDigitizing, LinkStatus.New, 0, RoadType.PublicRoad, roadGeom2, roadwayNumber + 1)

      val newRoadways = Seq(
        Roadway(NewIdValue, roadLink.roadwayNumber, roadLink.roadNumber, roadLink.roadPartNumber, roadLink.roadType, roadLink.track, roadLink.discontinuity, roadLink.startAddrMValue, roadLink.endAddrMValue, reversed = false, roadLink.startDate.get, roadLink.endDate, "user", None, 8L, TerminationCode.NoTermination, DateTime.now, None),
        Roadway(NewIdValue, newRoadLink.roadwayNumber, newRoadLink.roadNumber, newRoadLink.roadPartNumber, newRoadLink.roadType, newRoadLink.track, newRoadLink.discontinuity, newRoadLink.startAddrMValue, newRoadLink.endAddrMValue, reversed = false, newRoadLink.startDate.get, newRoadLink.endDate, "user", None, 8L, TerminationCode.NoTermination, DateTime.now, None))
      val newLinearLocations = Seq(
        LinearLocation(NewIdValue, 1, roadLink.linkId, roadLink.startAddrMValue, roadLink.endAddrMValue, roadLink.sideCode, 0L, calibrationPoints = (Some(roadLink.startAddrMValue), Some(roadLink.endAddrMValue)), roadGeom1, LinkGeomSource.NormalLinkInterface, roadLink.roadwayNumber, Some(DateTime.now), None),
        LinearLocation(NewIdValue, 2, newRoadLink.linkId, newRoadLink.startAddrMValue, newRoadLink.endAddrMValue, newRoadLink.sideCode, 0L, calibrationPoints = (Some(newRoadLink.startAddrMValue), Some(newRoadLink.endAddrMValue)), roadGeom2, LinkGeomSource.NormalLinkInterface, newRoadLink.roadwayNumber, Some(DateTime.now), None))

      when(mockLinearLocationDAO.fetchLinearLocationByBoundingBox(any[BoundingRectangle], any[Seq[(Int, Int)]])).thenReturn(newLinearLocations)
      when(mockRoadwayDAO.fetchAllByRoadwayNumbers(any[Set[Long]], any[Boolean])).thenReturn(newRoadways)

      nodesAndJunctionsService.expireObsoleteNodesAndJunctions(Seq(unchangedRoadLink, newRoadLink), Some(DateTime.now().minusDays(1)))

      // Test expired node and node points
<<<<<<< HEAD
      val nodePointsAfterExpiration = nodePointDAO.fetchNodePointsByNodeNumbers(Seq(node1.nodeNumber, node2.nodeNumber))
=======
      val nodePointsAfterExpiration = nodePointDAO.fetchByNodeNumbers(Seq(node1.nodeNumber, node2.nodeNumber))
>>>>>>> 38b4c30e
      nodePointsAfterExpiration.length should be(1)
      nodePointsAfterExpiration.exists(node => node.roadwayNumber == roadLink.roadwayNumber && node.beforeAfter == BeforeAfter.After && node.addrM == roadLink.startAddrMValue) should be(true)
      nodePointsAfterExpiration.exists(node => node.roadwayNumber == roadLink.roadwayNumber && node.beforeAfter == BeforeAfter.Before && node.addrM == roadLink.endAddrMValue) should be(false)
    }
  }

  /**
    * Test case for New:
    * Create road number 1 part 1
    * * Assume road number 1 part 1 after new road
    *
    * Expected (the road was “extended”)
    * Node Points should be expired conditionally :
    * * If the remaining node points referenced by this nodeId are all present in the same road number, road part, track and road type
    * then all of those node points and the node itself should expire.
    */
  test("Test expireObsoleteNodesAndJunctions case When road is extended before the existing road") {
    runWithRollback {
      val roadGeom1 = Seq(Point(100.0, 0.0), Point(250.0, 0.0))

      val roadwayNumber = Sequences.nextRoadwayNumber
      val projectId = Sequences.nextViitePrimaryKeySeqValue

      val roadLink = dummyProjectLink(1, 1, Track.Combined, Discontinuity.Continuous, 100, 250, 100, 250, Some(DateTime.now()), None, 12345, 100, 250.0, SideCode.TowardsDigitizing, LinkStatus.New, projectId, RoadType.PublicRoad, roadGeom1, roadwayNumber)

      val project = Project(projectId, ProjectState.Incomplete, "f", "s", DateTime.now(), "", DateTime.now(), DateTime.now(),
        "", Seq(), Seq(), None, None)


      val roadways = Seq(
        Roadway(NewIdValue, roadLink.roadwayNumber, roadLink.roadNumber, roadLink.roadPartNumber, roadLink.roadType, roadLink.track, roadLink.discontinuity, roadLink.startAddrMValue, roadLink.endAddrMValue, reversed = false, roadLink.startDate.get, roadLink.endDate, "user", None, 8L, TerminationCode.NoTermination, DateTime.now, None))
      val linearLocations = Seq(
        LinearLocation(NewIdValue, 1, roadLink.linkId, roadLink.startAddrMValue, roadLink.endAddrMValue, roadLink.sideCode, 0L, calibrationPoints = (Some(roadLink.startAddrMValue), Some(roadLink.endAddrMValue)), roadGeom1, LinkGeomSource.NormalLinkInterface, roadLink.roadwayNumber, Some(DateTime.now), None))

      when(mockLinearLocationDAO.fetchLinearLocationByBoundingBox(any[BoundingRectangle], any[Seq[(Int, Int)]])).thenReturn(linearLocations)
      when(mockRoadwayDAO.fetchAllByRoadwayNumbers(any[Set[Long]], any[Boolean])).thenReturn(roadways)

      val projectLinks = Seq(roadLink)
      buildTestDataForProject(Some(project), None, Some(linearLocations), Some(projectLinks))

      roadwayDAO.create(roadways)
      val projectChanges = List(
        //combined
        ProjectRoadwayChange(0, Some("project name"), 8L, "test user", DateTime.now,
          RoadwayChangeInfo(AddressChangeType.New,
            RoadwayChangeSection(None, None, None, None, None, None, Some(PublicRoad), Some(Discontinuity.Continuous), Some(8L)),
            RoadwayChangeSection(Some(roadLink.roadNumber), Some(Track.Combined.value.toLong), startRoadPartNumber = Some(roadLink.roadPartNumber), endRoadPartNumber = Some(roadLink.roadPartNumber), startAddressM = Some(roadLink.startAddrMValue), endAddressM = Some(roadLink.endAddrMValue), Some(RoadType.PublicRoad), Some(Discontinuity.Continuous), Some(8L)),
            Discontinuity.Continuous, RoadType.PublicRoad, reversed = false, 1, 8)
          , DateTime.now, Some(0L))
      )
      val mappedRoadwayNumbers = projectLinkDAO.fetchProjectLinksChange(projectId)
      // Creation of nodes and node points
      nodesAndJunctionsService.handleNodePointTemplates(projectChanges, projectLinks, mappedRoadwayNumbers)

      val node1 = Node(Sequences.nextNodeId, Sequences.nextNodeNumber, roadLink.geometry.head, None, NodeType.EndOfRoad, DateTime.now(), None, DateTime.now(), None, "user", Some(DateTime.now()))
      val node2 = Node(Sequences.nextNodeId, Sequences.nextNodeNumber, roadLink.geometry.last, None, NodeType.EndOfRoad, DateTime.now(), None, DateTime.now(), None, "user", Some(DateTime.now()))

      nodeDAO.create(Seq(node1, node2))

      val nodePointTemplates = projectLinks.flatMap(pl => nodePointDAO.fetchTemplatesByRoadwayNumber(pl.roadwayNumber))
      nodePointTemplates.length should be(2)

      nodePointTemplates.foreach(
        np => {
          if (np.addrM == roadLink.startAddrMValue)
            sqlu"""UPDATE NODE_POINT SET NODE_NUMBER = ${node1.nodeNumber} WHERE ID = ${np.id}""".execute
          else if (np.addrM == roadLink.endAddrMValue)
            sqlu"""UPDATE NODE_POINT SET NODE_NUMBER = ${node2.nodeNumber} WHERE ID = ${np.id}""".execute
        }
      )

<<<<<<< HEAD
      val nodePoints = nodePointDAO.fetchNodePointsByNodeNumbers(Seq(node1.nodeNumber, node2.nodeNumber))
=======
      val nodePoints = nodePointDAO.fetchByNodeNumbers(Seq(node1.nodeNumber, node2.nodeNumber))
>>>>>>> 38b4c30e
      nodePoints.length should be(2)
      nodePoints.exists(node => node.roadwayNumber == roadLink.roadwayNumber && node.beforeAfter == BeforeAfter.After && node.addrM == roadLink.startAddrMValue) should be(true)
      nodePoints.exists(node => node.roadwayNumber == roadLink.roadwayNumber && node.beforeAfter == BeforeAfter.Before && node.addrM == roadLink.endAddrMValue) should be(true)

      val roadGeom2 = Seq(Point(0.0, 0.0), Point(100.0, 0.0))
      val newRoadLink = dummyProjectLink(1, 1, Track.Combined, Discontinuity.Continuous, 0, 100, 0, 100, Some(DateTime.now()), None, 12346, 0, 100.0, SideCode.TowardsDigitizing, LinkStatus.New, 0, RoadType.PublicRoad, roadGeom2, roadwayNumber + 1)

      val newRoadways = Seq(
        Roadway(NewIdValue, roadLink.roadwayNumber, roadLink.roadNumber, roadLink.roadPartNumber, roadLink.roadType, roadLink.track, roadLink.discontinuity, roadLink.startAddrMValue, roadLink.endAddrMValue, reversed = false, roadLink.startDate.get, roadLink.endDate, "user", None, 8L, TerminationCode.NoTermination, DateTime.now, None),
        Roadway(NewIdValue, newRoadLink.roadwayNumber, newRoadLink.roadNumber, newRoadLink.roadPartNumber, newRoadLink.roadType, newRoadLink.track, newRoadLink.discontinuity, newRoadLink.startAddrMValue, newRoadLink.endAddrMValue, reversed = false, newRoadLink.startDate.get, newRoadLink.endDate, "user", None, 8L, TerminationCode.NoTermination, DateTime.now, None))
      val newLinearLocations = Seq(
        LinearLocation(NewIdValue, 1, roadLink.linkId, roadLink.startAddrMValue, roadLink.endAddrMValue, roadLink.sideCode, 0L, calibrationPoints = (Some(roadLink.startAddrMValue), Some(roadLink.endAddrMValue)), roadGeom1, LinkGeomSource.NormalLinkInterface, roadLink.roadwayNumber, Some(DateTime.now), None),
        LinearLocation(NewIdValue, 2, newRoadLink.linkId, newRoadLink.startAddrMValue, newRoadLink.endAddrMValue, newRoadLink.sideCode, 0L, calibrationPoints = (Some(newRoadLink.startAddrMValue), Some(newRoadLink.endAddrMValue)), roadGeom2, LinkGeomSource.NormalLinkInterface, newRoadLink.roadwayNumber, Some(DateTime.now), None))

      when(mockLinearLocationDAO.fetchLinearLocationByBoundingBox(any[BoundingRectangle], any[Seq[(Int, Int)]])).thenReturn(newLinearLocations)
      when(mockRoadwayDAO.fetchAllByRoadwayNumbers(any[Set[Long]], any[Boolean])).thenReturn(newRoadways)

      val projectChangesAfterChanges = List(
        //combined
        ProjectRoadwayChange(0, Some("project name"), 8L, "test user", DateTime.now,
          RoadwayChangeInfo(AddressChangeType.New,
            RoadwayChangeSection(None, None, None, None, None, None, Some(PublicRoad), Some(Discontinuity.Continuous), Some(8L)),
            RoadwayChangeSection(Some(newRoadLink.roadNumber), Some(Track.Combined.value.toLong), startRoadPartNumber = Some(newRoadLink.roadPartNumber), endRoadPartNumber = Some(newRoadLink.roadPartNumber), startAddressM = Some(newRoadLink.startAddrMValue), endAddressM = Some(newRoadLink.endAddrMValue), Some(RoadType.PublicRoad), Some(Discontinuity.Continuous), Some(8L)),
            Discontinuity.Continuous, RoadType.PublicRoad, reversed = false, 1, 8)
          , DateTime.now, Some(0L)),
        ProjectRoadwayChange(0, Some("project name"), 8L, "test user", DateTime.now,
          RoadwayChangeInfo(AddressChangeType.New,
            RoadwayChangeSection(None, None, None, None, None, None, Some(PublicRoad), Some(Discontinuity.Continuous), Some(8L)),
            RoadwayChangeSection(Some(roadLink.roadNumber), Some(Track.Combined.value.toLong), startRoadPartNumber = Some(roadLink.roadPartNumber), endRoadPartNumber = Some(roadLink.roadPartNumber), startAddressM = Some(roadLink.startAddrMValue), endAddressM = Some(roadLink.endAddrMValue), Some(RoadType.PublicRoad), Some(Discontinuity.Continuous), Some(8L)),
            Discontinuity.Continuous, RoadType.PublicRoad, reversed = false, 1, 8)
          , DateTime.now, Some(0L))
      )
      val mappedRoadwayNumbers2 = projectLinkDAO.fetchProjectLinksChange(projectId)
      nodesAndJunctionsService.handleNodePointTemplates(projectChangesAfterChanges, Seq(roadLink, newRoadLink), mappedRoadwayNumbers2)
      nodesAndJunctionsService.expireObsoleteNodesAndJunctions(Seq(roadLink, newRoadLink), Some(DateTime.now().minusDays(1)))

      // Test expired node and node points
<<<<<<< HEAD
      val nodePointsAfterExpiration = nodePointDAO.fetchNodePointsByNodeNumbers(Seq(node1.nodeNumber, node2.nodeNumber))
=======
      val nodePointsAfterExpiration = nodePointDAO.fetchByNodeNumbers(Seq(node1.nodeNumber, node2.nodeNumber))
>>>>>>> 38b4c30e
      nodePointsAfterExpiration.length should be(1)
      nodePointsAfterExpiration.exists(node => node.roadwayNumber == roadLink.roadwayNumber && node.beforeAfter == BeforeAfter.After && node.addrM == roadLink.startAddrMValue) should be(false)
      nodePointsAfterExpiration.exists(node => node.roadwayNumber == roadLink.roadwayNumber && node.beforeAfter == BeforeAfter.Before && node.addrM == roadLink.endAddrMValue) should be(true)
    }
  }

  // </editor-fold>
  // <editor-fold desc="Expire Junctions">
  /**
    * Test case for Termination:
    * Reserve road number 2 part 1
    * * Assume that road number 1 road part 1, is just before it.
    * Terminate road number 2 part 1
    *
    * Expected:
    * Junction Point at the start of road 2 should be expire.
    * Junction at the start of road 2 should expire conditionally:
    * * If there are no more junction points referenced by this junctionId, then expire the both junction and the junction point at end of road number 1.
    */
  test("Test expireObsoleteNodesAndJunctions case When road is terminated Then also junction points should be expired") {
    runWithRollback {
      val roadGeom1 = Seq(Point(0.0, 0.0), Point(100.0, 0.0))
      val roadGeom2 = Seq(Point(100.0, 0.0), Point(250.0, 0.0))

      val roadwayNumber1 = Sequences.nextRoadwayNumber
      val roadwayNumber2 = Sequences.nextRoadwayNumber
      val projectId = Sequences.nextViitePrimaryKeySeqValue
      val plId1 = projectId + 1
      val plId2 = projectId + 2
      val road1Link = dummyProjectLink(1, 1, Track.Combined, Discontinuity.Continuous, 0, 100, 0, 100, Some(DateTime.now()), None, 12345, 0, 100.0, SideCode.TowardsDigitizing, LinkStatus.New, projectId, RoadType.PublicRoad, roadGeom1, roadwayNumber1).copy(id = plId1)
      val road2Link = dummyProjectLink(2, 1, Track.Combined, Discontinuity.Continuous, 0, 150, 0, 150, Some(DateTime.now()), None, 12346, 0, 150.0, SideCode.TowardsDigitizing, LinkStatus.New, projectId, RoadType.PublicRoad, roadGeom2, roadwayNumber2).copy(id = plId2)

      val project = Project(projectId, ProjectState.Incomplete, "f", "s", DateTime.now(), "", DateTime.now(), DateTime.now(),
        "", Seq(), Seq(), None, None)

      val projectLinks = Seq(road1Link, road2Link)

      val roadways = Seq(
        Roadway(NewIdValue, road1Link.roadwayNumber, road1Link.roadNumber, road1Link.roadPartNumber, road1Link.roadType, road1Link.track, road1Link.discontinuity, road1Link.startAddrMValue, road1Link.endAddrMValue, reversed = false, road1Link.startDate.get, road1Link.endDate, "user", None, 8L, TerminationCode.NoTermination, DateTime.now, None),
        Roadway(NewIdValue, road2Link.roadwayNumber, road2Link.roadNumber, road2Link.roadPartNumber, road2Link.roadType, road2Link.track, road2Link.discontinuity, road2Link.startAddrMValue, road2Link.endAddrMValue, reversed = false, road2Link.startDate.get, road2Link.endDate, "user", None, 8L, TerminationCode.NoTermination, DateTime.now, None))
      val linearLocations = Seq(
        LinearLocation(NewIdValue, 1, road1Link.linkId, road1Link.startAddrMValue, road1Link.endAddrMValue, road1Link.sideCode, 0L, calibrationPoints = (Some(road1Link.startAddrMValue), Some(road1Link.endAddrMValue)), roadGeom1, LinkGeomSource.NormalLinkInterface, road1Link.roadwayNumber, Some(DateTime.now), None),
        LinearLocation(NewIdValue, 1, road2Link.linkId, road2Link.startAddrMValue, road2Link.endAddrMValue, road2Link.sideCode, 0L, calibrationPoints = (Some(road2Link.startAddrMValue), Some(road2Link.endAddrMValue)), roadGeom2, LinkGeomSource.NormalLinkInterface, road2Link.roadwayNumber, Some(DateTime.now), None))

      when(mockLinearLocationDAO.fetchLinearLocationByBoundingBox(any[BoundingRectangle], any[Seq[(Int, Int)]])).thenReturn(linearLocations)
      when(mockRoadwayDAO.fetchAllByRoadwayNumbers(any[Set[Long]], any[Boolean])).thenReturn(roadways)

      roadwayDAO.create(roadways)
      buildTestDataForProject(Some(project), None, Some(linearLocations), Some(projectLinks))
      val projectChanges = List(
        //combined
        ProjectRoadwayChange(0, Some("project name"), 8L, "test user", DateTime.now,
          RoadwayChangeInfo(AddressChangeType.New,
            RoadwayChangeSection(None, None, None, None, None, None, Some(PublicRoad), Some(Discontinuity.Continuous), Some(8L)),
            RoadwayChangeSection(Some(road1Link.roadNumber), Some(Track.Combined.value.toLong), startRoadPartNumber = Some(road1Link.roadPartNumber), endRoadPartNumber = Some(road1Link.roadPartNumber), startAddressM = Some(road1Link.startAddrMValue), endAddressM = Some(road1Link.endAddrMValue), Some(RoadType.PublicRoad), Some(Discontinuity.Continuous), Some(8L)),
            Discontinuity.Continuous, RoadType.PublicRoad, reversed = false, 1, 8)
          , DateTime.now, Some(0L)),
        ProjectRoadwayChange(0, Some("project name"), 8L, "test user", DateTime.now,
          RoadwayChangeInfo(AddressChangeType.New,
            RoadwayChangeSection(None, None, None, None, None, None, Some(PublicRoad), Some(Discontinuity.Continuous), Some(8L)),
            RoadwayChangeSection(Some(road2Link.roadNumber), Some(Track.Combined.value.toLong), startRoadPartNumber = Some(road2Link.roadPartNumber), endRoadPartNumber = Some(road2Link.roadPartNumber), startAddressM = Some(road2Link.startAddrMValue), endAddressM = Some(road2Link.endAddrMValue), Some(RoadType.PublicRoad), Some(Discontinuity.Continuous), Some(8L)),
            Discontinuity.Continuous, RoadType.PublicRoad, reversed = false, 1, 8)
          , DateTime.now, Some(0L))
      )
      val mappedRoadwayNumbers = projectLinkDAO.fetchProjectLinksChange(projectId)
      // Creation of junction points template
      nodesAndJunctionsService.handleJunctionPointTemplates(projectChanges, projectLinks, mappedRoadwayNumbers)
      val junctionPointTemplates = junctionPointDAO.fetchByRoadwayPointIds(
        roadwayPointDAO.fetchByRoadwayNumbers(projectLinks.map(_.roadwayNumber)).map(_.id))
      junctionPointTemplates.length should be(2)

      val junctions = junctionDAO.fetchByIds(junctionPointTemplates.map(_.junctionId))
      junctions.length should be(1)

      val junctionsBeforeExpire = junctionDAO.fetchTemplatesByRoadwayNumbers(Seq(roadwayNumber1, roadwayNumber2))
      junctionsBeforeExpire.length should be(1)

      val terminatedJunctionsBeforeExpire = junctionDAO.fetchExpiredByRoadwayNumbers(Seq(roadwayNumber1, roadwayNumber2))
      terminatedJunctionsBeforeExpire count (_.endDate.isDefined) should be(0)
      terminatedJunctionsBeforeExpire count (_.validTo.isDefined) should be(0)

      val terminatedRoadLink = road2Link.copy(endDate = Some(DateTime.now()), status = LinkStatus.Terminated, projectId = 1)

      nodesAndJunctionsService.expireObsoleteNodesAndJunctions(Seq(terminatedRoadLink), Some(terminatedRoadLink.endDate.get))

      // Check that junctions for roadways were expired
      val junctionsAfterExpire = junctionDAO.fetchTemplatesByRoadwayNumbers(Seq(roadwayNumber1, roadwayNumber2))
      junctionsAfterExpire.length should be(0)

      // Check that terminated junction was created
      val terminatedJunctionsAfterExpire = junctionDAO.fetchExpiredByRoadwayNumbers(Seq(roadwayNumber1, roadwayNumber2))
      terminatedJunctionsAfterExpire.length should be(2)
      terminatedJunctionsAfterExpire count (_.endDate.isDefined) should be(1)
      terminatedJunctionsAfterExpire count (_.validTo.isDefined) should be(1)

      // Check that original junction was expired
      val originalJunctions = junctionDAO.fetchByIds(junctionPointTemplates.map(_.junctionId))
      originalJunctions.length should be(0)

      // Check that junction points for the original junction were expired
      val originalJunctionPoints = junctionPointDAO.fetchByJunctionIds(junctionPointTemplates.map(_.junctionId))
      originalJunctionPoints.length should be(0)
    }
  }

  /**
    * Test case for Termination:
    * Reserve road number 2 part 1
    * * Assume road number 1 part 1
    * * The road number 2 is connected to the middle of two links of the road number 1
    * Terminate road number 2 part 1
    *
    * Expected:
    * Junction Point in the road 2 at the intersection with the road 1 should be expire.
    * Junction in the intersection should be expire conditionally:
    * * If the remaining junction points referenced by this junctionId are all present in the same road number, then all of those junction points and the junction itself should expire.
    */
  test("Test expireObsoleteNodesAndJunctions case When road is terminated Then also junction and junction points should be expired if they are in the same road") {
    runWithRollback {
      val roadGeom1Link1 = Seq(Point(0.0, 5.0), Point(5.0, 5.0))
      val roadGeom1Link2 = Seq(Point(5.0, 5.0), Point(5.0, 10.0))
      val roadGeom2 = Seq(Point(5.0, 0.0), Point(5.0, 5.0))

      val roadwayNumber = Sequences.nextRoadwayNumber
      val projectId = Sequences.nextViitePrimaryKeySeqValue
      val plId1 = projectId + 1
      val plId2 = projectId + 2
      val plId3 = projectId + 3
      val project = Project(projectId, ProjectState.Incomplete, "f", "s", DateTime.now(), "", DateTime.now(), DateTime.now(),
        "", Seq(), Seq(), None, None)
      val road1Link1 = dummyProjectLink(1, 1, Track.Combined, Discontinuity.Continuous, 0, 5, 0, 5, Some(DateTime.now()), None, 12345, 0, 5.0, SideCode.TowardsDigitizing, LinkStatus.New, projectId, RoadType.PublicRoad, roadGeom1Link1, roadwayNumber).copy(id = plId1)
      val road1Link2 = dummyProjectLink(1, 1, Track.Combined, Discontinuity.Continuous, 5, 10, 5, 10, Some(DateTime.now()), None, 12346, 5.0, 10.0, SideCode.TowardsDigitizing, LinkStatus.New, projectId, RoadType.PublicRoad, roadGeom1Link2, roadwayNumber).copy(id = plId2)
      val road2Link = dummyProjectLink(2, 1, Track.Combined, Discontinuity.Continuous, 0, 5, 0, 5, Some(DateTime.now()), None, 12347, 0, 5.0, SideCode.TowardsDigitizing, LinkStatus.New, projectId, RoadType.PublicRoad, roadGeom2, roadwayNumber + 1).copy(id = plId3)

      val roadways = Seq(
        Roadway(NewIdValue, road1Link1.roadwayNumber, road1Link1.roadNumber, road1Link1.roadPartNumber, road1Link1.roadType, road1Link1.track, road1Link1.discontinuity, road1Link1.startAddrMValue, road1Link2.endAddrMValue, reversed = false, road1Link1.startDate.get, road1Link1.endDate, "user", None, 8L, TerminationCode.NoTermination, DateTime.now, None),
        Roadway(NewIdValue, road2Link.roadwayNumber, road2Link.roadNumber, road2Link.roadPartNumber, road2Link.roadType, road2Link.track, road2Link.discontinuity, road2Link.startAddrMValue, road2Link.endAddrMValue, reversed = false, road2Link.startDate.get, road2Link.endDate, "user", None, 8L, TerminationCode.NoTermination, DateTime.now, None))
      val linearLocations = Seq(
        LinearLocation(NewIdValue, 1, road1Link1.linkId, road1Link1.startAddrMValue, road1Link1.endAddrMValue, road1Link1.sideCode, 0L, calibrationPoints = (Some(road1Link1.startAddrMValue), Some(road1Link1.endAddrMValue)), roadGeom1Link1, LinkGeomSource.NormalLinkInterface, road1Link1.roadwayNumber, Some(DateTime.now), None),
        LinearLocation(NewIdValue, 2, road1Link2.linkId, road1Link2.startAddrMValue, road1Link2.endAddrMValue, road1Link2.sideCode, 0L, calibrationPoints = (Some(road1Link2.startAddrMValue), Some(road1Link2.endAddrMValue)), roadGeom1Link2, LinkGeomSource.NormalLinkInterface, road1Link2.roadwayNumber, Some(DateTime.now), None),
        LinearLocation(NewIdValue, 1, road2Link.linkId, road2Link.startAddrMValue, road2Link.endAddrMValue, road2Link.sideCode, 0L, calibrationPoints = (Some(road2Link.startAddrMValue), Some(road2Link.endAddrMValue)), roadGeom2, LinkGeomSource.NormalLinkInterface, road2Link.roadwayNumber, Some(DateTime.now), None))

      when(mockLinearLocationDAO.fetchLinearLocationByBoundingBox(any[BoundingRectangle], any[Seq[(Int, Int)]])).thenReturn(linearLocations)
      when(mockRoadwayDAO.fetchAllByRoadwayNumbers(any[Set[Long]], any[Boolean])).thenReturn(roadways)

      val projectLinks = Seq(road1Link1, road1Link2, road2Link)

      roadwayDAO.create(roadways)
      buildTestDataForProject(Some(project), None, Some(linearLocations), Some(projectLinks))
      val projectChanges = List(
        //combined
        ProjectRoadwayChange(0, Some("project name"), 8L, "test user", DateTime.now,
          RoadwayChangeInfo(AddressChangeType.New,
            RoadwayChangeSection(None, None, None, None, None, None, Some(PublicRoad), Some(Discontinuity.Continuous), Some(8L)),
            RoadwayChangeSection(Some(road1Link1.roadNumber), Some(Track.Combined.value.toLong), startRoadPartNumber = Some(road1Link1.roadPartNumber), endRoadPartNumber = Some(road1Link1.roadPartNumber), startAddressM = Some(road1Link1.startAddrMValue), endAddressM = Some(road1Link1.endAddrMValue), Some(RoadType.PublicRoad), Some(Discontinuity.Continuous), Some(8L)),
            Discontinuity.Continuous, RoadType.PublicRoad, reversed = false, 1, 8)
          , DateTime.now, Some(0L)),
        ProjectRoadwayChange(0, Some("project name"), 8L, "test user", DateTime.now,
          RoadwayChangeInfo(AddressChangeType.New,
            RoadwayChangeSection(None, None, None, None, None, None, Some(PublicRoad), Some(Discontinuity.Continuous), Some(8L)),
            RoadwayChangeSection(Some(road2Link.roadNumber), Some(Track.Combined.value.toLong), startRoadPartNumber = Some(road2Link.roadPartNumber), endRoadPartNumber = Some(road2Link.roadPartNumber), startAddressM = Some(road2Link.startAddrMValue), endAddressM = Some(road2Link.endAddrMValue), Some(RoadType.PublicRoad), Some(Discontinuity.Continuous), Some(8L)),
            Discontinuity.Continuous, RoadType.PublicRoad, reversed = false, 1, 8)
          , DateTime.now, Some(0L))
      )
      val mappedRoadwayNumbers = projectLinkDAO.fetchProjectLinksChange(projectId)
      // Creation of junction points template
      nodesAndJunctionsService.handleJunctionPointTemplates(projectChanges, projectLinks, mappedRoadwayNumbers)
      val junctionPointTemplates = junctionPointDAO.fetchByRoadwayPointIds(
        roadwayPointDAO.fetchByRoadwayNumbers(projectLinks.map(_.roadwayNumber)).map(_.id))
      junctionPointTemplates.length should be(3)

      val junctions = junctionDAO.fetchByIds(junctionPointTemplates.map(_.junctionId))
      junctions.length should be(1)

      val terminatedRoadLink = road2Link.copy(endDate = Some(DateTime.now().minusDays(1)), status = LinkStatus.Terminated, projectId = 1)

      nodesAndJunctionsService.expireObsoleteNodesAndJunctions(Seq(terminatedRoadLink), Some(terminatedRoadLink.endDate.get))

      // Old junction should be expired
      junctionDAO.fetchByIds(junctionPointTemplates.map(_.junctionId)).length should be(0)

      // New junction should be created with end date
      val terminatedJunctions = junctionDAO.fetchExpiredByRoadwayNumbers(Seq(terminatedRoadLink.roadwayNumber))
      terminatedJunctions.length should be(2)
      terminatedJunctions count (_.endDate.isDefined) should be(1)
      terminatedJunctions count (_.validTo.isDefined) should be(1)

      // Old junction points should be expired
      junctionPointDAO.fetchByJunctionIds(junctionPointTemplates.map(_.junctionId)).length should be(0)

      // New junction points should be created for terminated junction
      junctionPointDAO.fetchAllByJunctionIds(terminatedJunctions.map(_.id)).length should be(3)
    }
  }

  test("Test expireObsoleteNodesAndJunctions When there is complex changes in the project Then Junction and its Junction points should be properly expired") {
    runWithRollback {

      /*
            ^
            |
            | C2 R1
     C3 R2  0
      <----0^
            0
            | C1 R1
            |

     0 => junction point

       */
      val road999 = 999L
      val road1000 = 1000L
      val part1 = 1L
      val projectId = Sequences.nextViiteProjectId
      val rwId = Sequences.nextRoadwayId
      val llId = Sequences.nextLinearLocationId
      val rwNumber = Sequences.nextRoadwayNumber
      val plId = Sequences.nextViitePrimaryKeySeqValue

      val combGeom1 = Seq(Point(10.0, 0.0), Point(10.0, 10.0))
      val combGeom2 = Seq(Point(10.0, 10.0), Point(10.0, 20.0))
      val combGeom3 = Seq(Point(10.0, 10.0), Point(1.0, 10.0))

      val combLink1 = dummyProjectLink(road999, part1, Track.Combined, Discontinuity.Continuous, 0, 10, 0, 10, Some(DateTime.now()), None, 12345, 0, 10, SideCode.TowardsDigitizing, LinkStatus.New, projectId, RoadType.PublicRoad, combGeom1, rwNumber).copy(id = plId, projectId = projectId, roadwayId = rwId, linearLocationId = llId)
      val combLink2 = dummyProjectLink(road999, part1, Track.Combined, Discontinuity.Discontinuous, 10, 20, 10, 20, Some(DateTime.now()), None, 12346, 0, 10, SideCode.TowardsDigitizing, LinkStatus.New, projectId, RoadType.PublicRoad, combGeom2, rwNumber).copy(id = plId + 1, projectId = projectId, roadwayId = rwId, linearLocationId = llId + 1)
      val combLink3 = dummyProjectLink(road1000, part1, Track.Combined, Discontinuity.Discontinuous, 0, 9, 0, 9, Some(DateTime.now()), None, 12347, 0, 10, SideCode.TowardsDigitizing, LinkStatus.New, projectId, RoadType.PublicRoad, combGeom3, rwNumber + 1).copy(id = plId + 2, projectId = projectId, roadwayId = rwId + 1, linearLocationId = llId + 2)

      val project = Project(projectId, ProjectState.Incomplete, "f", "s", DateTime.now(), "", DateTime.now(), DateTime.now(),
        "", Seq(), Seq(), None, None)

      val combPLinks = Seq(combLink1, combLink2, combLink3)

      val (lc1, rw1): (LinearLocation, Roadway) = Seq(combLink1).map(toRoadwayAndLinearLocation).head
      val (lc2, rw2): (LinearLocation, Roadway) = Seq(combLink2).map(toRoadwayAndLinearLocation).head
      val (lc3, rw3): (LinearLocation, Roadway) = Seq(combLink3).map(toRoadwayAndLinearLocation).head
      val rw1WithId = rw1.copy(ely = 8L, startAddrMValue = 0, endAddrMValue = 20)
      val rw2WithId = rw3.copy(ely = 8L, startAddrMValue = 0, endAddrMValue = 9)
      val orderedlll1 = lc1.copy(orderNumber = 1)
      val orderedlll2 = lc2.copy(orderNumber = 2)
      val orderedlll3 = lc3.copy(orderNumber = 1)

      buildTestDataForProject(Some(project), Some(Seq(rw1WithId, rw2WithId)), Some(Seq(orderedlll1, orderedlll2, orderedlll3)), Some(Seq(combLink1, combLink2, combLink3)))

      val projectChanges = List(
        //Combined
        ProjectRoadwayChange(projectId, Some("project name"), 8L, "test user", DateTime.now,
          RoadwayChangeInfo(AddressChangeType.New,
            RoadwayChangeSection(None, None, None, None, None, None, Some(PublicRoad), Some(Discontinuity.Continuous), Some(8L)),
            RoadwayChangeSection(Some(road999), Some(Track.Combined.value.toLong), startRoadPartNumber = Some(part1), endRoadPartNumber = Some(part1), startAddressM = Some(0L), endAddressM = Some(20L), Some(RoadType.PublicRoad), Some(Discontinuity.Discontinuous), Some(8L)),
            Discontinuity.Discontinuous, RoadType.PublicRoad, reversed = false, 1, 8)
          , DateTime.now, Some(0L)),
        ProjectRoadwayChange(projectId, Some("project name"), 8L, "test user", DateTime.now,
          RoadwayChangeInfo(AddressChangeType.New,
            RoadwayChangeSection(None, None, None, None, None, None, Some(PublicRoad), Some(Discontinuity.Continuous), Some(8L)),
            RoadwayChangeSection(Some(road1000), Some(Track.Combined.value.toLong), startRoadPartNumber = Some(part1), endRoadPartNumber = Some(part1), startAddressM = Some(0L), endAddressM = Some(9L), Some(RoadType.PublicRoad), Some(Discontinuity.Discontinuous), Some(8L)),
            Discontinuity.Discontinuous, RoadType.PublicRoad, reversed = false, 2, 8)
          , DateTime.now, Some(0L))
      )

      when(mockLinearLocationDAO.fetchLinearLocationByBoundingBox(any[BoundingRectangle], any[Seq[(Int, Int)]])).thenReturn(Seq(orderedlll1, orderedlll2, orderedlll3))
      when(mockRoadwayDAO.fetchAllByRoadwayNumbers(any[Set[Long]], any[Boolean])).thenReturn(Seq(rw1WithId, rw2WithId))

      val mappedReservedRoadwayNumbers = projectLinkDAO.fetchProjectLinksChange(projectId)
      roadAddressService.handleRoadwayPointsUpdate(projectChanges, mappedReservedRoadwayNumbers)
      nodesAndJunctionsService.handleNodePointTemplates(projectChanges, combPLinks, mappedReservedRoadwayNumbers)
      nodesAndJunctionsService.handleJunctionPointTemplates(projectChanges, combPLinks, mappedReservedRoadwayNumbers)

      val roadwayPoints = roadwayPointDAO.fetchByRoadwayNumbers(combPLinks.map(_.roadwayNumber))
      val junctionPointTemplates = junctionPointDAO.fetchByRoadwayPointIds(roadwayPoints.map(_.id))

      junctionPointTemplates.length should be(3)
      junctionPointTemplates.count(_.beforeAfter == BeforeAfter.Before) should be(1)
      junctionPointTemplates.count(_.beforeAfter == BeforeAfter.After) should be(2)
      val templateRoadwayNumbers = junctionPointTemplates.map(_.roadwayNumber).distinct
      val junctions = junctionDAO.fetchTemplatesByRoadwayNumbers(templateRoadwayNumbers)
      junctions.size should be(1)


      /*
      preparing expiring data
      /*

        R1  0
      <----0^
            0
            | R1
            |

      * Note:
        C: Combined track
      */
    */

      val project2 = Project(projectId + 1, ProjectState.Incomplete, "ProjectDeleteRoadOfRoadLinks", "s", DateTime.now(), "", DateTime.now(), DateTime.now(),
        "", Seq(), Seq(), None, None)
      val terminateAndTransferProjectChanges = List(
        ProjectRoadwayChange(projectId, Some("project name"), 8L, "test user", DateTime.now,
          RoadwayChangeInfo(AddressChangeType.Termination,
            RoadwayChangeSection(Some(road999), Some(Track.Combined.value.toLong), startRoadPartNumber = Some(part1), endRoadPartNumber = Some(part1), startAddressM = Some(10L), endAddressM = Some(20L), Some(RoadType.PublicRoad), Some(Discontinuity.Discontinuous), Some(8L)),
            RoadwayChangeSection(None, None, None, None, None, None, Some(PublicRoad), Some(Discontinuity.Continuous), Some(8L)),
            Discontinuity.Discontinuous, RoadType.PublicRoad, reversed = false, 1, 8)
          , DateTime.now, Some(0L)),
        ProjectRoadwayChange(projectId, Some("project name"), 8L, "test user", DateTime.now,
          RoadwayChangeInfo(AddressChangeType.Transfer,
            RoadwayChangeSection(Some(road999), Some(Track.Combined.value.toLong), startRoadPartNumber = Some(part1), endRoadPartNumber = Some(part1), startAddressM = Some(0L), endAddressM = Some(10L), Some(RoadType.PublicRoad), Some(Discontinuity.Continuous), Some(8L)),
            RoadwayChangeSection(Some(road999), Some(Track.Combined.value.toLong), startRoadPartNumber = Some(part1), endRoadPartNumber = Some(part1), startAddressM = Some(0L), endAddressM = Some(10L), Some(RoadType.PublicRoad), Some(Discontinuity.Continuous), Some(8L)),
            Discontinuity.Continuous, RoadType.PublicRoad, reversed = false, 2, 8)
          , DateTime.now, Some(0L)),
        ProjectRoadwayChange(projectId, Some("project name"), 8L, "test user", DateTime.now,
          RoadwayChangeInfo(AddressChangeType.Transfer,
            RoadwayChangeSection(Some(road1000), Some(Track.Combined.value.toLong), startRoadPartNumber = Some(part1), endRoadPartNumber = Some(part1), startAddressM = Some(0L), endAddressM = Some(9L), Some(RoadType.PublicRoad), Some(Discontinuity.Discontinuous), Some(8L)),
            RoadwayChangeSection(Some(road999), Some(Track.Combined.value.toLong), startRoadPartNumber = Some(part1), endRoadPartNumber = Some(part1), startAddressM = Some(10L), endAddressM = Some(19L), Some(RoadType.PublicRoad), Some(Discontinuity.Discontinuous), Some(8L)),
            Discontinuity.Discontinuous, RoadType.PublicRoad, reversed = false, 3, 8)
          , DateTime.now, Some(0L))
      )

      linearLocationDAO.expireByRoadwayNumbers(Set(rw1WithId.roadwayNumber, rw2WithId.roadwayNumber))
      roadwayDAO.expireHistory(Set(rw1WithId.id, rw2WithId.id))

      val transferLinkRoad999 = dummyProjectLink(road999, part1, Track.Combined, Discontinuity.Continuous, 0, 10, 0, 10, Some(DateTime.now()), None, 12345, 0, 10, SideCode.TowardsDigitizing, LinkStatus.Transfer, projectId + 1, RoadType.PublicRoad, combGeom1, rwNumber + 3).copy(id = plId + 4, roadwayId = rwId + 3, linearLocationId = llId + 7)
      val terminatedLinkRoad999 = dummyProjectLink(road999, part1, Track.Combined, Discontinuity.Discontinuous, 10, 20, 10, 20, Some(DateTime.now()), None, 12346, 0, 10, SideCode.TowardsDigitizing, LinkStatus.Terminated, projectId + 1, RoadType.PublicRoad, combGeom2, rwNumber + 2).copy(id = plId + 3, roadwayId = rwId + 2, linearLocationId = llId + 6)
      val transferLinkRoadExRoad1000 = dummyProjectLink(road999, part1, Track.Combined, Discontinuity.Discontinuous, 10, 19, 0, 9, Some(DateTime.now()), None, 12347, 0, 9, SideCode.TowardsDigitizing, LinkStatus.Transfer, projectId + 1, RoadType.PublicRoad, combGeom3, rwNumber + 1).copy(id = plId + 5, roadwayId = rwId + 4, linearLocationId = llId + 8)
      val changedProjectLinks = Seq(transferLinkRoad999, terminatedLinkRoad999, transferLinkRoadExRoad1000)

      val (lc4, rw4): (LinearLocation, Roadway) = Seq(terminatedLinkRoad999).map(toRoadwayAndLinearLocation).head
      val (lc5, rw5): (LinearLocation, Roadway) = Seq(transferLinkRoad999).map(toRoadwayAndLinearLocation).head
      val (lc6, rw6): (LinearLocation, Roadway) = Seq(transferLinkRoadExRoad1000).map(toRoadwayAndLinearLocation).head
      val rw4WithId = rw4.copy(ely = 8L, id = terminatedLinkRoad999.roadwayId, endDate = Some(DateTime.now()))
      val rw5WithId = rw5.copy(ely = 8L, id = transferLinkRoad999.roadwayId)
      val rw6WithId = rw6.copy(ely = 8L, id = transferLinkRoadExRoad1000.roadwayId)
      val orderedlll4 = lc4.copy(orderNumber = 2, validTo = Some(DateTime.now()))
      val orderedlll5 = lc5.copy(orderNumber = 1)
      val orderedlll6 = lc6.copy(orderNumber = 1)

      buildTestDataForProject(Some(project2),
        Some(Seq(rw4WithId, rw5WithId, rw6WithId)),
        Some(Seq(orderedlll4, orderedlll5, orderedlll6)), Some(changedProjectLinks))


      val mappedAfterRoadwayInserts = projectLinkDAO.fetchProjectLinksChange(projectId + 1)
      val projectRoadLinkChangesAfterInserts = mappedAfterRoadwayInserts.map{ rlc =>
        val pl = changedProjectLinks.find(_.id == rlc.id)
        val oldPl = combPLinks.find(_.linkId == pl.get.linkId)
        rlc.copy(linearLocationId = pl.get.linearLocationId, originalRoadwayNumber = oldPl.get.roadwayNumber, originalRoadNumber = oldPl.get.roadNumber)
      }

      when(mockLinearLocationDAO.fetchLinearLocationByBoundingBox(any[BoundingRectangle], any[Seq[(Int, Int)]])).thenReturn(Seq(orderedlll5, orderedlll6))
      when(mockRoadwayDAO.fetchAllByRoadwayNumbers(any[Set[Long]], any[Boolean])).thenReturn(Seq(rw5WithId, rw6WithId))

      projectLinkDAO.moveProjectLinksToHistory(projectId + 1)

      roadAddressService.handleRoadwayPointsUpdate(terminateAndTransferProjectChanges, projectRoadLinkChangesAfterInserts)
      nodesAndJunctionsService.handleNodePointTemplates(terminateAndTransferProjectChanges, changedProjectLinks, projectRoadLinkChangesAfterInserts)
      nodesAndJunctionsService.handleJunctionPointTemplates(terminateAndTransferProjectChanges, changedProjectLinks, projectRoadLinkChangesAfterInserts)

      /*
      ending expired data
       */
      val terminatedJunctionsBeforeExpire = junctionDAO.fetchExpiredByRoadwayNumbers(templateRoadwayNumbers)
      terminatedJunctionsBeforeExpire count (_.endDate.isDefined) should be(0)
      terminatedJunctionsBeforeExpire count (_.validTo.isDefined) should be(0)
      val endDate = Some(project2.startDate.minusDays(1))

      nodesAndJunctionsService.expireObsoleteNodesAndJunctions(Seq(terminatedLinkRoad999, transferLinkRoad999, transferLinkRoadExRoad1000), endDate)

      val oldValidJunctionsPoints = junctionPointDAO.fetchByIds(junctionPointTemplates.map(_.id))
      oldValidJunctionsPoints.isEmpty should be (true)

      val oldValidJunction = junctionDAO.fetchByIds(junctions.map(_.id))
      oldValidJunction.isEmpty should be (true)

      val rwPoints = roadwayPointDAO.fetchByRoadwayNumbers(Seq(terminatedLinkRoad999, transferLinkRoad999, transferLinkRoadExRoad1000).map(_.roadwayNumber)).map(_.id)
      val junctionPointsAfterTerminating = junctionPointDAO.fetchByRoadwayPointIds(rwPoints)
      junctionPointsAfterTerminating.length should be(0)
      // Check that junctions for roadways were expired
      val junctionTemplatesAfterExpire = junctionDAO.fetchTemplatesByRoadwayNumbers(templateRoadwayNumbers)
      junctionTemplatesAfterExpire.length should be(0)

      // Check that terminated junction was created
      val terminatedJunctionsAfterExpire = junctionDAO.fetchExpiredByRoadwayNumbers(templateRoadwayNumbers)
      terminatedJunctionsAfterExpire.length should be(2)
      terminatedJunctionsAfterExpire count (_.endDate.isDefined) should be(1)
      terminatedJunctionsAfterExpire count (_.validTo.isDefined) should be(1)
    }
  }
  // </editor-fold>
}<|MERGE_RESOLUTION|>--- conflicted
+++ resolved
@@ -3344,11 +3344,7 @@
         }
       )
 
-<<<<<<< HEAD
-      val nodePoints = nodePointDAO.fetchNodePointsByNodeNumbers(Seq(nodeNumber1, nodeNumber2, nodeNumber3))
-=======
       val nodePoints = nodePointDAO.fetchByNodeNumbers(Seq(nodeNumber1, nodeNumber2, nodeNumber3))
->>>>>>> 38b4c30e
       nodePoints.length should be(4)
       nodePoints.exists(node => node.roadwayNumber == roadLink1.roadwayNumber && node.beforeAfter == BeforeAfter.After && node.addrM == roadLink1.startAddrMValue) should be(true)
       nodePoints.exists(node => node.roadwayNumber == roadLink1.roadwayNumber && node.beforeAfter == BeforeAfter.Before && node.addrM == roadLink1.endAddrMValue) should be(true)
@@ -3360,11 +3356,7 @@
       nodesAndJunctionsService.expireObsoleteNodesAndJunctions(Seq(terminatedRoadLink), Some(terminatedRoadLink.endDate.get))
 
       // Test expired node and node points
-<<<<<<< HEAD
-      val nodePointsAfterExpiration = nodePointDAO.fetchNodePointsByNodeNumbers(Seq(nodeNumber1, nodeNumber2, nodeNumber3))
-=======
       val nodePointsAfterExpiration = nodePointDAO.fetchByNodeNumbers(Seq(nodeNumber1, nodeNumber2, nodeNumber3))
->>>>>>> 38b4c30e
       nodePointsAfterExpiration.length should be(2)
       nodePointsAfterExpiration.exists(node => node.roadwayNumber == roadLink1.roadwayNumber && node.beforeAfter == BeforeAfter.After && node.addrM == roadLink1.startAddrMValue) should be(true)
       nodePointsAfterExpiration.exists(node => node.roadwayNumber == roadLink1.roadwayNumber && node.beforeAfter == BeforeAfter.Before && node.addrM == roadLink1.endAddrMValue) should be(true)
@@ -3437,11 +3429,7 @@
         }
       )
 
-<<<<<<< HEAD
-      val nodePoints = nodePointDAO.fetchNodePointsByNodeNumbers(Seq(node1.nodeNumber, node2.nodeNumber))
-=======
       val nodePoints = nodePointDAO.fetchByNodeNumbers(Seq(node1.nodeNumber, node2.nodeNumber))
->>>>>>> 38b4c30e
       nodePoints.length should be(2)
       nodePoints.exists(node => node.roadwayNumber == roadLink.roadwayNumber && node.beforeAfter == BeforeAfter.After && node.addrM == roadLink.startAddrMValue) should be(true)
       nodePoints.exists(node => node.roadwayNumber == roadLink.roadwayNumber && node.beforeAfter == BeforeAfter.Before && node.addrM == roadLink.endAddrMValue) should be(true)
@@ -3463,11 +3451,7 @@
       nodesAndJunctionsService.expireObsoleteNodesAndJunctions(Seq(unchangedRoadLink, newRoadLink), Some(DateTime.now().minusDays(1)))
 
       // Test expired node and node points
-<<<<<<< HEAD
-      val nodePointsAfterExpiration = nodePointDAO.fetchNodePointsByNodeNumbers(Seq(node1.nodeNumber, node2.nodeNumber))
-=======
       val nodePointsAfterExpiration = nodePointDAO.fetchByNodeNumbers(Seq(node1.nodeNumber, node2.nodeNumber))
->>>>>>> 38b4c30e
       nodePointsAfterExpiration.length should be(1)
       nodePointsAfterExpiration.exists(node => node.roadwayNumber == roadLink.roadwayNumber && node.beforeAfter == BeforeAfter.After && node.addrM == roadLink.startAddrMValue) should be(true)
       nodePointsAfterExpiration.exists(node => node.roadwayNumber == roadLink.roadwayNumber && node.beforeAfter == BeforeAfter.Before && node.addrM == roadLink.endAddrMValue) should be(false)
@@ -3539,11 +3523,7 @@
         }
       )
 
-<<<<<<< HEAD
-      val nodePoints = nodePointDAO.fetchNodePointsByNodeNumbers(Seq(node1.nodeNumber, node2.nodeNumber))
-=======
       val nodePoints = nodePointDAO.fetchByNodeNumbers(Seq(node1.nodeNumber, node2.nodeNumber))
->>>>>>> 38b4c30e
       nodePoints.length should be(2)
       nodePoints.exists(node => node.roadwayNumber == roadLink.roadwayNumber && node.beforeAfter == BeforeAfter.After && node.addrM == roadLink.startAddrMValue) should be(true)
       nodePoints.exists(node => node.roadwayNumber == roadLink.roadwayNumber && node.beforeAfter == BeforeAfter.Before && node.addrM == roadLink.endAddrMValue) should be(true)
@@ -3581,11 +3561,7 @@
       nodesAndJunctionsService.expireObsoleteNodesAndJunctions(Seq(roadLink, newRoadLink), Some(DateTime.now().minusDays(1)))
 
       // Test expired node and node points
-<<<<<<< HEAD
-      val nodePointsAfterExpiration = nodePointDAO.fetchNodePointsByNodeNumbers(Seq(node1.nodeNumber, node2.nodeNumber))
-=======
       val nodePointsAfterExpiration = nodePointDAO.fetchByNodeNumbers(Seq(node1.nodeNumber, node2.nodeNumber))
->>>>>>> 38b4c30e
       nodePointsAfterExpiration.length should be(1)
       nodePointsAfterExpiration.exists(node => node.roadwayNumber == roadLink.roadwayNumber && node.beforeAfter == BeforeAfter.After && node.addrM == roadLink.startAddrMValue) should be(false)
       nodePointsAfterExpiration.exists(node => node.roadwayNumber == roadLink.roadwayNumber && node.beforeAfter == BeforeAfter.Before && node.addrM == roadLink.endAddrMValue) should be(true)
