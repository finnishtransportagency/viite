package fi.liikennevirasto

import fi.liikennevirasto.digiroad2.asset.SideCode
import fi.liikennevirasto.digiroad2.util.Track
import fi.liikennevirasto.viite.dao.BaseRoadAddress
import fi.liikennevirasto.viite.model.RoadAddressLinkLike

package object viite {
  /* Tolerance in which we can allow MValues to be equal */
  val MaxAllowedMValueError = 0.001
  /* Smallest mvalue difference we can tolerate values to be "equal to zero". One micrometer.
     See https://en.wikipedia.org/wiki/Floating_point#Accuracy_problems
  */
  val Epsilon = 1E-6

  val MaxDistanceDiffAllowed = 1.0 /* Temporary restriction from PO: Filler limit on modifications
                                      (LRM adjustments) is limited to 1 meter. If there is a need to fill /
                                      cut more than that then nothing is done to the road address LRM data.

                                      Used also for checking the integrity of the targets of floating road links: no
                                      three roads may have ending points closer to this in the target geometry
                                   */

  val MinAllowedRoadAddressLength = 0.1
  /* No road address can be generated on a segment smaller than this. */

  val MaxMoveDistanceBeforeFloating = 1.0
  /* Maximum amount a road start / end may move until it is turned into a floating road address */

  val NewRoadAddress: Long = -1000L

  val MaxDistanceForConnectedLinks = 0.1

  /* Used for small jumps on discontinuity or self-crossing tracks */
  val MaxJumpForSection = 50.0

  /* Maximum distance to consider the tracks to go side by side */
  val MaxDistanceBetweenTracks = 50.0

  val newCalibrationPointId: Long = -1000L

  /* Maximum distance of regular road link geometry to suravage geometry difference where splitting is allowed */
  val MaxSuravageToleranceToGeometry = 0.5

  val ErrorNoMatchingProjectLinkForSplit = "Suravage-linkkiä vastaavaa käsittelemätöntä tieosoitelinkkiä ei löytynyt projektista"
  val ErrorFollowingRoadPartsNotFoundInDB = "Seuraavia tieosia ei löytynyt tietokannasta:"
  val ErrorFollowingPartsHaveDifferingEly = "Seuraavat tieosat ovat eri ELY-numerolla kuin projektin muut osat:"
  val ErrorRoadPartsHaveDifferingEly = "Tieosat ovat eri ELYistä"
  val ErrorSuravageLinkNotFound = "Suravage-linkkiä ei löytynyt"
  val RampsMinBound = 20001
  val RampsMaxBound = 39999

<<<<<<< HEAD
  val DefaultScreenWidth = 1920
  val DefaultScreenHeight = 1080
  val Resolutions = Array(2048, 1024, 512, 256, 128, 64, 32, 16, 8, 4, 2, 1, 0.5, 0.25, 0.125, 0.0625)
=======
  val MaxLengthChange = 1.0
>>>>>>> 53bb734b


  def switchSideCode(sideCode: SideCode): SideCode = {
    // Switch between against and towards 2 -> 3, 3 -> 2
    SideCode.apply(5-sideCode.value)
  }

  private def isRamp(roadNumber: Long, trackCode: Long): Boolean = {
    roadNumber >= RampsMinBound && roadNumber <= RampsMaxBound && trackCode == 0
  }

  def isRamp(r: RoadAddressLinkLike): Boolean = {
    isRamp(r.roadNumber, r.trackCode)
  }

  def isRamp(r: BaseRoadAddress): Boolean = {
    isRamp(r.roadNumber, r.track.value)
  }
}<|MERGE_RESOLUTION|>--- conflicted
+++ resolved
@@ -50,13 +50,11 @@
   val RampsMinBound = 20001
   val RampsMaxBound = 39999
 
-<<<<<<< HEAD
+  val MaxLengthChange = 1.0
+
   val DefaultScreenWidth = 1920
   val DefaultScreenHeight = 1080
   val Resolutions = Array(2048, 1024, 512, 256, 128, 64, 32, 16, 8, 4, 2, 1, 0.5, 0.25, 0.125, 0.0625)
-=======
-  val MaxLengthChange = 1.0
->>>>>>> 53bb734b
 
 
   def switchSideCode(sideCode: SideCode): SideCode = {
