package fi.liikennevirasto.viite

import fi.liikennevirasto.digiroad2.oracle.OracleDatabase
import fi.liikennevirasto.digiroad2.user.User
import fi.liikennevirasto.viite.dao.{RoadName, RoadNameDAO}
import org.joda.time.DateTime
import org.slf4j.LoggerFactory

import scala.util.control.NonFatal

case class RoadNameRows(roadId: Long, editions: Seq[RoadNameEditions])

case class RoadNameEditions(editedField: String, value: String)

class RoadNameService() {

  def withDynTransaction[T](f: => T): T = OracleDatabase.withDynTransaction(f)

  private val logger = LoggerFactory.getLogger(getClass)

  private def queryRoadNamesAndNumbers(oRoadNumber: Option[Long], oRoadName: Option[String],
                                       oStartDate: Option[DateTime] = None, oEndDate: Option[DateTime] = None): Seq[RoadName] = {
    RoadNameDAO.getRoadNamesByRoadNameAndRoadNumber(oRoadNumber, oRoadName, None, None, oStartDate, oEndDate)
  }

  def getRoadAddressesInTx(oRoadNumber: Option[String], oRoadName: Option[String], oStartDate: Option[DateTime], oEndDate: Option[DateTime]): Either[String, Seq[RoadName]] = {
    withDynTransaction {
      getRoadAddresses(oRoadNumber, oRoadName, oStartDate, oEndDate)
    }
  }

  def addOrUpdateRoadNamesInTx(roadNames: Seq[RoadNameRows], user: User, newTransaction: Boolean = true): Option[String] = {
    if(newTransaction)
    withDynTransaction {
      addOrUpdateRoadNames(roadNames, user)
    } else
      addOrUpdateRoadNames(roadNames, user)
    }

  def addOrUpdateRoadNames(roadNames: Seq[RoadNameRows], user: User): Option[String] = {
    try {
      roadNames.foreach(rn => {
        val fieldMaps = decodeFields(rn.editions)
        if (rn.roadId == NewRoadName) {
          //TODO validate all non-optional fields in row creation
          RoadNameDAO.create(rn.roadId, fieldMaps, user)
        } else {
          RoadNameDAO.update(rn.roadId, fieldMaps, user)
        }
      })
      None
    } catch {
      case e: Exception => Some("some error to be define in case there is already one name not expired for some dateinterval")
      case e: RoadNameException => Some(e.getMessage)
    }
  }

  private def decodeFields(editions: Seq[RoadNameEditions]) = {
    editions.foldLeft(Map.empty[String, String]) { (map, edit) =>
      CombineMaps.combine(map, Map(edit.editedField -> edit.value))
    }
  }
  /**
    * Searches road names by road number, road name and between history
    *
    * @param oRoadNumber Option road number
    * @param oRoadName   Option road name
    * @param oStartDate  Option start date
    * @param oEndDate    Option end date
    * @return Returns error message as left and right as seq of road names
    */
  def getRoadAddresses(oRoadNumber: Option[String], oRoadName: Option[String], oStartDate: Option[DateTime], oEndDate: Option[DateTime]): Either[String, Seq[RoadName]] = {
    try {
      (oRoadNumber, oRoadName) match {
        case (Some(roadNumber), Some(roadName)) =>
          Right(queryRoadNamesAndNumbers(Some(roadNumber.toLong), Some(roadName), oStartDate, oEndDate))
        case (None, Some(roadName)) =>
          Right(queryRoadNamesAndNumbers(None, Some(roadName), oStartDate, oEndDate))
        case (Some(roadNumber), None) =>
          Right(RoadNameDAO.getRoadNamesByRoadNumber(roadNumber.toLong, None, None, oStartDate, oEndDate))
        case (None, None) => Left("Missing RoadNumber")
      }
    } catch {
      case longParsingException: NumberFormatException => Left("Could not parse road number")
      case e if NonFatal(e) => Left("Unknown error")
    }
  }

<<<<<<< HEAD

  def getRoadNameByNumber(roadNumber: Long) : String= {
    try{
      withDynTransaction{
        val roadNames = RoadNameDAO.getCurrentRoadNamesByRoadNumber(roadNumber)
        if(roadNames.isEmpty)
          ""
        else
          roadNames.head.roadName
      }
    }
    catch {
      case longParsingException: NumberFormatException => "Could not parse road number"
      case e if NonFatal(e) => "Unknown error"
    }
  }
}
=======
}

  class RoadNameException(string: String) extends RuntimeException {
    override def getMessage: String = string
  }
>>>>>>> 6d650c6d
<|MERGE_RESOLUTION|>--- conflicted
+++ resolved
@@ -86,7 +86,6 @@
     }
   }
 
-<<<<<<< HEAD
 
   def getRoadNameByNumber(roadNumber: Long) : String= {
     try{
@@ -104,10 +103,7 @@
     }
   }
 }
-=======
-}
 
   class RoadNameException(string: String) extends RuntimeException {
     override def getMessage: String = string
-  }
->>>>>>> 6d650c6d
+  }