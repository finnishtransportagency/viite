package fi.liikennevirasto.viite

import java.sql.{SQLException, SQLIntegrityConstraintViolationException}

import fi.liikennevirasto.digiroad2.oracle.OracleDatabase
import fi.liikennevirasto.viite.dao._
import fi.liikennevirasto.digiroad2.util.Track
import fi.liikennevirasto.digiroad2.util.Track.{Combined, LeftSide}
import fi.liikennevirasto.viite.AddressConsistencyValidator.AddressError
import fi.liikennevirasto.viite.process.RoadwayAddressMapper
import org.joda.time.DateTime
import com.github.nscala_time.time.OrderingImplicits.DateTimeOrdering
import org.slf4j.LoggerFactory
import slick.driver.JdbcDriver.backend.Database.dynamicSession

class RoadNetworkService {

  def withDynTransaction[T](f: => T): T = OracleDatabase.withDynTransaction(f)

  def withDynSession[T](f: => T): T = OracleDatabase.withDynSession(f)

  val logger = LoggerFactory.getLogger(getClass)
  val roadNetworkDAO = new RoadNetworkDAO
  val roadwayDAO = new RoadwayDAO
  val linearLocationDAO = new LinearLocationDAO
  val roadwayAddressMapper = new RoadwayAddressMapper(roadwayDAO, linearLocationDAO)

  def checkRoadAddressNetwork(options: RoadCheckOptions): Unit = {

    def checkRoadways(l: Seq[Roadway], r: Seq[Roadway]): Seq[RoadNetworkError] = {

      val sectionLeft = if (l.isEmpty || l.size == 1) {
        Seq.empty[RoadNetworkError]
      } else {
        l.zip(l.tail).foldLeft(Seq.empty[RoadNetworkError])((errors, lws) =>
          checkAddressMValues(lws._1, lws._2, errors)
        )
      }

      val sectionRight = if (r.isEmpty || r.size == 1) {
        Seq.empty[RoadNetworkError]
      } else {
        r.zip(r.tail).foldLeft(Seq.empty[RoadNetworkError])((errors, rws) =>
          checkAddressMValues(rws._1, rws._2, errors)
        )
      }

      sectionLeft ++ sectionRight
    }

    def checkTwoTrackLinearLocations(allLocations: Seq[LinearLocation], roadways: Seq[Roadway]): Seq[RoadNetworkError] = {
      val errors: Seq[RoadNetworkError] =
        if (allLocations.isEmpty)
          Seq.empty[RoadNetworkError]
        else {
          val sortedLocations = allLocations.sortBy(_.orderNumber)

          val startLocationError = if (sortedLocations.head.orderNumber != 1) {
            Seq(RoadNetworkError(0, roadways.find(_.roadwayNumber == sortedLocations.head.roadwayNumber).get.id, sortedLocations.head.id, AddressError.MissingStartingLink, System.currentTimeMillis(), options.currNetworkVersion))
          } else {
            if (sortedLocations.head.calibrationPoints._1.isEmpty) {
              Seq(RoadNetworkError(0, roadways.find(_.roadwayNumber == sortedLocations.head.roadwayNumber).get.id, sortedLocations.head.id, AddressError.MissingEdgeCalibrationPoints, System.currentTimeMillis(), options.currNetworkVersion))
            } else {
              Seq.empty[RoadNetworkError]
            }
          }

          val endLocationError = if (sortedLocations.last.calibrationPoints._2.isEmpty) {
            Seq(RoadNetworkError(0, roadways.find(_.roadwayNumber == sortedLocations.last.roadwayNumber).get.id, sortedLocations.last.id, AddressError.MissingEdgeCalibrationPoints, System.currentTimeMillis(), options.currNetworkVersion))
          } else {
            Seq.empty[RoadNetworkError]
          }

          startLocationError ++ endLocationError
        }
      errors
    }

    def checkCombinedLinearLocations(allLocations: Seq[LinearLocation], roadways: Seq[Roadway]): Seq[RoadNetworkError] = {
      val errors: Seq[RoadNetworkError] =
        if (allLocations.isEmpty) {
          Seq.empty[RoadNetworkError]
        } else if (allLocations.size == 1) {
          val locationsError: Seq[LinearLocation] = allLocations.filter(loc =>
            allLocations.head.calibrationPoints._1.isEmpty || allLocations.head.calibrationPoints._2.isEmpty
          )
          locationsError.map { loc =>
            RoadNetworkError(0, roadways.find(_.roadwayNumber == loc.roadwayNumber).get.id, loc.id, AddressError.MissingEdgeCalibrationPoints, System.currentTimeMillis(), options.currNetworkVersion)
          }
        } else {
          val firstOpt = allLocations.find(loc => loc.orderNumber == 1 && loc.calibrationPoints._1.nonEmpty && loc.calibrationPoints._1.get == 0)
          val lastOpt = Some(allLocations.maxBy(_.calibrationPoints._2))
          if (firstOpt.isEmpty || lastOpt.get.endCalibrationPoint.isEmpty || !lastOpt.get.endCalibrationPoint.contains(Some(roadways.maxBy(_.endAddrMValue)).get.endAddrMValue)) {
            allLocations.map(loc =>
              RoadNetworkError(0, roadways.find(_.roadwayNumber == loc.roadwayNumber).get.id, loc.id, AddressError.MissingEdgeCalibrationPoints, System.currentTimeMillis(), options.currNetworkVersion)
            )
          } else {
            val first = firstOpt.get
            val last = lastOpt.get
            val edgeCalibrationPointsError: Seq[LinearLocation] = Seq(first, last).filter(edge =>
              edge.id == first.id && edge.calibrationPoints._1.isEmpty || edge.id == last.id && edge.calibrationPoints._2.isEmpty
            )

            val middleCalibrationPointsError: Seq[LinearLocation] =
              allLocations.filter(loc =>
                !allLocations.exists(l => (loc.calibrationPoints._2 == l.calibrationPoints._1) && l.id != loc.id) && loc.id != last.id
                  ||
                  !allLocations.exists(l => (loc.calibrationPoints._1 == l.calibrationPoints._2) && l.id != loc.id) && loc.id != first.id
              )

            (middleCalibrationPointsError ++ edgeCalibrationPointsError).map { loc =>
              RoadNetworkError(0, roadways.find(_.roadwayNumber == loc.roadwayNumber).get.id, loc.id, AddressError.InconsistentContinuityCalibrationPoints, System.currentTimeMillis(), options.currNetworkVersion)
            }
          }
        }
      errors
    }

    def checkAddressMValues(rw1: Roadway, rw2: Roadway, errors: Seq[RoadNetworkError]): Seq[RoadNetworkError] = {
      if (rw1.endAddrMValue != rw2.startAddrMValue) {
        errors :+ RoadNetworkError(0, rw1.id, 0L, AddressError.InconsistentAddressValues, System.currentTimeMillis(), options.currNetworkVersion)
      } else {
        errors
      }
    }

    withDynTransaction {
      try {
        val roadsInChunk = roadwayDAO.fetchAllByRoadNumbers(options.roadNumbers)
        val distinctDateRoads = roadsInChunk.groupBy(r => (r.roadNumber, r.roadPartNumber)).flatMap { p =>
          p._2.groupBy(o => (o.track, o.startAddrMValue)).map { t =>
            t._2.minBy(_.startDate)
          }.toSeq
        }.toSeq
        logger.info(s" Found links ${distinctDateRoads.filter(_.roadNumber == 70900).map(l => (l.roadNumber, l.roadPartNumber))} ")
        val linearLocationsInChunk = linearLocationDAO.fetchByRoadways(distinctDateRoads.map(_.roadwayNumber).distinct.toSet).groupBy(_.roadwayNumber)
        val roadways = distinctDateRoads.groupBy(g => (g.roadNumber, g.roadPartNumber))
        val errors = roadways.flatMap { group =>
          val (section, roadway) = group

          val (combinedLeft, combinedRight) = (roadway.filter(t => t.track != Track.RightSide).sortBy(_.startAddrMValue), roadway.filter(t => t.track != Track.LeftSide).sortBy(_.startAddrMValue))
          val roadwaysErrors = checkRoadways(combinedLeft, combinedRight)
          logger.info(s" Found ${roadwaysErrors.size} roadway errors for RoadNumber ${section._1} and Part ${section._2}")

          val (combinedRoadways, twoTrackRoadways) = roadway.partition(_.track == Combined)
          val (leftRoadways, rightRoadways) = twoTrackRoadways.partition(_.track == LeftSide)

          val leftTrackLinearLocations = leftRoadways.flatMap(r => linearLocationsInChunk.get(r.roadwayNumber)).flatten
          val rightTrackLinearLocations = rightRoadways.flatMap(r => linearLocationsInChunk.get(r.roadwayNumber)).flatten
          val combinedLinearLocations = combinedRoadways.flatMap(r => linearLocationsInChunk.get(r.roadwayNumber)).flatten

          val leftTrackErrors = checkTwoTrackLinearLocations(leftTrackLinearLocations, leftRoadways)
          val rightTrackErrors = checkTwoTrackLinearLocations(rightTrackLinearLocations, rightRoadways)
          val combinedLeftErrors = checkCombinedLinearLocations(combinedLinearLocations ++ leftTrackLinearLocations, combinedRoadways ++ leftRoadways)
          val combinedRightErrors = checkCombinedLinearLocations(combinedLinearLocations ++ rightTrackLinearLocations, combinedRoadways ++ rightRoadways)
          val linearLocationErrors = leftTrackErrors ++ rightTrackErrors ++ combinedLeftErrors ++ combinedRightErrors

          logger.info(s" Found ${linearLocationErrors.size} linear locations errors for RoadNumber ${section._1} and Part ${section._2} (twoTrack: ${leftTrackErrors.size + rightTrackErrors.size}) , (combined: ${combinedLeftErrors.size + combinedRightErrors.size})")

<<<<<<< HEAD
            roadwaysErrors ++ linearLocationErrors
          }
          if (errors.nonEmpty) {
            val uniqueErrors = errors.groupBy(g => (g.roadwayId, g.linearLocationId, g.error, g.network_version)).map(_._2.head).toSeq
            val existingErrors = roadNetworkDAO.getRoadNetworkErrors
            val newErrors = uniqueErrors.filterNot(r => existingErrors.exists(e => e.roadwayId == r.roadwayId && e.linearLocationId == r.linearLocationId && e.error == r.error && e.network_version == r.network_version))
            newErrors.sortBy(_.roadwayId).foreach { e =>
              logger.info(s" Found error for roadway id ${e.roadwayId}, linear location id ${e.linearLocationId}")
              roadNetworkDAO.addRoadNetworkError(e.roadwayId, e.linearLocationId, e.error, e.network_version)
            }
=======
          roadwaysErrors ++ linearLocationErrors
        }
        if (errors.nonEmpty) {
          val uniqueErrors = errors.groupBy(g => (g.roadwayId, g.linearLocationId, g.error, g.network_version)).map(_._2.head).toSeq
          val existingErrors = roadNetworkDAO.getRoadNetworkErrors(AddressError.InconsistentTopology)
          val newErrors = uniqueErrors.filterNot(r => existingErrors.exists(e => e.roadwayId == r.roadwayId && e.linearLocationId == r.linearLocationId && e.error == r.error && e.network_version == r.network_version))
          newErrors.sortBy(_.roadwayId).foreach { e =>
            logger.info(s" Found error for roadway id ${e.roadwayId}, linear location id ${e.linearLocationId}")
            // TODO Should we check here if this error already exists in the table? Now it can throw:
            // ORA-00001: unique constraint (DR2DEV15.ADDRESS_ERROR_VERSION_UK) violated
            roadNetworkDAO.addRoadNetworkError(e.roadwayId, e.linearLocationId, e.error, e.network_version)
>>>>>>> feaa9361
          }
        }

        /*
        * Used for actor cases only.
        * Batch should only deal with expiring and publishing of road network after run all chunks of the entire road network
        */
        if (options.throughActor) {
          if (options.currNetworkVersion.nonEmpty && !roadNetworkDAO.hasCurrentNetworkErrors) {
            logger.info(s"No errors found. Creating new publishable version for the road network")
            roadNetworkDAO.expireRoadNetwork
            roadNetworkDAO.createPublishedRoadNetwork(options.nextNetworkVersion)
            val newId = roadNetworkDAO.getLatestRoadNetworkVersionId
            roadwayDAO.fetchAllCurrentAndValidRoadwayIds.foreach(id => roadNetworkDAO.createPublishedRoadway(newId.get, id))
          } else {
            logger.info(s"Network errors found or current network version not found. Check road_network_error and published_road_network tables")
          }
        }

      } catch {
        case e: SQLIntegrityConstraintViolationException => logger.error("A road network check is already running")
        case e: SQLException =>
          logger.info("SQL Exception")
          logger.error(e.getMessage)
          dynamicSession.rollback()
        case e: Exception =>
          logger.error(e.getMessage)
          dynamicSession.rollback()
      }
    }

  }

  def getLatestPublishedNetworkDate: Option[DateTime] = {
    withDynSession {
      roadNetworkDAO.getLatestPublishedNetworkDate
    }
  }
}

case class RoadCheckOptions(roadways: Seq[Long], roadNumbers: Set[Long], currNetworkVersion: Option[Long], nextNetworkVersion: Long, throughActor: Boolean)<|MERGE_RESOLUTION|>--- conflicted
+++ resolved
@@ -157,18 +157,6 @@
 
           logger.info(s" Found ${linearLocationErrors.size} linear locations errors for RoadNumber ${section._1} and Part ${section._2} (twoTrack: ${leftTrackErrors.size + rightTrackErrors.size}) , (combined: ${combinedLeftErrors.size + combinedRightErrors.size})")
 
-<<<<<<< HEAD
-            roadwaysErrors ++ linearLocationErrors
-          }
-          if (errors.nonEmpty) {
-            val uniqueErrors = errors.groupBy(g => (g.roadwayId, g.linearLocationId, g.error, g.network_version)).map(_._2.head).toSeq
-            val existingErrors = roadNetworkDAO.getRoadNetworkErrors
-            val newErrors = uniqueErrors.filterNot(r => existingErrors.exists(e => e.roadwayId == r.roadwayId && e.linearLocationId == r.linearLocationId && e.error == r.error && e.network_version == r.network_version))
-            newErrors.sortBy(_.roadwayId).foreach { e =>
-              logger.info(s" Found error for roadway id ${e.roadwayId}, linear location id ${e.linearLocationId}")
-              roadNetworkDAO.addRoadNetworkError(e.roadwayId, e.linearLocationId, e.error, e.network_version)
-            }
-=======
           roadwaysErrors ++ linearLocationErrors
         }
         if (errors.nonEmpty) {
@@ -180,7 +168,6 @@
             // TODO Should we check here if this error already exists in the table? Now it can throw:
             // ORA-00001: unique constraint (DR2DEV15.ADDRESS_ERROR_VERSION_UK) violated
             roadNetworkDAO.addRoadNetworkError(e.roadwayId, e.linearLocationId, e.error, e.network_version)
->>>>>>> feaa9361
           }
         }
 
