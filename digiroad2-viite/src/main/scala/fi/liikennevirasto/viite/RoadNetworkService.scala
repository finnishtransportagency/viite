package fi.liikennevirasto.viite

import java.sql.{SQLException, SQLIntegrityConstraintViolationException}

import fi.liikennevirasto.digiroad2.oracle.OracleDatabase
import fi.liikennevirasto.viite.dao._
import fi.liikennevirasto.digiroad2.util.Track
import fi.liikennevirasto.digiroad2.util.Track.{Combined, LeftSide}
import fi.liikennevirasto.viite.AddressConsistencyValidator.AddressError
import fi.liikennevirasto.viite.process.RoadwayAddressMapper
import org.joda.time.DateTime
import com.github.nscala_time.time.OrderingImplicits.DateTimeOrdering
import org.slf4j.LoggerFactory
import slick.driver.JdbcDriver.backend.Database.dynamicSession

class RoadNetworkService {

  def withDynTransaction[T](f: => T): T = OracleDatabase.withDynTransaction(f)

  def withDynSession[T](f: => T): T = OracleDatabase.withDynSession(f)

  val logger = LoggerFactory.getLogger(getClass)
  val roadNetworkDAO = new RoadNetworkDAO
  val roadwayDAO = new RoadwayDAO
  val linearLocationDAO = new LinearLocationDAO
  val roadwayAddressMapper = new RoadwayAddressMapper(roadwayDAO, linearLocationDAO)

  def checkRoadAddressNetwork(options: RoadCheckOptions): Unit = {

    def checkRoadways(l: Seq[Roadway], r: Seq[Roadway]): Seq[RoadNetworkError] = {

      val sectionLeft = if (l.isEmpty || l.size == 1) {
        Seq.empty[RoadNetworkError]
      } else {
        l.zip(l.tail).foldLeft(Seq.empty[RoadNetworkError])((errors, lws) =>
          checkAddressMValues(lws._1, lws._2, errors)
        )
      }

      val sectionRight = if (r.isEmpty || r.size == 1) {
        Seq.empty[RoadNetworkError]
      } else {
        r.zip(r.tail).foldLeft(Seq.empty[RoadNetworkError])((errors, rws) =>
          checkAddressMValues(rws._1, rws._2, errors)
        )
      }

      sectionLeft ++ sectionRight
    }

    def checkTwoTrackLinearLocations(allLocations: Seq[LinearLocation], roadways: Seq[Roadway]): Seq[RoadNetworkError] = {
      val errors: Seq[RoadNetworkError] =
        if (allLocations.isEmpty)
          Seq.empty[RoadNetworkError]
        else {
          val sortedLocations = allLocations.sortBy(_.orderNumber)

          val startLocationError = if(sortedLocations.head.orderNumber != 1){
            Seq(RoadNetworkError(0, roadways.find(_.roadwayNumber == sortedLocations.head.roadwayNumber).get.id, sortedLocations.head.id, AddressError.MissingStartingLink, System.currentTimeMillis(), options.currNetworkVersion))
          } else {
            if(sortedLocations.head.calibrationPoints._1.isEmpty){
              Seq(RoadNetworkError(0, roadways.find(_.roadwayNumber == sortedLocations.head.roadwayNumber).get.id, sortedLocations.head.id, AddressError.MissingEdgeCalibrationPoints, System.currentTimeMillis(), options.currNetworkVersion))
            } else {
              Seq.empty[RoadNetworkError]
            }
          }

          val endLocationError =  if (sortedLocations.last.calibrationPoints._2.isEmpty) {
              Seq(RoadNetworkError(0, roadways.find(_.roadwayNumber == sortedLocations.last.roadwayNumber).get.id, sortedLocations.last.id, AddressError.MissingEdgeCalibrationPoints, System.currentTimeMillis(), options.currNetworkVersion))
          } else {
            Seq.empty[RoadNetworkError]
          }

          startLocationError++endLocationError
        }
      errors
    }

    def checkCombinedLinearLocations(allLocations: Seq[LinearLocation], roadways: Seq[Roadway]): Seq[RoadNetworkError] = {
      val errors: Seq[RoadNetworkError] =
        if (allLocations.isEmpty) {
          Seq.empty[RoadNetworkError]
        } else if (allLocations.size == 1) {
          val locationsError: Seq[LinearLocation] = allLocations.filter(loc =>
            allLocations.head.calibrationPoints._1.isEmpty || allLocations.head.calibrationPoints._2.isEmpty
          )
          locationsError.map { loc =>
            RoadNetworkError(0, roadways.find(_.roadwayNumber == loc.roadwayNumber).get.id, loc.id, AddressError.MissingEdgeCalibrationPoints, System.currentTimeMillis(), options.currNetworkVersion)
          }
        } else {
          val firstOpt = allLocations.find(loc => loc.orderNumber == 1 && loc.calibrationPoints._1.nonEmpty && loc.calibrationPoints._1.get == 0)
          val lastOpt = Some(allLocations.maxBy(_.calibrationPoints._2))
          if (firstOpt.isEmpty || lastOpt.get.endCalibrationPoint.isEmpty || !lastOpt.get.endCalibrationPoint.contains(Some(roadways.maxBy(_.endAddrMValue)).get.endAddrMValue)) {
            allLocations.map(loc =>
              RoadNetworkError(0, roadways.find(_.roadwayNumber == loc.roadwayNumber).get.id, loc.id, AddressError.MissingEdgeCalibrationPoints, System.currentTimeMillis(), options.currNetworkVersion)
            )
          } else {
            val first = firstOpt.get
            val last = lastOpt.get
            val edgeCalibrationPointsError: Seq[LinearLocation] = Seq(first, last).filter(edge =>
              edge.id == first.id && edge.calibrationPoints._1.isEmpty || edge.id == last.id && edge.calibrationPoints._2.isEmpty
            )

            val middleCalibrationPointsError: Seq[LinearLocation] =
              allLocations.filter(loc =>
                !allLocations.exists(l => (loc.calibrationPoints._2 == l.calibrationPoints._1) && l.id != loc.id) && loc.id != last.id
                  ||
                  !allLocations.exists(l => (loc.calibrationPoints._1 == l.calibrationPoints._2) && l.id != loc.id) && loc.id != first.id
              )

            (middleCalibrationPointsError ++ edgeCalibrationPointsError).map { loc =>
              RoadNetworkError(0, roadways.find(_.roadwayNumber == loc.roadwayNumber).get.id, loc.id, AddressError.InconsistentContinuityCalibrationPoints, System.currentTimeMillis(), options.currNetworkVersion)
            }
          }
        }
      errors
    }

    def checkAddressMValues(rw1: Roadway, rw2: Roadway, errors: Seq[RoadNetworkError]): Seq[RoadNetworkError] = {
      if (rw1.endAddrMValue != rw2.startAddrMValue) {
        errors :+ RoadNetworkError(0, rw1.id, 0L, AddressError.InconsistentAddressValues, System.currentTimeMillis(), options.currNetworkVersion)
      } else {
        errors
      }
    }

<<<<<<< HEAD
    withDynTransaction {
      try {
        val roadsInChunk = roadwayDAO.fetchAllByRoadNumbers(options.roadNumbers)
        val distinctDateRoads = roadsInChunk.groupBy(_.roadPartNumber).flatMap { p =>
          p._2.groupBy(o => (o.track, o.startAddrMValue)).map { t =>
            t._2.minBy(_.startDate)
          }.toSeq
        }.toSeq

        val linearLocationsInChunk = linearLocationDAO.fetchByRoadways(distinctDateRoads.map(_.roadwayNumber).distinct.toSet).groupBy(_.roadwayNumber)
        val roadways = distinctDateRoads.groupBy(g => (g.roadNumber, g.roadPartNumber, g.startAddrMValue))
        val errors = roadways.flatMap { group =>
          val (section, roadway) = group
=======
      withDynTransaction {
        try {
          val roadsInChunk = roadwayDAO.fetchAllByRoadNumbers(options.roadNumbers)
          val distinctDateRoads = roadsInChunk.groupBy(r => (r.roadNumber, r.roadPartNumber)).flatMap{ p =>
            p._2.groupBy(o => (o.track, o.startAddrMValue)).map{ t =>
             t._2.minBy(_.startDate)
            }.toSeq
          }.toSeq
          logger.info(s" Found links ${distinctDateRoads.filter(_.roadNumber == 70900).map(l => (l.roadNumber, l.roadPartNumber))} ")
          val linearLocationsInChunk = linearLocationDAO.fetchByRoadways(distinctDateRoads.map(_.roadwayNumber).distinct.toSet).groupBy(_.roadwayNumber)
          val roadways = distinctDateRoads.groupBy(g => (g.roadNumber, g.roadPartNumber))
          val errors = roadways.flatMap { group =>
            val (section, roadway) = group
>>>>>>> 30fc9cd6

          val (combinedLeft, combinedRight) = (roadway.filter(t => t.track != Track.RightSide).sortBy(_.startAddrMValue), roadway.filter(t => t.track != Track.LeftSide).sortBy(_.startAddrMValue))
          val roadwaysErrors = checkRoadways(combinedLeft, combinedRight)
          logger.info(s" Found ${roadwaysErrors.size} roadway errors for RoadNumber ${section._1} and Part ${section._2}")

          val (combinedRoadways, twoTrackRoadways) = roadway.partition(_.track == Combined)
          val (leftRoadways, rightRoadways) = twoTrackRoadways.partition(_.track == LeftSide)

          val leftTrackLinearLocations = leftRoadways.flatMap(r => linearLocationsInChunk.get(r.roadwayNumber)).flatten
          val rightTrackLinearLocations = rightRoadways.flatMap(r => linearLocationsInChunk.get(r.roadwayNumber)).flatten
          val combinedLinearLocations = combinedRoadways.flatMap(r => linearLocationsInChunk.get(r.roadwayNumber)).flatten

          val leftTrackErrors = checkTwoTrackLinearLocations(leftTrackLinearLocations, leftRoadways)
          val rightTrackErrors = checkTwoTrackLinearLocations(rightTrackLinearLocations, rightRoadways)
          val combinedLeftErrors = checkCombinedLinearLocations(combinedLinearLocations ++ leftTrackLinearLocations, combinedRoadways ++ leftRoadways)
          val combinedRightErrors = checkCombinedLinearLocations(combinedLinearLocations ++ rightTrackLinearLocations, combinedRoadways ++ rightRoadways)
          val linearLocationErrors = leftTrackErrors ++ rightTrackErrors ++ combinedLeftErrors ++ combinedRightErrors

          logger.info(s" Found ${linearLocationErrors.size} linear locations errors for RoadNumber ${section._1} and Part ${section._2} (twoTrack: ${leftTrackErrors.size + rightTrackErrors.size}) , (combined: ${combinedLeftErrors.size + combinedRightErrors.size})")

          roadwaysErrors ++ linearLocationErrors
        }
        if (errors.nonEmpty) {
          val uniqueErrors = errors.groupBy(g => (g.roadwayId, g.linearLocationId, g.error, g.network_version)).map(_._2.head).toSeq
          val existingErrors = roadNetworkDAO.getRoadNetworkErrors(AddressError.InconsistentTopology)
          val newErrors = uniqueErrors.filterNot(r => existingErrors.exists(e => e.roadwayId == r.roadwayId && e.linearLocationId == r.linearLocationId && e.error == r.error && e.network_version == r.network_version))
          newErrors.sortBy(_.roadwayId).foreach { e =>
            logger.info(s" Found error for roadway id ${e.roadwayId}, linear location id ${e.linearLocationId}")
            // TODO Should we check here if this error already exists in the table? Now it can throw:
            // ORA-00001: unique constraint (DR2DEV15.ADDRESS_ERROR_VERSION_UK) violated
            roadNetworkDAO.addRoadNetworkError(e.roadwayId, e.linearLocationId, e.error, e.network_version)
          }
        }

        /*
        * Used for actor cases only.
        * Batch should only deal with expiring and publishing of road network after run all chunks of the entire road network
        */
        if (options.throughActor) {
          if (options.currNetworkVersion.nonEmpty && !roadNetworkDAO.hasCurrentNetworkErrors) {
            logger.info(s"No errors found. Creating new publishable version for the road network")
            roadNetworkDAO.expireRoadNetwork
            roadNetworkDAO.createPublishedRoadNetwork(options.nextNetworkVersion)
            val newId = roadNetworkDAO.getLatestRoadNetworkVersionId
            roadwayDAO.fetchAllCurrentAndValidRoadwayIds.foreach(id => roadNetworkDAO.createPublishedRoadway(newId.get, id))
          } else {
            logger.info(s"Network errors found or current network version not found. Check road_network_error and published_road_network tables")
          }
        }

      } catch {
        case e: SQLIntegrityConstraintViolationException => logger.error("A road network check is already running")
        case e: SQLException =>
          logger.info("SQL Exception")
          logger.error(e.getMessage)
          dynamicSession.rollback()
        case e: Exception =>
          logger.error(e.getMessage)
          dynamicSession.rollback()
      }
    }

  }

  def getLatestPublishedNetworkDate: Option[DateTime] = {
    withDynSession {
      roadNetworkDAO.getLatestPublishedNetworkDate
    }
  }
}

case class RoadCheckOptions(roadways: Seq[Long], roadNumbers: Set[Long], currNetworkVersion: Option[Long], nextNetworkVersion: Long, throughActor: Boolean)<|MERGE_RESOLUTION|>--- conflicted
+++ resolved
@@ -124,35 +124,19 @@
       }
     }
 
-<<<<<<< HEAD
     withDynTransaction {
       try {
         val roadsInChunk = roadwayDAO.fetchAllByRoadNumbers(options.roadNumbers)
-        val distinctDateRoads = roadsInChunk.groupBy(_.roadPartNumber).flatMap { p =>
+        val distinctDateRoads = roadsInChunk.groupBy(r => (r.roadNumber, r.roadPartNumber)).flatMap { p =>
           p._2.groupBy(o => (o.track, o.startAddrMValue)).map { t =>
             t._2.minBy(_.startDate)
           }.toSeq
         }.toSeq
-
+        logger.info(s" Found links ${distinctDateRoads.filter(_.roadNumber == 70900).map(l => (l.roadNumber, l.roadPartNumber))} ")
         val linearLocationsInChunk = linearLocationDAO.fetchByRoadways(distinctDateRoads.map(_.roadwayNumber).distinct.toSet).groupBy(_.roadwayNumber)
-        val roadways = distinctDateRoads.groupBy(g => (g.roadNumber, g.roadPartNumber, g.startAddrMValue))
+        val roadways = distinctDateRoads.groupBy(g => (g.roadNumber, g.roadPartNumber))
         val errors = roadways.flatMap { group =>
           val (section, roadway) = group
-=======
-      withDynTransaction {
-        try {
-          val roadsInChunk = roadwayDAO.fetchAllByRoadNumbers(options.roadNumbers)
-          val distinctDateRoads = roadsInChunk.groupBy(r => (r.roadNumber, r.roadPartNumber)).flatMap{ p =>
-            p._2.groupBy(o => (o.track, o.startAddrMValue)).map{ t =>
-             t._2.minBy(_.startDate)
-            }.toSeq
-          }.toSeq
-          logger.info(s" Found links ${distinctDateRoads.filter(_.roadNumber == 70900).map(l => (l.roadNumber, l.roadPartNumber))} ")
-          val linearLocationsInChunk = linearLocationDAO.fetchByRoadways(distinctDateRoads.map(_.roadwayNumber).distinct.toSet).groupBy(_.roadwayNumber)
-          val roadways = distinctDateRoads.groupBy(g => (g.roadNumber, g.roadPartNumber))
-          val errors = roadways.flatMap { group =>
-            val (section, roadway) = group
->>>>>>> 30fc9cd6
 
           val (combinedLeft, combinedRight) = (roadway.filter(t => t.track != Track.RightSide).sortBy(_.startAddrMValue), roadway.filter(t => t.track != Track.LeftSide).sortBy(_.startAddrMValue))
           val roadwaysErrors = checkRoadways(combinedLeft, combinedRight)
