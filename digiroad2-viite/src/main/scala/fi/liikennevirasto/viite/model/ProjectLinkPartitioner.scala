package fi.liikennevirasto.viite.model

import fi.liikennevirasto.digiroad2.{GeometryUtils, Point}
import fi.liikennevirasto.digiroad2.asset.LinkGeomSource
import fi.liikennevirasto.digiroad2.asset.SideCode.{AgainstDigitizing, TowardsDigitizing}
import fi.liikennevirasto.digiroad2.linearasset.GraphPartitioner
import fi.liikennevirasto.viite.dao.{LinkStatus, ProjectLink}
import fi.liikennevirasto.viite.process.InvalidGeometryException

import scala.Predef.augmentString

object ProjectLinkPartitioner extends GraphPartitioner {

  def partition[T <: ProjectAddressLinkLike](projectLinks: Seq[T]): Seq[Seq[T]] = {
    val (splitLinks, links) = projectLinks.partition(_.isSplit)
    // Group by suravage link id
    val splitGroups = splitLinks.groupBy(sl =>
      if (sl.roadLinkSource == LinkGeomSource.NormalLinkInterface)
        sl.linkId else sl.connectedLinkId.get)
    val (outside, inProject) = links.partition(_.status == LinkStatus.Unknown)
    val inProjectGroups = inProject.groupBy(l => (l.status, l.roadNumber, l.roadPartNumber, l.trackCode, l.roadType))
    val (outsideWithRoadName, outsideWithoutRoadName) = outside.partition(link => link.VVHRoadName.get != "none" && link.VVHRoadName.get != "" && link.VVHRoadName.get != " ")
    val groupedUnnamedRoads = groupRoadsWithoutName(Seq(), Seq(), outsideWithoutRoadName, outsideWithoutRoadName)
    val outsideGroup = outsideWithRoadName.groupBy(link => (link.roadLinkSource, link.partitioningName))
    val clusters = for (linkGroup <- inProjectGroups.values.toSeq ++ outsideGroup.values.toSeq;
                        cluster <- clusterLinks(linkGroup, fi.liikennevirasto.viite.MaxDistanceForConnectedLinks)) yield cluster
    clusters.map(linksFromCluster) ++ splitGroups.values.toSeq ++ groupedUnnamedRoads
  }

<<<<<<< HEAD
  def groupRoadsWithoutName[T <: ProjectAddressLinkLike](ready: Seq[Seq[T]], prepared: Seq[T], unprocessed: Seq[T], allLinks: Seq[T]): Seq[Seq[T]] = {
    if (unprocessed.isEmpty) {
=======
  def groupRoadsWithoutName[T <: ProjectAddressLinkLike](ready: Seq[Seq[T]], prepared: Seq[T],  unprocessed: Seq[T], allLinks: Seq[T], pointToConnect: Point = Point(0,0)): Seq[Seq[T]] = {
    if(unprocessed.isEmpty){
>>>>>>> 0228125b
      ready ++ Seq(prepared)
    }

    else if (prepared.isEmpty) {
      val initialLink = findNotConnectedLink(unprocessed).getOrElse(unprocessed.head)
      val linksConnectedToPreparedHead = allLinks.filterNot(link => ready.flatMap(_.map(_.linkId)).contains(link.linkId)).filter(link => GeometryUtils.areAdjacent(link.geometry, initialLink.geometry.head))
      val linksConnectedToPreparedLast = allLinks.filterNot(link => ready.flatMap(_.map(_.linkId)).contains(link.linkId)).filter(link => GeometryUtils.areAdjacent(link.geometry, initialLink.geometry.last))
      if(linksConnectedToPreparedHead.length > linksConnectedToPreparedLast.length)
        groupRoadsWithoutName(ready, Seq(initialLink), unprocessed.filterNot(_.linkId == initialLink.linkId), allLinks, initialLink.geometry.head)
      else
        groupRoadsWithoutName(ready, Seq(initialLink), unprocessed.filterNot(_.linkId == initialLink.linkId), allLinks, initialLink.geometry.last)
    }
<<<<<<< HEAD
    else {
      val linksConnectedToPrepared = allLinks.filterNot(link => prepared.map(_.linkId).contains(link.linkId)).filter(link => GeometryUtils.areAdjacent(link.geometry, prepared.last.geometry))
      if (linksConnectedToPrepared.lengthCompare(1) == 0) {
        groupRoadsWithoutName(ready, prepared ++ Seq(linksConnectedToPrepared.head), unprocessed.filterNot(_.linkId == linksConnectedToPrepared.head.linkId), allLinks)
=======
    else{
      val linksConnectedToPrepared = allLinks.filterNot(link => prepared.map(_.linkId).contains(link.linkId)).filter(link => GeometryUtils.areAdjacent(link.geometry, pointToConnect))
      if(linksConnectedToPrepared.lengthCompare(1) == 0){
        val linkToAdd = linksConnectedToPrepared.head
        if(GeometryUtils.areAdjacent(linkToAdd.geometry.head, pointToConnect))
          groupRoadsWithoutName(ready, prepared ++ Seq(linkToAdd), unprocessed.filterNot(_.linkId == linkToAdd.linkId), allLinks, linkToAdd.geometry.last)
        else
          groupRoadsWithoutName(ready, prepared ++ Seq(linkToAdd), unprocessed.filterNot(_.linkId == linkToAdd.linkId), allLinks, linkToAdd.geometry.head)
>>>>>>> 0228125b
      }
      else {
        groupRoadsWithoutName(ready ++ Seq(prepared), Seq(), unprocessed, allLinks)
      }
    }
  }

  def findNotConnectedLink[T <: ProjectAddressLinkLike](unprocessed: Seq[T]): Option[T] = {
    unprocessed.find(link => {
      !unprocessed.filterNot(_.linkId == link.linkId).flatMap(_.geometry).contains(link.geometry.head) || !unprocessed.filterNot(_.linkId == link.linkId).flatMap(_.geometry).contains(link.geometry.last)
    })
  }
}<|MERGE_RESOLUTION|>--- conflicted
+++ resolved
@@ -27,42 +27,26 @@
     clusters.map(linksFromCluster) ++ splitGroups.values.toSeq ++ groupedUnnamedRoads
   }
 
-<<<<<<< HEAD
-  def groupRoadsWithoutName[T <: ProjectAddressLinkLike](ready: Seq[Seq[T]], prepared: Seq[T], unprocessed: Seq[T], allLinks: Seq[T]): Seq[Seq[T]] = {
+  def groupRoadsWithoutName[T <: ProjectAddressLinkLike](ready: Seq[Seq[T]], prepared: Seq[T], unprocessed: Seq[T], allLinks: Seq[T], pointToConnect: Point = Point(0, 0)): Seq[Seq[T]] = {
     if (unprocessed.isEmpty) {
-=======
-  def groupRoadsWithoutName[T <: ProjectAddressLinkLike](ready: Seq[Seq[T]], prepared: Seq[T],  unprocessed: Seq[T], allLinks: Seq[T], pointToConnect: Point = Point(0,0)): Seq[Seq[T]] = {
-    if(unprocessed.isEmpty){
->>>>>>> 0228125b
       ready ++ Seq(prepared)
-    }
-
-    else if (prepared.isEmpty) {
+    } else if (prepared.isEmpty) {
       val initialLink = findNotConnectedLink(unprocessed).getOrElse(unprocessed.head)
       val linksConnectedToPreparedHead = allLinks.filterNot(link => ready.flatMap(_.map(_.linkId)).contains(link.linkId)).filter(link => GeometryUtils.areAdjacent(link.geometry, initialLink.geometry.head))
       val linksConnectedToPreparedLast = allLinks.filterNot(link => ready.flatMap(_.map(_.linkId)).contains(link.linkId)).filter(link => GeometryUtils.areAdjacent(link.geometry, initialLink.geometry.last))
-      if(linksConnectedToPreparedHead.length > linksConnectedToPreparedLast.length)
+      if (linksConnectedToPreparedHead.length > linksConnectedToPreparedLast.length)
         groupRoadsWithoutName(ready, Seq(initialLink), unprocessed.filterNot(_.linkId == initialLink.linkId), allLinks, initialLink.geometry.head)
       else
         groupRoadsWithoutName(ready, Seq(initialLink), unprocessed.filterNot(_.linkId == initialLink.linkId), allLinks, initialLink.geometry.last)
-    }
-<<<<<<< HEAD
-    else {
-      val linksConnectedToPrepared = allLinks.filterNot(link => prepared.map(_.linkId).contains(link.linkId)).filter(link => GeometryUtils.areAdjacent(link.geometry, prepared.last.geometry))
+    } else {
+      val linksConnectedToPrepared = allLinks.filterNot(link => prepared.map(_.linkId).contains(link.linkId)).filter(link => GeometryUtils.areAdjacent(link.geometry, pointToConnect))
       if (linksConnectedToPrepared.lengthCompare(1) == 0) {
-        groupRoadsWithoutName(ready, prepared ++ Seq(linksConnectedToPrepared.head), unprocessed.filterNot(_.linkId == linksConnectedToPrepared.head.linkId), allLinks)
-=======
-    else{
-      val linksConnectedToPrepared = allLinks.filterNot(link => prepared.map(_.linkId).contains(link.linkId)).filter(link => GeometryUtils.areAdjacent(link.geometry, pointToConnect))
-      if(linksConnectedToPrepared.lengthCompare(1) == 0){
         val linkToAdd = linksConnectedToPrepared.head
-        if(GeometryUtils.areAdjacent(linkToAdd.geometry.head, pointToConnect))
+        if (GeometryUtils.areAdjacent(linkToAdd.geometry.head, pointToConnect))
           groupRoadsWithoutName(ready, prepared ++ Seq(linkToAdd), unprocessed.filterNot(_.linkId == linkToAdd.linkId), allLinks, linkToAdd.geometry.last)
         else
           groupRoadsWithoutName(ready, prepared ++ Seq(linkToAdd), unprocessed.filterNot(_.linkId == linkToAdd.linkId), allLinks, linkToAdd.geometry.head)
->>>>>>> 0228125b
-      }
-      else {
+      } else {
         groupRoadsWithoutName(ready ++ Seq(prepared), Seq(), unprocessed, allLinks)
       }
     }
