package fi.liikennevirasto.viite.model

import fi.liikennevirasto.digiroad2.GeometryUtils
import fi.liikennevirasto.digiroad2.asset.LinkGeomSource
import fi.liikennevirasto.digiroad2.asset.SideCode.{AgainstDigitizing, TowardsDigitizing}
import fi.liikennevirasto.digiroad2.linearasset.GraphPartitioner
<<<<<<< HEAD
import fi.liikennevirasto.viite.dao.{LinkStatus, ProjectLink}
import fi.liikennevirasto.viite.process.InvalidGeometryException

import scala.Predef.augmentString
=======
import fi.liikennevirasto.digiroad2.{GeometryUtils, Point}
import fi.liikennevirasto.viite.dao.LinkStatus
>>>>>>> 91761fdc

object ProjectLinkPartitioner extends GraphPartitioner {

  def partition[T <: ProjectAddressLinkLike](projectLinks: Seq[T]): Seq[Seq[T]] = {
    val (splitLinks, links) = projectLinks.partition(_.isSplit)
    // Group by suravage link id
    val splitGroups = splitLinks.groupBy(sl =>
      if (sl.roadLinkSource == LinkGeomSource.NormalLinkInterface)
        sl.linkId else sl.connectedLinkId.get)
    val (outside, inProject) = links.partition(_.status == LinkStatus.Unknown)
    val inProjectGroups = inProject.groupBy(l => (l.status, l.roadNumber, l.roadPartNumber, l.trackCode, l.roadType))
<<<<<<< HEAD
    val (outsideWithRoadName, outsideWithoutRoadName) = outside.partition(link => link.VVHRoadName.get != "none" && link.VVHRoadName.get != "" && link.VVHRoadName.get != " ")
=======
    val (outsideWithRoadName, outsideWithoutRoadName) = outside.partition(link => link.VVHRoadName.get != "none" && link.VVHRoadName.get != "" && link.VVHRoadName.get != " " || (link.roadNumber != 0 && link.roadPartNumber != 0))
>>>>>>> 91761fdc
    val groupedUnnamedRoads = groupRoadsWithoutName(Seq(), Seq(), outsideWithoutRoadName, outsideWithoutRoadName)
    val outsideGroup = outsideWithRoadName.groupBy(link => (link.roadLinkSource, link.partitioningName))
    val clusters = for (linkGroup <- inProjectGroups.values.toSeq ++ outsideGroup.values.toSeq;
                        cluster <- clusterLinks(linkGroup, fi.liikennevirasto.viite.MaxDistanceForConnectedLinks)) yield cluster
    clusters.map(linksFromCluster) ++ splitGroups.values.toSeq ++ groupedUnnamedRoads
<<<<<<< HEAD
  }

  def groupRoadsWithoutName[T <: ProjectAddressLinkLike](ready: Seq[Seq[T]], prepared: Seq[T],  unprocessed: Seq[T], allLinks: Seq[T]): Seq[Seq[T]] = {
    if(unprocessed.isEmpty){
      ready ++ Seq(prepared)
    }

    else if(prepared.isEmpty){
      val initialLink = findNotConnectedLink(unprocessed).getOrElse(unprocessed.head)
      groupRoadsWithoutName(ready, Seq(initialLink), unprocessed.filterNot(_.linkId == initialLink.linkId), allLinks)
    }
    else{
      val linksConnectedToPrepared = allLinks.filterNot(link => prepared.map(_.linkId).contains(link.linkId)).filter(link => GeometryUtils.areAdjacent(link.geometry, prepared.last.geometry))
      if(linksConnectedToPrepared.lengthCompare(1) == 0){
        groupRoadsWithoutName(ready, prepared ++ Seq(linksConnectedToPrepared.head), unprocessed.filterNot(_.linkId == linksConnectedToPrepared.head.linkId), allLinks)
      }
      else {
        groupRoadsWithoutName(ready ++ Seq(prepared), Seq(), unprocessed, allLinks)
      }
    }
  }

  def findNotConnectedLink[T <: ProjectAddressLinkLike](unprocessed: Seq[T]): Option[T] = {
    unprocessed.find(link =>{
      !unprocessed.filterNot(_.linkId == link.linkId).flatMap(_.geometry).contains(link.geometry.head) || !unprocessed.filterNot(_.linkId == link.linkId).flatMap(_.geometry).contains(link.geometry.last)
    })
=======
>>>>>>> 91761fdc
  }

  def groupRoadsWithoutName[T <: ProjectAddressLinkLike](ready: Seq[Seq[T]], prepared: Seq[T], unprocessed: Seq[T], allLinks: Seq[T], pointToConnect: Point = Point(0, 0)): Seq[Seq[T]] = {
    if (unprocessed.isEmpty) {
      ready ++ Seq(prepared)
    } else if (prepared.isEmpty) {
      val initialLink = findNotConnectedLink(unprocessed).getOrElse(unprocessed.head)
      val mappedLinks = ready.flatMap(_.map(_.linkId))
      val filteredLinks = allLinks.filterNot(link => mappedLinks.contains(link.linkId))
      val linksConnectedToPreparedHead = filteredLinks.filter(link => GeometryUtils.areAdjacent(link.geometry, initialLink.geometry.head))
      val linksConnectedToPreparedLast = filteredLinks.filter(link => GeometryUtils.areAdjacent(link.geometry, initialLink.geometry.last))
      if (linksConnectedToPreparedHead.length > linksConnectedToPreparedLast.length)
        groupRoadsWithoutName(ready, Seq(initialLink), unprocessed.filterNot(_.linkId == initialLink.linkId), allLinks, initialLink.geometry.head)
      else
        groupRoadsWithoutName(ready, Seq(initialLink), unprocessed.filterNot(_.linkId == initialLink.linkId), allLinks, initialLink.geometry.last)
    } else {
      val linksConnectedToPrepared = allLinks.filterNot(link => prepared.map(_.linkId).contains(link.linkId)).filter(link => GeometryUtils.areAdjacent(link.geometry, pointToConnect))
      if (linksConnectedToPrepared.lengthCompare(1) == 0) {
        val linkToAdd = linksConnectedToPrepared.head
        if (GeometryUtils.areAdjacent(linkToAdd.geometry.head, pointToConnect))
          groupRoadsWithoutName(ready, prepared ++ Seq(linkToAdd), unprocessed.filterNot(_.linkId == linkToAdd.linkId), allLinks, linkToAdd.geometry.last)
        else
          groupRoadsWithoutName(ready, prepared ++ Seq(linkToAdd), unprocessed.filterNot(_.linkId == linkToAdd.linkId), allLinks, linkToAdd.geometry.head)
      } else {
        groupRoadsWithoutName(ready ++ Seq(prepared), Seq(), unprocessed, allLinks)
      }
    }
  }

  def findNotConnectedLink[T <: ProjectAddressLinkLike](unprocessed: Seq[T]): Option[T] = {
    unprocessed.find(link => {
      !unprocessed.filterNot(_.linkId == link.linkId).flatMap(_.geometry).contains(link.geometry.head, link.geometry.last)
    })
  }
  
}<|MERGE_RESOLUTION|>--- conflicted
+++ resolved
@@ -1,18 +1,9 @@
 package fi.liikennevirasto.viite.model
 
-import fi.liikennevirasto.digiroad2.GeometryUtils
 import fi.liikennevirasto.digiroad2.asset.LinkGeomSource
-import fi.liikennevirasto.digiroad2.asset.SideCode.{AgainstDigitizing, TowardsDigitizing}
 import fi.liikennevirasto.digiroad2.linearasset.GraphPartitioner
-<<<<<<< HEAD
-import fi.liikennevirasto.viite.dao.{LinkStatus, ProjectLink}
-import fi.liikennevirasto.viite.process.InvalidGeometryException
-
-import scala.Predef.augmentString
-=======
 import fi.liikennevirasto.digiroad2.{GeometryUtils, Point}
 import fi.liikennevirasto.viite.dao.LinkStatus
->>>>>>> 91761fdc
 
 object ProjectLinkPartitioner extends GraphPartitioner {
 
@@ -24,45 +15,12 @@
         sl.linkId else sl.connectedLinkId.get)
     val (outside, inProject) = links.partition(_.status == LinkStatus.Unknown)
     val inProjectGroups = inProject.groupBy(l => (l.status, l.roadNumber, l.roadPartNumber, l.trackCode, l.roadType))
-<<<<<<< HEAD
-    val (outsideWithRoadName, outsideWithoutRoadName) = outside.partition(link => link.VVHRoadName.get != "none" && link.VVHRoadName.get != "" && link.VVHRoadName.get != " ")
-=======
     val (outsideWithRoadName, outsideWithoutRoadName) = outside.partition(link => link.VVHRoadName.get != "none" && link.VVHRoadName.get != "" && link.VVHRoadName.get != " " || (link.roadNumber != 0 && link.roadPartNumber != 0))
->>>>>>> 91761fdc
     val groupedUnnamedRoads = groupRoadsWithoutName(Seq(), Seq(), outsideWithoutRoadName, outsideWithoutRoadName)
     val outsideGroup = outsideWithRoadName.groupBy(link => (link.roadLinkSource, link.partitioningName))
     val clusters = for (linkGroup <- inProjectGroups.values.toSeq ++ outsideGroup.values.toSeq;
                         cluster <- clusterLinks(linkGroup, fi.liikennevirasto.viite.MaxDistanceForConnectedLinks)) yield cluster
     clusters.map(linksFromCluster) ++ splitGroups.values.toSeq ++ groupedUnnamedRoads
-<<<<<<< HEAD
-  }
-
-  def groupRoadsWithoutName[T <: ProjectAddressLinkLike](ready: Seq[Seq[T]], prepared: Seq[T],  unprocessed: Seq[T], allLinks: Seq[T]): Seq[Seq[T]] = {
-    if(unprocessed.isEmpty){
-      ready ++ Seq(prepared)
-    }
-
-    else if(prepared.isEmpty){
-      val initialLink = findNotConnectedLink(unprocessed).getOrElse(unprocessed.head)
-      groupRoadsWithoutName(ready, Seq(initialLink), unprocessed.filterNot(_.linkId == initialLink.linkId), allLinks)
-    }
-    else{
-      val linksConnectedToPrepared = allLinks.filterNot(link => prepared.map(_.linkId).contains(link.linkId)).filter(link => GeometryUtils.areAdjacent(link.geometry, prepared.last.geometry))
-      if(linksConnectedToPrepared.lengthCompare(1) == 0){
-        groupRoadsWithoutName(ready, prepared ++ Seq(linksConnectedToPrepared.head), unprocessed.filterNot(_.linkId == linksConnectedToPrepared.head.linkId), allLinks)
-      }
-      else {
-        groupRoadsWithoutName(ready ++ Seq(prepared), Seq(), unprocessed, allLinks)
-      }
-    }
-  }
-
-  def findNotConnectedLink[T <: ProjectAddressLinkLike](unprocessed: Seq[T]): Option[T] = {
-    unprocessed.find(link =>{
-      !unprocessed.filterNot(_.linkId == link.linkId).flatMap(_.geometry).contains(link.geometry.head) || !unprocessed.filterNot(_.linkId == link.linkId).flatMap(_.geometry).contains(link.geometry.last)
-    })
-=======
->>>>>>> 91761fdc
   }
 
   def groupRoadsWithoutName[T <: ProjectAddressLinkLike](ready: Seq[Seq[T]], prepared: Seq[T], unprocessed: Seq[T], allLinks: Seq[T], pointToConnect: Point = Point(0, 0)): Seq[Seq[T]] = {
