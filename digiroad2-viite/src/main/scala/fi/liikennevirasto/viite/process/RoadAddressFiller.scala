package fi.liikennevirasto.viite.process

import fi.liikennevirasto.digiroad2.{GeometryUtils, Point}
import fi.liikennevirasto.digiroad2.asset.State
import fi.liikennevirasto.digiroad2.client.vvh.VVHHistoryRoadLink
import fi.liikennevirasto.digiroad2.linearasset.RoadLinkLike
import fi.liikennevirasto.digiroad2.util.LogUtils.time
import fi.liikennevirasto.viite.RoadType.PublicRoad
import fi.liikennevirasto.viite.dao._
import fi.liikennevirasto.viite.model.{Anomaly, ProjectAddressLink, RoadAddressLink}
import fi.liikennevirasto.viite.{RoadAddressLinkBuilder, _}
import org.slf4j.LoggerFactory


object RoadAddressFiller {

  val logger = LoggerFactory.getLogger(getClass)
  val roadAddressLinkBuilder = new RoadAddressLinkBuilder(new RoadwayDAO, new LinearLocationDAO, new ProjectLinkDAO)

  case class LinearLocationAdjustment(linearLocationId: Long, linkId: Long, startMeasure: Option[Double], endMeasure: Option[Double], geometry: Seq[Point])

  case class ChangeSet(
<<<<<<< HEAD
                        droppedSegmentIds: Set[Long],
                        adjustedMValues: Seq[LinearLocationAdjustment],
                        newLinearLocations: Seq[LinearLocation],
                        //TODO check if this will be needed here at VIITE-1596
                        unaddressedRoadLink: Seq[UnaddressedRoadLink])
=======
                      droppedSegmentIds: Set[Long],
                      adjustedMValues: Seq[LinearLocationAdjustment],
                      newLinearLocations: Seq[LinearLocation])
>>>>>>> b29a9452

  private def extendToGeometry(roadLink: RoadLinkLike, segments: Seq[ProjectAddressLink]): Seq[ProjectAddressLink] = {
    if (segments.isEmpty || segments.exists(_.connectedLinkId.nonEmpty))
      return segments
    val linkLength = GeometryUtils.geometryLength(roadLink.geometry)
    val sorted = segments.sortBy(_.endMValue)(Ordering[Double].reverse)
    val lastSegment = sorted.head
    val restSegments = sorted.tail
    val allowedDiff = ((linkLength - MaxAllowedMValueError) - lastSegment.endMValue) <= MaxDistanceDiffAllowed
    val adjustments = if ((lastSegment.endMValue < linkLength - MaxAllowedMValueError) && allowedDiff) {
      restSegments ++ Seq(lastSegment.copy(endMValue = linkLength))
    } else {
      segments
    }
    adjustments
  }

  def generateUnknownRoadAddressesForRoadLink(roadLink: RoadLinkLike, adjustedSegments: Seq[RoadAddressLink]): Seq[UnaddressedRoadLink] = {
    if (adjustedSegments.isEmpty)
      generateUnknownLink(roadLink)
    else
      Seq()
  }

  private def isPublicRoad(roadLink: RoadLinkLike) = {
    roadLink.administrativeClass == State || roadLink.attributes.get("ROADNUMBER").exists(_.toString.toInt > 0)
  }

  private def generateUnknownLink(roadLink: RoadLinkLike) = {
    val geom = GeometryUtils.truncateGeometry3D(roadLink.geometry, 0.0, roadLink.length)
    Seq(UnaddressedRoadLink(roadLink.linkId, None, None, PublicRoad, None, None, Some(0.0), Some(roadLink.length), if (isPublicRoad(roadLink)) {
      Anomaly.NoAddressGiven
    } else {
      Anomaly.None
    }, geom))
  }

  def fillProjectTopology(roadLinks: Seq[RoadLinkLike], roadAddressMap: Map[Long, Seq[ProjectAddressLink]]): Seq[ProjectAddressLink] = {
    val fillOperations: Seq[(RoadLinkLike, Seq[ProjectAddressLink]) => Seq[ProjectAddressLink]] = Seq(
      extendToGeometry
    )

    roadLinks.foldLeft(Seq.empty[ProjectAddressLink]) { case (acc, roadLink) =>
      val existingSegments = acc
      val segment = roadAddressMap.getOrElse(roadLink.linkId, Seq())

      val adjustedSegments = fillOperations.foldLeft(segment) { case (currentSegments, operation) =>
        operation(roadLink, currentSegments)
      }
      existingSegments ++ adjustedSegments
    }
  }

  private def dropSegmentsOutsideGeometry(roadLink: RoadLinkLike, segments: Seq[LinearLocation], changeSet: ChangeSet): (Seq[LinearLocation], ChangeSet) = {
    val linkLength = GeometryUtils.geometryLength(roadLink.geometry)
    val (overflowingSegments, passThroughSegments) = segments.partition(x => x.startMValue + Epsilon > linkLength)

    val droppedSegmentIds = overflowingSegments.map(s => s.id)

    (passThroughSegments, changeSet.copy(droppedSegmentIds = changeSet.droppedSegmentIds ++ droppedSegmentIds))
  }

  /**
    * If the linear location segment end measure is bigger that the geometry length + ${MaxDistanceDiffAllowed},
    * the linear location segment is cut to fit the all road link geometry
    *
    * @param roadLink
    * @param segments
    * @param changeSet
    * @return
    */
  private def capToGeometry(roadLink: RoadLinkLike, segments: Seq[LinearLocation], changeSet: ChangeSet): (Seq[LinearLocation], ChangeSet) = {
    val linkLength = GeometryUtils.geometryLength(roadLink.geometry)
    val (overflowingSegments, passThroughSegments) = segments.partition(x => (x.endMValue - MaxAllowedMValueError > linkLength) && (x.endMValue - linkLength <= MaxDistanceDiffAllowed))
    val cappedSegments = overflowingSegments.map { s =>
      val newGeom = GeometryUtils.geometrySeqEndPoints(GeometryUtils.truncateGeometry3D(roadLink.geometry, s.startMValue, linkLength))
      (s.copy(endMValue = linkLength, geometry = newGeom), LinearLocationAdjustment(s.id, roadLink.linkId, None, Option(linkLength), newGeom))
    }
    (passThroughSegments ++ cappedSegments.map(_._1), changeSet.copy(adjustedMValues = changeSet.adjustedMValues ++ cappedSegments.map(_._2)))
  }

  private def extendToGeometry(roadLink: RoadLinkLike, segments: Seq[LinearLocation], changeSet: ChangeSet): (Seq[LinearLocation], ChangeSet) = {
    if (segments.isEmpty)
      return (segments, changeSet)

    val linkLength = GeometryUtils.geometryLength(roadLink.geometry)

    val sorted = segments.sortBy(_.endMValue)
    val lastSegment = sorted.last
    val restSegments = sorted.init

    val (extendedSegments, adjustments) = if ((lastSegment.endMValue < linkLength - MaxAllowedMValueError) && ((linkLength - MaxAllowedMValueError) - lastSegment.endMValue) <= MaxDistanceDiffAllowed) {
      val newGeom = GeometryUtils.geometrySeqEndPoints(GeometryUtils.truncateGeometry3D(roadLink.geometry, lastSegment.startMValue, linkLength))
      (restSegments ++ Seq(lastSegment.copy(endMValue = linkLength, geometry = newGeom)),
        Seq(LinearLocationAdjustment(lastSegment.id, lastSegment.linkId, None, Option(linkLength), newGeom)))
    } else {
      (segments, Seq())
    }

    (extendedSegments, changeSet.copy(adjustedMValues = changeSet.adjustedMValues ++ adjustments))
  }

  /**
    * Drops all the linear locations with length less than ${MinAllowedRoadAddressLength}
    *
    * @param roadLink  The vvh road link
    * @param segments  The linear location on the given road link
    * @param changeSet The resume of changes applied on all the adjust operations
    * @return
    */
  private def dropShort(roadLink: RoadLinkLike, segments: Seq[LinearLocation], changeSet: ChangeSet): (Seq[LinearLocation], ChangeSet) = {
    if (segments.size < 2)
      return (segments, changeSet)

    val (droppedSegments, passThroughSegments) = segments.partition(s => (s.endMValue - s.startMValue) < MinAllowedRoadAddressLength)

    val droppedSegmentIds = droppedSegments.map(_.id).toSet

    (passThroughSegments, changeSet.copy(droppedSegmentIds = changeSet.droppedSegmentIds ++ droppedSegmentIds))
  }

  //TODO can also be done here the fuse of linear locations when thr roadway id of the linear location is the same and no calibration points in the middle
  def adjustToTopology(topology: Seq[RoadLinkLike], linearLocations: Seq[LinearLocation], initialChangeSet: ChangeSet = ChangeSet(Set.empty, Seq.empty, Seq.empty)): (Seq[LinearLocation], ChangeSet) = {
    time(logger, "Adjust linear location to topology") {
      val adjustOperations: Seq[(RoadLinkLike, Seq[LinearLocation], ChangeSet) => (Seq[LinearLocation], ChangeSet)] = Seq(
        dropSegmentsOutsideGeometry,
        capToGeometry,
        extendToGeometry,
        dropShort
      )

      val topologyMap = topology.groupBy(_.linkId)
      val linearLocationMap = linearLocations.groupBy(_.linkId)

      linearLocationMap.foldLeft(Seq.empty[LinearLocation], initialChangeSet) {
        case ((existingSegments, changeSet), (linkId, roadLinkSegments)) =>
          val roadLinkOption = topologyMap.getOrElse(linkId, Seq()).headOption
          //If there is on segment floating any adjustment should be done for the road link
          if (roadLinkOption.isEmpty) {
            (existingSegments ++ roadLinkSegments, changeSet)
          } else {
            val (ajustedSegments, adjustments) = adjustOperations.foldLeft(roadLinkSegments, changeSet) {
              case ((currentSegments, currentAdjustments), operation) =>
                operation(roadLinkOption.get, currentSegments, currentAdjustments)
            }
            (existingSegments ++ ajustedSegments, adjustments)
          }
      }
    }
  }

<<<<<<< HEAD
  /**
    * Generate unaddressed road address links only for the all road link, missing unaddressed parts of the road link are generated
    * by batch process
    * ATTENTION: We can in the future also crete here unaddressed parts if needed.
    *
    * @param roadLink
    * @param roadAddresses
    * @return
    */
  private def generateUnaddressedSegments(roadLink: RoadLinkLike, roadAddresses: Seq[RoadAddress]): Seq[RoadAddressLink] = {
    //TODO check if its needed to create unaddressed road link for part after VIITE-1536
    if (roadAddresses.isEmpty) {
      val anomaly = isPublicRoad(roadLink) match {
        case true => Anomaly.NoAddressGiven
        case false => Anomaly.None
      }
      val unaddressedRoadLink =
        UnaddressedRoadLink(roadLink.linkId, None, None, PublicRoad, None, None, Some(0.0), Some(roadLink.length), anomaly,
          GeometryUtils.truncateGeometry3D(roadLink.geometry, 0.0, roadLink.length))

      Seq(roadAddressLinkBuilder.build(roadLink, unaddressedRoadLink))
    } else {
      Seq()
    }
  }

  private def generateSegments(topology: RoadLinkLike, roadAddresses: Seq[RoadAddress]): Seq[RoadAddressLink] = {
=======
  private def generateSegments(topology: RoadLinkLike, roadAddresses: Seq[RoadAddress]): Seq[RoadAddressLink]  = {
>>>>>>> b29a9452
    roadAddresses.map(ra => roadAddressLinkBuilder.build(topology, ra))
  }

  def fillTopology(topology: Seq[RoadLinkLike], roadAddresses: Seq[RoadAddress]): Seq[RoadAddressLink] = {
    val fillOperations: Seq[(RoadLinkLike, Seq[RoadAddress]) => Seq[RoadAddressLink]] = Seq(
      generateSegments
    )

    val roadAddressesMap = roadAddresses.groupBy(_.linkId)
    topology.flatMap {
      roadLink =>
        val segments = roadAddressesMap.getOrElse(roadLink.linkId, Seq())
        fillOperations.flatMap(operation => operation(roadLink, segments))
    }
  }
}<|MERGE_RESOLUTION|>--- conflicted
+++ resolved
@@ -20,17 +20,9 @@
   case class LinearLocationAdjustment(linearLocationId: Long, linkId: Long, startMeasure: Option[Double], endMeasure: Option[Double], geometry: Seq[Point])
 
   case class ChangeSet(
-<<<<<<< HEAD
-                        droppedSegmentIds: Set[Long],
-                        adjustedMValues: Seq[LinearLocationAdjustment],
-                        newLinearLocations: Seq[LinearLocation],
-                        //TODO check if this will be needed here at VIITE-1596
-                        unaddressedRoadLink: Seq[UnaddressedRoadLink])
-=======
                       droppedSegmentIds: Set[Long],
                       adjustedMValues: Seq[LinearLocationAdjustment],
                       newLinearLocations: Seq[LinearLocation])
->>>>>>> b29a9452
 
   private def extendToGeometry(roadLink: RoadLinkLike, segments: Seq[ProjectAddressLink]): Seq[ProjectAddressLink] = {
     if (segments.isEmpty || segments.exists(_.connectedLinkId.nonEmpty))
@@ -182,37 +174,7 @@
     }
   }
 
-<<<<<<< HEAD
-  /**
-    * Generate unaddressed road address links only for the all road link, missing unaddressed parts of the road link are generated
-    * by batch process
-    * ATTENTION: We can in the future also crete here unaddressed parts if needed.
-    *
-    * @param roadLink
-    * @param roadAddresses
-    * @return
-    */
-  private def generateUnaddressedSegments(roadLink: RoadLinkLike, roadAddresses: Seq[RoadAddress]): Seq[RoadAddressLink] = {
-    //TODO check if its needed to create unaddressed road link for part after VIITE-1536
-    if (roadAddresses.isEmpty) {
-      val anomaly = isPublicRoad(roadLink) match {
-        case true => Anomaly.NoAddressGiven
-        case false => Anomaly.None
-      }
-      val unaddressedRoadLink =
-        UnaddressedRoadLink(roadLink.linkId, None, None, PublicRoad, None, None, Some(0.0), Some(roadLink.length), anomaly,
-          GeometryUtils.truncateGeometry3D(roadLink.geometry, 0.0, roadLink.length))
-
-      Seq(roadAddressLinkBuilder.build(roadLink, unaddressedRoadLink))
-    } else {
-      Seq()
-    }
-  }
-
-  private def generateSegments(topology: RoadLinkLike, roadAddresses: Seq[RoadAddress]): Seq[RoadAddressLink] = {
-=======
   private def generateSegments(topology: RoadLinkLike, roadAddresses: Seq[RoadAddress]): Seq[RoadAddressLink]  = {
->>>>>>> b29a9452
     roadAddresses.map(ra => roadAddressLinkBuilder.build(topology, ra))
   }
 
