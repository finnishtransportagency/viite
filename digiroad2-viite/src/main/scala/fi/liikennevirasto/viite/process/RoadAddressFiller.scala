--- conflicted
+++ resolved
@@ -160,12 +160,7 @@
       linearLocationMap.foldLeft(Seq.empty[LinearLocation], initialChangeSet) {
         case ((existingSegments, changeSet), (linkId, roadLinkSegments)) =>
           val roadLinkOption = topologyMap.getOrElse(linkId, Seq()).headOption
-<<<<<<< HEAD
-          //If there is on segment floating any adjustment should be done for the road link
           if (roadLinkOption.isEmpty) {
-=======
-          if(roadLinkOption.isEmpty){
->>>>>>> 96dde8dc
             (existingSegments ++ roadLinkSegments, changeSet)
           } else {
             val (ajustedSegments, adjustments) = adjustOperations.foldLeft(roadLinkSegments, changeSet) {
