package fi.liikennevirasto.viite.process


import fi.liikennevirasto.digiroad2.dao.Sequences
import fi.liikennevirasto.digiroad2.util.Track
import fi.liikennevirasto.viite.NewIdValue
import fi.liikennevirasto.viite.dao.TerminationCode.{NoTermination, Subsequent}
import fi.liikennevirasto.viite.dao._
import org.joda.time.DateTime

object RoadwayFiller {
  private val roadwayAddressMapper = new RoadwayAddressMapper(new RoadwayDAO, new LinearLocationDAO)

  def generateNewRoadwaysWithHistory(changeSource: RoadwayChangeSection, changeTarget: RoadwayChangeSection, projectLinks: Seq[ProjectLink], currentRoadway: Roadway, projectStartDate: DateTime): Seq[Roadway] = {
    val roadwayNumber = projectLinks.head.roadwayNumber

    val historyRoadway = Roadway(NewIdValue, roadwayNumber, changeSource.roadNumber.get, changeSource.startRoadPartNumber.get, changeSource.administrativeClass.get, Track.apply(changeSource.trackCode.get.toInt), changeSource.discontinuity.get, changeSource.startAddressM.get, changeSource.endAddressM.get, projectLinks.head.reversed, currentRoadway.startDate, Some(projectStartDate.minusDays(1)), createdBy = currentRoadway.createdBy, currentRoadway.roadName, currentRoadway.ely, NoTermination, currentRoadway.validFrom, currentRoadway.validTo)

    val newRoadway = Roadway(NewIdValue, roadwayNumber, changeTarget.roadNumber.get, changeTarget.startRoadPartNumber.get, changeTarget.administrativeClass.get, Track.apply(changeTarget.trackCode.get.toInt), changeTarget.discontinuity.get, projectLinks.head.startAddrMValue, projectLinks.last.endAddrMValue, projectLinks.head.reversed, projectStartDate, None, createdBy = projectLinks.head.createdBy.get, currentRoadway.roadName, changeTarget.ely.get, NoTermination)

    Seq(historyRoadway, newRoadway)
  }

  private def applyUnchanged(change: ProjectRoadwayChange, projectLinks: Seq[ProjectLink], currentRoadways: Seq[Roadway],
                             historyRoadways: Seq[Roadway]): Seq[(Seq[Roadway], Seq[LinearLocation], Seq[ProjectLink])] = {
    val changeSource = change.changeInfo.source
    val changeTarget = change.changeInfo.target
    currentRoadways.map { currentRoadway =>
      val projectLinksInRoadway = projectLinks.filter(_.roadwayId == currentRoadway.id).sortBy(_.startAddrMValue)
      val administrativeClassDiscontinuityOrElyChanged = currentRoadway.administrativeClass != changeTarget.administrativeClass.get ||
        currentRoadway.discontinuity != changeTarget.discontinuity.get || currentRoadway.ely != changeTarget.ely.get
      val lengthChanged = currentRoadway.startAddrMValue != changeTarget.startAddressM.get ||
        currentRoadway.endAddrMValue != changeTarget.endAddressM.get
      val roadways = if (administrativeClassDiscontinuityOrElyChanged || lengthChanged) {
        generateNewRoadwaysWithHistory(changeSource, changeTarget, projectLinksInRoadway, currentRoadway,
          change.projectStartDate)
      } else {
        Seq(Roadway(NewIdValue, projectLinksInRoadway.head.roadwayNumber, changeTarget.roadNumber.get, changeTarget.startRoadPartNumber.get, changeTarget.administrativeClass.get, Track.apply(changeTarget.trackCode.get.toInt), changeTarget.discontinuity.get, projectLinks.head.startAddrMValue, projectLinks.last.endAddrMValue, projectLinks.head.reversed, currentRoadway.startDate, None, createdBy = projectLinks.head.createdBy.get, currentRoadway.roadName, changeTarget.ely.get, NoTermination))
      }

      val currentRoadwayHistoryRoadways = historyRoadways.filter(_.roadwayNumber == currentRoadway.roadwayNumber)
      val newHistoryRoadways = currentRoadwayHistoryRoadways.flatMap { historyRoadway =>
        val newStartAddressM = historyRoadway.startAddrMValue + roadways.head.startAddrMValue - currentRoadway.startAddrMValue
        val newEndAddressM = newStartAddressM + roadways.head.endAddrMValue - roadways.head.startAddrMValue
        if (historyRoadway.endAddrMValue - historyRoadway.startAddrMValue != roadways.head.endAddrMValue - roadways.head.startAddrMValue) {
          Seq(Roadway(NewIdValue, roadways.head.roadwayNumber, historyRoadway.roadNumber, historyRoadway.roadPartNumber, historyRoadway.administrativeClass, historyRoadway.track, historyRoadway.discontinuity, newStartAddressM, newEndAddressM, historyRoadway.reversed, historyRoadway.startDate, historyRoadway.endDate, historyRoadway.createdBy, historyRoadway.roadName, historyRoadway.ely, NoTermination))
        } else {
          Seq(historyRoadway)
        }
      }
      val projectLinksWithGivenAttributes = projectLinks.map(pl => pl.copy(linearLocationId = Sequences.nextLinearLocationId, roadwayNumber = roadways.head.roadwayNumber))
      (roadways ++ newHistoryRoadways, roadwayAddressMapper.mapLinearLocations(roadways.head, projectLinksWithGivenAttributes), projectLinksWithGivenAttributes)
    }
  }

  private def applyTransfer(change: ProjectRoadwayChange, projectLinks: Seq[ProjectLink], currentRoadways: Seq[Roadway], historyRoadways: Seq[Roadway]): Seq[(Seq[Roadway], Seq[LinearLocation], Seq[ProjectLink])] = {
    val changeSource = change.changeInfo.source
    val changeTarget = change.changeInfo.target
    currentRoadways.map { currentRoadway =>
      val projectLinksInRoadway = projectLinks
        .filter(projectLink => projectLink.roadwayId == currentRoadway.id
          && projectLink.roadNumber == changeTarget.roadNumber.get
          && projectLink.roadPartNumber == changeTarget.startRoadPartNumber.get)
        .sortBy(_.startAddrMValue)
      val roadways = generateNewRoadwaysWithHistory(changeSource, changeTarget, projectLinksInRoadway, currentRoadway, change.projectStartDate)

      val currentRoadwayHistoryRoadways = historyRoadways.filter(_.roadwayNumber == currentRoadway.roadwayNumber)

      val newHistoryRoadways = currentRoadwayHistoryRoadways.map { historyRoadway =>
        if (historyRoadway.endAddrMValue - historyRoadway.startAddrMValue != roadways.head.endAddrMValue - roadways.head.startAddrMValue) {
          val newStartAddressM = historyRoadway.startAddrMValue + roadways.head.startAddrMValue - currentRoadway.startAddrMValue
          val newEndAddressM = newStartAddressM + roadways.head.endAddrMValue - roadways.head.startAddrMValue
          Roadway(NewIdValue, roadways.head.roadwayNumber, historyRoadway.roadNumber, historyRoadway.roadPartNumber, historyRoadway.administrativeClass, historyRoadway.track, historyRoadway.discontinuity, newStartAddressM, newEndAddressM, historyRoadway.reversed, historyRoadway.startDate, historyRoadway.endDate, historyRoadway.createdBy, historyRoadway.roadName, historyRoadway.ely, NoTermination)
        }
        else {
          historyRoadway
        }
      }
      val projectLinksWithGivenAttributes = projectLinks.map(pl => pl.copy(linearLocationId = Sequences.nextLinearLocationId, roadwayNumber = roadways.head.roadwayNumber))
      (roadways ++ newHistoryRoadways, roadwayAddressMapper.mapLinearLocations(roadways.find(_.endDate.isEmpty).getOrElse(throw new Exception), projectLinksWithGivenAttributes), projectLinksWithGivenAttributes)
    }
  }

  private def applyTerminated(change: ProjectRoadwayChange, projectLinks: Seq[ProjectLink], currentRoadways: Seq[Roadway], historyRoadways: Seq[Roadway]): Seq[(Seq[Roadway], Seq[LinearLocation], Seq[ProjectLink])] = {
    val sourceChange = change.changeInfo.source
    currentRoadways.map { currentRoadway =>
      val projectLinksInRoadway = projectLinks.filter(_.roadwayId == currentRoadway.id).sortBy(_.startAddrMValue)
      val newRoadwayNumber = if ((projectLinksInRoadway.last.endAddrMValue - projectLinksInRoadway.head.startAddrMValue) == (currentRoadway.endAddrMValue - currentRoadway.startAddrMValue)) currentRoadway.roadwayNumber else projectLinksInRoadway.head.roadwayNumber
<<<<<<< HEAD
      val roadway = currentRoadway.copy(id = NewIdValue, roadwayNumber = newRoadwayNumber, endDate = projectLinks.head.endDate, terminated = TerminationCode.Termination, startAddrMValue = sourceChange.startAddressM.get, endAddrMValue = sourceChange.endAddressM.get, discontinuity = projectLinksInRoadway.last.discontinuity)
=======
      val roadway = currentRoadway.copy(id = NewIdValue, roadwayNumber = newRoadwayNumber, startAddrMValue = sourceChange.startAddressM.get, endAddrMValue = sourceChange.endAddressM.get, endDate = projectLinks.head.endDate, terminated = TerminationCode.Termination)
>>>>>>> 0d5bdeb1
      val currentRoadwayHistoryRoadways = historyRoadways.filter(_.roadwayNumber == currentRoadway.roadwayNumber)

      val newHistoryRoadways = currentRoadwayHistoryRoadways.map { historyRoadway =>
        val newStartAddressM = historyRoadway.startAddrMValue + roadway.startAddrMValue - currentRoadway.startAddrMValue
        val newEndAddressM = newStartAddressM + roadway.endAddrMValue - roadway.startAddrMValue
        if (historyRoadway.endAddrMValue - historyRoadway.startAddrMValue != roadway.endAddrMValue - roadway.startAddrMValue) {
          Roadway(NewIdValue, roadway.roadwayNumber, historyRoadway.roadNumber, historyRoadway.roadPartNumber, historyRoadway.administrativeClass, historyRoadway.track, historyRoadway.discontinuity, newStartAddressM, newEndAddressM, historyRoadway.reversed, historyRoadway.startDate, historyRoadway.endDate, historyRoadway.createdBy, historyRoadway.roadName, historyRoadway.ely, Subsequent)
        }
        else {
          historyRoadway.copy(id = NewIdValue, terminated = Subsequent)
        }
      }
      val projectLinksWithGivenAttributes = projectLinks.map(pl => pl.copy(linearLocationId = Sequences.nextLinearLocationId, roadwayNumber = roadway.roadwayNumber))
      (Seq(roadway) ++ newHistoryRoadways, roadwayAddressMapper.mapLinearLocations(roadway, projectLinksWithGivenAttributes), projectLinksWithGivenAttributes)
    }
  }

  private def applyNew(change: ProjectRoadwayChange, projectLinks: Seq[ProjectLink]): Seq[(Seq[Roadway], Seq[LinearLocation], Seq[ProjectLink])] = {
    val changeTarget = change.changeInfo.target
    val roadwayNumber = if (projectLinks.head.roadwayNumber == NewIdValue || projectLinks.head.roadwayNumber == 0) Sequences.nextRoadwayNumber else projectLinks.head.roadwayNumber
    val roadway = Roadway(NewIdValue, roadwayNumber, changeTarget.roadNumber.get, changeTarget.startRoadPartNumber.get, changeTarget.administrativeClass.get, Track.apply(changeTarget.trackCode.get.toInt), changeTarget.discontinuity.get, changeTarget.startAddressM.get, changeTarget.endAddressM.get, change.changeInfo.reversed, startDate = projectLinks.head.startDate.get, endDate = projectLinks.head.endDate, createdBy = projectLinks.head.createdBy.get, projectLinks.head.roadName, projectLinks.head.ely, NoTermination)
   val projectLinksWithGivenAttributes = projectLinks.map(pl => pl.copy(linearLocationId = if(pl.linearLocationId == 0 || pl.linearLocationId == NewIdValue) Sequences.nextLinearLocationId else pl.linearLocationId, roadwayNumber = roadway.roadwayNumber))
    Seq((Seq(roadway), roadwayAddressMapper.mapLinearLocations(roadway, projectLinksWithGivenAttributes), projectLinksWithGivenAttributes))
  }

  private def applyNumbering(change: ProjectRoadwayChange, projectLinks: Seq[ProjectLink], currentRoadways: Seq[Roadway], historyRoadways: Seq[Roadway]): Seq[(Seq[Roadway], Seq[LinearLocation], Seq[ProjectLink])] = {
    val changeSource = change.changeInfo.source
    val changeTarget = change.changeInfo.target
    currentRoadways.map { currentRoadway =>
      val projectLinksInRoadway = projectLinks.filter(_.roadwayId == currentRoadway.id).sortBy(_.startAddrMValue)
      val roadways = generateNewRoadwaysWithHistory(changeSource, changeTarget, projectLinksInRoadway, currentRoadway, change.projectStartDate)

      val currentRoadwayHistoryRoadways = historyRoadways.filter(_.roadwayNumber == currentRoadway.roadwayNumber)
      val newHistoryRoadways = currentRoadwayHistoryRoadways.map { historyRoadway =>
        val newStartAddressM = historyRoadway.startAddrMValue + roadways.head.startAddrMValue - currentRoadway.startAddrMValue
        val newEndAddressM = newStartAddressM + roadways.head.endAddrMValue - roadways.head.startAddrMValue
        if (historyRoadway.endAddrMValue - historyRoadway.startAddrMValue != roadways.head.endAddrMValue - roadways.head.startAddrMValue) {
          Roadway(NewIdValue, roadways.head.roadwayNumber, historyRoadway.roadNumber, historyRoadway.roadPartNumber, historyRoadway.administrativeClass, historyRoadway.track, historyRoadway.discontinuity, newStartAddressM, newEndAddressM, historyRoadway.reversed, historyRoadway.startDate, historyRoadway.endDate, historyRoadway.createdBy, historyRoadway.roadName, historyRoadway.ely, NoTermination)
        }
        else {
          historyRoadway
        }
      }
      val projectLinksWithGivenAttributes = projectLinks.map(pl => pl.copy(linearLocationId = Sequences.nextLinearLocationId, roadwayNumber = roadways.head.roadwayNumber))
      (roadways ++ newHistoryRoadways, roadwayAddressMapper.mapLinearLocations(roadways.find(_.endDate.isEmpty).getOrElse(throw new Exception), projectLinksWithGivenAttributes), projectLinksWithGivenAttributes)
    }
  }

  def fillRoadways(allRoadways: Map[Long, Roadway], historyRoadways: Map[Long, Roadway], changesWithProjectLinks: Seq[(ProjectRoadwayChange, Seq[ProjectLink])]): Seq[(Seq[Roadway], Seq[LinearLocation], Seq[ProjectLink])] = {
    mergeRoadwayChanges(changesWithProjectLinks).flatMap {
      roadwayChange =>
        roadwayChange._1.changeInfo.changeType match {
          case AddressChangeType.Unchanged =>
            val currentRoadways = roadwayChange._2.map(_.roadwayId).distinct.map(roadwayNumber => allRoadways.getOrElse(roadwayNumber, throw new Exception))
            applyUnchanged(roadwayChange._1, roadwayChange._2.sortBy(_.startAddrMValue),
              currentRoadways, historyRoadways.filter(historyRoadway => historyRoadway._2.endDate.isDefined && currentRoadways.map(_.roadwayNumber).distinct.contains(historyRoadway._2.roadwayNumber)).values.toSeq)

          case AddressChangeType.New =>
            applyNew(roadwayChange._1, roadwayChange._2.sortBy(_.startAddrMValue))

          case AddressChangeType.Transfer =>
            val currentRoadways = roadwayChange._2.map(_.roadwayId).distinct.map(roadwayNumber => allRoadways.getOrElse(roadwayNumber, throw new Exception))
            applyTransfer(roadwayChange._1, roadwayChange._2.sortBy(_.startAddrMValue),
              currentRoadways, historyRoadways.filter(historyRoadway => historyRoadway._2.endDate.isDefined && currentRoadways.map(_.roadwayNumber).distinct.contains(historyRoadway._2.roadwayNumber)).values.toSeq)

          case AddressChangeType.ReNumeration =>
            val currentRoadways = roadwayChange._2.map(_.roadwayId).distinct.map(roadwayNumber => allRoadways.getOrElse(roadwayNumber, throw new Exception))
            applyNumbering(roadwayChange._1, roadwayChange._2.sortBy(_.startAddrMValue),
              currentRoadways, historyRoadways.filter(historyRoadway => historyRoadway._2.endDate.isDefined && currentRoadways.map(_.roadwayNumber).distinct.contains(historyRoadway._2.roadwayNumber)).values.toSeq)

          case AddressChangeType.Termination =>
            val currentRoadways = roadwayChange._2.map(_.roadwayId).distinct.map(roadwayNumber => allRoadways.getOrElse(roadwayNumber, throw new Exception))
            applyTerminated(roadwayChange._1, roadwayChange._2.sortBy(_.startAddrMValue),
              currentRoadways, historyRoadways.filter(historyRoadway => historyRoadway._2.endDate.isDefined && currentRoadways.map(_.roadwayNumber).distinct.contains(historyRoadway._2.roadwayNumber)).values.toSeq)

          case AddressChangeType.Unknown =>
            applyNew(roadwayChange._1, roadwayChange._2.sortBy(_.startAddrMValue))
          case AddressChangeType.NotHandled =>
            applyNew(roadwayChange._1, roadwayChange._2.sortBy(_.startAddrMValue))
        }
    }
  }

  private def mergeRoadwayChanges(changesWithLinks: Seq[(ProjectRoadwayChange, Seq[ProjectLink])]): Seq[(ProjectRoadwayChange, Seq[ProjectLink])] = {
    def groupedSections(changes: Seq[(ProjectRoadwayChange, Seq[ProjectLink])]) = {
      changes.groupBy(c => (c._1.changeInfo.source.roadNumber, c._1.changeInfo.source.startRoadPartNumber, c._1.changeInfo.source.trackCode, c._1.changeInfo.source.administrativeClass, c._1.changeInfo.source.ely,
        c._1.changeInfo.target.roadNumber, c._1.changeInfo.target.startRoadPartNumber, c._1.changeInfo.target.trackCode, c._1.changeInfo.target.administrativeClass, c._1.changeInfo.target.ely))
        .flatMap {
        case (key, section) =>
          val sortedSections = section.sortBy(s => (s._1.changeInfo.changeType.value, s._1.changeInfo.target.startAddressM))
          sortedSections.foldLeft(Seq.empty[(ProjectRoadwayChange, Seq[ProjectLink])]) {(changeList, section) =>
            if (changeList.isEmpty)
              Seq(section)
            else if (changeList.last._1.changeInfo.target.endAddressM == section._1.changeInfo.target.startAddressM &&
              changeList.last._2.head.roadwayNumber == section._2.head.roadwayNumber) {
                val adjustedSource = changeList.last._1.changeInfo.source.copy(endAddressM = section._1.changeInfo.source.endAddressM)
                val adjustedTarget = changeList.last._1.changeInfo.target.copy(endAddressM = section._1.changeInfo.target.endAddressM)
                val lastChangeInfo = changeList.last._1.changeInfo.copy(source = adjustedSource, target = adjustedTarget, discontinuity = section._1.changeInfo.discontinuity)
                changeList.init :+ (changeList.last._1.copy(changeInfo = lastChangeInfo), changeList.last._2 ++ section._2)
            }
            else changeList :+ section
          }
        case _ => Seq.empty[(ProjectRoadwayChange, Seq[ProjectLink])]
      }
    }

    val (operationsToCheck, rest) = changesWithLinks.partition(c => List(AddressChangeType.Unchanged, AddressChangeType.Transfer, AddressChangeType.ReNumeration, AddressChangeType.Termination).contains(c._1.changeInfo.changeType))
    (groupedSections(operationsToCheck).toSeq ++ rest).sortBy(_._1.changeInfo.orderInChangeTable)
  }
}
<|MERGE_RESOLUTION|>--- conflicted
+++ resolved
@@ -86,11 +86,7 @@
     currentRoadways.map { currentRoadway =>
       val projectLinksInRoadway = projectLinks.filter(_.roadwayId == currentRoadway.id).sortBy(_.startAddrMValue)
       val newRoadwayNumber = if ((projectLinksInRoadway.last.endAddrMValue - projectLinksInRoadway.head.startAddrMValue) == (currentRoadway.endAddrMValue - currentRoadway.startAddrMValue)) currentRoadway.roadwayNumber else projectLinksInRoadway.head.roadwayNumber
-<<<<<<< HEAD
       val roadway = currentRoadway.copy(id = NewIdValue, roadwayNumber = newRoadwayNumber, endDate = projectLinks.head.endDate, terminated = TerminationCode.Termination, startAddrMValue = sourceChange.startAddressM.get, endAddrMValue = sourceChange.endAddressM.get, discontinuity = projectLinksInRoadway.last.discontinuity)
-=======
-      val roadway = currentRoadway.copy(id = NewIdValue, roadwayNumber = newRoadwayNumber, startAddrMValue = sourceChange.startAddressM.get, endAddrMValue = sourceChange.endAddressM.get, endDate = projectLinks.head.endDate, terminated = TerminationCode.Termination)
->>>>>>> 0d5bdeb1
       val currentRoadwayHistoryRoadways = historyRoadways.filter(_.roadwayNumber == currentRoadway.roadwayNumber)
 
       val newHistoryRoadways = currentRoadwayHistoryRoadways.map { historyRoadway =>
