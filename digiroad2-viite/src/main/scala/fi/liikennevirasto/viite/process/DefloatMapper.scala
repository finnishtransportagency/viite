--- conflicted
+++ resolved
@@ -65,17 +65,10 @@
     val runningLength = (orderedSource.scanLeft(0.0)((len, link) => len+link.length) ++
       orderedTarget.scanLeft(0.0)((len, link) => len+targetCoeff*link.length)).map(setPrecision).distinct.sorted
     val pairs = runningLength.zip(runningLength.tail).map{ case (st, end) =>
-<<<<<<< HEAD
-      val startSource = findStartLinearLocation(st, joinedSource)
-      val endSource = findEndLinearLocation(end, joinedSource, startSource._1.linkId)
-      val startTarget = findStartLinearLocation(st / targetCoeff, orderedTarget)
-      val endTarget = findEndLinearLocation(end / targetCoeff, orderedTarget, startTarget._1.linkId)
-=======
       val startSource = findStartLinearLocation(st, orderedSource)
       val endSource = findEndLinearLocationSource(end, orderedSource, startSource._1.id)
       val startTarget = findStartLinearLocation(st/targetCoeff, orderedTarget)
       val endTarget = findEndLinearLocationTarget(end/targetCoeff, orderedTarget, startTarget._1.linkId)
->>>>>>> 3adce189
       (startSource, endSource, startTarget, endTarget)}
     pairs.map(x => formMapping(x._1._1, x._1._2, x._2._1, x._2._2, x._3._1, x._3._2, x._4._1, x._4._2))
   }
