--- conflicted
+++ resolved
@@ -243,7 +243,6 @@
     }.toSeq
   }
 
-<<<<<<< HEAD
   private def calculateSectionAddressValues(sections: Seq[CombinedSection]): Seq[CombinedSection] = {
     def getContinuousTrack(seq: Seq[ProjectLink]): (Seq[ProjectLink], Seq[ProjectLink]) = {
       val track = seq.headOption.map(_.track).getOrElse(Track.Unknown)
@@ -257,19 +256,6 @@
           Some((leftLink.startAddrMValue, leftLink.endAddrMValue))
         else
           None
-=======
-  private def calculateSectionAddressValues(sections: Seq[CombinedSection]): Seq[Double] = {
-    // Return fixed value for this section if it has one
-    def fixedValue(param: (CombinedSection, Option[CombinedSection]), startValue: Option[Long]): Option[Double] = {
-      val (currentSection, nextSection) = param
-      (currentSection.linkStatus, nextSection.map(_.linkStatus), startValue) match {
-        case (LinkStatus.UnChanged, _, _) => Some(currentSection.endAddrM)
-        case (_, Some(LinkStatus.UnChanged), _) => nextSection.map(_.startAddrM)
-        case (LinkStatus.NotHandled, _, Some(value)) => Some(value + currentSection.endAddrM - currentSection.startAddrM)
-        case (LinkStatus.Transfer, _, Some(value)) => Some(value + currentSection.endAddrM - currentSection.startAddrM)
-        case (LinkStatus.Numbering, _, Some(value)) => Some(currentSection.endAddrM)
-        case (_, _, _) => None
->>>>>>> 85dfa667
       }
     }
 
