package fi.liikennevirasto.viite.process

import fi.liikennevirasto.digiroad2.client.vvh.{ChangeInfo, ChangeType}
import fi.liikennevirasto.digiroad2.client.vvh.ChangeType._
import fi.liikennevirasto.digiroad2.linearasset.RoadLink
<<<<<<< HEAD
import fi.liikennevirasto.digiroad2.Point
=======
import fi.liikennevirasto.digiroad2.{ChangeInfo, ChangeType, Point}
import fi.liikennevirasto.viite.LinkRoadAddressHistory
>>>>>>> 9e27f480
import fi.liikennevirasto.viite.dao.RoadAddress
import org.slf4j.LoggerFactory

object RoadAddressChangeInfoMapper extends RoadAddressMapper {
  private val logger = LoggerFactory.getLogger(getClass)

  private def isLengthChange(ci: ChangeInfo) = {
    Set(LengthenedCommonPart.value, LengthenedNewPart.value, ShortenedCommonPart.value, ShortenedRemovedPart.value).contains(ci.changeType)
  }

  private def isFloatingChange(ci: ChangeInfo) = {
    Set(Removed.value, ReplacedCommonPart.value, ReplacedNewPart.value, ReplacedRemovedPart.value).contains(ci.changeType)
  }

  private def max(doubles: Double*) = {
    doubles.max
  }

  private def min(doubles: Double*) = {
    doubles.min
  }

  private def fuseLengthChanges(sources: Seq[ChangeInfo]) = {
    val (lengthened, rest) = sources.partition(ci => ci.changeType == LengthenedCommonPart.value ||
    ci.changeType == LengthenedNewPart.value)
    val (shortened, others) = rest.partition(ci => ci.changeType == ShortenedRemovedPart.value ||
      ci.changeType == ShortenedCommonPart.value)
    others ++
      lengthened.groupBy(ci => (ci.newId, ci.vvhTimeStamp)).mapValues{ s =>
        val common = s.find(_.changeType == LengthenedCommonPart.value)
        val added = s.find(_.changeType == LengthenedNewPart.value)
        (common, added) match {
          case (Some(c), Some(a)) =>
            val (expStart, expEnd) = if (c.newStartMeasure.get > c.newEndMeasure.get)
              (max(c.newStartMeasure.get, a.newStartMeasure.get, a.newEndMeasure.get), min(c.newEndMeasure.get, a.newStartMeasure.get, a.newEndMeasure.get))
            else
              (min(c.newStartMeasure.get, a.newStartMeasure.get, a.newEndMeasure.get), max(c.newEndMeasure.get, a.newEndMeasure.get, a.newStartMeasure.get))
            Some(c.copy(newStartMeasure = Some(expStart), newEndMeasure = Some(expEnd)))
          case _ => None
        }
      }.values.flatten.toSeq ++
      shortened.groupBy(ci => (ci.oldId, ci.vvhTimeStamp)).mapValues{ s =>
        val common = s.find(_.changeType == ShortenedCommonPart.value)
        val removed = s.find(_.changeType == ShortenedRemovedPart.value)
        (common, removed) match {
          case (Some(c), Some(r)) =>
            val (expStart, expEnd) = if (c.oldStartMeasure.get > c.oldEndMeasure.get)
              (max(c.oldStartMeasure.get, r.oldStartMeasure.get, r.oldEndMeasure.get), min(c.oldEndMeasure.get, c.newStartMeasure.get, r.oldEndMeasure.get))
            else
              (min(c.oldStartMeasure.get, r.oldStartMeasure.get, r.oldEndMeasure.get), max(c.oldEndMeasure.get, r.oldEndMeasure.get, r.oldStartMeasure.get))
            Some(c.copy(oldStartMeasure = Some(expStart), oldEndMeasure = Some(expEnd)))
          case _ => None
        }
      }.values.flatten.toSeq
  }

  private def createAddressMap(sources: Seq[ChangeInfo]): Seq[RoadAddressMapping] = {
    val pseudoGeom = Seq(Point(0.0, 0.0), Point(1.0, 0.0))
    fuseLengthChanges(sources).map(ci => {
      ChangeType.apply(ci.changeType) match {
        case CombinedModifiedPart | CombinedRemovedPart | DividedModifiedPart | DividedNewPart =>
          logger.debug("Change info> oldId: "+ci.oldId+" newId: "+ci.newId+" changeType: "+ci.changeType)
          Some(RoadAddressMapping(ci.oldId.get, ci.newId.get, ci.oldStartMeasure.get, ci.oldEndMeasure.get,
            ci.newStartMeasure.get, ci.newEndMeasure.get, pseudoGeom, pseudoGeom, Some(ci.vvhTimeStamp)))
        case LengthenedCommonPart | LengthenedNewPart | ShortenedCommonPart | ShortenedRemovedPart =>
          logger.debug("Change info, length change > oldId: "+ci.oldId+" newId: "+ci.newId+" changeType: "+ci.changeType + s" $ci")
          Some(RoadAddressMapping(ci.oldId.get, ci.newId.get, ci.oldStartMeasure.get, ci.oldEndMeasure.get,
            ci.newStartMeasure.get, ci.newEndMeasure.get, pseudoGeom, pseudoGeom, Some(ci.vvhTimeStamp)))
        case _ => None
      }
    }).filter(c => c.isDefined).map(_.get)
  }

  private def applyChanges(changes: Seq[Seq[ChangeInfo]], roadAddresses: Map[Long, Seq[RoadAddress]]): Map[Long, Seq[RoadAddress]] = {
    changes.foldLeft(roadAddresses) { case (addresses, changeInfo) =>
      val (toFloat, other) = changeInfo.partition(isFloatingChange)
      val (length, maps) = other.partition(isLengthChange)
      val changeOperations: Seq[Map[Long, Seq[RoadAddress]] => Map[Long, Seq[RoadAddress]]] = Seq(
        applyFloating(toFloat),
        applyMappedChanges(maps),
        applyLengthChanges(length)
      )
      changeOperations.foldLeft(addresses){ case (addrMap, op) => op(addrMap)}
    }
  }

  private def mapAddress(mapping: Seq[RoadAddressMapping])(ra: RoadAddress) = {
    if (!ra.floating && mapping.exists(_.matches(ra))) {
      val changeVVHTimestamp = mapping.head.vvhTimeStamp.get
      mapRoadAddresses(mapping)(ra).map(_.copy(adjustedTimestamp = changeVVHTimestamp))
    } else
      Seq(ra)
  }

  private def applyMappedChanges(changes: Seq[ChangeInfo])(roadAddresses: Map[Long, Seq[RoadAddress]]): Map[Long, Seq[RoadAddress]] = {
    if (changes.isEmpty)
      roadAddresses
    else {
      val mapping = createAddressMap(changes)
      val mapped = roadAddresses.mapValues(_.flatMap(mapAddress(mapping)))
      mapped.values.toSeq.flatten.groupBy(_.linkId)
    }
  }

  private def applyLengthChanges(changes: Seq[ChangeInfo])(roadAddresses: Map[Long, Seq[RoadAddress]]): Map[Long, Seq[RoadAddress]] = {
    if (changes.isEmpty)
      roadAddresses
    else {
      val mapping = createAddressMap(changes)
      val mapped = roadAddresses.mapValues(_.flatMap(ra =>
        // If change is not within maximum allowed then float the address
        if (mapping.exists(m => m.matches(ra) && Math.abs(m.sourceLen - m.targetLen) > fi.liikennevirasto.viite.MaxLengthChange)) {
          Seq(ra.copy(floating = true))
        } else
          mapAddress(mapping)(ra)
      ))
      mapped.values.toSeq.flatten.groupBy(_.linkId)
    }
  }

  private def applyFloating(changes: Seq[ChangeInfo])(roadAddresses: Map[Long, Seq[RoadAddress]]): Map[Long, Seq[RoadAddress]] = {
    if (changes.isEmpty)
      roadAddresses
    else {
      val mapped = roadAddresses.mapValues(_.map(ra =>
        if (changes.exists(c => c.oldId.contains(ra.linkId) && c.vvhTimeStamp > ra.adjustedTimestamp)) {
          ra.copy(floating = true)
        } else
          ra
      ))
      mapped.values.toSeq.flatten.groupBy(_.linkId)
    }
  }

  def resolveChangesToMap(roadAddresses: Map[Long, LinkRoadAddressHistory], changedRoadLinks: Seq[RoadLink],
                          changes: Seq[ChangeInfo]): Map[Long, LinkRoadAddressHistory] = {
    val current = roadAddresses.flatMap(_._2.currentSegments).toSeq
    val sections = partition(current)
    val originalAddressSections = groupByRoadSection(sections, roadAddresses.values)
    preTransferCheckBySection(originalAddressSections)
    val groupedChanges = changes.groupBy(_.vvhTimeStamp).values.toSeq
    val appliedChanges = applyChanges(groupedChanges.sortBy(_.head.vvhTimeStamp), roadAddresses.mapValues(_.allSegments))
    val result = postTransferCheckBySection(groupByRoadSection(sections, appliedChanges.values.map(
      s => LinkRoadAddressHistory(s.partition(_.endDate.isEmpty)))), originalAddressSections)
    result.values.flatMap(_.flatMap(_.allSegments)).groupBy(_.linkId).mapValues(s => LinkRoadAddressHistory(s.toSeq.partition(_.endDate.isEmpty)))
  }

  private def groupByRoadSection(sections: Seq[RoadAddressSection],
                                 roadAddresses: Iterable[LinkRoadAddressHistory]): Map[RoadAddressSection, Seq[LinkRoadAddressHistory]] = {
    sections.map(section => section -> roadAddresses.filter(lh => lh.currentSegments.exists(section.includes)).toSeq).toMap
  }

  // TODO: Don't try to apply changes to invalid sections
  private def preTransferCheckBySection(sections: Map[RoadAddressSection, Seq[LinkRoadAddressHistory]]) = {
    sections.map(_._2.flatMap(_.currentSegments)).map( seq =>
      try {
        preTransferChecks(seq)
        true
      } catch {
        case ex: InvalidAddressDataException =>
          logger.info(s"Section had invalid road data ${seq.head.roadNumber}/${seq.head.roadPartNumber}: ${ex.getMessage}")
          false
      })
  }

  private def postTransferCheckBySection(sections: Map[RoadAddressSection, Seq[LinkRoadAddressHistory]],
                                         original: Map[RoadAddressSection, Seq[LinkRoadAddressHistory]]): Map[RoadAddressSection, Seq[LinkRoadAddressHistory]] = {
    sections.map(s =>
      try {
        postTransferChecksWithHistory(s)
        s
      } catch {
        case ex: InvalidAddressDataException =>
          logger.info(s"Invalid address data after transfer on ${s._1}, not applying changes (${ex.getMessage})")
          s._1 -> original(s._1)
      }
    )
  }


}
<|MERGE_RESOLUTION|>--- conflicted
+++ resolved
@@ -1,192 +1,188 @@
-package fi.liikennevirasto.viite.process
-
-import fi.liikennevirasto.digiroad2.client.vvh.{ChangeInfo, ChangeType}
-import fi.liikennevirasto.digiroad2.client.vvh.ChangeType._
-import fi.liikennevirasto.digiroad2.linearasset.RoadLink
-<<<<<<< HEAD
-import fi.liikennevirasto.digiroad2.Point
-=======
-import fi.liikennevirasto.digiroad2.{ChangeInfo, ChangeType, Point}
-import fi.liikennevirasto.viite.LinkRoadAddressHistory
->>>>>>> 9e27f480
-import fi.liikennevirasto.viite.dao.RoadAddress
-import org.slf4j.LoggerFactory
-
-object RoadAddressChangeInfoMapper extends RoadAddressMapper {
-  private val logger = LoggerFactory.getLogger(getClass)
-
-  private def isLengthChange(ci: ChangeInfo) = {
-    Set(LengthenedCommonPart.value, LengthenedNewPart.value, ShortenedCommonPart.value, ShortenedRemovedPart.value).contains(ci.changeType)
-  }
-
-  private def isFloatingChange(ci: ChangeInfo) = {
-    Set(Removed.value, ReplacedCommonPart.value, ReplacedNewPart.value, ReplacedRemovedPart.value).contains(ci.changeType)
-  }
-
-  private def max(doubles: Double*) = {
-    doubles.max
-  }
-
-  private def min(doubles: Double*) = {
-    doubles.min
-  }
-
-  private def fuseLengthChanges(sources: Seq[ChangeInfo]) = {
-    val (lengthened, rest) = sources.partition(ci => ci.changeType == LengthenedCommonPart.value ||
-    ci.changeType == LengthenedNewPart.value)
-    val (shortened, others) = rest.partition(ci => ci.changeType == ShortenedRemovedPart.value ||
-      ci.changeType == ShortenedCommonPart.value)
-    others ++
-      lengthened.groupBy(ci => (ci.newId, ci.vvhTimeStamp)).mapValues{ s =>
-        val common = s.find(_.changeType == LengthenedCommonPart.value)
-        val added = s.find(_.changeType == LengthenedNewPart.value)
-        (common, added) match {
-          case (Some(c), Some(a)) =>
-            val (expStart, expEnd) = if (c.newStartMeasure.get > c.newEndMeasure.get)
-              (max(c.newStartMeasure.get, a.newStartMeasure.get, a.newEndMeasure.get), min(c.newEndMeasure.get, a.newStartMeasure.get, a.newEndMeasure.get))
-            else
-              (min(c.newStartMeasure.get, a.newStartMeasure.get, a.newEndMeasure.get), max(c.newEndMeasure.get, a.newEndMeasure.get, a.newStartMeasure.get))
-            Some(c.copy(newStartMeasure = Some(expStart), newEndMeasure = Some(expEnd)))
-          case _ => None
-        }
-      }.values.flatten.toSeq ++
-      shortened.groupBy(ci => (ci.oldId, ci.vvhTimeStamp)).mapValues{ s =>
-        val common = s.find(_.changeType == ShortenedCommonPart.value)
-        val removed = s.find(_.changeType == ShortenedRemovedPart.value)
-        (common, removed) match {
-          case (Some(c), Some(r)) =>
-            val (expStart, expEnd) = if (c.oldStartMeasure.get > c.oldEndMeasure.get)
-              (max(c.oldStartMeasure.get, r.oldStartMeasure.get, r.oldEndMeasure.get), min(c.oldEndMeasure.get, c.newStartMeasure.get, r.oldEndMeasure.get))
-            else
-              (min(c.oldStartMeasure.get, r.oldStartMeasure.get, r.oldEndMeasure.get), max(c.oldEndMeasure.get, r.oldEndMeasure.get, r.oldStartMeasure.get))
-            Some(c.copy(oldStartMeasure = Some(expStart), oldEndMeasure = Some(expEnd)))
-          case _ => None
-        }
-      }.values.flatten.toSeq
-  }
-
-  private def createAddressMap(sources: Seq[ChangeInfo]): Seq[RoadAddressMapping] = {
-    val pseudoGeom = Seq(Point(0.0, 0.0), Point(1.0, 0.0))
-    fuseLengthChanges(sources).map(ci => {
-      ChangeType.apply(ci.changeType) match {
-        case CombinedModifiedPart | CombinedRemovedPart | DividedModifiedPart | DividedNewPart =>
-          logger.debug("Change info> oldId: "+ci.oldId+" newId: "+ci.newId+" changeType: "+ci.changeType)
-          Some(RoadAddressMapping(ci.oldId.get, ci.newId.get, ci.oldStartMeasure.get, ci.oldEndMeasure.get,
-            ci.newStartMeasure.get, ci.newEndMeasure.get, pseudoGeom, pseudoGeom, Some(ci.vvhTimeStamp)))
-        case LengthenedCommonPart | LengthenedNewPart | ShortenedCommonPart | ShortenedRemovedPart =>
-          logger.debug("Change info, length change > oldId: "+ci.oldId+" newId: "+ci.newId+" changeType: "+ci.changeType + s" $ci")
-          Some(RoadAddressMapping(ci.oldId.get, ci.newId.get, ci.oldStartMeasure.get, ci.oldEndMeasure.get,
-            ci.newStartMeasure.get, ci.newEndMeasure.get, pseudoGeom, pseudoGeom, Some(ci.vvhTimeStamp)))
-        case _ => None
-      }
-    }).filter(c => c.isDefined).map(_.get)
-  }
-
-  private def applyChanges(changes: Seq[Seq[ChangeInfo]], roadAddresses: Map[Long, Seq[RoadAddress]]): Map[Long, Seq[RoadAddress]] = {
-    changes.foldLeft(roadAddresses) { case (addresses, changeInfo) =>
-      val (toFloat, other) = changeInfo.partition(isFloatingChange)
-      val (length, maps) = other.partition(isLengthChange)
-      val changeOperations: Seq[Map[Long, Seq[RoadAddress]] => Map[Long, Seq[RoadAddress]]] = Seq(
-        applyFloating(toFloat),
-        applyMappedChanges(maps),
-        applyLengthChanges(length)
-      )
-      changeOperations.foldLeft(addresses){ case (addrMap, op) => op(addrMap)}
-    }
-  }
-
-  private def mapAddress(mapping: Seq[RoadAddressMapping])(ra: RoadAddress) = {
-    if (!ra.floating && mapping.exists(_.matches(ra))) {
-      val changeVVHTimestamp = mapping.head.vvhTimeStamp.get
-      mapRoadAddresses(mapping)(ra).map(_.copy(adjustedTimestamp = changeVVHTimestamp))
-    } else
-      Seq(ra)
-  }
-
-  private def applyMappedChanges(changes: Seq[ChangeInfo])(roadAddresses: Map[Long, Seq[RoadAddress]]): Map[Long, Seq[RoadAddress]] = {
-    if (changes.isEmpty)
-      roadAddresses
-    else {
-      val mapping = createAddressMap(changes)
-      val mapped = roadAddresses.mapValues(_.flatMap(mapAddress(mapping)))
-      mapped.values.toSeq.flatten.groupBy(_.linkId)
-    }
-  }
-
-  private def applyLengthChanges(changes: Seq[ChangeInfo])(roadAddresses: Map[Long, Seq[RoadAddress]]): Map[Long, Seq[RoadAddress]] = {
-    if (changes.isEmpty)
-      roadAddresses
-    else {
-      val mapping = createAddressMap(changes)
-      val mapped = roadAddresses.mapValues(_.flatMap(ra =>
-        // If change is not within maximum allowed then float the address
-        if (mapping.exists(m => m.matches(ra) && Math.abs(m.sourceLen - m.targetLen) > fi.liikennevirasto.viite.MaxLengthChange)) {
-          Seq(ra.copy(floating = true))
-        } else
-          mapAddress(mapping)(ra)
-      ))
-      mapped.values.toSeq.flatten.groupBy(_.linkId)
-    }
-  }
-
-  private def applyFloating(changes: Seq[ChangeInfo])(roadAddresses: Map[Long, Seq[RoadAddress]]): Map[Long, Seq[RoadAddress]] = {
-    if (changes.isEmpty)
-      roadAddresses
-    else {
-      val mapped = roadAddresses.mapValues(_.map(ra =>
-        if (changes.exists(c => c.oldId.contains(ra.linkId) && c.vvhTimeStamp > ra.adjustedTimestamp)) {
-          ra.copy(floating = true)
-        } else
-          ra
-      ))
-      mapped.values.toSeq.flatten.groupBy(_.linkId)
-    }
-  }
-
-  def resolveChangesToMap(roadAddresses: Map[Long, LinkRoadAddressHistory], changedRoadLinks: Seq[RoadLink],
-                          changes: Seq[ChangeInfo]): Map[Long, LinkRoadAddressHistory] = {
-    val current = roadAddresses.flatMap(_._2.currentSegments).toSeq
-    val sections = partition(current)
-    val originalAddressSections = groupByRoadSection(sections, roadAddresses.values)
-    preTransferCheckBySection(originalAddressSections)
-    val groupedChanges = changes.groupBy(_.vvhTimeStamp).values.toSeq
-    val appliedChanges = applyChanges(groupedChanges.sortBy(_.head.vvhTimeStamp), roadAddresses.mapValues(_.allSegments))
-    val result = postTransferCheckBySection(groupByRoadSection(sections, appliedChanges.values.map(
-      s => LinkRoadAddressHistory(s.partition(_.endDate.isEmpty)))), originalAddressSections)
-    result.values.flatMap(_.flatMap(_.allSegments)).groupBy(_.linkId).mapValues(s => LinkRoadAddressHistory(s.toSeq.partition(_.endDate.isEmpty)))
-  }
-
-  private def groupByRoadSection(sections: Seq[RoadAddressSection],
-                                 roadAddresses: Iterable[LinkRoadAddressHistory]): Map[RoadAddressSection, Seq[LinkRoadAddressHistory]] = {
-    sections.map(section => section -> roadAddresses.filter(lh => lh.currentSegments.exists(section.includes)).toSeq).toMap
-  }
-
-  // TODO: Don't try to apply changes to invalid sections
-  private def preTransferCheckBySection(sections: Map[RoadAddressSection, Seq[LinkRoadAddressHistory]]) = {
-    sections.map(_._2.flatMap(_.currentSegments)).map( seq =>
-      try {
-        preTransferChecks(seq)
-        true
-      } catch {
-        case ex: InvalidAddressDataException =>
-          logger.info(s"Section had invalid road data ${seq.head.roadNumber}/${seq.head.roadPartNumber}: ${ex.getMessage}")
-          false
-      })
-  }
-
-  private def postTransferCheckBySection(sections: Map[RoadAddressSection, Seq[LinkRoadAddressHistory]],
-                                         original: Map[RoadAddressSection, Seq[LinkRoadAddressHistory]]): Map[RoadAddressSection, Seq[LinkRoadAddressHistory]] = {
-    sections.map(s =>
-      try {
-        postTransferChecksWithHistory(s)
-        s
-      } catch {
-        case ex: InvalidAddressDataException =>
-          logger.info(s"Invalid address data after transfer on ${s._1}, not applying changes (${ex.getMessage})")
-          s._1 -> original(s._1)
-      }
-    )
-  }
-
-
-}
+package fi.liikennevirasto.viite.process
+
+import fi.liikennevirasto.digiroad2.client.vvh.{ChangeInfo, ChangeType}
+import fi.liikennevirasto.digiroad2.client.vvh.ChangeType._
+import fi.liikennevirasto.digiroad2.linearasset.RoadLink
+import fi.liikennevirasto.digiroad2.Point
+import fi.liikennevirasto.viite.LinkRoadAddressHistory
+import fi.liikennevirasto.viite.dao.RoadAddress
+import org.slf4j.LoggerFactory
+
+object RoadAddressChangeInfoMapper extends RoadAddressMapper {
+  private val logger = LoggerFactory.getLogger(getClass)
+
+  private def isLengthChange(ci: ChangeInfo) = {
+    Set(LengthenedCommonPart.value, LengthenedNewPart.value, ShortenedCommonPart.value, ShortenedRemovedPart.value).contains(ci.changeType)
+  }
+
+  private def isFloatingChange(ci: ChangeInfo) = {
+    Set(Removed.value, ReplacedCommonPart.value, ReplacedNewPart.value, ReplacedRemovedPart.value).contains(ci.changeType)
+  }
+
+  private def max(doubles: Double*) = {
+    doubles.max
+  }
+
+  private def min(doubles: Double*) = {
+    doubles.min
+  }
+
+  private def fuseLengthChanges(sources: Seq[ChangeInfo]) = {
+    val (lengthened, rest) = sources.partition(ci => ci.changeType == LengthenedCommonPart.value ||
+    ci.changeType == LengthenedNewPart.value)
+    val (shortened, others) = rest.partition(ci => ci.changeType == ShortenedRemovedPart.value ||
+      ci.changeType == ShortenedCommonPart.value)
+    others ++
+      lengthened.groupBy(ci => (ci.newId, ci.vvhTimeStamp)).mapValues{ s =>
+        val common = s.find(_.changeType == LengthenedCommonPart.value)
+        val added = s.find(_.changeType == LengthenedNewPart.value)
+        (common, added) match {
+          case (Some(c), Some(a)) =>
+            val (expStart, expEnd) = if (c.newStartMeasure.get > c.newEndMeasure.get)
+              (max(c.newStartMeasure.get, a.newStartMeasure.get, a.newEndMeasure.get), min(c.newEndMeasure.get, a.newStartMeasure.get, a.newEndMeasure.get))
+            else
+              (min(c.newStartMeasure.get, a.newStartMeasure.get, a.newEndMeasure.get), max(c.newEndMeasure.get, a.newEndMeasure.get, a.newStartMeasure.get))
+            Some(c.copy(newStartMeasure = Some(expStart), newEndMeasure = Some(expEnd)))
+          case _ => None
+        }
+      }.values.flatten.toSeq ++
+      shortened.groupBy(ci => (ci.oldId, ci.vvhTimeStamp)).mapValues{ s =>
+        val common = s.find(_.changeType == ShortenedCommonPart.value)
+        val removed = s.find(_.changeType == ShortenedRemovedPart.value)
+        (common, removed) match {
+          case (Some(c), Some(r)) =>
+            val (expStart, expEnd) = if (c.oldStartMeasure.get > c.oldEndMeasure.get)
+              (max(c.oldStartMeasure.get, r.oldStartMeasure.get, r.oldEndMeasure.get), min(c.oldEndMeasure.get, c.newStartMeasure.get, r.oldEndMeasure.get))
+            else
+              (min(c.oldStartMeasure.get, r.oldStartMeasure.get, r.oldEndMeasure.get), max(c.oldEndMeasure.get, r.oldEndMeasure.get, r.oldStartMeasure.get))
+            Some(c.copy(oldStartMeasure = Some(expStart), oldEndMeasure = Some(expEnd)))
+          case _ => None
+        }
+      }.values.flatten.toSeq
+  }
+
+  private def createAddressMap(sources: Seq[ChangeInfo]): Seq[RoadAddressMapping] = {
+    val pseudoGeom = Seq(Point(0.0, 0.0), Point(1.0, 0.0))
+    fuseLengthChanges(sources).map(ci => {
+      ChangeType.apply(ci.changeType) match {
+        case CombinedModifiedPart | CombinedRemovedPart | DividedModifiedPart | DividedNewPart =>
+          logger.debug("Change info> oldId: "+ci.oldId+" newId: "+ci.newId+" changeType: "+ci.changeType)
+          Some(RoadAddressMapping(ci.oldId.get, ci.newId.get, ci.oldStartMeasure.get, ci.oldEndMeasure.get,
+            ci.newStartMeasure.get, ci.newEndMeasure.get, pseudoGeom, pseudoGeom, Some(ci.vvhTimeStamp)))
+        case LengthenedCommonPart | LengthenedNewPart | ShortenedCommonPart | ShortenedRemovedPart =>
+          logger.debug("Change info, length change > oldId: "+ci.oldId+" newId: "+ci.newId+" changeType: "+ci.changeType + s" $ci")
+          Some(RoadAddressMapping(ci.oldId.get, ci.newId.get, ci.oldStartMeasure.get, ci.oldEndMeasure.get,
+            ci.newStartMeasure.get, ci.newEndMeasure.get, pseudoGeom, pseudoGeom, Some(ci.vvhTimeStamp)))
+        case _ => None
+      }
+    }).filter(c => c.isDefined).map(_.get)
+  }
+
+  private def applyChanges(changes: Seq[Seq[ChangeInfo]], roadAddresses: Map[Long, Seq[RoadAddress]]): Map[Long, Seq[RoadAddress]] = {
+    changes.foldLeft(roadAddresses) { case (addresses, changeInfo) =>
+      val (toFloat, other) = changeInfo.partition(isFloatingChange)
+      val (length, maps) = other.partition(isLengthChange)
+      val changeOperations: Seq[Map[Long, Seq[RoadAddress]] => Map[Long, Seq[RoadAddress]]] = Seq(
+        applyFloating(toFloat),
+        applyMappedChanges(maps),
+        applyLengthChanges(length)
+      )
+      changeOperations.foldLeft(addresses){ case (addrMap, op) => op(addrMap)}
+    }
+  }
+
+  private def mapAddress(mapping: Seq[RoadAddressMapping])(ra: RoadAddress) = {
+    if (!ra.floating && mapping.exists(_.matches(ra))) {
+      val changeVVHTimestamp = mapping.head.vvhTimeStamp.get
+      mapRoadAddresses(mapping)(ra).map(_.copy(adjustedTimestamp = changeVVHTimestamp))
+    } else
+      Seq(ra)
+  }
+
+  private def applyMappedChanges(changes: Seq[ChangeInfo])(roadAddresses: Map[Long, Seq[RoadAddress]]): Map[Long, Seq[RoadAddress]] = {
+    if (changes.isEmpty)
+      roadAddresses
+    else {
+      val mapping = createAddressMap(changes)
+      val mapped = roadAddresses.mapValues(_.flatMap(mapAddress(mapping)))
+      mapped.values.toSeq.flatten.groupBy(_.linkId)
+    }
+  }
+
+  private def applyLengthChanges(changes: Seq[ChangeInfo])(roadAddresses: Map[Long, Seq[RoadAddress]]): Map[Long, Seq[RoadAddress]] = {
+    if (changes.isEmpty)
+      roadAddresses
+    else {
+      val mapping = createAddressMap(changes)
+      val mapped = roadAddresses.mapValues(_.flatMap(ra =>
+        // If change is not within maximum allowed then float the address
+        if (mapping.exists(m => m.matches(ra) && Math.abs(m.sourceLen - m.targetLen) > fi.liikennevirasto.viite.MaxLengthChange)) {
+          Seq(ra.copy(floating = true))
+        } else
+          mapAddress(mapping)(ra)
+      ))
+      mapped.values.toSeq.flatten.groupBy(_.linkId)
+    }
+  }
+
+  private def applyFloating(changes: Seq[ChangeInfo])(roadAddresses: Map[Long, Seq[RoadAddress]]): Map[Long, Seq[RoadAddress]] = {
+    if (changes.isEmpty)
+      roadAddresses
+    else {
+      val mapped = roadAddresses.mapValues(_.map(ra =>
+        if (changes.exists(c => c.oldId.contains(ra.linkId) && c.vvhTimeStamp > ra.adjustedTimestamp)) {
+          ra.copy(floating = true)
+        } else
+          ra
+      ))
+      mapped.values.toSeq.flatten.groupBy(_.linkId)
+    }
+  }
+
+  def resolveChangesToMap(roadAddresses: Map[Long, LinkRoadAddressHistory], changedRoadLinks: Seq[RoadLink],
+                          changes: Seq[ChangeInfo]): Map[Long, LinkRoadAddressHistory] = {
+    val current = roadAddresses.flatMap(_._2.currentSegments).toSeq
+    val sections = partition(current)
+    val originalAddressSections = groupByRoadSection(sections, roadAddresses.values)
+    preTransferCheckBySection(originalAddressSections)
+    val groupedChanges = changes.groupBy(_.vvhTimeStamp).values.toSeq
+    val appliedChanges = applyChanges(groupedChanges.sortBy(_.head.vvhTimeStamp), roadAddresses.mapValues(_.allSegments))
+    val result = postTransferCheckBySection(groupByRoadSection(sections, appliedChanges.values.map(
+      s => LinkRoadAddressHistory(s.partition(_.endDate.isEmpty)))), originalAddressSections)
+    result.values.flatMap(_.flatMap(_.allSegments)).groupBy(_.linkId).mapValues(s => LinkRoadAddressHistory(s.toSeq.partition(_.endDate.isEmpty)))
+  }
+
+  private def groupByRoadSection(sections: Seq[RoadAddressSection],
+                                 roadAddresses: Iterable[LinkRoadAddressHistory]): Map[RoadAddressSection, Seq[LinkRoadAddressHistory]] = {
+    sections.map(section => section -> roadAddresses.filter(lh => lh.currentSegments.exists(section.includes)).toSeq).toMap
+  }
+
+  // TODO: Don't try to apply changes to invalid sections
+  private def preTransferCheckBySection(sections: Map[RoadAddressSection, Seq[LinkRoadAddressHistory]]) = {
+    sections.map(_._2.flatMap(_.currentSegments)).map( seq =>
+      try {
+        preTransferChecks(seq)
+        true
+      } catch {
+        case ex: InvalidAddressDataException =>
+          logger.info(s"Section had invalid road data ${seq.head.roadNumber}/${seq.head.roadPartNumber}: ${ex.getMessage}")
+          false
+      })
+  }
+
+  private def postTransferCheckBySection(sections: Map[RoadAddressSection, Seq[LinkRoadAddressHistory]],
+                                         original: Map[RoadAddressSection, Seq[LinkRoadAddressHistory]]): Map[RoadAddressSection, Seq[LinkRoadAddressHistory]] = {
+    sections.map(s =>
+      try {
+        postTransferChecksWithHistory(s)
+        s
+      } catch {
+        case ex: InvalidAddressDataException =>
+          logger.info(s"Invalid address data after transfer on ${s._1}, not applying changes (${ex.getMessage})")
+          s._1 -> original(s._1)
+      }
+    )
+  }
+
+
+}