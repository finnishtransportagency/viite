package fi.liikennevirasto.viite.process

import fi.liikennevirasto.digiroad2.util.Track
import fi.liikennevirasto.viite.dao.{CalibrationPoint, RoadAddress}

trait LinkRoadAddressCalculator {
  def recalculate(addressList: Seq[RoadAddress]): Seq[RoadAddress]
}
object LinkRoadAddressCalculator {
  /**
    * Recalculate road address mapping to links for one road. This should only be run after ContinuityChecker has been
    * successfully run to the road address list.
    *
    * @param addressList RoadAddress objects for one road or road part
    */
  def recalculate(addressList: Seq[RoadAddress]) = {
    if (!addressList.forall(ra => ra.roadNumber == addressList.head.roadNumber))
      throw new InvalidAddressDataException("Multiple road numbers present in source data")
<<<<<<< HEAD
=======
    val calibrationPoints = addressList.flatMap(ra => Seq(ra.calibrationPoints._1, ra.calibrationPoints._2).flatten).distinct.groupBy(_.linkId)
>>>>>>> 248d2f86
    val (trackZero, others) = addressList.partition(ra => ra.track == Track.Combined)
    val (trackOne, trackTwo) = others.partition(ra => ra.track == Track.RightSide)
    recalculateTrack(trackZero) ++
      recalculateTrack(trackOne) ++
      recalculateTrack(trackTwo)
  }

  private def recalculateTrack(addressList: Seq[RoadAddress]) = {
    val groupedList = addressList.groupBy(_.roadPartNumber)
    groupedList.mapValues {
      case (addresses) =>
<<<<<<< HEAD
        val calibrationPoints: Seq[CalibrationPoint] = addresses.flatMap(_.calibrationPoints).distinct.sortBy(_.addressMValue)
=======
        val calibrationPoints: Seq[CalibrationPoint] = addressList.flatMap(ra =>
          Seq(ra.calibrationPoints._1, ra.calibrationPoints._2).flatten).distinct.sortBy(_.addressMValue)
>>>>>>> 248d2f86
        val sortedAddresses = addresses.sortBy(_.startAddrMValue)
        segmentize(sortedAddresses, calibrationPoints, Seq())
    }.values.flatten
  }

  private def segmentize(addresses: Seq[RoadAddress], calibrationPoints: Seq[CalibrationPoint], processed: Seq[RoadAddress]): Seq[RoadAddress] = {
    //TODO: Pushback if calibration point is in the middle of the segment?
    if (addresses.isEmpty)
      return processed
    if (calibrationPoints.isEmpty || calibrationPoints.tail.isEmpty)
      throw new InvalidAddressDataException("Ran out of calibration points")
    val startCP = calibrationPoints.head
    val endCP = calibrationPoints.tail.head
    val first = addresses.head
    // Test if this link is calibrated on both ends. Special case, then.
    if (first.calibrationPoints.contains(startCP) && first.calibrationPoints.contains(endCP)) {
      return segmentize(addresses.tail, calibrationPoints.tail.tail, processed) ++
        Seq(first.copy(startAddrMValue = startCP.addressMValue, endAddrMValue = endCP.addressMValue))
    }
    val cutPoint = addresses.tail.indexWhere(a => a.calibrationPoints._1.nonEmpty || a.calibrationPoints._2.nonEmpty) + 2 // Adding one for .tail, one for 0 starting
    val (segments, others) = addresses.splitAt(cutPoint)
    val newGeom = segments.scanLeft((0.0, 0.0))({ case (runningLen, address) => (runningLen._2, runningLen._2 + linkLength(address))}).tail
    val coefficient = (endCP.addressMValue - startCP.addressMValue) / newGeom.last._2
    segmentize(others, calibrationPoints.tail.tail, processed ++
      segments.zip(newGeom).map {
        case (ra, (cumStart, cumEnd)) =>
          ra.copy(startAddrMValue = Math.round(coefficient * cumStart) + startCP.addressMValue,
            endAddrMValue = Math.round(coefficient * cumEnd) + startCP.addressMValue)

      }
    )
  }

  private def linkLength(roadAddress: RoadAddress) = {
    roadAddress.endMValue - roadAddress.startMValue
  }
}

class InvalidAddressDataException(string: String) extends RuntimeException;<|MERGE_RESOLUTION|>--- conflicted
+++ resolved
@@ -16,30 +16,31 @@
   def recalculate(addressList: Seq[RoadAddress]) = {
     if (!addressList.forall(ra => ra.roadNumber == addressList.head.roadNumber))
       throw new InvalidAddressDataException("Multiple road numbers present in source data")
-<<<<<<< HEAD
-=======
-    val calibrationPoints = addressList.flatMap(ra => Seq(ra.calibrationPoints._1, ra.calibrationPoints._2).flatten).distinct.groupBy(_.linkId)
->>>>>>> 248d2f86
+    addressList.groupBy(_.roadPartNumber).flatMap{ case (_, seq) => recalculatePart(seq) }.toSeq
+  }
+
+  /**
+    * Recalculate road address mapping to links for one road. This should only be run after ContinuityChecker has been
+    * successfully run to the road address list.
+    *
+    * @param addressList RoadAddress objects for one road or road part
+    */
+  private def recalculatePart(addressList: Seq[RoadAddress]): Seq[RoadAddress] = {
     val (trackZero, others) = addressList.partition(ra => ra.track == Track.Combined)
     val (trackOne, trackTwo) = others.partition(ra => ra.track == Track.RightSide)
     recalculateTrack(trackZero) ++
       recalculateTrack(trackOne) ++
       recalculateTrack(trackTwo)
   }
-
   private def recalculateTrack(addressList: Seq[RoadAddress]) = {
     val groupedList = addressList.groupBy(_.roadPartNumber)
     groupedList.mapValues {
       case (addresses) =>
-<<<<<<< HEAD
-        val calibrationPoints: Seq[CalibrationPoint] = addresses.flatMap(_.calibrationPoints).distinct.sortBy(_.addressMValue)
-=======
         val calibrationPoints: Seq[CalibrationPoint] = addressList.flatMap(ra =>
           Seq(ra.calibrationPoints._1, ra.calibrationPoints._2).flatten).distinct.sortBy(_.addressMValue)
->>>>>>> 248d2f86
         val sortedAddresses = addresses.sortBy(_.startAddrMValue)
         segmentize(sortedAddresses, calibrationPoints, Seq())
-    }.values.flatten
+    }.values.flatten.toSeq
   }
 
   private def segmentize(addresses: Seq[RoadAddress], calibrationPoints: Seq[CalibrationPoint], processed: Seq[RoadAddress]): Seq[RoadAddress] = {
@@ -52,7 +53,7 @@
     val endCP = calibrationPoints.tail.head
     val first = addresses.head
     // Test if this link is calibrated on both ends. Special case, then.
-    if (first.calibrationPoints.contains(startCP) && first.calibrationPoints.contains(endCP)) {
+    if (startCP.linkId == endCP.linkId) {
       return segmentize(addresses.tail, calibrationPoints.tail.tail, processed) ++
         Seq(first.copy(startAddrMValue = startCP.addressMValue, endAddrMValue = endCP.addressMValue))
     }
