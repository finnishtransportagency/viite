--- conflicted
+++ resolved
@@ -51,11 +51,7 @@
       val addressValue = if (someCalibrationPoint.nonEmpty) someCalibrationPoint.get.addressMValue else m + pl.geometryLength * coEff
       pl.status match {
         case LinkStatus.New => addressValue
-<<<<<<< HEAD
-        case LinkStatus.Transfer | LinkStatus.NotHandled => m + pl.endAddrMValue - pl.startAddrMValue
-=======
         case LinkStatus.Transfer | LinkStatus.NotHandled => m + pl.addrMLength
->>>>>>> a093f25c
         case LinkStatus.UnChanged | LinkStatus.Numbering => pl.endAddrMValue
         case _ => throw new InvalidAddressDataException(s"Invalid status found at value assignment ${pl.status}, linkId: ${pl.linkId}")
       }
