package fi.liikennevirasto.viite.process

import fi.liikennevirasto.digiroad2.util.Track
import fi.liikennevirasto.viite.dao.ProjectCalibrationPointDAO.UserDefinedCalibrationPoint
import fi.liikennevirasto.viite.dao.LinkStatus._
import fi.liikennevirasto.viite.dao.{LinkStatus, ProjectLink}

object ProjectSectionMValueCalculator {

  def calculateMValuesForTrack(seq: Seq[ProjectLink], calibrationPoints: Map[Long, UserDefinedCalibrationPoint]): Seq[ProjectLink] = {
    // That is an address connected extension of this
    def isExtensionOf(ext: ProjectLink)(thisPL: ProjectLink) = {
      thisPL.originalEndAddrMValue == ext.originalStartAddrMValue &&
        (thisPL.track == ext.track || Set(thisPL.track, ext.track).contains(Track.Combined))
    }

    // Reset the end address measure if have changed
    def resetEndAddrMValue(pl: ProjectLink): ProjectLink = {
      val endAddrMValue = pl.startAddrMValue + pl.addrMLength
      if (endAddrMValue != pl.endAddrMValue)
        pl.copy(endAddrMValue = endAddrMValue)
      else
        pl
    }

    // Group all consecutive links with same status
    val (unchanged, others) = seq.partition(_.status == LinkStatus.UnChanged)
    val mapped = unchanged.groupBy(_.startAddrMValue)
    if (mapped.values.exists(_.size != 1)) {
      throw new InvalidAddressDataException(s"Multiple unchanged links specified with overlapping address value ${mapped.values.filter(_.size != 1).mkString(", ")}")
    }
    if (unchanged.nonEmpty && mapped.keySet.count(_ == 0L) != 1)
      throw new InvalidAddressDataException("No starting point (Address = 0) found for UnChanged links")
    if (!unchanged.forall(
      pl => {
        val previousLinks = unchanged.filter(isExtensionOf(pl))
        previousLinks.size match {
          case 0 => pl.startAddrMValue == 0
          case 1 => true
          case 2 => pl.track == Track.Combined && previousLinks.map(_.track).toSet == Set(Track.LeftSide, Track.RightSide)
          case _ => false
        }
      }))
      throw new InvalidAddressDataException(s"Invalid unchanged link found")
    unchanged.map(resetEndAddrMValue) ++ assignLinkValues(others, calibrationPoints, unchanged.map(_.endAddrMValue.toDouble).sorted.lastOption, None)
  }

  def assignLinkValues(seq: Seq[ProjectLink], cps: Map[Long, UserDefinedCalibrationPoint], addrSt: Option[Double], addrEn: Option[Double], coEff: Double = 1.0): Seq[ProjectLink] = {
    val newAddressValues = seq.scanLeft(addrSt.getOrElse(0.0)) { case (m, pl) =>
      val someCalibrationPoint: Option[UserDefinedCalibrationPoint] = cps.get(pl.id)
      val addressValue = if (someCalibrationPoint.nonEmpty) someCalibrationPoint.get.addressMValue else m + pl.geometryLength * coEff
      pl.status match {
        case LinkStatus.New => addressValue
<<<<<<< HEAD
        case LinkStatus.Transfer | LinkStatus.NotHandled | LinkStatus.Terminated | LinkStatus.Numbering | LinkStatus.UnChanged => m + pl.addrMLength
=======
        case LinkStatus.Transfer | LinkStatus.NotHandled | LinkStatus.Numbering => m + pl.addrMLength
        case LinkStatus.UnChanged | LinkStatus.Terminated => pl.endAddrMValue
>>>>>>> 860623c9
        case _ => throw new InvalidAddressDataException(s"Invalid status found at value assignment ${pl.status}, linkId: ${pl.linkId}")
      }
    }
    seq.zip(newAddressValues.zip(newAddressValues.tail)).map { case (pl, (st, en)) =>
      pl.copy(startAddrMValue = Math.round(st), endAddrMValue = Math.round(en))
    }
  }

  def calculateAddressingFactors(seq: Seq[ProjectLink]): TrackAddressingFactors = {
    seq.foldLeft[TrackAddressingFactors](TrackAddressingFactors(0, 0, 0.0)) { case (a, pl) =>
      pl.status match {
        case UnChanged | Numbering => a.copy(unChangedLength = a.unChangedLength + pl.addrMLength)
        case Transfer | LinkStatus.NotHandled => a.copy(transferLength = a.transferLength + pl.addrMLength)
        case New => a.copy(newLength = a.newLength + pl.geometryLength)
        case Terminated => a
        case _ => throw new InvalidAddressDataException(s"Invalid status found at factor assignment ${pl.status}, linkId: ${pl.linkId}")
      }
    }
  }

  def assignLinkValues(seq: Seq[ProjectLink], addrSt: Long): Seq[ProjectLink] = {
    val newAddressValues = seq.scanLeft(addrSt) { case (m, pl) =>
      pl.status match {
        case LinkStatus.Terminated =>
          if(pl.isSplit) m + pl.endAddrMValue - pl.startAddrMValue else m + pl.addrMLength
        case LinkStatus.UnChanged | LinkStatus.Transfer | LinkStatus.NotHandled | LinkStatus.Numbering =>
          if(pl.isSplit) pl.endAddrMValue else pl.roadAddressEndAddrM.getOrElse(pl.endAddrMValue)
        case _ => throw new InvalidAddressDataException(s"Invalid status found at value assignment ${pl.status}, linkId: ${pl.linkId}")
      }
    }
    seq.zip(newAddressValues.zip(newAddressValues.tail)).map { case (pl, (st, en)) =>
      pl.copy(startAddrMValue = Math.round(st), endAddrMValue = Math.round(en))
    }
  }
}

case class TrackAddressingFactors(unChangedLength: Long, transferLength: Long, newLength: Double)

case class CalculatedValue(addressAndGeomLength: Either[Long, Double])

case class AddressingGroup(previous: Option[ProjectLink], group: Seq[ProjectLink])<|MERGE_RESOLUTION|>--- conflicted
+++ resolved
@@ -51,12 +51,8 @@
       val addressValue = if (someCalibrationPoint.nonEmpty) someCalibrationPoint.get.addressMValue else m + pl.geometryLength * coEff
       pl.status match {
         case LinkStatus.New => addressValue
-<<<<<<< HEAD
-        case LinkStatus.Transfer | LinkStatus.NotHandled | LinkStatus.Terminated | LinkStatus.Numbering | LinkStatus.UnChanged => m + pl.addrMLength
-=======
-        case LinkStatus.Transfer | LinkStatus.NotHandled | LinkStatus.Numbering => m + pl.addrMLength
-        case LinkStatus.UnChanged | LinkStatus.Terminated => pl.endAddrMValue
->>>>>>> 860623c9
+        case LinkStatus.Transfer | LinkStatus.NotHandled | LinkStatus.Numbering | LinkStatus.UnChanged => m + pl.addrMLength
+        case LinkStatus.Terminated => pl.endAddrMValue
         case _ => throw new InvalidAddressDataException(s"Invalid status found at value assignment ${pl.status}, linkId: ${pl.linkId}")
       }
     }
