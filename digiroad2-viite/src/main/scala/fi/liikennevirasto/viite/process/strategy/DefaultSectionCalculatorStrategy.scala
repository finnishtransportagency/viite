package fi.liikennevirasto.viite.process.strategy

import fi.liikennevirasto.GeometryUtils
import fi.liikennevirasto.digiroad2.asset.SideCode
import fi.liikennevirasto.digiroad2.asset.SideCode.TowardsDigitizing
import fi.liikennevirasto.digiroad2.dao.Sequences
import fi.liikennevirasto.digiroad2.util.Track.LeftSide
import fi.liikennevirasto.digiroad2.util.{MissingRoadwayNumberException, MissingTrackException, RoadAddressException, Track}
import fi.liikennevirasto.digiroad2.{Point, Vector3d}
import fi.liikennevirasto.viite.dao.CalibrationPointDAO.CalibrationPointType.{JunctionPointCP, NoCP, UserDefinedCP}
import fi.liikennevirasto.viite.dao.ProjectCalibrationPointDAO.UserDefinedCalibrationPoint
import fi.liikennevirasto.viite.dao._
import fi.liikennevirasto.viite.process._
import fi.liikennevirasto.viite.{MaxThresholdDistance, NewIdValue}
import org.slf4j.LoggerFactory
import fi.liikennevirasto.viite.util.TwoTrackRoadUtils

import scala.annotation.tailrec
import scala.collection.immutable.ListMap

class DefaultSectionCalculatorStrategy extends RoadAddressSectionCalculatorStrategy {

  private val logger = LoggerFactory.getLogger(getClass)

  override val name: String = "Normal Section"

  val projectLinkDAO = new ProjectLinkDAO
  val roadwayDAO = new RoadwayDAO
  val linearLocationDAO = new LinearLocationDAO
  val roadwayAddressMapper = new RoadwayAddressMapper(roadwayDAO: RoadwayDAO, linearLocationDAO: LinearLocationDAO)

  override def assignMValues(newProjectLinks: Seq[ProjectLink], oldProjectLinks: Seq[ProjectLink], userCalibrationPoints: Seq[UserDefinedCalibrationPoint]): Seq[ProjectLink] = {

    val groupedProjectLinks = newProjectLinks.groupBy(record => (record.roadNumber, record.roadPartNumber))
    val groupedOldLinks = oldProjectLinks.groupBy(record => (record.roadNumber, record.roadPartNumber))
    val group = (groupedProjectLinks.keySet ++ groupedOldLinks.keySet).map(k =>
      k -> (groupedProjectLinks.getOrElse(k, Seq()), groupedOldLinks.getOrElse(k, Seq())))
    group.flatMap { case (part, (projectLinks, oldLinks)) =>
      try {
        val oldRoadLinks = if (projectLinks.nonEmpty) {
          projectLinkDAO.fetchByProjectRoad(part._1, projectLinks.head.projectId).filterNot(l => l.roadPartNumber == part._2)
        } else {
          Seq.empty[ProjectLink]
        }
        val currStartPoints = findStartingPoints(projectLinks, oldLinks, oldRoadLinks, userCalibrationPoints)
        val (right, left) = TrackSectionOrder.orderProjectLinksTopologyByGeometry(currStartPoints, projectLinks ++ oldLinks)
        val ordSections = TrackSectionOrder.createCombinedSections(right, left)

        // TODO: userCalibrationPoints to Long -> Seq[UserDefinedCalibrationPoint] in method params
        val calMap = userCalibrationPoints.map(c => c.projectLinkId -> c).toMap

        val calculatedSections = calculateSectionAddressValues(ordSections, calMap)
        calculatedSections.flatMap { sec =>
          if (sec.right == sec.left)
            sec.right.links
          else {
            sec.right.links ++ sec.left.links.filterNot(_.track == Track.Combined) // Remove dublicated
          }
        }
      } catch {
        case ex @ (_: MissingTrackException | _: MissingRoadwayNumberException) =>
          logger.warn(ex.getMessage)
          projectLinks ++ oldLinks
        case ex: InvalidAddressDataException =>
          logger.warn(s"Can't calculate road/road part ${part._1}/${part._2}: " + ex.getMessage)
          projectLinks ++ oldLinks
        case ex: NoSuchElementException =>
          logger.error("Delta calculation failed: " + ex.getMessage, ex)
          throw ex
        case ex: NullPointerException =>
          logger.error("Delta calculation failed (NPE)", ex)
          throw ex
        case ex: Exception =>
          logger.error("Delta calculation not possible: " + ex.getMessage)
          throw ex
      }
    }.toSeq
  }

  @tailrec
  private def continuousSection(seq: Seq[ProjectLink], processed: Seq[ProjectLink]): (Seq[ProjectLink], Seq[ProjectLink]) = {
    if (seq.isEmpty)
      (processed, seq)
    else if (processed.isEmpty)
      continuousSection(seq.tail, Seq(seq.head))
    else {
      val track = processed.last.track
      val administrativeClass = processed.last.administrativeClass
      val discontinuity = processed.last.discontinuity
<<<<<<< HEAD
      /* Check if status changes */
      if (track != seq.head.track) {

      }
      val discontinuousSections = List(Discontinuity.Discontinuous, Discontinuity.MinorDiscontinuity, Discontinuity.ParallelLink)
      if ((seq.head.track == track && seq.head.track == Track.Combined) || (seq.head.track == track && seq.head.track != Track.Combined && seq.head.roadType == roadType) && !discontinuousSections.contains(discontinuity)) {
        continuousSection(seq.tail, processed :+ seq.head)
=======
      val discontinuousSections =
      if (hasNew)
        List(Discontinuity.Discontinuous, Discontinuity.MinorDiscontinuity, Discontinuity.ParallelLink)
      else
        List(Discontinuity.Discontinuous)
      if ((seq.head.track == track && seq.head.track == Track.Combined) || (seq.head.track == track && seq.head.track != Track.Combined && seq.head.administrativeClass == administrativeClass) && !discontinuousSections.contains(discontinuity)) {
        continuousSection(seq.tail, processed :+ seq.head, hasNew)
>>>>>>> 18f7f1cc
      } else {
        (processed, seq)
      }
    }
  }

  def assignProperRoadwayNumber(continuousProjectLinks: Seq[ProjectLink], givenRoadwayNumber: Long, originalHistorySection: Seq[ProjectLink]): (Long, Long) = {
    def getRoadAddressesByRoadwayIds(roadwayIds: Seq[Long]): Seq[RoadAddress] = {
      val roadways = roadwayDAO.fetchAllByRoadwayId(roadwayIds)
      val roadAddresses = roadwayAddressMapper.getRoadAddressesByRoadway(roadways)
      roadAddresses
    }

    val roadwayNumbers = if (continuousProjectLinks.nonEmpty && continuousProjectLinks.exists(_.status == LinkStatus.New)) {
      // then we now that for sure the addresses increased their length for the part => new roadwayNumber for the new sections
      (givenRoadwayNumber, Sequences.nextRoadwayNumber)
    } else if (continuousProjectLinks.nonEmpty && continuousProjectLinks.exists(_.status == LinkStatus.Numbering)) {
      // then we now that for sure the addresses didnt change the address length part, only changed the number of road or part => same roadwayNumber
      (continuousProjectLinks.headOption.map(_.roadwayNumber).get, givenRoadwayNumber)
    } else {
      val originalAddresses = getRoadAddressesByRoadwayIds(originalHistorySection.map(_.roadwayId))
      val isSameAddressLengthSection = (continuousProjectLinks.last.endAddrMValue - continuousProjectLinks.head.startAddrMValue) == (originalAddresses.last.endAddrMValue - originalAddresses.head.startAddrMValue)

      if (isSameAddressLengthSection)
        (continuousProjectLinks.headOption.map(_.roadwayNumber).get, givenRoadwayNumber)
      else
        (givenRoadwayNumber, Sequences.nextRoadwayNumber)
    }
    roadwayNumbers
  }

  private def assignRoadwayNumbersInContinuousSection(links: Seq[ProjectLink], givenRoadwayNumber: Long): Seq[ProjectLink] = {
    val roadwayNumber = links.headOption.map(_.roadwayNumber).getOrElse(NewIdValue)
    val firstLinkStatus = links.headOption.map(_.status).getOrElse(LinkStatus.Unknown)
    val originalHistorySection = if (firstLinkStatus == LinkStatus.New) Seq() else links.takeWhile(pl => pl.roadwayNumber == roadwayNumber)
    val continuousRoadwayNumberSection =
      if (firstLinkStatus == LinkStatus.New)
        links.takeWhile(pl => pl.status.equals(LinkStatus.New)).sortBy(_.startAddrMValue)
      else
        links.takeWhile(pl => pl.roadwayNumber == roadwayNumber).sortBy(_.startAddrMValue)

    val (assignedRoadwayNumber, nextRoadwayNumber) = assignProperRoadwayNumber(continuousRoadwayNumberSection, givenRoadwayNumber, originalHistorySection)
    val rest = links.drop(continuousRoadwayNumberSection.size)
    continuousRoadwayNumberSection.map(pl => pl.copy(roadwayNumber = assignedRoadwayNumber)) ++
      (if (rest.isEmpty) Seq() else assignRoadwayNumbersInContinuousSection(rest, nextRoadwayNumber))
  }

  private def continuousRoadwaySection(seq: Seq[ProjectLink], givenRoadwayNumber: Long): (Seq[ProjectLink], Seq[ProjectLink]) = {
    val track = seq.headOption.map(_.track).getOrElse(Track.Unknown)
    val roadType = seq.headOption.map(_.roadType.value).getOrElse(0)

    val continuousProjectLinks =
      seq.takeWhile(pl => pl.track == track && pl.roadType.value == roadType).sortBy(_.startAddrMValue)

    val assignedContinuousSection = assignRoadwayNumbersInContinuousSection(continuousProjectLinks, givenRoadwayNumber)
    (assignedContinuousSection, seq.drop(assignedContinuousSection.size))
  }

  private def calculateSectionAddressValues(sections: Seq[CombinedSection],
                                            userDefinedCalibrationPoint: Map[Long, UserDefinedCalibrationPoint]): Seq[CombinedSection] = {

    def adjustTracksToMatch(leftLinks: Seq[ProjectLink], rightLinks: Seq[ProjectLink], previousStart: Option[Long], userDefinedCalibrationPoint: Map[Long, UserDefinedCalibrationPoint]): (Seq[ProjectLink], Seq[ProjectLink]) = {

      def adjustTwoTrackRoadwayNumbers(firstRight: Seq[ProjectLink], restRight: Seq[ProjectLink], firstLeft: Seq[ProjectLink], restLeft: Seq[ProjectLink])
      : ((Seq[ProjectLink], Seq[ProjectLink]), (Seq[ProjectLink], Seq[ProjectLink])) = {
        val (transferLinks, newLinks) = if (firstRight.exists(_.status == LinkStatus.Transfer)) (firstRight, firstLeft) else (firstLeft, firstRight)
        val groupedTransfer: ListMap[Long, Seq[ProjectLink]] = ListMap(transferLinks.groupBy(_.roadwayNumber).toSeq.sortBy(r => r._2.minBy(_.startAddrMValue).startAddrMValue): _*)
        val transferLength: Double = groupedTransfer.values.flatten.map(l => l.endMValue - l.startMValue).sum
        val newLinksMValues = newLinks.map(l => l.endMValue - l.startMValue).sum
        val resetNewLinksIfNeed = if (newLinks.exists(_.connectedLinkId.nonEmpty)) newLinks else newLinks.map(_.copy(roadwayNumber = NewIdValue))
        val assignedNewLinks = if (groupedTransfer.size == resetNewLinksIfNeed.filterNot(_.roadwayNumber == NewIdValue).map(_.roadwayNumber).distinct.size) newLinks else splitLinksIfNeed(groupedTransfer, Seq(), newLinks.map(_.copy(roadwayNumber = NewIdValue)), Seq(), transferLength, newLinksMValues, groupedTransfer.size)

        val reassignedTransferRoadwayNumbers = continuousRoadwaySection(transferLinks, Sequences.nextRoadwayNumber)._1
        val (right, left) = if (assignedNewLinks.exists(_.track == Track.RightSide)) (assignedNewLinks, reassignedTransferRoadwayNumbers) else (reassignedTransferRoadwayNumbers, assignedNewLinks)
        ((right, restRight), (left, restLeft))
      }

      /**
        *
        * @param remainingTransfer
        * @param processedTransfer
        * @param remainingNew
        * @param processedNew
        * @param totalTransferMLength
        * @param totalNewMLength
        * @param missingRoadwayNumbers
        * @return matched new links by roadwaynumbers according to their same size proportion
        */
      @scala.annotation.tailrec
      def splitLinksIfNeed(remainingTransfer: ListMap[Long, Seq[ProjectLink]], processedTransfer: Seq[ProjectLink], remainingNew: Seq[ProjectLink], processedNew: Seq[ProjectLink], totalTransferMLength: Double, totalNewMLength: Double, missingRoadwayNumbers: Int): Seq[ProjectLink] = {
        if (missingRoadwayNumbers == 0 || (remainingNew.nonEmpty && remainingTransfer.isEmpty)) {
          val remainingRoadwayNumber = Sequences.nextRoadwayNumber
          val unassignedRoadwayNumber = Sequences.nextRoadwayNumber
          val (unassignedRwnLinks, assignedRwnLinks) = processedNew.partition(_.roadwayNumber == NewIdValue)
          assignedRwnLinks ++ unassignedRwnLinks.map(_.copy(roadwayNumber = unassignedRoadwayNumber)) ++ remainingNew.map(_.copy(roadwayNumber = remainingRoadwayNumber))
        } else if (remainingNew.isEmpty && remainingTransfer.isEmpty) {
          processedNew
        } else {
          //Transfer M length coeff
          val groupTransferMLength = remainingTransfer.head._2.map(l => l.endMValue - l.startMValue).sum
          val minAllowedTransferGroupCoeff = (groupTransferMLength - MaxThresholdDistance) / totalTransferMLength
          val maxAllowedTransferGroupCoeff = (groupTransferMLength + MaxThresholdDistance) / totalTransferMLength

          //New M length coeff
          val processedNewToBeAssigned = processedNew.filter(_.roadwayNumber == NewIdValue)
          val processingLength: Double = if (processedNewToBeAssigned.isEmpty) {
            remainingNew.head.endMValue - remainingNew.head.startMValue
          } else {
            (remainingNew.head.endMValue - remainingNew.head.startMValue) +
              processedNewToBeAssigned.map(l => l.endMValue - l.startMValue).sum
          }
          val currentNewLinksGroupCoeff: Double = processingLength / totalNewMLength
          if (minAllowedTransferGroupCoeff <= currentNewLinksGroupCoeff && currentNewLinksGroupCoeff <= maxAllowedTransferGroupCoeff) {
            val (unassignedRwnLinks, assignedRwnLinks) = (processedNew :+ remainingNew.head).partition(_.roadwayNumber == NewIdValue)
            val nextRoadwayNumber = Sequences.nextRoadwayNumber
            splitLinksIfNeed(remainingTransfer.tail, processedTransfer ++ remainingTransfer.head._2, if (remainingNew.tail.nonEmpty) remainingNew.tail.head.copy(startAddrMValue = remainingTransfer.head._2.last.endAddrMValue) +: remainingNew.tail.tail else remainingNew.tail, assignedRwnLinks ++ unassignedRwnLinks.init.map(_.copy(roadwayNumber = nextRoadwayNumber)) :+
              unassignedRwnLinks.last.copy(roadwayNumber = nextRoadwayNumber, endAddrMValue = remainingTransfer.head._2.last.endAddrMValue, connectedLinkId = Some(unassignedRwnLinks.last.linkId)),
              totalTransferMLength, totalNewMLength, missingRoadwayNumbers - 1)
          } else if (minAllowedTransferGroupCoeff > currentNewLinksGroupCoeff) {
            splitLinksIfNeed(remainingTransfer, processedTransfer, remainingNew.tail, processedNew :+ remainingNew.head,
              totalTransferMLength, totalNewMLength, missingRoadwayNumbers)
          } else {
            /*
              calculate missing geometry left to fulfill the exactly groupTransfer coefficient
              Note: and by that we want to pick previous processedLinks
             */

            val processedNewToBeAssigned = processedNew.filter(_.roadwayNumber == NewIdValue)
            val previousProcessed = if (processedNewToBeAssigned.isEmpty) Seq() else processedNewToBeAssigned
            val linkToBeSplited = remainingNew.head
            val previousProcessedLength: Double = previousProcessed.map(l => l.endMValue - l.startMValue).sum

            val perfectTransferGroupCoeff = groupTransferMLength / totalTransferMLength
            /*
              (previousProcessedLength+m)/totalNewMLength = perfectTransferGroupCoeff <=>
              <=> previousProcessedLength+m = perfectTransferGroupCoeff*totalNewMLength <=>
              <=> m = (perfectTransferGroupCoeff*totalNewMLength) - previousProcessedLength
             */
            val splitMValue = (perfectTransferGroupCoeff * totalNewMLength) - previousProcessedLength
            val firstSplitedEndAddr = remainingTransfer.head._2.last.endAddrMValue
            val firstSplitedLinkGeom = if (linkToBeSplited.sideCode == TowardsDigitizing) GeometryUtils.truncateGeometry2D(linkToBeSplited.geometry, 0.0, splitMValue)
            else GeometryUtils.truncateGeometry2D(linkToBeSplited.geometry, linkToBeSplited.endMValue - splitMValue, linkToBeSplited.endMValue)
            val (firstSplitedStartMeasure, firstSplitedEndMeasure) = if (linkToBeSplited.sideCode == TowardsDigitizing) (linkToBeSplited.startMValue, linkToBeSplited.startMValue + splitMValue) else
              (linkToBeSplited.endMValue - splitMValue, linkToBeSplited.endMValue)
            val (secondSplitedStartMeasure, secondSplitedEndMeasure) = if (linkToBeSplited.sideCode == TowardsDigitizing) (linkToBeSplited.startMValue + splitMValue, linkToBeSplited.endMValue) else
              (linkToBeSplited.startMValue, linkToBeSplited.endMValue - splitMValue)
            val secondSplitedLinkGeom = if (linkToBeSplited.sideCode == TowardsDigitizing) GeometryUtils.truncateGeometry2D(linkToBeSplited.geometry, splitMValue, linkToBeSplited.endMValue)
            else GeometryUtils.truncateGeometry2D(linkToBeSplited.geometry, 0.0, linkToBeSplited.endMValue - splitMValue)

            //processedLinks without and with roadwayNumber
            val (unassignedRwnLinks, assignedRwnLinks) = processedNew.partition(_.roadwayNumber == NewIdValue)
            val nextRoadwayNumber = Sequences.nextRoadwayNumber
            val processedNewWithSplitedLink = assignedRwnLinks ++ unassignedRwnLinks.map(_.copy(roadwayNumber = nextRoadwayNumber)) :+ linkToBeSplited.copy(startMValue = firstSplitedStartMeasure, endMValue = firstSplitedEndMeasure,
              geometry = firstSplitedLinkGeom, geometryLength = GeometryUtils.geometryLength(firstSplitedLinkGeom), endAddrMValue = firstSplitedEndAddr,
              roadwayNumber = nextRoadwayNumber, connectedLinkId = Some(linkToBeSplited.linkId))

            splitLinksIfNeed(remainingTransfer.tail, processedTransfer ++ remainingTransfer.head._2, linkToBeSplited.copy(id = NewIdValue, startMValue = secondSplitedStartMeasure, endMValue = secondSplitedEndMeasure,
              geometry = secondSplitedLinkGeom, geometryLength = GeometryUtils.geometryLength(secondSplitedLinkGeom), startAddrMValue = firstSplitedEndAddr) +: remainingNew.tail,
              processedNewWithSplitedLink, totalTransferMLength, totalNewMLength, missingRoadwayNumbers - 1)
          }
        }
      }

      def adjustableToRoadwayNumberAttribution(firstRight: Seq[ProjectLink], restRight: Seq[ProjectLink], firstLeft: Seq[ProjectLink], restLeft: Seq[ProjectLink]): Boolean = {
        ((firstRight.forall(_.status == LinkStatus.New) && firstLeft.forall(_.status == LinkStatus.Transfer))
          || (firstRight.forall(_.status == LinkStatus.Transfer) && firstLeft.forall(_.status == LinkStatus.New)))
      }

      if (rightLinks.isEmpty && leftLinks.isEmpty) {
        (Seq(), Seq())
      } else {
        if (rightLinks.isEmpty || leftLinks.isEmpty) {
          throw new MissingTrackException(s"Missing track, R: ${rightLinks.size}, L: ${leftLinks.size}")
        }

        val right = continuousSection(rightLinks, Seq())
        val left = continuousSection(leftLinks, Seq())

        val ((firstRight, restRight), (firstLeft, restLeft)): ((Seq[ProjectLink], Seq[ProjectLink]), (Seq[ProjectLink], Seq[ProjectLink])) =
          if (adjustableToRoadwayNumberAttribution(right._1, right._2, left._1, left._2)) {
            adjustTwoTrackRoadwayNumbers(right._1, right._2, left._1, left._2)
            } else {
            val newRoadwayNumber1 = Sequences.nextRoadwayNumber
            val newRoadwayNumber2 = if (rightLinks.head.track == Track.Combined || leftLinks.head.track == Track.Combined) newRoadwayNumber1 else Sequences.nextRoadwayNumber
            (continuousRoadwaySection(rightLinks, newRoadwayNumber1),
              continuousRoadwaySection(leftLinks, newRoadwayNumber2))
            }

        if (firstRight.isEmpty || firstLeft.isEmpty)
          throw new RoadAddressException(s"Mismatching tracks, R ${firstRight.size}, L ${firstLeft.size}")

        val strategy: TrackCalculatorStrategy = TrackCalculatorContext.getStrategy(firstLeft, firstRight)
        logger.info(s"${strategy.name} strategy")
        val trackCalcResult = strategy.assignTrackMValues(previousStart, firstLeft, firstRight, userDefinedCalibrationPoint)

        val (adjustedRestRight, adjustedRestLeft) = adjustTracksToMatch(trackCalcResult.restLeft ++ restLeft, trackCalcResult.restRight ++ restRight, Some(trackCalcResult.endAddrMValue), userDefinedCalibrationPoint)

        (trackCalcResult.leftProjectLinks ++ adjustedRestRight, trackCalcResult.rightProjectLinks ++ adjustedRestLeft)
      }
    }

    val rightSections = sections.flatMap(_.right.links).distinct //.sortBy(_.startAddrMValue)
    val leftSections = sections.flatMap(_.left.links).distinct //.sortBy(_.startAddrMValue)
    val rightLinks = ProjectSectionMValueCalculator.calculateMValuesForTrack(rightSections, userDefinedCalibrationPoint)
    val leftLinks = ProjectSectionMValueCalculator.calculateMValuesForTrack(leftSections, userDefinedCalibrationPoint)
    //  adjustedRight and adjustedLeft already ordered by geometry -> TrackSectionOrder.orderProjectLinksTopologyByGeometry


    val (leftLinksWithUdcps, splittedRightLinks, udcpsFromRightSideSplits) = TwoTrackRoadUtils.splitPlsAtStatusChange(leftLinks, rightLinks)
    val (rightLinksWithUdcps, splittedLeftLinks, udcpsFromLeftSideSplits) = TwoTrackRoadUtils.splitPlsAtStatusChange(splittedRightLinks, leftLinksWithUdcps)

    val dups = (udcpsFromRightSideSplits ++ udcpsFromLeftSideSplits).filter(_.isDefined).groupBy(_.get.projectLinkId).filter(_._2.size > 1)
    /* Update udcp pl if splitted after second pass. */
    val updatedudcpsFromRightSideSplits = dups.foldLeft(udcpsFromRightSideSplits) { (udcpsToUpdate, cur) => {
      val splittedLeftLink       = (splittedLeftLinks).find(_.id == cur._1).get
      val newLink = splittedLeftLinks.find(_.startAddrMValue == splittedLeftLink.endAddrMValue).get
      udcpsToUpdate.filterNot(_.get.projectLinkId == cur._1) :+ Some(udcpsToUpdate.find(_.get.projectLinkId == cur._1).get.get.copy(projectLinkId = newLink.id))
    }}


    val splitCreatedCpsFromRightSide: Map[Long, UserDefinedCalibrationPoint] = updatedudcpsFromRightSideSplits.map( ucp => ucp.get).map(c => c.projectLinkId -> c).toMap
    val splitCreatedCpsFromLeftSide: Map[Long, UserDefinedCalibrationPoint] = udcpsFromLeftSideSplits.map( ucp => ucp.get).map(c => c.projectLinkId -> c).toMap

    val (adjustedLeft, adjustedRight) = adjustTracksToMatch(splittedLeftLinks, rightLinksWithUdcps, None, userDefinedCalibrationPoint ++ splitCreatedCpsFromRightSide ++ splitCreatedCpsFromLeftSide)

    val (right, left) = TrackSectionOrder.setCalibrationPoints(adjustedRight, adjustedLeft, userDefinedCalibrationPoint++ splitCreatedCpsFromRightSide ++
                       splitCreatedCpsFromLeftSide)
    TrackSectionOrder.createCombinedSections(right, left)
  }


  /**
    * Find starting point(s) after adding new operation for links in project.
    *
    * @param newLinks new ProjectLinks
    * @param oldLinks non-terminated already existing ProjectLinks
    * @param otherRoadPartLinks
    * @param calibrationPoints
    * @return Right and left starting points
    */
  def findStartingPoints(newLinks: Seq[ProjectLink], oldLinks: Seq[ProjectLink], otherRoadPartLinks: Seq[ProjectLink],
                         calibrationPoints: Seq[UserDefinedCalibrationPoint]): (Point, Point) = {
    val (rightStartPoint, pl) = findStartingPoint(newLinks.filter(_.track != Track.LeftSide), oldLinks.filter(_.track != Track.LeftSide), otherRoadPartLinks, calibrationPoints, (newLinks ++ oldLinks).filter(_.track == LeftSide))

    if ((oldLinks ++ newLinks).exists(l => GeometryUtils.areAdjacent(l.geometry, rightStartPoint) && l.track == Track.Combined)) {
      (rightStartPoint, rightStartPoint)
    } else {
      // Get left track non-connected points and find the closest to right track starting point
      val (leftLinks, rightLinks) = (newLinks ++ oldLinks).filterNot(_.track == Track.Combined).partition(_.track == Track.LeftSide)
      val chainEndPoints = TrackSectionOrder.findChainEndpoints(leftLinks)

      if (chainEndPoints.isEmpty)
        throw new MissingTrackException("Missing left track starting project links")

      val remainLinks = oldLinks ++ newLinks
      val points = remainLinks.map(pl => pl.getEndPoints)

      val (linksWithValues, linksWithoutValues) = remainLinks.partition(_.endAddrMValue != 0)
      val endPointsWithValues = ListMap(chainEndPoints.filter(link => link._2.startAddrMValue >= 0 && link._2.endAddrMValue != 0).toSeq
        .sortWith(_._2.startAddrMValue < _._2.startAddrMValue): _*)

      val foundConnectedLinks = TrackSectionOrder.findOnceConnectedLinks(remainLinks)
        .values.filter(link => link.startAddrMValue == 0 && link.endAddrMValue != 0)

      // In case there is some old starting link, we want to prioritize the one that didn't change or was not treated yet.
      // We could have more than two starting link since one of them can be Transferred from any part to this one.
      val oldFirst: Option[ProjectLink] =
      if (foundConnectedLinks.nonEmpty) {
        foundConnectedLinks.find(_.status == LinkStatus.New)
          .orElse(foundConnectedLinks.find(l => l.status == LinkStatus.UnChanged))
          .orElse(foundConnectedLinks.headOption)
      } else {
        None
      }

      (rightStartPoint,
        if (endPointsWithValues.size == 1) {
          val endLinkWithValues = endPointsWithValues.head._2
          val (currentEndPoint, otherEndPoint) = chainEndPoints.partition(_._2.id == endPointsWithValues.head._2.id)
          val onceConnectLinks = TrackSectionOrder.findOnceConnectedLinks(linksWithoutValues)
          val existsCloserProjectlink = linksWithValues.filter(pl => pl.startAddrMValue < endLinkWithValues.startAddrMValue && pl.id != endLinkWithValues.id)
          if (endPointsWithValues.nonEmpty && onceConnectLinks.nonEmpty && linksWithValues.nonEmpty
            && (oldFirst.isDefined && points.count(p => GeometryUtils.areAdjacent(p._1, oldFirst.get.startingPoint)
            || GeometryUtils.areAdjacent(p._2, oldFirst.get.startingPoint)) > 1) // New links before the old starting point
            && (onceConnectLinks.exists(connected => GeometryUtils.areAdjacent(connected._2.getEndPoints._2, endPointsWithValues.head._2.getEndPoints._1)
            || GeometryUtils.areAdjacent(connected._2.getEndPoints._1, endPointsWithValues.head._2.getEndPoints._1)
            || GeometryUtils.areAdjacent(linksWithValues.minBy(_.startAddrMValue).geometry, connected._2.getEndPoints._2)) || existsCloserProjectlink.nonEmpty)
          ) {
            otherEndPoint.head._1
          } else {
            if (currentEndPoint.head._1 == endPointsWithValues.head._2.endPoint)
              otherEndPoint.head._1
            else
              endPointsWithValues.head._1
          }
        } else {
          if (leftLinks.forall(_.endAddrMValue == 0) && rightLinks.nonEmpty && rightLinks.exists(_.endAddrMValue != 0)) {
            val rightStartPoint = TrackSectionOrder.findChainEndpoints(rightLinks).find(link => link._2.startAddrMValue == 0 && link._2.endAddrMValue != 0)
            chainEndPoints.minBy(p => p._1.distance2DTo(rightStartPoint.get._1))._1
          } else if (leftLinks.forall(_.endAddrMValue == 0) && rightLinks.forall(_.endAddrMValue == 0)) {
            val candidateEndPoint = chainEndPoints.minBy(p => p._1.distance2DTo(rightStartPoint))._1
            val rightSideEndPoint = Seq(pl.getEndPoints._1, pl.getEndPoints._2).filterNot(_ == rightStartPoint)
            val direction = Seq(pl).map(p => p.getEndPoints._2 - p.getEndPoints._1).fold(Vector3d(0, 0, 0)) { case (v1, v2) => v1 + v2 }.normalize2D()
            val candidateLeftStartPoint = TrackSectionOrder.findChainEndpoints(leftLinks).minBy(_._1.distance2DTo(rightStartPoint))
            val candidateLeftOppositeEnd = getOppositeEnd(candidateLeftStartPoint._2, candidateLeftStartPoint._1)
            val startingPointsVector = Vector3d(candidateLeftOppositeEnd.x - candidateLeftStartPoint._1.x, candidateLeftOppositeEnd.y - candidateLeftStartPoint._1.y, candidateLeftOppositeEnd.z - candidateLeftStartPoint._1.z)
            val angle = startingPointsVector.angleXYWithNegativeValues(direction)
            if (candidateEndPoint.distance2DTo(rightStartPoint) > candidateEndPoint.distance2DTo(rightSideEndPoint.head) && angle > 0) {
              chainEndPoints.filterNot(_._1 == candidateEndPoint).head._1
            } else {
              candidateEndPoint
            }
          } else {
            val startPoint1 = chainEndPoints.minBy(p => p._1.distance2DTo(rightStartPoint))._1
            val startPoint2 = chainEndPoints.maxBy(p => p._1.distance2DTo(rightStartPoint))._1
            val connectingPoint = otherRoadPartLinks.find(l => GeometryUtils.areAdjacent(l.getLastPoint, startPoint1) || GeometryUtils.areAdjacent(l.getFirstPoint, startPoint2))
            if (otherRoadPartLinks.isEmpty || connectingPoint.nonEmpty) {
              startPoint1
            } else {
              startPoint2
            }
          }
        }
      )
    }
  }

  /**
    * Find a starting point for this road part.
    *
    * @param newLinks          Status = New links that need to have an address
    * @param oldLinks          Other non-terminated links that already existed before the current operation
    * @param calibrationPoints The calibration points set by user as fixed addresses
    * @return Starting point
    */
  private def findStartingPoint(newLinks: Seq[ProjectLink], oldLinks: Seq[ProjectLink], otherRoadPartLinks: Seq[ProjectLink],
                                calibrationPoints: Seq[UserDefinedCalibrationPoint], oppositeTrackLinks: Seq[ProjectLink]): (Point, ProjectLink) = {

    def calibrationPointToPoint(calibrationPoint: UserDefinedCalibrationPoint): Option[(Point, ProjectLink)] = {
      val link = oldLinks.find(_.id == calibrationPoint.projectLinkId).orElse(newLinks.find(_.id == calibrationPoint.projectLinkId))
      link.flatMap(pl => GeometryUtils.calculatePointFromLinearReference(pl.geometry, calibrationPoint.segmentMValue).map(p => (p, pl)))
    }

    // Pick the one with calibration point set to zero: or any old link with lowest address: or new links by direction
    calibrationPoints.find(_.addressMValue == 0).flatMap(calibrationPointToPoint).getOrElse(
      oldLinks.filter(_.status == LinkStatus.UnChanged).sortBy(_.startAddrMValue).headOption.map(pl => (pl.startingPoint, pl)).getOrElse {
        val remainLinks = oldLinks ++ newLinks
        if (remainLinks.isEmpty)
          throw new MissingTrackException("Missing right track starting project links")
        // Grab all the endpoints of the links
        val directionLinks = if (remainLinks.exists(_.sideCode != SideCode.Unknown)) remainLinks.filter(_.sideCode != SideCode.Unknown) else remainLinks

        val direction = directionLinks.map(p => p.getEndPoints._2 - p.getEndPoints._1).fold(Vector3d(0, 0, 0)) { case (v1, v2) => v1 + v2 }.normalize2D()

        val points = remainLinks.map(pl => pl.getEndPoints)

        // Approximate estimate of the mid point: averaged over count, not link length
        val midPoint = points.map(p => p._1 + (p._2 - p._1).scale(0.5)).foldLeft(Vector3d(0, 0, 0)) { case (x, p) =>
          (p - Point(0, 0)).scale(1.0 / points.size) + x
        }
        val chainEndPoints = TrackSectionOrder.findChainEndpoints(remainLinks)
        val (linksWithValues, linksWithoutValues) = remainLinks.partition(_.endAddrMValue != 0)
        val endPointsWithValues = ListMap(chainEndPoints.filter(link => link._2.startAddrMValue >= 0 && link._2.endAddrMValue != 0).toSeq
          .sortWith(_._2.startAddrMValue < _._2.startAddrMValue): _*)

        val foundConnectedLinks = TrackSectionOrder.findOnceConnectedLinks(remainLinks).values.filter(link => link.startAddrMValue == 0 && link.endAddrMValue != 0)

        // In case there is some old starting link, we want to prioritize the one that didn't change or was not treated yet.
        // We could have more than two starting link since one of them can be Transferred from any part to this one.
        val oldFirst: Option[ProjectLink] =
          if (foundConnectedLinks.nonEmpty) {
            foundConnectedLinks.find(_.status == LinkStatus.New)
              .orElse(foundConnectedLinks.find(l => l.status == LinkStatus.UnChanged))
              .orElse(foundConnectedLinks.headOption)
          } else {
            None
          }

        if (endPointsWithValues.size == 1) {
          val endLinkWithValues = endPointsWithValues.head._2
          val (currentEndPoint, otherEndPoint) = chainEndPoints.partition(_._2.id == endPointsWithValues.head._2.id)
          val onceConnectLinks = TrackSectionOrder.findOnceConnectedLinks(linksWithoutValues)
          val existsCloserProjectlink = linksWithValues.filter(pl => pl.startAddrMValue < endLinkWithValues.startAddrMValue && pl.id != endLinkWithValues.id)
          if (endPointsWithValues.nonEmpty && onceConnectLinks.nonEmpty && linksWithValues.nonEmpty
            && (oldFirst.isDefined && points.count(p => GeometryUtils.areAdjacent(p._1, oldFirst.get.startingPoint)
            || GeometryUtils.areAdjacent(p._2, oldFirst.get.startingPoint)) > 1) // New links before the old starting point
            && (onceConnectLinks.exists(connected => GeometryUtils.areAdjacent(connected._2.getEndPoints._2, endPointsWithValues.head._2.getEndPoints._1)
            || GeometryUtils.areAdjacent(connected._2.getEndPoints._1, endPointsWithValues.head._2.getEndPoints._1)
            || GeometryUtils.areAdjacent(linksWithValues.minBy(_.startAddrMValue).geometry, connected._2.getEndPoints._2)) || existsCloserProjectlink.nonEmpty)
          ) {
            otherEndPoint.head
          } else {
            if (currentEndPoint.head._1 == endPointsWithValues.head._2.endPoint)
              otherEndPoint.head
            else
              endPointsWithValues.head
          }
        } else if (chainEndPoints.forall(_._2.endAddrMValue != 0) && oldFirst.isDefined) {
          val otherEndPoint = chainEndPoints.filterNot(_._2.id == oldFirst.get.id)

          if (otherEndPoint.nonEmpty && otherEndPoint.head._2.endPoint.connected(oldFirst.get.startingPoint)) {
            // Check reversed status to select starting point
            if (otherEndPoint.head._2.reversed && oldFirst.get.reversed) {
              (oldFirst.get.endPoint, oldFirst.get)
            } else {
              (otherEndPoint.head._1, otherEndPoint.head._2)
            }
          } else if (otherEndPoint.isEmpty) { // Only oldFirst is defined
            (oldFirst.get.getEndPoints._1, oldFirst.get)
          }
          else {
            // Check reversed status to select starting point
            if (oldFirst.get.reversed) {
              (oldFirst.get.getEndPoints._2, oldFirst.get)
            } else {
              (oldFirst.get.getEndPoints._1, oldFirst.get)
            }
          }
        } else {
          if (remainLinks.forall(_.endAddrMValue == 0) && oppositeTrackLinks.nonEmpty && oppositeTrackLinks.exists(_.endAddrMValue != 0)) {
            val leftStartPoint = TrackSectionOrder.findChainEndpoints(oppositeTrackLinks).find(link => link._2.startAddrMValue == 0 && link._2.endAddrMValue != 0)
            chainEndPoints.minBy(p => p._2.geometry.head.distance2DTo(leftStartPoint.get._1))
          } else if (remainLinks.nonEmpty && oppositeTrackLinks.nonEmpty && remainLinks.forall(_.endAddrMValue == 0) && oppositeTrackLinks.forall(_.endAddrMValue == 0)) {
            val candidateRightStartPoint = chainEndPoints.minBy(p => direction.dot(p._1.toVector - midPoint))
            val candidateRightOppositeEnd = getOppositeEnd(candidateRightStartPoint._2, candidateRightStartPoint._1)
            val candidateLeftStartPoint = TrackSectionOrder.findChainEndpoints(oppositeTrackLinks).minBy(_._1.distance2DTo(candidateRightStartPoint._1))
            val candidateLeftOppositeEnd = getOppositeEnd(candidateLeftStartPoint._2, candidateLeftStartPoint._1)
            val startingPointsVector = Vector3d(candidateRightOppositeEnd.x - candidateLeftOppositeEnd.x, candidateRightOppositeEnd.y - candidateLeftOppositeEnd.y, candidateRightOppositeEnd.z - candidateLeftOppositeEnd.z)
            val angle =
              if (startingPointsVector == Vector3d(0.0, 0.0, 0.0)) {
                val startingPointVector = Vector3d(candidateRightStartPoint._1.x - candidateLeftStartPoint._1.x, candidateRightStartPoint._1.y - candidateLeftStartPoint._1.y, candidateRightStartPoint._1.z - candidateLeftStartPoint._1.z)
                startingPointVector.angleXYWithNegativeValues(direction)
              } else {
                startingPointsVector.angleXYWithNegativeValues(direction)
              }
            if (angle > 0) {
              chainEndPoints.filterNot(_._1.equals(candidateRightStartPoint._1)).head
            } else {
              candidateRightStartPoint
            }
          } else {
            val startPoint1 = chainEndPoints.minBy(p => direction.dot(p._1.toVector - midPoint))
            val startPoint2 = chainEndPoints.maxBy(p => direction.dot(p._1.toVector - midPoint))
            val connectingPoint = otherRoadPartLinks.find(l => GeometryUtils.areAdjacent(l.getLastPoint, startPoint1._1) || GeometryUtils.areAdjacent(l.getFirstPoint, startPoint2._1))
            if (otherRoadPartLinks.isEmpty || connectingPoint.nonEmpty) {
              startPoint1
            } else {
              startPoint2
            }
          }
        }
      }
    )
  }

  private def getOppositeEnd(link: BaseRoadAddress, point: Point): Point = {
    val (st, en) = link.getEndPoints
    if (st.distance2DTo(point) < en.distance2DTo(point)) en else st
  }
}<|MERGE_RESOLUTION|>--- conflicted
+++ resolved
@@ -87,7 +87,6 @@
       val track = processed.last.track
       val administrativeClass = processed.last.administrativeClass
       val discontinuity = processed.last.discontinuity
-<<<<<<< HEAD
       /* Check if status changes */
       if (track != seq.head.track) {
 
@@ -95,15 +94,6 @@
       val discontinuousSections = List(Discontinuity.Discontinuous, Discontinuity.MinorDiscontinuity, Discontinuity.ParallelLink)
       if ((seq.head.track == track && seq.head.track == Track.Combined) || (seq.head.track == track && seq.head.track != Track.Combined && seq.head.roadType == roadType) && !discontinuousSections.contains(discontinuity)) {
         continuousSection(seq.tail, processed :+ seq.head)
-=======
-      val discontinuousSections =
-      if (hasNew)
-        List(Discontinuity.Discontinuous, Discontinuity.MinorDiscontinuity, Discontinuity.ParallelLink)
-      else
-        List(Discontinuity.Discontinuous)
-      if ((seq.head.track == track && seq.head.track == Track.Combined) || (seq.head.track == track && seq.head.track != Track.Combined && seq.head.administrativeClass == administrativeClass) && !discontinuousSections.contains(discontinuity)) {
-        continuousSection(seq.tail, processed :+ seq.head, hasNew)
->>>>>>> 18f7f1cc
       } else {
         (processed, seq)
       }
