package fi.liikennevirasto.viite.process.strategy

import fi.liikennevirasto.digiroad2.asset.SideCode
<<<<<<< HEAD
import fi.liikennevirasto.digiroad2.{GeometryUtils, Point, Vector3d}
=======
>>>>>>> 886129f9
import fi.liikennevirasto.digiroad2.util.{RoadAddressException, Track}
import fi.liikennevirasto.digiroad2.{GeometryUtils, Point, Vector3d}
import fi.liikennevirasto.viite.dao.CalibrationPointDAO.UserDefinedCalibrationPoint
import fi.liikennevirasto.viite.dao._
import fi.liikennevirasto.viite.process._
import org.slf4j.LoggerFactory

class DefaultSectionCalculatorStrategy extends RoadAddressSectionCalculatorStrategy {

  private val logger = LoggerFactory.getLogger(getClass)

  override val name: String = "Normal Section"

  override def assignMValues(newProjectLinks: Seq[ProjectLink], oldProjectLinks: Seq[ProjectLink], userCalibrationPoints: Seq[UserDefinedCalibrationPoint]): Seq[ProjectLink] = {

    val groupedProjectLinks = newProjectLinks.groupBy(record => (record.roadNumber, record.roadPartNumber))
    val groupedOldLinks = oldProjectLinks.groupBy(record => (record.roadNumber, record.roadPartNumber))
    val group = (groupedProjectLinks.keySet ++ groupedOldLinks.keySet).map(k =>
      k -> (groupedProjectLinks.getOrElse(k, Seq()), groupedOldLinks.getOrElse(k, Seq())))
    group.flatMap { case (part, (projectLinks, oldLinks)) =>
      try {
        val (right, left) = TrackSectionOrder.orderProjectLinksTopologyByGeometry(
          findStartingPoints(projectLinks, oldLinks, userCalibrationPoints), projectLinks ++ oldLinks)
        val ordSections = TrackSectionOrder.createCombinedSections(right, left)

        // TODO: userCalibrationPoints to Long -> Seq[UserDefinedCalibrationPoint] in method params
        val calMap = userCalibrationPoints.map(c => c.projectLinkId -> c).toMap

        val calculatedSections = calculateSectionAddressValues(ordSections, calMap)
        calculatedSections.flatMap { sec =>
          if (sec.right == sec.left)
            sec.right.links
          else {
            sec.right.links ++ sec.left.links
          }
        }
      } catch {
        case ex: InvalidAddressDataException =>
          logger.info(s"Can't calculate road/road part ${part._1}/${part._2}: " + ex.getMessage)
          projectLinks ++ oldLinks
        case ex: NoSuchElementException =>
          logger.info("Delta calculation failed: " + ex.getMessage, ex)
          projectLinks ++ oldLinks
        case ex: NullPointerException =>
          logger.info("Delta calculation failed (NPE)", ex)
          projectLinks ++ oldLinks
        case ex: Throwable =>
          logger.info("Delta calculation not possible: " + ex.getMessage)
          projectLinks ++ oldLinks
      }
    }.toSeq
  }

  private def getContinuousTrack(seq: Seq[ProjectLink]): (Seq[ProjectLink], Seq[ProjectLink]) = {
    val track = seq.headOption.map(_.track).getOrElse(Track.Unknown)
    val continuousProjectLinks = seq.takeWhile(pl => pl.track == track)
    (continuousProjectLinks, seq.drop(continuousProjectLinks.size))
  }

  private def calculateSectionAddressValues(sections: Seq[CombinedSection],
                                            userDefinedCalibrationPoint: Map[Long, UserDefinedCalibrationPoint]): Seq[CombinedSection] = {

    def adjustTracksToMatch(leftLinks: Seq[ProjectLink], rightLinks: Seq[ProjectLink], previousStart: Option[Long]): (Seq[ProjectLink], Seq[ProjectLink]) = {
      if (rightLinks.isEmpty && leftLinks.isEmpty) {
        (Seq(), Seq())
      } else {
        val (firstRight, restRight) = getContinuousTrack(rightLinks)
        val (firstLeft, restLeft) = getContinuousTrack(leftLinks)

        if (firstRight.isEmpty || firstLeft.isEmpty)
          throw new RoadAddressException(s"Mismatching tracks, R ${firstRight.size}, L ${firstLeft.size}")

        val strategy = TrackCalculatorContext.getStrategy(firstLeft, firstRight)
        val trackCalcResult = strategy.assignTrackMValues(previousStart, firstLeft, firstRight, userDefinedCalibrationPoint)

        val (adjustedRestRight, adjustedRestLeft) = adjustTracksToMatch(trackCalcResult.restLeft ++ restLeft, trackCalcResult.restRight ++ restRight, Some(trackCalcResult.endAddrMValue))

        val (adjustedLeft, adjustedRight) = strategy.setCalibrationPoints(trackCalcResult, userDefinedCalibrationPoint)

        (adjustedLeft ++ adjustedRestRight, adjustedRight ++ adjustedRestLeft)
      }
    }

    val rightLinks = ProjectSectionMValueCalculator.calculateMValuesForTrack(sections.flatMap(_.right.links), userDefinedCalibrationPoint)
    val leftLinks = ProjectSectionMValueCalculator.calculateMValuesForTrack(sections.flatMap(_.left.links), userDefinedCalibrationPoint)
    val (left, right) = adjustTracksToMatch(leftLinks.sortBy(_.startAddrMValue), rightLinks.sortBy(_.startAddrMValue), None)
    TrackSectionOrder.createCombinedSections(right, left)
  }

  def findStartingPoints(newLinks: Seq[ProjectLink], oldLinks: Seq[ProjectLink],
                         calibrationPoints: Seq[UserDefinedCalibrationPoint]): (Point, Point) = {
    val rightStartPoint = findStartingPoint(newLinks.filter(_.track != Track.LeftSide), oldLinks.filter(_.track != Track.LeftSide),
      calibrationPoints)
    if ((oldLinks ++ newLinks).exists(l => GeometryUtils.areAdjacent(l.geometry, rightStartPoint) && l.track == Track.Combined))
      (rightStartPoint, rightStartPoint)
    else {
      // Get left track non-connected points and find the closest to right track starting point
      val leftLinks = newLinks.filter(_.track != Track.RightSide) ++ oldLinks.filter(_.track != Track.RightSide)
      val leftPoints = TrackSectionOrder.findOnceConnectedLinks(leftLinks).keys
      if (leftPoints.isEmpty)
        throw new InvalidAddressDataException("Missing left track starting points")
      val leftStartPoint = leftPoints.minBy(lp => (lp - rightStartPoint).length())
      (rightStartPoint, leftStartPoint)
    }
  }


  /**
    * Find a starting point for this road part
    *
    * @param newLinks          Status = New links that need to have an address
    * @param oldLinks          Other links that already existed before the project
    * @param calibrationPoints The calibration points set by user as fixed addresses
    * @return Starting point
    */
  private def findStartingPoint(newLinks: Seq[ProjectLink], oldLinks: Seq[ProjectLink],
                                calibrationPoints: Seq[UserDefinedCalibrationPoint]): Point = {
    def calibrationPointToPoint(calibrationPoint: UserDefinedCalibrationPoint): Option[Point] = {
      val link = oldLinks.find(_.id == calibrationPoint.projectLinkId).orElse(newLinks.find(_.id == calibrationPoint.projectLinkId))
      link.flatMap(pl => GeometryUtils.calculatePointFromLinearReference(pl.geometry, calibrationPoint.segmentMValue))
    }

    //First it will return the subtraction between endPoint - startPoint of all the points variable
    //Then it will sum all the results of the previous operation as a vector (v1 is the accumulated result, v2 is the next item to sum
    def calculateDirectionVector(projectLinkSeq: Seq[ProjectLink]): Vector3d = {
      projectLinkSeq.map(pl => (pl.startingPoint, pl.endPoint)).map(p => p._2 - p._1).fold(Vector3d(0, 0, 0)) { case (v1, v2) => v1 + v2 }.normalize2D()
    }

    // Pick the one with calibration point set to zero: or any old link with lowest address: or new links by direction
    calibrationPoints.find(_.addressMValue == 0).flatMap(calibrationPointToPoint).getOrElse(
      oldLinks.filter(_.status == LinkStatus.UnChanged).sortBy(_.startAddrMValue).headOption.map(_.startingPoint).getOrElse {
        val remainLinks = oldLinks ++ newLinks
        if (remainLinks.isEmpty)
          throw new InvalidAddressDataException("Missing right track starting project links")
<<<<<<< HEAD

        val direction = if(remainLinks.exists(_.sideCode != SideCode.Unknown)) {
          remainLinks.filter(_.sideCode != SideCode.Unknown).map(p => p.endPoint - p.startingPoint).fold(Vector3d(0, 0, 0)) { case (v1, v2) => v1 + v2 }.normalize2D()
        } else {
          Vector3d(1,1,0)
        }

        val points = remainLinks.map(pl => pl.getEndPoints(direction) )

=======
        //Grab all the endpoints of the links
        val points = remainLinks.map(pl => (pl.startingPoint, pl.endPoint))

        val direction = remainLinks.exists(_.sideCode != SideCode.Unknown) match {
          case true =>
            //We use the points that already have a side code defined as the basis to find the direction vector
            calculateDirectionVector(remainLinks.filter(_.sideCode != SideCode.Unknown))
          case _ =>
            calculateDirectionVector(remainLinks)
        }
>>>>>>> 886129f9
        // Approximate estimate of the mid point: averaged over count, not link length
        // Calculation is done by summing the direction of the vector multiplied by 0.5 to the start point
        val midPoint = points.map(p => p._1 + (p._2 - p._1).scale(0.5)).foldLeft(Vector3d(0, 0, 0)) { case (x, p) =>
          (p - Point(0, 0)).scale(1.0 / points.size) + x
        }
        TrackSectionOrder.findOnceConnectedLinks(remainLinks).keys.minBy(p => direction.dot(p.toVector - midPoint))
      }

    )
  }
}<|MERGE_RESOLUTION|>--- conflicted
+++ resolved
@@ -1,10 +1,7 @@
 package fi.liikennevirasto.viite.process.strategy
 
 import fi.liikennevirasto.digiroad2.asset.SideCode
-<<<<<<< HEAD
-import fi.liikennevirasto.digiroad2.{GeometryUtils, Point, Vector3d}
-=======
->>>>>>> 886129f9
+import fi.liikennevirasto.digiroad2.asset.SideCode
 import fi.liikennevirasto.digiroad2.util.{RoadAddressException, Track}
 import fi.liikennevirasto.digiroad2.{GeometryUtils, Point, Vector3d}
 import fi.liikennevirasto.viite.dao.CalibrationPointDAO.UserDefinedCalibrationPoint
@@ -139,28 +136,8 @@
         val remainLinks = oldLinks ++ newLinks
         if (remainLinks.isEmpty)
           throw new InvalidAddressDataException("Missing right track starting project links")
-<<<<<<< HEAD
-
-        val direction = if(remainLinks.exists(_.sideCode != SideCode.Unknown)) {
-          remainLinks.filter(_.sideCode != SideCode.Unknown).map(p => p.endPoint - p.startingPoint).fold(Vector3d(0, 0, 0)) { case (v1, v2) => v1 + v2 }.normalize2D()
-        } else {
-          Vector3d(1,1,0)
-        }
-
-        val points = remainLinks.map(pl => pl.getEndPoints(direction) )
-
-=======
-        //Grab all the endpoints of the links
         val points = remainLinks.map(pl => (pl.startingPoint, pl.endPoint))
-
-        val direction = remainLinks.exists(_.sideCode != SideCode.Unknown) match {
-          case true =>
-            //We use the points that already have a side code defined as the basis to find the direction vector
-            calculateDirectionVector(remainLinks.filter(_.sideCode != SideCode.Unknown))
-          case _ =>
-            calculateDirectionVector(remainLinks)
-        }
->>>>>>> 886129f9
+        val direction = points.map(p => p._2 - p._1).fold(Vector3d(0, 0, 0)) { case (v1, v2) => v1 + v2 }.normalize2D()
         // Approximate estimate of the mid point: averaged over count, not link length
         // Calculation is done by summing the direction of the vector multiplied by 0.5 to the start point
         val midPoint = points.map(p => p._1 + (p._2 - p._1).scale(0.5)).foldLeft(Vector3d(0, 0, 0)) { case (x, p) =>
