package fi.liikennevirasto.viite.process.strategy

import fi.liikennevirasto.digiroad2.asset.SideCode
import fi.liikennevirasto.digiroad2.dao.Sequences
import fi.liikennevirasto.digiroad2.util.Track.{Combined, LeftSide, RightSide}
import fi.liikennevirasto.digiroad2.util.{RoadAddressException, Track}
import fi.liikennevirasto.digiroad2.{GeometryUtils, Point, Vector3d}
import fi.liikennevirasto.viite.dao.ProjectCalibrationPointDAO.UserDefinedCalibrationPoint
import fi.liikennevirasto.viite.dao._
import fi.liikennevirasto.viite.process._
import org.slf4j.LoggerFactory

import scala.collection.immutable.ListMap

class DefaultSectionCalculatorStrategy extends RoadAddressSectionCalculatorStrategy {

  private val logger = LoggerFactory.getLogger(getClass)

  override val name: String = "Normal Section"

  val projectLinkDAO = new ProjectLinkDAO

  override def assignMValues(newProjectLinks: Seq[ProjectLink], oldProjectLinks: Seq[ProjectLink], userCalibrationPoints: Seq[UserDefinedCalibrationPoint]): Seq[ProjectLink] = {

    val groupedProjectLinks = newProjectLinks.groupBy(record => (record.roadNumber, record.roadPartNumber))
    val groupedOldLinks = oldProjectLinks.groupBy(record => (record.roadNumber, record.roadPartNumber))
    val group = (groupedProjectLinks.keySet ++ groupedOldLinks.keySet).map(k =>
      k -> (groupedProjectLinks.getOrElse(k, Seq()), groupedOldLinks.getOrElse(k, Seq())))
    group.flatMap { case (part, (projectLinks, oldLinks)) =>
      try {
        val oldRoadLinks = if (projectLinks.nonEmpty) {
          projectLinkDAO.fetchByProjectRoad(part._1, projectLinks.head.projectId).filterNot(l => l.roadPartNumber == part._2)
        } else {
          Seq.empty[ProjectLink]
        }
        val currStartPoints = findStartingPoints(projectLinks, oldLinks, oldRoadLinks, userCalibrationPoints)
        val (right, left) = TrackSectionOrder.orderProjectLinksTopologyByGeometry(currStartPoints, projectLinks ++ oldLinks)
        val ordSections = TrackSectionOrder.createCombinedSections(right, left)

        // TODO: userCalibrationPoints to Long -> Seq[UserDefinedCalibrationPoint] in method params
        val calMap = userCalibrationPoints.map(c => c.projectLinkId -> c).toMap

        val calculatedSections = calculateSectionAddressValues(ordSections, calMap)
        calculatedSections.flatMap { sec =>
          if (sec.right == sec.left)
            sec.right.links
          else {
            sec.right.links ++ sec.left.links
          }
        }
      } catch {
        case ex: InvalidAddressDataException =>
          logger.info(s"Can't calculate road/road part ${part._1}/${part._2}: " + ex.getMessage)
          projectLinks ++ oldLinks
        case ex: NoSuchElementException =>
          logger.info("Delta calculation failed: " + ex.getMessage, ex)
          projectLinks ++ oldLinks
        case ex: NullPointerException =>
          logger.info("Delta calculation failed (NPE)", ex)
          projectLinks ++ oldLinks
        case ex: Throwable =>
          logger.info("Delta calculation not possible: " + ex.getMessage)
          projectLinks ++ oldLinks
      }
    }.toSeq
  }

  private def continuousWOutRoadwayNumberSection(seq: Seq[ProjectLink]): (Seq[ProjectLink], Seq[ProjectLink]) = {
    val track = seq.headOption.map(_.track).getOrElse(Track.Unknown)
    val roadType = seq.headOption.map(_.roadType.value).getOrElse(0)
    val continuousProjectLinks = seq.takeWhile(pl => (pl.track == track && pl.track == Track.Combined) || (pl.track == track && pl.track != Track.Combined && pl.roadType.value == roadType))
    (continuousProjectLinks, seq.drop(continuousProjectLinks.size))
  }

  private def continuousRoadwaySection(seq: Seq[ProjectLink]): (Seq[ProjectLink], Seq[ProjectLink]) = {
    val track = seq.headOption.map(_.track).getOrElse(Track.Unknown)
    val roadwayNumber = seq.headOption.map(_.roadwayNumber).getOrElse(0)
    val roadType = seq.headOption.map(_.roadType.value).getOrElse(0)
    val continuousProjectLinks = seq.takeWhile(pl => (pl.track == track && pl.track == Track.Combined) || (pl.track == track && pl.track != Track.Combined && pl.roadwayNumber == roadwayNumber && pl.roadType.value == roadType))
    (continuousProjectLinks, seq.drop(continuousProjectLinks.size))
  }

  private def calculateSectionAddressValues(sections: Seq[CombinedSection],
                                            userDefinedCalibrationPoint: Map[Long, UserDefinedCalibrationPoint]): Seq[CombinedSection] = {

    def adjustTracksToMatch(leftLinks: Seq[ProjectLink], rightLinks: Seq[ProjectLink], previousStart: Option[Long]): (Seq[ProjectLink], Seq[ProjectLink]) = {
      def adjustableToRoadwayNumberAttribution(firstRight: Seq[ProjectLink], restRight: Seq[ProjectLink], firstLeft: Seq[ProjectLink], restLeft: Seq[ProjectLink]): Boolean = {
        ((firstRight.forall(_.status == LinkStatus.New) && firstLeft.forall(_.status == LinkStatus.Transfer))
          || (firstRight.forall(_.status == LinkStatus.Transfer) && firstLeft.forall(_.status == LinkStatus.New))) && firstRight.size == firstLeft.size
      }

      def adjustTwoTrackRoadwayNumbers(firstRight: Seq[ProjectLink], restRight: Seq[ProjectLink], firstLeft: Seq[ProjectLink], restLeft: Seq[ProjectLink])
      : ((Seq[ProjectLink], Seq[ProjectLink]), (Seq[ProjectLink], Seq[ProjectLink])) = {
<<<<<<< HEAD
        val (transferLinks, newLinks) = if(firstRight.exists(_.status == LinkStatus.Transfer)) (firstRight, firstLeft) else (firstLeft, firstRight)
        val groupedTransfer: ListMap[Long, Seq[ProjectLink]] = ListMap(transferLinks.groupBy(_.roadwayNumber).toSeq.sortBy(r => r._2.minBy(_.startAddrMValue).startAddrMValue):_*)
=======
        val (transferLinks, newLinks) = if (firstRight.exists(_.status == LinkStatus.Transfer)) (firstRight, firstLeft) else (firstLeft, firstRight)
        val groupedTransfer = transferLinks.groupBy(_.roadwayNumber)
>>>>>>> e2e091d8

        val adjustedNewLinks = groupedTransfer.foldLeft(Seq.empty[ProjectLink], newLinks) {
          case ((adjustedLinks, linksToProcess), group) =>

            val newRoadwayNumber = Sequences.nextRoadwayNumber
            val links = linksToProcess.take(group._2.size).map(_.copy(roadwayNumber = newRoadwayNumber))
            val linksLeft = linksToProcess.drop(group._2.size)
            (adjustedLinks ++ links, linksLeft)
        }._1

        val (right, left) = if (adjustedNewLinks.exists(_.track == Track.RightSide)) (adjustedNewLinks, transferLinks) else (transferLinks, adjustedNewLinks)
        ((right, restRight), (left, restLeft))
      }

        if (rightLinks.isEmpty && leftLinks.isEmpty) {
          (Seq(), Seq())
        } else {

            val right = continuousWOutRoadwayNumberSection(rightLinks)
            val left = continuousWOutRoadwayNumberSection(leftLinks)

            val ((firstRight, restRight), (firstLeft, restLeft)): ((Seq[ProjectLink], Seq[ProjectLink]), (Seq[ProjectLink], Seq[ProjectLink])) = if (adjustableToRoadwayNumberAttribution(right._1, right._2, left._1, left._2)) {
              adjustTwoTrackRoadwayNumbers(right._1, right._2, left._1, left._2)
            } else {
              (continuousRoadwaySection(rightLinks), continuousRoadwaySection(leftLinks))
            }

          if (firstRight.isEmpty || firstLeft.isEmpty)
            throw new RoadAddressException(s"Mismatching tracks, R ${firstRight.size}, L ${firstLeft.size}")

          val strategy = TrackCalculatorContext.getStrategy(firstLeft, firstRight)
          val trackCalcResult = strategy.assignTrackMValues(previousStart, firstLeft, firstRight, userDefinedCalibrationPoint)

          val (adjustedRestRight, adjustedRestLeft) = adjustTracksToMatch(trackCalcResult.restLeft ++ restLeft, trackCalcResult.restRight ++ restRight, Some(trackCalcResult.endAddrMValue))

          val (adjustedLeft, adjustedRight) = strategy.setCalibrationPoints(trackCalcResult, userDefinedCalibrationPoint)

          (adjustedLeft ++ adjustedRestRight, adjustedRight ++ adjustedRestLeft)
        }
    }

    val rightSections = sections.flatMap(_.right.links)
    val leftSections = sections.flatMap(_.left.links)
    val rightLinks = ProjectSectionMValueCalculator.calculateMValuesForTrack(rightSections, userDefinedCalibrationPoint)
    val leftLinks = ProjectSectionMValueCalculator.calculateMValuesForTrack(leftSections, userDefinedCalibrationPoint)
    val (left, right) = adjustTracksToMatch(leftLinks.sortBy(_.startAddrMValue), rightLinks.sortBy(_.startAddrMValue), None)
    TrackSectionOrder.createCombinedSections(right, left)
  }

  def findStartingPoints(newLinks: Seq[ProjectLink], oldLinks: Seq[ProjectLink], otherRoadPartLinks: Seq[ProjectLink],
                         calibrationPoints: Seq[UserDefinedCalibrationPoint]): (Point, Point) = {
    val (rightStartPoint, pl) = findStartingPoint(newLinks.filter(_.track != Track.LeftSide), oldLinks.filter(_.track != Track.LeftSide), otherRoadPartLinks, calibrationPoints, (newLinks ++ oldLinks).filter(_.track == LeftSide))

    if ((oldLinks ++ newLinks).exists(l => GeometryUtils.areAdjacent(l.geometry, rightStartPoint) && l.track == Track.Combined))
      (rightStartPoint, rightStartPoint)
    else {
      // Get left track non-connected points and find the closest to right track starting point
      val leftLinks = newLinks.filter(_.track != Track.RightSide) ++ oldLinks.filter(_.track != Track.RightSide)
      val rightLinks = newLinks.filter(_.track == Track.RightSide) ++ oldLinks.filter(_.track == Track.RightSide)
      val chainEndPoints = TrackSectionOrder.findChainEndpoints(leftLinks)

      if (chainEndPoints.isEmpty)
        throw new InvalidAddressDataException("Missing left track starting points")

      val oldFirst = TrackSectionOrder.findOnceConnectedLinks(leftLinks).values.find(link => link.startAddrMValue == 0 && link.endAddrMValue != 0)
      val endPointsWithValues = chainEndPoints.filter(link => link._2.startAddrMValue == 0 && link._2.endAddrMValue != 0)

      (rightStartPoint,
        if (endPointsWithValues.size == 1) {
          val (linksWithValues, linksWithoutValues) = leftLinks.partition(_.endAddrMValue != 0)
          val otherEndPoint = chainEndPoints.filterNot(_._2.id == endPointsWithValues.head._2.id)
          val onceConnectLinks = TrackSectionOrder.findOnceConnectedLinks(linksWithoutValues)
          if (endPointsWithValues.nonEmpty && onceConnectLinks.nonEmpty && linksWithValues.size == 1 &&
            onceConnectLinks.exists(connected => GeometryUtils.areAdjacent(connected._2.getEndPoints._2, endPointsWithValues.head._2.getEndPoints._1)
              || GeometryUtils.areAdjacent(connected._2.getEndPoints._1, endPointsWithValues.head._2.getEndPoints._1)))
            otherEndPoint.head._1
          else
            endPointsWithValues.head._1
        } else if (chainEndPoints.forall(_._2.endAddrMValue != 0) && oldFirst.isDefined) {
          oldFirst.get.getEndPoints._1
        }
        else {
          if (leftLinks.forall(_.endAddrMValue == 0) && rightLinks.nonEmpty && rightLinks.exists(_.endAddrMValue != 0)) {
            val rightStartPoint = TrackSectionOrder.findChainEndpoints(rightLinks).find(link => link._2.startAddrMValue == 0 && link._2.endAddrMValue != 0)
            chainEndPoints.minBy(p => p._2.geometry.head.distance2DTo(rightStartPoint.get._1))._1
          } else if (leftLinks.forall(_.endAddrMValue == 0) && rightLinks.forall(_.endAddrMValue == 0)) {
            val candidateEndPoint = chainEndPoints.minBy(p => p._1.distance2DTo(rightStartPoint))._1
            val rightSideEndPoint = Seq(pl.getEndPoints._1, pl.getEndPoints._2).filterNot(_ == rightStartPoint)
            val direction = Seq(pl).map(p => p.getEndPoints._2 - p.getEndPoints._1).fold(Vector3d(0, 0, 0)) { case (v1, v2) => v1 + v2 }.normalize2D()
            val candidateLeftStartPoint = TrackSectionOrder.findChainEndpoints(leftLinks).minBy(_._1.distance2DTo(rightStartPoint))
            val candidateLeftOppositeEnd = getOppositeEnd(candidateLeftStartPoint._2, candidateLeftStartPoint._1)
            val startingPointsVector = Vector3d(candidateLeftOppositeEnd.x - candidateLeftStartPoint._1.x ,  candidateLeftOppositeEnd.y - candidateLeftStartPoint._1.y,candidateLeftOppositeEnd.z-  candidateLeftStartPoint._1.z)
            val angle = startingPointsVector.angleXYWithNegativeValues(direction)
            if (candidateEndPoint.distance2DTo(rightStartPoint) > candidateEndPoint.distance2DTo(rightSideEndPoint.head) && angle > 0) {
              chainEndPoints.filterNot(_._1 == candidateEndPoint).head._1
            }
            else
              candidateEndPoint
          } else {
            val startPoint1 = chainEndPoints.minBy(p => p._1.distance2DTo(rightStartPoint))._1
            val startPoint2 = chainEndPoints.maxBy(p => p._1.distance2DTo(rightStartPoint))._1
            val connectingPoint = otherRoadPartLinks.find(l => GeometryUtils.areAdjacent(l.getLastPoint, startPoint1) || GeometryUtils.areAdjacent(l.getFirstPoint, startPoint2))
            if (otherRoadPartLinks.isEmpty || connectingPoint.nonEmpty)
              startPoint1
            else {
              chainEndPoints.maxBy(p => p._1.distance2DTo(rightStartPoint))._1
            }
          }
        }
      )
    }
  }


  /**
    * Find a starting point for this road part
    *
    * @param newLinks          Status = New links that need to have an address
    * @param oldLinks          Other links that already existed before the project
    * @param calibrationPoints The calibration points set by user as fixed addresses
    * @return Starting point
    */
  private def findStartingPoint(newLinks: Seq[ProjectLink], oldLinks: Seq[ProjectLink], otherRoadPartLinks: Seq[ProjectLink],
                                calibrationPoints: Seq[UserDefinedCalibrationPoint], oppositeTrackLinks: Seq[ProjectLink]): (Point, ProjectLink) = {

    def calibrationPointToPoint(calibrationPoint: UserDefinedCalibrationPoint): Option[(Point, ProjectLink)] = {
      val link = oldLinks.find(_.id == calibrationPoint.projectLinkId).orElse(newLinks.find(_.id == calibrationPoint.projectLinkId))
      link.flatMap(pl => GeometryUtils.calculatePointFromLinearReference(pl.geometry, calibrationPoint.segmentMValue).map(p => (p, pl)))
    }

    // Pick the one with calibration point set to zero: or any old link with lowest address: or new links by direction
    calibrationPoints.find(_.addressMValue == 0).flatMap(calibrationPointToPoint).getOrElse(
      oldLinks.filter(_.status == LinkStatus.UnChanged).sortBy(_.startAddrMValue).headOption.map(pl => (pl.startingPoint, pl)).getOrElse {
        val remainLinks = oldLinks ++ newLinks
        if (remainLinks.isEmpty)
          throw new InvalidAddressDataException("Missing right track starting project links")
        // Grab all the endpoints of the links
        val directionLinks = if (remainLinks.exists(_.sideCode != SideCode.Unknown)) remainLinks.filter(_.sideCode != SideCode.Unknown) else remainLinks

        val direction = directionLinks.map(p => p.getEndPoints._2 - p.getEndPoints._1).fold(Vector3d(0, 0, 0)) { case (v1, v2) => v1 + v2 }.normalize2D()

        val points = remainLinks.map(pl => pl.getEndPoints)

        // Approximate estimate of the mid point: averaged over count, not link length
        val midPoint = points.map(p => p._1 + (p._2 - p._1).scale(0.5)).foldLeft(Vector3d(0, 0, 0)) { case (x, p) =>
          (p - Point(0, 0)).scale(1.0 / points.size) + x
        }
        val chainEndPoints = TrackSectionOrder.findChainEndpoints(remainLinks)
        val (linksWithValues, linksWithoutValues) = remainLinks.partition(_.endAddrMValue != 0)
        val endPointsWithValues = chainEndPoints.filter(link => link._2.startAddrMValue == 0 && link._2.endAddrMValue != 0)
        val oldFirst = TrackSectionOrder.findOnceConnectedLinks(remainLinks).values.find(link => link.startAddrMValue == 0 && link.endAddrMValue != 0)
        if (endPointsWithValues.size == 1) {
          val otherEndPoint = chainEndPoints.filterNot(_._2.id == endPointsWithValues.head._2.id)
          val onceConnectLinks = TrackSectionOrder.findOnceConnectedLinks(linksWithoutValues)
          if (endPointsWithValues.nonEmpty && onceConnectLinks.nonEmpty && linksWithValues.size == 1
            && onceConnectLinks.exists(connected => GeometryUtils.areAdjacent(connected._2.getEndPoints._2, endPointsWithValues.head._2.getEndPoints._1)
            || GeometryUtils.areAdjacent(connected._2.getEndPoints._1, endPointsWithValues.head._2.getEndPoints._1)))
            otherEndPoint.head
          else
            endPointsWithValues.head
        } else if (chainEndPoints.forall(_._2.endAddrMValue != 0) && oldFirst.isDefined) {
          (oldFirst.get.getEndPoints._1, oldFirst.get)
        } else {
          if (remainLinks.forall(_.endAddrMValue == 0) && oppositeTrackLinks.nonEmpty && oppositeTrackLinks.exists(_.endAddrMValue != 0)) {
            val leftStartPoint = TrackSectionOrder.findChainEndpoints(oppositeTrackLinks).find(link => link._2.startAddrMValue == 0 && link._2.endAddrMValue != 0)
            chainEndPoints.minBy(p => p._2.geometry.head.distance2DTo(leftStartPoint.get._1))
          } else if (remainLinks.nonEmpty && oppositeTrackLinks.nonEmpty && remainLinks.forall(_.endAddrMValue == 0) && oppositeTrackLinks.forall(_.endAddrMValue == 0)) {
            val candidateRightStartPoint = chainEndPoints.minBy(p => direction.dot(p._1.toVector - midPoint))
            val candidateRightOppositeEnd = getOppositeEnd(candidateRightStartPoint._2, candidateRightStartPoint._1)
            val candidateLeftStartPoint = TrackSectionOrder.findChainEndpoints(oppositeTrackLinks).minBy(_._1.distance2DTo(candidateRightStartPoint._1))
            val candidateLeftOppositeEnd = getOppositeEnd(candidateLeftStartPoint._2, candidateLeftStartPoint._1)
            val startingPointsVector = Vector3d(candidateRightOppositeEnd.x - candidateLeftOppositeEnd.x, candidateRightOppositeEnd.y - candidateLeftOppositeEnd.y, candidateRightOppositeEnd.z - candidateLeftOppositeEnd.z)
            val angle = startingPointsVector.angleXYWithNegativeValues(direction)
            if (angle > 0) {
              chainEndPoints.filterNot(_._1.equals(candidateRightStartPoint._1)).head
            }
            else
              candidateRightStartPoint
          }
          else {
            val startPoint1 = chainEndPoints.minBy(p => direction.dot(p._1.toVector - midPoint))
            val startPoint2 = chainEndPoints.maxBy(p => direction.dot(p._1.toVector - midPoint))
            val connectingPoint = otherRoadPartLinks.find(l => GeometryUtils.areAdjacent(l.getLastPoint, startPoint1._1) || GeometryUtils.areAdjacent(l.getFirstPoint, startPoint2._1))
            if (otherRoadPartLinks.isEmpty || connectingPoint.nonEmpty) {
              startPoint1
            } else {
              chainEndPoints.maxBy(p => direction.dot(p._1.toVector - midPoint))
            }
          }
        }
      }
    )
  }

  private def getOppositeEnd(link: BaseRoadAddress, point: Point): Point = {
    val (st, en) = link.getEndPoints
    if (st.distance2DTo(point) < en.distance2DTo(point)) en else st
  }
}<|MERGE_RESOLUTION|>--- conflicted
+++ resolved
@@ -91,13 +91,8 @@
 
       def adjustTwoTrackRoadwayNumbers(firstRight: Seq[ProjectLink], restRight: Seq[ProjectLink], firstLeft: Seq[ProjectLink], restLeft: Seq[ProjectLink])
       : ((Seq[ProjectLink], Seq[ProjectLink]), (Seq[ProjectLink], Seq[ProjectLink])) = {
-<<<<<<< HEAD
-        val (transferLinks, newLinks) = if(firstRight.exists(_.status == LinkStatus.Transfer)) (firstRight, firstLeft) else (firstLeft, firstRight)
+        val (transferLinks, newLinks) = if (firstRight.exists(_.status == LinkStatus.Transfer)) (firstRight, firstLeft) else (firstLeft, firstRight)
         val groupedTransfer: ListMap[Long, Seq[ProjectLink]] = ListMap(transferLinks.groupBy(_.roadwayNumber).toSeq.sortBy(r => r._2.minBy(_.startAddrMValue).startAddrMValue):_*)
-=======
-        val (transferLinks, newLinks) = if (firstRight.exists(_.status == LinkStatus.Transfer)) (firstRight, firstLeft) else (firstLeft, firstRight)
-        val groupedTransfer = transferLinks.groupBy(_.roadwayNumber)
->>>>>>> e2e091d8
 
         val adjustedNewLinks = groupedTransfer.foldLeft(Seq.empty[ProjectLink], newLinks) {
           case ((adjustedLinks, linksToProcess), group) =>
