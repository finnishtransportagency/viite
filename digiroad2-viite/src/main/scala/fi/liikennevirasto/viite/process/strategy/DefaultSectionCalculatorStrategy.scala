package fi.liikennevirasto.viite.process.strategy

import fi.liikennevirasto.GeometryUtils
import fi.liikennevirasto.digiroad2.asset.SideCode
import fi.liikennevirasto.digiroad2.util.Track.LeftSide
import fi.liikennevirasto.digiroad2.util.{MissingRoadwayNumberException, MissingTrackException, RoadAddressException, Track}
import fi.liikennevirasto.digiroad2.{Point, Vector3d}
import fi.liikennevirasto.viite.dao.ProjectCalibrationPointDAO.UserDefinedCalibrationPoint
import fi.liikennevirasto.viite.dao._
import fi.liikennevirasto.viite.process._
import org.slf4j.LoggerFactory

import scala.annotation.tailrec
import scala.collection.immutable.ListMap

class DefaultSectionCalculatorStrategy extends RoadAddressSectionCalculatorStrategy {

  private val logger = LoggerFactory.getLogger(getClass)

  override val name: String = "Normal Section"

  val projectLinkDAO = new ProjectLinkDAO

  override def assignMValues(newProjectLinks: Seq[ProjectLink], oldProjectLinks: Seq[ProjectLink], userCalibrationPoints: Seq[UserDefinedCalibrationPoint]): Seq[ProjectLink] = {

    val groupedProjectLinks = newProjectLinks.groupBy(record => (record.roadNumber, record.roadPartNumber))
    val groupedOldLinks = oldProjectLinks.groupBy(record => (record.roadNumber, record.roadPartNumber))
    val group = (groupedProjectLinks.keySet ++ groupedOldLinks.keySet).map(k =>
      k -> (groupedProjectLinks.getOrElse(k, Seq()), groupedOldLinks.getOrElse(k, Seq())))
    group.flatMap { case (part, (projectLinks, oldLinks)) =>
      try {
        val oldRoadLinks = if (projectLinks.nonEmpty) {
          projectLinkDAO.fetchByProjectRoad(part._1, projectLinks.head.projectId).filterNot(l => l.roadPartNumber == part._2)
        } else {
          Seq.empty[ProjectLink]
        }
        val currStartPoints = findStartingPoints(projectLinks, oldLinks, oldRoadLinks, userCalibrationPoints)
        val (right, left) = TrackSectionOrder.orderProjectLinksTopologyByGeometry(currStartPoints, projectLinks ++ oldLinks)
        val ordSections = TrackSectionOrder.createCombinedSections(right, left)

        // TODO: userCalibrationPoints to Long -> Seq[UserDefinedCalibrationPoint] in method params
        val calMap = userCalibrationPoints.map(c => c.projectLinkId -> c).toMap

        val calculatedSections = calculateSectionAddressValues(ordSections, calMap)
        calculatedSections.flatMap { sec =>
          if (sec.right == sec.left)
            sec.right.links
          else {
            sec.right.links ++ sec.left.links
          }
        }
      } catch {
        case ex @ (_: MissingTrackException | _: MissingRoadwayNumberException) =>
          logger.warn(ex.getMessage)
          projectLinks ++ oldLinks
        case ex: InvalidAddressDataException =>
          logger.warn(s"Can't calculate road/road part ${part._1}/${part._2}: " + ex.getMessage)
          projectLinks ++ oldLinks
        case ex: NoSuchElementException =>
          logger.error("Delta calculation failed: " + ex.getMessage, ex)
          throw ex
        case ex: NullPointerException =>
          logger.error("Delta calculation failed (NPE)", ex)
          throw ex
        case ex: Exception =>
          logger.error("Delta calculation not possible: " + ex.getMessage)
          throw ex
      }
    }.toSeq
  }

  @tailrec
  private def continuousSection(seq: Seq[ProjectLink], processed: Seq[ProjectLink], hasNew: Boolean): (Seq[ProjectLink], Seq[ProjectLink]) = {
    if (seq.isEmpty)
      (processed, seq)
    else if (processed.isEmpty)
      continuousSection(seq.tail, Seq(seq.head), hasNew)
    else {
      val track = processed.last.track
      val administrativeClass = processed.last.administrativeClass
      val discontinuity = processed.last.discontinuity
<<<<<<< HEAD
      val discontinuousSections =
      if (hasNew)
        List(Discontinuity.Discontinuous, Discontinuity.MinorDiscontinuity, Discontinuity.ParallelLink)
      else
        List(Discontinuity.Discontinuous)
      if ((seq.head.track == track && seq.head.track == Track.Combined) || (seq.head.track == track && seq.head.track != Track.Combined && seq.head.roadType == roadType) && !discontinuousSections.contains(discontinuity)) {
        continuousSection(seq.tail, processed :+ seq.head, hasNew)
=======
      val discontinuousSections = List(Discontinuity.Discontinuous, Discontinuity.MinorDiscontinuity, Discontinuity.ParallelLink)
      if ((seq.head.track == track && seq.head.track == Track.Combined) || (seq.head.track == track && seq.head.track != Track.Combined && seq.head.administrativeClass == administrativeClass) && !discontinuousSections.contains(discontinuity)) {
        continuousSection(seq.tail, processed :+ seq.head)
>>>>>>> 0d5bdeb1
      } else {
        (processed, seq)
      }
    }
  }

<<<<<<< HEAD
=======
  def assignProperRoadwayNumber(continuousProjectLinks: Seq[ProjectLink], givenRoadwayNumber: Long, originalHistorySection: Seq[ProjectLink]): (Long, Long) = {
    def getRoadAddressesByRoadwayIds(roadwayIds: Seq[Long]): Seq[RoadAddress] = {
      val roadways = roadwayDAO.fetchAllByRoadwayId(roadwayIds)
      val roadAddresses = roadwayAddressMapper.getRoadAddressesByRoadway(roadways)
      roadAddresses
    }

    val roadwayNumbers = if (continuousProjectLinks.nonEmpty && continuousProjectLinks.exists(_.status == LinkStatus.New)) {
      // then we now that for sure the addresses increased their length for the part => new roadwayNumber for the new sections
      (givenRoadwayNumber, Sequences.nextRoadwayNumber)
    } else if (continuousProjectLinks.nonEmpty && continuousProjectLinks.exists(_.status == LinkStatus.Numbering)) {
      // then we now that for sure the addresses didnt change the address length part, only changed the number of road or part => same roadwayNumber
      (continuousProjectLinks.headOption.map(_.roadwayNumber).get, givenRoadwayNumber)
    } else {
      val originalAddresses = getRoadAddressesByRoadwayIds(originalHistorySection.map(_.roadwayId))
      val isSameAddressLengthSection = (continuousProjectLinks.last.endAddrMValue - continuousProjectLinks.head.startAddrMValue) == (originalAddresses.last.endAddrMValue - originalAddresses.head.startAddrMValue)

      if (isSameAddressLengthSection)
        (continuousProjectLinks.headOption.map(_.roadwayNumber).get, givenRoadwayNumber)
      else
        (givenRoadwayNumber, Sequences.nextRoadwayNumber)
    }
    roadwayNumbers
  }

  private def assignRoadwayNumbersInContinuousSection(links: Seq[ProjectLink], givenRoadwayNumber: Long): Seq[ProjectLink] = {
    val roadwayNumber = links.headOption.map(_.roadwayNumber).getOrElse(NewIdValue)
    val firstLinkStatus = links.headOption.map(_.status).getOrElse(LinkStatus.Unknown)
    val originalHistorySection = if (firstLinkStatus == LinkStatus.New) Seq() else links.takeWhile(pl => pl.roadwayNumber == roadwayNumber)
    val continuousRoadwayNumberSection =
      if (firstLinkStatus == LinkStatus.New)
        links.takeWhile(pl => pl.status.equals(LinkStatus.New)).sortBy(_.startAddrMValue)
      else
        links.takeWhile(pl => pl.roadwayNumber == roadwayNumber).sortBy(_.startAddrMValue)

    val (assignedRoadwayNumber, nextRoadwayNumber) = assignProperRoadwayNumber(continuousRoadwayNumberSection, givenRoadwayNumber, originalHistorySection)
    val rest = links.drop(continuousRoadwayNumberSection.size)
    continuousRoadwayNumberSection.map(pl => pl.copy(roadwayNumber = assignedRoadwayNumber)) ++
      (if (rest.isEmpty) Seq() else assignRoadwayNumbersInContinuousSection(rest, nextRoadwayNumber))
  }

  private def continuousRoadwaySection(seq: Seq[ProjectLink], givenRoadwayNumber: Long): (Seq[ProjectLink], Seq[ProjectLink]) = {
    val track = seq.headOption.map(_.track).getOrElse(Track.Unknown)
    val administrativeClass = seq.headOption.map(_.administrativeClass.value).getOrElse(0)

    val continuousProjectLinks =
      seq.takeWhile(pl => pl.track == track && pl.administrativeClass.value == administrativeClass).sortBy(_.startAddrMValue)

    val assignedContinuousSection = assignRoadwayNumbersInContinuousSection(continuousProjectLinks, givenRoadwayNumber)
    (assignedContinuousSection, seq.drop(assignedContinuousSection.size))
  }

>>>>>>> 0d5bdeb1
  private def calculateSectionAddressValues(sections: Seq[CombinedSection],
                                            userDefinedCalibrationPoint: Map[Long, UserDefinedCalibrationPoint]): Seq[CombinedSection] = {

    def adjustTracksToMatch(leftLinks: Seq[ProjectLink], rightLinks: Seq[ProjectLink], previousStart: Option[Long]): (Seq[ProjectLink], Seq[ProjectLink]) = {
<<<<<<< HEAD
=======

      def adjustTwoTrackRoadwayNumbers(firstRight: Seq[ProjectLink], restRight: Seq[ProjectLink], firstLeft: Seq[ProjectLink], restLeft: Seq[ProjectLink])
      : ((Seq[ProjectLink], Seq[ProjectLink]), (Seq[ProjectLink], Seq[ProjectLink])) = {
        val (transferLinks, newLinks) = if (firstRight.exists(_.status == LinkStatus.Transfer)) (firstRight, firstLeft) else (firstLeft, firstRight)
        val groupedTransfer: ListMap[Long, Seq[ProjectLink]] = ListMap(transferLinks.groupBy(_.roadwayNumber).toSeq.sortBy(r => r._2.minBy(_.startAddrMValue).startAddrMValue): _*)
        val transferLength: Double = groupedTransfer.values.flatten.map(l => l.endMValue - l.startMValue).sum
        val newLinksMValues = newLinks.map(l => l.endMValue - l.startMValue).sum
        val resetNewLinksIfNeed = if (newLinks.exists(_.connectedLinkId.nonEmpty)) newLinks else newLinks.map(_.copy(roadwayNumber = NewIdValue))
        val assignedNewLinks = if (groupedTransfer.size == resetNewLinksIfNeed.filterNot(_.roadwayNumber == NewIdValue).map(_.roadwayNumber).distinct.size) newLinks else splitLinksIfNeed(groupedTransfer, Seq(), newLinks.map(_.copy(roadwayNumber = NewIdValue)), Seq(), transferLength, newLinksMValues, groupedTransfer.size)

        val reassignedTransferRoadwayNumbers = continuousRoadwaySection(transferLinks, Sequences.nextRoadwayNumber)._1
        val (right, left) = if (assignedNewLinks.exists(_.track == Track.RightSide)) (assignedNewLinks, reassignedTransferRoadwayNumbers) else (reassignedTransferRoadwayNumbers, assignedNewLinks)
        ((right, restRight), (left, restLeft))
      }

      /**
        *
        * @param remainingTransfer
        * @param processedTransfer
        * @param remainingNew
        * @param processedNew
        * @param totalTransferMLength
        * @param totalNewMLength
        * @param missingRoadwayNumbers
        * @return matched new links by roadwaynumbers according to their same size proportion
        */
      @scala.annotation.tailrec
      def splitLinksIfNeed(remainingTransfer: ListMap[Long, Seq[ProjectLink]], processedTransfer: Seq[ProjectLink], remainingNew: Seq[ProjectLink], processedNew: Seq[ProjectLink], totalTransferMLength: Double, totalNewMLength: Double, missingRoadwayNumbers: Int): Seq[ProjectLink] = {
        if (missingRoadwayNumbers == 0 || (remainingNew.nonEmpty && remainingTransfer.isEmpty)) {
          val remainingRoadwayNumber = Sequences.nextRoadwayNumber
          val unassignedRoadwayNumber = Sequences.nextRoadwayNumber
          val (unassignedRwnLinks, assignedRwnLinks) = processedNew.partition(_.roadwayNumber == NewIdValue)
          assignedRwnLinks ++ unassignedRwnLinks.map(_.copy(roadwayNumber = unassignedRoadwayNumber)) ++ remainingNew.map(_.copy(roadwayNumber = remainingRoadwayNumber))
        } else if (remainingNew.isEmpty && remainingTransfer.isEmpty) {
          processedNew
        } else {
          //Transfer M length coeff
          val groupTransferMLength = remainingTransfer.head._2.map(l => l.endMValue - l.startMValue).sum
          val minAllowedTransferGroupCoeff = (groupTransferMLength - MaxThresholdDistance) / totalTransferMLength
          val maxAllowedTransferGroupCoeff = (groupTransferMLength + MaxThresholdDistance) / totalTransferMLength

          //New M length coeff
          val processedNewToBeAssigned = processedNew.filter(_.roadwayNumber == NewIdValue)
          val processingLength: Double = if (processedNewToBeAssigned.isEmpty) {
            remainingNew.head.endMValue - remainingNew.head.startMValue
          } else {
            (remainingNew.head.endMValue - remainingNew.head.startMValue) +
              processedNewToBeAssigned.map(l => l.endMValue - l.startMValue).sum
          }
          val currentNewLinksGroupCoeff: Double = processingLength / totalNewMLength
          if (minAllowedTransferGroupCoeff <= currentNewLinksGroupCoeff && currentNewLinksGroupCoeff <= maxAllowedTransferGroupCoeff) {
            val (unassignedRwnLinks, assignedRwnLinks) = (processedNew :+ remainingNew.head).partition(_.roadwayNumber == NewIdValue)
            val nextRoadwayNumber = Sequences.nextRoadwayNumber
            splitLinksIfNeed(remainingTransfer.tail, processedTransfer ++ remainingTransfer.head._2, if (remainingNew.tail.nonEmpty) remainingNew.tail.head.copy(startAddrMValue = remainingTransfer.head._2.last.endAddrMValue) +: remainingNew.tail.tail else remainingNew.tail, assignedRwnLinks ++ unassignedRwnLinks.init.map(_.copy(roadwayNumber = nextRoadwayNumber)) :+
              unassignedRwnLinks.last.copy(endAddrMValue = remainingTransfer.head._2.last.endAddrMValue, connectedLinkId = Some(unassignedRwnLinks.last.linkId), roadwayNumber = nextRoadwayNumber),
              totalTransferMLength, totalNewMLength, missingRoadwayNumbers - 1)
          } else if (minAllowedTransferGroupCoeff > currentNewLinksGroupCoeff) {
            splitLinksIfNeed(remainingTransfer, processedTransfer, remainingNew.tail, processedNew :+ remainingNew.head,
              totalTransferMLength, totalNewMLength, missingRoadwayNumbers)
          } else {
            /*
              calculate missing geometry left to fulfill the exactly groupTransfer coefficient
              Note: and by that we want to pick previous processedLinks
             */

            val processedNewToBeAssigned = processedNew.filter(_.roadwayNumber == NewIdValue)
            val previousProcessed = if (processedNewToBeAssigned.isEmpty) Seq() else processedNewToBeAssigned
            val linkToBeSplited = remainingNew.head
            val previousProcessedLength: Double = previousProcessed.map(l => l.endMValue - l.startMValue).sum

            val perfectTransferGroupCoeff = groupTransferMLength / totalTransferMLength
            /*
              (previousProcessedLength+m)/totalNewMLength = perfectTransferGroupCoeff <=>
              <=> previousProcessedLength+m = perfectTransferGroupCoeff*totalNewMLength <=>
              <=> m = (perfectTransferGroupCoeff*totalNewMLength) - previousProcessedLength
             */
            val splitMValue = (perfectTransferGroupCoeff * totalNewMLength) - previousProcessedLength
            val firstSplitedEndAddr = remainingTransfer.head._2.last.endAddrMValue
            val firstSplitedLinkGeom = if (linkToBeSplited.sideCode == TowardsDigitizing) GeometryUtils.truncateGeometry2D(linkToBeSplited.geometry, 0.0, splitMValue)
            else GeometryUtils.truncateGeometry2D(linkToBeSplited.geometry, linkToBeSplited.endMValue - splitMValue, linkToBeSplited.endMValue)
            val (firstSplitedStartMeasure, firstSplitedEndMeasure) = if (linkToBeSplited.sideCode == TowardsDigitizing) (linkToBeSplited.startMValue, linkToBeSplited.startMValue + splitMValue) else
              (linkToBeSplited.endMValue - splitMValue, linkToBeSplited.endMValue)
            val (secondSplitedStartMeasure, secondSplitedEndMeasure) = if (linkToBeSplited.sideCode == TowardsDigitizing) (linkToBeSplited.startMValue + splitMValue, linkToBeSplited.endMValue) else
              (linkToBeSplited.startMValue, linkToBeSplited.endMValue - splitMValue)
            val secondSplitedLinkGeom = if (linkToBeSplited.sideCode == TowardsDigitizing) GeometryUtils.truncateGeometry2D(linkToBeSplited.geometry, splitMValue, linkToBeSplited.endMValue)
            else GeometryUtils.truncateGeometry2D(linkToBeSplited.geometry, 0.0, linkToBeSplited.endMValue - splitMValue)

            //processedLinks without and with roadwayNumber
            val (unassignedRwnLinks, assignedRwnLinks) = processedNew.partition(_.roadwayNumber == NewIdValue)
            val nextRoadwayNumber = Sequences.nextRoadwayNumber
            val processedNewWithSplitedLink = assignedRwnLinks ++ unassignedRwnLinks.map(_.copy(roadwayNumber = nextRoadwayNumber)) :+ linkToBeSplited.copy(endAddrMValue = firstSplitedEndAddr, startMValue = firstSplitedStartMeasure, endMValue = firstSplitedEndMeasure, geometry = firstSplitedLinkGeom, geometryLength = GeometryUtils.geometryLength(firstSplitedLinkGeom), connectedLinkId = Some(linkToBeSplited.linkId), roadwayNumber = nextRoadwayNumber)

            splitLinksIfNeed(remainingTransfer.tail, processedTransfer ++ remainingTransfer.head._2, linkToBeSplited.copy(id = NewIdValue, startAddrMValue = firstSplitedEndAddr, startMValue = secondSplitedStartMeasure, endMValue = secondSplitedEndMeasure, geometry = secondSplitedLinkGeom, geometryLength = GeometryUtils.geometryLength(secondSplitedLinkGeom)) +: remainingNew.tail,
              processedNewWithSplitedLink, totalTransferMLength, totalNewMLength, missingRoadwayNumbers - 1)
          }
        }
      }

      def adjustableToRoadwayNumberAttribution(firstRight: Seq[ProjectLink], restRight: Seq[ProjectLink], firstLeft: Seq[ProjectLink], restLeft: Seq[ProjectLink]): Boolean = {
        ((firstRight.forall(_.status == LinkStatus.New) && firstLeft.forall(_.status == LinkStatus.Transfer))
          || (firstRight.forall(_.status == LinkStatus.Transfer) && firstLeft.forall(_.status == LinkStatus.New)))
      }

>>>>>>> 0d5bdeb1
      if (rightLinks.isEmpty && leftLinks.isEmpty) {
        (Seq(), Seq())
      } else {
        if (rightLinks.isEmpty || leftLinks.isEmpty) {
          throw new MissingTrackException(s"Missing track, R: ${rightLinks.size}, L: ${leftLinks.size}")
        }

        val hasNew = if ((rightLinks ++ leftLinks).exists(_.status == LinkStatus.New)) true else false

        val (right, othersRight) = continuousSection(rightLinks.sortBy(pl => (pl.startAddrMValue, pl.roadPartNumber)), Seq(), hasNew)
        val (left, othersLeft) = continuousSection(leftLinks.sortBy(pl => (pl.startAddrMValue, pl.roadPartNumber)), Seq(), hasNew)

          val maxMValues = Seq(left.map(_.endAddrMValue).max, right.map(_.endAddrMValue).max)
          var (leftAligned, rightAligned, otherLeftAligned, otherRightAligned) = if (maxMValues.min == maxMValues.head) {
            val (rightAlignedWithLeft, other) = right.partition(_.endAddrMValue <= maxMValues.head)
            (left, rightAlignedWithLeft, othersLeft, othersRight ++ other)
          } else {
            val (leftAlignedWithRight, other) = left.partition(_.endAddrMValue <= maxMValues.last)
            (leftAlignedWithRight, right, othersLeft ++ other, othersRight)
          }

          leftAligned = if (leftAligned == null || leftAligned.size == 0) left else leftAligned
          rightAligned = if (rightAligned == null || rightAligned.size == 0) right else rightAligned

        val ((firstRight, restRight), (firstLeft, restLeft)): ((Seq[ProjectLink], Seq[ProjectLink]), (Seq[ProjectLink], Seq[ProjectLink])) =

            if ( leftAligned.maxBy(_.endAddrMValue).discontinuity !=
                 rightAligned.maxBy(_.endAddrMValue).discontinuity &&
              left.map(_.roadwayNumber).distinct.size == right.map(_.roadwayNumber).distinct.size) {
              TrackSectionRoadway.handleRoadwayNumbers(rightLinks, rightAligned, otherRightAligned, leftLinks, leftAligned, otherLeftAligned)
            } else {
              TrackSectionRoadway.handleRoadwayNumbers(rightLinks, right, othersRight, leftLinks, left, othersLeft)
            }


        if (firstRight.isEmpty || firstLeft.isEmpty) {
          throw new RoadAddressException(s"Mismatching tracks, R ${firstRight.size}, L ${firstLeft.size}")
        }

        if (firstRight.map(_.roadwayNumber).distinct.size != firstLeft.map(_.roadwayNumber).distinct.size) {
          throw new MissingRoadwayNumberException(s"Roadway numbers doesn't match on both tracks, R ${firstRight.map(_.roadwayNumber).distinct.size}, L ${firstLeft.map(_.roadwayNumber).distinct.size}")
        }

        val strategy: TrackCalculatorStrategy = TrackCalculatorContext.getStrategy(firstLeft, firstRight)
        logger.info(s"${strategy.name} strategy")
        val trackCalcResult = strategy.assignTrackMValues(previousStart, firstLeft, firstRight, userDefinedCalibrationPoint)

        val (adjustedRestRight, adjustedRestLeft) = adjustTracksToMatch(trackCalcResult.restLeft ++ restLeft, trackCalcResult.restRight ++ restRight, Some(trackCalcResult.endAddrMValue))

        (trackCalcResult.leftProjectLinks ++ adjustedRestRight, trackCalcResult.rightProjectLinks ++ adjustedRestLeft)
      }
    }

    val rightSections = sections.flatMap(_.right.links).distinct
    val leftSections = sections.flatMap(_.left.links).distinct
    val rightLinks = ProjectSectionMValueCalculator.calculateMValuesForTrack(rightSections, userDefinedCalibrationPoint)
    val leftLinks = ProjectSectionMValueCalculator.calculateMValuesForTrack(leftSections, userDefinedCalibrationPoint)
    //  adjustedRight and adjustedLeft already ordered by geometry -> TrackSectionOrder.orderProjectLinksTopologyByGeometry
    val (adjustedLeft, adjustedRight) = adjustTracksToMatch(leftLinks, rightLinks, None)
    val (right, left) = TrackSectionOrder.setCalibrationPoints(adjustedRight, adjustedLeft, userDefinedCalibrationPoint)
    TrackSectionOrder.createCombinedSections(right, left)
  }

  /**
    * Find starting point(s) after adding new operation for links in project.
    *
    * @param newLinks new ProjectLinks
    * @param oldLinks non-terminated already existing ProjectLinks
    * @param otherRoadPartLinks
    * @param calibrationPoints
    * @return Right and left starting points
    */
  def findStartingPoints(newLinks: Seq[ProjectLink], oldLinks: Seq[ProjectLink], otherRoadPartLinks: Seq[ProjectLink],
                         calibrationPoints: Seq[UserDefinedCalibrationPoint]): (Point, Point) = {
    val (rightStartPoint, pl) = findStartingPoint(newLinks.filter(_.track != Track.LeftSide), oldLinks.filter(_.track != Track.LeftSide), otherRoadPartLinks, calibrationPoints, (newLinks ++ oldLinks).filter(_.track == LeftSide))

    if ((oldLinks ++ newLinks).exists(l => GeometryUtils.areAdjacent(l.geometry, rightStartPoint) && l.track == Track.Combined)) {
      (rightStartPoint, rightStartPoint)
    } else {
      // Get left track non-connected points and find the closest to right track starting point
      val (leftLinks, rightLinks) = (newLinks ++ oldLinks).filterNot(_.track == Track.Combined).partition(_.track == Track.LeftSide)
      val chainEndPoints = TrackSectionOrder.findChainEndpoints(leftLinks)

      if (chainEndPoints.isEmpty)
        throw new MissingTrackException("Missing left track starting project links")

      val remainLinks = oldLinks ++ newLinks
      val points = remainLinks.map(pl => pl.getEndPoints)

      val (linksWithValues, linksWithoutValues) = remainLinks.partition(_.endAddrMValue != 0)
      val endPointsWithValues = ListMap(chainEndPoints.filter(link => link._2.startAddrMValue >= 0 && link._2.endAddrMValue != 0).toSeq
        .sortWith(_._2.startAddrMValue < _._2.startAddrMValue): _*)

      val foundConnectedLinks = TrackSectionOrder.findOnceConnectedLinks(remainLinks)
        .values.filter(link => link.startAddrMValue == 0 && link.endAddrMValue != 0)

      // In case there is some old starting link, we want to prioritize the one that didn't change or was not treated yet.
      // We could have more than two starting link since one of them can be Transferred from any part to this one.
      val oldFirst: Option[ProjectLink] =
      if (foundConnectedLinks.nonEmpty) {
        foundConnectedLinks.find(_.status == LinkStatus.New)
          .orElse(foundConnectedLinks.find(l => l.status == LinkStatus.UnChanged))
          .orElse(foundConnectedLinks.headOption)
      } else {
        None
      }

      (rightStartPoint,
        if (endPointsWithValues.size == 1) {
          val endLinkWithValues = endPointsWithValues.head._2
          val (currentEndPoint, otherEndPoint) = chainEndPoints.partition(_._2.id == endPointsWithValues.head._2.id)
          val onceConnectLinks = TrackSectionOrder.findOnceConnectedLinks(linksWithoutValues)
          val existsCloserProjectlink = linksWithValues.filter(pl => pl.startAddrMValue < endLinkWithValues.startAddrMValue && pl.id != endLinkWithValues.id)
          if (endPointsWithValues.nonEmpty && onceConnectLinks.nonEmpty && linksWithValues.nonEmpty
            && (oldFirst.isDefined && points.count(p => GeometryUtils.areAdjacent(p._1, oldFirst.get.startingPoint)
            || GeometryUtils.areAdjacent(p._2, oldFirst.get.startingPoint)) > 1) // New links before the old starting point
            && (onceConnectLinks.exists(connected => GeometryUtils.areAdjacent(connected._2.getEndPoints._2, endPointsWithValues.head._2.getEndPoints._1)
            || GeometryUtils.areAdjacent(connected._2.getEndPoints._1, endPointsWithValues.head._2.getEndPoints._1)
            || GeometryUtils.areAdjacent(linksWithValues.minBy(_.startAddrMValue).geometry, connected._2.getEndPoints._2)) || existsCloserProjectlink.nonEmpty)
          ) {
            otherEndPoint.head._1
          } else {
            if (currentEndPoint.head._1 == endPointsWithValues.head._2.endPoint)
              otherEndPoint.head._1
            else
              endPointsWithValues.head._1
          }
        } else {
          if (leftLinks.forall(_.endAddrMValue == 0) && rightLinks.nonEmpty && rightLinks.exists(_.endAddrMValue != 0)) {
            val rightStartPoint = TrackSectionOrder.findChainEndpoints(rightLinks).find(link => link._2.startAddrMValue == 0 && link._2.endAddrMValue != 0)
            chainEndPoints.minBy(p => p._1.distance2DTo(rightStartPoint.get._1))._1
          } else if (leftLinks.forall(_.endAddrMValue == 0) && rightLinks.forall(_.endAddrMValue == 0)) {
            val candidateEndPoint = chainEndPoints.minBy(p => p._1.distance2DTo(rightStartPoint))._1
            val rightSideEndPoint = Seq(pl.getEndPoints._1, pl.getEndPoints._2).filterNot(_ == rightStartPoint)
            val direction = Seq(pl).map(p => p.getEndPoints._2 - p.getEndPoints._1).fold(Vector3d(0, 0, 0)) { case (v1, v2) => v1 + v2 }.normalize2D()
            val candidateLeftStartPoint = TrackSectionOrder.findChainEndpoints(leftLinks).minBy(_._1.distance2DTo(rightStartPoint))
            val candidateLeftOppositeEnd = getOppositeEnd(candidateLeftStartPoint._2, candidateLeftStartPoint._1)
            val startingPointsVector = Vector3d(candidateLeftOppositeEnd.x - candidateLeftStartPoint._1.x, candidateLeftOppositeEnd.y - candidateLeftStartPoint._1.y, candidateLeftOppositeEnd.z - candidateLeftStartPoint._1.z)
            val angle = startingPointsVector.angleXYWithNegativeValues(direction)
            if (candidateEndPoint.distance2DTo(rightStartPoint) > candidateEndPoint.distance2DTo(rightSideEndPoint.head) && angle > 0) {
              chainEndPoints.filterNot(_._1 == candidateEndPoint).head._1
            } else {
              candidateEndPoint
            }
          } else {
            val startPoint1 = chainEndPoints.minBy(p => p._1.distance2DTo(rightStartPoint))._1
            val startPoint2 = chainEndPoints.maxBy(p => p._1.distance2DTo(rightStartPoint))._1
            val connectingPoint = otherRoadPartLinks.find(l => GeometryUtils.areAdjacent(l.getLastPoint, startPoint1) || GeometryUtils.areAdjacent(l.getFirstPoint, startPoint2))
            if (otherRoadPartLinks.isEmpty || connectingPoint.nonEmpty) {
              startPoint1
            } else {
              startPoint2
            }
          }
        }
      )
    }
  }

  /**
    * Find a starting point for this road part.
    *
    * @param newLinks          Status = New links that need to have an address
    * @param oldLinks          Other non-terminated links that already existed before the current operation
    * @param calibrationPoints The calibration points set by user as fixed addresses
    * @return Starting point
    */
  private def findStartingPoint(newLinks: Seq[ProjectLink], oldLinks: Seq[ProjectLink], otherRoadPartLinks: Seq[ProjectLink],
                                calibrationPoints: Seq[UserDefinedCalibrationPoint], oppositeTrackLinks: Seq[ProjectLink]): (Point, ProjectLink) = {

    def calibrationPointToPoint(calibrationPoint: UserDefinedCalibrationPoint): Option[(Point, ProjectLink)] = {
      val link = oldLinks.find(_.id == calibrationPoint.projectLinkId).orElse(newLinks.find(_.id == calibrationPoint.projectLinkId))
      link.flatMap(pl => GeometryUtils.calculatePointFromLinearReference(pl.geometry, calibrationPoint.segmentMValue).map(p => (p, pl)))
    }

    // Pick the one with calibration point set to zero: or any old link with lowest address: or new links by direction
    calibrationPoints.find(_.addressMValue == 0).flatMap(calibrationPointToPoint).getOrElse(
      oldLinks.filter(_.status == LinkStatus.UnChanged).sortBy(_.startAddrMValue).headOption.map(pl => (pl.startingPoint, pl)).getOrElse {
        val remainLinks = oldLinks ++ newLinks
        if (remainLinks.isEmpty)
          throw new MissingTrackException("Missing right track starting project links")
        // Grab all the endpoints of the links
        val directionLinks = if (remainLinks.exists(_.sideCode != SideCode.Unknown)) remainLinks.filter(_.sideCode != SideCode.Unknown) else remainLinks

        val direction = directionLinks.map(p => p.getEndPoints._2 - p.getEndPoints._1).fold(Vector3d(0, 0, 0)) { case (v1, v2) => v1 + v2 }.normalize2D()

        val points = remainLinks.map(pl => pl.getEndPoints)

        // Approximate estimate of the mid point: averaged over count, not link length
        val midPoint = points.map(p => p._1 + (p._2 - p._1).scale(0.5)).foldLeft(Vector3d(0, 0, 0)) { case (x, p) =>
          (p - Point(0, 0)).scale(1.0 / points.size) + x
        }
        val chainEndPoints = TrackSectionOrder.findChainEndpoints(remainLinks)
        val (linksWithValues, linksWithoutValues) = remainLinks.partition(_.endAddrMValue != 0)
        val endPointsWithValues = ListMap(chainEndPoints.filter(link => link._2.startAddrMValue >= 0 && link._2.endAddrMValue != 0).toSeq
          .sortWith(_._2.startAddrMValue < _._2.startAddrMValue): _*)

        val foundConnectedLinks = TrackSectionOrder.findOnceConnectedLinks(remainLinks).values.filter(link => link.startAddrMValue == 0 && link.endAddrMValue != 0)

        // In case there is some old starting link, we want to prioritize the one that didn't change or was not treated yet.
        // We could have more than two starting link since one of them can be Transferred from any part to this one.
        val oldFirst: Option[ProjectLink] =
          if (foundConnectedLinks.nonEmpty) {
            foundConnectedLinks.find(_.status == LinkStatus.New)
              .orElse(foundConnectedLinks.find(l => l.status == LinkStatus.UnChanged))
              .orElse(foundConnectedLinks.headOption)
          } else {
            None
          }

        if (endPointsWithValues.size == 1) {
          val endLinkWithValues = endPointsWithValues.head._2
          val (currentEndPoint, otherEndPoint) = chainEndPoints.partition(_._2.id == endPointsWithValues.head._2.id)
          val onceConnectLinks = TrackSectionOrder.findOnceConnectedLinks(linksWithoutValues)
          val existsCloserProjectlink = linksWithValues.filter(pl => pl.startAddrMValue < endLinkWithValues.startAddrMValue && pl.id != endLinkWithValues.id)
          if (endPointsWithValues.nonEmpty && onceConnectLinks.nonEmpty && linksWithValues.nonEmpty
            && (oldFirst.isDefined && points.count(p => GeometryUtils.areAdjacent(p._1, oldFirst.get.startingPoint)
            || GeometryUtils.areAdjacent(p._2, oldFirst.get.startingPoint)) > 1) // New links before the old starting point
            && (onceConnectLinks.exists(connected => GeometryUtils.areAdjacent(connected._2.getEndPoints._2, endPointsWithValues.head._2.getEndPoints._1)
            || GeometryUtils.areAdjacent(connected._2.getEndPoints._1, endPointsWithValues.head._2.getEndPoints._1)
            || GeometryUtils.areAdjacent(linksWithValues.minBy(_.startAddrMValue).geometry, connected._2.getEndPoints._2)) || existsCloserProjectlink.nonEmpty)
          ) {
            otherEndPoint.head
          } else {
            if (currentEndPoint.head._1 == endPointsWithValues.head._2.endPoint)
              otherEndPoint.head
            else
              endPointsWithValues.head
          }
        } else if (chainEndPoints.forall(_._2.endAddrMValue != 0) && oldFirst.isDefined) {
          val otherEndPoint = chainEndPoints.filterNot(_._2.id == oldFirst.get.id)

          if (otherEndPoint.nonEmpty && otherEndPoint.head._2.endPoint.connected(oldFirst.get.startingPoint)) {
            // Check reversed status to select starting point
            if (otherEndPoint.head._2.reversed && oldFirst.get.reversed) {
              (oldFirst.get.endPoint, oldFirst.get)
            } else {
              (otherEndPoint.head._1, otherEndPoint.head._2)
            }
          } else if (otherEndPoint.isEmpty) { // Only oldFirst is defined
            (oldFirst.get.getEndPoints._1, oldFirst.get)
          }
          else {
            // Check reversed status to select starting point
            if (oldFirst.get.reversed) {
              (oldFirst.get.getEndPoints._2, oldFirst.get)
            } else {
              (oldFirst.get.getEndPoints._1, oldFirst.get)
            }
          }
        } else {
          if (remainLinks.forall(_.endAddrMValue == 0) && oppositeTrackLinks.nonEmpty && oppositeTrackLinks.exists(_.endAddrMValue != 0)) {
            val leftStartPoint = TrackSectionOrder.findChainEndpoints(oppositeTrackLinks).find(link => link._2.startAddrMValue == 0 && link._2.endAddrMValue != 0)
            chainEndPoints.minBy(p => p._2.geometry.head.distance2DTo(leftStartPoint.get._1))
          } else if (remainLinks.nonEmpty && oppositeTrackLinks.nonEmpty && remainLinks.forall(_.endAddrMValue == 0) && oppositeTrackLinks.forall(_.endAddrMValue == 0)) {
            val candidateRightStartPoint = chainEndPoints.minBy(p => direction.dot(p._1.toVector - midPoint))
            val candidateRightOppositeEnd = getOppositeEnd(candidateRightStartPoint._2, candidateRightStartPoint._1)
            val candidateLeftStartPoint = TrackSectionOrder.findChainEndpoints(oppositeTrackLinks).minBy(_._1.distance2DTo(candidateRightStartPoint._1))
            val candidateLeftOppositeEnd = getOppositeEnd(candidateLeftStartPoint._2, candidateLeftStartPoint._1)
            val startingPointsVector = Vector3d(candidateRightOppositeEnd.x - candidateLeftOppositeEnd.x, candidateRightOppositeEnd.y - candidateLeftOppositeEnd.y, candidateRightOppositeEnd.z - candidateLeftOppositeEnd.z)
            val angle =
              if (startingPointsVector == Vector3d(0.0, 0.0, 0.0)) {
                val startingPointVector = Vector3d(candidateRightStartPoint._1.x - candidateLeftStartPoint._1.x, candidateRightStartPoint._1.y - candidateLeftStartPoint._1.y, candidateRightStartPoint._1.z - candidateLeftStartPoint._1.z)
                startingPointVector.angleXYWithNegativeValues(direction)
              } else {
                startingPointsVector.angleXYWithNegativeValues(direction)
              }
            if (angle > 0) {
              chainEndPoints.filterNot(_._1.equals(candidateRightStartPoint._1)).head
            } else {
              candidateRightStartPoint
            }
          } else {
            val startPoint1 = chainEndPoints.minBy(p => direction.dot(p._1.toVector - midPoint))
            val startPoint2 = chainEndPoints.maxBy(p => direction.dot(p._1.toVector - midPoint))
            val connectingPoint = otherRoadPartLinks.find(l => GeometryUtils.areAdjacent(l.getLastPoint, startPoint1._1) || GeometryUtils.areAdjacent(l.getFirstPoint, startPoint2._1))
            if (otherRoadPartLinks.isEmpty || connectingPoint.nonEmpty) {
              startPoint1
            } else {
              startPoint2
            }
          }
        }
      }
    )
  }

  private def getOppositeEnd(link: BaseRoadAddress, point: Point): Point = {
    val (st, en) = link.getEndPoints
    if (st.distance2DTo(point) < en.distance2DTo(point)) en else st
  }
}<|MERGE_RESOLUTION|>--- conflicted
+++ resolved
@@ -79,190 +79,23 @@
       val track = processed.last.track
       val administrativeClass = processed.last.administrativeClass
       val discontinuity = processed.last.discontinuity
-<<<<<<< HEAD
       val discontinuousSections =
       if (hasNew)
         List(Discontinuity.Discontinuous, Discontinuity.MinorDiscontinuity, Discontinuity.ParallelLink)
       else
         List(Discontinuity.Discontinuous)
-      if ((seq.head.track == track && seq.head.track == Track.Combined) || (seq.head.track == track && seq.head.track != Track.Combined && seq.head.roadType == roadType) && !discontinuousSections.contains(discontinuity)) {
+      if ((seq.head.track == track && seq.head.track == Track.Combined) || (seq.head.track == track && seq.head.track != Track.Combined && seq.head.administrativeClass == administrativeClass) && !discontinuousSections.contains(discontinuity)) {
         continuousSection(seq.tail, processed :+ seq.head, hasNew)
-=======
-      val discontinuousSections = List(Discontinuity.Discontinuous, Discontinuity.MinorDiscontinuity, Discontinuity.ParallelLink)
-      if ((seq.head.track == track && seq.head.track == Track.Combined) || (seq.head.track == track && seq.head.track != Track.Combined && seq.head.administrativeClass == administrativeClass) && !discontinuousSections.contains(discontinuity)) {
-        continuousSection(seq.tail, processed :+ seq.head)
->>>>>>> 0d5bdeb1
       } else {
         (processed, seq)
       }
     }
   }
 
-<<<<<<< HEAD
-=======
-  def assignProperRoadwayNumber(continuousProjectLinks: Seq[ProjectLink], givenRoadwayNumber: Long, originalHistorySection: Seq[ProjectLink]): (Long, Long) = {
-    def getRoadAddressesByRoadwayIds(roadwayIds: Seq[Long]): Seq[RoadAddress] = {
-      val roadways = roadwayDAO.fetchAllByRoadwayId(roadwayIds)
-      val roadAddresses = roadwayAddressMapper.getRoadAddressesByRoadway(roadways)
-      roadAddresses
-    }
-
-    val roadwayNumbers = if (continuousProjectLinks.nonEmpty && continuousProjectLinks.exists(_.status == LinkStatus.New)) {
-      // then we now that for sure the addresses increased their length for the part => new roadwayNumber for the new sections
-      (givenRoadwayNumber, Sequences.nextRoadwayNumber)
-    } else if (continuousProjectLinks.nonEmpty && continuousProjectLinks.exists(_.status == LinkStatus.Numbering)) {
-      // then we now that for sure the addresses didnt change the address length part, only changed the number of road or part => same roadwayNumber
-      (continuousProjectLinks.headOption.map(_.roadwayNumber).get, givenRoadwayNumber)
-    } else {
-      val originalAddresses = getRoadAddressesByRoadwayIds(originalHistorySection.map(_.roadwayId))
-      val isSameAddressLengthSection = (continuousProjectLinks.last.endAddrMValue - continuousProjectLinks.head.startAddrMValue) == (originalAddresses.last.endAddrMValue - originalAddresses.head.startAddrMValue)
-
-      if (isSameAddressLengthSection)
-        (continuousProjectLinks.headOption.map(_.roadwayNumber).get, givenRoadwayNumber)
-      else
-        (givenRoadwayNumber, Sequences.nextRoadwayNumber)
-    }
-    roadwayNumbers
-  }
-
-  private def assignRoadwayNumbersInContinuousSection(links: Seq[ProjectLink], givenRoadwayNumber: Long): Seq[ProjectLink] = {
-    val roadwayNumber = links.headOption.map(_.roadwayNumber).getOrElse(NewIdValue)
-    val firstLinkStatus = links.headOption.map(_.status).getOrElse(LinkStatus.Unknown)
-    val originalHistorySection = if (firstLinkStatus == LinkStatus.New) Seq() else links.takeWhile(pl => pl.roadwayNumber == roadwayNumber)
-    val continuousRoadwayNumberSection =
-      if (firstLinkStatus == LinkStatus.New)
-        links.takeWhile(pl => pl.status.equals(LinkStatus.New)).sortBy(_.startAddrMValue)
-      else
-        links.takeWhile(pl => pl.roadwayNumber == roadwayNumber).sortBy(_.startAddrMValue)
-
-    val (assignedRoadwayNumber, nextRoadwayNumber) = assignProperRoadwayNumber(continuousRoadwayNumberSection, givenRoadwayNumber, originalHistorySection)
-    val rest = links.drop(continuousRoadwayNumberSection.size)
-    continuousRoadwayNumberSection.map(pl => pl.copy(roadwayNumber = assignedRoadwayNumber)) ++
-      (if (rest.isEmpty) Seq() else assignRoadwayNumbersInContinuousSection(rest, nextRoadwayNumber))
-  }
-
-  private def continuousRoadwaySection(seq: Seq[ProjectLink], givenRoadwayNumber: Long): (Seq[ProjectLink], Seq[ProjectLink]) = {
-    val track = seq.headOption.map(_.track).getOrElse(Track.Unknown)
-    val administrativeClass = seq.headOption.map(_.administrativeClass.value).getOrElse(0)
-
-    val continuousProjectLinks =
-      seq.takeWhile(pl => pl.track == track && pl.administrativeClass.value == administrativeClass).sortBy(_.startAddrMValue)
-
-    val assignedContinuousSection = assignRoadwayNumbersInContinuousSection(continuousProjectLinks, givenRoadwayNumber)
-    (assignedContinuousSection, seq.drop(assignedContinuousSection.size))
-  }
-
->>>>>>> 0d5bdeb1
   private def calculateSectionAddressValues(sections: Seq[CombinedSection],
                                             userDefinedCalibrationPoint: Map[Long, UserDefinedCalibrationPoint]): Seq[CombinedSection] = {
 
     def adjustTracksToMatch(leftLinks: Seq[ProjectLink], rightLinks: Seq[ProjectLink], previousStart: Option[Long]): (Seq[ProjectLink], Seq[ProjectLink]) = {
-<<<<<<< HEAD
-=======
-
-      def adjustTwoTrackRoadwayNumbers(firstRight: Seq[ProjectLink], restRight: Seq[ProjectLink], firstLeft: Seq[ProjectLink], restLeft: Seq[ProjectLink])
-      : ((Seq[ProjectLink], Seq[ProjectLink]), (Seq[ProjectLink], Seq[ProjectLink])) = {
-        val (transferLinks, newLinks) = if (firstRight.exists(_.status == LinkStatus.Transfer)) (firstRight, firstLeft) else (firstLeft, firstRight)
-        val groupedTransfer: ListMap[Long, Seq[ProjectLink]] = ListMap(transferLinks.groupBy(_.roadwayNumber).toSeq.sortBy(r => r._2.minBy(_.startAddrMValue).startAddrMValue): _*)
-        val transferLength: Double = groupedTransfer.values.flatten.map(l => l.endMValue - l.startMValue).sum
-        val newLinksMValues = newLinks.map(l => l.endMValue - l.startMValue).sum
-        val resetNewLinksIfNeed = if (newLinks.exists(_.connectedLinkId.nonEmpty)) newLinks else newLinks.map(_.copy(roadwayNumber = NewIdValue))
-        val assignedNewLinks = if (groupedTransfer.size == resetNewLinksIfNeed.filterNot(_.roadwayNumber == NewIdValue).map(_.roadwayNumber).distinct.size) newLinks else splitLinksIfNeed(groupedTransfer, Seq(), newLinks.map(_.copy(roadwayNumber = NewIdValue)), Seq(), transferLength, newLinksMValues, groupedTransfer.size)
-
-        val reassignedTransferRoadwayNumbers = continuousRoadwaySection(transferLinks, Sequences.nextRoadwayNumber)._1
-        val (right, left) = if (assignedNewLinks.exists(_.track == Track.RightSide)) (assignedNewLinks, reassignedTransferRoadwayNumbers) else (reassignedTransferRoadwayNumbers, assignedNewLinks)
-        ((right, restRight), (left, restLeft))
-      }
-
-      /**
-        *
-        * @param remainingTransfer
-        * @param processedTransfer
-        * @param remainingNew
-        * @param processedNew
-        * @param totalTransferMLength
-        * @param totalNewMLength
-        * @param missingRoadwayNumbers
-        * @return matched new links by roadwaynumbers according to their same size proportion
-        */
-      @scala.annotation.tailrec
-      def splitLinksIfNeed(remainingTransfer: ListMap[Long, Seq[ProjectLink]], processedTransfer: Seq[ProjectLink], remainingNew: Seq[ProjectLink], processedNew: Seq[ProjectLink], totalTransferMLength: Double, totalNewMLength: Double, missingRoadwayNumbers: Int): Seq[ProjectLink] = {
-        if (missingRoadwayNumbers == 0 || (remainingNew.nonEmpty && remainingTransfer.isEmpty)) {
-          val remainingRoadwayNumber = Sequences.nextRoadwayNumber
-          val unassignedRoadwayNumber = Sequences.nextRoadwayNumber
-          val (unassignedRwnLinks, assignedRwnLinks) = processedNew.partition(_.roadwayNumber == NewIdValue)
-          assignedRwnLinks ++ unassignedRwnLinks.map(_.copy(roadwayNumber = unassignedRoadwayNumber)) ++ remainingNew.map(_.copy(roadwayNumber = remainingRoadwayNumber))
-        } else if (remainingNew.isEmpty && remainingTransfer.isEmpty) {
-          processedNew
-        } else {
-          //Transfer M length coeff
-          val groupTransferMLength = remainingTransfer.head._2.map(l => l.endMValue - l.startMValue).sum
-          val minAllowedTransferGroupCoeff = (groupTransferMLength - MaxThresholdDistance) / totalTransferMLength
-          val maxAllowedTransferGroupCoeff = (groupTransferMLength + MaxThresholdDistance) / totalTransferMLength
-
-          //New M length coeff
-          val processedNewToBeAssigned = processedNew.filter(_.roadwayNumber == NewIdValue)
-          val processingLength: Double = if (processedNewToBeAssigned.isEmpty) {
-            remainingNew.head.endMValue - remainingNew.head.startMValue
-          } else {
-            (remainingNew.head.endMValue - remainingNew.head.startMValue) +
-              processedNewToBeAssigned.map(l => l.endMValue - l.startMValue).sum
-          }
-          val currentNewLinksGroupCoeff: Double = processingLength / totalNewMLength
-          if (minAllowedTransferGroupCoeff <= currentNewLinksGroupCoeff && currentNewLinksGroupCoeff <= maxAllowedTransferGroupCoeff) {
-            val (unassignedRwnLinks, assignedRwnLinks) = (processedNew :+ remainingNew.head).partition(_.roadwayNumber == NewIdValue)
-            val nextRoadwayNumber = Sequences.nextRoadwayNumber
-            splitLinksIfNeed(remainingTransfer.tail, processedTransfer ++ remainingTransfer.head._2, if (remainingNew.tail.nonEmpty) remainingNew.tail.head.copy(startAddrMValue = remainingTransfer.head._2.last.endAddrMValue) +: remainingNew.tail.tail else remainingNew.tail, assignedRwnLinks ++ unassignedRwnLinks.init.map(_.copy(roadwayNumber = nextRoadwayNumber)) :+
-              unassignedRwnLinks.last.copy(endAddrMValue = remainingTransfer.head._2.last.endAddrMValue, connectedLinkId = Some(unassignedRwnLinks.last.linkId), roadwayNumber = nextRoadwayNumber),
-              totalTransferMLength, totalNewMLength, missingRoadwayNumbers - 1)
-          } else if (minAllowedTransferGroupCoeff > currentNewLinksGroupCoeff) {
-            splitLinksIfNeed(remainingTransfer, processedTransfer, remainingNew.tail, processedNew :+ remainingNew.head,
-              totalTransferMLength, totalNewMLength, missingRoadwayNumbers)
-          } else {
-            /*
-              calculate missing geometry left to fulfill the exactly groupTransfer coefficient
-              Note: and by that we want to pick previous processedLinks
-             */
-
-            val processedNewToBeAssigned = processedNew.filter(_.roadwayNumber == NewIdValue)
-            val previousProcessed = if (processedNewToBeAssigned.isEmpty) Seq() else processedNewToBeAssigned
-            val linkToBeSplited = remainingNew.head
-            val previousProcessedLength: Double = previousProcessed.map(l => l.endMValue - l.startMValue).sum
-
-            val perfectTransferGroupCoeff = groupTransferMLength / totalTransferMLength
-            /*
-              (previousProcessedLength+m)/totalNewMLength = perfectTransferGroupCoeff <=>
-              <=> previousProcessedLength+m = perfectTransferGroupCoeff*totalNewMLength <=>
-              <=> m = (perfectTransferGroupCoeff*totalNewMLength) - previousProcessedLength
-             */
-            val splitMValue = (perfectTransferGroupCoeff * totalNewMLength) - previousProcessedLength
-            val firstSplitedEndAddr = remainingTransfer.head._2.last.endAddrMValue
-            val firstSplitedLinkGeom = if (linkToBeSplited.sideCode == TowardsDigitizing) GeometryUtils.truncateGeometry2D(linkToBeSplited.geometry, 0.0, splitMValue)
-            else GeometryUtils.truncateGeometry2D(linkToBeSplited.geometry, linkToBeSplited.endMValue - splitMValue, linkToBeSplited.endMValue)
-            val (firstSplitedStartMeasure, firstSplitedEndMeasure) = if (linkToBeSplited.sideCode == TowardsDigitizing) (linkToBeSplited.startMValue, linkToBeSplited.startMValue + splitMValue) else
-              (linkToBeSplited.endMValue - splitMValue, linkToBeSplited.endMValue)
-            val (secondSplitedStartMeasure, secondSplitedEndMeasure) = if (linkToBeSplited.sideCode == TowardsDigitizing) (linkToBeSplited.startMValue + splitMValue, linkToBeSplited.endMValue) else
-              (linkToBeSplited.startMValue, linkToBeSplited.endMValue - splitMValue)
-            val secondSplitedLinkGeom = if (linkToBeSplited.sideCode == TowardsDigitizing) GeometryUtils.truncateGeometry2D(linkToBeSplited.geometry, splitMValue, linkToBeSplited.endMValue)
-            else GeometryUtils.truncateGeometry2D(linkToBeSplited.geometry, 0.0, linkToBeSplited.endMValue - splitMValue)
-
-            //processedLinks without and with roadwayNumber
-            val (unassignedRwnLinks, assignedRwnLinks) = processedNew.partition(_.roadwayNumber == NewIdValue)
-            val nextRoadwayNumber = Sequences.nextRoadwayNumber
-            val processedNewWithSplitedLink = assignedRwnLinks ++ unassignedRwnLinks.map(_.copy(roadwayNumber = nextRoadwayNumber)) :+ linkToBeSplited.copy(endAddrMValue = firstSplitedEndAddr, startMValue = firstSplitedStartMeasure, endMValue = firstSplitedEndMeasure, geometry = firstSplitedLinkGeom, geometryLength = GeometryUtils.geometryLength(firstSplitedLinkGeom), connectedLinkId = Some(linkToBeSplited.linkId), roadwayNumber = nextRoadwayNumber)
-
-            splitLinksIfNeed(remainingTransfer.tail, processedTransfer ++ remainingTransfer.head._2, linkToBeSplited.copy(id = NewIdValue, startAddrMValue = firstSplitedEndAddr, startMValue = secondSplitedStartMeasure, endMValue = secondSplitedEndMeasure, geometry = secondSplitedLinkGeom, geometryLength = GeometryUtils.geometryLength(secondSplitedLinkGeom)) +: remainingNew.tail,
-              processedNewWithSplitedLink, totalTransferMLength, totalNewMLength, missingRoadwayNumbers - 1)
-          }
-        }
-      }
-
-      def adjustableToRoadwayNumberAttribution(firstRight: Seq[ProjectLink], restRight: Seq[ProjectLink], firstLeft: Seq[ProjectLink], restLeft: Seq[ProjectLink]): Boolean = {
-        ((firstRight.forall(_.status == LinkStatus.New) && firstLeft.forall(_.status == LinkStatus.Transfer))
-          || (firstRight.forall(_.status == LinkStatus.Transfer) && firstLeft.forall(_.status == LinkStatus.New)))
-      }
-
->>>>>>> 0d5bdeb1
       if (rightLinks.isEmpty && leftLinks.isEmpty) {
         (Seq(), Seq())
       } else {
