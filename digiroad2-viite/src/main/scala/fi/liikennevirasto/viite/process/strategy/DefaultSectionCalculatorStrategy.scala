package fi.liikennevirasto.viite.process.strategy

import fi.liikennevirasto.GeometryUtils
import fi.liikennevirasto.digiroad2.asset.SideCode
import fi.liikennevirasto.digiroad2.dao.Sequences
import fi.liikennevirasto.digiroad2.util.Track.LeftSide
import fi.liikennevirasto.digiroad2.util.{RoadAddressException, Track}
import fi.liikennevirasto.digiroad2.{Point, Vector3d}
import fi.liikennevirasto.viite.dao.ProjectCalibrationPointDAO.UserDefinedCalibrationPoint
import fi.liikennevirasto.viite.dao._
import fi.liikennevirasto.viite.process._
import org.slf4j.LoggerFactory

class DefaultSectionCalculatorStrategy extends RoadAddressSectionCalculatorStrategy {

  private val logger = LoggerFactory.getLogger(getClass)

  override val name: String = "Normal Section"

  val projectLinkDAO = new ProjectLinkDAO
  val roadwayDAO = new RoadwayDAO
  val linearLocationDAO = new LinearLocationDAO
  val roadwayAddressMapper = new RoadwayAddressMapper(roadwayDAO: RoadwayDAO, linearLocationDAO: LinearLocationDAO)

  override def assignMValues(newProjectLinks: Seq[ProjectLink], oldProjectLinks: Seq[ProjectLink], userCalibrationPoints: Seq[UserDefinedCalibrationPoint]): Seq[ProjectLink] = {

    val groupedProjectLinks = newProjectLinks.groupBy(record => (record.roadNumber, record.roadPartNumber))
    val groupedOldLinks = oldProjectLinks.groupBy(record => (record.roadNumber, record.roadPartNumber))
    val group = (groupedProjectLinks.keySet ++ groupedOldLinks.keySet).map(k =>
      k -> (groupedProjectLinks.getOrElse(k, Seq()), groupedOldLinks.getOrElse(k, Seq())))
    group.flatMap { case (part, (projectLinks, oldLinks)) =>
      try {
        val oldRoadLinks = if (projectLinks.nonEmpty) {
          projectLinkDAO.fetchByProjectRoad(part._1, projectLinks.head.projectId).filterNot(l => l.roadPartNumber == part._2)
        } else {
          Seq.empty[ProjectLink]
        }
        val currStartPoints = findStartingPoints(projectLinks, oldLinks, oldRoadLinks, userCalibrationPoints)
        val (right, left) = TrackSectionOrder.orderProjectLinksTopologyByGeometry(currStartPoints, projectLinks ++ oldLinks)
        val ordSections = TrackSectionOrder.createCombinedSections(right, left)

        // TODO: userCalibrationPoints to Long -> Seq[UserDefinedCalibrationPoint] in method params
        val calMap = userCalibrationPoints.map(c => c.projectLinkId -> c).toMap

        val calculatedSections = calculateSectionAddressValues(ordSections, calMap)
        calculatedSections.flatMap { sec =>
          if (sec.right == sec.left)
            sec.right.links
          else {
            sec.right.links ++ sec.left.links
          }
        }
      } catch {
        case ex: InvalidAddressDataException =>
          logger.info(s"Can't calculate road/road part ${part._1}/${part._2}: " + ex.getMessage)
          projectLinks ++ oldLinks
        case ex: NoSuchElementException =>
          logger.info("Delta calculation failed: " + ex.getMessage, ex)
          projectLinks ++ oldLinks
        case ex: NullPointerException =>
          logger.info("Delta calculation failed (NPE)", ex)
          projectLinks ++ oldLinks
        case ex: Throwable =>
          logger.info("Delta calculation not possible: " + ex.getMessage)
          projectLinks ++ oldLinks
      }
    }.toSeq
  }

  private def continuousWOutRoadwayNumberSection(seq: Seq[ProjectLink]): (Seq[ProjectLink], Seq[ProjectLink]) = {
    val track = seq.headOption.map(_.track).getOrElse(Track.Unknown)
    val roadType = seq.headOption.map(_.roadType.value).getOrElse(0)
    val continuousProjectLinks = seq.takeWhile(pl => (pl.track == track && pl.track == Track.Combined) || (pl.track == track && pl.track != Track.Combined && pl.roadType.value == roadType))
    (continuousProjectLinks, seq.drop(continuousProjectLinks.size))
  }

  def assignProperRoadwayNumber(seq: Seq[ProjectLink], givenRoadwayNumber: Long, originalAddresses: Seq[RoadAddress]): (Long, Boolean) = {
    val (roadwayNumber, affectNextOnes): (Long, Boolean) = if (seq.nonEmpty && seq.exists(_.status == LinkStatus.New)) {
      // then we now that for sure the addresses increased their length for the part => new roadwayNumber for the new sections
      (givenRoadwayNumber, false)
    } else if (seq.nonEmpty && seq.exists(_.status == LinkStatus.Numbering)) {
      // then we now that for sure the addresses didnt change the address length part, only changed the number of road or part => same roadwayNumber
      (seq.headOption.map(_.roadwayNumber).get, false)
    } else {
      // other cases where the address length could have changed when comparing to their original address length, or also splitted by roadtype (which will be given further below)
      val roadTypeSection = seq.groupBy(_.roadType)
      val originalRoadTypeSection = originalAddresses.filter(a => seq.map(_.roadwayId).contains(a.id)).sortBy(_.startAddrMValue).groupBy(_.roadType)
      // even if the roadtype changes, to have a new roadwayNumber it should change/be splitted the existing roadway section
      val sortedRoadTypeSectionsByAddress = roadTypeSection.values
      val sortedOriginalRoadTypeSectionsByAddress = originalRoadTypeSection.values
      val sameSectionAddressesByAddressLengthAndRoadType = sortedRoadTypeSectionsByAddress.zip(sortedOriginalRoadTypeSectionsByAddress).forall {
        case (pls, addrs) => (pls.last.endAddrMValue - pls.head.startAddrMValue) == (addrs.last.endAddrMValue - addrs.head.startAddrMValue)
      }
      val (innerRoadwayNumber, innerFlag) = if (roadTypeSection.keys.size == originalRoadTypeSection.keys.size && sameSectionAddressesByAddressLengthAndRoadType)
        (seq.headOption.map(_.roadwayNumber).get, false)
      else
        (givenRoadwayNumber, true)
      (innerRoadwayNumber, innerFlag)
    }
    (roadwayNumber, affectNextOnes)
  }

  private def continuousRoadwaySection(seq: Seq[ProjectLink], givenRoadwayNumber: Long, originalAddresses: Seq[RoadAddress]): (Seq[ProjectLink], Seq[ProjectLink]) = {
    val track = seq.headOption.map(_.track).getOrElse(Track.Unknown)

    val roadType = seq.headOption.map(_.roadType.value).getOrElse(0)
<<<<<<< HEAD
    val continuousProjectLinks = seq.takeWhile(pl => (pl.track == track && pl.track == Track.Combined) || (pl.track == track && pl.track != Track.Combined && pl.roadwayNumber == roadwayNumber && pl.roadType.value == roadType))
    (continuousProjectLinks.map(pl => if (pl.roadwayNumber == NewIdValue && pl.status != LinkStatus.New) pl.copy(roadwayNumber = newRoadwayNumber) else pl), seq.drop(continuousProjectLinks.size))
=======
    val continuousProjectLinks = seq.takeWhile(pl => pl.track == track && pl.roadType.value == roadType)

    val (assignedRoadwayNumber, affectNextOnes) = assignProperRoadwayNumber(seq, givenRoadwayNumber, originalAddresses)
    val passByRestLinks = if (affectNextOnes) {
      val nextRoadwayNumber = Sequences.nextRoadwayNumber
      seq.drop(continuousProjectLinks.size).map(_.copy(roadwayNumber = nextRoadwayNumber))
    } else {
      seq.drop(continuousProjectLinks.size)
    }
    (continuousProjectLinks.map(pl => pl.copy(roadwayNumber = assignedRoadwayNumber)), passByRestLinks)
>>>>>>> 5e9435ba
  }

  private def calculateSectionAddressValues(sections: Seq[CombinedSection],
                                            userDefinedCalibrationPoint: Map[Long, UserDefinedCalibrationPoint]): Seq[CombinedSection] = {
    def getRoadAddressesByRoadwayIds(roadwayIds: Seq[Long]): Seq[RoadAddress] = {
      val roadways = roadwayDAO.fetchAllByRoadwayId(roadwayIds)
      val roadAddresses = roadwayAddressMapper.getRoadAddressesByRoadway(roadways)
      roadAddresses
    }

    def adjustTracksToMatch(leftLinks: Seq[ProjectLink], rightLinks: Seq[ProjectLink], previousStart: Option[Long]): (Seq[ProjectLink], Seq[ProjectLink]) = {


        if (rightLinks.isEmpty && leftLinks.isEmpty) {
          (Seq(), Seq())
        } else {

            val ((firstRight, restRight), (firstLeft, restLeft)): ((Seq[ProjectLink], Seq[ProjectLink]), (Seq[ProjectLink], Seq[ProjectLink])) =
<<<<<<< HEAD
              if (adjustableToRoadwayNumberAttribution(right._1, right._2, left._1, left._2)) {
                adjustTwoTrackRoadwayNumbers(right._1, right._2, left._1, left._2)
              } else {
                val newRoadwayNumber1 = Sequences.nextRoadwayNumber
                val newRoadwayNumber2 = if (rightLinks.head.track == Track.Combined || leftLinks.head.track == Track.Combined) newRoadwayNumber1 else Sequences.nextRoadwayNumber
                (continuousRoadwaySection(rightLinks, newRoadwayNumber1),
                  continuousRoadwaySection(leftLinks, newRoadwayNumber2))
=======
              {
                val newRoadwayNumber1 = Sequences.nextRoadwayNumber
                val newRoadwayNumber2 = if (rightLinks.head.track == Track.Combined || leftLinks.head.track == Track.Combined) newRoadwayNumber1 else Sequences.nextRoadwayNumber
                (continuousRoadwaySection(rightLinks, newRoadwayNumber1, getRoadAddressesByRoadwayIds(rightLinks.map(_.roadwayId))),
                  continuousRoadwaySection(leftLinks, newRoadwayNumber2, getRoadAddressesByRoadwayIds(leftLinks.map(_.roadwayId))))
>>>>>>> 5e9435ba
              }

          if (firstRight.isEmpty || firstLeft.isEmpty)
            throw new RoadAddressException(s"Mismatching tracks, R ${firstRight.size}, L ${firstLeft.size}")

          val strategy = TrackCalculatorContext.getStrategy(firstLeft, firstRight)
          val trackCalcResult = strategy.assignTrackMValues(previousStart, firstLeft, firstRight, userDefinedCalibrationPoint)

          val (adjustedRestRight, adjustedRestLeft) = adjustTracksToMatch(trackCalcResult.restLeft ++ restLeft, trackCalcResult.restRight ++ restRight, Some(trackCalcResult.endAddrMValue))

          (trackCalcResult.leftProjectLinks ++ adjustedRestRight, trackCalcResult.rightProjectLinks ++ adjustedRestLeft)
        }
    }

    val rightSections = sections.flatMap(_.right.links)
    val leftSections = sections.flatMap(_.left.links)
    val rightLinks = ProjectSectionMValueCalculator.calculateMValuesForTrack(rightSections, userDefinedCalibrationPoint)
    val leftLinks = ProjectSectionMValueCalculator.calculateMValuesForTrack(leftSections, userDefinedCalibrationPoint)
    //adjustedRight and adjustedLeft already ordered by geometry -> TrackSectionOrder.orderProjectLinksTopologyByGeometry
    val (adjustedLeft, adjustedRight) = adjustTracksToMatch(leftLinks, rightLinks, None)
    val (right, left) = TrackSectionOrder.setCalibrationPoints(adjustedRight, adjustedLeft, userDefinedCalibrationPoint)
    TrackSectionOrder.createCombinedSections(right, left)
  }

  def findStartingPoints(newLinks: Seq[ProjectLink], oldLinks: Seq[ProjectLink], otherRoadPartLinks: Seq[ProjectLink],
                         calibrationPoints: Seq[UserDefinedCalibrationPoint]): (Point, Point) = {
    val (rightStartPoint, pl) = findStartingPoint(newLinks.filter(_.track != Track.LeftSide), oldLinks.filter(_.track != Track.LeftSide), otherRoadPartLinks, calibrationPoints, (newLinks ++ oldLinks).filter(_.track == LeftSide))

    if ((oldLinks ++ newLinks).exists(l => GeometryUtils.areAdjacent(l.geometry, rightStartPoint) && l.track == Track.Combined))
      (rightStartPoint, rightStartPoint)
    else {
      // Get left track non-connected points and find the closest to right track starting point
      val leftLinks = newLinks.filter(_.track != Track.RightSide) ++ oldLinks.filter(_.track != Track.RightSide)
      val rightLinks = newLinks.filter(_.track == Track.RightSide) ++ oldLinks.filter(_.track == Track.RightSide)
      val chainEndPoints = TrackSectionOrder.findChainEndpoints(leftLinks)

      if (chainEndPoints.isEmpty)
        throw new InvalidAddressDataException("Missing left track starting points")

      val oldFirst = TrackSectionOrder.findOnceConnectedLinks(leftLinks).values.find(link => link.startAddrMValue == 0 && link.endAddrMValue != 0)
      val endPointsWithValues = chainEndPoints.filter(link => link._2.startAddrMValue == 0 && link._2.endAddrMValue != 0)

      (rightStartPoint,
        if (endPointsWithValues.size == 1) {
          val (linksWithValues, linksWithoutValues) = leftLinks.partition(_.endAddrMValue != 0)
          val otherEndPoint = chainEndPoints.filterNot(_._2.id == endPointsWithValues.head._2.id)
          val onceConnectLinks = TrackSectionOrder.findOnceConnectedLinks(linksWithoutValues)
          if (endPointsWithValues.nonEmpty && onceConnectLinks.nonEmpty && linksWithValues.size == 1 &&
            onceConnectLinks.exists(connected => GeometryUtils.areAdjacent(connected._2.getEndPoints._2, endPointsWithValues.head._2.getEndPoints._1)
              || GeometryUtils.areAdjacent(connected._2.getEndPoints._1, endPointsWithValues.head._2.getEndPoints._1)))
            otherEndPoint.head._1
          else
            endPointsWithValues.head._1
        } else if (chainEndPoints.forall(_._2.endAddrMValue != 0) && oldFirst.isDefined) {
          oldFirst.get.getEndPoints._1
        }
        else {
          if (leftLinks.forall(_.endAddrMValue == 0) && rightLinks.nonEmpty && rightLinks.exists(_.endAddrMValue != 0)) {
            val rightStartPoint = TrackSectionOrder.findChainEndpoints(rightLinks).find(link => link._2.startAddrMValue == 0 && link._2.endAddrMValue != 0)
            chainEndPoints.minBy(p => p._2.geometry.head.distance2DTo(rightStartPoint.get._1))._1
          } else if (leftLinks.forall(_.endAddrMValue == 0) && rightLinks.forall(_.endAddrMValue == 0)) {
            val candidateEndPoint = chainEndPoints.minBy(p => p._1.distance2DTo(rightStartPoint))._1
            val rightSideEndPoint = Seq(pl.getEndPoints._1, pl.getEndPoints._2).filterNot(_ == rightStartPoint)
            val direction = Seq(pl).map(p => p.getEndPoints._2 - p.getEndPoints._1).fold(Vector3d(0, 0, 0)) { case (v1, v2) => v1 + v2 }.normalize2D()
            val candidateLeftStartPoint = TrackSectionOrder.findChainEndpoints(leftLinks).minBy(_._1.distance2DTo(rightStartPoint))
            val candidateLeftOppositeEnd = getOppositeEnd(candidateLeftStartPoint._2, candidateLeftStartPoint._1)
            val startingPointsVector = Vector3d(candidateLeftOppositeEnd.x - candidateLeftStartPoint._1.x ,  candidateLeftOppositeEnd.y - candidateLeftStartPoint._1.y,candidateLeftOppositeEnd.z-  candidateLeftStartPoint._1.z)
            val angle = startingPointsVector.angleXYWithNegativeValues(direction)
            if (candidateEndPoint.distance2DTo(rightStartPoint) > candidateEndPoint.distance2DTo(rightSideEndPoint.head) && angle > 0) {
              chainEndPoints.filterNot(_._1 == candidateEndPoint).head._1
            }
            else
              candidateEndPoint
          } else {
            val startPoint1 = chainEndPoints.minBy(p => p._1.distance2DTo(rightStartPoint))._1
            val startPoint2 = chainEndPoints.maxBy(p => p._1.distance2DTo(rightStartPoint))._1
            val connectingPoint = otherRoadPartLinks.find(l => GeometryUtils.areAdjacent(l.getLastPoint, startPoint1) || GeometryUtils.areAdjacent(l.getFirstPoint, startPoint2))
            if (otherRoadPartLinks.isEmpty || connectingPoint.nonEmpty)
              startPoint1
            else {
              chainEndPoints.maxBy(p => p._1.distance2DTo(rightStartPoint))._1
            }
          }
        }
      )
    }
  }


  /**
    * Find a starting point for this road part
    *
    * @param newLinks          Status = New links that need to have an address
    * @param oldLinks          Other links that already existed before the project
    * @param calibrationPoints The calibration points set by user as fixed addresses
    * @return Starting point
    */
  private def findStartingPoint(newLinks: Seq[ProjectLink], oldLinks: Seq[ProjectLink], otherRoadPartLinks: Seq[ProjectLink],
                                calibrationPoints: Seq[UserDefinedCalibrationPoint], oppositeTrackLinks: Seq[ProjectLink]): (Point, ProjectLink) = {

    def calibrationPointToPoint(calibrationPoint: UserDefinedCalibrationPoint): Option[(Point, ProjectLink)] = {
      val link = oldLinks.find(_.id == calibrationPoint.projectLinkId).orElse(newLinks.find(_.id == calibrationPoint.projectLinkId))
      link.flatMap(pl => GeometryUtils.calculatePointFromLinearReference(pl.geometry, calibrationPoint.segmentMValue).map(p => (p, pl)))
    }

    // Pick the one with calibration point set to zero: or any old link with lowest address: or new links by direction
    calibrationPoints.find(_.addressMValue == 0).flatMap(calibrationPointToPoint).getOrElse(
      oldLinks.filter(_.status == LinkStatus.UnChanged).sortBy(_.startAddrMValue).headOption.map(pl => (pl.startingPoint, pl)).getOrElse {
        val remainLinks = oldLinks ++ newLinks
        if (remainLinks.isEmpty)
          throw new InvalidAddressDataException("Missing right track starting project links")
        // Grab all the endpoints of the links
        val directionLinks = if (remainLinks.exists(_.sideCode != SideCode.Unknown)) remainLinks.filter(_.sideCode != SideCode.Unknown) else remainLinks

        val direction = directionLinks.map(p => p.getEndPoints._2 - p.getEndPoints._1).fold(Vector3d(0, 0, 0)) { case (v1, v2) => v1 + v2 }.normalize2D()

        val points = remainLinks.map(pl => pl.getEndPoints)

        // Approximate estimate of the mid point: averaged over count, not link length
        val midPoint = points.map(p => p._1 + (p._2 - p._1).scale(0.5)).foldLeft(Vector3d(0, 0, 0)) { case (x, p) =>
          (p - Point(0, 0)).scale(1.0 / points.size) + x
        }
        val chainEndPoints = TrackSectionOrder.findChainEndpoints(remainLinks)
        val (linksWithValues, linksWithoutValues) = remainLinks.partition(_.endAddrMValue != 0)
        val endPointsWithValues = chainEndPoints.filter(link => link._2.startAddrMValue == 0 && link._2.endAddrMValue != 0)
        val oldFirst = TrackSectionOrder.findOnceConnectedLinks(remainLinks).values.find(link => link.startAddrMValue == 0 && link.endAddrMValue != 0)
        if (endPointsWithValues.size == 1) {
          val otherEndPoint = chainEndPoints.filterNot(_._2.id == endPointsWithValues.head._2.id)
          val onceConnectLinks = TrackSectionOrder.findOnceConnectedLinks(linksWithoutValues)
          if (endPointsWithValues.nonEmpty && onceConnectLinks.nonEmpty && linksWithValues.size == 1
            && onceConnectLinks.exists(connected => GeometryUtils.areAdjacent(connected._2.getEndPoints._2, endPointsWithValues.head._2.getEndPoints._1)
            || GeometryUtils.areAdjacent(connected._2.getEndPoints._1, endPointsWithValues.head._2.getEndPoints._1)))
            otherEndPoint.head
          else
            endPointsWithValues.head
        } else if (chainEndPoints.forall(_._2.endAddrMValue != 0) && oldFirst.isDefined) {
          (oldFirst.get.getEndPoints._1, oldFirst.get)
        } else {
          if (remainLinks.forall(_.endAddrMValue == 0) && oppositeTrackLinks.nonEmpty && oppositeTrackLinks.exists(_.endAddrMValue != 0)) {
            val leftStartPoint = TrackSectionOrder.findChainEndpoints(oppositeTrackLinks).find(link => link._2.startAddrMValue == 0 && link._2.endAddrMValue != 0)
            chainEndPoints.minBy(p => p._2.geometry.head.distance2DTo(leftStartPoint.get._1))
          } else if (remainLinks.nonEmpty && oppositeTrackLinks.nonEmpty && remainLinks.forall(_.endAddrMValue == 0) && oppositeTrackLinks.forall(_.endAddrMValue == 0)) {
            val candidateRightStartPoint = chainEndPoints.minBy(p => direction.dot(p._1.toVector - midPoint))
            val candidateRightOppositeEnd = getOppositeEnd(candidateRightStartPoint._2, candidateRightStartPoint._1)
            val candidateLeftStartPoint = TrackSectionOrder.findChainEndpoints(oppositeTrackLinks).minBy(_._1.distance2DTo(candidateRightStartPoint._1))
            val candidateLeftOppositeEnd = getOppositeEnd(candidateLeftStartPoint._2, candidateLeftStartPoint._1)
            val startingPointsVector = Vector3d(candidateRightOppositeEnd.x - candidateLeftOppositeEnd.x, candidateRightOppositeEnd.y - candidateLeftOppositeEnd.y, candidateRightOppositeEnd.z - candidateLeftOppositeEnd.z)
            val angle =
              if(startingPointsVector == Vector3d(0.0,0.0,0.0)) {
                val startingPointVector = Vector3d(candidateRightStartPoint._1.x - candidateLeftStartPoint._1.x, candidateRightStartPoint._1.y - candidateLeftStartPoint._1.y, candidateRightStartPoint._1.z - candidateLeftStartPoint._1.z)
                startingPointVector.angleXYWithNegativeValues(direction)
              }
              else startingPointsVector.angleXYWithNegativeValues(direction)

            if (angle > 0) {
              chainEndPoints.filterNot(_._1.equals(candidateRightStartPoint._1)).head
            }
            else
              candidateRightStartPoint
          }
          else {
            val startPoint1 = chainEndPoints.minBy(p => direction.dot(p._1.toVector - midPoint))
            val startPoint2 = chainEndPoints.maxBy(p => direction.dot(p._1.toVector - midPoint))
            val connectingPoint = otherRoadPartLinks.find(l => GeometryUtils.areAdjacent(l.getLastPoint, startPoint1._1) || GeometryUtils.areAdjacent(l.getFirstPoint, startPoint2._1))
            if (otherRoadPartLinks.isEmpty || connectingPoint.nonEmpty) {
              startPoint1
            } else {
              chainEndPoints.maxBy(p => direction.dot(p._1.toVector - midPoint))
            }
          }
        }
      }
    )
  }

  private def getOppositeEnd(link: BaseRoadAddress, point: Point): Point = {
    val (st, en) = link.getEndPoints
    if (st.distance2DTo(point) < en.distance2DTo(point)) en else st
  }
}<|MERGE_RESOLUTION|>--- conflicted
+++ resolved
@@ -104,10 +104,6 @@
     val track = seq.headOption.map(_.track).getOrElse(Track.Unknown)
 
     val roadType = seq.headOption.map(_.roadType.value).getOrElse(0)
-<<<<<<< HEAD
-    val continuousProjectLinks = seq.takeWhile(pl => (pl.track == track && pl.track == Track.Combined) || (pl.track == track && pl.track != Track.Combined && pl.roadwayNumber == roadwayNumber && pl.roadType.value == roadType))
-    (continuousProjectLinks.map(pl => if (pl.roadwayNumber == NewIdValue && pl.status != LinkStatus.New) pl.copy(roadwayNumber = newRoadwayNumber) else pl), seq.drop(continuousProjectLinks.size))
-=======
     val continuousProjectLinks = seq.takeWhile(pl => pl.track == track && pl.roadType.value == roadType)
 
     val (assignedRoadwayNumber, affectNextOnes) = assignProperRoadwayNumber(seq, givenRoadwayNumber, originalAddresses)
@@ -118,7 +114,6 @@
       seq.drop(continuousProjectLinks.size)
     }
     (continuousProjectLinks.map(pl => pl.copy(roadwayNumber = assignedRoadwayNumber)), passByRestLinks)
->>>>>>> 5e9435ba
   }
 
   private def calculateSectionAddressValues(sections: Seq[CombinedSection],
@@ -137,21 +132,11 @@
         } else {
 
             val ((firstRight, restRight), (firstLeft, restLeft)): ((Seq[ProjectLink], Seq[ProjectLink]), (Seq[ProjectLink], Seq[ProjectLink])) =
-<<<<<<< HEAD
-              if (adjustableToRoadwayNumberAttribution(right._1, right._2, left._1, left._2)) {
-                adjustTwoTrackRoadwayNumbers(right._1, right._2, left._1, left._2)
-              } else {
-                val newRoadwayNumber1 = Sequences.nextRoadwayNumber
-                val newRoadwayNumber2 = if (rightLinks.head.track == Track.Combined || leftLinks.head.track == Track.Combined) newRoadwayNumber1 else Sequences.nextRoadwayNumber
-                (continuousRoadwaySection(rightLinks, newRoadwayNumber1),
-                  continuousRoadwaySection(leftLinks, newRoadwayNumber2))
-=======
               {
                 val newRoadwayNumber1 = Sequences.nextRoadwayNumber
                 val newRoadwayNumber2 = if (rightLinks.head.track == Track.Combined || leftLinks.head.track == Track.Combined) newRoadwayNumber1 else Sequences.nextRoadwayNumber
                 (continuousRoadwaySection(rightLinks, newRoadwayNumber1, getRoadAddressesByRoadwayIds(rightLinks.map(_.roadwayId))),
                   continuousRoadwaySection(leftLinks, newRoadwayNumber2, getRoadAddressesByRoadwayIds(leftLinks.map(_.roadwayId))))
->>>>>>> 5e9435ba
               }
 
           if (firstRight.isEmpty || firstLeft.isEmpty)
