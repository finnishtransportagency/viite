--- conflicted
+++ resolved
@@ -286,20 +286,13 @@
           val endPointsWithValues = ListMap(chainEndPoints.filter(link => link._2.startAddrMValue >= 0 && link._2.endAddrMValue != 0).toSeq
             .sortWith(_._2.startAddrMValue < _._2.startAddrMValue): _*)
 
-          val foundOldConnectedLinks = TrackSectionOrder.findOnceConnectedLinks(remainLinks.filter(link => link.startAddrMValue == 0 && link.endAddrMValue != 0)).values
+          val foundConnectedLinks = TrackSectionOrder.findOnceConnectedLinks(remainLinks.filter(link => link.startAddrMValue == 0 && link.endAddrMValue != 0)).values
           //In case there is some old starting link, we want to prioritize the one that didnt change or was not treated yet.
           // We could have more than two starting link since one of them can be Transferred from any part to this one.
           val oldFirst: Option[ProjectLink] =
-<<<<<<< HEAD
-          if (foundOldConnectedLinks.nonEmpty) {
-            foundOldConnectedLinks.find(l => l.status == LinkStatus.UnChanged || l.status == LinkStatus.NotHandled)
-              .orElse(foundOldConnectedLinks.find(_.status == LinkStatus.Transfer)
-                .orElse(foundOldConnectedLinks.find(_.status == LinkStatus.New)))
-=======
           if (foundConnectedLinks.nonEmpty) {
             foundConnectedLinks.find(l => l.status == LinkStatus.UnChanged || l.status == LinkStatus.NotHandled)
               .orElse(foundConnectedLinks.headOption)
->>>>>>> 078b045a
           } else {
             None
           }
