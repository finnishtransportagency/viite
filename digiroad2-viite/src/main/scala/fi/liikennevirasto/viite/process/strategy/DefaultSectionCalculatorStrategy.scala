package fi.liikennevirasto.viite.process.strategy

import fi.liikennevirasto.digiroad2.asset.SideCode
import fi.liikennevirasto.digiroad2.asset.SideCode
import fi.liikennevirasto.digiroad2.util.{RoadAddressException, Track}
import fi.liikennevirasto.digiroad2.{GeometryUtils, Point, Vector3d}
import fi.liikennevirasto.viite.dao.CalibrationPointDAO.UserDefinedCalibrationPoint
import fi.liikennevirasto.viite.dao._
import fi.liikennevirasto.viite.process._
import org.slf4j.LoggerFactory

class DefaultSectionCalculatorStrategy extends RoadAddressSectionCalculatorStrategy {

  private val logger = LoggerFactory.getLogger(getClass)

  override val name: String = "Normal Section"

  override def assignMValues(newProjectLinks: Seq[ProjectLink], oldProjectLinks: Seq[ProjectLink], userCalibrationPoints: Seq[UserDefinedCalibrationPoint]): Seq[ProjectLink] = {

    val groupedProjectLinks = newProjectLinks.groupBy(record => (record.roadNumber, record.roadPartNumber))
    val groupedOldLinks = oldProjectLinks.groupBy(record => (record.roadNumber, record.roadPartNumber))
    val group = (groupedProjectLinks.keySet ++ groupedOldLinks.keySet).map(k =>
      k -> (groupedProjectLinks.getOrElse(k, Seq()), groupedOldLinks.getOrElse(k, Seq())))
    group.flatMap { case (part, (projectLinks, oldLinks)) =>
      try {
        val currStartPoints = findStartingPoints(projectLinks, oldLinks, userCalibrationPoints)
        val (right, left) = TrackSectionOrder.orderProjectLinksTopologyByGeometry(currStartPoints, projectLinks ++ oldLinks)
        val ordSections = TrackSectionOrder.createCombinedSections(right, left)

        // TODO: userCalibrationPoints to Long -> Seq[UserDefinedCalibrationPoint] in method params
        val calMap = userCalibrationPoints.map(c => c.projectLinkId -> c).toMap

        val calculatedSections = calculateSectionAddressValues(ordSections, calMap)
        calculatedSections.flatMap { sec =>
          if (sec.right == sec.left)
            sec.right.links
          else {
            sec.right.links ++ sec.left.links
          }
        }
      } catch {
        case ex: InvalidAddressDataException =>
          logger.info(s"Can't calculate road/road part ${part._1}/${part._2}: " + ex.getMessage)
          projectLinks ++ oldLinks
        case ex: NoSuchElementException =>
          logger.info("Delta calculation failed: " + ex.getMessage, ex)
          projectLinks ++ oldLinks
        case ex: NullPointerException =>
          logger.info("Delta calculation failed (NPE)", ex)
          projectLinks ++ oldLinks
        case ex: Throwable =>
          logger.info("Delta calculation not possible: " + ex.getMessage)
          projectLinks ++ oldLinks
      }
    }.toSeq
  }

  private def getContinuousTrack(seq: Seq[ProjectLink]): (Seq[ProjectLink], Seq[ProjectLink]) = {
    val track = seq.headOption.map(_.track).getOrElse(Track.Unknown)
    val continuousProjectLinks = seq.takeWhile(pl => pl.track == track)
    (continuousProjectLinks, seq.drop(continuousProjectLinks.size))
  }

  private def calculateSectionAddressValues(sections: Seq[CombinedSection],
                                            userDefinedCalibrationPoint: Map[Long, UserDefinedCalibrationPoint]): Seq[CombinedSection] = {

    def adjustTracksToMatch(leftLinks: Seq[ProjectLink], rightLinks: Seq[ProjectLink], previousStart: Option[Long]): (Seq[ProjectLink], Seq[ProjectLink]) = {
      if (rightLinks.isEmpty && leftLinks.isEmpty) {
        (Seq(), Seq())
      } else {
        val (firstRight, restRight) = getContinuousTrack(rightLinks)
        val (firstLeft, restLeft) = getContinuousTrack(leftLinks)

        if (firstRight.isEmpty || firstLeft.isEmpty)
          throw new RoadAddressException(s"Mismatching tracks, R ${firstRight.size}, L ${firstLeft.size}")

        val strategy = TrackCalculatorContext.getStrategy(firstLeft, firstRight)
        val trackCalcResult = strategy.assignTrackMValues(previousStart, firstLeft, firstRight, userDefinedCalibrationPoint)

        val (adjustedRestRight, adjustedRestLeft) = adjustTracksToMatch(trackCalcResult.restLeft ++ restLeft, trackCalcResult.restRight ++ restRight, Some(trackCalcResult.endAddrMValue))

        val (adjustedLeft, adjustedRight) = strategy.setCalibrationPoints(trackCalcResult, userDefinedCalibrationPoint)

        (adjustedLeft ++ adjustedRestRight, adjustedRight ++ adjustedRestLeft)
      }
    }

    val rightSections = sections.flatMap(_.right.links)
    val leftSections = sections.flatMap(_.left.links)
    val rightLinks = ProjectSectionMValueCalculator.calculateMValuesForTrack(if (rightSections.forall(_.reversed)) rightSections.reverse else rightSections, userDefinedCalibrationPoint)
    val leftLinks = ProjectSectionMValueCalculator.calculateMValuesForTrack(if (leftSections.forall(_.reversed)) leftSections.reverse else leftSections, userDefinedCalibrationPoint)
    val (left, right) = adjustTracksToMatch(leftLinks.sortBy(_.startAddrMValue), rightLinks.sortBy(_.startAddrMValue), None)
    TrackSectionOrder.createCombinedSections(right, left)
  }

  def findStartingPoints(newLinks: Seq[ProjectLink], oldLinks: Seq[ProjectLink],
                         calibrationPoints: Seq[UserDefinedCalibrationPoint]): (Point, Point) = {
    val rightStartPoint = findStartingPoint(newLinks.filter(_.track != Track.LeftSide), oldLinks.filter(_.track != Track.LeftSide),
      calibrationPoints)
    val rightLinks = newLinks.filter(_.track != Track.LeftSide) ++ oldLinks.filter(_.track != Track.LeftSide)
    val rightPoints = TrackSectionOrder.findOnceConnectedLinks(rightLinks).keys
    if ((oldLinks ++ newLinks).exists(l => GeometryUtils.areAdjacent(l.geometry, rightStartPoint) && l.track == Track.Combined))
      (rightStartPoint, rightStartPoint)
    else {
      // Get left track non-connected points and find the closest to right track starting point
      val leftLinks = newLinks.filter(_.track != Track.RightSide) ++ oldLinks.filter(_.track != Track.RightSide)

      val leftPoints = if (leftLinks.size == 1) {
        leftLinks.flatMap(l => {
          val (p1, p2) = GeometryUtils.geometryEndpoints(l.geometry)
          Seq(p1 -> l, p2 -> l)
        }).groupBy(_._1).mapValues(_.map(_._2).distinct).keys
      } else {
        TrackSectionOrder.findOnceConnectedLinks(leftLinks).keys
      }

      if (leftPoints.isEmpty)
        throw new InvalidAddressDataException("Missing left track starting points")

      val (d1, d2) = GeometryUtils.distancesBetweenEndPointsInOrigin(rightPoints.toSeq, leftPoints.toSeq)
      val isRightHeadAdjacentToRightStartPoint = GeometryUtils.areAdjacent(rightPoints.head, rightStartPoint)
      val possiblePoints = if (d1 > d2) {
        if (isRightHeadAdjacentToRightStartPoint)
          (rightStartPoint, leftPoints.last)
        else
          (rightStartPoint, leftPoints.head)
      } else {
        if (isRightHeadAdjacentToRightStartPoint)
          (rightStartPoint, leftPoints.head)
        else
          (rightStartPoint, leftPoints.last)
      }
      possiblePoints
    }
  }


  /**
    * Find a starting point for this road part
    *
    * @param newLinks          Status = New links that need to have an address
    * @param oldLinks          Other links that already existed before the project
    * @param calibrationPoints The calibration points set by user as fixed addresses
    * @return Starting point
    */
  private def findStartingPoint(newLinks: Seq[ProjectLink], oldLinks: Seq[ProjectLink],
                                calibrationPoints: Seq[UserDefinedCalibrationPoint]): Point = {

    def calibrationPointToPoint(calibrationPoint: UserDefinedCalibrationPoint): Option[Point] = {
      val link = oldLinks.find(_.id == calibrationPoint.projectLinkId).orElse(newLinks.find(_.id == calibrationPoint.projectLinkId))
      link.flatMap(pl => GeometryUtils.calculatePointFromLinearReference(pl.geometry, calibrationPoint.segmentMValue))
    }

    // Pick the one with calibration point set to zero: or any old link with lowest address: or new links by direction
    calibrationPoints.find(_.addressMValue == 0).flatMap(calibrationPointToPoint).getOrElse(
      oldLinks.filter(_.status == LinkStatus.UnChanged).sortBy(_.startAddrMValue).headOption.map(_.startingPoint).getOrElse {
        val remainLinks = oldLinks ++ newLinks
        if (remainLinks.isEmpty)
          throw new InvalidAddressDataException("Missing right track starting project links")
<<<<<<< HEAD
        val points = remainLinks.map(pl => (pl.startingPoint, pl.endPoint))
        val direction = points.map(p => p._2 - p._1).fold(Vector3d(0, 0, 0)) { case (v1, v2) => v1 + v2 }.normalize2D()
=======
        // Grab all the endpoints of the links
        val direction = if (remainLinks.exists(_.sideCode != SideCode.Unknown)) {
          remainLinks.filter(_.sideCode != SideCode.Unknown).map(p => p.endPoint - p.startingPoint).fold(Vector3d(0, 0, 0)) { case (v1, v2) => v1 + v2 }.normalize2D()
        } else {
          val sampleLink = remainLinks.head.geometry.head
          if (remainLinks.map(p => GeometryUtils.geometryEndpoints(p.geometry)).forall(geo => geo._1.y == sampleLink.y && geo._2.y == sampleLink.y)) {
            // Very rare case
            // Start and end point of the geometry Y Values are equal on the tracks check the X Value
            Vector3d(1.0, 0.0, 0.0)
          } else {
            // Use the default vector
            Vector3d(0.0, 1.0, 0.0)
          }
        }

        val points = remainLinks.map(pl => {
          val linkDirection = if (pl.sideCode != SideCode.Unknown) {
            (Vector3d(0, 0, 0) + (pl.endPoint - pl.startingPoint)).normalize2D()
          } else {
            if (pl.geometry.head.y == pl.geometry.last.y) {
              Vector3d(1.0, 0.0, 0.0)
            } else {
              Vector3d(0.0, 1.0, 0.0)
            }
          }
          pl.getEndPoints(linkDirection)
        })

>>>>>>> 76e42c27
        // Approximate estimate of the mid point: averaged over count, not link length
        // Calculation is done by summing the direction of the vector multiplied by 0.5 to the start point
        val midPoint = points.map(p => p._1 + (p._2 - p._1).scale(0.5)).foldLeft(Vector3d(0, 0, 0)) { case (x, p) =>
          (p - Point(0, 0)).scale(1.0 / points.size) + x
        }
        TrackSectionOrder.findOnceConnectedLinks(remainLinks).keys.minBy(p => direction.dot(p.toVector - midPoint))
      }

    )
  }
}<|MERGE_RESOLUTION|>--- conflicted
+++ resolved
@@ -157,10 +157,6 @@
         val remainLinks = oldLinks ++ newLinks
         if (remainLinks.isEmpty)
           throw new InvalidAddressDataException("Missing right track starting project links")
-<<<<<<< HEAD
-        val points = remainLinks.map(pl => (pl.startingPoint, pl.endPoint))
-        val direction = points.map(p => p._2 - p._1).fold(Vector3d(0, 0, 0)) { case (v1, v2) => v1 + v2 }.normalize2D()
-=======
         // Grab all the endpoints of the links
         val direction = if (remainLinks.exists(_.sideCode != SideCode.Unknown)) {
           remainLinks.filter(_.sideCode != SideCode.Unknown).map(p => p.endPoint - p.startingPoint).fold(Vector3d(0, 0, 0)) { case (v1, v2) => v1 + v2 }.normalize2D()
@@ -189,7 +185,6 @@
           pl.getEndPoints(linkDirection)
         })
 
->>>>>>> 76e42c27
         // Approximate estimate of the mid point: averaged over count, not link length
         // Calculation is done by summing the direction of the vector multiplied by 0.5 to the start point
         val midPoint = points.map(p => p._1 + (p._2 - p._1).scale(0.5)).foldLeft(Vector3d(0, 0, 0)) { case (x, p) =>
