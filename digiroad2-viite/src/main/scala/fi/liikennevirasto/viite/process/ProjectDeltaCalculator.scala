--- conflicted
+++ resolved
@@ -138,17 +138,10 @@
           if(hasCalibrationPoint && r1.commonHistoryId != r2.commonHistoryId)
             Seq(r2, r1)
           else
-<<<<<<< HEAD
-            Seq(x.copy(discontinuity = r2.discontinuity, endAddrMValue = r2.endAddrMValue, calibrationPoints = CalibrationPointsUtils.toCalibrationPoints(r2.calibrationPoints)).asInstanceOf[T])
-        case x: ProjectLink =>
-          if(!hasCalibrationPoint)
-            Seq(x.copy(endAddrMValue = r2.endAddrMValue, discontinuity = r2.discontinuity, calibrationPoints = CalibrationPointsUtils.toProjectLinkCalibrationPoints(r2.calibrationPoints, r2.id)).asInstanceOf[T])
-=======
-            Seq(r1.copy(discontinuity = r2.discontinuity, endAddrMValue = r2.endAddrMValue, calibrationPoints = r2.calibrationPoints))
+            Seq(r1.copy(discontinuity = r2.discontinuity, endAddrMValue = r2.endAddrMValue, calibrationPoints = CalibrationPointsUtils.toCalibrationPoints(r2.calibrationPoints)))
         case LinkStatus.New =>
           if(!hasCalibrationPoint)
-            Seq(r1.copy(endAddrMValue = r2.endAddrMValue, discontinuity = r2.discontinuity, calibrationPoints = r2.calibrationPoints))
->>>>>>> 9c2687d3
+            Seq(r1.copy(endAddrMValue = r2.endAddrMValue, discontinuity = r2.discontinuity, calibrationPoints = CalibrationPointsUtils.toProjectLinkCalibrationPoints(r2.calibrationPoints, r2.id)))
           else
             Seq(r2, r1)
         case _ =>
@@ -241,8 +234,7 @@
       (matcherStartMAddr <= targetStartMAddr && matcherEndMAddr >= targetStartMAddr) || (matcherStartMAddr <= targetEndMAddr && matcherEndMAddr >= targetEndMAddr)
   }
 
-<<<<<<< HEAD
-  def partition[T <: BaseRoadAddress](roadAddresses: Seq[T]): Seq[RoadAddressSection] = {
+  def partition[T <: BaseRoadAddress](roadAddresses: Seq[ProjectLink]): Seq[RoadAddressSection] = {
     val nogroup = roadAddresses.groupBy(ra => (ra.roadNumber, ra.roadPartNumber, ra.track, ra.roadType))
     val (rightSide, others) = nogroup.partition(_._1._3 == Track.RightSide)
     val (leftSide, combined) = others.partition(_._1._3 == Track.LeftSide)
@@ -255,11 +247,6 @@
       testMe
     })
       val grouped= nogroup.mapValues(v => combine(v.sortBy(_.startAddrMValue))).values.flatten.map(ra =>
-=======
-  def partition[T <: BaseRoadAddress](roadAddresses: Seq[ProjectLink]): Seq[RoadAddressSection] = {
-    val grouped = roadAddresses.groupBy(ra => (ra.roadNumber, ra.roadPartNumber, ra.track, ra.roadType))
-      .mapValues(v => combine(v.sortBy(_.startAddrMValue))).values.flatten.map(ra =>
->>>>>>> 9c2687d3
       RoadAddressSection(ra.roadNumber, ra.roadPartNumber, ra.roadPartNumber,
         ra.track, ra.startAddrMValue, ra.endAddrMValue, ra.discontinuity, ra.roadType, ra.ely, ra.reversed, ra.commonHistoryId)
     ).toSeq
