--- conflicted
+++ resolved
@@ -56,17 +56,9 @@
     terminations.values.flatten.toSeq
   }
 
-<<<<<<< HEAD
   private def findUnChanged(projectLinks: Seq[ProjectLink], currentAddresses: Map[Long, RoadAddress]) = {
-    projectLinks.filter(_.status == LinkStatus.UnChanged).map(pl => currentAddresses(pl.roadAddressId) -> pl)
-=======
-  private def findUnChanged(projectLinks: Map[RoadPart, Seq[ProjectLink]], currentAddresses: Map[Long, RoadAddress]) = {
-    projectLinks.mapValues(pll =>
-      pll.filter(_.status == LinkStatus.UnChanged).flatMap(pl =>
-        adjustIfSplit(pl, currentAddresses.get(pl.roadAddressId))
-      )
-    ).values.flatten.toSeq
->>>>>>> 38d31371
+    projectLinks.filter(_.status == LinkStatus.UnChanged).map(pl =>
+      adjustIfSplit(pl, currentAddresses.get(pl.roadAddressId)).get -> pl)
   }
 
   private def findTransfers(projectLinks: Seq[ProjectLink], currentAddresses: Map[Long, RoadAddress]) = {
