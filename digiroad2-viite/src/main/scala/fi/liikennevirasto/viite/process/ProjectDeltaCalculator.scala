package fi.liikennevirasto.viite.process

import fi.liikennevirasto.digiroad2.GeometryUtils
import fi.liikennevirasto.digiroad2.util.Track.RightSide
import fi.liikennevirasto.digiroad2.util.{RoadAddressException, Track}
import fi.liikennevirasto.viite.dao.CalibrationPointSource.{ProjectLinkSource, UnknownSource}
import fi.liikennevirasto.viite.dao.LinkStatus._
import fi.liikennevirasto.viite.dao.{ProjectLink, _}
import fi.liikennevirasto.viite.util.CalibrationPointsUtils
import org.joda.time.DateTime
import org.slf4j.LoggerFactory

/**
  * Calculate the effective change between the project and the current road address data
  */
object ProjectDeltaCalculator {

  val MaxAllowedMValueError = 0.001
  val checker = new ContinuityChecker(null) // We don't need road link service here
  lazy private val logger = LoggerFactory.getLogger(getClass)

  def delta(project: RoadAddressProject): Delta = {
    val projectLinksFetched = ProjectDAO.getProjectLinks(project.id)
    val projectLinks = projectLinksFetched.groupBy(l => RoadPart(l.roadNumber,l.roadPartNumber))
    val currentAddresses = RoadAddressDAO.fetchByIdMassQuery(projectLinksFetched.map(pl => pl.roadAddressId).toSet,
      includeFloating = true).map(ra => ra.id -> ra).toMap
    val terminations = findTerminations(projectLinks, currentAddresses)
    val newCreations = findNewCreations(projectLinks)
    val unChanged = Unchanged(findUnChanged(projectLinksFetched, currentAddresses))
    val transferred = Transferred(findTransfers(projectLinksFetched, currentAddresses))
    val numbering = ReNumeration(findNumbering(projectLinksFetched, currentAddresses))

    Delta(project.startDate, terminations, newCreations, unChanged, transferred, numbering)
  }

  private def adjustIfSplit(pl: ProjectLink, ra: Option[RoadAddress], connectedLink: Option[ProjectLink] = None) = {
    // Test if this link was a split case: if not, return original address, otherwise return a copy that is adjusted
    if (!pl.isSplit) {
      ra
    } else {
      ra.map(address => {
        val geom = GeometryUtils.truncateGeometry2D(address.geometry, pl.startMValue, pl.endMValue)
        pl.status match {
          case Transfer =>
            val termAddress = connectedLink.map(l => (l.startAddrMValue, l.endAddrMValue))
            termAddress.map { case (start, end) =>
              address.copy(startAddrMValue = if (start == address.startAddrMValue) end else address.startAddrMValue,
                endAddrMValue = if (end == address.endAddrMValue) start else address.endAddrMValue,
                startMValue = pl.startMValue,
                endMValue = pl.endMValue,
                geometry = geom)
            }.getOrElse(address)
          case Terminated =>
            address.copy(startAddrMValue = pl.startAddrMValue, endAddrMValue = pl.endAddrMValue, startMValue = pl.startMValue,
              endMValue = pl.endMValue, geometry = geom)
          case UnChanged =>
            address.copy(startAddrMValue = pl.startAddrMValue, endAddrMValue = pl.endAddrMValue, startMValue = pl.startMValue,
              endMValue = pl.endMValue, geometry = geom)
          case _ =>
            address
        }
      })
    }
  }

  private def findTerminations(projectLinks: Map[RoadPart, Seq[ProjectLink]], currentAddresses: Map[Long, RoadAddress]) = {
<<<<<<< HEAD
    val terminations = projectLinks.mapValues ( pll =>
      pll.filter(_.status == LinkStatus.Terminated)
    )
=======
    val terminations = projectLinks.mapValues { pll =>
      pll.filter(_.status == LinkStatus.Terminated).flatMap { pl =>
        val ra = adjustIfSplit(pl, currentAddresses.get(pl.roadAddressId))
        ra.map(_.copy(startAddrMValue = pl.startAddrMValue, endAddrMValue = pl.endAddrMValue))
      }
    }
>>>>>>> 432bc36d
    terminations.filterNot(t => t._2.isEmpty).values.foreach(validateTerminations)
    terminations.values.flatten.toSeq
  }

  private def findUnChanged(projectLinks: Seq[ProjectLink], currentAddresses: Map[Long, RoadAddress]) = {
    projectLinks.filter(_.status == LinkStatus.UnChanged).map(pl =>
      adjustIfSplit(pl, currentAddresses.get(pl.roadAddressId)).get -> pl)
  }

  private def findTransfers(projectLinks: Seq[ProjectLink], currentAddresses: Map[Long, RoadAddress]): Seq[(RoadAddress, ProjectLink)] = {
    val (split, nonSplit) = projectLinks.filter(_.status == LinkStatus.Transfer).partition(_.isSplit)
    split.map(pl =>
      adjustIfSplit(pl, currentAddresses.get(pl.roadAddressId),
        projectLinks.sortBy(_.endAddrMValue).reverse.find(_.linkId == pl.connectedLinkId.get)).get -> pl) ++
      nonSplit.map(pl =>
        adjustIfSplit(pl, currentAddresses.get(pl.roadAddressId)).get -> pl)
  }

  private def findNumbering(projectLinks: Seq[ProjectLink], currentAddresses: Map[Long, RoadAddress]) = {
    projectLinks.filter(_.status == LinkStatus.Numbering).map(pl => currentAddresses(pl.roadAddressId) -> pl)
  }

  private def findNewCreations(projectLinks: Map[RoadPart, Seq[ProjectLink]]) = {
    projectLinks.values.flatten.filter(_.status == LinkStatus.New).toSeq
  }

  private def validateTerminations(roadAddresses: Seq[BaseRoadAddress]) = {
    if (roadAddresses.groupBy(ra => (ra.roadNumber, ra.roadPartNumber)).keySet.size != 1)
      throw new RoadAddressException("Multiple or no road parts present in one termination set")
  }

  private def combineTwo[R <: BaseRoadAddress, P <: BaseRoadAddress](tr1: (R, P), tr2: (R, P), oppositeSections: Seq[RoadAddressSection]): Seq[(R, P)] = {
    val (ra1,pl1) = tr1
    val (ra2,pl2) = tr2
    val matchAddr = (!pl1.reversed && pl1.endAddrMValue == pl2.startAddrMValue) ||
      (pl1.reversed && pl1.startAddrMValue == pl2.endAddrMValue)
    val matchContinuity = (pl1.reversed && pl2.discontinuity == Discontinuity.Continuous) ||
      (!pl1.reversed && pl1.discontinuity == Discontinuity.Continuous)

    val existing = oppositeSections.find(s => s.startMAddr == pl1.startAddrMValue && s.track != Track.Combined && s.track != pl1.track)
    val hasCalibrationPoint = if (existing.isDefined)
      (!pl1.reversed && existing.get.endMAddr == pl2.startAddrMValue) || (pl1.reversed && existing.get.endMAddr == pl2.endAddrMValue)
    else {
      pl1 match {
        case x: RoadAddress => (!x.reversed && x.hasCalibrationPointAt(CalibrationCode.AtEnd) && ra1.commonHistoryId != ra2.commonHistoryId) || (x.reversed && x.hasCalibrationPointAt(CalibrationCode.AtBeginning) && ra1.commonHistoryId != ra2.commonHistoryId)
        case x: ProjectLink => {
          val (sourceL, sourceR) = x.getCalibrationSources()
          (!x.reversed && x.hasCalibrationPointAt(CalibrationCode.AtEnd) || x.reversed && x.hasCalibrationPointAt(CalibrationCode.AtBeginning)) &&
            (sourceL.getOrElse(UnknownSource) == ProjectLinkSource || sourceR.getOrElse(UnknownSource) == ProjectLinkSource)
          }
      }

    }


    if (matchAddr && matchContinuity && !hasCalibrationPoint &&
      ra1.endAddrMValue == ra2.startAddrMValue &&
      ra1.roadType == ra2.roadType && pl1.roadType == pl2.roadType && pl1.reversed == pl2.reversed)
      Seq((
        ra1 match {
          case x: RoadAddress => x.copy(discontinuity = ra2.discontinuity, endAddrMValue = ra2.endAddrMValue).asInstanceOf[R]
          case x: ProjectLink if x.reversed => x.copy(startAddrMValue = ra2.startAddrMValue, discontinuity = ra1.discontinuity).asInstanceOf[R]
          case x: ProjectLink => x.copy(endAddrMValue = ra2.endAddrMValue, discontinuity = ra2.discontinuity).asInstanceOf[R]
        },
        pl1 match {
          case x: RoadAddress => x.copy(discontinuity = pl2.discontinuity, endAddrMValue = pl2.endAddrMValue, calibrationPoints = CalibrationPointsUtils.toCalibrationPoints(pl2.calibrationPoints)).asInstanceOf[P]
          case x: ProjectLink if x.reversed => x.copy(startAddrMValue = pl2.startAddrMValue, discontinuity = pl1.discontinuity, calibrationPoints = CalibrationPointsUtils.toProjectLinkCalibrationPoints(pl1.calibrationPoints, x.roadAddressId)).asInstanceOf[P]
          case x: ProjectLink => x.copy(endAddrMValue = pl2.endAddrMValue, discontinuity = pl2.discontinuity, calibrationPoints = CalibrationPointsUtils.toProjectLinkCalibrationPoints(pl2.calibrationPoints, x.roadAddressId)).asInstanceOf[P]
        }))
    else {
      Seq(tr2, tr1)
    }
  }

  private def combineTwo(r1: ProjectLink, r2: ProjectLink): Seq[ProjectLink] = {
    val hasCalibrationPoint = (!r1.reversed && r1.hasCalibrationPointAt(CalibrationCode.AtEnd)) || (r1.reversed && r1.hasCalibrationPointAt(CalibrationCode.AtBeginning))
    val openBasedOnSource = hasCalibrationPoint && {
      val (sourceL, sourceR) = r1.getCalibrationSources()
      sourceL.getOrElse(UnknownSource) == ProjectLinkSource || sourceR.getOrElse(UnknownSource) == ProjectLinkSource
    }
    if (r1.endAddrMValue == r2.startAddrMValue)
      r1.status match {
        case LinkStatus.Terminated =>
          if(hasCalibrationPoint && r1.commonHistoryId != r2.commonHistoryId)
            Seq(r2, r1)
          else if(openBasedOnSource)
            Seq(r2,r1)
            else
            Seq(r1.copy(discontinuity = r2.discontinuity, endAddrMValue = r2.endAddrMValue, calibrationPoints = r2.calibrationPoints))
        case LinkStatus.New =>
          if(!hasCalibrationPoint)
            Seq(r1.copy(endAddrMValue = r2.endAddrMValue, discontinuity = r2.discontinuity, calibrationPoints = r2.calibrationPoints))
          else
            Seq(r2, r1)
        case _ =>
          Seq(r2, r1)
      }
    else
      Seq(r2, r1)
  }

  private def combine(projectLinkSeq: Seq[ProjectLink], result: Seq[ProjectLink] = Seq()): Seq[ProjectLink] = {
    if (projectLinkSeq.isEmpty)
      result.reverse
    else if (result.isEmpty)
      combine(projectLinkSeq.tail, Seq(projectLinkSeq.head))
    else
      combine(projectLinkSeq.tail, combineTwo(result.head, projectLinkSeq.head) ++ result.tail)
  }

  def getClosestOposite[T <: BaseRoadAddress](startAddrMValue: Long, oppositeTracks: Seq[T]): Option[T] = {
    oppositeTracks match {
      case Nil => None
      case seq => Option(seq.minBy(v => math.abs(v.startAddrMValue - startAddrMValue)))
    }
  }

  private def combinePair[T <: BaseRoadAddress, R <: ProjectLink](combinedSeq: Seq[(T, R)], oppositeSections: Seq[RoadAddressSection], result: Seq[(T, R)] = Seq()): Seq[(T, R)] = {
    if (combinedSeq.isEmpty)
      result.reverse
    else if (result.isEmpty)
      combinePair(combinedSeq.tail, oppositeSections, Seq(combinedSeq.head))
    else
      combinePair(combinedSeq.tail, oppositeSections, combineTwo(result.head, combinedSeq.head, oppositeSections) ++ result.tail)
  }

  def adjustAddrValues(addrMValues: Long, mValue: Long, track: Track): Long = {
    val fusedValues = addrMValues%2 match {
      case 0 => addrMValues/2
      case _ =>
        if(track == RightSide ^ (mValue * 2 < addrMValues)){
          (addrMValues+1)/2
        } else {
          addrMValues/2
        }
    }
    fusedValues.toLong
  }

  /**
    * Check if the matches (opposite side of right or left track) road address measures fit on the target road address sections
    *
    * @param target   The target road address sections
    * @param matchers The matcher road address sections
    * @return
    */
  def matchesFitOnTarget(target: Seq[RoadAddressSection], matchers: Seq[RoadAddressSection]): Boolean = {
    val (targetStartMAddr, targetEndMAddr) = (target.map(_.startMAddr).min, target.map(_.endMAddr).max)
    val (matcherStartMAddr, matcherEndMAddr) = (matchers.map(_.startMAddr).min, matchers.map(_.endMAddr).max)
    (targetStartMAddr <= matcherStartMAddr && targetEndMAddr >= matcherStartMAddr) || (targetStartMAddr <= matcherEndMAddr && targetEndMAddr >= matcherEndMAddr) ||
      (matcherStartMAddr <= targetStartMAddr && matcherEndMAddr >= targetStartMAddr) || (matcherStartMAddr <= targetEndMAddr && matcherEndMAddr >= targetEndMAddr)
  }

  def partition[T <: BaseRoadAddress](roadAddresses: Seq[ProjectLink]): Seq[RoadAddressSection] = {
    val grouped = roadAddresses.groupBy(ra => (ra.roadNumber, ra.roadPartNumber, ra.track, ra.roadType))
      .mapValues(v => combine(v.sortBy(_.startAddrMValue))).values.flatten.map(ra =>
      RoadAddressSection(ra.roadNumber, ra.roadPartNumber, ra.roadPartNumber,
        ra.track, ra.startAddrMValue, ra.endAddrMValue, ra.discontinuity, ra.roadType, ra.ely, ra.reversed, ra.commonHistoryId)
    ).toSeq

    val paired = grouped.groupBy(section => (section.roadNumber, section.roadPartNumberStart, section.track))

    val result = paired.flatMap { case (key, target) =>
      val matches = matchingTracks(paired, key)
      if (matches.nonEmpty && matches.get.lengthCompare(target.length) == 0 && matchesFitOnTarget(target, matches.get))
        adjustTrackEndAddr((target, matches.get))
      else
        target
    }.toSeq

    result
  }

  def pair(roadAddress: Seq[RoadAddress], projectLink: Map[Long, Seq[ProjectLink]]): Seq[(RoadAddress,ProjectLink)] = {
    roadAddress.foldLeft(List.empty[(RoadAddress,ProjectLink)]) { case (p, a) =>
      val options = projectLink.getOrElse(a.id, Seq())
      options.size match {
        case 1 =>
          p :+ (a, options.head)
        case 0 =>
          logger.error(s"Unmatched road address ${a.id}: ${a.roadNumber}/${a.roadPartNumber}/${a.track.value}/${a.startAddrMValue}-${a.endAddrMValue}")
          p
        case _ =>
          logger.info(s"${options.size} matches for road address ${a.id}: ${a.roadNumber}/${a.roadPartNumber}/${a.track.value}/${a.startAddrMValue}-${a.endAddrMValue}")
          p
      }
    }
  }

  private def matchingTracks(map: Map[(Long,Long,Track,Long,Long,Track), (Seq[RoadAddressSection],Seq[RoadAddressSection])],
                             key: (Long,Long,Track,Long,Long,Track)): Option[(Seq[RoadAddressSection],Seq[RoadAddressSection])] = {
    map.get((key._1, key._2, Track.switch(key._3), key._4, key._5, Track.switch(key._6)))
  }

  private def matchingTracks(map: Map[(Long, Long, Track), Seq[RoadAddressSection]],
                             key: (Long, Long, Track)): Option[Seq[RoadAddressSection]] = {
    map.get((key._1, key._2, Track.switch(key._3)))
  }

  private def adjustTrack(group: (Seq[RoadAddressSection], Seq[RoadAddressSection])): Seq[RoadAddressSection] = {
    group._1.zip(group._2).map {
      case (e1, e2) =>
        e1.copy(startMAddr = adjustAddrValues(e1.startMAddr + e2.startMAddr, e1.startMAddr, e1.track),
          endMAddr = adjustAddrValues(e1.endMAddr + e2.endMAddr, e1.endMAddr, e1.track))
    }
  }

  private def adjustTrackEndAddr(group: (Seq[RoadAddressSection], Seq[RoadAddressSection])): Seq[RoadAddressSection] = {
    group._1.zip(group._2).map {
      case (e1, e2) =>
        e1.copy(endMAddr = adjustAddrValues(e1.endMAddr + e2.endMAddr, e1.endMAddr, e1.track))
    }
  }

  def partition(transfers: Seq[(RoadAddress, ProjectLink)], oppositeSections: Seq[RoadAddressSection] = Seq()): Map[RoadAddressSection, RoadAddressSection] = {
    def toRoadAddressSection(o: Seq[BaseRoadAddress]): Seq[RoadAddressSection] = {
      o.map(ra =>
        RoadAddressSection(ra.roadNumber, ra.roadPartNumber, ra.roadPartNumber,
          ra.track, ra.startAddrMValue, ra.endAddrMValue, ra.discontinuity, ra.roadType, ra.ely, ra.reversed, ra.commonHistoryId))
    }

    val sectioned = transfers.groupBy(x => (x._1.roadNumber, x._1.roadPartNumber, x._1.track, x._2.roadNumber, x._2.roadPartNumber, x._2.track))
      .mapValues(v => combinePair(v.sortBy(_._1.startAddrMValue), oppositeSections))
      .mapValues(v => {
        val (from, to) = v.unzip
        toRoadAddressSection(from) -> toRoadAddressSection(to)
      })
    sectioned.flatMap { case (key, (src, target)) =>
      val matches = matchingTracks(sectioned, key)
      //exclusive 'or' operation, so we don't want to find a matching track when we want to reduce 2 tracks to track 0
      if (matches.nonEmpty && !(key._3 == Track.Combined ^ key._6 == Track.Combined))
        adjustTrack((src, matches.get._1)).zip(adjustTrack((target, matches.get._2)))
      else
        src.zip(target)
    }
  }
}

case class Delta(startDate: DateTime, terminations: Seq[ProjectLink], newRoads: Seq[ProjectLink],
                 unChanged: Unchanged, transferred: Transferred, numbering : ReNumeration)

case class RoadPart(roadNumber: Long, roadPartNumber: Long)

case class Unchanged(mapping: Seq[(RoadAddress, ProjectLink)])

case class Transferred(mapping: Seq[(RoadAddress, ProjectLink)])

case class ReNumeration(mapping: Seq[(RoadAddress, ProjectLink)])<|MERGE_RESOLUTION|>--- conflicted
+++ resolved
@@ -64,18 +64,12 @@
   }
 
   private def findTerminations(projectLinks: Map[RoadPart, Seq[ProjectLink]], currentAddresses: Map[Long, RoadAddress]) = {
-<<<<<<< HEAD
-    val terminations = projectLinks.mapValues ( pll =>
-      pll.filter(_.status == LinkStatus.Terminated)
-    )
-=======
     val terminations = projectLinks.mapValues { pll =>
       pll.filter(_.status == LinkStatus.Terminated).flatMap { pl =>
         val ra = adjustIfSplit(pl, currentAddresses.get(pl.roadAddressId))
         ra.map(_.copy(startAddrMValue = pl.startAddrMValue, endAddrMValue = pl.endAddrMValue))
       }
     }
->>>>>>> 432bc36d
     terminations.filterNot(t => t._2.isEmpty).values.foreach(validateTerminations)
     terminations.values.flatten.toSeq
   }
