package fi.liikennevirasto.viite.process

import fi.liikennevirasto.digiroad2.{GeometryUtils, Point}
import fi.liikennevirasto.digiroad2.asset.SideCode
import fi.liikennevirasto.digiroad2.util.{RoadAddressException, Track}
import fi.liikennevirasto.viite.RoadType
import fi.liikennevirasto.viite.dao.{ProjectLink, _}
import org.joda.time.DateTime
import org.slf4j.LoggerFactory

/**
  * Calculate the effective change between the project and the current road address data
  */
object ProjectDeltaCalculator {

  val logger = LoggerFactory.getLogger(getClass)
  val checker = new ContinuityChecker(null) // We don't need road link service here
  def delta(projectId: Long): Delta = {
    val projectOpt = ProjectDAO.getRoadAddressProjectById(projectId)
    if (projectOpt.isEmpty)
      throw new IllegalArgumentException("Project not found")
    val project = projectOpt.get
    val projectLinks = ProjectDAO.getProjectLinks(projectId).groupBy(l => RoadPart(l.roadNumber,l.roadPartNumber))
    val currentAddresses = projectLinks.filter(_._2.exists(_.status != LinkStatus.New)).keySet.map(r => r -> RoadAddressDAO.fetchByRoadPart(r.roadNumber, r.roadPartNumber, true)).toMap
    val terminations = findTerminations(projectLinks, currentAddresses)
    val newCreations = findNewCreations(projectLinks)
    if (terminations.size != currentAddresses.values.flatten.size)
      throw new RoadAddressException(s"Road address count did not match: ${terminations.size} terminated, " +
        s"(and ${newCreations.size } created), ${currentAddresses.values.flatten.size} addresses found")
    Delta(project.startDate, terminations.sortBy(t => (t.discontinuity.value, t.roadType.value)), newCreations.sortBy(t => (t.discontinuity.value, t.roadType.value)))
  }

  private def findTerminations(projectLinks: Map[RoadPart, Seq[ProjectLink]], currentAddresses: Map[RoadPart, Seq[RoadAddress]]) = {
    val terminations = projectLinks.map{case (part, pLinks) => part -> (pLinks, currentAddresses.getOrElse(part, Seq()))}.mapValues{ case (pll, ra) =>
      ra.filter(r => pll.exists(pl => pl.linkId == r.linkId && pl.status == LinkStatus.Terminated))
    }
    terminations.filterNot(t => t._2.isEmpty).values.foreach(validateTerminations)
    terminations.values.flatten.toSeq
  }

  private def findNewCreations(projectLinks: Map[RoadPart, Seq[ProjectLink]]) = {
    projectLinks.values.flatten.filter(_.status == LinkStatus.New).toSeq
  }

  private def validateTerminations(roadAddresses: Seq[RoadAddress]) = {
    if (roadAddresses.groupBy(ra => (ra.roadNumber, ra.roadPartNumber)).keySet.size != 1)
      throw new RoadAddressException("Multiple or no road parts present in one termination set")
    val missingSegments = checker.checkAddressesHaveNoGaps(roadAddresses)
    if (missingSegments.nonEmpty)
      throw new RoadAddressException(s"Termination has gaps in between: ${missingSegments.mkString("\n")}") //TODO: terminate only part of the road part later
  }

  def projectLinkPartition(projectLinks: Seq[ProjectLink]): Seq[RoadAddressSection] = {
    val grouped = projectLinks.groupBy(projectLink => (projectLink.roadNumber, projectLink.roadPartNumber, projectLink.track, projectLink.roadType))
    grouped.mapValues(v => combine(v.sortBy(_.startAddrMValue))).values.flatten.map(ra =>
      RoadAddressSection(ra.roadNumber, ra.roadPartNumber, ra.roadPartNumber,
        ra.track, ra.startAddrMValue, ra.endAddrMValue, ra.discontinuity, ra.roadType)
    ).toSeq
  }

  private def combineTwo[T <: BaseRoadAddress](r1: T, r2: T): Seq[T] = {
    if (r1.endAddrMValue == r2.startAddrMValue && r1.discontinuity == Discontinuity.Continuous)
      r1 match {
        case x: RoadAddress => Seq(x.copy(endAddrMValue = r2.endAddrMValue, discontinuity = r2.discontinuity).asInstanceOf[T])
        case x: ProjectLink => Seq(x.copy(endAddrMValue = r2.endAddrMValue, discontinuity = r2.discontinuity).asInstanceOf[T])
      }
    else
      Seq(r2, r1)
  }

  private def combine[T <: BaseRoadAddress](roadAddressSeq: Seq[T], result: Seq[T] = Seq()): Seq[T] = {
    if (roadAddressSeq.isEmpty)
      result.reverse
    else if (result.isEmpty)
      combine(roadAddressSeq.tail, Seq(roadAddressSeq.head))
    else
      combine(roadAddressSeq.tail, combineTwo(result.head, roadAddressSeq.head) ++ result.tail)
  }

  def partition(roadAddresses: Seq[RoadAddress]): Seq[RoadAddressSection] = {
    val grouped = roadAddresses.groupBy(ra => (ra.roadNumber, ra.roadPartNumber, ra.track))
    grouped.mapValues(v => combine(v.sortBy(_.startAddrMValue))).values.flatten.map(ra =>
      RoadAddressSection(ra.roadNumber, ra.roadPartNumber, ra.roadPartNumber,
        ra.track, ra.startAddrMValue, ra.endAddrMValue, ra.discontinuity, ra.roadType)
    ).toSeq
  }

  def trackCodeChangeLengths(linkList: Seq[ProjectLink], otherProjectLinks: Seq[ProjectLink]): Seq[ProjectLink] = {

    def checkAdj(link1: ProjectLink, link2: ProjectLink): Boolean = {
      (GeometryUtils.areAdjacent(link1.geom.head, link2.geom.last) || GeometryUtils.areAdjacent(link1.geom.last, link2.geom.head))
    }

    def findLastAdj(list1: Seq[ProjectLink], list2: Seq[ProjectLink]): Seq[ProjectLink] = {
      if (list1.length == 0 || list2.length == 0) Nil
      else
        checkAdj(list1.head, list2.head) match {
          case true => Seq(list1.head) ++ findLastAdj(list1.tail, list2)
          case _ => findLastAdj(list1, list2.tail)
        }
    }

    def calculateMValues(track1: Seq[ProjectLink], track2: Seq[ProjectLink], start: Long): (Double, Double) = {
      val linkLength1 = track1.foldLeft(0.0) { (sum, length) => {
        sum + length.geometryLength
      }
      }
      val linkLength2 = track2.foldLeft(0.0) { (sum, length) => {
        sum + length.geometryLength
      }
      }
      (Math.round(start), Math.round((linkLength1 + linkLength2) / 2 + start))
    }

    def recalculateMidlePoints(list: Seq[ProjectLink], start: Double): Seq[ProjectLink] = {
      var startM = start
      list.map(l => {
        val end = startM + l.geometryLength
        val rec = l.copy(startAddrMValue = Math.round(startM), endAddrMValue = Math.round(end))
        startM = end
        rec
      })
    }

    def updateMValues(links: Seq[ProjectLink], values: (Double, Double)): Seq[ProjectLink] = {
      val sorted = links.sortBy(_.startAddrMValue)
      if (links.size == 1) {
        Seq(links.head.copy(startAddrMValue = values._1.toLong, endAddrMValue = values._2.toLong))
      } else {
        recalculateMidlePoints(sorted, values._1).map(l => {
          if (l.linkId == sorted.last.linkId) {
            l.copy(endAddrMValue = values._2.toLong, calibrationPoints = (None, None))
          } else if (l.linkId == sorted.head.linkId) {
            l.copy(startAddrMValue = values._1.toLong, calibrationPoints = (None, None))
          } else {
            l.copy(calibrationPoints = (None, None))
          }
        })
      }
    }

    def invertList(list1: Seq[ProjectLink], list2: Seq[ProjectLink]): Seq[ProjectLink] = {
      if (list1.size == 1) {
        list1.map(_ => list1.head.copy(startAddrMValue = list2.head.startAddrMValue, endAddrMValue = list2.head.endAddrMValue))
      } else {
        if (GeometryUtils.areAdjacent(list1.head.geom.head, list2.last.geom.head) && list1.head.startAddrMValue != list2.head.startAddrMValue) {
          list1.map(l => {
            if (l.linkId == list1.head.linkId) l.copy(startAddrMValue = list2.head.startAddrMValue) else l
          })
        }
        else if (GeometryUtils.areAdjacent(list1.last.geom.head, list2.head.geom.head) && list1.last.endAddrMValue != list2.last.endAddrMValue) {
          list1.map(l => {
            if (l.linkId == list1.last.linkId) l.copy(endAddrMValue = list2.last.endAddrMValue) else l
          })
        } else {
          list1
        }
      }
    }

    val rightLinks = linkList.filter(_.track == Track.RightSide)
    val leftLinks = linkList.filter(_.track == Track.LeftSide)
    val otherLinks = linkList.filterNot(l => (rightLinks ++ leftLinks).exists(_.linkId == l.linkId)).sortBy(_.startAddrMValue)
    val firstCombRight = findLastAdj(otherLinks, rightLinks)
    val firstCombLeft = findLastAdj(otherLinks, leftLinks)

    if (rightLinks.nonEmpty && leftLinks.nonEmpty) {
      val startValue = firstCombRight.find(fcr => firstCombLeft.exists(_.linkId == fcr.linkId)) match {
        case Some(prj) => prj.endAddrMValue
        case None => 0
      }
      val mValues = calculateMValues(rightLinks, leftLinks, startValue)
      if (startValue > 0 && (rightLinks.size == 1 || leftLinks.size == 1)) {
        firstCombRight.last.copy(startAddrMValue = mValues._2.toLong)
      }
      val changedLinks = (updateMValues(invertList(leftLinks, rightLinks), mValues) ++ updateMValues(invertList(rightLinks, leftLinks), mValues))
      linkList.map(l => {
        if (firstCombRight.length == 2 && l.linkId == firstCombRight.last.linkId) {
          l.copy(startAddrMValue = mValues._2.toLong)
        } else if (firstCombLeft.length == 2 && l.linkId == firstCombLeft.last.linkId) {
          l.copy(startAddrMValue = mValues._2.toLong)
        } else {
          changedLinks.find(_.linkId == l.linkId) match {
            case Some(link) => link
            case None => l
          }
        }
      })
    } else {
      linkList
    }
  }

  def getSplitStart(combinedLinks: Seq[ProjectLink], otherLinks: Seq[ProjectLink]): Double = {
    otherLinks.map(link => {
      combinedLinks.find(comb => {
        GeometryUtils.areAdjacent(comb.geom.last, link.geom.head)
      })
    }) match {
      case list if list.size > 0 => list.head.get.startMValue
      case _ => 0
    }
  }

  def orderProjectLinksTopologyByGeometry(list:Seq[ProjectLink]): Seq[ProjectLink] = {

    def linkTopologyByGeomEndPoints(sortedList: Seq[ProjectLink], unprocessed: Seq[ProjectLink]) : Seq[ProjectLink] = {
      unprocessed.find(l => GeometryUtils.areAdjacent(l.geom, sortedList.last.geom)) match {
        case Some(prj) =>
          val changedPrj = invertSideCode(prj.geom, sortedList.last.geom) match {
            case true => prj.copy(sideCode = if(sortedList.last.sideCode == SideCode.TowardsDigitizing) SideCode.AgainstDigitizing else SideCode.TowardsDigitizing)
            case _ => prj.copy(sideCode = sortedList.last.sideCode)
          }
          val unp = unprocessed.filterNot(u => u.linkId == changedPrj.linkId)
          linkTopologyByGeomEndPoints(sortedList ++ Seq(changedPrj), unp)
        case _ => sortedList
      }
    }

    def invertSideCode(geom1 : Seq[Point], geom2 : Seq[Point]): Boolean = {
      GeometryUtils.areAdjacent(geom1.head, geom2.head) || GeometryUtils.areAdjacent(geom1.last, geom2.last)
    }


    val linksAtEnd = list.filterNot(e =>  linkAdjacentInBothEnds(e.linkId, e.geom, list.filterNot(l =>l.linkId ==e.linkId).map(_.geom)))
    //TODO which one of the possible ones (ones at the borders) should be the first? discover by sideCode? How?
    val rest = list.filterNot(_.linkId == linksAtEnd.head.linkId )
    val possibleFirst = rest.exists(p => GeometryUtils.areAdjacent(p.geom.head, linksAtEnd.head.geom.head) || GeometryUtils.areAdjacent(p.geom.last, linksAtEnd.head.geom.head)) match {
      case true => linksAtEnd.head.copy(sideCode = SideCode.AgainstDigitizing)
      case _ => linksAtEnd.head
    }
    linkTopologyByGeomEndPoints(Seq(possibleFirst), rest)
  }

  def linkAdjacentInBothEnds(linkId: Long, geometry1: Seq[Point], geometries: Seq[Seq[Point]]): Boolean = {
    val epsilon = 0.01
    val geometry1EndPoints = GeometryUtils.geometryEndpoints(geometry1)
    val isLeftAdjacent = geometries.exists { g =>
      val geometry2Endpoints = GeometryUtils.geometryEndpoints(g)
      geometry1EndPoints._1.distance2DTo(geometry2Endpoints._1) < epsilon ||
        geometry1EndPoints._1.distance2DTo(geometry2Endpoints._2) < epsilon
    }
    val isRightAdjacent = geometries.exists { g =>
      val geometry2Endpoints = GeometryUtils.geometryEndpoints(g)
      geometry1EndPoints._2.distance2DTo(geometry2Endpoints._1) < epsilon ||
        geometry1EndPoints._2.distance2DTo(geometry2Endpoints._2) < epsilon
    }
    isLeftAdjacent && isRightAdjacent
  }

<<<<<<< HEAD
  def determineMValues(projectLinks: Seq[ProjectLink], geometryLengthList: Map[RoadPartBasis, Seq[RoadPartLengths]], linksInProject: Seq [ProjectLink]): Seq[ProjectLink] = {
=======
  def determineMValues(projectLinks: Seq[ProjectLink], geometryLengthList: Map[RoadPart, Seq[RoadLinkLength]]): Seq[ProjectLink] = {
>>>>>>> 4dc1ac94
    val groupedProjectLinks = projectLinks.groupBy(record => (record.roadNumber, record.roadPartNumber))
    groupedProjectLinks.flatMap(gpl => {
      var lastEndM = 0.0
      val roadPartId = RoadPart(gpl._1._1, gpl._1._2)
      if(geometryLengthList.keySet.contains(roadPartId)){
        val links = orderProjectLinksTopologyByGeometry(gpl._2)
<<<<<<< HEAD
        val linksToCheck= links.map(l => {
          val lengths = geometryLengthList.get(roadPartId).get
=======
        links.map(l => {
          val lengths = geometryLengthList(roadPartId)
>>>>>>> 4dc1ac94
          val foundGeomLength = lengths.find(_.linkId == l.linkId).get
          val endValue = lastEndM + foundGeomLength.geometryLength
          val updatedProjectLink = l.copy(startMValue = 0.0, endMValue = foundGeomLength.geometryLength, startAddrMValue = Math.round(lastEndM), endAddrMValue = Math.round(endValue))
          lastEndM = endValue
          updatedProjectLink
        }).reverse
        trackCodeChangeLengths(linksToCheck, linksInProject)
      } else {
        orderProjectLinksTopologyByGeometry(gpl._2)
      }
    }).toSeq
  }

  def orderProjectLinks(unorderedProjectLinks: Seq[ProjectLink]): Seq[ProjectLink] = {
    def extending(link: ProjectLink, ext: ProjectLink) = {
      link.roadNumber == ext.roadNumber && link.roadPartNumber == ext.roadPartNumber &&
        link.track == ext.track
    }
    def extendChainByGeometry(ordered: Seq[ProjectLink], unordered: Seq[ProjectLink], sideCode: SideCode): Seq[ProjectLink] = {
      // First link gets the assigned side code
      if (ordered.isEmpty)
        return extendChainByGeometry(Seq(unordered.head.copy(sideCode=sideCode)), unordered.tail, sideCode)
      if (unordered.isEmpty) {
        return ordered
      }
      // Find a road address link that continues from current last link
      unordered.find { ral =>
        (unordered++ordered).exists(
          un => un.linkId != ral.linkId && GeometryUtils.areAdjacent(un.geom, ral.geom)
        )
      } match {
        case Some(link) =>
          val sideCode = if (isSideCodeChange(link.geom, ordered.last.geom))
            switchSideCode(ordered.last.sideCode)
          else
            ordered.last.sideCode
          extendChainByGeometry(ordered ++ Seq(link.copy(sideCode=sideCode)), unordered.filterNot(link.equals), sideCode)
        case _ => throw new InvalidAddressDataException("Non-contiguous road target geometry")
      }
    }
    def extendChainByAddress(ordered: Seq[ProjectLink], unordered: Seq[ProjectLink]): Seq[ProjectLink] = {
      if (ordered.isEmpty)
        return extendChainByAddress(Seq(unordered.head), unordered.tail)
      if (unordered.isEmpty)
        return ordered
      val (next, rest) = unordered.partition(u => extending(ordered.last, u))
      if (next.nonEmpty)
        extendChainByAddress(ordered ++ next, rest)
      else {
        val (previous, rest) = unordered.partition(u => extending(u, ordered.head))
        if (previous.isEmpty)
          throw new IllegalArgumentException("Non-contiguous road addressing")
        else
          extendChainByAddress(previous ++ ordered, rest)
      }
    }

    val orderedByAddress =  extendChainByAddress(Seq(unorderedProjectLinks.head), unorderedProjectLinks.tail)
    val orderedByGeometry = extendChainByGeometry(Seq(), orderedByAddress, orderedByAddress.head.sideCode)
    orderedByGeometry
  }

  def isSideCodeChange(geom1: Seq[Point], geom2: Seq[Point]): Boolean = {
    GeometryUtils.areAdjacent(geom1.last, geom2.last) ||
      GeometryUtils.areAdjacent(geom1.head, geom2.head)
  }

  def switchSideCode(sideCode: SideCode): SideCode = {
    // Switch between against and towards 2 -> 3, 3 -> 2
    SideCode.apply(5-sideCode.value)
  }
}

case class Delta(startDate: DateTime, terminations: Seq[RoadAddress], newRoads: Seq[ProjectLink] = Seq.empty[ProjectLink])
case class RoadPart(roadNumber: Long, roadPartNumber: Long)
case class RoadAddressSection(roadNumber: Long, roadPartNumberStart: Long, roadPartNumberEnd: Long, track: Track,
                              startMAddr: Long, endMAddr: Long, discontinuity: Discontinuity, roadType: RoadType) {
  def includes(ra: RoadAddress): Boolean = {
    // within the road number and parts included
    ra.roadNumber == roadNumber && ra.roadPartNumber >= roadPartNumberStart && ra.roadPartNumber <= roadPartNumberEnd &&
      // and on the same track
      ra.track == track &&
      // and not starting before this section start or after this section ends
      !(ra.startAddrMValue < startMAddr && ra.roadPartNumber == roadPartNumberStart ||
        ra.startAddrMValue > endMAddr && ra.roadPartNumber == roadPartNumberEnd) &&
      // and not ending after this section ends or before this section starts
      !(ra.endAddrMValue > endMAddr && ra.roadPartNumber == roadPartNumberEnd ||
        ra.endAddrMValue < startMAddr && ra.roadPartNumber == roadPartNumberStart)
  }
}
case class RoadLinkLength(linkId: Long, geometryLength: Double)<|MERGE_RESOLUTION|>--- conflicted
+++ resolved
@@ -248,24 +248,15 @@
     isLeftAdjacent && isRightAdjacent
   }
 
-<<<<<<< HEAD
   def determineMValues(projectLinks: Seq[ProjectLink], geometryLengthList: Map[RoadPartBasis, Seq[RoadPartLengths]], linksInProject: Seq [ProjectLink]): Seq[ProjectLink] = {
-=======
-  def determineMValues(projectLinks: Seq[ProjectLink], geometryLengthList: Map[RoadPart, Seq[RoadLinkLength]]): Seq[ProjectLink] = {
->>>>>>> 4dc1ac94
     val groupedProjectLinks = projectLinks.groupBy(record => (record.roadNumber, record.roadPartNumber))
     groupedProjectLinks.flatMap(gpl => {
       var lastEndM = 0.0
       val roadPartId = RoadPart(gpl._1._1, gpl._1._2)
       if(geometryLengthList.keySet.contains(roadPartId)){
         val links = orderProjectLinksTopologyByGeometry(gpl._2)
-<<<<<<< HEAD
         val linksToCheck= links.map(l => {
           val lengths = geometryLengthList.get(roadPartId).get
-=======
-        links.map(l => {
-          val lengths = geometryLengthList(roadPartId)
->>>>>>> 4dc1ac94
           val foundGeomLength = lengths.find(_.linkId == l.linkId).get
           val endValue = lastEndM + foundGeomLength.geometryLength
           val updatedProjectLink = l.copy(startMValue = 0.0, endMValue = foundGeomLength.geometryLength, startAddrMValue = Math.round(lastEndM), endAddrMValue = Math.round(endValue))
