--- conflicted
+++ resolved
@@ -23,22 +23,7 @@
   val linearLocationDAO = new LinearLocationDAO
   val roadwayAddressMapper = new RoadwayAddressMapper(roadwayDAO, linearLocationDAO)
 
-<<<<<<< HEAD
   def delta(project: Project): Delta = {
-    throw new NotImplementedError("Will be implemented at VIITE-1541")
-//    val projectLinksFetched = ProjectDAO.getProjectLinks(project.id)
-//    val projectLinks = projectLinksFetched.groupBy(l => RoadPart(l.roadNumber,l.roadPartNumber))
-//    val currentAddresses = RoadAddressDAO.fetchByIdMassQuery(projectLinksFetched.map(pl => pl.roadwayId).toSet,
-//      includeFloating = true).map(ra => ra.id -> ra).toMap
-//    val terminations = findTerminations(projectLinks, currentAddresses)
-//    val newCreations = findNewCreations(projectLinks)
-//    val unChanged = Unchanged(findUnChanged(projectLinksFetched, currentAddresses))
-//    val transferred = Transferred(findTransfers(projectLinksFetched, currentAddresses))
-//    val numbering = ReNumeration(findNumbering(projectLinksFetched, currentAddresses))
-//
-//    Delta(project.startDate, terminations, newCreations, unChanged, transferred, numbering)
-=======
-  def delta(project: RoadAddressProject): Delta = {
     val projectLinksFetched = projectLinkDAO.getProjectLinks(project.id)
     val projectLinks = projectLinksFetched.groupBy(l => RoadPart(l.roadNumber,l.roadPartNumber))
     val currentRoadAddresses = roadwayAddressMapper.getRoadAddressesByLinearLocation(linearLocationDAO.fetchByRoadways(roadwayDAO.fetchAllByRoadwayId(projectLinksFetched.map(_.roadwayId)).map(_.roadwayNumber).toSet))
@@ -50,7 +35,6 @@
     val numbering = ReNumeration(findNumbering(projectLinksFetched, currentAddresses))
 
     Delta(project.startDate, terminations, newCreations, unChanged, transferred, numbering)
->>>>>>> 513229e5
   }
 
   private def adjustIfSplit(pl: ProjectLink, ra: Option[RoadAddress], connectedLink: Option[ProjectLink] = None) = {
