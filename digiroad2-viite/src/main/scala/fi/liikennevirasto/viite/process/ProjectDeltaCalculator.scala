package fi.liikennevirasto.viite.process

import fi.liikennevirasto.digiroad2.util.Track
import fi.liikennevirasto.digiroad2.util.Track.RightSide
import fi.liikennevirasto.viite
import fi.liikennevirasto.viite.dao.{ProjectLink, _}
import org.joda.time.DateTime

/**
  * Calculate the effective change between the project and the current road address data
  */
object ProjectDeltaCalculator {

  val MaxAllowedMValueError = 0.001
  val checker = new ContinuityChecker(null) // We don't need road link service here
  val projectLinkDAO = new ProjectLinkDAO
  val roadwayDAO = new RoadwayDAO
  val linearLocationDAO = new LinearLocationDAO
  val roadwayAddressMapper = new RoadwayAddressMapper(roadwayDAO, linearLocationDAO)

//  def delta(project: Project): Delta = {
//    val projectLinksFetched  = projectLinkDAO.fetchProjectLinks(project.id)
//    val currentRoadAddresses = roadwayAddressMapper.getRoadAddressesByLinearLocation(linearLocationDAO.fetchByRoadways(roadwayDAO.fetchAllByRoadwayId(projectLinksFetched.map(_
//      .roadwayId)).map(_.roadwayNumber).toSet))
//    val currentAddresses     = currentRoadAddresses.map(ra => {ra.linearLocationId -> ra}).toMap
//    val newCreations         = findNewCreations(projectLinksFetched)
//    val numbering            = ReNumeration(findNumbering(projectLinksFetched, currentAddresses))
//    val terminations         = Termination(findTerminatedChanges(projectLinksFetched, currentAddresses, LinkStatus.Terminated))
//    val unChanged            = Unchanged(findChanges(projectLinksFetched, currentAddresses, LinkStatus.UnChanged))
//    val transferred          = Transferred(findChanges(projectLinksFetched, currentAddresses, LinkStatus.Transfer))
//
//    Delta(project.startDate, newCreations, terminations, unChanged, transferred, numbering)
//  }

//  private def adjustIfSplit(
//                             pl                   : ProjectLink,
//                             ra                   : Option[RoadAddress],
//                             connectedLink        : Option[ProjectLink] = None,
//                             referenceStartAddress: Option[RoadAddress] = None,
//                             referenceEndAddress  : Option[RoadAddress] = None
//                           ): Option[RoadAddress] = {
//    // Test if this link was a split case: if not, return original address, otherwise return a copy that is adjusted
//    if (!pl.isSplit) {
//      if (referenceStartAddress.nonEmpty) Some(ra.get.copy(startAddrMValue = referenceStartAddress.get.endAddrMValue))
//      else ra
//    } else {
//      ra.map(address => {
//        pl.status match {
//          case Transfer | UnChanged | Terminated =>
//            address.copy(startAddrMValue = if (referenceStartAddress.nonEmpty) referenceStartAddress.get.endAddrMValue else address.startAddrMValue,
//              endAddrMValue = if (referenceEndAddress.nonEmpty) referenceEndAddress.get.endAddrMValue else address.endAddrMValue)
//          case _ =>
//            address
//        }
//      })
//    }
//  }
//
//  private def findChanges(
//                           projectLinks    : Seq[ProjectLink],
//                           currentAddresses: Map[Long, RoadAddress],
//                           changedStatus   : LinkStatus
//                         ): Seq[(RoadAddress, ProjectLink)] = {
//
//    projectLinks.filter(_.status == changedStatus).toList.map { pl =>
//      val splittedLinkBefore = projectLinks.find(l => {
//        l.roadNumber == pl.roadNumber && l.roadPartNumber == pl.roadPartNumber && l.endAddrMValue == pl.startAddrMValue && l.isSplit && l.track == pl.track
//      })
//      val referenceOppositeStartAddress = if (splittedLinkBefore.nonEmpty) projectLinks.find(op => {
//        op.roadNumber == splittedLinkBefore.get.roadNumber && op.roadPartNumber == splittedLinkBefore.get.roadPartNumber && op.endAddrMValue == splittedLinkBefore
//          .get.endAddrMValue && op.track == Track.switch(splittedLinkBefore.get.track)
//      }) else None
//      val referenceOppositeEndAddress   = if (pl.isSplit) projectLinks
//        .find(op => {
//          op.roadNumber == pl.roadNumber && op.roadPartNumber == pl.roadPartNumber && op.endAddrMValue == pl.endAddrMValue && op.track == Track.switch(pl.track)
//        }) else None
//      adjustIfSplit(pl, currentAddresses.get(pl.linearLocationId),
//        referenceStartAddress = if (referenceOppositeStartAddress.nonEmpty) currentAddresses.get(referenceOppositeStartAddress.get.linearLocationId) else None,
//        referenceEndAddress = if (referenceOppositeEndAddress.nonEmpty) currentAddresses.get(referenceOppositeEndAddress.get.linearLocationId) else None).get -> pl
//    }
//  }
//  private def findTerminatedChanges(
//                           projectLinks    : Seq[ProjectLink],
//                           currentAddresses: Map[Long, RoadAddress],
//                           changedStatus   : LinkStatus
//                         ): Seq[(RoadAddress, ProjectLink)] = {
//
//    projectLinks.filter(_.status == changedStatus).toList.map { pl =>
//      currentAddresses.get(pl.linearLocationId).get -> pl
//    }
//  }
//
//
//  private def findNumbering(projectLinks: Seq[ProjectLink], currentAddresses: Map[Long, RoadAddress]): Seq[(RoadAddress, ProjectLink)] = {
//    projectLinks.filter(_.status == LinkStatus.Numbering).map(pl => currentAddresses(pl.linearLocationId) -> pl)
//  }
//
//  private def findNewCreations(projectLinks: Seq[ProjectLink]): Seq[ProjectLink] = {
//    projectLinks.filter(_.status == LinkStatus.New)
//  }

  private def combineProjectLinks(pl1: ProjectLink, pl2: ProjectLink, allNonTerminatedProjectLinks: Seq[ProjectLink]): Seq[ProjectLink] = {
    val sameStatus = pl1.status == pl2.status
    val bothNew = pl1.status == LinkStatus.New && pl2.status == LinkStatus.New && pl1.track != Track.Combined && pl2.track != Track.Combined
    val matchAddr = pl1.endAddrMValue == pl2.startAddrMValue
    val isContinuous = pl1.discontinuity == Discontinuity.Continuous
    val oppositePl1 = allNonTerminatedProjectLinks.filter( pl => pl.track != pl1.track && pl.track != Track.Combined && pl.endAddrMValue == pl1.endAddrMValue).filter(_.status != LinkStatus.Terminated)
    val oppositePl2 = allNonTerminatedProjectLinks.filter( pl => pl.track != pl1.track && pl.track != Track.Combined && pl.startAddrMValue == pl1.endAddrMValue).filter(_.status != LinkStatus.Terminated)
    val oppositeStatusChange = oppositePl1.nonEmpty && oppositePl2.nonEmpty && oppositePl1.last.status != oppositePl2.last.status
    val hasCalibrationPoint = ((pl1.status != LinkStatus.New && pl1.hasCalibrationPointAtEnd) && pl1.hasCalibrationPointCreatedInProject) || (oppositePl1.nonEmpty && oppositePl1.head.hasCalibrationPointAtEnd && pl1.hasCalibrationPointAtEnd)
    val trackNotUpdated = if (pl1.reversed && pl2.reversed && pl1.track != Track.Combined && pl2.track != Track.Combined) pl2.originalTrack != pl2.track else pl2.originalTrack == pl2.track
    val oppositeTrackNotUpdated = if (pl2.reversed) (oppositePl2.nonEmpty && oppositePl2.head.originalTrack != oppositePl2.head.track) || oppositePl1.isEmpty else (oppositePl2.nonEmpty && oppositePl2.head.originalTrack == oppositePl2.head.track) || oppositePl1.isEmpty
    val originalTrackContinuous = pl1.originalTrack == pl2.originalTrack
    val administrativeClassesMatch = pl1.administrativeClass == pl2.administrativeClass

    val hasParallelLinkOnCalibrationPoint = hasCalibrationPoint && bothNew && isContinuous && allNonTerminatedProjectLinks.exists(pl => {
      pl.roadNumber == pl1.roadNumber && pl.roadPartNumber == pl1.roadPartNumber && pl.status != LinkStatus.Terminated && pl.track != pl1.track && pl.track != Track.Combined && pl.endAddrMValue == pl1.endAddrMValue && pl.hasCalibrationPointAtEnd
    })

<<<<<<< HEAD
    if (!oppositeStatusChange && (matchAddr && sameStatus && isContinuous && administrativeClassesMatch && trackNotUpdated && originalTrackContinuous && oppositeTrackNotUpdated && !(hasCalibrationPoint || hasParallelLinkOnCalibrationPoint)) &&
        administrativeClassesMatch) {
=======
    if (!oppositeStatusChange && (matchAddr && sameStatus && isContinuous && matchAdministrativeClass && trackNotUpdated && originalTrackContinuous && oppositeTrackNotUpdated && !(hasCalibrationPoint || hasParallelLinkOnCalibrationPoint)) &&
        matchAdministrativeClass) {
>>>>>>> de7715ea
      Seq(
            pl1.copy(endAddrMValue = pl2.endAddrMValue, discontinuity = pl2.discontinuity,
              originalEndAddrMValue = pl2.originalEndAddrMValue,
              calibrationPointTypes = (pl1.startCalibrationPointType, pl2.endCalibrationPointType),
              originalCalibrationPointTypes = (pl1.originalCalibrationPointTypes._1, pl2.originalCalibrationPointTypes._2)
            )
          )
    }
    else {
      Seq(pl2, pl1)
    }
  }
  private def combineTerminated(pl1: ProjectLink, pl2: ProjectLink) = {
    if (pl1.hasCalibrationPointAtEnd && pl1.roadwayNumber != pl1.roadwayNumber)
      Seq(pl2, pl1)
    else
      Seq(pl1.copy(discontinuity = pl2.discontinuity, endAddrMValue = pl2.endAddrMValue, calibrationPointTypes = pl2.calibrationPointTypes))
  }

  private def combineTwo[R <: BaseRoadAddress, P <: BaseRoadAddress](tr1: (R, P), tr2: (R, P), allNonTerminatedProjectLinks: Seq[ProjectLink]): Seq[(R, P)] = {
    val (ra1, pl1) = (tr1._1, tr1._2.asInstanceOf[ProjectLink])
    val (ra2, pl2) = (tr2._1, tr2._2.asInstanceOf[ProjectLink])
    val matchAddr = pl1.endAddrMValue == pl2.startAddrMValue
    val matchContinuity = pl1.discontinuity == Discontinuity.Continuous
    val oppositePl = allNonTerminatedProjectLinks.filter( pl => pl.track != pl1.track && pl.endAddrMValue == pl1.endAddrMValue).filter(_.status != LinkStatus.Terminated)
    val hasCalibrationPoint = ((pl1.track == Track.Combined && pl1.hasCalibrationPointAtEnd) && pl1.hasCalibrationPointCreatedInProject) || (oppositePl.nonEmpty && oppositePl.head.hasCalibrationPointAtEnd && pl1.hasCalibrationPointAtEnd) // Opposite side has user cp
    if (matchAddr && matchContinuity && !hasCalibrationPoint &&
        ra1.administrativeClass == ra2.administrativeClass && pl1.administrativeClass == pl2.administrativeClass && pl1.reversed == pl2.reversed) {
      Seq((
            ra1.asInstanceOf[RoadAddress].copy(endAddrMValue = ra2.endAddrMValue, discontinuity = ra2.discontinuity).asInstanceOf[R],
            pl1.copy(endAddrMValue = pl2.endAddrMValue, discontinuity = pl2.discontinuity,
              calibrationPointTypes = (pl1.startCalibrationPointType, pl2.asInstanceOf[ProjectLink].endCalibrationPointType),
              originalCalibrationPointTypes = (pl1.originalCalibrationPointTypes._1, pl2.asInstanceOf[ProjectLink].originalCalibrationPointTypes._2)
            ).asInstanceOf[P]
          ))
    }
    else {
      Seq(tr2, tr1)
    }
  }

  private def combineTwo(r1: ProjectLink, r2: ProjectLink, allNonTerminatedProjectLinks: Seq[ProjectLink]): Seq[ProjectLink] = {
    val hasCalibrationPoint = r1.hasCalibrationPointAtEnd

    val hasParallelLinkOnCalibrationPoint =
      if (!hasCalibrationPoint && r1.track != Track.Combined) {
        val projectLinks = allNonTerminatedProjectLinks //projectLinkDAO.fetchProjectLinksByProjectRoadPart(r1.roadNumber, r1.roadPartNumber, r1.projectId)
        val parallelLastOnCalibrationPoint = projectLinks.filter(pl =>
          pl.status != LinkStatus.Terminated &&
            pl.track != r1.track &&
            pl.track != Track.Combined &&
            pl.endAddrMValue == r1.endAddrMValue &&
            pl.hasCalibrationPointAtEnd)
        !parallelLastOnCalibrationPoint.isEmpty
      } else
        false
  val hasUdcp = r1.calibrationPointTypes._2 == CalibrationPointDAO.CalibrationPointType.UserDefinedCP && r1.status == LinkStatus.New && r2.status == LinkStatus.New

    val openBasedOnSource = hasCalibrationPoint && r1.hasCalibrationPointCreatedInProject
    if (r1.endAddrMValue == r2.startAddrMValue)
      r1.status match {
        case LinkStatus.Terminated =>
          if (hasCalibrationPoint && r1.roadwayNumber != r2.roadwayNumber)
            Seq(r2, r1)
          else if (openBasedOnSource)
            Seq(r2, r1)
          else
            Seq(r1.copy(discontinuity = r2.discontinuity, endAddrMValue = r2.endAddrMValue, calibrationPointTypes = r2.calibrationPointTypes))
        case LinkStatus.UnChanged =>
          if (!openBasedOnSource)
            Seq(r2, r1)
          else
            Seq(r1.copy(discontinuity = r2.discontinuity, endAddrMValue = r2.endAddrMValue, calibrationPointTypes = r2.calibrationPointTypes))
        case LinkStatus.New =>
          if (hasUdcp ||( !hasParallelLinkOnCalibrationPoint && !hasCalibrationPoint) && r1.discontinuity.value != Discontinuity.ParallelLink.value ) { // && !r1.isSplit
            Seq(r1.copy(endAddrMValue = r2.endAddrMValue, discontinuity = r2.discontinuity, calibrationPointTypes = r2.calibrationPointTypes, connectedLinkId = r2.connectedLinkId))
          } else if (!hasCalibrationPoint && r1.discontinuity.value == Discontinuity.ParallelLink.value) {
            Seq(r2, r1)
          } else {
            Seq(r2, r1)
          }
        case _ => {
          Seq(r2, r1)
        }

      }
    else
      Seq(r2, r1)
  }
  private def combineWithProjectLinks(projectLinkSeq: Seq[ProjectLink], result: Seq[ProjectLink] = Seq(), allNonTerminatedProjectLinks: Seq[ProjectLink]): Seq[ProjectLink] = {
    if (projectLinkSeq.isEmpty)
      result.reverse
    else if (result.isEmpty)
      combineWithProjectLinks(projectLinkSeq.tail, Seq(projectLinkSeq.head), allNonTerminatedProjectLinks: Seq[ProjectLink])
    else
      combineWithProjectLinks(projectLinkSeq.tail, combineProjectLinks(result.head, projectLinkSeq.head, allNonTerminatedProjectLinks: Seq[ProjectLink]) ++ result.tail, allNonTerminatedProjectLinks: Seq[ProjectLink])
  }

  private def combineTerminatedLinks(projectLinkSeq: Seq[ProjectLink], result: Seq[ProjectLink] = Seq(), allNonTerminatedProjectLinks: Seq[ProjectLink]): Seq[ProjectLink] = {
    if (projectLinkSeq.isEmpty)
      result.reverse
    else if (result.isEmpty)
      combineTerminatedLinks(projectLinkSeq.tail, Seq(projectLinkSeq.head), allNonTerminatedProjectLinks: Seq[ProjectLink])
    else
      combineTerminatedLinks(projectLinkSeq.tail, combineTerminated(result.head, projectLinkSeq.head) ++ result.tail, allNonTerminatedProjectLinks: Seq[ProjectLink])
  }

  private def combine(projectLinkSeq: Seq[ProjectLink], result: Seq[ProjectLink] = Seq(), allNonTerminatedProjectLinks: Seq[ProjectLink]): Seq[ProjectLink] = {
    if (projectLinkSeq.isEmpty)
      result.reverse
    else if (result.isEmpty)
      combine(projectLinkSeq.tail, Seq(projectLinkSeq.head), allNonTerminatedProjectLinks: Seq[ProjectLink])
    else
      combine(projectLinkSeq.tail, combineTwo(result.head, projectLinkSeq.head, allNonTerminatedProjectLinks: Seq[ProjectLink]) ++ result.tail, allNonTerminatedProjectLinks: Seq[ProjectLink])
  }

  def getClosestOpposite[T <: BaseRoadAddress](startAddrMValue: Long, oppositeTracks: Seq[T]): Option[T] = {
    oppositeTracks match {
      case Nil => None
      case seq => Option(seq.minBy(v => math.abs(v.startAddrMValue - startAddrMValue)))
    }
  }

  private def combinePair[T <: BaseRoadAddress, R <: ProjectLink](combinedSeq: Seq[(T, R)], allNonTerminatedProjectLinks: Seq[ProjectLink], result: Seq[(T, R)] = Seq()): Seq[(T, R)] = {
    if (combinedSeq.isEmpty)
      result.reverse
    else if (result.isEmpty)
      combinePair(combinedSeq.tail, allNonTerminatedProjectLinks, Seq(combinedSeq.head))
    else
      combinePair(combinedSeq.tail, allNonTerminatedProjectLinks, combineTwo(result.head, combinedSeq.head, allNonTerminatedProjectLinks) ++ result.tail)
  }

  def adjustAddressValues(addressMValues: Long, mValue: Long, track: Track): Long = {
    val fusedValues = addressMValues % 2 match {
      case 0 => addressMValues / 2
      case _ =>
        if (track == RightSide ^ (mValue * 2 < addressMValues)) {
          (addressMValues + 1) / 2
        } else {
          addressMValues / 2
        }
    }
    fusedValues.toLong
  }

  /**
    * Check if the matches (opposite side of right or left track) road address measures fit on the target road address sections
    *
    * @param target   The target road address sections
    * @param matchers The matcher road address sections
    * @return
    */
  def matchesFitOnTarget(target: Seq[RoadwaySection], matchers: Seq[RoadwaySection]): Boolean = {
    val (targetStartMAddress, targetEndMAddress) = (target.map(_.startMAddr).min, target.map(_.endMAddr).max)
    val (matcherStartMAddress, matcherEndMAddress) = (matchers.map(_.startMAddr).min, matchers.map(_.endMAddr).max)
    (targetStartMAddress <= matcherStartMAddress && targetEndMAddress >= matcherStartMAddress) || (targetStartMAddress <= matcherEndMAddress && targetEndMAddress >= matcherEndMAddress) ||
      (matcherStartMAddress <= targetStartMAddress && matcherEndMAddress >= targetStartMAddress) || (matcherStartMAddress <= targetEndMAddress && matcherEndMAddress >= targetEndMAddress)
  }

  def partition[T <: BaseRoadAddress](projectLinks: Seq[ProjectLink], allNonTerminatedProjectLinks: Seq[ProjectLink]): Seq[RoadwaySection] = {
    val grouped = projectLinks.groupBy(ra => (ra.roadNumber, ra.roadPartNumber, ra.track, ra.administrativeClass))
      .mapValues(v => combine(v.sortBy(_.startAddrMValue), Seq(), allNonTerminatedProjectLinks.filter(pl => {
        pl.roadNumber == v.head.roadNumber && pl.roadPartNumber == v.head.roadPartNumber}))).values.flatten.map(ra =>
      RoadwaySection(ra.roadNumber, ra.roadPartNumber, ra.roadPartNumber,
        ra.track, ra.startAddrMValue, ra.endAddrMValue, ra.discontinuity, ra.administrativeClass, ra.ely, ra.reversed, ra.roadwayNumber, Seq())
    ).toSeq

    val paired = grouped.groupBy(section => (section.roadNumber, section.roadPartNumberStart, section.track, section.roadwayNumber))

    val result = paired.flatMap { case (key, targetToMap) =>
      val matches = matchingTracks(paired, key)
      val target = targetToMap.map(t => t.copy(projectLinks = projectLinks.filter(link => link.roadNumber == t.roadNumber && link.roadPartNumber == t.roadPartNumberEnd && link.track == t.track && link.administrativeClass == t.administrativeClass && link.ely == t.ely &&
        link.startAddrMValue >= t.startMAddr && link.endAddrMValue <= t.endMAddr)))
      if (matches.nonEmpty && matches.get.lengthCompare(target.length) == 0 && matchesFitOnTarget(target, matches.get)) {
        adjustTrack((target.sortBy(_.startMAddr), matches.get.sortBy(_.startMAddr)))
      } else
        target
    }.toSeq
    result
  }

  def partitionTerminatedWithProjectLinks[T <: BaseRoadAddress](projectLinks: Seq[ProjectLink], allNonTerminatedProjectLinks: Seq[ProjectLink]): ChangeTableRows3 = {

    val groupedToSections = projectLinks.groupBy(ra => (ra.roadNumber, ra.roadPartNumber, ra.track, ra.administrativeClass, ra.roadwayNumber))
    val sectioned    = groupedToSections
                                .mapValues(v => combineTerminatedLinks(v.sortBy(_.startAddrMValue), Seq(), allNonTerminatedProjectLinks.filter(pl => {
                                  pl.roadNumber == v.head.roadNumber && pl.roadPartNumber == v.head.roadPartNumber && pl.administrativeClass == v.head.administrativeClass}))).values.flatten.map(ra =>
      RoadwaySection(ra.roadNumber, ra.roadPartNumber, ra.roadPartNumber,
        ra.track, ra.originalStartAddrMValue, ra.originalEndAddrMValue, ra.discontinuity, ra.administrativeClass, ra.ely, ra.reversed, ra.roadwayNumber, Seq())
    ).toSeq
    val sections     = sectioned.map(sect => {
      val (src) = sect
      val target                    = src.copy(projectLinks = projectLinks.filter(link => {
        link.roadNumber == src.roadNumber &&
        link.roadPartNumber == src.roadPartNumberEnd && link.track == src.track && link.ely == src.ely &&
        link.startAddrMValue >= src.startMAddr && link.endAddrMValue <= src.endMAddr
      }))

      (src,target)
    }
    )

    ChangeTableRows3(terminatedSections = sections.map(_._2))
  }

  def partitionWithProjectLinks(projectLinks: Seq[ProjectLink], allNonTerminatedProjectLinks: Seq[ProjectLink]): ChangeTableRows2 = {
    val (terminated, others) = projectLinks.partition(_.status == LinkStatus.Terminated)
    val grouped = others.groupBy(pl => {
      (pl.roadNumber, pl.roadPartNumber, pl.track)
    }) ++ terminated.groupBy((_.roadwayNumber))

    val sectioned    = grouped.mapValues((pls: Seq[ProjectLink]) => {
      /* If reversed then reverse original addresses for combination logic. */
      val vv = if (pls.exists(_.reversed)) pls.zip(pls.reverse).map(pl => pl._1.copy(originalStartAddrMValue = pl._2.originalStartAddrMValue, originalEndAddrMValue = pl._2.originalEndAddrMValue)) else pls
      combineWithProjectLinks(vv.sortBy(_.startAddrMValue), Seq(), allNonTerminatedProjectLinks.filter(pl => {
        pl.roadNumber == vv.head.roadNumber && pl.roadPartNumber == vv.head.roadPartNumber
      }))
    }).values.flatten.map(pl => {
      RoadwaySection(pl.originalRoadNumber, pl.originalRoadPartNumber, pl.originalRoadPartNumber, pl.originalTrack, pl.originalStartAddrMValue, pl.originalEndAddrMValue, pl.originalDiscontinuity, pl.originalAdministrativeClass, pl.originalEly, pl.reversed, pl.roadwayNumber, Seq()) -> RoadwaySection(pl.roadNumber, pl.roadPartNumber, pl.roadPartNumber, pl.track, pl.startAddrMValue, pl.endAddrMValue, pl.discontinuity, pl.administrativeClass, pl.ely, pl.reversed, pl.roadwayNumber, Seq())
    }).toSeq

    val sections = sectioned.map(sect => {
      val (src, targetToMap) = sect
      val target                    = targetToMap.copy(projectLinks = projectLinks.filter(link => {
          link.roadNumber == targetToMap.roadNumber &&
          link.roadPartNumber == targetToMap.roadPartNumberEnd && link.track == targetToMap.track && link.ely == targetToMap.ely &&
          link.startAddrMValue >= targetToMap.startMAddr && link.endAddrMValue <= targetToMap.endMAddr
        }))

      (src,target)
    }
    )

    ChangeTableRows2(adjustedSections = sections.map(_._2), originalSections = sections.map(_._1))
  }

  private def matchingTracks(map: Map[(Long, Long, Track, Long), Seq[RoadwaySection]],
                             key: (Long, Long, Track, Long)): Option[Seq[RoadwaySection]] = {
    map.get((key._1, key._2, Track.switch(key._3), key._4))
  }

  private def adjustTrack(group: (Seq[RoadwaySection], Seq[RoadwaySection])): Seq[RoadwaySection] = {
    group._1.zip(group._2).map {
      case (e1, e2) =>
        e1.copy(startMAddr = adjustAddressValues(e1.startMAddr + e2.startMAddr, e1.startMAddr, e1.track),
          endMAddr = adjustAddressValues(e1.endMAddr + e2.endMAddr, e1.endMAddr, e1.track))
    }
  }

  def partition(transfers: Seq[(RoadAddress, ProjectLink)], allNonTerminatedProjectLinks: Seq[ProjectLink] = Seq()): ChangeTableRows = {
    def toRoadAddressSection(o: Seq[BaseRoadAddress]) = {
      o.map(ra =>
        RoadwaySection(ra.roadNumber, ra.roadPartNumber, ra.roadPartNumber,
          ra.track, ra.startAddrMValue, ra.endAddrMValue, ra.discontinuity, ra.administrativeClass, ra.ely, ra.reversed, ra.roadwayNumber, Seq()))
    }

      val trans_ =  transfers.groupBy(x => (x._1.roadNumber, x._1.roadPartNumber, x._1.track, x._2.roadNumber, x._2.roadPartNumber, x._2.track, x._1.id))
      val trans_mapped = trans_.mapValues(v => {
        // If roadpart was reversed, process old roadaddresses in reverse direction.
        val trans_directed = if (v.exists(_._2.reversed)) v.map(_._1).reverse.zip(v.map(_._2)) else v
        combinePair(trans_directed.sortBy(_._2.startAddrMValue), allNonTerminatedProjectLinks.filter(pl => {
          pl.roadNumber == v.head._2.roadNumber && pl.roadPartNumber == v.head._2.roadPartNumber
        }))
      })

        val sectioned = trans_mapped.mapValues(v => {
        val (from, to) = v.unzip
        toRoadAddressSection(from) -> toRoadAddressSection(to)
      })

    //adjusted the end of sources
    val links    = transfers.map(_._2)
    val sections = sectioned.map(sect => {
      val (_, (srcToMap, targetToMap)) = sect
      val target                    = targetToMap.map(t => {
        t.copy(projectLinks = links.filter(link => {
          link.roadwayNumber == t.roadwayNumber && link.roadNumber == t.roadNumber &&
          link.roadPartNumber == t.roadPartNumberEnd && link.track == t.track && link.ely == t.ely &&
          link.startAddrMValue >= t.startMAddr && link.endAddrMValue <= t.endMAddr
        }))
      })
      val src                    = srcToMap.map(s => {
        s.copy(projectLinks = links.filter(link => {
          link.roadwayNumber == s.roadwayNumber && link.roadNumber == s.roadNumber &&
          link.roadPartNumber == s.roadPartNumberStart && link.track == s.track && link.ely == s.ely &&
          link.originalStartAddrMValue >= s.startMAddr && link.originalEndAddrMValue <= s.endMAddr
        }))
      })
      src.zip(target)
    }
    ).flatten


    //  adjusted the end of sources
    val adjustedEndSourceSections = sections.map { case (src, target) =>
      val possibleExistingSameEndAddrMValue = sections.find {
        case (_, t) => t.roadNumber == target.roadNumber && t.roadPartNumberStart == target.roadPartNumberStart && t.endMAddr == target.endMAddr && t.track == Track.switch(target.track)
      }
      if (possibleExistingSameEndAddrMValue.nonEmpty) {
        val warningMessage = if (Math.abs(src.endMAddr - possibleExistingSameEndAddrMValue.head._1.endMAddr) > viite.MaxDistanceBetweenTracks)
          Some(viite.MaxDistanceBetweenTracksWarningMessage)
        else
          None
        ((src.copy(endMAddr = adjustAddressValues(src.endMAddr + possibleExistingSameEndAddrMValue.head._1.endMAddr, src.endMAddr, src.track)), target), warningMessage)
      } else {
        ((src, target), None)
      }
    }

    ChangeTableRows(adjustedSections = adjustedEndSourceSections, originalSections = sections)
  }

  def adjustStartSourceAddressValues(sectionsAfterAdjust: Iterable[((RoadwaySection, RoadwaySection), Option[String])], sections: Iterable[(RoadwaySection, RoadwaySection)]): (Iterable[(RoadwaySection, RoadwaySection)], Option[String]) = {
    //adjusted the start of sources
    val adjustedStartSourceSections = sectionsAfterAdjust.map { case ((src, target), _) =>{
      val possibleExistingSameStartAddrMValue      = sections.find(s => s._1.roadNumber == src.roadNumber && s._1.roadPartNumberStart == src.roadPartNumberStart && s._1.roadwayNumber == src.roadwayNumber && s._1.endMAddr == src.startMAddr)
      if (possibleExistingSameStartAddrMValue.nonEmpty) {
        val oppositePairingTrack = sections.find(s => s._1.roadNumber == possibleExistingSameStartAddrMValue.get._1.roadNumber && s._1.roadPartNumberStart == possibleExistingSameStartAddrMValue.get._1.roadPartNumberStart && s._2.endMAddr == possibleExistingSameStartAddrMValue.get._2.endMAddr && s._1.track != possibleExistingSameStartAddrMValue.get._1.track)
        if (oppositePairingTrack.nonEmpty) {
          val warningMessage = if (Math.abs(possibleExistingSameStartAddrMValue.head._1.endMAddr - oppositePairingTrack.head._1.endMAddr) > viite.MaxDistanceBetweenTracks)
            Some(viite.MaxDistanceBetweenTracksWarningMessage)
          else
            None
          ((src.copy(startMAddr = adjustAddressValues(possibleExistingSameStartAddrMValue.head._1.endMAddr + oppositePairingTrack.head._1.endMAddr, possibleExistingSameStartAddrMValue.head._1.endMAddr, src.track)), target), warningMessage)
        } else {
          ((src, target), None)
        }
      } else {
        ((src, target), None)
      }
    }
    }
    val warning = sectionsAfterAdjust.map(_._2).flatten.toSeq ++ adjustedStartSourceSections.map(_._2).flatten.toSeq
    (adjustedStartSourceSections.map(_._1).toMap, if (warning.nonEmpty) Option(warning.head) else None)
  }

  def buildTwoTrackOldAddressRoadParts(unchanged: ChangeTableRows, transferred: ChangeTableRows, numbering: ChangeTableRows, terminated: ChangeTableRows): Map[(Long, Long), Iterable[Seq[(RoadwaySection, String)]]] = {
    (unchanged.originalSections.map(roadwaySection => {
      (roadwaySection._1, "unchanged")
    }).toSeq ++ transferred.originalSections.map(roadwaySection => {
      (roadwaySection._1, "transferred")
    }).toSeq ++ numbering.originalSections.map(roadwaySection => {
      (roadwaySection._1, "numbering")
    }).toSeq ++ terminated.originalSections.map(roadwaySection => {
      (roadwaySection._1, "terminated")
    }).toSeq).filterNot(_._1.track == Track.Combined).sortBy(_._1.startMAddr).groupBy(p => {
      (p._1.roadNumber, p._1.roadPartNumberStart)
    }).map(p => {
      p._1 -> p._2.groupBy(_._1.track).map(_._2)
    })
  }

  def calc_parts(twoTrackOldAddressRoadParts: Map[(Long, Long), Iterable[Seq[(RoadwaySection, String)]]]): Map[Seq[RoadwaySection], Seq[RoadwaySection]] = {
    twoTrackOldAddressRoadParts.map(m => {
      val (longer_values, shorter_values) = if (m._2.head.size > m._2.last.size) (m._2.head, m._2.last) else if (m._2.head.size < m._2.last.size) (m._2.last, m._2.head) else (Seq.empty[(RoadwaySection, String)], Seq.empty[(RoadwaySection, String)])
      if (longer_values.nonEmpty && shorter_values.nonEmpty) {
        val matchedTerminatedTrackSections = matchTerminatedTracksOnRoadPart(longer_values, shorter_values)
        val t = matchTerminatedTracksOnRoadPart(matchedTerminatedTrackSections, longer_values)
        val FirstOfTwoTracks               = matchedTerminatedTrackSections.filter(_._2 == "terminated").map(_._1).filterNot(addr => {addr.startMAddr == addr.endMAddr})
        val otherOfTwoTracks               = t.filter(_._2 == "terminated").map(_._1).filterNot(addr => {addr.startMAddr == addr.endMAddr})
        (FirstOfTwoTracks, otherOfTwoTracks)
      }
      else {
        (m._2.head.filter(_._2 == "terminated").map(_._1).filterNot(addr => {addr.startMAddr == addr.endMAddr}),m._2.last.filter(_._2 == "terminated").map(_._1).filterNot(addr => {addr.startMAddr == addr.endMAddr}))
      }
    })
  }


  private def matchTerminatedTracksOnRoadPart(
                                       longerTrackSeq         : Seq[(RoadwaySection, String)],
                                       shorterTrackSeq        : Seq[(RoadwaySection, String)],
                                       adjustedShorterTrackSeq: Seq[(RoadwaySection, String)] = Seq.empty[(RoadwaySection, String)]
                                     ): Seq[(RoadwaySection, String)] = {
    if (longerTrackSeq.isEmpty) adjustedShorterTrackSeq ++ shorterTrackSeq else {
      if (longerTrackSeq.head._1.startMAddr == shorterTrackSeq.head._1.startMAddr && longerTrackSeq.head._1.endMAddr < shorterTrackSeq.head._1.endMAddr && shorterTrackSeq.head._2 == "terminated") {
        val n = (shorterTrackSeq.head._1.copy(startMAddr = longerTrackSeq.head._1.endMAddr), "terminated")
        matchTerminatedTracksOnRoadPart(longerTrackSeq.tail, n +: shorterTrackSeq.tail, adjustedShorterTrackSeq ++ Seq((shorterTrackSeq.head._1.copy(endMAddr = longerTrackSeq.head._1.endMAddr), "terminated")))
      } else if (longerTrackSeq.head._1.startMAddr > shorterTrackSeq.head._1.startMAddr && longerTrackSeq.head._1.endMAddr == shorterTrackSeq.head._1.endMAddr && shorterTrackSeq.head._2 == "terminated") {
        val n = (shorterTrackSeq.head._1.copy(endMAddr = longerTrackSeq.head._1.startMAddr), "terminated")
        matchTerminatedTracksOnRoadPart(longerTrackSeq.tail, (shorterTrackSeq.head._1.copy(startMAddr = longerTrackSeq.head._1.startMAddr), shorterTrackSeq.head._2) +: shorterTrackSeq.tail, adjustedShorterTrackSeq ++ Seq(n))
      } else if (longerTrackSeq.head._1.startMAddr == shorterTrackSeq.head._1.startMAddr && longerTrackSeq.head._1.endMAddr == shorterTrackSeq.head._1.endMAddr) {
        matchTerminatedTracksOnRoadPart(longerTrackSeq.tail, shorterTrackSeq.tail, adjustedShorterTrackSeq ++ Seq(shorterTrackSeq.head))
      } else if (longerTrackSeq.head._1.startMAddr > shorterTrackSeq.head._1.endMAddr) matchTerminatedTracksOnRoadPart(longerTrackSeq, shorterTrackSeq.tail, adjustedShorterTrackSeq ++ Seq(shorterTrackSeq.head)) else if (longerTrackSeq.head._1.startMAddr != shorterTrackSeq.head._1.startMAddr) matchTerminatedTracksOnRoadPart(longerTrackSeq.tail, shorterTrackSeq, adjustedShorterTrackSeq) else // (longerTrackSeq.head._1.startMAddr == shorterTrackSeq.head._1.startMAddr && longerTrackSeq.head._1.endMAddr > shorterTrackSeq.head._1.endMAddr || shorterTrackSeq.head._2 != "terminated"
        matchTerminatedTracksOnRoadPart(longerTrackSeq.tail, shorterTrackSeq.tail, adjustedShorterTrackSeq ++ Seq(shorterTrackSeq.head))
    }
  }
}

case class Delta(startDate: DateTime, newRoads: Seq[ProjectLink], terminations: Termination,
                 unChanged: Unchanged, transferred: Transferred, numbering: ReNumeration)

case class RoadPart(roadNumber: Long, roadPartNumber: Long)

case class Termination(mapping: Seq[(RoadAddress, ProjectLink)])

case class Unchanged(mapping: Seq[(RoadAddress, ProjectLink)])

case class Transferred(mapping: Seq[(RoadAddress, ProjectLink)])

case class ReNumeration(mapping: Seq[(RoadAddress, ProjectLink)])<|MERGE_RESOLUTION|>--- conflicted
+++ resolved
@@ -103,7 +103,7 @@
     val sameStatus = pl1.status == pl2.status
     val bothNew = pl1.status == LinkStatus.New && pl2.status == LinkStatus.New && pl1.track != Track.Combined && pl2.track != Track.Combined
     val matchAddr = pl1.endAddrMValue == pl2.startAddrMValue
-    val isContinuous = pl1.discontinuity == Discontinuity.Continuous
+    val matchContinuity = pl1.discontinuity == Discontinuity.Continuous
     val oppositePl1 = allNonTerminatedProjectLinks.filter( pl => pl.track != pl1.track && pl.track != Track.Combined && pl.endAddrMValue == pl1.endAddrMValue).filter(_.status != LinkStatus.Terminated)
     val oppositePl2 = allNonTerminatedProjectLinks.filter( pl => pl.track != pl1.track && pl.track != Track.Combined && pl.startAddrMValue == pl1.endAddrMValue).filter(_.status != LinkStatus.Terminated)
     val oppositeStatusChange = oppositePl1.nonEmpty && oppositePl2.nonEmpty && oppositePl1.last.status != oppositePl2.last.status
@@ -113,17 +113,12 @@
     val originalTrackContinuous = pl1.originalTrack == pl2.originalTrack
     val administrativeClassesMatch = pl1.administrativeClass == pl2.administrativeClass
 
-    val hasParallelLinkOnCalibrationPoint = hasCalibrationPoint && bothNew && isContinuous && allNonTerminatedProjectLinks.exists(pl => {
+    val hasParallelLinkOnCalibrationPoint = hasCalibrationPoint && bothNew && matchContinuity && allNonTerminatedProjectLinks.exists(pl => {
       pl.roadNumber == pl1.roadNumber && pl.roadPartNumber == pl1.roadPartNumber && pl.status != LinkStatus.Terminated && pl.track != pl1.track && pl.track != Track.Combined && pl.endAddrMValue == pl1.endAddrMValue && pl.hasCalibrationPointAtEnd
     })
 
-<<<<<<< HEAD
-    if (!oppositeStatusChange && (matchAddr && sameStatus && isContinuous && administrativeClassesMatch && trackNotUpdated && originalTrackContinuous && oppositeTrackNotUpdated && !(hasCalibrationPoint || hasParallelLinkOnCalibrationPoint)) &&
+    if (!oppositeStatusChange && (matchAddr && sameStatus && matchContinuity && administrativeClassesMatch && trackNotUpdated && originalTrackContinuous && oppositeTrackNotUpdated && !(hasCalibrationPoint || hasParallelLinkOnCalibrationPoint)) &&
         administrativeClassesMatch) {
-=======
-    if (!oppositeStatusChange && (matchAddr && sameStatus && isContinuous && matchAdministrativeClass && trackNotUpdated && originalTrackContinuous && oppositeTrackNotUpdated && !(hasCalibrationPoint || hasParallelLinkOnCalibrationPoint)) &&
-        matchAdministrativeClass) {
->>>>>>> de7715ea
       Seq(
             pl1.copy(endAddrMValue = pl2.endAddrMValue, discontinuity = pl2.discontinuity,
               originalEndAddrMValue = pl2.originalEndAddrMValue,
