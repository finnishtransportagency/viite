--- conflicted
+++ resolved
@@ -109,10 +109,6 @@
     val existing = oppositeSections.find(s => s.startMAddr == pl1.startAddrMValue && s.track != Track.Combined && s.track != pl1.track)
     val hasCalibrationPoint = if (existing.isDefined)
       (!pl1.reversed && existing.get.endMAddr == pl2.startAddrMValue) || (pl1.reversed && existing.get.endMAddr == pl2.endAddrMValue)
-<<<<<<< HEAD
-    else
-      (!pl1.reversed && pl1.hasCalibrationPointAt(CalibrationCode.AtEnd) && ra1.commonHistoryId != ra2.commonHistoryId) || (pl1.reversed && pl1.hasCalibrationPointAt(CalibrationCode.AtBeginning) && ra1.commonHistoryId != ra2.commonHistoryId)
-=======
     else {
       pl1 match {
         case x: RoadAddress => (!x.reversed && x.hasCalibrationPointAt(CalibrationCode.AtEnd) && ra1.commonHistoryId != ra2.commonHistoryId) || (x.reversed && x.hasCalibrationPointAt(CalibrationCode.AtBeginning) && ra1.commonHistoryId != ra2.commonHistoryId)
@@ -125,7 +121,6 @@
 
     }
 
->>>>>>> 8403d3fb
 
     if (matchAddr && matchContinuity && !hasCalibrationPoint &&
       ra1.endAddrMValue == ra2.startAddrMValue &&
@@ -153,17 +148,6 @@
       sourceL.getOrElse(UnknownSource) == ProjectLinkSource || sourceR.getOrElse(UnknownSource) == ProjectLinkSource
     }
     if (r1.endAddrMValue == r2.startAddrMValue)
-<<<<<<< HEAD
-      r1 match {
-        case x: RoadAddress =>
-          if (hasCalibrationPoint && r1.commonHistoryId != r2.commonHistoryId)
-            Seq(r2, r1)
-          else
-            Seq(x.copy(discontinuity = r2.discontinuity, endAddrMValue = r2.endAddrMValue, calibrationPoints = r2.calibrationPoints).asInstanceOf[T])
-        case x: ProjectLink =>
-          if (!hasCalibrationPoint)
-            Seq(x.copy(endAddrMValue = r2.endAddrMValue, discontinuity = r2.discontinuity, calibrationPoints = r2.calibrationPoints).asInstanceOf[T])
-=======
       r1.status match {
         case LinkStatus.Terminated =>
           if(hasCalibrationPoint && r1.commonHistoryId != r2.commonHistoryId)
@@ -175,7 +159,6 @@
         case LinkStatus.New =>
           if(!hasCalibrationPoint)
             Seq(r1.copy(endAddrMValue = r2.endAddrMValue, discontinuity = r2.discontinuity, calibrationPoints = r2.calibrationPoints))
->>>>>>> 8403d3fb
           else
             Seq(r2, r1)
         case _ =>
