--- conflicted
+++ resolved
@@ -23,13 +23,8 @@
   val linearLocationDAO = new LinearLocationDAO
   val roadwayAddressMapper = new RoadwayAddressMapper(roadwayDAO, linearLocationDAO)
 
-<<<<<<< HEAD
   def delta(project: Project): Delta = {
-    val projectLinksFetched = projectLinkDAO.getProjectLinks(project.id)
-=======
-  def delta(project: RoadAddressProject): Delta = {
     val projectLinksFetched = projectLinkDAO.fetchProjectLinks(project.id)
->>>>>>> aa4256f4
     val projectLinks = projectLinksFetched.groupBy(l => RoadPart(l.roadNumber, l.roadPartNumber))
     val currentRoadAddresses = roadwayAddressMapper.getRoadAddressesByLinearLocation(linearLocationDAO.fetchByRoadways(roadwayDAO.fetchAllByRoadwayId(projectLinksFetched.map(_.roadwayId)).map(_.roadwayNumber).toSet))
     val currentAddresses = currentRoadAddresses.map(ra => ra.linearLocationId -> ra).toMap
