--- conflicted
+++ resolved
@@ -75,49 +75,29 @@
     */
   private def boundaryAddressMap(roadway: Roadway, linearLocations: Seq[LinearLocation], startAddress: Long, endAddress: Long): Seq[RoadAddress] = {
 
-<<<<<<< HEAD
-    def mappedAddressValues(remaining: Seq[LinearLocation], processed: Seq[LinearLocation], startAddr: Double, endAddr: Double, coef: Double, list: Seq[Long], reduce: Boolean, depth: Int = 1): Seq[Long] = {
-=======
-    def mappedAddressValues(remaining: Seq[LinearLocation], processed: Seq[LinearLocation], startAddr: Double, endAddr: Double, coef: Double, list: Seq[Long], increment: Int): Seq[Long] = {
->>>>>>> fec387fe
+    def mappedAddressValues(remaining: Seq[LinearLocation], processed: Seq[LinearLocation], startAddr: Double, endAddr: Double, coef: Double, list: Seq[Long], increment: Int, depth: Int = 1): Seq[Long] = {
       if (remaining.isEmpty) {
         list
       } else {
         val location = remaining.head
-<<<<<<< HEAD
-        val addressesToAdd = Math.round((location.endMValue - location.startMValue) * coef)
-        val previewValue = if (reduce) {
-          startAddr + addressesToAdd - 1
-        } else {
-          startAddr + addressesToAdd
-        }
+        //increment can also be negative
+        val previewValue =
+            startAddr + Math.round((location.endMValue - location.startMValue) * coef) + increment
 
         if (depth > 100) {
           val message = s"mappedAddressValues got in infinite recursion. Roadway number = ${roadway.roadwayNumber}, location.id = ${location.id}, startMValue = ${location.startMValue}, endMValue = ${location.endMValue}, addressesToAdd = ${addressesToAdd}, previewValue = ${previewValue}"
           logger.error(message)
           if (depth > 102) throw new RuntimeException(message)
         }
-=======
-        //increment can also be negative
-        val previewValue =
-            startAddr + Math.round((location.endMValue - location.startMValue) * coef) + increment
-
->>>>>>> fec387fe
 
         val adjustedList: Seq[Long] = if ((previewValue < endAddress) && (previewValue > startAddr)) {
           list :+ previewValue.toLong
         } else if (previewValue < startAddr) {
-          mappedAddressValues(remaining, processed, list.last, endAddr, coef, list, 1)
+          mappedAddressValues(remaining, processed, list.last, endAddr, coef, list, 1, depth + 1)
         } else if (previewValue <= endAddress) {
-<<<<<<< HEAD
-          mappedAddressValues(remaining, processed, list.last, endAddr, coef, list, reduce = true, depth + 1)
+          mappedAddressValues(remaining, processed, list.last, endAddr, coef, list, -1, depth + 1)
         } else {
-          mappedAddressValues(remaining :+ processed.last, processed.init, list.init.last, endAddr, coef, list.init, reduce = true, depth + 1)
-=======
-          mappedAddressValues(remaining, processed, list.last, endAddr, coef, list, -1)
-        } else {
-          mappedAddressValues(processed.last +: remaining, processed.init, list.init.last - 1, endAddr, coef, list.init, -1)
->>>>>>> fec387fe
+          mappedAddressValues(processed.last +: remaining, processed.init, list.init.last - 1, endAddr, coef, list.init, -1, depth + 1)
         }
         mappedAddressValues(remaining.tail, processed :+ remaining.head, previewValue, endAddr, coef, adjustedList, 0)
       }
