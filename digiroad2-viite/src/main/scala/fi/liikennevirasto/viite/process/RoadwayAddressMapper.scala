--- conflicted
+++ resolved
@@ -158,11 +158,7 @@
   //TODO may be a good idea mode this method to road address service
   def getRoadAddressesByRoadway(roadwayAddresses: Seq[RoadwayAddress]) : Seq[RoadAddress] = {
 
-<<<<<<< HEAD
-    val linearLocations = LinearLocationDAO.fetchByRoadways(roadwayAddresses.map(_.roadwayNumber).toSet)
-=======
-    val linearLocations = linearLocationDAO.fetchByRoadways(roadwayAddresses.map(_.roadwayId).toSet)
->>>>>>> a0cc1e65
+    val linearLocations = linearLocationDAO.fetchByRoadways(roadwayAddresses.map(_.roadwayNumber).toSet)
 
     val groupedLinearLocations = linearLocations.groupBy(_.roadwayNumber)
 
