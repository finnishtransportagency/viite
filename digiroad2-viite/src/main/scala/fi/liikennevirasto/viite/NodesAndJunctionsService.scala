package fi.liikennevirasto.viite

import fi.liikennevirasto.digiroad2.asset.BoundingRectangle
import fi.liikennevirasto.digiroad2.dao.Sequences
import fi.liikennevirasto.digiroad2.oracle.OracleDatabase
import fi.liikennevirasto.digiroad2.util.LogUtils.time
import fi.liikennevirasto.digiroad2.util.Track
import fi.liikennevirasto.viite.dao._
import fi.liikennevirasto.viite.process.RoadwayAddressMapper
import org.joda.time.DateTime
import org.slf4j.LoggerFactory

import scala.util.control.NonFatal

class NodesAndJunctionsService(roadwayDAO: RoadwayDAO, roadwayPointDAO: RoadwayPointDAO, linearLocationDAO: LinearLocationDAO, nodeDAO: NodeDAO, nodePointDAO: NodePointDAO, junctionDAO: JunctionDAO, junctionPointDAO: JunctionPointDAO) {
  case class CompleteNode(node: Option[Node], nodePoints: Seq[NodePoint], junctions: Map[Junction, Seq[JunctionPoint]])

  def withDynTransaction[T](f: => T): T = OracleDatabase.withDynTransaction(f)

  def withDynSession[T](f: => T): T = OracleDatabase.withDynSession(f)

  private val logger = LoggerFactory.getLogger(getClass)

<<<<<<< HEAD
  val roadwayAddressMapper = new RoadwayAddressMapper(roadwayDAO, linearLocationDAO)
=======
  val roadwayPointDAO = new RoadwayPointDAO
  val nodeDAO = new NodeDAO
  val junctionDAO = new JunctionDAO
  val nodePointDAO = new NodePointDAO
  val junctionPointDAO = new JunctionPointDAO
>>>>>>> 007d0de4

  def getNodesByRoadAttributes(roadNumber: Long, minRoadPartNumber: Option[Long], maxRoadPartNumber: Option[Long]): Either[String, Seq[(Node, RoadAttributes)]] = {
    withDynSession {
      try {
        // if the result set has more than 50 rows but the road attributes can't be narrowed down, it shows the results anyway
        nodeDAO.fetchByRoadAttributes(roadNumber, minRoadPartNumber, maxRoadPartNumber) match {
          case nodes
            if nodes.size <= MaxAllowedNodes ||
              minRoadPartNumber.isDefined && maxRoadPartNumber.isDefined && minRoadPartNumber.get == maxRoadPartNumber.get ||
              minRoadPartNumber.isDefined && maxRoadPartNumber.isEmpty || minRoadPartNumber.isEmpty && maxRoadPartNumber.isDefined => Right(nodes)
          case _ => Left(ReturnedTooManyNodesErrorMessage)
        }
      } catch {
        case e if NonFatal(e) => {
          logger.error("Failed to fetch nodes.", e)
          Left(e.getMessage)
        }
      }
    }
  }

  def getNodesByBoundingBox(boundingRectangle: BoundingRectangle): Seq[Node] = {
    withDynSession{
      time(logger, "Fetch nodes with junctions") {
        nodeDAO.fetchByBoundingBox(boundingRectangle)
      }
    }
  }

  def getNodesWithJunctionByBoundingBox(boundingRectangle: BoundingRectangle): Map[Option[Node], (Seq[NodePoint], Map[Junction, Seq[JunctionPoint]])] = {
    withDynSession {
      time(logger, "Fetch nodes with junctions") {
        val nodes = nodeDAO.fetchByBoundingBox(boundingRectangle)
        val nodePoints = nodePointDAO.fetchNodePointsByNodeId(nodes.map(_.id))
        val junctions = junctionDAO.fetchJunctionByNodeIds(nodes.map(_.id))
        val junctionPoints = junctionPointDAO.fetchJunctionPointsByJunctionIds(junctions.map(_.id))
        val nodesAndJunctions = nodes.map {
          node =>
            (Option(node),
              (
                nodePoints.filter(np => np.nodeId.isDefined && np.nodeId.get == node.id),
                junctions.filter(j => j.nodeId.isDefined && j.nodeId.get == node.id).map {
                  junction =>
                    (
                      junction, junctionPoints.filter(_.junctionId == junction.id)
                    )
                }.toMap
              )
            )
        } ++ Seq((None, getTemplatesByBoundingBox(boundingRectangle)))
        nodesAndJunctions.toMap
      }
    }
  }

<<<<<<< HEAD
  def handleJunctionPointTemplates(projectLinks: Seq[ProjectLink]): Unit = {
    val filteredLinks = projectLinks.filter(pl => RoadClass.nodeAndJunctionRoadClass.flatMap(_.roads).contains(pl.roadNumber.toInt))
    filteredLinks.foreach{ link =>
      val roadNumberLimits = Seq((0, 19999), (40001, 69999))
      val headRoads = roadwayAddressMapper.getRoadAddressesByBoundingBox(BoundingRectangle(link.getFirstPoint, link.getFirstPoint), roadNumberLimits).filterNot(rw => rw.roadNumber == link.roadNumber && rw.roadPartNumber == link.roadPartNumber)
      val tailRoads = roadwayAddressMapper.getRoadAddressesByBoundingBox(BoundingRectangle(link.getLastPoint, link.getLastPoint), roadNumberLimits).filterNot(rw => rw.roadNumber == link.roadNumber && rw.roadPartNumber == link.roadPartNumber)

      val roadsToHead = headRoads.filter(_.connected(link.getFirstPoint))
      val roadsFromHead = headRoads.filter(r => link.getFirstPoint.connected(r.getFirstPoint))

      val roadsFromTail = tailRoads.filter(r => link.getLastPoint.connected(r.getFirstPoint))
      val roadsToTail = tailRoads.filter(_.getLastPoint.connected(link.getLastPoint))

      /*
        R:road
        L:project link
        0:junction point
      */
      val junctionsInHead = roadsToHead.flatMap { rh =>
        val jcPoints = (junctionPointDAO.fetchJunctionPointsByRoadwayPoints(rh.roadwayNumber, rh.endAddrMValue, BeforeAfter.Before) ++
          junctionPointDAO.fetchJunctionPointsByRoadwayPoints(link.roadwayNumber, link.startAddrMValue, BeforeAfter.After))
          .map(_.junctionId).toSeq
        junctionDAO.fetchByIds(jcPoints)
      } ++ roadsFromHead.flatMap { rh =>
        val jcPoints = (junctionPointDAO.fetchJunctionPointsByRoadwayPoints(rh.roadwayNumber, rh.startAddrMValue, BeforeAfter.After) ++
          junctionPointDAO.fetchJunctionPointsByRoadwayPoints(link.roadwayNumber, link.startAddrMValue, BeforeAfter.After)).map(_.junctionId).toSeq
        junctionDAO.fetchByIds(jcPoints)
      }

      val junctionsToTail = roadsToTail.flatMap { rh =>
        val jcPoints = (junctionPointDAO.fetchJunctionPointsByRoadwayPoints(rh.roadwayNumber, rh.endAddrMValue, BeforeAfter.Before) ++
          junctionPointDAO.fetchJunctionPointsByRoadwayPoints(link.roadwayNumber, link.endAddrMValue, BeforeAfter.Before)).map(_.junctionId).toSeq
        junctionDAO.fetchByIds(jcPoints)
      } ++ roadsFromTail.flatMap { rh =>
        val jcPoints = (junctionPointDAO.fetchJunctionPointsByRoadwayPoints(rh.roadwayNumber, rh.startAddrMValue, BeforeAfter.After) ++
          junctionPointDAO.fetchJunctionPointsByRoadwayPoints(link.roadwayNumber, link.endAddrMValue, BeforeAfter.Before)).map(_.junctionId).toSeq
        junctionDAO.fetchByIds(jcPoints)
      }

      //  |--R-->0|0--L-->
      roadsToHead.foreach { r =>
        val roadJunctionPoint = junctionPointDAO.fetchJunctionPointsByRoadwayPoints(r.roadwayNumber, r.endAddrMValue, BeforeAfter.Before)
        val junctionIdentifier = if (roadJunctionPoint.isEmpty) {
          val junctionId = if(junctionsInHead.isEmpty)
            junctionDAO.create(Seq(Junction(NewIdValue, NewIdValue, None, link.startDate.get, None, DateTime.now, None, link.createdBy, Some(DateTime.now)))).head
            else junctionsInHead.head.id
            val existingRoadwayPoint = roadwayPointDAO.fetch(r.roadwayNumber, r.endAddrMValue)
            val rwPoint = if (existingRoadwayPoint.nonEmpty) {
              existingRoadwayPoint.get.id
            } else {
              roadwayPointDAO.create(r.roadwayNumber, r.endAddrMValue, r.createdBy.getOrElse("-"))
            }
            junctionPointDAO.create(Seq(JunctionPoint(NewIdValue, BeforeAfter.Before, rwPoint, junctionId, link.startDate.get, None, DateTime.now, None, link.createdBy, Some(DateTime.now), r.roadwayNumber, r.endAddrMValue))).head
          Some(junctionId)
        } else None

        val linkJunctionPoint = junctionPointDAO.fetchJunctionPointsByRoadwayPoints(link.roadwayNumber, link.startAddrMValue, BeforeAfter.After)
        if (linkJunctionPoint.isEmpty) {
          val junctionId = if(junctionsInHead.isEmpty && junctionIdentifier.isEmpty)
            junctionDAO.create(Seq(Junction(NewIdValue, NewIdValue, None, link.startDate.get, None, DateTime.now, None, link.createdBy, Some(DateTime.now)))).head
          else junctionIdentifier.getOrElse(junctionsInHead.head.id)
          val rwPointId = {
            val existingRoadwayPoint = roadwayPointDAO.fetch(link.roadwayNumber, link.startAddrMValue)
            val rwPoint = if (existingRoadwayPoint.nonEmpty) {
              existingRoadwayPoint.get.id
            } else {
              roadwayPointDAO.create(link.roadwayNumber, link.startAddrMValue, link.createdBy.getOrElse("-"))
            }
            junctionPointDAO.create(Seq(JunctionPoint(NewIdValue, BeforeAfter.After, rwPoint, junctionId, DateTime.now, None, DateTime.now, None, link.createdBy, Some(DateTime.now), link.roadwayNumber, link.startAddrMValue))).head
            rwPoint
          }
        }
      }

      //need to get all new junctions in junctionInHead places since we can have this kind of cases:
      /*
             ^
             |
             L
             |
      |-R1->0|*-R2->|

      not getting again all new created junctions, we would create another junction in the place of *
       */
      val newJunctionsInHead = roadsToHead.flatMap { rh =>
        val jcPoints = (junctionPointDAO.fetchJunctionPointsByRoadwayPoints(rh.roadwayNumber, rh.endAddrMValue, BeforeAfter.Before) ++
          junctionPointDAO.fetchJunctionPointsByRoadwayPoints(link.roadwayNumber, link.startAddrMValue, BeforeAfter.After))
          .map(_.junctionId).toSeq
        junctionDAO.fetchByIds(jcPoints)
      } ++ roadsFromHead.flatMap { rh =>
        val jcPoints = (junctionPointDAO.fetchJunctionPointsByRoadwayPoints(rh.roadwayNumber, rh.startAddrMValue, BeforeAfter.After) ++
          junctionPointDAO.fetchJunctionPointsByRoadwayPoints(link.roadwayNumber, link.startAddrMValue, BeforeAfter.After)).map(_.junctionId).toSeq
        junctionDAO.fetchByIds(jcPoints)
      }

      // <--R--0|0--L-->
      roadsFromHead.foreach { r =>
        val roadJunctionPoint = junctionPointDAO.fetchJunctionPointsByRoadwayPoints(r.roadwayNumber, r.startAddrMValue, BeforeAfter.After)
        val junctionIdentifier = if (roadJunctionPoint.isEmpty) {
          val junctionId = if(newJunctionsInHead.isEmpty)
            junctionDAO.create(Seq(Junction(NewIdValue, NewIdValue, None, link.startDate.get, None, DateTime.now, None, link.createdBy, Some(DateTime.now)))).head
          else newJunctionsInHead.head.id
          val existingRoadwayPoint = roadwayPointDAO.fetch(r.roadwayNumber, r.startAddrMValue)
          val rwPoint = if (existingRoadwayPoint.nonEmpty) {
            existingRoadwayPoint.get.id
          } else {
            roadwayPointDAO.create(r.roadwayNumber, r.startAddrMValue, r.createdBy.getOrElse("-"))
          }
          junctionPointDAO.create(Seq(JunctionPoint(NewIdValue, BeforeAfter.After, rwPoint, junctionId, link.startDate.get, None, DateTime.now, None, link.createdBy, Some(DateTime.now), r.roadwayNumber, r.startAddrMValue))).head
          Some(junctionId)
        } else None

        val linkJunctionPoint = junctionPointDAO.fetchJunctionPointsByRoadwayPoints(link.roadwayNumber, link.startAddrMValue, BeforeAfter.After)
        if (linkJunctionPoint.isEmpty) {
          val junctionId = if(junctionsInHead.isEmpty && junctionIdentifier.isEmpty)
            junctionDAO.create(Seq(Junction(NewIdValue, NewIdValue, None, link.startDate.get, link.endDate, DateTime.now, None, link.createdBy, Some(DateTime.now)))).head
          else junctionIdentifier.getOrElse(junctionsInHead.head.id)
            val existingRoadwayPoint = roadwayPointDAO.fetch(link.roadwayNumber, link.startAddrMValue)
            val rwPoint = if (existingRoadwayPoint.nonEmpty) {
              existingRoadwayPoint.get.id
            } else {
              roadwayPointDAO.create(link.roadwayNumber, link.startAddrMValue, r.createdBy.getOrElse("-"))
            }
            junctionPointDAO.create(Seq(JunctionPoint(NewIdValue, BeforeAfter.After, rwPoint, junctionId, DateTime.now, None, DateTime.now, None, link.createdBy, Some(DateTime.now), link.roadwayNumber, link.startAddrMValue))).head
        }
      }

      // |--R--0>|<0--L--|
      roadsToTail.foreach { r =>
        val roadJunctionPoint = junctionPointDAO.fetchJunctionPointsByRoadwayPoints(r.roadwayNumber, r.endAddrMValue, BeforeAfter.Before)
        val junctionIdentifier = if (roadJunctionPoint.isEmpty) {
          val junctionId = if(junctionsToTail.isEmpty)
            junctionDAO.create(Seq(Junction(NewIdValue, NewIdValue, None, link.startDate.get, None, DateTime.now, None, link.createdBy, Some(DateTime.now)))).head
          else junctionsToTail.head.id
          val existingRoadwayPoint = roadwayPointDAO.fetch(r.roadwayNumber, r.endAddrMValue)
          val rwPoint = if (existingRoadwayPoint.nonEmpty) {
            existingRoadwayPoint.get.id
          } else {
            roadwayPointDAO.create(r.roadwayNumber, r.endAddrMValue, r.createdBy.getOrElse("-"))
          }
          junctionPointDAO.create(Seq(JunctionPoint(NewIdValue, BeforeAfter.Before, rwPoint, junctionId, DateTime.now, None, DateTime.now, None, link.createdBy, Some(DateTime.now), r.roadwayNumber, r.endAddrMValue))).head
          Some(junctionId)
        } else None

        val linkJunctionPoint = junctionPointDAO.fetchJunctionPointsByRoadwayPoints(link.roadwayNumber, link.endAddrMValue, BeforeAfter.Before)
        if (linkJunctionPoint.isEmpty) {
          val junctionId = if(junctionsInHead.isEmpty && junctionIdentifier.isEmpty)
            junctionDAO.create(Seq(Junction(NewIdValue, NewIdValue, None, link.startDate.get, link.endDate, DateTime.now, None, link.createdBy, Some(DateTime.now)))).head
          else junctionIdentifier.getOrElse(junctionsInHead.head.id)
          val existingRoadwayPoint = roadwayPointDAO.fetch(link.roadwayNumber, link.endAddrMValue)
          val rwPoint = if (existingRoadwayPoint.nonEmpty) {
            existingRoadwayPoint.get.id
          } else {
            roadwayPointDAO.create(link.roadwayNumber, link.endAddrMValue, r.createdBy.getOrElse("-"))
          }
          junctionPointDAO.create(Seq(JunctionPoint(NewIdValue, BeforeAfter.Before, rwPoint, junctionId, DateTime.now, None, DateTime.now, None, link.createdBy, Some(DateTime.now), link.roadwayNumber, link.endAddrMValue))).head
        }
      }

      val newJunctionsToTail = roadsToTail.flatMap { rh =>
        val jcPoints = (junctionPointDAO.fetchJunctionPointsByRoadwayPoints(rh.roadwayNumber, rh.endAddrMValue, BeforeAfter.Before) ++
          junctionPointDAO.fetchJunctionPointsByRoadwayPoints(link.roadwayNumber, link.endAddrMValue, BeforeAfter.Before)).map(_.junctionId).toSeq
        junctionDAO.fetchByIds(jcPoints)
      } ++ roadsFromTail.flatMap { rh =>
        val jcPoints = (junctionPointDAO.fetchJunctionPointsByRoadwayPoints(rh.roadwayNumber, rh.startAddrMValue, BeforeAfter.After) ++
          junctionPointDAO.fetchJunctionPointsByRoadwayPoints(link.roadwayNumber, link.endAddrMValue, BeforeAfter.Before)).map(_.junctionId).toSeq
        junctionDAO.fetchByIds(jcPoints)
      }

      // <--R--0|<0--L--|
      roadsFromTail.foreach { r =>
        val roadJunctionPoint = junctionPointDAO.fetchJunctionPointsByRoadwayPoints(r.roadwayNumber, r.startAddrMValue, BeforeAfter.After)
        val junctionIdentifier = if (roadJunctionPoint.isEmpty) {
          val junctionId = if(newJunctionsToTail.isEmpty)
            junctionDAO.create(Seq(Junction(NewIdValue, NewIdValue, None, link.startDate.get, None, DateTime.now, None, link.createdBy, Some(DateTime.now)))).head
          else newJunctionsToTail.head.id
          val existingRoadwayPoint = roadwayPointDAO.fetch(r.roadwayNumber, r.startAddrMValue)
          val rwPoint = if (existingRoadwayPoint.nonEmpty) {
            existingRoadwayPoint.get.id
          } else {
            roadwayPointDAO.create(r.roadwayNumber, r.startAddrMValue, r.createdBy.getOrElse("-"))
          }
          junctionPointDAO.create(Seq(JunctionPoint(NewIdValue, BeforeAfter.After, rwPoint, junctionId, DateTime.now, None, DateTime.now, None, link.createdBy, Some(DateTime.now), r.roadwayNumber, r.startAddrMValue))).head
          Some(junctionId)
        } else None

        val linkJunctionPoint = junctionPointDAO.fetchJunctionPointsByRoadwayPoints(link.roadwayNumber, link.endAddrMValue, BeforeAfter.Before)
        if (linkJunctionPoint.isEmpty) {
          val junctionId = if(junctionsInHead.isEmpty && junctionIdentifier.isEmpty)
            junctionDAO.create(Seq(Junction(NewIdValue, NewIdValue, None, link.startDate.get, link.endDate, DateTime.now, None, link.createdBy, Some(DateTime.now)))).head
          else junctionIdentifier.getOrElse(junctionsInHead.head.id)
          val existingRoadwayPoint = roadwayPointDAO.fetch(link.roadwayNumber, link.endAddrMValue)
          val rwPoint = if (existingRoadwayPoint.nonEmpty) {
            existingRoadwayPoint.get.id
          } else {
            roadwayPointDAO.create(link.roadwayNumber, link.endAddrMValue, r.createdBy.getOrElse("-"))
          }
          junctionPointDAO.create(Seq(JunctionPoint(NewIdValue, BeforeAfter.Before, rwPoint, junctionId, DateTime.now, None, DateTime.now, None, link.createdBy, Some(DateTime.now), link.roadwayNumber, link.endAddrMValue))).head
        }
      }

    }
  }

  /*
  1)  The nodes are created only for tracks 0 and 1
  2)  A node template is always created if :
    2.1)  road number is < 20000 or between 40000-70000
    2.2)  and at the beginning/end of each road part, ely borders, or when road type changes
    2.3)  on each junction with a road number (except number over 70 000)

   */
  def handleNodePointTemplates(projectLinks: Seq[ProjectLink]): Unit = {
    val filteredLinks = projectLinks.filter(pl => RoadClass.nodeAndJunctionRoadClass.flatMap(_.roads).contains(pl.roadNumber.toInt))
    val groups = filteredLinks.filterNot(_.track == Track.LeftSide).groupBy(l=> (l.roadNumber, l.roadPartNumber, l.track, l.roadType))

    groups.mapValues{ group =>
      val sortedGroup = group.sortBy(s => (s.roadNumber, s.roadPartNumber, s.startAddrMValue, s.track.value))
      val headLink = sortedGroup.head
      val lastLink = sortedGroup.last
    val headRoadwayPointId = {
      val existingRoadwayPoint = roadwayPointDAO.fetch(headLink.roadwayNumber, headLink.startAddrMValue)
      if(existingRoadwayPoint.nonEmpty)
        existingRoadwayPoint.get.id
      else roadwayPointDAO.create(headLink.roadwayNumber, headLink.startAddrMValue, headLink.createdBy.getOrElse("-"))
    }
    val lastRoadwayPointId = {
      val existingRoadwayPoint = roadwayPointDAO.fetch(lastLink.roadwayNumber, lastLink.endAddrMValue)
      if(existingRoadwayPoint.nonEmpty)
        existingRoadwayPoint.get.id
      else roadwayPointDAO.create(lastLink.roadwayNumber, lastLink.endAddrMValue, lastLink.createdBy.getOrElse("-"))
    }

    val nodePoints = Seq(NodePoint(NewIdValue, BeforeAfter.After, headRoadwayPointId, None, headLink.startDate.get, None, DateTime.now(), None, headLink.createdBy, Some(DateTime.now()), headLink.roadwayNumber, headLink.startAddrMValue),
      NodePoint(NewIdValue, BeforeAfter.Before, lastRoadwayPointId, None, lastLink.startDate.get, None, DateTime.now(), None, lastLink.createdBy, Some(DateTime.now()), lastLink.roadwayNumber, lastLink.endAddrMValue)
    )

    nodePointDAO.create(nodePoints)
    }.toSeq
  }

  def getNodeTemplatesByBoundingBox(boundingRectangle: BoundingRectangle): Seq[NodePoint] = {
    withDynSession {
      time(logger, "Fetch nodes point templates") {
        nodePointDAO.fetchTemplatesByBoundingBox(boundingRectangle)
      }
    }
  }

  def getJunctionTemplatesByBoundingBox(boundingRectangle: BoundingRectangle): Seq[JunctionPoint] = {
    withDynSession {
      time(logger, "Fetch nodes point templates") {
        junctionPointDAO.fetchTemplatesByBoundingBox(boundingRectangle)
      }
    }
=======
  def getTemplatesByBoundingBox(boundingRectangle: BoundingRectangle): (Seq[NodePoint], Map[Junction, Seq[JunctionPoint]]) = {
    withDynSession {
      time(logger, "Fetch NodePoint and Junction + JunctionPoint templates") {
        val junctionPoints = junctionPointDAO.fetchTemplatesByBoundingBox(boundingRectangle)
        val junctions = junctionDAO.fetchByIds(junctionPoints.map(_.junctionId))
        val nodePoints = nodePointDAO.fetchTemplatesByBoundingBox(boundingRectangle)
        (nodePoints, junctions.map {junction => (junction, junctionPoints.filter(_.junctionId == junction.id))}.toMap)
      }
    }
  }

  def removeObsoleteJunctions(projectLinks: Seq[ProjectLink], username: String = "-"): Unit = {
    val endDate = projectLinks.head.endDate
    val terminatedLinks = projectLinks.filter(pl => pl.endDate.isDefined)
    val terminatedRoadwayNumbers = terminatedLinks.map(_.roadwayNumber).distinct
    val currentRoadwayPoints = roadwayPointDAO.fetchByRoadwayNumbers(terminatedRoadwayNumbers)
    val obsoleteJunctionPoints = junctionPointDAO.fetchByRoadwayPointIds(currentRoadwayPoints.map(_.id))

    // Expire current junction point rows
    junctionPointDAO.expireById(obsoleteJunctionPoints.map(_.id))

    // Remove junctions without junction points
    val obsoleteJunctions = junctionDAO.fetchWithoutJunctionPointsById(obsoleteJunctionPoints.map(_.junctionId).distinct)
    junctionDAO.expireById(obsoleteJunctions.map(_.id))

    // Handle obsolete junction points of valid and obsolete junctions separately
    val (obsoleteJunctionPointsOfValidJunctions, obsoleteJunctionPointsOfObsoleteJunctions) = obsoleteJunctionPoints.partition(
      jp => obsoleteJunctions.filter(j => j.id == jp.junctionId).isEmpty)

    // Create junction rows with end date and junction point rows with end date and new junction id
    obsoleteJunctions.foreach(j => {
      val newJunctionId = junctionDAO.create(Seq(j.copy(id = NewIdValue, endDate = endDate, createdBy = Some(username)))).head
      junctionPointDAO.create(obsoleteJunctionPointsOfObsoleteJunctions.map(_.copy(id = NewIdValue, endDate = endDate,
        junctionId = newJunctionId, createdBy = Some(username))))
    })

    // Create junction point rows of the valid junctions with end date
    junctionPointDAO.create(obsoleteJunctionPointsOfValidJunctions.map(_.copy(id = NewIdValue, endDate = endDate, createdBy = Some(username))))

>>>>>>> 007d0de4
  }

}<|MERGE_RESOLUTION|>--- conflicted
+++ resolved
@@ -1,7 +1,6 @@
 package fi.liikennevirasto.viite
 
 import fi.liikennevirasto.digiroad2.asset.BoundingRectangle
-import fi.liikennevirasto.digiroad2.dao.Sequences
 import fi.liikennevirasto.digiroad2.oracle.OracleDatabase
 import fi.liikennevirasto.digiroad2.util.LogUtils.time
 import fi.liikennevirasto.digiroad2.util.Track
@@ -21,15 +20,7 @@
 
   private val logger = LoggerFactory.getLogger(getClass)
 
-<<<<<<< HEAD
   val roadwayAddressMapper = new RoadwayAddressMapper(roadwayDAO, linearLocationDAO)
-=======
-  val roadwayPointDAO = new RoadwayPointDAO
-  val nodeDAO = new NodeDAO
-  val junctionDAO = new JunctionDAO
-  val nodePointDAO = new NodePointDAO
-  val junctionPointDAO = new JunctionPointDAO
->>>>>>> 007d0de4
 
   def getNodesByRoadAttributes(roadNumber: Long, minRoadPartNumber: Option[Long], maxRoadPartNumber: Option[Long]): Either[String, Seq[(Node, RoadAttributes)]] = {
     withDynSession {
@@ -85,7 +76,17 @@
     }
   }
 
-<<<<<<< HEAD
+  def getTemplatesByBoundingBox(boundingRectangle: BoundingRectangle): (Seq[NodePoint], Map[Junction, Seq[JunctionPoint]]) = {
+    withDynSession {
+      time(logger, "Fetch NodePoint and Junction + JunctionPoint templates") {
+        val junctionPoints = junctionPointDAO.fetchTemplatesByBoundingBox(boundingRectangle)
+        val junctions = junctionDAO.fetchByIds(junctionPoints.map(_.junctionId))
+        val nodePoints = nodePointDAO.fetchTemplatesByBoundingBox(boundingRectangle)
+        (nodePoints, junctions.map {junction => (junction, junctionPoints.filter(_.junctionId == junction.id))}.toMap)
+      }
+    }
+  }
+
   def handleJunctionPointTemplates(projectLinks: Seq[ProjectLink]): Unit = {
     val filteredLinks = projectLinks.filter(pl => RoadClass.nodeAndJunctionRoadClass.flatMap(_.roads).contains(pl.roadNumber.toInt))
     filteredLinks.foreach{ link =>
@@ -341,16 +342,6 @@
         junctionPointDAO.fetchTemplatesByBoundingBox(boundingRectangle)
       }
     }
-=======
-  def getTemplatesByBoundingBox(boundingRectangle: BoundingRectangle): (Seq[NodePoint], Map[Junction, Seq[JunctionPoint]]) = {
-    withDynSession {
-      time(logger, "Fetch NodePoint and Junction + JunctionPoint templates") {
-        val junctionPoints = junctionPointDAO.fetchTemplatesByBoundingBox(boundingRectangle)
-        val junctions = junctionDAO.fetchByIds(junctionPoints.map(_.junctionId))
-        val nodePoints = nodePointDAO.fetchTemplatesByBoundingBox(boundingRectangle)
-        (nodePoints, junctions.map {junction => (junction, junctionPoints.filter(_.junctionId == junction.id))}.toMap)
-      }
-    }
   }
 
   def removeObsoleteJunctions(projectLinks: Seq[ProjectLink], username: String = "-"): Unit = {
@@ -381,7 +372,6 @@
     // Create junction point rows of the valid junctions with end date
     junctionPointDAO.create(obsoleteJunctionPointsOfValidJunctions.map(_.copy(id = NewIdValue, endDate = endDate, createdBy = Some(username))))
 
->>>>>>> 007d0de4
   }
 
 }