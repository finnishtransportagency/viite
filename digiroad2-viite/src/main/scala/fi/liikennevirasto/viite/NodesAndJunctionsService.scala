--- conflicted
+++ resolved
@@ -1,21 +1,13 @@
 package fi.liikennevirasto.viite
 
 import fi.liikennevirasto.digiroad2.asset.BoundingRectangle
-import fi.liikennevirasto.digiroad2.dao.Sequences
 import fi.liikennevirasto.digiroad2.oracle.OracleDatabase
 import fi.liikennevirasto.digiroad2.util.LogUtils.time
 import fi.liikennevirasto.digiroad2.util.Track
-<<<<<<< HEAD
+import fi.liikennevirasto.viite.dao.BeforeAfter.{After, Before}
 import fi.liikennevirasto.viite.dao.AddressChangeType.{ReNumeration, Transfer}
-import fi.liikennevirasto.viite.dao.BeforeAfter.{After, Before}
 import fi.liikennevirasto.viite.dao._
 import fi.liikennevirasto.viite.process.RoadwayAddressMapper
-import org.joda.time.DateTime
-=======
-import fi.liikennevirasto.viite.dao.BeforeAfter.{After, Before}
-import fi.liikennevirasto.viite.dao.{BeforeAfter, Junction, JunctionDAO, JunctionPoint, JunctionPointDAO, LinearLocationDAO, LinkStatus, Node, NodeDAO, NodePoint, NodePointDAO, ProjectLink, RoadAddress, RoadAttributes, RoadwayDAO, RoadwayPointDAO}
-import fi.liikennevirasto.viite.process.RoadwayAddressMapper
->>>>>>> b38c6c0b
 import org.slf4j.LoggerFactory
 
 import scala.util.control.NonFatal
@@ -23,10 +15,6 @@
 
 class NodesAndJunctionsService(roadwayDAO: RoadwayDAO, roadwayPointDAO: RoadwayPointDAO, linearLocationDAO: LinearLocationDAO, nodeDAO: NodeDAO, nodePointDAO: NodePointDAO, junctionDAO: JunctionDAO, junctionPointDAO: JunctionPointDAO) {
 
-<<<<<<< HEAD
-class NodesAndJunctionsService(roadwayDAO: RoadwayDAO, roadwayPointDAO: RoadwayPointDAO, linearLocationDAO: LinearLocationDAO, nodeDAO: NodeDAO, nodePointDAO: NodePointDAO, junctionDAO: JunctionDAO, junctionPointDAO: JunctionPointDAO) {
-=======
->>>>>>> b38c6c0b
   case class CompleteNode(node: Option[Node], nodePoints: Seq[NodePoint], junctions: Map[Junction, Seq[JunctionPoint]])
 
   def withDynTransaction[T](f: => T): T = OracleDatabase.withDynTransaction(f)
@@ -36,10 +24,7 @@
   private val logger = LoggerFactory.getLogger(getClass)
 
   val roadwayAddressMapper = new RoadwayAddressMapper(roadwayDAO, linearLocationDAO)
-<<<<<<< HEAD
   val roadwayChangesDAO = new RoadwayChangesDAO
-=======
->>>>>>> b38c6c0b
 
   def getNodesByRoadAttributes(roadNumber: Long, minRoadPartNumber: Option[Long], maxRoadPartNumber: Option[Long]): Either[String, Seq[(Node, RoadAttributes)]] = {
     withDynSession {
@@ -126,269 +111,6 @@
     }
   }
 
-  def handleJunctionPointTemplates(projectLinks: Seq[ProjectLink]): Unit = {
-    def getJunctionsInHead(link: ProjectLink, roadsToHead: Seq[RoadAddress], roadsFromHead: Seq[RoadAddress]): Seq[Junction] = {
-      roadsToHead.flatMap { rh =>
-        val jcPoints = (junctionPointDAO.fetchJunctionPointsByRoadwayPoints(rh.roadwayNumber, rh.endAddrMValue, BeforeAfter.Before) ++
-          junctionPointDAO.fetchJunctionPointsByRoadwayPoints(link.roadwayNumber, link.startAddrMValue, BeforeAfter.After))
-          .map(_.junctionId).toSeq
-        junctionDAO.fetchByIds(jcPoints)
-      } ++ roadsFromHead.flatMap { rh =>
-        val jcPoints = (junctionPointDAO.fetchJunctionPointsByRoadwayPoints(rh.roadwayNumber, rh.startAddrMValue, BeforeAfter.After) ++
-          junctionPointDAO.fetchJunctionPointsByRoadwayPoints(link.roadwayNumber, link.startAddrMValue, BeforeAfter.After)).map(_.junctionId).toSeq
-        junctionDAO.fetchByIds(jcPoints)
-      }
-    }
-
-    def getJunctionsToTail(link: ProjectLink, roadsToTail: Seq[RoadAddress], roadsFromTail: Seq[RoadAddress]): Seq[Junction] = {
-      roadsToTail.flatMap { rh =>
-        val jcPoints = (junctionPointDAO.fetchJunctionPointsByRoadwayPoints(rh.roadwayNumber, rh.endAddrMValue, BeforeAfter.Before) ++
-          junctionPointDAO.fetchJunctionPointsByRoadwayPoints(link.roadwayNumber, link.endAddrMValue, BeforeAfter.Before)).map(_.junctionId).toSeq
-        junctionDAO.fetchByIds(jcPoints)
-      } ++ roadsFromTail.flatMap { rh =>
-        val jcPoints = (junctionPointDAO.fetchJunctionPointsByRoadwayPoints(rh.roadwayNumber, rh.startAddrMValue, BeforeAfter.After) ++
-          junctionPointDAO.fetchJunctionPointsByRoadwayPoints(link.roadwayNumber, link.endAddrMValue, BeforeAfter.Before)).map(_.junctionId).toSeq
-        junctionDAO.fetchByIds(jcPoints)
-      }
-    }
-
-    def handleRoadsToHead(link: ProjectLink, junctionsInHead: Seq[Junction], roadAddress: RoadAddress): Unit = {
-      val roadJunctionPoint = junctionPointDAO.fetchJunctionPointsByRoadwayPoints(roadAddress.roadwayNumber, roadAddress.endAddrMValue, BeforeAfter.Before)
-      val junctionIdentifier = if (roadJunctionPoint.isEmpty) {
-        val junctionId = if (junctionsInHead.isEmpty)
-          junctionDAO.create(Seq(Junction(NewIdValue, 0, None, link.startDate.get, None, DateTime.now, None, link.createdBy, Some(DateTime.now)))).head
-        else junctionsInHead.head.id
-        val existingRoadwayPoint = roadwayPointDAO.fetch(roadAddress.roadwayNumber, roadAddress.endAddrMValue)
-        val rwPoint = if (existingRoadwayPoint.nonEmpty) {
-          existingRoadwayPoint.get.id
-        } else {
-          roadwayPointDAO.create(roadAddress.roadwayNumber, roadAddress.endAddrMValue, roadAddress.createdBy.getOrElse("-"))
-        }
-        junctionPointDAO.create(Seq(JunctionPoint(NewIdValue, BeforeAfter.Before, rwPoint, junctionId, link.startDate.get, None, DateTime.now, None, link.createdBy, Some(DateTime.now), roadAddress.roadwayNumber, roadAddress.endAddrMValue, roadAddress.roadNumber, roadAddress.roadPartNumber, roadAddress.track))).head
-        Some(junctionId)
-      } else None
-
-      val linkJunctionPoint = junctionPointDAO.fetchJunctionPointsByRoadwayPoints(link.roadwayNumber, link.startAddrMValue, BeforeAfter.After)
-      if (linkJunctionPoint.isEmpty) {
-        val junctionId = if (junctionsInHead.isEmpty && junctionIdentifier.isEmpty)
-          junctionDAO.create(Seq(Junction(NewIdValue, 0, None, link.startDate.get, None, DateTime.now, None, link.createdBy, Some(DateTime.now)))).head
-        else junctionIdentifier.getOrElse(junctionsInHead.head.id)
-        val existingRoadwayPoint = roadwayPointDAO.fetch(link.roadwayNumber, link.startAddrMValue)
-        val rwPoint = if (existingRoadwayPoint.nonEmpty) {
-          existingRoadwayPoint.get.id
-        } else {
-          roadwayPointDAO.create(link.roadwayNumber, link.startAddrMValue, link.createdBy.getOrElse("-"))
-        }
-        junctionPointDAO.create(Seq(JunctionPoint(NewIdValue, BeforeAfter.After, rwPoint, junctionId, DateTime.now, None, DateTime.now, None, link.createdBy, Some(DateTime.now), link.roadwayNumber, link.startAddrMValue, link.roadNumber, link.roadPartNumber, link.track))).head
-      }
-    }
-
-    def handleRoadsFromHead(link: ProjectLink, newJunctionsInHead: Seq[Junction], junctionsInHead: Seq[Junction], roadAddress: RoadAddress): Unit = {
-      val roadJunctionPoint = junctionPointDAO.fetchJunctionPointsByRoadwayPoints(roadAddress.roadwayNumber, roadAddress.startAddrMValue, BeforeAfter.After)
-      val junctionIdentifier = if (roadJunctionPoint.isEmpty) {
-        val junctionId = if (newJunctionsInHead.isEmpty)
-          junctionDAO.create(Seq(Junction(NewIdValue, 0, None, link.startDate.get, None, DateTime.now, None, link.createdBy, Some(DateTime.now)))).head
-        else newJunctionsInHead.head.id
-        val existingRoadwayPoint = roadwayPointDAO.fetch(roadAddress.roadwayNumber, roadAddress.startAddrMValue)
-        val rwPoint = if (existingRoadwayPoint.nonEmpty) {
-          existingRoadwayPoint.get.id
-        } else {
-          roadwayPointDAO.create(roadAddress.roadwayNumber, roadAddress.startAddrMValue, roadAddress.createdBy.getOrElse("-"))
-        }
-        junctionPointDAO.create(Seq(JunctionPoint(NewIdValue, BeforeAfter.After, rwPoint, junctionId, link.startDate.get, None, DateTime.now, None, link.createdBy, Some(DateTime.now), roadAddress.roadwayNumber, roadAddress.startAddrMValue, roadAddress.roadNumber, roadAddress.roadPartNumber, roadAddress.track))).head
-        Some(junctionId)
-      } else None
-
-      val linkJunctionPoint = junctionPointDAO.fetchJunctionPointsByRoadwayPoints(link.roadwayNumber, link.startAddrMValue, BeforeAfter.After)
-      if (linkJunctionPoint.isEmpty) {
-        val junctionId = if (junctionsInHead.isEmpty && junctionIdentifier.isEmpty)
-          junctionDAO.create(Seq(Junction(NewIdValue, 0, None, link.startDate.get, link.endDate, DateTime.now, None, link.createdBy, Some(DateTime.now)))).head
-        else junctionIdentifier.getOrElse(junctionsInHead.head.id)
-        val existingRoadwayPoint = roadwayPointDAO.fetch(link.roadwayNumber, link.startAddrMValue)
-        val rwPoint = if (existingRoadwayPoint.nonEmpty) {
-          existingRoadwayPoint.get.id
-        } else {
-          roadwayPointDAO.create(link.roadwayNumber, link.startAddrMValue, roadAddress.createdBy.getOrElse("-"))
-        }
-        junctionPointDAO.create(Seq(JunctionPoint(NewIdValue, BeforeAfter.After, rwPoint, junctionId, DateTime.now, None, DateTime.now, None, link.createdBy, Some(DateTime.now), link.roadwayNumber, link.startAddrMValue, link.roadNumber, link.roadPartNumber, link.track))).head
-      }
-    }
-
-    def handleRoadsToTail(link: ProjectLink, junctionsToTail: Seq[Junction], junctionsInHead: Seq[Junction], roadAddress: RoadAddress): Unit = {
-      val roadJunctionPoint = junctionPointDAO.fetchJunctionPointsByRoadwayPoints(roadAddress.roadwayNumber, roadAddress.endAddrMValue, BeforeAfter.Before)
-      val junctionIdentifier = if (roadJunctionPoint.isEmpty) {
-        val junctionId = if (junctionsToTail.isEmpty)
-          junctionDAO.create(Seq(Junction(NewIdValue, 0, None, link.startDate.get, None, DateTime.now, None, link.createdBy, Some(DateTime.now)))).head
-        else junctionsToTail.head.id
-        val existingRoadwayPoint = roadwayPointDAO.fetch(roadAddress.roadwayNumber, roadAddress.endAddrMValue)
-        val rwPoint = if (existingRoadwayPoint.nonEmpty) {
-          existingRoadwayPoint.get.id
-        } else {
-          roadwayPointDAO.create(roadAddress.roadwayNumber, roadAddress.endAddrMValue, roadAddress.createdBy.getOrElse("-"))
-        }
-        junctionPointDAO.create(Seq(JunctionPoint(NewIdValue, BeforeAfter.Before, rwPoint, junctionId, DateTime.now, None, DateTime.now, None, link.createdBy, Some(DateTime.now), roadAddress.roadwayNumber, roadAddress.endAddrMValue, roadAddress.roadNumber, roadAddress.roadPartNumber, roadAddress.track))).head
-        Some(junctionId)
-      } else None
-
-      val linkJunctionPoint = junctionPointDAO.fetchJunctionPointsByRoadwayPoints(link.roadwayNumber, link.endAddrMValue, BeforeAfter.Before)
-      if (linkJunctionPoint.isEmpty) {
-        val junctionId = if (junctionsInHead.isEmpty && junctionIdentifier.isEmpty)
-          junctionDAO.create(Seq(Junction(NewIdValue, 0, None, link.startDate.get, link.endDate, DateTime.now, None, link.createdBy, Some(DateTime.now)))).head
-        else junctionIdentifier.getOrElse(junctionsInHead.head.id)
-        val existingRoadwayPoint = roadwayPointDAO.fetch(link.roadwayNumber, link.endAddrMValue)
-        val rwPoint = if (existingRoadwayPoint.nonEmpty) {
-          existingRoadwayPoint.get.id
-        } else {
-          roadwayPointDAO.create(link.roadwayNumber, link.endAddrMValue, roadAddress.createdBy.getOrElse("-"))
-        }
-        junctionPointDAO.create(Seq(JunctionPoint(NewIdValue, BeforeAfter.Before, rwPoint, junctionId, DateTime.now, None, DateTime.now, None, link.createdBy, Some(DateTime.now), link.roadwayNumber, link.endAddrMValue, link.roadNumber, link.roadPartNumber, link.track))).head
-      }
-    }
-
-    def handleRoadsFromTail(link: ProjectLink, newJunctionsToTail: Seq[Junction], junctionsInHead: Seq[Junction], roadAddress: RoadAddress): Unit = {
-      val roadJunctionPoint = junctionPointDAO.fetchJunctionPointsByRoadwayPoints(roadAddress.roadwayNumber, roadAddress.startAddrMValue, BeforeAfter.After)
-      val junctionIdentifier = if (roadJunctionPoint.isEmpty) {
-        val junctionId = if (newJunctionsToTail.isEmpty)
-          junctionDAO.create(Seq(Junction(NewIdValue, 0, None, link.startDate.get, None, DateTime.now, None, link.createdBy, Some(DateTime.now)))).head
-        else newJunctionsToTail.head.id
-        val existingRoadwayPoint = roadwayPointDAO.fetch(roadAddress.roadwayNumber, roadAddress.startAddrMValue)
-        val rwPoint = if (existingRoadwayPoint.nonEmpty) {
-          existingRoadwayPoint.get.id
-        } else {
-          roadwayPointDAO.create(roadAddress.roadwayNumber, roadAddress.startAddrMValue, roadAddress.createdBy.getOrElse("-"))
-        }
-        junctionPointDAO.create(Seq(JunctionPoint(NewIdValue, BeforeAfter.After, rwPoint, junctionId, DateTime.now, None, DateTime.now, None, link.createdBy, Some(DateTime.now), roadAddress.roadwayNumber, roadAddress.startAddrMValue, roadAddress.roadNumber, roadAddress.roadPartNumber, roadAddress.track))).head
-        Some(junctionId)
-      } else None
-
-      val linkJunctionPoint = junctionPointDAO.fetchJunctionPointsByRoadwayPoints(link.roadwayNumber, link.endAddrMValue, BeforeAfter.Before)
-      if (linkJunctionPoint.isEmpty) {
-        val junctionId = if (junctionsInHead.isEmpty && junctionIdentifier.isEmpty)
-          junctionDAO.create(Seq(Junction(NewIdValue, 0, None, link.startDate.get, link.endDate, DateTime.now, None, link.createdBy, Some(DateTime.now)))).head
-        else junctionIdentifier.getOrElse(junctionsInHead.head.id)
-        val existingRoadwayPoint = roadwayPointDAO.fetch(link.roadwayNumber, link.endAddrMValue)
-        val rwPoint = if (existingRoadwayPoint.nonEmpty) {
-          existingRoadwayPoint.get.id
-        } else {
-          roadwayPointDAO.create(link.roadwayNumber, link.endAddrMValue, roadAddress.createdBy.getOrElse("-"))
-        }
-        junctionPointDAO.create(Seq(JunctionPoint(NewIdValue, BeforeAfter.Before, rwPoint, junctionId, DateTime.now, None, DateTime.now, None, link.createdBy, Some(DateTime.now), link.roadwayNumber, link.endAddrMValue, link.roadNumber, link.roadPartNumber, link.track))).head
-      }
-    }
-
-    val filteredLinks = projectLinks.filter(pl => RoadClass.nodeAndJunctionRoadClass.flatMap(_.roads).contains(pl.roadNumber.toInt))
-    filteredLinks.foreach { link =>
-      val roadNumberLimits = Seq((0, 19999), (40001, 69999))
-      val headRoads = roadwayAddressMapper.getRoadAddressesByBoundingBox(BoundingRectangle(link.getFirstPoint, link.getFirstPoint), roadNumberLimits).filterNot(rw => rw.roadNumber == link.roadNumber && rw.roadPartNumber == link.roadPartNumber)
-      val tailRoads = roadwayAddressMapper.getRoadAddressesByBoundingBox(BoundingRectangle(link.getLastPoint, link.getLastPoint), roadNumberLimits).filterNot(rw => rw.roadNumber == link.roadNumber && rw.roadPartNumber == link.roadPartNumber)
-
-      val roadsToHead = headRoads.filter(_.connected(link.getFirstPoint))
-      val roadsFromHead = headRoads.filter(r => link.getFirstPoint.connected(r.getFirstPoint))
-
-      val roadsFromTail = tailRoads.filter(r => link.getLastPoint.connected(r.getFirstPoint))
-      val roadsToTail = tailRoads.filter(_.getLastPoint.connected(link.getLastPoint))
-
-      /*
-        R:road
-        L:project link
-        0:junction point
-      */
-      val junctionsInHead: Seq[Junction] = getJunctionsInHead(link, roadsToHead, roadsFromHead)
-
-      val junctionsToTail: Seq[Junction] = getJunctionsToTail(link, roadsToTail, roadsFromTail)
-
-      //  |--R-->0|0--L-->
-      roadsToHead.foreach { roadAddress: RoadAddress => handleRoadsToHead(link, junctionsInHead, roadAddress)}
-
-      //need to get all new junctions in junctionInHead places since we can have this kind of cases:
-      /*
-             ^
-             |
-             L
-             |
-      |-R1->0|*-R2->|
-
-      not getting again all new created junctions, we would create another junction in the place of *
-       */
-      val newJunctionsInHead = getJunctionsInHead(link, roadsToHead, roadsFromHead)
-
-      // <--R--0|0--L-->
-      roadsFromHead.foreach { roadAddress: RoadAddress => handleRoadsFromHead(link, newJunctionsInHead, junctionsInHead, roadAddress)}
-
-      // |--R--0>|<0--L--|
-      roadsToTail.foreach { roadAddress: RoadAddress => handleRoadsToTail(link, junctionsToTail, junctionsInHead, roadAddress)}
-
-      val newJunctionsToTail = getJunctionsToTail(link, roadsToTail, roadsFromTail)
-
-      // <--R--0|<0--L--|
-      roadsFromTail.foreach { roadAddress: RoadAddress => handleRoadsFromTail(link, newJunctionsToTail, junctionsInHead, roadAddress)}
-    }
-  }
-
-  /*
-  1)  The nodes are created only for tracks 0 and 1
-  2)  A node template is always created if :
-    2.1)  road number is < 20000 or between 40000-70000
-    2.2)  and at the beginning/end of each road part, ely borders, or when road type changes
-    2.3)  on each junction with a road number (except number over 70 000)
-   */
-  def handleNodePointTemplates(projectLinks: Seq[ProjectLink]): Unit = {
-
-    def continuousNodeSections(seq: Seq[ProjectLink], roadTypesSection: Seq[Seq[ProjectLink]]): (Seq[ProjectLink], Seq[Seq[ProjectLink]]) = {
-      if (seq.isEmpty) {
-        (Seq(), roadTypesSection)
-      } else {
-        val roadType = seq.headOption.map(_.roadType.value).getOrElse(0)
-        val continuousProjectLinks = seq.takeWhile(pl => pl.roadType.value == roadType)
-        continuousNodeSections(seq.drop(continuousProjectLinks.size), roadTypesSection :+ continuousProjectLinks)
-      }
-    }
-
-    try {
-      val filteredLinks = projectLinks.filter(pl => RoadClass.nodeAndJunctionRoadClass.flatMap(_.roads).contains(pl.roadNumber.toInt) && pl.status != LinkStatus.Terminated)
-        .filterNot(_.track == Track.LeftSide)
-      val groupSections = filteredLinks.groupBy(l => (l.roadNumber, l.roadPartNumber))
-
-      groupSections.mapValues { group =>
-        val roadTypeSections: Seq[Seq[ProjectLink]] = continuousNodeSections(group.sortBy(_.startAddrMValue), Seq.empty[Seq[ProjectLink]])._2
-
-        roadTypeSections.foreach { section =>
-
-          val headLink = section.head
-          val lastLink = section.last
-
-          val headRoadwayPointId = {
-            val existingRoadwayPoint = roadwayPointDAO.fetch(headLink.roadwayNumber, headLink.startAddrMValue)
-            if (existingRoadwayPoint.nonEmpty)
-              existingRoadwayPoint.get.id
-            else roadwayPointDAO.create(headLink.roadwayNumber, headLink.startAddrMValue, headLink.createdBy.getOrElse("-"))
-          }
-          val lastRoadwayPointId = {
-            val existingRoadwayPoint = roadwayPointDAO.fetch(lastLink.roadwayNumber, lastLink.endAddrMValue)
-            if (existingRoadwayPoint.nonEmpty)
-              existingRoadwayPoint.get.id
-            else roadwayPointDAO.create(lastLink.roadwayNumber, lastLink.endAddrMValue, lastLink.createdBy.getOrElse("-"))
-          }
-
-          val existingHeadNodePoint = nodePointDAO.fetchNodePointTemplate(headLink.roadwayNumber).filter(np => np.beforeAfter == After && np.addrM == headLink.startAddrMValue)
-          val existingLastNodePoint = nodePointDAO.fetchNodePointTemplate(lastLink.roadwayNumber).filter(np => np.beforeAfter == Before && np.addrM == lastLink.endAddrMValue)
-
-          if (existingHeadNodePoint.isEmpty)
-            nodePointDAO.create(Seq(NodePoint(NewIdValue, BeforeAfter.After, headRoadwayPointId, None, headLink.startDate.get, None, DateTime.now(), None, headLink.createdBy, Some(DateTime.now()), headLink.roadwayNumber, headLink.startAddrMValue, headLink.roadNumber, headLink.roadPartNumber, headLink.track)))
-
-          if (existingLastNodePoint.isEmpty)
-            nodePointDAO.create(Seq(NodePoint(NewIdValue, BeforeAfter.Before, lastRoadwayPointId, None, lastLink.startDate.get, None, DateTime.now(), None, lastLink.createdBy, Some(DateTime.now()), lastLink.roadwayNumber, lastLink.endAddrMValue, lastLink.roadNumber, lastLink.roadPartNumber, lastLink.track)))
-
-        }
-      }.toSeq
-    } catch {
-      case ex: Exception =>
-        println("Error in node points handler: ", ex.getMessage)
-        println("Full stack trace: ", ex.getStackTrace)
-    }
-  }
-
-<<<<<<< HEAD
   def handleJunctionPointTemplates(roadwayChanges: List[ProjectRoadwayChange], projectLinks: Seq[ProjectLink], mappedRoadwayNumbers: Seq[RoadwayNumbersLinkChange]): Unit = {
       val filteredLinks = projectLinks.filter(pl => RoadClass.nodeAndJunctionRoadClass.flatMap(_.roads).contains(pl.roadNumber.toInt) && pl.status != LinkStatus.Terminated)
       filteredLinks.foreach { link =>
@@ -482,7 +204,7 @@
             } else {
               roadwayPointDAO.create(r.roadwayNumber, r.endAddrMValue, r.createdBy.getOrElse("-"))
             }
-            junctionPointDAO.create(Seq(JunctionPoint(NewIdValue, BeforeAfter.Before, rwPoint, junctionId, link.startDate.get, None, DateTime.now, None, link.createdBy, Some(DateTime.now), r.roadwayNumber, r.endAddrMValue))).head
+            junctionPointDAO.create(Seq(JunctionPoint(NewIdValue, BeforeAfter.Before, rwPoint, junctionId, link.startDate.get, None, DateTime.now, None, link.createdBy, Some(DateTime.now), r.roadwayNumber, r.endAddrMValue, r.roadNumber, r.roadPartNumber, r.track))).head
             Some(junctionId)
           } else None
 
@@ -498,7 +220,7 @@
               }
               val linkJunctionPoint = junctionPointDAO.fetchJunctionPointsByRoadwayPoints(link.roadwayNumber, link.startAddrMValue, BeforeAfter.After)
               if(linkJunctionPoint.isEmpty)
-              junctionPointDAO.create(Seq(JunctionPoint(NewIdValue, BeforeAfter.After, rwPoint, junctionId, DateTime.now, None, DateTime.now, None, link.createdBy, Some(DateTime.now), link.roadwayNumber, link.startAddrMValue)))
+              junctionPointDAO.create(Seq(JunctionPoint(NewIdValue, BeforeAfter.After, rwPoint, junctionId, DateTime.now, None, DateTime.now, None, link.createdBy, Some(DateTime.now), link.roadwayNumber, link.startAddrMValue, link.roadNumber, link.roadPartNumber, link.track)))
             }
         }
 
@@ -536,7 +258,7 @@
             } else {
               roadwayPointDAO.create(r.roadwayNumber, r.startAddrMValue, r.createdBy.getOrElse("-"))
             }
-            junctionPointDAO.create(Seq(JunctionPoint(NewIdValue, BeforeAfter.After, rwPoint, junctionId, link.startDate.get, None, DateTime.now, None, link.createdBy, Some(DateTime.now), r.roadwayNumber, r.startAddrMValue))).head
+            junctionPointDAO.create(Seq(JunctionPoint(NewIdValue, BeforeAfter.After, rwPoint, junctionId, link.startDate.get, None, DateTime.now, None, link.createdBy, Some(DateTime.now), r.roadwayNumber, r.startAddrMValue, r.roadNumber, r.roadPartNumber, r.track))).head
             Some(junctionId)
           } else None
 
@@ -551,7 +273,7 @@
             }
             val linkJunctionPoint = junctionPointDAO.fetchJunctionPointsByRoadwayPoints(link.roadwayNumber, link.startAddrMValue, BeforeAfter.After)
             if(linkJunctionPoint.isEmpty)
-            junctionPointDAO.create(Seq(JunctionPoint(NewIdValue, BeforeAfter.After, rwPoint, junctionId, DateTime.now, None, DateTime.now, None, link.createdBy, Some(DateTime.now), link.roadwayNumber, link.startAddrMValue)))
+            junctionPointDAO.create(Seq(JunctionPoint(NewIdValue, BeforeAfter.After, rwPoint, junctionId, DateTime.now, None, DateTime.now, None, link.createdBy, Some(DateTime.now), link.roadwayNumber, link.startAddrMValue, link.roadNumber, link.roadPartNumber, link.track)))
         }
 
         // |--R--0>|<0--L--|
@@ -567,7 +289,7 @@
             } else {
               roadwayPointDAO.create(r.roadwayNumber, r.endAddrMValue, r.createdBy.getOrElse("-"))
             }
-            junctionPointDAO.create(Seq(JunctionPoint(NewIdValue, BeforeAfter.Before, rwPoint, junctionId, DateTime.now, None, DateTime.now, None, link.createdBy, Some(DateTime.now), r.roadwayNumber, r.endAddrMValue))).head
+            junctionPointDAO.create(Seq(JunctionPoint(NewIdValue, BeforeAfter.Before, rwPoint, junctionId, DateTime.now, None, DateTime.now, None, link.createdBy, Some(DateTime.now), r.roadwayNumber, r.endAddrMValue, r.roadNumber, r.roadPartNumber, r.track))).head
             Some(junctionId)
           } else None
 
@@ -582,7 +304,7 @@
             }
             val linkJunctionPoint = junctionPointDAO.fetchJunctionPointsByRoadwayPoints(link.roadwayNumber, link.endAddrMValue, BeforeAfter.Before)
             if(linkJunctionPoint.isEmpty)
-            junctionPointDAO.create(Seq(JunctionPoint(NewIdValue, BeforeAfter.Before, rwPoint, junctionId, DateTime.now, None, DateTime.now, None, link.createdBy, Some(DateTime.now), link.roadwayNumber, link.endAddrMValue)))
+            junctionPointDAO.create(Seq(JunctionPoint(NewIdValue, BeforeAfter.Before, rwPoint, junctionId, DateTime.now, None, DateTime.now, None, link.createdBy, Some(DateTime.now), link.roadwayNumber, link.endAddrMValue, link.roadNumber, link.roadPartNumber, link.track)))
         }
 
         val newJunctionsToTail = roadsToTail.flatMap { rh =>
@@ -608,7 +330,7 @@
             } else {
               roadwayPointDAO.create(r.roadwayNumber, r.startAddrMValue, r.createdBy.getOrElse("-"))
             }
-            junctionPointDAO.create(Seq(JunctionPoint(NewIdValue, BeforeAfter.After, rwPoint, junctionId, DateTime.now, None, DateTime.now, None, link.createdBy, Some(DateTime.now), r.roadwayNumber, r.startAddrMValue))).head
+            junctionPointDAO.create(Seq(JunctionPoint(NewIdValue, BeforeAfter.After, rwPoint, junctionId, DateTime.now, None, DateTime.now, None, link.createdBy, Some(DateTime.now), r.roadwayNumber, r.startAddrMValue, r.roadNumber, r.roadPartNumber, r.track))).head
             Some(junctionId)
           } else None
 
@@ -623,7 +345,7 @@
             }
             val linkJunctionPoint = junctionPointDAO.fetchJunctionPointsByRoadwayPoints(link.roadwayNumber, link.endAddrMValue, BeforeAfter.Before)
             if(linkJunctionPoint.isEmpty)
-            junctionPointDAO.create(Seq(JunctionPoint(NewIdValue, BeforeAfter.Before, rwPoint, junctionId, DateTime.now, None, DateTime.now, None, link.createdBy, Some(DateTime.now), link.roadwayNumber, link.endAddrMValue)))
+            junctionPointDAO.create(Seq(JunctionPoint(NewIdValue, BeforeAfter.Before, rwPoint, junctionId, DateTime.now, None, DateTime.now, None, link.createdBy, Some(DateTime.now), link.roadwayNumber, link.endAddrMValue, link.roadNumber, link.roadPartNumber, link.track)))
         }
       }
   }
@@ -634,7 +356,6 @@
     2.1)  road number is < 20000 or between 40000-70000
     2.2)  and at the beginning/end of each road part, ely borders, or when road type changes
     2.3)  on each junction with a road number (except number over 70 000)
-
    */
   def handleNodePointTemplates(roadwayChanges: List[ProjectRoadwayChange], projectLinks: Seq[ProjectLink], mappedRoadwayNumbers: Seq[RoadwayNumbersLinkChange]): Unit = {
     try {
@@ -710,7 +431,7 @@
               nodePointDAO.update(Seq(existingHeadNodePoint.head.copy(beforeAfter = BeforeAfter.switch(existingHeadNodePoint.head.beforeAfter))))
             }
           } else {
-            nodePointDAO.create(Seq(NodePoint(NewIdValue, BeforeAfter.After, headRoadwayPointId, None, headLink.startDate.get, None, DateTime.now(), None, headLink.createdBy, Some(DateTime.now()), headLink.roadwayNumber, headLink.startAddrMValue)))
+            nodePointDAO.create(Seq(NodePoint(NewIdValue, BeforeAfter.After, headRoadwayPointId, None, headLink.startDate.get, None, DateTime.now(), None, headLink.createdBy, Some(DateTime.now()), headLink.roadwayNumber, headLink.startAddrMValue, headLink.roadNumber, headLink.roadPartNumber, headLink.track)))
           }
 
           if (existingLastNodePoint.nonEmpty) {
@@ -718,7 +439,7 @@
               nodePointDAO.update(Seq(existingLastNodePoint.head.copy(beforeAfter = BeforeAfter.switch(existingLastNodePoint.head.beforeAfter))))
             }
           } else {
-            nodePointDAO.create(Seq(NodePoint(NewIdValue, BeforeAfter.Before, lastRoadwayPointId, None, lastLink.startDate.get, None, DateTime.now(), None, lastLink.createdBy, Some(DateTime.now()), lastLink.roadwayNumber, lastLink.endAddrMValue)))
+            nodePointDAO.create(Seq(NodePoint(NewIdValue, BeforeAfter.Before, lastRoadwayPointId, None, lastLink.startDate.get, None, DateTime.now(), None, lastLink.createdBy, Some(DateTime.now()), lastLink.roadwayNumber, lastLink.endAddrMValue, lastLink.roadNumber, lastLink.roadPartNumber, lastLink.track)))
           }
         }
       }.toSeq
@@ -727,21 +448,6 @@
     }
   }
 
-  def getNodeTemplatesByBoundingBox(boundingRectangle: BoundingRectangle): Seq[NodePoint] = {
-    withDynSession {
-      time(logger, "Fetch nodes point templates") {
-        nodePointDAO.fetchTemplatesByBoundingBox(boundingRectangle)
-      }
-    }
-  }
-
-  def getJunctionTemplatesByBoundingBox(boundingRectangle: BoundingRectangle): Seq[JunctionPoint] = {
-    withDynSession {
-      time(logger, "Fetch nodes point templates") {
-        junctionPointDAO.fetchTemplatesByBoundingBox(boundingRectangle)
-      }
-    }
-=======
   def getNodeTemplatesByBoundingBox(boundingRectangle: BoundingRectangle): Seq[NodePoint] = {
     withDynSession {
       time(logger, "Fetch nodes point templates") {
@@ -861,7 +567,6 @@
     logger.info(s"Obsolete junction points : ${obsoleteJunctionPoints.map(_.id)}")
     val obsoleteJunctions = expireObsoleteJunctions(obsoleteJunctionPoints)
     expireNodes(obsoleteNodePoints, obsoleteJunctions)
->>>>>>> b38c6c0b
   }
 
 }