--- conflicted
+++ resolved
@@ -5,19 +5,14 @@
 import fi.liikennevirasto.digiroad2.util.LogUtils.time
 import fi.liikennevirasto.digiroad2.util.Track
 import fi.liikennevirasto.viite.dao.BeforeAfter.{After, Before}
-<<<<<<< HEAD
-import fi.liikennevirasto.viite.dao.{BeforeAfter, Junction, JunctionDAO, JunctionPoint, JunctionPointDAO, JunctionTemplate, LinearLocationDAO, LinkStatus, Node, NodeDAO, NodePoint, NodePointDAO, ProjectLink, RoadAddress, RoadAttributes, RoadwayDAO, RoadwayPointDAO}
-=======
-import fi.liikennevirasto.viite.dao.AddressChangeType.{ReNumeration, Transfer}
-import fi.liikennevirasto.viite.dao._
->>>>>>> c7336fae
+import fi.liikennevirasto.viite.dao.{BeforeAfter, Junction, JunctionDAO, JunctionPoint, JunctionPointDAO, JunctionTemplate, LinearLocationDAO, LinkStatus, Node, NodeDAO, NodePoint, NodePointDAO, ProjectLink, ProjectRoadwayChange, RoadAddress, RoadAttributes, RoadwayChangesDAO, RoadwayDAO, RoadwayPointDAO}
 import fi.liikennevirasto.viite.process.RoadwayAddressMapper
 import org.slf4j.LoggerFactory
 
 import scala.util.control.NonFatal
 import org.joda.time.DateTime
 
-class NodesAndJunctionsService(roadwayDAO: RoadwayDAO, roadwayPointDAO: RoadwayPointDAO, linearLocationDAO: LinearLocationDAO, nodeDAO: NodeDAO, nodePointDAO: NodePointDAO, junctionDAO: JunctionDAO, junctionPointDAO: JunctionPointDAO) {
+class NodesAndJunctionsService(roadwayDAO: RoadwayDAO, roadwayPointDAO: RoadwayPointDAO, linearLocationDAO: LinearLocationDAO, nodeDAO: NodeDAO, nodePointDAO: NodePointDAO, junctionDAO: JunctionDAO, junctionPointDAO: JunctionPointDAO, roadwayChangesDAO: RoadwayChangesDAO) {
 
   case class CompleteNode(node: Option[Node], nodePoints: Seq[NodePoint], junctions: Map[Junction, Seq[JunctionPoint]])
 
@@ -28,7 +23,6 @@
   private val logger = LoggerFactory.getLogger(getClass)
 
   val roadwayAddressMapper = new RoadwayAddressMapper(roadwayDAO, linearLocationDAO)
-  val roadwayChangesDAO = new RoadwayChangesDAO
 
   def getNodesByRoadAttributes(roadNumber: Long, minRoadPartNumber: Option[Long], maxRoadPartNumber: Option[Long]): Either[String, Seq[(Node, RoadAttributes)]] = {
     withDynSession {
@@ -416,17 +410,6 @@
             else roadwayPointDAO.create(lastLink.roadwayNumber, lastLink.endAddrMValue, lastLink.createdBy.getOrElse("-"))
           }
 
-<<<<<<< HEAD
-          val existingHeadNodePoint = nodePointDAO.fetchTemplatesByRoadwayNumber(headLink.roadwayNumber).filter(np => np.beforeAfter == After && np.addrM == headLink.startAddrMValue)
-          val existingLastNodePoint = nodePointDAO.fetchTemplatesByRoadwayNumber(lastLink.roadwayNumber).filter(np => np.beforeAfter == Before && np.addrM == lastLink.endAddrMValue)
-
-          if (existingHeadNodePoint.isEmpty)
-            nodePointDAO.create(Seq(NodePoint(NewIdValue, BeforeAfter.After, headRoadwayPointId, None, headLink.startDate.get, None, DateTime.now(), None, headLink.createdBy, Some(DateTime.now()), headLink.roadwayNumber, headLink.startAddrMValue, headLink.roadNumber, headLink.roadPartNumber, headLink.track, headLink.ely)))
-
-          if (existingLastNodePoint.isEmpty)
-            nodePointDAO.create(Seq(NodePoint(NewIdValue, BeforeAfter.Before, lastRoadwayPointId, None, lastLink.startDate.get, None, DateTime.now(), None, lastLink.createdBy, Some(DateTime.now()), lastLink.roadwayNumber, lastLink.endAddrMValue, lastLink.roadNumber, lastLink.roadPartNumber, lastLink.track, headLink.ely)))
-
-=======
           /*
       handle update of NODE_POINT in reverse cases
     */
@@ -466,7 +449,7 @@
               nodePointDAO.update(Seq(existingHeadNodePoint.head.copy(beforeAfter = BeforeAfter.switch(existingHeadNodePoint.head.beforeAfter))))
             }
           } else {
-            nodePointDAO.create(Seq(NodePoint(NewIdValue, BeforeAfter.After, headRoadwayPointId, None, headLink.startDate.get, None, DateTime.now(), None, headLink.createdBy, Some(DateTime.now()), headLink.roadwayNumber, headLink.startAddrMValue, headLink.roadNumber, headLink.roadPartNumber, headLink.track)))
+            nodePointDAO.create(Seq(NodePoint(NewIdValue, BeforeAfter.After, headRoadwayPointId, None, headLink.startDate.get, None, DateTime.now(), None, headLink.createdBy, Some(DateTime.now()), headLink.roadwayNumber, headLink.startAddrMValue, headLink.roadNumber, headLink.roadPartNumber, headLink.track, headLink.ely)))
           }
 
           if (existingLastNodePoint.nonEmpty) {
@@ -474,9 +457,8 @@
               nodePointDAO.update(Seq(existingLastNodePoint.head.copy(beforeAfter = BeforeAfter.switch(existingLastNodePoint.head.beforeAfter))))
             }
           } else {
-            nodePointDAO.create(Seq(NodePoint(NewIdValue, BeforeAfter.Before, lastRoadwayPointId, None, lastLink.startDate.get, None, DateTime.now(), None, lastLink.createdBy, Some(DateTime.now()), lastLink.roadwayNumber, lastLink.endAddrMValue, lastLink.roadNumber, lastLink.roadPartNumber, lastLink.track)))
-          }
->>>>>>> c7336fae
+            nodePointDAO.create(Seq(NodePoint(NewIdValue, BeforeAfter.Before, lastRoadwayPointId, None, lastLink.startDate.get, None, DateTime.now(), None, lastLink.createdBy, Some(DateTime.now()), lastLink.roadwayNumber, lastLink.endAddrMValue, lastLink.roadNumber, lastLink.roadPartNumber, lastLink.track, lastLink.ely)))
+          }
         }
       }.toSeq
     } catch {
