package fi.liikennevirasto.viite

import fi.liikennevirasto.digiroad2.asset.BoundingRectangle
import fi.liikennevirasto.digiroad2.oracle.OracleDatabase
import fi.liikennevirasto.digiroad2.util.LogUtils.time
import fi.liikennevirasto.digiroad2.util.Track
import fi.liikennevirasto.viite.dao.BeforeAfter.{After, Before}
import fi.liikennevirasto.viite.dao.NodePointType.RoadNodePoint
import fi.liikennevirasto.viite.dao._
import fi.liikennevirasto.viite.process.RoadwayAddressMapper
import org.joda.time.DateTime
import org.slf4j.LoggerFactory

import scala.util.control.NonFatal

class NodesAndJunctionsService(roadwayDAO: RoadwayDAO, roadwayPointDAO: RoadwayPointDAO, linearLocationDAO: LinearLocationDAO, nodeDAO: NodeDAO, nodePointDAO: NodePointDAO, junctionDAO: JunctionDAO, junctionPointDAO: JunctionPointDAO, roadwayChangesDAO: RoadwayChangesDAO) {

  case class CompleteNode(node: Option[Node], nodePoints: Seq[NodePoint], junctions: Map[Junction, Seq[JunctionPoint]])

  def withDynTransaction[T](f: => T): T = OracleDatabase.withDynTransaction(f)

  def withDynTransactionNewOrExisting[T](f: => T): T = OracleDatabase.withDynTransactionNewOrExisting(f)

  def withDynSession[T](f: => T): T = OracleDatabase.withDynSession(f)

  private val logger = LoggerFactory.getLogger(getClass)

  val roadwayAddressMapper = new RoadwayAddressMapper(roadwayDAO, linearLocationDAO)

  def update(node: Node, junctionsIds: Seq[Long], nodePointIds: Seq[Long], username: String = "-"): Option[String] = {
    withDynTransaction {
      try {
        addOrUpdateNode(node, username) match {
          case Some(err) => return Some(err)
          case _ => None
        }
        detachJunctionsFromNode(junctionsIds, username)
        detachNodePointsFromNode(nodePointIds, username)
      } catch {
        case e: Exception => Some(e.getMessage)
      }
    }
  }

  def addOrUpdateNode(node: Node, username: String = "-"): Option[String] = {
    withDynTransactionNewOrExisting {
      try {
        if (node.id == NewIdValue) {
          nodeDAO.create(Seq(node), username)
        } else {
          val old = nodeDAO.fetchById(node.id)
          if (old.isDefined) {
            val oldStartDate = old.get.startDate.withTimeAtStartOfDay
            val newStartDate = node.startDate.withTimeAtStartOfDay
            if (node.name != old.get.name || old.get.nodeType != node.nodeType || oldStartDate != newStartDate
              || old.get.coordinates != node.coordinates) {

              // Update the node information
              if (old.get.nodeType != node.nodeType && oldStartDate != newStartDate) {

                // Check that new start date is not earlier than before
                if (newStartDate.getMillis < oldStartDate.getMillis) {
                  return Some("Solmun uusi alkupäivämäärä ei saa olla ennen nykyistä alkupäivämäärää.")
                }

                // Create a new history layer when the node type has changed
                nodeDAO.create(Seq(old.get.copy(id = NewIdValue, endDate = Some(node.startDate.minusDays(1)))), username)
                nodeDAO.create(Seq(node.copy(id = NewIdValue)), username)

              } else {
                nodeDAO.create(Seq(node.copy(id = NewIdValue)), username)
              }
              nodeDAO.expireById(Seq(node.id))
            }
          } else {
            return Some("Päivitettävää solmua ei löytynyt")
          }
        }
        None
      } catch {
        case e: Exception => Some(e.getMessage)
      }
    }
  }

  def getNodesByRoadAttributes(roadNumber: Long, minRoadPartNumber: Option[Long], maxRoadPartNumber: Option[Long]): Either[String, Seq[(Node, RoadAttributes)]] = {
    withDynSession {
      try {
        // if the result set has more than 50 rows but the road attributes can't be narrowed down, it shows the results anyway
        nodeDAO.fetchByRoadAttributes(roadNumber, minRoadPartNumber, maxRoadPartNumber) match {
          case nodes
            if nodes.size <= MaxAllowedNodes ||
              minRoadPartNumber.isDefined && maxRoadPartNumber.isDefined && minRoadPartNumber.get == maxRoadPartNumber.get ||
              minRoadPartNumber.isDefined && maxRoadPartNumber.isEmpty || minRoadPartNumber.isEmpty && maxRoadPartNumber.isDefined => Right(nodes)
          case _ => Left(ReturnedTooManyNodesErrorMessage)
        }
      } catch {
        case e if NonFatal(e) =>
          logger.error("Failed to fetch nodes.", e)
          Left(e.getMessage)
      }
    }
  }

  def getNodesByBoundingBox(boundingRectangle: BoundingRectangle): Seq[Node] = {
    withDynSession {
      time(logger, "Fetch nodes with junctions") {
        nodeDAO.fetchByBoundingBox(boundingRectangle)
      }
    }
  }

  def getJunctionPointsByJunctionIds(junctionIds: Seq[Long]): Seq[JunctionPoint] = {
    withDynSession {
      junctionPointDAO.fetchJunctionPointsByJunctionIds(junctionIds)
    }
  }

  def getNodesWithJunctionByBoundingBox(boundingRectangle: BoundingRectangle): Map[Node, (Seq[NodePoint], Map[Junction, Seq[JunctionPoint]])] = {
    withDynSession {
      time(logger, "Fetch nodes with junctions") {
        val nodes = nodeDAO.fetchByBoundingBox(boundingRectangle)
        val nodePoints = nodePointDAO.fetchNodePointsByNodeNumber(nodes.map(_.nodeNumber))
        val junctions = junctionDAO.fetchJunctionsByNodeNumbers(nodes.map(_.nodeNumber))
        val junctionPoints = junctionPointDAO.fetchJunctionPointsByJunctionIds(junctions.map(_.id))
        nodes.map {
          node =>
            (node,
              (
                nodePoints.filter(np => np.nodeNumber.isDefined && np.nodeNumber.get == node.nodeNumber),
                junctions.filter(j => j.nodeNumber.isDefined && j.nodeNumber.get == node.nodeNumber).map {
                  junction =>
                    (
                      junction, junctionPoints.filter(_.junctionId == junction.id)
                    )
                }.toMap
              )
            )
        }.toMap
      }
    }
  }

  def getNodesWithTimeInterval(sinceDate: DateTime, untilDate: Option[DateTime]) : Map[Option[Node], (Seq[NodePoint], Map[Junction, Seq[JunctionPoint]])] = {
    withDynSession {
      val nodes = nodeDAO.fetchAllByDateRange(sinceDate, untilDate)
      val nodePoints = nodePointDAO.fetchNodePointsByNodeNumber(nodes.map(_.nodeNumber))
      val junctions = junctionDAO.fetchJunctionsByNodeNumbers(nodes.map(_.nodeNumber))
      val junctionPoints = junctionPointDAO.fetchJunctionPointsByJunctionIds(junctions.map(_.id))
      nodes.map {
        node =>
          (Option(node),
            (
              nodePoints.filter(np => np.nodeNumber.isDefined && np.nodeNumber.get == node.nodeNumber),
              junctions.filter(j => j.nodeNumber.isDefined && j.nodeNumber.get == node.nodeNumber).map {
                junction =>
                  (
                    junction, junctionPoints.filter(_.junctionId == junction.id)
                  )
              }.toMap
            )
          )
      }.toMap
    }
  }

  def getNodePointTemplates(authorizedElys: Seq[Int]): Seq[NodePoint] = {
    withDynSession{
      time(logger, "Fetch node point templates") {
        val allNodePointTemplates = nodePointDAO.fetchTemplates()
        allNodePointTemplates.filter(template => authorizedElys.contains(template.elyCode))
      }
    }
  }

  def getNodePointTemplateById(id: Long): Option[NodePoint] = {
    withDynSession {
      time(logger, "Fetch node point template by id") {
        nodePointDAO.fetchNodePointTemplateById(id)
      }
    }
  }

  def getJunctionTemplates(authorizedElys: Seq[Int]): Seq[JunctionTemplate] = {
    withDynSession{
      time(logger, "Fetch Junction templates") {
        val allJunctionTemplates = junctionDAO.fetchTemplates()
        allJunctionTemplates.filter(jt => jt.roadNumber != 0 && authorizedElys.contains(jt.elyCode))
          .groupBy(_.id).map(junctionTemplate => {
            junctionTemplate._2.minBy(jt => (jt.roadNumber, jt.roadPartNumber, jt.addrM))
        }).toSeq
      }
    }
  }

  def getTemplatesByBoundingBox(boundingRectangle: BoundingRectangle): (Seq[NodePoint], Map[Junction, Seq[JunctionPoint]]) = {
    time(logger, "Fetch NodePoint and Junction + JunctionPoint templates") {
      val junctionPoints = junctionPointDAO.fetchTemplatesByBoundingBox(boundingRectangle)
      val junctions = junctionDAO.fetchByIds(junctionPoints.map(_.junctionId))
      val nodePoints = nodePointDAO.fetchTemplatesByBoundingBox(boundingRectangle)
      (nodePoints, junctions.map { junction => (junction, junctionPoints.filter(_.junctionId == junction.id)) }.toMap)
    }
  }

  def handleJunctionPointTemplates(roadwayChanges: List[ProjectRoadwayChange], projectLinks: Seq[ProjectLink], mappedRoadwayNumbers: Seq[RoadwayNumbersLinkChange]): Unit = {
    def getJunctionsInHead(link: ProjectLink, roadsToHead: Seq[RoadAddress], roadsFromHead: Seq[RoadAddress]): Seq[Junction] = {
      roadsToHead.flatMap { rh =>
        val jcPoints = (junctionPointDAO.fetchJunctionPointsByRoadwayPoints(rh.roadwayNumber, rh.endAddrMValue, BeforeAfter.Before) ++
          junctionPointDAO.fetchJunctionPointsByRoadwayPoints(link.roadwayNumber, link.startAddrMValue, BeforeAfter.After))
          .map(_.junctionId).toSeq
        junctionDAO.fetchByIds(jcPoints)
      } ++ roadsFromHead.flatMap { rh =>
        val jcPoints = (junctionPointDAO.fetchJunctionPointsByRoadwayPoints(rh.roadwayNumber, rh.startAddrMValue, BeforeAfter.After) ++
          junctionPointDAO.fetchJunctionPointsByRoadwayPoints(link.roadwayNumber, link.startAddrMValue, BeforeAfter.After)).map(_.junctionId).toSeq
        junctionDAO.fetchByIds(jcPoints)
      }
    }

    def getJunctionsToTail(link: ProjectLink, roadsToTail: Seq[RoadAddress], roadsFromTail: Seq[RoadAddress]): Seq[Junction] = {
      roadsToTail.flatMap { rh =>
        val jcPoints = (junctionPointDAO.fetchJunctionPointsByRoadwayPoints(rh.roadwayNumber, rh.endAddrMValue, BeforeAfter.Before) ++
          junctionPointDAO.fetchJunctionPointsByRoadwayPoints(link.roadwayNumber, link.endAddrMValue, BeforeAfter.Before)).map(_.junctionId).toSeq
        junctionDAO.fetchByIds(jcPoints)
      } ++ roadsFromTail.flatMap { rh =>
        val jcPoints = (junctionPointDAO.fetchJunctionPointsByRoadwayPoints(rh.roadwayNumber, rh.startAddrMValue, BeforeAfter.After) ++
          junctionPointDAO.fetchJunctionPointsByRoadwayPoints(link.roadwayNumber, link.endAddrMValue, BeforeAfter.Before)).map(_.junctionId).toSeq
        junctionDAO.fetchByIds(jcPoints)
      }
    }

    def handleRoadsToHead(link: ProjectLink, junctionsInHead: Seq[Junction], r: RoadAddress): Unit = {
      val roadJunctionPoint = junctionPointDAO.fetchJunctionPointsByRoadwayPoints(r.roadwayNumber, r.endAddrMValue, BeforeAfter.Before)
      val junctionIdentifier = if (roadJunctionPoint.isEmpty) {
        val junctionId = if (junctionsInHead.isEmpty)
          junctionDAO.create(Seq(Junction(NewIdValue, None, None, link.startDate.get, None, DateTime.now, None, link.createdBy, Some(DateTime.now)))).head
        else junctionsInHead.head.id
        val existingRoadwayPoint = roadwayPointDAO.fetch(r.roadwayNumber, r.endAddrMValue)
        val rwPoint = if (existingRoadwayPoint.nonEmpty) {
          existingRoadwayPoint.get.id
        } else {
          roadwayPointDAO.create(r.roadwayNumber, r.endAddrMValue, r.createdBy.getOrElse("-"))
        }
        junctionPointDAO.create(Seq(JunctionPoint(NewIdValue, BeforeAfter.Before, rwPoint, junctionId, DateTime.now, None, link.createdBy, Some(DateTime.now), r.roadwayNumber, r.endAddrMValue, r.roadNumber, r.roadPartNumber, r.track))).head
        Some(junctionId)
      } else None

      val junctionId = if (junctionsInHead.isEmpty && junctionIdentifier.isEmpty)
        junctionDAO.create(Seq(Junction(NewIdValue, None, None, link.startDate.get, None, DateTime.now, None, link.createdBy, Some(DateTime.now)))).head
      else junctionIdentifier.getOrElse(junctionsInHead.head.id)
      val rwPointId = {
        val existingRoadwayPoint = roadwayPointDAO.fetch(link.roadwayNumber, link.startAddrMValue)
        val rwPoint = if (existingRoadwayPoint.nonEmpty) {
          existingRoadwayPoint.get.id
        } else {
          roadwayPointDAO.create(link.roadwayNumber, link.startAddrMValue, link.createdBy.getOrElse("-"))
        }
        val linkJunctionPoint = junctionPointDAO.fetchJunctionPointsByRoadwayPoints(link.roadwayNumber, link.startAddrMValue, BeforeAfter.After)
        if(linkJunctionPoint.isEmpty)
          junctionPointDAO.create(Seq(JunctionPoint(NewIdValue, BeforeAfter.After, rwPoint, junctionId, DateTime.now, None, link.createdBy, Some(DateTime.now), link.roadwayNumber, link.startAddrMValue, link.roadNumber, link.roadPartNumber, link.track)))
      }
    }

    def handleRoadsFromHead(link: ProjectLink, newJunctionsInHead: Seq[Junction], junctionsInHead: Seq[Junction], r: RoadAddress): Unit = {
      val roadJunctionPoint = junctionPointDAO.fetchJunctionPointsByRoadwayPoints(r.roadwayNumber, r.startAddrMValue, BeforeAfter.After)
      val junctionIdentifier = if (roadJunctionPoint.isEmpty) {
        val junctionId = if (newJunctionsInHead.isEmpty)
          junctionDAO.create(Seq(Junction(NewIdValue, None, None, link.startDate.get, None, DateTime.now, None, link.createdBy, Some(DateTime.now)))).head
        else newJunctionsInHead.head.id
        val existingRoadwayPoint = roadwayPointDAO.fetch(r.roadwayNumber, r.startAddrMValue)
        val rwPoint = if (existingRoadwayPoint.nonEmpty) {
          existingRoadwayPoint.get.id
        } else {
          roadwayPointDAO.create(r.roadwayNumber, r.startAddrMValue, r.createdBy.getOrElse("-"))
        }
        junctionPointDAO.create(Seq(JunctionPoint(NewIdValue, BeforeAfter.After, rwPoint, junctionId, DateTime.now, None, link.createdBy, Some(DateTime.now), r.roadwayNumber, r.startAddrMValue, r.roadNumber, r.roadPartNumber, r.track))).head
        Some(junctionId)
      } else None

      val junctionId = if (junctionsInHead.isEmpty && junctionIdentifier.isEmpty)
        junctionDAO.create(Seq(Junction(NewIdValue, None, None, link.startDate.get, link.endDate, DateTime.now, None, link.createdBy, Some(DateTime.now)))).head
      else junctionIdentifier.getOrElse(junctionsInHead.head.id)
      val existingRoadwayPoint = roadwayPointDAO.fetch(link.roadwayNumber, link.startAddrMValue)
      val rwPoint = if (existingRoadwayPoint.nonEmpty) {
        existingRoadwayPoint.get.id
      } else {
        roadwayPointDAO.create(link.roadwayNumber, link.startAddrMValue, r.createdBy.getOrElse("-"))
      }
      val linkJunctionPoint = junctionPointDAO.fetchJunctionPointsByRoadwayPoints(link.roadwayNumber, link.startAddrMValue, BeforeAfter.After)
      if(linkJunctionPoint.isEmpty)
        junctionPointDAO.create(Seq(JunctionPoint(NewIdValue, BeforeAfter.After, rwPoint, junctionId, DateTime.now, None, link.createdBy, Some(DateTime.now), link.roadwayNumber, link.startAddrMValue, link.roadNumber, link.roadPartNumber, link.track)))
    }

    def handleRoadsToTail(link: ProjectLink, junctionsToTail: Seq[Junction], junctionsInHead: Seq[Junction], r: RoadAddress): Unit = {
      val roadJunctionPoint = junctionPointDAO.fetchJunctionPointsByRoadwayPoints(r.roadwayNumber, r.endAddrMValue, BeforeAfter.Before)
      val junctionIdentifier = if (roadJunctionPoint.isEmpty) {
        val junctionId = if (junctionsToTail.isEmpty)
          junctionDAO.create(Seq(Junction(NewIdValue, None, None, link.startDate.get, None, DateTime.now, None, link.createdBy, Some(DateTime.now)))).head
        else junctionsToTail.head.id
        val existingRoadwayPoint = roadwayPointDAO.fetch(r.roadwayNumber, r.endAddrMValue)
        val rwPoint = if (existingRoadwayPoint.nonEmpty) {
          existingRoadwayPoint.get.id
        } else {
          roadwayPointDAO.create(r.roadwayNumber, r.endAddrMValue, r.createdBy.getOrElse("-"))
        }
        junctionPointDAO.create(Seq(JunctionPoint(NewIdValue, BeforeAfter.Before, rwPoint, junctionId, DateTime.now, None, link.createdBy, Some(DateTime.now), r.roadwayNumber, r.endAddrMValue, r.roadNumber, r.roadPartNumber, r.track))).head
        Some(junctionId)
      } else None

      val junctionId = if (junctionsInHead.isEmpty && junctionIdentifier.isEmpty)
        junctionDAO.create(Seq(Junction(NewIdValue, None, None, link.startDate.get, link.endDate, DateTime.now, None, link.createdBy, Some(DateTime.now)))).head
      else junctionIdentifier.getOrElse(junctionsInHead.head.id)
      val existingRoadwayPoint = roadwayPointDAO.fetch(link.roadwayNumber, link.endAddrMValue)
      val rwPoint = if (existingRoadwayPoint.nonEmpty) {
        existingRoadwayPoint.get.id
      } else {
        roadwayPointDAO.create(link.roadwayNumber, link.endAddrMValue, r.createdBy.getOrElse("-"))
      }
      val linkJunctionPoint = junctionPointDAO.fetchJunctionPointsByRoadwayPoints(link.roadwayNumber, link.endAddrMValue, BeforeAfter.Before)
      if(linkJunctionPoint.isEmpty)
        junctionPointDAO.create(Seq(JunctionPoint(NewIdValue, BeforeAfter.Before, rwPoint, junctionId, DateTime.now, None, link.createdBy, Some(DateTime.now), link.roadwayNumber, link.endAddrMValue, link.roadNumber, link.roadPartNumber, link.track)))
    }

    def handleRoadsFromTail(link: ProjectLink, newJunctionsToTail: Seq[Junction], junctionsInHead: Seq[Junction], r: RoadAddress): Unit = {
      val roadJunctionPoint = junctionPointDAO.fetchJunctionPointsByRoadwayPoints(r.roadwayNumber, r.startAddrMValue, BeforeAfter.After)
      val junctionIdentifier = if (roadJunctionPoint.isEmpty) {
        val junctionId = if (newJunctionsToTail.isEmpty)
          junctionDAO.create(Seq(Junction(NewIdValue, None, None, link.startDate.get, None, DateTime.now, None, link.createdBy, Some(DateTime.now)))).head
        else newJunctionsToTail.head.id
        val existingRoadwayPoint = roadwayPointDAO.fetch(r.roadwayNumber, r.startAddrMValue)
        val rwPoint = if (existingRoadwayPoint.nonEmpty) {
          existingRoadwayPoint.get.id
        } else {
          roadwayPointDAO.create(r.roadwayNumber, r.startAddrMValue, r.createdBy.getOrElse("-"))
        }
        junctionPointDAO.create(Seq(JunctionPoint(NewIdValue, BeforeAfter.After, rwPoint, junctionId, DateTime.now, None, link.createdBy, Some(DateTime.now), r.roadwayNumber, r.startAddrMValue, r.roadNumber, r.roadPartNumber, r.track))).head
        Some(junctionId)
      } else None

      val junctionId = if (junctionsInHead.isEmpty && junctionIdentifier.isEmpty)
        junctionDAO.create(Seq(Junction(NewIdValue, None, None, link.startDate.get, link.endDate, DateTime.now, None, link.createdBy, Some(DateTime.now)))).head
      else junctionIdentifier.getOrElse(junctionsInHead.head.id)
      val existingRoadwayPoint = roadwayPointDAO.fetch(link.roadwayNumber, link.endAddrMValue)
      val rwPoint = if (existingRoadwayPoint.nonEmpty) {
        existingRoadwayPoint.get.id
      } else {
        roadwayPointDAO.create(link.roadwayNumber, link.endAddrMValue, r.createdBy.getOrElse("-"))
      }
      val linkJunctionPoint = junctionPointDAO.fetchJunctionPointsByRoadwayPoints(link.roadwayNumber, link.endAddrMValue, BeforeAfter.Before)
      if(linkJunctionPoint.isEmpty)
        junctionPointDAO.create(Seq(JunctionPoint(NewIdValue, BeforeAfter.Before, rwPoint, junctionId, DateTime.now, None, link.createdBy, Some(DateTime.now), link.roadwayNumber, link.endAddrMValue, link.roadNumber, link.roadPartNumber, link.track)))
    }

    time(logger, "Handling junction point templates") {
      val filteredLinks = projectLinks.filter(pl => RoadClass.nodeAndJunctionRoadClass.flatMap(_.roads).contains(pl.roadNumber.toInt) && pl.status != LinkStatus.Terminated)
      filteredLinks.foreach { link =>
        val roadNumberLimits = Seq((0, 19999), (40001, 69999))
        val headRoads = roadwayAddressMapper.getRoadAddressesByBoundingBox(BoundingRectangle(link.getFirstPoint, link.getFirstPoint), roadNumberLimits).filterNot(rw => rw.roadNumber == link.roadNumber)
        val tailRoads = roadwayAddressMapper.getRoadAddressesByBoundingBox(BoundingRectangle(link.getLastPoint, link.getLastPoint), roadNumberLimits).filterNot(rw => rw.roadNumber == link.roadNumber)

        val roadsToHead = headRoads.filter(_.connected(link.getFirstPoint))
        val roadsFromHead = headRoads.filter(r => link.getFirstPoint.connected(r.getFirstPoint))

        val roadsFromTail = tailRoads.filter(r => link.getLastPoint.connected(r.getFirstPoint))
        val roadsToTail = tailRoads.filter(_.getLastPoint.connected(link.getLastPoint))

        /*
      handle creation of JUNCTION_POINT in reverse cases
      */

        val junctionReversed = roadwayChanges.exists(ch => ch.changeInfo.target.startAddressM.nonEmpty && link.startAddrMValue >= ch.changeInfo.target.startAddressM.get
          && ch.changeInfo.target.endAddressM.nonEmpty && link.endAddrMValue <= ch.changeInfo.target.endAddressM.get && ch.changeInfo.reversed)

        val originalLink = mappedRoadwayNumbers.find(mpr => link.startAddrMValue == mpr.newStartAddr && link.endAddrMValue == mpr.newEndAddr && mpr.newRoadwayNumber == link.roadwayNumber)

        val existingHeadJunctionPoint = {
          if (originalLink.nonEmpty) {
            if (!junctionReversed)
              junctionPointDAO.fetchJunctionPointsByRoadwayPointNumbers(Set(originalLink.get.oldRoadwayNumber, link.roadwayNumber), link.startAddrMValue, BeforeAfter.After)
            else {
              junctionPointDAO.fetchJunctionPointsByRoadwayPointNumbers(Set(originalLink.get.oldRoadwayNumber, link.roadwayNumber), originalLink.get.newStartAddr, BeforeAfter.Before)
            }
          } else None
        }

        val existingLastJunctionPoint = {
          if (originalLink.nonEmpty) {
            if (!junctionReversed)
              junctionPointDAO.fetchJunctionPointsByRoadwayPointNumbers(Set(originalLink.get.oldRoadwayNumber, link.roadwayNumber), link.startAddrMValue, BeforeAfter.Before)
            else {
              junctionPointDAO.fetchJunctionPointsByRoadwayPointNumbers(Set(originalLink.get.oldRoadwayNumber, link.roadwayNumber), originalLink.get.newEndAddr, BeforeAfter.After)
            }
          } else None
        }

        if (existingHeadJunctionPoint.nonEmpty) {
          if (junctionReversed) {
            junctionPointDAO.update(Seq(existingHeadJunctionPoint.head.copy(beforeAfter = BeforeAfter.switch(existingHeadJunctionPoint.head.beforeAfter))))
          }
        }

        if (existingLastJunctionPoint.nonEmpty) {
          if (junctionReversed) {
            junctionPointDAO.update(Seq(existingLastJunctionPoint.head.copy(beforeAfter = BeforeAfter.switch(existingLastJunctionPoint.head.beforeAfter))))
          }
        }

        /*
        R:road
        L:project link
        0:junction point
      */
        val junctionsInHead: Seq[Junction] = getJunctionsInHead(link, roadsToHead, roadsFromHead)

        val junctionsToTail: Seq[Junction] = getJunctionsToTail(link, roadsToTail, roadsFromTail)

        //  |--R-->0|0--L-->
        roadsToHead.foreach { roadAddress: RoadAddress => handleRoadsToHead(link, junctionsInHead, roadAddress) }

        //need to get all new junctions in junctionInHead places since we can have this kind of cases:
        /*
             ^
             |
             L
             |
      |-R1->0|(*)-R2->|

      if we dont get again all new created junctions, we would badly create one duplicate junction in the place of (*)
       */
        val newJunctionsInHead = getJunctionsInHead(link, roadsToHead, roadsFromHead)

        // <--R--0|0--L-->
        roadsFromHead.foreach { roadAddress: RoadAddress => handleRoadsFromHead(link, newJunctionsInHead, junctionsInHead, roadAddress) }

        // |--R--0>|<0--L--|
        roadsToTail.foreach { roadAddress: RoadAddress => handleRoadsToTail(link, junctionsToTail, junctionsInHead, roadAddress) }

        val newJunctionsToTail = getJunctionsToTail(link, roadsToTail, roadsFromTail)

        // <--R--0|<0--L--|
        roadsFromTail.foreach { roadAddress: RoadAddress => handleRoadsFromTail(link, newJunctionsToTail, junctionsInHead, roadAddress) }
      }
    }
  }

  /*
  1)  The nodes are created only for tracks 0 and 1
  2)  A node template is always created if :
    2.1)  road number is < 20000 or between 40000-70000
    2.2)  and at the beginning/end of each road part, ely borders, or when road type changes
    2.3)  on each junction with a road number (except number over 70 000)
   */
  def handleNodePointTemplates(roadwayChanges: List[ProjectRoadwayChange], projectLinks: Seq[ProjectLink], mappedRoadwayNumbers: Seq[RoadwayNumbersLinkChange]): Unit = {
    time(logger, "Handling node point templates") {
      try {
        def continuousNodeSections(seq: Seq[ProjectLink], roadTypesSection: Seq[Seq[ProjectLink]]): (Seq[ProjectLink], Seq[Seq[ProjectLink]]) = {
          if (seq.isEmpty) {
            (Seq(), roadTypesSection)
          } else {
            val roadType = seq.headOption.map(_.roadType.value).getOrElse(0)
            val continuousProjectLinks = seq.takeWhile(pl => pl.roadType.value == roadType)
            continuousNodeSections(seq.drop(continuousProjectLinks.size), roadTypesSection :+ continuousProjectLinks)
          }
        }

        val filteredLinks = projectLinks.filter(pl => RoadClass.nodeAndJunctionRoadClass.flatMap(_.roads).contains(pl.roadNumber.toInt) && pl.status != LinkStatus.Terminated).filterNot(_.track == Track.LeftSide)
        val groupSections = filteredLinks.groupBy(l => (l.roadNumber, l.roadPartNumber))

        groupSections.mapValues { group =>
          val roadTypeSections: Seq[Seq[ProjectLink]] = continuousNodeSections(group.sortBy(_.startAddrMValue), Seq.empty[Seq[ProjectLink]])._2
          roadTypeSections.foreach { section =>

            val headLink = section.head
            val lastLink = section.last

            val headRoadwayPointId = {
              val existingRoadwayPoint = roadwayPointDAO.fetch(headLink.roadwayNumber, headLink.startAddrMValue)
              if (existingRoadwayPoint.nonEmpty)
                existingRoadwayPoint.get.id
              else roadwayPointDAO.create(headLink.roadwayNumber, headLink.startAddrMValue, headLink.createdBy.getOrElse("-"))
            }
            val lastRoadwayPointId = {
              val existingRoadwayPoint = roadwayPointDAO.fetch(lastLink.roadwayNumber, lastLink.endAddrMValue)
              if (existingRoadwayPoint.nonEmpty)
                existingRoadwayPoint.get.id
              else roadwayPointDAO.create(lastLink.roadwayNumber, lastLink.endAddrMValue, lastLink.createdBy.getOrElse("-"))
            }

            /*
      handle update of NODE_POINT in reverse cases
    */
            val (startNodeReversed, endNodeReversed) =
              (roadwayChanges.exists(ch =>
                ch.changeInfo.target.startAddressM.nonEmpty && headLink.startAddrMValue == ch.changeInfo.target.startAddressM.get && ch.changeInfo.reversed
              ),
                roadwayChanges.exists(ch =>
                  ch.changeInfo.target.endAddressM.nonEmpty && lastLink.endAddrMValue == ch.changeInfo.target.endAddressM.get && ch.changeInfo.reversed
                ))


            val existingHeadNodePoint = {
              val originalLink = mappedRoadwayNumbers.find(mpr => headLink.startAddrMValue == mpr.newStartAddr && headLink.endAddrMValue == mpr.newEndAddr && mpr.newRoadwayNumber == headLink.roadwayNumber)
              if (originalLink.nonEmpty) {
                if (!startNodeReversed) {
                  nodePointDAO.fetchNodePointsTemplates(Set(originalLink.get.oldRoadwayNumber, headLink.roadwayNumber)).find(np => np.beforeAfter == After && np.addrM == headLink.startAddrMValue)
                } else {
                  nodePointDAO.fetchNodePointsTemplates(Set(originalLink.get.oldRoadwayNumber, headLink.roadwayNumber)).find(np => np.beforeAfter == Before && np.addrM == originalLink.get.newStartAddr)
                }
              } else None
            }

            val existingLastNodePoint = {
              val originalLink = mappedRoadwayNumbers.find(mpr => lastLink.startAddrMValue == mpr.newStartAddr && lastLink.endAddrMValue == mpr.newEndAddr && mpr.newRoadwayNumber == lastLink.roadwayNumber)
              if (originalLink.nonEmpty) {
                if (!endNodeReversed) {
                  nodePointDAO.fetchNodePointsTemplates(Set(originalLink.get.oldRoadwayNumber, lastLink.roadwayNumber)).find(np => np.beforeAfter == Before && np.addrM == lastLink.endAddrMValue)
                } else {
                  nodePointDAO.fetchNodePointsTemplates(Set(originalLink.get.oldRoadwayNumber, lastLink.roadwayNumber)).find(np => np.beforeAfter == After && np.addrM == originalLink.get.newEndAddr)
                }
              } else None
            }

            if (existingHeadNodePoint.nonEmpty) {
              if (startNodeReversed) {
                nodePointDAO.update(Seq(existingHeadNodePoint.head.copy(beforeAfter = BeforeAfter.switch(existingHeadNodePoint.head.beforeAfter))))
              }
            } else {
              nodePointDAO.create(Seq(NodePoint(NewIdValue, BeforeAfter.After, headRoadwayPointId, None, headLink.startDate.get, None, DateTime.now(), None, headLink.createdBy, Some(DateTime.now()), headLink.roadwayNumber, headLink.startAddrMValue, headLink.roadNumber, headLink.roadPartNumber, headLink.track, headLink.ely)))
            }
<<<<<<< HEAD
          } else {
            nodePointDAO.create(Seq(NodePoint(NewIdValue, BeforeAfter.After, headRoadwayPointId, None, RoadNodePoint, DateTime.now(), None, headLink.createdBy, Some(DateTime.now()), headLink.roadwayNumber, headLink.startAddrMValue, headLink.roadNumber, headLink.roadPartNumber, headLink.track, headLink.ely)))
          }
=======
>>>>>>> b08ad077

            if (existingLastNodePoint.nonEmpty) {
              if (endNodeReversed) {
                nodePointDAO.update(Seq(existingLastNodePoint.head.copy(beforeAfter = BeforeAfter.switch(existingLastNodePoint.head.beforeAfter))))
              }
            } else {
              nodePointDAO.create(Seq(NodePoint(NewIdValue, BeforeAfter.Before, lastRoadwayPointId, None, lastLink.startDate.get, None, DateTime.now(), None, lastLink.createdBy, Some(DateTime.now()), lastLink.roadwayNumber, lastLink.endAddrMValue, lastLink.roadNumber, lastLink.roadPartNumber, lastLink.track, lastLink.ely)))
            }
<<<<<<< HEAD
          } else {
            nodePointDAO.create(Seq(NodePoint(NewIdValue, BeforeAfter.Before, lastRoadwayPointId, None, RoadNodePoint, DateTime.now(), None, lastLink.createdBy, Some(DateTime.now()), lastLink.roadwayNumber, lastLink.endAddrMValue, lastLink.roadNumber, lastLink.roadPartNumber, lastLink.track, lastLink.ely)))
=======
>>>>>>> b08ad077
          }
        }.toSeq
      } catch {
        case ex: Exception => {
          println("Failed nodepoints: ", ex.printStackTrace())
        }
      }
    }
  }

  def getNodePointTemplatesByBoundingBox(boundingRectangle: BoundingRectangle): Seq[NodePoint] = {
    withDynSession {
      time(logger, "Fetch nodes point templates") {
        nodePointDAO.fetchTemplatesByBoundingBox(boundingRectangle)
      }
    }
  }

  def getJunctionTemplatesByBoundingBox(boundingRectangle: BoundingRectangle): Map[JunctionTemplate, Seq[JunctionPoint]] = {
    withDynSession {
      time(logger, "Fetch junction templates") {
        val junctions: Seq[JunctionTemplate] = junctionDAO.fetchTemplatesByBoundingBox(boundingRectangle)
        val junctionPoints: Seq[JunctionPoint] = junctionPointDAO.fetchTemplatesByBoundingBox(boundingRectangle)
        junctions.map {
          junction =>
            (junction,
              junctionPoints.filter(_.junctionId == junction.id))
        }.toMap
      }
    }
  }

  def expireObsoleteNodesAndJunctions(projectLinks: Seq[ProjectLink], endDate: Option[DateTime], username: String = "-"): Unit = {
    def obsoleteNodesAndJunctionsPointsByRoadwayNumbers(terminatedRoadwayNumbers: Seq[Long]): (Seq[NodePoint], Seq[JunctionPoint]) = {
      val obsoleteRoadwayPoints = roadwayPointDAO.fetchByRoadwayNumbers(terminatedRoadwayNumbers)
      val obsoleteNodePoints = nodePointDAO.fetchByRoadwayPointIds(obsoleteRoadwayPoints.map(_.id))
      val obsoleteJunctionPoints = junctionPointDAO.fetchByRoadwayPointIds(obsoleteRoadwayPoints.map(_.id))
      (obsoleteNodePoints, obsoleteJunctionPoints)
    }

    def obsoleteNodesAndJunctionsPoints(affectedRoadwayNumbers: Seq[Long]): (Seq[NodePoint], Seq[JunctionPoint]) = {
      val roadwayPoints = roadwayPointDAO.fetchByRoadwayNumbers(affectedRoadwayNumbers)
      val startAddrMValue: Long = roadwayDAO.fetchAllByRoadwayNumbers(affectedRoadwayNumbers.toSet).minBy(_.startAddrMValue).startAddrMValue
      val endAddrMValue = roadwayDAO.fetchAllByRoadwayNumbers(affectedRoadwayNumbers.toSet).maxBy(_.endAddrMValue).endAddrMValue

      val nodePoints = nodePointDAO.fetchByRoadwayPointIds(roadwayPoints.map(_.id)).filter(_.nodeNumber.isDefined)
      val obsoleteNodes = nodeDAO.fetchObsoleteByNodeNumbers(nodePoints.map(_.nodeNumber.get).distinct)
      val obsoleteNodePoints = nodePointDAO.fetchNodePointsByNodeNumber(obsoleteNodes.map(_.nodeNumber)) ++
        nodePoints.filterNot(n => (n.beforeAfter == BeforeAfter.After && n.addrM == startAddrMValue) || (n.beforeAfter == BeforeAfter.Before && n.addrM == endAddrMValue))

      val junctionPoints = junctionPointDAO.fetchByRoadwayPointIds(roadwayPoints.map(_.id))
      val obsoleteJunctions = junctionDAO.fetchObsoleteById(junctionPoints.map(_.junctionId).distinct)
      val obsoleteJunctionPoints = junctionPointDAO.fetchJunctionPointsByJunctionIds(obsoleteJunctions.map(_.id))

      (obsoleteNodePoints, obsoleteJunctionPoints)
    }

    def expireObsoleteJunctions(obsoleteJunctionPoints: Set[JunctionPoint]): Seq[Junction] = {

      // Expire current junction points rows
      logger.info(s"Expiring junction points : ${obsoleteJunctionPoints.map(_.id)}")
      junctionPointDAO.expireById(obsoleteJunctionPoints.map(_.id))

      // Remove junctions that no longer have justification for the current network
      val obsoleteJunctions = junctionDAO.fetchObsoleteById(obsoleteJunctionPoints.map(_.junctionId))
      logger.info(s"Expiring junctions : ${obsoleteJunctions.map(_.id)}")
      junctionDAO.expireById(obsoleteJunctions.map(_.id))
      val obsoleteJunctionPointsOfNowExpiredJunctions = junctionPointDAO.fetchJunctionPointsByJunctionIds(obsoleteJunctions.map(_.id))
      logger.info(s"Expiring junction points : ${obsoleteJunctionPointsOfNowExpiredJunctions.map(_.id)}")
      junctionPointDAO.expireById(obsoleteJunctionPointsOfNowExpiredJunctions.map(_.id))

      // Handle obsolete junction points of valid and obsolete junctions separately
      val (obsoleteJunctionPointsOfObsoleteJunctions, obsoleteJunctionPointsOfValidJunctions) =
        (obsoleteJunctionPoints ++ obsoleteJunctionPointsOfNowExpiredJunctions)
          .partition(jp => obsoleteJunctions.exists(j => j.id == jp.junctionId))

      // Create junction rows with end date and junction point rows with new junction id
      obsoleteJunctions.foreach(j => {
        val newJunctionId = junctionDAO.create(Seq(j.copy(id = NewIdValue, endDate = endDate, createdBy = Some(username)))).head
        junctionPointDAO.create(obsoleteJunctionPointsOfObsoleteJunctions.map(_.copy(id = NewIdValue,
          junctionId = newJunctionId, createdBy = Some(username))))
      })

      // Create junction point rows of the valid junctions
      // TODO Would be better not to expire these in the first place, since now we are creating exact copy of the previous ones
      junctionPointDAO.create(obsoleteJunctionPointsOfValidJunctions.map(_.copy(id = NewIdValue, createdBy = Some(username))))

      obsoleteJunctions
    }

    def expireNodes(obsoleteNodePoints: Set[NodePoint], obsoleteJunctions: Seq[Junction]): Unit = {

      // Expire obsolete node points
      nodePointDAO.expireById(obsoleteNodePoints.map(_.id))

      val nodeNumbersToCheck = (obsoleteJunctions.filter(j => j.nodeNumber.isDefined).map(_.nodeNumber.get)
        ++ obsoleteNodePoints.filter(np => np.nodeNumber.isDefined).map(_.nodeNumber.get)).distinct

      // Remove nodes that no longer have justification for the current network
      val obsoleteNodes = nodeDAO.fetchObsoleteByNodeNumbers(nodeNumbersToCheck)

      // Create node rows with end date
      obsoleteNodes.foreach(n => {
        nodeDAO.create(Seq(n.copy(id = NewIdValue, endDate = endDate, createdBy = Some(username)))).head
      })

      logger.info(s"Expiring nodes: ${obsoleteNodes.map(_.nodeNumber)}")
      nodeDAO.expireById(obsoleteNodes.map(_.id))
    }

    val (terminatedLinks, affectedLinks): (Seq[ProjectLink], Seq[ProjectLink]) = projectLinks
      .filter(pl => RoadClass.nodeAndJunctionRoadClass.flatMap(_.roads).contains(pl.roadNumber.toInt))
      .partition(_.status == LinkStatus.Terminated)

    val terminatedRoadwayNumbers = terminatedLinks.map(_.roadwayNumber).distinct
    logger.info(s"Terminated roadway numbers : $terminatedRoadwayNumbers")
    val terminatedPoints: (Seq[NodePoint], Seq[JunctionPoint]) = obsoleteNodesAndJunctionsPointsByRoadwayNumbers(terminatedRoadwayNumbers)

    val affectedGroupSections = affectedLinks.groupBy(l => (l.roadNumber, l.roadPartNumber))
    val affectedPoints = affectedGroupSections.mapValues { group =>
      val affectedRoadwayNumbers = group.map(_.roadwayNumber).distinct
      logger.info(s"Affected roadway numbers : $affectedRoadwayNumbers")
      obsoleteNodesAndJunctionsPoints(affectedRoadwayNumbers)
    }.values

    val obsoleteNodePoints = (terminatedPoints._1 ++ affectedPoints.flatMap(_._1)).toSet
    val obsoleteJunctionPoints = (terminatedPoints._2 ++ affectedPoints.flatMap(_._2)).toSet

    logger.info(s"Obsolete node points : ${obsoleteNodePoints.map(_.id)}")
    logger.info(s"Obsolete junction points : ${obsoleteJunctionPoints.map(_.id)}")
    val obsoleteJunctions = expireObsoleteJunctions(obsoleteJunctionPoints)
    expireNodes(obsoleteNodePoints, obsoleteJunctions)
  }

  def getJunctionInfoByJunctionId(junctionIds: Seq[Long]): Option[JunctionInfo] = {
    withDynSession {
      junctionDAO.fetchJunctionInfoByJunctionId(junctionIds)
    }
  }

  def detachJunctionsFromNode(junctionIds: Seq[Long], username: String = "-"): Option[String] = {
    withDynTransactionNewOrExisting {
      val junctionsToDetach = junctionDAO.fetchByIds(junctionIds).filter(_.nodeNumber.isDefined)
      if (junctionsToDetach.nonEmpty) {

        // Expire the current junction
        junctionDAO.expireById(junctionsToDetach.map(_.id))

        junctionsToDetach.foreach { j =>
          // Create a new junction template
          val junction = j.copy(id = NewIdValue, junctionNumber = None, nodeNumber = None, createdBy = Some(username))
          val newJunctionId = junctionDAO.create(Seq(junction)).head

          // Expire the current junction points
          val junctionPointsToExpire = junctionPointDAO.fetchJunctionPointsByJunctionIds(Seq(j.id))
          junctionPointDAO.expireById(junctionPointsToExpire.map(_.id))

          // Create new junction points with new junction id
          junctionPointDAO.create(junctionPointsToExpire.map(_.copy(id = NewIdValue, junctionId = newJunctionId,
            createdBy = Some(username))))
        }

        // TODO Calculate node points again (implemented in VIITE-1862)

        // If there are no node points left under the node, node can be terminated
        val nodeNumber = junctionsToDetach.head.nodeNumber.get
        terminateNodeIfNoNodePoints(nodeNumber, username)
      }
      None
    }
  }

  private def terminateNodeIfNoNodePoints(nodeNumber: Long, username: String) = {
    val nodePoints = nodePointDAO.fetchNodePointsByNodeNumber(Seq(nodeNumber))
    if (nodePoints.isEmpty) {
      val node = nodeDAO.fetchByNodeNumber(nodeNumber)
      if (node.isDefined) {

        // Terminate Node
        nodeDAO.expireById(Seq(node.get.id))
        nodeDAO.create(Seq(node.get.copy(id = NewIdValue, endDate = Some(DateTime.now), createdBy = Some(username))))

      } else {
        throw new Exception(s"Could not find node with number $nodeNumber")
      }
    }
  }

  def detachNodePointsFromNode(nodePointIds: Seq[Long], username: String = "-"): Option[String] = {
    withDynTransactionNewOrExisting {
      val nodePointsToDetach = nodePointDAO.fetchByIds(nodePointIds).filter(n => n.nodeNumber.isDefined && n.nodePointType == NodePointType.RoadNodePoint)
      if (nodePointsToDetach.nonEmpty) {

        // Expire the current node point and create a new template
        nodePointDAO.expireById(nodePointsToDetach.map(_.id))

        nodePointsToDetach.foreach { np =>

          // Create a new node point template
          nodePointDAO.create(Seq(np.copy(id = NewIdValue, nodeNumber = None, createdBy = Some(username))))

        }

        // If there are no node points left under the node, node can be terminated
        val nodeNumber = nodePointsToDetach.head.nodeNumber.get
        terminateNodeIfNoNodePoints(nodeNumber, username)

      }
      None
    }
  }

}<|MERGE_RESOLUTION|>--- conflicted
+++ resolved
@@ -524,27 +524,16 @@
                 nodePointDAO.update(Seq(existingHeadNodePoint.head.copy(beforeAfter = BeforeAfter.switch(existingHeadNodePoint.head.beforeAfter))))
               }
             } else {
-              nodePointDAO.create(Seq(NodePoint(NewIdValue, BeforeAfter.After, headRoadwayPointId, None, headLink.startDate.get, None, DateTime.now(), None, headLink.createdBy, Some(DateTime.now()), headLink.roadwayNumber, headLink.startAddrMValue, headLink.roadNumber, headLink.roadPartNumber, headLink.track, headLink.ely)))
-            }
-<<<<<<< HEAD
-          } else {
-            nodePointDAO.create(Seq(NodePoint(NewIdValue, BeforeAfter.After, headRoadwayPointId, None, RoadNodePoint, DateTime.now(), None, headLink.createdBy, Some(DateTime.now()), headLink.roadwayNumber, headLink.startAddrMValue, headLink.roadNumber, headLink.roadPartNumber, headLink.track, headLink.ely)))
-          }
-=======
->>>>>>> b08ad077
+              nodePointDAO.create(Seq(NodePoint(NewIdValue, BeforeAfter.After, headRoadwayPointId, None, RoadNodePoint, DateTime.now(), None, headLink.createdBy, Some(DateTime.now()), headLink.roadwayNumber, headLink.startAddrMValue, headLink.roadNumber, headLink.roadPartNumber, headLink.track, headLink.ely)))
+            }
 
             if (existingLastNodePoint.nonEmpty) {
               if (endNodeReversed) {
                 nodePointDAO.update(Seq(existingLastNodePoint.head.copy(beforeAfter = BeforeAfter.switch(existingLastNodePoint.head.beforeAfter))))
               }
             } else {
-              nodePointDAO.create(Seq(NodePoint(NewIdValue, BeforeAfter.Before, lastRoadwayPointId, None, lastLink.startDate.get, None, DateTime.now(), None, lastLink.createdBy, Some(DateTime.now()), lastLink.roadwayNumber, lastLink.endAddrMValue, lastLink.roadNumber, lastLink.roadPartNumber, lastLink.track, lastLink.ely)))
-            }
-<<<<<<< HEAD
-          } else {
-            nodePointDAO.create(Seq(NodePoint(NewIdValue, BeforeAfter.Before, lastRoadwayPointId, None, RoadNodePoint, DateTime.now(), None, lastLink.createdBy, Some(DateTime.now()), lastLink.roadwayNumber, lastLink.endAddrMValue, lastLink.roadNumber, lastLink.roadPartNumber, lastLink.track, lastLink.ely)))
-=======
->>>>>>> b08ad077
+              nodePointDAO.create(Seq(NodePoint(NewIdValue, BeforeAfter.Before, lastRoadwayPointId, None, RoadNodePoint, DateTime.now(), None, lastLink.createdBy, Some(DateTime.now()), lastLink.roadwayNumber, lastLink.endAddrMValue, lastLink.roadNumber, lastLink.roadPartNumber, lastLink.track, lastLink.ely)))
+            }
           }
         }.toSeq
       } catch {
