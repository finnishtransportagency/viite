package fi.liikennevirasto.viite

import fi.liikennevirasto.digiroad2.asset.BoundingRectangle
import fi.liikennevirasto.digiroad2.oracle.OracleDatabase
import fi.liikennevirasto.digiroad2.util.LogUtils.time
import fi.liikennevirasto.digiroad2.util.Track
import fi.liikennevirasto.viite.dao.BeforeAfter.{After, Before}
import fi.liikennevirasto.viite.dao.NodePointType.RoadNodePoint
import fi.liikennevirasto.viite.dao._
import fi.liikennevirasto.viite.model.RoadAddressLink
import fi.liikennevirasto.viite.process.RoadwayAddressMapper
import org.joda.time.DateTime
import org.slf4j.LoggerFactory

import scala.util.control.NonFatal

class NodesAndJunctionsService(roadwayDAO: RoadwayDAO, roadwayPointDAO: RoadwayPointDAO, linearLocationDAO: LinearLocationDAO, nodeDAO: NodeDAO, nodePointDAO: NodePointDAO, junctionDAO: JunctionDAO, junctionPointDAO: JunctionPointDAO, roadwayChangesDAO: RoadwayChangesDAO) {

  case class CompleteNode(node: Option[Node], nodePoints: Seq[NodePoint], junctions: Map[Junction, Seq[JunctionPoint]])

  def withDynTransaction[T](f: => T): T = OracleDatabase.withDynTransaction(f)

  def withDynTransactionNewOrExisting[T](f: => T): T = OracleDatabase.withDynTransactionNewOrExisting(f)

  def withDynSession[T](f: => T): T = OracleDatabase.withDynSession(f)

  private val logger = LoggerFactory.getLogger(getClass)

  val roadwayAddressMapper = new RoadwayAddressMapper(roadwayDAO, linearLocationDAO)


  def addOrUpdate(node: Node, junctions: Seq[Junction], nodePoints: Seq[NodePoint], username: String = "-"): Either[String, Long] = {

    def updateNodePoints(nodePoints: Seq[NodePoint], values: Map[String, Any]): Unit = {
      //  This map `values` was added so other fields could be modified in the process
      val newNodeNumber = values.getOrElse("nodeNumber", None).asInstanceOf[Option[Long]]
      nodePointDAO.expireById(nodePoints.map(_.id))
      nodePointDAO.create(nodePoints.map(_.copy(id = NewIdValue, nodeNumber = newNodeNumber)), createdBy = username)
    }

    def updateJunctionsAndJunctionPoints(junctions: Seq[Junction], values: Map[String, Any]): Unit = {
      //  This map `values` was added so other fields could be modified in the process
      val newNodeNumber = values.getOrElse("nodeNumber", None).asInstanceOf[Option[Long]]
      val junctionNumber = values.getOrElse("junctionNumber", None).asInstanceOf[Option[Long]]
      val updateJunctionNumber = values.contains("junctionNumber")
      junctions.foreach { junction =>
        val newJunctionNumber = if (updateJunctionNumber) {
          junctionNumber
        } else { junction.junctionNumber }
        val junctionPoints = junctionPointDAO.fetchJunctionPointsByJunctionIds(Seq(junction.id))
        junctionDAO.expireById(Seq(junction.id))
        junctionPointDAO.expireById(junctionPoints.map(_.id))
        val junctionId = junctionDAO.create(Seq(junction.copy(id = NewIdValue, nodeNumber = newNodeNumber, junctionNumber = newJunctionNumber)), createdBy = username).head
        junctionPointDAO.create(junctionPoints.map(_.copy(id = NewIdValue, junctionId = junctionId)), createdBy = username)
      }
    }

    withDynTransaction {
      try {
        addOrUpdateNode(node, username) match {
          case Right(nodeNumber) => {
            val currentNodePoints = nodePointDAO.fetchNodePointsByNodeNumber(nodeNumber)
            val (_, nodePointsToDetach) = currentNodePoints.partition(nodePoint => nodePoints.map(_.id).contains(nodePoint.id))

            val roadNodePointsToDetach: Seq[NodePoint] = nodePointsToDetach.filter(_.nodePointType == NodePointType.RoadNodePoint)
            updateNodePoints(roadNodePointsToDetach, Map("nodeNumber" -> None))

            val nodePointsToAttach = nodePoints.filter(nodePoint => !currentNodePoints.map(_.id).contains(nodePoint.id))
            updateNodePoints(nodePointsToAttach, Map("nodeNumber" -> Some(nodeNumber)))

            val currentJunctions = junctionDAO.fetchJunctionByNodeNumber(nodeNumber)
            val (filteredJunctions, junctionsToDetach: Seq[Junction]) = currentJunctions.partition(junction => junctions.map(_.id).contains(junction.id))
            updateJunctionsAndJunctionPoints(junctionsToDetach, Map("nodeNumber" -> None, "junctionNumber" -> None))

            val junctionsToAttach = junctions.filter(junction => !currentJunctions.map(_.id).contains(junction.id))
            updateJunctionsAndJunctionPoints(junctionsToAttach, Map("nodeNumber" -> Some(nodeNumber)))

            val updatedJunctions = junctions.filterNot(junction => {
              filteredJunctions.exists { current =>
                current.id == junction.id && current.junctionNumber.getOrElse(-1) == junction.junctionNumber.getOrElse(-1)
              }
            }).filter(j => !junctionsToAttach.map(_.id).contains(j.id))

            updateJunctionsAndJunctionPoints(updatedJunctions, Map("nodeNumber" -> Some(nodeNumber)))

            Right(nodeNumber)
          }
          case Left(err) => Left(err)
        }
      } catch {
        case e: Exception => Left(e.getMessage)
      }
    }
  }

  def addOrUpdateNode(node: Node, username: String = "-"): Either[String, Long] = {
    withDynTransactionNewOrExisting {
      try {
        val nodeNumber = if (node.id == NewIdValue) {
          nodeDAO.create(Seq(node), username).headOption.get
        } else {
          val old = nodeDAO.fetchById(node.id)
          if (old.isDefined) {
            val originalStartDate = old.get.startDate.withTimeAtStartOfDay
            val startDate = node.startDate.withTimeAtStartOfDay

            // Check that new start date is not earlier than before
            if (startDate.getMillis < originalStartDate.getMillis) {
              return Left(NodeStartDateUpdateErrorMessage)
            }

            if (node.name != old.get.name || old.get.nodeType != node.nodeType || originalStartDate != startDate || old.get.coordinates != node.coordinates) {
              // Create new node and invalidate old one
              if (old.get.nodeType != node.nodeType && originalStartDate != startDate) {

                // Create a new history layer when the node type has changed
                nodeDAO.expireById(Seq(old.get.id))
                nodeDAO.create(Seq(old.get.copy(id = NewIdValue, endDate = Some(node.startDate.minusDays(1)))), username)
                nodeDAO.create(Seq(node.copy(id = NewIdValue)), username)

              } else {
                nodeDAO.update(Seq(node), username)
              }
            }
          } else {
            return Left(NodeNotFoundErrorMessage)
          }
          node.nodeNumber
        }
        Right(nodeNumber)
      } catch {
        case e: Exception => Left(e.getMessage)
      }
    }
  }

  def getNodesByRoadAttributes(roadNumber: Long, minRoadPartNumber: Option[Long], maxRoadPartNumber: Option[Long]): Either[String, Seq[(Node, RoadAttributes)]] = {
    withDynSession {
      try {
        // if the result set has more than 50 rows but the road attributes can't be narrowed down, it shows the results anyway
        nodeDAO.fetchByRoadAttributes(roadNumber, minRoadPartNumber, maxRoadPartNumber) match {
          case nodes
            if nodes.size <= MaxAllowedNodes ||
              minRoadPartNumber.isDefined && maxRoadPartNumber.isDefined && minRoadPartNumber.get == maxRoadPartNumber.get ||
              minRoadPartNumber.isDefined && maxRoadPartNumber.isEmpty || minRoadPartNumber.isEmpty && maxRoadPartNumber.isDefined => Right(nodes)
          case _ => Left(ReturnedTooManyNodesErrorMessage)
        }
      } catch {
        case e if NonFatal(e) =>
          logger.error("Failed to fetch nodes.", e)
          Left(e.getMessage)
      }
    }
  }

  def getNodesByBoundingBox(boundingRectangle: BoundingRectangle): Seq[Node] = {
    withDynSession {
      time(logger, "Fetch nodes with junctions") {
        nodeDAO.fetchByBoundingBox(boundingRectangle)
      }
    }
  }

  def getJunctionPointsByJunctionIds(junctionIds: Seq[Long]): Seq[JunctionPoint] = {
    withDynSession {
      junctionPointDAO.fetchByJunctionIds(junctionIds)
    }
  }

  def enrichNodePointCoordinates(raLinks: Option[Seq[RoadAddressLink]], nPoints: Seq[NodePoint]): Seq[NodePoint] = {
    if(raLinks.nonEmpty){
      val rls = raLinks.get
      nPoints.map{ np =>
        np.copy(coordinates = {
          val ra: Option[Either[RoadAddressLink, RoadAddressLink]] = if(rls.exists(ra => ra.startAddressM == np.addrM))
            Some(Left(rls.find(ra => ra.startAddressM == np.addrM).get))
            else if(rls.exists(ra => ra.endAddressM == np.addrM))
            Some(Right(rls.find(ra => ra.endAddressM == np.addrM).get))
          else None
          ra match {
            case Some(r) if r.isLeft => r.left.get.startingPoint
            case Some(r) if r.isRight => r.right.get.endPoint
            case _ => np.coordinates
          }
        })
      }
    } else {
      nPoints
    }
  }

  def enrichJunctionPointCoordinates(raLinks: Option[Seq[RoadAddressLink]], jPoints: Seq[JunctionPoint]): Seq[JunctionPoint] = {
    if(raLinks.nonEmpty){
      val rls = raLinks.get
      jPoints.map{ jp =>
        jp.copy(coordinates = {
          val ra: Option[Either[RoadAddressLink, RoadAddressLink]] = if(rls.exists(ra => ra.startAddressM == jp.addrM))
            Some(Left(rls.find(ra => ra.startAddressM == jp.addrM).get))
          else if(rls.exists(ra => ra.endAddressM == jp.addrM))
            Some(Right(rls.find(ra => ra.endAddressM == jp.addrM).get))
          else None
          ra match {
            case Some(r) if r.isLeft => r.left.get.startingPoint
            case Some(r) if r.isRight => r.right.get.endPoint
            case _ => jp.coordinates
          }
        })
      }
    } else {
      jPoints
    }
  }

  def getNodesWithJunctionByBoundingBox(boundingRectangle: BoundingRectangle, raLinks: Seq[RoadAddressLink]): Map[Node, (Seq[NodePoint], Map[Junction, Seq[JunctionPoint]])] = {
    withDynSession {
      time(logger, "Fetch nodes with junctions") {
        val nodes = nodeDAO.fetchByBoundingBox(boundingRectangle)
<<<<<<< HEAD
        val nodePoints = nodePointDAO.fetchNodePointsByNodeNumbers(nodes.map(_.nodeNumber))
        val junctions = junctionDAO.fetchJunctionsByNodeNumbers(nodes.map(_.nodeNumber))
        val junctionPoints = junctionPointDAO.fetchJunctionPointsByJunctionIds(junctions.map(_.id))

        val groupedRoadLinks = raLinks.groupBy(_.roadwayNumber)
        val nodePointsWithCoords = nodePoints.groupBy(_.roadwayNumber).par.flatMap{ case (k, v) =>
          enrichNodePointCoordinates(groupedRoadLinks.get(k), v)
        }.toSeq.seq

        val junctionPointsWithCoords = junctionPoints.groupBy(_.roadwayNumber).par.flatMap{ case (k, v) =>
          enrichJunctionPointCoordinates(groupedRoadLinks.get(k), v)
        }.toSeq.seq

=======
        val nodePoints = nodePointDAO.fetchByNodeNumbers(nodes.map(_.nodeNumber))
        val junctions = junctionDAO.fetchJunctionsByNodeNumbers(nodes.map(_.nodeNumber))
        val junctionPoints = junctionPointDAO.fetchByJunctionIds(junctions.map(_.id))
>>>>>>> 38b4c30e
        nodes.map {
          node =>
            (node,
              (
                nodePointsWithCoords.filter(np => np.nodeNumber.isDefined && np.nodeNumber.get == node.nodeNumber),
                junctions.filter(j => j.nodeNumber.isDefined && j.nodeNumber.get == node.nodeNumber).map {
                  junction =>
                    (
                      junction, junctionPointsWithCoords.filter(_.junctionId == junction.id)
                    )
                }.toMap
              )
            )
        }.toMap
      }
    }
  }

  def getNodesWithTimeInterval(sinceDate: DateTime, untilDate: Option[DateTime]): Map[Option[Node], (Seq[NodePoint], Map[Junction, Seq[JunctionPoint]])] = {
    withDynSession {
      val nodes = nodeDAO.fetchAllByDateRange(sinceDate, untilDate)
<<<<<<< HEAD
      val nodePoints = nodePointDAO.fetchNodePointsByNodeNumbers(nodes.map(_.nodeNumber))
=======
      val nodePoints = nodePointDAO.fetchByNodeNumbers(nodes.map(_.nodeNumber))
>>>>>>> 38b4c30e
      val junctions = junctionDAO.fetchJunctionsByNodeNumbers(nodes.map(_.nodeNumber))
      val junctionPoints = junctionPointDAO.fetchByJunctionIds(junctions.map(_.id))
      nodes.map {
        node =>
          (Option(node),
            (
              nodePoints.filter(np => np.nodeNumber.isDefined && np.nodeNumber.get == node.nodeNumber),
              junctions.filter(j => j.nodeNumber.isDefined && j.nodeNumber.get == node.nodeNumber).map {
                junction =>
                  (
                    junction, junctionPoints.filter(_.junctionId == junction.id)
                  )
              }.toMap
            )
          )
      }.toMap
    }
  }

  def getNodePointTemplates(authorizedElys: Seq[Int]): Seq[NodePoint] = {
    withDynSession {
      time(logger, "Fetch node point templates") {
        val allNodePointTemplates = nodePointDAO.fetchTemplates()
        allNodePointTemplates.filter(template => authorizedElys.contains(template.elyCode))
      }
    }
  }

  def getNodePointTemplateById(id: Long): Option[NodePoint] = {
    withDynSession {
      time(logger, "Fetch node point template by id") {
        nodePointDAO.fetchNodePointTemplateById(id)
      }
    }
  }

  def getJunctionTemplatesById(id: Long): Option[JunctionTemplate] = {
    withDynSession {
      time(logger, "Fetch junction template by id") {
        junctionDAO.fetchJunctionTemplateById(id)
      }
    }
  }

  def getJunctionTemplates(authorizedElys: Seq[Int]): Seq[JunctionTemplate] = {
    withDynSession {
      time(logger, "Fetch Junction templates") {
        val allJunctionTemplates = junctionDAO.fetchTemplates()
        allJunctionTemplates.filter(jt => jt.roadNumber != 0 && authorizedElys.contains(jt.elyCode)).groupBy(_.id).map(junctionTemplate => {
          junctionTemplate._2.minBy(jt => (jt.roadNumber, jt.roadPartNumber, jt.addrM))
        }).toSeq
      }
    }
  }

  def getTemplatesByBoundingBox(boundingRectangle: BoundingRectangle): (Seq[NodePoint], Map[Junction, Seq[JunctionPoint]]) = {
    time(logger, "Fetch NodePoint and Junction + JunctionPoint templates") {
      val junctionPoints = junctionPointDAO.fetchTemplatesByBoundingBox(boundingRectangle)
      val junctions = junctionDAO.fetchByIds(junctionPoints.map(_.junctionId))
      val nodePoints = nodePointDAO.fetchTemplatesByBoundingBox(boundingRectangle)
      (nodePoints, junctions.map { junction => (junction, junctionPoints.filter(_.junctionId == junction.id)) }.toMap)
    }
  }

  def handleJunctionPointTemplates(roadwayChanges: List[ProjectRoadwayChange], projectLinks: Seq[ProjectLink], mappedRoadwayNumbers: Seq[ProjectRoadLinkChange]): Unit = {
    def getJunctionsInHead(link: BaseRoadAddress, roadsToHead: Seq[BaseRoadAddress], roadsFromHead: Seq[BaseRoadAddress]): Seq[Junction] = {
      val junctionIds = {
        val linkHeadJunction = junctionPointDAO.fetchJunctionPointsByRoadwayPoints(link.roadwayNumber, link.startAddrMValue, BeforeAfter.After)
        val roadsToHeadJunction = roadsToHead.flatMap(rh => junctionPointDAO.fetchJunctionPointsByRoadwayPoints(rh.roadwayNumber, rh.endAddrMValue, BeforeAfter.Before))
        val roadsFromHeadJunction = roadsFromHead.flatMap(rh => junctionPointDAO.fetchJunctionPointsByRoadwayPoints(rh.roadwayNumber, rh.startAddrMValue, BeforeAfter.After))
        (linkHeadJunction ++ roadsToHeadJunction ++ roadsFromHeadJunction).map(_.junctionId).toSeq.distinct
      }
      junctionDAO.fetchByIds(junctionIds)
    }

    def getJunctionsToTail(link: BaseRoadAddress, roadsToTail: Seq[BaseRoadAddress], roadsFromTail: Seq[BaseRoadAddress]): Seq[Junction] = {
      val junctionIds = {
        val linkHeadJunction = junctionPointDAO.fetchJunctionPointsByRoadwayPoints(link.roadwayNumber, link.endAddrMValue, BeforeAfter.Before)
        val roadsToTailJunction = roadsToTail.flatMap(rh => junctionPointDAO.fetchJunctionPointsByRoadwayPoints(rh.roadwayNumber, rh.endAddrMValue, BeforeAfter.Before))
        val roadsFromTailJunction = roadsFromTail.flatMap(rh => junctionPointDAO.fetchJunctionPointsByRoadwayPoints(rh.roadwayNumber, rh.startAddrMValue, BeforeAfter.After))
        (linkHeadJunction ++ roadsToTailJunction ++ roadsFromTailJunction).map(_.junctionId).toSeq.distinct
      }
      junctionDAO.fetchByIds(junctionIds)
    }

    def handleRoadsToHead(link: BaseRoadAddress, junctionsInHead: Seq[Junction], r: BaseRoadAddress): Unit = {
      val roadJunctionPoint = junctionPointDAO.fetchJunctionPointsByRoadwayPoints(r.roadwayNumber, r.endAddrMValue, BeforeAfter.Before)
      val junctionIdentifier = if (roadJunctionPoint.isEmpty) {
        val junctionId = if (junctionsInHead.isEmpty)
          junctionDAO.create(Seq(Junction(NewIdValue, None, None, link.startDate.get, None, DateTime.now, None, link.createdBy.getOrElse("-"), Some(DateTime.now)))).head
        else junctionsInHead.head.id
        val existingRoadwayPoint = roadwayPointDAO.fetch(r.roadwayNumber, r.endAddrMValue)
        val rwPoint = if (existingRoadwayPoint.nonEmpty) {
          existingRoadwayPoint.get.id
        } else {
          roadwayPointDAO.create(r.roadwayNumber, r.endAddrMValue, r.createdBy.getOrElse("-"))
        }
        logger.info(s"Creating JunctionPoint with roadwayNumber : ${r.roadwayNumber} addrM: ${r.endAddrMValue} beforeAfter: ${BeforeAfter.Before.value}, junctionId: $junctionId")
        junctionPointDAO.create(Seq(JunctionPoint(NewIdValue, BeforeAfter.Before, rwPoint, junctionId, None, None, DateTime.now, None, link.createdBy.getOrElse("-"), Some(DateTime.now), r.roadwayNumber, r.endAddrMValue, r.roadNumber, r.roadPartNumber, r.track, r.discontinuity))).head
        Some(junctionId)
      } else Some(roadJunctionPoint.head.junctionId)

      val junctionId = if (junctionsInHead.isEmpty && junctionIdentifier.isEmpty)
        junctionDAO.create(Seq(Junction(NewIdValue, None, None, link.startDate.get, None, DateTime.now, None, link.createdBy.getOrElse("-"), Some(DateTime.now)))).head
      else junctionIdentifier.getOrElse(junctionsInHead.head.id)
      val existingRoadwayPoint = roadwayPointDAO.fetch(link.roadwayNumber, link.startAddrMValue)
      val rwPoint = if (existingRoadwayPoint.nonEmpty) {
        existingRoadwayPoint.get.id
      } else {
        roadwayPointDAO.create(link.roadwayNumber, link.startAddrMValue, link.createdBy.getOrElse("-"))
      }
      val linkJunctionPoint = junctionPointDAO.fetchJunctionPointsByRoadwayPoints(link.roadwayNumber, link.startAddrMValue, BeforeAfter.After)
      if (linkJunctionPoint.isEmpty) {
        logger.info(s"Creating JunctionPoint with roadwayNumber : ${link.roadwayNumber} addrM: ${link.startAddrMValue} beforeAfter: ${BeforeAfter.After.value}, junctionId: $junctionId")
        junctionPointDAO.create(Seq(JunctionPoint(NewIdValue, BeforeAfter.After, rwPoint, junctionId, None, None, DateTime.now, None, link.createdBy.getOrElse("-"), Some(DateTime.now), link.roadwayNumber, link.startAddrMValue, link.roadNumber, link.roadPartNumber, link.track, link.discontinuity)))
      }
    }

    def handleRoadsFromHead(link: BaseRoadAddress, newJunctionsInHead: Seq[Junction], junctionsInHead: Seq[Junction], r: BaseRoadAddress): Unit = {
      val roadJunctionPoint = junctionPointDAO.fetchJunctionPointsByRoadwayPoints(r.roadwayNumber, r.startAddrMValue, BeforeAfter.After)
      val junctionIdentifier = if (roadJunctionPoint.isEmpty) {
        val junctionId = if (newJunctionsInHead.isEmpty)
          junctionDAO.create(Seq(Junction(NewIdValue, None, None, link.startDate.get, None, DateTime.now, None, link.createdBy.getOrElse("-"), Some(DateTime.now)))).head
        else newJunctionsInHead.head.id
        val existingRoadwayPoint = roadwayPointDAO.fetch(r.roadwayNumber, r.startAddrMValue)
        val rwPoint = if (existingRoadwayPoint.nonEmpty) {
          existingRoadwayPoint.get.id
        } else {
          roadwayPointDAO.create(r.roadwayNumber, r.startAddrMValue, r.createdBy.getOrElse("-"))
        }
        logger.info(s"Creating JunctionPoint with roadwayNumber : ${r.roadwayNumber} addrM: ${r.startAddrMValue} beforeAfter: ${BeforeAfter.After.value}, junctionId: $junctionId")
        junctionPointDAO.create(Seq(JunctionPoint(NewIdValue, BeforeAfter.After, rwPoint, junctionId, None, None, DateTime.now, None, link.createdBy.getOrElse("-"), Some(DateTime.now), r.roadwayNumber, r.startAddrMValue, r.roadNumber, r.roadPartNumber, r.track, r.discontinuity))).head
        Some(junctionId)
      } else Some(roadJunctionPoint.head.junctionId)

      val junctionId = if (junctionsInHead.isEmpty && junctionIdentifier.isEmpty)
        junctionDAO.create(Seq(Junction(NewIdValue, None, None, link.startDate.get, link.endDate, DateTime.now, None, link.createdBy.getOrElse("-"), Some(DateTime.now)))).head
      else junctionIdentifier.getOrElse(junctionsInHead.head.id)
      val existingRoadwayPoint = roadwayPointDAO.fetch(link.roadwayNumber, link.startAddrMValue)
      val rwPoint = if (existingRoadwayPoint.nonEmpty) {
        existingRoadwayPoint.get.id
      } else {
        roadwayPointDAO.create(link.roadwayNumber, link.startAddrMValue, r.createdBy.getOrElse("-"))
      }
      val linkJunctionPoint = junctionPointDAO.fetchJunctionPointsByRoadwayPoints(link.roadwayNumber, link.startAddrMValue, BeforeAfter.After)
      if (linkJunctionPoint.isEmpty) {
        logger.info(s"Creating JunctionPoint with roadwayNumber : ${link.roadwayNumber} addrM: ${link.startAddrMValue} beforeAfter: ${BeforeAfter.After.value}, junctionId: $junctionId")
        junctionPointDAO.create(Seq(JunctionPoint(NewIdValue, BeforeAfter.After, rwPoint, junctionId, None, None, DateTime.now, None, link.createdBy.getOrElse("-"), Some(DateTime.now), link.roadwayNumber, link.startAddrMValue, link.roadNumber, link.roadPartNumber, link.track, link.discontinuity)))
      }
    }

    def handleRoadsToTail(link: BaseRoadAddress, junctionsToTail: Seq[Junction], junctionsInHead: Seq[Junction], r: BaseRoadAddress): Unit = {
      val roadJunctionPoint = junctionPointDAO.fetchJunctionPointsByRoadwayPoints(r.roadwayNumber, r.endAddrMValue, BeforeAfter.Before)
      val junctionIdentifier = if (roadJunctionPoint.isEmpty) {
        val junctionId = if (junctionsToTail.isEmpty)
          junctionDAO.create(Seq(Junction(NewIdValue, None, None, link.startDate.get, None, DateTime.now, None, link.createdBy.getOrElse("-"), Some(DateTime.now)))).head
        else junctionsToTail.head.id
        val existingRoadwayPoint = roadwayPointDAO.fetch(r.roadwayNumber, r.endAddrMValue)
        val rwPoint = if (existingRoadwayPoint.nonEmpty) {
          existingRoadwayPoint.get.id
        } else {
          roadwayPointDAO.create(r.roadwayNumber, r.endAddrMValue, r.createdBy.getOrElse("-"))
        }
        logger.info(s"Creating JunctionPoint with roadwayNumber : ${r.roadwayNumber} addrM: ${r.endAddrMValue} beforeAfter: ${BeforeAfter.Before.value}, junctionId: $junctionId")
        junctionPointDAO.create(Seq(JunctionPoint(NewIdValue, BeforeAfter.Before, rwPoint, junctionId, None, None, DateTime.now, None, link.createdBy.getOrElse("-"), Some(DateTime.now), r.roadwayNumber, r.endAddrMValue, r.roadNumber, r.roadPartNumber, r.track, r.discontinuity))).head
        Some(junctionId)
      } else Some(roadJunctionPoint.head.junctionId)

      val junctionId = if (junctionsInHead.isEmpty && junctionIdentifier.isEmpty)
        junctionDAO.create(Seq(Junction(NewIdValue, None, None, link.startDate.get, link.endDate, DateTime.now, None, link.createdBy.getOrElse("-"), Some(DateTime.now)))).head
      else junctionIdentifier.getOrElse(junctionsInHead.head.id)
      val existingRoadwayPoint = roadwayPointDAO.fetch(link.roadwayNumber, link.endAddrMValue)
      val rwPoint = if (existingRoadwayPoint.nonEmpty) {
        existingRoadwayPoint.get.id
      } else {
        roadwayPointDAO.create(link.roadwayNumber, link.endAddrMValue, r.createdBy.getOrElse("-"))
      }
      val linkJunctionPoint = junctionPointDAO.fetchJunctionPointsByRoadwayPoints(link.roadwayNumber, link.endAddrMValue, BeforeAfter.Before)
      if (linkJunctionPoint.isEmpty) {
        logger.info(s"Creating JunctionPoint with roadwayNumber : ${link.roadwayNumber} addrM: ${link.endAddrMValue} beforeAfter: ${BeforeAfter.Before.value}, junctionId: $junctionId")
        junctionPointDAO.create(Seq(JunctionPoint(NewIdValue, BeforeAfter.Before, rwPoint, junctionId, None, None, DateTime.now, None, link.createdBy.getOrElse("-"), Some(DateTime.now), link.roadwayNumber, link.endAddrMValue, link.roadNumber, link.roadPartNumber, link.track, link.discontinuity)))
      }
    }

    def handleRoadsFromTail(link: BaseRoadAddress, newJunctionsToTail: Seq[Junction], junctionsInHead: Seq[Junction], r: BaseRoadAddress): Unit = {
      val roadJunctionPoint = junctionPointDAO.fetchJunctionPointsByRoadwayPoints(r.roadwayNumber, r.startAddrMValue, BeforeAfter.After)
      val junctionIdentifier = if (roadJunctionPoint.isEmpty) {
        val junctionId = if (newJunctionsToTail.isEmpty)
          junctionDAO.create(Seq(Junction(NewIdValue, None, None, link.startDate.get, None, DateTime.now, None, link.createdBy.getOrElse("-"), Some(DateTime.now)))).head
        else newJunctionsToTail.head.id
        val existingRoadwayPoint = roadwayPointDAO.fetch(r.roadwayNumber, r.startAddrMValue)
        val rwPoint = if (existingRoadwayPoint.nonEmpty) {
          existingRoadwayPoint.get.id
        } else {
          roadwayPointDAO.create(r.roadwayNumber, r.startAddrMValue, r.createdBy.getOrElse("-"))
        }
        logger.info(s"Creating JunctionPoint with roadwayNumber : ${r.roadwayNumber} addrM: ${r.startAddrMValue} beforeAfter: ${BeforeAfter.After.value}, junctionId: $junctionId")
        junctionPointDAO.create(Seq(JunctionPoint(NewIdValue, BeforeAfter.After, rwPoint, junctionId, None, None, DateTime.now, None, link.createdBy.getOrElse("-"), Some(DateTime.now), r.roadwayNumber, r.startAddrMValue, r.roadNumber, r.roadPartNumber, r.track, r.discontinuity))).head
        Some(junctionId)
      } else Some(roadJunctionPoint.head.junctionId)

      val junctionId = if (junctionsInHead.isEmpty && junctionIdentifier.isEmpty)
        junctionDAO.create(Seq(Junction(NewIdValue, None, None, link.startDate.get, link.endDate, DateTime.now, None, link.createdBy.getOrElse("-"), Some(DateTime.now)))).head
      else junctionIdentifier.getOrElse(junctionsInHead.head.id)
      val existingRoadwayPoint = roadwayPointDAO.fetch(link.roadwayNumber, link.endAddrMValue)
      val rwPoint = if (existingRoadwayPoint.nonEmpty) {
        existingRoadwayPoint.get.id
      } else {
        roadwayPointDAO.create(link.roadwayNumber, link.endAddrMValue, r.createdBy.getOrElse("-"))
      }
      val linkJunctionPoint = junctionPointDAO.fetchJunctionPointsByRoadwayPoints(link.roadwayNumber, link.endAddrMValue, BeforeAfter.Before)
      if (linkJunctionPoint.isEmpty) {
        logger.info(s"Creating JunctionPoint with roadwayNumber : ${link.roadwayNumber} addrM: ${link.endAddrMValue} beforeAfter: ${BeforeAfter.Before.value}, junctionId: $junctionId")
        junctionPointDAO.create(Seq(JunctionPoint(NewIdValue, BeforeAfter.Before, rwPoint, junctionId, None, None, DateTime.now, None, link.createdBy.getOrElse("-"), Some(DateTime.now), link.roadwayNumber, link.endAddrMValue, link.roadNumber, link.roadPartNumber, link.track, link.discontinuity)))
      }
    }

    time(logger, "Handling junction point templates") {
      val nonTerminatedLinks: Seq[BaseRoadAddress] = projectLinks.filter(pl => pl.status != LinkStatus.Terminated)
      nonTerminatedLinks.foreach { projectLink =>
        val roadNumberLimits = Seq((RoadClass.forJunctions.start, RoadClass.forJunctions.end))

        val roadsInFirstPoint: Seq[BaseRoadAddress] = roadwayAddressMapper.getRoadAddressesByBoundingBox(BoundingRectangle(projectLink.startingPoint, projectLink.startingPoint), roadNumberLimits).filterNot(_.linearLocationId == projectLink.linearLocationId)
        val roadsInLastPoint: Seq[BaseRoadAddress] = roadwayAddressMapper.getRoadAddressesByBoundingBox(BoundingRectangle(projectLink.endPoint, projectLink.endPoint), roadNumberLimits).filterNot(_.linearLocationId == projectLink.linearLocationId)
        /*
          * RoadAddresses where a junction will be created or updated if there's one already
          * * Ramps;
          * * Roundabouts
          * * Discontinuity cases for same road number;
          * * Discontinuous links that are connected to project links;
         */
        val (headRoads, tailRoads): (Seq[BaseRoadAddress], Seq[BaseRoadAddress]) = {
          if (RoadClass.RampsAndRoundaboutsClass.roads.contains(projectLink.roadNumber.toInt)) {
            val head = roadsInFirstPoint filterNot RoadAddressFilters.sameRoadPart(projectLink)
            val tail = projectLink.discontinuity match {
              case Discontinuity.EndOfRoad | Discontinuity.Discontinuous | Discontinuity.MinorDiscontinuity =>
                // Roundabouts (20001 to 39999) : at the last link of the round lane - EndOfRoad or Discontinuous
                roadsInLastPoint
              case _ =>
                // Ramps : where road number OR road part number change
                roadsInLastPoint filterNot RoadAddressFilters.sameRoadPart(projectLink)
            }
            (head, tail)
          } else {
            projectLink.discontinuity match {
              case Discontinuity.EndOfRoad =>
                // Discontinuity EndOfRoad for same road number - The road ends in itself.
                val head = roadsInFirstPoint.filterNot(RoadAddressFilters.sameRoad(projectLink))
                val tail = roadsInLastPoint
                (head, tail)
              case Discontinuity.MinorDiscontinuity =>
                // Discontinuity cases for same road number

                val head = if (roadsInFirstPoint.exists(fl => RoadAddressFilters.endingOfRoad(fl)(projectLink)))
                  roadsInFirstPoint
                else
                  roadsInFirstPoint filterNot RoadAddressFilters.sameRoad(projectLink)
                //even if there are no connecting points (for e.g. in case of a geometry jump), the discontinuous links should have one junction point in the ending point in middle of the part (MinorDiscontinuity)
                val tail: Seq[BaseRoadAddress] = if (roadsInLastPoint.exists(fl => RoadAddressFilters.endingOfRoad(fl)(projectLink)))
                  roadsInLastPoint
                else
                  roadsInLastPoint.filter(r => RoadAddressFilters.continuousTopology(projectLink)(r) || RoadAddressFilters.connectingBothTails(r)(projectLink))
                (head, tail)
              case _ =>
                val head = if (roadsInFirstPoint.exists(fl => RoadAddressFilters.endingOfRoad(fl)(projectLink)))
                  roadsInFirstPoint.filter(r => RoadAddressFilters.continuousTopology(r)(projectLink) || RoadAddressFilters.connectingBothHeads(r)(projectLink))
                else if (nonTerminatedLinks.exists(fl => RoadAddressFilters.continuousRoadPartTrack(fl)(projectLink) && RoadAddressFilters.discontinuousTopology(fl)(projectLink)))
                  roadsInFirstPoint.filterNot(RoadAddressFilters.sameRoad(projectLink)) ++ nonTerminatedLinks.filter(fl => fl.id != projectLink.id && (RoadAddressFilters.halfContinuousHalfDiscontinuous(fl)(projectLink) || projectLink.startingPoint.connected(fl.startingPoint)))
                else
                  roadsInFirstPoint.filterNot(RoadAddressFilters.sameRoad(projectLink))

                val tail = if (roadsInLastPoint.exists(fl => RoadAddressFilters.endingOfRoad(fl)(projectLink)))
                  roadsInLastPoint
                else if (roadsInLastPoint.exists(fl => RoadAddressFilters.halfContinuousHalfDiscontinuous(projectLink)(fl)))
                  roadsInLastPoint
                else
                  roadsInLastPoint.filterNot(RoadAddressFilters.sameRoad(projectLink))

                (head, tail)
            }
          }
        }

        val roadsToHead = headRoads.filter(hr => RoadAddressFilters.continuousTopology(hr)(projectLink) || RoadAddressFilters.afterDiscontinuousJump(hr)(projectLink))
        val roadsFromHead = headRoads.filter(hr => RoadAddressFilters.connectingBothHeads(hr)(projectLink))

        val roadsToTail = tailRoads.filter(tr => RoadAddressFilters.connectingBothTails(tr)(projectLink))
        val roadsFromTail = tailRoads.filter(tr => RoadAddressFilters.continuousTopology(projectLink)(tr))

        /* handle creation of JUNCTION_POINT in reverse cases */
        val junctionReversed = roadwayChanges.exists(ch => ch.changeInfo.target.startAddressM.nonEmpty && projectLink.startAddrMValue >= ch.changeInfo.target.startAddressM.get
          && ch.changeInfo.target.endAddressM.nonEmpty && projectLink.endAddrMValue <= ch.changeInfo.target.endAddressM.get && ch.changeInfo.reversed)

        val originalLink = mappedRoadwayNumbers.find(mpr => projectLink.startAddrMValue == mpr.newStartAddr && projectLink.endAddrMValue == mpr.newEndAddr && mpr.newRoadwayNumber == projectLink.roadwayNumber)

        val existingHeadJunctionPoint = {
          if (originalLink.nonEmpty) {
            if (!junctionReversed)
              junctionPointDAO.fetchJunctionPointsByRoadwayPointNumbers(Set(originalLink.get.originalRoadwayNumber, projectLink.roadwayNumber), projectLink.startAddrMValue, BeforeAfter.After)
            else {
              junctionPointDAO.fetchJunctionPointsByRoadwayPointNumbers(Set(originalLink.get.originalRoadwayNumber, projectLink.roadwayNumber), originalLink.get.newStartAddr, BeforeAfter.Before)
            }
          } else None
        }

        val existingLastJunctionPoint = {
          if (originalLink.nonEmpty) {
            if (!junctionReversed)
              junctionPointDAO.fetchJunctionPointsByRoadwayPointNumbers(Set(originalLink.get.originalRoadwayNumber, projectLink.roadwayNumber), projectLink.startAddrMValue, BeforeAfter.Before)
            else {
              junctionPointDAO.fetchJunctionPointsByRoadwayPointNumbers(Set(originalLink.get.originalRoadwayNumber, projectLink.roadwayNumber), originalLink.get.newEndAddr, BeforeAfter.After)
            }
          } else None
        }

        if (existingHeadJunctionPoint.nonEmpty) {
          if (junctionReversed) {
            junctionPointDAO.update(Seq(existingHeadJunctionPoint.head.copy(beforeAfter = BeforeAfter.switch(existingHeadJunctionPoint.head.beforeAfter))))
          }
        }

        if (existingLastJunctionPoint.nonEmpty) {
          if (junctionReversed) {
            junctionPointDAO.update(Seq(existingLastJunctionPoint.head.copy(beforeAfter = BeforeAfter.switch(existingLastJunctionPoint.head.beforeAfter))))
          }
        }

        /*
          * R:road
          * L:project link
          * 0:junction point
        */
        // passed by collections "junctions in Head/ToTail" need to be passed for every iteration
        roadsToHead.foreach { roadAddress: BaseRoadAddress => handleRoadsToHead(projectLink, getJunctionsInHead(projectLink, roadsToHead, roadsFromHead), roadAddress) }

        roadsFromHead.foreach { roadAddress: BaseRoadAddress => handleRoadsFromHead(projectLink, getJunctionsInHead(projectLink, roadsToHead, roadsFromHead), getJunctionsInHead(projectLink, roadsToHead, roadsFromHead), roadAddress) }

        roadsToTail.foreach { roadAddress: BaseRoadAddress => handleRoadsToTail(projectLink, getJunctionsToTail(projectLink, roadsToTail, roadsFromTail), getJunctionsInHead(projectLink, roadsToHead, roadsFromHead), roadAddress) }

        roadsFromTail.foreach { roadAddress: BaseRoadAddress => handleRoadsFromTail(projectLink, getJunctionsToTail(projectLink, roadsToTail, roadsFromTail), getJunctionsInHead(projectLink, roadsToHead, roadsFromHead), roadAddress) }
      }
    }
  }

  /*
  1)  The nodes are created only for tracks 0 and 1
  2)  A node template is always created if :
    2.1)  road number is < 20000 or between 40000-70000
    2.2)  and at the beginning/end of each road part, ely borders, or when road type changes
    2.3)  on each junction with a road number (except number over 70 000)
   */
  def handleNodePointTemplates(roadwayChanges: List[ProjectRoadwayChange], projectLinks: Seq[ProjectLink], mappedRoadwayNumbers: Seq[ProjectRoadLinkChange]): Unit = {
    time(logger, "Handling node point templates") {
      try {
        def continuousNodeSections(seq: Seq[ProjectLink], roadTypesSection: Seq[Seq[ProjectLink]]): (Seq[ProjectLink], Seq[Seq[ProjectLink]]) = {
          if (seq.isEmpty) {
            (Seq(), roadTypesSection)
          } else {
            val roadType = seq.headOption.map(_.roadType.value).getOrElse(0)
            val continuousProjectLinks = seq.takeWhile(pl => pl.roadType.value == roadType)
            continuousNodeSections(seq.drop(continuousProjectLinks.size), roadTypesSection :+ continuousProjectLinks)
          }
        }

        val filteredLinks = projectLinks.filter(pl => RoadClass.forNodes.contains(pl.roadNumber.toInt) && pl.status != LinkStatus.Terminated).filterNot(_.track == Track.LeftSide)
        val groupSections = filteredLinks.groupBy(l => (l.roadNumber, l.roadPartNumber))

        groupSections.mapValues { group =>
          val roadTypeSections: Seq[Seq[ProjectLink]] = continuousNodeSections(group.sortBy(_.startAddrMValue), Seq.empty[Seq[ProjectLink]])._2
          roadTypeSections.foreach { section =>

            val headLink = section.head
            val lastLink = section.last

            val headRoadwayPointId = {
              val existingRoadwayPoint = roadwayPointDAO.fetch(headLink.roadwayNumber, headLink.startAddrMValue)
              if (existingRoadwayPoint.nonEmpty)
                existingRoadwayPoint.get.id
              else roadwayPointDAO.create(headLink.roadwayNumber, headLink.startAddrMValue, headLink.createdBy.getOrElse("-"))
            }
            val lastRoadwayPointId = {
              val existingRoadwayPoint = roadwayPointDAO.fetch(lastLink.roadwayNumber, lastLink.endAddrMValue)
              if (existingRoadwayPoint.nonEmpty)
                existingRoadwayPoint.get.id
              else roadwayPointDAO.create(lastLink.roadwayNumber, lastLink.endAddrMValue, lastLink.createdBy.getOrElse("-"))
            }

            /*
      handle update of NODE_POINT in reverse cases
    */
            val (startNodeReversed, endNodeReversed) =
              (roadwayChanges.exists(ch =>
                ch.changeInfo.target.startAddressM.nonEmpty && headLink.startAddrMValue == ch.changeInfo.target.startAddressM.get && ch.changeInfo.reversed
              ),
                roadwayChanges.exists(ch =>
                  ch.changeInfo.target.endAddressM.nonEmpty && lastLink.endAddrMValue == ch.changeInfo.target.endAddressM.get && ch.changeInfo.reversed
                ))


            val existingHeadNodePoint = {
              val originalLink = mappedRoadwayNumbers.find(mpr => headLink.startAddrMValue == mpr.newStartAddr && headLink.endAddrMValue == mpr.newEndAddr && mpr.newRoadwayNumber == headLink.roadwayNumber)
              if (originalLink.nonEmpty) {
                if (!startNodeReversed) {
                  nodePointDAO.fetchNodePointsTemplates(Set(originalLink.get.originalRoadwayNumber, headLink.roadwayNumber)).find(np => np.beforeAfter == After && np.addrM == headLink.startAddrMValue)
                } else {
                  nodePointDAO.fetchNodePointsTemplates(Set(originalLink.get.originalRoadwayNumber, headLink.roadwayNumber)).find(np => np.beforeAfter == Before && np.addrM == originalLink.get.newStartAddr)
                }
              } else None
            }

            val existingLastNodePoint = {
              val originalLink = mappedRoadwayNumbers.find(mpr => lastLink.startAddrMValue == mpr.newStartAddr && lastLink.endAddrMValue == mpr.newEndAddr && mpr.newRoadwayNumber == lastLink.roadwayNumber)
              if (originalLink.nonEmpty) {
                if (!endNodeReversed) {
                  nodePointDAO.fetchNodePointsTemplates(Set(originalLink.get.originalRoadwayNumber, lastLink.roadwayNumber)).find(np => np.beforeAfter == Before && np.addrM == lastLink.endAddrMValue)
                } else {
                  nodePointDAO.fetchNodePointsTemplates(Set(originalLink.get.originalRoadwayNumber, lastLink.roadwayNumber)).find(np => np.beforeAfter == After && np.addrM == originalLink.get.newEndAddr)
                }
              } else None
            }

            if (existingHeadNodePoint.nonEmpty) {
              if (startNodeReversed) {
                nodePointDAO.update(Seq(existingHeadNodePoint.head.copy(beforeAfter = BeforeAfter.switch(existingHeadNodePoint.head.beforeAfter))))
              }
            } else {
              nodePointDAO.create(Seq(NodePoint(NewIdValue, BeforeAfter.After, headRoadwayPointId, None, RoadNodePoint, None, None, DateTime.now(), None, headLink.createdBy.getOrElse("-"), Some(DateTime.now()), headLink.roadwayNumber, headLink.startAddrMValue, headLink.roadNumber, headLink.roadPartNumber, headLink.track, headLink.ely)))
            }

            if (existingLastNodePoint.nonEmpty) {
              if (endNodeReversed) {
                nodePointDAO.update(Seq(existingLastNodePoint.head.copy(beforeAfter = BeforeAfter.switch(existingLastNodePoint.head.beforeAfter))))
              }
            } else {
              nodePointDAO.create(Seq(NodePoint(NewIdValue, BeforeAfter.Before, lastRoadwayPointId, None, RoadNodePoint, None, None, DateTime.now(), None, lastLink.createdBy.getOrElse("-"), Some(DateTime.now()), lastLink.roadwayNumber, lastLink.endAddrMValue, lastLink.roadNumber, lastLink.roadPartNumber, lastLink.track, lastLink.ely)))
            }
          }
        }.toSeq
      } catch {
        case ex: Exception => {
          println("Failed nodepoints: ", ex.printStackTrace())
        }
      }
    }
  }

  def getNodePointTemplatesByBoundingBox(boundingRectangle: BoundingRectangle, raLinks: Seq[RoadAddressLink]): Seq[NodePoint] = {
    withDynSession {
      time(logger, "Fetch nodes point templates") {

        val nodePointTemplate = nodePointDAO.fetchTemplatesByBoundingBox(boundingRectangle)
        val groupedRoadLinks = raLinks.groupBy(_.roadwayNumber)
        nodePointTemplate.groupBy(_.roadwayNumber).par.flatMap{ case (k, v) =>
          enrichNodePointCoordinates(groupedRoadLinks.get(k), v)
        }.toSeq.seq
      }
    }
  }

  def getJunctionTemplatesByBoundingBox(boundingRectangle: BoundingRectangle, raLinks: Seq[RoadAddressLink]): Map[JunctionTemplate, Seq[JunctionPoint]] = {
    withDynSession {
      time(logger, "Fetch junction templates") {
        val junctions: Seq[JunctionTemplate] = junctionDAO.fetchTemplatesByBoundingBox(boundingRectangle)
        val junctionPoints: Seq[JunctionPoint] = junctionPointDAO.fetchTemplatesByBoundingBox(boundingRectangle)

        val groupedRoadLinks = raLinks.groupBy(_.roadwayNumber)

        val junctionPointsWithCoords = junctionPoints.groupBy(_.roadwayNumber).par.flatMap{ case (k, v) =>
          enrichJunctionPointCoordinates(groupedRoadLinks.get(k), v)
        }.toSeq.seq

        junctions.map {
          junction =>
            (junction,
              junctionPointsWithCoords.filter(_.junctionId == junction.id))
        }.toMap
      }
    }
  }

  def expireObsoleteNodesAndJunctions(projectLinks: Seq[ProjectLink], endDate: Option[DateTime], username: String = "-"): Unit = {

<<<<<<< HEAD
      val nodePoints = nodePointDAO.fetchByRoadwayPointIds(roadwayPoints.map(_.id)).filter(_.nodeNumber.isDefined)
      val obsoleteNodes = nodeDAO.fetchObsoleteByNodeNumbers(nodePoints.map(_.nodeNumber.get).distinct)
      val obsoleteNodePoints = nodePointDAO.fetchNodePointsByNodeNumbers(obsoleteNodes.map(_.nodeNumber)) ++
        nodePoints.filterNot(n => (n.beforeAfter == BeforeAfter.After && n.addrM == startAddrMValue) || (n.beforeAfter == BeforeAfter.Before && n.addrM == endAddrMValue))
=======
    def getNodePointsAndJunctionPointsByTerminatedRoadwayNumbers(terminatedRoadwayNumbers: Seq[Long]): (Seq[NodePoint], Seq[JunctionPoint]) = {
      logger.info(s"Terminated roadway numbers : $terminatedRoadwayNumbers")
      val roadwayPointIds = roadwayPointDAO.fetchByRoadwayNumbers(terminatedRoadwayNumbers).map(_.id)
      logger.info(s"Roadway points for terminated roadways : $roadwayPointIds")
      val nodePointsToTerminate = nodePointDAO.fetchByRoadwayPointIds(roadwayPointIds)
      val junctionPointsToTerminate = junctionPointDAO.fetchByRoadwayPointIds(roadwayPointIds)
>>>>>>> 38b4c30e

      logger.info(s"Node points to Expire : ${nodePointsToTerminate.map(_.id)}")
      logger.info(s"Junction points to Expire : ${junctionPointsToTerminate.map(_.id)}")
      (nodePointsToTerminate, junctionPointsToTerminate)
    }

    def getNodePointsAndJunctionPointsByModifiedRoadwayNumbers(roadwayNumbersSection: Seq[Long], terminatedJunctionPoints: Seq[JunctionPoint]): (Seq[NodePoint], Seq[JunctionPoint]) = {
      logger.info(s"Modified roadway number: $roadwayNumbersSection")
      val roadwayPointIds = roadwayPointDAO.fetchByRoadwayNumbers(roadwayNumbersSection).map(_.id)
      val sortedRoadways = roadwayDAO.fetchAllByRoadwayNumbers(roadwayNumbersSection.toSet).sortBy(_.startAddrMValue)
      val obsoleteNodePoints = if (sortedRoadways.nonEmpty) {
        val (startAddrMValue, endAddrMValue) = (sortedRoadways.head.startAddrMValue, sortedRoadways.last.endAddrMValue)
        nodePointDAO.fetchByRoadwayPointIds(roadwayPointIds)
          .filter(_.nodePointType == NodePointType.RoadNodePoint)
          .filterNot(n => (n.beforeAfter == BeforeAfter.After && n.addrM == startAddrMValue) || (n.beforeAfter == BeforeAfter.Before && n.addrM == endAddrMValue))

      } else Seq.empty[NodePoint]
      val groupedTerminatedJunctionPoints = terminatedJunctionPoints.groupBy(_.junctionId)

      val junctions = junctionDAO.fetchByIds(junctionPointDAO.fetchByRoadwayPointIds(roadwayPointIds).map(_.junctionId))
      val obsoleteJunctionPoints: Seq[JunctionPoint] = junctions.flatMap { junction =>
        val terminatedJunctionPoints = groupedTerminatedJunctionPoints.getOrElse(junction.id, Seq.empty[JunctionPoint])
        val affectedJunctionsPoints = junctionPointDAO.fetchByJunctionIds(Seq(junction.id)) match {
          case junctionPoints if junctionPoints.exists(jp => RoadClass.RampsAndRoundaboutsClass.roads.contains(jp.roadNumber)) =>
            val junctionPointsToCheck = junctionPoints.filterNot(jp => terminatedJunctionPoints.map(_.id).contains(jp.id))
            if (junctionPointsToCheck.size <= 1) {
              // basic rule
              junctionPointsToCheck
            } else if (ObsoleteJunctionPointFilters.rampsAndRoundaboutsDisContinuityInSameOwnRoadNumber(junctionPointsToCheck) ||
              junctionPoints.groupBy(jp => (jp.roadNumber, jp.roadPartNumber)).keys.size > 1)
              Seq.empty[JunctionPoint]
            else junctionPointsToCheck
          case junctionPoints if !junctionPoints.forall(jp => RoadClass.RampsAndRoundaboutsClass.roads.contains(jp.roadNumber)) =>

            val junctionPointsToCheck = junctionPoints.filterNot(jp => terminatedJunctionPoints.map(_.id).contains(jp.id))
            // check if the terminated junction Points are the unique ones in the Junction to avoid further complex validations
            if (junctionPointsToCheck.size <= 1) {
              // basic rule
              junctionPointsToCheck
            } else if (ObsoleteJunctionPointFilters.multipleRoadNumberIntersection(junctionPointsToCheck) ||
              ObsoleteJunctionPointFilters.multipleTrackIntersection(junctionPointsToCheck) ||
              ObsoleteJunctionPointFilters.sameRoadAddressIntersection(junctionPointsToCheck) ||
              ObsoleteJunctionPointFilters.roadEndingInSameOwnRoadNumber(junctionPointsToCheck)
            )
              Seq.empty[JunctionPoint]
            else
              junctionPointsToCheck
        }
        affectedJunctionsPoints
      }
      logger.info(s"Obsolete node points : ${obsoleteNodePoints.map(_.id).toSet}")
      logger.info(s"Obsolete junction points : ${obsoleteJunctionPoints.map(_.id).toSet}")
      (obsoleteNodePoints, obsoleteJunctionPoints)
    }

    def expireJunctionsAndJunctionPoints(junctionPoints: Seq[JunctionPoint]): Seq[Junction] = {
      // Expire current junction points rows
      val junctionPointsIds = junctionPoints.map(_.id)
      logger.info(s"Expiring junction points : ${junctionPointsIds.toSet}")
      junctionPointDAO.expireById(junctionPointsIds)
      val junctionIdsToCheck = junctionPoints.map(_.junctionId).distinct

      // Remove junctions that no longer have valid junction Points
      val junctionsToExpireIds = junctionIdsToCheck.filter { id =>
        junctionDAO.fetchJunctionByIdWithValidPoints(id).isEmpty
      }

      logger.info(s"Expiring junctions : ${junctionsToExpireIds.toSet}")
      junctionDAO.expireById(junctionsToExpireIds)

      // Create junction rows with end date and junction point rows with new junction id
      val junctionsToExpire = junctionDAO.fetchAllByIds(junctionsToExpireIds)
      junctionsToExpire.foreach(j => {
        val newJunctionId = junctionDAO.create(Seq(j.copy(id = NewIdValue, endDate = endDate, createdBy = username))).head
        junctionPointDAO.create(junctionPoints
          .filter(_.junctionId == j.id)
          .map(_.copy(id = NewIdValue, junctionId = newJunctionId, createdBy = username)))
      })

      junctionsToExpire
    }

    def expireNodesAndNodePoints(nodePoints: Seq[NodePoint], junctions: Seq[Junction]): Unit = {

      // Expire obsolete node points
      logger.info(s"Expiring node points : ${nodePoints.map(_.id).toSet}")
      nodePointDAO.expireById(nodePoints.map(_.id))

      val nodeNumbersToCheck = (junctions.filter(j => j.nodeNumber.isDefined).map(_.nodeNumber.get)
        ++ nodePoints.filter(np => np.nodeNumber.isDefined).map(_.nodeNumber.get)).distinct

      // Remove nodes that no longer have justification for the current network
      val nodesToExpire = nodeDAO.fetchEmptyNodes(nodeNumbersToCheck)
      val nodeNumbersToExpire = nodesToExpire.map(_.nodeNumber)

      logger.info(s"Expiring nodes: $nodeNumbersToExpire")
      nodeDAO.expireById(nodesToExpire.map(_.id))

      // Create node rows with end date
      nodesToExpire.foreach(n => {
        nodeDAO.create(Seq(n.copy(id = NewIdValue, endDate = endDate, createdBy = username))).head
      })

      val calculatedNodePointsOfExpiredNodes = nodePointDAO.fetchByNodeNumbers(nodeNumbersToExpire)
      logger.info(s"Expiring node points of expired nodes : $calculatedNodePointsOfExpiredNodes")
      nodePointDAO.expireById(calculatedNodePointsOfExpiredNodes.map(_.id))
    }

    val filteredProjectLinks = projectLinks
      .filter(pl => RoadClass.forJunctions.contains(pl.roadNumber.toInt))

    val terminated = filteredProjectLinks.filter(_.status == LinkStatus.Terminated)

    val terminatedRoadwayNumbers = terminated.map(_.roadwayNumber).distinct
    val (terminatedNodePoints, terminatedJunctionPoints): (Seq[NodePoint], Seq[JunctionPoint]) = getNodePointsAndJunctionPointsByTerminatedRoadwayNumbers(terminatedRoadwayNumbers)

    val projectLinkSections = filteredProjectLinks.groupBy(projectLink => (projectLink.roadNumber, projectLink.roadPartNumber, projectLink.roadType))
    val obsoletePointsFromModifiedRoadways: Seq[(Seq[NodePoint], Seq[JunctionPoint])] = projectLinkSections.mapValues { section: Seq[ProjectLink] =>
      val modifiedRoadwayNumbers = section.map(_.roadwayNumber).distinct
      getNodePointsAndJunctionPointsByModifiedRoadwayNumbers(modifiedRoadwayNumbers, terminatedJunctionPoints)
    }.values.toSeq

    val obsoleteNodePoints = terminatedNodePoints ++ obsoletePointsFromModifiedRoadways.flatMap(_._1)
    val obsoleteJunctionPoints = obsoletePointsFromModifiedRoadways.flatMap(_._2) ++ terminatedJunctionPoints

    val expiredJunctions = expireJunctionsAndJunctionPoints(obsoleteJunctionPoints)
    expireNodesAndNodePoints(obsoleteNodePoints, expiredJunctions)
  }

  def getJunctionInfoByJunctionId(junctionIds: Seq[Long]): Option[JunctionInfo] = {
    withDynSession {
      junctionDAO.fetchJunctionInfoByJunctionId(junctionIds)
    }
  }

<<<<<<< HEAD
  private def terminateNodeIfNoNodePoints(nodeNumber: Long, username: String) = {
    val nodePoints = nodePointDAO.fetchNodePointsByNodeNumbers(Seq(nodeNumber))
=======
  def detachJunctionsFromNode(junctionIds: Seq[Long], username: String = "-"): Option[String] = {
    withDynTransactionNewOrExisting {
      val junctionsToDetach = junctionDAO.fetchByIds(junctionIds).filter(_.nodeNumber.isDefined)
      if (junctionsToDetach.nonEmpty) {

        // Expire the current junction
        junctionDAO.expireById(junctionsToDetach.map(_.id))

        junctionsToDetach.foreach { j =>
          // Create a new junction template
          val junction = j.copy(id = NewIdValue, junctionNumber = None, nodeNumber = None, createdBy = username)
          val newJunctionId = junctionDAO.create(Seq(junction)).head

          // Expire the current junction points
          val junctionPointsToExpire = junctionPointDAO.fetchByJunctionIds(Seq(j.id))
          junctionPointDAO.expireById(junctionPointsToExpire.map(_.id))

          // Create new junction points with new junction id
          junctionPointDAO.create(junctionPointsToExpire.map(_.copy(id = NewIdValue, junctionId = newJunctionId, createdBy = username)))
        }

        // TODO Calculate node points again (implemented in VIITE-1862)

        // If there are no node points left under the node, node can be terminated
        val nodeNumber = junctionsToDetach.head.nodeNumber.get
        terminateNodeIfNoNodePoints(nodeNumber, username)
      }
      None
    }
  }

  private def terminateNodeIfNoNodePoints(nodeNumber: Long, username: String) = {
    val nodePoints = nodePointDAO.fetchByNodeNumbers(Seq(nodeNumber))
>>>>>>> 38b4c30e
    if (nodePoints.isEmpty) {
      val node = nodeDAO.fetchByNodeNumber(nodeNumber)
      if (node.isDefined) {

        // Terminate Node
        nodeDAO.expireById(Seq(node.get.id))
        nodeDAO.create(Seq(node.get.copy(id = NewIdValue, endDate = Some(DateTime.now), createdBy = username)))

      } else {
        throw new Exception(s"Could not find node with number $nodeNumber")
      }
    }
  }
<<<<<<< HEAD
=======

  def detachNodePointsFromNode(nodePointIds: Seq[Long], username: String = "-"): Option[String] = {
    withDynTransactionNewOrExisting {
      val nodePointsToDetach = nodePointDAO.fetchByIds(nodePointIds).filter(n => n.nodeNumber.isDefined && n.nodePointType == NodePointType.RoadNodePoint)
      if (nodePointsToDetach.nonEmpty) {

        // Expire the current node point and create a new template
        nodePointDAO.expireById(nodePointsToDetach.map(_.id))

        nodePointsToDetach.foreach { np =>

          // Create a new node point template
          nodePointDAO.create(Seq(np.copy(id = NewIdValue, nodeNumber = None, createdBy = username)))

        }

        // If there are no node points left under the node, node can be terminated
        val nodeNumber = nodePointsToDetach.head.nodeNumber.get
        terminateNodeIfNoNodePoints(nodeNumber, username)

      }
      None
    }
  }

  object ObsoleteJunctionPointFilters {

    def multipleRoadNumberIntersection(junctionPointsToCheck: Seq[JunctionPoint]): Boolean = {
      junctionPointsToCheck.groupBy(_.roadNumber).keys.size > 1
    }

    def multipleTrackIntersection(junctionPointsToCheck: Seq[JunctionPoint]): Boolean = {
      val tracks = junctionPointsToCheck.groupBy(_.track)
      !tracks.contains(Track.Combined) && tracks.contains(Track.LeftSide) && tracks.contains(Track.RightSide)
    }

    def sameRoadAddressIntersection(junctionPointsToCheck: Seq[JunctionPoint]): Boolean = {

      def isRoadPartIntersection(curr: JunctionPoint, rest: Seq[JunctionPoint]): Boolean = {
        val junctionPointsInSameAddrAndPart = rest.filter(jp => curr.roadNumber == jp.roadNumber && curr.roadPartNumber == jp.roadPartNumber && curr.addrM == jp.addrM)
        val (before, after) = (junctionPointsInSameAddrAndPart :+ curr).partition(_.beforeAfter == Before)
        val junctionPointsInSamePart = rest.filter(jp => curr.roadNumber == jp.roadNumber && curr.roadPartNumber == jp.roadPartNumber)
        val combinedIntersection = junctionPointsInSamePart.map(_.addrM).exists(addr => addr != curr.addrM)
        (before.size > 1 && after.nonEmpty && !twoTrackToCombined(before, after)) || (before.nonEmpty && after.size > 1 && !combinedToTwoTrack(before, after)) || combinedIntersection
      }

      def twoTrackToCombined(before: Seq[JunctionPoint], after: Seq[JunctionPoint]): Boolean = {
        before.forall(_.track != Track.Combined) && after.forall(_.track == Track.Combined)
      }

      def combinedToTwoTrack(before: Seq[JunctionPoint], after: Seq[JunctionPoint]): Boolean = {
        before.forall(_.track == Track.Combined) && after.forall(_.track != Track.Combined)
      }

      junctionPointsToCheck.exists { jpc =>
        isRoadPartIntersection(jpc, junctionPointsToCheck.filter(_.id != jpc.id))
      }
    }

    def roadEndingInSameOwnRoadNumber(junctionPointsToCheck: Seq[JunctionPoint]): Boolean = {

      def isRoadEndingInItself(curr: JunctionPoint, rest: Seq[JunctionPoint]): Boolean = {
        rest.exists(jp => curr.roadNumber == jp.roadNumber && curr.discontinuity == Discontinuity.EndOfRoad && jp.discontinuity != Discontinuity.EndOfRoad && curr.beforeAfter == Before)
      }

      junctionPointsToCheck.exists { jpc =>
        isRoadEndingInItself(jpc, junctionPointsToCheck.filter(_.id != jpc.id))
      }
    }

    def rampsAndRoundaboutsDisContinuityInSameOwnRoadNumber(junctionPointsToCheck: Seq[JunctionPoint]): Boolean = {
      val validEndingDiscontinuityForRamps = List(Discontinuity.EndOfRoad, Discontinuity.Discontinuous, Discontinuity.MinorDiscontinuity)

      def isRoadEndingInItself(curr: JunctionPoint, rest: Seq[JunctionPoint]): Boolean = {
        rest.exists(jp => curr.roadNumber == jp.roadNumber && jp.addrM == 0 && validEndingDiscontinuityForRamps.contains(curr.discontinuity) && curr.beforeAfter == Before)
      }

      junctionPointsToCheck.exists { jpc =>
        isRoadEndingInItself(jpc, junctionPointsToCheck.filter(_.id != jpc.id))
      }
    }

  }

>>>>>>> 38b4c30e
}<|MERGE_RESOLUTION|>--- conflicted
+++ resolved
@@ -215,10 +215,9 @@
     withDynSession {
       time(logger, "Fetch nodes with junctions") {
         val nodes = nodeDAO.fetchByBoundingBox(boundingRectangle)
-<<<<<<< HEAD
-        val nodePoints = nodePointDAO.fetchNodePointsByNodeNumbers(nodes.map(_.nodeNumber))
+        val nodePoints = nodePointDAO.fetchByNodeNumbers(nodes.map(_.nodeNumber))
         val junctions = junctionDAO.fetchJunctionsByNodeNumbers(nodes.map(_.nodeNumber))
-        val junctionPoints = junctionPointDAO.fetchJunctionPointsByJunctionIds(junctions.map(_.id))
+        val junctionPoints = junctionPointDAO.fetchByJunctionIds(junctions.map(_.id))
 
         val groupedRoadLinks = raLinks.groupBy(_.roadwayNumber)
         val nodePointsWithCoords = nodePoints.groupBy(_.roadwayNumber).par.flatMap{ case (k, v) =>
@@ -229,11 +228,6 @@
           enrichJunctionPointCoordinates(groupedRoadLinks.get(k), v)
         }.toSeq.seq
 
-=======
-        val nodePoints = nodePointDAO.fetchByNodeNumbers(nodes.map(_.nodeNumber))
-        val junctions = junctionDAO.fetchJunctionsByNodeNumbers(nodes.map(_.nodeNumber))
-        val junctionPoints = junctionPointDAO.fetchByJunctionIds(junctions.map(_.id))
->>>>>>> 38b4c30e
         nodes.map {
           node =>
             (node,
@@ -255,11 +249,7 @@
   def getNodesWithTimeInterval(sinceDate: DateTime, untilDate: Option[DateTime]): Map[Option[Node], (Seq[NodePoint], Map[Junction, Seq[JunctionPoint]])] = {
     withDynSession {
       val nodes = nodeDAO.fetchAllByDateRange(sinceDate, untilDate)
-<<<<<<< HEAD
-      val nodePoints = nodePointDAO.fetchNodePointsByNodeNumbers(nodes.map(_.nodeNumber))
-=======
       val nodePoints = nodePointDAO.fetchByNodeNumbers(nodes.map(_.nodeNumber))
->>>>>>> 38b4c30e
       val junctions = junctionDAO.fetchJunctionsByNodeNumbers(nodes.map(_.nodeNumber))
       val junctionPoints = junctionPointDAO.fetchByJunctionIds(junctions.map(_.id))
       nodes.map {
@@ -742,19 +732,12 @@
 
   def expireObsoleteNodesAndJunctions(projectLinks: Seq[ProjectLink], endDate: Option[DateTime], username: String = "-"): Unit = {
 
-<<<<<<< HEAD
-      val nodePoints = nodePointDAO.fetchByRoadwayPointIds(roadwayPoints.map(_.id)).filter(_.nodeNumber.isDefined)
-      val obsoleteNodes = nodeDAO.fetchObsoleteByNodeNumbers(nodePoints.map(_.nodeNumber.get).distinct)
-      val obsoleteNodePoints = nodePointDAO.fetchNodePointsByNodeNumbers(obsoleteNodes.map(_.nodeNumber)) ++
-        nodePoints.filterNot(n => (n.beforeAfter == BeforeAfter.After && n.addrM == startAddrMValue) || (n.beforeAfter == BeforeAfter.Before && n.addrM == endAddrMValue))
-=======
     def getNodePointsAndJunctionPointsByTerminatedRoadwayNumbers(terminatedRoadwayNumbers: Seq[Long]): (Seq[NodePoint], Seq[JunctionPoint]) = {
       logger.info(s"Terminated roadway numbers : $terminatedRoadwayNumbers")
       val roadwayPointIds = roadwayPointDAO.fetchByRoadwayNumbers(terminatedRoadwayNumbers).map(_.id)
       logger.info(s"Roadway points for terminated roadways : $roadwayPointIds")
       val nodePointsToTerminate = nodePointDAO.fetchByRoadwayPointIds(roadwayPointIds)
       val junctionPointsToTerminate = junctionPointDAO.fetchByRoadwayPointIds(roadwayPointIds)
->>>>>>> 38b4c30e
 
       logger.info(s"Node points to Expire : ${nodePointsToTerminate.map(_.id)}")
       logger.info(s"Junction points to Expire : ${junctionPointsToTerminate.map(_.id)}")
@@ -889,143 +872,77 @@
       junctionDAO.fetchJunctionInfoByJunctionId(junctionIds)
     }
   }
-
-<<<<<<< HEAD
-  private def terminateNodeIfNoNodePoints(nodeNumber: Long, username: String) = {
-    val nodePoints = nodePointDAO.fetchNodePointsByNodeNumbers(Seq(nodeNumber))
-=======
-  def detachJunctionsFromNode(junctionIds: Seq[Long], username: String = "-"): Option[String] = {
-    withDynTransactionNewOrExisting {
-      val junctionsToDetach = junctionDAO.fetchByIds(junctionIds).filter(_.nodeNumber.isDefined)
-      if (junctionsToDetach.nonEmpty) {
-
-        // Expire the current junction
-        junctionDAO.expireById(junctionsToDetach.map(_.id))
-
-        junctionsToDetach.foreach { j =>
-          // Create a new junction template
-          val junction = j.copy(id = NewIdValue, junctionNumber = None, nodeNumber = None, createdBy = username)
-          val newJunctionId = junctionDAO.create(Seq(junction)).head
-
-          // Expire the current junction points
-          val junctionPointsToExpire = junctionPointDAO.fetchByJunctionIds(Seq(j.id))
-          junctionPointDAO.expireById(junctionPointsToExpire.map(_.id))
-
-          // Create new junction points with new junction id
-          junctionPointDAO.create(junctionPointsToExpire.map(_.copy(id = NewIdValue, junctionId = newJunctionId, createdBy = username)))
-        }
-
-        // TODO Calculate node points again (implemented in VIITE-1862)
-
-        // If there are no node points left under the node, node can be terminated
-        val nodeNumber = junctionsToDetach.head.nodeNumber.get
-        terminateNodeIfNoNodePoints(nodeNumber, username)
-      }
-      None
-    }
-  }
-
-  private def terminateNodeIfNoNodePoints(nodeNumber: Long, username: String) = {
-    val nodePoints = nodePointDAO.fetchByNodeNumbers(Seq(nodeNumber))
->>>>>>> 38b4c30e
-    if (nodePoints.isEmpty) {
-      val node = nodeDAO.fetchByNodeNumber(nodeNumber)
-      if (node.isDefined) {
-
-        // Terminate Node
-        nodeDAO.expireById(Seq(node.get.id))
-        nodeDAO.create(Seq(node.get.copy(id = NewIdValue, endDate = Some(DateTime.now), createdBy = username)))
-
-      } else {
-        throw new Exception(s"Could not find node with number $nodeNumber")
-      }
-    }
-  }
-<<<<<<< HEAD
-=======
-
-  def detachNodePointsFromNode(nodePointIds: Seq[Long], username: String = "-"): Option[String] = {
-    withDynTransactionNewOrExisting {
-      val nodePointsToDetach = nodePointDAO.fetchByIds(nodePointIds).filter(n => n.nodeNumber.isDefined && n.nodePointType == NodePointType.RoadNodePoint)
-      if (nodePointsToDetach.nonEmpty) {
-
-        // Expire the current node point and create a new template
-        nodePointDAO.expireById(nodePointsToDetach.map(_.id))
-
-        nodePointsToDetach.foreach { np =>
-
-          // Create a new node point template
-          nodePointDAO.create(Seq(np.copy(id = NewIdValue, nodeNumber = None, createdBy = username)))
-
-        }
-
-        // If there are no node points left under the node, node can be terminated
-        val nodeNumber = nodePointsToDetach.head.nodeNumber.get
-        terminateNodeIfNoNodePoints(nodeNumber, username)
-
-      }
-      None
-    }
-  }
-
-  object ObsoleteJunctionPointFilters {
-
-    def multipleRoadNumberIntersection(junctionPointsToCheck: Seq[JunctionPoint]): Boolean = {
-      junctionPointsToCheck.groupBy(_.roadNumber).keys.size > 1
-    }
-
-    def multipleTrackIntersection(junctionPointsToCheck: Seq[JunctionPoint]): Boolean = {
-      val tracks = junctionPointsToCheck.groupBy(_.track)
-      !tracks.contains(Track.Combined) && tracks.contains(Track.LeftSide) && tracks.contains(Track.RightSide)
-    }
-
-    def sameRoadAddressIntersection(junctionPointsToCheck: Seq[JunctionPoint]): Boolean = {
-
-      def isRoadPartIntersection(curr: JunctionPoint, rest: Seq[JunctionPoint]): Boolean = {
-        val junctionPointsInSameAddrAndPart = rest.filter(jp => curr.roadNumber == jp.roadNumber && curr.roadPartNumber == jp.roadPartNumber && curr.addrM == jp.addrM)
-        val (before, after) = (junctionPointsInSameAddrAndPart :+ curr).partition(_.beforeAfter == Before)
-        val junctionPointsInSamePart = rest.filter(jp => curr.roadNumber == jp.roadNumber && curr.roadPartNumber == jp.roadPartNumber)
-        val combinedIntersection = junctionPointsInSamePart.map(_.addrM).exists(addr => addr != curr.addrM)
-        (before.size > 1 && after.nonEmpty && !twoTrackToCombined(before, after)) || (before.nonEmpty && after.size > 1 && !combinedToTwoTrack(before, after)) || combinedIntersection
-      }
-
-      def twoTrackToCombined(before: Seq[JunctionPoint], after: Seq[JunctionPoint]): Boolean = {
-        before.forall(_.track != Track.Combined) && after.forall(_.track == Track.Combined)
-      }
-
-      def combinedToTwoTrack(before: Seq[JunctionPoint], after: Seq[JunctionPoint]): Boolean = {
-        before.forall(_.track == Track.Combined) && after.forall(_.track != Track.Combined)
-      }
-
-      junctionPointsToCheck.exists { jpc =>
-        isRoadPartIntersection(jpc, junctionPointsToCheck.filter(_.id != jpc.id))
-      }
-    }
-
-    def roadEndingInSameOwnRoadNumber(junctionPointsToCheck: Seq[JunctionPoint]): Boolean = {
-
-      def isRoadEndingInItself(curr: JunctionPoint, rest: Seq[JunctionPoint]): Boolean = {
-        rest.exists(jp => curr.roadNumber == jp.roadNumber && curr.discontinuity == Discontinuity.EndOfRoad && jp.discontinuity != Discontinuity.EndOfRoad && curr.beforeAfter == Before)
-      }
-
-      junctionPointsToCheck.exists { jpc =>
-        isRoadEndingInItself(jpc, junctionPointsToCheck.filter(_.id != jpc.id))
-      }
-    }
-
-    def rampsAndRoundaboutsDisContinuityInSameOwnRoadNumber(junctionPointsToCheck: Seq[JunctionPoint]): Boolean = {
-      val validEndingDiscontinuityForRamps = List(Discontinuity.EndOfRoad, Discontinuity.Discontinuous, Discontinuity.MinorDiscontinuity)
-
-      def isRoadEndingInItself(curr: JunctionPoint, rest: Seq[JunctionPoint]): Boolean = {
-        rest.exists(jp => curr.roadNumber == jp.roadNumber && jp.addrM == 0 && validEndingDiscontinuityForRamps.contains(curr.discontinuity) && curr.beforeAfter == Before)
-      }
-
-      junctionPointsToCheck.exists { jpc =>
-        isRoadEndingInItself(jpc, junctionPointsToCheck.filter(_.id != jpc.id))
-      }
-    }
-
-  }
-
->>>>>>> 38b4c30e
+//
+//  def detachJunctionsFromNode(junctionIds: Seq[Long], username: String = "-"): Option[String] = {
+//    withDynTransactionNewOrExisting {
+//      val junctionsToDetach = junctionDAO.fetchByIds(junctionIds).filter(_.nodeNumber.isDefined)
+//      if (junctionsToDetach.nonEmpty) {
+//
+//        // Expire the current junction
+//        junctionDAO.expireById(junctionsToDetach.map(_.id))
+//
+//        junctionsToDetach.foreach { j =>
+//          // Create a new junction template
+//          val junction = j.copy(id = NewIdValue, junctionNumber = None, nodeNumber = None, createdBy = Some(username))
+//          val newJunctionId = junctionDAO.create(Seq(junction)).head
+//
+//          // Expire the current junction points
+//          val junctionPointsToExpire = junctionPointDAO.fetchJunctionPointsByJunctionIds(Seq(j.id))
+//          junctionPointDAO.expireById(junctionPointsToExpire.map(_.id))
+//
+//          // Create new junction points with new junction id
+//          junctionPointDAO.create(junctionPointsToExpire.map(_.copy(id = NewIdValue, junctionId = newJunctionId,
+//            createdBy = Some(username))))
+//        }
+//
+//        // TODO Calculate node points again (implemented in VIITE-1862)
+//
+//        // If there are no node points left under the node, node can be terminated
+//        val nodeNumber = junctionsToDetach.head.nodeNumber.get
+//        terminateNodeIfNoNodePoints(nodeNumber, username)
+//      }
+//      None
+//    }
+//  }
+//
+//  private def terminateNodeIfNoNodePoints(nodeNumber: Long, username: String) = {
+//    val nodePoints = nodePointDAO.fetchNodePointsByNodeNumber(Seq(nodeNumber))
+//    if (nodePoints.isEmpty) {
+//      val node = nodeDAO.fetchByNodeNumber(nodeNumber)
+//      if (node.isDefined) {
+//
+//        // Terminate Node
+//        nodeDAO.expireById(Seq(node.get.id))
+//        nodeDAO.create(Seq(node.get.copy(id = NewIdValue, endDate = Some(DateTime.now), createdBy = username)))
+//
+//      } else {
+//        throw new Exception(s"Could not find node with number $nodeNumber")
+//      }
+//    }
+//  }
+//
+//  def detachNodePointsFromNode(nodePointIds: Seq[Long], username: String = "-"): Option[String] = {
+//    withDynTransactionNewOrExisting {
+//      val nodePointsToDetach = nodePointDAO.fetchByIds(nodePointIds).filter(n => n.nodeNumber.isDefined && n.nodePointType == NodePointType.RoadNodePoint)
+//      if (nodePointsToDetach.nonEmpty) {
+//
+//        // Expire the current node point and create a new template
+//        nodePointDAO.expireById(nodePointsToDetach.map(_.id))
+//
+//        nodePointsToDetach.foreach { np =>
+//
+//          // Create a new node point template
+//          nodePointDAO.create(Seq(np.copy(id = NewIdValue, nodeNumber = None, createdBy = Some(username))))
+//
+//        }
+//
+//        // If there are no node points left under the node, node can be terminated
+//        val nodeNumber = nodePointsToDetach.head.nodeNumber.get
+//        terminateNodeIfNoNodePoints(nodeNumber, username)
+//
+//      }
+//      None
+//    }
+//  }
+
 }