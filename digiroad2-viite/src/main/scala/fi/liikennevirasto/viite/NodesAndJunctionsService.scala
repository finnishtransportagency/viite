--- conflicted
+++ resolved
@@ -78,25 +78,6 @@
     }
   }
 
-<<<<<<< HEAD
-  def getNodeTemplatesByBoundingBox(boundingRectangle: BoundingRectangle): Seq[NodePoint] = {
-    withDynSession {
-      time(logger, "Fetch nodes point templates") {
-        nodePointDAO.fetchTemplatesByBoundingBox(boundingRectangle)
-      }
-    }
-  }
-
-  def getJunctionTemplatesByBoundingBox(boundingRectangle: BoundingRectangle): Seq[JunctionPoint] = {
-    withDynSession {
-      time(logger, "Fetch nodes point templates") {
-        junctionPointDAO.fetchTemplatesByBoundingBox(boundingRectangle)
-      }
-    }
-  }
-
-
-=======
   /*
 
   1)  The nodes are created only for tracks 0 and 1
@@ -132,7 +113,24 @@
 
     }.toSeq
   }
->>>>>>> d3b575a1
+
+  def getNodeTemplatesByBoundingBox(boundingRectangle: BoundingRectangle): Seq[NodePoint] = {
+    withDynSession {
+      time(logger, "Fetch nodes point templates") {
+        nodePointDAO.fetchTemplatesByBoundingBox(boundingRectangle)
+      }
+    }
+  }
+
+  def getJunctionTemplatesByBoundingBox(boundingRectangle: BoundingRectangle): Seq[JunctionPoint] = {
+    withDynSession {
+      time(logger, "Fetch nodes point templates") {
+        junctionPointDAO.fetchTemplatesByBoundingBox(boundingRectangle)
+      }
+    }
+  }
+
+
 
 
 }