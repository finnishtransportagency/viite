--- conflicted
+++ resolved
@@ -885,47 +885,6 @@
     */
   def calculateNodePointsForNode(id: Long, username: String, nodeNumber: Long) : Option[String] = {
     withDynSession {
-<<<<<<< HEAD
-      try { nodePointDAO.expireByNodeNumberAndType(nodeNumber, NodePointType.CalculatedNodePoint.value)
-      /* - Go through the road parts (road numbers 1-19999 and 40000-69999) of the node one by one
-       */
-      val roadPartInfos = nodePointDAO.fetchRoadPartsInfoForNode(id)
-      if (roadPartInfos.nonEmpty) {
-        roadPartInfos.foreach { roadPartInfo =>
-          val countNodePointsForRoadAndRoadPart = nodePointDAO.fetchNodePointsCountForRoadAndRoadPart(roadPartInfo.roadway_number, roadPartInfo.road_part_number, roadPartInfo.before_after)
-          logger.info("Count node points for roadPartInfo.roadway_number,  " + roadPartInfo.roadway_number + ", road_part"
-            + roadPartInfo.road_part_number + ", count=" + countNodePointsForRoadAndRoadPart)
-          /*
-             If the road part doesn't have any "road node points", calculate node point by taking the average of the
-             addresses of all junction points on both tracks and add this "calculated node point" on track 0 or 1
-           */
-          if (countNodePointsForRoadAndRoadPart.get == 0) {
-            val addrMValueAVG = nodePointDAO.fetchAverageAddrM(roadPartInfo.roadway_number, roadPartInfo.road_part_number)
-            logger.info("average addr_m for roadPartInfo.roadway_number= " + roadPartInfo.roadway_number + ", addrMValueAVG= " + addrMValueAVG)
-            logger.info("roadPartInfo.equals(addrMValueAVG) " + roadPartInfo.addr_m.equals(addrMValueAVG) )
-            if ( ! roadPartInfo.addr_m.equals(addrMValueAVG)) {
-              logger.info("roadPartInfo.addr_m != addrMValueAVG," + roadPartInfo.addr_m + ", " + addrMValueAVG)
-              val roadWayPointExists = checkRoadwayPointExist(roadPartInfo.roadway_number, addrMValueAVG)
-              if ( roadWayPointExists.nonEmpty) {
-                roadWayPointExists.map( rwp =>{
-                  insertCalculatedNodePoint(rwp.id, BeforeAfter.Before.value, nodeNumber)
-                  insertCalculatedNodePoint(rwp.id, BeforeAfter.After.value, nodeNumber)
-                  logger.info("roadWayPointExists ")
-                  logger.info("insertCalculatedNodePoint, roadway_point_id= " + rwp.id+ ", before_after= "
-                    + BeforeAfter.Before.value + ", nodeNumber= " + nodeNumber)
-                  logger.info("insertCalculatedNodePoint, roadway_point_id= " + rwp.id+ ", before_after= "
-                    + BeforeAfter.After.value + ", nodeNumber= " + nodeNumber)
-                } )
-              } else {
-                val roadway_point_id_New = insertCalculatedRoadwayPoints(roadPartInfo.roadway_number, addrMValueAVG, username)
-                insertCalculatedNodePoint(roadway_point_id_New, BeforeAfter.Before.value, nodeNumber)
-                insertCalculatedNodePoint(roadway_point_id_New, BeforeAfter.After.value, nodeNumber)
-                logger.info("insertCalculatedRoadwayPoint,  " + roadPartInfo.roadway_number + ", addr_m= "
-                  + addrMValueAVG + ", username= " + username)
-                logger.info("insertCalculatedNodePoint, roadway_point_id= " + roadway_point_id_New + ", before_after= "
-                  + roadPartInfo.before_after + ", nodeNumber= " + nodeNumber)
-              }
-=======
       try {
         nodePointDAO.expireByNodeNumberAndType(nodeNumber, NodePointType.CalculatedNodePoint.value)
         /* - Go through the road parts (road numbers 1-19999 and 40000-69999) of the node one by one
@@ -967,7 +926,6 @@
                   logger.info("insertCalculatedNodePoint, roadway_point_id= " + roadway_point_id_New + ", before_after= "
                     + roadPartInfo.before_after + ", nodeNumber= " + nodeNumber)
                 }
->>>>>>> 3eda1661
 
 
               } else {
@@ -977,16 +935,8 @@
             }
           }
         }
-<<<<<<< HEAD
-
-      }
-      None
-      }
-      catch {
-=======
         None
       }  catch {
->>>>>>> 3eda1661
         case e: Exception => Some(e.getMessage)
       }
     }
