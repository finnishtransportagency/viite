--- conflicted
+++ resolved
@@ -338,15 +338,11 @@
           roadwayPointDAO.create(r.roadwayNumber, r.endAddrMValue, username)
         }
         logger.info(s"Creating JunctionPoint with roadwayNumber : ${r.roadwayNumber} addrM: ${r.endAddrMValue} beforeAfter: ${BeforeAfter.Before.value}, junctionId: $junctionId")
-<<<<<<< HEAD
-        junctionPointDAO.create(Seq(JunctionPoint(NewIdValue, BeforeAfter.Before, rwPoint, junctionId, None, None, DateTime.now, None, link.createdBy.getOrElse("-"), Some(DateTime.now), r.roadwayNumber, r.endAddrMValue, r.roadNumber, r.roadPartNumber, r.track, r.discontinuity))).head
+        junctionPointDAO.create(Seq(JunctionPoint(NewIdValue, BeforeAfter.Before, rwPoint, junctionId, None, None, DateTime.now, None, username, Some(DateTime.now), r.roadwayNumber, r.endAddrMValue, r.roadNumber, r.roadPartNumber, r.track, r.discontinuity))).head
         if (CalibrationPointDAO.fetch(r.linkId, CalibrationPointLocation.EndOfLink, rwPoint).isEmpty) {
           logger.info(s"Creating CalibrationPoint with roadwaypoint id : $rwPoint linkId : ${r.linkId} startOrEnd: 1")
-          CalibrationPointDAO.create(rwPoint, r.linkId,  CalibrationPointLocation.EndOfLink, calType = CalibrationPointType.Mandatory, createdBy = link.createdBy.getOrElse("-"))
-        }
-=======
-        junctionPointDAO.create(Seq(JunctionPoint(NewIdValue, BeforeAfter.Before, rwPoint, junctionId, None, None, DateTime.now, None, username, Some(DateTime.now), r.roadwayNumber, r.endAddrMValue, r.roadNumber, r.roadPartNumber, r.track, r.discontinuity))).head
->>>>>>> 8ef264eb
+          CalibrationPointDAO.create(rwPoint, r.linkId,  CalibrationPointLocation.EndOfLink, calType = CalibrationPointType.Mandatory, createdBy = username)
+        }
         Some(junctionId)
       } else Some(roadJunctionPoint.head.junctionId)
 
@@ -362,15 +358,11 @@
       val linkJunctionPoint = junctionPointDAO.fetchByRoadwayPoint(link.roadwayNumber, link.startAddrMValue, BeforeAfter.After)
       if (linkJunctionPoint.isEmpty) {
         logger.info(s"Creating JunctionPoint with roadwayNumber : ${link.roadwayNumber} addrM: ${link.startAddrMValue} beforeAfter: ${BeforeAfter.After.value}, junctionId: $junctionId")
-<<<<<<< HEAD
-        junctionPointDAO.create(Seq(JunctionPoint(NewIdValue, BeforeAfter.After, rwPoint, junctionId, None, None, DateTime.now, None, link.createdBy.getOrElse("-"), Some(DateTime.now), link.roadwayNumber, link.startAddrMValue, link.roadNumber, link.roadPartNumber, link.track, link.discontinuity)))
+        junctionPointDAO.create(Seq(JunctionPoint(NewIdValue, BeforeAfter.After, rwPoint, junctionId, None, None, DateTime.now, None, username, Some(DateTime.now), link.roadwayNumber, link.startAddrMValue, link.roadNumber, link.roadPartNumber, link.track, link.discontinuity)))
         if (CalibrationPointDAO.fetch(link.linkId, CalibrationPointLocation.StartOfLink, rwPoint).isEmpty) {
           logger.info(s"Creating CalibrationPoint with roadwaypoint id : $rwPoint linkId : ${link.linkId} startOrEnd: 0")
-          CalibrationPointDAO.create(rwPoint, link.linkId, CalibrationPointLocation.StartOfLink, calType = CalibrationPointType.Mandatory, createdBy = link.createdBy.getOrElse("-"))
-        }
-=======
-        junctionPointDAO.create(Seq(JunctionPoint(NewIdValue, BeforeAfter.After, rwPoint, junctionId, None, None, DateTime.now, None, username, Some(DateTime.now), link.roadwayNumber, link.startAddrMValue, link.roadNumber, link.roadPartNumber, link.track, link.discontinuity)))
->>>>>>> 8ef264eb
+          CalibrationPointDAO.create(rwPoint, link.linkId, CalibrationPointLocation.StartOfLink, calType = CalibrationPointType.Mandatory, createdBy = username)
+        }
       }
     }
 
@@ -387,15 +379,11 @@
           roadwayPointDAO.create(r.roadwayNumber, r.startAddrMValue, username)
         }
         logger.info(s"Creating JunctionPoint with roadwayNumber : ${r.roadwayNumber} addrM: ${r.startAddrMValue} beforeAfter: ${BeforeAfter.After.value}, junctionId: $junctionId")
-<<<<<<< HEAD
-        junctionPointDAO.create(Seq(JunctionPoint(NewIdValue, BeforeAfter.After, rwPoint, junctionId, None, None, DateTime.now, None, link.createdBy.getOrElse("-"), Some(DateTime.now), r.roadwayNumber, r.startAddrMValue, r.roadNumber, r.roadPartNumber, r.track, r.discontinuity))).head
+        junctionPointDAO.create(Seq(JunctionPoint(NewIdValue, BeforeAfter.After, rwPoint, junctionId, None, None, DateTime.now, None, username, Some(DateTime.now), r.roadwayNumber, r.startAddrMValue, r.roadNumber, r.roadPartNumber, r.track, r.discontinuity))).head
         if (CalibrationPointDAO.fetch(r.linkId, CalibrationPointLocation.StartOfLink, rwPoint).isEmpty) {
           logger.info(s"Creating CalibrationPoint with roadwaypoint id : $rwPoint linkId : ${r.linkId} startOrEnd: 0")
-          CalibrationPointDAO.create(rwPoint, r.linkId, CalibrationPointLocation.StartOfLink, calType = CalibrationPointType.Mandatory, createdBy = link.createdBy.getOrElse("-"))
-        }
-=======
-        junctionPointDAO.create(Seq(JunctionPoint(NewIdValue, BeforeAfter.After, rwPoint, junctionId, None, None, DateTime.now, None, username, Some(DateTime.now), r.roadwayNumber, r.startAddrMValue, r.roadNumber, r.roadPartNumber, r.track, r.discontinuity))).head
->>>>>>> 8ef264eb
+          CalibrationPointDAO.create(rwPoint, r.linkId, CalibrationPointLocation.StartOfLink, calType = CalibrationPointType.Mandatory, createdBy = username)
+        }
         Some(junctionId)
       } else Some(roadJunctionPoint.head.junctionId)
 
@@ -411,15 +399,11 @@
       val linkJunctionPoint = junctionPointDAO.fetchByRoadwayPoint(link.roadwayNumber, link.startAddrMValue, BeforeAfter.After)
       if (linkJunctionPoint.isEmpty) {
         logger.info(s"Creating JunctionPoint with roadwayNumber : ${link.roadwayNumber} addrM: ${link.startAddrMValue} beforeAfter: ${BeforeAfter.After.value}, junctionId: $junctionId")
-<<<<<<< HEAD
-        junctionPointDAO.create(Seq(JunctionPoint(NewIdValue, BeforeAfter.After, rwPoint, junctionId, None, None, DateTime.now, None, link.createdBy.getOrElse("-"), Some(DateTime.now), link.roadwayNumber, link.startAddrMValue, link.roadNumber, link.roadPartNumber, link.track, link.discontinuity)))
+        junctionPointDAO.create(Seq(JunctionPoint(NewIdValue, BeforeAfter.After, rwPoint, junctionId, None, None, DateTime.now, None, username, Some(DateTime.now), link.roadwayNumber, link.startAddrMValue, link.roadNumber, link.roadPartNumber, link.track, link.discontinuity)))
         if (CalibrationPointDAO.fetch(link.linkId, CalibrationPointLocation.StartOfLink, rwPoint).isEmpty) {
           logger.info(s"Creating CalibrationPoint with roadwaypoint id : $rwPoint linkId : ${link.linkId} startOrEnd: 0")
-          CalibrationPointDAO.create(rwPoint, link.linkId, CalibrationPointLocation.StartOfLink, calType = CalibrationPointType.Mandatory, createdBy = link.createdBy.getOrElse("-"))
-        }
-=======
-        junctionPointDAO.create(Seq(JunctionPoint(NewIdValue, BeforeAfter.After, rwPoint, junctionId, None, None, DateTime.now, None, username, Some(DateTime.now), link.roadwayNumber, link.startAddrMValue, link.roadNumber, link.roadPartNumber, link.track, link.discontinuity)))
->>>>>>> 8ef264eb
+          CalibrationPointDAO.create(rwPoint, link.linkId, CalibrationPointLocation.StartOfLink, calType = CalibrationPointType.Mandatory, createdBy = username)
+        }
       }
     }
 
@@ -436,15 +420,11 @@
           roadwayPointDAO.create(r.roadwayNumber, r.endAddrMValue, username)
         }
         logger.info(s"Creating JunctionPoint with roadwayNumber : ${r.roadwayNumber} addrM: ${r.endAddrMValue} beforeAfter: ${BeforeAfter.Before.value}, junctionId: $junctionId")
-<<<<<<< HEAD
-        junctionPointDAO.create(Seq(JunctionPoint(NewIdValue, BeforeAfter.Before, rwPoint, junctionId, None, None, DateTime.now, None, link.createdBy.getOrElse("-"), Some(DateTime.now), r.roadwayNumber, r.endAddrMValue, r.roadNumber, r.roadPartNumber, r.track, r.discontinuity))).head
+        junctionPointDAO.create(Seq(JunctionPoint(NewIdValue, BeforeAfter.Before, rwPoint, junctionId, None, None, DateTime.now, None, username, Some(DateTime.now), r.roadwayNumber, r.endAddrMValue, r.roadNumber, r.roadPartNumber, r.track, r.discontinuity))).head
         if (CalibrationPointDAO.fetch(r.linkId, CalibrationPointLocation.EndOfLink, rwPoint).isEmpty) {
           logger.info(s"Creating CalibrationPoint with roadwaypoint id : $rwPoint linkId : ${r.linkId} startOrEnd: 1")
-          CalibrationPointDAO.create(rwPoint, r.linkId, CalibrationPointLocation.EndOfLink, calType = CalibrationPointType.Mandatory, createdBy = link.createdBy.getOrElse("-"))
-        }
-=======
-        junctionPointDAO.create(Seq(JunctionPoint(NewIdValue, BeforeAfter.Before, rwPoint, junctionId, None, None, DateTime.now, None, username, Some(DateTime.now), r.roadwayNumber, r.endAddrMValue, r.roadNumber, r.roadPartNumber, r.track, r.discontinuity))).head
->>>>>>> 8ef264eb
+          CalibrationPointDAO.create(rwPoint, r.linkId, CalibrationPointLocation.EndOfLink, calType = CalibrationPointType.Mandatory, createdBy = username)
+        }
         Some(junctionId)
       } else Some(roadJunctionPoint.head.junctionId)
 
@@ -460,15 +440,11 @@
       val linkJunctionPoint = junctionPointDAO.fetchByRoadwayPoint(link.roadwayNumber, link.endAddrMValue, BeforeAfter.Before)
       if (linkJunctionPoint.isEmpty) {
         logger.info(s"Creating JunctionPoint with roadwayNumber : ${link.roadwayNumber} addrM: ${link.endAddrMValue} beforeAfter: ${BeforeAfter.Before.value}, junctionId: $junctionId")
-<<<<<<< HEAD
-        junctionPointDAO.create(Seq(JunctionPoint(NewIdValue, BeforeAfter.Before, rwPoint, junctionId, None, None, DateTime.now, None, link.createdBy.getOrElse("-"), Some(DateTime.now), link.roadwayNumber, link.endAddrMValue, link.roadNumber, link.roadPartNumber, link.track, link.discontinuity)))
+        junctionPointDAO.create(Seq(JunctionPoint(NewIdValue, BeforeAfter.Before, rwPoint, junctionId, None, None, DateTime.now, None, username, Some(DateTime.now), link.roadwayNumber, link.endAddrMValue, link.roadNumber, link.roadPartNumber, link.track, link.discontinuity)))
         if (CalibrationPointDAO.fetch(link.linkId, CalibrationPointLocation.EndOfLink, rwPoint).isEmpty) {
           logger.info(s"Creating CalibrationPoint with roadwaypoint id : $rwPoint linkId : ${link.linkId} startOrEnd: 1")
-          CalibrationPointDAO.create(rwPoint, link.linkId, CalibrationPointLocation.EndOfLink, calType = CalibrationPointType.Mandatory, createdBy = link.createdBy.getOrElse("-"))
-        }
-=======
-        junctionPointDAO.create(Seq(JunctionPoint(NewIdValue, BeforeAfter.Before, rwPoint, junctionId, None, None, DateTime.now, None, username, Some(DateTime.now), link.roadwayNumber, link.endAddrMValue, link.roadNumber, link.roadPartNumber, link.track, link.discontinuity)))
->>>>>>> 8ef264eb
+          CalibrationPointDAO.create(rwPoint, link.linkId, CalibrationPointLocation.EndOfLink, calType = CalibrationPointType.Mandatory, createdBy = username)
+        }
       }
     }
 
@@ -485,15 +461,11 @@
           roadwayPointDAO.create(r.roadwayNumber, r.startAddrMValue, username)
         }
         logger.info(s"Creating JunctionPoint with roadwayNumber : ${r.roadwayNumber} addrM: ${r.startAddrMValue} beforeAfter: ${BeforeAfter.After.value}, junctionId: $junctionId")
-<<<<<<< HEAD
-        junctionPointDAO.create(Seq(JunctionPoint(NewIdValue, BeforeAfter.After, rwPoint, junctionId, None, None, DateTime.now, None, link.createdBy.getOrElse("-"), Some(DateTime.now), r.roadwayNumber, r.startAddrMValue, r.roadNumber, r.roadPartNumber, r.track, r.discontinuity))).head
+        junctionPointDAO.create(Seq(JunctionPoint(NewIdValue, BeforeAfter.After, rwPoint, junctionId, None, None, DateTime.now, None, username, Some(DateTime.now), r.roadwayNumber, r.startAddrMValue, r.roadNumber, r.roadPartNumber, r.track, r.discontinuity))).head
         if (CalibrationPointDAO.fetch(r.linkId, CalibrationPointLocation.StartOfLink, rwPoint).isEmpty) {
           logger.info(s"Creating CalibrationPoint with roadwaypoint id : $rwPoint linkId : ${r.linkId} startOrEnd: 0")
-          CalibrationPointDAO.create(rwPoint, r.linkId, CalibrationPointLocation.StartOfLink, calType = CalibrationPointType.Mandatory, createdBy = link.createdBy.getOrElse("-"))
-        }
-=======
-        junctionPointDAO.create(Seq(JunctionPoint(NewIdValue, BeforeAfter.After, rwPoint, junctionId, None, None, DateTime.now, None, username, Some(DateTime.now), r.roadwayNumber, r.startAddrMValue, r.roadNumber, r.roadPartNumber, r.track, r.discontinuity))).head
->>>>>>> 8ef264eb
+          CalibrationPointDAO.create(rwPoint, r.linkId, CalibrationPointLocation.StartOfLink, calType = CalibrationPointType.Mandatory, createdBy = username)
+        }
         Some(junctionId)
       } else Some(roadJunctionPoint.head.junctionId)
 
@@ -509,15 +481,11 @@
       val linkJunctionPoint = junctionPointDAO.fetchByRoadwayPoint(link.roadwayNumber, link.endAddrMValue, BeforeAfter.Before)
       if (linkJunctionPoint.isEmpty) {
         logger.info(s"Creating JunctionPoint with roadwayNumber : ${link.roadwayNumber} addrM: ${link.endAddrMValue} beforeAfter: ${BeforeAfter.Before.value}, junctionId: $junctionId")
-<<<<<<< HEAD
-        junctionPointDAO.create(Seq(JunctionPoint(NewIdValue, BeforeAfter.Before, rwPoint, junctionId, None, None, DateTime.now, None, link.createdBy.getOrElse("-"), Some(DateTime.now), link.roadwayNumber, link.endAddrMValue, link.roadNumber, link.roadPartNumber, link.track, link.discontinuity)))
+        junctionPointDAO.create(Seq(JunctionPoint(NewIdValue, BeforeAfter.Before, rwPoint, junctionId, None, None, DateTime.now, None, username, Some(DateTime.now), link.roadwayNumber, link.endAddrMValue, link.roadNumber, link.roadPartNumber, link.track, link.discontinuity)))
         if (CalibrationPointDAO.fetch(link.linkId, CalibrationPointLocation.EndOfLink, rwPoint).isEmpty) {
           logger.info(s"Creating CalibrationPoint with roadwaypoint id : $rwPoint linkId : ${link.linkId} startOrEnd: 1")
-          CalibrationPointDAO.create(rwPoint, link.linkId, CalibrationPointLocation.EndOfLink, calType = CalibrationPointType.Mandatory, createdBy = link.createdBy.getOrElse("-"))
-        }
-=======
-        junctionPointDAO.create(Seq(JunctionPoint(NewIdValue, BeforeAfter.Before, rwPoint, junctionId, None, None, DateTime.now, None, username, Some(DateTime.now), link.roadwayNumber, link.endAddrMValue, link.roadNumber, link.roadPartNumber, link.track, link.discontinuity)))
->>>>>>> 8ef264eb
+          CalibrationPointDAO.create(rwPoint, link.linkId, CalibrationPointLocation.EndOfLink, calType = CalibrationPointType.Mandatory, createdBy = username)
+        }
       }
     }
 
