package fi.liikennevirasto.viite.dao

import java.sql.PreparedStatement

import fi.liikennevirasto.viite.RoadType
import com.github.tototoshi.slick.MySQLJodaSupport._
import fi.liikennevirasto.digiroad2.oracle.OracleDatabase
import fi.liikennevirasto.viite.process.{Delta, ProjectDeltaCalculator, RoadAddressSection}
import org.joda.time.DateTime
import org.slf4j.LoggerFactory
import slick.driver.JdbcDriver.backend.Database.dynamicSession
import slick.jdbc.StaticQuery.interpolation
import slick.jdbc.{GetResult, PositionedResult, StaticQuery => Q}


sealed trait AddressChangeType {
  def value: Int
}

object AddressChangeType {
  val values = Set(Unchanged, New, Transfer, ReNumeration, Termination)

  def apply(intValue: Int): AddressChangeType = {
    values.find(_.value == intValue).getOrElse(Unknown)
  }

  /*
      Unchanged is a no-operation, tells TR that some road part or section stays intact but it needs
        to be included in the message for other changes
      New is a road address placing to a road that did not have road address before
      Transfer is an adjustment of a road address, such as extending a road 100 meters from the start:
        all the addresses on the first part are transferred with +100 to each start and end address M values.
      ReNumeration is a change in road addressing but no physical or length changes. A road part gets a new
        road and/or road part number.
      Termination is for ending a road address (and possibly assigning the previously used road address
        to a new physical location at the same time)
   */

  case object NotHandled extends AddressChangeType { def value = 0 }
  case object Unchanged extends AddressChangeType { def value = 1 }
  case object New extends AddressChangeType { def value = 2 }
  case object Transfer extends AddressChangeType { def value = 3 }
  case object ReNumeration extends AddressChangeType { def value = 4 }
  case object Termination extends AddressChangeType { def value = 5 }
  case object Unknown extends AddressChangeType { def value = 99 }

}

case class RoadAddressChangeSection(roadNumber: Option[Long], trackCode: Option[Long], startRoadPartNumber: Option[Long],
                                    endRoadPartNumber: Option[Long], startAddressM: Option[Long], endAddressM:Option[Long], roadType: Option[RoadType], discontinuity: Option[Discontinuity], ely: Option[Long])
case class RoadAddressChangeSectionTR(roadNumber: Option[Long], trackCode: Option[Long], startRoadPartNumber: Option[Long],
                                    endRoadPartNumber: Option[Long], startAddressM: Option[Long], endAddressM:Option[Long])

case class RoadAddressChangeInfo(changeType: AddressChangeType, source: RoadAddressChangeSection, target: RoadAddressChangeSection,
                                 discontinuity: Discontinuity, roadType: RoadType)
case class ProjectRoadAddressChange(projectId: Long, projectName: Option[String], ely: Long, user: String, changeDate: DateTime,
                                    changeInfo: RoadAddressChangeInfo, projectStartDate: DateTime, rotatingTRId:Option[Long])
case class ChangeRow(projectId: Long, projectName: Option[String], createdBy: String, createdDate: Option[DateTime],
                     startDate: Option[DateTime], modifiedBy: String, modifiedDate: Option[DateTime], targetEly: Long,
                     changeType: Int, sourceRoadNumber: Option[Long], sourceTrackCode: Option[Long],
                     sourceStartRoadPartNumber: Option[Long], sourceEndRoadPartNumber: Option[Long],
                     sourceStartAddressM: Option[Long], sourceEndAddressM: Option[Long], targetRoadNumber: Option[Long],
                     targetTrackCode: Option[Long], targetStartRoadPartNumber: Option[Long], targetEndRoadPartNumber: Option[Long],
<<<<<<< HEAD
                     targetStartAddressM:Option[Long], targetEndAddressM:Option[Long], targetDiscontinuity: Option[Int], targetRoadType: Option[Int],
                     sourceRoadType: Option[Int], sourceDiscontinuity: Option[Int], sourceEly: Option[Long])
=======
                     targetStartAddressM:Option[Long], targetEndAddressM:Option[Long], discontinuity: Int, roadType: Int,rotatingTRId: Option[Long])
>>>>>>> e581491e

object RoadAddressChangesDAO {

  implicit val getDiscontinuity = GetResult[Discontinuity]( r=> Discontinuity.apply(r.nextInt()))

  implicit val getAddressChangeType = GetResult[AddressChangeType](r=> AddressChangeType.apply(r.nextInt()))

  implicit val getRoadType = GetResult[RoadType]( r=> RoadType.apply(r.nextInt()))

  implicit val getRoadAddressChangeRow = new GetResult[ChangeRow] {
    def apply(r: PositionedResult) = {
      val projectId = r.nextLong
      val projectName = r.nextStringOption
      val createdBy = r.nextString
      val createdDate = r.nextDateOption.map(new DateTime(_))
      val startDate = r.nextDateOption.map(new DateTime(_))
      val modifiedBy = r.nextString
      val modifiedDate = r.nextDateOption.map(new DateTime(_))
      val targetEly = r.nextLong
      val changeType = r.nextInt
      val sourceRoadNumber = r.nextLongOption
      val sourceTrackCode = r.nextLongOption
      val sourceStartRoadPartNumber = r.nextLongOption
      val sourceEndRoadPartNumber = r.nextLongOption
      val sourceStartAddressM = r.nextLongOption
      val sourceEndAddressM = r.nextLongOption
      val targetRoadNumber = r.nextLongOption
      val targetTrackCode = r.nextLongOption
      val targetStartRoadPartNumber = r.nextLongOption
      val targetEndRoadPartNumber = r.nextLongOption
      val targetStartAddressM = r.nextLongOption
      val targetEndAddressM = r.nextLongOption
<<<<<<< HEAD
      val targetDiscontinuity = r.nextIntOption
      val targetRoadType = r.nextIntOption
      val sourceRoadType = r.nextIntOption
      val sourceDiscontinuity = r.nextIntOption
      val sourceEly = r.nextLongOption
=======
      val discontinuity = r.nextInt
      val roadType = r.nextInt
      val rotatingTRIdr = r.nextLongOption
>>>>>>> e581491e

      ChangeRow(projectId, projectName:Option[String], createdBy:String, createdDate:Option[DateTime], startDate:Option[DateTime], modifiedBy:String, modifiedDate:Option[DateTime], targetEly:Long, changeType :Int, sourceRoadNumber:Option[Long],
        sourceTrackCode :Option[Long],sourceStartRoadPartNumber:Option[Long], sourceEndRoadPartNumber:Option[Long], sourceStartAddressM:Option[Long], sourceEndAddressM:Option[Long],
        targetRoadNumber:Option[Long], targetTrackCode:Option[Long], targetStartRoadPartNumber:Option[Long], targetEndRoadPartNumber:Option[Long], targetStartAddressM:Option[Long],
<<<<<<< HEAD
        targetEndAddressM:Option[Long], targetDiscontinuity: Option[Int], targetRoadType: Option[Int], sourceRoadType: Option[Int], sourceDiscontinuity: Option[Int], sourceEly: Option[Long])
=======
        targetEndAddressM:Option[Long], discontinuity: Int, roadType: Int, rotatingTRIdr:Option[Long])
>>>>>>> e581491e
    }
  }

  val logger = LoggerFactory.getLogger(getClass)

  private def toRoadAddressChangeRecipient(row: ChangeRow) = {
    RoadAddressChangeSection(row.targetRoadNumber, row.targetTrackCode, row.targetStartRoadPartNumber, row.targetEndRoadPartNumber, row.targetStartAddressM, row.targetEndAddressM,
      Some(RoadType.apply(row.targetRoadType.getOrElse(RoadType.Unknown.value))), Some(Discontinuity.apply(row.targetDiscontinuity.getOrElse(Discontinuity.Continuous.value))), Some(row.targetEly) )
  }
  private def toRoadAddressChangeSource(row: ChangeRow) = {
    RoadAddressChangeSection(row.sourceRoadNumber, row.sourceTrackCode, row.sourceStartRoadPartNumber, row.sourceEndRoadPartNumber, row.sourceStartAddressM, row.sourceEndAddressM,
      Some(RoadType.apply(row.sourceRoadType.getOrElse(RoadType.Unknown.value))), Some(Discontinuity.apply(row.sourceDiscontinuity.getOrElse(Discontinuity.Continuous.value))), row.sourceEly)
  }
  private def toRoadAddressChangeInfo(row: ChangeRow) = {
    val source = toRoadAddressChangeSource(row)
    val target = toRoadAddressChangeRecipient(row)
    RoadAddressChangeInfo(AddressChangeType.apply(row.changeType), source, target, Discontinuity.apply(row.targetDiscontinuity.getOrElse(Discontinuity.Continuous.value)), RoadType.apply(row.targetRoadType.getOrElse(RoadType.Unknown.value)))
  }

  // TODO: cleanup after modification dates and modified by are populated correctly
  private def getUserAndModDate(row: ChangeRow): (String, DateTime) = {
    val user = if (row.modifiedDate.isEmpty) {
      row.createdBy
    } else {
      if (row.modifiedDate.get.isAfter(row.createdDate.get)) {
        // modifiedBy currently always returns empty
        row.createdBy
      } else row.createdBy
    }
    val date = if (row.modifiedDate.isEmpty) {
      row.createdDate.get
    } else {
      if (row.modifiedDate.get.isAfter(row.createdDate.get)) {
        row.modifiedDate.get
      } else row.createdDate.get
    }
    (user, date)
  }

  private def queryList(query: String) = {
    val resultList = Q.queryNA[ChangeRow](query).list
    resultList.map { row => {
      val changeInfo = toRoadAddressChangeInfo(row)
      val (user, date) = getUserAndModDate(row)
<<<<<<< HEAD
      ProjectRoadAddressChange(row.projectId, row.projectName, row.targetEly, user, date, changeInfo, row.startDate.get)
=======
      ProjectRoadAddressChange(row.projectId, row.projectName, row.ely, user, date, changeInfo, row.startDate.get, row.rotatingTRId )
>>>>>>> e581491e
    }
    }
  }

  def fetchRoadAddressChanges(projectIds: Set[Long]):List[ProjectRoadAddressChange] = {
    if (projectIds.isEmpty)
      return List()
    val projectIdsString = projectIds.mkString(",")
    val withProjectIds = s""" where rac.project_id in ($projectIdsString)"""
    val query = s"""Select p.id as project_id, p.name, p.created_by, p.created_date, p.start_date, p.modified_by,
                p.modified_date, rac.new_ely, rac.change_type, rac.old_road_number, rac.old_track_code,
                rac.old_road_part_number, rac.old_road_part_number,
                rac.old_start_addr_m, rac.old_end_addr_m, rac.new_road_number, rac.new_track_code,
                rac.new_road_part_number, rac.new_road_part_number,
<<<<<<< HEAD
                rac.new_start_addr_m, rac.new_end_addr_m, rac.new_discontinuity, rac.new_road_type, rac.old_road_type, rac.old_discontinuity, rac.old_ely
=======
                rac.new_start_addr_m, rac.new_end_addr_m, rac.new_discontinuity, rac.new_road_type, p.tr_id
>>>>>>> e581491e
                From Road_Address_Changes rac Inner Join Project p on rac.project_id = p.id
                $withProjectIds
                ORDER BY rac.old_road_number, rac.OLD_ROAD_PART_NUMBER, rac.old_start_addr_m, rac.old_track_code DESC"""
    queryList(query)
  }

  def clearRoadChangeTable(projectId: Long): Unit = {
    sqlu"""DELETE FROM ROAD_ADDRESS_CHANGES WHERE project_id = $projectId""".execute
  }

  def insertDeltaToRoadChangeTable(delta: Delta, projectId: Long): Boolean= {
    def addToBatch(roadAddressSection: RoadAddressSection, ely: Long, addressChangeType: AddressChangeType,
                   roadAddressChangePS: PreparedStatement) = {
      addressChangeType match {
        case AddressChangeType.New =>
          roadAddressChangePS.setNull(3, java.sql.Types.INTEGER)
          roadAddressChangePS.setLong(4, roadAddressSection.roadNumber)
          roadAddressChangePS.setNull(5, java.sql.Types.INTEGER)
          roadAddressChangePS.setLong(6, roadAddressSection.roadPartNumberStart)
          roadAddressChangePS.setNull(7, java.sql.Types.INTEGER)
          roadAddressChangePS.setLong(8, roadAddressSection.track.value)
          roadAddressChangePS.setNull(9, java.sql.Types.INTEGER)
          roadAddressChangePS.setLong(10, roadAddressSection.startMAddr)
          roadAddressChangePS.setNull(11, java.sql.Types.INTEGER)
          roadAddressChangePS.setLong(12, roadAddressSection.endMAddr)
        case AddressChangeType.Termination =>
          roadAddressChangePS.setLong(3, roadAddressSection.roadNumber)
          roadAddressChangePS.setNull(4, java.sql.Types.INTEGER)
          roadAddressChangePS.setLong(5, roadAddressSection.roadPartNumberStart)
          roadAddressChangePS.setNull(6, java.sql.Types.INTEGER)
          roadAddressChangePS.setLong(7, roadAddressSection.track.value)
          roadAddressChangePS.setNull(8, java.sql.Types.INTEGER)
          roadAddressChangePS.setLong(9, roadAddressSection.startMAddr)
          roadAddressChangePS.setNull(10, java.sql.Types.INTEGER)
          roadAddressChangePS.setLong(11, roadAddressSection.endMAddr)
          roadAddressChangePS.setNull(12, java.sql.Types.INTEGER)
        case _ =>
          roadAddressChangePS.setLong(3, roadAddressSection.roadNumber)
          roadAddressChangePS.setLong(4, roadAddressSection.roadNumber)
          roadAddressChangePS.setLong(5, roadAddressSection.roadPartNumberStart)
          roadAddressChangePS.setLong(6, roadAddressSection.roadPartNumberStart)
          roadAddressChangePS.setLong(7, roadAddressSection.track.value)
          roadAddressChangePS.setLong(8, roadAddressSection.track.value)
          roadAddressChangePS.setLong(9, roadAddressSection.startMAddr)
          roadAddressChangePS.setLong(10, roadAddressSection.startMAddr)
          roadAddressChangePS.setLong(11, roadAddressSection.endMAddr)
          roadAddressChangePS.setLong(12, roadAddressSection.endMAddr)
      }
      roadAddressChangePS.setLong(1, projectId)
      roadAddressChangePS.setLong(2, addressChangeType.value)
      roadAddressChangePS.setLong(13, roadAddressSection.discontinuity.value)
      roadAddressChangePS.setLong(14, roadAddressSection.roadType.value)
      roadAddressChangePS.setLong(15, ely)
      roadAddressChangePS.setLong(16, roadAddressSection.roadType.value)
      roadAddressChangePS.setLong(17, roadAddressSection.discontinuity.value)
      roadAddressChangePS.setLong(18, ely)
      roadAddressChangePS.addBatch()
    }

    def addToBatchWithOldValues(oldRoadAddressSection: RoadAddressSection, newRoadAddressSection:RoadAddressSection, ely: Long, addressChangeType: AddressChangeType, roadAddressChangePS: PreparedStatement) = {
      roadAddressChangePS.setLong(1, projectId)
      roadAddressChangePS.setLong(2, addressChangeType.value)
      roadAddressChangePS.setLong(3, oldRoadAddressSection.roadNumber)
      roadAddressChangePS.setLong(4, newRoadAddressSection.roadNumber)
      roadAddressChangePS.setLong(5, oldRoadAddressSection.roadPartNumberStart)
      roadAddressChangePS.setLong(6, newRoadAddressSection.roadPartNumberStart)
      roadAddressChangePS.setLong(7, oldRoadAddressSection.track.value)
      roadAddressChangePS.setLong(8, newRoadAddressSection.track.value)
      roadAddressChangePS.setDouble(9, oldRoadAddressSection.startMAddr)
      roadAddressChangePS.setDouble(10, newRoadAddressSection.startMAddr)
      roadAddressChangePS.setDouble(11, oldRoadAddressSection.endMAddr)
      roadAddressChangePS.setDouble(12, newRoadAddressSection.endMAddr)
      roadAddressChangePS.setLong(13, newRoadAddressSection.discontinuity.value)
      roadAddressChangePS.setLong(14, newRoadAddressSection.roadType.value)
      roadAddressChangePS.setLong(15, ely)
      roadAddressChangePS.setLong(16, oldRoadAddressSection.roadType.value)
      roadAddressChangePS.setLong(17, oldRoadAddressSection.discontinuity.value)
      roadAddressChangePS.setLong(18, oldRoadAddressSection.ely)
      roadAddressChangePS.addBatch()
    }

    val startTime = System.currentTimeMillis()
    logger.info("Starting delta insertion in ChangeTable ")
    ProjectDAO.getRoadAddressProjectById(projectId) match {
      case Some(project) => {
        project.ely match {
          case Some(ely) => {
            val roadAddressChangePS = dynamicSession.prepareStatement("INSERT INTO ROAD_ADDRESS_CHANGES " +
              "(project_id,change_type,old_road_number,new_road_number,old_road_part_number,new_road_part_number, " +
              "old_track_code,new_track_code,old_start_addr_m,new_start_addr_m,old_end_addr_m,new_end_addr_m," +
              "new_discontinuity,new_road_type,new_ely, old_road_type, old_discontinuity, old_ely) values (?,?,?,?,?,?,?,?,?,?,?,?,?,?,?,?,?,? )")
            ProjectDeltaCalculator.partition(delta.terminations).foreach { case (roadAddressSection) =>
              addToBatch(roadAddressSection, ely, AddressChangeType.Termination, roadAddressChangePS)
            }
            ProjectDeltaCalculator.partition(delta.newRoads).foreach { case (roadAddressSection) =>
              addToBatch(roadAddressSection, ely, AddressChangeType.New, roadAddressChangePS)
            }
            ProjectDeltaCalculator.partition(delta.unChanged.mapping).foreach { case (roadAddressSection1, roadAddressSection2) =>
              addToBatchWithOldValues(roadAddressSection1, roadAddressSection2, ely, AddressChangeType.Unchanged, roadAddressChangePS)
            }

            ProjectDeltaCalculator.partition(delta.transferred.mapping).foreach{ case (roadAddressSection1, roadAddressSection2) =>
              addToBatchWithOldValues(roadAddressSection1, roadAddressSection2 , ely, AddressChangeType.Transfer, roadAddressChangePS)
            }

            ProjectDeltaCalculator.partition(delta.numbering.mapping).foreach{ case (roadAddressSection1, roadAddressSection2) =>
              addToBatchWithOldValues(roadAddressSection1, roadAddressSection2, ely, AddressChangeType.ReNumeration, roadAddressChangePS)
            }

            roadAddressChangePS.executeBatch()
            roadAddressChangePS.close()
            val endTime = System.currentTimeMillis()
            logger.info("Ended delta insertion in ChangeTable in %.3f sec".format((endTime - startTime)*0.001))
            true
          }
          case _=>  false
        }
      } case _=> false
    }
  }
}<|MERGE_RESOLUTION|>--- conflicted
+++ resolved
@@ -61,12 +61,9 @@
                      sourceStartRoadPartNumber: Option[Long], sourceEndRoadPartNumber: Option[Long],
                      sourceStartAddressM: Option[Long], sourceEndAddressM: Option[Long], targetRoadNumber: Option[Long],
                      targetTrackCode: Option[Long], targetStartRoadPartNumber: Option[Long], targetEndRoadPartNumber: Option[Long],
-<<<<<<< HEAD
                      targetStartAddressM:Option[Long], targetEndAddressM:Option[Long], targetDiscontinuity: Option[Int], targetRoadType: Option[Int],
-                     sourceRoadType: Option[Int], sourceDiscontinuity: Option[Int], sourceEly: Option[Long])
-=======
-                     targetStartAddressM:Option[Long], targetEndAddressM:Option[Long], discontinuity: Int, roadType: Int,rotatingTRId: Option[Long])
->>>>>>> e581491e
+                     sourceRoadType: Option[Int], sourceDiscontinuity: Option[Int], sourceEly: Option[Long],
+                     rotatingTRId: Option[Long])
 
 object RoadAddressChangesDAO {
 
@@ -99,26 +96,18 @@
       val targetEndRoadPartNumber = r.nextLongOption
       val targetStartAddressM = r.nextLongOption
       val targetEndAddressM = r.nextLongOption
-<<<<<<< HEAD
       val targetDiscontinuity = r.nextIntOption
       val targetRoadType = r.nextIntOption
       val sourceRoadType = r.nextIntOption
       val sourceDiscontinuity = r.nextIntOption
       val sourceEly = r.nextLongOption
-=======
-      val discontinuity = r.nextInt
-      val roadType = r.nextInt
       val rotatingTRIdr = r.nextLongOption
->>>>>>> e581491e
 
       ChangeRow(projectId, projectName:Option[String], createdBy:String, createdDate:Option[DateTime], startDate:Option[DateTime], modifiedBy:String, modifiedDate:Option[DateTime], targetEly:Long, changeType :Int, sourceRoadNumber:Option[Long],
         sourceTrackCode :Option[Long],sourceStartRoadPartNumber:Option[Long], sourceEndRoadPartNumber:Option[Long], sourceStartAddressM:Option[Long], sourceEndAddressM:Option[Long],
         targetRoadNumber:Option[Long], targetTrackCode:Option[Long], targetStartRoadPartNumber:Option[Long], targetEndRoadPartNumber:Option[Long], targetStartAddressM:Option[Long],
-<<<<<<< HEAD
-        targetEndAddressM:Option[Long], targetDiscontinuity: Option[Int], targetRoadType: Option[Int], sourceRoadType: Option[Int], sourceDiscontinuity: Option[Int], sourceEly: Option[Long])
-=======
-        targetEndAddressM:Option[Long], discontinuity: Int, roadType: Int, rotatingTRIdr:Option[Long])
->>>>>>> e581491e
+        targetEndAddressM:Option[Long], targetDiscontinuity: Option[Int], targetRoadType: Option[Int], sourceRoadType: Option[Int], sourceDiscontinuity: Option[Int], sourceEly: Option[Long],
+        rotatingTRIdr:Option[Long])
     }
   }
 
@@ -163,11 +152,8 @@
     resultList.map { row => {
       val changeInfo = toRoadAddressChangeInfo(row)
       val (user, date) = getUserAndModDate(row)
-<<<<<<< HEAD
-      ProjectRoadAddressChange(row.projectId, row.projectName, row.targetEly, user, date, changeInfo, row.startDate.get)
-=======
-      ProjectRoadAddressChange(row.projectId, row.projectName, row.ely, user, date, changeInfo, row.startDate.get, row.rotatingTRId )
->>>>>>> e581491e
+      ProjectRoadAddressChange(row.projectId, row.projectName, row.targetEly, user, date, changeInfo, row.startDate.get,
+        row.rotatingTRId )
     }
     }
   }
@@ -182,11 +168,8 @@
                 rac.old_road_part_number, rac.old_road_part_number,
                 rac.old_start_addr_m, rac.old_end_addr_m, rac.new_road_number, rac.new_track_code,
                 rac.new_road_part_number, rac.new_road_part_number,
-<<<<<<< HEAD
-                rac.new_start_addr_m, rac.new_end_addr_m, rac.new_discontinuity, rac.new_road_type, rac.old_road_type, rac.old_discontinuity, rac.old_ely
-=======
-                rac.new_start_addr_m, rac.new_end_addr_m, rac.new_discontinuity, rac.new_road_type, p.tr_id
->>>>>>> e581491e
+                rac.new_start_addr_m, rac.new_end_addr_m, rac.new_discontinuity, rac.new_road_type, rac.old_road_type,
+                rac.old_discontinuity, rac.old_ely, p.tr_id
                 From Road_Address_Changes rac Inner Join Project p on rac.project_id = p.id
                 $withProjectIds
                 ORDER BY rac.old_road_number, rac.OLD_ROAD_PART_NUMBER, rac.old_start_addr_m, rac.old_track_code DESC"""
