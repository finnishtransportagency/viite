package fi.liikennevirasto.viite.dao
import fi.liikennevirasto.digiroad2.util.LogUtils.time
import fi.liikennevirasto.digiroad2.util.Track
import fi.liikennevirasto.viite._
import org.slf4j.{Logger, LoggerFactory}
import slick.driver.JdbcDriver.backend.Database.dynamicSession
import slick.jdbc.StaticQuery.interpolation
import slick.jdbc.{GetResult, PositionedResult, StaticQuery => Q}

//TODO naming SQL conventions

case class ProjectReservedPart(id: Long, roadNumber: Long, roadPartNumber: Long, addressLength: Option[Long] = None,
                               discontinuity: Option[Discontinuity] = None, ely: Option[Long] = None,
                               newLength: Option[Long] = None, newDiscontinuity: Option[Discontinuity] = None,
                               newEly: Option[Long] = None, startingLinkId: Option[Long] = None) {
  def holds(baseRoadAddress: BaseRoadAddress): Boolean = {
    roadNumber == baseRoadAddress.roadNumber && roadPartNumber == baseRoadAddress.roadPartNumber
  }
}

class ProjectReservedPartDAO {
  private def logger: Logger = LoggerFactory.getLogger(getClass)

  /**
    * Removes reserved road part and deletes the project links associated to it.
    * Requires links that have been transferred to this road part to be reverted before
    * or this will fail.
    *
    * @param projectId        Project's id
    * @param roadNumber       Road number of the reserved part to remove
    * @param roadPartNumber   Road part number to remove
    */
  def removeReservedRoadPartAndChanges(projectId: Long, roadNumber: Long, roadPartNumber: Long): Unit = {
    time(logger, "Remove reserved road part") {
      sqlu"""DELETE FROM ROADWAY_CHANGES_LINK WHERE PROJECT_ID = $projectId""".execute
      sqlu"""DELETE FROM ROADWAY_CHANGES WHERE PROJECT_ID = $projectId""".execute
      sqlu"""
           DELETE FROM PROJECT_LINK WHERE PROJECT_ID = $projectId AND
           (EXISTS (SELECT 1 FROM ROADWAY RA, LINEAR_LOCATION LC WHERE RA.ID = ROADWAY_ID AND
           RA.ROAD_NUMBER = $roadNumber AND RA.ROAD_PART_NUMBER = $roadPartNumber))
           OR (ROAD_NUMBER = $roadNumber AND ROAD_PART_NUMBER = $roadPartNumber
           AND (STATUS != ${LinkStatus.NotHandled.value}))
           """.execute
      sqlu"""DELETE FROM PROJECT_RESERVED_ROAD_PART WHERE project_id = $projectId and road_number = $roadNumber and road_part_number = $roadPartNumber""".execute
    }
  }

  def removeFormedRoadPartAndChanges(projectId: Long, roadNumber: Long, roadPartNumber: Long): Unit = {
    time(logger, "Remove formed road part") {
      sqlu"""DELETE FROM ROADWAY_CHANGES_LINK WHERE PROJECT_ID = $projectId""".execute
      sqlu"""DELETE FROM ROADWAY_CHANGES WHERE PROJECT_ID = $projectId""".execute
      sqlu"""
           DELETE FROM PROJECT_LINK WHERE PROJECT_ID = $projectId AND
           (EXISTS (SELECT 1 FROM ROADWAY RA, LINEAR_LOCATION LC WHERE RA.ID = ROADWAY_ID AND
           RA.ROAD_NUMBER = $roadNumber AND RA.ROAD_PART_NUMBER = $roadPartNumber))
           OR (ROAD_NUMBER = $roadNumber AND ROAD_PART_NUMBER = $roadPartNumber
           AND (STATUS = ${LinkStatus.New.value} OR STATUS = ${LinkStatus.Numbering.value}))
           """.execute
      sqlu"""DELETE FROM PROJECT_RESERVED_ROAD_PART WHERE project_id = ${projectId} and road_number = ${roadNumber} and road_part_number = ${roadPartNumber}""".execute
    }
  }

  def removeReservedRoadPart(projectId: Long, roadNumber: Long, roadPartNumber: Long): Unit = {
    sqlu"""DELETE FROM ROADWAY_CHANGES_LINK WHERE PROJECT_ID = $projectId""".execute
    sqlu"""DELETE FROM ROADWAY_CHANGES WHERE PROJECT_ID = $projectId""".execute
    sqlu"""DELETE FROM PROJECT_RESERVED_ROAD_PART WHERE project_id = $projectId and road_number = $roadNumber and road_part_number = $roadPartNumber""".execute
  }

  def removeReservedRoadPartsByProject(projectId: Long): Unit = {
    sqlu"""DELETE FROM ROADWAY_CHANGES_LINK WHERE PROJECT_ID = $projectId""".execute
    sqlu"""DELETE FROM ROADWAY_CHANGES WHERE PROJECT_ID = $projectId""".execute
    sqlu"""DELETE FROM PROJECT_RESERVED_ROAD_PART WHERE project_id = $projectId""".execute
  }

  def fetchHistoryRoadParts(projectId: Long): Seq[ProjectReservedPart] = {
    time(logger, s"Fetch reserved road parts for project: $projectId") {
      val sql =
        s"""SELECT ROAD_NUMBER, ROAD_PART_NUMBER, LENGTH, ELY,
           (SELECT IPLH.DISCONTINUITY_TYPE FROM PROJECT_LINK_HISTORY IPLH
           WHERE IPLH.ROAD_NUMBER = PLH.ROAD_NUMBER AND IPLH.ROAD_PART_NUMBER = PLH.ROAD_PART_NUMBER AND IPLH.END_ADDR_M = PLH.LENGTH LIMIT 1) AS DISCONTINUITY_TYPE,
           (SELECT IPLH.LINK_ID FROM PROJECT_LINK_HISTORY IPLH
           WHERE IPLH.ROAD_NUMBER = PLH.ROAD_NUMBER AND IPLH.ROAD_PART_NUMBER = PLH.ROAD_PART_NUMBER AND IPLH.START_ADDR_M = 0 LIMIT 1) AS LINK_ID
           FROM
           (
           	SELECT ROAD_NUMBER, ROAD_PART_NUMBER, MAX(END_ADDR_M) as LENGTH, ELY
           	FROM PROJECT_LINK_HISTORY
           	WHERE PROJECT_ID = $projectId
           	GROUP BY (ROAD_NUMBER, ROAD_PART_NUMBER, ELY)
           ) PLH ORDER BY PLH.ROAD_NUMBER, PLH.ROAD_PART_NUMBER
        """
      Q.queryNA[(Long, Long, Option[Long], Option[Long], Option[Long], Option[Long])](sql).list.map {
        case (roadNumber, roadPartNumber, length, ely, discontinuityOpt, startingLinkId) =>
          val discontinuity = discontinuityOpt.map(Discontinuity.apply)
          ProjectReservedPart(noReservedPartId, roadNumber, roadPartNumber, length, discontinuity, ely, length, discontinuity, ely, startingLinkId)
      }
    }
  }

  def fetchReservedRoadParts(projectId: Long): Seq[ProjectReservedPart] = {
    time(logger, s"Fetch reserved road parts for project: $projectId") {
      val sql =
        s"""SELECT id, road_number, road_part_number, length, ely,
          (SELECT DISCONTINUITY FROM ROADWAY ra WHERE ra.road_number = gr.road_number AND
            ra.road_part_number = gr.road_part_number AND RA.END_DATE IS NULL AND RA.VALID_TO IS NULL
<<<<<<< HEAD
            AND END_ADDR_M = gr.length LIMIT 1) as discontinuity,
          (SELECT DISCONTINUITY_TYPE FROM PROJECT_LINK pl WHERE pl.project_id = gr.project_id
            AND pl.road_number = gr.road_number AND pl.road_part_number = gr.road_part_number
            AND PL.STATUS != 5 AND PL.TRACK IN (0,1)
            AND END_ADDR_M = gr.length_new LIMIT 1) as discontinuity_new,
          (SELECT LINK_ID FROM PROJECT_LINK pl
            WHERE pl.project_id = gr.project_id
            AND pl.road_number = gr.road_number AND pl.road_part_number = gr.road_part_number
            AND PL.STATUS != 5 AND PL.TRACK IN (0,1) AND pl.START_ADDR_M = 0
            AND pl.END_ADDR_M > 0 LIMIT 1) as first_link
=======
            AND END_ADDR_M = gr.length and ROWNUM < 2) as discontinuity,
          (SELECT LINK_ID FROM PROJECT_LINK pl
            WHERE pl.project_id = gr.project_id
            AND pl.road_number = gr.road_number AND pl.road_part_number = gr.road_part_number
            AND PL.STATUS != ${LinkStatus.Terminated.value} AND PL.TRACK IN (${Track.Combined.value}, ${Track.RightSide.value}) AND ROWNUM < 2) as first_link
>>>>>>> 8cf5b707
          FROM (
            SELECT rp.id, rp.project_id, rp.road_number, rp.road_part_number,
              (SELECT MAX(ra.end_addr_m) FROM roadway ra WHERE ra.road_number = rp.road_number AND ra.road_part_number = rp.road_part_number AND ra.end_date IS NULL AND ra.valid_to IS NULL) as length,
              (SELECT MAX(ra.ely) FROM roadway ra WHERE ra.road_number = rp.road_number AND ra.road_part_number = rp.road_part_number AND ra.end_date IS NULL AND ra.valid_to IS NULL) as ELY
              FROM PROJECT_RESERVED_ROAD_PART rp LEFT JOIN
              PROJECT_LINK pl ON (pl.project_id = rp.project_id AND pl.road_number = rp.road_number AND
              pl.road_part_number = rp.road_part_number AND pl.status != ${LinkStatus.Terminated.value})
              LEFT JOIN Roadway ra ON (ra.Id = pl.Roadway_Id OR (ra.road_number = rp.road_number AND ra.road_part_number = rp.road_part_number AND RA.END_DATE IS NULL AND RA.VALID_TO IS NULL))
              LEFT JOIN Linear_Location lc ON (lc.Id = pl.Linear_location_id)
              WHERE
                rp.project_id = $projectId
                GROUP BY rp.id, rp.project_id, rp.road_number, rp.road_part_number
            ) gr order by gr.road_number, gr.road_part_number"""
      Q.queryNA[(Long, Long, Long, Option[Long], Option[Long], Option[Long], Option[Long])](sql).list.map {
        case (id, road, part, length, ely, discontinuity, startingLinkId) =>
          ProjectReservedPart(id, road, part, length, discontinuity.map(Discontinuity.apply), ely, None,
            None, None, startingLinkId)
      }
    }
  }

  def fetchFormedRoadParts(projectId: Long, withProjectId: Boolean = true): Seq[ProjectReservedPart] = {
    (formedByIncrease(projectId, withProjectId)++formedByReduction(projectId, withProjectId)).sortBy(p => (p.roadNumber, p.roadPartNumber))
  }

  def formedByIncrease(projectId: Long, withProjectId: Boolean = true): Seq[ProjectReservedPart] = {
    time(logger, s"Fetch formed road parts for project: $projectId") {
      val filter = if (withProjectId && projectId != 0) s" rp.project_id = $projectId " else s" rp.project_id != $projectId "
      val sql =
<<<<<<< HEAD
        s"""
        SELECT id, road_number, road_part_number, length, length_new,
          ely, ely_new,
          (SELECT DISCONTINUITY FROM ROADWAY ra WHERE ra.road_number = gr.road_number AND
          ra.road_part_number = gr.road_part_number AND RA.END_DATE IS NULL AND RA.VALID_TO IS NULL
          AND END_ADDR_M = gr.length LIMIT 1) as discontinuity,
          (SELECT DISCONTINUITY_TYPE FROM PROJECT_LINK pl WHERE pl.project_id = gr.project_id
          AND pl.road_number = gr.road_number AND pl.road_part_number = gr.road_part_number
          AND PL.STATUS != 5 AND PL.TRACK IN (0,1)
          AND END_ADDR_M = gr.length_new LIMIT 1) as discontinuity_new,
          (SELECT LINK_ID FROM PROJECT_LINK pl
            WHERE pl.project_id = gr.project_id
            AND pl.road_number = gr.road_number AND pl.road_part_number = gr.road_part_number
            AND PL.STATUS != 5 AND PL.TRACK IN (0,1) AND pl.START_ADDR_M = 0
            AND pl.END_ADDR_M > 0 LIMIT 1) as first_link
=======
        s"""SELECT id, road_number, road_part_number, length_new, ely_new,
          (SELECT DISCONTINUITY_TYPE FROM PROJECT_LINK pl WHERE pl.project_id = gr.project_id
            AND pl.road_number = gr.road_number AND pl.road_part_number = gr.road_part_number
            AND PL.STATUS != ${LinkStatus.Terminated.value} AND PL.TRACK IN (${Track.Combined.value}, ${Track.RightSide.value})
            AND END_ADDR_M = length_new AND ROWNUM < 2) as discontinuity_new,
          (SELECT LINK_ID FROM PROJECT_LINK pl
            WHERE pl.project_id = gr.project_id
            AND pl.road_number = gr.road_number AND pl.road_part_number = gr.road_part_number
            AND PL.STATUS != ${LinkStatus.Terminated.value} AND PL.TRACK IN (${Track.Combined.value}, ${Track.RightSide.value}) AND ROWNUM < 2) as first_link
>>>>>>> 8cf5b707
          FROM (
            SELECT rp.id, rp.project_id, rp.road_number, rp.road_part_number,
          MAX(pl.end_addr_m) as length_new,
          MAX(pl.ely) as ELY_NEW
          FROM PROJECT_RESERVED_ROAD_PART rp LEFT JOIN
          PROJECT_LINK pl ON (pl.project_id = rp.project_id AND pl.road_number = rp.road_number AND
            pl.road_part_number = rp.road_part_number AND pl.status != ${LinkStatus.Terminated.value})
          LEFT JOIN Roadway ra ON (ra.Id = pl.Roadway_Id OR (ra.road_number = rp.road_number AND ra.road_part_number = rp.road_part_number AND RA.END_DATE IS NULL AND RA.VALID_TO IS NULL))
          LEFT JOIN Linear_Location lc ON (lc.Id = pl.Linear_location_id)
          WHERE $filter AND pl.status != ${LinkStatus.NotHandled.value}
          GROUP BY rp.id, rp.project_id, rp.ROAD_NUMBER, rp.ROAD_PART_NUMBER
          ) gr order by gr.road_number, gr.road_part_number"""
      Q.queryNA[(Long, Long, Long, Option[Long], Option[Long], Option[Long], Option[Long])](sql).list.map {
        case (id, road, part, newLength, newEly, newDiscontinuity, startingLinkId) =>
          ProjectReservedPart(id, road, part, None, None, None, newLength,
            newDiscontinuity.map(Discontinuity.apply), newEly, startingLinkId)
      }
    }
  }

  def formedByReduction(projectId: Long, withProjectId: Boolean = true): Seq[ProjectReservedPart] = {
    time(logger, s"Fetch formed road parts for project: $projectId") {
      val filter = if (withProjectId && projectId != 0) s" rp.project_id = $projectId " else s" rp.project_id != $projectId "
      val sql =
        s"""SELECT id, road_number, road_part_number, length_new, ELY_NEW, (SELECT DISCONTINUITY_TYPE FROM PROJECT_LINK pl WHERE pl.project_id = projectid
            AND pl.road_number = road_number AND pl.road_part_number = road_part_number
            AND PL.STATUS != ${LinkStatus.Terminated.value} AND PL.TRACK IN (${Track.Combined.value}, ${Track.RightSide.value})
            AND END_ADDR_M = length_new
            AND ROWNUM < 2) AS discontinuity_new,
            (SELECT LINK_ID FROM PROJECT_LINK pl
            WHERE pl.project_id = projectid
            AND pl.road_number = road_number AND pl.road_part_number = road_part_number
            AND PL.STATUS != ${LinkStatus.Terminated.value} AND PL.TRACK IN (${Track.Combined.value}, ${Track.RightSide.value}) AND ROWNUM < 2) AS first_link
            FROM
            (SELECT DISTINCT rp.id, pl.project_id AS projectid, rw.road_number AS road_number, rw.road_part_number AS road_part_number, MAX(pl.end_addr_m) AS length_new,
            MAX(pl.ely) AS ELY_NEW
            FROM linear_location lc, roadway rw, project_link pl, project_reserved_road_part rp WHERE
            rw.roadway_number = lc.ROADWAY_NUMBER AND
            rw.road_Number = pl.road_number AND rw.road_part_number = pl.road_part_number AND rp.project_id = pl.project_id AND
            rp.road_number = pl.road_number AND rp.road_part_number = pl.road_part_number AND rw.END_DATE IS NULL AND rw.VALID_TO IS NULL AND
            lc.id NOT IN (select pl2.linear_location_id from project_link pl2 WHERE pl2.road_number = rw.road_number AND pl2.road_part_number = rw.road_part_number)
            AND $filter AND pl.status = ${LinkStatus.NotHandled.value}
            GROUP BY rp.id, pl.project_id, rw.road_number, rw.road_part_number) gr ORDER BY gr.road_number, gr.road_part_number"""
      Q.queryNA[(Long, Long, Long, Option[Long], Option[Long], Option[Long], Option[Long])](sql).list.map {
        case (id, road, part, newLength, newEly, newDiscontinuity, startingLinkId) =>
          ProjectReservedPart(id, road, part, None, None, None, newLength,
            newDiscontinuity.map(Discontinuity.apply), newEly, startingLinkId)
      }
    }
  }

 def fetchReservedRoadPart(roadNumber: Long, roadPartNumber: Long): Option[ProjectReservedPart] = {
    time(logger, "Fetch reserved road part") {
      val sql =
        s"""SELECT ID, ROAD_NUMBER, ROAD_PART_NUMBER, length, ely,
        (SELECT DISCONTINUITY FROM ROADWAY ra
          WHERE ra.ROAD_NUMBER = gr.ROAD_NUMBER
            AND ra.ROAD_PART_NUMBER = gr.ROAD_PART_NUMBER
            AND ra.END_DATE IS NULL
            AND ra.VALID_TO IS NULL
            AND END_ADDR_M = gr.LENGTH
            AND ROWNUM < 2) AS discontinuity,
        (SELECT LINK_ID FROM PROJECT_LINK pl
          WHERE pl.PROJECT_ID = gr.PROJECT_ID
            AND pl.ROAD_NUMBER = gr.ROAD_NUMBER
            AND pl.ROAD_PART_NUMBER = gr.ROAD_PART_NUMBER
            AND pl.STATUS != ${LinkStatus.Terminated.value}
            AND pl.TRACK IN (${Track.Combined.value}, ${Track.RightSide.value})
            AND ROWNUM < 2) AS first_link FROM
          (SELECT rp.ID, rp.PROJECT_ID, rp.ROAD_NUMBER, rp.ROAD_PART_NUMBER,
            (SELECT MAX(ra.end_addr_m) FROM roadway ra WHERE ra.road_number = rp.road_number AND ra.road_part_number = rp.road_part_number AND ra.end_date IS NULL AND ra.valid_to IS NULL) as length,
            (SELECT MAX(ra.ely) FROM roadway ra WHERE ra.road_number = rp.road_number AND ra.road_part_number = rp.road_part_number AND ra.end_date IS NULL AND ra.valid_to IS NULL) as ely
            FROM PROJECT_RESERVED_ROAD_PART rp
          LEFT JOIN PROJECT_LINK pl ON (
            pl.PROJECT_ID = rp.PROJECT_ID
            AND pl.ROAD_NUMBER = rp.ROAD_NUMBER
            AND pl.ROAD_PART_NUMBER = rp.ROAD_PART_NUMBER
            AND pl.STATUS != ${LinkStatus.Terminated.value})
          LEFT JOIN ROADWAY ra ON
            ((ra.ROAD_NUMBER = rp.ROAD_NUMBER
            AND ra.ROAD_PART_NUMBER = rp.ROAD_PART_NUMBER
            AND ra.END_DATE IS NULL
            AND ra.VALID_TO IS NULL)
            OR ra.ID = pl.ROADWAY_ID)
          LEFT JOIN LINEAR_LOCATION lc ON
            (lc.ID = pl.LINEAR_LOCATION_ID)
          WHERE rp.ROAD_NUMBER = $roadNumber
            AND rp.ROAD_PART_NUMBER = $roadPartNumber
            AND ra.END_DATE IS NULL
            AND ra.VALID_TO IS NULL
            AND (pl.STATUS IS NULL
            OR (pl.STATUS != ${LinkStatus.Terminated.value}
            AND pl.TRACK IN (${Track.Combined.value}, ${Track.RightSide.value})))
          GROUP BY rp.ID, rp.PROJECT_ID, rp.ROAD_NUMBER, rp.ROAD_PART_NUMBER) gr"""
      Q.queryNA[(Long, Long, Long, Option[Long], Option[Long], Option[Long], Option[Long])](sql).firstOption.map {
        case (id, road, part, length, ely, discontinuity, linkId) =>
          ProjectReservedPart(id, road, part, length, discontinuity.map(Discontinuity.apply), ely, None,
            None, None, linkId)
      }
    }
  }

  def fetchFormedRoadPart(roadNumber: Long, roadPartNumber: Long): Option[ProjectReservedPart] = {
    time(logger, "Fetch reserved road part") {
      val sql =
        s"""SELECT ID, ROAD_NUMBER, ROAD_PART_NUMBER, length_new, ely_new,
        (SELECT DISCONTINUITY_TYPE FROM PROJECT_LINK pl
          WHERE pl.PROJECT_ID = gr.PROJECT_ID
            AND pl.ROAD_NUMBER = gr.ROAD_NUMBER
            AND pl.ROAD_PART_NUMBER = gr.ROAD_PART_NUMBER
            AND pl.STATUS != ${LinkStatus.Terminated.value}
            AND pl.TRACK IN (${Track.Combined.value}, ${Track.RightSide.value})
            AND END_ADDR_M = (SELECT MAX(pl2.end_addr_m) FROM project_link pl2 where pl2.road_number = gr.road_number AND pl2.road_part_number = gr.road_part_number
            AND pl2.status != ${LinkStatus.Terminated.value} AND pl2.track IN (${Track.Combined.value}, ${Track.RightSide.value}))
            AND ROWNUM < 2) AS discontinuity_new,
        (SELECT LINK_ID FROM PROJECT_LINK pl
          WHERE pl.PROJECT_ID = gr.PROJECT_ID
            AND pl.ROAD_NUMBER = gr.ROAD_NUMBER
            AND pl.ROAD_PART_NUMBER = gr.ROAD_PART_NUMBER
            AND pl.STATUS != ${LinkStatus.Terminated.value}
            AND pl.TRACK IN (${Track.Combined.value}, ${Track.RightSide.value})
            AND ROWNUM < 2) AS first_link FROM
          (SELECT rp.ID, rp.PROJECT_ID, rp.ROAD_NUMBER, rp.ROAD_PART_NUMBER,
            MAX(pl.END_ADDR_M) AS length_new,
            MAX(pl.ELY) AS ely_new FROM PROJECT_RESERVED_ROAD_PART rp
          LEFT JOIN PROJECT_LINK pl ON (
            pl.PROJECT_ID = rp.PROJECT_ID
            AND pl.ROAD_NUMBER = rp.ROAD_NUMBER
            AND pl.ROAD_PART_NUMBER = rp.ROAD_PART_NUMBER
            AND pl.STATUS != ${LinkStatus.Terminated.value})
          LEFT JOIN ROADWAY ra ON
            ((ra.ROAD_NUMBER = rp.ROAD_NUMBER
            AND ra.ROAD_PART_NUMBER = rp.ROAD_PART_NUMBER
            AND ra.END_DATE IS NULL
            AND ra.VALID_TO IS NULL)
            OR ra.ID = pl.ROADWAY_ID)
          LEFT JOIN LINEAR_LOCATION lc ON
            (lc.ID = pl.LINEAR_LOCATION_ID)
          WHERE rp.ROAD_NUMBER = $roadNumber
            AND rp.ROAD_PART_NUMBER = $roadPartNumber
            AND ra.END_DATE IS NULL
            AND ra.VALID_TO IS NULL
            AND (pl.STATUS IS NULL
            OR (pl.STATUS != ${LinkStatus.Terminated.value}
            AND pl.TRACK IN (${Track.Combined.value}, ${Track.RightSide.value})))
            AND EXISTS (SELECT id FROM project_link WHERE status != ${LinkStatus.NotHandled.value} AND project_id = rp.project_id AND ROAD_NUMBER = rp.ROAD_NUMBER
            AND ROAD_PART_NUMBER = rp.ROAD_PART_NUMBER)
          GROUP BY rp.ID, rp.PROJECT_ID, rp.ROAD_NUMBER, rp.ROAD_PART_NUMBER) gr"""
      Q.queryNA[(Long, Long, Long, Option[Long], Option[Long], Option[Long], Option[Long])](sql).firstOption.map {
        case (id, road, part, newLength, newEly, newDiscontinuity, linkId) =>
          ProjectReservedPart(id, road, part, None, None, None, newLength,
            newDiscontinuity.map(Discontinuity.apply), newEly, linkId)
      }
    }
  }

  def roadPartReservedTo(roadNumber: Long, roadPart: Long, projectId: Long = 0, withProjectId: Boolean = false): Option[(Long, String)] = {
    time(logger, "Road part reserved to") {
      val filter = if (withProjectId && projectId != 0) s" AND p.ID = $projectId " else ""
      val query =
        s"""SELECT p.id, p.name
              FROM project p
              JOIN PROJECT_RESERVED_ROAD_PART l
           ON l.PROJECT_ID = p.ID
           WHERE l.road_number=$roadNumber AND l.road_part_number=$roadPart $filter"""
      Q.queryNA[(Long, String)](query).firstOption
    }
  }

  def fetchProjectReservedPart(roadNumber: Long, roadPart: Long, projectId: Long = 0, withProjectId: Option[Boolean] = None): Option[String] = {
    time(logger, "Road part reserved by other project") {
      val filter = (withProjectId, projectId != 0) match {
        case (_, false) => ""
        case (Some(inProject), true) => if(inProject) s" AND prj.ID = $projectId " else s" AND prj.ID != $projectId "
        case _ => ""
      }

      val query =
        s"""SELECT prj.NAME FROM PROJECT prj
            JOIN PROJECT_RESERVED_ROAD_PART res ON res.PROJECT_ID = prj.ID
            WHERE res.road_number = $roadNumber AND res.road_part_number = $roadPart
            AND prj.ID IN (
            SELECT DISTINCT(link.PROJECT_ID) FROM PROJECT_LINK link
            WHERE LINK_ID IN (
            SELECT link.LINK_ID FROM LINEAR_LOCATION link
            INNER JOIN ROADWAY road ON link.ROADWAY_NUMBER = road.ROADWAY_NUMBER
            WHERE road.ROAD_NUMBER = $roadNumber
            AND road.ROAD_PART_NUMBER = $roadPart)) $filter"""
      Q.queryNA[String](query).firstOption
    }
  }

  def reserveRoadPart(projectId: Long, roadNumber: Long, roadPartNumber: Long, user: String): Unit = {
    sqlu"""INSERT INTO PROJECT_RESERVED_ROAD_PART(id, road_number, road_part_number, project_id, created_by)
      SELECT nextval('viite_general_seq'), $roadNumber, $roadPartNumber, $projectId, $user""".execute
  }

  def isNotAvailableForProject(roadNumber: Long, roadPartNumber: Long, projectId: Long): Boolean = {
    time(logger, s"Check if the road part $roadNumber/$roadPartNumber is not available for the project $projectId") {
      val query =
        s"""
          SELECT 1 WHERE EXISTS(select 1
             from project pro,
             ROADWAY ra
             where  pro.id = $projectId AND road_number = $roadNumber AND road_part_number = $roadPartNumber AND
             (ra.START_DATE > pro.START_DATE or ra.END_DATE >= pro.START_DATE) AND
             ra.VALID_TO is null) OR EXISTS (
             SELECT 1 FROM project_reserved_road_part pro, ROADWAY ra
              WHERE pro.project_id != $projectId AND pro.road_number = ra.road_number AND pro.road_part_number = ra.road_part_number
               AND pro.road_number = $roadNumber AND pro.road_part_number = $roadPartNumber AND ra.end_date IS NULL)"""
      Q.queryNA[Int](query).firstOption.nonEmpty
    }
  }
}<|MERGE_RESOLUTION|>--- conflicted
+++ resolved
@@ -102,24 +102,11 @@
         s"""SELECT id, road_number, road_part_number, length, ely,
           (SELECT DISCONTINUITY FROM ROADWAY ra WHERE ra.road_number = gr.road_number AND
             ra.road_part_number = gr.road_part_number AND RA.END_DATE IS NULL AND RA.VALID_TO IS NULL
-<<<<<<< HEAD
-            AND END_ADDR_M = gr.length LIMIT 1) as discontinuity,
-          (SELECT DISCONTINUITY_TYPE FROM PROJECT_LINK pl WHERE pl.project_id = gr.project_id
-            AND pl.road_number = gr.road_number AND pl.road_part_number = gr.road_part_number
-            AND PL.STATUS != 5 AND PL.TRACK IN (0,1)
-            AND END_ADDR_M = gr.length_new LIMIT 1) as discontinuity_new,
-          (SELECT LINK_ID FROM PROJECT_LINK pl
-            WHERE pl.project_id = gr.project_id
-            AND pl.road_number = gr.road_number AND pl.road_part_number = gr.road_part_number
-            AND PL.STATUS != 5 AND PL.TRACK IN (0,1) AND pl.START_ADDR_M = 0
-            AND pl.END_ADDR_M > 0 LIMIT 1) as first_link
-=======
             AND END_ADDR_M = gr.length and ROWNUM < 2) as discontinuity,
           (SELECT LINK_ID FROM PROJECT_LINK pl
             WHERE pl.project_id = gr.project_id
             AND pl.road_number = gr.road_number AND pl.road_part_number = gr.road_part_number
             AND PL.STATUS != ${LinkStatus.Terminated.value} AND PL.TRACK IN (${Track.Combined.value}, ${Track.RightSide.value}) AND ROWNUM < 2) as first_link
->>>>>>> 8cf5b707
           FROM (
             SELECT rp.id, rp.project_id, rp.road_number, rp.road_part_number,
               (SELECT MAX(ra.end_addr_m) FROM roadway ra WHERE ra.road_number = rp.road_number AND ra.road_part_number = rp.road_part_number AND ra.end_date IS NULL AND ra.valid_to IS NULL) as length,
@@ -133,6 +120,38 @@
                 rp.project_id = $projectId
                 GROUP BY rp.id, rp.project_id, rp.road_number, rp.road_part_number
             ) gr order by gr.road_number, gr.road_part_number"""
+      /* TODO Convert to Postgis something like this:
+              s"""
+        SELECT id, road_number, road_part_number, length, length_new,
+          ely, ely_new,
+          (SELECT DISCONTINUITY FROM ROADWAY ra WHERE ra.road_number = gr.road_number AND
+            ra.road_part_number = gr.road_part_number AND RA.END_DATE IS NULL AND RA.VALID_TO IS NULL
+            AND END_ADDR_M = gr.length LIMIT 1) as discontinuity,
+          (SELECT DISCONTINUITY_TYPE FROM PROJECT_LINK pl WHERE pl.project_id = gr.project_id
+            AND pl.road_number = gr.road_number AND pl.road_part_number = gr.road_part_number
+            AND PL.STATUS != 5 AND PL.TRACK IN (0,1)
+            AND END_ADDR_M = gr.length_new LIMIT 1) as discontinuity_new,
+          (SELECT LINK_ID FROM PROJECT_LINK pl
+            WHERE pl.project_id = gr.project_id
+            AND pl.road_number = gr.road_number AND pl.road_part_number = gr.road_part_number
+            AND PL.STATUS != 5 AND PL.TRACK IN (0,1) AND pl.START_ADDR_M = 0
+            AND pl.END_ADDR_M > 0 LIMIT 1) as first_link
+          FROM (
+            SELECT rp.id, rp.project_id, rp.road_number, rp.road_part_number,
+              MAX(ra.END_ADDR_M) as length,
+              MAX(pl.END_ADDR_M) as length_new,
+              MAX(ra.ely) as ELY,
+              MAX(pl.ely) as ELY_NEW
+              FROM PROJECT_RESERVED_ROAD_PART rp LEFT JOIN
+              PROJECT_LINK pl ON (pl.project_id = rp.project_id AND pl.road_number = rp.road_number AND
+              pl.road_part_number = rp.road_part_number AND pl.status != 5)
+              LEFT JOIN Roadway ra ON (ra.Id = pl.Roadway_Id OR (ra.road_number = rp.road_number AND ra.road_part_number = rp.road_part_number AND RA.END_DATE IS NULL AND RA.VALID_TO IS NULL))
+              LEFT JOIN Linear_Location lc ON (lc.Id = pl.Linear_location_id)
+              WHERE
+                rp.project_id = $projectId
+                GROUP BY rp.id, rp.project_id, rp.road_number, rp.road_part_number
+            ) gr"""
+       */
       Q.queryNA[(Long, Long, Long, Option[Long], Option[Long], Option[Long], Option[Long])](sql).list.map {
         case (id, road, part, length, ely, discontinuity, startingLinkId) =>
           ProjectReservedPart(id, road, part, length, discontinuity.map(Discontinuity.apply), ely, None,
@@ -149,23 +168,6 @@
     time(logger, s"Fetch formed road parts for project: $projectId") {
       val filter = if (withProjectId && projectId != 0) s" rp.project_id = $projectId " else s" rp.project_id != $projectId "
       val sql =
-<<<<<<< HEAD
-        s"""
-        SELECT id, road_number, road_part_number, length, length_new,
-          ely, ely_new,
-          (SELECT DISCONTINUITY FROM ROADWAY ra WHERE ra.road_number = gr.road_number AND
-          ra.road_part_number = gr.road_part_number AND RA.END_DATE IS NULL AND RA.VALID_TO IS NULL
-          AND END_ADDR_M = gr.length LIMIT 1) as discontinuity,
-          (SELECT DISCONTINUITY_TYPE FROM PROJECT_LINK pl WHERE pl.project_id = gr.project_id
-          AND pl.road_number = gr.road_number AND pl.road_part_number = gr.road_part_number
-          AND PL.STATUS != 5 AND PL.TRACK IN (0,1)
-          AND END_ADDR_M = gr.length_new LIMIT 1) as discontinuity_new,
-          (SELECT LINK_ID FROM PROJECT_LINK pl
-            WHERE pl.project_id = gr.project_id
-            AND pl.road_number = gr.road_number AND pl.road_part_number = gr.road_part_number
-            AND PL.STATUS != 5 AND PL.TRACK IN (0,1) AND pl.START_ADDR_M = 0
-            AND pl.END_ADDR_M > 0 LIMIT 1) as first_link
-=======
         s"""SELECT id, road_number, road_part_number, length_new, ely_new,
           (SELECT DISCONTINUITY_TYPE FROM PROJECT_LINK pl WHERE pl.project_id = gr.project_id
             AND pl.road_number = gr.road_number AND pl.road_part_number = gr.road_part_number
@@ -175,7 +177,6 @@
             WHERE pl.project_id = gr.project_id
             AND pl.road_number = gr.road_number AND pl.road_part_number = gr.road_part_number
             AND PL.STATUS != ${LinkStatus.Terminated.value} AND PL.TRACK IN (${Track.Combined.value}, ${Track.RightSide.value}) AND ROWNUM < 2) as first_link
->>>>>>> 8cf5b707
           FROM (
             SELECT rp.id, rp.project_id, rp.road_number, rp.road_part_number,
           MAX(pl.end_addr_m) as length_new,
@@ -188,6 +189,39 @@
           WHERE $filter AND pl.status != ${LinkStatus.NotHandled.value}
           GROUP BY rp.id, rp.project_id, rp.ROAD_NUMBER, rp.ROAD_PART_NUMBER
           ) gr order by gr.road_number, gr.road_part_number"""
+      /* TODO: Convert to Postgis something like this:
+              s"""
+        SELECT id, road_number, road_part_number, length, length_new,
+          ely, ely_new,
+          (SELECT DISCONTINUITY FROM ROADWAY ra WHERE ra.road_number = gr.road_number AND
+          ra.road_part_number = gr.road_part_number AND RA.END_DATE IS NULL AND RA.VALID_TO IS NULL
+          AND END_ADDR_M = gr.length LIMIT 1) as discontinuity,
+          (SELECT DISCONTINUITY_TYPE FROM PROJECT_LINK pl WHERE pl.project_id = gr.project_id
+          AND pl.road_number = gr.road_number AND pl.road_part_number = gr.road_part_number
+          AND PL.STATUS != 5 AND PL.TRACK IN (0,1)
+          AND END_ADDR_M = gr.length_new LIMIT 1) as discontinuity_new,
+          (SELECT LINK_ID FROM PROJECT_LINK pl
+            WHERE pl.project_id = gr.project_id
+            AND pl.road_number = gr.road_number AND pl.road_part_number = gr.road_part_number
+            AND PL.STATUS != 5 AND PL.TRACK IN (0,1) AND pl.START_ADDR_M = 0
+            AND pl.END_ADDR_M > 0 LIMIT 1) as first_link
+          FROM (
+            SELECT rp.id, rp.project_id, rp.road_number, rp.road_part_number,
+              MAX(ra.END_ADDR_M) as length,
+              MAX(pl.END_ADDR_M) as length_new,
+              MAX(ra.ely) as ELY,
+              MAX(pl.ely) as ELY_NEW
+              FROM PROJECT_RESERVED_ROAD_PART rp
+              LEFT JOIN PROJECT_LINK pl ON (pl.project_id = rp.project_id AND pl.road_number = rp.road_number AND pl.road_part_number = rp.road_part_number)
+              LEFT JOIN ROADWAY ra ON ((ra.road_number = rp.road_number AND ra.road_part_number = rp.road_part_number) OR ra.id = pl.ROADWAY_ID)
+              LEFT JOIN LINEAR_LOCATION lc ON (lc.Id = pl.Linear_Location_Id)
+              WHERE
+                rp.road_number = $roadNumber AND rp.road_part_number = $roadPartNumber AND
+                RA.END_DATE IS NULL AND RA.VALID_TO IS NULL AND
+                (PL.STATUS IS NULL OR (PL.STATUS != 5 AND PL.TRACK IN (0,1)))
+              GROUP BY rp.id, rp.project_id, rp.road_number, rp.road_part_number
+              ) gr"""
+       */
       Q.queryNA[(Long, Long, Long, Option[Long], Option[Long], Option[Long], Option[Long])](sql).list.map {
         case (id, road, part, newLength, newEly, newDiscontinuity, startingLinkId) =>
           ProjectReservedPart(id, road, part, None, None, None, newLength,
