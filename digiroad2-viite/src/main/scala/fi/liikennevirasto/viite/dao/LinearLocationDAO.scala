package fi.liikennevirasto.viite.dao

import java.sql.{Timestamp, Types}

import fi.liikennevirasto.digiroad2.asset.SideCode.AgainstDigitizing
import fi.liikennevirasto.digiroad2.asset.{BoundingRectangle, LinkGeomSource, SideCode}
import fi.liikennevirasto.digiroad2.dao.{Queries, Sequences}
import fi.liikennevirasto.digiroad2.oracle.{MassQuery, OracleDatabase}
import fi.liikennevirasto.digiroad2.util.LogUtils.time
import fi.liikennevirasto.digiroad2.{GeometryUtils, Point}
import fi.liikennevirasto.viite._
import fi.liikennevirasto.viite.process.RoadAddressFiller.LinearLocationAdjustment
import org.joda.time.DateTime
import org.joda.time.format.{DateTimeFormatter, ISODateTimeFormat}
import org.slf4j.LoggerFactory
import slick.driver.JdbcDriver.backend.Database.dynamicSession
import slick.jdbc.StaticQuery.interpolation
import slick.jdbc.{GetResult, PositionedResult, StaticQuery => Q}

trait BaseLinearLocation {
  def id: Long

  def orderNumber: Double

  def linkId: Long

  def startMValue: Double

  def endMValue: Double

  def sideCode: SideCode

  def adjustedTimestamp: Long

  def calibrationPoints: (Option[Long], Option[Long])

  def geometry: Seq[Point]

  def linkGeomSource: LinkGeomSource

  def roadwayNumber: Long

  def validFrom: Option[DateTime]

  def validTo: Option[DateTime]

  def copyWithGeometry(newGeometry: Seq[Point]): BaseLinearLocation

  def getCalibrationCode: CalibrationCode = {
    calibrationPoints match {
      case (Some(_), Some(_)) => CalibrationCode.AtBoth
      case (Some(_), _) => CalibrationCode.AtBeginning
      case (_, Some(_)) => CalibrationCode.AtEnd
      case _ => CalibrationCode.No
    }
  }

  def hasCalibrationPointAt(calibrationCode: CalibrationCode): Boolean = {
    val raCalibrationCode = getCalibrationCode
    if (calibrationCode == CalibrationCode.No || calibrationCode == CalibrationCode.AtBoth)
      raCalibrationCode == calibrationCode
    else
      raCalibrationCode == CalibrationCode.AtBoth || raCalibrationCode == calibrationCode
  }

  def connected(ra2: BaseLinearLocation): Boolean = {
    val currEndPoint = sideCode match {
      case AgainstDigitizing => geometry.head
      case _ => geometry.last
    }

    val nextStartPoint = ra2.sideCode match {
      case AgainstDigitizing => ra2.geometry.last
      case _ => ra2.geometry.head
    }

    GeometryUtils.areAdjacent(nextStartPoint, currEndPoint, fi.liikennevirasto.viite.MaxDistanceForConnectedLinks)
  }
}

// Notes:
//  - Geometry on linear location is not directed: it isn't guaranteed to have a direction of digitization or road addressing
//  - Order number is a Double in LinearLocation case class and Long on the database because when there is for example divided change type we need to add more linear locations
case class LinearLocation(id: Long, orderNumber: Double, linkId: Long, startMValue: Double, endMValue: Double, sideCode: SideCode,
                          adjustedTimestamp: Long, calibrationPoints: (Option[Long], Option[Long]) = (None, None),
                          geometry: Seq[Point], linkGeomSource: LinkGeomSource,
                          roadwayNumber: Long, validFrom: Option[DateTime] = None, validTo: Option[DateTime] = None) extends BaseLinearLocation {

  val startCalibrationPoint: Option[Long] = calibrationPoints._1
  val endCalibrationPoint: Option[Long] = calibrationPoints._2

  def isExpire(): Boolean = {
    validFrom.getOrElse(throw new IllegalStateException("The valid from should be set before call isExpire method")).isAfterNow ||
      validTo.exists(vt => vt.isEqualNow || vt.isBeforeNow)
  }

  def copyWithGeometry(newGeometry: Seq[Point]): LinearLocation = {
    this.copy(geometry = newGeometry)
  }

}

//TODO Rename all the method names to follow a rule like fetchById instead of have fetchById and QueryById
class LinearLocationDAO {

  private def logger = LoggerFactory.getLogger(getClass)

  val formatter: DateTimeFormatter = ISODateTimeFormat.dateOptionalTimeParser()

  // TODO If not used, remove
  def dateTimeParse(string: String): DateTime = {
    formatter.parseDateTime(string)
  }

  val dateFormatter: DateTimeFormatter = ISODateTimeFormat.basicDate()

  val selectFromLinearLocation =
    """
<<<<<<< HEAD
    select loc.id, loc.ROADWAY_NUMBER, loc.order_number, loc.link_id, loc.start_measure, loc.end_measure, loc.SIDE,
      loc.cal_start_addr_m, loc.cal_end_addr_m, loc.link_source, loc.adjusted_timestamp, loc.floating,
      ST_X(ST_StartPoint(loc.geometry)), ST_Y(ST_StartPoint(loc.geometry)), ST_X(ST_EndPoint(loc.geometry)), ST_Y(ST_EndPoint(loc.geometry)),
      loc.valid_from, loc.valid_to
    from LINEAR_LOCATION loc
=======
      select loc.id, loc.ROADWAY_NUMBER, loc.order_number, loc.link_id, loc.start_measure, loc.end_measure, loc.SIDE,
      (SELECT RP.ADDR_M FROM CALIBRATION_POINT CP JOIN ROADWAY_POINT RP ON RP.ID = CP.ROADWAY_POINT_ID WHERE cp.LINK_ID = loc.LINK_ID AND loc.ROADWAY_NUMBER = rp.ROADWAY_NUMBER AND START_END = 0 AND cp.VALID_TO IS NULL) AS cal_start_addr_m,
      (SELECT RP.ADDR_M FROM CALIBRATION_POINT CP JOIN ROADWAY_POINT RP ON RP.ID = CP.ROADWAY_POINT_ID WHERE cp.LINK_ID = loc.LINK_ID AND loc.ROADWAY_NUMBER = rp.ROADWAY_NUMBER AND START_END = 1 AND cp.VALID_TO IS NULL) AS cal_end_addr_m,
      link.SOURCE, link.ADJUSTED_TIMESTAMP, geometry, loc.valid_from, loc.valid_to
      from LINEAR_LOCATION loc
      JOIN LINK ON (link.id = loc.link_id)
>>>>>>> 5070c5f8
    """

  def getNextLinearLocationId: Long = {
    Queries.nextLinearLocationId.as[Long].first
  }

  def create(linearLocations: Iterable[LinearLocation], createdBy: String = "-"): Seq[Long] = {

    val ps = dynamicSession.prepareStatement(
<<<<<<< HEAD
      """insert into LINEAR_LOCATION (id, ROADWAY_NUMBER, order_number, link_id, start_measure, end_measure, SIDE,
        cal_start_addr_m, cal_end_addr_m, link_source, adjusted_timestamp, floating, geometry, created_by)
        values (?, ?, ?, ?, ?, ?, ?, ?, ?, ?, ?, ?,
        ST_GeomFromText(?, 3067), ?)""")
=======
      """insert into LINEAR_LOCATION (id, ROADWAY_NUMBER, order_number, link_id, start_measure, end_measure, SIDE, geometry, created_by)
      values (?, ?, ?, ?, ?, ?, ?, ?, ?)""".stripMargin)
>>>>>>> 5070c5f8

    // Set ids for the linear locations without one
    val (ready, idLess) = linearLocations.partition(_.id != NewIdValue)
    val newIds = Sequences.fetchLinearLocationIds(idLess.size)
    val createLinearLocations = ready ++ idLess.zip(newIds).map(x =>
      x._1.copy(id = x._2)
    )

    createLinearLocations.foreach {
      location =>
        LinkDAO.createIfEmptyFetch(location.linkId)
        val roadwayNumber = if (location.roadwayNumber == NewIdValue) {
          Sequences.nextRoadwayNumber
        } else {
          location.roadwayNumber
        }
        val (p1, p2) = (location.geometry.head, location.geometry.last)
        ps.setLong(1, location.id)
        ps.setLong(2, roadwayNumber)
        ps.setLong(3, location.orderNumber.toLong)
        ps.setLong(4, location.linkId)
        ps.setDouble(5, location.startMValue)
        ps.setDouble(6, location.endMValue)
        ps.setInt(7, location.sideCode.value)
<<<<<<< HEAD
        location.startCalibrationPoint match {
          case Some(value) => ps.setLong(8, value)
          case None => ps.setNull(8, Types.BIGINT)
        }
        location.endCalibrationPoint match {
          case Some(value) => ps.setLong(9, value)
          case None => ps.setNull(9, Types.BIGINT)
        }
        ps.setInt(10, location.linkGeomSource.value)
        ps.setLong(11, location.adjustedTimestamp)
        ps.setInt(12, location.floating.value)
        ps.setString(13, OracleDatabase.createXYZMGeometry(Seq((location.geometry.head, location.startMValue), (location.geometry.last, location.endMValue))))
        ps.setString(14, if (createdBy == null) "-" else createdBy)
=======
        ps.setObject(8, OracleDatabase.createRoadsJGeometry(Seq(p1, p2), dynamicSession.conn, location.endMValue))
        ps.setString(9, if (createdBy == null) "-" else createdBy)
>>>>>>> 5070c5f8
        ps.addBatch()
    }
    ps.executeBatch()
    ps.close()
    createLinearLocations.map(_.id).toSeq
  }

  def lockLinearLocationWriting: Unit = {
    sqlu"""LOCK TABLE linear_location IN SHARE MODE""".execute
  }

  implicit val getLinearLocation: GetResult[LinearLocation] = new GetResult[LinearLocation] {
    def apply(r: PositionedResult) = {
      val id = r.nextLong()
      val roadwayNumber = r.nextLong()
      val orderNumber = r.nextLong()
      val linkId = r.nextLong()
      val startMeasure = r.nextDouble()
      val endMeasure = r.nextDouble()
      val sideCode = r.nextInt()
      val calStartM = r.nextLongOption()
      val calEndM = r.nextLongOption()
      val linkSource = r.nextInt()
      val adjustedTimestamp = r.nextLong()
      val geom = OracleDatabase.loadRoadsJGeometryToGeometry(r.nextObjectOption())
      val validFrom = r.nextDateOption.map(d => formatter.parseDateTime(d.toString))
      val validTo = r.nextDateOption.map(d => formatter.parseDateTime(d.toString))

      LinearLocation(id, orderNumber, linkId, startMeasure, endMeasure, SideCode.apply(sideCode), adjustedTimestamp,
        (calStartM, calEndM), geom, LinkGeomSource.apply(linkSource), roadwayNumber, validFrom, validTo)
    }
  }

  def fetchLinkIdsInChunk(min: Long, max: Long): List[Long] = {
    sql"""
      select distinct(loc.link_id)
      from linear_location loc where loc.link_id between $min and $max order by loc.link_id asc
    """.as[Long].list
  }

  private def queryList(query: String): List[LinearLocation] = {
    Q.queryNA[LinearLocation](query).list.groupBy(_.id).map {
      case (_, list) =>
        list.head
    }.toList
  }

  def fetchById(id: Long): Option[LinearLocation] = {
    time(logger, "Fetch linear location by id") {
      val query =
        s"""
          $selectFromLinearLocation
          where loc.id = $id
        """
      Q.queryNA[LinearLocation](query).firstOption
    }
  }

  def queryById(ids: Set[Long], rejectInvalids: Boolean = true): List[LinearLocation] = {
    time(logger, "Fetch linear locations by ids") {
      if (ids.isEmpty) {
        return List()
      }
      if (ids.size > 1000) {
        return queryByIdMassQuery(ids, rejectInvalids)
      }
      val idString = ids.mkString(", ")
      val where = s""" where loc.id in ($idString)"""

      val validToFilter = if (rejectInvalids)
        " and loc.valid_to is null"
      else
        ""

      val query =
        s"""
          $selectFromLinearLocation
          $where $validToFilter
        """
      queryList(query)
    }
  }

  def fetchByIdMassQuery(ids: Iterable[Long], rejectInvalids: Boolean = true): List[LinearLocation] = {
    time(logger, "Fetch linear locations by id - mass query") {
      MassQuery.withIds(ids) {
        idTableName =>

          val validToFilter = if (rejectInvalids)
            " where loc.valid_to is null"
          else
            ""

          val query =
            s"""
              $selectFromLinearLocation
              join $idTableName i on i.id = loc.id
<<<<<<< HEAD
              where $floating $validToFilter
=======
              $validToFilter
>>>>>>> 5070c5f8
            """
          queryList(query)
      }
    }
  }

  def queryByIdMassQuery(ids: Set[Long], rejectInvalids: Boolean = true): List[LinearLocation] = {
    fetchByIdMassQuery(ids, rejectInvalids)
  }

  def fetchByLinkId(linkIds: Set[Long], filterIds: Set[Long] = Set()): List[LinearLocation] = {
    time(logger, "Fetch linear locations by link id") {
      if (linkIds.isEmpty) {
        return List()
      }
      if (linkIds.size > 1000 || filterIds.size > 1000) {
        return fetchByLinkIdMassQuery(linkIds).filterNot(ra => filterIds.contains(ra.id))
      }
      val linkIdsString = linkIds.mkString(", ")
      val idFilter = if (filterIds.nonEmpty)
        s"AND loc.id not in ${filterIds.mkString("(", ", ", ")")}"
      else
        ""
      val query =
        s"""
          $selectFromLinearLocation
<<<<<<< HEAD
          where loc.link_id in ($linkIdsString) $floating $idFilter and loc.valid_to is null
=======
          where loc.link_id in ($linkIdsString) $idFilter and loc.valid_to is null
>>>>>>> 5070c5f8
        """
      queryList(query)
    }
  }

  def fetchByLinkIdMassQuery(linkIds: Set[Long]): List[LinearLocation] = {
    time(logger, "Fetch linear locations by link id - mass query") {
      MassQuery.withIds(linkIds) {
        idTableName =>
          val query =
            s"""
              $selectFromLinearLocation
              join $idTableName i on i.id = loc.link_id
<<<<<<< HEAD
              where $floating and loc.valid_to is null
=======
              where loc.valid_to is null
>>>>>>> 5070c5f8
            """
          queryList(query)
      }
    }
  }

  def fetchByRoadwayNumber(roadwayNumbers: Iterable[Long]): List[LinearLocation] = {
    time(logger, "Fetch linear locations by roadway numbers") {
      if (roadwayNumbers.isEmpty) {
        return List()
      }
      val roadwayNumbersString = roadwayNumbers.mkString(", ")
      val query =
        s"""
          $selectFromLinearLocation
          where loc.roadway_number in ($roadwayNumbersString) and loc.valid_to is null
        """
      queryList(query)
    }
  }

  /**
    * Fetch all the linear locations inside roadways with the given link ids
    * @param linkIds The given road link identifiers
    * @return Returns all the filtered linear locations
    */
  def fetchRoadwayByLinkId(linkIds: Set[Long]): List[LinearLocation] = {
    time(logger, "Fetch all linear locations of a roadway by link id") {
      if (linkIds.isEmpty) {
        return List()
      }
      if (linkIds.size > 1000) {
        return fetchRoadwayByLinkIdMassQuery(linkIds)
      }
      val linkIdsString = linkIds.mkString(", ")
      val query =
        s"""
          $selectFromLinearLocation
          where valid_to is null and loc.ROADWAY_NUMBER in (select ROADWAY_NUMBER from linear_location
            where valid_to is null and link_id in ($linkIdsString))
        """
      queryList(query)
    }
  }

  def fetchRoadwayByLinkIdMassQuery(linkIds: Set[Long]): List[LinearLocation] = {
    time(logger, "Fetch all linear locations of a roadway by link id - mass query") {
      MassQuery.withIds(linkIds) {
        idTableName =>
          val query =
            s"""
              $selectFromLinearLocation
<<<<<<< HEAD

=======
>>>>>>> 5070c5f8
              where loc.valid_to is null and loc.ROADWAY_NUMBER in (
                select ROADWAY_NUMBER from linear_location
                join $idTableName i on i.id = link_id
                where valid_to is null)
            """
          queryList(query)
      }
    }
  }

<<<<<<< HEAD
  def queryFloatingByLinkId(linkIds: Set[Long]): List[LinearLocation] = {
    time(logger, "Fetch floating linear locations by link ids") {
      if (linkIds.isEmpty) {
        return List()
      }
      if (linkIds.size > 1000) {
        return queryFloatingByLinkIdMassQuery(linkIds)
      }
      val linkIdString = linkIds.mkString(", ")
      val where = s""" where loc.link_id in ($linkIdString)"""
      val query =
        s"""
          $selectFromLinearLocation
          $where AND loc.floating > 0 and loc.valid_to is null
        """
      queryList(query)
    }
  }

  def queryFloatingByLinkIdMassQuery(linkIds: Set[Long]): List[LinearLocation] = {
    time(logger, "Fetch floating linear locations by link ids - mass query") {
      MassQuery.withIds(linkIds) {
        idTableName =>
          val query =
            s"""
              $selectFromLinearLocation
              join $idTableName i on i.id = loc.link_id
              where loc.floating > 0 and loc.valid_to is null
            """
          queryList(query)
      }
    }
  }

  def fetchAllFloatingLinearLocations: List[LinearLocation] = {
    time(logger, "Fetch all floating linear locations") {
      val query =
        s"""
          $selectFromLinearLocation
          where loc.floating > 0 and loc.valid_to is null
          order by loc.ROADWAY_NUMBER, loc.order_number
        """
      queryList(query)
    }
  }

=======
>>>>>>> 5070c5f8
  private def fetch(queryFilter: String => String): Seq[LinearLocation] = {
    val query = s"""
        $selectFromLinearLocation
      """
    val filteredQuery = queryFilter(query)
    Q.queryNA[LinearLocation](filteredQuery).iterator.toSeq
  }

  // TODO If not used, should be removed
  def toTimeStamp(dateTime: Option[DateTime]): Option[Timestamp] = {
    dateTime.map(dt => new Timestamp(dt.getMillis))
  }

  /**
    * Remove Linear Locations (expire them). Don't use more than 1000 linear locations at once.
    *
    * @param linearLocations Seq[LinearLocation]
    * @return Number of updated rows
    */
  def expire(linearLocations: Seq[LinearLocation]): Int = {
    expireByIds(linearLocations.map(_.id).toSet)
  }

  /**
    * Expire Linear Locations. Don't use more than 1000 linear locations at once.
    *
    * @param ids
    * @return Number of updated rows
    */
  def expireByIds(ids: Set[Long]): Int = {
    val query =
      s"""
        Update LINEAR_LOCATION Set valid_to = current_date where valid_to IS NULL and id in (${ids.mkString(",")})
      """
    if (ids.isEmpty)
      0
    else
      Q.updateNA(query).first
  }

  def expireByLinkId(linkIds: Set[Long]): Int = {
    val query =
      s"""
        Update LINEAR_LOCATION Set valid_to = current_date Where valid_to IS NULL and link_id in (${linkIds.mkString(",")})
      """
    if (linkIds.isEmpty)
      0
    else
      Q.updateNA(query).first
  }

  def expireByRoadwayNumbers(roadwayNumbers: Set[Long]): Int = {
    val query =
      s"""
        Update LINEAR_LOCATION Set valid_to = current_date Where valid_to IS NULL and roadway_number in (${roadwayNumbers.mkString(",")})
      """
    if (roadwayNumbers.isEmpty)
      0
    else
      Q.updateNA(query).first
  }

  def update(adjustment: LinearLocationAdjustment,
             createdBy: String = "updateLinearLocation"): Unit = {

    // Expire old row
    val expired: LinearLocation = fetchById(adjustment.linearLocationId).getOrElse(
      throw new IllegalStateException(s"""Failed to update linear location ${adjustment.linearLocationId}. Linear location not found."""))
    expireByIds(Set(adjustment.linearLocationId))

    // Create new row
    val (startM, endM, geometry) = (adjustment.startMeasure, adjustment.endMeasure, adjustment.geometry)
    if (geometry.isEmpty) {
      (startM, endM) match {
        case (Some(s), Some(e)) =>
          create(Seq(expired.copy(id = NewIdValue, linkId = adjustment.linkId, startMValue = s, endMValue = e)), createdBy)
        case (_, Some(e)) =>
          create(Seq(expired.copy(id = NewIdValue, linkId = adjustment.linkId, endMValue = e)), createdBy)
        case (Some(s), _) =>
          create(Seq(expired.copy(id = NewIdValue, linkId = adjustment.linkId, startMValue = s)), createdBy)
        case _ =>
      }
    } else {
      (startM, endM) match {
        case (Some(s), Some(e)) =>
          create(Seq(expired.copy(id = NewIdValue, linkId = adjustment.linkId, geometry = geometry, startMValue = s, endMValue = e)), createdBy)
        case (_, Some(e)) =>
          create(Seq(expired.copy(id = NewIdValue, linkId = adjustment.linkId, geometry = geometry, endMValue = e)), createdBy)
        case (Some(s), _) =>
          create(Seq(expired.copy(id = NewIdValue, linkId = adjustment.linkId, geometry = geometry, startMValue = s)), createdBy)
        case _ =>
      }
    }

  }

  def updateAll(linearLocationAdjustments: Seq[LinearLocationAdjustment],
                createdBy: String = "updateLinearLocation"): Unit = {
    for (adjustment <- linearLocationAdjustments) update(adjustment, createdBy)
  }

  /**
    * Updates the geometry of a linear location by expiring the current one and inserting a new one.
    *
    * @param linearLocationId
    * @param geometry
    * @param createdBy
    */
  def updateGeometry(linearLocationId: Long, geometry: Seq[Point], createdBy: String = "updateGeometry"): Unit = {
    if (geometry.nonEmpty) {
      val expired = fetchById(linearLocationId).getOrElse(
        throw new IllegalStateException(s"""Failed to update linear location $linearLocationId geometry. Linear location not found."""))
      expireByIds(Set(linearLocationId))

      // Check if the side code should be flipped
      val oldDirectionTowardsDigitization = GeometryUtils.isTowardsDigitisation(expired.geometry)
      val newDirectionTowardsDigitization = GeometryUtils.isTowardsDigitisation(geometry)
      val flipSideCode = oldDirectionTowardsDigitization != newDirectionTowardsDigitization

      val sideCode = if (flipSideCode) {
        SideCode.switch(expired.sideCode)
      } else {
        expired.sideCode
      }

      create(Seq(expired.copy(id = NewIdValue, geometry = geometry, sideCode = sideCode)), createdBy)
    }
  }

  def getRoadwayNumbersFromLinearLocation: Seq[Long] = {
    sql"""
      select distinct(loc.ROADWAY_NUMBER)
      from linear_location loc order by loc.ROADWAY_NUMBER asc
    """.as[Long].list
  }

  def getLinearLocationsByFilter(queryFilter: String => String): Seq[LinearLocation] = {
    time(logger, "Get linear_locations by filter") {
      queryList(queryFilter(s"$selectFromLinearLocation"))
    }
  }

  def withLinkIdAndMeasure(linkId: Long, startM: Option[Double], endM: Option[Double])(query: String): String = {
    val startFilter = startM match {
      case Some(s) => s" AND loc.start_measure <= $s"
      case None => ""
    }
    val endFilter = endM match {
      case Some(_) => s" AND loc.end_measure >= $endM"
      case None => ""
    }

    query + s" WHERE loc.link_id = $linkId $startFilter $endFilter" + withValidityCheck
  }

  def withRoadwayNumbers(fromRoadwayNumber: Long, toRoadwayNumber: Long)(query: String): String = {
    query + s" WHERE loc.ROADWAY_NUMBER >= $fromRoadwayNumber AND loc.ROADWAY_NUMBER <= $toRoadwayNumber"
  }

  def withValidityCheck(): String = {
    s" AND loc.valid_to IS NULL "
  }

  def fetchByBoundingBox(boundingRectangle: BoundingRectangle): Seq[LinearLocation] = {
    time(logger, "Fetch linear locations by bounding box") {
      val extendedBoundingRectangle = BoundingRectangle(boundingRectangle.leftBottom + boundingRectangle.diagonal.scale(.15),
        boundingRectangle.rightTop - boundingRectangle.diagonal.scale(.15))

      val boundingBoxFilter = OracleDatabase.boundingBoxFilter(extendedBoundingRectangle, "geometry")

      val query =
        s"""
          $selectFromLinearLocation
          where $boundingBoxFilter and valid_to is null
        """
      queryList(query)
    }
  }

  def fetchRoadwayByBoundingBox(boundingRectangle: BoundingRectangle, roadNumberLimits: Seq[(Int, Int)]): Seq[LinearLocation] = {
    time(logger, "Fetch all the linear locations of the matching roadways by bounding box") {
      val extendedBoundingRectangle = BoundingRectangle(boundingRectangle.leftBottom + boundingRectangle.diagonal.scale(.15),
        boundingRectangle.rightTop - boundingRectangle.diagonal.scale(.15))

      val boundingBoxFilter = OracleDatabase.boundingBoxFilter(extendedBoundingRectangle, "iloc.geometry")

      val boundingBoxQuery = if (roadNumberLimits.isEmpty) {
        s"""select ROADWAY_NUMBER from linear_location iloc
           where iloc.valid_to is null and $boundingBoxFilter"""
      } else {
        val roadNumberLimitsFilter = withRoadNumbersFilter(roadNumberLimits, alias = "ra")
        s"""select iloc.ROADWAY_NUMBER
            from linear_location iloc
            inner join ROADWAY ra on ra.ROADWAY_NUMBER = iloc.ROADWAY_NUMBER
            where $roadNumberLimitsFilter and iloc.valid_to is null and $boundingBoxFilter"""
      }

      val query =
        s"""
        $selectFromLinearLocation
        where valid_to is null and ROADWAY_NUMBER in ($boundingBoxQuery)
        """
      queryList(query)
    }
  }

  def fetchByRoadways(roadwayNumbers: Set[Long]): Seq[LinearLocation] = {
    if (roadwayNumbers.isEmpty) {
      Seq()
    } else {
      val query = if (roadwayNumbers.size > 1000) {
        MassQuery.withIds(roadwayNumbers) {
          idTableName =>
            s"""
              $selectFromLinearLocation
              join $idTableName i on i.id = loc.ROADWAY_NUMBER
              where valid_to is null
            """.stripMargin
        }
      } else {
        s"""
            $selectFromLinearLocation
            where valid_to is null and ROADWAY_NUMBER in (${roadwayNumbers.mkString(", ")})
          """
      }
      queryList(query)
    }
  }

  def fetchCurrentLinearLocationsByEly(ely: Int):Seq[LinearLocation] = {
    val query =
      s"""
          $selectFromLinearLocation
          WHERE VALID_TO IS NULL AND ROADWAY_NUMBER IN ( SELECT ROADWAY_NUMBER FROM ROADWAY WHERE ELY = $ely AND VALID_TO IS NULL AND END_DATE IS NULL)
       """
    queryList(query)
  }

  def fetchCurrentLinearLocations: Seq[LinearLocation] = {
    val query =
      s"""
          $selectFromLinearLocation
          WHERE VALID_TO IS NULL
       """
    queryList(query)
  }

  def fetchCurrentLinearLocationsByMunicipality(municipality: Int):Seq[LinearLocation] = {
    val query =
      s"""
          $selectFromLinearLocation
          WHERE VALID_TO IS NULL AND ROADWAY_NUMBER IN ( SELECT ROADWAY_NUMBER FROM ROADWAY WHERE ELY =
          (SELECT ELY_NRO FROM MUNICIPALITY WHERE ID = $municipality) AND VALID_TO IS NULL AND END_DATE IS NULL)
       """
    queryList(query)
  }

  def fetchUpdatedSince(sinceDate: DateTime): Seq[LinearLocation] = {
    time(logger, "Fetch linear locations updated since date") {
      fetch(withUpdatedSince(sinceDate))
    }
  }

  private def withUpdatedSince(sinceDate: DateTime)(query: String): String = {
    val sinceString = sinceDate.toString("yyyy-MM-dd")
    s"""$query
        where valid_from >= to_date('$sinceString', 'YYYY-MM-DD')
          OR (valid_to IS NOT NULL AND valid_to >= to_date('$sinceString', 'YYYY-MM-DD'))"""
  }

  /**
    * Sets up the query filters of road numbers
    * @param roadNumbers: Seq[(Int, Int) - list of lowest and highest road numbers
    * @param alias: String - The alias of the roadway table on the query
    * @param filter: String - already existing filters
    * @return
    */
  def withRoadNumbersFilter(roadNumbers: Seq[(Int, Int)], alias: String, filter: String = ""): String = {
    if (roadNumbers.isEmpty)
      return s"""($filter)"""

    val limit = roadNumbers.head
    val filterAdd = s"""($alias.road_number >= ${limit._1} and $alias.road_number <= ${limit._2})"""
    if (filter == "")
      withRoadNumbersFilter(roadNumbers.tail, alias, filterAdd)
    else
      withRoadNumbersFilter(roadNumbers.tail, alias,s"""$filter OR $filterAdd""")
  }

  def getLinearLocationCalibrationCodeNSide(linearLocationIds: Seq[Long]): Map[Long, (CalibrationCode, SideCode)] = {
    if (linearLocationIds.isEmpty) {
      Map()
    } else {
      val query =
        s"""SELECT DISTINCT loc.ID,
             (CASE
             WHEN (SELECT count(*) FROM CALIBRATION_POINT WHERE LINK_ID = loc.LINK_ID AND cp.VALID_TO IS null) > 1 THEN 3
             WHEN (SELECT count(*) FROM CALIBRATION_POINT WHERE LINK_ID = loc.LINK_ID AND START_END = 0 AND cp.VALID_TO IS null) = 1 THEN 1
             WHEN (SELECT count(*) FROM CALIBRATION_POINT WHERE LINK_ID = loc.LINK_ID AND START_END = 1 AND cp.VALID_TO IS null) = 1 THEN 2
             ELSE 0
             END) AS calibrationCode,
             loc.side
             FROM LINEAR_LOCATION loc JOIN CALIBRATION_POINT cp ON (loc.LINK_ID = cp.LINK_ID AND cp.VALID_TO IS NULL)
             WHERE loc.id in (${linearLocationIds.mkString(",")}) AND loc.VALID_TO IS NULL"""
      Q.queryNA[(Long, Int, Int)](query).list.map {
        case (id, code, side) => id -> (CalibrationCode(code), SideCode.apply(side))
      }.toMap
    }
  }

}<|MERGE_RESOLUTION|>--- conflicted
+++ resolved
@@ -116,22 +116,20 @@
 
   val selectFromLinearLocation =
     """
-<<<<<<< HEAD
-    select loc.id, loc.ROADWAY_NUMBER, loc.order_number, loc.link_id, loc.start_measure, loc.end_measure, loc.SIDE,
-      loc.cal_start_addr_m, loc.cal_end_addr_m, loc.link_source, loc.adjusted_timestamp, loc.floating,
-      ST_X(ST_StartPoint(loc.geometry)), ST_Y(ST_StartPoint(loc.geometry)), ST_X(ST_EndPoint(loc.geometry)), ST_Y(ST_EndPoint(loc.geometry)),
-      loc.valid_from, loc.valid_to
-    from LINEAR_LOCATION loc
-=======
       select loc.id, loc.ROADWAY_NUMBER, loc.order_number, loc.link_id, loc.start_measure, loc.end_measure, loc.SIDE,
       (SELECT RP.ADDR_M FROM CALIBRATION_POINT CP JOIN ROADWAY_POINT RP ON RP.ID = CP.ROADWAY_POINT_ID WHERE cp.LINK_ID = loc.LINK_ID AND loc.ROADWAY_NUMBER = rp.ROADWAY_NUMBER AND START_END = 0 AND cp.VALID_TO IS NULL) AS cal_start_addr_m,
       (SELECT RP.ADDR_M FROM CALIBRATION_POINT CP JOIN ROADWAY_POINT RP ON RP.ID = CP.ROADWAY_POINT_ID WHERE cp.LINK_ID = loc.LINK_ID AND loc.ROADWAY_NUMBER = rp.ROADWAY_NUMBER AND START_END = 1 AND cp.VALID_TO IS NULL) AS cal_end_addr_m,
       link.SOURCE, link.ADJUSTED_TIMESTAMP, geometry, loc.valid_from, loc.valid_to
       from LINEAR_LOCATION loc
       JOIN LINK ON (link.id = loc.link_id)
->>>>>>> 5070c5f8
     """
-
+/* TODO convert to Postgis
+    select loc.id, loc.ROADWAY_NUMBER, loc.order_number, loc.link_id, loc.start_measure, loc.end_measure, loc.SIDE,
+      loc.cal_start_addr_m, loc.cal_end_addr_m, loc.link_source, loc.adjusted_timestamp, loc.floating,
+      ST_X(ST_StartPoint(loc.geometry)), ST_Y(ST_StartPoint(loc.geometry)), ST_X(ST_EndPoint(loc.geometry)), ST_Y(ST_EndPoint(loc.geometry)),
+      loc.valid_from, loc.valid_to
+    from LINEAR_LOCATION loc
+ */
   def getNextLinearLocationId: Long = {
     Queries.nextLinearLocationId.as[Long].first
   }
@@ -139,15 +137,13 @@
   def create(linearLocations: Iterable[LinearLocation], createdBy: String = "-"): Seq[Long] = {
 
     val ps = dynamicSession.prepareStatement(
-<<<<<<< HEAD
+      """insert into LINEAR_LOCATION (id, ROADWAY_NUMBER, order_number, link_id, start_measure, end_measure, SIDE, geometry, created_by)
+      values (?, ?, ?, ?, ?, ?, ?, ?, ?)""".stripMargin)
+      /* TODO Convert to Postgis
       """insert into LINEAR_LOCATION (id, ROADWAY_NUMBER, order_number, link_id, start_measure, end_measure, SIDE,
         cal_start_addr_m, cal_end_addr_m, link_source, adjusted_timestamp, floating, geometry, created_by)
         values (?, ?, ?, ?, ?, ?, ?, ?, ?, ?, ?, ?,
-        ST_GeomFromText(?, 3067), ?)""")
-=======
-      """insert into LINEAR_LOCATION (id, ROADWAY_NUMBER, order_number, link_id, start_measure, end_measure, SIDE, geometry, created_by)
-      values (?, ?, ?, ?, ?, ?, ?, ?, ?)""".stripMargin)
->>>>>>> 5070c5f8
+        ST_GeomFromText(?, 3067), ?)""")*/
 
     // Set ids for the linear locations without one
     val (ready, idLess) = linearLocations.partition(_.id != NewIdValue)
@@ -172,24 +168,8 @@
         ps.setDouble(5, location.startMValue)
         ps.setDouble(6, location.endMValue)
         ps.setInt(7, location.sideCode.value)
-<<<<<<< HEAD
-        location.startCalibrationPoint match {
-          case Some(value) => ps.setLong(8, value)
-          case None => ps.setNull(8, Types.BIGINT)
-        }
-        location.endCalibrationPoint match {
-          case Some(value) => ps.setLong(9, value)
-          case None => ps.setNull(9, Types.BIGINT)
-        }
-        ps.setInt(10, location.linkGeomSource.value)
-        ps.setLong(11, location.adjustedTimestamp)
-        ps.setInt(12, location.floating.value)
-        ps.setString(13, OracleDatabase.createXYZMGeometry(Seq((location.geometry.head, location.startMValue), (location.geometry.last, location.endMValue))))
-        ps.setString(14, if (createdBy == null) "-" else createdBy)
-=======
         ps.setObject(8, OracleDatabase.createRoadsJGeometry(Seq(p1, p2), dynamicSession.conn, location.endMValue))
         ps.setString(9, if (createdBy == null) "-" else createdBy)
->>>>>>> 5070c5f8
         ps.addBatch()
     }
     ps.executeBatch()
@@ -287,11 +267,7 @@
             s"""
               $selectFromLinearLocation
               join $idTableName i on i.id = loc.id
-<<<<<<< HEAD
-              where $floating $validToFilter
-=======
               $validToFilter
->>>>>>> 5070c5f8
             """
           queryList(query)
       }
@@ -318,11 +294,7 @@
       val query =
         s"""
           $selectFromLinearLocation
-<<<<<<< HEAD
-          where loc.link_id in ($linkIdsString) $floating $idFilter and loc.valid_to is null
-=======
           where loc.link_id in ($linkIdsString) $idFilter and loc.valid_to is null
->>>>>>> 5070c5f8
         """
       queryList(query)
     }
@@ -336,11 +308,7 @@
             s"""
               $selectFromLinearLocation
               join $idTableName i on i.id = loc.link_id
-<<<<<<< HEAD
-              where $floating and loc.valid_to is null
-=======
               where loc.valid_to is null
->>>>>>> 5070c5f8
             """
           queryList(query)
       }
@@ -393,10 +361,6 @@
           val query =
             s"""
               $selectFromLinearLocation
-<<<<<<< HEAD
-
-=======
->>>>>>> 5070c5f8
               where loc.valid_to is null and loc.ROADWAY_NUMBER in (
                 select ROADWAY_NUMBER from linear_location
                 join $idTableName i on i.id = link_id
@@ -407,55 +371,6 @@
     }
   }
 
-<<<<<<< HEAD
-  def queryFloatingByLinkId(linkIds: Set[Long]): List[LinearLocation] = {
-    time(logger, "Fetch floating linear locations by link ids") {
-      if (linkIds.isEmpty) {
-        return List()
-      }
-      if (linkIds.size > 1000) {
-        return queryFloatingByLinkIdMassQuery(linkIds)
-      }
-      val linkIdString = linkIds.mkString(", ")
-      val where = s""" where loc.link_id in ($linkIdString)"""
-      val query =
-        s"""
-          $selectFromLinearLocation
-          $where AND loc.floating > 0 and loc.valid_to is null
-        """
-      queryList(query)
-    }
-  }
-
-  def queryFloatingByLinkIdMassQuery(linkIds: Set[Long]): List[LinearLocation] = {
-    time(logger, "Fetch floating linear locations by link ids - mass query") {
-      MassQuery.withIds(linkIds) {
-        idTableName =>
-          val query =
-            s"""
-              $selectFromLinearLocation
-              join $idTableName i on i.id = loc.link_id
-              where loc.floating > 0 and loc.valid_to is null
-            """
-          queryList(query)
-      }
-    }
-  }
-
-  def fetchAllFloatingLinearLocations: List[LinearLocation] = {
-    time(logger, "Fetch all floating linear locations") {
-      val query =
-        s"""
-          $selectFromLinearLocation
-          where loc.floating > 0 and loc.valid_to is null
-          order by loc.ROADWAY_NUMBER, loc.order_number
-        """
-      queryList(query)
-    }
-  }
-
-=======
->>>>>>> 5070c5f8
   private def fetch(queryFilter: String => String): Seq[LinearLocation] = {
     val query = s"""
         $selectFromLinearLocation
