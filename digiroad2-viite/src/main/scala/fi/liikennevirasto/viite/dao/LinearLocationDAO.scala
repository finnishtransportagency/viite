package fi.liikennevirasto.viite.dao

import java.sql.Timestamp

import fi.liikennevirasto.GeometryUtils
import fi.liikennevirasto.digiroad2.Point
import fi.liikennevirasto.digiroad2.asset.SideCode.AgainstDigitizing
import fi.liikennevirasto.digiroad2.asset.{BoundingRectangle, LinkGeomSource, SideCode}
import fi.liikennevirasto.digiroad2.dao.{LinkDAO, Queries, Sequences}
import fi.liikennevirasto.digiroad2.oracle.{MassQuery, OracleDatabase}
import fi.liikennevirasto.digiroad2.util.LogUtils.time
import fi.liikennevirasto.viite._
import fi.liikennevirasto.viite.process.RoadAddressFiller.LinearLocationAdjustment
import org.joda.time.DateTime
import org.joda.time.format.{DateTimeFormatter, ISODateTimeFormat}
import org.slf4j.LoggerFactory
import slick.driver.JdbcDriver.backend.Database.dynamicSession
import slick.jdbc.StaticQuery.interpolation
import slick.jdbc.{GetResult, PositionedResult, StaticQuery => Q}

trait BaseLinearLocation {
  def id: Long

  def orderNumber: Double

  def linkId: Long

  def startMValue: Double

  def endMValue: Double

  def sideCode: SideCode

  def adjustedTimestamp: Long

  def calibrationPoints: (Option[Long], Option[Long])

  def geometry: Seq[Point]

  def linkGeomSource: LinkGeomSource

  def roadwayNumber: Long

  def validFrom: Option[DateTime]

  def validTo: Option[DateTime]

  def copyWithGeometry(newGeometry: Seq[Point]): BaseLinearLocation

  def getCalibrationCode: CalibrationCode = {
    calibrationPoints match {
      case (Some(_), Some(_)) => CalibrationCode.AtBoth
      case (Some(_), _) => CalibrationCode.AtBeginning
      case (_, Some(_)) => CalibrationCode.AtEnd
      case _ => CalibrationCode.No
    }
  }

  def hasCalibrationPointAt(calibrationCode: CalibrationCode): Boolean = {
    val raCalibrationCode = getCalibrationCode
    if (calibrationCode == CalibrationCode.No || calibrationCode == CalibrationCode.AtBoth)
      raCalibrationCode == calibrationCode
    else
      raCalibrationCode == CalibrationCode.AtBoth || raCalibrationCode == calibrationCode
  }

  def connected(ra2: BaseLinearLocation): Boolean = {
    val currEndPoint = sideCode match {
      case AgainstDigitizing => geometry.head
      case _ => geometry.last
    }

    val nextStartPoint = ra2.sideCode match {
      case AgainstDigitizing => ra2.geometry.last
      case _ => ra2.geometry.head
    }

    GeometryUtils.areAdjacent(nextStartPoint, currEndPoint, fi.liikennevirasto.viite.MaxDistanceForConnectedLinks)
  }
}

// Notes:
//  - Geometry on linear location is not directed: it isn't guaranteed to have a direction of digitization or road addressing
//  - Order number is a Double in LinearLocation case class and Long on the database because when there is for example divided change type we need to add more linear locations
case class LinearLocation(id: Long, orderNumber: Double, linkId: Long, startMValue: Double, endMValue: Double, sideCode: SideCode,
                          adjustedTimestamp: Long, calibrationPoints: (Option[Long], Option[Long]) = (None, None),
                          geometry: Seq[Point], linkGeomSource: LinkGeomSource,
                          roadwayNumber: Long, validFrom: Option[DateTime] = None, validTo: Option[DateTime] = None) extends BaseLinearLocation {

  val startCalibrationPoint: Option[Long] = calibrationPoints._1
  val endCalibrationPoint: Option[Long] = calibrationPoints._2

  def copyWithGeometry(newGeometry: Seq[Point]): LinearLocation = {
    this.copy(geometry = newGeometry)
  }

  def getFirstPoint: Point = {
    if (sideCode == SideCode.TowardsDigitizing) geometry.head else geometry.last
  }

  def getLastPoint: Point = {
    if (sideCode == SideCode.TowardsDigitizing) geometry.last else geometry.head
  }

}

//TODO Rename all the method names to follow a rule like fetchById instead of have fetchById and QueryById
class LinearLocationDAO {

  private def logger = LoggerFactory.getLogger(getClass)

  val linkDAO: LinkDAO = new LinkDAO

  val formatter: DateTimeFormatter = ISODateTimeFormat.dateOptionalTimeParser()

  // TODO If not used, remove
  def dateTimeParse(string: String): DateTime = {
    formatter.parseDateTime(string)
  }

  val dateFormatter: DateTimeFormatter = ISODateTimeFormat.basicDate()

  val selectFromLinearLocation =
    """
      select loc.id, loc.ROADWAY_NUMBER, loc.order_number, loc.link_id, loc.start_measure, loc.end_measure, loc.SIDE,
      (SELECT RP.ADDR_M FROM CALIBRATION_POINT CP JOIN ROADWAY_POINT RP ON RP.ID = CP.ROADWAY_POINT_ID WHERE cp.LINK_ID = loc.LINK_ID AND loc.ROADWAY_NUMBER = rp.ROADWAY_NUMBER AND START_END = 0 AND cp.VALID_TO IS NULL) AS cal_start_addr_m,
      (SELECT RP.ADDR_M FROM CALIBRATION_POINT CP JOIN ROADWAY_POINT RP ON RP.ID = CP.ROADWAY_POINT_ID WHERE cp.LINK_ID = loc.LINK_ID AND loc.ROADWAY_NUMBER = rp.ROADWAY_NUMBER AND START_END = 1 AND cp.VALID_TO IS NULL) AS cal_end_addr_m,
      link.SOURCE, link.ADJUSTED_TIMESTAMP, geometry, loc.valid_from, loc.valid_to
      from LINEAR_LOCATION loc
      JOIN LINK ON (link.id = loc.link_id)
    """

  def getNextLinearLocationId: Long = {
    Queries.nextLinearLocationId.as[Long].first
  }

  def create(linearLocations: Iterable[LinearLocation], createdBy: String = "-"): Seq[Long] = {

    val ps = dynamicSession.prepareStatement(
      """insert into LINEAR_LOCATION (id, ROADWAY_NUMBER, order_number, link_id, start_measure, end_measure, SIDE, geometry, created_by)
      values (?, ?, ?, ?, ?, ?, ?, ?, ?)""".stripMargin)

    // Set ids for the linear locations without one
    val (ready, idLess) = linearLocations.partition(_.id != NewIdValue)
    val newIds = Sequences.fetchLinearLocationIds(idLess.size)
    val createLinearLocations = ready ++ idLess.zip(newIds).map(x =>
      x._1.copy(id = x._2)
    )

    createLinearLocations.foreach {
      location =>
<<<<<<< HEAD
        linkDAO.createIfEmptyFetch(location.linkId)
=======
        LinkDAO.createIfEmptyFetch(location.linkId, location.adjustedTimestamp, location.linkGeomSource.value)
>>>>>>> 9cdbd1cf
        val roadwayNumber = if (location.roadwayNumber == NewIdValue) {
          Sequences.nextRoadwayNumber
        } else {
          location.roadwayNumber
        }
        val (p1, p2) = (location.geometry.head, location.geometry.last)
        ps.setLong(1, location.id)
        ps.setLong(2, roadwayNumber)
        ps.setLong(3, location.orderNumber.toLong)
        ps.setLong(4, location.linkId)
        ps.setDouble(5, location.startMValue)
        ps.setDouble(6, location.endMValue)
        ps.setInt(7, location.sideCode.value)
        ps.setObject(8, OracleDatabase.createRoadsJGeometry(Seq(p1, p2), dynamicSession.conn, location.endMValue))
        ps.setString(9, if (createdBy == null) "-" else createdBy)
        ps.addBatch()
    }
    ps.executeBatch()
    ps.close()
    createLinearLocations.map(_.id).toSeq
  }

  def lockLinearLocationWriting: Unit = {
    sqlu"""LOCK TABLE linear_location IN SHARE MODE""".execute
  }

  implicit val getLinearLocation: GetResult[LinearLocation] = new GetResult[LinearLocation] {
    def apply(r: PositionedResult): LinearLocation = {
      val id = r.nextLong()
      val roadwayNumber = r.nextLong()
      val orderNumber = r.nextLong()
      val linkId = r.nextLong()
      val startMeasure = r.nextDouble()
      val endMeasure = r.nextDouble()
      val sideCode = r.nextInt()
      val calStartM = r.nextLongOption()
      val calEndM = r.nextLongOption()
      val linkSource = r.nextInt()
      val adjustedTimestamp = r.nextLong()
      val geom = OracleDatabase.loadRoadsJGeometryToGeometry(r.nextObjectOption())
      val validFrom = r.nextDateOption.map(d => formatter.parseDateTime(d.toString))
      val validTo = r.nextDateOption.map(d => formatter.parseDateTime(d.toString))

      LinearLocation(id, orderNumber, linkId, startMeasure, endMeasure, SideCode.apply(sideCode), adjustedTimestamp,
        (calStartM, calEndM), geom, LinkGeomSource.apply(linkSource), roadwayNumber, validFrom, validTo)
    }
  }

  def fetchLinkIdsInChunk(min: Long, max: Long): List[Long] = {
    sql"""
      select distinct(loc.link_id)
      from linear_location loc where loc.link_id between $min and $max order by loc.link_id asc
    """.as[Long].list
  }

  private def queryList(query: String): List[LinearLocation] = {
    Q.queryNA[LinearLocation](query).list.groupBy(_.id).map {
      case (_, list) =>
        list.head
    }.toList
  }

  def fetchById(id: Long): Option[LinearLocation] = {
    time(logger, "Fetch linear location by id") {
      val query =
        s"""
          $selectFromLinearLocation
          where loc.id = $id
        """
      Q.queryNA[LinearLocation](query).firstOption
    }
  }

  def queryById(ids: Set[Long], rejectInvalids: Boolean = true): List[LinearLocation] = {
    time(logger, "Fetch linear locations by ids") {
      if (ids.isEmpty) {
        return List()
      }
      if (ids.size > 1000) {
        return queryByIdMassQuery(ids, rejectInvalids)
      }
      val idString = ids.mkString(", ")
      val where = s""" where loc.id in ($idString)"""

      val validToFilter = if (rejectInvalids)
        " and loc.valid_to is null"
      else
        ""

      val query =
        s"""
          $selectFromLinearLocation
          $where $validToFilter
        """
      queryList(query)
    }
  }

  def fetchByIdMassQuery(ids: Iterable[Long], rejectInvalids: Boolean = true): List[LinearLocation] = {
    time(logger, "Fetch linear locations by id - mass query") {
      MassQuery.withIds(ids) {
        idTableName =>

          val validToFilter = if (rejectInvalids)
            " where loc.valid_to is null"
          else
            ""

          val query =
            s"""
              $selectFromLinearLocation
              join $idTableName i on i.id = loc.id
              $validToFilter
            """
          queryList(query)
      }
    }
  }

  def queryByIdMassQuery(ids: Set[Long], rejectInvalids: Boolean = true): List[LinearLocation] = {
    fetchByIdMassQuery(ids, rejectInvalids)
  }

  def fetchByLinkId(linkIds: Set[Long], filterIds: Set[Long] = Set()): List[LinearLocation] = {
    time(logger, "Fetch linear locations by link id") {
      if (linkIds.isEmpty) {
        return List()
      }
      if (linkIds.size > 1000 || filterIds.size > 1000) {
        return fetchByLinkIdMassQuery(linkIds).filterNot(ra => filterIds.contains(ra.id))
      }
      val linkIdsString = linkIds.mkString(", ")
      val idFilter = if (filterIds.nonEmpty)
        s"AND loc.id not in ${filterIds.mkString("(", ", ", ")")}"
      else
        ""
      val query =
        s"""
          $selectFromLinearLocation
          where loc.link_id in ($linkIdsString) $idFilter and loc.valid_to is null
        """
      queryList(query)
    }
  }

  def fetchByLinkIdMassQuery(linkIds: Set[Long]): List[LinearLocation] = {
    time(logger, "Fetch linear locations by link id - mass query") {
      MassQuery.withIds(linkIds) {
        idTableName =>
          val query =
            s"""
              $selectFromLinearLocation
              join $idTableName i on i.id = loc.link_id
              where loc.valid_to is null
            """
          queryList(query)
      }
    }
  }

  def fetchByRoadwayNumber(roadwayNumbers: Iterable[Long]): List[LinearLocation] = {
    time(logger, "Fetch linear locations by roadway numbers") {
      if (roadwayNumbers.isEmpty) {
        return List()
      }
      val roadwayNumbersString = roadwayNumbers.mkString(", ")
      val query =
        s"""
          $selectFromLinearLocation
          where loc.roadway_number in ($roadwayNumbersString) and loc.valid_to is null
        """
      queryList(query)
    }
  }

  /**
    * Fetch all the linear locations inside roadways with the given link ids
    *
    * @param linkIds The given road link identifiers
    * @return Returns all the filtered linear locations
    */
  def fetchRoadwayByLinkId(linkIds: Set[Long]): List[LinearLocation] = {
    time(logger, "Fetch all linear locations of a roadway by link id") {
      if (linkIds.isEmpty) {
        return List()
      }
      if (linkIds.size > 1000) {
        return fetchRoadwayByLinkIdMassQuery(linkIds)
      }
      val linkIdsString = linkIds.mkString(", ")
      val query =
        s"""
          $selectFromLinearLocation
          where valid_to is null and loc.ROADWAY_NUMBER in (select ROADWAY_NUMBER from linear_location
            where valid_to is null and link_id in ($linkIdsString))
        """
      queryList(query)
    }
  }

  def fetchRoadwayByLinkIdMassQuery(linkIds: Set[Long]): List[LinearLocation] = {
    time(logger, "Fetch all linear locations of a roadway by link id - mass query") {
      MassQuery.withIds(linkIds) {
        idTableName =>
          val query =
            s"""
              $selectFromLinearLocation
              where loc.valid_to is null and loc.ROADWAY_NUMBER in (
                select ROADWAY_NUMBER from linear_location
                join $idTableName i on i.id = link_id
                where valid_to is null)
            """
          queryList(query)
      }
    }
  }

  private def fetch(queryFilter: String => String): Seq[LinearLocation] = {
    val query =
      s"""
        $selectFromLinearLocation
      """
    val filteredQuery = queryFilter(query)
    Q.queryNA[LinearLocation](filteredQuery).iterator.toSeq
  }

  // TODO If not used, should be removed
  def toTimeStamp(dateTime: Option[DateTime]): Option[Timestamp] = {
    dateTime.map(dt => new Timestamp(dt.getMillis))
  }

  /**
    * Remove Linear Locations (expire them). Don't use more than 1000 linear locations at once.
    *
    * @param linearLocations Seq[LinearLocation]
    * @return Number of updated rows
    */
  def expire(linearLocations: Seq[LinearLocation]): Int = {
    expireByIds(linearLocations.map(_.id).toSet)
  }

  /**
    * Expire Linear Locations. Don't use more than 1000 linear locations at once.
    *
    * @param ids LinearLocation ids
    * @return Number of updated rows
    */
  def expireByIds(ids: Set[Long]): Int = {
    val query =
      s"""
        Update LINEAR_LOCATION Set valid_to = sysdate where valid_to IS NULL and id in (${ids.mkString(",")})
      """
    if (ids.isEmpty)
      0
    else
      Q.updateNA(query).first
  }

  def expireByLinkId(linkIds: Set[Long]): Int = {
    val query =
      s"""
        Update LINEAR_LOCATION Set valid_to = sysdate Where valid_to IS NULL and link_id in (${linkIds.mkString(",")})
      """
    if (linkIds.isEmpty)
      0
    else
      Q.updateNA(query).first
  }

  def expireByRoadwayNumbers(roadwayNumbers: Set[Long]): Int = {
    val query =
      s"""
        Update LINEAR_LOCATION Set valid_to = sysdate Where valid_to IS NULL and roadway_number in (${roadwayNumbers.mkString(",")})
      """
    if (roadwayNumbers.isEmpty)
      0
    else
      Q.updateNA(query).first
  }

  def update(adjustment: LinearLocationAdjustment,
             createdBy: String = "updateLinearLocation"): Unit = {

    // Expire old row
    val expired: LinearLocation = fetchById(adjustment.linearLocationId).getOrElse(
      throw new IllegalStateException(s"""Failed to update linear location ${adjustment.linearLocationId}. Linear location not found."""))
    expireByIds(Set(adjustment.linearLocationId))

    // Create new row
    val (startM, endM, geometry) = (adjustment.startMeasure, adjustment.endMeasure, adjustment.geometry)
    if (geometry.isEmpty) {
      (startM, endM) match {
        case (Some(s), Some(e)) =>
          create(Seq(expired.copy(id = NewIdValue, linkId = adjustment.linkId, startMValue = s, endMValue = e)), createdBy)
        case (_, Some(e)) =>
          create(Seq(expired.copy(id = NewIdValue, linkId = adjustment.linkId, endMValue = e)), createdBy)
        case (Some(s), _) =>
          create(Seq(expired.copy(id = NewIdValue, linkId = adjustment.linkId, startMValue = s)), createdBy)
        case _ =>
      }
    } else {
      (startM, endM) match {
        case (Some(s), Some(e)) =>
          create(Seq(expired.copy(id = NewIdValue, linkId = adjustment.linkId, geometry = geometry, startMValue = s, endMValue = e)), createdBy)
        case (_, Some(e)) =>
          create(Seq(expired.copy(id = NewIdValue, linkId = adjustment.linkId, geometry = geometry, endMValue = e)), createdBy)
        case (Some(s), _) =>
          create(Seq(expired.copy(id = NewIdValue, linkId = adjustment.linkId, geometry = geometry, startMValue = s)), createdBy)
        case _ =>
      }
    }

  }

  def updateAll(linearLocationAdjustments: Seq[LinearLocationAdjustment],
                createdBy: String = "updateLinearLocation"): Unit = {
    for (adjustment <- linearLocationAdjustments) update(adjustment, createdBy)
  }

  /**
    * Updates the geometry of a linear location by expiring the current one and inserting a new one.
    *
    * @param linearLocationId
    * @param geometry
    * @param createdBy
    */
  def updateGeometry(linearLocationId: Long, geometry: Seq[Point], createdBy: String = "updateGeometry"): Unit = {
    if (geometry.nonEmpty) {
      val expired = fetchById(linearLocationId).getOrElse(
        throw new IllegalStateException(s"""Failed to update linear location $linearLocationId geometry. Linear location not found."""))
      expireByIds(Set(linearLocationId))

      // Check if the side code should be flipped
      val oldDirectionTowardsDigitization = GeometryUtils.isTowardsDigitisation(expired.geometry)
      val newDirectionTowardsDigitization = GeometryUtils.isTowardsDigitisation(geometry)
      val flipSideCode = oldDirectionTowardsDigitization != newDirectionTowardsDigitization

      val sideCode = if (flipSideCode) {
        SideCode.switch(expired.sideCode)
      } else {
        expired.sideCode
      }

      create(Seq(expired.copy(id = NewIdValue, geometry = geometry, sideCode = sideCode)), createdBy)
    }
  }

  def getRoadwayNumbersFromLinearLocation: Seq[Long] = {
    sql"""
      select distinct(loc.ROADWAY_NUMBER)
      from linear_location loc order by loc.ROADWAY_NUMBER asc
    """.as[Long].list
  }

  def getLinearLocationsByFilter(queryFilter: String => String): Seq[LinearLocation] = {
    time(logger, "Get linear_locations by filter") {
      queryList(queryFilter(s"$selectFromLinearLocation"))
    }
  }

  def withLinkIdAndMeasure(linkId: Long, startM: Option[Double], endM: Option[Double])(query: String): String = {
    val startFilter = startM match {
      case Some(s) => s" AND loc.start_measure <= $s"
      case None => ""
    }
    val endFilter = endM match {
      case Some(_) => s" AND loc.end_measure >= $endM"
      case None => ""
    }

    query + s" WHERE loc.link_id = $linkId $startFilter $endFilter" + withValidityCheck
  }

  def withRoadwayNumbers(fromRoadwayNumber: Long, toRoadwayNumber: Long)(query: String): String = {
    query + s" WHERE loc.ROADWAY_NUMBER >= $fromRoadwayNumber AND loc.ROADWAY_NUMBER <= $toRoadwayNumber"
  }

  def withValidityCheck(): String = {
    s" AND loc.valid_to IS NULL "
  }

  def fetchByBoundingBox(boundingRectangle: BoundingRectangle): Seq[LinearLocation] = {
    time(logger, "Fetch linear locations by bounding box") {
      val extendedBoundingRectangle = BoundingRectangle(boundingRectangle.leftBottom + boundingRectangle.diagonal.scale(.15),
        boundingRectangle.rightTop - boundingRectangle.diagonal.scale(.15))

      val boundingBoxFilter = OracleDatabase.boundingBoxFilter(extendedBoundingRectangle, "geometry")

      val query =
        s"""
          $selectFromLinearLocation
          where $boundingBoxFilter and valid_to is null
        """
      queryList(query)
    }
  }

  def fetchLinearLocationByBoundingBox(boundingRectangle: BoundingRectangle, roadNumberLimits: Seq[(Int, Int)]): Seq[LinearLocation] = {
    time(logger, "Fetch all the linear locations of the matching roadways by bounding box") {
      val extendedBoundingRectangle = BoundingRectangle(boundingRectangle.leftBottom + boundingRectangle.diagonal.scale(.15),
        boundingRectangle.rightTop - boundingRectangle.diagonal.scale(.15))

      val boundingBoxFilter = OracleDatabase.boundingBoxFilter(extendedBoundingRectangle, "iloc.geometry")

      val boundingBoxQuery = if (roadNumberLimits.isEmpty) {
        s"""select ROADWAY_NUMBER from linear_location iloc
           where iloc.valid_to is null and $boundingBoxFilter"""
      } else {
        val roadNumberLimitsFilter = withRoadNumbersFilter(roadNumberLimits, alias = "ra")
        s"""select iloc.ROADWAY_NUMBER
            from linear_location iloc
            inner join ROADWAY ra on ra.ROADWAY_NUMBER = iloc.ROADWAY_NUMBER
            where $roadNumberLimitsFilter and iloc.valid_to is null and $boundingBoxFilter"""
      }

      val query =
        s"""
        $selectFromLinearLocation
        where valid_to is null and ROADWAY_NUMBER in ($boundingBoxQuery)
        """
      queryList(query)
    }
  }

  def fetchByRoadways(roadwayNumbers: Set[Long]): Seq[LinearLocation] = {
    if (roadwayNumbers.isEmpty) {
      Seq()
    } else {
      val query = if (roadwayNumbers.size > 1000) {
        MassQuery.withIds(roadwayNumbers) {
          idTableName =>
            s"""
              $selectFromLinearLocation
              join $idTableName i on i.id = loc.ROADWAY_NUMBER
              where valid_to is null
            """.stripMargin
        }
      } else {
        s"""
            $selectFromLinearLocation
            where valid_to is null and ROADWAY_NUMBER in (${roadwayNumbers.mkString(", ")})
          """
      }
      queryList(query)
    }
  }

  def fetchCurrentLinearLocationsByEly(ely: Int): Seq[LinearLocation] = {
    val query =
      s"""
          $selectFromLinearLocation
          WHERE VALID_TO IS NULL AND ROADWAY_NUMBER IN ( SELECT ROADWAY_NUMBER FROM ROADWAY WHERE ELY = $ely AND VALID_TO IS NULL AND END_DATE IS NULL)
       """
    queryList(query)
  }

  def fetchCurrentLinearLocations: Seq[LinearLocation] = {
    val query =
      s"""
          $selectFromLinearLocation
          WHERE VALID_TO IS NULL
       """
    queryList(query)
  }

  def fetchCurrentLinearLocationsByMunicipality(municipality: Int): Seq[LinearLocation] = {
    val query =
      s"""
          $selectFromLinearLocation
          WHERE VALID_TO IS NULL AND ROADWAY_NUMBER IN ( SELECT ROADWAY_NUMBER FROM ROADWAY WHERE ELY =
          (SELECT ELY_NRO FROM MUNICIPALITY WHERE ID = $municipality) AND VALID_TO IS NULL AND END_DATE IS NULL)
       """
    queryList(query)
  }

  def fetchUpdatedSince(sinceDate: DateTime): Seq[LinearLocation] = {
    time(logger, "Fetch linear locations updated since date") {
      fetch(withUpdatedSince(sinceDate))
    }
  }

  private def withUpdatedSince(sinceDate: DateTime)(query: String): String = {
    val sinceString = sinceDate.toString("yyyy-MM-dd")
    s"""$query
        where valid_from >= to_date('$sinceString', 'YYYY-MM-DD')
          OR (valid_to IS NOT NULL AND valid_to >= to_date('$sinceString', 'YYYY-MM-DD'))"""
  }

  /**
    * Sets up the query filters of road numbers
    *
    * @param roadNumbers : Seq[(Int, Int) - list of lowest and highest road numbers
    * @param alias       : String - The alias of the roadway table on the query
    * @param filter      : String - already existing filters
    * @return
    */
  def withRoadNumbersFilter(roadNumbers: Seq[(Int, Int)], alias: String, filter: String = ""): String = {
    if (roadNumbers.isEmpty)
      return s"""($filter)"""

    val limit = roadNumbers.head
    val filterAdd = s"""($alias.road_number >= ${limit._1} and $alias.road_number <= ${limit._2})"""
    if (filter == "")
      withRoadNumbersFilter(roadNumbers.tail, alias, filterAdd)
    else
      withRoadNumbersFilter(roadNumbers.tail, alias,s"""$filter OR $filterAdd""")
  }

  def getLinearLocationCalibrationCodeNSide(linearLocationIds: Seq[Long]): Map[Long, (CalibrationCode, SideCode)] = {
    if (linearLocationIds.isEmpty) {
      Map()
    } else {
      val query =
        s"""SELECT DISTINCT loc.ID,
             (CASE
             WHEN (SELECT count(*) FROM CALIBRATION_POINT WHERE LINK_ID = loc.LINK_ID AND cp.VALID_TO IS null) > 1 THEN 3
             WHEN (SELECT count(*) FROM CALIBRATION_POINT WHERE LINK_ID = loc.LINK_ID AND START_END = 0 AND cp.VALID_TO IS null) = 1 THEN 1
             WHEN (SELECT count(*) FROM CALIBRATION_POINT WHERE LINK_ID = loc.LINK_ID AND START_END = 1 AND cp.VALID_TO IS null) = 1 THEN 2
             ELSE 0
             END) AS calibrationCode,
             loc.side
             FROM LINEAR_LOCATION loc JOIN CALIBRATION_POINT cp ON (loc.LINK_ID = cp.LINK_ID AND cp.VALID_TO IS NULL)
             WHERE loc.id in (${linearLocationIds.mkString(",")}) AND loc.VALID_TO IS NULL"""
      Q.queryNA[(Long, Int, Int)](query).list.map {
        case (id, code, side) => id -> (CalibrationCode(code), SideCode.apply(side))
      }.toMap
    }
  }

}<|MERGE_RESOLUTION|>--- conflicted
+++ resolved
@@ -7,6 +7,7 @@
 import fi.liikennevirasto.digiroad2.asset.SideCode.AgainstDigitizing
 import fi.liikennevirasto.digiroad2.asset.{BoundingRectangle, LinkGeomSource, SideCode}
 import fi.liikennevirasto.digiroad2.dao.{LinkDAO, Queries, Sequences}
+import fi.liikennevirasto.digiroad2.linearasset.KMTKID
 import fi.liikennevirasto.digiroad2.oracle.{MassQuery, OracleDatabase}
 import fi.liikennevirasto.digiroad2.util.LogUtils.time
 import fi.liikennevirasto.viite._
@@ -149,11 +150,11 @@
 
     createLinearLocations.foreach {
       location =>
-<<<<<<< HEAD
-        linkDAO.createIfEmptyFetch(location.linkId)
-=======
-        LinkDAO.createIfEmptyFetch(location.linkId, location.adjustedTimestamp, location.linkGeomSource.value)
->>>>>>> 9cdbd1cf
+
+        // TODO KMTKID, adjusted timestamp
+        // When do we need this? Should this be done completely differently?
+        linkDAO.createIfEmptyFetch(location.linkId, KMTKID("", 0), 0, location.linkGeomSource.value)
+
         val roadwayNumber = if (location.roadwayNumber == NewIdValue) {
           Sequences.nextRoadwayNumber
         } else {
