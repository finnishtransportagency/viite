package fi.liikennevirasto.viite.dao

import java.sql.Timestamp

import fi.liikennevirasto.GeometryUtils
import fi.liikennevirasto.digiroad2.Point
import fi.liikennevirasto.digiroad2.asset.SideCode.AgainstDigitizing
import fi.liikennevirasto.digiroad2.asset.{BoundingRectangle, LinkGeomSource, SideCode}
import fi.liikennevirasto.digiroad2.dao.{Queries, Sequences}
import fi.liikennevirasto.digiroad2.oracle.{MassQuery, OracleDatabase}
import fi.liikennevirasto.digiroad2.util.LogUtils.time
import fi.liikennevirasto.viite._
import fi.liikennevirasto.viite.dao.CalibrationPointDAO.CalibrationPointType
import fi.liikennevirasto.viite.dao.CalibrationPointDAO.CalibrationPointType.{JunctionPointCP, RoadAddressCP}
import fi.liikennevirasto.viite.process.RoadAddressFiller.LinearLocationAdjustment
import org.joda.time.DateTime
import org.joda.time.format.{DateTimeFormatter, ISODateTimeFormat}
import org.slf4j.LoggerFactory
import slick.driver.JdbcDriver.backend.Database.dynamicSession
import slick.jdbc.StaticQuery.interpolation
import slick.jdbc.{GetResult, PositionedResult, StaticQuery => Q}

trait BaseLinearLocation {
  def id: Long

  def orderNumber: Double

  def linkId: Long

  def startMValue: Double

  def endMValue: Double

  def sideCode: SideCode

  def adjustedTimestamp: Long

  def calibrationPoints: (CalibrationPointReference, CalibrationPointReference) // TODO These should be optional and the values in CPR should not be optional

  def geometry: Seq[Point]

  def linkGeomSource: LinkGeomSource

  def roadwayNumber: Long

  def validFrom: Option[DateTime]

  def validTo: Option[DateTime]

  def copyWithGeometry(newGeometry: Seq[Point]): BaseLinearLocation

  def getCalibrationCode: CalibrationCode = {
    (startCalibrationPoint.addrM, endCalibrationPoint.addrM) match {
      case (Some(_), Some(_)) => CalibrationCode.AtBoth
      case (Some(_), _) => CalibrationCode.AtBeginning
      case (_, Some(_)) => CalibrationCode.AtEnd
      case _ => CalibrationCode.No
    }
  }

  def hasCalibrationPointAt(calibrationCode: CalibrationCode): Boolean = {
    val raCalibrationCode = getCalibrationCode
    if (calibrationCode == CalibrationCode.No || calibrationCode == CalibrationCode.AtBoth)
      raCalibrationCode == calibrationCode
    else
      raCalibrationCode == CalibrationCode.AtBoth || raCalibrationCode == calibrationCode
  }

  def connected(ra2: BaseLinearLocation): Boolean = {
    val currEndPoint = sideCode match {
      case AgainstDigitizing => geometry.head
      case _ => geometry.last
    }

    val nextStartPoint = ra2.sideCode match {
      case AgainstDigitizing => ra2.geometry.last
      case _ => ra2.geometry.head
    }

    GeometryUtils.areAdjacent(nextStartPoint, currEndPoint, fi.liikennevirasto.viite.MaxDistanceForConnectedLinks)
  }

  lazy val startCalibrationPoint: CalibrationPointReference = calibrationPoints._1
  lazy val endCalibrationPoint: CalibrationPointReference = calibrationPoints._2

  def startCalibrationPointType: CalibrationPointType =
    if (startCalibrationPoint.typeCode.isDefined) startCalibrationPoint.typeCode.get else CalibrationPointType.NoCP

  def endCalibrationPointType: CalibrationPointType =
    if (endCalibrationPoint.typeCode.isDefined) endCalibrationPoint.typeCode.get else CalibrationPointType.NoCP
}

case class CalibrationPointReference(addrM: Option[Long], typeCode: Option[CalibrationPointType] = Option.empty) {
  def isEmpty: Boolean = addrM.isEmpty
  def isDefined: Boolean = addrM.isDefined

  def isRoadAddressCP(): Boolean = {
    this.typeCode match {
      case Some(t) if t.equals(RoadAddressCP) => true
      case _ => false
    }
  }

  def isJunctionPointCP(): Boolean = {
    this.typeCode match {
      case Some(t) if t.equals(JunctionPointCP) => true
      case _ => false
    }
  }
}

object CalibrationPointReference {
  val None: CalibrationPointReference = CalibrationPointReference(Option.empty[Long], Option.empty[CalibrationPointType])
}

// Notes:
//  - Geometry on linear location is not directed: it isn't guaranteed to have a direction of digitization or road addressing
//  - Order number is a Double in LinearLocation case class and Long on the database because when there is for example divided change type we need to add more linear locations
case class LinearLocation(id: Long, orderNumber: Double, linkId: Long, startMValue: Double, endMValue: Double, sideCode: SideCode,
                          adjustedTimestamp: Long, calibrationPoints: (CalibrationPointReference, CalibrationPointReference) = (CalibrationPointReference.None, CalibrationPointReference.None),
                          geometry: Seq[Point], linkGeomSource: LinkGeomSource,
                          roadwayNumber: Long, validFrom: Option[DateTime] = None, validTo: Option[DateTime] = None) extends BaseLinearLocation {

  def copyWithGeometry(newGeometry: Seq[Point]): LinearLocation = {
    this.copy(geometry = newGeometry)
  }

  def getFirstPoint: Point = {
    if (sideCode == SideCode.TowardsDigitizing) geometry.head else geometry.last
  }

  def getLastPoint: Point = {
    if (sideCode == SideCode.TowardsDigitizing) geometry.last else geometry.head
  }

}

//TODO Rename all the method names to follow a rule like fetchById instead of have fetchById and QueryById
class LinearLocationDAO {

  private def logger = LoggerFactory.getLogger(getClass)

  val formatter: DateTimeFormatter = ISODateTimeFormat.dateOptionalTimeParser()

  // TODO If not used, remove
  def dateTimeParse(string: String): DateTime = {
    formatter.parseDateTime(string)
  }

  val dateFormatter: DateTimeFormatter = ISODateTimeFormat.basicDate()

  val selectFromLinearLocation =
    """
<<<<<<< HEAD
      select loc.id, loc.ROADWAY_NUMBER, loc.order_number, loc.link_id, loc.start_measure, loc.end_measure, loc.SIDE,
      (SELECT RP.ADDR_M FROM CALIBRATION_POINT CP JOIN ROADWAY_POINT RP ON RP.ID = CP.ROADWAY_POINT_ID WHERE cp.LINK_ID = loc.LINK_ID AND loc.ROADWAY_NUMBER = rp.ROADWAY_NUMBER AND START_END = 0 AND cp.VALID_TO IS NULL) AS cal_start_addr_m,
      (SELECT RP.ADDR_M FROM CALIBRATION_POINT CP JOIN ROADWAY_POINT RP ON RP.ID = CP.ROADWAY_POINT_ID WHERE cp.LINK_ID = loc.LINK_ID AND loc.ROADWAY_NUMBER = rp.ROADWAY_NUMBER AND START_END = 1 AND cp.VALID_TO IS NULL) AS cal_end_addr_m,
      link.SOURCE, link.ADJUSTED_TIMESTAMP, ST_X(ST_StartPoint(loc.geometry)), ST_Y(ST_StartPoint(loc.geometry)), ST_X(ST_EndPoint(loc.geometry)), ST_Y(ST_EndPoint(loc.geometry)), loc.valid_from, loc.valid_to
      from LINEAR_LOCATION loc
      JOIN LINK ON (link.id = loc.link_id)
=======
       SELECT loc.ID, loc.ROADWAY_NUMBER, loc.ORDER_NUMBER, loc.LINK_ID, loc.START_MEASURE, loc.END_MEASURE, loc.SIDE,
              (SELECT RP.ADDR_M FROM CALIBRATION_POINT CP JOIN ROADWAY_POINT RP ON RP.ID = CP.ROADWAY_POINT_ID WHERE cp.LINK_ID = loc.LINK_ID AND loc.ROADWAY_NUMBER = rp.ROADWAY_NUMBER AND cp.START_END = 0 AND cp.VALID_TO IS NULL) AS cal_start_addr_m,
              (SELECT CP."TYPE" FROM CALIBRATION_POINT CP JOIN ROADWAY_POINT RP ON RP.ID = CP.ROADWAY_POINT_ID WHERE cp.LINK_ID = loc.LINK_ID AND loc.ROADWAY_NUMBER = rp.ROADWAY_NUMBER AND cp.START_END = 0 AND cp.VALID_TO IS NULL) AS cal_start_type,
              (SELECT RP.ADDR_M FROM CALIBRATION_POINT CP JOIN ROADWAY_POINT RP ON RP.ID = CP.ROADWAY_POINT_ID WHERE cp.LINK_ID = loc.LINK_ID AND loc.ROADWAY_NUMBER = rp.ROADWAY_NUMBER AND cp.START_END = 1 AND cp.VALID_TO IS NULL) AS cal_end_addr_m,
              (SELECT CP."TYPE" FROM CALIBRATION_POINT CP JOIN ROADWAY_POINT RP ON RP.ID = CP.ROADWAY_POINT_ID WHERE cp.LINK_ID = loc.LINK_ID AND loc.ROADWAY_NUMBER = rp.ROADWAY_NUMBER AND cp.START_END = 1 AND cp.VALID_TO IS NULL) AS cal_end_type,
              link.SOURCE, link.ADJUSTED_TIMESTAMP, geometry, loc.valid_from, loc.valid_to
        FROM LINEAR_LOCATION loc
        JOIN LINK link ON (link.ID = loc.LINK_ID)
>>>>>>> 8d16675c
    """

  def getNextLinearLocationId: Long = {
    Queries.nextLinearLocationId.as[Long].first
  }

  def create(linearLocations: Iterable[LinearLocation], createdBy: String = "-"): Seq[Long] = {

    val ps = dynamicSession.prepareStatement(
      """insert into LINEAR_LOCATION (id, ROADWAY_NUMBER, order_number, link_id, start_measure, end_measure, SIDE, geometry, created_by)
      values (?, ?, ?, ?, ?, ?, ?, ST_GeomFromText(?, 3067), ?)""".stripMargin)

    // Set ids for the linear locations without one
    val (ready, idLess) = linearLocations.partition(_.id != NewIdValue)
    val newIds = Sequences.fetchLinearLocationIds(idLess.size)
    val createLinearLocations = ready ++ idLess.zip(newIds).map(x =>
      x._1.copy(id = x._2)
    )

    createLinearLocations.foreach {
      location =>
        LinkDAO.createIfEmptyFetch(location.linkId, location.adjustedTimestamp, location.linkGeomSource.value)
        val roadwayNumber = if (location.roadwayNumber == NewIdValue) {
          Sequences.nextRoadwayNumber
        } else {
          location.roadwayNumber
        }
        ps.setLong(1, location.id)
        ps.setLong(2, roadwayNumber)
        ps.setLong(3, location.orderNumber.toLong)
        ps.setLong(4, location.linkId)
        ps.setDouble(5, location.startMValue)
        ps.setDouble(6, location.endMValue)
        ps.setInt(7, location.sideCode.value)
        ps.setString(8, OracleDatabase.createXYZMGeometry(Seq((location.geometry.head, location.startMValue), (location.geometry.last, location.endMValue))))
        ps.setString(9, if (createdBy == null) "-" else createdBy)
        ps.addBatch()
    }
    ps.executeBatch()
    ps.close()
    createLinearLocations.map(_.id).toSeq
  }

  def lockLinearLocationWriting: Unit = {
    sqlu"""LOCK TABLE linear_location IN SHARE MODE""".execute
  }

  implicit val getLinearLocation: GetResult[LinearLocation] = new GetResult[LinearLocation] {
    def apply(r: PositionedResult): LinearLocation = {
      val id = r.nextLong()
      val roadwayNumber = r.nextLong()
      val orderNumber = r.nextLong()
      val linkId = r.nextLong()
      val startMeasure = r.nextDouble()
      val endMeasure = r.nextDouble()
      val sideCode = r.nextInt()
      val calStartAddrM = r.nextLongOption()
      val calStartType = r.nextIntOption()
      val calEndAddrM = r.nextLongOption()
      val calEndType = r.nextIntOption()
      val linkSource = r.nextInt()
      val adjustedTimestamp = r.nextLong()
      val x1 = r.nextDouble()
      val y1 = r.nextDouble()
      val x2 = r.nextDouble()
      val y2 = r.nextDouble()
      val validFrom = r.nextDateOption.map(d => formatter.parseDateTime(d.toString))
      val validTo = r.nextDateOption.map(d => formatter.parseDateTime(d.toString))

      val calStartTypeOption: Option[CalibrationPointType] = if (calStartType.isDefined) Some(CalibrationPointType.apply(calStartType.get)) else None

      val calEndTypeOption: Option[CalibrationPointType] = if (calEndType.isDefined) Some(CalibrationPointType.apply(calEndType.get)) else None

      LinearLocation(id, orderNumber, linkId, startMeasure, endMeasure, SideCode.apply(sideCode), adjustedTimestamp,
<<<<<<< HEAD
        (calStartM, calEndM), Seq(Point(x1, y1), Point(x2, y2)), LinkGeomSource.apply(linkSource), roadwayNumber, validFrom, validTo)
=======
        (CalibrationPointReference(calStartAddrM, calStartTypeOption),
          CalibrationPointReference(calEndAddrM, calEndTypeOption)),
        geom, LinkGeomSource.apply(linkSource), roadwayNumber, validFrom, validTo)
>>>>>>> 8d16675c
    }
  }

  def fetchLinkIdsInChunk(min: Long, max: Long): List[Long] = {
    sql"""
      select distinct(loc.link_id)
      from linear_location loc where loc.link_id between $min and $max order by loc.link_id asc
    """.as[Long].list
  }

  private def queryList(query: String): List[LinearLocation] = {
    Q.queryNA[LinearLocation](query).list.groupBy(_.id).map {
      case (_, list) =>
        list.head
    }.toList
  }

  def fetchById(id: Long): Option[LinearLocation] = {
    time(logger, "Fetch linear location by id") {
      val query =
        s"""
          $selectFromLinearLocation
          where loc.id = $id
        """
      Q.queryNA[LinearLocation](query).firstOption
    }
  }

  def queryById(ids: Set[Long], rejectInvalids: Boolean = true): List[LinearLocation] = {
    time(logger, "Fetch linear locations by ids") {
      if (ids.isEmpty) {
        return List()
      }
      if (ids.size > 1000) {
        return queryByIdMassQuery(ids, rejectInvalids)
      }
      val idString = ids.mkString(", ")
      val where = s""" where loc.id in ($idString)"""

      val validToFilter = if (rejectInvalids)
        " and loc.valid_to is null"
      else
        ""

      val query =
        s"""
          $selectFromLinearLocation
          $where $validToFilter
        """
      queryList(query)
    }
  }

  def fetchByIdMassQuery(ids: Iterable[Long], rejectInvalids: Boolean = true): List[LinearLocation] = {
    time(logger, "Fetch linear locations by id - mass query") {
      MassQuery.withIds(ids) {
        idTableName =>

          val validToFilter = if (rejectInvalids)
            " where loc.valid_to is null"
          else
            ""

          val query =
            s"""
              $selectFromLinearLocation
              join $idTableName i on i.id = loc.id
              $validToFilter
            """
          queryList(query)
      }
    }
  }

  def queryByIdMassQuery(ids: Set[Long], rejectInvalids: Boolean = true): List[LinearLocation] = {
    fetchByIdMassQuery(ids, rejectInvalids)
  }

  def fetchByLinkId(linkIds: Set[Long], filterIds: Set[Long] = Set()): List[LinearLocation] = {
    time(logger, "Fetch linear locations by link id") {
      if (linkIds.isEmpty) {
        return List()
      }
      if (linkIds.size > 1000 || filterIds.size > 1000) {
        return fetchByLinkIdMassQuery(linkIds).filterNot(ra => filterIds.contains(ra.id))
      }
      val linkIdsString = linkIds.mkString(", ")
      val idFilter = if (filterIds.nonEmpty)
        s"AND loc.id not in ${filterIds.mkString("(", ", ", ")")}"
      else
        ""
      val query =
        s"""
          $selectFromLinearLocation
          where loc.link_id in ($linkIdsString) $idFilter and loc.valid_to is null
        """
      queryList(query)
    }
  }

  def fetchByLinkIdMassQuery(linkIds: Set[Long]): List[LinearLocation] = {
    time(logger, "Fetch linear locations by link id - mass query") {
      MassQuery.withIds(linkIds) {
        idTableName =>
          val query =
            s"""
              $selectFromLinearLocation
              join $idTableName i on i.id = loc.link_id
              where loc.valid_to is null
            """
          queryList(query)
      }
    }
  }

  def fetchByRoadwayNumber(roadwayNumbers: Iterable[Long]): List[LinearLocation] = {
    time(logger, "Fetch linear locations by roadway numbers") {
      if (roadwayNumbers.isEmpty) {
        return List()
      }
      val roadwayNumbersString = roadwayNumbers.mkString(", ")
      val query =
        s"""
          $selectFromLinearLocation
          where loc.roadway_number in ($roadwayNumbersString) and loc.valid_to is null
        """
      queryList(query)
    }
  }

  /**
    * Fetch all the linear locations inside roadways with the given link ids
    *
    * @param linkIds The given road link identifiers
    * @return Returns all the filtered linear locations
    */
  def fetchRoadwayByLinkId(linkIds: Set[Long]): List[LinearLocation] = {
    time(logger, "Fetch all linear locations of a roadway by link id") {
      if (linkIds.isEmpty) {
        return List()
      }
      if (linkIds.size > 1000) {
        return fetchRoadwayByLinkIdMassQuery(linkIds)
      }
      val linkIdsString = linkIds.mkString(", ")
      val query =
        s"""
          $selectFromLinearLocation
          where loc.valid_to is null and loc.ROADWAY_NUMBER in (select ROADWAY_NUMBER from linear_location
            where valid_to is null and link_id in ($linkIdsString))
        """
      queryList(query)
    }
  }

  def fetchRoadwayByLinkIdMassQuery(linkIds: Set[Long]): List[LinearLocation] = {
    time(logger, "Fetch all linear locations of a roadway by link id - mass query") {
      MassQuery.withIds(linkIds) {
        idTableName =>
          val query =
            s"""
              $selectFromLinearLocation
              where loc.valid_to is null and loc.ROADWAY_NUMBER in (
                select ROADWAY_NUMBER from linear_location
                join $idTableName i on i.id = link_id
                where valid_to is null)
            """
          queryList(query)
      }
    }
  }

  private def fetch(queryFilter: String => String): Seq[LinearLocation] = {
    val query =
      s"""
        $selectFromLinearLocation
      """
    val filteredQuery = queryFilter(query)
    Q.queryNA[LinearLocation](filteredQuery).iterator.toSeq
  }

  // TODO If not used, should be removed
  def toTimeStamp(dateTime: Option[DateTime]): Option[Timestamp] = {
    dateTime.map(dt => new Timestamp(dt.getMillis))
  }

  /**
    * Remove Linear Locations (expire them). Don't use more than 1000 linear locations at once.
    *
    * @param linearLocations Seq[LinearLocation]
    * @return Number of updated rows
    */
  def expire(linearLocations: Seq[LinearLocation]): Int = {
    expireByIds(linearLocations.map(_.id).toSet)
  }

  /**
    * Expire Linear Locations. Don't use more than 1000 linear locations at once.
    *
    * @param ids LinearLocation ids
    * @return Number of updated rows
    */
  def expireByIds(ids: Set[Long]): Int = {
    val query =
      s"""
        Update LINEAR_LOCATION Set valid_to = current_timestamp where valid_to IS NULL and id in (${ids.mkString(",")})
      """
    if (ids.isEmpty)
      0
    else
      Q.updateNA(query).first
  }

  def expireByLinkId(linkIds: Set[Long]): Int = {
    val query =
      s"""
        Update LINEAR_LOCATION Set valid_to = current_timestamp Where valid_to IS NULL and link_id in (${linkIds.mkString(",")})
      """
    if (linkIds.isEmpty)
      0
    else
      Q.updateNA(query).first
  }

  def expireByRoadwayNumbers(roadwayNumbers: Set[Long]): Int = {
    val query =
      s"""
        Update LINEAR_LOCATION Set valid_to = current_timestamp Where valid_to IS NULL and roadway_number in (${roadwayNumbers.mkString(",")})
      """
    if (roadwayNumbers.isEmpty)
      0
    else
      Q.updateNA(query).first
  }

  def update(adjustment: LinearLocationAdjustment,
             createdBy: String = "updateLinearLocation"): Unit = {

    // Expire old row
    val expired: LinearLocation = fetchById(adjustment.linearLocationId).getOrElse(
      throw new IllegalStateException(s"""Failed to update linear location ${adjustment.linearLocationId}. Linear location not found."""))
    expireByIds(Set(adjustment.linearLocationId))

    // Create new row
    val (startM, endM, geometry) = (adjustment.startMeasure, adjustment.endMeasure, adjustment.geometry)
    if (geometry.isEmpty) {
      (startM, endM) match {
        case (Some(s), Some(e)) =>
          create(Seq(expired.copy(id = NewIdValue, linkId = adjustment.linkId, startMValue = s, endMValue = e)), createdBy)
        case (_, Some(e)) =>
          create(Seq(expired.copy(id = NewIdValue, linkId = adjustment.linkId, endMValue = e)), createdBy)
        case (Some(s), _) =>
          create(Seq(expired.copy(id = NewIdValue, linkId = adjustment.linkId, startMValue = s)), createdBy)
        case _ =>
      }
    } else {
      (startM, endM) match {
        case (Some(s), Some(e)) =>
          create(Seq(expired.copy(id = NewIdValue, linkId = adjustment.linkId, geometry = geometry, startMValue = s, endMValue = e)), createdBy)
        case (_, Some(e)) =>
          create(Seq(expired.copy(id = NewIdValue, linkId = adjustment.linkId, geometry = geometry, endMValue = e)), createdBy)
        case (Some(s), _) =>
          create(Seq(expired.copy(id = NewIdValue, linkId = adjustment.linkId, geometry = geometry, startMValue = s)), createdBy)
        case _ =>
      }
    }

  }

  def updateAll(linearLocationAdjustments: Seq[LinearLocationAdjustment],
                createdBy: String = "updateLinearLocation"): Unit = {
    for (adjustment <- linearLocationAdjustments) update(adjustment, createdBy)
  }

  /**
    * Updates the geometry of a linear location by expiring the current one and inserting a new one.
    *
    * @param linearLocationId
    * @param geometry
    * @param createdBy
    */
  def updateGeometry(linearLocationId: Long, geometry: Seq[Point], createdBy: String = "updateGeometry"): Unit = {
    if (geometry.nonEmpty) {
      val expired = fetchById(linearLocationId).getOrElse(
        throw new IllegalStateException(s"""Failed to update linear location $linearLocationId geometry. Linear location not found."""))
      expireByIds(Set(linearLocationId))

      // Check if the side code should be flipped
      val oldDirectionTowardsDigitization = GeometryUtils.isTowardsDigitisation(expired.geometry)
      val newDirectionTowardsDigitization = GeometryUtils.isTowardsDigitisation(geometry)
      val flipSideCode = oldDirectionTowardsDigitization != newDirectionTowardsDigitization

      val sideCode = if (flipSideCode) {
        SideCode.switch(expired.sideCode)
      } else {
        expired.sideCode
      }

      create(Seq(expired.copy(id = NewIdValue, geometry = geometry, sideCode = sideCode)), createdBy)
    }
  }

  def getRoadwayNumbersFromLinearLocation: Seq[Long] = {
    sql"""
      select distinct(loc.ROADWAY_NUMBER)
      from linear_location loc order by loc.ROADWAY_NUMBER asc
    """.as[Long].list
  }

  def getLinearLocationsByFilter(queryFilter: String => String): Seq[LinearLocation] = {
    time(logger, "Get linear_locations by filter") {
      queryList(queryFilter(s"$selectFromLinearLocation"))
    }
  }

  def withLinkIdAndMeasure(linkId: Long, startM: Option[Double], endM: Option[Double])(query: String): String = {
    val startFilter = startM match {
      case Some(s) => s" AND loc.start_measure <= $s"
      case None => ""
    }
    val endFilter = endM match {
      case Some(_) => s" AND loc.end_measure >= $endM"
      case None => ""
    }

    query + s" WHERE loc.link_id = $linkId $startFilter $endFilter" + withValidityCheck
  }

  def withRoadwayNumbers(fromRoadwayNumber: Long, toRoadwayNumber: Long)(query: String): String = {
    query + s" WHERE loc.ROADWAY_NUMBER >= $fromRoadwayNumber AND loc.ROADWAY_NUMBER <= $toRoadwayNumber"
  }

  def withValidityCheck(): String = {
    s" AND loc.valid_to IS NULL "
  }

  def fetchByBoundingBox(boundingRectangle: BoundingRectangle): Seq[LinearLocation] = {
    time(logger, "Fetch linear locations by bounding box") {
      val extendedBoundingRectangle = BoundingRectangle(boundingRectangle.leftBottom + boundingRectangle.diagonal.scale(.15),
        boundingRectangle.rightTop - boundingRectangle.diagonal.scale(.15))

      val boundingBoxFilter = OracleDatabase.boundingBoxFilter(extendedBoundingRectangle, "geometry")

      val query =
        s"""
          $selectFromLinearLocation
          where $boundingBoxFilter and loc.valid_to is null
        """
      queryList(query)
    }
  }

  def fetchLinearLocationByBoundingBox(boundingRectangle: BoundingRectangle, roadNumberLimits: Seq[(Int, Int)]): Seq[LinearLocation] = {
    time(logger, "Fetch all the linear locations of the matching roadways by bounding box") {
      val extendedBoundingRectangle = BoundingRectangle(boundingRectangle.leftBottom + boundingRectangle.diagonal.scale(.15),
        boundingRectangle.rightTop - boundingRectangle.diagonal.scale(.15))

      val boundingBoxFilter = OracleDatabase.boundingBoxFilter(extendedBoundingRectangle, "iloc.geometry")

      val boundingBoxQuery = if (roadNumberLimits.isEmpty) {
        s"""select ROADWAY_NUMBER from linear_location iloc
           where iloc.valid_to is null and $boundingBoxFilter"""
      } else {
        val roadNumberLimitsFilter = withRoadNumbersFilter(roadNumberLimits, alias = "ra")
        s"""select iloc.ROADWAY_NUMBER
            from linear_location iloc
            inner join ROADWAY ra on ra.ROADWAY_NUMBER = iloc.ROADWAY_NUMBER
            where $roadNumberLimitsFilter and iloc.valid_to is null and $boundingBoxFilter"""
      }

      val query =
        s"""
        $selectFromLinearLocation
        where loc.valid_to is null and loc.ROADWAY_NUMBER in ($boundingBoxQuery)
        """
      queryList(query)
    }
  }

  def fetchByRoadways(roadwayNumbers: Set[Long]): Seq[LinearLocation] = {
    if (roadwayNumbers.isEmpty) {
      Seq()
    } else {
      val query = if (roadwayNumbers.size > 1000) {
        MassQuery.withIds(roadwayNumbers) {
          idTableName =>
            s"""
              $selectFromLinearLocation
              join $idTableName i on i.id = loc.ROADWAY_NUMBER
              where loc.valid_to is null
            """.stripMargin
        }
      } else {
        s"""
            $selectFromLinearLocation
            where loc.valid_to is null and loc.ROADWAY_NUMBER in (${roadwayNumbers.mkString(", ")})
          """
      }
      queryList(query)
    }
  }

  def fetchCurrentLinearLocationsByEly(ely: Int): Seq[LinearLocation] = {
    val query =
      s"""
          $selectFromLinearLocation
          WHERE loc.VALID_TO IS NULL AND loc.ROADWAY_NUMBER IN (SELECT ROADWAY_NUMBER FROM ROADWAY WHERE ELY = $ely AND VALID_TO IS NULL AND END_DATE IS NULL)
       """
    queryList(query)
  }

  def fetchCurrentLinearLocations: Seq[LinearLocation] = {
    val query =
      s"""
          $selectFromLinearLocation
          WHERE loc.VALID_TO IS NULL
       """
    queryList(query)
  }

  def fetchCurrentLinearLocationsByMunicipality(municipality: Int): Seq[LinearLocation] = {
    val query =
      s"""
          $selectFromLinearLocation
          WHERE loc.VALID_TO IS NULL AND loc.ROADWAY_NUMBER IN ( SELECT ROADWAY_NUMBER FROM ROADWAY
            WHERE ELY = (SELECT ELY_NRO FROM MUNICIPALITY WHERE ID = $municipality) AND VALID_TO IS NULL AND END_DATE IS NULL)
       """
    queryList(query)
  }

  def fetchUpdatedSince(sinceDate: DateTime): Seq[LinearLocation] = {
    time(logger, "Fetch linear locations updated since date") {
      fetch(withUpdatedSince(sinceDate))
    }
  }

  private def withUpdatedSince(sinceDate: DateTime)(query: String): String = {
    val sinceString = sinceDate.toString("yyyy-MM-dd")
    s"""$query
        where loc.valid_from >= to_date('$sinceString', 'YYYY-MM-DD')
          OR (loc.valid_to IS NOT NULL AND loc.valid_to >= to_date('$sinceString', 'YYYY-MM-DD'))"""
  }

  /**
    * Sets up the query filters of road numbers
    *
    * @param roadNumbers : Seq[(Int, Int) - list of lowest and highest road numbers
    * @param alias       : String - The alias of the roadway table on the query
    * @param filter      : String - already existing filters
    * @return
    */
  def withRoadNumbersFilter(roadNumbers: Seq[(Int, Int)], alias: String, filter: String = ""): String = {
    if (roadNumbers.isEmpty)
      return s"""($filter)"""

    val limit = roadNumbers.head
    val filterAdd = s"""($alias.road_number >= ${limit._1} and $alias.road_number <= ${limit._2})"""
    if (filter == "")
      withRoadNumbersFilter(roadNumbers.tail, alias, filterAdd)
    else
      withRoadNumbersFilter(roadNumbers.tail, alias,s"""$filter OR $filterAdd""")
  }

}<|MERGE_RESOLUTION|>--- conflicted
+++ resolved
@@ -151,23 +151,14 @@
 
   val selectFromLinearLocation =
     """
-<<<<<<< HEAD
-      select loc.id, loc.ROADWAY_NUMBER, loc.order_number, loc.link_id, loc.start_measure, loc.end_measure, loc.SIDE,
-      (SELECT RP.ADDR_M FROM CALIBRATION_POINT CP JOIN ROADWAY_POINT RP ON RP.ID = CP.ROADWAY_POINT_ID WHERE cp.LINK_ID = loc.LINK_ID AND loc.ROADWAY_NUMBER = rp.ROADWAY_NUMBER AND START_END = 0 AND cp.VALID_TO IS NULL) AS cal_start_addr_m,
-      (SELECT RP.ADDR_M FROM CALIBRATION_POINT CP JOIN ROADWAY_POINT RP ON RP.ID = CP.ROADWAY_POINT_ID WHERE cp.LINK_ID = loc.LINK_ID AND loc.ROADWAY_NUMBER = rp.ROADWAY_NUMBER AND START_END = 1 AND cp.VALID_TO IS NULL) AS cal_end_addr_m,
-      link.SOURCE, link.ADJUSTED_TIMESTAMP, ST_X(ST_StartPoint(loc.geometry)), ST_Y(ST_StartPoint(loc.geometry)), ST_X(ST_EndPoint(loc.geometry)), ST_Y(ST_EndPoint(loc.geometry)), loc.valid_from, loc.valid_to
-      from LINEAR_LOCATION loc
-      JOIN LINK ON (link.id = loc.link_id)
-=======
        SELECT loc.ID, loc.ROADWAY_NUMBER, loc.ORDER_NUMBER, loc.LINK_ID, loc.START_MEASURE, loc.END_MEASURE, loc.SIDE,
               (SELECT RP.ADDR_M FROM CALIBRATION_POINT CP JOIN ROADWAY_POINT RP ON RP.ID = CP.ROADWAY_POINT_ID WHERE cp.LINK_ID = loc.LINK_ID AND loc.ROADWAY_NUMBER = rp.ROADWAY_NUMBER AND cp.START_END = 0 AND cp.VALID_TO IS NULL) AS cal_start_addr_m,
               (SELECT CP."TYPE" FROM CALIBRATION_POINT CP JOIN ROADWAY_POINT RP ON RP.ID = CP.ROADWAY_POINT_ID WHERE cp.LINK_ID = loc.LINK_ID AND loc.ROADWAY_NUMBER = rp.ROADWAY_NUMBER AND cp.START_END = 0 AND cp.VALID_TO IS NULL) AS cal_start_type,
               (SELECT RP.ADDR_M FROM CALIBRATION_POINT CP JOIN ROADWAY_POINT RP ON RP.ID = CP.ROADWAY_POINT_ID WHERE cp.LINK_ID = loc.LINK_ID AND loc.ROADWAY_NUMBER = rp.ROADWAY_NUMBER AND cp.START_END = 1 AND cp.VALID_TO IS NULL) AS cal_end_addr_m,
               (SELECT CP."TYPE" FROM CALIBRATION_POINT CP JOIN ROADWAY_POINT RP ON RP.ID = CP.ROADWAY_POINT_ID WHERE cp.LINK_ID = loc.LINK_ID AND loc.ROADWAY_NUMBER = rp.ROADWAY_NUMBER AND cp.START_END = 1 AND cp.VALID_TO IS NULL) AS cal_end_type,
-              link.SOURCE, link.ADJUSTED_TIMESTAMP, geometry, loc.valid_from, loc.valid_to
+              link.SOURCE, link.ADJUSTED_TIMESTAMP, ST_X(ST_StartPoint(loc.geometry)), ST_Y(ST_StartPoint(loc.geometry)), ST_X(ST_EndPoint(loc.geometry)), ST_Y(ST_EndPoint(loc.geometry)), loc.valid_from, loc.valid_to
         FROM LINEAR_LOCATION loc
         JOIN LINK link ON (link.ID = loc.LINK_ID)
->>>>>>> 8d16675c
     """
 
   def getNextLinearLocationId: Long = {
@@ -242,13 +233,9 @@
       val calEndTypeOption: Option[CalibrationPointType] = if (calEndType.isDefined) Some(CalibrationPointType.apply(calEndType.get)) else None
 
       LinearLocation(id, orderNumber, linkId, startMeasure, endMeasure, SideCode.apply(sideCode), adjustedTimestamp,
-<<<<<<< HEAD
-        (calStartM, calEndM), Seq(Point(x1, y1), Point(x2, y2)), LinkGeomSource.apply(linkSource), roadwayNumber, validFrom, validTo)
-=======
         (CalibrationPointReference(calStartAddrM, calStartTypeOption),
           CalibrationPointReference(calEndAddrM, calEndTypeOption)),
-        geom, LinkGeomSource.apply(linkSource), roadwayNumber, validFrom, validTo)
->>>>>>> 8d16675c
+        Seq(Point(x1, y1), Point(x2, y2)), LinkGeomSource.apply(linkSource), roadwayNumber, validFrom, validTo)
     }
   }
 
