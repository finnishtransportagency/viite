--- conflicted
+++ resolved
@@ -159,13 +159,8 @@
   def create(junctionPoints: Iterable[JunctionPoint]): Seq[Long] = {
 
     val ps = dynamicSession.prepareStatement(
-<<<<<<< HEAD
-      """insert into JUNCTION_POINT (ID, BEFORE_AFTER, ROADWAY_POINT_ID, JUNCTION_ID, START_DATE, END_DATE, CREATED_BY)
-      values (?, ?, ?, ?, ?, ?, ?)""".stripMargin)
-=======
       """insert into JUNCTION_POINT (ID, BEFORE_AFTER, ROADWAY_POINT_ID, JUNCTION_ID, CREATED_BY)
       values (?, ?, ?, ?, ?)""".stripMargin)
->>>>>>> 57e1d26a
 
     // Set ids for the junction points without one
     val (ready, idLess) = junctionPoints.partition(_.id != NewIdValue)
@@ -180,17 +175,7 @@
         ps.setLong(2, junctionPoint.beforeAfter.value)
         ps.setLong(3, junctionPoint.roadwayPointId)
         ps.setLong(4, junctionPoint.junctionId)
-<<<<<<< HEAD
-        ps.setDate(5, new java.sql.Date(junctionPoint.startDate.getMillis))
-        if (junctionPoint.endDate.isDefined) {
-          ps.setDate(6, new java.sql.Date(junctionPoint.endDate.get.getMillis))
-        } else {
-          ps.setNull(6, java.sql.Types.DATE)
-        }
-        ps.setString(7, if (createdBy == null) "-" else createdBy)
-=======
         ps.setString(5, junctionPoint.createdBy)
->>>>>>> 57e1d26a
         ps.addBatch()
     }
     ps.executeBatch()
@@ -224,7 +209,7 @@
   def expireById(ids: Iterable[Long]): Int = {
     val query =
       s"""
-        Update JUNCTION_POINT Set valid_to = sysdate where valid_to IS NULL and id in (${ids.mkString(", ")})
+        Update JUNCTION_POINT Set valid_to = current_timestamp where valid_to IS NULL and id in (${ids.mkString(", ")})
       """
     if (ids.isEmpty)
       0
