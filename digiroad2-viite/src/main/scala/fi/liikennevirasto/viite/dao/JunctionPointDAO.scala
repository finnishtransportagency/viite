--- conflicted
+++ resolved
@@ -12,15 +12,9 @@
 import slick.jdbc.{GetResult, PositionedResult, StaticQuery => Q}
 
 
-<<<<<<< HEAD
-case class JunctionPoint(id: Long, beforeAfter: BeforeAfter, roadwayPointId: Long, junctionId: Long,
-                         validFrom: DateTime, validTo: Option[DateTime], createdBy: Option[String], createdTime: Option[DateTime], roadwayNumber: Long, addrM: Long,
-                         roadNumber: Long, roadPartNumber: Long, track: Track, coordinates: Point = Point(0.0, 0.0))
-=======
 case class JunctionPoint(id: Long, beforeAfter: BeforeAfter, roadwayPointId: Long, junctionId: Long, startDate: Option[DateTime], endDate: Option[DateTime],
                          validFrom: DateTime, validTo: Option[DateTime], createdBy: String, createdTime: Option[DateTime], roadwayNumber: Long, addrM: Long,
-                         roadNumber: Long, roadPartNumber: Long, track: Track, discontinuity: Discontinuity)
->>>>>>> 38b4c30e
+                         roadNumber: Long, roadPartNumber: Long, track: Track, discontinuity: Discontinuity, coordinates: Point = Point(0.0, 0.0))
 
 class JunctionPointDAO extends BaseDAO {
 
