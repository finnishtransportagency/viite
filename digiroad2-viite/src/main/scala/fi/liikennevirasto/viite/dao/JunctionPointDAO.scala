--- conflicted
+++ resolved
@@ -1,14 +1,10 @@
 package fi.liikennevirasto.viite.dao
-
+import fi.liikennevirasto.viite.NewIdValue
 import fi.liikennevirasto.digiroad2.asset.BoundingRectangle
 import fi.liikennevirasto.digiroad2.dao.Sequences
 import fi.liikennevirasto.digiroad2.oracle.OracleDatabase
 import fi.liikennevirasto.digiroad2.util.LogUtils.time
-<<<<<<< HEAD
-import fi.liikennevirasto.viite._
-=======
 import fi.liikennevirasto.digiroad2.util.Track
->>>>>>> 4c558cd8
 import org.joda.time.DateTime
 import org.joda.time.format.{DateTimeFormatter, ISODateTimeFormat}
 import slick.driver.JdbcDriver.backend.Database.dynamicSession
@@ -74,9 +70,10 @@
       val query =
         s"""
           SELECT JP.ID, JP.BEFORE_AFTER, JP.ROADWAY_POINT_ID, JP.JUNCTION_ID, JP.START_DATE, JP.END_DATE, JP.VALID_FROM, JP.VALID_TO, JP.CREATED_BY, JP.CREATED_TIME,
-          RP.ROADWAY_NUMBER, RP.ADDR_M FROM JUNCTION_POINT JP
+          RP.ROADWAY_NUMBER, RP.ADDR_M, RW.ROAD_NUMBER, RW.ROAD_PART_NUMBER, RW.TRACK  FROM JUNCTION_POINT JP
           JOIN ROADWAY_POINT RP ON (RP.ID = ROADWAY_POINT_ID)
           JOIN JUNCTION J on (J.ID = JP.JUNCTION_ID)
+           |       JOIN ROADWAY RW on (RW.ROADWAY_NUMBER = RP.ROADWAY_NUMBER)
           where J.ID in (${junctionIds.mkString(",")}) AND JP.VALID_TO IS NULL AND JP.END_DATE IS NULL
         """
       queryList(query)
@@ -101,21 +98,11 @@
     } else {
       val query =
         s"""
-<<<<<<< HEAD
           SELECT JP.ID, JP.BEFORE_AFTER, JP.ROADWAY_POINT_ID, JP.JUNCTION_ID, JP.START_DATE, JP.END_DATE, JP.VALID_FROM, JP.VALID_TO, JP.CREATED_BY, JP.CREATED_TIME,
           RP.ROADWAY_NUMBER, RP.ADDR_M FROM JUNCTION_POINT JP
           JOIN ROADWAY_POINT RP ON (RP.ID = ROADWAY_POINT_ID)
           where JP.ROADWAY_POINT_ID in (${roadwayPointIds.mkString(", ")}) AND JP.VALID_TO IS NULL AND JP.END_DATE IS NULL
         """
-=======
-       SELECT JP.ID, JP.BEFORE_AFTER, JP.ROADWAY_POINT_ID, JP.JUNCTION_ID, JP.START_DATE, JP.END_DATE, JP.VALID_FROM, JP.VALID_TO, JP.CREATED_BY, JP.CREATED_TIME,
-       RP.ROADWAY_NUMBER, RP.ADDR_M, RW.ROAD_NUMBER, RW.ROAD_PART_NUMBER, RW.TRACK FROM JUNCTION_POINT JP
-       JOIN ROADWAY_POINT RP ON (RP.ID = ROADWAY_POINT_ID)
-       JOIN JUNCTION J on (J.ID = JP.JUNCTION_ID)
-       JOIN ROADWAY RW on (RW.ROADWAY_NUMBER = RP.ROADWAY_NUMBER)
-       where J.ID in (${junctionIds.mkString(",")})
-     """
->>>>>>> 4c558cd8
       queryList(query)
     }
   }
@@ -135,12 +122,8 @@
           JOIN ROADWAY_POINT RP ON (RP.ID = JP.ROADWAY_POINT_ID)
           JOIN JUNCTION J ON (J.ID = JP.JUNCTION_ID AND J.NODE_ID IS NULL)
           JOIN LINEAR_LOCATION LL ON (LL.ROADWAY_NUMBER = RP.ROADWAY_NUMBER AND LL.VALID_TO IS NULL)
-<<<<<<< HEAD
+          JOIN ROADWAY RW on (RW.ROADWAY_NUMBER = JP.ROADWAY_NUMBER)
           where $boundingBoxFilter and JP.valid_to is null and JP.end_date is null
-=======
-          JOIN ROADWAY RW on (RW.ROADWAY_NUMBER = JP.ROADWAY_NUMBER)
-          where $boundingBoxFilter and NP.valid_to is null and NP.end_date is null
->>>>>>> 4c558cd8
         """
       queryList(query)
     }
