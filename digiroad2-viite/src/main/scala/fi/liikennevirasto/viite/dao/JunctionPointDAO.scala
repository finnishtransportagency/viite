--- conflicted
+++ resolved
@@ -101,13 +101,6 @@
   def fetchJunctionPointsByRoadwayPointNumbers(roadwayNumber: Set[Long], addrM: Long, beforeAfter: BeforeAfter): Option[JunctionPoint] = {
     val query =
       s"""
-<<<<<<< HEAD
-       SELECT JP.ID, JP.BEFORE_AFTER, JP.ROADWAY_POINT_ID, JP.JUNCTION_ID, JP.START_DATE, JP.END_DATE, JP.VALID_FROM, JP.VALID_TO, JP.CREATED_BY, JP.CREATED_TIME,
-       RP.ROADWAY_NUMBER, RP.ADDR_M, RW.ROAD_NUMBER, RW.ROAD_PART_NUMBER, RW.TRACK FROM JUNCTION_POINT JP
-       JOIN ROADWAY_POINT RP ON (RP.ID = JP.ROADWAY_POINT_ID)
-       JOIN ROADWAY RW ON (RP.ROADWAY_NUMBER = RW.ROADWAY_NUMBER)
-       where JP.valid_to is null and (JP.end_date is null or JP.end_date >= sysdate) and
-=======
        SELECT JP.ID, JP.BEFORE_AFTER, JP.ROADWAY_POINT_ID, JP.JUNCTION_ID, JP.VALID_FROM, JP.VALID_TO, JP.CREATED_BY, JP.CREATED_TIME,
        RP.ROADWAY_NUMBER, RP.ADDR_M, RW.ROAD_NUMBER, RW.ROAD_PART_NUMBER, RW.TRACK
        FROM JUNCTION_POINT JP
@@ -115,7 +108,6 @@
        JOIN ROADWAY_POINT RP ON (RP.ID = JP.ROADWAY_POINT_ID)
        JOIN ROADWAY RW ON (RP.ROADWAY_NUMBER = RW.ROADWAY_NUMBER AND RW.VALID_TO IS NULL AND RW.END_DATE IS NULL)
        where JP.valid_to is null and
->>>>>>> 56758d6e
        RP.ROADWAY_NUMBER in (${roadwayNumber.mkString(",")}) and RP.ADDR_M = $addrM and JP.before_after = ${beforeAfter.value}
      """
     queryList(query).headOption
@@ -142,13 +134,6 @@
   def fetchByRoadwayPointId(roadwayPointId: Long): Seq[JunctionPoint] = {
     val query =
       s"""
-<<<<<<< HEAD
-        SELECT JP.ID, JP.BEFORE_AFTER, JP.ROADWAY_POINT_ID, JP.JUNCTION_ID, JP.START_DATE, JP.END_DATE, JP.VALID_FROM, JP.VALID_TO, JP.CREATED_BY, JP.CREATED_TIME,
-        RP.ROADWAY_NUMBER, RP.ADDR_M, RW.ROAD_NUMBER, RW.ROAD_PART_NUMBER, RW.TRACK FROM JUNCTION_POINT JP
-        JOIN ROADWAY_POINT RP ON (RP.ID = ROADWAY_POINT_ID)
-        JOIN ROADWAY RW ON (RP.ROADWAY_NUMBER = RW.ROADWAY_NUMBER)
-        where JP.ROADWAY_POINT_ID = $roadwayPointId AND JP.VALID_TO IS NULL AND JP.END_DATE IS NULL
-=======
         SELECT JP.ID, JP.BEFORE_AFTER, JP.ROADWAY_POINT_ID, JP.JUNCTION_ID, JP.VALID_FROM, JP.VALID_TO, JP.CREATED_BY, JP.CREATED_TIME,
         RP.ROADWAY_NUMBER, RP.ADDR_M, RW.ROAD_NUMBER, RW.ROAD_PART_NUMBER, RW.TRACK
         FROM JUNCTION_POINT JP
@@ -156,7 +141,6 @@
         JOIN ROADWAY_POINT RP ON (RP.ID = ROADWAY_POINT_ID)
         JOIN ROADWAY RW ON (RP.ROADWAY_NUMBER = RW.ROADWAY_NUMBER AND RW.VALID_TO IS NULL AND RW.END_DATE IS NULL)
         where JP.ROADWAY_POINT_ID = $roadwayPointId AND JP.VALID_TO IS NULL
->>>>>>> 56758d6e
       """
     queryList(query)
   }
