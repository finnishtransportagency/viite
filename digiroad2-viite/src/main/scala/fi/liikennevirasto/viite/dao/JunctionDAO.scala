package fi.liikennevirasto.viite.dao

<<<<<<< HEAD
import java.sql.Date
import fi.liikennevirasto.digiroad2.Point
import fi.liikennevirasto.viite.NewIdValue
import fi.liikennevirasto.digiroad2.dao.Sequences
import fi.liikennevirasto.digiroad2.util.Track
=======
import fi.liikennevirasto.digiroad2.asset.BoundingRectangle
import fi.liikennevirasto.digiroad2.dao.Sequences
import fi.liikennevirasto.digiroad2.oracle.OracleDatabase
import fi.liikennevirasto.digiroad2.util.LogUtils.time
import fi.liikennevirasto.digiroad2.util.Track
import fi.liikennevirasto.viite.NewIdValue
>>>>>>> 56758d6e
import org.joda.time.DateTime
import org.joda.time.format.{DateTimeFormatter, ISODateTimeFormat}
import slick.driver.JdbcDriver.backend.Database.dynamicSession
import slick.jdbc.StaticQuery.interpolation
import slick.jdbc.{GetResult, PositionedResult, StaticQuery => Q}

case class Junction(id: Long, junctionNumber: Option[Long], nodeNumber: Option[Long], startDate: DateTime, endDate: Option[DateTime],
                    validFrom: DateTime, validTo: Option[DateTime], createdBy: Option[String], createdTime: Option[DateTime])
case class JunctionInfo(id: Long, junctionNumber: Long, nodeId: Long, startDate: DateTime,
                     nodeNumber: Long, nodeName: String)

case class JunctionTemplate(junctionId: Long, junctionNumber: Long, startDate: DateTime, roadNumber: Long, roadPartNumber: Long, track: Track, addrM: Long, elyCode: Long)

case class JunctionInfo(id: Long, junctionNumber: Option[Long], startDate: DateTime, nodeNumber: Long, nodeName: String)

case class JunctionTemplate(id: Long, startDate: DateTime, roadNumber: Long, roadPartNumber: Long, track: Track, addrM: Long, elyCode: Long)

class JunctionDAO extends BaseDAO {

  val dateFormatter: DateTimeFormatter = ISODateTimeFormat.basicDate()

  implicit val getJunction: GetResult[Junction] = new GetResult[Junction] {
    def apply(r: PositionedResult): Junction = {
      val id = r.nextLong()
      val junctionNumber = r.nextLongOption()
      val nodeNumber = r.nextLongOption()
      val startDate = formatter.parseDateTime(r.nextDate.toString)
      val endDate = r.nextDateOption.map(d => formatter.parseDateTime(d.toString))
      val validFrom = formatter.parseDateTime(r.nextDate.toString)
      val validTo = r.nextDateOption.map(d => formatter.parseDateTime(d.toString))
      val createdBy = r.nextStringOption()
      val createdTime = r.nextDateOption.map(d => formatter.parseDateTime(d.toString))
      Junction(id, junctionNumber, nodeNumber, startDate, endDate, validFrom, validTo, createdBy, createdTime)
    }
  }

  implicit val getJunctionTemplate: GetResult[JunctionTemplate] = new GetResult[JunctionTemplate] {
    def apply(r: PositionedResult): JunctionTemplate = {
      val junctionId = r.nextLong()
      val startDate = formatter.parseDateTime(r.nextDate.toString)
      val roadNumber = r.nextLong()
      val roadPartNumber = r.nextLong()
      val trackCode = r.nextInt()
      val addrM = r.nextLong()
      val ely = r.nextLong()

      JunctionTemplate(junctionId, startDate, roadNumber, roadPartNumber, Track.apply(trackCode), addrM, ely)
    }
  }

  implicit val getJunctionInfo: GetResult[JunctionInfo] = new GetResult[JunctionInfo] {
    def apply(r: PositionedResult): JunctionInfo = {
      val id = r.nextLong()
      val junctionNumber = r.nextLongOption()
      val nodeNumber = r.nextLong()
      val startDate = formatter.parseDateTime(r.nextDate.toString)
      val nodeName = r.nextString()

      JunctionInfo(id, junctionNumber, startDate, nodeNumber, nodeName)
    }
  }

  implicit val getJunctionTemplate: GetResult[JunctionTemplate] = new GetResult[JunctionTemplate] {
    def apply(r: PositionedResult): JunctionTemplate = {
      val junctionId = r.nextLong()
      val junctionNumber = r.nextLong()
      val startDate = formatter.parseDateTime(r.nextDate.toString)
      val roadNumber = r.nextLong()
      val roadPartNumber = r.nextLong()
      val trackCode = r.nextInt()
      val addrM = r.nextLong()
      val ely = r.nextLong()

      JunctionTemplate(junctionId, junctionNumber, startDate, roadNumber, roadPartNumber, Track.apply(trackCode), addrM, ely)
    }
  }

    implicit val getJunctionInfo: GetResult[JunctionInfo] = new GetResult[JunctionInfo] {
      def apply(r: PositionedResult): JunctionInfo = {
        val id = r.nextLong()
        val junctionNumber = r.nextLong()
        val nodeId = r.nextLong()
        val startDate = formatter.parseDateTime(r.nextDate.toString)
        val nodeNumber =r.nextLong()
        val nodeName = r.nextString()

        JunctionInfo(id, junctionNumber, nodeId, startDate, nodeNumber, nodeName)
      }
  }

  private def queryList(query: String): List[Junction] = {
    Q.queryNA[Junction](query).list.groupBy(_.id).map {
      case (_, list) =>
        list.head
    }.toList
  }

  private def queryListTemplate(query: String): List[JunctionTemplate] = {
<<<<<<< HEAD
    Q.queryNA[JunctionTemplate](query).list.groupBy(_.junctionId).map {
=======
    Q.queryNA[JunctionTemplate](query).list.groupBy(_.id).map {
>>>>>>> 56758d6e
      case (_, list) =>
        list.head
    }.toList
  }

<<<<<<< HEAD
  def fetchJunctionByNodeId(nodeId: Long): Seq[Junction] = {
    fetchJunctionByNodeIds(Seq(nodeId))
=======
  def fetchJunctionByNodeNumber(nodeNumber: Long): Seq[Junction] = {
    fetchJunctionsByNodeNumbers(Seq(nodeNumber))
>>>>>>> 56758d6e
  }

  def fetchJunctionsByNodeNumbers(nodeNumbers: Seq[Long]): Seq[Junction] = {
    if (nodeNumbers.isEmpty) {
      Seq()
    } else {
      val query = s"""
        SELECT ID, JUNCTION_NUMBER, NODE_NUMBER, START_DATE, END_DATE, VALID_FROM, VALID_TO, CREATED_BY, CREATED_TIME
          FROM JUNCTION
          where NODE_NUMBER in (${nodeNumbers.mkString(", ")}) AND VALID_TO IS NULL AND END_DATE IS NULL
        """
      queryList(query)
    }
  }

  def fetchByIds(ids: Seq[Long]): Seq[Junction] = {
    if (ids.isEmpty)
      List()
    else {
      val query =
        s"""
      SELECT ID, JUNCTION_NUMBER, NODE_NUMBER, START_DATE, END_DATE, VALID_FROM, VALID_TO, CREATED_BY, CREATED_TIME
      FROM JUNCTION
      WHERE ID IN (${ids.mkString(", ")}) AND VALID_TO IS NULL
      """
      queryList(query)
    }
  }
  def fetchJunctionInfoByJunctionId(ids: Seq[Long]): Option[JunctionInfo] = {
    sql"""
<<<<<<< HEAD
      SELECT j.ID, j.JUNCTION_NUMBER, j.NODE_ID, j.START_DATE, n.NODE_NUMBER, n.NAME
      FROM JUNCTION j
      LEFT JOIN NODE n ON j.NODE_ID = n.ID AND n.valid_to IS NULL
      WHERE j.ID IN (${ids.mkString(", ")}) AND j.valid_to IS NULL
=======
      SELECT j.ID, j.JUNCTION_NUMBER, j.NODE_NUMBER, j.START_DATE, n.NAME
      FROM JUNCTION j
      LEFT JOIN NODE n ON j.NODE_NUMBER = n.NODE_NUMBER AND n.valid_to IS NULL AND n.END_DATE IS NULL
      WHERE j.ID IN (${ids.mkString(", ")}) AND j.valid_to IS NULL AND j.END_DATE IS NULL
>>>>>>> 56758d6e
      """.as[JunctionInfo].firstOption

  }

  /**
    * Search for Junctions that no longer have justification for the current network.
    *
    * @param ids : Iterable[Long] - The ids of the junctions to verify.
    * @return
    */
  def fetchObsoleteById(ids: Iterable[Long]): Seq[Junction] = {
    // An Obsolete junction are those that no longer have justification for the current network, and must be expired.
    if (ids.isEmpty) {
      Seq()
    } else {
      val query = s"""
        SELECT ID, JUNCTION_NUMBER, NODE_NUMBER, START_DATE, END_DATE, VALID_FROM, VALID_TO, CREATED_BY, CREATED_TIME
          FROM JUNCTION J
          WHERE ID IN (${ids.mkString(", ")})
          AND (SELECT COUNT(DISTINCT RW.ROAD_NUMBER) FROM JUNCTION_POINT JP
            LEFT JOIN ROADWAY_POINT RP ON JP.ROADWAY_POINT_ID = RP.ID
            LEFT JOIN ROADWAY RW ON RW.ROADWAY_NUMBER = RP.ROADWAY_NUMBER AND RW.VALID_TO IS NULL AND RW.END_DATE IS NULL
            WHERE JP.JUNCTION_ID = J.ID AND JP.VALID_TO IS NULL) < 2
          AND VALID_TO IS NULL AND END_DATE IS NULL
        """
      queryList(query)
    }
  }

  def fetchTemplates() : Seq[JunctionTemplate] = {
    val query =
      s"""
<<<<<<< HEAD
         SELECT DISTINCT j.ID, j.JUNCTION_NUMBER, j.START_DATE, rw.ROAD_NUMBER, rw.ROAD_PART_NUMBER, rw.TRACK, rp.ADDR_M, rw.ELY
         FROM JUNCTION j
         LEFT JOIN JUNCTION_POINT jp ON j.ID = jp.JUNCTION_ID AND jp.VALID_TO IS NULL AND jp.END_DATE IS NULL
         LEFT JOIN ROADWAY_POINT rp ON jp.ROADWAY_POINT_ID = rp.ID
         LEFT JOIN ROADWAY rw ON rp.ROADWAY_NUMBER = rw.ROADWAY_NUMBER AND rw.VALID_TO IS NULL AND rw.END_DATE IS NULL
            WHERE j.VALID_TO IS NULL AND j.END_DATE IS NULL AND j.NODE_ID IS NULL
       """
        queryListTemplate(query)
=======
         SELECT DISTINCT j.ID, j.START_DATE, rw.ROAD_NUMBER, rw.ROAD_PART_NUMBER, rw.TRACK, rp.ADDR_M, rw.ELY
         FROM JUNCTION j
         LEFT JOIN JUNCTION_POINT jp ON j.ID = jp.JUNCTION_ID AND jp.VALID_TO IS NULL
         LEFT JOIN ROADWAY_POINT rp ON jp.ROADWAY_POINT_ID = rp.ID
         LEFT JOIN ROADWAY rw ON rp.ROADWAY_NUMBER = rw.ROADWAY_NUMBER AND rw.VALID_TO IS NULL AND rw.END_DATE IS NULL
            WHERE j.VALID_TO IS NULL AND j.END_DATE IS NULL AND j.NODE_NUMBER IS NULL
       """
    queryListTemplate(query)
  }

  def fetchTemplatesByRoadwayNumbers(roadwayNumbers: Iterable[Long]) : Seq[JunctionTemplate] = {
    val query =
      s"""
         SELECT DISTINCT j.ID, j.START_DATE, rw.ROAD_NUMBER, rw.ROAD_PART_NUMBER, rw.TRACK, rp.ADDR_M, rw.ELY
         FROM JUNCTION j
         LEFT JOIN JUNCTION_POINT jp ON j.ID = jp.JUNCTION_ID AND jp.VALID_TO IS NULL
         LEFT JOIN ROADWAY_POINT rp ON jp.ROADWAY_POINT_ID = rp.ID
         LEFT JOIN ROADWAY rw ON rp.ROADWAY_NUMBER = rw.ROADWAY_NUMBER AND rw.VALID_TO IS NULL AND rw.END_DATE IS NULL
         WHERE j.VALID_TO IS NULL AND j.END_DATE IS NULL AND j.NODE_NUMBER IS NULL
           AND rw.ROADWAY_NUMBER IN (${roadwayNumbers.mkString(", ")})
       """
    queryListTemplate(query)
  }

  def fetchTerminatedByRoadwayNumbers(roadwayNumbers: Iterable[Long]) : Seq[Junction] = {
    val query =
      s"""
         SELECT j.ID, j.JUNCTION_NUMBER, j.NODE_NUMBER, j.START_DATE, j.END_DATE, j.VALID_FROM, j.VALID_TO, j.CREATED_BY, j.CREATED_TIME
         FROM JUNCTION j
         LEFT JOIN JUNCTION_POINT jp ON j.ID = jp.JUNCTION_ID AND jp.VALID_TO IS NULL
         LEFT JOIN ROADWAY_POINT rp ON jp.ROADWAY_POINT_ID = rp.ID
         LEFT JOIN ROADWAY rw ON rp.ROADWAY_NUMBER = rw.ROADWAY_NUMBER AND rw.VALID_TO IS NULL AND rw.END_DATE IS NULL
         WHERE j.VALID_TO IS NULL AND j.END_DATE IS NOT NULL
           AND rw.ROADWAY_NUMBER IN (${roadwayNumbers.mkString(", ")})
       """
    queryList(query)
  }

  def fetchTemplatesByBoundingBox(boundingRectangle: BoundingRectangle): Seq[JunctionTemplate] = {
    time(logger, "Fetch Junction templates by bounding box") {
      val extendedBoundingRectangle = BoundingRectangle(boundingRectangle.leftBottom + boundingRectangle.diagonal.scale(.15),
        boundingRectangle.rightTop - boundingRectangle.diagonal.scale(.15))

      val boundingBoxFilter = OracleDatabase.boundingBoxFilter(extendedBoundingRectangle, "LL.geometry")

      val query =
        s"""
         SELECT DISTINCT j.ID, j.START_DATE, rw.ROAD_NUMBER, rw.ROAD_PART_NUMBER, rw.TRACK, rp.ADDR_M, rw.ELY
         FROM JUNCTION j
         LEFT JOIN JUNCTION_POINT jp ON j.ID = jp.JUNCTION_ID AND jp.VALID_TO IS NULL
         LEFT JOIN ROADWAY_POINT rp ON jp.ROADWAY_POINT_ID = rp.ID
         LEFT JOIN LINEAR_LOCATION LL ON (LL.ROADWAY_NUMBER = RP.ROADWAY_NUMBER AND LL.VALID_TO IS NULL)
         LEFT JOIN ROADWAY rw ON rp.ROADWAY_NUMBER = rw.ROADWAY_NUMBER AND rw.VALID_TO IS NULL AND rw.END_DATE IS NULL
            WHERE j.VALID_TO IS NULL AND j.END_DATE IS NULL AND j.NODE_NUMBER IS NULL
            AND $boundingBoxFilter and JP.valid_to is null
        """
      queryListTemplate(query)
    }
>>>>>>> 56758d6e
  }

  def create(junctions: Iterable[Junction], createdBy: String = "-"): Seq[Long] = {

    val ps = dynamicSession.prepareStatement(
      """insert into JUNCTION (ID, JUNCTION_NUMBER, NODE_NUMBER, START_DATE, END_DATE, CREATED_BY)
      values (?, ?, ?, TO_DATE(?, 'YYYY-MM-DD'), TO_DATE(?, 'YYYY-MM-DD'), ?)""".stripMargin)

    // Set ids for the junctions without one
    val (ready, idLess) = junctions.partition(_.id != NewIdValue)
    val newIds = Sequences.fetchJunctionIds(idLess.size)
    val createJunctions = ready ++ idLess.zip(newIds).map(x =>
      x._1.copy(id = x._2)
    )

      createJunctions.foreach {
      junction =>
        ps.setLong(1, junction.id)
        if (junction.junctionNumber.isDefined) {
          ps.setLong(2, junction.junctionNumber.get)
        } else {
          ps.setNull(2, java.sql.Types.INTEGER)
        }
        if (junction.nodeNumber.isDefined) {
          ps.setLong(3, junction.nodeNumber.get)
        } else {
          ps.setNull(3, java.sql.Types.INTEGER)
        }
        ps.setString(4, dateFormatter.print(junction.startDate))
        ps.setString(5, junction.endDate match {
          case Some(date) => dateFormatter.print(date)
          case None => ""
        })
        ps.setString(6, if (createdBy == null) "-" else createdBy)
        ps.addBatch()
    }
    ps.executeBatch()
    ps.close()
    createJunctions.map(_.id).toSeq
  }

  /**
    * Expires junctions (set their valid_to to the current system date).
    *
    * @param ids : Iterable[Long] - The ids of the junctions to expire.
    * @return
    */
  def expireById(ids: Iterable[Long]): Int = {
    if (ids.isEmpty) 0
    else {
      val query = s"""UPDATE JUNCTION SET VALID_TO = SYSDATE WHERE VALID_TO IS NULL AND ID IN (${ids.mkString(", ")})"""
      Q.updateNA(query).first
    }
  }

}<|MERGE_RESOLUTION|>--- conflicted
+++ resolved
@@ -1,19 +1,11 @@
 package fi.liikennevirasto.viite.dao
 
-<<<<<<< HEAD
-import java.sql.Date
-import fi.liikennevirasto.digiroad2.Point
-import fi.liikennevirasto.viite.NewIdValue
-import fi.liikennevirasto.digiroad2.dao.Sequences
-import fi.liikennevirasto.digiroad2.util.Track
-=======
 import fi.liikennevirasto.digiroad2.asset.BoundingRectangle
 import fi.liikennevirasto.digiroad2.dao.Sequences
 import fi.liikennevirasto.digiroad2.oracle.OracleDatabase
 import fi.liikennevirasto.digiroad2.util.LogUtils.time
 import fi.liikennevirasto.digiroad2.util.Track
 import fi.liikennevirasto.viite.NewIdValue
->>>>>>> 56758d6e
 import org.joda.time.DateTime
 import org.joda.time.format.{DateTimeFormatter, ISODateTimeFormat}
 import slick.driver.JdbcDriver.backend.Database.dynamicSession
@@ -22,10 +14,6 @@
 
 case class Junction(id: Long, junctionNumber: Option[Long], nodeNumber: Option[Long], startDate: DateTime, endDate: Option[DateTime],
                     validFrom: DateTime, validTo: Option[DateTime], createdBy: Option[String], createdTime: Option[DateTime])
-case class JunctionInfo(id: Long, junctionNumber: Long, nodeId: Long, startDate: DateTime,
-                     nodeNumber: Long, nodeName: String)
-
-case class JunctionTemplate(junctionId: Long, junctionNumber: Long, startDate: DateTime, roadNumber: Long, roadPartNumber: Long, track: Track, addrM: Long, elyCode: Long)
 
 case class JunctionInfo(id: Long, junctionNumber: Option[Long], startDate: DateTime, nodeNumber: Long, nodeName: String)
 
@@ -76,34 +64,6 @@
     }
   }
 
-  implicit val getJunctionTemplate: GetResult[JunctionTemplate] = new GetResult[JunctionTemplate] {
-    def apply(r: PositionedResult): JunctionTemplate = {
-      val junctionId = r.nextLong()
-      val junctionNumber = r.nextLong()
-      val startDate = formatter.parseDateTime(r.nextDate.toString)
-      val roadNumber = r.nextLong()
-      val roadPartNumber = r.nextLong()
-      val trackCode = r.nextInt()
-      val addrM = r.nextLong()
-      val ely = r.nextLong()
-
-      JunctionTemplate(junctionId, junctionNumber, startDate, roadNumber, roadPartNumber, Track.apply(trackCode), addrM, ely)
-    }
-  }
-
-    implicit val getJunctionInfo: GetResult[JunctionInfo] = new GetResult[JunctionInfo] {
-      def apply(r: PositionedResult): JunctionInfo = {
-        val id = r.nextLong()
-        val junctionNumber = r.nextLong()
-        val nodeId = r.nextLong()
-        val startDate = formatter.parseDateTime(r.nextDate.toString)
-        val nodeNumber =r.nextLong()
-        val nodeName = r.nextString()
-
-        JunctionInfo(id, junctionNumber, nodeId, startDate, nodeNumber, nodeName)
-      }
-  }
-
   private def queryList(query: String): List[Junction] = {
     Q.queryNA[Junction](query).list.groupBy(_.id).map {
       case (_, list) =>
@@ -112,23 +72,14 @@
   }
 
   private def queryListTemplate(query: String): List[JunctionTemplate] = {
-<<<<<<< HEAD
-    Q.queryNA[JunctionTemplate](query).list.groupBy(_.junctionId).map {
-=======
     Q.queryNA[JunctionTemplate](query).list.groupBy(_.id).map {
->>>>>>> 56758d6e
       case (_, list) =>
         list.head
     }.toList
   }
 
-<<<<<<< HEAD
-  def fetchJunctionByNodeId(nodeId: Long): Seq[Junction] = {
-    fetchJunctionByNodeIds(Seq(nodeId))
-=======
   def fetchJunctionByNodeNumber(nodeNumber: Long): Seq[Junction] = {
     fetchJunctionsByNodeNumbers(Seq(nodeNumber))
->>>>>>> 56758d6e
   }
 
   def fetchJunctionsByNodeNumbers(nodeNumbers: Seq[Long]): Seq[Junction] = {
@@ -159,17 +110,10 @@
   }
   def fetchJunctionInfoByJunctionId(ids: Seq[Long]): Option[JunctionInfo] = {
     sql"""
-<<<<<<< HEAD
-      SELECT j.ID, j.JUNCTION_NUMBER, j.NODE_ID, j.START_DATE, n.NODE_NUMBER, n.NAME
-      FROM JUNCTION j
-      LEFT JOIN NODE n ON j.NODE_ID = n.ID AND n.valid_to IS NULL
-      WHERE j.ID IN (${ids.mkString(", ")}) AND j.valid_to IS NULL
-=======
       SELECT j.ID, j.JUNCTION_NUMBER, j.NODE_NUMBER, j.START_DATE, n.NAME
       FROM JUNCTION j
       LEFT JOIN NODE n ON j.NODE_NUMBER = n.NODE_NUMBER AND n.valid_to IS NULL AND n.END_DATE IS NULL
       WHERE j.ID IN (${ids.mkString(", ")}) AND j.valid_to IS NULL AND j.END_DATE IS NULL
->>>>>>> 56758d6e
       """.as[JunctionInfo].firstOption
 
   }
@@ -202,16 +146,6 @@
   def fetchTemplates() : Seq[JunctionTemplate] = {
     val query =
       s"""
-<<<<<<< HEAD
-         SELECT DISTINCT j.ID, j.JUNCTION_NUMBER, j.START_DATE, rw.ROAD_NUMBER, rw.ROAD_PART_NUMBER, rw.TRACK, rp.ADDR_M, rw.ELY
-         FROM JUNCTION j
-         LEFT JOIN JUNCTION_POINT jp ON j.ID = jp.JUNCTION_ID AND jp.VALID_TO IS NULL AND jp.END_DATE IS NULL
-         LEFT JOIN ROADWAY_POINT rp ON jp.ROADWAY_POINT_ID = rp.ID
-         LEFT JOIN ROADWAY rw ON rp.ROADWAY_NUMBER = rw.ROADWAY_NUMBER AND rw.VALID_TO IS NULL AND rw.END_DATE IS NULL
-            WHERE j.VALID_TO IS NULL AND j.END_DATE IS NULL AND j.NODE_ID IS NULL
-       """
-        queryListTemplate(query)
-=======
          SELECT DISTINCT j.ID, j.START_DATE, rw.ROAD_NUMBER, rw.ROAD_PART_NUMBER, rw.TRACK, rp.ADDR_M, rw.ELY
          FROM JUNCTION j
          LEFT JOIN JUNCTION_POINT jp ON j.ID = jp.JUNCTION_ID AND jp.VALID_TO IS NULL
@@ -270,7 +204,6 @@
         """
       queryListTemplate(query)
     }
->>>>>>> 56758d6e
   }
 
   def create(junctions: Iterable[Junction], createdBy: String = "-"): Seq[Long] = {
@@ -286,7 +219,7 @@
       x._1.copy(id = x._2)
     )
 
-      createJunctions.foreach {
+    createJunctions.foreach {
       junction =>
         ps.setLong(1, junction.id)
         if (junction.junctionNumber.isDefined) {
