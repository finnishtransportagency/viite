--- conflicted
+++ resolved
@@ -1,20 +1,11 @@
 package fi.liikennevirasto.viite.dao
 
-<<<<<<< HEAD
-import java.sql.Date
-
-=======
 import fi.liikennevirasto.viite.NewIdValue
->>>>>>> b38c6c0b
 import fi.liikennevirasto.digiroad2.dao.Sequences
 import org.joda.time.DateTime
 import slick.driver.JdbcDriver.backend.Database.dynamicSession
 import slick.jdbc.StaticQuery.interpolation
 import slick.jdbc.{GetResult, PositionedResult, StaticQuery => Q}
-<<<<<<< HEAD
-import fi.liikennevirasto.viite._
-=======
->>>>>>> b38c6c0b
 import org.joda.time.format.{DateTimeFormatter, ISODateTimeFormat}
 
 case class Junction(id: Long, junctionNumber: Long, nodeId: Option[Long], startDate: DateTime, endDate: Option[DateTime],
@@ -75,29 +66,12 @@
     if (ids.isEmpty)
       List()
     else {
-<<<<<<< HEAD
-    val query =
-      s"""
-=======
       val query =
         s"""
->>>>>>> b38c6c0b
       SELECT ID, JUNCTION_NUMBER, NODE_ID, START_DATE, END_DATE, VALID_FROM, VALID_TO, CREATED_BY, CREATED_TIME
       FROM JUNCTION
       WHERE ID IN (${ids.mkString(", ")}) AND VALID_TO IS NULL
       """
-<<<<<<< HEAD
-    queryList(query)
-    }
-  }
-
-
-  def create(junctions: Iterable[Junction], createdBy: String = "-"): Seq[Long] = {
-
-    val ps = dynamicSession.prepareStatement(
-      """insert into JUNCTION (ID, JUNCTION_NUMBER, NODE_ID, START_DATE, END_DATE, CREATED_BY, CREATED_TIME, VALID_TO, VALID_FROM)
-      values (?, ?, ?, TO_DATE(?, 'YYYY-MM-DD'), TO_DATE(?, 'YYYY-MM-DD'), ?, TO_DATE(?, 'YYYY-MM-DD'), TO_DATE(?, 'YYYY-MM-DD'), TO_DATE(?, 'YYYY-MM-DD'))""".stripMargin)
-=======
       queryList(query)
     }
   }
@@ -132,7 +106,6 @@
     val ps = dynamicSession.prepareStatement(
       """insert into JUNCTION (ID, JUNCTION_NUMBER, NODE_ID, START_DATE, END_DATE, CREATED_BY)
       values (?, ?, ?, TO_DATE(?, 'YYYY-MM-DD'), TO_DATE(?, 'YYYY-MM-DD'), ?)""".stripMargin)
->>>>>>> b38c6c0b
 
     // Set ids for the junctions without one
     val (ready, idLess) = junctions.partition(_.id != NewIdValue)
@@ -144,14 +117,6 @@
     createJunctions.foreach {
       junction =>
         ps.setLong(1, junction.id)
-<<<<<<< HEAD
-        ps.setLong(2, junctionNumber)
-        if (junction.nodeId.isEmpty)
-          ps.setString(3, null)
-        else
-          ps.setLong(3, junction.nodeId.get)
-        ps.setDate(4, new Date(junction.startDate.getMillis))
-=======
         ps.setLong(2, junction.junctionNumber)
         if (junction.nodeId.isDefined) {
           ps.setLong(3, junction.nodeId.get)
@@ -159,27 +124,17 @@
           ps.setNull(3, java.sql.Types.INTEGER)
         }
         ps.setString(4, dateFormatter.print(junction.startDate))
->>>>>>> b38c6c0b
         ps.setString(5, junction.endDate match {
           case Some(date) => dateFormatter.print(date)
           case None => ""
         })
-<<<<<<< HEAD
-        ps.setString(6, junction.createdBy.get)
-        ps.setDate(7, new Date(new java.util.Date().getTime))
-        ps.setString(8, "")
-        ps.setDate(9, new Date(new java.util.Date().getTime))
-=======
         ps.setString(6, if (createdBy == null) "-" else createdBy)
->>>>>>> b38c6c0b
         ps.addBatch()
     }
     ps.executeBatch()
     ps.close()
     createJunctions.map(_.id).toSeq
   }
-<<<<<<< HEAD
-=======
 
   /**
     * Expires junctions (set their valid_to to the current system date).
@@ -194,6 +149,5 @@
       Q.updateNA(query).first
     }
   }
->>>>>>> b38c6c0b
 
 }