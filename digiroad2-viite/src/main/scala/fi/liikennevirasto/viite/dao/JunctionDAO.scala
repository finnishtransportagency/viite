package fi.liikennevirasto.viite.dao

import java.sql.Date

import fi.liikennevirasto.digiroad2.dao.Sequences
import org.joda.time.DateTime
import slick.driver.JdbcDriver.backend.Database.dynamicSession
import slick.jdbc.StaticQuery.interpolation
import slick.jdbc.{GetResult, PositionedResult, StaticQuery => Q}
import fi.liikennevirasto.viite._
import org.joda.time.format.{DateTimeFormatter, ISODateTimeFormat}

case class Junction(id: Long, junctionNumber: Long, nodeId: Option[Long], startDate: DateTime, endDate: Option[DateTime],
                    validFrom: DateTime, validTo: Option[DateTime], createdBy: Option[String], createdTime: Option[DateTime])

class JunctionDAO extends BaseDAO {

  val dateFormatter: DateTimeFormatter = ISODateTimeFormat.basicDate()

  implicit val getJunction: GetResult[Junction] = new GetResult[Junction] {
    def apply(r: PositionedResult): Junction = {
      val id = r.nextLong()
      val junctionNumber = r.nextLong()
      val nodeId = r.nextLongOption()
      val startDate = formatter.parseDateTime(r.nextDate.toString)
      val endDate = r.nextDateOption.map(d => formatter.parseDateTime(d.toString))
      val validFrom = formatter.parseDateTime(r.nextDate.toString)
      val validTo = r.nextDateOption.map(d => formatter.parseDateTime(d.toString))
      val createdBy = r.nextStringOption()
      val createdTime = r.nextDateOption.map(d => formatter.parseDateTime(d.toString))
      Junction(id, junctionNumber, nodeId, startDate, endDate, validFrom, validTo, createdBy, createdTime)
    }
  }

  private def queryList(query: String): List[Junction] = {
    Q.queryNA[Junction](query).list.groupBy(_.id).map {
      case (_, list) =>
        list.head
    }.toList
  }

  def fetchJunctionByNodeId(nodeId: Long): Seq[Junction] = {
    val query =
      s"""
        SELECT ID, JUNCTION_NUMBER, NODE_ID, START_DATE, END_DATE, VALID_FROM, VALID_TO, CREATED_BY, CREATED_TIME
        FROM JUNCTION
        where NODE_ID = $nodeId
      """
    queryList(query)
  }

  def fetchJunctionByNodeIds(nodeIds: Seq[Long]): Seq[Junction] = {
    if (nodeIds.isEmpty) {
      Seq()
    }
    else {
      val query =
        s"""
      SELECT ID, JUNCTION_NUMBER, NODE_ID, START_DATE, END_DATE, VALID_FROM, VALID_TO, CREATED_BY, CREATED_TIME
      FROM JUNCTION
      where NODE_ID in (${nodeIds.mkString(", ")})
      """
      queryList(query)
    }
  }

  def fetchJunctionId(nodeNumber: Long): Option[Long] = {
    sql"""
      SELECT ID
      from NODE
      where NODE_NUMBER = $nodeNumber
      """.as[Long].firstOption
  }

<<<<<<< HEAD
  def fetchByIds(ids: Seq[Long]): Seq[Junction] = {
    if (ids.isEmpty)
      List()
    else {
    val query =
      s"""
=======
  def fetchByIds(ids: Iterable[Long]): Seq[Junction] = {
    if (ids.isEmpty) {
      Seq()
    } else {
      val query =
        s"""
>>>>>>> 007d0de4
      SELECT ID, JUNCTION_NUMBER, NODE_ID, START_DATE, END_DATE, VALID_FROM, VALID_TO, CREATED_BY, CREATED_TIME
      FROM JUNCTION
      WHERE ID IN (${ids.mkString(", ")})
      """
<<<<<<< HEAD
    queryList(query)
    }
  }


  def create(junctions: Iterable[Junction], createdBy: String = "-"): Seq[Long] = {

    val ps = dynamicSession.prepareStatement(
      """insert into JUNCTION (ID, JUNCTION_NUMBER, NODE_ID, START_DATE, END_DATE, CREATED_BY, CREATED_TIME, VALID_TO, VALID_FROM)
      values (?, ?, ?, TO_DATE(?, 'YYYY-MM-DD'), TO_DATE(?, 'YYYY-MM-DD'), ?, TO_DATE(?, 'YYYY-MM-DD'), TO_DATE(?, 'YYYY-MM-DD'), TO_DATE(?, 'YYYY-MM-DD'))""".stripMargin)
=======
      queryList(query)
    }
  }

  def fetchWithoutJunctionPointsById(ids: Iterable[Long]): Seq[Junction] = {
    if (ids.isEmpty) {
      Seq()
    } else {
      val query =
        s"""
      SELECT ID, JUNCTION_NUMBER, NODE_ID, START_DATE, END_DATE, VALID_FROM, VALID_TO, CREATED_BY, CREATED_TIME
      FROM JUNCTION
      WHERE ID IN (${ids.mkString(", ")}) AND NOT EXISTS (
        SELECT NULL FROM JUNCTION_POINT JP WHERE J.id = JP.JUNCTION_ID AND VALID_TO IS NULL AND END_DATE IS NULL
      )
      """
      queryList(query)
    }
  }

  def create(junctions: Iterable[Junction], createdBy: String = "-"): Seq[Long] = {

    val ps = dynamicSession.prepareStatement(
      """insert into JUNCTION (ID, JUNCTION_NUMBER, NODE_ID, START_DATE, END_DATE, CREATED_BY)
      values (?, ?, ?, TO_DATE(?, 'YYYY-MM-DD'), TO_DATE(?, 'YYYY-MM-DD'), ?)""".stripMargin)
>>>>>>> 007d0de4

    // Set ids for the junctions without one
    val (ready, idLess) = junctions.partition(_.id != NewIdValue)
    val newIds = Sequences.fetchJunctionIds(idLess.size)
    val createJunctions = ready ++ idLess.zip(newIds).map(x =>
      x._1.copy(id = x._2)
    )

    createJunctions.foreach {
      junction =>
        val junctionNumber = if (junction.junctionNumber == NewIdValue) {
          Sequences.nextJunctionNumber
        } else {
          junction.junctionNumber
        }
        ps.setLong(1, junction.id)
        ps.setLong(2, junctionNumber)
<<<<<<< HEAD
        if (junction.nodeId.isEmpty)
          ps.setString(3, null)
        else
          ps.setLong(3, junction.nodeId.get)
        ps.setDate(4, new Date(junction.startDate.getMillis))
=======
        if (junction.nodeId.isDefined) {
          ps.setLong(3, junction.nodeId.get)
        } else {
          ps.setNull(3, java.sql.Types.INTEGER)
        }
        ps.setString(4, dateFormatter.print(junction.startDate))
>>>>>>> 007d0de4
        ps.setString(5, junction.endDate match {
          case Some(date) => dateFormatter.print(date)
          case None => ""
        })
<<<<<<< HEAD
        ps.setString(6, junction.createdBy.get)
        ps.setDate(7, new Date(new java.util.Date().getTime))
        ps.setString(8, "")
        ps.setDate(9, new Date(new java.util.Date().getTime))
=======
        ps.setString(6, if (createdBy == null) "-" else createdBy)
>>>>>>> 007d0de4
        ps.addBatch()
    }
    ps.executeBatch()
    ps.close()
    createJunctions.map(_.id).toSeq
  }
<<<<<<< HEAD
=======

  /**
    * Expires junctions (set their valid_to to the current system date).
    *
    * @param ids : Iterable[Long] - The ids of the junctions to expire.
    * @return
    */
  def expireById(ids: Iterable[Long]): Int = {
    val query =
      s"""
        Update JUNCTION Set valid_to = sysdate where valid_to IS NULL and id in (${ids.mkString(", ")})
      """
    if (ids.isEmpty)
      0
    else
      Q.updateNA(query).first
  }
>>>>>>> 007d0de4

}<|MERGE_RESOLUTION|>--- conflicted
+++ resolved
@@ -72,38 +72,21 @@
       """.as[Long].firstOption
   }
 
-<<<<<<< HEAD
-  def fetchByIds(ids: Seq[Long]): Seq[Junction] = {
-    if (ids.isEmpty)
-      List()
-    else {
-    val query =
-      s"""
-=======
   def fetchByIds(ids: Iterable[Long]): Seq[Junction] = {
     if (ids.isEmpty) {
       Seq()
     } else {
-      val query =
+      if (ids.isEmpty)
+        List()
+      else {
+        val query =
         s"""
->>>>>>> 007d0de4
       SELECT ID, JUNCTION_NUMBER, NODE_ID, START_DATE, END_DATE, VALID_FROM, VALID_TO, CREATED_BY, CREATED_TIME
       FROM JUNCTION
       WHERE ID IN (${ids.mkString(", ")})
       """
-<<<<<<< HEAD
-    queryList(query)
-    }
-  }
-
-
-  def create(junctions: Iterable[Junction], createdBy: String = "-"): Seq[Long] = {
-
-    val ps = dynamicSession.prepareStatement(
-      """insert into JUNCTION (ID, JUNCTION_NUMBER, NODE_ID, START_DATE, END_DATE, CREATED_BY, CREATED_TIME, VALID_TO, VALID_FROM)
-      values (?, ?, ?, TO_DATE(?, 'YYYY-MM-DD'), TO_DATE(?, 'YYYY-MM-DD'), ?, TO_DATE(?, 'YYYY-MM-DD'), TO_DATE(?, 'YYYY-MM-DD'), TO_DATE(?, 'YYYY-MM-DD'))""".stripMargin)
-=======
-      queryList(query)
+        queryList(query)
+      }
     }
   }
 
@@ -128,7 +111,6 @@
     val ps = dynamicSession.prepareStatement(
       """insert into JUNCTION (ID, JUNCTION_NUMBER, NODE_ID, START_DATE, END_DATE, CREATED_BY)
       values (?, ?, ?, TO_DATE(?, 'YYYY-MM-DD'), TO_DATE(?, 'YYYY-MM-DD'), ?)""".stripMargin)
->>>>>>> 007d0de4
 
     // Set ids for the junctions without one
     val (ready, idLess) = junctions.partition(_.id != NewIdValue)
@@ -146,40 +128,23 @@
         }
         ps.setLong(1, junction.id)
         ps.setLong(2, junctionNumber)
-<<<<<<< HEAD
-        if (junction.nodeId.isEmpty)
-          ps.setString(3, null)
-        else
-          ps.setLong(3, junction.nodeId.get)
-        ps.setDate(4, new Date(junction.startDate.getMillis))
-=======
         if (junction.nodeId.isDefined) {
           ps.setLong(3, junction.nodeId.get)
         } else {
           ps.setNull(3, java.sql.Types.INTEGER)
         }
         ps.setString(4, dateFormatter.print(junction.startDate))
->>>>>>> 007d0de4
         ps.setString(5, junction.endDate match {
           case Some(date) => dateFormatter.print(date)
           case None => ""
         })
-<<<<<<< HEAD
-        ps.setString(6, junction.createdBy.get)
-        ps.setDate(7, new Date(new java.util.Date().getTime))
-        ps.setString(8, "")
-        ps.setDate(9, new Date(new java.util.Date().getTime))
-=======
         ps.setString(6, if (createdBy == null) "-" else createdBy)
->>>>>>> 007d0de4
         ps.addBatch()
     }
     ps.executeBatch()
     ps.close()
     createJunctions.map(_.id).toSeq
   }
-<<<<<<< HEAD
-=======
 
   /**
     * Expires junctions (set their valid_to to the current system date).
@@ -197,6 +162,5 @@
     else
       Q.updateNA(query).first
   }
->>>>>>> 007d0de4
 
 }