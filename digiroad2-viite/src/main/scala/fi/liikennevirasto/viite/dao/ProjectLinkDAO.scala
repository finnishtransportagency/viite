package fi.liikennevirasto.viite.dao

import java.util.Date

import com.github.tototoshi.slick.MySQLJodaSupport._
import fi.liikennevirasto.digiroad2.{GeometryUtils, Point, Vector3d}
import fi.liikennevirasto.digiroad2.asset.{LinkGeomSource, SideCode}
import fi.liikennevirasto.digiroad2.dao.Sequences
import fi.liikennevirasto.digiroad2.linearasset.PolyLine
import fi.liikennevirasto.digiroad2.oracle.OracleDatabase
import fi.liikennevirasto.digiroad2.util.LogUtils.time
import fi.liikennevirasto.digiroad2.util.Track
import fi.liikennevirasto.digiroad2.{GeometryUtils, Point, Vector3d}
import fi.liikennevirasto.viite._
import fi.liikennevirasto.viite.dao.CalibrationPointDAO.BaseCalibrationPoint
import fi.liikennevirasto.viite.dao.CalibrationPointSource.UnknownSource
import fi.liikennevirasto.viite.dao.FloatingReason.NoFloating
import fi.liikennevirasto.viite.dao.LinkStatus.{NotHandled, UnChanged}
import fi.liikennevirasto.viite.process.InvalidAddressDataException
import fi.liikennevirasto.viite.util.CalibrationPointsUtils
import org.joda.time.DateTime
import org.slf4j.LoggerFactory
import slick.driver.JdbcDriver.backend.Database.dynamicSession
import slick.jdbc.StaticQuery.interpolation
import slick.jdbc.{GetResult, PositionedResult, StaticQuery => Q}

//TODO naming SQL conventions

sealed trait CalibrationPointSource {
  def value: Int
}

object CalibrationPointSource {
  val values = Set(RoadAddressSource, ProjectLinkSource, UnknownSource)

  def apply(intValue: Int): CalibrationPointSource = values.find(_.value == intValue).getOrElse(UnknownSource)

  case object NoCalibrationPoint extends CalibrationPointSource {def value = 0;}
  case object RoadAddressSource extends CalibrationPointSource {def value = 1;}
  case object ProjectLinkSource extends CalibrationPointSource {def value = 2;}
  case object UnknownSource extends CalibrationPointSource{def value = 99;}
}

sealed trait LinkStatus {
  def value: Int
}

object LinkStatus {
  val values = Set(NotHandled, Terminated, New, Transfer, UnChanged, Numbering, Unknown)
  case object NotHandled extends LinkStatus {def value = 0}
  case object UnChanged  extends LinkStatus {def value = 1}
  case object New extends LinkStatus {def value = 2}
  case object Transfer extends LinkStatus {def value = 3}
  case object Numbering extends LinkStatus {def value = 4}
  case object Terminated extends LinkStatus {def value = 5}
  case object Unknown extends LinkStatus {def value = 99}
  def apply(intValue: Int): LinkStatus = {
    values.find(_.value == intValue).getOrElse(Unknown)
  }
}

case class ProjectLinkCalibrationPoint(linkId: Long, override val segmentMValue: Double, override val addressMValue: Long, source: CalibrationPointSource = UnknownSource)
  extends BaseCalibrationPoint {

  def toCalibrationPoint: CalibrationPoint = {
    CalibrationPoint(linkId, segmentMValue, addressMValue)
  }
}

case class ProjectLink(id: Long, roadNumber: Long, roadPartNumber: Long, track: Track,
                       discontinuity: Discontinuity, startAddrMValue: Long, endAddrMValue: Long, originalStartAddrMValue: Long, originalEndAddrMValue: Long, startDate: Option[DateTime] = None,
                       endDate: Option[DateTime] = None, createdBy: Option[String] = None, linkId: Long, startMValue: Double, endMValue: Double, sideCode: SideCode,
                       calibrationPoints: (Option[ProjectLinkCalibrationPoint], Option[ProjectLinkCalibrationPoint]) = (None, None), floating: FloatingReason = NoFloating,
                       geometry: Seq[Point], projectId: Long, status: LinkStatus, roadType: RoadType,
                       linkGeomSource: LinkGeomSource = LinkGeomSource.NormalLinkInterface, geometryLength: Double, roadwayId: Long, linearLocationId: Long,
                       ely: Long, reversed: Boolean, connectedLinkId: Option[Long] = None, linkGeometryTimeStamp: Long, roadwayNumber: Long = NewRoadwayNumber, roadName: Option[String] = None, roadAddressLength: Option[Long] = None,
                       roadAddressStartAddrM: Option[Long] = None, roadAddressEndAddrM: Option[Long] = None, roadAddressTrack: Option[Track] = None, roadAddressRoadNumber: Option[Long] = None, roadAddressRoadPart: Option[Long] = None)
  extends BaseRoadAddress with PolyLine {

  lazy val startingPoint: Point = (sideCode == SideCode.AgainstDigitizing, reversed) match {
    case (true, true) | (false, false) =>
      //reversed for both SideCodes
      geometry.head
    case (true, false) | (false, true) =>
      //NOT reversed for both SideCodes
      geometry.last
  }
  lazy val endPoint: Point = (sideCode == SideCode.AgainstDigitizing, reversed) match {
    case (true, true) | (false, false) =>
      //reversed for both SideCodes
      geometry.last
    case (true, false) | (false, true) =>
      //NOT reversed for both SideCodes
      geometry.head
  }
  lazy val isSplit: Boolean = connectedLinkId.nonEmpty || connectedLinkId.contains(0L)

  def getEndPoints() = {
    if (sideCode == SideCode.Unknown) {
      val direction = if(geometry.head.y == geometry.last.y) Vector3d(1.0, 0.0, 0.0) else Vector3d(0.0, 1.0, 0.0)
      Seq((geometry.head, geometry.last), (geometry.last, geometry.head)).minBy(ps => direction.dot(ps._1.toVector - ps._2.toVector))
    } else {
      (startingPoint, endPoint)
    }
  }

  def oppositeEndPoint(point: Point) : Point = {
    if (GeometryUtils.areAdjacent(point, geometry.head)) geometry.last else geometry.head
  }

  def copyWithGeometry(newGeometry: Seq[Point]): ProjectLink = {
    this.copy(geometry = newGeometry)
  }

  def addrAt(a: Double): Long = {
    val coefficient = (endAddrMValue - startAddrMValue) / (endMValue - startMValue)
    sideCode match {
      case SideCode.AgainstDigitizing =>
        endAddrMValue - Math.round((a-startMValue) * coefficient)
      case SideCode.TowardsDigitizing =>
        startAddrMValue + Math.round((a-startMValue) * coefficient)
      case _ => throw new InvalidAddressDataException(s"Bad sidecode $sideCode on project link")
    }
  }

  def addrMLength(): Long = {
    if (isSplit)
      endAddrMValue - startAddrMValue
    else
      roadAddressLength.getOrElse(endAddrMValue - startAddrMValue)
  }

  def getFirstPoint: Point = {
    if (sideCode == SideCode.TowardsDigitizing) geometry.head else geometry.last
  }

  def getLastPoint: Point = {
    if (sideCode == SideCode.TowardsDigitizing) geometry.last else geometry.head
  }

  def toMeters(address: Long): Double = {
    val coefficient = (endMValue - startMValue) / (endAddrMValue - startAddrMValue)
    coefficient * address
  }

  def toCalibrationPoints: (Option[CalibrationPoint], Option[CalibrationPoint]) = {
    calibrationPoints match {
      case (None, None) => (Option.empty[CalibrationPoint], Option.empty[CalibrationPoint])
      case (Some(cp1), None) => (Option(cp1.toCalibrationPoint), Option.empty[CalibrationPoint])
      case (None, Some(cp1)) => (Option.empty[CalibrationPoint], Option(cp1.toCalibrationPoint))
      case (Some(cp1),Some(cp2)) => (Option(cp1.toCalibrationPoint), Option(cp2.toCalibrationPoint))
    }
  }

  def getCalibrationSources:(Option[CalibrationPointSource],Option[CalibrationPointSource]) = {
    calibrationPoints match {
      case (None, None) => (Option.empty[CalibrationPointSource], Option.empty[CalibrationPointSource])
      case (Some(cp1), None) => (Option(cp1.source) ,Option.empty[CalibrationPointSource])
      case (None, Some(cp1)) => (Option.empty[CalibrationPointSource], Option(cp1.source))
      case (Some(cp1),Some(cp2)) => (Option(cp1.source), Option(cp2.source))
    }
  }

  def calibrationPointsSourcesToDB(): CalibrationPointSource = {
    calibrationPoints match {
      case (None, None) => CalibrationPointSource.NoCalibrationPoint
      case (Some(cp1), None) => cp1.source
      case (None, Some(cp1)) => cp1.source
      case (Some(cp1),Some(cp2)) => cp1.source
    }
  }

  def hasCalibrationPointAt(addressMValue: Long): Boolean = {
    calibrationPoints match {
      case (None, None) => false
      case (Some(cp1), None) => cp1.addressMValue == addressMValue
      case (None, Some(cp1)) => cp1.addressMValue == addressMValue
      case (Some(cp1), Some(cp2)) => cp1.addressMValue == addressMValue || cp2.addressMValue == addressMValue
    }
  }
}

class ProjectLinkDAO {
  private def logger = LoggerFactory.getLogger(getClass)
  val roadwayDAO = new RoadwayDAO

  private val projectLinkQueryBase =
    s"""select PROJECT_LINK.ID, PROJECT_LINK.PROJECT_ID, PROJECT_LINK.TRACK, PROJECT_LINK.DISCONTINUITY_TYPE,
  PROJECT_LINK.ROAD_NUMBER, PROJECT_LINK.ROAD_PART_NUMBER, PROJECT_LINK.START_ADDR_M, PROJECT_LINK.END_ADDR_M,
  PROJECT_LINK.ORIGINAL_START_ADDR_M, PROJECT_LINK.ORIGINAL_END_ADDR_M,
  PROJECT_LINK.START_MEASURE, PROJECT_LINK.END_MEASURE, PROJECT_LINK.SIDE,
  PROJECT_LINK.CREATED_BY, PROJECT_LINK.MODIFIED_BY, PROJECT_LINK.LINK_ID, PROJECT_LINK.GEOMETRY,
  (PROJECT_LINK.END_MEASURE - PROJECT_LINK.START_MEASURE) as length, PROJECT_LINK.CALIBRATION_POINTS, PROJECT_LINK.STATUS,
  PROJECT_LINK.ROAD_TYPE, PROJECT_LINK.LINK_SOURCE as source, PROJECT_LINK.ROADWAY_ID, PROJECT_LINK.LINEAR_LOCATION_ID, PROJECT_LINK.ELY, PROJECT_LINK.REVERSED, PROJECT_LINK.CONNECTED_LINK_ID,
  CASE
    WHEN STATUS = ${LinkStatus.NotHandled.value} THEN null
    WHEN STATUS IN (${LinkStatus.Terminated.value}, ${LinkStatus.UnChanged.value}) THEN ROADWAY.START_DATE
    ELSE PRJ.START_DATE END as start_date,
  CASE WHEN STATUS = ${LinkStatus.Terminated.value} THEN PRJ.START_DATE ELSE null END as end_date,
  PROJECT_LINK.ADJUSTED_TIMESTAMP,
  CASE
    WHEN rn.road_name IS NOT NULL AND rn.END_DATE IS NULL AND rn.VALID_TO IS null THEN rn.road_name
    WHEN rn.road_name IS NULL AND pln.road_name IS NOT NULL THEN pln.road_name
    END AS road_name_pl,
  PROJECT_LINK.ORIGINAL_START_ADDR_M as RA_START_ADDR_M,
  PROJECT_LINK.ORIGINAL_END_ADDR_M as RA_END_ADDR_M,
  ROADWAY.TRACK as TRACK,
  ROADWAY.ROAD_NUMBER as ROAD_NUMBER,
  ROADWAY.ROAD_PART_NUMBER as ROAD_PART_NUMBER,
  ROADWAY.ROADWAY_NUMBER,
  PROJECT_LINK.CALIBRATION_POINTS_SOURCE
  from PROJECT prj JOIN PROJECT_LINK ON (prj.id = PROJECT_LINK.PROJECT_ID)
    LEFT JOIN ROADWAY ON (ROADWAY.ID = PROJECT_LINK.ROADWAY_ID)
    LEFT JOIN Linear_Location ON (Linear_Location.ID = PROJECT_LINK.Linear_Location_Id)
    LEFT JOIN ROAD_NAME rn ON (rn.road_number = project_link.road_number AND rn.END_DATE IS NULL AND rn.VALID_TO IS null)
	  LEFT JOIN project_link_name pln ON (pln.road_number = project_link.road_number AND pln.project_id = project_link.project_id)  """

  private val projectLinkHistoryQueryBase =
    s"""
        select plh.ID, plh.PROJECT_ID, plh.TRACK, plh.DISCONTINUITY_TYPE,
          plh.ROAD_NUMBER, plh.ROAD_PART_NUMBER, plh.START_ADDR_M, plh.END_ADDR_M,
          plh.ORIGINAL_START_ADDR_M, plh.ORIGINAL_END_ADDR_M,
          plh.START_MEASURE, plh.END_MEASURE, plh.SIDE,
          plh.CREATED_BY, plh.MODIFIED_BY, plh.LINK_ID, plh.GEOMETRY,
          (plh.END_MEASURE - plh.START_MEASURE) as length, plh.CALIBRATION_POINTS, plh.STATUS,
          plh.ROAD_TYPE, plh.LINK_SOURCE as source, plh.ROADWAY_ID, plh.Linear_Location_Id, plh.ELY, plh.REVERSED, plh.CONNECTED_LINK_ID,
          CASE
            WHEN STATUS = ${LinkStatus.NotHandled.value} THEN null
            WHEN STATUS IN (${LinkStatus.Terminated.value}, ${LinkStatus.UnChanged.value}) THEN ROADWAY.START_DATE
            ELSE PRJ.START_DATE END as start_date,
          CASE WHEN STATUS = ${LinkStatus.Terminated.value} THEN PRJ.START_DATE ELSE null END as end_date,
          plh.ADJUSTED_TIMESTAMP,
          CASE
            WHEN rn.road_name IS NOT NULL AND rn.END_DATE IS NULL AND rn.VALID_TO IS null THEN rn.road_name
            WHEN rn.road_name IS NULL AND pln.road_name IS NOT NULL THEN pln.road_name
            END AS road_name_pl,
          ROADWAY.START_ADDR_M as RA_START_ADDR_M,
          ROADWAY.END_ADDR_M as RA_END_ADDR_M,
          ROADWAY.TRACK as TRACK,
          ROADWAY.ROAD_NUMBER as ROAD_NUMBER,
          ROADWAY.ROAD_PART_NUMBER as ROAD_PART_NUMBER,
          ROADWAY.ROADWAY_NUMBER,
          plh.CALIBRATION_POINTS_SOURCE
          from PROJECT prj JOIN PROJECT_LINK_HISTORY plh ON (prj.id = plh.PROJECT_ID)
            LEFT JOIN ROADWAY ON (ROADWAY.ID = plh.ROADWAY_ID)
            LEFT JOIN Linear_Location ON (Linear_Location.ID = plh.Linear_Location_Id)
            LEFT JOIN ROAD_NAME rn ON (rn.road_number = plh.road_number AND rn.END_DATE IS NULL AND rn.VALID_TO IS null)
        	  LEFT JOIN project_link_name pln ON (pln.road_number = plh.road_number AND pln.project_id = plh.project_id)
     """.stripMargin

  implicit val getProjectLinkRow: GetResult[ProjectLink] = new GetResult[ProjectLink] {
    def apply(r: PositionedResult) = {
      val projectLinkId = r.nextLong()
      val projectId = r.nextLong()
      val trackCode = Track.apply(r.nextInt())
      val discontinuityType = Discontinuity.apply(r.nextInt())
      val roadNumber = r.nextLong()
      val roadPartNumber = r.nextLong()
      val startAddrM = r.nextLong()
      val endAddrM = r.nextLong()
      val originalStartAddrMValue = r.nextLong()
      val originalEndAddrMValue = r.nextLong()
      val startMValue = r.nextDouble()
      val endMValue = r.nextDouble()
      val sideCode = SideCode.apply(r.nextInt)
      val createdBy = r.nextStringOption()
      val modifiedBy = r.nextStringOption()
      val linkId = r.nextLong()
      val geom=r.nextObjectOption()
      val length = r.nextDouble()
      val calibrationPoints =
        CalibrationPointsUtils.calibrations(CalibrationCode.apply(r.nextInt), linkId, startMValue, endMValue,
          startAddrM, endAddrM, sideCode)
      val status = LinkStatus.apply(r.nextInt())
      val roadType = RoadType.apply(r.nextInt())
      val source = LinkGeomSource.apply(r.nextInt())
      val roadwayId = r.nextLong()
      val linearLocationId = r.nextLong()
      val ely = r.nextLong()
      val reversed = r.nextBoolean()
      val connectedLinkId = r.nextLongOption()
      val startDate = r.nextDateOption().map(d => new DateTime(d.getTime))
      val endDate = r.nextDateOption().map(d => new DateTime(d.getTime))
      val geometryTimeStamp = r.nextLong()
      val roadName = r.nextString()
      val roadAddressStartAddrM = r.nextLongOption()
      val roadAddressEndAddrM = r.nextLongOption()
      val roadAddressTrack = r.nextIntOption().map(Track.apply)
      val roadAddressRoadNumber = r.nextLongOption()
      val roadAddressRoadPart = r.nextLongOption()
      val roadwayNumber = r.nextLong()
      val calibrationPointsSource = CalibrationPointSource.apply(r.nextIntOption().getOrElse(99))


      ProjectLink(projectLinkId, roadNumber, roadPartNumber, trackCode, discontinuityType, startAddrM, endAddrM, originalStartAddrMValue, originalEndAddrMValue, startDate, endDate,
        modifiedBy, linkId, startMValue, endMValue, sideCode, CalibrationPointsUtils.toProjectLinkCalibrationPointsWithSourceInfo(calibrationPoints, calibrationPointsSource), NoFloating, OracleDatabase.loadJGeometryToGeometry(geom), projectId,
        status, roadType, source, length, roadwayId, linearLocationId, ely, reversed, connectedLinkId, geometryTimeStamp, roadwayNumber, Some(roadName),
        roadAddressEndAddrM.map(endAddr => endAddr - roadAddressStartAddrM.getOrElse(0L)),
        roadAddressStartAddrM, roadAddressEndAddrM, roadAddressTrack,
        roadAddressRoadNumber, roadAddressRoadPart)
    }
  }

  private def listQuery(query: String) = {
    Q.queryNA[ProjectLink](query).iterator.toSeq
  }

  def create(links: Seq[ProjectLink]): Seq[Long] = {
    time(logger, "Create project links") {
      val addressPS = dynamicSession.prepareStatement("insert into PROJECT_LINK (id, project_id, " +
        "road_number, road_part_number, " +
        "TRACK, discontinuity_type, START_ADDR_M, END_ADDR_M, ORIGINAL_START_ADDR_M, ORIGINAL_END_ADDR_M, created_by, " +
        "calibration_points, status, road_type, roadway_id, linear_location_id, connected_link_id, ely, reversed, geometry, " +
        "link_id, SIDE, start_measure, end_measure, adjusted_timestamp, link_source, calibration_points_source) values " +
        "(?, ?, ?, ?, ?, ?, ?, ?, ?, ?, ?, ?, ?, ?, ?, ?, ?, ?, ?, ?, ?, ?, ?, ?, ?, ?, ?)")
      val (ready, idLess) = links.partition(_.id != NewRoadway)
      val plIds = Sequences.fetchViitePrimaryKeySeqValues(idLess.size)
      val projectLinks = ready ++ idLess.zip(plIds).map(x =>
        x._1.copy(id = x._2)
      )
      projectLinks.toList.foreach { pl =>
        addressPS.setLong(1, pl.id)
        addressPS.setLong(2, pl.projectId)
        addressPS.setLong(3, pl.roadNumber)
        addressPS.setLong(4, pl.roadPartNumber)
        addressPS.setLong(5, pl.track.value)
        addressPS.setLong(6, pl.discontinuity.value)
        addressPS.setLong(7, pl.startAddrMValue)
        addressPS.setLong(8, pl.endAddrMValue)
        addressPS.setLong(9, pl.originalStartAddrMValue)
        addressPS.setLong(10, pl.originalEndAddrMValue)
        addressPS.setString(11, pl.createdBy.orNull)
        addressPS.setDouble(12, CalibrationCode.getFromAddress(pl).value)
        addressPS.setLong(13, pl.status.value)
        addressPS.setLong(14, pl.roadType.value)
        if (pl.roadwayId == 0)
          addressPS.setString(15, null)
        else
          addressPS.setLong(15, pl.roadwayId)
        if (pl.linearLocationId == 0)
          addressPS.setString(16, null)
        else
          addressPS.setLong(16, pl.linearLocationId)
        if (pl.connectedLinkId.isDefined)
          addressPS.setLong(17, pl.connectedLinkId.get)
        else
          addressPS.setString(17, null)
        addressPS.setLong(18, pl.ely)
        addressPS.setBoolean(19, pl.reversed)
        addressPS.setObject(20, OracleDatabase.createJGeometry(pl.geometry, dynamicSession.conn))
        addressPS.setLong(21, pl.linkId)
        addressPS.setLong(22, pl.sideCode.value)
        addressPS.setDouble(23, pl.startMValue)
        addressPS.setDouble(24, pl.endMValue)
        addressPS.setDouble(25, pl.linkGeometryTimeStamp)
        addressPS.setInt(26, pl.linkGeomSource.value)
        addressPS.setInt(27, pl.calibrationPointsSourcesToDB().value)
        addressPS.addBatch()
      }
      addressPS.executeBatch()
      addressPS.close()
      projectLinks.map(_.id)
    }

  }

  def updateProjectLinks(projectLinks: Seq[ProjectLink], modifier: String, addresses: Seq[RoadAddress]): Unit = {
    time(logger, "Update project links") {
      val nonUpdatingStatus = Set[LinkStatus](NotHandled, UnChanged)
      val maxInEachTracks = projectLinks.filter(pl => pl.status == UnChanged).groupBy(_.track).map(p => p._2.maxBy(_.endAddrMValue).id).toSeq
      val links = projectLinks.map { pl =>
        if (!pl.isSplit && nonUpdatingStatus.contains(pl.status) && addresses.map(_.linearLocationId).contains(pl.linearLocationId) && !maxInEachTracks.contains(pl.id)) {
          val ra = addresses.find(_.linearLocationId == pl.linearLocationId).get
          // Discontinuity, road type and calibration points may change with Unchanged (and NotHandled) status
          pl.copy(roadNumber = ra.roadNumber, roadPartNumber = ra.roadPartNumber, track = ra.track,
            startAddrMValue = ra.startAddrMValue, endAddrMValue = ra.endAddrMValue,
            reversed = false)
        } else
          pl
      }
      val projectLinkPS = dynamicSession.prepareStatement("UPDATE project_link SET ROAD_NUMBER = ?,  ROAD_PART_NUMBER = ?, TRACK = ?, " +
        "DISCONTINUITY_TYPE = ?, START_ADDR_M=?, END_ADDR_M=?, ORIGINAL_START_ADDR_M=?, ORIGINAL_END_ADDR_M=?, MODIFIED_DATE= ? , MODIFIED_BY= ?, PROJECT_ID= ?, " +
        "CALIBRATION_POINTS= ? , STATUS=?, ROAD_TYPE=?, REVERSED = ?, GEOMETRY = ?, " +
        "SIDE=?, START_MEASURE=?, END_MEASURE=?, CALIBRATION_POINTS_SOURCE=? WHERE id = ?")

      for (projectLink <- links) {
        projectLinkPS.setLong(1, projectLink.roadNumber)
        projectLinkPS.setLong(2, projectLink.roadPartNumber)
        projectLinkPS.setInt(3, projectLink.track.value)
        projectLinkPS.setInt(4, projectLink.discontinuity.value)
        projectLinkPS.setLong(5, projectLink.startAddrMValue)
        projectLinkPS.setLong(6, projectLink.endAddrMValue)
        projectLinkPS.setLong(7, projectLink.originalStartAddrMValue)
        projectLinkPS.setLong(8, projectLink.originalEndAddrMValue)
        projectLinkPS.setDate(9, new java.sql.Date(new Date().getTime))
        projectLinkPS.setString(10, modifier)
        projectLinkPS.setLong(11, projectLink.projectId)
        projectLinkPS.setInt(12, CalibrationCode.getFromAddress(projectLink).value)
        projectLinkPS.setInt(13, projectLink.status.value)
        projectLinkPS.setInt(14, projectLink.roadType.value)
        projectLinkPS.setInt(15, if (projectLink.reversed) 1 else 0)
        projectLinkPS.setObject(16, OracleDatabase.createJGeometry(projectLink.geometry, dynamicSession.conn))
        projectLinkPS.setInt(17, projectLink.sideCode.value)
        projectLinkPS.setDouble(18, projectLink.startMValue)
        projectLinkPS.setDouble(19, projectLink.endMValue)
        projectLinkPS.setLong(20, projectLink.calibrationPointsSourcesToDB().value)
        projectLinkPS.setLong(21, projectLink.id)
        projectLinkPS.addBatch()
      }
      projectLinkPS.executeBatch()
      projectLinkPS.close()
    }
  }

  def updateProjectLinksGeometry(projectLinks: Seq[ProjectLink], modifier: String): Unit = {
    time(logger,
      "Update project links geometry") {
      val projectLinkPS = dynamicSession.prepareStatement("UPDATE project_link SET  GEOMETRY = ?, MODIFIED_BY= ?, ADJUSTED_TIMESTAMP = ? WHERE id = ?")

      for (projectLink <- projectLinks) {
        projectLinkPS.setObject(1, OracleDatabase.createJGeometry(projectLink.geometry, dynamicSession.conn))
        projectLinkPS.setString(2, modifier)
        projectLinkPS.setLong(3, projectLink.linkGeometryTimeStamp)
        projectLinkPS.setLong(4, projectLink.id)
        projectLinkPS.addBatch()
      }
      projectLinkPS.executeBatch()
      projectLinkPS.close()
    }
  }

  def fetchElyFromProjectLinks(projectId:Long): Option[Long]= {
    val query =
      s"""SELECT ELY FROM PROJECT_LINK WHERE PROJECT_ID=$projectId AND ELY IS NOT NULL AND ROWNUM < 2"""
    Q.queryNA[Long](query).firstOption
  }

  def fetchProjectLinksHistory(projectId: Long, linkStatusFilter: Option[LinkStatus] = None): Seq[ProjectLink] = {
    time(logger, "Get project history links") {
      val filter = if (linkStatusFilter.isEmpty) "" else s"plh.STATUS = ${linkStatusFilter.get.value} AND"
      val query =
        s"""$projectLinkHistoryQueryBase
                where $filter plh.PROJECT_ID = $projectId order by plh.ROAD_NUMBER, plh.ROAD_PART_NUMBER, plh.END_ADDR_M """
      listQuery(query)
    }
  }

  def fetchRoadNumbersByProjectIdHistory(projectId: Long): Seq[Long] = {
    time(logger, "Get road numbers history by project") {
      val query =
        s"""SELECT ROAD_NUMBER FROM PROJECT_LINK_HISTORY
                where PROJECT_ID = $projectId order by ROAD_NUMBER """
      Q.queryNA[Long](query).list
    }
  }

  def fetchProjectLinks(projectId: Long, linkStatusFilter: Option[LinkStatus] = None): Seq[ProjectLink] = {
    time(logger, "Get project links") {
      val filter = if (linkStatusFilter.isEmpty) "" else s"PROJECT_LINK.STATUS = ${linkStatusFilter.get.value} AND"
      val query =
        s"""$projectLinkQueryBase
                where $filter PROJECT_LINK.PROJECT_ID = $projectId order by PROJECT_LINK.ROAD_NUMBER, PROJECT_LINK.ROAD_PART_NUMBER, PROJECT_LINK.END_ADDR_M """
      listQuery(query)
    }
  }

  //TODO: support for bigger queries than 1000 ids
  def fetchProjectLinksByIds(ids: Iterable[Long]): Seq[ProjectLink] = {
    time(logger, "Get project links by ids") {
      if (ids.isEmpty)
        List()
      else {
        val query =
          s"""$projectLinkQueryBase
                where project_link.id in (${ids.mkString(",")}) order by PROJECT_LINK.ROAD_NUMBER, PROJECT_LINK.ROAD_PART_NUMBER, PROJECT_LINK.END_ADDR_M """
        listQuery(query)
      }
    }
  }

  def fetchProjectLinksByConnectedLinkId(connectedIds: Seq[Long]): Seq[ProjectLink] = {
    time(logger, "Get project links by connected link ids") {
      if (connectedIds.isEmpty) {
        List()
      } else {
        val query =
          s"""$projectLinkQueryBase
                where project_link.connected_link_id in (${connectedIds.mkString(",")}) order by PROJECT_LINK.ROAD_NUMBER, PROJECT_LINK.ROAD_PART_NUMBER, PROJECT_LINK.END_ADDR_M """
        listQuery(query)
      }
    }
  }

  def getProjectLinksByLinkId(projectLinkId: Long): Seq[ProjectLink] = {
    time(logger, "Get project links by link id and project id") {
      val query =
        s"""$projectLinkQueryBase
                where PROJECT_LINK.link_id = $projectLinkId order by PROJECT_LINK.ROAD_NUMBER, PROJECT_LINK.ROAD_PART_NUMBER, PROJECT_LINK.END_ADDR_M """
      listQuery(query)
    }
  }

  def getProjectLinksByIds(projectId: Long, ids: Set[Long]): Seq[ProjectLink] = {
    time(logger, "Get project links by ids") {
      val filter = if (ids.nonEmpty) s"""AND PROJECT_LINK.LINEAR_LOCATION_ID in (${ids.mkString(",")})""" else ""
      val query =

        s"""$projectLinkQueryBase
                where PROJECT_LINK.PROJECT_ID = $projectId $filter"""
      listQuery(query).seq
    }
  }

  def fetchProjectLinksByProjectAndLinkId(projectLinkIds: Set[Long], linkIds: Set[Long], projectId: Long): Seq[ProjectLink] = {
    if (projectLinkIds.isEmpty && linkIds.isEmpty) {
      List()
    } else {
      val idsFilter = if (projectLinkIds.nonEmpty) s"AND PROJECT_LINK.ID IN (${projectLinkIds.mkString(",")})" else ""
      val linkIdsFilter = if (linkIds.nonEmpty) s"AND PROJECT_LINK.LINK_ID IN (${linkIds.mkString(",")})" else ""
      val query =
        s"""$projectLinkQueryBase
                where PROJECT_LINK.PROJECT_ID = $projectId $idsFilter $linkIdsFilter
                order by PROJECT_LINK.ROAD_NUMBER, PROJECT_LINK.ROAD_PART_NUMBER, PROJECT_LINK.END_ADDR_M """
      listQuery(query)
    }
  }

  def fetchProjectLinksByLinkId(linkIds: Seq[Long]): Seq[ProjectLink] = {
    if (linkIds.isEmpty) {
      List()
    } else {
      val linkIdsFilter =  s" PROJECT_LINK.LINK_ID IN (${linkIds.mkString(",")})"
      val query =
        s"""$projectLinkQueryBase
                where $linkIdsFilter
                order by PROJECT_LINK.ROAD_NUMBER, PROJECT_LINK.ROAD_PART_NUMBER, PROJECT_LINK.END_ADDR_M """
      listQuery(query)
    }
  }

  def fetchProjectLinksByProjectRoadPart(road: Long, part: Long, projectId: Long, linkStatusFilter: Option[LinkStatus] = None): Seq[ProjectLink] = {
    time(logger, "Get project links by project road part") {
      val filter = if (linkStatusFilter.isEmpty) "" else s" PROJECT_LINK.STATUS = ${linkStatusFilter.get.value} AND"
      val query =
        s"""$projectLinkQueryBase
                where $filter PROJECT_LINK.ROAD_NUMBER = $road and PROJECT_LINK.ROAD_PART_NUMBER = $part AND PROJECT_LINK.PROJECT_ID = $projectId order by PROJECT_LINK.ROAD_NUMBER, PROJECT_LINK.ROAD_PART_NUMBER, PROJECT_LINK.END_ADDR_M """
      listQuery(query)
    }
  }

  def fetchByProjectRoadPart(roadNumber: Long, roadPartNumber: Long, projectId: Long): Seq[ProjectLink] = {
    time(logger, "Fetch project links by project road part") {
      val filter = s"PROJECT_LINK.ROAD_NUMBER = $roadNumber AND PROJECT_LINK.ROAD_PART_NUMBER = $roadPartNumber AND"
      val query =
        s"""$projectLinkQueryBase
                where $filter (PROJECT_LINK.PROJECT_ID = $projectId ) order by PROJECT_LINK.ROAD_NUMBER, PROJECT_LINK.ROAD_PART_NUMBER, PROJECT_LINK.END_ADDR_M """
      listQuery(query)
    }
  }

  def fetchByProjectRoadParts(roadParts: Set[(Long, Long)], projectId: Long): Seq[ProjectLink] = {
    time(logger, "Fetch project links by project road parts") {
      if (roadParts.isEmpty)
        return Seq()
      val roadPartsCond = roadParts.map { case (road, part) => s"(PROJECT_LINK.ROAD_NUMBER = $road AND PROJECT_LINK.ROAD_PART_NUMBER = $part)" }
      val filter = s"${roadPartsCond.mkString("(", " OR ", ")")} AND"
      val query =
        s"""$projectLinkQueryBase
                where $filter (PROJECT_LINK.PROJECT_ID = $projectId) order by PROJECT_LINK.ROAD_NUMBER, PROJECT_LINK.ROAD_PART_NUMBER, PROJECT_LINK.END_ADDR_M """
      listQuery(query)
    }
  }

  def updateAddrMValues(projectLink: ProjectLink): Unit = {
    sqlu"""update project_link set modified_date = sysdate, start_addr_m = ${projectLink.startAddrMValue}, end_addr_m = ${projectLink.endAddrMValue}, calibration_points = ${CalibrationCode.getFromAddress(projectLink).value} where id = ${projectLink.id}
          """.execute
  }

<<<<<<< HEAD
  def updateProjectLinkNumbering(projectId: Long, roadNumber: Long, roadPart: Long, linkStatus: LinkStatus, newRoadNumber: Long, newRoadPart: Long, userName: String, discontinuity: Long): Unit = {
=======
  /**
    * Updates all the project links that share the same ids as supplied to the newRoadNumber and newRoadPart also it will put the last link of newRoadNumber and newRoadPart with the given discontinuity value.
    * @param ids: Seq[Long] - ids of the project links
    * @param linkStatus: LinkStatus - The operation done on those project links
    * @param newRoadNumber: Long- the new road number to apply
    * @param newRoadPart: Long the new road part number to apply
    * @param userName: String - user name
    * @param discontinuity: Long - the discontinuity value to apply
    */
  def updateProjectLinkNumbering(ids: Seq[Long], linkStatus: LinkStatus, newRoadNumber: Long, newRoadPart: Long, userName: String, discontinuity: Long): Unit = {
>>>>>>> 1868d9f6
    time(logger, "Update project link numbering") {
      val user = userName.replaceAll("[^A-Za-z0-9\\-]+", "")
      val sql = s"UPDATE PROJECT_LINK SET STATUS = ${linkStatus.value}, MODIFIED_BY='$user', ROAD_NUMBER = $newRoadNumber, ROAD_PART_NUMBER = $newRoadPart" +
        s"WHERE PROJECT_ID = $projectId  AND ROAD_NUMBER = $roadNumber AND ROAD_PART_NUMBER = $roadPart AND STATUS != ${LinkStatus.Terminated.value}"
      Q.updateNA(sql).execute

      val updateLastLinkWithDiscontinuity =
        s"""UPDATE PROJECT_LINK SET DISCONTINUITY_TYPE = $discontinuity WHERE ID IN (
         SELECT ID FROM PROJECT_LINK WHERE ROAD_NUMBER = $newRoadNumber AND ROAD_PART_NUMBER = $newRoadPart AND STATUS != ${LinkStatus.Terminated.value} AND END_ADDR_M = (SELECT MAX(END_ADDR_M) FROM PROJECT_LINK WHERE ROAD_NUMBER = $newRoadNumber AND ROAD_PART_NUMBER = $newRoadPart AND STATUS != ${LinkStatus.Terminated.value}))"""
      Q.updateNA(updateLastLinkWithDiscontinuity).execute
    }
  }

  def updateProjectLinkRoadTypeDiscontinuity(projectLinkIds: Set[Long], linkStatus: LinkStatus, userName: String, roadType: Long, discontinuity: Option[Long]): Unit = {
    time(logger, "Update project link road type discontinuity") {
      val user = userName.replaceAll("[^A-Za-z0-9\\-]+", "")
      if (discontinuity.isEmpty) {
        projectLinkIds.grouped(500).foreach {
          grp =>
            val sql = s"UPDATE PROJECT_LINK SET STATUS = ${linkStatus.value}, MODIFIED_BY='$user', ROAD_TYPE= $roadType " +
              s"WHERE ID IN ${grp.mkString("(", ",", ")")}"
            Q.updateNA(sql).execute
        }
      } else {
        val sql = s"UPDATE PROJECT_LINK SET STATUS = ${linkStatus.value}, MODIFIED_BY='$user', ROAD_TYPE= $roadType, DISCONTINUITY_TYPE = ${discontinuity.get} " +
          s"WHERE ID = ${projectLinkIds.head}"
        Q.updateNA(sql).execute
      }
    }
  }

  def updateProjectLinksStatus(ids: Set[Long], linkStatus: LinkStatus, userName: String): Unit = {
    val user = userName.replaceAll("[^A-Za-z0-9\\-]+", "")
    ids.grouped(500).foreach {
      grp =>
        val sql = s"UPDATE PROJECT_LINK SET STATUS = ${linkStatus.value}, MODIFIED_BY='$user' " +
          s"WHERE ID IN ${grp.mkString("(", ",", ")")}"
        Q.updateNA(sql).execute
    }
  }

  /**
    * Applies all the values of the road addresses to the project links sharing the project id and road address information.
    * @param projectId: Long - The id of the project
    * @param roadAddress: RoadAddress - The road address information
    * @param updateGeom: Boolean - controls whether we update or not the geometry of the project links
    */
  def updateProjectLinkValues(projectId: Long, roadAddress: RoadAddress, updateGeom : Boolean = true): Unit = {

    time(logger, "Update project link values") {
      val points: Seq[Double] = roadAddress.geometry.flatMap(p => Seq(p.x, p.y, p.z))
      val geometryQuery = s"MDSYS.SDO_GEOMETRY(4002, 3067, NULL, MDSYS.SDO_ELEM_INFO_ARRAY(1,2,1), MDSYS.SDO_ORDINATE_ARRAY(${points.mkString(",")}))"
      val updateGeometry = if (updateGeom) s", GEOMETRY = $geometryQuery" else s""

      val updateProjectLink = s"UPDATE PROJECT_LINK SET ROAD_NUMBER = ${roadAddress.roadNumber}, " +
        s" ROAD_PART_NUMBER = ${roadAddress.roadPartNumber}, TRACK = ${roadAddress.track.value}, " +
        s" DISCONTINUITY_TYPE = ${roadAddress.discontinuity.value}, ROAD_TYPE = ${roadAddress.roadType.value}, " +
        s" STATUS = ${LinkStatus.NotHandled.value}, START_ADDR_M = ${roadAddress.startAddrMValue}, END_ADDR_M = ${roadAddress.endAddrMValue}, " +
        s" CALIBRATION_POINTS = ${CalibrationCode.getFromAddress(roadAddress).value}, CONNECTED_LINK_ID = null, REVERSED = 0, " +
        s" CALIBRATION_POINTS_SOURCE = ${CalibrationPointSource.RoadAddressSource.value}, " +
        s" SIDE = ${roadAddress.sideCode.value}, " +
        s" start_measure = ${roadAddress.startMValue}, end_measure = ${roadAddress.endMValue} $updateGeometry" +
        s" WHERE LINEAR_LOCATION_ID = ${roadAddress.linearLocationId} AND PROJECT_ID = $projectId"
      Q.updateNA(updateProjectLink).execute
    }
  }

  /**
    * Reverses the road part in project. Switches side codes 2 <-> 3, updates calibration points start <-> end,
    * updates track codes 1 <-> 2
    *
    * @param projectId
    * @param roadNumber
    * @param roadPartNumber
    */
  def reverseRoadPartDirection(projectId: Long, roadNumber: Long, roadPartNumber: Long): Unit = {
    time(logger, "Reverse road part direction") {
      val roadPartMaxAddr =
        sql"""SELECT MAX(END_ADDR_M) FROM PROJECT_LINK
         where project_link.project_id = $projectId and project_link.road_number = $roadNumber and project_link.road_part_number = $roadPartNumber
         and project_link.status != ${LinkStatus.Terminated.value}
         """.as[Long].firstOption.getOrElse(0L)
      val updateProjectLink = s"update project_link set calibration_points = (CASE calibration_points WHEN 0 THEN 0 WHEN 1 THEN 2 WHEN 2 THEN 1 ELSE 3 END), " +
        s"(start_addr_m, end_addr_m) = (SELECT $roadPartMaxAddr - pl2.end_addr_m, $roadPartMaxAddr - pl2.start_addr_m FROM PROJECT_LINK pl2 WHERE pl2.id = project_link.id), " +
        s"TRACK = (CASE TRACK WHEN 0 THEN 0 WHEN 1 THEN 2 WHEN 2 THEN 1 ELSE 3 END), " +
        s"SIDE = (CASE SIDE WHEN 2 THEN 3 ELSE 2 END), " +
        s"reversed = (CASE reversed WHEN 0 THEN 1 WHEN 1 THEN 0 END)" +
        s"where project_link.project_id = $projectId and project_link.road_number = $roadNumber and project_link.road_part_number = $roadPartNumber " +
        s"and project_link.status != ${LinkStatus.Terminated.value}"
      Q.updateNA(updateProjectLink).execute
    }
  }

  def fetchProjectLinkIds(projectId: Long, roadNumber: Long, roadPartNumber: Long, status: Option[LinkStatus] = None,
                          maxResults: Option[Int] = None): List[Long] =
  {
    val filter = status.map(s => s" AND status = ${s.value}").getOrElse("")
    val limit = maxResults.map(s => s" AND ROWNUM <= $s").getOrElse("")
    val query= s"""
         SELECT link_id
         FROM Project_link
         WHERE project_id = $projectId and road_number = $roadNumber and road_part_number = $roadPartNumber $filter $limit
       """
    Q.queryNA[Long](query).list
  }

  /**
    * Returns a counting of the project links by all the link status we supplied them limited by the project id, road number and road part number
    * @param projectId: Long - The id of the project
    * @param roadNumber: Long - project link road number
    * @param roadPartNumber: Long - project link road part number
    * @param linkStatus: Set[Long] - the collection of operations done to the project links
    * @return
    */
  def countLinksByStatus(projectId: Long, roadNumber: Long, roadPartNumber: Long, linkStatus: Set[Long]): Long = {
    val filterByStatus = if(linkStatus.nonEmpty) s" AND Status IN (${linkStatus.mkString(",")})" else ""
    val query =
      s"""select count(id) from project_link
          WHERE project_id = $projectId and road_number = $roadNumber and road_part_number = $roadPartNumber $filterByStatus"""
    Q.queryNA[Long](query).first
  }

  def getProjectLinksContinuityCodes(projectId: Long, roadNumber: Long, roadPartNumber: Long): Map[Long, Discontinuity] = {
    sql""" SELECT END_ADDR_M, DISCONTINUITY_TYPE FROM PROJECT_LINK WHERE PROJECT_ID = $projectId AND
         ROAD_NUMBER = $roadNumber AND ROAD_PART_NUMBER = $roadPartNumber AND STATUS != ${LinkStatus.Terminated.value}
         AND (DISCONTINUITY_TYPE != ${Discontinuity.Continuous.value} OR END_ADDR_M =
         (SELECT MAX(END_ADDR_M) FROM PROJECT_LINK WHERE PROJECT_ID = $projectId AND
           ROAD_NUMBER = $roadNumber AND ROAD_PART_NUMBER = $roadPartNumber AND STATUS != ${LinkStatus.Terminated.value}))
       """.as[(Long, Int)].list.map(x => x._1 -> Discontinuity.apply(x._2)).toMap
  }

  def fetchFirstLink(projectId: Long, roadNumber: Long, roadPartNumber: Long): Option[ProjectLink] = {
    val query = s"""$projectLinkQueryBase
    where PROJECT_LINK.ROAD_PART_NUMBER=$roadPartNumber AND PROJECT_LINK.ROAD_NUMBER=$roadNumber AND
    PROJECT_LINK.START_ADDR_M = (SELECT MIN(PROJECT_LINK.START_ADDR_M) FROM PROJECT_LINK
      LEFT JOIN
      ROADWAY ON ((ROADWAY.road_number = PROJECT_LINK.road_number AND ROADWAY.road_part_number = PROJECT_LINK.road_part_number) OR ROADWAY.id = PROJECT_LINK.ROADWAY_ID)
      LEFT JOIN
      Linear_Location ON (Linear_Location.id = Project_Link.Linear_Location_Id)
      WHERE PROJECT_LINK.PROJECT_ID = $projectId AND ((PROJECT_LINK.ROAD_PART_NUMBER=$roadPartNumber AND PROJECT_LINK.ROAD_NUMBER=$roadNumber) OR PROJECT_LINK.ROADWAY_ID = ROADWAY.ID))
    order by PROJECT_LINK.ROAD_NUMBER, PROJECT_LINK.ROAD_PART_NUMBER, PROJECT_LINK.START_ADDR_M, PROJECT_LINK.TRACK """
    listQuery(query).headOption
  }

  private def deleteProjectLinks(ids: Set[Long]): Int = {
    if (ids.size > 900)
      ids.grouped(900).map(deleteProjectLinks).sum
    else {
      val deleteLinks =
        s"""
         DELETE FROM PROJECT_LINK WHERE id IN (${ids.mkString(",")})
       """
      val count = Q.updateNA(deleteLinks).first
      count
    }
  }

  def removeProjectLinksById(ids: Set[Long]): Int = {
    if (ids.nonEmpty)
      deleteProjectLinks(ids)
    else
      0
  }

  def removeProjectLinksByLinkIds(projectId: Long, roadNumber: Option[Long], roadPartNumber: Option[Long],
                                  linkIds: Set[Long] = Set()): Int = {
    if (linkIds.size > 900 || linkIds.isEmpty) {
      linkIds.grouped(900).map(g => removeProjectLinks(projectId, roadNumber, roadPartNumber, g)).sum
    } else {
      removeProjectLinks(projectId, roadNumber, roadPartNumber, linkIds)
    }
  }

  private def removeProjectLinks(projectId: Long, roadNumber: Option[Long], roadPartNumber: Option[Long],
                                 linkIds: Set[Long] = Set()): Int = {
    val roadFilter = roadNumber.map(l => s"AND road_number = $l").getOrElse("")
    val roadPartFilter = roadPartNumber.map(l => s"AND road_part_number = $l").getOrElse("")
    val linkIdFilter = if (linkIds.isEmpty) {
      ""
    } else {
      s"AND LINK_ID IN (${linkIds.mkString(",")})"
    }
    val query =
      s"""SELECT pl.id FROM PROJECT_LINK pl WHERE
        project_id = $projectId $roadFilter $roadPartFilter $linkIdFilter"""
    val ids = Q.queryNA[Long](query).iterator.toSet
    if (ids.nonEmpty) {
      sqlu"""DELETE FROM ROADWAY_CHANGES_LINK WHERE PROJECT_ID = $projectId""".execute
      sqlu"""DELETE FROM ROADWAY_CHANGES WHERE PROJECT_ID = $projectId""".execute
      deleteProjectLinks(ids)
    }
    else
      0
  }

  def moveProjectLinksToHistory(projectId: Long): Unit = {
      sqlu"""INSERT INTO PROJECT_LINK_HISTORY (SELECT DISTINCT ID, PROJECT_ID, TRACK, DISCONTINUITY_TYPE,
            ROAD_NUMBER, ROAD_PART_NUMBER, START_ADDR_M, END_ADDR_M, CREATED_BY, MODIFIED_BY, CREATED_DATE,
            MODIFIED_DATE, STATUS, CALIBRATION_POINTS, ROAD_TYPE, ROADWAY_ID, LINEAR_LOCATION_ID, CONNECTED_LINK_ID, ELY,
            REVERSED, SIDE, START_MEASURE, END_MEASURE, LINK_ID, ADJUSTED_TIMESTAMP,
            LINK_SOURCE, CALIBRATION_POINTS_SOURCE, GEOMETRY, ORIGINAL_START_ADDR_M, ORIGINAL_END_ADDR_M
          FROM PROJECT_LINK WHERE PROJECT_ID = $projectId)""".execute
    sqlu"""DELETE FROM ROADWAY_CHANGES_LINK WHERE PROJECT_ID = $projectId""".execute
    sqlu"""DELETE FROM PROJECT_LINK WHERE PROJECT_ID = $projectId""".execute
    sqlu"""DELETE FROM PROJECT_RESERVED_ROAD_PART WHERE PROJECT_ID = $projectId""".execute
  }

  def removeProjectLinksByProjectAndRoadNumber(projectId: Long, roadNumber: Long, roadPartNumber: Long): Int = {
    removeProjectLinks(projectId, Some(roadNumber), Some(roadPartNumber))
  }

  def removeProjectLinksByProject(projectId: Long): Int = {
    removeProjectLinks(projectId, None, None)
  }

  def removeProjectLinksByLinkId(projectId: Long, linkIds: Set[Long]): Int = {
    if (linkIds.nonEmpty)
      removeProjectLinks(projectId, None, None, linkIds)
    else
      0
  }

  def fetchSplitLinks(projectId: Long, linkId: Long): Seq[ProjectLink] = {
    val query =
      s"""$projectLinkQueryBase
                where PROJECT_LINK.PROJECT_ID = $projectId AND (PROJECT_LINK.LINK_ID = $linkId OR PROJECT_LINK.CONNECTED_LINK_ID = $linkId)"""
    listQuery(query)
  }

  implicit val getDiscontinuity: GetResult[Option[Discontinuity]] = new GetResult[Option[Discontinuity]] {
    def apply(r: PositionedResult) = {
      r.nextLongOption().map(l => Discontinuity.apply(l))
    }
  }
}<|MERGE_RESOLUTION|>--- conflicted
+++ resolved
@@ -576,9 +576,6 @@
           """.execute
   }
 
-<<<<<<< HEAD
-  def updateProjectLinkNumbering(projectId: Long, roadNumber: Long, roadPart: Long, linkStatus: LinkStatus, newRoadNumber: Long, newRoadPart: Long, userName: String, discontinuity: Long): Unit = {
-=======
   /**
     * Updates all the project links that share the same ids as supplied to the newRoadNumber and newRoadPart also it will put the last link of newRoadNumber and newRoadPart with the given discontinuity value.
     * @param ids: Seq[Long] - ids of the project links
@@ -588,8 +585,7 @@
     * @param userName: String - user name
     * @param discontinuity: Long - the discontinuity value to apply
     */
-  def updateProjectLinkNumbering(ids: Seq[Long], linkStatus: LinkStatus, newRoadNumber: Long, newRoadPart: Long, userName: String, discontinuity: Long): Unit = {
->>>>>>> 1868d9f6
+  def updateProjectLinkNumbering(projectId: Long, roadNumber: Long, roadPart: Long, linkStatus: LinkStatus, newRoadNumber: Long, newRoadPart: Long, userName: String, discontinuity: Long): Unit = {
     time(logger, "Update project link numbering") {
       val user = userName.replaceAll("[^A-Za-z0-9\\-]+", "")
       val sql = s"UPDATE PROJECT_LINK SET STATUS = ${linkStatus.value}, MODIFIED_BY='$user', ROAD_NUMBER = $newRoadNumber, ROAD_PART_NUMBER = $newRoadPart" +
