--- conflicted
+++ resolved
@@ -295,13 +295,8 @@
 
       ProjectLink(projectLinkId, roadNumber, roadPartNumber, trackCode, discontinuityType, startAddrM, endAddrM,
         originalStartAddrMValue, originalEndAddrMValue, startDate, endDate, createdBy, linkId, startMValue, endMValue,
-<<<<<<< HEAD
         sideCode, calibrationPoints, originalCalibrationPointTypes, PostGISDatabase.loadJGeometryToGeometry(geom),
-        projectId, status, roadType, source, length, roadwayId, linearLocationId, ely, reversed, connectedLinkId,
-=======
-        sideCode, calibrationPoints, originalCalibrationPointTypes, OracleDatabase.loadJGeometryToGeometry(geom),
         projectId, status, administrativeClass, source, length, roadwayId, linearLocationId, ely, reversed, connectedLinkId,
->>>>>>> 408c7bb3
         geometryTimeStamp, if (projectRoadwayNumber == 0 || projectRoadwayNumber == NewIdValue) roadwayNumber else projectRoadwayNumber , Some(roadName),
         roadAddressEndAddrM.map(endAddr => endAddr - roadAddressStartAddrM.getOrElse(0L)),
         roadAddressStartAddrM, roadAddressEndAddrM, roadAddressTrack, roadAddressRoadNumber, roadAddressRoadPart)
@@ -426,11 +421,7 @@
           SET ROAD_NUMBER = ?, ROAD_PART_NUMBER = ?, TRACK = ?, DISCONTINUITY_TYPE = ?, START_ADDR_M = ?, END_ADDR_M = ?,
             ORIGINAL_START_ADDR_M = ?, ORIGINAL_END_ADDR_M = ?, MODIFIED_DATE = CURRENT_TIMESTAMP, MODIFIED_BY = ?, PROJECT_ID = ?,
             START_CALIBRATION_POINT = ?, END_CALIBRATION_POINT = ?, ORIG_START_CALIBRATION_POINT = ?, ORIG_END_CALIBRATION_POINT = ?,
-<<<<<<< HEAD
-            STATUS = ?, ROAD_TYPE = ?, REVERSED = ?, GEOMETRY = ST_GeomFromText(?, 3067), SIDE = ?, START_MEASURE = ?, END_MEASURE = ?,  ELY = ?,
-=======
-            STATUS = ?, ADMINISTRATIVE_CLASS = ?, REVERSED = ?, GEOMETRY = ?, SIDE = ?, START_MEASURE = ?, END_MEASURE = ?,  ELY = ?,
->>>>>>> 408c7bb3
+            STATUS = ?, ADMINISTRATIVE_CLASS = ?, REVERSED = ?, GEOMETRY = ST_GeomFromText(?, 3067), SIDE = ?, START_MEASURE = ?, END_MEASURE = ?,  ELY = ?,
             ROADWAY_NUMBER = ?, CONNECTED_LINK_ID = ?
           WHERE id = ?""")
 
