package fi.liikennevirasto.viite.dao

import java.sql.Types
import java.util.Date

import fi.liikennevirasto.digiroad2.asset.{LinkGeomSource, SideCode}
import fi.liikennevirasto.digiroad2.dao.Sequences
import fi.liikennevirasto.digiroad2.linearasset.PolyLine
import fi.liikennevirasto.digiroad2.oracle.OracleDatabase
import fi.liikennevirasto.digiroad2.util.LogUtils.time
import fi.liikennevirasto.digiroad2.util.Track
import fi.liikennevirasto.digiroad2.{GeometryUtils, Point, Vector3d}
import fi.liikennevirasto.viite._
import fi.liikennevirasto.viite.dao.ProjectCalibrationPointDAO.BaseCalibrationPoint
import fi.liikennevirasto.viite.dao.CalibrationPointSource.UnknownSource
import fi.liikennevirasto.viite.dao.LinkStatus.{NotHandled, UnChanged}
import fi.liikennevirasto.viite.process.InvalidAddressDataException
import fi.liikennevirasto.viite.util.CalibrationPointsUtils
import org.joda.time.DateTime
import org.slf4j.LoggerFactory
import slick.driver.JdbcDriver.backend.Database.dynamicSession
import slick.jdbc.StaticQuery.interpolation
import slick.jdbc.{GetResult, PositionedResult, StaticQuery => Q}

//TODO naming SQL conventions

sealed trait CalibrationPointSource {
  def value: Int
}

object CalibrationPointSource {
  val values = Set(RoadAddressSource, ProjectLinkSource, UnknownSource)

  def apply(intValue: Int): CalibrationPointSource = values.find(_.value == intValue).getOrElse(UnknownSource)

  case object NoCalibrationPoint extends CalibrationPointSource {def value = 0;}
  case object RoadAddressSource extends CalibrationPointSource {def value = 1;}
  case object ProjectLinkSource extends CalibrationPointSource {def value = 2;}
  case object UnknownSource extends CalibrationPointSource{def value = 99;}
}

sealed trait LinkStatus {
  def value: Int
  def description: String
}

object LinkStatus {
  val values = Set(NotHandled, Terminated, New, Transfer, UnChanged, Numbering, Unknown)
  case object NotHandled extends LinkStatus {def value = 0; def description = "Käsittelemättä"}
  case object UnChanged  extends LinkStatus {def value = 1; def description = "Ennallaan"}
  case object New extends LinkStatus {def value = 2; def description = "Uusi"}
  case object Transfer extends LinkStatus {def value = 3; def description = "Siirto"}
  case object Numbering extends LinkStatus {def value = 4; def description = "Numerointi"}
  case object Terminated extends LinkStatus {def value = 5; def description = "Lakkautettu"}
  case object Unknown extends LinkStatus {def value = 99; def description = "Tuntematon"}
  def apply(intValue: Int): LinkStatus = {
    values.find(_.value == intValue).getOrElse(Unknown)
  }
}

case class ProjectLinkCalibrationPoint(linkId: Long, override val segmentMValue: Double, override val addressMValue: Long, source: CalibrationPointSource = UnknownSource)
  extends BaseCalibrationPoint {

  def toCalibrationPoint: CalibrationPoint = {
    CalibrationPoint(linkId, segmentMValue, addressMValue)
  }
}

case class ProjectLink(id: Long, roadNumber: Long, roadPartNumber: Long, track: Track,
                       discontinuity: Discontinuity, startAddrMValue: Long, endAddrMValue: Long, originalStartAddrMValue: Long, originalEndAddrMValue: Long, startDate: Option[DateTime] = None,
                       endDate: Option[DateTime] = None, createdBy: Option[String] = None, linkId: Long, startMValue: Double, endMValue: Double, sideCode: SideCode,
                       calibrationPoints: (Option[ProjectLinkCalibrationPoint], Option[ProjectLinkCalibrationPoint]) = (None, None),
                       geometry: Seq[Point], projectId: Long, status: LinkStatus, roadType: RoadType,
                       linkGeomSource: LinkGeomSource = LinkGeomSource.NormalLinkInterface, geometryLength: Double, roadwayId: Long, linearLocationId: Long,
                       ely: Long, reversed: Boolean, connectedLinkId: Option[Long] = None, linkGeometryTimeStamp: Long, roadwayNumber: Long = NewIdValue, roadName: Option[String] = None, roadAddressLength: Option[Long] = None,
                       roadAddressStartAddrM: Option[Long] = None, roadAddressEndAddrM: Option[Long] = None, roadAddressTrack: Option[Track] = None, roadAddressRoadNumber: Option[Long] = None, roadAddressRoadPart: Option[Long] = None)
  extends BaseRoadAddress with PolyLine {

  lazy val isSplit: Boolean = connectedLinkId.nonEmpty || connectedLinkId.contains(0L)

  def oppositeEndPoint(point: Point) : Point = {
    if (GeometryUtils.areAdjacent(point, geometry.head)) geometry.last else geometry.head
  }

  def copyWithGeometry(newGeometry: Seq[Point]): ProjectLink = {
    this.copy(geometry = newGeometry)
  }

  def addrAt(a: Double): Long = {
    val coefficient = (endAddrMValue - startAddrMValue) / (endMValue - startMValue)
    sideCode match {
      case SideCode.AgainstDigitizing =>
        endAddrMValue - Math.round((a-startMValue) * coefficient)
      case SideCode.TowardsDigitizing =>
        startAddrMValue + Math.round((a-startMValue) * coefficient)
      case _ => throw new InvalidAddressDataException(s"Bad sidecode $sideCode on project link")
    }
  }

  def addrMLength(): Long = {
    if (isSplit)
      endAddrMValue - startAddrMValue
    else
      roadAddressLength.getOrElse(endAddrMValue - startAddrMValue)
  }

  def getFirstPoint: Point = {
    if (sideCode == SideCode.TowardsDigitizing) geometry.head else geometry.last
  }

  def getLastPoint: Point = {
    if (sideCode == SideCode.TowardsDigitizing) geometry.last else geometry.head
  }

  def toMeters(address: Long): Double = {
    val coefficient = (endMValue - startMValue) / (endAddrMValue - startAddrMValue)
    coefficient * address
  }

  def lastSegmentDirection: Vector3d = {
    (sideCode, reversed) match {
      case (SideCode.TowardsDigitizing, false) => GeometryUtils.lastSegmentDirection(geometry)
      case (SideCode.AgainstDigitizing, false) => GeometryUtils.firstSegmentDirection(geometry) scale -1
      case (SideCode.TowardsDigitizing, true) => GeometryUtils.firstSegmentDirection(geometry) scale -1
      case (SideCode.AgainstDigitizing, true) => GeometryUtils.lastSegmentDirection(geometry)
      case (SideCode.BothDirections, _) => throw new InvalidAddressDataException(s"Bad sidecode $sideCode on project link")
      case (SideCode.Unknown, _) => throw new InvalidAddressDataException(s"Bad sidecode $sideCode on project link")
    }
  }

  def lastPoint: Point = {
    (sideCode, reversed) match {
      case (SideCode.TowardsDigitizing, false) => geometry.last
      case (SideCode.AgainstDigitizing, false) => geometry.head
      case (SideCode.TowardsDigitizing, true) => geometry.head
      case (SideCode.AgainstDigitizing, true) => geometry.last
      case (SideCode.BothDirections, _) => throw new InvalidAddressDataException(s"Bad sidecode $sideCode on project link")
      case (SideCode.Unknown, _) => throw new InvalidAddressDataException(s"Bad sidecode $sideCode on project link")
    }
  }

  def toCalibrationPoints: (Option[CalibrationPoint], Option[CalibrationPoint]) = {
    calibrationPoints match {
      case (None, None) => (Option.empty[CalibrationPoint], Option.empty[CalibrationPoint])
      case (Some(cp1), None) => (Option(cp1.toCalibrationPoint), Option.empty[CalibrationPoint])
      case (None, Some(cp1)) => (Option.empty[CalibrationPoint], Option(cp1.toCalibrationPoint))
      case (Some(cp1),Some(cp2)) => (Option(cp1.toCalibrationPoint), Option(cp2.toCalibrationPoint))
    }
  }

  def getCalibrationSources:(Option[CalibrationPointSource],Option[CalibrationPointSource]) = {
    calibrationPoints match {
      case (None, None) => (Option.empty[CalibrationPointSource], Option.empty[CalibrationPointSource])
      case (Some(cp1), None) => (Option(cp1.source) ,Option.empty[CalibrationPointSource])
      case (None, Some(cp1)) => (Option.empty[CalibrationPointSource], Option(cp1.source))
      case (Some(cp1),Some(cp2)) => (Option(cp1.source), Option(cp2.source))
    }
  }

  def calibrationPointsSourcesToDB: CalibrationPointSource = {
    calibrationPoints match {
      case (None, None) => CalibrationPointSource.NoCalibrationPoint
      case (Some(cp1), None) => cp1.source
      case (None, Some(cp1)) => cp1.source
      case (Some(cp1),Some(cp2)) => cp1.source
    }
  }

  def hasCalibrationPointAt(addressMValue: Long): Boolean = {
    calibrationPoints match {
      case (None, None) => false
      case (Some(cp1), None) => cp1.addressMValue == addressMValue
      case (None, Some(cp1)) => cp1.addressMValue == addressMValue
      case (Some(cp1), Some(cp2)) => cp1.addressMValue == addressMValue || cp2.addressMValue == addressMValue
    }
  }

  def hasCalibrationPoints: Boolean = {
    calibrationPoints match {
      case (None, None) => false
      case  _ => true
    }
  }
}

class ProjectLinkDAO {
  private def logger = LoggerFactory.getLogger(getClass)
  val roadwayDAO = new RoadwayDAO

  private val projectLinkQueryBase =
    s"""select PROJECT_LINK.ID, PROJECT_LINK.PROJECT_ID, PROJECT_LINK.TRACK, PROJECT_LINK.DISCONTINUITY_TYPE,
  PROJECT_LINK.ROAD_NUMBER, PROJECT_LINK.ROAD_PART_NUMBER, PROJECT_LINK.START_ADDR_M, PROJECT_LINK.END_ADDR_M,
  PROJECT_LINK.ORIGINAL_START_ADDR_M, PROJECT_LINK.ORIGINAL_END_ADDR_M,
  PROJECT_LINK.START_MEASURE, PROJECT_LINK.END_MEASURE, PROJECT_LINK.SIDE,
  PROJECT_LINK.CREATED_BY, PROJECT_LINK.MODIFIED_BY, PROJECT_LINK.LINK_ID, PROJECT_LINK.GEOMETRY,
  (PROJECT_LINK.END_MEASURE - PROJECT_LINK.START_MEASURE) as length, PROJECT_LINK.CALIBRATION_POINTS, PROJECT_LINK.STATUS,
  PROJECT_LINK.ROAD_TYPE, PROJECT_LINK.LINK_SOURCE as source, PROJECT_LINK.ROADWAY_ID, PROJECT_LINK.LINEAR_LOCATION_ID, PROJECT_LINK.ELY, PROJECT_LINK.REVERSED, PROJECT_LINK.CONNECTED_LINK_ID,
  CASE
    WHEN STATUS = ${LinkStatus.NotHandled.value} THEN null
    WHEN STATUS IN (${LinkStatus.Terminated.value}, ${LinkStatus.UnChanged.value}) THEN ROADWAY.START_DATE
    ELSE PRJ.START_DATE END as start_date,
  CASE WHEN STATUS = ${LinkStatus.Terminated.value} THEN PRJ.START_DATE - 1 ELSE null END as end_date,
  PROJECT_LINK.ADJUSTED_TIMESTAMP,
  CASE
    WHEN rn.road_name IS NOT NULL AND rn.END_DATE IS NULL AND rn.VALID_TO IS null THEN rn.road_name
    WHEN rn.road_name IS NULL AND pln.road_name IS NOT NULL THEN pln.road_name
    END AS road_name_pl,
  PROJECT_LINK.ORIGINAL_START_ADDR_M as RA_START_ADDR_M,
  PROJECT_LINK.ORIGINAL_END_ADDR_M as RA_END_ADDR_M,
  ROADWAY.TRACK as TRACK,
  ROADWAY.ROAD_NUMBER as ROAD_NUMBER,
  ROADWAY.ROAD_PART_NUMBER as ROAD_PART_NUMBER,
  ROADWAY.ROADWAY_NUMBER,
  PROJECT_LINK.CALIBRATION_POINTS_SOURCE,
  PROJECT_LINK.ROADWAY_NUMBER
  from PROJECT prj JOIN PROJECT_LINK ON (prj.id = PROJECT_LINK.PROJECT_ID)
    LEFT JOIN ROADWAY ON (ROADWAY.ID = PROJECT_LINK.ROADWAY_ID)
    LEFT JOIN Linear_Location ON (Linear_Location.ID = PROJECT_LINK.Linear_Location_Id)
    LEFT JOIN ROAD_NAME rn ON (rn.road_number = project_link.road_number AND rn.END_DATE IS NULL AND rn.VALID_TO IS null)
	  LEFT JOIN project_link_name pln ON (pln.road_number = project_link.road_number AND pln.project_id = project_link.project_id)  """

  private val projectLinkHistoryQueryBase =
    s"""
        select plh.ID, plh.PROJECT_ID, plh.TRACK, plh.DISCONTINUITY_TYPE,
          plh.ROAD_NUMBER, plh.ROAD_PART_NUMBER, plh.START_ADDR_M, plh.END_ADDR_M,
          plh.ORIGINAL_START_ADDR_M, plh.ORIGINAL_END_ADDR_M,
          plh.START_MEASURE, plh.END_MEASURE, plh.SIDE,
          plh.CREATED_BY, plh.MODIFIED_BY, plh.LINK_ID, plh.GEOMETRY,
          (plh.END_MEASURE - plh.START_MEASURE) as length, plh.CALIBRATION_POINTS, plh.STATUS,
          plh.ROAD_TYPE, plh.LINK_SOURCE as source, plh.ROADWAY_ID, plh.Linear_Location_Id, plh.ELY, plh.REVERSED, plh.CONNECTED_LINK_ID,
          CASE
            WHEN STATUS = ${LinkStatus.NotHandled.value} THEN null
            WHEN STATUS IN (${LinkStatus.Terminated.value}, ${LinkStatus.UnChanged.value}) THEN ROADWAY.START_DATE
            ELSE PRJ.START_DATE END as start_date,
          CASE WHEN STATUS = ${LinkStatus.Terminated.value} THEN PRJ.START_DATE - 1 ELSE null END as end_date,
          plh.ADJUSTED_TIMESTAMP,
          CASE
            WHEN rn.road_name IS NOT NULL AND rn.END_DATE IS NULL AND rn.VALID_TO IS null THEN rn.road_name
            WHEN rn.road_name IS NULL AND pln.road_name IS NOT NULL THEN pln.road_name
            END AS road_name_pl,
          ROADWAY.START_ADDR_M as RA_START_ADDR_M,
          ROADWAY.END_ADDR_M as RA_END_ADDR_M,
          ROADWAY.TRACK as TRACK,
          ROADWAY.ROAD_NUMBER as ROAD_NUMBER,
          ROADWAY.ROAD_PART_NUMBER as ROAD_PART_NUMBER,
          ROADWAY.ROADWAY_NUMBER,
          plh.CALIBRATION_POINTS_SOURCE,
          plh.ROADWAY_NUMBER
          from PROJECT prj JOIN PROJECT_LINK_HISTORY plh ON (prj.id = plh.PROJECT_ID)
            LEFT JOIN ROADWAY ON (ROADWAY.ID = plh.ROADWAY_ID)
            LEFT JOIN Linear_Location ON (Linear_Location.ID = plh.Linear_Location_Id)
            LEFT JOIN ROAD_NAME rn ON (rn.road_number = plh.road_number AND rn.END_DATE IS NULL AND rn.VALID_TO IS null)
        	  LEFT JOIN project_link_name pln ON (pln.road_number = plh.road_number AND pln.project_id = plh.project_id)
     """.stripMargin

  implicit val getProjectLinkRow: GetResult[ProjectLink] = new GetResult[ProjectLink] {
    def apply(r: PositionedResult) = {
      val projectLinkId = r.nextLong()
      val projectId = r.nextLong()
      val trackCode = Track.apply(r.nextInt())
      val discontinuityType = Discontinuity.apply(r.nextInt())
      val roadNumber = r.nextLong()
      val roadPartNumber = r.nextLong()
      val startAddrM = r.nextLong()
      val endAddrM = r.nextLong()
      val originalStartAddrMValue = r.nextLong()
      val originalEndAddrMValue = r.nextLong()
      val startMValue = r.nextDouble()
      val endMValue = r.nextDouble()
      val sideCode = SideCode.apply(r.nextInt)
      val createdBy = r.nextStringOption()
      val modifiedBy = r.nextStringOption()
      val linkId = r.nextLong()
      val geom = r.nextObjectOption()
      val length = r.nextDouble()
      val calibrationPoints =
        CalibrationPointsUtils.calibrations(CalibrationCode.apply(r.nextInt), linkId, startMValue, endMValue,
          startAddrM, endAddrM, sideCode)
      val status = LinkStatus.apply(r.nextInt())
      val roadType = RoadType.apply(r.nextInt())
      val source = LinkGeomSource.apply(r.nextInt())
      val roadwayId = r.nextLong()
      val linearLocationId = r.nextLong()
      val ely = r.nextLong()
      val reversed = r.nextBoolean()
      val connectedLinkId = r.nextLongOption()
      val startDate = r.nextDateOption().map(d => new DateTime(d.getTime))
      val endDate = r.nextDateOption().map(d => new DateTime(d.getTime))
      val geometryTimeStamp = r.nextLong()
      val roadName = r.nextString()
      val roadAddressStartAddrM = r.nextLongOption()
      val roadAddressEndAddrM = r.nextLongOption()
      val roadAddressTrack = r.nextIntOption().map(Track.apply)
      val roadAddressRoadNumber = r.nextLongOption()
      val roadAddressRoadPart = r.nextLongOption()
      val roadwayNumber = r.nextLong()
      val calibrationPointsSource = CalibrationPointSource.apply(r.nextIntOption().getOrElse(99))
      val projectRoadwayNumber = r.nextLong()


      ProjectLink(projectLinkId, roadNumber, roadPartNumber, trackCode, discontinuityType, startAddrM, endAddrM, originalStartAddrMValue, originalEndAddrMValue, startDate, endDate,
        modifiedBy, linkId, startMValue, endMValue, sideCode, CalibrationPointsUtils.toProjectLinkCalibrationPointsWithSourceInfo(calibrationPoints, calibrationPointsSource), OracleDatabase.loadJGeometryToGeometry(geom), projectId,
        status, roadType, source, length, roadwayId, linearLocationId, ely, reversed, connectedLinkId, geometryTimeStamp, if (roadwayNumber != 0) roadwayNumber else projectRoadwayNumber, Some(roadName),
        roadAddressEndAddrM.map(endAddr => endAddr - roadAddressStartAddrM.getOrElse(0L)),
        roadAddressStartAddrM, roadAddressEndAddrM, roadAddressTrack,
        roadAddressRoadNumber, roadAddressRoadPart)
    }
  }

  private def listQuery(query: String) = {
    Q.queryNA[ProjectLink](query).iterator.toSeq
  }

  def create(links: Seq[ProjectLink]): Seq[Long] = {
    time(logger, "Create project links") {
      val addressPS = dynamicSession.prepareStatement("insert into PROJECT_LINK (id, project_id, " +
        "road_number, road_part_number, " +
        "TRACK, discontinuity_type, START_ADDR_M, END_ADDR_M, ORIGINAL_START_ADDR_M, ORIGINAL_END_ADDR_M, created_by, " +
        "calibration_points, status, road_type, roadway_id, linear_location_id, connected_link_id, ely, roadway_number, reversed, geometry, " +
        "link_id, SIDE, start_measure, end_measure, adjusted_timestamp, link_source, calibration_points_source) values " +
<<<<<<< HEAD
        "(?, ?, ?, ?, ?, ?, ?, ?, ?, ?, ?, ?, ?, ?, ?, ?, ?, ?, ?, ST_GeomFromText(?, 3067), ?, ?, ?, ?, ?, ?, ?)")
      val (ready, idLess) = links.partition(_.id != NewRoadway)
=======
        "(?, ?, ?, ?, ?, ?, ?, ?, ?, ?, ?, ?, ?, ?, ?, ?, ?, ?, ?, ?, ?, ?, ?, ?, ?, ?, ?, ?)")
      val (ready, idLess) = links.partition(_.id != NewIdValue)
>>>>>>> 5070c5f8
      val plIds = Sequences.fetchViitePrimaryKeySeqValues(idLess.size)
      val projectLinks = ready ++ idLess.zip(plIds).map(x =>
        x._1.copy(id = x._2)
      )
      projectLinks.toList.foreach { pl =>
        addressPS.setLong(1, pl.id)
        addressPS.setLong(2, pl.projectId)
        addressPS.setLong(3, pl.roadNumber)
        addressPS.setLong(4, pl.roadPartNumber)
        addressPS.setLong(5, pl.track.value)
        addressPS.setLong(6, pl.discontinuity.value)
        addressPS.setLong(7, pl.startAddrMValue)
        addressPS.setLong(8, pl.endAddrMValue)
        addressPS.setLong(9, pl.originalStartAddrMValue)
        addressPS.setLong(10, pl.originalEndAddrMValue)
        addressPS.setString(11, pl.createdBy.orNull)
        addressPS.setDouble(12, CalibrationCode.getFromAddress(pl).value)
        addressPS.setLong(13, pl.status.value)
        addressPS.setLong(14, pl.roadType.value)
        if (pl.roadwayId == 0)
          addressPS.setNull(15, Types.BIGINT)
        else
          addressPS.setLong(15, pl.roadwayId)
        if (pl.linearLocationId == 0)
          addressPS.setNull(16, Types.BIGINT)
        else
          addressPS.setLong(16, pl.linearLocationId)
        if (pl.connectedLinkId.isDefined)
          addressPS.setLong(17, pl.connectedLinkId.get)
        else
          addressPS.setNull(17, Types.BIGINT)
        addressPS.setLong(18, pl.ely)
<<<<<<< HEAD
        addressPS.setInt(19, if (pl.reversed) 1 else 0)
        addressPS.setString(20, OracleDatabase.createJGeometry(pl.geometry))
        addressPS.setLong(21, pl.linkId)
        addressPS.setLong(22, pl.sideCode.value)
        addressPS.setDouble(23, pl.startMValue)
        addressPS.setDouble(24, pl.endMValue)
        addressPS.setDouble(25, pl.linkGeometryTimeStamp)
        addressPS.setInt(26, pl.linkGeomSource.value)
        addressPS.setInt(27, pl.calibrationPointsSourcesToDB.value)
=======
        addressPS.setLong(19, pl.roadwayNumber)
        addressPS.setBoolean(20, pl.reversed)
        addressPS.setObject(21, OracleDatabase.createJGeometry(pl.geometry, dynamicSession.conn))
        addressPS.setLong(22, pl.linkId)
        addressPS.setLong(23, pl.sideCode.value)
        addressPS.setDouble(24, pl.startMValue)
        addressPS.setDouble(25, pl.endMValue)
        addressPS.setDouble(26, pl.linkGeometryTimeStamp)
        addressPS.setInt(27, pl.linkGeomSource.value)
        addressPS.setInt(28, pl.calibrationPointsSourcesToDB.value)
>>>>>>> 5070c5f8
        addressPS.addBatch()
      }
      addressPS.executeBatch()
      addressPS.close()
      projectLinks.map(_.id)
    }

  }

  def updateProjectLinks(projectLinks: Seq[ProjectLink], modifier: String, addresses: Seq[RoadAddress]): Unit = {
<<<<<<< HEAD
    time(logger, "Update project links") {
      val nonUpdatingStatus = Set[LinkStatus](NotHandled)
      val maxInEachTracks = projectLinks.filter(pl => pl.status == UnChanged).groupBy(_.track).map(p => p._2.maxBy(_.endAddrMValue).id).toSeq
      val links = projectLinks.map { pl =>
        if (!pl.isSplit && nonUpdatingStatus.contains(pl.status) && addresses.map(_.linearLocationId).contains(pl.linearLocationId) && !maxInEachTracks.contains(pl.id)) {
          val ra = addresses.find(_.linearLocationId == pl.linearLocationId).get
          // Discontinuity, road type and calibration points may change with Unchanged (and NotHandled) status
          pl.copy(roadNumber = ra.roadNumber, roadPartNumber = ra.roadPartNumber, track = ra.track,
            startAddrMValue = ra.startAddrMValue, endAddrMValue = ra.endAddrMValue,
            reversed = false)
        } else
          pl
      }
      val projectLinkPS = dynamicSession.prepareStatement("UPDATE project_link SET ROAD_NUMBER = ?,  ROAD_PART_NUMBER = ?, TRACK = ?, " +
        "DISCONTINUITY_TYPE = ?, START_ADDR_M=?, END_ADDR_M=?, ORIGINAL_START_ADDR_M=?, ORIGINAL_END_ADDR_M=?, MODIFIED_DATE= ? , MODIFIED_BY= ?, PROJECT_ID= ?, " +
        "CALIBRATION_POINTS= ? , STATUS=?, ROAD_TYPE=?, REVERSED = ?, GEOMETRY = ST_GeomFromText(?, 3067), " +
        "SIDE=?, START_MEASURE=?, END_MEASURE=?, CALIBRATION_POINTS_SOURCE=?, ELY = ? WHERE id = ?")

      for (projectLink <- links) {
        projectLinkPS.setLong(1, projectLink.roadNumber)
        projectLinkPS.setLong(2, projectLink.roadPartNumber)
        projectLinkPS.setInt(3, projectLink.track.value)
        projectLinkPS.setInt(4, projectLink.discontinuity.value)
        projectLinkPS.setLong(5, projectLink.startAddrMValue)
        projectLinkPS.setLong(6, projectLink.endAddrMValue)
        projectLinkPS.setLong(7, projectLink.originalStartAddrMValue)
        projectLinkPS.setLong(8, projectLink.originalEndAddrMValue)
        projectLinkPS.setDate(9, new java.sql.Date(new Date().getTime))
        projectLinkPS.setString(10, modifier)
        projectLinkPS.setLong(11, projectLink.projectId)
        projectLinkPS.setInt(12, CalibrationCode.getFromAddress(projectLink).value)
        projectLinkPS.setInt(13, projectLink.status.value)
        projectLinkPS.setInt(14, projectLink.roadType.value)
        projectLinkPS.setInt(15, if (projectLink.reversed) 1 else 0)
        projectLinkPS.setString(16, OracleDatabase.createJGeometry(projectLink.geometry))
        projectLinkPS.setInt(17, projectLink.sideCode.value)
        projectLinkPS.setDouble(18, projectLink.startMValue)
        projectLinkPS.setDouble(19, projectLink.endMValue)
        projectLinkPS.setLong(20, projectLink.calibrationPointsSourcesToDB.value)
        projectLinkPS.setLong(21, projectLink.ely)
        projectLinkPS.setLong(22, projectLink.id)
        projectLinkPS.addBatch()
=======
      time(logger, "Update project links") {
        val nonUpdatingStatus = Set[LinkStatus](NotHandled)
        val maxInEachTracks = projectLinks.filter(pl => pl.status == UnChanged).groupBy(_.track).map(p => p._2.maxBy(_.endAddrMValue).id).toSeq
        val links = projectLinks.map { pl =>
          if (!pl.isSplit && nonUpdatingStatus.contains(pl.status) && addresses.map(_.linearLocationId).contains(pl.linearLocationId) && !maxInEachTracks.contains(pl.id)) {
            val ra = addresses.find(_.linearLocationId == pl.linearLocationId).get
            // Discontinuity, road type and calibration points may change with Unchanged (and NotHandled) status
            pl.copy(roadNumber = ra.roadNumber, roadPartNumber = ra.roadPartNumber, track = ra.track,
              startAddrMValue = ra.startAddrMValue, endAddrMValue = ra.endAddrMValue,
              reversed = false)
          } else
            pl
        }
        val projectLinkPS = dynamicSession.prepareStatement("UPDATE project_link SET ROAD_NUMBER = ?,  ROAD_PART_NUMBER = ?, TRACK = ?, " +
          "DISCONTINUITY_TYPE = ?, START_ADDR_M=?, END_ADDR_M=?, ORIGINAL_START_ADDR_M=?, ORIGINAL_END_ADDR_M=?, MODIFIED_DATE= ? , MODIFIED_BY= ?, PROJECT_ID= ?, " +
          "CALIBRATION_POINTS= ? , STATUS=?, ROAD_TYPE=?, REVERSED = ?, GEOMETRY = ?, " +
          "SIDE=?, START_MEASURE=?, END_MEASURE=?, CALIBRATION_POINTS_SOURCE=?, ELY = ?, ROADWAY_NUMBER = ? WHERE id = ?")

        for (projectLink <- links) {
          val roadwayNumber = if (projectLink.roadwayNumber == NewIdValue) {
            Sequences.nextRoadwayNumber
          } else {
            projectLink.roadwayNumber
          }
          projectLinkPS.setLong(1, projectLink.roadNumber)
          projectLinkPS.setLong(2, projectLink.roadPartNumber)
          projectLinkPS.setInt(3, projectLink.track.value)
          projectLinkPS.setInt(4, projectLink.discontinuity.value)
          projectLinkPS.setLong(5, projectLink.startAddrMValue)
          projectLinkPS.setLong(6, projectLink.endAddrMValue)
          projectLinkPS.setLong(7, projectLink.originalStartAddrMValue)
          projectLinkPS.setLong(8, projectLink.originalEndAddrMValue)
          projectLinkPS.setDate(9, new java.sql.Date(new Date().getTime))
          projectLinkPS.setString(10, modifier)
          projectLinkPS.setLong(11, projectLink.projectId)
          projectLinkPS.setInt(12, CalibrationCode.getFromAddress(projectLink).value)
          projectLinkPS.setInt(13, projectLink.status.value)
          projectLinkPS.setInt(14, projectLink.roadType.value)
          projectLinkPS.setInt(15, if (projectLink.reversed) 1 else 0)
          projectLinkPS.setObject(16, OracleDatabase.createJGeometry(projectLink.geometry, dynamicSession.conn))
          projectLinkPS.setInt(17, projectLink.sideCode.value)
          projectLinkPS.setDouble(18, projectLink.startMValue)
          projectLinkPS.setDouble(19, projectLink.endMValue)
          projectLinkPS.setLong(20, projectLink.calibrationPointsSourcesToDB.value)
          projectLinkPS.setLong(21, projectLink.ely)
          projectLinkPS.setLong(22, roadwayNumber)
          projectLinkPS.setLong(23, projectLink.id)
          projectLinkPS.addBatch()
        }
        projectLinkPS.executeBatch()
        projectLinkPS.close()
>>>>>>> 5070c5f8
      }
  }

  def updateProjectLinksGeometry(projectLinks: Seq[ProjectLink], modifier: String): Unit = {
    time(logger,
      "Update project links geometry") {
      val projectLinkPS = dynamicSession.prepareStatement("UPDATE project_link SET  GEOMETRY = ST_GeomFromText(?, 3067), MODIFIED_BY= ?, ADJUSTED_TIMESTAMP = ? WHERE id = ?")

      for (projectLink <- projectLinks) {
        projectLinkPS.setString(1, OracleDatabase.createJGeometry(projectLink.geometry))
        projectLinkPS.setString(2, modifier)
        projectLinkPS.setLong(3, projectLink.linkGeometryTimeStamp)
        projectLinkPS.setLong(4, projectLink.id)
        projectLinkPS.addBatch()
      }
      projectLinkPS.executeBatch()
      projectLinkPS.close()
    }
  }

  def fetchElyFromProjectLinks(projectId:Long): Option[Long]= {
    val query =
      s"""SELECT ELY FROM PROJECT_LINK WHERE PROJECT_ID=$projectId AND ELY IS NOT NULL LIMIT 1"""
    Q.queryNA[Long](query).firstOption
  }

  def fetchProjectLinksHistory(projectId: Long, linkStatusFilter: Option[LinkStatus] = None): Seq[ProjectLink] = {
    time(logger, "Get project history links") {
      val filter = if (linkStatusFilter.isEmpty) "" else s"plh.STATUS = ${linkStatusFilter.get.value} AND"
      val query =
        s"""$projectLinkHistoryQueryBase
                where $filter plh.PROJECT_ID = $projectId order by plh.ROAD_NUMBER, plh.ROAD_PART_NUMBER, plh.END_ADDR_M """
      listQuery(query)
    }
  }

  def fetchRoadNumbersByProjectIdHistory(projectId: Long): Seq[Long] = {
    time(logger, "Get road numbers history by project") {
      val query =
        s"""SELECT ROAD_NUMBER FROM PROJECT_LINK_HISTORY
                where PROJECT_ID = $projectId order by ROAD_NUMBER """
      Q.queryNA[Long](query).list
    }
  }

  def fetchProjectLinks(projectId: Long, linkStatusFilter: Option[LinkStatus] = None): Seq[ProjectLink] = {
    time(logger, "Get project links") {
      val filter = if (linkStatusFilter.isEmpty) "" else s"PROJECT_LINK.STATUS = ${linkStatusFilter.get.value} AND"
      val query =
        s"""$projectLinkQueryBase
                where $filter PROJECT_LINK.PROJECT_ID = $projectId order by PROJECT_LINK.ROAD_NUMBER, PROJECT_LINK.ROAD_PART_NUMBER, PROJECT_LINK.END_ADDR_M """
      listQuery(query)
    }
  }

  //TODO: support for bigger queries than 1000 ids
  def fetchProjectLinksByIds(ids: Iterable[Long]): Seq[ProjectLink] = {
    time(logger, "Get project links by ids") {
      if (ids.isEmpty)
        List()
      else {
        val query =
          s"""$projectLinkQueryBase
                where project_link.id in (${ids.mkString(",")}) order by PROJECT_LINK.ROAD_NUMBER, PROJECT_LINK.ROAD_PART_NUMBER, PROJECT_LINK.END_ADDR_M """
        listQuery(query)
      }
    }
  }

  def fetchProjectLinksByConnectedLinkId(connectedIds: Seq[Long]): Seq[ProjectLink] = {
    time(logger, "Get project links by connected link ids") {
      if (connectedIds.isEmpty) {
        List()
      } else {
        val query =
          s"""$projectLinkQueryBase
                where project_link.connected_link_id in (${connectedIds.mkString(",")}) order by PROJECT_LINK.ROAD_NUMBER, PROJECT_LINK.ROAD_PART_NUMBER, PROJECT_LINK.END_ADDR_M """
        listQuery(query)
      }
    }
  }

  def getProjectLinksByLinkId(projectLinkId: Long): Seq[ProjectLink] = {
    time(logger, "Get project links by link id and project id") {
      val query =
        s"""$projectLinkQueryBase
                where PROJECT_LINK.link_id = $projectLinkId order by PROJECT_LINK.ROAD_NUMBER, PROJECT_LINK.ROAD_PART_NUMBER, PROJECT_LINK.END_ADDR_M """
      listQuery(query)
    }
  }

  def getProjectLinksByIds(projectId: Long, ids: Set[Long]): Seq[ProjectLink] = {
    time(logger, "Get project links by ids") {
      val filter = if (ids.nonEmpty) s"""AND PROJECT_LINK.LINEAR_LOCATION_ID in (${ids.mkString(",")})""" else ""
      val query =

        s"""$projectLinkQueryBase
                where PROJECT_LINK.PROJECT_ID = $projectId $filter"""
      listQuery(query).seq
    }
  }

  def fetchProjectLinksByProjectAndLinkId(projectLinkIds: Set[Long], linkIds: Set[Long], projectId: Long): Seq[ProjectLink] = {
    if (projectLinkIds.isEmpty && linkIds.isEmpty) {
      List()
    } else {
      val idsFilter = if (projectLinkIds.nonEmpty) s"AND PROJECT_LINK.ID IN (${projectLinkIds.mkString(",")})" else ""
      val linkIdsFilter = if (linkIds.nonEmpty) s"AND PROJECT_LINK.LINK_ID IN (${linkIds.mkString(",")})" else ""
      val query =
        s"""$projectLinkQueryBase
                where PROJECT_LINK.PROJECT_ID = $projectId $idsFilter $linkIdsFilter
                order by PROJECT_LINK.ROAD_NUMBER, PROJECT_LINK.ROAD_PART_NUMBER, PROJECT_LINK.END_ADDR_M """
      listQuery(query)
    }
  }

  def fetchProjectLinksByLinkId(linkIds: Seq[Long]): Seq[ProjectLink] = {
    if (linkIds.isEmpty) {
      List()
    } else {
      val linkIdsFilter =  s" PROJECT_LINK.LINK_ID IN (${linkIds.mkString(",")})"
      val query =
        s"""$projectLinkQueryBase
                where $linkIdsFilter
                order by PROJECT_LINK.ROAD_NUMBER, PROJECT_LINK.ROAD_PART_NUMBER, PROJECT_LINK.END_ADDR_M """
      listQuery(query)
    }
  }

  def fetchProjectLinksByProjectRoadPart(road: Long, part: Long, projectId: Long, linkStatusFilter: Option[LinkStatus] = None): Seq[ProjectLink] = {
    time(logger, "Get project links by project road part") {
      val filter = if (linkStatusFilter.isEmpty) "" else s" PROJECT_LINK.STATUS = ${linkStatusFilter.get.value} AND"
      val query =
        s"""$projectLinkQueryBase
                where $filter PROJECT_LINK.ROAD_NUMBER = $road and PROJECT_LINK.ROAD_PART_NUMBER = $part AND PROJECT_LINK.PROJECT_ID = $projectId order by PROJECT_LINK.ROAD_NUMBER, PROJECT_LINK.ROAD_PART_NUMBER, PROJECT_LINK.END_ADDR_M """
      listQuery(query)
    }
  }

  def fetchByProjectRoadPart(roadNumber: Long, roadPartNumber: Long, projectId: Long): Seq[ProjectLink] = {
    time(logger, "Fetch project links by project road part") {
      val filter = s"PROJECT_LINK.ROAD_NUMBER = $roadNumber AND PROJECT_LINK.ROAD_PART_NUMBER = $roadPartNumber AND"
      val query =
        s"""$projectLinkQueryBase
                where $filter (PROJECT_LINK.PROJECT_ID = $projectId ) order by PROJECT_LINK.ROAD_NUMBER, PROJECT_LINK.ROAD_PART_NUMBER, PROJECT_LINK.END_ADDR_M """
      listQuery(query)
    }
  }

  def fetchByProjectRoadParts(roadParts: Set[(Long, Long)], projectId: Long): Seq[ProjectLink] = {
    time(logger, "Fetch project links by project road parts") {
      if (roadParts.isEmpty)
        return Seq()
      val roadPartsCond = roadParts.map { case (road, part) => s"(PROJECT_LINK.ROAD_NUMBER = $road AND PROJECT_LINK.ROAD_PART_NUMBER = $part)" }
      val filter = s"${roadPartsCond.mkString("(", " OR ", ")")} AND"
      val query =
        s"""$projectLinkQueryBase
                where $filter (PROJECT_LINK.PROJECT_ID = $projectId) order by PROJECT_LINK.ROAD_NUMBER, PROJECT_LINK.ROAD_PART_NUMBER, PROJECT_LINK.END_ADDR_M """
      listQuery(query)
    }
  }

  def fetchByProjectRoad(roadNumber: Long, projectId: Long): Seq[ProjectLink] = {
    time(logger, "Fetch project links by project road part") {
      val filter = s"PROJECT_LINK.ROAD_NUMBER = $roadNumber AND"
      val query =
        s"""$projectLinkQueryBase
                where $filter PROJECT_LINK.PROJECT_ID = $projectId order by PROJECT_LINK.ROAD_NUMBER, PROJECT_LINK.ROAD_PART_NUMBER, PROJECT_LINK.END_ADDR_M """
      listQuery(query)
    }
  }

  def updateAddrMValues(projectLink: ProjectLink): Unit = {
    sqlu"""update project_link set modified_date = current_date, start_addr_m = ${projectLink.startAddrMValue}, end_addr_m = ${projectLink.endAddrMValue}, calibration_points = ${CalibrationCode.getFromAddress(projectLink).value} where id = ${projectLink.id}
          """.execute
  }

  /**
    * Updates all the project links that share the same ids as supplied to the newRoadNumber and newRoadPart also it will put the last link of newRoadNumber and newRoadPart with the given discontinuity value.
    * @param projectId: Long - projectId of the links to update
    * @param roadNumber: Long - the existing road number
    * @param roadPart: Long - the existing road part
    * @param linkStatus: LinkStatus - The operation done on those project links
    * @param newRoadNumber: Long - the new road number to apply
    * @param newRoadPart: Long the new road part number to apply
    * @param userName: String - user name
    */
  def updateProjectLinkNumbering(projectId: Long, roadNumber: Long, roadPart: Long, linkStatus: LinkStatus, newRoadNumber: Long, newRoadPart: Long, userName: String, ely: Long ): Unit = {
    time(logger, "Update project link numbering") {
      val user = userName.replaceAll("[^A-Za-z0-9\\-]+", "")
      val sql = s"UPDATE PROJECT_LINK SET STATUS = ${linkStatus.value}, MODIFIED_BY='$user', ROAD_NUMBER = $newRoadNumber, ROAD_PART_NUMBER = $newRoadPart, ELY = $ely" +
        s"WHERE PROJECT_ID = $projectId  AND ROAD_NUMBER = $roadNumber AND ROAD_PART_NUMBER = $roadPart AND STATUS != ${LinkStatus.Terminated.value}"
      Q.updateNA(sql).execute
    }
  }

  def updateProjectLinkRoadTypeDiscontinuity(projectLinkIds: Set[Long], linkStatus: LinkStatus, userName: String, roadType: Long, discontinuity: Option[Long]): Unit = {
    time(logger, "Update project link road type discontinuity") {
      val user = userName.replaceAll("[^A-Za-z0-9\\-]+", "")
      if (discontinuity.isEmpty) {
        projectLinkIds.grouped(500).foreach {
          grp =>
            val sql = s"UPDATE PROJECT_LINK SET STATUS = ${linkStatus.value}, MODIFIED_BY='$user', ROAD_TYPE= $roadType " +
              s"WHERE ID IN ${grp.mkString("(", ",", ")")}"
            Q.updateNA(sql).execute
        }
      } else {
        val sql = s"UPDATE PROJECT_LINK SET STATUS = ${linkStatus.value}, MODIFIED_BY='$user', ROAD_TYPE= $roadType, DISCONTINUITY_TYPE = ${discontinuity.get} " +
          s"WHERE ID = ${projectLinkIds.head}"
        Q.updateNA(sql).execute
      }
    }
  }

  def updateProjectLinksStatus(ids: Set[Long], linkStatus: LinkStatus, userName: String): Unit = {
    val user = userName.replaceAll("[^A-Za-z0-9\\-]+", "")
    ids.grouped(500).foreach {
      grp =>
        val sql = s"UPDATE PROJECT_LINK SET STATUS = ${linkStatus.value}, MODIFIED_BY='$user' " +
          s"WHERE ID IN ${grp.mkString("(", ",", ")")}"
        Q.updateNA(sql).execute
    }
  }

  /**
    * Applies all the values of the road addresses to the project links sharing the project id and road address information.
    * @param projectId: Long - The id of the project
    * @param roadAddress: RoadAddress - The road address information
    * @param updateGeom: Boolean - controls whether we update or not the geometry of the project links
    */
  def updateProjectLinkValues(projectId: Long, roadAddress: RoadAddress, updateGeom : Boolean = true): Unit = {

    time(logger, "Update project link values") {
      val points: Seq[Double] = roadAddress.geometry.flatMap(p => Seq(p.x, p.y, p.z))
      val geometryQuery = s"MDSYS.SDO_GEOMETRY(4002, 3067, NULL, MDSYS.SDO_ELEM_INFO_ARRAY(1,2,1), MDSYS.SDO_ORDINATE_ARRAY(${points.mkString(",")}))"
      val updateGeometry = if (updateGeom) s", GEOMETRY = $geometryQuery" else s""

      val updateProjectLink = s"UPDATE PROJECT_LINK SET ROAD_NUMBER = ${roadAddress.roadNumber}, " +
        s" ROAD_PART_NUMBER = ${roadAddress.roadPartNumber}, TRACK = ${roadAddress.track.value}, " +
        s" DISCONTINUITY_TYPE = ${roadAddress.discontinuity.value}, ROAD_TYPE = ${roadAddress.roadType.value}, " +
        s" STATUS = ${LinkStatus.NotHandled.value}, START_ADDR_M = ${roadAddress.startAddrMValue}, END_ADDR_M = ${roadAddress.endAddrMValue}, " +
        s" CALIBRATION_POINTS = ${CalibrationCode.getFromAddress(roadAddress).value}, CONNECTED_LINK_ID = null, REVERSED = 0, " +
        s" CALIBRATION_POINTS_SOURCE = ${CalibrationPointSource.RoadAddressSource.value}, " +
        s" SIDE = ${roadAddress.sideCode.value}, ELY = ${roadAddress.ely}," +
        s" start_measure = ${roadAddress.startMValue}, end_measure = ${roadAddress.endMValue} $updateGeometry" +
        s" WHERE LINEAR_LOCATION_ID = ${roadAddress.linearLocationId} AND PROJECT_ID = $projectId"
      Q.updateNA(updateProjectLink).execute
    }
  }

  /**
    * Reverses the road part in project. Switches side codes 2 <-> 3, updates calibration points start <-> end,
    * updates track codes 1 <-> 2
    *
    * @param projectId
    * @param roadNumber
    * @param roadPartNumber
    */
  def reverseRoadPartDirection(projectId: Long, roadNumber: Long, roadPartNumber: Long): Unit = {
    time(logger, "Reverse road part direction") {
      val roadPartMaxAddr =
        sql"""SELECT MAX(END_ADDR_M) FROM PROJECT_LINK
         where project_link.project_id = $projectId and project_link.road_number = $roadNumber and project_link.road_part_number = $roadPartNumber
         and project_link.status != ${LinkStatus.Terminated.value}
         """.as[Long].firstOption.getOrElse(0L)
      val updateProjectLink = s"update project_link set calibration_points = (CASE calibration_points WHEN ${CalibrationCode.No.value} THEN ${CalibrationCode.No.value} WHEN ${CalibrationCode.AtEnd.value} THEN ${CalibrationCode.AtBeginning.value} WHEN ${CalibrationCode.AtBeginning.value} THEN ${CalibrationCode.AtEnd.value} ELSE ${CalibrationCode.AtBoth.value} END), " +
        s"(start_addr_m, end_addr_m) = (SELECT $roadPartMaxAddr - pl2.end_addr_m, $roadPartMaxAddr - pl2.start_addr_m FROM PROJECT_LINK pl2 WHERE pl2.id = project_link.id), " +
        s"TRACK = (CASE TRACK WHEN ${Track.Combined.value} THEN ${Track.Combined.value} WHEN ${Track.RightSide.value} THEN ${Track.LeftSide.value} WHEN ${Track.LeftSide.value} THEN ${Track.RightSide.value} ELSE ${Track.Unknown.value} END), " +
        s"SIDE = (CASE SIDE WHEN ${SideCode.TowardsDigitizing.value} THEN ${SideCode.AgainstDigitizing.value} ELSE ${SideCode.TowardsDigitizing.value} END), " +
        s"reversed = (CASE WHEN reversed = 0 AND status != ${LinkStatus.New.value} THEN 1 WHEN reversed = 1 AND status != ${LinkStatus.New.value} THEN 0 ELSE 0 END)" +
        s"where project_link.project_id = $projectId and project_link.road_number = $roadNumber and project_link.road_part_number = $roadPartNumber " +
        s"and project_link.status != ${LinkStatus.Terminated.value}"
      Q.updateNA(updateProjectLink).execute
    }
  }

  def fetchProjectLinkIds(projectId: Long, roadNumber: Long, roadPartNumber: Long, status: Option[LinkStatus] = None,
                          maxResults: Option[Int] = None): List[Long] =
  {
    val filter = status.map(s => s" AND status = ${s.value}").getOrElse("")
    val limit = maxResults.map(s => s" LIMIT $s").getOrElse("")
    val query= s"""
         SELECT link_id
         FROM Project_link
         WHERE project_id = $projectId and road_number = $roadNumber and road_part_number = $roadPartNumber $filter $limit
       """
    Q.queryNA[Long](query).list
  }

  /**
    * Returns a counting of the project links by all the link status we supplied them limited by the project id, road number and road part number
    * @param projectId: Long - The id of the project
    * @param roadNumber: Long - project link road number
    * @param roadPartNumber: Long - project link road part number
    * @param linkStatus: Set[Long] - the collection of operations done to the project links
    * @return
    */
  def countLinksByStatus(projectId: Long, roadNumber: Long, roadPartNumber: Long, linkStatus: Set[Long]): Long = {
    val filterByStatus = if(linkStatus.nonEmpty) s" AND Status IN (${linkStatus.mkString(",")})" else ""
    val query =
      s"""select count(id) from project_link
          WHERE project_id = $projectId and road_number = $roadNumber and road_part_number = $roadPartNumber $filterByStatus"""
    Q.queryNA[Long](query).first
  }

  def getProjectLinksContinuityCodes(projectId: Long, roadNumber: Long, roadPartNumber: Long): Map[Long, Discontinuity] = {
    sql""" SELECT END_ADDR_M, DISCONTINUITY_TYPE FROM PROJECT_LINK WHERE PROJECT_ID = $projectId AND
         ROAD_NUMBER = $roadNumber AND ROAD_PART_NUMBER = $roadPartNumber AND STATUS != ${LinkStatus.Terminated.value}
         AND (DISCONTINUITY_TYPE != ${Discontinuity.Continuous.value} OR END_ADDR_M =
         (SELECT MAX(END_ADDR_M) FROM PROJECT_LINK WHERE PROJECT_ID = $projectId AND
           ROAD_NUMBER = $roadNumber AND ROAD_PART_NUMBER = $roadPartNumber AND STATUS != ${LinkStatus.Terminated.value}))
       """.as[(Long, Int)].list.map(x => x._1 -> Discontinuity.apply(x._2)).toMap
  }

  def fetchFirstLink(projectId: Long, roadNumber: Long, roadPartNumber: Long): Option[ProjectLink] = {
    val query = s"""$projectLinkQueryBase
    where PROJECT_LINK.ROAD_PART_NUMBER=$roadPartNumber AND PROJECT_LINK.ROAD_NUMBER=$roadNumber AND
    PROJECT_LINK.START_ADDR_M = (SELECT MIN(PROJECT_LINK.START_ADDR_M) FROM PROJECT_LINK
      LEFT JOIN
      ROADWAY ON ((ROADWAY.road_number = PROJECT_LINK.road_number AND ROADWAY.road_part_number = PROJECT_LINK.road_part_number) OR ROADWAY.id = PROJECT_LINK.ROADWAY_ID)
      LEFT JOIN
      Linear_Location ON (Linear_Location.id = Project_Link.Linear_Location_Id)
      WHERE PROJECT_LINK.PROJECT_ID = $projectId AND ((PROJECT_LINK.ROAD_PART_NUMBER=$roadPartNumber AND PROJECT_LINK.ROAD_NUMBER=$roadNumber) OR PROJECT_LINK.ROADWAY_ID = ROADWAY.ID))
    order by PROJECT_LINK.ROAD_NUMBER, PROJECT_LINK.ROAD_PART_NUMBER, PROJECT_LINK.START_ADDR_M, PROJECT_LINK.TRACK """
    listQuery(query).headOption
  }

  private def deleteProjectLinks(ids: Set[Long]): Int = {
    if (ids.size > 900)
      ids.grouped(900).map(deleteProjectLinks).sum
    else {
      val deleteLinks =
        s"""
         DELETE FROM PROJECT_LINK WHERE id IN (${ids.mkString(",")})
       """
      val count = Q.updateNA(deleteLinks).first
      count
    }
  }

  def removeProjectLinksById(ids: Set[Long]): Int = {
    if (ids.nonEmpty)
      deleteProjectLinks(ids)
    else
      0
  }

  def removeProjectLinksByLinkIds(projectId: Long, roadNumber: Option[Long], roadPartNumber: Option[Long],
                                  linkIds: Set[Long] = Set()): Int = {
    if (linkIds.size > 900 || linkIds.isEmpty) {
      linkIds.grouped(900).map(g => removeProjectLinks(projectId, roadNumber, roadPartNumber, g)).sum
    } else {
      removeProjectLinks(projectId, roadNumber, roadPartNumber, linkIds)
    }
  }

  private def removeProjectLinks(projectId: Long, roadNumber: Option[Long], roadPartNumber: Option[Long],
                                 linkIds: Set[Long] = Set()): Int = {
    val roadFilter = roadNumber.map(l => s"AND road_number = $l").getOrElse("")
    val roadPartFilter = roadPartNumber.map(l => s"AND road_part_number = $l").getOrElse("")
    val linkIdFilter = if (linkIds.isEmpty) {
      ""
    } else {
      s"AND LINK_ID IN (${linkIds.mkString(",")})"
    }
    val query =
      s"""SELECT pl.id FROM PROJECT_LINK pl WHERE
        project_id = $projectId $roadFilter $roadPartFilter $linkIdFilter"""
    val ids = Q.queryNA[Long](query).iterator.toSet
    if (ids.nonEmpty) {
      sqlu"""DELETE FROM ROADWAY_CHANGES_LINK WHERE PROJECT_ID = $projectId""".execute
      sqlu"""DELETE FROM ROADWAY_CHANGES WHERE PROJECT_ID = $projectId""".execute
      deleteProjectLinks(ids)
    }
    else
      0
  }

  def moveProjectLinksToHistory(projectId: Long): Unit = {
      sqlu"""INSERT INTO PROJECT_LINK_HISTORY (SELECT DISTINCT ID, PROJECT_ID, TRACK, DISCONTINUITY_TYPE,
            ROAD_NUMBER, ROAD_PART_NUMBER, START_ADDR_M, END_ADDR_M, CREATED_BY, MODIFIED_BY, CREATED_DATE,
            MODIFIED_DATE, STATUS, CALIBRATION_POINTS, ROAD_TYPE, ROADWAY_ID, LINEAR_LOCATION_ID, CONNECTED_LINK_ID, ELY,
            REVERSED, SIDE, START_MEASURE, END_MEASURE, LINK_ID, ADJUSTED_TIMESTAMP,
            LINK_SOURCE, CALIBRATION_POINTS_SOURCE, GEOMETRY, ORIGINAL_START_ADDR_M, ORIGINAL_END_ADDR_M, ROADWAY_NUMBER
          FROM PROJECT_LINK WHERE PROJECT_ID = $projectId)""".execute
    sqlu"""DELETE FROM ROADWAY_CHANGES_LINK WHERE PROJECT_ID = $projectId""".execute
    sqlu"""DELETE FROM PROJECT_LINK WHERE PROJECT_ID = $projectId""".execute
    sqlu"""DELETE FROM PROJECT_RESERVED_ROAD_PART WHERE PROJECT_ID = $projectId""".execute
  }

  def removeProjectLinksByProjectAndRoadNumber(projectId: Long, roadNumber: Long, roadPartNumber: Long): Int = {
    removeProjectLinks(projectId, Some(roadNumber), Some(roadPartNumber))
  }

  def removeProjectLinksByProject(projectId: Long): Int = {
    removeProjectLinks(projectId, None, None)
  }

  def removeProjectLinksByLinkId(projectId: Long, linkIds: Set[Long]): Int = {
    if (linkIds.nonEmpty)
      removeProjectLinks(projectId, None, None, linkIds)
    else
      0
  }

  def fetchSplitLinks(projectId: Long, linkId: Long): Seq[ProjectLink] = {
    val query =
      s"""$projectLinkQueryBase
                where PROJECT_LINK.PROJECT_ID = $projectId AND (PROJECT_LINK.LINK_ID = $linkId OR PROJECT_LINK.CONNECTED_LINK_ID = $linkId)"""
    listQuery(query)
  }

  implicit val getDiscontinuity: GetResult[Option[Discontinuity]] = new GetResult[Option[Discontinuity]] {
    def apply(r: PositionedResult) = {
      r.nextLongOption().map(l => Discontinuity.apply(l))
    }
  }
}<|MERGE_RESOLUTION|>--- conflicted
+++ resolved
@@ -318,13 +318,8 @@
         "TRACK, discontinuity_type, START_ADDR_M, END_ADDR_M, ORIGINAL_START_ADDR_M, ORIGINAL_END_ADDR_M, created_by, " +
         "calibration_points, status, road_type, roadway_id, linear_location_id, connected_link_id, ely, roadway_number, reversed, geometry, " +
         "link_id, SIDE, start_measure, end_measure, adjusted_timestamp, link_source, calibration_points_source) values " +
-<<<<<<< HEAD
-        "(?, ?, ?, ?, ?, ?, ?, ?, ?, ?, ?, ?, ?, ?, ?, ?, ?, ?, ?, ST_GeomFromText(?, 3067), ?, ?, ?, ?, ?, ?, ?)")
-      val (ready, idLess) = links.partition(_.id != NewRoadway)
-=======
-        "(?, ?, ?, ?, ?, ?, ?, ?, ?, ?, ?, ?, ?, ?, ?, ?, ?, ?, ?, ?, ?, ?, ?, ?, ?, ?, ?, ?)")
+        "(?, ?, ?, ?, ?, ?, ?, ?, ?, ?, ?, ?, ?, ?, ?, ?, ?, ?, ?, ST_GeomFromText(?, 3067), ?, ?, ?, ?, ?, ?, ?, ?)")
       val (ready, idLess) = links.partition(_.id != NewIdValue)
->>>>>>> 5070c5f8
       val plIds = Sequences.fetchViitePrimaryKeySeqValues(idLess.size)
       val projectLinks = ready ++ idLess.zip(plIds).map(x =>
         x._1.copy(id = x._2)
@@ -357,20 +352,9 @@
         else
           addressPS.setNull(17, Types.BIGINT)
         addressPS.setLong(18, pl.ely)
-<<<<<<< HEAD
-        addressPS.setInt(19, if (pl.reversed) 1 else 0)
-        addressPS.setString(20, OracleDatabase.createJGeometry(pl.geometry))
-        addressPS.setLong(21, pl.linkId)
-        addressPS.setLong(22, pl.sideCode.value)
-        addressPS.setDouble(23, pl.startMValue)
-        addressPS.setDouble(24, pl.endMValue)
-        addressPS.setDouble(25, pl.linkGeometryTimeStamp)
-        addressPS.setInt(26, pl.linkGeomSource.value)
-        addressPS.setInt(27, pl.calibrationPointsSourcesToDB.value)
-=======
         addressPS.setLong(19, pl.roadwayNumber)
-        addressPS.setBoolean(20, pl.reversed)
-        addressPS.setObject(21, OracleDatabase.createJGeometry(pl.geometry, dynamicSession.conn))
+        addressPS.setInt(20, if (pl.reversed) 1 else 0)
+        addressPS.setString(21, OracleDatabase.createJGeometry(pl.geometry))
         addressPS.setLong(22, pl.linkId)
         addressPS.setLong(23, pl.sideCode.value)
         addressPS.setDouble(24, pl.startMValue)
@@ -378,7 +362,6 @@
         addressPS.setDouble(26, pl.linkGeometryTimeStamp)
         addressPS.setInt(27, pl.linkGeomSource.value)
         addressPS.setInt(28, pl.calibrationPointsSourcesToDB.value)
->>>>>>> 5070c5f8
         addressPS.addBatch()
       }
       addressPS.executeBatch()
@@ -389,50 +372,6 @@
   }
 
   def updateProjectLinks(projectLinks: Seq[ProjectLink], modifier: String, addresses: Seq[RoadAddress]): Unit = {
-<<<<<<< HEAD
-    time(logger, "Update project links") {
-      val nonUpdatingStatus = Set[LinkStatus](NotHandled)
-      val maxInEachTracks = projectLinks.filter(pl => pl.status == UnChanged).groupBy(_.track).map(p => p._2.maxBy(_.endAddrMValue).id).toSeq
-      val links = projectLinks.map { pl =>
-        if (!pl.isSplit && nonUpdatingStatus.contains(pl.status) && addresses.map(_.linearLocationId).contains(pl.linearLocationId) && !maxInEachTracks.contains(pl.id)) {
-          val ra = addresses.find(_.linearLocationId == pl.linearLocationId).get
-          // Discontinuity, road type and calibration points may change with Unchanged (and NotHandled) status
-          pl.copy(roadNumber = ra.roadNumber, roadPartNumber = ra.roadPartNumber, track = ra.track,
-            startAddrMValue = ra.startAddrMValue, endAddrMValue = ra.endAddrMValue,
-            reversed = false)
-        } else
-          pl
-      }
-      val projectLinkPS = dynamicSession.prepareStatement("UPDATE project_link SET ROAD_NUMBER = ?,  ROAD_PART_NUMBER = ?, TRACK = ?, " +
-        "DISCONTINUITY_TYPE = ?, START_ADDR_M=?, END_ADDR_M=?, ORIGINAL_START_ADDR_M=?, ORIGINAL_END_ADDR_M=?, MODIFIED_DATE= ? , MODIFIED_BY= ?, PROJECT_ID= ?, " +
-        "CALIBRATION_POINTS= ? , STATUS=?, ROAD_TYPE=?, REVERSED = ?, GEOMETRY = ST_GeomFromText(?, 3067), " +
-        "SIDE=?, START_MEASURE=?, END_MEASURE=?, CALIBRATION_POINTS_SOURCE=?, ELY = ? WHERE id = ?")
-
-      for (projectLink <- links) {
-        projectLinkPS.setLong(1, projectLink.roadNumber)
-        projectLinkPS.setLong(2, projectLink.roadPartNumber)
-        projectLinkPS.setInt(3, projectLink.track.value)
-        projectLinkPS.setInt(4, projectLink.discontinuity.value)
-        projectLinkPS.setLong(5, projectLink.startAddrMValue)
-        projectLinkPS.setLong(6, projectLink.endAddrMValue)
-        projectLinkPS.setLong(7, projectLink.originalStartAddrMValue)
-        projectLinkPS.setLong(8, projectLink.originalEndAddrMValue)
-        projectLinkPS.setDate(9, new java.sql.Date(new Date().getTime))
-        projectLinkPS.setString(10, modifier)
-        projectLinkPS.setLong(11, projectLink.projectId)
-        projectLinkPS.setInt(12, CalibrationCode.getFromAddress(projectLink).value)
-        projectLinkPS.setInt(13, projectLink.status.value)
-        projectLinkPS.setInt(14, projectLink.roadType.value)
-        projectLinkPS.setInt(15, if (projectLink.reversed) 1 else 0)
-        projectLinkPS.setString(16, OracleDatabase.createJGeometry(projectLink.geometry))
-        projectLinkPS.setInt(17, projectLink.sideCode.value)
-        projectLinkPS.setDouble(18, projectLink.startMValue)
-        projectLinkPS.setDouble(19, projectLink.endMValue)
-        projectLinkPS.setLong(20, projectLink.calibrationPointsSourcesToDB.value)
-        projectLinkPS.setLong(21, projectLink.ely)
-        projectLinkPS.setLong(22, projectLink.id)
-        projectLinkPS.addBatch()
-=======
       time(logger, "Update project links") {
         val nonUpdatingStatus = Set[LinkStatus](NotHandled)
         val maxInEachTracks = projectLinks.filter(pl => pl.status == UnChanged).groupBy(_.track).map(p => p._2.maxBy(_.endAddrMValue).id).toSeq
@@ -448,7 +387,7 @@
         }
         val projectLinkPS = dynamicSession.prepareStatement("UPDATE project_link SET ROAD_NUMBER = ?,  ROAD_PART_NUMBER = ?, TRACK = ?, " +
           "DISCONTINUITY_TYPE = ?, START_ADDR_M=?, END_ADDR_M=?, ORIGINAL_START_ADDR_M=?, ORIGINAL_END_ADDR_M=?, MODIFIED_DATE= ? , MODIFIED_BY= ?, PROJECT_ID= ?, " +
-          "CALIBRATION_POINTS= ? , STATUS=?, ROAD_TYPE=?, REVERSED = ?, GEOMETRY = ?, " +
+          "CALIBRATION_POINTS= ? , STATUS=?, ROAD_TYPE=?, REVERSED = ?, GEOMETRY = ST_GeomFromText(?, 3067), " +
           "SIDE=?, START_MEASURE=?, END_MEASURE=?, CALIBRATION_POINTS_SOURCE=?, ELY = ?, ROADWAY_NUMBER = ? WHERE id = ?")
 
         for (projectLink <- links) {
@@ -472,7 +411,7 @@
           projectLinkPS.setInt(13, projectLink.status.value)
           projectLinkPS.setInt(14, projectLink.roadType.value)
           projectLinkPS.setInt(15, if (projectLink.reversed) 1 else 0)
-          projectLinkPS.setObject(16, OracleDatabase.createJGeometry(projectLink.geometry, dynamicSession.conn))
+          projectLinkPS.setString(16, OracleDatabase.createJGeometry(projectLink.geometry))
           projectLinkPS.setInt(17, projectLink.sideCode.value)
           projectLinkPS.setDouble(18, projectLink.startMValue)
           projectLinkPS.setDouble(19, projectLink.endMValue)
@@ -484,7 +423,6 @@
         }
         projectLinkPS.executeBatch()
         projectLinkPS.close()
->>>>>>> 5070c5f8
       }
   }
 
