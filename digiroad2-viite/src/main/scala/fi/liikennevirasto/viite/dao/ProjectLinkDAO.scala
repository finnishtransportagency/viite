--- conflicted
+++ resolved
@@ -2,11 +2,8 @@
 
 import java.util.Date
 
-<<<<<<< HEAD
-=======
 import com.github.tototoshi.slick.MySQLJodaSupport._
 import fi.liikennevirasto.digiroad2.{GeometryUtils, Point, Vector3d}
->>>>>>> aa4256f4
 import fi.liikennevirasto.digiroad2.asset.{LinkGeomSource, SideCode}
 import fi.liikennevirasto.digiroad2.dao.Sequences
 import fi.liikennevirasto.digiroad2.linearasset.PolyLine
@@ -481,11 +478,7 @@
     }
   }
 
-<<<<<<< HEAD
   def getProjectLinksByLinkId(projectLinkId: Long): Seq[ProjectLink] = {
-=======
-  def fetchProjectLinksByLinkIdAndProjectId(projectLinkId: Long, projectid:Long): Seq[ProjectLink] = {
->>>>>>> aa4256f4
     time(logger, "Get project links by link id and project id") {
       val query =
         s"""$projectLinkQueryBase
@@ -494,11 +487,7 @@
     }
   }
 
-<<<<<<< HEAD
   def getProjectLinksByIds(projectId: Long, ids: Set[Long]): Seq[ProjectLink] = {
-=======
-  def fetchProjectLinksByIds(projectId: Long, ids: Set[Long]): Seq[ProjectLink] = {
->>>>>>> aa4256f4
     time(logger, "Get project links by ids") {
       val filter = if (ids.nonEmpty) s"""AND PROJECT_LINK.LINEAR_LOCATION_ID in (${ids.mkString(",")})""" else ""
       val query =
@@ -523,8 +512,6 @@
     }
   }
 
-<<<<<<< HEAD
-=======
   def fetchProjectLinksByLinkId(linkIds: Seq[Long]): Seq[ProjectLink] = {
     if (linkIds.isEmpty) {
       List()
@@ -548,7 +535,6 @@
     }
   }
 
->>>>>>> aa4256f4
   def fetchByProjectRoadPart(roadNumber: Long, roadPartNumber: Long, projectId: Long): Seq[ProjectLink] = {
     time(logger, "Fetch project links by project road part") {
       val filter = s"PROJECT_LINK.ROAD_NUMBER = $roadNumber AND PROJECT_LINK.ROAD_PART_NUMBER = $roadPartNumber AND"
