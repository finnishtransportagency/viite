package fi.liikennevirasto.viite.dao

import java.util.Date

import fi.liikennevirasto.GeometryUtils
import fi.liikennevirasto.digiroad2.asset.{AdministrativeClass, LinkGeomSource, SideCode}
import fi.liikennevirasto.digiroad2.dao.Sequences
import fi.liikennevirasto.digiroad2.linearasset.PolyLine
import fi.liikennevirasto.digiroad2.oracle.OracleDatabase
import fi.liikennevirasto.digiroad2.util.LogUtils.time
import fi.liikennevirasto.digiroad2.util.Track
import fi.liikennevirasto.digiroad2.{Point, Vector3d}
import fi.liikennevirasto.viite._
import fi.liikennevirasto.viite.dao.CalibrationPointDAO.CalibrationPointType
import fi.liikennevirasto.viite.dao.CalibrationPointDAO.CalibrationPointType.NoCP
import fi.liikennevirasto.viite.dao.LinkStatus.{NotHandled, UnChanged}
import fi.liikennevirasto.viite.process.InvalidAddressDataException
import fi.liikennevirasto.viite.util.CalibrationPointsUtils
import org.joda.time.DateTime
import org.slf4j.LoggerFactory
import slick.driver.JdbcDriver.backend.Database.dynamicSession
import slick.jdbc.StaticQuery.interpolation
import slick.jdbc.{GetResult, PositionedResult, StaticQuery => Q}

//TODO naming SQL conventions

sealed trait LinkStatus {
  def value: Int
  def description: String
}

object LinkStatus {
  val values = Set(NotHandled, Terminated, New, Transfer, UnChanged, Numbering, Unknown)
  case object NotHandled extends LinkStatus {def value = 0; def description = "Käsittelemättä"}
  case object UnChanged  extends LinkStatus {def value = 1; def description = "Ennallaan"}
  case object New extends LinkStatus {def value = 2; def description = "Uusi"}
  case object Transfer extends LinkStatus {def value = 3; def description = "Siirto"}
  case object Numbering extends LinkStatus {def value = 4; def description = "Numerointi"}
  case object Terminated extends LinkStatus {def value = 5; def description = "Lakkautettu"}
  case object Unknown extends LinkStatus {def value = 99; def description = "Tuntematon"}
  def apply(intValue: Int): LinkStatus = {
    values.find(_.value == intValue).getOrElse(Unknown)
  }
}

case class ProjectLink(id: Long, roadNumber: Long, roadPartNumber: Long, track: Track, discontinuity: Discontinuity, startAddrMValue: Long, endAddrMValue: Long, originalStartAddrMValue: Long, originalEndAddrMValue: Long, startDate: Option[DateTime] = None, endDate: Option[DateTime] = None, createdBy: Option[String] = None, linkId: Long, startMValue: Double, endMValue: Double, sideCode: SideCode, calibrationPointTypes: (CalibrationPointType, CalibrationPointType) = (NoCP, NoCP), originalCalibrationPointTypes: (CalibrationPointType, CalibrationPointType) = (NoCP, NoCP), geometry: Seq[Point], projectId: Long, status: LinkStatus, administrativeClass: AdministrativeClass, linkGeomSource: LinkGeomSource = LinkGeomSource.NormalLinkInterface, geometryLength: Double, roadwayId: Long, linearLocationId: Long, ely: Long, reversed: Boolean, connectedLinkId: Option[Long] = None, linkGeometryTimeStamp: Long, roadwayNumber: Long = NewIdValue, roadName: Option[String] = None, roadAddressLength: Option[Long] = None, roadAddressStartAddrM: Option[Long] = None, roadAddressEndAddrM: Option[Long] = None, roadAddressTrack: Option[Track] = None, roadAddressRoadNumber: Option[Long] = None, roadAddressRoadPart: Option[Long] = None)
  extends BaseRoadAddress with PolyLine {

  override lazy val startCalibrationPoint: Option[CalibrationPoint] = calibrationPoints._1
  override lazy val endCalibrationPoint: Option[CalibrationPoint] = calibrationPoints._2

  val isSplit: Boolean = connectedLinkId.nonEmpty || connectedLinkId.contains(0L)

  lazy val isNotCalculated: Boolean = endAddrMValue == 0L

  def oppositeEndPoint(point: Point) : Point = {
    if (GeometryUtils.areAdjacent(point, geometry.head)) geometry.last else geometry.head
  }

  def copyWithGeometry(newGeometry: Seq[Point]): ProjectLink = {
    this.copy(geometry = newGeometry)
  }

  def addrAt(a: Double): Long = {
    val coefficient = (endAddrMValue - startAddrMValue) / (endMValue - startMValue)
    sideCode match {
      case SideCode.AgainstDigitizing =>
        endAddrMValue - Math.round((a-startMValue) * coefficient)
      case SideCode.TowardsDigitizing =>
        startAddrMValue + Math.round((a-startMValue) * coefficient)
      case _ => throw new InvalidAddressDataException(s"Bad sidecode $sideCode on project link")
    }
  }

  def addrMLength(): Long = {
    endAddrMValue - startAddrMValue
  }

  def getFirstPoint: Point = {
    if (sideCode == SideCode.TowardsDigitizing) geometry.head else geometry.last
  }

  def getLastPoint: Point = {
    if (sideCode == SideCode.TowardsDigitizing) geometry.last else geometry.head
  }

  def toMeters(address: Long): Double = {
    val coefficient = (endMValue - startMValue) / (endAddrMValue - startAddrMValue)
    coefficient * address
  }

  def lastSegmentDirection: Vector3d = {
    (sideCode, reversed) match {
      case (SideCode.TowardsDigitizing, false) => GeometryUtils.lastSegmentDirection(geometry)
      case (SideCode.AgainstDigitizing, false) => GeometryUtils.firstSegmentDirection(geometry) scale -1
      case (SideCode.TowardsDigitizing, true) => GeometryUtils.firstSegmentDirection(geometry) scale -1
      case (SideCode.AgainstDigitizing, true) => GeometryUtils.lastSegmentDirection(geometry)
      case (SideCode.BothDirections, _) => throw new InvalidAddressDataException(s"Bad sidecode $sideCode on project link")
      case (SideCode.Unknown, _) => throw new InvalidAddressDataException(s"Bad sidecode $sideCode on project link")
    }
  }

  def lastPoint: Point = {
    (sideCode, reversed) match {
      case (SideCode.TowardsDigitizing, false) => geometry.last
      case (SideCode.AgainstDigitizing, false) => geometry.head
      case (SideCode.TowardsDigitizing, true) => geometry.head
      case (SideCode.AgainstDigitizing, true) => geometry.last
      case (SideCode.BothDirections, _) => throw new InvalidAddressDataException(s"Bad sidecode $sideCode on project link")
      case (SideCode.Unknown, _) => throw new InvalidAddressDataException(s"Bad sidecode $sideCode on project link")
    }
  }

  def calibrationPoints: (Option[CalibrationPoint], Option[CalibrationPoint]) = {
    CalibrationPointsUtils.toCalibrationPoints(calibrationPointTypes._1, calibrationPointTypes._2, linkId,
      startMValue, endMValue, startAddrMValue, endAddrMValue, sideCode)
  }

  def hasCalibrationPointAt(addressMValue: Long): Boolean = {
    calibrationPoints match {
      case (None, None) => false
      case (Some(cp1), None) => cp1.addressMValue == addressMValue
      case (None, Some(cp1)) => cp1.addressMValue == addressMValue
      case (Some(cp1), Some(cp2)) => cp1.addressMValue == addressMValue || cp2.addressMValue == addressMValue
    }
  }

  def hasCalibrationPoints: Boolean = {
    calibrationPoints match {
      case (None, None) => false
      case  _ => true
    }
  }

  def hasCalibrationPointCreatedInProject: Boolean = {
    isStartCalibrationPointCreatedInProject || isEndCalibrationPointCreatedInProject
  }

  def isStartCalibrationPointCreatedInProject: Boolean = {
    startCalibrationPoint.isDefined && originalStartCalibrationPointType == NoCP
  }

  def isEndCalibrationPointCreatedInProject: Boolean = {
    endCalibrationPoint.isDefined && originalEndCalibrationPointType == NoCP
  }

  def startCalibrationPointType: CalibrationPointType = {
    if (startCalibrationPoint.isDefined) startCalibrationPoint.get.typeCode
    else NoCP
  }

  def endCalibrationPointType: CalibrationPointType = {
    if (endCalibrationPoint.isDefined) endCalibrationPoint.get.typeCode
    else NoCP
  }

  def originalStartCalibrationPointType: CalibrationPointType = {
    originalCalibrationPointTypes._1
  }

  def originalEndCalibrationPointType: CalibrationPointType = {
    originalCalibrationPointTypes._2
  }
}

class ProjectLinkDAO {
  private def logger = LoggerFactory.getLogger(getClass)
  val roadwayDAO = new RoadwayDAO

  private val projectLinkQueryBase =
    s"""select PROJECT_LINK.ID, PROJECT_LINK.PROJECT_ID, PROJECT_LINK.TRACK, PROJECT_LINK.DISCONTINUITY_TYPE,
  PROJECT_LINK.ROAD_NUMBER, PROJECT_LINK.ROAD_PART_NUMBER, PROJECT_LINK.START_ADDR_M, PROJECT_LINK.END_ADDR_M,
  PROJECT_LINK.ORIGINAL_START_ADDR_M, PROJECT_LINK.ORIGINAL_END_ADDR_M,
  PROJECT_LINK.START_MEASURE, PROJECT_LINK.END_MEASURE, PROJECT_LINK.SIDE,
  PROJECT_LINK.CREATED_BY, PROJECT_LINK.MODIFIED_BY, PROJECT_LINK.LINK_ID, PROJECT_LINK.GEOMETRY,
  (PROJECT_LINK.END_MEASURE - PROJECT_LINK.START_MEASURE) as length,
  PROJECT_LINK.START_CALIBRATION_POINT, PROJECT_LINK.END_CALIBRATION_POINT,
  PROJECT_LINK.ORIG_START_CALIBRATION_POINT, PROJECT_LINK.ORIG_END_CALIBRATION_POINT,
  PROJECT_LINK.STATUS, PROJECT_LINK.ADMINISTRATIVE_CLASS, PROJECT_LINK.LINK_SOURCE as source, PROJECT_LINK.ROADWAY_ID,
  PROJECT_LINK.LINEAR_LOCATION_ID, PROJECT_LINK.ELY, PROJECT_LINK.REVERSED, PROJECT_LINK.CONNECTED_LINK_ID,
  CASE
    WHEN STATUS = ${LinkStatus.NotHandled.value} THEN null
    WHEN STATUS IN (${LinkStatus.Terminated.value}, ${LinkStatus.UnChanged.value}) THEN ROADWAY.START_DATE
    ELSE PRJ.START_DATE END as start_date,
  CASE WHEN STATUS = ${LinkStatus.Terminated.value} THEN PRJ.START_DATE - 1 ELSE null END as end_date,
  PROJECT_LINK.ADJUSTED_TIMESTAMP,
  CASE
    WHEN rn.road_name IS NOT NULL AND rn.END_DATE IS NULL AND rn.VALID_TO IS null THEN rn.road_name
    WHEN rn.road_name IS NULL AND pln.road_name IS NOT NULL THEN pln.road_name
    END AS road_name_pl,
  PROJECT_LINK.ORIGINAL_START_ADDR_M as RA_START_ADDR_M,
  PROJECT_LINK.ORIGINAL_END_ADDR_M as RA_END_ADDR_M,
  ROADWAY.TRACK as TRACK,
  ROADWAY.ROAD_NUMBER as ROAD_NUMBER,
  ROADWAY.ROAD_PART_NUMBER as ROAD_PART_NUMBER,
  ROADWAY.ROADWAY_NUMBER,
  PROJECT_LINK.ROADWAY_NUMBER
  from PROJECT prj JOIN PROJECT_LINK ON (prj.id = PROJECT_LINK.PROJECT_ID)
    LEFT JOIN ROADWAY ON (ROADWAY.ID = PROJECT_LINK.ROADWAY_ID)
    LEFT JOIN Linear_Location ON (Linear_Location.ID = PROJECT_LINK.Linear_Location_Id)
    LEFT JOIN ROAD_NAME rn ON (rn.road_number = project_link.road_number AND rn.END_DATE IS NULL AND rn.VALID_TO IS null)
	  LEFT JOIN project_link_name pln ON (pln.road_number = project_link.road_number AND pln.project_id = project_link.project_id)  """

  private val projectLinkHistoryQueryBase =
    s"""
        select plh.ID, plh.PROJECT_ID, plh.TRACK, plh.DISCONTINUITY_TYPE,
          plh.ROAD_NUMBER, plh.ROAD_PART_NUMBER, plh.START_ADDR_M, plh.END_ADDR_M,
          plh.ORIGINAL_START_ADDR_M, plh.ORIGINAL_END_ADDR_M,
          plh.START_MEASURE, plh.END_MEASURE, plh.SIDE,
          plh.CREATED_BY, plh.MODIFIED_BY, plh.LINK_ID, plh.GEOMETRY,
          (plh.END_MEASURE - plh.START_MEASURE) as length,
          plh.START_CALIBRATION_POINT, plh.END_CALIBRATION_POINT,
          plh.ORIG_START_CALIBRATION_POINT, plh.ORIG_END_CALIBRATION_POINT,
          plh.STATUS, plh.ADMINISTRATIVE_CLASS, plh.LINK_SOURCE as source, plh.ROADWAY_ID, plh.Linear_Location_Id, plh.ELY,
          plh.REVERSED, plh.CONNECTED_LINK_ID,
          CASE
            WHEN STATUS = ${LinkStatus.NotHandled.value} THEN null
            WHEN STATUS IN (${LinkStatus.Terminated.value}, ${LinkStatus.UnChanged.value}) THEN ROADWAY.START_DATE
            ELSE PRJ.START_DATE END as start_date,
          CASE WHEN STATUS = ${LinkStatus.Terminated.value} THEN PRJ.START_DATE - 1 ELSE null END as end_date,
          plh.ADJUSTED_TIMESTAMP,
          CASE
            WHEN rn.road_name IS NOT NULL AND rn.END_DATE IS NULL AND rn.VALID_TO IS null THEN rn.road_name
            WHEN rn.road_name IS NULL AND pln.road_name IS NOT NULL THEN pln.road_name
            END AS road_name_pl,
          ROADWAY.START_ADDR_M as RA_START_ADDR_M,
          ROADWAY.END_ADDR_M as RA_END_ADDR_M,
          ROADWAY.TRACK as TRACK,
          ROADWAY.ROAD_NUMBER as ROAD_NUMBER,
          ROADWAY.ROAD_PART_NUMBER as ROAD_PART_NUMBER,
          ROADWAY.ROADWAY_NUMBER,
          plh.ROADWAY_NUMBER
          from PROJECT prj JOIN PROJECT_LINK_HISTORY plh ON (prj.id = plh.PROJECT_ID)
            LEFT JOIN ROADWAY ON (ROADWAY.ID = plh.ROADWAY_ID)
            LEFT JOIN Linear_Location ON (Linear_Location.ID = plh.Linear_Location_Id)
            LEFT JOIN ROAD_NAME rn ON (rn.road_number = plh.road_number AND rn.END_DATE IS NULL AND rn.VALID_TO IS null)
        	  LEFT JOIN project_link_name pln ON (pln.road_number = plh.road_number AND pln.project_id = plh.project_id)
     """.stripMargin

  private val projectLinksChangeQueryBase =
    s"""
        select PROJECT_LINK.ID, ROADWAY.ID, PROJECT_LINK.LINEAR_LOCATION_ID, ROADWAY.ROAD_NUMBER, ROADWAY.ROAD_PART_NUMBER, PROJECT_LINK.ROAD_NUMBER, PROJECT_LINK.ROAD_PART_NUMBER, PROJECT_LINK.ORIGINAL_START_ADDR_M, PROJECT_LINK.ORIGINAL_END_ADDR_M,
          PROJECT_LINK.START_ADDR_M, PROJECT_LINK.END_ADDR_M,
          PROJECT_LINK.STATUS,
          PROJECT_LINK.REVERSED,
          ROADWAY.ROADWAY_NUMBER,
          PROJECT_LINK.ROADWAY_NUMBER
          from PROJECT prj JOIN PROJECT_LINK ON (prj.id = PROJECT_LINK.PROJECT_ID)
          LEFT JOIN ROADWAY ON (ROADWAY.ID = PROJECT_LINK.ROADWAY_ID)
          LEFT JOIN Linear_Location ON (Linear_Location.ID = PROJECT_LINK.Linear_Location_Id)
      """

  implicit val getProjectLinkRow: GetResult[ProjectLink] = new GetResult[ProjectLink] {
    def apply(r: PositionedResult): ProjectLink = {
      val projectLinkId = r.nextLong()
      val projectId = r.nextLong()
      val trackCode = Track.apply(r.nextInt())
      val discontinuityType = Discontinuity.apply(r.nextInt())
      val roadNumber = r.nextLong()
      val roadPartNumber = r.nextLong()
      val startAddrM = r.nextLong()
      val endAddrM = r.nextLong()
      val originalStartAddrMValue = r.nextLong()
      val originalEndAddrMValue = r.nextLong()
      val startMValue = r.nextDouble()
      val endMValue = r.nextDouble()
      val sideCode = SideCode.apply(r.nextInt)
      val createdBy = r.nextStringOption()
      val modifiedBy = r.nextStringOption()
      val linkId = r.nextLong()
      val geom = r.nextObjectOption()
      val length = r.nextDouble()
      val calibrationPoints = (CalibrationPointType.apply(r.nextInt), CalibrationPointType.apply(r.nextInt))
      val originalCalibrationPointTypes = (CalibrationPointType.apply(r.nextInt), CalibrationPointType.apply(r.nextInt))
      val status = LinkStatus.apply(r.nextInt())
      val administrativeClass = AdministrativeClass.apply(r.nextInt())
      val source = LinkGeomSource.apply(r.nextInt())
      val roadwayId = r.nextLong()
      val linearLocationId = r.nextLong()
      val ely = r.nextLong()
      val reversed = r.nextBoolean()
      val connectedLinkId = r.nextLongOption()
      val startDate = r.nextDateOption().map(d => new DateTime(d.getTime))
      val endDate = r.nextDateOption().map(d => new DateTime(d.getTime))
      val geometryTimeStamp = r.nextLong()
      val roadName = r.nextString()
      val roadAddressStartAddrM = r.nextLongOption()
      val roadAddressEndAddrM = r.nextLongOption()
      val roadAddressTrack = r.nextIntOption().map(Track.apply)
      val roadAddressRoadNumber = r.nextLongOption()
      val roadAddressRoadPart = r.nextLongOption()
      val roadwayNumber = r.nextLong()
      val projectRoadwayNumber = r.nextLong()

<<<<<<< HEAD
      ProjectLink(projectLinkId, roadNumber, roadPartNumber, trackCode, discontinuityType, startAddrM, endAddrM,
        originalStartAddrMValue, originalEndAddrMValue, startDate, endDate, createdBy, linkId, startMValue, endMValue,
        sideCode, calibrationPoints, originalCalibrationPointTypes, OracleDatabase.loadJGeometryToGeometry(geom),
        projectId, status, roadType, source, length, roadwayId, linearLocationId, ely, reversed, connectedLinkId,
        geometryTimeStamp, if (projectRoadwayNumber == 0 || projectRoadwayNumber == NewIdValue) roadwayNumber else projectRoadwayNumber , Some(roadName),
        roadAddressEndAddrM.map(endAddr => endAddr - roadAddressStartAddrM.getOrElse(0L)),
        roadAddressStartAddrM, roadAddressEndAddrM, roadAddressTrack, roadAddressRoadNumber, roadAddressRoadPart)
=======
      ProjectLink(projectLinkId, roadNumber, roadPartNumber, trackCode, discontinuityType, startAddrM, endAddrM, originalStartAddrMValue, originalEndAddrMValue, startDate, endDate, createdBy, linkId, startMValue, endMValue, sideCode, calibrationPoints, originalCalibrationPointTypes, OracleDatabase.loadJGeometryToGeometry(geom), projectId, status, administrativeClass, source, length, roadwayId, linearLocationId, ely, reversed, connectedLinkId, geometryTimeStamp, if (roadwayNumber != 0) roadwayNumber else projectRoadwayNumber, Some(roadName), roadAddressEndAddrM.map(endAddr => endAddr - roadAddressStartAddrM.getOrElse(0L)), roadAddressStartAddrM, roadAddressEndAddrM, roadAddressTrack, roadAddressRoadNumber, roadAddressRoadPart)
>>>>>>> 0d5bdeb1
    }
  }

  implicit val getProjectLinksChangeRow: GetResult[ProjectRoadLinkChange] = new GetResult[ProjectRoadLinkChange] {
    def apply(r: PositionedResult) = {
      val projectLinkId = r.nextLong()
      val roadwayId = r.nextLong()
      val originalLinearLocationId = r.nextLong()
      val originalRoadNumber = r.nextLong()
      val originalRoadPartNumber = r.nextLong()
      val roadNumber = r.nextLong()
      val roadPartNumber = r.nextLong()
      val originalStartAddrMValue = r.nextLong()
      val originalEndAddrMValue = r.nextLong()
      val startAddrM = r.nextLong()
      val endAddrM = r.nextLong()
      val status = LinkStatus.apply(r.nextInt())
      val reversed = r.nextBoolean()
      val roadwayNumber = r.nextLong()
      val projectRoadwayNumber = r.nextLong()

      ProjectRoadLinkChange(projectLinkId, roadwayId, originalLinearLocationId, 0, originalRoadNumber, originalRoadPartNumber, roadNumber, roadPartNumber, originalStartAddrMValue, originalEndAddrMValue, startAddrM, endAddrM,
        status, reversed, roadwayNumber, projectRoadwayNumber)
    }
  }

  private def listQuery(query: String) = {
    Q.queryNA[ProjectLink](query).iterator.toSeq
  }

  private def changesListQuery(query: String) = {
    Q.queryNA[ProjectRoadLinkChange](query).iterator.toSeq
  }

  def create(links: Seq[ProjectLink]): Seq[Long] = {
    if (links.nonEmpty)
    time(logger, "Create project links") {
      val addressPS = dynamicSession.prepareStatement("""
        insert into PROJECT_LINK (id, project_id, road_number, road_part_number, TRACK, discontinuity_type,
          START_ADDR_M, END_ADDR_M, ORIGINAL_START_ADDR_M, ORIGINAL_END_ADDR_M, created_by, modified_by,
          start_calibration_point, end_calibration_point, orig_start_calibration_point, orig_end_calibration_point,
          status, ADMINISTRATIVE_CLASS, roadway_id, linear_location_id, connected_link_id, ely, roadway_number, reversed, geometry,
          link_id, SIDE, start_measure, end_measure, adjusted_timestamp, link_source, modified_date)
          values (?, ?, ?, ?, ?, ?, ?, ?, ?, ?, ?, ?, ?, ?, ?, ?, ?, ?, ?, ?, ?, ?, ?, ?, ?, ?, ?, ?, ?, ?, ?, ?)
        """)
      val (ready, idLess) = links.partition(_.id != NewIdValue)
      val plIds = Sequences.fetchProjectLinkIds(idLess.size)
      val projectLinks = ready ++ idLess.zip(plIds).map(x =>
        x._1.copy(id = x._2)
      )
      projectLinks.toList.foreach { pl =>
        addressPS.setLong(1, pl.id)
        addressPS.setLong(2, pl.projectId)
        addressPS.setLong(3, pl.roadNumber)
        addressPS.setLong(4, pl.roadPartNumber)
        addressPS.setLong(5, pl.track.value)
        addressPS.setLong(6, pl.discontinuity.value)
        addressPS.setLong(7, pl.startAddrMValue)
        addressPS.setLong(8, pl.endAddrMValue)
        addressPS.setLong(9, pl.originalStartAddrMValue)
        addressPS.setLong(10, pl.originalEndAddrMValue)
        addressPS.setString(11, pl.createdBy.orNull)
        addressPS.setString(12, pl.createdBy.orNull)

        addressPS.setLong(13, pl.startCalibrationPointType.value)
        addressPS.setLong(14, pl.endCalibrationPointType.value)
        addressPS.setLong(15, pl.originalStartCalibrationPointType.value)
        addressPS.setLong(16, pl.originalEndCalibrationPointType.value)
        addressPS.setLong(17, pl.status.value)
        addressPS.setLong(18, pl.administrativeClass.value)
        if (pl.roadwayId == 0)
          addressPS.setString(19, null)
        else
          addressPS.setLong(19, pl.roadwayId)
        if (pl.linearLocationId == 0)
          addressPS.setString(20, null)
        else
          addressPS.setLong(20, pl.linearLocationId)
        if (pl.connectedLinkId.isDefined)
          addressPS.setLong(21, pl.connectedLinkId.get)
        else
          addressPS.setString(21, null)
        addressPS.setLong(22, pl.ely)
        addressPS.setLong(23, pl.roadwayNumber)
        addressPS.setBoolean(24, pl.reversed)
        addressPS.setObject(25, OracleDatabase.createJGeometry(pl.geometry, dynamicSession.conn))
        addressPS.setLong(26, pl.linkId)
        addressPS.setLong(27, pl.sideCode.value)
        addressPS.setDouble(28, pl.startMValue)
        addressPS.setDouble(29, pl.endMValue)
        addressPS.setDouble(30, pl.linkGeometryTimeStamp)
        addressPS.setInt(31, pl.linkGeomSource.value)
        addressPS.setDate(32, new java.sql.Date(new Date().getTime))
        addressPS.addBatch()
      }
      addressPS.executeBatch()
      addressPS.close()
      projectLinks.map(_.id)
    } else
      Seq.empty[Long]
  }

  def updateProjectLinks(projectLinks: Seq[ProjectLink], modifier: String, addresses: Seq[RoadAddress]): Unit = {
      time(logger, "Update project links") {
        val nonUpdatingStatus = Set[LinkStatus](NotHandled)
        val maxInEachTracks = projectLinks.filter(pl => pl.status == UnChanged).groupBy(_.track).map(p => p._2.maxBy(_.endAddrMValue).id).toSeq
        val links = projectLinks.map { pl =>
          if (!pl.isSplit && nonUpdatingStatus.contains(pl.status) && addresses.map(_.linearLocationId).contains(pl.linearLocationId) && !maxInEachTracks.contains(pl.id)) {
            val ra = addresses.find(_.linearLocationId == pl.linearLocationId).get
            // Discontinuity, road type and calibration points may change with Unchanged status
            pl.copy(roadNumber = ra.roadNumber, roadPartNumber = ra.roadPartNumber, track = ra.track,
              startAddrMValue = ra.startAddrMValue, endAddrMValue = ra.endAddrMValue,
              reversed = false)
          } else
            pl
        }
        val projectLinkPS = dynamicSession.prepareStatement("""
          UPDATE project_link
          SET ROAD_NUMBER = ?, ROAD_PART_NUMBER = ?, TRACK = ?, DISCONTINUITY_TYPE = ?, START_ADDR_M = ?, END_ADDR_M = ?,
            ORIGINAL_START_ADDR_M = ?, ORIGINAL_END_ADDR_M = ?, MODIFIED_DATE = SYSDATE, MODIFIED_BY = ?, PROJECT_ID = ?,
            START_CALIBRATION_POINT = ?, END_CALIBRATION_POINT = ?, ORIG_START_CALIBRATION_POINT = ?, ORIG_END_CALIBRATION_POINT = ?,
            STATUS = ?, ADMINISTRATIVE_CLASS = ?, REVERSED = ?, GEOMETRY = ?, SIDE = ?, START_MEASURE = ?, END_MEASURE = ?,  ELY = ?,
            ROADWAY_NUMBER = ?, CONNECTED_LINK_ID = ?
          WHERE id = ?""")

        for (projectLink <- links) {
          projectLinkPS.setLong(1, projectLink.roadNumber)
          projectLinkPS.setLong(2, projectLink.roadPartNumber)
          projectLinkPS.setInt(3, projectLink.track.value)
          projectLinkPS.setInt(4, projectLink.discontinuity.value)
          projectLinkPS.setLong(5, projectLink.startAddrMValue)
          projectLinkPS.setLong(6, projectLink.endAddrMValue)
          projectLinkPS.setLong(7, projectLink.originalStartAddrMValue)
          projectLinkPS.setLong(8, projectLink.originalEndAddrMValue)
          projectLinkPS.setString(9, modifier)
          projectLinkPS.setLong(10, projectLink.projectId)
          projectLinkPS.setInt(11, projectLink.startCalibrationPointType.value)
          projectLinkPS.setInt(12, projectLink.endCalibrationPointType.value)
          projectLinkPS.setInt(13, projectLink.originalStartCalibrationPointType.value)
          projectLinkPS.setInt(14, projectLink.originalEndCalibrationPointType.value)
          projectLinkPS.setInt(15, projectLink.status.value)
          projectLinkPS.setInt(16, projectLink.administrativeClass.value)
          projectLinkPS.setInt(17, if (projectLink.reversed) 1 else 0)
          projectLinkPS.setObject(18, OracleDatabase.createJGeometry(projectLink.geometry, dynamicSession.conn))
          projectLinkPS.setInt(19, projectLink.sideCode.value)
          projectLinkPS.setDouble(20, projectLink.startMValue)
          projectLinkPS.setDouble(21, projectLink.endMValue)
          projectLinkPS.setLong(22, projectLink.ely)
          projectLinkPS.setLong(23, projectLink.roadwayNumber)
          projectLinkPS.setObject(24, projectLink.connectedLinkId.orNull)
          projectLinkPS.setLong(25, projectLink.id)
          projectLinkPS.addBatch()
        }
        projectLinkPS.executeBatch()
        projectLinkPS.close()
      }
  }

  def updateProjectLinksGeometry(projectLinks: Seq[ProjectLink], modifier: String): Unit = {
    time(logger,
      "Update project links geometry") {
      val projectLinkPS = dynamicSession.prepareStatement("UPDATE project_link SET  GEOMETRY = ?, MODIFIED_BY= ?, ADJUSTED_TIMESTAMP = ? WHERE id = ?")

      for (projectLink <- projectLinks) {
        projectLinkPS.setObject(1, OracleDatabase.createJGeometry(projectLink.geometry, dynamicSession.conn))
        projectLinkPS.setString(2, modifier)
        projectLinkPS.setLong(3, projectLink.linkGeometryTimeStamp)
        projectLinkPS.setLong(4, projectLink.id)
        projectLinkPS.addBatch()
      }
      projectLinkPS.executeBatch()
      projectLinkPS.close()
    }
  }

  def fetchElyFromProjectLinks(projectId:Long): Option[Long]= {
    val query =
      s"""SELECT ELY FROM PROJECT_LINK WHERE PROJECT_ID=$projectId AND ELY IS NOT NULL AND ROWNUM < 2"""
    Q.queryNA[Long](query).firstOption
  }

  def fetchProjectLinksHistory(projectId: Long, linkStatusFilter: Option[LinkStatus] = None): Seq[ProjectLink] = {
    time(logger, "Get project history links") {
      val filter = if (linkStatusFilter.isEmpty) "" else s"plh.STATUS = ${linkStatusFilter.get.value} AND"
      val query =
        s"""$projectLinkHistoryQueryBase
                where $filter plh.PROJECT_ID = $projectId order by plh.ROAD_NUMBER, plh.ROAD_PART_NUMBER, plh.END_ADDR_M """
      listQuery(query)
    }
  }

  def fetchRoadNumbersByProjectIdHistory(projectId: Long): Seq[Long] = {
    time(logger, "Get road numbers history by project") {
      val query =
        s"""SELECT ROAD_NUMBER FROM PROJECT_LINK_HISTORY
                where PROJECT_ID = $projectId order by ROAD_NUMBER """
      Q.queryNA[Long](query).list
    }
  }

  def fetchProjectLinks(projectId: Long, linkStatusFilter: Option[LinkStatus] = None): Seq[ProjectLink] = {
    time(logger, "Get project links") {
      val filter = if (linkStatusFilter.isEmpty) "" else s"PROJECT_LINK.STATUS = ${linkStatusFilter.get.value} AND"
      val query =
        s"""$projectLinkQueryBase
                where $filter PROJECT_LINK.PROJECT_ID = $projectId order by PROJECT_LINK.ROAD_NUMBER, PROJECT_LINK.ROAD_PART_NUMBER, PROJECT_LINK.END_ADDR_M """
      listQuery(query)
    }
  }

  def fetchProjectLinksChange(projectId: Long): Seq[ProjectRoadLinkChange] = {
    time(logger, "Get project links changes") {
      val query =
        s"""$projectLinksChangeQueryBase
                where PROJECT_LINK.PROJECT_ID = $projectId order by PROJECT_LINK.ROAD_NUMBER, PROJECT_LINK.ROAD_PART_NUMBER, PROJECT_LINK.END_ADDR_M """
      changesListQuery(query)
    }
  }

  //TODO: support for bigger queries than 1000 ids
  def fetchProjectLinksByIds(ids: Iterable[Long]): Seq[ProjectLink] = {
    time(logger, "Get project links by ids") {
      if (ids.isEmpty)
        List()
      else {
        val query =
          s"""$projectLinkQueryBase
                where project_link.id in (${ids.mkString(",")}) order by PROJECT_LINK.ROAD_NUMBER, PROJECT_LINK.ROAD_PART_NUMBER, PROJECT_LINK.END_ADDR_M """
        listQuery(query)
      }
    }
  }

  def fetchProjectLinksByConnectedLinkId(connectedIds: Seq[Long]): Seq[ProjectLink] = {
    time(logger, "Get project links by connected link ids") {
      if (connectedIds.isEmpty) {
        List()
      } else {
        val query =
          s"""$projectLinkQueryBase
                where project_link.connected_link_id in (${connectedIds.mkString(",")}) order by PROJECT_LINK.ROAD_NUMBER, PROJECT_LINK.ROAD_PART_NUMBER, PROJECT_LINK.END_ADDR_M """
        listQuery(query)
      }
    }
  }

  def getProjectLinksByLinkId(projectLinkId: Long): Seq[ProjectLink] = {
    time(logger, "Get project links by link id and project id") {
      val query =
        s"""$projectLinkQueryBase
                where PROJECT_LINK.link_id = $projectLinkId order by PROJECT_LINK.ROAD_NUMBER, PROJECT_LINK.ROAD_PART_NUMBER, PROJECT_LINK.END_ADDR_M """
      listQuery(query)
    }
  }

  def getOtherProjectLinks(projectId: Long): Seq[ProjectLink] = {
    time(logger, "Get project links all") {
      val query =
        s"""$projectLinkQueryBase
                where PROJECT_LINK.project_id <> $projectId order by PROJECT_LINK.ROAD_NUMBER, PROJECT_LINK.ROAD_PART_NUMBER, PROJECT_LINK.END_ADDR_M """
      listQuery(query)
    }
  }

  def getProjectLinksByIds(projectId: Long, ids: Set[Long]): Seq[ProjectLink] = {
    time(logger, "Get project links by ids") {
      val filter = if (ids.nonEmpty) s"""AND PROJECT_LINK.LINEAR_LOCATION_ID in (${ids.mkString(",")})""" else ""
      val query =

        s"""$projectLinkQueryBase
                where PROJECT_LINK.PROJECT_ID = $projectId $filter"""
      listQuery(query).seq
    }
  }

  def fetchProjectLinksByProjectAndLinkId(projectLinkIds: Set[Long], linkIds: Set[Long], projectId: Long): Seq[ProjectLink] = {
    if (projectLinkIds.isEmpty && linkIds.isEmpty) {
      List()
    } else {
      val idsFilter = if (projectLinkIds.nonEmpty) s"AND PROJECT_LINK.ID IN (${projectLinkIds.mkString(",")})" else ""
      val linkIdsFilter = if (linkIds.nonEmpty) s"AND PROJECT_LINK.LINK_ID IN (${linkIds.mkString(",")})" else ""
      val query =
        s"""$projectLinkQueryBase
                where PROJECT_LINK.PROJECT_ID = $projectId $idsFilter $linkIdsFilter
                order by PROJECT_LINK.ROAD_NUMBER, PROJECT_LINK.ROAD_PART_NUMBER, PROJECT_LINK.END_ADDR_M """
      listQuery(query)
    }
  }

  def fetchProjectLinksByLinkId(linkIds: Seq[Long]): Seq[ProjectLink] = {
    if (linkIds.isEmpty) {
      List()
    } else {
      val linkIdsFilter =  s" PROJECT_LINK.LINK_ID IN (${linkIds.mkString(",")})"
      val query =
        s"""$projectLinkQueryBase
                where $linkIdsFilter
                order by PROJECT_LINK.ROAD_NUMBER, PROJECT_LINK.ROAD_PART_NUMBER, PROJECT_LINK.END_ADDR_M """
      listQuery(query)
    }
  }

  def fetchProjectLinksByProjectRoadPart(road: Long, part: Long, projectId: Long, linkStatusFilter: Option[LinkStatus] = None): Seq[ProjectLink] = {
    time(logger, "Get project links by project road part") {
      val filter = if (linkStatusFilter.isEmpty) "" else s" PROJECT_LINK.STATUS = ${linkStatusFilter.get.value} AND"
      val query =
        s"""$projectLinkQueryBase
                where $filter PROJECT_LINK.ROAD_NUMBER = $road and PROJECT_LINK.ROAD_PART_NUMBER = $part AND PROJECT_LINK.PROJECT_ID = $projectId order by PROJECT_LINK.ROAD_NUMBER, PROJECT_LINK.ROAD_PART_NUMBER, PROJECT_LINK.END_ADDR_M """
      listQuery(query)
    }
  }

  def fetchByProjectRoadPart(roadNumber: Long, roadPartNumber: Long, projectId: Long): Seq[ProjectLink] = {
    time(logger, "Fetch project links by project road part") {
      val filter = s"PROJECT_LINK.ROAD_NUMBER = $roadNumber AND PROJECT_LINK.ROAD_PART_NUMBER = $roadPartNumber AND"
      val query =
        s"""$projectLinkQueryBase
                where $filter (PROJECT_LINK.PROJECT_ID = $projectId ) order by PROJECT_LINK.ROAD_NUMBER, PROJECT_LINK.ROAD_PART_NUMBER, PROJECT_LINK.END_ADDR_M """
      listQuery(query)
    }
  }

  def fetchByProjectRoadParts(roadParts: Set[(Long, Long)], projectId: Long): Seq[ProjectLink] = {
    time(logger, "Fetch project links by project road parts") {
      if (roadParts.isEmpty)
        return Seq()
      val roadPartsCond = roadParts.map { case (road, part) => s"(PROJECT_LINK.ROAD_NUMBER = $road AND PROJECT_LINK.ROAD_PART_NUMBER = $part)" }
      val filter = s"${roadPartsCond.mkString("(", " OR ", ")")} AND"
      val query =
        s"""$projectLinkQueryBase
                where $filter (PROJECT_LINK.PROJECT_ID = $projectId) order by PROJECT_LINK.ROAD_NUMBER, PROJECT_LINK.ROAD_PART_NUMBER, PROJECT_LINK.END_ADDR_M """
      listQuery(query)
    }
  }

  def fetchByProjectRoad(roadNumber: Long, projectId: Long): Seq[ProjectLink] = {
    time(logger, "Fetch project links by project road part") {
      val filter = s"PROJECT_LINK.ROAD_NUMBER = $roadNumber AND"
      val query =
        s"""$projectLinkQueryBase
                where $filter PROJECT_LINK.PROJECT_ID = $projectId order by PROJECT_LINK.ROAD_NUMBER, PROJECT_LINK.ROAD_PART_NUMBER, PROJECT_LINK.END_ADDR_M """
      listQuery(query)
    }
  }

  def updateAddrMValues(projectLink: ProjectLink): Unit = {
    sqlu"""
      update project_link
      set modified_date = sysdate, start_addr_m = ${projectLink.startAddrMValue}, end_addr_m = ${projectLink.endAddrMValue},
          start_calibration_point = ${projectLink.startCalibrationPointType.value},
          end_calibration_point = ${projectLink.endCalibrationPointType.value}
      where id = ${projectLink.id}
    """.execute
  }

  /**
    * Updates all the project links that share the same ids as supplied to the newRoadNumber and newRoadPart also it will put the last link of newRoadNumber and newRoadPart with the given discontinuity value.
    * @param projectId: Long - projectId of the links to update
    * @param roadNumber: Long - the existing road number
    * @param roadPart: Long - the existing road part
    * @param linkStatus: LinkStatus - The operation done on those project links
    * @param newRoadNumber: Long - the new road number to apply
    * @param newRoadPart: Long the new road part number to apply
    * @param userName: String - user name
    */
  def updateProjectLinkNumbering(projectId: Long, roadNumber: Long, roadPart: Long, linkStatus: LinkStatus, newRoadNumber: Long, newRoadPart: Long, userName: String, ely: Long ): Unit = {
    time(logger, "Update project link numbering") {
      val user = userName.replaceAll("[^A-Za-z0-9\\-]+", "")
      val sql = s"UPDATE PROJECT_LINK SET STATUS = ${linkStatus.value}, MODIFIED_BY='$user', ROAD_NUMBER = $newRoadNumber, ROAD_PART_NUMBER = $newRoadPart, ELY = $ely" +
        s"WHERE PROJECT_ID = $projectId  AND ROAD_NUMBER = $roadNumber AND ROAD_PART_NUMBER = $roadPart AND STATUS != ${LinkStatus.Terminated.value}"
      Q.updateNA(sql).execute
    }
  }

  def updateProjectLinkAdministrativeClassDiscontinuity(projectLinkIds: Set[Long], linkStatus: LinkStatus, userName: String, administrativeClass: Long, discontinuity: Option[Long]): Unit = {
    time(logger, "Update project link road type discontinuity") {
      val user = userName.replaceAll("[^A-Za-z0-9\\-]+", "")
      if (discontinuity.isEmpty) {
        projectLinkIds.grouped(500).foreach {
          grp =>
            val sql = s"UPDATE PROJECT_LINK SET STATUS = ${linkStatus.value}, MODIFIED_BY='$user', ADMINISTRATIVE_CLASS= $administrativeClass " +
              s"WHERE ID IN ${grp.mkString("(", ",", ")")}"
            Q.updateNA(sql).execute
        }
      } else {
        val sql = s"UPDATE PROJECT_LINK SET STATUS = ${linkStatus.value}, MODIFIED_BY='$user', ADMINISTRATIVE_CLASS= $administrativeClass, DISCONTINUITY_TYPE = ${discontinuity.get} " +
          s"WHERE ID = ${projectLinkIds.head}"
        Q.updateNA(sql).execute
      }
    }
  }

  def updateProjectLinksStatus(ids: Set[Long], linkStatus: LinkStatus, userName: String): Unit = {
    val user = userName.replaceAll("[^A-Za-z0-9\\-]+", "")
    ids.grouped(500).foreach {
      grp =>
        val sql = s"UPDATE PROJECT_LINK SET STATUS = ${linkStatus.value}, MODIFIED_BY='$user' " +
          s"WHERE ID IN ${grp.mkString("(", ",", ")")}"
        Q.updateNA(sql).execute
    }
  }

  /**
    * Applies all the values of the road addresses to the project links sharing the project id and road address information.
    * @param projectId: Long - The id of the project
    * @param roadAddress: RoadAddress - The road address information
    * @param updateGeom: Boolean - controls whether we update or not the geometry of the project links
    */
  def updateProjectLinkValues(projectId: Long, roadAddress: RoadAddress, updateGeom : Boolean = true): Unit = {

    time(logger, "Update project link values") {
      val points: Seq[Double] = roadAddress.geometry.flatMap(p => Seq(p.x, p.y, p.z))
      val geometryQuery = s"MDSYS.SDO_GEOMETRY(4002, 3067, NULL, MDSYS.SDO_ELEM_INFO_ARRAY(1,2,1), MDSYS.SDO_ORDINATE_ARRAY(${points.mkString(",")}))"
      val updateGeometry = if (updateGeom) s", GEOMETRY = $geometryQuery" else s""

      val updateProjectLink = s"""
        UPDATE PROJECT_LINK SET ROAD_NUMBER = ${roadAddress.roadNumber},
          ROAD_PART_NUMBER = ${roadAddress.roadPartNumber}, TRACK = ${roadAddress.track.value},
          DISCONTINUITY_TYPE = ${roadAddress.discontinuity.value}, ADMINISTRATIVE_CLASS = ${roadAddress.administrativeClass.value},
          STATUS = ${LinkStatus.NotHandled.value}, START_ADDR_M = ${roadAddress.startAddrMValue}, END_ADDR_M = ${roadAddress.endAddrMValue},
          START_CALIBRATION_POINT = ${roadAddress.startCalibrationPointType.value},
          END_CALIBRATION_POINT = ${roadAddress.endCalibrationPointType.value},
          ORIG_START_CALIBRATION_POINT = ${roadAddress.startCalibrationPointType.value},
          ORIG_END_CALIBRATION_POINT = ${roadAddress.endCalibrationPointType.value},
          CONNECTED_LINK_ID = null, REVERSED = 0,
          SIDE = ${roadAddress.sideCode.value}, ELY = ${roadAddress.ely},
          start_measure = ${roadAddress.startMValue}, end_measure = ${roadAddress.endMValue} $updateGeometry
        WHERE LINEAR_LOCATION_ID = ${roadAddress.linearLocationId} AND PROJECT_ID = $projectId
      """
      Q.updateNA(updateProjectLink).execute
    }
  }

  /**
    * Reverses the road part in project. Switches side codes 2 <-> 3, updates calibration points start <-> end,
    * updates track codes 1 <-> 2
    *
    * @param projectId
    * @param roadNumber
    * @param roadPartNumber
    */
  def reverseRoadPartDirection(projectId: Long, roadNumber: Long, roadPartNumber: Long): Unit = {
    time(logger, "Reverse road part direction") {
      val roadPartMaxAddr =
        sql"""SELECT MAX(END_ADDR_M) FROM PROJECT_LINK
         where project_link.project_id = $projectId and project_link.road_number = $roadNumber and project_link.road_part_number = $roadPartNumber
         and project_link.status != ${LinkStatus.Terminated.value}
         """.as[Long].firstOption.getOrElse(0L)
      val updateProjectLink = s"""
        update project_link
        set start_calibration_point = end_calibration_point, end_calibration_point = start_calibration_point,
          orig_start_calibration_point = orig_end_calibration_point, orig_end_calibration_point = orig_start_calibration_point,
          (start_addr_m, end_addr_m) = (SELECT $roadPartMaxAddr - pl2.end_addr_m, $roadPartMaxAddr - pl2.start_addr_m FROM PROJECT_LINK pl2 WHERE pl2.id = project_link.id),
          TRACK = (CASE TRACK WHEN ${Track.Combined.value} THEN ${Track.Combined.value} WHEN ${Track.RightSide.value} THEN ${Track.LeftSide.value} WHEN ${Track.LeftSide.value} THEN ${Track.RightSide.value} ELSE ${Track.Unknown.value} END),
          SIDE = (CASE SIDE WHEN ${SideCode.TowardsDigitizing.value} THEN ${SideCode.AgainstDigitizing.value} ELSE ${SideCode.TowardsDigitizing.value} END),
          reversed = (CASE WHEN reversed = 0 AND status != ${LinkStatus.New.value} THEN 1 WHEN reversed = 1 AND status != ${LinkStatus.New.value} THEN 0 ELSE 0 END)
        where project_link.project_id = $projectId and project_link.road_number = $roadNumber and project_link.road_part_number = $roadPartNumber
          and project_link.status != ${LinkStatus.Terminated.value}"""
      Q.updateNA(updateProjectLink).execute
    }
  }

  def fetchProjectLinkIds(projectId: Long, roadNumber: Long, roadPartNumber: Long, status: Option[LinkStatus] = None,
                          maxResults: Option[Int] = None): List[Long] =
  {
    val filter = status.map(s => s" AND status = ${s.value}").getOrElse("")
    val limit = maxResults.map(s => s" AND ROWNUM <= $s").getOrElse("")
    val query= s"""
         SELECT link_id
         FROM Project_link
         WHERE project_id = $projectId and road_number = $roadNumber and road_part_number = $roadPartNumber $filter $limit
       """
    Q.queryNA[Long](query).list
  }

  /**
    * Returns a counting of the project links by all the link status we supplied them limited by the project id, road number and road part number
    * @param projectId: Long - The id of the project
    * @param roadNumber: Long - project link road number
    * @param roadPartNumber: Long - project link road part number
    * @param linkStatus: Set[Long] - the collection of operations done to the project links
    * @return
    */
  def countLinksByStatus(projectId: Long, roadNumber: Long, roadPartNumber: Long, linkStatus: Set[Long]): Long = {
    val filterByStatus = if(linkStatus.nonEmpty) s" AND Status IN (${linkStatus.mkString(",")})" else ""
    val query =
      s"""select count(id) from project_link
          WHERE project_id = $projectId and road_number = $roadNumber and road_part_number = $roadPartNumber $filterByStatus"""
    Q.queryNA[Long](query).first
  }

  def getProjectLinksContinuityCodes(projectId: Long, roadNumber: Long, roadPartNumber: Long): Map[Long, Discontinuity] = {
    sql""" SELECT END_ADDR_M, DISCONTINUITY_TYPE FROM PROJECT_LINK WHERE PROJECT_ID = $projectId AND
         ROAD_NUMBER = $roadNumber AND ROAD_PART_NUMBER = $roadPartNumber AND STATUS != ${LinkStatus.Terminated.value}
         AND (DISCONTINUITY_TYPE != ${Discontinuity.Continuous.value} OR END_ADDR_M =
         (SELECT MAX(END_ADDR_M) FROM PROJECT_LINK WHERE PROJECT_ID = $projectId AND
           ROAD_NUMBER = $roadNumber AND ROAD_PART_NUMBER = $roadPartNumber AND STATUS != ${LinkStatus.Terminated.value}))
       """.as[(Long, Int)].list.map(x => x._1 -> Discontinuity.apply(x._2)).toMap
  }

  def fetchFirstLink(projectId: Long, roadNumber: Long, roadPartNumber: Long): Option[ProjectLink] = {
    val query = s"""$projectLinkQueryBase
    where PROJECT_LINK.ROAD_PART_NUMBER=$roadPartNumber AND PROJECT_LINK.ROAD_NUMBER=$roadNumber AND
    PROJECT_LINK.START_ADDR_M = (SELECT MIN(PROJECT_LINK.START_ADDR_M) FROM PROJECT_LINK
      LEFT JOIN
      ROADWAY ON ((ROADWAY.road_number = PROJECT_LINK.road_number AND ROADWAY.road_part_number = PROJECT_LINK.road_part_number) OR ROADWAY.id = PROJECT_LINK.ROADWAY_ID)
      LEFT JOIN
      Linear_Location ON (Linear_Location.id = Project_Link.Linear_Location_Id)
      WHERE PROJECT_LINK.PROJECT_ID = $projectId AND ((PROJECT_LINK.ROAD_PART_NUMBER=$roadPartNumber AND PROJECT_LINK.ROAD_NUMBER=$roadNumber) OR PROJECT_LINK.ROADWAY_ID = ROADWAY.ID))
    order by PROJECT_LINK.ROAD_NUMBER, PROJECT_LINK.ROAD_PART_NUMBER, PROJECT_LINK.START_ADDR_M, PROJECT_LINK.TRACK """
    listQuery(query).headOption
  }

  private def deleteProjectLinks(ids: Set[Long]): Int = {
    if (ids.size > 900)
      ids.grouped(900).map(deleteProjectLinks).sum
    else {
      val deleteLinks =
        s"""
         DELETE FROM PROJECT_LINK WHERE id IN (${ids.mkString(",")})
       """
      val count = Q.updateNA(deleteLinks).first
      count
    }
  }

  def removeProjectLinksById(ids: Set[Long]): Int = {
    if (ids.nonEmpty)
      deleteProjectLinks(ids)
    else
      0
  }

  def removeProjectLinksByLinkIds(projectId: Long, roadNumber: Option[Long], roadPartNumber: Option[Long],
                                  linkIds: Set[Long] = Set()): Int = {
    if (linkIds.size > 900 || linkIds.isEmpty) {
      linkIds.grouped(900).map(g => removeProjectLinks(projectId, roadNumber, roadPartNumber, g)).sum
    } else {
      removeProjectLinks(projectId, roadNumber, roadPartNumber, linkIds)
    }
  }

  private def removeProjectLinks(projectId: Long, roadNumber: Option[Long], roadPartNumber: Option[Long],
                                 linkIds: Set[Long] = Set()): Int = {
    val roadFilter = roadNumber.map(l => s"AND road_number = $l").getOrElse("")
    val roadPartFilter = roadPartNumber.map(l => s"AND road_part_number = $l").getOrElse("")
    val linkIdFilter = if (linkIds.isEmpty) {
      ""
    } else {
      s"AND LINK_ID IN (${linkIds.mkString(",")})"
    }
    val query =
      s"""SELECT pl.id FROM PROJECT_LINK pl WHERE
        project_id = $projectId $roadFilter $roadPartFilter $linkIdFilter"""
    val ids = Q.queryNA[Long](query).iterator.toSet
    if (ids.nonEmpty) {
      sqlu"""DELETE FROM ROADWAY_CHANGES_LINK WHERE PROJECT_ID = $projectId""".execute
      sqlu"""DELETE FROM ROADWAY_CHANGES WHERE PROJECT_ID = $projectId""".execute
      deleteProjectLinks(ids)
    }
    else
      0
  }

  def moveProjectLinksToHistory(projectId: Long): Unit = {
    sqlu"""
      INSERT INTO PROJECT_LINK_HISTORY (ID, PROJECT_ID, TRACK, DISCONTINUITY_TYPE,
        ROAD_NUMBER, ROAD_PART_NUMBER, START_ADDR_M, END_ADDR_M, CREATED_BY, MODIFIED_BY, CREATED_DATE,
        MODIFIED_DATE, STATUS, START_CALIBRATION_POINT, END_CALIBRATION_POINT,
        ORIG_START_CALIBRATION_POINT, ORIG_END_CALIBRATION_POINT, ADMINISTRATIVE_CLASS, ROADWAY_ID, LINEAR_LOCATION_ID,
        CONNECTED_LINK_ID, ELY, REVERSED, SIDE, START_MEASURE, END_MEASURE, LINK_ID, ADJUSTED_TIMESTAMP,
        LINK_SOURCE, GEOMETRY, ORIGINAL_START_ADDR_M, ORIGINAL_END_ADDR_M, ROADWAY_NUMBER)
        (SELECT DISTINCT ID, PROJECT_ID, TRACK, DISCONTINUITY_TYPE,
          ROAD_NUMBER, ROAD_PART_NUMBER, START_ADDR_M, END_ADDR_M, CREATED_BY, MODIFIED_BY, CREATED_DATE,
          MODIFIED_DATE, STATUS, START_CALIBRATION_POINT, END_CALIBRATION_POINT,
          ORIG_START_CALIBRATION_POINT, ORIG_END_CALIBRATION_POINT, ADMINISTRATIVE_CLASS, ROADWAY_ID, LINEAR_LOCATION_ID,
          CONNECTED_LINK_ID, ELY, REVERSED, SIDE, START_MEASURE, END_MEASURE, LINK_ID, ADJUSTED_TIMESTAMP,
          LINK_SOURCE, GEOMETRY, ORIGINAL_START_ADDR_M, ORIGINAL_END_ADDR_M, ROADWAY_NUMBER
        FROM PROJECT_LINK WHERE PROJECT_ID = $projectId)
    """.execute
    sqlu"""DELETE FROM ROADWAY_CHANGES_LINK WHERE PROJECT_ID = $projectId""".execute
    sqlu"""DELETE FROM PROJECT_LINK WHERE PROJECT_ID = $projectId""".execute
    sqlu"""DELETE FROM PROJECT_RESERVED_ROAD_PART WHERE PROJECT_ID = $projectId""".execute
  }

  def removeProjectLinksByProjectAndRoadNumber(projectId: Long, roadNumber: Long, roadPartNumber: Long): Int = {
    removeProjectLinks(projectId, Some(roadNumber), Some(roadPartNumber))
  }

  def removeProjectLinksByProject(projectId: Long): Int = {
    removeProjectLinks(projectId, None, None)
  }

  def removeProjectLinksByLinkId(projectId: Long, linkIds: Set[Long]): Int = {
    if (linkIds.nonEmpty)
      removeProjectLinks(projectId, None, None, linkIds)
    else
      0
  }

  def fetchSplitLinks(projectId: Long, linkId: Long): Seq[ProjectLink] = {
    val query =
      s"""$projectLinkQueryBase
                where PROJECT_LINK.PROJECT_ID = $projectId AND (PROJECT_LINK.LINK_ID = $linkId OR PROJECT_LINK.CONNECTED_LINK_ID = $linkId)"""
    listQuery(query)
  }

  implicit val getDiscontinuity: GetResult[Option[Discontinuity]] = new GetResult[Option[Discontinuity]] {
    def apply(r: PositionedResult) = {
      r.nextLongOption().map(l => Discontinuity.apply(l))
    }
  }
}<|MERGE_RESOLUTION|>--- conflicted
+++ resolved
@@ -292,17 +292,13 @@
       val roadwayNumber = r.nextLong()
       val projectRoadwayNumber = r.nextLong()
 
-<<<<<<< HEAD
       ProjectLink(projectLinkId, roadNumber, roadPartNumber, trackCode, discontinuityType, startAddrM, endAddrM,
         originalStartAddrMValue, originalEndAddrMValue, startDate, endDate, createdBy, linkId, startMValue, endMValue,
         sideCode, calibrationPoints, originalCalibrationPointTypes, OracleDatabase.loadJGeometryToGeometry(geom),
-        projectId, status, roadType, source, length, roadwayId, linearLocationId, ely, reversed, connectedLinkId,
+        projectId, status, administrativeClass, source, length, roadwayId, linearLocationId, ely, reversed, connectedLinkId,
         geometryTimeStamp, if (projectRoadwayNumber == 0 || projectRoadwayNumber == NewIdValue) roadwayNumber else projectRoadwayNumber , Some(roadName),
         roadAddressEndAddrM.map(endAddr => endAddr - roadAddressStartAddrM.getOrElse(0L)),
         roadAddressStartAddrM, roadAddressEndAddrM, roadAddressTrack, roadAddressRoadNumber, roadAddressRoadPart)
-=======
-      ProjectLink(projectLinkId, roadNumber, roadPartNumber, trackCode, discontinuityType, startAddrM, endAddrM, originalStartAddrMValue, originalEndAddrMValue, startDate, endDate, createdBy, linkId, startMValue, endMValue, sideCode, calibrationPoints, originalCalibrationPointTypes, OracleDatabase.loadJGeometryToGeometry(geom), projectId, status, administrativeClass, source, length, roadwayId, linearLocationId, ely, reversed, connectedLinkId, geometryTimeStamp, if (roadwayNumber != 0) roadwayNumber else projectRoadwayNumber, Some(roadName), roadAddressEndAddrM.map(endAddr => endAddr - roadAddressStartAddrM.getOrElse(0L)), roadAddressStartAddrM, roadAddressEndAddrM, roadAddressTrack, roadAddressRoadNumber, roadAddressRoadPart)
->>>>>>> 0d5bdeb1
     }
   }
 
