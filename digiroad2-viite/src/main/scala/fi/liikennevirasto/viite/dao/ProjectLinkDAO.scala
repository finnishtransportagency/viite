package fi.liikennevirasto.viite.dao

import fi.liikennevirasto.GeometryUtils
import fi.liikennevirasto.digiroad2.asset.SideCode.{AgainstDigitizing, BothDirections, TowardsDigitizing, Unknown}
import fi.liikennevirasto.digiroad2.asset.{LinkGeomSource, SideCode}
import fi.liikennevirasto.digiroad2.dao.Sequences
import fi.liikennevirasto.digiroad2.linearasset.PolyLine
import fi.liikennevirasto.digiroad2.oracle.OracleDatabase
import fi.liikennevirasto.digiroad2.util.LogUtils.time
import fi.liikennevirasto.digiroad2.util.Track
import fi.liikennevirasto.digiroad2.{Point, Vector3d}
import fi.liikennevirasto.viite._
<<<<<<< HEAD
import fi.liikennevirasto.viite.dao.CalibrationPointDAO.CalibrationPointType
import fi.liikennevirasto.viite.dao.CalibrationPointDAO.CalibrationPointType.{NoCP, UnknownCP}
=======
import fi.liikennevirasto.viite.dao.CalibrationPointSource.UnknownSource
>>>>>>> 504b57de
import fi.liikennevirasto.viite.dao.LinkStatus.{NotHandled, UnChanged}
import fi.liikennevirasto.viite.dao.ProjectCalibrationPointDAO.BaseCalibrationPoint
import fi.liikennevirasto.viite.process.InvalidAddressDataException
import fi.liikennevirasto.viite.util.CalibrationPointsUtils
import org.joda.time.DateTime
import org.slf4j.LoggerFactory
import slick.driver.JdbcDriver.backend.Database.dynamicSession
import slick.jdbc.StaticQuery.interpolation
import slick.jdbc.{GetResult, PositionedResult, StaticQuery => Q}

//TODO naming SQL conventions

sealed trait LinkStatus {
  def value: Int
  def description: String
}

object LinkStatus {
  val values = Set(NotHandled, Terminated, New, Transfer, UnChanged, Numbering, Unknown)
  case object NotHandled extends LinkStatus {def value = 0; def description = "Käsittelemättä"}
  case object UnChanged  extends LinkStatus {def value = 1; def description = "Ennallaan"}
  case object New extends LinkStatus {def value = 2; def description = "Uusi"}
  case object Transfer extends LinkStatus {def value = 3; def description = "Siirto"}
  case object Numbering extends LinkStatus {def value = 4; def description = "Numerointi"}
  case object Terminated extends LinkStatus {def value = 5; def description = "Lakkautettu"}
  case object Unknown extends LinkStatus {def value = 99; def description = "Tuntematon"}
  def apply(intValue: Int): LinkStatus = {
    values.find(_.value == intValue).getOrElse(Unknown)
  }
}

case class ProjectLinkCalibrationPoint(linkId: Long, override val segmentMValue: Double, override val addressMValue: Long, typeCode: CalibrationPointType = UnknownCP)
  extends BaseCalibrationPoint {

  def toCalibrationPoint: CalibrationPoint = {
    CalibrationPoint(linkId, segmentMValue, addressMValue, typeCode)
  }

}

case class ProjectLink(id: Long, roadNumber: Long, roadPartNumber: Long, track: Track,
                       discontinuity: Discontinuity, startAddrMValue: Long, endAddrMValue: Long, originalStartAddrMValue: Long, originalEndAddrMValue: Long, startDate: Option[DateTime] = None,
                       endDate: Option[DateTime] = None, createdBy: Option[String] = None, linkId: Long, startMValue: Double, endMValue: Double, sideCode: SideCode,
                       calibrationPointTypes: (CalibrationPointType, CalibrationPointType) = (NoCP, NoCP),
                       originalCalibrationPointTypes: (CalibrationPointType, CalibrationPointType) = (NoCP, NoCP),
                       geometry: Seq[Point], projectId: Long, status: LinkStatus, roadType: RoadType,
                       linkGeomSource: LinkGeomSource = LinkGeomSource.NormalLinkInterface, geometryLength: Double, roadwayId: Long, linearLocationId: Long,
                       ely: Long, reversed: Boolean, connectedLinkId: Option[Long] = None, linkGeometryTimeStamp: Long, roadwayNumber: Long = NewIdValue, roadName: Option[String] = None, roadAddressLength: Option[Long] = None,
                       roadAddressStartAddrM: Option[Long] = None, roadAddressEndAddrM: Option[Long] = None, roadAddressTrack: Option[Track] = None, roadAddressRoadNumber: Option[Long] = None, roadAddressRoadPart: Option[Long] = None)
  extends BaseRoadAddress with PolyLine {

  override lazy val startCalibrationPoint: Option[ProjectLinkCalibrationPoint] = calibrationPoints._1
  override lazy val endCalibrationPoint: Option[ProjectLinkCalibrationPoint] = calibrationPoints._2

  val isSplit: Boolean = connectedLinkId.nonEmpty || connectedLinkId.contains(0L)

  lazy val isNotCalculated: Boolean = endAddrMValue == 0L

  def oppositeEndPoint(point: Point) : Point = {
    if (GeometryUtils.areAdjacent(point, geometry.head)) geometry.last else geometry.head
  }

  def copyWithGeometry(newGeometry: Seq[Point]): ProjectLink = {
    this.copy(geometry = newGeometry)
  }

  def addrAt(a: Double): Long = {
    val coefficient = (endAddrMValue - startAddrMValue) / (endMValue - startMValue)
    sideCode match {
      case SideCode.AgainstDigitizing =>
        endAddrMValue - Math.round((a-startMValue) * coefficient)
      case SideCode.TowardsDigitizing =>
        startAddrMValue + Math.round((a-startMValue) * coefficient)
      case _ => throw new InvalidAddressDataException(s"Bad sidecode $sideCode on project link")
    }
  }

  def addrMLength(): Long = {
    if (isSplit)
      endAddrMValue - startAddrMValue
    else
      roadAddressLength.getOrElse(endAddrMValue - startAddrMValue)
  }

  def getFirstPoint: Point = {
    if (sideCode == SideCode.TowardsDigitizing) geometry.head else geometry.last
  }

  def getLastPoint: Point = {
    if (sideCode == SideCode.TowardsDigitizing) geometry.last else geometry.head
  }

  def toMeters(address: Long): Double = {
    val coefficient = (endMValue - startMValue) / (endAddrMValue - startAddrMValue)
    coefficient * address
  }

  def lastSegmentDirection: Vector3d = {
    (sideCode, reversed) match {
      case (SideCode.TowardsDigitizing, false) => GeometryUtils.lastSegmentDirection(geometry)
      case (SideCode.AgainstDigitizing, false) => GeometryUtils.firstSegmentDirection(geometry) scale -1
      case (SideCode.TowardsDigitizing, true) => GeometryUtils.firstSegmentDirection(geometry) scale -1
      case (SideCode.AgainstDigitizing, true) => GeometryUtils.lastSegmentDirection(geometry)
      case (SideCode.BothDirections, _) => throw new InvalidAddressDataException(s"Bad sidecode $sideCode on project link")
      case (SideCode.Unknown, _) => throw new InvalidAddressDataException(s"Bad sidecode $sideCode on project link")
    }
  }

  def lastPoint: Point = {
    (sideCode, reversed) match {
      case (SideCode.TowardsDigitizing, false) => geometry.last
      case (SideCode.AgainstDigitizing, false) => geometry.head
      case (SideCode.TowardsDigitizing, true) => geometry.head
      case (SideCode.AgainstDigitizing, true) => geometry.last
      case (SideCode.BothDirections, _) => throw new InvalidAddressDataException(s"Bad sidecode $sideCode on project link")
      case (SideCode.Unknown, _) => throw new InvalidAddressDataException(s"Bad sidecode $sideCode on project link")
    }
  }

  def calibrationPoints: (Option[ProjectLinkCalibrationPoint], Option[ProjectLinkCalibrationPoint]) = {
    CalibrationPointsUtils.projectLinkCalibrationPoints(calibrationPointTypes._1, calibrationPointTypes._2, linkId, startMValue, endMValue, startAddrMValue, endAddrMValue, sideCode)
  }

  def toCalibrationPoints: (Option[CalibrationPoint], Option[CalibrationPoint]) = {
    calibrationPoints match {
      case (None, None) => (Option.empty[CalibrationPoint], Option.empty[CalibrationPoint])
      case (Some(cp1), None) => (Option(cp1.toCalibrationPoint), Option.empty[CalibrationPoint])
      case (None, Some(cp1)) => (Option.empty[CalibrationPoint], Option(cp1.toCalibrationPoint))
      case (Some(cp1),Some(cp2)) => (Option(cp1.toCalibrationPoint), Option(cp2.toCalibrationPoint))
    }
  }

  def hasCalibrationPointAt(addressMValue: Long): Boolean = {
    calibrationPoints match {
      case (None, None) => false
      case (Some(cp1), None) => cp1.addressMValue == addressMValue
      case (None, Some(cp1)) => cp1.addressMValue == addressMValue
      case (Some(cp1), Some(cp2)) => cp1.addressMValue == addressMValue || cp2.addressMValue == addressMValue
    }
  }

  def hasCalibrationPoints: Boolean = {
    calibrationPoints match {
      case (None, None) => false
      case  _ => true
    }
  }

  def hasCalibrationPointCreatedInProject: Boolean = {
    isStartCalibrationPointCreatedInProject || isEndCalibrationPointCreatedInProject
  }

  def isStartCalibrationPointCreatedInProject: Boolean = {
    startCalibrationPoint.isDefined && originalStartCalibrationPointType == NoCP
  }

  def isEndCalibrationPointCreatedInProject: Boolean = {
    endCalibrationPoint.isDefined && originalEndCalibrationPointType == NoCP
  }

  def startCalibrationPointType: CalibrationPointType = {
    if (startCalibrationPoint.isDefined) startCalibrationPoint.get.typeCode
    else NoCP
  }

  def endCalibrationPointType: CalibrationPointType = {
    if (endCalibrationPoint.isDefined) endCalibrationPoint.get.typeCode
    else NoCP
  }

  def originalStartCalibrationPointType: CalibrationPointType = {
    originalCalibrationPointTypes._1
  }

  def originalEndCalibrationPointType: CalibrationPointType = {
    originalCalibrationPointTypes._2
  }
}

class ProjectLinkDAO {
  private def logger = LoggerFactory.getLogger(getClass)
  val roadwayDAO = new RoadwayDAO

  private val projectLinkQueryBase =
    s"""select PROJECT_LINK.ID, PROJECT_LINK.PROJECT_ID, PROJECT_LINK.TRACK, PROJECT_LINK.DISCONTINUITY_TYPE,
  PROJECT_LINK.ROAD_NUMBER, PROJECT_LINK.ROAD_PART_NUMBER, PROJECT_LINK.START_ADDR_M, PROJECT_LINK.END_ADDR_M,
  PROJECT_LINK.ORIGINAL_START_ADDR_M, PROJECT_LINK.ORIGINAL_END_ADDR_M,
  PROJECT_LINK.START_MEASURE, PROJECT_LINK.END_MEASURE, PROJECT_LINK.SIDE,
  PROJECT_LINK.CREATED_BY, PROJECT_LINK.MODIFIED_BY, PROJECT_LINK.LINK_ID, PROJECT_LINK.GEOMETRY,
  (PROJECT_LINK.END_MEASURE - PROJECT_LINK.START_MEASURE) as length,
  PROJECT_LINK.START_CALIBRATION_POINT, PROJECT_LINK.END_CALIBRATION_POINT,
  PROJECT_LINK.ORIG_START_CALIBRATION_POINT, PROJECT_LINK.ORIG_END_CALIBRATION_POINT,
  PROJECT_LINK.STATUS, PROJECT_LINK.ROAD_TYPE, PROJECT_LINK.LINK_SOURCE as source, PROJECT_LINK.ROADWAY_ID,
  PROJECT_LINK.LINEAR_LOCATION_ID, PROJECT_LINK.ELY, PROJECT_LINK.REVERSED, PROJECT_LINK.CONNECTED_LINK_ID,
  CASE
    WHEN STATUS = ${LinkStatus.NotHandled.value} THEN null
    WHEN STATUS IN (${LinkStatus.Terminated.value}, ${LinkStatus.UnChanged.value}) THEN ROADWAY.START_DATE
    ELSE PRJ.START_DATE END as start_date,
  CASE WHEN STATUS = ${LinkStatus.Terminated.value} THEN PRJ.START_DATE - 1 ELSE null END as end_date,
  PROJECT_LINK.ADJUSTED_TIMESTAMP,
  CASE
    WHEN rn.road_name IS NOT NULL AND rn.END_DATE IS NULL AND rn.VALID_TO IS null THEN rn.road_name
    WHEN rn.road_name IS NULL AND pln.road_name IS NOT NULL THEN pln.road_name
    END AS road_name_pl,
  PROJECT_LINK.ORIGINAL_START_ADDR_M as RA_START_ADDR_M,
  PROJECT_LINK.ORIGINAL_END_ADDR_M as RA_END_ADDR_M,
  ROADWAY.TRACK as TRACK,
  ROADWAY.ROAD_NUMBER as ROAD_NUMBER,
  ROADWAY.ROAD_PART_NUMBER as ROAD_PART_NUMBER,
  ROADWAY.ROADWAY_NUMBER,
  PROJECT_LINK.ROADWAY_NUMBER
  from PROJECT prj JOIN PROJECT_LINK ON (prj.id = PROJECT_LINK.PROJECT_ID)
    LEFT JOIN ROADWAY ON (ROADWAY.ID = PROJECT_LINK.ROADWAY_ID)
    LEFT JOIN Linear_Location ON (Linear_Location.ID = PROJECT_LINK.Linear_Location_Id)
    LEFT JOIN ROAD_NAME rn ON (rn.road_number = project_link.road_number AND rn.END_DATE IS NULL AND rn.VALID_TO IS null)
	  LEFT JOIN project_link_name pln ON (pln.road_number = project_link.road_number AND pln.project_id = project_link.project_id)  """

  private val projectLinkHistoryQueryBase =
    s"""
        select plh.ID, plh.PROJECT_ID, plh.TRACK, plh.DISCONTINUITY_TYPE,
          plh.ROAD_NUMBER, plh.ROAD_PART_NUMBER, plh.START_ADDR_M, plh.END_ADDR_M,
          plh.ORIGINAL_START_ADDR_M, plh.ORIGINAL_END_ADDR_M,
          plh.START_MEASURE, plh.END_MEASURE, plh.SIDE,
          plh.CREATED_BY, plh.MODIFIED_BY, plh.LINK_ID, plh.GEOMETRY,
          (plh.END_MEASURE - plh.START_MEASURE) as length,
          plh.START_CALIBRATION_POINT, plh.END_CALIBRATION_POINT,
          plh.ORIG_START_CALIBRATION_POINT, plh.ORIG_END_CALIBRATION_POINT,
          plh.STATUS, plh.ROAD_TYPE, plh.LINK_SOURCE as source, plh.ROADWAY_ID, plh.Linear_Location_Id, plh.ELY,
          plh.REVERSED, plh.CONNECTED_LINK_ID,
          CASE
            WHEN STATUS = ${LinkStatus.NotHandled.value} THEN null
            WHEN STATUS IN (${LinkStatus.Terminated.value}, ${LinkStatus.UnChanged.value}) THEN ROADWAY.START_DATE
            ELSE PRJ.START_DATE END as start_date,
          CASE WHEN STATUS = ${LinkStatus.Terminated.value} THEN PRJ.START_DATE - 1 ELSE null END as end_date,
          plh.ADJUSTED_TIMESTAMP,
          CASE
            WHEN rn.road_name IS NOT NULL AND rn.END_DATE IS NULL AND rn.VALID_TO IS null THEN rn.road_name
            WHEN rn.road_name IS NULL AND pln.road_name IS NOT NULL THEN pln.road_name
            END AS road_name_pl,
          ROADWAY.START_ADDR_M as RA_START_ADDR_M,
          ROADWAY.END_ADDR_M as RA_END_ADDR_M,
          ROADWAY.TRACK as TRACK,
          ROADWAY.ROAD_NUMBER as ROAD_NUMBER,
          ROADWAY.ROAD_PART_NUMBER as ROAD_PART_NUMBER,
          ROADWAY.ROADWAY_NUMBER,
          plh.ROADWAY_NUMBER
          from PROJECT prj JOIN PROJECT_LINK_HISTORY plh ON (prj.id = plh.PROJECT_ID)
            LEFT JOIN ROADWAY ON (ROADWAY.ID = plh.ROADWAY_ID)
            LEFT JOIN Linear_Location ON (Linear_Location.ID = plh.Linear_Location_Id)
            LEFT JOIN ROAD_NAME rn ON (rn.road_number = plh.road_number AND rn.END_DATE IS NULL AND rn.VALID_TO IS null)
        	  LEFT JOIN project_link_name pln ON (pln.road_number = plh.road_number AND pln.project_id = plh.project_id)
     """.stripMargin

  private val projectLinksChangeQueryBase =
    s"""
        select PROJECT_LINK.ID, ROADWAY.ID, PROJECT_LINK.LINEAR_LOCATION_ID, ROADWAY.ROAD_NUMBER, ROADWAY.ROAD_PART_NUMBER, PROJECT_LINK.ROAD_NUMBER, PROJECT_LINK.ROAD_PART_NUMBER, PROJECT_LINK.ORIGINAL_START_ADDR_M, PROJECT_LINK.ORIGINAL_END_ADDR_M,
          PROJECT_LINK.START_ADDR_M, PROJECT_LINK.END_ADDR_M,
          PROJECT_LINK.STATUS,
          PROJECT_LINK.REVERSED,
          ROADWAY.ROADWAY_NUMBER,
          PROJECT_LINK.ROADWAY_NUMBER
          from PROJECT prj JOIN PROJECT_LINK ON (prj.id = PROJECT_LINK.PROJECT_ID)
          LEFT JOIN ROADWAY ON (ROADWAY.ID = PROJECT_LINK.ROADWAY_ID)
          LEFT JOIN Linear_Location ON (Linear_Location.ID = PROJECT_LINK.Linear_Location_Id)
      """

  implicit val getProjectLinkRow: GetResult[ProjectLink] = new GetResult[ProjectLink] {
    def apply(r: PositionedResult): ProjectLink = {
      val projectLinkId = r.nextLong()
      val projectId = r.nextLong()
      val trackCode = Track.apply(r.nextInt())
      val discontinuityType = Discontinuity.apply(r.nextInt())
      val roadNumber = r.nextLong()
      val roadPartNumber = r.nextLong()
      val startAddrM = r.nextLong()
      val endAddrM = r.nextLong()
      val originalStartAddrMValue = r.nextLong()
      val originalEndAddrMValue = r.nextLong()
      val startMValue = r.nextDouble()
      val endMValue = r.nextDouble()
      val sideCode = SideCode.apply(r.nextInt)
      val createdBy = r.nextStringOption()
      val modifiedBy = r.nextStringOption()
      val linkId = r.nextLong()
      val geom = r.nextObjectOption()
      val length = r.nextDouble()
      val calibrationPoints = (CalibrationPointType.apply(r.nextInt), CalibrationPointType.apply(r.nextInt))
      val originalCalibrationPointTypes = (CalibrationPointType.apply(r.nextInt), CalibrationPointType.apply(r.nextInt))
      val status = LinkStatus.apply(r.nextInt())
      val roadType = RoadType.apply(r.nextInt())
      val source = LinkGeomSource.apply(r.nextInt())
      val roadwayId = r.nextLong()
      val linearLocationId = r.nextLong()
      val ely = r.nextLong()
      val reversed = r.nextBoolean()
      val connectedLinkId = r.nextLongOption()
      val startDate = r.nextDateOption().map(d => new DateTime(d.getTime))
      val endDate = r.nextDateOption().map(d => new DateTime(d.getTime))
      val geometryTimeStamp = r.nextLong()
      val roadName = r.nextString()
      val roadAddressStartAddrM = r.nextLongOption()
      val roadAddressEndAddrM = r.nextLongOption()
      val roadAddressTrack = r.nextIntOption().map(Track.apply)
      val roadAddressRoadNumber = r.nextLongOption()
      val roadAddressRoadPart = r.nextLongOption()
      val roadwayNumber = r.nextLong()
      val projectRoadwayNumber = r.nextLong()

      ProjectLink(projectLinkId, roadNumber, roadPartNumber, trackCode, discontinuityType, startAddrM, endAddrM,
        originalStartAddrMValue, originalEndAddrMValue, startDate, endDate, createdBy, linkId, startMValue, endMValue,
        sideCode, calibrationPoints, originalCalibrationPointTypes, OracleDatabase.loadJGeometryToGeometry(geom),
        projectId, status, roadType, source, length, roadwayId, linearLocationId, ely, reversed, connectedLinkId,
        geometryTimeStamp, if (roadwayNumber != 0) roadwayNumber else projectRoadwayNumber, Some(roadName),
        roadAddressEndAddrM.map(endAddr => endAddr - roadAddressStartAddrM.getOrElse(0L)),
        roadAddressStartAddrM, roadAddressEndAddrM, roadAddressTrack, roadAddressRoadNumber, roadAddressRoadPart)
    }
  }

  implicit val getProjectLinksChangeRow: GetResult[ProjectRoadLinkChange] = new GetResult[ProjectRoadLinkChange] {
    def apply(r: PositionedResult) = {
      val projectLinkId = r.nextLong()
      val roadwayId = r.nextLong()
      val originalLinearLocationId = r.nextLong()
      val originalRoadNumber = r.nextLong()
      val originalRoadPartNumber = r.nextLong()
      val roadNumber = r.nextLong()
      val roadPartNumber = r.nextLong()
      val originalStartAddrMValue = r.nextLong()
      val originalEndAddrMValue = r.nextLong()
      val startAddrM = r.nextLong()
      val endAddrM = r.nextLong()
      val status = LinkStatus.apply(r.nextInt())
      val reversed = r.nextBoolean()
      val roadwayNumber = r.nextLong()
      val projectRoadwayNumber = r.nextLong()

      ProjectRoadLinkChange(projectLinkId, roadwayId, originalLinearLocationId, 0, originalRoadNumber, originalRoadPartNumber, roadNumber, roadPartNumber, originalStartAddrMValue, originalEndAddrMValue, startAddrM, endAddrM,
        status, reversed, roadwayNumber, projectRoadwayNumber)
    }
  }

  private def listQuery(query: String) = {
    Q.queryNA[ProjectLink](query).iterator.toSeq
  }

  private def changesListQuery(query: String) = {
    Q.queryNA[ProjectRoadLinkChange](query).iterator.toSeq
  }

  def create(links: Seq[ProjectLink]): Seq[Long] = {
    if(links.nonEmpty)
    time(logger, "Create project links") {
<<<<<<< HEAD
      val addressPS = dynamicSession.prepareStatement("""
        insert into PROJECT_LINK (id, project_id, road_number, road_part_number, TRACK, discontinuity_type,
          START_ADDR_M, END_ADDR_M, ORIGINAL_START_ADDR_M, ORIGINAL_END_ADDR_M, created_by,
          start_calibration_point, end_calibration_point, orig_start_calibration_point, orig_end_calibration_point,
          status, road_type, roadway_id, linear_location_id, connected_link_id, ely, roadway_number, reversed, geometry,
          link_id, SIDE, start_measure, end_measure, adjusted_timestamp, link_source)
          values (?, ?, ?, ?, ?, ?, ?, ?, ?, ?, ?, ?, ?, ?, ?, ?, ?, ?, ?, ?, ?, ?, ?, ?, ?, ?, ?, ?, ?, ?)
        """)
=======
      val addressPS = dynamicSession.prepareStatement("insert into PROJECT_LINK (id, project_id, " +
        "road_number, road_part_number, " +
        "TRACK, discontinuity_type, START_ADDR_M, END_ADDR_M, ORIGINAL_START_ADDR_M, ORIGINAL_END_ADDR_M, created_by, modified_by, " +
        "calibration_points, status, road_type, roadway_id, linear_location_id, connected_link_id, ely, roadway_number, reversed, geometry, " +
        "link_id, SIDE, start_measure, end_measure, adjusted_timestamp, link_source, calibration_points_source, modified_date) values " +
        "(?, ?, ?, ?, ?, ?, ?, ?, ?, ?, ?, ?, ?, ?, ?, ?, ?, ?, ?, ?, ?, ?, ?, ?, ?, ?, ?, ?, ?, ?)")
>>>>>>> 504b57de
      val (ready, idLess) = links.partition(_.id != NewIdValue)
      val plIds = Sequences.fetchProjectLinkIds(idLess.size)
      val projectLinks = ready ++ idLess.zip(plIds).map(x =>
        x._1.copy(id = x._2)
      )
      projectLinks.toList.foreach { pl =>
        addressPS.setLong(1, pl.id)
        addressPS.setLong(2, pl.projectId)
        addressPS.setLong(3, pl.roadNumber)
        addressPS.setLong(4, pl.roadPartNumber)
        addressPS.setLong(5, pl.track.value)
        addressPS.setLong(6, pl.discontinuity.value)
        addressPS.setLong(7, pl.startAddrMValue)
        addressPS.setLong(8, pl.endAddrMValue)
        addressPS.setLong(9, pl.originalStartAddrMValue)
        addressPS.setLong(10, pl.originalEndAddrMValue)
        addressPS.setString(11, pl.createdBy.orNull)
<<<<<<< HEAD
        addressPS.setLong(12, pl.startCalibrationPointType.value)
        addressPS.setLong(13, pl.endCalibrationPointType.value)
        addressPS.setLong(14, pl.originalStartCalibrationPointType.value)
        addressPS.setLong(15, pl.originalEndCalibrationPointType.value)
        addressPS.setLong(16, pl.status.value)
        addressPS.setLong(17, pl.roadType.value)
        if (pl.roadwayId == 0)
          addressPS.setString(18, null)
        else
          addressPS.setLong(18, pl.roadwayId)
        if (pl.linearLocationId == 0)
          addressPS.setString(19, null)
        else
          addressPS.setLong(19, pl.linearLocationId)
        if (pl.connectedLinkId.isDefined)
          addressPS.setLong(20, pl.connectedLinkId.get)
        else
          addressPS.setString(20, null)
        addressPS.setLong(21, pl.ely)
        addressPS.setLong(22, pl.roadwayNumber)
        addressPS.setBoolean(23, pl.reversed)
        addressPS.setObject(24, OracleDatabase.createJGeometry(pl.geometry, dynamicSession.conn))
        addressPS.setLong(25, pl.linkId)
        addressPS.setLong(26, pl.sideCode.value)
        addressPS.setDouble(27, pl.startMValue)
        addressPS.setDouble(28, pl.endMValue)
        addressPS.setDouble(29, pl.linkGeometryTimeStamp)
        addressPS.setInt(30, pl.linkGeomSource.value)
=======
        addressPS.setString(12, pl.createdBy.orNull)
        addressPS.setDouble(13, CalibrationCode.getFromAddress(pl).value)
        addressPS.setLong(14, pl.status.value)
        addressPS.setLong(15, pl.roadType.value)
        if (pl.roadwayId == 0)
          addressPS.setString(16, null)
        else
          addressPS.setLong(16, pl.roadwayId)
        if (pl.linearLocationId == 0)
          addressPS.setString(17, null)
        else
          addressPS.setLong(17, pl.linearLocationId)
        if (pl.connectedLinkId.isDefined)
          addressPS.setLong(18, pl.connectedLinkId.get)
        else
          addressPS.setString(18, null)
        addressPS.setLong(19, pl.ely)
        addressPS.setLong(20, pl.roadwayNumber)
        addressPS.setBoolean(21, pl.reversed)
        addressPS.setObject(22, OracleDatabase.createJGeometry(pl.geometry, dynamicSession.conn))
        addressPS.setLong(23, pl.linkId)
        addressPS.setLong(24, pl.sideCode.value)
        addressPS.setDouble(25, pl.startMValue)
        addressPS.setDouble(26, pl.endMValue)
        addressPS.setDouble(27, pl.linkGeometryTimeStamp)
        addressPS.setInt(28, pl.linkGeomSource.value)
        addressPS.setInt(29, pl.calibrationPointsSourcesToDB.value)
        addressPS.setDate(30, new java.sql.Date(new Date().getTime))
>>>>>>> 504b57de
        addressPS.addBatch()
      }
      addressPS.executeBatch()
      addressPS.close()
      projectLinks.map(_.id)
    } else
      Seq.empty[Long]
  }

  def updateProjectLinks(projectLinks: Seq[ProjectLink], modifier: String, addresses: Seq[RoadAddress]): Unit = {
      time(logger, "Update project links") {
        val nonUpdatingStatus = Set[LinkStatus](NotHandled)
        val maxInEachTracks = projectLinks.filter(pl => pl.status == UnChanged).groupBy(_.track).map(p => p._2.maxBy(_.endAddrMValue).id).toSeq
        val links = projectLinks.map { pl =>
          if (!pl.isSplit && nonUpdatingStatus.contains(pl.status) && addresses.map(_.linearLocationId).contains(pl.linearLocationId) && !maxInEachTracks.contains(pl.id)) {
            val ra = addresses.find(_.linearLocationId == pl.linearLocationId).get
            // Discontinuity, road type and calibration points may change with Unchanged status
            pl.copy(roadNumber = ra.roadNumber, roadPartNumber = ra.roadPartNumber, track = ra.track,
              startAddrMValue = ra.startAddrMValue, endAddrMValue = ra.endAddrMValue,
              reversed = false)
          } else
            pl
        }
<<<<<<< HEAD
        val projectLinkPS = dynamicSession.prepareStatement("""
          UPDATE project_link
          SET ROAD_NUMBER = ?, ROAD_PART_NUMBER = ?, TRACK = ?, DISCONTINUITY_TYPE = ?, START_ADDR_M = ?, END_ADDR_M = ?,
            ORIGINAL_START_ADDR_M = ?, ORIGINAL_END_ADDR_M = ?, MODIFIED_DATE = SYSDATE, MODIFIED_BY = ?, PROJECT_ID = ?,
            START_CALIBRATION_POINT = ?, END_CALIBRATION_POINT = ?, ORIG_START_CALIBRATION_POINT = ?, ORIG_END_CALIBRATION_POINT = ?,
            STATUS = ?, ROAD_TYPE = ?, REVERSED = ?, GEOMETRY = ?, SIDE = ?, START_MEASURE = ?, END_MEASURE = ?, ELY = ?,
            ROADWAY_NUMBER = ?
          WHERE id = ?""")
=======
        val projectLinkPS = dynamicSession.prepareStatement("UPDATE project_link SET ROAD_NUMBER = ?,  ROAD_PART_NUMBER = ?, TRACK = ?, " +
          "DISCONTINUITY_TYPE = ?, START_ADDR_M=?, END_ADDR_M=?, ORIGINAL_START_ADDR_M=?, ORIGINAL_END_ADDR_M=?, MODIFIED_DATE= ? , MODIFIED_BY= ?, PROJECT_ID= ?, " +
          "CALIBRATION_POINTS= ? , STATUS=?, ROAD_TYPE=?, REVERSED = ?, GEOMETRY = ?, " +
          "SIDE=?, START_MEASURE=?, END_MEASURE=?, CALIBRATION_POINTS_SOURCE=?, ELY = ?, ROADWAY_NUMBER = ?, CONNECTED_LINK_ID = ? WHERE id = ?")
>>>>>>> 504b57de

        for (projectLink <- links) {
          val roadwayNumber = if (projectLink.roadwayNumber == NewIdValue) {
            Sequences.nextRoadwayNumber
          } else {
            projectLink.roadwayNumber
          }
          projectLinkPS.setLong(1, projectLink.roadNumber)
          projectLinkPS.setLong(2, projectLink.roadPartNumber)
          projectLinkPS.setInt(3, projectLink.track.value)
          projectLinkPS.setInt(4, projectLink.discontinuity.value)
          projectLinkPS.setLong(5, projectLink.startAddrMValue)
          projectLinkPS.setLong(6, projectLink.endAddrMValue)
          projectLinkPS.setLong(7, projectLink.originalStartAddrMValue)
          projectLinkPS.setLong(8, projectLink.originalEndAddrMValue)
<<<<<<< HEAD
          projectLinkPS.setString(9, modifier)
          projectLinkPS.setLong(10, projectLink.projectId)
          projectLinkPS.setInt(11, projectLink.startCalibrationPointType.value)
          projectLinkPS.setInt(12, projectLink.endCalibrationPointType.value)
          projectLinkPS.setInt(13, projectLink.originalStartCalibrationPointType.value)
          projectLinkPS.setInt(14, projectLink.originalEndCalibrationPointType.value)
          projectLinkPS.setInt(15, projectLink.status.value)
          projectLinkPS.setInt(16, projectLink.roadType.value)
          projectLinkPS.setInt(17, if (projectLink.reversed) 1 else 0)
          projectLinkPS.setObject(18, OracleDatabase.createJGeometry(projectLink.geometry, dynamicSession.conn))
          projectLinkPS.setInt(19, projectLink.sideCode.value)
          projectLinkPS.setDouble(20, projectLink.startMValue)
          projectLinkPS.setDouble(21, projectLink.endMValue)
          projectLinkPS.setLong(22, projectLink.ely)
          projectLinkPS.setLong(23, roadwayNumber)
=======
          projectLinkPS.setDate(9, new java.sql.Date(new Date().getTime))
          projectLinkPS.setString(10, modifier)
          projectLinkPS.setLong(11, projectLink.projectId)
          projectLinkPS.setInt(12, CalibrationCode.getFromAddress(projectLink).value)
          projectLinkPS.setInt(13, projectLink.status.value)
          projectLinkPS.setInt(14, projectLink.roadType.value)
          projectLinkPS.setInt(15, if (projectLink.reversed) 1 else 0)
          projectLinkPS.setObject(16, OracleDatabase.createJGeometry(projectLink.geometry, dynamicSession.conn))
          projectLinkPS.setInt(17, projectLink.sideCode.value)
          projectLinkPS.setDouble(18, projectLink.startMValue)
          projectLinkPS.setDouble(19, projectLink.endMValue)
          projectLinkPS.setLong(20, projectLink.calibrationPointsSourcesToDB.value)
          projectLinkPS.setLong(21, projectLink.ely)
          projectLinkPS.setLong(22, roadwayNumber)
          if (projectLink.connectedLinkId.isDefined)
            projectLinkPS.setLong(23, projectLink.connectedLinkId.get)
          else
            projectLinkPS.setString(23, null)
>>>>>>> 504b57de
          projectLinkPS.setLong(24, projectLink.id)
          projectLinkPS.addBatch()
        }
        projectLinkPS.executeBatch()
        projectLinkPS.close()
      }
  }

  def updateProjectLinksGeometry(projectLinks: Seq[ProjectLink], modifier: String): Unit = {
    time(logger,
      "Update project links geometry") {
      val projectLinkPS = dynamicSession.prepareStatement("UPDATE project_link SET  GEOMETRY = ?, MODIFIED_BY= ?, ADJUSTED_TIMESTAMP = ? WHERE id = ?")

      for (projectLink <- projectLinks) {
        projectLinkPS.setObject(1, OracleDatabase.createJGeometry(projectLink.geometry, dynamicSession.conn))
        projectLinkPS.setString(2, modifier)
        projectLinkPS.setLong(3, projectLink.linkGeometryTimeStamp)
        projectLinkPS.setLong(4, projectLink.id)
        projectLinkPS.addBatch()
      }
      projectLinkPS.executeBatch()
      projectLinkPS.close()
    }
  }

  def fetchElyFromProjectLinks(projectId:Long): Option[Long]= {
    val query =
      s"""SELECT ELY FROM PROJECT_LINK WHERE PROJECT_ID=$projectId AND ELY IS NOT NULL AND ROWNUM < 2"""
    Q.queryNA[Long](query).firstOption
  }

  def fetchProjectLinksHistory(projectId: Long, linkStatusFilter: Option[LinkStatus] = None): Seq[ProjectLink] = {
    time(logger, "Get project history links") {
      val filter = if (linkStatusFilter.isEmpty) "" else s"plh.STATUS = ${linkStatusFilter.get.value} AND"
      val query =
        s"""$projectLinkHistoryQueryBase
                where $filter plh.PROJECT_ID = $projectId order by plh.ROAD_NUMBER, plh.ROAD_PART_NUMBER, plh.END_ADDR_M """
      listQuery(query)
    }
  }

  def fetchRoadNumbersByProjectIdHistory(projectId: Long): Seq[Long] = {
    time(logger, "Get road numbers history by project") {
      val query =
        s"""SELECT ROAD_NUMBER FROM PROJECT_LINK_HISTORY
                where PROJECT_ID = $projectId order by ROAD_NUMBER """
      Q.queryNA[Long](query).list
    }
  }

  def fetchProjectLinks(projectId: Long, linkStatusFilter: Option[LinkStatus] = None): Seq[ProjectLink] = {
    time(logger, "Get project links") {
      val filter = if (linkStatusFilter.isEmpty) "" else s"PROJECT_LINK.STATUS = ${linkStatusFilter.get.value} AND"
      val query =
        s"""$projectLinkQueryBase
                where $filter PROJECT_LINK.PROJECT_ID = $projectId order by PROJECT_LINK.ROAD_NUMBER, PROJECT_LINK.ROAD_PART_NUMBER, PROJECT_LINK.END_ADDR_M """
      listQuery(query)
    }
  }

  def fetchProjectLinksChange(projectId: Long): Seq[ProjectRoadLinkChange] = {
    time(logger, "Get project links changes") {
      val query =
        s"""$projectLinksChangeQueryBase
                where PROJECT_LINK.PROJECT_ID = $projectId order by PROJECT_LINK.ROAD_NUMBER, PROJECT_LINK.ROAD_PART_NUMBER, PROJECT_LINK.END_ADDR_M """
      changesListQuery(query)
    }
  }

  //TODO: support for bigger queries than 1000 ids
  def fetchProjectLinksByIds(ids: Iterable[Long]): Seq[ProjectLink] = {
    time(logger, "Get project links by ids") {
      if (ids.isEmpty)
        List()
      else {
        val query =
          s"""$projectLinkQueryBase
                where project_link.id in (${ids.mkString(",")}) order by PROJECT_LINK.ROAD_NUMBER, PROJECT_LINK.ROAD_PART_NUMBER, PROJECT_LINK.END_ADDR_M """
        listQuery(query)
      }
    }
  }

  def fetchProjectLinksByConnectedLinkId(connectedIds: Seq[Long]): Seq[ProjectLink] = {
    time(logger, "Get project links by connected link ids") {
      if (connectedIds.isEmpty) {
        List()
      } else {
        val query =
          s"""$projectLinkQueryBase
                where project_link.connected_link_id in (${connectedIds.mkString(",")}) order by PROJECT_LINK.ROAD_NUMBER, PROJECT_LINK.ROAD_PART_NUMBER, PROJECT_LINK.END_ADDR_M """
        listQuery(query)
      }
    }
  }

  def getProjectLinksByLinkId(projectLinkId: Long): Seq[ProjectLink] = {
    time(logger, "Get project links by link id and project id") {
      val query =
        s"""$projectLinkQueryBase
                where PROJECT_LINK.link_id = $projectLinkId order by PROJECT_LINK.ROAD_NUMBER, PROJECT_LINK.ROAD_PART_NUMBER, PROJECT_LINK.END_ADDR_M """
      listQuery(query)
    }
  }

  def getProjectLinksByIds(projectId: Long, ids: Set[Long]): Seq[ProjectLink] = {
    time(logger, "Get project links by ids") {
      val filter = if (ids.nonEmpty) s"""AND PROJECT_LINK.LINEAR_LOCATION_ID in (${ids.mkString(",")})""" else ""
      val query =

        s"""$projectLinkQueryBase
                where PROJECT_LINK.PROJECT_ID = $projectId $filter"""
      listQuery(query).seq
    }
  }

  def fetchProjectLinksByProjectAndLinkId(projectLinkIds: Set[Long], linkIds: Set[Long], projectId: Long): Seq[ProjectLink] = {
    if (projectLinkIds.isEmpty && linkIds.isEmpty) {
      List()
    } else {
      val idsFilter = if (projectLinkIds.nonEmpty) s"AND PROJECT_LINK.ID IN (${projectLinkIds.mkString(",")})" else ""
      val linkIdsFilter = if (linkIds.nonEmpty) s"AND PROJECT_LINK.LINK_ID IN (${linkIds.mkString(",")})" else ""
      val query =
        s"""$projectLinkQueryBase
                where PROJECT_LINK.PROJECT_ID = $projectId $idsFilter $linkIdsFilter
                order by PROJECT_LINK.ROAD_NUMBER, PROJECT_LINK.ROAD_PART_NUMBER, PROJECT_LINK.END_ADDR_M """
      listQuery(query)
    }
  }

  def fetchProjectLinksByLinkId(linkIds: Seq[Long]): Seq[ProjectLink] = {
    if (linkIds.isEmpty) {
      List()
    } else {
      val linkIdsFilter =  s" PROJECT_LINK.LINK_ID IN (${linkIds.mkString(",")})"
      val query =
        s"""$projectLinkQueryBase
                where $linkIdsFilter
                order by PROJECT_LINK.ROAD_NUMBER, PROJECT_LINK.ROAD_PART_NUMBER, PROJECT_LINK.END_ADDR_M """
      listQuery(query)
    }
  }

  def fetchProjectLinksByProjectRoadPart(road: Long, part: Long, projectId: Long, linkStatusFilter: Option[LinkStatus] = None): Seq[ProjectLink] = {
    time(logger, "Get project links by project road part") {
      val filter = if (linkStatusFilter.isEmpty) "" else s" PROJECT_LINK.STATUS = ${linkStatusFilter.get.value} AND"
      val query =
        s"""$projectLinkQueryBase
                where $filter PROJECT_LINK.ROAD_NUMBER = $road and PROJECT_LINK.ROAD_PART_NUMBER = $part AND PROJECT_LINK.PROJECT_ID = $projectId order by PROJECT_LINK.ROAD_NUMBER, PROJECT_LINK.ROAD_PART_NUMBER, PROJECT_LINK.END_ADDR_M """
      listQuery(query)
    }
  }

  def fetchByProjectRoadPart(roadNumber: Long, roadPartNumber: Long, projectId: Long): Seq[ProjectLink] = {
    time(logger, "Fetch project links by project road part") {
      val filter = s"PROJECT_LINK.ROAD_NUMBER = $roadNumber AND PROJECT_LINK.ROAD_PART_NUMBER = $roadPartNumber AND"
      val query =
        s"""$projectLinkQueryBase
                where $filter (PROJECT_LINK.PROJECT_ID = $projectId ) order by PROJECT_LINK.ROAD_NUMBER, PROJECT_LINK.ROAD_PART_NUMBER, PROJECT_LINK.END_ADDR_M """
      listQuery(query)
    }
  }

  def fetchByProjectRoadParts(roadParts: Set[(Long, Long)], projectId: Long): Seq[ProjectLink] = {
    time(logger, "Fetch project links by project road parts") {
      if (roadParts.isEmpty)
        return Seq()
      val roadPartsCond = roadParts.map { case (road, part) => s"(PROJECT_LINK.ROAD_NUMBER = $road AND PROJECT_LINK.ROAD_PART_NUMBER = $part)" }
      val filter = s"${roadPartsCond.mkString("(", " OR ", ")")} AND"
      val query =
        s"""$projectLinkQueryBase
                where $filter (PROJECT_LINK.PROJECT_ID = $projectId) order by PROJECT_LINK.ROAD_NUMBER, PROJECT_LINK.ROAD_PART_NUMBER, PROJECT_LINK.END_ADDR_M """
      listQuery(query)
    }
  }

  def fetchByProjectRoad(roadNumber: Long, projectId: Long): Seq[ProjectLink] = {
    time(logger, "Fetch project links by project road part") {
      val filter = s"PROJECT_LINK.ROAD_NUMBER = $roadNumber AND"
      val query =
        s"""$projectLinkQueryBase
                where $filter PROJECT_LINK.PROJECT_ID = $projectId order by PROJECT_LINK.ROAD_NUMBER, PROJECT_LINK.ROAD_PART_NUMBER, PROJECT_LINK.END_ADDR_M """
      listQuery(query)
    }
  }

  def updateAddrMValues(projectLink: ProjectLink): Unit = {
    sqlu"""
      update project_link
      set modified_date = sysdate, start_addr_m = ${projectLink.startAddrMValue}, end_addr_m = ${projectLink.endAddrMValue},
          start_calibration_point = ${projectLink.startCalibrationPointType.value},
          end_calibration_point = ${projectLink.endCalibrationPointType.value}
      where id = ${projectLink.id}
    """.execute
  }

  /**
    * Updates all the project links that share the same ids as supplied to the newRoadNumber and newRoadPart also it will put the last link of newRoadNumber and newRoadPart with the given discontinuity value.
    * @param projectId: Long - projectId of the links to update
    * @param roadNumber: Long - the existing road number
    * @param roadPart: Long - the existing road part
    * @param linkStatus: LinkStatus - The operation done on those project links
    * @param newRoadNumber: Long - the new road number to apply
    * @param newRoadPart: Long the new road part number to apply
    * @param userName: String - user name
    */
  def updateProjectLinkNumbering(projectId: Long, roadNumber: Long, roadPart: Long, linkStatus: LinkStatus, newRoadNumber: Long, newRoadPart: Long, userName: String, ely: Long ): Unit = {
    time(logger, "Update project link numbering") {
      val user = userName.replaceAll("[^A-Za-z0-9\\-]+", "")
      val sql = s"UPDATE PROJECT_LINK SET STATUS = ${linkStatus.value}, MODIFIED_BY='$user', ROAD_NUMBER = $newRoadNumber, ROAD_PART_NUMBER = $newRoadPart, ELY = $ely" +
        s"WHERE PROJECT_ID = $projectId  AND ROAD_NUMBER = $roadNumber AND ROAD_PART_NUMBER = $roadPart AND STATUS != ${LinkStatus.Terminated.value}"
      Q.updateNA(sql).execute
    }
  }

  def updateProjectLinkRoadTypeDiscontinuity(projectLinkIds: Set[Long], linkStatus: LinkStatus, userName: String, roadType: Long, discontinuity: Option[Long]): Unit = {
    time(logger, "Update project link road type discontinuity") {
      val user = userName.replaceAll("[^A-Za-z0-9\\-]+", "")
      if (discontinuity.isEmpty) {
        projectLinkIds.grouped(500).foreach {
          grp =>
            val sql = s"UPDATE PROJECT_LINK SET STATUS = ${linkStatus.value}, MODIFIED_BY='$user', ROAD_TYPE= $roadType " +
              s"WHERE ID IN ${grp.mkString("(", ",", ")")}"
            Q.updateNA(sql).execute
        }
      } else {
        val sql = s"UPDATE PROJECT_LINK SET STATUS = ${linkStatus.value}, MODIFIED_BY='$user', ROAD_TYPE= $roadType, DISCONTINUITY_TYPE = ${discontinuity.get} " +
          s"WHERE ID = ${projectLinkIds.head}"
        Q.updateNA(sql).execute
      }
    }
  }

  def updateProjectLinksStatus(ids: Set[Long], linkStatus: LinkStatus, userName: String): Unit = {
    val user = userName.replaceAll("[^A-Za-z0-9\\-]+", "")
    ids.grouped(500).foreach {
      grp =>
        val sql = s"UPDATE PROJECT_LINK SET STATUS = ${linkStatus.value}, MODIFIED_BY='$user' " +
          s"WHERE ID IN ${grp.mkString("(", ",", ")")}"
        Q.updateNA(sql).execute
    }
  }

  /**
    * Applies all the values of the road addresses to the project links sharing the project id and road address information.
    * @param projectId: Long - The id of the project
    * @param roadAddress: RoadAddress - The road address information
    * @param updateGeom: Boolean - controls whether we update or not the geometry of the project links
    */
  def updateProjectLinkValues(projectId: Long, roadAddress: RoadAddress, updateGeom : Boolean = true): Unit = {

    time(logger, "Update project link values") {
      val points: Seq[Double] = roadAddress.geometry.flatMap(p => Seq(p.x, p.y, p.z))
      val geometryQuery = s"MDSYS.SDO_GEOMETRY(4002, 3067, NULL, MDSYS.SDO_ELEM_INFO_ARRAY(1,2,1), MDSYS.SDO_ORDINATE_ARRAY(${points.mkString(",")}))"
      val updateGeometry = if (updateGeom) s", GEOMETRY = $geometryQuery" else s""

      val updateProjectLink = s"""
        UPDATE PROJECT_LINK SET ROAD_NUMBER = ${roadAddress.roadNumber},
          ROAD_PART_NUMBER = ${roadAddress.roadPartNumber}, TRACK = ${roadAddress.track.value},
          DISCONTINUITY_TYPE = ${roadAddress.discontinuity.value}, ROAD_TYPE = ${roadAddress.roadType.value},
          STATUS = ${LinkStatus.NotHandled.value}, START_ADDR_M = ${roadAddress.startAddrMValue}, END_ADDR_M = ${roadAddress.endAddrMValue},
          START_CALIBRATION_POINT = ${roadAddress.startCalibrationPointType.value},
          END_CALIBRATION_POINT = ${roadAddress.endCalibrationPointType.value},
          ORIG_START_CALIBRATION_POINT = ${roadAddress.startCalibrationPointType.value},
          ORIG_END_CALIBRATION_POINT = ${roadAddress.endCalibrationPointType.value},
          CONNECTED_LINK_ID = null, REVERSED = 0,
          SIDE = ${roadAddress.sideCode.value}, ELY = ${roadAddress.ely},
          start_measure = ${roadAddress.startMValue}, end_measure = ${roadAddress.endMValue} $updateGeometry
        WHERE LINEAR_LOCATION_ID = ${roadAddress.linearLocationId} AND PROJECT_ID = $projectId
      """
      Q.updateNA(updateProjectLink).execute
    }
  }

  /**
    * Reverses the road part in project. Switches side codes 2 <-> 3, updates calibration points start <-> end,
    * updates track codes 1 <-> 2
    *
    * @param projectId
    * @param roadNumber
    * @param roadPartNumber
    */
  def reverseRoadPartDirection(projectId: Long, roadNumber: Long, roadPartNumber: Long): Unit = {
    time(logger, "Reverse road part direction") {
      val roadPartMaxAddr =
        sql"""SELECT MAX(END_ADDR_M) FROM PROJECT_LINK
         where project_link.project_id = $projectId and project_link.road_number = $roadNumber and project_link.road_part_number = $roadPartNumber
         and project_link.status != ${LinkStatus.Terminated.value}
         """.as[Long].firstOption.getOrElse(0L)
      val updateProjectLink = s"""
        update project_link
        set start_calibration_point = end_calibration_point, end_calibration_point = start_calibration_point,
          orig_start_calibration_point = orig_end_calibration_point, orig_end_calibration_point = orig_start_calibration_point,
          (start_addr_m, end_addr_m) = (SELECT $roadPartMaxAddr - pl2.end_addr_m, $roadPartMaxAddr - pl2.start_addr_m FROM PROJECT_LINK pl2 WHERE pl2.id = project_link.id),
          TRACK = (CASE TRACK WHEN ${Track.Combined.value} THEN ${Track.Combined.value} WHEN ${Track.RightSide.value} THEN ${Track.LeftSide.value} WHEN ${Track.LeftSide.value} THEN ${Track.RightSide.value} ELSE ${Track.Unknown.value} END),
          SIDE = (CASE SIDE WHEN ${SideCode.TowardsDigitizing.value} THEN ${SideCode.AgainstDigitizing.value} ELSE ${SideCode.TowardsDigitizing.value} END),
          reversed = (CASE WHEN reversed = 0 AND status != ${LinkStatus.New.value} THEN 1 WHEN reversed = 1 AND status != ${LinkStatus.New.value} THEN 0 ELSE 0 END)
        where project_link.project_id = $projectId and project_link.road_number = $roadNumber and project_link.road_part_number = $roadPartNumber
          and project_link.status != ${LinkStatus.Terminated.value}"""
      Q.updateNA(updateProjectLink).execute
    }
  }

  def fetchProjectLinkIds(projectId: Long, roadNumber: Long, roadPartNumber: Long, status: Option[LinkStatus] = None,
                          maxResults: Option[Int] = None): List[Long] =
  {
    val filter = status.map(s => s" AND status = ${s.value}").getOrElse("")
    val limit = maxResults.map(s => s" AND ROWNUM <= $s").getOrElse("")
    val query= s"""
         SELECT link_id
         FROM Project_link
         WHERE project_id = $projectId and road_number = $roadNumber and road_part_number = $roadPartNumber $filter $limit
       """
    Q.queryNA[Long](query).list
  }

  /**
    * Returns a counting of the project links by all the link status we supplied them limited by the project id, road number and road part number
    * @param projectId: Long - The id of the project
    * @param roadNumber: Long - project link road number
    * @param roadPartNumber: Long - project link road part number
    * @param linkStatus: Set[Long] - the collection of operations done to the project links
    * @return
    */
  def countLinksByStatus(projectId: Long, roadNumber: Long, roadPartNumber: Long, linkStatus: Set[Long]): Long = {
    val filterByStatus = if(linkStatus.nonEmpty) s" AND Status IN (${linkStatus.mkString(",")})" else ""
    val query =
      s"""select count(id) from project_link
          WHERE project_id = $projectId and road_number = $roadNumber and road_part_number = $roadPartNumber $filterByStatus"""
    Q.queryNA[Long](query).first
  }

  def getProjectLinksContinuityCodes(projectId: Long, roadNumber: Long, roadPartNumber: Long): Map[Long, Discontinuity] = {
    sql""" SELECT END_ADDR_M, DISCONTINUITY_TYPE FROM PROJECT_LINK WHERE PROJECT_ID = $projectId AND
         ROAD_NUMBER = $roadNumber AND ROAD_PART_NUMBER = $roadPartNumber AND STATUS != ${LinkStatus.Terminated.value}
         AND (DISCONTINUITY_TYPE != ${Discontinuity.Continuous.value} OR END_ADDR_M =
         (SELECT MAX(END_ADDR_M) FROM PROJECT_LINK WHERE PROJECT_ID = $projectId AND
           ROAD_NUMBER = $roadNumber AND ROAD_PART_NUMBER = $roadPartNumber AND STATUS != ${LinkStatus.Terminated.value}))
       """.as[(Long, Int)].list.map(x => x._1 -> Discontinuity.apply(x._2)).toMap
  }

  def fetchFirstLink(projectId: Long, roadNumber: Long, roadPartNumber: Long): Option[ProjectLink] = {
    val query = s"""$projectLinkQueryBase
    where PROJECT_LINK.ROAD_PART_NUMBER=$roadPartNumber AND PROJECT_LINK.ROAD_NUMBER=$roadNumber AND
    PROJECT_LINK.START_ADDR_M = (SELECT MIN(PROJECT_LINK.START_ADDR_M) FROM PROJECT_LINK
      LEFT JOIN
      ROADWAY ON ((ROADWAY.road_number = PROJECT_LINK.road_number AND ROADWAY.road_part_number = PROJECT_LINK.road_part_number) OR ROADWAY.id = PROJECT_LINK.ROADWAY_ID)
      LEFT JOIN
      Linear_Location ON (Linear_Location.id = Project_Link.Linear_Location_Id)
      WHERE PROJECT_LINK.PROJECT_ID = $projectId AND ((PROJECT_LINK.ROAD_PART_NUMBER=$roadPartNumber AND PROJECT_LINK.ROAD_NUMBER=$roadNumber) OR PROJECT_LINK.ROADWAY_ID = ROADWAY.ID))
    order by PROJECT_LINK.ROAD_NUMBER, PROJECT_LINK.ROAD_PART_NUMBER, PROJECT_LINK.START_ADDR_M, PROJECT_LINK.TRACK """
    listQuery(query).headOption
  }

  private def deleteProjectLinks(ids: Set[Long]): Int = {
    if (ids.size > 900)
      ids.grouped(900).map(deleteProjectLinks).sum
    else {
      val deleteLinks =
        s"""
         DELETE FROM PROJECT_LINK WHERE id IN (${ids.mkString(",")})
       """
      val count = Q.updateNA(deleteLinks).first
      count
    }
  }

  def removeProjectLinksById(ids: Set[Long]): Int = {
    if (ids.nonEmpty)
      deleteProjectLinks(ids)
    else
      0
  }

  def removeProjectLinksByLinkIds(projectId: Long, roadNumber: Option[Long], roadPartNumber: Option[Long],
                                  linkIds: Set[Long] = Set()): Int = {
    if (linkIds.size > 900 || linkIds.isEmpty) {
      linkIds.grouped(900).map(g => removeProjectLinks(projectId, roadNumber, roadPartNumber, g)).sum
    } else {
      removeProjectLinks(projectId, roadNumber, roadPartNumber, linkIds)
    }
  }

  private def removeProjectLinks(projectId: Long, roadNumber: Option[Long], roadPartNumber: Option[Long],
                                 linkIds: Set[Long] = Set()): Int = {
    val roadFilter = roadNumber.map(l => s"AND road_number = $l").getOrElse("")
    val roadPartFilter = roadPartNumber.map(l => s"AND road_part_number = $l").getOrElse("")
    val linkIdFilter = if (linkIds.isEmpty) {
      ""
    } else {
      s"AND LINK_ID IN (${linkIds.mkString(",")})"
    }
    val query =
      s"""SELECT pl.id FROM PROJECT_LINK pl WHERE
        project_id = $projectId $roadFilter $roadPartFilter $linkIdFilter"""
    val ids = Q.queryNA[Long](query).iterator.toSet
    if (ids.nonEmpty) {
      sqlu"""DELETE FROM ROADWAY_CHANGES_LINK WHERE PROJECT_ID = $projectId""".execute
      sqlu"""DELETE FROM ROADWAY_CHANGES WHERE PROJECT_ID = $projectId""".execute
      deleteProjectLinks(ids)
    }
    else
      0
  }

  def moveProjectLinksToHistory(projectId: Long): Unit = {
    sqlu"""
      INSERT INTO PROJECT_LINK_HISTORY (ID, PROJECT_ID, TRACK, DISCONTINUITY_TYPE,
        ROAD_NUMBER, ROAD_PART_NUMBER, START_ADDR_M, END_ADDR_M, CREATED_BY, MODIFIED_BY, CREATED_DATE,
        MODIFIED_DATE, STATUS, START_CALIBRATION_POINT, END_CALIBRATION_POINT,
        ORIG_START_CALIBRATION_POINT, ORIG_END_CALIBRATION_POINT, ROAD_TYPE, ROADWAY_ID, LINEAR_LOCATION_ID,
        CONNECTED_LINK_ID, ELY, REVERSED, SIDE, START_MEASURE, END_MEASURE, LINK_ID, ADJUSTED_TIMESTAMP,
        LINK_SOURCE, GEOMETRY, ORIGINAL_START_ADDR_M, ORIGINAL_END_ADDR_M, ROADWAY_NUMBER)
        (SELECT DISTINCT ID, PROJECT_ID, TRACK, DISCONTINUITY_TYPE,
          ROAD_NUMBER, ROAD_PART_NUMBER, START_ADDR_M, END_ADDR_M, CREATED_BY, MODIFIED_BY, CREATED_DATE,
          MODIFIED_DATE, STATUS, START_CALIBRATION_POINT, END_CALIBRATION_POINT,
          ORIG_START_CALIBRATION_POINT, ORIG_END_CALIBRATION_POINT, ROAD_TYPE, ROADWAY_ID, LINEAR_LOCATION_ID,
          CONNECTED_LINK_ID, ELY, REVERSED, SIDE, START_MEASURE, END_MEASURE, LINK_ID, ADJUSTED_TIMESTAMP,
          LINK_SOURCE, GEOMETRY, ORIGINAL_START_ADDR_M, ORIGINAL_END_ADDR_M, ROADWAY_NUMBER
        FROM PROJECT_LINK WHERE PROJECT_ID = $projectId)
    """.execute
    sqlu"""DELETE FROM ROADWAY_CHANGES_LINK WHERE PROJECT_ID = $projectId""".execute
    sqlu"""DELETE FROM PROJECT_LINK WHERE PROJECT_ID = $projectId""".execute
    sqlu"""DELETE FROM PROJECT_RESERVED_ROAD_PART WHERE PROJECT_ID = $projectId""".execute
  }

  def removeProjectLinksByProjectAndRoadNumber(projectId: Long, roadNumber: Long, roadPartNumber: Long): Int = {
    removeProjectLinks(projectId, Some(roadNumber), Some(roadPartNumber))
  }

  def removeProjectLinksByProject(projectId: Long): Int = {
    removeProjectLinks(projectId, None, None)
  }

  def removeProjectLinksByLinkId(projectId: Long, linkIds: Set[Long]): Int = {
    if (linkIds.nonEmpty)
      removeProjectLinks(projectId, None, None, linkIds)
    else
      0
  }

  def fetchSplitLinks(projectId: Long, linkId: Long): Seq[ProjectLink] = {
    val query =
      s"""$projectLinkQueryBase
                where PROJECT_LINK.PROJECT_ID = $projectId AND (PROJECT_LINK.LINK_ID = $linkId OR PROJECT_LINK.CONNECTED_LINK_ID = $linkId)"""
    listQuery(query)
  }

  implicit val getDiscontinuity: GetResult[Option[Discontinuity]] = new GetResult[Option[Discontinuity]] {
    def apply(r: PositionedResult) = {
      r.nextLongOption().map(l => Discontinuity.apply(l))
    }
  }
}<|MERGE_RESOLUTION|>--- conflicted
+++ resolved
@@ -1,7 +1,8 @@
 package fi.liikennevirasto.viite.dao
 
+import java.util.Date
+
 import fi.liikennevirasto.GeometryUtils
-import fi.liikennevirasto.digiroad2.asset.SideCode.{AgainstDigitizing, BothDirections, TowardsDigitizing, Unknown}
 import fi.liikennevirasto.digiroad2.asset.{LinkGeomSource, SideCode}
 import fi.liikennevirasto.digiroad2.dao.Sequences
 import fi.liikennevirasto.digiroad2.linearasset.PolyLine
@@ -10,12 +11,8 @@
 import fi.liikennevirasto.digiroad2.util.Track
 import fi.liikennevirasto.digiroad2.{Point, Vector3d}
 import fi.liikennevirasto.viite._
-<<<<<<< HEAD
 import fi.liikennevirasto.viite.dao.CalibrationPointDAO.CalibrationPointType
 import fi.liikennevirasto.viite.dao.CalibrationPointDAO.CalibrationPointType.{NoCP, UnknownCP}
-=======
-import fi.liikennevirasto.viite.dao.CalibrationPointSource.UnknownSource
->>>>>>> 504b57de
 import fi.liikennevirasto.viite.dao.LinkStatus.{NotHandled, UnChanged}
 import fi.liikennevirasto.viite.dao.ProjectCalibrationPointDAO.BaseCalibrationPoint
 import fi.liikennevirasto.viite.process.InvalidAddressDataException
@@ -366,25 +363,16 @@
   }
 
   def create(links: Seq[ProjectLink]): Seq[Long] = {
-    if(links.nonEmpty)
+    if (links.nonEmpty)
     time(logger, "Create project links") {
-<<<<<<< HEAD
       val addressPS = dynamicSession.prepareStatement("""
         insert into PROJECT_LINK (id, project_id, road_number, road_part_number, TRACK, discontinuity_type,
-          START_ADDR_M, END_ADDR_M, ORIGINAL_START_ADDR_M, ORIGINAL_END_ADDR_M, created_by,
+          START_ADDR_M, END_ADDR_M, ORIGINAL_START_ADDR_M, ORIGINAL_END_ADDR_M, created_by, modified_by,
           start_calibration_point, end_calibration_point, orig_start_calibration_point, orig_end_calibration_point,
           status, road_type, roadway_id, linear_location_id, connected_link_id, ely, roadway_number, reversed, geometry,
-          link_id, SIDE, start_measure, end_measure, adjusted_timestamp, link_source)
-          values (?, ?, ?, ?, ?, ?, ?, ?, ?, ?, ?, ?, ?, ?, ?, ?, ?, ?, ?, ?, ?, ?, ?, ?, ?, ?, ?, ?, ?, ?)
+          link_id, SIDE, start_measure, end_measure, adjusted_timestamp, link_source, modified_date)
+          values (?, ?, ?, ?, ?, ?, ?, ?, ?, ?, ?, ?, ?, ?, ?, ?, ?, ?, ?, ?, ?, ?, ?, ?, ?, ?, ?, ?, ?, ?, ?, ?)
         """)
-=======
-      val addressPS = dynamicSession.prepareStatement("insert into PROJECT_LINK (id, project_id, " +
-        "road_number, road_part_number, " +
-        "TRACK, discontinuity_type, START_ADDR_M, END_ADDR_M, ORIGINAL_START_ADDR_M, ORIGINAL_END_ADDR_M, created_by, modified_by, " +
-        "calibration_points, status, road_type, roadway_id, linear_location_id, connected_link_id, ely, roadway_number, reversed, geometry, " +
-        "link_id, SIDE, start_measure, end_measure, adjusted_timestamp, link_source, calibration_points_source, modified_date) values " +
-        "(?, ?, ?, ?, ?, ?, ?, ?, ?, ?, ?, ?, ?, ?, ?, ?, ?, ?, ?, ?, ?, ?, ?, ?, ?, ?, ?, ?, ?, ?)")
->>>>>>> 504b57de
       val (ready, idLess) = links.partition(_.id != NewIdValue)
       val plIds = Sequences.fetchProjectLinkIds(idLess.size)
       val projectLinks = ready ++ idLess.zip(plIds).map(x =>
@@ -402,65 +390,37 @@
         addressPS.setLong(9, pl.originalStartAddrMValue)
         addressPS.setLong(10, pl.originalEndAddrMValue)
         addressPS.setString(11, pl.createdBy.orNull)
-<<<<<<< HEAD
-        addressPS.setLong(12, pl.startCalibrationPointType.value)
-        addressPS.setLong(13, pl.endCalibrationPointType.value)
-        addressPS.setLong(14, pl.originalStartCalibrationPointType.value)
-        addressPS.setLong(15, pl.originalEndCalibrationPointType.value)
-        addressPS.setLong(16, pl.status.value)
-        addressPS.setLong(17, pl.roadType.value)
+        addressPS.setString(12, pl.createdBy.orNull)
+
+        addressPS.setLong(13, pl.startCalibrationPointType.value)
+        addressPS.setLong(14, pl.endCalibrationPointType.value)
+        addressPS.setLong(15, pl.originalStartCalibrationPointType.value)
+        addressPS.setLong(16, pl.originalEndCalibrationPointType.value)
+        addressPS.setLong(17, pl.status.value)
+        addressPS.setLong(18, pl.roadType.value)
         if (pl.roadwayId == 0)
-          addressPS.setString(18, null)
-        else
-          addressPS.setLong(18, pl.roadwayId)
-        if (pl.linearLocationId == 0)
           addressPS.setString(19, null)
         else
-          addressPS.setLong(19, pl.linearLocationId)
+          addressPS.setLong(19, pl.roadwayId)
+        if (pl.linearLocationId == 0)
+          addressPS.setString(20, null)
+        else
+          addressPS.setLong(20, pl.linearLocationId)
         if (pl.connectedLinkId.isDefined)
-          addressPS.setLong(20, pl.connectedLinkId.get)
+          addressPS.setLong(21, pl.connectedLinkId.get)
         else
-          addressPS.setString(20, null)
-        addressPS.setLong(21, pl.ely)
-        addressPS.setLong(22, pl.roadwayNumber)
-        addressPS.setBoolean(23, pl.reversed)
-        addressPS.setObject(24, OracleDatabase.createJGeometry(pl.geometry, dynamicSession.conn))
-        addressPS.setLong(25, pl.linkId)
-        addressPS.setLong(26, pl.sideCode.value)
-        addressPS.setDouble(27, pl.startMValue)
-        addressPS.setDouble(28, pl.endMValue)
-        addressPS.setDouble(29, pl.linkGeometryTimeStamp)
-        addressPS.setInt(30, pl.linkGeomSource.value)
-=======
-        addressPS.setString(12, pl.createdBy.orNull)
-        addressPS.setDouble(13, CalibrationCode.getFromAddress(pl).value)
-        addressPS.setLong(14, pl.status.value)
-        addressPS.setLong(15, pl.roadType.value)
-        if (pl.roadwayId == 0)
-          addressPS.setString(16, null)
-        else
-          addressPS.setLong(16, pl.roadwayId)
-        if (pl.linearLocationId == 0)
-          addressPS.setString(17, null)
-        else
-          addressPS.setLong(17, pl.linearLocationId)
-        if (pl.connectedLinkId.isDefined)
-          addressPS.setLong(18, pl.connectedLinkId.get)
-        else
-          addressPS.setString(18, null)
-        addressPS.setLong(19, pl.ely)
-        addressPS.setLong(20, pl.roadwayNumber)
-        addressPS.setBoolean(21, pl.reversed)
-        addressPS.setObject(22, OracleDatabase.createJGeometry(pl.geometry, dynamicSession.conn))
-        addressPS.setLong(23, pl.linkId)
-        addressPS.setLong(24, pl.sideCode.value)
-        addressPS.setDouble(25, pl.startMValue)
-        addressPS.setDouble(26, pl.endMValue)
-        addressPS.setDouble(27, pl.linkGeometryTimeStamp)
-        addressPS.setInt(28, pl.linkGeomSource.value)
-        addressPS.setInt(29, pl.calibrationPointsSourcesToDB.value)
-        addressPS.setDate(30, new java.sql.Date(new Date().getTime))
->>>>>>> 504b57de
+          addressPS.setString(21, null)
+        addressPS.setLong(22, pl.ely)
+        addressPS.setLong(23, pl.roadwayNumber)
+        addressPS.setBoolean(24, pl.reversed)
+        addressPS.setObject(25, OracleDatabase.createJGeometry(pl.geometry, dynamicSession.conn))
+        addressPS.setLong(26, pl.linkId)
+        addressPS.setLong(27, pl.sideCode.value)
+        addressPS.setDouble(28, pl.startMValue)
+        addressPS.setDouble(29, pl.endMValue)
+        addressPS.setDouble(30, pl.linkGeometryTimeStamp)
+        addressPS.setInt(31, pl.linkGeomSource.value)
+        addressPS.setDate(32, new java.sql.Date(new Date().getTime))
         addressPS.addBatch()
       }
       addressPS.executeBatch()
@@ -484,21 +444,14 @@
           } else
             pl
         }
-<<<<<<< HEAD
         val projectLinkPS = dynamicSession.prepareStatement("""
           UPDATE project_link
           SET ROAD_NUMBER = ?, ROAD_PART_NUMBER = ?, TRACK = ?, DISCONTINUITY_TYPE = ?, START_ADDR_M = ?, END_ADDR_M = ?,
             ORIGINAL_START_ADDR_M = ?, ORIGINAL_END_ADDR_M = ?, MODIFIED_DATE = SYSDATE, MODIFIED_BY = ?, PROJECT_ID = ?,
             START_CALIBRATION_POINT = ?, END_CALIBRATION_POINT = ?, ORIG_START_CALIBRATION_POINT = ?, ORIG_END_CALIBRATION_POINT = ?,
-            STATUS = ?, ROAD_TYPE = ?, REVERSED = ?, GEOMETRY = ?, SIDE = ?, START_MEASURE = ?, END_MEASURE = ?, ELY = ?,
-            ROADWAY_NUMBER = ?
+            STATUS = ?, ROAD_TYPE = ?, REVERSED = ?, GEOMETRY = ?, SIDE = ?, START_MEASURE = ?, END_MEASURE = ?,  ELY = ?,
+            ROADWAY_NUMBER = ?, CONNECTED_LINK_ID = ?
           WHERE id = ?""")
-=======
-        val projectLinkPS = dynamicSession.prepareStatement("UPDATE project_link SET ROAD_NUMBER = ?,  ROAD_PART_NUMBER = ?, TRACK = ?, " +
-          "DISCONTINUITY_TYPE = ?, START_ADDR_M=?, END_ADDR_M=?, ORIGINAL_START_ADDR_M=?, ORIGINAL_END_ADDR_M=?, MODIFIED_DATE= ? , MODIFIED_BY= ?, PROJECT_ID= ?, " +
-          "CALIBRATION_POINTS= ? , STATUS=?, ROAD_TYPE=?, REVERSED = ?, GEOMETRY = ?, " +
-          "SIDE=?, START_MEASURE=?, END_MEASURE=?, CALIBRATION_POINTS_SOURCE=?, ELY = ?, ROADWAY_NUMBER = ?, CONNECTED_LINK_ID = ? WHERE id = ?")
->>>>>>> 504b57de
 
         for (projectLink <- links) {
           val roadwayNumber = if (projectLink.roadwayNumber == NewIdValue) {
@@ -514,7 +467,6 @@
           projectLinkPS.setLong(6, projectLink.endAddrMValue)
           projectLinkPS.setLong(7, projectLink.originalStartAddrMValue)
           projectLinkPS.setLong(8, projectLink.originalEndAddrMValue)
-<<<<<<< HEAD
           projectLinkPS.setString(9, modifier)
           projectLinkPS.setLong(10, projectLink.projectId)
           projectLinkPS.setInt(11, projectLink.startCalibrationPointType.value)
@@ -530,27 +482,11 @@
           projectLinkPS.setDouble(21, projectLink.endMValue)
           projectLinkPS.setLong(22, projectLink.ely)
           projectLinkPS.setLong(23, roadwayNumber)
-=======
-          projectLinkPS.setDate(9, new java.sql.Date(new Date().getTime))
-          projectLinkPS.setString(10, modifier)
-          projectLinkPS.setLong(11, projectLink.projectId)
-          projectLinkPS.setInt(12, CalibrationCode.getFromAddress(projectLink).value)
-          projectLinkPS.setInt(13, projectLink.status.value)
-          projectLinkPS.setInt(14, projectLink.roadType.value)
-          projectLinkPS.setInt(15, if (projectLink.reversed) 1 else 0)
-          projectLinkPS.setObject(16, OracleDatabase.createJGeometry(projectLink.geometry, dynamicSession.conn))
-          projectLinkPS.setInt(17, projectLink.sideCode.value)
-          projectLinkPS.setDouble(18, projectLink.startMValue)
-          projectLinkPS.setDouble(19, projectLink.endMValue)
-          projectLinkPS.setLong(20, projectLink.calibrationPointsSourcesToDB.value)
-          projectLinkPS.setLong(21, projectLink.ely)
-          projectLinkPS.setLong(22, roadwayNumber)
           if (projectLink.connectedLinkId.isDefined)
-            projectLinkPS.setLong(23, projectLink.connectedLinkId.get)
+            projectLinkPS.setLong(24, projectLink.connectedLinkId.get)
           else
-            projectLinkPS.setString(23, null)
->>>>>>> 504b57de
-          projectLinkPS.setLong(24, projectLink.id)
+            projectLinkPS.setString(24, null)
+          projectLinkPS.setLong(25, projectLink.id)
           projectLinkPS.addBatch()
         }
         projectLinkPS.executeBatch()
