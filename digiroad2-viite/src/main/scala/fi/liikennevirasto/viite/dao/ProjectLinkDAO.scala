--- conflicted
+++ resolved
@@ -408,14 +408,9 @@
         projectLinkPS.setInt(17, projectLink.sideCode.value)
         projectLinkPS.setDouble(18, projectLink.startMValue)
         projectLinkPS.setDouble(19, projectLink.endMValue)
-<<<<<<< HEAD
         projectLinkPS.setLong(20, projectLink.calibrationPointsSourcesToDB.value)
-        projectLinkPS.setLong(21, projectLink.id)
-=======
-        projectLinkPS.setLong(20, projectLink.calibrationPointsSourcesToDB().value)
         projectLinkPS.setLong(21, projectLink.ely)
         projectLinkPS.setLong(22, projectLink.id)
->>>>>>> 99a66d54
         projectLinkPS.addBatch()
       }
       projectLinkPS.executeBatch()
