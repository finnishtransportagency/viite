package fi.liikennevirasto.viite.dao

import org.joda.time.DateTime
import slick.driver.JdbcDriver.backend.Database
import Database.dynamicSession
import com.github.tototoshi.slick.MySQLJodaSupport._
import fi.liikennevirasto.digiroad2.dao.Sequences
import slick.jdbc.StaticQuery.interpolation
import slick.jdbc.{StaticQuery => Q}

object RoadNetworkDAO {

  def createPublishedRoadNetwork: Unit = {
    sqlu"""INSERT INTO published_road_network (id, created) VALUES (published_road_network_key_seq.NEXTVAL, sysdate)""".execute
  }

  def expireRoadNetwork: Unit = {
    sqlu"""UPDATE published_road_network SET valid_to = sysdate WHERE id = (SELECT MAX(ID) FROM published_road_network)""".execute
  }

  def createPublishedRoadAddress(networkVersion: Long, roadAddressId: Long): Unit = {
    sqlu"""INSERT INTO published_road_address (network_id, road_address_id) VALUES ($networkVersion, $roadAddressId)""".execute
  }

<<<<<<< HEAD
  def addRoadNetworkError(roadAddressId: Long, errorCode: Long): Unit = {
    val timestamp = System.currentTimeMillis()
    val roadNetwork = getLatestRoadNetworkVersion.get
    sqlu"""INSERT INTO road_network_errors (id, road_address_id, error_code, error_timestamp, road_network_version) VALUES (road_network_errors_key_seq.NEXTVAL, $roadAddressId, $errorCode, $timestamp, $roadNetwork)""".execute
  }
=======
def addRoadNetworkError(roadAddressId: Long, errorCode: Long): Unit = {
  val timestamp = System.currentTimeMillis()
  val lastVersion = getLatestRoadNetworkVersionId
      val networkErrorPS = dynamicSession.prepareStatement("INSERT INTO road_network_errors (id, road_address_id, error_code, error_timestamp, road_network_version)" +
        " values (?, ?, ?, ?, ?)")
      val nextId =  Sequences.nextRoadNetworkErrorSeqValue
      networkErrorPS.setLong(1, nextId)
      networkErrorPS.setLong(2, roadAddressId)
      networkErrorPS.setLong(3, errorCode)
      networkErrorPS.setDouble(4, timestamp)
  lastVersion match {
        case Some(v) => networkErrorPS.setLong(5, v)
        case _ => networkErrorPS.setString(5, null)
      }
      networkErrorPS.addBatch()
      networkErrorPS.executeBatch()
      networkErrorPS.close()
}
>>>>>>> ad6352df

  def removeNetworkErrors: Unit = {
    sqlu"""DELETE FROM road_network_errors""".execute
  }

  def hasRoadNetworkErrors: Boolean = {
    sql"""SELECT COUNT(*) FROM road_network_errors """.as[Long].first > 0
  }

  def getLatestRoadNetworkVersion: Option[Long] = {
    sql"""SELECT MAX(id) FROM published_road_network""".as[Option[Long]].first
  }

<<<<<<< HEAD
  def getLatestRoadNetworkVersionRow: Option[(Long, Long, Long)] = {
    sql"""SELECT * FROM published_road_network order by id desc""".as[(Long, Long, Long)].firstOption
=======
  def getLatestRoadNetworkVersionId: Option[Long] = {
    sql"""SELECT id FROM published_road_network order by id desc""".as[Long].firstOption
>>>>>>> ad6352df
  }

  def getLatestPublishedNetworkDate: Option[DateTime] = {
    sql"""SELECT MAX(created) as created FROM published_road_network""".as[Option[DateTime]].first
  }

}<|MERGE_RESOLUTION|>--- conflicted
+++ resolved
@@ -22,13 +22,6 @@
     sqlu"""INSERT INTO published_road_address (network_id, road_address_id) VALUES ($networkVersion, $roadAddressId)""".execute
   }
 
-<<<<<<< HEAD
-  def addRoadNetworkError(roadAddressId: Long, errorCode: Long): Unit = {
-    val timestamp = System.currentTimeMillis()
-    val roadNetwork = getLatestRoadNetworkVersion.get
-    sqlu"""INSERT INTO road_network_errors (id, road_address_id, error_code, error_timestamp, road_network_version) VALUES (road_network_errors_key_seq.NEXTVAL, $roadAddressId, $errorCode, $timestamp, $roadNetwork)""".execute
-  }
-=======
 def addRoadNetworkError(roadAddressId: Long, errorCode: Long): Unit = {
   val timestamp = System.currentTimeMillis()
   val lastVersion = getLatestRoadNetworkVersionId
@@ -47,7 +40,6 @@
       networkErrorPS.executeBatch()
       networkErrorPS.close()
 }
->>>>>>> ad6352df
 
   def removeNetworkErrors: Unit = {
     sqlu"""DELETE FROM road_network_errors""".execute
@@ -61,13 +53,8 @@
     sql"""SELECT MAX(id) FROM published_road_network""".as[Option[Long]].first
   }
 
-<<<<<<< HEAD
-  def getLatestRoadNetworkVersionRow: Option[(Long, Long, Long)] = {
-    sql"""SELECT * FROM published_road_network order by id desc""".as[(Long, Long, Long)].firstOption
-=======
   def getLatestRoadNetworkVersionId: Option[Long] = {
     sql"""SELECT id FROM published_road_network order by id desc""".as[Long].firstOption
->>>>>>> ad6352df
   }
 
   def getLatestPublishedNetworkDate: Option[DateTime] = {
