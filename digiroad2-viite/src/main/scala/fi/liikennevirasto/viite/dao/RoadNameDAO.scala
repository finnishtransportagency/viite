--- conflicted
+++ resolved
@@ -139,13 +139,8 @@
         s"""
         SELECT * FROM ROAD_NAME
         WHERE road_number IN (
-<<<<<<< HEAD
             SELECT DISTINCT road_number FROM ROAD_NAME
-            WHERE valid_to IS NULL AND valid_from >= TO_DATE('${sinceString}', 'RRRR-MM-dd')
-=======
-            SELECT DISTINCT road_number FROM road_names
             WHERE valid_to IS NULL AND CREATED_TIME >= TO_DATE('${sinceString}', 'RRRR-MM-dd')
->>>>>>> dbd2d1a7
           ) AND valid_to IS NULL
         ORDER BY road_number, start_date desc"""
       queryList(query)
@@ -181,19 +176,9 @@
     Q.updateNA(query).first
   }
 
-<<<<<<< HEAD
-  def create(roadName: RoadName): Long = {
-    val (endDateDefString, endDateValString) = if (roadName.endDate.nonEmpty) {
-      (s", end_date", s", ?")
-    } else ("", "")
-
-    val query = s"insert into ROAD_NAME (id, road_number, road_name, start_date, valid_from, valid_to, created_by $endDateDefString) values " +
-      s"(?, ?, ?, ?, ?, ?, ? $endDateValString)"
-=======
   def create(roadNames: Seq[RoadName]): Unit = {
-    val query = s"insert into ROAD_NAMES (id, road_number, road_name, start_date, valid_from, valid_to, created_by, end_date) values " +
+    val query = s"insert into ROAD_NAME (id, road_number, road_name, start_date, valid_from, valid_to, created_by, end_date) values " +
       s"(?, ?, ?, ?, ?, ?, ? ,?)"
->>>>>>> dbd2d1a7
 
     val namesPS = dynamicSession.prepareStatement(query)
 
