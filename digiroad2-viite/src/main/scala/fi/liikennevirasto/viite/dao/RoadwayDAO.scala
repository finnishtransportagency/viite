--- conflicted
+++ resolved
@@ -566,11 +566,7 @@
       case None => ""
     }
     val mValueFilter = mValue match {
-<<<<<<< HEAD
-      case Some(v) => s" AND a.start_addr_M <= $v AND a.end_addr_M > $v"
-=======
-      case Some(v) => s" AND a.start_addr_M <= $v AND ra.end_addr_M > $v"
->>>>>>> 83bc8391
+      case Some(v) => s" AND ra.start_addr_M <= $v AND ra.end_addr_M > $v"
       case None => ""
     }
 
