package fi.liikennevirasto.viite.dao

import com.github.tototoshi.slick.MySQLJodaSupport._
import fi.liikennevirasto.digiroad2.asset.SideCode.AgainstDigitizing
import fi.liikennevirasto.digiroad2.asset.{LinkGeomSource, SideCode}
import fi.liikennevirasto.digiroad2.dao.{Queries, Sequences}
import fi.liikennevirasto.digiroad2.oracle.MassQuery
import fi.liikennevirasto.digiroad2.util.LogUtils.time
import fi.liikennevirasto.digiroad2.util.Track
import fi.liikennevirasto.digiroad2.{GeometryUtils, Point, Vector3d}
import fi.liikennevirasto.viite.AddressConsistencyValidator.{AddressError, AddressErrorDetails}
import fi.liikennevirasto.viite._
import fi.liikennevirasto.viite.dao.ProjectCalibrationPointDAO.BaseCalibrationPoint
import fi.liikennevirasto.viite.dao.CalibrationPointSource.{ProjectLinkSource, RoadAddressSource}
import fi.liikennevirasto.viite.dao.TerminationCode.NoTermination
import fi.liikennevirasto.viite.model.RoadAddressLinkLike
import fi.liikennevirasto.viite.dao.TerminationCode.NoTermination
import fi.liikennevirasto.viite.model.{Anomaly, RoadAddressLinkLike}
import fi.liikennevirasto.viite.model.{Anomaly, RoadAddressLinkLike}
import fi.liikennevirasto.viite.process.InvalidAddressDataException
import org.joda.time.DateTime
import org.joda.time.format.{DateTimeFormatter, ISODateTimeFormat}
import org.slf4j.LoggerFactory
import slick.driver.JdbcDriver.backend.Database.dynamicSession
import slick.jdbc.StaticQuery.interpolation
import slick.jdbc.{GetResult, PositionedResult, StaticQuery => Q}

//JATKUVUUS (1 = Tien loppu, 2 = epäjatkuva (esim. vt9 välillä Akaa-Tampere), 3 = ELY:n raja, 4 = Lievä epäjatkuvuus (esim kiertoliittymä), 5 = jatkuva)
sealed trait Discontinuity {
  def value: Int

  def description: String

  override def toString: String = s"$value - $description"
}

object Discontinuity {
  val values = Set(EndOfRoad, Discontinuous, ChangingELYCode, MinorDiscontinuity, Continuous, ParallelLink)

  def apply(intValue: Int): Discontinuity = {
    values.find(_.value == intValue).getOrElse(Continuous)
  }

  def apply(longValue: Long): Discontinuity = {
    apply(longValue.toInt)
  }

  def apply(s: String): Discontinuity = {
    values.find(_.description.equalsIgnoreCase(s)).getOrElse(Continuous)
  }

  case object EndOfRoad extends Discontinuity {
    def value = 1

    def description = "Tien loppu"
  }

  case object Discontinuous extends Discontinuity {
    def value = 2

    def description = "Epäjatkuva"
  }

  case object ChangingELYCode extends Discontinuity {
    def value = 3

    def description = "ELY:n raja"
  }

  case object MinorDiscontinuity extends Discontinuity {
    def value = 4

    def description = "Lievä epäjatkuvuus"
  }

  case object Continuous extends Discontinuity {
    def value = 5

    def description = "Jatkuva"
  }

  case object ParallelLink extends Discontinuity {
    def value = 6

    def description = "Parallel Link"
  }

  def replaceParallelLink(currentDiscontinuity: Discontinuity): Discontinuity = {
    if (currentDiscontinuity == ParallelLink)
      Continuous
    else currentDiscontinuity
  }

}

sealed trait CalibrationCode {
  def value: Int
}

object CalibrationCode {
  val values = Set(No, AtEnd, AtBeginning, AtBoth)

  def apply(intValue: Int): CalibrationCode = {
    values.find(_.value == intValue).getOrElse(No)
  }

  private def fromBooleans(beginning: Boolean, end: Boolean): CalibrationCode = {
    val beginValue = if (beginning) AtBeginning.value else No.value
    val endValue = if (end) AtEnd.value else No.value
    CalibrationCode.apply(beginValue + endValue)
  }

  def getFromAddress(roadAddress: BaseRoadAddress): CalibrationCode = {
    fromBooleans(roadAddress.calibrationPoints._1.isDefined, roadAddress.calibrationPoints._2.isDefined)
  }

  def getFromAddressLinkLike(roadAddress: RoadAddressLinkLike): CalibrationCode = {
    fromBooleans(roadAddress.startCalibrationPoint.isDefined, roadAddress.endCalibrationPoint.isDefined)
  }

  case object No extends CalibrationCode {
    def value = 0
  }

  case object AtEnd extends CalibrationCode {
    def value = 1
  }

  case object AtBeginning extends CalibrationCode {
    def value = 2
  }

  case object AtBoth extends CalibrationCode {
    def value = 3
  }

  def switch(calibrationCode: CalibrationCode): CalibrationCode = {
    calibrationCode match {
      case AtBeginning => AtEnd
      case AtEnd => AtBeginning
      case _ => calibrationCode
    }
  }

}

case class CalibrationPoint(linkId: Long, segmentMValue: Double, addressMValue: Long) extends BaseCalibrationPoint

sealed trait TerminationCode {
  def value: Int
}

object TerminationCode {
  val values = Set(NoTermination, Termination, Subsequent)

  def apply(intValue: Int): TerminationCode = {
    values.find(_.value == intValue).getOrElse(NoTermination)
  }

  case object NoTermination extends TerminationCode {
    def value = 0
  }

  case object Termination extends TerminationCode {
    def value = 1
  }

  case object Subsequent extends TerminationCode {
    def value = 2
  }

}

//TODO this will only be used for road address
trait BaseRoadAddress {
  def id: Long

  def linearLocationId: Long

  def roadNumber: Long

  def roadPartNumber: Long

  def track: Track

  def discontinuity: Discontinuity

  def roadType: RoadType

  def startAddrMValue: Long

  def endAddrMValue: Long

  def startDate: Option[DateTime]

  def endDate: Option[DateTime]

  def createdBy: Option[String]

  def linkId: Long

  def startMValue: Double

  def endMValue: Double

  def sideCode: SideCode

  def calibrationPoints: (Option[BaseCalibrationPoint], Option[BaseCalibrationPoint])

  def geometry: Seq[Point]

  def ely: Long

  def linkGeomSource: LinkGeomSource

  def reversed: Boolean

  def roadwayNumber: Long

  def copyWithGeometry(newGeometry: Seq[Point]): BaseRoadAddress

  def getCalibrationCode: CalibrationCode = {
    calibrationPoints match {
      case (Some(_), Some(_)) => CalibrationCode.AtBoth
      case (Some(_), _) => CalibrationCode.AtBeginning
      case (_, Some(_)) => CalibrationCode.AtEnd
      case _ => CalibrationCode.No
    }
  }

  def hasCalibrationPointAt(calibrationCode: CalibrationCode): Boolean = {
    val raCalibrationCode = getCalibrationCode
    if (calibrationCode == CalibrationCode.No || calibrationCode == CalibrationCode.AtBoth)
      raCalibrationCode == calibrationCode
    else
      raCalibrationCode == CalibrationCode.AtBoth || raCalibrationCode == calibrationCode
  }

  def liesInBetween(ra: BaseRoadAddress): Boolean = {
    (startAddrMValue >= ra.startAddrMValue && startAddrMValue <= ra.endAddrMValue) || (endAddrMValue <= ra.endAddrMValue && endAddrMValue >= ra.startAddrMValue)
  }

  def connected(ra2: BaseRoadAddress): Boolean = {
    val currEndPoint = sideCode match {
      case AgainstDigitizing => geometry.head
      case _ => geometry.last
    }

    val nextStartPoint = ra2.sideCode match {
      case AgainstDigitizing => ra2.geometry.last
      case _ => ra2.geometry.head
    }

    GeometryUtils.areAdjacent(nextStartPoint, currEndPoint, fi.liikennevirasto.viite.MaxDistanceForConnectedLinks)
  }

  lazy val startingPoint: Point = (sideCode == SideCode.AgainstDigitizing, reversed) match {
    case (true, true) | (false, false) =>
      //reversed for both SideCodes
      geometry.head
    case (true, false) | (false, true) =>
      //NOT reversed for both SideCodes
      geometry.last
  }
  lazy val endPoint: Point = (sideCode == SideCode.AgainstDigitizing, reversed) match {
    case (true, true) | (false, false) =>
      //reversed for both SideCodes
      geometry.last
    case (true, false) | (false, true) =>
      //NOT reversed for both SideCodes
      geometry.head
  }

  def getEndPoints: (Point, Point) = {
    if (sideCode == SideCode.Unknown) {
      val direction = if (geometry.head.y == geometry.last.y) Vector3d(1.0, 0.0, 0.0) else Vector3d(0.0, 1.0, 0.0)
      Seq((geometry.head, geometry.last), (geometry.last, geometry.head)).minBy(ps => direction.dot(ps._1.toVector - ps._2.toVector))
    } else {
      (startingPoint, endPoint)
    }
  }

  def getEndPointsOnlyBySide: (Point, Point) = {
    if (sideCode == SideCode.Unknown) {
      val direction = if (geometry.head.y == geometry.last.y) Vector3d(1.0, 0.0, 0.0) else Vector3d(0.0, 1.0, 0.0)
      Seq((geometry.head, geometry.last), (geometry.last, geometry.head)).minBy(ps => direction.dot(ps._1.toVector - ps._2.toVector))
    } else {
      val startingPoint: Point = if (sideCode == SideCode.TowardsDigitizing) {
        geometry.head
      } else {
        geometry.last
      }
      val endPoint: Point = if (sideCode == SideCode.TowardsDigitizing) {
        geometry.last
      } else {
        geometry.head
      }
      (startingPoint, endPoint)
    }
  }
}

//TODO the start date and the created by should not be optional on the road address case class
// Note: Geometry on road address is not directed: it isn't guaranteed to have a direction of digitization or road addressing
case class RoadAddress(id: Long, linearLocationId: Long, roadNumber: Long, roadPartNumber: Long, roadType: RoadType, track: Track,
                       discontinuity: Discontinuity, startAddrMValue: Long, endAddrMValue: Long,
                       startDate: Option[DateTime] = None, endDate: Option[DateTime] = None, createdBy: Option[String] = None,
                       linkId: Long, startMValue: Double, endMValue: Double, sideCode: SideCode,
                       adjustedTimestamp: Long, calibrationPoints: (Option[CalibrationPoint], Option[CalibrationPoint]) = (None, None),
                       geometry: Seq[Point], linkGeomSource: LinkGeomSource, ely: Long,
                       terminated: TerminationCode = NoTermination, roadwayNumber: Long, validFrom: Option[DateTime] = None, validTo: Option[DateTime] = None,
                       roadName: Option[String] = None) extends BaseRoadAddress {

  val endCalibrationPoint = calibrationPoints._2
  val startCalibrationPoint = calibrationPoints._1

  def reversed: Boolean = false

  def isBetweenAddresses(rangeStartAddr: Long, rangeEndAddr: Long): Boolean = {
    (startAddrMValue <= rangeStartAddr && endAddrMValue >= rangeStartAddr) ||
      (startAddrMValue <= rangeEndAddr && endAddrMValue >= rangeEndAddr) ||
      (rangeStartAddr < startAddrMValue && rangeEndAddr > endAddrMValue)
  }

  def isBetweenMeasures(rangeStartMeasure: Double, rangeEndMeasure: Double): Boolean = {
    (startMValue <= rangeStartMeasure && endAddrMValue >= rangeStartMeasure) ||
      (startMValue <= rangeEndMeasure && endAddrMValue >= rangeEndMeasure) ||
      (rangeStartMeasure < startMValue && rangeEndMeasure > endMValue)
  }

  def isBetweenMeasures(measure: Double): Boolean = {
    startMValue < measure && endMValue > measure
  }

  def addressBetween(a: Double, b: Double): (Long, Long) = {
    val (addrA, addrB) = (addrAt(a), addrAt(b))
    (Math.min(addrA, addrB), Math.max(addrA, addrB))
  }

  def isExpire: Boolean = {
    validFrom.getOrElse(throw new IllegalStateException("The valid from should be set before call isExpire method")).isAfterNow ||
      validTo.exists(vt => vt.isEqualNow || vt.isBeforeNow)
  }

  private def addrAt(a: Double) = {
    val coefficient = (endAddrMValue - startAddrMValue) / (endMValue - startMValue)
    sideCode match {
      case SideCode.AgainstDigitizing =>
        endAddrMValue - Math.round((a - startMValue) * coefficient)
      case SideCode.TowardsDigitizing =>
        startAddrMValue + Math.round((a - startMValue) * coefficient)
      case _ => throw new InvalidAddressDataException(s"Bad sidecode $sideCode on road address $id (link $linkId)")
    }
  }

  def copyWithGeometry(newGeometry: Seq[Point]) = {
    this.copy(geometry = newGeometry)
  }

  def toProjectLinkCalibrationPoints(): (Option[ProjectLinkCalibrationPoint], Option[ProjectLinkCalibrationPoint]) = {
    val calibrationPointSource = if (id == noRoadwayId || id == NewIdValue) ProjectLinkSource else RoadAddressSource
    calibrationPoints match {
      case (None, None) => (Option.empty[ProjectLinkCalibrationPoint], Option.empty[ProjectLinkCalibrationPoint])
      case (None, Some(cp1)) => (Option.empty[ProjectLinkCalibrationPoint], Option(ProjectLinkCalibrationPoint(cp1.linkId, cp1.segmentMValue, cp1.addressMValue, calibrationPointSource)))
      case (Some(cp1), None) => (Option(ProjectLinkCalibrationPoint(cp1.linkId, cp1.segmentMValue, cp1.addressMValue, calibrationPointSource)), Option.empty[ProjectLinkCalibrationPoint])
      case (Some(cp1), Some(cp2)) => (Option(ProjectLinkCalibrationPoint(cp1.linkId, cp1.segmentMValue, cp1.addressMValue, calibrationPointSource)), Option(ProjectLinkCalibrationPoint(cp2.linkId, cp2.segmentMValue, cp2.addressMValue, calibrationPointSource)))
    }
  }
}

case class Roadway(id: Long, roadwayNumber: Long, roadNumber: Long, roadPartNumber: Long, roadType: RoadType, track: Track,
                   discontinuity: Discontinuity, startAddrMValue: Long, endAddrMValue: Long, reversed: Boolean = false,
                   startDate: DateTime, endDate: Option[DateTime] = None, createdBy: String, roadName: Option[String],
                   ely: Long, terminated: TerminationCode = NoTermination, validFrom: DateTime = DateTime.now(),
                   validTo: Option[DateTime] = None)


class BaseDAO {
  protected def logger = LoggerFactory.getLogger(getClass)

  protected val formatter: DateTimeFormatter = ISODateTimeFormat.dateOptionalTimeParser()

  val basicDateFormatter: DateTimeFormatter = ISODateTimeFormat.basicDate()

}

class RoadwayDAO extends BaseDAO {
  val linearLocationDAO = new LinearLocationDAO

  /**
    * Fetch the roadway by the roadway number
    *
    * @param roadwayNumber  Roadway number
    * @param includeHistory Include also historical roadway
    * @return Current roadway
    */
  def fetchByRoadwayNumber(roadwayNumber: Long, includeHistory: Boolean = false): Option[Roadway] = {
    time(logger, "Fetch roadway by roadway number") {
      if (includeHistory) {
        fetch(withRoadwayNumberEnded(roadwayNumber)).headOption
      } else {
        fetch(withRoadwayNumber(roadwayNumber)).headOption
      }
    }
  }

  /**
    * Fetch all the current road addresses by road number and road part
    *
    * @param roadNumber     The road number
    * @param roadPartNumber The road part number
    * @return Current road addresses at road address section
    */
  def fetchAllBySection(roadNumber: Long, roadPartNumber: Long): Seq[Roadway] = {
    time(logger, "Fetch road address by road number and road part number") {
      fetch(withSection(roadNumber, roadPartNumber))
    }
  }

  /**
    * Fetch all the current road addresses by road number, road part number and track codes
    *
    * @param roadNumber     The road number
    * @param roadPartNumber The road part number
    * @param tracks         The set of track codes
    * @return Current road addresses at specified section
    */
  def fetchAllBySectionAndTracks(roadNumber: Long, roadPartNumber: Long, tracks: Set[Track]): Seq[Roadway] = {
    time(logger, "Fetch roadway by road number, road part number and tracks") {
      if (tracks.isEmpty) {
        Seq()
      } else {
        fetch(withSectionAndTracks(roadNumber, roadPartNumber, tracks))
      }
    }
  }

  /**
    * Fetch all the current road addresses by road number, set of road parts number and a set track codes
    *
    * @param roadNumber      The road number
    * @param roadPartNumbers The set of road part number
    * @param tracks          The set of track codes
    * @return Current road addresses at specified sections
    */
  def fetchAllBySectionsAndTracks(roadNumber: Long, roadPartNumbers: Set[Long], tracks: Set[Track]): Seq[Roadway] = {
    time(logger, "Fetch roadways by road number, road part numbers and tracks") {
      if (tracks.isEmpty || roadPartNumbers.isEmpty)
        Seq()
      else
        fetch(withSectionAndTracks(roadNumber, roadPartNumbers, tracks))
    }
  }

  def fetchAllByRoadAndTracks(roadNumber: Long, tracks: Set[Track]): Seq[Roadway] = {
    time(logger, "Fetch roadways by road number and tracks") {
      if (tracks.isEmpty)
        Seq()
      else
        fetch(withRoadAndTracks(roadNumber, tracks))
    }
  }

  def fetchAllByRoad(roadNumber: Long): Seq[Roadway] = {
    time(logger, "Fetch road address by road number") {
      fetch(withRoad(roadNumber))
    }
  }

  def fetchAllByRoadNumbers(roadNumbers: Set[Long]): Seq[Roadway] = {
    time(logger, "Fetch road ways by road number") {
      fetch(withRoadNumbersInValidDate(roadNumbers))
    }
  }

  /**
    * Will get a collection of Roadways from our database based on the road number, road part number given.
    * Also has query modifiers that will inform if it should return history roadways (default value no) or if should get only the end parts (max end address m value, default value no).
    *
    * @param roadNumber   : Long - Road Number
    * @param roadPart     : Long - Road Part Number
    * @param withHistory  : Boolean - Query modifier, indicates if should fetch history roadways or not
    * @param fetchOnlyEnd : Boolean - Query modifier, indicates if should fetch only the end parts or not
    * @return
    */
  def fetchAllByRoadAndPart(roadNumber: Long, roadPart: Long, withHistory: Boolean = false, fetchOnlyEnd: Boolean = false): Seq[Roadway] = {
    time(logger, "Fetch roadway by road number and part") {
      fetch(withRoadAndPart(roadNumber, roadPart, withHistory, fetchOnlyEnd))
    }
  }

  def fetchAllByRoadwayNumbers(roadwayNumbers: Set[Long], withHistory: Boolean = false): Seq[Roadway] = {
    time(logger, "Fetch all current road addresses by roadway ids") {
      if (roadwayNumbers.isEmpty)
        Seq()
      else
        fetch(withRoadwayNumbers(roadwayNumbers, withHistory))
    }
  }

  def fetchAllByRoadwayNumbers(roadwayNumbers: Set[Long], searchDate: DateTime): Seq[Roadway] = {
    time(logger, "Fetch all current road addresses by roadway ids and startDate") {
      if (roadwayNumbers.isEmpty)
        Seq()
      else
        fetch(withRoadwayNumbersAndDate(roadwayNumbers, searchDate))
    }
  }

  def fetchAllByRoadwayNumbers(roadwayNumbers: Set[Long], roadNetworkId: Long): Seq[Roadway] = {
    time(logger, "Fetch all current road addresses by roadway ids and road network id") {
      if (roadwayNumbers.isEmpty)
        Seq()
      else
        fetch(withRoadwayNumbersAndRoadNetwork(roadwayNumbers, roadNetworkId))
    }
  }

  def fetchAllByBetweenRoadNumbers(roadNumbers: (Int, Int)): Seq[Roadway] = {
    time(logger, "Fetch all current road addresses by given road numbers") {
      fetch(betweenRoadNumbers(roadNumbers))
    }
  }

  def fetchAllBySectionTrackAndAddresses(roadNumber: Long, roadPartNumber: Long, track: Track, startAddrM: Option[Long], endAddrM: Option[Long]): Seq[Roadway] = {
    time(logger, "Fetch road address by road number, road part number, start address measure and end address measure") {
      fetch(withSectionTrackAndAddresses(roadNumber, roadPartNumber, track, startAddrM, endAddrM))
    }
  }

  def fetchAllBySectionAndAddresses(roadNumber: Long, roadPartNumber: Long, startAddrM: Option[Long], endAddrM: Option[Long]): Seq[Roadway] = {
    time(logger, "Fetch road address by road number, road part number, start address measure and end address measure") {
      fetch(withSectionAndAddresses(roadNumber, roadPartNumber, startAddrM, endAddrM))
    }
  }

  def fetchAllByDateRange(sinceDate: DateTime, untilDate: DateTime): Seq[Roadway] = {
    time(logger, "Fetch road address by dates") {
      fetch(withBetweenDates(sinceDate, untilDate))
    }
  }

  def fetchUpdatedSince(sinceDate: DateTime): Seq[Roadway] = {
    time(logger, "Fetch roadways updated since date") {
      fetch(withUpdatedSince(sinceDate))
    }
  }

  def fetchAllByRoadwayId(roadwayIds: Seq[Long]): Seq[Roadway] = {
    time(logger, "Fetch road ways by id") {
      if (roadwayIds.isEmpty) {
        Seq()
      } else {
        fetch(withRoadWayIds(roadwayIds))
      }
    }
  }

  def fetchAllCurrentRoadNumbers(): Seq[Long] = {
    time(logger, "Fetch all the road numbers") {
      sql"""
			select distinct (ra.road_number)
      from ROADWAY ra
      where ra.valid_to is null and end_date is null
		  """.as[Long].list
    }
  }

  def fetchAllCurrentAndValidRoadwayIds: Set[Long] = {
    time(logger, "Fetch all roadway ids") {
      sql"""
			select distinct (ra.id)
      from ROADWAY ra
      where ra.valid_to is null and (ra.end_date is null or ra.end_date >= current_date)
		  """.as[Long].list.toSet
    }
  }

  // TODO Can we really have errors in history? Do we need includesHistory -parameter?
  def fetchAllRoadAddressErrors(includesHistory: Boolean = false): List[AddressErrorDetails] = {
    time(logger, s"Fetch all road address errors (includesHistory: $includesHistory)") {
      val history = if (!includesHistory) s" where ra.end_date is null " else ""
      val query =
        s"""
        select
        	ll.id, ll.link_id, ra.road_number, ra.road_part_number, re.error_code, ra.ely
        from ROADWAY ra
        join linear_location ll on ll.ROADWAY_NUMBER = ra.ROADWAY_NUMBER
        join road_network_error re on re.ROADWAY_ID = ra.id and re.linear_location_id = ll.id $history
        order by ra.ely, ra.road_number, ra.road_part_number, re.error_code
      """
      Q.queryNA[(Long, Long, Long, Long, Int, Long)](query).list.map {
        case (id, linkId, roadNumber, roadPartNumber, errorCode, ely) =>
          AddressErrorDetails(id, linkId, roadNumber, roadPartNumber, AddressError.apply(errorCode), ely)
      }
    }
  }

  private def fetch(queryFilter: String => String): Seq[Roadway] = {
    val query =
      """
        select
          a.id, a.ROADWAY_NUMBER, a.road_number, a.road_part_number, a.TRACK, a.start_addr_m, a.end_addr_m,
          a.reversed, a.discontinuity, a.start_date, a.end_date, a.created_by, a.road_type, a.ely, a.terminated,
          a.valid_from, a.valid_to,
          (select rn.road_name from road_name rn where rn.road_number = a.road_number and rn.end_date is null and rn.valid_to is null) as road_name
        from ROADWAY a
      """
    val filteredQuery = queryFilter(query)
    Q.queryNA[Roadway](filteredQuery).iterator.toSeq
  }

  private def withSection(roadNumber: Long, roadPartNumber: Long)(query: String): String = {
    s"""$query where valid_to is null and end_date is null and road_number = $roadNumber and road_part_number = $roadPartNumber"""
  }

  private def withSectionAndTracks(roadNumber: Long, roadPartNumber: Long, tracks: Set[Track])(query: String): String = {
    s"""$query where valid_to is null and end_date is null and road_number = $roadNumber and road_part_number = $roadPartNumber and TRACK in (${tracks.mkString(",")})"""
  }

  private def withSectionAndTracks(roadNumber: Long, roadPartNumbers: Set[Long], tracks: Set[Track])(query: String): String = {
    s"""$query where valid_to is null and end_date is null and road_number = $roadNumber and road_part_number in (${roadPartNumbers.mkString(",")}) and TRACK in (${tracks.mkString(",")})"""
  }

  private def withRoadAndTracks(roadNumber: Long, tracks: Set[Track])(query: String): String = {
    s"""$query where valid_to is null and end_date is null and road_number = $roadNumber and TRACK in (${tracks.mkString(",")})"""
  }

  private def withRoad(roadNumber: Long)(query: String): String = {
    s"""$query where valid_to is null and end_date is null and road_number = $roadNumber"""
  }

  private def withRoadNumbersInValidDate(roadNumbers: Set[Long])(query: String): String = {
    if (roadNumbers.size > 1000) {
      MassQuery.withIds(roadNumbers) {
        idTableName =>
          s"""
            $query
            join $idTableName i on i.id = a.ROAD_NUMBER
<<<<<<< HEAD
            where a.valid_to is null AND (a.end_date is null or a.end_date >= current_date) AND a.terminated = 0
          """.stripMargin
      }
    } else {
      s"""$query where a.valid_to is null AND (a.end_date is null or a.end_date >= current_date) AND a.terminated = 0 AND a.road_number in (${roadNumbers.mkString(",")})"""
=======
            where a.valid_to is null AND (a.end_date is null or a.end_date >= sysdate) order by a.road_number, a.road_part_number, a.start_date
          """.stripMargin
      }
    } else {
      s"""$query where a.valid_to is null AND (a.end_date is null or a.end_date >= sysdate) AND a.road_number in (${roadNumbers.mkString(",")}) order by a.road_number, a.road_part_number, a.start_date"""
>>>>>>> 5070c5f8
    }
  }

  /**
    * Defines the portion of the query that will filter the results based on the given road number, road part number and if it should include history roadways or fetch only their end parts.
    * Will return the completed SQL query.
    *
    * @param roadNumber     : Long - Road Number
    * @param roadPart       : Long - Road Part Number
    * @param includeHistory : Boolean - Query modifier, indicates if should fetch history roadways or not
    * @param fetchOnlyEnd   : Boolean - Query modifier, indicates if should fetch only the end parts or not
    * @param query          : String - The actual SQL query string
    * @return
    */
  private def withRoadAndPart(roadNumber: Long, roadPart: Long, includeHistory: Boolean = false, fetchOnlyEnd: Boolean = false)(query: String): String = {
    val historyFilter = if (!includeHistory)
      " AND end_date is null"
    else
      ""

    val endPart = if (fetchOnlyEnd) {
      s" AND a.end_addr_m = (Select max(road.end_addr_m) from roadway road Where road.road_number = $roadNumber And road.road_part_number = $roadPart And (road.valid_to IS NULL AND road.end_date is null))"
    } else ""
    s"""$query where valid_to is null AND road_number = $roadNumber AND Road_Part_Number = $roadPart $historyFilter $endPart"""
  }

  private def withRoadNumber(road: Long, roadPart: Option[Long], track: Option[Track], mValue: Option[Long])(query: String): String = {
    val roadPartFilter = roadPart match {
      case Some(p) => s" AND a.road_part_number = $p"
      case None => ""
    }
    val trackFilter = track match {
      case Some(t) => s"  AND a.TRACK = $t"
      case None => ""
    }
    val mValueFilter = mValue match {
      case Some(v) => s" AND ra.start_addr_M <= $v AND ra.end_addr_M > $v"
      case None => ""
    }

    query + s" WHERE a.road_number = $road " + s"$roadPartFilter $trackFilter $mValueFilter and a.end_date is null and a.valid_to is null "
  }

  private def withRoadwayNumbersAndRoadNetwork(roadwayNumbers: Set[Long], roadNetworkId: Long)(query: String): String = {
    if (roadwayNumbers.size > 1000) {
      val groupsOf1000 = roadwayNumbers.grouped(1000).toSeq
      val groupedRoadwayNumbers = groupsOf1000.map(group => {
        s"""in (${group.mkString(",")})"""
      }).mkString("", " or a.roadway_number ", "")

      s"""$query
         join published_roadway net on net.ROADWAY_ID = a.id
         where net.network_id = $roadNetworkId and a.valid_to is null and (a.roadway_number $groupedRoadwayNumbers)
            and a.start_date <= CURRENT_DATE and (a.end_date is null or a.end_date >= CURRENT_DATE)"""
    }
    else
      s"""$query
         join published_roadway net on net.ROADWAY_ID = a.id
         where net.network_id = $roadNetworkId and a.valid_to is null and a.roadway_number in (${roadwayNumbers.mkString(",")})
            and a.start_date <= CURRENT_DATE and (a.end_date is null or a.end_date >= CURRENT_DATE)"""

  }

  private def withRoadwayNumbersAndDate(roadwayNumbers: Set[Long], searchDate: DateTime)(query: String): String = {
    def dateFilter(table: String): String = {
      val strDate = dateFormatter.print(searchDate)
      s" ($table.start_date <= to_date('$strDate', 'yyyymmdd') and (to_date('$strDate', 'yyyymmdd') <= $table.end_date or $table.end_date is null))"
    }

    if (roadwayNumbers.size > 1000) {
      MassQuery.withIds(roadwayNumbers) {
        idTableName =>
          s"""
            $query
            join $idTableName i on i.id = a.ROADWAY_NUMBER
            where a.valid_to is null and ${dateFilter(table = "a")}
          """.stripMargin
      }
    }
    else
      s"""$query where a.valid_to is null and ${dateFilter(table = "a")} and a.roadway_number in (${roadwayNumbers.mkString(",")})"""
  }

  private def withSectionAndAddresses(roadNumber: Long, roadPartNumber: Long, startAddrMOption: Option[Long], endAddrMOption: Option[Long])(query: String) = {
    val addressFilter = (startAddrMOption, endAddrMOption) match {
      case (Some(startAddrM), Some(endAddrM)) => s"""and ((a.start_addr_m >= $startAddrM and a.end_addr_m <= $endAddrM) or (a.start_addr_m <= $startAddrM and a.end_addr_m > $startAddrM) or (a.start_addr_m < $endAddrM and a.end_addr_m >= $endAddrM))"""
      case (Some(startAddrM), _) => s"""and a.end_addr_m > $startAddrM"""
      case (_, Some(endAddrM)) => s"""and a.start_addr_m < $endAddrM"""
      case _ => s""""""
    }
    s"""$query where valid_to is null and end_date is null and road_number = $roadNumber and road_part_number = $roadPartNumber $addressFilter"""
  }

  private def withSectionTrackAndAddresses(roadNumber: Long, roadPartNumber: Long, track: Track, startAddrMOption: Option[Long], endAddrMOption: Option[Long])(query: String) = {
    val addressFilter = (startAddrMOption, endAddrMOption) match {
      case (Some(startAddrM), Some(endAddrM)) => s"""and ((a.start_addr_m >= $startAddrM and a.end_addr_m <= $endAddrM) or (a.start_addr_m <= $startAddrM and a.end_addr_m > $startAddrM) or (a.start_addr_m < $endAddrM and a.end_addr_m >= $endAddrM))"""
      case (Some(startAddrM), _) => s"""and a.end_addr_m > $startAddrM"""
      case (_, Some(endAddrM)) => s"""and a.start_addr_m < $endAddrM"""
      case _ => s""""""
    }
    s"""$query where valid_to is null and end_date is null and road_number = $roadNumber and road_part_number = $roadPartNumber and TRACK = $track $addressFilter"""
  }

  private def withRoadwayNumber(roadwayNumber: Long)(query: String): String = {
    s"""$query where a.valid_to is null and end_date is null and a.ROADWAY_NUMBER = $roadwayNumber"""
  }

  private def withRoadwayNumberEnded(roadwayNumber: Long)(query: String): String = {
    s"""$query where a.valid_to is null and a.ROADWAY_NUMBER = $roadwayNumber"""
  }

  private def withRoadwayNumbers(roadwayNumbers: Set[Long], withHistory: Boolean = false)(query: String): String = {
    val endDateFilter = if (withHistory) "" else "and a.end_date is null"
    if (roadwayNumbers.size > 1000) {
      MassQuery.withIds(roadwayNumbers) {
        idTableName =>
          s"""
            $query
            join $idTableName i on i.id = a.ROADWAY_NUMBER
            where a.valid_to is null $endDateFilter
          """.stripMargin
      }
    } else {
      s"""$query where a.valid_to is null $endDateFilter and a.ROADWAY_NUMBER in (${roadwayNumbers.mkString(",")})"""
    }
  }

  private def betweenRoadNumbers(roadNumbers: (Int, Int))(query: String): String = {
    s"""$query where valid_to is null and road_number BETWEEN  ${roadNumbers._1} AND ${roadNumbers._2}"""
  }

  private def withBetweenDates(sinceDate: DateTime, untilDate: DateTime)(query: String): String = {
    s"""$query where valid_to is null
          AND start_date >= to_date('${sinceDate.toString("yyyy-MM-dd")}', 'YYYY-MM-DD')
          AND start_date <= to_date('${untilDate.toString("yyyy-MM-dd")}', 'YYYY-MM-DD')
    """
  }

  private def withUpdatedSince(sinceDate: DateTime)(query: String): String = {
    val sinceString = sinceDate.toString("yyyy-MM-dd")
    s"""$query
        where valid_from >= to_date('$sinceString', 'YYYY-MM-DD')
          OR (valid_to IS NOT NULL AND valid_to >= to_date('$sinceString', 'YYYY-MM-DD'))"""
  }

  /**
    * Composes the original SQL fetch query the the where clause filtering by roadwayId.
    *
    * @param roadwayIds : Seq[Long] - Collection of the roadway id's to return
    * @param query      : String - The original SQL fetch query
    * @return
    */
  private def withRoadWayIds(roadwayIds: Seq[Long])(query: String): String = {
    s"""$query where id in (${roadwayIds.mkString(",")}) and a.valid_to is null and a.end_date is null"""
  }

  private implicit val getRoadAddress: GetResult[Roadway] = new GetResult[Roadway] {
    def apply(r: PositionedResult) = {

      val id = r.nextLong()
      val roadwayNumber = r.nextLong()
      val roadNumber = r.nextLong()
      val roadPartNumber = r.nextLong()
      val trackCode = r.nextInt()
      val startAddrMValue = r.nextLong()
      val endAddrMValue = r.nextLong()
      val reverted = r.nextBoolean()
      val discontinuity = r.nextInt()
      val startDate = formatter.parseDateTime(r.nextDate.toString)
      val endDate = r.nextDateOption.map(d => formatter.parseDateTime(d.toString))
      val createdBy = r.nextString()
      val roadType = RoadType.apply(r.nextInt())
      val ely = r.nextLong()
      val terminated = TerminationCode.apply(r.nextInt())
      val validFrom = formatter.parseDateTime(r.nextDate.toString)
      val validTo = r.nextDateOption.map(d => formatter.parseDateTime(d.toString))
      val roadName = r.nextStringOption()

      Roadway(id, roadwayNumber, roadNumber, roadPartNumber, roadType, Track.apply(trackCode), Discontinuity.apply(discontinuity),
        startAddrMValue, endAddrMValue, reverted, startDate, endDate, createdBy, roadName, ely, terminated, validFrom, validTo)
    }
  }

  /**
    * Full SQL query to return, if existing, a road part number that is < than the supplied current one.
    *
    * @param roadNumber : Long - Roadway Road Number
    * @param current    : Long - Roadway Road Part Number
    * @return
    */
  def fetchPreviousRoadPartNumber(roadNumber: Long, current: Long): Option[Long] = {
    val query =
      s"""
            SELECT * FROM (
              SELECT ra.road_part_number
              FROM ROADWAY ra
              WHERE road_number = $roadNumber AND road_part_number < $current
                AND valid_to IS NULL AND end_date IS NULL
              ORDER BY road_part_number DESC
            ) AS PREVIOUS
            LIMIT 1
        """
    Q.queryNA[Long](query).firstOption
  }

  val dateFormatter: DateTimeFormatter = ISODateTimeFormat.basicDate()

  def expireHistory(ids: Set[Long]): Int = {
    if (ids.isEmpty) {
      0
    } else {
      expireById(ids)
    }
  }

  /**
    * Expires roadways (set their valid to to the current system date) to all the roadways that have the supplied ids.
    *
    * @param ids : Seq[Long] - The ids of the roadways to expire.
    * @return
    */
  def expireById(ids: Set[Long]): Int = {
    val query =
      s"""
        Update ROADWAY Set valid_to = current_date where valid_to IS NULL and id in (${ids.mkString(",")})
      """
    if (ids.isEmpty)
      0
    else
      Q.updateNA(query).first
  }

  def getValidRoadParts(roadNumber: Long, startDate: DateTime): List[Long] = {
    sql"""
       select distinct ra.road_part_number
              from ROADWAY ra
              where road_number = $roadNumber AND valid_to IS NULL AND START_DATE <= $startDate
              AND END_DATE IS NULL
              AND ra.road_part_number NOT IN (select distinct pl.road_part_number from project_link pl where (select count(distinct pl2.status) from project_link pl2 where pl2.road_part_number = ra.road_part_number and pl2.road_number = ra.road_number)
               = 1 and pl.status = 5)
      """.as[Long].list
  }

  def getValidRoadNumbers: List[Long] = {
    sql"""
       select distinct road_number
              from ROADWAY
              where valid_to IS NULL AND (end_date is NULL or end_date >= sysdate) order by road_number
      """.as[Long].list
  }

  def getValidBetweenRoadNumbers(roadNumbers: (Long, Long)): List[Long] = {
    sql"""
       select distinct road_number
              from ROADWAY
              where valid_to IS NULL AND (end_date is NULL or end_date >= sysdate) AND road_number BETWEEN ${roadNumbers._1} AND ${roadNumbers._2}
      """.as[Long].list
  }

  def getNextRoadwayId: Long = {
    Queries.nextRoadwayId.as[Long].first
  }

  def create(roadways: Iterable[Roadway]): Seq[Long] = {
    val roadwayPS = dynamicSession.prepareStatement(
      """
        insert into ROADWAY (id, roadway_number, road_number, road_part_number,
        TRACK, start_addr_m, end_addr_m, reversed, discontinuity, start_date, end_date, created_by,
        road_type, ely, terminated) values (?, ?, ?, ?, ?, ?, ?, ?, ?,
        TO_DATE(?, 'YYYYMMDD'), TO_DATE(?, 'YYYYMMDD'), ?, ?, ?, ?)
      """)
    val (ready, idLess) = roadways.partition(_.id != NewIdValue)
    val plIds = Sequences.fetchRoadwayIds(idLess.size)
    val createRoadways = ready ++ idLess.zip(plIds).map(x =>
      x._1.copy(id = x._2)
    )
    createRoadways.foreach { case address =>
      val roadwayNumber = if (address.roadwayNumber == NewIdValue) {
        Sequences.nextRoadwayNumber
      } else {
        address.roadwayNumber
      }
      roadwayPS.setLong(1, address.id)
      roadwayPS.setLong(2, roadwayNumber)
      roadwayPS.setLong(3, address.roadNumber)
      roadwayPS.setLong(4, address.roadPartNumber)
      roadwayPS.setInt(5, address.track.value)
      roadwayPS.setLong(6, address.startAddrMValue)
      roadwayPS.setLong(7, address.endAddrMValue)
      roadwayPS.setInt(8, if (address.reversed) 1 else 0)
      roadwayPS.setInt(9, address.discontinuity.value)
      roadwayPS.setString(10, dateFormatter.print(address.startDate))
      roadwayPS.setString(11, address.endDate match {
        case Some(dt) => dateFormatter.print(dt)
        case None => ""
      })
      roadwayPS.setString(12, address.createdBy)
      roadwayPS.setInt(13, address.roadType.value)
      roadwayPS.setLong(14, address.ely)
      roadwayPS.setInt(15, address.terminated.value)
      roadwayPS.addBatch()
    }
    roadwayPS.executeBatch()
    roadwayPS.close()
    createRoadways.map(_.id).toSeq
  }

  // TODO Instead of returning Option[(Long, Long, ...)] return Option[RoadPartInfo]
  def getRoadPartInfo(roadNumber: Long, roadPart: Long): Option[(Long, Long, Long, Long, Long, Option[DateTime], Option[DateTime])] = {
    val query =
      s"""SELECT r.id, l.link_id, r.end_addr_M, r.discontinuity, r.ely,
            (Select Max(ra.start_date) from ROADWAY ra Where r.ROAD_PART_NUMBER = ra.ROAD_PART_NUMBER and r.ROAD_NUMBER = ra.ROAD_NUMBER) as start_date,
            (Select Max(ra.end_Date) from ROADWAY ra Where r.ROAD_PART_NUMBER = ra.ROAD_PART_NUMBER and r.ROAD_NUMBER = ra.ROAD_NUMBER) as end_date
          FROM ROADWAY r
            INNER JOIN LINEAR_LOCATION l on r.ROADWAY_NUMBER = l.ROADWAY_NUMBER
            INNER JOIN (Select  MAX(rm.start_addr_m) as maxstartaddrm FROM ROADWAY rm WHERE rm.road_number=$roadNumber AND rm.road_part_number=$roadPart AND
              rm.valid_to is null AND rm.end_date is null AND rm.TRACK in (0,1)) ra
              on r.START_ADDR_M=ra.maxstartaddrm
          WHERE r.road_number=$roadNumber AND r.road_part_number=$roadPart AND
            r.valid_to is null AND r.end_date is null AND r.TRACK in (0,1)"""
    Q.queryNA[(Long, Long, Long, Long, Long, Option[DateTime], Option[DateTime])](query).firstOption
  }
}<|MERGE_RESOLUTION|>--- conflicted
+++ resolved
@@ -637,19 +637,11 @@
           s"""
             $query
             join $idTableName i on i.id = a.ROAD_NUMBER
-<<<<<<< HEAD
-            where a.valid_to is null AND (a.end_date is null or a.end_date >= current_date) AND a.terminated = 0
+            where a.valid_to is null AND (a.end_date is null or a.end_date >= current_date) order by a.road_number, a.road_part_number, a.start_date
           """.stripMargin
       }
     } else {
-      s"""$query where a.valid_to is null AND (a.end_date is null or a.end_date >= current_date) AND a.terminated = 0 AND a.road_number in (${roadNumbers.mkString(",")})"""
-=======
-            where a.valid_to is null AND (a.end_date is null or a.end_date >= sysdate) order by a.road_number, a.road_part_number, a.start_date
-          """.stripMargin
-      }
-    } else {
-      s"""$query where a.valid_to is null AND (a.end_date is null or a.end_date >= sysdate) AND a.road_number in (${roadNumbers.mkString(",")}) order by a.road_number, a.road_part_number, a.start_date"""
->>>>>>> 5070c5f8
+      s"""$query where a.valid_to is null AND (a.end_date is null or a.end_date >= current_date) AND a.road_number in (${roadNumbers.mkString(",")}) order by a.road_number, a.road_part_number, a.start_date"""
     }
   }
 
