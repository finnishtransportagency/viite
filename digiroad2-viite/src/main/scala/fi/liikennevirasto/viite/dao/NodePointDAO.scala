package fi.liikennevirasto.viite.dao

import fi.liikennevirasto.digiroad2.asset.BoundingRectangle
import fi.liikennevirasto.digiroad2.dao.Sequences
import fi.liikennevirasto.digiroad2.oracle.OracleDatabase
import fi.liikennevirasto.digiroad2.util.LogUtils.time
<<<<<<< HEAD
import fi.liikennevirasto.viite._
=======
import fi.liikennevirasto.digiroad2.util.Track
>>>>>>> 6dde227d
import org.joda.time.DateTime
import org.joda.time.format.{DateTimeFormatter, ISODateTimeFormat}
import slick.driver.JdbcDriver.backend.Database.dynamicSession
import slick.jdbc.{GetResult, PositionedResult, StaticQuery => Q}

sealed trait BeforeAfter {
  def value: Long
  def acronym: String
}

object BeforeAfter {
  val values: Set[BeforeAfter] = Set(Before, After, UnknownBeforeAfter)

  def apply(intValue: Long): BeforeAfter = {
    values.find(_.value == intValue).getOrElse(UnknownBeforeAfter)
  }

  case object Before extends BeforeAfter {
    def value = 1
    def acronym = "E"
  }

  case object After extends BeforeAfter {
    def value = 2
    def acronym = "J"
  }

  case object UnknownBeforeAfter extends BeforeAfter {
    def value = 9
    def acronym = ""
  }

}

case class NodePoint(id: Long, beforeAfter: BeforeAfter, roadwayPointId: Long, nodeId: Option[Long], startDate: DateTime, endDate: Option[DateTime], validFrom: DateTime, validTo: Option[DateTime],
<<<<<<< HEAD
                     createdBy: Option[String], createdTime: Option[DateTime], roadwayNumber: Long, addrM: Long)
=======
                     createdBy: Option[String], createdTime: Option[DateTime], roadwayNumber: Long, addrM : Long, roadNumber: Long, roadPartNumber: Long, track: Track)
>>>>>>> 6dde227d

class NodePointDAO extends BaseDAO {

  val dateFormatter: DateTimeFormatter = ISODateTimeFormat.basicDate()

<<<<<<< HEAD
  val selectFromNodePoint =
    """
      SELECT NP.ID, NP.BEFORE_AFTER, NP.ROADWAY_POINT_ID, NP.NODE_ID, NP.START_DATE, NP.END_DATE,
        NP.VALID_FROM, NP.VALID_TO, NP.CREATED_BY, NP.CREATED_TIME, RP.ROADWAY_NUMBER, RP.ADDR_M
      FROM NODE_POINT NP
      JOIN ROADWAY_POINT RP ON (RP.ID = ROADWAY_POINT_ID)
      LEFT OUTER JOIN NODE N ON (N.id = np.NODE_ID)
    """
=======
  val selectFromNodePoint = """SELECT NP.ID, NP.BEFORE_AFTER, NP.ROADWAY_POINT_ID, NP.NODE_ID, NP.START_DATE, NP.END_DATE,
                             NP.VALID_FROM, NP.VALID_TO, NP.CREATED_BY, NP.CREATED_TIME, RP.ROADWAY_NUMBER, RP.ADDR_M, RW.ROAD_NUMBER, RW.ROAD_PART_NUMBER, RW.TRACK
                             FROM NODE_POINT NP
                             JOIN ROADWAY_POINT RP ON (RP.ID = ROADWAY_POINT_ID)
                             JOIN NODE N ON (N.id = np.NODE_ID)
                             JOIN ROADWAY RW on (RW.ROADWAY_NUMBER = RP.ROADWAY_NUMBER) """
>>>>>>> 6dde227d

  implicit val getNodePoint: GetResult[NodePoint] = new GetResult[NodePoint] {
    def apply(r: PositionedResult): NodePoint = {
      val id = r.nextLong()
      val beforeAfter = r.nextLong()
      val roadwayPointId = r.nextLong()
      val nodeId = r.nextLongOption()
      val startDate = formatter.parseDateTime(r.nextDate.toString)
      val endDate = r.nextDateOption.map(d => formatter.parseDateTime(d.toString))
      val validFrom = formatter.parseDateTime(r.nextDate.toString)
      val validTo = r.nextDateOption.map(d => formatter.parseDateTime(d.toString))
      val createdBy = r.nextStringOption()
      val createdTime = r.nextDateOption.map(d => formatter.parseDateTime(d.toString))
      val roadwayNumber = r.nextLong()
      val addrM = r.nextLong()
      val roadNumber = r.nextLongOption().map(l => l).getOrElse(0L)
      val roadPartNumber = r.nextLongOption().map(l => l).getOrElse(0L)
      val track = r.nextLongOption().map(l => Track.apply(l.toInt)).getOrElse(Track.Unknown)

      NodePoint(id, BeforeAfter.apply(beforeAfter), roadwayPointId, nodeId, startDate, endDate, validFrom, validTo, createdBy, createdTime, roadwayNumber, addrM, roadNumber, roadPartNumber, track)
    }
  }

  private def queryList(query: String): List[NodePoint] = {
    Q.queryNA[NodePoint](query).list.groupBy(_.id).map {
      case (_, list) =>
        list.head
    }.toList
  }

  def fetchByIds(ids: Seq[Long]): Seq[NodePoint] = {
    if (ids.isEmpty) {
      Seq()
    } else {
      val query =
        s"""
            $selectFromNodePoint
            where NP.id in (${ids.mkString(", ")}) and NP.valid_to is null and NP.end_date is null
         """
      queryList(query)
    }
  }

  def fetchNodePointsByNodeId(nodeIds: Seq[Long]): Seq[NodePoint] = {
    if (nodeIds.isEmpty) Seq()
    else {
      val query =
        s"""
         $selectFromNodePoint
         where N.id in (${nodeIds.mkString(",")}) and NP.valid_to is null and NP.end_date is null
         and rw.end_date is null
       """
      queryList(query)
    }
  }

  def fetchByRoadwayPointIds(roadwayPointIds: Seq[Long]): Seq[NodePoint] = {
    if (roadwayPointIds.isEmpty) {
      Seq()
    } else {
      val query =
        s"""
       $selectFromNodePoint
       where NP.ROADWAY_POINT_ID in (${roadwayPointIds.mkString(", ")}) and NP.valid_to is null and NP.end_date is null
     """
      queryList(query)
    }
  }

  def fetchNodePoint(roadwayNumber: Long): Option[NodePoint] = {
    val query =
      s"""
         $selectFromNodePoint
         where RP.roadway_number = $roadwayNumber and NP.valid_to is null and NP.end_date is null
       """
    queryList(query).headOption
  }

  def fetchNodePointTemplate(roadwayNumber: Long): List[NodePoint] = {
    val query =
      s"""
        SELECT NP.ID, NP.BEFORE_AFTER, NP.ROADWAY_POINT_ID, NP.NODE_ID, NP.START_DATE, NP.END_DATE,
          NP.VALID_FROM, NP.VALID_TO, NP.CREATED_BY, NP.CREATED_TIME, RP.ROADWAY_NUMBER, RP.ADDR_M
        FROM NODE_POINT NP
        JOIN ROADWAY_POINT RP ON (RP.ID = ROADWAY_POINT_ID)
        where RP.roadway_number = $roadwayNumber and NP.valid_to is null and NP.end_date is null
      """
    queryList(query)
  }


  def fetchTemplatesByBoundingBox(boundingRectangle: BoundingRectangle): Seq[NodePoint] = {
    time(logger, "Fetch NodePoint templates by bounding box") {
      val extendedBoundingRectangle = BoundingRectangle(boundingRectangle.leftBottom + boundingRectangle.diagonal.scale(.15),
        boundingRectangle.rightTop - boundingRectangle.diagonal.scale(.15))

      val boundingBoxFilter = OracleDatabase.boundingBoxFilter(extendedBoundingRectangle, "LL.geometry")

      val query =
        s"""
          SELECT NP.ID, NP.BEFORE_AFTER, NP.ROADWAY_POINT_ID, NULL AS NODE_ID, NP.START_DATE, NP.END_DATE,
            NP.VALID_FROM, NP.VALID_TO, NP.CREATED_BY, NP.CREATED_TIME, RP.ROADWAY_NUMBER, RP.ADDR_M, RW.ROAD_NUMBER, RW.ROAD_PART_NUMBER, RW.TRACK
          FROM NODE_POINT NP
          JOIN ROADWAY_POINT RP ON (RP.ID = ROADWAY_POINT_ID)
          JOIN LINEAR_LOCATION LL ON (LL.ROADWAY_NUMBER = RP.ROADWAY_NUMBER AND LL.VALID_TO IS NULL)
          LEFT JOIN ROADWAY RW ON (RP.ROADWAY_NUMBER = RW.ROADWAY_NUMBER)
          where $boundingBoxFilter and NP.valid_to is null and NP.end_date is null and NP.node_id is null and RW.end_date is null
        """
      queryList(query)
    }
  }

  def create(nodePoints: Iterable[NodePoint], createdBy: String = "-"): Seq[Long] = {

    val ps = dynamicSession.prepareStatement(
      """insert into NODE_POINT (ID, BEFORE_AFTER, ROADWAY_POINT_ID, NODE_ID, START_DATE, END_DATE, CREATED_BY)
      values (?, ?, ?, ?, TO_DATE(?, 'YYYY-MM-DD'), TO_DATE(?, 'YYYY-MM-DD'), ?)""".stripMargin)

    // Set ids for the node points without one
    val (ready, idLess) = nodePoints.partition(_.id != NewIdValue)
    val newIds = Sequences.fetchNodePointIds(idLess.size)
    val createNodePoints = ready ++ idLess.zip(newIds).map(x =>
      x._1.copy(id = x._2)
    )

    createNodePoints.foreach {
      nodePoint =>
        ps.setLong(1, nodePoint.id)
        ps.setLong(2, nodePoint.beforeAfter.value)
        ps.setLong(3, nodePoint.roadwayPointId)
        if (nodePoint.nodeId.isDefined) {
          ps.setLong(4, nodePoint.nodeId.get)
        } else {
          ps.setNull(4, java.sql.Types.INTEGER)
        }
        ps.setString(5, dateFormatter.print(nodePoint.startDate))
        ps.setString(6, nodePoint.endDate match {
          case Some(date) => dateFormatter.print(date)
          case None => ""
        })
        ps.setString(7, if (createdBy == null) "-" else createdBy)
        ps.addBatch()
    }
    ps.executeBatch()
    ps.close()
    createNodePoints.map(_.id).toSeq
  }

  /**
    * Expires node points (set their valid_to to the current system date).
    *
    * @param ids : Iterable[Long] - The ids of the node points to expire.
    * @return
    */
  def expireById(ids: Iterable[Long]): Int = {
    val query =
      s"""
        Update NODE_POINT Set valid_to = sysdate where valid_to IS NULL and id in (${ids.mkString(", ")})
      """
    if (ids.isEmpty)
      0
    else
      Q.updateNA(query).first
  }

}<|MERGE_RESOLUTION|>--- conflicted
+++ resolved
@@ -4,12 +4,9 @@
 import fi.liikennevirasto.digiroad2.dao.Sequences
 import fi.liikennevirasto.digiroad2.oracle.OracleDatabase
 import fi.liikennevirasto.digiroad2.util.LogUtils.time
-<<<<<<< HEAD
-import fi.liikennevirasto.viite._
-=======
 import fi.liikennevirasto.digiroad2.util.Track
->>>>>>> 6dde227d
 import org.joda.time.DateTime
+import fi.liikennevirasto.viite.NewIdValue
 import org.joda.time.format.{DateTimeFormatter, ISODateTimeFormat}
 import slick.driver.JdbcDriver.backend.Database.dynamicSession
 import slick.jdbc.{GetResult, PositionedResult, StaticQuery => Q}
@@ -44,33 +41,18 @@
 }
 
 case class NodePoint(id: Long, beforeAfter: BeforeAfter, roadwayPointId: Long, nodeId: Option[Long], startDate: DateTime, endDate: Option[DateTime], validFrom: DateTime, validTo: Option[DateTime],
-<<<<<<< HEAD
-                     createdBy: Option[String], createdTime: Option[DateTime], roadwayNumber: Long, addrM: Long)
-=======
                      createdBy: Option[String], createdTime: Option[DateTime], roadwayNumber: Long, addrM : Long, roadNumber: Long, roadPartNumber: Long, track: Track)
->>>>>>> 6dde227d
 
 class NodePointDAO extends BaseDAO {
 
   val dateFormatter: DateTimeFormatter = ISODateTimeFormat.basicDate()
 
-<<<<<<< HEAD
-  val selectFromNodePoint =
-    """
-      SELECT NP.ID, NP.BEFORE_AFTER, NP.ROADWAY_POINT_ID, NP.NODE_ID, NP.START_DATE, NP.END_DATE,
-        NP.VALID_FROM, NP.VALID_TO, NP.CREATED_BY, NP.CREATED_TIME, RP.ROADWAY_NUMBER, RP.ADDR_M
-      FROM NODE_POINT NP
-      JOIN ROADWAY_POINT RP ON (RP.ID = ROADWAY_POINT_ID)
-      LEFT OUTER JOIN NODE N ON (N.id = np.NODE_ID)
-    """
-=======
   val selectFromNodePoint = """SELECT NP.ID, NP.BEFORE_AFTER, NP.ROADWAY_POINT_ID, NP.NODE_ID, NP.START_DATE, NP.END_DATE,
                              NP.VALID_FROM, NP.VALID_TO, NP.CREATED_BY, NP.CREATED_TIME, RP.ROADWAY_NUMBER, RP.ADDR_M, RW.ROAD_NUMBER, RW.ROAD_PART_NUMBER, RW.TRACK
                              FROM NODE_POINT NP
                              JOIN ROADWAY_POINT RP ON (RP.ID = ROADWAY_POINT_ID)
-                             JOIN NODE N ON (N.id = np.NODE_ID)
+                             LEFT OUTER JOIN NODE N ON (N.id = np.NODE_ID)
                              JOIN ROADWAY RW on (RW.ROADWAY_NUMBER = RP.ROADWAY_NUMBER) """
->>>>>>> 6dde227d
 
   implicit val getNodePoint: GetResult[NodePoint] = new GetResult[NodePoint] {
     def apply(r: PositionedResult): NodePoint = {
