package fi.liikennevirasto.viite.dao

import fi.liikennevirasto.digiroad2.asset.BoundingRectangle
import fi.liikennevirasto.digiroad2.dao.Sequences
import fi.liikennevirasto.digiroad2.oracle.OracleDatabase
import fi.liikennevirasto.digiroad2.util.LogUtils.time
import fi.liikennevirasto.digiroad2.util.Track
import org.joda.time.DateTime
import fi.liikennevirasto.viite.NewIdValue
import org.joda.time.format.{DateTimeFormatter, ISODateTimeFormat}
import slick.driver.JdbcDriver.backend.Database.dynamicSession
import slick.jdbc.{GetResult, PositionedResult, StaticQuery => Q}

sealed trait NodePointType {
  def value: Int

  def displayValue: String
}

object NodePointType {
  val values: Set[NodePointType] = Set(RoadNodePoint, CalculatedNodePoint, UnknownNodePointType)

  def apply(intValue: Int): NodePointType = {
    values.find(_.value == intValue).getOrElse(UnknownNodePointType)
  }

  case object RoadNodePoint extends NodePointType {
    def value = 1

    def displayValue = "Tien solmukohta"
  }

  case object CalculatedNodePoint extends NodePointType {
    def value = 2

    def displayValue = "Laskettu solmukohta"
  }

  case object UnknownNodePointType extends NodePointType {
    def value = 99

    def displayValue = "Ei määritelty"
  }
}

sealed trait BeforeAfter {
  def value: Long
  def acronym: String
}

object BeforeAfter {
  val values: Set[BeforeAfter] = Set(Before, After, UnknownBeforeAfter)

  def apply(intValue: Long): BeforeAfter = {
    values.find(_.value == intValue).getOrElse(UnknownBeforeAfter)
  }

  def switch(beforeAfter: BeforeAfter): BeforeAfter = {
    beforeAfter match {
      case After => Before
      case Before => After
      case _ => beforeAfter
    }
  }

  case object Before extends BeforeAfter {
    def value = 1
    def acronym = "E"
  }

  case object After extends BeforeAfter {
    def value = 2
    def acronym = "J"
  }

  case object UnknownBeforeAfter extends BeforeAfter {
    def value = 9
    def acronym = ""
  }

}

<<<<<<< HEAD
case class NodePoint(id: Long, beforeAfter: BeforeAfter, roadwayPointId: Long, nodeId: Option[Long], startDate: DateTime, endDate: Option[DateTime], validFrom: DateTime, validTo: Option[DateTime],
                     createdBy: Option[String], createdTime: Option[DateTime], roadwayNumber: Long, addrM : Long, roadNumber: Long, roadPartNumber: Long, track: Track, elyCode: Long)
=======
case class NodePoint(id: Long, beforeAfter: BeforeAfter, roadwayPointId: Long, nodeNumber: Option[Long], nodePointType: NodePointType = NodePointType.UnknownNodePointType,
                     validFrom: DateTime, validTo: Option[DateTime],
                     createdBy: Option[String], createdTime: Option[DateTime], roadwayNumber: Long, addrM : Long,
                     roadNumber: Long, roadPartNumber: Long, track: Track, elyCode: Long)
>>>>>>> 5e9435ba

class NodePointDAO extends BaseDAO {

  val dateFormatter: DateTimeFormatter = ISODateTimeFormat.basicDate()

<<<<<<< HEAD
  val selectFromNodePoint = """SELECT NP.ID, NP.BEFORE_AFTER, NP.ROADWAY_POINT_ID, NP.NODE_ID, NP.START_DATE, NP.END_DATE,
                             NP.VALID_FROM, NP.VALID_TO, NP.CREATED_BY, NP.CREATED_TIME, RP.ROADWAY_NUMBER, RP.ADDR_M, RW.ROAD_NUMBER, RW.ROAD_PART_NUMBER, RW.TRACK, RW.ELY
=======
  val selectFromNodePoint = """SELECT NP.ID, NP.BEFORE_AFTER, NP.ROADWAY_POINT_ID, NP.NODE_NUMBER, NP."TYPE",
                             NP.VALID_FROM, NP.VALID_TO, NP.CREATED_BY, NP.CREATED_TIME, RP.ROADWAY_NUMBER, RP.ADDR_M,
                             RW.ROAD_NUMBER, RW.ROAD_PART_NUMBER, RW.TRACK, RW.ELY
>>>>>>> 5e9435ba
                             FROM NODE_POINT NP
                             JOIN ROADWAY_POINT RP ON (RP.ID = ROADWAY_POINT_ID)
                             LEFT OUTER JOIN NODE N ON (N.NODE_NUMBER = np.NODE_NUMBER AND N.VALID_TO IS NULL AND N.END_DATE IS NULL)
                             JOIN ROADWAY RW on (RW.ROADWAY_NUMBER = RP.ROADWAY_NUMBER) """

  implicit val getNodePoint: GetResult[NodePoint] = new GetResult[NodePoint] {
    def apply(r: PositionedResult): NodePoint = {
      val id = r.nextLong()
      val beforeAfter = r.nextLong()
      val roadwayPointId = r.nextLong()
      val nodeNumber = r.nextLongOption()
      val nodePointType = NodePointType.apply(r.nextInt())
      val validFrom = formatter.parseDateTime(r.nextDate.toString)
      val validTo = r.nextDateOption.map(d => formatter.parseDateTime(d.toString))
      val createdBy = r.nextStringOption()
      val createdTime = r.nextDateOption.map(d => formatter.parseDateTime(d.toString))
      val roadwayNumber = r.nextLong()
      val addrM = r.nextLong()
      val roadNumber = r.nextLongOption().map(l => l).getOrElse(0L)
      val roadPartNumber = r.nextLongOption().map(l => l).getOrElse(0L)
      val track = r.nextLongOption().map(l => Track.apply(l.toInt)).getOrElse(Track.Unknown)
      val ely = r.nextLongOption().map(l => l).getOrElse(0L)

<<<<<<< HEAD
      NodePoint(id, BeforeAfter.apply(beforeAfter), roadwayPointId, nodeId, startDate, endDate, validFrom, validTo, createdBy, createdTime, roadwayNumber, addrM, roadNumber, roadPartNumber, track, ely)
=======
      NodePoint(id, BeforeAfter.apply(beforeAfter), roadwayPointId, nodeNumber, nodePointType, validFrom, validTo, createdBy, createdTime, roadwayNumber, addrM, roadNumber, roadPartNumber, track, ely)
>>>>>>> 5e9435ba
    }
  }

  private def queryList(query: String): List[NodePoint] = {
    Q.queryNA[NodePoint](query).list.groupBy(_.id).map {
      case (_, list) =>
        list.head
    }.toList
  }

  def fetchByIds(ids: Seq[Long]): Seq[NodePoint] = {
    if (ids.isEmpty) {
      Seq()
    } else {
      val query =
        s"""
            $selectFromNodePoint
            where NP.id in (${ids.mkString(", ")}) and NP.valid_to is null
         """
      queryList(query)
    }
  }

  def fetchNodePointsByNodeNumber(nodeNumbers: Seq[Long]): Seq[NodePoint] = {
    if (nodeNumbers.isEmpty) Seq()
    else {
      val query =
        s"""
         $selectFromNodePoint
         where N.node_number in (${nodeNumbers.mkString(", ")}) and NP.valid_to is null
         and rw.end_date is null
       """
      queryList(query)
    }
  }

  def fetchByRoadwayPointIds(roadwayPointIds: Seq[Long]): Seq[NodePoint] = {
    if (roadwayPointIds.isEmpty) {
      Seq()
    } else {
      val query =
        s"""
       $selectFromNodePoint
       where NP.ROADWAY_POINT_ID in (${roadwayPointIds.mkString(", ")}) and NP.valid_to is null
     """
      queryList(query)
    }
  }

  def fetchByRoadwayPointId(roadwayPointId: Long): Seq[NodePoint] = {
    val query =
      s"""
     $selectFromNodePoint
<<<<<<< HEAD
     where NP.ROADWAY_POINT_ID = $roadwayPointId and NP.valid_to is null and NP.end_date is null
=======
     where NP.ROADWAY_POINT_ID = $roadwayPointId and NP.valid_to is null
>>>>>>> 5e9435ba
   """
    queryList(query)
  }

  def fetchNodePoint(roadwayNumber: Long): Option[NodePoint] = {
    val query =
      s"""
         $selectFromNodePoint
         where RP.roadway_number = $roadwayNumber and NP.valid_to is null
       """
    queryList(query).headOption
  }

  def fetchTemplatesByRoadwayNumber(roadwayNumber: Long): List[NodePoint] = {
    val query =
      s"""
<<<<<<< HEAD
        SELECT NP.ID, NP.BEFORE_AFTER, NP.ROADWAY_POINT_ID, NP.NODE_ID, NP.START_DATE, NP.END_DATE,
=======
        SELECT NP.ID, NP.BEFORE_AFTER, NP.ROADWAY_POINT_ID, NP.NODE_NUMBER, NP."TYPE",
>>>>>>> 5e9435ba
        NP.VALID_FROM, NP.VALID_TO, NP.CREATED_BY, NP.CREATED_TIME, RP.ROADWAY_NUMBER, RP.ADDR_M, NULL, NULL, NULL, NULL
        FROM NODE_POINT NP
        JOIN ROADWAY_POINT RP ON (RP.ID = ROADWAY_POINT_ID)
        JOIN ROADWAY RW ON (RP.ROADWAY_NUMBER = RW.ROADWAY_NUMBER)
        where RP.roadway_number = $roadwayNumber and NP.valid_to is null
      """
    queryList(query)
  }

  def fetchNodePointsTemplates(roadwayNumbers: Set[Long]): List[NodePoint] = {
    val query =
      if (roadwayNumbers.isEmpty) {
        ""
      } else {
<<<<<<< HEAD
        s"""SELECT NP.ID, NP.BEFORE_AFTER, NP.ROADWAY_POINT_ID, NP.NODE_ID, NP.START_DATE, NP.END_DATE,
=======
        s"""SELECT NP.ID, NP.BEFORE_AFTER, NP.ROADWAY_POINT_ID, NP.NODE_NUMBER, NP."TYPE",
>>>>>>> 5e9435ba
          NP.VALID_FROM, NP.VALID_TO, NP.CREATED_BY, NP.CREATED_TIME, RP.ROADWAY_NUMBER, RP.ADDR_M, RW.ROAD_NUMBER, RW.ROAD_PART_NUMBER, RW.TRACK, rw.ELY
          FROM NODE_POINT NP
          JOIN ROADWAY_POINT RP ON (RP.ID = ROADWAY_POINT_ID)
          JOIN ROADWAY RW ON (RP.ROADWAY_NUMBER = RW.ROADWAY_NUMBER)
<<<<<<< HEAD
          where RP.roadway_number in (${roadwayNumbers.mkString(", ")}) and NP.valid_to is null and NP.end_date is null
=======
          where RP.roadway_number in (${roadwayNumbers.mkString(", ")}) and NP.valid_to is null
>>>>>>> 5e9435ba
       """
      }
    queryList(query)
  }

  def fetchTemplates() : Seq[NodePoint] = {
    val query =
      s"""
<<<<<<< HEAD
         SELECT DISTINCT NP.ID, NP.BEFORE_AFTER, NP.ROADWAY_POINT_ID, NULL AS NODE_ID, NP.START_DATE, NP.END_DATE,
=======
         SELECT DISTINCT NP.ID, NP.BEFORE_AFTER, NP.ROADWAY_POINT_ID, NULL AS NODE_NUMBER, NP."TYPE",
>>>>>>> 5e9435ba
         NP.VALID_FROM, NP.VALID_TO, NP.CREATED_BY, NP.CREATED_TIME, RP.ROADWAY_NUMBER, RP.ADDR_M, RW.ROAD_NUMBER, RW.ROAD_PART_NUMBER, RW.TRACK, rw.ELY
         FROM NODE_POINT NP
         JOIN ROADWAY_POINT RP ON (RP.ID = ROADWAY_POINT_ID)
         JOIN LINEAR_LOCATION LL ON (LL.ROADWAY_NUMBER = RP.ROADWAY_NUMBER AND LL.VALID_TO IS NULL)
         LEFT JOIN ROADWAY RW ON (RP.ROADWAY_NUMBER = RW.ROADWAY_NUMBER)
<<<<<<< HEAD
         where NP.valid_to is null and NP.end_date is null and NP.node_id is null and RW.end_date is NULL and RW.valid_to is null
=======
         where NP.valid_to is null and NP.node_number is null and RW.end_date is NULL and RW.valid_to is null
>>>>>>> 5e9435ba
       """
    queryList(query)
  }

  def fetchNodePointTemplateById(id: Long): Option[NodePoint] = {
    val query =
      s"""
<<<<<<< HEAD
         SELECT DISTINCT NP.ID, NP.BEFORE_AFTER, NP.ROADWAY_POINT_ID, NP.NODE_ID, NP.START_DATE, NP.END_DATE,
=======
         SELECT DISTINCT NP.ID, NP.BEFORE_AFTER, NP.ROADWAY_POINT_ID, NP.NODE_NUMBER, NP."TYPE",
>>>>>>> 5e9435ba
         NP.VALID_FROM, NP.VALID_TO, NP.CREATED_BY, NP.CREATED_TIME, RP.ROADWAY_NUMBER, RP.ADDR_M, RW.ROAD_NUMBER, RW.ROAD_PART_NUMBER, RW.TRACK, rw.ELY
         FROM NODE_POINT NP
         JOIN ROADWAY_POINT RP ON (RP.ID = ROADWAY_POINT_ID)
         JOIN LINEAR_LOCATION LL ON (LL.ROADWAY_NUMBER = RP.ROADWAY_NUMBER AND LL.VALID_TO IS NULL)
         LEFT JOIN ROADWAY RW ON (RP.ROADWAY_NUMBER = RW.ROADWAY_NUMBER)
<<<<<<< HEAD
         where NP.id = $id AND NP.node_id is null and NP.valid_to is null and NP.end_date is null and RW.end_date is null
=======
         where NP.id = $id AND NP.node_number is null and NP.valid_to is null and RW.end_date is null
>>>>>>> 5e9435ba
       """
    queryList(query).headOption
  }

  def fetchTemplatesByBoundingBox(boundingRectangle: BoundingRectangle): Seq[NodePoint] = {
    time(logger, "Fetch NodePoint templates by bounding box") {
      val extendedBoundingRectangle = BoundingRectangle(boundingRectangle.leftBottom + boundingRectangle.diagonal.scale(.15),
        boundingRectangle.rightTop - boundingRectangle.diagonal.scale(.15))

      val boundingBoxFilter = OracleDatabase.boundingBoxFilter(extendedBoundingRectangle, "LL.geometry")

      val query =
        s"""
<<<<<<< HEAD
          SELECT NP.ID, NP.BEFORE_AFTER, NP.ROADWAY_POINT_ID, NP.NODE_ID, NP.START_DATE, NP.END_DATE,
=======
          SELECT NP.ID, NP.BEFORE_AFTER, NP.ROADWAY_POINT_ID, NP.NODE_NUMBER, NP."TYPE",
>>>>>>> 5e9435ba
            NP.VALID_FROM, NP.VALID_TO, NP.CREATED_BY, NP.CREATED_TIME, RP.ROADWAY_NUMBER, RP.ADDR_M, RW.ROAD_NUMBER, RW.ROAD_PART_NUMBER, RW.TRACK, RW.ELY
          FROM NODE_POINT NP
          JOIN ROADWAY_POINT RP ON (RP.ID = ROADWAY_POINT_ID)
          JOIN LINEAR_LOCATION LL ON (LL.ROADWAY_NUMBER = RP.ROADWAY_NUMBER AND LL.VALID_TO IS NULL)
          LEFT JOIN ROADWAY RW ON (RP.ROADWAY_NUMBER = RW.ROADWAY_NUMBER)
<<<<<<< HEAD
          where $boundingBoxFilter AND NP.node_id is null and NP.valid_to is null and NP.end_date is null and NP.node_id is null and RW.end_date is null
=======
          where $boundingBoxFilter AND NP.node_number is null and NP.valid_to is null and RW.end_date is null
>>>>>>> 5e9435ba
        """
      queryList(query)
    }
  }

  def create(nodePoints: Iterable[NodePoint], createdBy: String = "-"): Seq[Long] = {

    val ps = dynamicSession.prepareStatement(
      """insert into NODE_POINT (ID, BEFORE_AFTER, ROADWAY_POINT_ID, NODE_NUMBER, "TYPE", CREATED_BY)
      values (?, ?, ?, ?, ?, ?)""".stripMargin)

    // Set ids for the node points without one
    val (ready, idLess) = nodePoints.partition(_.id != NewIdValue)
    val newIds = Sequences.fetchNodePointIds(idLess.size)
    val createNodePoints = ready ++ idLess.zip(newIds).map(x =>
      x._1.copy(id = x._2)
    )

    createNodePoints.foreach {
      nodePoint =>
        ps.setLong(1, nodePoint.id)
        ps.setLong(2, nodePoint.beforeAfter.value)
        ps.setLong(3, nodePoint.roadwayPointId)
        if (nodePoint.nodeNumber.isDefined) {
          ps.setLong(4, nodePoint.nodeNumber.get)
        } else {
          ps.setNull(4, java.sql.Types.INTEGER)
        }
        ps.setInt(5, nodePoint.nodePointType.value)
        ps.setString(6, if (createdBy == null) "-" else createdBy)
        ps.addBatch()
    }
    ps.executeBatch()
    ps.close()
    createNodePoints.map(_.id).toSeq
  }

  // TODO expire current row and create new row
  def update(nodePoints: Iterable[NodePoint], updatedBy: String = "-"): Seq[Long] = {

    val ps = dynamicSession.prepareStatement(
      "update NODE_POINT SET BEFORE_AFTER = ?, ROADWAY_POINT_ID = ?, NODE_NUMBER = ?, VALID_TO = TO_DATE(?, 'YYYY-MM-DD') WHERE ID = ?")

    nodePoints.foreach {
      nodePoint =>
        ps.setLong(1, nodePoint.beforeAfter.value)
        ps.setLong(2, nodePoint.roadwayPointId)
        if (nodePoint.nodeNumber.isDefined) {
          ps.setLong(3, nodePoint.nodeNumber.get)
        } else {
          ps.setNull(3, java.sql.Types.INTEGER)
        }
        ps.setString(4, nodePoint.validTo match {
          case Some(date) => dateFormatter.print(date)
          case None => ""
        })
        ps.setLong(5, nodePoint.id)
        ps.addBatch()
    }
    ps.executeBatch()
    ps.close()
    nodePoints.map(_.id).toSeq
  }

  /**
    * Expires node points (set their valid_to to the current system date).
    *
    * @param ids : Iterable[Long] - The ids of the node points to expire.
    * @return
    */
  def expireById(ids: Iterable[Long]): Int = {
    val query =
      s"""
        Update NODE_POINT Set valid_to = sysdate where valid_to IS NULL and id in (${ids.mkString(", ")})
      """
    if (ids.isEmpty)
      0
    else
      Q.updateNA(query).first
  }

  def updateRoadwayPointId(nodePointId: Any, roadwayPointId: Long) = {
    Q.updateNA(s"UPDATE NODE_POINT SET ROADWAY_POINT_ID = $roadwayPointId WHERE ID = $nodePointId").execute
  }

}<|MERGE_RESOLUTION|>--- conflicted
+++ resolved
@@ -80,28 +80,18 @@
 
 }
 
-<<<<<<< HEAD
-case class NodePoint(id: Long, beforeAfter: BeforeAfter, roadwayPointId: Long, nodeId: Option[Long], startDate: DateTime, endDate: Option[DateTime], validFrom: DateTime, validTo: Option[DateTime],
-                     createdBy: Option[String], createdTime: Option[DateTime], roadwayNumber: Long, addrM : Long, roadNumber: Long, roadPartNumber: Long, track: Track, elyCode: Long)
-=======
 case class NodePoint(id: Long, beforeAfter: BeforeAfter, roadwayPointId: Long, nodeNumber: Option[Long], nodePointType: NodePointType = NodePointType.UnknownNodePointType,
                      validFrom: DateTime, validTo: Option[DateTime],
                      createdBy: Option[String], createdTime: Option[DateTime], roadwayNumber: Long, addrM : Long,
                      roadNumber: Long, roadPartNumber: Long, track: Track, elyCode: Long)
->>>>>>> 5e9435ba
 
 class NodePointDAO extends BaseDAO {
 
   val dateFormatter: DateTimeFormatter = ISODateTimeFormat.basicDate()
 
-<<<<<<< HEAD
-  val selectFromNodePoint = """SELECT NP.ID, NP.BEFORE_AFTER, NP.ROADWAY_POINT_ID, NP.NODE_ID, NP.START_DATE, NP.END_DATE,
-                             NP.VALID_FROM, NP.VALID_TO, NP.CREATED_BY, NP.CREATED_TIME, RP.ROADWAY_NUMBER, RP.ADDR_M, RW.ROAD_NUMBER, RW.ROAD_PART_NUMBER, RW.TRACK, RW.ELY
-=======
   val selectFromNodePoint = """SELECT NP.ID, NP.BEFORE_AFTER, NP.ROADWAY_POINT_ID, NP.NODE_NUMBER, NP."TYPE",
                              NP.VALID_FROM, NP.VALID_TO, NP.CREATED_BY, NP.CREATED_TIME, RP.ROADWAY_NUMBER, RP.ADDR_M,
                              RW.ROAD_NUMBER, RW.ROAD_PART_NUMBER, RW.TRACK, RW.ELY
->>>>>>> 5e9435ba
                              FROM NODE_POINT NP
                              JOIN ROADWAY_POINT RP ON (RP.ID = ROADWAY_POINT_ID)
                              LEFT OUTER JOIN NODE N ON (N.NODE_NUMBER = np.NODE_NUMBER AND N.VALID_TO IS NULL AND N.END_DATE IS NULL)
@@ -125,11 +115,7 @@
       val track = r.nextLongOption().map(l => Track.apply(l.toInt)).getOrElse(Track.Unknown)
       val ely = r.nextLongOption().map(l => l).getOrElse(0L)
 
-<<<<<<< HEAD
-      NodePoint(id, BeforeAfter.apply(beforeAfter), roadwayPointId, nodeId, startDate, endDate, validFrom, validTo, createdBy, createdTime, roadwayNumber, addrM, roadNumber, roadPartNumber, track, ely)
-=======
       NodePoint(id, BeforeAfter.apply(beforeAfter), roadwayPointId, nodeNumber, nodePointType, validFrom, validTo, createdBy, createdTime, roadwayNumber, addrM, roadNumber, roadPartNumber, track, ely)
->>>>>>> 5e9435ba
     }
   }
 
@@ -183,11 +169,7 @@
     val query =
       s"""
      $selectFromNodePoint
-<<<<<<< HEAD
-     where NP.ROADWAY_POINT_ID = $roadwayPointId and NP.valid_to is null and NP.end_date is null
-=======
      where NP.ROADWAY_POINT_ID = $roadwayPointId and NP.valid_to is null
->>>>>>> 5e9435ba
    """
     queryList(query)
   }
@@ -204,11 +186,7 @@
   def fetchTemplatesByRoadwayNumber(roadwayNumber: Long): List[NodePoint] = {
     val query =
       s"""
-<<<<<<< HEAD
-        SELECT NP.ID, NP.BEFORE_AFTER, NP.ROADWAY_POINT_ID, NP.NODE_ID, NP.START_DATE, NP.END_DATE,
-=======
         SELECT NP.ID, NP.BEFORE_AFTER, NP.ROADWAY_POINT_ID, NP.NODE_NUMBER, NP."TYPE",
->>>>>>> 5e9435ba
         NP.VALID_FROM, NP.VALID_TO, NP.CREATED_BY, NP.CREATED_TIME, RP.ROADWAY_NUMBER, RP.ADDR_M, NULL, NULL, NULL, NULL
         FROM NODE_POINT NP
         JOIN ROADWAY_POINT RP ON (RP.ID = ROADWAY_POINT_ID)
@@ -223,20 +201,12 @@
       if (roadwayNumbers.isEmpty) {
         ""
       } else {
-<<<<<<< HEAD
-        s"""SELECT NP.ID, NP.BEFORE_AFTER, NP.ROADWAY_POINT_ID, NP.NODE_ID, NP.START_DATE, NP.END_DATE,
-=======
         s"""SELECT NP.ID, NP.BEFORE_AFTER, NP.ROADWAY_POINT_ID, NP.NODE_NUMBER, NP."TYPE",
->>>>>>> 5e9435ba
           NP.VALID_FROM, NP.VALID_TO, NP.CREATED_BY, NP.CREATED_TIME, RP.ROADWAY_NUMBER, RP.ADDR_M, RW.ROAD_NUMBER, RW.ROAD_PART_NUMBER, RW.TRACK, rw.ELY
           FROM NODE_POINT NP
           JOIN ROADWAY_POINT RP ON (RP.ID = ROADWAY_POINT_ID)
           JOIN ROADWAY RW ON (RP.ROADWAY_NUMBER = RW.ROADWAY_NUMBER)
-<<<<<<< HEAD
-          where RP.roadway_number in (${roadwayNumbers.mkString(", ")}) and NP.valid_to is null and NP.end_date is null
-=======
           where RP.roadway_number in (${roadwayNumbers.mkString(", ")}) and NP.valid_to is null
->>>>>>> 5e9435ba
        """
       }
     queryList(query)
@@ -245,21 +215,13 @@
   def fetchTemplates() : Seq[NodePoint] = {
     val query =
       s"""
-<<<<<<< HEAD
-         SELECT DISTINCT NP.ID, NP.BEFORE_AFTER, NP.ROADWAY_POINT_ID, NULL AS NODE_ID, NP.START_DATE, NP.END_DATE,
-=======
          SELECT DISTINCT NP.ID, NP.BEFORE_AFTER, NP.ROADWAY_POINT_ID, NULL AS NODE_NUMBER, NP."TYPE",
->>>>>>> 5e9435ba
          NP.VALID_FROM, NP.VALID_TO, NP.CREATED_BY, NP.CREATED_TIME, RP.ROADWAY_NUMBER, RP.ADDR_M, RW.ROAD_NUMBER, RW.ROAD_PART_NUMBER, RW.TRACK, rw.ELY
          FROM NODE_POINT NP
          JOIN ROADWAY_POINT RP ON (RP.ID = ROADWAY_POINT_ID)
          JOIN LINEAR_LOCATION LL ON (LL.ROADWAY_NUMBER = RP.ROADWAY_NUMBER AND LL.VALID_TO IS NULL)
          LEFT JOIN ROADWAY RW ON (RP.ROADWAY_NUMBER = RW.ROADWAY_NUMBER)
-<<<<<<< HEAD
-         where NP.valid_to is null and NP.end_date is null and NP.node_id is null and RW.end_date is NULL and RW.valid_to is null
-=======
          where NP.valid_to is null and NP.node_number is null and RW.end_date is NULL and RW.valid_to is null
->>>>>>> 5e9435ba
        """
     queryList(query)
   }
@@ -267,21 +229,13 @@
   def fetchNodePointTemplateById(id: Long): Option[NodePoint] = {
     val query =
       s"""
-<<<<<<< HEAD
-         SELECT DISTINCT NP.ID, NP.BEFORE_AFTER, NP.ROADWAY_POINT_ID, NP.NODE_ID, NP.START_DATE, NP.END_DATE,
-=======
          SELECT DISTINCT NP.ID, NP.BEFORE_AFTER, NP.ROADWAY_POINT_ID, NP.NODE_NUMBER, NP."TYPE",
->>>>>>> 5e9435ba
          NP.VALID_FROM, NP.VALID_TO, NP.CREATED_BY, NP.CREATED_TIME, RP.ROADWAY_NUMBER, RP.ADDR_M, RW.ROAD_NUMBER, RW.ROAD_PART_NUMBER, RW.TRACK, rw.ELY
          FROM NODE_POINT NP
          JOIN ROADWAY_POINT RP ON (RP.ID = ROADWAY_POINT_ID)
          JOIN LINEAR_LOCATION LL ON (LL.ROADWAY_NUMBER = RP.ROADWAY_NUMBER AND LL.VALID_TO IS NULL)
          LEFT JOIN ROADWAY RW ON (RP.ROADWAY_NUMBER = RW.ROADWAY_NUMBER)
-<<<<<<< HEAD
-         where NP.id = $id AND NP.node_id is null and NP.valid_to is null and NP.end_date is null and RW.end_date is null
-=======
          where NP.id = $id AND NP.node_number is null and NP.valid_to is null and RW.end_date is null
->>>>>>> 5e9435ba
        """
     queryList(query).headOption
   }
@@ -295,21 +249,13 @@
 
       val query =
         s"""
-<<<<<<< HEAD
-          SELECT NP.ID, NP.BEFORE_AFTER, NP.ROADWAY_POINT_ID, NP.NODE_ID, NP.START_DATE, NP.END_DATE,
-=======
           SELECT NP.ID, NP.BEFORE_AFTER, NP.ROADWAY_POINT_ID, NP.NODE_NUMBER, NP."TYPE",
->>>>>>> 5e9435ba
             NP.VALID_FROM, NP.VALID_TO, NP.CREATED_BY, NP.CREATED_TIME, RP.ROADWAY_NUMBER, RP.ADDR_M, RW.ROAD_NUMBER, RW.ROAD_PART_NUMBER, RW.TRACK, RW.ELY
           FROM NODE_POINT NP
           JOIN ROADWAY_POINT RP ON (RP.ID = ROADWAY_POINT_ID)
           JOIN LINEAR_LOCATION LL ON (LL.ROADWAY_NUMBER = RP.ROADWAY_NUMBER AND LL.VALID_TO IS NULL)
           LEFT JOIN ROADWAY RW ON (RP.ROADWAY_NUMBER = RW.ROADWAY_NUMBER)
-<<<<<<< HEAD
-          where $boundingBoxFilter AND NP.node_id is null and NP.valid_to is null and NP.end_date is null and NP.node_id is null and RW.end_date is null
-=======
           where $boundingBoxFilter AND NP.node_number is null and NP.valid_to is null and RW.end_date is null
->>>>>>> 5e9435ba
         """
       queryList(query)
     }
