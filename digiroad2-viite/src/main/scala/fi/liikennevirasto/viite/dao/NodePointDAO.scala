--- conflicted
+++ resolved
@@ -166,14 +166,11 @@
     }
   }
 
-<<<<<<< HEAD
   /** Retrieves those NodePoints, whose roadway_point_id matches any of  those in <i>roadwayPointIds</i>.
-    * Uses altered version of {@link selectFromNodePoint}, where roadway needs NOT to be eligible. */
-=======
-  /** Gets joined NodePoint, Node, RoadwayPoint, and Roadway info where
+    * Uses altered version of {@link selectFromNodePoint}, where roadway needs NOT to be eligible.
+    * Gets joined NodePoint, Node, RoadwayPoint, and Roadway info where
     * nodePoint~roadPoint~roadway, and nodePoint~node,
     * and <b>nodePoint is still eligible</b> (end_date, and valid_to are nulls) */
->>>>>>> af65f4f6
   def fetchByRoadwayPointIds(roadwayPointIds: Seq[Long]): Seq[NodePoint] = {
     if (roadwayPointIds.isEmpty) {
       Seq()
@@ -194,9 +191,6 @@
     }
   }
 
-<<<<<<< HEAD
-  /** Get the eligible (valid_to is null) NodePoints that have the given roadwayPointId. */
-=======
   /** Gets joined NodePoint, Node, RoadwayPoint, and Roadway info where
     * nodePoint~roadPoint~roadway, and nodePoint~node,
     * and nodePoint is still eligible (end_date, and valid_to are nulls)
@@ -223,7 +217,8 @@
       queryList(query)
     }
   }
->>>>>>> af65f4f6
+
+  /** Get the eligible (valid_to is null) NodePoints that have the given roadwayPointId. */
   def fetchByRoadwayPointId(roadwayPointId: Long): Seq[NodePoint] = {
     val query =
       s"""
