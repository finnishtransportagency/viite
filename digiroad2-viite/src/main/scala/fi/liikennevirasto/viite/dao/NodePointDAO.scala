package fi.liikennevirasto.viite.dao

import fi.liikennevirasto.digiroad2.asset.BoundingRectangle
import fi.liikennevirasto.digiroad2.dao.Sequences
import fi.liikennevirasto.digiroad2.oracle.OracleDatabase
import fi.liikennevirasto.digiroad2.util.LogUtils.time
import fi.liikennevirasto.digiroad2.util.Track
import org.joda.time.DateTime
import fi.liikennevirasto.viite.NewIdValue
import org.joda.time.format.{DateTimeFormatter, ISODateTimeFormat}
import slick.driver.JdbcDriver.backend.Database.dynamicSession
import slick.jdbc.{GetResult, PositionedResult, StaticQuery => Q}

sealed trait NodePointType {
  def value: Int

  def displayValue: String
}

object NodePointType {
  val values: Set[NodePointType] = Set(RoadNodePoint, CalculatedNodePoint, UnknownNodePointType)

  def apply(intValue: Int): NodePointType = {
    values.find(_.value == intValue).getOrElse(UnknownNodePointType)
  }

  case object RoadNodePoint extends NodePointType {
    def value = 1

    def displayValue = "Tien solmukohta"
  }

  case object CalculatedNodePoint extends NodePointType {
    def value = 2

    def displayValue = "Laskettu solmukohta"
  }

  case object UnknownNodePointType extends NodePointType {
    def value = 99

    def displayValue = "Ei määritelty"
  }
}

sealed trait BeforeAfter {
  def value: Long
  def acronym: String
}

object BeforeAfter {
  val values: Set[BeforeAfter] = Set(Before, After, UnknownBeforeAfter)

  def apply(intValue: Long): BeforeAfter = {
    values.find(_.value == intValue).getOrElse(UnknownBeforeAfter)
  }

  def switch(beforeAfter: BeforeAfter): BeforeAfter = {
    beforeAfter match {
      case After => Before
      case Before => After
      case _ => beforeAfter
    }
  }

  case object Before extends BeforeAfter {
    def value = 1
    def acronym = "E"
  }

  case object After extends BeforeAfter {
    def value = 2
    def acronym = "J"
  }

  case object UnknownBeforeAfter extends BeforeAfter {
    def value = 9
    def acronym = ""
  }

}

case class NodePoint(id: Long, beforeAfter: BeforeAfter, roadwayPointId: Long, nodeNumber: Option[Long], nodePointType: NodePointType = NodePointType.UnknownNodePointType,
<<<<<<< HEAD
                     validFrom: DateTime, validTo: Option[DateTime],
                     createdBy: Option[String], createdTime: Option[DateTime], roadwayNumber: Long, addrM : Long,
=======
                     startDate: Option[DateTime], endDate: Option[DateTime], validFrom: DateTime, validTo: Option[DateTime],
                     createdBy: String, createdTime: Option[DateTime], roadwayNumber: Long, addrM : Long,
>>>>>>> 19ea5acc
                     roadNumber: Long, roadPartNumber: Long, track: Track, elyCode: Long)

class NodePointDAO extends BaseDAO {

  val dateFormatter: DateTimeFormatter = ISODateTimeFormat.basicDate()

<<<<<<< HEAD
  val selectFromNodePoint = """SELECT NP.ID, NP.BEFORE_AFTER, NP.ROADWAY_POINT_ID, NP.NODE_NUMBER, NP."TYPE",
=======
  val selectFromNodePoint = """SELECT NP.ID, NP.BEFORE_AFTER, NP.ROADWAY_POINT_ID, NP.NODE_NUMBER, NP."TYPE", N.START_DATE, N.END_DATE,
>>>>>>> 19ea5acc
                             NP.VALID_FROM, NP.VALID_TO, NP.CREATED_BY, NP.CREATED_TIME, RP.ROADWAY_NUMBER, RP.ADDR_M,
                             RW.ROAD_NUMBER, RW.ROAD_PART_NUMBER, RW.TRACK, RW.ELY
                             FROM NODE_POINT NP
                             JOIN ROADWAY_POINT RP ON (RP.ID = ROADWAY_POINT_ID)
                             LEFT OUTER JOIN NODE N ON (N.NODE_NUMBER = np.NODE_NUMBER AND N.VALID_TO IS NULL AND N.END_DATE IS NULL)
                             JOIN ROADWAY RW on (RW.ROADWAY_NUMBER = RP.ROADWAY_NUMBER) """

  implicit val getNodePoint: GetResult[NodePoint] = new GetResult[NodePoint] {
    def apply(r: PositionedResult): NodePoint = {
      val id = r.nextLong()
      val beforeAfter = r.nextLong()
      val roadwayPointId = r.nextLong()
      val nodeNumber = r.nextLongOption()
      val nodePointType = NodePointType.apply(r.nextInt())
<<<<<<< HEAD
=======
      val startDate = r.nextDateOption.map(d => formatter.parseDateTime(d.toString))
      val endDate = r.nextDateOption.map(d => formatter.parseDateTime(d.toString))
>>>>>>> 19ea5acc
      val validFrom = formatter.parseDateTime(r.nextDate.toString)
      val validTo = r.nextDateOption.map(d => formatter.parseDateTime(d.toString))
      val createdBy = r.nextString()
      val createdTime = r.nextDateOption.map(d => formatter.parseDateTime(d.toString))
      val roadwayNumber = r.nextLong()
      val addrM = r.nextLong()
      val roadNumber = r.nextLongOption().map(l => l).getOrElse(0L)
      val roadPartNumber = r.nextLongOption().map(l => l).getOrElse(0L)
      val track = r.nextLongOption().map(l => Track.apply(l.toInt)).getOrElse(Track.Unknown)
      val ely = r.nextLongOption().map(l => l).getOrElse(0L)

<<<<<<< HEAD
      NodePoint(id, BeforeAfter.apply(beforeAfter), roadwayPointId, nodeNumber, nodePointType, validFrom, validTo, createdBy, createdTime, roadwayNumber, addrM, roadNumber, roadPartNumber, track, ely)
=======
      NodePoint(id, BeforeAfter.apply(beforeAfter), roadwayPointId, nodeNumber, nodePointType, startDate, endDate, validFrom, validTo, createdBy, createdTime, roadwayNumber, addrM, roadNumber, roadPartNumber, track, ely)
>>>>>>> 19ea5acc
    }
  }

  private def queryList(query: String): List[NodePoint] = {
    Q.queryNA[NodePoint](query).list.groupBy(_.id).map {
      case (_, list) =>
        list.head
    }.toList
  }

  def fetchByIds(ids: Seq[Long]): Seq[NodePoint] = {
    if (ids.isEmpty) {
      Seq()
    } else {
      val query =
        s"""
            $selectFromNodePoint
            where NP.id in (${ids.mkString(", ")}) and NP.valid_to is null
         """
      queryList(query)
    }
  }

<<<<<<< HEAD
  def fetchNodePointsByNodeNumber(nodeNumbers: Seq[Long]): Seq[NodePoint] = {
=======
  def fetchByNodeNumbers(nodeNumbers: Seq[Long]): Seq[NodePoint] = {
>>>>>>> 19ea5acc
    if (nodeNumbers.isEmpty) Seq()
    else {
      val query =
        s"""
         $selectFromNodePoint
         where N.node_number in (${nodeNumbers.mkString(", ")}) and NP.valid_to is null
         and rw.end_date is null
       """
      queryList(query)
    }
  }

  def fetchByRoadwayPointIds(roadwayPointIds: Seq[Long]): Seq[NodePoint] = {
    if (roadwayPointIds.isEmpty) {
      Seq()
    } else {
      val query =
        s"""
       $selectFromNodePoint
       where NP.ROADWAY_POINT_ID in (${roadwayPointIds.mkString(", ")}) and NP.valid_to is null
     """
      queryList(query)
    }
  }

  def fetchByRoadwayPointId(roadwayPointId: Long): Seq[NodePoint] = {
    val query =
      s"""
     $selectFromNodePoint
     where NP.ROADWAY_POINT_ID = $roadwayPointId and NP.valid_to is null
   """
    queryList(query)
  }

  def fetchNodePoint(roadwayNumber: Long): Option[NodePoint] = {
    val query =
      s"""
         $selectFromNodePoint
         where RP.roadway_number = $roadwayNumber and NP.valid_to is null
       """
    queryList(query).headOption
  }

  def fetchTemplatesByRoadwayNumber(roadwayNumber: Long): List[NodePoint] = {
    val query =
      s"""
<<<<<<< HEAD
        SELECT NP.ID, NP.BEFORE_AFTER, NP.ROADWAY_POINT_ID, NP.NODE_NUMBER, NP."TYPE",
=======
        SELECT NP.ID, NP.BEFORE_AFTER, NP.ROADWAY_POINT_ID, NP.NODE_NUMBER, NP."TYPE", NULL, NULL,
>>>>>>> 19ea5acc
        NP.VALID_FROM, NP.VALID_TO, NP.CREATED_BY, NP.CREATED_TIME, RP.ROADWAY_NUMBER, RP.ADDR_M, NULL, NULL, NULL, NULL
        FROM NODE_POINT NP
        JOIN ROADWAY_POINT RP ON (RP.ID = ROADWAY_POINT_ID)
        JOIN ROADWAY RW ON (RP.ROADWAY_NUMBER = RW.ROADWAY_NUMBER)
        where RP.roadway_number = $roadwayNumber and NP.valid_to is null
      """
    queryList(query)
  }

  def fetchNodePointsTemplates(roadwayNumbers: Set[Long]): List[NodePoint] = {
    val query =
      if (roadwayNumbers.isEmpty) {
        ""
      } else {
<<<<<<< HEAD
        s"""SELECT NP.ID, NP.BEFORE_AFTER, NP.ROADWAY_POINT_ID, NP.NODE_NUMBER, NP."TYPE",
=======
        s"""SELECT NP.ID, NP.BEFORE_AFTER, NP.ROADWAY_POINT_ID, NP.NODE_NUMBER, NP."TYPE", NULL, NULL,
>>>>>>> 19ea5acc
          NP.VALID_FROM, NP.VALID_TO, NP.CREATED_BY, NP.CREATED_TIME, RP.ROADWAY_NUMBER, RP.ADDR_M, RW.ROAD_NUMBER, RW.ROAD_PART_NUMBER, RW.TRACK, rw.ELY
          FROM NODE_POINT NP
          JOIN ROADWAY_POINT RP ON (RP.ID = ROADWAY_POINT_ID)
          JOIN ROADWAY RW ON (RP.ROADWAY_NUMBER = RW.ROADWAY_NUMBER)
          where RP.roadway_number in (${roadwayNumbers.mkString(", ")}) and NP.valid_to is null
       """
      }
    queryList(query)
  }

  def fetchTemplates() : Seq[NodePoint] = {
    val query =
      s"""
<<<<<<< HEAD
         SELECT DISTINCT NP.ID, NP.BEFORE_AFTER, NP.ROADWAY_POINT_ID, NULL AS NODE_NUMBER, NP."TYPE",
=======
         SELECT DISTINCT NP.ID, NP.BEFORE_AFTER, NP.ROADWAY_POINT_ID, NULL AS NODE_NUMBER, NP."TYPE", NULL, NULL,
>>>>>>> 19ea5acc
         NP.VALID_FROM, NP.VALID_TO, NP.CREATED_BY, NP.CREATED_TIME, RP.ROADWAY_NUMBER, RP.ADDR_M, RW.ROAD_NUMBER, RW.ROAD_PART_NUMBER, RW.TRACK, rw.ELY
         FROM NODE_POINT NP
         JOIN ROADWAY_POINT RP ON (RP.ID = ROADWAY_POINT_ID)
         JOIN LINEAR_LOCATION LL ON (LL.ROADWAY_NUMBER = RP.ROADWAY_NUMBER AND LL.VALID_TO IS NULL)
         LEFT JOIN ROADWAY RW ON (RP.ROADWAY_NUMBER = RW.ROADWAY_NUMBER)
         where NP.valid_to is null and NP.node_number is null and RW.end_date is NULL and RW.valid_to is null
       """
    queryList(query)
  }

  def fetchNodePointTemplateById(id: Long): Option[NodePoint] = {
    val query =
      s"""
<<<<<<< HEAD
         SELECT DISTINCT NP.ID, NP.BEFORE_AFTER, NP.ROADWAY_POINT_ID, NP.NODE_NUMBER, NP."TYPE",
=======
         SELECT DISTINCT NP.ID, NP.BEFORE_AFTER, NP.ROADWAY_POINT_ID, NP.NODE_NUMBER, NP."TYPE", NULL, NULL,
>>>>>>> 19ea5acc
         NP.VALID_FROM, NP.VALID_TO, NP.CREATED_BY, NP.CREATED_TIME, RP.ROADWAY_NUMBER, RP.ADDR_M, RW.ROAD_NUMBER, RW.ROAD_PART_NUMBER, RW.TRACK, rw.ELY
         FROM NODE_POINT NP
         JOIN ROADWAY_POINT RP ON (RP.ID = ROADWAY_POINT_ID)
         JOIN LINEAR_LOCATION LL ON (LL.ROADWAY_NUMBER = RP.ROADWAY_NUMBER AND LL.VALID_TO IS NULL)
         LEFT JOIN ROADWAY RW ON (RP.ROADWAY_NUMBER = RW.ROADWAY_NUMBER)
         where NP.id = $id AND NP.node_number is null and NP.valid_to is null and RW.end_date is null
       """
    queryList(query).headOption
  }

  def fetchTemplatesByBoundingBox(boundingRectangle: BoundingRectangle): Seq[NodePoint] = {
    time(logger, "Fetch NodePoint templates by bounding box") {
      val extendedBoundingRectangle = BoundingRectangle(boundingRectangle.leftBottom + boundingRectangle.diagonal.scale(.15),
        boundingRectangle.rightTop - boundingRectangle.diagonal.scale(.15))

      val boundingBoxFilter = OracleDatabase.boundingBoxFilter(extendedBoundingRectangle, "LL.geometry")

      val query =
        s"""
<<<<<<< HEAD
          SELECT NP.ID, NP.BEFORE_AFTER, NP.ROADWAY_POINT_ID, NP.NODE_NUMBER, NP."TYPE",
=======
          SELECT NP.ID, NP.BEFORE_AFTER, NP.ROADWAY_POINT_ID, NP.NODE_NUMBER, NP."TYPE", NULL, NULL,
>>>>>>> 19ea5acc
            NP.VALID_FROM, NP.VALID_TO, NP.CREATED_BY, NP.CREATED_TIME, RP.ROADWAY_NUMBER, RP.ADDR_M, RW.ROAD_NUMBER, RW.ROAD_PART_NUMBER, RW.TRACK, RW.ELY
          FROM NODE_POINT NP
          JOIN ROADWAY_POINT RP ON (RP.ID = ROADWAY_POINT_ID)
          JOIN LINEAR_LOCATION LL ON (LL.ROADWAY_NUMBER = RP.ROADWAY_NUMBER AND LL.VALID_TO IS NULL)
          LEFT JOIN ROADWAY RW ON (RP.ROADWAY_NUMBER = RW.ROADWAY_NUMBER)
          where $boundingBoxFilter AND NP.node_number is null and NP.valid_to is null and RW.end_date is null
        """
      queryList(query)
    }
  }

  def create(nodePoints: Iterable[NodePoint]): Seq[Long] = {

    val ps = dynamicSession.prepareStatement(
      """insert into NODE_POINT (ID, BEFORE_AFTER, ROADWAY_POINT_ID, NODE_NUMBER, "TYPE", CREATED_BY)
      values (?, ?, ?, ?, ?, ?)""".stripMargin)

    // Set ids for the node points without one
    val (ready, idLess) = nodePoints.partition(_.id != NewIdValue)
    val newIds = Sequences.fetchNodePointIds(idLess.size)
    val createNodePoints = ready ++ idLess.zip(newIds).map(x =>
      x._1.copy(id = x._2)
    )

    createNodePoints.foreach {
      nodePoint =>
        ps.setLong(1, nodePoint.id)
        ps.setLong(2, nodePoint.beforeAfter.value)
        ps.setLong(3, nodePoint.roadwayPointId)
        if (nodePoint.nodeNumber.isDefined) {
          ps.setLong(4, nodePoint.nodeNumber.get)
        } else {
          ps.setNull(4, java.sql.Types.INTEGER)
        }
        ps.setInt(5, nodePoint.nodePointType.value)
<<<<<<< HEAD
        ps.setString(6, if (createdBy == null) "-" else createdBy)
=======
        ps.setString(6, nodePoint.createdBy)
>>>>>>> 19ea5acc
        ps.addBatch()
    }
    ps.executeBatch()
    ps.close()
    createNodePoints.map(_.id).toSeq
  }

  // TODO expire current row and create new row
  def update(nodePoints: Iterable[NodePoint], updatedBy: String = "-"): Seq[Long] = {

    val ps = dynamicSession.prepareStatement(
      "update NODE_POINT SET BEFORE_AFTER = ?, ROADWAY_POINT_ID = ?, NODE_NUMBER = ?, VALID_TO = TO_DATE(?, 'YYYY-MM-DD') WHERE ID = ?")

    nodePoints.foreach {
      nodePoint =>
        ps.setLong(1, nodePoint.beforeAfter.value)
        ps.setLong(2, nodePoint.roadwayPointId)
        if (nodePoint.nodeNumber.isDefined) {
          ps.setLong(3, nodePoint.nodeNumber.get)
        } else {
          ps.setNull(3, java.sql.Types.INTEGER)
        }
        ps.setString(4, nodePoint.validTo match {
          case Some(date) => dateFormatter.print(date)
          case None => ""
        })
        ps.setLong(5, nodePoint.id)
        ps.addBatch()
    }
    ps.executeBatch()
    ps.close()
    nodePoints.map(_.id).toSeq
  }

  /**
    * Expires node points (set their valid_to to the current system date).
    *
    * @param ids : Iterable[Long] - The ids of the node points to expire.
    * @return
    */
  def expireById(ids: Iterable[Long]): Int = {
    val query =
      s"""
        Update NODE_POINT Set valid_to = sysdate where valid_to IS NULL and id in (${ids.mkString(", ")})
      """
    if (ids.isEmpty)
      0
    else
      Q.updateNA(query).first
  }

  def updateRoadwayPointId(nodePointId: Any, roadwayPointId: Long) = {
    Q.updateNA(s"UPDATE NODE_POINT SET ROADWAY_POINT_ID = $roadwayPointId WHERE ID = $nodePointId").execute
  }

}<|MERGE_RESOLUTION|>--- conflicted
+++ resolved
@@ -81,24 +81,15 @@
 }
 
 case class NodePoint(id: Long, beforeAfter: BeforeAfter, roadwayPointId: Long, nodeNumber: Option[Long], nodePointType: NodePointType = NodePointType.UnknownNodePointType,
-<<<<<<< HEAD
-                     validFrom: DateTime, validTo: Option[DateTime],
-                     createdBy: Option[String], createdTime: Option[DateTime], roadwayNumber: Long, addrM : Long,
-=======
                      startDate: Option[DateTime], endDate: Option[DateTime], validFrom: DateTime, validTo: Option[DateTime],
                      createdBy: String, createdTime: Option[DateTime], roadwayNumber: Long, addrM : Long,
->>>>>>> 19ea5acc
                      roadNumber: Long, roadPartNumber: Long, track: Track, elyCode: Long)
 
 class NodePointDAO extends BaseDAO {
 
   val dateFormatter: DateTimeFormatter = ISODateTimeFormat.basicDate()
 
-<<<<<<< HEAD
-  val selectFromNodePoint = """SELECT NP.ID, NP.BEFORE_AFTER, NP.ROADWAY_POINT_ID, NP.NODE_NUMBER, NP."TYPE",
-=======
   val selectFromNodePoint = """SELECT NP.ID, NP.BEFORE_AFTER, NP.ROADWAY_POINT_ID, NP.NODE_NUMBER, NP."TYPE", N.START_DATE, N.END_DATE,
->>>>>>> 19ea5acc
                              NP.VALID_FROM, NP.VALID_TO, NP.CREATED_BY, NP.CREATED_TIME, RP.ROADWAY_NUMBER, RP.ADDR_M,
                              RW.ROAD_NUMBER, RW.ROAD_PART_NUMBER, RW.TRACK, RW.ELY
                              FROM NODE_POINT NP
@@ -113,11 +104,8 @@
       val roadwayPointId = r.nextLong()
       val nodeNumber = r.nextLongOption()
       val nodePointType = NodePointType.apply(r.nextInt())
-<<<<<<< HEAD
-=======
       val startDate = r.nextDateOption.map(d => formatter.parseDateTime(d.toString))
       val endDate = r.nextDateOption.map(d => formatter.parseDateTime(d.toString))
->>>>>>> 19ea5acc
       val validFrom = formatter.parseDateTime(r.nextDate.toString)
       val validTo = r.nextDateOption.map(d => formatter.parseDateTime(d.toString))
       val createdBy = r.nextString()
@@ -129,11 +117,7 @@
       val track = r.nextLongOption().map(l => Track.apply(l.toInt)).getOrElse(Track.Unknown)
       val ely = r.nextLongOption().map(l => l).getOrElse(0L)
 
-<<<<<<< HEAD
-      NodePoint(id, BeforeAfter.apply(beforeAfter), roadwayPointId, nodeNumber, nodePointType, validFrom, validTo, createdBy, createdTime, roadwayNumber, addrM, roadNumber, roadPartNumber, track, ely)
-=======
       NodePoint(id, BeforeAfter.apply(beforeAfter), roadwayPointId, nodeNumber, nodePointType, startDate, endDate, validFrom, validTo, createdBy, createdTime, roadwayNumber, addrM, roadNumber, roadPartNumber, track, ely)
->>>>>>> 19ea5acc
     }
   }
 
@@ -157,11 +141,7 @@
     }
   }
 
-<<<<<<< HEAD
-  def fetchNodePointsByNodeNumber(nodeNumbers: Seq[Long]): Seq[NodePoint] = {
-=======
   def fetchByNodeNumbers(nodeNumbers: Seq[Long]): Seq[NodePoint] = {
->>>>>>> 19ea5acc
     if (nodeNumbers.isEmpty) Seq()
     else {
       val query =
@@ -208,11 +188,7 @@
   def fetchTemplatesByRoadwayNumber(roadwayNumber: Long): List[NodePoint] = {
     val query =
       s"""
-<<<<<<< HEAD
-        SELECT NP.ID, NP.BEFORE_AFTER, NP.ROADWAY_POINT_ID, NP.NODE_NUMBER, NP."TYPE",
-=======
         SELECT NP.ID, NP.BEFORE_AFTER, NP.ROADWAY_POINT_ID, NP.NODE_NUMBER, NP."TYPE", NULL, NULL,
->>>>>>> 19ea5acc
         NP.VALID_FROM, NP.VALID_TO, NP.CREATED_BY, NP.CREATED_TIME, RP.ROADWAY_NUMBER, RP.ADDR_M, NULL, NULL, NULL, NULL
         FROM NODE_POINT NP
         JOIN ROADWAY_POINT RP ON (RP.ID = ROADWAY_POINT_ID)
@@ -227,11 +203,7 @@
       if (roadwayNumbers.isEmpty) {
         ""
       } else {
-<<<<<<< HEAD
-        s"""SELECT NP.ID, NP.BEFORE_AFTER, NP.ROADWAY_POINT_ID, NP.NODE_NUMBER, NP."TYPE",
-=======
         s"""SELECT NP.ID, NP.BEFORE_AFTER, NP.ROADWAY_POINT_ID, NP.NODE_NUMBER, NP."TYPE", NULL, NULL,
->>>>>>> 19ea5acc
           NP.VALID_FROM, NP.VALID_TO, NP.CREATED_BY, NP.CREATED_TIME, RP.ROADWAY_NUMBER, RP.ADDR_M, RW.ROAD_NUMBER, RW.ROAD_PART_NUMBER, RW.TRACK, rw.ELY
           FROM NODE_POINT NP
           JOIN ROADWAY_POINT RP ON (RP.ID = ROADWAY_POINT_ID)
@@ -245,11 +217,7 @@
   def fetchTemplates() : Seq[NodePoint] = {
     val query =
       s"""
-<<<<<<< HEAD
-         SELECT DISTINCT NP.ID, NP.BEFORE_AFTER, NP.ROADWAY_POINT_ID, NULL AS NODE_NUMBER, NP."TYPE",
-=======
          SELECT DISTINCT NP.ID, NP.BEFORE_AFTER, NP.ROADWAY_POINT_ID, NULL AS NODE_NUMBER, NP."TYPE", NULL, NULL,
->>>>>>> 19ea5acc
          NP.VALID_FROM, NP.VALID_TO, NP.CREATED_BY, NP.CREATED_TIME, RP.ROADWAY_NUMBER, RP.ADDR_M, RW.ROAD_NUMBER, RW.ROAD_PART_NUMBER, RW.TRACK, rw.ELY
          FROM NODE_POINT NP
          JOIN ROADWAY_POINT RP ON (RP.ID = ROADWAY_POINT_ID)
@@ -263,11 +231,7 @@
   def fetchNodePointTemplateById(id: Long): Option[NodePoint] = {
     val query =
       s"""
-<<<<<<< HEAD
-         SELECT DISTINCT NP.ID, NP.BEFORE_AFTER, NP.ROADWAY_POINT_ID, NP.NODE_NUMBER, NP."TYPE",
-=======
          SELECT DISTINCT NP.ID, NP.BEFORE_AFTER, NP.ROADWAY_POINT_ID, NP.NODE_NUMBER, NP."TYPE", NULL, NULL,
->>>>>>> 19ea5acc
          NP.VALID_FROM, NP.VALID_TO, NP.CREATED_BY, NP.CREATED_TIME, RP.ROADWAY_NUMBER, RP.ADDR_M, RW.ROAD_NUMBER, RW.ROAD_PART_NUMBER, RW.TRACK, rw.ELY
          FROM NODE_POINT NP
          JOIN ROADWAY_POINT RP ON (RP.ID = ROADWAY_POINT_ID)
@@ -287,11 +251,7 @@
 
       val query =
         s"""
-<<<<<<< HEAD
-          SELECT NP.ID, NP.BEFORE_AFTER, NP.ROADWAY_POINT_ID, NP.NODE_NUMBER, NP."TYPE",
-=======
           SELECT NP.ID, NP.BEFORE_AFTER, NP.ROADWAY_POINT_ID, NP.NODE_NUMBER, NP."TYPE", NULL, NULL,
->>>>>>> 19ea5acc
             NP.VALID_FROM, NP.VALID_TO, NP.CREATED_BY, NP.CREATED_TIME, RP.ROADWAY_NUMBER, RP.ADDR_M, RW.ROAD_NUMBER, RW.ROAD_PART_NUMBER, RW.TRACK, RW.ELY
           FROM NODE_POINT NP
           JOIN ROADWAY_POINT RP ON (RP.ID = ROADWAY_POINT_ID)
@@ -327,11 +287,7 @@
           ps.setNull(4, java.sql.Types.INTEGER)
         }
         ps.setInt(5, nodePoint.nodePointType.value)
-<<<<<<< HEAD
-        ps.setString(6, if (createdBy == null) "-" else createdBy)
-=======
         ps.setString(6, nodePoint.createdBy)
->>>>>>> 19ea5acc
         ps.addBatch()
     }
     ps.executeBatch()
