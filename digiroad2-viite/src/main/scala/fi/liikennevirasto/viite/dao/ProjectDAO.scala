--- conflicted
+++ resolved
@@ -93,18 +93,13 @@
 
 object ProjectDAO {
 
-<<<<<<< HEAD
-  private val projectLinkQueryBase = s"""select PROJECT_LINK.ID, PROJECT_LINK.PROJECT_ID, PROJECT_LINK.TRACK_CODE, PROJECT_LINK.DISCONTINUITY_TYPE,
-=======
   private val projectLinkQueryBase =
     """select PROJECT_LINK.ID, PROJECT_LINK.PROJECT_ID, PROJECT_LINK.TRACK_CODE, PROJECT_LINK.DISCONTINUITY_TYPE,
->>>>>>> 0cc1cbea
   PROJECT_LINK.ROAD_NUMBER, PROJECT_LINK.ROAD_PART_NUMBER, PROJECT_LINK.START_ADDR_M, PROJECT_LINK.END_ADDR_M,
   LRM_POSITION.START_MEASURE, LRM_POSITION.END_MEASURE, LRM_POSITION.SIDE_CODE, PROJECT_LINK.LRM_POSITION_ID,
   PROJECT_LINK.CREATED_BY, PROJECT_LINK.MODIFIED_BY, lrm_position.link_id,
   (LRM_POSITION.END_MEASURE - LRM_POSITION.START_MEASURE) as length, PROJECT_LINK.CALIBRATION_POINTS, PROJECT_LINK.STATUS,
-<<<<<<< HEAD
-  PROJECT_LINK.ROAD_TYPE, LRM_POSITION.LINK_SOURCE as source, PROJECT_LINK.ROAD_ADDRESS_ID, PROJECT_LINK.ELY, PROJECT_LINK.CONNECTED_LINK_ID,
+  PROJECT_LINK.ROAD_TYPE, LRM_POSITION.LINK_SOURCE as source, PROJECT_LINK.ROAD_ADDRESS_ID, PROJECT_LINK.ELY, PROJECT_LINK.REVERSED, PROJECT_LINK.CONNECTED_LINK_ID,
   CASE
     WHEN STATUS = ${LinkStatus.NotHandled.value} THEN null
     WHEN STATUS IN (${LinkStatus.Terminated.value}, ${LinkStatus.UnChanged.value}) THEN ROAD_ADDRESS.START_DATE
@@ -112,12 +107,6 @@
   CASE WHEN STATUS = ${LinkStatus.Terminated.value} THEN PRJ.START_DATE ELSE null END as end_date
   from PROJECT prj JOIN PROJECT_LINK ON (prj.id = PROJECT_LINK.PROJECT_ID) join LRM_POSITION
     on (LRM_POSITION.ID = PROJECT_LINK.LRM_POSITION_ID) LEFT JOIN ROAD_ADDRESS ON (ROAD_ADDRESS.ID = PROJECT_LINK.ROAD_ADDRESS_ID)"""
-=======
-  PROJECT_LINK.ROAD_TYPE, LRM_POSITION.LINK_SOURCE as source, PROJECT_LINK.ROAD_ADDRESS_ID, PROJECT_LINK.ELY, PROJECT_LINK.REVERSED, PROJECT_LINK.CONNECTED_LINK_ID
-  from PROJECT_LINK join LRM_POSITION
-    on LRM_POSITION.ID = PROJECT_LINK.LRM_POSITION_ID"""
-
->>>>>>> 0cc1cbea
   implicit val getProjectLinkRow = new GetResult[ProjectLink] {
     def apply(r: PositionedResult) = {
       val projectLinkId = r.nextLong()
@@ -620,18 +609,10 @@
   }
 
   def fetchFirstLink(projectId: Long, roadNumber: Long, roadPartNumber: Long): Option[ProjectLink] = {
-<<<<<<< HEAD
     val query = s"""$projectLinkQueryBase
     where PROJECT_LINK.ROAD_PART_NUMBER=$roadPartNumber AND PROJECT_LINK.ROAD_NUMBER=$roadNumber AND
       PROJECT_LINK.START_ADDR_M = (SELECT MIN(START_ADDR_M) FROM PROJECT_LINK WHERE
       PROJECT_LINK.PROJECT_ID = $projectId AND PROJECT_LINK.ROAD_PART_NUMBER=$roadPartNumber AND PROJECT_LINK.ROAD_NUMBER=$roadNumber)
-=======
-    val query =
-      s"""$projectLinkQueryBase
-    where ROAD_PART_NUMBER=$roadPartNumber AND ROAD_NUMBER=$roadNumber AND
-      START_ADDR_M = (SELECT MIN(START_ADDR_M) FROM PROJECT_LINK WHERE
-      PROJECT_LINK.PROJECT_ID = $projectId AND ROAD_PART_NUMBER=$roadPartNumber AND ROAD_NUMBER=$roadNumber)
->>>>>>> 0cc1cbea
     order by PROJECT_LINK.ROAD_NUMBER, PROJECT_LINK.ROAD_PART_NUMBER, PROJECT_LINK.START_ADDR_M, PROJECT_LINK.TRACK_CODE"""
     listQuery(query).headOption
   }
