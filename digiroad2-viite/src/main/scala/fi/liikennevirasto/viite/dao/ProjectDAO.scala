--- conflicted
+++ resolved
@@ -197,19 +197,8 @@
     }
   }
 
-<<<<<<< HEAD
   def updateAddrMValues(projectLink: ProjectLink): Unit = {
       sqlu"""update project_link set modified_date = sysdate, start_addr_m = ${projectLink.startAddrMValue}, end_addr_m = ${projectLink.endAddrMValue} where id = ${projectLink.id}
-=======
-  def updateMValuesLinkId(projectLink: ProjectLink): Unit = {
-    sqlu"""update project_link set modified_date = sysdate, start_addr_m = ${projectLink.startAddrMValue}, end_addr_m = ${projectLink.endAddrMValue} where project_id = ${projectLink.projectId} and road_number = ${projectLink.roadNumber} and road_part_number = ${projectLink.roadPartNumber} and lrm_position_id = (select id from lrm_position where link_id = ${projectLink.linkId} and rownum = 1)
-          """.execute
-
-  }
-
-  def updateMValues(projectLink: ProjectLink): Unit = {
-    sqlu"""update project_link set modified_date = sysdate, start_addr_m = ${projectLink.startAddrMValue}, end_addr_m = ${projectLink.endAddrMValue} where id = ${projectLink.id}
->>>>>>> aa93fad3
           """.execute
   }
 
