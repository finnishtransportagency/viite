--- conflicted
+++ resolved
@@ -76,16 +76,11 @@
                        discontinuity: Discontinuity, startAddrMValue: Long, endAddrMValue: Long, startDate: Option[DateTime] = None,
                        endDate: Option[DateTime] = None, modifiedBy: Option[String] = None, lrmPositionId : Long, linkId: Long, startMValue: Double, endMValue: Double, sideCode: SideCode,
                        calibrationPoints: (Option[CalibrationPoint], Option[CalibrationPoint]) = (None, None), floating: Boolean = false,
-<<<<<<< HEAD
-                       geometry: Seq[Point], projectId: Long, status: LinkStatus, roadType: RoadType, linkGeomSource: LinkGeomSource = LinkGeomSource.NormalLinkInterface, geometryLength: Double)
+                       geometry: Seq[Point], projectId: Long, status: LinkStatus, roadType: RoadType, linkGeomSource: LinkGeomSource = LinkGeomSource.NormalLinkInterface, geometryLength: Double, roadAddressId : Long)
   extends BaseRoadAddress with PolyLine {
   lazy val startingPoint = if (sideCode == SideCode.AgainstDigitizing) geometry.last else geometry.head
   lazy val endPoint = if (sideCode == SideCode.AgainstDigitizing) geometry.head else geometry.last
 }
-=======
-                       geometry: Seq[Point], projectId: Long, status: LinkStatus, roadType: RoadType, linkGeomSource: LinkGeomSource = LinkGeomSource.NormalLinkInterface, geometryLength: Double, roadAddressId : Long)
-  extends BaseRoadAddress with PolyLine
->>>>>>> 85dfa667
 
 object ProjectDAO {
 
