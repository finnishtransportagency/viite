package fi.liikennevirasto.viite.dao
import com.github.tototoshi.slick.MySQLJodaSupport._
import fi.liikennevirasto.digiroad2.asset.SideCode
import fi.liikennevirasto.digiroad2.masstransitstop.oracle.Sequences
import fi.liikennevirasto.digiroad2.util.Track
import fi.liikennevirasto.digiroad2.Point
import fi.liikennevirasto.digiroad2.oracle.MassQuery
import fi.liikennevirasto.viite.ReservedRoadPart
import org.joda.time.DateTime
import slick.driver.JdbcDriver.backend.Database.dynamicSession
import slick.jdbc.StaticQuery.interpolation
import slick.jdbc.{GetResult, StaticQuery => Q}

sealed trait ProjectState{
  def value: Int
  def description: String
}

object ProjectState{

  val values = Set(Closed, Incomplete,Sent2TR,ErroredInTR,TRProcessing,Saved2TR,Unknown)

  def apply(value: Long): ProjectState = {
    values.find(_.value == value).getOrElse(Closed)
  }

  case object Closed extends ProjectState {def value = 0; def description = "Suljettu"}
  case object Incomplete extends ProjectState { def value = 1; def description = "Keskeneräinen"}
  case object Sent2TR extends ProjectState {def value=2; def description ="Lähetetty tierekisteriin"}
  case object ErroredInTR extends ProjectState {def value=3; def description ="Virhe tierekisterissä"}
  case object TRProcessing extends ProjectState {def value=4; def description="Tierekisterissä käsittelyssä"}
  case object Saved2TR extends ProjectState{def value=5;def description ="Viety tierekisteriin"}
  case object Unknown extends ProjectState{def value=99;def description ="Tuntematon"}
}

sealed trait LinkStatus {
  def value: Int
}

object LinkStatus {
  val values = Set(NotHandled, Terminated, Unknown)
  case object NotHandled extends LinkStatus {def value = 0}
  case object Terminated extends LinkStatus {def value = 1}
  case object Unknown extends LinkStatus {def value = 99}
  def apply(intValue: Int): LinkStatus = {
    values.find(_.value == intValue).getOrElse(Unknown)
  }
}

case class RoadAddressProject(id: Long, status: ProjectState, name: String, createdBy: String, createdDate: DateTime,
                              modifiedBy: String, startDate: DateTime, dateModified: DateTime, additionalInfo: String,
                              reservedParts: Seq[ReservedRoadPart])

case class ProjectLink(id: Long, roadNumber: Long, roadPartNumber: Long, track: Track,
                       discontinuity: Discontinuity, startAddrMValue: Long, endAddrMValue: Long, startDate: Option[DateTime] = None,
                       endDate: Option[DateTime] = None, modifiedBy: Option[String] = None, lrmPositionId : Long, linkId: Long, startMValue: Double, endMValue: Double, sideCode: SideCode,
                       calibrationPoints: (Option[CalibrationPoint], Option[CalibrationPoint]) = (None, None), floating: Boolean = false,
                       geom: Seq[Point], projectId: Long, status: LinkStatus) extends BaseRoadAddress

case class ProjectFormLine(startingLinkId: Long, projectId: Long, roadNumber: Long, roadPartNumber: Long, roadLength: Long, ely : Long, discontinuity: String)

object ProjectDAO {

  def create(roadAddresses: Seq[ProjectLink]): Seq[Long] = {
    val lrmPositionPS = dynamicSession.prepareStatement("insert into lrm_position (ID, link_id, SIDE_CODE, start_measure, end_measure) values (?, ?, ?, ?, ?)")
    val addressPS = dynamicSession.prepareStatement("insert into PROJECT_LINK (id, project_id, lrm_position_id, " +
      "road_number, road_part_number, " +
      "track_code, discontinuity_type, START_ADDR_M, END_ADDR_M, created_by, " +
      "calibration_points, status) values (?, ?, ?, ?, ?, ?, ?, ?, ?, ?, ?, ?)")
    val ids = sql"""SELECT lrm_position_primary_key_seq.nextval FROM dual connect by level <= ${roadAddresses.size}""".as[Long].list
    roadAddresses.zip(ids).foreach { case ((address), (lrmId)) =>
      RoadAddressDAO.createLRMPosition(lrmPositionPS, lrmId, address.linkId, address.sideCode.value, address.startMValue, address.endMValue)
      addressPS.setLong(1, if (address.id == fi.liikennevirasto.viite.NewRoadAddress) {
        Sequences.nextViitePrimaryKeySeqValue
      } else address.id)
      addressPS.setLong(2, address.projectId)
      addressPS.setLong(3, lrmId)
      addressPS.setLong(4, address.roadNumber)
      addressPS.setLong(5, address.roadPartNumber)
      addressPS.setLong(6, address.track.value)
      addressPS.setLong(7, address.discontinuity.value)
      addressPS.setLong(8, address.startAddrMValue)
      addressPS.setLong(9, address.endAddrMValue)
      addressPS.setString(10, address.modifiedBy.get)
      addressPS.setDouble(11, CalibrationCode.getFromAddress(address).value)
      addressPS.setLong(12, address.status.value)
      addressPS.addBatch()
    }
    lrmPositionPS.executeBatch()
    addressPS.executeBatch()
    lrmPositionPS.close()
    addressPS.close()
    roadAddresses.map(_.id)
  }

  def createRoadAddressProject(roadAddressProject: RoadAddressProject): Unit = {
    sqlu"""
         insert into project (id, state, name, ely, created_by, created_date, start_date ,modified_by, modified_date, add_info)
         values (${roadAddressProject.id}, ${roadAddressProject.status.value}, ${roadAddressProject.name}, 0, ${roadAddressProject.createdBy}, sysdate ,${roadAddressProject.startDate}, '-' , sysdate, ${roadAddressProject.additionalInfo})
         """.execute
  }

  def getProjectLinks(projectId: Long, linkStatusFilter: Option[LinkStatus] = None): List[ProjectLink] = {
    val filter = if (linkStatusFilter.isEmpty) "" else s"PROJECT_LINK.STATUS = ${linkStatusFilter.get.value} AND"
    val query =
      s"""select PROJECT_LINK.ID, PROJECT_LINK.PROJECT_ID, PROJECT_LINK.TRACK_CODE, PROJECT_LINK.DISCONTINUITY_TYPE,
          PROJECT_LINK.ROAD_NUMBER, PROJECT_LINK.ROAD_PART_NUMBER, PROJECT_LINK.START_ADDR_M, PROJECT_LINK.END_ADDR_M,
          LRM_POSITION.START_MEASURE, LRM_POSITION.END_MEASURE, LRM_POSITION.SIDE_CODE, PROJECT_LINK.LRM_POSITION_ID,
          PROJECT_LINK.CREATED_BY, PROJECT_LINK.MODIFIED_BY, lrm_position.link_id,
          (LRM_POSITION.END_MEASURE - LRM_POSITION.START_MEASURE) as length, PROJECT_LINK.CALIBRATION_POINTS, PROJECT_LINK.STATUS
                from PROJECT_LINK join LRM_POSITION
                on LRM_POSITION.ID = PROJECT_LINK.LRM_POSITION_ID
                where $filter (PROJECT_LINK.PROJECT_ID = $projectId ) order by PROJECT_LINK.ROAD_NUMBER, PROJECT_LINK.ROAD_PART_NUMBER, PROJECT_LINK.END_ADDR_M """
    Q.queryNA[(Long, Long, Int, Int, Long, Long, Long, Long, Long, Long, Long, Long, String, String, Long, Double, Long, Int)](query).list.map {
      case (projectLinkId, projectId, trackCode, discontinuityType, roadNumber, roadPartNumber, startAddrM, endAddrM,
      startMValue, endMValue, sideCode , lrmPositionId, createdBy, modifiedBy, linkId, length, calibrationPoints, status) =>
         ProjectLink(projectLinkId, roadNumber, roadPartNumber, Track.apply(trackCode), Discontinuity.apply(discontinuityType),
           startAddrM, endAddrM, None, None, None, lrmPositionId, linkId, startMValue, endMValue, SideCode.apply(sideCode.toInt),
           (None, None), false, Seq.empty[Point], projectId, LinkStatus.apply(status))
    }
  }

  def updateRoadAddressProject(roadAddressProject: RoadAddressProject): Unit = {
    sqlu"""
         update project set state = ${roadAddressProject.status.value}, name = ${roadAddressProject.name}, modified_by = '-' ,modified_date = sysdate where id = ${roadAddressProject.id}
         """.execute
  }

  def getRoadAddressProjectById(id: Long): Option[RoadAddressProject] = {
    val where = s""" where id =${id}"""
    val query =
      s"""SELECT id, state, name, created_by, created_date, start_date, modified_by, modified_date, add_info
          FROM project $where"""
    Q.queryNA[(Long, Long, String, String, DateTime, DateTime, String, DateTime, String)](query).list.map {
      case (id, state, name, createdBy, createdDate, start_date, modifiedBy, modifiedDate, addInfo) =>
        RoadAddressProject(id, ProjectState.apply(state), name, createdBy, start_date, modifiedBy, createdDate, modifiedDate, addInfo, List.empty[ReservedRoadPart])
    }.headOption
  }

  def getRoadAddressProjects(projectId: Long = 0): List[RoadAddressProject] = {
    val filter = projectId match {
      case 0 => ""
      case _ => s""" where id =${projectId}"""
    }
    val query =
      s"""SELECT id, state, name, created_by, created_date, start_date, modified_by, modified_date, add_info
          FROM project $filter order by name, id """
    Q.queryNA[(Long, Long, String, String, DateTime, DateTime, String, DateTime, String)](query).list.map {
      case (id, state, name, createdBy, createdDate, start_date, modifiedBy, modifiedDate, addInfo) =>
        RoadAddressProject(id, ProjectState.apply(state), name, createdBy, createdDate, modifiedBy, start_date, modifiedDate, addInfo, List.empty[ReservedRoadPart])
    }
  }

  def roadPartReservedByProject(roadNumber: Long, roadPart: Long): Option[String] = {
    val query =
      s"""SELECT p.name
              FROM project p
           INNER JOIN project_link l
           ON l.PROJECT_ID =  p.ID
           WHERE l.road_number=$roadNumber AND road_part_number=$roadPart AND rownum < 2 """
    Q.queryNA[String](query).firstOption
  }

<<<<<<< HEAD
  def getProjectstatus(projectID: Long): Option[ProjectState] = {
    val query =
      s""" SELECT state
     |   FROM project
     |   WHERE id=$projectID
   """
    Q.queryNA[Long](query).firstOption match
    {
      case Some(statenumber)=> Some(ProjectState.apply(statenumber))
      case None=>None
    }
}


def updateProjectStatus(projectID:Long,state:ProjectState) {
  val projectstate=state.value
  sqlu""" update project set state=$projectstate WHERE id=$projectID   """.execute
=======
  def updateProjectLinkStatus(projectLinkIds: Set[Long], linkStatus: LinkStatus, userName: String): Unit = {
    val user = userName.replaceAll("[^A-Za-z0-9\\-]+", "")
    MassQuery.withIds(projectLinkIds) {
      s: String =>
        val sql = s"UPDATE PROJECT_LINK SET STATUS = ${linkStatus.value}, MODIFIED_BY='$user' WHERE ID IN (SELECT ID FROM $s)"
        Q.updateNA(sql).execute
    }
  }
>>>>>>> 59b9a73d
}

  def getProjectsWithWaitingTRStatus(): List[Long]={
    val stateSent2TR=2
    val query= s"""
         SELECT id
         FROM project
         WHERE state=$stateSent2TR
       """
    Q.queryNA[Long](query).list
  }



  }

<|MERGE_RESOLUTION|>--- conflicted
+++ resolved
@@ -161,7 +161,6 @@
     Q.queryNA[String](query).firstOption
   }
 
-<<<<<<< HEAD
   def getProjectstatus(projectID: Long): Option[ProjectState] = {
     val query =
       s""" SELECT state
@@ -173,13 +172,7 @@
       case Some(statenumber)=> Some(ProjectState.apply(statenumber))
       case None=>None
     }
-}
-
-
-def updateProjectStatus(projectID:Long,state:ProjectState) {
-  val projectstate=state.value
-  sqlu""" update project set state=$projectstate WHERE id=$projectID   """.execute
-=======
+
   def updateProjectLinkStatus(projectLinkIds: Set[Long], linkStatus: LinkStatus, userName: String): Unit = {
     val user = userName.replaceAll("[^A-Za-z0-9\\-]+", "")
     MassQuery.withIds(projectLinkIds) {
@@ -188,7 +181,12 @@
         Q.updateNA(sql).execute
     }
   }
->>>>>>> 59b9a73d
+}
+
+
+def updateProjectStatus(projectID:Long,state:ProjectState) {
+  val projectstate=state.value
+  sqlu""" update project set state=$projectstate WHERE id=$projectID   """.execute
 }
 
   def getProjectsWithWaitingTRStatus(): List[Long]={
