package fi.liikennevirasto.viite.dao

import java.sql.Timestamp
import java.util.Date

import com.github.tototoshi.slick.MySQLJodaSupport._
import fi.liikennevirasto.digiroad2.Point
import fi.liikennevirasto.digiroad2.asset.{LinkGeomSource, SideCode}
import fi.liikennevirasto.digiroad2.dao.Sequences
import fi.liikennevirasto.digiroad2.linearasset.PolyLine
import fi.liikennevirasto.digiroad2.util.Track
import fi.liikennevirasto.viite._
import fi.liikennevirasto.viite.dao.LinkStatus.{NotHandled, UnChanged}
import fi.liikennevirasto.viite.dao.ProjectState.Incomplete
import fi.liikennevirasto.viite.process.InvalidAddressDataException
import fi.liikennevirasto.viite.util.CalibrationPointsUtils
import org.joda.time.DateTime
import slick.driver.JdbcDriver.backend.Database.dynamicSession
import slick.jdbc.StaticQuery.interpolation
import slick.jdbc.{GetResult, PositionedResult, StaticQuery => Q}

sealed trait ProjectState {
  def value: Int

  def description: String
}

object ProjectState {

  val values = Set(Closed, Incomplete, Sent2TR, ErroredInTR, TRProcessing, Saved2TR, Failed2GenerateTRIdInViite, Deleted, Unknown)

  // These states are final
  val nonActiveStates = Set(ProjectState.Closed.value, ProjectState.Saved2TR.value)

  def apply(value: Long): ProjectState = {
    values.find(_.value == value).getOrElse(Closed)
  }

  case object Closed extends ProjectState {def value = 0; def description = "Suljettu"}
  case object Incomplete extends ProjectState { def value = 1; def description = "Keskeneräinen"}
  case object Sent2TR extends ProjectState {def value=2; def description ="Lähetetty tierekisteriin"}
  case object ErroredInTR extends ProjectState {def value=3; def description ="Virhe tierekisterissä"}
  case object TRProcessing extends ProjectState {def value=4; def description="Tierekisterissä käsittelyssä"}
  case object Saved2TR extends ProjectState{def value=5;def description ="Viety tierekisteriin"}
  case object Failed2GenerateTRIdInViite extends ProjectState { def value = 6; def description = "Tierekisteri ID:tä ei voitu muodostaa"}
  case object Deleted extends ProjectState {def value = 7; def description = "Poistettu projekti"}
  case object Unknown extends ProjectState{def value=99;def description ="Tuntematon"}
}

sealed trait LinkStatus {
  def value: Int
}

object LinkStatus {
  val values = Set(NotHandled, Terminated, New, Transfer, UnChanged, Numbering, Unknown)
  case object NotHandled extends LinkStatus {def value = 0}
  case object UnChanged  extends LinkStatus {def value = 1}
  case object New extends LinkStatus {def value = 2}
  case object Transfer extends LinkStatus {def value = 3}
  case object Numbering extends LinkStatus {def value = 4}
  case object Terminated extends LinkStatus {def value = 5}
  case object Unknown extends LinkStatus {def value = 99}
  def apply(intValue: Int): LinkStatus = {
    values.find(_.value == intValue).getOrElse(Unknown)
  }
}

case class RoadAddressProject(id: Long, status: ProjectState, name: String, createdBy: String, createdDate: DateTime,
                              modifiedBy: String, startDate: DateTime, dateModified: DateTime, additionalInfo: String,
                              reservedParts: Seq[ReservedRoadPart], statusInfo: Option[String], ely: Option[Long] = None, coordinates: Option[ProjectCoordinates] = None) {
  def isReserved(roadNumber: Long, roadPartNumber: Long): Boolean = {
    reservedParts.exists(p => p.roadNumber == roadNumber && p.roadPartNumber == roadPartNumber)
  }
}

case class ProjectCoordinates(x: Double, y: Double, zoom: Int)

case class ProjectLink(id: Long, roadNumber: Long, roadPartNumber: Long, track: Track,
                       discontinuity: Discontinuity, startAddrMValue: Long, endAddrMValue: Long, startDate: Option[DateTime] = None,
                       endDate: Option[DateTime] = None, modifiedBy: Option[String] = None, lrmPositionId: Long, linkId: Long, startMValue: Double, endMValue: Double, sideCode: SideCode,
                       calibrationPoints: (Option[CalibrationPoint], Option[CalibrationPoint]) = (None, None), floating: Boolean = false,
                       geometry: Seq[Point], projectId: Long, status: LinkStatus, roadType: RoadType,
                       linkGeomSource: LinkGeomSource = LinkGeomSource.NormalLinkInterface, geometryLength: Double, roadAddressId: Long,
                       ely: Long, reversed: Boolean, connectedLinkId: Option[Long] = None, linkGeometryTimeStamp: Long, commonHistoryId: Long = NewCommonHistoryId, blackUnderline: Boolean = false)
  extends BaseRoadAddress with PolyLine {
  lazy val startingPoint = if (sideCode == SideCode.AgainstDigitizing) geometry.last else geometry.head
  lazy val endPoint = if (sideCode == SideCode.AgainstDigitizing) geometry.head else geometry.last
  lazy val isSplit: Boolean = connectedLinkId.nonEmpty || connectedLinkId.contains(0L)

  def copyWithGeometry(newGeometry: Seq[Point]) = {
    this.copy(geometry = newGeometry)
  }

  def addrAt(a: Double) = {
    val coefficient = (endAddrMValue - startAddrMValue) / (endMValue - startMValue)
    sideCode match {
      case SideCode.AgainstDigitizing =>
        endAddrMValue - Math.round((a-startMValue) * coefficient)
      case SideCode.TowardsDigitizing =>
        startAddrMValue + Math.round((a-startMValue) * coefficient)
      case _ => throw new InvalidAddressDataException(s"Bad sidecode $sideCode on project link")
    }
  }
}

object ProjectDAO {

  private val projectLinkQueryBase =
    s"""select PROJECT_LINK.ID, PROJECT_LINK.PROJECT_ID, PROJECT_LINK.TRACK_CODE, PROJECT_LINK.DISCONTINUITY_TYPE,
  PROJECT_LINK.ROAD_NUMBER, PROJECT_LINK.ROAD_PART_NUMBER, PROJECT_LINK.START_ADDR_M, PROJECT_LINK.END_ADDR_M,
  LRM_POSITION.START_MEASURE, LRM_POSITION.END_MEASURE, LRM_POSITION.SIDE_CODE, PROJECT_LINK.LRM_POSITION_ID,
  PROJECT_LINK.CREATED_BY, PROJECT_LINK.MODIFIED_BY, lrm_position.link_id, PROJECT_LINK.GEOMETRY,
  (LRM_POSITION.END_MEASURE - LRM_POSITION.START_MEASURE) as length, PROJECT_LINK.CALIBRATION_POINTS, PROJECT_LINK.STATUS,
  PROJECT_LINK.ROAD_TYPE, LRM_POSITION.LINK_SOURCE as source, PROJECT_LINK.ROAD_ADDRESS_ID, PROJECT_LINK.ELY, PROJECT_LINK.REVERSED, PROJECT_LINK.CONNECTED_LINK_ID,
  CASE
    WHEN STATUS = ${LinkStatus.NotHandled.value} THEN null
    WHEN STATUS IN (${LinkStatus.Terminated.value}, ${LinkStatus.UnChanged.value}) THEN ROAD_ADDRESS.START_DATE
    ELSE PRJ.START_DATE END as start_date,
  CASE WHEN STATUS = ${LinkStatus.Terminated.value} THEN PRJ.START_DATE ELSE null END as end_date,
  LRM_POSITION.ADJUSTED_TIMESTAMP
  from PROJECT prj JOIN PROJECT_LINK ON (prj.id = PROJECT_LINK.PROJECT_ID) join LRM_POSITION
    on (LRM_POSITION.ID = PROJECT_LINK.LRM_POSITION_ID) LEFT JOIN ROAD_ADDRESS ON (ROAD_ADDRESS.ID = PROJECT_LINK.ROAD_ADDRESS_ID)"""
  implicit val getProjectLinkRow = new GetResult[ProjectLink] {
    def apply(r: PositionedResult) = {
      val projectLinkId = r.nextLong()
      val projectId = r.nextLong()
      val trackCode = Track.apply(r.nextInt())
      val discontinuityType = Discontinuity.apply(r.nextInt())
      val roadNumber = r.nextLong()
      val roadPartNumber = r.nextLong()
      val startAddrM = r.nextLong()
      val endAddrM = r.nextLong()
      val startMValue = r.nextDouble()
      val endMValue = r.nextDouble()
      val sideCode = SideCode.apply(r.nextInt)
      val lrmPositionId = r.nextLong()
      val createdBy = r.nextStringOption()
      val modifiedBy = r.nextStringOption()
      val linkId = r.nextLong()
      val geom=r.nextStringOption()
      val length = r.nextDouble()
      val calibrationPoints =
        CalibrationPointsUtils.calibrations(CalibrationCode.apply(r.nextInt), linkId, startMValue, endMValue,
          startAddrM, endAddrM, sideCode)
      val status = LinkStatus.apply(r.nextInt())
      val roadType = RoadType.apply(r.nextInt())
      val source = LinkGeomSource.apply(r.nextInt())
      val roadAddressId = r.nextLong()
      val ely = r.nextLong()
      val reversed = r.nextBoolean()
      val connectedLinkId = r.nextLongOption()
      val startDate = r.nextDateOption().map(d => new DateTime(d.getTime))
      val endDate = r.nextDateOption().map(d => new DateTime(d.getTime))
      val geometryTimeStamp = r.nextLong()

      ProjectLink(projectLinkId, roadNumber, roadPartNumber, trackCode, discontinuityType, startAddrM, endAddrM, startDate, endDate,
        modifiedBy, lrmPositionId, linkId, startMValue, endMValue, sideCode, calibrationPoints, false, parseStringGeometry(geom.getOrElse("")), projectId,
        status, roadType, source, length, roadAddressId, ely, reversed, connectedLinkId, geometryTimeStamp)
    }
  }


  private def parseStringGeometry(geomString: String): Seq[Point] = {
    if (geomString.nonEmpty)
      toGeometry(geomString)
    else
      Seq()
  }

  private def listQuery(query: String) = {
    Q.queryNA[ProjectLink](query).iterator.toSeq
  }

  def create(links: Seq[ProjectLink]): Seq[Long] = {
    val lrmPositionPS = dynamicSession.prepareStatement("insert into lrm_position (ID, link_id, SIDE_CODE, start_measure, " +
      "end_measure, adjusted_timestamp, link_source) values (?, ?, ?, ?, ?, ?, ?)")
    val addressPS = dynamicSession.prepareStatement("insert into PROJECT_LINK (id, project_id, lrm_position_id, " +
      "road_number, road_part_number, " +
      "track_code, discontinuity_type, START_ADDR_M, END_ADDR_M, created_by, " +
      "calibration_points, status, road_type, road_address_id, connected_link_id, ely, reversed, geometry) values " +
      "(?, ?, ?, ?, ?, ?, ?, ?, ?, ?, ?, ?, ?, ?, ?, ?, ?, ?)")
    val lrmIds = sql"""SELECT lrm_position_primary_key_seq.nextval FROM dual connect by level <= ${links.size}""".as[Long].list
    val (ready, idLess) = links.partition(_.id != NewRoadAddress)
    val plIds = Sequences.fetchViitePrimaryKeySeqValues(idLess.size)
    val projectLinks = ready ++ idLess.zip(plIds).map(x =>
      x._1.copy(id = x._2)
    )
    projectLinks.toList.zip(lrmIds).foreach { case (pl, lrmId) =>
      RoadAddressDAO.createLRMPosition(lrmPositionPS, lrmId, pl.linkId, pl.sideCode.value, pl.startMValue,
        pl.endMValue, pl.linkGeometryTimeStamp, pl.linkGeomSource.value)
      addressPS.setLong(1, pl.id)
      addressPS.setLong(2, pl.projectId)
      addressPS.setLong(3, lrmId)
      addressPS.setLong(4, pl.roadNumber)
      addressPS.setLong(5, pl.roadPartNumber)
      addressPS.setLong(6, pl.track.value)
      addressPS.setLong(7, pl.discontinuity.value)
      addressPS.setLong(8, pl.startAddrMValue)
      addressPS.setLong(9, pl.endAddrMValue)
      addressPS.setString(10, pl.modifiedBy.getOrElse(null))
      addressPS.setDouble(11, CalibrationCode.getFromAddress(pl).value)
      addressPS.setLong(12, pl.status.value)
      addressPS.setLong(13, pl.roadType.value)
      if (pl.roadAddressId == 0)
        addressPS.setString(14, null)
      else
        addressPS.setLong(14, pl.roadAddressId)
      if (pl.connectedLinkId.isDefined)
        addressPS.setLong(15, pl.connectedLinkId.get)
      else
        addressPS.setString(15, null)
      addressPS.setLong(16, pl.ely)
      addressPS.setBoolean(17, pl.reversed)
      addressPS.setString(18, toGeomString(pl.geometry))
     addressPS.addBatch()
    }
    lrmPositionPS.executeBatch()
    addressPS.executeBatch()
    lrmPositionPS.close()
    addressPS.close()
    projectLinks.map(_.id)
  }

  def updateProjectLinksToDB(projectLinks: Seq[ProjectLink], modifier: String): Unit = {
    val nonUpdatingStatus = Set[LinkStatus](NotHandled, UnChanged)
    val addresses = RoadAddressDAO.fetchByIdMassQuery(projectLinks.map(_.roadAddressId).toSet).map(ra => ra.id -> ra).toMap
    val links = projectLinks.map{ pl =>
      if (!pl.isSplit && nonUpdatingStatus.contains(pl.status) && addresses.contains(pl.roadAddressId)) {
        val ra = addresses(pl.roadAddressId)
        // Discontinuity, road type and calibration points may change with Unchanged (and NotHandled) status
        pl.copy(roadNumber = ra.roadNumber, roadPartNumber = ra.roadPartNumber, track = ra.track,
          startAddrMValue = ra.startAddrMValue, endAddrMValue = ra.endAddrMValue,
          reversed = false)
      } else
        pl
    }
    val projectLinkPS = dynamicSession.prepareStatement("UPDATE project_link SET ROAD_NUMBER = ?,  ROAD_PART_NUMBER = ?, TRACK_CODE=?, " +
      "DISCONTINUITY_TYPE = ?, START_ADDR_M=?, END_ADDR_M=?, MODIFIED_DATE= ? , MODIFIED_BY= ?, LRM_POSITION_ID= ?, PROJECT_ID= ?, " +
      "CALIBRATION_POINTS= ? , STATUS=?,  ROAD_TYPE=?, REVERSED = ?, GEOMETRY = ? WHERE id = ?")
    val lrmPS = dynamicSession.prepareStatement("UPDATE LRM_POSITION SET SIDE_CODE=?, START_MEASURE=?, END_MEASURE=?, LANE_CODE=?, " +
      "MODIFIED_DATE=? WHERE ID = ?")

    for (projectLink <- links) {
      projectLinkPS.setLong(1, projectLink.roadNumber)
      projectLinkPS.setLong(2, projectLink.roadPartNumber)
      projectLinkPS.setInt(3, projectLink.track.value)
      projectLinkPS.setInt(4, projectLink.discontinuity.value)
      projectLinkPS.setLong(5, projectLink.startAddrMValue)
      projectLinkPS.setLong(6, projectLink.endAddrMValue)
      projectLinkPS.setDate(7, new java.sql.Date(new Date().getTime))
      projectLinkPS.setString(8, modifier)
      projectLinkPS.setLong(9, projectLink.lrmPositionId)
      projectLinkPS.setLong(10, projectLink.projectId)
      projectLinkPS.setInt(11, CalibrationCode.getFromAddress(projectLink).value)
      projectLinkPS.setInt(12, projectLink.status.value)
      projectLinkPS.setInt(13, projectLink.roadType.value)
      projectLinkPS.setInt(14, if (projectLink.reversed) 1 else 0)
      projectLinkPS.setString(15, toGeomString(projectLink.geometry))
      projectLinkPS.setLong(16, projectLink.id)
      projectLinkPS.addBatch()
      lrmPS.setInt(1, projectLink.sideCode.value)
      lrmPS.setDouble(2, projectLink.startMValue)
      lrmPS.setDouble(3, projectLink.endMValue)
      lrmPS.setInt(4, projectLink.track.value)
      lrmPS.setDate(5, new java.sql.Date(new Date().getTime))
      lrmPS.setLong(6, projectLink.lrmPositionId)
      lrmPS.addBatch()
    }
    projectLinkPS.executeBatch()
    lrmPS.executeBatch()
    lrmPS.close()
    projectLinkPS.close()
  }


  def updateProjectLinksGeometry(projectLinks: Seq[ProjectLink], modifier: String): Unit = {
    val projectLinkPS = dynamicSession.prepareStatement("UPDATE project_link SET  GEOMETRY = ?, MODIFIED_BY= ? WHERE id = ?")
    val lrmPS = dynamicSession.prepareStatement("UPDATE LRM_POSITION SET ADJUSTED_TIMESTAMP = ? WHERE ID = ?")

    for (projectLink <- projectLinks) {
      projectLinkPS.setString(1, toGeomString(projectLink.geometry))
      projectLinkPS.setString(2, modifier)
      projectLinkPS.setLong(3, projectLink.id)
      projectLinkPS.addBatch()
      lrmPS.setLong(1, projectLink.linkGeometryTimeStamp)
      lrmPS.setLong(2, projectLink.lrmPositionId)
      lrmPS.addBatch()
    }
    projectLinkPS.executeBatch()
    lrmPS.executeBatch()
    lrmPS.close()
    projectLinkPS.close()
  }

  def createRoadAddressProject(roadAddressProject: RoadAddressProject): Unit = {
    sqlu"""
         insert into project (id, state, name, ely, created_by, created_date, start_date ,modified_by, modified_date, add_info)
         values (${roadAddressProject.id}, ${roadAddressProject.status.value}, ${roadAddressProject.name}, null, ${roadAddressProject.createdBy}, sysdate, ${roadAddressProject.startDate}, '-' , sysdate, ${roadAddressProject.additionalInfo})
         """.execute
  }

  def getElyFromProjectLinks(projectId:Long): Option[Long]= {
    val query =
      s"""SELECT ELY FROM PROJECT_LINK WHERE PROJECT_ID=$projectId AND ELY IS NOT NULL AND ROWNUM < 2"""
    Q.queryNA[Long](query).firstOption
  }

  def getProjectLinks(projectId: Long, linkStatusFilter: Option[LinkStatus] = None, currentAddressFilter: Boolean = false): Seq[ProjectLink] = {
    val filter = if (linkStatusFilter.isEmpty) "" else s"PROJECT_LINK.STATUS = ${linkStatusFilter.get.value} AND"
    val currentFilter = if (currentAddressFilter) s"PROJECT_LINK.END_DATE IS NULL AND PROJECT_LINK.VALID_TO IS NULL " else s""
    val query =
      s"""$projectLinkQueryBase
                where $filter $currentFilter (PROJECT_LINK.PROJECT_ID = $projectId ) order by PROJECT_LINK.ROAD_NUMBER, PROJECT_LINK.ROAD_PART_NUMBER, PROJECT_LINK.END_ADDR_M """
    listQuery(query)
  }

  //TODO: support for bigger queries than 1000 ids
  def getProjectLinksByIds(ids: Iterable[Long]): Seq[ProjectLink] = {
    if (ids.isEmpty)
      List()
    else {
      val query =
        s"""$projectLinkQueryBase
                where project_link.id in (${ids.mkString(",")}) order by PROJECT_LINK.ROAD_NUMBER, PROJECT_LINK.ROAD_PART_NUMBER, PROJECT_LINK.END_ADDR_M """
      listQuery(query)
    }
  }

  def getProjectLinksByLinkId(projectLinkId: Long): Seq[ProjectLink] = {
    val query =
      s"""$projectLinkQueryBase
                where LRM_POSITION.link_id = $projectLinkId order by PROJECT_LINK.ROAD_NUMBER, PROJECT_LINK.ROAD_PART_NUMBER, PROJECT_LINK.END_ADDR_M """
    listQuery(query)
  }

  def getProjectLinksByIds(projectId: Long, ids: Set[Long]): Seq[ProjectLink] = {
    val filter = if (ids.nonEmpty) s"""AND PROJECT_LINK.ROAD_ADDRESS_ID in (${ids.mkString(",")})""" else ""
    val query =

      s"""$projectLinkQueryBase
<<<<<<< HEAD
                where PROJECT_LINK.PROJECT_ID = $projectId $filter """
=======
                where PROJECT_LINK.PROJECT_ID = $projectId $filter"""
>>>>>>> fa6a76da
    listQuery(query).seq
  }

  def getProjectLinksByProjectAndLinkId(linkIds: Iterable[Long], projectId: Long): Seq[ProjectLink] = {
    if (linkIds.isEmpty)
      List()
    else {
      val query =
        s"""$projectLinkQueryBase
                where link_id in (${linkIds.mkString(",")}) AND (PROJECT_LINK.PROJECT_ID = $projectId )   order by PROJECT_LINK.ROAD_NUMBER, PROJECT_LINK.ROAD_PART_NUMBER, PROJECT_LINK.END_ADDR_M """
      listQuery(query)
    }
  }


  def fetchByProjectRoadPart(roadNumber: Long, roadPartNumber: Long, projectId: Long): Seq[ProjectLink] = {
    val filter = s"PROJECT_LINK.ROAD_NUMBER = $roadNumber AND PROJECT_LINK.ROAD_PART_NUMBER = $roadPartNumber AND"
    val query =
      s"""$projectLinkQueryBase
                where $filter (PROJECT_LINK.PROJECT_ID = $projectId ) order by PROJECT_LINK.ROAD_NUMBER, PROJECT_LINK.ROAD_PART_NUMBER, PROJECT_LINK.END_ADDR_M """
    listQuery(query)
  }


  def fetchByProjectRoadParts(roadParts: Set[(Long, Long)], projectId: Long): Seq[ProjectLink] = {
    if (roadParts.isEmpty)
      return Seq()
    val roadPartsCond = roadParts.map{case (road, part) => s"(PROJECT_LINK.ROAD_NUMBER = $road AND PROJECT_LINK.ROAD_PART_NUMBER = $part)"}
    val filter = s"${roadPartsCond.mkString("(", " OR ", ")")} AND"
    val query =
      s"""$projectLinkQueryBase
                where $filter (PROJECT_LINK.PROJECT_ID = $projectId) order by PROJECT_LINK.ROAD_NUMBER, PROJECT_LINK.ROAD_PART_NUMBER, PROJECT_LINK.END_ADDR_M """
    listQuery(query)
  }

  def getInvalidUnchangedOperationProjectLinks(roadNumber: Long, roadPartNumber: Long) : Seq[ProjectLink]= {
    if(roadNumber == 0 || roadPartNumber == 0)
      return Seq()
    val query =
      s"""
         $projectLinkQueryBase
                where ROAD_ADDRESS.road_number = $roadNumber and ROAD_ADDRESS.road_part_number = $roadPartNumber and ROAD_ADDRESS.TRACK_CODE = PROJECT_LINK.TRACK_CODE and PROJECT_LINK.status = ${LinkStatus.UnChanged.value}
                and (ROAD_ADDRESS.valid_to IS NULL OR ROAD_ADDRESS.valid_to > sysdate) AND (ROAD_ADDRESS.valid_from IS NULL OR ROAD_ADDRESS.valid_from <= sysdate)
                and ROAD_ADDRESS.start_addr_m in
                (select ra.end_addr_m from road_address ra, project_link pl
                where ra.id = pl.road_address_id and ra.road_number = $roadNumber and ra.road_part_number = $roadPartNumber and ra.TRACK_CODE = pl.TRACK_CODE and pl.status NOT IN (${LinkStatus.NotHandled.value}, ${LinkStatus.UnChanged.value})
                and (ra.valid_to IS NULL OR ra.valid_to > sysdate) AND (ra.valid_from IS NULL OR ra.valid_from <= sysdate)) order by START_ADDR_M
       """
    listQuery(query)
  }

  def isRoadPartNotHandled(roadNumber: Long, roadPartNumber: Long, projectId: Long): Boolean = {
    val filter = s"PROJECT_LINK.ROAD_NUMBER = $roadNumber AND PROJECT_LINK.ROAD_PART_NUMBER = $roadPartNumber " +
      s"AND PROJECT_LINK.PROJECT_ID = $projectId AND PROJECT_LINK.STATUS = ${LinkStatus.NotHandled.value}"
    val query =
      s"""select PROJECT_LINK.ID from PROJECT_LINK
                where $filter AND ROWNUM < 2 """
    Q.queryNA[Long](query).firstOption.nonEmpty
  }


  //Should be only one
  def getProjectsWithGivenLinkId(linkId: Long): Seq[Long] = {
    val query =
      s"""SELECT P.ID
               FROM PROJECT P
              JOIN PROJECT_LINK PL ON P.ID=PL.PROJECT_ID
              JOIN LRM_POSITION L ON PL.LRM_POSITION_ID=L.ID
              WHERE P.STATE = ${Incomplete.value} AND L.LINK_ID=$linkId"""
    Q.queryNA[(Long)](query).list
  }


  def updateAddrMValues(projectLink: ProjectLink): Unit = {
    sqlu"""update project_link set modified_date = sysdate, start_addr_m = ${projectLink.startAddrMValue}, end_addr_m = ${projectLink.endAddrMValue}, calibration_points = ${CalibrationCode.getFromAddress(projectLink).value} where id = ${projectLink.id}
          """.execute
  }

  def updateRoadAddressProject(roadAddressProject: RoadAddressProject): Unit = {
    sqlu"""
         update project set state = ${roadAddressProject.status.value}, name = ${roadAddressProject.name}, modified_by = '-' ,modified_date = sysdate, add_info=${roadAddressProject.additionalInfo}, start_date=${roadAddressProject.startDate}, ely = ${roadAddressProject.ely} where id = ${roadAddressProject.id}
         """.execute
  }

  /**
    * Removes reserved road part and deletes the project links associated to it.
    * Requires links that have been transferred to this road part to be reverted before
    * or this will fail.
    *
    * @param projectId        Project's id
    * @param reservedRoadPart Road part to be removed
    */
  def removeReservedRoadPart(projectId: Long, reservedRoadPart: ReservedRoadPart): Unit = {
    sqlu"""
           DELETE FROM PROJECT_LINK WHERE PROJECT_ID = $projectId AND
           (EXISTS (SELECT 1 FROM ROAD_ADDRESS RA WHERE RA.ID = ROAD_ADDRESS_ID AND
           RA.ROAD_NUMBER = ${reservedRoadPart.roadNumber} AND RA.ROAD_PART_NUMBER = ${reservedRoadPart.roadPartNumber}))
           OR (ROAD_NUMBER = ${reservedRoadPart.roadNumber} AND ROAD_PART_NUMBER = ${reservedRoadPart.roadPartNumber}
           AND (STATUS = ${LinkStatus.New.value} OR STATUS = ${LinkStatus.Numbering.value}))
           """.execute
    sqlu"""
         DELETE FROM PROJECT_RESERVED_ROAD_PART WHERE id = ${reservedRoadPart.id}
         """.execute
  }

  def removeReservedRoadPartsByProject(projectId: Long): Unit = {
    sqlu"""
         DELETE FROM PROJECT_RESERVED_ROAD_PART WHERE project_id = ${projectId}
         """.execute
  }

  def getProjectEly(roadAddressProjectId: Long): Option[Long] = {
    val query =
      s"""
         SELECT ELY
         FROM project
         WHERE id=$roadAddressProjectId
       """
    Q.queryNA[Option[Long]](query).firstOption.getOrElse(None)
  }

  def updateProjectEly(roadAddressProjectId: Long, ely: Long): Unit = {
    sqlu"""
       update project set ely = $ely, modified_date = sysdate where id =  ${roadAddressProjectId}
      """.execute
  }

  def getRoadAddressProjectById(projectId: Long): Option[RoadAddressProject] = {
    val where = s""" where id =${projectId}"""
    val query =
      s"""SELECT id, state, name, created_by, created_date, start_date, modified_by, COALESCE(modified_date, created_date),
           add_info, ely, status_info, coord_x, coord_y, zoom
           FROM project $where"""
    Q.queryNA[(Long, Long, String, String, DateTime, DateTime, String, DateTime, String, Option[Long], Option[String], Double, Double, Int)](query).list.map {
      case (id, state, name, createdBy, createdDate, start_date, modifiedBy, modifiedDate, addInfo,
      ely, statusInfo, coordX, coordY, zoom) if ely.contains(-1L) =>
        RoadAddressProject(id, ProjectState.apply(state), name, createdBy, createdDate, modifiedBy, start_date, modifiedDate,
          addInfo, fetchReservedRoadParts(id), statusInfo, None, Some(ProjectCoordinates(coordX, coordY, zoom)))
      case (id, state, name, createdBy, createdDate, start_date, modifiedBy, modifiedDate, addInfo,
      ely, statusInfo, coordX, coordY, zoom) =>
        RoadAddressProject(id, ProjectState.apply(state), name, createdBy, createdDate, modifiedBy, start_date, modifiedDate,
          addInfo, fetchReservedRoadParts(id), statusInfo, ely, Some(ProjectCoordinates(coordX, coordY, zoom)))
    }.headOption
  }

  def fetchReservedRoadParts(projectId: Long): Seq[ReservedRoadPart] = {
    val sql =
      s"""
        SELECT id, road_number, road_part_number, length, length_new,
          ely, ely_new,
          (SELECT DISCONTINUITY FROM ROAD_ADDRESS ra WHERE ra.road_number = gr.road_number AND
            ra.road_part_number = gr.road_part_number AND RA.END_DATE IS NULL AND RA.VALID_TO IS NULL
            AND END_ADDR_M = gr.length and ROWNUM < 2) as discontinuity,
          (SELECT DISCONTINUITY_TYPE FROM PROJECT_LINK pl WHERE pl.project_id = gr.project_id
            AND pl.road_number = gr.road_number AND pl.road_part_number = gr.road_part_number
            AND PL.STATUS != 5 AND PL.TRACK_CODE IN (0,1)
            AND END_ADDR_M = gr.length_new AND ROWNUM < 2) as discontinuity_new,
          (SELECT LINK_ID FROM PROJECT_LINK pl JOIN LRM_POSITION lrm ON (lrm.id = pl.LRM_POSITION_ID)
            WHERE pl.project_id = gr.project_id
            AND pl.road_number = gr.road_number AND pl.road_part_number = gr.road_part_number
            AND PL.STATUS != 5 AND PL.TRACK_CODE IN (0,1) AND pl.START_ADDR_M = 0
            AND pl.END_ADDR_M > 0 AND ROWNUM < 2) as first_link
          FROM (
            SELECT rp.id, rp.project_id, rp.road_number, rp.road_part_number,
              MAX(ra.END_ADDR_M) as length,
              MAX(pl.END_ADDR_M) as length_new,
              MAX(ra.ely) as ELY,
              MAX(pl.ely) as ELY_NEW
              FROM PROJECT_RESERVED_ROAD_PART rp LEFT JOIN
              ROAD_ADDRESS ra ON (ra.road_number = rp.road_number AND ra.road_part_number = rp.road_part_number)
              LEFT JOIN
              PROJECT_LINK pl ON (pl.project_id = rp.project_id AND pl.road_number = rp.road_number AND
                pl.road_part_number = rp.road_part_number AND pl.status != 5)
              WHERE
                rp.project_id = $projectId AND
                RA.END_DATE IS NULL AND RA.VALID_TO IS NULL
                GROUP BY rp.id, rp.project_id, rp.road_number, rp.road_part_number
            ) gr"""
    Q.queryNA[(Long, Long, Long, Option[Long], Option[Long], Option[Long], Option[Long], Option[Long],
      Option[Long], Option[Long])](sql).list.map {
      case (id, road, part, length, newLength, ely, newEly, discontinuity, newDiscontinuity, linkId) =>
        ReservedRoadPart(id, road, part, length, discontinuity.map(Discontinuity.apply), ely, newLength,
          newDiscontinuity.map(Discontinuity.apply), newEly, linkId)
    }
  }

  def fetchReservedRoadPart(roadNumber: Long, roadPartNumber: Long): Option[ReservedRoadPart] = {
    val sql =
      s"""
        SELECT id, road_number, road_part_number, length, length_new,
          ely, ely_new,
          (SELECT DISCONTINUITY FROM ROAD_ADDRESS ra WHERE ra.road_number = gr.road_number AND
          ra.road_part_number = gr.road_part_number AND RA.END_DATE IS NULL AND RA.VALID_TO IS NULL
          AND END_ADDR_M = gr.length and ROWNUM < 2) as discontinuity,
          (SELECT DISCONTINUITY_TYPE FROM PROJECT_LINK pl WHERE pl.project_id = gr.project_id
          AND pl.road_number = gr.road_number AND pl.road_part_number = gr.road_part_number
          AND PL.STATUS != 5 AND PL.TRACK_CODE IN (0,1)
          AND END_ADDR_M = gr.length_new and ROWNUM < 2) as discontinuity_new,
          (SELECT LINK_ID FROM PROJECT_LINK pl JOIN LRM_POSITION lrm ON (lrm.id = pl.LRM_POSITION_ID)
            WHERE pl.project_id = gr.project_id
            AND pl.road_number = gr.road_number AND pl.road_part_number = gr.road_part_number
            AND PL.STATUS != 5 AND PL.TRACK_CODE IN (0,1) AND pl.START_ADDR_M = 0
            AND pl.END_ADDR_M > 0 AND ROWNUM < 2) as first_link
          FROM (
            SELECT rp.id, rp.project_id, rp.road_number, rp.road_part_number,
              MAX(ra.END_ADDR_M) as length,
              MAX(pl.END_ADDR_M) as length_new,
              MAX(ra.ely) as ELY,
              MAX(pl.ely) as ELY_NEW
              FROM PROJECT_RESERVED_ROAD_PART rp LEFT JOIN
              ROAD_ADDRESS ra ON (ra.road_number = rp.road_number AND ra.road_part_number = rp.road_part_number)
              LEFT JOIN
              PROJECT_LINK pl ON (pl.project_id = rp.project_id AND pl.road_number = rp.road_number AND pl.road_part_number = rp.road_part_number)
              WHERE
                rp.road_number = $roadNumber AND rp.road_part_number = $roadPartNumber AND
                RA.END_DATE IS NULL AND RA.VALID_TO IS NULL AND
                (PL.STATUS IS NULL OR (PL.STATUS != 5 AND PL.TRACK_CODE IN (0,1)))
              GROUP BY rp.id, rp.project_id, rp.road_number, rp.road_part_number
              ) gr"""
    Q.queryNA[(Long, Long, Long, Option[Long], Option[Long], Option[Long], Option[Long], Option[Long],
      Option[Long], Option[Long])](sql).firstOption.map {
      case (id, road, part, length, newLength, ely, newEly, discontinuity, newDiscontinuity, linkId) =>
        ReservedRoadPart(id, road, part, length, discontinuity.map(Discontinuity.apply), ely, newLength,
          newDiscontinuity.map(Discontinuity.apply), newEly, linkId)
    }
  }

  def getRoadAddressProjects(projectId: Long = 0, withNullElyFilter: Boolean = false): List[RoadAddressProject] = {
    val filter = projectId match {
      case 0 => if (withNullElyFilter) s""" where ELY IS NULL """ else ""
      case _ => if(withNullElyFilter) s""" where id =$projectId AND ELY IS NULL """ else s""" where id =$projectId """
    }

    val query =
      s"""SELECT id, state, name, created_by, created_date, start_date, modified_by, COALESCE(modified_date, created_date),
           add_info, status_info, ely, coord_x, coord_y, zoom
          FROM project $filter order by ely nulls first, name, id """
    Q.queryNA[(Long, Long, String, String, DateTime, DateTime, String, DateTime, String, Option[String], Option[Long], Double, Double, Int)](query).list.map {
      case (id, state, name, createdBy, createdDate, start_date, modifiedBy, modifiedDate, addInfo, statusInfo, ely, coordX, coordY, zoom) => {
        RoadAddressProject(id, ProjectState.apply(state), name, createdBy, createdDate, modifiedBy, start_date,
          modifiedDate, addInfo, fetchReservedRoadParts(id), statusInfo, ely, Some(ProjectCoordinates(coordX, coordY, zoom)))
      }
    }
  }

  def roadPartReservedTo(roadNumber: Long, roadPart: Long): Option[(Long, String)] = {
    val query =
      s"""SELECT p.id, p.name
              FROM project p
              JOIN PROJECT_RESERVED_ROAD_PART l
           ON l.PROJECT_ID =  p.ID
           WHERE l.road_number=$roadNumber AND road_part_number=$roadPart"""
    Q.queryNA[(Long, String)](query).firstOption
  }

  def roadPartReservedByProject(roadNumber: Long, roadPart: Long, projectId: Long = 0, withProjectId: Boolean = false): Option[String] = {
    val filter = if (withProjectId && projectId != 0) s" AND project_id != ${projectId} " else ""
    val query =
      s"""SELECT p.name
              FROM project p
              JOIN PROJECT_RESERVED_ROAD_PART l
           ON l.PROJECT_ID =  p.ID
           WHERE l.road_number=$roadNumber AND road_part_number=$roadPart $filter"""
    Q.queryNA[String](query).firstOption
  }

  def getProjectStatus(projectID: Long): Option[ProjectState] = {
    val query =
      s""" SELECT state
            FROM project
            WHERE id=$projectID
   """
    Q.queryNA[Long](query).firstOption match {
      case Some(statenumber) => Some(ProjectState.apply(statenumber))
      case None => None
    }
  }

  def getCheckCounter(projectID: Long): Option[Long] = {
    val query =
      s"""
         SELECT CHECK_COUNTER
         FROM project
         WHERE id=$projectID
       """
    Q.queryNA[Long](query).firstOption match {
      case Some(number) => Some(number)
      case None => Some(0)
    }
  }

  def setCheckCounter(projectID: Long, counter: Long) = {
    sqlu"""UPDATE project SET check_counter=$counter WHERE id=$projectID""".execute
  }

  def incrementCheckCounter(projectID: Long, increment: Long) = {
    sqlu"""UPDATE project SET check_counter = check_counter + $increment WHERE id=$projectID""".execute
  }

  def updateProjectLinkNumbering(projectId: Long, roadNumber: Long, roadPart: Long, linkStatus: LinkStatus, newRoadNumber: Long, newRoadPart: Long, userName: String): Unit = {
    val user = userName.replaceAll("[^A-Za-z0-9\\-]+", "")
    val sql = s"UPDATE PROJECT_LINK SET STATUS = ${linkStatus.value}, MODIFIED_BY='$user', ROAD_NUMBER = $newRoadNumber, ROAD_PART_NUMBER = $newRoadPart " +
      s"WHERE PROJECT_ID = $projectId  AND ROAD_NUMBER = $roadNumber AND ROAD_PART_NUMBER = $roadPart AND STATUS != ${LinkStatus.Terminated.value}"
    Q.updateNA(sql).execute
  }

  def updateProjectLinkRoadTypeDiscontinuity(projectLinkIds: Set[Long], linkStatus: LinkStatus, userName: String, roadType: Long, discontinuity: Option[Long]): Unit = {
    val user = userName.replaceAll("[^A-Za-z0-9\\-]+", "")
    if (discontinuity.isEmpty) {
      projectLinkIds.grouped(500).foreach {
        grp =>
          val sql = s"UPDATE PROJECT_LINK SET STATUS = ${linkStatus.value}, MODIFIED_BY='$user', ROAD_TYPE= $roadType " +
            s"WHERE ID IN ${grp.mkString("(", ",", ")")}"
          Q.updateNA(sql).execute
      }
    } else {
      val sql = s"UPDATE PROJECT_LINK SET STATUS = ${linkStatus.value}, MODIFIED_BY='$user', ROAD_TYPE= $roadType, DISCONTINUITY_TYPE = ${discontinuity.get} " +
        s"WHERE ID = ${projectLinkIds.head}"
      Q.updateNA(sql).execute
    }
  }

  def updateProjectLinks(projectLinkIds: Set[Long], linkStatus: LinkStatus, userName: String): Unit = {
    val user = userName.replaceAll("[^A-Za-z0-9\\-]+", "")
    projectLinkIds.grouped(500).foreach {
      grp =>
        val sql = s"UPDATE PROJECT_LINK SET STATUS = ${linkStatus.value}, MODIFIED_BY='$user' " +
          s"WHERE ID IN ${grp.mkString("(", ",", ")")}"
        Q.updateNA(sql).execute
    }
  }

  def updateProjectLinksToTerminated(projectLinkIds: Set[Long], userName: String): Unit = {
    val user = userName.replaceAll("[^A-Za-z0-9\\-]+", "")
    projectLinkIds.grouped(500).foreach {
      grp =>
        val sql = s"UPDATE PROJECT_LINK SET STATUS = ${LinkStatus.Terminated.value}, CALIBRATION_POINTS = 0, MODIFIED_BY='$user' " +
          s"WHERE ID IN ${grp.mkString("(", ",", ")")}"
        Q.updateNA(sql).execute
    }
  }

  def addRotatingTRProjectId(projectId: Long) = {
    Q.updateNA(s"UPDATE PROJECT SET TR_ID = VIITE_PROJECT_SEQ.nextval WHERE ID= $projectId").execute
  }

  def removeRotatingTRProjectId(projectId: Long) = {
    Q.updateNA(s"UPDATE PROJECT SET TR_ID = NULL WHERE ID= $projectId").execute
  }

  def updateProjectStateInfo(stateInfo: String, projectId: Long) = {
    Q.updateNA(s"UPDATE PROJECT SET STATUS_INFO = '$stateInfo' WHERE ID= $projectId").execute
  }

  def updateProjectCoordinates(projectId: Long, coordinates: ProjectCoordinates) = {
    Q.updateNA(s"UPDATE PROJECT SET COORD_X = ${coordinates.x},COORD_Y = ${coordinates.y}, ZOOM = ${coordinates.zoom} WHERE ID= $projectId").execute
  }

  def getRotatingTRProjectId(projectId: Long) = {
    Q.queryNA[Long](s"Select tr_id From Project WHERE Id=$projectId AND tr_id IS NOT NULL ").list
  }


  def updateProjectLinkValues(projectId: Long, roadAddress: RoadAddress, updateGeom : Boolean = true) = {
    val updateGeometry = if(updateGeom) s" ,GEOMETRY = '${toGeomString(roadAddress.geometry)}'" else s""

    val updateProjectLink = s"UPDATE PROJECT_LINK SET ROAD_NUMBER = ${roadAddress.roadNumber}, " +
      s" ROAD_PART_NUMBER = ${roadAddress.roadPartNumber}, TRACK_CODE = ${roadAddress.track.value}, " +
      s" DISCONTINUITY_TYPE = ${roadAddress.discontinuity.value}, ROAD_TYPE = ${roadAddress.roadType.value}, " +
      s" STATUS = ${LinkStatus.NotHandled.value}, START_ADDR_M = ${roadAddress.startAddrMValue}, END_ADDR_M = ${roadAddress.endAddrMValue}, " +
      s" CALIBRATION_POINTS = ${CalibrationCode.getFromAddress(roadAddress).value}, CONNECTED_LINK_ID = null, REVERSED = 0 $updateGeometry" +
      s" WHERE ROAD_ADDRESS_ID = ${roadAddress.id} AND PROJECT_ID = $projectId"
    Q.updateNA(updateProjectLink).execute

    val updateLRMPosition = s"UPDATE LRM_POSITION SET SIDE_CODE = ${roadAddress.sideCode.value}, " +
      s"start_measure = ${roadAddress.startMValue}, end_measure = ${roadAddress.endMValue} where " +
      s"id in (SELECT LRM_POSITION_ID FROM PROJECT_LINK WHERE ROAD_ADDRESS_ID = ${roadAddress.id} )"
    Q.updateNA(updateLRMPosition).execute
  }

  /**
    * Reverses the road part in project. Switches side codes 2 <-> 3, updates calibration points start <-> end,
    * updates track codes 1 <-> 2
    *
    * @param projectId
    * @param roadNumber
    * @param roadPartNumber
    */
  def reverseRoadPartDirection(projectId: Long, roadNumber: Long, roadPartNumber: Long): Unit = {
    val roadPartMaxAddr =
      sql"""SELECT MAX(END_ADDR_M) FROM PROJECT_LINK
         where project_link.project_id = $projectId and project_link.road_number = $roadNumber and project_link.road_part_number = $roadPartNumber
         and project_link.status != ${LinkStatus.Terminated.value}
         """.as[Long].firstOption.getOrElse(0L)
    val updateLRM = "update lrm_position set side_code = (CASE side_code WHEN 2 THEN 3 ELSE 2 END)" +
      " where id in (select lrm_position.id from project_link join " +
      s" LRM_Position on project_link.LRM_POSITION_ID = lrm_position.id where (side_code = 2 or side_code = 3) and " +
      s" project_link.project_id = $projectId and project_link.road_number = $roadNumber and project_link.road_part_number = $roadPartNumber" +
      s" and project_link.status != ${LinkStatus.Terminated.value})"
    Q.updateNA(updateLRM).execute
    val updateProjectLink = s"update project_link set calibration_points = (CASE calibration_points WHEN 0 THEN 0 WHEN 1 THEN 2 WHEN 2 THEN 1 ELSE 3 END), " +
      s"track_code = (CASE track_code WHEN 0 THEN 0 WHEN 1 THEN 2 WHEN 2 THEN 1 ELSE 3 END), " +
      s"(start_addr_m, end_addr_m) = (SELECT $roadPartMaxAddr - pl2.end_addr_m, $roadPartMaxAddr - pl2.start_addr_m FROM PROJECT_LINK pl2 WHERE pl2.id = project_link.id) " +
      s"where project_link.project_id = $projectId and project_link.road_number = $roadNumber and project_link.road_part_number = $roadPartNumber " +
      s"and project_link.status != ${LinkStatus.Terminated.value}"
    Q.updateNA(updateProjectLink).execute
  }

  def fetchProjectLinkIds(projectId: Long, roadNumber: Long, roadPartNumber: Long, status: Option[LinkStatus] = None,
                          maxResults: Option[Int] = None): List[Long] =
  {
    val filter = status.map(s => s" AND status = ${s.value}").getOrElse("")
    val limit = maxResults.map(s => s" AND ROWNUM <= $s").getOrElse("")
    val query= s"""
         SELECT LRM_position.link_id
         FROM Project_link JOIN LRM_Position on project_link.LRM_POSITION_ID = lrm_position.id
         WHERE project_id = $projectId and road_number = $roadNumber and road_part_number = $roadPartNumber $filter $limit
       """
    Q.queryNA[Long](query).list
  }

  def reserveRoadPart(projectId: Long, roadNumber: Long, roadPartNumber: Long, user: String): Unit = {
    sqlu"""INSERT INTO PROJECT_RESERVED_ROAD_PART(id, road_number, road_part_number, project_id, created_by)
      SELECT viite_general_seq.nextval, $roadNumber, $roadPartNumber, $projectId, $user FROM DUAL""".execute
  }

  def getReservedRoadPart(projectId: Long, roadNumber: Long, roadPartNumber: Long): Long = {
    val query = s"""SELECT ID FROM PROJECT_RESERVED_ROAD_PART WHERE PROJECT_ID = $projectId AND
            ROAD_NUMBER = $roadNumber AND ROAD_PART_NUMBER = $roadPartNumber"""
    Q.queryNA[Long](query).list.head
  }

  def countLinksUnchangedUnhandled(projectId: Long, roadNumber: Long, roadPartNumber: Long): Long = {
    val query =
      s"""select count(id) from project_link
          WHERE project_id = $projectId and road_number = $roadNumber and road_part_number = $roadPartNumber and
          (status = ${LinkStatus.UnChanged.value} or status = ${LinkStatus.NotHandled.value})"""
    Q.queryNA[Long](query).first
  }

  def updateProjectStatus(projectID: Long, state: ProjectState) {
    sqlu""" update project set state=${state.value} WHERE id=$projectID""".execute
  }

  def getProjectsWithWaitingTRStatus(): List[Long] = {
    val query =
      s"""
         SELECT id
         FROM project
         WHERE state=${ProjectState.Sent2TR.value} OR state=${ProjectState.TRProcessing.value}
       """
    Q.queryNA[Long](query).list
  }

  def getContinuityCodes(projectId: Long, roadNumber: Long, roadPartNumber: Long): Map[Long, Discontinuity] = {
    sql""" SELECT END_ADDR_M, DISCONTINUITY_TYPE FROM PROJECT_LINK WHERE PROJECT_ID = $projectId AND
         ROAD_NUMBER = $roadNumber AND ROAD_PART_NUMBER = $roadPartNumber AND STATUS != ${LinkStatus.Terminated.value}
         AND (DISCONTINUITY_TYPE != ${Discontinuity.Continuous.value} OR END_ADDR_M =
         (SELECT MAX(END_ADDR_M) FROM PROJECT_LINK WHERE PROJECT_ID = $projectId AND
           ROAD_NUMBER = $roadNumber AND ROAD_PART_NUMBER = $roadPartNumber AND STATUS != ${LinkStatus.Terminated.value}))
       """.as[(Long, Int)].list.map(x => x._1 -> Discontinuity.apply(x._2)).toMap
  }

  def fetchFirstLink(projectId: Long, roadNumber: Long, roadPartNumber: Long): Option[ProjectLink] = {
    val query = s"""$projectLinkQueryBase
    where PROJECT_LINK.ROAD_PART_NUMBER=$roadPartNumber AND PROJECT_LINK.ROAD_NUMBER=$roadNumber AND
      PROJECT_LINK.START_ADDR_M = (SELECT MIN(START_ADDR_M) FROM PROJECT_LINK WHERE
      PROJECT_LINK.PROJECT_ID = $projectId AND PROJECT_LINK.ROAD_PART_NUMBER=$roadPartNumber AND PROJECT_LINK.ROAD_NUMBER=$roadNumber)
    order by PROJECT_LINK.ROAD_NUMBER, PROJECT_LINK.ROAD_PART_NUMBER, PROJECT_LINK.START_ADDR_M, PROJECT_LINK.TRACK_CODE"""
    listQuery(query).headOption
  }

  private def deleteProjectLinks(ids: Set[Long]): Int = {
    if (ids.size > 900)
      ids.grouped(900).map(deleteProjectLinks).sum
    else {
      val lrmIds = Q.queryNA[Long](s"SELECT LRM_POSITION_ID FROM PROJECT_LINK WHERE ID IN (${ids.mkString(",")})").list
      val deleteLinks =
        s"""
         DELETE FROM PROJECT_LINK WHERE id IN (${ids.mkString(",")})
       """
      val count = Q.updateNA(deleteLinks).first
      val deleteLrm =
        s"""
         DELETE FROM LRM_POSITION WHERE id IN (${lrmIds.mkString(",")})
      """
      Q.updateNA(deleteLrm).execute
      count
    }
  }

  def removeProjectLinksById(ids: Set[Long]): Int = {
    if (ids.nonEmpty)
      deleteProjectLinks(ids)
    else
      0
  }

  def removeProjectLinksByLinkIds(projectId: Long, roadNumber: Option[Long], roadPartNumber: Option[Long],
                                  linkIds: Set[Long] = Set()): Int = {
    if (linkIds.size > 900 || linkIds.isEmpty) {
      linkIds.grouped(900).map(g => removeProjectLinks(projectId, roadNumber, roadPartNumber, g)).sum
    } else {
      removeProjectLinks(projectId, roadNumber, roadPartNumber, linkIds)
    }
  }
  private def removeProjectLinks(projectId: Long, roadNumber: Option[Long], roadPartNumber: Option[Long],
                                 linkIds: Set[Long] = Set()): Int = {
    val roadFilter = roadNumber.map(l => s"AND road_number = $l").getOrElse("")
    val roadPartFilter = roadPartNumber.map(l => s"AND road_part_number = $l").getOrElse("")
    val linkIdFilter = if (linkIds.isEmpty) {
      ""
    } else {
      s"AND pos.LINK_ID IN (${linkIds.mkString(",")})"
    }
    val query = s"""SELECT pl.id FROM PROJECT_LINK pl JOIN LRM_POSITION pos ON (pl.lrm_position_id = pos.id) WHERE
        project_id = $projectId $roadFilter $roadPartFilter $linkIdFilter"""
    val ids = Q.queryNA[Long](query).iterator.toSet
    if (ids.nonEmpty)
      deleteProjectLinks(ids)
    else
      0
  }

  def moveProjectLinksToHistory(projectId: Long): Unit = {
    sqlu"""INSERT INTO PROJECT_LINK_HISTORY (SELECT ID,
       PROJECT_ID, TRACK_CODE, DISCONTINUITY_TYPE, ROAD_NUMBER, ROAD_PART_NUMBER, START_ADDR_M,
       END_ADDR_M, LRM_POSITION_ID, CREATED_BY, MODIFIED_BY, CREATED_DATE, MODIFIED_DATE,
       STATUS, CALIBRATION_POINTS, ROAD_TYPE FROM PROJECT_LINK WHERE PROJECT_ID = $projectId)""".execute
    sqlu"""DELETE FROM PROJECT_LINK WHERE PROJECT_ID = $projectId""".execute
    sqlu"""DELETE FROM PROJECT_RESERVED_ROAD_PART WHERE PROJECT_ID = $projectId""".execute
  }

  def removeProjectLinksByProjectAndRoadNumber(projectId: Long, roadNumber: Long, roadPartNumber: Long): Int = {
    removeProjectLinks(projectId, Some(roadNumber), Some(roadPartNumber))
  }

  def removeProjectLinksByProject(projectId: Long): Int = {
    removeProjectLinks(projectId, None, None)
  }

  def removeProjectLinksByLinkId(projectId: Long, linkIds: Set[Long]): Int = {
    if (linkIds.nonEmpty)
      removeProjectLinks(projectId, None, None, linkIds)
    else
      0
  }

  def fetchSplitLinks(projectId: Long, linkId: Long): Seq[ProjectLink] = {
    val query =
      s"""$projectLinkQueryBase
                where PROJECT_LINK.PROJECT_ID = $projectId AND (LRM_POSITION.LINK_ID = $linkId OR PROJECT_LINK.CONNECTED_LINK_ID = $linkId)"""
    listQuery(query)
  }

  def toTimeStamp(dateTime: Option[DateTime]) = {
    dateTime.map(dt => new Timestamp(dt.getMillis))
  }

  implicit val getDiscontinuity = new GetResult[Option[Discontinuity]] {
    def apply(r: PositionedResult) = {
      r.nextLongOption().map(l => Discontinuity.apply(l))
    }
  }
}<|MERGE_RESOLUTION|>--- conflicted
+++ resolved
@@ -338,11 +338,7 @@
     val query =
 
       s"""$projectLinkQueryBase
-<<<<<<< HEAD
-                where PROJECT_LINK.PROJECT_ID = $projectId $filter """
-=======
                 where PROJECT_LINK.PROJECT_ID = $projectId $filter"""
->>>>>>> fa6a76da
     listQuery(query).seq
   }
 
