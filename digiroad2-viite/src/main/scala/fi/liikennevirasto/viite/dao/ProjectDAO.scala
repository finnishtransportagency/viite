--- conflicted
+++ resolved
@@ -153,12 +153,8 @@
     val addressPS = dynamicSession.prepareStatement("insert into PROJECT_LINK (id, project_id, lrm_position_id, " +
       "road_number, road_part_number, " +
       "track_code, discontinuity_type, START_ADDR_M, END_ADDR_M, created_by, " +
-<<<<<<< HEAD
-      "calibration_points, status, road_type, road_address_id, connected_link_id, ely, reversed) values (?, ?, ?, ?, ?, ?, ?, ?, ?, ?, ?, ?, ?, ?,?,?,?)")
-=======
       "calibration_points, status, road_type, road_address_id, connected_link_id, ely, reversed) values " +
       "(?, ?, ?, ?, ?, ?, ?, ?, ?, ?, ?, ?, ?, ?, ?, ?, ?)")
->>>>>>> 6d3019d7
     val lrmIds = sql"""SELECT lrm_position_primary_key_seq.nextval FROM dual connect by level <= ${roadAddresses.size}""".as[Long].list
     val (ready, idLess) = roadAddresses.partition(_.id != fi.liikennevirasto.viite.NewRoadAddress)
     val plIds = Sequences.fetchViitePrimaryKeySeqValues(idLess.size)
