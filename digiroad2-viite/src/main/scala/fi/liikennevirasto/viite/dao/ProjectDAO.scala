package fi.liikennevirasto.viite.dao

import java.sql.Timestamp
import java.util.Date

import com.github.tototoshi.slick.MySQLJodaSupport._
import fi.liikennevirasto.digiroad2.Point
import fi.liikennevirasto.digiroad2.asset.{LinkGeomSource, SideCode}
import fi.liikennevirasto.digiroad2.dao.Sequences
import fi.liikennevirasto.digiroad2.linearasset.PolyLine
import fi.liikennevirasto.digiroad2.util.Track
import fi.liikennevirasto.viite._
import fi.liikennevirasto.viite.dao.LinkStatus.{NotHandled, UnChanged}
import fi.liikennevirasto.viite.dao.ProjectState.Incomplete
import fi.liikennevirasto.viite.process.InvalidAddressDataException
import fi.liikennevirasto.viite.util.CalibrationPointsUtils
import org.joda.time.DateTime
import slick.driver.JdbcDriver.backend.Database.dynamicSession
import slick.jdbc.StaticQuery.interpolation
import slick.jdbc.{GetResult, PositionedResult, StaticQuery => Q}

sealed trait ProjectState {
  def value: Int

  def description: String
}

object ProjectState {

  val values = Set(Closed, Incomplete, Sent2TR, ErroredInTR, TRProcessing, Saved2TR, Failed2GenerateTRIdInViite, Deleted, Unknown)

  // These states are final
  val nonActiveStates = Set(ProjectState.Closed.value, ProjectState.Saved2TR.value)

  def apply(value: Long): ProjectState = {
    values.find(_.value == value).getOrElse(Closed)
  }

  case object Closed extends ProjectState {def value = 0; def description = "Suljettu"}
  case object Incomplete extends ProjectState { def value = 1; def description = "Keskeneräinen"}
  case object Sent2TR extends ProjectState {def value=2; def description ="Lähetetty tierekisteriin"}
  case object ErroredInTR extends ProjectState {def value=3; def description ="Virhe tierekisterissä"}
  case object TRProcessing extends ProjectState {def value=4; def description="Tierekisterissä käsittelyssä"}
  case object Saved2TR extends ProjectState{def value=5;def description ="Viety tierekisteriin"}
  case object Failed2GenerateTRIdInViite extends ProjectState { def value = 6; def description = "Tierekisteri ID:tä ei voitu muodostaa"}
  case object Deleted extends ProjectState {def value = 7; def description = "Poistettu projekti"}
  case object Unknown extends ProjectState{def value=99;def description ="Tuntematon"}
}

sealed trait LinkStatus {
  def value: Int
}

object LinkStatus {
  val values = Set(NotHandled, Terminated, New, Transfer, UnChanged, Numbering, Unknown)
  case object NotHandled extends LinkStatus {def value = 0}
  case object UnChanged  extends LinkStatus {def value = 1}
  case object New extends LinkStatus {def value = 2}
  case object Transfer extends LinkStatus {def value = 3}
  case object Numbering extends LinkStatus {def value = 4}
  case object Terminated extends LinkStatus {def value = 5}
  case object Unknown extends LinkStatus {def value = 99}
  def apply(intValue: Int): LinkStatus = {
    values.find(_.value == intValue).getOrElse(Unknown)
  }
}

case class RoadAddressProject(id: Long, status: ProjectState, name: String, createdBy: String, createdDate: DateTime,
                              modifiedBy: String, startDate: DateTime, dateModified: DateTime, additionalInfo: String,
                              reservedParts: Seq[ReservedRoadPart], statusInfo: Option[String], ely: Option[Long] = None, coordinates: Option[ProjectCoordinates] = None) {
  def isReserved(roadNumber: Long, roadPartNumber: Long): Boolean = {
    reservedParts.exists(p => p.roadNumber == roadNumber && p.roadPartNumber == roadPartNumber)
  }
}

case class ProjectCoordinates(x: Double, y: Double, zoom: Int)

case class ProjectLink(id: Long, roadNumber: Long, roadPartNumber: Long, track: Track,
                       discontinuity: Discontinuity, startAddrMValue: Long, endAddrMValue: Long, startDate: Option[DateTime] = None,
                       endDate: Option[DateTime] = None, modifiedBy: Option[String] = None, lrmPositionId: Long, linkId: Long, startMValue: Double, endMValue: Double, sideCode: SideCode,
                       calibrationPoints: (Option[CalibrationPoint], Option[CalibrationPoint]) = (None, None), floating: Boolean = false,
                       geometry: Seq[Point], projectId: Long, status: LinkStatus, roadType: RoadType,
                       linkGeomSource: LinkGeomSource = LinkGeomSource.NormalLinkInterface, geometryLength: Double, roadAddressId: Long,
                       ely: Long, reversed: Boolean, connectedLinkId: Option[Long] = None, linkGeometryTimeStamp: Long, commonHistoryId: Long = NewCommonHistoryId, blackUnderline: Boolean = false)
  extends BaseRoadAddress with PolyLine {
  lazy val startingPoint = if (sideCode == SideCode.AgainstDigitizing) geometry.last else geometry.head
  lazy val endPoint = if (sideCode == SideCode.AgainstDigitizing) geometry.head else geometry.last
  lazy val isSplit: Boolean = connectedLinkId.nonEmpty || connectedLinkId.contains(0L)

  def copyWithGeometry(newGeometry: Seq[Point]) = {
    this.copy(geometry = newGeometry)
  }

  def addrAt(a: Double) = {
    val coefficient = (endAddrMValue - startAddrMValue) / (endMValue - startMValue)
    sideCode match {
      case SideCode.AgainstDigitizing =>
        endAddrMValue - Math.round((a-startMValue) * coefficient)
      case SideCode.TowardsDigitizing =>
        startAddrMValue + Math.round((a-startMValue) * coefficient)
      case _ => throw new InvalidAddressDataException(s"Bad sidecode $sideCode on project link")
    }
  }
}

object ProjectDAO {

  private val projectLinkQueryBase =
    s"""select PROJECT_LINK.ID, PROJECT_LINK.PROJECT_ID, PROJECT_LINK.TRACK_CODE, PROJECT_LINK.DISCONTINUITY_TYPE,
  PROJECT_LINK.ROAD_NUMBER, PROJECT_LINK.ROAD_PART_NUMBER, PROJECT_LINK.START_ADDR_M, PROJECT_LINK.END_ADDR_M,
  LRM_POSITION.START_MEASURE, LRM_POSITION.END_MEASURE, LRM_POSITION.SIDE_CODE, PROJECT_LINK.LRM_POSITION_ID,
  PROJECT_LINK.CREATED_BY, PROJECT_LINK.MODIFIED_BY, lrm_position.link_id, PROJECT_LINK.GEOMETRY,
  (LRM_POSITION.END_MEASURE - LRM_POSITION.START_MEASURE) as length, PROJECT_LINK.CALIBRATION_POINTS, PROJECT_LINK.STATUS,
  PROJECT_LINK.ROAD_TYPE, LRM_POSITION.LINK_SOURCE as source, PROJECT_LINK.ROAD_ADDRESS_ID, PROJECT_LINK.ELY, PROJECT_LINK.REVERSED, PROJECT_LINK.CONNECTED_LINK_ID,
  CASE
    WHEN STATUS = ${LinkStatus.NotHandled.value} THEN null
    WHEN STATUS IN (${LinkStatus.Terminated.value}, ${LinkStatus.UnChanged.value}) THEN ROAD_ADDRESS.START_DATE
    ELSE PRJ.START_DATE END as start_date,
  CASE WHEN STATUS = ${LinkStatus.Terminated.value} THEN PRJ.START_DATE ELSE null END as end_date,
  LRM_POSITION.ADJUSTED_TIMESTAMP
  from PROJECT prj JOIN PROJECT_LINK ON (prj.id = PROJECT_LINK.PROJECT_ID) join LRM_POSITION
    on (LRM_POSITION.ID = PROJECT_LINK.LRM_POSITION_ID) LEFT JOIN ROAD_ADDRESS ON (ROAD_ADDRESS.ID = PROJECT_LINK.ROAD_ADDRESS_ID)"""
  implicit val getProjectLinkRow = new GetResult[ProjectLink] {
    def apply(r: PositionedResult) = {
      val projectLinkId = r.nextLong()
      val projectId = r.nextLong()
      val trackCode = Track.apply(r.nextInt())
      val discontinuityType = Discontinuity.apply(r.nextInt())
      val roadNumber = r.nextLong()
      val roadPartNumber = r.nextLong()
      val startAddrM = r.nextLong()
      val endAddrM = r.nextLong()
      val startMValue = r.nextDouble()
      val endMValue = r.nextDouble()
      val sideCode = SideCode.apply(r.nextInt)
      val lrmPositionId = r.nextLong()
      val createdBy = r.nextStringOption()
      val modifiedBy = r.nextStringOption()
      val linkId = r.nextLong()
      val geom=r.nextStringOption()
      val length = r.nextDouble()
      val calibrationPoints =
        CalibrationPointsUtils.calibrations(CalibrationCode.apply(r.nextInt), linkId, startMValue, endMValue,
          startAddrM, endAddrM, sideCode)
      val status = LinkStatus.apply(r.nextInt())
      val roadType = RoadType.apply(r.nextInt())
      val source = LinkGeomSource.apply(r.nextInt())
      val roadAddressId = r.nextLong()
      val ely = r.nextLong()
      val reversed = r.nextBoolean()
      val connectedLinkId = r.nextLongOption()
      val startDate = r.nextDateOption().map(d => new DateTime(d.getTime))
      val endDate = r.nextDateOption().map(d => new DateTime(d.getTime))
      val geometryTimeStamp = r.nextLong()

      ProjectLink(projectLinkId, roadNumber, roadPartNumber, trackCode, discontinuityType, startAddrM, endAddrM, startDate, endDate,
        modifiedBy, lrmPositionId, linkId, startMValue, endMValue, sideCode, calibrationPoints, false, parseStringGeometry(geom.getOrElse("")), projectId,
        status, roadType, source, length, roadAddressId, ely, reversed, connectedLinkId, geometryTimeStamp)
    }
  }


  private def parseStringGeometry(geomString: String): Seq[Point] = {
    if (geomString.nonEmpty)
      toGeometry(geomString)
    else
      Seq()
  }

  private def listQuery(query: String) = {
    Q.queryNA[ProjectLink](query).iterator.toSeq
  }

  def create(links: Seq[ProjectLink]): Seq[Long] = {
    val lrmPositionPS = dynamicSession.prepareStatement("insert into lrm_position (ID, link_id, SIDE_CODE, start_measure, " +
      "end_measure, adjusted_timestamp, link_source) values (?, ?, ?, ?, ?, ?, ?)")
    val addressPS = dynamicSession.prepareStatement("insert into PROJECT_LINK (id, project_id, lrm_position_id, " +
      "road_number, road_part_number, " +
      "track_code, discontinuity_type, START_ADDR_M, END_ADDR_M, created_by, " +
      "calibration_points, status, road_type, road_address_id, connected_link_id, ely, reversed, geometry) values " +
      "(?, ?, ?, ?, ?, ?, ?, ?, ?, ?, ?, ?, ?, ?, ?, ?, ?, ?)")
    val lrmIds = sql"""SELECT lrm_position_primary_key_seq.nextval FROM dual connect by level <= ${links.size}""".as[Long].list
    val (ready, idLess) = links.partition(_.id != NewRoadAddress)
    val plIds = Sequences.fetchViitePrimaryKeySeqValues(idLess.size)
    val projectLinks = ready ++ idLess.zip(plIds).map(x =>
      x._1.copy(id = x._2)
    )
    projectLinks.toList.zip(lrmIds).foreach { case (pl, lrmId) =>
      RoadAddressDAO.createLRMPosition(lrmPositionPS, lrmId, pl.linkId, pl.sideCode.value, pl.startMValue,
        pl.endMValue, pl.linkGeometryTimeStamp, pl.linkGeomSource.value)
      addressPS.setLong(1, pl.id)
      addressPS.setLong(2, pl.projectId)
      addressPS.setLong(3, lrmId)
      addressPS.setLong(4, pl.roadNumber)
      addressPS.setLong(5, pl.roadPartNumber)
      addressPS.setLong(6, pl.track.value)
      addressPS.setLong(7, pl.discontinuity.value)
      addressPS.setLong(8, pl.startAddrMValue)
      addressPS.setLong(9, pl.endAddrMValue)
      addressPS.setString(10, pl.modifiedBy.getOrElse(null))
      addressPS.setDouble(11, CalibrationCode.getFromAddress(pl).value)
      addressPS.setLong(12, pl.status.value)
      addressPS.setLong(13, pl.roadType.value)
      if (pl.roadAddressId == 0)
        addressPS.setString(14, null)
      else
        addressPS.setLong(14, pl.roadAddressId)
      if (pl.connectedLinkId.isDefined)
        addressPS.setLong(15, pl.connectedLinkId.get)
      else
        addressPS.setString(15, null)
      addressPS.setLong(16, pl.ely)
      addressPS.setBoolean(17, pl.reversed)
      addressPS.setString(18, toGeomString(pl.geometry))
     addressPS.addBatch()
    }
    lrmPositionPS.executeBatch()
    addressPS.executeBatch()
    lrmPositionPS.close()
    addressPS.close()
    projectLinks.map(_.id)
  }

  def updateProjectLinksToDB(projectLinks: Seq[ProjectLink], modifier: String): Unit = {
    val nonUpdatingStatus = Set[LinkStatus](NotHandled, UnChanged)
    val addresses = RoadAddressDAO.fetchByIdMassQuery(projectLinks.map(_.roadAddressId).toSet).map(ra => ra.id -> ra).toMap
    val links = projectLinks.map{ pl =>
      if (!pl.isSplit && nonUpdatingStatus.contains(pl.status) && addresses.contains(pl.roadAddressId)) {
        val ra = addresses(pl.roadAddressId)
        // Discontinuity, road type and calibration points may change with Unchanged (and NotHandled) status
        pl.copy(roadNumber = ra.roadNumber, roadPartNumber = ra.roadPartNumber, track = ra.track,
          startAddrMValue = ra.startAddrMValue, endAddrMValue = ra.endAddrMValue,
          reversed = false)
      } else
        pl
    }
    val projectLinkPS = dynamicSession.prepareStatement("UPDATE project_link SET ROAD_NUMBER = ?,  ROAD_PART_NUMBER = ?, TRACK_CODE=?, " +
      "DISCONTINUITY_TYPE = ?, START_ADDR_M=?, END_ADDR_M=?, MODIFIED_DATE= ? , MODIFIED_BY= ?, LRM_POSITION_ID= ?, PROJECT_ID= ?, " +
      "CALIBRATION_POINTS= ? , STATUS=?,  ROAD_TYPE=?, REVERSED = ?, GEOMETRY = ? WHERE id = ?")
    val lrmPS = dynamicSession.prepareStatement("UPDATE LRM_POSITION SET SIDE_CODE=?, START_MEASURE=?, END_MEASURE=?, LANE_CODE=?, " +
      "MODIFIED_DATE=? WHERE ID = ?")

    for (projectLink <- links) {
      projectLinkPS.setLong(1, projectLink.roadNumber)
      projectLinkPS.setLong(2, projectLink.roadPartNumber)
      projectLinkPS.setInt(3, projectLink.track.value)
      projectLinkPS.setInt(4, projectLink.discontinuity.value)
      projectLinkPS.setLong(5, projectLink.startAddrMValue)
      projectLinkPS.setLong(6, projectLink.endAddrMValue)
      projectLinkPS.setDate(7, new java.sql.Date(new Date().getTime))
      projectLinkPS.setString(8, modifier)
      projectLinkPS.setLong(9, projectLink.lrmPositionId)
      projectLinkPS.setLong(10, projectLink.projectId)
      projectLinkPS.setInt(11, CalibrationCode.getFromAddress(projectLink).value)
      projectLinkPS.setInt(12, projectLink.status.value)
      projectLinkPS.setInt(13, projectLink.roadType.value)
      projectLinkPS.setInt(14, if (projectLink.reversed) 1 else 0)
      projectLinkPS.setString(15, toGeomString(projectLink.geometry))
      projectLinkPS.setLong(16, projectLink.id)
      projectLinkPS.addBatch()
      lrmPS.setInt(1, projectLink.sideCode.value)
      lrmPS.setDouble(2, projectLink.startMValue)
      lrmPS.setDouble(3, projectLink.endMValue)
      lrmPS.setInt(4, projectLink.track.value)
      lrmPS.setDate(5, new java.sql.Date(new Date().getTime))
      lrmPS.setLong(6, projectLink.lrmPositionId)
      lrmPS.addBatch()
    }
    projectLinkPS.executeBatch()
    lrmPS.executeBatch()
    lrmPS.close()
    projectLinkPS.close()
  }


  def updateProjectLinksGeometry(projectLinks: Seq[ProjectLink], modifier: String): Unit = {
    val projectLinkPS = dynamicSession.prepareStatement("UPDATE project_link SET  GEOMETRY = ?, MODIFIED_BY= ? WHERE id = ?")
    val lrmPS = dynamicSession.prepareStatement("UPDATE LRM_POSITION SET ADJUSTED_TIMESTAMP = ? WHERE ID = ?")

    for (projectLink <- projectLinks) {
      projectLinkPS.setString(1, toGeomString(projectLink.geometry))
      projectLinkPS.setString(2, modifier)
      projectLinkPS.setLong(3, projectLink.id)
      projectLinkPS.addBatch()
      lrmPS.setLong(1, projectLink.linkGeometryTimeStamp)
      lrmPS.setLong(2, projectLink.lrmPositionId)
      lrmPS.addBatch()
    }
    projectLinkPS.executeBatch()
    lrmPS.executeBatch()
    lrmPS.close()
    projectLinkPS.close()
  }

  def createRoadAddressProject(roadAddressProject: RoadAddressProject): Unit = {
    sqlu"""
         insert into project (id, state, name, ely, created_by, created_date, start_date ,modified_by, modified_date, add_info)
         values (${roadAddressProject.id}, ${roadAddressProject.status.value}, ${roadAddressProject.name}, null, ${roadAddressProject.createdBy}, sysdate, ${roadAddressProject.startDate}, '-' , sysdate, ${roadAddressProject.additionalInfo})
         """.execute
  }

  def getElyFromProjectLinks(projectId:Long): Option[Long]= {
    val query =
      s"""SELECT ELY FROM PROJECT_LINK WHERE PROJECT_ID=$projectId AND ELY IS NOT NULL AND ROWNUM < 2"""
    Q.queryNA[Long](query).firstOption
  }

  def getProjectLinks(projectId: Long, linkStatusFilter: Option[LinkStatus] = None, currentAddressFilter: Boolean = false): Seq[ProjectLink] = {
    val filter = if (linkStatusFilter.isEmpty) "" else s"PROJECT_LINK.STATUS = ${linkStatusFilter.get.value} AND"
    val currentFilter = if (currentAddressFilter) s"PROJECT_LINK.END_DATE IS NULL AND PROJECT_LINK.VALID_TO IS NULL " else s""
    val query =
      s"""$projectLinkQueryBase
                where $filter $currentFilter (PROJECT_LINK.PROJECT_ID = $projectId ) order by PROJECT_LINK.ROAD_NUMBER, PROJECT_LINK.ROAD_PART_NUMBER, PROJECT_LINK.END_ADDR_M """
    listQuery(query)
  }

  //TODO: support for bigger queries than 1000 ids
  def getProjectLinksByIds(ids: Iterable[Long]): Seq[ProjectLink] = {
    if (ids.isEmpty)
      List()
    else {
      val query =
        s"""$projectLinkQueryBase
                where project_link.id in (${ids.mkString(",")}) order by PROJECT_LINK.ROAD_NUMBER, PROJECT_LINK.ROAD_PART_NUMBER, PROJECT_LINK.END_ADDR_M """
      listQuery(query)
    }
  }

  def getProjectLinksByLinkId(projectLinkId: Long): Seq[ProjectLink] = {
    val query =
      s"""$projectLinkQueryBase
                where LRM_POSITION.link_id = $projectLinkId order by PROJECT_LINK.ROAD_NUMBER, PROJECT_LINK.ROAD_PART_NUMBER, PROJECT_LINK.END_ADDR_M """
    listQuery(query)
  }

  def getProjectLinksByIds(projectId: Long, ids: Set[Long]): Seq[ProjectLink] = {
    val filter = if (ids.nonEmpty) s"""AND PROJECT_LINK.ROAD_ADDRESS_ID in (${ids.mkString(",")})""" else ""
    val query =

      s"""$projectLinkQueryBase
<<<<<<< HEAD
                where PROJECT_LINK.PROJECT_ID = $projectId $filter """
=======
                where PROJECT_LINK.PROJECT_ID = $projectId $filter"""
>>>>>>> 7e6c5779
    listQuery(query).seq
  }

  def getProjectLinksByProjectAndLinkId(linkIds: Iterable[Long], projectId: Long): Seq[ProjectLink] = {
    if (linkIds.isEmpty)
      List()
    else {
      val query =
        s"""$projectLinkQueryBase
                where link_id in (${linkIds.mkString(",")}) AND (PROJECT_LINK.PROJECT_ID = $projectId )   order by PROJECT_LINK.ROAD_NUMBER, PROJECT_LINK.ROAD_PART_NUMBER, PROJECT_LINK.END_ADDR_M """
      listQuery(query)
    }
  }


  def fetchByProjectRoadPart(roadNumber: Long, roadPartNumber: Long, projectId: Long): Seq[ProjectLink] = {
    val filter = s"PROJECT_LINK.ROAD_NUMBER = $roadNumber AND PROJECT_LINK.ROAD_PART_NUMBER = $roadPartNumber AND"
    val query =
      s"""$projectLinkQueryBase
                where $filter (PROJECT_LINK.PROJECT_ID = $projectId ) order by PROJECT_LINK.ROAD_NUMBER, PROJECT_LINK.ROAD_PART_NUMBER, PROJECT_LINK.END_ADDR_M """
    listQuery(query)
  }


  def fetchByProjectRoadParts(roadParts: Set[(Long, Long)], projectId: Long): Seq[ProjectLink] = {
    if (roadParts.isEmpty)
      return Seq()
    val roadPartsCond = roadParts.map{case (road, part) => s"(PROJECT_LINK.ROAD_NUMBER = $road AND PROJECT_LINK.ROAD_PART_NUMBER = $part)"}
    val filter = s"${roadPartsCond.mkString("(", " OR ", ")")} AND"
    val query =
      s"""$projectLinkQueryBase
                where $filter (PROJECT_LINK.PROJECT_ID = $projectId) order by PROJECT_LINK.ROAD_NUMBER, PROJECT_LINK.ROAD_PART_NUMBER, PROJECT_LINK.END_ADDR_M """
    listQuery(query)
  }

  def getInvalidUnchangedOperationProjectLinks(roadNumber: Long, roadPartNumber: Long) : Seq[ProjectLink]= {
    if(roadNumber == 0 || roadPartNumber == 0)
      return Seq()
    val query =
      s"""
         $projectLinkQueryBase
                where ROAD_ADDRESS.road_number = $roadNumber and ROAD_ADDRESS.road_part_number = $roadPartNumber and ROAD_ADDRESS.TRACK_CODE = PROJECT_LINK.TRACK_CODE and PROJECT_LINK.status = ${LinkStatus.UnChanged.value}
                and (ROAD_ADDRESS.valid_to IS NULL OR ROAD_ADDRESS.valid_to > sysdate) AND (ROAD_ADDRESS.valid_from IS NULL OR ROAD_ADDRESS.valid_from <= sysdate)
                and ROAD_ADDRESS.start_addr_m in
                (select ra.end_addr_m from road_address ra, project_link pl
                where ra.id = pl.road_address_id and ra.road_number = $roadNumber and ra.road_part_number = $roadPartNumber and ra.TRACK_CODE = pl.TRACK_CODE and pl.status NOT IN (${LinkStatus.NotHandled.value}, ${LinkStatus.UnChanged.value})
                and (ra.valid_to IS NULL OR ra.valid_to > sysdate) AND (ra.valid_from IS NULL OR ra.valid_from <= sysdate)) order by START_ADDR_M
       """
    listQuery(query)
  }

  def isRoadPartNotHandled(roadNumber: Long, roadPartNumber: Long, projectId: Long): Boolean = {
    val filter = s"PROJECT_LINK.ROAD_NUMBER = $roadNumber AND PROJECT_LINK.ROAD_PART_NUMBER = $roadPartNumber " +
      s"AND PROJECT_LINK.PROJECT_ID = $projectId AND PROJECT_LINK.STATUS = ${LinkStatus.NotHandled.value}"
    val query =
      s"""select PROJECT_LINK.ID from PROJECT_LINK
                where $filter AND ROWNUM < 2 """
    Q.queryNA[Long](query).firstOption.nonEmpty
  }


  //Should be only one
  def getProjectsWithGivenLinkId(linkId: Long): Seq[Long] = {
    val query =
      s"""SELECT P.ID
               FROM PROJECT P
              JOIN PROJECT_LINK PL ON P.ID=PL.PROJECT_ID
              JOIN LRM_POSITION L ON PL.LRM_POSITION_ID=L.ID
              WHERE P.STATE = ${Incomplete.value} AND L.LINK_ID=$linkId"""
    Q.queryNA[(Long)](query).list
  }


  def updateAddrMValues(projectLink: ProjectLink): Unit = {
    sqlu"""update project_link set modified_date = sysdate, start_addr_m = ${projectLink.startAddrMValue}, end_addr_m = ${projectLink.endAddrMValue}, calibration_points = ${CalibrationCode.getFromAddress(projectLink).value} where id = ${projectLink.id}
          """.execute
  }

  def updateRoadAddressProject(roadAddressProject: RoadAddressProject): Unit = {
    sqlu"""
         update project set state = ${roadAddressProject.status.value}, name = ${roadAddressProject.name}, modified_by = '-' ,modified_date = sysdate, add_info=${roadAddressProject.additionalInfo}, start_date=${roadAddressProject.startDate}, ely = ${roadAddressProject.ely} where id = ${roadAddressProject.id}
         """.execute
  }

  /**
    * Removes reserved road part and deletes the project links associated to it.
    * Requires links that have been transferred to this road part to be reverted before
    * or this will fail.
    *
    * @param projectId        Project's id
    * @param reservedRoadPart Road part to be removed
    */
  def removeReservedRoadPart(projectId: Long, reservedRoadPart: ReservedRoadPart): Unit = {
    sqlu"""
           DELETE FROM PROJECT_LINK WHERE PROJECT_ID = $projectId AND
           (EXISTS (SELECT 1 FROM ROAD_ADDRESS RA WHERE RA.ID = ROAD_ADDRESS_ID AND
           RA.ROAD_NUMBER = ${reservedRoadPart.roadNumber} AND RA.ROAD_PART_NUMBER = ${reservedRoadPart.roadPartNumber}))
           OR (ROAD_NUMBER = ${reservedRoadPart.roadNumber} AND ROAD_PART_NUMBER = ${reservedRoadPart.roadPartNumber}
           AND (STATUS = ${LinkStatus.New.value} OR STATUS = ${LinkStatus.Numbering.value}))
           """.execute
    sqlu"""
         DELETE FROM PROJECT_RESERVED_ROAD_PART WHERE id = ${reservedRoadPart.id}
         """.execute
  }

  def removeReservedRoadPartsByProject(projectId: Long): Unit = {
    sqlu"""
         DELETE FROM PROJECT_RESERVED_ROAD_PART WHERE project_id = ${projectId}
         """.execute
  }

  def getProjectEly(roadAddressProjectId: Long): Option[Long] = {
    val query =
      s"""
         SELECT ELY
         FROM project
         WHERE id=$roadAddressProjectId
       """
    Q.queryNA[Option[Long]](query).firstOption.getOrElse(None)
  }

  def updateProjectEly(roadAddressProjectId: Long, ely: Long): Unit = {
    sqlu"""
       update project set ely = $ely, modified_date = sysdate where id =  ${roadAddressProjectId}
      """.execute
  }

  def getRoadAddressProjectById(projectId: Long): Option[RoadAddressProject] = {
    val where = s""" where id =${projectId}"""
    val query =
      s"""SELECT id, state, name, created_by, created_date, start_date, modified_by, COALESCE(modified_date, created_date),
           add_info, ely, status_info, coord_x, coord_y, zoom
           FROM project $where"""
    Q.queryNA[(Long, Long, String, String, DateTime, DateTime, String, DateTime, String, Option[Long], Option[String], Double, Double, Int)](query).list.map {
      case (id, state, name, createdBy, createdDate, start_date, modifiedBy, modifiedDate, addInfo,
      ely, statusInfo, coordX, coordY, zoom) if ely.contains(-1L) =>
        RoadAddressProject(id, ProjectState.apply(state), name, createdBy, createdDate, modifiedBy, start_date, modifiedDate,
          addInfo, fetchReservedRoadParts(id), statusInfo, None, Some(ProjectCoordinates(coordX, coordY, zoom)))
      case (id, state, name, createdBy, createdDate, start_date, modifiedBy, modifiedDate, addInfo,
      ely, statusInfo, coordX, coordY, zoom) =>
        RoadAddressProject(id, ProjectState.apply(state), name, createdBy, createdDate, modifiedBy, start_date, modifiedDate,
          addInfo, fetchReservedRoadParts(id), statusInfo, ely, Some(ProjectCoordinates(coordX, coordY, zoom)))
    }.headOption
  }

  def fetchReservedRoadParts(projectId: Long): Seq[ReservedRoadPart] = {
    val sql =
      s"""
        SELECT id, road_number, road_part_number, length, length_new,
          ely, ely_new,
          (SELECT DISCONTINUITY FROM ROAD_ADDRESS ra WHERE ra.road_number = gr.road_number AND
            ra.road_part_number = gr.road_part_number AND RA.END_DATE IS NULL AND RA.VALID_TO IS NULL
            AND END_ADDR_M = gr.length and ROWNUM < 2) as discontinuity,
          (SELECT DISCONTINUITY_TYPE FROM PROJECT_LINK pl WHERE pl.project_id = gr.project_id
            AND pl.road_number = gr.road_number AND pl.road_part_number = gr.road_part_number
            AND PL.STATUS != 5 AND PL.TRACK_CODE IN (0,1)
            AND END_ADDR_M = gr.length_new AND ROWNUM < 2) as discontinuity_new,
          (SELECT LINK_ID FROM PROJECT_LINK pl JOIN LRM_POSITION lrm ON (lrm.id = pl.LRM_POSITION_ID)
            WHERE pl.project_id = gr.project_id
            AND pl.road_number = gr.road_number AND pl.road_part_number = gr.road_part_number
            AND PL.STATUS != 5 AND PL.TRACK_CODE IN (0,1) AND pl.START_ADDR_M = 0
            AND pl.END_ADDR_M > 0 AND ROWNUM < 2) as first_link
          FROM (
            SELECT rp.id, rp.project_id, rp.road_number, rp.road_part_number,
              MAX(ra.END_ADDR_M) as length,
              MAX(pl.END_ADDR_M) as length_new,
              MAX(ra.ely) as ELY,
              MAX(pl.ely) as ELY_NEW
              FROM PROJECT_RESERVED_ROAD_PART rp LEFT JOIN
              ROAD_ADDRESS ra ON (ra.road_number = rp.road_number AND ra.road_part_number = rp.road_part_number)
              LEFT JOIN
              PROJECT_LINK pl ON (pl.project_id = rp.project_id AND pl.road_number = rp.road_number AND
                pl.road_part_number = rp.road_part_number AND pl.status != 5)
              WHERE
                rp.project_id = $projectId AND
                RA.END_DATE IS NULL AND RA.VALID_TO IS NULL
                GROUP BY rp.id, rp.project_id, rp.road_number, rp.road_part_number
            ) gr"""
    Q.queryNA[(Long, Long, Long, Option[Long], Option[Long], Option[Long], Option[Long], Option[Long],
      Option[Long], Option[Long])](sql).list.map {
      case (id, road, part, length, newLength, ely, newEly, discontinuity, newDiscontinuity, linkId) =>
        ReservedRoadPart(id, road, part, length, discontinuity.map(Discontinuity.apply), ely, newLength,
          newDiscontinuity.map(Discontinuity.apply), newEly, linkId)
    }
  }

  def fetchReservedRoadPart(roadNumber: Long, roadPartNumber: Long): Option[ReservedRoadPart] = {
    val sql =
      s"""
        SELECT id, road_number, road_part_number, length, length_new,
          ely, ely_new,
          (SELECT DISCONTINUITY FROM ROAD_ADDRESS ra WHERE ra.road_number = gr.road_number AND
          ra.road_part_number = gr.road_part_number AND RA.END_DATE IS NULL AND RA.VALID_TO IS NULL
          AND END_ADDR_M = gr.length and ROWNUM < 2) as discontinuity,
          (SELECT DISCONTINUITY_TYPE FROM PROJECT_LINK pl WHERE pl.project_id = gr.project_id
          AND pl.road_number = gr.road_number AND pl.road_part_number = gr.road_part_number
          AND PL.STATUS != 5 AND PL.TRACK_CODE IN (0,1)
          AND END_ADDR_M = gr.length_new and ROWNUM < 2) as discontinuity_new,
          (SELECT LINK_ID FROM PROJECT_LINK pl JOIN LRM_POSITION lrm ON (lrm.id = pl.LRM_POSITION_ID)
            WHERE pl.project_id = gr.project_id
            AND pl.road_number = gr.road_number AND pl.road_part_number = gr.road_part_number
            AND PL.STATUS != 5 AND PL.TRACK_CODE IN (0,1) AND pl.START_ADDR_M = 0
            AND pl.END_ADDR_M > 0 AND ROWNUM < 2) as first_link
          FROM (
            SELECT rp.id, rp.project_id, rp.road_number, rp.road_part_number,
              MAX(ra.END_ADDR_M) as length,
              MAX(pl.END_ADDR_M) as length_new,
              MAX(ra.ely) as ELY,
              MAX(pl.ely) as ELY_NEW
              FROM PROJECT_RESERVED_ROAD_PART rp LEFT JOIN
              ROAD_ADDRESS ra ON (ra.road_number = rp.road_number AND ra.road_part_number = rp.road_part_number)
              LEFT JOIN
              PROJECT_LINK pl ON (pl.project_id = rp.project_id AND pl.road_number = rp.road_number AND pl.road_part_number = rp.road_part_number)
              WHERE
                rp.road_number = $roadNumber AND rp.road_part_number = $roadPartNumber AND
                RA.END_DATE IS NULL AND RA.VALID_TO IS NULL AND
                (PL.STATUS IS NULL OR (PL.STATUS != 5 AND PL.TRACK_CODE IN (0,1)))
              GROUP BY rp.id, rp.project_id, rp.road_number, rp.road_part_number
              ) gr"""
    Q.queryNA[(Long, Long, Long, Option[Long], Option[Long], Option[Long], Option[Long], Option[Long],
      Option[Long], Option[Long])](sql).firstOption.map {
      case (id, road, part, length, newLength, ely, newEly, discontinuity, newDiscontinuity, linkId) =>
        ReservedRoadPart(id, road, part, length, discontinuity.map(Discontinuity.apply), ely, newLength,
          newDiscontinuity.map(Discontinuity.apply), newEly, linkId)
    }
  }

  def getRoadAddressProjects(projectId: Long = 0, withNullElyFilter: Boolean = false): List[RoadAddressProject] = {
    val filter = projectId match {
      case 0 => if (withNullElyFilter) s""" where ELY IS NULL """ else ""
      case _ => if(withNullElyFilter) s""" where id =$projectId AND ELY IS NULL """ else s""" where id =$projectId """
    }

    val query =
      s"""SELECT id, state, name, created_by, created_date, start_date, modified_by, COALESCE(modified_date, created_date),
           add_info, status_info, ely, coord_x, coord_y, zoom
          FROM project $filter order by ely nulls first, name, id """
    Q.queryNA[(Long, Long, String, String, DateTime, DateTime, String, DateTime, String, Option[String], Option[Long], Double, Double, Int)](query).list.map {
      case (id, state, name, createdBy, createdDate, start_date, modifiedBy, modifiedDate, addInfo, statusInfo, ely, coordX, coordY, zoom) => {
        RoadAddressProject(id, ProjectState.apply(state), name, createdBy, createdDate, modifiedBy, start_date,
          modifiedDate, addInfo, fetchReservedRoadParts(id), statusInfo, ely, Some(ProjectCoordinates(coordX, coordY, zoom)))
      }
    }
  }

  def roadPartReservedTo(roadNumber: Long, roadPart: Long): Option[(Long, String)] = {
    val query =
      s"""SELECT p.id, p.name
              FROM project p
              JOIN PROJECT_RESERVED_ROAD_PART l
           ON l.PROJECT_ID =  p.ID
           WHERE l.road_number=$roadNumber AND road_part_number=$roadPart"""
    Q.queryNA[(Long, String)](query).firstOption
  }

  def roadPartReservedByProject(roadNumber: Long, roadPart: Long, projectId: Long = 0, withProjectId: Boolean = false): Option[String] = {
    val filter = if (withProjectId && projectId != 0) s" AND project_id != ${projectId} " else ""
    val query =
      s"""SELECT p.name
              FROM project p
              JOIN PROJECT_RESERVED_ROAD_PART l
           ON l.PROJECT_ID =  p.ID
           WHERE l.road_number=$roadNumber AND road_part_number=$roadPart $filter"""
    Q.queryNA[String](query).firstOption
  }

  def getProjectStatus(projectID: Long): Option[ProjectState] = {
    val query =
      s""" SELECT state
            FROM project
            WHERE id=$projectID
   """
    Q.queryNA[Long](query).firstOption match {
      case Some(statenumber) => Some(ProjectState.apply(statenumber))
      case None => None
    }
  }

  def getCheckCounter(projectID: Long): Option[Long] = {
    val query =
      s"""
         SELECT CHECK_COUNTER
         FROM project
         WHERE id=$projectID
       """
    Q.queryNA[Long](query).firstOption match {
      case Some(number) => Some(number)
      case None => Some(0)
    }
  }

  def setCheckCounter(projectID: Long, counter: Long) = {
    sqlu"""UPDATE project SET check_counter=$counter WHERE id=$projectID""".execute
  }

  def incrementCheckCounter(projectID: Long, increment: Long) = {
    sqlu"""UPDATE project SET check_counter = check_counter + $increment WHERE id=$projectID""".execute
  }

  def updateProjectLinkNumbering(projectId: Long, roadNumber: Long, roadPart: Long, linkStatus: LinkStatus, newRoadNumber: Long, newRoadPart: Long, userName: String): Unit = {
    val user = userName.replaceAll("[^A-Za-z0-9\\-]+", "")
    val sql = s"UPDATE PROJECT_LINK SET STATUS = ${linkStatus.value}, MODIFIED_BY='$user', ROAD_NUMBER = $newRoadNumber, ROAD_PART_NUMBER = $newRoadPart " +
      s"WHERE PROJECT_ID = $projectId  AND ROAD_NUMBER = $roadNumber AND ROAD_PART_NUMBER = $roadPart AND STATUS != ${LinkStatus.Terminated.value}"
    Q.updateNA(sql).execute
  }

  def updateProjectLinkRoadTypeDiscontinuity(projectLinkIds: Set[Long], linkStatus: LinkStatus, userName: String, roadType: Long, discontinuity: Option[Long]): Unit = {
    val user = userName.replaceAll("[^A-Za-z0-9\\-]+", "")
    if (discontinuity.isEmpty) {
      projectLinkIds.grouped(500).foreach {
        grp =>
          val sql = s"UPDATE PROJECT_LINK SET STATUS = ${linkStatus.value}, MODIFIED_BY='$user', ROAD_TYPE= $roadType " +
            s"WHERE ID IN ${grp.mkString("(", ",", ")")}"
          Q.updateNA(sql).execute
      }
    } else {
      val sql = s"UPDATE PROJECT_LINK SET STATUS = ${linkStatus.value}, MODIFIED_BY='$user', ROAD_TYPE= $roadType, DISCONTINUITY_TYPE = ${discontinuity.get} " +
        s"WHERE ID = ${projectLinkIds.head}"
      Q.updateNA(sql).execute
    }
  }

  def updateProjectLinks(projectLinkIds: Set[Long], linkStatus: LinkStatus, userName: String): Unit = {
    val user = userName.replaceAll("[^A-Za-z0-9\\-]+", "")
    projectLinkIds.grouped(500).foreach {
      grp =>
        val sql = s"UPDATE PROJECT_LINK SET STATUS = ${linkStatus.value}, MODIFIED_BY='$user' " +
          s"WHERE ID IN ${grp.mkString("(", ",", ")")}"
        Q.updateNA(sql).execute
    }
  }

  def updateProjectLinksToTerminated(projectLinkIds: Set[Long], userName: String): Unit = {
    val user = userName.replaceAll("[^A-Za-z0-9\\-]+", "")
    projectLinkIds.grouped(500).foreach {
      grp =>
        val sql = s"UPDATE PROJECT_LINK SET STATUS = ${LinkStatus.Terminated.value}, CALIBRATION_POINTS = 0, MODIFIED_BY='$user' " +
          s"WHERE ID IN ${grp.mkString("(", ",", ")")}"
        Q.updateNA(sql).execute
    }
  }

  def addRotatingTRProjectId(projectId: Long) = {
    Q.updateNA(s"UPDATE PROJECT SET TR_ID = VIITE_PROJECT_SEQ.nextval WHERE ID= $projectId").execute
  }

  def removeRotatingTRProjectId(projectId: Long) = {
    Q.updateNA(s"UPDATE PROJECT SET TR_ID = NULL WHERE ID= $projectId").execute
  }

  def updateProjectStateInfo(stateInfo: String, projectId: Long) = {
    Q.updateNA(s"UPDATE PROJECT SET STATUS_INFO = '$stateInfo' WHERE ID= $projectId").execute
  }

  def updateProjectCoordinates(projectId: Long, coordinates: ProjectCoordinates) = {
    Q.updateNA(s"UPDATE PROJECT SET COORD_X = ${coordinates.x},COORD_Y = ${coordinates.y}, ZOOM = ${coordinates.zoom} WHERE ID= $projectId").execute
  }

  def getRotatingTRProjectId(projectId: Long) = {
    Q.queryNA[Long](s"Select tr_id From Project WHERE Id=$projectId AND tr_id IS NOT NULL ").list
  }


  def updateProjectLinkValues(projectId: Long, roadAddress: RoadAddress, updateGeom : Boolean = true) = {
    val updateGeometry = if(updateGeom) s" ,GEOMETRY = '${toGeomString(roadAddress.geometry)}'" else s""

    val updateProjectLink = s"UPDATE PROJECT_LINK SET ROAD_NUMBER = ${roadAddress.roadNumber}, " +
      s" ROAD_PART_NUMBER = ${roadAddress.roadPartNumber}, TRACK_CODE = ${roadAddress.track.value}, " +
      s" DISCONTINUITY_TYPE = ${roadAddress.discontinuity.value}, ROAD_TYPE = ${roadAddress.roadType.value}, " +
      s" STATUS = ${LinkStatus.NotHandled.value}, START_ADDR_M = ${roadAddress.startAddrMValue}, END_ADDR_M = ${roadAddress.endAddrMValue}, " +
      s" CALIBRATION_POINTS = ${CalibrationCode.getFromAddress(roadAddress).value}, CONNECTED_LINK_ID = null, REVERSED = 0 $updateGeometry" +
      s" WHERE ROAD_ADDRESS_ID = ${roadAddress.id} AND PROJECT_ID = $projectId"
    Q.updateNA(updateProjectLink).execute

    val updateLRMPosition = s"UPDATE LRM_POSITION SET SIDE_CODE = ${roadAddress.sideCode.value}, " +
      s"start_measure = ${roadAddress.startMValue}, end_measure = ${roadAddress.endMValue} where " +
      s"id in (SELECT LRM_POSITION_ID FROM PROJECT_LINK WHERE ROAD_ADDRESS_ID = ${roadAddress.id} )"
    Q.updateNA(updateLRMPosition).execute
  }

  /**
    * Reverses the road part in project. Switches side codes 2 <-> 3, updates calibration points start <-> end,
    * updates track codes 1 <-> 2
    *
    * @param projectId
    * @param roadNumber
    * @param roadPartNumber
    */
  def reverseRoadPartDirection(projectId: Long, roadNumber: Long, roadPartNumber: Long): Unit = {
    val roadPartMaxAddr =
      sql"""SELECT MAX(END_ADDR_M) FROM PROJECT_LINK
         where project_link.project_id = $projectId and project_link.road_number = $roadNumber and project_link.road_part_number = $roadPartNumber
         and project_link.status != ${LinkStatus.Terminated.value}
         """.as[Long].firstOption.getOrElse(0L)
    val updateLRM = "update lrm_position set side_code = (CASE side_code WHEN 2 THEN 3 ELSE 2 END)" +
      " where id in (select lrm_position.id from project_link join " +
      s" LRM_Position on project_link.LRM_POSITION_ID = lrm_position.id where (side_code = 2 or side_code = 3) and " +
      s" project_link.project_id = $projectId and project_link.road_number = $roadNumber and project_link.road_part_number = $roadPartNumber" +
      s" and project_link.status != ${LinkStatus.Terminated.value})"
    Q.updateNA(updateLRM).execute
    val updateProjectLink = s"update project_link set calibration_points = (CASE calibration_points WHEN 0 THEN 0 WHEN 1 THEN 2 WHEN 2 THEN 1 ELSE 3 END), " +
      s"track_code = (CASE track_code WHEN 0 THEN 0 WHEN 1 THEN 2 WHEN 2 THEN 1 ELSE 3 END), " +
      s"(start_addr_m, end_addr_m) = (SELECT $roadPartMaxAddr - pl2.end_addr_m, $roadPartMaxAddr - pl2.start_addr_m FROM PROJECT_LINK pl2 WHERE pl2.id = project_link.id) " +
      s"where project_link.project_id = $projectId and project_link.road_number = $roadNumber and project_link.road_part_number = $roadPartNumber " +
      s"and project_link.status != ${LinkStatus.Terminated.value}"
    Q.updateNA(updateProjectLink).execute
  }

  def fetchProjectLinkIds(projectId: Long, roadNumber: Long, roadPartNumber: Long, status: Option[LinkStatus] = None,
                          maxResults: Option[Int] = None): List[Long] =
  {
    val filter = status.map(s => s" AND status = ${s.value}").getOrElse("")
    val limit = maxResults.map(s => s" AND ROWNUM <= $s").getOrElse("")
    val query= s"""
         SELECT LRM_position.link_id
         FROM Project_link JOIN LRM_Position on project_link.LRM_POSITION_ID = lrm_position.id
         WHERE project_id = $projectId and road_number = $roadNumber and road_part_number = $roadPartNumber $filter $limit
       """
    Q.queryNA[Long](query).list
  }

  def reserveRoadPart(projectId: Long, roadNumber: Long, roadPartNumber: Long, user: String): Unit = {
    sqlu"""INSERT INTO PROJECT_RESERVED_ROAD_PART(id, road_number, road_part_number, project_id, created_by)
      SELECT viite_general_seq.nextval, $roadNumber, $roadPartNumber, $projectId, $user FROM DUAL""".execute
  }

  def getReservedRoadPart(projectId: Long, roadNumber: Long, roadPartNumber: Long): Long = {
    val query = s"""SELECT ID FROM PROJECT_RESERVED_ROAD_PART WHERE PROJECT_ID = $projectId AND
            ROAD_NUMBER = $roadNumber AND ROAD_PART_NUMBER = $roadPartNumber"""
    Q.queryNA[Long](query).list.head
  }

  def countLinksUnchangedUnhandled(projectId: Long, roadNumber: Long, roadPartNumber: Long): Long = {
    val query =
      s"""select count(id) from project_link
          WHERE project_id = $projectId and road_number = $roadNumber and road_part_number = $roadPartNumber and
          (status = ${LinkStatus.UnChanged.value} or status = ${LinkStatus.NotHandled.value})"""
    Q.queryNA[Long](query).first
  }

  def updateProjectStatus(projectID: Long, state: ProjectState) {
    sqlu""" update project set state=${state.value} WHERE id=$projectID""".execute
  }

  def getProjectsWithWaitingTRStatus(): List[Long] = {
    val query =
      s"""
         SELECT id
         FROM project
         WHERE state=${ProjectState.Sent2TR.value} OR state=${ProjectState.TRProcessing.value}
       """
    Q.queryNA[Long](query).list
  }

  def getContinuityCodes(projectId: Long, roadNumber: Long, roadPartNumber: Long): Map[Long, Discontinuity] = {
    sql""" SELECT END_ADDR_M, DISCONTINUITY_TYPE FROM PROJECT_LINK WHERE PROJECT_ID = $projectId AND
         ROAD_NUMBER = $roadNumber AND ROAD_PART_NUMBER = $roadPartNumber AND STATUS != ${LinkStatus.Terminated.value}
         AND (DISCONTINUITY_TYPE != ${Discontinuity.Continuous.value} OR END_ADDR_M =
         (SELECT MAX(END_ADDR_M) FROM PROJECT_LINK WHERE PROJECT_ID = $projectId AND
           ROAD_NUMBER = $roadNumber AND ROAD_PART_NUMBER = $roadPartNumber AND STATUS != ${LinkStatus.Terminated.value}))
       """.as[(Long, Int)].list.map(x => x._1 -> Discontinuity.apply(x._2)).toMap
  }

  def fetchFirstLink(projectId: Long, roadNumber: Long, roadPartNumber: Long): Option[ProjectLink] = {
    val query = s"""$projectLinkQueryBase
    where PROJECT_LINK.ROAD_PART_NUMBER=$roadPartNumber AND PROJECT_LINK.ROAD_NUMBER=$roadNumber AND
      PROJECT_LINK.START_ADDR_M = (SELECT MIN(START_ADDR_M) FROM PROJECT_LINK WHERE
      PROJECT_LINK.PROJECT_ID = $projectId AND PROJECT_LINK.ROAD_PART_NUMBER=$roadPartNumber AND PROJECT_LINK.ROAD_NUMBER=$roadNumber)
    order by PROJECT_LINK.ROAD_NUMBER, PROJECT_LINK.ROAD_PART_NUMBER, PROJECT_LINK.START_ADDR_M, PROJECT_LINK.TRACK_CODE"""
    listQuery(query).headOption
  }

  private def deleteProjectLinks(ids: Set[Long]): Int = {
    if (ids.size > 900)
      ids.grouped(900).map(deleteProjectLinks).sum
    else {
      val lrmIds = Q.queryNA[Long](s"SELECT LRM_POSITION_ID FROM PROJECT_LINK WHERE ID IN (${ids.mkString(",")})").list
      val deleteLinks =
        s"""
         DELETE FROM PROJECT_LINK WHERE id IN (${ids.mkString(",")})
       """
      val count = Q.updateNA(deleteLinks).first
      val deleteLrm =
        s"""
         DELETE FROM LRM_POSITION WHERE id IN (${lrmIds.mkString(",")})
      """
      Q.updateNA(deleteLrm).execute
      count
    }
  }

  def removeProjectLinksById(ids: Set[Long]): Int = {
    if (ids.nonEmpty)
      deleteProjectLinks(ids)
    else
      0
  }

  def removeProjectLinksByLinkIds(projectId: Long, roadNumber: Option[Long], roadPartNumber: Option[Long],
                                  linkIds: Set[Long] = Set()): Int = {
    if (linkIds.size > 900 || linkIds.isEmpty) {
      linkIds.grouped(900).map(g => removeProjectLinks(projectId, roadNumber, roadPartNumber, g)).sum
    } else {
      removeProjectLinks(projectId, roadNumber, roadPartNumber, linkIds)
    }
  }
  private def removeProjectLinks(projectId: Long, roadNumber: Option[Long], roadPartNumber: Option[Long],
                                 linkIds: Set[Long] = Set()): Int = {
    val roadFilter = roadNumber.map(l => s"AND road_number = $l").getOrElse("")
    val roadPartFilter = roadPartNumber.map(l => s"AND road_part_number = $l").getOrElse("")
    val linkIdFilter = if (linkIds.isEmpty) {
      ""
    } else {
      s"AND pos.LINK_ID IN (${linkIds.mkString(",")})"
    }
    val query = s"""SELECT pl.id FROM PROJECT_LINK pl JOIN LRM_POSITION pos ON (pl.lrm_position_id = pos.id) WHERE
        project_id = $projectId $roadFilter $roadPartFilter $linkIdFilter"""
    val ids = Q.queryNA[Long](query).iterator.toSet
    if (ids.nonEmpty)
      deleteProjectLinks(ids)
    else
      0
  }

  def moveProjectLinksToHistory(projectId: Long): Unit = {
    sqlu"""INSERT INTO PROJECT_LINK_HISTORY (SELECT ID,
       PROJECT_ID, TRACK_CODE, DISCONTINUITY_TYPE, ROAD_NUMBER, ROAD_PART_NUMBER, START_ADDR_M,
       END_ADDR_M, LRM_POSITION_ID, CREATED_BY, MODIFIED_BY, CREATED_DATE, MODIFIED_DATE,
       STATUS, CALIBRATION_POINTS, ROAD_TYPE FROM PROJECT_LINK WHERE PROJECT_ID = $projectId)""".execute
    sqlu"""DELETE FROM PROJECT_LINK WHERE PROJECT_ID = $projectId""".execute
    sqlu"""DELETE FROM PROJECT_RESERVED_ROAD_PART WHERE PROJECT_ID = $projectId""".execute
  }

  def removeProjectLinksByProjectAndRoadNumber(projectId: Long, roadNumber: Long, roadPartNumber: Long): Int = {
    removeProjectLinks(projectId, Some(roadNumber), Some(roadPartNumber))
  }

  def removeProjectLinksByProject(projectId: Long): Int = {
    removeProjectLinks(projectId, None, None)
  }

  def removeProjectLinksByLinkId(projectId: Long, linkIds: Set[Long]): Int = {
    if (linkIds.nonEmpty)
      removeProjectLinks(projectId, None, None, linkIds)
    else
      0
  }

  def fetchSplitLinks(projectId: Long, linkId: Long): Seq[ProjectLink] = {
    val query =
      s"""$projectLinkQueryBase
                where PROJECT_LINK.PROJECT_ID = $projectId AND (LRM_POSITION.LINK_ID = $linkId OR PROJECT_LINK.CONNECTED_LINK_ID = $linkId)"""
    listQuery(query)
  }

  def toTimeStamp(dateTime: Option[DateTime]) = {
    dateTime.map(dt => new Timestamp(dt.getMillis))
  }

  implicit val getDiscontinuity = new GetResult[Option[Discontinuity]] {
    def apply(r: PositionedResult) = {
      r.nextLongOption().map(l => Discontinuity.apply(l))
    }
  }
}<|MERGE_RESOLUTION|>--- conflicted
+++ resolved
@@ -338,11 +338,7 @@
     val query =
 
       s"""$projectLinkQueryBase
-<<<<<<< HEAD
-                where PROJECT_LINK.PROJECT_ID = $projectId $filter """
-=======
                 where PROJECT_LINK.PROJECT_ID = $projectId $filter"""
->>>>>>> 7e6c5779
     listQuery(query).seq
   }
 
