--- conflicted
+++ resolved
@@ -47,19 +47,11 @@
 }
 
 object LinkStatus {
-<<<<<<< HEAD
-  val values = Set(NotHandled, Terminated, New, Unknown,Unchanged)
-  case object NotHandled extends LinkStatus {def value = 0}
-  case object Terminated extends LinkStatus {def value = 1}
-  case object New extends LinkStatus {def value = 2}
-  case object Unchanged extends LinkStatus {def value = 4}
-=======
-  val values = Set(NotHandled, Terminated, New, UnChanged, Unknown)
+  val values = Set(NotHandled, Terminated, New, UnChanged, Unknown,Unchanged)
   case object NotHandled extends LinkStatus {def value = 0}
   case object Terminated extends LinkStatus {def value = 1}
   case object New extends LinkStatus {def value = 2}
   case object UnChanged extends LinkStatus {def value = 4}
->>>>>>> 8bcb48a3
   case object Unknown extends LinkStatus {def value = 99}
   def apply(intValue: Int): LinkStatus = {
     values.find(_.value == intValue).getOrElse(Unknown)
