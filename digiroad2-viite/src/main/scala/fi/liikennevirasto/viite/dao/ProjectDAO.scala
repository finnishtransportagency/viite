--- conflicted
+++ resolved
@@ -1,13 +1,6 @@
 package fi.liikennevirasto.viite.dao
 
 import com.github.tototoshi.slick.MySQLJodaSupport._
-<<<<<<< HEAD
-import fi.liikennevirasto.digiroad2.{Point, Vector3d}
-import fi.liikennevirasto.digiroad2.asset.{LinkGeomSource, SideCode}
-import fi.liikennevirasto.digiroad2.dao.Sequences
-import fi.liikennevirasto.digiroad2.linearasset.PolyLine
-=======
->>>>>>> 6598e5d9
 import fi.liikennevirasto.digiroad2.util.LogUtils.time
 import fi.liikennevirasto.viite._
 import fi.liikennevirasto.viite.dao.ProjectState.{Incomplete, Saved2TR}
@@ -58,327 +51,7 @@
   }
 }
 
-<<<<<<< HEAD
-case class ProjectCoordinates(x: Double, y: Double, zoom: Int)
-
-case class ProjectLinkCalibrationPoint(linkId: Long, override val  segmentMValue: Double, override val  addressMValue: Long, source: CalibrationPointSource = UnknownSource)
-  extends BaseCalibrationPoint{
-
-  def toCalibrationPoint(): CalibrationPoint = {
-    CalibrationPoint(linkId, segmentMValue, addressMValue)
-  }
-}
-
-//TODO VIITE-1539 blackUnderline should be removed
-case class ProjectLink(id: Long, roadNumber: Long, roadPartNumber: Long, track: Track,
-                       discontinuity: Discontinuity, startAddrMValue: Long, endAddrMValue: Long, startDate: Option[DateTime] = None,
-                       endDate: Option[DateTime] = None, createdBy: Option[String] = None, linkId: Long, startMValue: Double, endMValue: Double, sideCode: SideCode,
-                       calibrationPoints: (Option[ProjectLinkCalibrationPoint], Option[ProjectLinkCalibrationPoint]) = (None, None), floating: FloatingReason = NoFloating,
-                       geometry: Seq[Point], projectId: Long, status: LinkStatus, roadType: RoadType,
-                       linkGeomSource: LinkGeomSource = LinkGeomSource.NormalLinkInterface, geometryLength: Double, roadwayId: Long,
-                       ely: Long, reversed: Boolean, connectedLinkId: Option[Long] = None, linkGeometryTimeStamp: Long, roadwayNumber: Long = NewRoadwayNumber, blackUnderline: Boolean = false, roadName: Option[String] = None, roadAddressLength: Option[Long] = None,
-                       roadAddressStartAddrM: Option[Long] = None, roadAddressEndAddrM: Option[Long] = None, roadAddressTrack: Option[Track] = None, roadAddressRoadNumber: Option[Long] = None, roadAddressRoadPart: Option[Long] = None)
-  extends BaseRoadAddress with PolyLine {
-  lazy val startingPoint = if (sideCode == SideCode.AgainstDigitizing) geometry.last else geometry.head
-  lazy val endPoint = if (sideCode == SideCode.AgainstDigitizing) geometry.head else geometry.last
-  lazy val isSplit: Boolean = connectedLinkId.nonEmpty || connectedLinkId.contains(0L)
-
-
-  def getEndPoints(direction: Vector3d) = {
-    if (sideCode == SideCode.Unknown) {
-      Seq((geometry.head, geometry.last), (geometry.last, geometry.head)).minBy(ps => direction.dot(ps._2.toVector - ps._1.toVector))
-    } else {
-      (startingPoint, endPoint)
-    }
-  }
-
-  def copyWithGeometry(newGeometry: Seq[Point]) = {
-    this.copy(geometry = newGeometry)
-  }
-
-  def addrAt(a: Double) = {
-    val coefficient = (endAddrMValue - startAddrMValue) / (endMValue - startMValue)
-    sideCode match {
-      case SideCode.AgainstDigitizing =>
-        endAddrMValue - Math.round((a-startMValue) * coefficient)
-      case SideCode.TowardsDigitizing =>
-        startAddrMValue + Math.round((a-startMValue) * coefficient)
-      case _ => throw new InvalidAddressDataException(s"Bad sidecode $sideCode on project link")
-    }
-  }
-
-  def addrMLength() = {
-    if (isSplit)
-      endAddrMValue - startAddrMValue
-    else
-      roadAddressLength.getOrElse(endAddrMValue - startAddrMValue)
-  }
-
-  def getFirstPoint(): Point = {
-    if (sideCode == SideCode.TowardsDigitizing) geometry.head else geometry.last
-  }
-
-  def getLastPoint(): Point = {
-    if (sideCode == SideCode.TowardsDigitizing) geometry.last else geometry.head
-  }
-
-  def toMeters(address: Long): Double = {
-    val coefficient = (endMValue - startMValue) / (endAddrMValue - startAddrMValue)
-    coefficient * address
-  }
-
-  def toCalibrationPoints(): (Option[CalibrationPoint], Option[CalibrationPoint]) = {
-    calibrationPoints match {
-      case (None, None) => (Option.empty[CalibrationPoint], Option.empty[CalibrationPoint])
-      case (Some(cp1), None) => (Option(cp1.toCalibrationPoint()) ,Option.empty[CalibrationPoint])
-      case (None, Some(cp1)) => (Option.empty[CalibrationPoint], Option(cp1.toCalibrationPoint()))
-      case (Some(cp1),Some(cp2)) => (Option(cp1.toCalibrationPoint()), Option(cp2.toCalibrationPoint()))
-    }
-  }
-
-  def getCalibrationSources():(Option[CalibrationPointSource],Option[CalibrationPointSource]) = {
-    calibrationPoints match {
-      case (None, None) => (Option.empty[CalibrationPointSource], Option.empty[CalibrationPointSource])
-      case (Some(cp1), None) => (Option(cp1.source) ,Option.empty[CalibrationPointSource])
-      case (None, Some(cp1)) => (Option.empty[CalibrationPointSource], Option(cp1.source))
-      case (Some(cp1),Some(cp2)) => (Option(cp1.source), Option(cp2.source))
-    }
-  }
-
-  def calibrationPointsSourcesToDB() = {
-    calibrationPoints match {
-      case (None, None) => CalibrationPointSource.NoCalibrationPoint
-      case (Some(cp1), None) => cp1.source
-      case (None, Some(cp1)) => cp1.source
-      case (Some(cp1),Some(cp2)) => cp1.source
-    }
-  }
-}
-
-object ProjectDAO {
-  private def logger = LoggerFactory.getLogger(getClass)
-
-  private val projectLinkQueryBase =
-    s"""select PROJECT_LINK.ID, PROJECT_LINK.PROJECT_ID, PROJECT_LINK.TRACK, PROJECT_LINK.DISCONTINUITY_TYPE,
-  PROJECT_LINK.ROAD_NUMBER, PROJECT_LINK.ROAD_PART_NUMBER, PROJECT_LINK.START_ADDR_M, PROJECT_LINK.END_ADDR_M,
-  PROJECT_LINK.START_MEASURE, PROJECT_LINK.END_MEASURE, PROJECT_LINK.SIDE,
-  PROJECT_LINK.CREATED_BY, PROJECT_LINK.MODIFIED_BY, PROJECT_LINK.link_id, PROJECT_LINK.GEOMETRY,
-  (PROJECT_LINK.END_MEASURE - PROJECT_LINK.START_MEASURE) as length, PROJECT_LINK.CALIBRATION_POINTS, PROJECT_LINK.STATUS,
-  PROJECT_LINK.ROAD_TYPE, PROJECT_LINK.LINK_SOURCE as source, PROJECT_LINK.ROADWAY_ID, PROJECT_LINK.ELY, PROJECT_LINK.REVERSED, PROJECT_LINK.CONNECTED_LINK_ID,
-  CASE
-    WHEN STATUS = ${LinkStatus.NotHandled.value} THEN null
-    WHEN STATUS IN (${LinkStatus.Terminated.value}, ${LinkStatus.UnChanged.value}) THEN ROADWAY.START_DATE
-    ELSE PRJ.START_DATE END as start_date,
-  CASE WHEN STATUS = ${LinkStatus.Terminated.value} THEN PRJ.START_DATE ELSE null END as end_date,
-  PROJECT_LINK.ADJUSTED_TIMESTAMP,
-  CASE
-    WHEN rn.road_name IS NOT NULL AND rn.END_DATE IS NULL AND rn.VALID_TO IS null THEN rn.road_name
-    WHEN rn.road_name IS NULL AND pln.road_name IS NOT NULL THEN pln.road_name
-    END AS road_name_pl,
-  ROADWAY.START_ADDR_M as RA_START_ADDR_M,
-  ROADWAY.END_ADDR_M as RA_END_ADDR_M,
-  ROADWAY.TRACK as TRACK,
-  ROADWAY.ROAD_NUMBER as ROAD_NUMBER,
-  ROADWAY.ROAD_PART_NUMBER as ROAD_PART_NUMBER,
-  PROJECT_LINK.CALIBRATION_POINTS_SOURCE
-  from PROJECT prj JOIN PROJECT_LINK ON (prj.id = PROJECT_LINK.PROJECT_ID)
-    LEFT JOIN ROADWAY ON (ROADWAY.ID = PROJECT_LINK.ROADWAY_ID)
-    LEFT JOIN ROAD_NAME rn ON (rn.road_number = project_link.road_number AND rn.END_DATE IS NULL AND rn.VALID_TO IS null)
-	  LEFT JOIN project_link_name pln ON (pln.road_number = project_link.road_number AND pln.project_id = project_link.project_id)  """
-
-  private val projectLinkHistoryQueryBase =
-    s"""
-        select plh.ID, plh.PROJECT_ID, plh.TRACK, plh.DISCONTINUITY_TYPE,
-          plh.ROAD_NUMBER, plh.ROAD_PART_NUMBER, plh.START_ADDR_M, plh.END_ADDR_M,
-          plh.START_MEASURE, plh.END_MEASURE, plh.SIDE,
-          plh.CREATED_BY, plh.MODIFIED_BY, plh.link_id, plh.GEOMETRY,
-          (plh.END_MEASURE - plh.START_MEASURE) as length, plh.CALIBRATION_POINTS, plh.STATUS,
-          plh.ROAD_TYPE, plh.LINK_SOURCE as source, plh.ROADWAY_ID, plh.ELY, plh.REVERSED, plh.CONNECTED_LINK_ID,
-          CASE
-            WHEN STATUS = ${LinkStatus.NotHandled.value} THEN null
-            WHEN STATUS IN (${LinkStatus.Terminated.value}, ${LinkStatus.UnChanged.value}) THEN ROADWAY.START_DATE
-            ELSE PRJ.START_DATE END as start_date,
-          CASE WHEN STATUS = ${LinkStatus.Terminated.value} THEN PRJ.START_DATE ELSE null END as end_date,
-          plh.ADJUSTED_TIMESTAMP,
-          CASE
-            WHEN rn.road_name IS NOT NULL AND rn.END_DATE IS NULL AND rn.VALID_TO IS null THEN rn.road_name
-            WHEN rn.road_name IS NULL AND pln.road_name IS NOT NULL THEN pln.road_name
-            END AS road_name_pl,
-          ROADWAY.START_ADDR_M as RA_START_ADDR_M,
-          ROADWAY.END_ADDR_M as RA_END_ADDR_M,
-          ROADWAY.TRACK as TRACK,
-          ROADWAY.ROAD_NUMBER as ROAD_NUMBER,
-          ROADWAY.ROAD_PART_NUMBER as ROAD_PART_NUMBER,
-          plh.CALIBRATION_POINTS_SOURCE
-          from PROJECT prj JOIN PROJECT_LINK_HISTORY plh ON (prj.id = plh.PROJECT_ID)
-            LEFT JOIN ROADWAY ON (ROADWAY.ID = plh.ROADWAY_ID)
-            LEFT JOIN ROAD_NAME rn ON (rn.road_number = plh.road_number AND rn.END_DATE IS NULL AND rn.VALID_TO IS null)
-        	  LEFT JOIN project_link_name pln ON (pln.road_number = plh.road_number AND pln.project_id = plh.project_id)
-     """.stripMargin
-
-  implicit val getProjectLinkRow = new GetResult[ProjectLink] {
-    def apply(r: PositionedResult) = {
-      val projectLinkId = r.nextLong()
-      val projectId = r.nextLong()
-      val trackCode = Track.apply(r.nextInt())
-      val discontinuityType = Discontinuity.apply(r.nextInt())
-      val roadNumber = r.nextLong()
-      val roadPartNumber = r.nextLong()
-      val startAddrM = r.nextLong()
-      val endAddrM = r.nextLong()
-      val startMValue = r.nextDouble()
-      val endMValue = r.nextDouble()
-      val sideCode = SideCode.apply(r.nextInt)
-      val createdBy = r.nextStringOption()
-      val modifiedBy = r.nextStringOption()
-      val linkId = r.nextLong()
-      val geom=r.nextStringOption()
-      val length = r.nextDouble()
-      val calibrationPoints =
-        CalibrationPointsUtils.calibrations(CalibrationCode.apply(r.nextInt), linkId, startMValue, endMValue,
-          startAddrM, endAddrM, sideCode)
-      val status = LinkStatus.apply(r.nextInt())
-      val roadType = RoadType.apply(r.nextInt())
-      val source = LinkGeomSource.apply(r.nextInt())
-      val roadwayId = r.nextLong()
-      val ely = r.nextLong()
-      val reversed = r.nextBoolean()
-      val connectedLinkId = r.nextLongOption()
-      val startDate = r.nextDateOption().map(d => new DateTime(d.getTime))
-      val endDate = r.nextDateOption().map(d => new DateTime(d.getTime))
-      val geometryTimeStamp = r.nextLong()
-      val roadName = r.nextString()
-      val roadAddressStartAddrM = r.nextLongOption()
-      val roadAddressEndAddrM = r.nextLongOption()
-      val roadAddressTrack = r.nextIntOption().map(Track.apply)
-      val roadAddressRoadNumber = r.nextLongOption()
-      val roadAddressRoadPart = r.nextLongOption()
-      val calibrationPointsSource = CalibrationPointSource.apply(r.nextIntOption().getOrElse(99))
-
-      ProjectLink(projectLinkId, roadNumber, roadPartNumber, trackCode, discontinuityType, startAddrM, endAddrM, startDate, endDate,
-        modifiedBy, linkId, startMValue, endMValue, sideCode, CalibrationPointsUtils.toProjectLinkCalibrationPointsWithSourceInfo(calibrationPoints, calibrationPointsSource), NoFloating, parseStringGeometry(geom.getOrElse("")), projectId,
-        status, roadType, source, length, roadwayId, ely, reversed, connectedLinkId, geometryTimeStamp, roadName = Some(roadName),
-        roadAddressLength = roadAddressEndAddrM.map(endAddr => endAddr - roadAddressStartAddrM.getOrElse(0L)),
-        roadAddressStartAddrM = roadAddressStartAddrM, roadAddressEndAddrM = roadAddressEndAddrM, roadAddressTrack = roadAddressTrack,
-        roadAddressRoadNumber = roadAddressRoadNumber, roadAddressRoadPart = roadAddressRoadPart)
-    }
-  }
-
-
-  private def parseStringGeometry(geomString: String): Seq[Point] = {
-    if (geomString.nonEmpty)
-      toGeometry(geomString)
-    else
-      Seq()
-  }
-
-  private def listQuery(query: String) = {
-    Q.queryNA[ProjectLink](query).iterator.toSeq
-  }
-
-  def create(links: Seq[ProjectLink]): Seq[Long] = {
-    time(logger, "Create project links") {
-      val addressPS = dynamicSession.prepareStatement("insert into PROJECT_LINK (id, project_id, " +
-        "road_number, road_part_number, " +
-        "TRACK, discontinuity_type, START_ADDR_M, END_ADDR_M, created_by, " +
-        "calibration_points, status, road_type, ROADWAY_ID, connected_link_id, ely, reversed, geometry, " +
-        "link_id, SIDE, start_measure, end_measure, adjusted_timestamp, link_source, calibration_points_source) values " +
-        "(?, ?, ?, ?, ?, ?, ?, ?, ?, ?, ?, ?, ?, ?, ?, ?, ?, ?, ?, ?, ?, ?, ?, ?)")
-      val (ready, idLess) = links.partition(_.id != NewRoadway)
-      val plIds = Sequences.fetchViitePrimaryKeySeqValues(idLess.size)
-      val projectLinks = ready ++ idLess.zip(plIds).map(x =>
-        x._1.copy(id = x._2)
-      )
-      projectLinks.toList.foreach { case (pl) =>
-        addressPS.setLong(1, pl.id)
-        addressPS.setLong(2, pl.projectId)
-        addressPS.setLong(3, pl.roadNumber)
-        addressPS.setLong(4, pl.roadPartNumber)
-        addressPS.setLong(5, pl.track.value)
-        addressPS.setLong(6, pl.discontinuity.value)
-        addressPS.setLong(7, pl.startAddrMValue)
-        addressPS.setLong(8, pl.endAddrMValue)
-        addressPS.setString(9, pl.createdBy.orNull)
-        addressPS.setDouble(10, CalibrationCode.getFromAddress(pl).value)
-        addressPS.setLong(11, pl.status.value)
-        addressPS.setLong(12, pl.roadType.value)
-        if (pl.roadwayId == 0)
-          addressPS.setString(13, null)
-        else
-          addressPS.setLong(13, pl.roadwayId)
-        if (pl.connectedLinkId.isDefined)
-          addressPS.setLong(14, pl.connectedLinkId.get)
-        else
-          addressPS.setString(14, null)
-        addressPS.setLong(15, pl.ely)
-        addressPS.setBoolean(16, pl.reversed)
-        addressPS.setString(17, toGeomString(pl.geometry))
-        addressPS.setLong(18, pl.linkId)
-        addressPS.setLong(19, pl.sideCode.value)
-        addressPS.setDouble(20, pl.startMValue)
-        addressPS.setDouble(21, pl.endMValue)
-        addressPS.setDouble(22, pl.linkGeometryTimeStamp)
-        addressPS.setInt(23, pl.linkGeomSource.value)
-        addressPS.setInt(24, pl.calibrationPointsSourcesToDB().value)
-        addressPS.addBatch()
-      }
-      addressPS.executeBatch()
-      addressPS.close()
-      projectLinks.map(_.id)
-    }
-  }
-
-  def updateProjectLinksToDB(projectLinks: Seq[ProjectLink], modifier: String): Unit = {
-    throw new NotImplementedError("Will be implemented at VIITE-1540")
-//    time(logger, "Update project links") {
-//      val nonUpdatingStatus = Set[LinkStatus](NotHandled, UnChanged)
-//      val addresses = RoadAddressDAO.fetchByIdMassQuery(projectLinks.map(_.roadwayId).toSet).map(ra => ra.id -> ra).toMap
-//      val maxInEachTracks = projectLinks.filter(pl => pl.status == UnChanged).groupBy(_.track).map(p => p._2.maxBy(_.endAddrMValue).id).toSeq
-//      val links = projectLinks.map { pl =>
-//        if (!pl.isSplit && nonUpdatingStatus.contains(pl.status) && addresses.contains(pl.roadwayId) && !maxInEachTracks.contains(pl.id)) {
-//          val ra = addresses(pl.roadwayId)
-//          // Discontinuity, road type and calibration points may change with Unchanged (and NotHandled) status
-//          pl.copy(roadNumber = ra.roadNumber, roadPartNumber = ra.roadPartNumber, track = ra.track,
-//            startAddrMValue = ra.startAddrMValue, endAddrMValue = ra.endAddrMValue,
-//            reversed = false)
-//        } else
-//          pl
-//      }
-//      val projectLinkPS = dynamicSession.prepareStatement("UPDATE project_link SET ROAD_NUMBER = ?,  ROAD_PART_NUMBER = ?, TRACK=?, " +
-//        "DISCONTINUITY_TYPE = ?, START_ADDR_M=?, END_ADDR_M=?, MODIFIED_DATE= ? , MODIFIED_BY= ?, PROJECT_ID= ?, " +
-//        "CALIBRATION_POINTS= ? , STATUS=?, ROAD_TYPE=?, REVERSED = ?, GEOMETRY = ?, " +
-//        "SIDE=?, START_MEASURE=?, END_MEASURE=?, CALIBRATION_POINTS_SOURCE=? WHERE id = ?")
-//
-//      for (projectLink <- links) {
-//        projectLinkPS.setLong(1, projectLink.roadNumber)
-//        projectLinkPS.setLong(2, projectLink.roadPartNumber)
-//        projectLinkPS.setInt(3, projectLink.track.value)
-//        projectLinkPS.setInt(4, projectLink.discontinuity.value)
-//        projectLinkPS.setLong(5, projectLink.startAddrMValue)
-//        projectLinkPS.setLong(6, projectLink.endAddrMValue)
-//        projectLinkPS.setDate(7, new java.sql.Date(new Date().getTime))
-//        projectLinkPS.setString(8, modifier)
-//        projectLinkPS.setLong(9, projectLink.projectId)
-//        projectLinkPS.setInt(10, CalibrationCode.getFromAddress(projectLink).value)
-//        projectLinkPS.setInt(11, projectLink.status.value)
-//        projectLinkPS.setInt(12, projectLink.roadType.value)
-//        projectLinkPS.setInt(13, if (projectLink.reversed) 1 else 0)
-//        projectLinkPS.setString(14, toGeomString(projectLink.geometry))
-//        projectLinkPS.setInt(15, projectLink.sideCode.value)
-//        projectLinkPS.setDouble(16, projectLink.startMValue)
-//        projectLinkPS.setDouble(17, projectLink.endMValue)
-//        projectLinkPS.setLong(18, projectLink.calibrationPointsSourcesToDB().value)
-//        projectLinkPS.setLong(19, projectLink.id)
-//        projectLinkPS.addBatch()
-//      }
-//      projectLinkPS.executeBatch()
-//      projectLinkPS.close()
-//    }
-  }
-
-=======
 case class ProjectCoordinates(x: Double = DefaultLatitude, y: Double = DefaultLongitude, zoom: Int = DefaultZoomLevel)
->>>>>>> 6598e5d9
 
 class ProjectDAO {
   val projectReservedPartDAO = new ProjectReservedPartDAO
