--- conflicted
+++ resolved
@@ -206,11 +206,7 @@
       addressPS.setLong(7, pl.discontinuity.value)
       addressPS.setLong(8, pl.startAddrMValue)
       addressPS.setLong(9, pl.endAddrMValue)
-<<<<<<< HEAD
-      addressPS.setString(10, pl.modifiedBy.orNull)
-=======
       addressPS.setString(10, pl.createdBy.getOrElse(null))
->>>>>>> 05295b1e
       addressPS.setDouble(11, CalibrationCode.getFromAddress(pl).value)
       addressPS.setLong(12, pl.status.value)
       addressPS.setLong(13, pl.roadType.value)
