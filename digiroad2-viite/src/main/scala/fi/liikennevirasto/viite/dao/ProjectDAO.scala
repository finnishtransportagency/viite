--- conflicted
+++ resolved
@@ -26,8 +26,6 @@
 
 import scala.util.control.NonFatal
 
-import scala.util.control.NonFatal
-
 sealed trait ProjectState {
   def value: Int
 
@@ -90,11 +88,7 @@
                        calibrationPoints: (Option[CalibrationPoint], Option[CalibrationPoint]) = (None, None), floating: Boolean = false,
                        geometry: Seq[Point], projectId: Long, status: LinkStatus, roadType: RoadType,
                        linkGeomSource: LinkGeomSource = LinkGeomSource.NormalLinkInterface, geometryLength: Double, roadAddressId: Long,
-<<<<<<< HEAD
                        ely: Long, reversed: Boolean, connectedLinkId: Option[Long] = None, linkGeometryTimeStamp: Long)
-=======
-                       ely: Long, reversed: Boolean,  connectedLinkId: Option[Long] = None)
->>>>>>> 47562b3b
   extends BaseRoadAddress with PolyLine {
   lazy val startingPoint = if (sideCode == SideCode.AgainstDigitizing) geometry.last else geometry.head
   lazy val endPoint = if (sideCode == SideCode.AgainstDigitizing) geometry.head else geometry.last
@@ -139,11 +133,7 @@
       val createdBy = r.nextString()
       val modifiedBy = r.nextString()
       val linkId = r.nextLong()
-<<<<<<< HEAD
       val geom=r.nextString()
-=======
-      val geom=r.nextStringOption()
->>>>>>> 47562b3b
       val length = r.nextDouble()
       val calibrationPoints =
         CalibrationPointsUtils.calibrations(CalibrationCode.apply(r.nextInt), linkId, startMValue, endMValue,
@@ -160,7 +150,6 @@
       val geometryTimeStamp = r.nextLong()
 
       ProjectLink(projectLinkId, roadNumber, roadPartNumber, trackCode, discontinuityType, startAddrM, endAddrM, startDate, endDate,
-<<<<<<< HEAD
         None, lrmPositionId, linkId, startMValue, endMValue, sideCode, calibrationPoints, false, parseStringGeometry(geom), projectId,
         status, roadType, source, length, roadAddressId, ely, reversed, connectedLinkId, geometryTimeStamp)
     }
@@ -173,39 +162,6 @@
     else
       Seq()
   }
-=======
-        None, lrmPositionId, linkId, startMValue, endMValue, sideCode, calibrationPoints, false, parseStringGeomToPoints(geom), projectId,
-        status, roadType, source, length, roadAddressId, ely, reversed, connectedLinkId)
-    }
-  }
-
-
-  private def parseStringGeomToPoints(geomString:Option[String]): Seq[Point] = {
-    val Bracketed = """\[.*?\]""".r
-    geomString match{
-      case Some(geomAsString)=>(Bracketed findAllIn geomAsString).toSeq.map(row => stringCoordinatesToPoints(row))
-      case _=> Seq.empty[Point]
-    }
-  }
-  def parseDouble(s: String) = {
-    try {
-      Some(s.toDouble)
-    } catch {
-      case NonFatal(e) => None
-    }
-  }
-
-  private def stringCoordinatesToPoints(stringPoint: String): Point = {
-    val coordinates = stringPoint.drop(1).dropRight(1).split(",")//removes brackets and splits values with ','
-    val coordinateListSize = coordinates.size
-    val x = if (coordinateListSize > 0) parseDouble(coordinates(0)) else Some(0D)
-    val y = if (coordinateListSize > 1) parseDouble(coordinates(1)) else Some(0D)
-    val z = if (coordinateListSize > 2) parseDouble(coordinates(2)) else Some(0D)
-    Point(x.getOrElse(0), y.getOrElse(0), z.getOrElse(0))
-  }
-
-
->>>>>>> 47562b3b
 
   private def listQuery(query: String) = {
     Q.queryNA[ProjectLink](query).iterator.toSeq
@@ -305,19 +261,11 @@
     val lrmPS = dynamicSession.prepareStatement("UPDATE LRM_POSITION SET ADJUSTED_TIMESTAMP = ? WHERE ID = ?")
 
     for (projectLink <- projectLinks) {
-<<<<<<< HEAD
       projectLinkPS.setString(1, toGeomString(projectLink.geometry))
       projectLinkPS.setString(2, modifier)
       projectLinkPS.setLong(3, projectLink.id)
       projectLinkPS.addBatch()
       lrmPS.setLong(1, projectLink.linkGeometryTimeStamp)
-=======
-      projectLinkPS.setString(1, projectLink.geometry.map(x => "[" + x.x + "," + x.y + "," + x.z + "]").mkString(","))
-      projectLinkPS.setString(2, modifier)
-      projectLinkPS.setLong(3, projectLink.id)
-      projectLinkPS.addBatch()
-      lrmPS.setLong(1, new Date().getTime)
->>>>>>> 47562b3b
       lrmPS.setLong(2, projectLink.lrmPositionId)
       lrmPS.addBatch()
     }
