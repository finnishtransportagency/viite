--- conflicted
+++ resolved
@@ -151,30 +151,6 @@
     }
   }
 
-<<<<<<< HEAD
-  def getProjectLinksById(projectLinkId: Seq[Long]): List[ProjectLink] = {
-    val query =
-      s"""select PROJECT_LINK.ID, PROJECT_LINK.PROJECT_ID, PROJECT_LINK.TRACK_CODE, PROJECT_LINK.DISCONTINUITY_TYPE,
-          PROJECT_LINK.ROAD_NUMBER, PROJECT_LINK.ROAD_PART_NUMBER, PROJECT_LINK.START_ADDR_M, PROJECT_LINK.END_ADDR_M,
-          LRM_POSITION.START_MEASURE, LRM_POSITION.END_MEASURE, LRM_POSITION.SIDE_CODE, PROJECT_LINK.LRM_POSITION_ID,
-          PROJECT_LINK.CREATED_BY, PROJECT_LINK.MODIFIED_BY, lrm_position.link_id,
-          (LRM_POSITION.END_MEASURE - LRM_POSITION.START_MEASURE) as length, PROJECT_LINK.CALIBRATION_POINTS, PROJECT_LINK.STATUS,
-          PROJECT_LINK.ROAD_TYPE, LRM_POSITION.LINK_SOURCE as source
-                from PROJECT_LINK join LRM_POSITION
-                on LRM_POSITION.ID = PROJECT_LINK.LRM_POSITION_ID
-                where project_link.id in (${projectLinkId.mkString(",")}) order by PROJECT_LINK.ROAD_NUMBER, PROJECT_LINK.ROAD_PART_NUMBER, PROJECT_LINK.END_ADDR_M """
-    Q.queryNA[(Long, Long, Int, Int, Long, Long, Long, Long, Long, Long, Long, Long, String, String, Long, Double, Long, Int, Int, Int)](query).list.map {
-      case (projectLinkId, projectId, trackCode, discontinuityType, roadNumber, roadPartNumber, startAddrM, endAddrM,
-      startMValue, endMValue, sideCode , lrmPositionId, createdBy, modifiedBy, linkId, length, calibrationPoints, status, roadType, source) =>
-        ProjectLink(projectLinkId, roadNumber, roadPartNumber, Track.apply(trackCode), Discontinuity.apply(discontinuityType),
-          startAddrM, endAddrM, None, None, None, lrmPositionId, linkId, startMValue, endMValue, SideCode.apply(sideCode.toInt),
-          (Some(CalibrationPoint(linkId, startMValue, startAddrM)),Some(CalibrationPoint(linkId, endMValue, endAddrM))),
-          false, Seq.empty[Point], projectId, LinkStatus.apply(status), RoadType.apply(roadType),LinkGeomSource.apply(source),length)
-    }
-  }
-
-=======
->>>>>>> c937c2ed
   def fetchByProjectNewRoadPart(roadNumber: Long, roadPartNumber: Long, projectId: Long, b: Boolean) = {
     val filter = s"PROJECT_LINK.ROAD_NUMBER = $roadNumber AND PROJECT_LINK.ROAD_PART_NUMBER = $roadPartNumber AND"
     val query =
@@ -192,23 +168,16 @@
       startMValue, endMValue, sideCode , lrmPositionId, createdBy, modifiedBy, linkId, length, calibrationPoints, status, roadType, source) =>
         ProjectLink(projectLinkId, roadNumber, roadPartNumber, Track.apply(trackCode), Discontinuity.apply(discontinuityType),
           startAddrM, endAddrM, None, None, None, lrmPositionId, linkId, startMValue, endMValue, SideCode.apply(sideCode.toInt),
-<<<<<<< HEAD
-          (Some(CalibrationPoint(linkId, startMValue, startAddrM)),Some(CalibrationPoint(linkId, endMValue, endAddrM))),
-=======
           calibrations(CalibrationCode.apply(calibrationPoints.toInt),linkId,startMValue,endMValue,startAddrM,endAddrM),
->>>>>>> c937c2ed
           false, Seq.empty[Point], projectId, LinkStatus.apply(status), RoadType.apply(roadType),LinkGeomSource.apply(source),length)
     }
   }
 
-<<<<<<< HEAD
   def updateMValues(projectLink: ProjectLink): Unit = {
       sqlu"""update project_link set start_addr_m = ${projectLink.startAddrMValue}, end_addr_m = ${projectLink.endAddrMValue} where id = ${projectLink.id}
           """.execute
         sqlu"""update lrm_position set start_measure = ${projectLink.startMValue}, end_measure = ${projectLink.endMValue}  where id = ${projectLink.lrmPositionId}""".execute
   }
-=======
->>>>>>> c937c2ed
 
   def updateRoadAddressProject(roadAddressProject: RoadAddressProject): Unit = {
     sqlu"""
@@ -346,8 +315,6 @@
   def toTimeStamp(dateTime: Option[DateTime]) = {
     dateTime.map(dt => new Timestamp(dt.getMillis))
   }
-<<<<<<< HEAD
-=======
 
   private def calibrations(calibrationCode: CalibrationCode, linkId: Long, segmentStartMValue: Double, segmentEndMValue: Double,
                            startAddrMValue: Long, endAddrMValue: Long): (Option[CalibrationPoint], Option[CalibrationPoint]) = {
@@ -359,6 +326,4 @@
         Some(CalibrationPoint(linkId, segmentEndMValue, endAddrMValue)))
     }
   }
-
->>>>>>> c937c2ed
 }