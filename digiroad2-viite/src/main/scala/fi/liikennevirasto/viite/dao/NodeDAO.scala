--- conflicted
+++ resolved
@@ -117,15 +117,10 @@
   }
 }
 
-<<<<<<< HEAD
-case class Node(id: Long, nodeNumber: Long, coordinates: Point, name: Option[String], nodeType: NodeType, startDate: Option[DateTime], endDate: Option[DateTime], validFrom: Option[DateTime], validTo: Option[DateTime],
+case class Node(id: Long, nodeNumber: Long, coordinates: Point, name: Option[String], nodeType: NodeType, startDate: DateTime, endDate: Option[DateTime], validFrom: DateTime, validTo: Option[DateTime],
                 createdBy: Option[String], createdTime: Option[DateTime])
 
 case class RoadAttributes(roadNumber: Long, roadPartNumber: Long, track: Long, startAddrMValue: Long)
-=======
-case class Node(id: Long, nodeNumber: Long, coordinates: Point, name: Option[String], nodeType: NodeType, startDate: DateTime, endDate: Option[DateTime], validFrom: DateTime, validTo: Option[DateTime],
-                createdBy: Option[String], createdTime: Option[DateTime], roadNumber: Option[Long] = None, roadPartNumber: Option[Long] = None, track: Option[Long] = None, startAddrMValue: Option[Long] = None)
->>>>>>> 8954fb77
 
 class NodeDAO extends BaseDAO {
 
@@ -193,13 +188,8 @@
          		AND node.VALID_TO IS NULL AND node.END_DATE IS NULL
         ORDER BY rw.ROAD_NUMBER, rw.ROAD_PART_NUMBER, rw.TRACK, rw.START_ADDR_M, node.ID
       """
-<<<<<<< HEAD
-    Q.queryNA[(Long, Long, Long, Long, Option[String], Option[Long], Option[DateTime], Option[DateTime], Option[DateTime], Option[DateTime],
+    Q.queryNA[(Long, Long, Long, Long, Option[String], Option[Long], DateTime, Option[DateTime], DateTime, Option[DateTime],
       Option[String], Option[DateTime], Long, Long, Long, Long)](query).list.map {
-=======
-    Q.queryNA[(Long, Long, Long, Long, Option[String], Option[Long], DateTime, Option[DateTime], DateTime, Option[DateTime],
-      Option[String], Option[DateTime], Option[Long], Option[Long], Option[Long], Option[Long])](query).list.map {
->>>>>>> 8954fb77
 
       case (id, nodeNumber, coordX, coordY, name, nodeType, startDate, endDate, validFrom, validTo,
             createdBy, createdTime, roadNumber, roadPartNumber, track, startAddrMValue) =>
