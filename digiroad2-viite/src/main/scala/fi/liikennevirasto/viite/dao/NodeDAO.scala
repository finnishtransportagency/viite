package fi.liikennevirasto.viite.dao

import java.sql.Timestamp
import com.github.tototoshi.slick.MySQLJodaSupport._
import fi.liikennevirasto.digiroad2.Point
import fi.liikennevirasto.digiroad2.asset.BoundingRectangle
import fi.liikennevirasto.digiroad2.dao.Sequences
import fi.liikennevirasto.digiroad2.oracle.OracleDatabase
import fi.liikennevirasto.digiroad2.util.LogUtils.time
import org.joda.time.DateTime
import org.joda.time.format.{DateTimeFormatter, ISODateTimeFormat}
import slick.driver.JdbcDriver.backend.Database.dynamicSession
import fi.liikennevirasto.viite.NewIdValue
import slick.jdbc.StaticQuery.interpolation
import slick.jdbc.{GetResult, PositionedResult, StaticQuery => Q}

sealed trait NodeType {
  def value: Int

  def displayValue: String
}

object NodeType {
  val values: Set[NodeType] = Set(NormalIntersection, Roundabout, YIntersection, Interchange, RoadBoundary, ELYBorder, MultitrackIntersection,
    DropIntersection, AccessRoad, EndOfRoad, Bridge, MaintenanceOpening, PrivateRoad, StaggeredIntersection, UnknownNodeType)

<<<<<<< HEAD
  def apply(intValue: Long): NodeType = {
    values.find(_.value == intValue).getOrElse(UnknownNodeType)
=======
  def apply(intValue: Int): NodeType = {
    values.find(_.value == intValue).getOrElse(UnkownNodeType)
>>>>>>> 78f1a0c0
  }

  case object NormalIntersection extends NodeType {
    def value = 1

    def displayValue = "Normaali tasoliittymä"
  }

  case object Roundabout extends NodeType {
    def value = 3

    def displayValue = "Kiertoliittymä"
  }

  case object YIntersection extends NodeType {
    def value = 4

    def displayValue = "Y-liittymä"
  }

  case object Interchange extends NodeType {
    def value = 5

    def displayValue = "Eritasoliittymä"
  }

  case object RoadBoundary extends NodeType {
    def value = 7

    def displayValue = "Maantien/kadun raja"
  }

  case object ELYBorder extends NodeType {
    def value = 8

    def displayValue = "ELY-raja"
  }

  case object MultitrackIntersection extends NodeType {
    def value = 10

    def displayValue = "Moniajoratainen liittymä"
  }

  case object DropIntersection extends NodeType {
    def value = 11

    def displayValue = "Pisaraliittymä"
  }

  case object AccessRoad extends NodeType {
    def value = 12

    def displayValue = "Liityntätie"
  }

  case object EndOfRoad extends NodeType {
    def value = 13

    def displayValue = "Tien loppu"
  }

  case object Bridge extends NodeType {
    def value = 14

    def displayValue = "Silta"
  }

  case object MaintenanceOpening extends NodeType {
    def value = 15

    def displayValue = "Huoltoaukko"
  }

  case object PrivateRoad extends NodeType {
    def value = 16

    def displayValue = "Yksityistie- tai katuliittymä"
  }

  case object StaggeredIntersection extends NodeType {
    def value = 17

    def displayValue = "Porrastettu liittymä"
  }

  case object UnknownNodeType extends NodeType {
    def value = 99

    def displayValue = "Ei määritelty"
  }

}

case class Node(id: Long, nodeNumber: Long, coordinates: Point, name: Option[String], nodeType: NodeType, startDate: DateTime, endDate: Option[DateTime], validFrom: DateTime, validTo: Option[DateTime],
                createdBy: Option[String], createdTime: Option[DateTime], editor: Option[String] = None, publishedTime: Option[DateTime] = None)

case class RoadAttributes(roadNumber: Long, track: Long, roadPartNumber: Long, addrMValue: Long)

class NodeDAO extends BaseDAO {

  val dateFormatter: DateTimeFormatter = ISODateTimeFormat.basicDate()

  implicit val getNode: GetResult[Node] = new GetResult[Node] {
    def apply(r: PositionedResult): Node = {
      val id = r.nextLong()
      val nodeNumber = r.nextLong()
      val coordX = r.nextLong()
      val coordY = r.nextLong()
      val name = r.nextStringOption()
      val nodeType = NodeType.apply(r.nextInt())
      val startDate = formatter.parseDateTime(r.nextDate.toString)
      val endDate = r.nextDateOption.map(d => formatter.parseDateTime(d.toString))
      val validFrom = formatter.parseDateTime(r.nextDate.toString)
      val validTo = r.nextDateOption.map(d => formatter.parseDateTime(d.toString))
      val createdBy = r.nextStringOption()
      val createdTime = r.nextDateOption.map(d => formatter.parseDateTime(d.toString))
      val editor = r.nextStringOption()
      val publishedTime = r.nextDateOption.map(d => formatter.parseDateTime(d.toString))

      Node(id, nodeNumber, Point(coordX, coordY), name, nodeType, startDate, endDate, validFrom, validTo, createdBy, createdTime, editor, publishedTime)
    }
  }

  private def queryList(query: String): List[Node] = {
    Q.queryNA[Node](query).list.groupBy(_.id).map {
      case (_, list) =>
        list.head
    }.toList
  }

  def fetchByNodeNumber(nodeNumber: Long): Option[Node] = {
    sql"""
      SELECT ID, NODE_NUMBER, coords.X, coords.Y, "NAME", "TYPE", START_DATE, END_DATE, VALID_FROM, VALID_TO, CREATED_BY, CREATED_TIME, EDITOR, PUBLISHED_TIME
      from NODE N
      CROSS JOIN TABLE(SDO_UTIL.GETVERTICES(N.COORDINATES)) coords
      where NODE_NUMBER = $nodeNumber and valid_to is null and end_date is null
      """.as[Node].firstOption
  }

  def fetchById(nodeId: Long): Option[Node] = {
    sql"""
      SELECT ID, NODE_NUMBER, coords.X, coords.Y, "NAME", "TYPE", START_DATE, END_DATE, VALID_FROM, VALID_TO, CREATED_BY, CREATED_TIME, EDITOR, PUBLISHED_TIME
      from NODE N
      CROSS JOIN TABLE(SDO_UTIL.GETVERTICES(N.COORDINATES)) coords
      where ID = $nodeId and valid_to is null and end_date is null
      """.as[Node].firstOption
  }

  def fetchId(nodeNumber: Long): Option[Long] = {
    sql"""
      SELECT ID
      from NODE
      where NODE_NUMBER = $nodeNumber and valid_to is null and end_date is null
      """.as[Long].firstOption
  }

  def fetchByRoadAttributes(road_number: Long, minRoadPartNumber: Option[Long], maxRoadPartNumber: Option[Long]): Seq[(Node, RoadAttributes)] = {
    val road_condition = (minRoadPartNumber.isDefined, maxRoadPartNumber.isDefined) match {
      case (true, true) => s"AND rw.ROAD_PART_NUMBER >= ${minRoadPartNumber.get} AND rw.ROAD_PART_NUMBER <= ${maxRoadPartNumber.get}"
      case (true, _) => s"AND rw.ROAD_PART_NUMBER = ${minRoadPartNumber.get}"
      case (_, true) => s"AND rw.ROAD_PART_NUMBER = ${maxRoadPartNumber.get}"
      case _ => ""
    }

    val query =
      s"""
        SELECT DISTINCT node.ID, node.NODE_NUMBER, coords.X, coords.Y, node.NAME, node."TYPE", node.START_DATE, node.END_DATE, node.VALID_FROM, node.VALID_TO,
                        node.CREATED_BY, node.CREATED_TIME, rw.ROAD_NUMBER, rw.TRACK, rw.ROAD_PART_NUMBER, rp.ADDR_M
        FROM NODE node
        CROSS JOIN TABLE(SDO_UTIL.GETVERTICES(node.COORDINATES)) coords
        LEFT JOIN NODE_POINT np ON node.NODE_NUMBER = np.NODE_NUMBER AND np.VALID_TO IS NULL
        LEFT JOIN ROADWAY_POINT rp ON np.ROADWAY_POINT_ID = rp.ID
        LEFT JOIN ROADWAY rw ON rp.ROADWAY_NUMBER = rw.ROADWAY_NUMBER AND rw.VALID_TO IS NULL AND rw.END_DATE IS NULL
          WHERE node.VALID_TO IS NULL AND node.END_DATE IS NULL
          AND rw.ROAD_NUMBER = $road_number $road_condition
          AND (np.BEFORE_AFTER = ${BeforeAfter.After.value} OR CASE WHEN EXISTS (
            SELECT * FROM NODE_POINT np_c
              LEFT JOIN ROADWAY_POINT rp_c ON np_c.ROADWAY_POINT_ID = rp_c.ID
              LEFT JOIN ROADWAY rw_c ON rp_c.ROADWAY_NUMBER = rw_c.ROADWAY_NUMBER AND rw_c.VALID_TO IS NULL AND rw_c.END_DATE IS NULL
                WHERE np_c.VALID_TO IS NULL AND np_c.NODE_NUMBER = node.NODE_NUMBER
                AND rw_c.ROAD_NUMBER = rw.ROAD_NUMBER AND rw_c.ROAD_PART_NUMBER != rw.ROAD_PART_NUMBER) THEN 0
            ELSE 1
          END = 1)
        ORDER BY rw.ROAD_NUMBER, rw.ROAD_PART_NUMBER, rp.ADDR_M, rw.TRACK
      """

    Q.queryNA[(Long, Long, Long, Long, Option[String], Option[Int], DateTime, Option[DateTime], DateTime, Option[DateTime],
      Option[String], Option[DateTime], Long, Long, Long, Long)](query).list.map {

      case (id, nodeNumber, x, y, name, nodeType, startDate, endDate, validFrom, validTo,
      createdBy, createdTime, roadNumber, track, roadPartNumber, addrMValue) =>

        (Node(id, nodeNumber, Point(x, y), name, NodeType.apply(nodeType.getOrElse(NodeType.UnknownNodeType.value)), startDate, endDate, validFrom, validTo, createdBy, createdTime, None, None),
          RoadAttributes(roadNumber, track, roadPartNumber, addrMValue))
    }
  }

  /**
    * Search for Junctions that no longer have justification for the current network.
    *
    * @param ids : Iterable[Long] - The ids of the junctions to verify.
    * @return
    */
  def fetchObsoleteById(ids: Iterable[Long]): Seq[Node] = {
    // An Obsolete node are those that no longer have justification for the current network, and must be expired.
    if (ids.isEmpty) {
      Seq()
    } else {
      val query = s"""
        SELECT ID, NODE_NUMBER, coords.X, coords.Y, "NAME", "TYPE", START_DATE, END_DATE, VALID_FROM, VALID_TO, CREATED_BY, CREATED_TIME, EDITOR, PUBLISHED_TIME
        FROM NODE N
        CROSS JOIN TABLE(SDO_UTIL.GETVERTICES(N.COORDINATES)) coords
          WHERE ID IN (${ids.mkString(", ")})
          AND (SELECT COUNT(DISTINCT RW.ROAD_NUMBER) FROM JUNCTION_POINT JP
            LEFT JOIN JUNCTION J ON JP.JUNCTION_ID = J.ID
            LEFT JOIN ROADWAY_POINT RP ON JP.ROADWAY_POINT_ID = RP.ID
            LEFT JOIN ROADWAY RW ON RW.ROADWAY_NUMBER = RP.ROADWAY_NUMBER AND RW.VALID_TO IS NULL AND RW.END_DATE IS NULL
            WHERE J.NODE_NUMBER = N.NODE_NUMBER AND JP.VALID_TO IS NULL) < 2
          AND ((SELECT COUNT(*) FROM NODE_POINT NP
            WHERE NP.NODE_NUMBER = N.NODE_NUMBER AND NP.VALID_TO IS NULL) > 1
          AND (SELECT COUNT(DISTINCT RW.ROAD_NUMBER || '-' || RW.ROAD_PART_NUMBER || ',' || RW.ROAD_TYPE) FROM NODE_POINT NP
            LEFT JOIN ROADWAY_POINT RP ON NP.ROADWAY_POINT_ID = RP.ID
            LEFT JOIN ROADWAY RW ON RW.ROADWAY_NUMBER = RP.ROADWAY_NUMBER AND RW.VALID_TO IS NULL AND RW.END_DATE IS NULL
            WHERE NP.NODE_NUMBER = N.NODE_NUMBER AND NP.VALID_TO IS NULL) < 2)
          AND VALID_TO IS NULL AND END_DATE IS NULL
        """
      queryList(query)
    }
  }

  def create(nodes: Iterable[Node], createdBy: String = "-"): Seq[Long] = {

    val ps = dynamicSession.prepareStatement(
      """insert into NODE (ID, NODE_NUMBER, COORDINATES, "NAME", "TYPE", START_DATE, END_DATE, CREATED_BY, VALID_FROM)
      values (?, ?, ?, ?, ?, TO_DATE(?, 'YYYY-MM-DD'), TO_DATE(?, 'YYYY-MM-DD'), ?, TO_DATE(?, 'YYYY-MM-DD'))""".stripMargin)

    // Set ids for the nodes without one
    val (ready, idLess) = nodes.partition(_.id != NewIdValue)
    val newIds = Sequences.fetchNodeIds(idLess.size)
    val createNodes = ready ++ idLess.zip(newIds).map(x =>
      x._1.copy(id = x._2)
    )

    createNodes.foreach {
      node =>
        val nodeNumber = if (node.nodeNumber == NewIdValue) {
          Sequences.nextNodeNumber
        } else {
          node.nodeNumber
        }
        ps.setLong(1, node.id)
        ps.setLong(2, nodeNumber)
        ps.setObject(3, OracleDatabase.createRoadsJGeometry(Seq(node.coordinates), dynamicSession.conn, 0))
        if (node.name.isDefined) {
          ps.setString(4, node.name.get)
        } else {
          ps.setNull(4, java.sql.Types.VARCHAR)
        }
        ps.setLong(5, node.nodeType.value)
        ps.setString(6, dateFormatter.print(node.startDate))
        ps.setString(7, node.endDate match {
          case Some(date) => dateFormatter.print(date)
          case None => ""
        })
        ps.setString(8, if (createdBy == null) "-" else createdBy)
        ps.setString(9, dateFormatter.print(node.validFrom))
        ps.addBatch()
    }
    ps.executeBatch()
    ps.close()
    createNodes.map(_.nodeNumber).toSeq
  }

  def fetchByBoundingBox(boundingRectangle: BoundingRectangle): Seq[Node] = {
    val extendedBoundingBoxRectangle = BoundingRectangle(boundingRectangle.leftBottom + boundingRectangle.diagonal.scale(scalar = .15),
      boundingRectangle.rightTop - boundingRectangle.diagonal.scale(scalar = .15))
    val boundingBoxFilter = OracleDatabase.boundingBoxFilter(extendedBoundingBoxRectangle, geometryColumn = "coordinates")
    val query = s"""
      SELECT ID, NODE_NUMBER, coords.X, coords.Y, "NAME", "TYPE", START_DATE, END_DATE, VALID_FROM, VALID_TO, CREATED_BY, CREATED_TIME, EDITOR, PUBLISHED_TIME
      FROM NODE N
      CROSS JOIN TABLE(SDO_UTIL.GETVERTICES(N.COORDINATES)) coords
        WHERE $boundingBoxFilter
        AND END_DATE IS NULL AND VALID_TO IS NULL
    """
    queryList(query)
  }

  /**
    * Expires nodes (set their valid_to to the current system date).
    *
    * @param ids : Iterable[Long] - The ids of the nodes to expire.
    * @return
    */
  def expireById(ids: Iterable[Long]): Int = {
    if (ids.isEmpty)
      0
    else {
      val query = s"""
        UPDATE NODE SET valid_to = sysdate WHERE valid_to IS NULL AND id IN (${ids.mkString(", ")})
      """
      Q.updateNA(query).first
    }
  }

  def fetchEmptyNodes(nodeNumbers: Iterable[Long]): Seq[Node] = {
    if (nodeNumbers.isEmpty) {
      Seq()
    } else {
      val query = s"""
        SELECT ID, NODE_NUMBER, coords.X, coords.Y, "NAME", "TYPE", START_DATE, END_DATE, VALID_FROM, VALID_TO, CREATED_BY, CREATED_TIME, EDITOR, PUBLISHED_TIME
        FROM NODE N
        CROSS JOIN TABLE(SDO_UTIL.GETVERTICES(N.COORDINATES)) coords
          WHERE END_DATE IS NULL AND VALID_TO IS NULL AND NODE_NUMBER IN (${nodeNumbers.mkString(", ")}) AND NOT EXISTS (
            SELECT NULL FROM JUNCTION J WHERE N.NODE_NUMBER = J.NODE_NUMBER AND J.VALID_TO IS NULL AND J.END_DATE IS NULL
          ) AND NOT EXISTS (
            SELECT NULL FROM NODE_POINT NP WHERE N.NODE_NUMBER = NP.NODE_NUMBER AND NP.VALID_TO IS NULL
          )
      """
      queryList(query)
    }
  }

  def fetchAllByDateRange(sinceDate: DateTime, untilDate: Option[DateTime]): Seq[Node] = {
    time(logger, "Fetch nodes by date range") {
      val untilString = if (untilDate.nonEmpty) s"AND PUBLISHED_TIME <= to_timestamp('${new Timestamp(untilDate.get.getMillis)}', 'YYYY-MM-DD HH24:MI:SS.FF')" else s""
      val query =
        s"""
         SELECT ID, NODE_NUMBER, coords.X, coords.Y, "NAME", "TYPE", START_DATE, END_DATE, VALID_FROM, VALID_TO, CREATED_BY, CREATED_TIME, EDITOR, PUBLISHED_TIME
         FROM NODE N
         CROSS JOIN TABLE(SDO_UTIL.GETVERTICES(N.COORDINATES)) coords
         WHERE
         PUBLISHED_TIME >= to_timestamp('${new Timestamp(sinceDate.getMillis)}', 'YYYY-MM-DD HH24:MI:SS.FF')
         $untilString AND PUBLISHED_TIME IS NOT NULL
         AND END_DATE IS NULL AND VALID_TO IS NULL
       """
      queryList(query)
    }
  }
}<|MERGE_RESOLUTION|>--- conflicted
+++ resolved
@@ -24,13 +24,8 @@
   val values: Set[NodeType] = Set(NormalIntersection, Roundabout, YIntersection, Interchange, RoadBoundary, ELYBorder, MultitrackIntersection,
     DropIntersection, AccessRoad, EndOfRoad, Bridge, MaintenanceOpening, PrivateRoad, StaggeredIntersection, UnknownNodeType)
 
-<<<<<<< HEAD
-  def apply(intValue: Long): NodeType = {
+  def apply(intValue: Int): NodeType = {
     values.find(_.value == intValue).getOrElse(UnknownNodeType)
-=======
-  def apply(intValue: Int): NodeType = {
-    values.find(_.value == intValue).getOrElse(UnkownNodeType)
->>>>>>> 78f1a0c0
   }
 
   case object NormalIntersection extends NodeType {
