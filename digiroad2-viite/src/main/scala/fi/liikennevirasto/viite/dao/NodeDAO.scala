package fi.liikennevirasto.viite.dao

import java.sql.Timestamp

import com.github.tototoshi.slick.MySQLJodaSupport._
import fi.liikennevirasto.digiroad2.Point
import fi.liikennevirasto.digiroad2.asset.BoundingRectangle
import fi.liikennevirasto.digiroad2.dao.Sequences
import fi.liikennevirasto.digiroad2.oracle.OracleDatabase
import fi.liikennevirasto.digiroad2.util.LogUtils.time
import fi.liikennevirasto.viite.NewIdValue
import org.joda.time.DateTime
import org.joda.time.format.{DateTimeFormatter, ISODateTimeFormat}
import slick.driver.JdbcDriver.backend.Database.dynamicSession
import slick.jdbc.StaticQuery.interpolation
import slick.jdbc.{GetResult, PositionedResult, StaticQuery => Q}

sealed trait NodeType {
  def value: Int

  def displayValue: String
}

object NodeType {
  val values: Set[NodeType] = Set(NormalIntersection, Roundabout1, Roundabout, YIntersection, Interchange, InterchangeJunction, RoadBoundary, ELYBorder, HelpPoint, MultitrackIntersection,
    DropIntersection, AccessRoad, EndOfRoad, Bridge, MaintenanceOpening, PrivateRoad, StaggeredIntersection, UnknownNodeType)

  def apply(intValue: Int): NodeType = {
    values.find(_.value == intValue).getOrElse(UnknownNodeType)
  }

  case object NormalIntersection extends NodeType {
    def value = 1

    def displayValue = "Normaali tasoliittymä"
  }

<<<<<<< HEAD
  case object Roundabout1 extends NodeType {
    def value = 2

    def displayValue = "Kiertoliittymä1"
=======
  // Historical
  case object Historical2 extends NodeType {
    def value = 2

    def displayValue = "Historiallinen solmutyyppi 2"
>>>>>>> 856260be
  }

  case object Roundabout extends NodeType {
    def value = 3

    def displayValue = "Kiertoliittymä"
  }

  case object YIntersection extends NodeType {
    def value = 4

    def displayValue = "Y-liittymä"
  }

  case object Interchange extends NodeType {
    def value = 5

    def displayValue = "Eritasoliittymä"
  }

<<<<<<< HEAD
  case object InterchangeJunction extends NodeType {
    def value = 6

    def displayValue = "Eritasoristeys"
=======
  // Historical
  case object Historical6 extends NodeType {
    def value = 6

    def displayValue = "Historiallinen solmutyyppi 6"
>>>>>>> 856260be
  }

  case object RoadBoundary extends NodeType {
    def value = 7

    def displayValue = "Maantien/kadun raja"
  }

  case object ELYBorder extends NodeType {
    def value = 8

    def displayValue = "ELY-raja"
  }

<<<<<<< HEAD
  case object HelpPoint extends NodeType {
=======
  // Historical
  case object SupportingPoint extends NodeType {
>>>>>>> 856260be
    def value = 9

    def displayValue = "Apupiste"
  }

  case object MultitrackIntersection extends NodeType {
    def value = 10

    def displayValue = "Moniajoratainen liittymä"
  }

  case object DropIntersection extends NodeType {
    def value = 11

    def displayValue = "Pisaraliittymä"
  }

  case object AccessRoad extends NodeType {
    def value = 12

    def displayValue = "Liityntätie"
  }

  case object EndOfRoad extends NodeType {
    def value = 13

    def displayValue = "Tien loppu"
  }

  case object Bridge extends NodeType {
    def value = 14

    def displayValue = "Silta"
  }

  case object MaintenanceOpening extends NodeType {
    def value = 15

    def displayValue = "Huoltoaukko"
  }

  case object PrivateRoad extends NodeType {
    def value = 16

    def displayValue = "Yksityistie- tai katuliittymä"
  }

  case object StaggeredIntersection extends NodeType {
    def value = 17

    def displayValue = "Porrastettu liittymä"
  }

  case object UnknownNodeType extends NodeType {
    def value = 99

    def displayValue = "Ei määritelty"
  }

}

case class Node(id: Long, nodeNumber: Long, coordinates: Point, name: Option[String], nodeType: NodeType, startDate: DateTime, endDate: Option[DateTime], validFrom: DateTime, validTo: Option[DateTime],
                createdBy: String, createdTime: Option[DateTime], editor: Option[String] = None, publishedTime: Option[DateTime] = None)

case class RoadAttributes(roadNumber: Long, roadPartNumber: Long, addrMValue: Long)

class NodeDAO extends BaseDAO {

  val dateFormatter: DateTimeFormatter = ISODateTimeFormat.basicDate()

  implicit val getNode: GetResult[Node] = new GetResult[Node] {
    def apply(r: PositionedResult): Node = {
      val id = r.nextLong()
      val nodeNumber = r.nextLong()
      val coordX = r.nextLong()
      val coordY = r.nextLong()
      val name = r.nextStringOption()
      val nodeType = NodeType.apply(r.nextInt())
      val startDate = new DateTime(r.nextDate())
      val endDate = r.nextDateOption().map(d => new DateTime(d))
      val validFrom = new DateTime(r.nextDate()) // r.nextTimestampOption() do not work here
      val validTo = r.nextTimestampOption().map(d => new DateTime(d))
      val createdBy = r.nextString()
      val createdTime = r.nextTimestampOption().map(d => new DateTime(d))
      val editor = r.nextStringOption()
      val publishedTime = r.nextTimestampOption().map(d => new DateTime(d))

      Node(id, nodeNumber, Point(coordX, coordY), name, nodeType, startDate, endDate, validFrom, validTo, createdBy, createdTime, editor, publishedTime)
    }
  }

  private def queryList(query: String): List[Node] = {
    Q.queryNA[Node](query).list.groupBy(_.id).map {
      case (_, list) =>
        list.head
    }.toList
  }

  def fetchByNodeNumber(nodeNumber: Long): Option[Node] = {
    sql"""
      SELECT ID, NODE_NUMBER, coords.X, coords.Y, "NAME", "TYPE", START_DATE, END_DATE, VALID_FROM, VALID_TO, CREATED_BY, CREATED_TIME, EDITOR, PUBLISHED_TIME
      from NODE N
      CROSS JOIN TABLE(SDO_UTIL.GETVERTICES(N.COORDINATES)) coords
      where NODE_NUMBER = $nodeNumber and valid_to is null and end_date is null
      """.as[Node].firstOption
  }

  def fetchById(nodeId: Long): Option[Node] = {
    sql"""
      SELECT ID, NODE_NUMBER, coords.X, coords.Y, "NAME", "TYPE", START_DATE, END_DATE, VALID_FROM, VALID_TO, CREATED_BY, CREATED_TIME, EDITOR, PUBLISHED_TIME
      from NODE N
      CROSS JOIN TABLE(SDO_UTIL.GETVERTICES(N.COORDINATES)) coords
      where ID = $nodeId and valid_to is null and end_date is null
      """.as[Node].firstOption
  }

  def fetchId(nodeNumber: Long): Option[Long] = {
    sql"""
      SELECT ID
      from NODE
      where NODE_NUMBER = $nodeNumber and valid_to is null and end_date is null
      """.as[Long].firstOption
  }

  def fetchLatestId(nodeNumber: Long): Option[Long] = {
    sql"""
      SELECT ID
      from NODE
      where NODE_NUMBER = $nodeNumber and valid_to is null
      order by created_time desc, end_date desc
      """.as[Long].firstOption
  }

  def fetchByRoadAttributes(road_number: Long, minRoadPartNumber: Option[Long], maxRoadPartNumber: Option[Long]): Seq[(Node, RoadAttributes)] = {
    val road_condition = (minRoadPartNumber.isDefined, maxRoadPartNumber.isDefined) match {
      case (true, true) => s"AND rw.ROAD_PART_NUMBER >= ${minRoadPartNumber.get} AND rw.ROAD_PART_NUMBER <= ${maxRoadPartNumber.get}"
      case (true, _) => s"AND rw.ROAD_PART_NUMBER = ${minRoadPartNumber.get}"
      case (_, true) => s"AND rw.ROAD_PART_NUMBER = ${maxRoadPartNumber.get}"
      case _ => ""
    }

    val query =
      s"""
        SELECT DISTINCT node.ID, node.NODE_NUMBER, coords.X, coords.Y, node.NAME, node."TYPE", node.START_DATE, node.END_DATE, node.VALID_FROM, node.VALID_TO,
                        node.CREATED_BY, node.CREATED_TIME, rw.ROAD_NUMBER, rw.ROAD_PART_NUMBER, rp.ADDR_M
        FROM NODE node
        CROSS JOIN TABLE(SDO_UTIL.GETVERTICES(node.COORDINATES)) coords
        JOIN NODE_POINT np ON node.NODE_NUMBER = np.NODE_NUMBER AND np.VALID_TO IS NULL
        JOIN ROADWAY_POINT rp ON np.ROADWAY_POINT_ID = rp.ID
        JOIN ROADWAY rw ON rp.ROADWAY_NUMBER = rw.ROADWAY_NUMBER AND rw.VALID_TO IS NULL AND rw.END_DATE IS NULL
          WHERE node.VALID_TO IS NULL AND node.END_DATE IS NULL
          AND rw.ROAD_NUMBER = $road_number $road_condition
          AND (np.BEFORE_AFTER = ${BeforeAfter.After.value} OR CASE WHEN EXISTS (
            SELECT * FROM NODE_POINT np_c
              JOIN ROADWAY_POINT rp_c ON np_c.ROADWAY_POINT_ID = rp_c.ID
              JOIN ROADWAY rw_c ON rp_c.ROADWAY_NUMBER = rw_c.ROADWAY_NUMBER AND rw_c.VALID_TO IS NULL AND rw_c.END_DATE IS NULL
                WHERE np_c.VALID_TO IS NULL AND np_c.NODE_NUMBER = node.NODE_NUMBER
                AND rw_c.ROAD_NUMBER = rw.ROAD_NUMBER AND rw_c.ROAD_PART_NUMBER != rw.ROAD_PART_NUMBER) THEN 0
            ELSE 1
          END = 1)
        ORDER BY rw.ROAD_NUMBER, rw.ROAD_PART_NUMBER, rp.ADDR_M
      """

    Q.queryNA[(Long, Long, Long, Long, Option[String], Option[Int], DateTime, Option[DateTime], DateTime, Option[DateTime],
      String, Option[DateTime], Long, Long, Long)](query).list.map {

      case (id, nodeNumber, x, y, name, nodeType, startDate, endDate, validFrom, validTo,
      createdBy, createdTime, roadNumber, roadPartNumber, addrMValue) =>

        (Node(id, nodeNumber, Point(x, y), name, NodeType.apply(nodeType.getOrElse(NodeType.UnknownNodeType.value)), startDate, endDate, validFrom, validTo, createdBy, createdTime, None, None),
          RoadAttributes(roadNumber, roadPartNumber, addrMValue))
    }
  }

  def publish(id: Long, editor: String = "-"): Unit = {
      sqlu"""
        Update NODE Set PUBLISHED_TIME = SYSDATE, EDITOR = $editor Where ID = $id
      """.execute
  }

  def create(nodes: Iterable[Node], createdBy: String = "-"): Seq[Long] = {

    val ps = dynamicSession.prepareStatement(
      """insert into NODE (ID, NODE_NUMBER, COORDINATES, "NAME", "TYPE", START_DATE, END_DATE, CREATED_BY)
      values (?, ?, ?, ?, ?, TO_DATE(?, 'YYYY-MM-DD'), TO_DATE(?, 'YYYY-MM-DD'), ?)""".stripMargin)

    // Set ids for the nodes without one
    val (ready, idLess) = nodes.partition(_.id != NewIdValue)
    val newIds = Sequences.fetchNodeIds(idLess.size)
    val createNodes = ready ++ idLess.zip(newIds).map(x =>
      x._1.copy(id = x._2)
    )

    var nodeNumbers = scala.collection.mutable.MutableList[Long]()
    createNodes.foreach {
      node =>
        val nodeNumber = if (node.nodeNumber == NewIdValue) {
          Sequences.nextNodeNumber
        } else {
          node.nodeNumber
        }
        nodeNumbers += nodeNumber
        ps.setLong(1, node.id)
        ps.setLong(2, nodeNumber)
        ps.setObject(3, OracleDatabase.createRoadsJGeometry(Seq(node.coordinates), dynamicSession.conn, 0))
        if (node.name.isDefined) {
          ps.setString(4, node.name.get)
        } else {
          ps.setNull(4, java.sql.Types.VARCHAR)
        }
        ps.setLong(5, node.nodeType.value)
        ps.setString(6, dateFormatter.print(node.startDate))
        ps.setString(7, node.endDate match {
          case Some(date) => dateFormatter.print(date)
          case None => ""
        })
        ps.setString(8, if (createdBy == null) "-" else createdBy)
        ps.addBatch()
    }
    ps.executeBatch()
    ps.close()
    nodeNumbers
  }

  def fetchByBoundingBox(boundingRectangle: BoundingRectangle): Seq[Node] = {
    val extendedBoundingBoxRectangle = BoundingRectangle(boundingRectangle.leftBottom + boundingRectangle.diagonal.scale(scalar = .15),
      boundingRectangle.rightTop - boundingRectangle.diagonal.scale(scalar = .15))
    val boundingBoxFilter = OracleDatabase.boundingBoxFilter(extendedBoundingBoxRectangle, geometryColumn = "coordinates")
    val query = s"""
      SELECT ID, NODE_NUMBER, coords.X, coords.Y, "NAME", "TYPE", START_DATE, END_DATE, VALID_FROM, VALID_TO, CREATED_BY, CREATED_TIME, EDITOR, PUBLISHED_TIME
      FROM NODE N
      CROSS JOIN TABLE(SDO_UTIL.GETVERTICES(N.COORDINATES)) coords
        WHERE $boundingBoxFilter
        AND END_DATE IS NULL AND VALID_TO IS NULL
    """
    queryList(query)
  }

  /**
    * Expires nodes (set their valid_to to the current system date).
    *
    * @param ids : Iterable[Long] - The ids of the nodes to expire.
    * @return
    */
  def expireById(ids: Iterable[Long]): Int = {
    if (ids.isEmpty)
      0
    else {
      val query = s"""
        UPDATE NODE SET valid_to = sysdate WHERE valid_to IS NULL AND id IN (${ids.mkString(", ")})
      """
      Q.updateNA(query).first
    }
  }

  def fetchEmptyNodes(nodeNumbers: Seq[Long]): Seq[Node] = {
    if (nodeNumbers.isEmpty) {
      Seq()
    } else {
      // TODO - Might be needed to check node point type here - since calculate node points should not be considered to identify empty nodes
      val query = s"""
        SELECT ID, NODE_NUMBER, coords.X, coords.Y, "NAME", "TYPE", START_DATE, END_DATE, VALID_FROM, VALID_TO, CREATED_BY, CREATED_TIME, EDITOR, PUBLISHED_TIME
        FROM NODE N
        CROSS JOIN TABLE(SDO_UTIL.GETVERTICES(N.COORDINATES)) coords
          WHERE END_DATE IS NULL AND VALID_TO IS NULL AND NODE_NUMBER IN (${nodeNumbers.mkString(", ")})
          AND NOT EXISTS (
            SELECT NULL FROM JUNCTION J WHERE N.NODE_NUMBER = J.NODE_NUMBER AND J.VALID_TO IS NULL AND J.END_DATE IS NULL
          ) AND NOT EXISTS (
            SELECT NULL FROM NODE_POINT NP WHERE N.NODE_NUMBER = NP.NODE_NUMBER AND NP.VALID_TO IS NULL AND NP."TYPE" IN (${NodePointType.UnknownNodePointType.value}, ${NodePointType.RoadNodePoint.value})
          )
      """
      queryList(query)
    }
  }

  def fetchAllByDateRange(sinceDate: DateTime, untilDate: Option[DateTime]): Seq[Node] = {
    time(logger, "Fetch nodes by date range") {
      val untilString = if (untilDate.nonEmpty) s"AND PUBLISHED_TIME <= to_timestamp('${new Timestamp(untilDate.get.getMillis)}', 'YYYY-MM-DD HH24:MI:SS.FF')" else s""
      val query =
        s"""
         SELECT ID, NODE_NUMBER, coords.X, coords.Y, "NAME", "TYPE", START_DATE, END_DATE, VALID_FROM, VALID_TO, CREATED_BY, CREATED_TIME, EDITOR, PUBLISHED_TIME
         FROM NODE N
         CROSS JOIN TABLE(SDO_UTIL.GETVERTICES(N.COORDINATES)) coords
         WHERE NODE_NUMBER IN (SELECT NODE_NUMBER FROM NODE NC WHERE
         PUBLISHED_TIME >= to_timestamp('${new Timestamp(sinceDate.getMillis)}', 'YYYY-MM-DD HH24:MI:SS.FF')
         $untilString)
         AND VALID_TO IS NULL AND PUBLISHED_TIME IS NOT NULL
       """
      queryList(query)
    }
  }

  // This query is designed to work in processing ROADWAY_CHANGES in phase where ROADWAY_CHANGES contains changes but other tables do not contain any updates yet
  // First and third union part handles project changes and second and forth part handles terminations
  // First and second union part finds nodes via junctions and third and fourth union find nodes via node_points
  // We find also nodes that have end_date not null to support change detection for tierekisteri for terminated nodes
  def fetchNodeNumbersByProject(projectId: Long): Seq[Long] = {
    val query =
      s"""
         SELECT DISTINCT N.NODE_NUMBER
         FROM NODE N
         INNER JOIN JUNCTION J
           ON N.NODE_NUMBER = J.NODE_NUMBER
         INNER JOIN JUNCTION_POINT JP
           ON J.ID = JP.JUNCTION_ID
         INNER JOIN ROADWAY_POINT RP
           ON JP.ROADWAY_POINT_ID = RP.ID
         INNER JOIN ROADWAY R
           ON RP.ROADWAY_NUMBER = R.ROADWAY_NUMBER
         INNER JOIN ROADWAY_CHANGES RC
           ON (R.ROAD_NUMBER = RC.NEW_ROAD_NUMBER
             AND R.ROAD_PART_NUMBER = RC.NEW_ROAD_PART_NUMBER)
         WHERE RC.PROJECT_ID = $projectId
         AND R.VALID_TO IS NULL
         AND R.END_DATE IS NULL
         AND JP.VALID_TO IS NULL
         AND N.VALID_TO IS NULL
       UNION
         SELECT DISTINCT N.NODE_NUMBER
         FROM NODE N
         INNER JOIN JUNCTION J
           ON N.NODE_NUMBER = J.NODE_NUMBER
         INNER JOIN JUNCTION_POINT JP
           ON J.ID = JP.JUNCTION_ID
         INNER JOIN ROADWAY_POINT RP
           ON JP.ROADWAY_POINT_ID = RP.ID
         INNER JOIN ROADWAY R
           ON RP.ROADWAY_NUMBER = R.ROADWAY_NUMBER
         INNER JOIN ROADWAY_CHANGES RC
           ON (R.ROAD_NUMBER = RC.OLD_ROAD_NUMBER AND RC.NEW_ROAD_NUMBER IS NULL
             AND R.ROAD_PART_NUMBER = RC.OLD_ROAD_PART_NUMBER)
         WHERE RC.PROJECT_ID = $projectId
         AND R.VALID_TO IS NULL
         AND R.END_DATE IS NULL
         AND JP.VALID_TO IS NULL
         AND N.VALID_TO IS NULL
       UNION
         SELECT DISTINCT N.NODE_NUMBER
         FROM NODE N
         INNER JOIN NODE_POINT NP
           ON N.NODE_NUMBER = NP.NODE_NUMBER
         INNER JOIN ROADWAY_POINT RP
           ON NP.ROADWAY_POINT_ID = RP.ID
         INNER JOIN ROADWAY R
           ON RP.ROADWAY_NUMBER = R.ROADWAY_NUMBER
         INNER JOIN ROADWAY_CHANGES RC
           ON (R.ROAD_NUMBER = RC.NEW_ROAD_NUMBER
             AND R.ROAD_PART_NUMBER = RC.NEW_ROAD_PART_NUMBER)
         WHERE RC.PROJECT_ID = $projectId
         AND R.VALID_TO IS NULL
         AND R.END_DATE IS NULL
         AND NP.VALID_TO IS NULL
         AND N.VALID_TO IS NULL
       UNION
         SELECT DISTINCT N.NODE_NUMBER
         FROM NODE N
         INNER JOIN NODE_POINT NP
           ON N.NODE_NUMBER = NP.NODE_NUMBER
         INNER JOIN ROADWAY_POINT RP
           ON NP.ROADWAY_POINT_ID = RP.ID
         INNER JOIN ROADWAY R
           ON RP.ROADWAY_NUMBER = R.ROADWAY_NUMBER
         INNER JOIN ROADWAY_CHANGES RC
           ON (R.ROAD_NUMBER = RC.OLD_ROAD_NUMBER AND RC.NEW_ROAD_NUMBER IS NULL
             AND R.ROAD_PART_NUMBER = RC.OLD_ROAD_PART_NUMBER)
         WHERE RC.PROJECT_ID = $projectId
         AND R.VALID_TO IS NULL
         AND R.END_DATE IS NULL
         AND NP.VALID_TO IS NULL
         AND N.VALID_TO IS NULL
               """
    Q.queryNA[(Long)](query).iterator.toSeq
  }

}<|MERGE_RESOLUTION|>--- conflicted
+++ resolved
@@ -22,7 +22,7 @@
 }
 
 object NodeType {
-  val values: Set[NodeType] = Set(NormalIntersection, Roundabout1, Roundabout, YIntersection, Interchange, InterchangeJunction, RoadBoundary, ELYBorder, HelpPoint, MultitrackIntersection,
+  val values: Set[NodeType] = Set(NormalIntersection, Roundabout1, Roundabout, YIntersection, Interchange, InterchangeJunction, RoadBoundary, ELYBorder, SupportingPoint, MultitrackIntersection,
     DropIntersection, AccessRoad, EndOfRoad, Bridge, MaintenanceOpening, PrivateRoad, StaggeredIntersection, UnknownNodeType)
 
   def apply(intValue: Int): NodeType = {
@@ -35,18 +35,10 @@
     def displayValue = "Normaali tasoliittymä"
   }
 
-<<<<<<< HEAD
   case object Roundabout1 extends NodeType {
     def value = 2
 
     def displayValue = "Kiertoliittymä1"
-=======
-  // Historical
-  case object Historical2 extends NodeType {
-    def value = 2
-
-    def displayValue = "Historiallinen solmutyyppi 2"
->>>>>>> 856260be
   }
 
   case object Roundabout extends NodeType {
@@ -67,18 +59,10 @@
     def displayValue = "Eritasoliittymä"
   }
 
-<<<<<<< HEAD
   case object InterchangeJunction extends NodeType {
     def value = 6
 
     def displayValue = "Eritasoristeys"
-=======
-  // Historical
-  case object Historical6 extends NodeType {
-    def value = 6
-
-    def displayValue = "Historiallinen solmutyyppi 6"
->>>>>>> 856260be
   }
 
   case object RoadBoundary extends NodeType {
@@ -93,12 +77,7 @@
     def displayValue = "ELY-raja"
   }
 
-<<<<<<< HEAD
-  case object HelpPoint extends NodeType {
-=======
-  // Historical
   case object SupportingPoint extends NodeType {
->>>>>>> 856260be
     def value = 9
 
     def displayValue = "Apupiste"
@@ -274,7 +253,7 @@
   }
 
   def publish(id: Long, editor: String = "-"): Unit = {
-      sqlu"""
+    sqlu"""
         Update NODE Set PUBLISHED_TIME = SYSDATE, EDITOR = $editor Where ID = $id
       """.execute
   }
