--- conflicted
+++ resolved
@@ -2,11 +2,8 @@
 
 import com.github.tototoshi.slick.MySQLJodaSupport._
 import fi.liikennevirasto.digiroad2.Point
-<<<<<<< HEAD
 import fi.liikennevirasto.digiroad2.asset.BoundingRectangle
-=======
 import fi.liikennevirasto.digiroad2.dao.Sequences
->>>>>>> cdd14c4e
 import fi.liikennevirasto.digiroad2.oracle.OracleDatabase
 import org.joda.time.DateTime
 import org.joda.time.format.{DateTimeFormatter, ISODateTimeFormat}
@@ -127,14 +124,6 @@
 
   val dateFormatter: DateTimeFormatter = ISODateTimeFormat.basicDate()
 
-<<<<<<< HEAD
-case class NodePoint(id: Long, beforeOrAfter: Long, roadwayPointId: Long, nodeId: Option[Long], startDate: Option[DateTime], endDate: Option[DateTime],
-                     validFrom: Option[DateTime], validTo: Option[DateTime], createdBy: Option[String], createdTime: Option[DateTime], roadwayNumber: Long, addrM: Long)
-
-class NodeDAO {
-  val formatter: DateTimeFormatter = ISODateTimeFormat.dateOptionalTimeParser()
-=======
->>>>>>> cdd14c4e
   implicit val getNode: GetResult[Node] = new GetResult[Node] {
     def apply(r: PositionedResult): Node = {
       val id = r.nextLong()
@@ -153,33 +142,8 @@
     }
   }
 
-  implicit val getNodePoint: GetResult[NodePoint] = new GetResult[NodePoint] {
-    def apply(r: PositionedResult) : NodePoint = {
-      val id = r.nextLong()
-      val beforeOrAfter = r.nextLong()
-      val roadwayPointId = r.nextLong()
-      val nodeId = r.nextLongOption()
-      val startDate = r.nextDateOption.map(d => formatter.parseDateTime(d.toString))
-      val endDate = r.nextDateOption.map(d => formatter.parseDateTime(d.toString))
-      val validFrom = r.nextDateOption.map(d => formatter.parseDateTime(d.toString))
-      val validTo = r.nextDateOption.map(d => formatter.parseDateTime(d.toString))
-      val createdBy = r.nextStringOption()
-      val createdTime = r.nextDateOption.map(d => formatter.parseDateTime(d.toString))
-      val roadwayNumber = r.nextLong()
-      val addrM = r.nextLong()
-      NodePoint(id, beforeOrAfter, roadwayPointId, nodeId, startDate, endDate, validFrom, validTo, createdBy, createdTime, roadwayNumber, addrM)
-    }
-  }
-
   private def queryNodeList(query: String): List[Node] = {
     Q.queryNA[Node](query).list.groupBy(_.id).map {
-      case (_, list) =>
-        list.head
-    }.toList
-  }
-
-  private def queryNodePointList(query: String): List[NodePoint] = {
-    Q.queryNA[NodePoint](query).list.groupBy(_.id).map {
       case (_, list) =>
         list.head
     }.toList
@@ -233,49 +197,6 @@
         Node(id, nodeNumber, coordinates, name, NodeType.apply(nodeType.getOrElse(NodeType.UnkownNodeType.value)), startDate, endDate, validFrom, validTo,
              createdBy, createdTime, roadNumber, roadPartNumber, track, startAddrMValue)
     }
-<<<<<<< HEAD
-    val query =
-      s"""
-        SELECT ID, NODE_NUMBER, COORDINATES, "NAME", "TYPE", START_DATE, END_DATE, VALID_FROM, VALID_TO, CREATED_BY, CREATED_TIME
-          from NODE
-          where ID IN (
-            SELECT node_id FROM node_point WHERE ROADWAY_POINT_ID IN (
-              SELECT id FROM roadway_point WHERE ROADWAY_NUMBER IN (
-                SELECT roadway_number FROM roadway WHERE ROAD_NUMBER = $roadNumber $roadPartCondition)
-                  $minAddrMCondition $maxAddrMCondition)
-        )
-      """
-    queryNodeList(query)
-  }
-
-  def fetchByBoundingBox(boundingRectangle: BoundingRectangle) : Seq[Node] = {
-    val extendedBoundingBoxRectangle = BoundingRectangle(boundingRectangle.leftBottom + boundingRectangle.diagonal.scale(scalar = .15),
-      boundingRectangle.rightTop - boundingRectangle.diagonal.scale(scalar = .15))
-    val boundingBoxFilter = OracleDatabase.boundingBoxFilter(extendedBoundingBoxRectangle, geometryColumn = "coordinates")
-    val query =
-      s"""
-         SELECT ID, NODE_NUMBER, COORDINATES, "NAME", "TYPE", START_DATE, END_DATE, VALID_FROM, VALID_TO, CREATED_BY, CREATED_TIME
-         FROM NODE
-         WHERE $boundingBoxFilter
-         AND END_DATE IS NULL AND VALID_TO IS NULL
-       """
-    queryNodeList(query)
-  }
-
-  def fetchNodePointsByNodeId(nodeIds: Seq[Long]): Seq[NodePoint] = {
-    val query =
-      s"""
-         SELECT NP.ID, NP.BEFORE_AFTER, NP.ROADWAY_POINT_ID, NP.NODE_ID, NP.START_DATE, NP.END_DATE, NP.VALID_FROM, NP.VALID_TO, NP.CREATED_BY,
-         NP.CREATED_TIME, RP.ROADWAY_NUMBER, RP.ADDR_M FROM NODE_POINT NP
-         JOIN ROADWAY_POINT RP ON (RP.ID = ROADWAY_POINT_ID)
-         JOIN NODE N ON (N.id = np.NODE_ID)
-         where N.id in (${nodeIds.mkString(",")})
-       """
-    queryNodePointList(query)
-  }
-
-
-=======
   }
 
   def create(nodes: Iterable[Node], createdBy: String = "-"): Seq[Long] = {
@@ -323,5 +244,18 @@
     ps.close()
     createNodes.map(_.id).toSeq
   }
->>>>>>> cdd14c4e
+
+  def fetchByBoundingBox(boundingRectangle: BoundingRectangle) : Seq[Node] = {
+    val extendedBoundingBoxRectangle = BoundingRectangle(boundingRectangle.leftBottom + boundingRectangle.diagonal.scale(scalar = .15),
+      boundingRectangle.rightTop - boundingRectangle.diagonal.scale(scalar = .15))
+    val boundingBoxFilter = OracleDatabase.boundingBoxFilter(extendedBoundingBoxRectangle, geometryColumn = "coordinates")
+    val query =
+      s"""
+         SELECT ID, NODE_NUMBER, COORDINATES, "NAME", "TYPE", START_DATE, END_DATE, VALID_FROM, VALID_TO, CREATED_BY, CREATED_TIME
+         FROM NODE
+         WHERE $boundingBoxFilter
+         AND END_DATE IS NULL AND VALID_TO IS NULL
+       """
+    queryNodeList(query)
+  }
 }