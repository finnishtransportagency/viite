--- conflicted
+++ resolved
@@ -155,7 +155,7 @@
 
   def fetchByRoadAttributes(road_number: Long, minRoadPartNumber: Option[Long], maxRoadPartNumber: Option[Long]): Seq[Node] = {
     val road_condition = if (minRoadPartNumber.isDefined) { // if startRoadNumber is defined then endRoadNumber is mandatory
-      if (!maxRoadPartNumber.isDefined) {
+      if (maxRoadPartNumber.isEmpty) {
         throw new IllegalArgumentException(s"""When the min road part number is specified, also the max road part number is required.""")
       }
       s"AND ROAD_PART_NUMBER >= ${minRoadPartNumber.get} AND ROAD_PART_NUMBER <= ${maxRoadPartNumber.get}"
@@ -170,11 +170,7 @@
         LEFT JOIN NODE_POINT np ON node.ID = np.NODE_ID
         LEFT JOIN ROADWAY_POINT rp ON np.ROADWAY_POINT_ID = rp.ID
         LEFT JOIN ROADWAY rw ON rp.ROADWAY_NUMBER = rw.ROADWAY_NUMBER
-<<<<<<< HEAD
-        WHERE ROAD_NUMBER = $road_number $road_condition
-=======
          		WHERE ROAD_NUMBER = $road_number $road_condition
->>>>>>> 77e9bb59
         ORDER BY rw.ROAD_NUMBER, rw.ROAD_PART_NUMBER, rw.TRACK, rw.START_ADDR_M, node.ID
       """
     Q.queryNA[(Long, Long, Long, Long, Option[String], Option[Long], Option[DateTime], Option[DateTime], Option[DateTime], Option[DateTime],
