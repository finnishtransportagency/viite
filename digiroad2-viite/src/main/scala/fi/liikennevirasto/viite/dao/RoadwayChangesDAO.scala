package fi.liikennevirasto.viite.dao

import java.sql.{PreparedStatement, Timestamp}

import fi.liikennevirasto.digiroad2.dao.Sequences
import fi.liikennevirasto.digiroad2.asset.AdministrativeClass
import fi.liikennevirasto.viite.dao.Discontinuity.{Continuous, ParallelLink}
import fi.liikennevirasto.viite.process.ProjectDeltaCalculator.projectLinkDAO
import fi.liikennevirasto.viite.process.{Delta, ProjectDeltaCalculator, RoadwaySection}
import org.joda.time.DateTime
import org.joda.time.format.{DateTimeFormatter, ISODateTimeFormat}
import org.slf4j.LoggerFactory
import slick.driver.JdbcDriver.backend.Database.dynamicSession
import slick.jdbc.StaticQuery.interpolation
import slick.jdbc.{GetResult, PositionedResult, StaticQuery => Q}


sealed trait AddressChangeType {
  def value: Int
}

object AddressChangeType {
  val values = Set(Unchanged, New, Transfer, ReNumeration, Termination)

  def apply(intValue: Int): AddressChangeType = {
    values.find(_.value == intValue).getOrElse(Unknown)
  }

  /*
      Unchanged is a no-operation, tells TR that some road part or section stays intact but it needs
        to be included in the message for other changes
      New is a road address placing to a road that did not have road address before
      Transfer is an adjustment of a road address, such as extending a road 100 meters from the start:
        all the addresses on the first part are transferred with +100 to each start and end address M values.
      ReNumeration is a change in road addressing but no physical or length changes. A road part gets a new
        road and/or road part number.
      Termination is for ending a road address (and possibly assigning the previously used road address
        to a new physical location at the same time)
   */

  case object NotHandled extends AddressChangeType { def value = 0 }
  case object Unchanged extends AddressChangeType { def value = 1 }
  case object New extends AddressChangeType { def value = 2 }
  case object Transfer extends AddressChangeType { def value = 3 }
  case object ReNumeration extends AddressChangeType { def value = 4 }
  case object Termination extends AddressChangeType { def value = 5 }
  case object Unknown extends AddressChangeType { def value = 99 }

}

case class RoadwayChangeSection(roadNumber: Option[Long], trackCode: Option[Long], startRoadPartNumber: Option[Long],
                                endRoadPartNumber: Option[Long], startAddressM: Option[Long], endAddressM: Option[Long], administrativeClass: Option[AdministrativeClass], discontinuity: Option[Discontinuity], ely: Option[Long])

case class RoadwayChangeSectionTR(roadNumber: Option[Long], trackCode: Option[Long], startRoadPartNumber: Option[Long],
                                  endRoadPartNumber: Option[Long], startAddressM: Option[Long], endAddressM: Option[Long])

case class RoadwayChangeInfo(changeType: AddressChangeType, source: RoadwayChangeSection, target: RoadwayChangeSection,
                             discontinuity: Discontinuity, administrativeClass: AdministrativeClass, reversed: Boolean, orderInChangeTable: Long, ely: Long = -1L)

case class ProjectRoadwayChange(projectId: Long, projectName: Option[String], ely: Long, user: String, changeDate: DateTime,
                                changeInfo: RoadwayChangeInfo, projectStartDate: DateTime, rotatingTRId: Option[Long])

case class ChangeRow(projectId: Long, projectName: Option[String], createdBy: String, createdDate: Option[DateTime], startDate: Option[DateTime], modifiedBy: String, modifiedDate: Option[DateTime], targetEly: Long, changeType: Int, sourceRoadNumber: Option[Long], sourceTrackCode: Option[Long], sourceStartRoadPartNumber: Option[Long], sourceEndRoadPartNumber: Option[Long], sourceStartAddressM: Option[Long], sourceEndAddressM: Option[Long], targetRoadNumber: Option[Long], targetTrackCode: Option[Long], targetStartRoadPartNumber: Option[Long], targetEndRoadPartNumber: Option[Long], targetStartAddressM: Option[Long], targetEndAddressM: Option[Long], targetDiscontinuity: Option[Int], targetAdministrativeClass: Option[Int], sourceAdministrativeClass: Option[Int], sourceDiscontinuity: Option[Int], sourceEly: Option[Long], rotatingTRId: Option[Long], reversed: Boolean, orderInTable: Long)

case class ChangeTableRows(adjustedSections: Iterable[((RoadwaySection, RoadwaySection), Option[String])], originalSections: Iterable[(RoadwaySection, RoadwaySection)])

case class RoadwayChangesInfo(roadwayChangeId: Long, startDate: DateTime, validFrom: DateTime, change_type: Long, reversed: Long,
                              old_road_number: Long, old_road_part_number: Long, old_TRACK: Long, old_start_addr_m: Long, old_end_addr_m: Long, old_discontinuity: Long, old_administrative_class: Long, old_ely: Long,
                              new_road_number: Long, new_road_part_number: Long, new_TRACK: Long, new_start_addr_m: Long, new_end_addr_m: Long, new_discontinuity: Long, new_administrative_class: Long, new_ely: Long)

class RoadwayChangesDAO {
  val formatter: DateTimeFormatter = ISODateTimeFormat.dateOptionalTimeParser()
  val projectDAO = new ProjectDAO
  implicit val getDiscontinuity = GetResult[Discontinuity](r => Discontinuity.apply(r.nextInt()))

  implicit val getAddressChangeType = GetResult[AddressChangeType](r => AddressChangeType.apply(r.nextInt()))

  implicit val getAdministrativeClass = GetResult[AdministrativeClass](r => AdministrativeClass.apply(r.nextInt()))

  implicit val getRoadwayChangeRow = new GetResult[ChangeRow] {
    def apply(r: PositionedResult) = {
      val projectId = r.nextLong
      val projectName = r.nextStringOption
      val createdBy = r.nextString
      val createdDate = r.nextDateOption.map(d => formatter.parseDateTime(d.toString))
      val startDate = r.nextDateOption.map(d => formatter.parseDateTime(d.toString))
      val modifiedBy = r.nextString
      val modifiedDate = r.nextDateOption.map(d => formatter.parseDateTime(d.toString))
      val targetEly = r.nextLong
      val changeType = r.nextInt
      val sourceRoadNumber = r.nextLongOption
      val sourceTrackCode = r.nextLongOption
      val sourceStartRoadPartNumber = r.nextLongOption
      val sourceEndRoadPartNumber = r.nextLongOption
      val sourceStartAddressM = r.nextLongOption
      val sourceEndAddressM = r.nextLongOption
      val targetRoadNumber = r.nextLongOption
      val targetTrackCode = r.nextLongOption
      val targetStartRoadPartNumber = r.nextLongOption
      val targetEndRoadPartNumber = r.nextLongOption
      val targetStartAddressM = r.nextLongOption
      val targetEndAddressM = r.nextLongOption
      val targetDiscontinuity = r.nextIntOption
      val targetAdministrativeClass = r.nextIntOption
      val sourceAdministrativeClass= r.nextIntOption
      val sourceDiscontinuity = r.nextIntOption
      val sourceEly = r.nextLongOption
      val rotatingTRIdr = r.nextLongOption
      val reversed = r.nextBoolean
      val orderInTable = r.nextLong

      ChangeRow(projectId, projectName: Option[String], createdBy: String, createdDate: Option[DateTime], startDate: Option[DateTime], modifiedBy: String, modifiedDate: Option[DateTime], targetEly: Long, changeType: Int, sourceRoadNumber: Option[Long], sourceTrackCode: Option[Long], sourceStartRoadPartNumber: Option[Long], sourceEndRoadPartNumber: Option[Long], sourceStartAddressM: Option[Long], sourceEndAddressM: Option[Long], targetRoadNumber: Option[Long], targetTrackCode: Option[Long], targetStartRoadPartNumber: Option[Long], targetEndRoadPartNumber: Option[Long], targetStartAddressM: Option[Long], targetEndAddressM: Option[Long], targetDiscontinuity: Option[Int], targetAdministrativeClass: Option[Int], sourceAdministrativeClass: Option[Int], sourceDiscontinuity: Option[Int], sourceEly: Option[Long], rotatingTRIdr: Option[Long], reversed: Boolean, orderInTable: Long)
    }
  }

  val logger = LoggerFactory.getLogger(getClass)

  private def toRoadwayChangeRecipient(row: ChangeRow) = {
    RoadwayChangeSection(row.targetRoadNumber, row.targetTrackCode, row.targetStartRoadPartNumber, row.targetEndRoadPartNumber, row.targetStartAddressM, row.targetEndAddressM,
      Some(AdministrativeClass.apply(row.targetAdministrativeClass.getOrElse(AdministrativeClass("Unknown").value))), Some(Discontinuity.apply(row.targetDiscontinuity.getOrElse(Discontinuity.Continuous.value))), Some(row.targetEly))
  }

  private def toRoadwayChangeSource(row: ChangeRow) = {
    RoadwayChangeSection(row.sourceRoadNumber, row.sourceTrackCode, row.sourceStartRoadPartNumber, row.sourceEndRoadPartNumber, row.sourceStartAddressM, row.sourceEndAddressM,
      Some(AdministrativeClass.apply(row.sourceAdministrativeClass.getOrElse(AdministrativeClass("Unknown").value))), Some(Discontinuity.apply(row.sourceDiscontinuity.getOrElse(Discontinuity.Continuous.value))), row.sourceEly)
  }

  private def toRoadwayChangeInfo(row: ChangeRow) = {
    val source = toRoadwayChangeSource(row)
    val target = toRoadwayChangeRecipient(row)
    RoadwayChangeInfo(AddressChangeType.apply(row.changeType), source, target,
      replaceParallelLink(Discontinuity.apply(row.targetDiscontinuity.getOrElse(Discontinuity.Continuous.value))),
      AdministrativeClass.apply(row.targetAdministrativeClass.getOrElse(AdministrativeClass("Unknown").value)),
      row.reversed,
      row.orderInTable,
      target.ely.getOrElse(source.ely.get))
  }

  private def replaceParallelLink(currentDiscontinuity: Discontinuity): Discontinuity = {
    if (currentDiscontinuity == ParallelLink)
      Continuous
    else currentDiscontinuity
  }
  // TODO: cleanup after modification dates and modified by are populated correctly
  private def getUserAndModDate(row: ChangeRow): (String, DateTime) = {
    val user = if (row.modifiedDate.isEmpty) {
      row.createdBy
    } else {
      if (row.modifiedDate.get.isAfter(row.createdDate.get)) {
        // modifiedBy currently always returns empty
        row.createdBy
      } else row.createdBy
    }
    val date = if (row.modifiedDate.isEmpty) {
      row.createdDate.get
    } else {
      if (row.modifiedDate.get.isAfter(row.createdDate.get)) {
        row.modifiedDate.get
      } else row.createdDate.get
    }
    (user, date)
  }

  private def queryList(query: String) = {
    mapper(Q.queryNA[ChangeRow](query).list)
  }

  private def queryResumeList(query: String) = {
<<<<<<< HEAD
    mapper(Q.queryNA[ChangeRow](query).list)
=======
    mapper(mergeChangeRows(Q.queryNA[ChangeRow](query).list))
  }

  /**
    * Merge all the change rows by source and target road number, road part number, road type, ely, change type and reversed.
    * Then if the end address of the previous row is equal to the start of the next one and the dicontinuity is equal the merge is performed.
    *
    * @param resultList
    * @return
    */
  private def mergeChangeRows(resultList: List[ChangeRow]): List[ChangeRow] = {
    def combine(resultList: Seq[ChangeRow], nextRow: ChangeRow): Seq[ChangeRow] = {
      val previousRow = resultList.last
      if (previousRow.sourceEndAddressM == nextRow.sourceStartAddressM && previousRow.targetEndAddressM == nextRow.targetStartAddressM && checkContinuityMergingRows(previousRow, nextRow)){
        resultList.dropRight(1) ++ Seq(previousRow.copy(sourceEndAddressM = nextRow.sourceEndAddressM, targetEndAddressM = nextRow.targetEndAddressM, targetDiscontinuity = nextRow.targetDiscontinuity, sourceDiscontinuity = nextRow.sourceDiscontinuity))
      }
      else
        resultList ++ Seq(nextRow)
    }


    def combineReversed(resultList: Seq[ChangeRow], nextRow: ChangeRow): Seq[ChangeRow] = {
      val previousRow = resultList.last
      if (nextRow.sourceEndAddressM == previousRow.sourceStartAddressM && nextRow.targetStartAddressM == previousRow.targetEndAddressM && checkContinuityMergingRows(previousRow, nextRow)){
        resultList.dropRight(1) ++ Seq(previousRow.copy(sourceStartAddressM = nextRow.sourceStartAddressM, targetEndAddressM = nextRow.targetEndAddressM, targetDiscontinuity = nextRow.targetDiscontinuity, sourceDiscontinuity = nextRow.sourceDiscontinuity))
      }
      else
        resultList ++ Seq(nextRow)
    }

    def checkContinuityMergingRows(previousRow: ChangeRow, nextRow: ChangeRow): Boolean = {
      // Checking sourceDiscontinuity
      (((previousRow.sourceDiscontinuity == nextRow.sourceDiscontinuity || previousRow.sourceDiscontinuity.isEmpty) && previousRow.sourceDiscontinuity.contains(Discontinuity.Continuous.value))
        || (previousRow.sourceDiscontinuity.contains(Discontinuity.Continuous.value) && !nextRow.sourceDiscontinuity.contains(Discontinuity.Continuous.value))) &&
        !previousRow.sourceDiscontinuity.contains(Discontinuity.ParallelLink.value)  &&
      // Checking targetDiscontinuity
      (((previousRow.targetDiscontinuity == nextRow.targetDiscontinuity || previousRow.targetDiscontinuity.isEmpty) && previousRow.targetDiscontinuity.contains(Discontinuity.Continuous.value))
        || (previousRow.targetDiscontinuity.contains(Discontinuity.Continuous.value) && !nextRow.targetDiscontinuity.contains(Discontinuity.Continuous.value))) &&
        !previousRow.targetDiscontinuity.contains(Discontinuity.ParallelLink.value)
    }

    resultList.groupBy(r =>
      (
        r.changeType, r.reversed,
        r.sourceRoadNumber, r.sourceTrackCode, r.sourceStartRoadPartNumber, r.sourceEndRoadPartNumber, r.sourceAdministrativeClass, r.sourceEly,
        r.targetRoadNumber, r.targetTrackCode, r.targetStartRoadPartNumber, r.targetEndRoadPartNumber, r.targetAdministrativeClass, r.targetEly
      )
    ).flatMap { case (_, changeRows) =>
      changeRows.sortBy(_.targetStartAddressM).foldLeft(Seq[ChangeRow]()) {
        case (result, nextChangeRow) =>
          if (result.isEmpty) Seq(nextChangeRow)
          else if(nextChangeRow.reversed) combineReversed(result, nextChangeRow)
          else combine(result, nextChangeRow)
      }
    }.toList.sortBy(r => (r.targetRoadNumber, r.targetStartRoadPartNumber, r.targetStartAddressM, r.targetTrackCode,
      r.sourceRoadNumber, r.sourceStartRoadPartNumber, r.sourceStartAddressM, r.sourceTrackCode))
>>>>>>> 411071c7
  }

  private def mapper(resultList: List[ChangeRow]): List[ProjectRoadwayChange] = {
    resultList.map { row => {
      val changeInfo = toRoadwayChangeInfo(row)
      val (user, date) = getUserAndModDate(row)
      ProjectRoadwayChange(row.projectId, row.projectName, row.targetEly, user, date, changeInfo, row.startDate.get,
        row.rotatingTRId)
    }
    }
  }

  private def fetchRoadwayChanges(projectIds: Set[Long], queryList: String => List[ProjectRoadwayChange]): List[ProjectRoadwayChange] = {
    if (projectIds.isEmpty)
      return List()
    val projectIdsString = projectIds.mkString(",")
    val withProjectIds = s""" where rac.project_id in ($projectIdsString)"""
    val query =
      s"""Select p.id as project_id, p.name, p.created_by, p.created_date, p.start_date, p.modified_by,
                p.modified_date, rac.new_ely, rac.change_type, rac.old_road_number, rac.old_TRACK,
                rac.old_road_part_number, rac.old_road_part_number,
                rac.old_start_addr_m, rac.old_end_addr_m, rac.new_road_number, rac.new_TRACK,
                rac.new_road_part_number, rac.new_road_part_number,
                rac.new_start_addr_m, rac.new_end_addr_m, rac.new_discontinuity, rac.new_administrative_class, rac.old_administrative_class,
                rac.old_discontinuity, rac.old_ely, p.tr_id, rac.reversed, rac.ROADWAY_CHANGE_ID
                From ROADWAY_CHANGES rac Inner Join Project p on rac.project_id = p.id
                $withProjectIds
                ORDER BY COALESCE(rac.new_road_number, rac.old_road_number), COALESCE(rac.new_road_part_number, rac.old_road_part_number),
                  COALESCE(rac.new_start_addr_m, rac.old_start_addr_m), COALESCE(rac.new_TRACK, rac.old_TRACK),
                  CHANGE_TYPE DESC"""
    queryList(query)
  }

  def fetchRoadwayChangesLinks (projectId: Long) : Seq[(Long, Long)] = {
    Q.queryNA[(Long, Long)](s"""SELECT ROADWAY_CHANGE_ID, PROJECT_LINK_ID FROM ROADWAY_CHANGES_LINK WHERE PROJECT_ID = $projectId""").list.map(x => x._1 -> x._2)
  }

  def clearRoadChangeTable(projectId: Long): Unit = {
    sqlu"""DELETE FROM ROADWAY_CHANGES_LINK WHERE project_id = $projectId""".execute
    sqlu"""DELETE FROM ROADWAY_CHANGES WHERE project_id = $projectId""".execute
  }

  def insertDeltaToRoadChangeTable(delta: Delta, projectId: Long, project: Option[Project]): (Boolean, Option[String]) = {
    def addToBatch(roadwaySection: RoadwaySection, addressChangeType: AddressChangeType,
                   roadwayChangePS: PreparedStatement, roadWayChangesLinkPS: PreparedStatement): Unit = {
      val nextChangeOrderLink = Sequences.nextRoadwayChangeLink
      addressChangeType match {
        case AddressChangeType.New =>
          roadwayChangePS.setNull(3, java.sql.Types.INTEGER)
          roadwayChangePS.setLong(4, roadwaySection.roadNumber)
          roadwayChangePS.setNull(5, java.sql.Types.INTEGER)
          roadwayChangePS.setLong(6, roadwaySection.roadPartNumberStart)
          roadwayChangePS.setNull(7, java.sql.Types.INTEGER)
          roadwayChangePS.setLong(8, roadwaySection.track.value)
          roadwayChangePS.setNull(9, java.sql.Types.INTEGER)
          roadwayChangePS.setLong(10, roadwaySection.startMAddr)
          roadwayChangePS.setNull(11, java.sql.Types.INTEGER)
          roadwayChangePS.setLong(12, roadwaySection.endMAddr)
        case AddressChangeType.Termination =>
          roadwayChangePS.setLong(3, roadwaySection.roadNumber)
          roadwayChangePS.setNull(4, java.sql.Types.INTEGER)
          roadwayChangePS.setLong(5, roadwaySection.roadPartNumberStart)
          roadwayChangePS.setNull(6, java.sql.Types.INTEGER)
          roadwayChangePS.setLong(7, roadwaySection.track.value)
          roadwayChangePS.setNull(8, java.sql.Types.INTEGER)
          roadwayChangePS.setLong(9, roadwaySection.startMAddr)
          roadwayChangePS.setNull(10, java.sql.Types.INTEGER)
          roadwayChangePS.setLong(11, roadwaySection.endMAddr)
          roadwayChangePS.setNull(12, java.sql.Types.INTEGER)
        case _ =>
          roadwayChangePS.setLong(3, roadwaySection.roadNumber)
          roadwayChangePS.setLong(4, roadwaySection.roadNumber)
          roadwayChangePS.setLong(5, roadwaySection.roadPartNumberStart)
          roadwayChangePS.setLong(6, roadwaySection.roadPartNumberStart)
          roadwayChangePS.setLong(7, roadwaySection.track.value)
          roadwayChangePS.setLong(8, roadwaySection.track.value)
          roadwayChangePS.setLong(9, roadwaySection.startMAddr)
          roadwayChangePS.setLong(10, roadwaySection.startMAddr)
          roadwayChangePS.setLong(11, roadwaySection.endMAddr)
          roadwayChangePS.setLong(12, roadwaySection.endMAddr)
      }
      roadwayChangePS.setLong(1, projectId)
      roadwayChangePS.setLong(2, addressChangeType.value)
      roadwayChangePS.setLong(13, roadwaySection.discontinuity.value)
      roadwayChangePS.setLong(14, roadwaySection.administrativeClass.value)
      roadwayChangePS.setLong(15, roadwaySection.ely)
      roadwayChangePS.setLong(16, roadwaySection.administrativeClass.value)
      roadwayChangePS.setLong(17, roadwaySection.discontinuity.value)
      roadwayChangePS.setLong(18, roadwaySection.ely)
      roadwayChangePS.setLong(19, if (roadwaySection.reversed) 1 else 0)
      roadwayChangePS.setLong(20, nextChangeOrderLink)

      roadwayChangePS.addBatch()

      roadwaySection.projectLinks.foreach {
        pl =>
          roadWayChangesLinkPS.setLong(1, nextChangeOrderLink)
          roadWayChangesLinkPS.setLong(2, projectId)
          roadWayChangesLinkPS.setLong(3, pl.id)
          roadWayChangesLinkPS.addBatch()
      }
    }

    def addToBatchWithOldValues(oldRoadwaySection: RoadwaySection, newRoadwaySection: RoadwaySection,
                                addressChangeType: AddressChangeType, roadwayChangePS: PreparedStatement, roadWayChangesLinkPS: PreparedStatement): Unit = {
      val nextChangeOrderLink = Sequences.nextRoadwayChangeLink
      roadwayChangePS.setLong(1, projectId)
      roadwayChangePS.setLong(2, addressChangeType.value)
      roadwayChangePS.setLong(3, oldRoadwaySection.roadNumber)
      roadwayChangePS.setLong(4, newRoadwaySection.roadNumber)
      roadwayChangePS.setLong(5, oldRoadwaySection.roadPartNumberStart)
      roadwayChangePS.setLong(6, newRoadwaySection.roadPartNumberStart)
      roadwayChangePS.setLong(7, oldRoadwaySection.track.value)
      roadwayChangePS.setLong(8, newRoadwaySection.track.value)
      roadwayChangePS.setDouble(9, oldRoadwaySection.startMAddr)
      roadwayChangePS.setDouble(10, newRoadwaySection.startMAddr)
      roadwayChangePS.setDouble(11, oldRoadwaySection.endMAddr)
      roadwayChangePS.setDouble(12, newRoadwaySection.endMAddr)
      roadwayChangePS.setLong(13, newRoadwaySection.discontinuity.value)
      roadwayChangePS.setLong(14, newRoadwaySection.administrativeClass.value)
      roadwayChangePS.setLong(15, newRoadwaySection.ely)
      roadwayChangePS.setLong(16, oldRoadwaySection.administrativeClass.value)
      roadwayChangePS.setLong(17, oldRoadwaySection.discontinuity.value)
      roadwayChangePS.setLong(18, oldRoadwaySection.ely)
      roadwayChangePS.setLong(19, if (newRoadwaySection.reversed) 1 else 0)
      roadwayChangePS.setLong(20, nextChangeOrderLink)
      roadwayChangePS.addBatch()

      val projectLinkIdsToAdd = (oldRoadwaySection.projectLinks ++ newRoadwaySection.projectLinks).map(_.id).toSet
      projectLinkIdsToAdd.foreach {
        projectLinkId =>
          roadWayChangesLinkPS.setLong(1, nextChangeOrderLink)
          roadWayChangesLinkPS.setLong(2, projectId)
          roadWayChangesLinkPS.setLong(3, projectLinkId)
          roadWayChangesLinkPS.addBatch()
      }
    }

    val startTime = System.currentTimeMillis()
    logger.info("Begin delta insertion in ChangeTable")
    project match {
      case Some(project) =>
        if (project.reservedParts.nonEmpty || project.formedParts.nonEmpty) {
          val roadwayChangePS = dynamicSession.prepareStatement("INSERT INTO ROADWAY_CHANGES " +
            "(project_id, change_type,old_road_number,new_road_number,old_road_part_number,new_road_part_number, " +
            "old_TRACK,new_TRACK,old_start_addr_m,new_start_addr_m,old_end_addr_m,new_end_addr_m," +
            "new_discontinuity,new_administrative_class,new_ely, old_administrative_class, old_discontinuity, old_ely, reversed, roadway_change_id) values (?,?,?,?,?,?,?,?,?,?,?,?,?,?,?,?,?,?,?,?)")

          val roadWayChangesLinkPS = dynamicSession.prepareStatement("INSERT INTO ROADWAY_CHANGES_LINK " +
            "(roadway_change_id, project_id, project_link_id) values (?,?,?)")

          val allNonTerminatedProjectLinks = projectLinkDAO.fetchProjectLinks(project.id).filter(_.status != LinkStatus.Terminated)

          val terminated = ProjectDeltaCalculator.partition(delta.terminations.mapping)
          terminated.originalSections.foreach(roadwaySection =>
            addToBatch(roadwaySection._2, AddressChangeType.Termination, roadwayChangePS, roadWayChangesLinkPS)
          )

          val news = ProjectDeltaCalculator.partition(delta.newRoads)
          news.foreach(roadwaySection => addToBatch(roadwaySection, AddressChangeType.New, roadwayChangePS, roadWayChangesLinkPS))

          val unchanged = ProjectDeltaCalculator.partition(delta.unChanged.mapping, allNonTerminatedProjectLinks)

          val transferred = ProjectDeltaCalculator.partition(delta.transferred.mapping, allNonTerminatedProjectLinks)

          val numbering = ProjectDeltaCalculator.partition(delta.numbering.mapping, allNonTerminatedProjectLinks)

          val adjustedUnchanged = ProjectDeltaCalculator.adjustStartSourceAddressValues(unchanged.adjustedSections, unchanged.originalSections ++ transferred.originalSections ++ numbering.originalSections)
          val adjustedTransferred = ProjectDeltaCalculator.adjustStartSourceAddressValues(transferred.adjustedSections, unchanged.originalSections ++ transferred.originalSections ++ numbering.originalSections ++ terminated.originalSections)
          val adjustedNumbering = ProjectDeltaCalculator.adjustStartSourceAddressValues(numbering.adjustedSections, unchanged.originalSections ++ transferred.originalSections ++ numbering.originalSections)

          adjustedUnchanged._1.foreach { case (roadwaySection1, roadwaySection2) =>
            addToBatchWithOldValues(roadwaySection1, roadwaySection2, AddressChangeType.Unchanged, roadwayChangePS, roadWayChangesLinkPS)
          }
          adjustedTransferred._1.foreach { case (roadwaySection1, roadwaySection2) =>
            addToBatchWithOldValues(roadwaySection1, roadwaySection2, AddressChangeType.Transfer, roadwayChangePS, roadWayChangesLinkPS)
          }
          adjustedNumbering._1.foreach { case (roadwaySection1, roadwaySection2) =>
            addToBatchWithOldValues(roadwaySection1, roadwaySection2, AddressChangeType.ReNumeration, roadwayChangePS, roadWayChangesLinkPS)
          }


          roadwayChangePS.executeBatch()
          roadwayChangePS.close()
          roadWayChangesLinkPS.executeBatch()
          roadWayChangesLinkPS.close()
          val endTime = System.currentTimeMillis()
          logger.info("Delta insertion in ChangeTable completed in %d ms".format(endTime - startTime))
          val warning = (adjustedUnchanged._2 ++ adjustedTransferred._2 ++ adjustedNumbering._2).toSeq
          (true, if (warning.nonEmpty) Option(warning.head) else None)
        } else {
          (false, None)
        }
      case _ => (false, None)
    }
  }

  def fetchRoadwayChanges(projectIds: Set[Long]): List[ProjectRoadwayChange] = {
    fetchRoadwayChanges(projectIds, queryList)
  }

  def fetchRoadwayChangesResume(projectIds: Set[Long]): List[ProjectRoadwayChange] = {
    fetchRoadwayChanges(projectIds, queryResumeList)
  }

  // This query should return changes in roadway_change table
  // Query should return information also about terminated roads
  def fetchRoadwayChangesInfo(startValidFromDate: DateTime, endValidFromDate: Option[DateTime]): Seq[RoadwayChangesInfo] = {
    val untilString = if (endValidFromDate.nonEmpty) s"AND R.VALID_FROM <= to_timestamp('${new Timestamp(endValidFromDate.get.getMillis)}', 'YYYY-MM-DD HH24:MI:SS.FF')" else s""
    val query =
      s"""
WITH ROADWAYS AS (
SELECT R.ROAD_NUMBER ,R.ROAD_PART_NUMBER ,
NULLIF(MAX(COALESCE(END_DATE, TO_DATE('9999', 'yyyy'))),TO_DATE('9999', 'yyyy')) AS END_DATE,
MAX(VALID_FROM) AS VALID_FROM
   FROM ROADWAY R
        WHERE R.VALID_FROM >= to_timestamp('${new Timestamp(startValidFromDate.getMillis)}', 'YYYY-MM-DD HH24:MI:SS.FF')
        $untilString
        AND R.VALID_TO IS NULL
        GROUP BY R.ROAD_NUMBER ,R.ROAD_PART_NUMBER
)
SELECT
      RC.ROADWAY_CHANGE_ID
    , P.START_DATE
    , R.VALID_FROM
    , RC.change_type
    , RC.reversed
    , RC.old_road_number
    , RC.old_road_part_number
    , RC.old_TRACK
    , RC.old_start_addr_m
    , RC.old_end_addr_m
    , RC.old_discontinuity
    , RC.old_administrative_class
    , RC.old_ely
    , RC.new_road_number
    , RC.new_road_part_number
    , RC.new_TRACK
    , RC.new_start_addr_m
    , RC.new_end_addr_m
    , RC.new_discontinuity
    , RC.new_administrative_class
    , RC.new_ely
    FROM ROADWAY_CHANGES RC
      INNER JOIN ROADWAYS R
        ON ((R.ROAD_NUMBER = RC.NEW_ROAD_NUMBER
             AND R.ROAD_PART_NUMBER = RC.NEW_ROAD_PART_NUMBER) OR
            (R.ROAD_NUMBER = RC.OLD_ROAD_NUMBER
             AND R.ROAD_PART_NUMBER = RC.OLD_ROAD_PART_NUMBER)
            )
      INNER JOIN PROJECT P
        ON P.ID = RC.PROJECT_ID
        ORDER BY R.VALID_FROM, RC.ROADWAY_CHANGE_ID
     """

    Q.queryNA[RoadwayChangesInfo](query).iterator.toSeq
  }

  private implicit val getRoadwayChangesInfo: GetResult[RoadwayChangesInfo] = new GetResult[RoadwayChangesInfo] {
    def apply(r: PositionedResult) = {

      val roadwayChangeId = r.nextLong()
      val startDate = new DateTime(r.nextTimestamp())
      val validFrom = new DateTime(r.nextTimestamp())
      val change_type = r.nextLong()
      val reversed = r.nextLong()
      val old_road_number = r.nextLong()
      val old_road_part_number = r.nextLong()
      val old_TRACK = r.nextLong()
      val old_start_addr_m = r.nextLong()
      val old_end_addr_m = r.nextLong()
      val old_discontinuity = r.nextLong()
      val old_administrative_class = r.nextLong()
      val old_ely = r.nextLong()
      val new_road_number = r.nextLong()
      val new_road_part_number = r.nextLong()
      val new_TRACK = r.nextLong()
      val new_start_addr_m = r.nextLong()
      val new_end_addr_m = r.nextLong()
      val new_discontinuity = r.nextLong()
      val new_administrative_class = r.nextLong()
      val new_ely = r.nextLong()

      RoadwayChangesInfo(roadwayChangeId, startDate, validFrom, change_type, reversed,
        old_road_number, old_road_part_number, old_TRACK, old_start_addr_m, old_end_addr_m, old_discontinuity, old_administrative_class, old_ely,
        new_road_number, new_road_part_number, new_TRACK, new_start_addr_m, new_end_addr_m, new_discontinuity, new_administrative_class, new_ely)
    }
  }

}<|MERGE_RESOLUTION|>--- conflicted
+++ resolved
@@ -166,66 +166,7 @@
   }
 
   private def queryResumeList(query: String) = {
-<<<<<<< HEAD
     mapper(Q.queryNA[ChangeRow](query).list)
-=======
-    mapper(mergeChangeRows(Q.queryNA[ChangeRow](query).list))
-  }
-
-  /**
-    * Merge all the change rows by source and target road number, road part number, road type, ely, change type and reversed.
-    * Then if the end address of the previous row is equal to the start of the next one and the dicontinuity is equal the merge is performed.
-    *
-    * @param resultList
-    * @return
-    */
-  private def mergeChangeRows(resultList: List[ChangeRow]): List[ChangeRow] = {
-    def combine(resultList: Seq[ChangeRow], nextRow: ChangeRow): Seq[ChangeRow] = {
-      val previousRow = resultList.last
-      if (previousRow.sourceEndAddressM == nextRow.sourceStartAddressM && previousRow.targetEndAddressM == nextRow.targetStartAddressM && checkContinuityMergingRows(previousRow, nextRow)){
-        resultList.dropRight(1) ++ Seq(previousRow.copy(sourceEndAddressM = nextRow.sourceEndAddressM, targetEndAddressM = nextRow.targetEndAddressM, targetDiscontinuity = nextRow.targetDiscontinuity, sourceDiscontinuity = nextRow.sourceDiscontinuity))
-      }
-      else
-        resultList ++ Seq(nextRow)
-    }
-
-
-    def combineReversed(resultList: Seq[ChangeRow], nextRow: ChangeRow): Seq[ChangeRow] = {
-      val previousRow = resultList.last
-      if (nextRow.sourceEndAddressM == previousRow.sourceStartAddressM && nextRow.targetStartAddressM == previousRow.targetEndAddressM && checkContinuityMergingRows(previousRow, nextRow)){
-        resultList.dropRight(1) ++ Seq(previousRow.copy(sourceStartAddressM = nextRow.sourceStartAddressM, targetEndAddressM = nextRow.targetEndAddressM, targetDiscontinuity = nextRow.targetDiscontinuity, sourceDiscontinuity = nextRow.sourceDiscontinuity))
-      }
-      else
-        resultList ++ Seq(nextRow)
-    }
-
-    def checkContinuityMergingRows(previousRow: ChangeRow, nextRow: ChangeRow): Boolean = {
-      // Checking sourceDiscontinuity
-      (((previousRow.sourceDiscontinuity == nextRow.sourceDiscontinuity || previousRow.sourceDiscontinuity.isEmpty) && previousRow.sourceDiscontinuity.contains(Discontinuity.Continuous.value))
-        || (previousRow.sourceDiscontinuity.contains(Discontinuity.Continuous.value) && !nextRow.sourceDiscontinuity.contains(Discontinuity.Continuous.value))) &&
-        !previousRow.sourceDiscontinuity.contains(Discontinuity.ParallelLink.value)  &&
-      // Checking targetDiscontinuity
-      (((previousRow.targetDiscontinuity == nextRow.targetDiscontinuity || previousRow.targetDiscontinuity.isEmpty) && previousRow.targetDiscontinuity.contains(Discontinuity.Continuous.value))
-        || (previousRow.targetDiscontinuity.contains(Discontinuity.Continuous.value) && !nextRow.targetDiscontinuity.contains(Discontinuity.Continuous.value))) &&
-        !previousRow.targetDiscontinuity.contains(Discontinuity.ParallelLink.value)
-    }
-
-    resultList.groupBy(r =>
-      (
-        r.changeType, r.reversed,
-        r.sourceRoadNumber, r.sourceTrackCode, r.sourceStartRoadPartNumber, r.sourceEndRoadPartNumber, r.sourceAdministrativeClass, r.sourceEly,
-        r.targetRoadNumber, r.targetTrackCode, r.targetStartRoadPartNumber, r.targetEndRoadPartNumber, r.targetAdministrativeClass, r.targetEly
-      )
-    ).flatMap { case (_, changeRows) =>
-      changeRows.sortBy(_.targetStartAddressM).foldLeft(Seq[ChangeRow]()) {
-        case (result, nextChangeRow) =>
-          if (result.isEmpty) Seq(nextChangeRow)
-          else if(nextChangeRow.reversed) combineReversed(result, nextChangeRow)
-          else combine(result, nextChangeRow)
-      }
-    }.toList.sortBy(r => (r.targetRoadNumber, r.targetStartRoadPartNumber, r.targetStartAddressM, r.targetTrackCode,
-      r.sourceRoadNumber, r.sourceStartRoadPartNumber, r.sourceStartAddressM, r.sourceTrackCode))
->>>>>>> 411071c7
   }
 
   private def mapper(resultList: List[ChangeRow]): List[ProjectRoadwayChange] = {
