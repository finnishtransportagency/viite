--- conflicted
+++ resolved
@@ -264,13 +264,8 @@
     sqlu"""DELETE FROM ROADWAY_CHANGES WHERE project_id = $projectId""".execute
   }
 
-<<<<<<< HEAD
   def insertDeltaToRoadChangeTable(delta: Delta, projectId: Long): (Boolean, Option[String]) = {
     def addToBatch(roadwaySection: RoadwaySection, ely: Long, addressChangeType: AddressChangeType,
-=======
-  def insertDeltaToRoadChangeTable(delta: Delta, projectId: Long): Boolean = {
-    def addToBatch(roadwaySection: RoadwaySection, addressChangeType: AddressChangeType,
->>>>>>> 783252e3
                    roadwayChangePS: PreparedStatement, roadWayChangesLinkPS: PreparedStatement): Unit = {
       val nextChangeOrderLink = Sequences.nextRoadwayChangeLink
       addressChangeType match {
@@ -387,7 +382,6 @@
             val news = ProjectDeltaCalculator.partition(delta.newRoads)
             news.foreach(roadwaySection => addToBatch(roadwaySection, AddressChangeType.New, roadwayChangePS, roadWayChangesLinkPS))
 
-<<<<<<< HEAD
             val unchanged = ProjectDeltaCalculator.partition(delta.unChanged.mapping)
 
             val transferred = ProjectDeltaCalculator.partition(delta.transferred.mapping, terminated ++ news)
@@ -399,25 +393,13 @@
             val adjustedNumbering = ProjectDeltaCalculator.adjustStartSourceAddressValues(numbering._1, unchanged._2++transferred._2++numbering._2)
 
             adjustedUnchanged._1.foreach { case (roadwaySection1, roadwaySection2) =>
-                            addToBatchWithOldValues(roadwaySection1, roadwaySection2, ely, AddressChangeType.Unchanged, roadwayChangePS, roadWayChangesLinkPS)
+                            addToBatchWithOldValues(roadwaySection1, roadwaySection2, AddressChangeType.Unchanged, roadwayChangePS, roadWayChangesLinkPS)
             }
             adjustedTransferred._1.foreach { case (roadwaySection1, roadwaySection2) =>
-              addToBatchWithOldValues(roadwaySection1, roadwaySection2, ely, AddressChangeType.Transfer, roadwayChangePS, roadWayChangesLinkPS)
+              addToBatchWithOldValues(roadwaySection1, roadwaySection2, AddressChangeType.Transfer, roadwayChangePS, roadWayChangesLinkPS)
             }
             adjustedNumbering._1.foreach { case (roadwaySection1, roadwaySection2) =>
-              addToBatchWithOldValues(roadwaySection1, roadwaySection2, ely, AddressChangeType.ReNumeration, roadwayChangePS, roadWayChangesLinkPS)
-=======
-            ProjectDeltaCalculator.partition(delta.unChanged.mapping).foreach { case (roadwaySection1, roadwaySection2) =>
-              addToBatchWithOldValues(roadwaySection1, roadwaySection2, AddressChangeType.Unchanged, roadwayChangePS, roadWayChangesLinkPS)
-            }
-
-            ProjectDeltaCalculator.partition(delta.transferred.mapping, terminated ++ news).foreach { case (roadwaySection1, roadwaySection2) =>
-              addToBatchWithOldValues(roadwaySection1, roadwaySection2, AddressChangeType.Transfer, roadwayChangePS, roadWayChangesLinkPS)
-            }
-
-            ProjectDeltaCalculator.partition(delta.numbering.mapping).foreach { case (roadwaySection1, roadwaySection2) =>
               addToBatchWithOldValues(roadwaySection1, roadwaySection2, AddressChangeType.ReNumeration, roadwayChangePS, roadWayChangesLinkPS)
->>>>>>> 783252e3
             }
 
 
