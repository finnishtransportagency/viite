package fi.liikennevirasto.viite.dao

import java.sql.PreparedStatement

import fi.liikennevirasto.digiroad2.dao.Sequences
import fi.liikennevirasto.viite.RoadType
import fi.liikennevirasto.viite.process.{Delta, ProjectDeltaCalculator, RoadwaySection}
import org.joda.time.DateTime
import org.joda.time.format.{DateTimeFormatter, ISODateTimeFormat}
import org.slf4j.LoggerFactory
import slick.driver.JdbcDriver.backend.Database.dynamicSession
import slick.jdbc.StaticQuery.interpolation
import slick.jdbc.{GetResult, PositionedResult, StaticQuery => Q}


sealed trait AddressChangeType {
  def value: Int
}

object AddressChangeType {
  val values = Set(Unchanged, New, Transfer, ReNumeration, Termination)

  def apply(intValue: Int): AddressChangeType = {
    values.find(_.value == intValue).getOrElse(Unknown)
  }

  /*
      Unchanged is a no-operation, tells TR that some road part or section stays intact but it needs
        to be included in the message for other changes
      New is a road address placing to a road that did not have road address before
      Transfer is an adjustment of a road address, such as extending a road 100 meters from the start:
        all the addresses on the first part are transferred with +100 to each start and end address M values.
      ReNumeration is a change in road addressing but no physical or length changes. A road part gets a new
        road and/or road part number.
      Termination is for ending a road address (and possibly assigning the previously used road address
        to a new physical location at the same time)
   */

  case object NotHandled extends AddressChangeType { def value = 0 }
  case object Unchanged extends AddressChangeType { def value = 1 }
  case object New extends AddressChangeType { def value = 2 }
  case object Transfer extends AddressChangeType { def value = 3 }
  case object ReNumeration extends AddressChangeType { def value = 4 }
  case object Termination extends AddressChangeType { def value = 5 }
  case object Unknown extends AddressChangeType { def value = 99 }

}

case class RoadwayChangeSection(roadNumber: Option[Long], trackCode: Option[Long], startRoadPartNumber: Option[Long],
                                endRoadPartNumber: Option[Long], startAddressM: Option[Long], endAddressM: Option[Long], roadType: Option[RoadType], discontinuity: Option[Discontinuity], ely: Option[Long])

case class RoadwayChangeSectionTR(roadNumber: Option[Long], trackCode: Option[Long], startRoadPartNumber: Option[Long],
                                  endRoadPartNumber: Option[Long], startAddressM: Option[Long], endAddressM: Option[Long])

case class RoadwayChangeInfo(changeType: AddressChangeType, source: RoadwayChangeSection, target: RoadwayChangeSection,
                             discontinuity: Discontinuity, roadType: RoadType, reversed: Boolean, orderInChangeTable: Long)

case class ProjectRoadwayChange(projectId: Long, projectName: Option[String], ely: Long, user: String, changeDate: DateTime,
                                changeInfo: RoadwayChangeInfo, projectStartDate: DateTime, rotatingTRId: Option[Long])

case class ChangeRow(projectId: Long, projectName: Option[String], createdBy: String, createdDate: Option[DateTime],
                     startDate: Option[DateTime], modifiedBy: String, modifiedDate: Option[DateTime], targetEly: Long,
                     changeType: Int, sourceRoadNumber: Option[Long], sourceTrackCode: Option[Long],
                     sourceStartRoadPartNumber: Option[Long], sourceEndRoadPartNumber: Option[Long],
                     sourceStartAddressM: Option[Long], sourceEndAddressM: Option[Long], targetRoadNumber: Option[Long],
                     targetTrackCode: Option[Long], targetStartRoadPartNumber: Option[Long], targetEndRoadPartNumber: Option[Long],
                     targetStartAddressM: Option[Long], targetEndAddressM: Option[Long], targetDiscontinuity: Option[Int], targetRoadType: Option[Int],
                     sourceRoadType: Option[Int], sourceDiscontinuity: Option[Int], sourceEly: Option[Long],
                     rotatingTRId: Option[Long], reversed: Boolean, orderInTable: Long)

class RoadwayChangesDAO {
  val formatter: DateTimeFormatter = ISODateTimeFormat.dateOptionalTimeParser()
  val projectDAO = new ProjectDAO
  implicit val getDiscontinuity = GetResult[Discontinuity](r => Discontinuity.apply(r.nextInt()))

  implicit val getAddressChangeType = GetResult[AddressChangeType](r => AddressChangeType.apply(r.nextInt()))

  implicit val getRoadType = GetResult[RoadType](r => RoadType.apply(r.nextInt()))

  implicit val getRoadwayChangeRow = new GetResult[ChangeRow] {
    def apply(r: PositionedResult) = {
      val projectId = r.nextLong
      val projectName = r.nextStringOption
      val createdBy = r.nextString
      val createdDate = r.nextDateOption.map(d => formatter.parseDateTime(d.toString))
      val startDate = r.nextDateOption.map(d => formatter.parseDateTime(d.toString))
      val modifiedBy = r.nextString
      val modifiedDate = r.nextDateOption.map(d => formatter.parseDateTime(d.toString))
      val targetEly = r.nextLong
      val changeType = r.nextInt
      val sourceRoadNumber = r.nextLongOption
      val sourceTrackCode = r.nextLongOption
      val sourceStartRoadPartNumber = r.nextLongOption
      val sourceEndRoadPartNumber = r.nextLongOption
      val sourceStartAddressM = r.nextLongOption
      val sourceEndAddressM = r.nextLongOption
      val targetRoadNumber = r.nextLongOption
      val targetTrackCode = r.nextLongOption
      val targetStartRoadPartNumber = r.nextLongOption
      val targetEndRoadPartNumber = r.nextLongOption
      val targetStartAddressM = r.nextLongOption
      val targetEndAddressM = r.nextLongOption
      val targetDiscontinuity = r.nextIntOption
      val targetRoadType = r.nextIntOption
      val sourceRoadType = r.nextIntOption
      val sourceDiscontinuity = r.nextIntOption
      val sourceEly = r.nextLongOption
      val rotatingTRIdr = r.nextLongOption
      val reversed = r.nextBoolean
      val orderInTable = r.nextLong

      ChangeRow(projectId, projectName: Option[String], createdBy: String, createdDate: Option[DateTime], startDate: Option[DateTime], modifiedBy: String, modifiedDate: Option[DateTime], targetEly: Long, changeType: Int, sourceRoadNumber: Option[Long],
        sourceTrackCode: Option[Long], sourceStartRoadPartNumber: Option[Long], sourceEndRoadPartNumber: Option[Long], sourceStartAddressM: Option[Long], sourceEndAddressM: Option[Long],
        targetRoadNumber: Option[Long], targetTrackCode: Option[Long], targetStartRoadPartNumber: Option[Long], targetEndRoadPartNumber: Option[Long], targetStartAddressM: Option[Long],
        targetEndAddressM: Option[Long], targetDiscontinuity: Option[Int], targetRoadType: Option[Int], sourceRoadType: Option[Int], sourceDiscontinuity: Option[Int], sourceEly: Option[Long],
        rotatingTRIdr: Option[Long], reversed: Boolean, orderInTable: Long)
    }
  }

  val logger = LoggerFactory.getLogger(getClass)

  private def toRoadwayChangeRecipient(row: ChangeRow) = {
    RoadwayChangeSection(row.targetRoadNumber, row.targetTrackCode, row.targetStartRoadPartNumber, row.targetEndRoadPartNumber, row.targetStartAddressM, row.targetEndAddressM,
      Some(RoadType.apply(row.targetRoadType.getOrElse(RoadType.Unknown.value))), Some(Discontinuity.apply(row.targetDiscontinuity.getOrElse(Discontinuity.Continuous.value))), Some(row.targetEly))
  }

  private def toRoadwayChangeSource(row: ChangeRow) = {
    RoadwayChangeSection(row.sourceRoadNumber, row.sourceTrackCode, row.sourceStartRoadPartNumber, row.sourceEndRoadPartNumber, row.sourceStartAddressM, row.sourceEndAddressM,
      Some(RoadType.apply(row.sourceRoadType.getOrElse(RoadType.Unknown.value))), Some(Discontinuity.apply(row.sourceDiscontinuity.getOrElse(Discontinuity.Continuous.value))), row.sourceEly)
  }

  private def toRoadwayChangeInfo(row: ChangeRow) = {
    val source = toRoadwayChangeSource(row)
    val target = toRoadwayChangeRecipient(row)
    RoadwayChangeInfo(AddressChangeType.apply(row.changeType), source, target, Discontinuity.apply(row.targetDiscontinuity.getOrElse(Discontinuity.Continuous.value)), RoadType.apply(row.targetRoadType.getOrElse(RoadType.Unknown.value)), row.reversed, row.orderInTable)
  }

  // TODO: cleanup after modification dates and modified by are populated correctly
  private def getUserAndModDate(row: ChangeRow): (String, DateTime) = {
    val user = if (row.modifiedDate.isEmpty) {
      row.createdBy
    } else {
      if (row.modifiedDate.get.isAfter(row.createdDate.get)) {
        // modifiedBy currently always returns empty
        row.createdBy
      } else row.createdBy
    }
    val date = if (row.modifiedDate.isEmpty) {
      row.createdDate.get
    } else {
      if (row.modifiedDate.get.isAfter(row.createdDate.get)) {
        row.modifiedDate.get
      } else row.createdDate.get
    }
    (user, date)
  }

  private def queryList(query: String) = {
    val resultList = Q.queryNA[ChangeRow](query).list
    resultList.map { row => {
      val changeInfo = toRoadwayChangeInfo(row)
      val (user, date) = getUserAndModDate(row)
      ProjectRoadwayChange(row.projectId, row.projectName, row.targetEly, user, date, changeInfo, row.startDate.get,
        row.rotatingTRId)
    }
    }
  }

  def fetchRoadwayChanges(projectIds: Set[Long]): List[ProjectRoadwayChange] = {
    if (projectIds.isEmpty)
      return List()
    val projectIdsString = projectIds.mkString(",")
    val withProjectIds = s""" where rac.project_id in ($projectIdsString)"""
    val query =
      s"""Select p.id as project_id, p.name, p.created_by, p.created_date, p.start_date, p.modified_by,
                p.modified_date, rac.new_ely, rac.change_type, rac.old_road_number, rac.old_TRACK,
                rac.old_road_part_number, rac.old_road_part_number,
                rac.old_start_addr_m, rac.old_end_addr_m, rac.new_road_number, rac.new_TRACK,
                rac.new_road_part_number, rac.new_road_part_number,
                rac.new_start_addr_m, rac.new_end_addr_m, rac.new_discontinuity, rac.new_road_type, rac.old_road_type,
                rac.old_discontinuity, rac.old_ely, p.tr_id, rac.reversed, rac.ROADWAY_CHANGE_ID
                From ROADWAY_CHANGES rac Inner Join Project p on rac.project_id = p.id
                $withProjectIds
                ORDER BY COALESCE(rac.new_road_number, rac.old_road_number), COALESCE(rac.new_road_part_number, rac.old_road_part_number),
                  COALESCE(rac.new_start_addr_m, rac.old_start_addr_m), COALESCE(rac.new_TRACK, rac.old_TRACK),
                  CHANGE_TYPE DESC"""
    queryList(query)
  }

<<<<<<< HEAD
  def fetchRoadwayChangesLinks (projectId: Long) : Seq[(Long, Long)] = {
    Q.queryNA[(Long, Long)](s"""SELECT ROADWAY_CHANGE_ID, PROJECT_LINK_ID FROM ROADWAY_CHANGES_LINK WHERE PROJECT_ID = $projectId""").list.map(x => x._1 -> x._2)
=======
  def fetchRoadwayChangesLinks(projectId: Long): Seq[(Long, Long)] = {
    Q.queryNA[(Long, Long)](s"""SELECT ORDER_IN_TABLE, PROJECT_LINK_ID FROM ROADWAY_CHANGES_LINK WHERE PROJECT_ID = $projectId""").list.map(x => x._1 -> x._2)
>>>>>>> 67ffe8a2
  }

  def clearRoadChangeTable(projectId: Long): Unit = {
    sqlu"""DELETE FROM ROADWAY_CHANGES_LINK WHERE project_id = $projectId""".execute
    sqlu"""DELETE FROM ROADWAY_CHANGES WHERE project_id = $projectId""".execute
  }

  def insertDeltaToRoadChangeTable(delta: Delta, projectId: Long): Boolean = {
    def addToBatch(roadwaySection: RoadwaySection, ely: Long, addressChangeType: AddressChangeType,
                   roadwayChangePS: PreparedStatement, roadWayChangesLinkPS: PreparedStatement): Unit = {
      val nextChangeOrderLink = Sequences.nextRoadwayChangeLink
      addressChangeType match {
        case AddressChangeType.New =>
          roadwayChangePS.setNull(3, java.sql.Types.INTEGER)
          roadwayChangePS.setLong(4, roadwaySection.roadNumber)
          roadwayChangePS.setNull(5, java.sql.Types.INTEGER)
          roadwayChangePS.setLong(6, roadwaySection.roadPartNumberStart)
          roadwayChangePS.setNull(7, java.sql.Types.INTEGER)
          roadwayChangePS.setLong(8, roadwaySection.track.value)
          roadwayChangePS.setNull(9, java.sql.Types.INTEGER)
          roadwayChangePS.setLong(10, roadwaySection.startMAddr)
          roadwayChangePS.setNull(11, java.sql.Types.INTEGER)
          roadwayChangePS.setLong(12, roadwaySection.endMAddr)
        case AddressChangeType.Termination =>
          roadwayChangePS.setLong(3, roadwaySection.roadNumber)
          roadwayChangePS.setNull(4, java.sql.Types.INTEGER)
          roadwayChangePS.setLong(5, roadwaySection.roadPartNumberStart)
          roadwayChangePS.setNull(6, java.sql.Types.INTEGER)
          roadwayChangePS.setLong(7, roadwaySection.track.value)
          roadwayChangePS.setNull(8, java.sql.Types.INTEGER)
          roadwayChangePS.setLong(9, roadwaySection.startMAddr)
          roadwayChangePS.setNull(10, java.sql.Types.INTEGER)
          roadwayChangePS.setLong(11, roadwaySection.endMAddr)
          roadwayChangePS.setNull(12, java.sql.Types.INTEGER)
        case _ =>
          roadwayChangePS.setLong(3, roadwaySection.roadNumber)
          roadwayChangePS.setLong(4, roadwaySection.roadNumber)
          roadwayChangePS.setLong(5, roadwaySection.roadPartNumberStart)
          roadwayChangePS.setLong(6, roadwaySection.roadPartNumberStart)
          roadwayChangePS.setLong(7, roadwaySection.track.value)
          roadwayChangePS.setLong(8, roadwaySection.track.value)
          roadwayChangePS.setLong(9, roadwaySection.startMAddr)
          roadwayChangePS.setLong(10, roadwaySection.startMAddr)
          roadwayChangePS.setLong(11, roadwaySection.endMAddr)
          roadwayChangePS.setLong(12, roadwaySection.endMAddr)
      }
      roadwayChangePS.setLong(1, projectId)
      roadwayChangePS.setLong(2, addressChangeType.value)
      roadwayChangePS.setLong(13, roadwaySection.discontinuity.value)
      roadwayChangePS.setLong(14, roadwaySection.roadType.value)
      roadwayChangePS.setLong(15, ely)
      roadwayChangePS.setLong(16, roadwaySection.roadType.value)
      roadwayChangePS.setLong(17, roadwaySection.discontinuity.value)
      roadwayChangePS.setLong(18, ely)
      roadwayChangePS.setLong(19, if (roadwaySection.reversed) 1 else 0)
      roadwayChangePS.setLong(20, nextChangeOrderLink)

      roadwayChangePS.addBatch()

      roadwaySection.projectLinks.foreach {
        pl =>
          roadWayChangesLinkPS.setLong(1, projectId)
          roadWayChangesLinkPS.setLong(2, nextChangeOrderLink)
          roadWayChangesLinkPS.setLong(3, pl.id)
          roadWayChangesLinkPS.addBatch()
      }
    }

    def addToBatchWithOldValues(oldRoadwaySection: RoadwaySection, newRoadwaySection: RoadwaySection,
                                ely: Long, addressChangeType: AddressChangeType, roadwayChangePS: PreparedStatement, roadWayChangesLinkPS: PreparedStatement): Unit = {
      val nextChangeOrderLink = Sequences.nextRoadwayChangeLink
      roadwayChangePS.setLong(1, projectId)
      roadwayChangePS.setLong(2, addressChangeType.value)
      roadwayChangePS.setLong(3, oldRoadwaySection.roadNumber)
      roadwayChangePS.setLong(4, newRoadwaySection.roadNumber)
      roadwayChangePS.setLong(5, oldRoadwaySection.roadPartNumberStart)
      roadwayChangePS.setLong(6, newRoadwaySection.roadPartNumberStart)
      roadwayChangePS.setLong(7, oldRoadwaySection.track.value)
      roadwayChangePS.setLong(8, newRoadwaySection.track.value)
      roadwayChangePS.setDouble(9, oldRoadwaySection.startMAddr)
      roadwayChangePS.setDouble(10, newRoadwaySection.startMAddr)
      roadwayChangePS.setDouble(11, oldRoadwaySection.endMAddr)
      roadwayChangePS.setDouble(12, newRoadwaySection.endMAddr)
      roadwayChangePS.setLong(13, newRoadwaySection.discontinuity.value)
      roadwayChangePS.setLong(14, newRoadwaySection.roadType.value)
      roadwayChangePS.setLong(15, ely)
      roadwayChangePS.setLong(16, oldRoadwaySection.roadType.value)
      roadwayChangePS.setLong(17, oldRoadwaySection.discontinuity.value)
      roadwayChangePS.setLong(18, oldRoadwaySection.ely)
      roadwayChangePS.setLong(19, if (newRoadwaySection.reversed) 1 else 0)
      roadwayChangePS.setLong(20, nextChangeOrderLink)
      roadwayChangePS.addBatch()

      newRoadwaySection.projectLinks.foreach {
        pl =>
          roadWayChangesLinkPS.setLong(1, projectId)
          roadWayChangesLinkPS.setLong(2, nextChangeOrderLink)
          roadWayChangesLinkPS.setLong(3, pl.id)
          roadWayChangesLinkPS.addBatch()
      }
    }

    val startTime = System.currentTimeMillis()
    logger.info("Begin delta insertion in ChangeTable")
    projectDAO.getRoadAddressProjectById(projectId) match {
      case Some(project) =>
        project.ely match {
          case Some(ely) =>
            val roadwayChangePS = dynamicSession.prepareStatement("INSERT INTO ROADWAY_CHANGES " +
              "(project_id, change_type,old_road_number,new_road_number,old_road_part_number,new_road_part_number, " +
              "old_TRACK,new_TRACK,old_start_addr_m,new_start_addr_m,old_end_addr_m,new_end_addr_m," +
              "new_discontinuity,new_road_type,new_ely, old_road_type, old_discontinuity, old_ely, reversed, roadway_change_id) values (?,?,?,?,?,?,?,?,?,?,?,?,?,?,?,?,?,?,?,?)")

            val roadWayChangesLinkPS = dynamicSession.prepareStatement("INSERT INTO ROADWAY_CHANGES_LINK " +
              "(roadway_change_id, project_id, project_link_id) values (?,?,?)")

            val terminated = ProjectDeltaCalculator.partition(delta.terminations)
            terminated.foreach(roadwaySection =>
              addToBatch(roadwaySection, ely, AddressChangeType.Termination, roadwayChangePS, roadWayChangesLinkPS)
            )

            val news = ProjectDeltaCalculator.partition(delta.newRoads)
            news.foreach(roadwaySection => addToBatch(roadwaySection, ely, AddressChangeType.New, roadwayChangePS, roadWayChangesLinkPS))

            ProjectDeltaCalculator.partition(delta.unChanged.mapping).foreach { case (roadwaySection1, roadwaySection2) =>
              addToBatchWithOldValues(roadwaySection1, roadwaySection2, ely, AddressChangeType.Unchanged, roadwayChangePS, roadWayChangesLinkPS)
            }

            ProjectDeltaCalculator.partition(delta.transferred.mapping, terminated ++ news).foreach { case (roadwaySection1, roadwaySection2) =>
              addToBatchWithOldValues(roadwaySection1, roadwaySection2, ely, AddressChangeType.Transfer, roadwayChangePS, roadWayChangesLinkPS)
            }

            ProjectDeltaCalculator.partition(delta.numbering.mapping).foreach { case (roadwaySection1, roadwaySection2) =>
              addToBatchWithOldValues(roadwaySection1, roadwaySection2, ely, AddressChangeType.ReNumeration, roadwayChangePS, roadWayChangesLinkPS)
            }

            roadwayChangePS.executeBatch()
            roadwayChangePS.close()
            roadWayChangesLinkPS.executeBatch()
            roadWayChangesLinkPS.close()
            val endTime = System.currentTimeMillis()
            logger.info("Delta insertion in ChangeTable completed in %d ms".format(endTime - startTime))
            true
          case _ => false
        }
      case _ => false
    }
  }
}<|MERGE_RESOLUTION|>--- conflicted
+++ resolved
@@ -187,13 +187,8 @@
     queryList(query)
   }
 
-<<<<<<< HEAD
   def fetchRoadwayChangesLinks (projectId: Long) : Seq[(Long, Long)] = {
     Q.queryNA[(Long, Long)](s"""SELECT ROADWAY_CHANGE_ID, PROJECT_LINK_ID FROM ROADWAY_CHANGES_LINK WHERE PROJECT_ID = $projectId""").list.map(x => x._1 -> x._2)
-=======
-  def fetchRoadwayChangesLinks(projectId: Long): Seq[(Long, Long)] = {
-    Q.queryNA[(Long, Long)](s"""SELECT ORDER_IN_TABLE, PROJECT_LINK_ID FROM ROADWAY_CHANGES_LINK WHERE PROJECT_ID = $projectId""").list.map(x => x._1 -> x._2)
->>>>>>> 67ffe8a2
   }
 
   def clearRoadChangeTable(projectId: Long): Unit = {
