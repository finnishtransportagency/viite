--- conflicted
+++ resolved
@@ -364,61 +364,12 @@
     logger.info("Begin delta insertion in ChangeTable")
     projectDAO.fetchById(projectId) match {
       case Some(project) =>
-<<<<<<< HEAD
         (project.reservedParts.nonEmpty || project.formedParts.nonEmpty) match {
           case true =>
             val roadwayChangePS = dynamicSession.prepareStatement("INSERT INTO ROADWAY_CHANGES " +
               "(project_id, change_type,old_road_number,new_road_number,old_road_part_number,new_road_part_number, " +
               "old_TRACK,new_TRACK,old_start_addr_m,new_start_addr_m,old_end_addr_m,new_end_addr_m," +
               "new_discontinuity,new_road_type,new_ely, old_road_type, old_discontinuity, old_ely, reversed, roadway_change_id) values (?,?,?,?,?,?,?,?,?,?,?,?,?,?,?,?,?,?,?,?)")
-
-            val roadWayChangesLinkPS = dynamicSession.prepareStatement("INSERT INTO ROADWAY_CHANGES_LINK " +
-              "(roadway_change_id, project_id, project_link_id) values (?,?,?)")
-
-            val terminated = ProjectDeltaCalculator.partition(delta.terminations.mapping)
-            terminated.originalSections.foreach(roadwaySection =>
-              addToBatch(roadwaySection._2, AddressChangeType.Termination, roadwayChangePS, roadWayChangesLinkPS)
-            )
-
-            val news = ProjectDeltaCalculator.partition(delta.newRoads)
-            news.foreach(roadwaySection => addToBatch(roadwaySection, AddressChangeType.New, roadwayChangePS, roadWayChangesLinkPS))
-
-            val unchanged = ProjectDeltaCalculator.partition(delta.unChanged.mapping)
-
-            val transferred = ProjectDeltaCalculator.partition(delta.transferred.mapping, terminated.originalSections.values.toSeq ++ news)
-
-            val numbering = ProjectDeltaCalculator.partition(delta.numbering.mapping)
-
-            val adjustedUnchanged = ProjectDeltaCalculator.adjustStartSourceAddressValues(unchanged.adjustedSections, unchanged.originalSections++transferred.originalSections++numbering.originalSections)
-            val adjustedTransferred = ProjectDeltaCalculator.adjustStartSourceAddressValues(transferred.adjustedSections, unchanged.originalSections++transferred.originalSections++numbering.originalSections)
-            val adjustedNumbering = ProjectDeltaCalculator.adjustStartSourceAddressValues(numbering.adjustedSections, unchanged.originalSections++transferred.originalSections++numbering.originalSections)
-
-            adjustedUnchanged._1.foreach { case (roadwaySection1, roadwaySection2) =>
-                            addToBatchWithOldValues(roadwaySection1, roadwaySection2, AddressChangeType.Unchanged, roadwayChangePS, roadWayChangesLinkPS)
-            }
-            adjustedTransferred._1.foreach { case (roadwaySection1, roadwaySection2) =>
-              addToBatchWithOldValues(roadwaySection1, roadwaySection2, AddressChangeType.Transfer, roadwayChangePS, roadWayChangesLinkPS)
-            }
-            adjustedNumbering._1.foreach { case (roadwaySection1, roadwaySection2) =>
-              addToBatchWithOldValues(roadwaySection1, roadwaySection2, AddressChangeType.ReNumeration, roadwayChangePS, roadWayChangesLinkPS)
-            }
-
-
-            roadwayChangePS.executeBatch()
-            roadwayChangePS.close()
-            roadWayChangesLinkPS.executeBatch()
-            roadWayChangesLinkPS.close()
-            val endTime = System.currentTimeMillis()
-            logger.info("Delta insertion in ChangeTable completed in %d ms".format(endTime - startTime))
-            val warning = (adjustedUnchanged._2 ++ adjustedTransferred._2 ++ adjustedNumbering._2).toSeq
-            (true, if (warning.nonEmpty) Option(warning.head) else None)
-          case _ => (false, None)
-=======
-        if (project.reservedParts.nonEmpty) {
-          val roadwayChangePS = dynamicSession.prepareStatement("INSERT INTO ROADWAY_CHANGES " +
-            "(project_id, change_type,old_road_number,new_road_number,old_road_part_number,new_road_part_number, " +
-            "old_TRACK,new_TRACK,old_start_addr_m,new_start_addr_m,old_end_addr_m,new_end_addr_m," +
-            "new_discontinuity,new_road_type,new_ely, old_road_type, old_discontinuity, old_ely, reversed, roadway_change_id) values (?,?,?,?,?,?,?,?,?,?,?,?,?,?,?,?,?,?,?,?)")
 
           val roadWayChangesLinkPS = dynamicSession.prepareStatement("INSERT INTO ROADWAY_CHANGES_LINK " +
             "(roadway_change_id, project_id, project_link_id) values (?,?,?)")
@@ -462,7 +413,6 @@
           (true, if (warning.nonEmpty) Option(warning.head) else None)
         } else {
           (false, None)
->>>>>>> e2867026
         }
       case _ => (false, None)
     }
