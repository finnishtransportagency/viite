package fi.liikennevirasto.viite.dao

import java.sql.Timestamp

import com.github.tototoshi.slick.MySQLJodaSupport._
import fi.liikennevirasto.digiroad2.asset.SideCode.AgainstDigitizing
import fi.liikennevirasto.digiroad2.asset.{BoundingRectangle, LinkGeomSource, SideCode}
import fi.liikennevirasto.digiroad2.dao.{Queries, Sequences}
import fi.liikennevirasto.digiroad2.oracle.{MassQuery, OracleDatabase}
import fi.liikennevirasto.digiroad2.util.LogUtils.time
import fi.liikennevirasto.digiroad2.util.Track
import fi.liikennevirasto.digiroad2.{GeometryUtils, Point}
import fi.liikennevirasto.viite.AddressConsistencyValidator.{AddressError, AddressErrorDetails}
import fi.liikennevirasto.viite._
import fi.liikennevirasto.viite.dao.FloatingReason.NoFloating
import fi.liikennevirasto.viite.dao.CalibrationPointDAO.BaseCalibrationPoint
import fi.liikennevirasto.viite.dao.CalibrationPointSource.{ProjectLinkSource, RoadAddressSource}
import fi.liikennevirasto.viite.dao.TerminationCode.{NoTermination, Subsequent}
import fi.liikennevirasto.viite.model.{Anomaly, RoadAddressLinkLike}
import fi.liikennevirasto.viite.process.InvalidAddressDataException
import fi.liikennevirasto.viite.process.RoadAddressFiller.LinearLocationAdjustment
import fi.liikennevirasto.viite.util.CalibrationPointsUtils
import org.joda.time.DateTime
import org.joda.time.LocalDate
import org.joda.time.format.{DateTimeFormatter, ISODateTimeFormat}
import org.slf4j.LoggerFactory
import slick.driver.JdbcDriver.backend.Database.dynamicSession
import slick.jdbc.StaticQuery.interpolation
import slick.jdbc.{GetResult, PositionedResult, StaticQuery => Q}


//JATKUVUUS (1 = Tien loppu, 2 = epäjatkuva (esim. vt9 välillä Akaa-Tampere), 3 = ELY:n raja, 4 = Lievä epäjatkuvuus (esim kiertoliittymä), 5 = jatkuva)

sealed trait Discontinuity {
  def value: Int
  def description: String

  override def toString: String = s"$value - $description"
}
object Discontinuity {
  val values = Set(EndOfRoad, Discontinuous, ChangingELYCode, MinorDiscontinuity, Continuous)

  def apply(intValue: Int): Discontinuity = {
    values.find(_.value == intValue).getOrElse(Continuous)
  }

  def apply(longValue: Long): Discontinuity = {
    apply(longValue.toInt)
  }

  def apply(s: String): Discontinuity = {
    values.find(_.description.equalsIgnoreCase(s)).getOrElse(Continuous)
  }

  case object EndOfRoad extends Discontinuity { def value = 1; def description="Tien loppu"}
  case object Discontinuous extends Discontinuity { def value = 2 ; def description = "Epäjatkuva"}
  case object ChangingELYCode extends Discontinuity { def value = 3 ; def description = "ELY:n raja"}
  case object MinorDiscontinuity extends Discontinuity { def value = 4 ; def description= "Lievä epäjatkuvuus"}
  case object Continuous extends Discontinuity { def value = 5 ; def description = "Jatkuva"}
}

sealed trait CalibrationCode {
  def value: Int
}
object CalibrationCode {
  val values = Set(No, AtEnd, AtBeginning, AtBoth)

  def apply(intValue: Int): CalibrationCode = {
    values.find(_.value == intValue).getOrElse(No)
  }

  private def fromBooleans(beginning: Boolean, end: Boolean): CalibrationCode = {
    val beginValue = if (beginning) AtBeginning.value else No.value
    val endValue = if (end) AtEnd.value else No.value
    CalibrationCode.apply(beginValue+endValue)
  }
  def getFromAddress(roadAddress: BaseRoadAddress): CalibrationCode = {
    fromBooleans(roadAddress.calibrationPoints._1.isDefined, roadAddress.calibrationPoints._2.isDefined)
  }

  def getFromAddressLinkLike(roadAddress: RoadAddressLinkLike): CalibrationCode = {
    fromBooleans(roadAddress.startCalibrationPoint.isDefined, roadAddress.endCalibrationPoint.isDefined)
  }

  case object No extends CalibrationCode { def value = 0 }
  case object AtEnd extends CalibrationCode { def value = 1 }
  case object AtBeginning extends CalibrationCode { def value = 2 }
  case object AtBoth extends CalibrationCode { def value = 3 }
}
case class CalibrationPoint(linkId: Long, segmentMValue: Double, addressMValue: Long) extends BaseCalibrationPoint

sealed trait TerminationCode {
  def value: Int
}

object TerminationCode {
  val values = Set(NoTermination, Termination, Subsequent)

  def apply(intValue: Int): TerminationCode = {
    values.find(_.value == intValue).getOrElse(NoTermination)
  }

  case object NoTermination extends TerminationCode { def value = 0 }
  case object Termination extends TerminationCode { def value = 1 }
  case object Subsequent extends TerminationCode { def value = 2 }
}


sealed trait FloatingReason{
  def value: Int
}

object FloatingReason {
  val values = Set(NoFloating, ApplyChanges,GeometryChanged, NewAddressGiven, GapInGeometry, ManualFloating)

  def apply(intValue: Long): FloatingReason = {
    values.find(_.value == intValue).getOrElse(NoFloating)
  }

  case object NoFloating extends FloatingReason { def value = 0}
  case object ApplyChanges extends FloatingReason { def value = 1}
  case object GeometryChanged extends FloatingReason { def value = 2}
  case object NewAddressGiven extends FloatingReason { def value = 3}
  case object GapInGeometry extends FloatingReason {def value = 4}
  case object ManualFloating extends FloatingReason { def value = 5}

}

trait BaseRoadAddress {
  def id: Long
  def roadNumber: Long
  def roadPartNumber: Long
  def track: Track
  def discontinuity: Discontinuity
  def roadType: RoadType
  def startAddrMValue: Long
  def endAddrMValue: Long
  def startDate: Option[DateTime]
  def endDate: Option[DateTime]
  def createdBy: Option[String]
  def linkId: Long
  def startMValue: Double
  def endMValue: Double
  def sideCode: SideCode
  def calibrationPoints: (Option[BaseCalibrationPoint], Option[BaseCalibrationPoint])
  def floating: Boolean
  def geometry: Seq[Point]
  def ely: Long
  def linkGeomSource: LinkGeomSource
  def reversed: Boolean
  def commonHistoryId: Long
  def blackUnderline: Boolean

  def copyWithGeometry(newGeometry: Seq[Point]): BaseRoadAddress

  def getCalibrationCode: CalibrationCode = {
    calibrationPoints match {
      case (Some(_), Some(_)) => CalibrationCode.AtBoth
      case (Some(_), _) => CalibrationCode.AtBeginning
      case (_, Some(_)) => CalibrationCode.AtEnd
      case _ => CalibrationCode.No
    }
  }

  def hasCalibrationPointAt(calibrationCode: CalibrationCode): Boolean = {
    val raCalibrationCode = getCalibrationCode
    if (calibrationCode == CalibrationCode.No || calibrationCode == CalibrationCode.AtBoth)
      raCalibrationCode == calibrationCode
    else
      raCalibrationCode == CalibrationCode.AtBoth || raCalibrationCode == calibrationCode
  }

  def liesInBetween(ra: BaseRoadAddress): Boolean = {
    (startAddrMValue >= ra.startAddrMValue && startAddrMValue <= ra.endAddrMValue) || (endAddrMValue <= ra.endAddrMValue && endAddrMValue >= ra.startAddrMValue)
  }

  def connected(ra2: BaseRoadAddress): Boolean = {
    val currEndPoint = sideCode match {
      case AgainstDigitizing => geometry.head
      case _ => geometry.last
    }

    val nextStartPoint = ra2.sideCode match {
      case AgainstDigitizing => ra2.geometry.last
      case _ => ra2.geometry.head
    }

    GeometryUtils.areAdjacent(nextStartPoint, currEndPoint, fi.liikennevirasto.viite.MaxDistanceForConnectedLinks)
  }
}

// Note: Geometry on road address is not directed: it isn't guaranteed to have a direction of digitization or road addressing
case class RoadAddress(id: Long, roadNumber: Long, roadPartNumber: Long, roadType: RoadType, track: Track,
                       discontinuity: Discontinuity, startAddrMValue: Long, endAddrMValue: Long,
                       startDate: Option[DateTime] = None, endDate: Option[DateTime] = None, createdBy: Option[String] = None,
                       linkId: Long, startMValue: Double, endMValue: Double, sideCode: SideCode,
                       adjustedTimestamp: Long, calibrationPoints: (Option[CalibrationPoint], Option[CalibrationPoint]) = (None, None),
                       floating: Boolean = false, geometry: Seq[Point], linkGeomSource: LinkGeomSource, ely: Long,
                       terminated: TerminationCode = NoTermination, commonHistoryId: Long, validFrom: Option[DateTime] = None, validTo: Option[DateTime] = None,
                       blackUnderline: Boolean = false, roadName: Option[String] = None, floatingReason: FloatingReason = NoFloating) extends BaseRoadAddress {

  val endCalibrationPoint = calibrationPoints._2
  val startCalibrationPoint = calibrationPoints._1

  def reversed: Boolean = false

  def addressBetween(a: Double, b: Double): (Long, Long) = {
    val (addrA, addrB) = (addrAt(a), addrAt(b))
    (Math.min(addrA,addrB), Math.max(addrA,addrB))
  }

  def isExpire(): Boolean = {
    validFrom.getOrElse(throw new IllegalStateException("The valid from should be set before call isExpire method")).isAfterNow ||
    validTo.exists(vt => vt.isEqualNow || vt.isBeforeNow)
  }

  private def addrAt(a: Double) = {
    val coefficient = (endAddrMValue - startAddrMValue) / (endMValue - startMValue)
    sideCode match {
      case SideCode.AgainstDigitizing =>
        endAddrMValue - Math.round((a-startMValue) * coefficient)
      case SideCode.TowardsDigitizing =>
        startAddrMValue + Math.round((a-startMValue) * coefficient)
      case _ => throw new InvalidAddressDataException(s"Bad sidecode $sideCode on road address $id (link $linkId)")
    }
  }

  def copyWithGeometry(newGeometry: Seq[Point]) = {
    this.copy(geometry = newGeometry)
  }

  def toProjectLinkCalibrationPoints(): (Option[ProjectLinkCalibrationPoint], Option[ProjectLinkCalibrationPoint]) = {
    val calibrationPointSource = if (id == noRoadAddressId || id == NewRoadAddress) ProjectLinkSource else RoadAddressSource
    calibrationPoints match {
      case (None, None) => (Option.empty[ProjectLinkCalibrationPoint], Option.empty[ProjectLinkCalibrationPoint])
      case (None, Some(cp1)) => (Option.empty[ProjectLinkCalibrationPoint], Option(ProjectLinkCalibrationPoint(cp1.linkId, cp1.segmentMValue, cp1.addressMValue, calibrationPointSource)))
      case (Some(cp1), None) => (Option(ProjectLinkCalibrationPoint(cp1.linkId, cp1.segmentMValue, cp1.addressMValue, calibrationPointSource)) , Option.empty[ProjectLinkCalibrationPoint])
      case (Some(cp1), Some(cp2)) => (Option(ProjectLinkCalibrationPoint(cp1.linkId, cp1.segmentMValue, cp1.addressMValue, calibrationPointSource)), Option(ProjectLinkCalibrationPoint(cp2.linkId, cp2.segmentMValue, cp2.addressMValue, calibrationPointSource)))
    }
  }
}

case class MissingRoadAddress(linkId: Long, startAddrMValue: Option[Long], endAddrMValue: Option[Long],
                              roadType: RoadType, roadNumber: Option[Long], roadPartNumber: Option[Long],
                              startMValue: Option[Double], endMValue: Option[Double], anomaly: Anomaly,geom: Seq[Point])

object RoadAddressDAO {

  protected def withRoadNumbersFilter(roadNumbers: Seq[(Int, Int)], filter: String = ""): String = {
    if (roadNumbers.isEmpty)
      return s" and  ($filter)"

    val limit = roadNumbers.head
    val filterAdd = s"""(ra.road_number >= ${limit._1} and ra.road_number <= ${limit._2})"""
    if (filter == "")
      withRoadNumbersFilter(roadNumbers.tail,  filterAdd)
    else
      withRoadNumbersFilter(roadNumbers.tail,  s"""$filter OR $filterAdd""")
  }

  def fetchRoadAddressesByBoundingBox(boundingRectangle: BoundingRectangle, fetchOnlyFloating: Boolean, onlyNormalRoads: Boolean = false, roadNumberLimits: Seq[(Int, Int)] = Seq()): (Seq[RoadAddress]) = {
    time(logger, "Fetch road addresses by bounding box") {
      val extendedBoundingRectangle = BoundingRectangle(boundingRectangle.leftBottom + boundingRectangle.diagonal.scale(.15),
        boundingRectangle.rightTop - boundingRectangle.diagonal.scale(.15))
      val filter = OracleDatabase.boundingBoxFilter(extendedBoundingRectangle, "geometry")

      val floatingFilter = if (fetchOnlyFloating)
        " and ra.floating = '1'"
      else
        ""
      val normalRoadsFilter = if (onlyNormalRoads)
        " and ra.link_source = 1"
      else
        ""
      val roadNumbersFilter = if (roadNumberLimits.nonEmpty)
        withRoadNumbersFilter(roadNumberLimits)
      else
        ""


      val query =
        s"""
        select ra.id, ra.road_number, ra.road_part_number, ra.road_type, ra.track_code,
        ra.discontinuity, ra.start_addr_m, ra.end_addr_m, ra.link_id, ra.start_measure, ra.end_measure,
        ra.side_code, ra.adjusted_timestamp,
        ra.start_date, ra.end_date, ra.created_by, ra.valid_from, ra.CALIBRATION_POINTS, ra.floating,
        (SELECT X FROM TABLE(SDO_UTIL.GETVERTICES(ra.geometry)) t WHERE id = 1) as X,
        (SELECT Y FROM TABLE(SDO_UTIL.GETVERTICES(ra.geometry)) t WHERE id = 1) as Y,
        (SELECT X FROM TABLE(SDO_UTIL.GETVERTICES(ra.geometry)) t WHERE id = 2) as X2,
        (SELECT Y FROM TABLE(SDO_UTIL.GETVERTICES(ra.geometry)) t WHERE id = 2) as Y2,
        ra.link_source, ra.ely, ra.terminated, ra.common_history_id, ra.valid_to,
        (SELECT rn.road_name FROM ROAD_NAMES rn WHERE rn.ROAD_NUMBER = ra.ROAD_NUMBER AND rn.END_DATE IS NULL AND rn.VALID_TO IS NULL) as road_name, ra.floating_reason
        from ROAD_ADDRESS ra
        where $filter $floatingFilter $normalRoadsFilter $roadNumbersFilter and
          ra.terminated = 0 and
          ra.valid_to is null and
          ra.end_date is null
      """
      queryList(query)
    }
  }

  def fetchMissingRoadAddressesByBoundingBox(boundingRectangle: BoundingRectangle): (Seq[MissingRoadAddress]) = {
    val extendedBoundingRectangle = BoundingRectangle(boundingRectangle.leftBottom + boundingRectangle.diagonal.scale(.15),
      boundingRectangle.rightTop - boundingRectangle.diagonal.scale(.15))
    val filter = OracleDatabase.boundingBoxFilter(extendedBoundingRectangle, "geometry")

    val query = s"""
        select link_id, start_addr_m, end_addr_m, road_number, road_part_number, anomaly_code, start_m, end_m,
        (SELECT X FROM TABLE(SDO_UTIL.GETVERTICES(geometry)) t WHERE id = 1) as X,
        (SELECT Y FROM TABLE(SDO_UTIL.GETVERTICES(geometry)) t WHERE id = 1) as Y,
        (SELECT X FROM TABLE(SDO_UTIL.GETVERTICES(geometry)) t WHERE id = 2) as X2,
        (SELECT Y FROM TABLE(SDO_UTIL.GETVERTICES(geometry)) t WHERE id = 2) as Y2
        from missing_road_address
        where $filter
      """

    Q.queryNA[(Long, Option[Long], Option[Long], Option[Long], Option[Long], Int, Option[Double], Option[Double],Double, Double, Double, Double)](query).list.map {
      case (linkId, startAddrM, endAddrM, road, roadPart,anomaly, startM, endM, x, y, x2, y2) =>
        MissingRoadAddress(linkId, startAddrM, endAddrM, RoadType.UnknownOwnerRoad ,road, roadPart, startM, endM, Anomaly.apply(anomaly),Seq(Point(x, y), Point(x2, y2)))
    }
  }

  private def logger = LoggerFactory.getLogger(getClass)

  val formatter: DateTimeFormatter = ISODateTimeFormat.dateOptionalTimeParser()

  def dateTimeParse(string: String): DateTime = {
    formatter.parseDateTime(string)
  }

  val dateFormatter: DateTimeFormatter = ISODateTimeFormat.basicDate()

  def optDateTimeParse(string: String): Option[DateTime] = {
    try {
      if (string==null || string == "")
        None
      else
        Some(DateTime.parse(string, formatter))
    } catch {
      case ex: Exception => None
    }
  }

  implicit val getRoadAddress: GetResult[RoadAddress] = new GetResult[RoadAddress]{
    def apply(r: PositionedResult) = {

      val id = r.nextLong()
      val roadNumber = r.nextLong()
      val roadPartNumber = r.nextLong()
      val roadType = RoadType.apply(r.nextInt())
      val trackCode = r.nextInt()
      val discontinuity = r.nextInt()
      val startAddrMValue = r.nextLong()
      val endAddrMValue = r.nextLong()
      val linkId = r.nextLong()
      val startMValue = r.nextDouble()
      val endMValue = r.nextDouble()
      val sideCode = r.nextInt()
      val adjustedTimestamp = r.nextLong()
      val startDate = r.nextDateOption.map(d => formatter.parseDateTime(d.toString))
      val endDate = r.nextDateOption.map(d => formatter.parseDateTime(d.toString))
      val createdBy = r.nextStringOption.map(new String(_))
      val validFrom = r.nextDateOption.map(d => formatter.parseDateTime(d.toString))
      val calibrationCode = r.nextInt()
      val floating = r.nextBoolean()
      val x = r.nextDouble()
      val y = r.nextDouble()
      val x2 = r.nextDouble()
      val y2 = r.nextDouble()
      val geomSource = LinkGeomSource.apply(r.nextInt)
      val ely = r.nextLong()
      val terminated = TerminationCode.apply(r.nextInt())
      val commonHistoryId = r.nextLong()
      val validTo = r.nextDateOption.map(d => formatter.parseDateTime(d.toString))
      val roadName = r.nextStringOption()
      val floatingReason = r.nextLong()
      RoadAddress(id, roadNumber, roadPartNumber, roadType, Track.apply(trackCode), Discontinuity.apply(discontinuity),
        startAddrMValue, endAddrMValue, startDate, endDate, createdBy, linkId, startMValue, endMValue,
        SideCode.apply(sideCode), adjustedTimestamp, CalibrationPointsUtils.calibrations(CalibrationCode.apply(calibrationCode),
          linkId, startMValue, endMValue, startAddrMValue, endAddrMValue, SideCode.apply(sideCode)), floating,
        Seq(Point(x, y), Point(x2, y2)), geomSource, ely, terminated, commonHistoryId, validFrom, validTo, blackUnderline = false, roadName, FloatingReason.apply(floatingReason))
    }
  }

  def fetchByLinkId(linkIds: Set[Long], includeFloating: Boolean = false, includeHistory: Boolean = true, includeTerminated: Boolean = true, includeCurrent: Boolean = true,
                    filterIds: Set[Long] = Set()): List[RoadAddress] = {
    time(logger, "Fetch road addresses by link id") {
      if (linkIds.size > 1000 || filterIds.size > 1000) {
        return fetchByLinkIdMassQuery(linkIds, includeFloating, includeHistory).filterNot(ra => filterIds.contains(ra.id))
      }
      val linkIdString = linkIds.mkString(",")
      val where = if (linkIds.isEmpty) {
        return List()
      } else {
        s""" where ra.link_id in ($linkIdString)"""
      }
      val floating = if (!includeFloating)
        "AND ra.floating='0'"
      else
        ""
      val history = if (!includeHistory)
        "AND ra.end_date is null"
      else
        ""
      val current = if (!includeCurrent)
        "AND ra.end_date is not null"
      else
        ""
      val idFilter = if (filterIds.nonEmpty)
        s"AND ra.id not in ${filterIds.mkString("(", ",", ")")}"
      else
        ""

      val valid = if (!includeTerminated) {
        "AND ra.terminated = 0"
      } else {
        ""
      }

      val query =
        s"""
        select ra.id, ra.road_number, ra.road_part_number, ra.road_type, ra.track_code,
        ra.discontinuity, ra.start_addr_m, ra.end_addr_m, ra.link_id, ra.start_measure, ra.end_measure,
        ra.side_code, ra.adjusted_timestamp,
        ra.start_date, ra.end_date, ra.created_by, ra.valid_from, ra.CALIBRATION_POINTS, ra.floating, t.X, t.Y, t2.X, t2.Y, ra.link_source, ra.ely, ra.terminated, ra.common_history_id, ra.valid_to,
        (SELECT rn.road_name FROM ROAD_NAMES rn WHERE rn.ROAD_NUMBER = ra.ROAD_NUMBER AND rn.END_DATE IS NULL AND rn.VALID_TO IS NULL), ra.floating_reason
        from ROAD_ADDRESS ra cross join
        TABLE(SDO_UTIL.GETVERTICES(ra.geometry)) t cross join
        TABLE(SDO_UTIL.GETVERTICES(ra.geometry)) t2
        $where $floating $history $current $valid $idFilter and t.id < t2.id and
           valid_to is null
      """
      queryList(query)
    }
  }

  def fetchByLinkIdToApi(linkIds: Set[Long], useLatestNetwork: Boolean = true, searchDate: String = LocalDate.now.toString): List[RoadAddress] = {
    time(logger, "Fetch road addresses by link id to API") {
      if (linkIds.size > 1000) {
        return fetchByLinkIdMassQueryToApi(linkIds, useLatestNetwork, searchDate = searchDate)
      }

      def dateFilter(table: String): String = {
        s" ($table.START_DATE <= to_date('$searchDate', 'yyyy-mm-dd') AND (to_date('$searchDate', 'yyyy-mm-dd') < $table.END_DATE OR $table.END_DATE IS NULL))"
      }

      val linkIdString = linkIds.mkString(",")
      if(linkIds.nonEmpty){
        val (networkData, networkWhere) =
          if (useLatestNetwork) {
            (", net.id as road_version, net.created as version_date ",
              "join published_road_network net on net.id = (select MAX(network_id) from published_road_address where ra.id = road_address_id)")
          } else ("", "")

        val query =
          s"""
        select ra.id, ra.road_number, ra.road_part_number, ra.road_type, ra.track_code,
        ra.discontinuity, ra.start_addr_m, ra.end_addr_m, ra.link_id, ra.start_measure, ra.end_measure,
        ra.side_code, ra.adjusted_timestamp,
        ra.start_date, ra.end_date, ra.created_by, ra.valid_from, ra.CALIBRATION_POINTS, ra.floating, t.X, t.Y, t2.X, t2.Y, ra.link_source, ra.ely, ra.terminated, ra.common_history_id, ra.valid_to,
        (SELECT rn.road_name FROM ROAD_NAMES rn WHERE rn.ROAD_NUMBER = ra.ROAD_NUMBER AND rn.VALID_TO IS NULL and ${dateFilter(table = "rn")}), ra.floating_reason
        $networkData
        from ROAD_ADDRESS ra cross join
        TABLE(SDO_UTIL.GETVERTICES(ra.geometry)) t cross join
        TABLE(SDO_UTIL.GETVERTICES(ra.geometry)) t2
        $networkWhere
        where ra.link_id in ($linkIdString) and ${dateFilter(table = "ra")} and t.id < t2.id and
          ra.valid_to is null
      """
        queryList(query)
      } else {
        List()
      }
    }
  }


  private def queryList(query: String): List[RoadAddress] = {
    Q.queryNA[RoadAddress](query).list.groupBy(_.id).map {
      case (_, roadAddressList) =>
        roadAddressList.head
    }.toList
  }

  def fetchPartsByRoadNumbers(boundingRectangle: BoundingRectangle, roadNumbers: Seq[(Int, Int)], coarse: Boolean = false): List[RoadAddress] = {
    time(logger, "Fetch road addresses of road parts by road numbers") {
      val geomFilter = OracleDatabase.boundingBoxFilter(boundingRectangle, "geometry")
      val filter = roadNumbers.map(n => "ra.road_number >= " + n._1 + " and ra.road_number <= " + n._2)
        .mkString("(", ") OR (", ")")
      val where = if (roadNumbers.isEmpty) {
        return List()
      } else {
        s""" where ra.track_code in (0,1) AND $filter"""
      }
      val coarseWhere = if (coarse) {
        " AND ra.calibration_points != 0"
      } else {
        ""
      }
      val query =
        s"""
        select ra.id, ra.road_number, ra.road_part_number, ra.road_type, ra.track_code,
        ra.discontinuity, ra.start_addr_m, ra.end_addr_m, ra.link_id, ra.start_measure, ra.end_measure,
        ra.side_code, ra.adjusted_timestamp,
        ra.start_date, ra.end_date, ra.created_by, ra.valid_from, ra.CALIBRATION_POINTS, ra.floating, t.X, t.Y, t2.X, t2.Y, ra.link_source, ra.ely, ra.terminated, ra.common_history_id, ra.valid_to,
        (SELECT rn.road_name FROM ROAD_NAMES rn WHERE rn.ROAD_NUMBER = ra.ROAD_NUMBER AND rn.END_DATE IS NULL AND rn.VALID_TO IS NULL), ra.floating_reason
        from ROAD_ADDRESS ra cross join
        TABLE(SDO_UTIL.GETVERTICES(ra.geometry)) t cross join
        TABLE(SDO_UTIL.GETVERTICES(ra.geometry)) t2
        $where AND $geomFilter $coarseWhere AND ra.floating='0' and t.id < t2.id and
          valid_to is null
      """
      queryList(query)
     }
  }

  def fetchByLinkIdMassQuery(linkIds: Set[Long], includeFloating: Boolean = false, includeHistory: Boolean = true): List[RoadAddress] = {
    time(logger, "Fetch road addresses by link id - mass query") {
      MassQuery.withIds(linkIds) {
        idTableName =>
          val floating = if (!includeFloating)
            "AND ra.floating='0'"
          else
            ""
          val history = if (!includeHistory)
            "AND ra.end_date is null"
          else
            ""
          val query =
            s"""
        select ra.id, ra.road_number, ra.road_part_number, ra.road_type, ra.track_code,
        ra.discontinuity, ra.start_addr_m, ra.end_addr_m, ra.link_id, ra.start_measure, ra.end_measure,
        ra.side_code, ra.adjusted_timestamp,
        ra.start_date, ra.end_date, ra.created_by, ra.valid_from, ra.CALIBRATION_POINTS, ra.floating, t.X, t.Y, t2.X, t2.Y, ra.link_source, ra.ely, ra.terminated, ra.common_history_id, ra.valid_to,
        (SELECT rn.road_name FROM ROAD_NAMES rn WHERE rn.ROAD_NUMBER = ra.ROAD_NUMBER AND rn.END_DATE IS NULL AND rn.VALID_TO IS NULL), ra.floating_reason
        from ROAD_ADDRESS ra cross join
        TABLE(SDO_UTIL.GETVERTICES(ra.geometry)) t cross join
        TABLE(SDO_UTIL.GETVERTICES(ra.geometry)) t2
        join $idTableName i on i.id = ra.link_id
        where t.id < t2.id $floating $history and
          valid_to is null
      """
          queryList(query)
      }
    }
  }

  def fetchByLinkIdMassQueryToApi(linkIds: Set[Long], useLatestNetwork: Boolean = true, searchDate: String = LocalDate.now.toString): List[RoadAddress] = {
    time(logger, "Fetch road addresses by link id - mass query to API") {
      def dateFilter(table: String): String = {
        s"($table.START_DATE <= to_date('$searchDate', 'yyyy-mm-dd') AND (to_date('$searchDate', 'yyyy-mm-dd') < $table.END_DATE OR $table.END_DATE IS NULL))"
      }

      val (networkData, networkWhere) =
        if (useLatestNetwork) {
          (", net.id as road_version, net.created as version_date ",
            "join published_road_network net on net.id = (select MAX(network_id) from published_road_address where ra.id = road_address_id)")
        } else ("", "")
      MassQuery.withIds(linkIds) {
        idTableName =>
          val query =
            s"""
              select ra.id, ra.road_number, ra.road_part_number, ra.road_type, ra.track_code,
              ra.discontinuity, ra.start_addr_m, ra.end_addr_m, ra.link_id, ra.start_measure, ra.end_measure,
              ra.side_code, ra.adjusted_timestamp,
              ra.start_date, ra.end_date, ra.created_by, ra.valid_from, ra.CALIBRATION_POINTS, ra.floating, t.X, t.Y, t2.X, t2.Y, ra.link_source, ra.ely, ra.terminated, ra.common_history_id, ra.valid_to,
              (SELECT max(rn.road_name) FROM ROAD_NAMES rn WHERE rn.ROAD_NUMBER = ra.ROAD_NUMBER AND rn.VALID_TO IS NULL AND ${dateFilter(table = "rn")}), ra.floating_reason
              $networkData
              from ROAD_ADDRESS ra cross join
              TABLE(SDO_UTIL.GETVERTICES(ra.geometry)) t cross join
              TABLE(SDO_UTIL.GETVERTICES(ra.geometry)) t2
              join $idTableName i on i.id = ra.link_id
              $networkWhere
              where t.id < t2.id and
                ra.valid_to is null AND ${dateFilter(table = "ra")}
            """
          println(query)
          queryList(query)
      }
    }
  }

  def fetchByIdMassQuery(ids: Set[Long], includeFloating: Boolean = false, includeHistory: Boolean = true): List[RoadAddress] = {
    time(logger, "Fetch road addresses by id - mass query") {
      MassQuery.withIds(ids) {
        idTableName =>
          val floating = if (!includeFloating)
            "AND ra.floating='0'"
          else
            ""
          val history = if (!includeHistory)
            "AND ra.end_date is null"
          else
            ""
          val query =
            s"""
        select ra.id, ra.road_number, ra.road_part_number, ra.road_type, ra.track_code,
        ra.discontinuity, ra.start_addr_m, ra.end_addr_m, ra.link_id, ra.start_measure, ra.end_measure,
        ra.side_code, ra.adjusted_timestamp,
        ra.start_date, ra.end_date, ra.created_by, ra.valid_from, ra.CALIBRATION_POINTS, ra.floating, t.X, t.Y, t2.X, t2.Y, ra.link_source, ra.ely, ra.terminated, ra.common_history_id, ra.valid_to,
        (SELECT rn.road_name FROM ROAD_NAMES rn WHERE rn.ROAD_NUMBER = ra.ROAD_NUMBER AND rn.END_DATE IS NULL AND rn.VALID_TO IS NULL), ra.floating_reason
        from ROAD_ADDRESS ra cross join
        TABLE(SDO_UTIL.GETVERTICES(ra.geometry)) t cross join
        TABLE(SDO_UTIL.GETVERTICES(ra.geometry)) t2
        join $idTableName i on i.id = ra.id
        where t.id < t2.id $floating $history and
          valid_to is null
      """
          queryList(query)
      }
    }
  }

  private def fetchByAddress(roadNumber: Long, roadPartNumber: Long, track: Track, startAddrM: Option[Long], endAddrM: Option[Long]) = {
    val startFilter = startAddrM.map(s => s" AND ra.start_addr_m = $s").getOrElse("")
    val endFilter = endAddrM.map(e => s" AND ra.end_addr_m = $e").getOrElse("")
    val query =
      s"""
        select ra.id, ra.road_number, ra.road_part_number, ra.road_type, ra.track_code,
        ra.discontinuity, ra.start_addr_m, ra.end_addr_m, ra.link_id, ra.start_measure, ra.end_measure,
        ra.side_code, ra.adjusted_timestamp,
        ra.start_date, ra.end_date, ra.created_by, ra.valid_from, ra.CALIBRATION_POINTS, ra.floating, t.X, t.Y, t2.X, t2.Y, ra.link_source, ra.ely, ra.terminated, ra.common_history_id, ra.valid_to,
        (SELECT rn.road_name FROM ROAD_NAMES rn WHERE rn.ROAD_NUMBER = ra.ROAD_NUMBER AND rn.END_DATE IS NULL AND rn.VALID_TO IS NULL), ra.floating_reason
        from ROAD_ADDRESS ra cross join
        TABLE(SDO_UTIL.GETVERTICES(ra.geometry)) t cross join
        TABLE(SDO_UTIL.GETVERTICES(ra.geometry)) t2
        where t.id < t2.id AND ra.road_number = $roadNumber AND ra.road_part_number = $roadPartNumber AND
         ra.track_code = ${track.value} and
          valid_to is null $startFilter $endFilter
      """
    queryList(query).headOption
  }

  def fetchByAddressStart(roadNumber: Long, roadPartNumber: Long, track: Track, startAddrM: Long): Option[RoadAddress] = {
    time(logger, "Fetch road address by address start") {
      fetchByAddress(roadNumber, roadPartNumber, track, Some(startAddrM), None)
    }
  }
  def fetchByAddressEnd(roadNumber: Long, roadPartNumber: Long, track: Track, endAddrM: Long): Option[RoadAddress] = {
    time(logger, "Fetch road address by address end") {
      fetchByAddress(roadNumber, roadPartNumber, track, None, Some(endAddrM))
    }
  }

  def fetchByRoadPart(roadNumber: Long, roadPartNumber: Long, includeFloating: Boolean = false, includeExpired: Boolean = false,
                      includeHistory: Boolean = false, includeSuravage: Boolean = true, fetchOnlyEnd: Boolean = false, fetchOnlyStart: Boolean = false): List[RoadAddress] = {
    time(logger, "Fetch road addresses by road part") {
      val floating = if (!includeFloating)
        "ra.floating='0' AND"
      else
        ""
      val expiredFilter = if (!includeExpired)
        "ra.valid_to IS NULL AND"
      else
        ""
      val historyFilter = if (!includeHistory)
        "ra.end_date is null AND"
      else
        ""
      val suravageFilter = if (!includeSuravage)
        "ra.link_source != 3 AND"
      else ""
      // valid_to > sysdate because we may expire and query the data again in same transaction

      val endPart = if (fetchOnlyEnd) {
        s"And ra.end_addr_m = (Select max(road.end_addr_m) From Road_address road Where road.road_number = $roadNumber And road.road_part_number = $roadPartNumber And (road.valid_to IS NULL AND road.end_date is null))"
      } else ""
      val startPart = if (fetchOnlyStart) {
        s"And ra.start_addr_m = (Select min(road.start_addr_m) From Road_address road Where road.road_number = $roadNumber And road.road_part_number = $roadPartNumber And (road.valid_to IS NULL AND road.end_date is null))"
      } else ""
      val query =
        s"""
        select ra.id, ra.road_number, ra.road_part_number, ra.road_type, ra.track_code,
        ra.discontinuity, ra.start_addr_m, ra.end_addr_m, ra.link_id, ra.start_measure, ra.end_measure,
        ra.side_code, ra.adjusted_timestamp,
        ra.start_date, ra.end_date, ra.created_by, ra.valid_from, ra.CALIBRATION_POINTS, ra.floating, t.X, t.Y, t2.X, t2.Y, ra.link_source, ra.ely, ra.terminated, ra.common_history_id, ra.valid_to,
        (SELECT rn.road_name FROM ROAD_NAMES rn WHERE rn.ROAD_NUMBER = ra.ROAD_NUMBER AND rn.END_DATE IS NULL AND rn.VALID_TO IS NULL), ra.floating_reason
        from road_address ra cross join
        TABLE(SDO_UTIL.GETVERTICES(ra.geometry)) t cross join
        TABLE(SDO_UTIL.GETVERTICES(ra.geometry)) t2
        where $floating $expiredFilter $historyFilter $suravageFilter ra.road_number = $roadNumber AND ra.road_part_number = $roadPartNumber and t.id < t2.id
        $endPart $startPart
        ORDER BY ra.road_number, ra.road_part_number, ra.track_code, ra.start_addr_m
      """
      queryList(query)
    }
  }

  /**
    * Check that the road part is available for the project at project date (and not modified to be changed
    * later)
    *
    * @param roadNumber Road number to be reserved for project
    * @param roadPartNumber Road part number to be reserved for project
    * @param projectId Project that wants to reserve the road part (used to check the project date vs. address dates)
    * @return True, if unavailable
    */
  def isNotAvailableForProject(roadNumber: Long, roadPartNumber: Long, projectId: Long): Boolean = {
    time(logger, s"Check if the road part $roadNumber/$roadPartNumber is not available for the project $projectId") {
      val query =
        s"""
      SELECT 1 FROM dual WHERE EXISTS(select 1
         from project pro,
         road_address ra
         where  pro.id = $projectId AND road_number = $roadNumber AND road_part_number = $roadPartNumber AND
         (ra.START_DATE >= pro.START_DATE or ra.END_DATE > pro.START_DATE) AND
         ra.VALID_TO is null) OR EXISTS (
         SELECT 1 FROM project_reserved_road_part pro, road_address ra
          WHERE pro.project_id != $projectId AND pro.road_number = ra.road_number AND pro.road_part_number = ra.road_part_number
           AND pro.road_number = $roadNumber AND pro.road_part_number = $roadPartNumber AND ra.end_date IS NULL)"""
      Q.queryNA[Int](query).firstOption.nonEmpty
    }
  }

  /**
    *
    * @param roadNumber roadNumber for roadparts we want to check
    * @param roadPartNumbers roadparts needed to be checked
    * @return returns roadnumber, roadpartnumber and startaddressM for links that are overlapping either by date or m values
    */
  def historySanityCheck(roadNumber: Long, roadPartNumbers: Seq[Long]): List[(Long, Long, Long)] = {
    time(logger, s"Sanity check for the history of the road number $roadNumber") {
      val query =
        s"""
    SELECT r.ROAD_NUMBER, r.ROAD_PART_NUMBER, r.START_ADDR_M FROM ROAD_ADDRESS r
      WHERE  EXISTS(
      SELECT 1 FROM ROAD_ADDRESS r2 WHERE
    r2.id != r.id AND r.ROAD_NUMBER =$roadNumber AND r.ROAD_PART_NUMBER in ( ${roadPartNumbers.mkString(",")}) AND
      ((r2.valid_to is null AND (r.valid_to is null OR r2.valid_from < r.valid_to)) OR
        (r2.valid_to is not null AND NOT (r.valid_to <= r2.valid_from OR r.valid_from >= r2.valid_to))) AND
    ((r2.END_DATE is null AND (r.end_date is null OR r2.start_date < r.end_date)) OR
      (r2.END_DATE is not null AND NOT (r.END_DATE <= r2.START_DATE OR r.START_DATE >= r2.END_DATE))) AND
    r2.ROAD_NUMBER = r.ROAD_NUMBER AND
      r2.ROAD_PART_NUMBER = r.ROAD_PART_NUMBER AND
      (r2.TRACK_CODE = r.TRACK_CODE OR r.TRACK_CODE = 0 OR r2.TRACK_CODE = 0) AND
      NOT (r2.END_ADDR_M <= r.START_ADDR_M OR r2.START_ADDR_M >= r.END_ADDR_M)
    )"""
      Q.queryNA[(Long, Long, Long)](query).list
    }
  }



  def fetchByRoad(roadNumber: Long, includeFloating: Boolean = false): List[RoadAddress] = {
    time(logger, "Fetch road addresses by road number") {
      val floating = if (!includeFloating)
        "ra.floating='0' AND"
      else
        ""
      // valid_to > sysdate because we may expire and query the data again in same transaction
      val query =
        s"""
        select ra.id, ra.road_number, ra.road_part_number, ra.road_type, ra.track_code,
        ra.discontinuity, ra.start_addr_m, ra.end_addr_m, ra.link_id, ra.start_measure, ra.end_measure,
        ra.side_code, ra.adjusted_timestamp,
        ra.start_date, ra.end_date, ra.created_by, ra.valid_from, ra.CALIBRATION_POINTS, ra.floating, t.X, t.Y, t2.X, t2.Y, ra.link_source, ra.ely, ra.terminated, ra.common_history_id, ra.valid_to,
        (SELECT rn.road_name FROM ROAD_NAMES rn WHERE rn.ROAD_NUMBER = ra.ROAD_NUMBER AND rn.END_DATE IS NULL AND rn.VALID_TO IS NULL), ra.floating_reason
        from ROAD_ADDRESS ra cross join
        TABLE(SDO_UTIL.GETVERTICES(ra.geometry)) t cross join
        TABLE(SDO_UTIL.GETVERTICES(ra.geometry)) t2
        where $floating ra.road_number = $roadNumber AND t.id < t2.id and
        valid_to is null
        ORDER BY ra.road_number, ra.road_part_number, ra.track_code, ra.start_addr_m
      """
      queryList(query)
    }
  }

  def fetchAllFloatingRoadAddresses(includesHistory: Boolean = false): List[RoadAddress] = {
    time(logger, "Fetch all floating road addresses") {
      val history = if (!includesHistory) s" AND ra.END_DATE is null " else ""
      val query =
        s"""
        select ra.id, ra.road_number, ra.road_part_number, ra.road_type, ra.track_code,
          ra.discontinuity, ra.start_addr_m, ra.end_addr_m, ra.link_id, ra.start_measure, ra.end_measure,
          ra.side_code, ra.adjusted_timestamp,
          ra.start_date, ra.end_date, ra.created_by, ra.valid_from, ra.CALIBRATION_POINTS, ra.floating, t.X, t.Y, t2.X, t2.Y, ra.link_source, ra.ely, ra.terminated, ra.common_history_id, ra.valid_to,
          (SELECT rn.road_name FROM ROAD_NAMES rn WHERE rn.ROAD_NUMBER = ra.ROAD_NUMBER AND rn.END_DATE IS NULL AND rn.VALID_TO IS NULL), ra.floating_reason
          from ROAD_ADDRESS ra cross join
          TABLE(SDO_UTIL.GETVERTICES(ra.geometry)) t cross join
          TABLE(SDO_UTIL.GETVERTICES(ra.geometry)) t2
          where t.id < t2.id and ra.floating = 1 $history and
          valid_to is null
          order by ra.ELY, ra.ROAD_NUMBER, ra.ROAD_PART_NUMBER, ra.START_ADDR_M, ra.END_ADDR_M
      """
      queryList(query)
    }
  }

  def fetchFloatingRoadAddressesBySegment(roadNumber: Long, roadPartNumber: Long, includesHistory: Boolean = false): List[RoadAddress] = {
    time(logger, "Fetch all floating road addresses") {
      val history = if (!includesHistory) s" AND ra.END_DATE is null " else ""
      val query =
        s"""
        select ra.id, ra.road_number, ra.road_part_number, ra.road_type, ra.track_code,
          ra.discontinuity, ra.start_addr_m, ra.end_addr_m, ra.link_id, ra.start_measure, ra.end_measure,
          ra.side_code, ra.adjusted_timestamp,
          ra.start_date, ra.end_date, ra.created_by, ra.valid_from, ra.CALIBRATION_POINTS, ra.floating, t.X, t.Y, t2.X, t2.Y, ra.link_source, ra.ely, ra.terminated, ra.common_history_id, ra.valid_to,
          (SELECT rn.road_name FROM ROAD_NAMES rn WHERE rn.ROAD_NUMBER = ra.ROAD_NUMBER AND rn.END_DATE IS NULL AND rn.VALID_TO IS NULL)
          from ROAD_ADDRESS ra cross join
          TABLE(SDO_UTIL.GETVERTICES(ra.geometry)) t cross join
          TABLE(SDO_UTIL.GETVERTICES(ra.geometry)) t2
          where t.id < t2.id and ra.floating = 1 $history and road_number = $roadNumber and road_part_number = $roadPartNumber and
          valid_to is null
          order by ra.ELY, ra.ROAD_NUMBER, ra.ROAD_PART_NUMBER, ra.START_ADDR_M, ra.END_ADDR_M
      """
      queryList(query)
    }
  }

  def fetchAllRoadAddressErrors(includesHistory: Boolean = false) = {
    time(logger, s"Fetch all road address errors (includesHistory: $includesHistory)") {
      val history = if (!includesHistory) s" where ra.end_date is null " else ""
      val query =
        s"""
        select ra.id, ra.link_id, ra.road_number, ra.road_part_number, re.error_code, ra.ely from road_address ra join road_network_errors re on re.road_address_id = ra.id $history
        order by ra.ely, ra.road_number, ra.road_part_number, re.error_code
      """
      Q.queryNA[(Long, Long, Long, Long, Int, Long)](query).list.map {
        case (id, linkId, roadNumber, roadPartNumber, errorCode, ely) =>
          AddressErrorDetails(id, linkId, roadNumber, roadPartNumber, AddressError.apply(errorCode), ely)
      }
    }
  }

  def fetchMultiSegmentLinkIds(roadNumber: Long) = {
    time(logger, "Fetch road addresses by road number (multi segment link ids)") {
      val query =
        s"""
        select ra.id, ra.road_number, ra.road_part_number, ra.road_type, ra.track_code,
        ra.discontinuity, ra.start_addr_m, ra.end_addr_m, ra.link_id, ra.start_measure, ra.end_measure,
        ra.side_code, ra.adjusted_timestamp,
        ra.start_date, ra.end_date, ra.created_by, ra.valid_from, ra.CALIBRATION_POINTS, ra.floating, t.X, t.Y, t2.X, t2.Y, ra.link_source, ra.ely, ra.terminated, ra.common_history_id, ra.valid_to,
        (SELECT rn.road_name FROM ROAD_NAMES rn WHERE rn.ROAD_NUMBER = ra.ROAD_NUMBER AND rn.END_DATE IS NULL AND rn.VALID_TO IS NULL), ra.floating_reason
        from ROAD_ADDRESS ra cross join
        TABLE(SDO_UTIL.GETVERTICES(ra.geometry)) t cross join
        TABLE(SDO_UTIL.GETVERTICES(ra.geometry)) t2
        where ra.link_id in (
          select link_id
          from ROAD_ADDRESS
          where road_number = $roadNumber and
          valid_to is null
          GROUP BY link_id
          HAVING COUNT(*) > 1) AND
        ra.road_number = $roadNumber and
          valid_to is null
      """
      queryList(query)
    }
  }
  def fetchNextRoadNumber(current: Int): Option[Int] = {
    val query =
      s"""
          SELECT * FROM (
            SELECT ra.road_number
            FROM road_address ra
            WHERE road_number > $current AND valid_to IS NULL
            ORDER BY road_number ASC
          ) WHERE ROWNUM < 2
      """
    Q.queryNA[Int](query).firstOption
  }

  def fetchNextRoadPartNumber(roadNumber: Int, current: Int): Option[Int] = {
    val query =
      s"""
          SELECT * FROM (
            SELECT ra.road_part_number
            FROM road_address ra
            WHERE road_number = $roadNumber AND road_part_number > $current AND valid_to IS NULL
            ORDER BY road_part_number ASC
          ) WHERE ROWNUM < 2
      """
    Q.queryNA[Int](query).firstOption
  }

  def fetchPreviousRoadPartNumber(roadNumber: Long, current: Long): Option[Long] = {
    val query =
      s"""
          SELECT * FROM (
            SELECT ra.road_part_number
            FROM road_address ra
            WHERE road_number = $roadNumber AND road_part_number < $current AND valid_to IS NULL
            ORDER BY road_part_number DESC
          ) WHERE ROWNUM < 2
      """
    Q.queryNA[Long](query).firstOption
  }

  def update(roadAddress: RoadAddress) : Unit = {
    update(roadAddress, None)
  }

  def toTimeStamp(dateTime: Option[DateTime]): Option[Timestamp] = {
    dateTime.map(dt => new Timestamp(dt.getMillis))
  }

  def update(roadAddress: RoadAddress, geometry: Option[Seq[Point]]) : Unit = {
    if (geometry.isEmpty)
      updateWithoutGeometry(roadAddress)
    else {
      val startTS = toTimeStamp(roadAddress.startDate)
      val endTS = toTimeStamp(roadAddress.endDate)
      val first = geometry.get.head
      val last = geometry.get.last
      val (x1, y1, z1, x2, y2, z2) = (first.x, first.y, first.z, last.x, last.y, last.z)
      val length = GeometryUtils.geometryLength(geometry.get)
      sqlu"""UPDATE ROAD_ADDRESS
        SET road_number = ${roadAddress.roadNumber},
           road_part_number= ${roadAddress.roadPartNumber},
           track_code = ${roadAddress.track.value},
           discontinuity= ${roadAddress.discontinuity.value},
           START_ADDR_M= ${roadAddress.startAddrMValue},
           END_ADDR_M= ${roadAddress.endAddrMValue},
           start_date= $startTS,
           end_date= $endTS,
           geometry= MDSYS.SDO_GEOMETRY(4002, 3067, NULL, MDSYS.SDO_ELEM_INFO_ARRAY(1,2,1), MDSYS.SDO_ORDINATE_ARRAY(
             $x1,$y1,$z1,0.0,$x2,$y2,$z2,$length))
        WHERE id = ${roadAddress.id}""".execute
    }
  }

  def updateGeometry(roadAddressId: Long, geometry: Seq[Point]): Unit = {
    if (geometry.nonEmpty) {
      val first = geometry.head
      val last = geometry.last
      val (x1, y1, z1, x2, y2, z2) = (
        GeometryUtils.scaleToThreeDigits(first.x),
        GeometryUtils.scaleToThreeDigits(first.y),
        GeometryUtils.scaleToThreeDigits(first.z),
        GeometryUtils.scaleToThreeDigits(last.x),
        GeometryUtils.scaleToThreeDigits(last.y),
        GeometryUtils.scaleToThreeDigits(last.z)
      )
      val length = GeometryUtils.geometryLength(geometry)
      sqlu"""UPDATE ROAD_ADDRESS
        SET geometry = MDSYS.SDO_GEOMETRY(4002, 3067, NULL, MDSYS.SDO_ELEM_INFO_ARRAY(1, 2, 1),
             MDSYS.SDO_ORDINATE_ARRAY($x1, $y1, $z1, 0.0, $x2, $y2, $z2, $length))
        WHERE id = ${roadAddressId}""".execute
    }
  }

  private def updateWithoutGeometry(roadAddress: RoadAddress): Unit = {
    val startTS = toTimeStamp(roadAddress.startDate)
    val endTS = toTimeStamp(roadAddress.endDate)
    sqlu"""UPDATE ROAD_ADDRESS
        SET road_number = ${roadAddress.roadNumber},
           road_part_number= ${roadAddress.roadPartNumber},
           track_code = ${roadAddress.track.value},
           discontinuity= ${roadAddress.discontinuity.value},
           START_ADDR_M= ${roadAddress.startAddrMValue},
           END_ADDR_M= ${roadAddress.endAddrMValue},
           start_date= $startTS,
           end_date= $endTS
        WHERE id = ${roadAddress.id}""".execute
  }

  def createMissingRoadAddress (mra: MissingRoadAddress): Unit = {
    val (p1, p2) = (mra.geom.head, mra.geom.last)

    sqlu"""
           insert into missing_road_address
           (select ${mra.linkId}, ${mra.startAddrMValue}, ${mra.endAddrMValue},
             ${mra.roadNumber}, ${mra.roadPartNumber}, ${mra.anomaly.value},
             ${mra.startMValue}, ${mra.endMValue},
             MDSYS.SDO_GEOMETRY(4002, 3067, NULL, MDSYS.SDO_ELEM_INFO_ARRAY(1,2,1),
             MDSYS.SDO_ORDINATE_ARRAY(${p1.x},${p1.y},0.0,0.0,${p2.x},${p2.y},0.0,0.0))
              FROM dual WHERE NOT EXISTS (SELECT * FROM MISSING_ROAD_ADDRESS WHERE link_id = ${mra.linkId}) AND
              NOT EXISTS (SELECT * FROM ROAD_ADDRESS ra
                WHERE link_id = ${mra.linkId} AND valid_to IS NULL ))
           """.execute
  }

  def createMissingRoadAddress (linkId: Long, start_addr_m: Long, end_addr_m: Long, anomaly_code: Int): Unit = {
    sqlu"""
           insert into missing_road_address (link_id, start_addr_m, end_addr_m,anomaly_code)
           values ($linkId, $start_addr_m, $end_addr_m, $anomaly_code)
           """.execute
  }

  def createMissingRoadAddress (linkId: Long, start_addr_m: Long, end_addr_m: Long, anomaly_code: Int, start_m : Double, end_m : Double): Unit = {
    sqlu"""
           insert into missing_road_address (link_id, start_addr_m, end_addr_m,anomaly_code, start_m, end_m)
           values ($linkId, $start_addr_m, $end_addr_m, $anomaly_code, $start_m, $end_m)
           """.execute
  }

  def expireById(ids: Set[Long]): Int = {
    val query =
      s"""
          Update ROAD_ADDRESS Set valid_to = sysdate where valid_to IS NULL and id in (${ids.mkString(",")})
        """
    if (ids.isEmpty)
      0
    else
      Q.updateNA(query).first
  }

  def expireRoadAddresses (sourceLinkIds: Set[Long]): AnyVal = {
    if (!sourceLinkIds.isEmpty) {
      val query =
        s"""
          Update road_address Set valid_to = sysdate Where valid_to IS NULL and link_id in (${sourceLinkIds.mkString(",")})
        """
      Q.updateNA(query).first
    }
  }

  def expireMissingRoadAddresses (targetLinkIds: Set[Long]): AnyVal = {

    if (targetLinkIds.nonEmpty) {
      val query =
        s"""
          Delete from missing_road_address Where link_id in (${targetLinkIds.mkString(",")})
        """
      Q.updateNA(query).first
    }
  }

  def getMissingRoadAddresses(linkIds: Set[Long]): List[MissingRoadAddress] = {
    if (linkIds.size > 500) {
      getMissingByLinkIdMassQuery(linkIds)
    } else {
      val where = if (linkIds.isEmpty)
        return List()
      else
        s""" where link_id in (${linkIds.mkString(",")})"""

      val query =
        s"""SELECT link_id, start_addr_m, end_addr_m, road_number, road_part_number, start_m, end_m, anomaly_code,
           (SELECT X FROM TABLE(SDO_UTIL.GETVERTICES(geometry)) t WHERE id = 1) as X,
           (SELECT Y FROM TABLE(SDO_UTIL.GETVERTICES(geometry)) t WHERE id = 1) as Y,
           (SELECT X FROM TABLE(SDO_UTIL.GETVERTICES(geometry)) t WHERE id = 2) as X2,
           (SELECT Y FROM TABLE(SDO_UTIL.GETVERTICES(geometry)) t WHERE id = 2) as Y2
            FROM missing_road_address $where"""
      Q.queryNA[(Long, Option[Long], Option[Long], Option[Long], Option[Long], Option[Double], Option[Double], Int, Double, Double, Double, Double)](query).list.map {
        case (linkId, startAddrM, endAddrM, road, roadPart, startM, endM, anomaly, x1, y1, x2, y2) =>
          MissingRoadAddress(linkId, startAddrM, endAddrM, RoadType.UnknownOwnerRoad ,road, roadPart, startM, endM, Anomaly.apply(anomaly), Seq(Point(x1, y1),Point(x2, y2)))
      }
    }
  }

  def getMissingByLinkIdMassQuery(linkIds: Set[Long]): List[MissingRoadAddress] = {
    MassQuery.withIds(linkIds) {
      idTableName =>
        val query =
          s"""SELECT link_id, start_addr_m, end_addr_m, road_number, road_part_number, start_m, end_m, anomaly_code,
             (SELECT X FROM TABLE(SDO_UTIL.GETVERTICES(geometry)) t WHERE id = 1) as X,
             (SELECT Y FROM TABLE(SDO_UTIL.GETVERTICES(geometry)) t WHERE id = 1) as Y,
             (SELECT X FROM TABLE(SDO_UTIL.GETVERTICES(geometry)) t WHERE id = 2) as X2,
             (SELECT Y FROM TABLE(SDO_UTIL.GETVERTICES(geometry)) t WHERE id = 2) as Y2
            FROM missing_road_address mra join $idTableName i on i.id = mra.link_id"""
        Q.queryNA[(Long, Option[Long], Option[Long], Option[Long], Option[Long], Option[Double], Option[Double], Int, Double, Double, Double, Double)](query).list.map {
          case (linkId, startAddrM, endAddrM, road, roadPart, startM, endM, anomaly, x1, y1, x2, y2) =>
            MissingRoadAddress(linkId, startAddrM, endAddrM, RoadType.UnknownOwnerRoad, road, roadPart, startM, endM, Anomaly.apply(anomaly), Seq(Point(x1, y1),Point(x2, y2)))
        }
    }
  }

  /**
    * Marks the road address identified by the supplied Id as eiher floating or not
    *
    * @param isFloating '0' for not floating, '1' for floating
    * @param roadAddressId The Id of a road addresss
    */
  def changeRoadAddressFloating(isFloating: Int, roadAddressId: Long, geometry: Option[Seq[Point]], floatingReason: FloatingReason): Unit = {
    if (geometry.nonEmpty) {
      val first = geometry.get.head
      val last = geometry.get.last
      val (x1, y1, z1, x2, y2, z2) = (first.x, first.y, first.z, last.x, last.y, last.z)
      val length = GeometryUtils.geometryLength(geometry.get)
      sqlu"""
           Update road_address Set floating = $isFloating, floating_reason = ${floatingReason.value},
                  geometry= MDSYS.SDO_GEOMETRY(4002, 3067, NULL, MDSYS.SDO_ELEM_INFO_ARRAY(1,2,1), MDSYS.SDO_ORDINATE_ARRAY(
                  $x1,$y1,$z1,0.0,$x2,$y2,$z2,$length))
             Where id = $roadAddressId
      """.execute
    } else {
      sqlu"""
           Update road_address Set floating = $isFloating, floating_reason = ${floatingReason.value}
             Where id = $roadAddressId
      """.execute
    }
  }

  /**
    * Marks the road address identified by the supplied Id as eiher floating or not and also updates the history of
    * those who shares the same link_id and common_history_id
    *
    * @param isFloating '0' for not floating, '1' for floating
    * @param roadAddressId The Id of a road addresss
    */
<<<<<<< HEAD
  def changeRoadAddressFloatingWithHistory(isFloating: Int, roadAddressId: Long, geometry: Option[Seq[Point]], floatingReason: FloatingReason): Unit = {
=======
  def changeRoadAddressFloatingWithHistory(isFloating: Boolean, roadAddressId: Long, geometry: Option[Seq[Point]]): Unit = {
    val floatingValue = if(isFloating) 1 else 0
>>>>>>> aa68cbf2
    if (geometry.nonEmpty) {
      val first = geometry.get.head
      val last = geometry.get.last
      val (x1, y1, z1, x2, y2, z2) = (first.x, first.y, first.z, last.x, last.y, last.z)
      val length = GeometryUtils.geometryLength(geometry.get)
      sqlu"""
<<<<<<< HEAD
           Update road_address Set floating = $isFloating, floating_reason = ${floatingReason.value},
=======
           Update road_address Set floating = $floatingValue,
>>>>>>> aa68cbf2
                  geometry= MDSYS.SDO_GEOMETRY(4002, 3067, NULL, MDSYS.SDO_ELEM_INFO_ARRAY(1,2,1), MDSYS.SDO_ORDINATE_ARRAY(
                  $x1,$y1,$z1,0.0,$x2,$y2,$z2,$length))
             Where id = $roadAddressId
      """.execute
    }
    sqlu"""
<<<<<<< HEAD
       update road_address set floating = $isFloating, floating_reason = ${floatingReason.value} where id in(
=======
       update road_address set floating = $floatingValue where id in(
>>>>>>> aa68cbf2
       select road_address.id from road_address where link_id =
       (select link_id from road_address where road_address.id = $roadAddressId))
        """.execute
  }

<<<<<<< HEAD
  def changeRoadAddressFloating(float: Boolean, roadAddressId: Long, geometry: Option[Seq[Point]] = None, floatingReason: FloatingReason): Unit = {
    changeRoadAddressFloatingWithHistory(if (float) 1 else 0, roadAddressId, geometry, floatingReason)
=======
  def changeRoadAddressFloating(float: Boolean, roadAddressId: Long, geometry: Option[Seq[Point]] = None): Unit = {
    changeRoadAddressFloatingWithHistory(float, roadAddressId, geometry)
>>>>>>> aa68cbf2
  }

  def getAllValidRoadNumbers(filter: String = ""): List[Long] = {
    Q.queryNA[Long](s"""
       select distinct road_number
              from road_address ra
              where ra.floating = '0' AND valid_to IS NULL
              $filter
              order by road_number
      """).list
  }

  def getValidRoadNumbersWithFilterToTestAndDevEnv: List[Long] = {
    getAllValidRoadNumbers("AND (ra.road_number <= 20000 OR (ra.road_number >= 40000 AND ra.road_number <= 70000) OR ra.road_number > 99999 )")
  }

  def getValidRoadParts(roadNumber: Long): List[Long] = {
    sql"""
       select distinct road_part_number
              from road_address ra
              where road_number = $roadNumber AND valid_to IS NULL
              AND END_DATE IS NULL order by road_part_number
      """.as[Long].list
  }


  /**
    * Used in the ProjectValidator
    *
    * @param roadNumber
    * @param startDate
    * @return
    */
  def getValidRoadParts(roadNumber: Long, startDate: DateTime): List[Long] = {
    sql"""
       select distinct ra.road_part_number
              from road_address ra
              where road_number = $roadNumber AND valid_to IS NULL AND START_DATE <= $startDate
              AND END_DATE IS NULL
              AND ra.road_part_number NOT IN (select distinct pl.road_part_number from project_link pl where (select count(distinct pl2.status) from project_link pl2 where pl2.road_part_number = ra.road_part_number and pl2.road_number = ra.road_number)
               = 1 and pl.status = 5)
      """.as[Long].list
  }

  def updateLinearLocation(linearLocationAdjustment: LinearLocationAdjustment): Unit = {
    val (startM, endM) = (linearLocationAdjustment.startMeasure, linearLocationAdjustment.endMeasure)
    (startM, endM) match {
      case (Some(s), Some(e)) =>
        sqlu"""
           UPDATE ROAD_ADDRESS
           SET start_measure = $s,
             end_measure = $e,
             link_id = ${linearLocationAdjustment.linkId},
             modified_date = sysdate
           WHERE id = ${linearLocationAdjustment.addressId}
      """.execute
      case (_, Some(e)) =>
        sqlu"""
           UPDATE ROAD_ADDRESS
           SET
             end_measure = ${linearLocationAdjustment.endMeasure.get},
             link_id = ${linearLocationAdjustment.linkId},
             modified_date = sysdate
           WHERE id = ${linearLocationAdjustment.addressId}
      """.execute
      case (Some(s), _) =>
        sqlu"""
           UPDATE ROAD_ADDRESS
           SET start_measure = ${linearLocationAdjustment.startMeasure.get},
             link_id = ${linearLocationAdjustment.linkId},
             modified_date = sysdate
           WHERE id = ${linearLocationAdjustment.addressId}
      """.execute
      case _ =>
    }
  }

  def updateLinkSource(id: Long, linkSource: LinkGeomSource): Boolean = {
    sqlu"""
           UPDATE ROAD_ADDRESS SET link_source = ${linkSource.value} WHERE id = $id
      """.execute
    true
  }
  /**
    * Create the value for geometry field, using the updateSQL above.
    *
    * @param geometry Geometry, if available
    * @return
    */
  private def geometryToSQL(geometry: Option[Seq[Point]]) = {
    geometry match {
      case Some(geom) if geom.nonEmpty =>
      case _ => ""
    }
  }

  def getNextRoadAddressId: Long = {
    Queries.nextViitePrimaryKeyId.as[Long].first
  }

  implicit val getDiscontinuity = GetResult[Discontinuity]( r=> Discontinuity.apply(r.nextInt()))

  implicit val getTrack = GetResult[Track]( r=> Track.apply(r.nextInt()))

  implicit val getCalibrationCode = GetResult[CalibrationCode]( r=> CalibrationCode.apply(r.nextInt()))

  def queryFloatingByLinkIdMassQuery(linkIds: Set[Long]): List[RoadAddress] = {
    time(logger, "Fetch floating road addresses by link id - mass query") {
      MassQuery.withIds(linkIds) {
        idTableName =>
          val query =
            s"""
        select ra.id, ra.road_number, ra.road_part_number, ra.road_type, ra.track_code,
        ra.discontinuity, ra.start_addr_m, ra.end_addr_m, ra.link_id, ra.start_measure, ra.end_measure,
        ra.side_code, ra.adjusted_timestamp,
        ra.start_date, ra.end_date, ra.created_by, ra.valid_from, ra.CALIBRATION_POINTS, ra.floating, t.X, t.Y, t2.X, t2.Y, ra.link_source, ra.ely, ra.terminated, ra.common_history_id, ra.valid_to,
        (SELECT rn.road_name FROM ROAD_NAMES rn WHERE rn.ROAD_NUMBER = ra.ROAD_NUMBER AND rn.END_DATE IS NULL AND rn.VALID_TO IS NULL), ra.floating_reason
        from ROAD_ADDRESS ra cross join
        TABLE(SDO_UTIL.GETVERTICES(ra.geometry)) t cross join
        TABLE(SDO_UTIL.GETVERTICES(ra.geometry)) t2
        join $idTableName i on i.id = ra.link_id
        where ra.floating='1' and t.id < t2.id and
          valid_to is null
      """
          queryList(query)
      }
    }
  }

  def queryFloatingByLinkId(linkIds: Set[Long]): List[RoadAddress] = {
    time(logger, "Fetch floating road addresses by link ids") {
      if (linkIds.size > 1000) {
        return queryFloatingByLinkIdMassQuery(linkIds)
      }
      val linkIdString = linkIds.mkString(",")
      val where = if (linkIds.isEmpty) {
        return List()
      } else {
        s""" where ra.link_id in ($linkIdString)"""
      }
      val query =
        s"""
        select ra.id, ra.road_number, ra.road_part_number, ra.road_type, ra.track_code,
        ra.discontinuity, ra.start_addr_m, ra.end_addr_m, ra.link_id, ra.start_measure, ra.end_measure,
        ra.side_code, ra.adjusted_timestamp,
        ra.start_date, ra.end_date, ra.created_by, ra.valid_from, ra.CALIBRATION_POINTS, ra.floating, t.X, t.Y, t2.X, t2.Y, ra.link_source, ra.ely, ra.terminated, ra.common_history_id, ra.valid_to,
        (SELECT rn.road_name FROM ROAD_NAMES rn WHERE rn.ROAD_NUMBER = ra.ROAD_NUMBER AND rn.END_DATE IS NULL AND rn.VALID_TO IS NULL), ra.floating_reason
        from ROAD_ADDRESS ra cross join
        TABLE(SDO_UTIL.GETVERTICES(ra.geometry)) t cross join
        TABLE(SDO_UTIL.GETVERTICES(ra.geometry)) t2
        $where AND ra.floating='1' and t.id < t2.id and
          valid_to is null
      """
      queryList(query)
    }
  }

  /**
    * Return road address table rows that are valid by their ids
    *
    * @param ids
    * @return
    */
  def queryById(ids: Set[Long], includeHistory: Boolean = false, includeTerminated: Boolean = false, rejectInvalids: Boolean = true): List[RoadAddress] = {
    time(logger, "Fetch road addresses by ids") {
      if (ids.size > 1000) {
        return queryByIdMassQuery(ids)
      }
      val idString = ids.mkString(",")
      val where = if (ids.isEmpty) {
        return List()
      } else {
        s""" where ra.id in ($idString)"""
      }
      val terminatedFilter = if (!includeTerminated) {
        "AND ra.terminated = 0"
      } else {
        ""
      }

    val historyFilter = if (includeHistory)
      "AND ra.end_date is null"
    else
      ""

    val validToFilter = if (rejectInvalids)
      " and ra.valid_to is null"
    else
      ""

    val query =
      s"""
        select ra.id, ra.road_number, ra.road_part_number, ra.road_type, ra.track_code,
        ra.discontinuity, ra.start_addr_m, ra.end_addr_m, ra.link_id, ra.start_measure, ra.end_measure,
        ra.side_code, ra.adjusted_timestamp,
        ra.start_date, ra.end_date, ra.created_by, ra.valid_from, ra.CALIBRATION_POINTS, ra.floating, t.X, t.Y, t2.X, t2.Y, ra.link_source, ra.ely, ra.terminated, ra.common_history_id, ra.valid_to,
        (SELECT road_name FROM ROAD_NAMES rn WHERE rn.ROAD_NUMBER = ra.ROAD_NUMBER AND rn.END_DATE IS NULL and rn.VALID_TO IS NULL), ra.floating_reason
        from road_address ra cross join
        TABLE(SDO_UTIL.GETVERTICES(ra.geometry)) t cross join
        TABLE(SDO_UTIL.GETVERTICES(ra.geometry)) t2
        $where $historyFilter $terminatedFilter and t.id < t2.id $validToFilter
      """
      queryList(query)
    }
  }

  def queryByIdMassQuery(ids: Set[Long], includeHistory: Boolean = false, includeTerminated: Boolean = false): List[RoadAddress] = {
    time(logger, "Fetch road addresses by ids - mass query") {
      val terminatedFilter = if (!includeTerminated) {
        "AND ra.terminated = 0"
      } else {
        ""
      }

      val historyFilter = if (includeHistory)
        "AND ra.end_date is null"
      else
        ""

      MassQuery.withIds(ids) {
        idTableName =>
          val query =
            s"""
        select ra.id, ra.road_number, ra.road_part_number, ra.road_type, ra.track_code,
        ra.discontinuity, ra.start_addr_m, ra.end_addr_m, ra.link_id, ra.start_measure, ra.end_measure,
        ra.side_code, ra.adjusted_timestamp,
        ra.start_date, ra.end_date, ra.created_by, ra.valid_from, ra.CALIBRATION_POINTS, ra.floating, t.X, t.Y, t2.X, t2.Y, ra.link_source, ra.ely, ra.terminated, ra.common_history_id, ra.valid_to,
        (SELECT rn.road_name FROM ROAD_NAMES rn WHERE rn.ROAD_NUMBER = ra.ROAD_NUMBER AND rn.END_DATE IS NULL AND rn.VALID_TO IS NULL), ra.floating_reason
        from ROAD_ADDRESS ra cross join
        TABLE(SDO_UTIL.GETVERTICES(ra.geometry)) t cross join
        TABLE(SDO_UTIL.GETVERTICES(ra.geometry)) t2
        join $idTableName i on i.id = ra.id
        where t.id < t2.id $historyFilter $terminatedFilter and
          valid_to is null
      """
          queryList(query)
      }
    }
  }

  /**
    * Remove Road Addresses (mark them as removed). Don't use more than 1000 road addresses at once.
    *
    * @param roadAddresses Seq[RoadAddress]
    * @return Number of updated rows
    */
  def remove(roadAddresses: Seq[RoadAddress]): Int = {
    val idString = roadAddresses.map(_.id).mkString(",")
    val query =
      s"""
          UPDATE ROAD_ADDRESS SET VALID_TO = sysdate WHERE id IN ($idString)
        """
    Q.updateNA(query).first
  }

  def create(roadAddresses: Iterable[RoadAddress], createdBy : Option[String] = None): Seq[Long] = {
    val addressPS = dynamicSession.prepareStatement("insert into ROAD_ADDRESS (id, road_number, road_part_number, " +
      "track_code, discontinuity, START_ADDR_M, END_ADDR_M, start_date, end_date, created_by, " +
      "VALID_FROM, geometry, floating, calibration_points, ely, road_type, terminated, common_history_id," +
      "link_id, SIDE_CODE, start_measure, end_measure, adjusted_timestamp, link_source, floating_reason) values (?, ?, ?, ?, ?, ?, ?, TO_DATE(?, 'YYYY-MM-DD'), " +
      "TO_DATE(?, 'YYYY-MM-DD'), ?, sysdate, MDSYS.SDO_GEOMETRY(4002, 3067, NULL, MDSYS.SDO_ELEM_INFO_ARRAY(1,2,1), MDSYS.SDO_ORDINATE_ARRAY(" +
      "?,?,0.0,?,?,?,0.0,?)), ?, ?, ?, ?, ?, ?, " +
      "?, ?, ?, ?, ?, ?, ?)")
    val (ready, idLess) = roadAddresses.partition(_.id != NewRoadAddress)
    val plIds = Sequences.fetchViitePrimaryKeySeqValues(idLess.size)
    val createAddresses = ready ++ idLess.zip(plIds).map(x =>
      x._1.copy(id = x._2)
    )
    val savedIds = createAddresses.foreach { case (address) =>
      val nextId = if (address.id == NewRoadAddress) {
        Sequences.nextViitePrimaryKeySeqValue
      } else {
        address.id
      }
      val nextCommonHistoryId = if (address.commonHistoryId == NewCommonHistoryId) {
        Sequences.nextCommonHistorySeqValue
      } else {
        address.commonHistoryId
      }
      addressPS.setLong(1, nextId)
      addressPS.setLong(2, address.roadNumber)
      addressPS.setLong(3, address.roadPartNumber)
      addressPS.setLong(4, address.track.value)
      addressPS.setLong(5, address.discontinuity.value)
      addressPS.setLong(6, address.startAddrMValue)
      addressPS.setLong(7, address.endAddrMValue)
      addressPS.setString(8, address.startDate match {
        case Some(dt) => dateFormatter.print(dt)
        case None => ""
      })
      addressPS.setString(9, address.endDate match {
        case Some(dt) => dateFormatter.print(dt)
        case None => ""
      })
      val newCreatedBy = createdBy.getOrElse(address.createdBy.getOrElse("-"))
      addressPS.setString(10, if (newCreatedBy == null) "-" else newCreatedBy)
      val (p1, p2) = (address.geometry.head, address.geometry.last)
      addressPS.setDouble(11, p1.x)
      addressPS.setDouble(12, p1.y)
      addressPS.setDouble(13, address.startAddrMValue)
      addressPS.setDouble(14, p2.x)
      addressPS.setDouble(15, p2.y)
      addressPS.setDouble(16, address.endAddrMValue)
      addressPS.setInt(17, if (address.floating) 1 else 0)
      addressPS.setInt(18, CalibrationCode.getFromAddress(address).value)
      addressPS.setLong(19, address.ely)
      addressPS.setInt(20, address.roadType.value)
      addressPS.setInt(21, address.terminated.value)
      addressPS.setLong(22, nextCommonHistoryId)
      addressPS.setLong(23, address.linkId)
      addressPS.setLong(24, address.sideCode.value)
      addressPS.setDouble(25, address.startMValue)
      addressPS.setDouble(26, address.endMValue)
      addressPS.setDouble(27, address.adjustedTimestamp)
      addressPS.setInt(28, address.linkGeomSource.value)
      addressPS.setInt(29, address.floatingReason.value)
      addressPS.addBatch()
    }
    addressPS.executeBatch()
    addressPS.close()
    createAddresses.map(_.id).toSeq
  }

  def roadPartExists(roadNumber:Long, roadPart:Long) :Boolean = {
    val query = s"""SELECT COUNT(1)
            FROM road_address
             WHERE road_number=$roadNumber AND road_part_number=$roadPart AND ROWNUM < 2"""
    if (Q.queryNA[Int](query).first>0) true else false
  }

  def roadNumberExists(roadNumber:Long) :Boolean = {
    val query = s"""SELECT COUNT(1)
            FROM road_address
             WHERE road_number=$roadNumber AND ROWNUM < 2"""
    if (Q.queryNA[Int](query).first>0) true else false
  }

  def getRoadPartInfo(roadNumber:Long, roadPart:Long): Option[(Long,Long,Long,Long,Long,Option[DateTime],Option[DateTime])] =
  {
    val query = s"""SELECT r.id, r.link_id, r.end_addr_M, r.discontinuity, r.ely,
                (Select Max(ra.start_date) from road_address ra Where r.ROAD_PART_NUMBER = ra.ROAD_PART_NUMBER and r.ROAD_NUMBER = ra.ROAD_NUMBER) as start_date,
                (Select Max(ra.end_Date) from road_address ra Where r.ROAD_PART_NUMBER = ra.ROAD_PART_NUMBER and r.ROAD_NUMBER = ra.ROAD_NUMBER) as end_date
                FROM road_address r
             INNER JOIN (Select  MAX(start_addr_m) as lol FROM road_address rm WHERE road_number=$roadNumber AND road_part_number=$roadPart AND
             rm.valid_to is null AND rm.end_date is null AND track_code in (0,1)) ra
             on r.START_ADDR_M=ra.lol
             WHERE r.road_number=$roadNumber AND r.road_part_number=$roadPart AND
             r.valid_to is null AND track_code in (0,1)"""
    Q.queryNA[(Long,Long,Long,Long, Long, Option[DateTime], Option[DateTime])](query).firstOption
  }

  def setSubsequentTermination(linkIds: Set[Long]): Unit = {
    val roadAddresses = fetchByLinkId(linkIds, true, true).filter(_.terminated == NoTermination)
    expireById(roadAddresses.map(_.id).toSet)
    create(roadAddresses.map(ra => ra.copy(id = NewRoadAddress, terminated = Subsequent)))
  }

  def fetchAllCurrentRoads(options: RoadCheckOptions): List[RoadAddress] = {
    time(logger, "Fetch all current road addresses") {
      val road = if (options.roadNumbers.nonEmpty) {
        s"AND ra.ROAD_NUMBER in (${options.roadNumbers.mkString(",")})"
      } else ""

      val query =
        s"""select ra.id, ra.road_number, ra.road_part_number, ra.road_type, ra.track_code,
        ra.discontinuity, ra.start_addr_m, ra.end_addr_m, ra.link_id, ra.start_measure, ra.end_measure,
        ra.side_code, ra.adjusted_timestamp,
        ra.start_date, ra.end_date, ra.created_by, ra.valid_from, ra.CALIBRATION_POINTS, ra.floating, t.X, t.Y, t2.X, t2.Y, ra.link_source, ra.ely, ra.terminated, ra.common_history_id, ra.valid_to,
        (SELECT rn.road_name FROM ROAD_NAMES rn WHERE rn.ROAD_NUMBER = ra.ROAD_NUMBER AND rn.END_DATE IS NULL AND rn.VALID_TO IS NULL), ra.floating_reason
        from ROAD_ADDRESS ra cross join
        TABLE(SDO_UTIL.GETVERTICES(ra.geometry)) t cross join
        TABLE(SDO_UTIL.GETVERTICES(ra.geometry)) t2
        where t.id < t2.id and
          valid_to is null and ra.terminated = 0 and ra.end_date is null and ra.floating = '0' $road"""
      queryList(query)
    }
  }

  def lockRoadAddressWriting: Unit = {
    sqlu"""LOCK TABLE road_address IN SHARE MODE""".execute
  }

  def getCommonHistoryIdsFromRoadAddress: Seq[Long] = {
        sql"""
         select distinct(ra.common_history_id)
        from road_address ra order by ra.common_history_id asc
      """.as[Long].list
  }

  def getRoadAddressByFilter(queryFilter: String => String): Seq[RoadAddress] = {
    time(logger, "Get road addresses by filter") {
      val query =
        s"""
         select ra.id, ra.road_number, ra.road_part_number, ra.road_type, ra.track_code,
          ra.discontinuity, ra.start_addr_m, ra.end_addr_m, ra.link_id, ra.start_measure, ra.end_measure,
          ra.side_code, ra.adjusted_timestamp,
          ra.start_date, ra.end_date, ra.created_by, ra.valid_from, ra.CALIBRATION_POINTS, ra.floating,
          (SELECT X FROM TABLE(SDO_UTIL.GETVERTICES(ra.geometry)) t WHERE id = 1) as X,
          (SELECT Y FROM TABLE(SDO_UTIL.GETVERTICES(ra.geometry)) t WHERE id = 1) as Y,
          (SELECT X FROM TABLE(SDO_UTIL.GETVERTICES(ra.geometry)) t WHERE id = 2) as X2,
          (SELECT Y FROM TABLE(SDO_UTIL.GETVERTICES(ra.geometry)) t WHERE id = 2) as Y2,
          link_source, ra.ely, ra.terminated, ra.common_history_id, ra.valid_to, null as road_name
        from road_address ra
      """
      queryList(queryFilter(query))
    }
  }

  def withRoadAddress(road: Long, roadPart: Long, track: Option[Int], mValue: Option[Double])(query: String): String = {
    val trackFilter = track match {
      case Some(t) => s"  AND ra.track_code = $t"
      case None => ""
    }
    val mValueFilter = mValue match {
      case Some(v) => s" AND ra.start_addr_M <= $v AND ra.end_addr_M > $v"
      case None => ""
    }
    query + s" WHERE ra.road_number = $road AND ra.road_part_number = $roadPart " +
      s"$trackFilter $mValueFilter " + withValidityCheck
  }

  def withRoadNumber(road: Long, trackCodes: Seq[Int])(query: String): String = {
    val trackFilter = if(trackCodes.nonEmpty) {
      s" AND ra.TRACK_CODE in (${trackCodes.mkString(",")})"
    } else {
       ""
    }
    query + s" WHERE ra.road_number = $road $trackFilter AND ra.floating = 0 " + withValidityCheck
  }

  def withRoadNumberParts(road: Long, roadParts: Seq[Long], trackCodes: Seq[Int])(query: String): String = {
    val trackFilter = if(trackCodes.nonEmpty) {
      s" AND ra.TRACK_CODE in (${trackCodes.mkString(",")})"
    } else {
      ""
    }
    val roadPartFilter = if(roadParts.nonEmpty) {
      s" AND ra.road_part_number in (${roadParts.mkString(",")})"
    } else {
      ""
    }
    query + s" WHERE ra.road_number = $road $roadPartFilter $trackFilter AND ra.floating = 0 " + withValidityCheck
  }

  def withRoadAddressSinglePart(roadNumber: Long, startRoadPartNumber: Long, track: Int, startM: Long, endM: Option[Long], optFloating: Option[Int] = None)(query: String): String = {
    val floating = optFloating match {
      case Some(floatingValue) => s"AND ra.floating = $floatingValue"
      case None => ""
    }

    val endAddr = endM match {
      case Some(endValue) => s"AND ra.start_addr_m <= $endValue"
      case _ => ""
    }

    query + s" where ra.road_number = $roadNumber " +
      s" AND (ra.road_part_number = $startRoadPartNumber AND ra.end_addr_m >= $startM $endAddr) " +
      s" AND ra.TRACK_CODE = $track " + floating + withValidityCheck +
      s" ORDER BY ra.road_number, ra.road_part_number, ra.track_code, ra.start_addr_m "
  }

  def withLinkIdAndMeasure(linkId: Long, startM: Option[Double], endM: Option[Double])(query: String): String = {
    val startFilter = startM match {
      case Some(s) => s" AND ra.start_Measure <= $s"
      case None => ""
    }
    val endFilter = endM match {
      case Some(e) => s" AND ra.end_Measure >= $endM"
      case None => ""
    }

    query + s" WHERE ra.link_id = $linkId $startFilter $endFilter AND floating = 0" + withValidityCheck
  }

  /**
    * Used in RoadAddressDAO.getRoadAddressByFilter and ChangeApi
    *
    * @param sinceDate
    * @param untilDate
    * @param query
    * @return
    */
  def withBetweenDates(sinceDate: DateTime, untilDate: DateTime)(query: String): String = {
    query + s" WHERE ra.start_date >= CAST(TO_TIMESTAMP_TZ(REPLACE(REPLACE('$sinceDate', 'T', ''), 'Z', ''), 'YYYY-MM-DD HH24:MI:SS.FFTZH:TZM') AS DATE)" +
      s" AND ra.start_date <= CAST(TO_TIMESTAMP_TZ(REPLACE(REPLACE('$untilDate', 'T', ''), 'Z', ''), 'YYYY-MM-DD HH24:MI:SS.FFTZH:TZM') AS DATE)"
  }

  def withCommonHistoryIds(fromCommonId: Long, toCommonId: Long)(query: String): String = {
    query + s" WHERE ra.common_history_id >= $fromCommonId AND ra.common_history_id <= $toCommonId"
  }

  /**
    * Used by OTH SearchAPI
    *
    * @return
    */
  def withValidityCheck(): String = {
    s" AND ra.valid_to IS NULL AND ra.end_date IS NULL "
  }

  def getRoadNumbers(): Seq[Long] = {
    sql"""
			select distinct (ra.road_number)
      from road_address ra
      where ra.valid_to is null
		  """.as[Long].list
  }

  def getRoadAddressesFiltered(roadNumber: Long, roadPartNumber: Long, startAddrM: Option[Double], endAddrM: Option[Double]): Seq[RoadAddress] = {
    time(logger, "Get filtered road addresses") {
      val startEndFilter =
        if (startAddrM.nonEmpty && endAddrM.nonEmpty)
          s"""(( ra.start_addr_m >= ${startAddrM.get} and ra.end_addr_m <= ${endAddrM.get} ) or ( ${startAddrM.get} >= ra.start_addr_m and ${startAddrM.get} < ra.end_addr_m) or
         ( ${endAddrM.get} > ra.start_addr_m and ${endAddrM.get} <= ra.end_addr_m)) and"""
        else ""

      val where =
        s""" where $startEndFilter ra.road_number= $roadNumber and ra.road_part_number= $roadPartNumber
         and ra.floating = 0 """ + withValidityCheck

      val query =
        s"""
         select ra.id, ra.road_number, ra.road_part_number, ra.road_type, ra.track_code,
          ra.discontinuity, ra.start_addr_m, ra.end_addr_m, ra.link_id, ra.start_measure, ra.end_measure,
          ra.side_code, ra.adjusted_timestamp,
          ra.start_date, ra.end_date, ra.created_by, ra.valid_from, ra.CALIBRATION_POINTS, ra.floating,
          (SELECT X FROM TABLE(SDO_UTIL.GETVERTICES(ra.geometry)) t WHERE id = 1) as X,
          (SELECT Y FROM TABLE(SDO_UTIL.GETVERTICES(ra.geometry)) t WHERE id = 1) as Y,
          (SELECT X FROM TABLE(SDO_UTIL.GETVERTICES(ra.geometry)) t WHERE id = 2) as X2,
          (SELECT Y FROM TABLE(SDO_UTIL.GETVERTICES(ra.geometry)) t WHERE id = 2) as Y2,
          ra.link_source, ra.ely, ra.terminated, ra.common_history_id, ra.valid_to
        from ROAD_ADDRESS ra
        $where
      """
      queryList(query)
    }
  }

  def getRoadAddressByEly(ely: Long, onlyCurrent: Boolean = false): List[RoadAddress] = {
    time(logger, "Get road addresses by ELY") {

      val current = if (onlyCurrent) {
        " and ra.end_date IS NULL "
      } else {
        ""
      }

      val query =
        s"""select ra.id, ra.road_number, ra.road_part_number, ra.road_type, ra.track_code,
       ra.discontinuity, ra.start_addr_m, ra.end_addr_m, ra.link_id, ra.start_measure, ra.end_measure,
       ra.side_code, ra.adjusted_timestamp,
       ra.start_date, ra.end_date, ra.created_by, ra.valid_from, ra.CALIBRATION_POINTS, ra.floating, t.X, t.Y, t2.X, t2.Y, ra.link_source, ra.ely, ra.terminated, ra.common_history_id, ra.valid_to,
       (SELECT rn.road_name FROM ROAD_NAMES rn WHERE rn.ROAD_NUMBER = ra.ROAD_NUMBER AND rn.END_DATE IS NULL AND rn.VALID_TO IS NULL), ra.floating_reason
        from ROAD_ADDRESS ra cross join
        TABLE(SDO_UTIL.GETVERTICES(ra.geometry)) t cross join
        TABLE(SDO_UTIL.GETVERTICES(ra.geometry)) t2
        where t.id < t2.id and
          ra.floating = 0 and valid_to is null and ra.ely = $ely $current"""
      queryList(query)
    }
  }

  /*
   * Get the calibration code of the given road address.
   *
   * @param roadAddressId id of the road link in ROAD_ADDRESS table
   * @return CalibrationCode of the road address (No = 0, AtEnd = 1, AtBeginning = 2, AtBoth = 3).
   *
   * Note that function returns CalibrationCode.No (0) if no road address was found with roadAddressId.
   */
  def getRoadAddressCalibrationCode(roadAddressId: Long): CalibrationCode = {
    val query =
      s"""SELECT ra.calibration_points
                    FROM road_address ra
                    WHERE ra.id=$roadAddressId"""
    CalibrationCode(Q.queryNA[Long](query).firstOption.getOrElse(0L).toInt)
  }


  /*
   * Get the calibration code of the given road addresses.
   *
   * @param roadAddressId id of the road link in ROAD_ADDRESS table
   * @return CalibrationCode of the road address (No = 0, AtEnd = 1, AtBeginning = 2, AtBoth = 3).
   *
   * Note that function returns CalibrationCode.No (0) if no road address was found with roadAddressId.
   */
  def getRoadAddressCalibrationCode(roadAddressIds: Seq[Long]): Map[Long, CalibrationCode] = {
    if (roadAddressIds.isEmpty) {
      Map()
    } else {
      val query =
        s"""SELECT ra.id, ra.calibration_points
                    FROM road_address ra
                    WHERE ra.id in (${roadAddressIds.mkString(",")})"""
      Q.queryNA[(Long, Int)](query).list.map {
        case (id, code) => id -> CalibrationCode(code)
      }.toMap
    }


  }
}<|MERGE_RESOLUTION|>--- conflicted
+++ resolved
@@ -1091,46 +1091,29 @@
     * @param isFloating '0' for not floating, '1' for floating
     * @param roadAddressId The Id of a road addresss
     */
-<<<<<<< HEAD
-  def changeRoadAddressFloatingWithHistory(isFloating: Int, roadAddressId: Long, geometry: Option[Seq[Point]], floatingReason: FloatingReason): Unit = {
-=======
-  def changeRoadAddressFloatingWithHistory(isFloating: Boolean, roadAddressId: Long, geometry: Option[Seq[Point]]): Unit = {
+  def changeRoadAddressFloatingWithHistory(isFloating: Boolean, roadAddressId: Long, geometry: Option[Seq[Point]], floatingReason: FloatingReason): Unit = {
     val floatingValue = if(isFloating) 1 else 0
->>>>>>> aa68cbf2
     if (geometry.nonEmpty) {
       val first = geometry.get.head
       val last = geometry.get.last
       val (x1, y1, z1, x2, y2, z2) = (first.x, first.y, first.z, last.x, last.y, last.z)
       val length = GeometryUtils.geometryLength(geometry.get)
       sqlu"""
-<<<<<<< HEAD
-           Update road_address Set floating = $isFloating, floating_reason = ${floatingReason.value},
-=======
-           Update road_address Set floating = $floatingValue,
->>>>>>> aa68cbf2
+           Update road_address Set floating = $floatingValue, floating_reason = ${floatingReason.value},
                   geometry= MDSYS.SDO_GEOMETRY(4002, 3067, NULL, MDSYS.SDO_ELEM_INFO_ARRAY(1,2,1), MDSYS.SDO_ORDINATE_ARRAY(
                   $x1,$y1,$z1,0.0,$x2,$y2,$z2,$length))
              Where id = $roadAddressId
       """.execute
     }
     sqlu"""
-<<<<<<< HEAD
-       update road_address set floating = $isFloating, floating_reason = ${floatingReason.value} where id in(
-=======
-       update road_address set floating = $floatingValue where id in(
->>>>>>> aa68cbf2
+       update road_address set floating = $floatingValue, floating_reason = ${floatingReason.value} where id in(
        select road_address.id from road_address where link_id =
        (select link_id from road_address where road_address.id = $roadAddressId))
         """.execute
   }
 
-<<<<<<< HEAD
   def changeRoadAddressFloating(float: Boolean, roadAddressId: Long, geometry: Option[Seq[Point]] = None, floatingReason: FloatingReason): Unit = {
-    changeRoadAddressFloatingWithHistory(if (float) 1 else 0, roadAddressId, geometry, floatingReason)
-=======
-  def changeRoadAddressFloating(float: Boolean, roadAddressId: Long, geometry: Option[Seq[Point]] = None): Unit = {
-    changeRoadAddressFloatingWithHistory(float, roadAddressId, geometry)
->>>>>>> aa68cbf2
+    changeRoadAddressFloatingWithHistory(float, roadAddressId, geometry, floatingReason)
   }
 
   def getAllValidRoadNumbers(filter: String = ""): List[Long] = {
