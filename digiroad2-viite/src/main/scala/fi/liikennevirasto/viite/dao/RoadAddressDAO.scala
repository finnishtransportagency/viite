--- conflicted
+++ resolved
@@ -284,7 +284,7 @@
         join lrm_position pos on ra.lrm_position_id = pos.id
         where floating = '0' and road_number = $roadNumber AND road_part_number = $roadPartNumber and t.id < t2.id AND
         (valid_to IS NULL OR valid_to >= sysdate) AND (valid_from IS NULL OR valid_from <= sysdate)
-          ORDER BY road_number, road_part_number, track_code, start_addr_m
+        ORDER BY road_number, road_part_number, track_code, start_addr_m
       """
     queryList(query)
   }
@@ -810,19 +810,9 @@
   }
 
   def updateRoadAddressProject(roadAddressProject : RoadAddressProject): Unit ={
-<<<<<<< HEAD
-   val state = roadAddressProject.status
-    val name = roadAddressProject.name
-    val id=roadAddressProject.id
-   val message=    sqlu"""
-           update project set state = $state, name = $name, modified_by = '-' ,modified_date = sysdate where id = $id
-           """
-    message.execute
-=======
     sqlu"""
            update project set state = ${roadAddressProject.status}, name = ${roadAddressProject.name}, modified_by = '-' ,modified_date = sysdate where id = ${roadAddressProject.id}
            """.execute
->>>>>>> 902a8295
   }
 
   def getRoadAddressProjectById(id : Long) : Option[RoadAddressProject] = {
@@ -844,8 +834,7 @@
             FROM project $filter order by name, id """
     Q.queryNA[(Long, Long, String, String, DateTime, DateTime, String, DateTime, String )](query).list.map{
       case(id, state, name, createdBy, createdDate, start_date, modifiedBy, modifiedDate, addInfo) =>
-<<<<<<< HEAD
-        RoadAddressProject(id, state, name, createdBy, start_date ,modifiedBy, createdDate, modifiedDate, addInfo, List.empty[minRoadAddressPart])
+        RoadAddressProject(id, state, name, createdBy, createdDate, modifiedBy, start_date , modifiedDate, addInfo, List.empty[minRoadAddressPart])
     }
   }
 
@@ -888,9 +877,4 @@
     }
 
 
-=======
-        RoadAddressProject(id, state, name, createdBy, createdDate ,modifiedBy, start_date, modifiedDate, addInfo, 0, 0, 0)
-    }
-  }
->>>>>>> 902a8295
 }