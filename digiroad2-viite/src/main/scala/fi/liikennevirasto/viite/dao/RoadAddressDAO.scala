--- conflicted
+++ resolved
@@ -583,19 +583,12 @@
     val endAddrMValue = mra.endAddrMValue.getOrElse(0).asInstanceOf[Long]
     sqlu"""
            insert into missing_road_address
-<<<<<<< HEAD
-           (select ${missingRoadAddress.linkId}, ${missingRoadAddress.startAddrMValue}, ${missingRoadAddress.endAddrMValue},
-             ${missingRoadAddress.roadNumber}, ${missingRoadAddress.roadPartNumber}, ${missingRoadAddress.anomaly.value},
-             ${missingRoadAddress.startMValue}, ${missingRoadAddress.endMValue}, NULL FROM dual
-            WHERE NOT EXISTS (SELECT * FROM MISSING_ROAD_ADDRESS WHERE link_id = ${missingRoadAddress.linkId}) AND
-=======
            (select ${mra.linkId}, ${mra.startAddrMValue}, ${mra.endAddrMValue},
              ${mra.roadNumber}, ${mra.roadPartNumber}, ${mra.anomaly.value},
              ${mra.startMValue}, ${mra.endMValue},
              MDSYS.SDO_GEOMETRY(4002, 3067, NULL, MDSYS.SDO_ELEM_INFO_ARRAY(1,2,1),
              MDSYS.SDO_ORDINATE_ARRAY(${p1.x},${p1.y},0.0,${startAddrMValue},${p2.x},${p2.y},0.0,${endAddrMValue}))
               FROM dual WHERE NOT EXISTS (SELECT * FROM MISSING_ROAD_ADDRESS WHERE link_id = ${mra.linkId}) AND
->>>>>>> 7554d604
               NOT EXISTS (SELECT * FROM ROAD_ADDRESS ra JOIN LRM_POSITION pos ON (pos.id = lrm_position_id)
                 WHERE link_id = ${mra.linkId} AND (valid_to IS NULL OR valid_to > sysdate) ))
            """.execute
@@ -670,15 +663,9 @@
            (SELECT X FROM TABLE(SDO_UTIL.GETVERTICES(geometry)) t WHERE id = 2) as X2,
            (SELECT Y FROM TABLE(SDO_UTIL.GETVERTICES(geometry)) t WHERE id = 2) as Y2
             FROM missing_road_address $where"""
-<<<<<<< HEAD
-      Q.queryNA[(Long, Option[Long], Option[Long], Option[Long], Option[Long], Option[Double], Option[Double], Int)](query).list.map {
-        case (linkId, startAddrM, endAddrM, road, roadPart, startM, endM, anomaly) =>
-          MissingRoadAddress(linkId, startAddrM, endAddrM, RoadType.UnknownOwnerRoad ,road, roadPart, startM, endM, Anomaly.apply(anomaly),Seq.empty[Point])
-=======
       Q.queryNA[(Long, Option[Long], Option[Long], Option[Long], Option[Long], Option[Double], Option[Double], Int, Double, Double, Double, Double)](query).list.map {
         case (linkId, startAddrM, endAddrM, road, roadPart, startM, endM, anomaly, x1, y1, x2, y2) =>
           MissingRoadAddress(linkId, startAddrM, endAddrM, RoadType.UnknownOwnerRoad ,road, roadPart, startM, endM, Anomaly.apply(anomaly), Seq(Point(x1, y1),Point(x2, y2)))
->>>>>>> 7554d604
       }
     }
   }
@@ -693,15 +680,9 @@
              (SELECT X FROM TABLE(SDO_UTIL.GETVERTICES(geometry)) t WHERE id = 2) as X2,
              (SELECT Y FROM TABLE(SDO_UTIL.GETVERTICES(geometry)) t WHERE id = 2) as Y2
             FROM missing_road_address mra join $idTableName i on i.id = mra.link_id"""
-<<<<<<< HEAD
-        Q.queryNA[(Long, Option[Long], Option[Long], Option[Long], Option[Long], Option[Double], Option[Double], Int)](query).list.map {
-          case (linkId, startAddrM, endAddrM, road, roadPart, startM, endM, anomaly) =>
-            MissingRoadAddress(linkId, startAddrM, endAddrM, RoadType.UnknownOwnerRoad, road, roadPart, startM, endM, Anomaly.apply(anomaly),Seq.empty[Point])
-=======
         Q.queryNA[(Long, Option[Long], Option[Long], Option[Long], Option[Long], Option[Double], Option[Double], Int, Double, Double, Double, Double)](query).list.map {
           case (linkId, startAddrM, endAddrM, road, roadPart, startM, endM, anomaly, x1, y1, x2, y2) =>
             MissingRoadAddress(linkId, startAddrM, endAddrM, RoadType.UnknownOwnerRoad, road, roadPart, startM, endM, Anomaly.apply(anomaly), Seq(Point(x1, y1),Point(x2, y2)))
->>>>>>> 7554d604
         }
     }
   }
