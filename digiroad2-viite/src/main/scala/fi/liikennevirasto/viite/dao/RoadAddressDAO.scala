package fi.liikennevirasto.viite.dao

import java.sql.{PreparedStatement, Timestamp}

import com.github.tototoshi.slick.MySQLJodaSupport._
import fi.liikennevirasto.digiroad2.asset.{BoundingRectangle, LinkGeomSource, SideCode}
import fi.liikennevirasto.digiroad2.dao.{Queries, Sequences}
import fi.liikennevirasto.digiroad2.oracle.{MassQuery, OracleDatabase}
import fi.liikennevirasto.digiroad2.util.LogUtils.time
import fi.liikennevirasto.digiroad2.util.Track
import fi.liikennevirasto.digiroad2.{GeometryUtils, Point}
import fi.liikennevirasto.viite.AddressConsistencyValidator.{AddressError, AddressErrorDetails}
import fi.liikennevirasto.viite._
import fi.liikennevirasto.viite.dao.CalibrationPointDAO.CalibrationPointMValues
import fi.liikennevirasto.viite.dao.TerminationCode.{NoTermination, Subsequent}
import fi.liikennevirasto.viite.model.{Anomaly, RoadAddressLinkLike}
import fi.liikennevirasto.viite.process.InvalidAddressDataException
import fi.liikennevirasto.viite.process.RoadAddressFiller.LRMValueAdjustment
import fi.liikennevirasto.viite.util.CalibrationPointsUtils
import org.joda.time.DateTime
import org.joda.time.format.ISODateTimeFormat
import org.slf4j.LoggerFactory
import slick.driver.JdbcDriver.backend.Database.dynamicSession
import slick.jdbc.StaticQuery.interpolation
import slick.jdbc.{GetResult, PositionedResult, StaticQuery => Q}


//JATKUVUUS (1 = Tien loppu, 2 = epäjatkuva (esim. vt9 välillä Akaa-Tampere), 3 = ELY:n raja, 4 = Lievä epäjatkuvuus (esim kiertoliittymä), 5 = jatkuva)

sealed trait Discontinuity {
  def value: Int
  def description: String

  override def toString: String = s"$value - $description"
}
object Discontinuity {
  val values = Set(EndOfRoad, Discontinuous, ChangingELYCode, MinorDiscontinuity, Continuous)

  def apply(intValue: Int): Discontinuity = {
    values.find(_.value == intValue).getOrElse(Continuous)
  }

  def apply(longValue: Long): Discontinuity = {
    apply(longValue.toInt)
  }

  def apply(s: String): Discontinuity = {
    values.find(_.description.equalsIgnoreCase(s)).getOrElse(Continuous)
  }

  case object EndOfRoad extends Discontinuity { def value = 1; def description="Tien loppu"}
  case object Discontinuous extends Discontinuity { def value = 2 ; def description = "Epäjatkuva"}
  case object ChangingELYCode extends Discontinuity { def value = 3 ; def description = "ELY:n raja"}
  case object MinorDiscontinuity extends Discontinuity { def value = 4 ; def description= "Lievä epäjatkuvuus"}
  case object Continuous extends Discontinuity { def value = 5 ; def description = "Jatkuva"}
}

sealed trait CalibrationCode {
  def value: Int
}
object CalibrationCode {
  val values = Set(No, AtEnd, AtBeginning, AtBoth)

  def apply(intValue: Int): CalibrationCode = {
    values.find(_.value == intValue).getOrElse(No)
  }

  private def fromBooleans(beginning: Boolean, end: Boolean): CalibrationCode = {
    val beginValue = if (beginning) AtBeginning.value else No.value
    val endValue = if (end) AtEnd.value else No.value
    CalibrationCode.apply(beginValue+endValue)
  }
  def getFromAddress(roadAddress: BaseRoadAddress): CalibrationCode = {
    fromBooleans(roadAddress.calibrationPoints._1.isDefined, roadAddress.calibrationPoints._2.isDefined)
  }

  def getFromAddressLinkLike(roadAddress: RoadAddressLinkLike): CalibrationCode = {
    fromBooleans(roadAddress.startCalibrationPoint.isDefined, roadAddress.endCalibrationPoint.isDefined)
  }

  case object No extends CalibrationCode { def value = 0 }
  case object AtEnd extends CalibrationCode { def value = 1 }
  case object AtBeginning extends CalibrationCode { def value = 2 }
  case object AtBoth extends CalibrationCode { def value = 3 }
}
case class CalibrationPoint(linkId: Long, segmentMValue: Double, addressMValue: Long) extends CalibrationPointMValues

sealed trait TerminationCode {
  def value: Int
}

object TerminationCode {
  val values = Set(NoTermination, Termination, Subsequent)

  def apply(intValue: Int): TerminationCode = {
    values.find(_.value == intValue).getOrElse(NoTermination)
  }

  case object NoTermination extends TerminationCode { def value = 0 }
  case object Termination extends TerminationCode { def value = 1 }
  case object Subsequent extends TerminationCode { def value = 2 }
}

trait BaseRoadAddress {
  def id: Long
  def roadNumber: Long
  def roadPartNumber: Long
  def track: Track
  def discontinuity: Discontinuity
  def roadType: RoadType
  def startAddrMValue: Long
  def endAddrMValue: Long
  def startDate: Option[DateTime]
  def endDate: Option[DateTime]
  def createdBy: Option[String]
  def lrmPositionId : Long
  def linkId: Long
  def startMValue: Double
  def endMValue: Double
  def sideCode: SideCode
  def calibrationPoints: (Option[CalibrationPoint], Option[CalibrationPoint])
  def floating: Boolean
  def geometry: Seq[Point]
  def ely: Long
  def linkGeomSource: LinkGeomSource
  def reversed: Boolean
  def commonHistoryId: Long
  def blackUnderline: Boolean

  def copyWithGeometry(newGeometry: Seq[Point]): BaseRoadAddress

}

// Note: Geometry on road address is not directed: it isn't guaranteed to have a direction of digitization or road addressing
case class RoadAddress(id: Long, roadNumber: Long, roadPartNumber: Long, roadType: RoadType, track: Track,
                       discontinuity: Discontinuity, startAddrMValue: Long, endAddrMValue: Long,
                       startDate: Option[DateTime] = None, endDate: Option[DateTime] = None, createdBy: Option[String] = None,
                       lrmPositionId: Long, linkId: Long, startMValue: Double, endMValue: Double, sideCode: SideCode,
                       adjustedTimestamp: Long, calibrationPoints: (Option[CalibrationPoint], Option[CalibrationPoint]) = (None, None),
                       floating: Boolean = false, geometry: Seq[Point], linkGeomSource: LinkGeomSource, ely: Long,
                       terminated: TerminationCode = NoTermination, commonHistoryId: Long, validFrom: Option[DateTime] = None, validTo: Option[DateTime] = None, blackUnderline: Boolean = false, roadName: Option[String] = None) extends BaseRoadAddress {

  val endCalibrationPoint = calibrationPoints._2
  val startCalibrationPoint = calibrationPoints._1

  def reversed: Boolean = false

  def addressBetween(a: Double, b: Double): (Long, Long) = {
    val (addrA, addrB) = (addrAt(a), addrAt(b))
    (Math.min(addrA,addrB), Math.max(addrA,addrB))
  }

  def isExpire(): Boolean = {
    validFrom.getOrElse(throw new IllegalStateException("The valid from should be set before call isExpire method")).isAfterNow ||
    validTo.exists(vt => vt.isEqualNow || vt.isBeforeNow)
  }

  private def addrAt(a: Double) = {
    val coefficient = (endAddrMValue - startAddrMValue) / (endMValue - startMValue)
    sideCode match {
      case SideCode.AgainstDigitizing =>
        endAddrMValue - Math.round((a-startMValue) * coefficient)
      case SideCode.TowardsDigitizing =>
        startAddrMValue + Math.round((a-startMValue) * coefficient)
      case _ => throw new InvalidAddressDataException(s"Bad sidecode $sideCode on road address $id (link $linkId)")
    }
  }

  def copyWithGeometry(newGeometry: Seq[Point]) = {
    this.copy(geometry = newGeometry)
  }
}

case class MissingRoadAddress(linkId: Long, startAddrMValue: Option[Long], endAddrMValue: Option[Long],
                              roadType: RoadType, roadNumber: Option[Long], roadPartNumber: Option[Long],
                              startMValue: Option[Double], endMValue: Option[Double], anomaly: Anomaly,geom: Seq[Point])

object RoadAddressDAO {

  protected def withRoadNumbersFilter(roadNumbers: Seq[(Int, Int)], filter: String = ""): String = {
    if (roadNumbers.isEmpty)
      return s" and  ($filter)"

    val limit = roadNumbers.head
    val filterAdd = s"""(ra.road_number >= ${limit._1} and ra.road_number <= ${limit._2})"""
    if (filter == "")
      withRoadNumbersFilter(roadNumbers.tail,  filterAdd)
    else
      withRoadNumbersFilter(roadNumbers.tail,  s"""$filter OR $filterAdd""")
  }

  def fetchRoadAddressesByBoundingBox(boundingRectangle: BoundingRectangle, fetchOnlyFloating: Boolean, onlyNormalRoads: Boolean = false, roadNumberLimits: Seq[(Int, Int)] = Seq()): (Seq[RoadAddress]) = {
    time(logger, "Fetch road addresses by bounding box") {
      val extendedBoundingRectangle = BoundingRectangle(boundingRectangle.leftBottom + boundingRectangle.diagonal.scale(.15),
        boundingRectangle.rightTop - boundingRectangle.diagonal.scale(.15))
      val filter = OracleDatabase.boundingBoxFilter(extendedBoundingRectangle, "geometry")

      val floatingFilter = if (fetchOnlyFloating) {
        " and ra.floating = '1'"
      } else {
        ""
      }

      val normalRoadsFilter = if (onlyNormalRoads) {
        " and pos.link_source = 1"
      } else {
        ""
      }

      val roadNumbersFilter = if (roadNumberLimits.nonEmpty) {
        withRoadNumbersFilter(roadNumberLimits)
      } else {
        ""
      }

      val query =
        s"""
        select ra.id, ra.road_number, ra.road_part_number, ra.road_type, ra.track_code,
        ra.discontinuity, ra.start_addr_m, ra.end_addr_m, ra.lrm_position_id, pos.link_id, pos.start_measure, pos.end_measure,
        pos.side_code, pos.adjusted_timestamp,
        ra.start_date, ra.end_date, ra.created_by, ra.valid_from, ra.CALIBRATION_POINTS, ra.floating,
        (SELECT X FROM TABLE(SDO_UTIL.GETVERTICES(ra.geometry)) t WHERE id = 1) as X,
        (SELECT Y FROM TABLE(SDO_UTIL.GETVERTICES(ra.geometry)) t WHERE id = 1) as Y,
        (SELECT X FROM TABLE(SDO_UTIL.GETVERTICES(ra.geometry)) t WHERE id = 2) as X2,
        (SELECT Y FROM TABLE(SDO_UTIL.GETVERTICES(ra.geometry)) t WHERE id = 2) as Y2,
        pos.link_source, ra.ely, ra.terminated, ra.common_history_id, ra.valid_to,
        (SELECT road_name FROM ROAD_NAMES rn WHERE rn.ROAD_NUMBER = ra.ROAD_NUMBER AND rn.END_DATE IS NULL AND rn.VALID_TO IS NULL) as road_name
        from road_address ra
        join lrm_position pos on ra.lrm_position_id = pos.id
        where $filter $floatingFilter $normalRoadsFilter $roadNumbersFilter and
          terminated = 0 and
          valid_to is null and
          end_date is null
      """
      queryList(query)
    }
  }

  def fetchMissingRoadAddressesByBoundingBox(boundingRectangle: BoundingRectangle): (Seq[MissingRoadAddress]) = {
    val extendedBoundingRectangle = BoundingRectangle(boundingRectangle.leftBottom + boundingRectangle.diagonal.scale(.15),
      boundingRectangle.rightTop - boundingRectangle.diagonal.scale(.15))
    val filter = OracleDatabase.boundingBoxFilter(extendedBoundingRectangle, "geometry")

    val query = s"""
        select link_id, start_addr_m, end_addr_m, road_number, road_part_number, anomaly_code, start_m, end_m,
        (SELECT X FROM TABLE(SDO_UTIL.GETVERTICES(geometry)) t WHERE id = 1) as X,
        (SELECT Y FROM TABLE(SDO_UTIL.GETVERTICES(geometry)) t WHERE id = 1) as Y,
        (SELECT X FROM TABLE(SDO_UTIL.GETVERTICES(geometry)) t WHERE id = 2) as X2,
        (SELECT Y FROM TABLE(SDO_UTIL.GETVERTICES(geometry)) t WHERE id = 2) as Y2
        from missing_road_address
        where $filter
      """

    Q.queryNA[(Long, Option[Long], Option[Long], Option[Long], Option[Long], Int, Option[Double], Option[Double],Double, Double, Double, Double)](query).list.map {
      case (linkId, startAddrM, endAddrM, road, roadPart,anomaly, startM, endM, x, y, x2, y2) =>
        MissingRoadAddress(linkId, startAddrM, endAddrM, RoadType.UnknownOwnerRoad ,road, roadPart, startM, endM, Anomaly.apply(anomaly),Seq(Point(x, y), Point(x2, y2)))
    }
  }

  private def logger = LoggerFactory.getLogger(getClass)

  val formatter = ISODateTimeFormat.dateOptionalTimeParser()

  def dateTimeParse(string: String) = {
    formatter.parseDateTime(string)
  }

  val dateFormatter = ISODateTimeFormat.basicDate()

  def optDateTimeParse(string: String): Option[DateTime] = {
    try {
      if (string==null || string == "")
        None
      else
        Some(DateTime.parse(string, formatter))
    } catch {
      case ex: Exception => None
    }
  }

  implicit val getRoadAddress= new GetResult[RoadAddress]{
    def apply(r: PositionedResult) = {

      val id = r.nextLong()
      val roadNumber = r.nextLong()
      val roadPartNumber = r.nextLong()
      val roadType = RoadType.apply(r.nextInt())
      val trackCode = r.nextInt()
      val discontinuity = r.nextInt()
      val startAddrMValue = r.nextLong()
      val endAddrMValue = r.nextLong()
      val lrmPositionId = r.nextLong()
      val linkId = r.nextLong()
      val startMValue = r.nextDouble()
      val endMValue = r.nextDouble()
      val sideCode = r.nextInt()
      val adjustedTimestamp = r.nextLong()
      val startDate = r.nextDateOption.map(d => formatter.parseDateTime(d.toString))
      val endDate = r.nextDateOption.map(d => formatter.parseDateTime(d.toString))
      val createdBy = r.nextStringOption.map(new String(_))
      val validFrom = r.nextDateOption.map(d => formatter.parseDateTime(d.toString))
      val calibrationCode = r.nextInt()
      val floating = r.nextBoolean()
      val x = r.nextDouble()
      val y = r.nextDouble()
      val x2 = r.nextDouble()
      val y2 = r.nextDouble()
      val geomSource = LinkGeomSource.apply(r.nextInt)
      val ely = r.nextLong()
      val terminated = TerminationCode.apply(r.nextInt())
      val commonHistoryId = r.nextLong()
      val validTo = r.nextDateOption.map(d => formatter.parseDateTime(d.toString))
      val roadName = r.nextStringOption()
      RoadAddress(id, roadNumber, roadPartNumber, roadType, Track.apply(trackCode), Discontinuity.apply(discontinuity),
        startAddrMValue, endAddrMValue, startDate, endDate, createdBy, lrmPositionId, linkId, startMValue, endMValue,
        SideCode.apply(sideCode), adjustedTimestamp, CalibrationPointsUtils.calibrations(CalibrationCode.apply(calibrationCode),
          linkId, startMValue, endMValue, startAddrMValue, endAddrMValue, SideCode.apply(sideCode)), floating,
        Seq(Point(x, y), Point(x2, y2)), geomSource, ely, terminated, commonHistoryId, validFrom, validTo, blackUnderline = false, roadName)
    }
  }

  def fetchByLinkId(linkIds: Set[Long], includeFloating: Boolean = false, includeHistory: Boolean = true, includeTerminated: Boolean = true, includeCurrent: Boolean = true,
                    filterIds: Set[Long] = Set()): List[RoadAddress] = {
    time(logger, "Fetch road addresses by link id") {
      if (linkIds.size > 1000 || filterIds.size > 1000) {
        return fetchByLinkIdMassQuery(linkIds, includeFloating, includeHistory).filterNot(ra => filterIds.contains(ra.id))
      }
      val linkIdString = linkIds.mkString(",")
      val where = linkIds.isEmpty match {
        case true => return List()
        case false => s""" where pos.link_id in ($linkIdString)"""
      }
      val floating = if (!includeFloating)
        "AND floating='0'"
      else
        ""
      val history = if (!includeHistory)
        "AND ra.end_date is null"
      else
        ""
      val current = if (!includeCurrent)
        "AND ra.end_date is not null"
      else
        ""
      val idFilter = if (filterIds.nonEmpty)
        s"AND ra.id not in ${filterIds.mkString("(", ",", ")")}"
      else
        ""

      val valid = if (!includeTerminated) {
        "AND ra.terminated = 0"
      } else {
        ""
      }

      val query =
        s"""
        select ra.id, ra.road_number, ra.road_part_number, ra.road_type, ra.track_code,
        ra.discontinuity, ra.start_addr_m, ra.end_addr_m, ra.lrm_position_id, pos.link_id, pos.start_measure, pos.end_measure,
        pos.side_code, pos.adjusted_timestamp,
        ra.start_date, ra.end_date, ra.created_by, ra.valid_from, ra.CALIBRATION_POINTS, ra.floating, t.X, t.Y, t2.X, t2.Y, link_source, ra.ely, ra.terminated, ra.common_history_id, ra.valid_to,
        (SELECT road_name FROM ROAD_NAMES rn WHERE rn.ROAD_NUMBER = ra.ROAD_NUMBER AND rn.END_DATE IS NULL AND rn.VALID_TO IS NULL)
        from road_address ra cross join
        TABLE(SDO_UTIL.GETVERTICES(ra.geometry)) t cross join
        TABLE(SDO_UTIL.GETVERTICES(ra.geometry)) t2
        join lrm_position pos on ra.lrm_position_id = pos.id
        $where $floating $history $current $valid $idFilter and t.id < t2.id and
           valid_to is null
      """
      queryList(query)
    }
  }

  def fetchByLinkIdToApi(linkIds: Set[Long], useLatestNetwork: Boolean = true, ignoreHistory: Boolean = true): List[RoadAddress] = {
    time(logger, "Fetch road addresses by link id to API") {
      val (networkData, networkWhere) =
        if (useLatestNetwork) {
          (", net.id as road_version, net.created as version_date ",
            "join published_road_network net on net.id = (select MAX(network_id) from published_road_address where ra.id = road_address_id)")
        } else ("", "")

      if (linkIds.size > 1000) {
        return fetchByLinkIdMassQueryToApi(linkIds, useLatestNetwork)
      }
      val linkIdString = linkIds.mkString(",")
      val where = if (linkIds.isEmpty) {
        return List()
      } else {
        s""" where pos.link_id in ($linkIdString)"""
      }

      val historyFilter = if (ignoreHistory) {
        "AND ra.end_date is null"
      } else {
        s""""""
      }

      val query =
        s"""
        select ra.id, ra.road_number, ra.road_part_number, ra.road_type, ra.track_code,
        ra.discontinuity, ra.start_addr_m, ra.end_addr_m, ra.lrm_position_id, pos.link_id, pos.start_measure, pos.end_measure,
        pos.side_code, pos.adjusted_timestamp,
        ra.start_date, ra.end_date, ra.created_by, ra.valid_from, ra.CALIBRATION_POINTS, ra.floating, t.X, t.Y, t2.X, t2.Y, link_source, ra.ely, ra.terminated, ra.common_history_id, ra.valid_to,
        (SELECT road_name FROM ROAD_NAMES rn WHERE rn.ROAD_NUMBER = ra.ROAD_NUMBER AND rn.END_DATE IS NULL AND rn.VALID_TO IS NULL)
        $networkData
        from road_address ra cross join
        TABLE(SDO_UTIL.GETVERTICES(ra.geometry)) t cross join
        TABLE(SDO_UTIL.GETVERTICES(ra.geometry)) t2
        join lrm_position pos on ra.lrm_position_id = pos.id
        $networkWhere
        $where $historyFilter and t.id < t2.id and
          ra.valid_to is null
      """
      queryList(query)
    }
  }


  private def queryList(query: String): List[RoadAddress] = {
    Q.queryNA[RoadAddress](query).list.groupBy(_.id).map {
      case (id, roadAddressList) =>
        roadAddressList.head
    }.toList
  }

  def fetchPartsByRoadNumbers(boundingRectangle: BoundingRectangle, roadNumbers: Seq[(Int, Int)], coarse: Boolean = false): List[RoadAddress] = {
    time(logger, "Fetch road addresses of road parts by road numbers") {
      val geomFilter = OracleDatabase.boundingBoxFilter(boundingRectangle, "geometry")
      val filter = roadNumbers.map(n => "road_number >= " + n._1 + " and road_number <= " + n._2)
        .mkString("(", ") OR (", ")")
      val where = if (roadNumbers.isEmpty) {
        return List()
      } else {
        s""" where track_code in (0,1) AND $filter"""
      }
      val coarseWhere = if (coarse) {
        " AND calibration_points != 0"
      } else {
        ""
      }
      val query =
        s"""
        select ra.id, ra.road_number, ra.road_part_number, ra.road_type, ra.track_code,
        ra.discontinuity, ra.start_addr_m, ra.end_addr_m, ra.lrm_position_id, pos.link_id, pos.start_measure, pos.end_measure,
        pos.side_code, pos.adjusted_timestamp,
        ra.start_date, ra.end_date, ra.created_by, ra.valid_from, ra.CALIBRATION_POINTS, ra.floating, t.X, t.Y, t2.X, t2.Y, link_source, ra.ely, ra.terminated, ra.common_history_id, ra.valid_to,
        (SELECT road_name FROM ROAD_NAMES rn WHERE rn.ROAD_NUMBER = ra.ROAD_NUMBER AND rn.END_DATE IS NULL AND rn.VALID_TO IS NULL)
        from road_address ra cross join
        TABLE(SDO_UTIL.GETVERTICES(ra.geometry)) t cross join
        TABLE(SDO_UTIL.GETVERTICES(ra.geometry)) t2
        join lrm_position pos on ra.lrm_position_id = pos.id
        $where AND $geomFilter $coarseWhere AND floating='0' and t.id < t2.id and
          valid_to is null
      """
      queryList(query)
    }
  }

  def fetchByLinkIdMassQuery(linkIds: Set[Long], includeFloating: Boolean = false, includeHistory: Boolean = true): List[RoadAddress] = {
    time(logger, "Fetch road addresses by link id - mass query") {
      MassQuery.withIds(linkIds) {
        idTableName =>
          val floating = if (!includeFloating)
            "AND floating='0'"
          else
            ""
          val history = if (!includeHistory)
            "AND ra.end_date is null"
          else
            ""
          val query =
            s"""
        select ra.id, ra.road_number, ra.road_part_number, ra.road_type, ra.track_code,
        ra.discontinuity, ra.start_addr_m, ra.end_addr_m, ra.lrm_position_id, pos.link_id, pos.start_measure, pos.end_measure,
        pos.side_code, pos.adjusted_timestamp,
        ra.start_date, ra.end_date, ra.created_by, ra.valid_from, ra.CALIBRATION_POINTS, ra.floating, t.X, t.Y, t2.X, t2.Y, link_source, ra.ely, ra.terminated, ra.common_history_id, ra.valid_to,
        (SELECT road_name FROM ROAD_NAMES rn WHERE rn.ROAD_NUMBER = ra.ROAD_NUMBER AND rn.END_DATE IS NULL AND rn.VALID_TO IS NULL)
        from road_address ra cross join
        TABLE(SDO_UTIL.GETVERTICES(ra.geometry)) t cross join
        TABLE(SDO_UTIL.GETVERTICES(ra.geometry)) t2
        join lrm_position pos on ra.lrm_position_id = pos.id
        join $idTableName i on i.id = pos.link_id
        where t.id < t2.id $floating $history and
          valid_to is null
      """
          queryList(query)
      }
    }
  }

  def fetchByLinkIdMassQueryToApi(linkIds: Set[Long], useLatestNetwork: Boolean = true, ignoreHistory: Boolean = true): List[RoadAddress] = {
    time(logger, "Fetch road addresses by link id - mass query to API") {
      val historyFilter = if (ignoreHistory) {
        "AND ra.end_date is null"
      } else {
        s""""""
      }
      val (networkData, networkWhere) =
        if (useLatestNetwork) {
          (", net.id as road_version, net.created as version_date ",
            "join published_road_network net on net.id = (select MAX(network_id) from published_road_address where ra.id = road_address_id)")
        } else ("", "")
      MassQuery.withIds(linkIds) {
        idTableName =>
          val query =
            s"""
        select ra.id, ra.road_number, ra.road_part_number, ra.road_type, ra.track_code,
        ra.discontinuity, ra.start_addr_m, ra.end_addr_m, ra.lrm_position_id, pos.link_id, pos.start_measure, pos.end_measure,
        pos.side_code, pos.adjusted_timestamp,
        ra.start_date, ra.end_date, ra.created_by, ra.valid_from, ra.CALIBRATION_POINTS, ra.floating, t.X, t.Y, t2.X, t2.Y, link_source, ra.ely, ra.terminated, ra.common_history_id, ra.valid_to,
        (SELECT road_name FROM ROAD_NAMES rn WHERE rn.ROAD_NUMBER = ra.ROAD_NUMBER AND rn.END_DATE IS NULL AND rn.VALID_TO IS NULL)
        $networkData
        from road_address ra cross join
        TABLE(SDO_UTIL.GETVERTICES(ra.geometry)) t cross join
        TABLE(SDO_UTIL.GETVERTICES(ra.geometry)) t2
        join lrm_position pos on ra.lrm_position_id = pos.id
        join $idTableName i on i.id = pos.link_id
        $networkWhere
        where t.id < t2.id and
          ra.valid_to is null $historyFilter
      """
          queryList(query)
      }
    }
  }

  def fetchByIdMassQuery(ids: Set[Long], includeFloating: Boolean = false, includeHistory: Boolean = true): List[RoadAddress] = {
    time(logger, "Fetch road addresses by id - mass query") {
      MassQuery.withIds(ids) {
        idTableName =>
          val floating = if (!includeFloating)
            "AND floating='0'"
          else
            ""
          val history = if (!includeHistory)
            "AND ra.end_date is null"
          else
            ""
          val query =
            s"""
        select ra.id, ra.road_number, ra.road_part_number, ra.road_type, ra.track_code,
        ra.discontinuity, ra.start_addr_m, ra.end_addr_m, ra.lrm_position_id, pos.link_id, pos.start_measure, pos.end_measure,
        pos.side_code, pos.adjusted_timestamp,
        ra.start_date, ra.end_date, ra.created_by, ra.valid_from, ra.CALIBRATION_POINTS, ra.floating, t.X, t.Y, t2.X, t2.Y, link_source, ra.ely, ra.terminated, ra.common_history_id, ra.valid_to,
        (SELECT road_name FROM ROAD_NAMES rn WHERE rn.ROAD_NUMBER = ra.ROAD_NUMBER AND rn.END_DATE IS NULL AND rn.VALID_TO IS NULL)
        from road_address ra cross join
        TABLE(SDO_UTIL.GETVERTICES(ra.geometry)) t cross join
        TABLE(SDO_UTIL.GETVERTICES(ra.geometry)) t2
        join lrm_position pos on ra.lrm_position_id = pos.id
        join $idTableName i on i.id = ra.id
        where t.id < t2.id $floating $history and
          valid_to is null
      """
          queryList(query)
      }
    }
  }

  private def fetchByAddress(roadNumber: Long, roadPartNumber: Long, track: Track, startAddrM: Option[Long], endAddrM: Option[Long]) = {
    val startFilter = startAddrM.map(s => s" AND start_addr_m = $s").getOrElse("")
    val endFilter = endAddrM.map(e => s" AND end_addr_m = $e").getOrElse("")
    val query =
      s"""
        select ra.id, ra.road_number, ra.road_part_number, ra.road_type, ra.track_code,
        ra.discontinuity, ra.start_addr_m, ra.end_addr_m, ra.lrm_position_id, pos.link_id, pos.start_measure, pos.end_measure,
        pos.side_code, pos.adjusted_timestamp,
        ra.start_date, ra.end_date, ra.created_by, ra.valid_from, ra.CALIBRATION_POINTS, ra.floating, t.X, t.Y, t2.X, t2.Y, link_source, ra.ely, ra.terminated, ra.common_history_id, ra.valid_to,
        (SELECT road_name FROM ROAD_NAMES rn WHERE rn.ROAD_NUMBER = ra.ROAD_NUMBER AND rn.END_DATE IS NULL AND rn.VALID_TO IS NULL)
        from road_address ra cross join
        TABLE(SDO_UTIL.GETVERTICES(ra.geometry)) t cross join
        TABLE(SDO_UTIL.GETVERTICES(ra.geometry)) t2
        join lrm_position pos on ra.lrm_position_id = pos.id
        where t.id < t2.id AND ra.road_number = $roadNumber AND ra.road_part_number = $roadPartNumber AND
         ra.track_code = ${track.value} and
          valid_to is null $startFilter $endFilter
      """
    queryList(query).headOption
  }

  def fetchByAddressStart(roadNumber: Long, roadPartNumber: Long, track: Track, startAddrM: Long): Option[RoadAddress] = {
    time(logger, "Fetch road address by address start") {
      fetchByAddress(roadNumber, roadPartNumber, track, Some(startAddrM), None)
    }
  }
  def fetchByAddressEnd(roadNumber: Long, roadPartNumber: Long, track: Track, endAddrM: Long): Option[RoadAddress] = {
    time(logger, "Fetch road address by address end") {
      fetchByAddress(roadNumber, roadPartNumber, track, None, Some(endAddrM))
    }
  }

  def fetchByRoadPart(roadNumber: Long, roadPartNumber: Long, includeFloating: Boolean = false, includeExpired: Boolean = false,
                      includeHistory: Boolean = false, includeSuravage: Boolean = true, fetchOnlyEnd: Boolean = false, fetchOnlyStart: Boolean = false): List[RoadAddress] = {
    time(logger, "Fetch road addresses by road part") {
      val floating = if (!includeFloating)
        "floating='0' AND"
      else
        ""
      val expiredFilter = if (!includeExpired)
        "valid_to IS NULL AND"
      else
        ""
      val historyFilter = if (!includeHistory)
        "end_date is null AND"
      else
        ""
      val suravageFilter = if (!includeSuravage)
        "link_source != 3 AND"
      else ""
      // valid_to > sysdate because we may expire and query the data again in same transaction

      val endPart = if (fetchOnlyEnd) {
        s"And ra.end_addr_m = (Select max(road.end_addr_m) From Road_address road Where road.road_number = $roadNumber And road.road_part_number = $roadPartNumber And (road.valid_to IS NULL AND road.end_date is null))"
      } else ""
      val startPart = if (fetchOnlyStart) {
        s"And ra.start_addr_m = (Select min(road.start_addr_m) From Road_address road Where road.road_number = $roadNumber And road.road_part_number = $roadPartNumber And (road.valid_to IS NULL AND road.end_date is null))"
      } else ""
      val query =
        s"""
        select ra.id, ra.road_number, ra.road_part_number, ra.road_type, ra.track_code,
        ra.discontinuity, ra.start_addr_m, ra.end_addr_m, ra.lrm_position_id, pos.link_id, pos.start_measure, pos.end_measure,
        pos.side_code, pos.adjusted_timestamp,
        ra.start_date, ra.end_date, ra.created_by, ra.valid_from, ra.CALIBRATION_POINTS, ra.floating, t.X, t.Y, t2.X, t2.Y, link_source, ra.ely, ra.terminated, ra.common_history_id, ra.valid_to,
        (SELECT road_name FROM ROAD_NAMES rn WHERE rn.ROAD_NUMBER = ra.ROAD_NUMBER AND rn.END_DATE IS NULL AND rn.VALID_TO IS NULL)
        from road_address ra cross join
        TABLE(SDO_UTIL.GETVERTICES(ra.geometry)) t cross join
        TABLE(SDO_UTIL.GETVERTICES(ra.geometry)) t2
        join lrm_position pos on ra.lrm_position_id = pos.id
        where $floating $expiredFilter $historyFilter $suravageFilter road_number = $roadNumber AND road_part_number = $roadPartNumber and t.id < t2.id 
        $endPart $startPart
        ORDER BY road_number, road_part_number, track_code, start_addr_m
      """
      queryList(query)
    }
  }

  /**
    * Check that the road part is available for the project at project date (and not modified to be changed
    * later)
    *
    * @param roadNumber Road number to be reserved for project
    * @param roadPartNumber Road part number to be reserved for project
    * @param projectId Project that wants to reserve the road part (used to check the project date vs. address dates)
    * @return True, if unavailable
    */
  def isNotAvailableForProject(roadNumber: Long, roadPartNumber: Long, projectId: Long): Boolean = {
    time(logger, s"Check if the road part $roadNumber/$roadPartNumber is not available for the project $projectId") {
      val query =
        s"""
      SELECT 1 FROM dual WHERE EXISTS(select 1
         from project pro,
         road_address ra
         join lrm_position pos on ra.lrm_position_id = pos.id
         where  pro.id = $projectId AND road_number = $roadNumber AND road_part_number = $roadPartNumber AND
         (ra.START_DATE >= pro.START_DATE or ra.END_DATE > pro.START_DATE) AND
         ra.VALID_TO is null) OR EXISTS (
         SELECT 1 FROM project_reserved_road_part pro, road_address ra JOIN lrm_position pos ON ra.lrm_position_id = pos.id
          WHERE pro.project_id != $projectId AND pro.road_number = ra.road_number AND pro.road_part_number = ra.road_part_number
           AND pro.road_number = $roadNumber AND pro.road_part_number = $roadPartNumber AND ra.end_date IS NULL)"""
      Q.queryNA[Int](query).firstOption.nonEmpty
    }
  }

  /**
    *
    * @param roadNumber roadNumber for roadparts we want to check
    * @param roadPartNumbers roadparts needed to be checked
    * @return returns roadnumber, roadpartnumber and startaddressM for links that are overlapping either by date or m values
    */
  def historySanityCheck(roadNumber: Long, roadPartNumbers: Seq[Long]): List[(Long, Long, Long)] = {
    time(logger, s"Sanity check for the history of the road number $roadNumber") {
      val query =
        s"""
    SELECT r.ROAD_NUMBER, r.ROAD_PART_NUMBER, r.START_ADDR_M FROM ROAD_ADDRESS r
      WHERE  EXISTS(
      SELECT 1 FROM ROAD_ADDRESS r2 WHERE
    r2.id != r.id AND r.ROAD_NUMBER =$roadNumber AND r.ROAD_PART_NUMBER in ( ${roadPartNumbers.mkString(",")}) AND
      ((r2.valid_to is null AND (r.valid_to is null OR r2.valid_from < r.valid_to)) OR
        (r2.valid_to is not null AND NOT (r.valid_to <= r2.valid_from OR r.valid_from >= r2.valid_to))) AND
    ((r2.END_DATE is null AND (r.end_date is null OR r2.start_date < r.end_date)) OR
      (r2.END_DATE is not null AND NOT (r.END_DATE <= r2.START_DATE OR r.START_DATE >= r2.END_DATE))) AND
    r2.ROAD_NUMBER = r.ROAD_NUMBER AND
      r2.ROAD_PART_NUMBER = r.ROAD_PART_NUMBER AND
      (r2.TRACK_CODE = r.TRACK_CODE OR r.TRACK_CODE = 0 OR r2.TRACK_CODE = 0) AND
      NOT (r2.END_ADDR_M <= r.START_ADDR_M OR r2.START_ADDR_M >= r.END_ADDR_M)
    )"""
      Q.queryNA[(Long, Long, Long)](query).list
    }
  }



  def fetchByRoad(roadNumber: Long, includeFloating: Boolean = false) = {
    time(logger, "Fetch road addresses by road number") {
      val floating = if (!includeFloating)
        "floating='0' AND"
      else
        ""
      // valid_to > sysdate because we may expire and query the data again in same transaction
      val query =
        s"""
        select ra.id, ra.road_number, ra.road_part_number, ra.road_type, ra.track_code,
        ra.discontinuity, ra.start_addr_m, ra.end_addr_m, ra.lrm_position_id, pos.link_id, pos.start_measure, pos.end_measure,
        pos.side_code, pos.adjusted_timestamp,
        ra.start_date, ra.end_date, ra.created_by, ra.valid_from, ra.CALIBRATION_POINTS, ra.floating, t.X, t.Y, t2.X, t2.Y, link_source, ra.ely, ra.terminated, ra.common_history_id, ra.valid_to,
        (SELECT road_name FROM ROAD_NAMES rn WHERE rn.ROAD_NUMBER = ra.ROAD_NUMBER AND rn.END_DATE IS NULL AND rn.VALID_TO IS NULL)
        from road_address ra cross join
        TABLE(SDO_UTIL.GETVERTICES(ra.geometry)) t cross join
        TABLE(SDO_UTIL.GETVERTICES(ra.geometry)) t2
        join lrm_position pos on ra.lrm_position_id = pos.id
        where $floating road_number = $roadNumber AND t.id < t2.id AND
        valid_to IS NULL
        ORDER BY road_number, road_part_number, track_code, start_addr_m
      """
      queryList(query)
    }
  }

  def fetchAllFloatingRoadAddresses(includesHistory: Boolean = false) = {
    time(logger, "Fetch all floating road addresses") {
      val history = if (!includesHistory) s" AND ra.END_DATE is null " else ""
      val query =
        s"""
        select ra.id, ra.road_number, ra.road_part_number, ra.road_type, ra.track_code,
          ra.discontinuity, ra.start_addr_m, ra.end_addr_m, ra.lrm_position_id, pos.link_id, pos.start_measure, pos.end_measure,
          pos.side_code, pos.adjusted_timestamp,
          ra.start_date, ra.end_date, ra.created_by, ra.valid_from, ra.CALIBRATION_POINTS, ra.floating, t.X, t.Y, t2.X, t2.Y, link_source, ra.ely, ra.terminated, ra.common_history_id, ra.valid_to,
          (SELECT road_name FROM ROAD_NAMES rn WHERE rn.ROAD_NUMBER = ra.ROAD_NUMBER AND rn.END_DATE IS NULL AND rn.VALID_TO IS NULL)
          from road_address ra cross join
          TABLE(SDO_UTIL.GETVERTICES(ra.geometry)) t cross join
          TABLE(SDO_UTIL.GETVERTICES(ra.geometry)) t2
          join lrm_position pos on ra.lrm_position_id = pos.id
          where t.id < t2.id and ra.floating = 1 $history and
            valid_to is null
          order by ra.ELY, ra.ROAD_NUMBER, ra.ROAD_PART_NUMBER, ra.START_ADDR_M, ra.END_ADDR_M
      """
      queryList(query)
    }
  }

  def fetchAllRoadAddressErrors(includesHistory: Boolean = false) = {
    time(logger, s"Fetch all road address errors (includesHistory: $includesHistory)") {
      val history = if (!includesHistory) s" where ra.end_date is null " else ""
      val query =
        s"""
        select ra.id, lrm.link_id, ra.road_number, ra.road_part_number, re.error_code, ra.ely from road_address ra join lrm_position lrm on lrm.id = ra.lrm_position_id join road_network_errors re on re.road_address_id = ra.id $history
        order by ra.ely, ra.road_number, ra.road_part_number, re.error_code
      """
      Q.queryNA[(Long, Long, Long, Long, Int, Long)](query).list.map {
        case (id, linkId, roadNumber, roadPartNumber, errorCode, ely) =>
          AddressErrorDetails(id, linkId, roadNumber, roadPartNumber, AddressError.apply(errorCode), ely)
      }
    }
  }

  def fetchMultiSegmentLinkIds(roadNumber: Long) = {
    time(logger, "Fetch road addresses by road number (multi segment link ids)") {
      val query =
        s"""
        select ra.id, ra.road_number, ra.road_part_number, ra.road_type, ra.track_code,
        ra.discontinuity, ra.start_addr_m, ra.end_addr_m, ra.lrm_position_id,pos.link_id, pos.start_measure, pos.end_measure,
        pos.side_code, pos.adjusted_timestamp,
        ra.start_date, ra.end_date, ra.created_by, ra.valid_from, ra.CALIBRATION_POINTS, ra.floating, t.X, t.Y, t2.X, t2.Y, link_source, ra.ely, ra.terminated, ra.common_history_id, ra.valid_to,
        (SELECT road_name FROM ROAD_NAMES rn WHERE rn.ROAD_NUMBER = ra.ROAD_NUMBER AND rn.END_DATE IS NULL AND rn.VALID_TO IS NULL)
        from road_address ra cross join
        TABLE(SDO_UTIL.GETVERTICES(ra.geometry)) t cross join
        TABLE(SDO_UTIL.GETVERTICES(ra.geometry)) t2
        join lrm_position pos on ra.lrm_position_id = pos.id
        where link_id in (
        select pos.link_id
        from road_address ra
        join lrm_position pos on ra.lrm_position_id = pos.id
        where road_number = $roadNumber AND
          valid_to is null
        GROUP BY link_id
        HAVING COUNT(*) > 1) AND
        road_number = $roadNumber AND
          valid_to is null
      """
      queryList(query)
    }
  }
  def fetchNextRoadNumber(current: Int) = {
    val query =
      s"""
          SELECT * FROM (
            SELECT ra.road_number
            FROM road_address ra
            WHERE road_number > $current AND valid_to IS NULL
            ORDER BY road_number ASC
          ) WHERE ROWNUM < 2
      """
    Q.queryNA[Int](query).firstOption
  }

  def fetchNextRoadPartNumber(roadNumber: Int, current: Int) = {
    val query =
      s"""
          SELECT * FROM (
            SELECT ra.road_part_number
            FROM road_address ra
            WHERE road_number = $roadNumber AND road_part_number > $current AND valid_to IS NULL
            ORDER BY road_part_number ASC
          ) WHERE ROWNUM < 2
      """
    Q.queryNA[Int](query).firstOption
  }

  def update(roadAddress: RoadAddress) : Unit = {
    update(roadAddress, None)
  }

  def toTimeStamp(dateTime: Option[DateTime]) = {
    dateTime.map(dt => new Timestamp(dt.getMillis))
  }

  def update(roadAddress: RoadAddress, geometry: Option[Seq[Point]]) : Unit = {
    if (geometry.isEmpty)
      updateWithoutGeometry(roadAddress)
    else {
      val startTS = toTimeStamp(roadAddress.startDate)
      val endTS = toTimeStamp(roadAddress.endDate)
      val first = geometry.get.head
      val last = geometry.get.last
      val (x1, y1, z1, x2, y2, z2) = (first.x, first.y, first.z, last.x, last.y, last.z)
      val length = GeometryUtils.geometryLength(geometry.get)
      sqlu"""UPDATE ROAD_ADDRESS
        SET road_number = ${roadAddress.roadNumber},
           road_part_number= ${roadAddress.roadPartNumber},
           track_code = ${roadAddress.track.value},
           discontinuity= ${roadAddress.discontinuity.value},
           START_ADDR_M= ${roadAddress.startAddrMValue},
           END_ADDR_M= ${roadAddress.endAddrMValue},
           start_date= $startTS,
           end_date= $endTS,
           geometry= MDSYS.SDO_GEOMETRY(4002, 3067, NULL, MDSYS.SDO_ELEM_INFO_ARRAY(1,2,1), MDSYS.SDO_ORDINATE_ARRAY(
             $x1,$y1,$z1,0.0,$x2,$y2,$z2,$length))
        WHERE id = ${roadAddress.id}""".execute
    }
  }

  def updateGeometry(roadAddressId: Long, geometry: Seq[Point]): Unit = {
    if (!geometry.isEmpty) {
      val first = geometry.head
      val last = geometry.last
      val (x1, y1, z1, x2, y2, z2) = (
        GeometryUtils.scaleToThreeDigits(first.x),
        GeometryUtils.scaleToThreeDigits(first.y),
        GeometryUtils.scaleToThreeDigits(first.z),
        GeometryUtils.scaleToThreeDigits(last.x),
        GeometryUtils.scaleToThreeDigits(last.y),
        GeometryUtils.scaleToThreeDigits(last.z)
      )
      val length = GeometryUtils.geometryLength(geometry)
      sqlu"""UPDATE ROAD_ADDRESS
        SET geometry = MDSYS.SDO_GEOMETRY(4002, 3067, NULL, MDSYS.SDO_ELEM_INFO_ARRAY(1, 2, 1),
             MDSYS.SDO_ORDINATE_ARRAY($x1, $y1, $z1, 0.0, $x2, $y2, $z2, $length))
        WHERE id = ${roadAddressId}""".execute
    }
  }

  private def updateWithoutGeometry(roadAddress: RoadAddress) = {
    val startTS = toTimeStamp(roadAddress.startDate)
    val endTS = toTimeStamp(roadAddress.endDate)
    sqlu"""UPDATE ROAD_ADDRESS
        SET road_number = ${roadAddress.roadNumber},
           road_part_number= ${roadAddress.roadPartNumber},
           track_code = ${roadAddress.track.value},
           discontinuity= ${roadAddress.discontinuity.value},
           START_ADDR_M= ${roadAddress.startAddrMValue},
           END_ADDR_M= ${roadAddress.endAddrMValue},
           start_date= $startTS,
           end_date= $endTS
        WHERE id = ${roadAddress.id}""".execute
  }

  def createMissingRoadAddress (mra: MissingRoadAddress) = {
    val (p1, p2) = (mra.geom.head, mra.geom.last)

    sqlu"""
           insert into missing_road_address
           (select ${mra.linkId}, ${mra.startAddrMValue}, ${mra.endAddrMValue},
             ${mra.roadNumber}, ${mra.roadPartNumber}, ${mra.anomaly.value},
             ${mra.startMValue}, ${mra.endMValue},
             MDSYS.SDO_GEOMETRY(4002, 3067, NULL, MDSYS.SDO_ELEM_INFO_ARRAY(1,2,1),
             MDSYS.SDO_ORDINATE_ARRAY(${p1.x},${p1.y},0.0,0.0,${p2.x},${p2.y},0.0,0.0))
              FROM dual WHERE NOT EXISTS (SELECT * FROM MISSING_ROAD_ADDRESS WHERE link_id = ${mra.linkId}) AND
              NOT EXISTS (SELECT * FROM ROAD_ADDRESS ra JOIN LRM_POSITION pos ON (pos.id = lrm_position_id)
                WHERE link_id = ${mra.linkId} AND valid_to IS NULL ))
           """.execute
  }

  def createMissingRoadAddress (linkId: Long, start_addr_m: Long, end_addr_m: Long, anomaly_code: Int) = {
    sqlu"""
           insert into missing_road_address (link_id, start_addr_m, end_addr_m,anomaly_code)
           values ($linkId, $start_addr_m, $end_addr_m, $anomaly_code)
           """.execute
  }

  def createMissingRoadAddress (linkId: Long, start_addr_m: Long, end_addr_m: Long, anomaly_code: Int, start_m : Double, end_m : Double) = {
    sqlu"""
           insert into missing_road_address (link_id, start_addr_m, end_addr_m,anomaly_code, start_m, end_m)
           values ($linkId, $start_addr_m, $end_addr_m, $anomaly_code, $start_m, $end_m)
           """.execute
  }

  def expireById(ids: Set[Long]): Int = {
    val query =
      s"""
          Update ROAD_ADDRESS Set valid_to = sysdate where valid_to IS NULL and id in (${ids.mkString(",")})
        """
    if (ids.isEmpty)
      0
    else
      Q.updateNA(query).first
  }

  // This is dangerous, don't use this. Use expireById instead
  @Deprecated
  def expireRoadAddresses (sourceLinkIds: Set[Long]) = {
    if (!sourceLinkIds.isEmpty) {
      val query =
        s"""
          Update road_address Set valid_to = sysdate Where lrm_position_id in (Select id From lrm_position where link_id in (${sourceLinkIds.mkString(",")}))
        """
      Q.updateNA(query).first
    }
  }

  def expireMissingRoadAddresses (targetLinkIds: Set[Long]) = {

    if (!targetLinkIds.isEmpty) {
      val query =
        s"""
          Delete from missing_road_address Where link_id in (${targetLinkIds.mkString(",")})
        """
      Q.updateNA(query).first
    }
  }

  def getMissingRoadAddresses(linkIds: Set[Long]): List[MissingRoadAddress] = {
    if (linkIds.size > 500) {
      getMissingByLinkIdMassQuery(linkIds)
    } else {
      val where = if (linkIds.isEmpty) {
        return List()
      } else {
        s""" where link_id in (${linkIds.mkString(",")})"""
      }
      val query =
        s"""SELECT link_id, start_addr_m, end_addr_m, road_number, road_part_number, start_m, end_m, anomaly_code,
           (SELECT X FROM TABLE(SDO_UTIL.GETVERTICES(geometry)) t WHERE id = 1) as X,
           (SELECT Y FROM TABLE(SDO_UTIL.GETVERTICES(geometry)) t WHERE id = 1) as Y,
           (SELECT X FROM TABLE(SDO_UTIL.GETVERTICES(geometry)) t WHERE id = 2) as X2,
           (SELECT Y FROM TABLE(SDO_UTIL.GETVERTICES(geometry)) t WHERE id = 2) as Y2
            FROM missing_road_address $where"""
      Q.queryNA[(Long, Option[Long], Option[Long], Option[Long], Option[Long], Option[Double], Option[Double], Int, Double, Double, Double, Double)](query).list.map {
        case (linkId, startAddrM, endAddrM, road, roadPart, startM, endM, anomaly, x1, y1, x2, y2) =>
          MissingRoadAddress(linkId, startAddrM, endAddrM, RoadType.UnknownOwnerRoad ,road, roadPart, startM, endM, Anomaly.apply(anomaly), Seq(Point(x1, y1),Point(x2, y2)))
      }
    }
  }

  def getMissingByLinkIdMassQuery(linkIds: Set[Long]): List[MissingRoadAddress] = {
    MassQuery.withIds(linkIds) {
      idTableName =>
        val query =
          s"""SELECT link_id, start_addr_m, end_addr_m, road_number, road_part_number, start_m, end_m, anomaly_code,
             (SELECT X FROM TABLE(SDO_UTIL.GETVERTICES(geometry)) t WHERE id = 1) as X,
             (SELECT Y FROM TABLE(SDO_UTIL.GETVERTICES(geometry)) t WHERE id = 1) as Y,
             (SELECT X FROM TABLE(SDO_UTIL.GETVERTICES(geometry)) t WHERE id = 2) as X2,
             (SELECT Y FROM TABLE(SDO_UTIL.GETVERTICES(geometry)) t WHERE id = 2) as Y2
            FROM missing_road_address mra join $idTableName i on i.id = mra.link_id"""
        Q.queryNA[(Long, Option[Long], Option[Long], Option[Long], Option[Long], Option[Double], Option[Double], Int, Double, Double, Double, Double)](query).list.map {
          case (linkId, startAddrM, endAddrM, road, roadPart, startM, endM, anomaly, x1, y1, x2, y2) =>
            MissingRoadAddress(linkId, startAddrM, endAddrM, RoadType.UnknownOwnerRoad, road, roadPart, startM, endM, Anomaly.apply(anomaly), Seq(Point(x1, y1),Point(x2, y2)))
        }
    }
  }

  /**
    * Marks the road address identified by the supplied Id as eiher floating or not
    *
    * @param isFloating '0' for not floating, '1' for floating
    * @param roadAddressId The Id of a road addresss
    */
  def changeRoadAddressFloating(isFloating: Int, roadAddressId: Long, geometry: Option[Seq[Point]]): Unit = {
    if (geometry.nonEmpty) {
      val first = geometry.get.head
      val last = geometry.get.last
      val (x1, y1, z1, x2, y2, z2) = (first.x, first.y, first.z, last.x, last.y, last.z)
      val length = GeometryUtils.geometryLength(geometry.get)
      sqlu"""
           Update road_address Set floating = $isFloating,
                  geometry= MDSYS.SDO_GEOMETRY(4002, 3067, NULL, MDSYS.SDO_ELEM_INFO_ARRAY(1,2,1), MDSYS.SDO_ORDINATE_ARRAY(
                  $x1,$y1,$z1,0.0,$x2,$y2,$z2,$length))
             Where id = $roadAddressId
      """.execute
    } else {
      sqlu"""
           Update road_address Set floating = $isFloating
             Where id = $roadAddressId
      """.execute
    }
  }

  /**
    * Marks the road address identified by the supplied Id as eiher floating or not and also updates the history of
    * those who shares the same link_id and common_history_id
    *
    * @param isFloating '0' for not floating, '1' for floating
    * @param roadAddressId The Id of a road addresss
    */
  def changeRoadAddressFloatingWithHistory(isFloating: Int, roadAddressId: Long, geometry: Option[Seq[Point]]): Unit = {
    if (geometry.nonEmpty) {
      val first = geometry.get.head
      val last = geometry.get.last
      val (x1, y1, z1, x2, y2, z2) = (first.x, first.y, first.z, last.x, last.y, last.z)
      val length = GeometryUtils.geometryLength(geometry.get)
      sqlu"""
           Update road_address Set floating = $isFloating,
                  geometry= MDSYS.SDO_GEOMETRY(4002, 3067, NULL, MDSYS.SDO_ELEM_INFO_ARRAY(1,2,1), MDSYS.SDO_ORDINATE_ARRAY(
                  $x1,$y1,$z1,0.0,$x2,$y2,$z2,$length))
             Where id = $roadAddressId
      """.execute
    }
    sqlu"""
       update road_address set floating = $isFloating where id in(
       select road_address.id from road_address join lrm_position on road_address.lrm_position_id = lrm_position.id where link_id =
       (select link_id from road_address join lrm_position on road_address.lrm_position_id = lrm_position.id where road_address.id = $roadAddressId))
        """.execute
  }

  def changeRoadAddressFloating(float: Boolean, roadAddressId: Long, geometry: Option[Seq[Point]] = None): Unit = {
    changeRoadAddressFloatingWithHistory(if (float) 1 else 0, roadAddressId, geometry)
  }

  def getAllValidRoadNumbers(filter: String = "") = {
    Q.queryNA[Long](s"""
       select distinct road_number
              from road_address ra
              where ra.floating = '0' AND valid_to IS NULL
              $filter
              order by road_number
      """).list
  }

  def getValidRoadNumbersWithFilterToTestAndDevEnv = {
    getAllValidRoadNumbers("AND (ra.road_number <= 20000 OR (ra.road_number >= 40000 AND ra.road_number <= 70000) OR ra.road_number > 99999 )")
  }

  def getValidRoadParts(roadNumber: Long) = {
    sql"""
       select distinct road_part_number
              from road_address ra
              where road_number = $roadNumber AND valid_to IS NULL
              AND END_DATE IS NULL order by road_part_number
      """.as[Long].list
  }


  /**
    * Used in the ProjectValidator
    *
    * @param roadNumber
    * @param startDate
    * @return
    */
  def getValidRoadParts(roadNumber: Long, startDate: DateTime) = {
    sql"""
       select distinct ra.road_part_number
              from road_address ra
              where road_number = $roadNumber AND valid_to IS NULL AND START_DATE <= $startDate
              AND END_DATE IS NULL
              AND ra.road_part_number NOT IN (select distinct pl.road_part_number from project_link pl where (select count(distinct pl2.status) from project_link pl2 where pl2.road_part_number = ra.road_part_number and pl2.road_number = ra.road_number)
               = 1 and pl.status = 5)
      """.as[Long].list
  }

  def updateLRM(lRMValueAdjustment: LRMValueAdjustment) = {
    val (startM, endM) = (lRMValueAdjustment.startMeasure, lRMValueAdjustment.endMeasure)
    (startM, endM) match {
      case (Some(s), Some(e)) =>
        sqlu"""
           UPDATE LRM_POSITION
           SET start_measure = $s,
             end_measure = $e,
             link_id = ${lRMValueAdjustment.linkId},
             modified_date = sysdate
           WHERE id = (SELECT LRM_POSITION_ID FROM ROAD_ADDRESS WHERE id = ${lRMValueAdjustment.addressId})
      """.execute
      case (_, Some(e)) =>
        sqlu"""
           UPDATE LRM_POSITION
           SET
             end_measure = ${lRMValueAdjustment.endMeasure.get},
             link_id = ${lRMValueAdjustment.linkId},
             modified_date = sysdate
           WHERE id = (SELECT LRM_POSITION_ID FROM ROAD_ADDRESS WHERE id = ${lRMValueAdjustment.addressId})
      """.execute
      case (Some(s), _) =>
        sqlu"""
           UPDATE LRM_POSITION
           SET start_measure = ${lRMValueAdjustment.startMeasure.get},
             link_id = ${lRMValueAdjustment.linkId},
             modified_date = sysdate
           WHERE id = (SELECT LRM_POSITION_ID FROM ROAD_ADDRESS WHERE id = ${lRMValueAdjustment.addressId})
      """.execute
      case _ =>
    }
  }

  def updateLRM(id: Long, geometrySource: LinkGeomSource): Boolean = {
    sqlu"""
           UPDATE LRM_POSITION SET link_source = ${geometrySource.value} WHERE id = $id
      """.execute
    true
  }
  /**
    * Create the value for geometry field, using the updateSQL above.
    *
    * @param geometry Geometry, if available
    * @return
    */
  private def geometryToSQL(geometry: Option[Seq[Point]]) = {
    geometry match {
      case Some(geom) if geom.nonEmpty =>
      case _ => ""
    }
  }

  def getNextRoadAddressId: Long = {
    Queries.nextViitePrimaryKeyId.as[Long].first
  }

  implicit val getDiscontinuity = GetResult[Discontinuity]( r=> Discontinuity.apply(r.nextInt()))

  implicit val getTrack = GetResult[Track]( r=> Track.apply(r.nextInt()))

  implicit val getCalibrationCode = GetResult[CalibrationCode]( r=> CalibrationCode.apply(r.nextInt()))

  def queryFloatingByLinkIdMassQuery(linkIds: Set[Long]): List[RoadAddress] = {
    time(logger, "Fetch floating road addresses by link id - mass query") {
      MassQuery.withIds(linkIds) {
        idTableName =>
          val query =
            s"""
        select ra.id, ra.road_number, ra.road_part_number, ra.road_type, ra.track_code,
        ra.discontinuity, ra.start_addr_m, ra.end_addr_m, ra.lrm_position_id, pos.link_id, pos.start_measure, pos.end_measure,
        pos.side_code, pos.adjusted_timestamp,
        ra.start_date, ra.end_date, ra.created_by, ra.valid_from, ra.CALIBRATION_POINTS, ra.floating, t.X, t.Y, t2.X, t2.Y, link_source, ra.ely, ra.terminated, ra.common_history_id, ra.valid_to,
        (SELECT road_name FROM ROAD_NAMES rn WHERE rn.ROAD_NUMBER = ra.ROAD_NUMBER AND rn.END_DATE IS NULL AND rn.VALID_TO IS NULL)
        from road_address ra cross join
        TABLE(SDO_UTIL.GETVERTICES(ra.geometry)) t cross join
        TABLE(SDO_UTIL.GETVERTICES(ra.geometry)) t2
        join lrm_position pos on ra.lrm_position_id = pos.id
        join $idTableName i on i.id = pos.link_id
        where floating='1' and t.id < t2.id AND
          valid_to is null
      """
          queryList(query)
      }
    }
  }

  def queryFloatingByLinkId(linkIds: Set[Long]): List[RoadAddress] = {
    time(logger, "Fetch floating road addresses by link ids") {
      if (linkIds.size > 1000) {
        return queryFloatingByLinkIdMassQuery(linkIds)
      }
      val linkIdString = linkIds.mkString(",")
      val where = if (linkIds.isEmpty) {
        return List()
      } else {
        s""" where pos.link_id in ($linkIdString)"""
      }
      val query =
        s"""
        select ra.id, ra.road_number, ra.road_part_number, ra.road_type, ra.track_code,
        ra.discontinuity, ra.start_addr_m, ra.end_addr_m, ra.lrm_position_id, pos.link_id, pos.start_measure, pos.end_measure,
        pos.side_code, pos.adjusted_timestamp,
        ra.start_date, ra.end_date, ra.created_by, ra.valid_from, ra.CALIBRATION_POINTS, ra.floating, t.X, t.Y, t2.X, t2.Y, link_source, ra.ely, ra.terminated, ra.common_history_id, ra.valid_to,
        (SELECT road_name FROM ROAD_NAMES rn WHERE rn.ROAD_NUMBER = ra.ROAD_NUMBER AND rn.END_DATE IS NULL AND rn.VALID_TO IS NULL)
        from road_address ra cross join
        TABLE(SDO_UTIL.GETVERTICES(ra.geometry)) t cross join
        TABLE(SDO_UTIL.GETVERTICES(ra.geometry)) t2
        join lrm_position pos on ra.lrm_position_id = pos.id
        $where AND floating='1' and t.id < t2.id and
          valid_to is null
      """
      queryList(query)
    }
  }

  /**
    * Return road address table rows that are valid by their ids
    *
    * @param ids
    * @return
    */
<<<<<<< HEAD
  def queryById(ids: Set[Long], includeHistory: Boolean = false, includeTerminated: Boolean = false, rejectInvalids: Boolean = true): List[RoadAddress] = {
    if (ids.size > 1000) {
      return queryByIdMassQuery(ids)
    }
    val idString = ids.mkString(",")
    val where = if (ids.isEmpty) {
      return List()
    } else {
      s""" where ra.id in ($idString)"""
    }
    val terminatedFilter = if(!includeTerminated) {
      "AND ra.terminated = 0"
    } else {
      ""
    }

    val historyFilter = if (includeHistory)
      "AND end_date is null"
    else
      ""

    val validToFilter = if (rejectInvalids)
      " and valid_to is null"
    else
      ""
    val query =
      s"""
=======
  def queryById(ids: Set[Long], includeHistory: Boolean = false, includeTerminated: Boolean = false): List[RoadAddress] = {
    time(logger, "Fetch road addresses by ids") {
      if (ids.size > 1000) {
        return queryByIdMassQuery(ids)
      }
      val idString = ids.mkString(",")
      val where = if (ids.isEmpty) {
        return List()
      } else {
        s""" where ra.id in ($idString)"""
      }
      val terminatedFilter = if (!includeTerminated) {
        "AND ra.terminated = 0"
      } else {
        ""
      }

      val historyFilter = if (includeHistory)
        "AND end_date is null"
      else
        ""
      val query =
        s"""
>>>>>>> 0968a6cf
        select ra.id, ra.road_number, ra.road_part_number, ra.road_type, ra.track_code,
        ra.discontinuity, ra.start_addr_m, ra.end_addr_m, ra.lrm_position_id, pos.link_id, pos.start_measure, pos.end_measure,
        pos.side_code, pos.adjusted_timestamp,
        ra.start_date, ra.end_date, ra.created_by, ra.valid_from, ra.CALIBRATION_POINTS, ra.floating, t.X, t.Y, t2.X, t2.Y, link_source, ra.ely, ra.terminated, ra.common_history_id, ra.valid_to,
        (SELECT road_name FROM ROAD_NAMES rn WHERE rn.ROAD_NUMBER = ra.ROAD_NUMBER AND rn.END_DATE IS NULL and rn.VALID_TO IS NULL)
        from road_address ra cross join
        TABLE(SDO_UTIL.GETVERTICES(ra.geometry)) t cross join
        TABLE(SDO_UTIL.GETVERTICES(ra.geometry)) t2
        join lrm_position pos on ra.lrm_position_id = pos.id
        $where $historyFilter $terminatedFilter and t.id < t2.id $validToFilter
      """
      queryList(query)
    }
  }

  def queryByIdMassQuery(ids: Set[Long], includeHistory: Boolean = false, includeTerminated: Boolean = false): List[RoadAddress] = {
    time(logger, "Fetch road addresses by ids - mass query") {
      val terminatedFilter = if (!includeTerminated) {
        "AND ra.terminated = 0"
      } else {
        ""
      }

      val historyFilter = if (includeHistory)
        "AND end_date is null"
      else
        ""

      MassQuery.withIds(ids) {
        idTableName =>
          val query =
            s"""
        select ra.id, ra.road_number, ra.road_part_number, ra.road_type, ra.track_code,
        ra.discontinuity, ra.start_addr_m, ra.end_addr_m, ra.lrm_position_id, pos.link_id, pos.start_measure, pos.end_measure,
        pos.side_code, pos.adjusted_timestamp,
        ra.start_date, ra.end_date, ra.created_by, ra.valid_from, ra.CALIBRATION_POINTS, ra.floating, t.X, t.Y, t2.X, t2.Y, link_source, ra.ely, ra.terminated, ra.common_history_id, ra.valid_to,
        (SELECT road_name FROM ROAD_NAMES rn WHERE rn.ROAD_NUMBER = ra.ROAD_NUMBER AND rn.END_DATE IS NULL AND rn.VALID_TO IS NULL)
        from road_address ra cross join
        TABLE(SDO_UTIL.GETVERTICES(ra.geometry)) t cross join
        TABLE(SDO_UTIL.GETVERTICES(ra.geometry)) t2
        join lrm_position pos on ra.lrm_position_id = pos.id
        join $idTableName i on i.id = ra.id
        where t.id < t2.id $historyFilter $terminatedFilter and
          valid_to is null
      """
          queryList(query)
      }
    }
  }

  /**
    * Remove Road Addresses (mark them as removed). Don't use more than 1000 road addresses at once.
    *
    * @param roadAddresses Seq[RoadAddress]
    * @return Number of updated rows
    */
  def remove(roadAddresses: Seq[RoadAddress]): Int = {
    val idString = roadAddresses.map(_.id).mkString(",")
    val query =
      s"""
          UPDATE ROAD_ADDRESS SET VALID_TO = sysdate WHERE id IN ($idString)
        """
    Q.updateNA(query).first
  }

  def create(roadAddresses: Iterable[RoadAddress], createdBy : Option[String] = None): Seq[Long] = {
    val lrmPositionPS = dynamicSession.prepareStatement("insert into lrm_position (ID, link_id, SIDE_CODE, start_measure, end_measure, adjusted_timestamp, link_source) values (?, ?, ?, ?, ?, ?, ?)")
    val addressPS = dynamicSession.prepareStatement("insert into ROAD_ADDRESS (id, lrm_position_id, road_number, road_part_number, " +
      "track_code, discontinuity, START_ADDR_M, END_ADDR_M, start_date, end_date, created_by, " +
      "VALID_FROM, geometry, floating, calibration_points, ely, road_type, terminated, common_history_id) values (?, ?, ?, ?, ?, ?, ?, ?, TO_DATE(?, 'YYYY-MM-DD'), " +
      "TO_DATE(?, 'YYYY-MM-DD'), ?, sysdate, MDSYS.SDO_GEOMETRY(4002, 3067, NULL, MDSYS.SDO_ELEM_INFO_ARRAY(1,2,1), MDSYS.SDO_ORDINATE_ARRAY(" +
      "?,?,0.0,?,?,?,0.0,?)), ?, ?, ? ,?, ?, ?)")
    val ids = sql"""SELECT lrm_position_primary_key_seq.nextval FROM dual connect by level <= ${roadAddresses.size}""".as[Long].list
    val (ready, idLess) = roadAddresses.partition(_.id != NewRoadAddress)
    val plIds = Sequences.fetchViitePrimaryKeySeqValues(idLess.size)
    val createAddresses = ready ++ idLess.zip(plIds).map(x =>
      x._1.copy(id = x._2)
    )
    val savedIds = createAddresses.zip(ids).foreach { case ((address), (lrmId)) =>
      createLRMPosition(lrmPositionPS, lrmId, address.linkId, address.sideCode.value, address.startMValue,
        address.endMValue, address.adjustedTimestamp, address.linkGeomSource.value)
      val nextId = if (address.id == NewRoadAddress)
        Sequences.nextViitePrimaryKeySeqValue
      else address.id
      val nextCommonHistoryId = if (address.commonHistoryId == NewCommonHistoryId)
        Sequences.nextCommonHistorySeqValue
      else address.commonHistoryId
      addressPS.setLong(1, nextId)
      addressPS.setLong(2, lrmId)
      addressPS.setLong(3, address.roadNumber)
      addressPS.setLong(4, address.roadPartNumber)
      addressPS.setLong(5, address.track.value)
      addressPS.setLong(6, address.discontinuity.value)
      addressPS.setLong(7, address.startAddrMValue)
      addressPS.setLong(8, address.endAddrMValue)
      addressPS.setString(9, address.startDate match {
        case Some(dt) => dateFormatter.print(dt)
        case None => ""
      })
      addressPS.setString(10, address.endDate match {
        case Some(dt) => dateFormatter.print(dt)
        case None => ""
      })
      val newCreatedBy = createdBy.getOrElse(address.createdBy.getOrElse("-"))
      addressPS.setString(11, if(newCreatedBy == null) "-" else newCreatedBy)
      val (p1, p2) = (address.geometry.head, address.geometry.last)
      addressPS.setDouble(12, p1.x)
      addressPS.setDouble(13, p1.y)
      addressPS.setDouble(14, address.startAddrMValue)
      addressPS.setDouble(15, p2.x)
      addressPS.setDouble(16, p2.y)
      addressPS.setDouble(17, address.endAddrMValue)
      addressPS.setInt(18, if (address.floating) 1 else 0)
      addressPS.setInt(19, CalibrationCode.getFromAddress(address).value)
      addressPS.setLong(20, address.ely)
      addressPS.setInt(21, address.roadType.value)
      addressPS.setInt(22, address.terminated.value)
      addressPS.setLong(23, nextCommonHistoryId)
      addressPS.addBatch()
    }
    lrmPositionPS.executeBatch()
    addressPS.executeBatch()
    lrmPositionPS.close()
    addressPS.close()
    createAddresses.map(_.id).toSeq
  }

  def createLRMPosition(lrmPositionPS: PreparedStatement, id: Long, linkId: Long, sideCode: Int,
                        startM: Double, endM: Double, adjustedTimestamp : Long, geomSource: Int): Unit = {
    lrmPositionPS.setLong(1, id)
    lrmPositionPS.setLong(2, linkId)
    lrmPositionPS.setLong(3, sideCode)
    lrmPositionPS.setDouble(4, startM)
    lrmPositionPS.setDouble(5, endM)
    lrmPositionPS.setDouble(6, adjustedTimestamp)
    lrmPositionPS.setInt(7, geomSource)
    lrmPositionPS.addBatch()
  }

  def getRoadAddress(id : Long, linkId : Long) : Option[RoadAddress] = {
    time(logger, "Get road address") {
      val query =
        s"""
        select ra.id, ra.road_number, ra.road_part_number, ra.road_type, ra.track_code,
        ra.discontinuity, ra.start_addr_m, ra.end_addr_m, ra.lrm_position_id, pos.link_id, pos.start_measure, pos.end_measure,
        pos.side_code, pos.adjusted_timestamp,
        ra.start_date, ra.end_date, ra.created_by, ra.valid_from, ra.CALIBRATION_POINTS, ra.floating,
        (SELECT X FROM TABLE(SDO_UTIL.GETVERTICES(ra.geometry)) t WHERE id = 1) as X,
        (SELECT Y FROM TABLE(SDO_UTIL.GETVERTICES(ra.geometry)) t WHERE id = 1) as Y,
        (SELECT X FROM TABLE(SDO_UTIL.GETVERTICES(ra.geometry)) t WHERE id = 2) as X2,
        (SELECT Y FROM TABLE(SDO_UTIL.GETVERTICES(ra.geometry)) t WHERE id = 2) as Y2,
        ra.ely, ra.terminated, ra.common_history_id, ra.valid_to,
        (SELECT road_name FROM ROAD_NAMES rn WHERE rn.ROAD_NUMBER = ra.ROAD_NUMBER AND rn.END_DATE IS NULL AND rn.VALID_TO IS NULL)
        from road_address ra
        join lrm_position pos on ra.lrm_position_id = pos.id
        where ra.lrm_position_id = ${id} and pos.link_id = ${linkId} and
          valid_to is null
      """
      queryList(query).headOption
    }
  }

  def roadPartExists(roadNumber:Long, roadPart:Long) :Boolean = {
    val query = s"""SELECT COUNT(1)
            FROM road_address
             WHERE road_number=$roadNumber AND road_part_number=$roadPart AND ROWNUM < 2"""
    if (Q.queryNA[Int](query).first>0) true else false
  }

  def roadNumberExists(roadNumber:Long) :Boolean = {
    val query = s"""SELECT COUNT(1)
            FROM road_address
             WHERE road_number=$roadNumber AND ROWNUM < 2"""
    if (Q.queryNA[Int](query).first>0) true else false
  }

  def getRoadPartInfo(roadNumber:Long, roadPart:Long): Option[(Long,Long,Long,Long,Long,Option[DateTime],Option[DateTime])] =
  {
    val query = s"""SELECT r.id, l.link_id, r.end_addr_M, r.discontinuity, r.ely,
                (Select Max(ra.start_date) from road_address ra Where r.ROAD_PART_NUMBER = ra.ROAD_PART_NUMBER and r.ROAD_NUMBER = ra.ROAD_NUMBER) as start_date,
                (Select Max(ra.end_Date) from road_address ra Where r.ROAD_PART_NUMBER = ra.ROAD_PART_NUMBER and r.ROAD_NUMBER = ra.ROAD_NUMBER) as end_date
                FROM road_address r
             INNER JOIN lrm_position l
             ON r.lrm_position_id =  l.id
             INNER JOIN (Select  MAX(start_addr_m) as lol FROM road_address rm WHERE road_number=$roadNumber AND road_part_number=$roadPart AND
             rm.valid_to is null AND rm.end_date is null AND track_code in (0,1)) ra
             on r.START_ADDR_M=ra.lol
             WHERE r.road_number=$roadNumber AND r.road_part_number=$roadPart AND
             r.valid_to is null AND track_code in (0,1)"""
    Q.queryNA[(Long,Long,Long,Long, Long, Option[DateTime], Option[DateTime])](query).firstOption
  }

  def setSubsequentTermination(linkIds: Set[Long]): Unit = {
    val roadAddresses = fetchByLinkId(linkIds, true, true).filter(_.terminated == NoTermination)
    expireById(roadAddresses.map(_.id).toSet)
    create(roadAddresses.map(ra => ra.copy(id = NewRoadAddress, terminated = Subsequent)))
  }

  def fetchAllCurrentRoads(options: RoadCheckOptions): List[RoadAddress] = {
    time(logger, "Fetch all current road addresses") {
      val road = if (options.roadNumbers.nonEmpty) {
        s"AND ROAD_NUMBER in (${options.roadNumbers.mkString(",")})"
      } else ""

      val query =
        s"""select ra.id, ra.road_number, ra.road_part_number, ra.road_type, ra.track_code,
        ra.discontinuity, ra.start_addr_m, ra.end_addr_m, ra.lrm_position_id, pos.link_id, pos.start_measure, pos.end_measure,
        pos.side_code, pos.adjusted_timestamp,
        ra.start_date, ra.end_date, ra.created_by, ra.valid_from, ra.CALIBRATION_POINTS, ra.floating, t.X, t.Y, t2.X, t2.Y, link_source, ra.ely, ra.terminated, ra.common_history_id, ra.valid_to,
        (SELECT road_name FROM ROAD_NAMES rn WHERE rn.ROAD_NUMBER = ra.ROAD_NUMBER AND rn.END_DATE IS NULL AND rn.VALID_TO IS NULL)
        from road_address ra cross join
        TABLE(SDO_UTIL.GETVERTICES(ra.geometry)) t cross join
        TABLE(SDO_UTIL.GETVERTICES(ra.geometry)) t2
        join lrm_position pos on ra.lrm_position_id = pos.id
        where t.id < t2.id and
          valid_to is null and terminated = 0 and end_date is null and floating = '0' $road"""
      queryList(query)
    }
  }

  def lockRoadAddressWriting: Unit = {
    sqlu"""LOCK TABLE road_address IN SHARE MODE""".execute
  }


  def getRoadAddressByFilter(queryFilter: String => String): Seq[RoadAddress] = {
    time(logger, "Get road addresses by filter") {
      val query =
        s"""
         select ra.id, ra.road_number, ra.road_part_number, ra.road_type, ra.track_code,
          ra.discontinuity, ra.start_addr_m, ra.end_addr_m, ra.lrm_position_id, pos.link_id, pos.start_measure, pos.end_measure,
          pos.side_code, pos.adjusted_timestamp,
          ra.start_date, ra.end_date, ra.created_by, ra.valid_from, ra.CALIBRATION_POINTS, ra.floating,
          (SELECT X FROM TABLE(SDO_UTIL.GETVERTICES(ra.geometry)) t WHERE id = 1) as X,
          (SELECT Y FROM TABLE(SDO_UTIL.GETVERTICES(ra.geometry)) t WHERE id = 1) as Y,
          (SELECT X FROM TABLE(SDO_UTIL.GETVERTICES(ra.geometry)) t WHERE id = 2) as X2,
          (SELECT Y FROM TABLE(SDO_UTIL.GETVERTICES(ra.geometry)) t WHERE id = 2) as Y2,
          link_source, ra.ely, ra.terminated, ra.common_history_id, ra.valid_to, null as road_name
        from road_address ra
        join lrm_position pos on ra.lrm_position_id = pos.id
      """
      queryList(queryFilter(query))
    }
  }

  def withRoadAddress(road: Long, roadPart: Long, track: Option[Int], mValue: Option[Double])(query: String): String = {
    val trackFilter = track match {
      case Some(t) => s"  AND ra.track_code = $t"
      case None => ""
    }
    val mValueFilter = mValue match {
      case Some(v) => s" AND ra.start_addr_M <= $v AND ra.end_addr_M > $v"
      case None => ""
    }
    query + s" WHERE ra.road_number = $road AND ra.road_part_number = $roadPart " +
      s"$trackFilter $mValueFilter " + withValidityCheck
  }

  def withRoadNumber(road: Long, trackCodes: Seq[Int])(query: String): String = {
    val trackFilter = if(trackCodes.nonEmpty) {
      s" AND ra.TRACK_CODE in (${trackCodes.mkString(",")})"
    } else {
       ""
    }
    query + s" WHERE ra.road_number = $road $trackFilter AND ra.floating = 0 " + withValidityCheck
  }

  def withRoadAddressSinglePart(roadNumber: Long, startRoadPartNumber: Long, track: Int, startM: Long, endM: Option[Long], optFloating: Option[Int] = None)(query: String): String = {
    val floating = optFloating match {
      case Some(floatingValue) => s"AND ra.floating = $floatingValue"
      case None => ""
    }

    val endAddr = endM match {
      case Some(endValue) => s"AND ra.start_addr_m <= $endValue"
      case _ => ""
    }

    query + s" where ra.road_number = $roadNumber " +
      s" AND (ra.road_part_number = $startRoadPartNumber AND ra.end_addr_m >= $startM $endAddr) " +
      s" AND ra.TRACK_CODE = $track " + floating + withValidityCheck +
      s" ORDER BY ra.road_number, ra.road_part_number, ra.track_code, ra.start_addr_m "
  }

  def withLinkIdAndMeasure(linkId: Long, startM: Option[Long], endM: Option[Long])(query: String): String = {
    val startFilter = startM match {
      case Some(s) => s" AND pos.start_Measure <= $s"
      case None => ""
    }
    val endFilter = endM match {
      case Some(e) => s" AND pos.end_Measure >= $endM"
      case None => ""
    }

    query + s" WHERE pos.link_id = $linkId $startFilter $endFilter AND floating = 0" + withValidityCheck
  }

  /**
    * Used in RoadAddressDAO.getRoadAddressByFilter and ChangeApi
    *
    * @param sinceDate
    * @param untilDate
    * @param query
    * @return
    */
  def withBetweenDates(sinceDate: DateTime, untilDate: DateTime)(query: String): String = {
    query + s" WHERE ra.start_date >= CAST(TO_TIMESTAMP_TZ(REPLACE(REPLACE('$sinceDate', 'T', ''), 'Z', ''), 'YYYY-MM-DD HH24:MI:SS.FFTZH:TZM') AS DATE)" +
      s" AND ra.start_date <= CAST(TO_TIMESTAMP_TZ(REPLACE(REPLACE('$untilDate', 'T', ''), 'Z', ''), 'YYYY-MM-DD HH24:MI:SS.FFTZH:TZM') AS DATE)"
  }

  /**
    * Used by OTH SearchAPI
    *
    * @return
    */
  def withValidityCheck(): String = {
    s" AND ra.valid_to IS NULL AND ra.end_date IS NULL "
  }

  def getRoadNumbers(): Seq[Long] = {
    sql"""
			select distinct (ra.road_number)
      from road_address ra
      where ra.valid_to is null
		  """.as[Long].list
  }

  def getRoadAddressesFiltered(roadNumber: Long, roadPartNumber: Long, startAddrM: Option[Double], endAddrM: Option[Double]): Seq[RoadAddress] = {
    time(logger, "Get filtered road addresses") {
      val startEndFilter =
        if (startAddrM.nonEmpty && endAddrM.nonEmpty)
          s"""(( ra.start_addr_m >= ${startAddrM.get} and ra.end_addr_m <= ${endAddrM.get} ) or ( ${startAddrM.get} >= ra.start_addr_m and ${startAddrM.get} < ra.end_addr_m) or
         ( ${endAddrM.get} > ra.start_addr_m and ${endAddrM.get} <= ra.end_addr_m)) and"""
        else ""

      val where =
        s""" where $startEndFilter ra.road_number= $roadNumber and ra.road_part_number= $roadPartNumber
         and ra.floating = 0 """ + withValidityCheck

      val query =
        s"""
         select ra.id, ra.road_number, ra.road_part_number, ra.road_type, ra.track_code,
          ra.discontinuity, ra.start_addr_m, ra.end_addr_m, ra.lrm_position_id, pos.link_id, pos.start_measure, pos.end_measure,
          pos.side_code, pos.adjusted_timestamp,
          ra.start_date, ra.end_date, ra.created_by, ra.valid_from, ra.CALIBRATION_POINTS, ra.floating,
          (SELECT X FROM TABLE(SDO_UTIL.GETVERTICES(ra.geometry)) t WHERE id = 1) as X,
          (SELECT Y FROM TABLE(SDO_UTIL.GETVERTICES(ra.geometry)) t WHERE id = 1) as Y,
          (SELECT X FROM TABLE(SDO_UTIL.GETVERTICES(ra.geometry)) t WHERE id = 2) as X2,
          (SELECT Y FROM TABLE(SDO_UTIL.GETVERTICES(ra.geometry)) t WHERE id = 2) as Y2,
          link_source, ra.ely, ra.terminated, ra.common_history_id, ra.valid_to
        from road_address ra
        join lrm_position pos on ra.lrm_position_id = pos.id
        $where
      """
      queryList(query)
    }
  }

  def getRoadAddressByEly(ely: Long, onlyCurrent: Boolean = false): List[RoadAddress] = {
    time(logger, "Get road addresses by ELY") {

      val current = if (onlyCurrent) {
        " and ra.end_date IS NULL "
      } else {
        ""
      }

      val query =
        s"""select ra.id, ra.road_number, ra.road_part_number, ra.road_type, ra.track_code,
       ra.discontinuity, ra.start_addr_m, ra.end_addr_m, ra.lrm_position_id, pos.link_id, pos.start_measure, pos.end_measure,
       pos.side_code, pos.adjusted_timestamp,
       ra.start_date, ra.end_date, ra.created_by, ra.valid_from, ra.CALIBRATION_POINTS, ra.floating, t.X, t.Y, t2.X, t2.Y, link_source, ra.ely, ra.terminated, ra.common_history_id, ra.valid_to,
       (SELECT road_name FROM ROAD_NAMES rn WHERE rn.ROAD_NUMBER = ra.ROAD_NUMBER AND rn.END_DATE IS NULL AND rn.VALID_TO IS NULL)
        from road_address ra cross join
        TABLE(SDO_UTIL.GETVERTICES(ra.geometry)) t cross join
        TABLE(SDO_UTIL.GETVERTICES(ra.geometry)) t2
        join lrm_position pos on ra.lrm_position_id = pos.id
        where t.id < t2.id and
          valid_from <= sysdate and floating = 0 and valid_to IS NULL and ely = $ely $current"""
      queryList(query)
    }
  }

  /*
   * Get the calibration code of the given road address.
   *
   * @param roadAddressId id of the road link in ROAD_ADDRESS table
   * @return CalibrationCode of the road address (No = 0, AtEnd = 1, AtBeginning = 2, AtBoth = 3).
   *
   * Note that function returns CalibrationCode.No (0) if no road address was found with roadAddressId.
   */
  def getRoadAddressCalibrationCode(roadAddressId: Long): CalibrationCode = {
    val query = s"""SELECT ra.calibration_points
                    FROM road_address ra
                    WHERE ra.id=$roadAddressId"""
    CalibrationCode(Q.queryNA[Long](query).firstOption.getOrElse(0L).toInt)
  }
}<|MERGE_RESOLUTION|>--- conflicted
+++ resolved
@@ -1197,36 +1197,7 @@
     * @param ids
     * @return
     */
-<<<<<<< HEAD
   def queryById(ids: Set[Long], includeHistory: Boolean = false, includeTerminated: Boolean = false, rejectInvalids: Boolean = true): List[RoadAddress] = {
-    if (ids.size > 1000) {
-      return queryByIdMassQuery(ids)
-    }
-    val idString = ids.mkString(",")
-    val where = if (ids.isEmpty) {
-      return List()
-    } else {
-      s""" where ra.id in ($idString)"""
-    }
-    val terminatedFilter = if(!includeTerminated) {
-      "AND ra.terminated = 0"
-    } else {
-      ""
-    }
-
-    val historyFilter = if (includeHistory)
-      "AND end_date is null"
-    else
-      ""
-
-    val validToFilter = if (rejectInvalids)
-      " and valid_to is null"
-    else
-      ""
-    val query =
-      s"""
-=======
-  def queryById(ids: Set[Long], includeHistory: Boolean = false, includeTerminated: Boolean = false): List[RoadAddress] = {
     time(logger, "Fetch road addresses by ids") {
       if (ids.size > 1000) {
         return queryByIdMassQuery(ids)
@@ -1243,13 +1214,18 @@
         ""
       }
 
-      val historyFilter = if (includeHistory)
-        "AND end_date is null"
-      else
-        ""
-      val query =
-        s"""
->>>>>>> 0968a6cf
+    val historyFilter = if (includeHistory)
+      "AND end_date is null"
+    else
+      ""
+
+    val validToFilter = if (rejectInvalids)
+      " and valid_to is null"
+    else
+      ""
+
+    val query =
+      s"""
         select ra.id, ra.road_number, ra.road_part_number, ra.road_type, ra.track_code,
         ra.discontinuity, ra.start_addr_m, ra.end_addr_m, ra.lrm_position_id, pos.link_id, pos.start_measure, pos.end_measure,
         pos.side_code, pos.adjusted_timestamp,
