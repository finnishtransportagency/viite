package fi.liikennevirasto.viite.dao

import slick.driver.JdbcDriver.backend.Database
import slick.driver.JdbcDriver.backend.Database.dynamicSession
import slick.jdbc.StaticQuery.interpolation
import fi.liikennevirasto.digiroad2.asset.SideCode
import fi.liikennevirasto.digiroad2.asset.SideCode.{AgainstDigitizing, BothDirections, TowardsDigitizing, Unknown}
import fi.liikennevirasto.digiroad2.oracle.{MassQuery, OracleDatabase}
import fi.liikennevirasto.digiroad2.util.Track
import fi.liikennevirasto.viite.dao.CalibrationCode.{AtBeginning, AtBoth, AtEnd, No}
import org.joda.time.DateTime
import org.joda.time.format.DateTimeFormat
import org.slf4j.LoggerFactory
import slick.jdbc.{GetResult, StaticQuery => Q}
import com.github.tototoshi.slick.MySQLJodaSupport._
import org.joda.time.DateTime

//TIETYYPPI (1= yleinen tie, 2 = lauttaväylä yleisellä tiellä, 3 = kunnan katuosuus, 4 = yleisen tien työmaa, 5 = yksityistie, 9 = omistaja selvittämättä)
sealed trait RoadType {
  def value: Int
}
object RoadType {
  val values = Set(Public, Ferry, MunicipalityStreet, PublicUnderConstruction, Private, UnknownOwner)

  def apply(intValue: Int): RoadType = {
    values.find(_.value == intValue).getOrElse(UnknownOwner)
  }

  case object Public extends RoadType { def value = 1 }
  case object Ferry extends RoadType { def value = 2 }
  case object MunicipalityStreet extends RoadType { def value = 3 }
  case object PublicUnderConstruction extends RoadType { def value = 4 }
  case object Private extends RoadType { def value = 5 }
  case object UnknownOwner extends RoadType { def value = 9 }
}

//JATKUVUUS (1 = Tien loppu, 2 = epäjatkuva (esim. vt9 välillä Akaa-Tampere), 3 = ELY:n raja, 4 = Lievä epäjatkuvuus (esim kiertoliittymä), 5 = jatkuva)

sealed trait Discontinuity {
  def value: Int
}
object Discontinuity {
  val values = Set(EndOfRoad, Discontinuous, ChangingELYCode, MinorDiscontinuity, Continuous)

  def apply(intValue: Int): Discontinuity = {
    values.find(_.value == intValue).getOrElse(Continuous)
  }

  case object EndOfRoad extends Discontinuity { def value = 1 }
  case object Discontinuous extends Discontinuity { def value = 2 }
  case object ChangingELYCode extends Discontinuity { def value = 3 }
  case object MinorDiscontinuity extends Discontinuity { def value = 4 }
  case object Continuous extends Discontinuity { def value = 5 }
}

sealed trait CalibrationCode {
  def value: Int
}
object CalibrationCode {
  val values = Set(No, AtEnd, AtBeginning, AtBoth)

  def apply(intValue: Int): CalibrationCode = {
    values.find(_.value == intValue).getOrElse(No)
  }

  case object No extends CalibrationCode { def value = 0 }
  case object AtEnd extends CalibrationCode { def value = 1 }
  case object AtBeginning extends CalibrationCode { def value = 2 }
  case object AtBoth extends CalibrationCode { def value = 3 }
}
case class CalibrationPoint(linkId: Long, segmentMValue: Double, addressMValue: Long)

case class RoadAddress(id: Long, roadNumber: Long, roadPartNumber: Long, track: Track, ely: Long, roadType: RoadType,
                       discontinuity: Discontinuity, startAddrMValue: Long, endAddrMValue: Long, startDate: DateTime, endDate: DateTime, linkId: Long,
                       startMValue: Double, endMValue: Double, calibrationPoints: (Option[CalibrationPoint],Option[CalibrationPoint]) = (None, None)
                      )

object RoadAddressDAO {

  private def logger = LoggerFactory.getLogger(getClass)

  private def calibrations(calibrationCode: CalibrationCode, linkId: Long, startMValue: Double, endMValue: Double,
                           startAddrMValue: Long, endAddrMValue: Long, sideCode: SideCode): (Option[CalibrationPoint], Option[CalibrationPoint]) = {
    sideCode match {
      case BothDirections => (None, None) // Invalid choice
      case TowardsDigitizing => calibrations(calibrationCode, linkId, 0.0, endMValue-startMValue, startAddrMValue, endAddrMValue)
      case AgainstDigitizing => calibrations(calibrationCode, linkId, endMValue-startMValue, 0.0, startAddrMValue, endAddrMValue)
      case Unknown => (None, None)  // Invalid choice
    }
  }

  private def calibrations(calibrationCode: CalibrationCode, linkId: Long, segmentStartMValue: Double, segmentEndMValue: Double,
                           startAddrMValue: Long, endAddrMValue: Long): (Option[CalibrationPoint], Option[CalibrationPoint]) = {
    calibrationCode match {
      case No => (None, None)
      case AtEnd => (None, Some(CalibrationPoint(linkId, segmentEndMValue, endAddrMValue)))
      case AtBeginning => (Some(CalibrationPoint(linkId, segmentStartMValue, startAddrMValue)), None)
      case AtBoth => (Some(CalibrationPoint(linkId, segmentStartMValue, startAddrMValue)),
        Some(CalibrationPoint(linkId, segmentEndMValue, endAddrMValue)))
    }
  }
  val formatter = DateTimeFormat.forPattern("yyyy-MM-dd HH:mm:ss.SSSSSS")

  def dateTimeParse(string: String) = {
    try {
      DateTime.parse(string, formatter)
    } catch {
      case ex: Exception => null
    }
  }

  def fetchByLinkId(linkIds: Set[Long]): List[RoadAddress] = {
    if (linkIds.size > 1000) {
      return fetchByLinkIdMassQuery(linkIds)
    }
    val linkIdString = linkIds.mkString(",")
    val where = linkIds.isEmpty match {
      case true => return List()
      case false => s""" where pos.link_id in ($linkIdString)"""
    }
    val query =
      s"""
        select ra.id, ra.road_number, ra.road_part_number, ra.track_code, ra.ely,
        ra.road_type, ra.discontinuity, ra.start_addr_m, ra.end_addr_m, pos.link_id, pos.start_measure, pos.end_measure,
        pos.side_code,
        ra.start_date, ra.end_date, ra.created_by, ra.created_date, ra.CALIBRATION_POINTS
        from road_address ra
        join lrm_position pos on ra.lrm_position_id = pos.id
        $where
      """
    val tuples = Q.queryNA[(Long, Long, Long, Int, Long, Int, Int, Long, Long, Long, Double, Double, Int,
      String, String, String, String, Int)](query).list
    tuples.map {
      case (id, roadNumber, roadPartNumber, track, elyCode, roadType, discontinuity, startAddrMValue, endAddrMValue,
      linkId, startMValue, endMValue, sideCode, startDate, endDate, createdBy, createdDate, calibrationCode) =>
        RoadAddress(id, roadNumber, roadPartNumber, Track.apply(track), elyCode, RoadType.apply(roadType),
          Discontinuity.apply(discontinuity), startAddrMValue, endAddrMValue, dateTimeParse(startDate), dateTimeParse(endDate), linkId,
          startMValue, endMValue, calibrations(CalibrationCode.apply(calibrationCode), linkId, startMValue, endMValue, startAddrMValue, endAddrMValue, SideCode.apply(sideCode)))
    }

  }

  def fetchPartsByRoadNumbers(roadNumbers: Seq[(Int, Int)], coarse: Boolean = false): List[RoadAddress] = {
    val filter = roadNumbers.map(n => "road_number >= " + n._1 + " and road_number <= " + n._2)
      .mkString("(", ") OR (", ")")
      //.foldLeft("")((c, r) => c + ") OR (" + r)
    val where = roadNumbers.isEmpty match {
      case true => return List()
      case false => s""" where track_code in (0,1) AND $filter"""
    }
    val coarseWhere = coarse match {
      case true => " AND calibration_points != 0"
      case false => ""
    }
    val query =
      s"""
        select ra.id, ra.road_number, ra.road_part_number, ra.track_code, ra.ely,
        ra.road_type, ra.discontinuity, ra.start_addr_m, ra.end_addr_m, pos.link_id, pos.start_measure, pos.end_measure,
        pos.side_code,
        ra.start_date, ra.end_date, ra.created_by, ra.created_date, ra.CALIBRATION_POINTS
        from road_address ra
        join lrm_position pos on ra.lrm_position_id = pos.id
        $where $coarseWhere
      """
    val tuples = Q.queryNA[(Long, Long, Long, Int, Long, Int, Int, Long, Long, Long, Double, Double, Int,
      String, String, String, String, Int)](query).list
    tuples.map {
      case (id, roadNumber, roadPartNumber, track, elyCode, roadType, discontinuity, startAddrMValue, endAddrMValue,
      linkId, startMValue, endMValue, sideCode, startDate, endDate, createdBy, createdDate, calibrationCode) =>
        RoadAddress(id, roadNumber, roadPartNumber, Track.apply(track), elyCode, RoadType.apply(roadType),
          Discontinuity.apply(discontinuity), startAddrMValue, endAddrMValue, dateTimeParse(startDate), dateTimeParse(endDate), linkId,
          startMValue, endMValue, calibrations(CalibrationCode.apply(calibrationCode), linkId, startMValue, endMValue, startAddrMValue, endAddrMValue, SideCode.apply(sideCode)))
    }

  }

  def fetchByLinkIdMassQuery(linkIds: Set[Long]): List[RoadAddress] = {
    MassQuery.withIds(linkIds) {
      idTableName =>
        val query =
          s"""
        select ra.id, ra.road_number, ra.road_part_number, ra.track_code, ra.ely,
        ra.road_type, ra.discontinuity, ra.start_addr_m, ra.end_addr_m, pos.link_id, pos.start_measure, pos.end_measure,
        pos.side_code,
        ra.start_date, ra.end_date, ra.created_by, ra.created_date, ra.CALIBRATION_POINTS
        from road_address ra
        join lrm_position pos on ra.lrm_position_id = pos.id
        join $idTableName i on i.id = pos.link_id
      """
        val tuples = Q.queryNA[(Long, Long, Long, Int, Long, Int, Int, Long, Long, Long, Double, Double, Int,
          String, String, String, String, Int)](query).list
        tuples.map {
          case (id, roadNumber, roadPartNumber, track, elyCode, roadType, discontinuity, startAddrMValue, endAddrMValue,
          linkId, startMValue, endMValue, sideCode, startDate, endDate, createdBy, createdDate, calibrationCode) =>
            RoadAddress(id, roadNumber, roadPartNumber, Track.apply(track), elyCode, RoadType.apply(roadType),
              Discontinuity.apply(discontinuity), startAddrMValue, endAddrMValue, dateTimeParse(startDate), dateTimeParse(endDate), linkId,
              startMValue, endMValue, calibrations(CalibrationCode.apply(calibrationCode), linkId, startMValue, endMValue, startAddrMValue, endAddrMValue, SideCode.apply(sideCode)))
        }
    }
  }

  def fetchByRoadPart(roadNumber: Int, roadPartNumber: Int) = {
    val query =
      s"""
        select ra.id, ra.road_number, ra.road_part_number, ra.track_code, ra.ely,
        ra.road_type, ra.discontinuity, ra.start_addr_m, ra.end_addr_m, pos.link_id, pos.start_measure, pos.end_measure,
        pos.side_code,
        ra.start_date, ra.end_date, ra.created_by, ra.created_date, ra.CALIBRATION_POINTS
        from road_address ra
        join lrm_position pos on ra.lrm_position_id = pos.id
        where road_number = $roadNumber AND road_part_number = $roadPartNumber
        ORDER BY road_number, road_part_number, track_code, start_addr_m
      """
    val tuples = Q.queryNA[(Long, Long, Long, Int, Long, Int, Int, Long, Long, Long, Double, Double, Int,
      String, String, String, String, Int)](query).list
    tuples.map{
      case (id, roadNumber, roadPartNumber, track, elyCode, roadType, discontinuity, startAddrMValue, endAddrMValue,
      linkId, startMValue, endMValue, sideCode, startDate, endDate, createdBy, createdDate, calibrationCode) =>
        RoadAddress(id, roadNumber, roadPartNumber, Track.apply(track), elyCode, RoadType.apply(roadType),
          Discontinuity.apply(discontinuity), startAddrMValue, endAddrMValue, dateTimeParse(startDate), dateTimeParse(endDate), linkId,
          startMValue, endMValue, calibrations(CalibrationCode.apply(calibrationCode), linkId, startMValue, endMValue, startAddrMValue, endAddrMValue, SideCode.apply(sideCode)))
    }
  }

  def fetchNextRoadNumber(current: Int) = {
    val query =
      s"""
          SELECT * FROM (
            SELECT ra.road_number
            FROM road_address ra
            WHERE road_number > $current AND (end_date < sysdate OR end_date IS NULL)
            ORDER BY road_number ASC
          ) WHERE ROWNUM < 2
      """
    Q.queryNA[Int](query).firstOption
  }

  def fetchNextRoadPartNumber(roadNumber: Int, current: Int) = {
    val query =
      s"""
          SELECT * FROM (
            SELECT ra.road_part_number
            FROM road_address ra
            WHERE road_number = $roadNumber  AND road_part_number > $current AND (end_date < sysdate OR end_date IS NULL)
            ORDER BY road_part_number ASC
          ) WHERE ROWNUM < 2
      """
    Q.queryNA[Int](query).firstOption
  }

<<<<<<< HEAD
  def createMissingRoadAddress (linkId: Long, start_addr_m: Long, end_addr_m: Long, road_number: Long, road_part_number: Long, anomaly_code: Int) = {
    sqlu"""
           insert into missing_road_address (link_id, start_addr_m, end_addr_m, road_number, road_part_number, anomaly_code)
           values ($linkId, $start_addr_m, $end_addr_m, $road_number, $road_part_number, $anomaly_code)
           """.execute
  }

  def getMissingRoadAddresses() = {
    sql"""SELECT link_id, start_addr_m, end_addr_m
            FROM missing_road_address""".as[(Long, Long, Long)].list
  }

  def getLrmPositionByLinkId(linkId: Long) = {
    sql"""
       select lrm.id, lrm.start_measure, lrm.end_measure
       from lrm_position lrm, road_address rda
       where lrm.id = rda.lrm_position_id and lrm.link_id = $linkId""".as[(Long, Long, Long)].list
  }

  def getLrmPositionMeasures(linkId: Long) = {
    sql"""
       select lrm.id, lrm.start_measure, lrm.end_measure
       from lrm_position lrm, road_address rda
       where lrm.id = rda.lrm_position_id
       and (lrm.start_measure != rda.start_addr_m or lrm.end_measure != rda.end_addr_m) and lrm.link_id = $linkId""".as[(Long, Long, Long)].list
  }

  def getLrmPositionRoadParts(linkId: Long, roadPart: Long) = {
    sql"""
       select lrm.id, lrm.start_measure, lrm.end_measure
       from lrm_position lrm, road_address rda
       where lrm.id = rda.lrm_position_id
       and lrm.link_id = $linkId and rda.road_part_number!= $roadPart""".as[(Long, Long, Long)].list
  }



=======
  def update(roadAddress: RoadAddress) = {
    sqlu"""UPDATE ROAD_ADDRESS
        SET road_number = ${roadAddress.roadNumber},
            road_part_number= ${roadAddress.roadPartNumber},
            track_code = ${roadAddress.track.value},
            ely= ${roadAddress.ely},
            road_type= ${roadAddress.roadType.value},
            discontinuity= ${roadAddress.discontinuity.value},
            START_ADDR_M= ${roadAddress.startAddrMValue},
            END_ADDR_M= ${roadAddress.endAddrMValue},
            start_date= ${roadAddress.startDate},
            end_date= ${roadAddress.endDate}
        WHERE id = ${roadAddress.id}""".execute
  }

>>>>>>> e06d7543
  implicit val getDiscontinuity = GetResult[Discontinuity]( r=> Discontinuity.apply(r.nextInt()))

  implicit val getRoadType = GetResult[RoadType]( r=> RoadType.apply(r.nextInt()))

  implicit val getTrack = GetResult[Track]( r=> Track.apply(r.nextInt()))

  implicit val getCalibrationCode = GetResult[CalibrationCode]( r=> CalibrationCode.apply(r.nextInt()))
}<|MERGE_RESOLUTION|>--- conflicted
+++ resolved
@@ -248,45 +248,6 @@
     Q.queryNA[Int](query).firstOption
   }
 
-<<<<<<< HEAD
-  def createMissingRoadAddress (linkId: Long, start_addr_m: Long, end_addr_m: Long, road_number: Long, road_part_number: Long, anomaly_code: Int) = {
-    sqlu"""
-           insert into missing_road_address (link_id, start_addr_m, end_addr_m, road_number, road_part_number, anomaly_code)
-           values ($linkId, $start_addr_m, $end_addr_m, $road_number, $road_part_number, $anomaly_code)
-           """.execute
-  }
-
-  def getMissingRoadAddresses() = {
-    sql"""SELECT link_id, start_addr_m, end_addr_m
-            FROM missing_road_address""".as[(Long, Long, Long)].list
-  }
-
-  def getLrmPositionByLinkId(linkId: Long) = {
-    sql"""
-       select lrm.id, lrm.start_measure, lrm.end_measure
-       from lrm_position lrm, road_address rda
-       where lrm.id = rda.lrm_position_id and lrm.link_id = $linkId""".as[(Long, Long, Long)].list
-  }
-
-  def getLrmPositionMeasures(linkId: Long) = {
-    sql"""
-       select lrm.id, lrm.start_measure, lrm.end_measure
-       from lrm_position lrm, road_address rda
-       where lrm.id = rda.lrm_position_id
-       and (lrm.start_measure != rda.start_addr_m or lrm.end_measure != rda.end_addr_m) and lrm.link_id = $linkId""".as[(Long, Long, Long)].list
-  }
-
-  def getLrmPositionRoadParts(linkId: Long, roadPart: Long) = {
-    sql"""
-       select lrm.id, lrm.start_measure, lrm.end_measure
-       from lrm_position lrm, road_address rda
-       where lrm.id = rda.lrm_position_id
-       and lrm.link_id = $linkId and rda.road_part_number!= $roadPart""".as[(Long, Long, Long)].list
-  }
-
-
-
-=======
   def update(roadAddress: RoadAddress) = {
     sqlu"""UPDATE ROAD_ADDRESS
         SET road_number = ${roadAddress.roadNumber},
@@ -302,7 +263,44 @@
         WHERE id = ${roadAddress.id}""".execute
   }
 
->>>>>>> e06d7543
+
+  def createMissingRoadAddress (linkId: Long, start_addr_m: Long, end_addr_m: Long, road_number: Long, road_part_number: Long, anomaly_code: Int) = {
+    sqlu"""
+           insert into missing_road_address (link_id, start_addr_m, end_addr_m, road_number, road_part_number, anomaly_code)
+           values ($linkId, $start_addr_m, $end_addr_m, $road_number, $road_part_number, $anomaly_code)
+           """.execute
+  }
+
+  def getMissingRoadAddresses() = {
+    sql"""SELECT link_id, start_addr_m, end_addr_m
+            FROM missing_road_address""".as[(Long, Long, Long)].list
+  }
+
+  def getLrmPositionByLinkId(linkId: Long) = {
+    sql"""
+       select lrm.id, lrm.start_measure, lrm.end_measure
+       from lrm_position lrm, road_address rda
+       where lrm.id = rda.lrm_position_id and lrm.link_id = $linkId""".as[(Long, Long, Long)].list
+  }
+
+  def getLrmPositionMeasures(linkId: Long) = {
+    sql"""
+       select lrm.id, lrm.start_measure, lrm.end_measure
+       from lrm_position lrm, road_address rda
+       where lrm.id = rda.lrm_position_id
+       and (lrm.start_measure != rda.start_addr_m or lrm.end_measure != rda.end_addr_m) and lrm.link_id = $linkId""".as[(Long, Long, Long)].list
+  }
+
+  def getLrmPositionRoadParts(linkId: Long, roadPart: Long) = {
+    sql"""
+       select lrm.id, lrm.start_measure, lrm.end_measure
+       from lrm_position lrm, road_address rda
+       where lrm.id = rda.lrm_position_id
+       and lrm.link_id = $linkId and rda.road_part_number!= $roadPart""".as[(Long, Long, Long)].list
+  }
+
+
+
   implicit val getDiscontinuity = GetResult[Discontinuity]( r=> Discontinuity.apply(r.nextInt()))
 
   implicit val getRoadType = GetResult[RoadType]( r=> RoadType.apply(r.nextInt()))
