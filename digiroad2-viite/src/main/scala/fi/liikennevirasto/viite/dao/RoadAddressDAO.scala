--- conflicted
+++ resolved
@@ -291,235 +291,6 @@
     }
   }
 
-<<<<<<< HEAD
-//  protected def withRoadNumbersFilter(roadNumbers: Seq[(Int, Int)], filter: String = ""): String = {
-//    if (roadNumbers.isEmpty)
-//      return s" and  ($filter)"
-//
-//    val limit = roadNumbers.head
-//    val filterAdd = s"""(ra.road_number >= ${limit._1} and ra.road_number <= ${limit._2})"""
-//    if (filter == "")
-//      withRoadNumbersFilter(roadNumbers.tail,  filterAdd)
-//    else
-//      withRoadNumbersFilter(roadNumbers.tail,  s"""$filter OR $filterAdd""")
-//  }
-//
-//  def fetchRoadAddressesByBoundingBox(boundingRectangle: BoundingRectangle, fetchOnlyFloating: Boolean, onlyNormalRoads: Boolean = false, roadNumberLimits: Seq[(Int, Int)] = Seq()): (Seq[RoadAddress]) = {
-//    time(logger, "Fetch road addresses by bounding box") {
-//      val extendedBoundingRectangle = BoundingRectangle(boundingRectangle.leftBottom + boundingRectangle.diagonal.scale(.15),
-//        boundingRectangle.rightTop - boundingRectangle.diagonal.scale(.15))
-//      val filter = OracleDatabase.boundingBoxFilter(extendedBoundingRectangle, "geometry")
-//
-//      val floatingFilter = if (fetchOnlyFloating)
-//        " and ra.floating > 0"
-//      else
-//        ""
-//      val normalRoadsFilter = if (onlyNormalRoads)
-//        " and ra.link_source = 1"
-//      else
-//        ""
-//      val roadNumbersFilter = if (roadNumberLimits.nonEmpty)
-//        withRoadNumbersFilter(roadNumberLimits)
-//      else
-//        ""
-//
-//
-//      val query =
-//        s"""
-//        select ra.id, ra.road_number, ra.road_part_number, ra.road_type, ra.track_code,
-//        ra.discontinuity, ra.start_addr_m, ra.end_addr_m, ra.link_id, ra.start_measure, ra.end_measure,
-//        ra.side_code, ra.adjusted_timestamp,
-//        ra.start_date, ra.end_date, ra.created_by, ra.valid_from, ra.CALIBRATION_POINTS, ra.floating,
-//        (SELECT X FROM TABLE(SDO_UTIL.GETVERTICES(ra.geometry)) t WHERE id = 1) as X,
-//        (SELECT Y FROM TABLE(SDO_UTIL.GETVERTICES(ra.geometry)) t WHERE id = 1) as Y,
-//        (SELECT X FROM TABLE(SDO_UTIL.GETVERTICES(ra.geometry)) t WHERE id = 2) as X2,
-//        (SELECT Y FROM TABLE(SDO_UTIL.GETVERTICES(ra.geometry)) t WHERE id = 2) as Y2,
-//        ra.link_source, ra.ely, ra.terminated, ra.common_history_id, ra.valid_to,
-//        (SELECT rn.road_name FROM ROAD_NAME rn WHERE rn.ROAD_NUMBER = ra.ROAD_NUMBER AND rn.END_DATE IS NULL AND rn.VALID_TO IS NULL) as road_name
-//        from ROAD_ADDRESS ra
-//        where $filter $floatingFilter $normalRoadsFilter $roadNumbersFilter and
-//          ra.terminated = 0 and
-//          ra.valid_to is null and
-//          ra.end_date is null
-//      """
-//      queryList(query)
-//    }
-//  }
-//
-//  def fetchMissingRoadAddressesByBoundingBox(boundingRectangle: BoundingRectangle): (Seq[MissingRoadAddress]) = {
-//    val extendedBoundingRectangle = BoundingRectangle(boundingRectangle.leftBottom + boundingRectangle.diagonal.scale(.15),
-//      boundingRectangle.rightTop - boundingRectangle.diagonal.scale(.15))
-//    val filter = OracleDatabase.boundingBoxFilter(extendedBoundingRectangle, "geometry")
-//
-//    val query = s"""
-//        select link_id, start_addr_m, end_addr_m, road_number, road_part_number, anomaly_code, start_m, end_m,
-//        (SELECT X FROM TABLE(SDO_UTIL.GETVERTICES(geometry)) t WHERE id = 1) as X,
-//        (SELECT Y FROM TABLE(SDO_UTIL.GETVERTICES(geometry)) t WHERE id = 1) as Y,
-//        (SELECT X FROM TABLE(SDO_UTIL.GETVERTICES(geometry)) t WHERE id = 2) as X2,
-//        (SELECT Y FROM TABLE(SDO_UTIL.GETVERTICES(geometry)) t WHERE id = 2) as Y2
-//        from missing_road_address
-//        where $filter
-//      """
-//
-//    Q.queryNA[(Long, Option[Long], Option[Long], Option[Long], Option[Long], Int, Option[Double], Option[Double],Double, Double, Double, Double)](query).list.map {
-//      case (linkId, startAddrM, endAddrM, road, roadPart,anomaly, startM, endM, x, y, x2, y2) =>
-//        MissingRoadAddress(linkId, startAddrM, endAddrM, RoadType.UnknownOwnerRoad ,road, roadPart, startM, endM, Anomaly.apply(anomaly),Seq(Point(x, y), Point(x2, y2)))
-//    }
-//  }
-//
-//  private def logger = LoggerFactory.getLogger(getClass)
-//
-//  val formatter: DateTimeFormatter = ISODateTimeFormat.dateOptionalTimeParser()
-//
-//  def dateTimeParse(string: String): DateTime = {
-//    formatter.parseDateTime(string)
-//  }
-//
-//  val dateFormatter: DateTimeFormatter = ISODateTimeFormat.basicDate()
-//
-//  def optDateTimeParse(string: String): Option[DateTime] = {
-//    try {
-//      if (string==null || string == "")
-//        None
-//      else
-//        Some(DateTime.parse(string, formatter))
-//    } catch {
-//      case ex: Exception => None
-//    }
-//  }
-//
-//  implicit val getRoadAddress: GetResult[RoadAddress] = new GetResult[RoadAddress]{
-//    def apply(r: PositionedResult) = {
-//
-//      val id = r.nextLong()
-//      val roadNumber = r.nextLong()
-//      val roadPartNumber = r.nextLong()
-//      val roadType = RoadType.apply(r.nextInt())
-//      val trackCode = r.nextInt()
-//      val discontinuity = r.nextInt()
-//      val startAddrMValue = r.nextLong()
-//      val endAddrMValue = r.nextLong()
-//      val linkId = r.nextLong()
-//      val startMValue = r.nextDouble()
-//      val endMValue = r.nextDouble()
-//      val sideCode = r.nextInt()
-//      val adjustedTimestamp = r.nextLong()
-//      val startDate = r.nextDateOption.map(d => formatter.parseDateTime(d.toString))
-//      val endDate = r.nextDateOption.map(d => formatter.parseDateTime(d.toString))
-//      val createdBy = r.nextStringOption.map(new String(_))
-//      val validFrom = r.nextDateOption.map(d => formatter.parseDateTime(d.toString))
-//      val calibrationCode = r.nextInt()
-//      val floatingReason = r.nextLong()
-//      val x = r.nextDouble()
-//      val y = r.nextDouble()
-//      val x2 = r.nextDouble()
-//      val y2 = r.nextDouble()
-//      val geomSource = LinkGeomSource.apply(r.nextInt)
-//      val ely = r.nextLong()
-//      val terminated = TerminationCode.apply(r.nextInt())
-//      val roadwayId = r.nextLong()
-//      val validTo = r.nextDateOption.map(d => formatter.parseDateTime(d.toString))
-//      val roadName = r.nextStringOption()
-//      RoadAddress(id, roadNumber, roadPartNumber, roadType, Track.apply(trackCode), Discontinuity.apply(discontinuity),
-//        startAddrMValue, endAddrMValue, startDate, endDate, createdBy, linkId, startMValue, endMValue,
-//        SideCode.apply(sideCode), adjustedTimestamp, CalibrationPointsUtils.calibrations(CalibrationCode.apply(calibrationCode),
-//          linkId, startMValue, endMValue, startAddrMValue, endAddrMValue, SideCode.apply(sideCode)), FloatingReason.apply(floatingReason),
-//        Seq(Point(x, y), Point(x2, y2)), geomSource, ely, terminated, roadwayId, validFrom, validTo, blackUnderline = false, roadName)
-//    }
-//  }
-//
-//  def fetchByLinkId(linkIds: Set[Long], includeFloating: Boolean = false, includeHistory: Boolean = true, includeTerminated: Boolean = true, includeCurrent: Boolean = true,
-//                    filterIds: Set[Long] = Set()): List[RoadAddress] = {
-//    time(logger, "Fetch road addresses by link id") {
-//      if (linkIds.size > 1000 || filterIds.size > 1000) {
-//        return fetchByLinkIdMassQuery(linkIds, includeFloating, includeHistory).filterNot(ra => filterIds.contains(ra.id))
-//      }
-//      val linkIdString = linkIds.mkString(",")
-//      val where = if (linkIds.isEmpty) {
-//        return List()
-//      } else {
-//        s""" where ra.link_id in ($linkIdString)"""
-//      }
-//      val floating = if (!includeFloating)
-//        "AND ra.floating=0"
-//      else
-//        ""
-//      val history = if (!includeHistory)
-//        "AND ra.end_date is null"
-//      else
-//        ""
-//      val current = if (!includeCurrent)
-//        "AND ra.end_date is not null"
-//      else
-//        ""
-//      val idFilter = if (filterIds.nonEmpty)
-//        s"AND ra.id not in ${filterIds.mkString("(", ",", ")")}"
-//      else
-//        ""
-//
-//      val valid = if (!includeTerminated) {
-//        "AND ra.terminated = 0"
-//      } else {
-//        ""
-//      }
-//
-//      val query =
-//        s"""
-//        select ra.id, ra.road_number, ra.road_part_number, ra.road_type, ra.track_code,
-//        ra.discontinuity, ra.start_addr_m, ra.end_addr_m, ra.link_id, ra.start_measure, ra.end_measure,
-//        ra.side_code, ra.adjusted_timestamp,
-//        ra.start_date, ra.end_date, ra.created_by, ra.valid_from, ra.CALIBRATION_POINTS, ra.floating, t.X, t.Y, t2.X, t2.Y, ra.link_source, ra.ely, ra.terminated, ra.common_history_id, ra.valid_to,
-//        (SELECT rn.road_name FROM ROAD_NAME rn WHERE rn.ROAD_NUMBER = ra.ROAD_NUMBER AND rn.END_DATE IS NULL AND rn.VALID_TO IS NULL)
-//        from ROAD_ADDRESS ra cross join
-//        TABLE(SDO_UTIL.GETVERTICES(ra.geometry)) t cross join
-//        TABLE(SDO_UTIL.GETVERTICES(ra.geometry)) t2
-//        $where $floating $history $current $valid $idFilter and t.id < t2.id and
-//           valid_to is null
-//      """
-//      queryList(query)
-//    }
-//  }
-//
-//  def fetchByLinkIdToApi(linkIds: Set[Long], useLatestNetwork: Boolean = true, searchDate: String = LocalDate.now.toString): List[RoadAddress] = {
-//    time(logger, "Fetch road addresses by link id to API") {
-//      if (linkIds.size > 1000) {
-//        return fetchByLinkIdMassQueryToApi(linkIds, useLatestNetwork, searchDate = searchDate)
-//      }
-//
-//      def dateFilter(table: String): String = {
-//        s" ($table.START_DATE <= to_date('$searchDate', 'yyyy-mm-dd') AND (to_date('$searchDate', 'yyyy-mm-dd') < $table.END_DATE OR $table.END_DATE IS NULL))"
-//      }
-//
-//      val linkIdString = linkIds.mkString(",")
-//      if(linkIds.nonEmpty){
-//        val (networkData, networkWhere) =
-//          if (useLatestNetwork) {
-//            (", net.id as road_version, net.created as version_date ",
-//              "join published_road_network net on net.id = (select MAX(network_id) from published_road_address where ra.id = road_address_id)")
-//          } else ("", "")
-//
-//        val query =
-//          s"""
-//        select ra.id, ra.road_number, ra.road_part_number, ra.road_type, ra.track_code,
-//        ra.discontinuity, ra.start_addr_m, ra.end_addr_m, ra.link_id, ra.start_measure, ra.end_measure,
-//        ra.side_code, ra.adjusted_timestamp,
-//        ra.start_date, ra.end_date, ra.created_by, ra.valid_from, ra.CALIBRATION_POINTS, ra.floating, t.X, t.Y, t2.X, t2.Y, ra.link_source, ra.ely, ra.terminated, ra.common_history_id, ra.valid_to,
-//        (SELECT rn.road_name FROM ROAD_NAME rn WHERE rn.ROAD_NUMBER = ra.ROAD_NUMBER AND rn.VALID_TO IS NULL and ${dateFilter(table = "rn")})
-//        $networkData
-//        from ROAD_ADDRESS ra cross join
-//        TABLE(SDO_UTIL.GETVERTICES(ra.geometry)) t cross join
-//        TABLE(SDO_UTIL.GETVERTICES(ra.geometry)) t2
-//        $networkWhere
-//        where ra.link_id in ($linkIdString) and ${dateFilter(table = "ra")} and t.id < t2.id and
-//          ra.valid_to is null
-//      """
-//        queryList(query)
-//      } else {
-//        List()
-//      }
-//    }
-//  }
-//
 //
 //  private def queryList(query: String): List[RoadAddress] = {
 //    Q.queryNA[RoadAddress](query).list.groupBy(_.id).map {
@@ -549,11 +320,11 @@
 //        ra.discontinuity, ra.start_addr_m, ra.end_addr_m, ra.link_id, ra.start_measure, ra.end_measure,
 //        ra.side_code, ra.adjusted_timestamp,
 //        ra.start_date, ra.end_date, ra.created_by, ra.valid_from, ra.CALIBRATION_POINTS, ra.floating, t.X, t.Y, t2.X, t2.Y, ra.link_source, ra.ely, ra.terminated, ra.common_history_id, ra.valid_to,
-//        (SELECT rn.road_name FROM ROAD_NAME rn WHERE rn.ROAD_NUMBER = ra.ROAD_NUMBER AND rn.END_DATE IS NULL AND rn.VALID_TO IS NULL)
+//        (SELECT rn.road_name FROM ROAD_NAMES rn WHERE rn.ROAD_NUMBER = ra.ROAD_NUMBER AND rn.END_DATE IS NULL AND rn.VALID_TO IS NULL)
 //        from ROAD_ADDRESS ra cross join
 //        TABLE(SDO_UTIL.GETVERTICES(ra.geometry)) t cross join
 //        TABLE(SDO_UTIL.GETVERTICES(ra.geometry)) t2
-//        $where AND $geomFilter $coarseWhere AND ra.floating=0 and t.id < t2.id and
+//        $where AND $geomFilter $coarseWhere AND ra.floating='0' and t.id < t2.id and
 //          valid_to is null
 //      """
 //      queryList(query)
@@ -565,7 +336,7 @@
 //      MassQuery.withIds(linkIds) {
 //        idTableName =>
 //          val floating = if (!includeFloating)
-//            "AND ra.floating=0"
+//            "AND ra.floating='0'"
 //          else
 //            ""
 //          val history = if (!includeHistory)
@@ -578,7 +349,7 @@
 //        ra.discontinuity, ra.start_addr_m, ra.end_addr_m, ra.link_id, ra.start_measure, ra.end_measure,
 //        ra.side_code, ra.adjusted_timestamp,
 //        ra.start_date, ra.end_date, ra.created_by, ra.valid_from, ra.CALIBRATION_POINTS, ra.floating, t.X, t.Y, t2.X, t2.Y, ra.link_source, ra.ely, ra.terminated, ra.common_history_id, ra.valid_to,
-//        (SELECT rn.road_name FROM ROAD_NAME rn WHERE rn.ROAD_NUMBER = ra.ROAD_NUMBER AND rn.END_DATE IS NULL AND rn.VALID_TO IS NULL)
+//        (SELECT rn.road_name FROM ROAD_NAMES rn WHERE rn.ROAD_NUMBER = ra.ROAD_NUMBER AND rn.END_DATE IS NULL AND rn.VALID_TO IS NULL)
 //        from ROAD_ADDRESS ra cross join
 //        TABLE(SDO_UTIL.GETVERTICES(ra.geometry)) t cross join
 //        TABLE(SDO_UTIL.GETVERTICES(ra.geometry)) t2
@@ -610,7 +381,7 @@
 //              ra.discontinuity, ra.start_addr_m, ra.end_addr_m, ra.link_id, ra.start_measure, ra.end_measure,
 //              ra.side_code, ra.adjusted_timestamp,
 //              ra.start_date, ra.end_date, ra.created_by, ra.valid_from, ra.CALIBRATION_POINTS, ra.floating, t.X, t.Y, t2.X, t2.Y, ra.link_source, ra.ely, ra.terminated, ra.common_history_id, ra.valid_to,
-//              (SELECT max(rn.road_name) FROM ROAD_NAME rn WHERE rn.ROAD_NUMBER = ra.ROAD_NUMBER AND rn.VALID_TO IS NULL AND ${dateFilter(table = "rn")})
+//              (SELECT max(rn.road_name) FROM ROAD_NAMES rn WHERE rn.ROAD_NUMBER = ra.ROAD_NUMBER AND rn.VALID_TO IS NULL AND ${dateFilter(table = "rn")})
 //              $networkData
 //              from ROAD_ADDRESS ra cross join
 //              TABLE(SDO_UTIL.GETVERTICES(ra.geometry)) t cross join
@@ -631,7 +402,7 @@
 //      MassQuery.withIds(ids) {
 //        idTableName =>
 //          val floating = if (!includeFloating)
-//            "AND ra.floating=0"
+//            "AND ra.floating='0'"
 //          else
 //            ""
 //          val history = if (!includeHistory)
@@ -644,7 +415,7 @@
 //        ra.discontinuity, ra.start_addr_m, ra.end_addr_m, ra.link_id, ra.start_measure, ra.end_measure,
 //        ra.side_code, ra.adjusted_timestamp,
 //        ra.start_date, ra.end_date, ra.created_by, ra.valid_from, ra.CALIBRATION_POINTS, ra.floating, t.X, t.Y, t2.X, t2.Y, ra.link_source, ra.ely, ra.terminated, ra.common_history_id, ra.valid_to,
-//        (SELECT rn.road_name FROM ROAD_NAME rn WHERE rn.ROAD_NUMBER = ra.ROAD_NUMBER AND rn.END_DATE IS NULL AND rn.VALID_TO IS NULL)
+//        (SELECT rn.road_name FROM ROAD_NAMES rn WHERE rn.ROAD_NUMBER = ra.ROAD_NUMBER AND rn.END_DATE IS NULL AND rn.VALID_TO IS NULL)
 //        from ROAD_ADDRESS ra cross join
 //        TABLE(SDO_UTIL.GETVERTICES(ra.geometry)) t cross join
 //        TABLE(SDO_UTIL.GETVERTICES(ra.geometry)) t2
@@ -666,7 +437,7 @@
 //        ra.discontinuity, ra.start_addr_m, ra.end_addr_m, ra.link_id, ra.start_measure, ra.end_measure,
 //        ra.side_code, ra.adjusted_timestamp,
 //        ra.start_date, ra.end_date, ra.created_by, ra.valid_from, ra.CALIBRATION_POINTS, ra.floating, t.X, t.Y, t2.X, t2.Y, ra.link_source, ra.ely, ra.terminated, ra.common_history_id, ra.valid_to,
-//        (SELECT rn.road_name FROM ROAD_NAME rn WHERE rn.ROAD_NUMBER = ra.ROAD_NUMBER AND rn.END_DATE IS NULL AND rn.VALID_TO IS NULL)
+//        (SELECT rn.road_name FROM ROAD_NAMES rn WHERE rn.ROAD_NUMBER = ra.ROAD_NUMBER AND rn.END_DATE IS NULL AND rn.VALID_TO IS NULL)
 //        from ROAD_ADDRESS ra cross join
 //        TABLE(SDO_UTIL.GETVERTICES(ra.geometry)) t cross join
 //        TABLE(SDO_UTIL.GETVERTICES(ra.geometry)) t2
@@ -692,7 +463,7 @@
 //                      includeHistory: Boolean = false, includeSuravage: Boolean = true, fetchOnlyEnd: Boolean = false, fetchOnlyStart: Boolean = false): List[RoadAddress] = {
 //    time(logger, "Fetch road addresses by road part") {
 //      val floating = if (!includeFloating)
-//        "ra.floating=0 AND"
+//        "ra.floating='0' AND"
 //      else
 //        ""
 //      val expiredFilter = if (!includeExpired)
@@ -720,7 +491,7 @@
 //        ra.discontinuity, ra.start_addr_m, ra.end_addr_m, ra.link_id, ra.start_measure, ra.end_measure,
 //        ra.side_code, ra.adjusted_timestamp,
 //        ra.start_date, ra.end_date, ra.created_by, ra.valid_from, ra.CALIBRATION_POINTS, ra.floating, t.X, t.Y, t2.X, t2.Y, ra.link_source, ra.ely, ra.terminated, ra.common_history_id, ra.valid_to,
-//        (SELECT rn.road_name FROM ROAD_NAME rn WHERE rn.ROAD_NUMBER = ra.ROAD_NUMBER AND rn.END_DATE IS NULL AND rn.VALID_TO IS NULL)
+//        (SELECT rn.road_name FROM ROAD_NAMES rn WHERE rn.ROAD_NUMBER = ra.ROAD_NUMBER AND rn.END_DATE IS NULL AND rn.VALID_TO IS NULL)
 //        from road_address ra cross join
 //        TABLE(SDO_UTIL.GETVERTICES(ra.geometry)) t cross join
 //        TABLE(SDO_UTIL.GETVERTICES(ra.geometry)) t2
@@ -790,7 +561,7 @@
 //  def fetchByRoad(roadNumber: Long, includeFloating: Boolean = false): List[RoadAddress] = {
 //    time(logger, "Fetch road addresses by road number") {
 //      val floating = if (!includeFloating)
-//        "ra.floating=0 AND"
+//        "ra.floating='0' AND"
 //      else
 //        ""
 //      // valid_to > sysdate because we may expire and query the data again in same transaction
@@ -800,7 +571,7 @@
 //        ra.discontinuity, ra.start_addr_m, ra.end_addr_m, ra.link_id, ra.start_measure, ra.end_measure,
 //        ra.side_code, ra.adjusted_timestamp,
 //        ra.start_date, ra.end_date, ra.created_by, ra.valid_from, ra.CALIBRATION_POINTS, ra.floating, t.X, t.Y, t2.X, t2.Y, ra.link_source, ra.ely, ra.terminated, ra.common_history_id, ra.valid_to,
-//        (SELECT rn.road_name FROM ROAD_NAME rn WHERE rn.ROAD_NUMBER = ra.ROAD_NUMBER AND rn.END_DATE IS NULL AND rn.VALID_TO IS NULL)
+//        (SELECT rn.road_name FROM ROAD_NAMES rn WHERE rn.ROAD_NUMBER = ra.ROAD_NUMBER AND rn.END_DATE IS NULL AND rn.VALID_TO IS NULL)
 //        from ROAD_ADDRESS ra cross join
 //        TABLE(SDO_UTIL.GETVERTICES(ra.geometry)) t cross join
 //        TABLE(SDO_UTIL.GETVERTICES(ra.geometry)) t2
@@ -821,11 +592,11 @@
 //          ra.discontinuity, ra.start_addr_m, ra.end_addr_m, ra.link_id, ra.start_measure, ra.end_measure,
 //          ra.side_code, ra.adjusted_timestamp,
 //          ra.start_date, ra.end_date, ra.created_by, ra.valid_from, ra.CALIBRATION_POINTS, ra.floating, t.X, t.Y, t2.X, t2.Y, ra.link_source, ra.ely, ra.terminated, ra.common_history_id, ra.valid_to,
-//          (SELECT rn.road_name FROM ROAD_NAME rn WHERE rn.ROAD_NUMBER = ra.ROAD_NUMBER AND rn.END_DATE IS NULL AND rn.VALID_TO IS NULL)
+//          (SELECT rn.road_name FROM ROAD_NAMES rn WHERE rn.ROAD_NUMBER = ra.ROAD_NUMBER AND rn.END_DATE IS NULL AND rn.VALID_TO IS NULL)
 //          from ROAD_ADDRESS ra cross join
 //          TABLE(SDO_UTIL.GETVERTICES(ra.geometry)) t cross join
 //          TABLE(SDO_UTIL.GETVERTICES(ra.geometry)) t2
-//          where t.id < t2.id and ra.floating > 0 $history and
+//          where t.id < t2.id and ra.floating = 1 $history and
 //          valid_to is null
 //          order by ra.ELY, ra.ROAD_NUMBER, ra.ROAD_PART_NUMBER, ra.START_ADDR_M, ra.END_ADDR_M
 //      """
@@ -842,11 +613,11 @@
 //          ra.discontinuity, ra.start_addr_m, ra.end_addr_m, ra.link_id, ra.start_measure, ra.end_measure,
 //          ra.side_code, ra.adjusted_timestamp,
 //          ra.start_date, ra.end_date, ra.created_by, ra.valid_from, ra.CALIBRATION_POINTS, ra.floating, t.X, t.Y, t2.X, t2.Y, ra.link_source, ra.ely, ra.terminated, ra.common_history_id, ra.valid_to,
-//          (SELECT rn.road_name FROM ROAD_NAME rn WHERE rn.ROAD_NUMBER = ra.ROAD_NUMBER AND rn.END_DATE IS NULL AND rn.VALID_TO IS NULL)
+//          (SELECT rn.road_name FROM ROAD_NAMES rn WHERE rn.ROAD_NUMBER = ra.ROAD_NUMBER AND rn.END_DATE IS NULL AND rn.VALID_TO IS NULL)
 //          from ROAD_ADDRESS ra cross join
 //          TABLE(SDO_UTIL.GETVERTICES(ra.geometry)) t cross join
 //          TABLE(SDO_UTIL.GETVERTICES(ra.geometry)) t2
-//          where t.id < t2.id and ra.floating > 0 $history and road_number = $roadNumber and road_part_number = $roadPartNumber and
+//          where t.id < t2.id and ra.floating = 1 $history and road_number = $roadNumber and road_part_number = $roadPartNumber and
 //          valid_to is null
 //          order by ra.ELY, ra.ROAD_NUMBER, ra.ROAD_PART_NUMBER, ra.START_ADDR_M, ra.END_ADDR_M
 //      """
@@ -859,7 +630,7 @@
 //      val history = if (!includesHistory) s" where ra.end_date is null " else ""
 //      val query =
 //        s"""
-//        select ra.id, ra.link_id, ra.road_number, ra.road_part_number, re.error_code, ra.ely from road_address ra join road_network_error re on re.road_address_id = ra.id $history
+//        select ra.id, ra.link_id, ra.road_number, ra.road_part_number, re.error_code, ra.ely from road_address ra join road_network_errors re on re.road_address_id = ra.id $history
 //        order by ra.ely, ra.road_number, ra.road_part_number, re.error_code
 //      """
 //      Q.queryNA[(Long, Long, Long, Long, Int, Long)](query).list.map {
@@ -877,7 +648,7 @@
 //        ra.discontinuity, ra.start_addr_m, ra.end_addr_m, ra.link_id, ra.start_measure, ra.end_measure,
 //        ra.side_code, ra.adjusted_timestamp,
 //        ra.start_date, ra.end_date, ra.created_by, ra.valid_from, ra.CALIBRATION_POINTS, ra.floating, t.X, t.Y, t2.X, t2.Y, ra.link_source, ra.ely, ra.terminated, ra.common_history_id, ra.valid_to,
-//        (SELECT rn.road_name FROM ROAD_NAME rn WHERE rn.ROAD_NUMBER = ra.ROAD_NUMBER AND rn.END_DATE IS NULL AND rn.VALID_TO IS NULL)
+//        (SELECT rn.road_name FROM ROAD_NAMES rn WHERE rn.ROAD_NUMBER = ra.ROAD_NUMBER AND rn.END_DATE IS NULL AND rn.VALID_TO IS NULL)
 //        from ROAD_ADDRESS ra cross join
 //        TABLE(SDO_UTIL.GETVERTICES(ra.geometry)) t cross join
 //        TABLE(SDO_UTIL.GETVERTICES(ra.geometry)) t2
@@ -1013,7 +784,7 @@
 //             MDSYS.SDO_ORDINATE_ARRAY(${p1.x},${p1.y},0.0,0.0,${p2.x},${p2.y},0.0,0.0))
 //              FROM dual WHERE NOT EXISTS (SELECT * FROM MISSING_ROAD_ADDRESS WHERE link_id = ${mra.linkId}) AND
 //              NOT EXISTS (SELECT * FROM ROAD_ADDRESS ra
-//                WHERE link_id = ${mra.linkId} AND valid_to IS NULL AND floating = 0))
+//                WHERE link_id = ${mra.linkId} AND valid_to IS NULL ))
 //           """.execute
 //  }
 //
@@ -1158,7 +929,7 @@
 //    Q.queryNA[Long](s"""
 //       select distinct road_number
 //              from road_address ra
-//              where ra.floating = 0 AND valid_to IS NULL
+//              where ra.floating = '0' AND valid_to IS NULL
 //              $filter
 //              order by road_number
 //      """).list
@@ -1249,7 +1020,7 @@
 //  }
 //
 //  def getNextRoadAddressId: Long = {
-//    Queries.nextRoadAddressId.as[Long].first
+//    Queries.nextViitePrimaryKeyId.as[Long].first
 //  }
 //
 //  implicit val getDiscontinuity = GetResult[Discontinuity]( r=> Discontinuity.apply(r.nextInt()))
@@ -1268,12 +1039,12 @@
 //        ra.discontinuity, ra.start_addr_m, ra.end_addr_m, ra.link_id, ra.start_measure, ra.end_measure,
 //        ra.side_code, ra.adjusted_timestamp,
 //        ra.start_date, ra.end_date, ra.created_by, ra.valid_from, ra.CALIBRATION_POINTS, ra.floating, t.X, t.Y, t2.X, t2.Y, ra.link_source, ra.ely, ra.terminated, ra.common_history_id, ra.valid_to,
-//        (SELECT rn.road_name FROM ROAD_NAME rn WHERE rn.ROAD_NUMBER = ra.ROAD_NUMBER AND rn.END_DATE IS NULL AND rn.VALID_TO IS NULL)
+//        (SELECT rn.road_name FROM ROAD_NAMES rn WHERE rn.ROAD_NUMBER = ra.ROAD_NUMBER AND rn.END_DATE IS NULL AND rn.VALID_TO IS NULL)
 //        from ROAD_ADDRESS ra cross join
 //        TABLE(SDO_UTIL.GETVERTICES(ra.geometry)) t cross join
 //        TABLE(SDO_UTIL.GETVERTICES(ra.geometry)) t2
 //        join $idTableName i on i.id = ra.link_id
-//        where ra.floating > 0 and t.id < t2.id and
+//        where ra.floating='1' and t.id < t2.id and
 //          valid_to is null
 //      """
 //          queryList(query)
@@ -1298,11 +1069,11 @@
 //        ra.discontinuity, ra.start_addr_m, ra.end_addr_m, ra.link_id, ra.start_measure, ra.end_measure,
 //        ra.side_code, ra.adjusted_timestamp,
 //        ra.start_date, ra.end_date, ra.created_by, ra.valid_from, ra.CALIBRATION_POINTS, ra.floating, t.X, t.Y, t2.X, t2.Y, ra.link_source, ra.ely, ra.terminated, ra.common_history_id, ra.valid_to,
-//        (SELECT rn.road_name FROM ROAD_NAME rn WHERE rn.ROAD_NUMBER = ra.ROAD_NUMBER AND rn.END_DATE IS NULL AND rn.VALID_TO IS NULL)
+//        (SELECT rn.road_name FROM ROAD_NAMES rn WHERE rn.ROAD_NUMBER = ra.ROAD_NUMBER AND rn.END_DATE IS NULL AND rn.VALID_TO IS NULL)
 //        from ROAD_ADDRESS ra cross join
 //        TABLE(SDO_UTIL.GETVERTICES(ra.geometry)) t cross join
 //        TABLE(SDO_UTIL.GETVERTICES(ra.geometry)) t2
-//        $where AND ra.floating > 0 and t.id < t2.id and
+//        $where AND ra.floating='1' and t.id < t2.id and
 //          valid_to is null
 //      """
 //      queryList(query)
@@ -1348,7 +1119,7 @@
 //        ra.discontinuity, ra.start_addr_m, ra.end_addr_m, ra.link_id, ra.start_measure, ra.end_measure,
 //        ra.side_code, ra.adjusted_timestamp,
 //        ra.start_date, ra.end_date, ra.created_by, ra.valid_from, ra.CALIBRATION_POINTS, ra.floating, t.X, t.Y, t2.X, t2.Y, ra.link_source, ra.ely, ra.terminated, ra.common_history_id, ra.valid_to,
-//        (SELECT road_name FROM ROAD_NAME rn WHERE rn.ROAD_NUMBER = ra.ROAD_NUMBER AND rn.END_DATE IS NULL and rn.VALID_TO IS NULL)
+//        (SELECT road_name FROM ROAD_NAMES rn WHERE rn.ROAD_NUMBER = ra.ROAD_NUMBER AND rn.END_DATE IS NULL and rn.VALID_TO IS NULL)
 //        from road_address ra cross join
 //        TABLE(SDO_UTIL.GETVERTICES(ra.geometry)) t cross join
 //        TABLE(SDO_UTIL.GETVERTICES(ra.geometry)) t2
@@ -1379,7 +1150,7 @@
 //        ra.discontinuity, ra.start_addr_m, ra.end_addr_m, ra.link_id, ra.start_measure, ra.end_measure,
 //        ra.side_code, ra.adjusted_timestamp,
 //        ra.start_date, ra.end_date, ra.created_by, ra.valid_from, ra.CALIBRATION_POINTS, ra.floating, t.X, t.Y, t2.X, t2.Y, ra.link_source, ra.ely, ra.terminated, ra.common_history_id, ra.valid_to,
-//        (SELECT rn.road_name FROM ROAD_NAME rn WHERE rn.ROAD_NUMBER = ra.ROAD_NUMBER AND rn.END_DATE IS NULL AND rn.VALID_TO IS NULL)
+//        (SELECT rn.road_name FROM ROAD_NAMES rn WHERE rn.ROAD_NUMBER = ra.ROAD_NUMBER AND rn.END_DATE IS NULL AND rn.VALID_TO IS NULL)
 //        from ROAD_ADDRESS ra cross join
 //        TABLE(SDO_UTIL.GETVERTICES(ra.geometry)) t cross join
 //        TABLE(SDO_UTIL.GETVERTICES(ra.geometry)) t2
@@ -1416,13 +1187,13 @@
 //      "?,?,0.0,?,?,?,0.0,?)), ?, ?, ?, ?, ?, ?, " +
 //      "?, ?, ?, ?, ?, ?)")
 //    val (ready, idLess) = roadAddresses.partition(_.id != NewRoadAddress)
-//    val plIds = Sequences.fetchRoadAddressIds(idLess.size)
+//    val plIds = Sequences.fetchViitePrimaryKeySeqValues(idLess.size)
 //    val createAddresses = ready ++ idLess.zip(plIds).map(x =>
 //      x._1.copy(id = x._2)
 //    )
 //    val savedIds = createAddresses.foreach { case (address) =>
 //      val nextId = if (address.id == NewRoadAddress) {
-//        Sequences.nextRoadAddressId
+//        Sequences.nextViitePrimaryKeySeqValue
 //      } else {
 //        address.id
 //      }
@@ -1524,12 +1295,12 @@
 //        ra.discontinuity, ra.start_addr_m, ra.end_addr_m, ra.link_id, ra.start_measure, ra.end_measure,
 //        ra.side_code, ra.adjusted_timestamp,
 //        ra.start_date, ra.end_date, ra.created_by, ra.valid_from, ra.CALIBRATION_POINTS, ra.floating, t.X, t.Y, t2.X, t2.Y, ra.link_source, ra.ely, ra.terminated, ra.common_history_id, ra.valid_to,
-//        (SELECT rn.road_name FROM ROAD_NAME rn WHERE rn.ROAD_NUMBER = ra.ROAD_NUMBER AND rn.END_DATE IS NULL AND rn.VALID_TO IS NULL)
+//        (SELECT rn.road_name FROM ROAD_NAMES rn WHERE rn.ROAD_NUMBER = ra.ROAD_NUMBER AND rn.END_DATE IS NULL AND rn.VALID_TO IS NULL)
 //        from ROAD_ADDRESS ra cross join
 //        TABLE(SDO_UTIL.GETVERTICES(ra.geometry)) t cross join
 //        TABLE(SDO_UTIL.GETVERTICES(ra.geometry)) t2
 //        where t.id < t2.id and
-//          valid_to is null and ra.terminated = 0 and ra.end_date is null and ra.floating = 0 $road"""
+//          valid_to is null and ra.terminated = 0 and ra.end_date is null and ra.floating = '0' $road"""
 //      queryList(query)
 //    }
 //  }
@@ -1708,7 +1479,7 @@
 //       ra.discontinuity, ra.start_addr_m, ra.end_addr_m, ra.link_id, ra.start_measure, ra.end_measure,
 //       ra.side_code, ra.adjusted_timestamp,
 //       ra.start_date, ra.end_date, ra.created_by, ra.valid_from, ra.CALIBRATION_POINTS, ra.floating, t.X, t.Y, t2.X, t2.Y, ra.link_source, ra.ely, ra.terminated, ra.common_history_id, ra.valid_to,
-//       (SELECT rn.road_name FROM ROAD_NAME rn WHERE rn.ROAD_NUMBER = ra.ROAD_NUMBER AND rn.END_DATE IS NULL AND rn.VALID_TO IS NULL)
+//       (SELECT rn.road_name FROM ROAD_NAMES rn WHERE rn.ROAD_NUMBER = ra.ROAD_NUMBER AND rn.END_DATE IS NULL AND rn.VALID_TO IS NULL)
 //        from ROAD_ADDRESS ra cross join
 //        TABLE(SDO_UTIL.GETVERTICES(ra.geometry)) t cross join
 //        TABLE(SDO_UTIL.GETVERTICES(ra.geometry)) t2
@@ -1758,1284 +1529,4 @@
 //
 //
 //  }
-=======
-  def fetchByLinkIdToApi(linkIds: Set[Long], useLatestNetwork: Boolean = true, searchDate: String = LocalDate.now.toString): List[RoadAddress] = {
-    time(logger, "Fetch road addresses by link id to API") {
-      if (linkIds.size > 1000) {
-        return fetchByLinkIdMassQueryToApi(linkIds, useLatestNetwork, searchDate = searchDate)
-      }
-
-      def dateFilter(table: String): String = {
-        s" ($table.START_DATE <= to_date('$searchDate', 'yyyy-mm-dd') AND (to_date('$searchDate', 'yyyy-mm-dd') < $table.END_DATE OR $table.END_DATE IS NULL))"
-      }
-
-      val linkIdString = linkIds.mkString(",")
-      if(linkIds.nonEmpty){
-        val (networkData, networkWhere) =
-          if (useLatestNetwork) {
-            (", net.id as road_version, net.created as version_date ",
-              "join published_road_network net on net.id = (select MAX(network_id) from published_road_address where ra.id = road_address_id)")
-          } else ("", "")
-
-        val query =
-          s"""
-        select ra.id, ra.road_number, ra.road_part_number, ra.road_type, ra.track_code,
-        ra.discontinuity, ra.start_addr_m, ra.end_addr_m, ra.link_id, ra.start_measure, ra.end_measure,
-        ra.side_code, ra.adjusted_timestamp,
-        ra.start_date, ra.end_date, ra.created_by, ra.valid_from, ra.CALIBRATION_POINTS, ra.floating, t.X, t.Y, t2.X, t2.Y, ra.link_source, ra.ely, ra.terminated, ra.common_history_id, ra.valid_to,
-        (SELECT rn.road_name FROM ROAD_NAMES rn WHERE rn.ROAD_NUMBER = ra.ROAD_NUMBER AND rn.VALID_TO IS NULL and ${dateFilter(table = "rn")})
-        $networkData
-        from ROAD_ADDRESS ra cross join
-        TABLE(SDO_UTIL.GETVERTICES(ra.geometry)) t cross join
-        TABLE(SDO_UTIL.GETVERTICES(ra.geometry)) t2
-        $networkWhere
-        where ra.link_id in ($linkIdString) and ${dateFilter(table = "ra")} and t.id < t2.id and
-          ra.valid_to is null
-      """
-        queryList(query)
-      } else {
-        List()
-      }
-    }
-  }
-
-
-  private def queryList(query: String): List[RoadAddress] = {
-    Q.queryNA[RoadAddress](query).list.groupBy(_.id).map {
-      case (_, roadAddressList) =>
-        roadAddressList.head
-    }.toList
-  }
-
-  def fetchPartsByRoadNumbers(boundingRectangle: BoundingRectangle, roadNumbers: Seq[(Int, Int)], coarse: Boolean = false): List[RoadAddress] = {
-    time(logger, "Fetch road addresses of road parts by road numbers") {
-      val geomFilter = OracleDatabase.boundingBoxFilter(boundingRectangle, "geometry")
-      val filter = roadNumbers.map(n => "ra.road_number >= " + n._1 + " and ra.road_number <= " + n._2)
-        .mkString("(", ") OR (", ")")
-      val where = if (roadNumbers.isEmpty) {
-        return List()
-      } else {
-        s""" where ra.track_code in (0,1) AND $filter"""
-      }
-      val coarseWhere = if (coarse) {
-        " AND ra.calibration_points != 0"
-      } else {
-        ""
-      }
-      val query =
-        s"""
-        select ra.id, ra.road_number, ra.road_part_number, ra.road_type, ra.track_code,
-        ra.discontinuity, ra.start_addr_m, ra.end_addr_m, ra.link_id, ra.start_measure, ra.end_measure,
-        ra.side_code, ra.adjusted_timestamp,
-        ra.start_date, ra.end_date, ra.created_by, ra.valid_from, ra.CALIBRATION_POINTS, ra.floating, t.X, t.Y, t2.X, t2.Y, ra.link_source, ra.ely, ra.terminated, ra.common_history_id, ra.valid_to,
-        (SELECT rn.road_name FROM ROAD_NAMES rn WHERE rn.ROAD_NUMBER = ra.ROAD_NUMBER AND rn.END_DATE IS NULL AND rn.VALID_TO IS NULL)
-        from ROAD_ADDRESS ra cross join
-        TABLE(SDO_UTIL.GETVERTICES(ra.geometry)) t cross join
-        TABLE(SDO_UTIL.GETVERTICES(ra.geometry)) t2
-        $where AND $geomFilter $coarseWhere AND ra.floating='0' and t.id < t2.id and
-          valid_to is null
-      """
-      queryList(query)
-     }
-  }
-
-  def fetchByLinkIdMassQuery(linkIds: Set[Long], includeFloating: Boolean = false, includeHistory: Boolean = true): List[RoadAddress] = {
-    time(logger, "Fetch road addresses by link id - mass query") {
-      MassQuery.withIds(linkIds) {
-        idTableName =>
-          val floating = if (!includeFloating)
-            "AND ra.floating='0'"
-          else
-            ""
-          val history = if (!includeHistory)
-            "AND ra.end_date is null"
-          else
-            ""
-          val query =
-            s"""
-        select ra.id, ra.road_number, ra.road_part_number, ra.road_type, ra.track_code,
-        ra.discontinuity, ra.start_addr_m, ra.end_addr_m, ra.link_id, ra.start_measure, ra.end_measure,
-        ra.side_code, ra.adjusted_timestamp,
-        ra.start_date, ra.end_date, ra.created_by, ra.valid_from, ra.CALIBRATION_POINTS, ra.floating, t.X, t.Y, t2.X, t2.Y, ra.link_source, ra.ely, ra.terminated, ra.common_history_id, ra.valid_to,
-        (SELECT rn.road_name FROM ROAD_NAMES rn WHERE rn.ROAD_NUMBER = ra.ROAD_NUMBER AND rn.END_DATE IS NULL AND rn.VALID_TO IS NULL)
-        from ROAD_ADDRESS ra cross join
-        TABLE(SDO_UTIL.GETVERTICES(ra.geometry)) t cross join
-        TABLE(SDO_UTIL.GETVERTICES(ra.geometry)) t2
-        join $idTableName i on i.id = ra.link_id
-        where t.id < t2.id $floating $history and
-          valid_to is null
-      """
-          queryList(query)
-      }
-    }
-  }
-
-  def fetchByLinkIdMassQueryToApi(linkIds: Set[Long], useLatestNetwork: Boolean = true, searchDate: String = LocalDate.now.toString): List[RoadAddress] = {
-    time(logger, "Fetch road addresses by link id - mass query to API") {
-      def dateFilter(table: String): String = {
-        s"($table.START_DATE <= to_date('$searchDate', 'yyyy-mm-dd') AND (to_date('$searchDate', 'yyyy-mm-dd') < $table.END_DATE OR $table.END_DATE IS NULL))"
-      }
-
-      val (networkData, networkWhere) =
-        if (useLatestNetwork) {
-          (", net.id as road_version, net.created as version_date ",
-            "join published_road_network net on net.id = (select MAX(network_id) from published_road_address where ra.id = road_address_id)")
-        } else ("", "")
-      MassQuery.withIds(linkIds) {
-        idTableName =>
-          val query =
-            s"""
-              select ra.id, ra.road_number, ra.road_part_number, ra.road_type, ra.track_code,
-              ra.discontinuity, ra.start_addr_m, ra.end_addr_m, ra.link_id, ra.start_measure, ra.end_measure,
-              ra.side_code, ra.adjusted_timestamp,
-              ra.start_date, ra.end_date, ra.created_by, ra.valid_from, ra.CALIBRATION_POINTS, ra.floating, t.X, t.Y, t2.X, t2.Y, ra.link_source, ra.ely, ra.terminated, ra.common_history_id, ra.valid_to,
-              (SELECT max(rn.road_name) FROM ROAD_NAMES rn WHERE rn.ROAD_NUMBER = ra.ROAD_NUMBER AND rn.VALID_TO IS NULL AND ${dateFilter(table = "rn")})
-              $networkData
-              from ROAD_ADDRESS ra cross join
-              TABLE(SDO_UTIL.GETVERTICES(ra.geometry)) t cross join
-              TABLE(SDO_UTIL.GETVERTICES(ra.geometry)) t2
-              join $idTableName i on i.id = ra.link_id
-              $networkWhere
-              where t.id < t2.id and
-                ra.valid_to is null AND ${dateFilter(table = "ra")}
-            """
-          println(query)
-          queryList(query)
-      }
-    }
-  }
-
-  def fetchByIdMassQuery(ids: Set[Long], includeFloating: Boolean = false, includeHistory: Boolean = true): List[RoadAddress] = {
-    time(logger, "Fetch road addresses by id - mass query") {
-      MassQuery.withIds(ids) {
-        idTableName =>
-          val floating = if (!includeFloating)
-            "AND ra.floating='0'"
-          else
-            ""
-          val history = if (!includeHistory)
-            "AND ra.end_date is null"
-          else
-            ""
-          val query =
-            s"""
-        select ra.id, ra.road_number, ra.road_part_number, ra.road_type, ra.track_code,
-        ra.discontinuity, ra.start_addr_m, ra.end_addr_m, ra.link_id, ra.start_measure, ra.end_measure,
-        ra.side_code, ra.adjusted_timestamp,
-        ra.start_date, ra.end_date, ra.created_by, ra.valid_from, ra.CALIBRATION_POINTS, ra.floating, t.X, t.Y, t2.X, t2.Y, ra.link_source, ra.ely, ra.terminated, ra.common_history_id, ra.valid_to,
-        (SELECT rn.road_name FROM ROAD_NAMES rn WHERE rn.ROAD_NUMBER = ra.ROAD_NUMBER AND rn.END_DATE IS NULL AND rn.VALID_TO IS NULL)
-        from ROAD_ADDRESS ra cross join
-        TABLE(SDO_UTIL.GETVERTICES(ra.geometry)) t cross join
-        TABLE(SDO_UTIL.GETVERTICES(ra.geometry)) t2
-        join $idTableName i on i.id = ra.id
-        where t.id < t2.id $floating $history and
-          valid_to is null
-      """
-          queryList(query)
-      }
-    }
-  }
-
-  private def fetchByAddress(roadNumber: Long, roadPartNumber: Long, track: Track, startAddrM: Option[Long], endAddrM: Option[Long]) = {
-    val startFilter = startAddrM.map(s => s" AND ra.start_addr_m = $s").getOrElse("")
-    val endFilter = endAddrM.map(e => s" AND ra.end_addr_m = $e").getOrElse("")
-    val query =
-      s"""
-        select ra.id, ra.road_number, ra.road_part_number, ra.road_type, ra.track_code,
-        ra.discontinuity, ra.start_addr_m, ra.end_addr_m, ra.link_id, ra.start_measure, ra.end_measure,
-        ra.side_code, ra.adjusted_timestamp,
-        ra.start_date, ra.end_date, ra.created_by, ra.valid_from, ra.CALIBRATION_POINTS, ra.floating, t.X, t.Y, t2.X, t2.Y, ra.link_source, ra.ely, ra.terminated, ra.common_history_id, ra.valid_to,
-        (SELECT rn.road_name FROM ROAD_NAMES rn WHERE rn.ROAD_NUMBER = ra.ROAD_NUMBER AND rn.END_DATE IS NULL AND rn.VALID_TO IS NULL)
-        from ROAD_ADDRESS ra cross join
-        TABLE(SDO_UTIL.GETVERTICES(ra.geometry)) t cross join
-        TABLE(SDO_UTIL.GETVERTICES(ra.geometry)) t2
-        where t.id < t2.id AND ra.road_number = $roadNumber AND ra.road_part_number = $roadPartNumber AND
-         ra.track_code = ${track.value} and
-          valid_to is null $startFilter $endFilter
-      """
-    queryList(query).headOption
-  }
-
-  def fetchByAddressStart(roadNumber: Long, roadPartNumber: Long, track: Track, startAddrM: Long): Option[RoadAddress] = {
-    time(logger, "Fetch road address by address start") {
-      fetchByAddress(roadNumber, roadPartNumber, track, Some(startAddrM), None)
-    }
-  }
-  def fetchByAddressEnd(roadNumber: Long, roadPartNumber: Long, track: Track, endAddrM: Long): Option[RoadAddress] = {
-    time(logger, "Fetch road address by address end") {
-      fetchByAddress(roadNumber, roadPartNumber, track, None, Some(endAddrM))
-    }
-  }
-
-  def fetchByRoadPart(roadNumber: Long, roadPartNumber: Long, includeFloating: Boolean = false, includeExpired: Boolean = false,
-                      includeHistory: Boolean = false, includeSuravage: Boolean = true, fetchOnlyEnd: Boolean = false, fetchOnlyStart: Boolean = false): List[RoadAddress] = {
-    time(logger, "Fetch road addresses by road part") {
-      val floating = if (!includeFloating)
-        "ra.floating='0' AND"
-      else
-        ""
-      val expiredFilter = if (!includeExpired)
-        "ra.valid_to IS NULL AND"
-      else
-        ""
-      val historyFilter = if (!includeHistory)
-        "ra.end_date is null AND"
-      else
-        ""
-      val suravageFilter = if (!includeSuravage)
-        "ra.link_source != 3 AND"
-      else ""
-      // valid_to > sysdate because we may expire and query the data again in same transaction
-
-      val endPart = if (fetchOnlyEnd) {
-        s"And ra.end_addr_m = (Select max(road.end_addr_m) From Road_address road Where road.road_number = $roadNumber And road.road_part_number = $roadPartNumber And (road.valid_to IS NULL AND road.end_date is null))"
-      } else ""
-      val startPart = if (fetchOnlyStart) {
-        s"And ra.start_addr_m = (Select min(road.start_addr_m) From Road_address road Where road.road_number = $roadNumber And road.road_part_number = $roadPartNumber And (road.valid_to IS NULL AND road.end_date is null))"
-      } else ""
-      val query =
-        s"""
-        select ra.id, ra.road_number, ra.road_part_number, ra.road_type, ra.track_code,
-        ra.discontinuity, ra.start_addr_m, ra.end_addr_m, ra.link_id, ra.start_measure, ra.end_measure,
-        ra.side_code, ra.adjusted_timestamp,
-        ra.start_date, ra.end_date, ra.created_by, ra.valid_from, ra.CALIBRATION_POINTS, ra.floating, t.X, t.Y, t2.X, t2.Y, ra.link_source, ra.ely, ra.terminated, ra.common_history_id, ra.valid_to,
-        (SELECT rn.road_name FROM ROAD_NAMES rn WHERE rn.ROAD_NUMBER = ra.ROAD_NUMBER AND rn.END_DATE IS NULL AND rn.VALID_TO IS NULL)
-        from road_address ra cross join
-        TABLE(SDO_UTIL.GETVERTICES(ra.geometry)) t cross join
-        TABLE(SDO_UTIL.GETVERTICES(ra.geometry)) t2
-        where $floating $expiredFilter $historyFilter $suravageFilter ra.road_number = $roadNumber AND ra.road_part_number = $roadPartNumber and t.id < t2.id
-        $endPart $startPart
-        ORDER BY ra.road_number, ra.road_part_number, ra.track_code, ra.start_addr_m
-      """
-      queryList(query)
-    }
-  }
-
-  /**
-    * Check that the road part is available for the project at project date (and not modified to be changed
-    * later)
-    *
-    * @param roadNumber Road number to be reserved for project
-    * @param roadPartNumber Road part number to be reserved for project
-    * @param projectId Project that wants to reserve the road part (used to check the project date vs. address dates)
-    * @return True, if unavailable
-    */
-  def isNotAvailableForProject(roadNumber: Long, roadPartNumber: Long, projectId: Long): Boolean = {
-    time(logger, s"Check if the road part $roadNumber/$roadPartNumber is not available for the project $projectId") {
-      val query =
-        s"""
-      SELECT 1 FROM dual WHERE EXISTS(select 1
-         from project pro,
-         road_address ra
-         where  pro.id = $projectId AND road_number = $roadNumber AND road_part_number = $roadPartNumber AND
-         (ra.START_DATE > pro.START_DATE or ra.END_DATE > pro.START_DATE) AND
-         ra.VALID_TO is null) OR EXISTS (
-         SELECT 1 FROM project_reserved_road_part pro, road_address ra
-          WHERE pro.project_id != $projectId AND pro.road_number = ra.road_number AND pro.road_part_number = ra.road_part_number
-           AND pro.road_number = $roadNumber AND pro.road_part_number = $roadPartNumber AND ra.end_date IS NULL)"""
-      Q.queryNA[Int](query).firstOption.nonEmpty
-    }
-  }
-
-  /**
-    *
-    * @param roadNumber roadNumber for roadparts we want to check
-    * @param roadPartNumbers roadparts needed to be checked
-    * @return returns roadnumber, roadpartnumber and startaddressM for links that are overlapping either by date or m values
-    */
-  def historySanityCheck(roadNumber: Long, roadPartNumbers: Seq[Long]): List[(Long, Long, Long)] = {
-    time(logger, s"Sanity check for the history of the road number $roadNumber") {
-      val query =
-        s"""
-    SELECT r.ROAD_NUMBER, r.ROAD_PART_NUMBER, r.START_ADDR_M FROM ROAD_ADDRESS r
-      WHERE  EXISTS(
-      SELECT 1 FROM ROAD_ADDRESS r2 WHERE
-    r2.id != r.id AND r.ROAD_NUMBER =$roadNumber AND r.ROAD_PART_NUMBER in ( ${roadPartNumbers.mkString(",")}) AND
-      ((r2.valid_to is null AND (r.valid_to is null OR r2.valid_from < r.valid_to)) OR
-        (r2.valid_to is not null AND NOT (r.valid_to <= r2.valid_from OR r.valid_from >= r2.valid_to))) AND
-    ((r2.END_DATE is null AND (r.end_date is null OR r2.start_date < r.end_date)) OR
-      (r2.END_DATE is not null AND NOT (r.END_DATE <= r2.START_DATE OR r.START_DATE >= r2.END_DATE))) AND
-    r2.ROAD_NUMBER = r.ROAD_NUMBER AND
-      r2.ROAD_PART_NUMBER = r.ROAD_PART_NUMBER AND
-      (r2.TRACK_CODE = r.TRACK_CODE OR r.TRACK_CODE = 0 OR r2.TRACK_CODE = 0) AND
-      NOT (r2.END_ADDR_M <= r.START_ADDR_M OR r2.START_ADDR_M >= r.END_ADDR_M)
-    )"""
-      Q.queryNA[(Long, Long, Long)](query).list
-    }
-  }
-
-
-
-  def fetchByRoad(roadNumber: Long, includeFloating: Boolean = false): List[RoadAddress] = {
-    time(logger, "Fetch road addresses by road number") {
-      val floating = if (!includeFloating)
-        "ra.floating='0' AND"
-      else
-        ""
-      // valid_to > sysdate because we may expire and query the data again in same transaction
-      val query =
-        s"""
-        select ra.id, ra.road_number, ra.road_part_number, ra.road_type, ra.track_code,
-        ra.discontinuity, ra.start_addr_m, ra.end_addr_m, ra.link_id, ra.start_measure, ra.end_measure,
-        ra.side_code, ra.adjusted_timestamp,
-        ra.start_date, ra.end_date, ra.created_by, ra.valid_from, ra.CALIBRATION_POINTS, ra.floating, t.X, t.Y, t2.X, t2.Y, ra.link_source, ra.ely, ra.terminated, ra.common_history_id, ra.valid_to,
-        (SELECT rn.road_name FROM ROAD_NAMES rn WHERE rn.ROAD_NUMBER = ra.ROAD_NUMBER AND rn.END_DATE IS NULL AND rn.VALID_TO IS NULL)
-        from ROAD_ADDRESS ra cross join
-        TABLE(SDO_UTIL.GETVERTICES(ra.geometry)) t cross join
-        TABLE(SDO_UTIL.GETVERTICES(ra.geometry)) t2
-        where $floating ra.road_number = $roadNumber AND t.id < t2.id and
-        valid_to is null
-        ORDER BY ra.road_number, ra.road_part_number, ra.track_code, ra.start_addr_m
-      """
-      queryList(query)
-    }
-  }
-
-  def fetchAllFloatingRoadAddresses(includesHistory: Boolean = false): List[RoadAddress] = {
-    time(logger, "Fetch all floating road addresses") {
-      val history = if (!includesHistory) s" AND ra.END_DATE is null " else ""
-      val query =
-        s"""
-        select ra.id, ra.road_number, ra.road_part_number, ra.road_type, ra.track_code,
-          ra.discontinuity, ra.start_addr_m, ra.end_addr_m, ra.link_id, ra.start_measure, ra.end_measure,
-          ra.side_code, ra.adjusted_timestamp,
-          ra.start_date, ra.end_date, ra.created_by, ra.valid_from, ra.CALIBRATION_POINTS, ra.floating, t.X, t.Y, t2.X, t2.Y, ra.link_source, ra.ely, ra.terminated, ra.common_history_id, ra.valid_to,
-          (SELECT rn.road_name FROM ROAD_NAMES rn WHERE rn.ROAD_NUMBER = ra.ROAD_NUMBER AND rn.END_DATE IS NULL AND rn.VALID_TO IS NULL)
-          from ROAD_ADDRESS ra cross join
-          TABLE(SDO_UTIL.GETVERTICES(ra.geometry)) t cross join
-          TABLE(SDO_UTIL.GETVERTICES(ra.geometry)) t2
-          where t.id < t2.id and ra.floating = 1 $history and
-          valid_to is null
-          order by ra.ELY, ra.ROAD_NUMBER, ra.ROAD_PART_NUMBER, ra.START_ADDR_M, ra.END_ADDR_M
-      """
-      queryList(query)
-    }
-  }
-
-  def fetchFloatingRoadAddressesBySegment(roadNumber: Long, roadPartNumber: Long, includesHistory: Boolean = false): List[RoadAddress] = {
-    time(logger, "Fetch all floating road addresses") {
-      val history = if (!includesHistory) s" AND ra.END_DATE is null " else ""
-      val query =
-        s"""
-        select ra.id, ra.road_number, ra.road_part_number, ra.road_type, ra.track_code,
-          ra.discontinuity, ra.start_addr_m, ra.end_addr_m, ra.link_id, ra.start_measure, ra.end_measure,
-          ra.side_code, ra.adjusted_timestamp,
-          ra.start_date, ra.end_date, ra.created_by, ra.valid_from, ra.CALIBRATION_POINTS, ra.floating, t.X, t.Y, t2.X, t2.Y, ra.link_source, ra.ely, ra.terminated, ra.common_history_id, ra.valid_to,
-          (SELECT rn.road_name FROM ROAD_NAMES rn WHERE rn.ROAD_NUMBER = ra.ROAD_NUMBER AND rn.END_DATE IS NULL AND rn.VALID_TO IS NULL)
-          from ROAD_ADDRESS ra cross join
-          TABLE(SDO_UTIL.GETVERTICES(ra.geometry)) t cross join
-          TABLE(SDO_UTIL.GETVERTICES(ra.geometry)) t2
-          where t.id < t2.id and ra.floating = 1 $history and road_number = $roadNumber and road_part_number = $roadPartNumber and
-          valid_to is null
-          order by ra.ELY, ra.ROAD_NUMBER, ra.ROAD_PART_NUMBER, ra.START_ADDR_M, ra.END_ADDR_M
-      """
-      queryList(query)
-    }
-  }
-
-  def fetchAllRoadAddressErrors(includesHistory: Boolean = false) = {
-    time(logger, s"Fetch all road address errors (includesHistory: $includesHistory)") {
-      val history = if (!includesHistory) s" where ra.end_date is null " else ""
-      val query =
-        s"""
-        select ra.id, ra.link_id, ra.road_number, ra.road_part_number, re.error_code, ra.ely from road_address ra join road_network_errors re on re.road_address_id = ra.id $history
-        order by ra.ely, ra.road_number, ra.road_part_number, re.error_code
-      """
-      Q.queryNA[(Long, Long, Long, Long, Int, Long)](query).list.map {
-        case (id, linkId, roadNumber, roadPartNumber, errorCode, ely) =>
-          AddressErrorDetails(id, linkId, roadNumber, roadPartNumber, AddressError.apply(errorCode), ely)
-      }
-    }
-  }
-
-  def fetchMultiSegmentLinkIds(roadNumber: Long) = {
-    time(logger, "Fetch road addresses by road number (multi segment link ids)") {
-      val query =
-        s"""
-        select ra.id, ra.road_number, ra.road_part_number, ra.road_type, ra.track_code,
-        ra.discontinuity, ra.start_addr_m, ra.end_addr_m, ra.link_id, ra.start_measure, ra.end_measure,
-        ra.side_code, ra.adjusted_timestamp,
-        ra.start_date, ra.end_date, ra.created_by, ra.valid_from, ra.CALIBRATION_POINTS, ra.floating, t.X, t.Y, t2.X, t2.Y, ra.link_source, ra.ely, ra.terminated, ra.common_history_id, ra.valid_to,
-        (SELECT rn.road_name FROM ROAD_NAMES rn WHERE rn.ROAD_NUMBER = ra.ROAD_NUMBER AND rn.END_DATE IS NULL AND rn.VALID_TO IS NULL)
-        from ROAD_ADDRESS ra cross join
-        TABLE(SDO_UTIL.GETVERTICES(ra.geometry)) t cross join
-        TABLE(SDO_UTIL.GETVERTICES(ra.geometry)) t2
-        where ra.link_id in (
-          select link_id
-          from ROAD_ADDRESS
-          where road_number = $roadNumber and
-          valid_to is null
-          GROUP BY link_id
-          HAVING COUNT(*) > 1) AND
-        ra.road_number = $roadNumber and
-          valid_to is null
-      """
-      queryList(query)
-    }
-  }
-  def fetchNextRoadNumber(current: Int): Option[Int] = {
-    val query =
-      s"""
-          SELECT * FROM (
-            SELECT ra.road_number
-            FROM road_address ra
-            WHERE road_number > $current AND valid_to IS NULL
-            ORDER BY road_number ASC
-          ) WHERE ROWNUM < 2
-      """
-    Q.queryNA[Int](query).firstOption
-  }
-
-  def fetchNextRoadPartNumber(roadNumber: Int, current: Int): Option[Int] = {
-    val query =
-      s"""
-          SELECT * FROM (
-            SELECT ra.road_part_number
-            FROM road_address ra
-            WHERE road_number = $roadNumber AND road_part_number > $current AND valid_to IS NULL
-            ORDER BY road_part_number ASC
-          ) WHERE ROWNUM < 2
-      """
-    Q.queryNA[Int](query).firstOption
-  }
-
-  def fetchPreviousRoadPartNumber(roadNumber: Long, current: Long): Option[Long] = {
-    val query =
-      s"""
-          SELECT * FROM (
-            SELECT ra.road_part_number
-            FROM road_address ra
-            WHERE road_number = $roadNumber AND road_part_number < $current AND valid_to IS NULL
-            ORDER BY road_part_number DESC
-          ) WHERE ROWNUM < 2
-      """
-    Q.queryNA[Long](query).firstOption
-  }
-
-  def update(roadAddress: RoadAddress) : Unit = {
-    update(roadAddress, None)
-  }
-
-  def toTimeStamp(dateTime: Option[DateTime]): Option[Timestamp] = {
-    dateTime.map(dt => new Timestamp(dt.getMillis))
-  }
-
-  def update(roadAddress: RoadAddress, geometry: Option[Seq[Point]]) : Unit = {
-    if (geometry.isEmpty)
-      updateWithoutGeometry(roadAddress)
-    else {
-      val startTS = toTimeStamp(roadAddress.startDate)
-      val endTS = toTimeStamp(roadAddress.endDate)
-      val first = geometry.get.head
-      val last = geometry.get.last
-      val (x1, y1, z1, x2, y2, z2) = (first.x, first.y, first.z, last.x, last.y, last.z)
-      val length = GeometryUtils.geometryLength(geometry.get)
-      sqlu"""UPDATE ROAD_ADDRESS
-        SET road_number = ${roadAddress.roadNumber},
-           road_part_number= ${roadAddress.roadPartNumber},
-           track_code = ${roadAddress.track.value},
-           discontinuity= ${roadAddress.discontinuity.value},
-           START_ADDR_M= ${roadAddress.startAddrMValue},
-           END_ADDR_M= ${roadAddress.endAddrMValue},
-           start_date= $startTS,
-           end_date= $endTS,
-           geometry= MDSYS.SDO_GEOMETRY(4002, 3067, NULL, MDSYS.SDO_ELEM_INFO_ARRAY(1,2,1), MDSYS.SDO_ORDINATE_ARRAY(
-             $x1,$y1,$z1,0.0,$x2,$y2,$z2,$length))
-        WHERE id = ${roadAddress.id}""".execute
-    }
-  }
-
-  def updateGeometry(roadAddressId: Long, geometry: Seq[Point]): Unit = {
-    if (geometry.nonEmpty) {
-      val first = geometry.head
-      val last = geometry.last
-      val (x1, y1, z1, x2, y2, z2) = (
-        GeometryUtils.scaleToThreeDigits(first.x),
-        GeometryUtils.scaleToThreeDigits(first.y),
-        GeometryUtils.scaleToThreeDigits(first.z),
-        GeometryUtils.scaleToThreeDigits(last.x),
-        GeometryUtils.scaleToThreeDigits(last.y),
-        GeometryUtils.scaleToThreeDigits(last.z)
-      )
-      val length = GeometryUtils.geometryLength(geometry)
-      sqlu"""UPDATE ROAD_ADDRESS
-        SET geometry = MDSYS.SDO_GEOMETRY(4002, 3067, NULL, MDSYS.SDO_ELEM_INFO_ARRAY(1, 2, 1),
-             MDSYS.SDO_ORDINATE_ARRAY($x1, $y1, $z1, 0.0, $x2, $y2, $z2, $length))
-        WHERE id = ${roadAddressId}""".execute
-    }
-  }
-
-  private def updateWithoutGeometry(roadAddress: RoadAddress): Unit = {
-    val startTS = toTimeStamp(roadAddress.startDate)
-    val endTS = toTimeStamp(roadAddress.endDate)
-    sqlu"""UPDATE ROAD_ADDRESS
-        SET road_number = ${roadAddress.roadNumber},
-           road_part_number= ${roadAddress.roadPartNumber},
-           track_code = ${roadAddress.track.value},
-           discontinuity= ${roadAddress.discontinuity.value},
-           START_ADDR_M= ${roadAddress.startAddrMValue},
-           END_ADDR_M= ${roadAddress.endAddrMValue},
-           start_date= $startTS,
-           end_date= $endTS
-        WHERE id = ${roadAddress.id}""".execute
-  }
-
-  def createMissingRoadAddress (mra: MissingRoadAddress): Unit = {
-    val (p1, p2) = (mra.geom.head, mra.geom.last)
-
-    sqlu"""
-           insert into missing_road_address
-           (select ${mra.linkId}, ${mra.startAddrMValue}, ${mra.endAddrMValue},
-             ${mra.roadNumber}, ${mra.roadPartNumber}, ${mra.anomaly.value},
-             ${mra.startMValue}, ${mra.endMValue},
-             MDSYS.SDO_GEOMETRY(4002, 3067, NULL, MDSYS.SDO_ELEM_INFO_ARRAY(1,2,1),
-             MDSYS.SDO_ORDINATE_ARRAY(${p1.x},${p1.y},0.0,0.0,${p2.x},${p2.y},0.0,0.0))
-              FROM dual WHERE NOT EXISTS (SELECT * FROM MISSING_ROAD_ADDRESS WHERE link_id = ${mra.linkId}) AND
-              NOT EXISTS (SELECT * FROM ROAD_ADDRESS ra
-                WHERE link_id = ${mra.linkId} AND valid_to IS NULL ))
-           """.execute
-  }
-
-  def createMissingRoadAddress (linkId: Long, start_addr_m: Long, end_addr_m: Long, anomaly_code: Int): Unit = {
-    sqlu"""
-           insert into missing_road_address (link_id, start_addr_m, end_addr_m,anomaly_code)
-           values ($linkId, $start_addr_m, $end_addr_m, $anomaly_code)
-           """.execute
-  }
-
-  def createMissingRoadAddress (linkId: Long, start_addr_m: Long, end_addr_m: Long, anomaly_code: Int, start_m : Double, end_m : Double): Unit = {
-    sqlu"""
-           insert into missing_road_address (link_id, start_addr_m, end_addr_m,anomaly_code, start_m, end_m)
-           values ($linkId, $start_addr_m, $end_addr_m, $anomaly_code, $start_m, $end_m)
-           """.execute
-  }
-
-  def expireById(ids: Set[Long]): Int = {
-    val query =
-      s"""
-          Update ROAD_ADDRESS Set valid_to = sysdate where valid_to IS NULL and id in (${ids.mkString(",")})
-        """
-    if (ids.isEmpty)
-      0
-    else
-      Q.updateNA(query).first
-  }
-
-  def expireRoadAddresses (sourceLinkIds: Set[Long]): AnyVal = {
-    if (!sourceLinkIds.isEmpty) {
-      val query =
-        s"""
-          Update road_address Set valid_to = sysdate Where valid_to IS NULL and link_id in (${sourceLinkIds.mkString(",")})
-        """
-      Q.updateNA(query).first
-    }
-  }
-
-  def expireMissingRoadAddresses (targetLinkIds: Set[Long]): AnyVal = {
-
-    if (targetLinkIds.nonEmpty) {
-      val query =
-        s"""
-          Delete from missing_road_address Where link_id in (${targetLinkIds.mkString(",")})
-        """
-      Q.updateNA(query).first
-    }
-  }
-
-  def getMissingRoadAddresses(linkIds: Set[Long]): List[MissingRoadAddress] = {
-    if (linkIds.size > 500) {
-      getMissingByLinkIdMassQuery(linkIds)
-    } else {
-      val where = if (linkIds.isEmpty)
-        return List()
-      else
-        s""" where link_id in (${linkIds.mkString(",")})"""
-
-      val query =
-        s"""SELECT link_id, start_addr_m, end_addr_m, road_number, road_part_number, start_m, end_m, anomaly_code,
-           (SELECT X FROM TABLE(SDO_UTIL.GETVERTICES(geometry)) t WHERE id = 1) as X,
-           (SELECT Y FROM TABLE(SDO_UTIL.GETVERTICES(geometry)) t WHERE id = 1) as Y,
-           (SELECT X FROM TABLE(SDO_UTIL.GETVERTICES(geometry)) t WHERE id = 2) as X2,
-           (SELECT Y FROM TABLE(SDO_UTIL.GETVERTICES(geometry)) t WHERE id = 2) as Y2
-            FROM missing_road_address $where"""
-      Q.queryNA[(Long, Option[Long], Option[Long], Option[Long], Option[Long], Option[Double], Option[Double], Int, Double, Double, Double, Double)](query).list.map {
-        case (linkId, startAddrM, endAddrM, road, roadPart, startM, endM, anomaly, x1, y1, x2, y2) =>
-          MissingRoadAddress(linkId, startAddrM, endAddrM, RoadType.UnknownOwnerRoad ,road, roadPart, startM, endM, Anomaly.apply(anomaly), Seq(Point(x1, y1),Point(x2, y2)))
-      }
-    }
-  }
-
-  def getMissingByLinkIdMassQuery(linkIds: Set[Long]): List[MissingRoadAddress] = {
-    MassQuery.withIds(linkIds) {
-      idTableName =>
-        val query =
-          s"""SELECT link_id, start_addr_m, end_addr_m, road_number, road_part_number, start_m, end_m, anomaly_code,
-             (SELECT X FROM TABLE(SDO_UTIL.GETVERTICES(geometry)) t WHERE id = 1) as X,
-             (SELECT Y FROM TABLE(SDO_UTIL.GETVERTICES(geometry)) t WHERE id = 1) as Y,
-             (SELECT X FROM TABLE(SDO_UTIL.GETVERTICES(geometry)) t WHERE id = 2) as X2,
-             (SELECT Y FROM TABLE(SDO_UTIL.GETVERTICES(geometry)) t WHERE id = 2) as Y2
-            FROM missing_road_address mra join $idTableName i on i.id = mra.link_id"""
-        Q.queryNA[(Long, Option[Long], Option[Long], Option[Long], Option[Long], Option[Double], Option[Double], Int, Double, Double, Double, Double)](query).list.map {
-          case (linkId, startAddrM, endAddrM, road, roadPart, startM, endM, anomaly, x1, y1, x2, y2) =>
-            MissingRoadAddress(linkId, startAddrM, endAddrM, RoadType.UnknownOwnerRoad, road, roadPart, startM, endM, Anomaly.apply(anomaly), Seq(Point(x1, y1),Point(x2, y2)))
-        }
-    }
-  }
-
-  /**
-    * Marks the road address identified by the supplied Id as eiher floating or not
-    *
-    * @param roadAddressId The Id of a road addresss
-    */
-  def changeRoadAddressFloating(roadAddressId: Long, geometry: Option[Seq[Point]], floatingReason: FloatingReason): Unit = {
-    if (geometry.nonEmpty) {
-      val first = geometry.get.head
-      val last = geometry.get.last
-      val (x1, y1, z1, x2, y2, z2) = (first.x, first.y, first.z, last.x, last.y, last.z)
-      val length = GeometryUtils.geometryLength(geometry.get)
-      sqlu"""
-           Update road_address Set floating = ${floatingReason.value},
-                  geometry= MDSYS.SDO_GEOMETRY(4002, 3067, NULL, MDSYS.SDO_ELEM_INFO_ARRAY(1,2,1), MDSYS.SDO_ORDINATE_ARRAY(
-                  $x1,$y1,$z1,0.0,$x2,$y2,$z2,$length))
-             Where id = $roadAddressId
-      """.execute
-    } else {
-      sqlu"""
-           Update road_address Set floating = ${floatingReason.value}
-             Where id = $roadAddressId
-      """.execute
-    }
-  }
-
-  /**
-    * Marks the road address identified by the supplied Id as eiher floating or not and also updates the history of
-    * those who shares the same link_id and common_history_id
-    *
-    * @param roadAddressId The Id of a road addresss
-    */
-  def changeRoadAddressFloatingWithHistory(roadAddressId: Long, geometry: Option[Seq[Point]], floatingReason: FloatingReason): Unit = {
-    if (geometry.nonEmpty) {
-      val first = geometry.get.head
-      val last = geometry.get.last
-      val (x1, y1, z1, x2, y2, z2) = (first.x, first.y, first.z, last.x, last.y, last.z)
-      val length = GeometryUtils.geometryLength(geometry.get)
-      sqlu"""
-           Update road_address Set floating = ${floatingReason.value},
-                  geometry= MDSYS.SDO_GEOMETRY(4002, 3067, NULL, MDSYS.SDO_ELEM_INFO_ARRAY(1,2,1), MDSYS.SDO_ORDINATE_ARRAY(
-                  $x1,$y1,$z1,0.0,$x2,$y2,$z2,$length))
-             Where id = $roadAddressId
-      """.execute
-    }
-    sqlu"""
-       update road_address set floating = ${floatingReason.value} where id in(
-       select road_address.id from road_address where link_id =
-       (select link_id from road_address where road_address.id = $roadAddressId))
-        """.execute
-  }
-
-  def getAllValidRoadNumbers(filter: String = ""): List[Long] = {
-    Q.queryNA[Long](s"""
-       select distinct road_number
-              from road_address ra
-              where ra.floating = '0' AND valid_to IS NULL
-              $filter
-              order by road_number
-      """).list
-  }
-
-  def getValidRoadNumbersWithFilterToTestAndDevEnv: List[Long] = {
-    getAllValidRoadNumbers("AND (ra.road_number <= 20000 OR (ra.road_number >= 40000 AND ra.road_number <= 70000) OR ra.road_number > 99999 )")
-  }
-
-  def getValidRoadParts(roadNumber: Long): List[Long] = {
-    sql"""
-       select distinct road_part_number
-              from road_address ra
-              where road_number = $roadNumber AND valid_to IS NULL
-              AND END_DATE IS NULL order by road_part_number
-      """.as[Long].list
-  }
-
-
-  /**
-    * Used in the ProjectValidator
-    *
-    * @param roadNumber
-    * @param startDate
-    * @return
-    */
-  def getValidRoadParts(roadNumber: Long, startDate: DateTime): List[Long] = {
-    sql"""
-       select distinct ra.road_part_number
-              from road_address ra
-              where road_number = $roadNumber AND valid_to IS NULL AND START_DATE <= $startDate
-              AND END_DATE IS NULL
-              AND ra.road_part_number NOT IN (select distinct pl.road_part_number from project_link pl where (select count(distinct pl2.status) from project_link pl2 where pl2.road_part_number = ra.road_part_number and pl2.road_number = ra.road_number)
-               = 1 and pl.status = 5)
-      """.as[Long].list
-  }
-
-  def updateLinearLocation(linearLocationAdjustment: LinearLocationAdjustment): Unit = {
-    val (startM, endM) = (linearLocationAdjustment.startMeasure, linearLocationAdjustment.endMeasure)
-    (startM, endM) match {
-      case (Some(s), Some(e)) =>
-        sqlu"""
-           UPDATE ROAD_ADDRESS
-           SET start_measure = $s,
-             end_measure = $e,
-             link_id = ${linearLocationAdjustment.linkId},
-             modified_date = sysdate
-           WHERE id = ${linearLocationAdjustment.addressId}
-      """.execute
-      case (_, Some(e)) =>
-        sqlu"""
-           UPDATE ROAD_ADDRESS
-           SET
-             end_measure = ${linearLocationAdjustment.endMeasure.get},
-             link_id = ${linearLocationAdjustment.linkId},
-             modified_date = sysdate
-           WHERE id = ${linearLocationAdjustment.addressId}
-      """.execute
-      case (Some(s), _) =>
-        sqlu"""
-           UPDATE ROAD_ADDRESS
-           SET start_measure = ${linearLocationAdjustment.startMeasure.get},
-             link_id = ${linearLocationAdjustment.linkId},
-             modified_date = sysdate
-           WHERE id = ${linearLocationAdjustment.addressId}
-      """.execute
-      case _ =>
-    }
-  }
-
-  def updateLinkSource(id: Long, linkSource: LinkGeomSource): Boolean = {
-    sqlu"""
-           UPDATE ROAD_ADDRESS SET link_source = ${linkSource.value} WHERE id = $id
-      """.execute
-    true
-  }
-  /**
-    * Create the value for geometry field, using the updateSQL above.
-    *
-    * @param geometry Geometry, if available
-    * @return
-    */
-  private def geometryToSQL(geometry: Option[Seq[Point]]) = {
-    geometry match {
-      case Some(geom) if geom.nonEmpty =>
-      case _ => ""
-    }
-  }
-
-  def getNextRoadAddressId: Long = {
-    Queries.nextViitePrimaryKeyId.as[Long].first
-  }
-
-  implicit val getDiscontinuity = GetResult[Discontinuity]( r=> Discontinuity.apply(r.nextInt()))
-
-  implicit val getTrack = GetResult[Track]( r=> Track.apply(r.nextInt()))
-
-  implicit val getCalibrationCode = GetResult[CalibrationCode]( r=> CalibrationCode.apply(r.nextInt()))
-
-  def queryFloatingByLinkIdMassQuery(linkIds: Set[Long]): List[RoadAddress] = {
-    time(logger, "Fetch floating road addresses by link id - mass query") {
-      MassQuery.withIds(linkIds) {
-        idTableName =>
-          val query =
-            s"""
-        select ra.id, ra.road_number, ra.road_part_number, ra.road_type, ra.track_code,
-        ra.discontinuity, ra.start_addr_m, ra.end_addr_m, ra.link_id, ra.start_measure, ra.end_measure,
-        ra.side_code, ra.adjusted_timestamp,
-        ra.start_date, ra.end_date, ra.created_by, ra.valid_from, ra.CALIBRATION_POINTS, ra.floating, t.X, t.Y, t2.X, t2.Y, ra.link_source, ra.ely, ra.terminated, ra.common_history_id, ra.valid_to,
-        (SELECT rn.road_name FROM ROAD_NAMES rn WHERE rn.ROAD_NUMBER = ra.ROAD_NUMBER AND rn.END_DATE IS NULL AND rn.VALID_TO IS NULL)
-        from ROAD_ADDRESS ra cross join
-        TABLE(SDO_UTIL.GETVERTICES(ra.geometry)) t cross join
-        TABLE(SDO_UTIL.GETVERTICES(ra.geometry)) t2
-        join $idTableName i on i.id = ra.link_id
-        where ra.floating='1' and t.id < t2.id and
-          valid_to is null
-      """
-          queryList(query)
-      }
-    }
-  }
-
-  def queryFloatingByLinkId(linkIds: Set[Long]): List[RoadAddress] = {
-    time(logger, "Fetch floating road addresses by link ids") {
-      if (linkIds.size > 1000) {
-        return queryFloatingByLinkIdMassQuery(linkIds)
-      }
-      val linkIdString = linkIds.mkString(",")
-      val where = if (linkIds.isEmpty) {
-        return List()
-      } else {
-        s""" where ra.link_id in ($linkIdString)"""
-      }
-      val query =
-        s"""
-        select ra.id, ra.road_number, ra.road_part_number, ra.road_type, ra.track_code,
-        ra.discontinuity, ra.start_addr_m, ra.end_addr_m, ra.link_id, ra.start_measure, ra.end_measure,
-        ra.side_code, ra.adjusted_timestamp,
-        ra.start_date, ra.end_date, ra.created_by, ra.valid_from, ra.CALIBRATION_POINTS, ra.floating, t.X, t.Y, t2.X, t2.Y, ra.link_source, ra.ely, ra.terminated, ra.common_history_id, ra.valid_to,
-        (SELECT rn.road_name FROM ROAD_NAMES rn WHERE rn.ROAD_NUMBER = ra.ROAD_NUMBER AND rn.END_DATE IS NULL AND rn.VALID_TO IS NULL)
-        from ROAD_ADDRESS ra cross join
-        TABLE(SDO_UTIL.GETVERTICES(ra.geometry)) t cross join
-        TABLE(SDO_UTIL.GETVERTICES(ra.geometry)) t2
-        $where AND ra.floating='1' and t.id < t2.id and
-          valid_to is null
-      """
-      queryList(query)
-    }
-  }
-
-  /**
-    * Return road address table rows that are valid by their ids
-    *
-    * @param ids
-    * @return
-    */
-  def queryById(ids: Set[Long], includeHistory: Boolean = false, includeTerminated: Boolean = false, rejectInvalids: Boolean = true): List[RoadAddress] = {
-    time(logger, "Fetch road addresses by ids") {
-      if (ids.size > 1000) {
-        return queryByIdMassQuery(ids)
-      }
-      val idString = ids.mkString(",")
-      val where = if (ids.isEmpty) {
-        return List()
-      } else {
-        s""" where ra.id in ($idString)"""
-      }
-      val terminatedFilter = if (!includeTerminated) {
-        "AND ra.terminated = 0"
-      } else {
-        ""
-      }
-
-    val historyFilter = if (includeHistory)
-      "AND ra.end_date is null"
-    else
-      ""
-
-    val validToFilter = if (rejectInvalids)
-      " and ra.valid_to is null"
-    else
-      ""
-
-    val query =
-      s"""
-        select ra.id, ra.road_number, ra.road_part_number, ra.road_type, ra.track_code,
-        ra.discontinuity, ra.start_addr_m, ra.end_addr_m, ra.link_id, ra.start_measure, ra.end_measure,
-        ra.side_code, ra.adjusted_timestamp,
-        ra.start_date, ra.end_date, ra.created_by, ra.valid_from, ra.CALIBRATION_POINTS, ra.floating, t.X, t.Y, t2.X, t2.Y, ra.link_source, ra.ely, ra.terminated, ra.common_history_id, ra.valid_to,
-        (SELECT road_name FROM ROAD_NAMES rn WHERE rn.ROAD_NUMBER = ra.ROAD_NUMBER AND rn.END_DATE IS NULL and rn.VALID_TO IS NULL)
-        from road_address ra cross join
-        TABLE(SDO_UTIL.GETVERTICES(ra.geometry)) t cross join
-        TABLE(SDO_UTIL.GETVERTICES(ra.geometry)) t2
-        $where $historyFilter $terminatedFilter and t.id < t2.id $validToFilter
-      """
-      queryList(query)
-    }
-  }
-
-  def queryByIdMassQuery(ids: Set[Long], includeHistory: Boolean = false, includeTerminated: Boolean = false): List[RoadAddress] = {
-    time(logger, "Fetch road addresses by ids - mass query") {
-      val terminatedFilter = if (!includeTerminated) {
-        "AND ra.terminated = 0"
-      } else {
-        ""
-      }
-
-      val historyFilter = if (includeHistory)
-        "AND ra.end_date is null"
-      else
-        ""
-
-      MassQuery.withIds(ids) {
-        idTableName =>
-          val query =
-            s"""
-        select ra.id, ra.road_number, ra.road_part_number, ra.road_type, ra.track_code,
-        ra.discontinuity, ra.start_addr_m, ra.end_addr_m, ra.link_id, ra.start_measure, ra.end_measure,
-        ra.side_code, ra.adjusted_timestamp,
-        ra.start_date, ra.end_date, ra.created_by, ra.valid_from, ra.CALIBRATION_POINTS, ra.floating, t.X, t.Y, t2.X, t2.Y, ra.link_source, ra.ely, ra.terminated, ra.common_history_id, ra.valid_to,
-        (SELECT rn.road_name FROM ROAD_NAMES rn WHERE rn.ROAD_NUMBER = ra.ROAD_NUMBER AND rn.END_DATE IS NULL AND rn.VALID_TO IS NULL)
-        from ROAD_ADDRESS ra cross join
-        TABLE(SDO_UTIL.GETVERTICES(ra.geometry)) t cross join
-        TABLE(SDO_UTIL.GETVERTICES(ra.geometry)) t2
-        join $idTableName i on i.id = ra.id
-        where t.id < t2.id $historyFilter $terminatedFilter and
-          valid_to is null
-      """
-          queryList(query)
-      }
-    }
-  }
-
-  /**
-    * Remove Road Addresses (mark them as removed). Don't use more than 1000 road addresses at once.
-    *
-    * @param roadAddresses Seq[RoadAddress]
-    * @return Number of updated rows
-    */
-  def remove(roadAddresses: Seq[RoadAddress]): Int = {
-    val idString = roadAddresses.map(_.id).mkString(",")
-    val query =
-      s"""
-          UPDATE ROAD_ADDRESS SET VALID_TO = sysdate WHERE id IN ($idString)
-        """
-    Q.updateNA(query).first
-  }
-
-  def create(roadAddresses: Iterable[RoadAddress], createdBy: Option[String] = None, modifiedBy: Option[String] = None): Seq[Long] = {
-    val addressPS = dynamicSession.prepareStatement("insert into ROAD_ADDRESS (id, road_number, road_part_number, " +
-      "track_code, discontinuity, START_ADDR_M, END_ADDR_M, start_date, end_date, created_by, modified_by, " +
-      "VALID_FROM, geometry, floating, calibration_points, ely, road_type, terminated, common_history_id," +
-      "link_id, SIDE_CODE, start_measure, end_measure, adjusted_timestamp, link_source) values (?, ?, ?, ?, ?, ?, ?, TO_DATE(?, 'YYYY-MM-DD'), " +
-      "TO_DATE(?, 'YYYY-MM-DD'), ?, ?, sysdate, MDSYS.SDO_GEOMETRY(4002, 3067, NULL, MDSYS.SDO_ELEM_INFO_ARRAY(1,2,1), MDSYS.SDO_ORDINATE_ARRAY(" +
-      "?,?,0.0,?,?,?,0.0,?)), ?, ?, ?, ?, ?, ?, " +
-      "?, ?, ?, ?, ?, ?)")
-    val (ready, idLess) = roadAddresses.partition(_.id != NewRoadAddress)
-    val plIds = Sequences.fetchViitePrimaryKeySeqValues(idLess.size)
-    val createAddresses = ready ++ idLess.zip(plIds).map(x =>
-      x._1.copy(id = x._2)
-    )
-    val savedIds = createAddresses.foreach { case (address) =>
-      val nextId = if (address.id == NewRoadAddress) {
-        Sequences.nextViitePrimaryKeySeqValue
-      } else {
-        address.id
-      }
-      val nextRoadwayId = if (address.roadwayId == NewRoadwayId) {
-        Sequences.nextRoadwaySeqValue
-      } else {
-        address.roadwayId
-      }
-      addressPS.setLong(1, nextId)
-      addressPS.setLong(2, address.roadNumber)
-      addressPS.setLong(3, address.roadPartNumber)
-      addressPS.setLong(4, address.track.value)
-      addressPS.setLong(5, address.discontinuity.value)
-      addressPS.setLong(6, address.startAddrMValue)
-      addressPS.setLong(7, address.endAddrMValue)
-      addressPS.setString(8, address.startDate match {
-        case Some(dt) => dateFormatter.print(dt)
-        case None => ""
-      })
-      addressPS.setString(9, address.endDate match {
-        case Some(dt) => dateFormatter.print(dt)
-        case None => ""
-      })
-      val newCreatedBy = createdBy.getOrElse(address.createdBy.getOrElse("-"))
-      addressPS.setString(10, if (newCreatedBy == null) "-" else newCreatedBy)
-      addressPS.setString(11, modifiedBy match {
-        case Some(creator) => creator
-        case None => ""
-      })
-      val (p1, p2) = (address.geometry.head, address.geometry.last)
-      addressPS.setDouble(12, p1.x)
-      addressPS.setDouble(13, p1.y)
-      addressPS.setDouble(14, address.startAddrMValue)
-      addressPS.setDouble(15, p2.x)
-      addressPS.setDouble(16, p2.y)
-      addressPS.setDouble(17, address.endAddrMValue)
-      addressPS.setInt(18, address.floating.value)
-      addressPS.setInt(19, CalibrationCode.getFromAddress(address).value)
-      addressPS.setLong(20, address.ely)
-      addressPS.setInt(21, address.roadType.value)
-      addressPS.setInt(22, address.terminated.value)
-      addressPS.setLong(23, nextRoadwayId)
-      addressPS.setLong(24, address.linkId)
-      addressPS.setLong(25, address.sideCode.value)
-      addressPS.setDouble(26, address.startMValue)
-      addressPS.setDouble(27, address.endMValue)
-      addressPS.setDouble(28, address.adjustedTimestamp)
-      addressPS.setInt(29, address.linkGeomSource.value)
-      addressPS.addBatch()
-    }
-    addressPS.executeBatch()
-    addressPS.close()
-    createAddresses.map(_.id).toSeq
-  }
-
-  def roadPartExists(roadNumber:Long, roadPart:Long) :Boolean = {
-    val query = s"""SELECT COUNT(1)
-            FROM road_address
-             WHERE road_number=$roadNumber AND road_part_number=$roadPart AND ROWNUM < 2"""
-    if (Q.queryNA[Int](query).first>0) true else false
-  }
-
-  def roadNumberExists(roadNumber:Long) :Boolean = {
-    val query = s"""SELECT COUNT(1)
-            FROM road_address
-             WHERE road_number=$roadNumber AND ROWNUM < 2"""
-    if (Q.queryNA[Int](query).first>0) true else false
-  }
-
-  def getRoadPartInfo(roadNumber:Long, roadPart:Long): Option[(Long,Long,Long,Long,Long,Option[DateTime],Option[DateTime])] =
-  {
-    val query =
-      s"""SELECT r.id, r.link_id, r.end_addr_M, r.discontinuity, r.ely,
-                (Select Max(ra.start_date) from road_address ra Where r.ROAD_PART_NUMBER = ra.ROAD_PART_NUMBER and r.ROAD_NUMBER = ra.ROAD_NUMBER) as start_date,
-                (Select Max(ra.end_Date) from road_address ra Where r.ROAD_PART_NUMBER = ra.ROAD_PART_NUMBER and r.ROAD_NUMBER = ra.ROAD_NUMBER) as end_date
-                FROM road_address r
-             INNER JOIN (Select  MAX(start_addr_m) as lol FROM road_address rm WHERE road_number=$roadNumber AND road_part_number=$roadPart AND
-             rm.valid_to is null AND rm.end_date is null AND track_code in (0,1)) ra
-             on r.START_ADDR_M=ra.lol
-             WHERE r.road_number=$roadNumber AND r.road_part_number=$roadPart AND
-             r.valid_to is null AND track_code in (0,1)"""
-    Q.queryNA[(Long,Long,Long,Long, Long, Option[DateTime], Option[DateTime])](query).firstOption
-  }
-
-  def setSubsequentTermination(linkIds: Set[Long]): Unit = {
-    val roadAddresses = fetchByLinkId(linkIds, true, true).filter(_.terminated == NoTermination)
-    expireById(roadAddresses.map(_.id).toSet)
-    create(roadAddresses.map(ra => ra.copy(id = NewRoadAddress, terminated = Subsequent)))
-  }
-
-  def fetchAllCurrentRoads(options: RoadCheckOptions): List[RoadAddress] = {
-    time(logger, "Fetch all current road addresses") {
-      val road = if (options.roadNumbers.nonEmpty) {
-        s"AND ra.ROAD_NUMBER in (${options.roadNumbers.mkString(",")})"
-      } else ""
-
-      val query =
-        s"""select ra.id, ra.road_number, ra.road_part_number, ra.road_type, ra.track_code,
-        ra.discontinuity, ra.start_addr_m, ra.end_addr_m, ra.link_id, ra.start_measure, ra.end_measure,
-        ra.side_code, ra.adjusted_timestamp,
-        ra.start_date, ra.end_date, ra.created_by, ra.valid_from, ra.CALIBRATION_POINTS, ra.floating, t.X, t.Y, t2.X, t2.Y, ra.link_source, ra.ely, ra.terminated, ra.common_history_id, ra.valid_to,
-        (SELECT rn.road_name FROM ROAD_NAMES rn WHERE rn.ROAD_NUMBER = ra.ROAD_NUMBER AND rn.END_DATE IS NULL AND rn.VALID_TO IS NULL)
-        from ROAD_ADDRESS ra cross join
-        TABLE(SDO_UTIL.GETVERTICES(ra.geometry)) t cross join
-        TABLE(SDO_UTIL.GETVERTICES(ra.geometry)) t2
-        where t.id < t2.id and
-          valid_to is null and ra.terminated = 0 and ra.end_date is null and ra.floating = '0' $road"""
-      queryList(query)
-    }
-  }
-
-  def lockRoadAddressWriting: Unit = {
-    sqlu"""LOCK TABLE road_address IN SHARE MODE""".execute
-  }
-
-  def getRoadwayIdsFromRoadAddress: Seq[Long] = {
-        sql"""
-         select distinct(ra.common_history_id)
-        from road_address ra order by ra.common_history_id asc
-      """.as[Long].list
-  }
-
-  def getRoadAddressByFilter(queryFilter: String => String): Seq[RoadAddress] = {
-    time(logger, "Get road addresses by filter") {
-      val query =
-        s"""
-         select ra.id, ra.road_number, ra.road_part_number, ra.road_type, ra.track_code,
-          ra.discontinuity, ra.start_addr_m, ra.end_addr_m, ra.link_id, ra.start_measure, ra.end_measure,
-          ra.side_code, ra.adjusted_timestamp,
-          ra.start_date, ra.end_date, ra.created_by, ra.valid_from, ra.CALIBRATION_POINTS, ra.floating,
-          (SELECT X FROM TABLE(SDO_UTIL.GETVERTICES(ra.geometry)) t WHERE id = 1) as X,
-          (SELECT Y FROM TABLE(SDO_UTIL.GETVERTICES(ra.geometry)) t WHERE id = 1) as Y,
-          (SELECT X FROM TABLE(SDO_UTIL.GETVERTICES(ra.geometry)) t WHERE id = 2) as X2,
-          (SELECT Y FROM TABLE(SDO_UTIL.GETVERTICES(ra.geometry)) t WHERE id = 2) as Y2,
-          link_source, ra.ely, ra.terminated, ra.common_history_id, ra.valid_to, null as road_name
-        from road_address ra
-      """
-      queryList(queryFilter(query))
-    }
-  }
-
-  def withRoadAddress(road: Long, roadPart: Long, track: Option[Int], mValue: Option[Double])(query: String): String = {
-    val trackFilter = track match {
-      case Some(t) => s"  AND ra.track_code = $t"
-      case None => ""
-    }
-    val mValueFilter = mValue match {
-      case Some(v) => s" AND ra.start_addr_M <= $v AND ra.end_addr_M > $v"
-      case None => ""
-    }
-    query + s" WHERE ra.road_number = $road AND ra.road_part_number = $roadPart " +
-      s"$trackFilter $mValueFilter " + withValidityCheck
-  }
-
-  def withRoadNumber(road: Long, trackCodes: Seq[Int])(query: String): String = {
-    val trackFilter = if(trackCodes.nonEmpty) {
-      s" AND ra.TRACK_CODE in (${trackCodes.mkString(",")})"
-    } else {
-       ""
-    }
-    query + s" WHERE ra.road_number = $road $trackFilter AND ra.floating = 0 " + withValidityCheck
-  }
-
-  def withRoadNumberParts(road: Long, roadParts: Seq[Long], trackCodes: Seq[Int])(query: String): String = {
-    val trackFilter = if(trackCodes.nonEmpty) {
-      s" AND ra.TRACK_CODE in (${trackCodes.mkString(",")})"
-    } else {
-      ""
-    }
-    val roadPartFilter = if(roadParts.nonEmpty) {
-      s" AND ra.road_part_number in (${roadParts.mkString(",")})"
-    } else {
-      ""
-    }
-    query + s" WHERE ra.road_number = $road $roadPartFilter $trackFilter AND ra.floating = 0 " + withValidityCheck
-  }
-
-  def withRoadAddressSinglePart(roadNumber: Long, startRoadPartNumber: Long, track: Int, startM: Long, endM: Option[Long], optFloating: Option[Int] = None)(query: String): String = {
-    val floating = optFloating match {
-      case Some(floatingValue) => s"AND ra.floating = $floatingValue"
-      case None => ""
-    }
-
-    val endAddr = endM match {
-      case Some(endValue) => s"AND ra.start_addr_m <= $endValue"
-      case _ => ""
-    }
-
-    query + s" where ra.road_number = $roadNumber " +
-      s" AND (ra.road_part_number = $startRoadPartNumber AND ra.end_addr_m >= $startM $endAddr) " +
-      s" AND ra.TRACK_CODE = $track " + floating + withValidityCheck +
-      s" ORDER BY ra.road_number, ra.road_part_number, ra.track_code, ra.start_addr_m "
-  }
-
-  def withLinkIdAndMeasure(linkId: Long, startM: Option[Double], endM: Option[Double])(query: String): String = {
-    val startFilter = startM match {
-      case Some(s) => s" AND ra.start_Measure <= $s"
-      case None => ""
-    }
-    val endFilter = endM match {
-      case Some(e) => s" AND ra.end_Measure >= $endM"
-      case None => ""
-    }
-
-    query + s" WHERE ra.link_id = $linkId $startFilter $endFilter AND floating = 0" + withValidityCheck
-  }
-
-  /**
-    * Used in RoadAddressDAO.getRoadAddressByFilter and ChangeApi
-    *
-    * @param sinceDate
-    * @param untilDate
-    * @param query
-    * @return
-    */
-  def withBetweenDates(sinceDate: DateTime, untilDate: DateTime)(query: String): String = {
-    query + s" WHERE ra.start_date >= CAST(TO_TIMESTAMP_TZ(REPLACE(REPLACE('$sinceDate', 'T', ''), 'Z', ''), 'YYYY-MM-DD HH24:MI:SS.FFTZH:TZM') AS DATE)" +
-      s" AND ra.start_date <= CAST(TO_TIMESTAMP_TZ(REPLACE(REPLACE('$untilDate', 'T', ''), 'Z', ''), 'YYYY-MM-DD HH24:MI:SS.FFTZH:TZM') AS DATE)"
-  }
-
-  def withRoadwayIds(fromCommonId: Long, toCommonId: Long)(query: String): String = {
-    query + s" WHERE ra.common_history_id >= $fromCommonId AND ra.common_history_id <= $toCommonId"
-  }
-
-  /**
-    * Used by OTH SearchAPI
-    *
-    * @return
-    */
-  def withValidityCheck(): String = {
-    s" AND ra.valid_to IS NULL AND ra.end_date IS NULL "
-  }
-
-  def getRoadNumbers(): Seq[Long] = {
-    sql"""
-			select distinct (ra.road_number)
-      from road_address ra
-      where ra.valid_to is null
-		  """.as[Long].list
-  }
-
-  def getRoadAddressesFiltered(roadNumber: Long, roadPartNumber: Long, startAddrM: Option[Double], endAddrM: Option[Double]): Seq[RoadAddress] = {
-    time(logger, "Get filtered road addresses") {
-      val startEndFilter =
-        if (startAddrM.nonEmpty && endAddrM.nonEmpty)
-          s"""(( ra.start_addr_m >= ${startAddrM.get} and ra.end_addr_m <= ${endAddrM.get} ) or ( ${startAddrM.get} >= ra.start_addr_m and ${startAddrM.get} < ra.end_addr_m) or
-         ( ${endAddrM.get} > ra.start_addr_m and ${endAddrM.get} <= ra.end_addr_m)) and"""
-        else ""
-
-      val where =
-        s""" where $startEndFilter ra.road_number= $roadNumber and ra.road_part_number= $roadPartNumber
-         and ra.floating = 0 """ + withValidityCheck
-
-      val query =
-        s"""
-         select ra.id, ra.road_number, ra.road_part_number, ra.road_type, ra.track_code,
-          ra.discontinuity, ra.start_addr_m, ra.end_addr_m, ra.link_id, ra.start_measure, ra.end_measure,
-          ra.side_code, ra.adjusted_timestamp,
-          ra.start_date, ra.end_date, ra.created_by, ra.valid_from, ra.CALIBRATION_POINTS, ra.floating,
-          (SELECT X FROM TABLE(SDO_UTIL.GETVERTICES(ra.geometry)) t WHERE id = 1) as X,
-          (SELECT Y FROM TABLE(SDO_UTIL.GETVERTICES(ra.geometry)) t WHERE id = 1) as Y,
-          (SELECT X FROM TABLE(SDO_UTIL.GETVERTICES(ra.geometry)) t WHERE id = 2) as X2,
-          (SELECT Y FROM TABLE(SDO_UTIL.GETVERTICES(ra.geometry)) t WHERE id = 2) as Y2,
-          ra.link_source, ra.ely, ra.terminated, ra.common_history_id, ra.valid_to
-        from ROAD_ADDRESS ra
-        $where
-      """
-      queryList(query)
-    }
-  }
-
-  def getRoadAddressByEly(ely: Long, onlyCurrent: Boolean = false): List[RoadAddress] = {
-    time(logger, "Get road addresses by ELY") {
-
-      val current = if (onlyCurrent) {
-        " and ra.end_date IS NULL "
-      } else {
-        ""
-      }
-
-      val query =
-        s"""select ra.id, ra.road_number, ra.road_part_number, ra.road_type, ra.track_code,
-       ra.discontinuity, ra.start_addr_m, ra.end_addr_m, ra.link_id, ra.start_measure, ra.end_measure,
-       ra.side_code, ra.adjusted_timestamp,
-       ra.start_date, ra.end_date, ra.created_by, ra.valid_from, ra.CALIBRATION_POINTS, ra.floating, t.X, t.Y, t2.X, t2.Y, ra.link_source, ra.ely, ra.terminated, ra.common_history_id, ra.valid_to,
-       (SELECT rn.road_name FROM ROAD_NAMES rn WHERE rn.ROAD_NUMBER = ra.ROAD_NUMBER AND rn.END_DATE IS NULL AND rn.VALID_TO IS NULL)
-        from ROAD_ADDRESS ra cross join
-        TABLE(SDO_UTIL.GETVERTICES(ra.geometry)) t cross join
-        TABLE(SDO_UTIL.GETVERTICES(ra.geometry)) t2
-        where t.id < t2.id and
-          ra.floating = 0 and valid_to is null and ra.ely = $ely $current"""
-      queryList(query)
-    }
-  }
-
-  /*
-   * Get the calibration code of the given road address.
-   *
-   * @param roadAddressId id of the road link in ROAD_ADDRESS table
-   * @return CalibrationCode of the road address (No = 0, AtEnd = 1, AtBeginning = 2, AtBoth = 3).
-   *
-   * Note that function returns CalibrationCode.No (0) if no road address was found with roadAddressId.
-   */
-  def getRoadAddressCalibrationCode(roadAddressId: Long): CalibrationCode = {
-    val query =
-      s"""SELECT ra.calibration_points
-                    FROM road_address ra
-                    WHERE ra.id=$roadAddressId"""
-    CalibrationCode(Q.queryNA[Long](query).firstOption.getOrElse(0L).toInt)
-  }
-
-
-  /*
-   * Get the calibration code of the given road addresses.
-   *
-   * @param roadAddressId id of the road link in ROAD_ADDRESS table
-   * @return CalibrationCode of the road address (No = 0, AtEnd = 1, AtBeginning = 2, AtBoth = 3).
-   *
-   * Note that function returns CalibrationCode.No (0) if no road address was found with roadAddressId.
-   */
-  def getRoadAddressCalibrationCode(roadAddressIds: Seq[Long]): Map[Long, CalibrationCode] = {
-    if (roadAddressIds.isEmpty) {
-      Map()
-    } else {
-      val query =
-        s"""SELECT ra.id, ra.calibration_points
-                    FROM road_address ra
-                    WHERE ra.id in (${roadAddressIds.mkString(",")})"""
-      Q.queryNA[(Long, Int)](query).list.map {
-        case (id, code) => id -> CalibrationCode(code)
-      }.toMap
-    }
-
-
-  }
->>>>>>> 624e75ee
 }