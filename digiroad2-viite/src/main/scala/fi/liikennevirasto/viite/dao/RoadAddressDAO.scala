--- conflicted
+++ resolved
@@ -139,11 +139,8 @@
                        lrmPositionId: Long, linkId: Long, startMValue: Double, endMValue: Double, sideCode: SideCode,
                        adjustedTimestamp: Long, calibrationPoints: (Option[CalibrationPoint], Option[CalibrationPoint]) = (None, None),
                        floating: Boolean = false, geometry: Seq[Point], linkGeomSource: LinkGeomSource, ely: Long,
-<<<<<<< HEAD
                        terminated: TerminationCode = NoTermination, commonHistoryId: Long, validFrom: Option[DateTime] = None, validTo: Option[DateTime] = None, blackUnderline: Boolean = false) extends BaseRoadAddress {
-=======
-                       terminated: TerminationCode = NoTermination, commonHistoryId: Long, blackUnderline: Boolean = false) extends BaseRoadAddress {
->>>>>>> 9c95d4b9
+  
   val endCalibrationPoint = calibrationPoints._2
   val startCalibrationPoint = calibrationPoints._1
 
@@ -297,11 +294,7 @@
       val startDate = r.nextDateOption.map(d => formatter.parseDateTime(d.toString))
       val endDate = r.nextDateOption.map(d => formatter.parseDateTime(d.toString))
       val createdBy = r.nextStringOption.map(new String(_))
-<<<<<<< HEAD
-      val validFrom = r.nextDateOption.map(new DateTime(_))
-=======
-      val createdDate = r.nextDateOption.map(d => formatter.parseDateTime(d.toString))
->>>>>>> 9c95d4b9
+      val validFrom = r.nextDateOption.map(d => formatter.parseDateTime(d.toString))
       val calibrationCode = r.nextInt()
       val floating = r.nextBoolean()
       val x = r.nextDouble()
@@ -1379,7 +1372,7 @@
     sqlu"""LOCK TABLE road_address IN SHARE MODE""".execute
   }
 
-<<<<<<< HEAD
+
   def getRoadAddressByFilter(queryFilter: String => String): Seq[RoadAddress] = {
     val query = s"""
          select ra.id, ra.road_number, ra.road_part_number, ra.road_type, ra.track_code,
@@ -1493,7 +1486,9 @@
         join lrm_position pos on ra.lrm_position_id = pos.id
         $where
       """
-=======
+    queryList(query)
+  }
+
   def getRoadAddressByEly(ely: Long): List[RoadAddress] = {
     val query = s"""select ra.id, ra.road_number, ra.road_part_number, ra.road_type, ra.track_code,
         ra.discontinuity, ra.start_addr_m, ra.end_addr_m, ra.lrm_position_id, pos.link_id, pos.start_measure, pos.end_measure,
@@ -1505,8 +1500,6 @@
         join lrm_position pos on ra.lrm_position_id = pos.id
         where t.id < t2.id and
           valid_from <= sysdate and floating = 0 and ely = $ely"""
->>>>>>> 9c95d4b9
     queryList(query)
   }
-
 }