--- conflicted
+++ resolved
@@ -95,13 +95,9 @@
                        calibrationPoints: (Option[CalibrationPoint], Option[CalibrationPoint]) = (None, None), floating: Boolean = false,
                        geom: Seq[Point])
 
-<<<<<<< HEAD
-case class RoadAddressProject(id: Long, status: Long, name: String, createdBy: String, createdDate: DateTime,
+case class RoadAddressProject(id: Long, status: RoadAddressProjectState, name: String, createdBy: String, createdDate: DateTime,
                               modifiedBy: String, startDate: DateTime, dateModified: DateTime, additionalInfo: String,
                               reservedParts: Seq[ReservedRoadPart])
-=======
-case class RoadAddressProject(id: Long, status: RoadAddressProjectState, name: String, createdBy: String, createdDate: DateTime, modifiedBy:String, startDate: DateTime, dateModified: DateTime, additionalInfo :String, roadNumber: Long, startPart: Long, endPart: Long)
->>>>>>> d6d93e63
 
 case class RoadAddressProjectLink(id : Long, projectId: Long, roadType: Long, discontinuityType: Discontinuity,
                                   roadNumber: Long, roadPartNumber: Long, startAddrM: Long, endAddrM: Long,
@@ -850,11 +846,7 @@
             FROM project $where"""
     Q.queryNA[(Long, Long, String, String, DateTime, DateTime, String, DateTime, String )](query).list.map{
       case(id, state, name, createdBy, createdDate, start_date, modifiedBy, modifiedDate, addInfo) =>
-<<<<<<< HEAD
-        RoadAddressProject(id, state, name, createdBy, start_date, modifiedBy, createdDate, modifiedDate, addInfo, List.empty[ReservedRoadPart])
-=======
-        RoadAddressProject(id, RoadAddressProjectState.apply(state), name, createdBy, start_date, modifiedBy, createdDate, modifiedDate, addInfo, 0, 0, 0)
->>>>>>> d6d93e63
+        RoadAddressProject(id, RoadAddressProjectState.apply(state), name, createdBy, start_date, modifiedBy, createdDate, modifiedDate, addInfo, List.empty[ReservedRoadPart])
     }.headOption
   }
 
@@ -867,11 +859,7 @@
             FROM project $filter order by name, id """
     Q.queryNA[(Long, Long, String, String, DateTime, DateTime, String, DateTime, String )](query).list.map{
       case(id, state, name, createdBy, createdDate, start_date, modifiedBy, modifiedDate, addInfo) =>
-<<<<<<< HEAD
-        RoadAddressProject(id, state, name, createdBy, createdDate, modifiedBy, start_date, modifiedDate, addInfo, List.empty[ReservedRoadPart])
-=======
-        RoadAddressProject(id, RoadAddressProjectState.apply(state), name, createdBy, createdDate ,modifiedBy, start_date, modifiedDate, addInfo, 0, 0, 0)
->>>>>>> d6d93e63
+        RoadAddressProject(id, RoadAddressProjectState.apply(state), name, createdBy, createdDate, modifiedBy, start_date, modifiedDate, addInfo, List.empty[ReservedRoadPart])
     }
   }
 
