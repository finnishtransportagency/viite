package fi.liikennevirasto.viite.dao

import java.sql.Timestamp
import java.text.DecimalFormat

import com.github.tototoshi.slick.MySQLJodaSupport._
import fi.liikennevirasto.digiroad2.asset.SideCode.{AgainstDigitizing, BothDirections, TowardsDigitizing, Unknown}
import fi.liikennevirasto.digiroad2.asset.{BoundingRectangle, SideCode}
import fi.liikennevirasto.digiroad2.masstransitstop.oracle.{Queries, Sequences}
import fi.liikennevirasto.digiroad2.oracle.{MassQuery, OracleDatabase}
import fi.liikennevirasto.digiroad2.util.Track
import fi.liikennevirasto.digiroad2.{GeometryUtils, Point}
import fi.liikennevirasto.viite.{RoadType, ReservedRoadPart}
import fi.liikennevirasto.viite.dao.CalibrationCode._
import fi.liikennevirasto.viite.model.Anomaly
import fi.liikennevirasto.viite.process.RoadAddressFiller.LRMValueAdjustment
import org.joda.time.DateTime
import org.joda.time.format.ISODateTimeFormat
import org.slf4j.LoggerFactory
import slick.driver.JdbcDriver.backend.Database.dynamicSession
import slick.jdbc.StaticQuery.interpolation
import slick.jdbc.{GetResult, StaticQuery => Q}


//JATKUVUUS (1 = Tien loppu, 2 = epäjatkuva (esim. vt9 välillä Akaa-Tampere), 3 = ELY:n raja, 4 = Lievä epäjatkuvuus (esim kiertoliittymä), 5 = jatkuva)

sealed trait Discontinuity {
  def value: Int
  def description: String
}
object Discontinuity {
  val values = Set(EndOfRoad, Discontinuous, ChangingELYCode, MinorDiscontinuity, Continuous)

  def apply(intValue: Int): Discontinuity = {
    values.find(_.value == intValue).getOrElse(Continuous)
  }

  def apply(s: String): Discontinuity = {
    values.find(_.description.equalsIgnoreCase(s)).getOrElse(Continuous)
  }

  case object EndOfRoad extends Discontinuity { def value = 1; def description="Tien loppu" }
  case object Discontinuous extends Discontinuity { def value = 2 ; def description = "Epäjatkuva"}
  case object ChangingELYCode extends Discontinuity { def value = 3 ; def description = "ELY:n raja"}
  case object MinorDiscontinuity extends Discontinuity { def value = 4 ; def description= "Lievä epäjatkuvuus" }
  case object Continuous extends Discontinuity { def value = 5 ; def description = "Jatkuva"}
}

sealed trait RoadAddressProjectState{
  def value: Int
  def description: String
}

object RoadAddressProjectState{

  val values = Set(Closed, Incomplete)

  def apply(value: Long): RoadAddressProjectState = {
    values.find(_.value == value).getOrElse(Closed)
  }

  case object Closed extends RoadAddressProjectState {def value = 0; def description = "Suljettu"}
  case object Incomplete extends RoadAddressProjectState { def value = 1; def description = "Keskeneräinen"}
}

sealed trait CalibrationCode {
  def value: Int
}
object CalibrationCode {
  val values = Set(No, AtEnd, AtBeginning, AtBoth)

  def apply(intValue: Int): CalibrationCode = {
    values.find(_.value == intValue).getOrElse(No)
  }

  def getFromAddress(roadAddress: RoadAddress): CalibrationCode = {
    (roadAddress.calibrationPoints._1.isEmpty, roadAddress.calibrationPoints._2.isEmpty) match {
      case (true, true)   => No
      case (true, false)  => AtEnd
      case (false, true)  => AtBeginning
      case (false, false) => AtBoth
    }
  }

  case object No extends CalibrationCode { def value = 0 }
  case object AtEnd extends CalibrationCode { def value = 1 }
  case object AtBeginning extends CalibrationCode { def value = 2 }
  case object AtBoth extends CalibrationCode { def value = 3 }
}
case class CalibrationPoint(linkId: Long, segmentMValue: Double, addressMValue: Long)

case class RoadAddress(id: Long, roadNumber: Long, roadPartNumber: Long, track: Track,
                       discontinuity: Discontinuity, startAddrMValue: Long, endAddrMValue: Long, startDate: Option[DateTime] = None,
                       endDate: Option[DateTime] = None, modifiedBy: Option[String] = None, lrmPositionId : Long, linkId: Long, startMValue: Double, endMValue: Double, sideCode: SideCode,
                       calibrationPoints: (Option[CalibrationPoint], Option[CalibrationPoint]) = (None, None), floating: Boolean = false,
                       geom: Seq[Point])

case class RoadAddressProject(id: Long, status: RoadAddressProjectState, name: String, createdBy: String, createdDate: DateTime,
                              modifiedBy: String, startDate: DateTime, dateModified: DateTime, additionalInfo: String,
                              reservedParts: Seq[ReservedRoadPart])

case class RoadAddressProjectLink(id : Long, projectId: Long, roadType: Long, discontinuityType: Discontinuity,
                                  roadNumber: Long, roadPartNumber: Long, startAddrM: Long, endAddrM: Long,
                                  lrmPositionId: Long, cratedBy: String, modifiedBy: String, linkId: Long, length: Double)

case class RoadAddressProjectFormLine(startingLinkId: Long, projectId: Long, roadNumber: Long, roadPartNumber: Long, roadLength: Long, ely : Long, discontinuity: String)

case class RoadAddressCreator(administrativeClass : String, anomaly: Long, calibrationPoints: Seq[CalibrationPointCreator],
                              constructionType: Long, discontinuity: Int, elyCode: Long, endAddressM : Long, endDate: String, endMValue: Double,
                              id : Long, linkId: Long, linkType: Long, mmlId: Long, modifiedAt : String, modifiedBy: String, municipalityCode : Long, points: Seq[Point],
                              roadClass : Long, roadLinkType: Long, roadNameFi: String, roadNumber : Long, roadPartNumber: Long,
                              roadType: String, segmentId : Long, sideCode : Int, startAddressM : Long, startDate:String, startMValue: Long, trackCode : Int)

case class CalibrationPointCreator(point: Point, value: Int)

case class MissingRoadAddress(linkId: Long, startAddrMValue: Option[Long], endAddrMValue: Option[Long],
                              roadType: RoadType, roadNumber: Option[Long], roadPartNumber: Option[Long],
                              startMValue: Option[Double], endMValue: Option[Double], anomaly: Anomaly)

object RoadAddressDAO {

  def fetchByBoundingBox(boundingRectangle: BoundingRectangle, fetchOnlyFloating: Boolean): (Seq[RoadAddress], Seq[MissingRoadAddress]) = {
    val extendedBoundingRectangle = BoundingRectangle(boundingRectangle.leftBottom + boundingRectangle.diagonal.scale(.15),
      boundingRectangle.rightTop - boundingRectangle.diagonal.scale(.15))
    val filter = OracleDatabase.boundingBoxFilter(extendedBoundingRectangle, "geometry")

    val floatingFilter = fetchOnlyFloating match {
      case true => " and ra.floating = 1"
      case false => ""
    }

    val query = s"""
        select ra.id, ra.road_number, ra.road_part_number, ra.track_code,
        ra.discontinuity, ra.start_addr_m, ra.end_addr_m, ra.lrm_position_id, pos.link_id, pos.start_measure, pos.end_measure,
        pos.side_code,
        ra.start_date, ra.end_date, ra.created_by, ra.valid_from, ra.CALIBRATION_POINTS, ra.floating,
        (SELECT X FROM TABLE(SDO_UTIL.GETVERTICES(ra.geometry)) t WHERE id = 1) as X,
        (SELECT Y FROM TABLE(SDO_UTIL.GETVERTICES(ra.geometry)) t WHERE id = 1) as Y,
        (SELECT X FROM TABLE(SDO_UTIL.GETVERTICES(ra.geometry)) t WHERE id = 2) as X2,
        (SELECT Y FROM TABLE(SDO_UTIL.GETVERTICES(ra.geometry)) t WHERE id = 2) as Y2
        from road_address ra
        join lrm_position pos on ra.lrm_position_id = pos.id
        where $filter $floatingFilter and
          (valid_from is null or valid_from <= sysdate) and
          (valid_to is null or valid_to >= sysdate)
      """
    (queryList(query), Seq())
  }


  private def logger = LoggerFactory.getLogger(getClass)

  private def calibrations(calibrationCode: CalibrationCode, linkId: Long, startMValue: Double, endMValue: Double,
                           startAddrMValue: Long, endAddrMValue: Long, sideCode: SideCode): (Option[CalibrationPoint], Option[CalibrationPoint]) = {
    sideCode match {
      case BothDirections => (None, None) // Invalid choice
      case TowardsDigitizing => calibrations(calibrationCode, linkId, 0.0, endMValue-startMValue, startAddrMValue, endAddrMValue)
      case AgainstDigitizing => calibrations(calibrationCode, linkId, endMValue-startMValue, 0.0, startAddrMValue, endAddrMValue)
      case Unknown => (None, None)  // Invalid choice
    }
  }

  private def calibrations(calibrationCode: CalibrationCode, linkId: Long, segmentStartMValue: Double, segmentEndMValue: Double,
                           startAddrMValue: Long, endAddrMValue: Long): (Option[CalibrationPoint], Option[CalibrationPoint]) = {
    calibrationCode match {
      case No => (None, None)
      case AtEnd => (None, Some(CalibrationPoint(linkId, segmentEndMValue, endAddrMValue)))
      case AtBeginning => (Some(CalibrationPoint(linkId, segmentStartMValue, startAddrMValue)), None)
      case AtBoth => (Some(CalibrationPoint(linkId, segmentStartMValue, startAddrMValue)),
        Some(CalibrationPoint(linkId, segmentEndMValue, endAddrMValue)))
    }
  }
  val formatter = ISODateTimeFormat.dateOptionalTimeParser()

  def dateTimeParse(string: String) = {
    formatter.parseDateTime(string)
  }

  val dateFormatter = ISODateTimeFormat.basicDate()

  def optDateTimeParse(string: String): Option[DateTime] = {
    try {
      if (string==null || string == "")
        None
      else
        Some(DateTime.parse(string, formatter))
    } catch {
      case ex: Exception => None
    }
  }

  def fetchByLinkId(linkIds: Set[Long], includeFloating: Boolean = false, includeHistory: Boolean = true): List[RoadAddress] = {
    if (linkIds.size > 1000) {
      return fetchByLinkIdMassQuery(linkIds, includeFloating, includeHistory)
    }
    val linkIdString = linkIds.mkString(",")
    val where = linkIds.isEmpty match {
      case true => return List()
      case false => s""" where pos.link_id in ($linkIdString)"""
    }
    val floating = if (!includeFloating)
      "AND floating='0'"
    else
      ""
    val history = if (!includeHistory)
      "AND ra.end_date is null"
    else
      ""

    val query =
      s"""
        select ra.id, ra.road_number, ra.road_part_number, ra.track_code,
        ra.discontinuity, ra.start_addr_m, ra.end_addr_m, ra.lrm_position_id, pos.link_id, pos.start_measure, pos.end_measure,
        pos.side_code,
        ra.start_date, ra.end_date, ra.created_by, ra.valid_from, ra.CALIBRATION_POINTS, ra.floating, t.X, t.Y, t2.X, t2.Y
        from road_address ra cross join
        TABLE(SDO_UTIL.GETVERTICES(ra.geometry)) t cross join
        TABLE(SDO_UTIL.GETVERTICES(ra.geometry)) t2
        join lrm_position pos on ra.lrm_position_id = pos.id
        $where $floating $history and t.id < t2.id and
          (valid_from is null or valid_from <= sysdate) and
          (valid_to is null or valid_to >= sysdate)
      """
    queryList(query)
  }

  private def queryList(query: String) = {
    val tuples = Q.queryNA[(Long, Long, Long, Int, Int, Long, Long, Long, Long, Double, Double, Int,
      Option[DateTime], Option[DateTime], Option[String], Option[DateTime], Int, Boolean, Double, Double, Double, Double)](query).list
    tuples.map {
      case (id, roadNumber, roadPartNumber, track, discontinuity, startAddrMValue, endAddrMValue, lrmPositionId,
      linkId, startMValue, endMValue, sideCode, startDate, endDate, createdBy, createdDate, calibrationCode, floating, x, y, x2, y2) =>
        RoadAddress(id, roadNumber, roadPartNumber, Track.apply(track), Discontinuity.apply(discontinuity),
          startAddrMValue, endAddrMValue, startDate, endDate, createdBy, lrmPositionId, linkId, startMValue, endMValue, SideCode.apply(sideCode),
          calibrations(CalibrationCode.apply(calibrationCode), linkId, startMValue, endMValue, startAddrMValue,
            endAddrMValue, SideCode.apply(sideCode)), floating, Seq(Point(x,y), Point(x2,y2)))
    }
  }

  def fetchPartsByRoadNumbers(boundingRectangle: BoundingRectangle, roadNumbers: Seq[(Int, Int)], coarse: Boolean = false): List[RoadAddress] = {
    val geomFilter = OracleDatabase.boundingBoxFilter(boundingRectangle, "geometry")
    val filter = roadNumbers.map(n => "road_number >= " + n._1 + " and road_number <= " + n._2)
      .mkString("(", ") OR (", ")")
    val where = roadNumbers.isEmpty match {
      case true => return List()
      case false => s""" where track_code in (0,1) AND $filter"""
    }
    val coarseWhere = coarse match {
      case true => " AND calibration_points != 0"
      case false => ""
    }
    val query =
      s"""
        select ra.id, ra.road_number, ra.road_part_number, ra.track_code,
        ra.discontinuity, ra.start_addr_m, ra.end_addr_m, ra.lrm_position_id, pos.link_id, pos.start_measure, pos.end_measure,
        pos.side_code,
        ra.start_date, ra.end_date, ra.created_by, ra.valid_from, ra.CALIBRATION_POINTS, ra.floating, t.X, t.Y, t2.X, t2.Y
        from road_address ra cross join
        TABLE(SDO_UTIL.GETVERTICES(ra.geometry)) t cross join
        TABLE(SDO_UTIL.GETVERTICES(ra.geometry)) t2
        join lrm_position pos on ra.lrm_position_id = pos.id
        $where AND $geomFilter $coarseWhere AND floating='0' and t.id < t2.id and
          (valid_from is null or valid_from <= sysdate) and
          (valid_to is null or valid_to >= sysdate)
      """
    queryList(query)
  }

  def fetchByLinkIdMassQuery(linkIds: Set[Long], includeFloating: Boolean = false, includeHistory: Boolean = true): List[RoadAddress] = {
    MassQuery.withIds(linkIds) {
      idTableName =>
        val floating = if (!includeFloating)
          "AND floating='0'"
        else
          ""
        val history = if (!includeHistory)
          "AND ra.end_date is null"
        else
          ""
        val query =
          s"""
        select ra.id, ra.road_number, ra.road_part_number, ra.track_code,
        ra.discontinuity, ra.start_addr_m, ra.end_addr_m, ra.lrm_position_id, pos.link_id, pos.start_measure, pos.end_measure,
        pos.side_code,
        ra.start_date, ra.end_date, ra.created_by, ra.valid_from, ra.CALIBRATION_POINTS, ra.floating, t.X, t.Y, t2.X, t2.Y
        from road_address ra cross join
        TABLE(SDO_UTIL.GETVERTICES(ra.geometry)) t cross join
        TABLE(SDO_UTIL.GETVERTICES(ra.geometry)) t2
        join lrm_position pos on ra.lrm_position_id = pos.id
        join $idTableName i on i.id = pos.link_id
        where t.id < t2.id $floating $history and
          (valid_from is null or valid_from <= sysdate) and
          (valid_to is null or valid_to >= sysdate)
      """
        queryList(query)
    }
  }

  def fetchByRoadPart(roadNumber: Long, roadPartNumber: Long, includeFloating: Boolean = false) = {
    val floating = if (!includeFloating)
      "floating='0' AND"
    else
      ""
    // valid_to > sysdate because we may expire and query the data again in same transaction
    val query =
      s"""
        select ra.id, ra.road_number, ra.road_part_number, ra.track_code,
        ra.discontinuity, ra.start_addr_m, ra.end_addr_m, ra.lrm_position_id, pos.link_id, pos.start_measure, pos.end_measure,
        pos.side_code,
        ra.start_date, ra.end_date, ra.created_by, ra.valid_from, ra.CALIBRATION_POINTS, ra.floating, t.X, t.Y, t2.X, t2.Y
        from road_address ra cross join
        TABLE(SDO_UTIL.GETVERTICES(ra.geometry)) t cross join
        TABLE(SDO_UTIL.GETVERTICES(ra.geometry)) t2
        join lrm_position pos on ra.lrm_position_id = pos.id
        where $floating road_number = $roadNumber AND road_part_number = $roadPartNumber and t.id < t2.id AND
        (valid_to IS NULL OR valid_to > sysdate) AND (valid_from IS NULL OR valid_from <= sysdate)
        ORDER BY road_number, road_part_number, track_code, start_addr_m
      """
    queryList(query)
  }

  def fetchMultiSegmentLinkIds(roadNumber: Long) = {
    val query =
      s"""
        select ra.id, ra.road_number, ra.road_part_number, ra.track_code,
        ra.discontinuity, ra.start_addr_m, ra.end_addr_m, ra.lrm_position_id,pos.link_id, pos.start_measure, pos.end_measure,
        pos.side_code,
        ra.start_date, ra.end_date, ra.created_by, ra.valid_from, ra.CALIBRATION_POINTS, ra.floating, t.X, t.Y, t2.X, t2.Y
        from road_address ra cross join
        TABLE(SDO_UTIL.GETVERTICES(ra.geometry)) t cross join
        TABLE(SDO_UTIL.GETVERTICES(ra.geometry)) t2
        join lrm_position pos on ra.lrm_position_id = pos.id
        where link_id in (
        select pos.link_id
        from road_address ra
        join lrm_position pos on ra.lrm_position_id = pos.id
        where road_number = $roadNumber AND (valid_from is null or valid_from <= sysdate) and
          (valid_to is null or valid_to >= sysdate)
        GROUP BY link_id
        HAVING COUNT(*) > 1) AND
        road_number = $roadNumber AND (valid_from is null or valid_from <= sysdate) and
          (valid_to is null or valid_to >= sysdate)
      """
    queryList(query)
  }
  def fetchNextRoadNumber(current: Int) = {
    val query =
      s"""
          SELECT * FROM (
            SELECT ra.road_number
            FROM road_address ra
            WHERE floating = '0' and road_number > $current AND (end_date < sysdate OR end_date IS NULL)
            ORDER BY road_number ASC
          ) WHERE ROWNUM < 2
      """
    Q.queryNA[Int](query).firstOption
  }

  def fetchNextRoadPartNumber(roadNumber: Int, current: Int) = {
    val query =
      s"""
          SELECT * FROM (
            SELECT ra.road_part_number
            FROM road_address ra
            WHERE floating = '0' and road_number = $roadNumber  AND road_part_number > $current AND (end_date < sysdate OR end_date IS NULL)
            ORDER BY road_part_number ASC
          ) WHERE ROWNUM < 2
      """
    Q.queryNA[Int](query).firstOption
  }

  def update(roadAddress: RoadAddress) : Unit = {
    update(roadAddress, None)
  }

  def toTimeStamp(dateTime: Option[DateTime]) = {
    dateTime.map(dt => new Timestamp(dt.getMillis))
  }

  def update(roadAddress: RoadAddress, geometry: Option[Seq[Point]]) : Unit = {
    if (geometry.isEmpty)
      updateWithoutGeometry(roadAddress)
    else {
      val startTS = toTimeStamp(roadAddress.startDate)
      val endTS = toTimeStamp(roadAddress.endDate)
      val first = geometry.get.head
      val last = geometry.get.last
      val (x1, y1, z1, x2, y2, z2) = (first.x, first.y, first.z, last.x, last.y, last.z)
      val length = GeometryUtils.geometryLength(geometry.get)
      sqlu"""UPDATE ROAD_ADDRESS
        SET road_number = ${roadAddress.roadNumber},
           road_part_number= ${roadAddress.roadPartNumber},
           track_code = ${roadAddress.track.value},
           discontinuity= ${roadAddress.discontinuity.value},
           START_ADDR_M= ${roadAddress.startAddrMValue},
           END_ADDR_M= ${roadAddress.endAddrMValue},
           start_date= $startTS,
           end_date= $endTS,
           geometry= MDSYS.SDO_GEOMETRY(4002, 3067, NULL, MDSYS.SDO_ELEM_INFO_ARRAY(1,2,1), MDSYS.SDO_ORDINATE_ARRAY(
             $x1,$y1,$z1,0.0,$x2,$y2,$z2,$length))
        WHERE id = ${roadAddress.id}""".execute
    }
  }

  def updateGeometry(roadAddressId: Long, geometry: Seq[Point]): Unit = {
    if(!geometry.isEmpty){
      val newFormat = new DecimalFormat("#.###");
      val first = geometry.head

      val last = geometry.last
      val (x1, y1, z1, x2, y2, z2) = (newFormat.format(first.x), newFormat.format(first.y), newFormat.format(first.z), newFormat.format(last.x), newFormat.format(last.y), newFormat.format(last.z))
      val length = GeometryUtils.geometryLength(geometry)
      sqlu"""UPDATE ROAD_ADDRESS
        SET geometry= MDSYS.SDO_GEOMETRY(4002, 3067, NULL, MDSYS.SDO_ELEM_INFO_ARRAY(1,2,1), MDSYS.SDO_ORDINATE_ARRAY(
             $x1,$y1,$z1,0.0,$x2,$y2,$z2,$length))
        WHERE id = ${roadAddressId}""".execute
    }
  }

  private def updateWithoutGeometry(roadAddress: RoadAddress) = {
    val startTS = toTimeStamp(roadAddress.startDate)
    val endTS = toTimeStamp(roadAddress.endDate)
    sqlu"""UPDATE ROAD_ADDRESS
        SET road_number = ${roadAddress.roadNumber},
           road_part_number= ${roadAddress.roadPartNumber},
           track_code = ${roadAddress.track.value},
           discontinuity= ${roadAddress.discontinuity.value},
           START_ADDR_M= ${roadAddress.startAddrMValue},
           END_ADDR_M= ${roadAddress.endAddrMValue},
           start_date= $startTS,
           end_date= $endTS
        WHERE id = ${roadAddress.id}""".execute
  }

  def createMissingRoadAddress (missingRoadAddress: MissingRoadAddress) = {
    sqlu"""
           insert into missing_road_address
           (select ${missingRoadAddress.linkId}, ${missingRoadAddress.startAddrMValue}, ${missingRoadAddress.endAddrMValue},
             ${missingRoadAddress.roadNumber}, ${missingRoadAddress.roadPartNumber}, ${missingRoadAddress.anomaly.value},
             ${missingRoadAddress.startMValue}, ${missingRoadAddress.endMValue} FROM dual
            WHERE NOT EXISTS (SELECT * FROM MISSING_ROAD_ADDRESS WHERE link_id = ${missingRoadAddress.linkId}) AND
              NOT EXISTS (SELECT * FROM ROAD_ADDRESS ra JOIN LRM_POSITION pos ON (pos.id = lrm_position_id)
                WHERE link_id = ${missingRoadAddress.linkId} AND (valid_to IS NULL OR valid_to > sysdate) ))
           """.execute
  }

  def createMissingRoadAddress (linkId: Long, start_addr_m: Long, end_addr_m: Long, anomaly_code: Int) = {
    sqlu"""
           insert into missing_road_address (link_id, start_addr_m, end_addr_m,anomaly_code)
           values ($linkId, $start_addr_m, $end_addr_m, $anomaly_code)
           """.execute
  }

  def lockRoadAddressTable(): Unit = {
    sqlu"""
           LOCK TABLE ROAD_ADDRESS IN EXCLUSIVE MODE
          """.execute
  }

  def updateMergedSegmentsById (ids: Set[Long]): Int = {
    val query =
      s"""
          Update ROAD_ADDRESS ra Set valid_to = sysdate where valid_to IS NULL and id in (${ids.mkString(",")})
        """
    if (ids.isEmpty)
      0
    else
      Q.updateNA(query).first
  }

  def expireRoadAddresses (sourceLinkIds: Set[Long]) = {
    if (!sourceLinkIds.isEmpty) {
      val query =
        s"""
          Update road_address Set valid_to = sysdate Where lrm_position_id in (Select id From lrm_position where link_id in (${sourceLinkIds.mkString(",")}))
        """
      Q.updateNA(query).first
    }
  }

  def expireMissingRoadAddresses (targetLinkIds: Set[Long]) = {

    if (!targetLinkIds.isEmpty) {
      val query =
        s"""
          Delete from missing_road_address Where link_id in (${targetLinkIds.mkString(",")})
        """
      Q.updateNA(query).first
    }
  }

  def getMissingRoadAddresses(linkIds: Set[Long]): List[MissingRoadAddress] = {
    if (linkIds.size > 500) {
      getMissingByLinkIdMassQuery(linkIds)
    } else {
      val where = linkIds.isEmpty match {
        case true => return List()
        case false => s""" where link_id in (${linkIds.mkString(",")})"""
      }
      val query =
        s"""SELECT link_id, start_addr_m, end_addr_m, road_number, road_part_number, start_m, end_m, anomaly_code
            FROM missing_road_address $where"""
      Q.queryNA[(Long, Option[Long], Option[Long], Option[Long], Option[Long], Option[Double], Option[Double], Int)](query).list.map {
        case (linkId, startAddrM, endAddrM, road, roadPart, startM, endM, anomaly) =>
          MissingRoadAddress(linkId, startAddrM, endAddrM, RoadType.UnknownOwnerRoad ,road, roadPart, startM, endM, Anomaly.apply(anomaly))
      }
    }
  }

  def getMissingByLinkIdMassQuery(linkIds: Set[Long]): List[MissingRoadAddress] = {
    MassQuery.withIds(linkIds) {
      idTableName =>
        val query =
          s"""SELECT link_id, start_addr_m, end_addr_m, road_number, road_part_number, start_m, end_m, anomaly_code
            FROM missing_road_address mra join $idTableName i on i.id = mra.link_id"""
        Q.queryNA[(Long, Option[Long], Option[Long], Option[Long], Option[Long], Option[Double], Option[Double], Int)](query).list.map {
          case (linkId, startAddrM, endAddrM, road, roadPart, startM, endM, anomaly) =>
            MissingRoadAddress(linkId, startAddrM, endAddrM, RoadType.UnknownOwnerRoad, road, roadPart, startM, endM, Anomaly.apply(anomaly))
        }
    }
  }

  /**
    * Marks the road address identified by the supplied Id as eiher floating or not
    *
    * @param isFloating '0' for not floating, '1' for floating
    * @param roadAddressId The Id of a road addresss
    */
  def changeRoadAddressFloating(isFloating: Int, roadAddressId: Long, geometry: Option[Seq[Point]]): Unit = {
    if (geometry.nonEmpty) {
      val first = geometry.get.head
      val last = geometry.get.last
      val (x1, y1, z1, x2, y2, z2) = (first.x, first.y, first.z, last.x, last.y, last.z)
      val length = GeometryUtils.geometryLength(geometry.get)
      sqlu"""
           Update road_address Set floating = $isFloating,
                  geometry= MDSYS.SDO_GEOMETRY(4002, 3067, NULL, MDSYS.SDO_ELEM_INFO_ARRAY(1,2,1), MDSYS.SDO_ORDINATE_ARRAY(
                  $x1,$y1,$z1,0.0,$x2,$y2,$z2,$length))
             Where id = $roadAddressId
      """.execute
    } else {
      sqlu"""
           Update road_address Set floating = $isFloating
             Where id = $roadAddressId
      """.execute
    }
  }

  def changeRoadAddressFloating(float: Boolean, roadAddressId: Long, geometry: Option[Seq[Point]] = None): Unit = {
    changeRoadAddressFloating(if (float) 1 else 0, roadAddressId, geometry)
  }

  def getValidRoadNumbers = {
    sql"""
       select distinct road_number
              from road_address ra
              where ra.floating = '0' AND (end_date < sysdate OR end_date IS NULL)
              order by road_number
      """.as[Long].list
  }

<<<<<<< HEAD
  def getValidRoadNumbersWithFilter = {
=======
  def getValidRoadNumbersWithFilterToTestAndDevEnv = {
>>>>>>> 501cc8f9
    sql"""
       select distinct road_number
              from road_address ra
              where ra.floating = '0' AND (end_date < sysdate OR end_date IS NULL) AND
              (ra.road_number <= 20000 OR (ra.road_number >= 40000 AND ra.road_number <= 70000) OR ra.road_number > 99999 )
              order by road_number
      """.as[Long].list
  }

  def getValidRoadParts(roadNumber: Long) = {
    sql"""
       select distinct road_part_number
              from road_address ra
              where road_number = $roadNumber AND ra.floating = '0' AND (end_date < sysdate OR end_date IS NULL)
      """.as[Long].list
  }

  def updateLRM(lRMValueAdjustment: LRMValueAdjustment) = {
    val (startM, endM) = (lRMValueAdjustment.startMeasure, lRMValueAdjustment.endMeasure)
    (startM, endM) match {
      case (Some(s), Some(e)) =>
        sqlu"""
           UPDATE LRM_POSITION
           SET start_measure = $s,
             end_measure = $e,
             link_id = ${lRMValueAdjustment.linkId},
             modified_date = sysdate
           WHERE id = (SELECT LRM_POSITION_ID FROM ROAD_ADDRESS WHERE id = ${lRMValueAdjustment.addressId})
      """.execute
      case (_, Some(e)) =>
        sqlu"""
           UPDATE LRM_POSITION
           SET
             end_measure = ${lRMValueAdjustment.endMeasure.get},
             link_id = ${lRMValueAdjustment.linkId},
             modified_date = sysdate
           WHERE id = (SELECT LRM_POSITION_ID FROM ROAD_ADDRESS WHERE id = ${lRMValueAdjustment.addressId})
      """.execute
      case (Some(s), _) =>
        sqlu"""
           UPDATE LRM_POSITION
           SET start_measure = ${lRMValueAdjustment.startMeasure.get},
             link_id = ${lRMValueAdjustment.linkId},
             modified_date = sysdate
           WHERE id = (SELECT LRM_POSITION_ID FROM ROAD_ADDRESS WHERE id = ${lRMValueAdjustment.addressId})
      """.execute
      case _ =>
    }
  }

  /**
    * Create the value for geometry field, using the updateSQL above.
    *
    * @param geometry Geometry, if available
    * @return
    */
  private def geometryToSQL(geometry: Option[Seq[Point]]) = {
    geometry match {
      case Some(geom) if geom.nonEmpty =>
      case _ => ""
    }
  }

  def getNextRoadAddressId: Long = {
    Queries.nextViitePrimaryKeyId.as[Long].first
  }

  implicit val getDiscontinuity = GetResult[Discontinuity]( r=> Discontinuity.apply(r.nextInt()))

  implicit val getTrack = GetResult[Track]( r=> Track.apply(r.nextInt()))

  implicit val getCalibrationCode = GetResult[CalibrationCode]( r=> CalibrationCode.apply(r.nextInt()))

  def queryFloatingByLinkIdMassQuery(linkIds: Set[Long]): List[RoadAddress] = {
    MassQuery.withIds(linkIds) {
      idTableName =>
        val query =
          s"""
        select ra.id, ra.road_number, ra.road_part_number, ra.track_code,
        ra.discontinuity, ra.start_addr_m, ra.end_addr_m, ra.lrm_position_id, pos.link_id, pos.start_measure, pos.end_measure,
        pos.side_code,
        ra.start_date, ra.end_date, ra.created_by, ra.valid_from, ra.CALIBRATION_POINTS, ra.floating, t.X, t.Y, t2.X, t2.Y
        from road_address ra cross join
        TABLE(SDO_UTIL.GETVERTICES(ra.geometry)) t cross join
        TABLE(SDO_UTIL.GETVERTICES(ra.geometry)) t2
        join lrm_position pos on ra.lrm_position_id = pos.id
        join $idTableName i on i.id = pos.link_id
        where floating='1' and t.id < t2.id AND
          (valid_from is null or valid_from <= sysdate) and
          (valid_to is null or valid_to >= sysdate)
      """
        queryList(query)
    }
  }

  def queryFloatingByLinkId(linkIds: Set[Long]): List[RoadAddress] = {
    if (linkIds.size > 1000) {
      return queryFloatingByLinkIdMassQuery(linkIds)
    }
    val linkIdString = linkIds.mkString(",")
    val where = linkIds.isEmpty match {
      case true => return List()
      case false => s""" where pos.link_id in ($linkIdString)"""
    }
    val query =
      s"""
        select ra.id, ra.road_number, ra.road_part_number, ra.track_code,
        ra.discontinuity, ra.start_addr_m, ra.end_addr_m, ra.lrm_position_id, pos.link_id, pos.start_measure, pos.end_measure,
        pos.side_code,
        ra.start_date, ra.end_date, ra.created_by, ra.valid_from, ra.CALIBRATION_POINTS, ra.floating, t.X, t.Y, t2.X, t2.Y
        from road_address ra cross join
        TABLE(SDO_UTIL.GETVERTICES(ra.geometry)) t cross join
        TABLE(SDO_UTIL.GETVERTICES(ra.geometry)) t2
        join lrm_position pos on ra.lrm_position_id = pos.id
        $where AND floating='1' and t.id < t2.id and
          (valid_from is null or valid_from <= sysdate) and
          (valid_to is null or valid_to >= sysdate)
      """
    queryList(query)
  }

  /**
    * Return road address table rows that are valid by their ids
    * @param ids
    * @return
    */
  def queryById(ids: Set[Long]): List[RoadAddress] = {
    if (ids.size > 1000) {
      return queryByIdMassQuery(ids)
    }
    val idString = ids.mkString(",")
    val where = if (ids.isEmpty) {
      return List()
    } else {
      s""" where ra.id in ($idString)"""
    }
    val query =
      s"""
        select ra.id, ra.road_number, ra.road_part_number, ra.track_code,
        ra.discontinuity, ra.start_addr_m, ra.end_addr_m, ra.lrm_position_id, pos.link_id, pos.start_measure, pos.end_measure,
        pos.side_code,
        ra.start_date, ra.end_date, ra.created_by, ra.valid_from, ra.CALIBRATION_POINTS, ra.floating, t.X, t.Y, t2.X, t2.Y
        from road_address ra cross join
        TABLE(SDO_UTIL.GETVERTICES(ra.geometry)) t cross join
        TABLE(SDO_UTIL.GETVERTICES(ra.geometry)) t2
        join lrm_position pos on ra.lrm_position_id = pos.id
        $where and t.id < t2.id and
          (valid_from is null or valid_from <= sysdate) and
          (valid_to is null or valid_to >= sysdate)
      """
    queryList(query)
  }

  def queryByIdMassQuery(ids: Set[Long]): List[RoadAddress] = {
    MassQuery.withIds(ids) {
      idTableName =>
        val query =
          s"""
        select ra.id, ra.road_number, ra.road_part_number, ra.track_code,
        ra.discontinuity, ra.start_addr_m, ra.end_addr_m, ra.lrm_position_id, pos.link_id, pos.start_measure, pos.end_measure,
        pos.side_code,
        ra.start_date, ra.end_date, ra.created_by, ra.valid_from, ra.CALIBRATION_POINTS, ra.floating, t.X, t.Y, t2.X, t2.Y
        from road_address ra cross join
        TABLE(SDO_UTIL.GETVERTICES(ra.geometry)) t cross join
        TABLE(SDO_UTIL.GETVERTICES(ra.geometry)) t2
        join lrm_position pos on ra.lrm_position_id = pos.id
        join $idTableName i on i.id = ra.id
        where t.id < t2.id and
          (valid_from is null or valid_from <= sysdate) and
          (valid_to is null or valid_to >= sysdate)
      """
        queryList(query)
    }
  }

  /**
    * Remove Road Addresses (mark them as removed). Don't use more than 1000 road addresses at once.
    *
    * @param roadAddresses Seq[RoadAddress]
    * @return Number of updated rows
    */
  def remove(roadAddresses: Seq[RoadAddress]): Int = {
    val idString = roadAddresses.map(_.id).mkString(",")
    val query =
      s"""
          UPDATE ROAD_ADDRESS SET VALID_TO = sysdate WHERE id IN ($idString)
        """
    Q.updateNA(query).first
  }

  def create(roadAddresses: Seq[RoadAddress], createdBy : String = "-"): Seq[Long] = {
    val lrmPositionPS = dynamicSession.prepareStatement("insert into lrm_position (ID, link_id, SIDE_CODE, start_measure, end_measure) values (?, ?, ?, ?, ?)")
    val addressPS = dynamicSession.prepareStatement("insert into ROAD_ADDRESS (id, lrm_position_id, road_number, road_part_number, " +
      "track_code, discontinuity, START_ADDR_M, END_ADDR_M, start_date, end_date, created_by, " +
      "VALID_FROM, geometry, floating, calibration_points) values (?, ?, ?, ?, ?, ?, ?, ?, TO_DATE(?, 'YYYY-MM-DD'), " +
      "TO_DATE(?, 'YYYY-MM-DD'), ?, sysdate, MDSYS.SDO_GEOMETRY(4002, 3067, NULL, MDSYS.SDO_ELEM_INFO_ARRAY(1,2,1), MDSYS.SDO_ORDINATE_ARRAY(" +
      "?,?,0.0,?,?,?,0.0,?)), ?, ?)")
    val ids = sql"""SELECT lrm_position_primary_key_seq.nextval FROM dual connect by level <= ${roadAddresses.size}""".as[Long].list
    roadAddresses.zip(ids).foreach { case ((address), (lrmId)) =>
      lrmPositionPS.setLong(1, lrmId)
      lrmPositionPS.setLong(2, address.linkId)
      lrmPositionPS.setLong(3, address.sideCode.value)
      lrmPositionPS.setDouble(4, address.startMValue)
      lrmPositionPS.setDouble(5, address.endMValue)
      lrmPositionPS.addBatch()
      addressPS.setLong(1, if (address.id == -1000) {
        Sequences.nextViitePrimaryKeySeqValue
      } else address.id)
      addressPS.setLong(2, lrmId)
      addressPS.setLong(3, address.roadNumber)
      addressPS.setLong(4, address.roadPartNumber)
      addressPS.setLong(5, address.track.value)
      addressPS.setLong(6, address.discontinuity.value)
      addressPS.setLong(7, address.startAddrMValue)
      addressPS.setLong(8, address.endAddrMValue)
      addressPS.setString(9, address.startDate match {
        case Some(dt) => dateFormatter.print(dt)
        case None => ""
      })
      addressPS.setString(10, address.endDate match {
        case Some(dt) => dateFormatter.print(dt)
        case None => ""
      })
      addressPS.setString(11, address.modifiedBy.getOrElse(createdBy))
    val (p1, p2) = (address.geom.head, address.geom.last)
      addressPS.setDouble(12, p1.x)
      addressPS.setDouble(13, p1.y)
      addressPS.setDouble(14, address.startAddrMValue)
      addressPS.setDouble(15, p2.x)
      addressPS.setDouble(16, p2.y)
      addressPS.setDouble(17, address.endAddrMValue)
      addressPS.setInt(18, if (address.floating) 1 else 0)
      addressPS.setInt(19, CalibrationCode.getFromAddress(address).value)
      addressPS.addBatch()
    }
    lrmPositionPS.executeBatch()
    addressPS.executeBatch()
    lrmPositionPS.close()
    addressPS.close()
    roadAddresses.map(_.id)
  }

  def createRoadAddressProject(roadAddressProject: RoadAddressProject): Unit ={
    sqlu"""
           insert into project (id, state, name, ely, created_by, created_date, start_date ,modified_by, modified_date, add_info)
           values (${roadAddressProject.id}, ${roadAddressProject.status.value}, ${roadAddressProject.name}, 0, ${roadAddressProject.createdBy}, sysdate ,${roadAddressProject.startDate}, '-' , sysdate, ${roadAddressProject.additionalInfo})
           """.execute
  }

  def createRoadAddressProjectLink(id: Long, roadAddress: RoadAddress, roadAddressProject: RoadAddressProject) : Unit ={
    sqlu"""
           insert into project_link (id, project_id, track_code, discontinuity_type, road_number, road_part_number, start_addr_m, end_addr_m, lrm_position_id, created_by, modified_by, created_date, modified_date)
           values (${id}, ${roadAddressProject.id}, ${roadAddress.track.value}, ${roadAddress.discontinuity.value}, ${roadAddress.roadNumber}, ${roadAddress.roadPartNumber}, ${roadAddress.startAddrMValue},
            ${roadAddress.endAddrMValue}, ${roadAddress.lrmPositionId}, ${roadAddressProject.createdBy} , ${roadAddressProject.modifiedBy}, ${roadAddress.startDate}, sysdate)
           """.execute
  }

  def getRoadAddressProjectLinks(projectId : Long): List[RoadAddressProjectLink] ={
    val query =
      s"""select PROJECT_LINK.ID, PROJECT_LINK.PROJECT_ID, PROJECT_LINK.TRACK_CODE, PROJECT_LINK.DISCONTINUITY_TYPE, PROJECT_LINK.ROAD_NUMBER, PROJECT_LINK.ROAD_PART_NUMBER, PROJECT_LINK.START_ADDR_M, PROJECT_LINK.END_ADDR_M, PROJECT_LINK.LRM_POSITION_ID, PROJECT_LINK.CREATED_BY, PROJECT_LINK.MODIFIED_BY, lrm_position.link_id, (LRM_POSITION.END_MEASURE - LRM_POSITION.START_MEASURE) as length
         from PROJECT_LINK join ROAD_ADDRESS join LRM_POSITION
         on LRM_POSITION.ID = ROAD_ADDRESS.LRM_POSITION_ID
         on (PROJECT_LINK.ROAD_NUMBER = ROAD_ADDRESS.ROAD_NUMBER and PROJECT_LINK.ROAD_PART_NUMBER = ROAD_ADDRESS.ROAD_PART_NUMBER and ROAD_ADDRESS.LRM_POSITION_ID = PROJECT_LINK.LRM_POSITION_ID)
         where (PROJECT_LINK.PROJECT_ID = $projectId) order by PROJECT_LINK.ROAD_NUMBER, PROJECT_LINK.ROAD_PART_NUMBER, PROJECT_LINK.END_ADDR_M """
    Q.queryNA[(Long, Long, Long, Long, Long, Long, Long, Long, Long, String, String, Long, Double)](query).list.map{
      case(projectLinkId, projectId, trackCode, discontinuityType, roadNumber, roadPartNumber, startAddrM, endAddrM, lrmPositionId, cratedBy, modifiedBy, linkId, length) =>
        RoadAddressProjectLink(projectLinkId, projectId, trackCode, Discontinuity.apply(discontinuityType.toInt), roadNumber, roadPartNumber, startAddrM, endAddrM, lrmPositionId, cratedBy, modifiedBy, linkId, length)
    }
  }

  def getRoadAddress(id : Long, linkId : Long) : Option[RoadAddress] = {
    val query = s"""
        select ra.id, ra.road_number, ra.road_part_number, ra.track_code,
        ra.discontinuity, ra.start_addr_m, ra.end_addr_m, ra.lrm_position_id, pos.link_id, pos.start_measure, pos.end_measure,
        pos.side_code,
        ra.start_date, ra.end_date, ra.created_by, ra.valid_from, ra.CALIBRATION_POINTS, ra.floating,
        (SELECT X FROM TABLE(SDO_UTIL.GETVERTICES(ra.geometry)) t WHERE id = 1) as X,
        (SELECT Y FROM TABLE(SDO_UTIL.GETVERTICES(ra.geometry)) t WHERE id = 1) as Y,
        (SELECT X FROM TABLE(SDO_UTIL.GETVERTICES(ra.geometry)) t WHERE id = 2) as X2,
        (SELECT Y FROM TABLE(SDO_UTIL.GETVERTICES(ra.geometry)) t WHERE id = 2) as Y2
        from road_address ra
        join lrm_position pos on ra.lrm_position_id = pos.id
        where ra.lrm_position_id = ${id} and pos.link_id = ${linkId} and
          (valid_from is null or valid_from <= sysdate) and
          (valid_to is null or valid_to >= sysdate)
      """
    queryList(query).headOption
  }

  def updateRoadAddressProject(roadAddressProject : RoadAddressProject): Unit ={
    sqlu"""
           update project set state = ${roadAddressProject.status.value}, name = ${roadAddressProject.name}, modified_by = '-' ,modified_date = sysdate where id = ${roadAddressProject.id}
           """.execute
  }

  def getRoadAddressProjectById(id : Long) : Option[RoadAddressProject] = {
    val where = s""" where id =${id}"""
    val query = s"""SELECT id, state, name, created_by, created_date, start_date, modified_by, modified_date, add_info
            FROM project $where"""
    Q.queryNA[(Long, Long, String, String, DateTime, DateTime, String, DateTime, String )](query).list.map{
      case(id, state, name, createdBy, createdDate, start_date, modifiedBy, modifiedDate, addInfo) =>
        RoadAddressProject(id, RoadAddressProjectState.apply(state), name, createdBy, start_date, modifiedBy, createdDate, modifiedDate, addInfo, List.empty[ReservedRoadPart])
    }.headOption
  }

  def getRoadAddressProjects(projectId: Long = 0) : List[RoadAddressProject] = {
    val filter = projectId match{
      case 0 => ""
      case _ => s""" where id =${projectId}"""
    }
    val query = s"""SELECT id, state, name, created_by, created_date, start_date, modified_by, modified_date, add_info
            FROM project $filter order by name, id """
    Q.queryNA[(Long, Long, String, String, DateTime, DateTime, String, DateTime, String )](query).list.map{
      case(id, state, name, createdBy, createdDate, start_date, modifiedBy, modifiedDate, addInfo) =>
        RoadAddressProject(id, RoadAddressProjectState.apply(state), name, createdBy, createdDate, modifiedBy, start_date, modifiedDate, addInfo, List.empty[ReservedRoadPart])
    }
  }

  def roadPartExists(roadNumber:Long, roadPart:Long) :Boolean = {
    val query = s"""SELECT COUNT(1)
            FROM road_address
             WHERE road_number=$roadNumber AND road_part_number=$roadPart"""
    if (Q.queryNA[Int](query).first>0) true else false
  }

  def roadNumberExists(roadNumber:Long) :Boolean = {
    val query = s"""SELECT COUNT(1)
            FROM road_address
             WHERE road_number=$roadNumber"""
    if (Q.queryNA[Int](query).first>0) true else false
  }

  def roadPartReservedByProject(roadNumber:Long, roadPart:Long): Option[String] =
  {
    val query = s"""SELECT p.name
                FROM project p
             INNER JOIN project_link l
             ON l.PROJECT_ID =  p.ID
             WHERE l.road_number=$roadNumber AND road_part_number=$roadPart AND rownum < 2 """
    Q.queryNA[String](query).firstOption
  }

  def getRoadPartInfo(roadNumber:Long, roadPart:Long): Option[(Long,Long,Double,Long)] =
  {
    val query = s"""SELECT r.id, l.link_id, r.end_addr_M, r.discontinuity
                FROM road_address r
             INNER JOIN lrm_position l
             ON r.lrm_position_id =  l.id
             INNER JOIN (Select  MAX(start_addr_m) as lol FROM road_address rm WHERE road_number=$roadNumber AND road_part_number=$roadPart AND
             (rm.valid_from is null or rm.valid_from <= sysdate) AND (rm.valid_to is null or rm.valid_to >= sysdate) AND track_code in (0,1))  ra
             on r.START_ADDR_M=ra.lol
             WHERE r.road_number=$roadNumber AND r.road_part_number=$roadPart AND
             (r.valid_from is null or r.valid_from <= sysdate) AND (r.valid_to is null or r.valid_to >= sysdate) AND track_code in (0,1)"""
     Q.queryNA[(Long,Long,Double,Long)](query).firstOption
    }


}<|MERGE_RESOLUTION|>--- conflicted
+++ resolved
@@ -559,11 +559,7 @@
       """.as[Long].list
   }
 
-<<<<<<< HEAD
-  def getValidRoadNumbersWithFilter = {
-=======
   def getValidRoadNumbersWithFilterToTestAndDevEnv = {
->>>>>>> 501cc8f9
     sql"""
        select distinct road_number
               from road_address ra
