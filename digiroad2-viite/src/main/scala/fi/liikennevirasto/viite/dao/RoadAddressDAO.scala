package fi.liikennevirasto.viite.dao

import java.sql.{PreparedStatement, Timestamp}
import java.text.DecimalFormat

import com.github.tototoshi.slick.MySQLJodaSupport._
import fi.liikennevirasto.digiroad2.asset.SideCode.{AgainstDigitizing, BothDirections, TowardsDigitizing, Unknown}
import fi.liikennevirasto.digiroad2.asset.{BoundingRectangle, LinkGeomSource, SideCode}
import fi.liikennevirasto.digiroad2.masstransitstop.oracle.{Queries, Sequences}
import fi.liikennevirasto.digiroad2.oracle.{MassQuery, OracleDatabase}
import fi.liikennevirasto.digiroad2.util.Track
import fi.liikennevirasto.digiroad2.{GeometryUtils, Point}
import fi.liikennevirasto.viite.dao.CalibrationCode._
import fi.liikennevirasto.viite.dao.CalibrationPointDAO.{CalibrationPointMValues}
import fi.liikennevirasto.viite.model.{Anomaly, RoadAddressLinkLike}
import fi.liikennevirasto.viite.process.InvalidAddressDataException
import fi.liikennevirasto.viite.process.RoadAddressFiller.LRMValueAdjustment
import fi.liikennevirasto.viite.util.CalibrationPointsUtils
import fi.liikennevirasto.viite.{ReservedRoadPart, RoadType}
import org.joda.time.DateTime
import org.joda.time.format.ISODateTimeFormat
import org.joda.time.format.DateTimeFormat
import org.slf4j.LoggerFactory
import slick.driver.JdbcDriver.backend.Database.dynamicSession
import slick.jdbc.StaticQuery.interpolation
import slick.jdbc.{GetResult, PositionedResult, StaticQuery => Q}


//JATKUVUUS (1 = Tien loppu, 2 = epäjatkuva (esim. vt9 välillä Akaa-Tampere), 3 = ELY:n raja, 4 = Lievä epäjatkuvuus (esim kiertoliittymä), 5 = jatkuva)

sealed trait Discontinuity {
  def value: Int
  def description: String
}
object Discontinuity {
  val values = Set(EndOfRoad, Discontinuous, ChangingELYCode, MinorDiscontinuity, Continuous)

  def apply(intValue: Int): Discontinuity = {
    values.find(_.value == intValue).getOrElse(Continuous)
  }

  def apply(s: String): Discontinuity = {
    values.find(_.description.equalsIgnoreCase(s)).getOrElse(Continuous)
  }

  case object EndOfRoad extends Discontinuity { def value = 1; def description="Tien loppu" }
  case object Discontinuous extends Discontinuity { def value = 2 ; def description = "Epäjatkuva"}
  case object ChangingELYCode extends Discontinuity { def value = 3 ; def description = "ELY:n raja"}
  case object MinorDiscontinuity extends Discontinuity { def value = 4 ; def description= "Lievä epäjatkuvuus" }
  case object Continuous extends Discontinuity { def value = 5 ; def description = "Jatkuva"}
}

sealed trait CalibrationCode {
  def value: Int
}
object CalibrationCode {
  val values = Set(No, AtEnd, AtBeginning, AtBoth)

  def apply(intValue: Int): CalibrationCode = {
    values.find(_.value == intValue).getOrElse(No)
  }

  private def fromBooleans(beginning: Boolean, end: Boolean): CalibrationCode = {
    val beginValue = if (beginning) AtBeginning.value else No.value
    val endValue = if (end) AtEnd.value else No.value
    CalibrationCode.apply(beginValue+endValue)
  }
  def getFromAddress(roadAddress: BaseRoadAddress): CalibrationCode = {
    fromBooleans(roadAddress.calibrationPoints._1.isDefined, roadAddress.calibrationPoints._2.isDefined)
  }

  def getFromAddressLinkLike(roadAddress: RoadAddressLinkLike): CalibrationCode = {
    fromBooleans(roadAddress.startCalibrationPoint.isDefined, roadAddress.endCalibrationPoint.isDefined)
  }

  case object No extends CalibrationCode { def value = 0 }
  case object AtEnd extends CalibrationCode { def value = 1 }
  case object AtBeginning extends CalibrationCode { def value = 2 }
  case object AtBoth extends CalibrationCode { def value = 3 }
}
case class CalibrationPoint(linkId: Long, segmentMValue: Double, addressMValue: Long) extends CalibrationPointMValues

trait BaseRoadAddress {
  def id: Long
  def roadNumber: Long
  def roadPartNumber: Long
  def track: Track
  def discontinuity: Discontinuity
  def roadType: RoadType
  def startAddrMValue: Long
  def endAddrMValue: Long
  def startDate: Option[DateTime]
  def endDate: Option[DateTime]
  def modifiedBy: Option[String]
  def lrmPositionId : Long
  def linkId: Long
  def startMValue: Double
  def endMValue: Double
  def sideCode: SideCode
  def calibrationPoints: (Option[CalibrationPoint], Option[CalibrationPoint])
  def floating: Boolean
  def geometry: Seq[Point]
  def ely: Long
<<<<<<< HEAD
  def reversed: Boolean
=======
  def linkGeomSource: LinkGeomSource
>>>>>>> db966769

  def copyWithGeometry(newGeometry: Seq[Point]): BaseRoadAddress

}

// Note: Geometry on road address is not directed: it isn't guaranteed to have a direction of digitization or road addressing
case class RoadAddress(id: Long, roadNumber: Long, roadPartNumber: Long, roadType: RoadType, track: Track,
                       discontinuity: Discontinuity, startAddrMValue: Long, endAddrMValue: Long, startDate: Option[DateTime] = None,
                       endDate: Option[DateTime] = None, modifiedBy: Option[String] = None, lrmPositionId : Long, linkId: Long, startMValue: Double, endMValue: Double, sideCode: SideCode, adjustedTimestamp: Long,
                       calibrationPoints: (Option[CalibrationPoint], Option[CalibrationPoint]) = (None, None), floating: Boolean = false,
<<<<<<< HEAD
                       geometry: Seq[Point], linkGeomSource: LinkGeomSource, ely: Long, reversed: Boolean = false) extends BaseRoadAddress {
=======
                       geometry: Seq[Point], linkGeomSource: LinkGeomSource, ely: Long, terminated: Boolean = false) extends BaseRoadAddress {
>>>>>>> db966769
  val endCalibrationPoint = calibrationPoints._2
  val startCalibrationPoint = calibrationPoints._1

  def addressBetween(a: Double, b: Double): (Long, Long) = {
    val (addrA, addrB) = (addrAt(a), addrAt(b))
    (Math.min(addrA,addrB), Math.max(addrA,addrB))
  }

  private def addrAt(a: Double) = {
    val coefficient = (endAddrMValue - startAddrMValue) / (endMValue - startMValue)
    sideCode match {
      case SideCode.AgainstDigitizing =>
        endAddrMValue - Math.round((a-startMValue) * coefficient)
      case SideCode.TowardsDigitizing =>
        startAddrMValue + Math.round((a-startMValue) * coefficient)
      case _ => throw new InvalidAddressDataException(s"Bad sidecode $sideCode on road address $id (link $linkId)")
    }
  }

  def copyWithGeometry(newGeometry: Seq[Point]) = {
    this.copy(geometry = newGeometry)
  }
}

case class MissingRoadAddress(linkId: Long, startAddrMValue: Option[Long], endAddrMValue: Option[Long],
                              roadType: RoadType, roadNumber: Option[Long], roadPartNumber: Option[Long],
                              startMValue: Option[Double], endMValue: Option[Double], anomaly: Anomaly,geom: Seq[Point])

object RoadAddressDAO {

  protected def withRoadNumbersFilter(roadNumbers: Seq[(Int, Int)], filter: String = ""): String = {
    if (roadNumbers.isEmpty)
      return s" and  ($filter)"

    val limit = roadNumbers.head
    val filterAdd = s"""(ra.road_number >= ${limit._1} and ra.road_number <= ${limit._2})"""
    if (filter == "")
      withRoadNumbersFilter(roadNumbers.tail,  filterAdd)
    else
      withRoadNumbersFilter(roadNumbers.tail,  s"""$filter OR $filterAdd""")
  }

  def fetchRoadAddressesByBoundingBox(boundingRectangle: BoundingRectangle, fetchOnlyFloating: Boolean, onlyNormalRoads: Boolean = false, roadNumberLimits: Seq[(Int, Int)] = Seq()): (Seq[RoadAddress]) = {
    val extendedBoundingRectangle = BoundingRectangle(boundingRectangle.leftBottom + boundingRectangle.diagonal.scale(.15),
      boundingRectangle.rightTop - boundingRectangle.diagonal.scale(.15))
    val filter = OracleDatabase.boundingBoxFilter(extendedBoundingRectangle, "geometry")

    val floatingFilter = fetchOnlyFloating match {
      case true => " and ra.floating = 1"
      case false => ""
    }

    val normalRoadsFilter = onlyNormalRoads match {
      case true => " and pos.link_source = 1"
      case false => ""
    }

    val roadNumbersFilter = roadNumberLimits.nonEmpty match {
      case true => withRoadNumbersFilter(roadNumberLimits)
      case false => ""
    }

    val query = s"""
        select ra.id, ra.road_number, ra.road_part_number, ra.road_type, ra.track_code,
        ra.discontinuity, ra.start_addr_m, ra.end_addr_m, ra.lrm_position_id, pos.link_id, pos.start_measure, pos.end_measure,
        pos.side_code, pos.adjusted_timestamp,
        ra.start_date, ra.end_date, ra.created_by, ra.valid_from, ra.CALIBRATION_POINTS, ra.floating,
        (SELECT X FROM TABLE(SDO_UTIL.GETVERTICES(ra.geometry)) t WHERE id = 1) as X,
        (SELECT Y FROM TABLE(SDO_UTIL.GETVERTICES(ra.geometry)) t WHERE id = 1) as Y,
        (SELECT X FROM TABLE(SDO_UTIL.GETVERTICES(ra.geometry)) t WHERE id = 2) as X2,
        (SELECT Y FROM TABLE(SDO_UTIL.GETVERTICES(ra.geometry)) t WHERE id = 2) as Y2,
        link_source, ra.ely, ra.terminated
        from road_address ra
        join lrm_position pos on ra.lrm_position_id = pos.id
        where $filter $floatingFilter $normalRoadsFilter $roadNumbersFilter and
          (valid_from is null or valid_from <= sysdate) and
          (valid_to is null or valid_to > sysdate)
      """
    queryList(query)
  }

  def fetchMissingRoadAddressesByBoundingBox(boundingRectangle: BoundingRectangle): (Seq[MissingRoadAddress]) = {
    val extendedBoundingRectangle = BoundingRectangle(boundingRectangle.leftBottom + boundingRectangle.diagonal.scale(.15),
      boundingRectangle.rightTop - boundingRectangle.diagonal.scale(.15))
    val filter = OracleDatabase.boundingBoxFilter(extendedBoundingRectangle, "geometry")

    val query = s"""
        select link_id, start_addr_m, end_addr_m, road_number, road_part_number, anomaly_code, start_m, end_m,
        (SELECT X FROM TABLE(SDO_UTIL.GETVERTICES(geometry)) t WHERE id = 1) as X,
        (SELECT Y FROM TABLE(SDO_UTIL.GETVERTICES(geometry)) t WHERE id = 1) as Y,
        (SELECT X FROM TABLE(SDO_UTIL.GETVERTICES(geometry)) t WHERE id = 2) as X2,
        (SELECT Y FROM TABLE(SDO_UTIL.GETVERTICES(geometry)) t WHERE id = 2) as Y2
        from missing_road_address
        where $filter
      """

    Q.queryNA[(Long, Option[Long], Option[Long], Option[Long], Option[Long], Int, Option[Double], Option[Double],Double, Double, Double, Double)](query).list.map {
      case (linkId, startAddrM, endAddrM, road, roadPart,anomaly, startM, endM, x, y, x2, y2) =>
        MissingRoadAddress(linkId, startAddrM, endAddrM, RoadType.UnknownOwnerRoad ,road, roadPart, startM, endM, Anomaly.apply(anomaly),Seq(Point(x, y), Point(x2, y2)))
    }
  }

  private def logger = LoggerFactory.getLogger(getClass)

  val formatter = ISODateTimeFormat.dateOptionalTimeParser()

  def dateTimeParse(string: String) = {
    formatter.parseDateTime(string)
  }

  val dateFormatter = ISODateTimeFormat.basicDate()

  def optDateTimeParse(string: String): Option[DateTime] = {
    try {
      if (string==null || string == "")
        None
      else
        Some(DateTime.parse(string, formatter))
    } catch {
      case ex: Exception => None
    }
  }

  implicit val getRoadAddress= new GetResult[RoadAddress]{
    def apply(r: PositionedResult) = {

      val id = r.nextLong()
      val roadNumber = r.nextLong()
      val roadPartNumber = r.nextLong()
      val roadType = RoadType.apply(r.nextInt())
      val trackCode = r.nextInt()
      val discontinuity = r.nextInt()
      val startAddrMValue = r.nextLong()
      val endAddrMValue = r.nextLong()
      val lrmPositionId = r.nextLong()
      val linkId = r.nextLong()
      val startMValue = r.nextDouble()
      val endMValue = r.nextDouble()
      val sideCode = r.nextInt()
      val adjustedTimestamp = r.nextLong()
      val startDate = r.nextDateOption.map(new DateTime(_))
      val endDate = r.nextDateOption.map(new DateTime(_))
      val createdBy = r.nextStringOption.map(new String(_))
      val createdDate = r.nextDateOption.map(new DateTime(_))
      val calibrationCode = r.nextInt()
      val floating = r.nextBoolean()
      val x = r.nextDouble()
      val y = r.nextDouble()
      val x2 = r.nextDouble()
      val y2 = r.nextDouble()
      val geomSource = LinkGeomSource.apply(r.nextInt)
      val ely = r.nextLong()
      val terminated = r.nextBoolean()

      RoadAddress(id, roadNumber, roadPartNumber, roadType, Track.apply(trackCode), Discontinuity.apply(discontinuity),
        startAddrMValue, endAddrMValue, startDate, endDate, createdBy, lrmPositionId, linkId, startMValue, endMValue,
        SideCode.apply(sideCode), adjustedTimestamp, CalibrationPointsUtils.calibrations(CalibrationCode.apply(calibrationCode), linkId, startMValue, endMValue, startAddrMValue,
          endAddrMValue, SideCode.apply(sideCode)), floating, Seq(Point(x,y), Point(x2,y2)), geomSource, ely, terminated)
    }
  }

  def fetchByLinkId(linkIds: Set[Long], includeFloating: Boolean = false, includeHistory: Boolean = true): List[RoadAddress] = {
    if (linkIds.size > 1000) {
      return fetchByLinkIdMassQuery(linkIds, includeFloating, includeHistory)
    }
    val linkIdString = linkIds.mkString(",")
    val where = linkIds.isEmpty match {
      case true => return List()
      case false => s""" where pos.link_id in ($linkIdString)"""
    }
    val floating = if (!includeFloating)
      "AND floating='0'"
    else
      ""
    val history = if (!includeHistory)
      "AND ra.end_date is null"
    else
      ""

    val query =
      s"""
        select ra.id, ra.road_number, ra.road_part_number, ra.road_type, ra.track_code,
        ra.discontinuity, ra.start_addr_m, ra.end_addr_m, ra.lrm_position_id, pos.link_id, pos.start_measure, pos.end_measure,
        pos.side_code, pos.adjusted_timestamp,
        ra.start_date, ra.end_date, ra.created_by, ra.valid_from, ra.CALIBRATION_POINTS, ra.floating, t.X, t.Y, t2.X, t2.Y, link_source, ra.ely, ra.terminated 
        from road_address ra cross join
        TABLE(SDO_UTIL.GETVERTICES(ra.geometry)) t cross join
        TABLE(SDO_UTIL.GETVERTICES(ra.geometry)) t2
        join lrm_position pos on ra.lrm_position_id = pos.id
        $where $floating $history and t.id < t2.id and
          (valid_from is null or valid_from <= sysdate) and
          (valid_to is null or valid_to > sysdate)
      """
    queryList(query)
  }

  private def queryList(query: String): List[RoadAddress] = {
    val tuples = Q.queryNA[RoadAddress](query).list
    tuples.groupBy(_.id).map{
      case (id, roadAddressList) =>
        roadAddressList.head
    }.toList
  }

  def fetchPartsByRoadNumbers(boundingRectangle: BoundingRectangle, roadNumbers: Seq[(Int, Int)], coarse: Boolean = false): List[RoadAddress] = {
    val geomFilter = OracleDatabase.boundingBoxFilter(boundingRectangle, "geometry")
    val filter = roadNumbers.map(n => "road_number >= " + n._1 + " and road_number <= " + n._2)
      .mkString("(", ") OR (", ")")
    val where = roadNumbers.isEmpty match {
      case true => return List()
      case false => s""" where track_code in (0,1) AND $filter"""
    }
    val coarseWhere = coarse match {
      case true => " AND calibration_points != 0"
      case false => ""
    }
    val query =
      s"""
        select ra.id, ra.road_number, ra.road_part_number, ra.road_type, ra.track_code,
        ra.discontinuity, ra.start_addr_m, ra.end_addr_m, ra.lrm_position_id, pos.link_id, pos.start_measure, pos.end_measure,
        pos.side_code, pos.adjusted_timestamp,
        ra.start_date, ra.end_date, ra.created_by, ra.valid_from, ra.CALIBRATION_POINTS, ra.floating, t.X, t.Y, t2.X, t2.Y, link_source, ra.ely, ra.terminated
        from road_address ra cross join
        TABLE(SDO_UTIL.GETVERTICES(ra.geometry)) t cross join
        TABLE(SDO_UTIL.GETVERTICES(ra.geometry)) t2
        join lrm_position pos on ra.lrm_position_id = pos.id
        $where AND $geomFilter $coarseWhere AND floating='0' and t.id < t2.id and
          (valid_from is null or valid_from <= sysdate) and
          (valid_to is null or valid_to > sysdate)
      """
    queryList(query)
  }

  def fetchByLinkIdMassQuery(linkIds: Set[Long], includeFloating: Boolean = false, includeHistory: Boolean = true): List[RoadAddress] = {
    MassQuery.withIds(linkIds) {
      idTableName =>
        val floating = if (!includeFloating)
          "AND floating='0'"
        else
          ""
        val history = if (!includeHistory)
          "AND ra.end_date is null"
        else
          ""
        val query =
          s"""
        select ra.id, ra.road_number, ra.road_part_number, ra.road_type, ra.track_code,
        ra.discontinuity, ra.start_addr_m, ra.end_addr_m, ra.lrm_position_id, pos.link_id, pos.start_measure, pos.end_measure,
        pos.side_code, pos.adjusted_timestamp,
        ra.start_date, ra.end_date, ra.created_by, ra.valid_from, ra.CALIBRATION_POINTS, ra.floating, t.X, t.Y, t2.X, t2.Y, link_source, ra.ely, ra.terminated
        from road_address ra cross join
        TABLE(SDO_UTIL.GETVERTICES(ra.geometry)) t cross join
        TABLE(SDO_UTIL.GETVERTICES(ra.geometry)) t2
        join lrm_position pos on ra.lrm_position_id = pos.id
        join $idTableName i on i.id = pos.link_id
        where t.id < t2.id $floating $history and
          (valid_from is null or valid_from <= sysdate) and
          (valid_to is null or valid_to > sysdate)
      """
        queryList(query)
    }
  }

  def fetchByIdMassQuery(ids: Set[Long], includeFloating: Boolean = false, includeHistory: Boolean = true): List[RoadAddress] = {
    MassQuery.withIds(ids) {
      idTableName =>
        val floating = if (!includeFloating)
          "AND floating='0'"
        else
          ""
        val history = if (!includeHistory)
          "AND ra.end_date is null"
        else
          ""
        val query =
          s"""
        select ra.id, ra.road_number, ra.road_part_number, ra.road_type, ra.track_code,
        ra.discontinuity, ra.start_addr_m, ra.end_addr_m, ra.lrm_position_id, pos.link_id, pos.start_measure, pos.end_measure,
        pos.side_code, pos.adjusted_timestamp,
        ra.start_date, ra.end_date, ra.created_by, ra.valid_from, ra.CALIBRATION_POINTS, ra.floating, t.X, t.Y, t2.X, t2.Y, link_source, ra.road_type, ra.discontinuity, ra.ely, ra.terminated
        from road_address ra cross join
        TABLE(SDO_UTIL.GETVERTICES(ra.geometry)) t cross join
        TABLE(SDO_UTIL.GETVERTICES(ra.geometry)) t2
        join lrm_position pos on ra.lrm_position_id = pos.id
        join $idTableName i on i.id = ra.id
        where t.id < t2.id $floating $history and
          (valid_from is null or valid_from <= sysdate) and
          (valid_to is null or valid_to > sysdate)
      """
        queryList(query)
    }
  }

  private def fetchByAddress(roadNumber: Long, roadPartNumber: Long, track: Track, startAddrM: Option[Long], endAddrM: Option[Long]) = {
    val startFilter = startAddrM.map(s => s" AND start_addr_m = $s").getOrElse("")
    val endFilter = endAddrM.map(e => s" AND end_addr_m = $e").getOrElse("")
    val query =
      s"""
        select ra.id, ra.road_number, ra.road_part_number, ra.road_type, ra.track_code,
        ra.discontinuity, ra.start_addr_m, ra.end_addr_m, ra.lrm_position_id, pos.link_id, pos.start_measure, pos.end_measure,
        pos.side_code, pos.adjusted_timestamp,
        ra.start_date, ra.end_date, ra.created_by, ra.valid_from, ra.CALIBRATION_POINTS, ra.floating, t.X, t.Y, t2.X, t2.Y, link_source, ra.ely, ra.terminated
        from road_address ra cross join
        TABLE(SDO_UTIL.GETVERTICES(ra.geometry)) t cross join
        TABLE(SDO_UTIL.GETVERTICES(ra.geometry)) t2
        join lrm_position pos on ra.lrm_position_id = pos.id
        where t.id < t2.id AND ra.road_number = $roadNumber AND ra.road_part_number = $roadPartNumber AND
         ra.track_code = ${track.value} and
          (valid_from is null or valid_from <= sysdate) and
          (valid_to is null or valid_to > sysdate) $startFilter $endFilter
      """
    queryList(query).headOption
  }

  def fetchByAddressStart(roadNumber: Long, roadPartNumber: Long, track: Track, startAddrM: Long): Option[RoadAddress] = {
    fetchByAddress(roadNumber, roadPartNumber, track, Some(startAddrM), None)
  }
  def fetchByAddressEnd(roadNumber: Long, roadPartNumber: Long, track: Track, endAddrM: Long): Option[RoadAddress] = {
    fetchByAddress(roadNumber, roadPartNumber, track, None, Some(endAddrM))
  }

  def fetchByRoadPart(roadNumber: Long, roadPartNumber: Long, includeFloating: Boolean = false, includeExpired: Boolean = false) = {
    val floating = if (!includeFloating)
      "floating='0' AND"
    else
      ""
    val expiredFilter = if (!includeExpired)
      "(valid_to IS NULL OR valid_to > sysdate) AND (valid_from IS NULL OR valid_from <= sysdate) AND"
    else
      ""
    // valid_to > sysdate because we may expire and query the data again in same transaction
    val query =
      s"""
        select ra.id, ra.road_number, ra.road_part_number, ra.road_type, ra.track_code,
        ra.discontinuity, ra.start_addr_m, ra.end_addr_m, ra.lrm_position_id, pos.link_id, pos.start_measure, pos.end_measure,
        pos.side_code, pos.adjusted_timestamp,
        ra.start_date, ra.end_date, ra.created_by, ra.valid_from, ra.CALIBRATION_POINTS, ra.floating, t.X, t.Y, t2.X, t2.Y, link_source, ra.ely, ra.terminated
        from road_address ra cross join
        TABLE(SDO_UTIL.GETVERTICES(ra.geometry)) t cross join
        TABLE(SDO_UTIL.GETVERTICES(ra.geometry)) t2
        join lrm_position pos on ra.lrm_position_id = pos.id
        where $floating $expiredFilter road_number = $roadNumber AND road_part_number = $roadPartNumber and t.id < t2.id
        ORDER BY road_number, road_part_number, track_code, start_addr_m
      """
    queryList(query)
  }

  /**
    * Check that the road part is available for the project at project date (and not modified to be changed
    * later)
    * @param roadNumber Road number to be reserved for project
    * @param roadPartNumber Road part number to be reserved for project
    * @param projectId Project that wants to reserve the road part (used to check the project date vs. address dates)
    * @return True, if unavailable
    */
  def isNotAvailableForProject(roadNumber: Long, roadPartNumber: Long, projectId: Long): Boolean = {
    val query =
      s"""
      SELECT 1 FROM dual WHERE EXISTS(select 1
         from project pro,
         road_address ra
         join lrm_position pos on ra.lrm_position_id = pos.id
         where  pro.id=$projectId AND road_number = $roadNumber AND road_part_number = $roadPartNumber AND
         (ra.START_DATE>=pro.START_DATE or ra.END_DATE>pro.START_DATE) AND
         ra.VALID_TO is null
         )
      """
    Q.queryNA[Int](query).firstOption.nonEmpty
  }

  def fetchByRoad(roadNumber: Long, includeFloating: Boolean = false) = {
    val floating = if (!includeFloating)
      "floating='0' AND"
    else
      ""
    // valid_to > sysdate because we may expire and query the data again in same transaction
    val query =
      s"""
        select ra.id, ra.road_number, ra.road_part_number, ra.road_type, ra.track_code,
        ra.discontinuity, ra.start_addr_m, ra.end_addr_m, ra.lrm_position_id, pos.link_id, pos.start_measure, pos.end_measure,
        pos.side_code, pos.adjusted_timestamp,
        ra.start_date, ra.end_date, ra.created_by, ra.valid_from, ra.CALIBRATION_POINTS, ra.floating, t.X, t.Y, t2.X, t2.Y, link_source, ra.ely, ra.terminated
        from road_address ra cross join
        TABLE(SDO_UTIL.GETVERTICES(ra.geometry)) t cross join
        TABLE(SDO_UTIL.GETVERTICES(ra.geometry)) t2
        join lrm_position pos on ra.lrm_position_id = pos.id
        where $floating road_number = $roadNumber AND t.id < t2.id AND
        (valid_to IS NULL OR valid_to > sysdate) AND (valid_from IS NULL OR valid_from <= sysdate)
        ORDER BY road_number, road_part_number, track_code, start_addr_m
      """
    queryList(query)
  }

  def fetchMultiSegmentLinkIds(roadNumber: Long) = {
    val query =
      s"""
        select ra.id, ra.road_number, ra.road_part_number, ra.road_type, ra.track_code,
        ra.discontinuity, ra.start_addr_m, ra.end_addr_m, ra.lrm_position_id,pos.link_id, pos.start_measure, pos.end_measure,
        pos.side_code, pos.adjusted_timestamp,
        ra.start_date, ra.end_date, ra.created_by, ra.valid_from, ra.CALIBRATION_POINTS, ra.floating, t.X, t.Y, t2.X, t2.Y, link_source, ra.ely, ra.terminated
        from road_address ra cross join
        TABLE(SDO_UTIL.GETVERTICES(ra.geometry)) t cross join
        TABLE(SDO_UTIL.GETVERTICES(ra.geometry)) t2
        join lrm_position pos on ra.lrm_position_id = pos.id
        where link_id in (
        select pos.link_id
        from road_address ra
        join lrm_position pos on ra.lrm_position_id = pos.id
        where road_number = $roadNumber AND (valid_from is null or valid_from <= sysdate) and
          (valid_to is null or valid_to > sysdate)
        GROUP BY link_id
        HAVING COUNT(*) > 1) AND
        road_number = $roadNumber AND (valid_from is null or valid_from <= sysdate) and
          (valid_to is null or valid_to > sysdate)
      """
    queryList(query)
  }
  def fetchNextRoadNumber(current: Int) = {
    val query =
      s"""
          SELECT * FROM (
            SELECT ra.road_number
            FROM road_address ra
            WHERE floating = '0' and road_number > $current AND (end_date < sysdate OR end_date IS NULL)
            ORDER BY road_number ASC
          ) WHERE ROWNUM < 2
      """
    Q.queryNA[Int](query).firstOption
  }

  def fetchNextRoadPartNumber(roadNumber: Int, current: Int) = {
    val query =
      s"""
          SELECT * FROM (
            SELECT ra.road_part_number
            FROM road_address ra
            WHERE floating = '0' and road_number = $roadNumber  AND road_part_number > $current AND (end_date < sysdate OR end_date IS NULL)
            ORDER BY road_part_number ASC
          ) WHERE ROWNUM < 2
      """
    Q.queryNA[Int](query).firstOption
  }

  def update(roadAddress: RoadAddress) : Unit = {
    update(roadAddress, None)
  }

  def toTimeStamp(dateTime: Option[DateTime]) = {
    dateTime.map(dt => new Timestamp(dt.getMillis))
  }

  def update(roadAddress: RoadAddress, geometry: Option[Seq[Point]]) : Unit = {
    if (geometry.isEmpty)
      updateWithoutGeometry(roadAddress)
    else {
      val startTS = toTimeStamp(roadAddress.startDate)
      val endTS = toTimeStamp(roadAddress.endDate)
      val first = geometry.get.head
      val last = geometry.get.last
      val (x1, y1, z1, x2, y2, z2) = (first.x, first.y, first.z, last.x, last.y, last.z)
      val length = GeometryUtils.geometryLength(geometry.get)
      sqlu"""UPDATE ROAD_ADDRESS
        SET road_number = ${roadAddress.roadNumber},
           road_part_number= ${roadAddress.roadPartNumber},
           track_code = ${roadAddress.track.value},
           discontinuity= ${roadAddress.discontinuity.value},
           START_ADDR_M= ${roadAddress.startAddrMValue},
           END_ADDR_M= ${roadAddress.endAddrMValue},
           start_date= $startTS,
           end_date= $endTS,
           geometry= MDSYS.SDO_GEOMETRY(4002, 3067, NULL, MDSYS.SDO_ELEM_INFO_ARRAY(1,2,1), MDSYS.SDO_ORDINATE_ARRAY(
             $x1,$y1,$z1,0.0,$x2,$y2,$z2,$length))
        WHERE id = ${roadAddress.id}""".execute
    }
  }

  def updateGeometry(roadAddressId: Long, geometry: Seq[Point]): Unit = {
    if(!geometry.isEmpty){
      val newFormat = new DecimalFormat("#.###");
      val first = geometry.head

      val last = geometry.last
      val (x1, y1, z1, x2, y2, z2) = (newFormat.format(first.x), newFormat.format(first.y), newFormat.format(first.z), newFormat.format(last.x), newFormat.format(last.y), newFormat.format(last.z))
      val length = GeometryUtils.geometryLength(geometry)
      sqlu"""UPDATE ROAD_ADDRESS
        SET geometry= MDSYS.SDO_GEOMETRY(4002, 3067, NULL, MDSYS.SDO_ELEM_INFO_ARRAY(1,2,1), MDSYS.SDO_ORDINATE_ARRAY(
             $x1,$y1,$z1,0.0,$x2,$y2,$z2,$length))
        WHERE id = ${roadAddressId}""".execute
    }
  }

  private def updateWithoutGeometry(roadAddress: RoadAddress) = {
    val startTS = toTimeStamp(roadAddress.startDate)
    val endTS = toTimeStamp(roadAddress.endDate)
    sqlu"""UPDATE ROAD_ADDRESS
        SET road_number = ${roadAddress.roadNumber},
           road_part_number= ${roadAddress.roadPartNumber},
           track_code = ${roadAddress.track.value},
           discontinuity= ${roadAddress.discontinuity.value},
           START_ADDR_M= ${roadAddress.startAddrMValue},
           END_ADDR_M= ${roadAddress.endAddrMValue},
           start_date= $startTS,
           end_date= $endTS
        WHERE id = ${roadAddress.id}""".execute
  }

  def createMissingRoadAddress (mra: MissingRoadAddress) = {
    val (p1, p2) = (mra.geom.head, mra.geom.last)

    sqlu"""
           insert into missing_road_address
           (select ${mra.linkId}, ${mra.startAddrMValue}, ${mra.endAddrMValue},
             ${mra.roadNumber}, ${mra.roadPartNumber}, ${mra.anomaly.value},
             ${mra.startMValue}, ${mra.endMValue},
             MDSYS.SDO_GEOMETRY(4002, 3067, NULL, MDSYS.SDO_ELEM_INFO_ARRAY(1,2,1),
             MDSYS.SDO_ORDINATE_ARRAY(${p1.x},${p1.y},0.0,0.0,${p2.x},${p2.y},0.0,0.0))
              FROM dual WHERE NOT EXISTS (SELECT * FROM MISSING_ROAD_ADDRESS WHERE link_id = ${mra.linkId}) AND
              NOT EXISTS (SELECT * FROM ROAD_ADDRESS ra JOIN LRM_POSITION pos ON (pos.id = lrm_position_id)
                WHERE link_id = ${mra.linkId} AND (valid_to IS NULL OR valid_to > sysdate) ))
           """.execute
  }

  def createMissingRoadAddress (linkId: Long, start_addr_m: Long, end_addr_m: Long, anomaly_code: Int) = {
    sqlu"""
           insert into missing_road_address (link_id, start_addr_m, end_addr_m,anomaly_code)
           values ($linkId, $start_addr_m, $end_addr_m, $anomaly_code)
           """.execute
  }

  def createMissingRoadAddress (linkId: Long, start_addr_m: Long, end_addr_m: Long, anomaly_code: Int, start_m : Double, end_m : Double) = {
    sqlu"""
           insert into missing_road_address (link_id, start_addr_m, end_addr_m,anomaly_code, start_m, end_m)
           values ($linkId, $start_addr_m, $end_addr_m, $anomaly_code, $start_m, $end_m)
           """.execute
  }

  def expireById(ids: Set[Long]): Int = {
    val query =
      s"""
          Update ROAD_ADDRESS ra Set valid_to = sysdate where valid_to IS NULL and id in (${ids.mkString(",")})
        """
    if (ids.isEmpty)
      0
    else
      Q.updateNA(query).first
  }

  // This is dangerous, don't use this. Use expireById instead
  @Deprecated
  def expireRoadAddresses (sourceLinkIds: Set[Long]) = {
    if (!sourceLinkIds.isEmpty) {
      val query =
        s"""
          Update road_address Set valid_to = sysdate Where lrm_position_id in (Select id From lrm_position where link_id in (${sourceLinkIds.mkString(",")}))
        """
      Q.updateNA(query).first
    }
  }

  def expireMissingRoadAddresses (targetLinkIds: Set[Long]) = {

    if (!targetLinkIds.isEmpty) {
      val query =
        s"""
          Delete from missing_road_address Where link_id in (${targetLinkIds.mkString(",")})
        """
      Q.updateNA(query).first
    }
  }

  def getMissingRoadAddresses(linkIds: Set[Long]): List[MissingRoadAddress] = {
    if (linkIds.size > 500) {
      getMissingByLinkIdMassQuery(linkIds)
    } else {
      val where = linkIds.isEmpty match {
        case true => return List()
        case false => s""" where link_id in (${linkIds.mkString(",")})"""
      }
      val query =
        s"""SELECT link_id, start_addr_m, end_addr_m, road_number, road_part_number, start_m, end_m, anomaly_code,
           (SELECT X FROM TABLE(SDO_UTIL.GETVERTICES(geometry)) t WHERE id = 1) as X,
           (SELECT Y FROM TABLE(SDO_UTIL.GETVERTICES(geometry)) t WHERE id = 1) as Y,
           (SELECT X FROM TABLE(SDO_UTIL.GETVERTICES(geometry)) t WHERE id = 2) as X2,
           (SELECT Y FROM TABLE(SDO_UTIL.GETVERTICES(geometry)) t WHERE id = 2) as Y2
            FROM missing_road_address $where"""
      Q.queryNA[(Long, Option[Long], Option[Long], Option[Long], Option[Long], Option[Double], Option[Double], Int, Double, Double, Double, Double)](query).list.map {
        case (linkId, startAddrM, endAddrM, road, roadPart, startM, endM, anomaly, x1, y1, x2, y2) =>
          MissingRoadAddress(linkId, startAddrM, endAddrM, RoadType.UnknownOwnerRoad ,road, roadPart, startM, endM, Anomaly.apply(anomaly), Seq(Point(x1, y1),Point(x2, y2)))
      }
    }
  }

  def getMissingByLinkIdMassQuery(linkIds: Set[Long]): List[MissingRoadAddress] = {
    MassQuery.withIds(linkIds) {
      idTableName =>
        val query =
          s"""SELECT link_id, start_addr_m, end_addr_m, road_number, road_part_number, start_m, end_m, anomaly_code,
             (SELECT X FROM TABLE(SDO_UTIL.GETVERTICES(geometry)) t WHERE id = 1) as X,
             (SELECT Y FROM TABLE(SDO_UTIL.GETVERTICES(geometry)) t WHERE id = 1) as Y,
             (SELECT X FROM TABLE(SDO_UTIL.GETVERTICES(geometry)) t WHERE id = 2) as X2,
             (SELECT Y FROM TABLE(SDO_UTIL.GETVERTICES(geometry)) t WHERE id = 2) as Y2
            FROM missing_road_address mra join $idTableName i on i.id = mra.link_id"""
        Q.queryNA[(Long, Option[Long], Option[Long], Option[Long], Option[Long], Option[Double], Option[Double], Int, Double, Double, Double, Double)](query).list.map {
          case (linkId, startAddrM, endAddrM, road, roadPart, startM, endM, anomaly, x1, y1, x2, y2) =>
            MissingRoadAddress(linkId, startAddrM, endAddrM, RoadType.UnknownOwnerRoad, road, roadPart, startM, endM, Anomaly.apply(anomaly), Seq(Point(x1, y1),Point(x2, y2)))
        }
    }
  }

  /**
    * Marks the road address identified by the supplied Id as eiher floating or not
    *
    * @param isFloating '0' for not floating, '1' for floating
    * @param roadAddressId The Id of a road addresss
    */
  def changeRoadAddressFloating(isFloating: Int, roadAddressId: Long, geometry: Option[Seq[Point]]): Unit = {
    if (geometry.nonEmpty) {
      val first = geometry.get.head
      val last = geometry.get.last
      val (x1, y1, z1, x2, y2, z2) = (first.x, first.y, first.z, last.x, last.y, last.z)
      val length = GeometryUtils.geometryLength(geometry.get)
      sqlu"""
           Update road_address Set floating = $isFloating,
                  geometry= MDSYS.SDO_GEOMETRY(4002, 3067, NULL, MDSYS.SDO_ELEM_INFO_ARRAY(1,2,1), MDSYS.SDO_ORDINATE_ARRAY(
                  $x1,$y1,$z1,0.0,$x2,$y2,$z2,$length))
             Where id = $roadAddressId
      """.execute
    } else {
      sqlu"""
           Update road_address Set floating = $isFloating
             Where id = $roadAddressId
      """.execute
    }
  }

  def changeRoadAddressFloating(float: Boolean, roadAddressId: Long, geometry: Option[Seq[Point]] = None): Unit = {
    changeRoadAddressFloating(if (float) 1 else 0, roadAddressId, geometry)
  }

  def getCurrentValidRoadNumbers(filter: String = "") = {
    Q.queryNA[Long](s"""
       select distinct road_number
              from road_address ra
              where ra.floating = '0' AND (end_date > sysdate OR end_date IS NULL) AND (valid_to > sysdate OR valid_to IS NULL)
              $filter
              order by road_number
      """).list
  }

  def getValidRoadNumbersWithFilterToTestAndDevEnv = {
    getCurrentValidRoadNumbers("AND (ra.road_number <= 20000 OR (ra.road_number >= 40000 AND ra.road_number <= 70000) OR ra.road_number > 99999 )")
  }

  def getValidRoadParts(roadNumber: Long) = {
    sql"""
       select distinct road_part_number
              from road_address ra
              where road_number = $roadNumber AND ra.floating = '0' AND (end_date < sysdate OR end_date IS NULL)
      """.as[Long].list
  }

  def updateLRM(lRMValueAdjustment: LRMValueAdjustment) = {
    val (startM, endM) = (lRMValueAdjustment.startMeasure, lRMValueAdjustment.endMeasure)
    (startM, endM) match {
      case (Some(s), Some(e)) =>
        sqlu"""
           UPDATE LRM_POSITION
           SET start_measure = $s,
             end_measure = $e,
             link_id = ${lRMValueAdjustment.linkId},
             modified_date = sysdate
           WHERE id = (SELECT LRM_POSITION_ID FROM ROAD_ADDRESS WHERE id = ${lRMValueAdjustment.addressId})
      """.execute
      case (_, Some(e)) =>
        sqlu"""
           UPDATE LRM_POSITION
           SET
             end_measure = ${lRMValueAdjustment.endMeasure.get},
             link_id = ${lRMValueAdjustment.linkId},
             modified_date = sysdate
           WHERE id = (SELECT LRM_POSITION_ID FROM ROAD_ADDRESS WHERE id = ${lRMValueAdjustment.addressId})
      """.execute
      case (Some(s), _) =>
        sqlu"""
           UPDATE LRM_POSITION
           SET start_measure = ${lRMValueAdjustment.startMeasure.get},
             link_id = ${lRMValueAdjustment.linkId},
             modified_date = sysdate
           WHERE id = (SELECT LRM_POSITION_ID FROM ROAD_ADDRESS WHERE id = ${lRMValueAdjustment.addressId})
      """.execute
      case _ =>
    }
  }

  def updateLRM(id: Long, geometrySource: LinkGeomSource): Boolean = {
    sqlu"""
           UPDATE LRM_POSITION SET link_source = ${geometrySource.value} WHERE id = $id
      """.execute
    true
  }
  /**
    * Create the value for geometry field, using the updateSQL above.
    *
    * @param geometry Geometry, if available
    * @return
    */
  private def geometryToSQL(geometry: Option[Seq[Point]]) = {
    geometry match {
      case Some(geom) if geom.nonEmpty =>
      case _ => ""
    }
  }

  def getNextRoadAddressId: Long = {
    Queries.nextViitePrimaryKeyId.as[Long].first
  }

  implicit val getDiscontinuity = GetResult[Discontinuity]( r=> Discontinuity.apply(r.nextInt()))

  implicit val getTrack = GetResult[Track]( r=> Track.apply(r.nextInt()))

  implicit val getCalibrationCode = GetResult[CalibrationCode]( r=> CalibrationCode.apply(r.nextInt()))

  def queryFloatingByLinkIdMassQuery(linkIds: Set[Long]): List[RoadAddress] = {
    MassQuery.withIds(linkIds) {
      idTableName =>
        val query =
          s"""
        select ra.id, ra.road_number, ra.road_part_number, ra.road_type, ra.track_code,
        ra.discontinuity, ra.start_addr_m, ra.end_addr_m, ra.lrm_position_id, pos.link_id, pos.start_measure, pos.end_measure,
        pos.side_code, pos.adjusted_timestamp,
        ra.start_date, ra.end_date, ra.created_by, ra.valid_from, ra.CALIBRATION_POINTS, ra.floating, t.X, t.Y, t2.X, t2.Y, link_source, ra.ely, ra.terminated
        from road_address ra cross join
        TABLE(SDO_UTIL.GETVERTICES(ra.geometry)) t cross join
        TABLE(SDO_UTIL.GETVERTICES(ra.geometry)) t2
        join lrm_position pos on ra.lrm_position_id = pos.id
        join $idTableName i on i.id = pos.link_id
        where floating='1' and t.id < t2.id AND
          (valid_from is null or valid_from <= sysdate) and
          (valid_to is null or valid_to > sysdate)
      """
        queryList(query)
    }
  }

  def queryFloatingByLinkId(linkIds: Set[Long]): List[RoadAddress] = {
    if (linkIds.size > 1000) {
      return queryFloatingByLinkIdMassQuery(linkIds)
    }
    val linkIdString = linkIds.mkString(",")
    val where = linkIds.isEmpty match {
      case true => return List()
      case false => s""" where pos.link_id in ($linkIdString)"""
    }
    val query =
      s"""
        select ra.id, ra.road_number, ra.road_part_number, ra.road_type, ra.track_code,
        ra.discontinuity, ra.start_addr_m, ra.end_addr_m, ra.lrm_position_id, pos.link_id, pos.start_measure, pos.end_measure,
        pos.side_code, pos.adjusted_timestamp,
        ra.start_date, ra.end_date, ra.created_by, ra.valid_from, ra.CALIBRATION_POINTS, ra.floating, t.X, t.Y, t2.X, t2.Y, link_source, ra.ely, ra.terminated
        from road_address ra cross join
        TABLE(SDO_UTIL.GETVERTICES(ra.geometry)) t cross join
        TABLE(SDO_UTIL.GETVERTICES(ra.geometry)) t2
        join lrm_position pos on ra.lrm_position_id = pos.id
        $where AND floating='1' and t.id < t2.id and
          (valid_from is null or valid_from <= sysdate) and
          (valid_to is null or valid_to > sysdate)
      """
    queryList(query)
  }

  /**
    * Return road address table rows that are valid by their ids
    * @param ids
    * @return
    */
  def queryById(ids: Set[Long]): List[RoadAddress] = {
    if (ids.size > 1000) {
      return queryByIdMassQuery(ids)
    }
    val idString = ids.mkString(",")
    val where = if (ids.isEmpty) {
      return List()
    } else {
      s""" where ra.id in ($idString)"""
    }
    val query =
      s"""
        select ra.id, ra.road_number, ra.road_part_number, ra.road_type, ra.track_code,
        ra.discontinuity, ra.start_addr_m, ra.end_addr_m, ra.lrm_position_id, pos.link_id, pos.start_measure, pos.end_measure,
        pos.side_code, pos.adjusted_timestamp,
        ra.start_date, ra.end_date, ra.created_by, ra.valid_from, ra.CALIBRATION_POINTS, ra.floating, t.X, t.Y, t2.X, t2.Y, link_source, ra.ely, ra.terminated
        from road_address ra cross join
        TABLE(SDO_UTIL.GETVERTICES(ra.geometry)) t cross join
        TABLE(SDO_UTIL.GETVERTICES(ra.geometry)) t2
        join lrm_position pos on ra.lrm_position_id = pos.id
        $where and t.id < t2.id and
          (valid_from is null or valid_from <= sysdate) and
          (valid_to is null or valid_to > sysdate)
      """
    queryList(query)
  }

  def queryByIdMassQuery(ids: Set[Long]): List[RoadAddress] = {
    MassQuery.withIds(ids) {
      idTableName =>
        val query =
          s"""
        select ra.id, ra.road_number, ra.road_part_number, ra.road_type, ra.track_code,
        ra.discontinuity, ra.start_addr_m, ra.end_addr_m, ra.lrm_position_id, pos.link_id, pos.start_measure, pos.end_measure,
        pos.side_code, pos.adjusted_timestamp,
        ra.start_date, ra.end_date, ra.created_by, ra.valid_from, ra.CALIBRATION_POINTS, ra.floating, t.X, t.Y, t2.X, t2.Y, link_source, ra.ely, ra.terminated
        from road_address ra cross join
        TABLE(SDO_UTIL.GETVERTICES(ra.geometry)) t cross join
        TABLE(SDO_UTIL.GETVERTICES(ra.geometry)) t2
        join lrm_position pos on ra.lrm_position_id = pos.id
        join $idTableName i on i.id = ra.id
        where t.id < t2.id and
          (valid_from is null or valid_from <= sysdate) and
          (valid_to is null or valid_to > sysdate)
      """
        queryList(query)
    }
  }

  /**
    * Remove Road Addresses (mark them as removed). Don't use more than 1000 road addresses at once.
    *
    * @param roadAddresses Seq[RoadAddress]
    * @return Number of updated rows
    */
  def remove(roadAddresses: Seq[RoadAddress]): Int = {
    val idString = roadAddresses.map(_.id).mkString(",")
    val query =
      s"""
          UPDATE ROAD_ADDRESS SET VALID_TO = sysdate WHERE id IN ($idString)
        """
    Q.updateNA(query).first
  }

  def create(roadAddresses: Iterable[RoadAddress], createdBy : Option[String] = None): Seq[Long] = {
    val lrmPositionPS = dynamicSession.prepareStatement("insert into lrm_position (ID, link_id, SIDE_CODE, start_measure, end_measure, adjusted_timestamp, link_source) values (?, ?, ?, ?, ?, ?, ?)")
    val addressPS = dynamicSession.prepareStatement("insert into ROAD_ADDRESS (id, lrm_position_id, road_number, road_part_number, " +
      "track_code, discontinuity, START_ADDR_M, END_ADDR_M, start_date, end_date, created_by, " +
      "VALID_FROM, geometry, floating, calibration_points, ely, road_type) values (?, ?, ?, ?, ?, ?, ?, ?, TO_DATE(?, 'YYYY-MM-DD'), " +
      "TO_DATE(?, 'YYYY-MM-DD'), ?, sysdate, MDSYS.SDO_GEOMETRY(4002, 3067, NULL, MDSYS.SDO_ELEM_INFO_ARRAY(1,2,1), MDSYS.SDO_ORDINATE_ARRAY(" +
      "?,?,0.0,?,?,?,0.0,?)), ?, ?, ? ,?)")
    val ids = sql"""SELECT lrm_position_primary_key_seq.nextval FROM dual connect by level <= ${roadAddresses.size}""".as[Long].list
    val (ready, idLess) = roadAddresses.partition(_.id != fi.liikennevirasto.viite.NewRoadAddress)
    val plIds = Sequences.fetchViitePrimaryKeySeqValues(idLess.size)
    val createAddresses = ready ++ idLess.zip(plIds).map(x =>
      x._1.copy(id = x._2)
    )
    val savedIds = createAddresses.zip(ids).foreach { case ((address), (lrmId)) =>
      createLRMPosition(lrmPositionPS, lrmId, address.linkId, address.sideCode.value, address.startMValue,
        address.endMValue, address.adjustedTimestamp, address.linkGeomSource.value)
      val nextId = if (address.id == fi.liikennevirasto.viite.NewRoadAddress)
        Sequences.nextViitePrimaryKeySeqValue
      else address.id
      addressPS.setLong(1, nextId)
      addressPS.setLong(2, lrmId)
      addressPS.setLong(3, address.roadNumber)
      addressPS.setLong(4, address.roadPartNumber)
      addressPS.setLong(5, address.track.value)
      addressPS.setLong(6, address.discontinuity.value)
      addressPS.setLong(7, address.startAddrMValue)
      addressPS.setLong(8, address.endAddrMValue)
      addressPS.setString(9, address.startDate match {
        case Some(dt) => dateFormatter.print(dt)
        case None => ""
      })
      addressPS.setString(10, address.endDate match {
        case Some(dt) => dateFormatter.print(dt)
        case None => ""
      })
      addressPS.setString(11, createdBy.getOrElse(address.modifiedBy.getOrElse("-")))
      val (p1, p2) = (address.geometry.head, address.geometry.last)
      addressPS.setDouble(12, p1.x)
      addressPS.setDouble(13, p1.y)
      addressPS.setDouble(14, address.startAddrMValue)
      addressPS.setDouble(15, p2.x)
      addressPS.setDouble(16, p2.y)
      addressPS.setDouble(17, address.endAddrMValue)
      addressPS.setInt(18, if (address.floating) 1 else 0)
      addressPS.setInt(19, CalibrationCode.getFromAddress(address).value)
      addressPS.setLong(20, address.ely)
      addressPS.setInt(21, address.roadType.value)
      addressPS.addBatch()
    }
    lrmPositionPS.executeBatch()
    addressPS.executeBatch()
    lrmPositionPS.close()
    addressPS.close()
    createAddresses.map(_.id).toSeq
  }

  def createLRMPosition(lrmPositionPS: PreparedStatement, id: Long, linkId: Long, sideCode: Int,
                        startM: Double, endM: Double, adjustedTimestamp : Long, geomSource: Int): Unit = {
    lrmPositionPS.setLong(1, id)
    lrmPositionPS.setLong(2, linkId)
    lrmPositionPS.setLong(3, sideCode)
    lrmPositionPS.setDouble(4, startM)
    lrmPositionPS.setDouble(5, endM)
    lrmPositionPS.setDouble(6, adjustedTimestamp)
    lrmPositionPS.setInt(7, geomSource)
    lrmPositionPS.addBatch()
  }

  def getRoadAddress(id : Long, linkId : Long) : Option[RoadAddress] = {
    val query = s"""
        select ra.id, ra.road_number, ra.road_part_number, ra.road_type, ra.track_code,
        ra.discontinuity, ra.start_addr_m, ra.end_addr_m, ra.lrm_position_id, pos.link_id, pos.start_measure, pos.end_measure,
        pos.side_code, pos.adjusted_timestamp,
        ra.start_date, ra.end_date, ra.created_by, ra.valid_from, ra.CALIBRATION_POINTS, ra.floating,
        (SELECT X FROM TABLE(SDO_UTIL.GETVERTICES(ra.geometry)) t WHERE id = 1) as X,
        (SELECT Y FROM TABLE(SDO_UTIL.GETVERTICES(ra.geometry)) t WHERE id = 1) as Y,
        (SELECT X FROM TABLE(SDO_UTIL.GETVERTICES(ra.geometry)) t WHERE id = 2) as X2,
        (SELECT Y FROM TABLE(SDO_UTIL.GETVERTICES(ra.geometry)) t WHERE id = 2) as Y2,
        ra.ely, ra.terminated
        from road_address ra
        join lrm_position pos on ra.lrm_position_id = pos.id
        where ra.lrm_position_id = ${id} and pos.link_id = ${linkId} and
          (valid_from is null or valid_from <= sysdate) and
          (valid_to is null or valid_to > sysdate)
      """
    queryList(query).headOption
  }

  def roadPartExists(roadNumber:Long, roadPart:Long) :Boolean = {
    val query = s"""SELECT COUNT(1)
            FROM road_address
             WHERE road_number=$roadNumber AND road_part_number=$roadPart AND ROWNUM < 2"""
    if (Q.queryNA[Int](query).first>0) true else false
  }

  def roadNumberExists(roadNumber:Long) :Boolean = {
    val query = s"""SELECT COUNT(1)
            FROM road_address
             WHERE road_number=$roadNumber AND ROWNUM < 2"""
    if (Q.queryNA[Int](query).first>0) true else false
  }

  def getRoadPartInfo(roadNumber:Long, roadPart:Long): Option[(Long,Long,Long,Long,Option[DateTime],Option[DateTime])] =
  {
    val query = s"""SELECT r.id, l.link_id, r.end_addr_M, r.discontinuity,
                (Select Max(ra.start_date) from road_address ra Where r.ROAD_PART_NUMBER = ra.ROAD_PART_NUMBER and r.ROAD_NUMBER = ra.ROAD_NUMBER) as start_date,
                (Select Max(ra.end_Date) from road_address ra Where r.ROAD_PART_NUMBER = ra.ROAD_PART_NUMBER and r.ROAD_NUMBER = ra.ROAD_NUMBER) as end_date
                FROM road_address r
             INNER JOIN lrm_position l
             ON r.lrm_position_id =  l.id
             INNER JOIN (Select  MAX(start_addr_m) as lol FROM road_address rm WHERE road_number=$roadNumber AND road_part_number=$roadPart AND
             (rm.valid_from is null or rm.valid_from <= sysdate) AND (rm.valid_to is null or rm.valid_to > sysdate) AND track_code in (0,1))  ra
             on r.START_ADDR_M=ra.lol
             WHERE r.road_number=$roadNumber AND r.road_part_number=$roadPart AND
             (r.valid_from is null or r.valid_from <= sysdate) AND (r.valid_to is null or r.valid_to > sysdate) AND track_code in (0,1)"""
    Q.queryNA[(Long,Long,Long,Long, Option[DateTime], Option[DateTime])](query).firstOption
  }
}<|MERGE_RESOLUTION|>--- conflicted
+++ resolved
@@ -101,11 +101,8 @@
   def floating: Boolean
   def geometry: Seq[Point]
   def ely: Long
-<<<<<<< HEAD
+  def linkGeomSource: LinkGeomSource
   def reversed: Boolean
-=======
-  def linkGeomSource: LinkGeomSource
->>>>>>> db966769
 
   def copyWithGeometry(newGeometry: Seq[Point]): BaseRoadAddress
 
@@ -116,11 +113,7 @@
                        discontinuity: Discontinuity, startAddrMValue: Long, endAddrMValue: Long, startDate: Option[DateTime] = None,
                        endDate: Option[DateTime] = None, modifiedBy: Option[String] = None, lrmPositionId : Long, linkId: Long, startMValue: Double, endMValue: Double, sideCode: SideCode, adjustedTimestamp: Long,
                        calibrationPoints: (Option[CalibrationPoint], Option[CalibrationPoint]) = (None, None), floating: Boolean = false,
-<<<<<<< HEAD
-                       geometry: Seq[Point], linkGeomSource: LinkGeomSource, ely: Long, reversed: Boolean = false) extends BaseRoadAddress {
-=======
-                       geometry: Seq[Point], linkGeomSource: LinkGeomSource, ely: Long, terminated: Boolean = false) extends BaseRoadAddress {
->>>>>>> db966769
+                       geometry: Seq[Point], linkGeomSource: LinkGeomSource, ely: Long, terminated: Boolean = false, reversed: Boolean = false) extends BaseRoadAddress {
   val endCalibrationPoint = calibrationPoints._2
   val startCalibrationPoint = calibrationPoints._1
 
@@ -305,7 +298,7 @@
         select ra.id, ra.road_number, ra.road_part_number, ra.road_type, ra.track_code,
         ra.discontinuity, ra.start_addr_m, ra.end_addr_m, ra.lrm_position_id, pos.link_id, pos.start_measure, pos.end_measure,
         pos.side_code, pos.adjusted_timestamp,
-        ra.start_date, ra.end_date, ra.created_by, ra.valid_from, ra.CALIBRATION_POINTS, ra.floating, t.X, t.Y, t2.X, t2.Y, link_source, ra.ely, ra.terminated 
+        ra.start_date, ra.end_date, ra.created_by, ra.valid_from, ra.CALIBRATION_POINTS, ra.floating, t.X, t.Y, t2.X, t2.Y, link_source, ra.ely, ra.terminated
         from road_address ra cross join
         TABLE(SDO_UTIL.GETVERTICES(ra.geometry)) t cross join
         TABLE(SDO_UTIL.GETVERTICES(ra.geometry)) t2
