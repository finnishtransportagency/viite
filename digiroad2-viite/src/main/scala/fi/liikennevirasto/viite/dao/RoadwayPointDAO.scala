package fi.liikennevirasto.viite.dao

import fi.liikennevirasto.digiroad2.dao.Sequences
import fi.liikennevirasto.viite._
import fi.liikennevirasto.viite.dao.CalibrationPointDAO.{CalibrationPointLocation, CalibrationPointType}
import fi.liikennevirasto.viite.util.CalibrationPointsUtils
import org.joda.time.DateTime
import slick.driver.JdbcDriver.backend.Database.dynamicSession
import slick.jdbc.StaticQuery.interpolation
import slick.jdbc.{GetResult, PositionedResult, StaticQuery => Q}

case class RoadwayPoint(id: Long, roadwayNumber: Long, addrMValue: Long, createdBy: String, createdTime: Option[DateTime] = None,
                        modifiedBy: Option[String] = None, modifiedTime: Option[DateTime] = None) {

  def isNew: Boolean = {
    id == NewIdValue
  }

  def isNotNew: Boolean = {
    id != NewIdValue
  }

}

class RoadwayPointDAO extends BaseDAO {

  implicit val getRoadwayPointRow = new GetResult[RoadwayPoint] {
    def apply(r: PositionedResult): RoadwayPoint = {
      val roadwayPointId = r.nextLong()
      val roadwayNumber = r.nextLong()
      val addrMValue = r.nextLong()
      val createdBy = r.nextString()
      val createdTime = r.nextDateOption().map(d => new DateTime(d.getTime))
      val modifiedBy = r.nextStringOption()
      val modifiedTime = r.nextDateOption().map(d => new DateTime(d.getTime))

      RoadwayPoint(roadwayPointId, roadwayNumber, addrMValue, createdBy, createdTime, modifiedBy, modifiedTime)
    }
  }

  def create(roadwayPoint: RoadwayPoint): Long = {
    val id = if (roadwayPoint.isNew) {
      Sequences.nextRoadwayPointId
    } else {
      roadwayPoint.id
    }
    logger.info(s"Insert roadway_point $id (roadwayNumber: ${roadwayPoint.roadwayNumber}, addrM: ${roadwayPoint.addrMValue})")
    sqlu"""
      Insert Into ROADWAY_POINT (ID, ROADWAY_NUMBER, ADDR_M, CREATED_BY, MODIFIED_BY) Values
      ($id, ${roadwayPoint.roadwayNumber}, ${roadwayPoint.addrMValue}, ${roadwayPoint.createdBy}, ${roadwayPoint.createdBy})
      """.execute
    id
  }

  def create(roadwayNumber: Long, addrMValue: Long, createdBy: String): Long = {
    val id = Sequences.nextRoadwayPointId
    logger.info(s"Insert roadway_point $id (roadwayNumber: $roadwayNumber, addrM: $addrMValue)")
    sqlu"""
      Insert Into ROADWAY_POINT (ID, ROADWAY_NUMBER, ADDR_M, CREATED_BY, MODIFIED_BY) Values
      ($id, $roadwayNumber, $addrMValue, $createdBy, $createdBy)
      """.execute
    id
  }

<<<<<<< HEAD
  def update(id: Long, addressMValue: Long, modifiedBy: String) = {
    sqlu"""
        Update ROADWAY_POINT Set ADDR_M = $addressMValue, MODIFIED_BY = $modifiedBy, MODIFIED_TIME = current_timestamp Where ID = $id
      """.execute
  }

  def update(id: Long, roadwayNumber: Long, addressMValue: Long, modifiedBy: String) = {
    sqlu"""
        Update ROADWAY_POINT Set ROADWAY_NUMBER = $roadwayNumber, ADDR_M = $addressMValue, MODIFIED_BY = $modifiedBy, MODIFIED_TIME = current_timestamp Where ID = $id
      """.execute
=======
  def update(roadwayPoint: RoadwayPoint): Long = {
    update(Seq(roadwayPoint)).head
  }

  def update(roadwayPoints: Seq[RoadwayPoint]): Seq[Long] = {
    val ps = dynamicSession.prepareStatement("update ROADWAY_POINT SET ROADWAY_NUMBER = ?, ADDR_M = ?, MODIFIED_BY = ?, MODIFIED_TIME = SYSDATE WHERE ID = ?")

    roadwayPoints.foreach {
      rwPoint =>
        logger.info(s"Update roadway_point (id: ${rwPoint.id}, roadwayNumber: ${rwPoint.roadwayNumber}, addr: ${rwPoint.addrMValue})")
        ps.setLong(1, rwPoint.roadwayNumber)
        ps.setLong(2, rwPoint.addrMValue)
        ps.setString(3, rwPoint.modifiedBy.getOrElse("-"))
        ps.setLong(4, rwPoint.id)
        ps.addBatch()
    }
    ps.executeBatch()
    ps.close()
    roadwayPoints.map(_.id)
>>>>>>> 8d16675c
  }

  def fetch(id: Long): RoadwayPoint = {
    sql"""
      SELECT ID, ROADWAY_NUMBER, ADDR_M, CREATED_BY, CREATED_TIME, MODIFIED_BY, MODIFIED_TIME
      from ROADWAY_POINT
      where id = $id
     """.as[RoadwayPoint].first
  }

  def fetch(roadwayNumber: Long, addrM: Long): Option[RoadwayPoint] = {
    sql"""
      SELECT ID, ROADWAY_NUMBER, ADDR_M, CREATED_BY, CREATED_TIME, MODIFIED_BY, MODIFIED_TIME
      from ROADWAY_POINT
      where ROADWAY_NUMBER= $roadwayNumber and ADDR_M = $addrM
     """.as[RoadwayPoint].firstOption
  }

  def fetch(points: Seq[(Long, Long)]): Seq[RoadwayPoint] = {
    if (points.isEmpty) {
      Seq()
    } else {
      val whereClause = points.map(p => s" (roadway_number = ${p._1} and addr_m = ${p._2})").mkString(" where ", " or ", "")
      val query =
        s"""
      SELECT ID, ROADWAY_NUMBER, ADDR_M, CREATED_BY, CREATED_TIME, MODIFIED_BY, MODIFIED_TIME
      from ROADWAY_POINT $whereClause
       """
      queryList(query)
    }
  }

  def fetchByRoadwayNumber(roadwayNumber: Long): Seq[RoadwayPoint] = {
    fetchByRoadwayNumbers(Seq(roadwayNumber))
  }

  def fetchByRoadwayNumberAndAddresses(roadwayNumber: Long, startAddrM: Long, endAddrM: Long): Seq[RoadwayPoint] = {
    val query =
      s"""
      SELECT ID, ROADWAY_NUMBER, ADDR_M, CREATED_BY, CREATED_TIME, MODIFIED_BY, MODIFIED_TIME
      from ROADWAY_POINT where ROADWAY_NUMBER= $roadwayNumber and ADDR_M >= $startAddrM and ADDR_M <= $endAddrM
       """
    queryList(query)
  }

  def fetchByRoadwayNumbers(roadwayNumber: Iterable[Long]): Seq[RoadwayPoint] = {
    if (roadwayNumber.isEmpty) {
      Seq()
    } else {
      val query = s"""
        SELECT ID, ROADWAY_NUMBER, ADDR_M, CREATED_BY, CREATED_TIME, MODIFIED_BY, MODIFIED_TIME
          from ROADWAY_POINT where ROADWAY_NUMBER IN (${roadwayNumber.mkString(", ")})
       """
      queryList(query)
    }
  }

  def toRoadwayAndLinearLocation(p: ProjectLink):(LinearLocation, Roadway) = {
    val startDate = p.startDate.getOrElse(DateTime.now()).minusDays(1)

    (LinearLocation(-1000, 1, p.linkId, p.startMValue, p.endMValue, p.sideCode, p.linkGeometryTimeStamp,
      (CalibrationPointsUtils.toCalibrationPointReference(p.startCalibrationPoint),
        CalibrationPointsUtils.toCalibrationPointReference(p.endCalibrationPoint)),
      p.geometry, p.linkGeomSource, p.roadwayNumber, Some(startDate), p.endDate),
      Roadway(-1000, p.roadwayNumber, p.roadNumber, p.roadPartNumber, p.roadType, p.track, p.discontinuity, p.startAddrMValue, p.endAddrMValue, p.reversed, startDate, p.endDate,
        p.createdBy.getOrElse("-"), p.roadName, p.ely, TerminationCode.NoTermination, DateTime.now(), None))
  }

  private def queryList(query: String): Seq[RoadwayPoint] = {
    Q.queryNA[RoadwayPoint](query).list
  }
}<|MERGE_RESOLUTION|>--- conflicted
+++ resolved
@@ -62,24 +62,12 @@
     id
   }
 
-<<<<<<< HEAD
-  def update(id: Long, addressMValue: Long, modifiedBy: String) = {
-    sqlu"""
-        Update ROADWAY_POINT Set ADDR_M = $addressMValue, MODIFIED_BY = $modifiedBy, MODIFIED_TIME = current_timestamp Where ID = $id
-      """.execute
-  }
-
-  def update(id: Long, roadwayNumber: Long, addressMValue: Long, modifiedBy: String) = {
-    sqlu"""
-        Update ROADWAY_POINT Set ROADWAY_NUMBER = $roadwayNumber, ADDR_M = $addressMValue, MODIFIED_BY = $modifiedBy, MODIFIED_TIME = current_timestamp Where ID = $id
-      """.execute
-=======
   def update(roadwayPoint: RoadwayPoint): Long = {
     update(Seq(roadwayPoint)).head
   }
 
   def update(roadwayPoints: Seq[RoadwayPoint]): Seq[Long] = {
-    val ps = dynamicSession.prepareStatement("update ROADWAY_POINT SET ROADWAY_NUMBER = ?, ADDR_M = ?, MODIFIED_BY = ?, MODIFIED_TIME = SYSDATE WHERE ID = ?")
+    val ps = dynamicSession.prepareStatement("update ROADWAY_POINT SET ROADWAY_NUMBER = ?, ADDR_M = ?, MODIFIED_BY = ?, MODIFIED_TIME = current_timestamp WHERE ID = ?")
 
     roadwayPoints.foreach {
       rwPoint =>
@@ -93,7 +81,6 @@
     ps.executeBatch()
     ps.close()
     roadwayPoints.map(_.id)
->>>>>>> 8d16675c
   }
 
   def fetch(id: Long): RoadwayPoint = {
