package fi.liikennevirasto.viite.dao

import fi.liikennevirasto.digiroad2.dao.Sequences
import org.joda.time.DateTime
import slick.driver.JdbcDriver.backend.Database.dynamicSession
import slick.jdbc.StaticQuery.interpolation
import slick.jdbc.{GetResult, PositionedResult, StaticQuery => Q}
import fi.liikennevirasto.viite._

case class RoadwayPoint(id: Long, roadwayNumber: Long, addrMValue: Long, createdBy: String, createdTime: Option[DateTime] = None, modifiedBy: Option[String] = None, modifiedTime: Option[DateTime] = None)

class RoadwayPointDAO extends BaseDAO {

  implicit val getRoadwayPointRow = new GetResult[RoadwayPoint] {
    def apply(r: PositionedResult): RoadwayPoint = {
      val roadwayPointId = r.nextLong()
      val roadwayNumber = r.nextLong()
      val addrMValue = r.nextLong()
      val createdBy = r.nextString()
      val createdTime = r.nextDateOption().map(d => new DateTime(d.getTime))
      val modifiedBy = r.nextStringOption()
      val modifiedTime = r.nextDateOption().map(d => new DateTime(d.getTime))

      RoadwayPoint(roadwayPointId, roadwayNumber, addrMValue, createdBy, createdTime, modifiedBy, modifiedTime)
    }
  }

  def create(roadwayPoint: RoadwayPoint): Long = {
    val id = if (roadwayPoint.id == NewIdValue) {
      Sequences.nextRoadwayPointId
    } else {
      roadwayPoint.id
    }
    sqlu"""
      Insert Into ROADWAY_POINT (ID, ROADWAY_NUMBER, ADDR_M, CREATED_BY, MODIFIED_BY) Values
      ($id, ${roadwayPoint.roadwayNumber}, ${roadwayPoint.addrMValue}, ${roadwayPoint.createdBy}, ${roadwayPoint.createdBy})
      """.execute
    id
  }

  def create(roadwayNumber: Long, addrMValue: Long, createdBy: String): Long = {
    val id = Sequences.nextRoadwayPointId
    sqlu"""
      Insert Into ROADWAY_POINT (ID, ROADWAY_NUMBER, ADDR_M, CREATED_BY, MODIFIED_BY) Values
      ($id, $roadwayNumber, $addrMValue, $createdBy, $createdBy)
      """.execute
    id
  }

  def update(roadwayPoints: Seq[(Long, Long, String, Long)]): Seq[Long] = {

    val ps = dynamicSession.prepareStatement("update ROADWAY_POINT SET ROADWAY_NUMBER = ?, ADDR_M = ?, MODIFIED_BY = ?, MODIFIED_TIME = SYSDATE WHERE ID = ?")

    roadwayPoints.foreach {
      rwPoint =>
        ps.setLong(1, rwPoint._1)
        ps.setLong(2, rwPoint._2)
        ps.setString(3, rwPoint._3)
        ps.setLong(4, rwPoint._4)
        ps.addBatch()
    }
    ps.executeBatch()
    ps.close()
    roadwayPoints.map(_._1)
  }

  def update(id: Long, roadwayNumber: Long, addressMValue: Long, modifiedBy: String) = {
    sqlu"""
        Update ROADWAY_POINT Set ROADWAY_NUMBER = $roadwayNumber, ADDR_M = $addressMValue, MODIFIED_BY = $modifiedBy, MODIFIED_TIME = SYSDATE Where ID = $id
      """.execute
  }

  def fetch(id: Long): RoadwayPoint = {
    sql"""
      SELECT ID, ROADWAY_NUMBER, ADDR_M, CREATED_BY, CREATED_TIME, MODIFIED_BY, MODIFIED_TIME
      from ROADWAY_POINT
      where id = $id
     """.as[RoadwayPoint].first
  }

  def fetch(roadwayNumber: Long, addrM: Long): Option[RoadwayPoint] = {
    sql"""
      SELECT ID, ROADWAY_NUMBER, ADDR_M, CREATED_BY, CREATED_TIME, MODIFIED_BY, MODIFIED_TIME
      from ROADWAY_POINT
      where ROADWAY_NUMBER= $roadwayNumber and ADDR_M = $addrM
     """.as[RoadwayPoint].firstOption
  }

  def fetch(points: Seq[(Long, Long)]): Seq[RoadwayPoint] = {
    if (points.isEmpty) {
      Seq()
    } else {
      val whereClause = points.map(p => s" (roadway_number = ${p._1} and addr_m = ${p._2})").mkString(" where ", " or ", "")
      val query =
        s"""
      SELECT ID, ROADWAY_NUMBER, ADDR_M, CREATED_BY, CREATED_TIME, MODIFIED_BY, MODIFIED_TIME
      from ROADWAY_POINT $whereClause
       """
      queryList(query)
    }
  }

  def fetchByRoadwayNumber(roadwayNumber: Long): Seq[RoadwayPoint] = {
    val query =
      s"""
      SELECT ID, ROADWAY_NUMBER, ADDR_M, CREATED_BY, CREATED_TIME, MODIFIED_BY, MODIFIED_TIME
      from ROADWAY_POINT where ROADWAY_NUMBER= $roadwayNumber
       """
    queryList(query)
  }

<<<<<<< HEAD
  def fetchByRoadwayNumberAndAddresses(roadwayNumber: Long, startAddrM: Long, endAddrM: Long): Seq[RoadwayPoint] = {
    val query =
      s"""
      SELECT ID, ROADWAY_NUMBER, ADDR_M, CREATED_BY, CREATED_TIME, MODIFIED_BY, MODIFIED_TIME
      from ROADWAY_POINT where ROADWAY_NUMBER= $roadwayNumber and ADDR_M >= $startAddrM and ADDR_M <= $endAddrM
       """
    queryList(query)
=======
  def fetchByRoadwayNumbers(roadwayNumber: Iterable[Long]): Seq[RoadwayPoint] = {
    if (roadwayNumber.isEmpty) {
      Seq()
    } else {
      val query = s"""
        SELECT ID, ROADWAY_NUMBER, ADDR_M, CREATED_BY, CREATED_TIME, MODIFIED_BY, MODIFIED_TIME
          from ROADWAY_POINT where ROADWAY_NUMBER IN (${roadwayNumber.mkString(", ")})
       """
      queryList(query)
    }
>>>>>>> 87121dba
  }

  private def queryList(query: String): Seq[RoadwayPoint] = {
    Q.queryNA[RoadwayPoint](query).list
  }
}<|MERGE_RESOLUTION|>--- conflicted
+++ resolved
@@ -109,7 +109,6 @@
     queryList(query)
   }
 
-<<<<<<< HEAD
   def fetchByRoadwayNumberAndAddresses(roadwayNumber: Long, startAddrM: Long, endAddrM: Long): Seq[RoadwayPoint] = {
     val query =
       s"""
@@ -117,7 +116,8 @@
       from ROADWAY_POINT where ROADWAY_NUMBER= $roadwayNumber and ADDR_M >= $startAddrM and ADDR_M <= $endAddrM
        """
     queryList(query)
-=======
+  }
+
   def fetchByRoadwayNumbers(roadwayNumber: Iterable[Long]): Seq[RoadwayPoint] = {
     if (roadwayNumber.isEmpty) {
       Seq()
@@ -128,7 +128,6 @@
        """
       queryList(query)
     }
->>>>>>> 87121dba
   }
 
   private def queryList(query: String): Seq[RoadwayPoint] = {
