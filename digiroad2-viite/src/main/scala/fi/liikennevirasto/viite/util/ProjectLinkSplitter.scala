--- conflicted
+++ resolved
@@ -12,8 +12,6 @@
   */
 object ProjectLinkSplitter {
   private def isDirectionReversed(link1: PolyLine, link2: PolyLine) = {
-    println(GeometryUtils.areAdjacent(link1.geometry.head, link2.geometry.last, MaxDistanceForConnectedLinks))
-    println(GeometryUtils.areAdjacent(link1.geometry.last, link2.geometry.head, MaxDistanceForConnectedLinks))
     GeometryUtils.areAdjacent(link1.geometry.head, link2.geometry.last, MaxDistanceForConnectedLinks) ||
       GeometryUtils.areAdjacent(link1.geometry.last, link2.geometry.head, MaxDistanceForConnectedLinks)
   }
@@ -31,26 +29,15 @@
       val geometry2 = GeometryUtils.truncateGeometry2D(suravage.geometry, 0.0, suravageM)
       val addr = ((templateLink.addrAt(templateM), templateLink.endAddrMValue), (templateLink.startAddrMValue, templateLink.addrAt(templateM)))
       if(GeometryUtils.areAdjacent(geometry1, templateLink.geometry)){
-        println("Part end match")
         (if (isReversed) addr.swap else addr,
           (geometry1, geometry2))
       } else if (GeometryUtils.areAdjacent(geometry2, templateLink.geometry)){
-        println("Part start match")
         (if (isReversed) addr.swap else addr,
         (geometry2, geometry1))
       } else {
         throw new SplittingException("At least one of the geometries does not overlap the link properly.")
       }
     }
-
-<<<<<<< HEAD
-    println(suravage.geometry)
-    println(templateLink.geometry)
-    println(s"transfer section $splitAddresses")
-=======
-    //check if Unchanged/Transfer link (splited A) is at end of Template link (Project link)
-    if(GeometryUtils.areAdjacent(splitedGeometries._1, templateLink.geometry.last))
->>>>>>> 04e5b99c
     (
       suravage.copy(roadNumber = split.roadNumber,
         roadPartNumber = split.roadPartNumber,
@@ -87,51 +74,14 @@
         ely = templateLink.ely
         )
       )
-    else
-      (
-        suravage.copy(roadNumber = split.roadNumber,
-          roadPartNumber = split.roadPartNumber,
-          track = split.trackCode,
-          discontinuity = split.discontinuity,
-          roadType = split.roadType,
-          startMValue = 0.0,
-          endMValue = suravageM,
-          startAddrMValue = templateLink.startAddrMValue,
-          endAddrMValue = splitAddressM,
-          status = split.statusA,
-          sideCode = templateLink.sideCode,
-          roadAddressId = templateLink.roadAddressId,
-          connectedLinkId = Some(templateLink.linkId),
-          geometry = splitedGeometries._1,
-          geometryLength = GeometryUtils.geometryLength(splitedGeometries._1),
-          ely = templateLink.ely
-        ),
-        suravage.copy(roadNumber = split.roadNumber,
-          roadPartNumber = split.roadPartNumber,
-          track = split.trackCode,
-          discontinuity = split.discontinuity,
-          roadType = split.roadType,
-          startMValue = suravageM,
-          endMValue = suravage.geometryLength,
-          startAddrMValue = splitAddressM,
-          endAddrMValue = templateLink.endAddrMValue,
-          status = split.statusB,
-          sideCode = templateLink.sideCode,
-          roadAddressId = templateLink.roadAddressId,
-          connectedLinkId = Some(templateLink.linkId),
-          geometry = splitedGeometries._2,
-          geometryLength = GeometryUtils.geometryLength(splitedGeometries._2),
-          ely = templateLink.ely
-        )
-      )
   }
 
   def split(suravage: ProjectLink, templateLink: ProjectLink, split: SplitOptions): Seq[ProjectLink] = {
     def movedFromStart(suravageM: Double, templateM: Double, splitAddressM: Long, isReversed: Boolean) = {
       val (splitA, splitB) = suravageWithOptions(suravage, templateLink, split, suravageM, splitAddressM, templateM, isReversed)
       val splitT = templateLink.copy(
-        startMValue = 0.0,
-        endMValue = templateM,
+        startMValue = templateM,
+        endMValue = templateLink.geometryLength,
         geometryLength = templateLink.geometryLength - templateM,
         startAddrMValue = Math.min(splitAddressM, templateLink.addrAt(templateLink.geometryLength)),
         endAddrMValue = Math.max(splitAddressM, templateLink.addrAt(templateLink.geometryLength)),
@@ -144,8 +94,8 @@
     def movedFromEnd(suravageM: Double, templateM: Double, splitAddressM: Long, isReversed: Boolean) = {
       val (splitA, splitB) = suravageWithOptions(suravage, templateLink, split, suravageM, splitAddressM, templateM, isReversed)
       val splitT = templateLink.copy(
-        startMValue = templateM,
-        endMValue = templateLink.geometryLength,
+        startMValue = 0.0,
+        endMValue = templateM,
         geometryLength = templateM,
         startAddrMValue = Math.min(splitAddressM, templateLink.addrAt(0.0)),
         endAddrMValue = Math.max(splitAddressM, templateLink.addrAt(0.0)),
@@ -172,17 +122,10 @@
     val splitAddressM = templateLink.addrAt(templateM)
     val isReversed = isDirectionReversed(suravage, templateLink)
     val splits =
-<<<<<<< HEAD
       if (isTailConnected(suravage, templateLink))
         movedFromEnd(suravageM, templateM, splitAddressM, isReversed)
       else
         movedFromStart(suravageM, templateM, splitAddressM, isReversed)
-=======
-      if (isReversed)
-        movedFromEnd(suravageM, templateM, splitAddressM)
-      else
-        movedFromStart(suravageM, templateM, splitAddressM)
->>>>>>> 04e5b99c
     if (isReversed)
       toSeq(switchDigitization(splits))
     else
