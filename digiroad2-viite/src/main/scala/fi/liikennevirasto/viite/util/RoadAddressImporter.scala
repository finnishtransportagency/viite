package fi.liikennevirasto.viite.util

import java.sql.{PreparedStatement, Timestamp, Types}
import java.util.Date

import fi.liikennevirasto.digiroad2.asset.{LinkGeomSource, SideCode}
import org.joda.time.format.ISODateTimeFormat
import slick.driver.JdbcDriver.backend.{Database, DatabaseDef}
import Database.dynamicSession
import fi.liikennevirasto.digiroad2._
import fi.liikennevirasto.digiroad2.client.vvh.{VVHClient, VVHHistoryRoadLink, VVHRoadlink}
import fi.liikennevirasto.digiroad2.linearasset.RoadLinkLike
import fi.liikennevirasto.viite.RoadType
import fi.liikennevirasto.viite.dao.CalibrationCode.{AtBeginning, AtBoth, AtEnd}
import fi.liikennevirasto.viite.dao.TerminationCode.{NoTermination, Subsequent}
import fi.liikennevirasto.viite.dao.{CalibrationCode, FloatingReason}
import org.joda.time._
import slick.jdbc.StaticQuery.interpolation
import slick.jdbc._


case class ConversionAddress(roadNumber: Long, roadPartNumber: Long, trackCode: Long, discontinuity: Long,
                             startAddressM: Long, endAddressM: Long, startM: Double, endM: Double, startDate: Option[DateTime], endDate: Option[DateTime],
                             validFrom: Option[DateTime], validTo: Option[DateTime], ely: Long, roadType: Long,
                             terminated: Long, linkId: Long, userId: String, x1: Option[Double], y1: Option[Double],
                             x2: Option[Double], y2: Option[Double], roadwayNumber: Long, sideCode: SideCode, calibrationCode: CalibrationCode = CalibrationCode.No, directionFlag: Long = 0)

class RoadAddressImporter(conversionDatabase: DatabaseDef, vvhClient: VVHClient, importOptions: ImportOptions) {

  case class IncomingRoadAddress(roadwayNumber: Long, roadNumber: Long, roadPartNumber: Long, trackCode: Long, startAddrM: Long, endAddrM: Long, reversed: Long,
                                 startDate: Option[DateTime], endDate: Option[DateTime], createdBy: String, roadType: Long, ely: Long, validFrom: Option[DateTime], validTo: Option[DateTime], discontinuity: Long, terminated: Long)

  case class IncomingLinearLocation(roadwayNumber: Long, orderNumber: Long, linkId: Long, startMeasure: Double, endMeasure: Double, sideCode: SideCode,
                                    calStartM: Option[Long], calEndM: Option[Long], linkGeomSource: LinkGeomSource, floating: FloatingReason, createdBy: String, x1: Option[Double], y1: Option[Double],
                                    x2: Option[Double], y2: Option[Double], validFrom: Option[DateTime], validTo: Option[DateTime])

  val dateFormatter = ISODateTimeFormat.basicDate()

  def printConversionAddress(r: ConversionAddress): String = {
    s"""linkid: %d, alku: %.2f, loppu: %.2f, tie: %d, aosa: %d, ajr: %d, ely: %d, tietyyppi: %d, jatkuu: %d, aet: %d, let: %d, alkupvm: %s, loppupvm: %s, kayttaja: %s, muutospvm or rekisterointipvm: %s, ajorataId: %s, kalibrointpiste: %s""".
      format(r.linkId, r.startM, r.endM, r.roadNumber, r.roadPartNumber, r.trackCode, r.ely, r.roadType, r.discontinuity, r.startAddressM, r.endAddressM, r.startDate, r.endDate, r.userId, r.validFrom, r.roadwayNumber, r.calibrationCode)
  }

  private def roadAddressStatement() =
    dynamicSession.prepareStatement("insert into ROADWAY (id, ROADWAY_NUMBER, road_number, road_part_number, track_code, start_addr_m, end_addr_m, reversed, start_date, end_date, created_by, road_type, ely, valid_from, valid_to, discontinuity, terminated) " +
                                          "values (viite_general_seq.nextval, ?, ?, ?, ?, ?, ?, ?, TO_DATE(?, 'YYYY-MM-DD'), TO_DATE(?, 'YYYY-MM-DD'), ?, ?, ?, TO_DATE(?, 'YYYY-MM-DD'), TO_DATE(?, 'YYYY-MM-DD'), ?, ?)")

  private def linearLocationStatement() =
    dynamicSession.prepareStatement("insert into LINEAR_LOCATION (id, ROADWAY_NUMBER, order_number, link_id, start_measure, end_measure, side_code, cal_start_addr_m, cal_end_addr_m, link_source, " +
      "created_by, floating, geometry, valid_from, valid_to) " +
      "values (viite_general_seq.nextval, ?, ?, ?, ?, ?, ?, ?, ?, ?, ?, ?, MDSYS.SDO_GEOMETRY(4002, 3067, NULL, MDSYS.SDO_ELEM_INFO_ARRAY(1,2,1), MDSYS.SDO_ORDINATE_ARRAY(?,?,0.0,0.0,?,?,0.0,?)), TO_DATE(?, 'YYYY-MM-DD'), TO_DATE(?, 'YYYY-MM-DD'))")

  def datePrinter(date: Option[DateTime]): String = {
    date match {
      case Some(dt) => dateFormatter.print(dt)
      case None => ""
    }
  }

  private def insertRoadAddress(roadAddressStatement: PreparedStatement, roadAddress: IncomingRoadAddress): Unit = {
    roadAddressStatement.setLong(1, roadAddress.roadwayNumber)
    roadAddressStatement.setLong(2, roadAddress.roadNumber)
    roadAddressStatement.setLong(3, roadAddress.roadPartNumber)
    roadAddressStatement.setLong(4, roadAddress.trackCode)
    roadAddressStatement.setLong(5, roadAddress.startAddrM)
    roadAddressStatement.setLong(6, roadAddress.endAddrM)
    roadAddressStatement.setLong(7, roadAddress.reversed)
    roadAddressStatement.setString(8, datePrinter(roadAddress.startDate))
    roadAddressStatement.setString(9, datePrinter(roadAddress.endDate))
    roadAddressStatement.setString(10, roadAddress.createdBy)
    roadAddressStatement.setLong(11, roadAddress.roadType)
    roadAddressStatement.setLong(12, roadAddress.ely)
    roadAddressStatement.setString(13, datePrinter(roadAddress.validFrom))
    roadAddressStatement.setString(14, datePrinter(roadAddress.validTo))
    roadAddressStatement.setLong(15, roadAddress.discontinuity)
    roadAddressStatement.setLong(16, roadAddress.terminated)
    roadAddressStatement.addBatch()
  }

  private def insertLinearLocation(linearLocationStatement: PreparedStatement, linearLocation: IncomingLinearLocation): Unit = {
    linearLocationStatement.setLong(1, linearLocation.roadwayNumber)
    linearLocationStatement.setLong(2, linearLocation.orderNumber)
    linearLocationStatement.setLong(3, linearLocation.linkId)
    linearLocationStatement.setDouble(4, linearLocation.startMeasure)
    linearLocationStatement.setDouble(5, linearLocation.endMeasure)
    linearLocationStatement.setLong(6, linearLocation.sideCode.value)
    linearLocation.calStartM match {
      case Some(value) => linearLocationStatement.setLong(7, value)
      case None => linearLocationStatement.setNull(7, Types.BIGINT)
    }
    linearLocation.calEndM match {
      case Some(value) => linearLocationStatement.setLong(8, value)
      case None => linearLocationStatement.setNull(8, Types.BIGINT)
    }
    linearLocationStatement.setLong(9, linearLocation.linkGeomSource.value)
    linearLocationStatement.setString(10, linearLocation.createdBy)
    linearLocationStatement.setLong(11, linearLocation.floating.value)
    linearLocationStatement.setDouble(12, linearLocation.x1.get)
    linearLocationStatement.setDouble(13, linearLocation.y1.get)
    linearLocationStatement.setDouble(14, linearLocation.x2.get)
    linearLocationStatement.setDouble(15, linearLocation.y2.get)
    linearLocationStatement.setDouble(16, linearLocation.endMeasure)
    linearLocationStatement.setString(17, datePrinter(linearLocation.validFrom))
    linearLocationStatement.setString(18, datePrinter(linearLocation.validTo))
    linearLocationStatement.addBatch()

  }

  private def fetchRoadLinksFromVVH(linkIds: Set[Long]): Map[Long, RoadLinkLike] = {
    val vvhRoadLinkClient = if (importOptions.useFrozenLinkService) vvhClient.frozenTimeRoadLinkData else vvhClient.roadLinkData
    linkIds.grouped(4000).flatMap(group =>
      vvhRoadLinkClient.fetchByLinkIds(group) ++ vvhClient.complementaryData.fetchByLinkIds(group) ++ vvhClient.suravageData.fetchSuravageByLinkIds(group)
    ).toSeq.groupBy(_.linkId).mapValues(_.head)
  }

  private def fetchHistoryRoadLinksFromVVH(linkIds: Set[Long]): Map[Long, RoadLinkLike] =
    vvhClient.historyData.fetchVVHRoadLinkByLinkIds(linkIds).groupBy(_.linkId).mapValues(_.maxBy(_.endDate))


  private def adjustLinearLocation(linearLocation: IncomingLinearLocation, coefficient: Double): IncomingLinearLocation = {
    linearLocation.copy(startMeasure = BigDecimal(linearLocation.startMeasure * coefficient).setScale(3, BigDecimal.RoundingMode.HALF_UP).toDouble, endMeasure = BigDecimal(linearLocation.endMeasure * coefficient).setScale(3, BigDecimal.RoundingMode.HALF_UP).toDouble)
  }

  protected def fetchValidAddressesFromConversionTable(minRoadwayNumber: Long, maxRoadwayNumber: Long): Seq[ConversionAddress] = {
    conversionDatabase.withDynSession {
      val tableName = importOptions.conversionTable
      sql"""select tie, aosa, ajr, jatkuu, aet, let, alku, loppu, TO_CHAR(alkupvm, 'YYYY-MM-DD hh:mm:ss'), TO_CHAR(loppupvm, 'YYYY-MM-DD hh:mm:ss'),
           TO_CHAR(muutospvm, 'YYYY-MM-DD hh:mm:ss'), TO_CHAR(lakkautuspvm, 'YYYY-MM-DD hh:mm:ss'),  ely, tietyyppi, linkid, kayttaja, alkux, alkuy, loppux,
           loppuy, ajorataid, kaannetty, alku_kalibrointipiste, loppu_kalibrointipiste from #$tableName
           WHERE aet >= 0 AND let >= 0 AND lakkautuspvm IS NULL AND linkid IN (SELECT linkid FROM  #$tableName where ajorataid > $minRoadwayNumber AND ajorataid <= $maxRoadwayNumber AND  aet >= 0 AND let >= 0) """
        .as[ConversionAddress].list
    }
  }

  protected def fetchExpiredAddressesFromConversionTable(minRoadwayNumber: Long, maxRoadwayNumber: Long): Seq[ConversionAddress] = {
    conversionDatabase.withDynSession {
      val tableName = importOptions.conversionTable
      sql"""select tie, aosa, ajr, jatkuu, aet, let, alku, loppu, TO_CHAR(alkupvm, 'YYYY-MM-DD hh:mm:ss'), TO_CHAR(loppupvm, 'YYYY-MM-DD hh:mm:ss'),
           TO_CHAR(muutospvm, 'YYYY-MM-DD hh:mm:ss'), TO_CHAR(lakkautuspvm, 'YYYY-MM-DD hh:mm:ss'),  ely, tietyyppi, linkid, kayttaja, alkux, alkuy, loppux,
           loppuy, ajorataid, kaannetty, alku_kalibrointipiste, loppu_kalibrointipiste from #$tableName
           WHERE aet >= 0 AND let >= 0 AND lakkautuspvm is not null and ajorataid > $minRoadwayNumber AND ajorataid <= $maxRoadwayNumber """
        .as[ConversionAddress].list
    }
  }

  private def generateChunks(roadwayNumbers: Seq[Long], chunkNumber: Long): Seq[(Long, Long)] = {
    val (chunks, _) = roadwayNumbers.foldLeft((Seq[Long](0), 0)) {
      case ((fchunks, index), roadwayNumber) =>
        if (index > 0 && index % chunkNumber == 0) {
          (fchunks ++ Seq(roadwayNumber), index + 1)
        } else {
          (fchunks, index + 1)
        }
    }
    val result = if (chunks.last == roadwayNumbers.last) {
      chunks
    } else {
      chunks ++ Seq(roadwayNumbers.last)
    }

    result.zip(result.tail)
  }

  protected def fetchChunkLinkIdsFromConversionTable(): Seq[(Long, Long)] = {
    //TODO Try to do the group in the query
    conversionDatabase.withDynSession {
      val tableName = importOptions.conversionTable
<<<<<<< HEAD
      val roadwayNumbers = sql"""select distinct ajorataid from #$tableName where ajorataid is not null order by ajorataid""".as[Long].list
      generateChunks(roadwayNumbers, 1000)
      //Seq((76638, 76641))
=======
      val roadwayIds = sql"""select distinct ajorataid from #$tableName where ajorataid is not null order by ajorataid""".as[Long].list
      generateChunks(roadwayIds, 1000)
>>>>>>> a0cc1e65
    }
  }

  def importRoadAddress(): Unit = {
    val chunks = fetchChunkLinkIdsFromConversionTable()

    chunks.foreach {
      case (min, max) =>
        print(s"${DateTime.now()} - ")
        println(s"Processing chunk ($min, $max)")
        val conversionAddresses = fetchValidAddressesFromConversionTable(min, max)
        val expiredAddresses = fetchExpiredAddressesFromConversionTable(min, max)
        print(s"\n${DateTime.now()} - ")
        println("Read %d rows from conversion database".format(conversionAddresses.size))
        val conversionAddressesFromChunk = conversionAddresses.filter(address => (min+1 to max).contains(address.roadwayNumber))
        importAddresses(conversionAddressesFromChunk, conversionAddresses, expiredAddresses)
    }
  }

  private def importAddresses(validConversionAddressesInChunk: Seq[ConversionAddress], allConversionAddresses: Seq[ConversionAddress], expiredConversionAddresses: Seq[ConversionAddress]): Unit = {

    val linkIds = validConversionAddressesInChunk.map(_.linkId)
    print(s"${DateTime.now()} - ")
    println("Total of %d link ids".format(linkIds.size))
    val mappedRoadLinks = fetchRoadLinksFromVVH(linkIds.toSet)
    print(s"${DateTime.now()} - ")
    println("Read %d road links from vvh".format(mappedRoadLinks.size))
    val mappedHistoryRoadLinks = fetchHistoryRoadLinksFromVVH(linkIds.filterNot(linkId => mappedRoadLinks.get(linkId).isDefined).toSet)
    print(s"${DateTime.now()} - ")
    println("Read %d road links history from vvh".format(mappedHistoryRoadLinks.size))

    val suppressedRoadLinks = validConversionAddressesInChunk.filter(ra => ra.linkId == 0 || (mappedRoadLinks.get(ra.linkId).isEmpty && mappedHistoryRoadLinks.get(ra.linkId).isEmpty))
    suppressedRoadLinks.map(_.roadwayNumber).distinct.foreach {
      roadwayNumber => println(s"Suppressed ROADWAY_NUMBER $roadwayNumber because it contains NULL LINKID values ")
    }

    //TODO - insert expiredConversionAddresses and historyConversionAddresses
    val groupedLinkCoeffs = allConversionAddresses.filter(_.validTo.isEmpty).groupBy(_.linkId).mapValues{
      addresses =>
        val minM = addresses.map(_.startM).min
        val maxM = addresses.map(_.endM).max
        val roadLink = mappedRoadLinks.getOrElse(addresses.head.linkId, mappedHistoryRoadLinks(addresses.head.linkId))
        GeometryUtils.geometryLength(roadLink.geometry) / (maxM - minM)
    }
    val (currentConversionAddresses, historyConversionAddresses) = validConversionAddressesInChunk.filterNot(ca => suppressedRoadLinks.map(_.roadwayNumber).distinct.contains(ca.roadwayNumber)).partition(_.endDate.isEmpty)

    val currentMappedConversionAddresses = currentConversionAddresses.groupBy(ra => (ra.roadwayNumber, ra.roadNumber, ra.roadPartNumber, ra.trackCode, ra.startDate, ra.endDate))
    val historyMappedConversionAddresses = historyConversionAddresses.groupBy(ra => (ra.roadwayNumber, ra.roadNumber, ra.roadPartNumber, ra.trackCode, ra.startDate, ra.endDate))
    val expiredMappedConversionAddresses = expiredConversionAddresses.groupBy(ra => (ra.roadwayNumber, ra.roadNumber, ra.roadPartNumber, ra.trackCode, ra.startDate, ra.endDate))
    val roadAddressPs = roadAddressStatement()
    val linearLocationPs = linearLocationStatement()

    currentMappedConversionAddresses.mapValues{
      case address =>
        address.sortBy(_.startAddressM).zip(1 to address.size)
    }.foreach{
      case (key, addresses) =>
        addresses.foreach{
          //add current linear locations
          add =>
            val converted = add._1
            val roadLink = mappedRoadLinks.getOrElse(converted.linkId, mappedHistoryRoadLinks(converted.linkId))

            val linearLocation = adjustLinearLocation(IncomingLinearLocation(converted.roadwayNumber, add._2, converted.linkId, converted.startM, converted.endM, converted.sideCode, getStartCalibrationPointValue(converted), getEndCalibrationPointValue(converted),
              roadLink.linkSource, FloatingReason.NoFloating, createdBy = "import", converted.x1, converted.y1, converted.x2, converted.y2, converted.validFrom, None), groupedLinkCoeffs(converted.linkId))
            if(add._1.directionFlag == 1){
              val revertedDirectionLinearLocation = linearLocation.copy(sideCode = SideCode.switch(linearLocation.sideCode))
              insertLinearLocation(linearLocationPs, revertedDirectionLinearLocation)
            }
            else{
              insertLinearLocation(linearLocationPs, linearLocation)
            }
        }

        val minAddress = addresses.head._1
        val maxAddress = addresses.last._1

        val roadAddress = IncomingRoadAddress(minAddress.roadwayNumber, minAddress.roadNumber, minAddress.roadPartNumber, minAddress.trackCode, minAddress.startAddressM, maxAddress.endAddressM, reversed = 0, minAddress.startDate,
          None, "import", minAddress.roadType, minAddress.ely, minAddress.validFrom, None, maxAddress.discontinuity, terminated = 0)

        insertRoadAddress(roadAddressPs, roadAddress)
    }

    historyMappedConversionAddresses.mapValues{
      case address =>
        address.sortBy(_.startAddressM).zip(1 to address.size)
    }.foreach{
      case (key, addresses) =>
        val minAddress = addresses.head._1
        val maxAddress = addresses.last._1
        val linkIds = addresses.map(_._1.linkId)
        val currentAddresses = currentConversionAddresses.filter(add => add.roadwayNumber == minAddress.roadwayNumber && linkIds.contains(add.linkId)).sortBy(_.startAddressM)
        val isReversed = if(currentAddresses.head.linkId == minAddress.linkId && currentAddresses.head.startM == minAddress.startM) 1 else 0

<<<<<<< HEAD
        val roadAddress = IncomingRoadAddress(minAddress.roadwayNumber, minAddress.roadNumber, minAddress.roadPartNumber, minAddress.trackCode, minAddress.startAddressM, maxAddress.endAddressM, isReversed, minAddress.startDate,
          minAddress.endDate, "import", minAddress.roadType, minAddress.ely, minAddress.validFrom, None, maxAddress.discontinuity, if(minAddress.endDate.isDefined) 1 else 0)
=======
        val roadAddress = IncomingRoadAddress(minAddress.roadwayId, minAddress.roadNumber, minAddress.roadPartNumber, minAddress.trackCode, minAddress.startAddressM, maxAddress.endAddressM, isReversed, minAddress.startDate,
          minAddress.endDate, "import", minAddress.roadType, minAddress.ely, minAddress.validFrom, None, maxAddress.discontinuity, terminated = NoTermination.value)
>>>>>>> a0cc1e65

        insertRoadAddress(roadAddressPs, roadAddress)
    }

    expiredMappedConversionAddresses.mapValues{
      case address =>
        address.sortBy(_.startAddressM).zip(1 to address.size)
    }.foreach{
      case (key, addresses) =>
        val minAddress = addresses.head._1
        val maxAddress = addresses.last._1

<<<<<<< HEAD
        val roadAddress = IncomingRoadAddress(minAddress.roadwayNumber, minAddress.roadNumber, minAddress.roadPartNumber, minAddress.trackCode, minAddress.startAddressM, maxAddress.endAddressM, reversed = 0, minAddress.startDate,
          minAddress.endDate, "import", minAddress.roadType, minAddress.ely, minAddress.validFrom, minAddress.validTo, maxAddress.discontinuity, if(minAddress.endDate.isDefined) 1 else 0)
=======
        val roadAddress = IncomingRoadAddress(minAddress.roadwayId, minAddress.roadNumber, minAddress.roadPartNumber, minAddress.trackCode, minAddress.startAddressM, maxAddress.endAddressM, reversed = 0, minAddress.startDate,
          minAddress.startDate, "import", minAddress.roadType, minAddress.ely, minAddress.validFrom, None, maxAddress.discontinuity, terminated = Subsequent.value)
>>>>>>> a0cc1e65

        insertRoadAddress(roadAddressPs, roadAddress)
    }

    linearLocationPs.executeBatch()
    roadAddressPs.executeBatch()
    println(s"${DateTime.now()} - Road addresses saved")
    roadAddressPs.close()
  }

  private def getStartCalibrationPointValue(convertedAddress: ConversionAddress): Option[Long] = {
    convertedAddress.calibrationCode match {
      case AtBeginning | AtBoth => Some(convertedAddress.startAddressM)
      case _ => None
    }
  }

  private def getEndCalibrationPointValue(convertedAddress: ConversionAddress): Option[Long] = {
    convertedAddress.calibrationCode match {
      case AtEnd | AtBoth => Some(convertedAddress.endAddressM)
      case _ => None
    }
  }

  implicit val getConversionAddress: GetResult[ConversionAddress] = new GetResult[ConversionAddress] {
    def apply(r: PositionedResult) = {
      val roadNumber = r.nextLong()
      val roadPartNumber = r.nextLong()
      val trackCode = r.nextLong()
      val discontinuity = r.nextLong()
      val startAddrM = r.nextLong()
      val endAddrM = r.nextLong()
      val startM = r.nextDouble()
      val endM = r.nextDouble()
      val startDate = r.nextTimestampOption().map(timestamp => new DateTime(timestamp))
      val endDateOption = r.nextTimestampOption().map(timestamp => new DateTime(timestamp))
      val validFrom = r.nextTimestampOption().map(timestamp => new DateTime(timestamp))
      val validTo = r.nextTimestampOption().map(timestamp => new DateTime(timestamp))
      val ely = r.nextLong()
      val roadType = r.nextLong()
      val linkId = r.nextLong()
      val userId = r.nextString
      val x1 = r.nextDouble()
      val y1 = r.nextDouble()
      val x2 = r.nextDouble()
      val y2 = r.nextDouble()
      val roadwayNumber = r.nextLong()
      val directionFlag = r.nextLong()
      val startCalibrationPoint = r.nextLong()
      val endCalibrationPoint = r.nextLong()


      def getCalibrationCode (startCalibrationPoint: Long, endCalibrationPoint: Long, startAddrM: Long, endAddrM: Long): CalibrationCode = {
        if(startAddrM < endAddrM){
          (startCalibrationPoint, endCalibrationPoint) match {
            case (1, 1) => CalibrationCode.AtBoth
            case (1, 0) => CalibrationCode.AtBeginning
            case (0, 1) => CalibrationCode.AtEnd
            case _ => CalibrationCode.No
          }
        }
        else{
          (startCalibrationPoint, endCalibrationPoint) match {
            case (1, 1) => CalibrationCode.AtBoth
            case (1, 0) => CalibrationCode.AtEnd
            case (0, 1) => CalibrationCode.AtBeginning
            case _ => CalibrationCode.No
          }
        }
      }

      val viiteEndDate = endDateOption match {
        case Some(endDate) => Some(endDate.plusDays(1))
        case _ => None
      }

      if (startAddrM < endAddrM) {
        ConversionAddress(roadNumber, roadPartNumber, trackCode, discontinuity, startAddrM, endAddrM, startM, endM, startDate, viiteEndDate, validFrom, validTo, ely, roadType, 0,
          linkId, userId, Option(x1), Option(y1), Option(x2), Option(y2), roadwayNumber, SideCode.TowardsDigitizing, getCalibrationCode(startCalibrationPoint, endCalibrationPoint, startAddrM, endAddrM), directionFlag)
      } else {
        //switch startAddrM, endAddrM, the geometry and set the side code to AgainstDigitizing
        ConversionAddress(roadNumber, roadPartNumber, trackCode, discontinuity, endAddrM, startAddrM, startM, endM, startDate, viiteEndDate, validFrom, validTo, ely, roadType, 0,
          linkId, userId, Option(x2), Option(y2), Option(x1), Option(y1), roadwayNumber, SideCode.AgainstDigitizing, getCalibrationCode(startCalibrationPoint, endCalibrationPoint, startAddrM, endAddrM), directionFlag)
      }
    }
  }
}
<|MERGE_RESOLUTION|>--- conflicted
+++ resolved
@@ -165,14 +165,8 @@
     //TODO Try to do the group in the query
     conversionDatabase.withDynSession {
       val tableName = importOptions.conversionTable
-<<<<<<< HEAD
       val roadwayNumbers = sql"""select distinct ajorataid from #$tableName where ajorataid is not null order by ajorataid""".as[Long].list
       generateChunks(roadwayNumbers, 1000)
-      //Seq((76638, 76641))
-=======
-      val roadwayIds = sql"""select distinct ajorataid from #$tableName where ajorataid is not null order by ajorataid""".as[Long].list
-      generateChunks(roadwayIds, 1000)
->>>>>>> a0cc1e65
     }
   }
 
@@ -267,13 +261,8 @@
         val currentAddresses = currentConversionAddresses.filter(add => add.roadwayNumber == minAddress.roadwayNumber && linkIds.contains(add.linkId)).sortBy(_.startAddressM)
         val isReversed = if(currentAddresses.head.linkId == minAddress.linkId && currentAddresses.head.startM == minAddress.startM) 1 else 0
 
-<<<<<<< HEAD
         val roadAddress = IncomingRoadAddress(minAddress.roadwayNumber, minAddress.roadNumber, minAddress.roadPartNumber, minAddress.trackCode, minAddress.startAddressM, maxAddress.endAddressM, isReversed, minAddress.startDate,
-          minAddress.endDate, "import", minAddress.roadType, minAddress.ely, minAddress.validFrom, None, maxAddress.discontinuity, if(minAddress.endDate.isDefined) 1 else 0)
-=======
-        val roadAddress = IncomingRoadAddress(minAddress.roadwayId, minAddress.roadNumber, minAddress.roadPartNumber, minAddress.trackCode, minAddress.startAddressM, maxAddress.endAddressM, isReversed, minAddress.startDate,
           minAddress.endDate, "import", minAddress.roadType, minAddress.ely, minAddress.validFrom, None, maxAddress.discontinuity, terminated = NoTermination.value)
->>>>>>> a0cc1e65
 
         insertRoadAddress(roadAddressPs, roadAddress)
     }
@@ -286,13 +275,8 @@
         val minAddress = addresses.head._1
         val maxAddress = addresses.last._1
 
-<<<<<<< HEAD
         val roadAddress = IncomingRoadAddress(minAddress.roadwayNumber, minAddress.roadNumber, minAddress.roadPartNumber, minAddress.trackCode, minAddress.startAddressM, maxAddress.endAddressM, reversed = 0, minAddress.startDate,
-          minAddress.endDate, "import", minAddress.roadType, minAddress.ely, minAddress.validFrom, minAddress.validTo, maxAddress.discontinuity, if(minAddress.endDate.isDefined) 1 else 0)
-=======
-        val roadAddress = IncomingRoadAddress(minAddress.roadwayId, minAddress.roadNumber, minAddress.roadPartNumber, minAddress.trackCode, minAddress.startAddressM, maxAddress.endAddressM, reversed = 0, minAddress.startDate,
           minAddress.startDate, "import", minAddress.roadType, minAddress.ely, minAddress.validFrom, None, maxAddress.discontinuity, terminated = Subsequent.value)
->>>>>>> a0cc1e65
 
         insertRoadAddress(roadAddressPs, roadAddress)
     }
