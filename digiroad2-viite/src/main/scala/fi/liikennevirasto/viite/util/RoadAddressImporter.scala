--- conflicted
+++ resolved
@@ -11,17 +11,14 @@
 import fi.liikennevirasto.digiroad2.dao.Sequences
 import fi.liikennevirasto.digiroad2.linearasset.RoadLinkLike
 import fi.liikennevirasto.viite.dao.CalibrationCode.{AtBeginning, AtBoth, AtEnd}
-<<<<<<< HEAD
+import fi.liikennevirasto.viite.dao.LinkStatus.Terminated
+import fi.liikennevirasto.viite.dao.TerminationCode.{NoTermination, Subsequent, Termination}
+import fi.liikennevirasto.viite.dao.{CalibrationCode, TerminationCode}
 import fi.liikennevirasto.viite.dao.RoadwayPointDAO.RoadwayPoint
 import fi.liikennevirasto.viite.dao.TerminationCode.{NoTermination, Termination}
 import fi.liikennevirasto.viite.dao._
 import fi.liikennevirasto.viite._
 import fi.liikennevirasto.viite.dao.CalibrationPointDAO.{CalibrationPoint, CalibrationPointType}
-=======
-import fi.liikennevirasto.viite.dao.LinkStatus.Terminated
-import fi.liikennevirasto.viite.dao.TerminationCode.{NoTermination, Subsequent, Termination}
-import fi.liikennevirasto.viite.dao.{CalibrationCode, TerminationCode}
->>>>>>> 6da6f5d9
 import org.joda.time._
 import slick.jdbc.StaticQuery.interpolation
 import slick.jdbc._
@@ -38,12 +35,7 @@
   case class IncomingRoadway(roadwayNumber: Long, roadNumber: Long, roadPartNumber: Long, trackCode: Long, startAddrM: Long, endAddrM: Long, reversed: Long,
                              startDate: Option[DateTime], endDate: Option[DateTime], createdBy: String, roadType: Long, ely: Long, validFrom: Option[DateTime], validTo: Option[DateTime], discontinuity: Long, terminated: Long)
 
-<<<<<<< HEAD
-  case class IncomingLinearLocation(roadwayNumber: Long, orderNumber: Long, linkId: Long, startMeasure: Double, endMeasure: Double, sideCode: SideCode, linkGeomSource: LinkGeomSource, floating: FloatingReason, createdBy: String, x1: Option[Double], y1: Option[Double],
-=======
-  case class IncomingLinearLocation(roadwayNumber: Long, orderNumber: Long, linkId: Long, startMeasure: Double, endMeasure: Double, sideCode: SideCode,
-                                    calStartM: Option[Long], calEndM: Option[Long], linkGeomSource: LinkGeomSource, createdBy: String, x1: Option[Double], y1: Option[Double],
->>>>>>> 6da6f5d9
+  case class IncomingLinearLocation(roadwayNumber: Long, orderNumber: Long, linkId: Long, startMeasure: Double, endMeasure: Double, sideCode: SideCode, linkGeomSource: LinkGeomSource, createdBy: String, x1: Option[Double], y1: Option[Double],
                                     x2: Option[Double], y2: Option[Double], validFrom: Option[DateTime], validTo: Option[DateTime])
 
   val dateFormatter = ISODateTimeFormat.basicDate()
@@ -57,11 +49,10 @@
     dynamicSession.prepareStatement(sql = "insert into ROADWAY (id, ROADWAY_NUMBER, road_number, road_part_number, TRACK, start_addr_m, end_addr_m, reversed, start_date, end_date, created_by, road_type, ely, valid_from, valid_to, discontinuity, terminated) " +
       "values (ROADWAY_SEQ.nextval, ?, ?, ?, ?, ?, ?, ?, TO_DATE(?, 'YYYY-MM-DD'), TO_DATE(?, 'YYYY-MM-DD'), ?, ?, ?, TO_DATE(?, 'YYYY-MM-DD'), TO_DATE(?, 'YYYY-MM-DD'), ?, ?)")
 
-<<<<<<< HEAD
   private def linearLocationStatement(): PreparedStatement =
-    dynamicSession.prepareStatement(sql = "insert into LINEAR_LOCATION (id, ROADWAY_NUMBER, order_number, link_id, start_measure, end_measure, SIDE, floating, " +
+    dynamicSession.prepareStatement(sql = "insert into LINEAR_LOCATION (id, ROADWAY_NUMBER, order_number, link_id, start_measure, end_measure, SIDE, " +
       "geometry, created_by, valid_from, valid_to) " +
-      "values (LINEAR_LOCATION_SEQ.nextval, ?, ?, ?, ?, ?, ?, ?, MDSYS.SDO_GEOMETRY(4002, 3067, NULL, MDSYS.SDO_ELEM_INFO_ARRAY(1,2,1), MDSYS.SDO_ORDINATE_ARRAY(?,?,0.0,0.0,?,?,0.0,?)), ?, TO_DATE(?, 'YYYY-MM-DD'), TO_DATE(?, 'YYYY-MM-DD'))")
+      "values (LINEAR_LOCATION_SEQ.nextval, ?, ?, ?, ?, ?, ?, MDSYS.SDO_GEOMETRY(4002, 3067, NULL, MDSYS.SDO_ELEM_INFO_ARRAY(1,2,1), MDSYS.SDO_ORDINATE_ARRAY(?,?,0.0,0.0,?,?,0.0,?)), ?, TO_DATE(?, 'YYYY-MM-DD'), TO_DATE(?, 'YYYY-MM-DD'))")
 
   private def roadwayPointStatement(): PreparedStatement = {
     dynamicSession.prepareStatement(sql = "Insert Into ROADWAY_POINT (ID, ROADWAY_NUMBER, ADDR_M, CREATED_BY) Values (?, ?, ?, ?)")
@@ -74,12 +65,6 @@
   private def linkStatement(): PreparedStatement = {
     dynamicSession.prepareStatement(sql = "Insert into LINK values(?)")
   }
-=======
-  private def linearLocationStatement() =
-    dynamicSession.prepareStatement("insert into LINEAR_LOCATION (id, ROADWAY_NUMBER, order_number, link_id, start_measure, end_measure, SIDE, cal_start_addr_m, cal_end_addr_m, link_source, " +
-      "created_by, geometry, valid_from, valid_to) " +
-      "values (LINEAR_LOCATION_SEQ.nextval, ?, ?, ?, ?, ?, ?, ?, ?, ?, ?, MDSYS.SDO_GEOMETRY(4002, 3067, NULL, MDSYS.SDO_ELEM_INFO_ARRAY(1,2,1), MDSYS.SDO_ORDINATE_ARRAY(?,?,0.0,0.0,?,?,0.0,?)), TO_DATE(?, 'YYYY-MM-DD'), TO_DATE(?, 'YYYY-MM-DD'))")
->>>>>>> 6da6f5d9
 
   def datePrinter(date: Option[DateTime]): String = {
     date match {
@@ -115,35 +100,14 @@
     linearLocationStatement.setDouble(4, linearLocation.startMeasure)
     linearLocationStatement.setDouble(5, linearLocation.endMeasure)
     linearLocationStatement.setLong(6, linearLocation.sideCode.value)
-<<<<<<< HEAD
-    linearLocationStatement.setLong(7, linearLocation.floating.value)
-    linearLocationStatement.setDouble(8, linearLocation.x1.get)
-    linearLocationStatement.setDouble(9, linearLocation.y1.get)
-    linearLocationStatement.setDouble(10, linearLocation.x2.get)
-    linearLocationStatement.setDouble(11, linearLocation.y2.get)
-    linearLocationStatement.setDouble(12, linearLocation.endMeasure)
-    linearLocationStatement.setString(13, linearLocation.createdBy)
-    linearLocationStatement.setString(14, datePrinter(linearLocation.validFrom))
-    linearLocationStatement.setString(15, datePrinter(linearLocation.validTo))
-=======
-    linearLocation.calStartM match {
-      case Some(value) => linearLocationStatement.setLong(7, value)
-      case None => linearLocationStatement.setNull(7, Types.BIGINT)
-    }
-    linearLocation.calEndM match {
-      case Some(value) => linearLocationStatement.setLong(8, value)
-      case None => linearLocationStatement.setNull(8, Types.BIGINT)
-    }
-    linearLocationStatement.setLong(9, linearLocation.linkGeomSource.value)
-    linearLocationStatement.setString(10, linearLocation.createdBy)
-    linearLocationStatement.setDouble(11, linearLocation.x1.get)
-    linearLocationStatement.setDouble(12, linearLocation.y1.get)
-    linearLocationStatement.setDouble(13, linearLocation.x2.get)
-    linearLocationStatement.setDouble(14, linearLocation.y2.get)
-    linearLocationStatement.setDouble(15, linearLocation.endMeasure)
-    linearLocationStatement.setString(16, datePrinter(linearLocation.validFrom))
-    linearLocationStatement.setString(17, datePrinter(linearLocation.validTo))
->>>>>>> 6da6f5d9
+    linearLocationStatement.setDouble(7, linearLocation.x1.get)
+    linearLocationStatement.setDouble(8, linearLocation.y1.get)
+    linearLocationStatement.setDouble(9, linearLocation.x2.get)
+    linearLocationStatement.setDouble(10, linearLocation.y2.get)
+    linearLocationStatement.setDouble(11, linearLocation.endMeasure)
+    linearLocationStatement.setString(12, linearLocation.createdBy)
+    linearLocationStatement.setString(13, datePrinter(linearLocation.validFrom))
+    linearLocationStatement.setString(14, datePrinter(linearLocation.validTo))
     linearLocationStatement.addBatch()
   }
 
@@ -292,17 +256,11 @@
           add =>
             val converted = add._1
             val roadLink = mappedRoadLinks.getOrElse(converted.linkId, mappedHistoryRoadLinks(converted.linkId))
-<<<<<<< HEAD
             val startCalibrationPoint = getStartCalibrationPoint(converted)
             val endCalibrationPoint = getEndCalibrationPoint(converted)
             handlePoints(roadwayPointPs, calibrationPointPs, startCalibrationPoint, endCalibrationPoint)
-            val linearLocation = adjustLinearLocation(IncomingLinearLocation(converted.roadwayNumber, add._2, converted.linkId, converted.startM, converted.endM, converted.sideCode, roadLink.linkSource, FloatingReason.NoFloating, createdBy = "import",
+            val linearLocation = adjustLinearLocation(IncomingLinearLocation(converted.roadwayNumber, add._2, converted.linkId, converted.startM, converted.endM, converted.sideCode, roadLink.linkSource, createdBy = "import",
               converted.x1, converted.y1, converted.x2, converted.y2, converted.validFrom, None), groupedLinkCoeffs(converted.linkId))
-=======
-
-            val linearLocation = adjustLinearLocation(IncomingLinearLocation(converted.roadwayNumber, add._2, converted.linkId, converted.startM, converted.endM, converted.sideCode, getStartCalibrationPointValue(converted), getEndCalibrationPointValue(converted),
-              roadLink.linkSource, createdBy = "import", converted.x1, converted.y1, converted.x2, converted.y2, converted.validFrom, None), groupedLinkCoeffs(converted.linkId))
->>>>>>> 6da6f5d9
             if (add._1.directionFlag == 1) {
               val revertedDirectionLinearLocation = linearLocation.copy(sideCode = SideCode.switch(linearLocation.sideCode))
               insertLinearLocation(linearLocationPs, revertedDirectionLinearLocation)
