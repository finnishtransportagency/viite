--- conflicted
+++ resolved
@@ -372,7 +372,6 @@
 
   private def getStartCalibrationPoint(convertedAddress: ConversionAddress): Option[(RoadwayPoint, CalibrationPoint)] = {
     convertedAddress.calibrationCode match {
-<<<<<<< HEAD
       case AtBeginning | AtBoth => {
         val existingRoadwayPoint = RoadwayPointDAO.fetch(convertedAddress.roadwayNumber, convertedAddress.startAddressM)
         existingRoadwayPoint match {
@@ -386,31 +385,14 @@
             Some(RoadwayPoint(NewRoadwayPointId, convertedAddress.roadwayNumber, convertedAddress.startAddressM, "import"), CalibrationPoint(NewCalibrationPointId, NewRoadwayPointId, convertedAddress.linkId, convertedAddress.roadwayNumber, convertedAddress.startAddressM, 0, CalibrationPointType.Mandatory, createdBy = "import"))
         }
       }
-=======
-      case AtBeginning | AtBoth =>
-        val existingRoadwayPoint = RoadwayPointDAO.fetch(convertedAddress.roadwayNumber, convertedAddress.startAddressM)
-          existingRoadwayPoint match {
-            case Some(x) =>
-              val existingCalibrationPoint = CalibrationPointDAO.fetchByRoadwayPoint(x.id)
-              if(existingCalibrationPoint.isDefined)
-                Some((existingRoadwayPoint.get, existingCalibrationPoint.get))
-              else
-                Some((existingRoadwayPoint.get, CalibrationPoint(NewCalibrationPointId, x.id, convertedAddress.linkId, x.roadwayNumber, x.addrMValue, 0, CalibrationPointType.Mandatory, createdBy = "import" )))
-            case _ =>
-              Some(RoadwayPoint(NewRoadwayPointId, convertedAddress.roadwayNumber, convertedAddress.startAddressM, "import"), CalibrationPoint(NewCalibrationPointId, NewRoadwayPointId, convertedAddress.linkId, convertedAddress.roadwayNumber, convertedAddress.startAddressM, 0, CalibrationPointType.Mandatory, createdBy = "import" ))
-          }
->>>>>>> b29a9452
       case _ => None
     }
   }
 
   private def getEndCalibrationPoint(convertedAddress: ConversionAddress): Option[(RoadwayPoint, CalibrationPoint)] = {
     convertedAddress.calibrationCode match {
-<<<<<<< HEAD
-      case AtEnd | AtBoth => {
-=======
       case AtEnd | AtBoth =>
->>>>>>> b29a9452
+
         val existingRoadwayPoint = RoadwayPointDAO.fetch(convertedAddress.roadwayNumber, convertedAddress.endAddressM)
         existingRoadwayPoint match {
           case Some(x) =>
