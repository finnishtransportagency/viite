package fi.liikennevirasto.viite.util

import java.sql.PreparedStatement

import org.joda.time.format.{DateTimeFormatter, ISODateTimeFormat}
import slick.driver.JdbcDriver.backend.{Database, DatabaseDef}
import Database.dynamicSession
import fi.liikennevirasto.digiroad2.dao.Sequences
import fi.liikennevirasto.viite.dao.{NodeDAO, RoadwayPointDAO}
import org.joda.time._
import slick.jdbc.StaticQuery.interpolation
import slick.jdbc._


class JunctionImporter(conversionDatabase: DatabaseDef) {
  val dateFormatter: DateTimeFormatter = ISODateTimeFormat.basicDate()

  val nodeDAO = new NodeDAO

<<<<<<< HEAD
  case class ConversionJunction(id: Long, junctionNumber: Long, nodeNumber: Long, startDate: Option[DateTime],
                                endDate: Option[DateTime], validFrom: Option[DateTime], validTo: Option[DateTime],
=======
  val roadwayPointDAO = new RoadwayPointDAO

  case class ConversionJunction(id: Long, junctionNumber: Long, rampNumber: Option[String], trafficLights: Option[Long], nodeNumber: Long, startDate: Option[DateTime],
                                endDate: Option[DateTime], lightsStartDate: Option[DateTime], validFrom: Option[DateTime], validTo: Option[DateTime],
>>>>>>> dd6ea140
                                createdBy: String, createdTime: Option[DateTime])

  case class ConversionJunctionPoint(id: Long, beforeOrAfter: Long, roadwayNumberTR: Long, addressMValueTR: Long, junctionTRId: Long,
                                 startDate: Option[DateTime], endDate: Option[DateTime], validFrom: Option[DateTime], validTo: Option[DateTime], createdBy: String, createdTime: Option[DateTime])

  private def insertJunctionStatement(): PreparedStatement =
    dynamicSession.prepareStatement(sql = "INSERT INTO JUNCTION (ID, JUNCTION_NUMBER, NODE_ID, START_DATE, END_DATE, VALID_FROM, CREATED_BY) VALUES " +
      " (?, ?, ?, TO_DATE(?, 'YYYY-MM-DD'), TO_DATE(?, 'YYYY-MM-DD'), TO_DATE(?, 'YYYY-MM-DD'), ?)")

  private def insertJunctionPointStatement(): PreparedStatement =
    dynamicSession.prepareStatement(sql = "INSERT INTO JUNCTION_POINT (ID, BEFORE_AFTER, ROADWAY_POINT_ID, JUNCTION_ID, START_DATE, END_DATE, VALID_FROM, CREATED_BY) VALUES " +
      " (?, ?, ?, ?, TO_DATE(?, 'YYYY-MM-DD'), TO_DATE(?, 'YYYY-MM-DD'), TO_DATE(?, 'YYYY-MM-DD'), ?) ")


  def insertJunction(junctionStatement: PreparedStatement, conversionJunction: ConversionJunction, nodeId: Long): Unit ={
    junctionStatement.setLong(1, conversionJunction.id)
    junctionStatement.setLong(2, conversionJunction.junctionNumber)
    junctionStatement.setLong(3, nodeId)
    junctionStatement.setString(4, datePrinter(conversionJunction.startDate))
    junctionStatement.setString(5, datePrinter(conversionJunction.endDate))
    junctionStatement.setString(6, datePrinter(conversionJunction.validFrom))
    junctionStatement.setString(7, conversionJunction.createdBy)
    junctionStatement.addBatch()
  }

  def insertJunctionPoint(junctionPointStatement: PreparedStatement, conversionJunctionPoint: ConversionJunctionPoint, junctionId: Long, roadwayPointId: Long): Unit = {
    junctionPointStatement.setLong(1, conversionJunctionPoint.id)
    junctionPointStatement.setLong(2, conversionJunctionPoint.beforeOrAfter)
    junctionPointStatement.setLong(3, roadwayPointId)
    junctionPointStatement.setLong(4, junctionId)
    junctionPointStatement.setString(5, datePrinter(conversionJunctionPoint.startDate))
    junctionPointStatement.setString(6, datePrinter(conversionJunctionPoint.endDate))
    junctionPointStatement.setString(7, datePrinter(conversionJunctionPoint.validFrom))
    junctionPointStatement.setString(8, conversionJunctionPoint.createdBy)
    junctionPointStatement.addBatch()
  }

  def importJunctions(): Unit = {
    println("\n\n\nFetching all junctions from conversion database")
    val conversionJunctions = fetchJunctionsFromConversionTable()
    val conversionJunctionPoints = fetchJunctionPointsFromConversionTable()
    val junctionPs = insertJunctionStatement()
    val junctionPointPs = insertJunctionPointStatement()

    val junctionsWithPoints = conversionJunctions.map(
      junction =>{
        val junctionPointsForJunction = conversionJunctionPoints.filter(_.junctionTRId == junction.id)
        (junction.copy(id = Sequences.nextJunctionId), junctionPointsForJunction)
      }
    )

    junctionsWithPoints.foreach{
      conversionJunction =>
        println(s"Inserting junction with TR id = ${conversionJunction._1.id} ")
        val nodeId = nodeDAO.fetchId(conversionJunction._1.nodeNumber)
        insertJunction(junctionPs, conversionJunction._1, nodeId.get)

        conversionJunction._2.foreach{
          conversionJunctionPoint =>
            println(s"Inserting junction point with TR id = ${conversionJunctionPoint.id} ")
            val existingRoadwayPoint = roadwayPointDAO.fetch(conversionJunctionPoint.roadwayNumberTR, conversionJunctionPoint.addressMValueTR)
            if(existingRoadwayPoint.isEmpty){
              val newRoadwayPoint = roadwayPointDAO.create(conversionJunctionPoint.roadwayNumberTR, conversionJunctionPoint.addressMValueTR, createdBy = "junction_import")
              insertJunctionPoint(junctionPointPs, conversionJunctionPoint, conversionJunction._1.id, newRoadwayPoint)
            }
            else
              insertJunctionPoint(junctionPointPs, conversionJunctionPoint, conversionJunction._1.id, existingRoadwayPoint.get.id)
        }
    }

    junctionPs.executeBatch()
    junctionPointPs.executeBatch()
    junctionPs.close()
    junctionPointPs.close()
  }

  protected def fetchJunctionsFromConversionTable(): Seq[ConversionJunction] = {
    conversionDatabase.withDynSession {
      sql"""SELECT L.ID, LIITTYMANRO, solmunro, TO_CHAR(L.VOIMASSAOLOAIKA_ALKU, 'YYYY-MM-DD hh:mm:ss'), TO_CHAR(L.VOIMASSAOLOAIKA_LOPPU, 'YYYY-MM-DD hh:mm:ss'),
           TO_CHAR(L.MUUTOSPVM, 'YYYY-MM-DD hh:mm:ss'), L.KAYTTAJA, TO_CHAR(L.REKISTEROINTIPVM, 'YYYY-MM-DD hh:mm:ss')
           FROM LIITTYMA L JOIN SOLMU S ON (ID_SOLMU = S.id)  """
        .as[ConversionJunction].list
    }
  }

  protected def fetchJunctionPointsFromConversionTable(): Seq[ConversionJunctionPoint] = {
    conversionDatabase.withDynSession {
      sql"""SELECT JP.ID, JP.EJ, AP.ID_AJORATA, AP.ETAISYYS, JP.ID_LIITTYMA, TO_CHAR(JP.VOIMASSAOLOAIKA_ALKU, 'YYYY-MM-DD hh:mm:ss'),
           TO_CHAR(JP.VOIMASSAOLOAIKA_LOPPU, 'YYYY-MM-DD hh:mm:ss'), TO_CHAR(JP.MUUTOSPVM, 'YYYY-MM-DD hh:mm:ss'), JP.KAYTTAJA, TO_CHAR(JP.REKISTEROINTIPVM, 'YYYY-MM-DD hh:mm:ss')
           FROM LIITTYMAKOHTA JP
           JOIN AJORADAN_PISTE AP ON (ID_AJORADAN_PISTE = AP.ID) """
        .as[ConversionJunctionPoint].list
    }
  }


  implicit val getConversionJunction: GetResult[ConversionJunction] = new GetResult[ConversionJunction] {
    def apply(r: PositionedResult): ConversionJunction = {
      val id = r.nextLong()
      val junctionNumber = r.nextLong()
      val nodeNumber = r.nextLong()
      val startDate = r.nextTimestampOption().map(timestamp => new DateTime(timestamp))
      val endDate = r.nextTimestampOption().map(timestamp => new DateTime(timestamp))
      val validFrom = r.nextTimestampOption().map(timestamp => new DateTime(timestamp))
      val createdBy = r.nextString()
      val createdTime = r.nextTimestampOption().map(timestamp => new DateTime(timestamp))

      ConversionJunction(id, junctionNumber, nodeNumber, startDate, endDate, validFrom, None, createdBy, createdTime)
    }
  }

  implicit val getConversionNodePoint: GetResult[ConversionJunctionPoint] = new GetResult[ConversionJunctionPoint] {
    def apply(r: PositionedResult): ConversionJunctionPoint = {
      val id = r.nextLong()
      val beforeOrAfterString = r.nextString()
      val roadwayNumberInTR = r.nextLong()
      val addressMValueInTR = r.nextLong()
      val junctionTRId = r.nextLong()
      val startDate = r.nextTimestampOption().map(timestamp => new DateTime(timestamp))
      val endDate = r.nextTimestampOption().map(timestamp => new DateTime(timestamp))
      val validFrom = r.nextTimestampOption().map(timestamp => new DateTime(timestamp))
      val createdBy = r.nextString()
      val createdTime = r.nextTimestampOption().map(timestamp => new DateTime(timestamp))
      val beforeOrAfter = beforeOrAfterString match {
        case "E" => 1
        case "J" => 2
        case _ => 0
      }
      ConversionJunctionPoint(id, beforeOrAfter, roadwayNumberInTR, addressMValueInTR, junctionTRId, startDate, endDate, validFrom, None, createdBy, createdTime)
    }
  }

  def datePrinter(date: Option[DateTime]): String = {
    date match {
      case Some(dt) => dateFormatter.print(dt)
      case None => ""
    }
  }

}
<|MERGE_RESOLUTION|>--- conflicted
+++ resolved
@@ -17,15 +17,10 @@
 
   val nodeDAO = new NodeDAO
 
-<<<<<<< HEAD
+  val roadwayPointDAO = new RoadwayPointDAO
+
   case class ConversionJunction(id: Long, junctionNumber: Long, nodeNumber: Long, startDate: Option[DateTime],
                                 endDate: Option[DateTime], validFrom: Option[DateTime], validTo: Option[DateTime],
-=======
-  val roadwayPointDAO = new RoadwayPointDAO
-
-  case class ConversionJunction(id: Long, junctionNumber: Long, rampNumber: Option[String], trafficLights: Option[Long], nodeNumber: Long, startDate: Option[DateTime],
-                                endDate: Option[DateTime], lightsStartDate: Option[DateTime], validFrom: Option[DateTime], validTo: Option[DateTime],
->>>>>>> dd6ea140
                                 createdBy: String, createdTime: Option[DateTime])
 
   case class ConversionJunctionPoint(id: Long, beforeOrAfter: Long, roadwayNumberTR: Long, addressMValueTR: Long, junctionTRId: Long,
