package fi.liikennevirasto.viite.util

<<<<<<< HEAD
import javax.sql.DataSource
import java.util.Properties

=======
>>>>>>> ad9da419
import com.jolbox.bonecp.{BoneCPConfig, BoneCPDataSource}
import org.joda.time.format.{ISODateTimeFormat, PeriodFormat}
import slick.driver.JdbcDriver.backend.{Database, DatabaseDef}
import Database.dynamicSession
import fi.liikennevirasto.GeometryUtils
import fi.liikennevirasto.digiroad2.client.kmtk.KMTKClient
import fi.liikennevirasto.digiroad2.client.vvh.VVHClient
import fi.liikennevirasto.digiroad2.dao.SequenceResetterDAO
import fi.liikennevirasto.digiroad2.oracle.OracleDatabase
import fi.liikennevirasto.digiroad2.service.RoadLinkService
import fi.liikennevirasto.digiroad2.util.ViiteProperties
import fi.liikennevirasto.digiroad2.{DummyEventBus, DummySerializer, Point}
import fi.liikennevirasto.viite._
import fi.liikennevirasto.viite.dao._
import org.joda.time.DateTime
import org.slf4j.LoggerFactory
import slick.driver.JdbcDriver.backend.Database
import slick.jdbc.StaticQuery.interpolation

object DataImporter {
  sealed trait ImportDataSet {
    def database(): DatabaseDef
  }

<<<<<<< HEAD
=======
  case object TemporaryTables extends ImportDataSet {
    lazy val dataSource: DataSource = {
      val cfg = new BoneCPConfig(ViiteProperties.importBonecpProperties)
      new BoneCPDataSource(cfg)
    }

    def database() = Database.forDataSource(dataSource)
  }

>>>>>>> ad9da419
  case object Conversion extends ImportDataSet {
    lazy val dataSource: DataSource = {
      val cfg = new BoneCPConfig(ViiteProperties.conversionBonecpProperties)
      new BoneCPDataSource(cfg)
    }

    def database() = Database.forDataSource(dataSource)
  }

}

class DataImporter {
  val logger = LoggerFactory.getLogger(getClass)

  def withDynTransaction(f: => Unit): Unit = OracleDatabase.withDynTransaction(f)
  def withDynSession[T](f: => T): T = OracleDatabase.withDynSession(f)
  def withLinkIdChunks(f: (Long, Long) => Unit): Unit = {
    val chunks = withDynSession{ fetchChunkLinkIds()}
    chunks.par.foreach { p => f(p._1, p._2) }
  }

  case class RoadTypeChangePoints(roadNumber: Long, roadPartNumber: Long, addrM: Long, before: RoadType, after: RoadType, elyCode: Long)

  /**
    * Get road type for road address object with a list of road type change points
    *
    * @param changePoints Road part change points for road types
    * @param roadAddress Road address to get the road type for
    * @return road type for the road address or if a split is needed then a split point (address) and road types for first and second split
    */
  def roadType(changePoints: Seq[RoadTypeChangePoints], roadAddress: RoadAddress): Either[RoadType, (Long, RoadType, RoadType)] = {
    // Check if this road address overlaps the change point and needs to be split
    val overlaps = changePoints.find(c => c.addrM > roadAddress.startAddrMValue && c.addrM < roadAddress.endAddrMValue)
    if (overlaps.nonEmpty)
      Right((overlaps.get.addrM, overlaps.get.before, overlaps.get.after))
    else {
      // There is no overlap, check if this road address is between [0, min(addrM))
      if (roadAddress.startAddrMValue < changePoints.map(_.addrM).min) {
        Left(changePoints.minBy(_.addrM).before)
      } else {
        Left(changePoints.filter(_.addrM <= roadAddress.startAddrMValue).maxBy(_.addrM).after)
      }
    }

  }

  def importRoadAddressData(conversionDatabase: DatabaseDef, kmtkClient: KMTKClient, vvhClient: VVHClient,
                            importOptions: ImportOptions): Unit = {

    withDynTransaction {
      disableRoadwayTriggers
      sqlu"""DELETE FROM PROJECT_LINK_NAME""".execute
      sqlu"""DELETE FROM ROADWAY_CHANGES_LINK""".execute
      sqlu"""DELETE FROM PROJECT_LINK""".execute
      sqlu"""DELETE FROM PROJECT_LINK_HISTORY""".execute
      sqlu"""DELETE FROM PROJECT_RESERVED_ROAD_PART""".execute
      sqlu"""DELETE FROM PROJECT WHERE STATE != 5""".execute
      sqlu"""DELETE FROM ROADWAY_CHANGES WHERE project_id NOT IN (SELECT id FROM PROJECT)""".execute
      sqlu"""DELETE FROM ROAD_NETWORK_ERROR""".execute
      sqlu"""DELETE FROM PUBLISHED_ROADWAY""".execute
      sqlu"""DELETE FROM PUBLISHED_ROAD_NETWORK""".execute
      sqlu"""DELETE FROM LINEAR_LOCATION""".execute
      sqlu"""DELETE FROM CALIBRATION_POINT""".execute
      sqlu"""DELETE FROM JUNCTION_POINT""".execute
      sqlu"""DELETE FROM NODE_POINT""".execute
      sqlu"""DELETE FROM ROADWAY_POINT""".execute
      sqlu"""DELETE FROM JUNCTION""".execute
      sqlu"""DELETE FROM NODE""".execute
      sqlu"""DELETE FROM LINK""".execute
      sqlu"""DELETE FROM ROADWAY""".execute
      resetRoadAddressSequences()

      println(s"${DateTime.now()} - Old address data removed")

      val roadAddressImporter = getRoadAddressImporter(conversionDatabase, kmtkClient, vvhClient, importOptions)
      roadAddressImporter.importRoadAddress()

      println(s"${DateTime.now()} - Updating terminated roadways information")
      sqlu"""UPDATE ROADWAY SET TERMINATED = 2
            WHERE TERMINATED = 0 AND end_date IS NOT null AND EXISTS (SELECT 1 FROM ROADWAY rw
            	WHERE ROADWAY.ROAD_NUMBER = rw.ROAD_NUMBER
            	AND ROADWAY.ROADWAY_NUMBER = rw.ROADWAY_NUMBER
            	AND ROADWAY.ROAD_PART_NUMBER = rw.ROAD_PART_NUMBER
            	AND ROADWAY.START_ADDR_M = rw.START_ADDR_M
            	AND ROADWAY.END_ADDR_M = rw.END_ADDR_M
            	AND ROADWAY.TRACK = rw.TRACK
            	AND ROADWAY.END_DATE = rw.start_date - 1
            	AND rw.VALID_TO IS NULL AND rw.TERMINATED = 1)""".execute

      enableRoadwayTriggers
      roadwayResetter()
    }
  }

  def resetRoadAddressSequences() = {
    val sequenceResetter = new SequenceResetterDAO()
    sequenceResetter.resetSequenceToNumber("PROJECT_LINK_NAME_SEQ", 1)
    sequenceResetter.resetSequenceToNumber("ROADWAY_CHANGE_LINK", 1)
    sequenceResetter.resetSequenceToNumber("ROAD_NETWORK_ERROR_SEQ", 1)
    sequenceResetter.resetSequenceToNumber("PUBLISHED_ROAD_NETWORK_SEQ", 1)
    sequenceResetter.resetSequenceToNumber("LINEAR_LOCATION_SEQ", 1)
    sequenceResetter.resetSequenceToNumber("CALIBRATION_POINT_SEQ", 1)
    sequenceResetter.resetSequenceToNumber("ROADWAY_POINT_SEQ", 1)
    sequenceResetter.resetSequenceToNumber("ROADWAY_SEQ", 1)
    sequenceResetter.resetSequenceToNumber("VIITE_GENERAL_SEQ", 1)
  }

  def resetNodesAndJunctionSequences(): Unit = {
    val sequenceResetter = new SequenceResetterDAO()
    sequenceResetter.resetSequenceToNumber("JUNCTION_POINT_SEQ", 1)
    sequenceResetter.resetSequenceToNumber("NODE_POINT_SEQ", 1)
    sequenceResetter.resetSequenceToNumber("JUNCTION_SEQ", 1)
    sequenceResetter.resetSequenceToNumber("NODE_SEQ", 1)
  }

  private def updateNodePointType() = {
    sqlu"""
      UPDATE NODE_POINT NP SET "TYPE" = (SELECT CASE
          -- [TYPE = 99] Includes expired node points points or points attached to expired nodes
          WHEN (point.VALID_TO IS NOT NULL OR NOT EXISTS (SELECT 1 FROM NODE node
            WHERE node.NODE_NUMBER = point.NODE_NUMBER AND (node.END_DATE IS NULL AND node.VALID_TO IS NULL))) THEN 99
          -- [TYPE = 1] Includes templates, points where ADDR_M is equal to START_ADDR_M or END_ADDR_M of the road (road_number, road_part_number and track) and when ROAD_TYPE changes
          WHEN point.NODE_NUMBER IS NULL THEN 1 -- node point template
          WHEN (rp.ADDR_M = (SELECT MIN(roadAddr.START_ADDR_M) FROM ROADWAY roadAddr
            WHERE roadAddr.ROAD_NUMBER = rw.ROAD_NUMBER AND roadAddr.ROAD_PART_NUMBER = rw.ROAD_PART_NUMBER
            AND roadAddr.VALID_TO IS NULL AND roadAddr.END_DATE IS NULL)) THEN 1 -- ADDR_M is equal to START_ADDR_M
          WHEN (rp.ADDR_M = (SELECT MAX(roadAddr.END_ADDR_M) FROM ROADWAY roadAddr
            WHERE roadAddr.ROAD_NUMBER = rw.ROAD_NUMBER AND roadAddr.ROAD_PART_NUMBER = rw.ROAD_PART_NUMBER
            AND roadAddr.VALID_TO IS NULL AND roadAddr.END_DATE IS NULL)) THEN 1 -- ADDR_M is equal to END_ADDR_M
          WHEN ((SELECT DISTINCT(roadAddr.ROAD_TYPE) FROM ROADWAY roadAddr
              WHERE roadAddr.ROAD_NUMBER = rw.ROAD_NUMBER AND roadAddr.ROAD_PART_NUMBER = rw.ROAD_PART_NUMBER AND roadAddr.START_ADDR_M = rp.ADDR_M
              AND roadAddr.VALID_TO IS NULL AND roadAddr.END_DATE IS NULL) !=
            (SELECT DISTINCT(roadAddr.ROAD_TYPE) FROM ROADWAY roadAddr
              WHERE roadAddr.ROAD_NUMBER = rw.ROAD_NUMBER AND roadAddr.ROAD_PART_NUMBER = rw.ROAD_PART_NUMBER AND roadAddr.END_ADDR_M = rp.ADDR_M
              AND roadAddr.VALID_TO IS NULL AND roadAddr.END_DATE IS NULL)) THEN 1 -- ROAD_TYPE changed on ADDR_M
          -- [TYPE = 2]
          ELSE 2
        END AS NODE_POINT_TYPE
        FROM NODE_POINT point
        LEFT JOIN ROADWAY_POINT rp ON point.ROADWAY_POINT_ID = rp.ID
        LEFT JOIN ROADWAY rw ON rp.ROADWAY_NUMBER = rw.ROADWAY_NUMBER AND rw.VALID_TO IS NULL AND rw.END_DATE IS NULL
          WHERE point.ID = NP.ID AND ROWNUM = 1)""".execute
  }

  def importNodesAndJunctions(conversionDatabase: DatabaseDef) = {
    withDynTransaction {
      sqlu"""DELETE FROM JUNCTION_POINT""".execute
      sqlu"""DELETE FROM NODE_POINT""".execute
      sqlu"""DELETE FROM JUNCTION""".execute
      sqlu"""DELETE FROM NODE""".execute
      resetNodesAndJunctionSequences()

      println(s"${DateTime.now()} - Old nodes and junctions data removed")
      val nodeImporter = getNodeImporter(conversionDatabase)
      nodeImporter.importNodes()
      val junctionImporter = getJunctionImporter(conversionDatabase)
      junctionImporter.importJunctions()
      updateNodePointType()
    }
  }

  def enableRoadwayTriggers = {
    sqlu"""ALTER TABLE ROADWAY ENABLE ALL TRIGGERS""".execute
  }

  def disableRoadwayTriggers = {
    sqlu"""ALTER TABLE ROADWAY DISABLE ALL TRIGGERS""".execute
  }

  def roadwayResetter(): Unit = {
    val sequenceResetter = new SequenceResetterDAO()
    sql"""select MAX(ROADWAY_NUMBER) FROM ROADWAY""".as[Long].firstOption match {
      case Some(roadwayNumber) =>
        sequenceResetter.resetSequenceToNumber("ROADWAY_NUMBER_SEQ", roadwayNumber + 1)
      case _ => sequenceResetter.resetSequenceToNumber("ROADWAY_NUMBER_SEQ", 1)
    }
  }

  protected def getRoadAddressImporter(conversionDatabase: DatabaseDef, kmtkClient: KMTKClient, vvhClient: VVHClient, importOptions: ImportOptions) = {
    new RoadAddressImporter(conversionDatabase, kmtkClient, vvhClient, importOptions)
  }

  protected def getNodeImporter(conversionDatabase: DatabaseDef) : NodeImporter = {
    new NodeImporter(conversionDatabase)
  }

  protected def getJunctionImporter(conversionDatabase: DatabaseDef) : JunctionImporter = {
    new JunctionImporter(conversionDatabase)
  }

  private def generateChunks(linkIds: Seq[Long], chunkNumber: Long): Seq[(Long, Long)] = {
    val (chunks, _) = linkIds.foldLeft((Seq[Long](0), 0)) {
      case ((fchunks, index), linkId) =>
        if (index > 0 && index % chunkNumber == 0) {
          (fchunks ++ Seq(linkId), index + 1)
        } else {
          (fchunks, index + 1)
        }
    }
    val result = if (chunks.last == linkIds.last) {
      chunks
    } else {
      chunks ++ Seq(linkIds.last)
    }

    result.zip(result.tail)
  }

  protected def fetchChunkLinkIds(): Seq[(Long, Long)] = {
    val linkIds = sql"""select distinct link_id from linear_location where link_id is not null order by link_id""".as[Long].list
    generateChunks(linkIds, 25000l)
  }


  def updateLinearLocationGeometry(vvhClient: VVHClient, kmtkClient: KMTKClient, customFilter: String = ""): Unit = {
    val eventBus = new DummyEventBus
    val linearLocationDAO = new LinearLocationDAO
    val linkService = new RoadLinkService(vvhClient, kmtkClient, eventBus, new DummySerializer)
    var changed = 0
    withLinkIdChunks {
      case (min, max) =>
        withDynTransaction {
        val linkIds = linearLocationDAO.fetchLinkIdsInChunk(min, max).toSet
        val roadLinks = linkService.getCurrentAndComplementaryRoadLinks(linkIds)
        val unGroupedTopology = linearLocationDAO.fetchByLinkId(roadLinks.map(_.linkId).toSet)
        val topologyLocation = unGroupedTopology.groupBy(_.linkId)
        roadLinks.foreach(roadLink => {
          val segmentsOnViiteDatabase = topologyLocation.getOrElse(roadLink.linkId, Set())
          segmentsOnViiteDatabase.foreach(segment => {
            val newGeom = GeometryUtils.truncateGeometry3D(roadLink.geometry, segment.startMValue, segment.endMValue)
            if (!segment.geometry.equals(Nil) && !newGeom.equals(Nil)) {
              val distanceFromHeadToHead = segment.geometry.head.distance2DTo(newGeom.head)
              val distanceFromHeadToLast = segment.geometry.head.distance2DTo(newGeom.last)
              val distanceFromLastToHead = segment.geometry.last.distance2DTo(newGeom.head)
              val distanceFromLastToLast = segment.geometry.last.distance2DTo(newGeom.last)
              if (((distanceFromHeadToHead > MinDistanceForGeometryUpdate) &&
                (distanceFromHeadToLast > MinDistanceForGeometryUpdate)) ||
                ((distanceFromLastToHead > MinDistanceForGeometryUpdate) &&
                  (distanceFromLastToLast > MinDistanceForGeometryUpdate))) {
                updateGeometry(segment.id, newGeom)
                println("Changed geometry on linear location id " + segment.id + " and linkId =" + segment.linkId)
                changed += 1
              } else {
                println(s"Skipped geometry update on linear location ID : ${segment.id} and linkId: ${segment.linkId}")
              }
            }
          })
        })
      }
    }
    println(s"Geometries changed count: $changed")
  }

  def updateGeometry(linearLocationId: Long, geometry: Seq[Point]): Unit = {
    if (geometry.nonEmpty) {
      val first = geometry.head
      val last = geometry.last
      val (x1, y1, x2, y2) = (
        GeometryUtils.scaleToThreeDigits(first.x),
        GeometryUtils.scaleToThreeDigits(first.y),
        GeometryUtils.scaleToThreeDigits(last.x),
        GeometryUtils.scaleToThreeDigits(last.y)
      )
      val length = GeometryUtils.geometryLength(geometry)
      sqlu"""UPDATE LINEAR_LOCATION
          SET geometry = MDSYS.SDO_GEOMETRY(4002, 3067, NULL, MDSYS.SDO_ELEM_INFO_ARRAY(1, 2, 1),
               MDSYS.SDO_ORDINATE_ARRAY($x1, $y1, 0.0, 0.0, $x2, $y2, 0.0, $length))
          WHERE id = $linearLocationId""".execute
    }
  }

<<<<<<< HEAD
=======
  def updateCalibrationPointTypesQuery() = {
    withDynTransaction {
      val source = io.Source.fromInputStream(getClass.getClassLoader.getResourceAsStream("db/migration/V0_38__calibration_point_type_update.sql"))
      var text = try source.mkString finally source.close()
      // remove ; at end of SQL
      text = text.substring(0,text.length - 1)
      sqlu"""#$text""".execute
    }
  }

  private[this] def initDataSource: DataSource = {
    Class.forName("oracle.jdbc.driver.OracleDriver")
    val cfg = new BoneCPConfig(ViiteProperties.bonecpProperties)
    new BoneCPDataSource(cfg)
  }

>>>>>>> ad9da419
}

case class ImportOptions(onlyComplementaryLinks: Boolean, conversionTable: String, onlyCurrentRoads: Boolean)
<|MERGE_RESOLUTION|>--- conflicted
+++ resolved
@@ -1,11 +1,7 @@
 package fi.liikennevirasto.viite.util
 
-<<<<<<< HEAD
 import javax.sql.DataSource
-import java.util.Properties
-
-=======
->>>>>>> ad9da419
+
 import com.jolbox.bonecp.{BoneCPConfig, BoneCPDataSource}
 import org.joda.time.format.{ISODateTimeFormat, PeriodFormat}
 import slick.driver.JdbcDriver.backend.{Database, DatabaseDef}
@@ -30,18 +26,6 @@
     def database(): DatabaseDef
   }
 
-<<<<<<< HEAD
-=======
-  case object TemporaryTables extends ImportDataSet {
-    lazy val dataSource: DataSource = {
-      val cfg = new BoneCPConfig(ViiteProperties.importBonecpProperties)
-      new BoneCPDataSource(cfg)
-    }
-
-    def database() = Database.forDataSource(dataSource)
-  }
-
->>>>>>> ad9da419
   case object Conversion extends ImportDataSet {
     lazy val dataSource: DataSource = {
       val cfg = new BoneCPConfig(ViiteProperties.conversionBonecpProperties)
@@ -313,8 +297,6 @@
     }
   }
 
-<<<<<<< HEAD
-=======
   def updateCalibrationPointTypesQuery() = {
     withDynTransaction {
       val source = io.Source.fromInputStream(getClass.getClassLoader.getResourceAsStream("db/migration/V0_38__calibration_point_type_update.sql"))
@@ -331,7 +313,7 @@
     new BoneCPDataSource(cfg)
   }
 
->>>>>>> ad9da419
 }
 
 case class ImportOptions(onlyComplementaryLinks: Boolean, conversionTable: String, onlyCurrentRoads: Boolean)
+case class RoadPart(roadNumber: Long, roadPart: Long, ely: Long)
