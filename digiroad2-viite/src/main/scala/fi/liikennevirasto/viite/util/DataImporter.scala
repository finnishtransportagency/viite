package fi.liikennevirasto.viite.util

<<<<<<< HEAD
import javax.sql.DataSource
=======
>>>>>>> 8d16675c
import com.jolbox.bonecp.{BoneCPConfig, BoneCPDataSource}
import javax.sql.DataSource
import org.joda.time.format.{ISODateTimeFormat, PeriodFormat}
import slick.driver.JdbcDriver.backend.{Database, DatabaseDef}
import Database.dynamicSession
import _root_.oracle.sql.STRUCT
import fi.liikennevirasto.GeometryUtils
import fi.liikennevirasto.digiroad2.asset.SideCode
import fi.liikennevirasto.digiroad2.client.vvh.VVHClient
import fi.liikennevirasto.digiroad2.dao.SequenceResetterDAO
import fi.liikennevirasto.digiroad2.oracle.OracleDatabase
import fi.liikennevirasto.digiroad2.service.RoadLinkService
<<<<<<< HEAD
import fi.liikennevirasto.digiroad2.util.{SqlScriptRunner, ViiteProperties}
import fi.liikennevirasto.digiroad2.{DummyEventBus, DummySerializer, GeometryUtils, Point}
import fi.liikennevirasto.viite.dao._
import fi.liikennevirasto.viite._
import fi.liikennevirasto.viite.util.DataImporter.Conversion
=======
import fi.liikennevirasto.digiroad2.util.ViiteProperties
import fi.liikennevirasto.digiroad2.{DummyEventBus, DummySerializer, Point}
import fi.liikennevirasto.viite._
import fi.liikennevirasto.viite.dao._
>>>>>>> 8d16675c
import org.joda.time.{DateTime, _}
import org.slf4j.LoggerFactory
import slick.driver.JdbcDriver.backend.Database
import slick.jdbc.StaticQuery.interpolation
import slick.jdbc._

object DataImporter {

  sealed trait ImportDataSet {
    def database(): DatabaseDef
  }

  case object TemporaryTables extends ImportDataSet {
    lazy val dataSource: DataSource = {
      val cfg = new BoneCPConfig(ViiteProperties.importBonecpProperties)
      new BoneCPDataSource(cfg)
    }

    def database() = Database.forDataSource(dataSource)
  }

  case object Conversion extends ImportDataSet {
    lazy val dataSource: DataSource = {
      val cfg = new BoneCPConfig(ViiteProperties.conversionBonecpProperties)
      new BoneCPDataSource(cfg)
    }

    def database() = Database.forDataSource(dataSource)
    val roadLinkTable: String = "tielinkki"
    val busStopTable: String = "lineaarilokaatio"
  }

  def humanReadableDurationSince(startTime: DateTime): String = {
    PeriodFormat.getDefault.print(new Period(startTime, DateTime.now()))
  }
}

class DataImporter {
  val logger = LoggerFactory.getLogger(getClass)
  lazy val ds: DataSource = initDataSource

  private lazy val geometryFrozen: Boolean = ViiteProperties.vvhRoadlinkFrozen

  val Modifier = "dr1conversion"

  def withDynTransaction(f: => Unit): Unit = OracleDatabase.withDynTransaction(f)
  def withDynSession[T](f: => T): T = OracleDatabase.withDynSession(f)
  def withLinkIdChunks(f: (Long, Long) => Unit): Unit = {
    val chunks = withDynSession{ fetchChunkLinkIds()}
    chunks.par.foreach { p => f(p._1, p._2) }
  }

  implicit object SetStruct extends SetParameter[STRUCT] {
    def apply(v: STRUCT, pp: PositionedParameters) {
      pp.setObject(v, java.sql.Types.STRUCT)
    }
  }

  def time[A](f: => A) = {
    val s = System.nanoTime
    val ret = f
    println("time for insert " + (System.nanoTime - s) / 1e6 + "ms")
    ret
  }

  val dateFormatter = ISODateTimeFormat.basicDate()

  def getBatchDrivers(n: Int, m: Int, step: Int): List[(Int, Int)] = {
    if ((m - n) < step) {
      List((n, m))
    } else {
      val x = (n to m by step).sliding(2).map(x => (x(0), x(1) - 1)).toList
      x :+ (x.last._2 + 1, m)
    }
  }

  case class RoadTypeChangePoints(roadNumber: Long, roadPartNumber: Long, addrM: Long, before: RoadType, after: RoadType, elyCode: Long)

  /**
    * Get road type for road address object with a list of road type change points
    *
    * @param changePoints Road part change points for road types
    * @param roadAddress Road address to get the road type for
    * @return road type for the road address or if a split is needed then a split point (address) and road types for first and second split
    */
  def roadType(changePoints: Seq[RoadTypeChangePoints], roadAddress: RoadAddress): Either[RoadType, (Long, RoadType, RoadType)] = {
    // Check if this road address overlaps the change point and needs to be split
    val overlaps = changePoints.find(c => c.addrM > roadAddress.startAddrMValue && c.addrM < roadAddress.endAddrMValue)
    if (overlaps.nonEmpty)
      Right((overlaps.get.addrM, overlaps.get.before, overlaps.get.after))
    else {
      // There is no overlap, check if this road address is between [0, min(addrM))
      if (roadAddress.startAddrMValue < changePoints.map(_.addrM).min) {
        Left(changePoints.minBy(_.addrM).before)
      } else {
        Left(changePoints.filter(_.addrM <= roadAddress.startAddrMValue).maxBy(_.addrM).after)
      }
    }

  }

  def importRoadAddresses(importTableName: Option[String]): Unit = {
    println(s"\nCommencing road address import from conversion at time: ${DateTime.now()}")
    val vvhClient = new VVHClient(ViiteProperties.vvhRestApiEndPoint)
    val geometryAdjustedTimeStamp = ViiteProperties.importTimeStamp
    if (geometryAdjustedTimeStamp == "" || geometryAdjustedTimeStamp.toLong == 0L) {
      println(s"****** Missing or bad value for digiroad2.viite.importTimeStamp in properties: '$geometryAdjustedTimeStamp' ******")
    } else {
      println(s"****** Road address geometry timestamp is $geometryAdjustedTimeStamp ******")
      importTableName match {
        case None => // shouldn't get here because args size test
          throw new Exception("****** Import failed! conversiontable name required as second input ******")
        case Some(tableName) =>
          val importOptions = ImportOptions(
            onlyComplementaryLinks = false,
            useFrozenLinkService = geometryFrozen,
            geometryAdjustedTimeStamp.toLong, tableName,
            onlyCurrentRoads = ViiteProperties.importOnlyCurrent)
          importRoadAddressData(Conversion.database(), vvhClient, importOptions)

      }
      println(s"Road address import complete at time: ${DateTime.now()}")
    }
  }

  def importRoadAddressData(conversionDatabase: DatabaseDef, vvhClient: VVHClient,
                            importOptions: ImportOptions): Unit = {

    withDynTransaction {
      disableRoadwayTriggers
      sqlu"""DELETE FROM PROJECT_LINK_NAME""".execute
      sqlu"""DELETE FROM ROADWAY_CHANGES_LINK""".execute
      sqlu"""DELETE FROM PROJECT_LINK""".execute
      sqlu"""DELETE FROM PROJECT_LINK_HISTORY""".execute
      sqlu"""DELETE FROM PROJECT_RESERVED_ROAD_PART""".execute
      sqlu"""DELETE FROM PROJECT WHERE STATE != 5""".execute
      sqlu"""DELETE FROM ROADWAY_CHANGES WHERE project_id NOT IN (SELECT id FROM PROJECT)""".execute
      sqlu"""DELETE FROM ROAD_NETWORK_ERROR""".execute
      sqlu"""DELETE FROM PUBLISHED_ROADWAY""".execute
      sqlu"""DELETE FROM PUBLISHED_ROAD_NETWORK""".execute
      sqlu"""DELETE FROM LINEAR_LOCATION""".execute
      sqlu"""DELETE FROM CALIBRATION_POINT""".execute
      sqlu"""DELETE FROM JUNCTION_POINT""".execute
      sqlu"""DELETE FROM NODE_POINT""".execute
      sqlu"""DELETE FROM ROADWAY_POINT""".execute
      sqlu"""DELETE FROM JUNCTION""".execute
      sqlu"""DELETE FROM NODE""".execute
      sqlu"""DELETE FROM LINK""".execute
      sqlu"""DELETE FROM ROADWAY""".execute
      resetRoadAddressSequences()

      println(s"${DateTime.now()} - Old address data removed")

      val roadAddressImporter = getRoadAddressImporter(conversionDatabase, vvhClient, importOptions)
      roadAddressImporter.importRoadAddress()

      println(s"${DateTime.now()} - Updating terminated roadways information")
      sqlu"""UPDATE ROADWAY SET TERMINATED = 2
            WHERE TERMINATED = 0 AND end_date IS NOT null AND EXISTS (SELECT 1 FROM ROADWAY rw
            	WHERE ROADWAY.ROAD_NUMBER = rw.ROAD_NUMBER
            	AND ROADWAY.ROADWAY_NUMBER = rw.ROADWAY_NUMBER
            	AND ROADWAY.ROAD_PART_NUMBER = rw.ROAD_PART_NUMBER
            	AND ROADWAY.START_ADDR_M = rw.START_ADDR_M
            	AND ROADWAY.END_ADDR_M = rw.END_ADDR_M
            	AND ROADWAY.TRACK = rw.TRACK
            	AND ROADWAY.END_DATE = rw.start_date - 1
            	AND rw.VALID_TO IS NULL AND rw.TERMINATED = 1)""".execute

      enableRoadwayTriggers
      roadwayResetter()
    }
  }

<<<<<<< HEAD
  def importRoadNames(): Unit = {
    SqlScriptRunner.runScriptInClasspath("/roadnames.sql")
  }

  def importMunicipalities(): Unit = {
    SqlScriptRunner.runScriptInClasspath("/municipalities.sql")
  }

  def importNodesAndJunctions(): Unit = {
    importNodesAndJunctions(Conversion.database())
=======
  def resetRoadAddressSequences() = {
    val sequenceResetter = new SequenceResetterDAO()
    sequenceResetter.resetSequenceToNumber("PROJECT_LINK_NAME_SEQ", 1)
    sequenceResetter.resetSequenceToNumber("ROADWAY_CHANGE_LINK", 1)
    sequenceResetter.resetSequenceToNumber("ROAD_NETWORK_ERROR_SEQ", 1)
    sequenceResetter.resetSequenceToNumber("PUBLISHED_ROAD_NETWORK_SEQ", 1)
    sequenceResetter.resetSequenceToNumber("LINEAR_LOCATION_SEQ", 1)
    sequenceResetter.resetSequenceToNumber("CALIBRATION_POINT_SEQ", 1)
    sequenceResetter.resetSequenceToNumber("ROADWAY_POINT_SEQ", 1)
    sequenceResetter.resetSequenceToNumber("ROADWAY_SEQ", 1)
    sequenceResetter.resetSequenceToNumber("VIITE_GENERAL_SEQ", 1)
  }

  def resetNodesAndJunctionSequences(): Unit = {
    val sequenceResetter = new SequenceResetterDAO()
    sequenceResetter.resetSequenceToNumber("JUNCTION_POINT_SEQ", 1)
    sequenceResetter.resetSequenceToNumber("NODE_POINT_SEQ", 1)
    sequenceResetter.resetSequenceToNumber("JUNCTION_SEQ", 1)
    sequenceResetter.resetSequenceToNumber("NODE_SEQ", 1)
  }

  private def updateNodePointType() = {
    sqlu"""
      UPDATE NODE_POINT NP SET "TYPE" = (SELECT CASE
          -- [TYPE = 99] Includes expired node points points or points attached to expired nodes
          WHEN (point.VALID_TO IS NOT NULL OR NOT EXISTS (SELECT 1 FROM NODE node
            WHERE node.NODE_NUMBER = point.NODE_NUMBER AND (node.END_DATE IS NULL AND node.VALID_TO IS NULL))) THEN 99
          -- [TYPE = 1] Includes templates, points where ADDR_M is equal to START_ADDR_M or END_ADDR_M of the road (road_number, road_part_number and track) and when ROAD_TYPE changes
          WHEN point.NODE_NUMBER IS NULL THEN 1 -- node point template
          WHEN (rp.ADDR_M = (SELECT MIN(roadAddr.START_ADDR_M) FROM ROADWAY roadAddr
            WHERE roadAddr.ROAD_NUMBER = rw.ROAD_NUMBER AND roadAddr.ROAD_PART_NUMBER = rw.ROAD_PART_NUMBER
            AND roadAddr.VALID_TO IS NULL AND roadAddr.END_DATE IS NULL)) THEN 1 -- ADDR_M is equal to START_ADDR_M
          WHEN (rp.ADDR_M = (SELECT MAX(roadAddr.END_ADDR_M) FROM ROADWAY roadAddr
            WHERE roadAddr.ROAD_NUMBER = rw.ROAD_NUMBER AND roadAddr.ROAD_PART_NUMBER = rw.ROAD_PART_NUMBER
            AND roadAddr.VALID_TO IS NULL AND roadAddr.END_DATE IS NULL)) THEN 1 -- ADDR_M is equal to END_ADDR_M
          WHEN ((SELECT DISTINCT(roadAddr.ROAD_TYPE) FROM ROADWAY roadAddr
              WHERE roadAddr.ROAD_NUMBER = rw.ROAD_NUMBER AND roadAddr.ROAD_PART_NUMBER = rw.ROAD_PART_NUMBER AND roadAddr.START_ADDR_M = rp.ADDR_M
              AND roadAddr.VALID_TO IS NULL AND roadAddr.END_DATE IS NULL) !=
            (SELECT DISTINCT(roadAddr.ROAD_TYPE) FROM ROADWAY roadAddr
              WHERE roadAddr.ROAD_NUMBER = rw.ROAD_NUMBER AND roadAddr.ROAD_PART_NUMBER = rw.ROAD_PART_NUMBER AND roadAddr.END_ADDR_M = rp.ADDR_M
              AND roadAddr.VALID_TO IS NULL AND roadAddr.END_DATE IS NULL)) THEN 1 -- ROAD_TYPE changed on ADDR_M
          -- [TYPE = 2]
          ELSE 2
        END AS NODE_POINT_TYPE
        FROM NODE_POINT point
        LEFT JOIN ROADWAY_POINT rp ON point.ROADWAY_POINT_ID = rp.ID
        LEFT JOIN ROADWAY rw ON rp.ROADWAY_NUMBER = rw.ROADWAY_NUMBER AND rw.VALID_TO IS NULL AND rw.END_DATE IS NULL
          WHERE point.ID = NP.ID AND ROWNUM = 1)""".execute
>>>>>>> 8d16675c
  }

  def importNodesAndJunctions(conversionDatabase: DatabaseDef) = {
    withDynTransaction {
<<<<<<< HEAD
      println("\nImporting nodes and junctions started at time: ")
      println(DateTime.now())

=======
>>>>>>> 8d16675c
      sqlu"""DELETE FROM JUNCTION_POINT""".execute
      sqlu"""DELETE FROM NODE_POINT""".execute
      sqlu"""DELETE FROM JUNCTION""".execute
      sqlu"""DELETE FROM NODE""".execute
      resetNodesAndJunctionSequences()

      println(s"${DateTime.now()} - Old nodes and junctions data removed")
      val nodeImporter = getNodeImporter(conversionDatabase)
      nodeImporter.importNodes()
      val junctionImporter = getJunctionImporter(conversionDatabase)
      junctionImporter.importJunctions()
      updateNodePointType()
    }
  }

  def updateLinearLocationGeometry(): Unit = {
    println(s"\nUpdating road address table geometries at time: ${DateTime.now()}")
    val vvhClient = new VVHClient(ViiteProperties.vvhRestApiEndPoint)
    updateLinearLocationGeometry(vvhClient)
    println(s"Road addresses geometry update complete at time: ${DateTime.now()}")
    println()
  }

  def enableRoadwayTriggers = {
    sqlu"""ALTER TABLE ROADWAY ENABLE TRIGGER USER""".execute
  }

  def disableRoadwayTriggers = {
    sqlu"""ALTER TABLE ROADWAY DISABLE TRIGGER USER""".execute
  }

  def roadwayResetter(): Unit = {
    val sequenceResetter = new SequenceResetterDAO()
    sql"""select MAX(ROADWAY_NUMBER) FROM ROADWAY""".as[Long].firstOption match {
      case Some(roadwayNumber) =>
        sequenceResetter.resetSequenceToNumber("ROADWAY_NUMBER_SEQ", roadwayNumber + 1)
      case _ => sequenceResetter.resetSequenceToNumber("ROADWAY_NUMBER_SEQ", 1)
    }
  }

  protected def getRoadAddressImporter(conversionDatabase: DatabaseDef, vvhClient: VVHClient, importOptions: ImportOptions) = {
    new RoadAddressImporter(conversionDatabase, vvhClient, importOptions)
  }

  protected def getNodeImporter(conversionDatabase: DatabaseDef) : NodeImporter = {
    new NodeImporter(conversionDatabase)
  }

  protected def getJunctionImporter(conversionDatabase: DatabaseDef) : JunctionImporter = {
    new JunctionImporter(conversionDatabase)
  }

  // TODO This is not used and should probably be removed.
  def splitRoadAddresses(roadAddress: RoadAddress, addrMToSplit: Long, roadTypeBefore: RoadType, roadTypeAfter: RoadType, elyCode: Long): Seq[RoadAddress] = {
    // mValue at split point on a TowardsDigitizing road address:
    val splitMValue = roadAddress.startMValue + (roadAddress.endMValue - roadAddress.startMValue) / (roadAddress.endAddrMValue - roadAddress.startAddrMValue) * (addrMToSplit - roadAddress.startAddrMValue)
    println(s"Splitting roadway id = ${roadAddress.id}, tie = ${roadAddress.roadNumber} and aosa = ${roadAddress.roadPartNumber}, on AddrMValue = $addrMToSplit")
    val roadAddressA = roadAddress.copy(id = fi.liikennevirasto.viite.NewIdValue, roadType = roadTypeBefore, endAddrMValue = addrMToSplit, startMValue = if (roadAddress.sideCode == SideCode.AgainstDigitizing)
            roadAddress.endMValue - splitMValue
          else
            0.0, endMValue = if (roadAddress.sideCode == SideCode.AgainstDigitizing)
            roadAddress.endMValue
          else
            splitMValue, geometry = GeometryUtils.truncateGeometry2D(roadAddress.geometry, 0.0, splitMValue), ely = elyCode) // TODO Check roadway_number

    val roadAddressB = roadAddress.copy(id = fi.liikennevirasto.viite.NewIdValue, roadType = roadTypeAfter, startAddrMValue = addrMToSplit, startMValue = if (roadAddress.sideCode == SideCode.AgainstDigitizing)
            0.0
          else
            splitMValue, endMValue = if (roadAddress.sideCode == SideCode.AgainstDigitizing)
            roadAddress.endMValue - splitMValue
          else
            roadAddress.endMValue, geometry = GeometryUtils.truncateGeometry2D(roadAddress.geometry, splitMValue, roadAddress.endMValue), ely = elyCode) // TODO Check roadway_number
    Seq(roadAddressA, roadAddressB)
  }

  // TODO This is not used and probably should be removed.
  def updateRoadWithSingleRoadType(roadNumber:Long, roadPartNumber: Long, roadType : Long, elyCode :Long) = {
    println(s"Updating road number $roadNumber and part $roadPartNumber with roadType = $roadType and elyCode = $elyCode")
    sqlu"""UPDATE ROADWAY SET ROAD_TYPE = $roadType, ELY= $elyCode where ROAD_NUMBER = $roadNumber AND ROAD_PART_NUMBER = $roadPartNumber """.execute
  }

  private def generateChunks(linkIds: Seq[Long], chunkNumber: Long): Seq[(Long, Long)] = {
    val (chunks, _) = linkIds.foldLeft((Seq[Long](0), 0)) {
      case ((fchunks, index), linkId) =>
        if (index > 0 && index % chunkNumber == 0) {
          (fchunks ++ Seq(linkId), index + 1)
        } else {
          (fchunks, index + 1)
        }
    }
    val result = if (chunks.last == linkIds.last) {
      chunks
    } else {
      chunks ++ Seq(linkIds.last)
    }

    result.zip(result.tail)
  }

  protected def fetchChunkLinkIds(): Seq[(Long, Long)] = {
    val linkIds = sql"""select distinct link_id from linear_location where link_id is not null order by link_id""".as[Long].list
    generateChunks(linkIds, 25000l)
  }


<<<<<<< HEAD
  private def updateLinearLocationGeometry(vvhClient: VVHClient, customFilter: String = ""): Unit = {
=======
  def updateLinearLocationGeometry(vvhClient: VVHClient, geometryFrozen: Boolean): Unit = {
>>>>>>> 8d16675c
    val eventBus = new DummyEventBus
    val linearLocationDAO = new LinearLocationDAO
    val linkService = new RoadLinkService(vvhClient, eventBus, new DummySerializer, geometryFrozen)
    var changed = 0
    withLinkIdChunks {
      case (min, max) =>
        withDynTransaction {
          val linkIds = linearLocationDAO.fetchLinkIdsInChunk(min, max).toSet
          val roadLinksFromVVH = linkService.getCurrentAndComplementaryRoadLinksFromVVH(linkIds)
          val unGroupedTopology = linearLocationDAO.fetchByLinkId(roadLinksFromVVH.map(_.linkId).toSet)
          val topologyLocation = unGroupedTopology.groupBy(_.linkId)
          roadLinksFromVVH.foreach(roadLink => {
            val segmentsOnViiteDatabase = topologyLocation.getOrElse(roadLink.linkId, Set())
            segmentsOnViiteDatabase.foreach(segment => {
              val newGeom = GeometryUtils.truncateGeometry3D(roadLink.geometry, segment.startMValue, segment.endMValue)
              if (!segment.geometry.equals(Nil) && !newGeom.equals(Nil)) {
                val distanceFromHeadToHead = segment.geometry.head.distance2DTo(newGeom.head)
                val distanceFromHeadToLast = segment.geometry.head.distance2DTo(newGeom.last)
                val distanceFromLastToHead = segment.geometry.last.distance2DTo(newGeom.head)
                val distanceFromLastToLast = segment.geometry.last.distance2DTo(newGeom.last)
                if (((distanceFromHeadToHead > MinDistanceForGeometryUpdate) &&
                  (distanceFromHeadToLast > MinDistanceForGeometryUpdate)) ||
                  ((distanceFromLastToHead > MinDistanceForGeometryUpdate) &&
                    (distanceFromLastToLast > MinDistanceForGeometryUpdate))) {
                  updateGeometry(segment.id, newGeom)
                  println("Changed geometry on linear location id " + segment.id + " and linkId =" + segment.linkId)
                  changed += 1
                } else {
                  println(s"Skipped geometry update on linear location ID : ${segment.id} and linkId: ${segment.linkId}")
                }
              }
            })
          })
        }
    }
    println(s"Geometries changed count: $changed")
  }

  def updateGeometry(linearLocationId: Long, geometry: Seq[Point]): Unit = {
    if (geometry.nonEmpty) {
      val first = geometry.head
      val last = geometry.last
      val (x1, y1, x2, y2) = (
        GeometryUtils.scaleToThreeDigits(first.x),
        GeometryUtils.scaleToThreeDigits(first.y),
        GeometryUtils.scaleToThreeDigits(last.x),
        GeometryUtils.scaleToThreeDigits(last.y)
      )
      val length = GeometryUtils.geometryLength(geometry)
      sqlu"""UPDATE LINEAR_LOCATION
          SET geometry = ST_GeomFromText('LINESTRING($x1 $y1 0.0 0.0, $x2 $y2 0.0 $length)', 3067)
          WHERE id = $linearLocationId""".execute
    }
  }

  def updateCalibrationPointTypesQuery() = {
    withDynTransaction {
      val source = io.Source.fromInputStream(getClass.getClassLoader.getResourceAsStream("db/migration/V0_32__calibration_point_type_update.sql"))
      var text = try source.mkString finally source.close()
      // remove ; at end of SQL
      text = text.substring(0,text.length - 1)
      sqlu"""#$text""".execute
    }
  }

  private[this] def initDataSource: DataSource = {
    Class.forName("oracle.jdbc.driver.OracleDriver")
    val cfg = new BoneCPConfig(ViiteProperties.bonecpProperties)
    new BoneCPDataSource(cfg)
  }

}

case class ImportOptions(onlyComplementaryLinks: Boolean, useFrozenLinkService: Boolean, conversionTable: String, onlyCurrentRoads: Boolean)
case class RoadPart(roadNumber: Long, roadPart: Long, ely: Long)
<|MERGE_RESOLUTION|>--- conflicted
+++ resolved
@@ -1,9 +1,5 @@
 package fi.liikennevirasto.viite.util
 
-<<<<<<< HEAD
-import javax.sql.DataSource
-=======
->>>>>>> 8d16675c
 import com.jolbox.bonecp.{BoneCPConfig, BoneCPDataSource}
 import javax.sql.DataSource
 import org.joda.time.format.{ISODateTimeFormat, PeriodFormat}
@@ -16,18 +12,12 @@
 import fi.liikennevirasto.digiroad2.dao.SequenceResetterDAO
 import fi.liikennevirasto.digiroad2.oracle.OracleDatabase
 import fi.liikennevirasto.digiroad2.service.RoadLinkService
-<<<<<<< HEAD
-import fi.liikennevirasto.digiroad2.util.{SqlScriptRunner, ViiteProperties}
-import fi.liikennevirasto.digiroad2.{DummyEventBus, DummySerializer, GeometryUtils, Point}
-import fi.liikennevirasto.viite.dao._
-import fi.liikennevirasto.viite._
-import fi.liikennevirasto.viite.util.DataImporter.Conversion
-=======
 import fi.liikennevirasto.digiroad2.util.ViiteProperties
 import fi.liikennevirasto.digiroad2.{DummyEventBus, DummySerializer, Point}
+import fi.liikennevirasto.digiroad2.util.SqlScriptRunner
 import fi.liikennevirasto.viite._
 import fi.liikennevirasto.viite.dao._
->>>>>>> 8d16675c
+import fi.liikennevirasto.viite.util.DataImporter.Conversion
 import org.joda.time.{DateTime, _}
 import org.slf4j.LoggerFactory
 import slick.driver.JdbcDriver.backend.Database
@@ -132,24 +122,17 @@
   def importRoadAddresses(importTableName: Option[String]): Unit = {
     println(s"\nCommencing road address import from conversion at time: ${DateTime.now()}")
     val vvhClient = new VVHClient(ViiteProperties.vvhRestApiEndPoint)
-    val geometryAdjustedTimeStamp = ViiteProperties.importTimeStamp
-    if (geometryAdjustedTimeStamp == "" || geometryAdjustedTimeStamp.toLong == 0L) {
-      println(s"****** Missing or bad value for digiroad2.viite.importTimeStamp in properties: '$geometryAdjustedTimeStamp' ******")
-    } else {
-      println(s"****** Road address geometry timestamp is $geometryAdjustedTimeStamp ******")
-      importTableName match {
-        case None => // shouldn't get here because args size test
-          throw new Exception("****** Import failed! conversiontable name required as second input ******")
-        case Some(tableName) =>
-          val importOptions = ImportOptions(
-            onlyComplementaryLinks = false,
-            useFrozenLinkService = geometryFrozen,
-            geometryAdjustedTimeStamp.toLong, tableName,
-            onlyCurrentRoads = ViiteProperties.importOnlyCurrent)
-          importRoadAddressData(Conversion.database(), vvhClient, importOptions)
-
-      }
-      println(s"Road address import complete at time: ${DateTime.now()}")
+    importTableName match {
+      case None => // shouldn't get here because args size test
+        throw new Exception("****** Import failed! Conversion table name required as a second input ******")
+      case Some(tableName) =>
+        val importOptions = ImportOptions(
+          onlyComplementaryLinks = false,
+          useFrozenLinkService = geometryFrozen,
+          tableName,
+          onlyCurrentRoads = ViiteProperties.importOnlyCurrent)
+        importRoadAddressData(Conversion.database(), vvhClient, importOptions)
+        println(s"Road address import complete at time: ${DateTime.now()}")
     }
   }
 
@@ -201,7 +184,6 @@
     }
   }
 
-<<<<<<< HEAD
   def importRoadNames(): Unit = {
     SqlScriptRunner.runScriptInClasspath("/roadnames.sql")
   }
@@ -212,7 +194,28 @@
 
   def importNodesAndJunctions(): Unit = {
     importNodesAndJunctions(Conversion.database())
-=======
+  }
+
+  def importNodesAndJunctions(conversionDatabase: DatabaseDef) = {
+    withDynTransaction {
+      println("\nImporting nodes and junctions started at time: ")
+      println(DateTime.now())
+
+      sqlu"""DELETE FROM JUNCTION_POINT""".execute
+      sqlu"""DELETE FROM NODE_POINT""".execute
+      sqlu"""DELETE FROM JUNCTION""".execute
+      sqlu"""DELETE FROM NODE""".execute
+      resetNodesAndJunctionSequences()
+
+      println(s"${DateTime.now()} - Old nodes and junctions data removed")
+      val nodeImporter = getNodeImporter(conversionDatabase)
+      nodeImporter.importNodes()
+      val junctionImporter = getJunctionImporter(conversionDatabase)
+      junctionImporter.importJunctions()
+      updateNodePointType()
+    }
+  }
+
   def resetRoadAddressSequences() = {
     val sequenceResetter = new SequenceResetterDAO()
     sequenceResetter.resetSequenceToNumber("PROJECT_LINK_NAME_SEQ", 1)
@@ -261,30 +264,6 @@
         LEFT JOIN ROADWAY_POINT rp ON point.ROADWAY_POINT_ID = rp.ID
         LEFT JOIN ROADWAY rw ON rp.ROADWAY_NUMBER = rw.ROADWAY_NUMBER AND rw.VALID_TO IS NULL AND rw.END_DATE IS NULL
           WHERE point.ID = NP.ID AND ROWNUM = 1)""".execute
->>>>>>> 8d16675c
-  }
-
-  def importNodesAndJunctions(conversionDatabase: DatabaseDef) = {
-    withDynTransaction {
-<<<<<<< HEAD
-      println("\nImporting nodes and junctions started at time: ")
-      println(DateTime.now())
-
-=======
->>>>>>> 8d16675c
-      sqlu"""DELETE FROM JUNCTION_POINT""".execute
-      sqlu"""DELETE FROM NODE_POINT""".execute
-      sqlu"""DELETE FROM JUNCTION""".execute
-      sqlu"""DELETE FROM NODE""".execute
-      resetNodesAndJunctionSequences()
-
-      println(s"${DateTime.now()} - Old nodes and junctions data removed")
-      val nodeImporter = getNodeImporter(conversionDatabase)
-      nodeImporter.importNodes()
-      val junctionImporter = getJunctionImporter(conversionDatabase)
-      junctionImporter.importJunctions()
-      updateNodePointType()
-    }
   }
 
   def updateLinearLocationGeometry(): Unit = {
@@ -377,11 +356,7 @@
   }
 
 
-<<<<<<< HEAD
-  private def updateLinearLocationGeometry(vvhClient: VVHClient, customFilter: String = ""): Unit = {
-=======
-  def updateLinearLocationGeometry(vvhClient: VVHClient, geometryFrozen: Boolean): Unit = {
->>>>>>> 8d16675c
+  private def updateLinearLocationGeometry(vvhClient: VVHClient, geometryFrozen: Boolean): Unit = {
     val eventBus = new DummyEventBus
     val linearLocationDAO = new LinearLocationDAO
     val linkService = new RoadLinkService(vvhClient, eventBus, new DummySerializer, geometryFrozen)
