--- conflicted
+++ resolved
@@ -1,15 +1,10 @@
 package fi.liikennevirasto.viite.util
 
-<<<<<<< HEAD
 import javax.sql.DataSource
+import java.util.Properties
+
 import com.jolbox.bonecp.{BoneCPConfig, BoneCPDataSource}
-=======
-import java.util.Properties
-
-import com.jolbox.bonecp.{BoneCPConfig, BoneCPDataSource}
-import javax.sql.DataSource
 import org.joda.time.format.{ISODateTimeFormat, PeriodFormat}
->>>>>>> 9cdbd1cf
 import slick.driver.JdbcDriver.backend.{Database, DatabaseDef}
 import Database.dynamicSession
 import fi.liikennevirasto.GeometryUtils
@@ -20,12 +15,8 @@
 import fi.liikennevirasto.digiroad2.service.RoadLinkService
 import fi.liikennevirasto.digiroad2.{DummyEventBus, DummySerializer, Point}
 import fi.liikennevirasto.viite._
-<<<<<<< HEAD
+import fi.liikennevirasto.viite.dao._
 import org.joda.time.DateTime
-=======
-import fi.liikennevirasto.viite.dao._
-import org.joda.time.{DateTime, _}
->>>>>>> 9cdbd1cf
 import org.slf4j.LoggerFactory
 import slick.driver.JdbcDriver.backend.Database
 import slick.jdbc.StaticQuery.interpolation
@@ -226,22 +217,14 @@
   }
 
 
-<<<<<<< HEAD
   def updateLinearLocationGeometry(vvhClient: VVHClient, kmtkClient: KMTKClient, customFilter: String = ""): Unit = {
     val eventBus = new DummyEventBus
     val linearLocationDAO = new LinearLocationDAO
     val linkService = new RoadLinkService(vvhClient, kmtkClient, eventBus, new DummySerializer)
-=======
-  def updateLinearLocationGeometry(vvhClient: VVHClient, geometryFrozen: Boolean): Unit = {
-    val eventBus = new DummyEventBus
-    val linearLocationDAO = new LinearLocationDAO
-    val linkService = new RoadLinkService(vvhClient, eventBus, new DummySerializer, geometryFrozen)
->>>>>>> 9cdbd1cf
     var changed = 0
     withLinkIdChunks {
       case (min, max) =>
         withDynTransaction {
-<<<<<<< HEAD
         val linkIds = linearLocationDAO.fetchLinkIdsInChunk(min, max).toSet
         val roadLinks = linkService.getCurrentAndComplementaryRoadLinks(linkIds)
         val unGroupedTopology = linearLocationDAO.fetchByLinkId(roadLinks.map(_.linkId).toSet)
@@ -264,35 +247,11 @@
                 changed += 1
               } else {
                 println(s"Skipped geometry update on linear location ID : ${segment.id} and linkId: ${segment.linkId}")
-=======
-          val linkIds = linearLocationDAO.fetchLinkIdsInChunk(min, max).toSet
-          val roadLinksFromVVH = linkService.getCurrentAndComplementaryRoadLinksFromVVH(linkIds)
-          val unGroupedTopology = linearLocationDAO.fetchByLinkId(roadLinksFromVVH.map(_.linkId).toSet)
-          val topologyLocation = unGroupedTopology.groupBy(_.linkId)
-          roadLinksFromVVH.foreach(roadLink => {
-            val segmentsOnViiteDatabase = topologyLocation.getOrElse(roadLink.linkId, Set())
-            segmentsOnViiteDatabase.foreach(segment => {
-              val newGeom = GeometryUtils.truncateGeometry3D(roadLink.geometry, segment.startMValue, segment.endMValue)
-              if (!segment.geometry.equals(Nil) && !newGeom.equals(Nil)) {
-                val distanceFromHeadToHead = segment.geometry.head.distance2DTo(newGeom.head)
-                val distanceFromHeadToLast = segment.geometry.head.distance2DTo(newGeom.last)
-                val distanceFromLastToHead = segment.geometry.last.distance2DTo(newGeom.head)
-                val distanceFromLastToLast = segment.geometry.last.distance2DTo(newGeom.last)
-                if (((distanceFromHeadToHead > MinDistanceForGeometryUpdate) &&
-                  (distanceFromHeadToLast > MinDistanceForGeometryUpdate)) ||
-                  ((distanceFromLastToHead > MinDistanceForGeometryUpdate) &&
-                    (distanceFromLastToLast > MinDistanceForGeometryUpdate))) {
-                  updateGeometry(segment.id, newGeom)
-                  println("Changed geometry on linear location id " + segment.id + " and linkId =" + segment.linkId)
-                  changed += 1
-                } else {
-                  println(s"Skipped geometry update on linear location ID : ${segment.id} and linkId: ${segment.linkId}")
-                }
->>>>>>> 9cdbd1cf
               }
-            })
+            }
           })
-        }
+        })
+      }
     }
     println(s"Geometries changed count: $changed")
   }
@@ -317,9 +276,4 @@
 
 }
 
-<<<<<<< HEAD
-case class ImportOptions(onlyComplementaryLinks: Boolean, geometryAdjustedTimeStamp: Long, conversionTable: String, onlyCurrentRoads: Boolean)
-=======
-case class ImportOptions(onlyComplementaryLinks: Boolean, useFrozenLinkService: Boolean, conversionTable: String, onlyCurrentRoads: Boolean)
-case class RoadPart(roadNumber: Long, roadPart: Long, ely: Long)
->>>>>>> 9cdbd1cf
+case class ImportOptions(onlyComplementaryLinks: Boolean, conversionTable: String, onlyCurrentRoads: Boolean)
