package fi.liikennevirasto.viite.util

import fi.liikennevirasto.GeometryUtils
import fi.liikennevirasto.digiroad2.asset.SideCode
import fi.liikennevirasto.digiroad2.asset.SideCode.{AgainstDigitizing, BothDirections, TowardsDigitizing, Unknown}
import fi.liikennevirasto.viite.dao.CalibrationCode.{AtBeginning, AtBoth, AtEnd, No}
import fi.liikennevirasto.viite.dao.CalibrationPointDAO.{CalibrationPointLocation, CalibrationPointType}
import fi.liikennevirasto.viite.dao.ProjectCalibrationPointDAO.{BaseCalibrationPoint, UserDefinedCalibrationPoint}
import fi.liikennevirasto.viite.dao.CalibrationPointSource.{ProjectLinkSource, RoadAddressSource, UnknownSource}
import fi.liikennevirasto.viite.dao._
import org.slf4j.LoggerFactory

object CalibrationPointsUtils {

  private val logger = LoggerFactory.getLogger(getClass)

  def calibrations(calibrationCode: CalibrationCode, projectLink: ProjectLink): (Option[CalibrationPoint], Option[CalibrationPoint]) = {
    calibrations(calibrationCode, projectLink.linkId, projectLink.startMValue, projectLink.endMValue, projectLink.startAddrMValue, projectLink.endAddrMValue, projectLink.sideCode)
  }

  def calibrations(calibrationCode: CalibrationCode, linkId: Long, startMValue: Double, endMValue: Double,
                           startAddrMValue: Long, endAddrMValue: Long, sideCode: SideCode): (Option[CalibrationPoint], Option[CalibrationPoint]) = {
    sideCode match {
      case BothDirections => (None, None) // Invalid choice
      case TowardsDigitizing => calibrations(calibrationCode, linkId, 0.0, endMValue - startMValue, startAddrMValue, endAddrMValue)
      case AgainstDigitizing => calibrations(calibrationCode, linkId, endMValue - startMValue, 0.0, startAddrMValue, endAddrMValue)
      case Unknown => (None, None)  // Invalid choice
    }
  }

  def calibrations(calibrationCode: CalibrationCode, linkId: Long, segmentStartMValue: Double, segmentEndMValue: Double,
                           startAddrMValue: Long, endAddrMValue: Long): (Option[CalibrationPoint], Option[CalibrationPoint]) = {
    calibrationCode match {
      case No => (None, None)
      case AtEnd => (None, Some(CalibrationPoint(linkId, segmentEndMValue, endAddrMValue)))
      case AtBeginning => (Some(CalibrationPoint(linkId, segmentStartMValue, startAddrMValue)), None)
      case AtBoth => (Some(CalibrationPoint(linkId, segmentStartMValue, startAddrMValue)),
        Some(CalibrationPoint(linkId, segmentEndMValue, endAddrMValue)))
    }
  }

  def toProjectLinkCalibrationPoint(originalCalibrationPoint: BaseCalibrationPoint, roadwayId: Long = 0L): ProjectLinkCalibrationPoint = {
    roadwayId match {
      case 0L => ProjectLinkCalibrationPoint(originalCalibrationPoint.linkId, originalCalibrationPoint.segmentMValue, originalCalibrationPoint.addressMValue, ProjectLinkSource)
      case _ => ProjectLinkCalibrationPoint(originalCalibrationPoint.linkId, originalCalibrationPoint.segmentMValue, originalCalibrationPoint.addressMValue, RoadAddressSource)
    }
  }

  def toProjectLinkCalibrationPointWithSourceInfo(originalCalibrationPoint: BaseCalibrationPoint, source: CalibrationPointSource = UnknownSource): ProjectLinkCalibrationPoint = {
    ProjectLinkCalibrationPoint(originalCalibrationPoint.linkId, originalCalibrationPoint.segmentMValue, originalCalibrationPoint.addressMValue, source)
  }

  def toProjectLinkCalibrationPoints(originalCalibrationPoints: (Option[BaseCalibrationPoint], Option[BaseCalibrationPoint]), roadwayId: Long = 0L): (Option[ProjectLinkCalibrationPoint], Option[ProjectLinkCalibrationPoint]) = {
    originalCalibrationPoints match {
      case (None, None) => (Option.empty[ProjectLinkCalibrationPoint], Option.empty[ProjectLinkCalibrationPoint])
      case (Some(cp1), None) => (Option(toProjectLinkCalibrationPoint(cp1, roadwayId)), Option.empty[ProjectLinkCalibrationPoint])
      case (None, Some(cp1)) => (Option.empty[ProjectLinkCalibrationPoint], Option(toProjectLinkCalibrationPoint(cp1, roadwayId)))
      case (Some(cp1),Some(cp2)) => (Option(toProjectLinkCalibrationPoint(cp1, roadwayId)), Option(toProjectLinkCalibrationPoint(cp2, roadwayId)))
    }
  }

  def toProjectLinkCalibrationPointsWithSourceInfo(originalCalibrationPoints: (Option[BaseCalibrationPoint], Option[BaseCalibrationPoint]), source: CalibrationPointSource = UnknownSource): (Option[ProjectLinkCalibrationPoint], Option[ProjectLinkCalibrationPoint]) = {
    originalCalibrationPoints match {
      case (None, None) => (Option.empty[ProjectLinkCalibrationPoint], Option.empty[ProjectLinkCalibrationPoint])
      case (Some(cp1), None) => (Option(toProjectLinkCalibrationPointWithSourceInfo(cp1, source)), Option.empty[ProjectLinkCalibrationPoint])
      case (None, Some(cp1)) => (Option.empty[ProjectLinkCalibrationPoint], Option(toProjectLinkCalibrationPointWithSourceInfo(cp1, source)))
      case (Some(cp1),Some(cp2)) => (Option(toProjectLinkCalibrationPointWithSourceInfo(cp1, source)), Option(toProjectLinkCalibrationPointWithSourceInfo(cp2, source)))
    }
  }

  def toCalibrationPoint(ocp: BaseCalibrationPoint): CalibrationPoint = {
    CalibrationPoint(ocp.linkId, ocp.segmentMValue, ocp.addressMValue)
  }

  def toCalibrationPoints(ocp: (Option[BaseCalibrationPoint], Option[BaseCalibrationPoint])): (Option[CalibrationPoint] , Option[CalibrationPoint])= {
    ocp match {
      case (None, None) => (Option.empty[CalibrationPoint], Option.empty[CalibrationPoint])
      case (None, Some(cp1)) => (Option.empty[CalibrationPoint], Option(toCalibrationPoint(cp1)))
      case (Some(cp1), None) => (Option(toCalibrationPoint(cp1)) , Option.empty[CalibrationPoint])
      case (Some(cp1), Some(cp2)) => (Option(toCalibrationPoint(cp1)), Option(toCalibrationPoint(cp2)))
    }
  }

  def makeStartCP(roadAddress: RoadAddress) = {
    Some(CalibrationPoint(roadAddress.linkId, if (roadAddress.sideCode == TowardsDigitizing)
      0.0 else
      GeometryUtils.geometryLength(roadAddress.geometry),
      roadAddress.startAddrMValue))
  }

  def makeStartCP(projectLink: ProjectLink) = {
    Some(CalibrationPoint(projectLink.linkId, if (projectLink.sideCode == TowardsDigitizing) 0.0 else projectLink.geometryLength, projectLink.startAddrMValue))
  }

  def makeEndCP(roadAddress: RoadAddress) = {
    Some(CalibrationPoint(roadAddress.linkId, if (roadAddress.sideCode == AgainstDigitizing)
      0.0 else
      GeometryUtils.geometryLength(roadAddress.geometry),
      roadAddress.endAddrMValue))
  }

  def makeEndCP(projectLink: ProjectLink, userDefinedCalibrationPoint: Option[UserDefinedCalibrationPoint]) = {
    val segmentValue = if (projectLink.sideCode == AgainstDigitizing) 0.0 else projectLink.geometryLength
    val addressValue = userDefinedCalibrationPoint match {
      case Some(userCalibrationPoint) => if (userCalibrationPoint.addressMValue < projectLink.startAddrMValue) projectLink.endAddrMValue else userCalibrationPoint.addressMValue
      case None => projectLink.endAddrMValue
    }
    Some(CalibrationPoint(projectLink.linkId, segmentValue, addressValue))
  }

  def fillCPs(roadAddress: RoadAddress, atStart: Boolean = false, atEnd: Boolean = false): RoadAddress = {
    val startCP = makeStartCP(roadAddress)
    val endCP = makeEndCP(roadAddress)
    if (atStart && atEnd) {
      roadAddress.copy(calibrationPoints = (startCP, endCP))
    } else {
      if (atEnd) {
        roadAddress.copy(calibrationPoints = (None, endCP))
      } else if (atStart) {
        roadAddress.copy(calibrationPoints = (startCP, None))
      } else roadAddress
    }
  }

  def createCalibrationPointIfNeeded(rwPoint: Long, linkId: Long, calibrationPointLocation: CalibrationPointLocation,
                                     calibrationPointType: CalibrationPointType, username: String): Unit = {
    val existing = CalibrationPointDAO.fetch(linkId, calibrationPointLocation.value)
<<<<<<< HEAD

    // The existing correct kind of calibration point has the same roadwayPointId and the same or a higher type.
    val (existingCorrect, existingWrong) = existing.partition(cp => cp.roadwayPointId == rwPoint && cp.typeCode >= calibrationPointType)
=======
    val (existingCorrect, existingWrong) = existing.partition(cp => cp.roadwayPointId == rwPoint && cp.typeCode == calibrationPointType)
>>>>>>> c8f7884f
    if (existingWrong.nonEmpty) {
      CalibrationPointDAO.expireById(existingWrong.map(_.id))
    }

    if (existingCorrect.isEmpty) {
      logger.info(s"Creating CalibrationPoint with RoadwayPoint id : $rwPoint linkId : $linkId startOrEnd: ${calibrationPointLocation.value}")
      CalibrationPointDAO.create(rwPoint, linkId, calibrationPointLocation, calType = calibrationPointType, createdBy = username)
    }
  }

  def projectToCalibrationPointReference(cp: Option[ProjectLinkCalibrationPoint]): CalibrationPointReference = {
    cp match {
      case Some(x) =>
        // TODO VIITE-2344 - CALIBRATION_POINT - this SOURCE should be verified
        CalibrationPointReference(
          Some(x.addressMValue),
          Some(CalibrationPointType.apply(x.source.value)))
      case _ => CalibrationPointReference.None
    }
  }

}<|MERGE_RESOLUTION|>--- conflicted
+++ resolved
@@ -125,17 +125,10 @@
   def createCalibrationPointIfNeeded(rwPoint: Long, linkId: Long, calibrationPointLocation: CalibrationPointLocation,
                                      calibrationPointType: CalibrationPointType, username: String): Unit = {
     val existing = CalibrationPointDAO.fetch(linkId, calibrationPointLocation.value)
-<<<<<<< HEAD
-
-    // The existing correct kind of calibration point has the same roadwayPointId and the same or a higher type.
-    val (existingCorrect, existingWrong) = existing.partition(cp => cp.roadwayPointId == rwPoint && cp.typeCode >= calibrationPointType)
-=======
     val (existingCorrect, existingWrong) = existing.partition(cp => cp.roadwayPointId == rwPoint && cp.typeCode == calibrationPointType)
->>>>>>> c8f7884f
     if (existingWrong.nonEmpty) {
       CalibrationPointDAO.expireById(existingWrong.map(_.id))
     }
-
     if (existingCorrect.isEmpty) {
       logger.info(s"Creating CalibrationPoint with RoadwayPoint id : $rwPoint linkId : $linkId startOrEnd: ${calibrationPointLocation.value}")
       CalibrationPointDAO.create(rwPoint, linkId, calibrationPointLocation, calType = calibrationPointType, createdBy = username)
