package fi.liikennevirasto.viite

import fi.liikennevirasto.GeometryUtils
import fi.liikennevirasto.digiroad2._
import fi.liikennevirasto.digiroad2.asset._
import fi.liikennevirasto.digiroad2.client.kmtk.ChangeInfo
import fi.liikennevirasto.digiroad2.client.vvh._
import fi.liikennevirasto.digiroad2.linearasset.RoadLink
import fi.liikennevirasto.digiroad2.oracle.OracleDatabase
import fi.liikennevirasto.digiroad2.service.RoadLinkService
import fi.liikennevirasto.digiroad2.util.LogUtils.time
import fi.liikennevirasto.digiroad2.util.Track
import fi.liikennevirasto.viite.dao.AddressChangeType.{ReNumeration, Termination, Transfer, Unchanged}
import fi.liikennevirasto.viite.dao.CalibrationPointDAO.CalibrationPointType
import fi.liikennevirasto.viite.dao.{RoadwayPointDAO, _}
import fi.liikennevirasto.viite.model.RoadAddressLink
import fi.liikennevirasto.viite.process.RoadAddressFiller.ChangeSet
import fi.liikennevirasto.viite.process._
import fi.liikennevirasto.digiroad2.dao.LinkDAO
import org.joda.time.DateTime
import org.slf4j.LoggerFactory

import scala.concurrent.ExecutionContext.Implicits.global
import scala.concurrent.duration.Duration
import scala.concurrent.{Await, Future}
import scala.util.control.NonFatal

class RoadAddressService(roadLinkService: RoadLinkService, roadwayDAO: RoadwayDAO, linearLocationDAO: LinearLocationDAO, roadNetworkDAO: RoadNetworkDAO, roadwayPointDAO: RoadwayPointDAO, nodePointDAO: NodePointDAO, junctionPointDAO: JunctionPointDAO, roadwayAddressMapper: RoadwayAddressMapper, eventbus: DigiroadEventBus) {

  def withDynTransaction[T](f: => T): T = OracleDatabase.withDynTransaction(f)

  def withDynSession[T](f: => T): T = OracleDatabase.withDynSession(f)

  private val logger = LoggerFactory.getLogger(getClass)

  private def roadAddressLinkBuilder = new RoadAddressLinkBuilder(roadwayDAO, linearLocationDAO, new ProjectLinkDAO)

  /**
    * Smallest mvalue difference we can tolerate to be "equal to zero". One micrometer.
    * See https://en.wikipedia.org/wiki/Floating_point#Accuracy_problems
    */
  val Epsilon = 1

  val linkDAO = new LinkDAO

  private def fetchLinearLocationsByBoundingBox(boundingRectangle: BoundingRectangle, roadNumberLimits: Seq[(Int, Int)] = Seq()) = {
    val linearLocations = withDynSession {
      time(logger, "Fetch addresses") {
        linearLocationDAO.fetchLinearLocationByBoundingBox(boundingRectangle, roadNumberLimits)
      }
    }
    linearLocations
  }

  /**
    * Fetches linear locations based on a bounding box and, if defined, within the road number limits supplied.
    *
    * @param boundingRectangle : BoundingRectangle - The search box
    * @param roadNumberLimits  : Seq[(Int, Int) - A sequence of upper and lower limits of road numbers
    * @return
    */
  def fetchLinearLocationByBoundingBox(boundingRectangle: BoundingRectangle, roadNumberLimits: Seq[(Int, Int)] = Seq()) = {
    withDynSession {
      time(logger, "Fetch addresses") {
        linearLocationDAO.fetchLinearLocationByBoundingBox(boundingRectangle, roadNumberLimits)
      }
    }
  }

  /**
    * Returns the roadways that match the supplied linear locations.
    *
    * @param linearLocations : Seq[LinearLocation] - The linear locations to search
    * @return
    */
  def getCurrentRoadAddresses(linearLocations: Seq[LinearLocation]) = {
    roadwayAddressMapper.getCurrentRoadAddressesByLinearLocation(linearLocations)
  }

  private def getRoadAddressLinks(boundingBoxResult: BoundingBoxResult): Seq[RoadAddressLink] = {
    val boundingBoxResultF =
      for {
        changeInfoF <- boundingBoxResult.changeInfoF
        roadLinksF <- boundingBoxResult.roadLinkF
        complementaryRoadLinksF <- boundingBoxResult.complementaryF
        linearLocationsF <- boundingBoxResult.roadAddressResultF
      } yield (changeInfoF, roadLinksF, complementaryRoadLinksF, linearLocationsF)

    val (changeInfos, roadLinks, complementaryRoadLinks, linearLocations) =
      time(logger, "Fetch bounding box data") {
        Await.result(boundingBoxResultF, Duration.Inf)
      }

    val allRoadLinks = roadLinks ++ complementaryRoadLinks

    //removed apply changes before adjusting topology since in future NLS will give perfect geometry and supposedly, we will not need any changes
    val (adjustedLinearLocations, changeSet) = RoadAddressFiller.adjustToTopology(allRoadLinks, linearLocations)
    eventbus.publish("roadAddress:persistChangeSet", changeSet)

    val roadAddresses = withDynSession {
      roadwayAddressMapper.getRoadAddressesByLinearLocation(adjustedLinearLocations)
    }
    RoadAddressFiller.fillTopology(allRoadLinks, roadAddresses)
  }

  def getRoadAddressWithRoadNumberAddress(road: Long): Seq[RoadAddress] = {
    withDynSession {
      roadwayAddressMapper.getRoadAddressesByRoadway(roadwayDAO.fetchAllByRoad(road))
    }
  }

  /**
    * Returns all road address links (combination between our roadway, linear location and KMTK information) based on the limits imposed by the boundingRectangle and the roadNumberLimits.
    *
    * @param boundingRectangle : BoundingRectangle - The search box
    * @param roadNumberLimits  : Seq[(Int, Int) - A sequence of upper and lower limits of road numbers
    * @return
    */
  def getRoadAddressLinksByBoundingBox(boundingRectangle: BoundingRectangle, roadNumberLimits: Seq[(Int, Int)]): Seq[RoadAddressLink] = {
    val linearLocations = withDynSession {
      time(logger, "Fetch addresses") {
        linearLocationDAO.fetchLinearLocationByBoundingBox(boundingRectangle, roadNumberLimits)
      }
    }
    val linkIds = linearLocations.map(_.linkId).toSet
    val kmtkIds = linkDAO.fetch(linkIds).map(_.kmtkId)

    val boundingBoxResult = BoundingBoxResult(
<<<<<<< HEAD
      roadLinkService.getChangeInfoFromKMTKF(kmtkIds),
      Future(linearLocations),
      Future(roadLinkService.getRoadLinksByIds(kmtkIds)),
=======
      roadLinkService.getChangeInfoFromVVHF(linearLocationsLinkIds),
      Future((linearLocations, roadLinkService.getRoadLinksHistoryFromVVH(linearLocationsLinkIds))),
      Future(roadLinkService.getRoadLinksByLinkIdsFromVVH(linearLocationsLinkIds)),
>>>>>>> 9cdbd1cf
      Future(Seq())
    )

    getRoadAddressLinks(boundingBoxResult)
  }

  /**
    * Returns all of our road addresses (combination of roadway + linear location information) based on the limits imposed by the boundingRectangle and the roadNumberLimits.
    *
    * @param boundingRectangle : BoundingRectangle - The search box
    * @param roadNumberLimits  : Seq[(Int, Int) - A sequence of upper and lower limits of road numbers
    * @return
    */
  def getRoadAddressesByBoundingBox(boundingRectangle: BoundingRectangle, roadNumberLimits: Seq[(Int, Int)]): Seq[RoadAddress] = {
    val linearLocations =
      time(logger, "Fetch linear locations by bounding box") {
        linearLocationDAO.fetchLinearLocationByBoundingBox(boundingRectangle, roadNumberLimits)
      }
    roadwayAddressMapper.getRoadAddressesByLinearLocation(linearLocations)
  }

  /**
    * Gets all the road addresses in the given bounding box, without geometry. Also floating road addresses are filtered out.
    * Indicated to high zoom levels. If the road number limits are given it will also filter all road addresses by those limits.
    *
    * @param boundingRectangle The bounding box
    * @param roadNumberLimits  The road number limits
    * @return Returns all the filtered road addresses
    */
  def getRoadAddressesWithLinearGeometry(boundingRectangle: BoundingRectangle, roadNumberLimits: Seq[(Int, Int)]): Seq[RoadAddressLink] = {
    val roadAddresses = withDynTransaction {
      val linearLocations = linearLocationDAO.fetchLinearLocationByBoundingBox(boundingRectangle, roadNumberLimits)
      roadwayAddressMapper.getRoadAddressesByLinearLocation(linearLocations)
    }

    roadAddresses.map(roadAddressLinkBuilder.build)
  }

  /**
    * Returns all of our road addresses (combination of roadway + linear location information) that share the same linkIds as those supplied.
    *
    * @param linkIds : Seq[Long] - The linkId's to fetch information
    * @return
    */
  def getRoadAddressesByLinkIds(linkIds: Seq[Long]): Seq[RoadAddress] = {
    val linearLocations = linearLocationDAO.fetchByLinkId(linkIds.toSet)
    roadwayAddressMapper.getRoadAddressesByLinearLocation(linearLocations)
  }

  /**
    * Gets all the road addresses in the given municipality code.
    *
    * @param municipality The municipality code
    * @return Returns all the filtered road addresses
    */
  def getAllByMunicipality(municipality: Int): Seq[RoadAddressLink] = {
<<<<<<< HEAD
    val (roadLinks, _) = roadLinkService.getRoadLinksWithComplementaryAndChanges(municipality)
=======
    val (roadLinks, _) = roadLinkService.getRoadLinksWithComplementaryAndChangesFromVVH(municipality)
>>>>>>> 9cdbd1cf

    val linearLocations = withDynTransaction {
      time(logger, "Fetch addresses") {
        linearLocationDAO.fetchRoadwayByLinkId(roadLinks.map(_.linkId).toSet)
      }
    }
    val (adjustedLinearLocations, changeSet) = RoadAddressFiller.adjustToTopology(roadLinks, linearLocations)
    //TODO we should think to update both servers with cache at the same time, and before the apply change batch that way we will not need to do any kind of changes here
    eventbus.publish("roadAddress:persistChangeSet", changeSet)


    val roadAddresses = withDynTransaction {
      roadNetworkDAO.getLatestRoadNetworkVersionId match {
        case Some(roadNetworkId) => roadwayAddressMapper.getNetworkVersionRoadAddressesByLinearLocation(adjustedLinearLocations, roadNetworkId)
        case _ => roadwayAddressMapper.getCurrentRoadAddressesByLinearLocation(adjustedLinearLocations)
      }
    }

    roadAddresses.flatMap { ra =>
      val roadLink = roadLinks.find(rl => rl.linkId == ra.linkId)
      roadLink.map(rl => roadAddressLinkBuilder.build(rl, ra))
    }
  }

  /**
    * Gets all the existing road numbers at the current road network.
    *
    * @return Returns all the road numbers
    */
  def getRoadNumbers: Seq[Long] = {
    withDynSession {
      roadwayDAO.fetchAllCurrentRoadNumbers()
    }
  }

  /**
    * Gets all the road addresses in the same road number, road part number with start address less that
    * the given address measure. If trackOption parameter is given it will also filter by track code.
    *
    * @param road        The road number
    * @param roadPart    The road part number
    * @param addressM    The road address at road number and road part
    * @param trackOption Optional track code
    * @return Returns all the filtered road addresses
    */
  def getRoadAddress(road: Long, roadPart: Long, addressM: Long, trackOption: Option[Track]): Seq[RoadAddress] = {
    withDynSession {
      val roadways = trackOption match {
        case Some(track) =>
          if (addressM != 0)
            roadwayDAO.fetchAllBySectionTrackAndAddresses(road, roadPart, track, None, Some(addressM))
          else
            roadwayDAO.fetchAllBySectionTrackAndAddresses(road, roadPart, track, None, None)
        case _ =>
          if (addressM != 0)
            roadwayDAO.fetchAllBySectionAndAddresses(road, roadPart, None, Some(addressM))
          else
            roadwayDAO.fetchAllBySectionAndAddresses(road, roadPart, None, None)
      }

      val roadAddresses = roadwayAddressMapper.getRoadAddressesByRoadway(roadways).sortBy(_.startAddrMValue)
      if (addressM > 0) {
        roadAddresses.filter(ra => ra.startAddrMValue >= addressM || ra.endAddrMValue == addressM)
      }
      else Seq(roadAddresses.head)
    }
  }

  /**
    * Gets all the road addresses in the same road number and track codes.
    * If the track sequence is empty will filter only by road number
    *
    * @param road   The road number
    * @param tracks The set of track codes
    * @return Returns all the filtered road addresses
    */
  def getRoadAddressWithRoadNumber(road: Long, tracks: Set[Track]): Seq[RoadAddress] = {
    withDynSession {
      val roadways = if (tracks.isEmpty)
        roadwayDAO.fetchAllByRoad(road)
      else
        roadwayDAO.fetchAllByRoadAndTracks(road, tracks)

      roadwayAddressMapper.getRoadAddressesByRoadway(roadways)
    }
  }

  /**
    * Gets all the road addresses in the same road number, road parts and track codes.
    * If the road part number sequence or track codes sequence is empty
    *
    * @param road      The road number
    * @param roadParts The set of road part numbers
    * @param tracks    The set of track codes
    * @return Returns all the filtered road addresses
    */
  def getRoadAddressWithRoadNumberParts(road: Long, roadParts: Set[Long], tracks: Set[Track]): Seq[RoadAddress] = {
    withDynSession {
      val roadways = roadwayDAO.fetchAllBySectionsAndTracks(road, roadParts, tracks)
      roadwayAddressMapper.getRoadAddressesByRoadway(roadways)
    }
  }

  /**
    * Gets all the road addresses in the same road number, road parts and track codes.
    * If the road part number sequence or track codes sequence is empty
    *
    * @param road         The road number
    * @param part         The road part
    * @param withHistory  The optional parameter that allows the search to also look for historic links
    * @param fetchOnlyEnd The optional parameter that allows the search for the link with bigger endAddrM value
    * @return Returns all the filtered road addresses
    */
  def getRoadAddressWithRoadAndPart(road: Long, part: Long, withHistory: Boolean = false, fetchOnlyEnd: Boolean = false, newTransaction: Boolean = true): Seq[RoadAddress] = {
    if (newTransaction)
      withDynSession {
        val roadways = roadwayDAO.fetchAllByRoadAndPart(road, part, withHistory, fetchOnlyEnd)
        roadwayAddressMapper.getRoadAddressesByRoadway(roadways)
      }
    else {
      val roadways = roadwayDAO.fetchAllByRoadAndPart(road, part, withHistory, fetchOnlyEnd)
      roadwayAddressMapper.getRoadAddressesByRoadway(roadways)
    }
  }

  /**
    * Gets all the road addresses in between the given linear location.
    * - If only given the start measure, will return all the road addresses with the start and end measure in between ${startMOption} or start measure equal or greater than ${startMOption}
    * - If only given the end measure, will return all the road addresses with the start and end measure in between ${endMOption} or end measure equal or less than ${endMOption}
    * - If any of the measures are given, will return all the road addresses on the given road link id
    *
    * @param linkId       The link identifier of the linear location
    * @param startMOption The start measure of the linear location
    * @param endMOption   The end measure of the linear location
    * @return Returns all the filtered road addresses
    */
  def getRoadAddressWithLinkIdAndMeasure(linkId: Long, startMOption: Option[Double], endMOption: Option[Double]): Seq[RoadAddress] = {
    withDynSession {
      val linearLocations = linearLocationDAO.fetchRoadwayByLinkId(Set(linkId))
      val roadAddresses = roadwayAddressMapper.getRoadAddressesByLinearLocation(linearLocations)

      (startMOption, endMOption) match {
        case (Some(startM), Some(endM)) =>
          roadAddresses.filter(ra => ra.linkId == linkId && ra.isBetweenMeasures(startM, endM))
        case (Some(startM), _) =>
          roadAddresses.filter(ra => ra.linkId == linkId && (ra.startMValue >= startM || ra.isBetweenMeasures(startM)))
        case (_, Some(endM)) =>
          roadAddresses.filter(ra => ra.linkId == linkId && (ra.endMValue <= endM || ra.isBetweenMeasures(endM)))
        case _ =>
          roadAddresses.filter(ra => ra.linkId == linkId)
      }
    }
  }

  /**
    * Gets all the road address in the given road number and road part
    *
    * @param roadNumber     The road number
    * @param roadPartNumber The road part number
    * @return Returns road addresses filtered given section
    */
  def getRoadAddressesFiltered(roadNumber: Long, roadPartNumber: Long): Seq[RoadAddress] = {
    if (OracleDatabase.isWithinSession) {
      val roadwayAddresses = roadwayDAO.fetchAllBySection(roadNumber, roadPartNumber)
      roadwayAddressMapper.getRoadAddressesByRoadway(roadwayAddresses)
    } else {
      withDynSession {
        val roadwayAddresses = roadwayDAO.fetchAllBySection(roadNumber, roadPartNumber)
        roadwayAddressMapper.getRoadAddressesByRoadway(roadwayAddresses)
      }
    }
  }

  /**
    * Gets all the valid road address in the given road number and project start date
    *
    * @param roadNumber The road number
    * @param startDate  The project start date
    * @return Returns road addresses filtered given section
    */
  def getValidRoadAddressParts(roadNumber: Long, startDate: DateTime): Seq[Long] = {
    withDynSession {
      roadwayDAO.getValidRoadParts(roadNumber, startDate)
    }
  }

  /**
    * Gets all the previous road address part in the given road number and road part number
    *
    * @param roadNumber The road number
    * @param roadPart   The road part number
    * @return Returns previous parts in road number, if they exist
    */
  def getPreviousRoadAddressPart(roadNumber: Long, roadPart: Long): Option[Long] = {
    withDynSession {
      roadwayDAO.fetchPreviousRoadPartNumber(roadNumber, roadPart)
    }
  }

  /**
    * Gets all the road addresses in given road number, road part number and between given address measures.
    * The road address measures should be in [startAddrM, endAddrM]
    *
    * @param roadNumber     The road number
    * @param roadPartNumber The road part number
    * @param startAddrM     The start address measure
    * @param endAddrM       The end address measure
    * @return Returns road addresses filtered by road section and address measures
    */
  def getRoadAddressesFiltered(roadNumber: Long, roadPartNumber: Long, startAddrM: Long, endAddrM: Long): Seq[RoadAddress] = {
    withDynSession {
      val roadwayAddresses = roadwayDAO.fetchAllBySectionAndAddresses(roadNumber, roadPartNumber, Some(startAddrM), Some(endAddrM))
      val roadAddresses = roadwayAddressMapper.getRoadAddressesByRoadway(roadwayAddresses)
      roadAddresses.filter(ra => ra.isBetweenAddresses(startAddrM, endAddrM))
    }
  }

  /**
    * Gets all the road addresses on top of given road links.
    *
    * @param linkIds The set of road link identifiers
    * @return Returns all filtered the road addresses
    */
  def getRoadAddressByLinkIds(linkIds: Set[Long]): Seq[RoadAddress] = {
    withDynTransaction {
      val linearLocations = linearLocationDAO.fetchRoadwayByLinkId(linkIds)
      val roadAddresses = roadwayAddressMapper.getRoadAddressesByLinearLocation(linearLocations)
      roadAddresses.filter(ra => linkIds.contains(ra.linkId))
    }
  }

  /**
    * Returns all of our road addresses (combination of roadway + linear location information) that share the same roadwayId as those supplied.
    *
    * @param roadwayIds : Seq[Long] - The roadway Id's to fetch
    * @return
    */
  def getRoadAddressesByRoadwayIds(roadwayIds: Seq[Long]): Seq[RoadAddress] = {
    val roadways = roadwayDAO.fetchAllByRoadwayId(roadwayIds)
    val roadAddresses = roadwayAddressMapper.getRoadAddressesByRoadway(roadways)
    roadAddresses
  }

  def getChanged(sinceDate: DateTime, untilDate: DateTime): Seq[ChangedRoadAddress] = {
    withDynSession {
      val roadwayAddresses = roadwayDAO.fetchAllByDateRange(sinceDate, untilDate)
      val roadAddresses = roadwayAddressMapper.getRoadAddressesByRoadway(roadwayAddresses)

      val roadLinks = roadLinkService.getRoadLinksAndComplementaryByLinkIds(roadAddresses.map(_.linkId).toSet) // TODO Optimization: Get by KMTKIDs
      val roadLinksWithoutWalkways = roadLinks.filterNot(_.linkType == CycleOrPedestrianPath).filterNot(_.linkType == TractorRoad)

      roadAddresses.flatMap { roadAddress =>
        roadLinksWithoutWalkways.find(_.linkId == roadAddress.linkId).map { roadLink =>
          ChangedRoadAddress(
            roadAddress = roadAddress.copyWithGeometry(GeometryUtils.truncateGeometry3D(roadLink.geometry, roadAddress.startMValue, roadAddress.endMValue)),
            link = roadLink
          )
        }
      }
    }
  }

  def getUpdatedRoadways(sinceDate: DateTime): Either[String, Seq[Roadway]] = {
    withDynSession {
      try {
        val roadways = roadwayDAO.fetchUpdatedSince(sinceDate)
        Right(roadways)
      } catch {
        case e if NonFatal(e) =>
          logger.error("Failed to fetch updated roadways.", e)
          Left(e.getMessage)
      }
    }
  }

  def getUpdatedLinearLocations(sinceDate: DateTime): Either[String, Seq[LinearLocation]] = {
    withDynSession {
      try {
        val linearLocations = linearLocationDAO.fetchUpdatedSince(sinceDate)
        Right(linearLocations)
      } catch {
        case e if NonFatal(e) =>
          logger.error("Failed to fetch updated linear locations.", e)
          Left(e.getMessage)
      }
    }

  }

  /**
    * Gets all the road addresses errors (excluding history)
    *
    * @param includesHistory - default value = false to exclude history values
    * @return Returns all filtered road address errors
    */
  def getRoadAddressErrors(includesHistory: Boolean = false): List[AddressConsistencyValidator.AddressErrorDetails] = {
    withDynSession {
      roadwayDAO.fetchAllRoadAddressErrors(includesHistory)
    }
  }

  /**
    * returns road addresses with link-id currently does not include terminated links which it cannot build roadaddress with out geometry
    *
    * @param linkId link-id
    * @return roadaddress[]
    */
  def getRoadAddressLink(linkId: Long): Seq[RoadAddressLink] = {

    val roadlinks = roadLinkService.getAllVisibleRoadLinks(Set(linkId))

    val roadAddresses = withDynSession {
      val linearLocations = linearLocationDAO.fetchRoadwayByLinkId(Set(linkId))

      roadwayAddressMapper.getRoadAddressesByLinearLocation(linearLocations)
    }

    RoadAddressFiller.fillTopology(roadlinks, roadAddresses).filter(_.linkId == linkId)

  }

  def sortRoadWayWithNewRoads(originalLinearLocationGroup: Map[Long, Seq[LinearLocation]], newLinearLocations: Seq[LinearLocation]): Map[Long, Seq[LinearLocation]] = {
    val newLinearLocationsGroup = newLinearLocations.groupBy(_.roadwayNumber)
    originalLinearLocationGroup.flatMap {
      case (roadwayNumber, locations) =>
        val linearLocationsForRoadNumber = newLinearLocationsGroup.getOrElse(roadwayNumber, Seq())
        linearLocationsForRoadNumber.size match {
          case 0 => Seq() //Doesn't need to reorder or to expire any link for this roadway
          case _ =>
            Map(roadwayNumber ->
              (locations ++ linearLocationsForRoadNumber)
                .sortBy(_.orderNumber)
                .foldLeft(Seq[LinearLocation]()) {
                  case (list, linearLocation) =>
                    list ++ Seq(linearLocation.copy(orderNumber = list.size + 1))
                })
        }
    }
  }

  def updateChangeSet(changeSet: ChangeSet): Unit = {

    withDynTransaction {
      //Getting the linearLocations before the drop
      val linearByRoadwayNumber = linearLocationDAO.fetchByRoadways(changeSet.newLinearLocations.map(_.roadwayNumber).toSet)

      val roadwayCheckSum = linearByRoadwayNumber.groupBy(_.roadwayNumber).mapValues(l => l.map(_.orderNumber).sum)

      //Expire linear locations
      linearLocationDAO.expireByIds(changeSet.droppedSegmentIds)

      //Update all the linear location measures
      linearLocationDAO.updateAll(changeSet.adjustedMValues, "adjustTopology")

      val existingLinearLocations = linearByRoadwayNumber.filterNot(l => changeSet.droppedSegmentIds.contains(l.id))
      val existingLinearLocationsGrouped = existingLinearLocations.groupBy(_.roadwayNumber)

      //Create the new linear locations and update the road order
      val orderedLinearLocations = sortRoadWayWithNewRoads(existingLinearLocationsGrouped, changeSet.newLinearLocations)

      existingLinearLocationsGrouped.foreach {
        case (roadwayNumber, existingLinearLocations) =>
          val roadwayLinearLocations = orderedLinearLocations.getOrElse(roadwayNumber, Seq())
          if (roadwayCheckSum.getOrElse(roadwayNumber, -1) != roadwayLinearLocations.map(_.orderNumber).sum) {
            linearLocationDAO.expireByIds(existingLinearLocations.map(_.id).toSet)
            linearLocationDAO.create(roadwayLinearLocations)
            handleCalibrationPoints(roadwayLinearLocations, username = "applyChanges")
          }
      }

      linearLocationDAO.create(changeSet.newLinearLocations.map(l => l.copy(id = NewIdValue)))
      handleCalibrationPoints(changeSet.newLinearLocations, username = "applyChanges")
      //TODO Implement the missing at user story VIITE-1596
    }

  }

<<<<<<< HEAD
=======
  def getRoadAddressLinks(boundingRectangle: BoundingRectangle, roadNumberLimits: Seq[(Int, Int)],
                          everything: Boolean = false, publicRoads: Boolean = false): Seq[RoadAddressLink] = {

    val boundingBoxResult = BoundingBoxResult(
      roadLinkService.getChangeInfoFromVVHF(boundingRectangle, Set()),
      //Should fetch all the road types
      Future(fetchLinearLocationsByBoundingBox(boundingRectangle)),
      Future(roadLinkService.getRoadLinksFromVVH(boundingRectangle, roadNumberLimits, Set(), everything, publicRoads)),
      Future(roadLinkService.getComplementaryRoadLinksFromVVH(boundingRectangle, Set()))
    )
    getRoadAddressLinks(boundingBoxResult)
  }

>>>>>>> 9cdbd1cf
  def handleCalibrationPoints(linearLocations: Iterable[LinearLocation], username: String = "-"): Unit = {
    val startCalibrationPointsToCheck = linearLocations.filter(_.startCalibrationPoint.isDefined)
    val endCalibrationPointsToCheck = linearLocations.filter(_.endCalibrationPoint.isDefined)

    // Fetch current linear locations and check which calibration points should be expired
    val currentCPs = CalibrationPointDAO.fetchByLinkId(linearLocations.map(l => l.linkId))
    val currentStartCP = currentCPs.filter(_.startOrEnd == 0)
    val currentEndCP = currentCPs.filter(_.startOrEnd == 1)
    val startCPsToBeExpired = currentStartCP.filter(c => !startCalibrationPointsToCheck.exists(sc => sc.linkId == c.linkId && ((sc.startCalibrationPoint.isDefined && c.startOrEnd == 0) || sc.endCalibrationPoint.isDefined && c.startOrEnd == 1)))
    val endCPsToBeExpired = currentEndCP.filter(c => !endCalibrationPointsToCheck.exists(sc => sc.linkId == c.linkId && ((sc.startCalibrationPoint.isDefined && c.startOrEnd == 0) || sc.endCalibrationPoint.isDefined && c.startOrEnd == 1)))

    // Expire calibration points
    startCPsToBeExpired.foreach {
      ll =>
        val cal = CalibrationPointDAO.fetch(ll.linkId, startOrEnd = 0)
        if (cal.isDefined) {
          CalibrationPointDAO.expireById(Set(cal.get.id))
        } else {
          logger.error(s"Failed to expire start calibration point for link id: ${ll.linkId}")
        }
    }
    endCPsToBeExpired.foreach {
      ll =>
        val cal = CalibrationPointDAO.fetch(ll.linkId, startOrEnd = 1)
        if (cal.isDefined) {
          CalibrationPointDAO.expireById(Set(cal.get.id))
        } else {
          logger.error(s"Failed to expire end calibration point for link id: ${ll.linkId}")
        }
    }

    // Check other calibration points
    startCalibrationPointsToCheck.foreach {
      cal =>
        val calibrationPoint = CalibrationPointDAO.fetch(cal.linkId, startOrEnd = 0)
        val roadwayPointId =
          roadwayPointDAO.fetch(cal.roadwayNumber, cal.startCalibrationPoint.get) match {
            case Some(roadwayPoint) =>
              roadwayPoint.id
            case _ => {
              logger.info(s"Creating roadway point for start calibration point: roadway number: ${cal.roadwayNumber}, address: ${cal.startCalibrationPoint.get})")
              roadwayPointDAO.create(cal.roadwayNumber, cal.startCalibrationPoint.get, username)
            }
          }
        if (calibrationPoint.isEmpty) {
          logger.info(s"Creating mandatory start calibration point: roadway point: ${roadwayPointId}, link: ${cal.linkId})")
          CalibrationPointDAO.create(roadwayPointId, cal.linkId, startOrEnd = 0, calType = CalibrationPointType.Mandatory, createdBy = username)
        } else {
          logger.info(s"Updating mandatory start calibration point: roadway point: ${roadwayPointId}, link: ${cal.linkId})")
          CalibrationPointDAO.updateRoadwayPoint(roadwayPointId, cal.linkId, startOrEnd = 0)
        }
    }
    endCalibrationPointsToCheck.foreach {
      cal =>
        val calibrationPoint = CalibrationPointDAO.fetch(cal.linkId, startOrEnd = 1)
<<<<<<< HEAD
        if (calibrationPoint.isEmpty) {
          val roadwayPointId =
            roadwayPointDAO.fetch(cal.roadwayNumber, cal.endCalibrationPoint.get) match {
              case Some(roadwayPoint) =>
                roadwayPoint.id
              case _ => roadwayPointDAO.create(cal.roadwayNumber, cal.endCalibrationPoint.get, username)
=======
        val roadwayPointId =
          roadwayPointDAO.fetch(cal.roadwayNumber, cal.endCalibrationPoint.get) match {
            case Some(roadwayPoint) =>
              roadwayPoint.id
            case _ => {
              logger.info(s"Creating roadway point for end calibration point: roadway number: ${cal.roadwayNumber}, address: ${cal.endCalibrationPoint.get})")
              roadwayPointDAO.create(cal.roadwayNumber, cal.endCalibrationPoint.get, username)
>>>>>>> 9cdbd1cf
            }
          }
        if (calibrationPoint.isEmpty) {
          logger.info(s"Creating mandatory end calibration point: roadway point: ${roadwayPointId}, link: ${cal.linkId})")
          CalibrationPointDAO.create(roadwayPointId, cal.linkId, startOrEnd = 1, calType = CalibrationPointType.Mandatory, createdBy = username)
        } else {
          logger.info(s"Updating mandatory end calibration point: roadway point: ${roadwayPointId}, link: ${cal.linkId})")
          CalibrationPointDAO.updateRoadwayPoint(roadwayPointId, cal.linkId, startOrEnd = 1)
        }
    }
  }

  def handleRoadwayPointsUpdate(roadwayChanges: List[ProjectRoadwayChange], projectLinkChanges: Seq[ProjectRoadLinkChange], username: String = "-"): Unit = {
    def handleDualRoadwayPoints(oldRoadwayPointId: Long, newRoadwayNumber: Long, newStartAddr: Long): Option[Long] = {
      val existingRoadwayPoint = roadwayPointDAO.fetch(newRoadwayNumber, newStartAddr)
      var disposedRoadwayPointId: Option[Long] = None
      val roadwayPointId = if (existingRoadwayPoint.nonEmpty) {
        existingRoadwayPoint.get.id
      } else {
        logger.info(s"handleDualRoadwayPoints: Creating roadway point: roadway number: ${newRoadwayNumber}, address: $newStartAddr)")
        disposedRoadwayPointId = Some(oldRoadwayPointId)
        roadwayPointDAO.create(newRoadwayNumber, newStartAddr, username)
      }
      val nodePoints = nodePointDAO.fetchByRoadwayPointId(oldRoadwayPointId).filter(_.beforeAfter == BeforeAfter.After)
      val junctionPoints = junctionPointDAO.fetchByRoadwayPointId(oldRoadwayPointId).filter(_.beforeAfter == BeforeAfter.After)

      nodePointDAO.expireById(nodePoints.map(_.id))
      nodePointDAO.create(nodePoints.map(_.copy(id = NewIdValue, roadwayPointId = roadwayPointId)))

      junctionPointDAO.expireById(junctionPoints.map(_.id))
      junctionPointDAO.create(junctionPoints.map(_.copy(id = NewIdValue, roadwayPointId = roadwayPointId)))
      disposedRoadwayPointId
    }

    def getNewRoadwayNumberInPoint(roadwayPoint: RoadwayPoint, newAddrM: Long): (Option[Long], Option[Long]) = {
      projectLinkChanges.filter(mrw => roadwayPoint.roadwayNumber == mrw.originalRoadwayNumber
        && roadwayPoint.addrMValue >= mrw.originalStartAddr && roadwayPoint.addrMValue <= mrw.originalEndAddr) match {
        case linkChanges if linkChanges.size == 2 && linkChanges.map(_.newRoadwayNumber).distinct.size > 1 =>
          val sortedLinkChanges = linkChanges.sortBy(_.originalStartAddr)
          val beforePoint = sortedLinkChanges.head
          val afterPoint = sortedLinkChanges.last
          val disposedRoadwayPointId = handleDualRoadwayPoints(roadwayPoint.id, afterPoint.newRoadwayNumber, newAddrM)
          (Some(beforePoint.newRoadwayNumber), disposedRoadwayPointId)
        case linkChanges if linkChanges.nonEmpty => (Some(linkChanges.head.newRoadwayNumber), None)
        case linkChanges if linkChanges.isEmpty => (None, None)
      }
    }

    try {

      val projectRoadwayChanges = roadwayChanges.filter(rw => List(Transfer, ReNumeration, Unchanged, Termination).contains(rw.changeInfo.changeType))
      val allUpdatableRoadwayPoints: Seq[RoadwayPoint] = projectRoadwayChanges.sortBy(_.changeInfo.target.startAddressM).foldLeft(
        Seq.empty[RoadwayPoint]) { (list, rwc) =>
        val change = rwc.changeInfo
        val source = change.source
        val target = change.target
        val terminatedRoadwayNumbersChanges = projectLinkChanges.filter { entry =>
          entry.roadNumber == source.roadNumber.get &&
            (source.startRoadPartNumber.get to source.endRoadPartNumber.get contains entry.roadPartNumber) &&
            entry.originalStartAddr >= source.startAddressM.get && entry.originalEndAddr <= source.endAddressM.get
        }
        val roadwayNumbers = if (change.changeType == Termination) {
          terminatedRoadwayNumbersChanges.map(_.newRoadwayNumber).distinct
        } else {
          val roadwayNumbersInOriginalRoadPart = projectLinkChanges.filter(lc => lc.originalRoadNumber == source.roadNumber.get && lc.originalRoadPartNumber == source.startRoadPartNumber.get)
          roadwayDAO.fetchAllBySectionAndTracks(target.roadNumber.get, target.startRoadPartNumber.get, Set(Track.apply(target.trackCode.get.toInt))).map(_.roadwayNumber).filter(roadwayNumbersInOriginalRoadPart.map(_.originalRoadwayNumber).contains(_)).distinct }

        val roadwayPoints = roadwayNumbers.flatMap { rwn =>
          val roadwayNumberInPoint = projectLinkChanges.filter(mrw => mrw.newRoadwayNumber == rwn
            && mrw.originalStartAddr >= source.startAddressM.get && mrw.originalEndAddr <= source.endAddressM.get)
          if (roadwayNumberInPoint.nonEmpty) {
            roadwayPointDAO.fetchByRoadwayNumberAndAddresses(roadwayNumberInPoint.head.originalRoadwayNumber, source.startAddressM.get, source.endAddressM.get)
          } else {
            Seq()
          }
        }.distinct

        if (roadwayPoints.nonEmpty) {
          if (change.changeType == Transfer || change.changeType == Unchanged) {
            if (!change.reversed) {
              val rwPoints: Seq[RoadwayPoint] = roadwayPoints.flatMap { rwp =>
                val newAddrM = target.startAddressM.get + (rwp.addrMValue - source.startAddressM.get)
                val (roadwayNumberInPoint, disposedRoadwayPointId) = getNewRoadwayNumberInPoint(rwp, newAddrM)
                if (roadwayNumberInPoint.isDefined && disposedRoadwayPointId.isEmpty) {
                  val newRwp = rwp.copy(roadwayNumber = roadwayNumberInPoint.get, addrMValue = newAddrM, modifiedBy = Some(username))
                  roadwayPointDAO.update(newRwp)
                  Seq(newRwp)
                }
                else Seq()
              }
              list ++ rwPoints
            } else {
              val rwPoints: Seq[RoadwayPoint] = roadwayPoints.flatMap { rwp =>
                val newAddrM = target.endAddressM.get - (rwp.addrMValue - source.startAddressM.get)
                val (roadwayNumberInPoint, disposedRoadwayPointId) = getNewRoadwayNumberInPoint(rwp, newAddrM)
                if (roadwayNumberInPoint.isDefined && disposedRoadwayPointId.isEmpty) {
                  val newRwp = rwp.copy(roadwayNumber = roadwayNumberInPoint.get, addrMValue = newAddrM, modifiedBy = Some(username))
                  roadwayPointDAO.update(newRwp)
                  Seq(newRwp)
                }
                else Seq()
              }
              list ++ rwPoints
            }
          } else if (change.changeType == ReNumeration) {
            if (change.reversed) {
              val rwPoints: Seq[RoadwayPoint] = roadwayPoints.flatMap { rwp =>
                val newAddrM = Seq(source.endAddressM.get, target.endAddressM.get).max - rwp.addrMValue
                val (roadwayNumberInPoint, disposedRoadwayPointId) = getNewRoadwayNumberInPoint(rwp, newAddrM)
                if (roadwayNumberInPoint.isDefined && disposedRoadwayPointId.isEmpty) {
                  val newRwp = rwp.copy(roadwayNumber = roadwayNumberInPoint.get, addrMValue = newAddrM, modifiedBy = Some(username))
                  roadwayPointDAO.update(newRwp)
                  Seq(newRwp)
                }
                else Seq()
              }
              list ++ rwPoints
            } else {
              list
            }
          } else if (change.changeType == Termination) {
            val rwPoints: Seq[RoadwayPoint] = roadwayPoints.flatMap { rwp =>
              val terminatedRoadAddress = terminatedRoadwayNumbersChanges.find(change => change.originalRoadwayNumber == rwp.roadwayNumber &&
                change.originalStartAddr >= source.startAddressM.get && change.originalEndAddr <= source.endAddressM.get
              )
              if (terminatedRoadAddress.isDefined) {
                val roadwayNumberInPoint = terminatedRoadAddress.get.newRoadwayNumber
                val newRwp = rwp.copy(roadwayNumber = roadwayNumberInPoint, addrMValue = rwp.addrMValue, modifiedBy = Some(username))
                roadwayPointDAO.update(newRwp)
                Seq(newRwp)
              } else Seq()
            }
            list ++ rwPoints
          } else list
        } else list
      }

      if (allUpdatableRoadwayPoints.nonEmpty) {
        logger.info(s"Updated ${allUpdatableRoadwayPoints.length} roadway points: ${allUpdatableRoadwayPoints.mkString(", ")}")
      }
    } catch {
      case ex: Exception => logger.error("Failed to update roadway points.", ex)
    }
  }

}

sealed trait RoadClass {
  def value: Int

  def roads: Seq[Int]
}

object RoadClass {
  val values: Set[RoadClass] = Set(HighwayClass, MainRoadClass, RegionalClass, ConnectingClass, MinorConnectingClass, StreetClass,
    RampsAndRoundaboutsClass, PedestrianAndBicyclesClassA, PedestrianAndBicyclesClassB, WinterRoadsClass, PathsClass, ConstructionSiteTemporaryClass,
    PrivateRoadClass, NoClass)

  val forNodes: Set[Int] = Set(HighwayClass, MainRoadClass, RegionalClass, ConnectingClass, MinorConnectingClass,
    StreetClass, PrivateRoadClass, WinterRoadsClass, PathsClass).flatMap(_.roads)

  val forJunctions: Range = 0 until 69999

  def get(roadNumber: Int): Int = {
    values.find(_.roads contains roadNumber).getOrElse(NoClass).value
  }

  case object HighwayClass extends RoadClass {
    def value = 1

    def roads: Range.Inclusive = 1 to 39
  }

  case object MainRoadClass extends RoadClass {
    def value = 2

    def roads: Range.Inclusive = 40 to 99
  }

  case object RegionalClass extends RoadClass {
    def value = 3

    def roads: Range.Inclusive = 100 to 999
  }

  case object ConnectingClass extends RoadClass {
    def value = 4

    def roads: Range.Inclusive = 1000 to 9999
  }

  case object MinorConnectingClass extends RoadClass {
    def value = 5

    def roads: Range.Inclusive = 10000 to 19999
  }

  case object RampsAndRoundaboutsClass extends RoadClass {
    def value = 7

    def roads: Range.Inclusive = 20001 to 39999
  }

  case object StreetClass extends RoadClass {
    def value = 6

    def roads: Range.Inclusive = 40000 to 49999
  }


  case object PedestrianAndBicyclesClassA extends RoadClass {
    def value = 8

    def roads: Range.Inclusive = 70001 to 89999
  }

  case object PedestrianAndBicyclesClassB extends RoadClass {
    def value = 8

    def roads: Range.Inclusive = 90001 to 99999
  }

  case object WinterRoadsClass extends RoadClass {
    def value = 9

    def roads: Range.Inclusive = 60001 to 61999
  }

  case object PathsClass extends RoadClass {
    def value = 10

    def roads: Range.Inclusive = 62001 to 62999
  }

  case object ConstructionSiteTemporaryClass extends RoadClass {
    def value = 11

    def roads: Range.Inclusive = 9900 to 9999
  }

  case object PrivateRoadClass extends RoadClass {
    def value = 12

    def roads: Range.Inclusive = 50001 to 59999
  }

  case object NoClass extends RoadClass {
    def value = 99

    def roads: Range.Inclusive = 0 to 0
  }

}

//TODO check if this is needed
class Contains(r: Range) {
  def unapply(i: Int): Boolean = r contains i
}

case class RoadAddressMerge(merged: Set[Long], created: Seq[RoadAddress])

case class LinearLocationResult(current: Seq[LinearLocation])

<<<<<<< HEAD
  case class BoundingBoxResult(changeInfoF: Future[Seq[ChangeInfo]], roadAddressResultF: Future[Seq[LinearLocation]],
                               roadLinkF: Future[Seq[RoadLink]], complementaryF: Future[Seq[RoadLink]])
=======
case class BoundingBoxResult(changeInfoF: Future[Seq[ChangeInfo]], roadAddressResultF: Future[(Seq[LinearLocation], Seq[VVHHistoryRoadLink])],
                             roadLinkF: Future[Seq[RoadLink]], complementaryF: Future[Seq[RoadLink]])
>>>>>>> 9cdbd1cf

case class LinkRoadAddressHistory(v: (Seq[RoadAddress], Seq[RoadAddress])) {
  val currentSegments: Seq[RoadAddress] = v._1
  val historySegments: Seq[RoadAddress] = v._2
  val allSegments: Seq[RoadAddress] = currentSegments ++ historySegments
}

case class ChangedRoadAddress(roadAddress: RoadAddress, link: RoadLink)

object AddressConsistencyValidator {

  sealed trait AddressError {
    def value: Int

    def message: String
  }

  object AddressError {
    val values: Set[AddressError] = Set(OverlappingRoadAddresses, InconsistentTopology, InconsistentLrmHistory, Inconsistent2TrackCalibrationPoints, InconsistentContinuityCalibrationPoints, MissingEdgeCalibrationPoints,
      InconsistentAddressValues, MissingStartingLink)

    case object OverlappingRoadAddresses extends AddressError {
      def value = 1

      def message: String = ErrorOverlappingRoadAddress
    }

    case object InconsistentTopology extends AddressError {
      def value = 2

      def message: String = ErrorInconsistentTopology
    }

    case object InconsistentLrmHistory extends AddressError {
      def value = 3

      def message: String = ErrorInconsistentLrmHistory
    }

    case object Inconsistent2TrackCalibrationPoints extends AddressError {
      def value = 4

      def message: String = ErrorInconsistent2TrackCalibrationPoints
    }

    case object InconsistentContinuityCalibrationPoints extends AddressError {
      def value = 5

      def message: String = ErrorInconsistentContinuityCalibrationPoints
    }

    case object MissingEdgeCalibrationPoints extends AddressError {
      def value = 6

      def message: String = ErrorMissingEdgeCalibrationPoints
    }

    case object InconsistentAddressValues extends AddressError {
      def value = 7

      def message: String = ErrorInconsistentAddressValues
    }

    case object MissingStartingLink extends AddressError {
      def value = 8

      def message: String = ErrorMissingStartingLink
    }

    def apply(intValue: Int): AddressError = {
      values.find(_.value == intValue).get
    }
  }

  case class AddressErrorDetails(linearLocationId: Long, linkId: Long, roadNumber: Long, roadPartNumber: Long, addressError: AddressError, ely: Long)

}

object RoadAddressFilters {
  def sameRoad(curr: BaseRoadAddress)(next: BaseRoadAddress): Boolean = {
    curr.roadNumber == next.roadNumber
  }

  def samePart(curr: BaseRoadAddress)(next: BaseRoadAddress): Boolean = {
    curr.roadPartNumber == next.roadPartNumber
  }

  def sameRoadPart(curr: BaseRoadAddress)(next: BaseRoadAddress): Boolean = {
    curr.roadNumber == next.roadNumber && curr.roadPartNumber == next.roadPartNumber
  }

  def sameTrack(curr: BaseRoadAddress)(next: BaseRoadAddress): Boolean = {
    curr.track == next.track
  }

  def continuousRoad(curr: BaseRoadAddress)(next: BaseRoadAddress): Boolean = {
    sameRoad(curr)(next) && Track.isTrackContinuous(curr.track, next.track) && continuousAddress(curr)(next)
  }

  def discontinuousRoad(curr: BaseRoadAddress)(next: BaseRoadAddress): Boolean = {
    !continuousRoad(curr)(next)
  }

  def continuousRoadPart(curr: BaseRoadAddress)(next: BaseRoadAddress): Boolean = {
    continuousRoad(curr)(next) && sameRoadPart(curr)(next)
  }

  def continuousRoadPartTrack(curr: BaseRoadAddress)(next: BaseRoadAddress): Boolean = {
    continuousRoadPart(curr)(next) && sameTrack(curr)(next)
  }

  def discontinuousRoadPart(curr: BaseRoadAddress)(next: BaseRoadAddress): Boolean = {
    !continuousRoad(curr)(next) && sameRoadPart(curr)(next)
  }

  def continuousAddress(curr: BaseRoadAddress)(next: BaseRoadAddress): Boolean = {
    curr.endAddrMValue == next.startAddrMValue
  }

  def discontinuousAddress(curr: BaseRoadAddress)(next: BaseRoadAddress): Boolean = {
    !continuousAddress(curr)(next)
  }

  def discontinuousAddressInSamePart(curr: BaseRoadAddress)(next: BaseRoadAddress): Boolean = {
    !continuousAddress(curr)(next) && sameRoadPart(curr)(next)
  }

  def continuousTopology(curr: BaseRoadAddress)(next: BaseRoadAddress): Boolean = {
    curr.endPoint.connected(next.startingPoint)
  }

  def discontinuousTopology(curr: BaseRoadAddress)(next: BaseRoadAddress): Boolean = {
    !continuousTopology(curr)(next)
  }

  def connectingBothTails(curr: BaseRoadAddress)(next: BaseRoadAddress): Boolean = {
    curr.endPoint.connected(next.endPoint)
  }

  def connectingBothHeads(curr: BaseRoadAddress)(next: BaseRoadAddress): Boolean = {
    curr.startingPoint.connected(next.startingPoint)
  }

  def endingOfRoad(curr: BaseRoadAddress)(next: BaseRoadAddress): Boolean = {
    (continuousTopology(curr)(next) || connectingBothTails(curr)(next)) && curr.discontinuity == Discontinuity.EndOfRoad
  }

  def afterDiscontinuousJump(curr: BaseRoadAddress)(next: BaseRoadAddress): Boolean = {
    curr.discontinuity == Discontinuity.MinorDiscontinuity || curr.discontinuity == Discontinuity.Discontinuous && sameRoadPart(curr)(next)
  }

  def halfContinuousHalfDiscontinuous(curr: BaseRoadAddress)(next: BaseRoadAddress): Boolean = {
    (RoadAddressFilters.continuousRoadPart(curr)(next) && RoadAddressFilters.discontinuousTopology(curr)(next)) ||
      (RoadAddressFilters.discontinuousRoadPart(curr)(next) && RoadAddressFilters.continuousTopology(curr)(next))
  }
}<|MERGE_RESOLUTION|>--- conflicted
+++ resolved
@@ -126,15 +126,9 @@
     val kmtkIds = linkDAO.fetch(linkIds).map(_.kmtkId)
 
     val boundingBoxResult = BoundingBoxResult(
-<<<<<<< HEAD
       roadLinkService.getChangeInfoFromKMTKF(kmtkIds),
       Future(linearLocations),
       Future(roadLinkService.getRoadLinksByIds(kmtkIds)),
-=======
-      roadLinkService.getChangeInfoFromVVHF(linearLocationsLinkIds),
-      Future((linearLocations, roadLinkService.getRoadLinksHistoryFromVVH(linearLocationsLinkIds))),
-      Future(roadLinkService.getRoadLinksByLinkIdsFromVVH(linearLocationsLinkIds)),
->>>>>>> 9cdbd1cf
       Future(Seq())
     )
 
@@ -191,11 +185,7 @@
     * @return Returns all the filtered road addresses
     */
   def getAllByMunicipality(municipality: Int): Seq[RoadAddressLink] = {
-<<<<<<< HEAD
     val (roadLinks, _) = roadLinkService.getRoadLinksWithComplementaryAndChanges(municipality)
-=======
-    val (roadLinks, _) = roadLinkService.getRoadLinksWithComplementaryAndChangesFromVVH(municipality)
->>>>>>> 9cdbd1cf
 
     val linearLocations = withDynTransaction {
       time(logger, "Fetch addresses") {
@@ -573,22 +563,6 @@
 
   }
 
-<<<<<<< HEAD
-=======
-  def getRoadAddressLinks(boundingRectangle: BoundingRectangle, roadNumberLimits: Seq[(Int, Int)],
-                          everything: Boolean = false, publicRoads: Boolean = false): Seq[RoadAddressLink] = {
-
-    val boundingBoxResult = BoundingBoxResult(
-      roadLinkService.getChangeInfoFromVVHF(boundingRectangle, Set()),
-      //Should fetch all the road types
-      Future(fetchLinearLocationsByBoundingBox(boundingRectangle)),
-      Future(roadLinkService.getRoadLinksFromVVH(boundingRectangle, roadNumberLimits, Set(), everything, publicRoads)),
-      Future(roadLinkService.getComplementaryRoadLinksFromVVH(boundingRectangle, Set()))
-    )
-    getRoadAddressLinks(boundingBoxResult)
-  }
-
->>>>>>> 9cdbd1cf
   def handleCalibrationPoints(linearLocations: Iterable[LinearLocation], username: String = "-"): Unit = {
     val startCalibrationPointsToCheck = linearLocations.filter(_.startCalibrationPoint.isDefined)
     val endCalibrationPointsToCheck = linearLocations.filter(_.endCalibrationPoint.isDefined)
@@ -644,14 +618,6 @@
     endCalibrationPointsToCheck.foreach {
       cal =>
         val calibrationPoint = CalibrationPointDAO.fetch(cal.linkId, startOrEnd = 1)
-<<<<<<< HEAD
-        if (calibrationPoint.isEmpty) {
-          val roadwayPointId =
-            roadwayPointDAO.fetch(cal.roadwayNumber, cal.endCalibrationPoint.get) match {
-              case Some(roadwayPoint) =>
-                roadwayPoint.id
-              case _ => roadwayPointDAO.create(cal.roadwayNumber, cal.endCalibrationPoint.get, username)
-=======
         val roadwayPointId =
           roadwayPointDAO.fetch(cal.roadwayNumber, cal.endCalibrationPoint.get) match {
             case Some(roadwayPoint) =>
@@ -659,7 +625,6 @@
             case _ => {
               logger.info(s"Creating roadway point for end calibration point: roadway number: ${cal.roadwayNumber}, address: ${cal.endCalibrationPoint.get})")
               roadwayPointDAO.create(cal.roadwayNumber, cal.endCalibrationPoint.get, username)
->>>>>>> 9cdbd1cf
             }
           }
         if (calibrationPoint.isEmpty) {
@@ -923,13 +888,8 @@
 
 case class LinearLocationResult(current: Seq[LinearLocation])
 
-<<<<<<< HEAD
-  case class BoundingBoxResult(changeInfoF: Future[Seq[ChangeInfo]], roadAddressResultF: Future[Seq[LinearLocation]],
-                               roadLinkF: Future[Seq[RoadLink]], complementaryF: Future[Seq[RoadLink]])
-=======
-case class BoundingBoxResult(changeInfoF: Future[Seq[ChangeInfo]], roadAddressResultF: Future[(Seq[LinearLocation], Seq[VVHHistoryRoadLink])],
+case class BoundingBoxResult(changeInfoF: Future[Seq[ChangeInfo]], roadAddressResultF: Future[Seq[LinearLocation]],
                              roadLinkF: Future[Seq[RoadLink]], complementaryF: Future[Seq[RoadLink]])
->>>>>>> 9cdbd1cf
 
 case class LinkRoadAddressHistory(v: (Seq[RoadAddress], Seq[RoadAddress])) {
   val currentSegments: Seq[RoadAddress] = v._1
