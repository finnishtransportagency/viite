package fi.liikennevirasto.viite


import fi.liikennevirasto.digiroad2.RoadLinkType.{FloatingRoadLinkType, UnknownRoadLinkType}
import fi.liikennevirasto.digiroad2._
import fi.liikennevirasto.digiroad2.asset._
import fi.liikennevirasto.digiroad2.linearasset.{RoadLink, RoadLinkLike}
import fi.liikennevirasto.digiroad2.oracle.OracleDatabase
import fi.liikennevirasto.digiroad2.user.User
import fi.liikennevirasto.digiroad2.util.Track
import fi.liikennevirasto.viite.dao._
import fi.liikennevirasto.viite.model.{Anomaly, RoadAddressLink, RoadAddressLinkLike}
import fi.liikennevirasto.viite.process.RoadAddressFiller.LRMValueAdjustment
import fi.liikennevirasto.viite.process._
import org.joda.time.DateTime
import org.slf4j.LoggerFactory

import scala.concurrent.ExecutionContext.Implicits.global
import scala.concurrent.duration.Duration
import scala.concurrent.{Await, Future}

class RoadAddressService(roadLinkService: RoadLinkService, eventbus: DigiroadEventBus) {

  def withDynTransaction[T](f: => T): T = OracleDatabase.withDynTransaction(f)

  def withDynSession[T](f: => T): T = OracleDatabase.withDynSession(f)

  val logger = LoggerFactory.getLogger(getClass)

  val HighwayClass = 1
  val MainRoadClass = 2
  val RegionalClass = 3
  val ConnectingClass = 4
  val MinorConnectingClass = 5
  val StreetClass = 6
  val RampsAndRoundAboutsClass = 7
  val PedestrianAndBicyclesClass = 8
  val WinterRoadsClass = 9
  val PathsClass = 10
  val ConstructionSiteTemporaryClass = 11
  val NoClass = 99

  val MaxAllowedMValueError = 0.001
  val Epsilon = 1E-6
  /* Smallest mvalue difference we can tolerate to be "equal to zero". One micrometer.
                                See https://en.wikipedia.org/wiki/Floating_point#Accuracy_problems
                             */
  val MaxDistanceDiffAllowed = 1.0
  /*Temporary restriction from PO: Filler limit on modifications
                                            (LRM adjustments) is limited to 1 meter. If there is a need to fill /
                                            cut more than that then nothing is done to the road address LRM data.
                                            */
  val MinAllowedRoadAddressLength = 0.1

  class Contains(r: Range) {
    def unapply(i: Int): Boolean = r contains i
  }

  private def fetchRoadLinksWithComplementary(boundingRectangle: BoundingRectangle, roadNumberLimits: Seq[(Int, Int)], municipalities: Set[Int],
                                              everything: Boolean = false, publicRoads: Boolean = false): (Seq[RoadLink], Set[Long]) = {
    val roadLinksF = Future(roadLinkService.getViiteRoadLinksFromVVH(boundingRectangle, roadNumberLimits, municipalities, everything, publicRoads))
    val complementaryLinksF = Future(roadLinkService.getComplementaryRoadLinksFromVVH(boundingRectangle, municipalities))
    val (roadLinks, complementaryLinks) = Await.result(roadLinksF.zip(complementaryLinksF), Duration.Inf)
    (roadLinks ++ complementaryLinks, complementaryLinks.map(_.linkId).toSet)
  }

  private def fetchRoadAddressesByBoundingBox(boundingRectangle: BoundingRectangle, fetchOnlyFloating: Boolean = false) = {
    val (floatingAddresses, nonFloatingAddresses) = withDynTransaction {
      RoadAddressDAO.fetchByBoundingBox(boundingRectangle, fetchOnlyFloating)._1.partition(_.floating)
    }

    val floating = floatingAddresses.groupBy(_.linkId)
    val addresses = nonFloatingAddresses.groupBy(_.linkId)

    val floatingHistoryRoadLinks = withDynTransaction {
      roadLinkService.getViiteRoadLinksHistoryFromVVH(floating.keySet)
    }

    val floatingViiteRoadLinks = floatingHistoryRoadLinks.filter(rl => floating.keySet.contains(rl.linkId)).map { rl =>
      val ra = floating.getOrElse(rl.linkId, Seq())
      rl.linkId -> buildFloatingRoadAddressLink(rl, ra)
    }.toMap
    (floatingViiteRoadLinks, addresses, floating)
  }

  def buildFloatingRoadAddressLink(rl: VVHHistoryRoadLink, roadAddrSeq: Seq[RoadAddress]): Seq[RoadAddressLink] = {
    val fusedRoadAddresses = RoadAddressLinkBuilder.fuseRoadAddress(roadAddrSeq)
    fusedRoadAddresses.map(ra => {
      RoadAddressLinkBuilder.build(rl, ra)
    })
  }

  def getRoadAddressLinks(boundingRectangle: BoundingRectangle, roadNumberLimits: Seq[(Int, Int)], municipalities: Set[Int],
                          everything: Boolean = false, publicRoads: Boolean = false): Seq[RoadAddressLink] = {
    def complementaryLinkFilter(roadNumberLimits: Seq[(Int, Int)], municipalities: Set[Int],
                                everything: Boolean = false, publicRoads: Boolean = false)(roadAddressLink: RoadAddressLink) = {
      everything || publicRoads || roadNumberLimits.exists {
        case (start, stop) => roadAddressLink.roadNumber >= start && roadAddressLink.roadNumber <= stop
      }
    }

    val fetchRoadAddressesByBoundingBoxF = Future(fetchRoadAddressesByBoundingBox(boundingRectangle))
    val fetchVVHStartTime = System.currentTimeMillis()
    val (complementedRoadLinks, complementaryLinkIds) = fetchRoadLinksWithComplementary(boundingRectangle, roadNumberLimits, municipalities, everything, publicRoads)
    val linkIds = complementedRoadLinks.map(_.linkId).toSet
    val fetchVVHEndTime = System.currentTimeMillis()
    logger.info("End fetch vvh road links in %.3f sec".format((fetchVVHEndTime - fetchVVHStartTime) * 0.001))

    val fetchMissingRoadAddressStartTime = System.currentTimeMillis()
    val (floatingViiteRoadLinks, addresses, floating) = Await.result(fetchRoadAddressesByBoundingBoxF, Duration.Inf)
    val missingLinkIds = linkIds -- floating.keySet -- addresses.keySet

    val missedRL = withDynTransaction {
      RoadAddressDAO.getMissingRoadAddresses(missingLinkIds)
    }.groupBy(_.linkId)
    val fetchMissingRoadAddressEndTime = System.currentTimeMillis()
    logger.info("End fetch missing and floating road address in %.3f sec".format((fetchMissingRoadAddressEndTime - fetchMissingRoadAddressStartTime) * 0.001))

    val (changedFloating, missingFloating) = floatingViiteRoadLinks.partition(ral => linkIds.contains(ral._1))

    val buildStartTime = System.currentTimeMillis()
    val viiteRoadLinks = complementedRoadLinks.map { rl =>
      val floaters = changedFloating.getOrElse(rl.linkId, Seq())
      val ra = addresses.getOrElse(rl.linkId, Seq())
      val missed = missedRL.getOrElse(rl.linkId, Seq())
      rl.linkId -> buildRoadAddressLink(rl, ra, missed, floaters)
    }.toMap
    val buildEndTime = System.currentTimeMillis()
    logger.info("End building road address in %.3f sec".format((buildEndTime - buildStartTime) * 0.001))

    val (filledTopology, changeSet) = RoadAddressFiller.fillTopology(complementedRoadLinks, viiteRoadLinks)

    eventbus.publish("roadAddress:persistMissingRoadAddress", changeSet.missingRoadAddresses)
    eventbus.publish("roadAddress:persistAdjustments", changeSet.adjustedMValues)
    eventbus.publish("roadAddress:floatRoadAddress", changeSet.toFloatingAddressIds)


    val returningTopology = filledTopology.filter(link => !complementaryLinkIds.contains(link.linkId) ||
      complementaryLinkFilter(roadNumberLimits, municipalities, everything, publicRoads)(link))

    returningTopology ++ missingFloating.flatMap(_._2)

  }

  /**
    * Returns missing road addresses for links that did not already exist in database
    *
    * @param roadNumberLimits
    * @param municipality
    * @return
    */
  def getMissingRoadAddresses(roadNumberLimits: Seq[(Int, Int)], municipality: Int) = {
    val roadLinks = roadLinkService.getViiteCurrentAndComplementaryRoadLinksFromVVH(municipality, roadNumberLimits)
    val linkIds = roadLinks.map(_.linkId).toSet
    val addresses = RoadAddressDAO.fetchByLinkId(linkIds).groupBy(_.linkId)

    val missingLinkIds = linkIds -- addresses.keySet
    val missedRL = RoadAddressDAO.getMissingRoadAddresses(missingLinkIds).groupBy(_.linkId)

    val viiteRoadLinks = roadLinks.map { rl =>
      val ra = addresses.getOrElse(rl.linkId, Seq())
      val missed = missedRL.getOrElse(rl.linkId, Seq())
      rl.linkId -> buildRoadAddressLink(rl, ra, missed)
    }.toMap

    val (_, changeSet) = RoadAddressFiller.fillTopology(roadLinks, viiteRoadLinks)

    changeSet.missingRoadAddresses
  }

  def buildRoadAddressLink(rl: RoadLink, roadAddrSeq: Seq[RoadAddress], missing: Seq[MissingRoadAddress], floaters: Seq[RoadAddressLink] = Seq.empty): Seq[RoadAddressLink] = {
    val fusedRoadAddresses = RoadAddressLinkBuilder.fuseRoadAddress(roadAddrSeq)
    val kept = fusedRoadAddresses.map(_.id).toSet
    val removed = roadAddrSeq.map(_.id).toSet.diff(kept)
    val roadAddressesToRegister = fusedRoadAddresses.filter(_.id == fi.liikennevirasto.viite.NewRoadAddress)
    if (roadAddressesToRegister.nonEmpty)
      eventbus.publish("roadAddress:mergeRoadAddress", RoadAddressMerge(removed, roadAddressesToRegister))
    if (floaters.nonEmpty) {
      floaters.map(_.copy(anomaly = Anomaly.GeometryChanged, newGeometry = Option(rl.geometry)))
    } else {
      fusedRoadAddresses.map(ra => {
        RoadAddressLinkBuilder.build(rl, ra)
      }) ++
        missing.map(m => RoadAddressLinkBuilder.build(rl, m)).filter(_.length > 0.0)
    }
  }

  private def combineGeom(roadAddresses: Seq[RoadAddress]) = {
    if (roadAddresses.length == 1) {
      roadAddresses.head
    } else {
      val max = roadAddresses.maxBy(ra => ra.endMValue)
      val min = roadAddresses.minBy(ra => ra.startMValue)
      min.copy(startAddrMValue = Math.min(min.startAddrMValue, max.startAddrMValue),
        endAddrMValue = Math.max(min.endAddrMValue, max.endAddrMValue),
        startMValue = min.startMValue, endMValue = max.endMValue,
        geom = Seq(min.geom.head, max.geom.last))
    }
  }

  def getRoadParts(boundingRectangle: BoundingRectangle, roadNumberLimits: Seq[(Int, Int)], municipalities: Set[Int]) = {
    val addresses = withDynTransaction {
      RoadAddressDAO.fetchPartsByRoadNumbers(boundingRectangle, roadNumberLimits).groupBy(_.linkId)
    }

    val vvhRoadLinks = roadLinkService.getRoadLinksByLinkIdsFromVVH(addresses.keySet)
    val combined = addresses.mapValues(combineGeom)
    val roadLinks = vvhRoadLinks.map(rl => rl -> combined(rl.linkId)).toMap

    roadLinks.flatMap { case (rl, ra) =>
      buildRoadAddressLink(rl, Seq(ra), Seq())
    }.toSeq
  }

  def getCoarseRoadParts(boundingRectangle: BoundingRectangle, roadNumberLimits: Seq[(Int, Int)], municipalities: Set[Int]) = {
    val addresses = withDynTransaction {
      RoadAddressDAO.fetchPartsByRoadNumbers(boundingRectangle, roadNumberLimits, coarse = true).groupBy(_.linkId)
    }
    val roadLinks = roadLinkService.getViiteRoadPartsFromVVH(addresses.keySet, municipalities)
    val groupedLinks = roadLinks.flatMap { rl =>
      val ra = addresses.getOrElse(rl.linkId, List())
      buildRoadAddressLink(rl, ra, Seq())
    }.groupBy(_.roadNumber)

    val retval = groupedLinks.mapValues {
      case (viiteRoadLinks) =>
        val sorted = viiteRoadLinks.sortWith({
          case (ral1, ral2) =>
            if (ral1.roadNumber != ral2.roadNumber)
              ral1.roadNumber < ral2.roadNumber
            else if (ral1.roadPartNumber != ral2.roadPartNumber)
              ral1.roadPartNumber < ral2.roadPartNumber
            else
              ral1.startAddressM < ral2.startAddressM
        })
        sorted.zip(sorted.tail).map {
          case (st1, st2) =>
            st1.copy(geometry = Seq(st1.geometry.head, st2.geometry.head))
        }
    }
    retval.flatMap(x => x._2).toSeq
  }

  def getRoadAddressLink(id: Long) = {

    val (addresses, missedRL) = withDynTransaction {
      (RoadAddressDAO.fetchByLinkId(Set(id), true),
        RoadAddressDAO.getMissingRoadAddresses(Set(id)))
    }
    val (roadLinks, vvhHistoryLinks) = roadLinkService.getViiteCurrentAndHistoryRoadLinksFromVVH(Set(id))
    (addresses.size, roadLinks.size) match {
      case (0, 0) => List()
      case (_, 0) => addresses.flatMap(a => vvhHistoryLinks.map(rl => RoadAddressLinkBuilder.build(rl, a)))
      case (0, _) => missedRL.flatMap(a => roadLinks.map(rl => RoadAddressLinkBuilder.build(rl, a)))
      case (_, _) => addresses.flatMap(a => roadLinks.map(rl => RoadAddressLinkBuilder.build(rl, a)))
    }
  }

  def getTargetRoadLink(linkId: Long): RoadAddressLink = {
    val (roadLinks, _) = roadLinkService.getViiteCurrentAndHistoryRoadLinksFromVVH(Set(linkId))
    if (roadLinks.isEmpty) {
      throw new InvalidAddressDataException(s"Can't find road link for target link id $linkId")
    } else{
      RoadAddressLinkBuilder.build(roadLinks.head, MissingRoadAddress(linkId = linkId, None, None, RoadType.Unknown, None, None, None, None, anomaly = Anomaly.NoAddressGiven))
    }
  }

  def getUniqueRoadAddressLink(id: Long) = getRoadAddressLink(id)

  def roadClass(roadAddressLink: RoadAddressLinkLike) = {
    val C1 = new Contains(1 to 39)
    val C2 = new Contains(40 to 99)
    val C3 = new Contains(100 to 999)
    val C4 = new Contains(1000 to 9999)
    val C5 = new Contains(10000 to 19999)
    val C6 = new Contains(40000 to 49999)
    val C7 = new Contains(20001 to 39999)
    val C8a = new Contains(70001 to 89999)
    val C8b = new Contains(90001 to 99999)
    val C9 = new Contains(60001 to 61999)
    val C10 = new Contains(62001 to 62999)
    val C11 = new Contains(9900 to 9999)
    try {
      val roadNumber: Int = roadAddressLink.roadNumber.toInt
      roadNumber match {
        case C1() => HighwayClass
        case C2() => MainRoadClass
        case C3() => RegionalClass
        case C4() => ConnectingClass
        case C5() => MinorConnectingClass
        case C6() => StreetClass
        case C7() => RampsAndRoundAboutsClass
        case C8a() => PedestrianAndBicyclesClass
        case C8b() => PedestrianAndBicyclesClass
        case C9() => WinterRoadsClass
        case C10() => PathsClass
        case C11() => ConstructionSiteTemporaryClass
        case _ => NoClass
      }
    } catch {
      case ex: NumberFormatException => NoClass
    }
  }

  def createMissingRoadAddress(missingRoadLinks: Seq[MissingRoadAddress]) = {
    withDynTransaction {
      missingRoadLinks.foreach(createSingleMissingRoadAddress)
    }
  }

  def createSingleMissingRoadAddress(missingAddress: MissingRoadAddress) = {
    RoadAddressDAO.createMissingRoadAddress(missingAddress)
  }

  def mergeRoadAddress(data: RoadAddressMerge): Unit = {
    withDynTransaction {
      mergeRoadAddressInTX(data)
    }
  }

  def mergeRoadAddressInTX(data: RoadAddressMerge): Unit = {
    RoadAddressDAO.lockRoadAddressTable()
    val unMergedCount = RoadAddressDAO.queryById(data.merged).size
    if (unMergedCount != data.merged.size)
      throw new InvalidAddressDataException("Data modified while updating, rolling back transaction: some source rows no longer valid")
    val mergedCount = expireRoadAddresses(data.merged)
    if (mergedCount == data.merged.size)
      createMergedSegments(data.created)
    else
      throw new InvalidAddressDataException("Data modified while updating, rolling back transaction: some source rows not updated")
  }

  def createMergedSegments(mergedRoadAddress: Seq[RoadAddress]) = {
    mergedRoadAddress.grouped(500).foreach(group => RoadAddressDAO.create(group, Some("Automatic_merged")))
  }

  def expireRoadAddresses(expiredIds: Set[Long]) = {
    expiredIds.grouped(500).map(group => RoadAddressDAO.expireById(group)).sum
  }

  /**
    * Checks that if the geometry is found and updates the geometry to match or sets it floating if not found
    *
    * @param ids
    */
  def checkRoadAddressFloating(ids: Set[Long]): Unit = {
    withDynTransaction {
      checkRoadAddressFloatingWithoutTX(ids)
    }
  }

  /**
    * For easier unit testing and use
    *
    * @param ids
    */
  def checkRoadAddressFloatingWithoutTX(ids: Set[Long], float: Boolean = false): Unit = {
    def nonEmptyTargetLinkGeometry(roadLinkOpt: Option[RoadLinkLike], geometryOpt: Option[Seq[Point]]) = {
      !(roadLinkOpt.isEmpty || geometryOpt.isEmpty || GeometryUtils.geometryLength(geometryOpt.get) == 0.0)
    }
    val addresses = RoadAddressDAO.queryById(ids)
    val linkIdMap = addresses.groupBy(_.linkId).mapValues(_.map(_.id))
    val roadLinks = roadLinkService.getCurrentAndComplementaryVVHRoadLinks(linkIdMap.keySet)
    addresses.foreach { address =>
      val roadLink = roadLinks.find(_.linkId == address.linkId)
      val addressGeometry = roadLink.map(rl =>
        GeometryUtils.truncateGeometry3D(rl.geometry, address.startMValue, address.endMValue))
      if(float && nonEmptyTargetLinkGeometry(roadLink, addressGeometry)){
        println("Floating and update geometry id %d (link id %d)".format(address.id, address.linkId))
        RoadAddressDAO.changeRoadAddressFloating(float = true, address.id, addressGeometry)
        val missing = new MissingRoadAddress(address.linkId, Some(address.startAddrMValue), Some(address.endAddrMValue), RoadAddressLinkBuilder.getRoadType(roadLink.get.administrativeClass, UnknownLinkType), None,None,Some(address.startMValue) ,Some(address.endMValue),Anomaly.GeometryChanged)
        RoadAddressDAO.createMissingRoadAddress(missing.linkId, missing.startAddrMValue.getOrElse(0), missing.endAddrMValue.getOrElse(0), missing.anomaly.value, missing.startMValue.get, missing.endMValue.get)
      } else if (!nonEmptyTargetLinkGeometry(roadLink, addressGeometry)) {
        println("Floating id %d (link id %d)".format(address.id, address.linkId))
        RoadAddressDAO.changeRoadAddressFloating(float = true, address.id, None)
      } else {
        if (!GeometryUtils.areAdjacent(addressGeometry.get, address.geom)) {
          println("Updating geometry for id %d (link id %d)".format(address.id, address.linkId))
          RoadAddressDAO.changeRoadAddressFloating(float = false, address.id, addressGeometry)
        }
      }
    }
  }

  /*
    Kalpa-API methods
  */

  def getRoadAddressesLinkByMunicipality(municipality: Int): Seq[RoadAddressLink] = {
    //TODO: Remove null checks and make sure no nulls are generated
    val roadLinks = {
      val tempRoadLinks = roadLinkService.getViiteRoadLinksFromVVHByMunicipality(municipality)
      if (tempRoadLinks == null)
        Seq.empty[RoadLink]
      else tempRoadLinks
    }
    val complimentaryLinks = {
      val tempComplimentary = roadLinkService.getComplementaryRoadLinksFromVVH(municipality)
      if (tempComplimentary == null)
        Seq.empty[RoadLink]
      else tempComplimentary
    }
    val roadLinksWithComplimentary = roadLinks ++ complimentaryLinks

    val addresses =
      withDynTransaction {
        RoadAddressDAO.fetchByLinkId(roadLinksWithComplimentary.map(_.linkId).toSet, false, false).groupBy(_.linkId)
      }
    // In order to avoid sending roadAddressLinks that have no road address
    // we remove the road links that have no known address
    val knownRoadLinks = roadLinksWithComplimentary.filter(rl => {
      addresses.contains(rl.linkId)
    })

    val viiteRoadLinks = knownRoadLinks.map { rl =>
      val ra = addresses.getOrElse(rl.linkId, Seq())
      rl.linkId -> buildRoadAddressLink(rl, ra, Seq())
    }.toMap

    val (filledTopology, changeSet) = RoadAddressFiller.fillTopology(roadLinksWithComplimentary, viiteRoadLinks)

    eventbus.publish("roadAddress:persistMissingRoadAddress", changeSet.missingRoadAddresses)
    eventbus.publish("roadAddress:persistAdjustments", changeSet.adjustedMValues)
    eventbus.publish("roadAddress:floatRoadAddress", changeSet.toFloatingAddressIds)

    filledTopology
  }

  def saveAdjustments(addresses: Seq[LRMValueAdjustment]): Unit = {
    withDynTransaction {
      addresses.foreach(RoadAddressDAO.updateLRM)
    }
  }

  def getValidSurroundingLinks(linkIds: Set[Long], floating: RoadAddressLink): Map[Long, Option[RoadAddressLink]] = {
    val (roadLinks, vvhRoadLinks) = roadLinkService.getViiteCurrentAndHistoryRoadLinksFromVVH(linkIds)
    try{
      val surroundingLinks = linkIds.map{
        linkid =>
          val geomInChain = roadLinks.filter(_.linkId == linkid).map(_.geometry) ++ vvhRoadLinks.filter(_.linkId == linkid).map(_.geometry)
          val sourceLinkGeometryOption = geomInChain.headOption
          sourceLinkGeometryOption.map(sourceLinkGeometry => {
            val sourceLinkEndpoints = GeometryUtils.geometryEndpoints(sourceLinkGeometry)
            val delta: Vector3d = Vector3d(0.1, 0.1, 0)
            val bounds = BoundingRectangle(sourceLinkEndpoints._1 - delta, sourceLinkEndpoints._1 + delta)
            val bounds2 = BoundingRectangle(sourceLinkEndpoints._2 - delta, sourceLinkEndpoints._2 + delta)
            val roadLinks = roadLinkService.getRoadLinksFromVVH(bounds, bounds2)
            val (floatingViiteRoadLinks1, addresses1, floating1) = fetchRoadAddressesByBoundingBox(bounds)
            val (floatingViiteRoadLinks2, addresses2, floating2) = fetchRoadAddressesByBoundingBox(bounds2)

            val addresses = addresses1 ++ addresses2
            val floatingRoadAddressLinks = floatingViiteRoadLinks1 ++ floatingViiteRoadLinks2
            val distinctRoadLinks = roadLinks.distinct

            val roadAddressLinks = distinctRoadLinks.map { rl =>
              val ra = addresses.filter(_._1 != linkid).getOrElse(rl.linkId, Seq()).distinct
              rl.linkId -> buildRoadAddressLink(rl, ra, Seq())
            }

            val roadAddressLinksWithFloating = roadAddressLinks ++ floatingRoadAddressLinks
            val adjacentLinks = roadAddressLinksWithFloating
              .filter(_._2.exists(ral => GeometryUtils.areAdjacent(sourceLinkGeometry, ral.geometry)
                && ral.roadLinkType != UnknownRoadLinkType && ral.roadNumber == floating.roadNumber && ral.roadPartNumber == floating.roadPartNumber && ral.trackCode == floating.trackCode))
            (linkid -> adjacentLinks.flatMap(_._2).headOption)
          }).head
      }.toMap

      surroundingLinks
    } catch {
      case e: Exception =>
        logger.warn("Exception occurred while getting surrounding links", e)
        Map()
    }
  }

  private def getAdjacentAddresses(chainLinks: Set[Long], linkId: Long, roadNumber: Long, roadPartNumber: Long, track: Track) = {
    withDynSession {
      val ra = RoadAddressDAO.fetchByLinkId(chainLinks, includeFloating = true).sortBy(_.startAddrMValue)
      assert(ra.forall(r => r.roadNumber == roadNumber && r.roadPartNumber == roadPartNumber && r.track == track),
        s"Mixed floating addresses selected ($roadNumber/$roadPartNumber/$track): " + ra.map(r =>
          s"${r.linkId} = ${r.roadNumber}/${r.roadPartNumber}/${r.track.value}").mkString(", "))
      val startValues = ra.map(_.startAddrMValue)
      val endValues = ra.map(_.endAddrMValue)
      val orphanStarts = startValues.filterNot(st => endValues.contains(st))
      val orphanEnds = endValues.filterNot(st => startValues.contains(st))
<<<<<<< HEAD
      // TODO: should we get all road addresses for the links or is it just enough to pick the links they are on?
=======
>>>>>>> e79f6c7e
      (orphanStarts.flatMap(st => RoadAddressDAO.fetchByAddressEnd(roadNumber, roadPartNumber, track, st))
        ++ orphanEnds.flatMap(end => RoadAddressDAO.fetchByAddressStart(roadNumber, roadPartNumber, track, end)))
        .distinct
    }
  }

  def getFloatingAdjacent(chainLinks: Set[Long], linkId: Long, roadNumber: Long, roadPartNumber: Long, trackCode: Int): Seq[RoadAddressLink] = {
      val adjacentAddresses = getAdjacentAddresses(chainLinks, linkId, roadNumber, roadPartNumber, Track.apply(trackCode))
      val adjacentLinkIds = adjacentAddresses.map(_.linkId).toSet
      val roadLinks = roadLinkService.getViiteCurrentAndHistoryRoadLinksFromVVH(adjacentLinkIds)
      val adjacentAddressLinks = roadLinks._1.map(rl => rl.linkId -> rl).toMap
      val historyLinks = roadLinks._2.groupBy(rl => rl.linkId)

      val anomaly2List = withDynSession{ RoadAddressDAO.getMissingRoadAddresses(adjacentLinkIds).filter(_.anomaly == Anomaly.GeometryChanged) }

      val floatingAdjacents = adjacentAddresses.filter(_.floating).map(ra =>
        if (anomaly2List.exists(_.linkId == ra.linkId)) {
          val rl = adjacentAddressLinks(ra.linkId)
          RoadAddressLinkBuilder.build(rl, ra, true, Some(rl.geometry))
        } else {
          RoadAddressLinkBuilder.build(historyLinks(ra.linkId).head, ra)
        }
      )
      floatingAdjacents
  }

  def getAdjacent(chainLinks: Set[Long], linkId: Long): Seq[RoadAddressLink] = {
    val chainRoadLinks = roadLinkService.getRoadLinksByLinkIdsFromVVH(chainLinks)
    val pointCloud = chainRoadLinks.map(_.geometry).map(GeometryUtils.geometryEndpoints).flatMap(x => Seq(x._1, x._2))
    val boundingPoints = GeometryUtils.boundingRectangleCorners(pointCloud)
    val boundingRectangle = BoundingRectangle(boundingPoints._1 + Vector3d(-.1, .1, 0.0), boundingPoints._2 + Vector3d(.1, -.1, 0.0))
    val connectedLinks = roadLinkService.getRoadLinksAndChangesFromVVH(boundingRectangle)._1
      .filterNot(rl => chainLinks.contains(rl.linkId))
      .filter{rl =>
        val endPoints = GeometryUtils.geometryEndpoints(rl.geometry)
        pointCloud.exists(p => GeometryUtils.areAdjacent(p, endPoints._1) || GeometryUtils.areAdjacent(p, endPoints._2))
      }.map(rl => rl.linkId -> rl).toMap
    val missingLinks = withDynSession {
      RoadAddressDAO.getMissingRoadAddresses(connectedLinks.keySet)
    }
    missingLinks.map(ml => RoadAddressLinkBuilder.build(connectedLinks(ml.linkId), ml))
  }

  def getRoadAddressLinksAfterCalculation(sources: Seq[String], targets: Seq[String], user: User): Seq[RoadAddressLink] = {
    val transferredRoadAddresses = getRoadAddressesAfterCalculation(sources, targets, user)
    val target = roadLinkService.getRoadLinksByLinkIdsFromVVH(targets.map(rd => rd.toLong).toSet)
    transferredRoadAddresses.map(ra => RoadAddressLinkBuilder.build(target.find(_.linkId == ra.linkId).get, ra))
  }

  def getRoadAddressesAfterCalculation(sources: Seq[String], targets: Seq[String], user: User): Seq[RoadAddress] = {
    val sourceRoadAddressLinks = sources.flatMap(rd => {
      getRoadAddressLink(rd.toLong)
    })
    val targetIds = targets.map(rd => rd.toLong).toSet
    val targetRoadAddressLinks = targetIds.toSeq.map(getTargetRoadLink)
    transferRoadAddress(sourceRoadAddressLinks, targetRoadAddressLinks, user)
  }

  def transferFloatingToGap(sourceIds: Set[Long], targetIds: Set[Long], roadAddresses: Seq[RoadAddress], username: String): Unit = {
    withDynTransaction {
      val currentRoadAddresses = RoadAddressDAO.fetchByLinkId(sourceIds, includeFloating = true, includeHistory = true)
      RoadAddressDAO.expireById(currentRoadAddresses.map(_.id).toSet)
      RoadAddressDAO.create(roadAddresses, Some(username))
      recalculateRoadAddresses(roadAddresses.head.roadNumber.toInt, roadAddresses.head.roadPartNumber.toInt)
    }
  }

  def transferRoadAddress(sources: Seq[RoadAddressLink], targets: Seq[RoadAddressLink], user: User): Seq[RoadAddress] = {
    val mapping = DefloatMapper.createAddressMap(sources, targets)
    if (mapping.exists(DefloatMapper.invalidMapping)) {
      throw new InvalidAddressDataException("Mapping failed to map following items: " +
        mapping.filter(DefloatMapper.invalidMapping).map(
          r => s"${r.sourceLinkId}: ${r.sourceStartM}-${r.sourceEndM} -> ${r.targetLinkId}: ${r.targetStartM}-${r.targetEndM}").mkString(", ")
      )
    }
    val sourceRoadAddresses = withDynSession {
      RoadAddressDAO.fetchByLinkId(sources.map(_.linkId).toSet, includeFloating = true,
        includeHistory = false)
    }

    DefloatMapper.preTransferChecks(sourceRoadAddresses)

    val targetRoadAddresses = RoadAddressLinkBuilder.fuseRoadAddress(sourceRoadAddresses.flatMap(DefloatMapper.mapRoadAddresses(mapping)))
    DefloatMapper.postTransferChecks(targetRoadAddresses)

    targetRoadAddresses
  }

  def recalculateRoadAddresses(roadNumber: Long, roadPartNumber: Long) = {
    try{
      val roads = RoadAddressDAO.fetchByRoadPart(roadNumber, roadPartNumber, true)
      if (!roads.exists(_.floating)) {
        try {
          val adjusted = LinkRoadAddressCalculator.recalculate(roads)
          assert(adjusted.size == roads.size)
          // Must not lose any
          val (changed, unchanged) = adjusted.partition(ra =>
            roads.exists(oldra => ra.id == oldra.id && (oldra.startAddrMValue != ra.startAddrMValue || oldra.endAddrMValue != ra.endAddrMValue))
          )
          logger.info(s"Road $roadNumber, part $roadPartNumber: ${changed.size} updated, ${unchanged.size} kept unchanged")
          changed.foreach(addr => RoadAddressDAO.update(addr, None))
        } catch {
          case ex: InvalidAddressDataException => logger.error(s"!!! Road $roadNumber, part $roadPartNumber contains invalid address data - part skipped !!!", ex)
        }
      } else {
        logger.info(s"Not recalculating $roadNumber / $roadPartNumber because floating segments were found")
      }
    } catch {
      case a: Exception => logger.error(a.getMessage, a)
    }
  }

}

case class RoadAddressMerge(merged: Set[Long], created: Seq[RoadAddress])
case class ReservedRoadPart(roadPartId: Long, roadNumber: Long, roadPartNumber: Long, length: Double, discontinuity: Discontinuity, ely: Long, startDate: Option[DateTime], endDate: Option[DateTime])

<|MERGE_RESOLUTION|>--- conflicted
+++ resolved
@@ -483,10 +483,6 @@
       val endValues = ra.map(_.endAddrMValue)
       val orphanStarts = startValues.filterNot(st => endValues.contains(st))
       val orphanEnds = endValues.filterNot(st => startValues.contains(st))
-<<<<<<< HEAD
-      // TODO: should we get all road addresses for the links or is it just enough to pick the links they are on?
-=======
->>>>>>> e79f6c7e
       (orphanStarts.flatMap(st => RoadAddressDAO.fetchByAddressEnd(roadNumber, roadPartNumber, track, st))
         ++ orphanEnds.flatMap(end => RoadAddressDAO.fetchByAddressStart(roadNumber, roadPartNumber, track, end)))
         .distinct
