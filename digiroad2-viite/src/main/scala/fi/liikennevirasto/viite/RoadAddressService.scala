package fi.liikennevirasto.viite

import java.util.concurrent.TimeUnit

import fi.liikennevirasto.GeometryUtils
import fi.liikennevirasto.digiroad2._
import fi.liikennevirasto.digiroad2.asset._
import fi.liikennevirasto.digiroad2.client.vvh._
import fi.liikennevirasto.digiroad2.linearasset.RoadLink
import fi.liikennevirasto.digiroad2.oracle.OracleDatabase
import fi.liikennevirasto.digiroad2.service.RoadLinkService
import fi.liikennevirasto.digiroad2.util.LogUtils.time
import fi.liikennevirasto.digiroad2.util.Track
import fi.liikennevirasto.viite.dao.AddressChangeType.{ReNumeration, Transfer}
import fi.liikennevirasto.viite.dao.CalibrationPointDAO.CalibrationPointType
import fi.liikennevirasto.viite.dao.{RoadwayPointDAO, _}
import fi.liikennevirasto.viite.model.RoadAddressLink
import fi.liikennevirasto.viite.process.RoadAddressFiller.ChangeSet
import fi.liikennevirasto.viite.process._
import org.joda.time.DateTime
import org.slf4j.LoggerFactory

import scala.concurrent.ExecutionContext.Implicits.global
import scala.concurrent.duration.Duration
import scala.concurrent.{Await, Future}
import scala.util.control.NonFatal

class RoadAddressService(roadLinkService: RoadLinkService, roadwayDAO: RoadwayDAO, linearLocationDAO: LinearLocationDAO, roadNetworkDAO: RoadNetworkDAO, roadwayAddressMapper: RoadwayAddressMapper, eventbus: DigiroadEventBus, frozenTimeVVHAPIServiceEnabled: Boolean = false) {

  def withDynTransaction[T](f: => T): T = OracleDatabase.withDynTransaction(f)

  def withDynSession[T](f: => T): T = OracleDatabase.withDynSession(f)

  private val logger = LoggerFactory.getLogger(getClass)

  private def roadAddressLinkBuilder = new RoadAddressLinkBuilder(roadwayDAO, linearLocationDAO, new ProjectLinkDAO)

  /**
    * Smallest mvalue difference we can tolerate to be "equal to zero". One micrometer.
    * See https://en.wikipedia.org/wiki/Floating_point#Accuracy_problems
    */
  val Epsilon = 1

  val roadwayPointDAO = new RoadwayPointDAO

  private def fetchLinearLocationsByBoundingBox(boundingRectangle: BoundingRectangle, roadNumberLimits: Seq[(Int, Int)] = Seq()) = {
    val linearLocations = withDynSession {
      time(logger, "Fetch addresses") {
        linearLocationDAO.fetchLinearLocationByBoundingBox(boundingRectangle, roadNumberLimits)
      }
    }

    val historyRoadLinks = roadLinkService.getRoadLinksHistoryFromVVH(linearLocations.map(_.linkId).toSet)

    (linearLocations, historyRoadLinks)
  }

  /**
    * Fetches linear locations based on a bounding box and, if defined, within the road number limits supplied.
    *
    * @param boundingRectangle : BoundingRectangle - The search box
    * @param roadNumberLimits  : Seq[(Int, Int) - A sequence of upper and lower limits of road numbers
    * @return
    */
  def fetchLinearLocationByBoundingBox(boundingRectangle: BoundingRectangle, roadNumberLimits: Seq[(Int, Int)] = Seq()) = {
    withDynSession {
      time(logger, "Fetch addresses") {
        linearLocationDAO.fetchLinearLocationByBoundingBox(boundingRectangle, roadNumberLimits)
      }
    }
  }

  /**
    * Returns the roadways that match the supplied linear locations.
    *
    * @param linearLocations : Seq[LinearLocation] - The linear locations to search
    * @return
    */
  def getCurrentRoadAddresses(linearLocations: Seq[LinearLocation]) = {
    roadwayAddressMapper.getCurrentRoadAddressesByLinearLocation(linearLocations)
  }

  private def getRoadAddressLinks(boundingBoxResult: BoundingBoxResult): Seq[RoadAddressLink] = {
    val boundingBoxResultF =
      for {
        changeInfoF <- boundingBoxResult.changeInfoF
        roadLinksF <- boundingBoxResult.roadLinkF
        complementaryRoadLinksF <- boundingBoxResult.complementaryF
        linearLocationsAndHistoryRoadLinksF <- boundingBoxResult.roadAddressResultF
      } yield (changeInfoF, roadLinksF, complementaryRoadLinksF, linearLocationsAndHistoryRoadLinksF)

    val (changeInfos, roadLinks, complementaryRoadLinks, (linearLocations, historyRoadLinks)) =
      time(logger, "Fetch VVH bounding box data") {
        Await.result(boundingBoxResultF, Duration.Inf)
      }

    val allRoadLinks = roadLinks ++ complementaryRoadLinks

    //removed apply changes before adjusting topology since in future NLS will give perfect geometry and supposedly, we will not need any changes
    val (adjustedLinearLocations, changeSet) = if (frozenTimeVVHAPIServiceEnabled) (linearLocations, Seq()) else RoadAddressFiller.adjustToTopology(allRoadLinks, linearLocations)
    if (!frozenTimeVVHAPIServiceEnabled)
      eventbus.publish("roadAddress:persistChangeSet", changeSet)

    val roadAddresses = withDynSession {
      roadwayAddressMapper.getRoadAddressesByLinearLocation(adjustedLinearLocations)
    }
    RoadAddressFiller.fillTopology(allRoadLinks, roadAddresses)
  }

  def getRoadAddressWithRoadNumberAddress(road: Long): Seq[RoadAddress] = {
    withDynSession {
      roadwayAddressMapper.getRoadAddressesByRoadway(roadwayDAO.fetchAllByRoad(road))
    }
  }

  /**
    * Returns all road address links (combination between our roadway, linear location and vvh information) based on the limits imposed by the boundingRectangle and the roadNumberLimits.
    *
    * @param boundingRectangle : BoundingRectangle - The search box
    * @param roadNumberLimits  : Seq[(Int, Int) - A sequence of upper and lower limits of road numbers
    * @return
    */
  def getRoadAddressLinksByBoundingBox(boundingRectangle: BoundingRectangle, roadNumberLimits: Seq[(Int, Int)]): Seq[RoadAddressLink] = {

    val linearLocations = withDynSession {
      time(logger, "Fetch addresses") {
        linearLocationDAO.fetchLinearLocationByBoundingBox(boundingRectangle, roadNumberLimits)
      }
    }
    val linearLocationsLinkIds = linearLocations.map(_.linkId).toSet

    val boundingBoxResult = BoundingBoxResult(
      roadLinkService.getChangeInfoFromVVHF(linearLocationsLinkIds),
      Future((linearLocations, roadLinkService.getRoadLinksHistoryFromVVH(linearLocationsLinkIds))),
      Future(roadLinkService.getRoadLinksByLinkIdsFromVVH(linearLocationsLinkIds, frozenTimeVVHAPIServiceEnabled)),
      Future(Seq())
    )

    getRoadAddressLinks(boundingBoxResult)
  }

  /**
    * Returns all of our road addresses (combination of roadway + linear location information) based on the limits imposed by the boundingRectangle and the roadNumberLimits.
    *
    * @param boundingRectangle : BoundingRectangle - The search box
    * @param roadNumberLimits  : Seq[(Int, Int) - A sequence of upper and lower limits of road numbers
    * @return
    */
  def getRoadAddressesByBoundingBox(boundingRectangle: BoundingRectangle, roadNumberLimits: Seq[(Int, Int)]): Seq[RoadAddress] = {
    val linearLocations =
      time(logger, "Fetch linear locations by bounding box") {
        linearLocationDAO.fetchLinearLocationByBoundingBox(boundingRectangle, roadNumberLimits)
      }
    roadwayAddressMapper.getRoadAddressesByLinearLocation(linearLocations)
  }

  /**
    * Gets all the road addresses in the given bounding box, without VVH geometry. Also floating road addresses are filtered out.
    * Indicated to high zoom levels. If the road number limits are given it will also filter all road addresses by those limits.
    *
    * @param boundingRectangle The bounding box
    * @param roadNumberLimits  The road number limits
    * @return Returns all the filtered road addresses
    */
  def getRoadAddressesWithLinearGeometry(boundingRectangle: BoundingRectangle, roadNumberLimits: Seq[(Int, Int)]): Seq[RoadAddressLink] = {
    val roadAddresses = withDynTransaction {
      val linearLocations = linearLocationDAO.fetchLinearLocationByBoundingBox(boundingRectangle, roadNumberLimits)
      roadwayAddressMapper.getRoadAddressesByLinearLocation(linearLocations)
    }

    roadAddresses.map(roadAddressLinkBuilder.build)
  }

  /**
    * Returns all of our road addresses (combination of roadway + linear location information) that share the same linkIds as those supplied.
    *
    * @param linkIds : Seq[Long] - The linkId's to fetch information
    * @return
    */
  def getRoadAddressesByLinkIds(linkIds: Seq[Long]): Seq[RoadAddress] = {
    val linearLocations = linearLocationDAO.fetchByLinkId(linkIds.toSet)
    roadwayAddressMapper.getRoadAddressesByLinearLocation(linearLocations)
  }

  /**
    * Gets all the road addresses in the given municipality code.
    *
    * @param municipality The municipality code
    * @return Returns all the filtered road addresses
    */
  def getAllByMunicipality(municipality: Int): Seq[RoadAddressLink] = {
    val (roadLinks, _) = roadLinkService.getRoadLinksWithComplementaryAndChangesFromVVH(municipality, frozenTimeVVHAPIServiceEnabled)

    val linearLocations = withDynTransaction {
      time(logger, "Fetch addresses") {
        linearLocationDAO.fetchRoadwayByLinkId(roadLinks.map(_.linkId).toSet)
      }
    }
    val (adjustedLinearLocations, changeSet) = if (frozenTimeVVHAPIServiceEnabled) (linearLocations, Seq()) else RoadAddressFiller.adjustToTopology(roadLinks, linearLocations)
    if (!frozenTimeVVHAPIServiceEnabled) {
      //TODO we should think to update both servers with cache at the same time, and before the apply change batch that way we will not need to do any kind of changes here
      eventbus.publish("roadAddress:persistChangeSet", changeSet)
    }


    val roadAddresses = withDynTransaction {
      roadNetworkDAO.getLatestRoadNetworkVersionId match {
        case Some(roadNetworkId) => roadwayAddressMapper.getNetworkVersionRoadAddressesByLinearLocation(adjustedLinearLocations, roadNetworkId)
        case _ => roadwayAddressMapper.getCurrentRoadAddressesByLinearLocation(adjustedLinearLocations)
      }
    }

    roadAddresses.flatMap { ra =>
      val roadLink = roadLinks.find(rl => rl.linkId == ra.linkId)
      roadLink.map(rl => roadAddressLinkBuilder.build(rl, ra))
    }
  }

  /**
    * Gets all the existing road numbers at the current road network.
    *
    * @return Returns all the road numbers
    */
  def getRoadNumbers: Seq[Long] = {
    withDynSession {
      roadwayDAO.fetchAllCurrentRoadNumbers()
    }
  }

  /**
    * Gets all the road addresses in the same road number, road part number with start address less that
    * the given address measure. If trackOption parameter is given it will also filter by track code.
    *
    * @param road        The road number
    * @param roadPart    The road part number
    * @param addressM    The road address at road number and road part
    * @param trackOption Optional track code
    * @return Returns all the filtered road addresses
    */
  def getRoadAddress(road: Long, roadPart: Long, addressM: Long, trackOption: Option[Track]): Seq[RoadAddress] = {
    withDynSession {
      val roadways = trackOption match {
        case Some(track) =>
          if (addressM != 0)
            roadwayDAO.fetchAllBySectionTrackAndAddresses(road, roadPart, track, None, Some(addressM))
          else
            roadwayDAO.fetchAllBySectionTrackAndAddresses(road, roadPart, track, None, None)
        case _ =>
          if (addressM != 0)
            roadwayDAO.fetchAllBySectionAndAddresses(road, roadPart, None, Some(addressM))
          else
            roadwayDAO.fetchAllBySectionAndAddresses(road, roadPart, None, None)
      }

      val roadAddresses = roadwayAddressMapper.getRoadAddressesByRoadway(roadways).sortBy(_.startAddrMValue)
      if (addressM > 0)
        roadAddresses.filter(ra => ra.startAddrMValue < addressM)
      else Seq(roadAddresses.head)
    }
  }

  /**
    * Gets all the road addresses in the same road number and track codes.
    * If the track sequence is empty will filter only by road number
    *
    * @param road   The road number
    * @param tracks The set of track codes
    * @return Returns all the filtered road addresses
    */
  def getRoadAddressWithRoadNumber(road: Long, tracks: Set[Track]): Seq[RoadAddress] = {
    withDynSession {
      val roadways = if (tracks.isEmpty)
        roadwayDAO.fetchAllByRoad(road)
      else
        roadwayDAO.fetchAllByRoadAndTracks(road, tracks)

      roadwayAddressMapper.getRoadAddressesByRoadway(roadways)
    }
  }

  /**
    * Gets all the road addresses in the same road number, road parts and track codes.
    * If the road part number sequence or track codes sequence is empty
    *
    * @param road      The road number
    * @param roadParts The set of road part numbers
    * @param tracks    The set of track codes
    * @return Returns all the filtered road addresses
    */
  def getRoadAddressWithRoadNumberParts(road: Long, roadParts: Set[Long], tracks: Set[Track]): Seq[RoadAddress] = {
    withDynSession {
      val roadways = roadwayDAO.fetchAllBySectionsAndTracks(road, roadParts, tracks)
      roadwayAddressMapper.getRoadAddressesByRoadway(roadways)
    }
  }

  /**
    * Gets all the road addresses in the same road number, road parts and track codes.
    * If the road part number sequence or track codes sequence is empty
    *
    * @param road         The road number
    * @param part         The road part
    * @param withHistory  The optional parameter that allows the search to also look for historic links
    * @param fetchOnlyEnd The optional parameter that allows the search for the link with bigger endAddrM value
    * @return Returns all the filtered road addresses
    */
  def getRoadAddressWithRoadAndPart(road: Long, part: Long, withHistory: Boolean = false, fetchOnlyEnd: Boolean = false): Seq[RoadAddress] = {
    withDynSession {
      val roadways = roadwayDAO.fetchAllByRoadAndPart(road, part, withHistory, fetchOnlyEnd)
      roadwayAddressMapper.getRoadAddressesByRoadway(roadways)
    }
  }

  /**
    * Gets all the road addresses in between the given linear location.
    * - If only given the start measure, will return all the road addresses with the start and end measure in between ${startMOption} or start measure equal or greater than ${startMOption}
    * - If only given the end measure, will return all the road addresses with the start and end measure in between ${endMOption} or end measure equal or less than ${endMOption}
    * - If any of the measures are given, will return all the road addresses on the given road link id
    *
    * @param linkId       The link identifier of the linear location
    * @param startMOption The start measure of the linear location
    * @param endMOption   The end measure of the linear location
    * @return Returns all the filtered road addresses
    */
  def getRoadAddressWithLinkIdAndMeasure(linkId: Long, startMOption: Option[Double], endMOption: Option[Double]): Seq[RoadAddress] = {
    withDynSession {
      val linearLocations = linearLocationDAO.fetchRoadwayByLinkId(Set(linkId))
      val roadAddresses = roadwayAddressMapper.getRoadAddressesByLinearLocation(linearLocations)

      (startMOption, endMOption) match {
        case (Some(startM), Some(endM)) =>
          roadAddresses.filter(ra => ra.linkId == linkId && ra.isBetweenMeasures(startM, endM))
        case (Some(startM), _) =>
          roadAddresses.filter(ra => ra.linkId == linkId && (ra.startMValue >= startM || ra.isBetweenMeasures(startM)))
        case (_, Some(endM)) =>
          roadAddresses.filter(ra => ra.linkId == linkId && (ra.endMValue <= endM || ra.isBetweenMeasures(endM)))
        case _ =>
          roadAddresses.filter(ra => ra.linkId == linkId)
      }
    }
  }

  /**
    * Gets all the road address in the given road number and road part
    *
    * @param roadNumber     The road number
    * @param roadPartNumber The road part number
    * @return Returns road addresses filtered given section
    */
  def getRoadAddressesFiltered(roadNumber: Long, roadPartNumber: Long): Seq[RoadAddress] = {
    if (OracleDatabase.isWithinSession) {
      val roadwayAddresses = roadwayDAO.fetchAllBySection(roadNumber, roadPartNumber)
      roadwayAddressMapper.getRoadAddressesByRoadway(roadwayAddresses)
    } else {
      withDynSession {
        val roadwayAddresses = roadwayDAO.fetchAllBySection(roadNumber, roadPartNumber)
        roadwayAddressMapper.getRoadAddressesByRoadway(roadwayAddresses)
      }
    }
  }

  /**
    * Gets all the valid road address in the given road number and project start date
    *
    * @param roadNumber The road number
    * @param startDate  The project start date
    * @return Returns road addresses filtered given section
    */
  def getValidRoadAddressParts(roadNumber: Long, startDate: DateTime): Seq[Long] = {
    withDynSession {
      roadwayDAO.getValidRoadParts(roadNumber, startDate)
    }
  }

  /**
    * Gets all the previous road address part in the given road number and road part number
    *
    * @param roadNumber The road number
    * @param roadPart   The road part number
    * @return Returns previous parts in road number, if they exist
    */
  def getPreviousRoadAddressPart(roadNumber: Long, roadPart: Long): Option[Long] = {
    withDynSession {
      roadwayDAO.fetchPreviousRoadPartNumber(roadNumber, roadPart)
    }
  }

  /**
    * Gets all the road addresses in given road number, road part number and between given address measures.
    * The road address measures should be in [startAddrM, endAddrM]
    *
    * @param roadNumber     The road number
    * @param roadPartNumber The road part number
    * @param startAddrM     The start address measure
    * @param endAddrM       The end address measure
    * @return Returns road addresses filtered by road section and address measures
    */
  def getRoadAddressesFiltered(roadNumber: Long, roadPartNumber: Long, startAddrM: Long, endAddrM: Long): Seq[RoadAddress] = {
    withDynSession {
      val roadwayAddresses = roadwayDAO.fetchAllBySectionAndAddresses(roadNumber, roadPartNumber, Some(startAddrM), Some(endAddrM))
      val roadAddresses = roadwayAddressMapper.getRoadAddressesByRoadway(roadwayAddresses)
      roadAddresses.filter(ra => ra.isBetweenAddresses(startAddrM, endAddrM))
    }
  }

  /**
    * Gets all the road addresses on top of given road links.
    *
    * @param linkIds The set of road link identifiers
    * @return Returns all filtered the road addresses
    */
  def getRoadAddressByLinkIds(linkIds: Set[Long]): Seq[RoadAddress] = {
    withDynTransaction {
      val linearLocations = linearLocationDAO.fetchRoadwayByLinkId(linkIds)
      val roadAddresses = roadwayAddressMapper.getRoadAddressesByLinearLocation(linearLocations)
      roadAddresses.filter(ra => linkIds.contains(ra.linkId))
    }
  }

  /**
    * Returns all of our road addresses (combination of roadway + linear location information) that share the same roadwayId as those supplied.
    *
    * @param roadwayIds : Seq[Long] - The roadway Id's to fetch
    * @return
    */
  def getRoadAddressesByRoadwayIds(roadwayIds: Seq[Long]): Seq[RoadAddress] = {
    val roadways = roadwayDAO.fetchAllByRoadwayId(roadwayIds)
    val roadAddresses = roadwayAddressMapper.getRoadAddressesByRoadway(roadways)
    roadAddresses
  }

  def getChanged(sinceDate: DateTime, untilDate: DateTime): Seq[ChangedRoadAddress] = {
    withDynSession {
      val roadwayAddresses = roadwayDAO.fetchAllByDateRange(sinceDate, untilDate)
      val roadAddresses = roadwayAddressMapper.getRoadAddressesByRoadway(roadwayAddresses)

      val roadLinks = roadLinkService.getRoadLinksAndComplementaryFromVVH(roadAddresses.map(_.linkId).toSet)
      val roadLinksWithoutWalkways = roadLinks.filterNot(_.linkType == CycleOrPedestrianPath).filterNot(_.linkType == TractorRoad)

      roadAddresses.flatMap { roadAddress =>
        roadLinksWithoutWalkways.find(_.linkId == roadAddress.linkId).map { roadLink =>
          ChangedRoadAddress(
            roadAddress = roadAddress.copyWithGeometry(GeometryUtils.truncateGeometry3D(roadLink.geometry, roadAddress.startMValue, roadAddress.endMValue)),
            link = roadLink
          )
        }
      }
    }
  }

  def getUpdatedRoadways(sinceDate: DateTime): Either[String, Seq[Roadway]] = {
    withDynSession {
      try {
        val roadways = roadwayDAO.fetchUpdatedSince(sinceDate)
        Right(roadways)
      } catch {
        case e if NonFatal(e) =>
          logger.error("Failed to fetch updated roadways.", e)
          Left(e.getMessage)
      }
    }

  }

  def getUpdatedLinearLocations(sinceDate: DateTime): Either[String, Seq[LinearLocation]] = {
    withDynSession {
      try {
        val linearLocations = linearLocationDAO.fetchUpdatedSince(sinceDate)
        Right(linearLocations)
      } catch {
        case e if NonFatal(e) =>
          logger.error("Failed to fetch updated linear locations.", e)
          Left(e.getMessage)
      }
    }

  }

  /**
    * Gets all the road addresses errors (excluding history)
    *
    * @param includesHistory - default value = false to exclude history values
    * @return Returns all filtered road address errors
    */
  def getRoadAddressErrors(includesHistory: Boolean = false): List[AddressConsistencyValidator.AddressErrorDetails] = {
    withDynSession {
      roadwayDAO.fetchAllRoadAddressErrors(includesHistory)
    }
  }

  /**
    * returns road addresses with link-id currently does not include terminated links which it cannot build roadaddress with out geometry
    *
    * @param linkId link-id
    * @return roadaddress[]
    */
  def getRoadAddressLink(linkId: Long): Seq[RoadAddressLink] = {

    val roadlinks = roadLinkService.getAllVisibleRoadLinksFromVVH(Set(linkId))

    val roadAddresses = withDynSession {
      val linearLocations = linearLocationDAO.fetchRoadwayByLinkId(Set(linkId))

      roadwayAddressMapper.getRoadAddressesByLinearLocation(linearLocations)
    }

    RoadAddressFiller.fillTopology(roadlinks, roadAddresses).filter(_.linkId == linkId)

  }

  def sortRoadWayWithNewRoads(originalLinearLocationGroup: Map[Long, Seq[LinearLocation]], newLinearLocations: Seq[LinearLocation]): Map[Long, Seq[LinearLocation]] = {
    val newLinearLocationsGroup = newLinearLocations.groupBy(_.roadwayNumber)
    originalLinearLocationGroup.flatMap {
      case (roadwayNumber, locations) =>
        val linearLocationsForRoadNumber = newLinearLocationsGroup.getOrElse(roadwayNumber, Seq())
        linearLocationsForRoadNumber.size match {
          case 0 => Seq() //Doesn't need to reorder or to expire any link for this roadway
          case _ =>
            Map(roadwayNumber ->
              (locations ++ linearLocationsForRoadNumber)
                .sortBy(_.orderNumber)
                .foldLeft(Seq[LinearLocation]()) {
                  case (list, linearLocation) =>
                    list ++ Seq(linearLocation.copy(orderNumber = list.size + 1))
                })
        }
    }
  }

  def updateChangeSet(changeSet: ChangeSet): Unit = {

    withDynTransaction {
      //Getting the linearLocations before the drop
      val linearByRoadwayNumber = linearLocationDAO.fetchByRoadways(changeSet.newLinearLocations.map(_.roadwayNumber).toSet)

      val roadwayCheckSum = linearByRoadwayNumber.groupBy(_.roadwayNumber).mapValues(l => l.map(_.orderNumber).sum)

      //Expire linear locations
      linearLocationDAO.expireByIds(changeSet.droppedSegmentIds)

      //Update all the linear location measures
      linearLocationDAO.updateAll(changeSet.adjustedMValues, "adjustTopology")

      val existingLinearLocations = linearByRoadwayNumber.filterNot(l => changeSet.droppedSegmentIds.contains(l.id))
      val existingLinearLocationsGrouped = existingLinearLocations.groupBy(_.roadwayNumber)

      //Create the new linear locations and update the road order
      val orderedLinearLocations = sortRoadWayWithNewRoads(existingLinearLocationsGrouped, changeSet.newLinearLocations)

      existingLinearLocationsGrouped.foreach {
        case (roadwayNumber, existingLinearLocations) =>
          val roadwayLinearLocations = orderedLinearLocations.getOrElse(roadwayNumber, Seq())
          if (roadwayCheckSum.getOrElse(roadwayNumber, -1) != roadwayLinearLocations.map(_.orderNumber).sum) {
            linearLocationDAO.expireByIds(existingLinearLocations.map(_.id).toSet)
            linearLocationDAO.create(roadwayLinearLocations)
            handleCalibrationPoints(roadwayLinearLocations, username = "applyChanges")
          }
      }

      linearLocationDAO.create(changeSet.newLinearLocations.map(l => l.copy(id = NewIdValue)))
      handleCalibrationPoints(changeSet.newLinearLocations, username = "applyChanges")
      //TODO Implement the missing at user story VIITE-1596
    }

  }

  def getRoadAddressLinks(boundingRectangle: BoundingRectangle, roadNumberLimits: Seq[(Int, Int)],
                                      everything: Boolean = false, publicRoads: Boolean = false): Seq[RoadAddressLink] = {

    val boundingBoxResult = BoundingBoxResult(
      roadLinkService.getChangeInfoFromVVHF(boundingRectangle, Set()),
      //Should fetch all the road types
      Future(fetchLinearLocationsByBoundingBox(boundingRectangle)),
      Future(roadLinkService.getRoadLinksFromVVH(boundingRectangle, roadNumberLimits, Set(), everything, publicRoads, frozenTimeVVHAPIServiceEnabled)),
      Future(roadLinkService.getComplementaryRoadLinksFromVVH(boundingRectangle, Set()))
    )
    getRoadAddressLinks(boundingBoxResult)
  }

  def handleCalibrationPoints(linearLocations: Iterable[LinearLocation], username: String = "-"): Unit = {
    val startCalibrationPointsToCheck = linearLocations.filter(_.startCalibrationPoint.isDefined)
    val endCalibrationPointsToCheck = linearLocations.filter(_.endCalibrationPoint.isDefined)

    // Fetch current linear locations and check which calibration points should be expired
    val currentCPs = CalibrationPointDAO.fetchByLinkId(linearLocations.map(l => l.linkId))
    val currentStartCP = currentCPs.filter(_.startOrEnd == 0)
    val currentEndCP = currentCPs.filter(_.startOrEnd == 1)
    val startCPsToBeExpired = currentStartCP.filter(c => !startCalibrationPointsToCheck.exists(sc => sc.linkId == c.linkId))
    val endCPsToBeExpired = currentEndCP.filter(c => !endCalibrationPointsToCheck.exists(sc => sc.linkId == c.linkId))

    // Expire calibration points
    startCPsToBeExpired.foreach {
      ll =>
        val cal = CalibrationPointDAO.fetch(ll.linkId, startOrEnd = 0)
        if (cal.isDefined) {
          CalibrationPointDAO.expireById(Set(cal.get.id))
        } else {
          logger.error(s"Failed to expire start calibration point for link id: ${ll.linkId}")
        }
    }
    endCPsToBeExpired.foreach {
      ll =>
        val cal = CalibrationPointDAO.fetch(ll.linkId, startOrEnd = 1)
        if (cal.isDefined) {
          CalibrationPointDAO.expireById(Set(cal.get.id))
        } else {
          logger.error(s"Failed to expire end calibration point for link id: ${ll.linkId}")
        }
    }

    // Check other calibration points
    startCalibrationPointsToCheck.foreach {
      cal =>
        val calibrationPoint = CalibrationPointDAO.fetch(cal.linkId, startOrEnd = 0)
        if (calibrationPoint.isEmpty) {
          val roadwayPointId =
            roadwayPointDAO.fetch(cal.roadwayNumber, cal.startCalibrationPoint.get) match {
              case Some(roadwayPoint) =>
                roadwayPoint.id
              case _ => roadwayPointDAO.create(cal.roadwayNumber, cal.startCalibrationPoint.get, username)
            }
          CalibrationPointDAO.create(roadwayPointId, cal.linkId, startOrEnd = 0, calType = CalibrationPointType.Mandatory, createdBy = username)
        }
    }
    endCalibrationPointsToCheck.foreach {
      cal =>
        val calibrationPoint = CalibrationPointDAO.fetch(cal.linkId, startOrEnd = 1)
        if (calibrationPoint.isEmpty) {
          val roadwayPointId =
            roadwayPointDAO.fetch(cal.roadwayNumber, cal.endCalibrationPoint.get) match {
              case Some(roadwayPoint) =>
                roadwayPoint.id
              case _ => roadwayPointDAO.create(cal.roadwayNumber, cal.endCalibrationPoint.get, username)
            }
          CalibrationPointDAO.create(roadwayPointId, cal.linkId, startOrEnd = 1, calType = CalibrationPointType.Mandatory, createdBy = username)
        }
    }
  }

  def handleRoadwayPointsUpdate(roadwayChanges: List[ProjectRoadwayChange], mappedRoadwayNumbers: Seq[RoadwayNumbersLinkChange], username: String = "-"): Unit = {
    val affectableChanges = roadwayChanges.filter(rw => List(Transfer, ReNumeration).contains(rw.changeInfo.changeType))
    val updatableRoadwayPoints: Seq[(Long, Long, String, Long)] = affectableChanges.sortBy(_.changeInfo.target.startAddressM).foldLeft(Seq.empty[(Long, Long, String, Long)]) { (list, rwc) =>

      val change = rwc.changeInfo
      val source = change.source
      val target = change.target
      val roadwayNumbers = roadwayDAO.fetchAllBySectionAndTracks(target.roadNumber.get, target.startRoadPartNumber.get, Set(Track.apply(target.trackCode.get.toInt))).map(_.roadwayNumber).distinct
      val roadwayPoints = roadwayNumbers.flatMap { rwn =>
        val roadwayNumberInPoint = mappedRoadwayNumbers.filter(mrw => mrw.newRoadwayNumber == rwn && mrw.originalStartAddr >= source.startAddressM.get && mrw.originalEndAddr <= source.endAddressM.get)
        if (roadwayNumberInPoint.nonEmpty) {
          roadwayPointDAO.fetchByRoadwayNumberAndAddresses(roadwayNumberInPoint.head.oldRoadwayNumber, source.startAddressM.get, source.endAddressM.get)
        } else {
          Seq()
        }
      }.distinct

      if (roadwayPoints.nonEmpty) {
        if (change.changeType == Transfer) {
          if (!change.reversed) {
            roadwayPoints.flatMap { rwp =>
              val roadwayNumberInPoint = mappedRoadwayNumbers.filter(mrw => mrw.oldRoadwayNumber == rwp.roadwayNumber && rwp.addrMValue >= mrw.originalStartAddr && rwp.addrMValue <= mrw.originalEndAddr).head.newRoadwayNumber
              val newAddrM = target.startAddressM.get + (rwp.addrMValue - source.startAddressM.get)
              list :+ (roadwayNumberInPoint, newAddrM, username, rwp.id)
            }
          } else {
            roadwayPoints.flatMap { rwp =>
              val roadwayNumberInPoint = mappedRoadwayNumbers.filter(mrw => mrw.oldRoadwayNumber == rwp.roadwayNumber && rwp.addrMValue >= mrw.originalStartAddr && rwp.addrMValue <= mrw.originalEndAddr).head.newRoadwayNumber
              val newAddrM = target.endAddressM.get - (rwp.addrMValue - source.startAddressM.get)
              list :+ (roadwayNumberInPoint, newAddrM, username, rwp.id)
            }
          }
        } else if (change.changeType == ReNumeration) {
          if (change.reversed) {
            roadwayPoints.flatMap { rwp =>
              val roadwayNumberInPoint = mappedRoadwayNumbers.filter(mrw => mrw.oldRoadwayNumber == rwp.roadwayNumber && rwp.addrMValue >= mrw.originalStartAddr && rwp.addrMValue <= mrw.originalEndAddr).head.newRoadwayNumber
              val newAddrM = Seq(source.endAddressM.get, target.endAddressM.get).max - rwp.addrMValue
              list :+ (roadwayNumberInPoint, newAddrM, username, rwp.id)
            }
          } else {
            list
          }
        } else {
          //TODO IF NEED IN FUTURE remove filter from top and add roadwayChange Termination cases/expire roadwaypoint cases
          list
        }
      } else list

    }.distinct
    roadwayPointDAO.update(updatableRoadwayPoints)
  }

  }

  sealed trait RoadClass {
    def value: Int

    def roads: Seq[Int]
  }

  object RoadClass {
    val values: Set[RoadClass] = Set(HighwayClass, MainRoadClass, RegionalClass, ConnectingClass, MinorConnectingClass, StreetClass,
      RampsAndRoundAboutsClass, PedestrianAndBicyclesClassA, PedestrianAndBicyclesClassB, WinterRoadsClass, PathsClass, ConstructionSiteTemporaryClass,
      PrivateRoadClass, NoClass)

    val nodeAndJunctionRoadClass = Set(HighwayClass, MainRoadClass, RegionalClass, ConnectingClass, MinorConnectingClass,
      StreetClass, PrivateRoadClass, WinterRoadsClass, PathsClass)


    def get(roadNumber: Int): Int = {
      values.find(_.roads contains roadNumber).getOrElse(NoClass).value
    }

    case object HighwayClass extends RoadClass {
      def value = 1

      def roads: Range.Inclusive = 1 to 39
    }

    case object MainRoadClass extends RoadClass {
      def value = 2

      def roads: Range.Inclusive = 40 to 99
    }

    case object RegionalClass extends RoadClass {
      def value = 3

      def roads: Range.Inclusive = 100 to 999
    }

    case object ConnectingClass extends RoadClass {
      def value = 4

      def roads: Range.Inclusive = 1000 to 9999
    }

    case object MinorConnectingClass extends RoadClass {
      def value = 5

      def roads: Range.Inclusive = 10000 to 19999
    }

    case object StreetClass extends RoadClass {
      def value = 6

<<<<<<< HEAD
case class BoundingBoxResult(changeInfoF: Future[Seq[ChangeInfo]], roadAddressResultF: Future[(Seq[LinearLocation], Seq[VVHHistoryRoadLink])],
                             roadLinkF: Future[Seq[RoadLink]], complementaryF: Future[Seq[RoadLink]])
=======
      def roads: Range.Inclusive = 40000 to 49999
    }
>>>>>>> e6cecb2b

    case object RampsAndRoundAboutsClass extends RoadClass {
      def value = 7

      def roads: Range.Inclusive = 20001 to 39999
    }

    case object PedestrianAndBicyclesClassA extends RoadClass {
      def value = 8

      def roads: Range.Inclusive = 70001 to 89999
    }

    case object PedestrianAndBicyclesClassB extends RoadClass {
      def value = 8

      def roads: Range.Inclusive = 90001 to 99999
    }

    case object WinterRoadsClass extends RoadClass {
      def value = 9

      def roads: Range.Inclusive = 60001 to 61999
    }

    case object PathsClass extends RoadClass {
      def value = 10

      def roads: Range.Inclusive = 62001 to 62999
    }

    case object ConstructionSiteTemporaryClass extends RoadClass {
      def value = 11

      def roads: Range.Inclusive = 9900 to 9999
    }

    case object PrivateRoadClass extends RoadClass {
      def value = 12

      def roads: Range.Inclusive = 50001 to 59999
    }

    case object NoClass extends RoadClass {
      def value = 99

      def roads: Range.Inclusive = 0 to 0
    }

  }

  //TODO check if this is needed
  class Contains(r: Range) {
    def unapply(i: Int): Boolean = r contains i
  }

  case class RoadAddressMerge(merged: Set[Long], created: Seq[RoadAddress])

  case class LinearLocationResult(current: Seq[LinearLocation])

  case class BoundingBoxResult(changeInfoF: Future[Seq[ChangeInfo]], roadAddressResultF: Future[(Seq[LinearLocation], Seq[VVHHistoryRoadLink])],
                               roadLinkF: Future[Seq[RoadLink]], complementaryF: Future[Seq[RoadLink]], suravageF: Future[Seq[VVHRoadlink]])

  case class LinkRoadAddressHistory(v: (Seq[RoadAddress], Seq[RoadAddress])) {
    val currentSegments: Seq[RoadAddress] = v._1
    val historySegments: Seq[RoadAddress] = v._2
    val allSegments: Seq[RoadAddress] = currentSegments ++ historySegments
  }

  case class ChangedRoadAddress(roadAddress: RoadAddress, link: RoadLink)

  object AddressConsistencyValidator {

    sealed trait AddressError {
      def value: Int

      def message: String
    }


    object AddressError {
      val values: Set[AddressError] = Set(OverlappingRoadAddresses, InconsistentTopology, InconsistentLrmHistory, Inconsistent2TrackCalibrationPoints, InconsistentContinuityCalibrationPoints, MissingEdgeCalibrationPoints,
        InconsistentAddressValues, MissingStartingLink)

      case object OverlappingRoadAddresses extends AddressError {
        def value = 1

        def message: String = ErrorOverlappingRoadAddress
      }

      case object InconsistentTopology extends AddressError {
        def value = 2

        def message: String = ErrorInconsistentTopology
      }

      case object InconsistentLrmHistory extends AddressError {
        def value = 3

        def message: String = ErrorInconsistentLrmHistory
      }

      case object Inconsistent2TrackCalibrationPoints extends AddressError {
        def value = 4

        def message: String = ErrorInconsistent2TrackCalibrationPoints
      }

      case object InconsistentContinuityCalibrationPoints extends AddressError {
        def value = 5

        def message: String = ErrorInconsistentContinuityCalibrationPoints
      }

      case object MissingEdgeCalibrationPoints extends AddressError {
        def value = 6

        def message: String = ErrorMissingEdgeCalibrationPoints
      }

      case object InconsistentAddressValues extends AddressError {
        def value = 7

        def message: String = ErrorInconsistentAddressValues
      }

      case object MissingStartingLink extends AddressError {
        def value = 8

        def message: String = ErrorMissingStartingLink
      }

      def apply(intValue: Int): AddressError = {
        values.find(_.value == intValue).get
      }
    }

    case class AddressErrorDetails(linearLocationId: Long, linkId: Long, roadNumber: Long, roadPartNumber: Long, addressError: AddressError, ely: Long)

}<|MERGE_RESOLUTION|>--- conflicted
+++ resolved
@@ -743,13 +743,8 @@
     case object StreetClass extends RoadClass {
       def value = 6
 
-<<<<<<< HEAD
-case class BoundingBoxResult(changeInfoF: Future[Seq[ChangeInfo]], roadAddressResultF: Future[(Seq[LinearLocation], Seq[VVHHistoryRoadLink])],
-                             roadLinkF: Future[Seq[RoadLink]], complementaryF: Future[Seq[RoadLink]])
-=======
       def roads: Range.Inclusive = 40000 to 49999
     }
->>>>>>> e6cecb2b
 
     case object RampsAndRoundAboutsClass extends RoadClass {
       def value = 7
@@ -811,7 +806,7 @@
   case class LinearLocationResult(current: Seq[LinearLocation])
 
   case class BoundingBoxResult(changeInfoF: Future[Seq[ChangeInfo]], roadAddressResultF: Future[(Seq[LinearLocation], Seq[VVHHistoryRoadLink])],
-                               roadLinkF: Future[Seq[RoadLink]], complementaryF: Future[Seq[RoadLink]], suravageF: Future[Seq[VVHRoadlink]])
+                               roadLinkF: Future[Seq[RoadLink]], complementaryF: Future[Seq[RoadLink]])
 
   case class LinkRoadAddressHistory(v: (Seq[RoadAddress], Seq[RoadAddress])) {
     val currentSegments: Seq[RoadAddress] = v._1
