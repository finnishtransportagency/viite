--- conflicted
+++ resolved
@@ -703,7 +703,6 @@
 
   def getRoadAddressProjects(projectId: Long): Seq[RoadAddressProject] = {
     withDynTransaction {
-<<<<<<< HEAD
       RoadAddressDAO.getRoadAddressProjects(projectId)
     }
   }
@@ -731,12 +730,6 @@
       (fullProjectInfo, formInfo)
     }
   }
-=======
-      val projects = RoadAddressDAO.getRoadAddressProjects()
-      projects
-    }
-  }
->>>>>>> 20ff4712
 }
 
 //TIETYYPPI (1= yleinen tie, 2 = lauttaväylä yleisellä tiellä, 3 = kunnan katuosuus, 4 = yleisen tien työmaa, 5 = yksityistie, 9 = omistaja selvittämättä)
