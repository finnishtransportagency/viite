package fi.liikennevirasto.viite

import java.sql.SQLException

import fi.liikennevirasto.digiroad2.RoadLinkType.{ComplementaryRoadLinkType, FloatingRoadLinkType, NormalRoadLinkType, UnknownRoadLinkType}
import fi.liikennevirasto.digiroad2._
import fi.liikennevirasto.digiroad2.asset._
import fi.liikennevirasto.digiroad2.linearasset.RoadLink
import fi.liikennevirasto.digiroad2.masstransitstop.oracle.Sequences
import fi.liikennevirasto.digiroad2.oracle.OracleDatabase
import fi.liikennevirasto.digiroad2.user.User
import fi.liikennevirasto.digiroad2.util.Track
import fi.liikennevirasto.viite.RoadType._
import fi.liikennevirasto.viite.dao._
import fi.liikennevirasto.viite.model.RoadAddressLink
import fi.liikennevirasto.viite.process.RoadAddressFiller.LRMValueAdjustment
import fi.liikennevirasto.viite.process.{InvalidAddressDataException, RoadAddressFiller}
import org.joda.time.format.DateTimeFormat
import org.joda.time.{DateTime, DateTimeZone}
import org.slf4j.LoggerFactory

import scala.collection.immutable.ListMap
import scala.concurrent.ExecutionContext.Implicits.global
import scala.concurrent.duration.Duration
import scala.concurrent.{Await, Future}

class RoadAddressService(roadLinkService: RoadLinkService, eventbus: DigiroadEventBus) {

  def withDynTransaction[T](f: => T): T = OracleDatabase.withDynTransaction(f)
  def withDynSession[T](f: => T): T = OracleDatabase.withDynSession(f)

  val logger = LoggerFactory.getLogger(getClass)

  val HighwayClass = 1
  val MainRoadClass = 2
  val RegionalClass = 3
  val ConnectingClass = 4
  val MinorConnectingClass = 5
  val StreetClass = 6
  val RampsAndRoundAboutsClass = 7
  val PedestrianAndBicyclesClass = 8
  val WinterRoadsClass = 9
  val PathsClass = 10
  val ConstructionSiteTemporaryClass = 11
  val NoClass = 99

  val MaxAllowedMValueError = 0.001
  val Epsilon = 1E-6 /* Smallest mvalue difference we can tolerate to be "equal to zero". One micrometer.
                                See https://en.wikipedia.org/wiki/Floating_point#Accuracy_problems
                             */
  val MaxDistanceDiffAllowed = 1.0 /*Temporary restriction from PO: Filler limit on modifications
                                            (LRM adjustments) is limited to 1 meter. If there is a need to fill /
                                            cut more than that then nothing is done to the road address LRM data.
                                            */
  val MinAllowedRoadAddressLength = 0.1

  class Contains(r: Range) {
    def unapply(i: Int): Boolean = r contains i
  }

  /**
    * Get calibration points for road not in a project
    *
    * @param roadNumber
    * @return
    */
  def getCalibrationPoints(roadNumber: Long) = {
    // TODO: Implementation
    Seq(CalibrationPoint(1, 0.0, 0))
  }

  /**
    * Get calibration points for road including project created ones
    *
    * @param roadNumber
    * @param projectId
    * @return
    */
  def getCalibrationPoints(roadNumber: Long, projectId: Long): Seq[CalibrationPoint] = {
    // TODO: Implementation
    getCalibrationPoints(roadNumber) ++ Seq(CalibrationPoint(2, 0.0, 0))
  }

  def getCalibrationPoints(linkIds: Set[Long]) = {

    linkIds.map(linkId => CalibrationPoint(linkId, 0.0, 0))
  }

  def addRoadAddresses(roadLinks: Seq[RoadLink]) = {
    val linkIds = roadLinks.map(_.linkId).toSet
    val calibrationPoints = getCalibrationPoints(linkIds)
  }

  private def fetchRoadLinksWithComplementary(boundingRectangle: BoundingRectangle, roadNumberLimits: Seq[(Int, Int)], municipalities: Set[Int],
                                              everything: Boolean = false, publicRoads: Boolean = false): (Seq[RoadLink], Set[Long]) = {
    val roadLinksF = Future(roadLinkService.getViiteRoadLinksFromVVH(boundingRectangle, roadNumberLimits, municipalities, everything, publicRoads))
    val complementaryLinksF = Future(roadLinkService.getComplementaryRoadLinksFromVVH(boundingRectangle, municipalities))
    val (roadLinks, complementaryLinks) = Await.result(roadLinksF.zip(complementaryLinksF), Duration.Inf)
    (roadLinks ++ complementaryLinks, complementaryLinks.map(_.linkId).toSet)
  }

  def nonPrivatefetchRoadAddressesByBoundingBox(bounds: BoundingRectangle, fetchOnlyFloating: Boolean = false) = {
    fetchRoadAddressesByBoundingBox(bounds, true)
  }

  private def fetchRoadAddressesByBoundingBox(boundingRectangle: BoundingRectangle, fetchOnlyFloating: Boolean = false) = {
    val (floatingAddresses, nonFloatingAddresses) = withDynTransaction {
      RoadAddressDAO.fetchByBoundingBox(boundingRectangle, fetchOnlyFloating)._1.partition(_.floating)
    }

    val floating = floatingAddresses.groupBy(_.linkId)
    val addresses = nonFloatingAddresses.groupBy(_.linkId)

    val floatingHistoryRoadLinks = withDynTransaction {
      roadLinkService.getViiteRoadLinksHistoryFromVVH(floating.keySet)
    }

    val floatingViiteRoadLinks = floatingHistoryRoadLinks.filter(rl => floating.keySet.contains(rl.linkId)).map {rl =>
      val ra = floating.getOrElse(rl.linkId, Seq())
      rl.linkId -> buildFloatingRoadAddressLink(rl, ra)
    }.toMap
    (floatingViiteRoadLinks, addresses, floating)
  }

  def buildFloatingRoadAddressLink(rl: VVHHistoryRoadLink, roadAddrSeq: Seq[RoadAddress]): Seq[RoadAddressLink] = {
    val fusedRoadAddresses = RoadAddressLinkBuilder.fuseRoadAddress(roadAddrSeq)
    fusedRoadAddresses.map( ra => {
      RoadAddressLinkBuilder.build(rl, ra)
    })
  }

  def getRoadAddressLinks(boundingRectangle: BoundingRectangle, roadNumberLimits: Seq[(Int, Int)], municipalities: Set[Int],
                          everything: Boolean = false, publicRoads: Boolean = false) = {
    def complementaryLinkFilter(roadNumberLimits: Seq[(Int, Int)], municipalities: Set[Int],
                                everything: Boolean = false, publicRoads: Boolean = false)(roadAddressLink: RoadAddressLink) = {
      everything || publicRoads || roadNumberLimits.exists {
        case (start, stop) => roadAddressLink.roadNumber >= start && roadAddressLink.roadNumber <= stop
      }
    }
    val fetchRoadAddressesByBoundingBoxF = Future(fetchRoadAddressesByBoundingBox(boundingRectangle))
    val fetchVVHStartTime = System.currentTimeMillis()
    val (complementedRoadLinks, complementaryLinkIds) = fetchRoadLinksWithComplementary(boundingRectangle, roadNumberLimits, municipalities, everything, publicRoads)
    val linkIds = complementedRoadLinks.map(_.linkId).toSet

    val (floatingViiteRoadLinks, addresses, floating) = Await.result(fetchRoadAddressesByBoundingBoxF, Duration.Inf)
    val fetchVVHEndTime = System.currentTimeMillis()
    logger.info("End fetch vvh road links in %.3f sec".format((fetchVVHEndTime-fetchVVHStartTime)*0.001))
    val missingLinkIds = linkIds -- floating.keySet -- addresses.keySet

    val fetchMissingRoadAddressStartTime = System.currentTimeMillis()
    val missedRL = withDynTransaction {
      RoadAddressDAO.getMissingRoadAddresses(missingLinkIds)
    }.groupBy(_.linkId)
    val fetchMissingRoadAddressEndTime = System.currentTimeMillis()
    logger.info("End fetch missing road address in %.3f sec".format((fetchMissingRoadAddressEndTime-fetchMissingRoadAddressStartTime)*0.001))

    val buildStartTime = System.currentTimeMillis()
    val viiteRoadLinks = complementedRoadLinks.map { rl =>
      val ra = addresses.getOrElse(rl.linkId, Seq())
      val missed = missedRL.getOrElse(rl.linkId, Seq())
      rl.linkId -> buildRoadAddressLink(rl, ra, missed)
    }.toMap
    val buildEndTime = System.currentTimeMillis()
    logger.info("End building road address in %.3f sec".format((buildEndTime-buildStartTime)*0.001))

    val (filledTopology, changeSet) = RoadAddressFiller.fillTopology(complementedRoadLinks, viiteRoadLinks)

    eventbus.publish("roadAddress:persistMissingRoadAddress", changeSet.missingRoadAddresses)
    eventbus.publish("roadAddress:persistAdjustments", changeSet.adjustedMValues)
    eventbus.publish("roadAddress:floatRoadAddress", changeSet.toFloatingAddressIds)


    val returningTopology = filledTopology.filter(link => !complementaryLinkIds.contains(link.linkId) ||
      complementaryLinkFilter(roadNumberLimits, municipalities, everything, publicRoads)(link))

    returningTopology ++ floatingViiteRoadLinks.flatMap(_._2)

  }

  /**
    * Returns missing road addresses for links that did not already exist in database
    *
    * @param roadNumberLimits
    * @param municipality
    * @return
    */
  def getMissingRoadAddresses(roadNumberLimits: Seq[(Int, Int)], municipality: Int) = {
    val roadLinks = roadLinkService.getViiteCurrentAndComplementaryRoadLinksFromVVH(municipality, roadNumberLimits)
    val linkIds = roadLinks.map(_.linkId).toSet
    val addresses = RoadAddressDAO.fetchByLinkId(linkIds).groupBy(_.linkId)

    val missingLinkIds = linkIds -- addresses.keySet
    val missedRL = RoadAddressDAO.getMissingRoadAddresses(missingLinkIds).groupBy(_.linkId)

    val viiteRoadLinks = roadLinks.map { rl =>
      val ra = addresses.getOrElse(rl.linkId, Seq())
      val missed = missedRL.getOrElse(rl.linkId, Seq())
      rl.linkId -> buildRoadAddressLink(rl, ra, missed)
    }.toMap

    val (_, changeSet) = RoadAddressFiller.fillTopology(roadLinks, viiteRoadLinks)

    changeSet.missingRoadAddresses
  }

  def buildRoadAddressLink(rl: RoadLink, roadAddrSeq: Seq[RoadAddress], missing: Seq[MissingRoadAddress]): Seq[RoadAddressLink] = {
    val fusedRoadAddresses = RoadAddressLinkBuilder.fuseRoadAddress(roadAddrSeq)
    val kept = fusedRoadAddresses.map(_.id).toSet
    val removed = roadAddrSeq.map(_.id).toSet.diff(kept)
    val roadAddressesToRegister = fusedRoadAddresses.filter(_.id == -1000)
    if(roadAddressesToRegister.nonEmpty)
      eventbus.publish("roadAddress:mergeRoadAddress", RoadAddressMerge(removed, roadAddressesToRegister))
    fusedRoadAddresses.map(ra => {
      RoadAddressLinkBuilder.build(rl, ra)
    }) ++
      missing.map(m => RoadAddressLinkBuilder.build(rl, m)).filter(_.length > 0.0)
  }

  private def combineGeom(roadAddresses: Seq[RoadAddress]) = {
    if (roadAddresses.length == 1) {
      roadAddresses.head
    } else {
      val max = roadAddresses.maxBy(ra => ra.endMValue)
      val min = roadAddresses.minBy(ra => ra.startMValue)
      min.copy(startAddrMValue = Math.min(min.startAddrMValue, max.startAddrMValue),
        endAddrMValue = Math.max(min.endAddrMValue, max.endAddrMValue),
        startMValue = min.startMValue, endMValue = max.endMValue,
        geom = Seq(min.geom.head, max.geom.last))
    }
  }

  def getRoadParts(boundingRectangle: BoundingRectangle, roadNumberLimits: Seq[(Int, Int)], municipalities: Set[Int]) = {
    val addresses = withDynTransaction {
      RoadAddressDAO.fetchPartsByRoadNumbers(boundingRectangle, roadNumberLimits).groupBy(_.linkId)
    }

    val vvhRoadLinks = roadLinkService.getRoadLinksByLinkIdsFromVVH(addresses.keySet)
    val combined = addresses.mapValues(combineGeom)
    val roadLinks = vvhRoadLinks.map( rl => rl -> combined(rl.linkId)).toMap

    roadLinks.flatMap { case (rl, ra) =>
      buildRoadAddressLink(rl, Seq(ra), Seq())
    }.toSeq
  }

  def getCoarseRoadParts(boundingRectangle: BoundingRectangle, roadNumberLimits: Seq[(Int, Int)], municipalities: Set[Int]) = {
    val addresses = withDynTransaction {
      RoadAddressDAO.fetchPartsByRoadNumbers(boundingRectangle, roadNumberLimits, coarse = true).groupBy(_.linkId)
    }
    val roadLinks = roadLinkService.getViiteRoadPartsFromVVH(addresses.keySet, municipalities)
    val groupedLinks = roadLinks.flatMap { rl =>
      val ra = addresses.getOrElse(rl.linkId, List())
      buildRoadAddressLink(rl, ra, Seq())
    }.groupBy(_.roadNumber)

    val retval = groupedLinks.mapValues {
      case (viiteRoadLinks) =>
        val sorted = viiteRoadLinks.sortWith({
          case (ral1, ral2) =>
            if (ral1.roadNumber != ral2.roadNumber)
              ral1.roadNumber < ral2.roadNumber
            else if (ral1.roadPartNumber != ral2.roadPartNumber)
              ral1.roadPartNumber < ral2.roadPartNumber
            else
              ral1.startAddressM < ral2.startAddressM
        })
        sorted.zip(sorted.tail).map {
          case (st1, st2) =>
            st1.copy(geometry = Seq(st1.geometry.head, st2.geometry.head))
        }
    }
    retval.flatMap(x => x._2).toSeq
  }

  def getRoadAddressLink(id: Long) = {

    val (addresses,missedRL) = withDynTransaction {
      (RoadAddressDAO.fetchByLinkId(Set(id), true),
        RoadAddressDAO.getMissingRoadAddresses(Set(id)))
    }
    val (roadLinks, vvhHistoryLinks) = roadLinkService.getViiteCurrentAndHistoryRoadLinksFromVVH(Set(id))
    (addresses.size, roadLinks.size) match {
      case (0,0) => List()
      case (_,0) => addresses.flatMap(a => vvhHistoryLinks.map(rl => RoadAddressLinkBuilder.build(rl, a)))
      case (0,_) => missedRL.flatMap( a => roadLinks.map(rl => RoadAddressLinkBuilder.build(rl, a)))
      case (_,_) => addresses.flatMap( a => roadLinks.map(rl => RoadAddressLinkBuilder.build(rl, a)))
    }
  }

  def getUniqueRoadAddressLink(id: Long) = {

    val (addresses,missedRL) = withDynTransaction {
      (RoadAddressDAO.fetchByLinkId(Set(id), true),
        RoadAddressDAO.getMissingRoadAddresses(Set(id)))
    }
    val (roadLinks, vvhHistoryLinks) = roadLinkService.getViiteCurrentAndHistoryRoadLinksFromVVH(Set(id))
    (addresses.size, roadLinks.size) match {
      case (0,0) => List()
      case (_,0) => addresses.flatMap(a => vvhHistoryLinks.map(rl => RoadAddressLinkBuilder.build(rl, a)))
      case (0,_) => missedRL.flatMap( a => roadLinks.map(rl => RoadAddressLinkBuilder.build(rl, a)))
      case (_,_) => addresses.flatMap( a => roadLinks.map(rl => RoadAddressLinkBuilder.build(rl, a)))
    }
  }

  def roadClass(roadAddressLink: RoadAddressLink) = {
    val C1 = new Contains(1 to 39)
    val C2 = new Contains(40 to 99)
    val C3 = new Contains(100 to 999)
    val C4 = new Contains(1000 to 9999)
    val C5 = new Contains(10000 to 19999)
    val C6 = new Contains(40000 to 49999)
    val C7 = new Contains(20001 to 39999)
    val C8a = new Contains(70001 to 89999)
    val C8b = new Contains(90001 to 99999)
    val C9 = new Contains(60001 to 61999)
    val C10 = new Contains(62001 to 62999)
    val C11 = new Contains(9900 to 9999)
    try {
      val roadNumber: Int = roadAddressLink.roadNumber.toInt
      roadNumber match {
        case C1() => HighwayClass
        case C2() => MainRoadClass
        case C3() => RegionalClass
        case C4() => ConnectingClass
        case C5() => MinorConnectingClass
        case C6() => StreetClass
        case C7() => RampsAndRoundAboutsClass
        case C8a() => PedestrianAndBicyclesClass
        case C8b() => PedestrianAndBicyclesClass
        case C9() => WinterRoadsClass
        case C10() => PathsClass
        case C11() => ConstructionSiteTemporaryClass
        case _ => NoClass
      }
    } catch {
      case ex: NumberFormatException => NoClass
    }
  }

  def createMissingRoadAddress(missingRoadLinks: Seq[MissingRoadAddress]) = {
    withDynTransaction {
      missingRoadLinks.foreach(createSingleMissingRoadAddress)
    }
  }

  def createSingleMissingRoadAddress(missingAddress: MissingRoadAddress) = {
    RoadAddressDAO.createMissingRoadAddress(missingAddress)
  }

  def mergeRoadAddress(data: RoadAddressMerge): Unit = {
    withDynTransaction {
      mergeRoadAddressInTX(data)
    }
  }

  def mergeRoadAddressInTX(data: RoadAddressMerge): Unit = {
    RoadAddressDAO.lockRoadAddressTable()
    val unMergedCount = RoadAddressDAO.queryById(data.merged).size
    if (unMergedCount != data.merged.size)
      throw new InvalidAddressDataException("Data modified while updating, rolling back transaction: some source rows no longer valid")
    val mergedCount = updateMergedSegments(data.merged)
    if (mergedCount == data.merged.size)
      createMergedSegments(data.created)
    else
      throw new InvalidAddressDataException("Data modified while updating, rolling back transaction: some source rows not updated")
  }

  def createMergedSegments(mergedRoadAddress: Seq[RoadAddress]) = {
    mergedRoadAddress.grouped(500).foreach(group => RoadAddressDAO.create(group, "Automatic_merged"))
  }

  def updateMergedSegments(expiredIds: Set[Long]) = {
    expiredIds.grouped(500).map(group => RoadAddressDAO.updateMergedSegmentsById(group)).sum
  }

  /**
    * Checks that if the geometry is found and updates the geometry to match or sets it floating if not found
    *
    * @param ids
    */
  def checkRoadAddressFloating(ids: Set[Long]): Unit = {
    withDynTransaction {
      checkRoadAddressFloatingWithoutTX(ids)
    }
  }

  /**
    * For easier unit testing and use
    *
    * @param ids
    */
  def checkRoadAddressFloatingWithoutTX(ids: Set[Long]): Unit = {
    val addresses = RoadAddressDAO.queryById(ids)
    val linkIdMap = addresses.groupBy(_.linkId).mapValues(_.map(_.id))
    val roadLinks =  roadLinkService.getCurrentAndComplementaryVVHRoadLinks(linkIdMap.keySet)
    addresses.foreach { address =>
      val roadLink = roadLinks.find(_.linkId == address.linkId)
      val addressGeometry = roadLink.map(rl =>
        GeometryUtils.truncateGeometry3D(rl.geometry, address.startMValue, address.endMValue))
      if (roadLink.isEmpty || addressGeometry.isEmpty || GeometryUtils.geometryLength(addressGeometry.get) == 0.0) {
        println("Floating id %d (link id %d)".format(address.id, address.linkId))
        RoadAddressDAO.changeRoadAddressFloating(float = true, address.id, None)
      } else {
        if (!GeometryUtils.areAdjacent(addressGeometry.get, address.geom)) {
          println("Updating geometry for id %d (link id %d)".format(address.id, address.linkId))
          RoadAddressDAO.changeRoadAddressFloating(float = false, address.id, addressGeometry)
        }
      }
    }
  }
  /*
    Kalpa-API methods
  */

  def getRoadAddressesLinkByMunicipality(municipality: Int): Seq[RoadAddressLink] = {
    //TODO: Remove null checks and make sure no nulls are generated
    val roadLinks =
    {
      val tempRoadLinks = roadLinkService.getViiteRoadLinksFromVVHByMunicipality(municipality)
      if (tempRoadLinks == null)
        Seq.empty[RoadLink]
      else tempRoadLinks
    }
    val complimentaryLinks = {
      val tempComplimentary = roadLinkService.getComplementaryRoadLinksFromVVH(municipality)
      if (tempComplimentary == null)
        Seq.empty[RoadLink]
      else tempComplimentary
    }
    val roadLinksWithComplimentary = roadLinks ++ complimentaryLinks

    val addresses =
      withDynTransaction {
        RoadAddressDAO.fetchByLinkId(roadLinksWithComplimentary.map(_.linkId).toSet, false, false).groupBy(_.linkId)
      }
    // In order to avoid sending roadAddressLinks that have no road address
    // we remove the road links that have no known address
    val knownRoadLinks = roadLinksWithComplimentary.filter(rl => {
      addresses.contains(rl.linkId)
    })

    val viiteRoadLinks = knownRoadLinks.map { rl =>
      val ra = addresses.getOrElse(rl.linkId, Seq())
      rl.linkId -> buildRoadAddressLink(rl, ra, Seq())
    }.toMap

    val (filledTopology, changeSet) = RoadAddressFiller.fillTopology(roadLinksWithComplimentary, viiteRoadLinks)

    eventbus.publish("roadAddress:persistMissingRoadAddress", changeSet.missingRoadAddresses)
    eventbus.publish("roadAddress:persistAdjustments", changeSet.adjustedMValues)
    eventbus.publish("roadAddress:floatRoadAddress", changeSet.toFloatingAddressIds)

    filledTopology
  }

  def saveAdjustments(addresses: Seq[LRMValueAdjustment]): Unit = {
    withDynTransaction {
      addresses.foreach(RoadAddressDAO.updateLRM)
    }
  }

  def getValidSurroundingLinks(linkIds: Set[Long], floating: RoadAddressLink): Map[Long, RoadAddressLink] = {
    val roadLinks = roadLinkService.getViiteCurrentAndHistoryRoadLinksFromVVH(linkIds)._1
    try{
      val surroundingLinks = linkIds.map{
        linkid =>
          val geomInChain = roadLinks.filter(_.linkId == linkid).map(_.geometry)
          val sourceLinkGeometryOption = geomInChain.headOption
          sourceLinkGeometryOption.map(sourceLinkGeometry => {
            val sourceLinkEndpoints = GeometryUtils.geometryEndpoints(sourceLinkGeometry)
            val delta: Vector3d = Vector3d(0.1, 0.1, 0)
            val bounds = BoundingRectangle(sourceLinkEndpoints._1 - delta, sourceLinkEndpoints._1 + delta)
            val bounds2 = BoundingRectangle(sourceLinkEndpoints._2 - delta, sourceLinkEndpoints._2 + delta)
            val roadLinks = roadLinkService.getRoadLinksFromVVH(bounds, bounds2)
            val addresses1 = fetchRoadAddressesByBoundingBox(bounds)._2
            val addresses2 = fetchRoadAddressesByBoundingBox(bounds2)._2
            val addresses = addresses1 ++ addresses2

            val distinctRoadLinks = roadLinks.distinct
            val adjacentLinks = distinctRoadLinks.map { rl =>
              val ra = addresses.getOrElse(rl.linkId, Seq()).distinct
              rl.linkId -> buildRoadAddressLink(rl, ra, Seq())
            }.filter(_._2.exists(ral => GeometryUtils.areAdjacent(sourceLinkGeometry, ral.geometry)
              && ral.roadLinkType != UnknownRoadLinkType && ral.roadNumber == floating.roadNumber && ral.roadPartNumber == floating.roadPartNumber && ral.trackCode == floating.trackCode))

            (linkid -> adjacentLinks.flatMap(_._2).head)
          }).head
      }.toMap

      surroundingLinks
    } catch {
      case e: Exception => Map()
    }
  }

  def getFloatingAdjacent(chainLinks: Set[Long], linkId: Long, roadNumber: Long, roadPartNumber: Long, trackCode: Long, filterpreviousPoint: Boolean = true): Seq[RoadAddressLink] = {
    val chainRoadLinks = roadLinkService.getViiteCurrentAndHistoryRoadLinksFromVVH(chainLinks)
    val geomInChain = chainRoadLinks._1.filter(_.linkId == linkId).map(_.geometry)++chainRoadLinks._2.filter(_.linkId == linkId).map(_.geometry)
    val sourceLinkGeometryOption = geomInChain.headOption
    sourceLinkGeometryOption.map(sourceLinkGeometry => {
      val sourceLinkEndpoints = GeometryUtils.geometryEndpoints(sourceLinkGeometry)
      val delta: Vector3d = Vector3d(0.1, 0.1, 0)
      val bounds = BoundingRectangle(sourceLinkEndpoints._1 - delta, sourceLinkEndpoints._1 + delta)
      val bounds2 = BoundingRectangle(sourceLinkEndpoints._2 - delta, sourceLinkEndpoints._2 + delta)
      val roadLinks = roadLinkService.getRoadLinksFromVVH(bounds, bounds2)
      val (floatingViiteRoadLinks1, addresses1, floating1) = fetchRoadAddressesByBoundingBox(bounds, true)
      val (floatingViiteRoadLinks2, addresses2, floating2) = fetchRoadAddressesByBoundingBox(bounds2, true)
      val floatingViiteRoadLinks = floatingViiteRoadLinks1 ++ floatingViiteRoadLinks2

      val floating = floating1 ++ floating2
      val addresses = addresses1 ++ addresses2
      val distinctRoadLinks = roadLinks.distinct
      val linkIds = distinctRoadLinks.map(_.linkId).toSet
      val missingLinkIds = linkIds -- floating.keySet -- addresses.keySet

      val missedRL = withDynTransaction {
        RoadAddressDAO.getMissingRoadAddresses(missingLinkIds)
      }.groupBy(_.linkId)

      val viiteMissingRoadLinks = distinctRoadLinks.map { rl =>
        val ra = addresses.getOrElse(rl.linkId, Seq()).distinct
        val missed = missedRL.getOrElse(rl.linkId, Seq()).distinct
        rl.linkId -> buildRoadAddressLink(rl, ra, missed)
      }.filter(_._2.exists(ral => GeometryUtils.areAdjacent(sourceLinkGeometry, ral.geometry)
        && ral.roadLinkType == UnknownRoadLinkType ))
        .flatMap(_._2)

      val viiteFloatingRoadLinks = floatingViiteRoadLinks
        .filterNot(_._1 == linkId)
        .filter(_._2.exists(ral => GeometryUtils.areAdjacent(sourceLinkGeometry, ral.geometry)
          && ral.roadNumber == roadNumber && ral.roadPartNumber == roadPartNumber && ral.trackCode == trackCode
          && ral.roadLinkType == FloatingRoadLinkType))
        .flatMap(_._2).toSeq

      (viiteFloatingRoadLinks.distinct ++ viiteMissingRoadLinks)
    }).getOrElse(Seq())
  }

  def getRoadAddressAfterCalculation(sources: Seq[String], targets: Seq[String], user: User): Seq[RoadAddressLink] = {
    val sourceLinks = sources.flatMap(rd => {
      getUniqueRoadAddressLink(rd.toLong)
    })
    val targetLinks = targets.flatMap(rd => {
      getUniqueRoadAddressLink(rd.toLong)
    })
    transferRoadAddress(sourceLinks, targetLinks, user)
  }

  def transferFloatingToGap(sourceIds: Set[Long], targetIds: Set[Long], roadAddresses: Seq[RoadAddress]) = {
    withDynTransaction {
      RoadAddressDAO.expireRoadAddresses(sourceIds)
      RoadAddressDAO.expireMissingRoadAddresses(targetIds)
      RoadAddressDAO.create(roadAddresses)
    }
  }

<<<<<<< HEAD
  def transferRoadAddress(sources: Seq[RoadAddressLink], targets: Seq[RoadAddressLink], user: User): Seq[RoadAddressLink] = {

    def getMValues(cp: Option[Double], fl: Option[Double]): Double = {
      (cp, fl) match {
        case (Some(calibrationPoint), Some(mVal)) => calibrationPoint
        case (None, Some(mVal)) => mVal
        case (Some(calibrationPoint), None) => calibrationPoint
        case (None, None) => 0.0
      }
    }

    val adjustTopology: Seq[(Double, Seq[RoadAddressLink]) => Seq[RoadAddressLink]] = Seq(
      RoadAddressLinkBuilder.dropSegmentsOutsideGeometry,
      RoadAddressLinkBuilder.capToGeometry,
      RoadAddressLinkBuilder.extendToGeometry,
      RoadAddressLinkBuilder.dropShort
    )

    val allLinks = sources ++ targets
    val targetsGeomLength = targets.map(_.length).sum

    val allStartCp = sources.flatMap(_.startCalibrationPoint) ++ targets.flatMap(_.startCalibrationPoint)
    val allEndCp = sources.flatMap(_.endCalibrationPoint) ++ targets.flatMap(_.endCalibrationPoint)
    val startCalibrationPoints = allStartCp.filter(_.addressMValue == allStartCp.map(_.addressMValue).min)
    val endCalibrationPoints = allEndCp.filter(_.addressMValue == allEndCp.map(_.addressMValue).max)
    val startCp: Option[CalibrationPoint] = if (!startCalibrationPoints.isEmpty) Option(startCalibrationPoints.head) else None
    val endCp: Option[CalibrationPoint] = if (!endCalibrationPoints.isEmpty) Option(endCalibrationPoints.head) else None
    val minStartAddressM = sources.map(_.startAddressM).min
    val maxEndAddressM = sources.map(_.endAddressM).max
    var minStartMValue = 0.0
    var maxEndMValue = 0.0
    val adjustedSegments = adjustTopology.foldLeft(sources) { (previousSources, operation) => operation(targetsGeomLength, previousSources) }

    if (!allLinks.flatMap(_.startCalibrationPoint).isEmpty) {
      minStartMValue = getMValues(Option(allLinks.flatMap(_.startCalibrationPoint).map(_.segmentMValue).min), Option(allLinks.map(_.startMValue).min))
    } else {
      minStartMValue = adjustedSegments.map(_.startMValue).min
    }

    if (!allLinks.flatMap(_.endCalibrationPoint).isEmpty) {
      maxEndMValue = getMValues(Option(allLinks.flatMap(_.endCalibrationPoint).map(_.segmentMValue).max), Option(allLinks.map(_.endMValue).max))
    } else {
      maxEndMValue = adjustedSegments.map(_.endMValue).max
    }

    val source = sources.head

    val orderedTargets = targets.size match {
      case 1 => targets
      case _ =>
        val surroundingMappedLinks = getValidSurroundingLinks(targets.map(_.linkId).toSet, source)
        val startingLinkId = ListMap(surroundingMappedLinks.toSeq.sortBy(_._2.startAddressM):_*).keySet.head
        val firstTarget = targets.filter(_.linkId == startingLinkId).head
        val orderTargets = targets.foldLeft(Seq.empty[RoadAddressLink]) { (previousOrderedTargets, target) =>
          orderLinksRecursivelyByAdjacency(firstTarget, target, targets, previousOrderedTargets)
        }
        orderTargets
    }

    val adjustedCreatedRoads = orderedTargets.foldLeft(orderedTargets) { (previousTargets, target) =>
          RoadAddressLinkBuilder.adjustRoadAddressTopology(maxEndMValue, minStartAddressM, maxEndAddressM, source, target, previousTargets, user.username).filterNot(_.id == 0) }

    adjustedCreatedRoads
  }

  def orderLinksRecursivelyByAdjacency(firstTarget: RoadAddressLink, target: RoadAddressLink, targets: Seq[RoadAddressLink], previousOrderedTargets: Seq[RoadAddressLink]): Seq[RoadAddressLink] = {

    val orderedTargets = previousOrderedTargets.size match {
      case 0 => Seq(firstTarget)
      case _ =>
        val nextTarget = targets.filterNot(t =>  previousOrderedTargets.map(_.linkId).contains(t.linkId)).filter(rt => GeometryUtils.areAdjacent(previousOrderedTargets.last.geometry, target.geometry))
        (previousOrderedTargets++nextTarget)
    }
    orderedTargets
  }
=======
  def saveRoadLinkProject(roadAddressProject: RoadAddressProject) : Map[String, Any] = {
    withDynTransaction {
      try {
        if(roadAddressProject.roadNumber != 0) {
          RoadAddressDAO.getRoadAddressProjectById(roadAddressProject.id) match {
            case None => {
              val id = Sequences.nextViitePrimaryKeySeqValue
              val project = roadAddressProject.copy(id = id)
              RoadAddressDAO.createRoadAddressProject(project)
              //create ProjectLink
              if (project.startPart <= project.endPart) {
                for (part <- project.startPart to project.endPart) {
                  val addresses = RoadAddressDAO.fetchByRoadPart(project.roadNumber, part)
                  addresses.foreach(address =>
                    RoadAddressDAO.createRoadAddressProjectLink(Sequences.nextViitePrimaryKeySeqValue, address, project))
                }
              }

              val createdAddresses = RoadAddressDAO.getRoadAddressProjectLinks(project.id)
              val groupedAddresses = createdAddresses.groupBy{address =>
                (address.roadNumber, address.roadPartNumber)}.toSeq.sortBy(_._1._2 )(Ordering[Long])
              val formInfo = groupedAddresses.map(addressGroup =>{
                val lastAddressM = addressGroup._2.last.endAddrM
                val roadLink = roadLinkService.getRoadLinksByLinkIdsFromVVH(Set(addressGroup._2.last.linkId), false)
                val addressFormLine = RoadAddressProjectFormLine(project.id, project.roadNumber, addressGroup._1._2, lastAddressM , MunicipalityDAO.getMunicipalityRoadMaintainers.getOrElse(roadLink.head.municipalityCode, -1), addressGroup._2.last.discontinuityType.description )
                addressFormLine
              })
              Map("project" -> projectToApi(project), "projectAddresses" -> createdAddresses.headOption, "formInfo" -> formInfo)
            }
            case _ => {
              RoadAddressDAO.updateRoadAddressProject(roadAddressProject)
              Map("roadAddressProject" -> roadAddressProject)
            }
          }
        }
        else Map("project" -> projectToApi(roadAddressProject), "projectAddresses" -> None, "formInfo" -> None)
      }
      catch {
        case a: Exception => println(a.getMessage)
          Map()
      }
    }
  }

  def projectToApi(roadAddressProject: RoadAddressProject) : Map[String, Any] = {
    val formatter = DateTimeFormat.forPattern("dd.MM.yyyy")
    Map(
      "id" -> roadAddressProject.id,
      "roadNumber" -> roadAddressProject.roadNumber,
      "dateModified" -> roadAddressProject.dateModified.toString(formatter),
      "startDate" -> roadAddressProject.startDate.toString(formatter),
      "additionalInfo" -> roadAddressProject.additionalInfo,
      "createdBy" -> roadAddressProject.createdBy,
      "endPart" -> roadAddressProject.endPart,
      "modifiedBy" -> roadAddressProject.modifiedBy,
      "name" -> roadAddressProject.name,
      "startPart" -> roadAddressProject.startPart,
      "status" -> roadAddressProject.status
    )
  }

  def getRoadAddressProjects(): Seq[RoadAddressProject] = {
    withDynTransaction {
        val projects = RoadAddressDAO.getRoadAddressProjects()
        projects
    }
  }

>>>>>>> 60ba8a3b
}

//TIETYYPPI (1= yleinen tie, 2 = lauttaväylä yleisellä tiellä, 3 = kunnan katuosuus, 4 = yleisen tien työmaa, 5 = yksityistie, 9 = omistaja selvittämättä)
sealed trait RoadType {
  def value: Int
  def displayValue: String
}
object RoadType {
  val values = Set(PublicRoad, FerryRoad, MunicipalityStreetRoad, PublicUnderConstructionRoad, PrivateRoadType, UnknownOwnerRoad)

  def apply(intValue: Int): RoadType = {
    values.find(_.value == intValue).getOrElse(UnknownOwnerRoad)
  }

  case object PublicRoad extends RoadType { def value = 1; def displayValue = "Yleinen tie" }
  case object FerryRoad extends RoadType { def value = 2; def displayValue = "Lauttaväylä yleisellä tiellä" }
  case object MunicipalityStreetRoad extends RoadType { def value = 3; def displayValue = "Kunnan katuosuus" }
  case object PublicUnderConstructionRoad extends RoadType { def value = 4; def displayValue = "Yleisen tien työmaa" }
  case object PrivateRoadType extends RoadType { def value = 5; def displayValue = "Yksityistie" }
  case object UnknownOwnerRoad extends RoadType { def value = 9; def displayValue = "Omistaja selvittämättä" }
}

case class RoadAddressMerge(merged: Set[Long], created: Seq[RoadAddress])

object RoadAddressLinkBuilder {
  val RoadNumber = "ROADNUMBER"
  val RoadPartNumber = "ROADPARTNUMBER"
  val ComplementarySubType = 3
  val formatter = DateTimeFormat.forPattern("dd.MM.yyyy")
  val MaxAllowedMValueError = 0.001
  val Epsilon = 1E-6
  /* Smallest mvalue difference we can tolerate to be "equal to zero". One micrometer.
                                See https://en.wikipedia.org/wiki/Floating_point#Accuracy_problems
                             */
  val MaxDistanceDiffAllowed = 1.0
  /*Temporary restriction from PO: Filler limit on modifications
                                            (LRM adjustments) is limited to 1 meter. If there is a need to fill /
                                            cut more than that then nothing is done to the road address LRM data.
                                            */
  val MinAllowedRoadAddressLength = 0.1

  lazy val municipalityMapping = OracleDatabase.withDynSession {
    MunicipalityDAO.getMunicipalityMapping
  }
  lazy val municipalityRoadMaintainerMapping = OracleDatabase.withDynSession {
    MunicipalityDAO.getMunicipalityRoadMaintainers
  }

  def getRoadType(administrativeClass: AdministrativeClass, linkType: LinkType): RoadType = {
    (administrativeClass, linkType) match {
      case (State, CableFerry) => FerryRoad
      case (State, _) => PublicRoad
      case (Municipality, _) => MunicipalityStreetRoad
      case (Private, _) => PrivateRoadType
      case (_, _) => UnknownOwnerRoad
    }
  }

  def fuseRoadAddress(roadAddresses: Seq[RoadAddress]): Seq[RoadAddress] = {
    if (roadAddresses.size == 1) {
      roadAddresses
    } else {
      val groupedRoadAddresses = roadAddresses.groupBy(record =>
        (record.roadNumber, record.roadPartNumber, record.track.value, record.startDate, record.endDate, record.linkId))

      groupedRoadAddresses.flatMap { case (_, record) =>
        RoadAddressLinkBuilder.fuseRoadAddressInGroup(record.sortBy(_.startMValue))
      }.toSeq
    }
  }

  def build(roadLink: RoadLink, roadAddress: RoadAddress, floating: Boolean = false) = {
    val roadLinkType = (floating, roadLink.linkSource) match {
      case (true, _) => FloatingRoadLinkType
      case (false, LinkGeomSource.ComplimentaryLinkInterface) => ComplementaryRoadLinkType
      case (false, _) => NormalRoadLinkType
    }
    val geom = GeometryUtils.truncateGeometry3D(roadLink.geometry, roadAddress.startMValue, roadAddress.endMValue)
    val length = GeometryUtils.geometryLength(geom)
    RoadAddressLink(roadAddress.id, roadLink.linkId, geom,
      length, roadLink.administrativeClass, roadLink.linkType, roadLinkType, roadLink.constructionType, roadLink.linkSource, getRoadType(roadLink.administrativeClass, roadLink.linkType), extractModifiedAtVVH(roadLink.attributes), Some("vvh_modified"),
      roadLink.attributes, roadAddress.roadNumber, roadAddress.roadPartNumber, roadAddress.track.value, municipalityRoadMaintainerMapping.getOrElse(roadLink.municipalityCode, -1), roadAddress.discontinuity.value,
      roadAddress.startAddrMValue, roadAddress.endAddrMValue, roadAddress.startDate.map(formatter.print).getOrElse(""), roadAddress.endDate.map(formatter.print).getOrElse(""), roadAddress.startMValue, roadAddress.endMValue,
      roadAddress.sideCode,
      roadAddress.calibrationPoints._1,
      roadAddress.calibrationPoints._2)

  }

  def build(roadLink: RoadLink, missingAddress: MissingRoadAddress) = {
    val geom = GeometryUtils.truncateGeometry3D(roadLink.geometry, missingAddress.startMValue.getOrElse(0.0), missingAddress.endMValue.getOrElse(roadLink.length))
    val length = GeometryUtils.geometryLength(geom)
    val roadLinkRoadNumber = roadLink.attributes.get(RoadNumber).map(toIntNumber).getOrElse(0)
    val roadLinkRoadPartNumber = roadLink.attributes.get(RoadPartNumber).map(toIntNumber).getOrElse(0)
    RoadAddressLink(0, roadLink.linkId, geom,
      length, roadLink.administrativeClass, roadLink.linkType, UnknownRoadLinkType, roadLink.constructionType, LinkGeomSource.Unknown, getRoadType(roadLink.administrativeClass, roadLink.linkType),
      extractModifiedAtVVH(roadLink.attributes), Some("vvh_modified"),
      roadLink.attributes, missingAddress.roadNumber.getOrElse(roadLinkRoadNumber),
      missingAddress.roadPartNumber.getOrElse(roadLinkRoadPartNumber), Track.Unknown.value, municipalityRoadMaintainerMapping.getOrElse(roadLink.municipalityCode, -1), Discontinuity.Continuous.value,
      0, 0, "", "", 0.0, length, SideCode.Unknown, None, None, missingAddress.anomaly)
  }

  def build(historyRoadLink: VVHHistoryRoadLink, roadAddress: RoadAddress): RoadAddressLink = {

    val roadLinkType = FloatingRoadLinkType

    val geom = GeometryUtils.truncateGeometry3D(historyRoadLink.geometry, roadAddress.startMValue, roadAddress.endMValue)
    val length = GeometryUtils.geometryLength(geom)
    RoadAddressLink(roadAddress.id, historyRoadLink.linkId, geom,
      length, historyRoadLink.administrativeClass, UnknownLinkType, roadLinkType, ConstructionType.UnknownConstructionType, LinkGeomSource.HistoryLinkInterface, getRoadType(historyRoadLink.administrativeClass, UnknownLinkType), extractModifiedAtVVH(historyRoadLink.attributes), Some("vvh_modified"),
      historyRoadLink.attributes, roadAddress.roadNumber, roadAddress.roadPartNumber, roadAddress.track.value, municipalityRoadMaintainerMapping.getOrElse(historyRoadLink.municipalityCode, -1), roadAddress.discontinuity.value,
      roadAddress.startAddrMValue, roadAddress.endAddrMValue, roadAddress.startDate.map(formatter.print).getOrElse(""), roadAddress.endDate.map(formatter.print).getOrElse(""), roadAddress.startMValue, roadAddress.endMValue,
      roadAddress.sideCode,
      roadAddress.calibrationPoints._1,
      roadAddress.calibrationPoints._2)
  }

  def capToGeometry(geomLength: Double, sourceSegments: Seq[RoadAddressLink]): Seq[RoadAddressLink] = {
    val (overflowingSegments, passThroughSegments) = sourceSegments.partition(x => (x.endMValue - MaxAllowedMValueError > geomLength))
    val cappedSegments = overflowingSegments.map { s =>
      (s.copy(endMValue = geomLength))
    }
    (passThroughSegments ++ cappedSegments)
  }

  def extendToGeometry(geomLength: Double, sourceSegments: Seq[RoadAddressLink]): Seq[RoadAddressLink] = {
    if (sourceSegments.isEmpty)
      return sourceSegments
    val sorted = sourceSegments.sortBy(_.endMValue)(Ordering[Double].reverse)
    val lastSegment = sorted.head
    val restSegments = sorted.tail
    val adjustments = (lastSegment.endMValue < geomLength - MaxAllowedMValueError) match {
      case true => (restSegments ++ Seq(lastSegment.copy(endMValue = geomLength)))
      case _ => sourceSegments
    }
    adjustments
  }

  def dropShort(geomLength: Double, sourceSegments: Seq[RoadAddressLink]): Seq[RoadAddressLink] = {
    if (sourceSegments.size < 2)
      return sourceSegments
    val passThroughSegments = sourceSegments.partition(s => s.length >= MinAllowedRoadAddressLength)._1
    passThroughSegments
  }

  def dropSegmentsOutsideGeometry(geomLength: Double, sourceSegments: Seq[RoadAddressLink]): Seq[RoadAddressLink] = {
    val passThroughSegments = sourceSegments.partition(x => x.startMValue + Epsilon <= geomLength)._1
    passThroughSegments
  }

  def adjustRoadAddressTopology(maxEndMValue: Double, minStartMAddress: Long, maxEndMAddress: Long, source: RoadAddressLink, currentTarget: RoadAddressLink, roadAddresses: Seq[RoadAddressLink], username: String): Seq[RoadAddressLink] = {
    val tempId = -1000
<<<<<<< HEAD

    val sorted = newRoadAddresses.sortBy(_.endAddressM)(Ordering[Long].reverse)
=======
    val sorted = roadAddresses.sortBy(_.endAddressM)(Ordering[Long].reverse)
>>>>>>> 60ba8a3b
    val lastTarget = sorted.head
    val startAddressM = roadAddresses.filterNot(_.id == 0).size match {
      case 0 => minStartMAddress
      case _ => lastTarget.endAddressM
    }

    val endMAddress = startAddressM + GeometryUtils.geometryLength(currentTarget.geometry).toLong

    val newRoadAddress = Seq(RoadAddressLink(tempId, currentTarget.linkId, currentTarget.geometry, GeometryUtils.geometryLength(currentTarget.geometry), source.administrativeClass, source.linkType, NormalRoadLinkType, source.constructionType, source.roadLinkSource,
      source.roadType, source.modifiedAt, Option(username), currentTarget.attributes, source.roadNumber, source.roadPartNumber, source.trackCode, source.elyCode, source.discontinuity,
      startAddressM, endMAddress, source.startDate, source.endDate, currentTarget.startMValue, GeometryUtils.geometryLength(currentTarget.geometry), source.sideCode, None, None))
    (roadAddresses++newRoadAddress)
  }



  private def toIntNumber(value: Any) = {
    try {
      value.asInstanceOf[String].toInt
    } catch {
      case e: Exception => 0
    }
  }

  private def extractModifiedAtVVH(attributes: Map[String, Any]): Option[String] = {
    def toLong(anyValue: Option[Any]) = {
      anyValue.map(_.asInstanceOf[BigInt].toLong)
    }
    def compareDateMillisOptions(a: Option[Long], b: Option[Long]): Option[Long] = {
      (a, b) match {
        case (Some(firstModifiedAt), Some(secondModifiedAt)) =>
          if (firstModifiedAt > secondModifiedAt)
            Some(firstModifiedAt)
          else
            Some(secondModifiedAt)
        case (Some(firstModifiedAt), None) => Some(firstModifiedAt)
        case (None, Some(secondModifiedAt)) => Some(secondModifiedAt)
        case (None, None) => None
      }
    }
    val toIso8601 = DateTimeFormat.forPattern("dd.MM.yyyy HH:mm:ss")
    val createdDate = toLong(attributes.get("CREATED_DATE"))
    val lastEditedDate = toLong(attributes.get("LAST_EDITED_DATE"))
    val geometryEditedDate = toLong(attributes.get("GEOMETRY_EDITED_DATE"))
    val endDate = toLong(attributes.get("END_DATE"))
    val latestDate = compareDateMillisOptions(lastEditedDate, geometryEditedDate)
    val withHistoryLatestDate = compareDateMillisOptions(latestDate, endDate)
    val timezone = DateTimeZone.forOffsetHours(0)
    val latestDateString = withHistoryLatestDate.orElse(createdDate).map(modifiedTime => new DateTime(modifiedTime, timezone)).map(toIso8601.print(_))
    latestDateString
  }

  /**
    * Fuse recursively
    *
    * @param unprocessed road addresses ordered by the startMValue
    * @param ready recursive value
    * @return road addresses fused in reverse order
    */
  private def fuseRoadAddressInGroup(unprocessed: Seq[RoadAddress], ready: Seq[RoadAddress] = Nil): Seq[RoadAddress] = {
    if (ready.isEmpty)
      fuseRoadAddressInGroup(unprocessed.tail, Seq(unprocessed.head))
    else if (unprocessed.isEmpty)
      ready
    else
    {
      fuseRoadAddressInGroup(unprocessed.tail, fuseTwo(unprocessed.head, ready.head) ++ ready.tail)
    }
  }

  /**
    * Fusing Two RoadAddresses in One
    *
    * @param nextSegment
    * @param previousSegment
    * @return A sequence of RoadAddresses, 1 if possible to fuse, 2 if they are unfusable
    */
  private def fuseTwo(nextSegment: RoadAddress, previousSegment: RoadAddress): Seq[RoadAddress] = {

    // Test that at the road addresses lap at least partially or are connected (one extends another)
    def addressConnected(nextSegment: RoadAddress, previousSegment: RoadAddress) = {
      (nextSegment.startAddrMValue == previousSegment.endAddrMValue ||
        previousSegment.startAddrMValue == nextSegment.endAddrMValue) ||
        (nextSegment.startAddrMValue >= previousSegment.startAddrMValue &&
          nextSegment.startAddrMValue <= previousSegment.endAddrMValue) ||
        (previousSegment.startAddrMValue >= nextSegment.startAddrMValue &&
          previousSegment.startAddrMValue <= nextSegment.endAddrMValue)
    }
    val cpNext = nextSegment.calibrationPoints
    val cpPrevious = previousSegment.calibrationPoints
    def getMValues[T](leftMValue: T, rightMValue: T, op: (T, T) => T,
                      getValue: (Option[CalibrationPoint], Option[CalibrationPoint]) => Option[T])={
      /*  Take the value from Calibration Point if available or then use the given operation
          Starting calibration point from previous segment if available or then it's the starting calibration point for
          the next segment. If neither, use the min or max operation given as an argument.
          Similarily for ending calibration points. Cases where the calibration point truly is between segments is
          left unprocessed.
       */
      getValue(cpPrevious._1.orElse(cpNext._1), cpNext._2.orElse(cpPrevious._2)).getOrElse(op(leftMValue,rightMValue))
    }

    val tempId = -1000

    if(nextSegment.roadNumber     == previousSegment.roadNumber &&
      nextSegment.roadPartNumber  == previousSegment.roadPartNumber &&
      nextSegment.track.value     == previousSegment.track.value &&
      nextSegment.startDate       == previousSegment.startDate &&
      nextSegment.endDate         == previousSegment.endDate &&
      nextSegment.linkId          == previousSegment.linkId &&
      addressConnected(nextSegment, previousSegment) &&
      !(cpNext._1.isDefined && cpPrevious._2.isDefined)) { // Check that the calibration point isn't between these segments


      val startAddrMValue = getMValues[Long](nextSegment.startAddrMValue, previousSegment.startAddrMValue, Math.min, (cpp, _) => cpp.map(_.addressMValue))
      val endAddrMValue = getMValues[Long](nextSegment.endAddrMValue, previousSegment.endAddrMValue, Math.max, (_, cpn) => cpn.map(_.addressMValue))
      val startMValue = getMValues[Double](nextSegment.startMValue, previousSegment.startMValue, Math.min, (_, _) => None)
      val endMValue = getMValues[Double](nextSegment.endMValue, previousSegment.endMValue, Math.max, (_, _) => None)

      val calibrationPoints: (Option[CalibrationPoint], Option[CalibrationPoint]) = {
        val left = Seq(cpNext._1, cpPrevious._1).flatten.sortBy(_.segmentMValue).headOption
        val right = Seq(cpNext._2, cpPrevious._2).flatten.sortBy(_.segmentMValue).lastOption
        (left.map(_.copy(segmentMValue = startMValue)), right.map(_.copy(segmentMValue = endMValue)))
      }

      if(nextSegment.sideCode.value != previousSegment.sideCode.value)
        throw new InvalidAddressDataException(s"Road Address ${nextSegment.id} and Road Address ${previousSegment.id} cannot have different side codes.")
      //      if (previousSegment.geom.isEmpty)
      //        println("P linkid" + previousSegment.linkId + " " + previousSegment.sideCode + " N/A")
      //      else
      //        println("P linkid" + previousSegment.linkId + " " + previousSegment.sideCode + " " + previousSegment.geom)
      //
      //      if (nextSegment.geom.isEmpty)
      //        println("N linkid" + nextSegment.linkId + " " + nextSegment.sideCode + " N/A")
      //      else
      //        println("N linkid" + nextSegment.linkId + " " + nextSegment.sideCode + " " + nextSegment.geom)
      //      println(startMValue, endMValue)
      //      println("startAddrMValue: " + startAddrMValue + " endAddrMValue: " +  endAddrMValue)
      val combinedGeometry: Seq[Point] = GeometryUtils.truncateGeometry3D(Seq(previousSegment.geom.head, nextSegment.geom.last), startMValue, endMValue)
      //      println("Combined: (%.3f %.3f) (%.3f %.3f)".format(combinedGeometry.head.x, combinedGeometry.head.y, combinedGeometry.last.x, combinedGeometry.last.y))
      val discontinuity = {
        if(nextSegment.endMValue > previousSegment.endMValue) {
          nextSegment.discontinuity
        } else
          previousSegment.discontinuity
      }

      Seq(RoadAddress(tempId, nextSegment.roadNumber, nextSegment.roadPartNumber,
        nextSegment.track, discontinuity, startAddrMValue,
        endAddrMValue, nextSegment.startDate, nextSegment.endDate, nextSegment.modifiedBy, nextSegment.lrmPositionId, nextSegment.linkId,
        startMValue, endMValue,
        nextSegment.sideCode, calibrationPoints, false, combinedGeometry))

    } else Seq(nextSegment, previousSegment)

  }


}<|MERGE_RESOLUTION|>--- conflicted
+++ resolved
@@ -554,7 +554,6 @@
     }
   }
 
-<<<<<<< HEAD
   def transferRoadAddress(sources: Seq[RoadAddressLink], targets: Seq[RoadAddressLink], user: User): Seq[RoadAddressLink] = {
 
     def getMValues(cp: Option[Double], fl: Option[Double]): Double = {
@@ -630,7 +629,7 @@
     }
     orderedTargets
   }
-=======
+
   def saveRoadLinkProject(roadAddressProject: RoadAddressProject) : Map[String, Any] = {
     withDynTransaction {
       try {
@@ -694,12 +693,10 @@
 
   def getRoadAddressProjects(): Seq[RoadAddressProject] = {
     withDynTransaction {
-        val projects = RoadAddressDAO.getRoadAddressProjects()
-        projects
-    }
-  }
-
->>>>>>> 60ba8a3b
+      val projects = RoadAddressDAO.getRoadAddressProjects()
+      projects
+    }
+  }
 }
 
 //TIETYYPPI (1= yleinen tie, 2 = lauttaväylä yleisellä tiellä, 3 = kunnan katuosuus, 4 = yleisen tien työmaa, 5 = yksityistie, 9 = omistaja selvittämättä)
@@ -852,12 +849,7 @@
 
   def adjustRoadAddressTopology(maxEndMValue: Double, minStartMAddress: Long, maxEndMAddress: Long, source: RoadAddressLink, currentTarget: RoadAddressLink, roadAddresses: Seq[RoadAddressLink], username: String): Seq[RoadAddressLink] = {
     val tempId = -1000
-<<<<<<< HEAD
-
-    val sorted = newRoadAddresses.sortBy(_.endAddressM)(Ordering[Long].reverse)
-=======
     val sorted = roadAddresses.sortBy(_.endAddressM)(Ordering[Long].reverse)
->>>>>>> 60ba8a3b
     val lastTarget = sorted.head
     val startAddressM = roadAddresses.filterNot(_.id == 0).size match {
       case 0 => minStartMAddress
