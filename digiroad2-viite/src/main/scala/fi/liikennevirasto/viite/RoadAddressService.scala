package fi.liikennevirasto.viite

import java.util.concurrent.TimeUnit

import fi.liikennevirasto.GeometryUtils
import fi.liikennevirasto.digiroad2._
import fi.liikennevirasto.digiroad2.asset._
import fi.liikennevirasto.digiroad2.client.vvh._
import fi.liikennevirasto.digiroad2.linearasset.RoadLink
import fi.liikennevirasto.digiroad2.oracle.OracleDatabase
import fi.liikennevirasto.digiroad2.service.RoadLinkService
import fi.liikennevirasto.digiroad2.util.LogUtils.time
import fi.liikennevirasto.digiroad2.util.Track
import fi.liikennevirasto.viite.dao.AddressChangeType.{ReNumeration, Transfer}
import fi.liikennevirasto.viite.dao.CalibrationPointDAO.CalibrationPointType
import fi.liikennevirasto.viite.dao.{RoadwayPointDAO, _}
import fi.liikennevirasto.viite.model.RoadAddressLink
import fi.liikennevirasto.viite.process.RoadAddressFiller.ChangeSet
import fi.liikennevirasto.viite.process._
import org.joda.time.DateTime
import org.slf4j.LoggerFactory

import scala.concurrent.ExecutionContext.Implicits.global
import scala.concurrent.duration.Duration
import scala.concurrent.{Await, Future}
import scala.util.control.NonFatal

class RoadAddressService(roadLinkService: RoadLinkService, roadwayDAO: RoadwayDAO, linearLocationDAO: LinearLocationDAO, roadNetworkDAO: RoadNetworkDAO, roadwayAddressMapper: RoadwayAddressMapper, eventbus: DigiroadEventBus, frozenTimeVVHAPIServiceEnabled: Boolean = false) {

  def withDynTransaction[T](f: => T): T = OracleDatabase.withDynTransaction(f)

  def withDynSession[T](f: => T): T = OracleDatabase.withDynSession(f)

  private val logger = LoggerFactory.getLogger(getClass)

  private def roadAddressLinkBuilder = new RoadAddressLinkBuilder(roadwayDAO, linearLocationDAO, new ProjectLinkDAO)

  /**
    * Smallest mvalue difference we can tolerate to be "equal to zero". One micrometer.
    * See https://en.wikipedia.org/wiki/Floating_point#Accuracy_problems
    */
  val Epsilon = 1

  val roadwayPointDAO = new RoadwayPointDAO

  private def fetchLinearLocationsByBoundingBox(boundingRectangle: BoundingRectangle, roadNumberLimits: Seq[(Int, Int)] = Seq()) = {
    val linearLocations = withDynSession {
      time(logger, "Fetch addresses") {
        linearLocationDAO.fetchLinearLocationByBoundingBox(boundingRectangle, roadNumberLimits)
      }
    }

    val historyRoadLinks = roadLinkService.getRoadLinksHistoryFromVVH(linearLocations.map(_.linkId).toSet)

    (linearLocations, historyRoadLinks)
  }

  /**
    * Fetches linear locations based on a bounding box and, if defined, within the road number limits supplied.
    *
    * @param boundingRectangle : BoundingRectangle - The search box
    * @param roadNumberLimits  : Seq[(Int, Int) - A sequence of upper and lower limits of road numbers
    * @return
    */
  def fetchLinearLocationByBoundingBox(boundingRectangle: BoundingRectangle, roadNumberLimits: Seq[(Int, Int)] = Seq()) = {
    withDynSession {
      time(logger, "Fetch addresses") {
        linearLocationDAO.fetchLinearLocationByBoundingBox(boundingRectangle, roadNumberLimits)
      }
    }
  }

  /**
    * Returns the roadways that match the supplied linear locations.
    *
    * @param linearLocations : Seq[LinearLocation] - The linear locations to search
    * @return
    */
  def getCurrentRoadAddresses(linearLocations: Seq[LinearLocation]) = {
    roadwayAddressMapper.getCurrentRoadAddressesByLinearLocation(linearLocations)
  }

  private def getRoadAddressLinks(boundingBoxResult: BoundingBoxResult): Seq[RoadAddressLink] = {
    val boundingBoxResultF =
      for {
        changeInfoF <- boundingBoxResult.changeInfoF
        roadLinksF <- boundingBoxResult.roadLinkF
        complementaryRoadLinksF <- boundingBoxResult.complementaryF
        linearLocationsAndHistoryRoadLinksF <- boundingBoxResult.roadAddressResultF
        suravageRoadLinksF <- boundingBoxResult.suravageF
      } yield (changeInfoF, roadLinksF, complementaryRoadLinksF, linearLocationsAndHistoryRoadLinksF, suravageRoadLinksF)

    val (changeInfos, roadLinks, complementaryRoadLinks, (linearLocations, historyRoadLinks), suravageRoadLinks) =
      time(logger, "Fetch VVH bounding box data") {
        Await.result(boundingBoxResultF, Duration.Inf)
      }

    val allRoadLinks = roadLinks ++ complementaryRoadLinks ++ suravageRoadLinks

    //removed apply changes before adjusting topology since in future NLS will give perfect geometry and supposedly, we will not need any changes
    val (adjustedLinearLocations, changeSet) = if (frozenTimeVVHAPIServiceEnabled) (linearLocations, Seq()) else RoadAddressFiller.adjustToTopology(allRoadLinks, linearLocations)
    if (!frozenTimeVVHAPIServiceEnabled)
      eventbus.publish("roadAddress:persistChangeSet", changeSet)

    val roadAddresses = withDynSession {
      roadwayAddressMapper.getRoadAddressesByLinearLocation(adjustedLinearLocations)
    }
    RoadAddressFiller.fillTopology(allRoadLinks, roadAddresses)
  }

  def getRoadAddressWithRoadNumberAddress(road: Long): Seq[RoadAddress] = {
    withDynSession {
      roadwayAddressMapper.getRoadAddressesByRoadway(roadwayDAO.fetchAllByRoad(road))
    }
  }

  /**
    * Returns all road address links (combination between our roadway, linear location and vvh information) based on the limits imposed by the boundingRectangle and the roadNumberLimits.
    *
    * @param boundingRectangle : BoundingRectangle - The search box
    * @param roadNumberLimits  : Seq[(Int, Int) - A sequence of upper and lower limits of road numbers
    * @return
    */
  def getRoadAddressLinksByBoundingBox(boundingRectangle: BoundingRectangle, roadNumberLimits: Seq[(Int, Int)]): Seq[RoadAddressLink] = {

    val linearLocations = withDynSession {
      time(logger, "Fetch addresses") {
        linearLocationDAO.fetchLinearLocationByBoundingBox(boundingRectangle, roadNumberLimits)
      }
    }
    val linearLocationsLinkIds = linearLocations.map(_.linkId).toSet

    val boundingBoxResult = BoundingBoxResult(
      roadLinkService.getChangeInfoFromVVHF(linearLocationsLinkIds),
      Future((linearLocations, roadLinkService.getRoadLinksHistoryFromVVH(linearLocationsLinkIds))),
      Future(roadLinkService.getRoadLinksByLinkIdsFromVVH(linearLocationsLinkIds, frozenTimeVVHAPIServiceEnabled)),
      Future(Seq()),
      Future(Seq())
    )

    getRoadAddressLinks(boundingBoxResult)
  }

  /**
    * Returns all of our road addresses (combination of roadway + linear location information) based on the limits imposed by the boundingRectangle and the roadNumberLimits.
    *
    * @param boundingRectangle : BoundingRectangle - The search box
    * @param roadNumberLimits  : Seq[(Int, Int) - A sequence of upper and lower limits of road numbers
    * @return
    */
  def getRoadAddressesByBoundingBox(boundingRectangle: BoundingRectangle, roadNumberLimits: Seq[(Int, Int)]): Seq[RoadAddress] = {
    val linearLocations =
      time(logger, "Fetch linear locations by bounding box") {
        linearLocationDAO.fetchLinearLocationByBoundingBox(boundingRectangle, roadNumberLimits)
      }
    roadwayAddressMapper.getRoadAddressesByLinearLocation(linearLocations)
  }

  /**
    * Gets all the road addresses in the given bounding box, without VVH geometry. Also floating road addresses are filtered out.
    * Indicated to high zoom levels. If the road number limits are given it will also filter all road addresses by those limits.
    *
    * @param boundingRectangle The bounding box
    * @param roadNumberLimits  The road number limits
    * @return Returns all the filtered road addresses
    */
  def getRoadAddressesWithLinearGeometry(boundingRectangle: BoundingRectangle, roadNumberLimits: Seq[(Int, Int)]): Seq[RoadAddressLink] = {
    val roadAddresses = withDynTransaction {
      val linearLocations = linearLocationDAO.fetchLinearLocationByBoundingBox(boundingRectangle, roadNumberLimits)
      roadwayAddressMapper.getRoadAddressesByLinearLocation(linearLocations)
    }

    roadAddresses.map(roadAddressLinkBuilder.build)
  }

  /**
    * Returns all of our road addresses (combination of roadway + linear location information) that share the same linkIds as those supplied.
    *
    * @param linkIds : Seq[Long] - The linkId's to fetch information
    * @return
    */
  def getRoadAddressesByLinkIds(linkIds: Seq[Long]): Seq[RoadAddress] = {
    val linearLocations = linearLocationDAO.fetchByLinkId(linkIds.toSet)
    roadwayAddressMapper.getRoadAddressesByLinearLocation(linearLocations)
  }

  /**
    * Gets all the road addresses in the given municipality code.
    *
    * @param municipality The municipality code
    * @return Returns all the filtered road addresses
    */
  def getAllByMunicipality(municipality: Int): Seq[RoadAddressLink] = {

    val suravageRoadLinksF = Future(roadLinkService.getSuravageRoadLinks(municipality))

    val (roadLinks, _) = roadLinkService.getRoadLinksWithComplementaryAndChangesFromVVH(municipality, frozenTimeVVHAPIServiceEnabled)

    val allRoadLinks = roadLinks ++ Await.result(suravageRoadLinksF, atMost = Duration.create(1, TimeUnit.HOURS))

    val linearLocations = withDynTransaction {
      time(logger, "Fetch addresses") {
        linearLocationDAO.fetchRoadwayByLinkId(allRoadLinks.map(_.linkId).toSet)
      }
    }
    val (adjustedLinearLocations, changeSet) = if (frozenTimeVVHAPIServiceEnabled) (linearLocations, Seq()) else RoadAddressFiller.adjustToTopology(allRoadLinks, linearLocations)
    if (!frozenTimeVVHAPIServiceEnabled) {
      //TODO we should think to update both servers with cache at the same time, and before the apply change batch that way we will not need to do any kind of changes here
      eventbus.publish("roadAddress:persistChangeSet", changeSet)
    }


    val roadAddresses = withDynTransaction {
      roadNetworkDAO.getLatestRoadNetworkVersionId match {
        case Some(roadNetworkId) => roadwayAddressMapper.getNetworkVersionRoadAddressesByLinearLocation(adjustedLinearLocations, roadNetworkId)
        case _ => roadwayAddressMapper.getCurrentRoadAddressesByLinearLocation(adjustedLinearLocations)
      }
    }

    roadAddresses.flatMap { ra =>
      val roadLink = allRoadLinks.find(rl => rl.linkId == ra.linkId)
      roadLink.map(rl => roadAddressLinkBuilder.build(rl, ra))
    }
  }

  /**
    * Gets all the existing road numbers at the current road network.
    *
    * @return Returns all the road numbers
    */
  def getRoadNumbers: Seq[Long] = {
    withDynSession {
      roadwayDAO.fetchAllCurrentRoadNumbers()
    }
  }

  /**
    * Gets all the road addresses in the same road number, road part number with start address less that
    * the given address measure. If trackOption parameter is given it will also filter by track code.
    *
    * @param road        The road number
    * @param roadPart    The road part number
    * @param addressM    The road address at road number and road part
    * @param trackOption Optional track code
    * @return Returns all the filtered road addresses
    */
  def getRoadAddress(road: Long, roadPart: Long, addressM: Long, trackOption: Option[Track]): Seq[RoadAddress] = {
    withDynSession {
      val roadways = trackOption match {
        case Some(track) =>
          if (addressM != 0)
            roadwayDAO.fetchAllBySectionTrackAndAddresses(road, roadPart, track, None, Some(addressM))
          else
            roadwayDAO.fetchAllBySectionTrackAndAddresses(road, roadPart, track, None, None)
        case _ =>
          if (addressM != 0)
            roadwayDAO.fetchAllBySectionAndAddresses(road, roadPart, None, Some(addressM))
          else
            roadwayDAO.fetchAllBySectionAndAddresses(road, roadPart, None, None)
      }

      val roadAddresses = roadwayAddressMapper.getRoadAddressesByRoadway(roadways).sortBy(_.startAddrMValue)
      if (addressM > 0)
        roadAddresses.filter(ra => ra.startAddrMValue < addressM)
      else Seq(roadAddresses.head)
    }
  }

  /**
    * Gets all the road addresses in the same road number and track codes.
    * If the track sequence is empty will filter only by road number
    *
    * @param road   The road number
    * @param tracks The set of track codes
    * @return Returns all the filtered road addresses
    */
  def getRoadAddressWithRoadNumber(road: Long, tracks: Set[Track]): Seq[RoadAddress] = {
    withDynSession {
      val roadways = if (tracks.isEmpty)
        roadwayDAO.fetchAllByRoad(road)
      else
        roadwayDAO.fetchAllByRoadAndTracks(road, tracks)

      roadwayAddressMapper.getRoadAddressesByRoadway(roadways)
    }
  }

  /**
    * Gets all the road addresses in the same road number, road parts and track codes.
    * If the road part number sequence or track codes sequence is empty
    *
    * @param road      The road number
    * @param roadParts The set of road part numbers
    * @param tracks    The set of track codes
    * @return Returns all the filtered road addresses
    */
  def getRoadAddressWithRoadNumberParts(road: Long, roadParts: Set[Long], tracks: Set[Track]): Seq[RoadAddress] = {
    withDynSession {
      val roadways = roadwayDAO.fetchAllBySectionsAndTracks(road, roadParts, tracks)
      roadwayAddressMapper.getRoadAddressesByRoadway(roadways)
    }
  }

  /**
    * Gets all the road addresses in the same road number, road parts and track codes.
    * If the road part number sequence or track codes sequence is empty
    *
    * @param road         The road number
    * @param part         The road part
    * @param withHistory  The optional parameter that allows the search to also look for historic links
    * @param fetchOnlyEnd The optional parameter that allows the search for the link with bigger endAddrM value
    * @return Returns all the filtered road addresses
    */
  def getRoadAddressWithRoadAndPart(road: Long, part: Long, withHistory: Boolean = false, fetchOnlyEnd: Boolean = false): Seq[RoadAddress] = {
    withDynSession {
      val roadways = roadwayDAO.fetchAllByRoadAndPart(road, part, withHistory, fetchOnlyEnd)
      roadwayAddressMapper.getRoadAddressesByRoadway(roadways)
    }
  }

  /**
    * Gets all the road addresses in between the given linear location.
    * - If only given the start measure, will return all the road addresses with the start and end measure in between ${startMOption} or start measure equal or greater than ${startMOption}
    * - If only given the end measure, will return all the road addresses with the start and end measure in between ${endMOption} or end measure equal or less than ${endMOption}
    * - If any of the measures are given, will return all the road addresses on the given road link id
    *
    * @param linkId       The link identifier of the linear location
    * @param startMOption The start measure of the linear location
    * @param endMOption   The end measure of the linear location
    * @return Returns all the filtered road addresses
    */
  def getRoadAddressWithLinkIdAndMeasure(linkId: Long, startMOption: Option[Double], endMOption: Option[Double]): Seq[RoadAddress] = {
    withDynSession {
      val linearLocations = linearLocationDAO.fetchRoadwayByLinkId(Set(linkId))
      val roadAddresses = roadwayAddressMapper.getRoadAddressesByLinearLocation(linearLocations)

      (startMOption, endMOption) match {
        case (Some(startM), Some(endM)) =>
          roadAddresses.filter(ra => ra.linkId == linkId && ra.isBetweenMeasures(startM, endM))
        case (Some(startM), _) =>
          roadAddresses.filter(ra => ra.linkId == linkId && (ra.startMValue >= startM || ra.isBetweenMeasures(startM)))
        case (_, Some(endM)) =>
          roadAddresses.filter(ra => ra.linkId == linkId && (ra.endMValue <= endM || ra.isBetweenMeasures(endM)))
        case _ =>
          roadAddresses.filter(ra => ra.linkId == linkId)
      }
    }
  }

  /**
    * Gets all the road address in the given road number and road part
    *
    * @param roadNumber     The road number
    * @param roadPartNumber The road part number
    * @return Returns road addresses filtered given section
    */
  def getRoadAddressesFiltered(roadNumber: Long, roadPartNumber: Long): Seq[RoadAddress] = {
    if (OracleDatabase.isWithinSession) {
      val roadwayAddresses = roadwayDAO.fetchAllBySection(roadNumber, roadPartNumber)
      roadwayAddressMapper.getRoadAddressesByRoadway(roadwayAddresses)
    } else {
      withDynSession {
        val roadwayAddresses = roadwayDAO.fetchAllBySection(roadNumber, roadPartNumber)
        roadwayAddressMapper.getRoadAddressesByRoadway(roadwayAddresses)
      }
    }
  }

  /**
    * Gets all the valid road address in the given road number and project start date
    *
    * @param roadNumber The road number
    * @param startDate  The project start date
    * @return Returns road addresses filtered given section
    */
  def getValidRoadAddressParts(roadNumber: Long, startDate: DateTime): Seq[Long] = {
    withDynSession {
      roadwayDAO.getValidRoadParts(roadNumber, startDate)
    }
  }

  /**
    * Gets all the previous road address part in the given road number and road part number
    *
    * @param roadNumber The road number
    * @param roadPart   The road part number
    * @return Returns previous parts in road number, if they exist
    */
  def getPreviousRoadAddressPart(roadNumber: Long, roadPart: Long): Option[Long] = {
    withDynSession {
      roadwayDAO.fetchPreviousRoadPartNumber(roadNumber, roadPart)
    }
  }

  /**
    * Gets all the road addresses in given road number, road part number and between given address measures.
    * The road address measures should be in [startAddrM, endAddrM]
    *
    * @param roadNumber     The road number
    * @param roadPartNumber The road part number
    * @param startAddrM     The start address measure
    * @param endAddrM       The end address measure
    * @return Returns road addresses filtered by road section and address measures
    */
  def getRoadAddressesFiltered(roadNumber: Long, roadPartNumber: Long, startAddrM: Long, endAddrM: Long): Seq[RoadAddress] = {
    withDynSession {
      val roadwayAddresses = roadwayDAO.fetchAllBySectionAndAddresses(roadNumber, roadPartNumber, Some(startAddrM), Some(endAddrM))
      val roadAddresses = roadwayAddressMapper.getRoadAddressesByRoadway(roadwayAddresses)
      roadAddresses.filter(ra => ra.isBetweenAddresses(startAddrM, endAddrM))
    }
  }

  /**
    * Gets all the road addresses on top of given road links.
    *
    * @param linkIds The set of road link identifiers
    * @return Returns all filtered the road addresses
    */
  def getRoadAddressByLinkIds(linkIds: Set[Long]): Seq[RoadAddress] = {
    withDynTransaction {
      val linearLocations = linearLocationDAO.fetchRoadwayByLinkId(linkIds)
      val roadAddresses = roadwayAddressMapper.getRoadAddressesByLinearLocation(linearLocations)
      roadAddresses.filter(ra => linkIds.contains(ra.linkId))
    }
  }

  /**
    * Returns all of our road addresses (combination of roadway + linear location information) that share the same roadwayId as those supplied.
    *
    * @param roadwayIds : Seq[Long] - The roadway Id's to fetch
    * @return
    */
  def getRoadAddressesByRoadwayIds(roadwayIds: Seq[Long]): Seq[RoadAddress] = {
    val roadways = roadwayDAO.fetchAllByRoadwayId(roadwayIds)
    val roadAddresses = roadwayAddressMapper.getRoadAddressesByRoadway(roadways)
    roadAddresses
  }

  def getChanged(sinceDate: DateTime, untilDate: DateTime): Seq[ChangedRoadAddress] = {
    withDynSession {
      val roadwayAddresses = roadwayDAO.fetchAllByDateRange(sinceDate, untilDate)
      val roadAddresses = roadwayAddressMapper.getRoadAddressesByRoadway(roadwayAddresses)

      val roadLinks = roadLinkService.getRoadLinksAndComplementaryFromVVH(roadAddresses.map(_.linkId).toSet)
      val roadLinksWithoutWalkways = roadLinks.filterNot(_.linkType == CycleOrPedestrianPath).filterNot(_.linkType == TractorRoad)

      roadAddresses.flatMap { roadAddress =>
        roadLinksWithoutWalkways.find(_.linkId == roadAddress.linkId).map { roadLink =>
          ChangedRoadAddress(
            roadAddress = roadAddress.copyWithGeometry(GeometryUtils.truncateGeometry3D(roadLink.geometry, roadAddress.startMValue, roadAddress.endMValue)),
            link = roadLink
          )
        }
      }
    }
  }

  def getUpdatedRoadways(sinceDate: DateTime): Either[String, Seq[Roadway]] = {
    withDynSession {
      try {
        val roadways = roadwayDAO.fetchUpdatedSince(sinceDate)
        Right(roadways)
      } catch {
        case e if NonFatal(e) =>
          logger.error("Failed to fetch updated roadways.", e)
          Left(e.getMessage)
      }
    }

  }

  def getUpdatedLinearLocations(sinceDate: DateTime): Either[String, Seq[LinearLocation]] = {
    withDynSession {
      try {
        val linearLocations = linearLocationDAO.fetchUpdatedSince(sinceDate)
        Right(linearLocations)
      } catch {
        case e if NonFatal(e) =>
          logger.error("Failed to fetch updated linear locations.", e)
          Left(e.getMessage)
      }
    }

  }

  /**
    * Gets all the road addresses errors (excluding history)
    *
    * @param includesHistory - default value = false to exclude history values
    * @return Returns all filtered road address errors
    */
  def getRoadAddressErrors(includesHistory: Boolean = false): List[AddressConsistencyValidator.AddressErrorDetails] = {
    withDynSession {
      roadwayDAO.fetchAllRoadAddressErrors(includesHistory)
    }
  }

  /**
    * returns road addresses with link-id currently does not include terminated links which it cannot build roadaddress with out geometry
    *
    * @param linkId link-id
    * @return roadaddress[]
    */
  def getRoadAddressLink(linkId: Long): Seq[RoadAddressLink] = {

    val roadlinks = roadLinkService.getAllVisibleRoadLinksFromVVH(Set(linkId))

    val roadAddresses = withDynSession {
      val linearLocations = linearLocationDAO.fetchRoadwayByLinkId(Set(linkId))

      roadwayAddressMapper.getRoadAddressesByLinearLocation(linearLocations)
    }

    RoadAddressFiller.fillTopology(roadlinks, roadAddresses).filter(_.linkId == linkId)

  }

  def sortRoadWayWithNewRoads(originalLinearLocationGroup: Map[Long, Seq[LinearLocation]], newLinearLocations: Seq[LinearLocation]): Map[Long, Seq[LinearLocation]] = {
    val newLinearLocationsGroup = newLinearLocations.groupBy(_.roadwayNumber)
    originalLinearLocationGroup.flatMap {
      case (roadwayNumber, locations) =>
        val linearLocationsForRoadNumber = newLinearLocationsGroup.getOrElse(roadwayNumber, Seq())
        linearLocationsForRoadNumber.size match {
          case 0 => Seq() //Doesn't need to reorder or to expire any link for this roadway
          case _ =>
            Map(roadwayNumber ->
              (locations ++ linearLocationsForRoadNumber)
                .sortBy(_.orderNumber)
                .foldLeft(Seq[LinearLocation]()) {
                  case (list, linearLocation) =>
                    list ++ Seq(linearLocation.copy(orderNumber = list.size + 1))
                })
        }
    }
  }

  def updateChangeSet(changeSet: ChangeSet): Unit = {

    withDynTransaction {
      //Getting the linearLocations before the drop
      val linearByRoadwayNumber = linearLocationDAO.fetchByRoadways(changeSet.newLinearLocations.map(_.roadwayNumber).toSet)

      val roadwayCheckSum = linearByRoadwayNumber.groupBy(_.roadwayNumber).mapValues(l => l.map(_.orderNumber).sum)

      //Expire linear locations
      linearLocationDAO.expireByIds(changeSet.droppedSegmentIds)

      //Update all the linear location measures
      linearLocationDAO.updateAll(changeSet.adjustedMValues, "adjustTopology")

      val existingLinearLocations = linearByRoadwayNumber.filterNot(l => changeSet.droppedSegmentIds.contains(l.id))
      val existingLinearLocationsGrouped = existingLinearLocations.groupBy(_.roadwayNumber)

      //Create the new linear locations and update the road order
      val orderedLinearLocations = sortRoadWayWithNewRoads(existingLinearLocationsGrouped, changeSet.newLinearLocations)

      existingLinearLocationsGrouped.foreach {
        case (roadwayNumber, existingLinearLocations) =>
          val roadwayLinearLocations = orderedLinearLocations.getOrElse(roadwayNumber, Seq())
          if (roadwayCheckSum.getOrElse(roadwayNumber, -1) != roadwayLinearLocations.map(_.orderNumber).sum) {
            linearLocationDAO.expireByIds(existingLinearLocations.map(_.id).toSet)
            linearLocationDAO.create(roadwayLinearLocations)
            handleCalibrationPoints(roadwayLinearLocations, username = "applyChanges")
          }
      }

      linearLocationDAO.create(changeSet.newLinearLocations.map(l => l.copy(id = NewIdValue)))
      handleCalibrationPoints(changeSet.newLinearLocations, username = "applyChanges")
      //TODO Implement the missing at user story VIITE-1596
    }

  }

  private def getSuravageRoadLinkAddresses(boundingRectangle: BoundingRectangle, boundingBoxResult: BoundingBoxResult): Seq[RoadAddressLink] = {
    withDynSession {
      Await.result(boundingBoxResult.suravageF, Duration.Inf).map(x => (x, None)).map(roadAddressLinkBuilder.buildSuravageRoadAddressLink)
    }
  }

  def getSuravageRoadLinkAddressesByLinkIds(linkIdsToGet: Set[Long]): Seq[RoadAddressLink] = {
    Seq()
    val suravageLinks = roadLinkService.getSuravageVVHRoadLinksByLinkIdsFromVVH(linkIdsToGet)
    withDynSession {
      suravageLinks.map(x => (x, None)).map(roadAddressLinkBuilder.buildSuravageRoadAddressLink)
    }
  }

  def getRoadAddressLinksWithSuravage(boundingRectangle: BoundingRectangle, roadNumberLimits: Seq[(Int, Int)],
                                      everything: Boolean = false, publicRoads: Boolean = false): Seq[RoadAddressLink] = {

    val boundingBoxResult = BoundingBoxResult(
      roadLinkService.getChangeInfoFromVVHF(boundingRectangle, Set()),
      //Should fetch all the road types
      Future(fetchLinearLocationsByBoundingBox(boundingRectangle)),
      Future(roadLinkService.getRoadLinksFromVVH(boundingRectangle, roadNumberLimits, Set(), everything, publicRoads, frozenTimeVVHAPIServiceEnabled)),
      Future(roadLinkService.getComplementaryRoadLinksFromVVH(boundingRectangle, Set())),
      Future(roadLinkService.getSuravageLinksFromVVHF(boundingRectangle, Set()))
    )

    val suravageAddresses = getSuravageRoadLinkAddresses(boundingRectangle, boundingBoxResult)
    suravageAddresses ++ getRoadAddressLinks(boundingBoxResult)

  }

  def handleCalibrationPoints(linearLocations: Iterable[LinearLocation], username: String = "-"): Unit = {
    val startCalibrationPointsToCheck = linearLocations.filter(_.startCalibrationPoint.isDefined)
    val endCalibrationPointsToCheck = linearLocations.filter(_.endCalibrationPoint.isDefined)

    // Fetch current linear locations and check which calibration points should be expired
    val currentCPs = CalibrationPointDAO.fetchByLinkId(linearLocations.map(l => l.linkId))
    val currentStartCP = currentCPs.filter(_.startOrEnd == 0)
    val currentEndCP = currentCPs.filter(_.startOrEnd == 1)
    val startCPsToBeExpired = currentStartCP.filter(c => !startCalibrationPointsToCheck.exists(sc => sc.linkId == c.linkId))
    val endCPsToBeExpired = currentEndCP.filter(c => !endCalibrationPointsToCheck.exists(sc => sc.linkId == c.linkId))

    // Expire calibration points
    startCPsToBeExpired.foreach {
      ll =>
        val cal = CalibrationPointDAO.fetch(ll.linkId, startOrEnd = 0)
        if (cal.isDefined) {
          CalibrationPointDAO.expireById(Set(cal.get.id))
        } else {
          logger.error(s"Failed to expire start calibration point for link id: ${ll.linkId}")
        }
    }
    endCPsToBeExpired.foreach {
      ll =>
        val cal = CalibrationPointDAO.fetch(ll.linkId, startOrEnd = 1)
        if (cal.isDefined) {
          CalibrationPointDAO.expireById(Set(cal.get.id))
        } else {
          logger.error(s"Failed to expire end calibration point for link id: ${ll.linkId}")
        }
    }

    // Check other calibration points
    startCalibrationPointsToCheck.foreach {
      cal =>
        val calibrationPoint = CalibrationPointDAO.fetch(cal.linkId, startOrEnd = 0)
<<<<<<< HEAD
        if (calibrationPoint.isEmpty) {
          val roadwayPointId =
            roadwayPointDAO.fetch(cal.roadwayNumber, cal.startCalibrationPoint.get) match {
              case Some(roadwayPoint) =>
                roadwayPoint.id
              case _ => roadwayPointDAO.create(cal.roadwayNumber, cal.startCalibrationPoint.get, username)
=======
        if (calibrationPoint.isDefined)
          roadwayPointDAO.update(calibrationPoint.get.roadwayPointId, cal.roadwayNumber, cal.startCalibrationPoint.get, username)
        else {
          if (calibrationPoint.isDefined) {
            if (roadwayPointDAO.fetch(cal.roadwayNumber, cal.startCalibrationPoint.get).isEmpty) {
              roadwayPointDAO.update(calibrationPoint.get.roadwayPointId, cal.roadwayNumber, cal.startCalibrationPoint.get, username)
>>>>>>> f723a637
            }
          } else {
            val roadwayPointId =
              roadwayPointDAO.fetch(cal.roadwayNumber, cal.startCalibrationPoint.get) match {
                case Some(roadwayPoint) =>
                  roadwayPoint.id
                case _ => roadwayPointDAO.create(cal.roadwayNumber, cal.startCalibrationPoint.get, username)
              }
            CalibrationPointDAO.create(roadwayPointId, cal.linkId, startOrEnd = 0, calType = CalibrationPointType.Mandatory, createdBy = username)
          }
        }
<<<<<<< HEAD
    }
    endCalibrationPointsToCheck.foreach {
      cal =>
        val calibrationPoint = CalibrationPointDAO.fetch(cal.linkId, startOrEnd = 1)
        if (calibrationPoint.isEmpty) {
          val roadwayPointId =
            roadwayPointDAO.fetch(cal.roadwayNumber, cal.endCalibrationPoint.get) match {
              case Some(roadwayPoint) =>
                roadwayPoint.id
              case _ => roadwayPointDAO.create(cal.roadwayNumber, cal.endCalibrationPoint.get, username)
=======
        endCalibrationPointsToCheck.foreach {
          cal =>
            val calibrationPoint = CalibrationPointDAO.fetch(cal.linkId, startOrEnd = 1)
            if (calibrationPoint.isDefined)
              roadwayPointDAO.update(calibrationPoint.get.roadwayPointId, cal.roadwayNumber, cal.endCalibrationPoint.get, username)
            else {
              val roadwayPointId =
                roadwayPointDAO.fetch(cal.roadwayNumber, cal.endCalibrationPoint.get) match {
                  case Some(roadwayPoint) =>
                    roadwayPoint.id
                  case _ => roadwayPointDAO.create(cal.roadwayNumber, cal.endCalibrationPoint.get, username)
                }
              CalibrationPointDAO.create(roadwayPointId, cal.linkId, startOrEnd = 1, calType = CalibrationPointType.Mandatory, createdBy = username)
>>>>>>> f723a637
            }
        }
    }
  }

<<<<<<< HEAD
  def handleRoadwayPointsUpdate(roadwayChanges: List[ProjectRoadwayChange], mappedRoadwayNumbers: Seq[RoadwayNumbersLinkChange], username: String = "-"): Unit = {
    val affectableChanges = roadwayChanges.filter(rw => List(Transfer, ReNumeration).contains(rw.changeInfo.changeType))
    val updatableRoadwayPoints: Seq[(Long, Long, String, Long)] = affectableChanges.sortBy(_.changeInfo.target.startAddressM).foldLeft(Seq.empty[(Long, Long, String, Long)]) { (list, rwc) =>

      val change = rwc.changeInfo
      val source = change.source
      val target = change.target
      val roadwayNumbers = roadwayDAO.fetchAllBySectionAndTracks(target.roadNumber.get, target.startRoadPartNumber.get, Set(Track.apply(target.trackCode.get.toInt))).map(_.roadwayNumber).distinct
      val roadwayPoints = roadwayNumbers.flatMap { rwn =>
        val roadwayNumberInPoint = mappedRoadwayNumbers.filter(mrw => mrw.newRoadwayNumber == rwn && mrw.originalStartAddr >= source.startAddressM.get && mrw.originalEndAddr <= source.endAddressM.get)
        if (roadwayNumberInPoint.nonEmpty) {
          roadwayPointDAO.fetchByRoadwayNumberAndAddresses(roadwayNumberInPoint.head.oldRoadwayNumber, source.startAddressM.get, source.endAddressM.get)
        } else {
          Seq()
        }
      }.distinct

      if (roadwayPoints.nonEmpty) {
        if (change.changeType == Transfer) {
          if (!change.reversed) {
            roadwayPoints.flatMap { rwp =>
              val roadwayNumberInPoint = mappedRoadwayNumbers.filter(mrw => mrw.oldRoadwayNumber == rwp.roadwayNumber && rwp.addrMValue >= mrw.originalStartAddr && rwp.addrMValue <= mrw.originalEndAddr).head.newRoadwayNumber
              val newAddrM = target.startAddressM.get + (rwp.addrMValue - source.startAddressM.get)
              list :+ (roadwayNumberInPoint, newAddrM, username, rwp.id)
            }
          } else {
            roadwayPoints.flatMap { rwp =>
              val roadwayNumberInPoint = mappedRoadwayNumbers.filter(mrw => mrw.oldRoadwayNumber == rwp.roadwayNumber && rwp.addrMValue >= mrw.originalStartAddr && rwp.addrMValue <= mrw.originalEndAddr).head.newRoadwayNumber
              val newAddrM = target.endAddressM.get - (rwp.addrMValue - source.startAddressM.get)
              list :+ (roadwayNumberInPoint, newAddrM, username, rwp.id)
            }
          }
        } else if (change.changeType == ReNumeration) {
          if (change.reversed) {
            roadwayPoints.flatMap { rwp =>
              val roadwayNumberInPoint = mappedRoadwayNumbers.filter(mrw => mrw.oldRoadwayNumber == rwp.roadwayNumber && rwp.addrMValue >= mrw.originalStartAddr && rwp.addrMValue <= mrw.originalEndAddr).head.newRoadwayNumber
              val newAddrM = Seq(source.endAddressM.get, target.endAddressM.get).max - rwp.addrMValue
              list :+ (roadwayNumberInPoint, newAddrM, username, rwp.id)
            }
          } else {
            list
          }
        } else {
          //TODO IF NEED IN FUTURE remove filter from top and add roadwayChange Termination cases/expire roadwaypoint cases
          list
        }
      } else list

    }.distinct
    roadwayPointDAO.update(updatableRoadwayPoints)
=======
    def updateRoadwayPoints(projectLinks: Seq[ProjectLink], username: String = "-"): Unit = {
      projectLinks.groupBy(_.roadwayNumber).foreach {
        case (roadwayNumber, projectLinksOnRoadway) =>
          val currentRoadwayPoints = roadwayPointDAO.fetchByRoadwayNumber(roadwayNumber)
          projectLinksOnRoadway.foreach {
            pl =>
              val startPoint = currentRoadwayPoints.find(rwp => rwp.addrMValue == pl.originalStartAddrMValue)
              val endPoint = currentRoadwayPoints.find(rwp => rwp.addrMValue == pl.originalEndAddrMValue)
              if (startPoint.isDefined && pl.startAddrMValue != pl.originalStartAddrMValue) {
                roadwayPointDAO.update(startPoint.get.id, if (pl.reversed) pl.endAddrMValue else pl.startAddrMValue, username)
              } else if (endPoint.isDefined && pl.endAddrMValue != pl.originalEndAddrMValue) {
                roadwayPointDAO.update(endPoint.get.id, if (pl.reversed) pl.startAddrMValue else pl.endAddrMValue, username)
              }
          }
      }
    }

>>>>>>> f723a637
  }

  sealed trait RoadClass {
    def value: Int

    def roads: Seq[Int]
  }

  object RoadClass {
    val values: Set[RoadClass] = Set(HighwayClass, MainRoadClass, RegionalClass, ConnectingClass, MinorConnectingClass, StreetClass,
      RampsAndRoundAboutsClass, PedestrianAndBicyclesClassA, PedestrianAndBicyclesClassB, WinterRoadsClass, PathsClass, ConstructionSiteTemporaryClass,
      PrivateRoadClass, NoClass)

    val nodeAndJunctionRoadClass = Set(HighwayClass, MainRoadClass, RegionalClass, ConnectingClass, MinorConnectingClass,
      StreetClass, PrivateRoadClass, WinterRoadsClass, PathsClass)

<<<<<<< HEAD
  val nodeAndJunctionRoadClass = Set(HighwayClass, MainRoadClass, RegionalClass, ConnectingClass, MinorConnectingClass,
    StreetClass, PrivateRoadClass, WinterRoadsClass, PathsClass)

  def get(roadNumber: Int): Int = {
    values.find(_.roads contains roadNumber).getOrElse(NoClass).value
  }
=======
>>>>>>> f723a637

    def get(roadNumber: Int): Int = {
      values.find(_.roads contains roadNumber).getOrElse(NoClass).value
    }

    case object HighwayClass extends RoadClass {
      def value = 1

      def roads: Range.Inclusive = 1 to 39
    }

    case object MainRoadClass extends RoadClass {
      def value = 2

      def roads: Range.Inclusive = 40 to 99
    }

    case object RegionalClass extends RoadClass {
      def value = 3

      def roads: Range.Inclusive = 100 to 999
    }

    case object ConnectingClass extends RoadClass {
      def value = 4

      def roads: Range.Inclusive = 1000 to 9999
    }

    case object MinorConnectingClass extends RoadClass {
      def value = 5

      def roads: Range.Inclusive = 10000 to 19999
    }

    case object StreetClass extends RoadClass {
      def value = 6

      def roads: Range.Inclusive = 40000 to 49999
    }

    case object RampsAndRoundAboutsClass extends RoadClass {
      def value = 7

      def roads: Range.Inclusive = 20001 to 39999
    }

    case object PedestrianAndBicyclesClassA extends RoadClass {
      def value = 8

      def roads: Range.Inclusive = 70001 to 89999
    }

    case object PedestrianAndBicyclesClassB extends RoadClass {
      def value = 8

      def roads: Range.Inclusive = 90001 to 99999
    }

    case object WinterRoadsClass extends RoadClass {
      def value = 9

      def roads: Range.Inclusive = 60001 to 61999
    }

    case object PathsClass extends RoadClass {
      def value = 10

      def roads: Range.Inclusive = 62001 to 62999
    }

    case object ConstructionSiteTemporaryClass extends RoadClass {
      def value = 11

      def roads: Range.Inclusive = 9900 to 9999
    }

    case object PrivateRoadClass extends RoadClass {
      def value = 12

      def roads: Range.Inclusive = 50001 to 59999
    }

    case object NoClass extends RoadClass {
      def value = 99

      def roads: Range.Inclusive = 0 to 0
    }

  }

  //TODO check if this is needed
  class Contains(r: Range) {
    def unapply(i: Int): Boolean = r contains i
  }

  case class RoadAddressMerge(merged: Set[Long], created: Seq[RoadAddress])

  case class LinearLocationResult(current: Seq[LinearLocation])

  case class BoundingBoxResult(changeInfoF: Future[Seq[ChangeInfo]], roadAddressResultF: Future[(Seq[LinearLocation], Seq[VVHHistoryRoadLink])],
                               roadLinkF: Future[Seq[RoadLink]], complementaryF: Future[Seq[RoadLink]], suravageF: Future[Seq[VVHRoadlink]])

  case class LinkRoadAddressHistory(v: (Seq[RoadAddress], Seq[RoadAddress])) {
    val currentSegments: Seq[RoadAddress] = v._1
    val historySegments: Seq[RoadAddress] = v._2
    val allSegments: Seq[RoadAddress] = currentSegments ++ historySegments
  }

  case class ChangedRoadAddress(roadAddress: RoadAddress, link: RoadLink)

  object AddressConsistencyValidator {

    sealed trait AddressError {
      def value: Int

      def message: String
    }


    object AddressError {
      val values: Set[AddressError] = Set(OverlappingRoadAddresses, InconsistentTopology, InconsistentLrmHistory, Inconsistent2TrackCalibrationPoints, InconsistentContinuityCalibrationPoints, MissingEdgeCalibrationPoints,
        InconsistentAddressValues, MissingStartingLink)

      case object OverlappingRoadAddresses extends AddressError {
        def value = 1

        def message: String = ErrorOverlappingRoadAddress
      }

      case object InconsistentTopology extends AddressError {
        def value = 2

        def message: String = ErrorInconsistentTopology
      }

      case object InconsistentLrmHistory extends AddressError {
        def value = 3

        def message: String = ErrorInconsistentLrmHistory
      }

      case object Inconsistent2TrackCalibrationPoints extends AddressError {
        def value = 4

        def message: String = ErrorInconsistent2TrackCalibrationPoints
      }

      case object InconsistentContinuityCalibrationPoints extends AddressError {
        def value = 5

        def message: String = ErrorInconsistentContinuityCalibrationPoints
      }

      case object MissingEdgeCalibrationPoints extends AddressError {
        def value = 6

        def message: String = ErrorMissingEdgeCalibrationPoints
      }

      case object InconsistentAddressValues extends AddressError {
        def value = 7

        def message: String = ErrorInconsistentAddressValues
      }

      case object MissingStartingLink extends AddressError {
        def value = 8

        def message: String = ErrorMissingStartingLink
      }

      def apply(intValue: Int): AddressError = {
        values.find(_.value == intValue).get
      }
    }

    case class AddressErrorDetails(linearLocationId: Long, linkId: Long, roadNumber: Long, roadPartNumber: Long, addressError: AddressError, ely: Long)

}<|MERGE_RESOLUTION|>--- conflicted
+++ resolved
@@ -637,33 +637,15 @@
     startCalibrationPointsToCheck.foreach {
       cal =>
         val calibrationPoint = CalibrationPointDAO.fetch(cal.linkId, startOrEnd = 0)
-<<<<<<< HEAD
         if (calibrationPoint.isEmpty) {
           val roadwayPointId =
             roadwayPointDAO.fetch(cal.roadwayNumber, cal.startCalibrationPoint.get) match {
               case Some(roadwayPoint) =>
                 roadwayPoint.id
               case _ => roadwayPointDAO.create(cal.roadwayNumber, cal.startCalibrationPoint.get, username)
-=======
-        if (calibrationPoint.isDefined)
-          roadwayPointDAO.update(calibrationPoint.get.roadwayPointId, cal.roadwayNumber, cal.startCalibrationPoint.get, username)
-        else {
-          if (calibrationPoint.isDefined) {
-            if (roadwayPointDAO.fetch(cal.roadwayNumber, cal.startCalibrationPoint.get).isEmpty) {
-              roadwayPointDAO.update(calibrationPoint.get.roadwayPointId, cal.roadwayNumber, cal.startCalibrationPoint.get, username)
->>>>>>> f723a637
             }
-          } else {
-            val roadwayPointId =
-              roadwayPointDAO.fetch(cal.roadwayNumber, cal.startCalibrationPoint.get) match {
-                case Some(roadwayPoint) =>
-                  roadwayPoint.id
-                case _ => roadwayPointDAO.create(cal.roadwayNumber, cal.startCalibrationPoint.get, username)
-              }
-            CalibrationPointDAO.create(roadwayPointId, cal.linkId, startOrEnd = 0, calType = CalibrationPointType.Mandatory, createdBy = username)
-          }
+          CalibrationPointDAO.create(roadwayPointId, cal.linkId, startOrEnd = 0, calType = CalibrationPointType.Mandatory, createdBy = username)
         }
-<<<<<<< HEAD
     }
     endCalibrationPointsToCheck.foreach {
       cal =>
@@ -674,27 +656,12 @@
               case Some(roadwayPoint) =>
                 roadwayPoint.id
               case _ => roadwayPointDAO.create(cal.roadwayNumber, cal.endCalibrationPoint.get, username)
-=======
-        endCalibrationPointsToCheck.foreach {
-          cal =>
-            val calibrationPoint = CalibrationPointDAO.fetch(cal.linkId, startOrEnd = 1)
-            if (calibrationPoint.isDefined)
-              roadwayPointDAO.update(calibrationPoint.get.roadwayPointId, cal.roadwayNumber, cal.endCalibrationPoint.get, username)
-            else {
-              val roadwayPointId =
-                roadwayPointDAO.fetch(cal.roadwayNumber, cal.endCalibrationPoint.get) match {
-                  case Some(roadwayPoint) =>
-                    roadwayPoint.id
-                  case _ => roadwayPointDAO.create(cal.roadwayNumber, cal.endCalibrationPoint.get, username)
-                }
-              CalibrationPointDAO.create(roadwayPointId, cal.linkId, startOrEnd = 1, calType = CalibrationPointType.Mandatory, createdBy = username)
->>>>>>> f723a637
             }
+          CalibrationPointDAO.create(roadwayPointId, cal.linkId, startOrEnd = 1, calType = CalibrationPointType.Mandatory, createdBy = username)
         }
     }
   }
 
-<<<<<<< HEAD
   def handleRoadwayPointsUpdate(roadwayChanges: List[ProjectRoadwayChange], mappedRoadwayNumbers: Seq[RoadwayNumbersLinkChange], username: String = "-"): Unit = {
     val affectableChanges = roadwayChanges.filter(rw => List(Transfer, ReNumeration).contains(rw.changeInfo.changeType))
     val updatableRoadwayPoints: Seq[(Long, Long, String, Long)] = affectableChanges.sortBy(_.changeInfo.target.startAddressM).foldLeft(Seq.empty[(Long, Long, String, Long)]) { (list, rwc) =>
@@ -745,25 +712,8 @@
 
     }.distinct
     roadwayPointDAO.update(updatableRoadwayPoints)
-=======
-    def updateRoadwayPoints(projectLinks: Seq[ProjectLink], username: String = "-"): Unit = {
-      projectLinks.groupBy(_.roadwayNumber).foreach {
-        case (roadwayNumber, projectLinksOnRoadway) =>
-          val currentRoadwayPoints = roadwayPointDAO.fetchByRoadwayNumber(roadwayNumber)
-          projectLinksOnRoadway.foreach {
-            pl =>
-              val startPoint = currentRoadwayPoints.find(rwp => rwp.addrMValue == pl.originalStartAddrMValue)
-              val endPoint = currentRoadwayPoints.find(rwp => rwp.addrMValue == pl.originalEndAddrMValue)
-              if (startPoint.isDefined && pl.startAddrMValue != pl.originalStartAddrMValue) {
-                roadwayPointDAO.update(startPoint.get.id, if (pl.reversed) pl.endAddrMValue else pl.startAddrMValue, username)
-              } else if (endPoint.isDefined && pl.endAddrMValue != pl.originalEndAddrMValue) {
-                roadwayPointDAO.update(endPoint.get.id, if (pl.reversed) pl.startAddrMValue else pl.endAddrMValue, username)
-              }
-          }
-      }
-    }
-
->>>>>>> f723a637
+  }
+
   }
 
   sealed trait RoadClass {
@@ -780,15 +730,6 @@
     val nodeAndJunctionRoadClass = Set(HighwayClass, MainRoadClass, RegionalClass, ConnectingClass, MinorConnectingClass,
       StreetClass, PrivateRoadClass, WinterRoadsClass, PathsClass)
 
-<<<<<<< HEAD
-  val nodeAndJunctionRoadClass = Set(HighwayClass, MainRoadClass, RegionalClass, ConnectingClass, MinorConnectingClass,
-    StreetClass, PrivateRoadClass, WinterRoadsClass, PathsClass)
-
-  def get(roadNumber: Int): Int = {
-    values.find(_.roads contains roadNumber).getOrElse(NoClass).value
-  }
-=======
->>>>>>> f723a637
 
     def get(roadNumber: Int): Int = {
       values.find(_.roads contains roadNumber).getOrElse(NoClass).value
