package fi.liikennevirasto.viite
import java.util.Properties
import fi.liikennevirasto.digiroad2.RoadLinkType.UnknownRoadLinkType
import fi.liikennevirasto.digiroad2._
import fi.liikennevirasto.digiroad2.asset._
import fi.liikennevirasto.digiroad2.linearasset.{RoadLink, RoadLinkLike}
import fi.liikennevirasto.digiroad2.oracle.OracleDatabase
import fi.liikennevirasto.digiroad2.user.User
import fi.liikennevirasto.digiroad2.util.Track
import fi.liikennevirasto.viite.dao._
import fi.liikennevirasto.viite.model.{Anomaly, RoadAddressLink, RoadAddressLinkLike}
import fi.liikennevirasto.viite.process.RoadAddressFiller.{AddressChangeSet, LRMValueAdjustment}
import fi.liikennevirasto.viite.process._
import org.joda.time.DateTime
import org.slf4j.LoggerFactory

import scala.collection.immutable.SortedMap
import scala.concurrent.ExecutionContext.Implicits.global
import scala.concurrent.duration.Duration
import scala.concurrent.{Await, Future}

class RoadAddressService(roadLinkService: RoadLinkService, eventbus: DigiroadEventBus, frozenTimeVVHAPIServiceEnabled: Boolean = false) {

  def withDynTransaction[T](f: => T): T = OracleDatabase.withDynTransaction(f)

  def withDynSession[T](f: => T): T = OracleDatabase.withDynSession(f)

  val logger = LoggerFactory.getLogger(getClass)

  val HighwayClass = 1
  val MainRoadClass = 2
  val RegionalClass = 3
  val ConnectingClass = 4
  val MinorConnectingClass = 5
  val StreetClass = 6
  val RampsAndRoundAboutsClass = 7
  val PedestrianAndBicyclesClass = 8
  val WinterRoadsClass = 9
  val PathsClass = 10
  val ConstructionSiteTemporaryClass = 11
  val NoClass = 99

  val MaxAllowedMValueError = 0.001
  val Epsilon = 1E-6
  /* Smallest mvalue difference we can tolerate to be "equal to zero". One micrometer.
                                See https://en.wikipedia.org/wiki/Floating_point#Accuracy_problems
                             */
  val MaxDistanceDiffAllowed = 1.0
  /*Temporary restriction from PO: Filler limit on modifications
                                            (LRM adjustments) is limited to 1 meter. If there is a need to fill /
                                            cut more than that then nothing is done to the road address LRM data.
                                            */
  val MinAllowedRoadAddressLength = 0.1
  val newTransaction=true
  class Contains(r: Range) {
    def unapply(i: Int): Boolean = r contains i
  }

  private def fetchRoadLinksWithComplementary(boundingRectangle: BoundingRectangle, roadNumberLimits: Seq[(Int, Int)], municipalities: Set[Int],
                                              everything: Boolean = false, publicRoads: Boolean = false): (Seq[RoadLink], Seq[RoadLink]) = {
    val roadLinksF = Future(roadLinkService.getViiteRoadLinksFromVVH(boundingRectangle, roadNumberLimits, municipalities, everything, publicRoads,frozenTimeVVHAPIServiceEnabled))
    val complementaryLinksF = Future(roadLinkService.getComplementaryRoadLinksFromVVH(boundingRectangle, municipalities))
    val (roadLinks, complementaryLinks) = Await.result(roadLinksF.zip(complementaryLinksF), Duration.Inf)
    (roadLinks, complementaryLinks)
  }

  private def fetchRoadAddressesByBoundingBox(boundingRectangle: BoundingRectangle, fetchOnlyFloating: Boolean = false,
                                              onlyNormalRoads: Boolean= false, roadNumberLimits: Seq[(Int, Int)] = Seq()) = {
    val (floatingAddresses, nonFloatingAddresses) = withDynTransaction {
      RoadAddressDAO.fetchRoadAddressesByBoundingBox(boundingRectangle, fetchOnlyFloating, onlyNormalRoads, roadNumberLimits).partition(_.floating)
    }

    val floating = floatingAddresses.groupBy(_.linkId)
    val addresses = nonFloatingAddresses.groupBy(_.linkId)

    val floatingHistoryRoadLinks = withDynTransaction {
      roadLinkService.getViiteRoadLinksHistoryFromVVH(floating.keySet)
    }

    val historyLinkAddresses = floatingHistoryRoadLinks.filter(rl => floating.keySet.contains(rl.linkId)).map { rl =>
      val ra = floating.getOrElse(rl.linkId, Seq())
      rl.linkId -> buildFloatingRoadAddressLink(rl, ra)
    }.toMap
    RoadAddressResult(historyLinkAddresses, addresses, floating)
  }

  private def fetchMissingRoadAddressesByBoundingBox(boundingRectangle: BoundingRectangle, fetchOnlyFloating: Boolean = false) = {
    withDynTransaction {
      RoadAddressDAO.fetchMissingRoadAddressesByBoundingBox(boundingRectangle).groupBy(_.linkId)
    }
  }

  def buildFloatingRoadAddressLink(rl: VVHHistoryRoadLink, roadAddrSeq: Seq[RoadAddress]): Seq[RoadAddressLink] = {
    val fusedRoadAddresses = RoadAddressLinkBuilder.fuseRoadAddress(roadAddrSeq)
    fusedRoadAddresses.map(ra => {
      RoadAddressLinkBuilder.build(rl, ra)
    })
  }

  def getSuravageRoadLinkAddresses(boundingRectangle: BoundingRectangle, municipalities: Set[Int],
                                   boundingBoxResult: BoundingBoxResult) :Seq[RoadAddressLink]= {
    Await.result(boundingBoxResult.suravageF, Duration.Inf).map( suravage=>RoadAddressLinkBuilder.buildSuravageRoadAddressLink(suravage))
  }

  def getSuravageRoadLinkAddressesByLinkIds(linkIdsToGet: Set[Long]): Seq[RoadAddressLink] = {
    val suravageLinks = roadLinkService.fetchSuravageLinksByLinkIdsFromVVH(linkIdsToGet)
    suravageLinks.map( suravage=>RoadAddressLinkBuilder.buildSuravageRoadAddressLink(suravage))
  }

  def fetchBoundingBoxF(boundingRectangle: BoundingRectangle, roadNumberLimits: Seq[(Int, Int)], municipalities: Set[Int],
                        everything: Boolean = false, publicRoads: Boolean = false): BoundingBoxResult = {
    BoundingBoxResult(
      roadLinkService.getChangeInfoFromVVHF(boundingRectangle, municipalities),
      Future(fetchRoadAddressesByBoundingBox(boundingRectangle)),
      Future(roadLinkService.getViiteRoadLinksFromVVH(boundingRectangle, roadNumberLimits, municipalities, everything, publicRoads,frozenTimeVVHAPIServiceEnabled)),
      Future(roadLinkService.getComplementaryRoadLinksFromVVH(boundingRectangle, municipalities)),
      roadLinkService.getSuravageLinksFromVVHF(boundingRectangle, municipalities)
    )
  }

  def getRoadAddressLinksWithSuravage(boundingRectangle: BoundingRectangle, roadNumberLimits: Seq[(Int, Int)], municipalities: Set[Int],
                                      everything: Boolean = false, publicRoads: Boolean = false): Seq[RoadAddressLink] ={
    val combinedFuture = fetchBoundingBoxF(boundingRectangle, roadNumberLimits, municipalities, everything, publicRoads)
    val roadAddressLinks = getRoadAddressLinks(combinedFuture, boundingRectangle, Seq(), municipalities, everything)
    val suravageAddresses = getSuravageRoadLinkAddresses(boundingRectangle, municipalities, combinedFuture)
    suravageAddresses ++ roadAddressLinks
  }

  private def withTiming[T](f: => T, s: String): T = {
    val startTime = System.currentTimeMillis()
    val t = f
    logger.info(s.format((System.currentTimeMillis() - startTime) * 0.001))
    t
  }

  def getRoadAddressLinks(boundingBoxResult: BoundingBoxResult,
                          boundingRectangle: BoundingRectangle, roadNumberLimits: Seq[(Int, Int)], municipalities: Set[Int],
                          everything: Boolean = false, publicRoads: Boolean = false): Seq[RoadAddressLink] = {
    def complementaryLinkFilter(roadAddressLink: RoadAddressLink) = {
      everything || publicRoads || roadNumberLimits.exists {
        case (start, stop) => roadAddressLink.roadNumber >= start && roadAddressLink.roadNumber <= stop
      }
    }
    //TODO use complementedIds instead of only roadLinkIds below. There is no complementary ids for changeInfo dealing (for now)
    val combinedFuture=
      for {
        changedRoadLinksF <- boundingBoxResult.changeInfoF
        roadLinkFuture <- boundingBoxResult.roadLinkF
        complementaryFuture <- boundingBoxResult.complementaryF
        fetchRoadAddressesByBoundingBoxF <- boundingBoxResult.roadAddressResultF
      }  yield( changedRoadLinksF, (roadLinkFuture, complementaryFuture),fetchRoadAddressesByBoundingBoxF)
    val (changedRoadLinks,((roadLinks, complementaryLinks)),roadAddressResults) =
      withTiming(
        Await.result(combinedFuture, Duration.Inf), "End fetch vvh road links in %.3f sec"
      )
    val (historyLinkAddresses, addresses, floating) = (roadAddressResults.historyLinkAddresses, roadAddressResults.current, roadAddressResults.floating)
    val (roadsWithEndDate, roadsWithoutEndDate) = addresses.values.flatten.partition(a => a.endDate.isDefined)
    val filteredRoadsWithEndDate = roadsWithEndDate.filterNot(r => roadsWithoutEndDate.exists(_.linkId == r.linkId))
    val complementaryLinkIds = complementaryLinks.map(_.linkId)
    val roadsWithEndDateLinkIds = filteredRoadsWithEndDate.map(_.linkId).toSet
    val normalRoadLinkIds = roadLinks.filterNot(rl => roadsWithEndDateLinkIds.contains(rl.linkId)).map(_.linkId)
    val allRoadLinks = roadLinks.filterNot(rl => roadsWithEndDateLinkIds.contains(rl.linkId))++complementaryLinks
    val linkIds = (complementaryLinkIds ++ normalRoadLinkIds).toSet

    //TODO: In the future when we are dealing with VVHChangeInfo we need to better evaluate when do we switch from bounding box queries to
    //pure linkId based queries, maybe something related to the zoomLevel we are in map level.
    val filteredChangedRoadLinks = changedRoadLinks.filter(crl => crl.oldId.exists(id =>
        addresses.keySet.contains(id) || normalRoadLinkIds.contains(id)))
    val roadEndDateLinkIds = roadsWithEndDate.map(_.linkId).toSeq
    val allRoadAddressesAfterChangeTable = applyChanges(allRoadLinks, if (!frozenTimeVVHAPIServiceEnabled) filteredChangedRoadLinks else Seq(), addresses.filterNot(a => roadEndDateLinkIds.contains(a._1))) ++ addresses.filter(rl => roadEndDateLinkIds.contains(rl._1))
    val missingLinkIds = linkIds -- floating.keySet -- allRoadAddressesAfterChangeTable.keySet
    val missedRL = withTiming(
      withDynTransaction {
        if (everything || !frozenTimeVVHAPIServiceEnabled) {
          RoadAddressDAO.getMissingRoadAddresses(missingLinkIds)
        } else {
          List[MissingRoadAddress]()
        }
      }.groupBy(_.linkId), "End finding missing road addresses in %.3f sec")
    val (changedFloating, missingFloating) = historyLinkAddresses.partition(ral => linkIds.contains(ral._1))
    val roadAddressLinkMap = createRoadAddressLinkMap(allRoadLinks, changedFloating, allRoadAddressesAfterChangeTable, missedRL)

    val (filledTopology, changeSet) = RoadAddressFiller.fillTopology(allRoadLinks, roadAddressLinkMap)

    publishChangeSet(changeSet)
    val returningTopology = filledTopology.filter(link => !complementaryLinkIds.contains(link.linkId) ||
      complementaryLinkFilter(link))

    returningTopology ++ missingFloating.flatMap(_._2)

  }

  private def publishChangeSet(changeSet: AddressChangeSet): Unit = {
    //Temporary filter for missing road addresses QA
    if(!frozenTimeVVHAPIServiceEnabled){
      eventbus.publish("roadAddress:persistMissingRoadAddress", changeSet.missingRoadAddresses)
    }
    eventbus.publish("roadAddress:persistAdjustments", changeSet.adjustedMValues)
    eventbus.publish("roadAddress:floatRoadAddress", changeSet.toFloatingAddressIds)
  }

  private def createRoadAddressLinkMap(roadLinks: Seq[RoadLink], toFloating: Map[Long, Seq[RoadAddressLink]],
                                       addresses: Map[Long, Seq[RoadAddress]],
                                       missedRL: Map[Long, List[MissingRoadAddress]]): Map[Long, Seq[RoadAddressLink]] = {
    roadLinks.map { rl =>
      val floaters = toFloating.getOrElse(rl.linkId, Seq())
      val ra = addresses.getOrElse(rl.linkId, Seq())
      val missed = missedRL.getOrElse(rl.linkId, Seq())
      rl.linkId -> buildRoadAddressLink(rl, ra, missed, floaters)
    }.toMap

  }

  def getRoadAddressLinksByLinkId(boundingRectangle: BoundingRectangle, roadNumberLimits: Seq[(Int, Int)], municipalities: Set[Int]): Seq[RoadAddressLink] = {

    val fetchAddrStartTime = System.currentTimeMillis()
    val fetchRoadAddressesByBoundingBoxF = Future(fetchRoadAddressesByBoundingBox(boundingRectangle, false, true, roadNumberLimits))
    val fetchMissingRoadAddressesByBoundingBoxF = Future(fetchMissingRoadAddressesByBoundingBox(boundingRectangle))

    val fetchResult = Await.result(fetchRoadAddressesByBoundingBoxF, Duration.Inf)
    val (historyLinkAddresses, addresses) = (fetchResult.historyLinkAddresses, fetchResult.current)
    val missingViiteRoadAddress = if(!frozenTimeVVHAPIServiceEnabled) Await.result(fetchMissingRoadAddressesByBoundingBoxF, Duration.Inf) else Map[Long, Seq[MissingRoadAddress]]()
    logger.info("End fetch addresses in %.3f sec".format((System.currentTimeMillis() - fetchAddrStartTime) * 0.001))

    val (roadsWithEndDate, roadsWithoutEndDate) = addresses.values.flatten.partition(a => a.endDate.isDefined)
    val filteredRoadsWithEndDate = roadsWithEndDate.filterNot(r => roadsWithoutEndDate.exists(_.linkId == r.linkId)).map(_.linkId).toSeq

    val addressLinkIds = addresses.filterNot(rl => filteredRoadsWithEndDate.contains(rl._1)).keySet ++ missingViiteRoadAddress.keySet
    val fetchVVHStartTime = System.currentTimeMillis()
    val changedRoadLinksF = if (!frozenTimeVVHAPIServiceEnabled) roadLinkService.getChangeInfoFromVVHF(addressLinkIds) else Future(Seq())

    val roadLinks = roadLinkService.getViiteRoadLinksByLinkIdsFromVVH(addressLinkIds,newTransaction,frozenTimeVVHAPIServiceEnabled)

    val fetchVVHEndTime = System.currentTimeMillis()
    logger.info("End fetch vvh road links in %.3f sec".format((fetchVVHEndTime - fetchVVHStartTime) * 0.001))

    val linkIds = roadLinks.map(_.linkId).toSet

    val filteredChangedRoadLinks = Await.result(changedRoadLinksF, Duration.Inf).filter(crl => crl.oldId.exists(id =>
      linkIds.contains(id) && addresses.getOrElse(id, Seq()).exists(ra => crl.affects(ra.linkId, ra.adjustedTimestamp))))
    logger.info("End change info in %.3f sec".format((System.currentTimeMillis() - fetchVVHEndTime) * 0.001))

    val roadEndDateLinkIds = roadsWithEndDate.map(_.linkId).toSeq
    val complementedWithChangeAddresses = applyChanges(roadLinks, if (!frozenTimeVVHAPIServiceEnabled) filteredChangedRoadLinks else Seq(), addresses.filterNot(a => roadEndDateLinkIds.contains(a._1))) ++ addresses.filter(rl => roadEndDateLinkIds.contains(rl._1))

    val (changedFloating, missingFloating) = historyLinkAddresses.partition(ral => linkIds.contains(ral._1))

    val buildStartTime = System.currentTimeMillis()
    val viiteRoadLinks = roadLinks.map { rl =>
      val floaters = changedFloating.getOrElse(rl.linkId, Seq())
      val ra = complementedWithChangeAddresses.getOrElse(rl.linkId, Seq())
      val missed = missingViiteRoadAddress.getOrElse(rl.linkId, Seq())
      rl.linkId -> buildRoadAddressLink(rl, ra, missed, floaters)
    }.toMap
    val buildEndTime = System.currentTimeMillis()
    logger.info("End building road address in %.3f sec".format((buildEndTime - buildStartTime) * 0.001))

    val (filledTopology, changeSet) = RoadAddressFiller.fillTopology(roadLinks, viiteRoadLinks)

    publishChangeSet(changeSet)

    val returningTopology = filledTopology.filterNot(p => p.anomaly == Anomaly.NoAddressGiven)

    returningTopology ++ missingFloating.flatMap(_._2)

  }

  def applyChanges(roadLinks: Seq[RoadLink], changedRoadLinks: Seq[ChangeInfo], addresses: Map[Long, Seq[RoadAddress]]): Map[Long, Seq[RoadAddress]] = {
    if (changedRoadLinks.isEmpty)
      addresses
    else
      withDynTransaction {
        val newRoadAddresses = RoadAddressChangeInfoMapper.resolveChangesToMap(addresses, roadLinks, changedRoadLinks)
        val roadLinkMap = roadLinks.map(rl => rl.linkId -> rl).toMap

        val (addressesToCreate, unchanged) = newRoadAddresses.values.flatten.toSeq.partition(_.id == NewRoadAddress)
        val savedRoadAddresses = addressesToCreate.filter(r => roadLinkMap.contains(r.linkId)).map(r =>
          r.copy(geometry = GeometryUtils.truncateGeometry3D(roadLinkMap(r.linkId).geometry,
<<<<<<< HEAD
            r.startMValue, r.endMValue), linkGeomSource = roadLinkMap(r.linkId).linkSource))
        val removedIds = addresses.values.flatten.map(_.id).toSet -- (savedRoadAddresses++unchanged).map(x=>x.id)
=======
                      r.startMValue, r.endMValue), linkGeomSource = roadLinkMap(r.linkId).linkSource))

        val ids = RoadAddressDAO.create(savedRoadAddresses).toSet ++ unchanged.map(_.id).toSet

        val removedIds = addresses.values.flatten.map(_.id).toSet -- ids
>>>>>>> b258e5c5
        removedIds.grouped(500).foreach(s => {RoadAddressDAO.expireById(s)
          logger.debug("Expired: "+s.mkString(","))
        })
        val ids = RoadAddressDAO.create(savedRoadAddresses).toSet ++ unchanged.map(_.id).toSet
        val changedRoadParts = addressesToCreate.map(a => a.roadNumber -> a.roadPartNumber).groupBy(_._1).mapValues(seq => seq.map(_._2).toSet)

        val adjustedRoadParts = changedRoadParts.flatMap(r => r._2.map(p => r._1 -> p)).toSeq.filter { x =>
          recalculateRoadAddresses(x._1, x._2)}
        // re-fetch after recalculation
        val adjustedAddresses = adjustedRoadParts.flatMap { case (road, part) => RoadAddressDAO.fetchByRoadPart(road, part) }

        (adjustedAddresses ++ RoadAddressDAO.fetchByIdMassQuery(ids -- adjustedAddresses.map(_.id).toSet, true, true)).groupBy(_.linkId)
      }
  }

  /**
    * Returns missing road addresses for links that did not already exist in database
    *
    * @param roadNumberLimits
    * @param municipality
    * @return
    */
  def getMissingRoadAddresses(roadNumberLimits: Seq[(Int, Int)], municipality: Int) = {
    val roadLinks = roadLinkService.getViiteCurrentAndComplementaryRoadLinksFromVVH(municipality, roadNumberLimits,frozenTimeVVHAPIServiceEnabled)
    val linkIds = roadLinks.map(_.linkId).toSet
    val addresses = RoadAddressDAO.fetchByLinkId(linkIds).groupBy(_.linkId)

    val missingLinkIds = linkIds -- addresses.keySet
    val missedRL = RoadAddressDAO.getMissingRoadAddresses(missingLinkIds).groupBy(_.linkId)

    val viiteRoadLinks = roadLinks.map { rl =>
      val ra = addresses.getOrElse(rl.linkId, Seq())
      val missed = missedRL.getOrElse(rl.linkId, Seq())
      rl.linkId -> buildRoadAddressLink(rl, ra, missed)
    }.toMap

    val (_, changeSet) = RoadAddressFiller.fillTopology(roadLinks, viiteRoadLinks)

    changeSet.missingRoadAddresses
  }

  def buildRoadAddressLink(rl: RoadLink, roadAddrSeq: Seq[RoadAddress], missing: Seq[MissingRoadAddress], floaters: Seq[RoadAddressLink] = Seq.empty): Seq[RoadAddressLink] = {
    val fusedRoadAddresses = RoadAddressLinkBuilder.fuseRoadAddress(roadAddrSeq)
    val kept = fusedRoadAddresses.map(_.id).toSet
    val removed = roadAddrSeq.map(_.id).toSet.diff(kept)
    val roadAddressesToRegister = fusedRoadAddresses.filter(_.id == fi.liikennevirasto.viite.NewRoadAddress)
    if (roadAddressesToRegister.nonEmpty)
      eventbus.publish("roadAddress:mergeRoadAddress", RoadAddressMerge(removed, roadAddressesToRegister))
    if (floaters.nonEmpty) {
      floaters.map(_.copy(anomaly = Anomaly.GeometryChanged, newGeometry = Option(rl.geometry)))
    } else {
      fusedRoadAddresses.map(ra => {
        RoadAddressLinkBuilder.build(rl, ra)
      }) ++
        missing.map(m => RoadAddressLinkBuilder.build(rl, m)).filter(_.length > 0.0)
    }
  }

  private def combineGeom(roadAddresses: Seq[RoadAddress]) = {
    if (roadAddresses.length == 1) {
      roadAddresses.head
    } else {
      val max = roadAddresses.maxBy(ra => ra.endMValue)
      val min = roadAddresses.minBy(ra => ra.startMValue)
      min.copy(startAddrMValue = Math.min(min.startAddrMValue, max.startAddrMValue),
        endAddrMValue = Math.max(min.endAddrMValue, max.endAddrMValue), startMValue = min.startMValue,
        endMValue = max.endMValue, geometry = Seq(min.geometry.head, max.geometry.last))
    }
  }

  def getRoadParts(boundingRectangle: BoundingRectangle, roadNumberLimits: Seq[(Int, Int)], municipalities: Set[Int]) = {
    val addresses = withDynTransaction {
      RoadAddressDAO.fetchPartsByRoadNumbers(boundingRectangle, roadNumberLimits).groupBy(_.linkId)
    }

    val vvhRoadLinks = roadLinkService.getViiteRoadLinksByLinkIdsFromVVH(addresses.keySet,newTransaction,frozenTimeVVHAPIServiceEnabled)
    val combined = addresses.mapValues(combineGeom)
    val roadLinks = vvhRoadLinks.map(rl => rl -> combined(rl.linkId)).toMap

    roadLinks.flatMap { case (rl, ra) =>
      buildRoadAddressLink(rl, Seq(ra), Seq())
    }.toSeq
  }

  // Boolean  (frozenTimeVVHAPIServiceEnabled)  should be added if we start using this method  for disabling changeAPI and switch to frozentime VVH API)
  def getCoarseRoadParts(boundingRectangle: BoundingRectangle, roadNumberLimits: Seq[(Int, Int)], municipalities: Set[Int]) = {
    val addresses = withDynTransaction {
      RoadAddressDAO.fetchPartsByRoadNumbers(boundingRectangle, roadNumberLimits, coarse = true).groupBy(_.linkId)
    }
    val roadLinks = roadLinkService.getViiteRoadPartsFromVVH(addresses.keySet, municipalities)
    val groupedLinks = roadLinks.flatMap { rl =>
      val ra = addresses.getOrElse(rl.linkId, List())
      buildRoadAddressLink(rl, ra, Seq())
    }.groupBy(_.roadNumber)

    val retval = groupedLinks.mapValues {
      case (viiteRoadLinks) =>
        val sorted = viiteRoadLinks.sortWith({
          case (ral1, ral2) =>
            if (ral1.roadNumber != ral2.roadNumber)
              ral1.roadNumber < ral2.roadNumber
            else if (ral1.roadPartNumber != ral2.roadPartNumber)
              ral1.roadPartNumber < ral2.roadPartNumber
            else
              ral1.startAddressM < ral2.startAddressM
        })
        sorted.zip(sorted.tail).map {
          case (st1, st2) =>
            st1.copy(geometry = Seq(st1.geometry.head, st2.geometry.head))
        }
    }
    retval.flatMap(x => x._2).toSeq
  }

  def getRoadAddressLink(id: Long) = {

    val (addresses, missedRL) = withDynTransaction {
      (RoadAddressDAO.fetchByLinkId(Set(id), true),
        RoadAddressDAO.getMissingRoadAddresses(Set(id)))
    }
    val anomaly = missedRL.headOption.map(_.anomaly).getOrElse(Anomaly.None)
    val (roadLinks, vvhHistoryLinks) = roadLinkService.getViiteCurrentAndHistoryRoadLinksFromVVH(Set(id),frozenTimeVVHAPIServiceEnabled)
    (anomaly, addresses.size, roadLinks.size) match {
      case (_, 0, 0) => List() // No road link currently exists and no addresses on this link id => ignore
      case (Anomaly.GeometryChanged, _, _) => addresses.flatMap(a => vvhHistoryLinks.map(rl => RoadAddressLinkBuilder.build(rl, a)))
      case (_, _, 0) => addresses.flatMap(a => vvhHistoryLinks.map(rl => RoadAddressLinkBuilder.build(rl, a)))
      case (Anomaly.NoAddressGiven, 0, _) => missedRL.flatMap(a => roadLinks.map(rl => RoadAddressLinkBuilder.build(rl, a)))
      case (_, _, _) => addresses.flatMap(a => roadLinks.map(rl => RoadAddressLinkBuilder.build(rl, a)))
    }
  }

  def getTargetRoadLink(linkId: Long): RoadAddressLink = {
    val (roadLinks, _) = roadLinkService.getViiteCurrentAndHistoryRoadLinksFromVVH(Set(linkId),frozenTimeVVHAPIServiceEnabled)
    if (roadLinks.isEmpty) {
      throw new InvalidAddressDataException(s"Can't find road link for target link id $linkId")
    } else{
      RoadAddressLinkBuilder.build(roadLinks.head, MissingRoadAddress(linkId = linkId, None, None, RoadType.Unknown, None, None, None, None, anomaly = Anomaly.NoAddressGiven,Seq.empty[Point]))
    }
  }

  def getUniqueRoadAddressLink(id: Long) = getRoadAddressLink(id)

  def roadClass(roadNumber: Long) = {
    val C1 = new Contains(1 to 39)
    val C2 = new Contains(40 to 99)
    val C3 = new Contains(100 to 999)
    val C4 = new Contains(1000 to 9999)
    val C5 = new Contains(10000 to 19999)
    val C6 = new Contains(40000 to 49999)
    val C7 = new Contains(20001 to 39999)
    val C8a = new Contains(70001 to 89999)
    val C8b = new Contains(90001 to 99999)
    val C9 = new Contains(60001 to 61999)
    val C10 = new Contains(62001 to 62999)
    val C11 = new Contains(9900 to 9999)
    try {
      val roadNum: Int = roadNumber.toInt
      roadNum match {
        case C1() => HighwayClass
        case C2() => MainRoadClass
        case C3() => RegionalClass
        case C4() => ConnectingClass
        case C5() => MinorConnectingClass
        case C6() => StreetClass
        case C7() => RampsAndRoundAboutsClass
        case C8a() => PedestrianAndBicyclesClass
        case C8b() => PedestrianAndBicyclesClass
        case C9() => WinterRoadsClass
        case C10() => PathsClass
        case C11() => ConstructionSiteTemporaryClass
        case _ => NoClass
      }
    } catch {
      case ex: NumberFormatException => NoClass
    }
  }

  def createMissingRoadAddress(missingRoadLinks: Seq[MissingRoadAddress]) = {
    withDynTransaction {
      missingRoadLinks.foreach(createSingleMissingRoadAddress)
    }
  }

  def createSingleMissingRoadAddress(missingAddress: MissingRoadAddress) = {
    RoadAddressDAO.createMissingRoadAddress(missingAddress)
  }

  def mergeRoadAddress(data: RoadAddressMerge): Unit = {
    withDynTransaction {
      mergeRoadAddressInTX(data)
    }
  }

  def mergeRoadAddressInTX(data: RoadAddressMerge): Unit = {
    val unMergedCount = RoadAddressDAO.queryById(data.merged).size
    if (unMergedCount != data.merged.size)
      throw new InvalidAddressDataException("Data modified while updating, rolling back transaction: some source rows no longer valid")
    val mergedCount = expireRoadAddresses(data.merged)
    if (mergedCount == data.merged.size)
      createMergedSegments(data.created)
    else
      throw new InvalidAddressDataException("Data modified while updating, rolling back transaction: some source rows not updated")
  }

  def createMergedSegments(mergedRoadAddress: Seq[RoadAddress]) = {
    mergedRoadAddress.grouped(500).foreach(group => RoadAddressDAO.create(group, Some("Automatic_merged")))
  }

  def expireRoadAddresses(expiredIds: Set[Long]) = {
    expiredIds.grouped(500).map(group => RoadAddressDAO.expireById(group)).sum
  }

  /**
    * Checks that if the geometry is found and updates the geometry to match or sets it floating if not found
    *
    * @param ids
    */
  def checkRoadAddressFloating(ids: Set[Long]): Unit = {
    withDynTransaction {
      checkRoadAddressFloatingWithoutTX(ids)
    }
  }

  /**
    * For easier unit testing and use
    *
    * @param ids
    */
  def checkRoadAddressFloatingWithoutTX(ids: Set[Long], float: Boolean = false): Unit = {
    def nonEmptyTargetLinkGeometry(roadLinkOpt: Option[RoadLinkLike], geometryOpt: Option[Seq[Point]]) = {
      !(roadLinkOpt.isEmpty || geometryOpt.isEmpty || GeometryUtils.geometryLength(geometryOpt.get) == 0.0)
    }
    val addresses = RoadAddressDAO.queryById(ids)
    val linkIdMap = addresses.groupBy(_.linkId).mapValues(_.map(_.id))
    val roadLinks = roadLinkService.getCurrentAndComplementaryVVHRoadLinks(linkIdMap.keySet,frozenTimeVVHAPIServiceEnabled)
    addresses.foreach { address =>
      val roadLink = roadLinks.find(_.linkId == address.linkId)
      val addressGeometry = roadLink.map(rl =>
        GeometryUtils.truncateGeometry3D(rl.geometry, address.startMValue, address.endMValue))
      if(float && nonEmptyTargetLinkGeometry(roadLink, addressGeometry)){
        println("Floating and update geometry id %d (link id %d)".format(address.id, address.linkId))
        RoadAddressDAO.changeRoadAddressFloating(float = true, address.id, addressGeometry)
        val missing = new MissingRoadAddress(address.linkId, Some(address.startAddrMValue), Some(address.endAddrMValue), RoadAddressLinkBuilder.getRoadType(roadLink.get.administrativeClass, UnknownLinkType), None,None,Some(address.startMValue) ,Some(address.endMValue),Anomaly.GeometryChanged,Seq.empty[Point])
        RoadAddressDAO.createMissingRoadAddress(missing.linkId, missing.startAddrMValue.getOrElse(0), missing.endAddrMValue.getOrElse(0), missing.anomaly.value, missing.startMValue.get, missing.endMValue.get)
      } else if (!nonEmptyTargetLinkGeometry(roadLink, addressGeometry)) {
        println("Floating id %d (link id %d)".format(address.id, address.linkId))
        RoadAddressDAO.changeRoadAddressFloating(float = true, address.id, None)
      } else {
        if (!GeometryUtils.areAdjacent(addressGeometry.get, address.geometry)) {
          println("Updating geometry for id %d (link id %d)".format(address.id, address.linkId))
          RoadAddressDAO.changeRoadAddressFloating(float = false, address.id, addressGeometry)
        }
      }
    }
  }

  /*
    Kalpa-API methods
  */

  def getRoadAddressesLinkByMunicipality(municipality: Int, roadLinkDataTempAPI:Boolean=false): Seq[RoadAddressLink] = {
    //TODO: Remove null checks and make sure no nulls are generated
    val roadLinks = {
      val tempRoadLinks = roadLinkService.getViiteRoadLinksFromVVHByMunicipality(municipality,frozenTimeVVHAPIServiceEnabled)
      if (tempRoadLinks == null)
        Seq.empty[RoadLink]
      else tempRoadLinks
    }
    val complimentaryLinks = {
      val tempComplimentary = roadLinkService.getComplementaryRoadLinksFromVVH(municipality)
      if (tempComplimentary == null)
        Seq.empty[RoadLink]
      else tempComplimentary
    }
    val roadLinksWithComplimentary = roadLinks ++ complimentaryLinks

    val addresses =
      withDynTransaction {
        RoadAddressDAO.fetchByLinkId(roadLinksWithComplimentary.map(_.linkId).toSet, includeFloating = false, includeHistory = false).groupBy(_.linkId)
      }
    // In order to avoid sending roadAddressLinks that have no road address
    // we remove the road links that have no known address
    val knownRoadLinks = roadLinksWithComplimentary.filter(rl => {
      addresses.contains(rl.linkId)
    })

    val viiteRoadLinks = knownRoadLinks.map { rl =>
      val ra = addresses.getOrElse(rl.linkId, Seq())
      rl.linkId -> buildRoadAddressLink(rl, ra, Seq())
    }.toMap

    val (filledTopology, changeSet) = RoadAddressFiller.fillTopology(roadLinksWithComplimentary, viiteRoadLinks)

    publishChangeSet(changeSet)

    filledTopology
  }

  def saveAdjustments(addresses: Seq[LRMValueAdjustment]): Unit = {
    withDynTransaction {
      addresses.foreach(RoadAddressDAO.updateLRM)
    }
  }

  private def getAdjacentAddresses(chainLinks: Set[Long], linkId: Long, roadNumber: Long, roadPartNumber: Long, track: Track) = {
    withDynSession {
      val ra = RoadAddressDAO.fetchByLinkId(chainLinks, includeFloating = true).sortBy(_.startAddrMValue)
      assert(ra.forall(r => r.roadNumber == roadNumber && r.roadPartNumber == roadPartNumber && r.track == track),
        s"Mixed floating addresses selected ($roadNumber/$roadPartNumber/$track): " + ra.map(r =>
          s"${r.linkId} = ${r.roadNumber}/${r.roadPartNumber}/${r.track.value}").mkString(", "))
      val startValues = ra.map(_.startAddrMValue)
      val endValues = ra.map(_.endAddrMValue)
      val orphanStarts = startValues.filterNot(st => endValues.contains(st))
      val orphanEnds = endValues.filterNot(st => startValues.contains(st))
      (orphanStarts.flatMap(st => RoadAddressDAO.fetchByAddressEnd(roadNumber, roadPartNumber, track, st))
        ++ orphanEnds.flatMap(end => RoadAddressDAO.fetchByAddressStart(roadNumber, roadPartNumber, track, end)))
        .distinct
    }
  }

  def getFloatingAdjacent(chainLinks: Set[Long], linkId: Long, roadNumber: Long, roadPartNumber: Long, trackCode: Int): Seq[RoadAddressLink] = {
    val adjacentAddresses = getAdjacentAddresses(chainLinks, linkId, roadNumber, roadPartNumber, Track.apply(trackCode))
    val adjacentLinkIds = adjacentAddresses.map(_.linkId).toSet
    val roadLinks = roadLinkService.getViiteCurrentAndHistoryRoadLinksFromVVH(adjacentLinkIds,frozenTimeVVHAPIServiceEnabled)
    val adjacentAddressLinks = roadLinks._1.map(rl => rl.linkId -> rl).toMap
    val historyLinks = roadLinks._2.groupBy(rl => rl.linkId)

    val anomaly2List = withDynSession{ RoadAddressDAO.getMissingRoadAddresses(adjacentLinkIds).filter(_.anomaly == Anomaly.GeometryChanged) }

    val floatingAdjacents = adjacentAddresses.filter(_.floating).map(ra =>
      if (anomaly2List.exists(_.linkId == ra.linkId)) {
        val rl = adjacentAddressLinks(ra.linkId)
        RoadAddressLinkBuilder.build(rl, ra, true, Some(rl.geometry))
      } else {
        RoadAddressLinkBuilder.build(historyLinks(ra.linkId).head, ra)
      }
    )
    floatingAdjacents
  }

  def getAdjacent(chainLinks: Set[Long], linkId: Long): Seq[RoadAddressLink] = {
    val chainRoadLinks = roadLinkService.getViiteRoadLinksByLinkIdsFromVVH(chainLinks,newTransaction,frozenTimeVVHAPIServiceEnabled)
    val pointCloud = chainRoadLinks.map(_.geometry).map(GeometryUtils.geometryEndpoints).flatMap(x => Seq(x._1, x._2))
    val boundingPoints = GeometryUtils.boundingRectangleCorners(pointCloud)
    val boundingRectangle = BoundingRectangle(boundingPoints._1 + Vector3d(-.1, .1, 0.0), boundingPoints._2 + Vector3d(.1, -.1, 0.0))
    val connectedLinks =  roadLinkService.getRoadLinksAndChangesFromVVHWithFrozenTimeAPI(boundingRectangle,Set(),frozenTimeVVHAPIServiceEnabled)._1
      .filterNot(rl => chainLinks.contains(rl.linkId))
      .filter{rl =>
        val endPoints = GeometryUtils.geometryEndpoints(rl.geometry)
        pointCloud.exists(p => GeometryUtils.areAdjacent(p, endPoints._1) || GeometryUtils.areAdjacent(p, endPoints._2))
      }.map(rl => rl.linkId -> rl).toMap
    val missingLinks = withDynSession {
      RoadAddressDAO.getMissingRoadAddresses(connectedLinks.keySet)
    }
    missingLinks.map(ml => RoadAddressLinkBuilder.build(connectedLinks(ml.linkId), ml))
  }

  def getRoadAddressLinksAfterCalculation(sources: Seq[String], targets: Seq[String], user: User): Seq[RoadAddressLink] = {
    val transferredRoadAddresses = getRoadAddressesAfterCalculation(sources, targets, user)
    val target = roadLinkService.getViiteRoadLinksByLinkIdsFromVVH(targets.map(rd => rd.toLong).toSet,newTransaction,frozenTimeVVHAPIServiceEnabled)
    transferredRoadAddresses.map(ra => RoadAddressLinkBuilder.build(target.find(_.linkId == ra.linkId).get, ra))
  }

  def getRoadAddressesAfterCalculation(sources: Seq[String], targets: Seq[String], user: User): Seq[RoadAddress] = {
    def adjustGeometry(ra: RoadAddress, link: RoadAddressLinkLike): RoadAddress = {
      val geom = GeometryUtils.truncateGeometry3D(link.geometry, ra.startMValue, ra.endMValue)
      ra.copy(geometry = geom, linkGeomSource = link.roadLinkSource)
    }
    val sourceRoadAddressLinks = sources.flatMap(rd => {
      getRoadAddressLink(rd.toLong)
    })
    val targetIds = targets.map(rd => rd.toLong).toSet
    val targetRoadAddressLinks = targetIds.toSeq.map(getTargetRoadLink)
    val targetLinkMap: Map[Long, RoadAddressLinkLike] = targetRoadAddressLinks.map(l => l.linkId -> l).toMap
    transferRoadAddress(sourceRoadAddressLinks, targetRoadAddressLinks, user).map(ra => adjustGeometry(ra, targetLinkMap(ra.linkId)))
  }

  def transferFloatingToGap(sourceIds: Set[Long], targetIds: Set[Long], roadAddresses: Seq[RoadAddress], username: String): Unit = {
    withDynTransaction {
      val currentRoadAddresses = RoadAddressDAO.fetchByLinkId(sourceIds, includeFloating = true, includeHistory = true)
      RoadAddressDAO.expireById(currentRoadAddresses.map(_.id).toSet)
      RoadAddressDAO.create(roadAddresses, Some(username))
      recalculateRoadAddresses(roadAddresses.head.roadNumber.toInt, roadAddresses.head.roadPartNumber.toInt)
    }
  }

  def transferRoadAddress(sources: Seq[RoadAddressLink], targets: Seq[RoadAddressLink], user: User): Seq[RoadAddress] = {
    val mapping = DefloatMapper.createAddressMap(sources, targets)
    if (mapping.exists(DefloatMapper.invalidMapping)) {
      throw new InvalidAddressDataException("Mapping failed to map following items: " +
        mapping.filter(DefloatMapper.invalidMapping).map(
          r => s"${r.sourceLinkId}: ${r.sourceStartM}-${r.sourceEndM} -> ${r.targetLinkId}: ${r.targetStartM}-${r.targetEndM}").mkString(", ")
      )
    }
    val sourceRoadAddresses = withDynSession {
      RoadAddressDAO.fetchByLinkId(sources.map(_.linkId).toSet, includeFloating = true,
        includeHistory = false)
    }

    DefloatMapper.preTransferChecks(sourceRoadAddresses)
    val targetRoadAddresses = RoadAddressLinkBuilder.fuseRoadAddress(sourceRoadAddresses.flatMap(DefloatMapper.mapRoadAddresses(mapping)))
    DefloatMapper.postTransferChecks(targetRoadAddresses, sourceRoadAddresses)

    targetRoadAddresses
  }

  def recalculateRoadAddresses(roadNumber: Long, roadPartNumber: Long): Boolean = {
    try{
      val roads = RoadAddressDAO.fetchByRoadPart(roadNumber, roadPartNumber, true)
      if (!roads.exists(_.floating)) {
        try {
          val adjusted = LinkRoadAddressCalculator.recalculate(roads)
          assert(adjusted.size == roads.size)
          // Must not lose any
          val (changed, unchanged) = adjusted.partition(ra =>
            roads.exists(oldra => ra.id == oldra.id && (oldra.startAddrMValue != ra.startAddrMValue || oldra.endAddrMValue != ra.endAddrMValue))
          )
          logger.info(s"Road $roadNumber, part $roadPartNumber: ${changed.size} updated, ${unchanged.size} kept unchanged")
          changed.foreach(addr => RoadAddressDAO.update(addr, None))
          changed.nonEmpty
        } catch {
          case ex: InvalidAddressDataException => logger.error(s"!!! Road $roadNumber, part $roadPartNumber contains invalid address data - part skipped !!!", ex)
        }
      } else {
        logger.info(s"Not recalculating $roadNumber / $roadPartNumber because floating segments were found")
      }
    } catch {
      case a: Exception => logger.error(a.getMessage, a)
    }
    false
  }
  def prettyPrint(changes: Seq[ChangeInfo]) = {
    def setPrecision(d: Double) = {
      BigDecimal(d).setScale(3, BigDecimal.RoundingMode.HALF_UP).toDouble
    }
    def concatenate(c: ChangeInfo, s: String): String = {
      val newS = s"""old id: ${c.oldId.getOrElse("MISS!")} new id: ${c.newId.getOrElse("MISS!")} old length: ${setPrecision(c.oldStartMeasure.getOrElse(0.0))}-${setPrecision(c.oldEndMeasure.getOrElse(0.0))} new length: ${setPrecision(c.newStartMeasure.getOrElse(0.0))}-${setPrecision(c.newEndMeasure.getOrElse(0.0))} mml id: ${c.mmlId} vvhTimeStamp ${c.vvhTimeStamp}
     """
      (s+ "\n" +newS)
    }

    val groupedChanges = SortedMap(changes.groupBy(_.changeType).toSeq:_*)
    groupedChanges.foreach{ group =>
      println(s"""changeType: ${group._1}""" + "\n" + group._2.foldLeft("")((stream, nextChange) => concatenate(nextChange, stream))+ "\n")
    }
  }
}


case class RoadAddressMerge(merged: Set[Long], created: Seq[RoadAddress])
case class ReservedRoadPart(id: Long, roadNumber: Long, roadPartNumber: Long, addressLength: Option[Long] = None,
                            discontinuity: Option[Discontinuity] = None, ely: Option[Long] = None,
                            newLength: Option[Long] = None, newDiscontinuity: Option[Discontinuity] = None,
                            newEly: Option[Long] = None, startingLinkId: Option[Long] = None, isDirty: Boolean = false) {
  def holds(baseRoadAddress: BaseRoadAddress): Boolean = {
    roadNumber == baseRoadAddress.roadNumber && roadPartNumber == baseRoadAddress.roadPartNumber
  }
}
case class RoadAddressResult(historyLinkAddresses: Map[Long, Seq[RoadAddressLink]], current: Map[Long, Seq[RoadAddress]],
                             floating: Map[Long, Seq[RoadAddress]])

case class BoundingBoxResult(changeInfoF: Future[Seq[ChangeInfo]], roadAddressResultF: Future[RoadAddressResult],
                             roadLinkF: Future[Seq[RoadLink]], complementaryF: Future[Seq[RoadLink]], suravageF: Future[Seq[VVHRoadlink]])<|MERGE_RESOLUTION|>--- conflicted
+++ resolved
@@ -276,16 +276,8 @@
         val (addressesToCreate, unchanged) = newRoadAddresses.values.flatten.toSeq.partition(_.id == NewRoadAddress)
         val savedRoadAddresses = addressesToCreate.filter(r => roadLinkMap.contains(r.linkId)).map(r =>
           r.copy(geometry = GeometryUtils.truncateGeometry3D(roadLinkMap(r.linkId).geometry,
-<<<<<<< HEAD
             r.startMValue, r.endMValue), linkGeomSource = roadLinkMap(r.linkId).linkSource))
         val removedIds = addresses.values.flatten.map(_.id).toSet -- (savedRoadAddresses++unchanged).map(x=>x.id)
-=======
-                      r.startMValue, r.endMValue), linkGeomSource = roadLinkMap(r.linkId).linkSource))
-
-        val ids = RoadAddressDAO.create(savedRoadAddresses).toSet ++ unchanged.map(_.id).toSet
-
-        val removedIds = addresses.values.flatten.map(_.id).toSet -- ids
->>>>>>> b258e5c5
         removedIds.grouped(500).foreach(s => {RoadAddressDAO.expireById(s)
           logger.debug("Expired: "+s.mkString(","))
         })
