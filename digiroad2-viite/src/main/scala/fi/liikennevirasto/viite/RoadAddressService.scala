package fi.liikennevirasto.viite

import java.net.ConnectException
import java.util.concurrent.TimeUnit

import fi.liikennevirasto.GeometryUtils
import fi.liikennevirasto.digiroad2._
import fi.liikennevirasto.digiroad2.asset._
import fi.liikennevirasto.digiroad2.client.vvh._
import fi.liikennevirasto.digiroad2.linearasset.RoadLink
import fi.liikennevirasto.digiroad2.oracle.OracleDatabase
import fi.liikennevirasto.digiroad2.service.RoadLinkService
import fi.liikennevirasto.digiroad2.user.User
import fi.liikennevirasto.digiroad2.util.LogUtils.time
import fi.liikennevirasto.digiroad2.util.Track
import fi.liikennevirasto.viite.dao.CalibrationPointDAO.CalibrationPointType
import fi.liikennevirasto.viite.dao.RoadwayPointDAO
import fi.liikennevirasto.viite.dao.RoadwayPoint
import fi.liikennevirasto.viite.dao.TerminationCode.{NoTermination, Subsequent}
import fi.liikennevirasto.viite.dao._
import fi.liikennevirasto.viite.model.{Anomaly, RoadAddressLink}
import fi.liikennevirasto.viite.process.RoadAddressFiller.{ChangeSet, LinearLocationAdjustment}
import fi.liikennevirasto.viite.process._
import org.joda.time.DateTime
import org.slf4j.LoggerFactory

import scala.concurrent.ExecutionContext.Implicits.global
import scala.concurrent.duration.Duration
import scala.concurrent.{Await, Future}
import scala.util.control.NonFatal

class RoadAddressService(roadLinkService: RoadLinkService, roadwayDAO: RoadwayDAO, linearLocationDAO: LinearLocationDAO, roadNetworkDAO: RoadNetworkDAO, roadwayAddressMapper: RoadwayAddressMapper, eventbus: DigiroadEventBus, frozenTimeVVHAPIServiceEnabled: Boolean = false) {

  def withDynTransaction[T](f: => T): T = OracleDatabase.withDynTransaction(f)

  def withDynSession[T](f: => T): T = OracleDatabase.withDynSession(f)

  private val logger = LoggerFactory.getLogger(getClass)

  private def roadAddressLinkBuilder = new RoadAddressLinkBuilder(roadwayDAO, linearLocationDAO, new ProjectLinkDAO)

  /**
    * Smallest mvalue difference we can tolerate to be "equal to zero". One micrometer.
    * See https://en.wikipedia.org/wiki/Floating_point#Accuracy_problems
    */
  val Epsilon = 1

  val roadwayPointDAO = new RoadwayPointDAO

  private def fetchLinearLocationsByBoundingBox(boundingRectangle: BoundingRectangle, roadNumberLimits: Seq[(Int, Int)] = Seq()) = {
    val linearLocations = withDynSession {
      time(logger, "Fetch addresses") {
        linearLocationDAO.fetchLinearLocationByBoundingBox(boundingRectangle, roadNumberLimits)
      }
    }

    val historyRoadLinks = roadLinkService.getRoadLinksHistoryFromVVH(linearLocations.map(_.linkId).toSet)

    (linearLocations, historyRoadLinks)
  }

  /**
    * Fetches linear locations based on a bounding box and, if defined, within the road number limits supplied.
    *
    * @param boundingRectangle : BoundingRectangle - The search box
    * @param roadNumberLimits  : Seq[(Int, Int) - A sequence of upper and lower limits of road numbers
    * @return
    */
  def fetchLinearLocationByBoundingBox(boundingRectangle: BoundingRectangle, roadNumberLimits: Seq[(Int, Int)] = Seq()) = {
    withDynSession {
      time(logger, "Fetch addresses") {
        linearLocationDAO.fetchLinearLocationByBoundingBox(boundingRectangle, roadNumberLimits)
      }
    }
  }

  /**
    * Returns the roadways that match the supplied linear locations.
    *
    * @param linearLocations : Seq[LinearLocation] - The linear locations to search
    * @return
    */
  def getCurrentRoadAddresses(linearLocations: Seq[LinearLocation]) = {
    roadwayAddressMapper.getCurrentRoadAddressesByLinearLocation(linearLocations)
  }

  private def getRoadAddressLinks(boundingBoxResult: BoundingBoxResult): Seq[RoadAddressLink] = {
    val boundingBoxResultF =
      for {
        changeInfoF <- boundingBoxResult.changeInfoF
        roadLinksF <- boundingBoxResult.roadLinkF
        complementaryRoadLinksF <- boundingBoxResult.complementaryF
        linearLocationsAndHistoryRoadLinksF <- boundingBoxResult.roadAddressResultF
        suravageRoadLinksF <- boundingBoxResult.suravageF
      } yield (changeInfoF, roadLinksF, complementaryRoadLinksF, linearLocationsAndHistoryRoadLinksF, suravageRoadLinksF)

    val (changeInfos, roadLinks, complementaryRoadLinks, (linearLocations, historyRoadLinks), suravageRoadLinks) =
      time(logger, "Fetch VVH bounding box data") {
        Await.result(boundingBoxResultF, Duration.Inf)
      }

    val allRoadLinks = roadLinks ++ complementaryRoadLinks ++ suravageRoadLinks

    //removed apply changes before adjusting topology since in future NLS will give perfect geometry and supposedly, we will not need any changes
    val (adjustedLinearLocations, changeSet) = if (frozenTimeVVHAPIServiceEnabled) (linearLocations, Seq()) else RoadAddressFiller.adjustToTopology(allRoadLinks, linearLocations)
    if (!frozenTimeVVHAPIServiceEnabled)
      eventbus.publish("roadAddress:persistChangeSet", changeSet)

    val roadAddresses = withDynSession {
      roadwayAddressMapper.getRoadAddressesByLinearLocation(adjustedLinearLocations)
    }
    RoadAddressFiller.fillTopology(allRoadLinks, roadAddresses)
  }

  def getRoadAddressWithRoadNumberAddress(road: Long): Seq[RoadAddress] = {
    withDynSession {
      roadwayAddressMapper.getRoadAddressesByRoadway(roadwayDAO.fetchAllByRoad(road))
    }
  }

  /**
    * Returns all road address links (combination between our roadway, linear location and vvh information) based on the limits imposed by the boundingRectangle and the roadNumberLimits.
    *
    * @param boundingRectangle : BoundingRectangle - The search box
    * @param roadNumberLimits  : Seq[(Int, Int) - A sequence of upper and lower limits of road numbers
    * @return
    */
  def getRoadAddressLinksByBoundingBox(boundingRectangle: BoundingRectangle, roadNumberLimits: Seq[(Int, Int)]): Seq[RoadAddressLink] = {

    val linearLocations = withDynSession {
      time(logger, "Fetch addresses") {
        linearLocationDAO.fetchLinearLocationByBoundingBox(boundingRectangle, roadNumberLimits)
      }
    }
    val linearLocationsLinkIds = linearLocations.map(_.linkId).toSet

    val boundingBoxResult = BoundingBoxResult(
      roadLinkService.getChangeInfoFromVVHF(linearLocationsLinkIds),
      Future((linearLocations, roadLinkService.getRoadLinksHistoryFromVVH(linearLocationsLinkIds))),
      Future(roadLinkService.getRoadLinksByLinkIdsFromVVH(linearLocationsLinkIds, frozenTimeVVHAPIServiceEnabled)),
      Future(Seq()),
      Future(Seq())
    )

    getRoadAddressLinks(boundingBoxResult)
  }

  /**
    * Returns all of our road addresses (combination of roadway + linear location information) based on the limits imposed by the boundingRectangle and the roadNumberLimits.
    *
    * @param boundingRectangle : BoundingRectangle - The search box
    * @param roadNumberLimits  : Seq[(Int, Int) - A sequence of upper and lower limits of road numbers
    * @return
    */
  def getRoadAddressesByBoundingBox(boundingRectangle: BoundingRectangle, roadNumberLimits: Seq[(Int, Int)]): Seq[RoadAddress] = {
    val linearLocations =
      time(logger, "Fetch linear locations by bounding box") {
        linearLocationDAO.fetchLinearLocationByBoundingBox(boundingRectangle, roadNumberLimits)
      }
    roadwayAddressMapper.getRoadAddressesByLinearLocation(linearLocations)
  }

  /**
    * Gets all the road addresses in the given bounding box, without VVH geometry. Also floating road addresses are filtered out.
    * Indicated to high zoom levels. If the road number limits are given it will also filter all road addresses by those limits.
    *
    * @param boundingRectangle The bounding box
    * @param roadNumberLimits  The road number limits
    * @return Returns all the filtered road addresses
    */
  def getRoadAddressesWithLinearGeometry(boundingRectangle: BoundingRectangle, roadNumberLimits: Seq[(Int, Int)]): Seq[RoadAddressLink] = {
    val roadAddresses = withDynTransaction {
      val linearLocations = linearLocationDAO.fetchLinearLocationByBoundingBox(boundingRectangle, roadNumberLimits)
      roadwayAddressMapper.getRoadAddressesByLinearLocation(linearLocations)
    }

    roadAddresses.map(roadAddressLinkBuilder.build)
  }

  /**
    * Returns all of our road addresses (combination of roadway + linear location information) that share the same linkIds as those supplied.
    *
    * @param linkIds : Seq[Long] - The linkId's to fetch information
    * @return
    */
  def getRoadAddressesByLinkIds(linkIds: Seq[Long]): Seq[RoadAddress] = {
    val linearLocations = linearLocationDAO.fetchByLinkId(linkIds.toSet)
    roadwayAddressMapper.getRoadAddressesByLinearLocation(linearLocations)
  }

  /**
    * Gets all the road addresses in the given municipality code.
    *
    * @param municipality The municipality code
    * @return Returns all the filtered road addresses
    */
  def getAllByMunicipality(municipality: Int): Seq[RoadAddressLink] = {

    val suravageRoadLinksF = Future(roadLinkService.getSuravageRoadLinks(municipality))

    val (roadLinks, _) = roadLinkService.getRoadLinksWithComplementaryAndChangesFromVVH(municipality, frozenTimeVVHAPIServiceEnabled)

    val allRoadLinks = roadLinks ++ Await.result(suravageRoadLinksF, atMost = Duration.create(1, TimeUnit.HOURS))

    val linearLocations = withDynTransaction {
      time(logger, "Fetch addresses") {
        linearLocationDAO.fetchRoadwayByLinkId(allRoadLinks.map(_.linkId).toSet)
      }
    }
    val (adjustedLinearLocations, changeSet) = if (frozenTimeVVHAPIServiceEnabled) (linearLocations, Seq()) else RoadAddressFiller.adjustToTopology(allRoadLinks, linearLocations)
    if (!frozenTimeVVHAPIServiceEnabled) {
      //TODO we should think to update both servers with cache at the same time, and before the apply change batch that way we will not need to do any kind of changes here
      eventbus.publish("roadAddress:persistChangeSet", changeSet)
    }


    val roadAddresses = withDynTransaction {
      roadNetworkDAO.getLatestRoadNetworkVersionId match {
        case Some(roadNetworkId) => roadwayAddressMapper.getNetworkVersionRoadAddressesByLinearLocation(adjustedLinearLocations, roadNetworkId)
        case _ => roadwayAddressMapper.getCurrentRoadAddressesByLinearLocation(adjustedLinearLocations)
      }
    }

    roadAddresses.flatMap { ra =>
      val roadLink = allRoadLinks.find(rl => rl.linkId == ra.linkId)
      roadLink.map(rl => roadAddressLinkBuilder.build(rl, ra))
    }
  }

  /**
    * Gets all the existing road numbers at the current road network.
    *
    * @return Returns all the road numbers
    */
  def getRoadNumbers: Seq[Long] = {
    withDynSession {
      roadwayDAO.fetchAllCurrentRoadNumbers()
    }
  }

  /**
    * Gets all the road addresses in the same road number, road part number with start address less that
    * the given address measure. If trackOption parameter is given it will also filter by track code.
    *
    * @param road        The road number
    * @param roadPart    The road part number
    * @param addressM    The road address at road number and road part
    * @param trackOption Optional track code
    * @return Returns all the filtered road addresses
    */
  def getRoadAddress(road: Long, roadPart: Long, addressM: Long, trackOption: Option[Track]): Seq[RoadAddress] = {
    withDynSession {
      val roadways = trackOption match {
        case Some(track) =>
          if (addressM != 0)
            roadwayDAO.fetchAllBySectionTrackAndAddresses(road, roadPart, track, None, Some(addressM))
          else
            roadwayDAO.fetchAllBySectionTrackAndAddresses(road, roadPart, track, None, None)
        case _ =>
          if (addressM != 0)
            roadwayDAO.fetchAllBySectionAndAddresses(road, roadPart, None, Some(addressM))
          else
            roadwayDAO.fetchAllBySectionAndAddresses(road, roadPart, None, None)
      }

      val roadAddresses = roadwayAddressMapper.getRoadAddressesByRoadway(roadways).sortBy(_.startAddrMValue)
      if (addressM > 0)
        roadAddresses.filter(ra => ra.startAddrMValue < addressM)
      else Seq(roadAddresses.head)
    }
  }

  /**
    * Gets all the road addresses in the same road number and track codes.
    * If the track sequence is empty will filter only by road number
    *
    * @param road   The road number
    * @param tracks The set of track codes
    * @return Returns all the filtered road addresses
    */
  def getRoadAddressWithRoadNumber(road: Long, tracks: Set[Track]): Seq[RoadAddress] = {
    withDynSession {
      val roadways = if (tracks.isEmpty)
        roadwayDAO.fetchAllByRoad(road)
      else
        roadwayDAO.fetchAllByRoadAndTracks(road, tracks)

      roadwayAddressMapper.getRoadAddressesByRoadway(roadways)
    }
  }

  /**
    * Gets all the road addresses in the same road number, road parts and track codes.
    * If the road part number sequence or track codes sequence is empty
    *
    * @param road      The road number
    * @param roadParts The set of road part numbers
    * @param tracks    The set of track codes
    * @return Returns all the filtered road addresses
    */
  def getRoadAddressWithRoadNumberParts(road: Long, roadParts: Set[Long], tracks: Set[Track]): Seq[RoadAddress] = {
    withDynSession {
      val roadways = roadwayDAO.fetchAllBySectionsAndTracks(road, roadParts, tracks)
      roadwayAddressMapper.getRoadAddressesByRoadway(roadways)
    }
  }

  /**
    * Gets all the road addresses in the same road number, road parts and track codes.
    * If the road part number sequence or track codes sequence is empty
    *
    * @param road         The road number
    * @param part         The road part
    * @param withHistory  The optional parameter that allows the search to also look for historic links
    * @param fetchOnlyEnd The optional parameter that allows the search for the link with bigger endAddrM value
    * @return Returns all the filtered road addresses
    */
  def getRoadAddressWithRoadAndPart(road: Long, part: Long, withHistory: Boolean = false, fetchOnlyEnd: Boolean = false): Seq[RoadAddress] = {
    withDynSession {
      val roadways = roadwayDAO.fetchAllByRoadAndPart(road, part, withHistory, fetchOnlyEnd)
      roadwayAddressMapper.getRoadAddressesByRoadway(roadways)
    }
  }

  /**
    * Gets all the road addresses in between the given linear location.
    * - If only given the start measure, will return all the road addresses with the start and end measure in between ${startMOption} or start measure equal or greater than ${startMOption}
    * - If only given the end measure, will return all the road addresses with the start and end measure in between ${endMOption} or end measure equal or less than ${endMOption}
    * - If any of the measures are given, will return all the road addresses on the given road link id
    *
    * @param linkId       The link identifier of the linear location
    * @param startMOption The start measure of the linear location
    * @param endMOption   The end measure of the linear location
    * @return Returns all the filtered road addresses
    */
  def getRoadAddressWithLinkIdAndMeasure(linkId: Long, startMOption: Option[Double], endMOption: Option[Double]): Seq[RoadAddress] = {
    withDynSession {
      val linearLocations = linearLocationDAO.fetchRoadwayByLinkId(Set(linkId))
      val roadAddresses = roadwayAddressMapper.getRoadAddressesByLinearLocation(linearLocations)

      (startMOption, endMOption) match {
        case (Some(startM), Some(endM)) =>
          roadAddresses.filter(ra => ra.linkId == linkId && ra.isBetweenMeasures(startM, endM))
        case (Some(startM), _) =>
          roadAddresses.filter(ra => ra.linkId == linkId && (ra.startMValue >= startM || ra.isBetweenMeasures(startM)))
        case (_, Some(endM)) =>
          roadAddresses.filter(ra => ra.linkId == linkId && (ra.endMValue <= endM || ra.isBetweenMeasures(endM)))
        case _ =>
          roadAddresses.filter(ra => ra.linkId == linkId)
      }
    }
  }

  /**
    * Gets all the road address in the given road number and road part
    *
    * @param roadNumber     The road number
    * @param roadPartNumber The road part number
    * @return Returns road addresses filtered given section
    */
  def getRoadAddressesFiltered(roadNumber: Long, roadPartNumber: Long): Seq[RoadAddress] = {
    if (OracleDatabase.isWithinSession) {
      val roadwayAddresses = roadwayDAO.fetchAllBySection(roadNumber, roadPartNumber)
      roadwayAddressMapper.getRoadAddressesByRoadway(roadwayAddresses)
    } else {
      withDynSession {
        val roadwayAddresses = roadwayDAO.fetchAllBySection(roadNumber, roadPartNumber)
        roadwayAddressMapper.getRoadAddressesByRoadway(roadwayAddresses)
      }
    }
  }

  /**
    * Gets all the valid road address in the given road number and project start date
    *
    * @param roadNumber The road number
    * @param startDate  The project start date
    * @return Returns road addresses filtered given section
    */
  def getValidRoadAddressParts(roadNumber: Long, startDate: DateTime): Seq[Long] = {
    withDynSession {
      roadwayDAO.getValidRoadParts(roadNumber, startDate)
    }
  }

  /**
    * Gets all the previous road address part in the given road number and road part number
    *
    * @param roadNumber The road number
    * @param roadPart   The road part number
    * @return Returns previous parts in road number, if they exist
    */
  def getPreviousRoadAddressPart(roadNumber: Long, roadPart: Long): Option[Long] = {
    withDynSession {
      roadwayDAO.fetchPreviousRoadPartNumber(roadNumber, roadPart)
    }
  }

  /**
    * Gets all the road addresses in given road number, road part number and between given address measures.
    * The road address measures should be in [startAddrM, endAddrM]
    *
    * @param roadNumber     The road number
    * @param roadPartNumber The road part number
    * @param startAddrM     The start address measure
    * @param endAddrM       The end address measure
    * @return Returns road addresses filtered by road section and address measures
    */
  def getRoadAddressesFiltered(roadNumber: Long, roadPartNumber: Long, startAddrM: Long, endAddrM: Long): Seq[RoadAddress] = {
    withDynSession {
      val roadwayAddresses = roadwayDAO.fetchAllBySectionAndAddresses(roadNumber, roadPartNumber, Some(startAddrM), Some(endAddrM))
      val roadAddresses = roadwayAddressMapper.getRoadAddressesByRoadway(roadwayAddresses)
      roadAddresses.filter(ra => ra.isBetweenAddresses(startAddrM, endAddrM))
    }
  }

  /**
    * Gets all the road addresses on top of given road links.
    *
    * @param linkIds The set of road link identifiers
    * @return Returns all filtered the road addresses
    */
  def getRoadAddressByLinkIds(linkIds: Set[Long]): Seq[RoadAddress] = {
    withDynTransaction {
      val linearLocations = linearLocationDAO.fetchRoadwayByLinkId(linkIds)
      val roadAddresses = roadwayAddressMapper.getRoadAddressesByLinearLocation(linearLocations)
      roadAddresses.filter(ra => linkIds.contains(ra.linkId))
    }
  }

  /**
    * Returns all of our road addresses (combination of roadway + linear location information) that share the same roadwayId as those supplied.
    *
    * @param roadwayIds : Seq[Long] - The roadway Id's to fetch
    * @return
    */
  def getRoadAddressesByRoadwayIds(roadwayIds: Seq[Long]): Seq[RoadAddress] = {
    val roadways = roadwayDAO.fetchAllByRoadwayId(roadwayIds)
    val roadAddresses = roadwayAddressMapper.getRoadAddressesByRoadway(roadways)
    roadAddresses
  }

  def getChanged(sinceDate: DateTime, untilDate: DateTime): Seq[ChangedRoadAddress] = {
    val roadwayAddresses =
      withDynSession {
        roadwayDAO.fetchAllByDateRange(sinceDate, untilDate)
      }

    val roadAddresses = roadwayAddressMapper.getRoadAddressesByRoadway(roadwayAddresses)

    val roadLinks = roadLinkService.getRoadLinksAndComplementaryFromVVH(roadAddresses.map(_.linkId).toSet)
    val roadLinksWithoutWalkways = roadLinks.filterNot(_.linkType == CycleOrPedestrianPath).filterNot(_.linkType == TractorRoad)

    roadAddresses.flatMap { roadAddress =>
      roadLinksWithoutWalkways.find(_.linkId == roadAddress.linkId).map { roadLink =>
        ChangedRoadAddress(
          roadAddress = roadAddress.copyWithGeometry(GeometryUtils.truncateGeometry3D(roadLink.geometry, roadAddress.startMValue, roadAddress.endMValue)),
          link = roadLink
        )
      }
    }
  }

  def getUpdatedRoadways(sinceDate: DateTime): Either[String, Seq[Roadway]] = {
    withDynSession {
      try {
        val roadways = roadwayDAO.fetchUpdatedSince(sinceDate)
        Right(roadways)
      } catch {
        case e if NonFatal(e) =>
          logger.error("Failed to fetch updated roadways.", e)
          Left(e.getMessage)
      }
    }

  }

  def getUpdatedLinearLocations(sinceDate: DateTime): Either[String, Seq[LinearLocation]] = {
    withDynSession {
      try {
        val linearLocations = linearLocationDAO.fetchUpdatedSince(sinceDate)
        Right(linearLocations)
      } catch {
        case e if NonFatal(e) =>
          logger.error("Failed to fetch updated linear locations.", e)
          Left(e.getMessage)
      }
    }

  }

  /**
    * Gets all the road addresses errors (excluding history)
    *
    * @param includesHistory - default value = false to exclude history values
    * @return Returns all filtered road address errors
    */
  def getRoadAddressErrors(includesHistory: Boolean = false): List[AddressConsistencyValidator.AddressErrorDetails] = {
    withDynSession {
      roadwayDAO.fetchAllRoadAddressErrors(includesHistory)
    }
  }

  /**
    * returns road addresses with link-id currently does not include terminated links which it cannot build roadaddress with out geometry
    *
    * @param linkId link-id
    * @return roadaddress[]
    */
  def getRoadAddressLink(linkId: Long): Seq[RoadAddressLink] = {

    val roadlinks = roadLinkService.getAllVisibleRoadLinksFromVVH(Set(linkId))

    val roadAddresses = withDynSession {
      val linearLocations = linearLocationDAO.fetchRoadwayByLinkId(Set(linkId))

      roadwayAddressMapper.getRoadAddressesByLinearLocation(linearLocations)
    }

    RoadAddressFiller.fillTopology(roadlinks, roadAddresses).filter(_.linkId == linkId)

  }

  def sortRoadWayWithNewRoads(originalLinearLocationGroup: Map[Long, Seq[LinearLocation]], newLinearLocations: Seq[LinearLocation]): Map[Long, Seq[LinearLocation]] = {
    val newLinearLocationsGroup = newLinearLocations.groupBy(_.roadwayNumber)
    originalLinearLocationGroup.flatMap {
      case (roadwayNumber, locations) =>
        val linearLocationsForRoadNumber = newLinearLocationsGroup.getOrElse(roadwayNumber, Seq())
        linearLocationsForRoadNumber.size match {
          case 0 => Seq() //Doesn't need to reorder or to expire any link for this roadway
          case _ =>
            Map(roadwayNumber ->
              (locations ++ linearLocationsForRoadNumber)
                .sortBy(_.orderNumber)
                .foldLeft(Seq[LinearLocation]()) {
                  case (list, linearLocation) =>
                    list ++ Seq(linearLocation.copy(orderNumber = list.size + 1))
                })
        }
    }
  }

  def updateChangeSet(changeSet: ChangeSet): Unit = {

    withDynTransaction {
      //Getting the linearLocations before the drop
      val linearByRoadwayNumber = linearLocationDAO.fetchByRoadways(changeSet.newLinearLocations.map(_.roadwayNumber).toSet)

      val roadwayCheckSum = linearByRoadwayNumber.groupBy(_.roadwayNumber).mapValues(l => l.map(_.orderNumber).sum)

      //Expire linear locations
      linearLocationDAO.expireByIds(changeSet.droppedSegmentIds)

      //Update all the linear location measures
      linearLocationDAO.updateAll(changeSet.adjustedMValues, "adjustTopology")

      val existingLinearLocations = linearByRoadwayNumber.filterNot(l => changeSet.droppedSegmentIds.contains(l.id))
      val existingLinearLocationsGrouped = existingLinearLocations.groupBy(_.roadwayNumber)

      //Create the new linear locations and update the road order
      val orderedLinearLocations = sortRoadWayWithNewRoads(existingLinearLocationsGrouped, changeSet.newLinearLocations)

      existingLinearLocationsGrouped.foreach {
        case (roadwayNumber, existingLinearLocations) =>
          val roadwayLinearLocations = orderedLinearLocations.getOrElse(roadwayNumber, Seq())
          if (roadwayCheckSum.getOrElse(roadwayNumber, -1) != roadwayLinearLocations.map(_.orderNumber).sum) {
            linearLocationDAO.expireByIds(existingLinearLocations.map(_.id).toSet)
            linearLocationDAO.create(roadwayLinearLocations)
            handleCalibrationPoints(roadwayLinearLocations, username = "applyChanges")
          }
      }

      linearLocationDAO.create(changeSet.newLinearLocations.map(l => l.copy(id = NewIdValue)))
      handleCalibrationPoints(changeSet.newLinearLocations, username = "applyChanges")
      //TODO Implement the missing at user story VIITE-1596
    }

  }

  private def getSuravageRoadLinkAddresses(boundingRectangle: BoundingRectangle, boundingBoxResult: BoundingBoxResult): Seq[RoadAddressLink] = {
    withDynSession {
      Await.result(boundingBoxResult.suravageF, Duration.Inf).map(x => (x, None)).map(roadAddressLinkBuilder.buildSuravageRoadAddressLink)
    }
  }

  def getSuravageRoadLinkAddressesByLinkIds(linkIdsToGet: Set[Long]): Seq[RoadAddressLink] = {
    Seq()
    val suravageLinks = roadLinkService.getSuravageVVHRoadLinksByLinkIdsFromVVH(linkIdsToGet)
    withDynSession {
      suravageLinks.map(x => (x, None)).map(roadAddressLinkBuilder.buildSuravageRoadAddressLink)
    }
  }

  def getRoadAddressLinksWithSuravage(boundingRectangle: BoundingRectangle, roadNumberLimits: Seq[(Int, Int)],
                                      everything: Boolean = false, publicRoads: Boolean = false): Seq[RoadAddressLink] = {

    val boundingBoxResult = BoundingBoxResult(
      roadLinkService.getChangeInfoFromVVHF(boundingRectangle, Set()),
      //Should fetch all the road types
      Future(fetchLinearLocationsByBoundingBox(boundingRectangle)),
      Future(roadLinkService.getRoadLinksFromVVH(boundingRectangle, roadNumberLimits, Set(), everything, publicRoads, frozenTimeVVHAPIServiceEnabled)),
      Future(roadLinkService.getComplementaryRoadLinksFromVVH(boundingRectangle, Set())),
      Future(roadLinkService.getSuravageLinksFromVVHF(boundingRectangle, Set()))
    )

    val suravageAddresses = getSuravageRoadLinkAddresses(boundingRectangle, boundingBoxResult)
    suravageAddresses ++ getRoadAddressLinks(boundingBoxResult)

  }

  def handleCalibrationPoints(linearLocations: Iterable[LinearLocation], username: String = "-"): Unit = {
    val startCalibrationPointsToCheck = linearLocations.filter(_.startCalibrationPoint.isDefined)
    val endCalibrationPointsToCheck = linearLocations.filter(_.endCalibrationPoint.isDefined)

    // Fetch current linear locations and check which calibration points should be expired
    val currentCPs = CalibrationPointDAO.fetchByLinkId(linearLocations.map(l => l.linkId))
    val currentStartCP = currentCPs.filter(_.startOrEnd == 0)
    val currentEndCP = currentCPs.filter(_.startOrEnd == 1)
    val startCPsToBeExpired = currentStartCP.filter(c => !startCalibrationPointsToCheck.exists(sc => sc.linkId == c.linkId))
    val endCPsToBeExpired = currentEndCP.filter(c => !endCalibrationPointsToCheck.exists(sc => sc.linkId == c.linkId))

    // Expire calibration points
    startCPsToBeExpired.foreach {
      ll =>
        val cal = CalibrationPointDAO.fetch(ll.linkId, startOrEnd = 0)
        if (cal.isDefined) {
          CalibrationPointDAO.expireById(Set(cal.get.id))
        } else {
          logger.error(s"Failed to expire start calibration point for link id: ${ll.linkId}")
        }
    }
    endCPsToBeExpired.foreach {
      ll =>
        val cal = CalibrationPointDAO.fetch(ll.linkId, startOrEnd = 1)
        if (cal.isDefined) {
          CalibrationPointDAO.expireById(Set(cal.get.id))
        } else {
          logger.error(s"Failed to expire end calibration point for link id: ${ll.linkId}")
        }
    }

    // Check other calibration points
    startCalibrationPointsToCheck.foreach {
      cal =>
        val calibrationPoint = CalibrationPointDAO.fetch(cal.linkId, startOrEnd = 0)
<<<<<<< HEAD
        if (calibrationPoint.isDefined){
          if(roadwayPointDAO.fetch(cal.roadwayNumber, cal.startCalibrationPoint.get).isEmpty)
            roadwayPointDAO.update(calibrationPoint.get.roadwayPointId, cal.roadwayNumber, cal.startCalibrationPoint.get, createdBy)
        } else {
=======
        if (calibrationPoint.isDefined)
          roadwayPointDAO.update(calibrationPoint.get.roadwayPointId, cal.roadwayNumber, cal.startCalibrationPoint.get, username)
        else {
>>>>>>> ed1d748f
          val roadwayPointId =
            roadwayPointDAO.fetch(cal.roadwayNumber, cal.startCalibrationPoint.get) match {
              case Some(roadwayPoint) =>
                roadwayPoint.id
              case _ => roadwayPointDAO.create(cal.roadwayNumber, cal.startCalibrationPoint.get, username)
            }
          CalibrationPointDAO.create(roadwayPointId, cal.linkId, startOrEnd = 0, calType = CalibrationPointType.Mandatory, createdBy = username)
        }
    }
    endCalibrationPointsToCheck.foreach {
      cal =>
        val calibrationPoint = CalibrationPointDAO.fetch(cal.linkId, startOrEnd = 1)
        if (calibrationPoint.isDefined)
          roadwayPointDAO.update(calibrationPoint.get.roadwayPointId, cal.roadwayNumber, cal.endCalibrationPoint.get, username)
        else {
          val roadwayPointId =
            roadwayPointDAO.fetch(cal.roadwayNumber, cal.endCalibrationPoint.get) match {
              case Some(roadwayPoint) =>
                roadwayPoint.id
              case _ => roadwayPointDAO.create(cal.roadwayNumber, cal.endCalibrationPoint.get, username)
            }
          CalibrationPointDAO.create(roadwayPointId, cal.linkId, startOrEnd = 1, calType = CalibrationPointType.Mandatory, createdBy = username)
        }
    }
  }

  def updateRoadwayPoints(projectLinks: Seq[ProjectLink], username: String = "-"): Unit = {
    projectLinks.groupBy(_.roadwayNumber).foreach {
      case (roadwayNumber, projectLinksOnRoadway) =>
        val currentRoadwayPoints = roadwayPointDAO.fetchByRoadwayNumber(roadwayNumber)
        projectLinksOnRoadway.foreach {
          pl =>
            val startPoint = currentRoadwayPoints.find(rwp => rwp.addrMValue == pl.originalStartAddrMValue)
            val endPoint = currentRoadwayPoints.find(rwp => rwp.addrMValue == pl.originalEndAddrMValue)
            if (startPoint.isDefined && pl.startAddrMValue != pl.originalStartAddrMValue) {
              roadwayPointDAO.update(startPoint.get.id, if (pl.reversed) pl.endAddrMValue else pl.startAddrMValue, username)
            } else if (endPoint.isDefined && pl.endAddrMValue != pl.originalEndAddrMValue) {
              roadwayPointDAO.update(endPoint.get.id, if (pl.reversed) pl.startAddrMValue else pl.endAddrMValue, username)
            }
        }
    }
  }

}

sealed trait RoadClass {
  def value: Int

  def roads: Seq[Int]
}

object RoadClass {
  val values: Set[RoadClass] = Set(HighwayClass, MainRoadClass, RegionalClass, ConnectingClass, MinorConnectingClass, StreetClass,
    RampsAndRoundAboutsClass, PedestrianAndBicyclesClassA, PedestrianAndBicyclesClassB, WinterRoadsClass, PathsClass, ConstructionSiteTemporaryClass,
    PrivateRoadClass, NoClass)

  val nodeAndJunctionRoadClass = Set(HighwayClass, MainRoadClass, RegionalClass, ConnectingClass, MinorConnectingClass,
    StreetClass, PrivateRoadClass, WinterRoadsClass, PathsClass)


  def get(roadNumber: Int): Int = {
    values.find(_.roads contains roadNumber).getOrElse(NoClass).value
  }

  case object HighwayClass extends RoadClass {
    def value = 1
<<<<<<< HEAD

=======
>>>>>>> ed1d748f
    def roads: Range.Inclusive = 1 to 39
  }

  case object MainRoadClass extends RoadClass {
    def value = 2
<<<<<<< HEAD

=======
>>>>>>> ed1d748f
    def roads: Range.Inclusive = 40 to 99
  }

  case object RegionalClass extends RoadClass {
    def value = 3
<<<<<<< HEAD

=======
>>>>>>> ed1d748f
    def roads: Range.Inclusive = 100 to 999
  }

  case object ConnectingClass extends RoadClass {
    def value = 4
<<<<<<< HEAD

=======
>>>>>>> ed1d748f
    def roads: Range.Inclusive = 1000 to 9999
  }

  case object MinorConnectingClass extends RoadClass {
    def value = 5
<<<<<<< HEAD

=======
>>>>>>> ed1d748f
    def roads: Range.Inclusive = 10000 to 19999
  }

  case object StreetClass extends RoadClass {
    def value = 6
<<<<<<< HEAD

=======
>>>>>>> ed1d748f
    def roads: Range.Inclusive = 40000 to 49999
  }

  case object RampsAndRoundAboutsClass extends RoadClass {
    def value = 7
<<<<<<< HEAD

=======
>>>>>>> ed1d748f
    def roads: Range.Inclusive = 20001 to 39999
  }

  case object PedestrianAndBicyclesClassA extends RoadClass {
    def value = 8
<<<<<<< HEAD

=======
>>>>>>> ed1d748f
    def roads: Range.Inclusive = 70001 to 89999
  }

  case object PedestrianAndBicyclesClassB extends RoadClass {
    def value = 8
<<<<<<< HEAD

=======
>>>>>>> ed1d748f
    def roads: Range.Inclusive = 90001 to 99999
  }

  case object WinterRoadsClass extends RoadClass {
    def value = 9
<<<<<<< HEAD

=======
>>>>>>> ed1d748f
    def roads: Range.Inclusive = 60001 to 61999
  }

  case object PathsClass extends RoadClass {
    def value = 10
<<<<<<< HEAD

=======
>>>>>>> ed1d748f
    def roads: Range.Inclusive = 62001 to 62999
  }

  case object ConstructionSiteTemporaryClass extends RoadClass {
    def value = 11
<<<<<<< HEAD

=======
>>>>>>> ed1d748f
    def roads: Range.Inclusive = 9900 to 9999
  }

  case object PrivateRoadClass extends RoadClass {
    def value = 12
<<<<<<< HEAD

=======
>>>>>>> ed1d748f
    def roads: Range.Inclusive = 50001 to 59999
  }

  case object NoClass extends RoadClass {
    def value = 99
<<<<<<< HEAD

=======
>>>>>>> ed1d748f
    def roads: Range.Inclusive = 0 to 0
  }

}

//TODO check if this is needed
class Contains(r: Range) {
  def unapply(i: Int): Boolean = r contains i
}

case class RoadAddressMerge(merged: Set[Long], created: Seq[RoadAddress])

case class LinearLocationResult(current: Seq[LinearLocation])

case class BoundingBoxResult(changeInfoF: Future[Seq[ChangeInfo]], roadAddressResultF: Future[(Seq[LinearLocation], Seq[VVHHistoryRoadLink])],
                             roadLinkF: Future[Seq[RoadLink]], complementaryF: Future[Seq[RoadLink]], suravageF: Future[Seq[VVHRoadlink]])

case class LinkRoadAddressHistory(v: (Seq[RoadAddress], Seq[RoadAddress])) {
  val currentSegments: Seq[RoadAddress] = v._1
  val historySegments: Seq[RoadAddress] = v._2
  val allSegments: Seq[RoadAddress] = currentSegments ++ historySegments
}

case class ChangedRoadAddress(roadAddress: RoadAddress, link: RoadLink)

object AddressConsistencyValidator {

  sealed trait AddressError {
    def value: Int

    def message: String
  }

  object AddressError {
    val values: Set[AddressError] = Set(OverlappingRoadAddresses, InconsistentTopology, InconsistentLrmHistory, Inconsistent2TrackCalibrationPoints, InconsistentContinuityCalibrationPoints, MissingEdgeCalibrationPoints,
      InconsistentAddressValues, MissingStartingLink)

    case object OverlappingRoadAddresses extends AddressError {
      def value = 1

      def message: String = ErrorOverlappingRoadAddress
    }

    case object InconsistentTopology extends AddressError {
      def value = 2

      def message: String = ErrorInconsistentTopology
    }

    case object InconsistentLrmHistory extends AddressError {
      def value = 3

      def message: String = ErrorInconsistentLrmHistory
    }

    case object Inconsistent2TrackCalibrationPoints extends AddressError {
      def value = 4

      def message: String = ErrorInconsistent2TrackCalibrationPoints
    }

    case object InconsistentContinuityCalibrationPoints extends AddressError {
      def value = 5

      def message: String = ErrorInconsistentContinuityCalibrationPoints
    }

    case object MissingEdgeCalibrationPoints extends AddressError {
      def value = 6

      def message: String = ErrorMissingEdgeCalibrationPoints
    }

    case object InconsistentAddressValues extends AddressError {
      def value = 7

      def message: String = ErrorInconsistentAddressValues
    }

    case object MissingStartingLink extends AddressError {
      def value = 8

      def message: String = ErrorMissingStartingLink
    }

    def apply(intValue: Int): AddressError = {
      values.find(_.value == intValue).get
    }
  }

  case class AddressErrorDetails(linearLocationId: Long, linkId: Long, roadNumber: Long, roadPartNumber: Long, addressError: AddressError, ely: Long)

}<|MERGE_RESOLUTION|>--- conflicted
+++ resolved
@@ -643,16 +643,13 @@
     startCalibrationPointsToCheck.foreach {
       cal =>
         val calibrationPoint = CalibrationPointDAO.fetch(cal.linkId, startOrEnd = 0)
-<<<<<<< HEAD
-        if (calibrationPoint.isDefined){
-          if(roadwayPointDAO.fetch(cal.roadwayNumber, cal.startCalibrationPoint.get).isEmpty)
-            roadwayPointDAO.update(calibrationPoint.get.roadwayPointId, cal.roadwayNumber, cal.startCalibrationPoint.get, createdBy)
-        } else {
-=======
         if (calibrationPoint.isDefined)
           roadwayPointDAO.update(calibrationPoint.get.roadwayPointId, cal.roadwayNumber, cal.startCalibrationPoint.get, username)
         else {
->>>>>>> ed1d748f
+        if (calibrationPoint.isDefined){
+          if(roadwayPointDAO.fetch(cal.roadwayNumber, cal.startCalibrationPoint.get).isEmpty)
+            roadwayPointDAO.update(calibrationPoint.get.roadwayPointId, cal.roadwayNumber, cal.startCalibrationPoint.get, username)
+        } else {
           val roadwayPointId =
             roadwayPointDAO.fetch(cal.roadwayNumber, cal.startCalibrationPoint.get) match {
               case Some(roadwayPoint) =>
@@ -719,127 +716,71 @@
 
   case object HighwayClass extends RoadClass {
     def value = 1
-<<<<<<< HEAD
-
-=======
->>>>>>> ed1d748f
     def roads: Range.Inclusive = 1 to 39
   }
 
   case object MainRoadClass extends RoadClass {
     def value = 2
-<<<<<<< HEAD
-
-=======
->>>>>>> ed1d748f
     def roads: Range.Inclusive = 40 to 99
   }
 
   case object RegionalClass extends RoadClass {
     def value = 3
-<<<<<<< HEAD
-
-=======
->>>>>>> ed1d748f
     def roads: Range.Inclusive = 100 to 999
   }
 
   case object ConnectingClass extends RoadClass {
     def value = 4
-<<<<<<< HEAD
-
-=======
->>>>>>> ed1d748f
     def roads: Range.Inclusive = 1000 to 9999
   }
 
   case object MinorConnectingClass extends RoadClass {
     def value = 5
-<<<<<<< HEAD
-
-=======
->>>>>>> ed1d748f
     def roads: Range.Inclusive = 10000 to 19999
   }
 
   case object StreetClass extends RoadClass {
     def value = 6
-<<<<<<< HEAD
-
-=======
->>>>>>> ed1d748f
     def roads: Range.Inclusive = 40000 to 49999
   }
 
   case object RampsAndRoundAboutsClass extends RoadClass {
     def value = 7
-<<<<<<< HEAD
-
-=======
->>>>>>> ed1d748f
     def roads: Range.Inclusive = 20001 to 39999
   }
 
   case object PedestrianAndBicyclesClassA extends RoadClass {
     def value = 8
-<<<<<<< HEAD
-
-=======
->>>>>>> ed1d748f
     def roads: Range.Inclusive = 70001 to 89999
   }
 
   case object PedestrianAndBicyclesClassB extends RoadClass {
     def value = 8
-<<<<<<< HEAD
-
-=======
->>>>>>> ed1d748f
     def roads: Range.Inclusive = 90001 to 99999
   }
 
   case object WinterRoadsClass extends RoadClass {
     def value = 9
-<<<<<<< HEAD
-
-=======
->>>>>>> ed1d748f
     def roads: Range.Inclusive = 60001 to 61999
   }
 
   case object PathsClass extends RoadClass {
     def value = 10
-<<<<<<< HEAD
-
-=======
->>>>>>> ed1d748f
     def roads: Range.Inclusive = 62001 to 62999
   }
 
   case object ConstructionSiteTemporaryClass extends RoadClass {
     def value = 11
-<<<<<<< HEAD
-
-=======
->>>>>>> ed1d748f
     def roads: Range.Inclusive = 9900 to 9999
   }
 
   case object PrivateRoadClass extends RoadClass {
     def value = 12
-<<<<<<< HEAD
-
-=======
->>>>>>> ed1d748f
     def roads: Range.Inclusive = 50001 to 59999
   }
 
   case object NoClass extends RoadClass {
     def value = 99
-<<<<<<< HEAD
-
-=======
->>>>>>> ed1d748f
     def roads: Range.Inclusive = 0 to 0
   }
 
