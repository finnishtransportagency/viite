--- conflicted
+++ resolved
@@ -649,11 +649,7 @@
     endCalibrationPointsToCheck.foreach {
       cal =>
         val calibrationPoint = CalibrationPointDAO.fetch(cal.linkId, startOrEnd = 1)
-<<<<<<< HEAD
         if (calibrationPoint.isEmpty){
-=======
-        if (calibrationPoint.isEmpty) {
->>>>>>> b38c6c0b
           val roadwayPointId =
             roadwayPointDAO.fetch(cal.roadwayNumber, cal.endCalibrationPoint.get) match {
               case Some(roadwayPoint) =>
@@ -666,7 +662,6 @@
   }
 
   def handleRoadwayPointsUpdate(roadwayChanges: List[ProjectRoadwayChange], mappedRoadwayNumbers: Seq[RoadwayNumbersLinkChange], username: String = "-"): Unit = {
-<<<<<<< HEAD
     try {
       val affectableChanges = roadwayChanges.filter(rw => List(Transfer, ReNumeration).contains(rw.changeInfo.changeType))
       val updatableRoadwayPoints: Seq[(Long, Long, String, Long)] = affectableChanges.sortBy(_.changeInfo.target.startAddressM).foldLeft(Seq.empty[(Long, Long, String, Long)]) { (list, rwc) =>
@@ -741,252 +736,165 @@
 
   def get(roadNumber: Int): Int = {
     values.find(_.roads contains roadNumber).getOrElse(NoClass).value
-=======
-    val affectableChanges = roadwayChanges.filter(rw => List(Transfer, ReNumeration).contains(rw.changeInfo.changeType))
-    val updatableRoadwayPoints: Seq[(Long, Long, String, Long)] = affectableChanges.sortBy(_.changeInfo.target.startAddressM).foldLeft(Seq.empty[(Long, Long, String, Long)]) { (list, rwc) =>
-
-      val change = rwc.changeInfo
-      val source = change.source
-      val target = change.target
-      val roadwayNumbers = roadwayDAO.fetchAllBySectionAndTracks(target.roadNumber.get, target.startRoadPartNumber.get, Set(Track.apply(target.trackCode.get.toInt))).map(_.roadwayNumber).distinct
-      val roadwayPoints = roadwayNumbers.flatMap { rwn =>
-        val roadwayNumberInPoint = mappedRoadwayNumbers.filter(mrw => mrw.newRoadwayNumber == rwn && mrw.originalStartAddr >= source.startAddressM.get && mrw.originalEndAddr <= source.endAddressM.get)
-        if (roadwayNumberInPoint.nonEmpty) {
-          roadwayPointDAO.fetchByRoadwayNumberAndAddresses(roadwayNumberInPoint.head.oldRoadwayNumber, source.startAddressM.get, source.endAddressM.get)
-        } else {
-          Seq()
-        }
-      }.distinct
-
-      if (roadwayPoints.nonEmpty) {
-        if (change.changeType == Transfer) {
-          if (!change.reversed) {
-            roadwayPoints.flatMap { rwp =>
-              val roadwayNumberInPoint = mappedRoadwayNumbers.filter(mrw => mrw.oldRoadwayNumber == rwp.roadwayNumber && rwp.addrMValue >= mrw.originalStartAddr && rwp.addrMValue <= mrw.originalEndAddr).head.newRoadwayNumber
-              val newAddrM = target.startAddressM.get + (rwp.addrMValue - source.startAddressM.get)
-              list :+ (roadwayNumberInPoint, newAddrM, username, rwp.id)
-            }
-          } else {
-            roadwayPoints.flatMap { rwp =>
-              val roadwayNumberInPoint = mappedRoadwayNumbers.filter(mrw => mrw.oldRoadwayNumber == rwp.roadwayNumber && rwp.addrMValue >= mrw.originalStartAddr && rwp.addrMValue <= mrw.originalEndAddr).head.newRoadwayNumber
-              val newAddrM = target.endAddressM.get - (rwp.addrMValue - source.startAddressM.get)
-              list :+ (roadwayNumberInPoint, newAddrM, username, rwp.id)
-            }
-          }
-        } else if (change.changeType == ReNumeration) {
-          if (change.reversed) {
-            roadwayPoints.flatMap { rwp =>
-              val roadwayNumberInPoint = mappedRoadwayNumbers.filter(mrw => mrw.oldRoadwayNumber == rwp.roadwayNumber && rwp.addrMValue >= mrw.originalStartAddr && rwp.addrMValue <= mrw.originalEndAddr).head.newRoadwayNumber
-              val newAddrM = Seq(source.endAddressM.get, target.endAddressM.get).max - rwp.addrMValue
-              list :+ (roadwayNumberInPoint, newAddrM, username, rwp.id)
-            }
-          } else {
-            list
-          }
-        } else {
-          //TODO IF NEED IN FUTURE remove filter from top and add roadwayChange Termination cases/expire roadwaypoint cases
-          list
-        }
-      } else list
-
-    }.distinct
-    roadwayPointDAO.update(updatableRoadwayPoints)
->>>>>>> b38c6c0b
-  }
-
-  }
-
-  sealed trait RoadClass {
+  }
+
+  case object HighwayClass extends RoadClass {
+    def value = 1
+    def roads: Range.Inclusive = 1 to 39
+  }
+
+  case object MainRoadClass extends RoadClass {
+    def value = 2
+    def roads: Range.Inclusive = 40 to 99
+  }
+
+  case object RegionalClass extends RoadClass {
+    def value = 3
+    def roads: Range.Inclusive = 100 to 999
+  }
+
+  case object ConnectingClass extends RoadClass {
+    def value = 4
+    def roads: Range.Inclusive = 1000 to 9999
+  }
+
+  case object MinorConnectingClass extends RoadClass {
+    def value = 5
+    def roads: Range.Inclusive = 10000 to 19999
+  }
+
+  case object StreetClass extends RoadClass {
+    def value = 6
+    def roads: Range.Inclusive = 40000 to 49999
+  }
+
+  case object RampsAndRoundAboutsClass extends RoadClass {
+    def value = 7
+    def roads: Range.Inclusive = 20001 to 39999
+  }
+
+  case object PedestrianAndBicyclesClassA extends RoadClass {
+    def value = 8
+    def roads: Range.Inclusive = 70001 to 89999
+  }
+
+  case object PedestrianAndBicyclesClassB extends RoadClass {
+    def value = 8
+    def roads: Range.Inclusive = 90001 to 99999
+  }
+
+  case object WinterRoadsClass extends RoadClass {
+    def value = 9
+    def roads: Range.Inclusive = 60001 to 61999
+  }
+
+  case object PathsClass extends RoadClass {
+    def value = 10
+    def roads: Range.Inclusive = 62001 to 62999
+  }
+
+  case object ConstructionSiteTemporaryClass extends RoadClass {
+    def value = 11
+    def roads: Range.Inclusive = 9900 to 9999
+  }
+
+  case object PrivateRoadClass extends RoadClass {
+    def value = 12
+    def roads: Range.Inclusive = 50001 to 59999
+  }
+
+  case object NoClass extends RoadClass {
+    def value = 99
+    def roads: Range.Inclusive = 0 to 0
+  }
+
+}
+
+//TODO check if this is needed
+class Contains(r: Range) {
+  def unapply(i: Int): Boolean = r contains i
+}
+
+case class RoadAddressMerge(merged: Set[Long], created: Seq[RoadAddress])
+
+case class LinearLocationResult(current: Seq[LinearLocation])
+
+case class BoundingBoxResult(changeInfoF: Future[Seq[ChangeInfo]], roadAddressResultF: Future[(Seq[LinearLocation], Seq[VVHHistoryRoadLink])],
+                             roadLinkF: Future[Seq[RoadLink]], complementaryF: Future[Seq[RoadLink]], suravageF: Future[Seq[VVHRoadlink]])
+
+case class LinkRoadAddressHistory(v: (Seq[RoadAddress], Seq[RoadAddress])) {
+  val currentSegments: Seq[RoadAddress] = v._1
+  val historySegments: Seq[RoadAddress] = v._2
+  val allSegments: Seq[RoadAddress] = currentSegments ++ historySegments
+}
+
+case class ChangedRoadAddress(roadAddress: RoadAddress, link: RoadLink)
+
+object AddressConsistencyValidator {
+
+  sealed trait AddressError {
     def value: Int
 
-    def roads: Seq[Int]
-  }
-
-  object RoadClass {
-    val values: Set[RoadClass] = Set(HighwayClass, MainRoadClass, RegionalClass, ConnectingClass, MinorConnectingClass, StreetClass,
-      RampsAndRoundAboutsClass, PedestrianAndBicyclesClassA, PedestrianAndBicyclesClassB, WinterRoadsClass, PathsClass, ConstructionSiteTemporaryClass,
-      PrivateRoadClass, NoClass)
-
-    val nodeAndJunctionRoadClass = Set(HighwayClass, MainRoadClass, RegionalClass, ConnectingClass, MinorConnectingClass,
-      StreetClass, PrivateRoadClass, WinterRoadsClass, PathsClass)
-
-
-    def get(roadNumber: Int): Int = {
-      values.find(_.roads contains roadNumber).getOrElse(NoClass).value
-    }
-
-    case object HighwayClass extends RoadClass {
+    def message: String
+  }
+
+  object AddressError {
+    val values: Set[AddressError] = Set(OverlappingRoadAddresses, InconsistentTopology, InconsistentLrmHistory, Inconsistent2TrackCalibrationPoints, InconsistentContinuityCalibrationPoints, MissingEdgeCalibrationPoints,
+      InconsistentAddressValues, MissingStartingLink)
+
+    case object OverlappingRoadAddresses extends AddressError {
       def value = 1
 
-      def roads: Range.Inclusive = 1 to 39
-    }
-
-    case object MainRoadClass extends RoadClass {
+      def message: String = ErrorOverlappingRoadAddress
+    }
+
+    case object InconsistentTopology extends AddressError {
       def value = 2
 
-      def roads: Range.Inclusive = 40 to 99
-    }
-
-    case object RegionalClass extends RoadClass {
+      def message: String = ErrorInconsistentTopology
+    }
+
+    case object InconsistentLrmHistory extends AddressError {
       def value = 3
 
-      def roads: Range.Inclusive = 100 to 999
-    }
-
-    case object ConnectingClass extends RoadClass {
+      def message: String = ErrorInconsistentLrmHistory
+    }
+
+    case object Inconsistent2TrackCalibrationPoints extends AddressError {
       def value = 4
 
-      def roads: Range.Inclusive = 1000 to 9999
-    }
-
-    case object MinorConnectingClass extends RoadClass {
+      def message: String = ErrorInconsistent2TrackCalibrationPoints
+    }
+
+    case object InconsistentContinuityCalibrationPoints extends AddressError {
       def value = 5
 
-      def roads: Range.Inclusive = 10000 to 19999
-    }
-
-    case object StreetClass extends RoadClass {
+      def message: String = ErrorInconsistentContinuityCalibrationPoints
+    }
+
+    case object MissingEdgeCalibrationPoints extends AddressError {
       def value = 6
 
-      def roads: Range.Inclusive = 40000 to 49999
-    }
-
-    case object RampsAndRoundAboutsClass extends RoadClass {
+      def message: String = ErrorMissingEdgeCalibrationPoints
+    }
+
+    case object InconsistentAddressValues extends AddressError {
       def value = 7
 
-      def roads: Range.Inclusive = 20001 to 39999
-    }
-
-    case object PedestrianAndBicyclesClassA extends RoadClass {
+      def message: String = ErrorInconsistentAddressValues
+    }
+
+    case object MissingStartingLink extends AddressError {
       def value = 8
 
-      def roads: Range.Inclusive = 70001 to 89999
-    }
-
-    case object PedestrianAndBicyclesClassB extends RoadClass {
-      def value = 8
-
-      def roads: Range.Inclusive = 90001 to 99999
-    }
-
-    case object WinterRoadsClass extends RoadClass {
-      def value = 9
-
-      def roads: Range.Inclusive = 60001 to 61999
-    }
-
-    case object PathsClass extends RoadClass {
-      def value = 10
-
-      def roads: Range.Inclusive = 62001 to 62999
-    }
-
-    case object ConstructionSiteTemporaryClass extends RoadClass {
-      def value = 11
-
-      def roads: Range.Inclusive = 9900 to 9999
-    }
-
-    case object PrivateRoadClass extends RoadClass {
-      def value = 12
-
-      def roads: Range.Inclusive = 50001 to 59999
-    }
-
-    case object NoClass extends RoadClass {
-      def value = 99
-
-      def roads: Range.Inclusive = 0 to 0
-    }
-
-  }
-
-  //TODO check if this is needed
-  class Contains(r: Range) {
-    def unapply(i: Int): Boolean = r contains i
-  }
-
-  case class RoadAddressMerge(merged: Set[Long], created: Seq[RoadAddress])
-
-  case class LinearLocationResult(current: Seq[LinearLocation])
-
-  case class BoundingBoxResult(changeInfoF: Future[Seq[ChangeInfo]], roadAddressResultF: Future[(Seq[LinearLocation], Seq[VVHHistoryRoadLink])],
-                               roadLinkF: Future[Seq[RoadLink]], complementaryF: Future[Seq[RoadLink]], suravageF: Future[Seq[VVHRoadlink]])
-
-  case class LinkRoadAddressHistory(v: (Seq[RoadAddress], Seq[RoadAddress])) {
-    val currentSegments: Seq[RoadAddress] = v._1
-    val historySegments: Seq[RoadAddress] = v._2
-    val allSegments: Seq[RoadAddress] = currentSegments ++ historySegments
-  }
-
-  case class ChangedRoadAddress(roadAddress: RoadAddress, link: RoadLink)
-
-  object AddressConsistencyValidator {
-
-    sealed trait AddressError {
-      def value: Int
-
-      def message: String
-    }
-
-
-    object AddressError {
-      val values: Set[AddressError] = Set(OverlappingRoadAddresses, InconsistentTopology, InconsistentLrmHistory, Inconsistent2TrackCalibrationPoints, InconsistentContinuityCalibrationPoints, MissingEdgeCalibrationPoints,
-        InconsistentAddressValues, MissingStartingLink)
-
-      case object OverlappingRoadAddresses extends AddressError {
-        def value = 1
-
-        def message: String = ErrorOverlappingRoadAddress
-      }
-
-      case object InconsistentTopology extends AddressError {
-        def value = 2
-
-        def message: String = ErrorInconsistentTopology
-      }
-
-      case object InconsistentLrmHistory extends AddressError {
-        def value = 3
-
-        def message: String = ErrorInconsistentLrmHistory
-      }
-
-      case object Inconsistent2TrackCalibrationPoints extends AddressError {
-        def value = 4
-
-        def message: String = ErrorInconsistent2TrackCalibrationPoints
-      }
-
-      case object InconsistentContinuityCalibrationPoints extends AddressError {
-        def value = 5
-
-        def message: String = ErrorInconsistentContinuityCalibrationPoints
-      }
-
-      case object MissingEdgeCalibrationPoints extends AddressError {
-        def value = 6
-
-        def message: String = ErrorMissingEdgeCalibrationPoints
-      }
-
-      case object InconsistentAddressValues extends AddressError {
-        def value = 7
-
-        def message: String = ErrorInconsistentAddressValues
-      }
-
-      case object MissingStartingLink extends AddressError {
-        def value = 8
-
-        def message: String = ErrorMissingStartingLink
-      }
-
-      def apply(intValue: Int): AddressError = {
-        values.find(_.value == intValue).get
-      }
-    }
-
-    case class AddressErrorDetails(linearLocationId: Long, linkId: Long, roadNumber: Long, roadPartNumber: Long, addressError: AddressError, ely: Long)
+      def message: String = ErrorMissingStartingLink
+    }
+
+    def apply(intValue: Int): AddressError = {
+      values.find(_.value == intValue).get
+    }
+  }
+
+  case class AddressErrorDetails(linearLocationId: Long, linkId: Long, roadNumber: Long, roadPartNumber: Long, addressError: AddressError, ely: Long)
 
 }