package fi.liikennevirasto.viite

import java.net.ConnectException
import java.util.concurrent.TimeUnit

import fi.liikennevirasto.digiroad2._
import fi.liikennevirasto.digiroad2.asset._
import fi.liikennevirasto.digiroad2.client.vvh.FeatureClass.AllOthers
import fi.liikennevirasto.digiroad2.client.vvh._
import fi.liikennevirasto.digiroad2.linearasset.{RoadLink, RoadLinkLike}
import fi.liikennevirasto.digiroad2.oracle.OracleDatabase
import fi.liikennevirasto.digiroad2.service.{RoadLinkService, RoadLinkType}
import fi.liikennevirasto.digiroad2.user.User
import fi.liikennevirasto.digiroad2.util.LogUtils.time
import fi.liikennevirasto.digiroad2.util.Track
import fi.liikennevirasto.digiroad2.util.{RoadAddressException, Track}
import fi.liikennevirasto.viite.dao._
import fi.liikennevirasto.viite.model.{Anomaly, RoadAddressLink, RoadAddressLinkLike}
import fi.liikennevirasto.viite.process.RoadAddressFiller.{AddressChangeSet, LinearLocationAdjustment}
import fi.liikennevirasto.viite.process._
import org.joda.time.DateTime
import org.slf4j.LoggerFactory

import scala.collection.immutable.SortedMap
import scala.concurrent.ExecutionContext.Implicits.global
import scala.concurrent.duration.Duration
import scala.concurrent.{Await, Future}

class RoadAddressService(roadLinkService: RoadLinkService, roadAddressDAO: RoadAddressDAO, linearLocationDAO: LinearLocationDAO, roadwayAddressMapper: RoadwayAddressMapper, eventbus: DigiroadEventBus) {

  def withDynTransaction[T](f: => T): T = OracleDatabase.withDynTransaction(f)

  def withDynSession[T](f: => T): T = OracleDatabase.withDynSession(f)

  private val logger = LoggerFactory.getLogger(getClass)

  /**
    * Smallest mvalue difference we can tolerate to be "equal to zero". One micrometer.
    * See https://en.wikipedia.org/wiki/Floating_point#Accuracy_problems
    */
  val Epsilon = 1

  private def fetchLinearLocationsByBoundingBox(boundingRectangle: BoundingRectangle, roadNumberLimits: Seq[(Int, Int)] = Seq()) = {
    val linearLocations = withDynSession {
      time(logger, "Fetch floating and non-floating addresses") {
        linearLocationDAO.fetchRoadwayByBoundingBox(boundingRectangle, roadNumberLimits)
      }
    }

    val historyRoadLinks = roadLinkService.getRoadLinksHistoryFromVVH(linearLocations.filter(_.isFloating).map(_.linkId).toSet)

    (linearLocations, historyRoadLinks)
    //TODO will be implemented at VIITE-1538
//    val floatingHistoryRoadLinks = withDynTransaction {
//      time(logger, "Fetch floating history links") {
//        roadLinkService.getRoadLinksHistoryFromVVH(floatingAddresses.map(_.linkId).toSet)
//      }
//    }
//    val historyLinkAddresses = time(logger, "Build history link addresses") {
//      floatingHistoryRoadLinks.flatMap(fh => {
//        buildFloatingRoadAddressLink(fh, floatingAddresses.filter(_.linkId == fh.linkId))
//      })
//    }
//    LinearLocationResult(nonFloatingAddresses, floatingAddresses)
  }

  private def getRoadAddressLinks(boundingBoxResult: BoundingBoxResult): Seq[RoadAddressLink] = {
    //TODO check if this will continue to be needed or if it was something that
//    def complementaryLinkFilter(roadAddressLink: RoadAddressLink) = {
//      everything || publicRoads || roadNumberLimits.exists {
//        case (start, stop) => roadAddressLink.roadNumber >= start && roadAddressLink.roadNumber <= stop
//      }
//    }

    val boundingBoxResultF =
      for {
        changeInfosF <- boundingBoxResult.changeInfoF
        roadlinksF <- boundingBoxResult.roadLinkF
        complementaryRoadlinksF <- boundingBoxResult.complementaryF
        linearLocationsAndHistoryRoadlinksF <- boundingBoxResult.roadAddressResultF
        suravageRoadlinksF <- boundingBoxResult.suravageF
      } yield (changeInfosF, roadlinksF, complementaryRoadlinksF, linearLocationsAndHistoryRoadlinksF, suravageRoadlinksF)

    val (changeInfos, roadlinks, complementaryRoadlinks, (linearLocations, historyRoadlinks), suravageRoadlinks) =
      time(logger, "Fetch VVH bounding box data") {
        Await.result(boundingBoxResultF, Duration.Inf)
      }

    //TODO Will be implemented at VIITE-1551
    // val allRoadAddressesAfterChangeTable = applyChanges(allRoadLinks, changedRoadLinks, addresses)

    //TODO Will be implemented at VIITE-1542
    //RoadAddressDAO.getMissingRoadAddresses(linkIds -- existingFloating.map(_.linkId).toSet -- allRoadAddressesAfterChangeTable.flatMap(_.allSegments).map(_.linkId).toSet)

    //TODO Will be implemented at VIITE-1536
    //val (filledTopology, changeSet) = RoadAddressFiller.fillTopology(allRoadLinks ++ inUseSuravageLinks, roadAddressLinkMap)

    //TODO Will be implemented at VIITE-1551
    //publishChangeSet(changeSet)

    val (floatingRoadAddress, roadAddresses) = roadwayAddressMapper.getRoadAddressesByLinearLocation(linearLocations).partition(_.isFloating)

    //TODO this will need to be improved after filltopology task
    floatingRoadAddress.flatMap{ra =>
      historyRoadlinks.find(rl => rl.linkId == ra.linkId).map(rl => RoadAddressLinkBuilder.build(rl, ra))
    } ++
    roadAddresses.flatMap{ra =>
      val roadLink = roadlinks.find(rl => rl.linkId == ra.linkId).orElse(complementaryRoadlinks.find(rl => rl.linkId == ra.linkId).orElse(suravageRoadlinks.find(rl => rl.linkId == ra.linkId)))
      roadLink.map(rl => RoadAddressLinkBuilder.build(rl, ra))
    }
  }

  def getRoadAddressLinksByLinkId(boundingRectangle: BoundingRectangle, roadNumberLimits: Seq[(Int, Int)]): Seq[RoadAddressLink] = {

    //TODO fetch by bounding box with with floatings and only normal roads nad roadNumberLimits
    val linearLocations = withDynSession {
      time(logger, "Fetch floating and non-floating addresses") {
        linearLocationDAO.fetchRoadwayByBoundingBox(boundingRectangle, roadNumberLimits)
      }
    }

    val (floating, nonFloating) = linearLocations.partition(_.isFloating)

    val floatingLinkIds = floating.map(_.linkId).toSet
    val nonFloatingLinkIds = nonFloating.map(_.linkId).toSet

    val boundingBoxResult = BoundingBoxResult(
      roadLinkService.getChangeInfoFromVVHF(nonFloatingLinkIds),
      Future((linearLocations, roadLinkService.getRoadLinksHistoryFromVVH(floatingLinkIds))),
      Future(roadLinkService.getRoadLinksByLinkIdsFromVVH(nonFloatingLinkIds)),
      Future(Seq()),
      Future(Seq())
    )

    getRoadAddressLinks(boundingBoxResult)
  }

  /**
    * Gets all the road addresses in the given bounding box, without VVH geometry. Also floating road addresses are filtered out.
    * Indicated to high zoom levels. If the road number limits are given it will also filter all road addresses by those limits.
    * @param boundingRectangle The bounding box
    * @param roadNumberLimits The road number limits
    * @return Returns all the filtered road addresses
    */
  def getRoadAddressesWithLinearGeometry(boundingRectangle: BoundingRectangle, roadNumberLimits: Seq[(Int, Int)]): Seq[RoadAddressLink] = {

    val linearLocations = linearLocationDAO.fetchRoadwayByBoundingBox(boundingRectangle, roadNumberLimits)

    val nonFloatingRoadAddresses = roadwayAddressMapper.getRoadAddressesByLinearLocation(linearLocations).filterNot(_.isFloating)

    //TODO buildSimpleLink can be clean up (maybe we can have only one build with roadlink as a optional parameter)
    nonFloatingRoadAddresses.map(RoadAddressLinkBuilder.buildSimpleLink)
  }

  /**
    * Gets all the road addresses in the given municipality code.
    * @param municipality The municipality code
    * @return Returns all the filtered road addresses
    */
  def getAllByMunicipality(municipality: Int): Seq[RoadAddressLink] = {
    val suravageRoadLinksF = Future(roadLinkService.getSuravageRoadLinks(municipality))

    val (roadLinks, _) = roadLinkService.getRoadLinksWithComplementaryAndChangesFromVVH(municipality)

    val allRoadLinks = roadLinks ++ Await.result(suravageRoadLinksF, atMost = Duration.create(1, TimeUnit.HOURS))

    val linearLocations = withDynSession {
      time(logger, "Fetch floating and non-floating addresses") {
        linearLocationDAO.fetchRoadwayByLinkId(allRoadLinks.map(_.linkId).toSet)
      }
    }

    //TODO Road network error  RoadNetworkDAO.getLatestRoadNetworkVersion.nonEmpty

    //TODO Will be implemented at VIITE-1536
    //val (filledTopology, changeSet) = RoadAddressFiller.fillTopology(allRoadLinks, viiteRoadLinks)
    //TODO we should think to update both servers with cache at the same time, and before the apply change batch that way we will not need to do any kind of changes here
    //publishChangeSet(changeSet)

    val roadAddresses = roadwayAddressMapper.getRoadAddressesByLinearLocation(linearLocations)

    roadAddresses.flatMap{ra =>
      val roadLink = allRoadLinks.find(rl => rl.linkId == ra.linkId)
      roadLink.map(rl => RoadAddressLinkBuilder.build(rl, ra))
    }
//TODO waiting for documentation, to check what was expected
//        val (roadLinksWithComplementary, _) = {
//          val (roadLinks, changes) = roadLinkService.getRoadLinksWithComplementaryAndChangesFromVVH(municipality)
//          (roadLinks.filterNot(r => r.linkSource == LinkGeomSource.ComplimentaryLinkInterface) ++ roadLinkService.getComplementaryRoadLinksFromVVH(municipality), changes)
//        }
//
//        val suravageLinks = roadLinkService.getSuravageRoadLinks(municipality)
//        val allRoadLinks: Seq[RoadLink] = roadLinksWithComplementary ++ suravageLinks
//
//        val addresses =
//          withDynTransaction {
//            RoadAddressDAO.fetchByLinkIdToApi(allRoadLinks.map(_.linkId).toSet, RoadNetworkDAO.getLatestRoadNetworkVersion.nonEmpty).groupBy(_.linkId)
//          }
//        // In order to avoid sending roadAddressLinks that have no road address
//        // we remove the road links that have no known address
//        val knownRoadLinks = allRoadLinks.filter(rl => {
//          addresses.contains(rl.linkId)
//        })
//
//        val viiteRoadLinks = knownRoadLinks.map { rl =>
//          val ra = addresses.getOrElse(rl.linkId, Seq())
//          rl.linkId -> buildRoadAddressLink(rl, ra, Seq())
//        }.toMap
//
//        val (filledTopology, changeSet) = RoadAddressFiller.fillTopology(allRoadLinks, viiteRoadLinks)
//        publishChangeSet(changeSet)
//        filledTopology
  }

  /**
    * Gets all the existing road numbers at the current road network.
    * @return Returns all the road numbers
    */
  def getRoadNumbers: Seq[Long] = {
    withDynSession {
      roadAddressDAO.fetchAllCurrentRoadNumbers()
    }
  }

  /**
    * Gets all the road addresses in the same road number, road part number with start address less that
    * the given address measure. If trackOption parameter is given it will also filter by track code.
    * @param road The road number
    * @param roadPart The road part number
    * @param addressM The road address at road number and road part
    * @param trackOption Optional track code
    * @return Returns all the filtered road addresses
    */
  def getRoadAddress(road: Long, roadPart: Long, addressM: Long, trackOption: Option[Int]): Seq[RoadAddress] = {
    withDynSession {
      val roadwayAddresses = trackOption match {
        case Some(track) =>
          roadAddressDAO.fetchAllBySectionTrackAndAddresses(road, roadPart, track, None, Some(addressM))
        case _ =>
          roadAddressDAO.fetchAllBySectionAndAddresses(road, roadPart, None, Some(addressM))
      }

      val roadAddresses = roadwayAddressMapper.getRoadAddressesByRoadway(roadwayAddresses)
      roadAddresses.filter(ra => ra.startAddrMValue < addressM)
    }
  }

  /**
    * Gets all the road addresses in the same road number and track codes.
    * @param road The road number
    * @param tracks The set of track codes
    * @return Returns all the filtered road addresses
    */
  def getRoadAddressWithRoadNumber(road: Long, tracks: Set[Int]): Seq[RoadAddress] = {
    withDynSession {
      val roadwayAddresses = roadAddressDAO.fetchAllByRoadAndTracks(road, tracks)
      roadwayAddressMapper.getRoadAddressesByRoadway(roadwayAddresses)
    }
  }

  /**
    * Gets all the road addresses in the same road number, road parts and track codes.
    * @param road The road number
    * @param roadParts The set of road part numbers
    * @param tracks The set of track codes
    * @return Returns all the filtered road addresses
    */
  def getRoadAddressWithRoadNumberParts(road: Long, roadParts: Set[Long], tracks: Set[Int]): Seq[RoadAddress] = {
    withDynSession {
      val roadwayAddresses = roadAddressDAO.fetchAllBySectionsAndTracks(road, roadParts, tracks)
      roadwayAddressMapper.getRoadAddressesByRoadway(roadwayAddresses)
    }
  }

  /**
    * Gets all the road addresses in between the given linear location.
    * @param linkId The link identifier of the linear location
    * @param startMOption The start measure of the linear location
    * @param endMOption The end measure of the linear location
    * @return Returns all the filtered road addresses
    */
  def getRoadAddressWithLinkIdAndMeasure(linkId: Long, startMOption: Option[Double], endMOption: Option[Double]): Seq[RoadAddress] = {
    withDynSession {
      val linearLocations = linearLocationDAO.fetchRoadwayByLinkId(Set(linkId))
      val roadAddresses = roadwayAddressMapper.getRoadAddressesByLinearLocation(linearLocations)

      (startMOption, endMOption) match {
        case (Some(startM), Some(endM)) =>
          roadAddresses.filter(ra => ra.linkId == linkId && ra.isBetweenMeasures(startM, endM))
        case (Some(startM), _) =>
          roadAddresses.filter(ra => ra.linkId == linkId && ra.startMValue >= startM)
        case (_, Some(endM)) =>
          roadAddresses.filter(ra => ra.linkId == linkId && ra.endMValue <= endM)
        case _ =>
          roadAddresses.filter(ra => ra.linkId == linkId)
      }
    }
  }

  def getRoadAddressesFiltered(roadNumber: Long, roadPartNumber: Long): Seq[RoadAddress] = {
    withDynSession {
      val roadwayAddresses = roadAddressDAO.fetchAllBySection(roadNumber, roadPartNumber)
      roadwayAddressMapper.getRoadAddressesByRoadway(roadwayAddresses)
    }
  }

  def getRoadAddressesFiltered(roadNumber: Long, roadPartNumber: Long, startAddrM: Long, endAddrM: Long): Seq[RoadAddress] = {
    withDynSession {
      val roadwayAddresses = roadAddressDAO.fetchAllBySectionAndAddresses(roadNumber, roadPartNumber, Some(startAddrM), Some(endAddrM))
      val roadAddresses = roadwayAddressMapper.getRoadAddressesByRoadway(roadwayAddresses)
      roadAddresses.filter(ra => ra.isBetweenAddresses(startAddrM, endAddrM))
    }
  }

  def getRoadAddressByLinkIds(linkIds: Set[Long]): Seq[RoadAddress] = {
    withDynSession {
      val linearLocations = linearLocationDAO.fetchRoadwayByLinkId(linkIds)
      val roadAddresses = roadwayAddressMapper.getRoadAddressesByLinearLocation(linearLocations)
      roadAddresses.filterNot(_.isFloating)
    }
  }

  def getChanged(sinceDate: DateTime, untilDate: DateTime): Seq[ChangedRoadAddress] = {
    val roadwayAddresses =
      withDynSession {
        roadAddressDAO.fetchAllByBetweenDates(sinceDate, untilDate)
      }

    val roadAddresses = roadwayAddressMapper.getRoadAddressesByRoadway(roadwayAddresses)

    val roadLinks = roadLinkService.getRoadLinksAndComplementaryFromVVH(roadAddresses.map(_.linkId).toSet)
    val roadLinksWithoutWalkways = roadLinks.filterNot(_.linkType == CycleOrPedestrianPath).filterNot(_.linkType == TractorRoad)

    roadAddresses.flatMap { roadAddress =>
      roadLinksWithoutWalkways.find(_.linkId == roadAddress.linkId).map { roadLink =>
        ChangedRoadAddress(
          roadAddress = roadAddress.copyWithGeometry(GeometryUtils.truncateGeometry3D(roadLink.geometry, roadAddress.startMValue, roadAddress.endMValue)),
          link = roadLink
        )
      }
    }
  }

  /**
    * Gets all the road addresses errors (excluding history)
    * @param includesHistory - default value = false to exclude history values
    * @return Returns all filtered road address errors
    */
  def getRoadAddressErrors(includesHistory: Boolean = false): List[AddressConsistencyValidator.AddressErrorDetails] = {
    withDynSession {
      roadAddressDAO.fetchAllRoadAddressErrors(includesHistory)
    }
  }

  /**
    * returns road addresses with link-id currently does not include terminated links which it cannot build roadaddress with out geometry
    *
    * @param linkId link-id
    * @return roadaddress[]
    */
  def getRoadAddressLink(linkId: Long): Seq[RoadAddressLink] = {
    //TODO Should work also for suravage complementary links

    val (roadlinks, historyRoadlinks) = roadLinkService.getAllRoadLinksFromVVH(Set(linkId))

    val linearLocations = withDynSession {
      linearLocationDAO.fetchRoadwayByLinkId(Set(linkId))
    }

    val (floatingRoadAddress, roadAddresses) = roadwayAddressMapper.getRoadAddressesByLinearLocation(linearLocations).partition(_.isFloating)

    //TODO this will need to be improved
    val result = floatingRoadAddress.flatMap{ra =>
      historyRoadlinks.find(rl => rl.linkId == ra.linkId).map(rl => RoadAddressLinkBuilder.build(rl, ra))
    } ++
    roadAddresses.flatMap{ra =>
      val roadLink = roadlinks.find(rl => rl.linkId == ra.linkId)
      roadLink.map(rl => RoadAddressLinkBuilder.build(rl, ra))
    }

    result.filter(_.linkId == linkId)

    //    val (addresses, missedRL) = withDynTransaction {
    //      (RoadAddressDAO.fetchByLinkId(Set(linkId), includeFloating = true, includeHistory = false, includeTerminated = false), // cannot builld terminated link because missing geometry
    //        RoadAddressDAO.getMissingRoadAddresses(Set(linkId)))
    //    }
    //    processRoadAddresses(addresses, missedRL)

  }

  /**
    * Returns all floating road addresses that are represented on ROADWAY table and are valid (excluding history)
    *
    * @param includesHistory - default value = false to exclude history values
    * @return Seq[RoadAddress]
    */
  def getFloatingAdresses(includesHistory: Boolean = false): List[RoadAddress] = {
    throw new NotImplementedError("Will be implementd at VIITE-1537")
    //    withDynSession {
    //      RoadAddressDAO.fetchAllFloatingRoadAddresses(includesHistory)
    //    }
  }

  /**
<<<<<<< HEAD
    * Returns all road address errors that are represented on ROADWAY table and are valid (excluding history)
=======
    * returns road addresses with ID currently does not include terminated links which it cannot build roadaddress with out geometry
>>>>>>> e2f63db7
    *
    * @param id id
    * @return roadaddress[]
    */
  def getRoadAddressLinkById(id: Long): Seq[RoadAddressLink] = {
    throw new NotImplementedError("Will be implementd at VIITE-1537")
    //    val (addresses, missedRL) = withDynTransaction {
    //      val addr = RoadAddressDAO.fetchByIdMassQuery(Set(id), includeFloating = true, includeHistory = false)
    //      (addr, RoadAddressDAO.getMissingRoadAddresses(addr.map(_.linkId).toSet))
    //    }
    //    processRoadAddresses(addresses, missedRL)
  }

  private def processRoadAddresses(addresses: Seq[RoadAddress], missedRL: Seq[MissingRoadAddress]): Seq[RoadAddressLink] = {
    throw new NotImplementedError("Will be implementd at VIITE-1537")
    //    val linkIds = addresses.map(_.linkId).toSet
    //    val anomaly = missedRL.headOption.map(_.anomaly).getOrElse(Anomaly.None)
    //    val (roadLinks, vvhHistoryLinks) = roadLinkService.getCurrentAndHistoryRoadLinksFromVVH(linkIds, frozenTimeVVHAPIServiceEnabled)
    //    (anomaly, addresses.size, roadLinks.size, vvhHistoryLinks.size) match {
    //      case (_, 0, 0, _) => List() // No road link currently exists and no addresses on this link id => ignore
    //      case (Anomaly.GeometryChanged, _, _, 0) => addresses.flatMap(a => roadLinks.map(rl => RoadAddressLinkBuilder.build(rl, a)))
    //      case (Anomaly.GeometryChanged, _, _, _) => addresses.flatMap(a => vvhHistoryLinks.map(rl => RoadAddressLinkBuilder.build(rl, a)))
    //      case (_, _, 0, _) => addresses.flatMap(a => vvhHistoryLinks.map(rl => RoadAddressLinkBuilder.build(rl, a)))
    //      case (Anomaly.NoAddressGiven, 0, _, _) => missedRL.flatMap(a => roadLinks.map(rl => RoadAddressLinkBuilder.build(rl, a)))
    //      case (_, _, _, _) => addresses.flatMap(a => roadLinks.map(rl => RoadAddressLinkBuilder.build(rl, a)))
    //    }
  }

  //  //Only used outside the class for test propose
  //  def buildFloatingAddresses(allRoadLinks: Seq[RoadLink], suravageLinks: Seq[VVHRoadlink], floating: Seq[RoadAddress]): Seq[RoadAddressLink] = {
  //    //    val combinedRoadLinks = (allRoadLinks ++ suravageLinks).filter(crl => floating.map(_.linkId).contains(crl.linkId))
  //    //    combinedRoadLinks.flatMap(fh => {
  //    //      val actualFloatings = floating.filter(_.linkId == fh.linkId)
  //    //      buildFloatingRoadAddressLink(toHistoryRoadLink(fh), actualFloatings)
  //    //    })
  //  }

  private def buildFloatingRoadAddressLink(rl: VVHHistoryRoadLink, roadAddrSeq: Seq[RoadAddress]): Seq[RoadAddressLink] = {
    val fusedRoadAddresses = RoadAddressLinkBuilder.fuseRoadAddressWithTransaction(roadAddrSeq)
    fusedRoadAddresses.map(ra => {
      RoadAddressLinkBuilder.build(rl, ra)
    })
  }

  private def fetchMissingRoadAddressesByBoundingBox(boundingRectangle: BoundingRectangle, fetchOnlyFloating: Boolean = false) = {
    throw new NotImplementedError("Will be implemented at VIITE-1542")
    //    withDynTransaction {
    //      time(logger, "RoadAddressDAO.fetchMissingRoadAddressesByBoundingBox") {
    //        RoadAddressDAO.fetchMissingRoadAddressesByBoundingBox(boundingRectangle).groupBy(_.linkId)
    //      }
    //    }
  }

//  private def getSuravageRoadLinkAddresses(boundingRectangle: BoundingRectangle, boundingBoxResult: BoundingBoxResult): Seq[RoadAddressLink] = {
//    throw new NotImplementedError("Will be implemented at VIITE-1540")
////    withDynSession {
////      Await.result(boundingBoxResult.suravageF, Duration.Inf).map(x => (x, None)).map(RoadAddressLinkBuilder.buildSuravageRoadAddressLink)
////    }
//  }

  def getSuravageRoadLinkAddressesByLinkIds(linkIdsToGet: Set[Long]): Seq[RoadAddressLink] = {
    throw new NotImplementedError("Will be implemented at VIITE-1540")
//    val suravageLinks = roadLinkService.getSuravageRoadLinksFromVVH(linkIdsToGet)
//    withDynSession {
//      suravageLinks.map(x => (x, None)).map(RoadAddressLinkBuilder.buildSuravageRoadAddressLink)
//    }
  }

  def getRoadAddressLinksWithSuravage(boundingRectangle: BoundingRectangle, roadNumberLimits: Seq[(Int, Int)],
                                      everything: Boolean = false, publicRoads: Boolean = false): Seq[RoadAddressLink] = {

    val boundingBoxResult = BoundingBoxResult(
      roadLinkService.getChangeInfoFromVVHF(boundingRectangle, Set()),
      //Should fetch all the road types
      Future(fetchLinearLocationsByBoundingBox(boundingRectangle)),
      Future(roadLinkService.getRoadLinksFromVVH(boundingRectangle, roadNumberLimits, Set(), everything, publicRoads)),
      Future(roadLinkService.getComplementaryRoadLinksFromVVH(boundingRectangle, Set())),
      Future(roadLinkService.getSuravageLinksFromVVH(boundingRectangle, Set()))
    )

    getRoadAddressLinks(boundingBoxResult)
//    val suravageAddresses = getSuravageRoadLinkAddresses(boundingRectangle, combinedFuture)
//    suravageAddresses ++ roadAddressLinks
  }

  // For the purpose of the use of this conversion we do not need a accurate start date and end date since it comes from the Road address on the builder
//  private def toHistoryRoadLink(roadLinkLike: RoadLinkLike): VVHHistoryRoadLink = {
//    val featureClassCode = roadLinkLike.attributes.getOrElse("MTKCLASS", BigInt(0)).asInstanceOf[BigInt].intValue()
//    VVHHistoryRoadLink(roadLinkLike.linkId, roadLinkLike.municipalityCode, roadLinkLike.geometry, roadLinkLike.administrativeClass, roadLinkLike.trafficDirection,  VVHClient.featureClassCodeToFeatureClass.getOrElse(featureClassCode, AllOthers),
//      roadLinkLike.vvhTimeStamp, roadLinkLike.vvhTimeStamp, roadLinkLike.attributes, roadLinkLike.constructionType, roadLinkLike.linkSource, roadLinkLike.length)
//  }

  private def publishChangeSet(changeSet: AddressChangeSet): Unit = {
    time(logger, "Publish change set") {
      //Temporary filter for missing road addresses QA
//      if (!frozenTimeVVHAPIServiceEnabled) {
//
//      }
      eventbus.publish("roadAddress:persistMissingRoadAddress", changeSet.missingRoadAddresses)
      eventbus.publish("roadAddress:persistAdjustments", changeSet.adjustedMValues)
      eventbus.publish("roadAddress:floatRoadAddress", changeSet.toFloatingAddressIds)
    }
  }

  private def createRoadAddressLinkMap(roadLinks: Seq[RoadLink], suravageLinks: Seq[VVHRoadlink], toFloating: Seq[RoadAddressLink],
                                       addresses: Seq[RoadAddress],
                                       missedRL: Map[Long, List[MissingRoadAddress]]): Map[Long, Seq[RoadAddressLink]] = {
    throw new NotImplementedError("Will be implemented at VIITE-1536")
//    time(logger, "Create road address link map") {
//      val (suravageRA, _) = addresses.partition(ad => ad.linkGeomSource == LinkGeomSource.SuravageLinkInterface)
//      logger.info(s"Creation of RoadAddressLinks started.")
//      val mappedRegular = roadLinks.map { rl =>
//        val floaters = toFloating.filter(_.linkId == rl.linkId)
//        val ra = addresses.filter(_.linkId == rl.linkId)
//        val missed = missedRL.getOrElse(rl.linkId, Seq())
//        rl.linkId -> buildRoadAddressLink(rl, ra, missed, floaters)
//      }.toMap
//      val filteredSuravage = suravageLinks.filter(sl => suravageRA.map(_.linkId).contains(sl.linkId))
//      val mappedSuravage = filteredSuravage.map(sur => {
//        val ra = suravageRA.filter(_.linkId == sur.linkId)
//        sur.linkId -> buildSuravageRoadAddressLink(sur, ra)
//      }).toMap
//      logger.info(s"Finished creation of roadAddressLinks, final result: ")
//      logger.info(s"Regular Roads: ${mappedRegular.size} || Suravage Roads: ${mappedSuravage.size}")
//      mappedRegular ++ mappedSuravage
//    }
  }

  /**
    * Checks that  length is same after change  (used in type 1 and type 2)
    *
    * @param change change case class
    * @return true if stays with in epsilon
    */
  //TODO during apply change development this method should be moved to VVHChangeInfoClient
  private def changedLengthStaySame(change: ChangeInfo): Boolean = {
    val difference = Math.abs(change.oldEndMeasure.getOrElse(0D) - change.oldStartMeasure.getOrElse(0D)) -
      Math.abs(change.newEndMeasure.getOrElse(0D) - change.newStartMeasure.getOrElse(0D))
    if (difference.abs < Epsilon) {
      true
    } else {
      logger.error("Change message for change " + change.toString + "failed due to length not being same before and after change")
      false
    }
  }

  /**
    * Sanity checks for changes. We don't want to solely trust VVH messages, thus we do some sanity checks and drop insane ones
    *
    * @param changes Change infos
    * @return sane changetypes
    */
  def changesSanityCheck(changes: Seq[ChangeInfo]): Seq[ChangeInfo] = {
    //TODO during apply change development this method should be moved to VVHChangeInfoClient
    val (combinedParts, nonCheckedChangeTypes) = changes.partition(x => x.changeType == ChangeType.CombinedModifiedPart.value
      || x.changeType == ChangeType.CombinedRemovedPart.value)
    val sanityCheckedTypeOneTwo = combinedParts.filter(x => changedLengthStaySame(x))
    sanityCheckedTypeOneTwo ++ nonCheckedChangeTypes
  }

  def filterRelevantChanges(roadAddresses: Seq[RoadAddress], allChanges: Seq[ChangeInfo]): Seq[ChangeInfo] = {
    throw new NotImplementedError("Will be implemented at VIITE-1569, and probably this method should be moved to VVHChangeInfoClient")
//    val groupedAddresses = roadAddresses.groupBy(_.linkId)
//    val timestamps = groupedAddresses.mapValues(_.map(_.adjustedTimestamp).min)
//    allChanges.filter(ci => timestamps.get(ci.oldId.getOrElse(ci.newId.get)).nonEmpty && ci.vvhTimeStamp >= timestamps.getOrElse(ci.oldId.getOrElse(ci.newId.get), 0L))
  }

  def applyChanges(roadLinks: Seq[RoadLink], allChanges: Seq[ChangeInfo], roadAddresses: Seq[RoadAddress]): Seq[LinkRoadAddressHistory] = {
    throw new NotImplementedError("Will be implemented at VIITE-1569")
//    time(logger, "Apply changes") {
//      val addresses = roadAddresses.groupBy(ad => (ad.linkId, ad.roadwayNumber)).mapValues(v => LinkRoadAddressHistory(v.partition(_.endDate.isEmpty)))
//      val changes = filterRelevantChanges(roadAddresses, allChanges)
//      val changedRoadLinks = changesSanityCheck(changes)
//      if (changedRoadLinks.isEmpty) {
//        addresses.values.toSeq
//      } else {
//        withDynTransaction {
//          val newRoadAddresses = RoadAddressChangeInfoMapper.resolveChangesToMap(addresses, changedRoadLinks)
//          val roadLinkMap = roadLinks.map(rl => rl.linkId -> rl).toMap
//
//          val (addressesToCreate, addressesExceptNew) = newRoadAddresses.flatMap(_._2.allSegments).toSeq.partition(_.id == NewRoadAddress)
//          val savedRoadAddresses = addressesToCreate.filter(r => roadLinkMap.contains(r.linkId)).map(r =>
//            r.copy(geometry = GeometryUtils.truncateGeometry3D(roadLinkMap(r.linkId).geometry,
//              r.startMValue, r.endMValue), linkGeomSource = roadLinkMap(r.linkId).linkSource))
//          val removedIds = addresses.values.flatMap(_.allSegments).map(_.id).toSet -- (savedRoadAddresses ++ addressesExceptNew).map(x => x.id)
//          removedIds.grouped(500).foreach(s => {
//            RoadAddressDAO.expireById(s)
//            logger.debug("Expired: " + s.mkString(","))
//          })
//          val toFloating = addressesExceptNew.filter(ra => ra.isFloating)
//          logger.info(s"Found ${toFloating.size} road addresses that were left floating after changes, saving them.")
//          toFloating.foreach {
//            ra => RoadAddressDAO.changeRoadAddressFloatingWithHistory(ra.id, None, FloatingReason.ApplyChanges)
//          }
//
//          checkRoadAddressFloatingWithoutTX(addressesExceptNew.map(_.linkId).toSet, float = true)
//          val ids = RoadAddressDAO.create(savedRoadAddresses).toSet ++ addressesExceptNew.map(_.id).toSet
//          val changedRoadParts = addressesToCreate.map(a => (a.roadNumber, a.roadPartNumber)).toSet
//
//          val adjustedRoadParts = changedRoadParts.filter { x => recalculateRoadAddresses(x._1, x._2) }
//          // re-fetch after recalculation
//          val adjustedAddresses = adjustedRoadParts.flatMap { case (road, part) => RoadAddressDAO.fetchByRoadPart(road, part) }
//
//          val changedRoadAddresses = adjustedAddresses ++ RoadAddressDAO.fetchByIdMassQuery(ids -- adjustedAddresses.map(_.id), includeFloating = true)
//          changedRoadAddresses.groupBy(cra => (cra.linkId, cra.roadwayNumber)).map(s => LinkRoadAddressHistory(s._2.toSeq.partition(_.endDate.isEmpty))).toSeq
//        }
//      }
//    }
  }

  /**
    * Returns missing road addresses for links that did not already exist in database
    *
    * @param roadNumberLimits
    * @param municipality
    * @return
    */
  def getMissingRoadAddresses(roadNumberLimits: Seq[(Int, Int)], municipality: Int): Seq[MissingRoadAddress] = {
    throw new NotImplementedError("Will be implemented at VIITE-1542")
//    val (addresses, missedRL, roadLinks) =
//      withDynTransaction {
//        val roadLinks = roadLinkService.getCurrentAndComplementaryRoadLinksFromVVH(municipality, roadNumberLimits, frozenTimeVVHAPIServiceEnabled)
//        val linkIds = roadLinks.map(_.linkId).toSet
//        val addr = RoadAddressDAO.fetchByLinkId(linkIds).groupBy(_.linkId)
//        val missingLinkIds = linkIds -- addr.keySet
//        (addr, RoadAddressDAO.getMissingRoadAddresses(missingLinkIds).groupBy(_.linkId), roadLinks)
//      }
//    val viiteRoadLinks = roadLinks.map { rl =>
//      val ra = addresses.getOrElse(rl.linkId, Seq())
//      val missed = missedRL.getOrElse(rl.linkId, Seq())
//      rl.linkId -> buildRoadAddressLink(rl, ra, missed)
//    }.toMap
//
//    val (_, changeSet) = RoadAddressFiller.fillTopology(roadLinks, viiteRoadLinks)
//
//    changeSet.missingRoadAddresses
  }

  //TODO this method is almost duplicated from buildRoadAddressLink if this method is needed in the future it should be refactored
  private def buildSuravageRoadAddressLink(rl: VVHRoadlink, roadAddrSeq: Seq[RoadAddress]): Seq[RoadAddressLink] = {
    throw new NotImplementedError("Will be implemented at VIITE-1540")
//    val fusedRoadAddresses = RoadAddressLinkBuilder.fuseRoadAddressWithTransaction(roadAddrSeq)
//    val kept = fusedRoadAddresses.map(_.id).toSet
//    val removed = roadAddrSeq.map(_.id).toSet.diff(kept)
//    val roadAddressesToRegister = fusedRoadAddresses.filter(_.id == fi.liikennevirasto.viite.NewRoadAddress)
//    if (roadAddressesToRegister.nonEmpty)
//      eventbus.publish("roadAddress:mergeRoadAddress", RoadAddressMerge(removed, roadAddressesToRegister))
//    fusedRoadAddresses.map(ra => {
//      RoadAddressLinkBuilder.build(rl, ra)
//    })
  }

  //TODO this method is almost duplicated from buildSuravageRoadAddressLink if this method is needed in the future it should be refactored
  def buildRoadAddressLink(rl: RoadLink, roadAddrSeq: Seq[RoadAddress], missing: Seq[MissingRoadAddress], floaters: Seq[RoadAddressLink] = Seq.empty): Seq[RoadAddressLink] = {
    throw new NotImplementedError("Will be implemented at VIITE-1540")
//    val fusedRoadAddresses = RoadAddressLinkBuilder.fuseRoadAddressWithTransaction(roadAddrSeq)
//    val kept = fusedRoadAddresses.map(_.id).toSet
//    val removed = roadAddrSeq.map(_.id).toSet.diff(kept)
//    val roadAddressesToRegister = fusedRoadAddresses.filter(_.id == fi.liikennevirasto.viite.NewRoadAddress)
//    if (roadAddressesToRegister.nonEmpty)
//      eventbus.publish("roadAddress:mergeRoadAddress", RoadAddressMerge(removed, roadAddressesToRegister))
//    if (floaters.nonEmpty) {
//      floaters.map(_.copy(anomaly = Anomaly.GeometryChanged, newGeometry = Option(rl.geometry)))
//    } else {
//      fusedRoadAddresses.map(ra => {
//        RoadAddressLinkBuilder.build(rl, ra)
//      }) ++
//        missing.map(m => RoadAddressLinkBuilder.build(rl, m)).filter(_.length > 0.0)
//    }
  }

  private def getTargetRoadLink(linkId: Long): RoadAddressLink = {
    val (roadLinks, _) = roadLinkService.getCurrentAndHistoryRoadLinksFromVVH(Set(linkId))
    if (roadLinks.isEmpty) {
      throw new InvalidAddressDataException(s"Can't find road link for target link id $linkId")
    } else {
      RoadAddressLinkBuilder.build(roadLinks.head, MissingRoadAddress(linkId = linkId, None, None, RoadType.Unknown, None, None, None, None, anomaly = Anomaly.NoAddressGiven, Seq.empty[Point]))
    }
  }

  def createMissingRoadAddress(missingRoadLinks: Seq[MissingRoadAddress]): Unit = {
    withDynTransaction {
      missingRoadLinks.foreach(createSingleMissingRoadAddress)
    }
  }

  private def createSingleMissingRoadAddress(missingAddress: MissingRoadAddress): Unit = {
    throw new NotImplementedError("Will be implemented at VIITE-1542 and VIITE-1538")
//    RoadAddressDAO.createMissingRoadAddress(missingAddress)
  }

  def mergeRoadAddress(data: RoadAddressMerge): Unit = {
    try {
      withDynTransaction {
        mergeRoadAddressInTX(data)
      }
    } catch {
      case ex: InvalidAddressDataException => logger.error("Duplicate merging(s) found, skipped.", ex)
      case ex: ConnectException => logger.error("A connection problem has occurred.", ex)
      case ex: Exception => logger.error("An unexpected error occurred.", ex)
    }
  }

  def mergeRoadAddressHistory(data: RoadAddressMerge): Unit = {
    try {
      withDynTransaction {
        mergeRoadAddressHistoryInTX(data)
      }
    } catch {
      case ex: InvalidAddressDataException => logger.error("Duplicate merging(s) found, skipped.", ex)
      case ex: ConnectException => logger.error("A connection problem has occurred.", ex)
      case ex: Exception => logger.error("An unexpected error occurred.", ex)
    }
  }

  def mergeRoadAddressInTX(data: RoadAddressMerge): Unit = {
    throw new NotImplementedError("This method probably will not be needed anymore, the fuse process can only be applied to linear location")
//    val unMergedCount = RoadAddressDAO.queryById(data.merged).size
//    if (unMergedCount != data.merged.size)
//      throw new InvalidAddressDataException("Data modified while updating, rolling back transaction: some source rows no longer valid")
//    val mergedCount = expireRoadAddresses(data.merged)
//    if (mergedCount == data.merged.size)
//      createMergedSegments(data.created)
//    else
//      throw new InvalidAddressDataException("Data modified while updating, rolling back transaction: some source rows not updated")
  }

  def mergeRoadAddressHistoryInTX(data: RoadAddressMerge): Unit = {
    throw new NotImplementedError("This method probably will not be needed anymore, the fuse process can only be applied to linear location")
//    val unMergedCount = RoadAddressDAO.queryById(data.merged).size
//    if (unMergedCount != data.merged.size)
//      throw new InvalidAddressDataException("Data modified while updating, rolling back transaction: some source rows no longer valid")
//    val mergedCount = expireRoadAddresses(data.merged)
//    if (mergedCount == data.merged.size)
//      createMergedSegments(data.created)
//    else
//      throw new InvalidAddressDataException("Data modified while updating, rolling back transaction: some source rows not updated")
  }

  private def createMergedSegments(mergedRoadAddress: Seq[RoadAddress]): Unit = {
    throw new NotImplementedError("This method probably will not be needed anymore, and if it's needed can be done a batch execution")
//    mergedRoadAddress.grouped(500).foreach(group => RoadAddressDAO.create(group, Some("Automatic_merged")))
  }

  def expireRoadAddresses(expiredIds: Set[Long]): Int = {
    throw new NotImplementedError("This method probably will not be needed anymore, and if it's needed can be done a batch execution")
    //expiredIds.grouped(500).map(group => RoadAddressDAO.expireById(group)).sum
  }

  /**
    * Checks that if the geometry is found and updates the geometry to match or sets it floating if not found
    *
    * @param ids
    */
  def checkRoadAddressFloating(ids: Set[Long]): Unit = {
    withDynTransaction {
      checkRoadAddressFloatingWithoutTX(ids)
    }
  }

  /**
    * For easier unit testing and use
    *
    * @param ids
    */
  def checkRoadAddressFloatingWithoutTX(ids: Set[Long], float: Boolean = false): Unit = {
    throw new NotImplementedError("Will be implemented at VIITE-1538")
    //    def hasTargetRoadLink(roadLinkOpt: Option[RoadLinkLike], geometryOpt: Option[Seq[Point]]) = {
//      !(roadLinkOpt.isEmpty || geometryOpt.isEmpty || GeometryUtils.geometryLength(geometryOpt.get) == 0.0)
//    }
//
//    val addresses = RoadAddressDAO.queryById(ids)
//    val linkIdMap = addresses.groupBy(_.linkId).mapValues(_.map(_.id))
//    val roadLinks = roadLinkService.getCurrentAndComplementaryVVHRoadLinks(linkIdMap.keySet, frozenTimeVVHAPIServiceEnabled)
//    addresses.foreach { address =>
//      val roadLink = roadLinks.find(_.linkId == address.linkId)
//      val addressGeometry = roadLink.map(rl =>
//        GeometryUtils.truncateGeometry3D(rl.geometry, address.startMValue, address.endMValue))
//      if (float && hasTargetRoadLink(roadLink, addressGeometry)) {
//        logger.info(s"Floating and update geometry id ${address.id} (link id ${address.linkId})")
//        RoadAddressDAO.changeRoadAddressFloatingWithHistory(address.id, addressGeometry, FloatingReason.GeometryChanged)
//        val missing = MissingRoadAddress(address.linkId, Some(address.startAddrMValue), Some(address.endAddrMValue), RoadAddressLinkBuilder.getRoadType(roadLink.get.administrativeClass, UnknownLinkType), None, None, Some(address.startMValue), Some(address.endMValue), Anomaly.GeometryChanged, Seq.empty[Point])
//        RoadAddressDAO.createMissingRoadAddress(missing.linkId, missing.startAddrMValue.getOrElse(0), missing.endAddrMValue.getOrElse(0), missing.anomaly.value, missing.startMValue.get, missing.endMValue.get)
//      } else if (!hasTargetRoadLink(roadLink, addressGeometry)) {
//        logger.info(s"Floating id ${address.id}")
//        RoadAddressDAO.changeRoadAddressFloatingWithHistory(address.id, None, FloatingReason.NewAddressGiven)
//      } else {
//        if (!GeometryUtils.areAdjacent(addressGeometry.get, address.geometry)) {
//          logger.info(s"Updating geometry for id ${address.id} (link id ${address.linkId})")
//          RoadAddressDAO.changeRoadAddressFloatingWithHistory(address.id, addressGeometry, FloatingReason.GapInGeometry)}
//      }
//    }
  }

  def convertRoadAddressToFloating(linkId: Long): Unit = {
    throw new NotImplementedError("Will be implemented at VIITE-1537")
    //    withDynTransaction {
//      val addresses = RoadAddressDAO.fetchByLinkId(Set(linkId), includeHistory = false, includeTerminated = false)
//      addresses.foreach { address =>
//        logger.info(s"Floating and update geometry id ${address.id} (link id ${address.linkId})")
//        RoadAddressDAO.changeRoadAddressFloatingWithHistory(address.id, None, floatingReason = FloatingReason.ManualFloating)
//        RoadAddressDAO.createMissingRoadAddress(address.linkId, address.startAddrMValue, address.endAddrMValue, Anomaly.GeometryChanged.value, address.startMValue, address.endMValue)
//      }
//    }
  }

  def saveAdjustments(addresses: Seq[LinearLocationAdjustment]): Unit = {
    throw new NotImplementedError("Can be fixed at VIITE-1552")
//    withDynTransaction {
//      addresses.foreach(RoadAddressDAO.updateLinearLocation)
//    }
  }

//  def getAdjacentAddresses(chainLinks: Set[Long], chainIds: Set[Long], linkId: Long,
//                           id: Long, roadNumber: Long, roadPartNumber: Long, track: Track) = {
//    withDynSession {
//      getAdjacentAddressesInTX(chainLinks, chainIds, linkId, id, roadNumber, roadPartNumber, track)
//    }
//  }
//
//  def getAdjacentAddressesInTX(chainLinks: Set[Long], chainIds: Set[Long], linkId: Long, id: Long, roadNumber: Long, roadPartNumber: Long, track: Track) = {
//    val roadAddresses = (if (chainIds.nonEmpty)
//      RoadAddressDAO.queryById(chainIds)
//    else if (chainLinks.nonEmpty)
//      RoadAddressDAO.fetchByLinkId(chainLinks, includeFloating = true, includeHistory = false)
//    else Seq.empty[RoadAddress]
//      ).sortBy(_.startAddrMValue)
//    assert(roadAddresses.forall(r => r.roadNumber == roadNumber && r.roadPartNumber == roadPartNumber && r.track == track),
//      s"Mixed floating addresses selected ($roadNumber/$roadPartNumber/$track): " + roadAddresses.map(r =>
//        s"${r.linkId} = ${r.roadNumber}/${r.roadPartNumber}/${r.track.value}").mkString(", "))
//    val startValues = roadAddresses.map(_.startAddrMValue)
//    val endValues = roadAddresses.map(_.endAddrMValue)
//    val orphanStarts = startValues.filterNot(st => endValues.contains(st))
//    val orphanEnds = endValues.filterNot(st => startValues.contains(st))
//    (orphanStarts.flatMap(st => RoadAddressDAO.fetchByAddressEnd(roadNumber, roadPartNumber, track, st))
//      ++ orphanEnds.flatMap(end => RoadAddressDAO.fetchByAddressStart(roadNumber, roadPartNumber, track, end)))
//      .distinct.filterNot(fo => chainIds.contains(fo.id) || chainLinks.contains(fo.linkId))
//  }

  def getFloatingAdjacent(chainLinks: Set[Long], chainIds: Set[Long], linkId: Long, id: Long, roadNumber: Long, roadPartNumber: Long, trackCode: Int): Seq[RoadAddressLink] = {
    throw new NotImplementedError("Will be implemented at VIITE-1537")
//    val (floatings, _) = withDynTransaction {
//      RoadAddressDAO.fetchByRoadPart(roadNumber, roadPartNumber, includeFloating = true).partition(_.isFloating)
//    }
//    val historyLinks = time(logger, "Fetch floating history links") {
//      roadLinkService.getRoadLinksHistoryFromVVH(floatings.map(_.linkId).toSet)
//    }
//    if (historyLinks.nonEmpty) {
//      val historyLinkAddresses = time(logger, "Build history link addresses") {
//        historyLinks.flatMap(fh => {
//          buildFloatingRoadAddressLink(fh, floatings.filter(_.linkId == fh.linkId))
//        })
//      }
//      historyLinkAddresses.find(_.id == id).orElse(historyLinkAddresses.find(_.linkId == linkId).orElse(Option.empty[RoadAddressLink])) match {
//        case Some(sel) => {
//          historyLinkAddresses.filter(ra => {
//            ra.id != id && GeometryUtils.areAdjacent(ra.geometry, sel.geometry) && !chainIds.contains(ra.id)
//          })
//        }
//        case _ => Seq.empty[RoadAddressLink]
//      }
//    } else {
//      Seq.empty[RoadAddressLink]
//    }
  }

  def getAdjacent(chainLinks: Set[Long], linkId: Long, newSession: Boolean = true): Seq[RoadAddressLink] = {
    throw new NotImplementedError("Will be implemented at VIITE-1537")
//    val chainRoadLinks = roadLinkService.getRoadLinksByLinkIdsFromVVH(chainLinks, frozenTimeVVHAPIServiceEnabled)
//    val pointCloud = chainRoadLinks.map(_.geometry).map(GeometryUtils.geometryEndpoints).flatMap(x => Seq(x._1, x._2))
//    val boundingPoints = GeometryUtils.boundingRectangleCorners(pointCloud)
//    val boundingRectangle = BoundingRectangle(boundingPoints._1 + Vector3d(-.1, .1, 0.0), boundingPoints._2 + Vector3d(.1, -.1, 0.0))
//    val connectedLinks = roadLinkService.getRoadLinksAndChangesFromVVHWithFrozenAPI(boundingRectangle, frozenTimeVVHAPIServiceEnabled)._1
//      .filterNot(rl => chainLinks.contains(rl.linkId))
//      .filter { rl =>
//        val endPoints = GeometryUtils.geometryEndpoints(rl.geometry)
//        pointCloud.exists(p => GeometryUtils.areAdjacent(p, endPoints._1) || GeometryUtils.areAdjacent(p, endPoints._2))
//      }.map(rl => rl.linkId -> rl).toMap
//    val missingLinks = if (newSession) {
//        withDynSession {
//          RoadAddressDAO.getMissingRoadAddresses(connectedLinks.keySet)
//        }
//      } else {
//        RoadAddressDAO.getMissingRoadAddresses(connectedLinks.keySet)
//      }
//    missingLinks.map(ml => RoadAddressLinkBuilder.build(connectedLinks(ml.linkId), ml))
  }

  def getRoadAddressLinksAfterCalculation(sources: Seq[String], targets: Seq[String], user: User): Seq[RoadAddressLink] = {
    throw new NotImplementedError("Will be implemented at VIITE-1537")
//    val transferredRoadAddresses = getRoadAddressesAfterCalculation(sources, targets, user)
//    val target = roadLinkService.getRoadLinksByLinkIdsFromVVH(targets.map(rd => rd.toLong).toSet, frozenTimeVVHAPIServiceEnabled)
//    transferredRoadAddresses.filter(_.endDate.isEmpty).map(ra => RoadAddressLinkBuilder.build(target.find(_.linkId == ra.linkId).get, ra))
  }

  def getRoadAddressesAfterCalculation(sources: Seq[String], targets: Seq[String], user: User): Seq[RoadAddress] = {
    throw new NotImplementedError("Will be implemented at VIITE-1537")
//    def adjustGeometry(ra: RoadAddress, link: RoadAddressLinkLike): RoadAddress = {
//      val geom = GeometryUtils.truncateGeometry3D(link.geometry, ra.startMValue, ra.endMValue)
//      ra.copy(geometry = geom, linkGeomSource = link.roadLinkSource)
//    }
//
//    val sourceRoadAddressLinks = sources.flatMap(rd => {
//      getRoadAddressLink(rd.toLong)
//    })
//    val targetIds = targets.map(rd => rd.toLong).toSet
//    val targetRoadAddressLinks = targetIds.toSeq.map(getTargetRoadLink)
//    val targetLinkMap: Map[Long, RoadAddressLinkLike] = targetRoadAddressLinks.map(l => l.linkId -> l).toMap
//    transferRoadAddress(sourceRoadAddressLinks, targetRoadAddressLinks, user).map(ra => adjustGeometry(ra, targetLinkMap(ra.linkId)))
  }

  def transferFloatingToGap(sourceIds: Set[Long], targetIds: Set[Long], roadAddresses: Seq[RoadAddress], username: String): Unit = {
    throw new NotImplementedError("Will be implemented at VIITE-1537")
//    val hasFloatings = withDynTransaction {
//      val currentRoadAddresses = RoadAddressDAO.fetchByLinkId(sourceIds, includeFloating = true, includeTerminated = false)
//      RoadAddressDAO.expireById(currentRoadAddresses.map(_.id).toSet)
//      RoadAddressDAO.create(roadAddresses, Some(username))
//      val roadNumber = roadAddresses.head.roadNumber.toInt
//      val roadPartNumber = roadAddresses.head.roadPartNumber.toInt
//      if(RoadAddressDAO.fetchFloatingRoadAddressesBySegment(roadNumber, roadPartNumber).filterNot(address => sourceIds.contains(address.linkId)).isEmpty) {
//        if (!recalculateRoadAddresses(roadNumber, roadPartNumber))
//          throw new RoadAddressException(s"Road address recalculation failed for $roadNumber / $roadPartNumber")
//      }
//      RoadAddressDAO.fetchAllFloatingRoadAddresses().nonEmpty
//    }
//    if (!hasFloatings)
//      eventbus.publish("roadAddress:RoadNetworkChecker", RoadCheckOptions(Seq()))
  }

  //TODO this method is used for defloating process
  def transferRoadAddress(sources: Seq[RoadAddressLink], targets: Seq[RoadAddressLink], user: User): Seq[RoadAddress] = {
    throw new NotImplementedError("Will be implemented at VIITE-1537")
//    def latestSegments(segments: Seq[RoadAddressLink]): Seq[RoadAddressLink] = {
//      if (segments.exists(_.endDate == ""))
//        segments.filter(_.endDate == "")
//      else {
//        val max = RoadAddressLinkBuilder.formatter.print(segments.map(s =>
//          RoadAddressLinkBuilder.formatter.parseDateTime(s.endDate)).maxBy(_.toDate))
//        segments.filter(_.endDate == max)
//      }
//    }
//
//    val mapping = DefloatMapper.createAddressMap(latestSegments(sources.sortBy(_.startMValue)), targets).filter(_.sourceLen > MinAllowedRoadAddressLength)
//    if (mapping.exists(DefloatMapper.invalidMapping)) {
//      throw new InvalidAddressDataException("Mapping failed to map following items: " +
//        mapping.filter(DefloatMapper.invalidMapping).map(
//          r => s"${r.sourceLinkId}: ${r.sourceStartM}-${r.sourceEndM} -> ${r.targetLinkId}: ${r.targetStartM}-${r.targetEndM}").mkString(", ")
//      )
//    }
//    val sourceRoadAddresses = withDynSession {
//      RoadAddressDAO.fetchByLinkId(sources.map(_.linkId).toSet, includeFloating = true, includeTerminated = false)
//    }
//
//    val (currentSourceRoadAddresses, historySourceRoadAddresses) = sourceRoadAddresses.partition(ra => ra.endDate.isEmpty)
//
//    DefloatMapper.preTransferChecks(currentSourceRoadAddresses)
//    val currentTargetRoadAddresses = DefloatMapper.adjustRoadAddresses(RoadAddressLinkBuilder.fuseRoadAddressWithTransaction(currentSourceRoadAddresses.sortBy(_.startAddrMValue).flatMap(DefloatMapper.mapRoadAddresses(mapping, currentSourceRoadAddresses))), currentSourceRoadAddresses)
//    DefloatMapper.postTransferChecks(currentTargetRoadAddresses.filter(_.endDate.isEmpty), currentSourceRoadAddresses)
//
//    val historyTargetRoadAddresses = historySourceRoadAddresses.groupBy(_.endDate).flatMap(group => {
//      DefloatMapper.preTransferChecks(group._2)
//      val targetHistory = DefloatMapper.adjustRoadAddresses(RoadAddressLinkBuilder.fuseRoadAddressWithTransaction(group._2.flatMap(DefloatMapper.mapRoadAddresses(mapping, group._2))),group._2)
//      targetHistory
//    })
//
//    currentTargetRoadAddresses ++ historyTargetRoadAddresses
  }

  //TODO this can be removed
//  def recalculateRoadAddresses(roadNumber: Long, roadPartNumber: Long): Boolean = {
//    try {
//      val roads = RoadAddressDAO.fetchByRoadPart(roadNumber, roadPartNumber, includeFloating = true)
//      if (!roads.exists(_.isFloating)) {
//        try {
//          val adjusted = LinkRoadAddressCalculator.recalculate(roads)
//          assert(adjusted.size == roads.size)
//          // Must not lose any
//          val (changed, unchanged) = adjusted.partition(ra =>
//            roads.exists(oldra => ra.id == oldra.id && (oldra.startAddrMValue != ra.startAddrMValue || oldra.endAddrMValue != ra.endAddrMValue))
//          )
//          logger.info(s"Road $roadNumber, part $roadPartNumber: ${changed.size} updated, ${unchanged.size} kept unchanged")
//          changed.foreach(addr => RoadAddressDAO.update(addr, None))
//          return true
//        } catch {
//          case ex: InvalidAddressDataException => logger.error(s"!!! Road $roadNumber, part $roadPartNumber contains invalid address data - part skipped !!!", ex)
//        }
//      } else {
//        logger.info(s"Not recalculating $roadNumber / $roadPartNumber because floating segments were found")
//      }
//    } catch {
//      case a: Exception => logger.error(a.getMessage, a)
//    }
//    false
//  }
}

sealed trait RoadClass {
  def value: Int
  def roads: Seq[Int]
}

object RoadClass {
  val values = Set(HighwayClass, MainRoadClass, RegionalClass, ConnectingClass, MinorConnectingClass, StreetClass
    , RampsAndRoundAboutsClass, PedestrianAndBicyclesClassA, PedestrianAndBicyclesClassB, WinterRoadsClass, PathsClass, ConstructionSiteTemporaryClass, PrivateRoadClass, NoClass)

  def get(roadNumber: Int): Int = {
    values.find(_.roads contains roadNumber).getOrElse(NoClass).value
  }

  case object HighwayClass extends RoadClass { def value = 1; def roads: Range.Inclusive = 1 to 39;}
  case object MainRoadClass extends RoadClass { def value = 2; def roads: Range.Inclusive = 40 to 99;}
  case object RegionalClass extends RoadClass { def value = 3; def roads: Range.Inclusive = 100 to 999;}
  case object ConnectingClass extends RoadClass { def value = 4; def roads: Range.Inclusive = 1000 to 9999;}
  case object MinorConnectingClass extends RoadClass { def value = 5; def roads: Range.Inclusive = 10000 to 19999;}
  case object StreetClass extends RoadClass { def value = 6; def roads: Range.Inclusive = 40000 to 49999;}
  case object RampsAndRoundAboutsClass extends RoadClass { def value = 7; def roads: Range.Inclusive = 20001 to 39999;}
  case object PedestrianAndBicyclesClassA extends RoadClass { def value = 8; def roads: Range.Inclusive = 70001 to 89999;}
  case object PedestrianAndBicyclesClassB extends RoadClass { def value = 8; def roads: Range.Inclusive = 90001 to 99999;}
  case object WinterRoadsClass extends RoadClass { def value = 9; def roads: Range.Inclusive = 60001 to 61999;}
  case object PathsClass extends RoadClass { def value = 10; def roads: Range.Inclusive = 62001 to 62999;}
  case object ConstructionSiteTemporaryClass extends RoadClass { def value = 11; def roads: Range.Inclusive = 9900 to 9999;}
  case object PrivateRoadClass extends RoadClass { def value = 12; def roads: Range.Inclusive = 50001 to 59999;}
  case object NoClass extends RoadClass { def value = 99; def roads: Range.Inclusive = 0 to 0;}
}

//TODO check if this is needed
class Contains(r: Range) {
  def unapply(i: Int): Boolean = r contains i
}

case class RoadAddressMerge(merged: Set[Long], created: Seq[RoadAddress])

//TODO move this class to project
case class ReservedRoadPart(id: Long, roadNumber: Long, roadPartNumber: Long, addressLength: Option[Long] = None,
                            discontinuity: Option[Discontinuity] = None, ely: Option[Long] = None,
                            newLength: Option[Long] = None, newDiscontinuity: Option[Discontinuity] = None,
                            newEly: Option[Long] = None, startingLinkId: Option[Long] = None, isDirty: Boolean = false) {
  def holds(baseRoadAddress: BaseRoadAddress): Boolean = {
    roadNumber == baseRoadAddress.roadNumber && roadPartNumber == baseRoadAddress.roadPartNumber
  }
}

case class LinearLocationResult(current: Seq[LinearLocation], floating: Seq[LinearLocation])

case class BoundingBoxResult(changeInfoF: Future[Seq[ChangeInfo]], roadAddressResultF: Future[(Seq[LinearLocation], Seq[VVHHistoryRoadLink])],
                             roadLinkF: Future[Seq[RoadLink]], complementaryF: Future[Seq[RoadLink]], suravageF: Future[Seq[RoadLink]])

case class LinkRoadAddressHistory(v: (Seq[RoadAddress], Seq[RoadAddress])) {
  val currentSegments: Seq[RoadAddress] = v._1
  val historySegments: Seq[RoadAddress] = v._2
  val allSegments: Seq[RoadAddress] = currentSegments ++ historySegments
}

case class ChangedRoadAddress(roadAddress: RoadAddress, link: RoadLink)

object AddressConsistencyValidator {

  sealed trait AddressError {
    def value: Int

    def message: String
  }

  object AddressError {
    val values = Set(OverlappingRoadAddresses, InconsistentTopology, InconsistentLrmHistory)

    case object OverlappingRoadAddresses extends AddressError {
      def value = 1

      def message: String = ErrorOverlappingRoadAddress
    }

    case object InconsistentTopology extends AddressError {
      def value = 2

      def message: String = ErrorInconsistentTopology
    }

    case object InconsistentLrmHistory extends AddressError {
      def value = 3

      def message: String = ErrorInconsistentLrmHistory
    }

    def apply(intValue: Int): AddressError = {
      values.find(_.value == intValue).get
    }
  }

  case class AddressErrorDetails(id: Long, linkId: Long, roadNumber: Long, roadPartNumber: Long, addressError: AddressError, ely: Long)

}<|MERGE_RESOLUTION|>--- conflicted
+++ resolved
@@ -402,11 +402,7 @@
   }
 
   /**
-<<<<<<< HEAD
-    * Returns all road address errors that are represented on ROADWAY table and are valid (excluding history)
-=======
-    * returns road addresses with ID currently does not include terminated links which it cannot build roadaddress with out geometry
->>>>>>> e2f63db7
+    * Returns roadways with ID currently does not include terminated links which it cannot build roadaway without geometry
     *
     * @param id id
     * @return roadaddress[]
