package fi.liikennevirasto.viite

import fi.liikennevirasto.GeometryUtils
import fi.liikennevirasto.digiroad2._
<<<<<<< HEAD
import fi.liikennevirasto.digiroad2.asset.SideCode.AgainstDigitizing
=======
import fi.liikennevirasto.digiroad2.asset.SideCode.{AgainstDigitizing, TowardsDigitizing}
>>>>>>> d2d29ac7
import fi.liikennevirasto.digiroad2.asset._
import fi.liikennevirasto.digiroad2.client.vvh._
import fi.liikennevirasto.digiroad2.linearasset.RoadLink
import fi.liikennevirasto.digiroad2.oracle.OracleDatabase
import fi.liikennevirasto.digiroad2.service.RoadLinkService
import fi.liikennevirasto.digiroad2.util.LogUtils.time
import fi.liikennevirasto.digiroad2.util.Track
import fi.liikennevirasto.viite.dao.AddressChangeType.{ReNumeration, Termination, Transfer, Unchanged}
import fi.liikennevirasto.viite.dao.CalibrationPointDAO.{CalibrationPointLocation, CalibrationPointType}
import fi.liikennevirasto.viite.dao.{RoadwayPointDAO, _}
import fi.liikennevirasto.viite.model.RoadAddressLink
import fi.liikennevirasto.viite.process.RoadAddressFiller.ChangeSet
import fi.liikennevirasto.viite.process._
import fi.liikennevirasto.viite.util.CalibrationPointsUtils
import org.joda.time.DateTime
import org.slf4j.LoggerFactory

import scala.concurrent.ExecutionContext.Implicits.global
import scala.concurrent.duration.Duration
import scala.concurrent.{Await, Future}
import scala.util.control.NonFatal

class RoadAddressService(roadLinkService: RoadLinkService, roadwayDAO: RoadwayDAO, linearLocationDAO: LinearLocationDAO,
                         roadNetworkDAO: RoadNetworkDAO, roadwayPointDAO: RoadwayPointDAO, nodePointDAO: NodePointDAO,
                         junctionPointDAO: JunctionPointDAO, roadwayAddressMapper: RoadwayAddressMapper,
                         eventbus: DigiroadEventBus, frozenVVH: Boolean) {

  def withDynTransaction[T](f: => T): T = OracleDatabase.withDynTransaction(f)

  def withDynSession[T](f: => T): T = OracleDatabase.withDynSession(f)

  private val logger = LoggerFactory.getLogger(getClass)

  private def roadAddressLinkBuilder = new RoadAddressLinkBuilder(roadwayDAO, linearLocationDAO, new ProjectLinkDAO)

  val viiteVkmClient = new ViiteVkmClient

  /**
   * Smallest mvalue difference we can tolerate to be "equal to zero". One micrometer.
   * See https://en.wikipedia.org/wiki/Floating_point#Accuracy_problems
   */
  val Epsilon = 1

  private def fetchLinearLocationsByBoundingBox(boundingRectangle: BoundingRectangle, roadNumberLimits: Seq[(Int, Int)] = Seq()) = {
    val linearLocations = withDynSession {
      time(logger, "Fetch addresses") {
        linearLocationDAO.fetchLinearLocationByBoundingBox(boundingRectangle, roadNumberLimits)
      }
    }

    val historyRoadLinks = roadLinkService.getRoadLinksHistoryFromVVH(linearLocations.map(_.linkId).toSet)

    (linearLocations, historyRoadLinks)
  }

  /**
   * Fetches linear locations based on a bounding box and, if defined, within the road number limits supplied.
   *
   * @param boundingRectangle : BoundingRectangle - The search box
   * @param roadNumberLimits  : Seq[(Int, Int) - A sequence of upper and lower limits of road numbers
   * @return
   */
  def fetchLinearLocationByBoundingBox(boundingRectangle: BoundingRectangle, roadNumberLimits: Seq[(Int, Int)] = Seq()) = {
    withDynSession {
      time(logger, "Fetch addresses") {
        linearLocationDAO.fetchLinearLocationByBoundingBox(boundingRectangle, roadNumberLimits)
      }
    }
  }

  /**
   * Returns the roadways that match the supplied linear locations.
   *
   * @param linearLocations : Seq[LinearLocation] - The linear locations to search
   * @return
   */
  def getCurrentRoadAddresses(linearLocations: Seq[LinearLocation]) = {
    roadwayAddressMapper.getCurrentRoadAddressesByLinearLocation(linearLocations)
  }

  private def getRoadAddressLinks(boundingBoxResult: BoundingBoxResult): Seq[RoadAddressLink] = {
    val boundingBoxResultF =
      for {
        changeInfoF <- boundingBoxResult.changeInfoF
        roadLinksF <- boundingBoxResult.roadLinkF
        complementaryRoadLinksF <- boundingBoxResult.complementaryF
        linearLocationsAndHistoryRoadLinksF <- boundingBoxResult.roadAddressResultF
      } yield (changeInfoF, roadLinksF, complementaryRoadLinksF, linearLocationsAndHistoryRoadLinksF)

    val (changeInfos, roadLinks, complementaryRoadLinks, (linearLocations, historyRoadLinks)) =
      time(logger, "Fetch VVH bounding box data") {
        Await.result(boundingBoxResultF, Duration.Inf)
      }

    val allRoadLinks = roadLinks ++ complementaryRoadLinks

    //removed apply changes before adjusting topology since in future NLS will give perfect geometry and supposedly, we will not need any changes
    val (adjustedLinearLocations, changeSet) = if (frozenVVH) (linearLocations, Seq()) else RoadAddressFiller.adjustToTopology(allRoadLinks, linearLocations)
    if (!frozenVVH)
      eventbus.publish("roadAddress:persistChangeSet", changeSet)

    val roadAddresses = withDynSession {
      roadwayAddressMapper.getRoadAddressesByLinearLocation(adjustedLinearLocations)
    }
    RoadAddressFiller.fillTopology(allRoadLinks, roadAddresses)
  }

  def getRoadAddressWithRoadNumberAddress(road: Long): Seq[RoadAddress] = {
    withDynSession {
      roadwayAddressMapper.getRoadAddressesByRoadway(roadwayDAO.fetchAllByRoad(road))
    }
  }

  /**
   * Returns all road address links (combination between our roadway, linear location and vvh information) based on the limits imposed by the boundingRectangle and the roadNumberLimits.
   *
   * @param boundingRectangle : BoundingRectangle - The search box
   * @param roadNumberLimits  : Seq[(Int, Int) - A sequence of upper and lower limits of road numbers
   * @return
   */
  def getRoadAddressLinksByBoundingBox(boundingRectangle: BoundingRectangle, roadNumberLimits: Seq[(Int, Int)]): Seq[RoadAddressLink] = {

    val linearLocations = withDynSession {
      time(logger, "Fetch addresses") {
        linearLocationDAO.fetchLinearLocationByBoundingBox(boundingRectangle, roadNumberLimits)
      }
    }
    val linearLocationsLinkIds = linearLocations.map(_.linkId).toSet

    val boundingBoxResult = BoundingBoxResult(
      roadLinkService.getChangeInfoFromVVHF(linearLocationsLinkIds),
      Future((linearLocations, roadLinkService.getRoadLinksHistoryFromVVH(linearLocationsLinkIds))),
      Future(roadLinkService.getRoadLinksByLinkIdsFromVVH(linearLocationsLinkIds)),
      Future(Seq())
    )

    getRoadAddressLinks(boundingBoxResult)
  }

  /**
   * Returns all of our road addresses (combination of roadway + linear location information) based on the limits imposed by the boundingRectangle and the roadNumberLimits.
   *
   * @param boundingRectangle : BoundingRectangle - The search box
   * @param roadNumberLimits  : Seq[(Int, Int) - A sequence of upper and lower limits of road numbers
   * @return
   */
  def getRoadAddressesByBoundingBox(boundingRectangle: BoundingRectangle, roadNumberLimits: Seq[(Int, Int)]): Seq[RoadAddress] = {
    val linearLocations =
      time(logger, "Fetch linear locations by bounding box") {
        linearLocationDAO.fetchLinearLocationByBoundingBox(boundingRectangle, roadNumberLimits)
      }
    roadwayAddressMapper.getRoadAddressesByLinearLocation(linearLocations)
  }

  /**
   * Gets all the road addresses in the given bounding box, without VVH geometry. Also floating road addresses are filtered out.
   * Indicated to high zoom levels. If the road number limits are given it will also filter all road addresses by those limits.
   *
   * @param boundingRectangle The bounding box
   * @param roadNumberLimits  The road number limits
   * @return Returns all the filtered road addresses
   */
  def getRoadAddressesWithLinearGeometry(boundingRectangle: BoundingRectangle, roadNumberLimits: Seq[(Int, Int)]): Seq[RoadAddressLink] = {
    val roadAddresses = withDynTransaction {
      val linearLocations = linearLocationDAO.fetchLinearLocationByBoundingBox(boundingRectangle, roadNumberLimits)
      roadwayAddressMapper.getRoadAddressesByLinearLocation(linearLocations)
    }

    roadAddresses.map(roadAddressLinkBuilder.build)
  }

  /**
   * Returns all of our road addresses (combination of roadway + linear location information) that share the same linkIds as those supplied.
   *
   * @param linkIds : Seq[Long] - The linkId's to fetch information
   * @return
   */
  def getRoadAddressesByLinkIds(linkIds: Seq[Long]): Seq[RoadAddress] = {
    val linearLocations = linearLocationDAO.fetchByLinkId(linkIds.toSet)
    roadwayAddressMapper.getRoadAddressesByLinearLocation(linearLocations)
  }

  /**
   * Gets all the road addresses in the given municipality code.
   *
   * @param municipality The municipality code
   * @return Returns all the filtered road addresses
   */
  def getAllByMunicipality(municipality: Int, searchDate: Option[DateTime] = None): Seq[RoadAddressLink] = {
    val (roadLinks, _) = roadLinkService.getRoadLinksWithComplementaryAndChangesFromVVH(municipality)

    val linearLocations = withDynTransaction {
      time(logger, "Fetch addresses") {
        linearLocationDAO.fetchRoadwayByLinkId(roadLinks.map(_.linkId).toSet)
      }
    }
    val (adjustedLinearLocations, changeSet) = if (frozenVVH) (linearLocations, Seq()) else RoadAddressFiller.adjustToTopology(roadLinks, linearLocations)
    if (!frozenVVH) {
      //TODO we should think to update both servers with cache at the same time, and before the apply change batch that way we will not need to do any kind of changes here
      eventbus.publish("roadAddress:persistChangeSet", changeSet)
    }


    val roadAddresses = withDynTransaction {
      roadNetworkDAO.getLatestRoadNetworkVersionId match {
        case Some(roadNetworkId) => roadwayAddressMapper.getNetworkVersionRoadAddressesByLinearLocation(adjustedLinearLocations, roadNetworkId, searchDate)
        case _ => roadwayAddressMapper.getCurrentRoadAddressesByLinearLocation(adjustedLinearLocations, searchDate)
      }
    }

    roadAddresses.flatMap { ra =>
      val roadLink = roadLinks.find(rl => rl.linkId == ra.linkId)
      roadLink.map(rl => roadAddressLinkBuilder.build(rl, ra))
    }
  }

  /**
   * Gets all the existing road numbers at the current road network.
   *
   * @return Returns all the road numbers
   */
  def getRoadNumbers: Seq[Long] = {
    withDynSession {
      roadwayDAO.fetchAllCurrentRoadNumbers()
    }
  }

  def collectResult(dataType: String, inputData: Seq[Any], oldSeq: Seq[Map[String, Seq[Any]]] = Seq.empty[Map[String, Seq[Any]]]): Seq[Map[String, Seq[Any]]] = {
    oldSeq ++ Seq(Map((dataType, inputData)))
  }

  def getSearchResults(searchString: Option[String]): Seq[Map[String, Seq[Any]]] = {
    logger.debug("getSearchResults")
    val parsedInput = locationInputParser(searchString)
    val searchType = parsedInput.head._1
    val params = parsedInput.head._2
    var searchResult: Seq[Any] = null
<<<<<<< HEAD
    val resp = searchType match {
      case "road" => params.size match {
        case 1 =>
          // The number can be LINKID, MTKID or roadNumberOrId
          var searchResultPoint = roadLinkService.getMidPointByLinkId(params.head)
          var partialResultSeq = collectResult("linkId", Seq(searchResultPoint))
          searchResultPoint = roadLinkService.getRoadLinkMiddlePointByMtkId(params.head)
          partialResultSeq = collectResult("mtkId", Seq(searchResultPoint), partialResultSeq)
          searchResult = getRoadAddressWithRoadNumberAddress(params.head).sortBy(address => (address.roadPartNumber, address.startAddrMValue))
          collectResult("road", searchResult, partialResultSeq)
        case 2 => collectResult("road", getRoadAddressWithRoadNumberParts(params.head, Set(params(1)), Set(Track.Combined, Track.LeftSide, Track.RightSide)).sortBy(address => (address.roadPartNumber, address.startAddrMValue)))
        case 3 | 4 =>
          val roadPart = params(1)
          val addressM = params(2)
          val track = if (params.size == 4) Some(params(3)) else None
          val ralOption = getRoadAddressLink(params.head, roadPart, addressM, track)
          val respx = ralOption.foldLeft(Seq.empty[Map[String, Seq[Any]]])((partialResultSeq, ral) => {
            val points = ral.geometry
            val roadAddressLinkMValueLengthPercentageFactor = (addressM - ral.startAddressM.toDouble) / (ral.endAddressM.toDouble - ral.startAddressM)
            val geometryLength = ral.endMValue - ral.startMValue
            val geometryMeasure = roadAddressLinkMValueLengthPercentageFactor * geometryLength
            val mValue: Double = ral.sideCode match {
              case AgainstDigitizing => geometryLength - geometryMeasure
              case _ => geometryMeasure
            }
            val point = GeometryUtils.calculatePointFromLinearReference(points, mValue)
            collectResult("roadM", Seq(point), partialResultSeq)
          })
          respx
        case _ => Seq.empty[Map[String, Seq[Any]]]
=======
    var resultSeq: Seq[Map[String, Seq[Any]]] = Seq.empty[Map[String, Seq[Any]]]
    if (searchType == "road") {
      val nums = parsedInput.head._2
      val roadNumberOrId = nums(0)
      if (nums.size == 3) {
        val roadPart = nums(1)
        val addressM = nums(2)
        val ralOption = getRoadAddressLink(roadNumberOrId, roadPart, addressM)
        ralOption.map { ral =>
          val roadAddressLinkmValueLengthPercentageFactor = (addressM - ral.startAddressM.toDouble) / (ral.endAddressM.toDouble - ral.startAddressM)
          val geometryLength = ral.endMValue - ral.startMValue
          val geometryMeasure = roadAddressLinkmValueLengthPercentageFactor * geometryLength
          val point = ral match {
            case r if (r.startAddressM.toDouble == addressM && r.sideCode == TowardsDigitizing) || (r.endAddressM == addressM && r.sideCode == AgainstDigitizing) =>
              r.geometry.headOption
            case r if (r.startAddressM.toDouble == addressM && r.sideCode == AgainstDigitizing) || (r.endAddressM == addressM && r.sideCode == TowardsDigitizing) =>
              r.geometry.lastOption
            case r =>
              val mValue: Double = r.sideCode match {
                case AgainstDigitizing => geometryLength - geometryMeasure
                case _ => geometryMeasure
              }
              GeometryUtils.calculatePointFromLinearReference(r.geometry, mValue)
            case _ => None
          }
          resultSeq = collectResult("roadM", Seq(point), resultSeq)
        }.getOrElse(logger.info(s"""Search found nothing with: $searchString"""))
      } else if (nums.size == 2) {
        val roadPart = nums(1)
        searchResult = getRoadAddressWithRoadNumberParts(roadNumberOrId, Set(roadPart), Set(Track.Combined, Track.LeftSide, Track.RightSide)).sortBy(address => (address.roadPartNumber, address.startAddrMValue))
        resultSeq = collectResult("road", searchResult, resultSeq)
      } else if (nums.size == 1) {
        // The number can be LINKID, MTKID or roadNumberOrId
        var searchResultPoint = roadLinkService.getMidPointByLinkId(roadNumberOrId)
        resultSeq = collectResult("linkId", Seq(searchResultPoint), resultSeq)
        searchResultPoint = roadLinkService.getRoadLinkMiddlePointByMtkId(roadNumberOrId)
        resultSeq = collectResult("mtkId", Seq(searchResultPoint), resultSeq)
        searchResult = getRoadAddressWithRoadNumberAddress(roadNumberOrId).sortBy(address => (address.roadPartNumber, address.startAddrMValue))
        resultSeq = collectResult("road", searchResult, resultSeq)
>>>>>>> d2d29ac7
      }
      case "street" => collectResult("street", Seq(viiteVkmClient.postFormUrlEncoded("/vkm/geocode", Map(("address",searchString.getOrElse(""))))))
      case _ => Seq.empty[Map[String, Seq[Any]]]
    }
    resp
  }

  def locationInputParser(searchStringOption: Option[String]): Map[String, Seq[Long]] = {
    val searchString = searchStringOption.getOrElse("")
    val numRegex = """(\d+)""".r
    val params = numRegex.findAllIn(searchString).map(_.toLong).toSeq
    val searchType = params.size match {
      case 0 => "street"
      case _ => "road"
    }
    Map((searchType, params))
  }

  /**
   * Gets road address link in the same road number, roadPart and addressM.
   *
   * @param road      The road number
   * @param roadPart  The roadPart
   * @param addressM  The addressM that is in between the returned RoadAddress
   * @return Returns RoadAddressLink in track 0 or 1 which contains dynamically calculated startAddressM and endAddressM
   *         and includes detailed geometry in that link fetched dynamically from VVH
   */
  def getRoadAddressLink(road: Long, roadPart: Long, addressM: Long, track: Option[Long] = None): Option[RoadAddressLink] = {
    val linearLocations = withDynSession {
      time(logger, "Fetch addresses") {
        linearLocationDAO.fetchByRoadAddress(road, roadPart, addressM, track)
      }
    }
    val linearLocationsLinkIds = linearLocations.map(_.linkId).toSet
    val roadAddresses = getRoadAddressForSearch(road, roadPart, addressM, track)
    val roadLinks = roadLinkService.getRoadLinksByLinkIdsFromVVH(linearLocationsLinkIds)
    val rals = RoadAddressFiller.fillTopology(roadLinks, roadAddresses)
    val filteredRals = rals.filter(al => al.startAddressM <= addressM && al.endAddressM >= addressM && (al.startAddressM != 0 || al.endAddressM != 0))
    val ral = filteredRals.filter(al => (track.nonEmpty && track.contains(al.trackCode)) || al.trackCode != Track.LeftSide.value)
    ral.headOption
  }

  /**
   * Gets road address in the same road number, roadPart and addressM.
   *
   * @param road   The road number
   * @param roadPart The roadPart
   * @param addressM The addressM that is in between the returned RoadAddress start and end addresses
   * @return Returns all the filtered road addresses. Note. RoadAddress has normally shorter length than roadway
   */
  def getRoadAddressForSearch(road: Long, roadPart: Long, addressM: Long, track: Option[Long] = None): Seq[RoadAddress] = {
    withDynSession {
      val roadways = roadwayDAO.fetchAllBySectionAndAddresses(road, roadPart, Some(addressM), Some(addressM), track)
      val roadAddresses = roadwayAddressMapper.getRoadAddressesByRoadway(roadways).sortBy(_.startAddrMValue)
      roadAddresses.filter(ra => (track.isEmpty || track.contains(ra.track.value)) && ra.startAddrMValue <= addressM && ra.endAddrMValue >= addressM)
    }
  }

  /**
   * Gets all the road addresses in the same road number, road part number with start address less that
   * the given address measure. If trackOption parameter is given it will also filter by track code.
   *
   * @param road        The road number
   * @param roadPart    The road part number
   * @param addressM    The road address at road number and road part
   * @param trackOption Optional track code
   * @return Returns all the filtered road addresses
   */
  def getRoadAddress(road: Long, roadPart: Long, addressM: Long, trackOption: Option[Track]): Seq[RoadAddress] = {
    withDynSession {
      val roadways = trackOption match {
        case Some(track) =>
          if (addressM != 0)
            roadwayDAO.fetchAllBySectionTrackAndAddresses(road, roadPart, track, None, Some(addressM))
          else
            roadwayDAO.fetchAllBySectionTrackAndAddresses(road, roadPart, track, None, None)
        case _ =>
          if (addressM != 0)
            roadwayDAO.fetchAllBySectionAndAddresses(road, roadPart, None, Some(addressM))
          else
            roadwayDAO.fetchAllBySectionAndAddresses(road, roadPart, None, None)
      }

      val roadAddresses = roadwayAddressMapper.getRoadAddressesByRoadway(roadways).sortBy(_.startAddrMValue)
      if (addressM > 0) {
        roadAddresses.filter(ra => ra.startAddrMValue >= addressM || ra.endAddrMValue == addressM)
      }
      else Seq(roadAddresses.head)
    }
  }

  /**
   * Gets all the road addresses in the same road number and track codes.
   * If the track sequence is empty will filter only by road number
   *
   * @param road   The road number
   * @param tracks The set of track codes
   * @return Returns all the filtered road addresses
   */
  def getRoadAddressWithRoadNumber(road: Long, tracks: Set[Track]): Seq[RoadAddress] = {
    withDynSession {
      val roadways = if (tracks.isEmpty)
        roadwayDAO.fetchAllByRoad(road)
      else
        roadwayDAO.fetchAllByRoadAndTracks(road, tracks)

      roadwayAddressMapper.getRoadAddressesByRoadway(roadways)
    }
  }

  /**
   * Gets all the road addresses in the same road number, road parts and track codes.
   * If the road part number sequence or track codes sequence is empty
   *
   * @param road      The road number
   * @param roadParts The set of road part numbers
   * @param tracks    The set of track codes
   * @return Returns all the filtered road addresses
   */
  def getRoadAddressWithRoadNumberParts(road: Long, roadParts: Set[Long], tracks: Set[Track]): Seq[RoadAddress] = {
    withDynSession {
      val roadways = roadwayDAO.fetchAllBySectionsAndTracks(road, roadParts, tracks)
      roadwayAddressMapper.getRoadAddressesByRoadway(roadways)
    }
  }

  /**
   * Gets all the road addresses in the same road number, road parts and track codes.
   * If the road part number sequence or track codes sequence is empty
   *
   * @param road         The road number
   * @param part         The road part
   * @param withHistory  The optional parameter that allows the search to also look for historic links
   * @param fetchOnlyEnd The optional parameter that allows the search for the link with bigger endAddrM value
   * @return Returns all the filtered road addresses
   */
  def getRoadAddressWithRoadAndPart(road: Long, part: Long, withHistory: Boolean = false, fetchOnlyEnd: Boolean = false, newTransaction: Boolean = true): Seq[RoadAddress] = {
    if (newTransaction)
      withDynSession {
        val roadways = roadwayDAO.fetchAllByRoadAndPart(road, part, withHistory, fetchOnlyEnd)
        roadwayAddressMapper.getRoadAddressesByRoadway(roadways)
      }
    else {
      val roadways = roadwayDAO.fetchAllByRoadAndPart(road, part, withHistory, fetchOnlyEnd)
      roadwayAddressMapper.getRoadAddressesByRoadway(roadways)
    }
  }

  /**
   * Gets all the road addresses in between the given linear location.
   * - If only given the start measure, will return all the road addresses with the start and end measure in between ${startMOption} or start measure equal or greater than ${startMOption}
   * - If only given the end measure, will return all the road addresses with the start and end measure in between ${endMOption} or end measure equal or less than ${endMOption}
   * - If any of the measures are given, will return all the road addresses on the given road link id
   *
   * @param linkId       The link identifier of the linear location
   * @param startMOption The start measure of the linear location
   * @param endMOption   The end measure of the linear location
   * @return Returns all the filtered road addresses
   */
  def getRoadAddressWithLinkIdAndMeasure(linkId: Long, startMOption: Option[Double], endMOption: Option[Double]): Seq[RoadAddress] = {
    withDynSession {
      val linearLocations = linearLocationDAO.fetchRoadwayByLinkId(Set(linkId))
      val roadAddresses = roadwayAddressMapper.getRoadAddressesByLinearLocation(linearLocations)

      (startMOption, endMOption) match {
        case (Some(startM), Some(endM)) =>
          roadAddresses.filter(ra => ra.linkId == linkId && ra.isBetweenMeasures(startM, endM))
        case (Some(startM), _) =>
          roadAddresses.filter(ra => ra.linkId == linkId && (ra.startMValue >= startM || ra.isBetweenMeasures(startM)))
        case (_, Some(endM)) =>
          roadAddresses.filter(ra => ra.linkId == linkId && (ra.endMValue <= endM || ra.isBetweenMeasures(endM)))
        case _ =>
          roadAddresses.filter(ra => ra.linkId == linkId)
      }
    }
  }

  /**
   * Gets all the road address in the given road number and road part
   *
   * @param roadNumber     The road number
   * @param roadPartNumber The road part number
   * @return Returns road addresses filtered given section
   */
  def getRoadAddressesFiltered(roadNumber: Long, roadPartNumber: Long): Seq[RoadAddress] = {
    if (OracleDatabase.isWithinSession) {
      val roadwayAddresses = roadwayDAO.fetchAllBySection(roadNumber, roadPartNumber)
      roadwayAddressMapper.getRoadAddressesByRoadway(roadwayAddresses)
    } else {
      withDynSession {
        val roadwayAddresses = roadwayDAO.fetchAllBySection(roadNumber, roadPartNumber)
        roadwayAddressMapper.getRoadAddressesByRoadway(roadwayAddresses)
      }
    }
  }

  /**
   * Gets all the valid road address in the given road number and project start date
   *
   * @param roadNumber The road number
   * @param startDate  The project start date
   * @return Returns road addresses filtered given section
   */
  def getValidRoadAddressParts(roadNumber: Long, startDate: DateTime): Seq[Long] = {
    withDynSession {
      roadwayDAO.getValidRoadParts(roadNumber, startDate)
    }
  }

  /**
   * Gets all the previous road address part in the given road number and road part number
   *
   * @param roadNumber The road number
   * @param roadPart   The road part number
   * @return Returns previous parts in road number, if they exist
   */
  def getPreviousRoadAddressPart(roadNumber: Long, roadPart: Long): Option[Long] = {
    withDynSession {
      roadwayDAO.fetchPreviousRoadPartNumber(roadNumber, roadPart)
    }
  }

  /**
   * Gets all the road addresses in given road number, road part number and between given address measures.
   * The road address measures should be in [startAddrM, endAddrM]
   *
   * @param roadNumber     The road number
   * @param roadPartNumber The road part number
   * @param startAddrM     The start address measure
   * @param endAddrM       The end address measure
   * @return Returns road addresses filtered by road section and address measures
   */
  def getRoadAddressesFiltered(roadNumber: Long, roadPartNumber: Long, startAddrM: Long, endAddrM: Long): Seq[RoadAddress] = {
    withDynSession {
      val roadwayAddresses = roadwayDAO.fetchAllBySectionAndAddresses(roadNumber, roadPartNumber, Some(startAddrM), Some(endAddrM))
      val roadAddresses = roadwayAddressMapper.getRoadAddressesByRoadway(roadwayAddresses)
      roadAddresses.filter(ra => ra.isBetweenAddresses(startAddrM, endAddrM))
    }
  }

  /**
   * Gets all the road addresses on top of given road links.
   *
   * @param linkIds The set of road link identifiers
   * @return Returns all filtered the road addresses
   */
  def getRoadAddressByLinkIds(linkIds: Set[Long]): Seq[RoadAddress] = {
    withDynTransaction {
      val linearLocations = linearLocationDAO.fetchRoadwayByLinkId(linkIds)
      val roadAddresses = roadwayAddressMapper.getRoadAddressesByLinearLocation(linearLocations)
      roadAddresses.filter(ra => linkIds.contains(ra.linkId))
    }
  }

  /**
   * Returns all of our road addresses (combination of roadway + linear location information) that share the same roadwayId as those supplied.
   *
   * @param roadwayIds : Seq[Long] - The roadway Id's to fetch
   * @return
   */
  def getRoadAddressesByRoadwayIds(roadwayIds: Seq[Long]): Seq[RoadAddress] = {
    val roadways = roadwayDAO.fetchAllByRoadwayId(roadwayIds)
    roadwayAddressMapper.getRoadAddressesByRoadway(roadways)
  }

  def getChanged(sinceDate: DateTime, untilDate: DateTime): Seq[ChangedRoadAddress] = {
    withDynSession {
      val roadwayAddresses = roadwayDAO.fetchAllByDateRange(sinceDate, untilDate)
      val roadAddresses = roadwayAddressMapper.getRoadAddressesByRoadway(roadwayAddresses)

      val roadLinks = roadLinkService.getRoadLinksAndComplementaryFromVVH(roadAddresses.map(_.linkId).toSet)
      val roadLinksWithoutWalkways = roadLinks.filterNot(_.linkType == CycleOrPedestrianPath).filterNot(_.linkType == TractorRoad)

      roadAddresses.flatMap { roadAddress =>
        roadLinksWithoutWalkways.find(_.linkId == roadAddress.linkId).map { roadLink =>
          ChangedRoadAddress(
            roadAddress = roadAddress.copyWithGeometry(GeometryUtils.truncateGeometry3D(roadLink.geometry, roadAddress.startMValue, roadAddress.endMValue)),
            link = roadLink
          )
        }
      }
    }
  }

  def getUpdatedRoadways(sinceDate: DateTime): Either[String, Seq[Roadway]] = {
    withDynSession {
      try {
        val roadways = roadwayDAO.fetchUpdatedSince(sinceDate)
        Right(roadways)
      } catch {
        case e if NonFatal(e) =>
          logger.error("Failed to fetch updated roadways.", e)
          Left(e.getMessage)
      }
    }
  }

  def getUpdatedLinearLocations(sinceDate: DateTime): Either[String, Seq[LinearLocation]] = {
    withDynSession {
      try {
        val linearLocations = linearLocationDAO.fetchUpdatedSince(sinceDate)
        Right(linearLocations)
      } catch {
        case e if NonFatal(e) =>
          logger.error("Failed to fetch updated linear locations.", e)
          Left(e.getMessage)
      }
    }

  }

  /**
   * Gets all the road addresses errors (excluding history)
   *
   * @param includesHistory - default value = false to exclude history values
   * @return Returns all filtered road address errors
   */
  def getRoadAddressErrors(includesHistory: Boolean = false): List[AddressConsistencyValidator.AddressErrorDetails] = {
    withDynSession {
      roadwayDAO.fetchAllRoadAddressErrors(includesHistory)
    }
  }

  /**
   * returns road addresses with link-id currently does not include terminated links which it cannot build roadaddress with out geometry
   *
   * @param linkId link-id
   * @return roadaddress[]
   */
  def getRoadAddressLink(linkId: Long): Seq[RoadAddressLink] = {

    val roadlinks = roadLinkService.getAllVisibleRoadLinksFromVVH(Set(linkId))

    val roadAddresses = withDynSession {
      val linearLocations = linearLocationDAO.fetchRoadwayByLinkId(Set(linkId))

      roadwayAddressMapper.getRoadAddressesByLinearLocation(linearLocations)
    }

    RoadAddressFiller.fillTopology(roadlinks, roadAddresses).filter(_.linkId == linkId)

  }

  def sortRoadWayWithNewRoads(originalLinearLocationGroup: Map[Long, Seq[LinearLocation]], newLinearLocations: Seq[LinearLocation]): Map[Long, Seq[LinearLocation]] = {
    val newLinearLocationsGroup = newLinearLocations.groupBy(_.roadwayNumber)
    originalLinearLocationGroup.flatMap {
      case (roadwayNumber, locations) =>
        val linearLocationsForRoadNumber = newLinearLocationsGroup.getOrElse(roadwayNumber, Seq())
        linearLocationsForRoadNumber.size match {
          case 0 => Seq() //Doesn't need to reorder or to expire any link for this roadway
          case _ =>
            Map(roadwayNumber ->
              (locations ++ linearLocationsForRoadNumber)
                .sortBy(_.orderNumber)
                .foldLeft(Seq[LinearLocation]()) {
                  case (list, linearLocation) =>
                    list ++ Seq(linearLocation.copy(orderNumber = list.size + 1))
                })
        }
    }
  }

  def updateChangeSet(changeSet: ChangeSet): Unit = {

    withDynTransaction {
      //Getting the linearLocations before the drop
      val linearByRoadwayNumber = linearLocationDAO.fetchByRoadways(changeSet.newLinearLocations.map(_.roadwayNumber).toSet)

      val roadwayCheckSum = linearByRoadwayNumber.groupBy(_.roadwayNumber).mapValues(l => l.map(_.orderNumber).sum)

      //Expire linear locations
      linearLocationDAO.expireByIds(changeSet.droppedSegmentIds)

      //Update all the linear location measures
      linearLocationDAO.updateAll(changeSet.adjustedMValues, "adjustTopology")

      val existingLinearLocations = linearByRoadwayNumber.filterNot(l => changeSet.droppedSegmentIds.contains(l.id))
      val existingLinearLocationsGrouped = existingLinearLocations.groupBy(_.roadwayNumber)

      //Create the new linear locations and update the road order
      val orderedLinearLocations = sortRoadWayWithNewRoads(existingLinearLocationsGrouped, changeSet.newLinearLocations)

      existingLinearLocationsGrouped.foreach {
        case (roadwayNumber, existingLinearLocations) =>
          val roadwayLinearLocations = orderedLinearLocations.getOrElse(roadwayNumber, Seq())
          if (roadwayCheckSum.getOrElse(roadwayNumber, -1) != roadwayLinearLocations.map(_.orderNumber).sum) {
            linearLocationDAO.expireByIds(existingLinearLocations.map(_.id).toSet)
            linearLocationDAO.create(roadwayLinearLocations)
            handleCalibrationPoints(roadwayLinearLocations, username = "applyChanges")
          }
      }

      linearLocationDAO.create(changeSet.newLinearLocations.map(l => l.copy(id = NewIdValue)))
      handleCalibrationPoints(changeSet.newLinearLocations, username = "applyChanges")
      //TODO Implement the missing at user story VIITE-1596
    }

  }

  def getRoadAddressLinks(boundingRectangle: BoundingRectangle, roadNumberLimits: Seq[(Int, Int)],
                          everything: Boolean = false, publicRoads: Boolean = false): Seq[RoadAddressLink] = {

    val boundingBoxResult = BoundingBoxResult(
      roadLinkService.getChangeInfoFromVVHF(boundingRectangle, Set()),
      //Should fetch all the road types
      Future(fetchLinearLocationsByBoundingBox(boundingRectangle)),
      Future(roadLinkService.getRoadLinksFromVVH(boundingRectangle, roadNumberLimits, Set(), everything, publicRoads)),
      Future(roadLinkService.getComplementaryRoadLinksFromVVH(boundingRectangle, Set()))
    )
    getRoadAddressLinks(boundingBoxResult)
  }


  def handleProjectCalibrationPointChanges(linearLocations: Iterable[LinearLocation], username: String = "-", terminated: Seq[ProjectRoadLinkChange] = Seq()): Unit = {
    def handleTerminatedCalibrationPointRoads(pls: Seq[ProjectRoadLinkChange]) = {
      val ids: Set[Long] = pls.flatMap(p => CalibrationPointDAO.fetchIdByRoadwayNumberSection(p.originalRoadwayNumber, p.originalStartAddr, p.originalEndAddr)).toSet
      if (ids.nonEmpty) {
        logger.info(s"Expiring calibration point ids: " + ids.mkString(", "))
        CalibrationPointDAO.expireById(ids)
      }
    }

    handleTerminatedCalibrationPointRoads(terminated)
    handleCalibrationPoints(linearLocations, username)
  }

  def handleCalibrationPoints(linearLocations: Iterable[LinearLocation], username: String = "-"): Unit = {

    val startCalibrationPointsToCheck = linearLocations.filter(_.startCalibrationPoint.isDefined)
    val endCalibrationPointsToCheck = linearLocations.filter(_.endCalibrationPoint.isDefined)

    // Fetch current linear locations and check which calibration points should be expired
    val currentCPs = CalibrationPointDAO.fetchByLinkId(linearLocations.map(l => l.linkId))
    val currentStartCP = currentCPs.filter(_.startOrEnd == CalibrationPointLocation.StartOfLink)
    val currentEndCP = currentCPs.filter(_.startOrEnd == CalibrationPointLocation.EndOfLink)
    val startCPsToBeExpired = currentStartCP.filter(c => !startCalibrationPointsToCheck.exists(sc => sc.linkId == c.linkId && (sc.startCalibrationPoint.isDefined && c.startOrEnd == CalibrationPointLocation.StartOfLink)))
    val endCPsToBeExpired = currentEndCP.filter(c => !endCalibrationPointsToCheck.exists(sc => sc.linkId == c.linkId && (sc.endCalibrationPoint.isDefined && c.startOrEnd == CalibrationPointLocation.EndOfLink)))

    // Expire calibration points not applied by project road changes logic
    startCPsToBeExpired.foreach {
      ll =>
        val cal = CalibrationPointDAO.fetch(ll.linkId, CalibrationPointLocation.StartOfLink.value)
        if (cal.isDefined) {
          CalibrationPointDAO.expireById(Set(cal.get.id))
          logger.info(s"Expiring calibration point id:" + cal.get.id)
        } else {
          logger.error(s"Failed to expire start calibration point for link id: ${ll.linkId}")
        }
    }
    endCPsToBeExpired.foreach {
      ll =>
        val cal = CalibrationPointDAO.fetch(ll.linkId, CalibrationPointLocation.EndOfLink.value)
        if (cal.isDefined) {
          CalibrationPointDAO.expireById(Set(cal.get.id))
          logger.info(s"Expiring calibration point id:" + cal.get.id)
        } else {
          logger.error(s"Failed to expire end calibration point for link id: ${ll.linkId}")
        }
    }

    // Check other calibration points
    startCalibrationPointsToCheck.foreach {
      cal =>
        val roadwayPointId =
          roadwayPointDAO.fetch(cal.roadwayNumber, cal.startCalibrationPoint.addrM.get) match {
            case Some(roadwayPoint) =>
              roadwayPoint.id
            case _ =>
              logger.info(s"Creating roadway point for start calibration point: roadway number: ${cal.roadwayNumber}, address: ${cal.startCalibrationPoint.addrM.get}")
              roadwayPointDAO.create(cal.roadwayNumber, cal.startCalibrationPoint.addrM.get, username)
          }
        CalibrationPointsUtils.createCalibrationPointIfNeeded(roadwayPointId, cal.linkId, CalibrationPointLocation.StartOfLink, cal.startCalibrationPointType, username)
    }
    endCalibrationPointsToCheck.foreach {
      cal =>
        val roadwayPointId =
          roadwayPointDAO.fetch(cal.roadwayNumber, cal.endCalibrationPoint.addrM.get) match {
            case Some(roadwayPoint) =>
              roadwayPoint.id
            case _ =>
              logger.info(s"Creating roadway point for end calibration point: roadway number: ${cal.roadwayNumber}, address: ${cal.endCalibrationPoint.addrM.get}")
              roadwayPointDAO.create(cal.roadwayNumber, cal.endCalibrationPoint.addrM.get, username)
          }
        CalibrationPointsUtils.createCalibrationPointIfNeeded(roadwayPointId, cal.linkId, CalibrationPointLocation.EndOfLink, cal.endCalibrationPointType, username)
    }
  }

  /**
   * Should only expire junction calibration points
   *
   * @param junctionPoints
   */
  def expireObsoleteCalibrationPointsInJunctions(junctionPoints: Seq[JunctionPoint]): Unit = {
    val obsoleteCalibrationPointsIds = CalibrationPointDAO.fetchByRoadwayPointIds(junctionPoints.map(_.roadwayPointId)).filter(_.typeCode == CalibrationPointType.JunctionPointCP).map(_.id)
    if (obsoleteCalibrationPointsIds.nonEmpty) {
      logger.info(s"Expiring calibration point ids: ${obsoleteCalibrationPointsIds.mkString(", ")}")
      CalibrationPointDAO.expireById(obsoleteCalibrationPointsIds)
    }
  }

  def handleRoadwayPointsUpdate(roadwayChanges: List[ProjectRoadwayChange], projectLinkChanges: Seq[ProjectRoadLinkChange], username: String = "-"): Unit = {
    def handleDualRoadwayPoint(oldRoadwayPointId: Long, point: ProjectRoadLinkChange): Unit = {
      // get new address for roadway point, new beforeAfter value for node point and junction point and new startOrEnd for calibration point
      val (newAddr, beforeAfter, startOrEnd) = if (point.reversed) {
        (point.newEndAddr, BeforeAfter.Before, CalibrationPointLocation.EndOfLink)
      } else {
        (point.newStartAddr, BeforeAfter.After, CalibrationPointLocation.StartOfLink)
      }

      val existingRoadwayPoint = roadwayPointDAO.fetch(point.newRoadwayNumber, newAddr)
      if (existingRoadwayPoint.isEmpty) {
        logger.info(s"Handled dual roadway point for roadway number: ${point.newRoadwayNumber}, address: $newAddr:")
        val newRoadwayPointId = roadwayPointDAO.create(point.newRoadwayNumber, newAddr, username)

        val nodePoint = nodePointDAO.fetchByRoadwayPointId(oldRoadwayPointId).filter(_.beforeAfter == BeforeAfter.After)
        logger.info(s"Update node point (${nodePoint.map(_.id)}) for after roadway point id: $oldRoadwayPointId to $newRoadwayPointId, beforeAfter: $beforeAfter")
        nodePointDAO.expireById(nodePoint.map(_.id))
        nodePointDAO.create(nodePoint.map(_.copy(id = NewIdValue, roadwayPointId = newRoadwayPointId, beforeAfter = beforeAfter, createdBy = username)))

        val junctionPoint = junctionPointDAO.fetchByRoadwayPointId(oldRoadwayPointId).filter(_.beforeAfter == BeforeAfter.After)
        logger.info(s"Update junction point (${junctionPoint.map(_.id)}) for after roadway point id: $oldRoadwayPointId to $newRoadwayPointId, beforeAfter: $beforeAfter")
        junctionPointDAO.expireById(junctionPoint.map(_.id))
        junctionPointDAO.create(junctionPoint.map(_.copy(id = NewIdValue, roadwayPointId = newRoadwayPointId, beforeAfter = beforeAfter, createdBy = username)))

        val calibrationPoint = CalibrationPointDAO.fetchByRoadwayPointId(oldRoadwayPointId).filter(_.startOrEnd == CalibrationPointLocation.StartOfLink)
        logger.info(s"Update calibration point (${calibrationPoint.map(_.id)}) for after roadway point id: $oldRoadwayPointId to $newRoadwayPointId, startOrEnd: $startOrEnd")
        CalibrationPointDAO.expireById(calibrationPoint.map(_.id))
        CalibrationPointDAO.create(calibrationPoint.map(_.copy(id = NewIdValue, roadwayPointId = newRoadwayPointId, startOrEnd = startOrEnd, typeCode = CalibrationPointType.RoadAddressCP, createdBy = username)))
      }
    }

    def getNewRoadwayNumberInPoint(roadwayPoint: RoadwayPoint): Option[Long] = {
      projectLinkChanges.filter(mrw => roadwayPoint.roadwayNumber == mrw.originalRoadwayNumber
        && roadwayPoint.addrMValue >= mrw.originalStartAddr && roadwayPoint.addrMValue <= mrw.originalEndAddr) match {
        case linkChanges: Seq[ProjectRoadLinkChange] if linkChanges.size == 2 && linkChanges.map(_.newRoadwayNumber).distinct.size > 1 =>
          val sortedLinkChanges = linkChanges.sortBy(_.originalStartAddr)
          val beforePoint = sortedLinkChanges.head
          val afterPoint: ProjectRoadLinkChange = sortedLinkChanges.last
          handleDualRoadwayPoint(roadwayPoint.id, afterPoint)
          Some(beforePoint.newRoadwayNumber)
        case linkChanges if linkChanges.nonEmpty => Some(linkChanges.head.newRoadwayNumber)
        case linkChanges if linkChanges.isEmpty => None
      }
    }

    def updateRoadwayPoint(rwp: RoadwayPoint, newAddrM: Long): Seq[RoadwayPoint] = {
      val roadwayNumberInPoint = getNewRoadwayNumberInPoint(rwp)
      if (roadwayNumberInPoint.isDefined) {
        if (rwp.roadwayNumber != roadwayNumberInPoint.get || rwp.addrMValue != newAddrM) {
          val newRwp = rwp.copy(roadwayNumber = roadwayNumberInPoint.get, addrMValue = newAddrM, modifiedBy = Some(username))
          logger.info(s"Updating roadway_point ${rwp.id}: (roadwayNumber: ${rwp.roadwayNumber} -> ${newRwp.roadwayNumber}, addr: ${rwp.addrMValue} -> ${newRwp.addrMValue})")
          roadwayPointDAO.update(newRwp)
          Seq(newRwp)
        } else {
          Seq()
        }
      } else {
        Seq()
      }
    }

    try {

      val projectRoadwayChanges = roadwayChanges.filter(rw => List(Transfer, ReNumeration, Unchanged, Termination).contains(rw.changeInfo.changeType))
      val updatedRoadwayPoints: Seq[RoadwayPoint] = projectRoadwayChanges.sortBy(_.changeInfo.target.startAddressM).foldLeft(
        Seq.empty[RoadwayPoint]) { (list, rwc) =>
        val change = rwc.changeInfo
        val source = change.source
        val target = change.target
        val terminatedRoadwayNumbersChanges = projectLinkChanges.filter { entry =>
          entry.roadNumber == source.roadNumber.get &&
            (source.startRoadPartNumber.get to source.endRoadPartNumber.get contains entry.roadPartNumber) &&
            entry.originalStartAddr >= source.startAddressM.get && entry.originalEndAddr <= source.endAddressM.get
        }
        val roadwayNumbers = if (change.changeType == Termination) {
          terminatedRoadwayNumbersChanges.map(_.newRoadwayNumber).distinct
        } else {
          val roadwayNumbersInOriginalRoadPart = projectLinkChanges.filter(lc => lc.originalRoadNumber == source.roadNumber.get && lc.originalRoadPartNumber == source.startRoadPartNumber.get && lc.status.value == change.changeType.value)
          roadwayDAO.fetchAllBySectionAndTracks(target.roadNumber.get, target.startRoadPartNumber.get, Set(Track.apply(target.trackCode.get.toInt))).map(_.roadwayNumber).filter(roadwayNumbersInOriginalRoadPart.map(_.newRoadwayNumber).contains(_)).distinct
        }

        val roadwayPoints = roadwayNumbers.flatMap { rwn =>
          val roadwayNumberInPoint = projectLinkChanges.filter(mrw => mrw.newRoadwayNumber == rwn
            && mrw.originalStartAddr >= source.startAddressM.get && mrw.originalEndAddr <= source.endAddressM.get)
          if (roadwayNumberInPoint.nonEmpty) {
            roadwayPointDAO.fetchByRoadwayNumberAndAddresses(roadwayNumberInPoint.head.originalRoadwayNumber, source.startAddressM.get, source.endAddressM.get)
          } else {
            Seq()
          }
        }.distinct

        if (roadwayPoints.nonEmpty) {
          if (change.changeType == Transfer || change.changeType == Unchanged) {
            if (!change.reversed) {
              val rwPoints: Seq[RoadwayPoint] = roadwayPoints.flatMap { rwp =>
                val newAddrM = target.startAddressM.get + (rwp.addrMValue - source.startAddressM.get)
                updateRoadwayPoint(rwp, newAddrM)
              }
              list ++ rwPoints
            } else {
              val rwPoints: Seq[RoadwayPoint] = roadwayPoints.flatMap { rwp =>
                val newAddrM = target.endAddressM.get - (rwp.addrMValue - source.startAddressM.get)
                updateRoadwayPoint(rwp, newAddrM)
              }
              list ++ rwPoints
            }
          } else if (change.changeType == ReNumeration) {
            if (change.reversed) {
              val rwPoints: Seq[RoadwayPoint] = roadwayPoints.flatMap { rwp =>
                val newAddrM = Seq(source.endAddressM.get, target.endAddressM.get).max - rwp.addrMValue
                updateRoadwayPoint(rwp, newAddrM)
              }
              list ++ rwPoints
            } else {
              list
            }
          } else if (change.changeType == Termination) {
            val rwPoints: Seq[RoadwayPoint] = roadwayPoints.flatMap { rwp =>
              val terminatedRoadAddress = terminatedRoadwayNumbersChanges.find(change => change.originalRoadwayNumber == rwp.roadwayNumber &&
                change.originalStartAddr >= source.startAddressM.get && change.originalEndAddr <= source.endAddressM.get
              )
              if (terminatedRoadAddress.isDefined) {
                updateRoadwayPoint(rwp, rwp.addrMValue)
              } else Seq()
            }
            list ++ rwPoints
          } else list
        } else list
      }

      if (updatedRoadwayPoints.nonEmpty) {
        logger.info(s"Updated ${updatedRoadwayPoints.length} roadway points: ${updatedRoadwayPoints.map(rp => s"(id: ${rp.id}, roadwayNumber: ${rp.roadwayNumber}, addrM: ${rp.addrMValue})").mkString(" and ")}")
      }
    } catch {
      case ex: Exception =>
        logger.error("Failed to update roadway points.", ex)
        throw ex
    }
  }

  val roadwayChangesDAO = new RoadwayChangesDAO

  def fetchUpdatedRoadwayChanges(since: DateTime, until: Option[DateTime]): Seq[RoadwayChangesInfo] = {
    withDynSession {
      roadwayChangesDAO.fetchRoadwayChangesInfo(since, until)
    }
  }

}

sealed trait RoadClass {
  def value: Int

  def roads: Seq[Int]
}

object RoadClass {
  val values: Set[RoadClass] = Set(HighwayClass, MainRoadClass, RegionalClass, ConnectingClass, MinorConnectingClass, StreetClass,
    RampsAndRoundaboutsClass, PedestrianAndBicyclesClassA, PedestrianAndBicyclesClassB, WinterRoadsClass, PathsClass, ConstructionSiteTemporaryClass,
    PrivateRoadClass, NoClass)

  val forNodes: Set[Int] = Set(HighwayClass, MainRoadClass, RegionalClass, ConnectingClass, MinorConnectingClass,
    StreetClass, PrivateRoadClass, WinterRoadsClass, PathsClass).flatMap(_.roads)

  val forJunctions: Range = 0 until 69999

  def get(roadNumber: Int): Int = {
    values.find(_.roads contains roadNumber).getOrElse(NoClass).value
  }

  case object HighwayClass extends RoadClass {
    def value = 1

    def roads: Range.Inclusive = 1 to 39
  }

  case object MainRoadClass extends RoadClass {
    def value = 2

    def roads: Range.Inclusive = 40 to 99
  }

  case object RegionalClass extends RoadClass {
    def value = 3

    def roads: Range.Inclusive = 100 to 999
  }

  case object ConnectingClass extends RoadClass {
    def value = 4

    def roads: Range.Inclusive = 1000 to 9999
  }

  case object MinorConnectingClass extends RoadClass {
    def value = 5

    def roads: Range.Inclusive = 10000 to 19999
  }

  case object RampsAndRoundaboutsClass extends RoadClass {
    def value = 7

    def roads: Range.Inclusive = 20001 to 39999
  }

  case object StreetClass extends RoadClass {
    def value = 6

    def roads: Range.Inclusive = 40000 to 49999
  }


  case object PedestrianAndBicyclesClassA extends RoadClass {
    def value = 8

    def roads: Range.Inclusive = 70001 to 89999
  }

  case object PedestrianAndBicyclesClassB extends RoadClass {
    def value = 8

    def roads: Range.Inclusive = 90001 to 99999
  }

  case object WinterRoadsClass extends RoadClass {
    def value = 9

    def roads: Range.Inclusive = 60001 to 61999
  }

  case object PathsClass extends RoadClass {
    def value = 10

    def roads: Range.Inclusive = 62001 to 62999
  }

  case object ConstructionSiteTemporaryClass extends RoadClass {
    def value = 11

    def roads: Range.Inclusive = 9900 to 9999
  }

  case object PrivateRoadClass extends RoadClass {
    def value = 12

    def roads: Range.Inclusive = 50001 to 59999
  }

  case object NoClass extends RoadClass {
    def value = 99

    def roads: Range.Inclusive = 0 to 0
  }

}

//TODO check if this is needed
class Contains(r: Range) {
  def unapply(i: Int): Boolean = r contains i
}

case class RoadAddressMerge(merged: Set[Long], created: Seq[RoadAddress])

case class LinearLocationResult(current: Seq[LinearLocation])

case class BoundingBoxResult(changeInfoF: Future[Seq[ChangeInfo]], roadAddressResultF: Future[(Seq[LinearLocation], Seq[VVHHistoryRoadLink])],
                             roadLinkF: Future[Seq[RoadLink]], complementaryF: Future[Seq[RoadLink]])

case class RoadAddressResult(roadAddressResultF: Future[Seq[LinearLocation]], roadLinkF: Future[Seq[RoadLink]], complementaryF: Future[Seq[RoadLink]])

case class LinkRoadAddressHistory(v: (Seq[RoadAddress], Seq[RoadAddress])) {
  val currentSegments: Seq[RoadAddress] = v._1
  val historySegments: Seq[RoadAddress] = v._2
  val allSegments: Seq[RoadAddress] = currentSegments ++ historySegments
}

case class ChangedRoadAddress(roadAddress: RoadAddress, link: RoadLink)

object AddressConsistencyValidator {

  sealed trait AddressError {
    def value: Int

    def message: String
  }

  object AddressError {
    val values: Set[AddressError] = Set(OverlappingRoadAddresses, InconsistentTopology, InconsistentLrmHistory, Inconsistent2TrackCalibrationPoints, InconsistentContinuityCalibrationPoints, MissingEdgeCalibrationPoints,
      InconsistentAddressValues, MissingStartingLink)

    case object OverlappingRoadAddresses extends AddressError {
      def value = 1

      def message: String = ErrorOverlappingRoadAddress
    }

    case object InconsistentTopology extends AddressError {
      def value = 2

      def message: String = ErrorInconsistentTopology
    }

    case object InconsistentLrmHistory extends AddressError {
      def value = 3

      def message: String = ErrorInconsistentLrmHistory
    }

    case object Inconsistent2TrackCalibrationPoints extends AddressError {
      def value = 4

      def message: String = ErrorInconsistent2TrackCalibrationPoints
    }

    case object InconsistentContinuityCalibrationPoints extends AddressError {
      def value = 5

      def message: String = ErrorInconsistentContinuityCalibrationPoints
    }

    case object MissingEdgeCalibrationPoints extends AddressError {
      def value = 6

      def message: String = ErrorMissingEdgeCalibrationPoints
    }

    case object InconsistentAddressValues extends AddressError {
      def value = 7

      def message: String = ErrorInconsistentAddressValues
    }

    case object MissingStartingLink extends AddressError {
      def value = 8

      def message: String = ErrorMissingStartingLink
    }

    def apply(intValue: Int): AddressError = {
      values.find(_.value == intValue).get
    }
  }

  case class AddressErrorDetails(linearLocationId: Long, linkId: Long, roadNumber: Long, roadPartNumber: Long, addressError: AddressError, ely: Long)

}

object RoadAddressFilters {
  def sameRoad(curr: BaseRoadAddress)(next: BaseRoadAddress): Boolean = {
    curr.roadNumber == next.roadNumber
  }

  def samePart(curr: BaseRoadAddress)(next: BaseRoadAddress): Boolean = {
    curr.roadPartNumber == next.roadPartNumber
  }

  def sameRoadPart(curr: BaseRoadAddress)(next: BaseRoadAddress): Boolean = {
    curr.roadNumber == next.roadNumber && curr.roadPartNumber == next.roadPartNumber
  }

  def sameTrack(curr: BaseRoadAddress)(next: BaseRoadAddress): Boolean = {
    curr.track == next.track
  }

  def continuousRoad(curr: BaseRoadAddress)(next: BaseRoadAddress): Boolean = {
    sameRoad(curr)(next) && Track.isTrackContinuous(curr.track, next.track) && continuousAddress(curr)(next)
  }

  def discontinuousRoad(curr: BaseRoadAddress)(next: BaseRoadAddress): Boolean = {
    !continuousRoad(curr)(next)
  }

  def continuousRoadPart(curr: BaseRoadAddress)(next: BaseRoadAddress): Boolean = {
    continuousRoad(curr)(next) && sameRoadPart(curr)(next)
  }

  def continuousRoadPartTrack(curr: BaseRoadAddress)(next: BaseRoadAddress): Boolean = {
    continuousRoadPart(curr)(next) && sameTrack(curr)(next)
  }

  def discontinuousRoadPart(curr: BaseRoadAddress)(next: BaseRoadAddress): Boolean = {
    !continuousRoad(curr)(next) && sameRoadPart(curr)(next)
  }

  def continuousAddress(curr: BaseRoadAddress)(next: BaseRoadAddress): Boolean = {
    curr.endAddrMValue == next.startAddrMValue
  }

  def discontinuousAddress(curr: BaseRoadAddress)(next: BaseRoadAddress): Boolean = {
    !continuousAddress(curr)(next)
  }

  def discontinuousAddressInSamePart(curr: BaseRoadAddress)(next: BaseRoadAddress): Boolean = {
    !continuousAddress(curr)(next) && sameRoadPart(curr)(next)
  }

  def continuousTopology(curr: BaseRoadAddress)(next: BaseRoadAddress): Boolean = {
    curr.endPoint.connected(next.startingPoint)
  }

  def discontinuousTopology(curr: BaseRoadAddress)(next: BaseRoadAddress): Boolean = {
    !continuousTopology(curr)(next)
  }

  def connectingBothTails(curr: BaseRoadAddress)(next: BaseRoadAddress): Boolean = {
    curr.endPoint.connected(next.endPoint)
  }

  def connectingBothHeads(curr: BaseRoadAddress)(next: BaseRoadAddress): Boolean = {
    curr.startingPoint.connected(next.startingPoint)
  }

  def endingOfRoad(curr: BaseRoadAddress)(next: BaseRoadAddress): Boolean = {
    (continuousTopology(curr)(next) || connectingBothTails(curr)(next)) && curr.discontinuity == Discontinuity.EndOfRoad
  }

  def discontinuousPartTailIntersection(curr: BaseRoadAddress)(next: BaseRoadAddress): Boolean = {
    !samePart(curr)(next) && curr.discontinuity == Discontinuity.Discontinuous && (continuousTopology(curr)(next) || connectingBothTails(curr)(next))
  }

  def discontinuousPartHeadIntersection(prev: BaseRoadAddress)(curr: Seq[BaseRoadAddress]): Boolean = {
    !curr.forall(ra => samePart(prev)(ra)) && curr.exists(ra => sameRoadPart(prev)(ra))
  }

  def afterDiscontinuousJump(curr: BaseRoadAddress)(next: BaseRoadAddress): Boolean = {
    curr.discontinuity == Discontinuity.MinorDiscontinuity || curr.discontinuity == Discontinuity.Discontinuous && sameRoadPart(curr)(next)
  }

  def halfContinuousHalfDiscontinuous(curr: BaseRoadAddress)(next: BaseRoadAddress): Boolean = {
    (RoadAddressFilters.continuousRoadPart(curr)(next) && RoadAddressFilters.discontinuousTopology(curr)(next)) ||
      (RoadAddressFilters.discontinuousRoadPart(curr)(next) && RoadAddressFilters.continuousTopology(curr)(next))
  }
}<|MERGE_RESOLUTION|>--- conflicted
+++ resolved
@@ -2,11 +2,7 @@
 
 import fi.liikennevirasto.GeometryUtils
 import fi.liikennevirasto.digiroad2._
-<<<<<<< HEAD
-import fi.liikennevirasto.digiroad2.asset.SideCode.AgainstDigitizing
-=======
 import fi.liikennevirasto.digiroad2.asset.SideCode.{AgainstDigitizing, TowardsDigitizing}
->>>>>>> d2d29ac7
 import fi.liikennevirasto.digiroad2.asset._
 import fi.liikennevirasto.digiroad2.client.vvh._
 import fi.liikennevirasto.digiroad2.linearasset.RoadLink
@@ -244,8 +240,7 @@
     val searchType = parsedInput.head._1
     val params = parsedInput.head._2
     var searchResult: Seq[Any] = null
-<<<<<<< HEAD
-    val resp = searchType match {
+    searchType match {
       case "road" => params.size match {
         case 1 =>
           // The number can be LINKID, MTKID or roadNumberOrId
@@ -273,54 +268,11 @@
             val point = GeometryUtils.calculatePointFromLinearReference(points, mValue)
             collectResult("roadM", Seq(point), partialResultSeq)
           })
-          respx
         case _ => Seq.empty[Map[String, Seq[Any]]]
-=======
-    var resultSeq: Seq[Map[String, Seq[Any]]] = Seq.empty[Map[String, Seq[Any]]]
-    if (searchType == "road") {
-      val nums = parsedInput.head._2
-      val roadNumberOrId = nums(0)
-      if (nums.size == 3) {
-        val roadPart = nums(1)
-        val addressM = nums(2)
-        val ralOption = getRoadAddressLink(roadNumberOrId, roadPart, addressM)
-        ralOption.map { ral =>
-          val roadAddressLinkmValueLengthPercentageFactor = (addressM - ral.startAddressM.toDouble) / (ral.endAddressM.toDouble - ral.startAddressM)
-          val geometryLength = ral.endMValue - ral.startMValue
-          val geometryMeasure = roadAddressLinkmValueLengthPercentageFactor * geometryLength
-          val point = ral match {
-            case r if (r.startAddressM.toDouble == addressM && r.sideCode == TowardsDigitizing) || (r.endAddressM == addressM && r.sideCode == AgainstDigitizing) =>
-              r.geometry.headOption
-            case r if (r.startAddressM.toDouble == addressM && r.sideCode == AgainstDigitizing) || (r.endAddressM == addressM && r.sideCode == TowardsDigitizing) =>
-              r.geometry.lastOption
-            case r =>
-              val mValue: Double = r.sideCode match {
-                case AgainstDigitizing => geometryLength - geometryMeasure
-                case _ => geometryMeasure
-              }
-              GeometryUtils.calculatePointFromLinearReference(r.geometry, mValue)
-            case _ => None
-          }
-          resultSeq = collectResult("roadM", Seq(point), resultSeq)
-        }.getOrElse(logger.info(s"""Search found nothing with: $searchString"""))
-      } else if (nums.size == 2) {
-        val roadPart = nums(1)
-        searchResult = getRoadAddressWithRoadNumberParts(roadNumberOrId, Set(roadPart), Set(Track.Combined, Track.LeftSide, Track.RightSide)).sortBy(address => (address.roadPartNumber, address.startAddrMValue))
-        resultSeq = collectResult("road", searchResult, resultSeq)
-      } else if (nums.size == 1) {
-        // The number can be LINKID, MTKID or roadNumberOrId
-        var searchResultPoint = roadLinkService.getMidPointByLinkId(roadNumberOrId)
-        resultSeq = collectResult("linkId", Seq(searchResultPoint), resultSeq)
-        searchResultPoint = roadLinkService.getRoadLinkMiddlePointByMtkId(roadNumberOrId)
-        resultSeq = collectResult("mtkId", Seq(searchResultPoint), resultSeq)
-        searchResult = getRoadAddressWithRoadNumberAddress(roadNumberOrId).sortBy(address => (address.roadPartNumber, address.startAddrMValue))
-        resultSeq = collectResult("road", searchResult, resultSeq)
->>>>>>> d2d29ac7
       }
       case "street" => collectResult("street", Seq(viiteVkmClient.postFormUrlEncoded("/vkm/geocode", Map(("address",searchString.getOrElse(""))))))
       case _ => Seq.empty[Map[String, Seq[Any]]]
     }
-    resp
   }
 
   def locationInputParser(searchStringOption: Option[String]): Map[String, Seq[Long]] = {
