package fi.liikennevirasto.viite
import java.net.ConnectException

import fi.liikennevirasto.digiroad2._
import fi.liikennevirasto.digiroad2.asset._
import fi.liikennevirasto.digiroad2.client.vvh.{ChangeInfo, ChangeType, VVHHistoryRoadLink, VVHRoadlink}
import fi.liikennevirasto.digiroad2.linearasset.{RoadLink, RoadLinkLike}
import fi.liikennevirasto.digiroad2.oracle.OracleDatabase
import fi.liikennevirasto.digiroad2.service.{RoadLinkService, RoadLinkType}
import fi.liikennevirasto.digiroad2.user.User
import fi.liikennevirasto.digiroad2.util.Track
import fi.liikennevirasto.viite.dao._
import fi.liikennevirasto.viite.model.{Anomaly, RoadAddressLink, RoadAddressLinkLike}
import fi.liikennevirasto.viite.process.RoadAddressFiller.{AddressChangeSet, LRMValueAdjustment}
import fi.liikennevirasto.viite.process._
import org.slf4j.LoggerFactory

import scala.collection.immutable.SortedMap
import scala.concurrent.ExecutionContext.Implicits.global
import scala.concurrent.duration.Duration
import scala.concurrent.{Await, Future}

class RoadAddressService(roadLinkService: RoadLinkService, eventbus: DigiroadEventBus, frozenTimeVVHAPIServiceEnabled: Boolean = false) {

  def withDynTransaction[T](f: => T): T = OracleDatabase.withDynTransaction(f)

  def withDynSession[T](f: => T): T = OracleDatabase.withDynSession(f)

  private val logger = LoggerFactory.getLogger(getClass)

  val HighwayClass = 1
  val MainRoadClass = 2
  val RegionalClass = 3
  val ConnectingClass = 4
  val MinorConnectingClass = 5
  val StreetClass = 6
  val RampsAndRoundAboutsClass = 7
  val PedestrianAndBicyclesClass = 8
  val WinterRoadsClass = 9
  val PathsClass = 10
  val ConstructionSiteTemporaryClass = 11
  val NoClass = 99

  val MaxAllowedMValueError = 0.001
  val Epsilon = 1E-6
  /* Smallest mvalue difference we can tolerate to be "equal to zero". One micrometer.
                                See https://en.wikipedia.org/wiki/Floating_point#Accuracy_problems
                             */
  val MaxDistanceDiffAllowed = 1.0
  /*Temporary restriction from PO: Filler limit on modifications
                                            (LRM adjustments) is limited to 1 meter. If there is a need to fill /
                                            cut more than that then nothing is done to the road address LRM data.
                                            */
  val MinAllowedRoadAddressLength = 0.1
  val newTransaction=true
  class Contains(r: Range) {
    def unapply(i: Int): Boolean = r contains i
  }

  private def fetchRoadLinksWithComplementary(boundingRectangle: BoundingRectangle, roadNumberLimits: Seq[(Int, Int)], municipalities: Set[Int],
                                              everything: Boolean = false, publicRoads: Boolean = false): (Seq[RoadLink], Seq[RoadLink]) = {
    val roadLinksF = Future(roadLinkService.getViiteRoadLinksFromVVH(boundingRectangle, roadNumberLimits, municipalities, everything, publicRoads,frozenTimeVVHAPIServiceEnabled))
    val complementaryLinksF = Future(roadLinkService.getComplementaryRoadLinksFromVVH(boundingRectangle, municipalities))
    val (roadLinks, complementaryLinks) = Await.result(roadLinksF.zip(complementaryLinksF), Duration.Inf)
    (roadLinks, complementaryLinks)
  }

  private def fetchRoadAddressesByBoundingBox(boundingRectangle: BoundingRectangle, fetchOnlyFloating: Boolean = false,
                                              onlyNormalRoads: Boolean= false, roadNumberLimits: Seq[(Int, Int)] = Seq()) = {
    val (floatingAddresses, nonFloatingAddresses) = withDynTransaction {
      RoadAddressDAO.fetchRoadAddressesByBoundingBox(boundingRectangle, fetchOnlyFloating, onlyNormalRoads, roadNumberLimits).partition(_.floating)
    }
    val floatingHistoryRoadLinks = withDynTransaction {
      roadLinkService.getViiteRoadLinksHistoryFromVVH(floatingAddresses.map(_.linkId).toSet)
    }
    val historyLinkAddresses = floatingHistoryRoadLinks.flatMap(fh => {
      buildFloatingRoadAddressLink(fh, floatingAddresses.filter(_.linkId == fh.linkId))
    })
    val addressesWithCalibrationP = nonFloatingAddresses.map{
      ad =>
        val cps: (Option[CalibrationPoint], Option[CalibrationPoint]) = {
          val stCp = ad.calibrationPoints._1 match {
            case Some(calibrationPoint) => Option(ad.calibrationPoints._1.get.copy(segmentMValue = if (ad.sideCode == SideCode.AgainstDigitizing) ad.endMValue - ad.startMValue else ad.startMValue))
            case _ => None
          }
          val endCp = ad.calibrationPoints._2 match {
            case Some(calibrationPoint) => Option(ad.calibrationPoints._2.get.copy(segmentMValue = if (ad.sideCode == SideCode.AgainstDigitizing) ad.startMValue else ad.endMValue - ad.startMValue))
            case _ => None
          }
          (stCp, endCp)
        }
        ad.copy(calibrationPoints = cps)
    }

    RoadAddressResult(historyLinkAddresses, addressesWithCalibrationP, floatingAddresses)
  }

  private def fetchMissingRoadAddressesByBoundingBox(boundingRectangle: BoundingRectangle, fetchOnlyFloating: Boolean = false) = {
    withDynTransaction {
      RoadAddressDAO.fetchMissingRoadAddressesByBoundingBox(boundingRectangle).groupBy(_.linkId)
    }
  }

  def buildFloatingRoadAddressLink(rl: VVHHistoryRoadLink, roadAddrSeq: Seq[RoadAddress]): Seq[RoadAddressLink] = {
    val fusedRoadAddresses = RoadAddressLinkBuilder.fuseRoadAddressWithTransaction(roadAddrSeq)
    fusedRoadAddresses.map(ra => {
      RoadAddressLinkBuilder.build(rl, ra)
    })
  }

  def getSuravageRoadLinkAddresses(boundingRectangle: BoundingRectangle, municipalities: Set[Int],
                                   boundingBoxResult: BoundingBoxResult) :Seq[RoadAddressLink]= {
    Await.result(boundingBoxResult.suravageF, Duration.Inf).map( suravage=>RoadAddressLinkBuilder.buildSuravageRoadAddressLink(suravage))
  }

  def getSuravageRoadLinkAddressesByLinkIds(linkIdsToGet: Set[Long]): Seq[RoadAddressLink] = {
    val suravageLinks = roadLinkService.fetchSuravageLinksByLinkIdsFromVVH(linkIdsToGet)
    suravageLinks.map( suravage=>RoadAddressLinkBuilder.buildSuravageRoadAddressLink(suravage))
  }

  def fetchBoundingBoxF(boundingRectangle: BoundingRectangle, roadNumberLimits: Seq[(Int, Int)], municipalities: Set[Int],
                        everything: Boolean = false, publicRoads: Boolean = false): BoundingBoxResult = {
    BoundingBoxResult(
      roadLinkService.getChangeInfoFromVVHF(boundingRectangle, municipalities),
      Future(fetchRoadAddressesByBoundingBox(boundingRectangle)),
      Future(roadLinkService.getViiteRoadLinksFromVVH(boundingRectangle, roadNumberLimits, municipalities, everything, publicRoads,frozenTimeVVHAPIServiceEnabled)),
      Future(roadLinkService.getComplementaryRoadLinksFromVVH(boundingRectangle, municipalities)),
      roadLinkService.getSuravageLinksFromVVHF(boundingRectangle, municipalities)
    )
  }

  def getRoadAddressLinksWithSuravage(boundingRectangle: BoundingRectangle, roadNumberLimits: Seq[(Int, Int)], municipalities: Set[Int],
                                      everything: Boolean = false, publicRoads: Boolean = false): Seq[RoadAddressLink] ={
    val combinedFuture = fetchBoundingBoxF(boundingRectangle, roadNumberLimits, municipalities, everything, publicRoads)
    val roadAddressLinks = getRoadAddressLinks(combinedFuture, boundingRectangle, Seq(), municipalities, everything)
    val suravageAddresses = getSuravageRoadLinkAddresses(boundingRectangle, municipalities, combinedFuture)
    setBlackUnderline(suravageAddresses ++ roadAddressLinks)
  }

  private def withTiming[T](f: => T, s: String): T = {
    val startTime = System.currentTimeMillis()
    val t = f
    logger.info(s.format((System.currentTimeMillis() - startTime) * 0.001))
    t
  }

  def getRoadAddressLinks(boundingBoxResult: BoundingBoxResult,
                          boundingRectangle: BoundingRectangle, roadNumberLimits: Seq[(Int, Int)], municipalities: Set[Int],
                          everything: Boolean = false, publicRoads: Boolean = false): Seq[RoadAddressLink] = {
    def complementaryLinkFilter(roadAddressLink: RoadAddressLink) = {
      everything || publicRoads || roadNumberLimits.exists {
        case (start, stop) => roadAddressLink.roadNumber >= start && roadAddressLink.roadNumber <= stop
      }
    }
    //TODO use complementedIds instead of only roadLinkIds below. There is no complementary ids for changeInfo dealing (for now)
    val combinedFuture=
      for {
        changedRoadLinksF <- boundingBoxResult.changeInfoF
        roadLinkFuture <- boundingBoxResult.roadLinkF
        complementaryFuture <- boundingBoxResult.complementaryF
        fetchRoadAddressesByBoundingBoxF <- boundingBoxResult.roadAddressResultF
        suravageLinksF <- boundingBoxResult.suravageF
      }  yield( changedRoadLinksF, (roadLinkFuture, complementaryFuture),fetchRoadAddressesByBoundingBoxF, suravageLinksF)

    val (changedRoadLinks,((roadLinks, complementaryLinks)),roadAddressResults, suravageLinks) =
      withTiming(
        Await.result(combinedFuture, Duration.Inf), "End fetch vvh road links and address data in %.3f sec"
      )
    val (historyLinkAddresses, addresses, floating) = (roadAddressResults.historyLinkAddresses, roadAddressResults.current, roadAddressResults.floating)
    // We should not have any road address history for links that do not have current address (they should be terminated)
    val addressMaps = addresses.groupBy(ad => (ad.linkId, ad.commonHistoryId)).mapValues(v => LinkRoadAddressHistory(v.partition(_.endDate.isEmpty)))
    val complementaryLinkIds = complementaryLinks.map(_.linkId).toSet
    val normalRoadLinkIds = roadLinks.map(_.linkId).toSet
    val suravageLinkIds = suravageLinks.map(_.linkId).toSet
    val allRoadLinks = roadLinks++complementaryLinks
    val linkIds = complementaryLinkIds ++ normalRoadLinkIds ++ suravageLinkIds

    val allRoadAddressesAfterChangeTable = applyChanges(allRoadLinks, if (!frozenTimeVVHAPIServiceEnabled) changedRoadLinks else Seq(),
      addressMaps)
    val missedRL = withTiming(
      withDynTransaction {
        if (everything || !frozenTimeVVHAPIServiceEnabled) {
          RoadAddressDAO.getMissingRoadAddresses(linkIds -- floating.map(_.linkId).toSet -- allRoadAddressesAfterChangeTable.flatMap(_.allSegments).map(_.linkId).toSet)
        } else {
          List[MissingRoadAddress]()
        }
      }.groupBy(_.linkId), "End finding missing road addresses in %.3f sec")
    val (changedFloating, missingFloating) = historyLinkAddresses.partition(ral => linkIds.contains(ral.linkId))
    val roadAddressLinkMap = createRoadAddressLinkMap(allRoadLinks, suravageLinks, changedFloating, allRoadAddressesAfterChangeTable.flatMap(_.currentSegments), missedRL)

    val inUseSuravageLinks = suravageLinks.filter(sl => roadAddressLinkMap.keySet.contains(sl.linkId))

    val (filledTopology, changeSet) = RoadAddressFiller.fillTopology(allRoadLinks ++ inUseSuravageLinks, roadAddressLinkMap)

    publishChangeSet(changeSet)
    val returningTopology = filledTopology.filter(link => !complementaryLinkIds.contains(link.linkId) ||
      complementaryLinkFilter(link))

    returningTopology ++ missingFloating.map(floating => floating.copy(roadLinkType = RoadLinkType.FloatingRoadLinkType))

  }

  private def publishChangeSet(changeSet: AddressChangeSet): Unit = {
    //Temporary filter for missing road addresses QA
    if(!frozenTimeVVHAPIServiceEnabled){
      eventbus.publish("roadAddress:persistMissingRoadAddress", changeSet.missingRoadAddresses)
    }
    eventbus.publish("roadAddress:persistAdjustments", changeSet.adjustedMValues)
    eventbus.publish("roadAddress:floatRoadAddress", changeSet.toFloatingAddressIds)
  }

  private def createRoadAddressLinkMap(roadLinks: Seq[RoadLink], suravageLinks: Seq[VVHRoadlink], toFloating: Seq[RoadAddressLink],
                                       addresses: Seq[RoadAddress],
                                       missedRL: Map[Long, List[MissingRoadAddress]]): Map[Long, Seq[RoadAddressLink]] = {
    val (suravageRA, regularRa ) = addresses.partition(_.linkGeomSource == LinkGeomSource.SuravageLinkInterface)
    logger.info(s"Creation of RoadAddressLinks started.")
    val mappedRegular = roadLinks.map { rl =>
      val floaters = toFloating.filter(_.linkId == rl.linkId)
      val ra = regularRa.filter(_.linkId == rl.linkId)
      val missed = missedRL.getOrElse(rl.linkId, Seq())
      rl.linkId -> buildRoadAddressLink(rl, ra, missed, floaters)
    }.toMap
    val filteredSuravage = suravageLinks.filter(sl => suravageRA.contains(sl.linkId))
    val mappedSuravage = filteredSuravage.map(sur => {
        val ra = suravageRA.filter(_.linkId == sur.linkId)
        sur.linkId -> buildSuravageRoadAddressLink(sur, ra)
      }).toMap
    logger.info(s"Finished creation of roadAddressLinks, final result: ")
    logger.info(s"Regular Roads: ${mappedRegular.size} || Suravage Roads: ${mappedSuravage.size}")
    mappedRegular++mappedSuravage
  }

  def getRoadAddressLinksByLinkId(boundingRectangle: BoundingRectangle, roadNumberLimits: Seq[(Int, Int)], municipalities: Set[Int]): Seq[RoadAddressLink] = {

    val fetchAddrStartTime = System.currentTimeMillis()
    val fetchRoadAddressesByBoundingBoxF = Future(fetchRoadAddressesByBoundingBox(boundingRectangle, fetchOnlyFloating = false, onlyNormalRoads = true, roadNumberLimits))
    val fetchMissingRoadAddressesByBoundingBoxF = Future(fetchMissingRoadAddressesByBoundingBox(boundingRectangle))

    val fetchResult = Await.result(fetchRoadAddressesByBoundingBoxF, Duration.Inf)
    val (historyLinkAddresses, addresses) = (fetchResult.historyLinkAddresses, fetchResult.current)

    val missingViiteRoadAddress = if(!frozenTimeVVHAPIServiceEnabled) Await.result(fetchMissingRoadAddressesByBoundingBoxF, Duration.Inf) else Map[Long, Seq[MissingRoadAddress]]()
    logger.info("End fetch addresses in %.3f sec".format((System.currentTimeMillis() - fetchAddrStartTime) * 0.001))

    val addressMaps = addresses.groupBy(ad => (ad.linkId, ad.commonHistoryId)).mapValues(v => LinkRoadAddressHistory(v.partition(_.endDate.isEmpty)))

    val addressLinkIds = addresses.map(_.linkId).toSet ++ missingViiteRoadAddress.keySet
    val fetchVVHStartTime = System.currentTimeMillis()
    val changedRoadLinksF = if (!frozenTimeVVHAPIServiceEnabled) roadLinkService.getChangeInfoFromVVHF(addressLinkIds) else Future(Seq())

    val roadLinks = roadLinkService.getViiteRoadLinksByLinkIdsFromVVH(addressLinkIds,newTransaction,frozenTimeVVHAPIServiceEnabled)

    val fetchVVHEndTime = System.currentTimeMillis()
    logger.info("End fetch vvh road links in %.3f sec".format((fetchVVHEndTime - fetchVVHStartTime) * 0.001))

    val linkIds = roadLinks.map(_.linkId).toSet

    val filteredChangedRoadLinks = Await.result(changedRoadLinksF, Duration.Inf).filter(crl => crl.oldId.exists(id =>
      linkIds.contains(id) && addresses.exists(ra => crl.affects(ra.linkId, ra.adjustedTimestamp))))
    logger.info("End change info in %.3f sec".format((System.currentTimeMillis() - fetchVVHEndTime) * 0.001))

    val complementedWithChangeAddresses = applyChanges(roadLinks, if (!frozenTimeVVHAPIServiceEnabled) filteredChangedRoadLinks else Seq(),
      addressMaps)

    val (changedFloating, missingFloating) = historyLinkAddresses.partition(ral => linkIds.contains(ral.linkId))

    val buildStartTime = System.currentTimeMillis()
    val viiteRoadLinks = roadLinks.map { rl =>
      val floaters = changedFloating.filter(_.linkId == rl.linkId)
      val ra = complementedWithChangeAddresses.flatMap(_.currentSegments).filter(_.linkId == rl.linkId)
      val missed = missingViiteRoadAddress.getOrElse(rl.linkId, Seq())
      rl.linkId -> buildRoadAddressLink(rl, ra, missed, floaters)
    }.toMap
    val buildEndTime = System.currentTimeMillis()
    logger.info("End building road address in %.3f sec".format((buildEndTime - buildStartTime) * 0.001))

    val (filledTopology, changeSet) = RoadAddressFiller.fillTopology(roadLinks, viiteRoadLinks)

    publishChangeSet(changeSet)

    val returningTopology = filledTopology.filterNot(p => p.anomaly == Anomaly.NoAddressGiven)

    setBlackUnderline(returningTopology ++ missingFloating)

  }

  def getRoadAddressesWithLinearGeometry(boundingRectangle: BoundingRectangle, roadNumberLimits: Seq[(Int, Int)], municipalities: Set[Int]): Seq[RoadAddressLink] = {

    val fetchRoadAddressesByBoundingBoxF = Future(fetchRoadAddressesByBoundingBox(boundingRectangle, fetchOnlyFloating = false, onlyNormalRoads = true, roadNumberLimits))

    val fetchResult = Await.result(fetchRoadAddressesByBoundingBoxF, Duration.Inf)
    val (historyLinkAddresses, addresses) = (fetchResult.historyLinkAddresses, fetchResult.current)

    val buildStartTime = System.currentTimeMillis()
    val viiteRoadLinks = addresses.map { address =>
      address.linkId -> RoadAddressLinkBuilder.buildSimpleLink(address)
    }.toMap
    val buildEndTime = System.currentTimeMillis()
    logger.info("End building road address in %.3f sec".format((buildEndTime - buildStartTime) * 0.001))

<<<<<<< HEAD
    setBlackUnderline(viiteRoadLinks.values.toSeq)
=======
    viiteRoadLinks.values.toSeq
  }

  /**
    * Checks that  length is same after change  (used in type 1 and type 2)
    *
    * @param change change case class
    * @return true if stays with in epsilon
    */
  private def changedLenghtStaySame(change: ChangeInfo): Boolean = {
    val difference=(change.oldEndMeasure.getOrElse(0D) - change.oldStartMeasure.getOrElse(0D)) -
      (change.newEndMeasure.getOrElse(0D) - change.newStartMeasure.getOrElse(0D))
    if (difference.abs < Epsilon) {
      return true
    } else
      logger.error("Change message for change " + change.toString + "failed due to lenghtg not being same before and after change")
    false
  }

  /**
    * Sanity checks for changes. We dont want to solely trust VVH messages, thus we do some sanity checks and drop insane ones
    *
    * @param changes
    * @return sane changetypes
    */

  def changesSanityCheck(changes: Seq[ChangeInfo]): Seq[ChangeInfo] = {
    val typesOneTwo = changes.filter(x => x.changeType == ChangeType.CombinedModifiedPart.value
      || x.changeType == ChangeType.CombinedRemovedPart.value)
    val sanityCheckedTypeOneTwo = typesOneTwo.filter(x => changedLenghtStaySame(x))
    val nonCheckedChangeTypes = changes.filterNot(x => x.changeType == ChangeType.CombinedModifiedPart.value
      || x.changeType == ChangeType.CombinedRemovedPart.value)
    sanityCheckedTypeOneTwo ++ nonCheckedChangeTypes
>>>>>>> e77bd792
  }

  def applyChanges(roadLinks: Seq[RoadLink], changes: Seq[ChangeInfo], addresses:
  Map[(Long, Long), LinkRoadAddressHistory]): Seq[LinkRoadAddressHistory] = {
    val changedRoadLinks = changesSanityCheck(changes)
    if (changedRoadLinks.isEmpty)
      addresses.values.toSeq
    else
      withDynTransaction {
        val newRoadAddresses = RoadAddressChangeInfoMapper.resolveChangesToMap(addresses, roadLinks, changedRoadLinks)
        val roadLinkMap = roadLinks.map(rl => rl.linkId -> rl).toMap

        val (addressesToCreate, unchanged) = newRoadAddresses.flatMap(_._2.allSegments).toSeq.partition(_.id == NewRoadAddress)
        val savedRoadAddresses = addressesToCreate.filter(r => roadLinkMap.contains(r.linkId)).map(r =>
          r.copy(geometry = GeometryUtils.truncateGeometry3D(roadLinkMap(r.linkId).geometry,
            r.startMValue, r.endMValue), linkGeomSource = roadLinkMap(r.linkId).linkSource))
        val removedIds = addresses.values.flatMap(_.allSegments).map(_.id).toSet -- (savedRoadAddresses++unchanged).map(x=>x.id)
        removedIds.grouped(500).foreach(s => {RoadAddressDAO.expireById(s)
          logger.debug("Expired: "+s.mkString(","))
        })
        unchanged.filter(ra => ra.floating).foreach {
          ra => RoadAddressDAO.changeRoadAddressFloating(1, ra.id, None)
        }
        val ids = RoadAddressDAO.create(savedRoadAddresses).toSet ++ unchanged.map(_.id).toSet
        val changedRoadParts = addressesToCreate.map(a => (a.roadNumber, a.roadPartNumber)).toSet

        val adjustedRoadParts = changedRoadParts.filter { x => recalculateRoadAddresses(x._1, x._2)}
        // re-fetch after recalculation
        val adjustedAddresses = adjustedRoadParts.flatMap { case (road, part) => RoadAddressDAO.fetchByRoadPart(road, part) }

        val changedRoadAddresses = adjustedAddresses ++ RoadAddressDAO.fetchByIdMassQuery(ids -- adjustedAddresses.map(_.id), includeFloating = true)
        changedRoadAddresses.groupBy(cra => (cra.linkId, cra.commonHistoryId)).map(s => LinkRoadAddressHistory(s._2.toSeq.partition(_.endDate.isEmpty))).toSeq
      }
  }

  /**
    * Returns missing road addresses for links that did not already exist in database
    *
    * @param roadNumberLimits
    * @param municipality
    * @return
    */
  def getMissingRoadAddresses(roadNumberLimits: Seq[(Int, Int)], municipality: Int): Seq[MissingRoadAddress] = {
    val (addresses, missedRL, roadLinks) =
      withDynTransaction {
        val roadLinks = roadLinkService.getViiteCurrentAndComplementaryRoadLinksFromVVH(municipality, roadNumberLimits, frozenTimeVVHAPIServiceEnabled)
        val linkIds = roadLinks.map(_.linkId).toSet
        val addr = RoadAddressDAO.fetchByLinkId(linkIds).groupBy(_.linkId)
        val missingLinkIds = linkIds -- addr.keySet
        (addr, RoadAddressDAO.getMissingRoadAddresses(missingLinkIds).groupBy(_.linkId), roadLinks)
      }
    val viiteRoadLinks = roadLinks.map { rl =>
      val ra = addresses.getOrElse(rl.linkId, Seq())
      val missed = missedRL.getOrElse(rl.linkId, Seq())
      rl.linkId -> buildRoadAddressLink(rl, ra, missed)
    }.toMap

    val (_, changeSet) = RoadAddressFiller.fillTopology(roadLinks, viiteRoadLinks)

    changeSet.missingRoadAddresses
  }

  def buildSuravageRoadAddressLink(rl: VVHRoadlink, roadAddrSeq: Seq[RoadAddress]): Seq[RoadAddressLink] = {
    val fusedRoadAddresses = RoadAddressLinkBuilder.fuseRoadAddressWithTransaction(roadAddrSeq)
    val kept = fusedRoadAddresses.map(_.id).toSet
    val removed = roadAddrSeq.map(_.id).toSet.diff(kept)
    val roadAddressesToRegister = fusedRoadAddresses.filter(_.id == fi.liikennevirasto.viite.NewRoadAddress)
    if (roadAddressesToRegister.nonEmpty)
      eventbus.publish("roadAddress:mergeRoadAddress", RoadAddressMerge(removed, roadAddressesToRegister))
    fusedRoadAddresses.map(ra => {
      RoadAddressLinkBuilder.build(rl, ra)
    })
  }

  def buildRoadAddressLink(rl: RoadLink, roadAddrSeq: Seq[RoadAddress], missing: Seq[MissingRoadAddress], floaters: Seq[RoadAddressLink] = Seq.empty): Seq[RoadAddressLink] = {
    val fusedRoadAddresses = RoadAddressLinkBuilder.fuseRoadAddressWithTransaction(roadAddrSeq)
    val kept = fusedRoadAddresses.map(_.id).toSet
    val removed = roadAddrSeq.map(_.id).toSet.diff(kept)
    val roadAddressesToRegister = fusedRoadAddresses.filter(_.id == fi.liikennevirasto.viite.NewRoadAddress)
    if (roadAddressesToRegister.nonEmpty)
      eventbus.publish("roadAddress:mergeRoadAddress", RoadAddressMerge(removed, roadAddressesToRegister))
    if (floaters.nonEmpty) {
      floaters.map(_.copy(anomaly = Anomaly.GeometryChanged, newGeometry = Option(rl.geometry)))
    } else {
      fusedRoadAddresses.map(ra => {
        RoadAddressLinkBuilder.build(rl, ra)
      }) ++
        missing.map(m => RoadAddressLinkBuilder.build(rl, m)).filter(_.length > 0.0)
    }
  }

  private def combineGeom(roadAddresses: Seq[RoadAddress]) = {
    if (roadAddresses.length == 1) {
      roadAddresses.head
    } else {
      val max = roadAddresses.maxBy(ra => ra.endMValue)
      val min = roadAddresses.minBy(ra => ra.startMValue)
      min.copy(startAddrMValue = Math.min(min.startAddrMValue, max.startAddrMValue),
        endAddrMValue = Math.max(min.endAddrMValue, max.endAddrMValue), startMValue = min.startMValue,
        endMValue = max.endMValue, geometry = Seq(min.geometry.head, max.geometry.last))
    }
  }

  def getRoadParts(boundingRectangle: BoundingRectangle, roadNumberLimits: Seq[(Int, Int)], municipalities: Set[Int]): Seq[RoadAddressLink] = {
    val addresses = withDynTransaction {
      RoadAddressDAO.fetchPartsByRoadNumbers(boundingRectangle, roadNumberLimits).groupBy(_.linkId)
    }

    val vvhRoadLinks = roadLinkService.getViiteRoadLinksByLinkIdsFromVVH(addresses.keySet,newTransaction,frozenTimeVVHAPIServiceEnabled)
    val combined = addresses.mapValues(combineGeom)
    val roadLinks = vvhRoadLinks.map(rl => rl -> combined(rl.linkId)).toMap

    roadLinks.flatMap { case (rl, ra) =>
      buildRoadAddressLink(rl, Seq(ra), Seq())
    }.toSeq
  }

  // Boolean  (frozenTimeVVHAPIServiceEnabled)  should be added if we start using this method  for disabling changeAPI and switch to frozentime VVH API)
  def getCoarseRoadParts(boundingRectangle: BoundingRectangle, roadNumberLimits: Seq[(Int, Int)], municipalities: Set[Int]): Seq[RoadAddressLink] = {
    val addresses = withDynTransaction {
      RoadAddressDAO.fetchPartsByRoadNumbers(boundingRectangle, roadNumberLimits, coarse = true).groupBy(_.linkId)
    }
    val roadLinks = roadLinkService.getViiteRoadPartsFromVVH(addresses.keySet, municipalities)
    val groupedLinks = roadLinks.flatMap { rl =>
      val ra = addresses.getOrElse(rl.linkId, List())
      buildRoadAddressLink(rl, ra, Seq())
    }.groupBy(_.roadNumber)

    val retval = groupedLinks.mapValues {
      case (viiteRoadLinks) =>
        val sorted = viiteRoadLinks.sortWith({
          case (ral1, ral2) =>
            if (ral1.roadNumber != ral2.roadNumber)
              ral1.roadNumber < ral2.roadNumber
            else if (ral1.roadPartNumber != ral2.roadPartNumber)
              ral1.roadPartNumber < ral2.roadPartNumber
            else
              ral1.startAddressM < ral2.startAddressM
        })
        sorted.zip(sorted.tail).map {
          case (st1, st2) =>
            st1.copy(geometry = Seq(st1.geometry.head, st2.geometry.head))
        }
    }
    retval.flatMap(x => x._2).toSeq
  }

  /**
    * returns road addresses with link-id currently does not include terminated links which it cannot build roadaddress with out geometry
    * @param id link-id, boolean if we want
    *
    * @return roadaddress[]
    */
  def getRoadAddressLink(id: Long): List[RoadAddressLink] = {

    val (addresses, missedRL) = withDynTransaction {
      (RoadAddressDAO.fetchByLinkId(Set(id), includeFloating = true, includeHistory = true,  includeTerminated = false), // cannot builld terminated link because missing geometry
        RoadAddressDAO.getMissingRoadAddresses(Set(id)))
    }
    val anomaly = missedRL.headOption.map(_.anomaly).getOrElse(Anomaly.None)
    val (roadLinks, vvhHistoryLinks) = roadLinkService.getViiteCurrentAndHistoryRoadLinksFromVVH(Set(id),frozenTimeVVHAPIServiceEnabled)
    (anomaly, addresses.size, roadLinks.size) match {
      case (_, 0, 0) => List() // No road link currently exists and no addresses on this link id => ignore
      case (Anomaly.GeometryChanged, _, _) => addresses.flatMap(a => vvhHistoryLinks.map(rl => RoadAddressLinkBuilder.build(rl, a)))
      case (_, _, 0) => addresses.flatMap(a => vvhHistoryLinks.map(rl => RoadAddressLinkBuilder.build(rl, a)))
      case (Anomaly.NoAddressGiven, 0, _) => missedRL.flatMap(a => roadLinks.map(rl => RoadAddressLinkBuilder.build(rl, a)))
      case (_, _, _) => addresses.flatMap(a => roadLinks.map(rl => RoadAddressLinkBuilder.build(rl, a)))
    }
  }

  /**
    * Returns all floating road addresses that are represented on ROAD_ADDRESS table and are valid (excluding history)
    *
    * @param includesHistory - default value = false to exclude history values
    * @return Seq[RoadAddress]
    */
  def getFloatingAdresses(includesHistory: Boolean = false): List[RoadAddress] = {
    withDynSession{
      RoadAddressDAO.fetchAllFloatingRoadAddresses(includesHistory)
    }
  }

  /**
    * Returns all road address errors that are represented on ROAD_ADDRESS table and are valid (excluding history)
    *
    * @param includesHistory - default value = false to exclude history values
    * @return Seq[RoadAddress]
    */
  def getRoadAddressErrors(includesHistory: Boolean = false): List[AddressConsistencyValidator.AddressErrorDetails] = {
    withDynSession{
      RoadAddressDAO.fetchAllRoadAddressErrors(includesHistory)
    }
  }

  def getTargetRoadLink(linkId: Long): RoadAddressLink = {
    val (roadLinks, _) = roadLinkService.getViiteCurrentAndHistoryRoadLinksFromVVH(Set(linkId),frozenTimeVVHAPIServiceEnabled)
    if (roadLinks.isEmpty) {
      throw new InvalidAddressDataException(s"Can't find road link for target link id $linkId")
    } else{
      RoadAddressLinkBuilder.build(roadLinks.head, MissingRoadAddress(linkId = linkId, None, None, RoadType.Unknown, None, None, None, None, anomaly = Anomaly.NoAddressGiven,Seq.empty[Point]))
    }
  }

  def getUniqueRoadAddressLink(id: Long): List[RoadAddressLink] = getRoadAddressLink(id)

  def roadClass(roadNumber: Long): Int = {
    val C1 = new Contains(1 to 39)
    val C2 = new Contains(40 to 99)
    val C3 = new Contains(100 to 999)
    val C4 = new Contains(1000 to 9999)
    val C5 = new Contains(10000 to 19999)
    val C6 = new Contains(40000 to 49999)
    val C7 = new Contains(20001 to 39999)
    val C8a = new Contains(70001 to 89999)
    val C8b = new Contains(90001 to 99999)
    val C9 = new Contains(60001 to 61999)
    val C10 = new Contains(62001 to 62999)
    val C11 = new Contains(9900 to 9999)
    try {
      val roadNum: Int = roadNumber.toInt
      roadNum match {
        case C1() => HighwayClass
        case C2() => MainRoadClass
        case C3() => RegionalClass
        case C4() => ConnectingClass
        case C5() => MinorConnectingClass
        case C6() => StreetClass
        case C7() => RampsAndRoundAboutsClass
        case C8a() => PedestrianAndBicyclesClass
        case C8b() => PedestrianAndBicyclesClass
        case C9() => WinterRoadsClass
        case C10() => PathsClass
        case C11() => ConstructionSiteTemporaryClass
        case _ => NoClass
      }
    } catch {
      case ex: NumberFormatException => NoClass
    }
  }

  def createMissingRoadAddress(missingRoadLinks: Seq[MissingRoadAddress]): Unit = {
    withDynTransaction {
      missingRoadLinks.foreach(createSingleMissingRoadAddress)
    }
  }

  def createSingleMissingRoadAddress(missingAddress: MissingRoadAddress): Unit = {
    RoadAddressDAO.createMissingRoadAddress(missingAddress)
  }

  def mergeRoadAddress(data: RoadAddressMerge): Unit = {
    try {
      withDynTransaction {
        mergeRoadAddressInTX(data)
      }
    } catch {
      case ex: InvalidAddressDataException => logger.error("Duplicate merging(s) found, skipped.", ex)
      case ex: ConnectException => logger.error("A connection problem has occurred.", ex)
      case ex: Exception => logger.error("An unexpected error occurred.", ex)
    }
  }

  def mergeRoadAddressInTX(data: RoadAddressMerge): Unit = {
    val unMergedCount = RoadAddressDAO.queryById(data.merged).size
    if (unMergedCount != data.merged.size)
      throw new InvalidAddressDataException("Data modified while updating, rolling back transaction: some source rows no longer valid")
    val mergedCount = expireRoadAddresses(data.merged)
    if (mergedCount == data.merged.size)
      createMergedSegments(data.created)
    else
      throw new InvalidAddressDataException("Data modified while updating, rolling back transaction: some source rows not updated")
  }

  def createMergedSegments(mergedRoadAddress: Seq[RoadAddress]): Unit = {
    mergedRoadAddress.grouped(500).foreach(group => RoadAddressDAO.create(group, Some("Automatic_merged")))
  }

  def expireRoadAddresses(expiredIds: Set[Long]): Int = {
    expiredIds.grouped(500).map(group => RoadAddressDAO.expireById(group)).sum
  }

  /**
    * Checks that if the geometry is found and updates the geometry to match or sets it floating if not found
    *
    * @param ids
    */
  def checkRoadAddressFloating(ids: Set[Long]): Unit = {
    withDynTransaction {
      checkRoadAddressFloatingWithoutTX(ids)
    }
  }

  /**
    * For easier unit testing and use
    *
    * @param ids
    */
  def checkRoadAddressFloatingWithoutTX(ids: Set[Long], float: Boolean = false): Unit = {
    def nonEmptyTargetLinkGeometry(roadLinkOpt: Option[RoadLinkLike], geometryOpt: Option[Seq[Point]]) = {
      !(roadLinkOpt.isEmpty || geometryOpt.isEmpty || GeometryUtils.geometryLength(geometryOpt.get) == 0.0)
    }
    val addresses = RoadAddressDAO.queryById(ids)
    val linkIdMap = addresses.groupBy(_.linkId).mapValues(_.map(_.id))
    val roadLinks = roadLinkService.getCurrentAndComplementaryVVHRoadLinks(linkIdMap.keySet,frozenTimeVVHAPIServiceEnabled)
    addresses.foreach { address =>
      val roadLink = roadLinks.find(_.linkId == address.linkId)
      val addressGeometry = roadLink.map(rl =>
        GeometryUtils.truncateGeometry3D(rl.geometry, address.startMValue, address.endMValue))
      if(float && nonEmptyTargetLinkGeometry(roadLink, addressGeometry)){
        println("Floating and update geometry id %d (link id %d)".format(address.id, address.linkId))
        RoadAddressDAO.changeRoadAddressFloating(float = true, address.id, addressGeometry)
        val missing = MissingRoadAddress(address.linkId, Some(address.startAddrMValue), Some(address.endAddrMValue), RoadAddressLinkBuilder.getRoadType(roadLink.get.administrativeClass, UnknownLinkType), None,None,Some(address.startMValue) ,Some(address.endMValue),Anomaly.GeometryChanged,Seq.empty[Point])
        RoadAddressDAO.createMissingRoadAddress(missing.linkId, missing.startAddrMValue.getOrElse(0), missing.endAddrMValue.getOrElse(0), missing.anomaly.value, missing.startMValue.get, missing.endMValue.get)
      } else if (!nonEmptyTargetLinkGeometry(roadLink, addressGeometry)) {
        println("Floating id %d (link id %d)".format(address.id, address.linkId))
        RoadAddressDAO.changeRoadAddressFloating(float = true, address.id, None)
      } else {
        if (!GeometryUtils.areAdjacent(addressGeometry.get, address.geometry)) {
          println("Updating geometry for id %d (link id %d)".format(address.id, address.linkId))
          RoadAddressDAO.changeRoadAddressFloating(float = false, address.id, addressGeometry)
        }
      }
    }
  }

  /*
    Kalpa-API methods
  */
  def getRoadAddressesLinkByMunicipality(municipality: Int, roadLinkDataTempAPI:Boolean=false): Seq[RoadAddressLink] = {

    val (roadLinksWithComplementary, _) =
      // TODO This if statement will be removed after the frozen links are no longer needed and jut use the cache
      if (frozenTimeVVHAPIServiceEnabled) {
        val roadLinks = {
          val tempRoadLinks = roadLinkService.getViiteRoadLinksFromVVHByMunicipality(municipality, frozenTimeVVHAPIServiceEnabled)
          if (tempRoadLinks == null)
            Seq.empty[RoadLink]
          else tempRoadLinks
        }
        val complimentaryLinks = {
          val tempComplimentary = roadLinkService.getComplementaryRoadLinksFromVVH(municipality)
          if (tempComplimentary == null)
            Seq.empty[RoadLink]
          else tempComplimentary
        }
        (roadLinks ++ complimentaryLinks, Seq())
      } else {
        //TODO Add on the cache the all the complementary links, and then filter on the methods used by OTH
        val (roadlinks, changes) = roadLinkService.getRoadLinksWithComplementaryAndChangesFromVVH(municipality)
        (roadlinks.filterNot(r => r.linkSource == LinkGeomSource.ComplimentaryLinkInterface) ++ roadLinkService.getComplementaryRoadLinksFromVVH(municipality), changes)
      }
    val suravageLinks = roadLinkService.getSuravageRoadLinks(municipality)
    val allRoadLinks = roadLinksWithComplementary ++ suravageLinks

    val addresses =
      withDynTransaction {
        RoadAddressDAO.fetchByLinkIdToApi(allRoadLinks.map(_.linkId).toSet, RoadNetworkDAO.getLatestRoadNetworkVersion > 0).groupBy(_.linkId)
      }
    // In order to avoid sending roadAddressLinks that have no road address
    // we remove the road links that have no known address
    val knownRoadLinks = allRoadLinks.filter(rl => {
      addresses.contains(rl.linkId)
    })

    val viiteRoadLinks = knownRoadLinks.map { rl =>
      val ra = addresses.getOrElse(rl.linkId, Seq())
      rl.linkId -> buildRoadAddressLink(rl, ra, Seq())
    }.toMap

    val (filledTopology, changeSet) = RoadAddressFiller.fillTopology(allRoadLinks, viiteRoadLinks)
    publishChangeSet(changeSet)
    filledTopology
  }

  def saveAdjustments(addresses: Seq[LRMValueAdjustment]): Unit = {
    withDynTransaction {
      addresses.foreach(RoadAddressDAO.updateLRM)
    }
  }

  private def getAdjacentAddresses(chainLinks: Set[Long], linkId: Long, roadNumber: Long, roadPartNumber: Long, track: Track) = {
    withDynSession {
      val ra = RoadAddressDAO.fetchByLinkId(chainLinks, includeFloating = true, includeHistory = false).sortBy(_.startAddrMValue)
      assert(ra.forall(r => r.roadNumber == roadNumber && r.roadPartNumber == roadPartNumber && r.track == track),
        s"Mixed floating addresses selected ($roadNumber/$roadPartNumber/$track): " + ra.map(r =>
          s"${r.linkId} = ${r.roadNumber}/${r.roadPartNumber}/${r.track.value}").mkString(", "))
      val startValues = ra.map(_.startAddrMValue)
      val endValues = ra.map(_.endAddrMValue)
      val orphanStarts = startValues.filterNot(st => endValues.contains(st))
      val orphanEnds = endValues.filterNot(st => startValues.contains(st))
      (orphanStarts.flatMap(st => RoadAddressDAO.fetchByAddressEnd(roadNumber, roadPartNumber, track, st))
        ++ orphanEnds.flatMap(end => RoadAddressDAO.fetchByAddressStart(roadNumber, roadPartNumber, track, end)))
        .distinct
    }
  }

  def getFloatingAdjacent(chainLinks: Set[Long], linkId: Long, roadNumber: Long, roadPartNumber: Long, trackCode: Int): Seq[RoadAddressLink] = {
    val adjacentAddresses = getAdjacentAddresses(chainLinks, linkId, roadNumber, roadPartNumber, Track.apply(trackCode))
    val adjacentLinkIds = adjacentAddresses.map(_.linkId).toSet
    val roadLinks = roadLinkService.getViiteCurrentAndHistoryRoadLinksFromVVH(adjacentLinkIds,frozenTimeVVHAPIServiceEnabled)
    val adjacentAddressLinks = roadLinks._1.map(rl => rl.linkId -> rl).toMap
    val historyLinks = roadLinks._2.groupBy(rl => rl.linkId)

    val anomaly2List = withDynSession{ RoadAddressDAO.getMissingRoadAddresses(adjacentLinkIds).filter(_.anomaly == Anomaly.GeometryChanged) }

    val floatingAdjacents = adjacentAddresses.filter(_.floating).map(ra =>
      if (anomaly2List.exists(_.linkId == ra.linkId)) {
        val rl = adjacentAddressLinks(ra.linkId)
        RoadAddressLinkBuilder.build(rl, ra, floating = true, Some(rl.geometry))
      } else {
        RoadAddressLinkBuilder.build(historyLinks(ra.linkId).head, ra)
      }
    )
    floatingAdjacents
  }

  def getAdjacent(chainLinks: Set[Long], linkId: Long): Seq[RoadAddressLink] = {
    val chainRoadLinks = roadLinkService.getViiteRoadLinksByLinkIdsFromVVH(chainLinks,newTransaction,frozenTimeVVHAPIServiceEnabled)
    val pointCloud = chainRoadLinks.map(_.geometry).map(GeometryUtils.geometryEndpoints).flatMap(x => Seq(x._1, x._2))
    val boundingPoints = GeometryUtils.boundingRectangleCorners(pointCloud)
    val boundingRectangle = BoundingRectangle(boundingPoints._1 + Vector3d(-.1, .1, 0.0), boundingPoints._2 + Vector3d(.1, -.1, 0.0))
    val connectedLinks =  roadLinkService.getRoadLinksAndChangesFromVVHWithFrozenTimeAPI(boundingRectangle,Set(),frozenTimeVVHAPIServiceEnabled)._1
      .filterNot(rl => chainLinks.contains(rl.linkId))
      .filter{rl =>
        val endPoints = GeometryUtils.geometryEndpoints(rl.geometry)
        pointCloud.exists(p => GeometryUtils.areAdjacent(p, endPoints._1) || GeometryUtils.areAdjacent(p, endPoints._2))
      }.map(rl => rl.linkId -> rl).toMap
    val missingLinks = withDynSession {
      RoadAddressDAO.getMissingRoadAddresses(connectedLinks.keySet)
    }
    missingLinks.map(ml => RoadAddressLinkBuilder.build(connectedLinks(ml.linkId), ml))
  }

  def getRoadAddressLinksAfterCalculation(sources: Seq[String], targets: Seq[String], user: User): Seq[RoadAddressLink] = {
    val transferredRoadAddresses = getRoadAddressesAfterCalculation(sources, targets, user)
    val target = roadLinkService.getViiteRoadLinksByLinkIdsFromVVH(targets.map(rd => rd.toLong).toSet,newTransaction,frozenTimeVVHAPIServiceEnabled)
    transferredRoadAddresses.filter(_.endDate.isEmpty).map(ra => RoadAddressLinkBuilder.build(target.find(_.linkId == ra.linkId).get, ra))
  }

  def getRoadAddressesAfterCalculation(sources: Seq[String], targets: Seq[String], user: User): Seq[RoadAddress] = {
    def adjustGeometry(ra: RoadAddress, link: RoadAddressLinkLike): RoadAddress = {
      val geom = GeometryUtils.truncateGeometry3D(link.geometry, ra.startMValue, ra.endMValue)
      ra.copy(geometry = geom, linkGeomSource = link.roadLinkSource)
    }
    val sourceRoadAddressLinks = sources.flatMap(rd => {
      getRoadAddressLink(rd.toLong)
    })
    val targetIds = targets.map(rd => rd.toLong).toSet
    val targetRoadAddressLinks = targetIds.toSeq.map(getTargetRoadLink)
    val targetLinkMap: Map[Long, RoadAddressLinkLike] = targetRoadAddressLinks.map(l => l.linkId -> l).toMap
    transferRoadAddress(sourceRoadAddressLinks, targetRoadAddressLinks, user).map(ra => adjustGeometry(ra, targetLinkMap(ra.linkId)))
  }

  def transferFloatingToGap(sourceIds: Set[Long], targetIds: Set[Long], roadAddresses: Seq[RoadAddress], username: String): Unit = {
    val hasFloatings = withDynTransaction {
      val currentRoadAddresses = RoadAddressDAO.fetchByLinkId(sourceIds, includeFloating = true, includeHistory = true,
        includeTerminated = false)
      RoadAddressDAO.expireById(currentRoadAddresses.map(_.id).toSet)
      RoadAddressDAO.create(roadAddresses, Some(username))
      recalculateRoadAddresses(roadAddresses.head.roadNumber.toInt, roadAddresses.head.roadPartNumber.toInt)
      RoadAddressDAO.fetchAllFloatingRoadAddresses().nonEmpty
    }
    if (!hasFloatings)
      eventbus.publish("roadAddress:RoadNetworkChecker", RoadCheckOptions(Seq()))
  }

  def transferRoadAddress(sources: Seq[RoadAddressLink], targets: Seq[RoadAddressLink], user: User): Seq[RoadAddress] = {
    def latestSegments(segments: Seq[RoadAddressLink]): Seq[RoadAddressLink] = {
      if (segments.exists(_.endDate == ""))
        segments.filter(_.endDate == "")
      else {
        val max = RoadAddressLinkBuilder.formatter.print(segments.map(s =>
          RoadAddressLinkBuilder.formatter.parseDateTime(s.endDate)).maxBy(_.toDate))
        segments.filter(_.endDate == max)
      }
    }
    val mapping = DefloatMapper.createAddressMap(latestSegments(sources), targets)
    if (mapping.exists(DefloatMapper.invalidMapping)) {
      throw new InvalidAddressDataException("Mapping failed to map following items: " +
        mapping.filter(DefloatMapper.invalidMapping).map(
          r => s"${r.sourceLinkId}: ${r.sourceStartM}-${r.sourceEndM} -> ${r.targetLinkId}: ${r.targetStartM}-${r.targetEndM}").mkString(", ")
      )
    }
    val sourceRoadAddresses = withDynSession {
      RoadAddressDAO.fetchByLinkId(sources.map(_.linkId).toSet, includeFloating = true,
        includeHistory = true, includeTerminated = false)
    }

    val (currentSourceRoadAddresses, historySourceRoadAddresses) = sourceRoadAddresses.partition(ra => ra.endDate.isEmpty)

    DefloatMapper.preTransferChecks(currentSourceRoadAddresses)
    val currentTargetRoadAddresses = RoadAddressLinkBuilder.fuseRoadAddressWithTransaction(currentSourceRoadAddresses.flatMap(DefloatMapper.mapRoadAddresses(mapping)))
    DefloatMapper.postTransferChecks(currentTargetRoadAddresses.filter(_.endDate.isEmpty), currentSourceRoadAddresses)

    val historyTargetRoadAddresses = historySourceRoadAddresses.groupBy(_.endDate).flatMap(group =>{
      DefloatMapper.preTransferChecks(group._2)
      val targetHistory = RoadAddressLinkBuilder.fuseRoadAddressWithTransaction(group._2.flatMap(DefloatMapper.mapRoadAddresses(mapping)))
      targetHistory
    })

    currentTargetRoadAddresses ++ historyTargetRoadAddresses
  }

  def recalculateRoadAddresses(roadNumber: Long, roadPartNumber: Long): Boolean = {
    try{
      val roads = RoadAddressDAO.fetchByRoadPart(roadNumber, roadPartNumber, includeFloating = true,
        includeExpired = false, includeHistory = false)
      if (!roads.exists(_.floating)) {
        try {
          val adjusted = LinkRoadAddressCalculator.recalculate(roads)
          assert(adjusted.size == roads.size)
          // Must not lose any
          val (changed, unchanged) = adjusted.partition(ra =>
            roads.exists(oldra => ra.id == oldra.id && (oldra.startAddrMValue != ra.startAddrMValue || oldra.endAddrMValue != ra.endAddrMValue))
          )
          logger.info(s"Road $roadNumber, part $roadPartNumber: ${changed.size} updated, ${unchanged.size} kept unchanged")
          changed.foreach(addr => RoadAddressDAO.update(addr, None))
          changed.nonEmpty
        } catch {
          case ex: InvalidAddressDataException => logger.error(s"!!! Road $roadNumber, part $roadPartNumber contains invalid address data - part skipped !!!", ex)
        }
      } else {
        logger.info(s"Not recalculating $roadNumber / $roadPartNumber because floating segments were found")
      }
    } catch {
      case a: Exception => logger.error(a.getMessage, a)
    }
    false
  }

  def prettyPrint(changes: Seq[ChangeInfo]): Unit = {
    def setPrecision(d: Double) = {
      BigDecimal(d).setScale(3, BigDecimal.RoundingMode.HALF_UP).toDouble
    }
    def concatenate(c: ChangeInfo, s: String): String = {
      val newS = s"""old id: ${c.oldId.getOrElse("MISS!")} new id: ${c.newId.getOrElse("MISS!")} old length: ${setPrecision(c.oldStartMeasure.getOrElse(0.0))}-${setPrecision(c.oldEndMeasure.getOrElse(0.0))} new length: ${setPrecision(c.newStartMeasure.getOrElse(0.0))}-${setPrecision(c.newEndMeasure.getOrElse(0.0))} mml id: ${c.mmlId} vvhTimeStamp ${c.vvhTimeStamp}
     """
      (s + "\n" + newS)
    }

    val groupedChanges = SortedMap(changes.groupBy(_.changeType).toSeq:_*)
    groupedChanges.foreach{ group =>
      println(s"""changeType: ${group._1}""" + "\n" + group._2.foldLeft("")((stream, nextChange) => concatenate(nextChange, stream))+ "\n")
    }
  }

  /**
    * This will define what road_addresses should have a black outline according to the following rule:
    * Address must have road type = 3 (MunicipalityStreetRoad)
    * The length of all addresses in the same road number and road part number that posses road type = 3  must be
    * bigger than the combined length of ALL the road numbers that have the same road number and road part number divided by 2.
    * @param addresses Sequence of all road addresses that were fetched
    * @return Sequence of road addresses properly tagged in order to get the
    */
  private def setBlackUnderline(addresses: Seq[RoadAddressLink]): Seq[RoadAddressLink] = {
    logger.info("Starting the setting of the blackUnderline")
    val groupedAddresses = addresses.groupBy(a => (a.roadNumber, a.roadPartNumber))
    groupedAddresses.flatMap(grouped => {
      val (number, part) = grouped._1
      val addresses = grouped._2
      val (municipalityAddresses, regularAddresses) = addresses.partition(_.roadType == RoadType.MunicipalityStreetRoad)
      if (municipalityAddresses.nonEmpty) {
        logger.info(s"Found municipality roads, fetching by roadNumber: $number and roadPartNumber: $part")
        withDynTransaction {
          val fullRoads = RoadAddressDAO.fetchByRoadPart(number, part)
          val allMunicipalityAddresses = fullRoads.filter(_.roadType == RoadType.MunicipalityStreetRoad)
          if (allMunicipalityAddresses.nonEmpty) {
            logger.info(s"Within the fetch, found municipality roads, testing lengths")
            val fullRoadLength = fullRoads.map(r => GeometryUtils.geometryLength(r.geometry)).sum
            val municipalityLength = allMunicipalityAddresses.map(r => GeometryUtils.geometryLength(r.geometry)).sum
            if (municipalityLength >= fullRoadLength / 2) {
              logger.info(s"Municipality roads summed geometryLength >= fetchedRoads summed geometryLength / 2, all are eligible for black underline")
              (municipalityAddresses.map(_.copy(blackUnderline = true)) ++ regularAddresses).sortBy(_.endAddressM)
            } else {
              addresses
            }
          } else {
            addresses
          }
        }
      } else {
        addresses
      }
    }).toSeq
  }
}


case class RoadAddressMerge(merged: Set[Long], created: Seq[RoadAddress])
case class ReservedRoadPart(id: Long, roadNumber: Long, roadPartNumber: Long, addressLength: Option[Long] = None,
                            discontinuity: Option[Discontinuity] = None, ely: Option[Long] = None,
                            newLength: Option[Long] = None, newDiscontinuity: Option[Discontinuity] = None,
                            newEly: Option[Long] = None, startingLinkId: Option[Long] = None, isDirty: Boolean = false) {
  def holds(baseRoadAddress: BaseRoadAddress): Boolean = {
    roadNumber == baseRoadAddress.roadNumber && roadPartNumber == baseRoadAddress.roadPartNumber
  }
}
case class RoadAddressResult(historyLinkAddresses: Seq[RoadAddressLink], current: Seq[RoadAddress],
                             floating: Seq[RoadAddress])

case class BoundingBoxResult(changeInfoF: Future[Seq[ChangeInfo]], roadAddressResultF: Future[RoadAddressResult],
                             roadLinkF: Future[Seq[RoadLink]], complementaryF: Future[Seq[RoadLink]], suravageF: Future[Seq[VVHRoadlink]])

case class LinkRoadAddressHistory(v: (Seq[RoadAddress], Seq[RoadAddress])) {
  val currentSegments: Seq[RoadAddress] = v._1
  val historySegments: Seq[RoadAddress] = v._2
  val allSegments: Seq[RoadAddress] = currentSegments ++ historySegments
}

object AddressConsistencyValidator {

  sealed trait AddressError {
    def value: Int
    def message: String
  }

  object AddressError {
    val values = Set(OverlappingRoadAddresses, InconsistentTopology)
    case object OverlappingRoadAddresses extends AddressError {def value = 1
      def message: String = ErrorOverlappingRoadAddress}
    case object InconsistentTopology extends AddressError {def value = 2
      def message: String = ErrorInconsistentTopology}

    def apply(intValue: Int): AddressError = {
      values.find(_.value == intValue).get
    }
  }

  case class AddressErrorDetails(id: Long, linkId: Long, roadNumber: Long, roadPartNumber: Long, addressError: AddressError, ely: Long)
}<|MERGE_RESOLUTION|>--- conflicted
+++ resolved
@@ -298,10 +298,7 @@
     val buildEndTime = System.currentTimeMillis()
     logger.info("End building road address in %.3f sec".format((buildEndTime - buildStartTime) * 0.001))
 
-<<<<<<< HEAD
-    setBlackUnderline(viiteRoadLinks.values.toSeq)
-=======
-    viiteRoadLinks.values.toSeq
+   setBlackUnderline(viiteRoadLinks.values.toSeq)
   }
 
   /**
@@ -334,7 +331,6 @@
     val nonCheckedChangeTypes = changes.filterNot(x => x.changeType == ChangeType.CombinedModifiedPart.value
       || x.changeType == ChangeType.CombinedRemovedPart.value)
     sanityCheckedTypeOneTwo ++ nonCheckedChangeTypes
->>>>>>> e77bd792
   }
 
   def applyChanges(roadLinks: Seq[RoadLink], changes: Seq[ChangeInfo], addresses:
