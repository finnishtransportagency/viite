--- conflicted
+++ resolved
@@ -617,13 +617,6 @@
           roadwayPointDAO.fetch(cal.roadwayNumber, cal.startCalibrationPoint.get) match {
             case Some(roadwayPoint) =>
               roadwayPoint.id
-<<<<<<< HEAD
-            case _ => roadwayPointDAO.create(cal.roadwayNumber, cal.startCalibrationPoint.get, username)
-          }
-        if (calibrationPoint.isEmpty) {
-          CalibrationPointDAO.create(roadwayPointId, cal.linkId, startOrEnd = 0, calType = CalibrationPointType.Mandatory, createdBy = username)
-        } else {
-=======
             case _ => {
               logger.info(s"Creating roadway point for start calibration point: roadway number: ${cal.roadwayNumber}, address: ${cal.startCalibrationPoint.get})")
               roadwayPointDAO.create(cal.roadwayNumber, cal.startCalibrationPoint.get, username)
@@ -634,7 +627,6 @@
           CalibrationPointDAO.create(roadwayPointId, cal.linkId, startOrEnd = 0, calType = CalibrationPointType.Mandatory, createdBy = username)
         } else {
           logger.info(s"Updating mandatory start calibration point: roadway point: ${roadwayPointId}, link: ${cal.linkId})")
->>>>>>> 5e9435ba
           CalibrationPointDAO.updateRoadwayPoint(roadwayPointId, cal.linkId, startOrEnd = 0)
         }
     }
@@ -645,13 +637,6 @@
           roadwayPointDAO.fetch(cal.roadwayNumber, cal.endCalibrationPoint.get) match {
             case Some(roadwayPoint) =>
               roadwayPoint.id
-<<<<<<< HEAD
-            case _ => roadwayPointDAO.create(cal.roadwayNumber, cal.endCalibrationPoint.get, username)
-          }
-        if (calibrationPoint.isEmpty) {
-          CalibrationPointDAO.create(roadwayPointId, cal.linkId, startOrEnd = 1, calType = CalibrationPointType.Mandatory, createdBy = username)
-        } else {
-=======
             case _ => {
               logger.info(s"Creating roadway point for end calibration point: roadway number: ${cal.roadwayNumber}, address: ${cal.endCalibrationPoint.get})")
               roadwayPointDAO.create(cal.roadwayNumber, cal.endCalibrationPoint.get, username)
@@ -662,7 +647,6 @@
           CalibrationPointDAO.create(roadwayPointId, cal.linkId, startOrEnd = 1, calType = CalibrationPointType.Mandatory, createdBy = username)
         } else {
           logger.info(s"Updating mandatory end calibration point: roadway point: ${roadwayPointId}, link: ${cal.linkId})")
->>>>>>> 5e9435ba
           CalibrationPointDAO.updateRoadwayPoint(roadwayPointId, cal.linkId, startOrEnd = 1)
         }
     }
@@ -674,10 +658,7 @@
       val roadwayPointId = if (existingRoadwayPoint.nonEmpty) {
         existingRoadwayPoint.get.id
       } else {
-<<<<<<< HEAD
-=======
         logger.info(s"handleDualRoadwayPoints: Creating roadway point: roadway number: ${newRoadwayNumber}, address: $newStartAddr)")
->>>>>>> 5e9435ba
         roadwayPointDAO.create(newRoadwayNumber, newStartAddr, username)
       }
       val nodePointIds = nodePointDAO.fetchByRoadwayPointId(oldRoadwayPointId).filter(_.beforeAfter == BeforeAfter.After).map(_.id)
@@ -720,30 +701,6 @@
         if (roadwayPoints.nonEmpty) {
           if (change.changeType == Transfer || change.changeType == Unchanged) {
             if (!change.reversed) {
-<<<<<<< HEAD
-              roadwayPoints.flatMap { rwp =>
-                val newAddrM = target.startAddressM.get + (rwp.addrMValue - source.startAddressM.get)
-                val roadwayNumberInPoint = getNewRoadwayNumberInPoint(rwp, newAddrM)
-                if (roadwayNumberInPoint.isDefined) list :+ (roadwayNumberInPoint.get, newAddrM, username, rwp.id)
-                else list
-              }
-            } else {
-              roadwayPoints.flatMap { rwp =>
-                val newAddrM = target.endAddressM.get - (rwp.addrMValue - source.startAddressM.get)
-                val roadwayNumberInPoint = getNewRoadwayNumberInPoint(rwp, newAddrM)
-                if (roadwayNumberInPoint.isDefined) list :+ (roadwayNumberInPoint.get, newAddrM, username, rwp.id)
-                else list
-              }
-            }
-          } else if (change.changeType == ReNumeration) {
-            if (change.reversed) {
-              roadwayPoints.flatMap { rwp =>
-                val newAddrM = Seq(source.endAddressM.get, target.endAddressM.get).max - rwp.addrMValue
-                val roadwayNumberInPoint = getNewRoadwayNumberInPoint(rwp, newAddrM)
-                if (roadwayNumberInPoint.isDefined) list :+ (roadwayNumberInPoint.get, newAddrM, username, rwp.id)
-                else list
-              }
-=======
               val rwPoints: Seq[(Long, Long, String, Long)] = roadwayPoints.flatMap { rwp =>
                 val newAddrM = target.startAddressM.get + (rwp.addrMValue - source.startAddressM.get)
                 val roadwayNumberInPoint = getNewRoadwayNumberInPoint(rwp, newAddrM)
@@ -769,7 +726,6 @@
                 else Seq()
               }
               list ++ rwPoints
->>>>>>> 5e9435ba
             } else {
               list
             }
@@ -780,19 +736,12 @@
         } else list
 
       }.distinct
-<<<<<<< HEAD
-      if (updatableRoadwayPoints.nonEmpty)
-        roadwayPointDAO.update(updatableRoadwayPoints)
-    } catch {
-      case ex: Exception => println("Failed roadwaypointsUpdate: ", ex.printStackTrace())
-=======
       if (updatableRoadwayPoints.nonEmpty) {
         logger.info(s"Updating ${updatableRoadwayPoints.length} roadway points: ${updatableRoadwayPoints.mkString(", ")}")
         roadwayPointDAO.update(updatableRoadwayPoints)
       }
     } catch {
       case ex: Exception => logger.error("Failed to update roadway points.", ex)
->>>>>>> 5e9435ba
     }
   }
 
