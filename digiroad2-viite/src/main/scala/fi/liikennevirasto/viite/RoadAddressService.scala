--- conflicted
+++ resolved
@@ -558,210 +558,7 @@
     val targetRoadAddresses = RoadAddressLinkBuilder.fuseRoadAddress(sourceRoadAddresses.flatMap(DefloatMapper.mapRoadAddresses(mapping)))
     DefloatMapper.postTransferChecks(targetRoadAddresses)
 
-<<<<<<< HEAD
-  /**
-    * Adds reserved road links (from road parts) to a road address project
-    *
-    * @param project
-    * @return
-    */
-  private def addLinksToProject(project: RoadAddressProject): Option[String] = {
-    var croadnumber: Long = 0 //needed for error messages
-    var croadpart: Long = 0
-    withDynTransaction {
-      try {
-        for (roadaddress <- project.reservedParts) { //check validity
-          if (!RoadAddressDAO.roadPartExists(roadaddress.roadNumber, roadaddress.roadPartNumber)) {
-            return Some(s"TIE ${roadaddress.roadNumber} OSA: ${roadaddress.roadPartNumber} ei löytynyt tietokannasta")
-          }
-        }
-        for (roadaddress <- project.reservedParts) {
-          croadnumber = roadaddress.roadNumber
-          croadpart = roadaddress.roadPartNumber
-          val addresses = RoadAddressDAO.fetchByRoadPart(roadaddress.roadNumber, roadaddress.roadPartNumber, true)
-          addresses.foreach(address =>
-            RoadAddressDAO.createRoadAddressProjectLink(Sequences.nextViitePrimaryKeySeqValue, address, project))
-        }
-      } catch {
-        case a: Exception =>
-          if (a.getMessage.contains("ORA-20000")) {
-            val reservedByProject = RoadAddressDAO.roadPartReservedByProject(croadnumber, croadpart)
-            logger.info(s"Road part being reserved was already reserved to project $reservedByProject")
-            return Some(s"TIE $croadnumber OSA $croadpart on jo varattuna projektissa ${
-              reservedByProject.getOrElse("<Tuntematon>")
-            }, tarkista tiedot " + '\n')
-          } else {
-            logger.error(s"Reserving of road part $croadpart failed: ${a.getMessage}", a)
-            return Some(s"Tieosan $croadpart varaus ei tuntemattomasta virheestä johtuen onnistunut" + '\n')
-          }
-        case _ : Throwable => return Some(s"Tuntematon virhe")
-      }
-    }
-    None
-  }
-
-  /**
-    * Take two sequences of road address links and order them so that the sequence covers the same road geometry
-    * and logical addressing in the same order
-    * @param sources Source road address links (floating)
-    * @param targets Target road address links (missing addresses)
-    * @return
-    */
-  def orderRoadAddressLinks(sources: Seq[RoadAddressLink], targets: Seq[RoadAddressLink]): (Seq[RoadAddressLink], Seq[RoadAddressLink]) = {
-    /*
-      Calculate sidecode changes - if next road address link starts with the current (end) point
-      then side code remains the same. Otherwise it's reversed
-     */
-    def getSideCode(roadAddressLink: RoadAddressLink, previousSideCode: SideCode, currentPoint: Point) = {
-      val geom = roadAddressLink.geometry
-      if (GeometryUtils.areAdjacent(geom.head, currentPoint))
-        previousSideCode
-      else
-        switchSideCode(previousSideCode)
-    }
-
-    def extending(link: RoadAddressLink, ext: RoadAddressLink) = {
-      link.roadNumber == ext.roadNumber && link.roadPartNumber == ext.roadPartNumber &&
-        link.trackCode == ext.trackCode && link.endAddressM == ext.startAddressM
-    }
-    def extendChainByAddress(ordered: Seq[RoadAddressLink], unordered: Seq[RoadAddressLink]): Seq[RoadAddressLink] = {
-      if (ordered.isEmpty)
-        return extendChainByAddress(Seq(unordered.head), unordered.tail)
-      if (unordered.isEmpty)
-        return ordered
-      val (next, rest) = unordered.partition(u => extending(ordered.last, u))
-      if (next.nonEmpty)
-        extendChainByAddress(ordered ++ next, rest)
-      else {
-        val (previous, rest) = unordered.partition(u => extending(u, ordered.head))
-        if (previous.isEmpty)
-          throw new IllegalArgumentException("Non-contiguous road addressing")
-        else
-          extendChainByAddress(previous ++ ordered, rest)
-      }
-    }
-    def extendChainByGeometry(ordered: Seq[RoadAddressLink], unordered: Seq[RoadAddressLink], sideCode: SideCode): Seq[RoadAddressLink] = {
-      if (ordered.isEmpty)
-        return extendChainByGeometry(Seq(unordered.head), unordered.tail, sideCode)
-      if (unordered.isEmpty)
-        return ordered
-      // Current position we are building from
-      val endPoint = sideCode match {
-        case SideCode.TowardsDigitizing => ordered.last.geometry.last
-        case SideCode.AgainstDigitizing => ordered.last.geometry.head
-        case _ => throw new InvalidAddressDataException("Bad sidecode on chain")
-      }
-      val (next, rest) = unordered.partition(u => GeometryUtils.minimumDistance(endPoint, u.geometry) < 0.1)
-      if (next.nonEmpty) {
-        extendChainByGeometry(ordered ++ next, rest, getSideCode(next.head, sideCode, endPoint))
-      }
-      else {
-        val startPoint = ordered.head.geometry.head
-        val (previous, rest) = unordered.partition(u => GeometryUtils.minimumDistance(startPoint, u.geometry) < 0.1)
-        if (previous.isEmpty)
-          throw new IllegalArgumentException("Non-contiguous road target geometry")
-        else
-          extendChainByGeometry(previous ++ ordered, rest, getSideCode(previous.head, sideCode, endPoint))
-      }
-    }
-    val orderedSources = extendChainByAddress(Seq(sources.head), sources.tail)
-    val startingPoint = orderedSources.head.sideCode match {
-      case SideCode.TowardsDigitizing => orderedSources.head.geometry.head
-      case SideCode.AgainstDigitizing => orderedSources.head.geometry.last
-      case _ => throw new InvalidAddressDataException("Bad sidecode on source")
-    }
-    val preSortedTargets = targets.sortBy(l => GeometryUtils.minimumDistance(startingPoint, l.geometry))
-    val startingSideCode = if (GeometryUtils.areAdjacent(startingPoint, preSortedTargets.head.geometry.head))
-      SideCode.TowardsDigitizing
-    else
-      SideCode.AgainstDigitizing
-    (orderedSources, extendChainByGeometry(Seq(preSortedTargets.head), preSortedTargets.tail, startingSideCode))
-  }
-
-  def transferRoadAddress(sources: Seq[RoadAddressLink], targets: Seq[RoadAddressLink], user: User): Seq[RoadAddressLink] = {
-
-    def getMValues(cp: Option[Double], fl: Option[Double]): Double = {
-      (cp, fl) match {
-        case (Some(calibrationPoint), Some(mVal)) => calibrationPoint
-        case (None, Some(mVal)) => mVal
-        case (Some(calibrationPoint), None) => calibrationPoint
-        case (None, None) => 0.0
-      }
-    }
-
-    val adjustTopology: Seq[(Double, Seq[RoadAddressLink]) => Seq[RoadAddressLink]] = Seq(
-      RoadAddressLinkBuilder.dropSegmentsOutsideGeometry,
-      RoadAddressLinkBuilder.capToGeometry,
-      RoadAddressLinkBuilder.extendToGeometry,
-      RoadAddressLinkBuilder.dropShort
-    )
-
-    val (orderedSources, orderedTargets) = orderRoadAddressLinks(sources, targets)
-
-    val allLinks = orderedSources ++ orderedTargets
-    val targetsGeomLength = orderedTargets.map(_.length).sum
-
-    val allStartCp = orderedSources.flatMap(_.startCalibrationPoint)
-    val allEndCp = orderedSources.flatMap(_.endCalibrationPoint)
-    if (allStartCp.size > 1 || allEndCp.size > 1)
-      throw new IllegalArgumentException("Source data contains too many calibration points")
-
-    val minStartAddressM = orderedSources.head.startAddressM
-    val maxEndAddressM = orderedSources.last.endAddressM
-
-    val adjustedSegments = adjustTopology.foldLeft(orderedSources) { (previousSources, operation) => operation(targetsGeomLength, previousSources) }
-
-    val maxEndMValue = allLinks.flatMap(_.endCalibrationPoint) match {
-      case Nil => adjustedSegments.map(_.endMValue).max
-      case _ => getMValues(Option(adjustedSegments.flatMap(_.endCalibrationPoint).map(_.segmentMValue).max), Option(allLinks.map(_.endMValue).max))
-    }
-
-    val source = orderedSources.head
-
-    val startCp = allStartCp.headOption
-    val endCp = allEndCp.headOption
-
-    if (startCp.nonEmpty && source.startCalibrationPoint.isEmpty)
-      throw new IllegalArgumentException("Start calibration point not in the first link of source")
-
-    if (endCp.nonEmpty && orderedSources.last.endCalibrationPoint.isEmpty)
-      throw new IllegalArgumentException("Start calibration point not in the first link of source")
-
-    val adjustedCreatedRoads = orderedTargets.foldLeft(orderedTargets) { (previousTargets, target) =>
-      RoadAddressLinkBuilder.adjustRoadAddressTopology(orderedTargets.length, startCp, endCp, maxEndMValue, minStartAddressM, maxEndAddressM, source, target, previousTargets, user.username).filterNot(_.id == 0 && source.linkId == target.linkId) }
-
-    // Figure out first link's side code
-    val startingSideCode = if (GeometryUtils.areAdjacent(adjustedCreatedRoads.head.geometry.head, orderedSources.head.geometry.head) ||
-      GeometryUtils.areAdjacent(adjustedCreatedRoads.head.geometry.last, orderedSources.head.geometry.last)) {
-      orderedSources.head.sideCode
-    } else {
-      switchSideCode(orderedSources.head.sideCode)
-    }
-
-    // Adjust SideCode according to the starting link
-    adjustSideCodes(Seq(adjustedCreatedRoads.head.copy(sideCode = startingSideCode)), adjustedCreatedRoads.tail)
-
-  }
-
-  private def adjustSideCodes(ready: Seq[RoadAddressLink], unprocessed: Seq[RoadAddressLink]): Seq[RoadAddressLink] = {
-    if (unprocessed.isEmpty)
-      ready
-    else {
-      val last = ready.last
-      val next = unprocessed.head
-      val endPoint = if (ready.last.sideCode == SideCode.TowardsDigitizing) ready.last.geometry.last else  ready.last.geometry.head
-      val touch = (GeometryUtils.areAdjacent(next.geometry.head, endPoint), GeometryUtils.areAdjacent(next.geometry.last, endPoint))
-      val nextSideCode = touch match {
-        case (true, false) => SideCode.TowardsDigitizing
-        case (false, true) => SideCode.AgainstDigitizing
-        //Overlapping or non-touching geometries
-        case (_, _) => throw new IllegalArgumentException("Touching geometries are invalid: %s %s".format(last.geometry, next.geometry))
-      }
-      adjustSideCodes(ready++Seq(next.copy(sideCode=nextSideCode)), unprocessed.tail)
-    }
-=======
     targetRoadAddresses
->>>>>>> 07327a79
   }
 
   def recalculateRoadAddresses(roadNumber: Long, roadPartNumber: Long) = {
