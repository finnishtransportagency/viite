package fi.liikennevirasto.viite

import java.net.ConnectException

import fi.liikennevirasto.digiroad2._
import fi.liikennevirasto.digiroad2.asset._
import fi.liikennevirasto.digiroad2.client.vvh.FeatureClass.AllOthers
import fi.liikennevirasto.digiroad2.client.vvh._
import fi.liikennevirasto.digiroad2.linearasset.{RoadLink, RoadLinkLike}
import fi.liikennevirasto.digiroad2.oracle.OracleDatabase
import fi.liikennevirasto.digiroad2.service.{RoadLinkService, RoadLinkType}
import fi.liikennevirasto.digiroad2.user.User
import fi.liikennevirasto.digiroad2.util.LogUtils.time
import fi.liikennevirasto.digiroad2.util.Track
import fi.liikennevirasto.digiroad2.util.{RoadAddressException, Track}
import fi.liikennevirasto.viite.dao.RoadAddressDAO.logger
import fi.liikennevirasto.viite.dao._
import fi.liikennevirasto.viite.model.{Anomaly, RoadAddressLink, RoadAddressLinkLike}
import fi.liikennevirasto.viite.process.RoadAddressFiller.{AddressChangeSet, LinearLocationAdjustment}
import fi.liikennevirasto.viite.process._
import org.joda.time.DateTime
import org.slf4j.LoggerFactory

import scala.collection.immutable.SortedMap
import scala.concurrent.ExecutionContext.Implicits.global
import scala.concurrent.duration.Duration
import scala.concurrent.{Await, Future}

class RoadAddressService(roadLinkService: RoadLinkService, eventbus: DigiroadEventBus, frozenTimeVVHAPIServiceEnabled: Boolean = false) {

  def withDynTransaction[T](f: => T): T = OracleDatabase.withDynTransaction(f)

  def withDynSession[T](f: => T): T = OracleDatabase.withDynSession(f)

  private val logger = LoggerFactory.getLogger(getClass)

  sealed trait RoadClass {
    def value: Int
    def roads: Seq[Int]
  }

  object RoadClass {
    val values = Set(HighwayClass, MainRoadClass, RegionalClass, ConnectingClass, MinorConnectingClass, StreetClass
    , RampsAndRoundAboutsClass, PedestrianAndBicyclesClassA, PedestrianAndBicyclesClassB, WinterRoadsClass, PathsClass, ConstructionSiteTemporaryClass, PrivateRoadClass, NoClass)

    def get(roadNumber: Int): Int = {
      values.find(_.roads contains roadNumber).getOrElse(NoClass).value
    }

    case object HighwayClass extends RoadClass { def value = 1; def roads: Range.Inclusive = 1 to 39;}
    case object MainRoadClass extends RoadClass { def value = 2; def roads: Range.Inclusive = 40 to 99;}
    case object RegionalClass extends RoadClass { def value = 3; def roads: Range.Inclusive = 100 to 999;}
    case object ConnectingClass extends RoadClass { def value = 4; def roads: Range.Inclusive = 1000 to 9999;}
    case object MinorConnectingClass extends RoadClass { def value = 5; def roads: Range.Inclusive = 10000 to 19999;}
    case object StreetClass extends RoadClass { def value = 6; def roads: Range.Inclusive = 40000 to 49999;}
    case object RampsAndRoundAboutsClass extends RoadClass { def value = 7; def roads: Range.Inclusive = 20001 to 39999;}
    case object PedestrianAndBicyclesClassA extends RoadClass { def value = 8; def roads: Range.Inclusive = 70001 to 89999;}
    case object PedestrianAndBicyclesClassB extends RoadClass { def value = 8; def roads: Range.Inclusive = 90001 to 99999;}
    case object WinterRoadsClass extends RoadClass { def value = 9; def roads: Range.Inclusive = 60001 to 61999;}
    case object PathsClass extends RoadClass { def value = 10; def roads: Range.Inclusive = 62001 to 62999;}
    case object ConstructionSiteTemporaryClass extends RoadClass { def value = 11; def roads: Range.Inclusive = 9900 to 9999;}
    case object PrivateRoadClass extends RoadClass { def value = 12; def roads: Range.Inclusive = 50001 to 59999;}
    case object NoClass extends RoadClass { def value = 99; def roads: Range.Inclusive = 0 to 0;}
  }

  val Epsilon = 1
  /* Smallest mvalue difference we can tolerate to be "equal to zero". One micrometer.
                                See https://en.wikipedia.org/wiki/Floating_point#Accuracy_problems
                             */

  val newTransaction = true

  class Contains(r: Range) {
    def unapply(i: Int): Boolean = r contains i
  }

  private def fetchRoadAddressesByBoundingBox(boundingRectangle: BoundingRectangle, fetchOnlyFloating: Boolean = false,
                                              onlyNormalRoads: Boolean = false, roadNumberLimits: Seq[(Int, Int)] = Seq()) = {
    val (floatingAddresses, nonFloatingAddresses) = withDynTransaction {
      time(logger, "Fetch floating and non-floating addresses") {
        RoadAddressDAO.fetchRoadAddressesByBoundingBox(boundingRectangle, fetchOnlyFloating, onlyNormalRoads, roadNumberLimits).partition(_.isFloating)
      }
    }
    val floatingHistoryRoadLinks = withDynTransaction {
      time(logger, "Fetch floating history links") {
        roadLinkService.getRoadLinksHistoryFromVVH(floatingAddresses.map(_.linkId).toSet)
      }
    }
    val historyLinkAddresses = time(logger, "Build history link addresses") {
      floatingHistoryRoadLinks.flatMap(fh => {
        buildFloatingRoadAddressLink(fh, floatingAddresses.filter(_.linkId == fh.linkId))
      })
    }

    RoadAddressResult(historyLinkAddresses, nonFloatingAddresses, floatingAddresses)
  }

  private def fetchMissingRoadAddressesByBoundingBox(boundingRectangle: BoundingRectangle, fetchOnlyFloating: Boolean = false) = {
    withDynTransaction {
      time(logger, "RoadAddressDAO.fetchMissingRoadAddressesByBoundingBox") {
        RoadAddressDAO.fetchMissingRoadAddressesByBoundingBox(boundingRectangle).groupBy(_.linkId)
      }
    }
  }

  def buildFloatingRoadAddressLink(rl: VVHHistoryRoadLink, roadAddrSeq: Seq[RoadAddress]): Seq[RoadAddressLink] = {
    val fusedRoadAddresses = RoadAddressLinkBuilder.fuseRoadAddressWithTransaction(roadAddrSeq)
    fusedRoadAddresses.map(ra => {
      RoadAddressLinkBuilder.build(rl, ra)
    })
  }

  def getSuravageRoadLinkAddresses(boundingRectangle: BoundingRectangle, boundingBoxResult: BoundingBoxResult): Seq[RoadAddressLink] = {
    withDynSession {
      Await.result(boundingBoxResult.suravageF, Duration.Inf).map(x => (x, None)).map(RoadAddressLinkBuilder.buildSuravageRoadAddressLink)
    }
  }

  def getSuravageRoadLinkAddressesByLinkIds(linkIdsToGet: Set[Long]): Seq[RoadAddressLink] = {
    val suravageLinks = roadLinkService.getSuravageRoadLinksFromVVH(linkIdsToGet)
    withDynSession {
      suravageLinks.map(x => (x, None)).map(RoadAddressLinkBuilder.buildSuravageRoadAddressLink)
    }
  }

  def fetchBoundingBoxF(boundingRectangle: BoundingRectangle, roadNumberLimits: Seq[(Int, Int)],
                        everything: Boolean = false, publicRoads: Boolean = false): BoundingBoxResult = {
    BoundingBoxResult(
      roadLinkService.getChangeInfoFromVVHF(boundingRectangle, Set()),
      Future(fetchRoadAddressesByBoundingBox(boundingRectangle)),
      Future(roadLinkService.getRoadLinksFromVVH(boundingRectangle, roadNumberLimits, Set(), everything, publicRoads, frozenTimeVVHAPIServiceEnabled)),
      Future(roadLinkService.getComplementaryRoadLinksFromVVH(boundingRectangle, Set())),
      roadLinkService.getSuravageLinksFromVVHF(boundingRectangle, Set())
    )
  }

  def getRoadAddressLinksWithSuravage(boundingRectangle: BoundingRectangle, roadNumberLimits: Seq[(Int, Int)],
                                      everything: Boolean = false, publicRoads: Boolean = false): Seq[RoadAddressLink] = {
    val combinedFuture = fetchBoundingBoxF(boundingRectangle, roadNumberLimits, everything, publicRoads)
    val roadAddressLinks = getRoadAddressLinks(combinedFuture, boundingRectangle, Seq(), everything)
    val suravageAddresses = getSuravageRoadLinkAddresses(boundingRectangle, combinedFuture)
    setBlackUnderline(suravageAddresses ++ roadAddressLinks)
  }

  // For the purpose of the use of this conversion we do not need a accurate start date and end date since it comes from the Road address on the builder
  def toHistoryRoadLink(roadLinkLike: RoadLinkLike): VVHHistoryRoadLink = {
    val featureClassCode = roadLinkLike.attributes.getOrElse("MTKCLASS", BigInt(0)).asInstanceOf[BigInt].intValue()
    VVHHistoryRoadLink(roadLinkLike.linkId, roadLinkLike.municipalityCode, roadLinkLike.geometry, roadLinkLike.administrativeClass, roadLinkLike.trafficDirection,  VVHClient.featureClassCodeToFeatureClass.getOrElse(featureClassCode, AllOthers),
      roadLinkLike.vvhTimeStamp, roadLinkLike.vvhTimeStamp, roadLinkLike.attributes, roadLinkLike.constructionType, roadLinkLike.linkSource, roadLinkLike.length)
  }

  def buildFloatingAddresses(allRoadLinks: Seq[RoadLink], suravageLinks: Seq[VVHRoadlink], floating: Seq[RoadAddress]): Seq[RoadAddressLink] = {

    val combinedRoadLinks = (allRoadLinks ++ suravageLinks).filter(crl => floating.map(_.linkId).contains(crl.linkId))
    combinedRoadLinks.flatMap(fh => {
      val actualFloatings = floating.filter(_.linkId == fh.linkId)
      buildFloatingRoadAddressLink(toHistoryRoadLink(fh), actualFloatings)
    })
  }


  def getRoadAddressLinks(boundingBoxResult: BoundingBoxResult,
                          boundingRectangle: BoundingRectangle, roadNumberLimits: Seq[(Int, Int)],
                          everything: Boolean = false, publicRoads: Boolean = false): Seq[RoadAddressLink] = {
    def complementaryLinkFilter(roadAddressLink: RoadAddressLink) = {
      everything || publicRoads || roadNumberLimits.exists {
        case (start, stop) => roadAddressLink.roadNumber >= start && roadAddressLink.roadNumber <= stop
      }
    }


    //TODO use complementedIds instead of only roadLinkIds below. There is no complementary ids for changeInfo dealing (for now)
    val combinedFuture =
      for {
        changedRoadLinksF <- boundingBoxResult.changeInfoF
        roadLinkFuture <- boundingBoxResult.roadLinkF
        complementaryFuture <- boundingBoxResult.complementaryF
        fetchRoadAddressesByBoundingBoxF <- boundingBoxResult.roadAddressResultF
        suravageLinksF <- boundingBoxResult.suravageF
      } yield (changedRoadLinksF, (roadLinkFuture, complementaryFuture), fetchRoadAddressesByBoundingBoxF, suravageLinksF)

    val (changedRoadLinks, (roadLinks, complementaryLinks), roadAddressResults, suravageLinks) =
      time(logger, "Fetch VVH road links and address data") {
        Await.result(combinedFuture, Duration.Inf)
      }

    val (missingFloating, addresses, existingFloating) = (roadAddressResults.historyFloatingLinkAddresses, roadAddressResults.current, roadAddressResults.floating)
    // We should not have any road address history for links that do not have current address (they should be terminated)
    val complementaryLinkIds = complementaryLinks.map(_.linkId).toSet
    val normalRoadLinkIds = roadLinks.map(_.linkId).toSet
    val suravageLinkIds = suravageLinks.map(_.linkId).toSet
    val allRoadLinks = roadLinks ++ complementaryLinks
    val linkIds = complementaryLinkIds ++ normalRoadLinkIds ++ suravageLinkIds

    val allRoadAddressesAfterChangeTable = applyChanges(allRoadLinks, if (!frozenTimeVVHAPIServiceEnabled) changedRoadLinks else Seq(), addresses)
    val missedRL = time(logger, "Find missing road addresses") {
      withDynTransaction {
        if (everything || !frozenTimeVVHAPIServiceEnabled) {
          RoadAddressDAO.getMissingRoadAddresses(linkIds -- existingFloating.map(_.linkId).toSet -- allRoadAddressesAfterChangeTable.flatMap(_.allSegments).map(_.linkId).toSet)
        } else {
          List[MissingRoadAddress]()
        }
      }.groupBy(_.linkId)
    }

    val (floating, changedRoadAddresses) = allRoadAddressesAfterChangeTable.flatMap(_.currentSegments).partition(_.isFloating)
    val roadAddressLinkMap = createRoadAddressLinkMap(allRoadLinks, suravageLinks, buildFloatingAddresses(allRoadLinks, suravageLinks, existingFloating ++ floating),
      changedRoadAddresses, missedRL)

    val inUseSuravageLinks = suravageLinks.filter(sl => roadAddressLinkMap.keySet.contains(sl.linkId))
    val (filledTopology, changeSet) = RoadAddressFiller.fillTopology(allRoadLinks ++ inUseSuravageLinks, roadAddressLinkMap)

    publishChangeSet(changeSet)
    val returningTopology = filledTopology.filter(link => !complementaryLinkIds.contains(link.linkId) ||
      complementaryLinkFilter(link))

    returningTopology ++ missingFloating.filterNot(link => returningTopology.map(_.linkId).contains(link.linkId)).map(floating => floating.copy(roadLinkType = RoadLinkType.FloatingRoadLinkType))

  }

  private def publishChangeSet(changeSet: AddressChangeSet): Unit = {
    time(logger, "Publish change set") {
      //Temporary filter for missing road addresses QA
      if (!frozenTimeVVHAPIServiceEnabled) {
        eventbus.publish("roadAddress:persistMissingRoadAddress", changeSet.missingRoadAddresses)
      }
      eventbus.publish("roadAddress:persistAdjustments", changeSet.adjustedMValues)
      eventbus.publish("roadAddress:floatRoadAddress", changeSet.toFloatingAddressIds)
    }
  }

  private def createRoadAddressLinkMap(roadLinks: Seq[RoadLink], suravageLinks: Seq[VVHRoadlink], toFloating: Seq[RoadAddressLink],
                                       addresses: Seq[RoadAddress],
                                       missedRL: Map[Long, List[MissingRoadAddress]]): Map[Long, Seq[RoadAddressLink]] = {
    time(logger, "Create road address link map") {
      val (suravageRA, _) = addresses.partition(ad => ad.linkGeomSource == LinkGeomSource.SuravageLinkInterface)
      logger.info(s"Creation of RoadAddressLinks started.")
      val mappedRegular = roadLinks.map { rl =>
        val floaters = toFloating.filter(_.linkId == rl.linkId)
        val ra = addresses.filter(_.linkId == rl.linkId)
        val missed = missedRL.getOrElse(rl.linkId, Seq())
        rl.linkId -> buildRoadAddressLink(rl, ra, missed, floaters)
      }.toMap
      val filteredSuravage = suravageLinks.filter(sl => suravageRA.map(_.linkId).contains(sl.linkId))
      val mappedSuravage = filteredSuravage.map(sur => {
        val ra = suravageRA.filter(_.linkId == sur.linkId)
        sur.linkId -> buildSuravageRoadAddressLink(sur, ra)
      }).toMap
      logger.info(s"Finished creation of roadAddressLinks, final result: ")
      logger.info(s"Regular Roads: ${mappedRegular.size} || Suravage Roads: ${mappedSuravage.size}")
      mappedRegular ++ mappedSuravage
    }
  }

  def getRoadAddressLinksByLinkId(boundingRectangle: BoundingRectangle, roadNumberLimits: Seq[(Int, Int)]): Seq[RoadAddressLink] = {

    val fetchAddrStartTime = System.currentTimeMillis()
    val fetchRoadAddressesByBoundingBoxF = Future(fetchRoadAddressesByBoundingBox(boundingRectangle, fetchOnlyFloating = false, onlyNormalRoads = true, roadNumberLimits))
    val fetchMissingRoadAddressesByBoundingBoxF = Future(fetchMissingRoadAddressesByBoundingBox(boundingRectangle))

    val fetchResult = Await.result(fetchRoadAddressesByBoundingBoxF, Duration.Inf)
    val (historyLinkAddresses, addresses) = (fetchResult.historyFloatingLinkAddresses, fetchResult.current)

    val missingViiteRoadAddress = if (!frozenTimeVVHAPIServiceEnabled) Await.result(fetchMissingRoadAddressesByBoundingBoxF, Duration.Inf) else Map[Long, Seq[MissingRoadAddress]]()
    logger.info("Fetch addresses completed in %d ms".format(System.currentTimeMillis() - fetchAddrStartTime))

    val addressLinkIds = addresses.map(_.linkId).toSet ++ missingViiteRoadAddress.keySet
    val fetchVVHStartTime = System.currentTimeMillis()
    val changedRoadLinksF = if (!frozenTimeVVHAPIServiceEnabled) roadLinkService.getChangeInfoFromVVHF(addressLinkIds) else Future(Seq())

    val roadLinks = roadLinkService.getRoadLinksByLinkIdsFromVVH(addressLinkIds, frozenTimeVVHAPIServiceEnabled)

    val fetchVVHEndTime = System.currentTimeMillis()
    logger.info("Fetch VVH road links completed in %d ms".format(fetchVVHEndTime - fetchVVHStartTime))

    val linkIds = roadLinks.map(_.linkId).toSet

    val changedRoadLinks = Await.result(changedRoadLinksF, Duration.Inf)
    logger.info("Fetch change info completed in %d ms".format(System.currentTimeMillis() - fetchVVHEndTime))

    val complementedWithChangeAddresses = time(logger, "Complemented with change addresses") {
      applyChanges(roadLinks, if (!frozenTimeVVHAPIServiceEnabled) changedRoadLinks else Seq(), addresses)
    }

    val (changedFloating, missingFloating) = historyLinkAddresses.partition(ral => linkIds.contains(ral.linkId))

    val buildStartTime = System.currentTimeMillis()
    val viiteRoadLinks = roadLinks.map { rl =>
      val floaters = changedFloating.filter(_.linkId == rl.linkId)
      val ra = complementedWithChangeAddresses.flatMap(_.currentSegments).filter(_.linkId == rl.linkId)
      val missed = missingViiteRoadAddress.getOrElse(rl.linkId, Seq())
      rl.linkId -> buildRoadAddressLink(rl, ra, missed, floaters)
    }.toMap
    val buildEndTime = System.currentTimeMillis()
    logger.info("Build road addresses completed in %d ms".format(buildEndTime - buildStartTime))

    val (filledTopology, changeSet) = RoadAddressFiller.fillTopology(roadLinks, viiteRoadLinks)

    publishChangeSet(changeSet)

    setBlackUnderline(filledTopology ++ missingFloating)
  }

  def getRoadAddressesWithLinearGeometry(boundingRectangle: BoundingRectangle, roadNumberLimits: Seq[(Int, Int)]): Seq[RoadAddressLink] = {

    val fetchRoadAddressesByBoundingBoxF = Future(fetchRoadAddressesByBoundingBox(boundingRectangle, fetchOnlyFloating = false, onlyNormalRoads = true, roadNumberLimits))

    val fetchResult = time(logger, "Fetch road addresses by bounding box") {
      Await.result(fetchRoadAddressesByBoundingBoxF, Duration.Inf)
    }
    val addresses = fetchResult.current

    val viiteRoadLinks = time(logger, "Build road addresses") {
      addresses.map { address =>
        address.linkId -> RoadAddressLinkBuilder.buildSimpleLink(address)
      }.toMap
    }

    setBlackUnderline(viiteRoadLinks.values.toSeq)
  }

  /**
    * Checks that  length is same after change  (used in type 1 and type 2)
    *
    * @param change change case class
    * @return true if stays with in epsilon
    */
  private def changedLengthStaySame(change: ChangeInfo): Boolean = {
    val difference = Math.abs(change.oldEndMeasure.getOrElse(0D) - change.oldStartMeasure.getOrElse(0D)) -
      Math.abs(change.newEndMeasure.getOrElse(0D) - change.newStartMeasure.getOrElse(0D))
    if (difference.abs < Epsilon) {
      return true
    } else
      logger.error("Change message for change " + change.toString + "failed due to length not being same before and after change")
    false
  }

  /**
    * Sanity checks for changes. We don't want to solely trust VVH messages, thus we do some sanity checks and drop insane ones
    *
    * @param changes Change infos
    * @return sane changetypes
    */

  def changesSanityCheck(changes: Seq[ChangeInfo]): Seq[ChangeInfo] = {
    val (combinedParts, nonCheckedChangeTypes) = changes.partition(x => x.changeType == ChangeType.CombinedModifiedPart.value
      || x.changeType == ChangeType.CombinedRemovedPart.value)
    val sanityCheckedTypeOneTwo = combinedParts.filter(x => changedLengthStaySame(x))
    sanityCheckedTypeOneTwo ++ nonCheckedChangeTypes
  }

  def filterRelevantChanges(roadAddresses: Seq[RoadAddress], allChanges: Seq[ChangeInfo]): Seq[ChangeInfo] = {
    val groupedAddresses = roadAddresses.groupBy(_.linkId)
    val timestamps = groupedAddresses.mapValues(_.map(_.adjustedTimestamp).min)
    allChanges.filter(ci => timestamps.get(ci.oldId.getOrElse(ci.newId.get)).nonEmpty && ci.vvhTimeStamp >= timestamps.getOrElse(ci.oldId.getOrElse(ci.newId.get), 0L))
  }

  def applyChanges(roadLinks: Seq[RoadLink], allChanges: Seq[ChangeInfo], roadAddresses: Seq[RoadAddress]): Seq[LinkRoadAddressHistory] = {
    time(logger, "Apply changes") {
      val addresses = roadAddresses.groupBy(ad => (ad.linkId, ad.commonHistoryId)).mapValues(v => LinkRoadAddressHistory(v.partition(_.endDate.isEmpty)))
      val changes = filterRelevantChanges(roadAddresses, allChanges)
      val changedRoadLinks = changesSanityCheck(changes)
      if (changedRoadLinks.isEmpty) {
        addresses.values.toSeq
      } else {
        withDynTransaction {
          val newRoadAddresses = RoadAddressChangeInfoMapper.resolveChangesToMap(addresses, changedRoadLinks)
          val roadLinkMap = roadLinks.map(rl => rl.linkId -> rl).toMap

          val (addressesToCreate, addressesExceptNew) = newRoadAddresses.flatMap(_._2.allSegments).toSeq.partition(_.id == NewRoadAddress)
          val savedRoadAddresses = addressesToCreate.filter(r => roadLinkMap.contains(r.linkId)).map(r =>
            r.copy(geometry = GeometryUtils.truncateGeometry3D(roadLinkMap(r.linkId).geometry,
              r.startMValue, r.endMValue), linkGeomSource = roadLinkMap(r.linkId).linkSource))
          val removedIds = addresses.values.flatMap(_.allSegments).map(_.id).toSet -- (savedRoadAddresses ++ addressesExceptNew).map(x => x.id)
          removedIds.grouped(500).foreach(s => {
            RoadAddressDAO.expireById(s)
            logger.debug("Expired: " + s.mkString(","))
          })
          val toFloating = addressesExceptNew.filter(ra => ra.isFloating)
          logger.info(s"Found ${toFloating.size} road addresses that were left floating after changes, saving them.")
          toFloating.foreach {
            ra => RoadAddressDAO.changeRoadAddressFloatingWithHistory(ra.id, None, FloatingReason.ApplyChanges)
          }

          checkRoadAddressFloatingWithoutTX(addressesExceptNew.map(_.linkId).toSet, float = true)
          val ids = RoadAddressDAO.create(savedRoadAddresses).toSet ++ addressesExceptNew.map(_.id).toSet
          val changedRoadParts = addressesToCreate.map(a => (a.roadNumber, a.roadPartNumber)).toSet

          val adjustedRoadParts = changedRoadParts.filter { x => recalculateRoadAddresses(x._1, x._2) }
          // re-fetch after recalculation
          val adjustedAddresses = adjustedRoadParts.flatMap { case (road, part) => RoadAddressDAO.fetchByRoadPart(road, part) }

          val changedRoadAddresses = adjustedAddresses ++ RoadAddressDAO.fetchByIdMassQuery(ids -- adjustedAddresses.map(_.id), includeFloating = true)
          changedRoadAddresses.groupBy(cra => (cra.linkId, cra.commonHistoryId)).map(s => LinkRoadAddressHistory(s._2.toSeq.partition(_.endDate.isEmpty))).toSeq
        }
      }
    }
  }

  /**
    * Returns missing road addresses for links that did not already exist in database
    *
    * @param roadNumberLimits
    * @param municipality
    * @return
    */
  def getMissingRoadAddresses(roadNumberLimits: Seq[(Int, Int)], municipality: Int): Seq[MissingRoadAddress] = {
    val (addresses, missedRL, roadLinks) =
      withDynTransaction {
        val roadLinks = roadLinkService.getCurrentAndComplementaryRoadLinksFromVVH(municipality, roadNumberLimits, frozenTimeVVHAPIServiceEnabled)
        val linkIds = roadLinks.map(_.linkId).toSet
        val addr = RoadAddressDAO.fetchByLinkId(linkIds).groupBy(_.linkId)
        val missingLinkIds = linkIds -- addr.keySet
        (addr, RoadAddressDAO.getMissingRoadAddresses(missingLinkIds).groupBy(_.linkId), roadLinks)
      }
    val viiteRoadLinks = roadLinks.map { rl =>
      val ra = addresses.getOrElse(rl.linkId, Seq())
      val missed = missedRL.getOrElse(rl.linkId, Seq())
      rl.linkId -> buildRoadAddressLink(rl, ra, missed)
    }.toMap

    val (_, changeSet) = RoadAddressFiller.fillTopology(roadLinks, viiteRoadLinks)

    changeSet.missingRoadAddresses
  }

  def buildSuravageRoadAddressLink(rl: VVHRoadlink, roadAddrSeq: Seq[RoadAddress]): Seq[RoadAddressLink] = {
    val fusedRoadAddresses = RoadAddressLinkBuilder.fuseRoadAddressWithTransaction(roadAddrSeq)
    val kept = fusedRoadAddresses.map(_.id).toSet
    val removed = roadAddrSeq.map(_.id).toSet.diff(kept)
    val roadAddressesToRegister = fusedRoadAddresses.filter(_.id == fi.liikennevirasto.viite.NewRoadAddress)
    if (roadAddressesToRegister.nonEmpty)
      eventbus.publish("roadAddress:mergeRoadAddress", RoadAddressMerge(removed, roadAddressesToRegister))
    fusedRoadAddresses.map(ra => {
      RoadAddressLinkBuilder.build(rl, ra)
    })
  }

  def buildRoadAddressLink(rl: RoadLink, roadAddrSeq: Seq[RoadAddress], missing: Seq[MissingRoadAddress], floaters: Seq[RoadAddressLink] = Seq.empty): Seq[RoadAddressLink] = {
    val fusedRoadAddresses = RoadAddressLinkBuilder.fuseRoadAddressWithTransaction(roadAddrSeq)
    val kept = fusedRoadAddresses.map(_.id).toSet
    val removed = roadAddrSeq.map(_.id).toSet.diff(kept)
    val roadAddressesToRegister = fusedRoadAddresses.filter(_.id == fi.liikennevirasto.viite.NewRoadAddress)
    if (roadAddressesToRegister.nonEmpty)
      eventbus.publish("roadAddress:mergeRoadAddress", RoadAddressMerge(removed, roadAddressesToRegister))
    if (floaters.nonEmpty) {
      floaters.map(_.copy(anomaly = Anomaly.GeometryChanged, newGeometry = Option(rl.geometry)))
    } else {
      fusedRoadAddresses.map(ra => {
        RoadAddressLinkBuilder.build(rl, ra)
      }) ++
        missing.map(m => RoadAddressLinkBuilder.build(rl, m)).filter(_.length > 0.0)
    }
  }

  private def combineGeom(roadAddresses: Seq[RoadAddress]) = {
    if (roadAddresses.length == 1) {
      roadAddresses.head
    } else {
      val max = roadAddresses.maxBy(ra => ra.endMValue)
      val min = roadAddresses.minBy(ra => ra.startMValue)
      min.copy(startAddrMValue = Math.min(min.startAddrMValue, max.startAddrMValue),
        endAddrMValue = Math.max(min.endAddrMValue, max.endAddrMValue), startMValue = min.startMValue,
        endMValue = max.endMValue, geometry = Seq(min.geometry.head, max.geometry.last))
    }
  }

  def getRoadParts(boundingRectangle: BoundingRectangle, roadNumberLimits: Seq[(Int, Int)]): Seq[RoadAddressLink] = {
    val addresses = withDynTransaction {
      RoadAddressDAO.fetchPartsByRoadNumbers(boundingRectangle, roadNumberLimits).groupBy(_.linkId)
    }

    val vvhRoadLinks = roadLinkService.getRoadLinksByLinkIdsFromVVH(addresses.keySet, frozenTimeVVHAPIServiceEnabled)
    val combined = addresses.mapValues(combineGeom)
    val roadLinks = vvhRoadLinks.map(rl => rl -> combined(rl.linkId)).toMap

    roadLinks.flatMap { case (rl, ra) =>
      buildRoadAddressLink(rl, Seq(ra), Seq())
    }.toSeq
  }

  private def processRoadAddresses(addresses: Seq[RoadAddress], missedRL: Seq[MissingRoadAddress]): Seq[RoadAddressLink] = {
    val linkIds = addresses.map(_.linkId).toSet
    val anomaly = missedRL.headOption.map(_.anomaly).getOrElse(Anomaly.None)
    val (roadLinks, vvhHistoryLinks) = roadLinkService.getCurrentAndHistoryRoadLinksFromVVH(linkIds, frozenTimeVVHAPIServiceEnabled)
    (anomaly, addresses.size, roadLinks.size, vvhHistoryLinks.size) match {
      case (_, 0, 0, _) => List() // No road link currently exists and no addresses on this link id => ignore
      case (Anomaly.GeometryChanged, _, _, 0) => addresses.flatMap(a => roadLinks.map(rl => RoadAddressLinkBuilder.build(rl, a)))
      case (Anomaly.GeometryChanged, _, _, _) => addresses.flatMap(a => vvhHistoryLinks.map(rl => RoadAddressLinkBuilder.build(rl, a)))
      case (_, _, 0, _) => addresses.flatMap(a => vvhHistoryLinks.map(rl => RoadAddressLinkBuilder.build(rl, a)))
      case (Anomaly.NoAddressGiven, 0, _, _) => missedRL.flatMap(a => roadLinks.map(rl => RoadAddressLinkBuilder.build(rl, a)))
      case (_, _, _, _) => addresses.flatMap(a => roadLinks.map(rl => RoadAddressLinkBuilder.build(rl, a)))
    }
  }

  /**
    * returns road addresses with ID currently does not include terminated links which it cannot build roadaddress with out geometry
    *
    * @param id id
    * @return roadaddress[]
    */
  def getRoadAddressLinkById(id: Long): Seq[RoadAddressLink] = {
    val (addresses, missedRL) = withDynTransaction {
      val addr = RoadAddressDAO.fetchByIdMassQuery(Set(id), includeFloating = true, includeHistory = false)
      (addr, RoadAddressDAO.getMissingRoadAddresses(addr.map(_.linkId).toSet))
    }
    processRoadAddresses(addresses, missedRL)
  }

  /**
    * returns road addresses with link-id currently does not include terminated links which it cannot build roadaddress with out geometry
    *
    * @param linkId link-id
    * @return roadaddress[]
    */
  def getRoadAddressLink(linkId: Long): Seq[RoadAddressLink] = {
    val (addresses, missedRL) = withDynTransaction {
      (RoadAddressDAO.fetchByLinkId(Set(linkId), includeFloating = true, includeHistory = false, includeTerminated = false), // cannot builld terminated link because missing geometry
        RoadAddressDAO.getMissingRoadAddresses(Set(linkId)))
    }
    processRoadAddresses(addresses, missedRL)
  }

  /**
    * Returns all floating road addresses that are represented on ROAD_ADDRESS table and are valid (excluding history)
    *
    * @param includesHistory - default value = false to exclude history values
    * @return Seq[RoadAddress]
    */
  def getFloatingAdresses(includesHistory: Boolean = false): List[RoadAddress] = {
    withDynSession {
      RoadAddressDAO.fetchAllFloatingRoadAddresses(includesHistory)
    }
  }

  /**
    * Returns all road address errors that are represented on ROAD_ADDRESS table and are valid (excluding history)
    *
    * @param includesHistory - default value = false to exclude history values
    * @return Seq[RoadAddress]
    */
  def getRoadAddressErrors(includesHistory: Boolean = false): List[AddressConsistencyValidator.AddressErrorDetails] = {
    withDynSession {
      RoadAddressDAO.fetchAllRoadAddressErrors(includesHistory)
    }
  }

  def getTargetRoadLink(linkId: Long): RoadAddressLink = {
    val (roadLinks, _) = roadLinkService.getCurrentAndHistoryRoadLinksFromVVH(Set(linkId), frozenTimeVVHAPIServiceEnabled)
    if (roadLinks.isEmpty) {
      throw new InvalidAddressDataException(s"Can't find road link for target link id $linkId")
    } else {
      RoadAddressLinkBuilder.build(roadLinks.head, MissingRoadAddress(linkId = linkId, None, None, RoadType.Unknown, None, None, None, None, anomaly = Anomaly.NoAddressGiven, Seq.empty[Point]))
    }
  }

  def getUniqueRoadAddressLink(id: Long): List[RoadAddressLink] = getRoadAddressLink(id).toList

  def createMissingRoadAddress(missingRoadLinks: Seq[MissingRoadAddress]): Unit = {
    withDynTransaction {
      missingRoadLinks.foreach(createSingleMissingRoadAddress)
    }
  }

  def createSingleMissingRoadAddress(missingAddress: MissingRoadAddress): Unit = {
    RoadAddressDAO.createMissingRoadAddress(missingAddress)
  }

  def mergeRoadAddress(data: RoadAddressMerge): Unit = {
    try {
      withDynTransaction {
        mergeRoadAddressInTX(data)
      }
    } catch {
      case ex: InvalidAddressDataException => logger.error("Duplicate merging(s) found, skipped.", ex)
      case ex: ConnectException => logger.error("A connection problem has occurred.", ex)
      case ex: Exception => logger.error("An unexpected error occurred.", ex)
    }
  }

  def mergeRoadAddressHistory(data: RoadAddressMerge): Unit = {
    try {
      withDynTransaction {
        mergeRoadAddressHistoryInTX(data)
      }
    } catch {
      case ex: InvalidAddressDataException => logger.error("Duplicate merging(s) found, skipped.", ex)
      case ex: ConnectException => logger.error("A connection problem has occurred.", ex)
      case ex: Exception => logger.error("An unexpected error occurred.", ex)
    }
  }

  def mergeRoadAddressInTX(data: RoadAddressMerge): Unit = {
    val unMergedCount = RoadAddressDAO.queryById(data.merged).size
    if (unMergedCount != data.merged.size)
      throw new InvalidAddressDataException("Data modified while updating, rolling back transaction: some source rows no longer valid")
    val mergedCount = expireRoadAddresses(data.merged)
    if (mergedCount == data.merged.size)
      createMergedSegments(data.created)
    else
      throw new InvalidAddressDataException("Data modified while updating, rolling back transaction: some source rows not updated")
  }

  def mergeRoadAddressHistoryInTX(data: RoadAddressMerge): Unit = {
    val unMergedCount = RoadAddressDAO.queryById(data.merged).size
    if (unMergedCount != data.merged.size)
      throw new InvalidAddressDataException("Data modified while updating, rolling back transaction: some source rows no longer valid")
    val mergedCount = expireRoadAddresses(data.merged)
    if (mergedCount == data.merged.size)
      createMergedSegments(data.created)
    else
      throw new InvalidAddressDataException("Data modified while updating, rolling back transaction: some source rows not updated")
  }

  def createMergedSegments(mergedRoadAddress: Seq[RoadAddress]): Unit = {
    mergedRoadAddress.grouped(500).foreach(group => RoadAddressDAO.create(group, Some("Automatic_merged")))
  }

  def expireRoadAddresses(expiredIds: Set[Long]): Int = {
    expiredIds.grouped(500).map(group => RoadAddressDAO.expireById(group)).sum
  }

  /**
    * Checks that if the geometry is found and updates the geometry to match or sets it floating if not found
    *
    * @param ids
    */
  def checkRoadAddressFloating(ids: Set[Long]): Unit = {
    withDynTransaction {
      checkRoadAddressFloatingWithoutTX(ids)
    }
  }

  /**
    * For easier unit testing and use
    *
    * @param ids
    */
  def checkRoadAddressFloatingWithoutTX(ids: Set[Long], float: Boolean = false): Unit = {
    def hasTargetRoadLink(roadLinkOpt: Option[RoadLinkLike], geometryOpt: Option[Seq[Point]]) = {
      !(roadLinkOpt.isEmpty || geometryOpt.isEmpty || GeometryUtils.geometryLength(geometryOpt.get) == 0.0)
    }

    val addresses = RoadAddressDAO.queryById(ids)
    val linkIdMap = addresses.groupBy(_.linkId).mapValues(_.map(_.id))
    val roadLinks = roadLinkService.getCurrentAndComplementaryVVHRoadLinks(linkIdMap.keySet, frozenTimeVVHAPIServiceEnabled)
    addresses.foreach { address =>
      val roadLink = roadLinks.find(_.linkId == address.linkId)
      val addressGeometry = roadLink.map(rl =>
        GeometryUtils.truncateGeometry3D(rl.geometry, address.startMValue, address.endMValue))
      if (float && hasTargetRoadLink(roadLink, addressGeometry)) {
        println("Floating and update geometry id %d (link id %d)".format(address.id, address.linkId))
        RoadAddressDAO.changeRoadAddressFloatingWithHistory(address.id, addressGeometry, FloatingReason.GeometryChanged)
        val missing = MissingRoadAddress(address.linkId, Some(address.startAddrMValue), Some(address.endAddrMValue), RoadAddressLinkBuilder.getRoadType(roadLink.get.administrativeClass, UnknownLinkType), None, None, Some(address.startMValue), Some(address.endMValue), Anomaly.GeometryChanged, Seq.empty[Point])
        RoadAddressDAO.createMissingRoadAddress(missing.linkId, missing.startAddrMValue.getOrElse(0), missing.endAddrMValue.getOrElse(0), missing.anomaly.value, missing.startMValue.get, missing.endMValue.get)
      } else if (!hasTargetRoadLink(roadLink, addressGeometry)) {
        println("Floating id %d (link id %d)".format(address.id, address.linkId))
        RoadAddressDAO.changeRoadAddressFloatingWithHistory(address.id, None, FloatingReason.NewAddressGiven)
      } else {
        if (!GeometryUtils.areAdjacent(addressGeometry.get, address.geometry)) {
          println("Updating geometry for id %d (link id %d)".format(address.id, address.linkId))
          RoadAddressDAO.changeRoadAddressFloatingWithHistory(address.id, addressGeometry, FloatingReason.GapInGeometry)}
      }
    }
  }

  def convertRoadAddressToFloating(linkId: Long): Unit = {
    withDynTransaction {
      val addresses = RoadAddressDAO.fetchByLinkId(Set(linkId), includeHistory = false, includeTerminated = false)
      addresses.foreach { address =>
        println("Floating and update geometry id %d (link id %d)".format(address.id, address.linkId))
        RoadAddressDAO.changeRoadAddressFloatingWithHistory(address.id, None, floatingReason = FloatingReason.ManualFloating)
        RoadAddressDAO.createMissingRoadAddress(address.linkId, address.startAddrMValue, address.endAddrMValue, Anomaly.GeometryChanged.value, address.startMValue, address.endMValue)
      }
    }
  }

  /*
    Kalpa-API methods
  */
  def getRoadAddressesLinkByMunicipality(municipality: Int, roadLinkDataTempAPI: Boolean = false): Seq[RoadAddressLink] = {

    val (roadLinksWithComplementary, _) =
    // TODO This if statement will be removed after the frozen links are no longer needed and jut use the cache
      if (frozenTimeVVHAPIServiceEnabled) {
        val roadLinks = {
          val tempRoadLinks = roadLinkService.getRoadLinksFromVVHByMunicipality(municipality, frozenTimeVVHAPIServiceEnabled)
          if (tempRoadLinks == null)
            Seq.empty[RoadLink]
          else tempRoadLinks
        }
        val complimentaryLinks = {
          val tempComplimentary = roadLinkService.getComplementaryRoadLinksFromVVH(municipality)
          if (tempComplimentary == null)
            Seq.empty[RoadLink]
          else tempComplimentary
        }
        (roadLinks ++ complimentaryLinks, Seq())
      } else {
        //TODO Add on the cache the all the complementary links, and then filter on the methods used by OTH
        val (roadLinks, changes) = roadLinkService.getRoadLinksWithComplementaryAndChangesFromVVH(municipality)
        (roadLinks.filterNot(r => r.linkSource == LinkGeomSource.ComplimentaryLinkInterface) ++ roadLinkService.getComplementaryRoadLinksFromVVH(municipality), changes)
      }
    val suravageLinks = roadLinkService.getSuravageRoadLinks(municipality)
    val allRoadLinks: Seq[RoadLink] = roadLinksWithComplementary ++ suravageLinks

    val addresses =
      withDynTransaction {
        RoadAddressDAO.fetchByLinkIdToApi(allRoadLinks.map(_.linkId).toSet, RoadNetworkDAO.getLatestRoadNetworkVersion.nonEmpty).groupBy(_.linkId)
      }
    // In order to avoid sending roadAddressLinks that have no road address
    // we remove the road links that have no known address
    val knownRoadLinks = allRoadLinks.filter(rl => {
      addresses.contains(rl.linkId)
    })

    val viiteRoadLinks = knownRoadLinks.map { rl =>
      val ra = addresses.getOrElse(rl.linkId, Seq())
      rl.linkId -> buildRoadAddressLink(rl, ra, Seq())
    }.toMap

    val (filledTopology, changeSet) = RoadAddressFiller.fillTopology(allRoadLinks, viiteRoadLinks)
    publishChangeSet(changeSet)
    filledTopology
  }

  def saveAdjustments(addresses: Seq[LinearLocationAdjustment]): Unit = {
    withDynTransaction {
      addresses.foreach(RoadAddressDAO.updateLinearLocation)
    }
  }

  def getAdjacentAddresses(chainLinks: Set[Long], chainIds: Set[Long], linkId: Long,
                           id: Long, roadNumber: Long, roadPartNumber: Long, track: Track) = {
    withDynSession {
      getAdjacentAddressesInTX(chainLinks, chainIds, linkId, id, roadNumber, roadPartNumber, track)
    }
  }

  def getAdjacentAddressesInTX(chainLinks: Set[Long], chainIds: Set[Long], linkId: Long, id: Long, roadNumber: Long, roadPartNumber: Long, track: Track) = {
    val roadAddresses = (if (chainIds.nonEmpty)
      RoadAddressDAO.queryById(chainIds)
    else if (chainLinks.nonEmpty)
      RoadAddressDAO.fetchByLinkId(chainLinks, includeFloating = true, includeHistory = false)
    else Seq.empty[RoadAddress]
      ).sortBy(_.startAddrMValue)
    assert(roadAddresses.forall(r => r.roadNumber == roadNumber && r.roadPartNumber == roadPartNumber && r.track == track),
      s"Mixed floating addresses selected ($roadNumber/$roadPartNumber/$track): " + roadAddresses.map(r =>
        s"${r.linkId} = ${r.roadNumber}/${r.roadPartNumber}/${r.track.value}").mkString(", "))
    val startValues = roadAddresses.map(_.startAddrMValue)
    val endValues = roadAddresses.map(_.endAddrMValue)
    val orphanStarts = startValues.filterNot(st => endValues.contains(st))
    val orphanEnds = endValues.filterNot(st => startValues.contains(st))
    (orphanStarts.flatMap(st => RoadAddressDAO.fetchByAddressEnd(roadNumber, roadPartNumber, track, st))
      ++ orphanEnds.flatMap(end => RoadAddressDAO.fetchByAddressStart(roadNumber, roadPartNumber, track, end)))
      .distinct.filterNot(fo => chainIds.contains(fo.id) || chainLinks.contains(fo.linkId))
  }

  def getFloatingAdjacent(chainLinks: Set[Long], chainIds: Set[Long], linkId: Long, id: Long, roadNumber: Long, roadPartNumber: Long, trackCode: Int): Seq[RoadAddressLink] = {
<<<<<<< HEAD
    val (floatings, _) = withDynTransaction {
      RoadAddressDAO.fetchByRoadPart(roadNumber, roadPartNumber, includeFloating = true).partition(_.floating)
    }
    val historyLinks = time(logger, "Fetch floating history links") {
      roadLinkService.getRoadLinksHistoryFromVVH(floatings.map(_.linkId).toSet)
    }
    if (historyLinks.nonEmpty) {
      val historyLinkAddresses = time(logger, "Build history link addresses") {
        historyLinks.flatMap(fh => {
          buildFloatingRoadAddressLink(fh, floatings.filter(_.linkId == fh.linkId))
        })
=======
      val (floatings, _) = withDynTransaction {
        RoadAddressDAO.fetchByRoadPart(roadNumber, roadPartNumber, includeFloating = true).partition(_.isFloating)
      }
      val historyLinks = time(logger, "Fetch floating history links") {
        roadLinkService.getRoadLinksHistoryFromVVH(floatings.map(_.linkId).toSet)
>>>>>>> 6b23f427
      }
      val selectedById = historyLinkAddresses.find(_.id == id)
      val selectedByLinkId = historyLinkAddresses.find(_.linkId == linkId)
      val selected = if (selectedById.isDefined)
        selectedById
      else if (selectedByLinkId.isDefined)
        selectedByLinkId
      else Option.empty[RoadAddressLink]
      if (selected.isDefined)
        historyLinkAddresses.filter(ra => {
          ra.id != id && GeometryUtils.areAdjacent(ra.geometry, selected.get.geometry) && !chainIds.contains(ra.id)
        })
      else
        Seq.empty[RoadAddressLink]
    } else {
      Seq.empty[RoadAddressLink]
    }
  }

  def getAdjacent(chainLinks: Set[Long], linkId: Long, newSession: Boolean = true): Seq[RoadAddressLink] = {
    val chainRoadLinks = roadLinkService.getRoadLinksByLinkIdsFromVVH(chainLinks, frozenTimeVVHAPIServiceEnabled)
    val pointCloud = chainRoadLinks.map(_.geometry).map(GeometryUtils.geometryEndpoints).flatMap(x => Seq(x._1, x._2))
    val boundingPoints = GeometryUtils.boundingRectangleCorners(pointCloud)
    val boundingRectangle = BoundingRectangle(boundingPoints._1 + Vector3d(-.1, .1, 0.0), boundingPoints._2 + Vector3d(.1, -.1, 0.0))
    val connectedLinks = roadLinkService.getRoadLinksAndChangesFromVVHWithFrozenAPI(boundingRectangle, frozenTimeVVHAPIServiceEnabled)._1
      .filterNot(rl => chainLinks.contains(rl.linkId))
      .filter { rl =>
        val endPoints = GeometryUtils.geometryEndpoints(rl.geometry)
        pointCloud.exists(p => GeometryUtils.areAdjacent(p, endPoints._1) || GeometryUtils.areAdjacent(p, endPoints._2))
      }.map(rl => rl.linkId -> rl).toMap
<<<<<<< HEAD
    val (missingLinks, allRoadAddresses) = if (newSession) {
      withDynSession {
        (RoadAddressDAO.getMissingRoadAddresses(connectedLinks.keySet),
          RoadAddressDAO.fetchByLinkId(connectedLinks.keySet, includeFloating = true, includeHistory = false, includeTerminated = false))
      }
    } else {
      (RoadAddressDAO.getMissingRoadAddresses(connectedLinks.keySet),
        RoadAddressDAO.fetchByLinkId(connectedLinks.keySet, includeFloating = true, includeHistory = false, includeTerminated = false))
    }
    val onlyFloatingRoadAddresses = allRoadAddresses.filter(_.floating)
    val nonRoadAddressesLinks = connectedLinks.filter(cl => !allRoadAddresses.map(_.linkId).toSet.contains(cl._1))
      .values.flatMap(rl => RoadAddressFiller.generateUnknownRoadAddressesForRoadLink(rl, Seq.empty[RoadAddressLink]))
      .toSeq.filter(_.anomaly == Anomaly.NoAddressGiven)
    val builtMissing = (nonRoadAddressesLinks ++ missingLinks).map(ml => RoadAddressLinkBuilder.build(connectedLinks(ml.linkId), ml))
    val remainingAddresses = onlyFloatingRoadAddresses.filterNot(ra => builtMissing.map(_.linkId).contains(ra.linkId) && ra.floating)

    val filteredAddresses = remainingAddresses.filter(ra => {
      val rl = connectedLinks(ra.linkId)
      !GeometryUtils.withinTolerance(ra.geometry, rl.geometry, MaxDistanceDiffAllowed)
    }).map(fa => {
      RoadAddressLinkBuilder.build(connectedLinks(fa.linkId), fa, false, Some(connectedLinks(fa.linkId).geometry))
    })

    builtMissing ++ filteredAddresses
=======
    val missingLinks = if (newSession) {
        withDynSession {
          RoadAddressDAO.getMissingRoadAddresses(connectedLinks.keySet)
        }
      } else {
        RoadAddressDAO.getMissingRoadAddresses(connectedLinks.keySet)
      }
    missingLinks.map(ml => RoadAddressLinkBuilder.build(connectedLinks(ml.linkId), ml))
>>>>>>> 6b23f427
  }

  def getRoadAddressLinksAfterCalculation(sources: Seq[String], targets: Seq[String], user: User): Seq[RoadAddressLink] = {
    val transferredRoadAddresses = getRoadAddressesAfterCalculation(sources, targets, user)
    val target = roadLinkService.getRoadLinksByLinkIdsFromVVH(targets.map(rd => rd.toLong).toSet, frozenTimeVVHAPIServiceEnabled)
    transferredRoadAddresses.filter(_.endDate.isEmpty).map(ra => RoadAddressLinkBuilder.build(target.find(_.linkId == ra.linkId).get, ra))
  }

  def getRoadAddressesAfterCalculation(sources: Seq[String], targets: Seq[String], user: User): Seq[RoadAddress] = {
    def adjustGeometry(ra: RoadAddress, link: RoadAddressLinkLike): RoadAddress = {
      val geom = GeometryUtils.truncateGeometry3D(link.geometry, ra.startMValue, ra.endMValue)
      ra.copy(geometry = geom, linkGeomSource = link.roadLinkSource)
    }

    val sourceRoadAddressLinks = sources.flatMap(rd => {
      getRoadAddressLink(rd.toLong)
    })
    val targetIds = targets.map(rd => rd.toLong).toSet
    val targetRoadAddressLinks = targetIds.toSeq.map(getTargetRoadLink)
    val targetLinkMap: Map[Long, RoadAddressLinkLike] = targetRoadAddressLinks.map(l => l.linkId -> l).toMap
    transferRoadAddress(sourceRoadAddressLinks, targetRoadAddressLinks, user).map(ra => adjustGeometry(ra, targetLinkMap(ra.linkId)))
  }

  def transferFloatingToGap(sourceIds: Set[Long], targetIds: Set[Long], roadAddresses: Seq[RoadAddress], username: String): Unit = {
    val hasFloatings = withDynTransaction {
      val currentRoadAddresses = RoadAddressDAO.fetchByLinkId(sourceIds, includeFloating = true, includeTerminated = false)
      RoadAddressDAO.expireById(currentRoadAddresses.map(_.id).toSet)
      RoadAddressDAO.create(roadAddresses, Some(username))
      val roadNumber = roadAddresses.head.roadNumber.toInt
      val roadPartNumber = roadAddresses.head.roadPartNumber.toInt
      if(RoadAddressDAO.fetchFloatingRoadAddressesBySegment(roadNumber, roadPartNumber).filterNot(address => sourceIds.contains(address.linkId)).isEmpty) {
        if (!recalculateRoadAddresses(roadNumber, roadPartNumber))
          throw new RoadAddressException(s"Road address recalculation failed for $roadNumber / $roadPartNumber")
      }
      RoadAddressDAO.fetchAllFloatingRoadAddresses().nonEmpty
    }
    if (!hasFloatings)
      eventbus.publish("roadAddress:RoadNetworkChecker", RoadCheckOptions(Seq()))
  }

  def transferRoadAddress(sources: Seq[RoadAddressLink], targets: Seq[RoadAddressLink], user: User): Seq[RoadAddress] = {
    def latestSegments(segments: Seq[RoadAddressLink]): Seq[RoadAddressLink] = {
      if (segments.exists(_.endDate == ""))
        segments.filter(_.endDate == "")
      else {
        val max = RoadAddressLinkBuilder.formatter.print(segments.map(s =>
          RoadAddressLinkBuilder.formatter.parseDateTime(s.endDate)).maxBy(_.toDate))
        segments.filter(_.endDate == max)
      }
    }

    val mapping = DefloatMapper.createAddressMap(latestSegments(sources.sortBy(_.startMValue)), targets).filter(_.sourceLen > MinAllowedRoadAddressLength)
    if (mapping.exists(DefloatMapper.invalidMapping)) {
      throw new InvalidAddressDataException("Mapping failed to map following items: " +
        mapping.filter(DefloatMapper.invalidMapping).map(
          r => s"${r.sourceLinkId}: ${r.sourceStartM}-${r.sourceEndM} -> ${r.targetLinkId}: ${r.targetStartM}-${r.targetEndM}").mkString(", ")
      )
    }
    val sourceRoadAddresses = withDynSession {
      RoadAddressDAO.fetchByLinkId(sources.map(_.linkId).toSet, includeFloating = true, includeTerminated = false)
    }

    val (currentSourceRoadAddresses, historySourceRoadAddresses) = sourceRoadAddresses.partition(ra => ra.endDate.isEmpty)

    DefloatMapper.preTransferChecks(currentSourceRoadAddresses)
    val currentTargetRoadAddresses = DefloatMapper.adjustRoadAddresses(RoadAddressLinkBuilder.fuseRoadAddressWithTransaction(currentSourceRoadAddresses.sortBy(_.startAddrMValue).flatMap(DefloatMapper.mapRoadAddresses(mapping, currentSourceRoadAddresses))), currentSourceRoadAddresses)
    DefloatMapper.postTransferChecks(currentTargetRoadAddresses.filter(_.endDate.isEmpty), currentSourceRoadAddresses)

    val historyTargetRoadAddresses = historySourceRoadAddresses.groupBy(_.endDate).flatMap(group => {
      DefloatMapper.preTransferChecks(group._2)
      val targetHistory = DefloatMapper.adjustRoadAddresses(RoadAddressLinkBuilder.fuseRoadAddressWithTransaction(group._2.flatMap(DefloatMapper.mapRoadAddresses(mapping, group._2))),group._2)
      targetHistory
    })

    currentTargetRoadAddresses ++ historyTargetRoadAddresses
  }

  def recalculateRoadAddresses(roadNumber: Long, roadPartNumber: Long): Boolean = {
    try {
      val roads = RoadAddressDAO.fetchByRoadPart(roadNumber, roadPartNumber, includeFloating = true)
      if (!roads.exists(_.isFloating)) {
        try {
          val adjusted = LinkRoadAddressCalculator.recalculate(roads)
          assert(adjusted.size == roads.size)
          // Must not lose any
          val (changed, unchanged) = adjusted.partition(ra =>
            roads.exists(oldra => ra.id == oldra.id && (oldra.startAddrMValue != ra.startAddrMValue || oldra.endAddrMValue != ra.endAddrMValue))
          )
          logger.info(s"Road $roadNumber, part $roadPartNumber: ${changed.size} updated, ${unchanged.size} kept unchanged")
          changed.foreach(addr => RoadAddressDAO.update(addr, None))
          return true
        } catch {
          case ex: InvalidAddressDataException => logger.error(s"!!! Road $roadNumber, part $roadPartNumber contains invalid address data - part skipped !!!", ex)
        }
      } else {
        logger.info(s"Not recalculating $roadNumber / $roadPartNumber because floating segments were found")
      }
    } catch {
      case a: Exception => logger.error(a.getMessage, a)
    }
    false
  }

  def prettyPrint(changes: Seq[ChangeInfo]): Unit = {
    def setPrecision(d: Double) = {
      BigDecimal(d).setScale(3, BigDecimal.RoundingMode.HALF_UP).toDouble
    }

    def concatenate(c: ChangeInfo, s: String): String = {
      val newS =
        s"""old id: ${c.oldId.getOrElse("MISS!")} new id: ${c.newId.getOrElse("MISS!")} old length: ${setPrecision(c.oldStartMeasure.getOrElse(0.0))}-${setPrecision(c.oldEndMeasure.getOrElse(0.0))} new length: ${setPrecision(c.newStartMeasure.getOrElse(0.0))}-${setPrecision(c.newEndMeasure.getOrElse(0.0))} mml id: ${c.mmlId} vvhTimeStamp ${c.vvhTimeStamp}
     """
      s + "\n" + newS
    }

    val groupedChanges = SortedMap(changes.groupBy(_.changeType).toSeq: _*)
    groupedChanges.foreach { group =>
      println(s"""changeType: ${group._1}""" + "\n" + group._2.foldLeft("")((stream, nextChange) => concatenate(nextChange, stream)) + "\n")
    }
  }

  def getRoadNumbers: Seq[Long] = {
    withDynSession {
      RoadAddressDAO.getRoadNumbers()
    }
  }

  def getRoadAddress(road: Long, roadPart: Long, track: Option[Int], mValue: Option[Double]): Seq[RoadAddress] = {
    withDynSession {
      RoadAddressDAO.getRoadAddressByFilter(RoadAddressDAO.withRoadAddress(road, roadPart, track, mValue))
    }
  }

  def getRoadAddressWithRoadNumber(road: Long, tracks: Seq[Int]): Seq[RoadAddress] = {
    withDynSession {
      RoadAddressDAO.getRoadAddressByFilter(RoadAddressDAO.withRoadNumber(road, tracks))
    }
  }

  def getRoadAddressWithRoadNumberParts(road: Long, roadParts: Seq[Long], tracks: Seq[Int]): Seq[RoadAddress] = {
    withDynSession {
      RoadAddressDAO.getRoadAddressByFilter(RoadAddressDAO.withRoadNumberParts(road, roadParts, tracks))
    }
  }

  def getRoadAddressWithLinkIdAndMeasure(linkId: Long, startM: Option[Double], endM: Option[Double]): Seq[RoadAddress] = {
    withDynSession {
      RoadAddressDAO.getRoadAddressByFilter(RoadAddressDAO.withLinkIdAndMeasure(linkId, startM, endM))
    }
  }

  def getRoadAddressesFiltered(roadNumber: Long, roadPartNumber: Long, startM: Option[Double], endM: Option[Double]): Seq[RoadAddress] = {
    withDynSession {
      RoadAddressDAO.getRoadAddressesFiltered(roadNumber, roadPartNumber, startM, endM)
    }
  }

  def getRoadAddressByLinkIds(linkIds: Set[Long], withFloating: Boolean): Seq[RoadAddress] = {
    withDynTransaction {
      RoadAddressDAO.fetchByLinkId(linkIds, withFloating, includeHistory = false, includeTerminated = false)
    }
  }

  def getChanged(sinceDate: DateTime, untilDate: DateTime): Seq[ChangedRoadAddress] = {

    val roadAddresses =
      withDynTransaction {
        RoadAddressDAO.getRoadAddressByFilter(RoadAddressDAO.withBetweenDates(sinceDate, untilDate))
      }

    val roadLinks = roadLinkService.getRoadLinksAndComplementaryFromVVH(roadAddresses.map(_.linkId).toSet)
    val roadLinksWithoutWalkways = roadLinks.filterNot(_.linkType == CycleOrPedestrianPath).filterNot(_.linkType == TractorRoad)

    roadAddresses.flatMap { roadAddress =>
      roadLinksWithoutWalkways.find(_.linkId == roadAddress.linkId).map { roadLink =>
        ChangedRoadAddress(
          roadAddress = roadAddress.copyWithGeometry(GeometryUtils.truncateGeometry3D(roadLink.geometry, roadAddress.startMValue, roadAddress.endMValue)),
          link = roadLink
        )
      }
    }
  }

  /**
    * This will define what road_addresses should have a black outline according to the following rule:
    * Address must have road type = 3 (MunicipalityStreetRoad)
    * The length of all addresses in the same road number and road part number that posses road type = 3  must be
    * bigger than the combined length of ALL the road numbers that have the same road number and road part number divided by 2.
    *
    * @param addresses Sequence of all road addresses that were fetched
    * @return Sequence of road addresses properly tagged in order to get the
    */
  private def setBlackUnderline(addresses: Seq[RoadAddressLink]): Seq[RoadAddressLink] = {
    time(logger, "Set the black underline") {
      val typesForBlackUnderline = Set(RoadType.MunicipalityStreetRoad.value, RoadType.PrivateRoadType.value)
      addresses.map(a => a.copy(blackUnderline = typesForBlackUnderline.contains(a.roadType.value)))
    }
  }
}

case class RoadAddressMerge(merged: Set[Long], created: Seq[RoadAddress])

case class ReservedRoadPart(id: Long, roadNumber: Long, roadPartNumber: Long, addressLength: Option[Long] = None,
                            discontinuity: Option[Discontinuity] = None, ely: Option[Long] = None,
                            newLength: Option[Long] = None, newDiscontinuity: Option[Discontinuity] = None,
                            newEly: Option[Long] = None, startingLinkId: Option[Long] = None, isDirty: Boolean = false) {
  def holds(baseRoadAddress: BaseRoadAddress): Boolean = {
    roadNumber == baseRoadAddress.roadNumber && roadPartNumber == baseRoadAddress.roadPartNumber
  }
}

case class RoadAddressResult(historyFloatingLinkAddresses: Seq[RoadAddressLink], current: Seq[RoadAddress],
                             floating: Seq[RoadAddress])

case class BoundingBoxResult(changeInfoF: Future[Seq[ChangeInfo]], roadAddressResultF: Future[RoadAddressResult],
                             roadLinkF: Future[Seq[RoadLink]], complementaryF: Future[Seq[RoadLink]], suravageF: Future[Seq[VVHRoadlink]])

case class LinkRoadAddressHistory(v: (Seq[RoadAddress], Seq[RoadAddress])) {
  val currentSegments: Seq[RoadAddress] = v._1
  val historySegments: Seq[RoadAddress] = v._2
  val allSegments: Seq[RoadAddress] = currentSegments ++ historySegments
}

case class ChangedRoadAddress(roadAddress: RoadAddress, link: RoadLink)

object AddressConsistencyValidator {

  sealed trait AddressError {
    def value: Int

    def message: String
  }

  object AddressError {
    val values = Set(OverlappingRoadAddresses, InconsistentTopology, InconsistentLrmHistory)

    case object OverlappingRoadAddresses extends AddressError {
      def value = 1

      def message: String = ErrorOverlappingRoadAddress
    }

    case object InconsistentTopology extends AddressError {
      def value = 2

      def message: String = ErrorInconsistentTopology
    }

    case object InconsistentLrmHistory extends AddressError {
      def value = 3

      def message: String = ErrorInconsistentLrmHistory
    }

    def apply(intValue: Int): AddressError = {
      values.find(_.value == intValue).get
    }
  }

  case class AddressErrorDetails(id: Long, linkId: Long, roadNumber: Long, roadPartNumber: Long, addressError: AddressError, ely: Long)

}<|MERGE_RESOLUTION|>--- conflicted
+++ resolved
@@ -757,7 +757,6 @@
   }
 
   def getFloatingAdjacent(chainLinks: Set[Long], chainIds: Set[Long], linkId: Long, id: Long, roadNumber: Long, roadPartNumber: Long, trackCode: Int): Seq[RoadAddressLink] = {
-<<<<<<< HEAD
     val (floatings, _) = withDynTransaction {
       RoadAddressDAO.fetchByRoadPart(roadNumber, roadPartNumber, includeFloating = true).partition(_.floating)
     }
@@ -769,13 +768,6 @@
         historyLinks.flatMap(fh => {
           buildFloatingRoadAddressLink(fh, floatings.filter(_.linkId == fh.linkId))
         })
-=======
-      val (floatings, _) = withDynTransaction {
-        RoadAddressDAO.fetchByRoadPart(roadNumber, roadPartNumber, includeFloating = true).partition(_.isFloating)
-      }
-      val historyLinks = time(logger, "Fetch floating history links") {
-        roadLinkService.getRoadLinksHistoryFromVVH(floatings.map(_.linkId).toSet)
->>>>>>> 6b23f427
       }
       val selectedById = historyLinkAddresses.find(_.id == id)
       val selectedByLinkId = historyLinkAddresses.find(_.linkId == linkId)
@@ -806,32 +798,6 @@
         val endPoints = GeometryUtils.geometryEndpoints(rl.geometry)
         pointCloud.exists(p => GeometryUtils.areAdjacent(p, endPoints._1) || GeometryUtils.areAdjacent(p, endPoints._2))
       }.map(rl => rl.linkId -> rl).toMap
-<<<<<<< HEAD
-    val (missingLinks, allRoadAddresses) = if (newSession) {
-      withDynSession {
-        (RoadAddressDAO.getMissingRoadAddresses(connectedLinks.keySet),
-          RoadAddressDAO.fetchByLinkId(connectedLinks.keySet, includeFloating = true, includeHistory = false, includeTerminated = false))
-      }
-    } else {
-      (RoadAddressDAO.getMissingRoadAddresses(connectedLinks.keySet),
-        RoadAddressDAO.fetchByLinkId(connectedLinks.keySet, includeFloating = true, includeHistory = false, includeTerminated = false))
-    }
-    val onlyFloatingRoadAddresses = allRoadAddresses.filter(_.floating)
-    val nonRoadAddressesLinks = connectedLinks.filter(cl => !allRoadAddresses.map(_.linkId).toSet.contains(cl._1))
-      .values.flatMap(rl => RoadAddressFiller.generateUnknownRoadAddressesForRoadLink(rl, Seq.empty[RoadAddressLink]))
-      .toSeq.filter(_.anomaly == Anomaly.NoAddressGiven)
-    val builtMissing = (nonRoadAddressesLinks ++ missingLinks).map(ml => RoadAddressLinkBuilder.build(connectedLinks(ml.linkId), ml))
-    val remainingAddresses = onlyFloatingRoadAddresses.filterNot(ra => builtMissing.map(_.linkId).contains(ra.linkId) && ra.floating)
-
-    val filteredAddresses = remainingAddresses.filter(ra => {
-      val rl = connectedLinks(ra.linkId)
-      !GeometryUtils.withinTolerance(ra.geometry, rl.geometry, MaxDistanceDiffAllowed)
-    }).map(fa => {
-      RoadAddressLinkBuilder.build(connectedLinks(fa.linkId), fa, false, Some(connectedLinks(fa.linkId).geometry))
-    })
-
-    builtMissing ++ filteredAddresses
-=======
     val missingLinks = if (newSession) {
         withDynSession {
           RoadAddressDAO.getMissingRoadAddresses(connectedLinks.keySet)
@@ -840,7 +806,6 @@
         RoadAddressDAO.getMissingRoadAddresses(connectedLinks.keySet)
       }
     missingLinks.map(ml => RoadAddressLinkBuilder.build(connectedLinks(ml.linkId), ml))
->>>>>>> 6b23f427
   }
 
   def getRoadAddressLinksAfterCalculation(sources: Seq[String], targets: Seq[String], user: User): Seq[RoadAddressLink] = {
