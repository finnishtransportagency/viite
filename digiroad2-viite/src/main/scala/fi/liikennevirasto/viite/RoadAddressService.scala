--- conflicted
+++ resolved
@@ -1,12 +1,7 @@
 package fi.liikennevirasto.viite
-<<<<<<< HEAD
+
 import java.net.ConnectException
-import java.util.Properties
-
-import fi.liikennevirasto.digiroad2.RoadLinkType.UnknownRoadLinkType
-=======
-
->>>>>>> efad4685
+
 import fi.liikennevirasto.digiroad2._
 import fi.liikennevirasto.digiroad2.asset._
 import fi.liikennevirasto.digiroad2.linearasset.{RoadLink, RoadLinkLike}
@@ -278,24 +273,12 @@
         val savedRoadAddresses = addressesToCreate.filter(r => roadLinkMap.contains(r.linkId)).map(r =>
           r.copy(geometry = GeometryUtils.truncateGeometry3D(roadLinkMap(r.linkId).geometry,
             r.startMValue, r.endMValue), linkGeomSource = roadLinkMap(r.linkId).linkSource))
-<<<<<<< HEAD
-
-        val ids = RoadAddressDAO.create(savedRoadAddresses).toSet ++ unchanged.map(_.id).toSet
-
-        val removedIds = addresses.values.flatMap(_.allSegments).map(_.id).toSet -- ids
-        removedIds.grouped(500).foreach(s => {RoadAddressDAO.expireById(s)
-          logger.debug("Expired: "+s.mkString(","))
-        })
-
-        val changedRoadParts = addressesToCreate.map(a => (a.roadNumber, a.roadPartNumber)).toSet
-=======
-        val removedIds = addresses.values.flatten.map(_.id).toSet -- (savedRoadAddresses++unchanged).map(x=>x.id)
+        val removedIds = addresses.values.flatMap(_.allSegments).map(_.id).toSet -- (savedRoadAddresses++unchanged).map(x=>x.id)
         removedIds.grouped(500).foreach(s => {RoadAddressDAO.expireById(s)
           logger.debug("Expired: "+s.mkString(","))
         })
         val ids = RoadAddressDAO.create(savedRoadAddresses).toSet ++ unchanged.map(_.id).toSet
-        val changedRoadParts = addressesToCreate.map(a => a.roadNumber -> a.roadPartNumber).groupBy(_._1).mapValues(seq => seq.map(_._2).toSet)
->>>>>>> efad4685
+        val changedRoadParts = addressesToCreate.map(a => (a.roadNumber, a.roadPartNumber)).toSet
 
         val adjustedRoadParts = changedRoadParts.filter { x => recalculateRoadAddresses(x._1, x._2)}
         // re-fetch after recalculation
