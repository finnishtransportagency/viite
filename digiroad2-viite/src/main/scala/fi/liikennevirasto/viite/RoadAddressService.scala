--- conflicted
+++ resolved
@@ -669,14 +669,9 @@
       nodePointDAO.expireById(nodePoints.map(_.id))
       nodePointDAO.create(nodePoints.map(_.copy(id = NewIdValue, roadwayPointId = roadwayPointId)))
 
-<<<<<<< HEAD
       junctionPointDAO.expireById(junctionPoints.map(_.id))
       junctionPointDAO.create(junctionPoints.map(_.copy(id = NewIdValue, roadwayPointId = roadwayPointId)))
-=======
-      nodePointIds.foreach(nodePointDAO.updateRoadwayPointId(_, roadwayPointId))
-      junctionPointIds.foreach(junctionPointDAO.updateRoadwayPointId(_, roadwayPointId))
       disposedRoadwayPointId
->>>>>>> f0b10c1d
     }
 
     def getNewRoadwayNumberInPoint(roadwayPoint: RoadwayPoint, newAddrM: Long): (Option[Long], Option[Long]) = {
@@ -694,19 +689,13 @@
     }
 
     try {
-<<<<<<< HEAD
+
       val projectRoadwayChanges = roadwayChanges.filter(rw => List(Transfer, ReNumeration, Unchanged, Termination).contains(rw.changeInfo.changeType))
-      val updatableRoadwayPoints: Seq[(Long, Long, String, Long)] = projectRoadwayChanges.sortBy(_.changeInfo.target.startAddressM).foldLeft(Seq.empty[(Long, Long, String, Long)]) { (list, rwc) =>
-=======
-      val affectableChanges = roadwayChanges.filter(rw => List(Transfer, ReNumeration, Unchanged).contains(rw.changeInfo.changeType))
-      val allUpdatableRoadwayPoints: Seq[RoadwayPoint] = affectableChanges.sortBy(_.changeInfo.target.startAddressM).foldLeft(
+      val allUpdatableRoadwayPoints: Seq[RoadwayPoint] = projectRoadwayChanges.sortBy(_.changeInfo.target.startAddressM).foldLeft(
         Seq.empty[RoadwayPoint]) { (list, rwc) =>
->>>>>>> f0b10c1d
-
         val change = rwc.changeInfo
         val source = change.source
         val target = change.target
-<<<<<<< HEAD
         val terminatedRoadwayNumbersChanges = mappedRoadwayNumbers.filter { entry =>
           entry.roadNumber == source.roadNumber.get &&
             (source.startRoadPartNumber.get to source.endRoadPartNumber.get contains entry.roadPartNumber) &&
@@ -715,10 +704,6 @@
         val roadwayNumbers = if (change.changeType == Termination) {
           terminatedRoadwayNumbersChanges.map(_.newRoadwayNumber).distinct
         } else roadwayDAO.fetchAllBySectionAndTracks(target.roadNumber.get, target.startRoadPartNumber.get, Set(Track.apply(target.trackCode.get.toInt))).map(_.roadwayNumber).distinct
-=======
-        val roadwayNumbers = roadwayDAO.fetchAllBySectionAndTracks(target.roadNumber.get, target.startRoadPartNumber.get,
-          Set(Track.apply(target.trackCode.get.toInt))).map(_.roadwayNumber).distinct
->>>>>>> f0b10c1d
         val roadwayPoints = roadwayNumbers.flatMap { rwn =>
           val roadwayNumberInPoint = mappedRoadwayNumbers.filter(mrw => mrw.newRoadwayNumber == rwn
             && mrw.originalStartAddr >= source.startAddressM.get && mrw.originalEndAddr <= source.endAddressM.get)
@@ -760,7 +745,6 @@
             } else {
               list
             }
-<<<<<<< HEAD
           } else if (change.changeType == Termination) {
             val rwPoints: Seq[(Long, Long, String, Long)] = roadwayPoints.flatMap { rwp =>
               val terminatedRoadAddress = terminatedRoadwayNumbersChanges.find(change => change.oldRoadwayNumber == rwp.roadwayNumber &&
@@ -776,10 +760,6 @@
             }
             list ++ rwPoints
           } else
-=======
-          } else {
-            // TODO IF NEED IN FUTURE remove filter from top and add roadwayChange Termination cases/expire roadwaypoint cases
->>>>>>> f0b10c1d
             list
         } else list
       }
