package fi.liikennevirasto.viite

import java.util.concurrent.TimeUnit

import fi.liikennevirasto.GeometryUtils
import fi.liikennevirasto.digiroad2._
import fi.liikennevirasto.digiroad2.asset._
import fi.liikennevirasto.digiroad2.client.vvh._
import fi.liikennevirasto.digiroad2.linearasset.RoadLink
import fi.liikennevirasto.digiroad2.oracle.OracleDatabase
import fi.liikennevirasto.digiroad2.service.RoadLinkService
import fi.liikennevirasto.digiroad2.util.LogUtils.time
import fi.liikennevirasto.digiroad2.util.Track
import fi.liikennevirasto.viite.dao.AddressChangeType.{ReNumeration, Transfer}
import fi.liikennevirasto.viite.dao.CalibrationPointDAO.CalibrationPointType
import fi.liikennevirasto.viite.dao.{RoadwayPointDAO, _}
import fi.liikennevirasto.viite.model.RoadAddressLink
import fi.liikennevirasto.viite.process.RoadAddressFiller.ChangeSet
import fi.liikennevirasto.viite.process._
import org.joda.time.DateTime
import org.slf4j.LoggerFactory

import scala.concurrent.ExecutionContext.Implicits.global
import scala.concurrent.duration.Duration
import scala.concurrent.{Await, Future}
import scala.util.control.NonFatal

class RoadAddressService(roadLinkService: RoadLinkService, roadwayDAO: RoadwayDAO, linearLocationDAO: LinearLocationDAO, roadNetworkDAO: RoadNetworkDAO, roadwayAddressMapper: RoadwayAddressMapper, eventbus: DigiroadEventBus, frozenTimeVVHAPIServiceEnabled: Boolean = false) {

  def withDynTransaction[T](f: => T): T = OracleDatabase.withDynTransaction(f)

  def withDynSession[T](f: => T): T = OracleDatabase.withDynSession(f)

  private val logger = LoggerFactory.getLogger(getClass)

  private def roadAddressLinkBuilder = new RoadAddressLinkBuilder(roadwayDAO, linearLocationDAO, new ProjectLinkDAO)

  /**
    * Smallest mvalue difference we can tolerate to be "equal to zero". One micrometer.
    * See https://en.wikipedia.org/wiki/Floating_point#Accuracy_problems
    */
  val Epsilon = 1

  val roadwayPointDAO = new RoadwayPointDAO

  private def fetchLinearLocationsByBoundingBox(boundingRectangle: BoundingRectangle, roadNumberLimits: Seq[(Int, Int)] = Seq()) = {
    val linearLocations = withDynSession {
      time(logger, "Fetch addresses") {
        linearLocationDAO.fetchLinearLocationByBoundingBox(boundingRectangle, roadNumberLimits)
      }
    }

    val historyRoadLinks = roadLinkService.getRoadLinksHistoryFromVVH(linearLocations.map(_.linkId).toSet)

    (linearLocations, historyRoadLinks)
  }

  /**
    * Fetches linear locations based on a bounding box and, if defined, within the road number limits supplied.
    *
    * @param boundingRectangle : BoundingRectangle - The search box
    * @param roadNumberLimits  : Seq[(Int, Int) - A sequence of upper and lower limits of road numbers
    * @return
    */
  def fetchLinearLocationByBoundingBox(boundingRectangle: BoundingRectangle, roadNumberLimits: Seq[(Int, Int)] = Seq()) = {
    withDynSession {
      time(logger, "Fetch addresses") {
        linearLocationDAO.fetchLinearLocationByBoundingBox(boundingRectangle, roadNumberLimits)
      }
    }
  }

  /**
    * Returns the roadways that match the supplied linear locations.
    *
    * @param linearLocations : Seq[LinearLocation] - The linear locations to search
    * @return
    */
  def getCurrentRoadAddresses(linearLocations: Seq[LinearLocation]) = {
    roadwayAddressMapper.getCurrentRoadAddressesByLinearLocation(linearLocations)
  }

  private def getRoadAddressLinks(boundingBoxResult: BoundingBoxResult): Seq[RoadAddressLink] = {
    val boundingBoxResultF =
      for {
        changeInfoF <- boundingBoxResult.changeInfoF
        roadLinksF <- boundingBoxResult.roadLinkF
        complementaryRoadLinksF <- boundingBoxResult.complementaryF
        linearLocationsAndHistoryRoadLinksF <- boundingBoxResult.roadAddressResultF
      } yield (changeInfoF, roadLinksF, complementaryRoadLinksF, linearLocationsAndHistoryRoadLinksF)

    val (changeInfos, roadLinks, complementaryRoadLinks, (linearLocations, historyRoadLinks)) =
      time(logger, "Fetch VVH bounding box data") {
        Await.result(boundingBoxResultF, Duration.Inf)
      }

    val allRoadLinks = roadLinks ++ complementaryRoadLinks

    //removed apply changes before adjusting topology since in future NLS will give perfect geometry and supposedly, we will not need any changes
    val (adjustedLinearLocations, changeSet) = if (frozenTimeVVHAPIServiceEnabled) (linearLocations, Seq()) else RoadAddressFiller.adjustToTopology(allRoadLinks, linearLocations)
    if (!frozenTimeVVHAPIServiceEnabled)
      eventbus.publish("roadAddress:persistChangeSet", changeSet)

    val roadAddresses = withDynSession {
      roadwayAddressMapper.getRoadAddressesByLinearLocation(adjustedLinearLocations)
    }
    RoadAddressFiller.fillTopology(allRoadLinks, roadAddresses)
  }

  def getRoadAddressWithRoadNumberAddress(road: Long): Seq[RoadAddress] = {
    withDynSession {
      roadwayAddressMapper.getRoadAddressesByRoadway(roadwayDAO.fetchAllByRoad(road))
    }
  }

  /**
    * Returns all road address links (combination between our roadway, linear location and vvh information) based on the limits imposed by the boundingRectangle and the roadNumberLimits.
    *
    * @param boundingRectangle : BoundingRectangle - The search box
    * @param roadNumberLimits  : Seq[(Int, Int) - A sequence of upper and lower limits of road numbers
    * @return
    */
  def getRoadAddressLinksByBoundingBox(boundingRectangle: BoundingRectangle, roadNumberLimits: Seq[(Int, Int)]): Seq[RoadAddressLink] = {

    val linearLocations = withDynSession {
      time(logger, "Fetch addresses") {
        linearLocationDAO.fetchLinearLocationByBoundingBox(boundingRectangle, roadNumberLimits)
      }
    }
    val linearLocationsLinkIds = linearLocations.map(_.linkId).toSet

    val boundingBoxResult = BoundingBoxResult(
      roadLinkService.getChangeInfoFromVVHF(linearLocationsLinkIds),
      Future((linearLocations, roadLinkService.getRoadLinksHistoryFromVVH(linearLocationsLinkIds))),
      Future(roadLinkService.getRoadLinksByLinkIdsFromVVH(linearLocationsLinkIds, frozenTimeVVHAPIServiceEnabled)),
      Future(Seq())
    )

    getRoadAddressLinks(boundingBoxResult)
  }

  /**
    * Returns all of our road addresses (combination of roadway + linear location information) based on the limits imposed by the boundingRectangle and the roadNumberLimits.
    *
    * @param boundingRectangle : BoundingRectangle - The search box
    * @param roadNumberLimits  : Seq[(Int, Int) - A sequence of upper and lower limits of road numbers
    * @return
    */
  def getRoadAddressesByBoundingBox(boundingRectangle: BoundingRectangle, roadNumberLimits: Seq[(Int, Int)]): Seq[RoadAddress] = {
    val linearLocations =
      time(logger, "Fetch linear locations by bounding box") {
        linearLocationDAO.fetchLinearLocationByBoundingBox(boundingRectangle, roadNumberLimits)
      }
    roadwayAddressMapper.getRoadAddressesByLinearLocation(linearLocations)
  }

  /**
    * Gets all the road addresses in the given bounding box, without VVH geometry. Also floating road addresses are filtered out.
    * Indicated to high zoom levels. If the road number limits are given it will also filter all road addresses by those limits.
    *
    * @param boundingRectangle The bounding box
    * @param roadNumberLimits  The road number limits
    * @return Returns all the filtered road addresses
    */
  def getRoadAddressesWithLinearGeometry(boundingRectangle: BoundingRectangle, roadNumberLimits: Seq[(Int, Int)]): Seq[RoadAddressLink] = {
    val roadAddresses = withDynTransaction {
      val linearLocations = linearLocationDAO.fetchLinearLocationByBoundingBox(boundingRectangle, roadNumberLimits)
      roadwayAddressMapper.getRoadAddressesByLinearLocation(linearLocations)
    }

    roadAddresses.map(roadAddressLinkBuilder.build)
  }

  /**
    * Returns all of our road addresses (combination of roadway + linear location information) that share the same linkIds as those supplied.
    *
    * @param linkIds : Seq[Long] - The linkId's to fetch information
    * @return
    */
  def getRoadAddressesByLinkIds(linkIds: Seq[Long]): Seq[RoadAddress] = {
    val linearLocations = linearLocationDAO.fetchByLinkId(linkIds.toSet)
    roadwayAddressMapper.getRoadAddressesByLinearLocation(linearLocations)
  }

  /**
    * Gets all the road addresses in the given municipality code.
    *
    * @param municipality The municipality code
    * @return Returns all the filtered road addresses
    */
  def getAllByMunicipality(municipality: Int): Seq[RoadAddressLink] = {
    val (roadLinks, _) = roadLinkService.getRoadLinksWithComplementaryAndChangesFromVVH(municipality, frozenTimeVVHAPIServiceEnabled)

    val linearLocations = withDynTransaction {
      time(logger, "Fetch addresses") {
        linearLocationDAO.fetchRoadwayByLinkId(roadLinks.map(_.linkId).toSet)
      }
    }
    val (adjustedLinearLocations, changeSet) = if (frozenTimeVVHAPIServiceEnabled) (linearLocations, Seq()) else RoadAddressFiller.adjustToTopology(roadLinks, linearLocations)
    if (!frozenTimeVVHAPIServiceEnabled) {
      //TODO we should think to update both servers with cache at the same time, and before the apply change batch that way we will not need to do any kind of changes here
      eventbus.publish("roadAddress:persistChangeSet", changeSet)
    }


    val roadAddresses = withDynTransaction {
      roadNetworkDAO.getLatestRoadNetworkVersionId match {
        case Some(roadNetworkId) => roadwayAddressMapper.getNetworkVersionRoadAddressesByLinearLocation(adjustedLinearLocations, roadNetworkId)
        case _ => roadwayAddressMapper.getCurrentRoadAddressesByLinearLocation(adjustedLinearLocations)
      }
    }

    roadAddresses.flatMap { ra =>
      val roadLink = roadLinks.find(rl => rl.linkId == ra.linkId)
      roadLink.map(rl => roadAddressLinkBuilder.build(rl, ra))
    }
  }

  /**
    * Gets all the existing road numbers at the current road network.
    *
    * @return Returns all the road numbers
    */
  def getRoadNumbers: Seq[Long] = {
    withDynSession {
      roadwayDAO.fetchAllCurrentRoadNumbers()
    }
  }

  /**
    * Gets all the road addresses in the same road number, road part number with start address less that
    * the given address measure. If trackOption parameter is given it will also filter by track code.
    *
    * @param road        The road number
    * @param roadPart    The road part number
    * @param addressM    The road address at road number and road part
    * @param trackOption Optional track code
    * @return Returns all the filtered road addresses
    */
  def getRoadAddress(road: Long, roadPart: Long, addressM: Long, trackOption: Option[Track]): Seq[RoadAddress] = {
    withDynSession {
      val roadways = trackOption match {
        case Some(track) =>
          if (addressM != 0)
            roadwayDAO.fetchAllBySectionTrackAndAddresses(road, roadPart, track, None, Some(addressM))
          else
            roadwayDAO.fetchAllBySectionTrackAndAddresses(road, roadPart, track, None, None)
        case _ =>
          if (addressM != 0)
            roadwayDAO.fetchAllBySectionAndAddresses(road, roadPart, None, Some(addressM))
          else
            roadwayDAO.fetchAllBySectionAndAddresses(road, roadPart, None, None)
      }

      val roadAddresses = roadwayAddressMapper.getRoadAddressesByRoadway(roadways).sortBy(_.startAddrMValue)
      if (addressM > 0)
        roadAddresses.filter(ra => ra.startAddrMValue < addressM)
      else Seq(roadAddresses.head)
    }
  }

  /**
    * Gets all the road addresses in the same road number and track codes.
    * If the track sequence is empty will filter only by road number
    *
    * @param road   The road number
    * @param tracks The set of track codes
    * @return Returns all the filtered road addresses
    */
  def getRoadAddressWithRoadNumber(road: Long, tracks: Set[Track]): Seq[RoadAddress] = {
    withDynSession {
      val roadways = if (tracks.isEmpty)
        roadwayDAO.fetchAllByRoad(road)
      else
        roadwayDAO.fetchAllByRoadAndTracks(road, tracks)

      roadwayAddressMapper.getRoadAddressesByRoadway(roadways)
    }
  }

  /**
    * Gets all the road addresses in the same road number, road parts and track codes.
    * If the road part number sequence or track codes sequence is empty
    *
    * @param road      The road number
    * @param roadParts The set of road part numbers
    * @param tracks    The set of track codes
    * @return Returns all the filtered road addresses
    */
  def getRoadAddressWithRoadNumberParts(road: Long, roadParts: Set[Long], tracks: Set[Track]): Seq[RoadAddress] = {
    withDynSession {
      val roadways = roadwayDAO.fetchAllBySectionsAndTracks(road, roadParts, tracks)
      roadwayAddressMapper.getRoadAddressesByRoadway(roadways)
    }
  }

  /**
    * Gets all the road addresses in the same road number, road parts and track codes.
    * If the road part number sequence or track codes sequence is empty
    *
    * @param road         The road number
    * @param part         The road part
    * @param withHistory  The optional parameter that allows the search to also look for historic links
    * @param fetchOnlyEnd The optional parameter that allows the search for the link with bigger endAddrM value
    * @return Returns all the filtered road addresses
    */
  def getRoadAddressWithRoadAndPart(road: Long, part: Long, withHistory: Boolean = false, fetchOnlyEnd: Boolean = false): Seq[RoadAddress] = {
    withDynSession {
      val roadways = roadwayDAO.fetchAllByRoadAndPart(road, part, withHistory, fetchOnlyEnd)
      roadwayAddressMapper.getRoadAddressesByRoadway(roadways)
    }
  }

  /**
    * Gets all the road addresses in between the given linear location.
    * - If only given the start measure, will return all the road addresses with the start and end measure in between ${startMOption} or start measure equal or greater than ${startMOption}
    * - If only given the end measure, will return all the road addresses with the start and end measure in between ${endMOption} or end measure equal or less than ${endMOption}
    * - If any of the measures are given, will return all the road addresses on the given road link id
    *
    * @param linkId       The link identifier of the linear location
    * @param startMOption The start measure of the linear location
    * @param endMOption   The end measure of the linear location
    * @return Returns all the filtered road addresses
    */
  def getRoadAddressWithLinkIdAndMeasure(linkId: Long, startMOption: Option[Double], endMOption: Option[Double]): Seq[RoadAddress] = {
    withDynSession {
      val linearLocations = linearLocationDAO.fetchRoadwayByLinkId(Set(linkId))
      val roadAddresses = roadwayAddressMapper.getRoadAddressesByLinearLocation(linearLocations)

      (startMOption, endMOption) match {
        case (Some(startM), Some(endM)) =>
          roadAddresses.filter(ra => ra.linkId == linkId && ra.isBetweenMeasures(startM, endM))
        case (Some(startM), _) =>
          roadAddresses.filter(ra => ra.linkId == linkId && (ra.startMValue >= startM || ra.isBetweenMeasures(startM)))
        case (_, Some(endM)) =>
          roadAddresses.filter(ra => ra.linkId == linkId && (ra.endMValue <= endM || ra.isBetweenMeasures(endM)))
        case _ =>
          roadAddresses.filter(ra => ra.linkId == linkId)
      }
    }
  }

  /**
    * Gets all the road address in the given road number and road part
    *
    * @param roadNumber     The road number
    * @param roadPartNumber The road part number
    * @return Returns road addresses filtered given section
    */
  def getRoadAddressesFiltered(roadNumber: Long, roadPartNumber: Long): Seq[RoadAddress] = {
    if (OracleDatabase.isWithinSession) {
      val roadwayAddresses = roadwayDAO.fetchAllBySection(roadNumber, roadPartNumber)
      roadwayAddressMapper.getRoadAddressesByRoadway(roadwayAddresses)
    } else {
      withDynSession {
        val roadwayAddresses = roadwayDAO.fetchAllBySection(roadNumber, roadPartNumber)
        roadwayAddressMapper.getRoadAddressesByRoadway(roadwayAddresses)
      }
    }
  }

  /**
    * Gets all the valid road address in the given road number and project start date
    *
    * @param roadNumber The road number
    * @param startDate  The project start date
    * @return Returns road addresses filtered given section
    */
  def getValidRoadAddressParts(roadNumber: Long, startDate: DateTime): Seq[Long] = {
    withDynSession {
      roadwayDAO.getValidRoadParts(roadNumber, startDate)
    }
  }

  /**
    * Gets all the previous road address part in the given road number and road part number
    *
    * @param roadNumber The road number
    * @param roadPart   The road part number
    * @return Returns previous parts in road number, if they exist
    */
  def getPreviousRoadAddressPart(roadNumber: Long, roadPart: Long): Option[Long] = {
    withDynSession {
      roadwayDAO.fetchPreviousRoadPartNumber(roadNumber, roadPart)
    }
  }

  /**
    * Gets all the road addresses in given road number, road part number and between given address measures.
    * The road address measures should be in [startAddrM, endAddrM]
    *
    * @param roadNumber     The road number
    * @param roadPartNumber The road part number
    * @param startAddrM     The start address measure
    * @param endAddrM       The end address measure
    * @return Returns road addresses filtered by road section and address measures
    */
  def getRoadAddressesFiltered(roadNumber: Long, roadPartNumber: Long, startAddrM: Long, endAddrM: Long): Seq[RoadAddress] = {
    withDynSession {
      val roadwayAddresses = roadwayDAO.fetchAllBySectionAndAddresses(roadNumber, roadPartNumber, Some(startAddrM), Some(endAddrM))
      val roadAddresses = roadwayAddressMapper.getRoadAddressesByRoadway(roadwayAddresses)
      roadAddresses.filter(ra => ra.isBetweenAddresses(startAddrM, endAddrM))
    }
  }

  /**
    * Gets all the road addresses on top of given road links.
    *
    * @param linkIds The set of road link identifiers
    * @return Returns all filtered the road addresses
    */
  def getRoadAddressByLinkIds(linkIds: Set[Long]): Seq[RoadAddress] = {
    withDynTransaction {
      val linearLocations = linearLocationDAO.fetchRoadwayByLinkId(linkIds)
      val roadAddresses = roadwayAddressMapper.getRoadAddressesByLinearLocation(linearLocations)
      roadAddresses.filter(ra => linkIds.contains(ra.linkId))
    }
  }

  /**
    * Returns all of our road addresses (combination of roadway + linear location information) that share the same roadwayId as those supplied.
    *
    * @param roadwayIds : Seq[Long] - The roadway Id's to fetch
    * @return
    */
  def getRoadAddressesByRoadwayIds(roadwayIds: Seq[Long]): Seq[RoadAddress] = {
    val roadways = roadwayDAO.fetchAllByRoadwayId(roadwayIds)
    val roadAddresses = roadwayAddressMapper.getRoadAddressesByRoadway(roadways)
    roadAddresses
  }

  def getChanged(sinceDate: DateTime, untilDate: DateTime): Seq[ChangedRoadAddress] = {
    withDynSession {
      val roadwayAddresses = roadwayDAO.fetchAllByDateRange(sinceDate, untilDate)
      val roadAddresses = roadwayAddressMapper.getRoadAddressesByRoadway(roadwayAddresses)

      val roadLinks = roadLinkService.getRoadLinksAndComplementaryFromVVH(roadAddresses.map(_.linkId).toSet)
      val roadLinksWithoutWalkways = roadLinks.filterNot(_.linkType == CycleOrPedestrianPath).filterNot(_.linkType == TractorRoad)

      roadAddresses.flatMap { roadAddress =>
        roadLinksWithoutWalkways.find(_.linkId == roadAddress.linkId).map { roadLink =>
          ChangedRoadAddress(
            roadAddress = roadAddress.copyWithGeometry(GeometryUtils.truncateGeometry3D(roadLink.geometry, roadAddress.startMValue, roadAddress.endMValue)),
            link = roadLink
          )
        }
      }
    }
  }

  def getUpdatedRoadways(sinceDate: DateTime): Either[String, Seq[Roadway]] = {
    withDynSession {
      try {
        val roadways = roadwayDAO.fetchUpdatedSince(sinceDate)
        Right(roadways)
      } catch {
        case e if NonFatal(e) =>
          logger.error("Failed to fetch updated roadways.", e)
          Left(e.getMessage)
      }
    }
  }

  def getUpdatedLinearLocations(sinceDate: DateTime): Either[String, Seq[LinearLocation]] = {
    withDynSession {
      try {
        val linearLocations = linearLocationDAO.fetchUpdatedSince(sinceDate)
        Right(linearLocations)
      } catch {
        case e if NonFatal(e) =>
          logger.error("Failed to fetch updated linear locations.", e)
          Left(e.getMessage)
      }
    }

  }

  /**
    * Gets all the road addresses errors (excluding history)
    *
    * @param includesHistory - default value = false to exclude history values
    * @return Returns all filtered road address errors
    */
  def getRoadAddressErrors(includesHistory: Boolean = false): List[AddressConsistencyValidator.AddressErrorDetails] = {
    withDynSession {
      roadwayDAO.fetchAllRoadAddressErrors(includesHistory)
    }
  }

  /**
    * returns road addresses with link-id currently does not include terminated links which it cannot build roadaddress with out geometry
    *
    * @param linkId link-id
    * @return roadaddress[]
    */
  def getRoadAddressLink(linkId: Long): Seq[RoadAddressLink] = {

    val roadlinks = roadLinkService.getAllVisibleRoadLinksFromVVH(Set(linkId))

    val roadAddresses = withDynSession {
      val linearLocations = linearLocationDAO.fetchRoadwayByLinkId(Set(linkId))

      roadwayAddressMapper.getRoadAddressesByLinearLocation(linearLocations)
    }

    RoadAddressFiller.fillTopology(roadlinks, roadAddresses).filter(_.linkId == linkId)

  }

  def sortRoadWayWithNewRoads(originalLinearLocationGroup: Map[Long, Seq[LinearLocation]], newLinearLocations: Seq[LinearLocation]): Map[Long, Seq[LinearLocation]] = {
    val newLinearLocationsGroup = newLinearLocations.groupBy(_.roadwayNumber)
    originalLinearLocationGroup.flatMap {
      case (roadwayNumber, locations) =>
        val linearLocationsForRoadNumber = newLinearLocationsGroup.getOrElse(roadwayNumber, Seq())
        linearLocationsForRoadNumber.size match {
          case 0 => Seq() //Doesn't need to reorder or to expire any link for this roadway
          case _ =>
            Map(roadwayNumber ->
              (locations ++ linearLocationsForRoadNumber)
                .sortBy(_.orderNumber)
                .foldLeft(Seq[LinearLocation]()) {
                  case (list, linearLocation) =>
                    list ++ Seq(linearLocation.copy(orderNumber = list.size + 1))
                })
        }
    }
  }

  def updateChangeSet(changeSet: ChangeSet): Unit = {

    withDynTransaction {
      //Getting the linearLocations before the drop
      val linearByRoadwayNumber = linearLocationDAO.fetchByRoadways(changeSet.newLinearLocations.map(_.roadwayNumber).toSet)

      val roadwayCheckSum = linearByRoadwayNumber.groupBy(_.roadwayNumber).mapValues(l => l.map(_.orderNumber).sum)

      //Expire linear locations
      linearLocationDAO.expireByIds(changeSet.droppedSegmentIds)

      //Update all the linear location measures
      linearLocationDAO.updateAll(changeSet.adjustedMValues, "adjustTopology")

      val existingLinearLocations = linearByRoadwayNumber.filterNot(l => changeSet.droppedSegmentIds.contains(l.id))
      val existingLinearLocationsGrouped = existingLinearLocations.groupBy(_.roadwayNumber)

      //Create the new linear locations and update the road order
      val orderedLinearLocations = sortRoadWayWithNewRoads(existingLinearLocationsGrouped, changeSet.newLinearLocations)

      existingLinearLocationsGrouped.foreach {
        case (roadwayNumber, existingLinearLocations) =>
          val roadwayLinearLocations = orderedLinearLocations.getOrElse(roadwayNumber, Seq())
          if (roadwayCheckSum.getOrElse(roadwayNumber, -1) != roadwayLinearLocations.map(_.orderNumber).sum) {
            linearLocationDAO.expireByIds(existingLinearLocations.map(_.id).toSet)
            linearLocationDAO.create(roadwayLinearLocations)
            handleCalibrationPoints(roadwayLinearLocations, username = "applyChanges")
          }
      }

      linearLocationDAO.create(changeSet.newLinearLocations.map(l => l.copy(id = NewIdValue)))
      handleCalibrationPoints(changeSet.newLinearLocations, username = "applyChanges")
      //TODO Implement the missing at user story VIITE-1596
    }

  }

  def getRoadAddressLinks(boundingRectangle: BoundingRectangle, roadNumberLimits: Seq[(Int, Int)],
                                      everything: Boolean = false, publicRoads: Boolean = false): Seq[RoadAddressLink] = {

    val boundingBoxResult = BoundingBoxResult(
      roadLinkService.getChangeInfoFromVVHF(boundingRectangle, Set()),
      //Should fetch all the road types
      Future(fetchLinearLocationsByBoundingBox(boundingRectangle)),
      Future(roadLinkService.getRoadLinksFromVVH(boundingRectangle, roadNumberLimits, Set(), everything, publicRoads, frozenTimeVVHAPIServiceEnabled)),
      Future(roadLinkService.getComplementaryRoadLinksFromVVH(boundingRectangle, Set()))
    )
    getRoadAddressLinks(boundingBoxResult)
  }

  def handleCalibrationPoints(linearLocations: Iterable[LinearLocation], username: String = "-"): Unit = {
    val startCalibrationPointsToCheck = linearLocations.filter(_.startCalibrationPoint.isDefined)
    val endCalibrationPointsToCheck = linearLocations.filter(_.endCalibrationPoint.isDefined)

    // Fetch current linear locations and check which calibration points should be expired
    val currentCPs = CalibrationPointDAO.fetchByLinkId(linearLocations.map(l => l.linkId))
    val currentStartCP = currentCPs.filter(_.startOrEnd == 0)
    val currentEndCP = currentCPs.filter(_.startOrEnd == 1)
    val startCPsToBeExpired = currentStartCP.filter(c => !startCalibrationPointsToCheck.exists(sc => sc.linkId == c.linkId))
    val endCPsToBeExpired = currentEndCP.filter(c => !endCalibrationPointsToCheck.exists(sc => sc.linkId == c.linkId))

    // Expire calibration points
    startCPsToBeExpired.foreach {
      ll =>
        val cal = CalibrationPointDAO.fetch(ll.linkId, startOrEnd = 0)
        if (cal.isDefined) {
          CalibrationPointDAO.expireById(Set(cal.get.id))
        } else {
          logger.error(s"Failed to expire start calibration point for link id: ${ll.linkId}")
        }
    }
    endCPsToBeExpired.foreach {
      ll =>
        val cal = CalibrationPointDAO.fetch(ll.linkId, startOrEnd = 1)
        if (cal.isDefined) {
          CalibrationPointDAO.expireById(Set(cal.get.id))
        } else {
          logger.error(s"Failed to expire end calibration point for link id: ${ll.linkId}")
        }
    }

    // Check other calibration points
    startCalibrationPointsToCheck.foreach {
      cal =>
        val calibrationPoint = CalibrationPointDAO.fetch(cal.linkId, startOrEnd = 0)
        if (calibrationPoint.isEmpty) {
          val roadwayPointId =
            roadwayPointDAO.fetch(cal.roadwayNumber, cal.startCalibrationPoint.get) match {
              case Some(roadwayPoint) =>
                roadwayPoint.id
              case _ => roadwayPointDAO.create(cal.roadwayNumber, cal.startCalibrationPoint.get, username)
            }
          CalibrationPointDAO.create(roadwayPointId, cal.linkId, startOrEnd = 0, calType = CalibrationPointType.Mandatory, createdBy = username)
        }
    }
    endCalibrationPointsToCheck.foreach {
      cal =>
        val calibrationPoint = CalibrationPointDAO.fetch(cal.linkId, startOrEnd = 1)
        if (calibrationPoint.isEmpty){
          val roadwayPointId =
            roadwayPointDAO.fetch(cal.roadwayNumber, cal.endCalibrationPoint.get) match {
              case Some(roadwayPoint) =>
                roadwayPoint.id
              case _ => roadwayPointDAO.create(cal.roadwayNumber, cal.endCalibrationPoint.get, username)
            }
          CalibrationPointDAO.create(roadwayPointId, cal.linkId, startOrEnd = 1, calType = CalibrationPointType.Mandatory, createdBy = username)
        }
    }
  }

  def handleRoadwayPointsUpdate(roadwayChanges: List[ProjectRoadwayChange], mappedRoadwayNumbers: Seq[RoadwayNumbersLinkChange], username: String = "-"): Unit = {
    try {
      val affectableChanges = roadwayChanges.filter(rw => List(Transfer, ReNumeration).contains(rw.changeInfo.changeType))
      val updatableRoadwayPoints: Seq[(Long, Long, String, Long)] = affectableChanges.sortBy(_.changeInfo.target.startAddressM).foldLeft(Seq.empty[(Long, Long, String, Long)]) { (list, rwc) =>

        val change = rwc.changeInfo
        val source = change.source
        val target = change.target
        val roadwayNumbers = roadwayDAO.fetchAllBySectionAndTracks(target.roadNumber.get, target.startRoadPartNumber.get, Set(Track.apply(target.trackCode.get.toInt))).map(_.roadwayNumber).distinct
        val roadwayPoints = roadwayNumbers.flatMap { rwn =>
          val roadwayNumberInPoint = mappedRoadwayNumbers.filter(mrw => mrw.newRoadwayNumber == rwn && mrw.originalStartAddr >= source.startAddressM.get && mrw.originalEndAddr <= source.endAddressM.get)
          if (roadwayNumberInPoint.nonEmpty) {
            roadwayPointDAO.fetchByRoadwayNumberAndAddresses(roadwayNumberInPoint.head.oldRoadwayNumber, source.startAddressM.get, source.endAddressM.get)
          } else {
            Seq()
          }
        }.distinct

        if (roadwayPoints.nonEmpty) {
          if (change.changeType == Transfer) {
            if (!change.reversed) {
              roadwayPoints.flatMap { rwp =>
                val roadwayNumberInPoint = mappedRoadwayNumbers.filter(mrw => mrw.oldRoadwayNumber == rwp.roadwayNumber && rwp.addrMValue >= mrw.originalStartAddr && rwp.addrMValue <= mrw.originalEndAddr).head.newRoadwayNumber
                val newAddrM = target.startAddressM.get + (rwp.addrMValue - source.startAddressM.get)
                list :+ (roadwayNumberInPoint, newAddrM, username, rwp.id)
              }
            } else {
              roadwayPoints.flatMap { rwp =>
                val roadwayNumberInPoint = mappedRoadwayNumbers.filter(mrw => mrw.oldRoadwayNumber == rwp.roadwayNumber && rwp.addrMValue >= mrw.originalStartAddr && rwp.addrMValue <= mrw.originalEndAddr).head.newRoadwayNumber
                val newAddrM = target.endAddressM.get - (rwp.addrMValue - source.startAddressM.get)
                list :+ (roadwayNumberInPoint, newAddrM, username, rwp.id)
              }
            }
          } else if (change.changeType == ReNumeration) {
            if (change.reversed) {
              roadwayPoints.flatMap { rwp =>
                val roadwayNumberInPoint = mappedRoadwayNumbers.filter(mrw => mrw.oldRoadwayNumber == rwp.roadwayNumber && rwp.addrMValue >= mrw.originalStartAddr && rwp.addrMValue <= mrw.originalEndAddr).head.newRoadwayNumber
                val newAddrM = Seq(source.endAddressM.get, target.endAddressM.get).max - rwp.addrMValue
                list :+ (roadwayNumberInPoint, newAddrM, username, rwp.id)
              }
            } else {
              list
            }
          } else {
            //TODO IF NEED IN FUTURE remove filter from top and add roadwayChange Termination cases/expire roadwaypoint cases
            list
          }
        } else list

      }.distinct
      if(updatableRoadwayPoints.nonEmpty)
      roadwayPointDAO.update(updatableRoadwayPoints)
    } catch {
      case ex: Exception => println("Failed roadwaypointsUpdate: ", ex)
    }
  }

}

sealed trait RoadClass {
  def value: Int

  def roads: Seq[Int]
}

object RoadClass {
  val values: Set[RoadClass] = Set(HighwayClass, MainRoadClass, RegionalClass, ConnectingClass, MinorConnectingClass, StreetClass,
    RampsAndRoundAboutsClass, PedestrianAndBicyclesClassA, PedestrianAndBicyclesClassB, WinterRoadsClass, PathsClass, ConstructionSiteTemporaryClass,
    PrivateRoadClass, NoClass)

  val nodeAndJunctionRoadClass = Set(HighwayClass, MainRoadClass, RegionalClass, ConnectingClass, MinorConnectingClass,
    StreetClass, PrivateRoadClass, WinterRoadsClass, PathsClass)

  def get(roadNumber: Int): Int = {
    values.find(_.roads contains roadNumber).getOrElse(NoClass).value
  }

  case object HighwayClass extends RoadClass {
    def value = 1
    def roads: Range.Inclusive = 1 to 39
  }

  case object MainRoadClass extends RoadClass {
    def value = 2
    def roads: Range.Inclusive = 40 to 99
  }

  case object RegionalClass extends RoadClass {
    def value = 3
    def roads: Range.Inclusive = 100 to 999
  }

  case object ConnectingClass extends RoadClass {
    def value = 4
    def roads: Range.Inclusive = 1000 to 9999
  }

  case object MinorConnectingClass extends RoadClass {
    def value = 5
    def roads: Range.Inclusive = 10000 to 19999
  }

  case object StreetClass extends RoadClass {
    def value = 6
    def roads: Range.Inclusive = 40000 to 49999
  }

  case object RampsAndRoundAboutsClass extends RoadClass {
    def value = 7
    def roads: Range.Inclusive = 20001 to 39999
  }

  case object PedestrianAndBicyclesClassA extends RoadClass {
    def value = 8
    def roads: Range.Inclusive = 70001 to 89999
  }

  case object PedestrianAndBicyclesClassB extends RoadClass {
    def value = 8
    def roads: Range.Inclusive = 90001 to 99999
  }

  case object WinterRoadsClass extends RoadClass {
    def value = 9
    def roads: Range.Inclusive = 60001 to 61999
  }

  case object PathsClass extends RoadClass {
    def value = 10
    def roads: Range.Inclusive = 62001 to 62999
  }

  case object ConstructionSiteTemporaryClass extends RoadClass {
    def value = 11
    def roads: Range.Inclusive = 9900 to 9999
  }

  case object PrivateRoadClass extends RoadClass {
    def value = 12
    def roads: Range.Inclusive = 50001 to 59999
  }

  case object NoClass extends RoadClass {
    def value = 99
    def roads: Range.Inclusive = 0 to 0
  }

}

//TODO check if this is needed
class Contains(r: Range) {
  def unapply(i: Int): Boolean = r contains i
}

case class RoadAddressMerge(merged: Set[Long], created: Seq[RoadAddress])

case class LinearLocationResult(current: Seq[LinearLocation])

case class BoundingBoxResult(changeInfoF: Future[Seq[ChangeInfo]], roadAddressResultF: Future[(Seq[LinearLocation], Seq[VVHHistoryRoadLink])],
                             roadLinkF: Future[Seq[RoadLink]], complementaryF: Future[Seq[RoadLink]], suravageF: Future[Seq[VVHRoadlink]])

case class LinkRoadAddressHistory(v: (Seq[RoadAddress], Seq[RoadAddress])) {
  val currentSegments: Seq[RoadAddress] = v._1
  val historySegments: Seq[RoadAddress] = v._2
  val allSegments: Seq[RoadAddress] = currentSegments ++ historySegments
}

case class ChangedRoadAddress(roadAddress: RoadAddress, link: RoadLink)

object AddressConsistencyValidator {

  sealed trait AddressError {
    def value: Int

    def message: String
  }

  object AddressError {
    val values: Set[AddressError] = Set(OverlappingRoadAddresses, InconsistentTopology, InconsistentLrmHistory, Inconsistent2TrackCalibrationPoints, InconsistentContinuityCalibrationPoints, MissingEdgeCalibrationPoints,
      InconsistentAddressValues, MissingStartingLink)

    case object OverlappingRoadAddresses extends AddressError {
      def value = 1

      def message: String = ErrorOverlappingRoadAddress
    }

    case object InconsistentTopology extends AddressError {
      def value = 2

      def message: String = ErrorInconsistentTopology
    }

<<<<<<< HEAD
    case object InconsistentLrmHistory extends AddressError {
      def value = 3
=======
  }

  //TODO check if this is needed
  class Contains(r: Range) {
    def unapply(i: Int): Boolean = r contains i
  }

  case class RoadAddressMerge(merged: Set[Long], created: Seq[RoadAddress])

  case class LinearLocationResult(current: Seq[LinearLocation])

  case class BoundingBoxResult(changeInfoF: Future[Seq[ChangeInfo]], roadAddressResultF: Future[(Seq[LinearLocation], Seq[VVHHistoryRoadLink])],
                               roadLinkF: Future[Seq[RoadLink]], complementaryF: Future[Seq[RoadLink]])

  case class LinkRoadAddressHistory(v: (Seq[RoadAddress], Seq[RoadAddress])) {
    val currentSegments: Seq[RoadAddress] = v._1
    val historySegments: Seq[RoadAddress] = v._2
    val allSegments: Seq[RoadAddress] = currentSegments ++ historySegments
  }

  case class ChangedRoadAddress(roadAddress: RoadAddress, link: RoadLink)

  object AddressConsistencyValidator {

    sealed trait AddressError {
      def value: Int
>>>>>>> e4076f1f

      def message: String = ErrorInconsistentLrmHistory
    }

    case object Inconsistent2TrackCalibrationPoints extends AddressError {
      def value = 4

      def message: String = ErrorInconsistent2TrackCalibrationPoints
    }

    case object InconsistentContinuityCalibrationPoints extends AddressError {
      def value = 5

      def message: String = ErrorInconsistentContinuityCalibrationPoints
    }

    case object MissingEdgeCalibrationPoints extends AddressError {
      def value = 6

      def message: String = ErrorMissingEdgeCalibrationPoints
    }

    case object InconsistentAddressValues extends AddressError {
      def value = 7

      def message: String = ErrorInconsistentAddressValues
    }

    case object MissingStartingLink extends AddressError {
      def value = 8

      def message: String = ErrorMissingStartingLink
    }

    def apply(intValue: Int): AddressError = {
      values.find(_.value == intValue).get
    }
  }

  case class AddressErrorDetails(linearLocationId: Long, linkId: Long, roadNumber: Long, roadPartNumber: Long, addressError: AddressError, ely: Long)

}<|MERGE_RESOLUTION|>--- conflicted
+++ resolved
@@ -794,8 +794,8 @@
 
 case class LinearLocationResult(current: Seq[LinearLocation])
 
-case class BoundingBoxResult(changeInfoF: Future[Seq[ChangeInfo]], roadAddressResultF: Future[(Seq[LinearLocation], Seq[VVHHistoryRoadLink])],
-                             roadLinkF: Future[Seq[RoadLink]], complementaryF: Future[Seq[RoadLink]], suravageF: Future[Seq[VVHRoadlink]])
+  case class BoundingBoxResult(changeInfoF: Future[Seq[ChangeInfo]], roadAddressResultF: Future[(Seq[LinearLocation], Seq[VVHHistoryRoadLink])],
+                               roadLinkF: Future[Seq[RoadLink]], complementaryF: Future[Seq[RoadLink]])
 
 case class LinkRoadAddressHistory(v: (Seq[RoadAddress], Seq[RoadAddress])) {
   val currentSegments: Seq[RoadAddress] = v._1
@@ -829,37 +829,8 @@
       def message: String = ErrorInconsistentTopology
     }
 
-<<<<<<< HEAD
     case object InconsistentLrmHistory extends AddressError {
       def value = 3
-=======
-  }
-
-  //TODO check if this is needed
-  class Contains(r: Range) {
-    def unapply(i: Int): Boolean = r contains i
-  }
-
-  case class RoadAddressMerge(merged: Set[Long], created: Seq[RoadAddress])
-
-  case class LinearLocationResult(current: Seq[LinearLocation])
-
-  case class BoundingBoxResult(changeInfoF: Future[Seq[ChangeInfo]], roadAddressResultF: Future[(Seq[LinearLocation], Seq[VVHHistoryRoadLink])],
-                               roadLinkF: Future[Seq[RoadLink]], complementaryF: Future[Seq[RoadLink]])
-
-  case class LinkRoadAddressHistory(v: (Seq[RoadAddress], Seq[RoadAddress])) {
-    val currentSegments: Seq[RoadAddress] = v._1
-    val historySegments: Seq[RoadAddress] = v._2
-    val allSegments: Seq[RoadAddress] = currentSegments ++ historySegments
-  }
-
-  case class ChangedRoadAddress(roadAddress: RoadAddress, link: RoadLink)
-
-  object AddressConsistencyValidator {
-
-    sealed trait AddressError {
-      def value: Int
->>>>>>> e4076f1f
 
       def message: String = ErrorInconsistentLrmHistory
     }
