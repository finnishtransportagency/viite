--- conflicted
+++ resolved
@@ -6,7 +6,6 @@
 import fi.liikennevirasto.digiroad2.util.Track
 import fi.liikennevirasto.viite.dao.{CalibrationPoint, RoadAddress, RoadAddressDAO}
 import fi.liikennevirasto.viite.model.RoadAddressLink
-<<<<<<< HEAD
 import fi.liikennevirasto.digiroad2.oracle.{MassQuery, OracleDatabase}
 import fi.liikennevirasto.digiroad2.user.User
 import org.joda.time.DateTime
@@ -16,9 +15,7 @@
 import slick.jdbc.StaticQuery.interpolation
 import slick.jdbc.{GetResult, PositionedResult, StaticQuery => Q}
 import com.github.tototoshi.slick.MySQLJodaSupport._
-=======
 import org.joda.time.format.DateTimeFormat
->>>>>>> 798bf3c1
 
 class RoadAddressService(roadLinkService: RoadLinkService) {
 
@@ -78,47 +75,59 @@
 
   }
 
-<<<<<<< HEAD
   def getRoadAddressLinks(boundingRectangle: BoundingRectangle, roadNumberLimits: Seq[(Int, Int)], municipalities: Set[Int], everything: Boolean = false) = {
     val roadLinks = roadLinkService.getViiteRoadLinksFromVVH(boundingRectangle, roadNumberLimits, municipalities, everything)
     val addresses = withDynTransaction {
-      RoadAddressDAO.fetchByLinkId(roadLinks.map(_.linkId).toSet).map(ra => ra.linkId -> ra).toMap
-    }
-    val viiteRoadLinks = roadLinks.map { rl =>
-      val ra = addresses.get(rl.linkId)
-=======
-  def getRoadAddressLinks(boundingRectangle: BoundingRectangle, roadNumberLimits: (Int, Int), municipalities: Set[Int]) = {
-    val roadLinks = roadLinkService.getViiteRoadLinksFromVVH(boundingRectangle, (1, 19999), municipalities)
-    val addresses = withDynSession {
       RoadAddressDAO.fetchByLinkId(roadLinks.map(_.linkId).toSet).groupBy(_.linkId)
     }
     val viiteRoadLinks = roadLinks.flatMap { rl =>
       val ra = addresses.getOrElse(rl.linkId, Seq())
->>>>>>> 798bf3c1
       buildRoadAddressLink(rl, ra)
     }
     viiteRoadLinks
   }
-<<<<<<< HEAD
+
+  def buildRoadAddressLink(rl: RoadLink, roadAddrSeq: Seq[RoadAddress]): Seq[RoadAddressLink] = {
+    roadAddrSeq.size match {
+      case 0 => Seq(new RoadAddressLink(0, rl.linkId, rl.geometry,
+        rl.length,  rl.administrativeClass,
+        rl.functionalClass,  rl.trafficDirection,
+        rl.linkType,  rl.modifiedAt,  rl.modifiedBy,
+        rl.attributes, 0, 0, 0, 0,
+        0, 0, 0, "", 0, 0, SideCode.Unknown,
+        None, None))
+      case _ => roadAddrSeq.map(ra => {
+        val geom = GeometryUtils.truncateGeometry(rl.geometry, ra.startMValue, ra.endMValue)
+        val length = GeometryUtils.geometryLength(geom)
+        new RoadAddressLink(ra.id, rl.linkId, geom,
+          length, rl.administrativeClass,
+          rl.functionalClass, rl.trafficDirection,
+          rl.linkType, rl.modifiedAt, rl.modifiedBy,
+          rl.attributes, ra.roadNumber, ra.roadPartNumber, ra.track.value, ra.ely, ra.discontinuity.value,
+          ra.startAddrMValue, ra.endAddrMValue, formatter.print(ra.endDate), ra.startMValue, ra.endMValue, toSideCode(ra.startMValue, ra.endMValue, ra.track),
+          ra.calibrationPoints.find(_.mValue == 0.0), ra.calibrationPoints.find(_.mValue > 0.0))
+      })
+    }
+  }
 
   def getRoadParts(boundingRectangle: BoundingRectangle, roadNumberLimits: Seq[(Int, Int)], municipalities: Set[Int]) = {
     val addresses = withDynTransaction {
-      RoadAddressDAO.fetchPartsByRoadNumbers(roadNumberLimits).map(ra => ra.linkId -> ra).toMap
+      RoadAddressDAO.fetchPartsByRoadNumbers(roadNumberLimits).groupBy(_.linkId)
     }
     val roadLinks = roadLinkService.getViiteRoadPartsFromVVH(addresses.keySet, municipalities)
-    roadLinks.map { rl =>
-      val ra = addresses.get(rl.linkId)
+    roadLinks.flatMap { rl =>
+      val ra = addresses.getOrElse(rl.linkId, List())
       buildRoadAddressLink(rl, ra)
     }
   }
 
   def getCoarseRoadParts(boundingRectangle: BoundingRectangle, roadNumberLimits: Seq[(Int, Int)], municipalities: Set[Int]) = {
     val addresses = withDynTransaction {
-      RoadAddressDAO.fetchPartsByRoadNumbers(roadNumberLimits, coarse=true).map(ra => ra.linkId -> ra).toMap
+      RoadAddressDAO.fetchPartsByRoadNumbers(roadNumberLimits, coarse=true).groupBy(_.linkId)
     }
     val roadLinks = roadLinkService.getViiteRoadPartsFromVVH(addresses.keySet, municipalities)
-    val groupedLinks = roadLinks.map { rl =>
-      val ra = addresses.get(rl.linkId)
+    val groupedLinks = roadLinks.flatMap { rl =>
+      val ra = addresses.getOrElse(rl.linkId, List())
       buildRoadAddressLink(rl, ra)
     }.groupBy(_.roadNumber)
 
@@ -145,41 +154,6 @@
         }
     }
     retval.flatMap(x => x._2).toSeq
-  }
-
-  def buildRoadAddressLink(rl: RoadLink, roadAddr: Option[RoadAddress]): RoadAddressLink =
-    roadAddr match {
-      case Some(ra) => new RoadAddressLink(rl.linkId, rl.geometry,
-        rl.length,  rl.administrativeClass,
-        rl.functionalClass,  rl.trafficDirection,
-        rl.linkType,  rl.modifiedAt,  rl.modifiedBy,
-        rl.attributes, ra.roadNumber, ra.roadPartNumber, ra.track.value, ra.ely, ra.discontinuity.value,
-        ra.startAddrMValue, ra.endAddrMValue, ra.endDate, ra.startMValue, ra.endMValue, toSideCode(ra.startMValue, ra.endMValue, ra.track),
-        ra.calibrationPoints.find(_.mValue == 0.0), ra.calibrationPoints.find(_.mValue > 0.0))
-      case _ => new RoadAddressLink(rl.linkId, rl.geometry,
-=======
-  def buildRoadAddressLink(rl: RoadLink, roadAddrSeq: Seq[RoadAddress]): Seq[RoadAddressLink] = {
-    roadAddrSeq.size match {
-      case 0 => Seq(new RoadAddressLink(0, rl.linkId, rl.geometry,
->>>>>>> 798bf3c1
-        rl.length,  rl.administrativeClass,
-        rl.functionalClass,  rl.trafficDirection,
-        rl.linkType,  rl.modifiedAt,  rl.modifiedBy,
-        rl.attributes, 0, 0, 0, 0,
-        0, 0, 0, "", 0, 0, SideCode.Unknown,
-        None, None))
-      case _ => roadAddrSeq.map(ra => {
-        val geom = GeometryUtils.truncateGeometry(rl.geometry, ra.startMValue, ra.endMValue)
-        val length = GeometryUtils.geometryLength(geom)
-        new RoadAddressLink(ra.id, rl.linkId, geom,
-          length, rl.administrativeClass,
-          rl.functionalClass, rl.trafficDirection,
-          rl.linkType, rl.modifiedAt, rl.modifiedBy,
-          rl.attributes, ra.roadNumber, ra.roadPartNumber, ra.track.value, ra.ely, ra.discontinuity.value,
-          ra.startAddrMValue, ra.endAddrMValue, formatter.print(ra.endDate), ra.startMValue, ra.endMValue, toSideCode(ra.startMValue, ra.endMValue, ra.track),
-          ra.calibrationPoints.find(_.mValue == 0.0), ra.calibrationPoints.find(_.mValue > 0.0))
-      })
-    }
   }
 
   private def toSideCode(startMValue: Double, endMValue: Double, track: Track) = {
