package fi.liikennevirasto.viite

import java.net.ConnectException
import java.util.concurrent.TimeUnit

import fi.liikennevirasto.digiroad2._
import fi.liikennevirasto.digiroad2.asset._
import fi.liikennevirasto.digiroad2.client.vvh._
import fi.liikennevirasto.digiroad2.linearasset.RoadLink
import fi.liikennevirasto.digiroad2.oracle.OracleDatabase
import fi.liikennevirasto.digiroad2.service.RoadLinkService
import fi.liikennevirasto.digiroad2.user.User
import fi.liikennevirasto.digiroad2.util.LogUtils.time
import fi.liikennevirasto.digiroad2.util.Track
import fi.liikennevirasto.viite.dao._
import fi.liikennevirasto.viite.model.{Anomaly, RoadAddressLink}
import fi.liikennevirasto.viite.process.RoadAddressFiller.{ChangeSet, LinearLocationAdjustment}
import fi.liikennevirasto.viite.process._
import org.joda.time.DateTime
import org.slf4j.LoggerFactory

import scala.concurrent.ExecutionContext.Implicits.global
import scala.concurrent.duration.Duration
import scala.concurrent.{Await, Future}

class RoadAddressService(roadLinkService: RoadLinkService, roadAddressDAO: RoadwayDAO, linearLocationDAO: LinearLocationDAO, roadwayAddressMapper: RoadwayAddressMapper, eventbus: DigiroadEventBus) {

  def withDynTransaction[T](f: => T): T = OracleDatabase.withDynTransaction(f)

  def withDynSession[T](f: => T): T = OracleDatabase.withDynSession(f)

  private val logger = LoggerFactory.getLogger(getClass)

  /**
    * Smallest mvalue difference we can tolerate to be "equal to zero". One micrometer.
    * See https://en.wikipedia.org/wiki/Floating_point#Accuracy_problems
    */
  val Epsilon = 1

  private def fetchLinearLocationsByBoundingBox(boundingRectangle: BoundingRectangle, roadNumberLimits: Seq[(Int, Int)] = Seq()) = {
    val linearLocations = withDynSession {
      time(logger, "Fetch floating and non-floating addresses") {
        linearLocationDAO.fetchRoadwayByBoundingBox(boundingRectangle, roadNumberLimits)
      }
    }

    val historyRoadLinks = roadLinkService.getRoadLinksHistoryFromVVH(linearLocations.filter(_.isFloating).map(_.linkId).toSet)

    (linearLocations, historyRoadLinks)
    //TODO will be implemented at VIITE-1538
//    val floatingHistoryRoadLinks = withDynTransaction {
//      time(logger, "Fetch floating history links") {
//        roadLinkService.getRoadLinksHistoryFromVVH(floatingAddresses.map(_.linkId).toSet)
//      }
//    }
//    val historyLinkAddresses = time(logger, "Build history link addresses") {
//      floatingHistoryRoadLinks.flatMap(fh => {
//        buildFloatingRoadAddressLink(fh, floatingAddresses.filter(_.linkId == fh.linkId))
//      })
//    }
//    LinearLocationResult(nonFloatingAddresses, floatingAddresses)
  }

  private def getRoadAddressLinks(boundingBoxResult: BoundingBoxResult): Seq[RoadAddressLink] = {
    //TODO check if this will continue to be needed or if it was something that
//    def complementaryLinkFilter(roadAddressLink: RoadAddressLink) = {
//      everything || publicRoads || roadNumberLimits.exists {
//        case (start, stop) => roadAddressLink.roadNumber >= start && roadAddressLink.roadNumber <= stop
//      }
//    }

    val boundingBoxResultF =
      for {
        changeInfoF <- boundingBoxResult.changeInfoF
        roadLinksF <- boundingBoxResult.roadLinkF
        complementaryRoadLinksF <- boundingBoxResult.complementaryF
        linearLocationsAndHistoryRoadLinksF <- boundingBoxResult.roadAddressResultF
        suravageRoadLinksF <- boundingBoxResult.suravageF
      } yield (changeInfoF, roadLinksF, complementaryRoadLinksF, linearLocationsAndHistoryRoadLinksF, suravageRoadLinksF)

    val (changeInfos, roadLinks, complementaryRoadLinks, (linearLocations, historyRoadLinks), suravageRoadLinks) =
      time(logger, "Fetch VVH bounding box data") {
        Await.result(boundingBoxResultF, Duration.Inf)
      }

    val allRoadLinks = roadLinks ++ complementaryRoadLinks ++ suravageRoadLinks

    //TODO Will be implemented at VIITE-1536
    // val allRoadAddressesAfterChangeTable = applyChanges(allRoadLinks, changedRoadLinks, addresses)

    //TODO Will be implemented at VIITE-1542
    //RoadAddressDAO.getUnaddressedRoadLinks(linkIds -- existingFloating.map(_.linkId).toSet -- allRoadAddressesAfterChangeTable.flatMap(_.allSegments).map(_.linkId).toSet)

    val (adjustedLinearLocations, changeSet) = RoadAddressFiller.adjustToTopology(allRoadLinks, linearLocations)

    eventbus.publish("roadAddress:persistChangeSet", changeSet)

    val roadAddresses = roadwayAddressMapper.getRoadAddressesByLinearLocation(adjustedLinearLocations)

    RoadAddressFiller.fillTopologyWithFloating(allRoadLinks, historyRoadLinks, roadAddresses)
  }

  def getRoadAddressLinksByLinkId(boundingRectangle: BoundingRectangle, roadNumberLimits: Seq[(Int, Int)]): Seq[RoadAddressLink] = {

    //TODO fetch by bounding box with with floatings and only normal roads nad roadNumberLimits
    val linearLocations = withDynSession {
      time(logger, "Fetch floating and non-floating addresses") {
        linearLocationDAO.fetchRoadwayByBoundingBox(boundingRectangle, roadNumberLimits)
      }
    }

    val (floating, nonFloating) = linearLocations.partition(_.isFloating)

    val floatingLinkIds = floating.map(_.linkId).toSet
    val nonFloatingLinkIds = nonFloating.map(_.linkId).toSet

    val boundingBoxResult = BoundingBoxResult(
      roadLinkService.getChangeInfoFromVVHF(nonFloatingLinkIds),
      Future((linearLocations, roadLinkService.getRoadLinksHistoryFromVVH(floatingLinkIds))),
      Future(roadLinkService.getRoadLinksByLinkIdsFromVVH(nonFloatingLinkIds)),
      Future(Seq()),
      Future(Seq())
    )

    getRoadAddressLinks(boundingBoxResult)
  }

  /**
    * Gets all the road addresses in the given bounding box, without VVH geometry. Also floating road addresses are filtered out.
    * Indicated to high zoom levels. If the road number limits are given it will also filter all road addresses by those limits.
    * @param boundingRectangle The bounding box
    * @param roadNumberLimits The road number limits
    * @return Returns all the filtered road addresses
    */
  def getRoadAddressesWithLinearGeometry(boundingRectangle: BoundingRectangle, roadNumberLimits: Seq[(Int, Int)]): Seq[RoadAddressLink] = {

    val linearLocations = linearLocationDAO.fetchRoadwayByBoundingBox(boundingRectangle, roadNumberLimits)

    val nonFloatingRoadAddresses = roadwayAddressMapper.getRoadAddressesByLinearLocation(linearLocations).filterNot(_.isFloating)

    nonFloatingRoadAddresses.map(RoadAddressLinkBuilder.build)
  }

  /**
    * Gets all the road addresses in the given municipality code.
    * @param municipality The municipality code
    * @return Returns all the filtered road addresses
    */
  def getAllByMunicipality(municipality: Int): Seq[RoadAddressLink] = {

    val suravageRoadLinksF = Future(roadLinkService.getSuravageRoadLinks(municipality))

    val (roadLinks, _) = roadLinkService.getRoadLinksWithComplementaryAndChangesFromVVH(municipality)

    val allRoadLinks = roadLinks ++ Await.result(suravageRoadLinksF, atMost = Duration.create(1, TimeUnit.HOURS))

    //TODO Road network error RoadNetworkDAO.getLatestRoadNetworkVersion.nonEmpty or use current date
    val linearLocations = withDynSession {
      time(logger, "Fetch floating and non-floating addresses") {
        linearLocationDAO.fetchRoadwayByLinkId(allRoadLinks.map(_.linkId).toSet)
      }
    }

    val (adjustedLinearLocations, changeSet) = RoadAddressFiller.adjustToTopology(allRoadLinks, linearLocations)

    //TODO we should think to update both servers with cache at the same time, and before the apply change batch that way we will not need to do any kind of changes here
    eventbus.publish("roadAddress:persistChangeSet", changeSet)

    val roadAddresses = roadwayAddressMapper.getRoadAddressesByLinearLocation(adjustedLinearLocations)

    roadAddresses.flatMap{ra =>
      //TODO check if the floating are needed
    val roadLink = allRoadLinks.find(rl => rl.linkId == ra.linkId)
      roadLink.map(rl => RoadAddressLinkBuilder.build(rl, ra))
    }
  }

  /**
    * Gets all the existing road numbers at the current road network.
    * @return Returns all the road numbers
    */
  def getRoadNumbers: Seq[Long] = {
    withDynSession {
      roadAddressDAO.fetchAllCurrentRoadNumbers()
    }
  }

  /**
    * Gets all the road addresses in the same road number, road part number with start address less that
    * the given address measure. If trackOption parameter is given it will also filter by track code.
    * @param road The road number
    * @param roadPart The road part number
    * @param addressM The road address at road number and road part
    * @param trackOption Optional track code
    * @return Returns all the filtered road addresses
    */
  def getRoadAddress(road: Long, roadPart: Long, addressM: Long, trackOption: Option[Track]): Seq[RoadAddress] = {
    withDynSession {
      val roadwayAddresses = trackOption match {
        case Some(track) =>
          roadAddressDAO.fetchAllBySectionTrackAndAddresses(road, roadPart, track, None, Some(addressM))
        case _ =>
          roadAddressDAO.fetchAllBySectionAndAddresses(road, roadPart, None, Some(addressM))
      }

      val roadAddresses = roadwayAddressMapper.getRoadAddressesByRoadway(roadwayAddresses)
      roadAddresses.filter(ra => ra.startAddrMValue < addressM)
    }
  }

  /**
    * Gets all the road addresses in the same road number and track codes.
    * @param road The road number
    * @param tracks The set of track codes
    * @return Returns all the filtered road addresses
    */
  def getRoadAddressWithRoadNumber(road: Long, tracks: Set[Track]): Seq[RoadAddress] = {
    withDynSession {
      val roadwayAddresses = roadAddressDAO.fetchAllByRoadAndTracks(road, tracks)
      roadwayAddressMapper.getRoadAddressesByRoadway(roadwayAddresses)
    }
  }

  /**
    * Gets all the road addresses in the same road number, road parts and track codes.
    * @param road The road number
    * @param roadParts The set of road part numbers
    * @param tracks The set of track codes
    * @return Returns all the filtered road addresses
    */
  def getRoadAddressWithRoadNumberParts(road: Long, roadParts: Set[Long], tracks: Set[Track]): Seq[RoadAddress] = {
    withDynSession {
      val roadwayAddresses = roadAddressDAO.fetchAllBySectionsAndTracks(road, roadParts, tracks)
      roadwayAddressMapper.getRoadAddressesByRoadway(roadwayAddresses)
    }
  }

  /**
    * Gets all the road addresses in between the given linear location.
    * @param linkId The link identifier of the linear location
    * @param startMOption The start measure of the linear location
    * @param endMOption The end measure of the linear location
    * @return Returns all the filtered road addresses
    */
  def getRoadAddressWithLinkIdAndMeasure(linkId: Long, startMOption: Option[Double], endMOption: Option[Double]): Seq[RoadAddress] = {
    withDynSession {
      val linearLocations = linearLocationDAO.fetchRoadwayByLinkId(Set(linkId))
      val roadAddresses = roadwayAddressMapper.getRoadAddressesByLinearLocation(linearLocations)

      (startMOption, endMOption) match {
        case (Some(startM), Some(endM)) =>
          roadAddresses.filter(ra => ra.linkId == linkId && ra.isBetweenMeasures(startM, endM))
        case (Some(startM), _) =>
          roadAddresses.filter(ra => ra.linkId == linkId && ra.startMValue >= startM)
        case (_, Some(endM)) =>
          roadAddresses.filter(ra => ra.linkId == linkId && ra.endMValue <= endM)
        case _ =>
          roadAddresses.filter(ra => ra.linkId == linkId)
      }
    }
  }

  def getRoadAddressesFiltered(roadNumber: Long, roadPartNumber: Long): Seq[RoadAddress] = {
    withDynSession {
      val roadwayAddresses = roadAddressDAO.fetchAllBySection(roadNumber, roadPartNumber)
      roadwayAddressMapper.getRoadAddressesByRoadway(roadwayAddresses)
    }
  }

  def getRoadAddressesFiltered(roadNumber: Long, roadPartNumber: Long, startAddrM: Long, endAddrM: Long): Seq[RoadAddress] = {
    withDynSession {
      val roadwayAddresses = roadAddressDAO.fetchAllBySectionAndAddresses(roadNumber, roadPartNumber, Some(startAddrM), Some(endAddrM))
      val roadAddresses = roadwayAddressMapper.getRoadAddressesByRoadway(roadwayAddresses)
      roadAddresses.filter(ra => ra.isBetweenAddresses(startAddrM, endAddrM))
    }
  }

  def getRoadAddressByLinkIds(linkIds: Set[Long]): Seq[RoadAddress] = {
    withDynSession {
      val linearLocations = linearLocationDAO.fetchRoadwayByLinkId(linkIds)
      val roadAddresses = roadwayAddressMapper.getRoadAddressesByLinearLocation(linearLocations)
      roadAddresses.filterNot(_.isFloating)
    }
  }

  def getChanged(sinceDate: DateTime, untilDate: DateTime): Seq[ChangedRoadAddress] = {
    val roadwayAddresses =
      withDynSession {
        roadAddressDAO.fetchAllByBetweenDates(sinceDate, untilDate)
      }

    val roadAddresses = roadwayAddressMapper.getRoadAddressesByRoadway(roadwayAddresses)

    val roadLinks = roadLinkService.getRoadLinksAndComplementaryFromVVH(roadAddresses.map(_.linkId).toSet)
    val roadLinksWithoutWalkways = roadLinks.filterNot(_.linkType == CycleOrPedestrianPath).filterNot(_.linkType == TractorRoad)

    roadAddresses.flatMap { roadAddress =>
      roadLinksWithoutWalkways.find(_.linkId == roadAddress.linkId).map { roadLink =>
        ChangedRoadAddress(
          roadAddress = roadAddress.copyWithGeometry(GeometryUtils.truncateGeometry3D(roadLink.geometry, roadAddress.startMValue, roadAddress.endMValue)),
          link = roadLink
        )
      }
    }
  }

  /**
    * Gets all the road addresses errors (excluding history)
    * @param includesHistory - default value = false to exclude history values
    * @return Returns all filtered road address errors
    */
  def getRoadAddressErrors(includesHistory: Boolean = false): List[AddressConsistencyValidator.AddressErrorDetails] = {
    withDynSession {
      roadAddressDAO.fetchAllRoadAddressErrors(includesHistory)
    }
  }

  /**
    * returns road addresses with link-id currently does not include terminated links which it cannot build roadaddress with out geometry
    *
    * @param linkId link-id
    * @return roadaddress[]
    */
  def getRoadAddressLink(linkId: Long): Seq[RoadAddressLink] = {

    val (roadlinks, historyRoadlinks) = roadLinkService.getAllRoadLinksFromVVH(Set(linkId))

    val linearLocations = withDynSession {
      linearLocationDAO.fetchRoadwayByLinkId(Set(linkId))
    }

    val (floatingRoadAddress, roadAddresses) = roadwayAddressMapper.getRoadAddressesByLinearLocation(linearLocations).partition(_.isFloating)

    //TODO this will need to be improved
    val result = floatingRoadAddress.flatMap{ra =>
      historyRoadlinks.find(rl => rl.linkId == ra.linkId).map(rl => RoadAddressLinkBuilder.build(rl, ra))
    } ++
    roadAddresses.flatMap{ra =>
      val roadLink = roadlinks.find(rl => rl.linkId == ra.linkId)
      roadLink.map(rl => RoadAddressLinkBuilder.build(rl, ra))
    }

    result.filter(_.linkId == linkId)

    //    val (addresses, missedRL) = withDynTransaction {
    //      (RoadAddressDAO.fetchByLinkId(Set(linkId), includeFloating = true, includeHistory = false, includeTerminated = false), // cannot builld terminated link because missing geometry
    //        RoadAddressDAO.getUnaddressedRoadLinks(Set(linkId)))
    //    }
    //    processRoadAddresses(addresses, missedRL)

  }

  //TODO Will be implemented at VIITE-1551
  def updateChangeSet(changeSet: ChangeSet): Unit = {



  }

  /**
    * Returns all floating road addresses that are represented on ROADWAY table and are valid (excluding history)
    *
    * @param includesHistory - default value = false to exclude history values
    * @return Seq[RoadAddress]
    */
  def getFloatingAdresses(includesHistory: Boolean = false): List[RoadAddress] = {
    throw new NotImplementedError("Will be implementd at VIITE-1537")
    //    withDynSession {
    //      RoadAddressDAO.fetchAllFloatingRoadAddresses(includesHistory)
    //    }
  }

  /**
    * Returns roadways with ID currently does not include terminated links which it cannot build roadaway without geometry
    *
    * @param id id
    * @return roadaddress[]
    */
  def getRoadAddressLinkById(id: Long): Seq[RoadAddressLink] = {
    throw new NotImplementedError("Will be implementd at VIITE-1537")
    //    val (addresses, missedRL) = withDynTransaction {
    //      val addr = RoadAddressDAO.fetchByIdMassQuery(Set(id), includeFloating = true, includeHistory = false)
    //      (addr, RoadAddressDAO.getUnaddressedRoadLinks(addr.map(_.linkId).toSet))
    //    }
    //    processRoadAddresses(addresses, missedRL)
  }

  private def processRoadAddresses(addresses: Seq[RoadAddress], missedRL: Seq[UnaddressedRoadLink]): Seq[RoadAddressLink] = {
    throw new NotImplementedError("Will be implementd at VIITE-1537")
    //    val linkIds = addresses.map(_.linkId).toSet
    //    val anomaly = missedRL.headOption.map(_.anomaly).getOrElse(Anomaly.None)
    //    val (roadLinks, vvhHistoryLinks) = roadLinkService.getCurrentAndHistoryRoadLinksFromVVH(linkIds, frozenTimeVVHAPIServiceEnabled)
    //    (anomaly, addresses.size, roadLinks.size, vvhHistoryLinks.size) match {
    //      case (_, 0, 0, _) => List() // No road link currently exists and no addresses on this link id => ignore
    //      case (Anomaly.GeometryChanged, _, _, 0) => addresses.flatMap(a => roadLinks.map(rl => RoadAddressLinkBuilder.build(rl, a)))
    //      case (Anomaly.GeometryChanged, _, _, _) => addresses.flatMap(a => vvhHistoryLinks.map(rl => RoadAddressLinkBuilder.build(rl, a)))
    //      case (_, _, 0, _) => addresses.flatMap(a => vvhHistoryLinks.map(rl => RoadAddressLinkBuilder.build(rl, a)))
    //      case (Anomaly.NoAddressGiven, 0, _, _) => missedRL.flatMap(a => roadLinks.map(rl => RoadAddressLinkBuilder.build(rl, a)))
    //      case (_, _, _, _) => addresses.flatMap(a => roadLinks.map(rl => RoadAddressLinkBuilder.build(rl, a)))
    //    }
  }

  //  //Only used outside the class for test propose
  //  def buildFloatingAddresses(allRoadLinks: Seq[RoadLink], suravageLinks: Seq[VVHRoadlink], floating: Seq[RoadAddress]): Seq[RoadAddressLink] = {
  //    //    val combinedRoadLinks = (allRoadLinks ++ suravageLinks).filter(crl => floating.map(_.linkId).contains(crl.linkId))
  //    //    combinedRoadLinks.flatMap(fh => {
  //    //      val actualFloatings = floating.filter(_.linkId == fh.linkId)
  //    //      buildFloatingRoadAddressLink(toHistoryRoadLink(fh), actualFloatings)
  //    //    })
  //  }

  private def buildFloatingRoadAddressLink(rl: VVHHistoryRoadLink, roadAddrSeq: Seq[RoadAddress]): Seq[RoadAddressLink] = {
    val fusedRoadAddresses = RoadAddressLinkBuilder.fuseRoadAddressWithTransaction(roadAddrSeq)
    fusedRoadAddresses.map(ra => {
      RoadAddressLinkBuilder.build(rl, ra)
    })
  }

  private def fetchUnaddressedRoadLinksByBoundingBox(boundingRectangle: BoundingRectangle, fetchOnlyFloating: Boolean = false) = {
    throw new NotImplementedError("Will be implemented at VIITE-1542")
    //    withDynTransaction {
    //      time(logger, "RoadAddressDAO.fetchUnaddressedRoadLinksByBoundingBox") {
    //        RoadAddressDAO.fetchUnaddressedRoadLinksByBoundingBox(boundingRectangle).groupBy(_.linkId)
    //      }
    //    }
  }

//  private def getSuravageRoadLinkAddresses(boundingRectangle: BoundingRectangle, boundingBoxResult: BoundingBoxResult): Seq[RoadAddressLink] = {
//    throw new NotImplementedError("Will be implemented at VIITE-1540")
////    withDynSession {
////      Await.result(boundingBoxResult.suravageF, Duration.Inf).map(x => (x, None)).map(RoadAddressLinkBuilder.buildSuravageRoadAddressLink)
////    }
//  }

  def getSuravageRoadLinkAddressesByLinkIds(linkIdsToGet: Set[Long]): Seq[RoadAddressLink] = {
    throw new NotImplementedError("Will be implemented at VIITE-1540")
//    val suravageLinks = roadLinkService.getSuravageRoadLinksFromVVH(linkIdsToGet)
//    withDynSession {
//      suravageLinks.map(x => (x, None)).map(RoadAddressLinkBuilder.buildSuravageRoadAddressLink)
//    }
  }

  def getRoadAddressLinksWithSuravage(boundingRectangle: BoundingRectangle, roadNumberLimits: Seq[(Int, Int)],
                                      everything: Boolean = false, publicRoads: Boolean = false): Seq[RoadAddressLink] = {

    val boundingBoxResult = BoundingBoxResult(
      roadLinkService.getChangeInfoFromVVHF(boundingRectangle, Set()),
      //Should fetch all the road types
      Future(fetchLinearLocationsByBoundingBox(boundingRectangle)),
      Future(roadLinkService.getRoadLinksFromVVH(boundingRectangle, roadNumberLimits, Set(), everything, publicRoads)),
      Future(roadLinkService.getComplementaryRoadLinksFromVVH(boundingRectangle, Set())),
      Future(roadLinkService.getSuravageLinksFromVVH(boundingRectangle, Set()))
    )

    getRoadAddressLinks(boundingBoxResult)
//    val suravageAddresses = getSuravageRoadLinkAddresses(boundingRectangle, combinedFuture)
//    suravageAddresses ++ roadAddressLinks
  }

  // For the purpose of the use of this conversion we do not need a accurate start date and end date since it comes from the Road address on the builder
//  private def toHistoryRoadLink(roadLinkLike: RoadLinkLike): VVHHistoryRoadLink = {
//    val featureClassCode = roadLinkLike.attributes.getOrElse("MTKCLASS", BigInt(0)).asInstanceOf[BigInt].intValue()
//    VVHHistoryRoadLink(roadLinkLike.linkId, roadLinkLike.municipalityCode, roadLinkLike.geometry, roadLinkLike.administrativeClass, roadLinkLike.trafficDirection,  VVHClient.featureClassCodeToFeatureClass.getOrElse(featureClassCode, AllOthers),
//      roadLinkLike.vvhTimeStamp, roadLinkLike.vvhTimeStamp, roadLinkLike.attributes, roadLinkLike.constructionType, roadLinkLike.linkSource, roadLinkLike.length)
//  }

//  private def publishChangeSet(changeSet: ChangeSet): Unit = {
//    time(logger, "Publish change set") {
//      //Temporary filter for unaddressed road links QA
////      if (!frozenTimeVVHAPIServiceEnabled) {
////
////      }
//      eventbus.publish("roadAddress:persistUnaddressedRoadLink", changeSet.unaddressedRoadLinks)
//      eventbus.publish("roadAddress:persistAdjustments", changeSet.adjustedMValues)
//      eventbus.publish("roadAddress:floatRoadAddress", changeSet.floatingLinearLocationIds)
//    }
//  }

  private def createRoadAddressLinkMap(roadLinks: Seq[RoadLink], suravageLinks: Seq[VVHRoadlink], toFloating: Seq[RoadAddressLink],
                                       addresses: Seq[RoadAddress],
                                       missedRL: Map[Long, List[UnaddressedRoadLink]]): Map[Long, Seq[RoadAddressLink]] = {
    throw new NotImplementedError("Will be implemented at VIITE-1536")
//    time(logger, "Create road address link map") {
//      val (suravageRA, _) = addresses.partition(ad => ad.linkGeomSource == LinkGeomSource.SuravageLinkInterface)
//      logger.info(s"Creation of RoadAddressLinks started.")
//      val mappedRegular = roadLinks.map { rl =>
//        val floaters = toFloating.filter(_.linkId == rl.linkId)
//        val ra = addresses.filter(_.linkId == rl.linkId)
//        val missed = missedRL.getOrElse(rl.linkId, Seq())
//        rl.linkId -> buildRoadAddressLink(rl, ra, missed, floaters)
//      }.toMap
//      val filteredSuravage = suravageLinks.filter(sl => suravageRA.map(_.linkId).contains(sl.linkId))
//      val mappedSuravage = filteredSuravage.map(sur => {
//        val ra = suravageRA.filter(_.linkId == sur.linkId)
//        sur.linkId -> buildSuravageRoadAddressLink(sur, ra)
//      }).toMap
//      logger.info(s"Finished creation of roadAddressLinks, final result: ")
//      logger.info(s"Regular Roads: ${mappedRegular.size} || Suravage Roads: ${mappedSuravage.size}")
//      mappedRegular ++ mappedSuravage
//    }
  }

  /**
    * Checks that  length is same after change  (used in type 1 and type 2)
    *
    * @param change change case class
    * @return true if stays with in epsilon
    */
  //TODO during apply change development this method should be moved to VVHChangeInfoClient
  private def changedLengthStaySame(change: ChangeInfo): Boolean = {
    val difference = Math.abs(change.oldEndMeasure.getOrElse(0D) - change.oldStartMeasure.getOrElse(0D)) -
      Math.abs(change.newEndMeasure.getOrElse(0D) - change.newStartMeasure.getOrElse(0D))
    if (difference.abs < Epsilon) {
      true
    } else {
      logger.error("Change message for change " + change.toString + "failed due to length not being same before and after change")
      false
    }
  }

  /**
    * Sanity checks for changes. We don't want to solely trust VVH messages, thus we do some sanity checks and drop insane ones
    *
    * @param changes Change infos
    * @return sane changetypes
    */
  def changesSanityCheck(changes: Seq[ChangeInfo]): Seq[ChangeInfo] = {
    //TODO during apply change development this method should be moved to VVHChangeInfoClient
    val (combinedParts, nonCheckedChangeTypes) = changes.partition(x => x.changeType == ChangeType.CombinedModifiedPart.value
      || x.changeType == ChangeType.CombinedRemovedPart.value)
    val sanityCheckedTypeOneTwo = combinedParts.filter(x => changedLengthStaySame(x))
    sanityCheckedTypeOneTwo ++ nonCheckedChangeTypes
  }

  def filterRelevantChanges(roadAddresses: Seq[RoadAddress], allChanges: Seq[ChangeInfo]): Seq[ChangeInfo] = {
    throw new NotImplementedError("Will be implemented at VIITE-1569, and probably this method should be moved to VVHChangeInfoClient")
//    val groupedAddresses = roadAddresses.groupBy(_.linkId)
//    val timestamps = groupedAddresses.mapValues(_.map(_.adjustedTimestamp).min)
//    allChanges.filter(ci => timestamps.get(ci.oldId.getOrElse(ci.newId.get)).nonEmpty && ci.vvhTimeStamp >= timestamps.getOrElse(ci.oldId.getOrElse(ci.newId.get), 0L))
  }

  def applyChanges(roadLinks: Seq[RoadLink], allChanges: Seq[ChangeInfo], roadAddresses: Seq[RoadAddress]): Seq[LinkRoadAddressHistory] = {
    throw new NotImplementedError("Will be implemented at VIITE-1569")
//    time(logger, "Apply changes") {
//      val addresses = roadAddresses.groupBy(ad => (ad.linkId, ad.roadwayNumber)).mapValues(v => LinkRoadAddressHistory(v.partition(_.endDate.isEmpty)))
//      val changes = filterRelevantChanges(roadAddresses, allChanges)
//      val changedRoadLinks = changesSanityCheck(changes)
//      if (changedRoadLinks.isEmpty) {
//        addresses.values.toSeq
//      } else {
//        withDynTransaction {
//          val newRoadAddresses = RoadAddressChangeInfoMapper.resolveChangesToMap(addresses, changedRoadLinks)
//          val roadLinkMap = roadLinks.map(rl => rl.linkId -> rl).toMap
//
//          val (addressesToCreate, addressesExceptNew) = newRoadAddresses.flatMap(_._2.allSegments).toSeq.partition(_.id == NewRoadAddress)
//          val savedRoadAddresses = addressesToCreate.filter(r => roadLinkMap.contains(r.linkId)).map(r =>
//            r.copy(geometry = GeometryUtils.truncateGeometry3D(roadLinkMap(r.linkId).geometry,
//              r.startMValue, r.endMValue), linkGeomSource = roadLinkMap(r.linkId).linkSource))
//          val removedIds = addresses.values.flatMap(_.allSegments).map(_.id).toSet -- (savedRoadAddresses ++ addressesExceptNew).map(x => x.id)
//          removedIds.grouped(500).foreach(s => {
//            RoadAddressDAO.expireById(s)
//            logger.debug("Expired: " + s.mkString(","))
//          })
//          val toFloating = addressesExceptNew.filter(ra => ra.isFloating)
//          logger.info(s"Found ${toFloating.size} road addresses that were left floating after changes, saving them.")
//          toFloating.foreach {
//            ra => RoadAddressDAO.changeRoadAddressFloatingWithHistory(ra.id, None, FloatingReason.ApplyChanges)
//          }
//
//          checkRoadAddressFloatingWithoutTX(addressesExceptNew.map(_.linkId).toSet, float = true)
//          val ids = RoadAddressDAO.create(savedRoadAddresses).toSet ++ addressesExceptNew.map(_.id).toSet
//          val changedRoadParts = addressesToCreate.map(a => (a.roadNumber, a.roadPartNumber)).toSet
//
//          val adjustedRoadParts = changedRoadParts.filter { x => recalculateRoadAddresses(x._1, x._2) }
//          // re-fetch after recalculation
//          val adjustedAddresses = adjustedRoadParts.flatMap { case (road, part) => RoadAddressDAO.fetchByRoadPart(road, part) }
//
//          val changedRoadAddresses = adjustedAddresses ++ RoadAddressDAO.fetchByIdMassQuery(ids -- adjustedAddresses.map(_.id), includeFloating = true)
//          changedRoadAddresses.groupBy(cra => (cra.linkId, cra.roadwayNumber)).map(s => LinkRoadAddressHistory(s._2.toSeq.partition(_.endDate.isEmpty))).toSeq
//        }
//      }
//    }
  }

  /**
    * Returns unaddressed road links for links that did not already exist in database
    *
    * @param roadNumberLimits
    * @param municipality
    * @return
    */
  def getUnaddressedRoadLink(roadNumberLimits: Seq[(Int, Int)], municipality: Int): Seq[UnaddressedRoadLink] = {
    throw new NotImplementedError("Will be implemented at VIITE-1542")
//    val (addresses, missedRL, roadLinks) =
//      withDynTransaction {
//        val roadLinks = roadLinkService.getCurrentAndComplementaryRoadLinksFromVVH(municipality, roadNumberLimits, frozenTimeVVHAPIServiceEnabled)
//        val linkIds = roadLinks.map(_.linkId).toSet
//        val addr = RoadAddressDAO.fetchByLinkId(linkIds).groupBy(_.linkId)
//        val missingLinkIds = linkIds -- addr.keySet
//        (addr, RoadAddressDAO.getUnaddressedRoadLinks(missingLinkIds).groupBy(_.linkId), roadLinks)
//      }
//    val viiteRoadLinks = roadLinks.map { rl =>
//      val ra = addresses.getOrElse(rl.linkId, Seq())
//      val missed = missedRL.getOrElse(rl.linkId, Seq())
//      rl.linkId -> buildRoadAddressLink(rl, ra, missed)
//    }.toMap
//
//    val (_, changeSet) = RoadAddressFiller.fillTopology(roadLinks, viiteRoadLinks)
//
//    changeSet.unaddressedRoadLinks
  }

  //TODO this method is almost duplicated from buildRoadAddressLink if this method is needed in the future it should be refactored
  private def buildSuravageRoadAddressLink(rl: VVHRoadlink, roadAddrSeq: Seq[RoadAddress]): Seq[RoadAddressLink] = {
    throw new NotImplementedError("Will be implemented at VIITE-1540")
//    val fusedRoadAddresses = RoadAddressLinkBuilder.fuseRoadAddressWithTransaction(roadAddrSeq)
//    val kept = fusedRoadAddresses.map(_.id).toSet
//    val removed = roadAddrSeq.map(_.id).toSet.diff(kept)
//    val roadAddressesToRegister = fusedRoadAddresses.filter(_.id == fi.liikennevirasto.viite.NewRoadAddress)
//    if (roadAddressesToRegister.nonEmpty)
//      eventbus.publish("roadAddress:mergeRoadAddress", RoadAddressMerge(removed, roadAddressesToRegister))
//    fusedRoadAddresses.map(ra => {
//      RoadAddressLinkBuilder.build(rl, ra)
//    })
  }

  //TODO this method is almost duplicated from buildSuravageRoadAddressLink if this method is needed in the future it should be refactored
  def buildRoadAddressLink(rl: RoadLink, roadAddrSeq: Seq[RoadAddress], missing: Seq[UnaddressedRoadLink], floaters: Seq[RoadAddressLink] = Seq.empty): Seq[RoadAddressLink] = {
    throw new NotImplementedError("Will be implemented at VIITE-1540")
//    val fusedRoadAddresses = RoadAddressLinkBuilder.fuseRoadAddressWithTransaction(roadAddrSeq)
//    val kept = fusedRoadAddresses.map(_.id).toSet
//    val removed = roadAddrSeq.map(_.id).toSet.diff(kept)
//    val roadAddressesToRegister = fusedRoadAddresses.filter(_.id == fi.liikennevirasto.viite.NewRoadAddress)
//    if (roadAddressesToRegister.nonEmpty)
//      eventbus.publish("roadAddress:mergeRoadAddress", RoadAddressMerge(removed, roadAddressesToRegister))
//    if (floaters.nonEmpty) {
//      floaters.map(_.copy(anomaly = Anomaly.GeometryChanged, newGeometry = Option(rl.geometry)))
//    } else {
//      fusedRoadAddresses.map(ra => {
//        RoadAddressLinkBuilder.build(rl, ra)
//      }) ++
//        missing.map(m => RoadAddressLinkBuilder.build(rl, m)).filter(_.length > 0.0)
//    }
  }

  private def getTargetRoadLink(linkId: Long): RoadAddressLink = {
    val (roadLinks, _) = roadLinkService.getCurrentAndHistoryRoadLinksFromVVH(Set(linkId))
    if (roadLinks.isEmpty) {
      throw new InvalidAddressDataException(s"Can't find road link for target link id $linkId")
    } else {
      RoadAddressLinkBuilder.build(roadLinks.head, UnaddressedRoadLink(linkId = linkId, None, None, RoadType.Unknown, None, None, None, None, anomaly = Anomaly.NoAddressGiven, Seq.empty[Point]))
    }
  }

  def createUnaddressedRoadLink(unaddressedRoadLink: Seq[UnaddressedRoadLink]): Unit = {
    withDynTransaction {
      unaddressedRoadLink.foreach(createSingleUnaddressedRoadLink)
    }
  }

  private def createSingleUnaddressedRoadLink(unaddressedRoadLink: UnaddressedRoadLink): Unit = {
    throw new NotImplementedError("Will be implemented at VIITE-1542 and VIITE-1538")
//    RoadAddressDAO.createUnaddressedRoadLink(unaddressedRoadLink)
  }

  def mergeRoadAddress(data: RoadAddressMerge): Unit = {
    try {
      withDynTransaction {
        mergeRoadAddressInTX(data)
      }
    } catch {
      case ex: InvalidAddressDataException => logger.error("Duplicate merging(s) found, skipped.", ex)
      case ex: ConnectException => logger.error("A connection problem has occurred.", ex)
      case ex: Exception => logger.error("An unexpected error occurred.", ex)
    }
  }

  def mergeRoadAddressHistory(data: RoadAddressMerge): Unit = {
    try {
      withDynTransaction {
        mergeRoadAddressHistoryInTX(data)
      }
    } catch {
      case ex: InvalidAddressDataException => logger.error("Duplicate merging(s) found, skipped.", ex)
      case ex: ConnectException => logger.error("A connection problem has occurred.", ex)
      case ex: Exception => logger.error("An unexpected error occurred.", ex)
    }
  }

  def mergeRoadAddressInTX(data: RoadAddressMerge): Unit = {
    throw new NotImplementedError("This method probably will not be needed anymore, the fuse process can only be applied to linear location")
//    val unMergedCount = RoadAddressDAO.queryById(data.merged).size
//    if (unMergedCount != data.merged.size)
//      throw new InvalidAddressDataException("Data modified while updating, rolling back transaction: some source rows no longer valid")
//    val mergedCount = expireRoadAddresses(data.merged)
//    if (mergedCount == data.merged.size)
//      createMergedSegments(data.created)
//    else
//      throw new InvalidAddressDataException("Data modified while updating, rolling back transaction: some source rows not updated")
  }

  def mergeRoadAddressHistoryInTX(data: RoadAddressMerge): Unit = {
    throw new NotImplementedError("This method probably will not be needed anymore, the fuse process can only be applied to linear location")
//    val unMergedCount = RoadAddressDAO.queryById(data.merged).size
//    if (unMergedCount != data.merged.size)
//      throw new InvalidAddressDataException("Data modified while updating, rolling back transaction: some source rows no longer valid")
//    val mergedCount = expireRoadAddresses(data.merged)
//    if (mergedCount == data.merged.size)
//      createMergedSegments(data.created)
//    else
//      throw new InvalidAddressDataException("Data modified while updating, rolling back transaction: some source rows not updated")
  }

  private def createMergedSegments(mergedRoadAddress: Seq[RoadAddress]): Unit = {
    throw new NotImplementedError("This method probably will not be needed anymore, and if it's needed can be done a batch execution")
//    mergedRoadAddress.grouped(500).foreach(group => RoadAddressDAO.create(group, Some("Automatic_merged")))
  }

  def expireRoadAddresses(expiredIds: Set[Long]): Int = {
    throw new NotImplementedError("This method probably will not be needed anymore, and if it's needed can be done a batch execution")
    //expiredIds.grouped(500).map(group => RoadAddressDAO.expireById(group)).sum
  }

  //TODO check if this is needed in VIITE-1538
//  /**
//    * Checks that if the geometry is found and updates the geometry to match or sets it floating if not found
//    *
//    * @param ids
//    */
//  def checkRoadAddressFloating(ids: Set[Long]): Unit = {
//    withDynTransaction {
//      checkRoadAddressFloatingWithoutTX(ids)
//    }
//  }

  /**
    * For easier unit testing and use
    *
    * @param ids
    */
  def checkRoadAddressFloatingWithoutTX(ids: Set[Long], float: Boolean = false): Unit = {
    throw new NotImplementedError("Will be implemented at VIITE-1538")
    //    def hasTargetRoadLink(roadLinkOpt: Option[RoadLinkLike], geometryOpt: Option[Seq[Point]]) = {
//      !(roadLinkOpt.isEmpty || geometryOpt.isEmpty || GeometryUtils.geometryLength(geometryOpt.get) == 0.0)
//    }
//
//    val addresses = RoadAddressDAO.queryById(ids)
//    val linkIdMap = addresses.groupBy(_.linkId).mapValues(_.map(_.id))
//    val roadLinks = roadLinkService.getCurrentAndComplementaryVVHRoadLinks(linkIdMap.keySet, frozenTimeVVHAPIServiceEnabled)
//    addresses.foreach { address =>
//      val roadLink = roadLinks.find(_.linkId == address.linkId)
//      val addressGeometry = roadLink.map(rl =>
//        GeometryUtils.truncateGeometry3D(rl.geometry, address.startMValue, address.endMValue))
//      if (float && hasTargetRoadLink(roadLink, addressGeometry)) {
//        logger.info(s"Floating and update geometry id ${address.id} (link id ${address.linkId})")
//        RoadAddressDAO.changeRoadAddressFloatingWithHistory(address.id, addressGeometry, FloatingReason.GeometryChanged)
//        val missing = UnaddressedRoadLink(address.linkId, Some(address.startAddrMValue), Some(address.endAddrMValue), RoadAddressLinkBuilder.getRoadType(roadLink.get.administrativeClass, UnknownLinkType), None, None, Some(address.startMValue), Some(address.endMValue), Anomaly.GeometryChanged, Seq.empty[Point])
//        RoadAddressDAO.createUnaddressedRoadLink(missing.linkId, missing.startAddrMValue.getOrElse(0), missing.endAddrMValue.getOrElse(0), missing.anomaly.value, missing.startMValue.get, missing.endMValue.get)
//      } else if (!hasTargetRoadLink(roadLink, addressGeometry)) {
//        logger.info(s"Floating id ${address.id}")
//        RoadAddressDAO.changeRoadAddressFloatingWithHistory(address.id, None, FloatingReason.NewAddressGiven)
//      } else {
//        if (!GeometryUtils.areAdjacent(addressGeometry.get, address.geometry)) {
//          logger.info(s"Updating geometry for id ${address.id} (link id ${address.linkId})")
//          RoadAddressDAO.changeRoadAddressFloatingWithHistory(address.id, addressGeometry, FloatingReason.GapInGeometry)}
//      }
//    }
  }

  def convertRoadAddressToFloating(linkId: Long): Unit = {
    throw new NotImplementedError("Will be implemented at VIITE-1537")
    //    withDynTransaction {
//      val addresses = RoadAddressDAO.fetchByLinkId(Set(linkId), includeHistory = false, includeTerminated = false)
//      addresses.foreach { address =>
//        logger.info(s"Floating and update geometry id ${address.id} (link id ${address.linkId})")
//        RoadAddressDAO.changeRoadAddressFloatingWithHistory(address.id, None, floatingReason = FloatingReason.ManualFloating)
//        RoadAddressDAO.createUnaddressedRoadLink(address.linkId, address.startAddrMValue, address.endAddrMValue, Anomaly.GeometryChanged.value, address.startMValue, address.endMValue)
//      }
//    }
  }

  def saveAdjustments(addresses: Seq[LinearLocationAdjustment]): Unit = {
    throw new NotImplementedError("Can be fixed at VIITE-1552")
//    withDynTransaction {
//      addresses.foreach(RoadAddressDAO.updateLinearLocation)
//    }
  }

//  def getAdjacentAddresses(chainLinks: Set[Long], chainIds: Set[Long], linkId: Long,
//                           id: Long, roadNumber: Long, roadPartNumber: Long, track: Track) = {
//    withDynSession {
//      getAdjacentAddressesInTX(chainLinks, chainIds, linkId, id, roadNumber, roadPartNumber, track)
//    }
//  }
//
//  def getAdjacentAddressesInTX(chainLinks: Set[Long], chainIds: Set[Long], linkId: Long, id: Long, roadNumber: Long, roadPartNumber: Long, track: Track) = {
//    val roadAddresses = (if (chainIds.nonEmpty)
//      RoadAddressDAO.queryById(chainIds)
//    else if (chainLinks.nonEmpty)
//      RoadAddressDAO.fetchByLinkId(chainLinks, includeFloating = true, includeHistory = false)
//    else Seq.empty[RoadAddress]
//      ).sortBy(_.startAddrMValue)
//    assert(roadAddresses.forall(r => r.roadNumber == roadNumber && r.roadPartNumber == roadPartNumber && r.track == track),
//      s"Mixed floating addresses selected ($roadNumber/$roadPartNumber/$track): " + roadAddresses.map(r =>
//        s"${r.linkId} = ${r.roadNumber}/${r.roadPartNumber}/${r.track.value}").mkString(", "))
//    val startValues = roadAddresses.map(_.startAddrMValue)
//    val endValues = roadAddresses.map(_.endAddrMValue)
//    val orphanStarts = startValues.filterNot(st => endValues.contains(st))
//    val orphanEnds = endValues.filterNot(st => startValues.contains(st))
//    (orphanStarts.flatMap(st => RoadAddressDAO.fetchByAddressEnd(roadNumber, roadPartNumber, track, st))
//      ++ orphanEnds.flatMap(end => RoadAddressDAO.fetchByAddressStart(roadNumber, roadPartNumber, track, end)))
//      .distinct.filterNot(fo => chainIds.contains(fo.id) || chainLinks.contains(fo.linkId))
//  }

  def getFloatingAdjacent(chainLinks: Set[Long], chainIds: Set[Long], linkId: Long, id: Long, roadNumber: Long, roadPartNumber: Long, trackCode: Int): Seq[RoadAddressLink] = {
    throw new NotImplementedError("Will be implemented at VIITE-1537")
//    val (floatings, _) = withDynTransaction {
//      RoadAddressDAO.fetchByRoadPart(roadNumber, roadPartNumber, includeFloating = true).partition(_.isFloating)
//    }
//    val historyLinks = time(logger, "Fetch floating history links") {
//      roadLinkService.getRoadLinksHistoryFromVVH(floatings.map(_.linkId).toSet)
//    }
//    if (historyLinks.nonEmpty) {
//      val historyLinkAddresses = time(logger, "Build history link addresses") {
//        historyLinks.flatMap(fh => {
//          buildFloatingRoadAddressLink(fh, floatings.filter(_.linkId == fh.linkId))
//        })
//      }
//      historyLinkAddresses.find(_.id == id).orElse(historyLinkAddresses.find(_.linkId == linkId).orElse(Option.empty[RoadAddressLink])) match {
//        case Some(sel) => {
//          historyLinkAddresses.filter(ra => {
//            ra.id != id && GeometryUtils.areAdjacent(ra.geometry, sel.geometry) && !chainIds.contains(ra.id)
//          })
//        }
//        case _ => Seq.empty[RoadAddressLink]
//      }
//    } else {
//      Seq.empty[RoadAddressLink]
//    }
  }

  def getAdjacent(chainLinks: Set[Long], linkId: Long, newSession: Boolean = true): Seq[RoadAddressLink] = {
    throw new NotImplementedError("Will be implemented at VIITE-1537")
    //TODO this method will need to check the adjacency between missing road address geometry
//    val chainRoadLinks = roadLinkService.getRoadLinksByLinkIdsFromVVH(chainLinks, frozenTimeVVHAPIServiceEnabled)
//    val pointCloud = chainRoadLinks.map(_.geometry).map(GeometryUtils.geometryEndpoints).flatMap(x => Seq(x._1, x._2))
//    val boundingPoints = GeometryUtils.boundingRectangleCorners(pointCloud)
//    val boundingRectangle = BoundingRectangle(boundingPoints._1 + Vector3d(-.1, .1, 0.0), boundingPoints._2 + Vector3d(.1, -.1, 0.0))
//    val connectedLinks = roadLinkService.getRoadLinksAndChangesFromVVHWithFrozenAPI(boundingRectangle, frozenTimeVVHAPIServiceEnabled)._1
//      .filterNot(rl => chainLinks.contains(rl.linkId))
//      .filter { rl =>
//        val endPoints = GeometryUtils.geometryEndpoints(rl.geometry)
//        pointCloud.exists(p => GeometryUtils.areAdjacent(p, endPoints._1) || GeometryUtils.areAdjacent(p, endPoints._2))
//      }.map(rl => rl.linkId -> rl).toMap
//    val missingLinks = if (newSession) {
//        withDynSession {
//          RoadAddressDAO.getUnaddressedRoadLinks(connectedLinks.keySet)
//        }
//      } else {
//        RoadAddressDAO.getUnaddressedRoadLinks(connectedLinks.keySet)
//      }
//    missingLinks.map(ml => RoadAddressLinkBuilder.build(connectedLinks(ml.linkId), ml))
  }

  def getRoadAddressLinksAfterCalculation(sources: Seq[String], targets: Seq[String], user: User): Seq[RoadAddressLink] = {
    throw new NotImplementedError("Will be implemented at VIITE-1537")
//    val transferredRoadAddresses = getRoadAddressesAfterCalculation(sources, targets, user)
//    val target = roadLinkService.getRoadLinksByLinkIdsFromVVH(targets.map(rd => rd.toLong).toSet, frozenTimeVVHAPIServiceEnabled)
//    transferredRoadAddresses.filter(_.endDate.isEmpty).map(ra => RoadAddressLinkBuilder.build(target.find(_.linkId == ra.linkId).get, ra))
  }

  def getRoadAddressesAfterCalculation(sources: Seq[String], targets: Seq[String], user: User): Seq[RoadAddress] = {
    throw new NotImplementedError("Will be implemented at VIITE-1537")
//    def adjustGeometry(ra: RoadAddress, link: RoadAddressLinkLike): RoadAddress = {
//      val geom = GeometryUtils.truncateGeometry3D(link.geometry, ra.startMValue, ra.endMValue)
//      ra.copy(geometry = geom, linkGeomSource = link.roadLinkSource)
//    }
//
//    val sourceRoadAddressLinks = sources.flatMap(rd => {
//      getRoadAddressLink(rd.toLong)
//    })
//    val targetIds = targets.map(rd => rd.toLong).toSet
//    val targetRoadAddressLinks = targetIds.toSeq.map(getTargetRoadLink)
//    val targetLinkMap: Map[Long, RoadAddressLinkLike] = targetRoadAddressLinks.map(l => l.linkId -> l).toMap
//    transferRoadAddress(sourceRoadAddressLinks, targetRoadAddressLinks, user).map(ra => adjustGeometry(ra, targetLinkMap(ra.linkId)))
  }

  def transferFloatingToGap(sourceIds: Set[Long], targetIds: Set[Long], roadAddresses: Seq[RoadAddress], username: String): Unit = {
    throw new NotImplementedError("Will be implemented at VIITE-1537")
//    val hasFloatings = withDynTransaction {
//      val currentRoadAddresses = RoadAddressDAO.fetchByLinkId(sourceIds, includeFloating = true, includeTerminated = false)
//      RoadAddressDAO.expireById(currentRoadAddresses.map(_.id).toSet)
//      RoadAddressDAO.create(roadAddresses, Some(username))
//      val roadNumber = roadAddresses.head.roadNumber.toInt
//      val roadPartNumber = roadAddresses.head.roadPartNumber.toInt
//      if(RoadAddressDAO.fetchFloatingRoadAddressesBySegment(roadNumber, roadPartNumber).filterNot(address => sourceIds.contains(address.linkId)).isEmpty) {
//        if (!recalculateRoadAddresses(roadNumber, roadPartNumber))
//          throw new RoadAddressException(s"Road address recalculation failed for $roadNumber / $roadPartNumber")
//      }
//      RoadAddressDAO.fetchAllFloatingRoadAddresses().nonEmpty
//    }
//    if (!hasFloatings)
//      eventbus.publish("roadAddress:RoadNetworkChecker", RoadCheckOptions(Seq()))
  }

  //TODO this method is used for defloating process
  def transferRoadAddress(sources: Seq[RoadAddressLink], targets: Seq[RoadAddressLink], user: User): Seq[RoadAddress] = {
<<<<<<< HEAD
    throw new NotImplementedError("Will be implemented at VIITE-1537")
//    def latestSegments(segments: Seq[RoadAddressLink]): Seq[RoadAddressLink] = {
//      if (segments.exists(_.endDate == ""))
//        segments.filter(_.endDate == "")
//      else {
//        val max = RoadAddressLinkBuilder.formatter.print(segments.map(s =>
//          RoadAddressLinkBuilder.formatter.parseDateTime(s.endDate)).maxBy(_.toDate))
//        segments.filter(_.endDate == max)
//      }
//    }
//
//    val mapping = DefloatMapper.createAddressMap(latestSegments(sources.sortBy(_.startMValue)), targets).filter(_.sourceLen > MinAllowedRoadAddressLength)
//    if (mapping.exists(DefloatMapper.invalidMapping)) {
//      throw new InvalidAddressDataException("Mapping failed to map following items: " +
//        mapping.filter(DefloatMapper.invalidMapping).map(
//          r => s"${r.sourceLinkId}: ${r.sourceStartM}-${r.sourceEndM} -> ${r.targetLinkId}: ${r.targetStartM}-${r.targetEndM}").mkString(", ")
//      )
//    }
//    val sourceRoadAddresses = withDynSession {
//      RoadAddressDAO.fetchByLinkId(sources.map(_.linkId).toSet, includeFloating = true, includeTerminated = false)
//    }
//
//    val (currentSourceRoadAddresses, historySourceRoadAddresses) = sourceRoadAddresses.partition(ra => ra.endDate.isEmpty)
//
//    DefloatMapper.preTransferChecks(currentSourceRoadAddresses)
//    val currentTargetRoadAddresses = DefloatMapper.adjustRoadAddresses(RoadAddressLinkBuilder.fuseRoadAddressWithTransaction(currentSourceRoadAddresses.sortBy(_.startAddrMValue).flatMap(DefloatMapper.mapRoadAddresses(mapping, currentSourceRoadAddresses))), currentSourceRoadAddresses)
//    DefloatMapper.postTransferChecks(currentTargetRoadAddresses.filter(_.endDate.isEmpty), currentSourceRoadAddresses)
//
//    val historyTargetRoadAddresses = historySourceRoadAddresses.groupBy(_.endDate).flatMap(group => {
//      DefloatMapper.preTransferChecks(group._2)
//      val targetHistory = DefloatMapper.adjustRoadAddresses(RoadAddressLinkBuilder.fuseRoadAddressWithTransaction(group._2.flatMap(DefloatMapper.mapRoadAddresses(mapping, group._2))),group._2)
//      targetHistory
//    })
//
//    currentTargetRoadAddresses ++ historyTargetRoadAddresses
  }

  //TODO this can be removed
//  def recalculateRoadAddresses(roadNumber: Long, roadPartNumber: Long): Boolean = {
//    try {
//      val roads = RoadAddressDAO.fetchByRoadPart(roadNumber, roadPartNumber, includeFloating = true)
//      if (!roads.exists(_.isFloating)) {
//        try {
//          val adjusted = LinkRoadAddressCalculator.recalculate(roads)
//          assert(adjusted.size == roads.size)
//          // Must not lose any
//          val (changed, unchanged) = adjusted.partition(ra =>
//            roads.exists(oldra => ra.id == oldra.id && (oldra.startAddrMValue != ra.startAddrMValue || oldra.endAddrMValue != ra.endAddrMValue))
//          )
//          logger.info(s"Road $roadNumber, part $roadPartNumber: ${changed.size} updated, ${unchanged.size} kept unchanged")
//          changed.foreach(addr => RoadAddressDAO.update(addr, None))
//          return true
//        } catch {
//          case ex: InvalidAddressDataException => logger.error(s"!!! Road $roadNumber, part $roadPartNumber contains invalid address data - part skipped !!!", ex)
//        }
//      } else {
//        logger.info(s"Not recalculating $roadNumber / $roadPartNumber because floating segments were found")
//      }
//    } catch {
//      case a: Exception => logger.error(a.getMessage, a)
//    }
//    false
//  }
}
=======
    def latestSegments(segments: Seq[RoadAddressLink]): Seq[RoadAddressLink] = {
      if (segments.exists(_.endDate == ""))
        segments.filter(_.endDate == "")
      else {
        val max = RoadAddressLinkBuilder.formatter.print(segments.map(s =>
          RoadAddressLinkBuilder.formatter.parseDateTime(s.endDate)).maxBy(_.toDate))
        segments.filter(_.endDate == max)
      }
    }

    val mapping = DefloatMapper.createAddressMap(latestSegments(sources.sortBy(_.startMValue)), targets).filter(_.sourceLen > MinAllowedRoadAddressLength)
    if (mapping.exists(DefloatMapper.invalidMapping)) {
      throw new InvalidAddressDataException("Mapping failed to map following items: " +
        mapping.filter(DefloatMapper.invalidMapping).map(
          r => s"${r.sourceLinkId}: ${r.sourceStartM}-${r.sourceEndM} -> ${r.targetLinkId}: ${r.targetStartM}-${r.targetEndM}").mkString(", ")
      )
    }
    val sourceRoadAddresses = withDynSession {
      RoadAddressDAO.fetchByLinkId(sources.map(_.linkId).toSet, includeFloating = true, includeTerminated = false)
    }

    val (currentSourceRoadAddresses, historySourceRoadAddresses) = sourceRoadAddresses.partition(ra => ra.endDate.isEmpty)

    DefloatMapper.preTransferChecks(currentSourceRoadAddresses)
    val currentTargetRoadAddresses = DefloatMapper.adjustRoadAddresses(RoadAddressLinkBuilder.fuseRoadAddressWithTransaction(currentSourceRoadAddresses.sortBy(_.startAddrMValue).flatMap(DefloatMapper.mapRoadAddresses(mapping, currentSourceRoadAddresses))), currentSourceRoadAddresses)
    DefloatMapper.postTransferChecks(currentTargetRoadAddresses.filter(_.endDate.isEmpty), currentSourceRoadAddresses)

    val historyTargetRoadAddresses = historySourceRoadAddresses.groupBy(_.endDate).flatMap(group => {
      DefloatMapper.preTransferChecks(group._2)
      val targetHistory = DefloatMapper.adjustRoadAddresses(RoadAddressLinkBuilder.fuseRoadAddressWithTransaction(group._2.flatMap(DefloatMapper.mapRoadAddresses(mapping, group._2))),group._2)
      targetHistory
    })

    currentTargetRoadAddresses ++ historyTargetRoadAddresses
  }

  def recalculateRoadAddresses(roadNumber: Long, roadPartNumber: Long): Boolean = {
    try {
      val roads = RoadAddressDAO.fetchByRoadPart(roadNumber, roadPartNumber, includeFloating = true)
      if (!roads.exists(_.isFloating)) {
        try {
          val adjusted = LinkRoadAddressCalculator.recalculate(roads)
          assert(adjusted.size == roads.size)
          // Must not lose any
          val (changed, unchanged) = adjusted.partition(ra =>
            roads.exists(oldra => ra.id == oldra.id && (oldra.startAddrMValue != ra.startAddrMValue || oldra.endAddrMValue != ra.endAddrMValue))
          )
          logger.info(s"Road $roadNumber, part $roadPartNumber: ${changed.size} updated, ${unchanged.size} kept unchanged")
          changed.foreach(addr => RoadAddressDAO.update(addr, None))
          return true
        } catch {
          case ex: InvalidAddressDataException => logger.error(s"!!! Road $roadNumber, part $roadPartNumber contains invalid address data - part skipped !!!", ex)
        }
      } else {
        logger.info(s"Not recalculating $roadNumber / $roadPartNumber because floating segments were found")
      }
    } catch {
      case a: Exception => logger.error(a.getMessage, a)
    }
    false
  }

  def prettyPrint(changes: Seq[ChangeInfo]): Unit = {
    def setPrecision(d: Double) = {
      BigDecimal(d).setScale(3, BigDecimal.RoundingMode.HALF_UP).toDouble
    }

    def concatenate(c: ChangeInfo, s: String): String = {
      val newS =
        s"""old id: ${c.oldId.getOrElse("MISS!")} new id: ${c.newId.getOrElse("MISS!")} old length: ${setPrecision(c.oldStartMeasure.getOrElse(0.0))}-${setPrecision(c.oldEndMeasure.getOrElse(0.0))} new length: ${setPrecision(c.newStartMeasure.getOrElse(0.0))}-${setPrecision(c.newEndMeasure.getOrElse(0.0))} mml id: ${c.mmlId} vvhTimeStamp ${c.vvhTimeStamp}
     """
      s + "\n" + newS
    }

    val groupedChanges = SortedMap(changes.groupBy(_.changeType).toSeq: _*)
    groupedChanges.foreach { group =>
      println(s"""changeType: ${group._1}""" + "\n" + group._2.foldLeft("")((stream, nextChange) => concatenate(nextChange, stream)) + "\n")
    }
  }

  def getRoadNumbers: Seq[Long] = {
    withDynSession {
      RoadAddressDAO.getRoadNumbers()
    }
  }

  def getRoadAddress(road: Long, roadPart: Long, track: Option[Int], addrMValue: Option[Long]): Seq[RoadAddress] = {
    withDynSession {
      RoadAddressDAO.getRoadAddressByFilter(RoadAddressDAO.withRoadAddress(road, roadPart, track, addrMValue))
    }
  }

  def getRoadAddressWithRoadNumber(road: Long, tracks: Seq[Int]): Seq[RoadAddress] = {
    withDynSession {
      RoadAddressDAO.getRoadAddressByFilter(RoadAddressDAO.withRoadNumber(road, tracks))
    }
  }

  def getRoadAddressWithRoadNumberAddress(road: Long, addrMValue: Option[Long]): Seq[RoadAddress] = {
    withDynSession {
      RoadAddressDAO.getRoadAddressByFilter(RoadAddressDAO.withRoadNumberAddress(road, addrMValue))
    }
  }

  def getRoadAddressWithRoadNumberParts(road: Long, roadParts: Seq[Long], tracks: Seq[Int]): Seq[RoadAddress] = {
    withDynSession {
      RoadAddressDAO.getRoadAddressByFilter(RoadAddressDAO.withRoadNumberParts(road, roadParts, tracks))
    }
  }

  def getRoadAddressWithLinkIdAndMeasure(linkId: Long, startM: Option[Double], endM: Option[Double]): Seq[RoadAddress] = {
    withDynSession {
      RoadAddressDAO.getRoadAddressByFilter(RoadAddressDAO.withLinkIdAndMeasure(linkId, startM, endM))
    }
  }

  def getRoadAddressesFiltered(roadNumber: Long, roadPartNumber: Long, startM: Option[Double], endM: Option[Double]): Seq[RoadAddress] = {
    withDynSession {
      RoadAddressDAO.getRoadAddressesFiltered(roadNumber, roadPartNumber, startM, endM)
    }
  }

  def getRoadAddressByLinkIds(linkIds: Set[Long], withFloating: Boolean): Seq[RoadAddress] = {
    withDynTransaction {
      RoadAddressDAO.fetchByLinkId(linkIds, withFloating, includeHistory = false, includeTerminated = false)
    }
  }

  def getChanged(sinceDate: DateTime, untilDate: DateTime): Seq[ChangedRoadAddress] = {
>>>>>>> 8146e301

sealed trait RoadClass {
  def value: Int
  def roads: Seq[Int]
}

object RoadClass {
  val values = Set(HighwayClass, MainRoadClass, RegionalClass, ConnectingClass, MinorConnectingClass, StreetClass
    , RampsAndRoundAboutsClass, PedestrianAndBicyclesClassA, PedestrianAndBicyclesClassB, WinterRoadsClass, PathsClass, ConstructionSiteTemporaryClass, PrivateRoadClass, NoClass)

  def get(roadNumber: Int): Int = {
    values.find(_.roads contains roadNumber).getOrElse(NoClass).value
  }

  case object HighwayClass extends RoadClass { def value = 1; def roads: Range.Inclusive = 1 to 39;}
  case object MainRoadClass extends RoadClass { def value = 2; def roads: Range.Inclusive = 40 to 99;}
  case object RegionalClass extends RoadClass { def value = 3; def roads: Range.Inclusive = 100 to 999;}
  case object ConnectingClass extends RoadClass { def value = 4; def roads: Range.Inclusive = 1000 to 9999;}
  case object MinorConnectingClass extends RoadClass { def value = 5; def roads: Range.Inclusive = 10000 to 19999;}
  case object StreetClass extends RoadClass { def value = 6; def roads: Range.Inclusive = 40000 to 49999;}
  case object RampsAndRoundAboutsClass extends RoadClass { def value = 7; def roads: Range.Inclusive = 20001 to 39999;}
  case object PedestrianAndBicyclesClassA extends RoadClass { def value = 8; def roads: Range.Inclusive = 70001 to 89999;}
  case object PedestrianAndBicyclesClassB extends RoadClass { def value = 8; def roads: Range.Inclusive = 90001 to 99999;}
  case object WinterRoadsClass extends RoadClass { def value = 9; def roads: Range.Inclusive = 60001 to 61999;}
  case object PathsClass extends RoadClass { def value = 10; def roads: Range.Inclusive = 62001 to 62999;}
  case object ConstructionSiteTemporaryClass extends RoadClass { def value = 11; def roads: Range.Inclusive = 9900 to 9999;}
  case object PrivateRoadClass extends RoadClass { def value = 12; def roads: Range.Inclusive = 50001 to 59999;}
  case object NoClass extends RoadClass { def value = 99; def roads: Range.Inclusive = 0 to 0;}
}

//TODO check if this is needed
class Contains(r: Range) {
  def unapply(i: Int): Boolean = r contains i
}

case class RoadAddressMerge(merged: Set[Long], created: Seq[RoadAddress])

//TODO move this class to project
case class ReservedRoadPart(id: Long, roadNumber: Long, roadPartNumber: Long, addressLength: Option[Long] = None,
                            discontinuity: Option[Discontinuity] = None, ely: Option[Long] = None,
                            newLength: Option[Long] = None, newDiscontinuity: Option[Discontinuity] = None,
                            newEly: Option[Long] = None, startingLinkId: Option[Long] = None, isDirty: Boolean = false) {
  def holds(baseRoadAddress: BaseRoadAddress): Boolean = {
    roadNumber == baseRoadAddress.roadNumber && roadPartNumber == baseRoadAddress.roadPartNumber
  }
}

case class LinearLocationResult(current: Seq[LinearLocation], floating: Seq[LinearLocation])

case class BoundingBoxResult(changeInfoF: Future[Seq[ChangeInfo]], roadAddressResultF: Future[(Seq[LinearLocation], Seq[VVHHistoryRoadLink])],
                             roadLinkF: Future[Seq[RoadLink]], complementaryF: Future[Seq[RoadLink]], suravageF: Future[Seq[RoadLink]])

case class LinkRoadAddressHistory(v: (Seq[RoadAddress], Seq[RoadAddress])) {
  val currentSegments: Seq[RoadAddress] = v._1
  val historySegments: Seq[RoadAddress] = v._2
  val allSegments: Seq[RoadAddress] = currentSegments ++ historySegments
}

case class ChangedRoadAddress(roadAddress: RoadAddress, link: RoadLink)

object AddressConsistencyValidator {

  sealed trait AddressError {
    def value: Int

    def message: String
  }

  object AddressError {
    val values = Set(OverlappingRoadAddresses, InconsistentTopology, InconsistentLrmHistory)

    case object OverlappingRoadAddresses extends AddressError {
      def value = 1

      def message: String = ErrorOverlappingRoadAddress
    }

    case object InconsistentTopology extends AddressError {
      def value = 2

      def message: String = ErrorInconsistentTopology
    }

    case object InconsistentLrmHistory extends AddressError {
      def value = 3

      def message: String = ErrorInconsistentLrmHistory
    }

    def apply(intValue: Int): AddressError = {
      values.find(_.value == intValue).get
    }
  }

  case class AddressErrorDetails(id: Long, linkId: Long, roadNumber: Long, roadPartNumber: Long, addressError: AddressError, ely: Long)

}<|MERGE_RESOLUTION|>--- conflicted
+++ resolved
@@ -905,7 +905,6 @@
 
   //TODO this method is used for defloating process
   def transferRoadAddress(sources: Seq[RoadAddressLink], targets: Seq[RoadAddressLink], user: User): Seq[RoadAddress] = {
-<<<<<<< HEAD
     throw new NotImplementedError("Will be implemented at VIITE-1537")
 //    def latestSegments(segments: Seq[RoadAddressLink]): Seq[RoadAddressLink] = {
 //      if (segments.exists(_.endDate == ""))
@@ -969,97 +968,10 @@
 //    }
 //    false
 //  }
-}
-=======
-    def latestSegments(segments: Seq[RoadAddressLink]): Seq[RoadAddressLink] = {
-      if (segments.exists(_.endDate == ""))
-        segments.filter(_.endDate == "")
-      else {
-        val max = RoadAddressLinkBuilder.formatter.print(segments.map(s =>
-          RoadAddressLinkBuilder.formatter.parseDateTime(s.endDate)).maxBy(_.toDate))
-        segments.filter(_.endDate == max)
-      }
-    }
-
-    val mapping = DefloatMapper.createAddressMap(latestSegments(sources.sortBy(_.startMValue)), targets).filter(_.sourceLen > MinAllowedRoadAddressLength)
-    if (mapping.exists(DefloatMapper.invalidMapping)) {
-      throw new InvalidAddressDataException("Mapping failed to map following items: " +
-        mapping.filter(DefloatMapper.invalidMapping).map(
-          r => s"${r.sourceLinkId}: ${r.sourceStartM}-${r.sourceEndM} -> ${r.targetLinkId}: ${r.targetStartM}-${r.targetEndM}").mkString(", ")
-      )
-    }
-    val sourceRoadAddresses = withDynSession {
-      RoadAddressDAO.fetchByLinkId(sources.map(_.linkId).toSet, includeFloating = true, includeTerminated = false)
-    }
-
-    val (currentSourceRoadAddresses, historySourceRoadAddresses) = sourceRoadAddresses.partition(ra => ra.endDate.isEmpty)
-
-    DefloatMapper.preTransferChecks(currentSourceRoadAddresses)
-    val currentTargetRoadAddresses = DefloatMapper.adjustRoadAddresses(RoadAddressLinkBuilder.fuseRoadAddressWithTransaction(currentSourceRoadAddresses.sortBy(_.startAddrMValue).flatMap(DefloatMapper.mapRoadAddresses(mapping, currentSourceRoadAddresses))), currentSourceRoadAddresses)
-    DefloatMapper.postTransferChecks(currentTargetRoadAddresses.filter(_.endDate.isEmpty), currentSourceRoadAddresses)
-
-    val historyTargetRoadAddresses = historySourceRoadAddresses.groupBy(_.endDate).flatMap(group => {
-      DefloatMapper.preTransferChecks(group._2)
-      val targetHistory = DefloatMapper.adjustRoadAddresses(RoadAddressLinkBuilder.fuseRoadAddressWithTransaction(group._2.flatMap(DefloatMapper.mapRoadAddresses(mapping, group._2))),group._2)
-      targetHistory
-    })
-
-    currentTargetRoadAddresses ++ historyTargetRoadAddresses
-  }
-
-  def recalculateRoadAddresses(roadNumber: Long, roadPartNumber: Long): Boolean = {
-    try {
-      val roads = RoadAddressDAO.fetchByRoadPart(roadNumber, roadPartNumber, includeFloating = true)
-      if (!roads.exists(_.isFloating)) {
-        try {
-          val adjusted = LinkRoadAddressCalculator.recalculate(roads)
-          assert(adjusted.size == roads.size)
-          // Must not lose any
-          val (changed, unchanged) = adjusted.partition(ra =>
-            roads.exists(oldra => ra.id == oldra.id && (oldra.startAddrMValue != ra.startAddrMValue || oldra.endAddrMValue != ra.endAddrMValue))
-          )
-          logger.info(s"Road $roadNumber, part $roadPartNumber: ${changed.size} updated, ${unchanged.size} kept unchanged")
-          changed.foreach(addr => RoadAddressDAO.update(addr, None))
-          return true
-        } catch {
-          case ex: InvalidAddressDataException => logger.error(s"!!! Road $roadNumber, part $roadPartNumber contains invalid address data - part skipped !!!", ex)
-        }
-      } else {
-        logger.info(s"Not recalculating $roadNumber / $roadPartNumber because floating segments were found")
-      }
-    } catch {
-      case a: Exception => logger.error(a.getMessage, a)
-    }
-    false
-  }
-
-  def prettyPrint(changes: Seq[ChangeInfo]): Unit = {
-    def setPrecision(d: Double) = {
-      BigDecimal(d).setScale(3, BigDecimal.RoundingMode.HALF_UP).toDouble
-    }
-
-    def concatenate(c: ChangeInfo, s: String): String = {
-      val newS =
-        s"""old id: ${c.oldId.getOrElse("MISS!")} new id: ${c.newId.getOrElse("MISS!")} old length: ${setPrecision(c.oldStartMeasure.getOrElse(0.0))}-${setPrecision(c.oldEndMeasure.getOrElse(0.0))} new length: ${setPrecision(c.newStartMeasure.getOrElse(0.0))}-${setPrecision(c.newEndMeasure.getOrElse(0.0))} mml id: ${c.mmlId} vvhTimeStamp ${c.vvhTimeStamp}
-     """
-      s + "\n" + newS
-    }
-
-    val groupedChanges = SortedMap(changes.groupBy(_.changeType).toSeq: _*)
-    groupedChanges.foreach { group =>
-      println(s"""changeType: ${group._1}""" + "\n" + group._2.foldLeft("")((stream, nextChange) => concatenate(nextChange, stream)) + "\n")
-    }
-  }
-
-  def getRoadNumbers: Seq[Long] = {
-    withDynSession {
-      RoadAddressDAO.getRoadNumbers()
-    }
-  }
-
-  def getRoadAddress(road: Long, roadPart: Long, track: Option[Int], addrMValue: Option[Long]): Seq[RoadAddress] = {
-    withDynSession {
-      RoadAddressDAO.getRoadAddressByFilter(RoadAddressDAO.withRoadAddress(road, roadPart, track, addrMValue))
+/*
+  def getRoadAddress(road: Long, roadPart: Long, track: Option[Int], mValue: Option[Double]): Seq[RoadAddress] = {
+    withDynSession {
+      RoadAddressDAO.getRoadAddressByFilter(RoadAddressDAO.withRoadAddress(road, roadPart, track, mValue))
     }
   }
 
@@ -1068,13 +980,14 @@
       RoadAddressDAO.getRoadAddressByFilter(RoadAddressDAO.withRoadNumber(road, tracks))
     }
   }
-
+*/
   def getRoadAddressWithRoadNumberAddress(road: Long, addrMValue: Option[Long]): Seq[RoadAddress] = {
-    withDynSession {
-      RoadAddressDAO.getRoadAddressByFilter(RoadAddressDAO.withRoadNumberAddress(road, addrMValue))
-    }
-  }
-
+    throw new NotImplementedError("Implement RoadAddressService.getRoadAddressWithRoadNumberAddress")
+    //withDynSession {
+    //  RoadwayDAO.getRoadAddressByFilter(RoadwayDAO.withRoadNumberAddress(road, addrMValue))
+    //}
+  }
+/*
   def getRoadAddressWithRoadNumberParts(road: Long, roadParts: Seq[Long], tracks: Seq[Int]): Seq[RoadAddress] = {
     withDynSession {
       RoadAddressDAO.getRoadAddressByFilter(RoadAddressDAO.withRoadNumberParts(road, roadParts, tracks))
@@ -1100,7 +1013,42 @@
   }
 
   def getChanged(sinceDate: DateTime, untilDate: DateTime): Seq[ChangedRoadAddress] = {
->>>>>>> 8146e301
+
+    val roadAddresses =
+      withDynTransaction {
+        RoadAddressDAO.getRoadAddressByFilter(RoadAddressDAO.withBetweenDates(sinceDate, untilDate))
+      }
+
+    val roadLinks = roadLinkService.getRoadLinksAndComplementaryFromVVH(roadAddresses.map(_.linkId).toSet)
+    val roadLinksWithoutWalkways = roadLinks.filterNot(_.linkType == CycleOrPedestrianPath).filterNot(_.linkType == TractorRoad)
+
+    roadAddresses.flatMap { roadAddress =>
+      roadLinksWithoutWalkways.find(_.linkId == roadAddress.linkId).map { roadLink =>
+        ChangedRoadAddress(
+          roadAddress = roadAddress.copyWithGeometry(GeometryUtils.truncateGeometry3D(roadLink.geometry, roadAddress.startMValue, roadAddress.endMValue)),
+          link = roadLink
+        )
+      }
+    }
+  }
+
+  /**
+    * This will define what road_addresses should have a black outline according to the following rule:
+    * Address must have road type = 3 (MunicipalityStreetRoad)
+    * The length of all addresses in the same road number and road part number that posses road type = 3  must be
+    * bigger than the combined length of ALL the road numbers that have the same road number and road part number divided by 2.
+    *
+    * @param addresses Sequence of all road addresses that were fetched
+    * @return Sequence of road addresses properly tagged in order to get the
+    */
+  private def setBlackUnderline(addresses: Seq[RoadAddressLink]): Seq[RoadAddressLink] = {
+    time(logger, "Set the black underline") {
+      val typesForBlackUnderline = Set(RoadType.MunicipalityStreetRoad.value, RoadType.PrivateRoadType.value)
+      addresses.map(a => a.copy(blackUnderline = typesForBlackUnderline.contains(a.roadType.value)))
+    }
+  }
+  */
+}
 
 sealed trait RoadClass {
   def value: Int
@@ -1130,7 +1078,6 @@
   case object PrivateRoadClass extends RoadClass { def value = 12; def roads: Range.Inclusive = 50001 to 59999;}
   case object NoClass extends RoadClass { def value = 99; def roads: Range.Inclusive = 0 to 0;}
 }
-
 //TODO check if this is needed
 class Contains(r: Range) {
   def unapply(i: Int): Boolean = r contains i
