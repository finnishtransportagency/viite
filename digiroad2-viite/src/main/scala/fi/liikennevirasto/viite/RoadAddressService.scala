--- conflicted
+++ resolved
@@ -124,19 +124,6 @@
     BoundingBoxResult(
       roadLinkService.getChangeInfoFromVVHF(boundingRectangle, Set()),
       Future(fetchRoadAddressesByBoundingBox(boundingRectangle)),
-<<<<<<< HEAD
-      Future(roadLinkService.getRoadLinksFromVVH(boundingRectangle, roadNumberLimits, municipalities, everything, publicRoads, frozenTimeVVHAPIServiceEnabled)),
-      Future(roadLinkService.getComplementaryRoadLinksFromVVH(boundingRectangle, municipalities)),
-      roadLinkService.getSuravageLinksFromVVHF(boundingRectangle, municipalities)
-    )
-  }
-
-  def getRoadAddressLinksWithSuravage(boundingRectangle: BoundingRectangle, roadNumberLimits: Seq[(Int, Int)], municipalities: Set[Int],
-                                      everything: Boolean = false, publicRoads: Boolean = false): Seq[RoadAddressLink] = {
-    val combinedFuture = fetchBoundingBoxF(boundingRectangle, roadNumberLimits, municipalities, everything, publicRoads)
-    val roadAddressLinks = getRoadAddressLinks(combinedFuture, boundingRectangle, Seq(), municipalities, everything)
-    val suravageAddresses = getSuravageRoadLinkAddresses(boundingRectangle, municipalities, combinedFuture)
-=======
       Future(roadLinkService.getRoadLinksFromVVH(boundingRectangle, roadNumberLimits, Set(), everything, publicRoads, frozenTimeVVHAPIServiceEnabled)),
       Future(roadLinkService.getComplementaryRoadLinksFromVVH(boundingRectangle, Set())),
       roadLinkService.getSuravageLinksFromVVHF(boundingRectangle, Set())
@@ -148,7 +135,6 @@
     val combinedFuture = fetchBoundingBoxF(boundingRectangle, roadNumberLimits, everything, publicRoads)
     val roadAddressLinks = getRoadAddressLinks(combinedFuture, boundingRectangle, Seq(), everything)
     val suravageAddresses = getSuravageRoadLinkAddresses(boundingRectangle, combinedFuture)
->>>>>>> a093f25c
     setBlackUnderline(suravageAddresses ++ roadAddressLinks)
   }
 
@@ -176,8 +162,6 @@
       }
     }
 
-<<<<<<< HEAD
-=======
     // For the purpose of the use of this conversion we do not need a accurate start date and end date since it comes from the Road address on the builder
     def toHistoryRoadLink(roadLinkLike: RoadLinkLike): VVHHistoryRoadLink = {
       val featureClassCode = roadLinkLike.attributes.getOrElse("MTKCLASS", BigInt(0)).asInstanceOf[BigInt].intValue()
@@ -185,7 +169,6 @@
         roadLinkLike.vvhTimeStamp, roadLinkLike.vvhTimeStamp, roadLinkLike.attributes, roadLinkLike.constructionType, roadLinkLike.linkSource, roadLinkLike.length)
     }
 
->>>>>>> a093f25c
     //TODO use complementedIds instead of only roadLinkIds below. There is no complementary ids for changeInfo dealing (for now)
     val combinedFuture =
       for {
@@ -196,20 +179,12 @@
         suravageLinksF <- boundingBoxResult.suravageF
       } yield (changedRoadLinksF, (roadLinkFuture, complementaryFuture), fetchRoadAddressesByBoundingBoxF, suravageLinksF)
 
-<<<<<<< HEAD
-    val (changedRoadLinks, ((roadLinks, complementaryLinks)), roadAddressResults, suravageLinks) =
-      withTiming(
-        Await.result(combinedFuture, Duration.Inf), "End fetch vvh road links and address data in %.3f sec"
-      )
-    val (historyLinkAddresses, addresses, floating) = (roadAddressResults.historyLinkAddresses, roadAddressResults.current, roadAddressResults.floating)
-=======
     val (changedRoadLinks, (roadLinks, complementaryLinks), roadAddressResults, suravageLinks) =
       time(logger, "Fetch VVH road links and address data") {
         Await.result(combinedFuture, Duration.Inf)
       }
 
     val (missingFloating, addresses, floating) = (roadAddressResults.historyFloatingLinkAddresses, roadAddressResults.current, roadAddressResults.floating)
->>>>>>> a093f25c
     // We should not have any road address history for links that do not have current address (they should be terminated)
     val complementaryLinkIds = complementaryLinks.map(_.linkId).toSet
     val normalRoadLinkIds = roadLinks.map(_.linkId).toSet
@@ -218,11 +193,7 @@
     val linkIds = complementaryLinkIds ++ normalRoadLinkIds ++ suravageLinkIds
 
     val allRoadAddressesAfterChangeTable = applyChanges(allRoadLinks, if (!frozenTimeVVHAPIServiceEnabled) changedRoadLinks else Seq(), addresses)
-<<<<<<< HEAD
-    val missedRL = withTiming(
-=======
     val missedRL = time(logger, "Find missing road addresses") {
->>>>>>> a093f25c
       withDynTransaction {
         if (everything || !frozenTimeVVHAPIServiceEnabled) {
           RoadAddressDAO.getMissingRoadAddresses(linkIds -- floating.map(_.linkId).toSet -- allRoadAddressesAfterChangeTable.flatMap(_.allSegments).map(_.linkId).toSet)
@@ -248,11 +219,6 @@
   }
 
   private def publishChangeSet(changeSet: AddressChangeSet): Unit = {
-<<<<<<< HEAD
-    //Temporary filter for missing road addresses QA
-    if (!frozenTimeVVHAPIServiceEnabled) {
-      eventbus.publish("roadAddress:persistMissingRoadAddress", changeSet.missingRoadAddresses)
-=======
     time(logger, "Publish change set") {
       //Temporary filter for missing road addresses QA
       if (!frozenTimeVVHAPIServiceEnabled) {
@@ -260,31 +226,12 @@
       }
       eventbus.publish("roadAddress:persistAdjustments", changeSet.adjustedMValues)
       eventbus.publish("roadAddress:floatRoadAddress", changeSet.toFloatingAddressIds)
->>>>>>> a093f25c
     }
   }
 
   private def createRoadAddressLinkMap(roadLinks: Seq[RoadLink], suravageLinks: Seq[VVHRoadlink], toFloating: Seq[RoadAddressLink],
                                        addresses: Seq[RoadAddress],
                                        missedRL: Map[Long, List[MissingRoadAddress]]): Map[Long, Seq[RoadAddressLink]] = {
-<<<<<<< HEAD
-    val (suravageRA, _) = addresses.partition(ad => ad.linkGeomSource == LinkGeomSource.SuravageLinkInterface)
-    logger.info(s"Creation of RoadAddressLinks started.")
-    val mappedRegular = roadLinks.map { rl =>
-      val floaters = toFloating.filter(_.linkId == rl.linkId)
-      val ra = addresses.filter(_.linkId == rl.linkId)
-      val missed = missedRL.getOrElse(rl.linkId, Seq())
-      rl.linkId -> buildRoadAddressLink(rl, ra, missed, floaters)
-    }.toMap
-    val filteredSuravage = suravageLinks.filter(sl => suravageRA.contains(sl.linkId))
-    val mappedSuravage = filteredSuravage.map(sur => {
-      val ra = suravageRA.filter(_.linkId == sur.linkId)
-      sur.linkId -> buildSuravageRoadAddressLink(sur, ra)
-    }).toMap
-    logger.info(s"Finished creation of roadAddressLinks, final result: ")
-    logger.info(s"Regular Roads: ${mappedRegular.size} || Suravage Roads: ${mappedSuravage.size}")
-    mappedRegular ++ mappedSuravage
-=======
     time(logger, "Create road address link map") {
       val (suravageRA, _) = addresses.partition(ad => ad.linkGeomSource == LinkGeomSource.SuravageLinkInterface)
       logger.info(s"Creation of RoadAddressLinks started.")
@@ -303,7 +250,6 @@
       logger.info(s"Regular Roads: ${mappedRegular.size} || Suravage Roads: ${mappedSuravage.size}")
       mappedRegular ++ mappedSuravage
     }
->>>>>>> a093f25c
   }
 
   def getRoadAddressLinksByLinkId(boundingRectangle: BoundingRectangle, roadNumberLimits: Seq[(Int, Int)]): Seq[RoadAddressLink] = {
@@ -316,11 +262,7 @@
     val (historyLinkAddresses, addresses) = (fetchResult.historyFloatingLinkAddresses, fetchResult.current)
 
     val missingViiteRoadAddress = if (!frozenTimeVVHAPIServiceEnabled) Await.result(fetchMissingRoadAddressesByBoundingBoxF, Duration.Inf) else Map[Long, Seq[MissingRoadAddress]]()
-<<<<<<< HEAD
-    logger.info("End fetch addresses in %.3f sec".format((System.currentTimeMillis() - fetchAddrStartTime) * 0.001))
-=======
     logger.info("Fetch addresses completed in %d ms".format(System.currentTimeMillis() - fetchAddrStartTime))
->>>>>>> a093f25c
 
     val addressLinkIds = addresses.map(_.linkId).toSet ++ missingViiteRoadAddress.keySet
     val fetchVVHStartTime = System.currentTimeMillis()
@@ -414,39 +356,6 @@
   }
 
   def applyChanges(roadLinks: Seq[RoadLink], allChanges: Seq[ChangeInfo], roadAddresses: Seq[RoadAddress]): Seq[LinkRoadAddressHistory] = {
-<<<<<<< HEAD
-    val addresses = roadAddresses.groupBy(ad => (ad.linkId, ad.commonHistoryId)).mapValues(v => LinkRoadAddressHistory(v.partition(_.endDate.isEmpty)))
-    val changes = filterRelevantChanges(roadAddresses, allChanges)
-    val changedRoadLinks = changesSanityCheck(changes)
-    if (changedRoadLinks.isEmpty)
-      addresses.values.toSeq
-    else
-      withDynTransaction {
-        val newRoadAddresses = RoadAddressChangeInfoMapper.resolveChangesToMap(addresses, roadLinks, changedRoadLinks)
-        val roadLinkMap = roadLinks.map(rl => rl.linkId -> rl).toMap
-
-        val (addressesToCreate, unchanged) = newRoadAddresses.flatMap(_._2.allSegments).toSeq.partition(_.id == NewRoadAddress)
-        val savedRoadAddresses = addressesToCreate.filter(r => roadLinkMap.contains(r.linkId)).map(r =>
-          r.copy(geometry = GeometryUtils.truncateGeometry3D(roadLinkMap(r.linkId).geometry,
-            r.startMValue, r.endMValue), linkGeomSource = roadLinkMap(r.linkId).linkSource))
-        val removedIds = addresses.values.flatMap(_.allSegments).map(_.id).toSet -- (savedRoadAddresses ++ unchanged).map(x => x.id)
-        removedIds.grouped(500).foreach(s => {
-          RoadAddressDAO.expireById(s)
-          logger.debug("Expired: " + s.mkString(","))
-        })
-        unchanged.filter(ra => ra.floating).foreach {
-          ra => RoadAddressDAO.changeRoadAddressFloating(1, ra.id, None)
-        }
-        val ids = RoadAddressDAO.create(savedRoadAddresses).toSet ++ unchanged.map(_.id).toSet
-        val changedRoadParts = addressesToCreate.map(a => (a.roadNumber, a.roadPartNumber)).toSet
-
-        val adjustedRoadParts = changedRoadParts.filter { x => recalculateRoadAddresses(x._1, x._2) }
-        // re-fetch after recalculation
-        val adjustedAddresses = adjustedRoadParts.flatMap { case (road, part) => RoadAddressDAO.fetchByRoadPart(road, part) }
-
-        val changedRoadAddresses = adjustedAddresses ++ RoadAddressDAO.fetchByIdMassQuery(ids -- adjustedAddresses.map(_.id), includeFloating = true)
-        changedRoadAddresses.groupBy(cra => (cra.linkId, cra.commonHistoryId)).map(s => LinkRoadAddressHistory(s._2.toSeq.partition(_.endDate.isEmpty))).toSeq
-=======
     time(logger, "Apply changes") {
       val addresses = roadAddresses.groupBy(ad => (ad.linkId, ad.commonHistoryId)).mapValues(v => LinkRoadAddressHistory(v.partition(_.endDate.isEmpty)))
       val changes = filterRelevantChanges(roadAddresses, allChanges)
@@ -480,7 +389,6 @@
           val changedRoadAddresses = adjustedAddresses ++ RoadAddressDAO.fetchByIdMassQuery(ids -- adjustedAddresses.map(_.id), includeFloating = true)
           changedRoadAddresses.groupBy(cra => (cra.linkId, cra.commonHistoryId)).map(s => LinkRoadAddressHistory(s._2.toSeq.partition(_.endDate.isEmpty))).toSeq
         }
->>>>>>> a093f25c
       }
     }
   }
@@ -1112,11 +1020,7 @@
   }
 }
 
-<<<<<<< HEAD
-case class RoadAddressResult(historyLinkAddresses: Seq[RoadAddressLink], current: Seq[RoadAddress],
-=======
 case class RoadAddressResult(historyFloatingLinkAddresses: Seq[RoadAddressLink], current: Seq[RoadAddress],
->>>>>>> a093f25c
                              floating: Seq[RoadAddress])
 
 case class BoundingBoxResult(changeInfoF: Future[Seq[ChangeInfo]], roadAddressResultF: Future[RoadAddressResult],
