package fi.liikennevirasto.viite

import java.util.concurrent.TimeUnit

import fi.liikennevirasto.GeometryUtils
import fi.liikennevirasto.digiroad2._
import fi.liikennevirasto.digiroad2.asset._
import fi.liikennevirasto.digiroad2.client.vvh._
import fi.liikennevirasto.digiroad2.linearasset.RoadLink
import fi.liikennevirasto.digiroad2.oracle.OracleDatabase
import fi.liikennevirasto.digiroad2.service.RoadLinkService
import fi.liikennevirasto.digiroad2.util.LogUtils.time
import fi.liikennevirasto.digiroad2.util.Track
import fi.liikennevirasto.viite.dao.AddressChangeType.{ReNumeration, Transfer, Unchanged}
import fi.liikennevirasto.viite.dao.CalibrationPointDAO.CalibrationPointType
import fi.liikennevirasto.viite.dao.{RoadwayPointDAO, _}
import fi.liikennevirasto.viite.model.RoadAddressLink
import fi.liikennevirasto.viite.process.RoadAddressFiller.ChangeSet
import fi.liikennevirasto.viite.process._
import fi.liikennevirasto.digiroad2.dao.LinkDAO
import org.joda.time.DateTime
import org.slf4j.LoggerFactory

import scala.concurrent.ExecutionContext.Implicits.global
import scala.concurrent.duration.Duration
import scala.concurrent.{Await, Future}
import scala.util.control.NonFatal

class RoadAddressService(roadLinkService: RoadLinkService, roadwayDAO: RoadwayDAO, linearLocationDAO: LinearLocationDAO, roadNetworkDAO: RoadNetworkDAO, roadwayPointDAO: RoadwayPointDAO, nodePointDAO: NodePointDAO, junctionPointDAO: JunctionPointDAO, roadwayAddressMapper: RoadwayAddressMapper, eventbus: DigiroadEventBus, frozenTimeVVHAPIServiceEnabled: Boolean = false) {

  def withDynTransaction[T](f: => T): T = OracleDatabase.withDynTransaction(f)

  def withDynSession[T](f: => T): T = OracleDatabase.withDynSession(f)

  private val logger = LoggerFactory.getLogger(getClass)

  private def roadAddressLinkBuilder = new RoadAddressLinkBuilder(roadwayDAO, linearLocationDAO, new ProjectLinkDAO)

  /**
    * Smallest mvalue difference we can tolerate to be "equal to zero". One micrometer.
    * See https://en.wikipedia.org/wiki/Floating_point#Accuracy_problems
    */
  val Epsilon = 1

<<<<<<< HEAD
  val roadwayPointDAO = new RoadwayPointDAO

  val linkDAO = new LinkDAO

=======
>>>>>>> 0b25dac8
  private def fetchLinearLocationsByBoundingBox(boundingRectangle: BoundingRectangle, roadNumberLimits: Seq[(Int, Int)] = Seq()) = {
    val linearLocations = withDynSession {
      time(logger, "Fetch addresses") {
        linearLocationDAO.fetchLinearLocationByBoundingBox(boundingRectangle, roadNumberLimits)
      }
    }
    linearLocations
  }

  /**
    * Fetches linear locations based on a bounding box and, if defined, within the road number limits supplied.
    *
    * @param boundingRectangle : BoundingRectangle - The search box
    * @param roadNumberLimits  : Seq[(Int, Int) - A sequence of upper and lower limits of road numbers
    * @return
    */
  def fetchLinearLocationByBoundingBox(boundingRectangle: BoundingRectangle, roadNumberLimits: Seq[(Int, Int)] = Seq()) = {
    withDynSession {
      time(logger, "Fetch addresses") {
        linearLocationDAO.fetchLinearLocationByBoundingBox(boundingRectangle, roadNumberLimits)
      }
    }
  }

  /**
    * Returns the roadways that match the supplied linear locations.
    *
    * @param linearLocations : Seq[LinearLocation] - The linear locations to search
    * @return
    */
  def getCurrentRoadAddresses(linearLocations: Seq[LinearLocation]) = {
    roadwayAddressMapper.getCurrentRoadAddressesByLinearLocation(linearLocations)
  }

  private def getRoadAddressLinks(boundingBoxResult: BoundingBoxResult): Seq[RoadAddressLink] = {
    val boundingBoxResultF =
      for {
        changeInfoF <- boundingBoxResult.changeInfoF
        roadLinksF <- boundingBoxResult.roadLinkF
        complementaryRoadLinksF <- boundingBoxResult.complementaryF
<<<<<<< HEAD
        linearLocationsF <- boundingBoxResult.roadAddressResultF
      } yield (changeInfoF, roadLinksF, complementaryRoadLinksF, linearLocationsF)

    val (changeInfos, roadLinks, complementaryRoadLinks, linearLocations) =
      time(logger, "Fetch bounding box data") {
=======
        linearLocationsAndHistoryRoadLinksF <- boundingBoxResult.roadAddressResultF
      } yield (changeInfoF, roadLinksF, complementaryRoadLinksF, linearLocationsAndHistoryRoadLinksF)

    val (changeInfos, roadLinks, complementaryRoadLinks, (linearLocations, historyRoadLinks)) =
      time(logger, "Fetch VVH bounding box data") {
>>>>>>> 0b25dac8
        Await.result(boundingBoxResultF, Duration.Inf)
      }

    val allRoadLinks = roadLinks ++ complementaryRoadLinks

    //removed apply changes before adjusting topology since in future NLS will give perfect geometry and supposedly, we will not need any changes
    val (adjustedLinearLocations, changeSet) = RoadAddressFiller.adjustToTopology(allRoadLinks, linearLocations)
    eventbus.publish("roadAddress:persistChangeSet", changeSet)

    val roadAddresses = withDynSession {
      roadwayAddressMapper.getRoadAddressesByLinearLocation(adjustedLinearLocations)
    }
    RoadAddressFiller.fillTopology(allRoadLinks, roadAddresses)
  }

  def getRoadAddressWithRoadNumberAddress(road: Long): Seq[RoadAddress] = {
    withDynSession {
      roadwayAddressMapper.getRoadAddressesByRoadway(roadwayDAO.fetchAllByRoad(road))
    }
  }

  /**
    * Returns all road address links (combination between our roadway, linear location and vvh information) based on the limits imposed by the boundingRectangle and the roadNumberLimits.
    *
    * @param boundingRectangle : BoundingRectangle - The search box
    * @param roadNumberLimits  : Seq[(Int, Int) - A sequence of upper and lower limits of road numbers
    * @return
    */
  def getRoadAddressLinksByBoundingBox(boundingRectangle: BoundingRectangle, roadNumberLimits: Seq[(Int, Int)]): Seq[RoadAddressLink] = {
    val linearLocations = withDynSession {
      time(logger, "Fetch addresses") {
        linearLocationDAO.fetchLinearLocationByBoundingBox(boundingRectangle, roadNumberLimits)
      }
    }
    val linkIds = linearLocations.map(_.linkId).toSet
    val kmtkIds = linkDAO.fetch(linkIds).map(_.kmtkId)

    val boundingBoxResult = BoundingBoxResult(
<<<<<<< HEAD
      roadLinkService.getChangeInfoFromKMTKF(kmtkIds),
      Future(linearLocations),
      Future(roadLinkService.getRoadLinksByIds(kmtkIds)),
=======
      roadLinkService.getChangeInfoFromVVHF(linearLocationsLinkIds),
      Future((linearLocations, roadLinkService.getRoadLinksHistoryFromVVH(linearLocationsLinkIds))),
      Future(roadLinkService.getRoadLinksByLinkIdsFromVVH(linearLocationsLinkIds, frozenTimeVVHAPIServiceEnabled)),
>>>>>>> 0b25dac8
      Future(Seq())
    )

    getRoadAddressLinks(boundingBoxResult)
  }

  /**
    * Returns all of our road addresses (combination of roadway + linear location information) based on the limits imposed by the boundingRectangle and the roadNumberLimits.
    *
    * @param boundingRectangle : BoundingRectangle - The search box
    * @param roadNumberLimits  : Seq[(Int, Int) - A sequence of upper and lower limits of road numbers
    * @return
    */
  def getRoadAddressesByBoundingBox(boundingRectangle: BoundingRectangle, roadNumberLimits: Seq[(Int, Int)]): Seq[RoadAddress] = {
    val linearLocations =
      time(logger, "Fetch linear locations by bounding box") {
        linearLocationDAO.fetchLinearLocationByBoundingBox(boundingRectangle, roadNumberLimits)
      }
    roadwayAddressMapper.getRoadAddressesByLinearLocation(linearLocations)
  }

  /**
    * Gets all the road addresses in the given bounding box, without VVH geometry. Also floating road addresses are filtered out.
    * Indicated to high zoom levels. If the road number limits are given it will also filter all road addresses by those limits.
    *
    * @param boundingRectangle The bounding box
    * @param roadNumberLimits  The road number limits
    * @return Returns all the filtered road addresses
    */
  def getRoadAddressesWithLinearGeometry(boundingRectangle: BoundingRectangle, roadNumberLimits: Seq[(Int, Int)]): Seq[RoadAddressLink] = {
    val roadAddresses = withDynTransaction {
      val linearLocations = linearLocationDAO.fetchLinearLocationByBoundingBox(boundingRectangle, roadNumberLimits)
      roadwayAddressMapper.getRoadAddressesByLinearLocation(linearLocations)
    }

    roadAddresses.map(roadAddressLinkBuilder.build)
  }

  /**
    * Returns all of our road addresses (combination of roadway + linear location information) that share the same linkIds as those supplied.
    *
    * @param linkIds : Seq[Long] - The linkId's to fetch information
    * @return
    */
  def getRoadAddressesByLinkIds(linkIds: Seq[Long]): Seq[RoadAddress] = {
    val linearLocations = linearLocationDAO.fetchByLinkId(linkIds.toSet)
    roadwayAddressMapper.getRoadAddressesByLinearLocation(linearLocations)
  }

  /**
    * Gets all the road addresses in the given municipality code.
    *
    * @param municipality The municipality code
    * @return Returns all the filtered road addresses
    */
  def getAllByMunicipality(municipality: Int): Seq[RoadAddressLink] = {
<<<<<<< HEAD

    val (allRoadLinks, _) = roadLinkService.getRoadLinksWithComplementaryAndChangesFromVVH(municipality)
=======
    val (roadLinks, _) = roadLinkService.getRoadLinksWithComplementaryAndChangesFromVVH(municipality, frozenTimeVVHAPIServiceEnabled)
>>>>>>> 0b25dac8

    val linearLocations = withDynTransaction {
      time(logger, "Fetch addresses") {
        linearLocationDAO.fetchRoadwayByLinkId(roadLinks.map(_.linkId).toSet)
      }
    }
<<<<<<< HEAD
    val (adjustedLinearLocations, changeSet) = RoadAddressFiller.adjustToTopology(allRoadLinks, linearLocations)
    //TODO we should think to update both servers with cache at the same time, and before the apply change batch that way we will not need to do any kind of changes here
    eventbus.publish("roadAddress:persistChangeSet", changeSet)
=======
    val (adjustedLinearLocations, changeSet) = if (frozenTimeVVHAPIServiceEnabled) (linearLocations, Seq()) else RoadAddressFiller.adjustToTopology(roadLinks, linearLocations)
    if (!frozenTimeVVHAPIServiceEnabled) {
      //TODO we should think to update both servers with cache at the same time, and before the apply change batch that way we will not need to do any kind of changes here
      eventbus.publish("roadAddress:persistChangeSet", changeSet)
    }
>>>>>>> 0b25dac8


    val roadAddresses = withDynTransaction {
      roadNetworkDAO.getLatestRoadNetworkVersionId match {
        case Some(roadNetworkId) => roadwayAddressMapper.getNetworkVersionRoadAddressesByLinearLocation(adjustedLinearLocations, roadNetworkId)
        case _ => roadwayAddressMapper.getCurrentRoadAddressesByLinearLocation(adjustedLinearLocations)
      }
    }

    roadAddresses.flatMap { ra =>
      val roadLink = roadLinks.find(rl => rl.linkId == ra.linkId)
      roadLink.map(rl => roadAddressLinkBuilder.build(rl, ra))
    }
  }

  /**
    * Gets all the existing road numbers at the current road network.
    *
    * @return Returns all the road numbers
    */
  def getRoadNumbers: Seq[Long] = {
    withDynSession {
      roadwayDAO.fetchAllCurrentRoadNumbers()
    }
  }

  /**
    * Gets all the road addresses in the same road number, road part number with start address less that
    * the given address measure. If trackOption parameter is given it will also filter by track code.
    *
    * @param road        The road number
    * @param roadPart    The road part number
    * @param addressM    The road address at road number and road part
    * @param trackOption Optional track code
    * @return Returns all the filtered road addresses
    */
  def getRoadAddress(road: Long, roadPart: Long, addressM: Long, trackOption: Option[Track]): Seq[RoadAddress] = {
    withDynSession {
      val roadways = trackOption match {
        case Some(track) =>
          if (addressM != 0)
            roadwayDAO.fetchAllBySectionTrackAndAddresses(road, roadPart, track, None, Some(addressM))
          else
            roadwayDAO.fetchAllBySectionTrackAndAddresses(road, roadPart, track, None, None)
        case _ =>
          if (addressM != 0)
            roadwayDAO.fetchAllBySectionAndAddresses(road, roadPart, None, Some(addressM))
          else
            roadwayDAO.fetchAllBySectionAndAddresses(road, roadPart, None, None)
      }

      val roadAddresses = roadwayAddressMapper.getRoadAddressesByRoadway(roadways).sortBy(_.startAddrMValue)
      if (addressM > 0) {
        roadAddresses.filter(ra => ra.startAddrMValue >= addressM || ra.endAddrMValue == addressM)
      }
      else Seq(roadAddresses.head)
    }
  }

  /**
    * Gets all the road addresses in the same road number and track codes.
    * If the track sequence is empty will filter only by road number
    *
    * @param road   The road number
    * @param tracks The set of track codes
    * @return Returns all the filtered road addresses
    */
  def getRoadAddressWithRoadNumber(road: Long, tracks: Set[Track]): Seq[RoadAddress] = {
    withDynSession {
      val roadways = if (tracks.isEmpty)
        roadwayDAO.fetchAllByRoad(road)
      else
        roadwayDAO.fetchAllByRoadAndTracks(road, tracks)

      roadwayAddressMapper.getRoadAddressesByRoadway(roadways)
    }
  }

  /**
    * Gets all the road addresses in the same road number, road parts and track codes.
    * If the road part number sequence or track codes sequence is empty
    *
    * @param road      The road number
    * @param roadParts The set of road part numbers
    * @param tracks    The set of track codes
    * @return Returns all the filtered road addresses
    */
  def getRoadAddressWithRoadNumberParts(road: Long, roadParts: Set[Long], tracks: Set[Track]): Seq[RoadAddress] = {
    withDynSession {
      val roadways = roadwayDAO.fetchAllBySectionsAndTracks(road, roadParts, tracks)
      roadwayAddressMapper.getRoadAddressesByRoadway(roadways)
    }
  }

  /**
    * Gets all the road addresses in the same road number, road parts and track codes.
    * If the road part number sequence or track codes sequence is empty
    *
    * @param road         The road number
    * @param part         The road part
    * @param withHistory  The optional parameter that allows the search to also look for historic links
    * @param fetchOnlyEnd The optional parameter that allows the search for the link with bigger endAddrM value
    * @return Returns all the filtered road addresses
    */
  def getRoadAddressWithRoadAndPart(road: Long, part: Long, withHistory: Boolean = false, fetchOnlyEnd: Boolean = false, newTransaction: Boolean = true): Seq[RoadAddress] = {
    if (newTransaction)
      withDynSession {
      val roadways = roadwayDAO.fetchAllByRoadAndPart(road, part, withHistory, fetchOnlyEnd)
      roadwayAddressMapper.getRoadAddressesByRoadway(roadways)
    }
    else {
      val roadways = roadwayDAO.fetchAllByRoadAndPart(road, part, withHistory, fetchOnlyEnd)
      roadwayAddressMapper.getRoadAddressesByRoadway(roadways)
    }
  }

  /**
    * Gets all the road addresses in between the given linear location.
    * - If only given the start measure, will return all the road addresses with the start and end measure in between ${startMOption} or start measure equal or greater than ${startMOption}
    * - If only given the end measure, will return all the road addresses with the start and end measure in between ${endMOption} or end measure equal or less than ${endMOption}
    * - If any of the measures are given, will return all the road addresses on the given road link id
    *
    * @param linkId       The link identifier of the linear location
    * @param startMOption The start measure of the linear location
    * @param endMOption   The end measure of the linear location
    * @return Returns all the filtered road addresses
    */
  def getRoadAddressWithLinkIdAndMeasure(linkId: Long, startMOption: Option[Double], endMOption: Option[Double]): Seq[RoadAddress] = {
    withDynSession {
      val linearLocations = linearLocationDAO.fetchRoadwayByLinkId(Set(linkId))
      val roadAddresses = roadwayAddressMapper.getRoadAddressesByLinearLocation(linearLocations)

      (startMOption, endMOption) match {
        case (Some(startM), Some(endM)) =>
          roadAddresses.filter(ra => ra.linkId == linkId && ra.isBetweenMeasures(startM, endM))
        case (Some(startM), _) =>
          roadAddresses.filter(ra => ra.linkId == linkId && (ra.startMValue >= startM || ra.isBetweenMeasures(startM)))
        case (_, Some(endM)) =>
          roadAddresses.filter(ra => ra.linkId == linkId && (ra.endMValue <= endM || ra.isBetweenMeasures(endM)))
        case _ =>
          roadAddresses.filter(ra => ra.linkId == linkId)
      }
    }
  }

  /**
    * Gets all the road address in the given road number and road part
    *
    * @param roadNumber     The road number
    * @param roadPartNumber The road part number
    * @return Returns road addresses filtered given section
    */
  def getRoadAddressesFiltered(roadNumber: Long, roadPartNumber: Long): Seq[RoadAddress] = {
    if (OracleDatabase.isWithinSession) {
      val roadwayAddresses = roadwayDAO.fetchAllBySection(roadNumber, roadPartNumber)
      roadwayAddressMapper.getRoadAddressesByRoadway(roadwayAddresses)
    } else {
      withDynSession {
        val roadwayAddresses = roadwayDAO.fetchAllBySection(roadNumber, roadPartNumber)
        roadwayAddressMapper.getRoadAddressesByRoadway(roadwayAddresses)
      }
    }
  }

  /**
    * Gets all the valid road address in the given road number and project start date
    *
    * @param roadNumber The road number
    * @param startDate  The project start date
    * @return Returns road addresses filtered given section
    */
  def getValidRoadAddressParts(roadNumber: Long, startDate: DateTime): Seq[Long] = {
    withDynSession {
      roadwayDAO.getValidRoadParts(roadNumber, startDate)
    }
  }

  /**
    * Gets all the previous road address part in the given road number and road part number
    *
    * @param roadNumber The road number
    * @param roadPart   The road part number
    * @return Returns previous parts in road number, if they exist
    */
  def getPreviousRoadAddressPart(roadNumber: Long, roadPart: Long): Option[Long] = {
    withDynSession {
      roadwayDAO.fetchPreviousRoadPartNumber(roadNumber, roadPart)
    }
  }

  /**
    * Gets all the road addresses in given road number, road part number and between given address measures.
    * The road address measures should be in [startAddrM, endAddrM]
    *
    * @param roadNumber     The road number
    * @param roadPartNumber The road part number
    * @param startAddrM     The start address measure
    * @param endAddrM       The end address measure
    * @return Returns road addresses filtered by road section and address measures
    */
  def getRoadAddressesFiltered(roadNumber: Long, roadPartNumber: Long, startAddrM: Long, endAddrM: Long): Seq[RoadAddress] = {
    withDynSession {
      val roadwayAddresses = roadwayDAO.fetchAllBySectionAndAddresses(roadNumber, roadPartNumber, Some(startAddrM), Some(endAddrM))
      val roadAddresses = roadwayAddressMapper.getRoadAddressesByRoadway(roadwayAddresses)
      roadAddresses.filter(ra => ra.isBetweenAddresses(startAddrM, endAddrM))
    }
  }

  /**
    * Gets all the road addresses on top of given road links.
    *
    * @param linkIds The set of road link identifiers
    * @return Returns all filtered the road addresses
    */
  def getRoadAddressByLinkIds(linkIds: Set[Long]): Seq[RoadAddress] = {
    withDynTransaction {
      val linearLocations = linearLocationDAO.fetchRoadwayByLinkId(linkIds)
      val roadAddresses = roadwayAddressMapper.getRoadAddressesByLinearLocation(linearLocations)
      roadAddresses.filter(ra => linkIds.contains(ra.linkId))
    }
  }

  /**
    * Returns all of our road addresses (combination of roadway + linear location information) that share the same roadwayId as those supplied.
    *
    * @param roadwayIds : Seq[Long] - The roadway Id's to fetch
    * @return
    */
  def getRoadAddressesByRoadwayIds(roadwayIds: Seq[Long]): Seq[RoadAddress] = {
    val roadways = roadwayDAO.fetchAllByRoadwayId(roadwayIds)
    val roadAddresses = roadwayAddressMapper.getRoadAddressesByRoadway(roadways)
    roadAddresses
  }

  def getChanged(sinceDate: DateTime, untilDate: DateTime): Seq[ChangedRoadAddress] = {
    withDynSession {
      val roadwayAddresses = roadwayDAO.fetchAllByDateRange(sinceDate, untilDate)
      val roadAddresses = roadwayAddressMapper.getRoadAddressesByRoadway(roadwayAddresses)

      val roadLinks = roadLinkService.getRoadLinksAndComplementaryByLinkIds(roadAddresses.map(_.linkId).toSet) // TODO Optimization: Get by KMTKIDs
      val roadLinksWithoutWalkways = roadLinks.filterNot(_.linkType == CycleOrPedestrianPath).filterNot(_.linkType == TractorRoad)

      roadAddresses.flatMap { roadAddress =>
        roadLinksWithoutWalkways.find(_.linkId == roadAddress.linkId).map { roadLink =>
          ChangedRoadAddress(
            roadAddress = roadAddress.copyWithGeometry(GeometryUtils.truncateGeometry3D(roadLink.geometry, roadAddress.startMValue, roadAddress.endMValue)),
            link = roadLink
          )
        }
      }
    }
  }

  def getUpdatedRoadways(sinceDate: DateTime): Either[String, Seq[Roadway]] = {
    withDynSession {
      try {
        val roadways = roadwayDAO.fetchUpdatedSince(sinceDate)
        Right(roadways)
      } catch {
        case e if NonFatal(e) =>
          logger.error("Failed to fetch updated roadways.", e)
          Left(e.getMessage)
      }
    }
  }

  def getUpdatedLinearLocations(sinceDate: DateTime): Either[String, Seq[LinearLocation]] = {
    withDynSession {
      try {
        val linearLocations = linearLocationDAO.fetchUpdatedSince(sinceDate)
        Right(linearLocations)
      } catch {
        case e if NonFatal(e) =>
          logger.error("Failed to fetch updated linear locations.", e)
          Left(e.getMessage)
      }
    }

  }

  /**
    * Gets all the road addresses errors (excluding history)
    *
    * @param includesHistory - default value = false to exclude history values
    * @return Returns all filtered road address errors
    */
  def getRoadAddressErrors(includesHistory: Boolean = false): List[AddressConsistencyValidator.AddressErrorDetails] = {
    withDynSession {
      roadwayDAO.fetchAllRoadAddressErrors(includesHistory)
    }
  }

  /**
    * returns road addresses with link-id currently does not include terminated links which it cannot build roadaddress with out geometry
    *
    * @param linkId link-id
    * @return roadaddress[]
    */
  def getRoadAddressLink(linkId: Long): Seq[RoadAddressLink] = {

    val roadlinks = roadLinkService.getAllVisibleRoadLinksFromVVH(Set(linkId))

    val roadAddresses = withDynSession {
      val linearLocations = linearLocationDAO.fetchRoadwayByLinkId(Set(linkId))

      roadwayAddressMapper.getRoadAddressesByLinearLocation(linearLocations)
    }

    RoadAddressFiller.fillTopology(roadlinks, roadAddresses).filter(_.linkId == linkId)

  }

  def sortRoadWayWithNewRoads(originalLinearLocationGroup: Map[Long, Seq[LinearLocation]], newLinearLocations: Seq[LinearLocation]): Map[Long, Seq[LinearLocation]] = {
    val newLinearLocationsGroup = newLinearLocations.groupBy(_.roadwayNumber)
    originalLinearLocationGroup.flatMap {
      case (roadwayNumber, locations) =>
        val linearLocationsForRoadNumber = newLinearLocationsGroup.getOrElse(roadwayNumber, Seq())
        linearLocationsForRoadNumber.size match {
          case 0 => Seq() //Doesn't need to reorder or to expire any link for this roadway
          case _ =>
            Map(roadwayNumber ->
              (locations ++ linearLocationsForRoadNumber)
                .sortBy(_.orderNumber)
                .foldLeft(Seq[LinearLocation]()) {
                  case (list, linearLocation) =>
                    list ++ Seq(linearLocation.copy(orderNumber = list.size + 1))
                })
        }
    }
  }

  def updateChangeSet(changeSet: ChangeSet): Unit = {

    withDynTransaction {
      //Getting the linearLocations before the drop
      val linearByRoadwayNumber = linearLocationDAO.fetchByRoadways(changeSet.newLinearLocations.map(_.roadwayNumber).toSet)

      val roadwayCheckSum = linearByRoadwayNumber.groupBy(_.roadwayNumber).mapValues(l => l.map(_.orderNumber).sum)

      //Expire linear locations
      linearLocationDAO.expireByIds(changeSet.droppedSegmentIds)

      //Update all the linear location measures
      linearLocationDAO.updateAll(changeSet.adjustedMValues, "adjustTopology")

      val existingLinearLocations = linearByRoadwayNumber.filterNot(l => changeSet.droppedSegmentIds.contains(l.id))
      val existingLinearLocationsGrouped = existingLinearLocations.groupBy(_.roadwayNumber)

      //Create the new linear locations and update the road order
      val orderedLinearLocations = sortRoadWayWithNewRoads(existingLinearLocationsGrouped, changeSet.newLinearLocations)

      existingLinearLocationsGrouped.foreach {
        case (roadwayNumber, existingLinearLocations) =>
          val roadwayLinearLocations = orderedLinearLocations.getOrElse(roadwayNumber, Seq())
          if (roadwayCheckSum.getOrElse(roadwayNumber, -1) != roadwayLinearLocations.map(_.orderNumber).sum) {
            linearLocationDAO.expireByIds(existingLinearLocations.map(_.id).toSet)
            linearLocationDAO.create(roadwayLinearLocations)
            handleCalibrationPoints(roadwayLinearLocations, username = "applyChanges")
          }
      }

      linearLocationDAO.create(changeSet.newLinearLocations.map(l => l.copy(id = NewIdValue)))
      handleCalibrationPoints(changeSet.newLinearLocations, username = "applyChanges")
      //TODO Implement the missing at user story VIITE-1596
    }

  }

<<<<<<< HEAD
=======
  def getRoadAddressLinks(boundingRectangle: BoundingRectangle, roadNumberLimits: Seq[(Int, Int)],
                                      everything: Boolean = false, publicRoads: Boolean = false): Seq[RoadAddressLink] = {

    val boundingBoxResult = BoundingBoxResult(
      roadLinkService.getChangeInfoFromVVHF(boundingRectangle, Set()),
      //Should fetch all the road types
      Future(fetchLinearLocationsByBoundingBox(boundingRectangle)),
      Future(roadLinkService.getRoadLinksFromVVH(boundingRectangle, roadNumberLimits, Set(), everything, publicRoads, frozenTimeVVHAPIServiceEnabled)),
      Future(roadLinkService.getComplementaryRoadLinksFromVVH(boundingRectangle, Set()))
    )
    getRoadAddressLinks(boundingBoxResult)
  }

>>>>>>> 0b25dac8
  def handleCalibrationPoints(linearLocations: Iterable[LinearLocation], username: String = "-"): Unit = {
    val startCalibrationPointsToCheck = linearLocations.filter(_.startCalibrationPoint.isDefined)
    val endCalibrationPointsToCheck = linearLocations.filter(_.endCalibrationPoint.isDefined)

    // Fetch current linear locations and check which calibration points should be expired
    val currentCPs = CalibrationPointDAO.fetchByLinkId(linearLocations.map(l => l.linkId))
    val currentStartCP = currentCPs.filter(_.startOrEnd == 0)
    val currentEndCP = currentCPs.filter(_.startOrEnd == 1)
    val startCPsToBeExpired = currentStartCP.filter(c => !startCalibrationPointsToCheck.exists(sc => sc.linkId == c.linkId))
    val endCPsToBeExpired = currentEndCP.filter(c => !endCalibrationPointsToCheck.exists(sc => sc.linkId == c.linkId))

    // Expire calibration points
    startCPsToBeExpired.foreach {
      ll =>
        val cal = CalibrationPointDAO.fetch(ll.linkId, startOrEnd = 0)
        if (cal.isDefined) {
          CalibrationPointDAO.expireById(Set(cal.get.id))
        } else {
          logger.error(s"Failed to expire start calibration point for link id: ${ll.linkId}")
        }
    }
    endCPsToBeExpired.foreach {
      ll =>
        val cal = CalibrationPointDAO.fetch(ll.linkId, startOrEnd = 1)
        if (cal.isDefined) {
          CalibrationPointDAO.expireById(Set(cal.get.id))
        } else {
          logger.error(s"Failed to expire end calibration point for link id: ${ll.linkId}")
        }
    }

    // Check other calibration points
    startCalibrationPointsToCheck.foreach {
      cal =>
        val calibrationPoint = CalibrationPointDAO.fetch(cal.linkId, startOrEnd = 0)
        if (calibrationPoint.isEmpty) {
          val roadwayPointId =
            roadwayPointDAO.fetch(cal.roadwayNumber, cal.startCalibrationPoint.get) match {
              case Some(roadwayPoint) =>
                roadwayPoint.id
              case _ => roadwayPointDAO.create(cal.roadwayNumber, cal.startCalibrationPoint.get, username)
            }
          CalibrationPointDAO.create(roadwayPointId, cal.linkId, startOrEnd = 0, calType = CalibrationPointType.Mandatory, createdBy = username)
        }
    }
    endCalibrationPointsToCheck.foreach {
      cal =>
        val calibrationPoint = CalibrationPointDAO.fetch(cal.linkId, startOrEnd = 1)
        if (calibrationPoint.isEmpty){
          val roadwayPointId =
            roadwayPointDAO.fetch(cal.roadwayNumber, cal.endCalibrationPoint.get) match {
              case Some(roadwayPoint) =>
                roadwayPoint.id
              case _ => roadwayPointDAO.create(cal.roadwayNumber, cal.endCalibrationPoint.get, username)
            }
          CalibrationPointDAO.create(roadwayPointId, cal.linkId, startOrEnd = 1, calType = CalibrationPointType.Mandatory, createdBy = username)
        }
    }
  }

  def handleRoadwayPointsUpdate(roadwayChanges: List[ProjectRoadwayChange], mappedRoadwayNumbers: Seq[RoadwayNumbersLinkChange], username: String = "-"): Unit = {
    def handleDualRoadwayPoints(oldRoadwayPointId: Long, newRoadwayNumber: Long, newStartAddr: Long): Unit = {
      val existingRoadwayPoint = roadwayPointDAO.fetch(newRoadwayNumber, newStartAddr)
      val roadwayPointId = if (existingRoadwayPoint.nonEmpty) {
        existingRoadwayPoint.get.id
      } else {
        roadwayPointDAO.create(newRoadwayNumber, newStartAddr, username)
      }
      val nodePointIds = nodePointDAO.fetchByRoadwayPointId(oldRoadwayPointId).filter(_.beforeAfter == BeforeAfter.After).map(_.id)
      val junctionPointIds = junctionPointDAO.fetchByRoadwayPointId(oldRoadwayPointId).filter(_.beforeAfter == BeforeAfter.After).map(_.id)

      nodePointIds.foreach(nodePointDAO.updateRoadwayPointId(_, roadwayPointId))
      junctionPointIds.foreach(junctionPointDAO.updateRoadwayPointId(_, roadwayPointId))
    }

    def getNewRoadwayNumberInPoint(roadwayPoint: RoadwayPoint, newAddrM: Long): Option[Long] = {
      mappedRoadwayNumbers.filter(mrw => roadwayPoint.roadwayNumber == mrw.oldRoadwayNumber && roadwayPoint.addrMValue >= mrw.originalStartAddr && roadwayPoint.addrMValue <= mrw.originalEndAddr) match {
        case linkChanges if linkChanges.size == 2 && linkChanges.map(_.newRoadwayNumber).distinct.size > 1 =>
          val sortedLinkChanges = linkChanges.sortBy(_.originalStartAddr)
          val beforePoint = sortedLinkChanges.head
          val afterPoint = sortedLinkChanges.last
          handleDualRoadwayPoints(roadwayPoint.id, afterPoint.newRoadwayNumber, newAddrM)
          Some(beforePoint.newRoadwayNumber)
        case linkChanges if linkChanges.nonEmpty => Some(linkChanges.head.newRoadwayNumber)
        case linkChanges if linkChanges.isEmpty => None
      }
    }

    try {
      val affectableChanges = roadwayChanges.filter(rw => List(Transfer, ReNumeration, Unchanged).contains(rw.changeInfo.changeType))
      val updatableRoadwayPoints: Seq[(Long, Long, String, Long)] = affectableChanges.sortBy(_.changeInfo.target.startAddressM).foldLeft(Seq.empty[(Long, Long, String, Long)]) { (list, rwc) =>

        val change = rwc.changeInfo
        val source = change.source
        val target = change.target
        val roadwayNumbers = roadwayDAO.fetchAllBySectionAndTracks(target.roadNumber.get, target.startRoadPartNumber.get, Set(Track.apply(target.trackCode.get.toInt))).map(_.roadwayNumber).distinct
        val roadwayPoints = roadwayNumbers.flatMap { rwn =>
          val roadwayNumberInPoint = mappedRoadwayNumbers.filter(mrw => mrw.newRoadwayNumber == rwn && mrw.originalStartAddr >= source.startAddressM.get && mrw.originalEndAddr <= source.endAddressM.get)
          if (roadwayNumberInPoint.nonEmpty) {
            roadwayPointDAO.fetchByRoadwayNumberAndAddresses(roadwayNumberInPoint.head.oldRoadwayNumber, source.startAddressM.get, source.endAddressM.get)
          } else {
            Seq()
          }
        }.distinct

        if (roadwayPoints.nonEmpty) {
          if (change.changeType == Transfer || change.changeType == Unchanged) {
            if (!change.reversed) {
              roadwayPoints.flatMap { rwp =>
                val newAddrM = target.startAddressM.get + (rwp.addrMValue - source.startAddressM.get)
                val roadwayNumberInPoint = getNewRoadwayNumberInPoint(rwp, newAddrM)
                if (roadwayNumberInPoint.isDefined) list :+ (roadwayNumberInPoint.get, newAddrM, username, rwp.id)
                else list
              }
            } else {
              roadwayPoints.flatMap { rwp =>
                val newAddrM = target.endAddressM.get - (rwp.addrMValue - source.startAddressM.get)
                val roadwayNumberInPoint = getNewRoadwayNumberInPoint(rwp, newAddrM)
                if (roadwayNumberInPoint.isDefined) list :+ (roadwayNumberInPoint.get, newAddrM, username, rwp.id)
                else list
              }
            }
          } else if (change.changeType == ReNumeration) {
            if (change.reversed) {
              roadwayPoints.flatMap { rwp =>
                val newAddrM = Seq(source.endAddressM.get, target.endAddressM.get).max - rwp.addrMValue
                val roadwayNumberInPoint = getNewRoadwayNumberInPoint(rwp, newAddrM)
                if (roadwayNumberInPoint.isDefined) list :+ (roadwayNumberInPoint.get, newAddrM, username, rwp.id)
                else list
              }
            } else {
              list
            }
          } else {
            //TODO IF NEED IN FUTURE remove filter from top and add roadwayChange Termination cases/expire roadwaypoint cases
            list
          }
        } else list

      }.distinct
      if (updatableRoadwayPoints.nonEmpty)
        roadwayPointDAO.update(updatableRoadwayPoints)
    } catch {
      case ex: Exception => println("Failed roadwaypointsUpdate: ", ex.printStackTrace())
    }
  }

}

sealed trait RoadClass {
  def value: Int

  def roads: Seq[Int]
}

object RoadClass {
  val values: Set[RoadClass] = Set(HighwayClass, MainRoadClass, RegionalClass, ConnectingClass, MinorConnectingClass, StreetClass,
    RampsAndRoundAboutsClass, PedestrianAndBicyclesClassA, PedestrianAndBicyclesClassB, WinterRoadsClass, PathsClass, ConstructionSiteTemporaryClass,
    PrivateRoadClass, NoClass)

  val nodeAndJunctionRoadClass = Set(HighwayClass, MainRoadClass, RegionalClass, ConnectingClass, MinorConnectingClass,
    StreetClass, PrivateRoadClass, WinterRoadsClass, PathsClass)

  def get(roadNumber: Int): Int = {
    values.find(_.roads contains roadNumber).getOrElse(NoClass).value
  }

  case object HighwayClass extends RoadClass {
    def value = 1
    def roads: Range.Inclusive = 1 to 39
  }

  case object MainRoadClass extends RoadClass {
    def value = 2
    def roads: Range.Inclusive = 40 to 99
  }

  case object RegionalClass extends RoadClass {
    def value = 3
    def roads: Range.Inclusive = 100 to 999
  }

  case object ConnectingClass extends RoadClass {
    def value = 4
    def roads: Range.Inclusive = 1000 to 9999
  }

  case object MinorConnectingClass extends RoadClass {
    def value = 5
    def roads: Range.Inclusive = 10000 to 19999
  }

  case object StreetClass extends RoadClass {
    def value = 6
    def roads: Range.Inclusive = 40000 to 49999
  }

  case object RampsAndRoundAboutsClass extends RoadClass {
    def value = 7
    def roads: Range.Inclusive = 20001 to 39999
  }

  case object PedestrianAndBicyclesClassA extends RoadClass {
    def value = 8
    def roads: Range.Inclusive = 70001 to 89999
  }

  case object PedestrianAndBicyclesClassB extends RoadClass {
    def value = 8
    def roads: Range.Inclusive = 90001 to 99999
  }

  case object WinterRoadsClass extends RoadClass {
    def value = 9
    def roads: Range.Inclusive = 60001 to 61999
  }

  case object PathsClass extends RoadClass {
    def value = 10
    def roads: Range.Inclusive = 62001 to 62999
  }

  case object ConstructionSiteTemporaryClass extends RoadClass {
    def value = 11
    def roads: Range.Inclusive = 9900 to 9999
  }

  case object PrivateRoadClass extends RoadClass {
    def value = 12
    def roads: Range.Inclusive = 50001 to 59999
  }

  case object NoClass extends RoadClass {
    def value = 99
    def roads: Range.Inclusive = 0 to 0
  }

}

//TODO check if this is needed
class Contains(r: Range) {
  def unapply(i: Int): Boolean = r contains i
}

case class RoadAddressMerge(merged: Set[Long], created: Seq[RoadAddress])

case class LinearLocationResult(current: Seq[LinearLocation])

<<<<<<< HEAD
case class BoundingBoxResult(changeInfoF: Future[Seq[ChangeInfo]], roadAddressResultF: Future[Seq[LinearLocation]],
                             roadLinkF: Future[Seq[RoadLink]], complementaryF: Future[Seq[RoadLink]])
=======
  case class BoundingBoxResult(changeInfoF: Future[Seq[ChangeInfo]], roadAddressResultF: Future[(Seq[LinearLocation], Seq[VVHHistoryRoadLink])],
                               roadLinkF: Future[Seq[RoadLink]], complementaryF: Future[Seq[RoadLink]])
>>>>>>> 0b25dac8

case class LinkRoadAddressHistory(v: (Seq[RoadAddress], Seq[RoadAddress])) {
  val currentSegments: Seq[RoadAddress] = v._1
  val historySegments: Seq[RoadAddress] = v._2
  val allSegments: Seq[RoadAddress] = currentSegments ++ historySegments
}

case class ChangedRoadAddress(roadAddress: RoadAddress, link: RoadLink)

object AddressConsistencyValidator {

  sealed trait AddressError {
    def value: Int

    def message: String
  }

  object AddressError {
    val values: Set[AddressError] = Set(OverlappingRoadAddresses, InconsistentTopology, InconsistentLrmHistory, Inconsistent2TrackCalibrationPoints, InconsistentContinuityCalibrationPoints, MissingEdgeCalibrationPoints,
      InconsistentAddressValues, MissingStartingLink)

    case object OverlappingRoadAddresses extends AddressError {
      def value = 1

      def message: String = ErrorOverlappingRoadAddress
    }

    case object InconsistentTopology extends AddressError {
      def value = 2

      def message: String = ErrorInconsistentTopology
    }

    case object InconsistentLrmHistory extends AddressError {
      def value = 3

      def message: String = ErrorInconsistentLrmHistory
    }

    case object Inconsistent2TrackCalibrationPoints extends AddressError {
      def value = 4

      def message: String = ErrorInconsistent2TrackCalibrationPoints
    }

    case object InconsistentContinuityCalibrationPoints extends AddressError {
      def value = 5

      def message: String = ErrorInconsistentContinuityCalibrationPoints
    }

    case object MissingEdgeCalibrationPoints extends AddressError {
      def value = 6

      def message: String = ErrorMissingEdgeCalibrationPoints
    }

    case object InconsistentAddressValues extends AddressError {
      def value = 7

      def message: String = ErrorInconsistentAddressValues
    }

    case object MissingStartingLink extends AddressError {
      def value = 8

      def message: String = ErrorMissingStartingLink
    }

    def apply(intValue: Int): AddressError = {
      values.find(_.value == intValue).get
    }
  }

  case class AddressErrorDetails(linearLocationId: Long, linkId: Long, roadNumber: Long, roadPartNumber: Long, addressError: AddressError, ely: Long)

}<|MERGE_RESOLUTION|>--- conflicted
+++ resolved
@@ -42,13 +42,8 @@
     */
   val Epsilon = 1
 
-<<<<<<< HEAD
-  val roadwayPointDAO = new RoadwayPointDAO
-
   val linkDAO = new LinkDAO
 
-=======
->>>>>>> 0b25dac8
   private def fetchLinearLocationsByBoundingBox(boundingRectangle: BoundingRectangle, roadNumberLimits: Seq[(Int, Int)] = Seq()) = {
     val linearLocations = withDynSession {
       time(logger, "Fetch addresses") {
@@ -89,19 +84,11 @@
         changeInfoF <- boundingBoxResult.changeInfoF
         roadLinksF <- boundingBoxResult.roadLinkF
         complementaryRoadLinksF <- boundingBoxResult.complementaryF
-<<<<<<< HEAD
         linearLocationsF <- boundingBoxResult.roadAddressResultF
       } yield (changeInfoF, roadLinksF, complementaryRoadLinksF, linearLocationsF)
 
     val (changeInfos, roadLinks, complementaryRoadLinks, linearLocations) =
       time(logger, "Fetch bounding box data") {
-=======
-        linearLocationsAndHistoryRoadLinksF <- boundingBoxResult.roadAddressResultF
-      } yield (changeInfoF, roadLinksF, complementaryRoadLinksF, linearLocationsAndHistoryRoadLinksF)
-
-    val (changeInfos, roadLinks, complementaryRoadLinks, (linearLocations, historyRoadLinks)) =
-      time(logger, "Fetch VVH bounding box data") {
->>>>>>> 0b25dac8
         Await.result(boundingBoxResultF, Duration.Inf)
       }
 
@@ -140,15 +127,9 @@
     val kmtkIds = linkDAO.fetch(linkIds).map(_.kmtkId)
 
     val boundingBoxResult = BoundingBoxResult(
-<<<<<<< HEAD
       roadLinkService.getChangeInfoFromKMTKF(kmtkIds),
       Future(linearLocations),
       Future(roadLinkService.getRoadLinksByIds(kmtkIds)),
-=======
-      roadLinkService.getChangeInfoFromVVHF(linearLocationsLinkIds),
-      Future((linearLocations, roadLinkService.getRoadLinksHistoryFromVVH(linearLocationsLinkIds))),
-      Future(roadLinkService.getRoadLinksByLinkIdsFromVVH(linearLocationsLinkIds, frozenTimeVVHAPIServiceEnabled)),
->>>>>>> 0b25dac8
       Future(Seq())
     )
 
@@ -205,29 +186,16 @@
     * @return Returns all the filtered road addresses
     */
   def getAllByMunicipality(municipality: Int): Seq[RoadAddressLink] = {
-<<<<<<< HEAD
-
-    val (allRoadLinks, _) = roadLinkService.getRoadLinksWithComplementaryAndChangesFromVVH(municipality)
-=======
-    val (roadLinks, _) = roadLinkService.getRoadLinksWithComplementaryAndChangesFromVVH(municipality, frozenTimeVVHAPIServiceEnabled)
->>>>>>> 0b25dac8
+    val (roadLinks, _) = roadLinkService.getRoadLinksWithComplementaryAndChangesFromVVH(municipality)
 
     val linearLocations = withDynTransaction {
       time(logger, "Fetch addresses") {
         linearLocationDAO.fetchRoadwayByLinkId(roadLinks.map(_.linkId).toSet)
       }
     }
-<<<<<<< HEAD
-    val (adjustedLinearLocations, changeSet) = RoadAddressFiller.adjustToTopology(allRoadLinks, linearLocations)
+    val (adjustedLinearLocations, changeSet) = RoadAddressFiller.adjustToTopology(roadLinks, linearLocations)
     //TODO we should think to update both servers with cache at the same time, and before the apply change batch that way we will not need to do any kind of changes here
     eventbus.publish("roadAddress:persistChangeSet", changeSet)
-=======
-    val (adjustedLinearLocations, changeSet) = if (frozenTimeVVHAPIServiceEnabled) (linearLocations, Seq()) else RoadAddressFiller.adjustToTopology(roadLinks, linearLocations)
-    if (!frozenTimeVVHAPIServiceEnabled) {
-      //TODO we should think to update both servers with cache at the same time, and before the apply change batch that way we will not need to do any kind of changes here
-      eventbus.publish("roadAddress:persistChangeSet", changeSet)
-    }
->>>>>>> 0b25dac8
 
 
     val roadAddresses = withDynTransaction {
@@ -596,22 +564,6 @@
 
   }
 
-<<<<<<< HEAD
-=======
-  def getRoadAddressLinks(boundingRectangle: BoundingRectangle, roadNumberLimits: Seq[(Int, Int)],
-                                      everything: Boolean = false, publicRoads: Boolean = false): Seq[RoadAddressLink] = {
-
-    val boundingBoxResult = BoundingBoxResult(
-      roadLinkService.getChangeInfoFromVVHF(boundingRectangle, Set()),
-      //Should fetch all the road types
-      Future(fetchLinearLocationsByBoundingBox(boundingRectangle)),
-      Future(roadLinkService.getRoadLinksFromVVH(boundingRectangle, roadNumberLimits, Set(), everything, publicRoads, frozenTimeVVHAPIServiceEnabled)),
-      Future(roadLinkService.getComplementaryRoadLinksFromVVH(boundingRectangle, Set()))
-    )
-    getRoadAddressLinks(boundingBoxResult)
-  }
-
->>>>>>> 0b25dac8
   def handleCalibrationPoints(linearLocations: Iterable[LinearLocation], username: String = "-"): Unit = {
     val startCalibrationPointsToCheck = linearLocations.filter(_.startCalibrationPoint.isDefined)
     val endCalibrationPointsToCheck = linearLocations.filter(_.endCalibrationPoint.isDefined)
@@ -660,7 +612,7 @@
     endCalibrationPointsToCheck.foreach {
       cal =>
         val calibrationPoint = CalibrationPointDAO.fetch(cal.linkId, startOrEnd = 1)
-        if (calibrationPoint.isEmpty){
+        if (calibrationPoint.isEmpty) {
           val roadwayPointId =
             roadwayPointDAO.fetch(cal.roadwayNumber, cal.endCalibrationPoint.get) match {
               case Some(roadwayPoint) =>
@@ -860,13 +812,8 @@
 
 case class LinearLocationResult(current: Seq[LinearLocation])
 
-<<<<<<< HEAD
-case class BoundingBoxResult(changeInfoF: Future[Seq[ChangeInfo]], roadAddressResultF: Future[Seq[LinearLocation]],
-                             roadLinkF: Future[Seq[RoadLink]], complementaryF: Future[Seq[RoadLink]])
-=======
-  case class BoundingBoxResult(changeInfoF: Future[Seq[ChangeInfo]], roadAddressResultF: Future[(Seq[LinearLocation], Seq[VVHHistoryRoadLink])],
+  case class BoundingBoxResult(changeInfoF: Future[Seq[ChangeInfo]], roadAddressResultF: Future[Seq[LinearLocation]],
                                roadLinkF: Future[Seq[RoadLink]], complementaryF: Future[Seq[RoadLink]])
->>>>>>> 0b25dac8
 
 case class LinkRoadAddressHistory(v: (Seq[RoadAddress], Seq[RoadAddress])) {
   val currentSegments: Seq[RoadAddress] = v._1
