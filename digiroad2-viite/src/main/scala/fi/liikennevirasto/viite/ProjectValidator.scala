package fi.liikennevirasto.viite

import java.util.Properties

import fi.liikennevirasto.digiroad2.{DummyEventBus, DummySerializer, GeometryUtils, Point}
import fi.liikennevirasto.digiroad2.asset.BoundingRectangle
import fi.liikennevirasto.digiroad2.asset.SideCode.{AgainstDigitizing, TowardsDigitizing}
import fi.liikennevirasto.digiroad2.client.vvh.VVHClient
import fi.liikennevirasto.digiroad2.service.RoadLinkService
import fi.liikennevirasto.digiroad2.util.Track
import fi.liikennevirasto.digiroad2.util.Track.{Combined, LeftSide, RightSide}
import fi.liikennevirasto.viite.dao.Discontinuity.{MinorDiscontinuity, _}
import fi.liikennevirasto.viite.dao.LinkStatus._
import fi.liikennevirasto.viite.dao._
import fi.liikennevirasto.viite.process.{RoadwayAddressMapper, TrackSectionOrder}

import scala.collection.immutable.ListMap
import org.slf4j.LoggerFactory
import fi.liikennevirasto.digiroad2.util.LogUtils.time
import fi.liikennevirasto.viite.process.strategy.DefaultSectionCalculatorStrategy
import org.joda.time.format.DateTimeFormat

import scala.collection.immutable

class ProjectValidator {

  val logger = LoggerFactory.getLogger(getClass)
  lazy val dr2properties: Properties = {
    val props = new Properties()
    props.load(getClass.getResourceAsStream("/digiroad2.properties"))
    props
  }
  val vvhClient = new VVHClient(dr2properties.getProperty("digiroad2.VVHRestApiEndPoint"))
  val eventBus = new DummyEventBus
  val linkService = new RoadLinkService(vvhClient, eventBus, new DummySerializer)
  val roadwayDAO = new RoadwayDAO
  val linearLocationDAO = new LinearLocationDAO
  val roadNetworkDAO: RoadNetworkDAO = new RoadNetworkDAO
  val roadAddressService = new RoadAddressService(linkService, roadwayDAO, linearLocationDAO, roadNetworkDAO, new UnaddressedRoadLinkDAO, new RoadwayAddressMapper(roadwayDAO, linearLocationDAO), eventBus) {
    override def withDynSession[T](f: => T): T = f

    override def withDynTransaction[T](f: => T): T = f
  }

  val projectLinkDAO = new ProjectLinkDAO
  val projectReservedPartDAO = new ProjectReservedPartDAO
  val projectDAO = new ProjectDAO
  val defaultSectionCalculatorStrategy = new DefaultSectionCalculatorStrategy
  val defaultZoomlevel = 12

  private def distanceToPoint = 10.0

  def checkReservedExistence(currentProject: Project, newRoadNumber: Long, newRoadPart: Long, linkStatus: LinkStatus, projectLinks: Seq[ProjectLink]): Unit = {
    if (LinkStatus.New.value == linkStatus.value && roadAddressService.getRoadAddressesFiltered(newRoadNumber, newRoadPart).nonEmpty) {
      if (!projectReservedPartDAO.fetchReservedRoadParts(currentProject.id).exists(p => p.roadNumber == newRoadNumber && p.roadPartNumber == newRoadPart)) {
        val fmt = DateTimeFormat.forPattern("dd.MM.yyyy")
        throw new ProjectValidationException(RoadNotAvailableMessage.format(newRoadNumber, newRoadPart, currentProject.startDate.toString(fmt)))
      }
    }
  }

  def checkAvailable(number: Long, part: Long, currentProject: Project): Unit = {
    if (projectReservedPartDAO.isNotAvailableForProject(number, part, currentProject.id)) {
      val fmt = DateTimeFormat.forPattern("dd.MM.yyyy")
      throw new ProjectValidationException(RoadNotAvailableMessage.format(number, part, currentProject.startDate.toString(fmt)))
    }
  }

  def checkNotReserved(number: Long, part: Long, currentProject: Project): Unit = {
    val project = projectReservedPartDAO.roadPartReservedByProject(number, part, currentProject.id, withProjectId = true)
    if (project.nonEmpty) {
      throw new ProjectValidationException(RoadReservedOtherProjectMessage.format(number, part, currentProject.name))
    }
  }

  def checkProjectExists(id: Long): Unit = {
    if (projectDAO.fetchById(id).isEmpty)
      throw new ProjectValidationException(ProjectNotFoundMessage)
  }

  // Utility method, will return correct GeometryEndpoint
  private def endPoint(b: BaseRoadAddress) = {
    b.sideCode match {
      case TowardsDigitizing => b.geometry.last
      case AgainstDigitizing => b.geometry.head
      case _ => Point(0.0, 0.0)
    }
  }

  private def startPoint(b: BaseRoadAddress) = {
    b.sideCode match {
      case TowardsDigitizing => b.geometry.head
      case AgainstDigitizing => b.geometry.last
      case _ => Point(0.0, 0.0)
    }
  }

  sealed trait ValidationError {
    def value: Int

    def message: String

    def notification: Boolean
  }

  object ValidationErrorList {
    val values = Set(MinorDiscontinuityFound, MajorDiscontinuityFound, InsufficientTrackCoverage, DiscontinuousAddressScheme,
      SharedLinkIdsExist, NoContinuityCodesAtEnd, UnsuccessfulRecalculation, MissingEndOfRoad, HasNotHandledLinks, ConnectedDiscontinuousLink,
      IncompatibleDiscontinuityCodes, EndOfRoadNotOnLastPart, ElyCodeChangeDetected, DiscontinuityOnRamp,
      ErrorInValidationOfUnchangedLinks, RoadNotEndingInElyBorder, RoadContinuesInAnotherEly,
      MultipleElyInPart, IncorrectLinkStatusOnElyCodeChange,
      ElyCodeChangeButNoRoadPartChange, ElyCodeChangeButNoElyChange, ElyCodeChangeButNotOnEnd)

    // Viite-942
    case object MissingEndOfRoad extends ValidationError {
      def value = 0

      def message: String = MissingEndOfRoadMessage

      def notification = false
    }

    // Viite-453
    // There must be a minor discontinuity if the jump is longer than 0.1 m (10 cm) between road links
    case object MinorDiscontinuityFound extends ValidationError {
      def value = 1

      def message: String = MinorDiscontinuityFoundMessage

      def notification = true
    }

    // Viite-453
    // There must be a major discontinuity if the jump is longer than 50 meters
    case object MajorDiscontinuityFound extends ValidationError {
      def value = 2

      def message: String = MajorDiscontinuityFoundMessage

      def notification = false
    }

    // Viite-453
    // For every track 1 there must exist track 2 that covers the same address span and vice versa
    case object InsufficientTrackCoverage extends ValidationError {
      def value = 3

      def message: String = InsufficientTrackCoverageMessage

      def notification = false
    }

    // Viite-453
    // There must be a continuous road addressing scheme so that all values from 0 to the highest number are covered
    case object DiscontinuousAddressScheme extends ValidationError {
      def value = 4

      def message: String = DiscontinuousAddressSchemeMessage

      def notification = false
    }

    // Viite-453
    // There are no link ids shared between the project and the current road address tables at the project date (start_date, end_date)
    case object SharedLinkIdsExist extends ValidationError {
      def value = 5

      def message: String = SharedLinkIdsExistMessage

      def notification = false
    }

    // Viite-453
    // Continuity codes are given for end of road
    case object NoContinuityCodesAtEnd extends ValidationError {
      def value = 6

      def message: String = NoContinuityCodesAtEndMessage

      def notification = false
    }

    // Viite-453
    // Recalculation of M values and delta calculation are both unsuccessful for every road part in project
    case object UnsuccessfulRecalculation extends ValidationError {
      def value = 7

      def message: String = UnsuccessfulRecalculationMessage

      def notification = false
    }

    case object HasNotHandledLinks extends ValidationError {
      def value = 8

      def message: String = ""

      def notification = false
    }

    case object ConnectedDiscontinuousLink extends ValidationError {
      def value = 9

      def message: String = ConnectedDiscontinuousMessage

      def notification = false
    }

    case object IncompatibleDiscontinuityCodes extends ValidationError {
      def value = 10

      def message: String = DifferingDiscontinuityCodesForTracks

      def notification = false
    }

    case object EndOfRoadNotOnLastPart extends ValidationError {
      def value = 11

      def message: String = EndOfRoadNotOnLastPartMessage

      def notification = false
    }

    case object ElyCodeChangeDetected extends ValidationError {
      def value = 12

      def message: String = ElyCodeChangeNotPresent

      def notification = false
    }

    case object DiscontinuityOnRamp extends ValidationError {
      def value = 13

      def message: String = RampDiscontinuityFoundMessage

      def notification = true
    }

    // Viite-473
    // Unchanged project links cannot have any other operation (Transfer, Termination, Renumbering) previously on the same number and part
    case object ErrorInValidationOfUnchangedLinks extends ValidationError {
      def value = 14

      def message: String = ErrorInValidationOfUnchangedLinksMessage

      def notification = false
    }

    case object RoadConnectingRoundabout extends ValidationError {
      def value = 15

      def message: String = MinorDiscontinuousWhenRoadConnectingRoundabout

      def notification = false
    }

    case object RoadNotEndingInElyBorder extends ValidationError {
      def value = 16

      def message: String = RoadNotEndingInElyBorderMessage

      def notification = true
    }

    case object RoadContinuesInAnotherEly extends ValidationError {
      def value = 17

      def message: String = RoadContinuesInAnotherElyMessage

      def notification = true
    }

    case object TerminationContinuity extends ValidationError {
      def value = 18

      def message: String = WrongDiscontinuityWhenAdjacentToTerminatedRoad

      def notification = true
    }

    case object DoubleEndOfRoad extends ValidationError {
      def value = 19

      def message: String = DoubleEndOfRoadMessage

      def notification = true
    }

    case object EndOfRoadMiddleOfPart extends ValidationError {
      def value = 20

      def message: String = EndOfRoadMiddleOfPartMessage

      def notification = true
    }

    case object MultipleElyInPart extends ValidationError {
      def value = 21

      def message: String = MultipleElysInPartMessage

      def notification = true
    }

    case object IncorrectLinkStatusOnElyCodeChange extends ValidationError {
      def value = 22

      def message: String = IncorrectLinkStatusOnElyCodeChangeMessage

      def notification = true
    }

    case object ElyCodeChangeButNoRoadPartChange extends ValidationError {
      def value = 23

      def message: String = ElyCodeChangeButNoRoadPartChangeMessage

      def notification = true
    }

    case object ElyCodeChangeButNoElyChange extends ValidationError {
      def value = 24

      def message: String = ElyCodeChangeButNoElyChangeMessage

      def notification = true
    }

    case object ElyCodeChangeButNotOnEnd extends ValidationError {
      def value = 25

      def message: String = ElyCodeChangeButNotOnEndMessage

      def notification = true
    }

    case object ElyCodeDiscontinuityChangeButNoElyChange extends ValidationError {
      def value = 26

      def message: String = ElyCodeDiscontinuityChangeButNoElyChangeMessage

      def notification = true
    }

    def apply(intValue: Int): ValidationError = {
      values.find(_.value == intValue).get
    }
  }

  case class ValidationErrorDetails(projectId: Long, validationError: ValidationError,
                                    affectedIds: Seq[Long], coordinates: Seq[ProjectCoordinates],
                                    optionalInformation: Option[String])

  def findElyChangesOnAdjacentRoads(projectLink: ProjectLink, allProjectLinks: Seq[ProjectLink]) = {
    val dim = 2
    val points = GeometryUtils.geometryEndpoints(projectLink.geometry)
    val roadAddresses = roadAddressService.getRoadAddressLinksByBoundingBox(BoundingRectangle(points._2.copy(x = points._2.x+dim, y= points._2.y+dim), points._2.copy(x = points._2.x-dim, y= points._2.y-dim)), Seq.empty)
    val nextElyCodes = roadAddresses.filterNot(ra => allProjectLinks.exists(_.roadwayNumber == ra.roadwayNumber)).map(_.elyCode).toSet
    nextElyCodes.nonEmpty && !nextElyCodes.forall(_ == projectLink.ely)
  }

  def findElyChangesOnNextProjectLinks(projectLink: ProjectLink, allProjectLinks: Seq[ProjectLink]) = {
    val nextProjectLinks = allProjectLinks.filter(pl => pl.roadNumber == projectLink.roadNumber && pl.roadPartNumber > projectLink.roadPartNumber)
    val nextPartStart =
      if(nextProjectLinks.nonEmpty)
        Some(nextProjectLinks.minBy(p => (p.roadNumber, p.roadPartNumber)))
      else Option.empty
    nextProjectLinks.isEmpty && (nextPartStart.isDefined && nextPartStart.get.ely == projectLink.ely)
  }

  def filterErrorsWithElyChange(continuityErrors: Seq[ValidationErrorDetails], allProjectLinks: Seq[ProjectLink]): Seq[ValidationErrorDetails] = {
    if(allProjectLinks.size > 1) {
      continuityErrors.distinct.filter(ce => {
        val affectedProjectLinks = allProjectLinks.filter(pl => ce.affectedIds.contains(pl.id))
        val filtered = affectedProjectLinks.filter(apl => {
          val elyOnAdjacent = findElyChangesOnAdjacentRoads(apl, allProjectLinks)
          val elyOnNext = findElyChangesOnNextProjectLinks(apl, allProjectLinks)
          elyOnAdjacent || elyOnNext
        })
        filtered.isEmpty || ce.validationError.value == MissingEndOfRoadMessage
      })
    } else continuityErrors

  }

  def validateProject(project: Project, projectLinks: Seq[ProjectLink]): Seq[ValidationErrorDetails] = {
    time(logger, "Validating project") {
      actionsOrderingValidation(project, projectLinks) match {
        case e if e.nonEmpty => e
        case _ => projectLinksValidation(project, projectLinks)
      }
    }
  }

  def actionsOrderingValidation(project: Project, projectLinks: Seq[ProjectLink]): Seq[ValidationErrorDetails] = {
    val actionsOrdering: Seq[(Project, Seq[ProjectLink]) => Seq[ValidationErrorDetails]] = Seq(
      checkForInvalidUnchangedLinks
    )

    val errors: Seq[ValidationErrorDetails] = actionsOrdering.foldLeft(Seq.empty[ValidationErrorDetails]) { case (errors, validation) =>
      validation(project, projectLinks) ++ errors
    }
    errors.distinct
  }

  def projectLinksValidation(project: Project, projectLinks: Seq[ProjectLink]): Seq[ValidationErrorDetails] = {

    val projectValidations: Seq[(Project, Seq[ProjectLink]) => Seq[ValidationErrorDetails]] = Seq(
      checkProjectElyCodes,
      checkProjectContinuity,
      checkForNotHandledLinks,
      checkTrackCodePairing,
      checkRemovedEndOfRoadParts
    )

    val errors: Seq[ValidationErrorDetails] = projectValidations.foldLeft(Seq.empty[ValidationErrorDetails]) { case (errors, validation) =>
      validation(project, projectLinks) ++ errors
    }
    errors.distinct
  }

  def error(id: Long, validationError: ValidationError, info: String = "N/A")(pl: Seq[ProjectLink]): Option[ValidationErrorDetails] = {
    val (splitLinks, nonSplitLinks) = pl.partition(_.isSplit)
    val splitIds = splitLinks.flatMap(s => Seq(s.connectedLinkId.get, s.linkId))
    val connectedSplitLinks = projectLinkDAO.fetchProjectLinksByConnectedLinkId(splitIds)
    val (ids, points) = (nonSplitLinks ++ connectedSplitLinks).map(pl => (pl.id, GeometryUtils.midPointGeometry(pl.geometry))).unzip
    if (ids.nonEmpty) {
      Some(ValidationErrorDetails(id, validationError, ids,
        points.map(p => ProjectCoordinates(p.x, p.y, defaultZoomlevel)), Some(info)))
    } else {
      None
    }
  }

  def outsideOfProjectError(id: Long, validationError: ValidationError)(pl: Seq[RoadAddress]): Option[ValidationErrorDetails] = {
    val (ids, points) = pl.map(pl => (pl.id, GeometryUtils.midPointGeometry(pl.geometry))).unzip
    if (ids.nonEmpty)
      Some(ValidationErrorDetails(id, validationError, ids,
        points.map(p => ProjectCoordinates(p.x, p.y, defaultZoomlevel)), None))
    else
      None
  }

  def checkProjectContinuity(project: Project, projectLinks: Seq[ProjectLink]): Seq[ValidationErrorDetails] = {
    projectLinks.filter(_.status != Terminated).groupBy(pl => (pl.roadNumber, pl.roadPartNumber)).flatMap {
      case ((road, _), seq) =>
        if (road < RampsMinBound || road > RampsMaxBound) {
          checkRoadContinuityCodes(project, seq)
        } else {
          checkRoadContinuityCodes(project, seq, isRampValidation = true)
        }
      case _ => Seq()
    }.toSeq
  }

  def checkForNotHandledLinks(project: Project, projectLinks: Seq[ProjectLink]): Seq[ValidationErrorDetails] = {
    val notHandled = projectLinks.filter(_.status == LinkStatus.NotHandled)
    notHandled.groupBy(link => (link.roadNumber, link.roadPartNumber)).foldLeft(Seq.empty[ValidationErrorDetails])((errorDetails, road) =>
      errorDetails :+ ValidationErrorDetails(project.id, ValidationErrorList.HasNotHandledLinks,
        Seq(road._2.size), road._2.map { l =>
          val point = GeometryUtils.midPointGeometry(l.geometry)
          ProjectCoordinates(point.x, point.y, 12)
        },
        Some(HasNotHandledLinksMessage.format(road._2.size, road._1._1, road._1._2)))
    )
  }

  def checkForInvalidUnchangedLinks(project: Project, projectLinks: Seq[ProjectLink]): Seq[ValidationErrorDetails] = {
    val invalidUnchangedLinks: Seq[ProjectLink] = projectLinks.groupBy(s => (s.roadNumber, s.roadPartNumber)).flatMap { g =>
      val (unchanged, others) = g._2.partition(_.status == UnChanged)
      //foreach number and part and foreach UnChanged found in that group, we will check if there is some link in some other different action, that is connected by geometry and addressM values to the UnChanged link starting point
      unchanged.filter(u => others.exists(o => o.connected(u) && u.startAddrMValue >= o.startAddrMValue))
    }.toSeq

    invalidUnchangedLinks.map { projectLink =>
      val point = GeometryUtils.midPointGeometry(projectLink.geometry)
      ValidationErrorDetails(project.id, ValidationErrorList.ErrorInValidationOfUnchangedLinks,
        Seq(projectLink.id), Seq(ProjectCoordinates(point.x, point.y, defaultZoomlevel)),
        Some("TIE : %d, OSA: %d, AET: %d".format(projectLink.roadNumber, projectLink.roadPartNumber, projectLink.startAddrMValue)))
    }
  }

  def checkTrackCodePairing(project: Project, projectLinks: Seq[ProjectLink]): Seq[ValidationErrorDetails] = {

    val notCombinedLinks = projectLinks.filterNot(_.track == Track.Combined)

    def isSameTrack(previous: ProjectLink, currentLink: ProjectLink): Boolean = {
      previous.track == currentLink.track && previous.endAddrMValue == currentLink.startAddrMValue
    }

    def getTrackInterval(links: Seq[ProjectLink], track: Track): Seq[ProjectLink] = {
      links.foldLeft(Seq.empty[ProjectLink]) { (linkSameTrack, current) => {
        if (current.track == track && (linkSameTrack.isEmpty || isSameTrack(linkSameTrack.last, current))) {
          linkSameTrack :+ current
        } else {
          linkSameTrack
        }
      }
      }.sortBy(_.startAddrMValue)
    }

    def checkMinMaxTrack(trackInterval: Seq[ProjectLink]): Option[ProjectLink] = {
      if (trackInterval.head.track != Combined) {
        val minTrackLink = trackInterval.minBy(_.startAddrMValue)
        val maxTrackLink = trackInterval.maxBy(_.endAddrMValue)
        val notCombinedLinksInRoadPart = notCombinedLinks.filter(l => l.roadNumber == minTrackLink.roadNumber && l.roadPartNumber == minTrackLink.roadPartNumber)
        if (!notCombinedLinksInRoadPart.exists(l => l.startAddrMValue == minTrackLink.startAddrMValue && l.track != minTrackLink.track)) {
          Some(minTrackLink)
        }
        else if (!notCombinedLinksInRoadPart.exists(l => l.endAddrMValue == maxTrackLink.endAddrMValue && l.track != maxTrackLink.track)) {
          Some(maxTrackLink)
        } else None
      } else None
    }

    def validateTrackTopology(trackInterval: Seq[ProjectLink]): Seq[ProjectLink] = {
      val validTrackInterval = trackInterval.filterNot(_.status == Terminated)
      if (validTrackInterval.nonEmpty) {
        checkMinMaxTrack(validTrackInterval) match {
          case Some(link) => Seq(link)
          case None => if (validTrackInterval.size > 1) {
            validTrackInterval.sliding(2).map { case Seq(first, second) => {
              if (first.endAddrMValue != second.startAddrMValue && first.id != second.id) {
                Some(first)
              } else None
            }
            }.toSeq.flatten
          } else Seq.empty[ProjectLink]
        }
      } else Seq.empty[ProjectLink]
    }

    def recursiveCheckTrackChange(links: Seq[ProjectLink], errorLinks: Seq[ProjectLink] = Seq()): Option[ValidationErrorDetails] = {
      if (links.isEmpty) {
        error(project.id, ValidationErrorList.InsufficientTrackCoverage)(errorLinks)
      } else {
        val trackToCheck = links.head.track
        val trackInterval = getTrackInterval(links.sortBy(o => (o.roadNumber, o.roadPartNumber, o.track.value, o.startAddrMValue)), trackToCheck)
        recursiveCheckTrackChange(links.filterNot(l => trackInterval.exists(lt => lt.id == l.id)),
          errorLinks ++ validateTrackTopology(trackInterval))
      }
    }

    val groupedLinks = notCombinedLinks.filterNot(_.status == LinkStatus.Terminated).groupBy(pl => (pl.roadNumber, pl.roadPartNumber))
    groupedLinks.map(roadPart => {
      recursiveCheckTrackChange(roadPart._2) match {
        case Some(errors) => Seq(errors)
        case _ => Seq()
      }
    }).headOption.getOrElse(Seq())
  }

  /**
    * Pick only parts that are terminated and had end of road given before
    * Find previous road part for all terminated road parts with end of road and link it to an error message
    * If previous road address is part of the project and not terminated, don't throw error
    *
    * @param project
    * @param projectLinks
    * @return
    */
  def checkRemovedEndOfRoadParts(project: Project, projectLinks: Seq[ProjectLink]): Seq[ValidationErrorDetails] = {
    projectLinks.filter(pl => pl.status == Terminated && pl.discontinuity == EndOfRoad).flatMap { rrp =>
      roadAddressService.getPreviousRoadAddressPart(rrp.roadNumber, rrp.roadPartNumber) match {
        case Some(previousRoadPartNumber) =>
          roadAddressService.getRoadAddressWithRoadAndPart(rrp.roadNumber, previousRoadPartNumber).reverse
            .find(ra => !projectLinks.exists(link => link.linearLocationId == ra.linearLocationId || link.status != Terminated)) match {
            case Some(actualProjectLinkForPreviousEnd) =>
              return Seq(ValidationErrorDetails(project.id, alterMessage(ValidationErrorList.TerminationContinuity, currentRoadAndPart = Some(Seq((actualProjectLinkForPreviousEnd.roadNumber, actualProjectLinkForPreviousEnd.roadPartNumber)))),
                Seq(actualProjectLinkForPreviousEnd.id),
                Seq(ProjectCoordinates(actualProjectLinkForPreviousEnd.geometry.head.x, actualProjectLinkForPreviousEnd.geometry.head.y, defaultZoomlevel)), Some("")))
            case None => Seq()
          }
        case None => Seq()
      }
    }
  }

  def checkProjectElyCodes(project: Project, allProjectLinks: Seq[ProjectLink]): Seq[ValidationErrorDetails] = {

    def recProjectGroupsEly(unprocessed: Map[(Long, Long), Seq[ProjectLink]], processed: Map[(Long, Long), Seq[ProjectLink]], acumulatedErrors: Seq[ValidationErrorDetails] = Seq.empty[ValidationErrorDetails]): Seq[ValidationErrorDetails] = {

      def prepareCoordinates(links: Seq[ProjectLink]): Seq[ProjectCoordinates] = {
        links.map(p => {
          val middlePoint = GeometryUtils.midPointGeometry(p.geometry)
          ProjectCoordinates(middlePoint.x, middlePoint.y, defaultZoomlevel)
        })
      }

      if (processed.isEmpty && unprocessed.nonEmpty) {
        recProjectGroupsEly(unprocessed.tail, Map(unprocessed.head))
      } else {
        if (unprocessed.isEmpty) {
          acumulatedErrors
        } else {
          val biggestPrevious = processed.head._2.maxBy(_.endAddrMValue)
          val lowestCurrent = unprocessed.head._2.minBy(_.startAddrMValue)
          if (biggestPrevious.ely != lowestCurrent.ely) {
            val lastLinkDoesNotHaveChangeOfEly = biggestPrevious.discontinuity != Discontinuity.ChangingELYCode && biggestPrevious.roadNumber == lowestCurrent.roadNumber
            val roadNumbersAreDifferent = !(lowestCurrent.roadNumber == biggestPrevious.roadNumber && lowestCurrent.roadPartNumber > biggestPrevious.roadPartNumber)

            val errors = (lastLinkDoesNotHaveChangeOfEly, roadNumbersAreDifferent) match {

              case (true, true) =>
                val projectLinksSameEly = Seq(biggestPrevious)
                val projectLinksSameRoadPartNumber = unprocessed.head._2.filter(p => p.roadPartNumber == biggestPrevious.roadPartNumber)
                val sameElyCoords = prepareCoordinates(projectLinksSameEly)
                val sameRoadPartNumberCoords = prepareCoordinates(projectLinksSameRoadPartNumber)
                Seq(ValidationErrorDetails(project.id, ValidationErrorList.ElyCodeChangeButNoElyChange, projectLinksSameEly.map(_.id), sameElyCoords, Option("")),
                  ValidationErrorDetails(project.id, ValidationErrorList.ElyCodeChangeButNoRoadPartChange, projectLinksSameRoadPartNumber.map(_.id), sameRoadPartNumberCoords, Option("")))
              case (true, false) =>
                val affectedProjectLinks = Seq(biggestPrevious)
                val coords = prepareCoordinates(affectedProjectLinks)
                Seq(ValidationErrorDetails(project.id, ValidationErrorList.ElyCodeChangeDetected, affectedProjectLinks.map(_.id), coords, Option("")))
              case (false, true) =>
                val affectedProjectLinks = unprocessed.head._2.filter(p => p.ely == biggestPrevious.ely)
                if(affectedProjectLinks.nonEmpty){
                  val coords = prepareCoordinates(affectedProjectLinks)
                  Seq(ValidationErrorDetails(project.id, ValidationErrorList.ElyCodeChangeButNoElyChange, affectedProjectLinks.map(_.id), coords, Option("")))
                } else Seq.empty
              case (false, false) =>
                Seq.empty
            }
            recProjectGroupsEly(unprocessed.tail, Map(unprocessed.head) ++ processed, errors ++ acumulatedErrors)
          } else {
            if (biggestPrevious.discontinuity == Discontinuity.ChangingELYCode) {
              val affectedProjectLinks = Seq(biggestPrevious, lowestCurrent)
              val coords = prepareCoordinates(affectedProjectLinks)
              recProjectGroupsEly(unprocessed.tail, Map(unprocessed.head) ++ processed, acumulatedErrors ++ Seq(ValidationErrorDetails(project.id, alterMessage(ValidationErrorList.ElyCodeDiscontinuityChangeButNoElyChange, currentRoadAndPart = Some(Seq((biggestPrevious.roadNumber, biggestPrevious.roadPartNumber))), nextRoadAndPart = Some(Seq((lowestCurrent.roadNumber, lowestCurrent.roadPartNumber)))), affectedProjectLinks.map(_.id), coords, Option(biggestPrevious.roadNumber.toString))))
            } else {
              recProjectGroupsEly(unprocessed.tail, Map(unprocessed.head) ++ processed, acumulatedErrors)
            }

          }
        }
      }
    }

    /**
<<<<<<< HEAD
      * Check the project links edges for adjacent road addresses that must have a different ely than a adjacent one
      *
      * @param project             - the current project
      * @param groupedProjectLinks - project links, grouped by road number and road part number
      * @return Validation Errors
      */
    def checkFirstElyBorder(project: Project, groupedProjectLinks: Map[(Long, Long), Seq[ProjectLink]]): Seq[ValidationErrorDetails] = {
      /**
        * Method that will prepare the output of the validation error.
        *
        * @param validationError the validation error
        * @param pl              Sequence of the erroneous ProjectLinks
        * @return An optional value with eventual Validation error details
        */
      def error(validationError: ValidationError)(pl: Seq[BaseRoadAddress]): Option[ValidationErrorDetails] = {
        val (ids, points) = pl.map(pl => (pl.id, GeometryUtils.midPointGeometry(pl.geometry))).unzip
        if (ids.nonEmpty)
          Some(ValidationErrorDetails(project.id, validationError, ids.distinct,
            points.map(p => ProjectCoordinates(p.x, p.y, defaultZoomlevel)).distinct, None))
        else
          None
      }

      groupedProjectLinks.flatMap(group => {
        val projectLinksToEvaluate = group._2.filter(_.discontinuity == Discontinuity.ChangingELYCode)
        val problemRoads = if (projectLinksToEvaluate.nonEmpty) {
          val roadsValidation = evaluateBorderCheck(projectLinksToEvaluate.head, projectLinksToEvaluate.last, secondCheck = false)
          val possibleErrorRoads = roadsValidation.filterNot(_.isEmpty).getOrElse(Seq()).filterNot(er => {
            val found = allProjectLinks.filter(pl => pl.roadNumber == er.roadNumber && pl.roadPartNumber > er.roadPartNumber)
            found.nonEmpty && found.head.ely != er.ely
          })
          possibleErrorRoads
        } else {
          Seq.empty[BaseRoadAddress]
        }
        val uniqueProblemRoads = problemRoads.groupBy(_.id).map(_._2.head).toSeq
        val currError = error(ValidationErrorList.RoadNotEndingInElyBorder)(uniqueProblemRoads)
        val seqErrors = if(currError.isDefined) Seq(currError.get) else Seq.empty[ValidationErrorDetails]
        //TODO - filter errors on ELY change on VIITE-1788
        //filterErrorsWithElyChange(seqErrors, allProjectLinks)
        seqErrors
      }).toSeq
    }

    /**
      * Check the adjacent road addresses of the edges of the project links for ely codes that are different to the ones in the project links,
      * if they are not, issue a error
      *
      * @param project             - the current project
      * @param groupedProjectLinks - project links, grouped by road number and road part number
      * @return Validation Errors
      */
    def checkSecondElyBorder(project: Project, groupedProjectLinks: Map[(Long, Long), Seq[ProjectLink]]): Seq[ValidationErrorDetails] = {
      /**
        * Method that will prepare the output of the validation error.
        *
        * @param validationError the validation error
        * @param pl              Sequence of the erroneous ProjectLinks
        * @return An optional value with eventual Validation error details
        */
      def error(validationError: ValidationError)(pl: Seq[BaseRoadAddress]): Option[ValidationErrorDetails] = {
        val groupedByDiscontinuity = pl.groupBy(_.discontinuity)
        val (gLinkIds, gPoints, gDiscontinuity) = groupedByDiscontinuity.flatMap(g => {
          val links = g._2
          val zoomPoint = GeometryUtils.midPointGeometry(links.minBy(_.endAddrMValue).geometry)
          links.map(l => (l.id, zoomPoint, l.discontinuity))
        }).unzip3

        if (gLinkIds.nonEmpty) {
          if (gDiscontinuity.nonEmpty) {
            Some(ValidationErrorDetails(project.id, alterMessage(validationError, Option.empty, Option.empty, Option.empty, Option(gDiscontinuity.toSeq)), gLinkIds.toSeq.distinct,
              gPoints.map(p => ProjectCoordinates(p.x, p.y, defaultZoomlevel)).toSeq.distinct, Option.empty[String]))
          } else Some(ValidationErrorDetails(project.id, validationError, gLinkIds.toSeq.distinct,
            gPoints.map(p => ProjectCoordinates(p.x, p.y, defaultZoomlevel)).toSeq.distinct, Option.empty[String]))
        }
        else
          Option.empty[ValidationErrorDetails]
      }

      val validationProblems = groupedProjectLinks.flatMap(group => {
        val projectLinks = group._2
        val problemRoads = if (projectLinks.nonEmpty) {
          val (startRoad, endRoad) = (projectLinks.head, projectLinks.last)
          val validationResult = if (startRoad.discontinuity.value != Discontinuity.ChangingELYCode.value) evaluateBorderCheck(startRoad, endRoad, secondCheck = true) else Option.empty[Seq[ProjectLink]]
          validationResult.filterNot(_.isEmpty).getOrElse(Seq())

        } else {
          Seq.empty[BaseRoadAddress]
        }
        val uniqueProblemRoads = problemRoads.groupBy(_.id).map(_._2.head).toSeq
        error(ValidationErrorList.RoadContinuesInAnotherEly)(uniqueProblemRoads)

      })
      validationProblems.toSeq
    }

    /**
      * Main validation we create a bounding box and search for adjacent road addresses to the edgeRoad.
      * Then check if the ely code changed between them, depending whether we are validation the firstBorderCheck or the
      * second we output the edgeRoad based on the finding (or not) of a road address with a different ely code then that of the edgeRoad.
      *
      * @param startRoad   - start of a road number/road part number project link
      * @param endRoad     - end of a road number/road part number project link
      * @param secondCheck - indicates what kind of search we use
      * @return an optional symbolizing a found invalid edgeRoad, or nothing.
      */
    def evaluateBorderCheck(startRoad: ProjectLink, endRoad: ProjectLink, secondCheck: Boolean): Option[Seq[ProjectLink]] = {
      /**
        * Helper method, will find ALL the road addresses in a bounding box whose center is the edge road
        *
        * @param headRoad A project link, at the start of it (lowest endAddressMValue)
        * @param tailRoad A project link, at the end of it(highest endAddressMValue)
        * @return Road addresses contained in a small bounding box
        */
      def findRoads(headRoad: ProjectLink, tailRoad: ProjectLink): Seq[LinearLocation] = {
        val sp = startPoint(headRoad)
        val ep = endPoint(tailRoad)
        val connectingAtStart = {
          val lowerCorner = Point(sp.x - distanceToPoint, sp.y - distanceToPoint, sp.z - distanceToPoint)
          val higherCorner = Point(sp.x + distanceToPoint, sp.y + distanceToPoint, sp.z + distanceToPoint)
          val box = BoundingRectangle(lowerCorner, higherCorner)
          roadAddressService.fetchLinearLocationByBoundingBox(box)
        }
        val connectingAtEnd = {
          val lowerCorner = Point(ep.x - distanceToPoint, ep.y - distanceToPoint, ep.z - distanceToPoint)
          val higherCorner = Point(ep.x + distanceToPoint, ep.y + distanceToPoint, ep.z + distanceToPoint)
          val box = BoundingRectangle(lowerCorner, higherCorner)
          roadAddressService.fetchLinearLocationByBoundingBox(box)
        }
        connectingAtStart ++ connectingAtEnd
      }

      val roadAddresses = roadAddressService.getCurrentRoadAddresses(findRoads(startRoad, endRoad))
      if (roadAddresses.nonEmpty) {
        val filtered = roadAddresses.filterNot(ra => ra.roadNumber == startRoad.roadNumber && ra.roadPartNumber == startRoad.roadPartNumber &&
          !GeometryUtils.areAdjacent(ra.geometry, startRoad.geometry) && !GeometryUtils.areAdjacent(ra.geometry, endRoad.geometry))
        val diffEly = filtered.find(_.ely != startRoad.ely)
        if (!secondCheck && diffEly.isEmpty) {
          Option(Seq(endRoad))
        } else if (secondCheck && diffEly.isDefined) {
          Option(Seq(endRoad))
        } else Option.empty[Seq[ProjectLink]]
      } else Option.empty[Seq[ProjectLink]]
    }

    /**
=======
>>>>>>> 0e9cdb6e
      * This will validate if a shift in ely code in all links of a certain part ocoured and happened correctly.
      * To be correct, the change needs to:
      * A. have all links transition to a new ELY
      * B. all links must have the UnChanged Link status
      *
      * @param project             : Project - the project to evaluate
      * @param groupedProjectLinks : Map[(Long, Long), Seq[ProjectLink]) - the project links, grouped by road number and road part number
      * @return
      */
    def checkChangeOfEly(project: Project, groupedProjectLinks: Map[(Long, Long), Seq[ProjectLink]]): Seq[ValidationErrorDetails] = {

      def prepareValidationErrorDetails(condition: Either[Seq[Long], Seq[LinkStatus]]): ValidationErrorDetails = {
        val (wrongProjectLinks, validationError) = condition match {
          case Left(originalElys) =>
            if (originalElys.nonEmpty)
              (allProjectLinks.filterNot(_.ely == originalElys.head), ValidationErrorList.MultipleElyInPart)
            else {
              (allProjectLinks.groupBy(_.ely).map(_._2.maxBy(_.endAddrMValue)).toSeq, ValidationErrorList.MultipleElyInPart)
            }
          case Right(linkStatusSeq) =>
            (allProjectLinks.filterNot(pl => linkStatusSeq.contains(pl.status)), ValidationErrorList.IncorrectLinkStatusOnElyCodeChange)
        }

        val projectCoords = wrongProjectLinks.map(p => {
          val middlePoint = GeometryUtils.middlePoint(Seq(p.geometry))
          ProjectCoordinates(middlePoint.x, middlePoint.y, defaultZoomlevel)
        })
        ValidationErrorDetails(project.id, validationError, wrongProjectLinks.map(_.id), projectCoords, Option.empty[String])
      }

      val validationErrors = groupedProjectLinks.flatMap(group => {
        //Fetch original roadway data
        val workableProjectLinks = allProjectLinks.filterNot(pl => pl.status == LinkStatus.NotHandled || pl.status == LinkStatus.Terminated)
        val roadways = roadwayDAO.fetchAllByRoadwayNumbers(group._2.map(_.roadwayNumber).toSet)
        val notLastLinkHasChangeOfEly = group._2.filter(p => p.discontinuity == Discontinuity.ChangingELYCode && p.id != group._2.maxBy(_.endAddrMValue).id)
        val originalElys = roadways.map(_.ely).distinct
        val projectLinkElys = group._2.map(_.ely).distinct

        val errors = if (originalElys.nonEmpty || (originalElys.isEmpty && projectLinkElys.size > 1)) {

          val multi = if (projectLinkElys.size > 1) {
            Seq(prepareValidationErrorDetails(Left(originalElys)))
          }
          else Seq.empty

          val wrongStatusCode = if (!workableProjectLinks.forall(pl => pl.status == LinkStatus.UnChanged || pl.status == LinkStatus.Transfer || pl.status == LinkStatus.New || pl.status == LinkStatus.Numbering) && !originalElys.equals(projectLinkElys)) {
            Seq(prepareValidationErrorDetails(Right(Seq(LinkStatus.UnChanged, LinkStatus.Transfer, LinkStatus.New, LinkStatus.Numbering))))
          }
          else Seq.empty

          val changeElyCodeNotInFinish = if (notLastLinkHasChangeOfEly.nonEmpty) {
            val coords = notLastLinkHasChangeOfEly.map(p => {
              val middlePoint = GeometryUtils.midPointGeometry(p.geometry)
              ProjectCoordinates(middlePoint.x, middlePoint.y, defaultZoomlevel)
            })
            Seq(ValidationErrorDetails(project.id, ValidationErrorList.ElyCodeChangeButNotOnEnd, notLastLinkHasChangeOfEly.map(_.id), coords, Option.empty[String]))
          } else Seq.empty

          multi ++ wrongStatusCode ++ changeElyCodeNotInFinish
        } else Seq.empty
        errors
      })
      val recErrors = recProjectGroupsEly(groupedProjectLinks, Map.empty)
      (validationErrors ++ recErrors).toSeq

    }

    val workedProjectLinks = allProjectLinks.filterNot(_.status == LinkStatus.NotHandled)
    if (workedProjectLinks.nonEmpty) {
      val grouped = workedProjectLinks.groupBy(pl => (pl.roadNumber, pl.roadPartNumber)).map(group => group._1 -> group._2.sortBy(_.endAddrMValue))
      val groupedMinusTerminated = grouped.map(g => {
        g._1 -> g._2.filterNot(_.status == Terminated)
      }).filterNot(_._2.isEmpty)
      val orderedProjectLinks = ListMap(groupedMinusTerminated.toSeq.sortBy(_._1): _*).asInstanceOf[Map[(Long, Long), Seq[ProjectLink]]]
      val projectLinkElyChangeErrors = checkChangeOfEly(project, orderedProjectLinks)
      projectLinkElyChangeErrors
    } else Seq.empty[ValidationErrorDetails]
  }


  /**
    * Check for non-ramp and roundabout roads:
    * 1) If inside a part there is a gap between links > .1 meters, discontinuity 4 (minor) is required
    * 2) If inside a part there is no gap, discontinuity 5 (cont) is required
    * 3) End of road part, discontinuity 2 or 3 (major, ely change) is required if there is a gap
    * 4) If a part that contained end of road discontinuity is terminated / renumbered / transferred,
    * there must be a new end of road link for that road at the last part
    * 5) If the next road part has differing ely code then there must be a discontinuity code 3 at the end
    *
    * @param project          Road address project
    * @param roadProjectLinks Project links
    * @return
    */
  def checkRoadContinuityCodes(project: Project, roadProjectLinks: Seq[ProjectLink], isRampValidation: Boolean = false): Seq[ValidationErrorDetails] = {

    val allProjectLinks = projectLinkDAO.fetchProjectLinks(project.id)

    def isConnectingRoundabout(pls: Seq[ProjectLink]): Boolean = {
      // This code means that this road part (of a ramp) should be connected to a roundabout
      val endPoints = pls.map(endPoint).map(p => (p.x, p.y)).unzip
      val boundingBox = BoundingRectangle(Point(endPoints._1.min,
        endPoints._2.min), Point(endPoints._1.max, endPoints._2.max))
      // Fetch all ramps and roundabouts roads and parts this is connected to (or these, if ramp has multiple links)
      val roadParts = roadAddressService.getCurrentRoadAddresses(roadAddressService.fetchLinearLocationByBoundingBox(boundingBox, Seq((RampsMinBound, RampsMaxBound)))).filter(ra =>
        pls.exists(_.connected(ra))).groupBy(ra => (ra.roadNumber, ra.roadPartNumber))
      // Check all the fetched road parts to see if any of them is a roundabout
      roadParts.keys.exists(rp => TrackSectionOrder.isRoundabout(
        roadAddressService.getRoadAddressWithRoadAndPart(rp._1, rp._2, withFloating = true)))
    }

    def checkContinuityBetweenLinksOnParts: Seq[ValidationErrorDetails] = {
      def checkConnected(curr: ProjectLink, next: Option[ProjectLink]): Boolean = {
        if (next.isEmpty)
          false
        else
          curr.endAddrMValue == next.get.startAddrMValue && curr.connected(next.get)
      }

      val discontinuous: Seq[ProjectLink] = roadProjectLinks.groupBy(s => (s.roadNumber, s.roadPartNumber)).flatMap { g =>
        val trackIntervals: Seq[Seq[ProjectLink]] = Seq(g._2.filter(_.track != RightSide), g._2.filter(_.track != LeftSide))
        trackIntervals.flatMap {
          interval => {
            if (interval.size > 1) {
              interval.sortBy(_.startAddrMValue).sliding(2).flatMap {
                case Seq(curr, next) =>
                  if (Track.isTrackContinuous(curr.track, next.track) && checkConnected(curr, Option(next)) && (curr.discontinuity == MinorDiscontinuity || curr.discontinuity == Discontinuous))
                    Some(curr)
                  else
                    None
              }
            } else None
          }
        }
      }.toSeq

      error(project.id, ValidationErrorList.ConnectedDiscontinuousLink)(discontinuous).toSeq
    }

    def checkMinorDiscontinuityBetweenLinksOnPart: Seq[ValidationErrorDetails] = {

      def checkConnected(curr: ProjectLink, next: Option[ProjectLink]): Boolean = {
        if (next.isEmpty)
          false
        else
          curr.endAddrMValue == next.get.startAddrMValue && curr.connected(next.get)
      }

      val discontinuous: Seq[ProjectLink] = roadProjectLinks.groupBy(s => (s.roadNumber, s.roadPartNumber)).flatMap { g =>
        val trackIntervals = Seq(g._2.filter(_.track != RightSide), g._2.filter(_.track != LeftSide))
        trackIntervals.flatMap {
          interval => {
            if (interval.size > 1) {
              interval.sortBy(_.startAddrMValue).sliding(2).flatMap {
                case Seq(curr, next) =>
                  /*
                        catches discontinuity between Combined -> RightSide ? true => checks discontinuity between Combined -> LeftSide ? false => No error
                        catches discontinuity between Combined -> RightSide ? true => checks discontinuity between Combined -> LeftSide ? true => Error
                            Track 2
                         ^---------->
                         |
                Track 0  |
                         |  Track 1
                         |---------->


                        catches discontinuity between Combined -> LeftSide ? true => checks discontinuity between Combined -> RightSide ? false => No error
                        catches discontinuity between Combined -> LeftSide ? true => checks discontinuity between Combined -> RightSide ? true => Error
                            Track 1
                         <----------^
                                    |
                                    | Track 0
                           Track 2  |
                         <----------|
                   */
                  val nextOppositeTrack = g._2.find(t => t.track != next.track && t.startAddrMValue == next.startAddrMValue)
                  if (Track.isTrackContinuous(curr.track, next.track) && (checkConnected(curr, Option(next)) || checkConnected(curr, nextOppositeTrack)) || curr.discontinuity == MinorDiscontinuity || curr.discontinuity == Discontinuous)
                    None
                  else
                    Some(curr)
              }
            } else None
          }
        }
      }.toSeq

      error(project.id, ValidationErrorList.MinorDiscontinuityFound)(discontinuous).toSeq
    }

    def checkDiscontinuityBetweenLinksOnRamps: Seq[ValidationErrorDetails] = {
      val discontinuousErrors = if (isRampValidation) {
        error(project.id, ValidationErrorList.DiscontinuityOnRamp)(roadProjectLinks.filter { pl =>
          // Check that pl has no discontinuity unless on last link and after it the possible project link is connected
          val nextLink = roadProjectLinks.find(pl2 => pl2.startAddrMValue == pl.endAddrMValue)
          (nextLink.nonEmpty && pl.discontinuity != Continuous) ||
            nextLink.exists(pl2 => !pl.connected(pl2))
        })
      }
      else None
      discontinuousErrors.toSeq
    }

    /**
      * This will evaluate that the last link of the road part has EndOfRoad discontinuity value.
      *
      * @return
      */
    def checkEndOfRoadOnLastPart: Seq[ValidationErrorDetails] = {
      val afterCheckErrors = roadProjectLinks.groupBy(_.roadNumber).flatMap { g =>
        val trackIntervals = Seq(g._2.filter(_.track != RightSide), g._2.filter(_.track != LeftSide))
        trackIntervals.flatMap {
          interval =>
            val nonTerminated = interval.filter(r => r.status != LinkStatus.Terminated)
            if (nonTerminated.nonEmpty) {
              val last = nonTerminated.maxBy(_.endAddrMValue)
              val (road, part) = (last.roadNumber, last.roadPartNumber)
              val discontinuity = last.discontinuity
              val projectNextRoadParts = project.reservedParts.filter(rp =>
                rp.roadNumber == road && rp.roadPartNumber > part)

              val nextProjectPart = projectNextRoadParts.filter(np => np.newLength.getOrElse(0L) > 0L && allProjectLinks.exists(l => l.roadPartNumber == np.roadPartNumber))
                .map(_.roadPartNumber).sorted.headOption
              val nextAddressPart = projectNextRoadParts
                .filter(p => p.roadPartNumber > part)
                .find(p => roadAddressService.getRoadAddressesFiltered(road, p.roadPartNumber)
                  .forall(ra => !allProjectLinks.exists(al => al.linearLocationId == ra.linearLocationId && al.roadPartNumber != ra.roadPartNumber)))
              if (nextProjectPart.isEmpty && nextAddressPart.isEmpty && discontinuity != EndOfRoad) {
                error(project.id, ValidationErrorList.MissingEndOfRoad)(Seq(last))
              } else if (!(nextProjectPart.isEmpty && nextAddressPart.isEmpty) && discontinuity == EndOfRoad) {
                val nextLinks = getNextLinksFromParts(allProjectLinks, road, nextProjectPart, Some(nextAddressPart.head.roadPartNumber))
                val isConnected = Seq(last).forall(lpl => nextLinks.exists(nl => Track.isTrackContinuous(nl.track, lpl.track) &&
                  lpl.connected(nl)))
                if (isConnected) error(project.id, ValidationErrorList.EndOfRoadNotOnLastPart)(Seq(last)) else None
              } else
                None
            } else
              None
        }
      }.toSeq
      afterCheckErrors.groupBy(_.validationError).map {
        g =>
          val ids: Seq[Long] = g._2.flatMap(_.affectedIds)
          val coords: Seq[ProjectCoordinates] = g._2.flatMap(_.coordinates)
          ValidationErrorDetails(g._2.head.projectId, g._1, ids, coords, None)
      }.toSeq
    }

    /**
      * This will evaluate that the last link of the road part has EndOfRoad, ChangingELYCode or Continuous discontinuity value as needed.
      *
      * @return
      */
    def checkDiscontinuityOnLastPart: Seq[ValidationErrorDetails] = {
      val discontinuityErrors = roadProjectLinks.groupBy(_.roadNumber).flatMap { g =>
        val validRoadParts = roadAddressService.getValidRoadAddressParts(g._1.toInt, project.startDate)
        val trackIntervals = Seq(g._2.filter(_.track != RightSide), g._2.filter(_.track != LeftSide))
        trackIntervals.flatMap {
          interval =>
            val nonTerminated = interval.filter(r => r.status != LinkStatus.Terminated)
            if (nonTerminated.nonEmpty) {
              val last = nonTerminated.maxBy(_.endAddrMValue)
              val (road, part) = (last.roadNumber, last.roadPartNumber)
              val discontinuity = last.discontinuity
              val projectNextRoadParts = project.reservedParts.filter(rp =>
                rp.roadNumber == road && rp.roadPartNumber > part)

              val nextProjectPart = projectNextRoadParts.filter(np => np.newLength.getOrElse(0L) > 0L && allProjectLinks.exists(l => l.roadPartNumber == np.roadPartNumber))
                .map(_.roadPartNumber).sorted.headOption
              val nextAddressPart = validRoadParts
                .filter(p => p > part).sorted
                .find(p => roadAddressService.getRoadAddressesFiltered(road, p)
                  .forall(ra => !allProjectLinks.exists(al => al.linearLocationId == ra.linearLocationId && al.roadPartNumber != ra.roadPartNumber)))
              if (!(nextProjectPart.isEmpty && nextAddressPart.isEmpty)) {
                val nextLinks = getNextLinksFromParts(allProjectLinks, road, nextProjectPart, nextAddressPart)

                val rampDiscontinuity = if (isConnectingRoundabout(Seq(last)) && isRampValidation) {
                  discontinuity match {
                    case EndOfRoad | ChangingELYCode | Continuous =>
                      error(project.id, ValidationErrorList.RoadConnectingRoundabout,
                        s"Rampin ${last.roadNumber} tieosa ${last.roadPartNumber} päättyy kiertoliittymään. Korjaa lievä epäjatkuvuus")(Seq(last))
                    case _ => None
                  }
                } else None

                val isConnected = Seq(last).forall(lpl => nextLinks.exists(nl => Track.isTrackContinuous(nl.track, lpl.track) &&
                  lpl.connected(nl)))
                val normalDiscontinuity = discontinuity match {
                  case Continuous =>
                    if (!isConnected) error(project.id, ValidationErrorList.MajorDiscontinuityFound)(Seq(last)) else None
                  case MinorDiscontinuity | Discontinuous =>
                    if (isConnected) error(project.id, ValidationErrorList.ConnectedDiscontinuousLink)(Seq(last)) else None
                  case _ => None // no error, continue
                }
                rampDiscontinuity.orElse(normalDiscontinuity)
              } else None

            } else None
        }
      }.toSeq
      discontinuityErrors.groupBy(_.validationError).map {
        g =>
          val ids: Seq[Long] = g._2.flatMap(_.affectedIds)
          val coords: Seq[ProjectCoordinates] = g._2.flatMap(_.coordinates)
          ValidationErrorDetails(g._2.head.projectId, g._1, ids, coords, None)
      }.toSeq
    }

    /**
      * This will validate if the road number and road part number we have in the project has a end of road discontinuity in any road that lies outside of the project.
      *
      * @return
      */
    def checkEndOfRoadOutsideOfProject: Seq[ValidationErrorDetails] = {
      val (road, part): (Long, Long) = (roadProjectLinks.head.roadNumber, roadProjectLinks.head.roadPartNumber)
      roadAddressService.getPreviousRoadAddressPart(road, part) match {
        case Some(previousRoadPartNumber) =>
          val actualProjectLinkForPreviousEnd = roadAddressService.getRoadAddressWithRoadAndPart(road, previousRoadPartNumber, fetchOnlyEnd = true)
            .filter(ra => ra.discontinuity == EndOfRoad && !allProjectLinks.exists(link => link.linearLocationId == ra.linearLocationId))
          if (actualProjectLinkForPreviousEnd.nonEmpty)
            return outsideOfProjectError(
              project.id,
              alterMessage(ValidationErrorList.DoubleEndOfRoad, currentRoadAndPart = Some(Seq((road, previousRoadPartNumber))))
            )(actualProjectLinkForPreviousEnd).toSeq
        case None => Seq()
      }
      Seq()
    }

    def checkEndOfRoadBetweenLinksOnPart: Seq[ValidationErrorDetails] = {
      val endOfRoadErrors = roadProjectLinks.groupBy(_.track).flatMap { track =>
        error(project.id, ValidationErrorList.EndOfRoadMiddleOfPart)(track._2.sortBy(pl => (pl.roadPartNumber, pl.startAddrMValue)).init.filter(_.discontinuity == EndOfRoad))
      }.toSeq
      endOfRoadErrors.distinct
    }

    /**
      * This will return the next link (being project link or road address) from a road number/road part number combo being them in this project or not
      * @param allProjectLinks: Seq[ProjectLink] - Project Links
      * @param road: Long - Road number
      * @param nextProjectPart: Long - Road Part Number
      * @param nextAddressPart: Long - Road Part Number
      * @return
      */
    def getNextLinksFromParts(allProjectLinks: Seq[ProjectLink], road: Long, nextProjectPart: Option[Long], nextAddressPart: Option[Long]):Seq[BaseRoadAddress] = {
      if (nextProjectPart.nonEmpty && (nextAddressPart.isEmpty || nextProjectPart.get <= nextAddressPart.get))
        projectLinkDAO.fetchByProjectRoadPart(road, nextProjectPart.get, project.id).filter(l => LinkStatus.Terminated.value != l.status.value && l.startAddrMValue == 0L)
      else {
        roadAddressService.getRoadAddressesFiltered(road, nextAddressPart.get)
          .filterNot(rp => allProjectLinks.exists(link => (rp.roadNumber != link.roadNumber || rp.roadPartNumber != link.roadPartNumber) && rp.linearLocationId == link.linearLocationId)).filter(_.startAddrMValue == 0L)
      }
    }

    val continuityValidations: Seq[  Seq[ValidationErrorDetails]] = Seq(
      checkContinuityBetweenLinksOnParts,
      checkMinorDiscontinuityBetweenLinksOnPart,
      checkDiscontinuityBetweenLinksOnRamps,
      checkEndOfRoadOnLastPart,
      checkDiscontinuityOnLastPart,
      checkEndOfRoadOutsideOfProject,
      checkEndOfRoadBetweenLinksOnPart
    )

    val continuityErrors: Seq[ValidationErrorDetails] = continuityValidations.foldLeft(Seq.empty[ValidationErrorDetails]) { case (errors, validation) =>
      (validation ++ errors).distinct
    }
    //TODO - filter errors with ELY change on VIITE-1788
    //val continuityErrorsMinusElyChange =  filterErrorsWithElyChange(continuityErrors.distinct, allProjectLinks)
    continuityErrors.map(ce => {
      ce.copy(affectedIds = ce.affectedIds.distinct, coordinates = ce.coordinates.distinct)
    })
  }


  private def alterMessage(validationError: ValidationError, elyBorderData: Option[Seq[Long]] = Option.empty[Seq[Long]],
                           currentRoadAndPart: Option[Seq[(Long, Long)]] = Option.empty[Seq[(Long, Long)]],
                           nextRoadAndPart: Option[Seq[(Long, Long)]] = Option.empty[Seq[(Long, Long)]],
                           discontinuity: Option[Seq[Discontinuity]] = Option.empty[Seq[Discontinuity]], projectDate: Option[String] = Option.empty[String]) = {
    val formattedMessage =
      if (projectDate.nonEmpty && currentRoadAndPart.nonEmpty) {
        val unzippedRoadAndPart = currentRoadAndPart.get.unzip
        val changedMsg = validationError.message.format(unzippedRoadAndPart._1.head, unzippedRoadAndPart._2.head, projectDate.get)
        changedMsg
      } else if (currentRoadAndPart.nonEmpty && nextRoadAndPart.nonEmpty) {
        val unzippedPreviousRoadAndPart = currentRoadAndPart.get.unzip
        val unzippedNextRoadAndPart = nextRoadAndPart.get.unzip
        val changedMsg = validationError.message.format(unzippedPreviousRoadAndPart._2.head, unzippedPreviousRoadAndPart._2.head, unzippedNextRoadAndPart._2.head)
        changedMsg
      } else {
        validationError.message.format(if (elyBorderData.nonEmpty) {
          elyBorderData.get.toSet.mkString(", ")
        } else if (currentRoadAndPart.nonEmpty) {
          currentRoadAndPart.get.toSet.mkString(", ")
        } else if (discontinuity.nonEmpty) {
          discontinuity.get.groupBy(_.value).map(_._2.head.toString).mkString(", ")
        }
        else {
          validationError.message
        })
      }

    case object formattedMessageObject extends ValidationError {
      def value: Int = validationError.value

      def message: String = formattedMessage

      def notification: Boolean = validationError.notification
    }
    formattedMessageObject
  }
}

class ProjectValidationException(s: String) extends RuntimeException {
  override def getMessage: String = s
}

class NameExistsException(s: String) extends RuntimeException {
  override def getMessage: String = s
}<|MERGE_RESOLUTION|>--- conflicted
+++ resolved
@@ -638,156 +638,6 @@
       }
     }
 
-    /**
-<<<<<<< HEAD
-      * Check the project links edges for adjacent road addresses that must have a different ely than a adjacent one
-      *
-      * @param project             - the current project
-      * @param groupedProjectLinks - project links, grouped by road number and road part number
-      * @return Validation Errors
-      */
-    def checkFirstElyBorder(project: Project, groupedProjectLinks: Map[(Long, Long), Seq[ProjectLink]]): Seq[ValidationErrorDetails] = {
-      /**
-        * Method that will prepare the output of the validation error.
-        *
-        * @param validationError the validation error
-        * @param pl              Sequence of the erroneous ProjectLinks
-        * @return An optional value with eventual Validation error details
-        */
-      def error(validationError: ValidationError)(pl: Seq[BaseRoadAddress]): Option[ValidationErrorDetails] = {
-        val (ids, points) = pl.map(pl => (pl.id, GeometryUtils.midPointGeometry(pl.geometry))).unzip
-        if (ids.nonEmpty)
-          Some(ValidationErrorDetails(project.id, validationError, ids.distinct,
-            points.map(p => ProjectCoordinates(p.x, p.y, defaultZoomlevel)).distinct, None))
-        else
-          None
-      }
-
-      groupedProjectLinks.flatMap(group => {
-        val projectLinksToEvaluate = group._2.filter(_.discontinuity == Discontinuity.ChangingELYCode)
-        val problemRoads = if (projectLinksToEvaluate.nonEmpty) {
-          val roadsValidation = evaluateBorderCheck(projectLinksToEvaluate.head, projectLinksToEvaluate.last, secondCheck = false)
-          val possibleErrorRoads = roadsValidation.filterNot(_.isEmpty).getOrElse(Seq()).filterNot(er => {
-            val found = allProjectLinks.filter(pl => pl.roadNumber == er.roadNumber && pl.roadPartNumber > er.roadPartNumber)
-            found.nonEmpty && found.head.ely != er.ely
-          })
-          possibleErrorRoads
-        } else {
-          Seq.empty[BaseRoadAddress]
-        }
-        val uniqueProblemRoads = problemRoads.groupBy(_.id).map(_._2.head).toSeq
-        val currError = error(ValidationErrorList.RoadNotEndingInElyBorder)(uniqueProblemRoads)
-        val seqErrors = if(currError.isDefined) Seq(currError.get) else Seq.empty[ValidationErrorDetails]
-        //TODO - filter errors on ELY change on VIITE-1788
-        //filterErrorsWithElyChange(seqErrors, allProjectLinks)
-        seqErrors
-      }).toSeq
-    }
-
-    /**
-      * Check the adjacent road addresses of the edges of the project links for ely codes that are different to the ones in the project links,
-      * if they are not, issue a error
-      *
-      * @param project             - the current project
-      * @param groupedProjectLinks - project links, grouped by road number and road part number
-      * @return Validation Errors
-      */
-    def checkSecondElyBorder(project: Project, groupedProjectLinks: Map[(Long, Long), Seq[ProjectLink]]): Seq[ValidationErrorDetails] = {
-      /**
-        * Method that will prepare the output of the validation error.
-        *
-        * @param validationError the validation error
-        * @param pl              Sequence of the erroneous ProjectLinks
-        * @return An optional value with eventual Validation error details
-        */
-      def error(validationError: ValidationError)(pl: Seq[BaseRoadAddress]): Option[ValidationErrorDetails] = {
-        val groupedByDiscontinuity = pl.groupBy(_.discontinuity)
-        val (gLinkIds, gPoints, gDiscontinuity) = groupedByDiscontinuity.flatMap(g => {
-          val links = g._2
-          val zoomPoint = GeometryUtils.midPointGeometry(links.minBy(_.endAddrMValue).geometry)
-          links.map(l => (l.id, zoomPoint, l.discontinuity))
-        }).unzip3
-
-        if (gLinkIds.nonEmpty) {
-          if (gDiscontinuity.nonEmpty) {
-            Some(ValidationErrorDetails(project.id, alterMessage(validationError, Option.empty, Option.empty, Option.empty, Option(gDiscontinuity.toSeq)), gLinkIds.toSeq.distinct,
-              gPoints.map(p => ProjectCoordinates(p.x, p.y, defaultZoomlevel)).toSeq.distinct, Option.empty[String]))
-          } else Some(ValidationErrorDetails(project.id, validationError, gLinkIds.toSeq.distinct,
-            gPoints.map(p => ProjectCoordinates(p.x, p.y, defaultZoomlevel)).toSeq.distinct, Option.empty[String]))
-        }
-        else
-          Option.empty[ValidationErrorDetails]
-      }
-
-      val validationProblems = groupedProjectLinks.flatMap(group => {
-        val projectLinks = group._2
-        val problemRoads = if (projectLinks.nonEmpty) {
-          val (startRoad, endRoad) = (projectLinks.head, projectLinks.last)
-          val validationResult = if (startRoad.discontinuity.value != Discontinuity.ChangingELYCode.value) evaluateBorderCheck(startRoad, endRoad, secondCheck = true) else Option.empty[Seq[ProjectLink]]
-          validationResult.filterNot(_.isEmpty).getOrElse(Seq())
-
-        } else {
-          Seq.empty[BaseRoadAddress]
-        }
-        val uniqueProblemRoads = problemRoads.groupBy(_.id).map(_._2.head).toSeq
-        error(ValidationErrorList.RoadContinuesInAnotherEly)(uniqueProblemRoads)
-
-      })
-      validationProblems.toSeq
-    }
-
-    /**
-      * Main validation we create a bounding box and search for adjacent road addresses to the edgeRoad.
-      * Then check if the ely code changed between them, depending whether we are validation the firstBorderCheck or the
-      * second we output the edgeRoad based on the finding (or not) of a road address with a different ely code then that of the edgeRoad.
-      *
-      * @param startRoad   - start of a road number/road part number project link
-      * @param endRoad     - end of a road number/road part number project link
-      * @param secondCheck - indicates what kind of search we use
-      * @return an optional symbolizing a found invalid edgeRoad, or nothing.
-      */
-    def evaluateBorderCheck(startRoad: ProjectLink, endRoad: ProjectLink, secondCheck: Boolean): Option[Seq[ProjectLink]] = {
-      /**
-        * Helper method, will find ALL the road addresses in a bounding box whose center is the edge road
-        *
-        * @param headRoad A project link, at the start of it (lowest endAddressMValue)
-        * @param tailRoad A project link, at the end of it(highest endAddressMValue)
-        * @return Road addresses contained in a small bounding box
-        */
-      def findRoads(headRoad: ProjectLink, tailRoad: ProjectLink): Seq[LinearLocation] = {
-        val sp = startPoint(headRoad)
-        val ep = endPoint(tailRoad)
-        val connectingAtStart = {
-          val lowerCorner = Point(sp.x - distanceToPoint, sp.y - distanceToPoint, sp.z - distanceToPoint)
-          val higherCorner = Point(sp.x + distanceToPoint, sp.y + distanceToPoint, sp.z + distanceToPoint)
-          val box = BoundingRectangle(lowerCorner, higherCorner)
-          roadAddressService.fetchLinearLocationByBoundingBox(box)
-        }
-        val connectingAtEnd = {
-          val lowerCorner = Point(ep.x - distanceToPoint, ep.y - distanceToPoint, ep.z - distanceToPoint)
-          val higherCorner = Point(ep.x + distanceToPoint, ep.y + distanceToPoint, ep.z + distanceToPoint)
-          val box = BoundingRectangle(lowerCorner, higherCorner)
-          roadAddressService.fetchLinearLocationByBoundingBox(box)
-        }
-        connectingAtStart ++ connectingAtEnd
-      }
-
-      val roadAddresses = roadAddressService.getCurrentRoadAddresses(findRoads(startRoad, endRoad))
-      if (roadAddresses.nonEmpty) {
-        val filtered = roadAddresses.filterNot(ra => ra.roadNumber == startRoad.roadNumber && ra.roadPartNumber == startRoad.roadPartNumber &&
-          !GeometryUtils.areAdjacent(ra.geometry, startRoad.geometry) && !GeometryUtils.areAdjacent(ra.geometry, endRoad.geometry))
-        val diffEly = filtered.find(_.ely != startRoad.ely)
-        if (!secondCheck && diffEly.isEmpty) {
-          Option(Seq(endRoad))
-        } else if (secondCheck && diffEly.isDefined) {
-          Option(Seq(endRoad))
-        } else Option.empty[Seq[ProjectLink]]
-      } else Option.empty[Seq[ProjectLink]]
-    }
-
-    /**
-=======
->>>>>>> 0e9cdb6e
       * This will validate if a shift in ely code in all links of a certain part ocoured and happened correctly.
       * To be correct, the change needs to:
       * A. have all links transition to a new ELY
