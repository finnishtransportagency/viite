package fi.liikennevirasto.viite

import fi.liikennevirasto.GeometryUtils
import fi.liikennevirasto.digiroad2.{DummyEventBus, DummySerializer, Point}
import fi.liikennevirasto.digiroad2.asset.BoundingRectangle
import fi.liikennevirasto.digiroad2.asset.SideCode.{AgainstDigitizing, TowardsDigitizing}
import fi.liikennevirasto.digiroad2.client.kmtk.KMTKClient
import fi.liikennevirasto.digiroad2.client.vvh.VVHClient
import fi.liikennevirasto.digiroad2.service.RoadLinkService
import fi.liikennevirasto.digiroad2.util.{Track, ViiteProperties}
import fi.liikennevirasto.digiroad2.util.Track.{Combined, LeftSide, RightSide}
import fi.liikennevirasto.viite.dao.Discontinuity
import fi.liikennevirasto.viite.dao.LinkStatus._
import fi.liikennevirasto.viite.dao._
import fi.liikennevirasto.viite.process.{RoadwayAddressMapper, TrackSectionOrder}

import scala.collection.immutable.ListMap
import org.slf4j.LoggerFactory
import fi.liikennevirasto.digiroad2.util.LogUtils.time
import fi.liikennevirasto.viite.process.strategy.DefaultSectionCalculatorStrategy
import org.joda.time.format.DateTimeFormat

class ProjectValidator {

  val logger = LoggerFactory.getLogger(getClass)
<<<<<<< HEAD
  val properties: Properties = {
    val props = new Properties()
    props.load(getClass.getResourceAsStream("/digiroad2.properties"))
    props
  }
  lazy val vvhClient: VVHClient = new VVHClient(properties.getProperty("digiroad2.VVHRestApiEndPoint"))
  lazy val kmtkClient: KMTKClient = new KMTKClient(properties.getProperty("digiroad2.KMTKRestApiEndPoint"))
  val eventBus = new DummyEventBus
  val linkService = new RoadLinkService(vvhClient, kmtkClient, eventBus, new DummySerializer)
=======
  lazy val vvhClient: VVHClient = new VVHClient(ViiteProperties.vvhRestApiEndPoint)
  val eventBus = new DummyEventBus
  val linkService = new RoadLinkService(vvhClient, eventBus, new DummySerializer, ViiteProperties.vvhRoadlinkFrozen)
>>>>>>> ad9da419
  val roadwayDAO = new RoadwayDAO
  val linearLocationDAO = new LinearLocationDAO
  val roadNetworkDAO: RoadNetworkDAO = new RoadNetworkDAO
  val roadwayPointDAO = new RoadwayPointDAO
  val nodePointDAO = new NodePointDAO
  val junctionPointDAO = new JunctionPointDAO
<<<<<<< HEAD
  val roadAddressService = new RoadAddressService(linkService, roadwayDAO, linearLocationDAO, roadNetworkDAO, roadwayPointDAO, nodePointDAO, junctionPointDAO, new RoadwayAddressMapper(roadwayDAO, linearLocationDAO), eventBus) {
=======
  val roadAddressService = new RoadAddressService(linkService, roadwayDAO, linearLocationDAO, roadNetworkDAO,
    roadwayPointDAO, nodePointDAO, junctionPointDAO, new RoadwayAddressMapper(roadwayDAO, linearLocationDAO), eventBus,
    ViiteProperties.vvhRoadlinkFrozen) {

>>>>>>> ad9da419
    override def withDynSession[T](f: => T): T = f

    override def withDynTransaction[T](f: => T): T = f
  }

  val projectLinkDAO = new ProjectLinkDAO
  val projectReservedPartDAO = new ProjectReservedPartDAO
  val projectDAO = new ProjectDAO
  val defaultSectionCalculatorStrategy = new DefaultSectionCalculatorStrategy
  val defaultZoomlevel = 12

  def checkReservedExistence(currentProject: Project, newRoadNumber: Long, newRoadPart: Long, linkStatus: LinkStatus, projectLinks: Seq[ProjectLink]): Unit = {
    if (LinkStatus.New.value == linkStatus.value) {
      if (roadAddressService.getRoadAddressesFiltered(newRoadNumber, newRoadPart).nonEmpty) {
        if (projectReservedPartDAO.fetchProjectReservedPart(newRoadNumber, newRoadPart, currentProject.id, withProjectId = Some(false)).nonEmpty) {
          throw new ProjectValidationException(ErrorRoadAlreadyExistsOrInUse)
        } else if (!projectReservedPartDAO.fetchReservedRoadParts(currentProject.id).exists(p => p.roadNumber == newRoadNumber && p.roadPartNumber == newRoadPart)) {
          throw new ProjectValidationException(RoadNotAvailableMessage)
        }
      } else {
        val roadPartLinks = projectLinkDAO.fetchProjectLinksByProjectRoadPart(newRoadNumber, newRoadPart, currentProject.id)
        if (roadPartLinks.exists(rpl => rpl.status == Numbering)) {
          throw new ProjectValidationException(ErrorNewActionWithNumbering)
        }
      }
    } else if (LinkStatus.Transfer.value == linkStatus.value) {
      val roadPartLinks = projectLinkDAO.fetchProjectLinksByProjectRoadPart(newRoadNumber, newRoadPart, currentProject.id)
      if (roadPartLinks.exists(rpl => rpl.status == Numbering)) {
        throw new ProjectValidationException(ErrorTransferActionWithNumbering)
      }
    } else if (LinkStatus.Numbering.value == linkStatus.value) {
      val roadPartLinks = projectLinkDAO.fetchProjectLinksByProjectRoadPart(newRoadNumber, newRoadPart, currentProject.id)
      if (roadPartLinks.exists(rpl => rpl.status != Numbering)) {
        throw new ProjectValidationException(ErrorOtherActionWithNumbering)
      }
    }
  }

  def checkFormationInOtherProject(currentProject: Project, newRoadNumber: Long, newRoadPart: Long, linkStatus: LinkStatus): Unit = {
      val formedPartsOtherProjects = projectReservedPartDAO.fetchFormedRoadParts(currentProject.id, withProjectId = false)
      if (formedPartsOtherProjects.nonEmpty && formedPartsOtherProjects.exists(p => p.roadNumber == newRoadNumber && p.roadPartNumber == newRoadPart))
        throw new ProjectValidationException(ErrorRoadAlreadyExistsOrInUse)
  }

  def checkAvailable(number: Long, part: Long, currentProject: Project): Unit = {
    if (projectReservedPartDAO.isNotAvailableForProject(number, part, currentProject.id)) {
      val fmt = DateTimeFormat.forPattern("dd.MM.yyyy")
      throw new ProjectValidationException(RoadNotAvailableMessage.format(number, part, currentProject.startDate.toString(fmt)))
    }
  }

  def checkReservedPartInProject(number: Long, part: Long, currentProject: Project, linkStatus: LinkStatus): Unit = {
    if (LinkStatus.Transfer.value == linkStatus.value && roadAddressService.getRoadAddressesFiltered(number, part).nonEmpty && !currentProject.formedParts.map(fp => (fp.roadNumber, fp.roadPartNumber)).contains((number, part))) {
      val partInCurrentProject = projectReservedPartDAO.fetchProjectReservedPart(number, part, currentProject.id, withProjectId = Some(true))
      if (partInCurrentProject.isEmpty) {
        throw new ProjectValidationException(RoadNotAvailableMessage.format(number, part, currentProject.name))
      }
    }
  }

  def checkReservedPartInOtherProject(number: Long, part: Long, currentProject: Project): Unit = {
    val projectsWithPart = projectReservedPartDAO.fetchProjectReservedPart(number, part, currentProject.id, withProjectId = Some(false))
    if (projectsWithPart.nonEmpty) {
      throw new ProjectValidationException(RoadReservedOtherProjectMessage.format(number, part, currentProject.name))
    }
  }

  // Utility method, will return correct GeometryEndpoint
  private def endPoint(b: BaseRoadAddress) = {
    b.sideCode match {
      case TowardsDigitizing => b.geometry.last
      case AgainstDigitizing => b.geometry.head
      case _ => Point(0.0, 0.0)
    }
  }

  private def startPoint(b: BaseRoadAddress) = {
    b.sideCode match {
      case TowardsDigitizing => b.geometry.head
      case AgainstDigitizing => b.geometry.last
      case _ => Point(0.0, 0.0)
    }
  }

  sealed trait ValidationError {
    def value: Int

    def message: String

    def notification: Boolean

    def priority: Int = 9
  }

  object ValidationErrorList {
    val values = Set(MinorDiscontinuityFound, DiscontinuousFound, InsufficientTrackCoverage, DiscontinuousAddressScheme,
      SharedLinkIdsExist, NoContinuityCodesAtEnd, UnsuccessfulRecalculation, MissingEndOfRoad, HasNotHandledLinks, ConnectedDiscontinuousLink,
      IncompatibleDiscontinuityCodes, EndOfRoadNotOnLastPart, ElyCodeChangeDetected, DiscontinuityOnRamp, DiscontinuityInsideRoadPart,
      ErrorInValidationOfUnchangedLinks, RoadNotEndingInElyBorder, RoadContinuesInAnotherEly,
      MultipleElyInPart, IncorrectLinkStatusOnElyCodeChange,
      ElyCodeChangeButNoRoadPartChange, ElyCodeChangeButNoElyChange, ElyCodeChangeButNotOnEnd, ElyCodeDiscontinuityChangeButNoElyChange, RoadNotReserved, DistinctRoadTypesBetweenTracks)

    // Viite-942
    case object MissingEndOfRoad extends ValidationError {
      def value = 0

      def message: String = MissingEndOfRoadMessage

      def notification = false
    }

    // Viite-453
    // There must be a minor discontinuity if the jump is longer than 0.1 m (10 cm) between road links
    case object MinorDiscontinuityFound extends ValidationError {
      def value = 1

      def message: String = MinorDiscontinuityFoundMessage

      def notification = true
    }

    // Viite-453
    // There must be a discontinuity if the jump is longer than 50 meters or roadPart is changed
    case object DiscontinuousFound extends ValidationError {
      def value = 2

      def message: String = DiscontinuousFoundMessage

      def notification = false
    }

    // Viite-453
    // For every track 1 there must exist track 2 that covers the same address span and vice versa
    case object InsufficientTrackCoverage extends ValidationError {
      def value = 3

      def message: String = InsufficientTrackCoverageMessage

      def notification = false

      override def priority = 2
    }

    // Viite-453
    // There must be a continuous road addressing scheme so that all values from 0 to the highest number are covered
    case object DiscontinuousAddressScheme extends ValidationError {
      def value = 4

      def message: String = DiscontinuousAddressSchemeMessage

      def notification = false
    }

    // Viite-453
    // There are no link ids shared between the project and the current road address tables at the project date (start_date, end_date)
    case object SharedLinkIdsExist extends ValidationError {
      def value = 5

      def message: String = SharedLinkIdsExistMessage

      def notification = false
    }

    // Viite-453
    // Continuity codes are given for end of road
    case object NoContinuityCodesAtEnd extends ValidationError {
      def value = 6

      def message: String = NoContinuityCodesAtEndMessage

      def notification = false
    }

    // Viite-453
    // Recalculation of M values and delta calculation are both unsuccessful for every road part in project
    case object UnsuccessfulRecalculation extends ValidationError {
      def value = 7

      def message: String = UnsuccessfulRecalculationMessage

      def notification = false
    }

    case object HasNotHandledLinks extends ValidationError {
      def value = 8

      def message: String = ""

      def notification = false

      override def priority = 1
    }

    case object ConnectedDiscontinuousLink extends ValidationError {
      def value = 9

      def message: String = ConnectedDiscontinuousMessage

      def notification = false
    }

    case object IncompatibleDiscontinuityCodes extends ValidationError {
      def value = 10

      def message: String = DifferingDiscontinuityCodesForTracks

      def notification = false
    }

    case object EndOfRoadNotOnLastPart extends ValidationError {
      def value = 11

      def message: String = EndOfRoadNotOnLastPartMessage

      def notification = false
    }

    case object ElyCodeChangeDetected extends ValidationError {
      def value = 12

      def message: String = ElyCodeChangeNotPresent

      def notification = false
    }

    case object DiscontinuityOnRamp extends ValidationError {
      def value = 13

      def message: String = RampDiscontinuityFoundMessage

      def notification = true
    }

    // Viite-473
    // Unchanged project links cannot have any other operation (Transfer, Termination, Renumbering) previously on the same number and part
    case object ErrorInValidationOfUnchangedLinks extends ValidationError {
      def value = 14

      def message: String = ErrorInValidationOfUnchangedLinksMessage

      def notification = false
    }

    case object RoadConnectingRoundabout extends ValidationError {
      def value = 15

      def message: String = MinorDiscontinuousWhenRoadConnectingRoundabout

      def notification = false
    }

    case object RoadNotEndingInElyBorder extends ValidationError {
      def value = 16

      def message: String = RoadNotEndingInElyBorderMessage

      def notification = true
    }

    case object RoadContinuesInAnotherEly extends ValidationError {
      def value = 17

      def message: String = RoadContinuesInAnotherElyMessage

      def notification = true
    }

    case object TerminationContinuity extends ValidationError {
      def value = 18

      def message: String = WrongDiscontinuityWhenAdjacentToTerminatedRoad

      def notification = true
    }

    case object DoubleEndOfRoad extends ValidationError {
      def value = 19

      def message: String = DoubleEndOfRoadMessage

      def notification = true
    }

    case object EndOfRoadMiddleOfPart extends ValidationError {
      def value = 20

      def message: String = EndOfRoadMiddleOfPartMessage

      def notification = true
    }

    case object MultipleElyInPart extends ValidationError {
      def value = 21

      def message: String = MultipleElysInPartMessage

      def notification = true
    }

    case object IncorrectLinkStatusOnElyCodeChange extends ValidationError {
      def value = 22

      def message: String = IncorrectLinkStatusOnElyCodeChangeMessage

      def notification = true
    }

    case object ElyCodeChangeButNoRoadPartChange extends ValidationError {
      def value = 23

      def message: String = ElyCodeChangeButNoRoadPartChangeMessage

      def notification = true
    }

    case object ElyCodeChangeButNoElyChange extends ValidationError {
      def value = 24

      def message: String = ElyCodeChangeButNoElyChangeMessage

      def notification = true
    }

    case object ElyCodeChangeButNotOnEnd extends ValidationError {
      def value = 25

      def message: String = ElyCodeChangeButNotOnEndMessage

      def notification = true
    }

    case object ElyCodeDiscontinuityChangeButNoElyChange extends ValidationError {
      def value = 26

      def message: String = ElyCodeDiscontinuityChangeButNoElyChangeMessage

      def notification = true
    }

    case object RoadNotReserved extends ValidationError {
      def value = 27

      def message: String = RoadNotReservedMessage

      def notification = true
    }

    case object DiscontinuityInsideRoadPart extends ValidationError {
      def value = 28

      def message: String = DiscontinuityInsideRoadPartMessage

      def notification = true
    }

    case object DistinctRoadTypesBetweenTracks extends ValidationError {
      def value = 29

      def message: String = DistinctRoadTypesBetweenTracksMessage

      def notification = true
    }

    case object DiscontinuityOnParallelLinks extends ValidationError {
      def value = 30

      def message: String = DiscontinuityOnParallelLinksMessage

      def notification = true
    }

    case object WrongParallelLinks extends ValidationError {
      def value = 31

      def message: String = WrongParallelLinksMessage

      def notification = true
    }

    def apply(intValue: Int): ValidationError = {
      values.find(_.value == intValue).get
    }
  }

  case class ValidationErrorDetails(projectId: Long, validationError: ValidationError,
                                    affectedIds: Seq[Long], coordinates: Seq[ProjectCoordinates],
                                    optionalInformation: Option[String])

  def findElyChangesOnAdjacentRoads(projectLink: ProjectLink, allProjectLinks: Seq[ProjectLink]) = {
    val dim = 2
    val points = GeometryUtils.geometryEndpoints(projectLink.geometry)
    val roadAddresses = roadAddressService.getRoadAddressLinksByBoundingBox(BoundingRectangle(points._2.copy(x = points._2.x + dim, y = points._2.y + dim), points._2.copy(x = points._2.x - dim, y = points._2.y - dim)), Seq.empty)
    val nextElyCodes = roadAddresses.filterNot(ra => allProjectLinks.exists(_.roadwayNumber == ra.roadwayNumber)).map(_.elyCode).toSet
    nextElyCodes.nonEmpty && !nextElyCodes.forall(_ == projectLink.ely)
  }

  def findElyChangesOnNextProjectLinks(projectLink: ProjectLink, allProjectLinks: Seq[ProjectLink]) = {
    val nextProjectLinks = allProjectLinks.filter(pl => pl.roadNumber == projectLink.roadNumber && pl.roadPartNumber > projectLink.roadPartNumber)
    val nextPartStart =
      if (nextProjectLinks.nonEmpty)
        Some(nextProjectLinks.minBy(p => (p.roadNumber, p.roadPartNumber)))
      else Option.empty
    nextProjectLinks.isEmpty && (nextPartStart.isDefined && nextPartStart.get.ely == projectLink.ely)
  }

  def filterErrorsWithElyChange(continuityErrors: Seq[ValidationErrorDetails], allProjectLinks: Seq[ProjectLink]): Seq[ValidationErrorDetails] = {
    if (allProjectLinks.size > 1) {
      continuityErrors.distinct.filter(ce => {
        val affectedProjectLinks = allProjectLinks.filter(pl => ce.affectedIds.contains(pl.id))
        val filtered = affectedProjectLinks.filter(apl => {
          val elyOnAdjacent = findElyChangesOnAdjacentRoads(apl, allProjectLinks)
          val elyOnNext = findElyChangesOnNextProjectLinks(apl, allProjectLinks)
          elyOnAdjacent || elyOnNext
        })
        filtered.isEmpty || (ce.validationError == ValidationErrorList.MissingEndOfRoad)
      })
    } else continuityErrors

  }

  def validateProject(project: Project, projectLinks: Seq[ProjectLink]): Seq[ValidationErrorDetails] = {
    time(logger, "Validating project") {
      actionsOrderingValidation(project, projectLinks) match {
        case e if e.nonEmpty => e
        case _ => projectLinksValidation(project, projectLinks)
      }
    }
  }

  def actionsOrderingValidation(project: Project, projectLinks: Seq[ProjectLink]): Seq[ValidationErrorDetails] = {
    val actionsOrdering: Seq[(Project, Seq[ProjectLink]) => Seq[ValidationErrorDetails]] = Seq(
      checkForInvalidUnchangedLinks
    )

    val errors: Seq[ValidationErrorDetails] = actionsOrdering.foldLeft(Seq.empty[ValidationErrorDetails]) { case (errors, validation) =>
      validation(project, projectLinks) ++ errors
    }
    errors.distinct
  }

  def projectLinksValidation(project: Project, projectLinks: Seq[ProjectLink]): Seq[ValidationErrorDetails] = {

    val projectValidations: Seq[(Project, Seq[ProjectLink]) => Seq[ValidationErrorDetails]] = Seq(
      checkProjectElyCodes,
      checkProjectContinuity,
      checkForNotHandledLinks,
      checkTrackCodePairing,
      checkRemovedEndOfRoadParts,
      checkActionsInRoadsNotInProject
    )

    val errors: Seq[ValidationErrorDetails] = projectValidations.foldLeft(Seq.empty[ValidationErrorDetails]) { case (errors, validation) =>
      validation(project, projectLinks) ++ errors
    }
    errors.distinct
  }

  def error(id: Long, validationError: ValidationError, info: String = "N/A")(pl: Seq[ProjectLink]): Option[ValidationErrorDetails] = {
    val (splitLinks, nonSplitLinks) = pl.partition(_.isSplit)
    val splitIds = splitLinks.flatMap(s => Seq(s.connectedLinkId.get, s.linkId))
    val connectedSplitLinks = projectLinkDAO.fetchProjectLinksByConnectedLinkId(splitIds)
    val (ids, points) = (nonSplitLinks ++ connectedSplitLinks).map(pl => (pl.id, GeometryUtils.midPointGeometry(pl.geometry))).unzip
    if (ids.nonEmpty) {
      Some(ValidationErrorDetails(id, validationError, ids,
        points.map(p => ProjectCoordinates(p.x, p.y, defaultZoomlevel)), Some(info)))
    } else {
      None
    }
  }

  def outsideOfProjectError(id: Long, validationError: ValidationError)(pl: Seq[RoadAddress]): Option[ValidationErrorDetails] = {
    val (ids, points) = pl.map(pl => (pl.id, GeometryUtils.midPointGeometry(pl.geometry))).unzip
    if (ids.nonEmpty)
      Some(ValidationErrorDetails(id, validationError, ids,
        points.map(p => ProjectCoordinates(p.x, p.y, defaultZoomlevel)), None))
    else
      None
  }

  def checkProjectContinuity(project: Project, projectLinks: Seq[ProjectLink]): Seq[ValidationErrorDetails] = {
    projectLinks.filter(_.status != Terminated).groupBy(pl => (pl.roadNumber, pl.roadPartNumber)).flatMap {
      case ((road, _), seq) =>
        if (road < RampsMinBound || road > RampsMaxBound) {
          checkRoadContinuityCodes(project, seq)
        } else {
          checkRoadContinuityCodes(project, seq, isRampValidation = true)
        }
      case _ => Seq()
    }.toSeq
  }

  def checkForNotHandledLinks(project: Project, projectLinks: Seq[ProjectLink]): Seq[ValidationErrorDetails] = {
    val notHandled = projectLinks.filter(_.status == LinkStatus.NotHandled)
    notHandled.groupBy(link => (link.roadNumber, link.roadPartNumber)).foldLeft(Seq.empty[ValidationErrorDetails])((errorDetails, road) =>
      errorDetails :+ ValidationErrorDetails(project.id, ValidationErrorList.HasNotHandledLinks,
        Seq(road._2.size), road._2.map { l =>
          val point = GeometryUtils.midPointGeometry(l.geometry)
          ProjectCoordinates(point.x, point.y, 12)
        },
        Some(HasNotHandledLinksMessage.format(road._2.size, road._1._1, road._1._2)))
    )
  }

  def checkForInvalidUnchangedLinks(project: Project, projectLinks: Seq[ProjectLink]): Seq[ValidationErrorDetails] = {
    val invalidUnchangedLinks: Seq[ProjectLink] = projectLinks.groupBy(s => (s.roadNumber, s.roadPartNumber)).flatMap { g =>
      val (unchanged, others) = g._2.partition(_.status == UnChanged)
      //foreach number and part and foreach UnChanged found in that group, we will check if there is some link in some other different action, that is connected by geometry and addressM values to the UnChanged link starting point
      unchanged.filter(u => others.filterNot(_.status == LinkStatus.NotHandled).exists(o => u.startAddrMValue >= o.startAddrMValue))
    }.toSeq

    if (invalidUnchangedLinks.nonEmpty) {
      Seq(error(project.id, ValidationErrorList.ErrorInValidationOfUnchangedLinks)(invalidUnchangedLinks).get)
    } else {
      Seq()
    }
  }

  def isSameTrack(previous: ProjectLink, currentLink: ProjectLink): Boolean = {
    previous.track == currentLink.track && previous.endAddrMValue == currentLink.startAddrMValue
  }

  def getTrackInterval(links: Seq[ProjectLink], track: Track): Seq[ProjectLink] = {
    links.foldLeft(Seq.empty[ProjectLink]) { (linkSameTrack, current) => {
      if (current.track == track && (linkSameTrack.isEmpty || isSameTrack(linkSameTrack.last, current))) {
        linkSameTrack :+ current
      } else {
        linkSameTrack
      }
    }
    }.sortBy(_.startAddrMValue)
  }

  def checkTrackCodePairing(project: Project, projectLinks: Seq[ProjectLink]): Seq[ValidationErrorDetails] = {

    val notCombinedLinks = projectLinks.filterNot(_.track == Track.Combined)
    def checkMinMaxTrack(trackInterval: Seq[ProjectLink]): Option[ProjectLink] = {
      if (trackInterval.head.track != Combined) {
        val minTrackLink = trackInterval.minBy(_.startAddrMValue)
        val maxTrackLink = trackInterval.maxBy(_.endAddrMValue)
        val notCombinedLinksInRoadPart = notCombinedLinks.filter(l => l.roadNumber == minTrackLink.roadNumber && l.roadPartNumber == minTrackLink.roadPartNumber)
        if (!notCombinedLinksInRoadPart.exists(l => l.startAddrMValue == minTrackLink.startAddrMValue && l.track != minTrackLink.track)) {
          Some(minTrackLink)
        }
        else if (!notCombinedLinksInRoadPart.exists(l => l.endAddrMValue == maxTrackLink.endAddrMValue && l.track != maxTrackLink.track)) {
          Some(maxTrackLink)
        } else None
      } else None
    }

    def checkMinMaxTrackRoadTypes(trackInterval: Seq[ProjectLink]): Option[Seq[ProjectLink]] = {
      val diffLinks = trackInterval.groupBy(_.roadType).flatMap { projectLinksByRoadType: (RoadType, Seq[ProjectLink]) =>
        projectLinksByRoadType._2.partition(_.track == Track.LeftSide) match {
          case (left, right) if left.nonEmpty && right.nonEmpty =>
            val leftSection = (projectLinksByRoadType._1, left.minBy(_.startAddrMValue).startAddrMValue, left.maxBy(_.endAddrMValue).endAddrMValue)
            val rightSection = (projectLinksByRoadType._1, right.minBy(_.startAddrMValue).startAddrMValue, right.maxBy(_.endAddrMValue).endAddrMValue)
            val startSectionAdrr = Seq(leftSection._2, rightSection._2).max
            val endSectionAddr = Seq(leftSection._3, rightSection._3).min
            if (leftSection != rightSection) {
              val criticalLeftLinks = left
                .filterNot(link => {link.startAddrMValue >= startSectionAdrr && link.endAddrMValue <= endSectionAddr})
                .filterNot(link => {right.map(_.startAddrMValue).contains(link.startAddrMValue) || right.map(_.endAddrMValue).contains(link.endAddrMValue)})
              val criticalRightLinks = right.filterNot(link => {link.startAddrMValue >= startSectionAdrr && link.endAddrMValue <= endSectionAddr})
                .filterNot(link => {left.map(_.startAddrMValue).contains(link.startAddrMValue) || left.map(_.endAddrMValue).contains(link.endAddrMValue)})
              criticalLeftLinks ++ criticalRightLinks
            } else Seq.empty[ProjectLink]
          case (left, right) if left.isEmpty || right.isEmpty => left ++ right
        }
      }.toSeq
      if (diffLinks.nonEmpty)
        Some(diffLinks)
      else None
    }

    def validateTrackTopology(trackInterval: Seq[ProjectLink]): Seq[ProjectLink] = {
      val validTrackInterval = trackInterval.filterNot(_.status == Terminated)
      if (validTrackInterval.nonEmpty) {
        checkMinMaxTrack(validTrackInterval) match {
          case Some(link) => Seq(link)
          case None => if (validTrackInterval.size > 1) {
            validTrackInterval.sliding(2).map { case Seq(first, second) =>
              if (first.endAddrMValue != second.startAddrMValue && first.id != second.id) {
                Some(first)
              } else None
            }.toSeq.flatten
          } else Seq.empty[ProjectLink]
        }
      } else Seq.empty[ProjectLink]
    }

    def validateTrackRoadTypes(groupInterval: Seq[(Long, Seq[ProjectLink])]): Seq[ProjectLink] = {
      groupInterval.groupBy(_._1).flatMap{ interval =>
        val leftrRightTracks = interval._2.flatMap(_._2)
        val validTrackInterval = leftrRightTracks.filterNot(r => r.status == Terminated || r.track == Track.Combined)
        if (validTrackInterval.nonEmpty) {
          checkMinMaxTrackRoadTypes(validTrackInterval) match {
            case Some(links) => links
            case _ => Seq.empty[ProjectLink]
          }
        } else Seq.empty[ProjectLink]
      }.toSeq
    }

    def recursiveCheckTrackChange(links: Seq[ProjectLink], errorLinks: Seq[ProjectLink] = Seq()): Option[ValidationErrorDetails] = {
      if (links.isEmpty) {
        error(project.id, ValidationErrorList.InsufficientTrackCoverage)(errorLinks)
      } else {
        val trackToCheck = links.head.track
        val trackInterval = getTrackInterval(links.sortBy(o => (o.roadNumber, o.roadPartNumber, o.track.value, o.startAddrMValue)), trackToCheck)
        recursiveCheckTrackChange(links.filterNot(l => trackInterval.exists(lt => lt.id == l.id)),
          errorLinks ++ validateTrackTopology(trackInterval))
      }
    }

    def getTwoTrackInterval(links: Seq[ProjectLink], interval: Seq[(Long, Seq[ProjectLink])]): Seq[(Long, Seq[ProjectLink])] = {
      if (links.isEmpty) {
        interval
      } else {
        val trackToCheck = links.head.track
        val trackInterval = getTrackInterval(links.sortBy(o => (o.roadNumber, o.roadPartNumber, o.track.value, o.startAddrMValue)), trackToCheck)
        val headerAddr = trackInterval.minBy(_.startAddrMValue).startAddrMValue
        getTwoTrackInterval(links.filterNot(l => trackInterval.exists(lt => lt.id == l.id)), interval ++ Seq(headerAddr -> trackInterval.filterNot(_.track == Track.Combined)))
      }
    }

    def checkTrackRoadType(links: Seq[ProjectLink]): Option[ValidationErrorDetails] = {
      val trackIntervals = getTwoTrackInterval(links, Seq())
      val errorLinks = validateTrackRoadTypes(trackIntervals)
      error(project.id, ValidationErrorList.DistinctRoadTypesBetweenTracks)(errorLinks)
    }

    val groupedLinks = notCombinedLinks.filterNot(_.status == LinkStatus.Terminated).groupBy(pl => (pl.roadNumber, pl.roadPartNumber))
    groupedLinks.map(roadPart => {
      val trackCoverageErrors = recursiveCheckTrackChange(roadPart._2) match {
        case Some(errors) => Seq(errors)
        case _ => Seq()
      }

      val RoadTypePairingErrors = checkTrackRoadType(roadPart._2) match {
        case Some(errors) => Seq(errors)
        case _ => Seq()
      }
      trackCoverageErrors ++ RoadTypePairingErrors
    }).headOption.getOrElse(Seq())
  }

  /**
    * Pick only parts that are terminated and had end of road given before
    * Find previous road part for all terminated road parts with end of road and link it to an error message
    * If previous road address is part of the project and not terminated, don't throw error
    *
    * @param project
    * @param projectLinks
    * @return
    */
  def checkRemovedEndOfRoadParts(project: Project, projectLinks: Seq[ProjectLink]): Seq[ValidationErrorDetails] = {
    projectLinks.filter(pl => pl.status == Terminated && pl.discontinuity == Discontinuity.EndOfRoad).flatMap { rrp =>
      roadAddressService.getPreviousRoadAddressPart(rrp.roadNumber, rrp.roadPartNumber) match {
        case Some(previousRoadPartNumber) =>
          roadAddressService.getRoadAddressWithRoadAndPart(rrp.roadNumber, previousRoadPartNumber).reverse
            .find(ra => !projectLinks.exists(link => link.linearLocationId == ra.linearLocationId || link.status != Terminated)) match {
            case Some(actualProjectLinkForPreviousEnd) =>
              return Seq(ValidationErrorDetails(project.id, alterMessage(ValidationErrorList.TerminationContinuity, currentRoadAndPart = Some(Seq((actualProjectLinkForPreviousEnd.roadNumber, actualProjectLinkForPreviousEnd.roadPartNumber)))),
                Seq(actualProjectLinkForPreviousEnd.id),
                Seq(ProjectCoordinates(actualProjectLinkForPreviousEnd.geometry.head.x, actualProjectLinkForPreviousEnd.geometry.head.y, defaultZoomlevel)), Some("")))
            case None => Seq()
          }
        case None => Seq()
      }
    }
  }

  def checkActionsInRoadsNotInProject(project: Project, projectLinks: Seq[ProjectLink]): Seq[ValidationErrorDetails] = {
    val linkStatus = List(LinkStatus.Transfer, LinkStatus.Numbering)
    val operationsOutsideProject: Seq[Roadway] = (project.reservedParts++project.formedParts).flatMap(r =>
      roadwayDAO.fetchAllByRoadAndPart(r.roadNumber, r.roadPartNumber)).filterNot(
      l => projectLinks.exists(r => r.roadAddressRoadNumber.nonEmpty && r.roadAddressRoadNumber.get == l.roadNumber && r.roadAddressRoadPart.nonEmpty && r.roadAddressRoadPart.get == l.roadPartNumber)
    )
    val erroredProjectLinks = projectLinks.filter(pl => linkStatus.contains(pl.status) && operationsOutsideProject.exists(out => out.roadNumber == pl.roadNumber && out.roadPartNumber == pl.roadPartNumber)).groupBy(pl => (pl.roadNumber, pl.roadPartNumber))
    if (erroredProjectLinks.nonEmpty) {
      erroredProjectLinks.flatMap{ l =>
        Seq(ValidationErrorDetails(project.id, alterShortMessage(ValidationErrorList.RoadNotReserved, currentRoadAndPart = Some(Seq((l._2.head.roadNumber, l._2.head.roadPartNumber))))
          , Seq(l._2.map(_.id)).flatten, l._2.map{ pl =>
            val point = GeometryUtils.midPointGeometry(pl.geometry)
            ProjectCoordinates(point.x, point.y, 12)
          }, None))
      }.toSeq
    } else {
      Seq()
    }
  }

  def checkProjectElyCodes(project: Project, allProjectLinks: Seq[ProjectLink]): Seq[ValidationErrorDetails] = {

    def recProjectGroupsEly(unprocessed: Map[(Long, Long), Seq[ProjectLink]], processed: Map[(Long, Long), Seq[ProjectLink]], acumulatedErrors: Seq[ValidationErrorDetails] = Seq.empty[ValidationErrorDetails]): Seq[ValidationErrorDetails] = {

      def prepareCoordinates(links: Seq[ProjectLink]): Seq[ProjectCoordinates] = {
        links.map(p => {
          val middlePoint = GeometryUtils.midPointGeometry(p.geometry)
          ProjectCoordinates(middlePoint.x, middlePoint.y, defaultZoomlevel)
        })
      }

      if (processed.isEmpty && unprocessed.nonEmpty) {
        recProjectGroupsEly(unprocessed.tail, Map(unprocessed.head))
      } else {
        if (unprocessed.isEmpty) {
          acumulatedErrors
        } else {
          val biggestPrevious = processed.head._2.maxBy(_.endAddrMValue)
          val lowestCurrent = unprocessed.head._2.minBy(_.startAddrMValue)
          if (biggestPrevious.ely != lowestCurrent.ely) {
            val lastLinkDoesNotHaveChangeOfEly = biggestPrevious.discontinuity != Discontinuity.ChangingELYCode && biggestPrevious.roadNumber == lowestCurrent.roadNumber
            val roadNumbersAreDifferent = !(lowestCurrent.roadNumber == biggestPrevious.roadNumber && lowestCurrent.roadPartNumber > biggestPrevious.roadPartNumber)

            val errors = (lastLinkDoesNotHaveChangeOfEly, roadNumbersAreDifferent) match {

              case (true, true) =>
                val projectLinksSameEly = Seq(biggestPrevious)
                val projectLinksSameRoadPartNumber = unprocessed.head._2.filter(p => p.roadPartNumber == biggestPrevious.roadPartNumber)
                val sameElyCoords = prepareCoordinates(projectLinksSameEly)
                val sameRoadPartNumberCoords = prepareCoordinates(projectLinksSameRoadPartNumber)
                Seq(ValidationErrorDetails(project.id, ValidationErrorList.ElyCodeChangeButNoElyChange, projectLinksSameEly.map(_.id), sameElyCoords, Option("")),
                  ValidationErrorDetails(project.id, ValidationErrorList.ElyCodeChangeButNoRoadPartChange, projectLinksSameRoadPartNumber.map(_.id), sameRoadPartNumberCoords, Option("")))
              case (true, false) =>
                val affectedProjectLinks = Seq(biggestPrevious)
                val coords = prepareCoordinates(affectedProjectLinks)
                Seq(ValidationErrorDetails(project.id, ValidationErrorList.ElyCodeChangeDetected, affectedProjectLinks.map(_.id), coords, Option("")))
              case (false, true) =>
                val affectedProjectLinks = unprocessed.head._2.filter(p => p.ely == biggestPrevious.ely)
                if (affectedProjectLinks.nonEmpty) {
                  val coords = prepareCoordinates(affectedProjectLinks)
                  Seq(ValidationErrorDetails(project.id, ValidationErrorList.ElyCodeChangeButNoElyChange, affectedProjectLinks.map(_.id), coords, Option("")))
                } else Seq.empty
              case (false, false) =>
                Seq.empty
            }
            recProjectGroupsEly(unprocessed.tail, Map(unprocessed.head) ++ processed, errors ++ acumulatedErrors)
          } else {
            if (biggestPrevious.discontinuity == Discontinuity.ChangingELYCode) {
              val affectedProjectLinks = Seq(biggestPrevious, lowestCurrent)
              val coords = prepareCoordinates(affectedProjectLinks)
              recProjectGroupsEly(unprocessed.tail, Map(unprocessed.head) ++ processed, acumulatedErrors ++ Seq(ValidationErrorDetails(project.id, alterMessage(ValidationErrorList.ElyCodeDiscontinuityChangeButNoElyChange, currentRoadAndPart = Some(Seq((biggestPrevious.roadNumber, biggestPrevious.roadPartNumber))), nextRoadAndPart = Some(Seq((lowestCurrent.roadNumber, lowestCurrent.roadPartNumber)))), affectedProjectLinks.map(_.id), coords, Option(biggestPrevious.roadNumber.toString))))
            } else {
              recProjectGroupsEly(unprocessed.tail, Map(unprocessed.head) ++ processed, acumulatedErrors)
            }

          }
        }
      }
    }

    /*
      * This will validate if a shift in ely code in all links of a certain part ocoured and happened correctly.
      * To be correct, the change needs to:
      * A. have all links transition to a new ELY
      * B. all links must have the UnChanged Link status
      *
      * @param project             : Project - the project to evaluate
      * @param groupedProjectLinks : Map[(Long, Long), Seq[ProjectLink]) - the project links, grouped by road number and road part number
      * @return
      */
    def checkChangeOfEly(project: Project, groupedProjectLinks: Map[(Long, Long), Seq[ProjectLink]]): Seq[ValidationErrorDetails] = {

      def prepareValidationErrorDetails(condition: Either[Seq[Long], Seq[LinkStatus]]): ValidationErrorDetails = {
        val (wrongProjectLinks, validationError) = condition match {
          case Left(originalElys) =>
            if (originalElys.nonEmpty)
              (allProjectLinks.filterNot(_.ely == originalElys.head), ValidationErrorList.MultipleElyInPart)
            else {
              (allProjectLinks.groupBy(_.ely).map(_._2.maxBy(_.endAddrMValue)).toSeq, ValidationErrorList.MultipleElyInPart)
            }
          case Right(linkStatusSeq) =>
            (allProjectLinks.filterNot(pl => linkStatusSeq.contains(pl.status)), ValidationErrorList.IncorrectLinkStatusOnElyCodeChange)
        }

        val projectCoords = wrongProjectLinks.map(p => {
          val middlePoint = GeometryUtils.middlePoint(Seq(p.geometry))
          ProjectCoordinates(middlePoint.x, middlePoint.y, defaultZoomlevel)
        })
        ValidationErrorDetails(project.id, validationError, wrongProjectLinks.map(_.id), projectCoords, Option.empty[String])
      }

      val validationErrors = groupedProjectLinks.flatMap(group => {
        //Fetch original roadway data
        val workableProjectLinks = allProjectLinks.filterNot(pl => pl.status == LinkStatus.NotHandled || pl.status == LinkStatus.Terminated)
        val roadways = roadwayDAO.fetchAllByRoadwayNumbers(group._2.map(_.roadwayNumber).toSet)
        val notLastLinkHasChangeOfEly = group._2.filter(p => p.discontinuity == Discontinuity.ChangingELYCode && p.id != group._2.maxBy(_.endAddrMValue).id)
        val originalElys = roadways.map(_.ely).distinct
        val projectLinkElys = group._2.map(_.ely).distinct

        val errors = if (originalElys.nonEmpty || (originalElys.isEmpty && projectLinkElys.size > 1)) {

          val multi = if (projectLinkElys.size > 1) {
            Seq(prepareValidationErrorDetails(Left(originalElys)))
          }
          else Seq.empty

          val wrongStatusCode = if (!workableProjectLinks.forall(pl => pl.status == LinkStatus.UnChanged || pl.status == LinkStatus.Transfer || pl.status == LinkStatus.New || pl.status == LinkStatus.Numbering) && !originalElys.equals(projectLinkElys)) {
            Seq(prepareValidationErrorDetails(Right(Seq(LinkStatus.UnChanged, LinkStatus.Transfer, LinkStatus.New, LinkStatus.Numbering))))
          }
          else Seq.empty

          val changeElyCodeNotInFinish = if (notLastLinkHasChangeOfEly.nonEmpty) {
            val coords = notLastLinkHasChangeOfEly.map(p => {
              val middlePoint = GeometryUtils.midPointGeometry(p.geometry)
              ProjectCoordinates(middlePoint.x, middlePoint.y, defaultZoomlevel)
            })
            Seq(ValidationErrorDetails(project.id, ValidationErrorList.ElyCodeChangeButNotOnEnd, notLastLinkHasChangeOfEly.map(_.id), coords, Option.empty[String]))
          } else Seq.empty

          multi ++ wrongStatusCode ++ changeElyCodeNotInFinish
        } else Seq.empty
        errors
      })
      val recErrors = recProjectGroupsEly(groupedProjectLinks, Map.empty)
      (validationErrors ++ recErrors).toSeq

    }

    val workedProjectLinks = allProjectLinks.filterNot(_.status == LinkStatus.NotHandled)
    if (workedProjectLinks.nonEmpty) {
      val grouped = workedProjectLinks.groupBy(pl => (pl.roadNumber, pl.roadPartNumber)).map(group => group._1 -> group._2.sortBy(_.endAddrMValue))
      val groupedMinusTerminated = grouped.map(g => {
        g._1 -> g._2.filterNot(_.status == Terminated)
      }).filterNot(_._2.isEmpty)
      val orderedProjectLinks = ListMap(groupedMinusTerminated.toSeq.sortBy(_._1): _*).asInstanceOf[Map[(Long, Long), Seq[ProjectLink]]]
      val projectLinkElyChangeErrors = checkChangeOfEly(project, orderedProjectLinks)
      projectLinkElyChangeErrors
    } else Seq.empty[ValidationErrorDetails]
  }


  /**
    * Check for non-ramp and roundabout roads:
    * 1) If inside a part there is a gap between links > .1 meters, discontinuity 4 (minor) is required
    * 2) If inside a part there is no gap, discontinuity 5 (cont) is required
    * 3) End of road part, discontinuity 2 or 3 (major, ely change) is required if there is a gap
    * 4) If a part that contained end of road discontinuity is terminated / renumbered / transferred,
    * there must be a new end of road link for that road at the last part
    * 5) If the next road part has differing ely code then there must be a discontinuity code 3 at the end
    *
    * @param project          Road address project
    * @param roadProjectLinks Project links
    * @return
    */
  def checkRoadContinuityCodes(project: Project, roadProjectLinks: Seq[ProjectLink], isRampValidation: Boolean = false): Seq[ValidationErrorDetails] = {

    val allProjectLinks = projectLinkDAO.fetchProjectLinks(project.id)

    def isConnectingRoundabout(pls: Seq[ProjectLink]): Boolean = {
      // This code means that this road part (of a ramp) should be connected to a roundabout
      val endPoints = pls.map(endPoint).map(p => (p.x, p.y)).unzip
      val boundingBox = BoundingRectangle(Point(endPoints._1.min,
        endPoints._2.min), Point(endPoints._1.max, endPoints._2.max))
      // Fetch all ramps and roundabouts roads and parts this is connected to (or these, if ramp has multiple links)
      val roadParts = roadAddressService.getCurrentRoadAddresses(roadAddressService.fetchLinearLocationByBoundingBox(boundingBox, Seq((RampsMinBound, RampsMaxBound)))).filter(ra =>
        pls.exists(_.connected(ra))).groupBy(ra => (ra.roadNumber, ra.roadPartNumber))
      // Check all the fetched road parts to see if any of them is a roundabout
      roadParts.keys.exists(rp => TrackSectionOrder.isRoundabout(
        roadAddressService.getRoadAddressWithRoadAndPart(rp._1, rp._2)))
    }

    def checkContinuityBetweenLinksOnParts: Seq[ValidationErrorDetails] = {
      def checkConnected(curr: ProjectLink, next: Option[ProjectLink]): Boolean = {
        if (next.isEmpty)
          false
        else
          curr.endAddrMValue == next.get.startAddrMValue && curr.connected(next.get)
      }

      val discontinuous: Seq[ProjectLink] = roadProjectLinks.groupBy(s => (s.roadNumber, s.roadPartNumber)).flatMap { g =>
        val trackIntervals: Seq[Seq[ProjectLink]] = Seq(g._2.filter(_.track != RightSide), g._2.filter(_.track != LeftSide))
        trackIntervals.flatMap {
          interval => {
            if (interval.size > 1) {
              interval.sortBy(_.startAddrMValue).sliding(2).flatMap {
                case Seq(curr, next) =>
                  if (Track.isTrackContinuous(curr.track, next.track) && checkConnected(curr, Option(next)) && (curr.discontinuity == Discontinuity.MinorDiscontinuity || curr.discontinuity == Discontinuity.Discontinuous))
                    Some(curr)
                  else
                    None
              }
            } else None
          }
        }
      }.toSeq

      val parallel = roadProjectLinks.filter(_.track.value != Track.Combined.value)
        .groupBy(p => (p.roadNumber, p.roadPartNumber))
        .flatMap { pLink =>
          // divide the the tracks in [RightSide(value = 1), LeftSide(value = 2)]
          val trackIntervals = Seq(pLink._2.filter(_.track == RightSide), pLink._2.filter(_.track == LeftSide))
          // get all Minor Discontinuities in the current roadLinks
          val parallelLink = pLink._2.filter(_.discontinuity == Discontinuity.ParallelLink)
          parallelLink.flatMap{parLink =>
            // search for the possible minor discontinuity link in the opposite track
            if(trackIntervals(Track.switch(parLink.track).value - 1).exists(
              opposite => opposite.endAddrMValue == parLink.endAddrMValue && opposite.discontinuity != Discontinuity.MinorDiscontinuity))
              Some(parLink)
            else None
          }
        }.toSeq

      error(project.id, ValidationErrorList.ConnectedDiscontinuousLink)(discontinuous).toSeq ++
        error(project.id, ValidationErrorList.WrongParallelLinks)(parallel).toSeq
    }

    def checkMinorDiscontinuityBetweenLinksOnPart: Seq[ValidationErrorDetails] = {

      def checkConnected(curr: ProjectLink, next: Option[ProjectLink]): Boolean = {
        if (next.isEmpty)
          false
        else
          curr.endAddrMValue == next.get.startAddrMValue && curr.connected(next.get)
      }

      val discontinuous: Seq[ProjectLink] = roadProjectLinks.groupBy(s => (s.roadNumber, s.roadPartNumber)).flatMap { g =>
        val trackIntervals = Seq(g._2.filter(_.track != RightSide), g._2.filter(_.track != LeftSide))
        trackIntervals.flatMap {
          interval => {
            if (interval.size > 1) {
              interval.sortBy(_.startAddrMValue).sliding(2).flatMap {
                case Seq(curr, next) =>
                  /*
                        catches discontinuity between Combined -> RightSide ? true => checks discontinuity between Combined -> LeftSide ? false => No error
                        catches discontinuity between Combined -> RightSide ? true => checks discontinuity between Combined -> LeftSide ? true => Error
                            Track 2
                         ^---------->
                         |
                Track 0  |
                         |  Track 1
                         |---------->


                        catches discontinuity between Combined -> LeftSide ? true => checks discontinuity between Combined -> RightSide ? false => No error
                        catches discontinuity between Combined -> LeftSide ? true => checks discontinuity between Combined -> RightSide ? true => Error
                            Track 1
                         <----------^
                                    |
                                    | Track 0
                           Track 2  |
                         <----------|
                   */
                  val nextOppositeTrack = g._2.find(t => t.track != next.track && t.startAddrMValue == next.startAddrMValue)
                  if (Track.isTrackContinuous(curr.track, next.track) && (checkConnected(curr, Option(next)) || checkConnected(curr, nextOppositeTrack)) || curr.discontinuity == Discontinuity.MinorDiscontinuity || curr.discontinuity == Discontinuity.Discontinuous)
                    None
                  else
                    Some(curr)
              }
            } else None
          }
        }
      }.toSeq

      error(project.id, ValidationErrorList.MinorDiscontinuityFound)(discontinuous).toSeq
    }

    def checkDiscontinuityBetweenLinksOnRamps: Seq[ValidationErrorDetails] = {
      val discontinuousErrors = if (isRampValidation) {
        error(project.id, ValidationErrorList.DiscontinuityOnRamp)(roadProjectLinks.filter { pl =>
          // Check that pl has no discontinuity unless on last link and after it the possible project link is connected
          val nextLink = roadProjectLinks.find(pl2 => pl2.startAddrMValue == pl.endAddrMValue)
          (nextLink.nonEmpty && pl.discontinuity != Discontinuity.Continuous) ||
            nextLink.exists(pl2 => !pl.connected(pl2))
        })
      }
      else None
      discontinuousErrors.toSeq
    }

    def checkDiscontinuityInsideRoadPart: Seq[ValidationErrorDetails] = {
      val discontinuousErrors = error(project.id, ValidationErrorList.DiscontinuityInsideRoadPart)(roadProjectLinks.filter { pl =>
        val nextLink = roadProjectLinks.find(pl2 => pl2.startAddrMValue == pl.endAddrMValue)
        (nextLink.nonEmpty && pl.discontinuity == Discontinuity.Discontinuous)
      })
      discontinuousErrors.toSeq
    }

    /**
      * This will evaluate that the last link of the road has EndOfRoad discontinuity value.
      *
      * @return
      */
    def checkEndOfRoadOnLastPart: Seq[ValidationErrorDetails] = {
      val afterCheckErrors = roadProjectLinks.groupBy(_.roadNumber).flatMap { g =>
        val roadNumber = g._1
        val trackIntervals = Seq(g._2.filter(_.track != RightSide), g._2.filter(_.track != LeftSide))
        val validRoadParts = roadAddressService.getValidRoadAddressParts(roadNumber, project.startDate)
        trackIntervals.flatMap {
          interval =>
            val nonTerminated = interval.filter(r => r.status != LinkStatus.Terminated)
            if (nonTerminated.nonEmpty) {
              val last = nonTerminated.maxBy(_.endAddrMValue)
              val (road, part) = (last.roadNumber, last.roadPartNumber)
              val discontinuity = last.discontinuity
              val projectNextRoadParts = (project.reservedParts++project.formedParts).filter(rp =>
                rp.roadNumber == road && rp.roadPartNumber > part && rp.newLength.getOrElse(0L) > 0L && allProjectLinks.exists(l => l.roadPartNumber == rp.roadPartNumber))

              val nextProjectPart = projectNextRoadParts.map(_.roadPartNumber).sorted.headOption
              val nextAddressPart = validRoadParts
                .filter(p => p > part).sorted
                .filterNot(
                  rp => allProjectLinks.exists(l => l.roadAddressRoadNumber.getOrElse(0) == roadNumber && l.roadAddressRoadPart.getOrElse(0) == rp)
                )

              if (nextProjectPart.isEmpty && nextAddressPart.isEmpty && discontinuity != Discontinuity.EndOfRoad) {
                error(project.id, ValidationErrorList.MissingEndOfRoad)(Seq(last))
              } else if (!(nextProjectPart.isEmpty && nextAddressPart.isEmpty) && discontinuity == Discontinuity.EndOfRoad) {
                error(project.id, ValidationErrorList.EndOfRoadNotOnLastPart)(Seq(last))
              } else
                None
            } else
              None
        }
      }.toSeq
      afterCheckErrors.groupBy(_.validationError).map {
        g =>
          val ids: Seq[Long] = g._2.flatMap(_.affectedIds)
          val coords: Seq[ProjectCoordinates] = g._2.flatMap(_.coordinates)
          ValidationErrorDetails(g._2.head.projectId, g._1, ids, coords, None)
      }.toSeq
    }

    /**
      * This will evaluate that the last link of the road part has EndOfRoad, ChangingELYCode or Continuous discontinuity value as needed.
      *
      * @return
      */
    def checkDiscontinuityOnLastLinkPart() = {
      val discontinuityErrors = roadProjectLinks.groupBy(_.roadNumber).flatMap { g =>
        val validRoadParts = roadAddressService.getValidRoadAddressParts(g._1.toInt, project.startDate)
        val trackIntervals = Seq(g._2.filter(_.track != RightSide), g._2.filter(_.track != LeftSide))
        trackIntervals.flatMap {
          interval =>
            val nonTerminated = interval.filter(r => r.status != LinkStatus.Terminated)
            if (nonTerminated.nonEmpty) {
              val last = nonTerminated.maxBy(_.endAddrMValue)
              val (road, part) = (last.roadNumber, last.roadPartNumber)
              val discontinuity = last.discontinuity
              val projectNextRoadParts = (project.reservedParts++project.formedParts).filter(rp =>
                rp.roadNumber == road && rp.roadPartNumber > part)

              val nextProjectPart = projectNextRoadParts.filter(np => np.newLength.getOrElse(0L) > 0L && allProjectLinks.exists(l => l.roadPartNumber == np.roadPartNumber))
                .map(_.roadPartNumber).sorted.headOption
              val nextAddressPart = validRoadParts
                .filter(p => p > part).sorted
                .find(p => roadAddressService.getRoadAddressesFiltered(road, p)
                  .forall(ra => !allProjectLinks.exists(al => al.linearLocationId == ra.linearLocationId && al.roadPartNumber != ra.roadPartNumber)))
              if (!(nextProjectPart.isEmpty && nextAddressPart.isEmpty)) {
                val nextLinks = getNextLinksFromParts(allProjectLinks, road, nextProjectPart, nextAddressPart)

                val rampDiscontinuity = if (isConnectingRoundabout(Seq(last)) && isRampValidation) {
                  discontinuity match {
                    case Discontinuity.EndOfRoad | Discontinuity.ChangingELYCode | Discontinuity.Continuous =>
                      error(project.id, ValidationErrorList.RoadConnectingRoundabout,
                        s"Rampin ${last.roadNumber} tieosa ${last.roadPartNumber} päättyy kiertoliittymään. Korjaa lievä epäjatkuvuus")(Seq(last))
                    case _ => None
                  }
                } else None

                val isConnected = Seq(last).forall(lpl => nextLinks.exists(nl => Track.isTrackContinuous(nl.track, lpl.track) &&
                  lpl.connected(nl)))
                val normalDiscontinuity = discontinuity match {
                  case Discontinuity.Continuous =>
                    if (!isConnected) error(project.id, ValidationErrorList.DiscontinuousFound)(Seq(last)) else None
                  case Discontinuity.Discontinuous =>
                    if (isConnected) error(project.id, ValidationErrorList.ConnectedDiscontinuousLink)(Seq(last)) else None
                  case Discontinuity.MinorDiscontinuity =>
                    if (isConnected)
                      error(project.id, ValidationErrorList.ConnectedDiscontinuousLink)(Seq(last))
                    else
                      error(project.id, ValidationErrorList.DiscontinuousFound)(Seq(last))
                  case _ => None // no error, continue
                }
                rampDiscontinuity.orElse(normalDiscontinuity)
              } else None

            } else None
        }
      }.toSeq
      discontinuityErrors.groupBy(_.validationError).map {
        g =>
          val ids: Seq[Long] = g._2.flatMap(_.affectedIds)
          val coords: Seq[ProjectCoordinates] = g._2.flatMap(_.coordinates)
          ValidationErrorDetails(g._2.head.projectId, g._1, ids, coords, None)
      }.toSeq
    }

    /**
      * This will validate if the road number and road part number we have in the project has a end of road discontinuity in any road that lies outside of the project.
      *
      * @return
      */
    def checkEndOfRoadOutsideOfProject: Seq[ValidationErrorDetails] = {
      val (road, part): (Long, Long) = (roadProjectLinks.head.roadNumber, roadProjectLinks.head.roadPartNumber)
      roadAddressService.getPreviousRoadAddressPart(road, part) match {
        case Some(previousRoadPartNumber) =>
          val actualProjectLinkForPreviousEnd = roadAddressService.getRoadAddressWithRoadAndPart(road, previousRoadPartNumber, fetchOnlyEnd = true)
            .filter(ra => ra.discontinuity == Discontinuity.EndOfRoad && !allProjectLinks.exists(link => link.linearLocationId == ra.linearLocationId))
          if (actualProjectLinkForPreviousEnd.nonEmpty)
            return outsideOfProjectError(
              project.id,
              alterMessage(ValidationErrorList.DoubleEndOfRoad, currentRoadAndPart = Some(Seq((road, previousRoadPartNumber))))
            )(actualProjectLinkForPreviousEnd).toSeq
        case None => Seq()
      }
      Seq()
    }

    def checkEndOfRoadBetweenLinksOnPart: Seq[ValidationErrorDetails] = {
      val endOfRoadErrors = roadProjectLinks.groupBy(_.roadPartNumber).flatMap {
        roadPart =>
          val addresses = roadPart._2.sortBy(_.startAddrMValue)
          val maxEndAddr = addresses.last.endAddrMValue
          error(project.id, ValidationErrorList.EndOfRoadMiddleOfPart)(addresses.filterNot(_.endAddrMValue == maxEndAddr).filter(_.discontinuity == Discontinuity.EndOfRoad))
      }.toSeq
      endOfRoadErrors.distinct
    }

    /**
     * Validates the correct discontinuity input on the parallel link of a minor discontinuity
     * @return Sequence with ValidationErrorDetails to be if verifications fail
     */
    def checkDiscontinuityOnParallelLinks: Seq[ValidationErrorDetails] = {
      error(project.id, ValidationErrorList.DiscontinuityOnParallelLinks)(roadProjectLinks
        .filter(_.track.value != Track.Combined.value)
        .groupBy(p => (p.roadNumber, p.roadPartNumber))
        .flatMap { pLink =>
          // divide the the tracks in [RightSide(value = 1), LeftSide(value = 2)]
          val trackIntervals = Seq(pLink._2.filter(_.track == RightSide), pLink._2.filter(_.track == LeftSide))
          // get all Minor Discontinuities in the current roadLinks
          val minorDiscontinuityLinks = pLink._2.filter(_.discontinuity == Discontinuity.MinorDiscontinuity)
          minorDiscontinuityLinks.flatMap(minorLink =>
            // search for the parallel link in the opposite track sequence
            trackIntervals(Track.switch(minorLink.track).value - 1).filter(
              parallelLink => (parallelLink.startAddrMValue to parallelLink.endAddrMValue contains minorLink.endAddrMValue) && parallelLink.startAddrMValue != minorLink.endAddrMValue && parallelLink.discontinuity != Discontinuity.MinorDiscontinuity && parallelLink.discontinuity != Discontinuity.ParallelLink
            ))
        }.toSeq
      ).toSeq
    }

    /**
      * This will return the next link (being project link or road address) from a road number/road part number combo being them in this project or not
      *
      * @param allProjectLinks : Seq[ProjectLink] - Project Links
      * @param road            : Long - Road number
      * @param nextProjectPart : Long - Road Part Number
      * @param nextAddressPart : Long - Road Part Number
      * @return
      */
    def getNextLinksFromParts(allProjectLinks: Seq[ProjectLink], road: Long, nextProjectPart: Option[Long], nextAddressPart: Option[Long]): Seq[BaseRoadAddress] = {
      if (nextProjectPart.nonEmpty && (nextAddressPart.isEmpty || nextProjectPart.get <= nextAddressPart.get))
        projectLinkDAO.fetchByProjectRoadPart(road, nextProjectPart.get, project.id).filter(l => LinkStatus.Terminated.value != l.status.value && l.startAddrMValue == 0L)
      else {
        roadAddressService.getRoadAddressesFiltered(road, nextAddressPart.get)
          .filterNot(rp => allProjectLinks.exists(link => (rp.roadNumber != link.roadNumber || rp.roadPartNumber != link.roadPartNumber) && rp.linearLocationId == link.linearLocationId)).filter(_.startAddrMValue == 0L)
      }
    }

    val continuityValidations: Seq[Seq[ValidationErrorDetails]] = Seq(
      checkContinuityBetweenLinksOnParts,
      checkMinorDiscontinuityBetweenLinksOnPart,
      checkDiscontinuityBetweenLinksOnRamps,
      checkDiscontinuityInsideRoadPart,
      checkEndOfRoadOnLastPart,
      checkDiscontinuityOnLastLinkPart,
      checkEndOfRoadOutsideOfProject,
      checkEndOfRoadBetweenLinksOnPart,
      checkDiscontinuityOnParallelLinks
    )

    val continuityErrors: Seq[ValidationErrorDetails] = continuityValidations.foldLeft(Seq.empty[ValidationErrorDetails]) { case (errors, validation) =>
      (validation ++ errors).distinct
    }
    //TODO - filter errors with ELY change on VIITE-1788
    //val continuityErrorsMinusElyChange =  filterErrorsWithElyChange(continuityErrors.distinct, allProjectLinks)
    continuityErrors.map(ce => {
      ce.copy(affectedIds = ce.affectedIds.distinct, coordinates = ce.coordinates.distinct)
    })
  }


  private def alterMessage(validationError: ValidationError, elyBorderData: Option[Seq[Long]] = Option.empty[Seq[Long]],
                           currentRoadAndPart: Option[Seq[(Long, Long)]] = Option.empty[Seq[(Long, Long)]],
                           nextRoadAndPart: Option[Seq[(Long, Long)]] = Option.empty[Seq[(Long, Long)]],
                           discontinuity: Option[Seq[Discontinuity]] = Option.empty[Seq[Discontinuity]], projectDate: Option[String] = Option.empty[String]) = {
    val formattedMessage =
      if (projectDate.nonEmpty && currentRoadAndPart.nonEmpty) {
        val unzippedRoadAndPart = currentRoadAndPart.get.unzip
        val changedMsg = validationError.message.format(unzippedRoadAndPart._1.head, unzippedRoadAndPart._2.head, projectDate.get)
        changedMsg
      } else if (currentRoadAndPart.nonEmpty && nextRoadAndPart.nonEmpty) {
        val unzippedPreviousRoadAndPart = currentRoadAndPart.get.unzip
        val unzippedNextRoadAndPart = nextRoadAndPart.get.unzip
        val changedMsg = validationError.message.format(unzippedPreviousRoadAndPart._2.head, unzippedPreviousRoadAndPart._2.head, unzippedNextRoadAndPart._2.head)
        changedMsg
      } else {
        validationError.message.format(if (elyBorderData.nonEmpty) {
          elyBorderData.get.toSet.mkString(", ")
        } else if (currentRoadAndPart.nonEmpty) {
          currentRoadAndPart.get.toSet.mkString(", ")
        } else if (discontinuity.nonEmpty) {
          discontinuity.get.groupBy(_.value).map(_._2.head.toString).mkString(", ")
        }
        else {
          validationError.message
        })
      }

    case object formattedMessageObject extends ValidationError {
      def value: Int = validationError.value

      def message: String = formattedMessage

      def notification: Boolean = validationError.notification
    }
    formattedMessageObject
  }

  private def alterShortMessage(validationError: ValidationError, currentRoadAndPart: Option[Seq[(Long, Long)]] = Option.empty[Seq[(Long, Long)]]) = {
    val formattedMessage =
      if (currentRoadAndPart.nonEmpty) {
        val unzippedRoadAndPart = currentRoadAndPart.get.unzip
        val changedMsg = validationError.message.format(unzippedRoadAndPart._1.head, unzippedRoadAndPart._2.head)
        changedMsg
      } else {
        validationError.message
      }

    case object formattedMessageObject extends ValidationError {
      def value: Int = validationError.value

      def message: String = formattedMessage

      def notification: Boolean = validationError.notification
    }
    formattedMessageObject
  }
}

class ProjectValidationException(s: String) extends RuntimeException {
  override def getMessage: String = s
}

class NameExistsException(s: String) extends RuntimeException {
  override def getMessage: String = s
}<|MERGE_RESOLUTION|>--- conflicted
+++ resolved
@@ -23,35 +23,17 @@
 class ProjectValidator {
 
   val logger = LoggerFactory.getLogger(getClass)
-<<<<<<< HEAD
-  val properties: Properties = {
-    val props = new Properties()
-    props.load(getClass.getResourceAsStream("/digiroad2.properties"))
-    props
-  }
-  lazy val vvhClient: VVHClient = new VVHClient(properties.getProperty("digiroad2.VVHRestApiEndPoint"))
-  lazy val kmtkClient: KMTKClient = new KMTKClient(properties.getProperty("digiroad2.KMTKRestApiEndPoint"))
+  lazy val vvhClient: VVHClient = new VVHClient(ViiteProperties.vvhRestApiEndPoint)
+  lazy val kmtkClient: KMTKClient = new KMTKClient(ViiteProperties.kmtkRestApiEndPoint)
   val eventBus = new DummyEventBus
   val linkService = new RoadLinkService(vvhClient, kmtkClient, eventBus, new DummySerializer)
-=======
-  lazy val vvhClient: VVHClient = new VVHClient(ViiteProperties.vvhRestApiEndPoint)
-  val eventBus = new DummyEventBus
-  val linkService = new RoadLinkService(vvhClient, eventBus, new DummySerializer, ViiteProperties.vvhRoadlinkFrozen)
->>>>>>> ad9da419
   val roadwayDAO = new RoadwayDAO
   val linearLocationDAO = new LinearLocationDAO
   val roadNetworkDAO: RoadNetworkDAO = new RoadNetworkDAO
   val roadwayPointDAO = new RoadwayPointDAO
   val nodePointDAO = new NodePointDAO
   val junctionPointDAO = new JunctionPointDAO
-<<<<<<< HEAD
   val roadAddressService = new RoadAddressService(linkService, roadwayDAO, linearLocationDAO, roadNetworkDAO, roadwayPointDAO, nodePointDAO, junctionPointDAO, new RoadwayAddressMapper(roadwayDAO, linearLocationDAO), eventBus) {
-=======
-  val roadAddressService = new RoadAddressService(linkService, roadwayDAO, linearLocationDAO, roadNetworkDAO,
-    roadwayPointDAO, nodePointDAO, junctionPointDAO, new RoadwayAddressMapper(roadwayDAO, linearLocationDAO), eventBus,
-    ViiteProperties.vvhRoadlinkFrozen) {
-
->>>>>>> ad9da419
     override def withDynSession[T](f: => T): T = f
 
     override def withDynTransaction[T](f: => T): T = f
