--- conflicted
+++ resolved
@@ -4,12 +4,8 @@
 import fi.liikennevirasto.digiroad2.asset.BoundingRectangle
 import fi.liikennevirasto.digiroad2.asset.SideCode.{AgainstDigitizing, TowardsDigitizing}
 import fi.liikennevirasto.digiroad2.util.Track
-<<<<<<< HEAD
 import fi.liikennevirasto.digiroad2.util.Track.Combined
-import fi.liikennevirasto.viite.dao.Discontinuity._
-=======
 import fi.liikennevirasto.viite.dao.Discontinuity.{MinorDiscontinuity, _}
->>>>>>> fe9fee8e
 import fi.liikennevirasto.viite.dao.LinkStatus._
 import fi.liikennevirasto.viite.dao._
 import fi.liikennevirasto.viite.process.TrackSectionOrder
@@ -204,19 +200,14 @@
           Some("TIE : %d, OSA: %d, AET: %d".format(projectLink.roadNumber, projectLink.roadPartNumber, projectLink.startAddrMValue)))}
     }
 
-<<<<<<< HEAD
+    val elyCodesResults = checkProjectElyCodes(project, projectLinks)
+
     def checkTrackCodePairing = {
       checkTrackCode(project, projectLinks)
     }
 
     checkProjectContinuity ++ checkProjectCoverage ++ checkProjectContinuousSchema ++ checkProjectSharedLinks ++
-      checkForContinuityCodes ++ checkForUnsuccessfulRecalculation ++ checkForNotHandledLinks ++ checkForInvalidUnchangedLinks ++ checkTrackCodePairing
-=======
-    val elyCodesResults = checkProjectElyCodes(project, projectLinks)
-
-    checkProjectContinuity ++ checkProjectCoverage ++ checkProjectContinuousSchema ++ checkProjectSharedLinks ++
-      checkForContinuityCodes ++ checkForUnsuccessfulRecalculation ++ checkForNotHandledLinks ++ checkForInvalidUnchangedLinks ++ elyCodesResults
->>>>>>> fe9fee8e
+      checkForContinuityCodes ++ checkForUnsuccessfulRecalculation ++ checkForNotHandledLinks ++ checkForInvalidUnchangedLinks ++ checkTrackCodePairing ++ elyCodesResults
   }
 
   def checkRemovedEndOfRoadParts(project: RoadAddressProject): Seq[ValidationErrorDetails] = {
@@ -263,11 +254,7 @@
   def checkOrdinaryRoadContinuityCodes(project: RoadAddressProject, seq: Seq[ProjectLink]): Seq[ValidationErrorDetails] = {
 
     def checkConnectedAreContinuous = {
-<<<<<<< HEAD
-      error(project.id, ValidationError.ConnectedDiscontinuousLink)(seq.filterNot(pl =>
-=======
-      error(ValidationErrorList.ConnectedDiscontinuousLink)(seq.filterNot(pl =>
->>>>>>> fe9fee8e
+      error(project.id, ValidationErrorList.ConnectedDiscontinuousLink)(seq.filterNot(pl =>
         // Check that pl is continuous or after it there is no connected project link
         pl.discontinuity == Continuous ||
           !seq.exists(pl2 => pl2.startAddrMValue == pl.endAddrMValue && trackMatch(pl2.track, pl.track) && connected(pl2, pl))
@@ -285,19 +272,11 @@
         val overlapping = roadsDiscontinuity.exists(p => GeometryUtils.overlaps((p.startMValue, p.endMValue), (pd.startMValue, pd.endMValue)))
         sameDiscontinuity && overlapping
       })
-<<<<<<< HEAD
-      error(project.id, ValidationError.MinorDiscontinuityFound)(adjacentRoadAddresses)
+      error(project.id, ValidationErrorList.MinorDiscontinuityFound)(adjacentRoadAddresses)
     }
     def checkRoadPartEnd(lastProjectLinks: Seq[ProjectLink]): Option[ValidationErrorDetails] = {
       if (lastProjectLinks.exists(_.discontinuity != lastProjectLinks.head.discontinuity))
-        error(project.id, ValidationError.IncompatibleDiscontinuityCodes)(lastProjectLinks)
-=======
-      error(ValidationErrorList.MinorDiscontinuityFound)(adjacentRoadAddresses)
-    }
-    def checkRoadPartEnd(lastProjectLinks: Seq[ProjectLink]): Option[ValidationErrorDetails] = {
-      if (lastProjectLinks.exists(_.discontinuity != lastProjectLinks.head.discontinuity))
-        error(ValidationErrorList.IncompatibleDiscontinuityCodes)(lastProjectLinks)
->>>>>>> fe9fee8e
+        error(project.id, ValidationErrorList.IncompatibleDiscontinuityCodes)(lastProjectLinks)
       else {
         val (road, part) = (lastProjectLinks.head.roadNumber, lastProjectLinks.head.roadPartNumber)
         val discontinuity = lastProjectLinks.head.discontinuity
@@ -311,11 +290,7 @@
           .filter( p => p > part || (projectNextRoadParts.nonEmpty && projectNextRoadParts.exists(_.roadPartNumber == p))).sorted.headOption
         if (nextProjectPart.isEmpty && nextAddressPart.isEmpty) {
           if (discontinuity != EndOfRoad)
-<<<<<<< HEAD
-            return error(project.id, ValidationError.MissingEndOfRoad)(lastProjectLinks)
-=======
-            return error(ValidationErrorList.MissingEndOfRoad)(lastProjectLinks)
->>>>>>> fe9fee8e
+            return error(project.id, ValidationErrorList.MissingEndOfRoad)(lastProjectLinks)
         } else {
           val nextLinks =
             if (nextProjectPart.nonEmpty && (nextAddressPart.isEmpty || nextProjectPart.get < nextAddressPart.get))
@@ -333,30 +308,18 @@
           if (isDisConnected) {
             discontinuity match {
               case Continuous | MinorDiscontinuity =>
-<<<<<<< HEAD
-                return error(project.id, ValidationError.MajorDiscontinuityFound)(lastProjectLinks)
+                return error(project.id, ValidationErrorList.MajorDiscontinuityFound)(lastProjectLinks)
               case EndOfRoad =>
-                return error(project.id, ValidationError.EndOfRoadNotOnLastPart)(lastProjectLinks)
-=======
-                return error(ValidationErrorList.MajorDiscontinuityFound)(lastProjectLinks)
-              case EndOfRoad =>
-                return error(ValidationErrorList.EndOfRoadNotOnLastPart)(lastProjectLinks)
->>>>>>> fe9fee8e
+                return error(project.id, ValidationErrorList.EndOfRoadNotOnLastPart)(lastProjectLinks)
               case _ => // no error, continue
             }
           }
           if (isConnected) {
             discontinuity match {
               case MinorDiscontinuity | Discontinuous =>
-<<<<<<< HEAD
-                return error(project.id, ValidationError.ConnectedDiscontinuousLink)(lastProjectLinks)
+                return error(project.id, ValidationErrorList.ConnectedDiscontinuousLink)(lastProjectLinks)
               case EndOfRoad =>
-                return error(project.id, ValidationError.EndOfRoadNotOnLastPart)(lastProjectLinks)
-=======
-                return error(ValidationErrorList.ConnectedDiscontinuousLink)(lastProjectLinks)
-              case EndOfRoad =>
-                return error(ValidationErrorList.EndOfRoadNotOnLastPart)(lastProjectLinks)
->>>>>>> fe9fee8e
+                return error(project.id, ValidationErrorList.EndOfRoadNotOnLastPart)(lastProjectLinks)
               case _ => // no error, continue
             }
           }
@@ -405,12 +368,7 @@
         case _ => Point(0.0, 0.0)
       }
     }
-<<<<<<< HEAD
-
-    def checkDiscontinuityBetweenLinks = {
-      error(project.id, ValidationError.DiscontinuityOnRamp)(seq.filter{pl =>
-=======
-    def error(validationError: ValidationError, info: String = "N/A")(pl: Seq[ProjectLink]) = {
+    def errorWithInfo(validationError: ValidationError, info: String = "N/A")(pl: Seq[ProjectLink]) = {
       val (linkIds, points) = pl.map(pl => (pl.linkId, GeometryUtils.midPointGeometry(pl.geometry))).unzip
       if (linkIds.nonEmpty)
         Some(ValidationErrorDetails(project.id, validationError, linkIds,
@@ -419,8 +377,7 @@
         None
     }
     def checkDiscontinuityBetweenLinks = {
-      error(ValidationErrorList.DiscontinuityOnRamp)(seq.filter{pl =>
->>>>>>> fe9fee8e
+      error(project.id, ValidationErrorList.DiscontinuityOnRamp)(seq.filter{pl =>
         // Check that pl has no discontinuity unless on last link and after it the possible project link is connected
         val nextLink = seq.find(pl2 => pl2.startAddrMValue == pl.endAddrMValue)
         (nextLink.nonEmpty && pl.discontinuity != Continuous) ||
@@ -440,11 +397,7 @@
         .filterNot(p => projectNextRoadParts.exists(_.roadPartNumber == p)).sorted.headOption
       if (nextProjectPart.isEmpty && nextAddressPart.isEmpty) {
         if (discontinuity != EndOfRoad)
-<<<<<<< HEAD
-          return error(project.id, ValidationError.MissingEndOfRoad)(lastProjectLinks)
-=======
-          return error(ValidationErrorList.MissingEndOfRoad)(lastProjectLinks)
->>>>>>> fe9fee8e
+          return error(project.id, ValidationErrorList.MissingEndOfRoad)(lastProjectLinks)
       } else {
         val nextLinks =
           if (nextProjectPart.nonEmpty && (nextAddressPart.isEmpty || nextProjectPart.get < nextAddressPart.get))
@@ -459,7 +412,7 @@
         if(isConnectingRoundabout(lastProjectLinks)){
           discontinuity match {
             case EndOfRoad | Discontinuous | ChangingELYCode | Continuous =>
-              return error(ValidationErrorList.RampConnectingRoundabout, s"Rampin ${lastProjectLinks.head.roadNumber} tieosa ${lastProjectLinks.head.roadPartNumber} päättyy kiertoliittymään. Korjaa lievä epäjatkuvuus")(lastProjectLinks)
+              return errorWithInfo(ValidationErrorList.RampConnectingRoundabout, s"Rampin ${lastProjectLinks.head.roadNumber} tieosa ${lastProjectLinks.head.roadPartNumber} päättyy kiertoliittymään. Korjaa lievä epäjatkuvuus")(lastProjectLinks)
             case _ =>
           }
         }
@@ -481,34 +434,20 @@
               // Check all the fetched road parts to see if any of them is a roundabout
               if (!roadParts.keys.exists (rp => TrackSectionOrder.isRoundabout(
                 RoadAddressDAO.fetchByRoadPart(rp._1, rp._2, includeFloating = true))))
-<<<<<<< HEAD
-                return error(project.id, ValidationError.DiscontinuityOnRamp)(lastProjectLinks)
+                return error(project.id, ValidationErrorList.DiscontinuityOnRamp)(lastProjectLinks)
             case Continuous =>
-              return error(project.id, ValidationError.MajorDiscontinuityFound)(lastProjectLinks)
+              return error(project.id, ValidationErrorList.MajorDiscontinuityFound)(lastProjectLinks)
             case EndOfRoad =>
-              return error(project.id, ValidationError.EndOfRoadNotOnLastPart)(lastProjectLinks)
-=======
-                return error(ValidationErrorList.DiscontinuityOnRamp)(lastProjectLinks)
-            case Continuous =>
-              return error(ValidationErrorList.MajorDiscontinuityFound)(lastProjectLinks)
-            case EndOfRoad =>
-              return error(ValidationErrorList.EndOfRoadNotOnLastPart)(lastProjectLinks)
->>>>>>> fe9fee8e
+              return error(project.id, ValidationErrorList.EndOfRoadNotOnLastPart)(lastProjectLinks)
             case _ => // no error, continue
           }
         }
         if (isConnected) {
           discontinuity match {
             case MinorDiscontinuity | Discontinuous =>
-<<<<<<< HEAD
-              return error(project.id, ValidationError.ConnectedDiscontinuousLink)(lastProjectLinks)
+              return error(project.id, ValidationErrorList.ConnectedDiscontinuousLink)(lastProjectLinks)
             case EndOfRoad =>
-              return error(project.id, ValidationError.EndOfRoadNotOnLastPart)(lastProjectLinks)
-=======
-              return error(ValidationErrorList.ConnectedDiscontinuousLink)(lastProjectLinks)
-            case EndOfRoad =>
-              return error(ValidationErrorList.EndOfRoadNotOnLastPart)(lastProjectLinks)
->>>>>>> fe9fee8e
+              return error(project.id, ValidationErrorList.EndOfRoadNotOnLastPart)(lastProjectLinks)
             case _ => // no error, continue
           }
         }
@@ -567,7 +506,7 @@
 
     def recursiveCheckTrackChange(links: Seq[ProjectLink], errorLinks: Seq[ProjectLink] = Seq()): Option[ValidationErrorDetails] = {
       if (links.isEmpty) {
-        error(project.id, ValidationError.InsufficientTrackCoverage)(errorLinks)
+        error(project.id, ValidationErrorList.InsufficientTrackCoverage)(errorLinks)
       } else {
         val trackToCheck = links.head.track
         val trackInterval = getTrackInterval(links.sortBy(o => (o.roadNumber, o.roadPartNumber, o.track.value, o.startAddrMValue)), trackToCheck)
