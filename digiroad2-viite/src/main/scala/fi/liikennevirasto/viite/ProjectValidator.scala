package fi.liikennevirasto.viite

import fi.liikennevirasto.digiroad2.{GeometryUtils, Point}
import fi.liikennevirasto.digiroad2.asset.BoundingRectangle
import fi.liikennevirasto.digiroad2.asset.SideCode.{AgainstDigitizing, TowardsDigitizing}
import fi.liikennevirasto.digiroad2.linearasset.RoadLinkLike
import fi.liikennevirasto.digiroad2.util.Track
import fi.liikennevirasto.digiroad2.util.Track.{Combined, LeftSide, RightSide}
import fi.liikennevirasto.viite.dao.Discontinuity.{MinorDiscontinuity, _}
import fi.liikennevirasto.viite.dao.LinkStatus._
import fi.liikennevirasto.viite.dao._
import fi.liikennevirasto.viite.model.RoadAddressLink
import fi.liikennevirasto.viite.process.TrackSectionOrder
import org.slf4j.LoggerFactory
import fi.liikennevirasto.digiroad2.util.LogUtils.time

object ProjectValidator {

  val logger = LoggerFactory.getLogger(getClass)

  private def distanceToPoint = 10.0

  // Utility method, will return correct GeometryEndpoint
  private def endPoint(b: BaseRoadAddress) = {
    b.sideCode match {
      case TowardsDigitizing => b.geometry.last
      case AgainstDigitizing => b.geometry.head
      case _ => Point(0.0, 0.0)
    }
  }

  private def startPoint(b: BaseRoadAddress) = {
    b.sideCode match {
      case TowardsDigitizing => b.geometry.head
      case AgainstDigitizing => b.geometry.last
      case _ => Point(0.0, 0.0)
    }
  }

  sealed trait ValidationError {
    def value: Int

    def message: String

    def notification: Boolean
  }

  object ValidationErrorList {
    val values = Set(MinorDiscontinuityFound, MajorDiscontinuityFound, InsufficientTrackCoverage, DiscontinuousAddressScheme,
      SharedLinkIdsExist, NoContinuityCodesAtEnd, UnsuccessfulRecalculation, MissingEndOfRoad, HasNotHandledLinks, ConnectedDiscontinuousLink,
      IncompatibleDiscontinuityCodes, EndOfRoadNotOnLastPart, ElyCodeChangeDetected, DiscontinuityOnRamp,
      ErrorInValidationOfUnchangedLinks, RoadNotEndingInElyBorder, RoadContinuesInAnotherEly)

    // Viite-942
    case object MissingEndOfRoad extends ValidationError {
      def value = 0

      def message: String = MissingEndOfRoadMessage

      def notification = false
    }

    // Viite-453
    // There must be a minor discontinuity if the jump is longer than 0.1 m (10 cm) between road links
    case object MinorDiscontinuityFound extends ValidationError {
      def value = 1

      def message: String = MinorDiscontinuityFoundMessage

      def notification = true
    }

    // Viite-453
    // There must be a major discontinuity if the jump is longer than 50 meters
    case object MajorDiscontinuityFound extends ValidationError {
      def value = 2

      def message: String = MajorDiscontinuityFoundMessage

      def notification = false
    }

    // Viite-453
    // For every track 1 there must exist track 2 that covers the same address span and vice versa
    case object InsufficientTrackCoverage extends ValidationError {
      def value = 3

      def message: String = InsufficientTrackCoverageMessage

      def notification = false
    }

    // Viite-453
    // There must be a continuous road addressing scheme so that all values from 0 to the highest number are covered
    case object DiscontinuousAddressScheme extends ValidationError {
      def value = 4

      def message: String = DiscontinuousAddressSchemeMessage

      def notification = false
    }

    // Viite-453
    // There are no link ids shared between the project and the current road address tables at the project date (start_date, end_date)
    case object SharedLinkIdsExist extends ValidationError {
      def value = 5

      def message: String = SharedLinkIdsExistMessage

      def notification = false
    }

    // Viite-453
    // Continuity codes are given for end of road
    case object NoContinuityCodesAtEnd extends ValidationError {
      def value = 6

      def message: String = NoContinuityCodesAtEndMessage

      def notification = false
    }

    // Viite-453
    // Recalculation of M values and delta calculation are both unsuccessful for every road part in project
    case object UnsuccessfulRecalculation extends ValidationError {
      def value = 7

      def message: String = UnsuccessfulRecalculationMessage

      def notification = false
    }

    case object HasNotHandledLinks extends ValidationError {
      def value = 8

      def message: String = ""

      def notification = false
    }

    case object ConnectedDiscontinuousLink extends ValidationError {
      def value = 9

      def message: String = ConnectedDiscontinuousMessage

      def notification = false
    }

    case object IncompatibleDiscontinuityCodes extends ValidationError {
      def value = 10

      def message: String = DifferingDiscontinuityCodesForTracks

      def notification = false
    }

    case object EndOfRoadNotOnLastPart extends ValidationError {
      def value = 11

      def message: String = EndOfRoadNotOnLastPartMessage

      def notification = false
    }

    case object ElyCodeChangeDetected extends ValidationError {
      def value = 12

      def message: String = ElyCodeChangeNotPresent

      def notification = false
    }

    case object DiscontinuityOnRamp extends ValidationError {
      def value = 13

      def message: String = RampDiscontinuityFoundMessage

      def notification = true
    }

    // Viite-473
    // Unchanged project links cannot have any other operation (Transfer, Termination, Renumbering) previously on the same number and part
    case object ErrorInValidationOfUnchangedLinks extends ValidationError {
      def value = 14

      def message: String = ErrorInValidationOfUnchangedLinksMessage

      def notification = false
    }

    case object RoadConnectingRoundabout extends ValidationError {
      def value = 15

      def message: String = MinorDiscontinuousWhenRoadConnectingRoundabout

      def notification = false
    }

    case object RoadNotEndingInElyBorder extends ValidationError {
      def value = 16

      def message: String = RoadNotEndingInElyBorderMessage

      def notification = true
    }

    case object RoadContinuesInAnotherEly extends ValidationError {
      def value = 17

      def message: String = RoadContinuesInAnotherElyMessage

      def notification = true
    }

    case object TerminationContinuity extends ValidationError {
      def value = 18

      def message: String = WrongDiscontinuityWhenAdjacentToTerminatedRoad

      def notification = true
    }

    case object DoubleEndOfRoad extends ValidationError {
      def value = 19

      def message: String = DoubleEndOfRoadMessage

      def notification = true
    }

    case object EndOfRoadMiddleOfPart extends ValidationError {
      def value = 20

      def message: String = EndOfRoadMiddleOfPartMessage

      def notification = true
    }

    def apply(intValue: Int): ValidationError = {
      values.find(_.value == intValue).get
    }
  }

  case class ValidationErrorDetails(projectId: Long, validationError: ValidationError,
                                    affectedIds: Seq[Long], coordinates: Seq[ProjectCoordinates],
                                    optionalInformation: Option[String])

  def validateProject(project: RoadAddressProject, projectLinks: Seq[ProjectLink]) :Seq[ValidationErrorDetails] = {
    time(logger, "Validating project") {
          actionsOrderingValidation(project, projectLinks) match {
            case e if e.nonEmpty => e
            case _ => projectLinksValidation(project, projectLinks)
          }
    }
  }

  def actionsOrderingValidation(project: RoadAddressProject, projectLinks: Seq[ProjectLink]): Seq[ValidationErrorDetails] = {
      val actionsOrdering: Seq[(RoadAddressProject, Seq[ProjectLink]) =>  Seq[ValidationErrorDetails]] = Seq(
        checkForInvalidUnchangedLinks
      )

      val errors :Seq[ValidationErrorDetails] = actionsOrdering.foldLeft(Seq.empty[ValidationErrorDetails]) { case (errors, validation) =>
        validation(project, projectLinks) ++ errors
      }
      errors.distinct
  }

  def projectLinksValidation(project: RoadAddressProject, projectLinks: Seq[ProjectLink]): Seq[ValidationErrorDetails] =  {

      val projectValidations: Seq[(RoadAddressProject, Seq[ProjectLink]) =>  Seq[ValidationErrorDetails]] = Seq(
        checkProjectContinuity,
        checkForNotHandledLinks,
        checkTrackCodePairing,
        checkRemovedEndOfRoadParts,
        checkProjectElyCodes
      )

      val errors :Seq[ValidationErrorDetails] = projectValidations.foldLeft(Seq.empty[ValidationErrorDetails]) { case (errors, validation) =>
        validation(project, projectLinks) ++ errors
      }
      errors.distinct
  }

  def error(id: Long, validationError: ValidationError, info: String = "N/A")(pl: Seq[ProjectLink]): Option[ValidationErrorDetails] = {
    val (splitLinks, nonSplitLinks) = pl.partition(_.isSplit)
    val splitIds = splitLinks.flatMap(s => Seq(s.connectedLinkId.get, s.linkId))
    val connectedSplitLinks = ProjectDAO.getProjectLinksByConnectedLinkId(splitIds)
    val (ids, points) = (nonSplitLinks ++ connectedSplitLinks).map(pl => (pl.id, GeometryUtils.midPointGeometry(pl.geometry))).unzip
    if (ids.nonEmpty) {
      Some(ValidationErrorDetails(id, validationError, ids,
        points.map(p => ProjectCoordinates(p.x, p.y, 12)), Some(info)))
    } else {
      None
    }
  }

  def outsideOfProjectError(id: Long, validationError: ValidationError)(pl: Seq[RoadAddress]): Option[ValidationErrorDetails] = {
    val (ids, points) = pl.map(pl => (pl.id, GeometryUtils.midPointGeometry(pl.geometry))).unzip
    if (ids.nonEmpty)
      Some(ValidationErrorDetails(id, validationError, ids,
        points.map(p => ProjectCoordinates(p.x, p.y, 12)), None))
    else
      None
  }

  def checkProjectContinuity(project: RoadAddressProject, projectLinks: Seq[ProjectLink]): Seq[ValidationErrorDetails] = {
    projectLinks.filter(_.status != Terminated).groupBy(pl => (pl.roadNumber, pl.roadPartNumber)).flatMap {
      case ((road, _), seq) =>
        if (road < RampsMinBound || road > RampsMaxBound) {
          checkRoadContinuityCodes(project, seq)
        } else {
          checkRoadContinuityCodes(project, seq, isRampValidation = true)
        }
      case _ => Seq()
    }.toSeq
  }

  def checkForNotHandledLinks(project: RoadAddressProject, projectLinks: Seq[ProjectLink]): Seq[ValidationErrorDetails] = {
    val notHandled = projectLinks.filter(_.status == LinkStatus.NotHandled)
    notHandled.groupBy(link => (link.roadNumber, link.roadPartNumber)).foldLeft(Seq.empty[ValidationErrorDetails])((errorDetails, road) =>
      errorDetails :+ ValidationErrorDetails(project.id, ValidationErrorList.HasNotHandledLinks,
        Seq(road._2.size), road._2.map { l =>
          val point = GeometryUtils.midPointGeometry(l.geometry)
          ProjectCoordinates(point.x, point.y, 12)
        },
        Some(HasNotHandledLinksMessage.format(road._2.size, road._1._1, road._1._2)))
    )
  }

  def checkForInvalidUnchangedLinks(project: RoadAddressProject, projectLinks: Seq[ProjectLink]): Seq[ValidationErrorDetails] = {
    val invalidUnchangedLinks: Seq[ProjectLink] = projectLinks.groupBy(s => (s.roadNumber, s.roadPartNumber)).flatMap { g =>
      val (unchanged, others) = g._2.partition(_.status == UnChanged)
      //foreach number and part and foreach UnChanged found in that group, we will check if there is some link in some other different action, that is connected by geometry to the UnChanged link starting point
      unchanged.filter(u => others.exists(o => o.connected(u)))
    }.toSeq

    invalidUnchangedLinks.map { projectLink =>
      val point = GeometryUtils.midPointGeometry(projectLink.geometry)
      ValidationErrorDetails(project.id, ValidationErrorList.ErrorInValidationOfUnchangedLinks,
        Seq(projectLink.id), Seq(ProjectCoordinates(point.x, point.y, 12)),
        Some("TIE : %d, OSA: %d, AET: %d".format(projectLink.roadNumber, projectLink.roadPartNumber, projectLink.startAddrMValue)))
    }
  }

  def checkTrackCodePairing(project: RoadAddressProject, projectLinks: Seq[ProjectLink]): Seq[ValidationErrorDetails] = {

    val notCombinedLinks = projectLinks.filterNot(_.track == Track.Combined)

    def isSameTrack(previous: ProjectLink, currentLink: ProjectLink): Boolean = {
      previous.track == currentLink.track && previous.endAddrMValue == currentLink.startAddrMValue
    }

    def getTrackInterval(links: Seq[ProjectLink], track: Track): Seq[ProjectLink] = {
      links.foldLeft(Seq.empty[ProjectLink]) { (linkSameTrack, current) => {
        if (current.track == track && (linkSameTrack.isEmpty || isSameTrack(linkSameTrack.last, current))) {
          linkSameTrack :+ current
        } else {
          linkSameTrack
        }
      }
      }.sortBy(_.startAddrMValue)
    }

    def checkMinMaxTrack(trackInterval: Seq[ProjectLink]): Option[ProjectLink] = {
      if (trackInterval.head.track != Combined) {
        val minTrackLink = trackInterval.minBy(_.startAddrMValue)
        val maxTrackLink = trackInterval.maxBy(_.endAddrMValue)
        val notCombinedLinksInRoadPart = notCombinedLinks.filter(l => l.roadNumber == minTrackLink.roadNumber && l.roadPartNumber == minTrackLink.roadPartNumber)
        if (!notCombinedLinksInRoadPart.exists(l => l.startAddrMValue == minTrackLink.startAddrMValue && l.track != minTrackLink.track)) {
          Some(minTrackLink)
        }
        else if (!notCombinedLinksInRoadPart.exists(l => l.endAddrMValue == maxTrackLink.endAddrMValue && l.track != maxTrackLink.track)) {
          Some(maxTrackLink)
        } else None
      } else None
    }

    def validateTrackTopology(trackInterval: Seq[ProjectLink]): Seq[ProjectLink] = {
      val validTrackInterval = trackInterval.filterNot(_.status == Terminated)
      if (validTrackInterval.nonEmpty) {
        checkMinMaxTrack(validTrackInterval) match {
          case Some(link) => Seq(link)
          case None => if (validTrackInterval.size > 1) {
            validTrackInterval.sliding(2).map{case Seq(first, second) => {
              if (first.endAddrMValue != second.startAddrMValue && first.id != second.id) {
                Some(first)
              } else None
            }}.toSeq.flatten
          } else Seq.empty[ProjectLink]
        }
      } else Seq.empty[ProjectLink]
    }

    def recursiveCheckTrackChange(links: Seq[ProjectLink], errorLinks: Seq[ProjectLink] = Seq()): Option[ValidationErrorDetails] = {
      if (links.isEmpty) {
        error(project.id, ValidationErrorList.InsufficientTrackCoverage)(errorLinks)
      } else {
        val trackToCheck = links.head.track
        val trackInterval = getTrackInterval(links.sortBy(o => (o.roadNumber, o.roadPartNumber, o.track.value, o.startAddrMValue)), trackToCheck)
        recursiveCheckTrackChange(links.filterNot(l => trackInterval.exists(lt => lt.id == l.id)),
          errorLinks ++ validateTrackTopology(trackInterval))
      }
    }

    val groupedLinks = notCombinedLinks.filterNot(_.status == LinkStatus.Terminated).groupBy(pl => (pl.roadNumber, pl.roadPartNumber))
    groupedLinks.map(roadPart => {
      recursiveCheckTrackChange(roadPart._2) match {
        case Some(errors) => Seq(errors)
        case _ => Seq()
      }
    }).headOption.getOrElse(Seq())
  }

  /*
    Pick only parts that are terminated and had end of road given before
    Find previous road part for all terminated road parts with end of road and link it to an error message
    If previous road address is part of the project and not terminated, don't throw error
  */
  def checkRemovedEndOfRoadParts(project: RoadAddressProject, projectLinks: Seq[ProjectLink]): Seq[ValidationErrorDetails] = {
<<<<<<< HEAD

    //we should only check non Terminated parts that have roadPart lower than the bigger nonTerminated part
    project.reservedParts.groupBy(_.roadNumber).flatMap { rn =>
      val nonTerminatedParts = rn._2.filterNot(rrp => rrp.addressLength.nonEmpty && rrp.newLength.getOrElse(0L) == 0L)
      val endOfRoadParts = nonTerminatedParts.filter(part => part.newDiscontinuity.getOrElse(part.discontinuity) == EndOfRoad)
      val invalidEndOfRoadParts = if (nonTerminatedParts.nonEmpty) {
        val biggerNonTerminatedPart = nonTerminatedParts.maxBy(_.roadPartNumber).roadPartNumber
        endOfRoadParts.filter(_.roadPartNumber < biggerNonTerminatedPart)
      } else {
        Seq.empty[ReservedRoadPart]
      }

      invalidEndOfRoadParts.lastOption.map { part =>
        val validLinks = RoadAddressDAO.fetchByRoadPart(part.roadNumber, part.roadPartNumber, fetchOnlyEnd = true)
        ValidationErrorDetails(project.id, alterMessage(ValidationErrorList.TerminationContinuity, roadAndPart = Some(Seq((part.roadNumber, part.roadPartNumber)))),
          Seq(validLinks.head.id),
          Seq(ProjectCoordinates(validLinks.head.geometry.head.x, validLinks.head.geometry.head.y, 12)), Some(""))
=======
    projectLinks.filter(pl => pl.status == Terminated && pl.discontinuity == EndOfRoad).flatMap { rrp =>
      RoadAddressDAO.fetchPreviousRoadPartNumber(rrp.roadNumber, rrp.roadPartNumber) match {
        case Some(previousRoadPartNumber) =>
          RoadAddressDAO.fetchByRoadPart(rrp.roadNumber, previousRoadPartNumber).reverse
            .find(ra => !projectLinks.exists(link => link.roadAddressId == ra.id || link.status != Terminated)) match {
              case Some(actualProjectLinkForPreviousEnd) =>
                return Seq(ValidationErrorDetails(project.id, alterMessage(ValidationErrorList.TerminationContinuity, roadAndPart = Some(Seq((actualProjectLinkForPreviousEnd.roadNumber, actualProjectLinkForPreviousEnd.roadPartNumber)))),
                  Seq(actualProjectLinkForPreviousEnd.id),
                  Seq(ProjectCoordinates(actualProjectLinkForPreviousEnd.geometry.head.x, actualProjectLinkForPreviousEnd.geometry.head.y, 12)), Some("")))
              case None => Seq()
          }
        case None => Seq()
>>>>>>> b65109f9
      }
    }
  }

  def checkProjectElyCodes(project: RoadAddressProject, projectLinks: Seq[ProjectLink]): Seq[ValidationErrorDetails] = {

    /**
      * Check the project links edges for adjacent road addresses that must have a different ely then a adjacent one
      *
      * @param project             - the current project
      * @param groupedProjectLinks - project links, grouped by road number and road part number
      * @return Validation Errors
      */
    def checkFirstElyBorder(project: RoadAddressProject, groupedProjectLinks: Map[(Long, Long), Seq[ProjectLink]]) = {
      /**
        * Method that will prepare the output of the validation error.
        *
        * @param validationError the validation error
        * @param pl              Sequence of the erroneous ProjectLinks
        * @return An optional value with eventual Validation error details
        */
      def error(validationError: ValidationError)(pl: Seq[BaseRoadAddress]): Option[ValidationErrorDetails] = {
        val (ids, points) = pl.map(pl => (pl.id, GeometryUtils.midPointGeometry(pl.geometry))).unzip
        if (ids.nonEmpty)
          Some(ValidationErrorDetails(project.id, validationError, ids.distinct,
            points.map(p => ProjectCoordinates(p.x, p.y, 12)).distinct, None))
        else
          None
      }

      groupedProjectLinks.flatMap(group => {
        val projectLinks = group._2.filter(_.discontinuity == Discontinuity.ChangingELYCode)
        val problemRoads = if (projectLinks.nonEmpty) {
          val (startRoad, endRoad) = if (projectLinks.size == 1) {
            (projectLinks.head, projectLinks.head)
          } else {
            (projectLinks.head, projectLinks.last)
          }

          val roadsValidation = evaluateBorderCheck(startRoad, endRoad, secondCheck = false)
          roadsValidation.filterNot(_.isEmpty).getOrElse(Seq())
        } else {
          Seq.empty[BaseRoadAddress]
        }
        val uniqueProblemRoads = problemRoads.groupBy(_.id).map(_._2.head).toSeq
        error(ValidationErrorList.RoadNotEndingInElyBorder)(uniqueProblemRoads)
      }).toSeq
    }

    /**
      * Check the adjacent road addresses of the edges of the project links for ely codes that are different to the ones in the project links,
      * if they are not, issue a error
      *
      * @param project             - the current project
      * @param groupedProjectLinks - project links, grouped by road number and road part number
      * @return Validation Errors
      */
    def checkSecondElyBorder(project: RoadAddressProject, groupedProjectLinks: Map[(Long, Long), Seq[ProjectLink]]) = {
      /**
        * Method that will prepare the output of the validation error.
        *
        * @param validationError the validation error
        * @param pl              Sequence of the erroneous ProjectLinks
        * @return An optional value with eventual Validation error details
        */
      def error(validationError: ValidationError)(pl: Seq[BaseRoadAddress]): Option[ValidationErrorDetails] = {
        val grouppedByDiscontinuity = pl.groupBy(_.discontinuity)
        val (gLinkIds, gPoints, gDiscontinuity) = grouppedByDiscontinuity.flatMap(g => {
          val links = g._2
          val zoomPoint = GeometryUtils.midPointGeometry(links.minBy(_.endAddrMValue).geometry)
          links.map(l => (l.id, zoomPoint, l.discontinuity))
        }).unzip3

        if (gLinkIds.nonEmpty) {
          if (gDiscontinuity.nonEmpty) {
            Some(ValidationErrorDetails(project.id, alterMessage(validationError, Option.empty, Option.empty, Option(gDiscontinuity.toSeq)), gLinkIds.toSeq.distinct,
              gPoints.map(p => ProjectCoordinates(p.x, p.y, 12)).toSeq.distinct, Option.empty[String]))
          } else Some(ValidationErrorDetails(project.id, validationError, gLinkIds.toSeq.distinct,
            gPoints.map(p => ProjectCoordinates(p.x, p.y, 12)).toSeq.distinct, Option.empty[String]))
        }
        else
          Option.empty[ValidationErrorDetails]
      }

      val validationProblems = groupedProjectLinks.flatMap(group => {
        val projectLinks = group._2
        val problemRoads = if (projectLinks.nonEmpty) {
          val (startRoad, endRoad) = if (projectLinks.size == 1) {
            (projectLinks.head, projectLinks.head)
          } else {
            (projectLinks.head, projectLinks.last)
          }
          val validationResult = if (startRoad.discontinuity.value != Discontinuity.ChangingELYCode.value) evaluateBorderCheck(startRoad, endRoad, secondCheck = true) else Option.empty[Seq[ProjectLink]]
          validationResult.filterNot(_.isEmpty).getOrElse(Seq())

        } else {
          Seq.empty[BaseRoadAddress]
        }
        val uniqueProblemRoads = problemRoads.groupBy(_.id).map(_._2.head).toSeq
        error(ValidationErrorList.RoadContinuesInAnotherEly)(uniqueProblemRoads)

      })
      validationProblems.toSeq
    }

    /**
      * Main validation we create a bounding box and search for adjacent road addresses to the edgeRoad.
      * Then check if the ely code changed between them, depending whether we are validation the firstBorderCheck or the
      * second we output the edgeRoad based on the finding (or not) of a road address with a different ely code then that of the edgeRoad.
      *
      * @param startRoad   - start of a road number/road part number project link
      * @param endRoad     - end of a road number/road part number project link
      * @param secondCheck - indicates what kind of search we use
      * @return an optional symbolizing a found invalid edgeRoad, or nothing.
      */
    def evaluateBorderCheck(startRoad: ProjectLink, endRoad: ProjectLink, secondCheck: Boolean): Option[Seq[ProjectLink]] = {
      /**
        * Helper method, will find ALL the road addresses in a bounding box whose center is the edge road
        *
        * @param headRoad A project link, at the start of it (lowest endAddressMValue)
        * @param tailRoad A project link, at the end of it(highest endAddressMValue)
        * @return Road addresses contained in a small bounding box
        */
      def findRoads(headRoad: ProjectLink, tailRoad: ProjectLink) = {
        val sp = startPoint(headRoad)
        val ep = endPoint(tailRoad)
        val connectingAtStart = {
          val lowerCorner = Point(sp.x - distanceToPoint, sp.y - distanceToPoint, sp.z - distanceToPoint)
          val higherCorner = Point(sp.x + distanceToPoint, sp.y + distanceToPoint, sp.z + distanceToPoint)
          val box = BoundingRectangle(lowerCorner, higherCorner)
          RoadAddressDAO.fetchRoadAddressesByBoundingBox(box, fetchOnlyFloating = false)
        }
        val connectingAtEnd = {
          val lowerCorner = Point(ep.x - distanceToPoint, ep.y - distanceToPoint, ep.z - distanceToPoint)
          val higherCorner = Point(ep.x + distanceToPoint, ep.y + distanceToPoint, ep.z + distanceToPoint)
          val box = BoundingRectangle(lowerCorner, higherCorner)
          RoadAddressDAO.fetchRoadAddressesByBoundingBox(box, fetchOnlyFloating = false)
        }
        connectingAtStart ++ connectingAtEnd
      }

      val roadAddresses = findRoads(startRoad, endRoad)
      if (roadAddresses.nonEmpty) {
        val filtered = roadAddresses.filterNot(ra => ra.roadNumber == startRoad.roadNumber && ra.roadPartNumber == startRoad.roadPartNumber &&
          !GeometryUtils.areAdjacent(ra.geometry, startRoad.geometry) && !GeometryUtils.areAdjacent(ra.geometry, endRoad.geometry))
        val diffEly = filtered.find(_.ely != startRoad.ely)
        if (!secondCheck && diffEly.isEmpty) {
          Option(Seq(endRoad))
        } else if (secondCheck && diffEly.isDefined) {
          Option(Seq(endRoad))
        } else Option.empty[Seq[ProjectLink]]
      } else Option.empty[Seq[ProjectLink]]
    }

    val workedProjectLinks = projectLinks.filterNot(_.status == LinkStatus.NotHandled)
    if (workedProjectLinks.nonEmpty) {
      val grouped = workedProjectLinks.groupBy(pl => (pl.roadNumber, pl.roadPartNumber)).map(group => group._1 -> group._2.sortBy(_.endAddrMValue))
      val projectLinksDiscontinuity = workedProjectLinks.map(_.discontinuity.value).distinct.toList
      if (projectLinksDiscontinuity.contains(Discontinuity.ChangingELYCode.value))
        checkFirstElyBorder(project, grouped)
      else
        checkSecondElyBorder(project, grouped)
    } else Seq.empty[ValidationErrorDetails]
  }


  /**
    * Check for non-ramp and roundabout roads:
    * 1) If inside a part there is a gap between links > .1 meters, discontinuity 4 (minor) is required
    * 2) If inside a part there is no gap, discontinuity 5 (cont) is required
    * 3) End of road part, discontinuity 2 or 3 (major, ely change) is required if there is a gap
    * 4) If a part that contained end of road discontinuity is terminated / renumbered / transferred,
    * there must be a new end of road link for that road at the last part
    * 5) If the next road part has differing ely code then there must be a discontinuity code 3 at the end
    *
    * @param project Road address project
    * @param roadProjectLinks Project links
    * @return
    */
  def checkRoadContinuityCodes(project: RoadAddressProject, roadProjectLinks: Seq[ProjectLink], isRampValidation: Boolean = false): Seq[ValidationErrorDetails] = {

    val allProjectLinks = ProjectDAO.getProjectLinks(project.id)

    def isConnectingRoundabout(pls: Seq[ProjectLink]): Boolean = {
      // This code means that this road part (of a ramp) should be connected to a roundabout
      val endPoints = pls.map(endPoint).map(p => (p.x, p.y)).unzip
      val boundingBox = BoundingRectangle(Point(endPoints._1.min,
        endPoints._2.min), Point(endPoints._1.max, endPoints._2.max))
      // Fetch all ramps and roundabouts roads and parts this is connected to (or these, if ramp has multiple links)
      val roadParts = RoadAddressDAO.fetchRoadAddressesByBoundingBox(boundingBox, fetchOnlyFloating = false, onlyNormalRoads = false,
        Seq((RampsMinBound, RampsMaxBound))).filter(ra =>
        pls.exists(_.connected(ra))).groupBy(ra => (ra.roadNumber, ra.roadPartNumber))
      // Check all the fetched road parts to see if any of them is a roundabout
      roadParts.keys.exists(rp => TrackSectionOrder.isRoundabout(
        RoadAddressDAO.fetchByRoadPart(rp._1, rp._2, includeFloating = true)))
    }

    def checkContinuityBetweenLinksOnParts: Seq[ValidationErrorDetails] = {
      error(project.id, ValidationErrorList.ConnectedDiscontinuousLink)(roadProjectLinks.sortBy(_.startAddrMValue).filterNot { pl =>
        // Check that pl is continuous or after it there is no connected project link
        val disconnectedLinks = roadProjectLinks.exists(pl2 => (pl2.startAddrMValue != pl.endAddrMValue || !pl.connected(pl2)) && Track.isTrackContinuous(pl2.track, pl.track))
        disconnectedLinks || pl.discontinuity == Continuous
      }).toSeq
    }

    def checkMinorDiscontinuityBetweenLinksOnPart: Seq[ValidationErrorDetails] = {
      def checkConnected(curr: ProjectLink, next: ProjectLink, sortedGroup: Seq[ProjectLink]): Option[ProjectLink] = {
        val matchingLink = curr.endAddrMValue == next.startAddrMValue && curr.connected(next)
        if(matchingLink)
          None
        else
          Some(curr)
      }
      val discontinuous: Seq[ProjectLink] = roadProjectLinks.groupBy(s => (s.roadNumber, s.roadPartNumber)).flatMap{ g =>
        val trackIntervals = Seq(g._2.filter(_.track != RightSide), g._2.filter(_.track != LeftSide))
        val connectedLinks: Seq[ProjectLink] = trackIntervals.flatMap{
          interval => {
            if (interval.size > 1) {
              interval.sortBy(_.startAddrMValue).sliding(2).flatMap {
                case Seq(first, second) => checkConnected(first, second, interval)
              }
            } else None
          }
        }
        connectedLinks.filterNot(c => c.discontinuity == MinorDiscontinuity)
      }.toSeq

      error(project.id, ValidationErrorList.MinorDiscontinuityFound)(discontinuous).toSeq
    }

    def checkDiscontinuityBetweenLinksOnRamps: Seq[ValidationErrorDetails] = {
      val discontinuousErrors = if (isRampValidation) {
        error(project.id, ValidationErrorList.DiscontinuityOnRamp)(roadProjectLinks.filter { pl =>
          // Check that pl has no discontinuity unless on last link and after it the possible project link is connected
          val nextLink = roadProjectLinks.find(pl2 => pl2.startAddrMValue == pl.endAddrMValue)
          (nextLink.nonEmpty && pl.discontinuity != Continuous) ||
            nextLink.exists(pl2 => !pl.connected(pl2))
        })
      }
      else None
      discontinuousErrors.toSeq
    }

    def checkEndOfRoadOnLastPart: Seq[ValidationErrorDetails] = {
      val afterCheckErrors = roadProjectLinks.groupBy(_.roadNumber).flatMap { g =>
        val validRoadParts = RoadAddressDAO.getValidRoadParts(g._1.toInt, project.startDate)
        val trackIntervals = Seq(g._2.filter(_.track != RightSide), g._2.filter(_.track != LeftSide))
        trackIntervals.flatMap {
          interval =>
            val nonTerminated = interval.filter(r => r.status != LinkStatus.Terminated)
            if(nonTerminated.nonEmpty){
              val last = nonTerminated.maxBy(_.endAddrMValue)
              val (road, part) = (last.roadNumber, last.roadPartNumber)
              val discontinuity = last.discontinuity
              val projectNextRoadParts = project.reservedParts.filter(rp =>
                rp.roadNumber == road && rp.roadPartNumber > part)

              val nextProjectPart = projectNextRoadParts.filter(np => np.newLength.getOrElse(0L) > 0L && allProjectLinks.exists(l => l.roadPartNumber == np.roadPartNumber))
                .map(_.roadPartNumber).sorted.headOption
              val nextAddressPart = validRoadParts
                .filter(p => p > part).sorted
                .find(p => RoadAddressDAO.fetchByRoadPart(road, p, includeFloating = true)
                  .forall(ra => !allProjectLinks.exists(al => al.roadAddressId == ra.id && al.roadPartNumber != ra.roadPartNumber)))
              if (nextProjectPart.isEmpty && nextAddressPart.isEmpty && discontinuity != EndOfRoad) {
                error(project.id, ValidationErrorList.MissingEndOfRoad)(Seq(last))
              } else if (!(nextProjectPart.isEmpty && nextAddressPart.isEmpty) && discontinuity == EndOfRoad) {
                error(project.id, ValidationErrorList.EndOfRoadNotOnLastPart)(Seq(last))
              } else None
          } else None
        }
      }.toSeq
      val groupedErrors: Seq[ValidationErrorDetails] = afterCheckErrors.groupBy(_.validationError).map {
        g =>
          val ids: Seq[Long] = g._2.flatMap(_.affectedIds)
          val coords: Seq[ProjectCoordinates] = g._2.flatMap(_.coordinates)
          ValidationErrorDetails(g._2.head.projectId, g._1, ids, coords, None)
      }.toSeq
      groupedErrors
    }

    def checkDiscontinuityOnLastPart: Seq[ValidationErrorDetails] = {
      val discontinuityErrors = roadProjectLinks.groupBy(_.roadNumber).flatMap { g =>
        val validRoadParts = RoadAddressDAO.getValidRoadParts(g._1.toInt, project.startDate)
        val trackIntervals = Seq(g._2.filter(_.track != RightSide), g._2.filter(_.track != LeftSide))
        trackIntervals.flatMap {
          interval =>
            val nonTerminated = interval.filter(r => r.status != LinkStatus.Terminated)
            if(nonTerminated.nonEmpty){
              val last = nonTerminated.maxBy(_.endAddrMValue)
              val (road, part) = (last.roadNumber, last.roadPartNumber)
              val discontinuity = last.discontinuity
              val projectNextRoadParts = project.reservedParts.filter(rp =>
                rp.roadNumber == road && rp.roadPartNumber > part)

              val nextProjectPart = projectNextRoadParts.filter(np => np.newLength.getOrElse(0L) > 0L && allProjectLinks.exists(l => l.roadPartNumber == np.roadPartNumber))
                .map(_.roadPartNumber).sorted.headOption
              val nextAddressPart = validRoadParts
                .filter(p => p > part).sorted
                .find(p => RoadAddressDAO.fetchByRoadPart(road, p, includeFloating = true)
                  .forall(ra => !allProjectLinks.exists(al => al.roadAddressId == ra.id && al.roadPartNumber != ra.roadPartNumber)))
              if (!(nextProjectPart.isEmpty && nextAddressPart.isEmpty)) {
                val nextLinks = getNextLinksFromParts(allProjectLinks, road, nextProjectPart, nextAddressPart)

                val rampDiscontinuity = if (isConnectingRoundabout(Seq(last)) && isRampValidation) {
                  discontinuity match {
                    case EndOfRoad | ChangingELYCode | Continuous =>
                      error(project.id, ValidationErrorList.RoadConnectingRoundabout,
                        s"Rampin ${last.roadNumber} tieosa ${last.roadPartNumber} päättyy kiertoliittymään. Korjaa lievä epäjatkuvuus")(Seq(last))
                    case _ => None
                  }
                } else None

                val isConnected = Seq(last).forall(lpl => nextLinks.exists(nl => Track.isTrackContinuous(nl.track, lpl.track) &&
                  lpl.connected(nl)))
                val normalDiscontinuity = discontinuity match {
                  case Continuous =>
                    if (!isConnected) error(project.id, ValidationErrorList.MajorDiscontinuityFound)(Seq(last)) else None
                  case MinorDiscontinuity | Discontinuous =>
                    if (isConnected) error(project.id, ValidationErrorList.ConnectedDiscontinuousLink)(Seq(last)) else None
                  case _ =>  None // no error, continue
                }
                rampDiscontinuity.orElse(normalDiscontinuity)
              } else None

          } else None
        }
      }.toSeq
      val groupedDiscontinuity: Seq[ValidationErrorDetails] = discontinuityErrors.groupBy(_.validationError).map {
        g =>
          val ids: Seq[Long] = g._2.flatMap(_.affectedIds)
          val coords: Seq[ProjectCoordinates] = g._2.flatMap(_.coordinates)
          ValidationErrorDetails(g._2.head.projectId, g._1, ids, coords, None)
      }.toSeq
      groupedDiscontinuity
    }

    def checkEndOfRoadOutsideOfProject: Seq[ValidationErrorDetails] = {
      val (road, part): (Long, Long) = (roadProjectLinks.head.roadNumber, roadProjectLinks.head.roadPartNumber)
      RoadAddressDAO.fetchPreviousRoadPartNumber(road, part) match {
        case Some(previousRoadPartNumber) =>
          val actualProjectLinkForPreviousEnd = RoadAddressDAO.fetchByRoadPart(road, previousRoadPartNumber, fetchOnlyEnd = true)
            .filter(ra => ra.discontinuity == EndOfRoad && !allProjectLinks.exists(link => link.roadAddressId == ra.id))
          if (actualProjectLinkForPreviousEnd.nonEmpty)
            return outsideOfProjectError(
              project.id,
              alterMessage(ValidationErrorList.DoubleEndOfRoad, roadAndPart = Some(Seq((road, previousRoadPartNumber))))
            )(actualProjectLinkForPreviousEnd).toSeq
        case None => Seq()
      }
      Seq()
    }

<<<<<<< HEAD
    def endOfRoadOutSideProject: Option[ValidationErrorDetails] = {
      val (road, part): (Long, Long) = (seq.head.roadNumber, seq.head.roadPartNumber)
      val previousRoadPartNumber: Option[Long] = RoadAddressDAO.fetchPreviousRoadPartNumber(road, part)
      if (previousRoadPartNumber.nonEmpty) {
        val allProjectLinks = ProjectDAO.getProjectLinks(project.id)
        if (allProjectLinks.exists(link => link.roadNumber == road && link.roadPartNumber == previousRoadPartNumber.get))
          return None
        val previousRoadPartEnd: Option[RoadAddress] = RoadAddressDAO.fetchByRoadPart(road, previousRoadPartNumber.get, fetchOnlyEnd = true).headOption
        if (previousRoadPartEnd.nonEmpty ) {
          val actualProjectLinkForPreviousEnd = allProjectLinks.find(link => link.roadAddressId == previousRoadPartEnd.get.id)
          if (previousRoadPartEnd.get.discontinuity == EndOfRoad && (actualProjectLinkForPreviousEnd.nonEmpty && actualProjectLinkForPreviousEnd.get.discontinuity == EndOfRoad) || actualProjectLinkForPreviousEnd.isEmpty)
            return outsideOfProjectError(project.id, alterMessage(ValidationErrorList.DoubleEndOfRoad, roadAndPart = Some(Seq((previousRoadPartEnd.get.roadNumber, previousRoadPartEnd.get.roadPartNumber)))))(List(previousRoadPartEnd.get))
        }
      }
      None
=======
    def checkEndOfRoadBetweenLinksOnPart: Seq[ValidationErrorDetails] = {
        val endOfRoadErrors = roadProjectLinks.groupBy(_.track).flatMap { track =>
          error(project.id, ValidationErrorList.EndOfRoadMiddleOfPart)(track._2.sortBy(pl => (pl.roadPartNumber, pl.startAddrMValue)).init.filter(_.discontinuity == EndOfRoad))
        }.toSeq
      endOfRoadErrors.distinct
>>>>>>> b65109f9
    }

    def getNextLinksFromParts(allProjectLinks: Seq[ProjectLink], road: Long, nextProjectPart: Option[Long], nextAddressPart: Option[Long]) = {
      if (nextProjectPart.nonEmpty && (nextAddressPart.isEmpty || nextProjectPart.get <= nextAddressPart.get))
        ProjectDAO.fetchByProjectRoadPart(road, nextProjectPart.get, project.id).filter(_.startAddrMValue == 0L)
      else {
        RoadAddressDAO.fetchByRoadPart(road, nextAddressPart.get, includeFloating = true)
          .filterNot(rp => allProjectLinks.exists(link => rp.roadPartNumber != link.roadPartNumber && rp.id == link.roadAddressId)).filter(_.startAddrMValue == 0L)
      }
    }

    val continuityValidations: Seq[Seq[ValidationErrorDetails]] = Seq(
      checkContinuityBetweenLinksOnParts,
      checkMinorDiscontinuityBetweenLinksOnPart,
      checkDiscontinuityBetweenLinksOnRamps,
      checkEndOfRoadOnLastPart,
      checkDiscontinuityOnLastPart,
      checkEndOfRoadOutsideOfProject,
      checkEndOfRoadBetweenLinksOnPart
    )

    val continuityErrors :Seq[ValidationErrorDetails] = continuityValidations.foldLeft(Seq.empty[ValidationErrorDetails]) { case (errors, validation) =>
      validation ++ errors
    }
    continuityErrors.distinct
  }


  private def alterMessage(validationError: ValidationError, elyBorderData: Option[Seq[Long]] = Option.empty[Seq[Long]],
                           roadAndPart: Option[Seq[(Long, Long)]] = Option.empty[Seq[(Long, Long)]],
                           discontinuity: Option[Seq[Discontinuity]] = Option.empty[Seq[Discontinuity]], projectDate: Option[String] = Option.empty[String]) = {
    val formattedMessage =
      if (projectDate.nonEmpty && roadAndPart.nonEmpty) {
        val unzippedRoadAndPart = roadAndPart.get.unzip
        val changedMsg = validationError.message.format(unzippedRoadAndPart._1.head, unzippedRoadAndPart._2.head, projectDate.get)
        changedMsg
      } else {
        validationError.message.format(if (elyBorderData.nonEmpty) {
          elyBorderData.get.toSet.mkString(", ")
        } else if (roadAndPart.nonEmpty) {
          roadAndPart.get.toSet.mkString(", ")
        } else if (discontinuity.nonEmpty) {
          discontinuity.get.groupBy(_.value).map(_._2.head.toString).mkString(", ")
        }
        else {
          validationError.message
        })
      }

    case object formattedMessageObject extends ValidationError {
      def value: Int = validationError.value

      def message: String = formattedMessage

      def notification: Boolean = validationError.notification
    }
    formattedMessageObject
  }
}

class ProjectValidationException(s: String) extends RuntimeException {
  override def getMessage: String = s
}

class NameExistsException(s: String) extends RuntimeException {
  override def getMessage: String = s
}<|MERGE_RESOLUTION|>--- conflicted
+++ resolved
@@ -417,25 +417,6 @@
     If previous road address is part of the project and not terminated, don't throw error
   */
   def checkRemovedEndOfRoadParts(project: RoadAddressProject, projectLinks: Seq[ProjectLink]): Seq[ValidationErrorDetails] = {
-<<<<<<< HEAD
-
-    //we should only check non Terminated parts that have roadPart lower than the bigger nonTerminated part
-    project.reservedParts.groupBy(_.roadNumber).flatMap { rn =>
-      val nonTerminatedParts = rn._2.filterNot(rrp => rrp.addressLength.nonEmpty && rrp.newLength.getOrElse(0L) == 0L)
-      val endOfRoadParts = nonTerminatedParts.filter(part => part.newDiscontinuity.getOrElse(part.discontinuity) == EndOfRoad)
-      val invalidEndOfRoadParts = if (nonTerminatedParts.nonEmpty) {
-        val biggerNonTerminatedPart = nonTerminatedParts.maxBy(_.roadPartNumber).roadPartNumber
-        endOfRoadParts.filter(_.roadPartNumber < biggerNonTerminatedPart)
-      } else {
-        Seq.empty[ReservedRoadPart]
-      }
-
-      invalidEndOfRoadParts.lastOption.map { part =>
-        val validLinks = RoadAddressDAO.fetchByRoadPart(part.roadNumber, part.roadPartNumber, fetchOnlyEnd = true)
-        ValidationErrorDetails(project.id, alterMessage(ValidationErrorList.TerminationContinuity, roadAndPart = Some(Seq((part.roadNumber, part.roadPartNumber)))),
-          Seq(validLinks.head.id),
-          Seq(ProjectCoordinates(validLinks.head.geometry.head.x, validLinks.head.geometry.head.y, 12)), Some(""))
-=======
     projectLinks.filter(pl => pl.status == Terminated && pl.discontinuity == EndOfRoad).flatMap { rrp =>
       RoadAddressDAO.fetchPreviousRoadPartNumber(rrp.roadNumber, rrp.roadPartNumber) match {
         case Some(previousRoadPartNumber) =>
@@ -448,7 +429,6 @@
               case None => Seq()
           }
         case None => Seq()
->>>>>>> b65109f9
       }
     }
   }
@@ -801,29 +781,11 @@
       Seq()
     }
 
-<<<<<<< HEAD
-    def endOfRoadOutSideProject: Option[ValidationErrorDetails] = {
-      val (road, part): (Long, Long) = (seq.head.roadNumber, seq.head.roadPartNumber)
-      val previousRoadPartNumber: Option[Long] = RoadAddressDAO.fetchPreviousRoadPartNumber(road, part)
-      if (previousRoadPartNumber.nonEmpty) {
-        val allProjectLinks = ProjectDAO.getProjectLinks(project.id)
-        if (allProjectLinks.exists(link => link.roadNumber == road && link.roadPartNumber == previousRoadPartNumber.get))
-          return None
-        val previousRoadPartEnd: Option[RoadAddress] = RoadAddressDAO.fetchByRoadPart(road, previousRoadPartNumber.get, fetchOnlyEnd = true).headOption
-        if (previousRoadPartEnd.nonEmpty ) {
-          val actualProjectLinkForPreviousEnd = allProjectLinks.find(link => link.roadAddressId == previousRoadPartEnd.get.id)
-          if (previousRoadPartEnd.get.discontinuity == EndOfRoad && (actualProjectLinkForPreviousEnd.nonEmpty && actualProjectLinkForPreviousEnd.get.discontinuity == EndOfRoad) || actualProjectLinkForPreviousEnd.isEmpty)
-            return outsideOfProjectError(project.id, alterMessage(ValidationErrorList.DoubleEndOfRoad, roadAndPart = Some(Seq((previousRoadPartEnd.get.roadNumber, previousRoadPartEnd.get.roadPartNumber)))))(List(previousRoadPartEnd.get))
-        }
-      }
-      None
-=======
     def checkEndOfRoadBetweenLinksOnPart: Seq[ValidationErrorDetails] = {
         val endOfRoadErrors = roadProjectLinks.groupBy(_.track).flatMap { track =>
           error(project.id, ValidationErrorList.EndOfRoadMiddleOfPart)(track._2.sortBy(pl => (pl.roadPartNumber, pl.startAddrMValue)).init.filter(_.discontinuity == EndOfRoad))
         }.toSeq
       endOfRoadErrors.distinct
->>>>>>> b65109f9
     }
 
     def getNextLinksFromParts(allProjectLinks: Seq[ProjectLink], road: Long, nextProjectPart: Option[Long], nextAddressPart: Option[Long]) = {
