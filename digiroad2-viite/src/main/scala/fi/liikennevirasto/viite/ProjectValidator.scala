--- conflicted
+++ resolved
@@ -132,12 +132,8 @@
       WrongDiscontinuityBeforeProjectWithElyChangeInProject,
       ErrorInValidationOfUnchangedLinks, RoadNotEndingInElyBorder, RoadContinuesInAnotherEly,
       MultipleElyInPart, IncorrectLinkStatusOnElyCodeChange,
-      ElyCodeChangeButNoRoadPartChange, ElyCodeChangeButNoElyChange, ElyCodeChangeButNotOnEnd, ElyCodeDiscontinuityChangeButNoElyChange, RoadNotReserved, DistinctAdministrativeClassesBetweenTracks, WrongDiscontinuityOutsideOfProject,
-<<<<<<< HEAD
-      UniformAdminClassOnLink)
-=======
-      TrackGeometryLengthDeviation)
->>>>>>> 96835fcb
+      ElyCodeChangeButNoRoadPartChange, ElyCodeChangeButNoElyChange, ElyCodeChangeButNotOnEnd, ElyCodeDiscontinuityChangeButNoElyChange, RoadNotReserved, DistinctAdministrativeClassesBetweenTracks, WrongDiscontinuityOutsideOfProject,0
+      TrackGeometryLengthDeviation, UniformAdminClassOnLink)
 
     // Viite-942
     case object MissingEndOfRoad extends ValidationError {
@@ -459,14 +455,6 @@
       def notification = true
     }
 
-<<<<<<< HEAD
-    case object UniformAdminClassOnLink extends ValidationError {
-      def value = 39
-
-      def message: String = UniformAdminClassOnLinkMessage
-
-      def notification = true
-=======
     // Viite-1576
     case object TrackGeometryLengthDeviation extends ValidationError {
       def value = 38
@@ -474,9 +462,16 @@
       def message: String = geomLengthDifferenceBetweenTracks
 
       def notification = false
->>>>>>> 96835fcb
-    }
-
+    }
+    
+    case object UniformAdminClassOnLink extends ValidationError {
+      def value = 39
+
+      def message: String = UniformAdminClassOnLinkMessage
+
+      def notification = true
+    }
+    
     def apply(intValue: Int): ValidationError = {
       values.find(_.value == intValue).get
     }
