package fi.liikennevirasto.viite

import fi.liikennevirasto.digiroad2.{GeometryUtils, Point}
import fi.liikennevirasto.digiroad2.asset.BoundingRectangle
import fi.liikennevirasto.digiroad2.asset.SideCode.{AgainstDigitizing, TowardsDigitizing}
import fi.liikennevirasto.digiroad2.util.Track
import fi.liikennevirasto.digiroad2.util.Track.Combined
import fi.liikennevirasto.viite.dao.Discontinuity.{MinorDiscontinuity, _}
import fi.liikennevirasto.viite.dao.LinkStatus._
import fi.liikennevirasto.viite.dao._
import fi.liikennevirasto.viite.process.TrackSectionOrder

object ProjectValidator {

  private def distanceToPoint = 10.0

  // Utility method, will return correct GeometryEndpoint
  private def endPoint(b: BaseRoadAddress) = {
    b.sideCode match {
      case TowardsDigitizing => b.geometry.last
      case AgainstDigitizing => b.geometry.head
      case _ => Point(0.0, 0.0)
    }
  }

  private def startPoint(b: BaseRoadAddress) = {
    b.sideCode match {
      case TowardsDigitizing => b.geometry.head
      case AgainstDigitizing => b.geometry.last
      case _ => Point(0.0, 0.0)
    }
  }

  sealed trait ValidationError {
    def value: Int

    def message: String

    def notification: Boolean
  }

  object ValidationErrorList {
    val values = Set(MinorDiscontinuityFound, MajorDiscontinuityFound, InsufficientTrackCoverage, DiscontinuousAddressScheme,
      SharedLinkIdsExist, NoContinuityCodesAtEnd, UnsuccessfulRecalculation, MissingEndOfRoad, HasNotHandledLinks, ConnectedDiscontinuousLink,
      IncompatibleDiscontinuityCodes, EndOfRoadNotOnLastPart, ElyCodeChangeDetected, DiscontinuityOnRamp,
      ErrorInValidationOfUnchangedLinks, RoadNotEndingInElyBorder, RoadContinuesInAnotherEly)

    // Viite-942
    case object MissingEndOfRoad extends ValidationError {
      def value = 0

      def message: String = MissingEndOfRoadMessage

      def notification = false
    }

    // Viite-453
    // There must be a minor discontinuity if the jump is longer than 0.1 m (10 cm) between road links
    case object MinorDiscontinuityFound extends ValidationError {
      def value = 1

      def message: String = MinorDiscontinuityFoundMessage

      def notification = true
    }

    // Viite-453
    // There must be a major discontinuity if the jump is longer than 50 meters
    case object MajorDiscontinuityFound extends ValidationError {
      def value = 2

      def message: String = MajorDiscontinuityFoundMessage

      def notification = false
    }

    // Viite-453
    // For every track 1 there must exist track 2 that covers the same address span and vice versa
    case object InsufficientTrackCoverage extends ValidationError {
      def value = 3

      def message: String = InsufficientTrackCoverageMessage

      def notification = false
    }

    // Viite-453
    // There must be a continuous road addressing scheme so that all values from 0 to the highest number are covered
    case object DiscontinuousAddressScheme extends ValidationError {
      def value = 4

      def message: String = DiscontinuousAddressSchemeMessage

      def notification = false
    }

    // Viite-453
    // There are no link ids shared between the project and the current road address + lrm_position tables at the project date (start_date, end_date)
    case object SharedLinkIdsExist extends ValidationError {
      def value = 5

      def message: String = SharedLinkIdsExistMessage

      def notification = false
    }

    // Viite-453
    // Continuity codes are given for end of road
    case object NoContinuityCodesAtEnd extends ValidationError {
      def value = 6

      def message: String = NoContinuityCodesAtEndMessage

      def notification = false
    }

    // Viite-453
    // Recalculation of M values and delta calculation are both unsuccessful for every road part in project
    case object UnsuccessfulRecalculation extends ValidationError {
      def value = 7

      def message: String = UnsuccessfulRecalculationMessage

      def notification = false
    }

    case object HasNotHandledLinks extends ValidationError {
      def value = 8

      def message: String = ""

      def notification = false
    }

    case object ConnectedDiscontinuousLink extends ValidationError {
      def value = 9

      def message: String = ConnectedDiscontinuousMessage

      def notification = false
    }

    case object IncompatibleDiscontinuityCodes extends ValidationError {
      def value = 10

      def message: String = DifferingDiscontinuityCodesForTracks

      def notification = false
    }

    case object EndOfRoadNotOnLastPart extends ValidationError {
      def value = 11

      def message: String = EndOfRoadNotOnLastPartMessage

      def notification = false
    }

    case object ElyCodeChangeDetected extends ValidationError {
      def value = 12

      def message: String = ElyCodeChangeNotPresent

      def notification = false
    }

    case object DiscontinuityOnRamp extends ValidationError {
      def value = 13

      def message: String = RampDiscontinuityFoundMessage

      def notification = true
    }

    // Viite-473
    // Unchanged project links cannot have any other operation (transfer, termination) previously on the same number and part
    case object ErrorInValidationOfUnchangedLinks extends ValidationError {
      def value = 14

      def message: String = ErrorInValidationOfUnchangedLinksMessage

      def notification = false
    }

    case object RoadConnectingRoundabout extends ValidationError {
      def value = 15

      def message: String = MinorDiscontinuousWhenRoadConnectingRoundabout

      def notification = false
    }

    case object RoadNotEndingInElyBorder extends ValidationError {
      def value = 16

      def message: String = RoadNotEndingInElyBorderMessage

      def notification = true
    }

    case object RoadContinuesInAnotherEly extends ValidationError {
      def value = 17

      def message: String = RoadContinuesInAnotherElyMessage

      def notification = true
    }

    case object TerminationContinuity extends ValidationError {
      def value = 18

      def message: String = WrongDiscontinuityWhenAdjacentToTerminatedRoad

      def notification = true
    }

    def apply(intValue: Int): ValidationError = {
      values.find(_.value == intValue).get
    }
  }

  case class ValidationErrorDetails(projectId: Long, validationError: ValidationError,
                                    affectedIds: Seq[Long], coordinates: Seq[ProjectCoordinates],
                                    optionalInformation: Option[String])

  def error(id: Long, validationError: ValidationError)(pl: Seq[ProjectLink]): Option[ValidationErrorDetails] = {
    val (ids, points) = pl.map(pl => (pl.id, GeometryUtils.midPointGeometry(pl.geometry))).unzip
    if (ids.nonEmpty)
      Some(ValidationErrorDetails(id, validationError, ids,
        points.map(p => ProjectCoordinates(p.x, p.y, 12)), None))
    else
      None
  }

  def validateProject(project: RoadAddressProject, projectLinks: Seq[ProjectLink]): Seq[ValidationErrorDetails] = {

    def checkProjectContinuity: Seq[ValidationErrorDetails] = {
      projectLinks.filter(_.status != Terminated).groupBy(pl => (pl.roadNumber, pl.roadPartNumber)).flatMap {
        case ((road, _), seq) =>
          if (road < RampsMinBound || road > RampsMaxBound) {
            checkRoadContinuityCodes(project, seq, isRampValidation = false)
          } else {
            checkRoadContinuityCodes(project, seq, isRampValidation = true)
          }
        case _ => Seq()
      }.toSeq
    }

    def checkForNotHandledLinks = {
      val notHandled = projectLinks.filter(_.status == LinkStatus.NotHandled)
      notHandled.groupBy(link => (link.roadNumber, link.roadPartNumber)).foldLeft(Seq.empty[ValidationErrorDetails])((errorDetails, road) =>
        errorDetails :+ ValidationErrorDetails(project.id, ValidationErrorList.HasNotHandledLinks,
          Seq(road._2.size), road._2.map { l =>
            val point = GeometryUtils.midPointGeometry(l.geometry)
            ProjectCoordinates(point.x, point.y, 12)
          },
          Some(HasNotHandledLinksMessage.format(road._2.size, road._1._1, road._1._2)))
      )
    }

    def checkForInvalidUnchangedLinks = {
      val roadNumberAndParts = projectLinks.groupBy(pl => (pl.roadNumber, pl.roadPartNumber)).keySet
      val invalidUnchangedLinks = roadNumberAndParts.flatMap(rn => ProjectDAO.getInvalidUnchangedOperationProjectLinks(rn._1, rn._2)).toSeq
      invalidUnchangedLinks.map { projectLink =>
        val point = GeometryUtils.midPointGeometry(projectLink.geometry)
        ValidationErrorDetails(project.id, ValidationErrorList.ErrorInValidationOfUnchangedLinks,
          Seq(projectLink.id), Seq(ProjectCoordinates(point.x, point.y, 12)),
          Some("TIE : %d, OSA: %d, AET: %d".format(projectLink.roadNumber, projectLink.roadPartNumber, projectLink.startAddrMValue)))
      }
    }

    def checkElyCodeChange = {
      checkProjectElyCodes(project, projectLinks)
    }

    def checkTrackCodePairing = {
      checkTrackCode(project, projectLinks)
    }

    def checkRemovedEndOfRoadPart = {
      checkRemovedEndOfRoadParts(project)
    }

    checkProjectContinuity ++ checkForNotHandledLinks ++ checkForInvalidUnchangedLinks ++ checkTrackCodePairing ++ checkRemovedEndOfRoadPart ++ checkElyCodeChange
  }

  def checkRemovedEndOfRoadParts(project: RoadAddressProject): Seq[ValidationErrorDetails] = {
    // Pick only parts that have no length anymore and had end of road given before
    project.reservedParts.filter(rrp => rrp.addressLength.nonEmpty && rrp.newLength.getOrElse(0L) == 0L &&
      rrp.discontinuity.contains(EndOfRoad))

      // There is no part after or previous this part in project
      .filterNot(
      rrp => {
        val validRoadParts = RoadAddressDAO.getValidRoadParts(rrp.roadNumber).filter(v => v < rrp.roadPartNumber)
        project.reservedParts.exists(np => np.roadNumber == rrp.roadNumber &&
          (np.roadPartNumber > rrp.roadPartNumber || Some(np.roadPartNumber).contains(if (validRoadParts.nonEmpty) validRoadParts.last else None)) && np.newLength.getOrElse(0L) > 0L)
      })

      // There is no part that is not in this project that comes after this part (rrp)
      .filterNot(rrp => RoadAddressDAO.getValidRoadParts(rrp.roadNumber).exists(l => l > rrp.roadPartNumber &&
      !project.reservedParts.exists(p => p.roadNumber == rrp.roadNumber && p.roadPartNumber == l)))
      .flatMap { rrp =>
        val validRoadPartNumbers = RoadAddressDAO.getValidRoadParts(rrp.roadNumber).filter(v => v < rrp.roadPartNumber)
        validRoadPartNumbers.lastOption.map { roadPartNumber =>
          val validLinks = RoadAddressDAO.fetchByRoadPart(rrp.roadNumber, roadPartNumber, fetchOnlyEnd = true)
          ValidationErrorDetails(project.id, alterMessage(ValidationErrorList.TerminationContinuity, roadAndPart = Some(Seq((rrp.roadNumber, roadPartNumber)))),
            Seq(validLinks.head.id),
            Seq(ProjectCoordinates(validLinks.head.geometry.head.x, validLinks.head.geometry.head.y, 12)), Some(""))
        }
      }
  }


  def checkProjectElyCodes(project: RoadAddressProject, projectLinks: Seq[ProjectLink]): Seq[ValidationErrorDetails] = {
    val workedProjectLinks = projectLinks.filterNot(_.status == LinkStatus.NotHandled)
    if (workedProjectLinks.nonEmpty) {
      val grouped = workedProjectLinks.groupBy(pl => (pl.roadNumber, pl.roadPartNumber)).map(group => group._1 -> group._2.sortBy(_.endAddrMValue))
      val projectLinksDiscontinuity = workedProjectLinks.map(_.discontinuity.value).distinct.toList
      if (projectLinksDiscontinuity.contains(Discontinuity.ChangingELYCode.value))
        firstElyBorderCheck(project, grouped)
      else
        secondElyBorderCheck(project, grouped)
    } else Seq.empty[ValidationErrorDetails]
  }


  /**
    * Check for non-ramp and roundabout roads:
    * 1) If inside a part there is a gap between links > .1 meters, discontinuity 4 (minor) is required
    * 2) If inside a part there is no gap, discontinuity 5 (cont) is required
    * 3) End of road part, discontinuity 2 or 3 (major, ely change) is required if there is a gap
    * 4) If a part that contained end of road discontinuity is terminated / renumbered / transferred,
    * there must be a new end of road link for that road at the last part
    * 5) If the next road part has differing ely code then there must be a discontinuity code 3 at the end
    *
    * @param project
    * @param seq
    * @return
    */
  def checkRoadContinuityCodes(project: RoadAddressProject, seq: Seq[ProjectLink], isRampValidation: Boolean = false): Seq[ValidationErrorDetails] = {

    def errorWithInfo(validationError: ValidationError, info: String = "N/A")(pl: Seq[ProjectLink]) = {
      val (linkIds, points) = pl.map(pl => (pl.linkId, GeometryUtils.midPointGeometry(pl.geometry))).unzip
      if (linkIds.nonEmpty)
        Some(ValidationErrorDetails(project.id, validationError, linkIds,
          points.map(p => ProjectCoordinates(p.x, p.y, 12)), Some(info)))
      else
        None
    }

    def isConnectingRoundabout(pls: Seq[ProjectLink]): Boolean = {
      // This code means that this road part (of a ramp) should be connected to a roundabout
      val endPoints = pls.map(endPoint).map(p => (p.x, p.y)).unzip
      val boundingBox = BoundingRectangle(Point(endPoints._1.min,
        endPoints._2.min), Point(endPoints._1.max, endPoints._2.max))
      // Fetch all ramps and roundabouts roads and parts this is connected to (or these, if ramp has multiple links)
      val roadParts = RoadAddressDAO.fetchRoadAddressesByBoundingBox(boundingBox, fetchOnlyFloating = false, onlyNormalRoads = false,
        Seq((RampsMinBound, RampsMaxBound))).filter(ra =>
        pls.exists(pl => connected(pl, ra))).groupBy(ra => (ra.roadNumber, ra.roadPartNumber))

      // Check all the fetched road parts to see if any of them is a roundabout
      roadParts.keys.exists(rp => TrackSectionOrder.isRoundabout(
        RoadAddressDAO.fetchByRoadPart(rp._1, rp._2, includeFloating = true)))
    }

    def checkConnectedAreContinuous = {
      error(project.id, ValidationErrorList.ConnectedDiscontinuousLink)(seq.sortBy(_.startAddrMValue).filterNot(pl =>
        // Check that pl is continuous or after it there is no connected project link
        pl.discontinuity == Continuous ||
          !seq.exists(pl2 => pl2.startAddrMValue == pl.endAddrMValue && trackMatch(pl2.track, pl.track) && connected(pl, pl2))
      ))
    }

    def checkNotConnectedHaveMinorDiscontinuity = {
      val possibleDiscontinuous = seq.sortBy(_.startAddrMValue).filterNot { pl =>
        // Check that pl has discontinuity or after it the project links are connected (except last, where forall is true for empty list)
        pl.discontinuity == MinorDiscontinuity ||
          seq.filter(pl2 => pl2.startAddrMValue == pl.endAddrMValue && trackMatch(pl2.track, pl.track)).forall(pl2 => connected(pl, pl2))
      }
      val adjacentRoadAddresses = possibleDiscontinuous.filterNot(pd => {
        val roadsDiscontinuity = RoadAddressDAO.fetchByRoadPart(pd.roadNumber, pd.roadPartNumber)
        val sameDiscontinuity = roadsDiscontinuity.map(_.discontinuity).distinct.contains(pd.discontinuity)
        val overlapping = roadsDiscontinuity.exists(p => p.id == pd.roadAddressId &&
          (GeometryUtils.overlapAmount((p.startMValue, p.endMValue), (pd.startMValue, pd.endMValue)) < MaxDistanceForConnectedLinks))
        sameDiscontinuity && overlapping
      })
      error(project.id, ValidationErrorList.MinorDiscontinuityFound)(adjacentRoadAddresses)
    }

    def checkDiscontinuityBetweenLinksOnRamps = {
      if (isRampValidation) {
        error(project.id, ValidationErrorList.DiscontinuityOnRamp)(seq.filter { pl =>
          // Check that pl has no discontinuity unless on last link and after it the possible project link is connected
          val nextLink = seq.find(pl2 => pl2.startAddrMValue == pl.endAddrMValue)
          (nextLink.nonEmpty && pl.discontinuity != Continuous) ||
            nextLink.exists(pl2 => !connected(pl, pl2))
        })
      }
      else None
    }

    def checkEndOfRoadOnLastPart(lastProjectLinks: Seq[ProjectLink]): Option[ValidationErrorDetails] = {
      val allProjectLinks = ProjectDAO.getProjectLinks(project.id)
      if (lastProjectLinks.exists(_.discontinuity != lastProjectLinks.head.discontinuity))
        error(project.id, ValidationErrorList.IncompatibleDiscontinuityCodes)(lastProjectLinks)
      else {
        val (road, part) = (lastProjectLinks.head.roadNumber, lastProjectLinks.head.roadPartNumber)
        val discontinuity = lastProjectLinks.head.discontinuity
        val projectNextRoadParts = project.reservedParts.filter(rp =>
          rp.roadNumber == road && rp.roadPartNumber > part)

        val nextProjectPart = (projectNextRoadParts filter (pnrp => pnrp.newLength.getOrElse(0L) > 0L && allProjectLinks.exists(l => l.roadPartNumber == pnrp.roadPartNumber)))
          .map(_.roadPartNumber).sorted.headOption
        val nextAddressPart = RoadAddressDAO.getValidRoadParts(road.toInt, project.startDate)
          .filter(p => p > part)
          .filterNot(p => RoadAddressDAO.fetchByRoadPart(road, p, includeFloating = true)
            .forall(ra => allProjectLinks.exists(al => al.roadAddressId == ra.id && al.roadPartNumber != ra.roadPartNumber))).sorted.headOption
        if (nextProjectPart.isEmpty && nextAddressPart.isEmpty && discontinuity != EndOfRoad) {
          return error(project.id, ValidationErrorList.MissingEndOfRoad)(lastProjectLinks)
        } else if (!(nextProjectPart.isEmpty && nextAddressPart.isEmpty) && discontinuity == EndOfRoad) {
          return error(project.id, ValidationErrorList.EndOfRoadNotOnLastPart)(lastProjectLinks)
        }
        None
      }
    }

<<<<<<< HEAD
    def checkDiscontinuityOnLastPart(lastProjectLinks: Seq[ProjectLink]): Option[ValidationErrorDetails] = {
      val allProjectLinks = ProjectDAO.getProjectLinks(project.id)
      if (lastProjectLinks.exists(_.discontinuity != lastProjectLinks.head.discontinuity))
        error(project.id, ValidationErrorList.IncompatibleDiscontinuityCodes)(lastProjectLinks)
      else {
        val (road, part) = (lastProjectLinks.head.roadNumber, lastProjectLinks.head.roadPartNumber)
        val discontinuity = lastProjectLinks.head.discontinuity
        val projectNextRoadParts = project.reservedParts.filter(rp =>
          rp.roadNumber == road && rp.roadPartNumber > part)
=======
    def errorWithInfo(validationError: ValidationError, info: String = "N/A")(pl: Seq[ProjectLink]) = {
      val (linkIds, points) = pl.map(pl => (pl.id, GeometryUtils.midPointGeometry(pl.geometry))).unzip
      if (linkIds.nonEmpty)
        Some(ValidationErrorDetails(project.id, validationError, linkIds,
          points.map(p => ProjectCoordinates(p.x, p.y, 12)), Some(info)))
      else
        None
    }
>>>>>>> f590d67c

        val nextProjectPart = (projectNextRoadParts filter (pnrp => pnrp.newLength.getOrElse(0L) > 0L && allProjectLinks.exists(l => l.roadPartNumber == pnrp.roadPartNumber)))
          .map(_.roadPartNumber).sorted.headOption
        val nextAddressPart = RoadAddressDAO.getValidRoadParts(road.toInt, project.startDate)
          .filter(p => p > part)
          .filterNot(p => RoadAddressDAO.fetchByRoadPart(road, p, includeFloating = true)
            .forall(ra => allProjectLinks.exists(al => al.roadAddressId == ra.id && al.roadPartNumber != ra.roadPartNumber))).sorted.headOption

        if (!(nextProjectPart.isEmpty && nextAddressPart.isEmpty)) {
          val nextLinks = getNextLinksFromParts(allProjectLinks, road, nextProjectPart, nextAddressPart)

          if (isConnectingRoundabout(lastProjectLinks) && isRampValidation) {
            discontinuity match {
              case EndOfRoad | ChangingELYCode | Continuous =>
                return errorWithInfo(ValidationErrorList.RoadConnectingRoundabout,
                  s"Rampin ${lastProjectLinks.head.roadNumber} tieosa ${lastProjectLinks.head.roadPartNumber} päättyy kiertoliittymään. Korjaa lievä epäjatkuvuus")(lastProjectLinks)
              case _ =>
            }
          }

          val isConnected = lastProjectLinks.forall(lpl => nextLinks.exists(nl => trackMatch(nl.track, lpl.track) &&
            connected(lpl, nl)))

          discontinuity match {
            case Continuous =>
              if (!isConnected) return error(project.id, ValidationErrorList.MajorDiscontinuityFound)(lastProjectLinks)
            case MinorDiscontinuity | Discontinuous =>
              if (isConnected) return error(project.id, ValidationErrorList.ConnectedDiscontinuousLink)(lastProjectLinks)
            case _ => // no error, continue
          }
        }
        None
      }
    }

    def getNextLinksFromParts(allProjectLinks: Seq[ProjectLink], road: Long, nextProjectPart: Option[Long], nextAddressPart: Option[Long]) = {
      if (nextProjectPart.nonEmpty && (nextAddressPart.isEmpty || nextProjectPart.get <= nextAddressPart.get))
        ProjectDAO.fetchByProjectRoadPart(road, nextProjectPart.get, project.id).filter(_.startAddrMValue == 0L)
      else {
        RoadAddressDAO.fetchByRoadPart(road, nextAddressPart.get, includeFloating = true)
          .filterNot(rp => allProjectLinks.exists(link => rp.roadPartNumber != link.roadPartNumber && rp.id == link.roadAddressId)).filter(_.startAddrMValue == 0L)
      }
    }

    def getLastValidLinkForParts = {
      seq.filter(r => r.status != LinkStatus.Terminated && r.endAddrMValue == seq.maxBy(_.endAddrMValue).endAddrMValue)
    }

    // Checks inside road part (not including last links' checks)
    checkConnectedAreContinuous.toSeq ++ checkNotConnectedHaveMinorDiscontinuity.toSeq ++ checkDiscontinuityBetweenLinksOnRamps.toSeq ++
      checkEndOfRoadOnLastPart(getLastValidLinkForParts).toSeq ++
      checkDiscontinuityOnLastPart(getLastValidLinkForParts).toSeq
  }

  def checkTrackCode(project: RoadAddressProject, projectLinks: Seq[ProjectLink]): Seq[ValidationErrorDetails] = {

    val notCombinedLinks = projectLinks.filterNot(_.track == Track.Combined)

    def isSameTrack(previous: ProjectLink, currentLink: ProjectLink): Boolean = {
      previous.track == currentLink.track && previous.endAddrMValue == currentLink.startAddrMValue
    }

    def getTrackInterval(links: Seq[ProjectLink], track: Track): Seq[ProjectLink] = {
      links.foldLeft(Seq.empty[ProjectLink]) { (linkSameTrack, current) => {
        if (current.track == track && (linkSameTrack.isEmpty || isSameTrack(linkSameTrack.last, current))) {
          linkSameTrack :+ current
        } else {
          linkSameTrack
        }
      }
      }.sortBy(_.startAddrMValue)
    }

    def checkMinMaxTrack(trackInterval: Seq[ProjectLink]): Option[ProjectLink] = {
      if (trackInterval.head.track != Combined) {
        val minTrackLink = trackInterval.minBy(_.startAddrMValue)
        val maxTrackLink = trackInterval.maxBy(_.endAddrMValue)
        if (!notCombinedLinks.exists(l => l.startAddrMValue == minTrackLink.startAddrMValue && l.track != minTrackLink.track)) {
          Some(minTrackLink)
        }
        else if (!notCombinedLinks.exists(l => l.endAddrMValue == maxTrackLink.endAddrMValue && l.track != maxTrackLink.track)) {
          Some(maxTrackLink)
        } else None
      } else None
    }

    def validateTrackTopology(trackInterval: Seq[ProjectLink]): Seq[ProjectLink] = {
      if (trackInterval.nonEmpty) {
        checkMinMaxTrack(trackInterval) match {
          case Some(link) => Seq(link)
          case None =>
            trackInterval.sliding(2).map(l => {
              if (l.head.endAddrMValue != l.last.startAddrMValue && l.head.id != l.last.id) {
                Some(l.head)
              } else None
            }).toSeq.flatten
        }
      } else Seq.empty[ProjectLink]
    }

    def recursiveCheckTrackChange(links: Seq[ProjectLink], errorLinks: Seq[ProjectLink] = Seq()): Option[ValidationErrorDetails] = {
      if (links.isEmpty) {
        error(project.id, ValidationErrorList.InsufficientTrackCoverage)(errorLinks)
      } else {
        val trackToCheck = links.head.track
        val trackInterval = getTrackInterval(links.sortBy(o => (o.roadNumber, o.roadPartNumber, o.track.value, o.startAddrMValue)), trackToCheck)
        recursiveCheckTrackChange(links.filterNot(l => trackInterval.exists(lt => lt.id == l.id)),
          errorLinks ++ validateTrackTopology(trackInterval))
      }
    }

    val groupedLinks = projectLinks.groupBy(pl => (pl.roadNumber, pl.roadPartNumber))
    groupedLinks.map(roadPart => {
      recursiveCheckTrackChange(roadPart._2) match {
        case Some(errors) => Seq(errors)
        case _ => Seq()
      }
    }).headOption.getOrElse(Seq())
  }

  private def connected(pl1: BaseRoadAddress, pl2: BaseRoadAddress) = {
    val connectingPoint = pl1.sideCode match {
      case AgainstDigitizing => pl1.geometry.head
      case _ => pl1.geometry.last
    }
    GeometryUtils.areAdjacent(pl2.geometry, connectingPoint, fi.liikennevirasto.viite.MaxDistanceForConnectedLinks)
  }

  private def trackMatch(track1: Track, track2: Track) = {
    track1 == track2 || track1 == Track.Combined || track2 == Track.Combined
  }

  /**
    * Check the project links edges for adjacent road addresses that must have a different ely then a adjacent one
    *
    * @param project             - the current project
    * @param groupedProjectLinks - project links, grouped by road number and road part number
    * @return Validation Errors
    */
  private def firstElyBorderCheck(project: RoadAddressProject, groupedProjectLinks: Map[(Long, Long), Seq[ProjectLink]]) = {
    /**
      * Method that will prepare the output of the validation error.
      *
      * @param validationError the validation error
      * @param pl              Sequence of the erroneous ProjectLinks
      * @return An optional value with eventual Validation error details
      */
    def error(validationError: ValidationError)(pl: Seq[BaseRoadAddress]): Option[ValidationErrorDetails] = {
      val (linkIds, points) = pl.map(pl => (pl.id, GeometryUtils.midPointGeometry(pl.geometry))).unzip
      if (linkIds.nonEmpty)
        Some(ValidationErrorDetails(project.id, validationError, linkIds.distinct,
          points.map(p => ProjectCoordinates(p.x, p.y, 12)).distinct, None))
      else
        None
    }

    groupedProjectLinks.flatMap(group => {
      val projectLinks = group._2.filter(_.discontinuity == Discontinuity.ChangingELYCode)
      val problemRoads = if (projectLinks.nonEmpty) {
        val (startRoad, endRoad) = if (projectLinks.size == 1) {
          (projectLinks.head, projectLinks.head)
        } else {
          (projectLinks.head, projectLinks.last)
        }

        val roadsValidation = evaluateBorderCheck(startRoad, endRoad, secondCheck = false)
        roadsValidation.filterNot(_.isEmpty).getOrElse(Seq())
      } else {
        Seq.empty[BaseRoadAddress]
      }
      val uniqueProblemRoads = problemRoads.groupBy(_.id).map(_._2.head).toSeq
      error(ValidationErrorList.RoadNotEndingInElyBorder)(uniqueProblemRoads)
    }).toSeq
  }

  /**
    * Check the adjacent road addresses of the edges of the project links for ely codes that are different to the ones in the project links,
    * if they are not, issue a error
    *
    * @param project             - the current project
    * @param groupedProjectLinks - project links, grouped by road number and road part number
    * @return Validation Errors
    */
  private def secondElyBorderCheck(project: RoadAddressProject, groupedProjectLinks: Map[(Long, Long), Seq[ProjectLink]]) = {
    /**
      * Method that will prepare the output of the validation error.
      *
      * @param validationError the validation error
      * @param pl              Sequence of the erroneous ProjectLinks
      * @return An optional value with eventual Validation error details
      */
    def error(validationError: ValidationError)(pl: Seq[BaseRoadAddress]): Option[ValidationErrorDetails] = {
      val grouppedByDiscontinuity = pl.groupBy(_.discontinuity)
      val (gLinkIds, gPoints, gDiscontinuity) = grouppedByDiscontinuity.flatMap(g => {
        val links = g._2
        val zoomPoint = GeometryUtils.midPointGeometry(links.minBy(_.endAddrMValue).geometry)
        links.map(l => (l.id, zoomPoint, l.discontinuity))
      }).unzip3

      if (gLinkIds.nonEmpty) {
        if (gDiscontinuity.nonEmpty) {
          Some(ValidationErrorDetails(project.id, alterMessage(validationError, Option.empty, Option.empty, Option(gDiscontinuity.toSeq)), gLinkIds.toSeq.distinct,
            gPoints.map(p => ProjectCoordinates(p.x, p.y, 12)).toSeq.distinct, Option.empty[String]))
        } else Some(ValidationErrorDetails(project.id, validationError, gLinkIds.toSeq.distinct,
          gPoints.map(p => ProjectCoordinates(p.x, p.y, 12)).toSeq.distinct, Option.empty[String]))
      }
      else
        Option.empty[ValidationErrorDetails]
    }

    val validationProblems = groupedProjectLinks.flatMap(group => {
      val projectLinks = group._2
      val problemRoads = if (projectLinks.nonEmpty) {
        val (startRoad, endRoad) = if (projectLinks.size == 1) {
          (projectLinks.head, projectLinks.head)
        } else {
          (projectLinks.head, projectLinks.last)
        }
        val validationResult = if (startRoad.discontinuity.value != Discontinuity.ChangingELYCode.value) evaluateBorderCheck(startRoad, endRoad, secondCheck = true) else Option.empty[Seq[ProjectLink]]
        validationResult.filterNot(_.isEmpty).getOrElse(Seq())

      } else {
        Seq.empty[BaseRoadAddress]
      }
      val uniqueProblemRoads = problemRoads.groupBy(_.id).map(_._2.head).toSeq
      error(ValidationErrorList.RoadContinuesInAnotherEly)(uniqueProblemRoads)

    })
    validationProblems.toSeq
  }

  private def alterMessage(validationError: ValidationError, elyBorderData: Option[Seq[Long]] = Option.empty[Seq[Long]],
                           roadAndPart: Option[Seq[(Long, Long)]] = Option.empty[Seq[(Long, Long)]],
                           discontinuity: Option[Seq[Discontinuity]] = Option.empty[Seq[Discontinuity]], projectDate: Option[String] = Option.empty[String]) = {
    val formattedMessage =
      if (projectDate.nonEmpty && roadAndPart.nonEmpty) {
        val unzippedRoadAndPart = roadAndPart.get.unzip
        val changedMsg = validationError.message.format(unzippedRoadAndPart._1.head, unzippedRoadAndPart._2.head, projectDate.get)
        changedMsg
      } else {
        validationError.message.format(if (elyBorderData.nonEmpty) {
          elyBorderData.get.toSet.mkString(", ")
        } else if (roadAndPart.nonEmpty) {
          roadAndPart.get.toSet.mkString(", ")
        } else if (discontinuity.nonEmpty) {
          discontinuity.get.groupBy(_.value).map(_._2.head.toString).mkString(", ")
        }
        else {
          validationError.message
        })
      }

    case object formattedMessageObject extends ValidationError {
      def value: Int = validationError.value

      def message: String = formattedMessage

      def notification: Boolean = validationError.notification
    }
    formattedMessageObject
  }

  /**
    * Helper method, will find ALL the road addresses in a bounding box whose center is the edge road
    *
    * @param headRoad A project link, at the start of it (lowest endAddressMValue)
    * @param tailRoad A project link, at the end of it(highest endAddressMValue)
    * @return Road addresses contained in a small bounding box
    */
  private def findRoads(headRoad: ProjectLink, tailRoad: ProjectLink) = {
    val sp = startPoint(headRoad)
    val ep = endPoint(tailRoad)
    val connectingAtStart = {
      val lowerCorner = Point(sp.x - distanceToPoint, sp.y - distanceToPoint, sp.z - distanceToPoint)
      val higherCorner = Point(sp.x + distanceToPoint, sp.y + distanceToPoint, sp.z + distanceToPoint)
      val box = BoundingRectangle(lowerCorner, higherCorner)
      RoadAddressDAO.fetchRoadAddressesByBoundingBox(box, fetchOnlyFloating = false)
    }
    val connectingAtEnd = {
      val lowerCorner = Point(ep.x - distanceToPoint, ep.y - distanceToPoint, ep.z - distanceToPoint)
      val higherCorner = Point(ep.x + distanceToPoint, ep.y + distanceToPoint, ep.z + distanceToPoint)
      val box = BoundingRectangle(lowerCorner, higherCorner)
      RoadAddressDAO.fetchRoadAddressesByBoundingBox(box, fetchOnlyFloating = false)
    }
    connectingAtStart ++ connectingAtEnd
  }

  /**
    * Main validation we create a bounding box and search for adjacent road addresses to the edgeRoad.
    * Then check if the ely code changed between them, depending whether we are validation the firstBorderCheck or the
    * second we output the edgeRoad based on the finding (or not) of a road address with a different ely code then that of the edgeRoad.
    *
    * @param startRoad   - start of a road number/road part number project link
    * @param endRoad     - end of a road number/road part number project link
    * @param secondCheck - indicates what kind of search we use
    * @return an optional symbolizing a found invalid edgeRoad, or nothing.
    */
  private def evaluateBorderCheck(startRoad: ProjectLink, endRoad: ProjectLink, secondCheck: Boolean): Option[Seq[ProjectLink]] = {
    val roadAddresses = findRoads(startRoad, endRoad)
    if (roadAddresses.nonEmpty) {
      val filtered = roadAddresses.filterNot(ra => ra.roadNumber == startRoad.roadNumber && ra.roadPartNumber == startRoad.roadPartNumber &&
        !GeometryUtils.areAdjacent(ra.geometry, startRoad.geometry) && !GeometryUtils.areAdjacent(ra.geometry, endRoad.geometry))
      val diffEly = filtered.find(_.ely != startRoad.ely)
      if (!secondCheck && diffEly.isEmpty) {
        Option(Seq(endRoad))
      } else if (secondCheck && diffEly.isDefined) {
        Option(Seq(endRoad))
      } else Option.empty[Seq[ProjectLink]]
    } else Option.empty[Seq[ProjectLink]]
  }
}

class ProjectValidationException(s: String) extends RuntimeException {
  override def getMessage: String = s
}<|MERGE_RESOLUTION|>--- conflicted
+++ resolved
@@ -425,7 +425,6 @@
       }
     }
 
-<<<<<<< HEAD
     def checkDiscontinuityOnLastPart(lastProjectLinks: Seq[ProjectLink]): Option[ValidationErrorDetails] = {
       val allProjectLinks = ProjectDAO.getProjectLinks(project.id)
       if (lastProjectLinks.exists(_.discontinuity != lastProjectLinks.head.discontinuity))
@@ -435,16 +434,6 @@
         val discontinuity = lastProjectLinks.head.discontinuity
         val projectNextRoadParts = project.reservedParts.filter(rp =>
           rp.roadNumber == road && rp.roadPartNumber > part)
-=======
-    def errorWithInfo(validationError: ValidationError, info: String = "N/A")(pl: Seq[ProjectLink]) = {
-      val (linkIds, points) = pl.map(pl => (pl.id, GeometryUtils.midPointGeometry(pl.geometry))).unzip
-      if (linkIds.nonEmpty)
-        Some(ValidationErrorDetails(project.id, validationError, linkIds,
-          points.map(p => ProjectCoordinates(p.x, p.y, 12)), Some(info)))
-      else
-        None
-    }
->>>>>>> f590d67c
 
         val nextProjectPart = (projectNextRoadParts filter (pnrp => pnrp.newLength.getOrElse(0L) > 0L && allProjectLinks.exists(l => l.roadPartNumber == pnrp.roadPartNumber)))
           .map(_.roadPartNumber).sorted.headOption
