--- conflicted
+++ resolved
@@ -315,7 +315,6 @@
     def checkElyCodeChange(errors: Seq[ValidationErrorDetails]): Seq[ValidationErrorDetails] = {
       checkProjectElyCodes(project, projectLinks) ++ errors
     }
-<<<<<<< HEAD
 
     time(logger, "Validating project") {
       val projectValidations: Seq[Seq[ValidationErrorDetails] =>  Seq[ValidationErrorDetails]] = Seq(
@@ -326,23 +325,6 @@
         checkRemovedEndOfRoadPart,
         checkElyCodeChange
       )
-=======
-    checkProjectContinuity ++ checkForNotHandledLinks ++ checkForInvalidUnchangedLinks ++ checkTrackCodePairing ++ checkRemovedEndOfRoadPart ++ checkElyCodeChange
-  }
-
-  def checkRemovedEndOfRoadParts(project: RoadAddressProject): Seq[ValidationErrorDetails] = {
-    // Pick only parts that have no length anymore and had end of road given before
-    val terminatedParts = project.reservedParts.filter(rrp => rrp.addressLength.nonEmpty && rrp.newLength.getOrElse(0L) == 0L)
-    val (endOfRoadParts, otherParts) = terminatedParts.partition(_.discontinuity.contains(EndOfRoad))
-
-    // There is no part after or previous this part in project
-    endOfRoadParts.filterNot(
-      rrp => {
-        val validRoadParts = RoadAddressDAO.getValidRoadParts(rrp.roadNumber).filter(v => v < rrp.roadPartNumber)
-        project.reservedParts.exists(np => np.roadNumber == rrp.roadNumber &&
-          (np.roadPartNumber > rrp.roadPartNumber || Some(np.roadPartNumber).contains(if (validRoadParts.nonEmpty) validRoadParts.last else None)) && np.newLength.getOrElse(0L) > 0L)
-      })
->>>>>>> 2845400e
 
       val errors :Seq[ValidationErrorDetails] = projectValidations.foldLeft(Seq.empty[ValidationErrorDetails]) { case (errors, validation) =>
         validation(errors)
@@ -537,21 +519,14 @@
       }
     }
 
-<<<<<<< HEAD
+    def getLastValidLinkForParts = {
+      seq.filter(r => r.status != LinkStatus.Terminated && r.endAddrMValue == seq.maxBy(_.endAddrMValue).endAddrMValue)
+    }
     // Checks inside road part (not including last links' checks)
     checkContinuityBetweenParts.toSeq ++ checkMinorDiscontinuityBetweenLinksOnPart.toSeq ++ checkDiscontinuityBetweenLinksOnRamps.toSeq ++
       checkEndOfRoadOnLastPart ++
-      checkDiscontinuityOnLastPart
-=======
-    def getLastValidLinkForParts = {
-      seq.filter(r => r.status != LinkStatus.Terminated && r.endAddrMValue == seq.maxBy(_.endAddrMValue).endAddrMValue)
-    }
-    // Checks inside road part (not including last links' checks)
-    checkConnectedAreContinuous.toSeq ++ checkNotConnectedHaveMinorDiscontinuity.toSeq ++ checkDiscontinuityBetweenLinksOnRamps.toSeq ++
-      checkEndOfRoadOnLastPart(getLastValidLinkForParts).toSeq ++
-      checkDiscontinuityOnLastPart(getLastValidLinkForParts).toSeq ++
+      checkDiscontinuityOnLastPart ++
       checkEndOfRoadOutsideOfProject.toSeq
->>>>>>> 2845400e
   }
 
   def checkTrackCode(project: RoadAddressProject, projectLinks: Seq[ProjectLink]): Seq[ValidationErrorDetails] = {
@@ -820,18 +795,18 @@
         val changedMsg = validationError.message.format(unzippedRoadAndPart._1.head, unzippedRoadAndPart._2.head, projectDate.get)
         changedMsg
       } else {
-        validationError.message.format(
-          if (elyBorderData.nonEmpty) {
-            elyBorderData.get.toSet.mkString(", ")
-          } else if (roadAndPart.nonEmpty) {
-            roadAndPart.get.flatMap(t => List(t._1, t._2)).mkString(", ")
-          } else if (discontinuity.nonEmpty) {
-            discontinuity.get.groupBy(_.value).map(_._2.head.toString).mkString(", ")
-          }
-          else {
-            validationError.message
-          })
-      }
+        validationError.message.format(if (elyBorderData.nonEmpty) {
+          elyBorderData.get.toSet.mkString(", ")
+        } else if (roadAndPart.nonEmpty) {
+          roadAndPart.get.toSet.mkString(", ")
+        } else if (discontinuity.nonEmpty) {
+          discontinuity.get.groupBy(_.value).map(_._2.head.toString).mkString(", ")
+        }
+        else {
+          validationError.message
+        })
+      }
+
     case object formattedMessageObject extends ValidationError {
       def value: Int = validationError.value
 
