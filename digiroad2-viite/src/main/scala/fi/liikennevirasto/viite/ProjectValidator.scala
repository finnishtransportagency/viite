--- conflicted
+++ resolved
@@ -606,11 +606,7 @@
     * 5) If the next road part has differing ely code then there must be a discontinuity code 3 at the end
     *
     * @param project Road address project
-<<<<<<< HEAD
-    * @param seq     Project links
-=======
     * @param roadProjectLinks Project links
->>>>>>> 7e752a22
     * @return
     */
   def checkRoadContinuityCodes(project: RoadAddressProject, roadProjectLinks: Seq[ProjectLink], isRampValidation: Boolean = false): Seq[ValidationErrorDetails] = {
@@ -647,12 +643,7 @@
         else
           curr.endAddrMValue == next.get.startAddrMValue && curr.connected(next.get)
       }
-<<<<<<< HEAD
-
-      val discontinuous: Seq[ProjectLink] = seq.groupBy(s => (s.roadNumber, s.roadPartNumber)).flatMap { g =>
-=======
-      val discontinuous: Seq[ProjectLink] = roadProjectLinks.groupBy(s => (s.roadNumber, s.roadPartNumber)).flatMap{ g =>
->>>>>>> 7e752a22
+      val discontinuous: Seq[ProjectLink] = roadProjectLinks.groupBy(s => (s.roadNumber, s.roadPartNumber)).flatMap { g =>
         val trackIntervals = Seq(g._2.filter(_.track != RightSide), g._2.filter(_.track != LeftSide))
         val connectedLinks: Seq[ProjectLink] = trackIntervals.flatMap {
           interval => {
@@ -734,17 +725,12 @@
                 error(project.id, ValidationErrorList.MissingEndOfRoad)(Seq(last))
               } else if (!(nextProjectPart.isEmpty && nextAddressPart.isEmpty) && discontinuity == EndOfRoad) {
                 error(project.id, ValidationErrorList.EndOfRoadNotOnLastPart)(Seq(last))
-<<<<<<< HEAD
-              } else {
+              } else
                 None
-              }
-            } else {
-              None
-            }
-=======
-              } else None
-          } else None
->>>>>>> 7e752a22
+
+          } else
+            None
+
         }
       }.toSeq
       val groupedErrors: Seq[ValidationErrorDetails] = afterCheckErrors.groupBy(_.validationError).map {
@@ -756,14 +742,8 @@
       groupedErrors
     }
 
-<<<<<<< HEAD
-    def checkDiscontinuityOnLastPart(project: RoadAddressProject, projectLinks: Seq[ProjectLink]): Seq[ValidationErrorDetails] = {
-      val allProjectLinks = ProjectDAO.getProjectLinks(project.id)
-      val discontinuityErrors = seq.groupBy(_.roadNumber).flatMap { g =>
-=======
     def checkDiscontinuityOnLastPart: Seq[ValidationErrorDetails] = {
-      val discontinuityErrors = roadProjectLinks.groupBy(_.roadNumber).flatMap { g =>
->>>>>>> 7e752a22
+      val  discontinuityErrors = roadProjectLinks.groupBy(_.roadNumber).flatMap { g =>
         val validRoadParts = RoadAddressDAO.getValidRoadParts(g._1.toInt, project.startDate)
         val trackIntervals = Seq(g._2.filter(_.track != RightSide), g._2.filter(_.track != LeftSide))
         trackIntervals.flatMap {
@@ -850,11 +830,7 @@
       }
     }
 
-<<<<<<< HEAD
-    val continuityValidations: Seq[(RoadAddressProject, Seq[ProjectLink]) => Seq[ValidationErrorDetails]] = Seq(
-=======
-    val continuityValidations: Seq[Seq[ValidationErrorDetails]] = Seq(
->>>>>>> 7e752a22
+    val continuityValidations: Seq[  Seq[ValidationErrorDetails]] = Seq(
       checkContinuityBetweenLinksOnParts,
       checkMinorDiscontinuityBetweenLinksOnPart,
       checkDiscontinuityBetweenLinksOnRamps,
@@ -864,13 +840,8 @@
       checkEndOfRoadBetweenLinksOnPart
     )
 
-<<<<<<< HEAD
     val continuityErrors: Seq[ValidationErrorDetails] = continuityValidations.foldLeft(Seq.empty[ValidationErrorDetails]) { case (errors, validation) =>
-      validation(project, seq) ++ errors
-=======
-    val continuityErrors :Seq[ValidationErrorDetails] = continuityValidations.foldLeft(Seq.empty[ValidationErrorDetails]) { case (errors, validation) =>
       validation ++ errors
->>>>>>> 7e752a22
     }
     continuityErrors.distinct
   }
