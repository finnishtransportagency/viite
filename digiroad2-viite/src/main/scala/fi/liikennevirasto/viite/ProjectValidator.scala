--- conflicted
+++ resolved
@@ -665,11 +665,7 @@
       }
       val discontinuous: Seq[ProjectLink] = roadProjectLinks.groupBy(s => (s.roadNumber, s.roadPartNumber)).flatMap { g =>
         val trackIntervals = Seq(g._2.filter(_.track != RightSide), g._2.filter(_.track != LeftSide))
-<<<<<<< HEAD
-        val connectedLinks: Seq[ProjectLink] = trackIntervals.flatMap {
-=======
         trackIntervals.flatMap{
->>>>>>> 432bc36d
           interval => {
             if (interval.size > 1) {
               interval.sortBy(_.startAddrMValue).sliding(2).flatMap {
@@ -698,11 +694,7 @@
                   //optional opposite second track validation where the first node could be disconnected but connected to the next track joint
                   val nextOppositeTrack = g._2.find(t => t.track != next.track && t.startAddrMValue == next.startAddrMValue)
 
-<<<<<<< HEAD
-                  if (checkConnected(curr, Option(next)) || checkConnected(curr, nextOppositeTrack))
-=======
                   if ((checkConnected(curr, Option(next)) || checkConnected(curr, nextOppositeTrack)) || curr.discontinuity == MinorDiscontinuity)
->>>>>>> 432bc36d
                     None
                   else
                     Some(curr)
