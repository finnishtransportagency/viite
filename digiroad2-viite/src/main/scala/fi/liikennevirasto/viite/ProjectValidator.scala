--- conflicted
+++ resolved
@@ -5,6 +5,7 @@
 import fi.liikennevirasto.digiroad2.asset.SideCode.{AgainstDigitizing, TowardsDigitizing}
 import fi.liikennevirasto.digiroad2.util.Track
 import fi.liikennevirasto.digiroad2.util.Track.Combined
+import fi.liikennevirasto.viite.ProjectValidator.checkTerminationContinuity
 import fi.liikennevirasto.viite.dao.Discontinuity.{MinorDiscontinuity, _}
 import fi.liikennevirasto.viite.dao.LinkStatus._
 import fi.liikennevirasto.viite.dao._
@@ -14,7 +15,6 @@
 
   private def distanceToPoint = 10.0
 
-<<<<<<< HEAD
   // Utility method, will return correct GeometryEndpoint
   private def endPoint(b: BaseRoadAddress) = {
     b.sideCode match {
@@ -24,8 +24,6 @@
     }
   }
 
-=======
->>>>>>> d7daa414
   sealed trait ValidationError {
     def value: Int
     def message: String
@@ -34,13 +32,9 @@
 
   object ValidationErrorList {
     val values = Set(MinorDiscontinuityFound, MajorDiscontinuityFound, InsufficientTrackCoverage, DiscontinuousAddressScheme,
-<<<<<<< HEAD
-      SharedLinkIdsExist, NoContinuityCodesAtEnd, UnsuccessfulRecalculation, MissingEndOfRoad)
-=======
       SharedLinkIdsExist, NoContinuityCodesAtEnd, UnsuccessfulRecalculation, MissingEndOfRoad, HasNotHandledLinks, ConnectedDiscontinuousLink,
       IncompatibleDiscontinuityCodes, EndOfRoadNotOnLastPart, ElyCodeChangeDetected, DiscontinuityOnRamp,
       ErrorInValidationOfUnchangedLinks, RoadNotEndingInElyBorder, RoadContinuesInAnotherEly)
->>>>>>> d7daa414
 
     // Viite-942
     case object MissingEndOfRoad extends ValidationError {
@@ -155,11 +149,6 @@
       def notification = false
     }
 
-<<<<<<< HEAD
-    case object TerminationContinuity extends ValidationError {
-      def value = 18
-      def message: String = WrongDiscontinuityWhenAdjacentToTerminatedRoad
-=======
     case object RoadNotEndingInElyBorder extends ValidationError {
       def value = 16
       def message: String = RoadNotEndingInElyBorderMessage
@@ -169,7 +158,12 @@
     case object RoadContinuesInAnotherEly extends ValidationError {
       def value = 17
       def message: String = RoadContinuesInAnotherElyMessage
->>>>>>> d7daa414
+      def notification = true
+    }
+
+    case object TerminationContinuity extends ValidationError {
+      def value = 18
+      def message: String = WrongDiscontinuityWhenAdjacentToTerminatedRoad
       def notification = true
     }
 
@@ -254,11 +248,7 @@
     }
 
     checkProjectContinuity ++ checkProjectCoverage ++ checkProjectContinuousSchema ++ checkProjectSharedLinks ++
-<<<<<<< HEAD
-      checkForContinuityCodes ++ checkForUnsuccessfulRecalculation ++ checkForNotHandledLinks ++ checkForInvalidUnchangedLinks ++ checkTerminationContinuity(project, projectLinks)
-=======
-      checkForContinuityCodes ++ checkForUnsuccessfulRecalculation ++ checkForNotHandledLinks ++ checkForInvalidUnchangedLinks ++ checkTrackCodePairing ++ elyCodesResults
->>>>>>> d7daa414
+      checkForContinuityCodes ++ checkForUnsuccessfulRecalculation ++ checkForNotHandledLinks ++ checkForInvalidUnchangedLinks ++ checkTrackCodePairing ++ elyCodesResults ++ checkTerminationContinuity(project, projectLinks)
   }
 
   def checkRemovedEndOfRoadParts(project: RoadAddressProject): Seq[ValidationErrorDetails] = {
@@ -271,11 +261,7 @@
       np.roadNumber == rrp.roadNumber && np.roadPartNumber < rrp.roadPartNumber &&
         np.newLength.getOrElse(0L) > 0L && np.newDiscontinuity.contains(EndOfRoad)))
       .map { rrp =>
-<<<<<<< HEAD
-        ValidationErrorDetails(project.id, ValidationError.MissingEndOfRoad, Seq(),
-=======
         ValidationErrorDetails(project.id, ValidationErrorList.MissingEndOfRoad, Seq(),
->>>>>>> d7daa414
           Seq(), Some(s"TIE ${rrp.roadNumber} OSA ${
             project.reservedParts.filter(p => p.roadNumber == rrp.roadNumber &&
               p.newLength.getOrElse(0L) > 0L).map(_.roadPartNumber).max
@@ -309,17 +295,14 @@
     * @return
     */
   def checkOrdinaryRoadContinuityCodes(project: RoadAddressProject, seq: Seq[ProjectLink]): Seq[ValidationErrorDetails] = {
-<<<<<<< HEAD
-    def error(validationError: ValidationError)(pl: Seq[ProjectLink]) = {
+/*    def error(validationError: ValidationError)(pl: Seq[ProjectLink]) = {
       val (linkIds, points) = pl.map(pl => (pl.linkId, GeometryUtils.midPointGeometry(pl.geometry))).unzip
       if (linkIds.nonEmpty)
         Some(ValidationErrorDetails(project.id, validationError, linkIds,
           points.map(p => ProjectCoordinates(p.x, p.y, 12)), None))
       else
         None
-    }
-=======
->>>>>>> d7daa414
+    }*/
 
     def checkConnectedAreContinuous = {
       error(project.id, ValidationErrorList.ConnectedDiscontinuousLink)(seq.filterNot(pl =>
@@ -357,11 +340,7 @@
         val nextProjectPart = projectNextRoadParts.filter(_.newLength.getOrElse(0L) > 0L)
           .map(_.roadPartNumber).sorted.headOption
         val nextAddressPart = RoadAddressDAO.getValidRoadParts(road.toInt, project.startDate)
-<<<<<<< HEAD
-          .filter(p => p > part || (!projectNextRoadParts.isEmpty && projectNextRoadParts.exists(_.roadPartNumber == p))).sorted.headOption
-=======
           .filter(p => p > part || (projectNextRoadParts.nonEmpty && projectNextRoadParts.exists(_.roadPartNumber == p))).sorted.headOption
->>>>>>> d7daa414
         if (nextProjectPart.isEmpty && nextAddressPart.isEmpty) {
           if (discontinuity != EndOfRoad)
             return error(project.id, ValidationErrorList.MissingEndOfRoad)(lastProjectLinks)
@@ -444,11 +423,7 @@
       }
     }
 
-<<<<<<< HEAD
-    def error(validationError: ValidationError, info: String = "N/A")(pl: Seq[ProjectLink]) = {
-=======
     def errorWithInfo(validationError: ValidationError, info: String = "N/A")(pl: Seq[ProjectLink]) = {
->>>>>>> d7daa414
       val (linkIds, points) = pl.map(pl => (pl.linkId, GeometryUtils.midPointGeometry(pl.geometry))).unzip
       if (linkIds.nonEmpty)
         Some(ValidationErrorDetails(project.id, validationError, linkIds,
@@ -458,11 +433,7 @@
     }
 
     def checkDiscontinuityBetweenLinks = {
-<<<<<<< HEAD
-      error(ValidationError.DiscontinuityOnRamp)(seq.filter { pl =>
-=======
       error(project.id, ValidationErrorList.DiscontinuityOnRamp)(seq.filter { pl =>
->>>>>>> d7daa414
         // Check that pl has no discontinuity unless on last link and after it the possible project link is connected
         val nextLink = seq.find(pl2 => pl2.startAddrMValue == pl.endAddrMValue)
         (nextLink.nonEmpty && pl.discontinuity != Continuous) ||
@@ -545,7 +516,72 @@
       checkRoadPartEnd(seq.filter(_.endAddrMValue == seq.maxBy(_.endAddrMValue).endAddrMValue)).toSeq
   }
 
-<<<<<<< HEAD
+
+  def checkTrackCode(project: RoadAddressProject, projectLinks: Seq[ProjectLink]): Seq[ValidationErrorDetails] = {
+
+    val notCombinedLinks = projectLinks.filterNot(_.track == Track.Combined)
+
+    def isSameTrack(previous: ProjectLink, currentLink: ProjectLink): Boolean = {
+      previous.track == currentLink.track && previous.endAddrMValue == currentLink.startAddrMValue //&& GeometryUtils.areAdjacent(previous.geometry, currentLink.geometry, MaxDistanceForConnectedLinks)
+    }
+
+    def getTrackInterval(links: Seq[ProjectLink], track: Track): Seq[ProjectLink] = {
+      links.foldLeft(Seq.empty[ProjectLink]) { (linkSameTrack, current) => {
+        if (current.track == track && (linkSameTrack.isEmpty || isSameTrack(linkSameTrack.last, current))) {
+          linkSameTrack :+ current
+        } else {
+          linkSameTrack
+        }
+      }
+      }.sortBy(_.startAddrMValue)
+    }
+
+    def checkMinMaxTrack(trackInterval: Seq[ProjectLink]): Option[ProjectLink] = {
+      if (trackInterval.head.track != Combined) {
+        val minTrackLink = trackInterval.minBy(_.startAddrMValue)
+        val maxTrackLink = trackInterval.maxBy(_.endAddrMValue)
+        if (!notCombinedLinks.exists(l => l.startAddrMValue == minTrackLink.startAddrMValue && l.track != minTrackLink.track)) {
+          Some(minTrackLink)
+        }
+        else if (!notCombinedLinks.exists(l => l.endAddrMValue == maxTrackLink.endAddrMValue && l.track != maxTrackLink.track)) {
+          Some(maxTrackLink)
+        } else None
+      } else None
+    }
+
+    def validateTrackTopology(trackInterval: Seq[ProjectLink]): Seq[ProjectLink] = {
+      checkMinMaxTrack(trackInterval) match {
+        case Some(link) => Seq(link)
+        case None => {
+          trackInterval.sliding(2).map(l => {
+            if (l.head.endAddrMValue != l.last.startAddrMValue) {
+              Some(l.head)
+            } else None
+          }).toSeq.flatten
+        }
+      }
+    }
+
+    def recursiveCheckTrackChange(links: Seq[ProjectLink], errorLinks: Seq[ProjectLink] = Seq()): Option[ValidationErrorDetails] = {
+      if (links.isEmpty) {
+        error(project.id, ValidationErrorList.InsufficientTrackCoverage)(errorLinks)
+      } else {
+        val trackToCheck = links.head.track
+        val trackInterval = getTrackInterval(links.sortBy(o => (o.roadNumber, o.roadPartNumber, o.track.value, o.startAddrMValue)), trackToCheck)
+        recursiveCheckTrackChange(links.filterNot(l => trackInterval.exists(lt => lt.id == l.id)),
+          errorLinks ++ validateTrackTopology(trackInterval))
+      }
+    }
+
+    val groupedLinks = projectLinks.groupBy(pl => (pl.roadNumber, pl.roadPartNumber))
+    groupedLinks.map(roadPart => {
+      recursiveCheckTrackChange(roadPart._2) match {
+        case Some(errors) => Seq(errors)
+        case _ => Seq()
+      }
+    }).head
+  }
+
   /**
     * When terminating any road part, this will validate if the discontinuity of adjacent road addresses or project links.
     * Discontinuty of roads adjacent to terminated must be End Of Road, if not, this method will inform the user places where this does not happen.
@@ -594,7 +630,7 @@
       val anomalousAtEnd = if (endRoad.status == LinkStatus.Terminated) {
         checkValidation(endRoad)
       } else Seq.empty[BaseRoadAddress]
-      error(ValidationError.TerminationContinuity)(anomalousAtStart ++ anomalousAtEnd)
+      error(ValidationErrorList.TerminationContinuity)(anomalousAtStart ++ anomalousAtEnd)
     }
 
     /**
@@ -644,101 +680,12 @@
     } else Seq.empty[ValidationErrorDetails]
   }
 
-  /**
-    * Helper method, will find ALL the road addresses in a bounding box whose center is the edge road
-    *
-    * @param edgeRoad A project link, either the start of it (lowest endAddressMValue) or the end of it(highest endAddressMValue)
-    * @return Road addresses contained in a small bounding box
-    */
-  private def findRoads(edgeRoad: ProjectLink) = {
-    val p = endPoint(edgeRoad)
-    val lowerCorner = Point(p.x - distanceToPoint, p.y - distanceToPoint, p.z - distanceToPoint)
-    val higherCorner = Point(p.x + distanceToPoint, p.y + distanceToPoint, p.z + distanceToPoint)
-    val box = BoundingRectangle(lowerCorner, higherCorner)
-    RoadAddressDAO.fetchRoadAddressesByBoundingBox(box, fetchOnlyFloating = false)
-=======
-
-  def checkTrackCode(project: RoadAddressProject, projectLinks: Seq[ProjectLink]): Seq[ValidationErrorDetails] = {
-
-    val notCombinedLinks = projectLinks.filterNot(_.track == Track.Combined)
-
-    def isSameTrack(previous: ProjectLink, currentLink: ProjectLink): Boolean = {
-      previous.track == currentLink.track && previous.endAddrMValue == currentLink.startAddrMValue //&& GeometryUtils.areAdjacent(previous.geometry, currentLink.geometry, MaxDistanceForConnectedLinks)
-    }
-
-    def getTrackInterval(links: Seq[ProjectLink], track: Track): Seq[ProjectLink] = {
-      links.foldLeft(Seq.empty[ProjectLink]) { (linkSameTrack, current) => {
-        if (current.track == track && (linkSameTrack.isEmpty || isSameTrack(linkSameTrack.last, current))) {
-          linkSameTrack :+ current
-        } else {
-          linkSameTrack
-        }
-      }
-      }.sortBy(_.startAddrMValue)
-    }
-
-    def checkMinMaxTrack(trackInterval: Seq[ProjectLink]): Option[ProjectLink] = {
-      if (trackInterval.head.track != Combined) {
-        val minTrackLink = trackInterval.minBy(_.startAddrMValue)
-        val maxTrackLink = trackInterval.maxBy(_.endAddrMValue)
-        if (!notCombinedLinks.exists(l => l.startAddrMValue == minTrackLink.startAddrMValue && l.track != minTrackLink.track)) {
-          Some(minTrackLink)
-        }
-        else if (!notCombinedLinks.exists(l => l.endAddrMValue == maxTrackLink.endAddrMValue && l.track != maxTrackLink.track)) {
-          Some(maxTrackLink)
-        } else None
-      } else None
-    }
-
-    def validateTrackTopology(trackInterval: Seq[ProjectLink]): Seq[ProjectLink] = {
-      checkMinMaxTrack(trackInterval) match {
-        case Some(link) => Seq(link)
-        case None => {
-          trackInterval.sliding(2).map(l => {
-            if (l.head.endAddrMValue != l.last.startAddrMValue) {
-              Some(l.head)
-            } else None
-          }).toSeq.flatten
-        }
-      }
-    }
-
-    def recursiveCheckTrackChange(links: Seq[ProjectLink], errorLinks: Seq[ProjectLink] = Seq()): Option[ValidationErrorDetails] = {
-      if (links.isEmpty) {
-        error(project.id, ValidationErrorList.InsufficientTrackCoverage)(errorLinks)
-      } else {
-        val trackToCheck = links.head.track
-        val trackInterval = getTrackInterval(links.sortBy(o => (o.roadNumber, o.roadPartNumber, o.track.value, o.startAddrMValue)), trackToCheck)
-        recursiveCheckTrackChange(links.filterNot(l => trackInterval.exists(lt => lt.id == l.id)),
-          errorLinks ++ validateTrackTopology(trackInterval))
-      }
-    }
-
-    val groupedLinks = projectLinks.groupBy(pl => (pl.roadNumber, pl.roadPartNumber))
-    groupedLinks.map(roadPart => {
-      recursiveCheckTrackChange(roadPart._2) match {
-        case Some(errors) => Seq(errors)
-        case _ => Seq()
-      }
-    }).head
->>>>>>> d7daa414
-  }
-
   private def connected(pl1: BaseRoadAddress, pl2: BaseRoadAddress) = {
     GeometryUtils.areAdjacent(pl1.geometry, pl2.geometry, fi.liikennevirasto.viite.MaxDistanceForConnectedLinks)
   }
 
   private def trackMatch(track1: Track, track2: Track) = {
     track1 == track2 || track1 == Track.Combined || track2 == Track.Combined
-  }
-
-  // Utility method, will return correct GeometryEndpoint
-  def endPoint(b: BaseRoadAddress): Point = {
-    b.sideCode match {
-      case TowardsDigitizing => b.geometry.last
-      case AgainstDigitizing => b.geometry.head
-      case _ => Point(0.0, 0.0)
-    }
   }
 
   /**
