package fi.liikennevirasto.viite

import java.util.Properties

import fi.liikennevirasto.GeometryUtils
import fi.liikennevirasto.digiroad2.{DummyEventBus, DummySerializer, Point}
import fi.liikennevirasto.digiroad2.asset.BoundingRectangle
import fi.liikennevirasto.digiroad2.asset.SideCode.{AgainstDigitizing, TowardsDigitizing}
import fi.liikennevirasto.digiroad2.client.kmtk.KMTKClient
import fi.liikennevirasto.digiroad2.client.vvh.VVHClient
import fi.liikennevirasto.digiroad2.service.RoadLinkService
import fi.liikennevirasto.digiroad2.util.Track
import fi.liikennevirasto.digiroad2.util.Track.{Combined, LeftSide, RightSide}
import fi.liikennevirasto.viite.dao.Discontinuity.{MinorDiscontinuity, _}
import fi.liikennevirasto.viite.dao.LinkStatus._
import fi.liikennevirasto.viite.dao._
import fi.liikennevirasto.viite.process.{RoadwayAddressMapper, TrackSectionOrder}

import scala.collection.immutable.ListMap
import org.slf4j.LoggerFactory
import fi.liikennevirasto.digiroad2.util.LogUtils.time
import fi.liikennevirasto.viite.process.strategy.DefaultSectionCalculatorStrategy
import org.joda.time.format.DateTimeFormat

class ProjectValidator {

  val logger = LoggerFactory.getLogger(getClass)
  val properties: Properties = {
    val props = new Properties()
    props.load(getClass.getResourceAsStream("/digiroad2.properties"))
    props
  }
  lazy val vvhClient: VVHClient = new VVHClient(properties.getProperty("digiroad2.VVHRestApiEndPoint"))
  lazy val kmtkClient: KMTKClient = new KMTKClient(properties.getProperty("digiroad2.KMTKRestApiEndPoint"))
  val eventBus = new DummyEventBus
<<<<<<< HEAD
  val linkService = new RoadLinkService(vvhClient, kmtkClient, eventBus, new DummySerializer)
=======
  val linkService = new RoadLinkService(vvhClient, eventBus, new DummySerializer, properties.getProperty("digiroad2.VVHRoadlink.frozen", "false").toBoolean)
>>>>>>> 9cdbd1cf
  val roadwayDAO = new RoadwayDAO
  val linearLocationDAO = new LinearLocationDAO
  val roadNetworkDAO: RoadNetworkDAO = new RoadNetworkDAO
  val roadwayPointDAO = new RoadwayPointDAO
  val nodePointDAO = new NodePointDAO
  val junctionPointDAO = new JunctionPointDAO
  val roadAddressService = new RoadAddressService(linkService, roadwayDAO, linearLocationDAO, roadNetworkDAO, roadwayPointDAO, nodePointDAO, junctionPointDAO, new RoadwayAddressMapper(roadwayDAO, linearLocationDAO), eventBus) {
    override def withDynSession[T](f: => T): T = f

    override def withDynTransaction[T](f: => T): T = f
  }

  val projectLinkDAO = new ProjectLinkDAO
  val projectReservedPartDAO = new ProjectReservedPartDAO
  val projectDAO = new ProjectDAO
  val defaultSectionCalculatorStrategy = new DefaultSectionCalculatorStrategy
  val defaultZoomlevel = 12

  private def distanceToPoint = 10.0

  def checkReservedExistence(currentProject: Project, newRoadNumber: Long, newRoadPart: Long, linkStatus: LinkStatus, projectLinks: Seq[ProjectLink]): Unit = {
    if (LinkStatus.New.value == linkStatus.value) {
      if (roadAddressService.getRoadAddressesFiltered(newRoadNumber, newRoadPart).nonEmpty) {
        if (projectReservedPartDAO.fetchProjectReservedPart(newRoadNumber, newRoadPart, currentProject.id, withProjectId = Some(false)).nonEmpty) {
          throw new ProjectValidationException(ErrorRoadAlreadyExistsOrInUse)
        } else if (!projectReservedPartDAO.fetchReservedRoadParts(currentProject.id).exists(p => p.roadNumber == newRoadNumber && p.roadPartNumber == newRoadPart)) {
          throw new ProjectValidationException(RoadNotAvailableMessage)
        }
      } else {
        val roadPartLinks = projectLinkDAO.fetchProjectLinksByProjectRoadPart(newRoadNumber, newRoadPart, currentProject.id)
        if (roadPartLinks.exists(rpl => rpl.status == Numbering)) {
          throw new ProjectValidationException(ErrorNewActionWithNumbering)
        }
      }
    } else if (LinkStatus.Transfer.value == linkStatus.value) {
      val roadPartLinks = projectLinkDAO.fetchProjectLinksByProjectRoadPart(newRoadNumber, newRoadPart, currentProject.id)
      if (roadPartLinks.exists(rpl => rpl.status == Numbering)) {
        throw new ProjectValidationException(ErrorTransferActionWithNumbering)
      }
    } else if (LinkStatus.Numbering.value == linkStatus.value) {
      val roadPartLinks = projectLinkDAO.fetchProjectLinksByProjectRoadPart(newRoadNumber, newRoadPart, currentProject.id)
      if (roadPartLinks.exists(rpl => rpl.status != Numbering)) {
        throw new ProjectValidationException(ErrorOtherActionWithNumbering)
      }
    }
  }

  def checkFormationInOtherProject(currentProject: Project, newRoadNumber: Long, newRoadPart: Long, linkStatus: LinkStatus): Unit = {
      val formedPartsOtherProjects = projectReservedPartDAO.fetchFormedRoadParts(currentProject.id, withProjectId = false)
      if (formedPartsOtherProjects.nonEmpty && formedPartsOtherProjects.exists(p => p.roadNumber == newRoadNumber && p.roadPartNumber == newRoadPart))
        throw new ProjectValidationException(ErrorRoadAlreadyExistsOrInUse)
  }

  def checkAvailable(number: Long, part: Long, currentProject: Project): Unit = {
    if (projectReservedPartDAO.isNotAvailableForProject(number, part, currentProject.id)) {
      val fmt = DateTimeFormat.forPattern("dd.MM.yyyy")
      throw new ProjectValidationException(RoadNotAvailableMessage.format(number, part, currentProject.startDate.toString(fmt)))
    }
  }

  def checkReservedPartInProject(number: Long, part: Long, currentProject: Project, linkStatus: LinkStatus): Unit = {
    if (LinkStatus.Transfer.value == linkStatus.value && roadAddressService.getRoadAddressesFiltered(number, part).nonEmpty && !currentProject.formedParts.map(fp => (fp.roadNumber, fp.roadPartNumber)).contains((number, part))) {
      val partInCurrentProject = projectReservedPartDAO.fetchProjectReservedPart(number, part, currentProject.id, withProjectId = Some(true))
      if (partInCurrentProject.isEmpty) {
        throw new ProjectValidationException(RoadNotAvailableMessage.format(number, part, currentProject.name))
      }
    }
  }

  def checkReservedPartInOtherProject(number: Long, part: Long, currentProject: Project): Unit = {
    val projectsWithPart = projectReservedPartDAO.fetchProjectReservedPart(number, part, currentProject.id, withProjectId = Some(false))
    if (projectsWithPart.nonEmpty) {
      throw new ProjectValidationException(RoadReservedOtherProjectMessage.format(number, part, currentProject.name))
    }
  }

  // Utility method, will return correct GeometryEndpoint
  private def endPoint(b: BaseRoadAddress) = {
    b.sideCode match {
      case TowardsDigitizing => b.geometry.last
      case AgainstDigitizing => b.geometry.head
      case _ => Point(0.0, 0.0)
    }
  }

  private def startPoint(b: BaseRoadAddress) = {
    b.sideCode match {
      case TowardsDigitizing => b.geometry.head
      case AgainstDigitizing => b.geometry.last
      case _ => Point(0.0, 0.0)
    }
  }

  sealed trait ValidationError {
    def value: Int

    def message: String

    def notification: Boolean

    def priority: Int = 9
  }

  object ValidationErrorList {
    val values = Set(MinorDiscontinuityFound, MajorDiscontinuityFound, InsufficientTrackCoverage, DiscontinuousAddressScheme,
      SharedLinkIdsExist, NoContinuityCodesAtEnd, UnsuccessfulRecalculation, MissingEndOfRoad, HasNotHandledLinks, ConnectedDiscontinuousLink,
      IncompatibleDiscontinuityCodes, EndOfRoadNotOnLastPart, ElyCodeChangeDetected, DiscontinuityOnRamp, DiscontinuityInsideRoadPart,
      ErrorInValidationOfUnchangedLinks, RoadNotEndingInElyBorder, RoadContinuesInAnotherEly,
      MultipleElyInPart, IncorrectLinkStatusOnElyCodeChange,
      ElyCodeChangeButNoRoadPartChange, ElyCodeChangeButNoElyChange, ElyCodeChangeButNotOnEnd, ElyCodeDiscontinuityChangeButNoElyChange, RoadNotReserved, DiscontinuityInsideRoadPart, DistinctRoadTypesBetweenTracks)

    // Viite-942
    case object MissingEndOfRoad extends ValidationError {
      def value = 0

      def message: String = MissingEndOfRoadMessage

      def notification = false
    }

    // Viite-453
    // There must be a minor discontinuity if the jump is longer than 0.1 m (10 cm) between road links
    case object MinorDiscontinuityFound extends ValidationError {
      def value = 1

      def message: String = MinorDiscontinuityFoundMessage

      def notification = true
    }

    // Viite-453
    // There must be a major discontinuity if the jump is longer than 50 meters
    case object MajorDiscontinuityFound extends ValidationError {
      def value = 2

      def message: String = MajorDiscontinuityFoundMessage

      def notification = false
    }

    // Viite-453
    // For every track 1 there must exist track 2 that covers the same address span and vice versa
    case object InsufficientTrackCoverage extends ValidationError {
      def value = 3

      def message: String = InsufficientTrackCoverageMessage

      def notification = false

      override def priority = 2
    }

    // Viite-453
    // There must be a continuous road addressing scheme so that all values from 0 to the highest number are covered
    case object DiscontinuousAddressScheme extends ValidationError {
      def value = 4

      def message: String = DiscontinuousAddressSchemeMessage

      def notification = false
    }

    // Viite-453
    // There are no link ids shared between the project and the current road address tables at the project date (start_date, end_date)
    case object SharedLinkIdsExist extends ValidationError {
      def value = 5

      def message: String = SharedLinkIdsExistMessage

      def notification = false
    }

    // Viite-453
    // Continuity codes are given for end of road
    case object NoContinuityCodesAtEnd extends ValidationError {
      def value = 6

      def message: String = NoContinuityCodesAtEndMessage

      def notification = false
    }

    // Viite-453
    // Recalculation of M values and delta calculation are both unsuccessful for every road part in project
    case object UnsuccessfulRecalculation extends ValidationError {
      def value = 7

      def message: String = UnsuccessfulRecalculationMessage

      def notification = false
    }

    case object HasNotHandledLinks extends ValidationError {
      def value = 8

      def message: String = ""

      def notification = false

      override def priority = 1
    }

    case object ConnectedDiscontinuousLink extends ValidationError {
      def value = 9

      def message: String = ConnectedDiscontinuousMessage

      def notification = false
    }

    case object IncompatibleDiscontinuityCodes extends ValidationError {
      def value = 10

      def message: String = DifferingDiscontinuityCodesForTracks

      def notification = false
    }

    case object EndOfRoadNotOnLastPart extends ValidationError {
      def value = 11

      def message: String = EndOfRoadNotOnLastPartMessage

      def notification = false
    }

    case object ElyCodeChangeDetected extends ValidationError {
      def value = 12

      def message: String = ElyCodeChangeNotPresent

      def notification = false
    }

    case object DiscontinuityOnRamp extends ValidationError {
      def value = 13

      def message: String = RampDiscontinuityFoundMessage

      def notification = true
    }

    // Viite-473
    // Unchanged project links cannot have any other operation (Transfer, Termination, Renumbering) previously on the same number and part
    case object ErrorInValidationOfUnchangedLinks extends ValidationError {
      def value = 14

      def message: String = ErrorInValidationOfUnchangedLinksMessage

      def notification = false
    }

    case object RoadConnectingRoundabout extends ValidationError {
      def value = 15

      def message: String = MinorDiscontinuousWhenRoadConnectingRoundabout

      def notification = false
    }

    case object RoadNotEndingInElyBorder extends ValidationError {
      def value = 16

      def message: String = RoadNotEndingInElyBorderMessage

      def notification = true
    }

    case object RoadContinuesInAnotherEly extends ValidationError {
      def value = 17

      def message: String = RoadContinuesInAnotherElyMessage

      def notification = true
    }

    case object TerminationContinuity extends ValidationError {
      def value = 18

      def message: String = WrongDiscontinuityWhenAdjacentToTerminatedRoad

      def notification = true
    }

    case object DoubleEndOfRoad extends ValidationError {
      def value = 19

      def message: String = DoubleEndOfRoadMessage

      def notification = true
    }

    case object EndOfRoadMiddleOfPart extends ValidationError {
      def value = 20

      def message: String = EndOfRoadMiddleOfPartMessage

      def notification = true
    }

    case object MultipleElyInPart extends ValidationError {
      def value = 21

      def message: String = MultipleElysInPartMessage

      def notification = true
    }

    case object IncorrectLinkStatusOnElyCodeChange extends ValidationError {
      def value = 22

      def message: String = IncorrectLinkStatusOnElyCodeChangeMessage

      def notification = true
    }

    case object ElyCodeChangeButNoRoadPartChange extends ValidationError {
      def value = 23

      def message: String = ElyCodeChangeButNoRoadPartChangeMessage

      def notification = true
    }

    case object ElyCodeChangeButNoElyChange extends ValidationError {
      def value = 24

      def message: String = ElyCodeChangeButNoElyChangeMessage

      def notification = true
    }

    case object ElyCodeChangeButNotOnEnd extends ValidationError {
      def value = 25

      def message: String = ElyCodeChangeButNotOnEndMessage

      def notification = true
    }

    case object ElyCodeDiscontinuityChangeButNoElyChange extends ValidationError {
      def value = 26

      def message: String = ElyCodeDiscontinuityChangeButNoElyChangeMessage

      def notification = true
    }

    case object RoadNotReserved extends ValidationError {
      def value = 27

      def message: String = RoadNotReservedMessage

      def notification = true
    }

    case object DiscontinuityInsideRoadPart extends ValidationError {
      def value = 28

      def message: String = DiscontinuityInsideRoadPartMessage

      def notification = true
    }

    case object DistinctRoadTypesBetweenTracks extends ValidationError {
      def value = 29

      def message: String = DistinctRoadTypesBetweenTracksMessage

      def notification = true
    }

    case object DiscontinuityOnParallelLinks extends ValidationError {
      def value = 30

      def message: String = DiscontinuityOnParallelLinksMessage

      def notification = true
    }

    def apply(intValue: Int): ValidationError = {
      values.find(_.value == intValue).get
    }
  }

  case class ValidationErrorDetails(projectId: Long, validationError: ValidationError,
                                    affectedIds: Seq[Long], coordinates: Seq[ProjectCoordinates],
                                    optionalInformation: Option[String])

  def findElyChangesOnAdjacentRoads(projectLink: ProjectLink, allProjectLinks: Seq[ProjectLink]) = {
    val dim = 2
    val points = GeometryUtils.geometryEndpoints(projectLink.geometry)
    val roadAddresses = roadAddressService.getRoadAddressLinksByBoundingBox(BoundingRectangle(points._2.copy(x = points._2.x + dim, y = points._2.y + dim), points._2.copy(x = points._2.x - dim, y = points._2.y - dim)), Seq.empty)
    val nextElyCodes = roadAddresses.filterNot(ra => allProjectLinks.exists(_.roadwayNumber == ra.roadwayNumber)).map(_.elyCode).toSet
    nextElyCodes.nonEmpty && !nextElyCodes.forall(_ == projectLink.ely)
  }

  def findElyChangesOnNextProjectLinks(projectLink: ProjectLink, allProjectLinks: Seq[ProjectLink]) = {
    val nextProjectLinks = allProjectLinks.filter(pl => pl.roadNumber == projectLink.roadNumber && pl.roadPartNumber > projectLink.roadPartNumber)
    val nextPartStart =
      if (nextProjectLinks.nonEmpty)
        Some(nextProjectLinks.minBy(p => (p.roadNumber, p.roadPartNumber)))
      else Option.empty
    nextProjectLinks.isEmpty && (nextPartStart.isDefined && nextPartStart.get.ely == projectLink.ely)
  }

  def filterErrorsWithElyChange(continuityErrors: Seq[ValidationErrorDetails], allProjectLinks: Seq[ProjectLink]): Seq[ValidationErrorDetails] = {
    if (allProjectLinks.size > 1) {
      continuityErrors.distinct.filter(ce => {
        val affectedProjectLinks = allProjectLinks.filter(pl => ce.affectedIds.contains(pl.id))
        val filtered = affectedProjectLinks.filter(apl => {
          val elyOnAdjacent = findElyChangesOnAdjacentRoads(apl, allProjectLinks)
          val elyOnNext = findElyChangesOnNextProjectLinks(apl, allProjectLinks)
          elyOnAdjacent || elyOnNext
        })
        filtered.isEmpty || (ce.validationError == ValidationErrorList.MissingEndOfRoad)
      })
    } else continuityErrors

  }

  def validateProject(project: Project, projectLinks: Seq[ProjectLink]): Seq[ValidationErrorDetails] = {
    time(logger, "Validating project") {
      actionsOrderingValidation(project, projectLinks) match {
        case e if e.nonEmpty => e
        case _ => projectLinksValidation(project, projectLinks)
      }
    }
  }

  def actionsOrderingValidation(project: Project, projectLinks: Seq[ProjectLink]): Seq[ValidationErrorDetails] = {
    val actionsOrdering: Seq[(Project, Seq[ProjectLink]) => Seq[ValidationErrorDetails]] = Seq(
      checkForInvalidUnchangedLinks
    )

    val errors: Seq[ValidationErrorDetails] = actionsOrdering.foldLeft(Seq.empty[ValidationErrorDetails]) { case (errors, validation) =>
      validation(project, projectLinks) ++ errors
    }
    errors.distinct
  }

  def projectLinksValidation(project: Project, projectLinks: Seq[ProjectLink]): Seq[ValidationErrorDetails] = {

    val projectValidations: Seq[(Project, Seq[ProjectLink]) => Seq[ValidationErrorDetails]] = Seq(
      checkProjectElyCodes,
      checkProjectContinuity,
      checkForNotHandledLinks,
      checkTrackCodePairing,
      checkRemovedEndOfRoadParts,
      checkActionsInRoadsNotInProject
    )

    val errors: Seq[ValidationErrorDetails] = projectValidations.foldLeft(Seq.empty[ValidationErrorDetails]) { case (errors, validation) =>
      validation(project, projectLinks) ++ errors
    }
    errors.distinct
  }

  def error(id: Long, validationError: ValidationError, info: String = "N/A")(pl: Seq[ProjectLink]): Option[ValidationErrorDetails] = {
    val (splitLinks, nonSplitLinks) = pl.partition(_.isSplit)
    val splitIds = splitLinks.flatMap(s => Seq(s.connectedLinkId.get, s.linkId))
    val connectedSplitLinks = projectLinkDAO.fetchProjectLinksByConnectedLinkId(splitIds)
    val (ids, points) = (nonSplitLinks ++ connectedSplitLinks).map(pl => (pl.id, GeometryUtils.midPointGeometry(pl.geometry))).unzip
    if (ids.nonEmpty) {
      Some(ValidationErrorDetails(id, validationError, ids,
        points.map(p => ProjectCoordinates(p.x, p.y, defaultZoomlevel)), Some(info)))
    } else {
      None
    }
  }

  def outsideOfProjectError(id: Long, validationError: ValidationError)(pl: Seq[RoadAddress]): Option[ValidationErrorDetails] = {
    val (ids, points) = pl.map(pl => (pl.id, GeometryUtils.midPointGeometry(pl.geometry))).unzip
    if (ids.nonEmpty)
      Some(ValidationErrorDetails(id, validationError, ids,
        points.map(p => ProjectCoordinates(p.x, p.y, defaultZoomlevel)), None))
    else
      None
  }

  def checkProjectContinuity(project: Project, projectLinks: Seq[ProjectLink]): Seq[ValidationErrorDetails] = {
    projectLinks.filter(_.status != Terminated).groupBy(pl => (pl.roadNumber, pl.roadPartNumber)).flatMap {
      case ((road, _), seq) =>
        if (road < RampsMinBound || road > RampsMaxBound) {
          checkRoadContinuityCodes(project, seq)
        } else {
          checkRoadContinuityCodes(project, seq, isRampValidation = true)
        }
      case _ => Seq()
    }.toSeq
  }

  def checkForNotHandledLinks(project: Project, projectLinks: Seq[ProjectLink]): Seq[ValidationErrorDetails] = {
    val notHandled = projectLinks.filter(_.status == LinkStatus.NotHandled)
    notHandled.groupBy(link => (link.roadNumber, link.roadPartNumber)).foldLeft(Seq.empty[ValidationErrorDetails])((errorDetails, road) =>
      errorDetails :+ ValidationErrorDetails(project.id, ValidationErrorList.HasNotHandledLinks,
        Seq(road._2.size), road._2.map { l =>
          val point = GeometryUtils.midPointGeometry(l.geometry)
          ProjectCoordinates(point.x, point.y, 12)
        },
        Some(HasNotHandledLinksMessage.format(road._2.size, road._1._1, road._1._2)))
    )
  }

  def checkForInvalidUnchangedLinks(project: Project, projectLinks: Seq[ProjectLink]): Seq[ValidationErrorDetails] = {
    val invalidUnchangedLinks: Seq[ProjectLink] = projectLinks.groupBy(s => (s.roadNumber, s.roadPartNumber)).flatMap { g =>
      val (unchanged, others) = g._2.partition(_.status == UnChanged)
      //foreach number and part and foreach UnChanged found in that group, we will check if there is some link in some other different action, that is connected by geometry and addressM values to the UnChanged link starting point
      unchanged.filter(u => others.filterNot(_.status == LinkStatus.NotHandled).exists(o => u.startAddrMValue >= o.startAddrMValue))
    }.toSeq

    if (invalidUnchangedLinks.nonEmpty) {
      Seq(error(project.id, ValidationErrorList.ErrorInValidationOfUnchangedLinks)(invalidUnchangedLinks).get)
    } else {
      Seq()
    }
  }

  def isSameTrack(previous: ProjectLink, currentLink: ProjectLink): Boolean = {
    previous.track == currentLink.track && previous.endAddrMValue == currentLink.startAddrMValue
  }

  def getTrackInterval(links: Seq[ProjectLink], track: Track): Seq[ProjectLink] = {
    links.foldLeft(Seq.empty[ProjectLink]) { (linkSameTrack, current) => {
      if (current.track == track && (linkSameTrack.isEmpty || isSameTrack(linkSameTrack.last, current))) {
        linkSameTrack :+ current
      } else {
        linkSameTrack
      }
    }
    }.sortBy(_.startAddrMValue)
  }

  def checkTrackCodePairing(project: Project, projectLinks: Seq[ProjectLink]): Seq[ValidationErrorDetails] = {

    val notCombinedLinks = projectLinks.filterNot(_.track == Track.Combined)
    def checkMinMaxTrack(trackInterval: Seq[ProjectLink]): Option[ProjectLink] = {
      if (trackInterval.head.track != Combined) {
        val minTrackLink = trackInterval.minBy(_.startAddrMValue)
        val maxTrackLink = trackInterval.maxBy(_.endAddrMValue)
        val notCombinedLinksInRoadPart = notCombinedLinks.filter(l => l.roadNumber == minTrackLink.roadNumber && l.roadPartNumber == minTrackLink.roadPartNumber)
        if (!notCombinedLinksInRoadPart.exists(l => l.startAddrMValue == minTrackLink.startAddrMValue && l.track != minTrackLink.track)) {
          Some(minTrackLink)
        }
        else if (!notCombinedLinksInRoadPart.exists(l => l.endAddrMValue == maxTrackLink.endAddrMValue && l.track != maxTrackLink.track)) {
          Some(maxTrackLink)
        } else None
      } else None
    }

    def checkMinMaxTrackRoadTypes(trackInterval: Seq[ProjectLink]): Option[Seq[ProjectLink]] = {
      val diffLinks = trackInterval.groupBy(_.roadType).flatMap { projectLinksByRoadType: (RoadType, Seq[ProjectLink]) =>
        projectLinksByRoadType._2.partition(_.track == Track.LeftSide) match {
          case (left, right) if left.nonEmpty && right.nonEmpty =>
            val leftSection = (projectLinksByRoadType._1, left.minBy(_.startAddrMValue).startAddrMValue, left.maxBy(_.endAddrMValue).endAddrMValue)
            val rightSection = (projectLinksByRoadType._1, right.minBy(_.startAddrMValue).startAddrMValue, right.maxBy(_.endAddrMValue).endAddrMValue)
            val startSectionAdrr = Seq(leftSection._2, rightSection._2).max
            val endSectionAddr = Seq(leftSection._3, rightSection._3).min
            if (leftSection != rightSection) {
              val criticalLeftLinks = left
                .filterNot(link => {link.startAddrMValue >= startSectionAdrr && link.endAddrMValue <= endSectionAddr})
                .filterNot(link => {right.map(_.startAddrMValue).contains(link.startAddrMValue) || right.map(_.endAddrMValue).contains(link.endAddrMValue)})
              val criticalRightLinks = right.filterNot(link => {link.startAddrMValue >= startSectionAdrr && link.endAddrMValue <= endSectionAddr})
                .filterNot(link => {left.map(_.startAddrMValue).contains(link.startAddrMValue) || left.map(_.endAddrMValue).contains(link.endAddrMValue)})
              criticalLeftLinks ++ criticalRightLinks
            } else Seq.empty[ProjectLink]
          case (left, right) if left.isEmpty || right.isEmpty => left ++ right
        }
      }.toSeq
      if (diffLinks.nonEmpty)
        Some(diffLinks)
      else None
    }

    def validateTrackTopology(trackInterval: Seq[ProjectLink]): Seq[ProjectLink] = {
      val validTrackInterval = trackInterval.filterNot(_.status == Terminated)
      if (validTrackInterval.nonEmpty) {
        checkMinMaxTrack(validTrackInterval) match {
          case Some(link) => Seq(link)
          case None => if (validTrackInterval.size > 1) {
            validTrackInterval.sliding(2).map { case Seq(first, second) =>
              if (first.endAddrMValue != second.startAddrMValue && first.id != second.id) {
                Some(first)
              } else None
            }.toSeq.flatten
          } else Seq.empty[ProjectLink]
        }
      } else Seq.empty[ProjectLink]
    }

    def validateTrackRoadTypes(groupInterval: Seq[(Long, Seq[ProjectLink])]): Seq[ProjectLink] = {
      groupInterval.groupBy(_._1).flatMap{ interval =>
        val leftrRightTracks = interval._2.flatMap(_._2)
        val validTrackInterval = leftrRightTracks.filterNot(r => r.status == Terminated || r.track == Track.Combined)
        if (validTrackInterval.nonEmpty) {
          checkMinMaxTrackRoadTypes(validTrackInterval) match {
            case Some(links) => links
            case _ => Seq.empty[ProjectLink]
          }
        } else Seq.empty[ProjectLink]
      }.toSeq
    }

    def recursiveCheckTrackChange(links: Seq[ProjectLink], errorLinks: Seq[ProjectLink] = Seq()): Option[ValidationErrorDetails] = {
      if (links.isEmpty) {
        error(project.id, ValidationErrorList.InsufficientTrackCoverage)(errorLinks)
      } else {
        val trackToCheck = links.head.track
        val trackInterval = getTrackInterval(links.sortBy(o => (o.roadNumber, o.roadPartNumber, o.track.value, o.startAddrMValue)), trackToCheck)
        recursiveCheckTrackChange(links.filterNot(l => trackInterval.exists(lt => lt.id == l.id)),
          errorLinks ++ validateTrackTopology(trackInterval))
      }
    }

    def getTwoTrackInterval(links: Seq[ProjectLink], interval: Seq[(Long, Seq[ProjectLink])]): Seq[(Long, Seq[ProjectLink])] = {
      if (links.isEmpty) {
        interval
      } else {
        val trackToCheck = links.head.track
        val trackInterval = getTrackInterval(links.sortBy(o => (o.roadNumber, o.roadPartNumber, o.track.value, o.startAddrMValue)), trackToCheck)
        val headerAddr = trackInterval.minBy(_.startAddrMValue).startAddrMValue
        getTwoTrackInterval(links.filterNot(l => trackInterval.exists(lt => lt.id == l.id)), interval ++ Seq(headerAddr -> trackInterval.filterNot(_.track == Track.Combined)))
      }
    }

    def checkTrackRoadType(links: Seq[ProjectLink]): Option[ValidationErrorDetails] = {
      val trackIntervals = getTwoTrackInterval(links, Seq())
      val errorLinks = validateTrackRoadTypes(trackIntervals)
      error(project.id, ValidationErrorList.DistinctRoadTypesBetweenTracks)(errorLinks)
    }

    val groupedLinks = notCombinedLinks.filterNot(_.status == LinkStatus.Terminated).groupBy(pl => (pl.roadNumber, pl.roadPartNumber))
    groupedLinks.map(roadPart => {
      val trackCoverageErrors = recursiveCheckTrackChange(roadPart._2) match {
        case Some(errors) => Seq(errors)
        case _ => Seq()
      }

      val RoadTypePairingErrors = checkTrackRoadType(roadPart._2) match {
        case Some(errors) => Seq(errors)
        case _ => Seq()
      }
      trackCoverageErrors ++ RoadTypePairingErrors
    }).headOption.getOrElse(Seq())
  }

  /**
    * Pick only parts that are terminated and had end of road given before
    * Find previous road part for all terminated road parts with end of road and link it to an error message
    * If previous road address is part of the project and not terminated, don't throw error
    *
    * @param project
    * @param projectLinks
    * @return
    */
  def checkRemovedEndOfRoadParts(project: Project, projectLinks: Seq[ProjectLink]): Seq[ValidationErrorDetails] = {
    projectLinks.filter(pl => pl.status == Terminated && pl.discontinuity == EndOfRoad).flatMap { rrp =>
      roadAddressService.getPreviousRoadAddressPart(rrp.roadNumber, rrp.roadPartNumber) match {
        case Some(previousRoadPartNumber) =>
          roadAddressService.getRoadAddressWithRoadAndPart(rrp.roadNumber, previousRoadPartNumber).reverse
            .find(ra => !projectLinks.exists(link => link.linearLocationId == ra.linearLocationId || link.status != Terminated)) match {
            case Some(actualProjectLinkForPreviousEnd) =>
              return Seq(ValidationErrorDetails(project.id, alterMessage(ValidationErrorList.TerminationContinuity, currentRoadAndPart = Some(Seq((actualProjectLinkForPreviousEnd.roadNumber, actualProjectLinkForPreviousEnd.roadPartNumber)))),
                Seq(actualProjectLinkForPreviousEnd.id),
                Seq(ProjectCoordinates(actualProjectLinkForPreviousEnd.geometry.head.x, actualProjectLinkForPreviousEnd.geometry.head.y, defaultZoomlevel)), Some("")))
            case None => Seq()
          }
        case None => Seq()
      }
    }
  }

  def checkActionsInRoadsNotInProject(project: Project, projectLinks: Seq[ProjectLink]): Seq[ValidationErrorDetails] = {
    val linkStatus = List(LinkStatus.Transfer, LinkStatus.Numbering)
    val operationsOutsideProject: Seq[Roadway] = (project.reservedParts++project.formedParts).flatMap(r =>
      roadwayDAO.fetchAllByRoadAndPart(r.roadNumber, r.roadPartNumber)).filterNot(
      l => projectLinks.exists(r => r.roadAddressRoadNumber.nonEmpty && r.roadAddressRoadNumber.get == l.roadNumber && r.roadAddressRoadPart.nonEmpty && r.roadAddressRoadPart.get == l.roadPartNumber)
    )
    val erroredProjectLinks = projectLinks.filter(pl => linkStatus.contains(pl.status) && operationsOutsideProject.exists(out => out.roadNumber == pl.roadNumber && out.roadPartNumber == pl.roadPartNumber)).groupBy(pl => (pl.roadNumber, pl.roadPartNumber))
    if (erroredProjectLinks.nonEmpty) {
      erroredProjectLinks.flatMap{ l =>
        Seq(ValidationErrorDetails(project.id, alterShortMessage(ValidationErrorList.RoadNotReserved, currentRoadAndPart = Some(Seq((l._2.head.roadNumber, l._2.head.roadPartNumber))))
          , Seq(l._2.map(_.id)).flatten, l._2.map{ pl =>
            val point = GeometryUtils.midPointGeometry(pl.geometry)
            ProjectCoordinates(point.x, point.y, 12)
          }, None))
      }.toSeq
    } else {
      Seq()
    }
  }

  def checkProjectElyCodes(project: Project, allProjectLinks: Seq[ProjectLink]): Seq[ValidationErrorDetails] = {

    def recProjectGroupsEly(unprocessed: Map[(Long, Long), Seq[ProjectLink]], processed: Map[(Long, Long), Seq[ProjectLink]], acumulatedErrors: Seq[ValidationErrorDetails] = Seq.empty[ValidationErrorDetails]): Seq[ValidationErrorDetails] = {

      def prepareCoordinates(links: Seq[ProjectLink]): Seq[ProjectCoordinates] = {
        links.map(p => {
          val middlePoint = GeometryUtils.midPointGeometry(p.geometry)
          ProjectCoordinates(middlePoint.x, middlePoint.y, defaultZoomlevel)
        })
      }

      if (processed.isEmpty && unprocessed.nonEmpty) {
        recProjectGroupsEly(unprocessed.tail, Map(unprocessed.head))
      } else {
        if (unprocessed.isEmpty) {
          acumulatedErrors
        } else {
          val biggestPrevious = processed.head._2.maxBy(_.endAddrMValue)
          val lowestCurrent = unprocessed.head._2.minBy(_.startAddrMValue)
          if (biggestPrevious.ely != lowestCurrent.ely) {
            val lastLinkDoesNotHaveChangeOfEly = biggestPrevious.discontinuity != Discontinuity.ChangingELYCode && biggestPrevious.roadNumber == lowestCurrent.roadNumber
            val roadNumbersAreDifferent = !(lowestCurrent.roadNumber == biggestPrevious.roadNumber && lowestCurrent.roadPartNumber > biggestPrevious.roadPartNumber)

            val errors = (lastLinkDoesNotHaveChangeOfEly, roadNumbersAreDifferent) match {

              case (true, true) =>
                val projectLinksSameEly = Seq(biggestPrevious)
                val projectLinksSameRoadPartNumber = unprocessed.head._2.filter(p => p.roadPartNumber == biggestPrevious.roadPartNumber)
                val sameElyCoords = prepareCoordinates(projectLinksSameEly)
                val sameRoadPartNumberCoords = prepareCoordinates(projectLinksSameRoadPartNumber)
                Seq(ValidationErrorDetails(project.id, ValidationErrorList.ElyCodeChangeButNoElyChange, projectLinksSameEly.map(_.id), sameElyCoords, Option("")),
                  ValidationErrorDetails(project.id, ValidationErrorList.ElyCodeChangeButNoRoadPartChange, projectLinksSameRoadPartNumber.map(_.id), sameRoadPartNumberCoords, Option("")))
              case (true, false) =>
                val affectedProjectLinks = Seq(biggestPrevious)
                val coords = prepareCoordinates(affectedProjectLinks)
                Seq(ValidationErrorDetails(project.id, ValidationErrorList.ElyCodeChangeDetected, affectedProjectLinks.map(_.id), coords, Option("")))
              case (false, true) =>
                val affectedProjectLinks = unprocessed.head._2.filter(p => p.ely == biggestPrevious.ely)
                if (affectedProjectLinks.nonEmpty) {
                  val coords = prepareCoordinates(affectedProjectLinks)
                  Seq(ValidationErrorDetails(project.id, ValidationErrorList.ElyCodeChangeButNoElyChange, affectedProjectLinks.map(_.id), coords, Option("")))
                } else Seq.empty
              case (false, false) =>
                Seq.empty
            }
            recProjectGroupsEly(unprocessed.tail, Map(unprocessed.head) ++ processed, errors ++ acumulatedErrors)
          } else {
            if (biggestPrevious.discontinuity == Discontinuity.ChangingELYCode) {
              val affectedProjectLinks = Seq(biggestPrevious, lowestCurrent)
              val coords = prepareCoordinates(affectedProjectLinks)
              recProjectGroupsEly(unprocessed.tail, Map(unprocessed.head) ++ processed, acumulatedErrors ++ Seq(ValidationErrorDetails(project.id, alterMessage(ValidationErrorList.ElyCodeDiscontinuityChangeButNoElyChange, currentRoadAndPart = Some(Seq((biggestPrevious.roadNumber, biggestPrevious.roadPartNumber))), nextRoadAndPart = Some(Seq((lowestCurrent.roadNumber, lowestCurrent.roadPartNumber)))), affectedProjectLinks.map(_.id), coords, Option(biggestPrevious.roadNumber.toString))))
            } else {
              recProjectGroupsEly(unprocessed.tail, Map(unprocessed.head) ++ processed, acumulatedErrors)
            }

          }
        }
      }
    }

    /*
      * This will validate if a shift in ely code in all links of a certain part ocoured and happened correctly.
      * To be correct, the change needs to:
      * A. have all links transition to a new ELY
      * B. all links must have the UnChanged Link status
      *
      * @param project             : Project - the project to evaluate
      * @param groupedProjectLinks : Map[(Long, Long), Seq[ProjectLink]) - the project links, grouped by road number and road part number
      * @return
      */
    def checkChangeOfEly(project: Project, groupedProjectLinks: Map[(Long, Long), Seq[ProjectLink]]): Seq[ValidationErrorDetails] = {

      def prepareValidationErrorDetails(condition: Either[Seq[Long], Seq[LinkStatus]]): ValidationErrorDetails = {
        val (wrongProjectLinks, validationError) = condition match {
          case Left(originalElys) =>
            if (originalElys.nonEmpty)
              (allProjectLinks.filterNot(_.ely == originalElys.head), ValidationErrorList.MultipleElyInPart)
            else {
              (allProjectLinks.groupBy(_.ely).map(_._2.maxBy(_.endAddrMValue)).toSeq, ValidationErrorList.MultipleElyInPart)
            }
          case Right(linkStatusSeq) =>
            (allProjectLinks.filterNot(pl => linkStatusSeq.contains(pl.status)), ValidationErrorList.IncorrectLinkStatusOnElyCodeChange)
        }

        val projectCoords = wrongProjectLinks.map(p => {
          val middlePoint = GeometryUtils.middlePoint(Seq(p.geometry))
          ProjectCoordinates(middlePoint.x, middlePoint.y, defaultZoomlevel)
        })
        ValidationErrorDetails(project.id, validationError, wrongProjectLinks.map(_.id), projectCoords, Option.empty[String])
      }

      val validationErrors = groupedProjectLinks.flatMap(group => {
        //Fetch original roadway data
        val workableProjectLinks = allProjectLinks.filterNot(pl => pl.status == LinkStatus.NotHandled || pl.status == LinkStatus.Terminated)
        val roadways = roadwayDAO.fetchAllByRoadwayNumbers(group._2.map(_.roadwayNumber).toSet)
        val notLastLinkHasChangeOfEly = group._2.filter(p => p.discontinuity == Discontinuity.ChangingELYCode && p.id != group._2.maxBy(_.endAddrMValue).id)
        val originalElys = roadways.map(_.ely).distinct
        val projectLinkElys = group._2.map(_.ely).distinct

        val errors = if (originalElys.nonEmpty || (originalElys.isEmpty && projectLinkElys.size > 1)) {

          val multi = if (projectLinkElys.size > 1) {
            Seq(prepareValidationErrorDetails(Left(originalElys)))
          }
          else Seq.empty

          val wrongStatusCode = if (!workableProjectLinks.forall(pl => pl.status == LinkStatus.UnChanged || pl.status == LinkStatus.Transfer || pl.status == LinkStatus.New || pl.status == LinkStatus.Numbering) && !originalElys.equals(projectLinkElys)) {
            Seq(prepareValidationErrorDetails(Right(Seq(LinkStatus.UnChanged, LinkStatus.Transfer, LinkStatus.New, LinkStatus.Numbering))))
          }
          else Seq.empty

          val changeElyCodeNotInFinish = if (notLastLinkHasChangeOfEly.nonEmpty) {
            val coords = notLastLinkHasChangeOfEly.map(p => {
              val middlePoint = GeometryUtils.midPointGeometry(p.geometry)
              ProjectCoordinates(middlePoint.x, middlePoint.y, defaultZoomlevel)
            })
            Seq(ValidationErrorDetails(project.id, ValidationErrorList.ElyCodeChangeButNotOnEnd, notLastLinkHasChangeOfEly.map(_.id), coords, Option.empty[String]))
          } else Seq.empty

          multi ++ wrongStatusCode ++ changeElyCodeNotInFinish
        } else Seq.empty
        errors
      })
      val recErrors = recProjectGroupsEly(groupedProjectLinks, Map.empty)
      (validationErrors ++ recErrors).toSeq

    }

    val workedProjectLinks = allProjectLinks.filterNot(_.status == LinkStatus.NotHandled)
    if (workedProjectLinks.nonEmpty) {
      val grouped = workedProjectLinks.groupBy(pl => (pl.roadNumber, pl.roadPartNumber)).map(group => group._1 -> group._2.sortBy(_.endAddrMValue))
      val groupedMinusTerminated = grouped.map(g => {
        g._1 -> g._2.filterNot(_.status == Terminated)
      }).filterNot(_._2.isEmpty)
      val orderedProjectLinks = ListMap(groupedMinusTerminated.toSeq.sortBy(_._1): _*).asInstanceOf[Map[(Long, Long), Seq[ProjectLink]]]
      val projectLinkElyChangeErrors = checkChangeOfEly(project, orderedProjectLinks)
      projectLinkElyChangeErrors
    } else Seq.empty[ValidationErrorDetails]
  }


  /**
    * Check for non-ramp and roundabout roads:
    * 1) If inside a part there is a gap between links > .1 meters, discontinuity 4 (minor) is required
    * 2) If inside a part there is no gap, discontinuity 5 (cont) is required
    * 3) End of road part, discontinuity 2 or 3 (major, ely change) is required if there is a gap
    * 4) If a part that contained end of road discontinuity is terminated / renumbered / transferred,
    * there must be a new end of road link for that road at the last part
    * 5) If the next road part has differing ely code then there must be a discontinuity code 3 at the end
    *
    * @param project          Road address project
    * @param roadProjectLinks Project links
    * @return
    */
  def checkRoadContinuityCodes(project: Project, roadProjectLinks: Seq[ProjectLink], isRampValidation: Boolean = false): Seq[ValidationErrorDetails] = {

    val allProjectLinks = projectLinkDAO.fetchProjectLinks(project.id)

    def isConnectingRoundabout(pls: Seq[ProjectLink]): Boolean = {
      // This code means that this road part (of a ramp) should be connected to a roundabout
      val endPoints = pls.map(endPoint).map(p => (p.x, p.y)).unzip
      val boundingBox = BoundingRectangle(Point(endPoints._1.min,
        endPoints._2.min), Point(endPoints._1.max, endPoints._2.max))
      // Fetch all ramps and roundabouts roads and parts this is connected to (or these, if ramp has multiple links)
      val roadParts = roadAddressService.getCurrentRoadAddresses(roadAddressService.fetchLinearLocationByBoundingBox(boundingBox, Seq((RampsMinBound, RampsMaxBound)))).filter(ra =>
        pls.exists(_.connected(ra))).groupBy(ra => (ra.roadNumber, ra.roadPartNumber))
      // Check all the fetched road parts to see if any of them is a roundabout
      roadParts.keys.exists(rp => TrackSectionOrder.isRoundabout(
        roadAddressService.getRoadAddressWithRoadAndPart(rp._1, rp._2)))
    }

    def checkContinuityBetweenLinksOnParts: Seq[ValidationErrorDetails] = {
      def checkConnected(curr: ProjectLink, next: Option[ProjectLink]): Boolean = {
        if (next.isEmpty)
          false
        else
          curr.endAddrMValue == next.get.startAddrMValue && curr.connected(next.get)
      }

      val discontinuous: Seq[ProjectLink] = roadProjectLinks.groupBy(s => (s.roadNumber, s.roadPartNumber)).flatMap { g =>
        val trackIntervals: Seq[Seq[ProjectLink]] = Seq(g._2.filter(_.track != RightSide), g._2.filter(_.track != LeftSide))
        trackIntervals.flatMap {
          interval => {
            if (interval.size > 1) {
              interval.sortBy(_.startAddrMValue).sliding(2).flatMap {
                case Seq(curr, next) =>
                  if (Track.isTrackContinuous(curr.track, next.track) && checkConnected(curr, Option(next)) && (curr.discontinuity == MinorDiscontinuity || curr.discontinuity == Discontinuous))
                    Some(curr)
                  else
                    None
              }
            } else None
          }
        }
      }.toSeq

      error(project.id, ValidationErrorList.ConnectedDiscontinuousLink)(discontinuous).toSeq
    }

    def checkMinorDiscontinuityBetweenLinksOnPart: Seq[ValidationErrorDetails] = {

      def checkConnected(curr: ProjectLink, next: Option[ProjectLink]): Boolean = {
        if (next.isEmpty)
          false
        else
          curr.endAddrMValue == next.get.startAddrMValue && curr.connected(next.get)
      }

      val discontinuous: Seq[ProjectLink] = roadProjectLinks.groupBy(s => (s.roadNumber, s.roadPartNumber)).flatMap { g =>
        val trackIntervals = Seq(g._2.filter(_.track != RightSide), g._2.filter(_.track != LeftSide))
        trackIntervals.flatMap {
          interval => {
            if (interval.size > 1) {
              interval.sortBy(_.startAddrMValue).sliding(2).flatMap {
                case Seq(curr, next) =>
                  /*
                        catches discontinuity between Combined -> RightSide ? true => checks discontinuity between Combined -> LeftSide ? false => No error
                        catches discontinuity between Combined -> RightSide ? true => checks discontinuity between Combined -> LeftSide ? true => Error
                            Track 2
                         ^---------->
                         |
                Track 0  |
                         |  Track 1
                         |---------->


                        catches discontinuity between Combined -> LeftSide ? true => checks discontinuity between Combined -> RightSide ? false => No error
                        catches discontinuity between Combined -> LeftSide ? true => checks discontinuity between Combined -> RightSide ? true => Error
                            Track 1
                         <----------^
                                    |
                                    | Track 0
                           Track 2  |
                         <----------|
                   */
                  val nextOppositeTrack = g._2.find(t => t.track != next.track && t.startAddrMValue == next.startAddrMValue)
                  if (Track.isTrackContinuous(curr.track, next.track) && (checkConnected(curr, Option(next)) || checkConnected(curr, nextOppositeTrack)) || curr.discontinuity == MinorDiscontinuity || curr.discontinuity == Discontinuous)
                    None
                  else
                    Some(curr)
              }
            } else None
          }
        }
      }.toSeq

      error(project.id, ValidationErrorList.MinorDiscontinuityFound)(discontinuous).toSeq
    }

    def checkDiscontinuityBetweenLinksOnRamps: Seq[ValidationErrorDetails] = {
      val discontinuousErrors = if (isRampValidation) {
        error(project.id, ValidationErrorList.DiscontinuityOnRamp)(roadProjectLinks.filter { pl =>
          // Check that pl has no discontinuity unless on last link and after it the possible project link is connected
          val nextLink = roadProjectLinks.find(pl2 => pl2.startAddrMValue == pl.endAddrMValue)
          (nextLink.nonEmpty && pl.discontinuity != Continuous) ||
            nextLink.exists(pl2 => !pl.connected(pl2))
        })
      }
      else None
      discontinuousErrors.toSeq
    }

    def checkDiscontinuityInsideRoadPart: Seq[ValidationErrorDetails] = {
      val discontinuousErrors = error(project.id, ValidationErrorList.DiscontinuityInsideRoadPart)(roadProjectLinks.filter { pl =>
        val nextLink = roadProjectLinks.find(pl2 => pl2.startAddrMValue == pl.endAddrMValue)
        (nextLink.nonEmpty && pl.discontinuity == Discontinuous)
      })
      discontinuousErrors.toSeq
    }

    /**
      * This will evaluate that the last link of the road has EndOfRoad discontinuity value.
      *
      * @return
      */
    def checkEndOfRoadOnLastPart: Seq[ValidationErrorDetails] = {
      val afterCheckErrors = roadProjectLinks.groupBy(_.roadNumber).flatMap { g =>
        val roadNumber = g._1
        val trackIntervals = Seq(g._2.filter(_.track != RightSide), g._2.filter(_.track != LeftSide))
        val validRoadParts = roadAddressService.getValidRoadAddressParts(roadNumber, project.startDate)
        trackIntervals.flatMap {
          interval =>
            val nonTerminated = interval.filter(r => r.status != LinkStatus.Terminated)
            if (nonTerminated.nonEmpty) {
              val last = nonTerminated.maxBy(_.endAddrMValue)
              val (road, part) = (last.roadNumber, last.roadPartNumber)
              val discontinuity = last.discontinuity
              val projectNextRoadParts = (project.reservedParts++project.formedParts).filter(rp =>
                rp.roadNumber == road && rp.roadPartNumber > part && rp.newLength.getOrElse(0L) > 0L && allProjectLinks.exists(l => l.roadPartNumber == rp.roadPartNumber))

              val nextProjectPart = projectNextRoadParts.map(_.roadPartNumber).sorted.headOption
              val nextAddressPart = validRoadParts
                .filter(p => p > part).sorted
                .filterNot(
                  rp => allProjectLinks.exists(l => l.roadAddressRoadNumber.getOrElse(0) == roadNumber && l.roadAddressRoadPart.getOrElse(0) == rp)
                )

              if (nextProjectPart.isEmpty && nextAddressPart.isEmpty && discontinuity != EndOfRoad) {
                error(project.id, ValidationErrorList.MissingEndOfRoad)(Seq(last))
              } else if (!(nextProjectPart.isEmpty && nextAddressPart.isEmpty) && discontinuity == EndOfRoad) {
                error(project.id, ValidationErrorList.EndOfRoadNotOnLastPart)(Seq(last))
              } else
                None
            } else
              None
        }
      }.toSeq
      afterCheckErrors.groupBy(_.validationError).map {
        g =>
          val ids: Seq[Long] = g._2.flatMap(_.affectedIds)
          val coords: Seq[ProjectCoordinates] = g._2.flatMap(_.coordinates)
          ValidationErrorDetails(g._2.head.projectId, g._1, ids, coords, None)
      }.toSeq
    }

    /**
      * This will evaluate that the last link of the road part has EndOfRoad, ChangingELYCode or Continuous discontinuity value as needed.
      *
      * @return
      */
    def checkDiscontinuityOnLastPart: Seq[ValidationErrorDetails] = {
      val discontinuityErrors = roadProjectLinks.groupBy(_.roadNumber).flatMap { g =>
        val validRoadParts = roadAddressService.getValidRoadAddressParts(g._1.toInt, project.startDate)
        val trackIntervals = Seq(g._2.filter(_.track != RightSide), g._2.filter(_.track != LeftSide))
        trackIntervals.flatMap {
          interval =>
            val nonTerminated = interval.filter(r => r.status != LinkStatus.Terminated)
            if (nonTerminated.nonEmpty) {
              val last = nonTerminated.maxBy(_.endAddrMValue)
              val (road, part) = (last.roadNumber, last.roadPartNumber)
              val discontinuity = last.discontinuity
              val projectNextRoadParts = (project.reservedParts++project.formedParts).filter(rp =>
                rp.roadNumber == road && rp.roadPartNumber > part)

              val nextProjectPart = projectNextRoadParts.filter(np => np.newLength.getOrElse(0L) > 0L && allProjectLinks.exists(l => l.roadPartNumber == np.roadPartNumber))
                .map(_.roadPartNumber).sorted.headOption
              val nextAddressPart = validRoadParts
                .filter(p => p > part).sorted
                .find(p => roadAddressService.getRoadAddressesFiltered(road, p)
                  .forall(ra => !allProjectLinks.exists(al => al.linearLocationId == ra.linearLocationId && al.roadPartNumber != ra.roadPartNumber)))
              if (!(nextProjectPart.isEmpty && nextAddressPart.isEmpty)) {
                val nextLinks = getNextLinksFromParts(allProjectLinks, road, nextProjectPart, nextAddressPart)

                val rampDiscontinuity = if (isConnectingRoundabout(Seq(last)) && isRampValidation) {
                  discontinuity match {
                    case EndOfRoad | ChangingELYCode | Continuous =>
                      error(project.id, ValidationErrorList.RoadConnectingRoundabout,
                        s"Rampin ${last.roadNumber} tieosa ${last.roadPartNumber} päättyy kiertoliittymään. Korjaa lievä epäjatkuvuus")(Seq(last))
                    case _ => None
                  }
                } else None

                val isConnected = Seq(last).forall(lpl => nextLinks.exists(nl => Track.isTrackContinuous(nl.track, lpl.track) &&
                  lpl.connected(nl)))
                val normalDiscontinuity = discontinuity match {
                  case Continuous =>
                    if (!isConnected) error(project.id, ValidationErrorList.MajorDiscontinuityFound)(Seq(last)) else None
                  case MinorDiscontinuity | Discontinuous =>
                    if (isConnected) error(project.id, ValidationErrorList.ConnectedDiscontinuousLink)(Seq(last)) else None
                  case _ => None // no error, continue
                }
                rampDiscontinuity.orElse(normalDiscontinuity)
              } else None

            } else None
        }
      }.toSeq
      discontinuityErrors.groupBy(_.validationError).map {
        g =>
          val ids: Seq[Long] = g._2.flatMap(_.affectedIds)
          val coords: Seq[ProjectCoordinates] = g._2.flatMap(_.coordinates)
          ValidationErrorDetails(g._2.head.projectId, g._1, ids, coords, None)
      }.toSeq
    }

    /**
      * This will validate if the road number and road part number we have in the project has a end of road discontinuity in any road that lies outside of the project.
      *
      * @return
      */
    def checkEndOfRoadOutsideOfProject: Seq[ValidationErrorDetails] = {
      val (road, part): (Long, Long) = (roadProjectLinks.head.roadNumber, roadProjectLinks.head.roadPartNumber)
      roadAddressService.getPreviousRoadAddressPart(road, part) match {
        case Some(previousRoadPartNumber) =>
          val actualProjectLinkForPreviousEnd = roadAddressService.getRoadAddressWithRoadAndPart(road, previousRoadPartNumber, fetchOnlyEnd = true)
            .filter(ra => ra.discontinuity == EndOfRoad && !allProjectLinks.exists(link => link.linearLocationId == ra.linearLocationId))
          if (actualProjectLinkForPreviousEnd.nonEmpty)
            return outsideOfProjectError(
              project.id,
              alterMessage(ValidationErrorList.DoubleEndOfRoad, currentRoadAndPart = Some(Seq((road, previousRoadPartNumber))))
            )(actualProjectLinkForPreviousEnd).toSeq
        case None => Seq()
      }
      Seq()
    }

    def checkEndOfRoadBetweenLinksOnPart: Seq[ValidationErrorDetails] = {
      val endOfRoadErrors = roadProjectLinks.groupBy(_.roadPartNumber).flatMap {
        roadPart =>
          val addresses = roadPart._2.sortBy(_.startAddrMValue)
          val maxEndAddr = addresses.last.endAddrMValue
          error(project.id, ValidationErrorList.EndOfRoadMiddleOfPart)(addresses.filterNot(_.endAddrMValue == maxEndAddr).filter(_.discontinuity == EndOfRoad))
      }.toSeq
      endOfRoadErrors.distinct
    }

    /**
     * Validates the correct discontinuity input on the parallel link of a minor discontinuity
     * @return Sequence with ValidationErrorDetails to be if verifications fail
     */
    def checkDiscontinuityOnParallelLinks: Seq[ValidationErrorDetails] = {
      error(project.id, ValidationErrorList.DiscontinuityOnParallelLinks)(roadProjectLinks
        .filter (_.track.value != Track.Combined.value)
        .groupBy(p => (p.roadNumber, p.roadPartNumber))
        .flatMap { pLink =>
          // divide the the tracks in [RightSide(value = 1), LeftSide(value = 2)]
          val trackIntervals = Seq(pLink._2.filter(_.track == RightSide), pLink._2.filter(_.track == LeftSide))
          // get all Minor Discontinuities in the current roadLinks
          val minorDiscontinuityLinks = pLink._2.filter { _.discontinuity == MinorDiscontinuity  }
          minorDiscontinuityLinks.flatMap(minorLink => {
            // search for the parallel link in the opposite track sequence
            trackIntervals(Track.switch(minorLink.track).value - 1).filter {
              parallelLink => (parallelLink.startAddrMValue to parallelLink.endAddrMValue contains minorLink.endAddrMValue) && parallelLink.startAddrMValue != minorLink.endAddrMValue && parallelLink.discontinuity != MinorDiscontinuity && parallelLink.discontinuity != ParallelLink
            }
          })
        }.toSeq
      ).toSeq
    }

    /**
      * This will return the next link (being project link or road address) from a road number/road part number combo being them in this project or not
      *
      * @param allProjectLinks : Seq[ProjectLink] - Project Links
      * @param road            : Long - Road number
      * @param nextProjectPart : Long - Road Part Number
      * @param nextAddressPart : Long - Road Part Number
      * @return
      */
    def getNextLinksFromParts(allProjectLinks: Seq[ProjectLink], road: Long, nextProjectPart: Option[Long], nextAddressPart: Option[Long]): Seq[BaseRoadAddress] = {
      if (nextProjectPart.nonEmpty && (nextAddressPart.isEmpty || nextProjectPart.get <= nextAddressPart.get))
        projectLinkDAO.fetchByProjectRoadPart(road, nextProjectPart.get, project.id).filter(l => LinkStatus.Terminated.value != l.status.value && l.startAddrMValue == 0L)
      else {
        roadAddressService.getRoadAddressesFiltered(road, nextAddressPart.get)
          .filterNot(rp => allProjectLinks.exists(link => (rp.roadNumber != link.roadNumber || rp.roadPartNumber != link.roadPartNumber) && rp.linearLocationId == link.linearLocationId)).filter(_.startAddrMValue == 0L)
      }
    }

    val continuityValidations: Seq[Seq[ValidationErrorDetails]] = Seq(
      checkContinuityBetweenLinksOnParts,
      checkMinorDiscontinuityBetweenLinksOnPart,
      checkDiscontinuityBetweenLinksOnRamps,
      checkDiscontinuityInsideRoadPart,
      checkEndOfRoadOnLastPart,
      checkDiscontinuityOnLastPart,
      checkEndOfRoadOutsideOfProject,
      checkEndOfRoadBetweenLinksOnPart,
      checkDiscontinuityOnParallelLinks
    )

    val continuityErrors: Seq[ValidationErrorDetails] = continuityValidations.foldLeft(Seq.empty[ValidationErrorDetails]) { case (errors, validation) =>
      (validation ++ errors).distinct
    }
    //TODO - filter errors with ELY change on VIITE-1788
    //val continuityErrorsMinusElyChange =  filterErrorsWithElyChange(continuityErrors.distinct, allProjectLinks)
    continuityErrors.map(ce => {
      ce.copy(affectedIds = ce.affectedIds.distinct, coordinates = ce.coordinates.distinct)
    })
  }


  private def alterMessage(validationError: ValidationError, elyBorderData: Option[Seq[Long]] = Option.empty[Seq[Long]],
                           currentRoadAndPart: Option[Seq[(Long, Long)]] = Option.empty[Seq[(Long, Long)]],
                           nextRoadAndPart: Option[Seq[(Long, Long)]] = Option.empty[Seq[(Long, Long)]],
                           discontinuity: Option[Seq[Discontinuity]] = Option.empty[Seq[Discontinuity]], projectDate: Option[String] = Option.empty[String]) = {
    val formattedMessage =
      if (projectDate.nonEmpty && currentRoadAndPart.nonEmpty) {
        val unzippedRoadAndPart = currentRoadAndPart.get.unzip
        val changedMsg = validationError.message.format(unzippedRoadAndPart._1.head, unzippedRoadAndPart._2.head, projectDate.get)
        changedMsg
      } else if (currentRoadAndPart.nonEmpty && nextRoadAndPart.nonEmpty) {
        val unzippedPreviousRoadAndPart = currentRoadAndPart.get.unzip
        val unzippedNextRoadAndPart = nextRoadAndPart.get.unzip
        val changedMsg = validationError.message.format(unzippedPreviousRoadAndPart._2.head, unzippedPreviousRoadAndPart._2.head, unzippedNextRoadAndPart._2.head)
        changedMsg
      } else {
        validationError.message.format(if (elyBorderData.nonEmpty) {
          elyBorderData.get.toSet.mkString(", ")
        } else if (currentRoadAndPart.nonEmpty) {
          currentRoadAndPart.get.toSet.mkString(", ")
        } else if (discontinuity.nonEmpty) {
          discontinuity.get.groupBy(_.value).map(_._2.head.toString).mkString(", ")
        }
        else {
          validationError.message
        })
      }

    case object formattedMessageObject extends ValidationError {
      def value: Int = validationError.value

      def message: String = formattedMessage

      def notification: Boolean = validationError.notification
    }
    formattedMessageObject
  }

  private def alterShortMessage(validationError: ValidationError, currentRoadAndPart: Option[Seq[(Long, Long)]] = Option.empty[Seq[(Long, Long)]]) = {
    val formattedMessage =
      if (currentRoadAndPart.nonEmpty) {
        val unzippedRoadAndPart = currentRoadAndPart.get.unzip
        val changedMsg = validationError.message.format(unzippedRoadAndPart._1.head, unzippedRoadAndPart._2.head)
        changedMsg
      } else {
        validationError.message
      }

    case object formattedMessageObject extends ValidationError {
      def value: Int = validationError.value

      def message: String = formattedMessage

      def notification: Boolean = validationError.notification
    }
    formattedMessageObject
  }
}

class ProjectValidationException(s: String) extends RuntimeException {
  override def getMessage: String = s
}

class NameExistsException(s: String) extends RuntimeException {
  override def getMessage: String = s
}<|MERGE_RESOLUTION|>--- conflicted
+++ resolved
@@ -33,11 +33,7 @@
   lazy val vvhClient: VVHClient = new VVHClient(properties.getProperty("digiroad2.VVHRestApiEndPoint"))
   lazy val kmtkClient: KMTKClient = new KMTKClient(properties.getProperty("digiroad2.KMTKRestApiEndPoint"))
   val eventBus = new DummyEventBus
-<<<<<<< HEAD
   val linkService = new RoadLinkService(vvhClient, kmtkClient, eventBus, new DummySerializer)
-=======
-  val linkService = new RoadLinkService(vvhClient, eventBus, new DummySerializer, properties.getProperty("digiroad2.VVHRoadlink.frozen", "false").toBoolean)
->>>>>>> 9cdbd1cf
   val roadwayDAO = new RoadwayDAO
   val linearLocationDAO = new LinearLocationDAO
   val roadNetworkDAO: RoadNetworkDAO = new RoadNetworkDAO
